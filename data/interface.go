--- conflicted
+++ resolved
@@ -189,8 +189,6 @@
 	IsInterfaceNil() bool
 }
 
-<<<<<<< HEAD
-=======
 // DBRemoveCacher is used to cache keys that will be deleted from the database
 type DBRemoveCacher interface {
 	Put([]byte, ModifiedHashes) error
@@ -200,7 +198,6 @@
 	Close() error
 }
 
->>>>>>> 80886268
 // TrieSyncer synchronizes the trie, asking on the network for the missing nodes
 type TrieSyncer interface {
 	StartSyncing(rootHash []byte, ctx context.Context) error
