--- conflicted
+++ resolved
@@ -818,10 +818,6 @@
 	return false, wantHash, nextKey
 }
 
-<<<<<<< HEAD
-// IsInterfaceNil returns true if there is no value under the interface
-func (bn *branchNode) IsInterfaceNil() bool {
-=======
 func (bn *branchNode) sizeInBytes() int {
 	if bn == nil {
 		return 0
@@ -837,7 +833,7 @@
 	return nodeSize
 }
 
-func (bn *branchNode) isInterfaceNil() bool {
->>>>>>> 4547e8b8
+// IsInterfaceNil returns true if there is no value under the interface
+func (bn *branchNode) IsInterfaceNil() bool {
 	return bn == nil
 }