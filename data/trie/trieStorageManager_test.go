--- conflicted
+++ resolved
@@ -240,42 +240,10 @@
 func TestPruningIsDoneAfterSnapshotIsFinished(t *testing.T) {
 	t.Parallel()
 
-<<<<<<< HEAD
-	tr, trieStorage, _ := newEmptyTrie()
-	_ = tr.Update([]byte("doe"), []byte("reindeer"))
-	_ = tr.Update([]byte("dog"), []byte("puppy"))
-	_ = tr.Update([]byte("dogglesworth"), []byte("cat"))
-=======
-	nrVals := 100000
-	index := 0
-	var rootHashes [][]byte
-
-	db := mock.NewMemDbMock()
-	msh, hsh := getTestMarshAndHasher()
-	evictionWaitListSize := uint(100)
-	evictionWaitList, _ := mock.NewEvictionWaitingList(evictionWaitListSize, mock.NewMemDbMock(), msh)
-
-	tempDir, _ := ioutil.TempDir("", "leveldb_temp")
-	cfg := config.DBConfig{
-		FilePath:          tempDir,
-		Type:              string(storageUnit.LvlDBSerial),
-		BatchDelaySeconds: 1,
-		MaxBatchSize:      40000,
-		MaxOpenFiles:      10,
-	}
-	trieStorage, _ := NewTrieStorageManager(db, cfg, evictionWaitList)
-
-	tr := &patriciaMerkleTrie{
-		trieStorage: trieStorage,
-		marshalizer: msh,
-		hasher:      hsh,
-	}
-
-	for i := 0; i < nrVals; i++ {
-		_ = tr.Update(tr.hasher.Compute(strconv.Itoa(index)), tr.hasher.Compute(strconv.Itoa(index)))
-		index++
-	}
->>>>>>> 2e6b8933
+	tr, trieStorage, _ := newEmptyTrie()
+	_ = tr.Update([]byte("doe"), []byte("reindeer"))
+	_ = tr.Update([]byte("dog"), []byte("puppy"))
+	_ = tr.Update([]byte("dogglesworth"), []byte("cat"))
 
 	_ = tr.Commit()
 	rootHash := tr.root.getHash()
