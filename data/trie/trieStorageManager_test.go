package trie

import (
	"io/ioutil"
	"os"
	"path"
	"strconv"
	"sync"
	"testing"
	"time"

	"github.com/ElrondNetwork/elrond-go/config"
	"github.com/ElrondNetwork/elrond-go/data"
	"github.com/ElrondNetwork/elrond-go/data/mock"
	"github.com/ElrondNetwork/elrond-go/storage/memorydb"
	"github.com/ElrondNetwork/elrond-go/storage/storageUnit"
	"github.com/stretchr/testify/assert"
)

const pruningDelay = time.Second
const snapshotDelay = time.Millisecond

func TestNewTrieStorageManagerNilDb(t *testing.T) {
	t.Parallel()

	ts, err := NewTrieStorageManager(nil, &mock.MarshalizerMock{}, &mock.HasherMock{}, config.DBConfig{}, &mock.EvictionWaitingList{})
	assert.Nil(t, ts)
	assert.Equal(t, ErrNilDatabase, err)
}

func TestNewTrieStorageManagerNilMarshalizer(t *testing.T) {
	t.Parallel()

	ts, err := NewTrieStorageManager(mock.NewMemDbMock(), nil, &mock.HasherMock{}, config.DBConfig{}, &mock.EvictionWaitingList{})
	assert.Nil(t, ts)
	assert.Equal(t, ErrNilMarshalizer, err)
}

func TestNewTrieStorageManagerNilHasher(t *testing.T) {
	t.Parallel()

	ts, err := NewTrieStorageManager(mock.NewMemDbMock(), &mock.MarshalizerMock{}, nil, config.DBConfig{}, &mock.EvictionWaitingList{})
	assert.Nil(t, ts)
	assert.Equal(t, ErrNilHasher, err)
}

func TestNewTrieStorageManagerNilEwlAndPruningEnabled(t *testing.T) {
	t.Parallel()

	ts, err := NewTrieStorageManager(mock.NewMemDbMock(), &mock.MarshalizerMock{}, &mock.HasherMock{}, config.DBConfig{}, nil)
	assert.Nil(t, ts)
	assert.Equal(t, ErrNilEvictionWaitingList, err)
}

func TestNewTrieStorageManagerOkVals(t *testing.T) {
	t.Parallel()

	ts, err := NewTrieStorageManager(mock.NewMemDbMock(), &mock.MarshalizerMock{}, &mock.HasherMock{}, config.DBConfig{}, &mock.EvictionWaitingList{})
	assert.Nil(t, err)
	assert.NotNil(t, ts)
}

func TestNewTrieStorageManagerWithExistingSnapshot(t *testing.T) {
	t.Parallel()

	tempDir, _ := ioutil.TempDir("", "leveldb_temp")
	cfg := config.DBConfig{
		FilePath:          tempDir,
		Type:              string(storageUnit.LvlDBSerial),
		BatchDelaySeconds: 1,
		MaxBatchSize:      1,
		MaxOpenFiles:      10,
	}

	db := mock.NewMemDbMock()
	msh, hsh := getTestMarshAndHasher()
	size := uint(100)
	evictionWaitList, _ := mock.NewEvictionWaitingList(size, mock.NewMemDbMock(), msh)
	trieStorage, _ := NewTrieStorageManager(db, msh, hsh, cfg, evictionWaitList)
	tr, _ := NewTrie(trieStorage, msh, hsh)

	_ = tr.Update([]byte("doe"), []byte("reindeer"))
	_ = tr.Update([]byte("dog"), []byte("puppy"))
	_ = tr.Update([]byte("dogglesworth"), []byte("cat"))
	_ = tr.Commit()
	rootHash, _ := tr.Root()
	tr.TakeSnapshot(rootHash)

	for trieStorage.snapshotsBuffer.len() != 0 {
		time.Sleep(snapshotDelay)
	}

	trieStorage.storageOperationMutex.Lock()
	_ = trieStorage.snapshots[0].Close()
	trieStorage.storageOperationMutex.Unlock()

	newTrieStorage, _ := NewTrieStorageManager(memorydb.New(), msh, hsh, cfg, evictionWaitList)
	snapshot := newTrieStorage.GetDbThatContainsHash(rootHash)
	assert.NotNil(t, snapshot)
	assert.Equal(t, 1, newTrieStorage.snapshotId)
}

func TestTrieDatabasePruning(t *testing.T) {
	t.Parallel()

	db := mock.NewMemDbMock()
	msh, hsh := getTestMarshAndHasher()
	size := uint(1)
	evictionWaitList, _ := mock.NewEvictionWaitingList(size, mock.NewMemDbMock(), msh)
	trieStorage, _ := NewTrieStorageManager(db, msh, hsh, config.DBConfig{}, evictionWaitList)

	tr := &patriciaMerkleTrie{
		trieStorage: trieStorage,
		oldHashes:   make([][]byte, 0),
		oldRoot:     make([]byte, 0),
		marshalizer: msh,
		hasher:      hsh,
	}

	_ = tr.Update([]byte("doe"), []byte("reindeer"))
	_ = tr.Update([]byte("dog"), []byte("puppy"))
	_ = tr.Update([]byte("ddog"), []byte("cat"))
	_ = tr.Commit()

	key := []byte{7, 6, 15, 6, 4, 6, 16}
	oldHashes := make([][]byte, 0, 4)
	n := tr.root
	rootHash, _ := tr.Root()
	oldHashes = append(oldHashes, rootHash)

	for i := 0; i < 3; i++ {
		n, key, _ = n.getNext(key, db)
		oldHashes = append(oldHashes, n.getHash())
	}

	_ = tr.Update([]byte("dog"), []byte("doee"))
	_ = tr.Commit()

	tr.CancelPrune(rootHash, data.NewRoot)
	tr.Prune(rootHash, data.OldRoot)
	time.Sleep(pruningDelay)

	for i := range oldHashes {
		encNode, err := tr.Database().Get(oldHashes[i])
		assert.Nil(t, encNode)
		assert.NotNil(t, err)
	}
}

func TestRecreateTrieFromSnapshotDb(t *testing.T) {
	t.Parallel()

	tr := initTrie()
	_ = tr.Commit()
	rootHash, _ := tr.Root()
	tr.TakeSnapshot(rootHash)

	_ = tr.Update([]byte("doge"), []byte("doge"))
	_ = tr.Commit()

	tr.CancelPrune(rootHash, data.NewRoot)
	tr.Prune(rootHash, data.OldRoot)
	time.Sleep(pruningDelay)

	val, err := tr.Database().Get(rootHash)
	assert.Nil(t, val)
	assert.NotNil(t, err)

	newTrie, err := tr.Recreate(rootHash)
	assert.Nil(t, err)
	assert.NotNil(t, newTrie)
}

func TestEachSnapshotCreatesOwnDatabase(t *testing.T) {
	t.Parallel()

	testVals := []struct {
		key   []byte
		value []byte
	}{
		{[]byte("doe"), []byte("reindeer")},
		{[]byte("dog"), []byte("puppy")},
		{[]byte("dogglesworth"), []byte("cat")},
	}

	tr, trieStorage, _ := newEmptyTrie()

	for _, testVal := range testVals {
		_ = tr.Update(testVal.key, testVal.value)
		_ = tr.Commit()
		tr.TakeSnapshot(tr.root.getHash())
		for trieStorage.snapshotsBuffer.len() != 0 {
			time.Sleep(snapshotDelay)
		}

		trieStorage.storageOperationMutex.Lock()
		snapshotId := strconv.Itoa(trieStorage.snapshotId - 1)
		snapshotPath := path.Join(trieStorage.snapshotDbCfg.FilePath, snapshotId)
		trieStorage.storageOperationMutex.Unlock()
		f, _ := os.Stat(snapshotPath)
		assert.True(t, f.IsDir())
	}

	trieStorage.storageOperationMutex.Lock()
	assert.Equal(t, len(testVals), trieStorage.snapshotId)
	trieStorage.storageOperationMutex.Unlock()
}

func TestDeleteOldSnapshots(t *testing.T) {
	t.Parallel()

	testVals := []struct {
		key   []byte
		value []byte
	}{
		{[]byte("doe"), []byte("reindeer")},
		{[]byte("dog"), []byte("puppy")},
		{[]byte("dogglesworth"), []byte("cat")},
		{[]byte("horse"), []byte("mustang")},
	}

	tr, trieStorage, _ := newEmptyTrie()

	for _, testVal := range testVals {
		_ = tr.Update(testVal.key, testVal.value)
		_ = tr.Commit()
		tr.TakeSnapshot(tr.root.getHash())
	}

	for trieStorage.snapshotsBuffer.len() != 0 {
		time.Sleep(snapshotDelay)
	}

	snapshots, _ := ioutil.ReadDir(trieStorage.snapshotDbCfg.FilePath)
	assert.Equal(t, 2, len(snapshots))
	assert.Equal(t, "2", snapshots[0].Name())
	assert.Equal(t, "3", snapshots[1].Name())
}

func TestPruningIsDoneAfterSnapshotIsFinished(t *testing.T) {
	t.Parallel()

	tr, trieStorage, _ := newEmptyTrie()
	_ = tr.Update([]byte("doe"), []byte("reindeer"))
	_ = tr.Update([]byte("dog"), []byte("puppy"))
	_ = tr.Update([]byte("dogglesworth"), []byte("cat"))

	_ = tr.Commit()
	rootHash := tr.root.getHash()
<<<<<<< HEAD
	tr.CancelPrune(rootHash, data.NewRoot)
	rootHashes = append(rootHashes, rootHash)
	tr.EnterSnapshotMode()
=======
>>>>>>> 7fc78dab
	tr.TakeSnapshot(rootHash)
	tr.Prune(rootHash, data.NewRoot)

	for trieStorage.snapshotsBuffer.len() != 0 {
		time.Sleep(snapshotDelay)
	}
<<<<<<< HEAD
	tr.ExitSnapshotMode()
	time.Sleep(snapshotDelay)
=======
>>>>>>> 7fc78dab

	val, err := trieStorage.snapshots[0].Get(rootHash)
	assert.NotNil(t, val)
	assert.Nil(t, err)
}

func TestTrieCheckpoint(t *testing.T) {
	t.Parallel()

	tr, trieStorage, _ := newEmptyTrie()
	_ = tr.Update([]byte("doe"), []byte("reindeer"))
	_ = tr.Update([]byte("dog"), []byte("puppy"))
	_ = tr.Update([]byte("dogglesworth"), []byte("cat"))

	_ = tr.Commit()
	tr.TakeSnapshot(tr.root.getHash())
	for trieStorage.snapshotsBuffer.len() != 0 {
		time.Sleep(snapshotDelay)
	}

	_ = tr.Update([]byte("doge"), []byte("reindeer"))
	_ = tr.Commit()

	val, err := tr.Get([]byte("doge"))
	assert.Nil(t, err)
	assert.Equal(t, []byte("reindeer"), val)

	snapshotTrieStorage, _ := NewTrieStorageManager(trieStorage.snapshots[0], tr.marshalizer, tr.hasher, config.DBConfig{}, &mock.EvictionWaitingList{})
	collapsedRoot, _ := tr.root.getCollapsed()
	snapshotTrie := &patriciaMerkleTrie{
		root:        collapsedRoot,
		trieStorage: snapshotTrieStorage,
		marshalizer: tr.marshalizer,
		hasher:      tr.hasher,
	}

	val, err = snapshotTrie.Get([]byte("doge"))
	assert.NotNil(t, err)
	assert.Nil(t, val)

	tr.SetCheckpoint(tr.root.getHash())
	for trieStorage.snapshotsBuffer.len() != 0 {
		time.Sleep(snapshotDelay)
	}

	val, err = snapshotTrie.Get([]byte("doge"))
	assert.Nil(t, err)
	assert.Equal(t, []byte("reindeer"), val)
}

func TestTrieCheckpointWithNoSnapshotCreatesSnapshot(t *testing.T) {
	t.Parallel()

	tr, trieStorage, _ := newEmptyTrie()
	_ = tr.Update([]byte("doe"), []byte("reindeer"))
	_ = tr.Update([]byte("dog"), []byte("puppy"))
	_ = tr.Update([]byte("dogglesworth"), []byte("cat"))

	assert.Equal(t, 0, len(trieStorage.snapshots))

	_ = tr.Commit()
	tr.SetCheckpoint(tr.root.getHash())
	for trieStorage.snapshotsBuffer.len() != 0 {
		time.Sleep(snapshotDelay)
	}

	trieStorage.storageOperationMutex.Lock()
	assert.Equal(t, 1, len(trieStorage.snapshots))
	trieStorage.storageOperationMutex.Unlock()
}

func TestTrieSnapshottingAndCheckpointConcurrently(t *testing.T) {
	t.Parallel()

	tr, trieStorage, _ := newEmptyTrie()
	_ = tr.Update([]byte("doe"), []byte("reindeer"))
	_ = tr.Update([]byte("dog"), []byte("puppy"))
	_ = tr.Update([]byte("dogglesworth"), []byte("cat"))
	_ = tr.Commit()

	tr.TakeSnapshot(tr.root.getHash())
	for trieStorage.snapshotsBuffer.len() != 0 {
		time.Sleep(snapshotDelay)
	}

	numSnapshots := 5
	numCheckpoints := 5
	totalNumSnapshot := numSnapshots + 1

	var snapshotWg sync.WaitGroup
	var checkpointWg sync.WaitGroup
	mut := sync.Mutex{}
	snapshotWg.Add(numSnapshots)
	checkpointWg.Add(numCheckpoints)

	for i := 0; i < numSnapshots; i++ {
		go func(j int) {
			mut.Lock()
			_ = tr.Update([]byte(strconv.Itoa(j)), []byte(strconv.Itoa(j)))
			_ = tr.Commit()
			rootHash, _ := tr.Root()
			tr.TakeSnapshot(rootHash)
			mut.Unlock()
			snapshotWg.Done()
		}(i)
	}

	for i := 0; i < numCheckpoints; i++ {
		go func(j int) {
			mut.Lock()
			_ = tr.Update([]byte(strconv.Itoa(j+numSnapshots)), []byte(strconv.Itoa(j+numSnapshots)))
			_ = tr.Commit()
			rootHash, _ := tr.Root()
			tr.SetCheckpoint(rootHash)
			mut.Unlock()
			checkpointWg.Done()
		}(i)
	}

	snapshotWg.Wait()
	checkpointWg.Wait()
	for trieStorage.snapshotsBuffer.len() != 0 {
		time.Sleep(snapshotDelay)
	}

	trieStorage.storageOperationMutex.Lock()
	assert.Equal(t, totalNumSnapshot, trieStorage.snapshotId)

	lastSnapshot := len(trieStorage.snapshots) - 1
	val, err := trieStorage.snapshots[lastSnapshot].Get(tr.root.getHash())
	trieStorage.storageOperationMutex.Unlock()
	assert.NotNil(t, val)
	assert.Nil(t, err)
<<<<<<< HEAD
}

func TestRemoveFromPruningBufferWhenCancelingPrune(t *testing.T) {
	t.Parallel()

	tr, trieStorage, _ := newEmptyTrie()
	_ = tr.Update([]byte("doe"), []byte("reindeer"))
	_ = tr.Update([]byte("dog"), []byte("puppy"))
	_ = tr.Update([]byte("dogglesworth"), []byte("cat"))
	_ = tr.Commit()
	rootHash1, _ := tr.Root()
	trieStorage.snapshotsBuffer.add(rootHash1, false)

	_ = tr.Update([]byte("dogglesworth"), []byte("catnip"))
	_ = tr.Commit()
	rootHash2, _ := tr.Root()
	trieStorage.snapshotsBuffer.add(rootHash2, false)

	_ = tr.Prune(rootHash2, data.NewRoot)
	rootHash2NewRoot := append(rootHash2, byte(data.NewRoot))

	present := false
	for i := range trieStorage.pruningBuffer {
		if bytes.Equal(trieStorage.pruningBuffer[i], rootHash2NewRoot) {
			present = true
		}
	}
	require.True(t, present)

	tr.CancelPrune(rootHash2, data.NewRoot)

	for i := range trieStorage.pruningBuffer {
		assert.NotEqual(t, trieStorage.pruningBuffer[i], rootHash2NewRoot)
	}
}

func TestCheckpointWithErrWillNotGeneratePruningDeadlock(t *testing.T) {
	t.Parallel()

	tr, trieStorage, _ := newEmptyTrie()
	_ = tr.Update([]byte("doe"), []byte("reindeer"))
	_ = tr.Update([]byte("dog"), []byte("puppy"))
	_ = tr.Update([]byte("dogglesworth"), []byte("cat"))
	_ = tr.Commit()
	rootHash1, _ := tr.Root()
	trieStorage.snapshotsBuffer.add(rootHash1, false)

	trieStorage.snapshotsBuffer.add([]byte("rootHash"), false)

	_ = tr.Update([]byte("dogglesworth"), []byte("catnip"))
	_ = tr.Commit()
	rootHash2, _ := tr.Root()
	trieStorage.snapshotsBuffer.add(rootHash2, false)

	tr.CancelPrune(rootHash1, data.NewRoot)
	_ = tr.Prune(rootHash2, data.NewRoot)
	_ = tr.Prune(rootHash1, data.OldRoot)

	tr.EnterSnapshotMode()
	trieStorage.snapshot(tr.marshalizer, tr.hasher)
	tr.ExitSnapshotMode()
	time.Sleep(snapshotDelay)

	trieStorage.snapshots = make([]storage.Persister, 0)
	newTr, err := tr.Recreate(rootHash1)
	assert.Nil(t, newTr)
	assert.True(t, errors.Is(err, ErrHashNotFound))

	newTr, err = tr.Recreate(rootHash2)
	assert.Nil(t, newTr)
	assert.True(t, errors.Is(err, ErrHashNotFound))
=======
>>>>>>> 7fc78dab
}<|MERGE_RESOLUTION|>--- conflicted
+++ resolved
@@ -247,23 +247,17 @@
 
 	_ = tr.Commit()
 	rootHash := tr.root.getHash()
-<<<<<<< HEAD
 	tr.CancelPrune(rootHash, data.NewRoot)
 	rootHashes = append(rootHashes, rootHash)
 	tr.EnterSnapshotMode()
-=======
->>>>>>> 7fc78dab
 	tr.TakeSnapshot(rootHash)
 	tr.Prune(rootHash, data.NewRoot)
 
 	for trieStorage.snapshotsBuffer.len() != 0 {
 		time.Sleep(snapshotDelay)
 	}
-<<<<<<< HEAD
 	tr.ExitSnapshotMode()
 	time.Sleep(snapshotDelay)
-=======
->>>>>>> 7fc78dab
 
 	val, err := trieStorage.snapshots[0].Get(rootHash)
 	assert.NotNil(t, val)
@@ -397,7 +391,6 @@
 	trieStorage.storageOperationMutex.Unlock()
 	assert.NotNil(t, val)
 	assert.Nil(t, err)
-<<<<<<< HEAD
 }
 
 func TestRemoveFromPruningBufferWhenCancelingPrune(t *testing.T) {
@@ -469,6 +462,4 @@
 	newTr, err = tr.Recreate(rootHash2)
 	assert.Nil(t, newTr)
 	assert.True(t, errors.Is(err, ErrHashNotFound))
-=======
->>>>>>> 7fc78dab
 }