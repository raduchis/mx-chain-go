--- conflicted
+++ resolved
@@ -394,10 +394,6 @@
 	return false, nil, nil
 }
 
-<<<<<<< HEAD
-// IsInterfaceNil returns true if there is no value under the interface
-func (ln *leafNode) IsInterfaceNil() bool {
-=======
 func (ln *leafNode) sizeInBytes() int {
 	if ln == nil {
 		return 0
@@ -409,7 +405,7 @@
 	return nodeSize
 }
 
-func (ln *leafNode) isInterfaceNil() bool {
->>>>>>> 4547e8b8
+// IsInterfaceNil returns true if there is no value under the interface
+func (ln *leafNode) IsInterfaceNil() bool {
 	return ln == nil
 }