--- conflicted
+++ resolved
@@ -34,7 +34,9 @@
 // ErrNilNode is raised when we reach a nil node
 var ErrNilNode = errors.New("the node is nil")
 
-<<<<<<< HEAD
+// ErrInvalidLength signals that length of the array is invalid
+var ErrInvalidLength = errors.New("invalid array length")
+
 // ErrWrongTypeAssertion signals that wrong type was provided
 var ErrWrongTypeAssertion = errors.New("wrong type assertion")
 
@@ -63,8 +65,4 @@
 var ErrNilEvictionWaitingList = errors.New("nil eviction waiting list provided")
 
 // ErrNilSnapshotDbConfig is raised when a nil snapshot db config is provided
-var ErrNilSnapshotDbConfig = errors.New("nil snapshot db config provided")
-=======
-// ErrInvalidLength signals that length of the array is invalid
-var ErrInvalidLength = errors.New("invalid array length")
->>>>>>> 04de5f47
+var ErrNilSnapshotDbConfig = errors.New("nil snapshot db config provided")