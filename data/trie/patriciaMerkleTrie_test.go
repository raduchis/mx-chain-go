package trie_test

import (
	"encoding/base64"
	"fmt"
	"io/ioutil"
	"math/rand"
	"strconv"
	"sync"
	"testing"
	"time"

	"github.com/ElrondNetwork/elrond-go/config"
	"github.com/ElrondNetwork/elrond-go/data"
	"github.com/ElrondNetwork/elrond-go/data/mock"
	"github.com/ElrondNetwork/elrond-go/data/trie"
	"github.com/ElrondNetwork/elrond-go/hashing"
	"github.com/ElrondNetwork/elrond-go/hashing/keccak"
	"github.com/ElrondNetwork/elrond-go/marshal"
	"github.com/ElrondNetwork/elrond-go/storage/storageUnit"
	"github.com/stretchr/testify/assert"
)

var emptyTrieHash = make([]byte, 32)

func emptyTrie() data.Trie {
	tr, _ := trie.NewTrie(getDefaultTrieParameters())

	return tr
}

func getDefaultTrieParameters() (data.StorageManager, marshal.Marshalizer, hashing.Hasher) {
	db := mock.NewMemDbMock()
	marshalizer := &mock.ProtobufMarshalizerMock{}
	hasher := &mock.KeccakMock{}

	tempDir, _ := ioutil.TempDir("", strconv.Itoa(rand.Intn(100000)))

	cfg := config.DBConfig{
		FilePath:          tempDir,
		Type:              string(storageUnit.LvlDBSerial),
		BatchDelaySeconds: 1,
		MaxBatchSize:      1,
		MaxOpenFiles:      10,
	}

	evictionWaitingList, _ := mock.NewEvictionWaitingList(100, mock.NewMemDbMock(), marshalizer)
	trieStorageManager, _ := trie.NewTrieStorageManager(db, marshalizer, hasher, cfg, evictionWaitingList)

	return trieStorageManager, marshalizer, hasher
}

func initTrieMultipleValues(nr int) (data.Trie, [][]byte) {
	tr := emptyTrie()

	var values [][]byte
	hsh := keccak.Keccak{}

	for i := 0; i < nr; i++ {
		values = append(values, hsh.Compute(string(i)))
		_ = tr.Update(values[i], values[i])
	}

	return tr, values
}

func initTrie() data.Trie {
	tr := emptyTrie()
	_ = tr.Update([]byte("doe"), []byte("reindeer"))
	_ = tr.Update([]byte("dog"), []byte("puppy"))
	_ = tr.Update([]byte("ddog"), []byte("cat"))

	return tr
}

func TestNewTrieWithNilTrieStorage(t *testing.T) {
	t.Parallel()

	_, marshalizer, hasher := getDefaultTrieParameters()
	tr, err := trie.NewTrie(nil, marshalizer, hasher)

	assert.Nil(t, tr)
	assert.Equal(t, trie.ErrNilTrieStorage, err)
}

func TestNewTrieWithNilMarshalizer(t *testing.T) {
	t.Parallel()

	trieStorage, _, hasher := getDefaultTrieParameters()
	tr, err := trie.NewTrie(trieStorage, nil, hasher)

	assert.Nil(t, tr)
	assert.Equal(t, trie.ErrNilMarshalizer, err)
}

func TestNewTrieWithNilHasher(t *testing.T) {
	t.Parallel()

	trieStorage, marshalizer, _ := getDefaultTrieParameters()
	tr, err := trie.NewTrie(trieStorage, marshalizer, nil)

	assert.Nil(t, tr)
	assert.Equal(t, trie.ErrNilHasher, err)
}

func TestPatriciaMerkleTree_Get(t *testing.T) {
	t.Parallel()

	tr, val := initTrieMultipleValues(10000)

	for i := range val {
		v, _ := tr.Get(val[i])
		assert.Equal(t, val[i], v)
	}
}

func TestPatriciaMerkleTree_GetEmptyTrie(t *testing.T) {
	t.Parallel()

	tr := emptyTrie()

	val, err := tr.Get([]byte("dog"))
	assert.Nil(t, err)
	assert.Nil(t, val)
}

func TestPatriciaMerkleTree_Update(t *testing.T) {
	t.Parallel()

	tr := initTrie()

	newVal := []byte("doge")
	_ = tr.Update([]byte("dog"), newVal)

	val, _ := tr.Get([]byte("dog"))
	assert.Equal(t, newVal, val)
}

func TestPatriciaMerkleTree_UpdateEmptyVal(t *testing.T) {
	t.Parallel()

	tr := initTrie()
	var empty []byte

	_ = tr.Update([]byte("doe"), []byte{})

	v, _ := tr.Get([]byte("doe"))
	assert.Equal(t, empty, v)
}

func TestPatriciaMerkleTree_UpdateNotExisting(t *testing.T) {
	t.Parallel()

	tr := initTrie()

	_ = tr.Update([]byte("does"), []byte("this"))

	v, _ := tr.Get([]byte("does"))
	assert.Equal(t, []byte("this"), v)
}

func TestPatriciaMerkleTree_Delete(t *testing.T) {
	t.Parallel()

	tr := initTrie()
	var empty []byte

	_ = tr.Delete([]byte("doe"))

	v, _ := tr.Get([]byte("doe"))
	assert.Equal(t, empty, v)
}

func TestPatriciaMerkleTree_DeleteEmptyTrie(t *testing.T) {
	t.Parallel()

	tr := emptyTrie()

	err := tr.Delete([]byte("dog"))
	assert.Nil(t, err)
}

func TestPatriciaMerkleTree_Root(t *testing.T) {
	t.Parallel()

	tr := initTrie()

	root, err := tr.Root()
	assert.NotNil(t, root)
	assert.Nil(t, err)
}

func TestPatriciaMerkleTree_NilRoot(t *testing.T) {
	t.Parallel()

	tr := emptyTrie()

	root, err := tr.Root()
	assert.Nil(t, err)
	assert.Equal(t, emptyTrieHash, root)
}

<<<<<<< HEAD
=======
func TestPatriciaMerkleTree_Prove(t *testing.T) {
	t.Parallel()

	tr := initTrie()

	proof, err := tr.Prove([]byte("dog"))
	assert.Nil(t, err)
	ok, err := tr.VerifyProof(proof, []byte("dog"))
	assert.Nil(t, err)
	assert.True(t, ok)
}

func TestPatriciaMerkleTree_ProveCollapsedTrie(t *testing.T) {
	t.Parallel()

	tr := initTrie()
	_ = tr.Commit()

	proof, err := tr.Prove([]byte("dog"))
	assert.Nil(t, err)
	ok, _ := tr.VerifyProof(proof, []byte("dog"))
	assert.True(t, ok)
}

func TestPatriciaMerkleTree_ProveOnEmptyTrie(t *testing.T) {
	t.Parallel()

	tr := emptyTrie()

	proof, err := tr.Prove([]byte("dog"))
	assert.Nil(t, proof)
	assert.Equal(t, trie.ErrNilNode, err)
}

func TestPatriciaMerkleTree_VerifyProof(t *testing.T) {
	t.Parallel()

	tr, val := initTrieMultipleValues(50)

	for i := range val {
		proof, _ := tr.Prove(val[i])

		ok, err := tr.VerifyProof(proof, val[i])
		assert.Nil(t, err)
		assert.True(t, ok)

		ok, err = tr.VerifyProof(proof, []byte("dog"+strconv.Itoa(i)))
		assert.Nil(t, err)
		assert.False(t, ok)
	}

}

func TestPatriciaMerkleTree_VerifyProofNilProofs(t *testing.T) {
	t.Parallel()

	tr := initTrie()

	ok, err := tr.VerifyProof(nil, []byte("dog"))
	assert.False(t, ok)
	assert.Nil(t, err)
}

func TestPatriciaMerkleTree_VerifyProofEmptyProofs(t *testing.T) {
	t.Parallel()

	tr := initTrie()

	ok, err := tr.VerifyProof([][]byte{}, []byte("dog"))
	assert.False(t, ok)
	assert.Nil(t, err)
}

>>>>>>> 2e6b8933
func TestPatriciaMerkleTree_Consistency(t *testing.T) {
	t.Parallel()

	tr := initTrie()
	root1, _ := tr.Root()

	_ = tr.Update([]byte("dodge"), []byte("viper"))
	root2, _ := tr.Root()

	_ = tr.Delete([]byte("dodge"))
	root3, _ := tr.Root()

	assert.Equal(t, root1, root3)
	assert.NotEqual(t, root1, root2)
}

func TestPatriciaMerkleTrie_UpdateAndGetConcurrently(t *testing.T) {
	t.Parallel()

	tr := emptyTrie()
	nrInserts := 100
	wg := &sync.WaitGroup{}
	wg.Add(nrInserts)

	for i := 0; i < nrInserts; i++ {
		go func(index int) {
			err := tr.Update([]byte(strconv.Itoa(index)), []byte(strconv.Itoa(index)))
			assert.Nil(t, err)

			val, err := tr.Get([]byte(strconv.Itoa(index)))
			assert.Nil(t, err)
			assert.Equal(t, []byte(strconv.Itoa(index)), val)

			wg.Done()
		}(i)
	}
	wg.Wait()

	rootHash, _ := tr.Root()
	assert.NotEqual(t, emptyTrieHash, rootHash)

	wg.Add(nrInserts)
	for i := 0; i < nrInserts; i++ {
		go func(index int) {
			assert.Nil(t, tr.Delete([]byte(strconv.Itoa(index))))
			wg.Done()
		}(i)
	}
	wg.Wait()

	rootHash, _ = tr.Root()
	assert.Equal(t, emptyTrieHash, rootHash)
}

func TestPatriciaMerkleTree_Commit(t *testing.T) {
	t.Parallel()

	tr := initTrie()

	err := tr.Commit()
	assert.Nil(t, err)
}

func TestPatriciaMerkleTree_CommitCollapsesTrieOk(t *testing.T) {
	t.Parallel()

	tr := initTrie()

	_ = tr.Update([]byte("zebra"), []byte("zebra"))
	_ = tr.Update([]byte("doggo"), []byte("doggo"))
	_ = tr.Update([]byte("doggless"), []byte("doggless"))

	err := tr.Commit()
	assert.Nil(t, err)
}

func TestPatriciaMerkleTree_CommitAfterCommit(t *testing.T) {
	t.Parallel()

	tr := initTrie()

	_ = tr.Commit()
	err := tr.Commit()
	assert.Nil(t, err)
}

func TestPatriciaMerkleTree_CommitEmptyRoot(t *testing.T) {
	t.Parallel()

	tr := emptyTrie()

	err := tr.Commit()
	assert.Nil(t, err)
}

func TestPatriciaMerkleTree_GetAfterCommit(t *testing.T) {
	t.Parallel()

	tr := initTrie()

	err := tr.Commit()
	assert.Nil(t, err)

	val, err := tr.Get([]byte("dog"))
	assert.Equal(t, []byte("puppy"), val)
	assert.Nil(t, err)
}

func TestPatriciaMerkleTree_InsertAfterCommit(t *testing.T) {
	t.Parallel()

	tr1 := initTrie()
	tr2 := initTrie()

	err := tr1.Commit()
	assert.Nil(t, err)

	_ = tr1.Update([]byte("doge"), []byte("coin"))
	_ = tr2.Update([]byte("doge"), []byte("coin"))

	root1, _ := tr1.Root()
	root2, _ := tr2.Root()

	assert.Equal(t, root2, root1)
}

func TestPatriciaMerkleTree_DeleteAfterCommit(t *testing.T) {
	t.Parallel()

	tr1 := initTrie()
	tr2 := initTrie()

	err := tr1.Commit()
	assert.Nil(t, err)

	_ = tr1.Delete([]byte("dogglesworth"))
	_ = tr2.Delete([]byte("dogglesworth"))

	root1, _ := tr1.Root()
	root2, _ := tr2.Root()

	assert.Equal(t, root2, root1)
}

func TestPatriciaMerkleTrie_Recreate(t *testing.T) {
	t.Parallel()

	tr := initTrie()
	rootHash, _ := tr.Root()
	_ = tr.Commit()

	newTr, err := tr.Recreate(rootHash)
	assert.Nil(t, err)
	assert.NotNil(t, newTr)

	root, _ := newTr.Root()
	assert.Equal(t, rootHash, root)
}

func TestPatriciaMerkleTrie_RecreateWithInvalidRootHash(t *testing.T) {
	t.Parallel()

	tr := initTrie()

	newTr, err := tr.Recreate(nil)
	assert.Nil(t, err)
	root, _ := newTr.Root()
	assert.Equal(t, emptyTrieHash, root)
}

func TestPatriciaMerkleTrie_PruneAfterCancelPruneShouldFail(t *testing.T) {
	t.Parallel()

	tr := initTrie()
	_ = tr.Commit()
	rootHash, _ := tr.Root()

	_ = tr.Update([]byte("dog"), []byte("value of dog"))
	_ = tr.Commit()

	tr.CancelPrune(rootHash, data.OldRoot)
	tr.Prune(rootHash, data.OldRoot)

	newTr, err := tr.Recreate(rootHash)
	assert.Nil(t, err)
	assert.NotNil(t, newTr)
}

func TestPatriciaMerkleTrie_Prune(t *testing.T) {
	t.Parallel()

	tr, _ := trie.NewTrie(getDefaultTrieParameters())

	_ = tr.Update([]byte("doe"), []byte("reindeer"))
	_ = tr.Update([]byte("dog"), []byte("puppy"))
	_ = tr.Update([]byte("dogglesworth"), []byte("cat"))
	_ = tr.Commit()
	rootHash, _ := tr.Root()

	_ = tr.Update([]byte("dog"), []byte("value of dog"))
	_ = tr.Commit()

	tr.CancelPrune(rootHash, data.NewRoot)
	tr.Prune(rootHash, data.OldRoot)
	time.Sleep(time.Second)

	expectedErr := fmt.Errorf("key: %s not found", base64.StdEncoding.EncodeToString(rootHash))
	val, err := tr.Database().Get(rootHash)
	assert.Nil(t, val)
	assert.Equal(t, expectedErr, err)
}

func TestPatriciaMerkleTrie_GetSerializedNodes(t *testing.T) {
	t.Parallel()

	tr := initTrie()
	_ = tr.Commit()
	rootHash, _ := tr.Root()

	maxBuffToSend := uint64(500)
	expectedNodes := 6
	serializedNodes, err := tr.GetSerializedNodes(rootHash, maxBuffToSend)
	assert.Nil(t, err)
	assert.Equal(t, expectedNodes, len(serializedNodes))
}

func TestPatriciaMerkleTrie_GetSerializedNodesTinyBufferShouldNotGetAllNodes(t *testing.T) {
	t.Parallel()

	tr := initTrie()
	_ = tr.Commit()
	rootHash, _ := tr.Root()

	maxBuffToSend := uint64(150)
	expectedNodes := 2
	serializedNodes, err := tr.GetSerializedNodes(rootHash, maxBuffToSend)
	assert.Nil(t, err)
	assert.Equal(t, expectedNodes, len(serializedNodes))
}

func TestPatriciaMerkleTrie_GetSerializedNodesGetFromSnapshot(t *testing.T) {
	t.Parallel()

	tr := initTrie()
	_ = tr.Commit()
	rootHash, _ := tr.Root()

	tr.TakeSnapshot(rootHash)
	tr.Prune(rootHash, data.NewRoot)
	time.Sleep(time.Second)

	maxBuffToSend := uint64(500)
	expectedNodes := 6
	serializedNodes, err := tr.GetSerializedNodes(rootHash, maxBuffToSend)
	assert.Nil(t, err)
	assert.Equal(t, expectedNodes, len(serializedNodes))
}

func TestPatriciaMerkleTrie_GetAllLeaves(t *testing.T) {
	t.Parallel()

	tr := initTrie()
	leaves, err := tr.GetAllLeaves()

	assert.Nil(t, err)
	assert.Equal(t, 3, len(leaves))
	assert.Equal(t, []byte("reindeer"), leaves[string([]byte("doe"))])
	assert.Equal(t, []byte("puppy"), leaves[string([]byte("dog"))])
	assert.Equal(t, []byte("cat"), leaves[string([]byte("ddog"))])
}

func BenchmarkPatriciaMerkleTree_Insert(b *testing.B) {
	tr := emptyTrie()
	hsh := keccak.Keccak{}

	nrValuesInTrie := 1000000
	nrValuesNotInTrie := 9000000
	values := make([][]byte, nrValuesNotInTrie)

	for i := 0; i < nrValuesInTrie; i++ {
		val := hsh.Compute(strconv.Itoa(i))
		_ = tr.Update(val, val)
	}
	for i := 0; i < nrValuesNotInTrie; i++ {
		values[i] = hsh.Compute(strconv.Itoa(i + nrValuesInTrie))
	}

	b.ResetTimer()
	for i := 0; i < b.N; i++ {
		_ = tr.Update(values[i%nrValuesNotInTrie], values[i%nrValuesNotInTrie])
	}
}

func BenchmarkPatriciaMerkleTree_InsertCollapsedTrie(b *testing.B) {
	tr := emptyTrie()
	hsh := keccak.Keccak{}

	nrValuesInTrie := 1000000
	nrValuesNotInTrie := 9000000
	values := make([][]byte, nrValuesNotInTrie)

	for i := 0; i < nrValuesInTrie; i++ {
		val := hsh.Compute(strconv.Itoa(i))
		_ = tr.Update(val, val)
	}
	for i := 0; i < nrValuesNotInTrie; i++ {
		values[i] = hsh.Compute(strconv.Itoa(i + nrValuesInTrie))
	}
	_ = tr.Commit()

	b.ResetTimer()
	for i := 0; i < b.N; i++ {
		_ = tr.Update(values[i%nrValuesNotInTrie], values[i%nrValuesNotInTrie])
	}
}

func BenchmarkPatriciaMerkleTree_Delete(b *testing.B) {
	tr := emptyTrie()
	hsh := keccak.Keccak{}

	nrValuesInTrie := 3000000
	values := make([][]byte, nrValuesInTrie)

	for i := 0; i < nrValuesInTrie; i++ {
		values[i] = hsh.Compute(strconv.Itoa(i))
		_ = tr.Update(values[i], values[i])
	}

	b.ResetTimer()
	for i := 0; i < b.N; i++ {
		_ = tr.Delete(values[i%nrValuesInTrie])
	}
}

func BenchmarkPatriciaMerkleTree_DeleteCollapsedTrie(b *testing.B) {
	tr := emptyTrie()
	hsh := keccak.Keccak{}

	nrValuesInTrie := 1000000
	values := make([][]byte, nrValuesInTrie)

	for i := 0; i < nrValuesInTrie; i++ {
		values[i] = hsh.Compute(strconv.Itoa(i))
		_ = tr.Update(values[i], values[i])
	}

	_ = tr.Commit()

	b.ResetTimer()
	for i := 0; i < b.N; i++ {
		_ = tr.Delete(values[i%nrValuesInTrie])
	}
}

func BenchmarkPatriciaMerkleTree_Get(b *testing.B) {
	tr := emptyTrie()
	hsh := keccak.Keccak{}

	nrValuesInTrie := 3000000
	values := make([][]byte, nrValuesInTrie)

	for i := 0; i < nrValuesInTrie; i++ {
		values[i] = hsh.Compute(strconv.Itoa(i))
		_ = tr.Update(values[i], values[i])
	}

	b.ResetTimer()
	for i := 0; i < b.N; i++ {
		_, _ = tr.Get(values[i%nrValuesInTrie])
	}
}

func BenchmarkPatriciaMerkleTree_GetCollapsedTrie(b *testing.B) {
	tr := emptyTrie()
	hsh := keccak.Keccak{}

	nrValuesInTrie := 1000000
	values := make([][]byte, nrValuesInTrie)

	for i := 0; i < nrValuesInTrie; i++ {
		values[i] = hsh.Compute(strconv.Itoa(i))
		_ = tr.Update(values[i], values[i])
	}
	_ = tr.Commit()

	b.ResetTimer()
	for i := 0; i < b.N; i++ {
		_, _ = tr.Get(values[i%nrValuesInTrie])
	}
}

func BenchmarkPatriciaMerkleTree_Commit(b *testing.B) {
	nrValuesInTrie := 1000000
	for i := 0; i < b.N; i++ {
		b.StopTimer()
		hsh := keccak.Keccak{}
		tr := emptyTrie()
		for j := 0; j < nrValuesInTrie; j++ {
			hash := hsh.Compute(strconv.Itoa(j))
			_ = tr.Update(hash, hash)
		}
		b.StartTimer()

		_ = tr.Commit()
	}
}

func BenchmarkPatriciaMerkleTrie_RootHashAfterChanging30000Nodes(b *testing.B) {
	tr := emptyTrie()
	hsh := keccak.Keccak{}

	nrValuesInTrie := 2000000
	values := make([][]byte, nrValuesInTrie)
	nrOfValuesToModify := 30000

	for i := 0; i < nrValuesInTrie; i++ {
		key := hsh.Compute(strconv.Itoa(i))
		value := append(key, []byte(strconv.Itoa(i))...)

		_ = tr.Update(key, value)
		values[i] = key
	}
	_ = tr.Commit()

	b.ResetTimer()
	for i := 0; i < b.N; i++ {
		b.StopTimer()
		for j := 0; j < nrOfValuesToModify; j++ {
			_ = tr.Update(values[j], values[j])
		}
		b.StartTimer()
		_, _ = tr.Root()
	}
}

func BenchmarkPatriciaMerkleTrie_RootHashAfterChanging30000NodesInBatchesOf200(b *testing.B) {
	tr := emptyTrie()
	hsh := keccak.Keccak{}

	nrValuesInTrie := 2000000
	values := make([][]byte, nrValuesInTrie)
	nrOfValuesToModify := 30000
	nrOfValuesToCommit := 200

	for i := 0; i < nrValuesInTrie; i++ {
		key := hsh.Compute(strconv.Itoa(i))
		value := append(key, []byte(strconv.Itoa(i))...)

		_ = tr.Update(key, value)
		values[i] = key
	}
	_ = tr.Commit()

	b.ResetTimer()
	for i := 0; i < b.N; i++ {
		for j := 0; j < nrOfValuesToModify; j++ {
			b.StopTimer()
			_ = tr.Update(values[j], values[j])
			if j%nrOfValuesToCommit == 0 {
				b.StartTimer()
				_, _ = tr.Root()
			}
		}
	}
}<|MERGE_RESOLUTION|>--- conflicted
+++ resolved
@@ -200,82 +200,6 @@
 	assert.Equal(t, emptyTrieHash, root)
 }
 
-<<<<<<< HEAD
-=======
-func TestPatriciaMerkleTree_Prove(t *testing.T) {
-	t.Parallel()
-
-	tr := initTrie()
-
-	proof, err := tr.Prove([]byte("dog"))
-	assert.Nil(t, err)
-	ok, err := tr.VerifyProof(proof, []byte("dog"))
-	assert.Nil(t, err)
-	assert.True(t, ok)
-}
-
-func TestPatriciaMerkleTree_ProveCollapsedTrie(t *testing.T) {
-	t.Parallel()
-
-	tr := initTrie()
-	_ = tr.Commit()
-
-	proof, err := tr.Prove([]byte("dog"))
-	assert.Nil(t, err)
-	ok, _ := tr.VerifyProof(proof, []byte("dog"))
-	assert.True(t, ok)
-}
-
-func TestPatriciaMerkleTree_ProveOnEmptyTrie(t *testing.T) {
-	t.Parallel()
-
-	tr := emptyTrie()
-
-	proof, err := tr.Prove([]byte("dog"))
-	assert.Nil(t, proof)
-	assert.Equal(t, trie.ErrNilNode, err)
-}
-
-func TestPatriciaMerkleTree_VerifyProof(t *testing.T) {
-	t.Parallel()
-
-	tr, val := initTrieMultipleValues(50)
-
-	for i := range val {
-		proof, _ := tr.Prove(val[i])
-
-		ok, err := tr.VerifyProof(proof, val[i])
-		assert.Nil(t, err)
-		assert.True(t, ok)
-
-		ok, err = tr.VerifyProof(proof, []byte("dog"+strconv.Itoa(i)))
-		assert.Nil(t, err)
-		assert.False(t, ok)
-	}
-
-}
-
-func TestPatriciaMerkleTree_VerifyProofNilProofs(t *testing.T) {
-	t.Parallel()
-
-	tr := initTrie()
-
-	ok, err := tr.VerifyProof(nil, []byte("dog"))
-	assert.False(t, ok)
-	assert.Nil(t, err)
-}
-
-func TestPatriciaMerkleTree_VerifyProofEmptyProofs(t *testing.T) {
-	t.Parallel()
-
-	tr := initTrie()
-
-	ok, err := tr.VerifyProof([][]byte{}, []byte("dog"))
-	assert.False(t, ok)
-	assert.Nil(t, err)
-}
-
->>>>>>> 2e6b8933
 func TestPatriciaMerkleTree_Consistency(t *testing.T) {
 	t.Parallel()
 
