--- conflicted
+++ resolved
@@ -27,19 +27,12 @@
 	db       data.DBWriteCacher
 	pruneReq chan []byte
 
-<<<<<<< HEAD
-	snapshots          []storage.Persister
-	snapshotId         int
-	snapshotDbCfg      config.DBConfig
-	snapshotsBuffer    snapshotsBuffer
-	snapshotInProgress uint32
-=======
 	snapshots       []storage.Persister
 	snapshotId      int
 	snapshotDbCfg   config.DBConfig
 	snapshotReq     chan snapshotsQueueEntry
 	snapshotsBuffer atomicBuffer
->>>>>>> 7fc78dab
+	snapshotInProgress uint32
 
 	dbEvictionWaitingList data.DBRemoveCacher
 	storageOperationMutex sync.RWMutex
@@ -83,12 +76,9 @@
 		snapshotDbCfg:         snapshotDbCfg,
 		snapshotsBuffer:       newSnapshotsBuffer(),
 		dbEvictionWaitingList: ewl,
-<<<<<<< HEAD
-		snapshotInProgress:    0,
-	}, nil
-=======
 		snapshotReq:           make(chan snapshotsQueueEntry, snapshotBufferLen),
 		pruneReq:              make(chan []byte, pruningBufferLen),
+		snapshotInProgress:    0,
 	}
 
 	go tsm.storageProcessLoop(marshalizer, hasher)
@@ -112,7 +102,6 @@
 			}
 		}
 	}
->>>>>>> 7fc78dab
 }
 
 func getSnapshotsAndSnapshotId(snapshotDbCfg config.DBConfig) ([]storage.Persister, int, error) {
@@ -171,7 +160,6 @@
 	return tsm.db
 }
 
-<<<<<<< HEAD
 // EnterSnapshotMode sets the snapshot mode on
 func (tsm *trieStorageManager) EnterSnapshotMode() {
 	tsm.storageOperationMutex.Lock()
@@ -200,32 +188,14 @@
 	}
 }
 
-// Clone returns a new instance of trieStorageManager
-func (tsm *trieStorageManager) Clone() data.StorageManager {
-	tsm.storageOperationMutex.Lock()
-	defer tsm.storageOperationMutex.Unlock()
-
-	return &trieStorageManager{
-		db:                    tsm.db,
-		pruningBuffer:         tsm.pruningBuffer,
-		snapshots:             tsm.snapshots,
-		snapshotId:            tsm.snapshotId,
-		snapshotDbCfg:         tsm.snapshotDbCfg,
-		snapshotsBuffer:       tsm.snapshotsBuffer.clone(),
-		dbEvictionWaitingList: tsm.dbEvictionWaitingList,
-	}
-}
-
-=======
->>>>>>> 7fc78dab
 // Prune removes the given hash from db
 func (tsm *trieStorageManager) Prune(rootHash []byte) {
 	log.Trace("trie storage manager prune", "root", rootHash)
-<<<<<<< HEAD
+
 	if tsm.snapshotInProgress > 0 || tsm.snapshotsBuffer.len() > 0 {
 		tsm.pruningBuffer = append(tsm.pruningBuffer, rootHash)
 		return nil
-=======
+	}
 
 	if tsm.snapshotsBuffer.contains(rootHash[:len(rootHash)-1]) {
 		select {
@@ -236,7 +206,6 @@
 			log.Trace("pruning buffer is full")
 			return
 		}
->>>>>>> 7fc78dab
 	}
 
 	err := tsm.removeFromDb(rootHash)
@@ -328,14 +297,6 @@
 // SetCheckpoint creates a new checkpoint, or if there is another snapshot or checkpoint in progress,
 // it adds this checkpoint in the queue. The checkpoint operation creates a new snapshot file
 // only if there was no snapshot done prior to this
-<<<<<<< HEAD
-func (tsm *trieStorageManager) SetCheckpoint(rootHash []byte, msh marshal.Marshalizer, hsh hashing.Hasher) {
-	tsm.storageOperationMutex.Lock()
-	defer tsm.storageOperationMutex.Unlock()
-
-	tsm.snapshotsBuffer.add(rootHash, false)
-	if tsm.snapshotsBuffer.len() > 1 {
-=======
 func (tsm *trieStorageManager) SetCheckpoint(rootHash []byte) {
 	checkpointEntry := snapshotsQueueEntry{rootHash: rootHash, newDb: false}
 	tsm.writeOnChan(checkpointEntry)
@@ -348,61 +309,10 @@
 		return
 	default:
 		log.Debug("snapshots buffer is full")
->>>>>>> 7fc78dab
-		return
-	}
-}
-
-<<<<<<< HEAD
-func (tsm *trieStorageManager) snapshot(msh marshal.Marshalizer, hsh hashing.Hasher) {
-	isSnapshotsBufferEmpty := false
-	for !isSnapshotsBufferEmpty {
-		tsm.storageOperationMutex.Lock()
-
-		snapshot := tsm.snapshotsBuffer.getFirst()
-		log.Trace("trie snapshot started", "rootHash", snapshot.rootHash)
-
-		tr, err := newSnapshotTrie(tsm.db, msh, hsh, snapshot.rootHash)
-		if err != nil {
-			tsm.storageOperationMutex.Unlock()
-			isSnapshotsBufferEmpty = tsm.isSnapshotsBufferEmpty()
-
-			log.Error("trie storage manager: newSnapshotTrie", "error", err.Error())
-			continue
-		}
-		db := tsm.getSnapshotDb(snapshot.newDb)
-		if check.IfNil(db) {
-			tsm.storageOperationMutex.Unlock()
-			isSnapshotsBufferEmpty = tsm.isSnapshotsBufferEmpty()
-			continue
-		}
-
-		tsm.storageOperationMutex.Unlock()
-
-		err = tr.root.commit(true, 0, tsm.db, db)
-		if err != nil {
-			isSnapshotsBufferEmpty = tsm.isSnapshotsBufferEmpty()
-
-			log.Error("trie storage manager: commit", "error", err.Error())
-			continue
-		}
-
-		isSnapshotsBufferEmpty = tsm.isSnapshotsBufferEmpty()
-
-		log.Debug("trie snapshot finished", "rootHash", snapshot.rootHash)
-	}
-}
-
-func (tsm *trieStorageManager) isSnapshotsBufferEmpty() bool {
-	tsm.storageOperationMutex.Lock()
-
-	tsm.snapshotsBuffer.removeFirst()
-	isSnapshotsBufferEmpty := tsm.snapshotsBuffer.len() == 0
-	tsm.storageOperationMutex.Unlock()
-
-	return isSnapshotsBufferEmpty
-}
-=======
+		return
+	}
+}
+
 func (tsm *trieStorageManager) takeSnapshot(snapshot snapshotsQueueEntry, msh marshal.Marshalizer, hsh hashing.Hasher) {
 	if tsm.getSnapshotDbThatContainsHash(snapshot.rootHash) != nil {
 		log.Trace("snapshot for rootHash already taken", "rootHash", snapshot.rootHash)
@@ -429,7 +339,6 @@
 	}
 
 	tsm.snapshotsBuffer.remove(snapshot.rootHash)
->>>>>>> 7fc78dab
 
 	log.Debug("trie snapshot finished", "rootHash", snapshot.rootHash)
 }
