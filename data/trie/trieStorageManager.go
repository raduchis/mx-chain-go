package trie

import (
	"bytes"
<<<<<<< HEAD
=======
	"context"
	"encoding/hex"
	"fmt"
>>>>>>> 80886268
	"io/ioutil"
	"os"
	"path"
	"sort"
	"strconv"
	"sync"

	"github.com/ElrondNetwork/elrond-go/config"
	"github.com/ElrondNetwork/elrond-go/core/check"
	"github.com/ElrondNetwork/elrond-go/data"
	"github.com/ElrondNetwork/elrond-go/hashing"
	"github.com/ElrondNetwork/elrond-go/marshal"
	"github.com/ElrondNetwork/elrond-go/storage"
	"github.com/ElrondNetwork/elrond-go/storage/storageUnit"
)

// trieStorageManager manages all the storage operations of the trie (commit, snapshot, checkpoint, pruning)
type trieStorageManager struct {
	db data.DBWriteCacher

	snapshots     []data.SnapshotDbHandler
	snapshotId    int
	snapshotDbCfg config.DBConfig
	snapshotReq   chan *snapshotsQueueEntry

	pruningBlockingOps uint32
	maxSnapshots       uint32
	keepSnapshots      bool
	cancelFunc         context.CancelFunc

	storageOperationMutex sync.RWMutex
}

type snapshotsQueueEntry struct {
	rootHash []byte
	newDb    bool
}

// NewTrieStorageManager creates a new instance of trieStorageManager
func NewTrieStorageManager(
	db data.DBWriteCacher,
	marshalizer marshal.Marshalizer,
	hasher hashing.Hasher,
	snapshotDbCfg config.DBConfig,
	generalConfig config.TrieStorageManagerConfig,
) (*trieStorageManager, error) {
	if check.IfNil(db) {
		return nil, ErrNilDatabase
	}
	if check.IfNil(marshalizer) {
		return nil, ErrNilMarshalizer
	}
	if check.IfNil(hasher) {
		return nil, ErrNilHasher
	}

	snapshots, snapshotId, err := getSnapshotsAndSnapshotId(snapshotDbCfg)
	if err != nil {
		log.Debug("get snapshot", "error", err.Error())
	}

	ctx, cancelFunc := context.WithCancel(context.Background())

	tsm := &trieStorageManager{
<<<<<<< HEAD
		db:                 db,
		snapshots:          snapshots,
		snapshotId:         snapshotId,
		snapshotDbCfg:      snapshotDbCfg,
		snapshotReq:        make(chan *snapshotsQueueEntry, generalConfig.SnapshotsBufferLen),
		pruningBlockingOps: 0,
		maxSnapshots:       generalConfig.MaxSnapshots,
=======
		db:                    db,
		snapshots:             snapshots,
		snapshotId:            snapshotId,
		snapshotDbCfg:         snapshotDbCfg,
		pruningBuffer:         newPruningBuffer(generalConfig.PruningBufferLen),
		dbEvictionWaitingList: ewl,
		snapshotReq:           make(chan *snapshotsQueueEntry, generalConfig.SnapshotsBufferLen),
		pruningBlockingOps:    0,
		maxSnapshots:          generalConfig.MaxSnapshots,
		keepSnapshots:         generalConfig.KeepSnapshots,
		cancelFunc:            cancelFunc,
>>>>>>> 80886268
	}

	go tsm.storageProcessLoop(ctx, marshalizer, hasher)
	return tsm, nil
}

//nolint
func (tsm *trieStorageManager) storageProcessLoop(ctx context.Context, msh marshal.Marshalizer, hsh hashing.Hasher) {
	for {
		select {
		case snapshot := <-tsm.snapshotReq:
			tsm.takeSnapshot(snapshot, msh, hsh)
		case <-ctx.Done():
			return
		}
	}
}

func getOrderedSnapshots(snapshotsMap map[int]data.SnapshotDbHandler) []data.SnapshotDbHandler {
	snapshots := make([]data.SnapshotDbHandler, 0)
	keys := make([]int, 0)

	for key := range snapshotsMap {
		keys = append(keys, key)
	}

	sort.Ints(keys)
	for _, key := range keys {
		snapshots = append(snapshots, snapshotsMap[key])
	}

	return snapshots
}

func getSnapshotsAndSnapshotId(snapshotDbCfg config.DBConfig) ([]data.SnapshotDbHandler, int, error) {
	snapshotsMap := make(map[int]data.SnapshotDbHandler)
	snapshotId := 0

	if !directoryExists(snapshotDbCfg.FilePath) {
		return getOrderedSnapshots(snapshotsMap), snapshotId, nil
	}

	files, err := ioutil.ReadDir(snapshotDbCfg.FilePath)
	if err != nil {
		log.Debug("there is no snapshot in path", "path", snapshotDbCfg.FilePath)
		return getOrderedSnapshots(snapshotsMap), snapshotId, err
	}

	for _, f := range files {
		if !f.IsDir() {
			continue
		}

		var snapshotName int
		snapshotName, err = strconv.Atoi(f.Name())
		if err != nil {
			return getOrderedSnapshots(snapshotsMap), snapshotId, err
		}

		var db storage.Persister
		arg := storageUnit.ArgDB{
			DBType:            storageUnit.DBType(snapshotDbCfg.Type),
			Path:              path.Join(snapshotDbCfg.FilePath, f.Name()),
			BatchDelaySeconds: snapshotDbCfg.BatchDelaySeconds,
			MaxBatchSize:      snapshotDbCfg.MaxBatchSize,
			MaxOpenFiles:      snapshotDbCfg.MaxOpenFiles,
		}
		db, err = storageUnit.NewDB(arg)
		if err != nil {
			return getOrderedSnapshots(snapshotsMap), snapshotId, err
		}

		if snapshotName > snapshotId {
			snapshotId = snapshotName
		}

		snapshot := &snapshotDb{
			DBWriteCacher: db,
		}

		log.Debug("restored snapshot", "snapshot ID", snapshotName)
		snapshotsMap[snapshotName] = snapshot
	}

	if len(snapshotsMap) != 0 {
		snapshotId++
	}

	return getOrderedSnapshots(snapshotsMap), snapshotId, nil
}

// Database returns the main database
func (tsm *trieStorageManager) Database() data.DBWriteCacher {
	return tsm.db
}

// EnterPruningBufferingMode increases the counter that tracks how many operations
// that block the pruning process are in progress
func (tsm *trieStorageManager) EnterPruningBufferingMode() {
	tsm.storageOperationMutex.Lock()
	defer tsm.storageOperationMutex.Unlock()

	tsm.pruningBlockingOps++

	log.Trace("enter pruning buffering state", "operations in progress that block pruning", tsm.pruningBlockingOps)
}

// ExitPruningBufferingMode decreases the counter that tracks how many operations
// that block the pruning process are in progress
func (tsm *trieStorageManager) ExitPruningBufferingMode() {
	tsm.storageOperationMutex.Lock()
	defer tsm.storageOperationMutex.Unlock()

	if tsm.pruningBlockingOps < 1 {
		log.Error("ExitPruningBufferingMode called too many times")
		return
	}

	tsm.pruningBlockingOps--

	log.Trace("exit pruning buffering state", "operations in progress that block pruning", tsm.pruningBlockingOps)
}

// GetSnapshotThatContainsHash returns the snapshot that contains the given hash
func (tsm *trieStorageManager) GetSnapshotThatContainsHash(rootHash []byte) data.SnapshotDbHandler {
	tsm.storageOperationMutex.Lock()
	defer tsm.storageOperationMutex.Unlock()

	for i := range tsm.snapshots {
		_, err := tsm.snapshots[i].Get(rootHash)

		hashPresent := err == nil
		if hashPresent {
			log.Trace("hash present in snapshot trie db", "hash", rootHash)
			tsm.snapshots[i].IncreaseNumReferences()
			return tsm.snapshots[i]
		}
	}

	return nil
}

// TakeSnapshot creates a new snapshot, or if there is another snapshot or checkpoint in progress,
// it adds this snapshot in the queue.
func (tsm *trieStorageManager) TakeSnapshot(rootHash []byte) {
	if bytes.Equal(rootHash, EmptyTrieHash) {
		log.Trace("should not snapshot an empty trie")
		return
	}

	tsm.EnterPruningBufferingMode()

	snapshotEntry := &snapshotsQueueEntry{rootHash: rootHash, newDb: true}
	tsm.writeOnChan(snapshotEntry)
}

// SetCheckpoint creates a new checkpoint, or if there is another snapshot or checkpoint in progress,
// it adds this checkpoint in the queue. The checkpoint operation creates a new snapshot file
// only if there was no snapshot done prior to this
func (tsm *trieStorageManager) SetCheckpoint(rootHash []byte) {
	if bytes.Equal(rootHash, EmptyTrieHash) {
		log.Trace("should not set checkpoint for empty trie")
		return
	}

	tsm.EnterPruningBufferingMode()

	checkpointEntry := &snapshotsQueueEntry{rootHash: rootHash, newDb: false}
	tsm.writeOnChan(checkpointEntry)
}

func (tsm *trieStorageManager) writeOnChan(entry *snapshotsQueueEntry) {
	tsm.snapshotReq <- entry
}

func (tsm *trieStorageManager) takeSnapshot(snapshot *snapshotsQueueEntry, msh marshal.Marshalizer, hsh hashing.Hasher) {
	defer func() {
		tsm.ExitPruningBufferingMode()
		log.Trace("trie snapshot finished", "rootHash", snapshot.rootHash)
	}()

	if tsm.isPresentInLastSnapshotDb(snapshot.rootHash) {
		log.Trace("snapshot for rootHash already taken", "rootHash", snapshot.rootHash)
		return
	}

	log.Trace("trie snapshot started", "rootHash", snapshot.rootHash, "newDB", snapshot.newDb)

	newRoot, err := newSnapshotNode(tsm.db, msh, hsh, snapshot.rootHash)
	if err != nil {
		log.Error("trie storage manager: newSnapshotTrie", "error", err.Error())
		return
	}
	db := tsm.getSnapshotDb(snapshot.newDb)
	if check.IfNil(db) {
		return
	}

	if snapshot.newDb {
		err = newRoot.commitSnapshot(tsm.db, db)
		if err != nil {
			log.Error("trie storage manager: commit", "error", err.Error())
		}

		return
	}

	err = newRoot.commitCheckpoint(tsm.db, db)
	if err != nil {
		log.Error("trie storage manager: commit", "error", err.Error())
	}
}

func (tsm *trieStorageManager) isPresentInLastSnapshotDb(rootHash []byte) bool {
	tsm.storageOperationMutex.Lock()
	defer tsm.storageOperationMutex.Unlock()

	lastSnapshotIndex := len(tsm.snapshots) - 1
	if lastSnapshotIndex < 0 {
		return false
	}

	val, err := tsm.snapshots[lastSnapshotIndex].Get(rootHash)
	if err != nil || val == nil {
		return false
	}

	return true
}

func (tsm *trieStorageManager) getSnapshotDb(newDb bool) data.DBWriteCacher {
	tsm.storageOperationMutex.Lock()
	defer tsm.storageOperationMutex.Unlock()

	createNewDb := newDb || len(tsm.snapshots) == 0
	if !createNewDb {
		return tsm.snapshots[len(tsm.snapshots)-1]
	}

	db, err := tsm.newSnapshotDb()
	if err != nil {
		log.Error("trie storage manager: getSnapshotDb", "error", err.Error())
		return nil
	}

	if uint32(len(tsm.snapshots)) > tsm.maxSnapshots {
		if tsm.keepSnapshots  {
			tsm.disconnectSnapshot()
		} else {
			tsm.removeSnapshot()
		}
	}

	return db
}

func (tsm *trieStorageManager) disconnectSnapshot() {
	if len(tsm.snapshots) <= 0 {
		return
	}
	snapshot := tsm.snapshots[0]
	tsm.snapshots = tsm.snapshots[1:]

	if snapshot.IsInUse() {
		snapshot.MarkForDisconnection()
		log.Debug("can't disconnect, snapshot is still in use")
		return
	}
	err := disconnectSnapshot(snapshot)
	if err != nil {
		log.Error("trie storage manager: disconnectSnapshot", "error", err.Error())
	}
}

func (tsm *trieStorageManager) removeSnapshot() {
	if len(tsm.snapshots) <= 0 {
		return
	}

	dbUniqueId := strconv.Itoa(tsm.snapshotId - len(tsm.snapshots))

	snapshot := tsm.snapshots[0]
	tsm.snapshots = tsm.snapshots[1:]
	removePath := path.Join(tsm.snapshotDbCfg.FilePath, dbUniqueId)

	if snapshot.IsInUse() {
		log.Debug("snapshot is still in use", "path", removePath)
		snapshot.MarkForRemoval()
		snapshot.SetPath(removePath)

		return
	}

	removeSnapshot(snapshot, removePath)
}

func disconnectSnapshot(db data.DBWriteCacher) error {
	return db.Close()
}

func removeSnapshot(db data.DBWriteCacher, path string) {
	err := disconnectSnapshot(db)
	if err != nil {
		log.Error("trie storage manager: disconnectSnapshot", "error", err.Error())
		return
	}

	log.Debug("remove trie snapshot db", "snapshot path", path)
	go removeDirectory(path)
}

func removeDirectory(path string) {
	err := os.RemoveAll(path)
	if err != nil {
		log.Error(err.Error())
	}
}

func newSnapshotNode(
	db data.DBWriteCacher,
	msh marshal.Marshalizer,
	hsh hashing.Hasher,
	rootHash []byte,
) (snapshotNode, error) {
	newRoot, err := getNodeFromDBAndDecode(rootHash, db, msh, hsh)
	if err != nil {
		return nil, err
	}

	return newRoot, nil
}

func (tsm *trieStorageManager) newSnapshotDb() (storage.Persister, error) {
	snapshotPath := path.Join(tsm.snapshotDbCfg.FilePath, strconv.Itoa(tsm.snapshotId))
	for directoryExists(snapshotPath) {
		tsm.snapshotId++
		snapshotPath = path.Join(tsm.snapshotDbCfg.FilePath, strconv.Itoa(tsm.snapshotId))
	}

	log.Debug("create new trie snapshot db", "snapshot ID", tsm.snapshotId)
	arg := storageUnit.ArgDB{
		DBType:            storageUnit.DBType(tsm.snapshotDbCfg.Type),
		Path:              snapshotPath,
		BatchDelaySeconds: tsm.snapshotDbCfg.BatchDelaySeconds,
		MaxBatchSize:      tsm.snapshotDbCfg.MaxBatchSize,
		MaxOpenFiles:      tsm.snapshotDbCfg.MaxOpenFiles,
	}
	db, err := storageUnit.NewDB(arg)
	if err != nil {
		return nil, err
	}

	tsm.snapshotId++

	snapshot := &snapshotDb{
		DBWriteCacher: db,
	}
	tsm.snapshots = append(tsm.snapshots, snapshot)

	return db, nil
}

func directoryExists(path string) bool {
	_, err := os.Stat(path)
	return !os.IsNotExist(err)
}

// IsPruningEnabled returns true if the trie pruning is enabled
func (tsm *trieStorageManager) IsPruningEnabled() bool {
	return true
}

// IsPruningBlocked returns true if there is any pruningBlockingOperation in progress
func (tsm *trieStorageManager) IsPruningBlocked() bool {
	tsm.storageOperationMutex.RLock()
	defer tsm.storageOperationMutex.RUnlock()

	return tsm.pruningBlockingOps != 0
}

// GetSnapshotDbBatchDelay returns the batch write delay in seconds
func (tsm *trieStorageManager) GetSnapshotDbBatchDelay() int {
	return tsm.snapshotDbCfg.BatchDelaySeconds
}

// Close - closes all underlying components
func (tsm *trieStorageManager) Close() error {
	tsm.storageOperationMutex.Lock()
	defer tsm.storageOperationMutex.Unlock()

	tsm.cancelFunc()

	err1 := tsm.db.Close()
	err2 := tsm.dbEvictionWaitingList.Close()

	for _, sdb := range tsm.snapshots {
		log.LogIfError(sdb.Close())
	}

	if err1 != nil || err2 != nil {
		errorStr := ""
		if err2 != nil {
			errorStr = err2.Error()
		}
		return fmt.Errorf("trieStorageManager close failed: %w , %s", err1, errorStr)
	}

	return nil
}

// IsInterfaceNil returns true if there is no value under the interface
func (tsm *trieStorageManager) IsInterfaceNil() bool {
	return tsm == nil
}<|MERGE_RESOLUTION|>--- conflicted
+++ resolved
@@ -2,12 +2,9 @@
 
 import (
 	"bytes"
-<<<<<<< HEAD
-=======
 	"context"
 	"encoding/hex"
 	"fmt"
->>>>>>> 80886268
 	"io/ioutil"
 	"os"
 	"path"
@@ -72,27 +69,15 @@
 	ctx, cancelFunc := context.WithCancel(context.Background())
 
 	tsm := &trieStorageManager{
-<<<<<<< HEAD
-		db:                 db,
-		snapshots:          snapshots,
-		snapshotId:         snapshotId,
-		snapshotDbCfg:      snapshotDbCfg,
-		snapshotReq:        make(chan *snapshotsQueueEntry, generalConfig.SnapshotsBufferLen),
-		pruningBlockingOps: 0,
-		maxSnapshots:       generalConfig.MaxSnapshots,
-=======
 		db:                    db,
 		snapshots:             snapshots,
 		snapshotId:            snapshotId,
 		snapshotDbCfg:         snapshotDbCfg,
-		pruningBuffer:         newPruningBuffer(generalConfig.PruningBufferLen),
-		dbEvictionWaitingList: ewl,
 		snapshotReq:           make(chan *snapshotsQueueEntry, generalConfig.SnapshotsBufferLen),
 		pruningBlockingOps:    0,
 		maxSnapshots:          generalConfig.MaxSnapshots,
 		keepSnapshots:         generalConfig.KeepSnapshots,
 		cancelFunc:            cancelFunc,
->>>>>>> 80886268
 	}
 
 	go tsm.storageProcessLoop(ctx, marshalizer, hasher)
