package trie

import (
	"context"
	"io"
	"sync"
	"time"

	"github.com/ElrondNetwork/elrond-go/core"
	"github.com/ElrondNetwork/elrond-go/data"
	"github.com/ElrondNetwork/elrond-go/hashing"
	"github.com/ElrondNetwork/elrond-go/marshal"
)

type node interface {
	getHash() []byte
	setHash() error
	setGivenHash([]byte)
	setHashConcurrent(wg *sync.WaitGroup, c chan error)
	setRootHash() error
	getCollapsed() (node, error) // a collapsed node is a node that instead of the children holds the children hashes
	isCollapsed() bool
	isPosCollapsed(pos int) bool
	isDirty() bool
	getEncodedNode() ([]byte, error)
	commit(force bool, level byte, maxTrieLevelInMemory uint, originDb data.DBWriteCacher, targetDb data.DBWriteCacher) error
	resolveCollapsed(pos byte, db data.DBWriteCacher) error
	hashNode() ([]byte, error)
	hashChildren() error
	tryGet(key []byte, db data.DBWriteCacher) ([]byte, error)
	getNext(key []byte, db data.DBWriteCacher) (node, []byte, error)
	insert(n *leafNode, db data.DBWriteCacher) (bool, node, [][]byte, error)
	delete(key []byte, db data.DBWriteCacher) (bool, node, [][]byte, error)
	reduceNode(pos int) (node, bool, error)
	isEmptyOrNil() error
	print(writer io.Writer, index int, db data.DBWriteCacher)
	deepClone() node
	getDirtyHashes(data.ModifiedHashes) error
	getChildren(db data.DBWriteCacher) ([]node, error)
	isValid() bool
	setDirty(bool)
	loadChildren(func([]byte) (node, error)) ([][]byte, []node, error)
	getAllLeavesOnChannel(chan core.KeyValueHolder, []byte, data.DBWriteCacher, marshal.Marshalizer, context.Context) error
	getAllHashes(db data.DBWriteCacher) ([][]byte, error)
	getNextHashAndKey([]byte) (bool, []byte, []byte)
	getNumNodes() data.NumNodesDTO

	getMarshalizer() marshal.Marshalizer
	setMarshalizer(marshal.Marshalizer)
	getHasher() hashing.Hasher
	setHasher(hashing.Hasher)
<<<<<<< HEAD

	IsInterfaceNil() bool
=======
	sizeInBytes() int
>>>>>>> 4547e8b8
}

type atomicBuffer interface {
	add(rootHash []byte)
	removeAll() [][]byte
	len() int
}

type snapshotNode interface {
	commit(force bool, level byte, maxTrieLevelInMemory uint, originDb data.DBWriteCacher, targetDb data.DBWriteCacher) error
}

// RequestHandler defines the methods through which request to data can be made
type RequestHandler interface {
	RequestTrieNodes(destShardID uint32, hashes [][]byte, topic string)
	RequestInterval() time.Duration
	IsInterfaceNil() bool
}<|MERGE_RESOLUTION|>--- conflicted
+++ resolved
@@ -49,12 +49,9 @@
 	setMarshalizer(marshal.Marshalizer)
 	getHasher() hashing.Hasher
 	setHasher(hashing.Hasher)
-<<<<<<< HEAD
+	sizeInBytes() int
 
 	IsInterfaceNil() bool
-=======
-	sizeInBytes() int
->>>>>>> 4547e8b8
 }
 
 type atomicBuffer interface {
