package trie

import (
	"bytes"
	"context"
	"encoding/hex"
	"fmt"
	"io"
	"sync"

	"github.com/ElrondNetwork/elrond-go/core"
	"github.com/ElrondNetwork/elrond-go/core/check"
	"github.com/ElrondNetwork/elrond-go/data"
	"github.com/ElrondNetwork/elrond-go/hashing"
	"github.com/ElrondNetwork/elrond-go/marshal"
)

var _ = node(&extensionNode{})

func newExtensionNode(key []byte, child node, marshalizer marshal.Marshalizer, hasher hashing.Hasher) (*extensionNode, error) {
	if check.IfNil(marshalizer) {
		return nil, ErrNilMarshalizer
	}
	if check.IfNil(hasher) {
		return nil, ErrNilHasher
	}

	return &extensionNode{
		CollapsedEn: CollapsedEn{
			Key:          key,
			EncodedChild: nil,
		},
		child: child,
		baseNode: &baseNode{
			dirty:  true,
			marsh:  marshalizer,
			hasher: hasher,
		},
	}, nil
}

func (en *extensionNode) getHash() []byte {
	return en.hash
}

func (en *extensionNode) setGivenHash(hash []byte) {
	en.hash = hash
}

func (en *extensionNode) isDirty() bool {
	return en.dirty
}

func (en *extensionNode) getMarshalizer() marshal.Marshalizer {
	return en.marsh
}

func (en *extensionNode) setMarshalizer(marshalizer marshal.Marshalizer) {
	en.marsh = marshalizer
}

func (en *extensionNode) getHasher() hashing.Hasher {
	return en.hasher
}

func (en *extensionNode) setHasher(hasher hashing.Hasher) {
	en.hasher = hasher
}

func (en *extensionNode) getCollapsed() (node, error) {
	return en.getCollapsedEn()
}

func (en *extensionNode) getCollapsedEn() (*extensionNode, error) {
	err := en.isEmptyOrNil()
	if err != nil {
		return nil, fmt.Errorf("getCollapsed error %w", err)
	}
	if en.isCollapsed() {
		return en, nil
	}
	collapsed := en.clone()
	ok, err := hasValidHash(en.child)
	if err != nil {
		return nil, err
	}
	if !ok {
		err = en.child.setHash()
		if err != nil {
			return nil, err
		}
	}
	collapsed.EncodedChild = en.child.getHash()
	collapsed.child = nil
	return collapsed, nil
}

func (en *extensionNode) setHash() error {
	err := en.isEmptyOrNil()
	if err != nil {
		return fmt.Errorf("setHash error %w", err)
	}
	if en.getHash() != nil {
		return nil
	}
	if en.isCollapsed() {
		var hash []byte
		hash, err = encodeNodeAndGetHash(en)
		if err != nil {
			return err
		}
		en.hash = hash
		return nil
	}
	hash, err := hashChildrenAndNode(en)
	if err != nil {
		return err
	}
	en.hash = hash
	return nil
}

func (en *extensionNode) setHashConcurrent(wg *sync.WaitGroup, c chan error) {
	err := en.setHash()
	if err != nil {
		c <- err
	}
	wg.Done()
}
func (en *extensionNode) setRootHash() error {
	return en.setHash()
}

func (en *extensionNode) hashChildren() error {
	err := en.isEmptyOrNil()
	if err != nil {
		return fmt.Errorf("hashChildren error %w", err)
	}
	if en.child != nil {
		err = en.child.setHash()
		if err != nil {
			return err
		}
	}
	return nil
}

func (en *extensionNode) hashNode() ([]byte, error) {
	err := en.isEmptyOrNil()
	if err != nil {
		return nil, fmt.Errorf("hashNode error %w", err)
	}
	if en.child != nil {
		var encChild []byte
		encChild, err = encodeNodeAndGetHash(en.child)
		if err != nil {
			return nil, err
		}
		en.EncodedChild = encChild
	}
	return encodeNodeAndGetHash(en)
}

func (en *extensionNode) commit(force bool, level byte, maxTrieLevelInMemory uint, originDb data.DBWriteCacher, targetDb data.DBWriteCacher) error {
	level++
	err := en.isEmptyOrNil()
	if err != nil {
		return fmt.Errorf("commit error %w", err)
	}

	shouldNotCommit := !en.dirty && !force
	if shouldNotCommit {
		return nil
	}

	if force {
		err = resolveIfCollapsed(en, 0, originDb)
		if err != nil {
			return err
		}
	}

	if en.child != nil {
		err = en.child.commit(force, level, maxTrieLevelInMemory, originDb, targetDb)
		if err != nil {
			return err
		}
	}

	en.dirty = false
	err = encodeNodeAndCommitToDB(en, targetDb)
	if err != nil {
		return err
	}
	if uint(level) == maxTrieLevelInMemory {
		log.Trace("collapse extension node on commit")

		var collapsedEn *extensionNode
		collapsedEn, err = en.getCollapsedEn()
		if err != nil {
			return err
		}

		*en = *collapsedEn
	}
	return nil
}

func (en *extensionNode) getEncodedNode() ([]byte, error) {
	err := en.isEmptyOrNil()
	if err != nil {
		return nil, fmt.Errorf("getEncodedNode error %w", err)
	}
	marshaledNode, err := en.marsh.Marshal(en)
	if err != nil {
		return nil, err
	}
	marshaledNode = append(marshaledNode, extension)
	return marshaledNode, nil
}

func (en *extensionNode) resolveCollapsed(_ byte, db data.DBWriteCacher) error {
	err := en.isEmptyOrNil()
	if err != nil {
		return fmt.Errorf("resolveCollapsed error %w", err)
	}
	child, err := getNodeFromDBAndDecode(en.EncodedChild, db, en.marsh, en.hasher)
	if err != nil {
		return err
	}
	child.setGivenHash(en.EncodedChild)
	en.child = child
	return nil
}

func (en *extensionNode) isCollapsed() bool {
	return en.child == nil && len(en.EncodedChild) != 0
}

func (en *extensionNode) isPosCollapsed(_ int) bool {
	return en.isCollapsed()
}

func (en *extensionNode) tryGet(key []byte, db data.DBWriteCacher) (value []byte, err error) {
	err = en.isEmptyOrNil()
	if err != nil {
		return nil, fmt.Errorf("tryGet error %w", err)
	}
	keyTooShort := len(key) < len(en.Key)
	if keyTooShort {
		return nil, nil
	}
	keysDontMatch := !bytes.Equal(en.Key, key[:len(en.Key)])
	if keysDontMatch {
		return nil, nil
	}
	key = key[len(en.Key):]
	err = resolveIfCollapsed(en, 0, db)
	if err != nil {
		return nil, err
	}

	return en.child.tryGet(key, db)
}

func (en *extensionNode) getNext(key []byte, db data.DBWriteCacher) (node, []byte, error) {
	err := en.isEmptyOrNil()
	if err != nil {
		return nil, nil, fmt.Errorf("getNext error %w", err)
	}
	keyTooShort := len(key) < len(en.Key)
	if keyTooShort {
		return nil, nil, ErrNodeNotFound
	}
	keysDontMatch := !bytes.Equal(en.Key, key[:len(en.Key)])
	if keysDontMatch {
		return nil, nil, ErrNodeNotFound
	}
	err = resolveIfCollapsed(en, 0, db)
	if err != nil {
		return nil, nil, err
	}

	key = key[len(en.Key):]
	return en.child, key, nil
}

func (en *extensionNode) insert(n *leafNode, db data.DBWriteCacher) (bool, node, [][]byte, error) {
	emptyHashes := make([][]byte, 0)
	err := en.isEmptyOrNil()
	if err != nil {
		return false, nil, emptyHashes, fmt.Errorf("insert error %w", err)
	}
	err = resolveIfCollapsed(en, 0, db)
	if err != nil {
		return false, nil, emptyHashes, err
	}
	keyMatchLen := prefixLen(n.Key, en.Key)

	// If the whole key matches, keep this extension node as is
	// and only update the value.
	if keyMatchLen == len(en.Key) {
		var dirty bool
		var newNode, newEn node
		var oldHashes [][]byte

		n.Key = n.Key[keyMatchLen:]
		dirty, newNode, oldHashes, err = en.child.insert(n, db)
		if !dirty || err != nil {
			return false, en, emptyHashes, err
		}

		if !en.dirty {
			oldHashes = append(oldHashes, en.hash)
		}

		newEn, err = newExtensionNode(en.Key, newNode, en.marsh, en.hasher)
		if err != nil {
			return false, nil, emptyHashes, err
		}

		return true, newEn, oldHashes, nil
	}

	oldHash := make([][]byte, 0)
	if !en.dirty {
		oldHash = append(oldHash, en.hash)
	}

	// Otherwise branch out at the index where they differ.
	bn, err := newBranchNode(en.marsh, en.hasher)
	if err != nil {
		return false, nil, emptyHashes, err
	}

	oldChildPos := en.Key[keyMatchLen]
	newChildPos := n.Key[keyMatchLen]
	if childPosOutOfRange(oldChildPos) || childPosOutOfRange(newChildPos) {
		return false, nil, emptyHashes, ErrChildPosOutOfRange
	}

	followingExtensionNode, err := newExtensionNode(en.Key[keyMatchLen+1:], en.child, en.marsh, en.hasher)
	if err != nil {
		return false, nil, emptyHashes, err
	}

	if len(followingExtensionNode.Key) < 1 {
		bn.children[oldChildPos] = en.child
	} else {
		bn.children[oldChildPos] = followingExtensionNode
	}
	n.Key = n.Key[keyMatchLen+1:]
	bn.children[newChildPos] = n

	if keyMatchLen == 0 {
		return true, bn, oldHash, nil
	}

	newEn, err := newExtensionNode(en.Key[:keyMatchLen], bn, en.marsh, en.hasher)
	if err != nil {
		return false, nil, emptyHashes, err
	}

	return true, newEn, oldHash, nil
}

func (en *extensionNode) delete(key []byte, db data.DBWriteCacher) (bool, node, [][]byte, error) {
	emptyHashes := make([][]byte, 0)
	err := en.isEmptyOrNil()
	if err != nil {
		return false, nil, emptyHashes, fmt.Errorf("delete error %w", err)
	}
	if len(key) == 0 {
		return false, nil, emptyHashes, ErrValueTooShort
	}
	keyMatchLen := prefixLen(key, en.Key)
	if keyMatchLen < len(en.Key) {
		return false, en, emptyHashes, nil
	}
	err = resolveIfCollapsed(en, 0, db)
	if err != nil {
		return false, nil, emptyHashes, err
	}

	dirty, newNode, oldHashes, err := en.child.delete(key[len(en.Key):], db)
	if !dirty || err != nil {
		return false, en, emptyHashes, err
	}

	if !en.dirty {
		oldHashes = append(oldHashes, en.hash)
	}

	var n node
	switch newNode := newNode.(type) {
	case *leafNode:
		n, err = newLeafNode(concat(en.Key, newNode.Key...), newNode.Value, en.marsh, en.hasher)
		if err != nil {
			return false, nil, emptyHashes, err
		}

		return true, n, oldHashes, nil
	case *extensionNode:
		n, err = newExtensionNode(concat(en.Key, newNode.Key...), newNode.child, en.marsh, en.hasher)
		if err != nil {
			return false, nil, emptyHashes, err
		}

		return true, n, oldHashes, nil
	default:
		n, err = newExtensionNode(en.Key, newNode, en.marsh, en.hasher)
		if err != nil {
			return false, nil, emptyHashes, err
		}

		return true, n, oldHashes, nil
	}
}

func (en *extensionNode) reduceNode(pos int) (node, bool, error) {
	k := append([]byte{byte(pos)}, en.Key...)

	newEn, err := newExtensionNode(k, en.child, en.marsh, en.hasher)
	if err != nil {
		return nil, false, err
	}

	return newEn, true, nil
}

func (en *extensionNode) clone() *extensionNode {
	nodeClone := *en
	return &nodeClone
}

func (en *extensionNode) isEmptyOrNil() error {
	if en == nil {
		return ErrNilExtensionNode
	}
	if en.child == nil && len(en.EncodedChild) == 0 {
		return ErrEmptyExtensionNode
	}
	return nil
}

func (en *extensionNode) print(writer io.Writer, index int, db data.DBWriteCacher) {
	if en == nil {
		return
	}

	err := resolveIfCollapsed(en, 0, db)
	if err != nil {
		log.Debug("extension node: print trie err", "error", err, "hash", en.EncodedChild)
	}

	key := ""
	for _, k := range en.Key {
		key += fmt.Sprintf("%d", k)
	}

	str := fmt.Sprintf("E: key= %v, (%v) - %v", en.Key, hex.EncodeToString(en.hash), en.dirty)
	_, _ = fmt.Fprint(writer, str)

	if en.child == nil {
		return
	}
	en.child.print(writer, index+len(str), db)
}

func (en *extensionNode) deepClone() node {
	if en == nil {
		return nil
	}

	clonedNode := &extensionNode{baseNode: &baseNode{}}

	if en.Key != nil {
		clonedNode.Key = make([]byte, len(en.Key))
		copy(clonedNode.Key, en.Key)
	}

	if en.EncodedChild != nil {
		clonedNode.EncodedChild = make([]byte, len(en.EncodedChild))
		copy(clonedNode.EncodedChild, en.EncodedChild)
	}

	if en.hash != nil {
		clonedNode.hash = make([]byte, len(en.hash))
		copy(clonedNode.hash, en.hash)
	}

	clonedNode.dirty = en.dirty

	if en.child != nil {
		clonedNode.child = en.child.deepClone()
	}

	clonedNode.marsh = en.marsh
	clonedNode.hasher = en.hasher

	return clonedNode
}

func (en *extensionNode) getDirtyHashes(hashes data.ModifiedHashes) error {
	err := en.isEmptyOrNil()
	if err != nil {
		return fmt.Errorf("getDirtyHashes error %w", err)
	}

	if !en.isDirty() {
		return nil
	}

	if en.child == nil {
		return nil
	}

	err = en.child.getDirtyHashes(hashes)
	if err != nil {
		return err
	}
	hashes[hex.EncodeToString(en.getHash())] = struct{}{}

	return nil
}

func (en *extensionNode) getChildren(db data.DBWriteCacher) ([]node, error) {
	err := en.isEmptyOrNil()
	if err != nil {
		return nil, fmt.Errorf("getChildren error %w", err)
	}

	nextNodes := make([]node, 0)

	err = resolveIfCollapsed(en, 0, db)
	if err != nil {
		return nil, err
	}

	nextNodes = append(nextNodes, en.child)

	return nextNodes, nil
}

func (en *extensionNode) getNumNodes() data.NumNodesDTO {
	if check.IfNil(en) {
		return data.NumNodesDTO{}
	}

	childNumNodes := en.child.getNumNodes()
	childNumNodes.Extensions++
	childNumNodes.MaxLevel++

	return childNumNodes
}

func (en *extensionNode) isValid() bool {
	if len(en.EncodedChild) == 0 && en.child == nil {
		return false
	}

	if len(en.Key) == 0 {
		return false
	}

	return true
}

func (en *extensionNode) setDirty(dirty bool) {
	en.dirty = dirty
}

func (en *extensionNode) loadChildren(getNode func([]byte) (node, error)) ([][]byte, []node, error) {
	err := en.isEmptyOrNil()
	if err != nil {
		return nil, nil, fmt.Errorf("loadChildren error %w", err)
	}

	if en.EncodedChild == nil {
		return nil, nil, ErrNilExtensionNode
	}

	child, err := getNode(en.EncodedChild)
	if err != nil {
		return [][]byte{en.EncodedChild}, nil, nil
	}
	log.Trace("load extension node child", "child hash", en.EncodedChild)
	en.child = child

	return nil, []node{child}, nil
}

func (en *extensionNode) getAllLeavesOnChannel(
	leavesChannel chan core.KeyValueHolder,
	key []byte, db data.DBWriteCacher,
	marshalizer marshal.Marshalizer,
	ctx context.Context,
) error {
	err := en.isEmptyOrNil()
	if err != nil {
		return fmt.Errorf("getAllLeavesOnChannel error: %w", err)
	}

	select {
	case <-ctx.Done():
		log.Trace("getAllLeavesOnChannel interrupted")
		return nil
	default:
		err = resolveIfCollapsed(en, 0, db)
		if err != nil {
			return err
		}

		childKey := append(key, en.Key...)
		err = en.child.getAllLeavesOnChannel(leavesChannel, childKey, db, marshalizer, ctx)
		if err != nil {
			return err
		}

		en.child = nil
	}

	return nil
}

func (en *extensionNode) getAllHashes(db data.DBWriteCacher) ([][]byte, error) {
	err := en.isEmptyOrNil()
	if err != nil {
		return nil, fmt.Errorf("getAllHashes error: %w", err)
	}

	err = resolveIfCollapsed(en, 0, db)
	if err != nil {
		return nil, err
	}

	hashes, err := en.child.getAllHashes(db)
	if err != nil {
		return nil, err
	}

	hashes = append(hashes, en.hash)

	return hashes, nil
}

func (en *extensionNode) getNextHashAndKey(key []byte) (bool, []byte, []byte) {
	if len(key) == 0 || check.IfNil(en) {
		return false, nil, nil
	}

	nextKey := key[len(en.Key):]
	wantHash := en.EncodedChild

	return false, wantHash, nextKey
}

<<<<<<< HEAD
// IsInterfaceNil returns true if there is no value under the interface
func (en *extensionNode) IsInterfaceNil() bool {
=======
func (en *extensionNode) sizeInBytes() int {
	if en == nil {
		return 0
	}

	// hasher + marshalizer + child + dirty flag = 3 * pointerSizeInBytes + 1
	nodeSize := len(en.hash) + len(en.Key) + 3*pointerSizeInBytes + 1
	nodeSize += len(en.EncodedChild)

	return nodeSize
}

func (en *extensionNode) isInterfaceNil() bool {
>>>>>>> 4547e8b8
	return en == nil
}<|MERGE_RESOLUTION|>--- conflicted
+++ resolved
@@ -655,10 +655,6 @@
 	return false, wantHash, nextKey
 }
 
-<<<<<<< HEAD
-// IsInterfaceNil returns true if there is no value under the interface
-func (en *extensionNode) IsInterfaceNil() bool {
-=======
 func (en *extensionNode) sizeInBytes() int {
 	if en == nil {
 		return 0
@@ -671,7 +667,7 @@
 	return nodeSize
 }
 
-func (en *extensionNode) isInterfaceNil() bool {
->>>>>>> 4547e8b8
+// IsInterfaceNil returns true if there is no value under the interface
+func (en *extensionNode) IsInterfaceNil() bool {
 	return en == nil
 }