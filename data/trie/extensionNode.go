--- conflicted
+++ resolved
@@ -10,15 +10,11 @@
 
 	"github.com/ElrondNetwork/elrond-go/core/check"
 	"github.com/ElrondNetwork/elrond-go/data"
-<<<<<<< HEAD
-=======
 	protobuf "github.com/ElrondNetwork/elrond-go/data/trie/proto"
->>>>>>> 6ccf18ca
 	"github.com/ElrondNetwork/elrond-go/hashing"
 	"github.com/ElrondNetwork/elrond-go/marshal"
 )
 
-<<<<<<< HEAD
 var _ = node(&extensionNode{})
 
 // Save saves the serialized data of an extension node into a stream through protobuf
@@ -40,8 +36,7 @@
 	return en.Unmarshal(b)
 }
 
-func newExtensionNode(key []byte, child node) *extensionNode {
-=======
+
 func newExtensionNode(key []byte, child node, marshalizer marshal.Marshalizer, hasher hashing.Hasher) (*extensionNode, error) {
 	if check.IfNil(marshalizer) {
 		return nil, ErrNilMarshalizer
@@ -50,7 +45,7 @@
 		return nil, ErrNilHasher
 	}
 
->>>>>>> 6ccf18ca
+
 	return &extensionNode{
 		CollapsedEn: CollapsedEn{
 			Key:          key,
