--- conflicted
+++ resolved
@@ -829,11 +829,7 @@
 	resolver := &mock.TrieNodesResolverStub{
 		RequestDataFromHashCalled: func(hash []byte) error {
 			for i := range nodes {
-<<<<<<< HEAD
-				node, _ := NewInterceptedTrieNode(nodes[i], tr.GetDatabase(), marsh, hasher)
-=======
 				node, _ := NewInterceptedTrieNode(nodes[i], tr.Database(), marsh, hasher)
->>>>>>> 54ee1ce5
 				nodesCacher.Put(node.hash, node)
 			}
 			return nil
