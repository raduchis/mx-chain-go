package transaction

import (
	"math/big"

	"github.com/ElrondNetwork/elrond-go/data"
	vmcommon "github.com/ElrondNetwork/elrond-vm-common"
)

// ApiTransactionResult is the data transfer object which will be returned on the get transaction by hash endpoint
type ApiTransactionResult struct {
	Tx                                data.TransactionHandler   `json:"-"`
	Type                              string                    `json:"type"`
	Hash                              string                    `json:"hash,omitempty"`
	Nonce                             uint64                    `json:"nonce,omitempty"`
	Round                             uint64                    `json:"round,omitempty"`
	Epoch                             uint32                    `json:"epoch,omitempty"`
	Value                             string                    `json:"value,omitempty"`
	Receiver                          string                    `json:"receiver,omitempty"`
	Sender                            string                    `json:"sender,omitempty"`
	SenderUsername                    []byte                    `json:"senderUsername,omitempty"`
	ReceiverUsername                  []byte                    `json:"receiverUsername,omitempty"`
	GasPrice                          uint64                    `json:"gasPrice,omitempty"`
	GasLimit                          uint64                    `json:"gasLimit,omitempty"`
	Data                              []byte                    `json:"data,omitempty"`
	CodeMetadata                      []byte                    `json:"codeMetadata,omitempty"`
	Code                              string                    `json:"code,omitempty"`
	PreviousTransactionHash           string                    `json:"previousTransactionHash,omitempty"`
	OriginalTransactionHash           string                    `json:"originalTransactionHash,omitempty"`
	ReturnMessage                     string                    `json:"returnMessage,omitempty"`
	OriginalSender                    string                    `json:"originalSender,omitempty"`
	Signature                         string                    `json:"signature,omitempty"`
	SourceShard                       uint32                    `json:"sourceShard"`
	DestinationShard                  uint32                    `json:"destinationShard"`
	BlockNonce                        uint64                    `json:"blockNonce,omitempty"`
	BlockHash                         string                    `json:"blockHash,omitempty"`
	NotarizedAtSourceInMetaNonce      uint64                    `json:"notarizedAtSourceInMetaNonce,omitempty"`
	NotarizedAtSourceInMetaHash       string                    `json:"NotarizedAtSourceInMetaHash,omitempty"`
	NotarizedAtDestinationInMetaNonce uint64                    `json:"notarizedAtDestinationInMetaNonce,omitempty"`
	NotarizedAtDestinationInMetaHash  string                    `json:"notarizedAtDestinationInMetaHash,omitempty"`
	MiniBlockType                     string                    `json:"miniblockType,omitempty"`
	MiniBlockHash                     string                    `json:"miniblockHash,omitempty"`
<<<<<<< HEAD
	Receipt                           *ApiReceipt               `json:"receipt,omitempty"`
=======
	Timestamp                         int64                     `json:"timestamp,omitempty"`
	Receipt                           *ReceiptApi               `json:"receipt,omitempty"`
>>>>>>> 112080b0
	SmartContractResults              []*ApiSmartContractResult `json:"smartContractResults,omitempty"`
	Logs                              *ApiLogs                  `json:"logs,omitempty"`
	Status                            TxStatus                  `json:"status,omitempty"`
}

// SimulationResults is the data transfer object which will hold results for simulation a transaction's execution
type SimulationResults struct {
	Status     TxStatus                           `json:"status,omitempty"`
	FailReason string                             `json:"failReason,omitempty"`
	ScResults  map[string]*ApiSmartContractResult `json:"scResults,omitempty"`
	Receipts   map[string]*ApiReceipt             `json:"receipts,omitempty"`
	Hash       string                             `json:"hash,omitempty"`
	VMOutput   *vmcommon.VMOutput                 `json:"-"`
}

// ApiSmartContractResult represents a smart contract result with changed fields' types in order to make it friendly for API's json
type ApiSmartContractResult struct {
	Hash           string            `json:"hash,omitempty"`
	Nonce          uint64            `json:"nonce"`
	Value          *big.Int          `json:"value"`
	RcvAddr        string            `json:"receiver"`
	SndAddr        string            `json:"sender"`
	RelayerAddr    string            `json:"relayerAddress,omitempty"`
	RelayedValue   *big.Int          `json:"relayedValue,omitempty"`
	Code           string            `json:"code,omitempty"`
	Data           string            `json:"data,omitempty"`
	PrevTxHash     string            `json:"prevTxHash"`
	OriginalTxHash string            `json:"originalTxHash"`
	GasLimit       uint64            `json:"gasLimit"`
	GasPrice       uint64            `json:"gasPrice"`
	CallType       vmcommon.CallType `json:"callType"`
	CodeMetadata   string            `json:"codeMetadata,omitempty"`
	ReturnMessage  string            `json:"returnMessage,omitempty"`
	OriginalSender string            `json:"originalSender,omitempty"`
	Logs           *ApiLogs          `json:"logs,omitempty"`
}

// ApiReceipt represents a receipt with changed fields' types in order to make it friendly for API's json
type ApiReceipt struct {
	Value   *big.Int `json:"value"`
	SndAddr string   `json:"sender"`
	Data    string   `json:"data,omitempty"`
	TxHash  string   `json:"txHash"`
}

// ApiLogs represents logs with changed fields' types in order to make it friendly for API's json
type ApiLogs struct {
	Address string    `json:"address"`
	Events  []*Events `json:"events"`
}

// Events represents the events generated by a transaction with changed fields' types in order to make it friendly for API's json
type Events struct {
	Address    string   `json:"address"`
	Identifier string   `json:"identifier"`
	Topics     [][]byte `json:"topics"`
	Data       []byte   `json:"data"`
}

// CostResponse is structure used to return the transaction cost in gas units
type CostResponse struct {
	GasUnits             uint64                             `json:"txGasUnits"`
	ReturnMessage        string                             `json:"returnMessage"`
	SmartContractResults map[string]*ApiSmartContractResult `json:"smartContractResults"`
}<|MERGE_RESOLUTION|>--- conflicted
+++ resolved
@@ -40,12 +40,8 @@
 	NotarizedAtDestinationInMetaHash  string                    `json:"notarizedAtDestinationInMetaHash,omitempty"`
 	MiniBlockType                     string                    `json:"miniblockType,omitempty"`
 	MiniBlockHash                     string                    `json:"miniblockHash,omitempty"`
-<<<<<<< HEAD
+	Timestamp                         int64                     `json:"timestamp,omitempty"`
 	Receipt                           *ApiReceipt               `json:"receipt,omitempty"`
-=======
-	Timestamp                         int64                     `json:"timestamp,omitempty"`
-	Receipt                           *ReceiptApi               `json:"receipt,omitempty"`
->>>>>>> 112080b0
 	SmartContractResults              []*ApiSmartContractResult `json:"smartContractResults,omitempty"`
 	Logs                              *ApiLogs                  `json:"logs,omitempty"`
 	Status                            TxStatus                  `json:"status,omitempty"`
