--- conflicted
+++ resolved
@@ -3,75 +3,20 @@
 
 import (
 	"encoding/json"
-<<<<<<< HEAD
 	io "io"
 	"io/ioutil"
-=======
->>>>>>> 6ccf18ca
 	"math/big"
 
 	"github.com/ElrondNetwork/elrond-go/data"
 )
 
-<<<<<<< HEAD
 var _ = data.TransactionHandler(&Transaction{})
-=======
-// Transaction holds all the data needed for a value transfer or SC call
-type Transaction struct {
-	Nonce     uint64   `json:"nonce"`
-	Value     *big.Int `json:"value"`
-	RcvAddr   []byte   `json:"receiver"`
-	SndAddr   []byte   `json:"sender"`
-	GasPrice  uint64   `json:"gasPrice,omitempty"`
-	GasLimit  uint64   `json:"gasLimit,omitempty"`
-	Data      []byte   `json:"data,omitempty"`
-	Signature []byte   `json:"signature,omitempty"`
-}
->>>>>>> 6ccf18ca
 
 // IsInterfaceNil verifies if underlying object is nil
 func (tx *Transaction) IsInterfaceNil() bool {
 	return tx == nil
 }
 
-<<<<<<< HEAD
-=======
-// GetValue returns the value of the transaction
-func (tx *Transaction) GetValue() *big.Int {
-	return tx.Value
-}
-
-// GetNonce returns the transaction nonce
-func (tx *Transaction) GetNonce() uint64 {
-	return tx.Nonce
-}
-
-// GetData returns the data of the transaction
-func (tx *Transaction) GetData() []byte {
-	return tx.Data
-}
-
-// GetRecvAddress returns the receiver address from the transaction
-func (tx *Transaction) GetRecvAddress() []byte {
-	return tx.RcvAddr
-}
-
-// GetSndAddress returns the sender address from the transaction
-func (tx *Transaction) GetSndAddress() []byte {
-	return tx.SndAddr
-}
-
-// GetGasLimit returns the gas limit of the transaction
-func (tx *Transaction) GetGasLimit() uint64 {
-	return tx.GasLimit
-}
-
-// GetGasPrice returns the gas price of the transaction
-func (tx *Transaction) GetGasPrice() uint64 {
-	return tx.GasPrice
-}
-
->>>>>>> 6ccf18ca
 // SetValue sets the value of the transaction
 func (tx *Transaction) SetValue(value *big.Int) {
 	tx.Value = value
@@ -152,25 +97,6 @@
 	return nil
 }
 
-<<<<<<< HEAD
-// ----- for compatibility only ----
-
-func (t *Transaction) Save(w io.Writer) error {
-	b, err := t.Marshal()
-	if err != nil {
-		return err
-	}
-	_, err = w.Write(b)
-	return err
-}
-
-func (t *Transaction) Load(r io.Reader) error {
-	b, err := ioutil.ReadAll(r)
-	if err != nil {
-		return err
-	}
-	return t.Unmarshal(b)
-=======
 // TrimSlicePtr creates a copy of the provided slice without the excess capacity
 func TrimSlicePtr(in []*Transaction) []*Transaction {
 	if len(in) == 0 {
@@ -189,5 +115,4 @@
 	ret := make([]data.TransactionHandler, len(in))
 	copy(ret, in)
 	return ret
->>>>>>> 6ccf18ca
 }