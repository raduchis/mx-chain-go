//go:generate protoc -I=proto -I=$GOPATH/src -I=$GOPATH/src/github.com/gogo/protobuf/protobuf  --gogoslick_out=. smartContractResult.proto
package smartContractResult

import (
<<<<<<< HEAD
	io "io"
	"io/ioutil"
	"math/big"

	"github.com/ElrondNetwork/elrond-go/data"
)

var _ = data.TransactionHandler(&SmartContractResult{})
=======
	"math/big"
)

// SmartContractResult holds all the data needed for results coming from smart contract processing
type SmartContractResult struct {
	Nonce    uint64   `json:"nonce"`
	Value    *big.Int `json:"value"`
	RcvAddr  []byte   `json:"receiver"`
	SndAddr  []byte   `json:"sender"`
	Code     []byte   `json:"code,omitempty"`
	Data     []byte   `json:"data,omitempty"`
	TxHash   []byte   `json:"txHash"`
	GasLimit uint64   `json:"gasLimit"`
	GasPrice uint64   `json:"gasPrice"`
}
>>>>>>> 6ccf18ca

// IsInterfaceNil verifies if underlying object is nil
func (scr *SmartContractResult) IsInterfaceNil() bool {
	return scr == nil
}

<<<<<<< HEAD
=======
// GetValue returns the value of the smart contract result
func (scr *SmartContractResult) GetValue() *big.Int {
	return scr.Value
}

// GetNonce returns the nonce of the smart contract result
func (scr *SmartContractResult) GetNonce() uint64 {
	return scr.Nonce
}

// GetData returns the data of the smart contract result
func (scr *SmartContractResult) GetData() []byte {
	return scr.Data
}

// GetRecvAddress returns the receiver address from the smart contract result
func (scr *SmartContractResult) GetRecvAddress() []byte {
	return scr.RcvAddr
}

// GetSndAddress returns the sender address from the smart contract result
func (scr *SmartContractResult) GetSndAddress() []byte {
	return scr.SndAddr
}

// GetGasLimit returns the gas limit of the smart contract result
func (scr *SmartContractResult) GetGasLimit() uint64 {
	return scr.GasLimit
}

// GetGasPrice returns the gas price of the smart contract result
func (scr *SmartContractResult) GetGasPrice() uint64 {
	return scr.GasPrice
}

>>>>>>> 6ccf18ca
// SetValue sets the value of the smart contract result
func (scr *SmartContractResult) SetValue(value *big.Int) {
	scr.Value = value
}

// SetData sets the data of the smart contract result
func (scr *SmartContractResult) SetData(data []byte) {
	scr.Data = data
}

// SetRcvAddr sets the receiver address of the smart contract result
func (scr *SmartContractResult) SetRcvAddr(addr []byte) {
	scr.RcvAddr = addr
}

// SetSndAddr sets the sender address of the smart contract result
func (scr *SmartContractResult) SetSndAddr(addr []byte) {
	scr.SndAddr = addr
}

<<<<<<< HEAD
// ----- for compatibility only ----

func (scr *SmartContractResult) Save(w io.Writer) error {
	b, err := scr.Marshal()
	if err != nil {
		return err
	}
	_, err = w.Write(b)
	return err
}

func (scr *SmartContractResult) Load(r io.Reader) error {
	b, err := ioutil.ReadAll(r)
	if err != nil {
		return err
	}
	return scr.Unmarshal(b)
=======
// TrimSlicePtr creates a copy of the provided slice without the excess capacity
func TrimSlicePtr(in []*SmartContractResult) []*SmartContractResult {
	if len(in) == 0 {
		return []*SmartContractResult{}
	}
	ret := make([]*SmartContractResult, len(in))
	copy(ret, in)
	return ret
>>>>>>> 6ccf18ca
}<|MERGE_RESOLUTION|>--- conflicted
+++ resolved
@@ -2,7 +2,6 @@
 package smartContractResult
 
 import (
-<<<<<<< HEAD
 	io "io"
 	"io/ioutil"
 	"math/big"
@@ -11,67 +10,12 @@
 )
 
 var _ = data.TransactionHandler(&SmartContractResult{})
-=======
-	"math/big"
-)
-
-// SmartContractResult holds all the data needed for results coming from smart contract processing
-type SmartContractResult struct {
-	Nonce    uint64   `json:"nonce"`
-	Value    *big.Int `json:"value"`
-	RcvAddr  []byte   `json:"receiver"`
-	SndAddr  []byte   `json:"sender"`
-	Code     []byte   `json:"code,omitempty"`
-	Data     []byte   `json:"data,omitempty"`
-	TxHash   []byte   `json:"txHash"`
-	GasLimit uint64   `json:"gasLimit"`
-	GasPrice uint64   `json:"gasPrice"`
-}
->>>>>>> 6ccf18ca
 
 // IsInterfaceNil verifies if underlying object is nil
 func (scr *SmartContractResult) IsInterfaceNil() bool {
 	return scr == nil
 }
 
-<<<<<<< HEAD
-=======
-// GetValue returns the value of the smart contract result
-func (scr *SmartContractResult) GetValue() *big.Int {
-	return scr.Value
-}
-
-// GetNonce returns the nonce of the smart contract result
-func (scr *SmartContractResult) GetNonce() uint64 {
-	return scr.Nonce
-}
-
-// GetData returns the data of the smart contract result
-func (scr *SmartContractResult) GetData() []byte {
-	return scr.Data
-}
-
-// GetRecvAddress returns the receiver address from the smart contract result
-func (scr *SmartContractResult) GetRecvAddress() []byte {
-	return scr.RcvAddr
-}
-
-// GetSndAddress returns the sender address from the smart contract result
-func (scr *SmartContractResult) GetSndAddress() []byte {
-	return scr.SndAddr
-}
-
-// GetGasLimit returns the gas limit of the smart contract result
-func (scr *SmartContractResult) GetGasLimit() uint64 {
-	return scr.GasLimit
-}
-
-// GetGasPrice returns the gas price of the smart contract result
-func (scr *SmartContractResult) GetGasPrice() uint64 {
-	return scr.GasPrice
-}
-
->>>>>>> 6ccf18ca
 // SetValue sets the value of the smart contract result
 func (scr *SmartContractResult) SetValue(value *big.Int) {
 	scr.Value = value
@@ -92,7 +36,16 @@
 	scr.SndAddr = addr
 }
 
-<<<<<<< HEAD
+// TrimSlicePtr creates a copy of the provided slice without the excess capacity
+func TrimSlicePtr(in []*SmartContractResult) []*SmartContractResult {
+	if len(in) == 0 {
+		return []*SmartContractResult{}
+	}
+	ret := make([]*SmartContractResult, len(in))
+	copy(ret, in)
+	return ret
+}
+
 // ----- for compatibility only ----
 
 func (scr *SmartContractResult) Save(w io.Writer) error {
@@ -110,14 +63,4 @@
 		return err
 	}
 	return scr.Unmarshal(b)
-=======
-// TrimSlicePtr creates a copy of the provided slice without the excess capacity
-func TrimSlicePtr(in []*SmartContractResult) []*SmartContractResult {
-	if len(in) == 0 {
-		return []*SmartContractResult{}
-	}
-	ret := make([]*SmartContractResult, len(in))
-	copy(ret, in)
-	return ret
->>>>>>> 6ccf18ca
 }