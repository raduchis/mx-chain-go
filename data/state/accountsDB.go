--- conflicted
+++ resolved
@@ -12,26 +12,7 @@
 	"github.com/ElrondNetwork/elrond-go/marshal"
 )
 
-<<<<<<< HEAD
-// Type defines account types to save in accounts trie
-type Type uint8
-
-const (
-	// UserAccount identifies an account holding balance, storage updates, code
-	UserAccount Type = 0
-	// ValidatorAccount identifies an account holding stake, crypto public keys, assigned shard, rating
-	ValidatorAccount Type = 1
-	// DataTrie identifies the data trie kept under a specific account
-	DataTrie Type = 2
-)
-
-// SupportedAccountTypes is the list to describe the possible account types in the accounts DB
-var SupportedAccountTypes = []Type{UserAccount, ValidatorAccount, DataTrie}
-
-// AccountsDB is the struct used for accessing accounts
-=======
 // AccountsDB is the struct used for accessing accounts. This struct is concurrent safe.
->>>>>>> 7fc78dab
 type AccountsDB struct {
 	mainTrie       data.Trie
 	hasher         hashing.Hasher
@@ -522,7 +503,6 @@
 	return nil
 }
 
-<<<<<<< HEAD
 // RecreateAllTries recreates all the tries from the accounts DB
 func (adb *AccountsDB) RecreateAllTries(rootHash []byte) (map[string]data.Trie, error) {
 	recreatedTrie, err := adb.mainTrie.Recreate(rootHash)
@@ -559,12 +539,9 @@
 	return allTries, nil
 }
 
-// Journalize adds a new object to entries list. Concurrent safe.
-func (adb *AccountsDB) Journalize(entry JournalEntry) {
-=======
+
 // Journalize adds a new object to entries list.
 func (adb *AccountsDB) journalize(entry JournalEntry) {
->>>>>>> 7fc78dab
 	if check.IfNil(entry) {
 		return
 	}
