package mock

import (
	"bytes"
	"fmt"
	"math/big"

	"github.com/ElrondNetwork/elrond-go/core"
	"github.com/ElrondNetwork/elrond-go/sharding"
)

// NodesCoordinatorMock defines the behaviour of a struct able to do validator group selection
type NodesCoordinatorMock struct {
	Validators                          map[uint32][]sharding.Validator
	ShardConsensusSize                  uint32
	MetaConsensusSize                   uint32
	ShardId                             uint32
	NbShards                            uint32
	GetOwnPublicKeyCalled               func() []byte
	GetSelectedPublicKeysCalled         func(selection []byte, shardId uint32, epoch uint32) (publicKeys []string, err error)
	GetValidatorsPublicKeysCalled       func(randomness []byte, round uint64, shardId uint32, epoch uint32) ([]string, error)
	GetValidatorsRewardsAddressesCalled func(randomness []byte, round uint64, shardId uint32, epoch uint32) ([]string, error)
	SetNodesPerShardsCalled             func(nodes map[uint32][]sharding.Validator, waiting map[uint32][]sharding.Validator, epoch uint32) error
	ComputeValidatorsGroupCalled        func(randomness []byte, round uint64, shardId uint32, epoch uint32) (validatorsGroup []sharding.Validator, err error)
	GetValidatorWithPublicKeyCalled     func(publicKey []byte, epoch uint32) (validator sharding.Validator, shardId uint32, err error)
}

// NewNodesCoordinatorMock -
func NewNodesCoordinatorMock() *NodesCoordinatorMock {
	nbShards := uint32(1)
	nodesPerShard := 2
	validatorsMap := make(map[uint32][]sharding.Validator)

	shards := make([]uint32, nbShards+1)
	for i := uint32(0); i < nbShards; i++ {
		shards[i] = i
	}
	shards[nbShards] = core.MetachainShardId

	for _, sh := range shards {
		validatorsList := make([]sharding.Validator, nodesPerShard)
		for v := 0; v < nodesPerShard; v++ {
			validatorsList[v], _ = sharding.NewValidator(
				big.NewInt(10),
				1,
				[]byte(fmt.Sprintf("pubKey%d%d", sh, v)),
				[]byte(fmt.Sprintf("address%d%d", sh, v)),
			)
		}
		validatorsMap[sh] = validatorsList
	}

	return &NodesCoordinatorMock{
		ShardConsensusSize: 1,
		MetaConsensusSize:  1,
		ShardId:            0,
		NbShards:           nbShards,
		Validators:         validatorsMap,
	}
}

<<<<<<< HEAD
func (ncm *NodesCoordinatorMock) GetValidatorsIndexes(_ []string, _ uint32) ([]uint64, error) {
	return nil, nil
}

func (ncm *NodesCoordinatorMock) GetAllValidatorsPublicKeys(_ uint32) (map[uint32][][]byte, error) {
	return nil, nil
}

func (ncm *NodesCoordinatorMock) GetSelectedPublicKeys(selection []byte, shardId uint32, epoch uint32) (publicKeys []string, err error) {
=======
// GetValidatorsIndexes -
func (ncm *NodesCoordinatorMock) GetValidatorsIndexes(publicKeys []string) []uint64 {
	return nil
}

// GetAllValidatorsPublicKeys -
func (ncm *NodesCoordinatorMock) GetAllValidatorsPublicKeys() map[uint32][][]byte {
	return nil
}

// GetSelectedPublicKeys -
func (ncm *NodesCoordinatorMock) GetSelectedPublicKeys(selection []byte, shardId uint32) (publicKeys []string, err error) {
>>>>>>> 9b343c3a
	if ncm.GetSelectedPublicKeysCalled != nil {
		return ncm.GetSelectedPublicKeysCalled(selection, shardId, epoch)
	}

	if len(ncm.Validators) == 0 {
		return nil, sharding.ErrNilInputNodesMap
	}

	pubKeys := make([]string, 0)

	for _, v := range ncm.Validators[shardId] {
		pubKeys = append(pubKeys, string(v.PubKey()))
	}

	return pubKeys, nil
}

<<<<<<< HEAD
func (ncm *NodesCoordinatorMock) GetConsensusValidatorsPublicKeys(
=======
// GetValidatorsPublicKeys -
func (ncm *NodesCoordinatorMock) GetValidatorsPublicKeys(
>>>>>>> 9b343c3a
	randomness []byte,
	round uint64,
	shardId uint32,
	epoch uint32,
) ([]string, error) {
	if ncm.GetValidatorsPublicKeysCalled != nil {
		return ncm.GetValidatorsPublicKeysCalled(randomness, round, shardId, epoch)
	}

	validators, err := ncm.ComputeConsensusGroup(randomness, round, shardId, epoch)
	if err != nil {
		return nil, err
	}

	valGrStr := make([]string, 0)

	for _, v := range validators {
		valGrStr = append(valGrStr, string(v.PubKey()))
	}

	return valGrStr, nil
}

<<<<<<< HEAD
func (ncm *NodesCoordinatorMock) GetConsensusValidatorsRewardsAddresses(
=======
// GetValidatorsRewardsAddresses -
func (ncm *NodesCoordinatorMock) GetValidatorsRewardsAddresses(
>>>>>>> 9b343c3a
	randomness []byte,
	round uint64,
	shardId uint32,
	epoch uint32,
) ([]string, error) {
	if ncm.GetValidatorsPublicKeysCalled != nil {
		return ncm.GetValidatorsRewardsAddressesCalled(randomness, round, shardId, epoch)
	}

	validators, err := ncm.ComputeConsensusGroup(randomness, round, shardId, epoch)
	if err != nil {
		return nil, err
	}

	addresses := make([]string, 0)
	for _, v := range validators {
		addresses = append(addresses, string(v.Address()))
	}

	return addresses, nil
}

<<<<<<< HEAD
func (ncm *NodesCoordinatorMock) SetNodesPerShards(
	eligible map[uint32][]sharding.Validator,
	waiting map[uint32][]sharding.Validator,
	epoch uint32,
) error {
	if ncm.SetNodesPerShardsCalled != nil {
		return ncm.SetNodesPerShardsCalled(eligible, waiting, epoch)
=======
// SetNodesPerShards -
func (ncm *NodesCoordinatorMock) SetNodesPerShards(nodes map[uint32][]sharding.Validator) error {
	if ncm.LoadNodesPerShardsCalled != nil {
		return ncm.LoadNodesPerShardsCalled(nodes)
>>>>>>> 9b343c3a
	}

	if eligible == nil {
		return sharding.ErrNilInputNodesMap
	}

	ncm.Validators = eligible

	return nil
}

<<<<<<< HEAD
func (ncm *NodesCoordinatorMock) ComputeConsensusGroup(
=======
// ComputeValidatorsGroup -
func (ncm *NodesCoordinatorMock) ComputeValidatorsGroup(
>>>>>>> 9b343c3a
	randomess []byte,
	round uint64,
	shardId uint32,
	epoch uint32,
) ([]sharding.Validator, error) {
	var consensusSize uint32

	if ncm.ComputeValidatorsGroupCalled != nil {
		return ncm.ComputeValidatorsGroupCalled(randomess, round, shardId, epoch)
	}

	if ncm.ShardId == core.MetachainShardId {
		consensusSize = ncm.MetaConsensusSize
	} else {
		consensusSize = ncm.ShardConsensusSize
	}

	if randomess == nil {
		return nil, sharding.ErrNilRandomness
	}

	validatorsGroup := make([]sharding.Validator, 0)

	for i := uint32(0); i < consensusSize; i++ {
		validatorsGroup = append(validatorsGroup, ncm.Validators[shardId][i])
	}

	return validatorsGroup, nil
}

<<<<<<< HEAD
func (ncm *NodesCoordinatorMock) GetValidatorWithPublicKey(publicKey []byte, epoch uint32) (sharding.Validator, uint32, error) {
=======
// GetValidatorWithPublicKey -
func (ncm *NodesCoordinatorMock) GetValidatorWithPublicKey(publicKey []byte) (sharding.Validator, uint32, error) {
>>>>>>> 9b343c3a
	if ncm.GetValidatorWithPublicKeyCalled != nil {
		return ncm.GetValidatorWithPublicKeyCalled(publicKey, epoch)
	}

	if publicKey == nil {
		return nil, 0, sharding.ErrNilPubKey
	}

	for shardId, shardEligible := range ncm.Validators {
		for i := 0; i < len(shardEligible); i++ {
			if bytes.Equal(publicKey, shardEligible[i].PubKey()) {
				return shardEligible[i], shardId, nil
			}
		}
	}

	return nil, 0, sharding.ErrValidatorNotFound
}

// GetOwnPublicKey -
func (ncm *NodesCoordinatorMock) GetOwnPublicKey() []byte {
	if ncm.GetOwnPublicKeyCalled != nil {
		return ncm.GetOwnPublicKeyCalled()
	}

	return []byte("key")
}

// IsInterfaceNil -
func (ncm *NodesCoordinatorMock) IsInterfaceNil() bool {
	if ncm == nil {
		return true
	}
	return false
}<|MERGE_RESOLUTION|>--- conflicted
+++ resolved
@@ -59,30 +59,18 @@
 	}
 }
 
-<<<<<<< HEAD
+// GetValidatorsIndexes -
 func (ncm *NodesCoordinatorMock) GetValidatorsIndexes(_ []string, _ uint32) ([]uint64, error) {
 	return nil, nil
 }
 
+// GetAllValidatorsPublicKeys -
 func (ncm *NodesCoordinatorMock) GetAllValidatorsPublicKeys(_ uint32) (map[uint32][][]byte, error) {
 	return nil, nil
 }
 
+// GetSelectedPublicKeys -
 func (ncm *NodesCoordinatorMock) GetSelectedPublicKeys(selection []byte, shardId uint32, epoch uint32) (publicKeys []string, err error) {
-=======
-// GetValidatorsIndexes -
-func (ncm *NodesCoordinatorMock) GetValidatorsIndexes(publicKeys []string) []uint64 {
-	return nil
-}
-
-// GetAllValidatorsPublicKeys -
-func (ncm *NodesCoordinatorMock) GetAllValidatorsPublicKeys() map[uint32][][]byte {
-	return nil
-}
-
-// GetSelectedPublicKeys -
-func (ncm *NodesCoordinatorMock) GetSelectedPublicKeys(selection []byte, shardId uint32) (publicKeys []string, err error) {
->>>>>>> 9b343c3a
 	if ncm.GetSelectedPublicKeysCalled != nil {
 		return ncm.GetSelectedPublicKeysCalled(selection, shardId, epoch)
 	}
@@ -100,12 +88,8 @@
 	return pubKeys, nil
 }
 
-<<<<<<< HEAD
+// GetConsensusValidatorsPublicKeys -
 func (ncm *NodesCoordinatorMock) GetConsensusValidatorsPublicKeys(
-=======
-// GetValidatorsPublicKeys -
-func (ncm *NodesCoordinatorMock) GetValidatorsPublicKeys(
->>>>>>> 9b343c3a
 	randomness []byte,
 	round uint64,
 	shardId uint32,
@@ -129,12 +113,8 @@
 	return valGrStr, nil
 }
 
-<<<<<<< HEAD
+// GetConsensusValidatorsRewardsAddresses -
 func (ncm *NodesCoordinatorMock) GetConsensusValidatorsRewardsAddresses(
-=======
-// GetValidatorsRewardsAddresses -
-func (ncm *NodesCoordinatorMock) GetValidatorsRewardsAddresses(
->>>>>>> 9b343c3a
 	randomness []byte,
 	round uint64,
 	shardId uint32,
@@ -157,7 +137,7 @@
 	return addresses, nil
 }
 
-<<<<<<< HEAD
+// SetNodesPerShards -
 func (ncm *NodesCoordinatorMock) SetNodesPerShards(
 	eligible map[uint32][]sharding.Validator,
 	waiting map[uint32][]sharding.Validator,
@@ -165,12 +145,6 @@
 ) error {
 	if ncm.SetNodesPerShardsCalled != nil {
 		return ncm.SetNodesPerShardsCalled(eligible, waiting, epoch)
-=======
-// SetNodesPerShards -
-func (ncm *NodesCoordinatorMock) SetNodesPerShards(nodes map[uint32][]sharding.Validator) error {
-	if ncm.LoadNodesPerShardsCalled != nil {
-		return ncm.LoadNodesPerShardsCalled(nodes)
->>>>>>> 9b343c3a
 	}
 
 	if eligible == nil {
@@ -182,12 +156,8 @@
 	return nil
 }
 
-<<<<<<< HEAD
+// ComputeConsensusGroup -
 func (ncm *NodesCoordinatorMock) ComputeConsensusGroup(
-=======
-// ComputeValidatorsGroup -
-func (ncm *NodesCoordinatorMock) ComputeValidatorsGroup(
->>>>>>> 9b343c3a
 	randomess []byte,
 	round uint64,
 	shardId uint32,
@@ -218,12 +188,8 @@
 	return validatorsGroup, nil
 }
 
-<<<<<<< HEAD
+// GetValidatorWithPublicKey -
 func (ncm *NodesCoordinatorMock) GetValidatorWithPublicKey(publicKey []byte, epoch uint32) (sharding.Validator, uint32, error) {
-=======
-// GetValidatorWithPublicKey -
-func (ncm *NodesCoordinatorMock) GetValidatorWithPublicKey(publicKey []byte) (sharding.Validator, uint32, error) {
->>>>>>> 9b343c3a
 	if ncm.GetValidatorWithPublicKeyCalled != nil {
 		return ncm.GetValidatorWithPublicKeyCalled(publicKey, epoch)
 	}
