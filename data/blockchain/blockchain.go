package blockchain

import (
	"github.com/ElrondNetwork/elrond-go-sandbox/data/block"
	"github.com/ElrondNetwork/elrond-go-sandbox/storage"
)

// BlockChain holds the block information for the current shard.
//
// The BlockChain through it's Storage units map manages the storage,
// retrieval search of blocks (body), transactions, block headers,
// bad blocks.
//
// The BlockChain also holds pointers to the Genesis block, the current block
// the height of the local chain and the perceived height of the chain in the network.
type BlockChain struct {
<<<<<<< HEAD
	lock                   sync.RWMutex                // Lock for accessing the storers chain
=======
	StorageService
>>>>>>> 97acf50d
	GenesisBlock           *block.Header               // Genesys Block Header pointer
	GenesisHeaderHash      []byte                      // Genesis Block Header hash
	CurrentBlockHeader     *block.Header               // Current Block pointer
	CurrentBlockHeaderHash []byte                      // Current Block Header hash
	CurrentTxBlockBody     *block.TxBlockBody          // Current Tx Block Body pointer
	LocalHeight            int64                       // Height of the local chain
	NetworkHeight          int64                       // Percieved height of the network chain
	badBlocks              storage.Cacher              // Bad blocks cache
}

// NewBlockChain returns an initialized blockchain
// It uses a config file to setup it's supported storage units map
func NewBlockChain(
	badBlocksCache storage.Cacher,
	txUnit storage.Storer,
	txBlockUnit storage.Storer,
	stateBlockUnit storage.Storer,
	peerBlockUnit storage.Storer,
	headerUnit storage.Storer) (*BlockChain, error) {

	if badBlocksCache == nil {
		return nil, ErrBadBlocksCacheNil
	}

	if txUnit == nil {
		return nil, ErrTxUnitNil
	}

	if txBlockUnit == nil {
		return nil, ErrTxBlockUnitNil
	}

	if stateBlockUnit == nil {
		return nil, ErrStateBlockUnitNil
	}

	if peerBlockUnit == nil {
		return nil, ErrPeerBlockUnitNil
	}

	if headerUnit == nil {
		return nil, ErrHeaderUnitNil
	}

	data := &BlockChain{
		GenesisBlock:       nil,
		CurrentBlockHeader: nil,
		LocalHeight:        -1,
		NetworkHeight:      -1,
		badBlocks:          badBlocksCache,
		StorageService: &ChainStorer{
			chain: map[UnitType]storage.Storer{
				TransactionUnit:    txUnit,
				TxBlockBodyUnit:    txBlockUnit,
				StateBlockBodyUnit: stateBlockUnit,
				PeerBlockBodyUnit:  peerBlockUnit,
				BlockHeaderUnit:    headerUnit,
			},
		},
	}

	return data, nil
}

// IsBadBlock returns true if the provided hash is blacklisted as a bad block, or false otherwise
func (bc *BlockChain) IsBadBlock(blockHash []byte) bool {
	return bc.badBlocks.Has(blockHash)
}

// PutBadBlock adds the given serialized block to the bad block cache, blacklisting it
func (bc *BlockChain) PutBadBlock(blockHash []byte) {
	bc.badBlocks.Put(blockHash, struct{}{})
}<|MERGE_RESOLUTION|>--- conflicted
+++ resolved
@@ -14,11 +14,7 @@
 // The BlockChain also holds pointers to the Genesis block, the current block
 // the height of the local chain and the perceived height of the chain in the network.
 type BlockChain struct {
-<<<<<<< HEAD
-	lock                   sync.RWMutex                // Lock for accessing the storers chain
-=======
 	StorageService
->>>>>>> 97acf50d
 	GenesisBlock           *block.Header               // Genesys Block Header pointer
 	GenesisHeaderHash      []byte                      // Genesis Block Header hash
 	CurrentBlockHeader     *block.Header               // Current Block pointer
