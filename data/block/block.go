package block

import (
	"fmt"
	"io"

	"github.com/ElrondNetwork/elrond-go/data"
	"github.com/ElrondNetwork/elrond-go/data/block/capnp"
	"github.com/glycerine/go-capnproto"
)

// This file holds the data structures related with the functionality of a shard block
//
// MiniBlock structure represents the body of a transaction block, holding an array of miniblocks
// each of the miniblocks has a different destination shard
// The body can be transmitted even before having built the heder and go through a prevalidation of each transaction

// Type identifies the type of the block
type Type uint8

// Body should be used when referring to the full list of mini blocks that forms a block body
type Body []*MiniBlock

// MiniBlockSlice should be used when referring to subset of mini blocks that is not
//  necessarily representing a full block body
type MiniBlockSlice []*MiniBlock

const (
	// TxBlock identifies a miniblock holding transactions
	TxBlock Type = 0
	// StateBlock identifies a miniblock holding account state
	StateBlock Type = 1
	// PeerBlock identifies a miniblock holding peer assignation
	PeerBlock Type = 2
	// SmartContractResultBlock identifies a miniblock holding smartcontractresults
	SmartContractResultBlock Type = 3
	// InvalidBlock identifies identifies an invalid miniblock
	InvalidBlock Type = 4
)

// String returns the string representation of the Type
func (bType Type) String() string {
	switch bType {
	case TxBlock:
		return "TxBody"
	case StateBlock:
		return "StateBody"
	case PeerBlock:
		return "PeerBody"
	case SmartContractResultBlock:
		return "SmartContractResultBody"
	case InvalidBlock:
		return "InvalidBlock"
	default:
		return fmt.Sprintf("Unknown(%d)", bType)
	}
}

// MiniBlock holds the transactions and the sender/destination shard ids
type MiniBlock struct {
	TxHashes        [][]byte `capid:"0"`
	ReceiverShardID uint32   `capid:"1"`
	SenderShardID   uint32   `capid:"2"`
	Type            Type     `capid:"3"`
}

// MiniBlockHeader holds the hash of a miniblock together with sender/deastination shard id pair.
// The shard ids are both kept in order to differentiate between cross and single shard transactions
type MiniBlockHeader struct {
	Hash            []byte `capid:"0"`
	SenderShardID   uint32 `capid:"1"`
	ReceiverShardID uint32 `capid:"2"`
	TxCount         uint32 `capid:"3"`
	Type            Type   `capid:"4"`
}

// PeerChange holds a change in one peer to shard assignation
type PeerChange struct {
	PubKey      []byte `capid:"0"`
	ShardIdDest uint32 `capid:"1"`
}

// Header holds the metadata of a block. This is the part that is being hashed and run through consensus.
// The header holds the hash of the body and also the link to the previous block header hash
type Header struct {
	Nonce            uint64            `capid:"0"`
	PrevHash         []byte            `capid:"1"`
	PrevRandSeed     []byte            `capid:"2"`
	RandSeed         []byte            `capid:"3"`
	PubKeysBitmap    []byte            `capid:"4"`
	ShardId          uint32            `capid:"5"`
	TimeStamp        uint64            `capid:"6"`
	Round            uint64            `capid:"7"`
	Epoch            uint32            `capid:"8"`
	BlockBodyType    Type              `capid:"9"`
	Signature        []byte            `capid:"10"`
	MiniBlockHeaders []MiniBlockHeader `capid:"11"`
	PeerChanges      []PeerChange      `capid:"12"`
	RootHash         []byte            `capid:"13"`
	MetaBlockHashes  [][]byte          `capid:"14"`
	TxCount          uint32            `capid:"15"`
	processedMBs     map[string]bool
}

// Save saves the serialized data of a Block Header into a stream through Capnp protocol
func (h *Header) Save(w io.Writer) error {
	seg := capn.NewBuffer(nil)
	HeaderGoToCapn(seg, h)
	_, err := seg.WriteTo(w)
	return err
}

// Load loads the data from the stream into a Block Header object through Capnp protocol
func (h *Header) Load(r io.Reader) error {
	capMsg, err := capn.ReadFromStream(r, nil)
	if err != nil {
		return err
	}
	z := capnp.ReadRootHeaderCapn(capMsg)
	HeaderCapnToGo(z, h)
	return nil
}

// HeaderCapnToGo is a helper function to copy fields from a HeaderCapn object to a Header object
func HeaderCapnToGo(src capnp.HeaderCapn, dest *Header) *Header {
	if dest == nil {
		dest = &Header{}
	}

	dest.Nonce = src.Nonce()
	dest.PrevHash = src.PrevHash()
	dest.PrevRandSeed = src.PrevRandSeed()
	dest.RandSeed = src.RandSeed()
	dest.PubKeysBitmap = src.PubKeysBitmap()
	dest.ShardId = src.ShardId()
	dest.TimeStamp = src.TimeStamp()
	dest.Round = src.Round()
	dest.Epoch = src.Epoch()
	dest.BlockBodyType = Type(src.BlockBodyType())
	dest.Signature = src.Signature()

	mbLength := src.MiniBlockHeaders().Len()
	dest.MiniBlockHeaders = make([]MiniBlockHeader, mbLength)
	for i := 0; i < mbLength; i++ {
		dest.MiniBlockHeaders[i] = *MiniBlockHeaderCapnToGo(src.MiniBlockHeaders().At(i), nil)
	}

	peerChangesLen := src.PeerChanges().Len()
	dest.PeerChanges = make([]PeerChange, peerChangesLen)
	for i := 0; i < peerChangesLen; i++ {
		dest.PeerChanges[i] = *PeerChangeCapnToGo(src.PeerChanges().At(i), nil)
	}

	dest.RootHash = src.RootHash()

	var n int
	n = src.MetaHdrHashes().Len()
	dest.MetaBlockHashes = make([][]byte, n)
	for i := 0; i < n; i++ {
		dest.MetaBlockHashes[i] = src.MetaHdrHashes().At(i)
	}

	dest.TxCount = src.TxCount()

	return dest
}

// HeaderGoToCapn is a helper function to copy fields from a Block Header object to a HeaderCapn object
func HeaderGoToCapn(seg *capn.Segment, src *Header) capnp.HeaderCapn {
	dest := capnp.AutoNewHeaderCapn(seg)

	dest.SetNonce(src.Nonce)
	dest.SetPrevHash(src.PrevHash)
	dest.SetPrevRandSeed(src.PrevRandSeed)
	dest.SetRandSeed(src.RandSeed)
	dest.SetPubKeysBitmap(src.PubKeysBitmap)
	dest.SetShardId(src.ShardId)
	dest.SetTimeStamp(src.TimeStamp)
	dest.SetRound(src.Round)
	dest.SetEpoch(src.Epoch)
	dest.SetBlockBodyType(uint8(src.BlockBodyType))
	dest.SetSignature(src.Signature)
	if len(src.MiniBlockHeaders) > 0 {
		miniBlockList := capnp.NewMiniBlockHeaderCapnList(seg, len(src.MiniBlockHeaders))
		pList := capn.PointerList(miniBlockList)

		for i, elem := range src.MiniBlockHeaders {
			_ = pList.Set(i, capn.Object(MiniBlockHeaderGoToCapn(seg, &elem)))
		}
		dest.SetMiniBlockHeaders(miniBlockList)
	}

	if len(src.PeerChanges) > 0 {
		peerChangeList := capnp.NewPeerChangeCapnList(seg, len(src.PeerChanges))
		plist := capn.PointerList(peerChangeList)

		for i, elem := range src.PeerChanges {
			_ = plist.Set(i, capn.Object(PeerChangeGoToCapn(seg, &elem)))
		}
		dest.SetPeerChanges(peerChangeList)
	}

	dest.SetRootHash(src.RootHash)

	mylist1 := seg.NewDataList(len(src.MetaBlockHashes))
	for i := range src.MetaBlockHashes {
		mylist1.Set(i, src.MetaBlockHashes[i])
	}
	dest.SetMetaHdrHashes(mylist1)

	dest.SetTxCount(src.TxCount)

	return dest
}

// Save saves the serialized data of a MiniBlock into a stream through Capnp protocol
func (s *MiniBlock) Save(w io.Writer) error {
	seg := capn.NewBuffer(nil)
	MiniBlockGoToCapn(seg, s)
	_, err := seg.WriteTo(w)
	return err
}

// Load loads the data from the stream into a MiniBlock object through Capnp protocol
func (s *MiniBlock) Load(r io.Reader) error {
	capMsg, err := capn.ReadFromStream(r, nil)
	if err != nil {
		return err
	}
	z := capnp.ReadRootMiniBlockCapn(capMsg)
	MiniBlockCapnToGo(z, s)
	return nil
}

// MiniBlockCapnToGo is a helper function to copy fields from a MiniBlockCapn object to a MiniBlock object
func MiniBlockCapnToGo(src capnp.MiniBlockCapn, dest *MiniBlock) *MiniBlock {
	if dest == nil {
		dest = &MiniBlock{}
	}

	var n int

	n = src.TxHashes().Len()
	dest.TxHashes = make([][]byte, n)
	for i := 0; i < n; i++ {
		dest.TxHashes[i] = src.TxHashes().At(i)
	}

	dest.ReceiverShardID = src.ReceiverShardID()
	dest.SenderShardID = src.SenderShardID()
	dest.Type = Type(src.Type())

	return dest
}

// MiniBlockGoToCapn is a helper function to copy fields from a MiniBlock object to a MiniBlockCapn object
func MiniBlockGoToCapn(seg *capn.Segment, src *MiniBlock) capnp.MiniBlockCapn {
	dest := capnp.AutoNewMiniBlockCapn(seg)

	mylist1 := seg.NewDataList(len(src.TxHashes))
	for i := range src.TxHashes {
		mylist1.Set(i, src.TxHashes[i])
	}
	dest.SetTxHashes(mylist1)
	dest.SetReceiverShardID(src.ReceiverShardID)
	dest.SetSenderShardID(src.SenderShardID)
	dest.SetType(uint8(src.Type))

	return dest
}

// Save saves the serialized data of a PeerChange into a stream through Capnp protocol
func (s *PeerChange) Save(w io.Writer) error {
	seg := capn.NewBuffer(nil)
	PeerChangeGoToCapn(seg, s)
	_, err := seg.WriteTo(w)
	return err
}

// Load loads the data from the stream into a PeerChange object through Capnp protocol
func (s *PeerChange) Load(r io.Reader) error {
	capMsg, err := capn.ReadFromStream(r, nil)
	if err != nil {
		return err
	}
	z := capnp.ReadRootPeerChangeCapn(capMsg)
	PeerChangeCapnToGo(z, s)
	return nil
}

// PeerChangeCapnToGo is a helper function to copy fields from a PeerChangeCapn object to a PeerChange object
func PeerChangeCapnToGo(src capnp.PeerChangeCapn, dest *PeerChange) *PeerChange {
	if dest == nil {
		dest = &PeerChange{}
	}

	dest.PubKey = src.PubKey()
	dest.ShardIdDest = src.ShardIdDest()

	return dest
}

// PeerChangeGoToCapn is a helper function to copy fields from a PeerChange object to a PeerChangeGoToCapn object
func PeerChangeGoToCapn(seg *capn.Segment, src *PeerChange) capnp.PeerChangeCapn {
	dest := capnp.AutoNewPeerChangeCapn(seg)
	dest.SetPubKey(src.PubKey)
	dest.SetShardIdDest(src.ShardIdDest)

	return dest
}

// Save saves the serialized data of a StateBlockBody into a stream through Capnp protocol
func (s *MiniBlockHeader) Save(w io.Writer) error {
	seg := capn.NewBuffer(nil)
	MiniBlockHeaderGoToCapn(seg, s)
	_, err := seg.WriteTo(w)
	return err
}

// Load loads the data from the stream into a StateBlockBody object through Capnp protocol
func (s *MiniBlockHeader) Load(r io.Reader) error {
	capMsg, err := capn.ReadFromStream(r, nil)
	if err != nil {
		return err
	}
	z := capnp.ReadRootMiniBlockHeaderCapn(capMsg)
	MiniBlockHeaderCapnToGo(z, s)
	return nil
}

// MiniBlockHeaderCapnToGo is a helper function to copy fields from a MiniBlockHeaderCapn object to a MiniBlockHeader object
func MiniBlockHeaderCapnToGo(src capnp.MiniBlockHeaderCapn, dest *MiniBlockHeader) *MiniBlockHeader {
	if dest == nil {
		dest = &MiniBlockHeader{}
	}
	dest.Hash = src.Hash()
	dest.ReceiverShardID = src.ReceiverShardID()
	dest.SenderShardID = src.SenderShardID()
	dest.TxCount = src.TxCount()
	dest.Type = Type(src.Type())

	return dest
}

// MiniBlockHeaderGoToCapn is a helper function to copy fields from a MiniBlockHeader object to a MiniBlockHeaderCapn object
func MiniBlockHeaderGoToCapn(seg *capn.Segment, src *MiniBlockHeader) capnp.MiniBlockHeaderCapn {
	dest := capnp.AutoNewMiniBlockHeaderCapn(seg)

	dest.SetHash(src.Hash)
	dest.SetReceiverShardID(src.ReceiverShardID)
	dest.SetSenderShardID(src.SenderShardID)
	dest.SetTxCount(src.TxCount)
	dest.SetType(uint8(src.Type))

	return dest
}

// GetShardID returns header shard id
func (h *Header) GetShardID() uint32 {
	return h.ShardId
}

// GetNonce returns header nonce
func (h *Header) GetNonce() uint64 {
	return h.Nonce
}

// GetEpoch returns header epoch
func (h *Header) GetEpoch() uint32 {
	return h.Epoch
}

// GetRound returns round from header
func (h *Header) GetRound() uint64 {
	return h.Round
}

// GetRootHash returns the roothash from header
func (h *Header) GetRootHash() []byte {
	return h.RootHash
}

// GetPrevHash returns previous block header hash
func (h *Header) GetPrevHash() []byte {
	return h.PrevHash
}

// GetPrevRandSeed returns previous random seed
func (h *Header) GetPrevRandSeed() []byte {
	return h.PrevRandSeed
}

// GetRandSeed returns the random seed
func (h *Header) GetRandSeed() []byte {
	return h.RandSeed
}

// GetPubKeysBitmap return signers bitmap
func (h *Header) GetPubKeysBitmap() []byte {
	return h.PubKeysBitmap
}

// GetSignature returns signed data
func (h *Header) GetSignature() []byte {
	return h.Signature
}

// GetTimeStamp returns the time stamp
func (h *Header) GetTimeStamp() uint64 {
	return h.TimeStamp
}

// GetTxCount returns transaction count in the block associated with this header
func (h *Header) GetTxCount() uint32 {
	return h.TxCount
}

// SetNonce sets header nonce
func (h *Header) SetNonce(n uint64) {
	h.Nonce = n
}

// SetEpoch sets header epoch
func (h *Header) SetEpoch(e uint32) {
	h.Epoch = e
}

// SetRound sets header round
func (h *Header) SetRound(r uint64) {
	h.Round = r
}

// SetRootHash sets root hash
func (h *Header) SetRootHash(rHash []byte) {
	h.RootHash = rHash
}

// SetPrevHash sets prev hash
func (h *Header) SetPrevHash(pvHash []byte) {
	h.PrevHash = pvHash
}

// SetPrevRandSeed sets previous random seed
func (h *Header) SetPrevRandSeed(pvRandSeed []byte) {
	h.PrevRandSeed = pvRandSeed
}

// SetRandSeed sets previous random seed
func (h *Header) SetRandSeed(randSeed []byte) {
	h.RandSeed = randSeed
}

// SetPubKeysBitmap sets publick key bitmap
func (h *Header) SetPubKeysBitmap(pkbm []byte) {
	h.PubKeysBitmap = pkbm
}

// SetSignature sets header signature
func (h *Header) SetSignature(sg []byte) {
	h.Signature = sg
}

// SetTimeStamp sets header timestamp
func (h *Header) SetTimeStamp(ts uint64) {
	h.TimeStamp = ts
}

// SetTxCount sets the transaction count of the block associated with this header
func (h *Header) SetTxCount(txCount uint32) {
	h.TxCount = txCount
}

// GetMiniBlockHeadersWithDst as a map of hashes and sender IDs
func (h *Header) GetMiniBlockHeadersWithDst(destId uint32) map[string]uint32 {
	hashDst := make(map[string]uint32, 0)
	for _, val := range h.MiniBlockHeaders {
		if val.ReceiverShardID == destId && val.SenderShardID != destId {
			hashDst[string(val.Hash)] = val.SenderShardID
		}
	}
	return hashDst
}

// GetAllMiniBlockHashes as a map of hashes and sender IDs
<<<<<<< HEAD
func (h *Header) GetAllMiniBlockHashes() map[string]uint32 {
=======
func (h *Header) MapMiniBlockHashesToShards() map[string]uint32 {
>>>>>>> 0c5a3560
	hashDst := make(map[string]uint32, 0)
	for _, val := range h.MiniBlockHeaders {
		hashDst[string(val.Hash)] = val.SenderShardID
	}
	return hashDst
}

// GetMiniBlockProcessed verifies if miniblock from header was processed
func (h *Header) GetMiniBlockProcessed(hash []byte) bool {
	if h.processedMBs == nil {
		h.processedMBs = make(map[string]bool, 0)
	}
	return h.processedMBs[string(hash)]
}

// SetMiniBlockProcessed set that miniblock with hash to processed or not processed
func (h *Header) SetMiniBlockProcessed(hash []byte, processed bool) {
	if h.processedMBs == nil {
		h.processedMBs = make(map[string]bool, 0)
	}
	h.processedMBs[string(hash)] = processed
}

// IntegrityAndValidity checks if data is valid
func (b Body) IntegrityAndValidity() error {
	if b == nil || b.IsInterfaceNil() {
		return data.ErrNilBlockBody
	}

	for i := 0; i < len(b); i++ {
		if len(b[i].TxHashes) == 0 {
			return data.ErrMiniBlockEmpty
		}
	}

	return nil
}

// IsInterfaceNil returns true if there is no value under the interface
func (b Body) IsInterfaceNil() bool {
	if b == nil {
		return true
	}
	return false
}

// IsInterfaceNil returns true if there is no value under the interface
func (h *Header) IsInterfaceNil() bool {
	if h == nil {
		return true
	}
	return false
}

// ItemsInHeader gets the number of items(hashes) added in block header
func (h *Header) ItemsInHeader() uint32 {
	itemsInHeader := len(h.MiniBlockHeaders) + len(h.PeerChanges) + len(h.MetaBlockHashes)
	return uint32(itemsInHeader)
}

// ItemsInBody gets the number of items(hashes) added in block body
func (h *Header) ItemsInBody() uint32 {
	return h.TxCount
}<|MERGE_RESOLUTION|>--- conflicted
+++ resolved
@@ -482,11 +482,7 @@
 }
 
 // GetAllMiniBlockHashes as a map of hashes and sender IDs
-<<<<<<< HEAD
-func (h *Header) GetAllMiniBlockHashes() map[string]uint32 {
-=======
 func (h *Header) MapMiniBlockHashesToShards() map[string]uint32 {
->>>>>>> 0c5a3560
 	hashDst := make(map[string]uint32, 0)
 	for _, val := range h.MiniBlockHeaders {
 		hashDst[string(val.Hash)] = val.SenderShardID
