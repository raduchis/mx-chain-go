package state

import (
	"context"
	"math/big"

	"github.com/multiversx/mx-chain-core-go/core"
	"github.com/multiversx/mx-chain-core-go/data/api"
	"github.com/multiversx/mx-chain-go/common"
	vmcommon "github.com/multiversx/mx-chain-vm-common-go"
)

// AccountFactory creates an account of different types
type AccountFactory interface {
	CreateAccount(address []byte) (vmcommon.AccountHandler, error)
	IsInterfaceNil() bool
}

// Updater set a new value for a key, implemented by trie
type Updater interface {
	Get(key []byte) ([]byte, uint32, error)
	Update(key, value []byte) error
	IsInterfaceNil() bool
}

// PeerAccountHandler models a peer state account, which can journalize a normal account's data
// with some extra features like signing statistics or rating information
type PeerAccountHandler interface {
	GetBLSPublicKey() []byte
	SetBLSPublicKey([]byte) error
	GetRewardAddress() []byte
	SetRewardAddress([]byte) error
	GetAccumulatedFees() *big.Int
	AddToAccumulatedFees(*big.Int)
	GetList() string
	GetPreviousList() string
	GetIndexInList() uint32
	GetPreviousIndexInList() uint32
	GetShardId() uint32
	SetUnStakedEpoch(epoch uint32)
	GetUnStakedEpoch() uint32
	IncreaseLeaderSuccessRate(uint32)
	DecreaseLeaderSuccessRate(uint32)
	IncreaseValidatorSuccessRate(uint32)
	DecreaseValidatorSuccessRate(uint32)
	IncreaseValidatorIgnoredSignaturesRate(uint32)
	GetNumSelectedInSuccessBlocks() uint32
	IncreaseNumSelectedInSuccessBlocks()
	GetLeaderSuccessRate() SignRate
	GetValidatorSuccessRate() SignRate
	GetValidatorIgnoredSignaturesRate() uint32
	GetTotalLeaderSuccessRate() SignRate
	GetTotalValidatorSuccessRate() SignRate
	GetTotalValidatorIgnoredSignaturesRate() uint32
	SetListAndIndex(shardID uint32, list string, index uint32, updatePreviousValues bool)
	GetRating() uint32
	SetRating(uint32)
	GetTempRating() uint32
	SetTempRating(uint32)
	GetConsecutiveProposerMisses() uint32
	SetConsecutiveProposerMisses(uint322 uint32)
	ResetAtNewEpoch()
	SetPreviousList(list string)
	vmcommon.AccountHandler
}

// AccountsAdapter is used for the structure that manages the accounts on top of a trie.PatriciaMerkleTrie
// implementation
type AccountsAdapter interface {
	GetExistingAccount(address []byte) (vmcommon.AccountHandler, error)
	GetAccountFromBytes(address []byte, accountBytes []byte) (vmcommon.AccountHandler, error)
	LoadAccount(address []byte) (vmcommon.AccountHandler, error)
	SaveAccount(account vmcommon.AccountHandler) error
	RemoveAccount(address []byte) error
	CommitInEpoch(currentEpoch uint32, epochToCommit uint32) ([]byte, error)
	Commit() ([]byte, error)
	JournalLen() int
	RevertToSnapshot(snapshot int) error
	GetCode(codeHash []byte) []byte
	RootHash() ([]byte, error)
	RecreateTrie(rootHash []byte) error
	RecreateTrieFromEpoch(options common.RootHashHolder) error
	PruneTrie(rootHash []byte, identifier TriePruningIdentifier, handler PruningHandler)
	CancelPrune(rootHash []byte, identifier TriePruningIdentifier)
	SnapshotState(rootHash []byte, epoch uint32)
	IsPruningEnabled() bool
	GetAllLeaves(leavesChannels *common.TrieIteratorChannels, ctx context.Context, rootHash []byte, trieLeafParser common.TrieLeafParser) error
	RecreateAllTries(rootHash []byte) (map[string]common.Trie, error)
	GetTrie(rootHash []byte) (common.Trie, error)
	GetStackDebugFirstEntry() []byte
	SetSyncer(syncer AccountsDBSyncer) error
	StartSnapshotIfNeeded() error
	SetTxHashForLatestStateChanges(txHash []byte)
	ResetStateChangesCollector() []StateChangesForTx
	Close() error
	IsInterfaceNil() bool
}

// SnapshotsManager defines the methods for the snapshot manager
type SnapshotsManager interface {
	SnapshotState(rootHash []byte, epoch uint32, trieStorageManager common.StorageManager)
	StartSnapshotAfterRestartIfNeeded(trieStorageManager common.StorageManager) error
	IsSnapshotInProgress() bool
	SetSyncer(syncer AccountsDBSyncer) error
	IsInterfaceNil() bool
}

// StateMetrics defines the methods for the state metrics
type StateMetrics interface {
	UpdateMetricsOnSnapshotStart()
	UpdateMetricsOnSnapshotCompletion(stats common.SnapshotStatisticsHandler)
	GetSnapshotMessage() string
	IsInterfaceNil() bool
}

// IteratorChannelsProvider defines the methods for the iterator channels provider
type IteratorChannelsProvider interface {
	GetIteratorChannels() *common.TrieIteratorChannels
	IsInterfaceNil() bool
}

// AccountsAdapterWithClean extends the AccountsAdapter interface with a CleanCache method
type AccountsAdapterWithClean interface {
	AccountsAdapter
	CleanCache()
}

// AccountsDBSyncer defines the methods for the accounts db syncer
type AccountsDBSyncer interface {
	SyncAccounts(rootHash []byte, storageMarker common.StorageMarker) error
	IsInterfaceNil() bool
}

// AccountsRepository handles the defined execution based on the query options
type AccountsRepository interface {
	GetAccountWithBlockInfo(address []byte, options api.AccountQueryOptions) (vmcommon.AccountHandler, common.BlockInfo, error)
	GetCodeWithBlockInfo(codeHash []byte, options api.AccountQueryOptions) ([]byte, common.BlockInfo, error)
	GetCurrentStateAccountsWrapper() AccountsAdapterAPI
	Close() error
	IsInterfaceNil() bool
}

// JournalEntry will be used to implement different state changes to be able to easily revert them
type JournalEntry interface {
	Revert() (vmcommon.AccountHandler, error)
	IsInterfaceNil() bool
}

type baseAccountHandler interface {
	AddressBytes() []byte
	IncreaseNonce(nonce uint64)
	GetNonce() uint64
	SetCode(code []byte)
	GetCode() []byte
	HasNewCode() bool
	SetCodeMetadata(codeMetadata []byte)
	GetCodeMetadata() []byte
	SetCodeHash([]byte)
	GetCodeHash() []byte
	SetRootHash([]byte)
	GetRootHash() []byte
	SetDataTrie(trie common.Trie)
	DataTrie() common.DataTrieHandler
	SaveDirtyData(trie common.Trie) ([]DataTrieChange, []core.TrieData, error)
	IsInterfaceNil() bool
}

// AccountsDBImporter is used in importing accounts
type AccountsDBImporter interface {
	ImportAccount(account vmcommon.AccountHandler) error
	Commit() ([]byte, error)
	IsInterfaceNil() bool
}

// DBRemoveCacher is used to cache keys that will be deleted from the database
type DBRemoveCacher interface {
	Put([]byte, common.ModifiedHashes) error
	Evict([]byte) (common.ModifiedHashes, error)
	ShouldKeepHash(hash string, identifier TriePruningIdentifier) (bool, error)
	IsInterfaceNil() bool
	Close() error
}

// AtomicBuffer is used to buffer byteArrays
type AtomicBuffer interface {
	Add(rootHash []byte)
	RemoveAll() [][]byte
	Len() int
}

// StoragePruningManager is used to manage all state pruning operations
type StoragePruningManager interface {
	MarkForEviction([]byte, []byte, common.ModifiedHashes, common.ModifiedHashes) error
	PruneTrie(rootHash []byte, identifier TriePruningIdentifier, tsm common.StorageManager, handler PruningHandler)
	CancelPrune(rootHash []byte, identifier TriePruningIdentifier, tsm common.StorageManager)
	Close() error
	IsInterfaceNil() bool
}

// PruningHandler defines different options for pruning
type PruningHandler interface {
	IsPruningEnabled() bool
}

// BlockInfoProvider defines the behavior of a struct able to provide the block information used in state tries
type BlockInfoProvider interface {
	GetBlockInfo() common.BlockInfo
	IsInterfaceNil() bool
}

// AccountsAdapterAPI defines the extension of the AccountsAdapter that should be used in API calls
type AccountsAdapterAPI interface {
	AccountsAdapter
	GetAccountWithBlockInfo(address []byte, options common.RootHashHolder) (vmcommon.AccountHandler, common.BlockInfo, error)
	GetCodeWithBlockInfo(codeHash []byte, options common.RootHashHolder) ([]byte, common.BlockInfo, error)
}

// DataTrie defines the behavior of a data trie
type DataTrie interface {
	common.Trie

	UpdateWithVersion(key []byte, value []byte, version core.TrieNodeVersion) error
	CollectLeavesForMigration(args vmcommon.ArgsMigrateDataTrieLeaves) error
}

// UserAccountHandler models a user account, which can journalize account's data with some extra features
// like balance, developer rewards, owner
type UserAccountHandler interface {
	SetCode(code []byte)
	SetCodeMetadata(codeMetadata []byte)
	GetCodeMetadata() []byte
	SetCodeHash([]byte)
	GetCodeHash() []byte
	SetRootHash([]byte)
	GetRootHash() []byte
	SetDataTrie(trie common.Trie)
	DataTrie() common.DataTrieHandler
	RetrieveValue(key []byte) ([]byte, uint32, error)
	SaveKeyValue(key []byte, value []byte) error
	AddToBalance(value *big.Int) error
	SubFromBalance(value *big.Int) error
	GetBalance() *big.Int
	ClaimDeveloperRewards([]byte) (*big.Int, error)
	AddToDeveloperReward(*big.Int)
	GetDeveloperReward() *big.Int
	ChangeOwnerAddress([]byte, []byte) error
	SetOwnerAddress([]byte)
	GetOwnerAddress() []byte
	SetUserName(userName []byte)
	GetUserName() []byte
	IsGuarded() bool
	GetAllLeaves(leavesChannels *common.TrieIteratorChannels, ctx context.Context) error
	vmcommon.AccountHandler
}

// DataTrieTracker models how to manipulate data held by a SC account
type DataTrieTracker interface {
	RetrieveValue(key []byte) ([]byte, uint32, error)
	SaveKeyValue(key []byte, value []byte) error
	SetDataTrie(tr common.Trie)
	DataTrie() common.DataTrieHandler
	SaveDirtyData(common.Trie) ([]DataTrieChange, []core.TrieData, error)
	MigrateDataTrieLeaves(args vmcommon.ArgsMigrateDataTrieLeaves) error
	IsInterfaceNil() bool
}

// SignRate defines the operations of an entity that holds signing statistics
type SignRate interface {
	GetNumSuccess() uint32
	GetNumFailure() uint32
}

// StateStatsHandler defines the behaviour needed to handler state statistics
type StateStatsHandler interface {
	ResetSnapshot()
	SnapshotStats() []string
	IsInterfaceNil() bool
}

// LastSnapshotMarker manages the lastSnapshot marker operations
type LastSnapshotMarker interface {
	AddMarker(trieStorageManager common.StorageManager, epoch uint32, rootHash []byte)
	RemoveMarker(trieStorageManager common.StorageManager, epoch uint32, rootHash []byte)
	GetMarkerInfo(trieStorageManager common.StorageManager) ([]byte, error)
	IsInterfaceNil() bool
}

<<<<<<< HEAD
// StateChangesCollector defines the methods needed for an StateChangesCollector implementation
type StateChangesCollector interface {
	AddStateChange(stateChange StateChangeDTO)
	GetStateChanges() []StateChangesForTx
	Reset()
	AddTxHashToCollectedStateChanges(txHash []byte)
	IsInterfaceNil() bool
=======
// ShardValidatorsInfoMapHandler shall be used to manage operations inside
// a <shardID, []ValidatorInfoHandler> map in a concurrent-safe way.
type ShardValidatorsInfoMapHandler interface {
	GetShardValidatorsInfoMap() map[uint32][]ValidatorInfoHandler
	GetAllValidatorsInfo() []ValidatorInfoHandler
	GetValidator(blsKey []byte) ValidatorInfoHandler

	Add(validator ValidatorInfoHandler) error
	Delete(validator ValidatorInfoHandler) error
	Replace(old ValidatorInfoHandler, new ValidatorInfoHandler) error
	SetValidatorsInShard(shardID uint32, validators []ValidatorInfoHandler) error
}

// ValidatorInfoHandler defines which data shall a validator info hold.
type ValidatorInfoHandler interface {
	IsInterfaceNil() bool

	GetPublicKey() []byte
	GetShardId() uint32
	GetList() string
	GetIndex() uint32
	GetPreviousIndex() uint32
	GetTempRating() uint32
	GetRating() uint32
	GetRatingModifier() float32
	GetRewardAddress() []byte
	GetLeaderSuccess() uint32
	GetLeaderFailure() uint32
	GetValidatorSuccess() uint32
	GetValidatorFailure() uint32
	GetValidatorIgnoredSignatures() uint32
	GetNumSelectedInSuccessBlocks() uint32
	GetAccumulatedFees() *big.Int
	GetTotalLeaderSuccess() uint32
	GetTotalLeaderFailure() uint32
	GetTotalValidatorSuccess() uint32
	GetTotalValidatorFailure() uint32
	GetTotalValidatorIgnoredSignatures() uint32
	GetPreviousList() string

	SetPublicKey(publicKey []byte)
	SetShardId(shardID uint32)
	SetPreviousList(list string)
	SetList(list string)
	SetIndex(index uint32)
	SetListAndIndex(list string, index uint32, updatePreviousValues bool)
	SetTempRating(tempRating uint32)
	SetRating(rating uint32)
	SetRatingModifier(ratingModifier float32)
	SetRewardAddress(rewardAddress []byte)
	SetLeaderSuccess(leaderSuccess uint32)
	SetLeaderFailure(leaderFailure uint32)
	SetValidatorSuccess(validatorSuccess uint32)
	SetValidatorFailure(validatorFailure uint32)
	SetValidatorIgnoredSignatures(validatorIgnoredSignatures uint32)
	SetNumSelectedInSuccessBlocks(numSelectedInSuccessBlock uint32)
	SetAccumulatedFees(accumulatedFees *big.Int)
	SetTotalLeaderSuccess(totalLeaderSuccess uint32)
	SetTotalLeaderFailure(totalLeaderFailure uint32)
	SetTotalValidatorSuccess(totalValidatorSuccess uint32)
	SetTotalValidatorFailure(totalValidatorFailure uint32)
	SetTotalValidatorIgnoredSignatures(totalValidatorIgnoredSignatures uint32)

	ShallowClone() ValidatorInfoHandler
	String() string
	GoString() string
>>>>>>> edcbe7b9
}<|MERGE_RESOLUTION|>--- conflicted
+++ resolved
@@ -285,15 +285,6 @@
 	IsInterfaceNil() bool
 }
 
-<<<<<<< HEAD
-// StateChangesCollector defines the methods needed for an StateChangesCollector implementation
-type StateChangesCollector interface {
-	AddStateChange(stateChange StateChangeDTO)
-	GetStateChanges() []StateChangesForTx
-	Reset()
-	AddTxHashToCollectedStateChanges(txHash []byte)
-	IsInterfaceNil() bool
-=======
 // ShardValidatorsInfoMapHandler shall be used to manage operations inside
 // a <shardID, []ValidatorInfoHandler> map in a concurrent-safe way.
 type ShardValidatorsInfoMapHandler interface {
@@ -360,5 +351,13 @@
 	ShallowClone() ValidatorInfoHandler
 	String() string
 	GoString() string
->>>>>>> edcbe7b9
+}
+
+// StateChangesCollector defines the methods needed for an StateChangesCollector implementation
+type StateChangesCollector interface {
+	AddStateChange(stateChange StateChangeDTO)
+	GetStateChanges() []StateChangesForTx
+	Reset()
+	AddTxHashToCollectedStateChanges(txHash []byte)
+	IsInterfaceNil() bool
 }