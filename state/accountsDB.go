//go:generate protoc -I=. -I=$GOPATH/src -I=$GOPATH/src/github.com/multiversx/protobuf/protobuf  --gogoslick_out=. codeEntry.proto
package state

import (
	"bytes"
	"context"
	"encoding/hex"
	"fmt"
	"runtime/debug"
	"strings"
	"sync"
	"time"

	"github.com/multiversx/mx-chain-core-go/core"
	"github.com/multiversx/mx-chain-core-go/core/check"
<<<<<<< HEAD
	"github.com/multiversx/mx-chain-core-go/data/stateChange"
=======
>>>>>>> d88fa86a
	"github.com/multiversx/mx-chain-core-go/data/transaction"
	"github.com/multiversx/mx-chain-core-go/hashing"
	"github.com/multiversx/mx-chain-core-go/marshal"
	logger "github.com/multiversx/mx-chain-logger-go"
	vmcommon "github.com/multiversx/mx-chain-vm-common-go"

	"github.com/multiversx/mx-chain-go/common"
	"github.com/multiversx/mx-chain-go/common/errChan"
	"github.com/multiversx/mx-chain-go/common/holders"
	"github.com/multiversx/mx-chain-go/state/parsers"
	"github.com/multiversx/mx-chain-go/state/stateChanges"
	"github.com/multiversx/mx-chain-go/trie/keyBuilder"
	"github.com/multiversx/mx-chain-go/trie/statistics"
)

const (
	leavesChannelSize       = 100
	missingNodesChannelSize = 100
)

type loadingMeasurements struct {
	sync.Mutex
	numCalls   uint64
	size       uint64
	duration   time.Duration
	identifier string
}

func (lm *loadingMeasurements) addMeasurement(size int, duration time.Duration) {
	lm.Lock()
	lm.numCalls++
	lm.size += uint64(size)
	lm.duration += duration
	lm.Unlock()
}

func (lm *loadingMeasurements) resetAndPrint() {
	lm.Lock()
	numCalls := lm.numCalls
	lm.numCalls = 0

	size := lm.size
	lm.size = 0

	duration := lm.duration
	lm.duration = 0
	lm.Unlock()

	log.Debug(lm.identifier+" time measurements",
		"num calls", numCalls,
		"total size in bytes", size,
		"total cumulated duration", duration,
	)
}

type snapshotInfo struct {
	rootHash []byte
	epoch    uint32
}

// AccountsDB is the struct used for accessing accounts. This struct is concurrent safe.
type AccountsDB struct {
	mainTrie               common.Trie
	hasher                 hashing.Hasher
	marshaller             marshal.Marshalizer
	accountFactory         AccountFactory
	storagePruningManager  StoragePruningManager
	obsoleteDataTrieHashes map[string][][]byte
	snapshotsManger        SnapshotsManager

	lastRootHash          []byte
	dataTries             common.TriesHolder
	entries               []JournalEntry
	stateChangesCollector StateChangesCollector
	mutOp                 sync.RWMutex
	loadCodeMeasurements  *loadingMeasurements
	addressConverter      core.PubkeyConverter

	stackDebug []byte
}

var log = logger.GetOrCreate("state")

// ArgsAccountsDB is the arguments DTO for the AccountsDB instance
type ArgsAccountsDB struct {
	Trie                  common.Trie
	Hasher                hashing.Hasher
	Marshaller            marshal.Marshalizer
	AccountFactory        AccountFactory
	StoragePruningManager StoragePruningManager
	AddressConverter      core.PubkeyConverter
	SnapshotsManager      SnapshotsManager
	StateChangesCollector StateChangesCollector
}

// NewAccountsDB creates a new account manager
func NewAccountsDB(args ArgsAccountsDB) (*AccountsDB, error) {
	err := checkArgsAccountsDB(args)
	if err != nil {
		return nil, err
	}

	return createAccountsDb(args), nil
}

func createAccountsDb(args ArgsAccountsDB) *AccountsDB {
	return &AccountsDB{
		mainTrie:               args.Trie,
		hasher:                 args.Hasher,
		marshaller:             args.Marshaller,
		accountFactory:         args.AccountFactory,
		storagePruningManager:  args.StoragePruningManager,
		entries:                make([]JournalEntry, 0),
		mutOp:                  sync.RWMutex{},
		dataTries:              NewDataTriesHolder(),
		obsoleteDataTrieHashes: make(map[string][][]byte),
		loadCodeMeasurements: &loadingMeasurements{
			identifier: "load code",
		},
		addressConverter:      args.AddressConverter,
		snapshotsManger:       args.SnapshotsManager,
		stateChangesCollector: args.StateChangesCollector,
	}
}

func checkArgsAccountsDB(args ArgsAccountsDB) error {
	if check.IfNil(args.Trie) {
		return ErrNilTrie
	}
	if check.IfNil(args.Hasher) {
		return ErrNilHasher
	}
	if check.IfNil(args.Marshaller) {
		return ErrNilMarshalizer
	}
	if check.IfNil(args.AccountFactory) {
		return ErrNilAccountFactory
	}
	if check.IfNil(args.StoragePruningManager) {
		return ErrNilStoragePruningManager
	}
	if check.IfNil(args.AddressConverter) {
		return ErrNilAddressConverter
	}
	if check.IfNil(args.SnapshotsManager) {
		return ErrNilSnapshotsManager
	}
	if check.IfNil(args.StateChangesCollector) {
		return ErrNilStateChangesCollector
	}

	return nil
}

func handleLoggingWhenError(message string, err error, extraArguments ...interface{}) {
	if err == nil {
		return
	}
	if core.IsClosingError(err) {
		args := []interface{}{"reason", err}
		log.Debug(message, append(args, extraArguments...)...)
		return
	}

	args := []interface{}{"error", err}
	log.Warn(message, append(args, extraArguments...)...)
}

// SetSyncer sets the given syncer as the syncer for the underlying trie
func (adb *AccountsDB) SetSyncer(syncer AccountsDBSyncer) error {
	return adb.snapshotsManger.SetSyncer(syncer)
}

// StartSnapshotIfNeeded starts the snapshot if the previous snapshot process was not fully completed
func (adb *AccountsDB) StartSnapshotIfNeeded() error {
	return adb.snapshotsManger.StartSnapshotAfterRestartIfNeeded(adb.getMainTrie().GetStorageManager())
}

// GetCode returns the code for the given account
func (adb *AccountsDB) GetCode(codeHash []byte) []byte {
	if len(codeHash) == 0 {
		return nil
	}

	var codeEntry CodeEntry

	startTime := time.Now()
	defer func() {
		duration := time.Since(startTime)
		adb.loadCodeMeasurements.addMeasurement(len(codeEntry.Code), duration)
	}()

	val, _, err := adb.getMainTrie().Get(codeHash)
	if err != nil {
		return nil
	}

<<<<<<< HEAD
	stateChange := &stateChange.StateChange{
=======
	stateChange := &stateChanges.StateChangeDTO{
>>>>>>> d88fa86a
		Type:            "read",
		MainTrieKey:     codeHash,
		MainTrieVal:     val,
		Operation:       "getCode",
		DataTrieChanges: nil,
	}
	adb.stateChangesCollector.AddStateChange(stateChange)

	err = adb.marshaller.Unmarshal(&codeEntry, val)
	if err != nil {
		return nil
	}

	return codeEntry.Code
}

// ImportAccount saves the account in the trie. It does not modify
func (adb *AccountsDB) ImportAccount(account vmcommon.AccountHandler) error {
	if check.IfNil(account) {
		return fmt.Errorf("%w in accountsDB ImportAccount", ErrNilAccountHandler)
	}

	mainTrie := adb.getMainTrie()
	_, err := adb.saveAccountToTrie(account, mainTrie)
	return err
}

func (adb *AccountsDB) getMainTrie() common.Trie {
	adb.mutOp.RLock()
	defer adb.mutOp.RUnlock()

	return adb.mainTrie
}

// SaveAccount saves in the trie all changes made to the account.
func (adb *AccountsDB) SaveAccount(account vmcommon.AccountHandler) error {
	if check.IfNil(account) {
		return fmt.Errorf("%w in accountsDB SaveAccount", ErrNilAccountHandler)
	}

	// this is a critical section, do not remove the mutex
	adb.mutOp.Lock()
	defer adb.mutOp.Unlock()

	oldAccount, err := adb.getAccount(account.AddressBytes(), adb.mainTrie)
	if err != nil {
		return err
	}

	var entry JournalEntry
	if check.IfNil(oldAccount) {
		entry, err = NewJournalEntryAccountCreation(account.AddressBytes(), adb.mainTrie)
		if err != nil {
			return err
		}
		adb.journalize(entry)
	} else {
		entry, err = NewJournalEntryAccount(oldAccount)
		if err != nil {
			return err
		}
		adb.journalize(entry)
	}

	newDataTrieValues, err := adb.saveCodeAndDataTrie(oldAccount, account)
	if err != nil {
		return err
	}

	marshalledAccount, err := adb.saveAccountToTrie(account, adb.mainTrie)
	if err != nil {
		return err
	}

<<<<<<< HEAD
	stateChange := &stateChange.StateChange{
=======
	stateChange := &stateChanges.StateChangeDTO{
>>>>>>> d88fa86a
		Type:            "write",
		MainTrieKey:     account.AddressBytes(),
		MainTrieVal:     marshalledAccount,
		DataTrieChanges: newDataTrieValues,
		Operation:       "saveAccount",
	}
<<<<<<< HEAD
=======

	adb.stateChangesCollector.AddSaveAccountStateChange(oldAccount, account, stateChange)
>>>>>>> d88fa86a

	adb.stateChangesCollector.AddSaveAccountStateChange(oldAccount, account, stateChange)

	return err
}

<<<<<<< HEAD
func (adb *AccountsDB) saveCodeAndDataTrie(oldAcc, newAcc vmcommon.AccountHandler) ([]*stateChange.DataTrieChange, error) {
=======
func (adb *AccountsDB) saveCodeAndDataTrie(oldAcc, newAcc vmcommon.AccountHandler) ([]stateChanges.DataTrieChange, error) {
>>>>>>> d88fa86a
	baseNewAcc, newAccOk := newAcc.(baseAccountHandler)
	baseOldAccount, _ := oldAcc.(baseAccountHandler)

	if !newAccOk {
		return make([]*stateChange.DataTrieChange, 0), nil
	}

	newValues, err := adb.saveDataTrie(baseNewAcc)
	if err != nil {
		return nil, err
	}

	err = adb.saveCode(baseNewAcc, baseOldAccount)
	if err != nil {
		return nil, err
	}

	return newValues, err
}

func (adb *AccountsDB) saveCode(newAcc, oldAcc baseAccountHandler) error {
	// TODO when state splitting is implemented, check how the code should be copied in different shards

	if !newAcc.HasNewCode() {
		return nil
	}

	var oldCodeHash []byte
	if !check.IfNil(oldAcc) {
		oldCodeHash = oldAcc.GetCodeHash()
	}

	newCode := newAcc.GetCode()
	var newCodeHash []byte
	if len(newCode) != 0 {
		newCodeHash = adb.hasher.Compute(string(newCode))
	}

	if bytes.Equal(oldCodeHash, newCodeHash) {
		newAcc.SetCodeHash(newCodeHash)
		return nil
	}

	unmodifiedOldCodeEntry, err := adb.updateOldCodeEntry(oldCodeHash)
	if err != nil {
		return err
	}

	err = adb.updateNewCodeEntry(newCodeHash, newCode)
	if err != nil {
		return err
	}

	entry, err := NewJournalEntryCode(unmodifiedOldCodeEntry, oldCodeHash, newCodeHash, adb.mainTrie, adb.marshaller)
	if err != nil {
		return err
	}
	adb.journalize(entry)

	newAcc.SetCodeHash(newCodeHash)
	return nil
}

func (adb *AccountsDB) updateOldCodeEntry(oldCodeHash []byte) (*CodeEntry, error) {
	oldCodeEntry, err := getCodeEntry(oldCodeHash, adb.mainTrie, adb.marshaller)
	if err != nil {
		return nil, err
	}

	if oldCodeEntry == nil {
		return nil, nil
	}

<<<<<<< HEAD
	sc := &stateChange.StateChange{
=======
	stateChange := &stateChanges.StateChangeDTO{
>>>>>>> d88fa86a
		Type:            "read",
		MainTrieKey:     oldCodeHash,
		MainTrieVal:     nil,
		Operation:       "getCode",
		DataTrieChanges: nil,
	}
<<<<<<< HEAD
	adb.stateChangesCollector.AddStateChange(sc)
=======
	adb.stateChangesCollector.AddStateChange(stateChange)
>>>>>>> d88fa86a

	unmodifiedOldCodeEntry := &CodeEntry{
		Code:          oldCodeEntry.Code,
		NumReferences: oldCodeEntry.NumReferences,
	}

	if oldCodeEntry.NumReferences <= 1 {
		err = adb.mainTrie.Delete(oldCodeHash)
		if err != nil {
			return nil, err
		}

<<<<<<< HEAD
		sc1 := &stateChange.StateChange{
=======
		stateChange := &stateChanges.StateChangeDTO{
>>>>>>> d88fa86a
			Type:            "write",
			MainTrieKey:     oldCodeHash,
			MainTrieVal:     nil,
			Operation:       "writeCode",
			DataTrieChanges: nil,
		}
		adb.stateChangesCollector.AddStateChange(sc1)

		return unmodifiedOldCodeEntry, nil
	}

	oldCodeEntry.NumReferences--
	codeEntryBytes, err := saveCodeEntry(oldCodeHash, oldCodeEntry, adb.mainTrie, adb.marshaller)
	if err != nil {
		return nil, err
	}

<<<<<<< HEAD
	sc = &stateChange.StateChange{
=======
	// TODO refactor this after remove code leaf is merged
	stateChange = &stateChanges.StateChangeDTO{
>>>>>>> d88fa86a
		Type:            "write",
		MainTrieKey:     oldCodeHash,
		MainTrieVal:     codeEntryBytes,
		Operation:       "writeCode",
		DataTrieChanges: nil,
	}
	adb.stateChangesCollector.AddStateChange(sc)

	return unmodifiedOldCodeEntry, nil
}

func (adb *AccountsDB) updateNewCodeEntry(newCodeHash []byte, newCode []byte) error {
	if len(newCode) == 0 {
		return nil
	}

	newCodeEntry, err := getCodeEntry(newCodeHash, adb.mainTrie, adb.marshaller)
	if err != nil {
		return err
	}

	if newCodeEntry == nil {
		newCodeEntry = &CodeEntry{
			Code: newCode,
		}
	}
	newCodeEntry.NumReferences++

	codeEntryBytes, err := saveCodeEntry(newCodeHash, newCodeEntry, adb.mainTrie, adb.marshaller)
	if err != nil {
		return err
	}

<<<<<<< HEAD
	sc := &stateChange.StateChange{
=======
	stateChange := &stateChanges.StateChangeDTO{
>>>>>>> d88fa86a
		Type:            "write",
		MainTrieKey:     newCodeHash,
		MainTrieVal:     codeEntryBytes,
		Operation:       "writeCode",
		DataTrieChanges: nil,
	}
	adb.stateChangesCollector.AddStateChange(sc)

	return nil
}

func getCodeEntry(codeHash []byte, trie Updater, marshalizer marshal.Marshalizer) (*CodeEntry, error) {
	val, _, err := trie.Get(codeHash)
	if err != nil {
		return nil, err
	}

	if len(val) == 0 {
		return nil, nil
	}

	var codeEntry CodeEntry
	err = marshalizer.Unmarshal(&codeEntry, val)
	if err != nil {
		return nil, err
	}

	return &codeEntry, nil
}

func saveCodeEntry(codeHash []byte, entry *CodeEntry, trie Updater, marshalizer marshal.Marshalizer) ([]byte, error) {
	codeEntry, err := marshalizer.Marshal(entry)
	if err != nil {
		return nil, err
	}

	err = trie.Update(codeHash, codeEntry)
	if err != nil {
		return nil, err
	}

	return codeEntry, nil
}

// loadDataTrieConcurrentSafe retrieves and saves the SC data inside accountHandler object.
// Errors if something went wrong
func (adb *AccountsDB) loadDataTrieConcurrentSafe(accountHandler baseAccountHandler, mainTrie common.Trie) error {
	adb.mutOp.Lock()
	defer adb.mutOp.Unlock()

	dataTrie := adb.dataTries.Get(accountHandler.AddressBytes())
	if dataTrie != nil {
		accountHandler.SetDataTrie(dataTrie)
		return nil
	}

	if len(accountHandler.GetRootHash()) == 0 {
		return nil
	}

	dataTrie, err := mainTrie.Recreate(accountHandler.GetRootHash())
	if err != nil {
		return fmt.Errorf("trie was not found for hash, rootHash = %s, err = %w", hex.EncodeToString(accountHandler.GetRootHash()), err)
	}

	accountHandler.SetDataTrie(dataTrie)
	adb.dataTries.Put(accountHandler.AddressBytes(), dataTrie)
	return nil
}

// SaveDataTrie is used to save the data trie (not committing it) and to recompute the new Root value
// If data is not dirtied, method will not create its JournalEntries to keep track of data modification
<<<<<<< HEAD
func (adb *AccountsDB) saveDataTrie(accountHandler baseAccountHandler) ([]*stateChange.DataTrieChange, error) {
=======
func (adb *AccountsDB) saveDataTrie(accountHandler baseAccountHandler) ([]stateChanges.DataTrieChange, error) {
>>>>>>> d88fa86a
	newValues, oldValues, err := accountHandler.SaveDirtyData(adb.mainTrie)
	if err != nil {
		return nil, err
	}
	if len(oldValues) == 0 {
		return nil, nil
	}

	entry, err := NewJournalEntryDataTrieUpdates(oldValues, accountHandler)
	if err != nil {
		return nil, err
	}
	adb.journalize(entry)

	rootHash, err := accountHandler.DataTrie().RootHash()
	if err != nil {
		return nil, err
	}
	accountHandler.SetRootHash(rootHash)
	log.Trace("saveDataTrie: rootHash changed", "address", accountHandler.AddressBytes())

	if check.IfNil(adb.dataTries.Get(accountHandler.AddressBytes())) {
		trie, ok := accountHandler.DataTrie().(common.Trie)
		if !ok {
			log.Warn("wrong type conversion", "trie type", fmt.Sprintf("%T", accountHandler.DataTrie()))
			return nil, nil
		}

		adb.dataTries.Put(accountHandler.AddressBytes(), trie)
	}

	return newValues, nil
}

func (adb *AccountsDB) saveAccountToTrie(accountHandler vmcommon.AccountHandler, mainTrie common.Trie) ([]byte, error) {
	log.Trace("accountsDB.saveAccountToTrie",
		"address", hex.EncodeToString(accountHandler.AddressBytes()),
	)

	// pass the reference to marshaller, otherwise it will fail marshalling balance
	buff, err := adb.marshaller.Marshal(accountHandler)
	if err != nil {
		return nil, err
	}

	err = mainTrie.Update(accountHandler.AddressBytes(), buff)
	if err != nil {
		return nil, err
	}

	return buff, nil
}

// RemoveAccount removes the account data from underlying trie.
// It basically calls Update with empty slice
func (adb *AccountsDB) RemoveAccount(address []byte) error {
	if len(address) == 0 {
		return fmt.Errorf("%w in RemoveAccount", ErrNilAddress)
	}

	// this is a critical section, do not remove the mutex
	adb.mutOp.Lock()
	defer adb.mutOp.Unlock()

	acnt, err := adb.getAccount(address, adb.mainTrie)
	if err != nil {
		return err
	}
	if check.IfNil(acnt) {
		return fmt.Errorf("%w in RemoveAccount for address %s", ErrAccNotFound, address)
	}

	entry, err := NewJournalEntryAccount(acnt)
	if err != nil {
		return err
	}
	adb.journalize(entry)

	err = adb.removeCodeAndDataTrie(acnt)
	if err != nil {
		return err
	}

	log.Trace("accountsDB.RemoveAccount",
		"address", hex.EncodeToString(address),
	)

	return adb.mainTrie.Delete(address)
}

func (adb *AccountsDB) removeCodeAndDataTrie(acnt vmcommon.AccountHandler) error {
	baseAcc, ok := acnt.(baseAccountHandler)
	if !ok {
		return nil
	}

	err := adb.removeCode(baseAcc)
	if err != nil {
		return err
	}

	err = adb.removeDataTrie(baseAcc)
	if err != nil {
		return err
	}

	return nil
}

func (adb *AccountsDB) removeDataTrie(baseAcc baseAccountHandler) error {
	rootHash := baseAcc.GetRootHash()
	if len(rootHash) == 0 {
		return nil
	}

	dataTrie, err := adb.mainTrie.Recreate(rootHash)
	if err != nil {
		return err
	}

	hashes, err := dataTrie.GetAllHashes()
	if err != nil {
		return err
	}

	adb.obsoleteDataTrieHashes[string(rootHash)] = hashes

	entry, err := NewJournalEntryDataTrieRemove(rootHash, adb.obsoleteDataTrieHashes)
	if err != nil {
		return err
	}
	adb.journalize(entry)

<<<<<<< HEAD
	sc := &stateChange.StateChange{
=======
	stateChange := &stateChanges.StateChangeDTO{
>>>>>>> d88fa86a
		Type:            "write",
		MainTrieKey:     baseAcc.AddressBytes(),
		Operation:       "removeDataTrie",
		DataTrieChanges: nil,
	}
<<<<<<< HEAD
	adb.stateChangesCollector.AddStateChange(sc)
=======
	adb.stateChangesCollector.AddStateChange(stateChange)
>>>>>>> d88fa86a

	return nil
}

func (adb *AccountsDB) removeCode(baseAcc baseAccountHandler) error {
	oldCodeHash := baseAcc.GetCodeHash()
	unmodifiedOldCodeEntry, err := adb.updateOldCodeEntry(oldCodeHash)
	if err != nil {
		return err
	}

	codeChangeEntry, err := NewJournalEntryCode(unmodifiedOldCodeEntry, oldCodeHash, nil, adb.mainTrie, adb.marshaller)
	if err != nil {
		return err
	}
	adb.journalize(codeChangeEntry)

	return nil
}

// LoadAccount fetches the account based on the address. Creates an empty account if the account is missing.
func (adb *AccountsDB) LoadAccount(address []byte) (vmcommon.AccountHandler, error) {
	if len(address) == 0 {
		return nil, fmt.Errorf("%w in LoadAccount", ErrNilAddress)
	}

	log.Trace("accountsDB.LoadAccount",
		"address", hex.EncodeToString(address),
	)

	mainTrie := adb.getMainTrie()
	acnt, err := adb.getAccount(address, mainTrie)
	if err != nil {
		return nil, err
	}
	if check.IfNil(acnt) {
		return adb.accountFactory.CreateAccount(address)
	}

	baseAcc, ok := acnt.(baseAccountHandler)
	if ok {
		err = adb.loadDataTrieConcurrentSafe(baseAcc, mainTrie)
		if err != nil {
			return nil, err
		}
	}

	return acnt, nil
}

func (adb *AccountsDB) getAccount(address []byte, mainTrie common.Trie) (vmcommon.AccountHandler, error) {
	val, _, err := mainTrie.Get(address)
	if err != nil {
		return nil, err
	}
	if val == nil {
		return nil, nil
	}

	acnt, err := adb.accountFactory.CreateAccount(address)
	if err != nil {
		return nil, err
	}

	err = adb.marshaller.Unmarshal(acnt, val)
	if err != nil {
		return nil, err
	}

	return acnt, nil
}

// GetExistingAccount returns an existing account if exists or nil if missing
func (adb *AccountsDB) GetExistingAccount(address []byte) (vmcommon.AccountHandler, error) {
	if len(address) == 0 {
		return nil, fmt.Errorf("%w in GetExistingAccount", ErrNilAddress)
	}

	log.Trace("accountsDB.GetExistingAccount",
		"address", hex.EncodeToString(address),
	)

	mainTrie := adb.getMainTrie()
	acnt, err := adb.getAccount(address, mainTrie)
	if err != nil {
		return nil, err
	}
	if check.IfNil(acnt) {
		return nil, ErrAccNotFound
	}

	baseAcc, ok := acnt.(baseAccountHandler)
	if ok {
		err = adb.loadDataTrieConcurrentSafe(baseAcc, mainTrie)
		if err != nil {
			return nil, err
		}
	}

	return acnt, nil
}

// GetAccountFromBytes returns an account from the given bytes
func (adb *AccountsDB) GetAccountFromBytes(address []byte, accountBytes []byte) (vmcommon.AccountHandler, error) {
	if len(address) == 0 {
		return nil, fmt.Errorf("%w in GetAccountFromBytes", ErrNilAddress)
	}

	acnt, err := adb.accountFactory.CreateAccount(address)
	if err != nil {
		return nil, err
	}

	err = adb.marshaller.Unmarshal(acnt, accountBytes)
	if err != nil {
		return nil, err
	}

	baseAcc, ok := acnt.(baseAccountHandler)
	if !ok {
		return acnt, nil
	}

	err = adb.loadDataTrieConcurrentSafe(baseAcc, adb.getMainTrie())
	if err != nil {
		return nil, err
	}

	return acnt, nil
}

// loadCode retrieves and saves the SC code inside AccountState object. Errors if something went wrong
func (adb *AccountsDB) loadCode(accountHandler baseAccountHandler) error {
	if len(accountHandler.GetCodeHash()) == 0 {
		return nil
	}

	val, _, err := adb.mainTrie.Get(accountHandler.GetCodeHash())
	if err != nil {
		return err
	}

	var codeEntry CodeEntry
	err = adb.marshaller.Unmarshal(&codeEntry, val)
	if err != nil {
		return err
	}

	accountHandler.SetCode(codeEntry.Code)
	return nil
}

// RevertToSnapshot apply Revert method over accounts object and removes entries from the list
// Calling with 0 will revert everything. If the snapshot value is out of bounds, an err will be returned
func (adb *AccountsDB) RevertToSnapshot(snapshot int) error {
	log.Trace("accountsDB.RevertToSnapshot started",
		"snapshot", snapshot,
	)

	adb.mutOp.Lock()

	defer func() {
		log.Trace("accountsDB.RevertToSnapshot ended")
		adb.mutOp.Unlock()
	}()

	if snapshot > len(adb.entries) || snapshot < 0 {
		return ErrSnapshotValueOutOfBounds
	}

	if snapshot == 0 {
		log.Trace("revert snapshot to adb.lastRootHash", "hash", adb.lastRootHash)
		return adb.recreateTrie(holders.NewRootHashHolder(adb.lastRootHash, core.OptionalUint32{}))
	}

	for i := len(adb.entries) - 1; i >= snapshot; i-- {
		account, err := adb.entries[i].Revert()
		if err != nil {
			return err
		}

		if !check.IfNil(account) {
			_, err = adb.saveAccountToTrie(account, adb.mainTrie)
			if err != nil {
				return err
			}
		}
	}

	adb.entries = adb.entries[:snapshot]

	err := adb.stateChangesCollector.RevertToIndex(snapshot)
	if err != nil {
		return err
	}

	return nil
}

// JournalLen will return the number of entries
func (adb *AccountsDB) JournalLen() int {
	adb.mutOp.Lock()
	defer adb.mutOp.Unlock()

	length := len(adb.entries)
	log.Trace("accountsDB.JournalLen",
		"length", length,
	)

	return length
}

// CommitInEpoch will commit the current trie state in the given epoch
func (adb *AccountsDB) CommitInEpoch(currentEpoch uint32, epochToCommit uint32) ([]byte, error) {
	adb.mutOp.Lock()
	defer func() {
		adb.mainTrie.GetStorageManager().SetEpochForPutOperation(currentEpoch)
		adb.mainTrie.GetStorageManager().GetStateStatsHandler().Reset()
		adb.mutOp.Unlock()
		adb.loadCodeMeasurements.resetAndPrint()
	}()

	adb.mainTrie.GetStorageManager().SetEpochForPutOperation(epochToCommit)

	return adb.commit()
}

func (adb *AccountsDB) printTrieStorageStatistics() {
	stats := adb.mainTrie.GetStorageManager().GetStateStatsHandler().ProcessingStats()
	if stats != nil {
		log.Debug("trie storage statistics",
			"stats", stats,
		)
	}

}

// Commit will persist all data inside the trie
func (adb *AccountsDB) Commit() ([]byte, error) {
	adb.mutOp.Lock()
	defer func() {
		adb.mutOp.Unlock()
		adb.loadCodeMeasurements.resetAndPrint()
	}()

	return adb.commit()
}

func (adb *AccountsDB) commit() ([]byte, error) {
	log.Trace("accountsDB.Commit started")
	adb.entries = make([]JournalEntry, 0)

	err := adb.stateChangesCollector.Publish()
	if err != nil {
		log.Warn("failed to dump state changes to json file", "error", err)
		return nil, err
	}

<<<<<<< HEAD
	//TODO: discuss the workflow. If reset here, the outport driver won't be able to pick up the changes.
	//adb.stateChangesCollector.Reset()
=======
	adb.stateChangesCollector.Reset()
>>>>>>> d88fa86a

	oldHashes := make(common.ModifiedHashes)
	newHashes := make(common.ModifiedHashes)
	// Step 1. commit all data tries
	dataTries := adb.dataTries.GetAll()
	for i := 0; i < len(dataTries); i++ {
		err := adb.commitTrie(dataTries[i], oldHashes, newHashes)
		if err != nil {
			return nil, err
		}
	}
	adb.dataTries.Reset()

	oldRoot := adb.mainTrie.GetOldRoot()

	// Step 2. commit main trie
	err = adb.commitTrie(adb.mainTrie, oldHashes, newHashes)
	if err != nil {
		return nil, err
	}

	newRoot, err := adb.mainTrie.RootHash()
	if err != nil {
		log.Trace("accountsDB.Commit ended", "error", err.Error())
		return nil, err
	}

	err = adb.markForEviction(oldRoot, newRoot, oldHashes, newHashes)
	if err != nil {
		return nil, err
	}

	adb.lastRootHash = newRoot
	adb.obsoleteDataTrieHashes = make(map[string][][]byte)

	log.Trace("accountsDB.Commit ended", "root hash", newRoot)

	adb.printTrieStorageStatistics()

	return newRoot, nil
}

func (adb *AccountsDB) markForEviction(
	oldRoot []byte,
	newRoot []byte,
	oldHashes common.ModifiedHashes,
	newHashes common.ModifiedHashes,
) error {
	if !adb.mainTrie.GetStorageManager().IsPruningEnabled() {
		return nil
	}

	for _, hashes := range adb.obsoleteDataTrieHashes {
		for _, hash := range hashes {
			oldHashes[string(hash)] = struct{}{}
		}
	}

	return adb.storagePruningManager.MarkForEviction(oldRoot, newRoot, oldHashes, newHashes)
}

func (adb *AccountsDB) commitTrie(tr common.Trie, oldHashes common.ModifiedHashes, newHashes common.ModifiedHashes) error {
	if adb.mainTrie.GetStorageManager().IsPruningEnabled() {
		oldTrieHashes := tr.GetObsoleteHashes()
		newTrieHashes, err := tr.GetDirtyHashes()
		if err != nil {
			return err
		}

		for _, hash := range oldTrieHashes {
			oldHashes[string(hash)] = struct{}{}
		}

		for hash := range newTrieHashes {
			newHashes[hash] = struct{}{}
		}
	}

	return tr.Commit()
}

// RootHash returns the main trie's root hash
func (adb *AccountsDB) RootHash() ([]byte, error) {
	rootHash, err := adb.getMainTrie().RootHash()
	log.Trace("accountsDB.RootHash",
		"root hash", rootHash,
		"err", err,
	)

	return rootHash, err
}

// RecreateTrie is used to reload the trie based on an existing rootHash
func (adb *AccountsDB) RecreateTrie(rootHash []byte) error {
	return adb.RecreateTrieFromEpoch(holders.NewRootHashHolder(rootHash, core.OptionalUint32{}))
}

// RecreateTrieFromEpoch is used to reload the trie based on the provided options
func (adb *AccountsDB) RecreateTrieFromEpoch(options common.RootHashHolder) error {
	adb.mutOp.Lock()
	defer adb.mutOp.Unlock()

	err := adb.recreateTrie(options)
	if err != nil {
		return err
	}
	adb.lastRootHash = options.GetRootHash()

	return nil
}

func (adb *AccountsDB) recreateTrie(options common.RootHashHolder) error {
	log.Trace("accountsDB.RecreateTrie", "root hash holder", options.String())
	defer func() {
		log.Trace("accountsDB.RecreateTrie ended")
	}()

	adb.obsoleteDataTrieHashes = make(map[string][][]byte)
	adb.dataTries.Reset()
	adb.entries = make([]JournalEntry, 0)
<<<<<<< HEAD
	adb.stateChangesCollector.Reset()

	newTrie, err := adb.mainTrie.RecreateFromEpoch(options)
=======

	adb.stateChangesCollector.Reset()
	newTrie, err := adb.mainTrie.Recreate(options)
>>>>>>> d88fa86a
	if err != nil {
		return err
	}
	if check.IfNil(newTrie) {
		return ErrNilTrie
	}

	adb.mainTrie = newTrie
	return nil
}

// RecreateAllTries recreates all the tries from the accounts DB
func (adb *AccountsDB) RecreateAllTries(rootHash []byte) (map[string]common.Trie, error) {
	leavesChannels := &common.TrieIteratorChannels{
		LeavesChan: make(chan core.KeyValueHolder, leavesChannelSize),
		ErrChan:    errChan.NewErrChanWrapper(),
	}
	mainTrie := adb.getMainTrie()
	err := mainTrie.GetAllLeavesOnChannel(
		leavesChannels,
		context.Background(),
		rootHash,
		keyBuilder.NewKeyBuilder(),
		parsers.NewMainTrieLeafParser(),
	)
	if err != nil {
		return nil, err
	}

	allTries, err := adb.recreateMainTrie(rootHash)
	if err != nil {
		return nil, err
	}

	for leaf := range leavesChannels.LeavesChan {
		userAccount, skipAccount, err := getUserAccountFromBytes(adb.accountFactory, adb.marshaller, leaf.Key(), leaf.Value())
		if err != nil {
			return nil, err
		}
		if skipAccount {
			continue
		}

		userAccountRootHash := userAccount.GetRootHash()
		if len(userAccountRootHash) > 0 {
			dataTrie, errRecreate := mainTrie.Recreate(userAccountRootHash)
			if errRecreate != nil {
				return nil, errRecreate
			}

			allTries[string(userAccountRootHash)] = dataTrie
		}
	}

	err = leavesChannels.ErrChan.ReadFromChanNonBlocking()
	if err != nil {
		return nil, err
	}

	return allTries, nil
}

func getUserAccountFromBytes(accountFactory AccountFactory, marshaller marshal.Marshalizer, address []byte, accountBytes []byte) (UserAccountHandler, bool, error) {
	account, err := accountFactory.CreateAccount(address)
	if err != nil {
		return nil, true, err
	}

	err = marshaller.Unmarshal(account, accountBytes)
	if err != nil {
		log.Trace("this must be a leaf with code", "err", err)
		return nil, true, nil
	}

	userAccount, ok := account.(UserAccountHandler)
	if !ok {
		return nil, true, nil
	}

	return userAccount, false, nil
}

func (adb *AccountsDB) recreateMainTrie(rootHash []byte) (map[string]common.Trie, error) {
	recreatedTrie, err := adb.getMainTrie().Recreate(rootHash)
	if err != nil {
		return nil, err
	}

	allTries := make(map[string]common.Trie)
	allTries[string(rootHash)] = recreatedTrie

	return allTries, nil
}

// GetTrie returns the trie that has the given rootHash
func (adb *AccountsDB) GetTrie(rootHash []byte) (common.Trie, error) {
	return adb.getMainTrie().Recreate(rootHash)
}

// Journalize adds a new object to entries list.
func (adb *AccountsDB) journalize(entry JournalEntry) {
	if check.IfNil(entry) {
		return
	}

	adb.entries = append(adb.entries, entry)
	log.Trace("accountsDB.Journalize",
		"new length", len(adb.entries),
		"entry type", fmt.Sprintf("%T", entry),
	)

<<<<<<< HEAD
	adb.stateChangesCollector.SetIndexToLastStateChange(len(adb.entries))
=======
	_ = adb.stateChangesCollector.SetIndexToLastStateChange(len(adb.entries))
>>>>>>> d88fa86a

	if len(adb.entries) == 1 {
		adb.stackDebug = debug.Stack()
	}
}

// GetStackDebugFirstEntry will return the debug.Stack for the first entry from the adb.entries
func (adb *AccountsDB) GetStackDebugFirstEntry() []byte {
	adb.mutOp.RLock()
	defer adb.mutOp.RUnlock()

	return adb.stackDebug
}

// PruneTrie removes old values from the trie database
func (adb *AccountsDB) PruneTrie(rootHash []byte, identifier TriePruningIdentifier, handler PruningHandler) {
	log.Trace("accountsDB.PruneTrie", "root hash", rootHash)

	adb.storagePruningManager.PruneTrie(rootHash, identifier, adb.getMainTrie().GetStorageManager(), handler)
}

// CancelPrune clears the trie's evictionWaitingList
func (adb *AccountsDB) CancelPrune(rootHash []byte, identifier TriePruningIdentifier) {
	log.Trace("accountsDB.CancelPrune", "root hash", rootHash)

	adb.storagePruningManager.CancelPrune(rootHash, identifier, adb.getMainTrie().GetStorageManager())
}

// SnapshotState triggers the snapshotting process of the state trie
func (adb *AccountsDB) SnapshotState(rootHash []byte, epoch uint32) {
	adb.snapshotsManger.SnapshotState(rootHash, epoch, adb.getMainTrie().GetStorageManager())
}

func (adb *AccountsDB) getTrieStorageManagerAndLatestEpoch(mainTrie common.Trie) (common.StorageManager, uint32, error) {
	trieStorageManager := mainTrie.GetStorageManager()
	epoch, err := trieStorageManager.GetLatestStorageEpoch()
	if err != nil {
		return nil, 0, fmt.Errorf("%w while getting the latest storage epoch", err)
	}

	return trieStorageManager, epoch, nil
}

func emptyErrChanReturningHadContained(errChan chan error) bool {
	contained := false
	for {
		select {
		case <-errChan:
			contained = true
		default:
			return contained
		}
	}
}

// IsPruningEnabled returns true if state pruning is enabled
func (adb *AccountsDB) IsPruningEnabled() bool {
	return adb.getMainTrie().GetStorageManager().IsPruningEnabled()
}

// GetAllLeaves returns all the leaves from a given rootHash
func (adb *AccountsDB) GetAllLeaves(leavesChannels *common.TrieIteratorChannels, ctx context.Context, rootHash []byte, trieLeafParser common.TrieLeafParser) error {
	return adb.getMainTrie().GetAllLeavesOnChannel(leavesChannels, ctx, rootHash, keyBuilder.NewKeyBuilder(), trieLeafParser)
}

// Close will handle the closing of the underlying components
func (adb *AccountsDB) Close() error {
	adb.mutOp.Lock()
	defer adb.mutOp.Unlock()

	_ = adb.mainTrie.Close()
	return adb.storagePruningManager.Close()
}

// GetStatsForRootHash will get trie statistics for the given rootHash
func (adb *AccountsDB) GetStatsForRootHash(rootHash []byte) (common.TriesStatisticsCollector, error) {
	stats := statistics.NewTrieStatisticsCollector()
	mainTrie := adb.getMainTrie()

	tr, ok := mainTrie.(common.TrieStats)
	if !ok {
		return nil, fmt.Errorf("invalid trie, type is %T", mainTrie)
	}

	collectStats(tr, stats, rootHash, "", common.MainTrie)

	iteratorChannels := &common.TrieIteratorChannels{
		LeavesChan: make(chan core.KeyValueHolder, leavesChannelSize),
		ErrChan:    errChan.NewErrChanWrapper(),
	}
	err := mainTrie.GetAllLeavesOnChannel(
		iteratorChannels,
		context.Background(),
		rootHash,
		keyBuilder.NewKeyBuilder(),
		parsers.NewMainTrieLeafParser(),
	)
	if err != nil {
		return nil, err
	}

	for leaf := range iteratorChannels.LeavesChan {
		userAccount, skipAccount, err := getUserAccountFromBytes(adb.accountFactory, adb.marshaller, leaf.Key(), leaf.Value())
		if err != nil {
			return nil, err
		}
		if skipAccount {
			continue
		}

		if common.IsEmptyTrie(userAccount.GetRootHash()) {
			continue
		}

		accountAddress, err := adb.addressConverter.Encode(userAccount.AddressBytes())
		if err != nil {
			return nil, err
		}

		collectStats(tr, stats, userAccount.GetRootHash(), accountAddress, common.DataTrie)
	}

	err = iteratorChannels.ErrChan.ReadFromChanNonBlocking()
	if err != nil {
		return nil, err
	}

	return stats, nil
}

func collectStats(
	tr common.TrieStats,
	stats common.TriesStatisticsCollector,
	rootHash []byte,
	address string,
	trieType common.TrieType,
) {
	trieStats, err := tr.GetTrieStats(address, rootHash)
	if err != nil {
		log.Error(err.Error())
		return
	}
	stats.Add(trieStats, trieType)

	log.Debug(strings.Join(trieStats.ToString(), " "))
}

// SetTxHashForLatestStateChanges will return the state changes since the last call of this method
func (adb *AccountsDB) SetTxHashForLatestStateChanges(txHash []byte, tx *transaction.Transaction) {
	adb.stateChangesCollector.AddTxHashToCollectedStateChanges(txHash, tx)
}

// IsSnapshotInProgress returns true if there is a snapshot in progress
func (adb *AccountsDB) IsSnapshotInProgress() bool {
	return adb.snapshotsManger.IsSnapshotInProgress()
}

// IsInterfaceNil returns true if there is no value under the interface
func (adb *AccountsDB) IsInterfaceNil() bool {
	return adb == nil
}<|MERGE_RESOLUTION|>--- conflicted
+++ resolved
@@ -13,10 +13,7 @@
 
 	"github.com/multiversx/mx-chain-core-go/core"
 	"github.com/multiversx/mx-chain-core-go/core/check"
-<<<<<<< HEAD
 	"github.com/multiversx/mx-chain-core-go/data/stateChange"
-=======
->>>>>>> d88fa86a
 	"github.com/multiversx/mx-chain-core-go/data/transaction"
 	"github.com/multiversx/mx-chain-core-go/hashing"
 	"github.com/multiversx/mx-chain-core-go/marshal"
@@ -27,7 +24,6 @@
 	"github.com/multiversx/mx-chain-go/common/errChan"
 	"github.com/multiversx/mx-chain-go/common/holders"
 	"github.com/multiversx/mx-chain-go/state/parsers"
-	"github.com/multiversx/mx-chain-go/state/stateChanges"
 	"github.com/multiversx/mx-chain-go/trie/keyBuilder"
 	"github.com/multiversx/mx-chain-go/trie/statistics"
 )
@@ -214,11 +210,7 @@
 		return nil
 	}
 
-<<<<<<< HEAD
 	stateChange := &stateChange.StateChange{
-=======
-	stateChange := &stateChanges.StateChangeDTO{
->>>>>>> d88fa86a
 		Type:            "read",
 		MainTrieKey:     codeHash,
 		MainTrieVal:     val,
@@ -293,33 +285,20 @@
 		return err
 	}
 
-<<<<<<< HEAD
 	stateChange := &stateChange.StateChange{
-=======
-	stateChange := &stateChanges.StateChangeDTO{
->>>>>>> d88fa86a
 		Type:            "write",
 		MainTrieKey:     account.AddressBytes(),
 		MainTrieVal:     marshalledAccount,
 		DataTrieChanges: newDataTrieValues,
 		Operation:       "saveAccount",
 	}
-<<<<<<< HEAD
-=======
 
 	adb.stateChangesCollector.AddSaveAccountStateChange(oldAccount, account, stateChange)
->>>>>>> d88fa86a
-
-	adb.stateChangesCollector.AddSaveAccountStateChange(oldAccount, account, stateChange)
-
-	return err
-}
-
-<<<<<<< HEAD
+
+	return nil
+}
+
 func (adb *AccountsDB) saveCodeAndDataTrie(oldAcc, newAcc vmcommon.AccountHandler) ([]*stateChange.DataTrieChange, error) {
-=======
-func (adb *AccountsDB) saveCodeAndDataTrie(oldAcc, newAcc vmcommon.AccountHandler) ([]stateChanges.DataTrieChange, error) {
->>>>>>> d88fa86a
 	baseNewAcc, newAccOk := newAcc.(baseAccountHandler)
 	baseOldAccount, _ := oldAcc.(baseAccountHandler)
 
@@ -337,7 +316,7 @@
 		return nil, err
 	}
 
-	return newValues, err
+	return newValues, nil
 }
 
 func (adb *AccountsDB) saveCode(newAcc, oldAcc baseAccountHandler) error {
@@ -393,22 +372,14 @@
 		return nil, nil
 	}
 
-<<<<<<< HEAD
 	sc := &stateChange.StateChange{
-=======
-	stateChange := &stateChanges.StateChangeDTO{
->>>>>>> d88fa86a
 		Type:            "read",
 		MainTrieKey:     oldCodeHash,
 		MainTrieVal:     nil,
 		Operation:       "getCode",
 		DataTrieChanges: nil,
 	}
-<<<<<<< HEAD
 	adb.stateChangesCollector.AddStateChange(sc)
-=======
-	adb.stateChangesCollector.AddStateChange(stateChange)
->>>>>>> d88fa86a
 
 	unmodifiedOldCodeEntry := &CodeEntry{
 		Code:          oldCodeEntry.Code,
@@ -421,11 +392,7 @@
 			return nil, err
 		}
 
-<<<<<<< HEAD
 		sc1 := &stateChange.StateChange{
-=======
-		stateChange := &stateChanges.StateChangeDTO{
->>>>>>> d88fa86a
 			Type:            "write",
 			MainTrieKey:     oldCodeHash,
 			MainTrieVal:     nil,
@@ -443,12 +410,7 @@
 		return nil, err
 	}
 
-<<<<<<< HEAD
 	sc = &stateChange.StateChange{
-=======
-	// TODO refactor this after remove code leaf is merged
-	stateChange = &stateChanges.StateChangeDTO{
->>>>>>> d88fa86a
 		Type:            "write",
 		MainTrieKey:     oldCodeHash,
 		MainTrieVal:     codeEntryBytes,
@@ -482,11 +444,7 @@
 		return err
 	}
 
-<<<<<<< HEAD
 	sc := &stateChange.StateChange{
-=======
-	stateChange := &stateChanges.StateChangeDTO{
->>>>>>> d88fa86a
 		Type:            "write",
 		MainTrieKey:     newCodeHash,
 		MainTrieVal:     codeEntryBytes,
@@ -547,7 +505,8 @@
 		return nil
 	}
 
-	dataTrie, err := mainTrie.Recreate(accountHandler.GetRootHash())
+	rootHashHolder := holders.NewDefaultRootHashesHolder(accountHandler.GetRootHash())
+	dataTrie, err := mainTrie.Recreate(rootHashHolder)
 	if err != nil {
 		return fmt.Errorf("trie was not found for hash, rootHash = %s, err = %w", hex.EncodeToString(accountHandler.GetRootHash()), err)
 	}
@@ -559,11 +518,7 @@
 
 // SaveDataTrie is used to save the data trie (not committing it) and to recompute the new Root value
 // If data is not dirtied, method will not create its JournalEntries to keep track of data modification
-<<<<<<< HEAD
 func (adb *AccountsDB) saveDataTrie(accountHandler baseAccountHandler) ([]*stateChange.DataTrieChange, error) {
-=======
-func (adb *AccountsDB) saveDataTrie(accountHandler baseAccountHandler) ([]stateChanges.DataTrieChange, error) {
->>>>>>> d88fa86a
 	newValues, oldValues, err := accountHandler.SaveDirtyData(adb.mainTrie)
 	if err != nil {
 		return nil, err
@@ -679,7 +634,8 @@
 		return nil
 	}
 
-	dataTrie, err := adb.mainTrie.Recreate(rootHash)
+	rootHashHolder := holders.NewDefaultRootHashesHolder(rootHash)
+	dataTrie, err := adb.mainTrie.Recreate(rootHashHolder)
 	if err != nil {
 		return err
 	}
@@ -697,21 +653,13 @@
 	}
 	adb.journalize(entry)
 
-<<<<<<< HEAD
 	sc := &stateChange.StateChange{
-=======
-	stateChange := &stateChanges.StateChangeDTO{
->>>>>>> d88fa86a
 		Type:            "write",
 		MainTrieKey:     baseAcc.AddressBytes(),
 		Operation:       "removeDataTrie",
 		DataTrieChanges: nil,
 	}
-<<<<<<< HEAD
 	adb.stateChangesCollector.AddStateChange(sc)
-=======
-	adb.stateChangesCollector.AddStateChange(stateChange)
->>>>>>> d88fa86a
 
 	return nil
 }
@@ -884,7 +832,7 @@
 
 	if snapshot == 0 {
 		log.Trace("revert snapshot to adb.lastRootHash", "hash", adb.lastRootHash)
-		return adb.recreateTrie(holders.NewRootHashHolder(adb.lastRootHash, core.OptionalUint32{}))
+		return adb.recreateTrie(holders.NewDefaultRootHashesHolder(adb.lastRootHash))
 	}
 
 	for i := len(adb.entries) - 1; i >= snapshot; i-- {
@@ -970,12 +918,8 @@
 		return nil, err
 	}
 
-<<<<<<< HEAD
 	//TODO: discuss the workflow. If reset here, the outport driver won't be able to pick up the changes.
 	//adb.stateChangesCollector.Reset()
-=======
-	adb.stateChangesCollector.Reset()
->>>>>>> d88fa86a
 
 	oldHashes := make(common.ModifiedHashes)
 	newHashes := make(common.ModifiedHashes)
@@ -1068,13 +1012,8 @@
 	return rootHash, err
 }
 
-// RecreateTrie is used to reload the trie based on an existing rootHash
-func (adb *AccountsDB) RecreateTrie(rootHash []byte) error {
-	return adb.RecreateTrieFromEpoch(holders.NewRootHashHolder(rootHash, core.OptionalUint32{}))
-}
-
-// RecreateTrieFromEpoch is used to reload the trie based on the provided options
-func (adb *AccountsDB) RecreateTrieFromEpoch(options common.RootHashHolder) error {
+// RecreateTrie is used to reload the trie based on the provided options
+func (adb *AccountsDB) RecreateTrie(options common.RootHashHolder) error {
 	adb.mutOp.Lock()
 	defer adb.mutOp.Unlock()
 
@@ -1096,15 +1035,9 @@
 	adb.obsoleteDataTrieHashes = make(map[string][][]byte)
 	adb.dataTries.Reset()
 	adb.entries = make([]JournalEntry, 0)
-<<<<<<< HEAD
-	adb.stateChangesCollector.Reset()
-
-	newTrie, err := adb.mainTrie.RecreateFromEpoch(options)
-=======
 
 	adb.stateChangesCollector.Reset()
 	newTrie, err := adb.mainTrie.Recreate(options)
->>>>>>> d88fa86a
 	if err != nil {
 		return err
 	}
@@ -1150,7 +1083,8 @@
 
 		userAccountRootHash := userAccount.GetRootHash()
 		if len(userAccountRootHash) > 0 {
-			dataTrie, errRecreate := mainTrie.Recreate(userAccountRootHash)
+			rootHashHolder := holders.NewDefaultRootHashesHolder(userAccountRootHash)
+			dataTrie, errRecreate := mainTrie.Recreate(rootHashHolder)
 			if errRecreate != nil {
 				return nil, errRecreate
 			}
@@ -1188,7 +1122,8 @@
 }
 
 func (adb *AccountsDB) recreateMainTrie(rootHash []byte) (map[string]common.Trie, error) {
-	recreatedTrie, err := adb.getMainTrie().Recreate(rootHash)
+	rootHashHolder := holders.NewDefaultRootHashesHolder(rootHash)
+	recreatedTrie, err := adb.getMainTrie().Recreate(rootHashHolder)
 	if err != nil {
 		return nil, err
 	}
@@ -1201,7 +1136,8 @@
 
 // GetTrie returns the trie that has the given rootHash
 func (adb *AccountsDB) GetTrie(rootHash []byte) (common.Trie, error) {
-	return adb.getMainTrie().Recreate(rootHash)
+	rootHashHolder := holders.NewDefaultRootHashesHolder(rootHash)
+	return adb.getMainTrie().Recreate(rootHashHolder)
 }
 
 // Journalize adds a new object to entries list.
@@ -1216,11 +1152,7 @@
 		"entry type", fmt.Sprintf("%T", entry),
 	)
 
-<<<<<<< HEAD
-	adb.stateChangesCollector.SetIndexToLastStateChange(len(adb.entries))
-=======
 	_ = adb.stateChangesCollector.SetIndexToLastStateChange(len(adb.entries))
->>>>>>> d88fa86a
 
 	if len(adb.entries) == 1 {
 		adb.stackDebug = debug.Stack()
