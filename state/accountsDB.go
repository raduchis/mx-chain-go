//go:generate protoc -I=. -I=$GOPATH/src -I=$GOPATH/src/github.com/multiversx/protobuf/protobuf  --gogoslick_out=. codeEntry.proto
package state

import (
	"bytes"
	"context"
	"encoding/hex"
	"fmt"
	"runtime/debug"
	"strings"
	"sync"
	"time"

	"github.com/multiversx/mx-chain-core-go/core"
	"github.com/multiversx/mx-chain-core-go/core/check"
	"github.com/multiversx/mx-chain-core-go/hashing"
	"github.com/multiversx/mx-chain-core-go/marshal"
	"github.com/multiversx/mx-chain-go/common"
	"github.com/multiversx/mx-chain-go/common/errChan"
	"github.com/multiversx/mx-chain-go/common/holders"
	"github.com/multiversx/mx-chain-go/state/iteratorChannelsProvider"
	"github.com/multiversx/mx-chain-go/state/lastSnapshotMarker"
	"github.com/multiversx/mx-chain-go/state/parsers"
	"github.com/multiversx/mx-chain-go/state/stateMetrics"
	"github.com/multiversx/mx-chain-go/trie/keyBuilder"
	"github.com/multiversx/mx-chain-go/trie/statistics"
	logger "github.com/multiversx/mx-chain-logger-go"
	vmcommon "github.com/multiversx/mx-chain-vm-common-go"
)

const (
	leavesChannelSize       = 100
	missingNodesChannelSize = 100
)

type loadingMeasurements struct {
	sync.Mutex
	numCalls   uint64
	size       uint64
	duration   time.Duration
	identifier string
}

func (lm *loadingMeasurements) addMeasurement(size int, duration time.Duration) {
	lm.Lock()
	lm.numCalls++
	lm.size += uint64(size)
	lm.duration += duration
	lm.Unlock()
}

func (lm *loadingMeasurements) resetAndPrint() {
	lm.Lock()
	numCalls := lm.numCalls
	lm.numCalls = 0

	size := lm.size
	lm.size = 0

	duration := lm.duration
	lm.duration = 0
	lm.Unlock()

	log.Debug(lm.identifier+" time measurements",
		"num calls", numCalls,
		"total size in bytes", size,
		"total cumulated duration", duration,
	)
}

type snapshotInfo struct {
	rootHash []byte
	epoch    uint32
}

// AccountsDB is the struct used for accessing accounts. This struct is concurrent safe.
type AccountsDB struct {
	mainTrie               common.Trie
	hasher                 hashing.Hasher
	marshaller             marshal.Marshalizer
	accountFactory         AccountFactory
	storagePruningManager  StoragePruningManager
	obsoleteDataTrieHashes map[string][][]byte
	snapshotsManger        SnapshotsManager

	lastRootHash []byte
	dataTries    common.TriesHolder
	entries      []JournalEntry

	mutOp                sync.RWMutex
	loadCodeMeasurements *loadingMeasurements
	addressConverter     core.PubkeyConverter

	stackDebug []byte
}

var log = logger.GetOrCreate("state")

// ArgsAccountsDB is the arguments DTO for the AccountsDB instance
type ArgsAccountsDB struct {
	Trie                     common.Trie
	Hasher                   hashing.Hasher
	Marshaller               marshal.Marshalizer
	AccountFactory           AccountFactory
	StoragePruningManager    StoragePruningManager
	ProcessingMode           common.NodeProcessingMode
	ShouldSerializeSnapshots bool
	ProcessStatusHandler     common.ProcessStatusHandler
	AppStatusHandler         core.AppStatusHandler
	AddressConverter         core.PubkeyConverter
}

// NewAccountsDB creates a new account manager
func NewAccountsDB(args ArgsAccountsDB) (*AccountsDB, error) {
	err := checkArgsAccountsDB(args)
	if err != nil {
		return nil, err
	}

	argStateMetrics := stateMetrics.ArgsStateMetrics{
		SnapshotInProgressKey:   common.MetricAccountsSnapshotInProgress,
		LastSnapshotDurationKey: common.MetricLastAccountsSnapshotDurationSec,
		SnapshotMessage:         stateMetrics.UserTrieSnapshotMsg,
	}
	sm, err := stateMetrics.NewStateMetrics(argStateMetrics, args.AppStatusHandler)
	if err != nil {
		return nil, err
	}

	argsSnapshotsManager := ArgsNewSnapshotsManager{
		ShouldSerializeSnapshots: args.ShouldSerializeSnapshots,
		ProcessingMode:           args.ProcessingMode,
		Marshaller:               args.Marshaller,
		AddressConverter:         args.AddressConverter,
		ProcessStatusHandler:     args.ProcessStatusHandler,
		StateMetrics:             sm,
		ChannelsProvider:         iteratorChannelsProvider.NewUserStateIteratorChannelsProvider(),
		AccountFactory:           args.AccountFactory,
<<<<<<< HEAD
		StateStatsHandler:        args.Trie.GetStorageManager().GetStateStatsHandler(),
=======
		LastSnapshotMarker:       lastSnapshotMarker.NewLastSnapshotMarker(),
>>>>>>> 9d81e926
	}
	snapshotManager, err := NewSnapshotsManager(argsSnapshotsManager)
	if err != nil {
		return nil, err
	}

	return createAccountsDb(args, snapshotManager), nil
}

func createAccountsDb(args ArgsAccountsDB, snapshotManager SnapshotsManager) *AccountsDB {
	return &AccountsDB{
		mainTrie:               args.Trie,
		hasher:                 args.Hasher,
		marshaller:             args.Marshaller,
		accountFactory:         args.AccountFactory,
		storagePruningManager:  args.StoragePruningManager,
		entries:                make([]JournalEntry, 0),
		mutOp:                  sync.RWMutex{},
		dataTries:              NewDataTriesHolder(),
		obsoleteDataTrieHashes: make(map[string][][]byte),
		loadCodeMeasurements: &loadingMeasurements{
			identifier: "load code",
		},
		addressConverter: args.AddressConverter,
		snapshotsManger:  snapshotManager,
	}
}

func checkArgsAccountsDB(args ArgsAccountsDB) error {
	if check.IfNil(args.Trie) {
		return ErrNilTrie
	}
	if check.IfNil(args.Hasher) {
		return ErrNilHasher
	}
	if check.IfNil(args.Marshaller) {
		return ErrNilMarshalizer
	}
	if check.IfNil(args.AccountFactory) {
		return ErrNilAccountFactory
	}
	if check.IfNil(args.StoragePruningManager) {
		return ErrNilStoragePruningManager
	}
	if check.IfNil(args.AddressConverter) {
		return ErrNilAddressConverter
	}

	return nil
}

func handleLoggingWhenError(message string, err error, extraArguments ...interface{}) {
	if err == nil {
		return
	}
	if core.IsClosingError(err) {
		args := []interface{}{"reason", err}
		log.Debug(message, append(args, extraArguments...)...)
		return
	}

	args := []interface{}{"error", err}
	log.Warn(message, append(args, extraArguments...)...)
}

// SetSyncer sets the given syncer as the syncer for the underlying trie
func (adb *AccountsDB) SetSyncer(syncer AccountsDBSyncer) error {
	return adb.snapshotsManger.SetSyncer(syncer)
}

// StartSnapshotIfNeeded starts the snapshot if the previous snapshot process was not fully completed
func (adb *AccountsDB) StartSnapshotIfNeeded() error {
	return adb.snapshotsManger.StartSnapshotAfterRestartIfNeeded(adb.getMainTrie().GetStorageManager())
}

// GetCode returns the code for the given account
func (adb *AccountsDB) GetCode(codeHash []byte) []byte {
	if len(codeHash) == 0 {
		return nil
	}

	var codeEntry CodeEntry

	startTime := time.Now()
	defer func() {
		duration := time.Since(startTime)
		adb.loadCodeMeasurements.addMeasurement(len(codeEntry.Code), duration)
	}()

	val, _, err := adb.getMainTrie().Get(codeHash)
	if err != nil {
		return nil
	}

	err = adb.marshaller.Unmarshal(&codeEntry, val)
	if err != nil {
		return nil
	}

	return codeEntry.Code
}

// ImportAccount saves the account in the trie. It does not modify
func (adb *AccountsDB) ImportAccount(account vmcommon.AccountHandler) error {
	if check.IfNil(account) {
		return fmt.Errorf("%w in accountsDB ImportAccount", ErrNilAccountHandler)
	}

	mainTrie := adb.getMainTrie()
	return adb.saveAccountToTrie(account, mainTrie)
}

func (adb *AccountsDB) getMainTrie() common.Trie {
	adb.mutOp.RLock()
	defer adb.mutOp.RUnlock()

	return adb.mainTrie
}

// SaveAccount saves in the trie all changes made to the account.
func (adb *AccountsDB) SaveAccount(account vmcommon.AccountHandler) error {
	if check.IfNil(account) {
		return fmt.Errorf("%w in accountsDB SaveAccount", ErrNilAccountHandler)
	}

	// this is a critical section, do not remove the mutex
	adb.mutOp.Lock()
	defer adb.mutOp.Unlock()

	oldAccount, err := adb.getAccount(account.AddressBytes(), adb.mainTrie)
	if err != nil {
		return err
	}

	var entry JournalEntry
	if check.IfNil(oldAccount) {
		entry, err = NewJournalEntryAccountCreation(account.AddressBytes(), adb.mainTrie)
		if err != nil {
			return err
		}
		adb.journalize(entry)
	} else {
		entry, err = NewJournalEntryAccount(oldAccount)
		if err != nil {
			return err
		}
		adb.journalize(entry)
	}

	err = adb.saveCodeAndDataTrie(oldAccount, account)
	if err != nil {
		return err
	}

	return adb.saveAccountToTrie(account, adb.mainTrie)
}

func (adb *AccountsDB) saveCodeAndDataTrie(oldAcc, newAcc vmcommon.AccountHandler) error {
	baseNewAcc, newAccOk := newAcc.(baseAccountHandler)
	baseOldAccount, _ := oldAcc.(baseAccountHandler)

	if !newAccOk {
		return nil
	}

	err := adb.saveDataTrie(baseNewAcc)
	if err != nil {
		return err
	}

	return adb.saveCode(baseNewAcc, baseOldAccount)
}

func (adb *AccountsDB) saveCode(newAcc, oldAcc baseAccountHandler) error {
	// TODO when state splitting is implemented, check how the code should be copied in different shards

	if !newAcc.HasNewCode() {
		return nil
	}

	var oldCodeHash []byte
	if !check.IfNil(oldAcc) {
		oldCodeHash = oldAcc.GetCodeHash()
	}

	newCode := newAcc.GetCode()
	var newCodeHash []byte
	if len(newCode) != 0 {
		newCodeHash = adb.hasher.Compute(string(newCode))
	}

	if bytes.Equal(oldCodeHash, newCodeHash) {
		newAcc.SetCodeHash(newCodeHash)
		return nil
	}

	unmodifiedOldCodeEntry, err := adb.updateOldCodeEntry(oldCodeHash)
	if err != nil {
		return err
	}

	err = adb.updateNewCodeEntry(newCodeHash, newCode)
	if err != nil {
		return err
	}

	entry, err := NewJournalEntryCode(unmodifiedOldCodeEntry, oldCodeHash, newCodeHash, adb.mainTrie, adb.marshaller)
	if err != nil {
		return err
	}
	adb.journalize(entry)

	newAcc.SetCodeHash(newCodeHash)
	return nil
}

func (adb *AccountsDB) updateOldCodeEntry(oldCodeHash []byte) (*CodeEntry, error) {
	oldCodeEntry, err := getCodeEntry(oldCodeHash, adb.mainTrie, adb.marshaller)
	if err != nil {
		return nil, err
	}

	if oldCodeEntry == nil {
		return nil, nil
	}

	unmodifiedOldCodeEntry := &CodeEntry{
		Code:          oldCodeEntry.Code,
		NumReferences: oldCodeEntry.NumReferences,
	}

	if oldCodeEntry.NumReferences <= 1 {
		err = adb.mainTrie.Delete(oldCodeHash)
		if err != nil {
			return nil, err
		}

		return unmodifiedOldCodeEntry, nil
	}

	oldCodeEntry.NumReferences--
	err = saveCodeEntry(oldCodeHash, oldCodeEntry, adb.mainTrie, adb.marshaller)
	if err != nil {
		return nil, err
	}

	return unmodifiedOldCodeEntry, nil
}

func (adb *AccountsDB) updateNewCodeEntry(newCodeHash []byte, newCode []byte) error {
	if len(newCode) == 0 {
		return nil
	}

	newCodeEntry, err := getCodeEntry(newCodeHash, adb.mainTrie, adb.marshaller)
	if err != nil {
		return err
	}

	if newCodeEntry == nil {
		newCodeEntry = &CodeEntry{
			Code: newCode,
		}
	}
	newCodeEntry.NumReferences++

	err = saveCodeEntry(newCodeHash, newCodeEntry, adb.mainTrie, adb.marshaller)
	if err != nil {
		return err
	}

	return nil
}

func getCodeEntry(codeHash []byte, trie Updater, marshalizer marshal.Marshalizer) (*CodeEntry, error) {
	val, _, err := trie.Get(codeHash)
	if err != nil {
		return nil, err
	}

	if len(val) == 0 {
		return nil, nil
	}

	var codeEntry CodeEntry
	err = marshalizer.Unmarshal(&codeEntry, val)
	if err != nil {
		return nil, err
	}

	return &codeEntry, nil
}

func saveCodeEntry(codeHash []byte, entry *CodeEntry, trie Updater, marshalizer marshal.Marshalizer) error {
	codeEntry, err := marshalizer.Marshal(entry)
	if err != nil {
		return err
	}

	err = trie.Update(codeHash, codeEntry)
	if err != nil {
		return err
	}

	return nil
}

// loadDataTrieConcurrentSafe retrieves and saves the SC data inside accountHandler object.
// Errors if something went wrong
func (adb *AccountsDB) loadDataTrieConcurrentSafe(accountHandler baseAccountHandler, mainTrie common.Trie) error {
	adb.mutOp.Lock()
	defer adb.mutOp.Unlock()

	dataTrie := adb.dataTries.Get(accountHandler.AddressBytes())
	if dataTrie != nil {
		accountHandler.SetDataTrie(dataTrie)
		return nil
	}

	if len(accountHandler.GetRootHash()) == 0 {
		return nil
	}

	dataTrie, err := mainTrie.Recreate(accountHandler.GetRootHash())
	if err != nil {
		return fmt.Errorf("trie was not found for hash, rootHash = %s, err = %w", hex.EncodeToString(accountHandler.GetRootHash()), err)
	}

	accountHandler.SetDataTrie(dataTrie)
	adb.dataTries.Put(accountHandler.AddressBytes(), dataTrie)
	return nil
}

// SaveDataTrie is used to save the data trie (not committing it) and to recompute the new Root value
// If data is not dirtied, method will not create its JournalEntries to keep track of data modification
func (adb *AccountsDB) saveDataTrie(accountHandler baseAccountHandler) error {
	oldValues, err := accountHandler.SaveDirtyData(adb.mainTrie)
	if err != nil {
		return err
	}
	if len(oldValues) == 0 {
		return nil
	}

	entry, err := NewJournalEntryDataTrieUpdates(oldValues, accountHandler)
	if err != nil {
		return err
	}
	adb.journalize(entry)

	//TODO in order to avoid recomputing the root hash after every transaction for the same data trie,
	// benchmark if it is better to cache the account and compute the rootHash only when the state is committed.
	// For this to work, LoadAccount should check that cache first, and only after load from the trie.
	rootHash, err := accountHandler.DataTrie().RootHash()
	if err != nil {
		return err
	}
	accountHandler.SetRootHash(rootHash)

	if check.IfNil(adb.dataTries.Get(accountHandler.AddressBytes())) {
		trie, ok := accountHandler.DataTrie().(common.Trie)
		if !ok {
			log.Warn("wrong type conversion", "trie type", fmt.Sprintf("%T", accountHandler.DataTrie()))
			return nil
		}

		adb.dataTries.Put(accountHandler.AddressBytes(), trie)
	}

	return nil
}

func (adb *AccountsDB) saveAccountToTrie(accountHandler vmcommon.AccountHandler, mainTrie common.Trie) error {
	log.Trace("accountsDB.saveAccountToTrie",
		"address", hex.EncodeToString(accountHandler.AddressBytes()),
	)

	// pass the reference to marshaller, otherwise it will fail marshalling balance
	buff, err := adb.marshaller.Marshal(accountHandler)
	if err != nil {
		return err
	}

	return mainTrie.Update(accountHandler.AddressBytes(), buff)
}

// RemoveAccount removes the account data from underlying trie.
// It basically calls Update with empty slice
func (adb *AccountsDB) RemoveAccount(address []byte) error {
	if len(address) == 0 {
		return fmt.Errorf("%w in RemoveAccount", ErrNilAddress)
	}

	// this is a critical section, do not remove the mutex
	adb.mutOp.Lock()
	defer adb.mutOp.Unlock()

	acnt, err := adb.getAccount(address, adb.mainTrie)
	if err != nil {
		return err
	}
	if check.IfNil(acnt) {
		return fmt.Errorf("%w in RemoveAccount for address %s", ErrAccNotFound, address)
	}

	entry, err := NewJournalEntryAccount(acnt)
	if err != nil {
		return err
	}
	adb.journalize(entry)

	err = adb.removeCodeAndDataTrie(acnt)
	if err != nil {
		return err
	}

	log.Trace("accountsDB.RemoveAccount",
		"address", hex.EncodeToString(address),
	)

	return adb.mainTrie.Delete(address)
}

func (adb *AccountsDB) removeCodeAndDataTrie(acnt vmcommon.AccountHandler) error {
	baseAcc, ok := acnt.(baseAccountHandler)
	if !ok {
		return nil
	}

	err := adb.removeCode(baseAcc)
	if err != nil {
		return err
	}

	err = adb.removeDataTrie(baseAcc)
	if err != nil {
		return err
	}

	return nil
}

func (adb *AccountsDB) removeDataTrie(baseAcc baseAccountHandler) error {
	rootHash := baseAcc.GetRootHash()
	if len(rootHash) == 0 {
		return nil
	}

	dataTrie, err := adb.mainTrie.Recreate(rootHash)
	if err != nil {
		return err
	}

	hashes, err := dataTrie.GetAllHashes()
	if err != nil {
		return err
	}

	adb.obsoleteDataTrieHashes[string(rootHash)] = hashes

	entry, err := NewJournalEntryDataTrieRemove(rootHash, adb.obsoleteDataTrieHashes)
	if err != nil {
		return err
	}
	adb.journalize(entry)

	return nil
}

func (adb *AccountsDB) removeCode(baseAcc baseAccountHandler) error {
	oldCodeHash := baseAcc.GetCodeHash()
	unmodifiedOldCodeEntry, err := adb.updateOldCodeEntry(oldCodeHash)
	if err != nil {
		return err
	}

	codeChangeEntry, err := NewJournalEntryCode(unmodifiedOldCodeEntry, oldCodeHash, nil, adb.mainTrie, adb.marshaller)
	if err != nil {
		return err
	}
	adb.journalize(codeChangeEntry)

	return nil
}

// LoadAccount fetches the account based on the address. Creates an empty account if the account is missing.
func (adb *AccountsDB) LoadAccount(address []byte) (vmcommon.AccountHandler, error) {
	if len(address) == 0 {
		return nil, fmt.Errorf("%w in LoadAccount", ErrNilAddress)
	}

	log.Trace("accountsDB.LoadAccount",
		"address", hex.EncodeToString(address),
	)

	mainTrie := adb.getMainTrie()
	acnt, err := adb.getAccount(address, mainTrie)
	if err != nil {
		return nil, err
	}
	if check.IfNil(acnt) {
		return adb.accountFactory.CreateAccount(address)
	}

	baseAcc, ok := acnt.(baseAccountHandler)
	if ok {
		err = adb.loadDataTrieConcurrentSafe(baseAcc, mainTrie)
		if err != nil {
			return nil, err
		}
	}

	return acnt, nil
}

func (adb *AccountsDB) getAccount(address []byte, mainTrie common.Trie) (vmcommon.AccountHandler, error) {
	val, _, err := mainTrie.Get(address)
	if err != nil {
		return nil, err
	}
	if val == nil {
		return nil, nil
	}

	acnt, err := adb.accountFactory.CreateAccount(address)
	if err != nil {
		return nil, err
	}

	err = adb.marshaller.Unmarshal(acnt, val)
	if err != nil {
		return nil, err
	}

	return acnt, nil
}

// GetExistingAccount returns an existing account if exists or nil if missing
func (adb *AccountsDB) GetExistingAccount(address []byte) (vmcommon.AccountHandler, error) {
	if len(address) == 0 {
		return nil, fmt.Errorf("%w in GetExistingAccount", ErrNilAddress)
	}

	log.Trace("accountsDB.GetExistingAccount",
		"address", hex.EncodeToString(address),
	)

	mainTrie := adb.getMainTrie()
	acnt, err := adb.getAccount(address, mainTrie)
	if err != nil {
		return nil, err
	}
	if check.IfNil(acnt) {
		return nil, ErrAccNotFound
	}

	baseAcc, ok := acnt.(baseAccountHandler)
	if ok {
		err = adb.loadDataTrieConcurrentSafe(baseAcc, mainTrie)
		if err != nil {
			return nil, err
		}
	}

	return acnt, nil
}

// GetAccountFromBytes returns an account from the given bytes
func (adb *AccountsDB) GetAccountFromBytes(address []byte, accountBytes []byte) (vmcommon.AccountHandler, error) {
	if len(address) == 0 {
		return nil, fmt.Errorf("%w in GetAccountFromBytes", ErrNilAddress)
	}

	acnt, err := adb.accountFactory.CreateAccount(address)
	if err != nil {
		return nil, err
	}

	err = adb.marshaller.Unmarshal(acnt, accountBytes)
	if err != nil {
		return nil, err
	}

	baseAcc, ok := acnt.(baseAccountHandler)
	if !ok {
		return acnt, nil
	}

	err = adb.loadDataTrieConcurrentSafe(baseAcc, adb.getMainTrie())
	if err != nil {
		return nil, err
	}

	return acnt, nil
}

// loadCode retrieves and saves the SC code inside AccountState object. Errors if something went wrong
func (adb *AccountsDB) loadCode(accountHandler baseAccountHandler) error {
	if len(accountHandler.GetCodeHash()) == 0 {
		return nil
	}

	val, _, err := adb.mainTrie.Get(accountHandler.GetCodeHash())
	if err != nil {
		return err
	}

	var codeEntry CodeEntry
	err = adb.marshaller.Unmarshal(&codeEntry, val)
	if err != nil {
		return err
	}

	accountHandler.SetCode(codeEntry.Code)
	return nil
}

// RevertToSnapshot apply Revert method over accounts object and removes entries from the list
// Calling with 0 will revert everything. If the snapshot value is out of bounds, an err will be returned
func (adb *AccountsDB) RevertToSnapshot(snapshot int) error {
	log.Trace("accountsDB.RevertToSnapshot started",
		"snapshot", snapshot,
	)

	adb.mutOp.Lock()

	defer func() {
		log.Trace("accountsDB.RevertToSnapshot ended")
		adb.mutOp.Unlock()
	}()

	if snapshot > len(adb.entries) || snapshot < 0 {
		return ErrSnapshotValueOutOfBounds
	}

	if snapshot == 0 {
		log.Trace("revert snapshot to adb.lastRootHash", "hash", adb.lastRootHash)
		return adb.recreateTrie(holders.NewRootHashHolder(adb.lastRootHash, core.OptionalUint32{}))
	}

	for i := len(adb.entries) - 1; i >= snapshot; i-- {
		account, err := adb.entries[i].Revert()
		if err != nil {
			return err
		}

		if !check.IfNil(account) {
			err = adb.saveAccountToTrie(account, adb.mainTrie)
			if err != nil {
				return err
			}
		}
	}

	adb.entries = adb.entries[:snapshot]

	return nil
}

// JournalLen will return the number of entries
func (adb *AccountsDB) JournalLen() int {
	adb.mutOp.Lock()
	defer adb.mutOp.Unlock()

	length := len(adb.entries)
	log.Trace("accountsDB.JournalLen",
		"length", length,
	)

	return length
}

// CommitInEpoch will commit the current trie state in the given epoch
func (adb *AccountsDB) CommitInEpoch(currentEpoch uint32, epochToCommit uint32) ([]byte, error) {
	adb.mutOp.Lock()
	defer func() {
		adb.mainTrie.GetStorageManager().SetEpochForPutOperation(currentEpoch)
		adb.mutOp.Unlock()
		adb.loadCodeMeasurements.resetAndPrint()
	}()

	adb.mainTrie.GetStorageManager().SetEpochForPutOperation(epochToCommit)

	return adb.commit()
}

func (adb *AccountsDB) printTrieStorageStatistics() {
	stats := adb.mainTrie.GetStorageManager().GetStateStatsHandler().ProcessingStats()
	if stats != "" {
		log.Debug("trie storage statistics",
			"stats", stats,
		)
	}

}

// Commit will persist all data inside the trie
func (adb *AccountsDB) Commit() ([]byte, error) {
	adb.mutOp.Lock()
	defer func() {
		adb.mutOp.Unlock()
		adb.loadCodeMeasurements.resetAndPrint()
	}()

	return adb.commit()
}

func (adb *AccountsDB) commit() ([]byte, error) {
	log.Trace("accountsDB.Commit started")
	adb.entries = make([]JournalEntry, 0)

	oldHashes := make(common.ModifiedHashes)
	newHashes := make(common.ModifiedHashes)
	// Step 1. commit all data tries
	dataTries := adb.dataTries.GetAll()
	for i := 0; i < len(dataTries); i++ {
		err := adb.commitTrie(dataTries[i], oldHashes, newHashes)
		if err != nil {
			return nil, err
		}
	}
	adb.dataTries.Reset()

	oldRoot := adb.mainTrie.GetOldRoot()

	// Step 2. commit main trie
	err := adb.commitTrie(adb.mainTrie, oldHashes, newHashes)
	if err != nil {
		return nil, err
	}

	newRoot, err := adb.mainTrie.RootHash()
	if err != nil {
		log.Trace("accountsDB.Commit ended", "error", err.Error())
		return nil, err
	}

	err = adb.markForEviction(oldRoot, newRoot, oldHashes, newHashes)
	if err != nil {
		return nil, err
	}

	adb.lastRootHash = newRoot
	adb.obsoleteDataTrieHashes = make(map[string][][]byte)
	shouldCreateCheckpoint := adb.mainTrie.GetStorageManager().AddDirtyCheckpointHashes(newRoot, newHashes.Clone())

	if shouldCreateCheckpoint {
		log.Debug("checkpoint hashes holder is full - force state checkpoint")
		adb.snapshotsManger.SetStateCheckpoint(newRoot, adb.mainTrie.GetStorageManager())
	}

	log.Trace("accountsDB.Commit ended", "root hash", newRoot)

	adb.printTrieStorageStatistics()

	return newRoot, nil
}

func (adb *AccountsDB) markForEviction(
	oldRoot []byte,
	newRoot []byte,
	oldHashes common.ModifiedHashes,
	newHashes common.ModifiedHashes,
) error {
	if !adb.mainTrie.GetStorageManager().IsPruningEnabled() {
		return nil
	}

	for _, hashes := range adb.obsoleteDataTrieHashes {
		for _, hash := range hashes {
			oldHashes[string(hash)] = struct{}{}
		}
	}

	return adb.storagePruningManager.MarkForEviction(oldRoot, newRoot, oldHashes, newHashes)
}

func (adb *AccountsDB) commitTrie(tr common.Trie, oldHashes common.ModifiedHashes, newHashes common.ModifiedHashes) error {
	if adb.mainTrie.GetStorageManager().IsPruningEnabled() {
		oldTrieHashes := tr.GetObsoleteHashes()
		newTrieHashes, err := tr.GetDirtyHashes()
		if err != nil {
			return err
		}

		for _, hash := range oldTrieHashes {
			oldHashes[string(hash)] = struct{}{}
		}

		for hash := range newTrieHashes {
			newHashes[hash] = struct{}{}
		}
	}

	return tr.Commit()
}

// RootHash returns the main trie's root hash
func (adb *AccountsDB) RootHash() ([]byte, error) {
	rootHash, err := adb.getMainTrie().RootHash()
	log.Trace("accountsDB.RootHash",
		"root hash", rootHash,
		"err", err,
	)

	return rootHash, err
}

// RecreateTrie is used to reload the trie based on an existing rootHash
func (adb *AccountsDB) RecreateTrie(rootHash []byte) error {
	return adb.RecreateTrieFromEpoch(holders.NewRootHashHolder(rootHash, core.OptionalUint32{}))
}

// RecreateTrieFromEpoch is used to reload the trie based on the provided options
func (adb *AccountsDB) RecreateTrieFromEpoch(options common.RootHashHolder) error {
	adb.mutOp.Lock()
	defer adb.mutOp.Unlock()

	err := adb.recreateTrie(options)
	if err != nil {
		return err
	}
	adb.lastRootHash = options.GetRootHash()

	return nil
}

func (adb *AccountsDB) recreateTrie(options common.RootHashHolder) error {
	log.Trace("accountsDB.RecreateTrie", "root hash holder", options.String())
	defer func() {
		log.Trace("accountsDB.RecreateTrie ended")
	}()

	adb.obsoleteDataTrieHashes = make(map[string][][]byte)
	adb.dataTries.Reset()
	adb.entries = make([]JournalEntry, 0)
	newTrie, err := adb.mainTrie.RecreateFromEpoch(options)
	if err != nil {
		return err
	}
	if check.IfNil(newTrie) {
		return ErrNilTrie
	}

	adb.mainTrie = newTrie
	return nil
}

// RecreateAllTries recreates all the tries from the accounts DB
func (adb *AccountsDB) RecreateAllTries(rootHash []byte) (map[string]common.Trie, error) {
	leavesChannels := &common.TrieIteratorChannels{
		LeavesChan: make(chan core.KeyValueHolder, leavesChannelSize),
		ErrChan:    errChan.NewErrChanWrapper(),
	}
	mainTrie := adb.getMainTrie()
	err := mainTrie.GetAllLeavesOnChannel(
		leavesChannels,
		context.Background(),
		rootHash,
		keyBuilder.NewKeyBuilder(),
		parsers.NewMainTrieLeafParser(),
	)
	if err != nil {
		return nil, err
	}

	allTries, err := adb.recreateMainTrie(rootHash)
	if err != nil {
		return nil, err
	}

	for leaf := range leavesChannels.LeavesChan {
		userAccount, skipAccount, err := getUserAccountFromBytes(adb.accountFactory, adb.marshaller, leaf.Key(), leaf.Value())
		if err != nil {
			return nil, err
		}
		if skipAccount {
			continue
		}

		userAccountRootHash := userAccount.GetRootHash()
		if len(userAccountRootHash) > 0 {
			dataTrie, errRecreate := mainTrie.Recreate(userAccountRootHash)
			if errRecreate != nil {
				return nil, errRecreate
			}

			allTries[string(userAccountRootHash)] = dataTrie
		}
	}

	err = leavesChannels.ErrChan.ReadFromChanNonBlocking()
	if err != nil {
		return nil, err
	}

	return allTries, nil
}

func getUserAccountFromBytes(accountFactory AccountFactory, marshaller marshal.Marshalizer, address []byte, accountBytes []byte) (UserAccountHandler, bool, error) {
	account, err := accountFactory.CreateAccount(address)
	if err != nil {
		return nil, true, err
	}

	err = marshaller.Unmarshal(account, accountBytes)
	if err != nil {
		log.Trace("this must be a leaf with code", "err", err)
		return nil, true, nil
	}

	userAccount, ok := account.(UserAccountHandler)
	if !ok {
		return nil, true, nil
	}

	return userAccount, false, nil
}

func (adb *AccountsDB) recreateMainTrie(rootHash []byte) (map[string]common.Trie, error) {
	recreatedTrie, err := adb.getMainTrie().Recreate(rootHash)
	if err != nil {
		return nil, err
	}

	allTries := make(map[string]common.Trie)
	allTries[string(rootHash)] = recreatedTrie

	return allTries, nil
}

// GetTrie returns the trie that has the given rootHash
func (adb *AccountsDB) GetTrie(rootHash []byte) (common.Trie, error) {
	return adb.getMainTrie().Recreate(rootHash)
}

// Journalize adds a new object to entries list.
func (adb *AccountsDB) journalize(entry JournalEntry) {
	if check.IfNil(entry) {
		return
	}

	adb.entries = append(adb.entries, entry)
	log.Trace("accountsDB.Journalize",
		"new length", len(adb.entries),
		"entry type", fmt.Sprintf("%T", entry),
	)

	if len(adb.entries) == 1 {
		adb.stackDebug = debug.Stack()
	}
}

// GetStackDebugFirstEntry will return the debug.Stack for the first entry from the adb.entries
func (adb *AccountsDB) GetStackDebugFirstEntry() []byte {
	adb.mutOp.RLock()
	defer adb.mutOp.RUnlock()

	return adb.stackDebug
}

// PruneTrie removes old values from the trie database
func (adb *AccountsDB) PruneTrie(rootHash []byte, identifier TriePruningIdentifier, handler PruningHandler) {
	log.Trace("accountsDB.PruneTrie", "root hash", rootHash)

	adb.storagePruningManager.PruneTrie(rootHash, identifier, adb.getMainTrie().GetStorageManager(), handler)
}

// CancelPrune clears the trie's evictionWaitingList
func (adb *AccountsDB) CancelPrune(rootHash []byte, identifier TriePruningIdentifier) {
	log.Trace("accountsDB.CancelPrune", "root hash", rootHash)

	adb.storagePruningManager.CancelPrune(rootHash, identifier, adb.getMainTrie().GetStorageManager())
}

// SnapshotState triggers the snapshotting process of the state trie
func (adb *AccountsDB) SnapshotState(rootHash []byte, epoch uint32) {
	adb.snapshotsManger.SnapshotState(rootHash, epoch, adb.getMainTrie().GetStorageManager())
}

func (adb *AccountsDB) getTrieStorageManagerAndLatestEpoch(mainTrie common.Trie) (common.StorageManager, uint32, error) {
	trieStorageManager := mainTrie.GetStorageManager()
	epoch, err := trieStorageManager.GetLatestStorageEpoch()
	if err != nil {
		return nil, 0, fmt.Errorf("%w while getting the latest storage epoch", err)
	}

	return trieStorageManager, epoch, nil
}

func emptyErrChanReturningHadContained(errChan chan error) bool {
	contained := false
	for {
		select {
		case <-errChan:
			contained = true
		default:
			return contained
		}
	}
}

// SetStateCheckpoint sets a checkpoint for the state trie
func (adb *AccountsDB) SetStateCheckpoint(rootHash []byte) {
	adb.snapshotsManger.SetStateCheckpoint(rootHash, adb.getMainTrie().GetStorageManager())
}

// IsPruningEnabled returns true if state pruning is enabled
func (adb *AccountsDB) IsPruningEnabled() bool {
	return adb.getMainTrie().GetStorageManager().IsPruningEnabled()
}

// GetAllLeaves returns all the leaves from a given rootHash
func (adb *AccountsDB) GetAllLeaves(leavesChannels *common.TrieIteratorChannels, ctx context.Context, rootHash []byte, trieLeafParser common.TrieLeafParser) error {
	return adb.getMainTrie().GetAllLeavesOnChannel(leavesChannels, ctx, rootHash, keyBuilder.NewKeyBuilder(), trieLeafParser)
}

// Close will handle the closing of the underlying components
func (adb *AccountsDB) Close() error {
	adb.mutOp.Lock()
	defer adb.mutOp.Unlock()

	_ = adb.mainTrie.Close()
	return adb.storagePruningManager.Close()
}

// GetStatsForRootHash will get trie statistics for the given rootHash
func (adb *AccountsDB) GetStatsForRootHash(rootHash []byte) (common.TriesStatisticsCollector, error) {
	stats := statistics.NewTrieStatisticsCollector()
	mainTrie := adb.getMainTrie()

	tr, ok := mainTrie.(common.TrieStats)
	if !ok {
		return nil, fmt.Errorf("invalid trie, type is %T", mainTrie)
	}

	collectStats(tr, stats, rootHash, "", common.MainTrie)

	iteratorChannels := &common.TrieIteratorChannels{
		LeavesChan: make(chan core.KeyValueHolder, leavesChannelSize),
		ErrChan:    errChan.NewErrChanWrapper(),
	}
	err := mainTrie.GetAllLeavesOnChannel(
		iteratorChannels,
		context.Background(),
		rootHash,
		keyBuilder.NewKeyBuilder(),
		parsers.NewMainTrieLeafParser(),
	)
	if err != nil {
		return nil, err
	}

	for leaf := range iteratorChannels.LeavesChan {
		userAccount, skipAccount, err := getUserAccountFromBytes(adb.accountFactory, adb.marshaller, leaf.Key(), leaf.Value())
		if err != nil {
			return nil, err
		}
		if skipAccount {
			continue
		}

		if common.IsEmptyTrie(userAccount.GetRootHash()) {
			continue
		}

		accountAddress, err := adb.addressConverter.Encode(userAccount.AddressBytes())
		if err != nil {
			return nil, err
		}

		collectStats(tr, stats, userAccount.GetRootHash(), accountAddress, common.DataTrie)
	}

	err = iteratorChannels.ErrChan.ReadFromChanNonBlocking()
	if err != nil {
		return nil, err
	}

	return stats, nil
}

func collectStats(
	tr common.TrieStats,
	stats common.TriesStatisticsCollector,
	rootHash []byte,
	address string,
	trieType common.TrieType,
) {
	trieStats, err := tr.GetTrieStats(address, rootHash)
	if err != nil {
		log.Error(err.Error())
		return
	}
	stats.Add(trieStats, trieType)

	log.Debug(strings.Join(trieStats.ToString(), " "))
}

// IsSnapshotInProgress returns true if there is a snapshot in progress
func (adb *AccountsDB) IsSnapshotInProgress() bool {
	return adb.snapshotsManger.IsSnapshotInProgress()
}

// IsInterfaceNil returns true if there is no value under the interface
func (adb *AccountsDB) IsInterfaceNil() bool {
	return adb == nil
}<|MERGE_RESOLUTION|>--- conflicted
+++ resolved
@@ -136,11 +136,8 @@
 		StateMetrics:             sm,
 		ChannelsProvider:         iteratorChannelsProvider.NewUserStateIteratorChannelsProvider(),
 		AccountFactory:           args.AccountFactory,
-<<<<<<< HEAD
 		StateStatsHandler:        args.Trie.GetStorageManager().GetStateStatsHandler(),
-=======
 		LastSnapshotMarker:       lastSnapshotMarker.NewLastSnapshotMarker(),
->>>>>>> 9d81e926
 	}
 	snapshotManager, err := NewSnapshotsManager(argsSnapshotsManager)
 	if err != nil {
