--- conflicted
+++ resolved
@@ -1163,47 +1163,6 @@
 	}
 }
 
-<<<<<<< HEAD
-=======
-func (adb *AccountsDB) snapshotUserAccountDataTrie(
-	isSnapshot bool,
-	mainTrieRootHash []byte,
-	iteratorChannels *common.TrieIteratorChannels,
-	missingNodesChannel chan []byte,
-	stats common.SnapshotStatisticsHandler,
-	epoch uint32,
-) {
-	for leaf := range iteratorChannels.LeavesChan {
-		userAccount, skipAccount, err := adb.getUserAccountFromBytes(leaf.Key(), leaf.Value())
-		if err != nil {
-			iteratorChannels.ErrChan.WriteInChanNonBlocking(err)
-			return
-		}
-		if skipAccount {
-			continue
-		}
-
-		if len(userAccount.GetRootHash()) == 0 {
-			continue
-		}
-
-		stats.NewSnapshotStarted()
-
-		iteratorChannelsForDataTries := &common.TrieIteratorChannels{
-			LeavesChan: nil,
-			ErrChan:    iteratorChannels.ErrChan,
-		}
-		if isSnapshot {
-			address := adb.addressConverter.SilentEncode(userAccount.AddressBytes(), log)
-			adb.mainTrie.GetStorageManager().TakeSnapshot(address, userAccount.GetRootHash(), mainTrieRootHash, iteratorChannelsForDataTries, missingNodesChannel, stats, epoch)
-			continue
-		}
-
-		adb.mainTrie.GetStorageManager().SetCheckpoint(userAccount.GetRootHash(), mainTrieRootHash, iteratorChannelsForDataTries, missingNodesChannel, stats)
-	}
-}
-
->>>>>>> b001a851
 // SetStateCheckpoint sets a checkpoint for the state trie
 func (adb *AccountsDB) SetStateCheckpoint(rootHash []byte) {
 	adb.snapshotsManger.SetStateCheckpoint(rootHash, adb.getMainTrie().GetStorageManager())
