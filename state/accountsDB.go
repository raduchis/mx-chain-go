--- conflicted
+++ resolved
@@ -114,16 +114,7 @@
 		return nil, err
 	}
 
-	adb := createAccountsDb(args)
-
-	trieStorageManager := adb.mainTrie.GetStorageManager()
-	val, err := trieStorageManager.GetFromCurrentEpoch([]byte(common.ActiveDBKey))
-	isActiveDBVal := bytes.Equal(val, []byte(common.ActiveDBVal))
-	if err != nil || !isActiveDBVal {
-		startSnapshotAfterRestart(adb, args)
-	}
-
-	return adb, nil
+	return createAccountsDb(args), nil
 }
 
 func createAccountsDb(args ArgsAccountsDB) *AccountsDB {
@@ -146,11 +137,6 @@
 		processStatusHandler:     args.ProcessStatusHandler,
 		isSnapshotInProgress:     atomic.Flag{},
 	}
-<<<<<<< HEAD
-
-	return adb, nil
-=======
->>>>>>> a72b09a0
 }
 
 func checkArgsAccountsDB(args ArgsAccountsDB) error {
@@ -1158,19 +1144,22 @@
 	}
 
 	log.Info("starting snapshot user trie", "rootHash", rootHash, "epoch", epoch)
+	missingNodesChannel := make(chan []byte, missingNodesChannelSize)
 	errChan := make(chan error, 1)
-	stats := newSnapshotStatistics(1)
+	stats := newSnapshotStatistics(1, 1)
 	go func() {
 		leavesChannel := make(chan core.KeyValueHolder, leavesChannelSize)
 		stats.NewSnapshotStarted()
-		trieStorageManager.TakeSnapshot(rootHash, rootHash, leavesChannel, errChan, stats, epoch)
-		adb.snapshotUserAccountDataTrie(true, rootHash, leavesChannel, errChan, stats, epoch)
+		trieStorageManager.TakeSnapshot(rootHash, rootHash, leavesChannel, missingNodesChannel, errChan, stats, epoch)
+		adb.snapshotUserAccountDataTrie(true, rootHash, leavesChannel, missingNodesChannel, errChan, stats, epoch)
 		trieStorageManager.ExitPruningBufferingMode()
 
-		stats.wg.Done()
+		stats.SnapshotFinished()
 	}()
 
-	go adb.processSnapshotCompletion(stats, errChan, rootHash, "snapshotState user trie", epoch)
+	go adb.syncMissingNodes(missingNodesChannel, stats)
+
+	go adb.processSnapshotCompletion(stats, missingNodesChannel, errChan, rootHash, "snapshotState user trie", epoch)
 
 	adb.waitForCompletionIfAppropriate(stats)
 }
@@ -1193,34 +1182,14 @@
 		return nil, 0, false
 	}
 
-<<<<<<< HEAD
 	log.Info("starting snapshot user trie", "rootHash", rootHash, "epoch", epoch)
 
-=======
 	adb.isSnapshotInProgress.SetValue(true)
->>>>>>> a72b09a0
 	adb.lastSnapshot.rootHash = rootHash
 	adb.lastSnapshot.epoch = epoch
 	err = trieStorageManager.Put([]byte(lastSnapshotStarted), rootHash)
 	handleLoggingWhenError("could not set lastSnapshotStarted", err, "rootHash", rootHash)
 	trieStorageManager.EnterPruningBufferingMode()
-<<<<<<< HEAD
-	missingNodesChannel := make(chan []byte, missingNodesChannelSize)
-	errChan := make(chan error, 1)
-	stats := newSnapshotStatistics(1, 1)
-	go func() {
-		leavesChannel := make(chan core.KeyValueHolder, leavesChannelSize)
-		stats.NewSnapshotStarted()
-		trieStorageManager.TakeSnapshot(rootHash, rootHash, leavesChannel, missingNodesChannel, errChan, stats, epoch)
-		adb.snapshotUserAccountDataTrie(true, rootHash, leavesChannel, missingNodesChannel, errChan, stats, epoch)
-
-		stats.SnapshotFinished()
-	}()
-
-	go adb.syncMissingNodes(missingNodesChannel, stats)
-
-	go adb.markActiveDBAfterSnapshot(stats, missingNodesChannel, errChan, rootHash, "snapshotState user trie", epoch)
-=======
 
 	return trieStorageManager, epoch, true
 }
@@ -1234,7 +1203,6 @@
 
 	return trieStorageManager, epoch, nil
 }
->>>>>>> a72b09a0
 
 func (adb *AccountsDB) shouldTakeSnapshot(trieStorageManager common.StorageManager, rootHash []byte, epoch uint32) bool {
 	snapshotAlreadyTaken := bytes.Equal(adb.lastSnapshot.rootHash, rootHash) && adb.lastSnapshot.epoch == epoch
@@ -1249,7 +1217,6 @@
 	return trieStorageManager.ShouldTakeSnapshot()
 }
 
-<<<<<<< HEAD
 func (adb *AccountsDB) finishSnapshotOperation(
 	rootHash []byte,
 	stats *snapshotStatistics,
@@ -1262,13 +1229,10 @@
 
 	adb.mainTrie.GetStorageManager().ExitPruningBufferingMode()
 
-=======
-func (adb *AccountsDB) processSnapshotCompletion(stats *snapshotStatistics, errChan chan error, rootHash []byte, message string, epoch uint32) {
->>>>>>> a72b09a0
 	stats.PrintStats(message, rootHash)
 }
 
-func (adb *AccountsDB) markActiveDBAfterSnapshot(stats *snapshotStatistics, missingNodesCh chan []byte, errChan chan error, rootHash []byte, message string, epoch uint32) {
+func (adb *AccountsDB) processSnapshotCompletion(stats *snapshotStatistics, missingNodesCh chan []byte, errChan chan error, rootHash []byte, message string, epoch uint32) {
 	adb.finishSnapshotOperation(rootHash, stats, missingNodesCh, message)
 
 	defer adb.isSnapshotInProgress.Reset()
