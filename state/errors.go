--- conflicted
+++ resolved
@@ -113,13 +113,11 @@
 // ErrInvalidKey is raised when the given key is invalid
 var ErrInvalidKey = errors.New("invalid key")
 
-<<<<<<< HEAD
-// ErrNilTrieExporter signals that nil trie exporter has been provided
-var ErrNilTrieExporter = errors.New("nil trie exporter")
-=======
 // ErrNilRootHash signals that a nil root hash was provided
 var ErrNilRootHash = errors.New("nil root hash")
 
 // ErrNilChainHandler signals that a nil chain handler was provided
 var ErrNilChainHandler = errors.New("nil chain handler")
->>>>>>> cfe00fa3
+
+// ErrNilTrieExporter signals that nil trie exporter has been provided
+var ErrNilTrieExporter = errors.New("nil trie exporter")