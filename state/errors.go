--- conflicted
+++ resolved
@@ -145,10 +145,8 @@
 // ErrNilSyncStatisticsHandler signals that a nil sync statistics handler was provided
 var ErrNilSyncStatisticsHandler = errors.New("nil sync statistics handler")
 
-<<<<<<< HEAD
-// ErrNilEnableEpochsHandler signals that a nil enable epochs handler has been provided
-var ErrNilEnableEpochsHandler = errors.New("nil enable epochs handler")
-=======
 // ErrNilAddressConverter signals that a nil address converter was provided
 var ErrNilAddressConverter = errors.New("nil address converter")
->>>>>>> 5566a55e
+
+// ErrNilEnableEpochsHandler signals that a nil enable epochs handler has been provided
+var ErrNilEnableEpochsHandler = errors.New("nil enable epochs handler")