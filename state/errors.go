--- conflicted
+++ resolved
@@ -141,13 +141,6 @@
 // ErrNilRootHash signals that a nil root hash was provided
 var ErrNilRootHash = errors.New("nil root hash")
 
-<<<<<<< HEAD
-// ErrNilChainHandler signals that a nil chain handler was provided
-var ErrNilChainHandler = errors.New("nil chain handler")
-
-// ErrNilTrieExporter signals that nil trie exporter has been provided
-var ErrNilTrieExporter = errors.New("nil trie exporter")
-=======
 // ErrNilProcessStatusHandler signals that a nil process status handler was provided
 var ErrNilProcessStatusHandler = errors.New("nil process status handler")
 
@@ -159,4 +152,6 @@
 
 // ErrFunctionalityNotImplemented signals that the functionality has not been implemented yet
 var ErrFunctionalityNotImplemented = errors.New("functionality not implemented yet")
->>>>>>> c6101b4c
+
+// ErrNilTrieExporter signals that nil trie exporter has been provided
+var ErrNilTrieExporter = errors.New("nil trie exporter")