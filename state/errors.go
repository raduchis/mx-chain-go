--- conflicted
+++ resolved
@@ -145,10 +145,6 @@
 // ErrNilChannelsProvider signals that a nil channels provider has been given
 var ErrNilChannelsProvider = errors.New("nil channels provider")
 
-<<<<<<< HEAD
-// ErrNilStateChangesCollector signals that a nil state changes collector has been given
-var ErrNilStateChangesCollector = errors.New("nil state changes collector")
-=======
 // ErrNilStatsHandler signals that a nil stats handler provider has been given
 var ErrNilStatsHandler = errors.New("nil stats handler")
 
@@ -157,4 +153,6 @@
 
 // ErrNilSnapshotsManager signals that a nil snapshots manager has been given
 var ErrNilSnapshotsManager = errors.New("nil snapshots manager")
->>>>>>> d49fcca7
+
+// ErrNilStateChangesCollector signals that a nil state changes collector has been given
+var ErrNilStateChangesCollector = errors.New("nil state changes collector")