package state_test

import (
	"errors"
	"sync"
	"testing"
	"time"

	"github.com/multiversx/mx-chain-core-go/core/atomic"
	"github.com/multiversx/mx-chain-go/common"
	"github.com/multiversx/mx-chain-go/common/statistics/disabled"
	"github.com/multiversx/mx-chain-go/process/mock"
	"github.com/multiversx/mx-chain-go/state"
	"github.com/multiversx/mx-chain-go/state/iteratorChannelsProvider"
	"github.com/multiversx/mx-chain-go/state/lastSnapshotMarker"
	"github.com/multiversx/mx-chain-go/testscommon"
	"github.com/multiversx/mx-chain-go/testscommon/marshallerMock"
	stateTest "github.com/multiversx/mx-chain-go/testscommon/state"
	"github.com/multiversx/mx-chain-go/testscommon/storageManager"
	"github.com/stretchr/testify/assert"
)

func getDefaultSnapshotManagerArgs() state.ArgsNewSnapshotsManager {
	return state.ArgsNewSnapshotsManager{
		ShouldSerializeSnapshots: false,
		ProcessingMode:           common.Normal,
		Marshaller:               &marshallerMock.MarshalizerMock{},
		AddressConverter:         &testscommon.PubkeyConverterMock{},
		ProcessStatusHandler:     &testscommon.ProcessStatusHandlerStub{},
		StateMetrics:             &stateTest.StateMetricsStub{},
		AccountFactory:           &stateTest.AccountsFactoryStub{},
		ChannelsProvider:         iteratorChannelsProvider.NewUserStateIteratorChannelsProvider(),
<<<<<<< HEAD
		StateStatsHandler:        disabled.NewStateStatistics(),
=======
		LastSnapshotMarker:       lastSnapshotMarker.NewLastSnapshotMarker(),
>>>>>>> 9d81e926
	}
}

func TestNewSnapshotsManager(t *testing.T) {
	t.Parallel()

	t.Run("nil marshaller", func(t *testing.T) {
		t.Parallel()

		args := getDefaultSnapshotManagerArgs()
		args.Marshaller = nil

		sm, err := state.NewSnapshotsManager(args)
		assert.Nil(t, sm)
		assert.Equal(t, state.ErrNilMarshalizer, err)
	})
	t.Run("nil process status handler", func(t *testing.T) {
		t.Parallel()

		args := getDefaultSnapshotManagerArgs()
		args.ProcessStatusHandler = nil

		sm, err := state.NewSnapshotsManager(args)
		assert.Nil(t, sm)
		assert.Equal(t, state.ErrNilProcessStatusHandler, err)
	})
	t.Run("nil address converter", func(t *testing.T) {
		t.Parallel()

		args := getDefaultSnapshotManagerArgs()
		args.AddressConverter = nil

		sm, err := state.NewSnapshotsManager(args)
		assert.Nil(t, sm)
		assert.Equal(t, state.ErrNilAddressConverter, err)
	})
	t.Run("nil state metrics", func(t *testing.T) {
		t.Parallel()

		args := getDefaultSnapshotManagerArgs()
		args.StateMetrics = nil

		sm, err := state.NewSnapshotsManager(args)
		assert.Nil(t, sm)
		assert.Equal(t, state.ErrNilStateMetrics, err)
	})
	t.Run("nil channels provider", func(t *testing.T) {
		t.Parallel()

		args := getDefaultSnapshotManagerArgs()
		args.ChannelsProvider = nil

		sm, err := state.NewSnapshotsManager(args)
		assert.Nil(t, sm)
		assert.Equal(t, state.ErrNilChannelsProvider, err)
	})
	t.Run("nil account factory", func(t *testing.T) {
		t.Parallel()

		args := getDefaultSnapshotManagerArgs()
		args.AccountFactory = nil

		sm, err := state.NewSnapshotsManager(args)
		assert.Nil(t, sm)
		assert.Equal(t, state.ErrNilAccountFactory, err)
	})
<<<<<<< HEAD
	t.Run("nil stats handler", func(t *testing.T) {
		t.Parallel()

		args := getDefaultSnapshotManagerArgs()
		args.StateStatsHandler = nil

		sm, err := state.NewSnapshotsManager(args)
		assert.Nil(t, sm)
		assert.Equal(t, state.ErrNilStatsHandler, err)
=======
	t.Run("nil last snapshot marker", func(t *testing.T) {
		t.Parallel()

		args := getDefaultSnapshotManagerArgs()
		args.LastSnapshotMarker = nil

		sm, err := state.NewSnapshotsManager(args)
		assert.Nil(t, sm)
		assert.Equal(t, state.ErrNilLastSnapshotMarker, err)
>>>>>>> 9d81e926
	})
	t.Run("ok", func(t *testing.T) {
		t.Parallel()

		args := getDefaultSnapshotManagerArgs()
		sm, err := state.NewSnapshotsManager(args)
		assert.NotNil(t, sm)
		assert.NoError(t, err)
	})
}

func TestSnapshotsManager_IsInterfaceNil(t *testing.T) {
	t.Parallel()

	instance := state.NewNilSnapshotsManager()
	assert.True(t, instance.IsInterfaceNil())

	instance, _ = state.NewSnapshotsManager(getDefaultSnapshotManagerArgs())
	assert.False(t, instance.IsInterfaceNil())
}

func TestSnapshotsManager_SetSyncer(t *testing.T) {
	t.Parallel()

	t.Run("nil syncer", func(t *testing.T) {
		t.Parallel()

		sm, _ := state.NewSnapshotsManager(getDefaultSnapshotManagerArgs())
		assert.Equal(t, state.ErrNilTrieSyncer, sm.SetSyncer(nil))
	})
	t.Run("set syncer concurrently", func(t *testing.T) {
		t.Parallel()

		sm, _ := state.NewSnapshotsManager(getDefaultSnapshotManagerArgs())

		numConcurrentCalls := 10
		wg := sync.WaitGroup{}
		wg.Add(numConcurrentCalls)
		for i := 0; i < numConcurrentCalls; i++ {
			go func() {
				time.Sleep(10 * time.Millisecond)
				err := sm.SetSyncer(&mock.AccountsDBSyncerStub{})
				assert.Nil(t, err)
				wg.Done()
			}()
		}
		wg.Wait()
	})
	t.Run("ok", func(t *testing.T) {
		t.Parallel()

		sm, _ := state.NewSnapshotsManager(getDefaultSnapshotManagerArgs())
		ts := &mock.AccountsDBSyncerStub{}
		err := sm.SetSyncer(ts)
		assert.Nil(t, err)
	})
}

func TestSnapshotsManager_StartSnapshotAfterRestartIfNeeded(t *testing.T) {
	t.Parallel()

	t.Run("nil syncer", func(t *testing.T) {
		t.Parallel()

		sm, _ := state.NewSnapshotsManager(getDefaultSnapshotManagerArgs())
		assert.Equal(t, state.ErrNilTrieSyncer, sm.StartSnapshotAfterRestartIfNeeded(&storageManager.StorageManagerStub{}))
	})
	t.Run("tsm should not take snapshot", func(t *testing.T) {
		t.Parallel()

		sm, _ := state.NewSnapshotsManager(getDefaultSnapshotManagerArgs())
		ts := &mock.AccountsDBSyncerStub{}
		_ = sm.SetSyncer(ts)

		tsm := &storageManager.StorageManagerStub{
			ShouldTakeSnapshotCalled: func() bool {
				return false
			},
			GetFromCurrentEpochCalled: func(bytes []byte) ([]byte, error) {
				assert.Fail(t, "should not have been called")
				return nil, nil
			},
		}

		err := sm.StartSnapshotAfterRestartIfNeeded(tsm)
		assert.Nil(t, err)
	})
	t.Run("tsm get from current epoch error", func(t *testing.T) {
		t.Parallel()

		expectedErr := errors.New("expected error")
		sm, _ := state.NewSnapshotsManager(getDefaultSnapshotManagerArgs())
		ts := &mock.AccountsDBSyncerStub{}
		_ = sm.SetSyncer(ts)

		tsm := &storageManager.StorageManagerStub{
			ShouldTakeSnapshotCalled: func() bool {
				return true
			},
			GetFromCurrentEpochCalled: func(bytes []byte) ([]byte, error) {
				return nil, expectedErr
			},
			GetLatestStorageEpochCalled: func() (uint32, error) {
				assert.Fail(t, "should not have been called")
				return 0, nil
			},
		}

		err := sm.StartSnapshotAfterRestartIfNeeded(tsm)
		assert.Nil(t, err)
	})
	t.Run("tsm get latest storage epoch error", func(t *testing.T) {
		t.Parallel()

		expectedErr := errors.New("expected error")
		sm, _ := state.NewSnapshotsManager(getDefaultSnapshotManagerArgs())
		ts := &mock.AccountsDBSyncerStub{}
		_ = sm.SetSyncer(ts)

		tsm := &storageManager.StorageManagerStub{
			ShouldTakeSnapshotCalled: func() bool {
				return true
			},
			GetFromCurrentEpochCalled: func(bytes []byte) ([]byte, error) {
				return nil, nil
			},
			GetLatestStorageEpochCalled: func() (uint32, error) {
				return 0, expectedErr
			},
		}

		err := sm.StartSnapshotAfterRestartIfNeeded(tsm)
		assert.Nil(t, err)
	})
}

func TestSnapshotsManager_SnapshotState(t *testing.T) {
	t.Parallel()

	rootHash := []byte("rootHash")
	epoch := uint32(5)

	t.Run("should not start snapshot for same rootHash in same epoch, and lastSnapshot should not be rewritten", func(t *testing.T) {
		t.Parallel()

		args := getDefaultSnapshotManagerArgs()
		args.StateMetrics = &stateTest.StateMetricsStub{
			GetSnapshotMessageCalled: func() string {
				assert.Fail(t, "snapshot must not start in this case, this func should not have been called")
				return ""
			},
		}
		sm, _ := state.NewSnapshotsManager(args)
		sm.SetLastSnapshotInfo(rootHash, epoch)
		tsm := &storageManager.StorageManagerStub{
			PutInEpochCalled: func(_ []byte, _ []byte, _ uint32) error {
				assert.Fail(t, "lastSnapshot should not be rewritten in this case")
				return nil
			},
		}

		sm.SnapshotState(rootHash, epoch, tsm)
	})
	t.Run("should not start snapshot if another snapshot is in progress, lastSnapshot should be saved", func(t *testing.T) {
		t.Parallel()

		putInEpochCalled := atomic.Flag{}

		args := getDefaultSnapshotManagerArgs()
		args.StateMetrics = &stateTest.StateMetricsStub{
			GetSnapshotMessageCalled: func() string {
				assert.Fail(t, "snapshot must not start in this case, this func should not have been called")
				return ""
			},
		}
		sm, _ := state.NewSnapshotsManager(args)
		sm.SetSnapshotInProgress()
		tsm := &storageManager.StorageManagerStub{
			PutInEpochCalled: func(key []byte, val []byte, e uint32) error {
				assert.Equal(t, []byte("lastSnapshot"), key)
				assert.Equal(t, rootHash, val)
				assert.Equal(t, epoch, e)
				putInEpochCalled.SetValue(true)
				return nil
			},
			EnterPruningBufferingModeCalled: func() {
				assert.Fail(t, "the func should have returned before this is called")
			},
			GetLatestStorageEpochCalled: func() (uint32, error) {
				return epoch, nil
			},
		}

		sm.SnapshotState(rootHash, epoch, tsm)
		for !putInEpochCalled.IsSet() {
			time.Sleep(10 * time.Millisecond)
		}
	})
	t.Run("starting snapshot sets some parameters", func(t *testing.T) {
		t.Parallel()

		putInEpochCalled := atomic.Flag{}
		enterPruningBufferingModeCalled := false
		getSnapshotMessageCalled := atomic.Flag{}

		args := getDefaultSnapshotManagerArgs()
		args.StateMetrics = &stateTest.StateMetricsStub{
			GetSnapshotMessageCalled: func() string {
				getSnapshotMessageCalled.SetValue(true)
				return ""
			},
		}
		sm, _ := state.NewSnapshotsManager(args)
		tsm := &storageManager.StorageManagerStub{
			PutInEpochCalled: func(key []byte, val []byte, e uint32) error {
				assert.Equal(t, []byte("lastSnapshot"), key)
				assert.Equal(t, rootHash, val)
				assert.Equal(t, epoch, e)
				putInEpochCalled.SetValue(true)
				return nil
			},
			EnterPruningBufferingModeCalled: func() {
				enterPruningBufferingModeCalled = true
				for !putInEpochCalled.IsSet() {
					time.Sleep(10 * time.Millisecond)
				}
			},
			GetLatestStorageEpochCalled: func() (uint32, error) {
				return epoch, nil
			},
		}

		sm.SnapshotState(rootHash, epoch, tsm)
		assert.True(t, getSnapshotMessageCalled.IsSet())
		assert.True(t, putInEpochCalled.IsSet())
		assert.True(t, enterPruningBufferingModeCalled)
		assert.True(t, sm.IsSnapshotInProgress())

		lastRootHash, lastEpoch := sm.GetLastSnapshotInfo()
		assert.Equal(t, rootHash, lastRootHash)
		assert.Equal(t, epoch, lastEpoch)
	})
	t.Run("waiting for the correct storage epoch fails", func(t *testing.T) {
		t.Parallel()

		expectedErr := errors.New("some error")
		getLatestStorageEpochCalled := atomic.Flag{}

		sm, _ := state.NewSnapshotsManager(getDefaultSnapshotManagerArgs())
		enterPruningBufferingModeCalled := atomic.Flag{}
		exitPruningBufferingModeCalled := atomic.Flag{}
		tsm := &storageManager.StorageManagerStub{
			GetLatestStorageEpochCalled: func() (uint32, error) {
				for !sm.IsSnapshotInProgress() {
					time.Sleep(10 * time.Millisecond)
				}
				getLatestStorageEpochCalled.SetValue(true)
				return 0, expectedErr
			},
			ShouldTakeSnapshotCalled: func() bool {
				assert.Fail(t, "the func should have returned before this is called")
				return false
			},
			EnterPruningBufferingModeCalled: func() {
				enterPruningBufferingModeCalled.SetValue(true)
			},
			ExitPruningBufferingModeCalled: func() {
				exitPruningBufferingModeCalled.SetValue(true)
			},
		}

		sm.SnapshotState(rootHash, epoch, tsm)
		for sm.IsSnapshotInProgress() {
			time.Sleep(10 * time.Millisecond)
		}

		assert.True(t, getLatestStorageEpochCalled.IsSet())
		assert.True(t, enterPruningBufferingModeCalled.IsSet())
		assert.True(t, exitPruningBufferingModeCalled.IsSet())
	})
	t.Run("tsm signals that a snapshot should not be taken", func(t *testing.T) {
		t.Parallel()

		shouldTakeSnapshotCalled := false

		args := getDefaultSnapshotManagerArgs()
		args.StateMetrics = &stateTest.StateMetricsStub{
			UpdateMetricsOnSnapshotStartCalled: func() {
				assert.Fail(t, "the func should have returned before this is called")
			},
		}
		sm, _ := state.NewSnapshotsManager(args)
		enterPruningBufferingModeCalled := atomic.Flag{}
		exitPruningBufferingModeCalled := atomic.Flag{}
		tsm := &storageManager.StorageManagerStub{
			GetLatestStorageEpochCalled: func() (uint32, error) {
				return 5, nil
			},
			ShouldTakeSnapshotCalled: func() bool {
				shouldTakeSnapshotCalled = true
				assert.True(t, sm.IsSnapshotInProgress())
				return false
			},
			EnterPruningBufferingModeCalled: func() {
				enterPruningBufferingModeCalled.SetValue(true)
			},
			ExitPruningBufferingModeCalled: func() {
				exitPruningBufferingModeCalled.SetValue(true)
			},
		}

		sm.SnapshotState(rootHash, epoch, tsm)
		for sm.IsSnapshotInProgress() {
			time.Sleep(10 * time.Millisecond)
		}

		assert.True(t, shouldTakeSnapshotCalled)
		assert.True(t, enterPruningBufferingModeCalled.IsSet())
		assert.True(t, exitPruningBufferingModeCalled.IsSet())
	})
	t.Run("snapshot with errors does not mark active and does not remove lastSnapshot", func(t *testing.T) {
		t.Parallel()

		expectedErr := errors.New("some error")

		sm, _ := state.NewSnapshotsManager(getDefaultSnapshotManagerArgs())
		tsm := &storageManager.StorageManagerStub{
			GetLatestStorageEpochCalled: func() (uint32, error) {
				return 5, nil
			},
			ShouldTakeSnapshotCalled: func() bool {
				return true
			},
			TakeSnapshotCalled: func(_ string, _ []byte, _ []byte, channels *common.TrieIteratorChannels, _ chan []byte, stats common.SnapshotStatisticsHandler, _ uint32) {
				stats.SnapshotFinished()
				close(channels.LeavesChan)
				channels.ErrChan.WriteInChanNonBlocking(expectedErr)
			},
		}

		sm.SnapshotState(rootHash, epoch, tsm)
		for sm.IsSnapshotInProgress() {
			time.Sleep(10 * time.Millisecond)
		}
	})
	t.Run("snapshot ok should remove lastSnapshot from all active storers and mark db as complete", func(t *testing.T) {
		t.Parallel()

		putInEpochWithoutCacheCalled := false
		removeFromAllActiveEpochsCalled := false

		args := getDefaultSnapshotManagerArgs()
		args.ChannelsProvider = iteratorChannelsProvider.NewUserStateIteratorChannelsProvider()
		sm, _ := state.NewSnapshotsManager(args)
		_ = sm.SetSyncer(&mock.AccountsDBSyncerStub{})
		tsm := &storageManager.StorageManagerStub{
			GetLatestStorageEpochCalled: func() (uint32, error) {
				return 5, nil
			},
			ShouldTakeSnapshotCalled: func() bool {
				return true
			},
			TakeSnapshotCalled: func(_ string, _ []byte, _ []byte, channels *common.TrieIteratorChannels, _ chan []byte, stats common.SnapshotStatisticsHandler, u uint32) {
				stats.SnapshotFinished()
				close(channels.LeavesChan)
			},
			RemoveFromAllActiveEpochsCalled: func(hash []byte) error {
				assert.True(t, sm.IsSnapshotInProgress())
				assert.Equal(t, []byte("lastSnapshot"), hash)
				removeFromAllActiveEpochsCalled = true
				return nil
			},
			PutInEpochWithoutCacheCalled: func(key []byte, val []byte, e uint32) error {
				assert.Equal(t, []byte(common.ActiveDBKey), key)
				assert.Equal(t, []byte(common.ActiveDBVal), val)
				assert.Equal(t, epoch, e)
				putInEpochWithoutCacheCalled = true
				return nil
			},
		}

		sm.SnapshotState(rootHash, epoch, tsm)
		for sm.IsSnapshotInProgress() {
			time.Sleep(10 * time.Millisecond)
		}

		assert.True(t, putInEpochWithoutCacheCalled)
		assert.True(t, removeFromAllActiveEpochsCalled)
	})
}<|MERGE_RESOLUTION|>--- conflicted
+++ resolved
@@ -30,11 +30,8 @@
 		StateMetrics:             &stateTest.StateMetricsStub{},
 		AccountFactory:           &stateTest.AccountsFactoryStub{},
 		ChannelsProvider:         iteratorChannelsProvider.NewUserStateIteratorChannelsProvider(),
-<<<<<<< HEAD
 		StateStatsHandler:        disabled.NewStateStatistics(),
-=======
 		LastSnapshotMarker:       lastSnapshotMarker.NewLastSnapshotMarker(),
->>>>>>> 9d81e926
 	}
 }
 
@@ -101,7 +98,6 @@
 		assert.Nil(t, sm)
 		assert.Equal(t, state.ErrNilAccountFactory, err)
 	})
-<<<<<<< HEAD
 	t.Run("nil stats handler", func(t *testing.T) {
 		t.Parallel()
 
@@ -111,7 +107,7 @@
 		sm, err := state.NewSnapshotsManager(args)
 		assert.Nil(t, sm)
 		assert.Equal(t, state.ErrNilStatsHandler, err)
-=======
+	})
 	t.Run("nil last snapshot marker", func(t *testing.T) {
 		t.Parallel()
 
@@ -121,7 +117,6 @@
 		sm, err := state.NewSnapshotsManager(args)
 		assert.Nil(t, sm)
 		assert.Equal(t, state.ErrNilLastSnapshotMarker, err)
->>>>>>> 9d81e926
 	})
 	t.Run("ok", func(t *testing.T) {
 		t.Parallel()
