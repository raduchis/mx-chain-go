--- conflicted
+++ resolved
@@ -39,11 +39,8 @@
 		StateMetrics:             sm,
 		ChannelsProvider:         iteratorChannelsProvider.NewPeerStateIteratorChannelsProvider(),
 		AccountFactory:           args.AccountFactory,
-<<<<<<< HEAD
 		StateStatsHandler:        args.Trie.GetStorageManager().GetStateStatsHandler(),
-=======
 		LastSnapshotMarker:       lastSnapshotMarker.NewLastSnapshotMarker(),
->>>>>>> 9d81e926
 	}
 	snapshotManager, err := NewSnapshotsManager(argsSnapshotsManager)
 	if err != nil {
