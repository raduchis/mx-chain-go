package storagePruningManager

import (
	"testing"

	"github.com/multiversx/mx-chain-go/common"
	"github.com/multiversx/mx-chain-go/config"
	"github.com/multiversx/mx-chain-go/state"
	"github.com/multiversx/mx-chain-go/state/factory"
	"github.com/multiversx/mx-chain-go/state/storagePruningManager/evictionWaitingList"
	"github.com/multiversx/mx-chain-go/testscommon"
	"github.com/multiversx/mx-chain-go/testscommon/enableEpochsHandlerMock"
	"github.com/multiversx/mx-chain-go/testscommon/hashingMocks"
	"github.com/multiversx/mx-chain-go/testscommon/marshallerMock"
	"github.com/multiversx/mx-chain-go/testscommon/statusHandler"
	"github.com/multiversx/mx-chain-go/trie"
	"github.com/multiversx/mx-chain-go/trie/hashesHolder"
	"github.com/stretchr/testify/assert"
)

func getDefaultTrieAndAccountsDbAndStoragePruningManager() (common.Trie, *state.AccountsDB, *storagePruningManager) {
	generalCfg := config.TrieStorageManagerConfig{
		PruningBufferLen:      1000,
		SnapshotsBufferLen:    10,
		SnapshotsGoroutineNum: 1,
	}
	marshaller := &marshallerMock.MarshalizerMock{}
	hasher := &hashingMocks.HasherMock{}
	args := trie.NewTrieStorageManagerArgs{
		MainStorer:             testscommon.CreateMemUnit(),
		CheckpointsStorer:      testscommon.CreateMemUnit(),
		Marshalizer:            marshaller,
		Hasher:                 hasher,
		GeneralConfig:          generalCfg,
		CheckpointHashesHolder: hashesHolder.NewCheckpointHashesHolder(10000000, testscommon.HashSize),
		IdleProvider:           &testscommon.ProcessStatusHandlerStub{},
	}
	trieStorage, _ := trie.NewTrieStorageManager(args)
<<<<<<< HEAD
	tr, _ := trie.NewTrie(trieStorage, marshaller, hasher, &enableEpochsHandlerMock.EnableEpochsHandlerStub{}, 5)
	ewl, _ := evictionWaitingList.NewEvictionWaitingList(100, testscommon.NewMemDbMock(), marshaller)
=======
	tr, _ := trie.NewTrie(trieStorage, marshaller, hasher, 5)
	ewlArgs := evictionWaitingList.MemoryEvictionWaitingListArgs{
		RootHashesSize: 100,
		HashesSize:     10000,
	}
	ewl, _ := evictionWaitingList.NewMemoryEvictionWaitingList(ewlArgs)
>>>>>>> f3a42840
	spm, _ := NewStoragePruningManager(ewl, generalCfg.PruningBufferLen)
	argsAccCreator := state.ArgsAccountCreation{
		Hasher:              hasher,
		Marshaller:          marshaller,
		EnableEpochsHandler: &enableEpochsHandlerMock.EnableEpochsHandlerStub{},
	}
	accCreator, _ := factory.NewAccountCreator(argsAccCreator)

	argsAccountsDB := state.ArgsAccountsDB{
		Trie:                  tr,
		Hasher:                hasher,
		Marshaller:            marshaller,
		AccountFactory:        accCreator,
		StoragePruningManager: spm,
		ProcessingMode:        common.Normal,
		ProcessStatusHandler:  &testscommon.ProcessStatusHandlerStub{},
		AppStatusHandler:      &statusHandler.AppStatusHandlerStub{},
		AddressConverter:      &testscommon.PubkeyConverterMock{},
	}
	adb, _ := state.NewAccountsDB(argsAccountsDB)

	return tr, adb, spm
}

func TestAccountsDB_TriePruneAndCancelPruneWhileSnapshotInProgressAddsToPruningBuffer(t *testing.T) {
	t.Parallel()

	tr, adb, spm := getDefaultTrieAndAccountsDbAndStoragePruningManager()
	trieStorage := tr.GetStorageManager()

	_ = tr.Update([]byte("doe"), []byte("reindeer"))
	_ = tr.Update([]byte("dog"), []byte("puppy"))
	_ = tr.Update([]byte("dogglesworth"), []byte("cat"))
	_, _ = adb.Commit()
	oldRootHash, _ := tr.RootHash()

	_ = tr.Update([]byte("dogglesworth"), []byte("catnip"))
	_, _ = adb.Commit()
	newRootHash, _ := tr.RootHash()

	trieStorage.EnterPruningBufferingMode()
	spm.PruneTrie(oldRootHash, state.OldRoot, trieStorage, state.NewPruningHandler(state.EnableDataRemoval))
	spm.CancelPrune(newRootHash, state.NewRoot, trieStorage)
	trieStorage.ExitPruningBufferingMode()

	assert.Equal(t, 2, spm.pruningBuffer.Len())
}

func TestAccountsDB_TriePruneOnRollbackWhileSnapshotInProgressCancelsPrune(t *testing.T) {
	t.Parallel()

	tr, adb, spm := getDefaultTrieAndAccountsDbAndStoragePruningManager()
	trieStorage := tr.GetStorageManager()
	_ = tr.Update([]byte("doe"), []byte("reindeer"))
	_ = tr.Update([]byte("dog"), []byte("puppy"))
	_ = tr.Update([]byte("dogglesworth"), []byte("cat"))
	_, _ = adb.Commit()
	oldRootHash, _ := tr.RootHash()

	_ = tr.Update([]byte("dogglesworth"), []byte("catnip"))
	_, _ = adb.Commit()
	newRootHash, _ := tr.RootHash()

	trieStorage.EnterPruningBufferingMode()
	spm.CancelPrune(oldRootHash, state.OldRoot, trieStorage)
	spm.PruneTrie(newRootHash, state.NewRoot, trieStorage, state.NewPruningHandler(state.EnableDataRemoval))
	trieStorage.ExitPruningBufferingMode()

	assert.Equal(t, 1, spm.pruningBuffer.Len())
}

func TestAccountsDB_TriePruneAfterSnapshotIsDonePrunesBufferedHashes(t *testing.T) {
	t.Parallel()

	tr, adb, spm := getDefaultTrieAndAccountsDbAndStoragePruningManager()
	trieStorage := tr.GetStorageManager()
	_ = tr.Update([]byte("doe"), []byte("reindeer"))
	_ = tr.Update([]byte("dog"), []byte("puppy"))
	_ = tr.Update([]byte("dogglesworth"), []byte("cat"))
	_, _ = adb.Commit()
	oldRootHash, _ := tr.RootHash()

	_ = tr.Update([]byte("dogglesworth"), []byte("catnip"))
	_, _ = adb.Commit()
	newRootHash, _ := tr.RootHash()

	trieStorage.EnterPruningBufferingMode()
	spm.PruneTrie(oldRootHash, state.OldRoot, trieStorage, state.NewPruningHandler(state.EnableDataRemoval))
	spm.CancelPrune(newRootHash, state.NewRoot, trieStorage)
	trieStorage.ExitPruningBufferingMode()
	assert.Equal(t, 2, spm.pruningBuffer.Len())

	adb.PruneTrie(oldRootHash, state.NewRoot, state.NewPruningHandler(state.EnableDataRemoval))
	assert.Equal(t, 0, spm.pruningBuffer.Len())
}

func TestAccountsDB_TrieCancelPruneAndPruningBufferNotEmptyAddsToPruningBuffer(t *testing.T) {
	t.Parallel()

	tr, adb, spm := getDefaultTrieAndAccountsDbAndStoragePruningManager()
	trieStorage := tr.GetStorageManager()

	_ = tr.Update([]byte("doe"), []byte("reindeer"))
	_ = tr.Update([]byte("dog"), []byte("puppy"))
	_ = tr.Update([]byte("dogglesworth"), []byte("cat"))
	_, _ = adb.Commit()
	oldRootHash, _ := tr.RootHash()

	_ = tr.Update([]byte("dogglesworth"), []byte("catnip"))
	_, _ = adb.Commit()
	newRootHash, _ := tr.RootHash()

	trieStorage.EnterPruningBufferingMode()
	spm.PruneTrie(oldRootHash, state.OldRoot, trieStorage, state.NewPruningHandler(state.EnableDataRemoval))
	spm.CancelPrune(newRootHash, state.NewRoot, trieStorage)
	trieStorage.ExitPruningBufferingMode()
	assert.Equal(t, 2, spm.pruningBuffer.Len())

	adb.CancelPrune(oldRootHash, state.NewRoot)
	assert.Equal(t, 3, spm.pruningBuffer.Len())
}

func TestAccountsDB_TriePruneAndCancelPruneAddedToBufferInOrder(t *testing.T) {
	t.Parallel()

	tr, adb, spm := getDefaultTrieAndAccountsDbAndStoragePruningManager()
	trieStorage := tr.GetStorageManager()

	_ = tr.Update([]byte("doe"), []byte("reindeer"))
	_ = tr.Update([]byte("dog"), []byte("puppy"))
	_ = tr.Update([]byte("dogglesworth"), []byte("cat"))
	_, _ = adb.Commit()
	oldRootHash, _ := tr.RootHash()

	_ = tr.Update([]byte("dogglesworth"), []byte("catnip"))
	_, _ = adb.Commit()
	newRootHash, _ := tr.RootHash()

	trieStorage.EnterPruningBufferingMode()
	spm.PruneTrie(oldRootHash, state.OldRoot, trieStorage, state.NewPruningHandler(state.EnableDataRemoval))
	spm.CancelPrune(newRootHash, state.NewRoot, trieStorage)
	trieStorage.ExitPruningBufferingMode()

	spm.CancelPrune(oldRootHash, state.NewRoot, trieStorage)

	bufferedHashes := spm.pruningBuffer.RemoveAll()

	expectedHash := append(oldRootHash, byte(state.OldRoot))
	assert.Equal(t, append(expectedHash, byte(prune)), bufferedHashes[0])

	expectedHash = append(newRootHash, byte(state.NewRoot))
	assert.Equal(t, append(expectedHash, byte(cancelPrune)), bufferedHashes[1])

	expectedHash = append(oldRootHash, byte(state.NewRoot))
	assert.Equal(t, append(expectedHash, byte(cancelPrune)), bufferedHashes[2])
}

func TestAccountsDB_PruneAfterCancelPruneShouldFail(t *testing.T) {
	t.Parallel()

	tr, adb, spm := getDefaultTrieAndAccountsDbAndStoragePruningManager()
	trieStorage := tr.GetStorageManager()

	_ = tr.Update([]byte("doe"), []byte("reindeer"))
	_ = tr.Update([]byte("dog"), []byte("puppy"))
	_ = tr.Update([]byte("ddog"), []byte("cat"))
	_, _ = adb.Commit()
	rootHash, _ := tr.RootHash()

	_ = tr.Update([]byte("dog"), []byte("value of dog"))
	_, _ = adb.Commit()
	spm.CancelPrune(rootHash, state.NewRoot, trieStorage)

	spm.CancelPrune(rootHash, state.OldRoot, trieStorage)
	spm.PruneTrie(rootHash, state.OldRoot, trieStorage, state.NewPruningHandler(state.EnableDataRemoval))

	newTr, err := tr.Recreate(rootHash)
	assert.Nil(t, err)
	assert.NotNil(t, newTr)
}

func TestStoragePruningManager_MarkForEviction_removeDuplicatedKeys(t *testing.T) {
	map1 := map[string]struct{}{
		"hash1": {},
		"hash2": {},
		"hash3": {},
		"hash4": {},
	}

	map2 := map[string]struct{}{
		"hash1": {},
		"hash4": {},
		"hash5": {},
		"hash6": {},
	}

	removeDuplicatedKeys(map1, map2)

	_, ok := map1["hash1"]
	assert.False(t, ok)
	_, ok = map1["hash4"]
	assert.False(t, ok)

	_, ok = map2["hash1"]
	assert.False(t, ok)
	_, ok = map2["hash4"]
	assert.False(t, ok)
}<|MERGE_RESOLUTION|>--- conflicted
+++ resolved
@@ -36,17 +36,12 @@
 		IdleProvider:           &testscommon.ProcessStatusHandlerStub{},
 	}
 	trieStorage, _ := trie.NewTrieStorageManager(args)
-<<<<<<< HEAD
 	tr, _ := trie.NewTrie(trieStorage, marshaller, hasher, &enableEpochsHandlerMock.EnableEpochsHandlerStub{}, 5)
-	ewl, _ := evictionWaitingList.NewEvictionWaitingList(100, testscommon.NewMemDbMock(), marshaller)
-=======
-	tr, _ := trie.NewTrie(trieStorage, marshaller, hasher, 5)
 	ewlArgs := evictionWaitingList.MemoryEvictionWaitingListArgs{
 		RootHashesSize: 100,
 		HashesSize:     10000,
 	}
 	ewl, _ := evictionWaitingList.NewMemoryEvictionWaitingList(ewlArgs)
->>>>>>> f3a42840
 	spm, _ := NewStoragePruningManager(ewl, generalCfg.PruningBufferLen)
 	argsAccCreator := state.ArgsAccountCreation{
 		Hasher:              hasher,
