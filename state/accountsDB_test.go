package state_test

import (
	"bytes"
	"context"
	"crypto/rand"
	"errors"
	"fmt"
	"strings"
	"sync"
	"testing"
	"time"

	"github.com/ElrondNetwork/elrond-go-core/core"
	atomicFlag "github.com/ElrondNetwork/elrond-go-core/core/atomic"
	"github.com/ElrondNetwork/elrond-go-core/core/check"
	"github.com/ElrondNetwork/elrond-go-core/marshal"
	"github.com/ElrondNetwork/elrond-go/common"
	"github.com/ElrondNetwork/elrond-go/config"
	"github.com/ElrondNetwork/elrond-go/process/mock"
	"github.com/ElrondNetwork/elrond-go/state"
	"github.com/ElrondNetwork/elrond-go/state/factory"
	"github.com/ElrondNetwork/elrond-go/state/storagePruningManager"
	"github.com/ElrondNetwork/elrond-go/state/storagePruningManager/disabled"
	"github.com/ElrondNetwork/elrond-go/state/storagePruningManager/evictionWaitingList"
	"github.com/ElrondNetwork/elrond-go/testscommon"
	"github.com/ElrondNetwork/elrond-go/testscommon/hashingMocks"
	stateMock "github.com/ElrondNetwork/elrond-go/testscommon/state"
	trieMock "github.com/ElrondNetwork/elrond-go/testscommon/trie"
	"github.com/ElrondNetwork/elrond-go/trie"
	"github.com/ElrondNetwork/elrond-go/trie/hashesHolder"
	vmcommon "github.com/ElrondNetwork/elrond-vm-common"
	"github.com/stretchr/testify/assert"
	"github.com/stretchr/testify/require"
)

const trieDbOperationDelay = time.Second

func createMockAccountsDBArgs() state.ArgsAccountsDB {
	return state.ArgsAccountsDB{
		Trie: &trieMock.TrieStub{
			GetStorageManagerCalled: func() common.StorageManager {
				return &testscommon.StorageManagerStub{}
			},
		},
		Hasher:     &hashingMocks.HasherMock{},
		Marshaller: &testscommon.MarshalizerMock{},
		AccountFactory: &stateMock.AccountsFactoryStub{
			CreateAccountCalled: func(address []byte) (vmcommon.AccountHandler, error) {
				return stateMock.NewAccountWrapMock(address), nil
			},
		},
		StoragePruningManager: disabled.NewDisabledStoragePruningManager(),
		ProcessingMode:        common.Normal,
		ProcessStatusHandler:  &testscommon.ProcessStatusHandlerStub{},
	}
}

func generateAccountDBFromTrie(trie common.Trie) *state.AccountsDB {
	args := createMockAccountsDBArgs()
	args.Trie = trie

	accounts, _ := state.NewAccountsDB(args)
	return accounts
}

func generateAccount() *stateMock.AccountWrapMock {
	return stateMock.NewAccountWrapMock(make([]byte, 32))
}

func generateAddressAccountAccountsDB(trie common.Trie) ([]byte, *stateMock.AccountWrapMock, *state.AccountsDB) {
	adr := make([]byte, 32)
	account := stateMock.NewAccountWrapMock(adr)

	adb := generateAccountDBFromTrie(trie)

	return adr, account, adb
}

func getDefaultTrieAndAccountsDb() (common.Trie, *state.AccountsDB) {
	checkpointHashesHolder := hashesHolder.NewCheckpointHashesHolder(10000000, testscommon.HashSize)
	adb, tr, _ := getDefaultStateComponents(checkpointHashesHolder)
	return tr, adb
}

func getDefaultStateComponents(
	hashesHolder trie.CheckpointHashesHolder,
) (*state.AccountsDB, common.Trie, common.StorageManager) {
	generalCfg := config.TrieStorageManagerConfig{
		PruningBufferLen:      1000,
		SnapshotsBufferLen:    10,
		SnapshotsGoroutineNum: 1,
	}
	marshaller := &testscommon.MarshalizerMock{}
	hasher := &hashingMocks.HasherMock{}

	args := trie.NewTrieStorageManagerArgs{
		MainStorer:             testscommon.NewSnapshotPruningStorerMock(),
		CheckpointsStorer:      testscommon.NewSnapshotPruningStorerMock(),
		Marshalizer:            marshaller,
		Hasher:                 hasher,
		GeneralConfig:          generalCfg,
		CheckpointHashesHolder: hashesHolder,
		IdleProvider:           &testscommon.ProcessStatusHandlerStub{},
	}
	trieStorage, _ := trie.NewTrieStorageManager(args)
	tr, _ := trie.NewTrie(trieStorage, marshaller, hasher, 5)
	ewl, _ := evictionWaitingList.NewEvictionWaitingList(100, testscommon.NewMemDbMock(), marshaller)
	spm, _ := storagePruningManager.NewStoragePruningManager(ewl, generalCfg.PruningBufferLen)

	argsAccountsDB := state.ArgsAccountsDB{
		Trie:                  tr,
		Hasher:                hasher,
		Marshaller:            marshaller,
		AccountFactory:        factory.NewAccountCreator(),
		StoragePruningManager: spm,
		ProcessingMode:        common.Normal,
		ProcessStatusHandler:  &testscommon.ProcessStatusHandlerStub{},
	}
	adb, _ := state.NewAccountsDB(argsAccountsDB)

	return adb, tr, trieStorage
}

func TestNewAccountsDB(t *testing.T) {
	t.Parallel()

	t.Run("nil trie should error", func(t *testing.T) {
		t.Parallel()

		args := createMockAccountsDBArgs()
		args.Trie = nil

		adb, err := state.NewAccountsDB(args)
		assert.True(t, check.IfNil(adb))
		assert.Equal(t, state.ErrNilTrie, err)
	})
	t.Run("nil hasher should error", func(t *testing.T) {
		t.Parallel()

		args := createMockAccountsDBArgs()
		args.Hasher = nil

		adb, err := state.NewAccountsDB(args)
		assert.True(t, check.IfNil(adb))
		assert.Equal(t, state.ErrNilHasher, err)
	})
	t.Run("nil marshaller should error", func(t *testing.T) {
		t.Parallel()

		args := createMockAccountsDBArgs()
		args.Marshaller = nil

		adb, err := state.NewAccountsDB(args)
		assert.True(t, check.IfNil(adb))
		assert.Equal(t, state.ErrNilMarshalizer, err)
	})
	t.Run("nil account factory should error", func(t *testing.T) {
		t.Parallel()

		args := createMockAccountsDBArgs()
		args.AccountFactory = nil

		adb, err := state.NewAccountsDB(args)
		assert.True(t, check.IfNil(adb))
		assert.Equal(t, state.ErrNilAccountFactory, err)
	})
	t.Run("nil storage pruning manager should error", func(t *testing.T) {
		t.Parallel()

		args := createMockAccountsDBArgs()
		args.StoragePruningManager = nil

		adb, err := state.NewAccountsDB(args)
		assert.True(t, check.IfNil(adb))
		assert.Equal(t, state.ErrNilStoragePruningManager, err)
	})
	t.Run("nil process status handler should error", func(t *testing.T) {
		t.Parallel()

		args := createMockAccountsDBArgs()
		args.ProcessStatusHandler = nil

		adb, err := state.NewAccountsDB(args)
		assert.True(t, check.IfNil(adb))
		assert.Equal(t, state.ErrNilProcessStatusHandler, err)
	})
	t.Run("should work", func(t *testing.T) {
		t.Parallel()

		args := createMockAccountsDBArgs()

		adb, err := state.NewAccountsDB(args)
		assert.False(t, check.IfNil(adb))
		assert.Nil(t, err)
	})
}

// ------- SaveAccount

func TestAccountsDB_SaveAccountNilAccountShouldErr(t *testing.T) {
	t.Parallel()

	adb := generateAccountDBFromTrie(&trieMock.TrieStub{
		GetStorageManagerCalled: func() common.StorageManager {
			return &testscommon.StorageManagerStub{}
		},
	})

	err := adb.SaveAccount(nil)
	assert.True(t, errors.Is(err, state.ErrNilAccountHandler))
}

func TestAccountsDB_SaveAccountErrWhenGettingOldAccountShouldErr(t *testing.T) {
	t.Parallel()

	expectedErr := errors.New("trie get err")
	adb := generateAccountDBFromTrie(&trieMock.TrieStub{
		GetCalled: func(key []byte) (i []byte, err error) {
			return nil, expectedErr
		},
		GetStorageManagerCalled: func() common.StorageManager {
			return &testscommon.StorageManagerStub{}
		},
	})

	err := adb.SaveAccount(generateAccount())
	assert.Equal(t, expectedErr, err)
}

func TestAccountsDB_SaveAccountNilOldAccount(t *testing.T) {
	t.Parallel()

	adb := generateAccountDBFromTrie(&trieMock.TrieStub{
		GetCalled: func(key []byte) (i []byte, err error) {
			return nil, nil
		},
		UpdateCalled: func(key, value []byte) error {
			return nil
		},
		GetStorageManagerCalled: func() common.StorageManager {
			return &testscommon.StorageManagerStub{}
		},
	})

	acc, _ := state.NewUserAccount([]byte("someAddress"))
	err := adb.SaveAccount(acc)
	assert.Nil(t, err)
	assert.Equal(t, 1, adb.JournalLen())
}

func TestAccountsDB_SaveAccountExistingOldAccount(t *testing.T) {
	t.Parallel()

	acc, _ := state.NewUserAccount([]byte("someAddress"))

	adb := generateAccountDBFromTrie(&trieMock.TrieStub{
		GetCalled: func(key []byte) (i []byte, err error) {
			return (&testscommon.MarshalizerMock{}).Marshal(acc)
		},
		UpdateCalled: func(key, value []byte) error {
			return nil
		},
		GetStorageManagerCalled: func() common.StorageManager {
			return &testscommon.StorageManagerStub{}
		},
	})

	err := adb.SaveAccount(acc)
	assert.Nil(t, err)
	assert.Equal(t, 1, adb.JournalLen())
}

func TestAccountsDB_SaveAccountSavesCodeAndDataTrieForUserAccount(t *testing.T) {
	t.Parallel()

	updateCalled := 0
	trieStub := &trieMock.TrieStub{
		GetCalled: func(key []byte) (i []byte, err error) {
			return nil, nil
		},
		UpdateCalled: func(key, value []byte) error {
			return nil
		},
		RootCalled: func() (i []byte, err error) {
			return []byte("rootHash"), nil
		},
	}

	adb := generateAccountDBFromTrie(&trieMock.TrieStub{
		GetCalled: func(key []byte) (i []byte, err error) {
			return nil, nil
		},
		UpdateCalled: func(key, value []byte) error {
			updateCalled++
			return nil
		},
		RecreateCalled: func(root []byte) (d common.Trie, err error) {
			return trieStub, nil
		},
		GetStorageManagerCalled: func() common.StorageManager {
			return &testscommon.StorageManagerStub{}
		},
	})

	accCode := []byte("code")
	acc, _ := state.NewUserAccount([]byte("someAddress"))
	acc.SetCode(accCode)
	_ = acc.DataTrieTracker().SaveKeyValue([]byte("key"), []byte("value"))

	err := adb.SaveAccount(acc)
	assert.Nil(t, err)
	assert.Equal(t, 2, updateCalled)
	assert.NotNil(t, acc.GetCodeHash())
	assert.NotNil(t, acc.GetRootHash())
}

func TestAccountsDB_SaveAccountMalfunctionMarshallerShouldErr(t *testing.T) {
	t.Parallel()

	account := generateAccount()
	mockTrie := &trieMock.TrieStub{
		GetStorageManagerCalled: func() common.StorageManager {
			return &testscommon.StorageManagerStub{}
		},
	}
	marshaller := &testscommon.MarshalizerMock{}
	args := createMockAccountsDBArgs()
	args.Marshaller = marshaller
	args.Trie = mockTrie

	adb, _ := state.NewAccountsDB(args)

	marshaller.Fail = true

	// should return error
	err := adb.SaveAccount(account)

	assert.NotNil(t, err)
}

func TestAccountsDB_SaveAccountWithSomeValuesShouldWork(t *testing.T) {
	t.Parallel()

	ts := &trieMock.TrieStub{
		GetCalled: func(key []byte) (i []byte, err error) {
			return nil, nil
		},
		UpdateCalled: func(key, value []byte) error {
			return nil
		},
		GetStorageManagerCalled: func() common.StorageManager {
			return &testscommon.StorageManagerStub{}
		},
	}
	_, account, adb := generateAddressAccountAccountsDB(ts)

	// should return error
	err := adb.SaveAccount(account)
	assert.Nil(t, err)
}

// ------- RemoveAccount

func TestAccountsDB_RemoveAccountShouldWork(t *testing.T) {
	t.Parallel()

	wasCalled := false
	marshaller := &testscommon.MarshalizerMock{}
	trieStub := &trieMock.TrieStub{
		GetCalled: func(key []byte) (i []byte, err error) {
			return marshaller.Marshal(stateMock.AccountWrapMock{})
		},
		UpdateCalled: func(key, value []byte) error {
			wasCalled = true
			return nil
		},
		GetStorageManagerCalled: func() common.StorageManager {
			return &testscommon.StorageManagerStub{}
		},
	}

	adr := make([]byte, 32)
	adb := generateAccountDBFromTrie(trieStub)

	err := adb.RemoveAccount(adr)
	assert.Nil(t, err)
	assert.True(t, wasCalled)
	assert.Equal(t, 2, adb.JournalLen())
}

// ------- LoadAccount

func TestAccountsDB_LoadAccountMalfunctionTrieShouldErr(t *testing.T) {
	t.Parallel()

	trieStub := &trieMock.TrieStub{
		GetStorageManagerCalled: func() common.StorageManager {
			return &testscommon.StorageManagerStub{}
		},
	}
	adr := make([]byte, 32)
	adb := generateAccountDBFromTrie(trieStub)

	_, err := adb.LoadAccount(adr)
	assert.NotNil(t, err)
}

func TestAccountsDB_LoadAccountNotFoundShouldCreateEmpty(t *testing.T) {
	t.Parallel()

	trieStub := &trieMock.TrieStub{
		GetCalled: func(key []byte) (i []byte, e error) {
			return nil, nil
		},
		UpdateCalled: func(key, value []byte) error {
			return nil
		},
		GetStorageManagerCalled: func() common.StorageManager {
			return &testscommon.StorageManagerStub{}
		},
	}

	adr := make([]byte, 32)
	adb := generateAccountDBFromTrie(trieStub)

	accountExpected := stateMock.NewAccountWrapMock(adr)
	accountRecovered, err := adb.LoadAccount(adr)

	assert.Equal(t, accountExpected, accountRecovered)
	assert.Nil(t, err)
}

func TestAccountsDB_LoadAccountExistingShouldLoadDataTrie(t *testing.T) {
	t.Parallel()

	acc := generateAccount()
	acc.SetRootHash([]byte("root hash"))
	codeHash := []byte("code hash")
	acc.SetCodeHash(codeHash)
	code := []byte("code")
	dataTrie := &trieMock.TrieStub{}
	marshaller := &testscommon.MarshalizerMock{}

	trieStub := &trieMock.TrieStub{
		GetCalled: func(key []byte) (i []byte, e error) {
			if bytes.Equal(key, acc.AddressBytes()) {
				return marshaller.Marshal(acc)
			}
			if bytes.Equal(key, codeHash) {
				return marshaller.Marshal(state.CodeEntry{Code: code})
			}
			return nil, nil
		},
		RecreateCalled: func(root []byte) (d common.Trie, err error) {
			return dataTrie, nil
		},
		GetStorageManagerCalled: func() common.StorageManager {
			return &testscommon.StorageManagerStub{}
		},
	}

	adb := generateAccountDBFromTrie(trieStub)
	retrievedAccount, err := adb.LoadAccount(acc.AddressBytes())
	assert.Nil(t, err)

	account, _ := retrievedAccount.(state.UserAccountHandler)
	assert.Equal(t, dataTrie, account.DataTrie())
}

// ------- GetExistingAccount

func TestAccountsDB_GetExistingAccountMalfunctionTrieShouldErr(t *testing.T) {
	t.Parallel()

	trieStub := &trieMock.TrieStub{
		GetStorageManagerCalled: func() common.StorageManager {
			return &testscommon.StorageManagerStub{}
		},
	}
	adr := make([]byte, 32)
	adb := generateAccountDBFromTrie(trieStub)

	_, err := adb.GetExistingAccount(adr)
	assert.NotNil(t, err)
}

func TestAccountsDB_GetExistingAccountNotFoundShouldRetNil(t *testing.T) {
	t.Parallel()

	trieStub := &trieMock.TrieStub{
		GetCalled: func(key []byte) (i []byte, e error) {
			return nil, nil
		},
		GetStorageManagerCalled: func() common.StorageManager {
			return &testscommon.StorageManagerStub{}
		},
	}

	adr := make([]byte, 32)
	adb := generateAccountDBFromTrie(trieStub)

	account, err := adb.GetExistingAccount(adr)
	assert.Equal(t, state.ErrAccNotFound, err)
	assert.Nil(t, account)
	// no journal entry shall be created
	assert.Equal(t, 0, adb.JournalLen())
}

func TestAccountsDB_GetExistingAccountFoundShouldRetAccount(t *testing.T) {
	t.Parallel()

	acc := generateAccount()
	acc.SetRootHash([]byte("root hash"))
	codeHash := []byte("code hash")
	acc.SetCodeHash(codeHash)
	code := []byte("code")
	dataTrie := &trieMock.TrieStub{}
	marshaller := &testscommon.MarshalizerMock{}

	trieStub := &trieMock.TrieStub{
		GetCalled: func(key []byte) (i []byte, e error) {
			if bytes.Equal(key, acc.AddressBytes()) {
				return marshaller.Marshal(acc)
			}
			if bytes.Equal(key, codeHash) {
				return marshaller.Marshal(state.CodeEntry{Code: code})
			}
			return nil, nil
		},
		RecreateCalled: func(root []byte) (d common.Trie, err error) {
			return dataTrie, nil
		},
		GetStorageManagerCalled: func() common.StorageManager {
			return &testscommon.StorageManagerStub{}
		},
	}

	adb := generateAccountDBFromTrie(trieStub)
	retrievedAccount, err := adb.GetExistingAccount(acc.AddressBytes())
	assert.Nil(t, err)

	account, _ := retrievedAccount.(state.UserAccountHandler)
	assert.Equal(t, dataTrie, account.DataTrie())
}

// ------- getAccount

func TestAccountsDB_GetAccountAccountNotFound(t *testing.T) {
	t.Parallel()

	tr := &trieMock.TrieStub{
		GetStorageManagerCalled: func() common.StorageManager {
			return &testscommon.StorageManagerStub{}
		},
	}
	adr, _, _ := generateAddressAccountAccountsDB(tr)

	// Step 1. Create an account + its DbAccount representation
	testAccount := stateMock.NewAccountWrapMock(adr)
	testAccount.MockValue = 45

	// Step 2. marshalize the DbAccount
	marshaller := &testscommon.MarshalizerMock{}
	buff, err := marshaller.Marshal(testAccount)
	assert.Nil(t, err)

	tr.GetCalled = func(key []byte) (bytes []byte, e error) {
		// whatever the key is, return the same marshalized DbAccount
		return buff, nil
	}

	args := createMockAccountsDBArgs()
	args.Trie = tr
	args.Marshaller = marshaller

	adb, _ := state.NewAccountsDB(args)

	// Step 3. call get, should return a copy of DbAccount, recover an Account object
	recoveredAccount, err := adb.GetAccount(adr)
	assert.Nil(t, err)

	// Step 4. Let's test
	assert.Equal(t, testAccount.MockValue, recoveredAccount.(*stateMock.AccountWrapMock).MockValue)
}

// ------- loadCode

func TestAccountsDB_LoadCodeWrongHashLengthShouldErr(t *testing.T) {
	t.Parallel()

	tr := &trieMock.TrieStub{
		GetStorageManagerCalled: func() common.StorageManager {
			return &testscommon.StorageManagerStub{}
		},
	}
	_, account, adb := generateAddressAccountAccountsDB(tr)

	account.SetCodeHash([]byte("AAAA"))

	err := adb.LoadCode(account)
	assert.NotNil(t, err)
}

func TestAccountsDB_LoadCodeMalfunctionTrieShouldErr(t *testing.T) {
	t.Parallel()

	adr := make([]byte, 32)
	account := generateAccount()
	mockTrie := &trieMock.TrieStub{
		GetStorageManagerCalled: func() common.StorageManager {
			return &testscommon.StorageManagerStub{}
		},
	}
	adb := generateAccountDBFromTrie(mockTrie)

	// just search a hash. Any hash will do
	account.SetCodeHash(adr)

	err := adb.LoadCode(account)
	assert.NotNil(t, err)
}

func TestAccountsDB_LoadCodeOkValsShouldWork(t *testing.T) {
	t.Parallel()

	tr := &trieMock.TrieStub{
		GetStorageManagerCalled: func() common.StorageManager {
			return &testscommon.StorageManagerStub{}
		},
	}
	adr, account, _ := generateAddressAccountAccountsDB(tr)
	marshaller := &testscommon.MarshalizerMock{}

	trieStub := &trieMock.TrieStub{
		GetCalled: func(key []byte) (bytes []byte, e error) {
			// will return adr.Bytes() so its hash will correspond to adr.Hash()
			return marshaller.Marshal(&state.CodeEntry{Code: adr})
		},
		GetStorageManagerCalled: func() common.StorageManager {
			return &testscommon.StorageManagerStub{}
		},
	}

	args := createMockAccountsDBArgs()
	args.Trie = trieStub
	args.Marshaller = marshaller

	adb, _ := state.NewAccountsDB(args)

	// just search a hash. Any hash will do
	account.SetCodeHash(adr)

	err := adb.LoadCode(account)
	assert.Nil(t, err)
	assert.Equal(t, adr, state.GetCode(account))
}

// ------- RetrieveData

func TestAccountsDB_LoadDataNilRootShouldRetNil(t *testing.T) {
	t.Parallel()

	tr := &trieMock.TrieStub{
		GetStorageManagerCalled: func() common.StorageManager {
			return &testscommon.StorageManagerStub{}
		},
	}
	_, account, adb := generateAddressAccountAccountsDB(tr)

	// since root is nil, result should be nil and data trie should be nil
	err := adb.LoadDataTrie(account)
	assert.Nil(t, err)
	assert.Nil(t, account.DataTrie())
}

func TestAccountsDB_LoadDataBadLengthShouldErr(t *testing.T) {
	t.Parallel()

	_, account, adb := generateAddressAccountAccountsDB(&trieMock.TrieStub{
		GetStorageManagerCalled: func() common.StorageManager {
			return &testscommon.StorageManagerStub{}
		},
	})

	account.SetRootHash([]byte("12345"))

	// should return error
	err := adb.LoadDataTrie(account)
	assert.NotNil(t, err)
}

func TestAccountsDB_LoadDataMalfunctionTrieShouldErr(t *testing.T) {
	t.Parallel()

	account := generateAccount()
	account.SetRootHash([]byte("12345"))

	mockTrie := &trieMock.TrieStub{
		GetStorageManagerCalled: func() common.StorageManager {
			return &testscommon.StorageManagerStub{}
		},
	}
	adb := generateAccountDBFromTrie(mockTrie)

	// should return error
	err := adb.LoadDataTrie(account)
	assert.NotNil(t, err)
}

func TestAccountsDB_LoadDataNotFoundRootShouldReturnErr(t *testing.T) {
	t.Parallel()

	_, account, adb := generateAddressAccountAccountsDB(&trieMock.TrieStub{
		GetStorageManagerCalled: func() common.StorageManager {
			return &testscommon.StorageManagerStub{}
		},
	})

	rootHash := make([]byte, (&hashingMocks.HasherMock{}).Size())
	rootHash[0] = 1
	account.SetRootHash(rootHash)

	// should return error
	err := adb.LoadDataTrie(account)
	assert.NotNil(t, err)
	fmt.Println(err.Error())
}

func TestAccountsDB_LoadDataWithSomeValuesShouldWork(t *testing.T) {
	t.Parallel()

	rootHash := make([]byte, (&hashingMocks.HasherMock{}).Size())
	rootHash[0] = 1
	keyRequired := []byte{65, 66, 67}
	val := []byte{32, 33, 34}

	trieVal := append(val, keyRequired...)
	trieVal = append(trieVal, []byte("identifier")...)

	dataTrie := &trieMock.TrieStub{
		GetCalled: func(key []byte) (i []byte, e error) {
			if bytes.Equal(key, keyRequired) {
				return trieVal, nil
			}

			return nil, nil
		},
	}

	account := generateAccount()
	mockTrie := &trieMock.TrieStub{
		RecreateCalled: func(root []byte) (trie common.Trie, e error) {
			if !bytes.Equal(root, rootHash) {
				return nil, errors.New("bad root hash")
			}

			return dataTrie, nil
		},
		GetStorageManagerCalled: func() common.StorageManager {
			return &testscommon.StorageManagerStub{}
		},
	}
	adb := generateAccountDBFromTrie(mockTrie)

	account.SetRootHash(rootHash)

	// should not return error
	err := adb.LoadDataTrie(account)
	assert.Nil(t, err)

	// verify data
	dataRecov, err := account.DataTrieTracker().RetrieveValue(keyRequired)
	assert.Nil(t, err)
	assert.Equal(t, val, dataRecov)
}

// ------- Commit

func TestAccountsDB_CommitShouldCallCommitFromTrie(t *testing.T) {
	t.Parallel()

	commitCalled := 0
	marshaller := &testscommon.MarshalizerMock{}
	serializedAccount, _ := marshaller.Marshal(stateMock.AccountWrapMock{})
	trieStub := trieMock.TrieStub{
		CommitCalled: func() error {
			commitCalled++

			return nil
		},
		RootCalled: func() (i []byte, e error) {
			return nil, nil
		},
		GetCalled: func(key []byte) (i []byte, err error) {
			return serializedAccount, nil
		},
		RecreateCalled: func(root []byte) (trie common.Trie, err error) {
			return &trieMock.TrieStub{
				GetCalled: func(key []byte) (i []byte, err error) {
					return []byte("doge"), nil
				},
				UpdateCalled: func(key, value []byte) error {
					return nil
				},
				CommitCalled: func() error {
					commitCalled++

					return nil
				},
			}, nil
		},
		GetStorageManagerCalled: func() common.StorageManager {
			return &testscommon.StorageManagerStub{}
		},
	}

	adb := generateAccountDBFromTrie(&trieStub)

	accnt, _ := adb.LoadAccount(make([]byte, 32))
	_ = accnt.(state.UserAccountHandler).DataTrieTracker().SaveKeyValue([]byte("dog"), []byte("puppy"))
	_ = adb.SaveAccount(accnt)

	_, err := adb.Commit()
	assert.Nil(t, err)
	// one commit for the JournalEntryData and one commit for the main trie
	assert.Equal(t, 2, commitCalled)
}

// ------- RecreateTrie

func TestAccountsDB_RecreateTrieMalfunctionTrieShouldErr(t *testing.T) {
	t.Parallel()

	wasCalled := false

	errExpected := errors.New("failure")
	trieStub := &trieMock.TrieStub{
		GetStorageManagerCalled: func() common.StorageManager {
			return &testscommon.StorageManagerStub{}
		},
	}
	trieStub.RecreateFromEpochCalled = func(_ common.RootHashHolder) (tree common.Trie, e error) {
		wasCalled = true
		return nil, errExpected
	}

	adb := generateAccountDBFromTrie(trieStub)

	err := adb.RecreateTrie(nil)
	assert.Equal(t, errExpected, err)
	assert.True(t, wasCalled)
}

func TestAccountsDB_RecreateTrieOutputsNilTrieShouldErr(t *testing.T) {
	t.Parallel()

	wasCalled := false

	trieStub := trieMock.TrieStub{
		GetStorageManagerCalled: func() common.StorageManager {
			return &testscommon.StorageManagerStub{}
		},
	}
	trieStub.RecreateFromEpochCalled = func(_ common.RootHashHolder) (tree common.Trie, e error) {
		wasCalled = true
		return nil, nil
	}

	adb := generateAccountDBFromTrie(&trieStub)
	err := adb.RecreateTrie(nil)

	assert.Equal(t, state.ErrNilTrie, err)
	assert.True(t, wasCalled)

}

func TestAccountsDB_RecreateTrieOkValsShouldWork(t *testing.T) {
	t.Parallel()

	wasCalled := false

	trieStub := trieMock.TrieStub{
		GetStorageManagerCalled: func() common.StorageManager {
			return &testscommon.StorageManagerStub{}
		},
		RecreateFromEpochCalled: func(_ common.RootHashHolder) (common.Trie, error) {
			wasCalled = true
			return &trieMock.TrieStub{}, nil
		},
	}

	adb := generateAccountDBFromTrie(&trieStub)
	err := adb.RecreateTrie(nil)

	assert.Nil(t, err)
	assert.True(t, wasCalled)
}

func TestAccountsDB_SnapshotState(t *testing.T) {
	t.Parallel()

	takeSnapshotWasCalled := false
	snapshotMut := sync.Mutex{}
	trieStub := &trieMock.TrieStub{
		GetStorageManagerCalled: func() common.StorageManager {
			return &testscommon.StorageManagerStub{
				TakeSnapshotCalled: func(_ []byte, _ []byte, _ chan core.KeyValueHolder, _ chan []byte, _ chan error, _ common.SnapshotStatisticsHandler, _ uint32) {
					snapshotMut.Lock()
					takeSnapshotWasCalled = true
					snapshotMut.Unlock()
				},
			}
		},
	}
	adb := generateAccountDBFromTrie(trieStub)
	adb.SnapshotState([]byte("roothash"))
	time.Sleep(time.Second)

	snapshotMut.Lock()
	assert.True(t, takeSnapshotWasCalled)
	snapshotMut.Unlock()
}

func TestAccountsDB_SnapshotStateOnAClosedStorageManagerShouldNotMarkActiveDB(t *testing.T) {
	t.Parallel()

	mut := sync.RWMutex{}
	lastSnapshotStartedWasPut := false
	activeDBWasPut := false
	trieStub := &trieMock.TrieStub{
		GetStorageManagerCalled: func() common.StorageManager {
			return &testscommon.StorageManagerStub{
				ShouldTakeSnapshotCalled: func() bool {
					return true
				},
				TakeSnapshotCalled: func(_ []byte, _ []byte, ch chan core.KeyValueHolder, _ chan []byte, _ chan error, stats common.SnapshotStatisticsHandler, _ uint32) {
					close(ch)
					stats.SnapshotFinished()
				},
				IsClosedCalled: func() bool {
					return true
				},
				PutCalled: func(key []byte, val []byte) error {
					mut.Lock()
					defer mut.Unlock()

					if string(key) == state.LastSnapshotStarted {
						lastSnapshotStartedWasPut = true
					}

					return nil
				},
				PutInEpochCalled: func(key []byte, val []byte, epoch uint32) error {
					mut.Lock()
					defer mut.Unlock()

					if string(key) == common.ActiveDBKey {
						activeDBWasPut = true
					}

					return nil
				},
			}
		},
	}
	adb := generateAccountDBFromTrie(trieStub)
	adb.SnapshotState([]byte("roothash"))
	time.Sleep(time.Second)

	mut.RLock()
	defer mut.RUnlock()
	assert.True(t, lastSnapshotStartedWasPut)
	assert.False(t, activeDBWasPut)
}

func TestAccountsDB_SnapshotStateWithErrorsShouldNotMarkActiveDB(t *testing.T) {
	t.Parallel()

	mut := sync.RWMutex{}
	lastSnapshotStartedWasPut := false
	activeDBWasPut := false
	expectedErr := errors.New("expected error")
	trieStub := &trieMock.TrieStub{
		GetStorageManagerCalled: func() common.StorageManager {
			return &testscommon.StorageManagerStub{
				ShouldTakeSnapshotCalled: func() bool {
					return true
				},
				TakeSnapshotCalled: func(_ []byte, _ []byte, ch chan core.KeyValueHolder, _ chan []byte, errChan chan error, stats common.SnapshotStatisticsHandler, _ uint32) {
					errChan <- expectedErr
					close(ch)
					stats.SnapshotFinished()
				},
				IsClosedCalled: func() bool {
					return false
				},
				PutCalled: func(key []byte, val []byte) error {
					mut.Lock()
					defer mut.Unlock()

					if string(key) == state.LastSnapshotStarted {
						lastSnapshotStartedWasPut = true
					}

					return nil
				},
				PutInEpochCalled: func(key []byte, val []byte, epoch uint32) error {
					mut.Lock()
					defer mut.Unlock()

					if string(key) == common.ActiveDBKey {
						activeDBWasPut = true
					}

					return nil
				},
			}
		},
	}
	adb := generateAccountDBFromTrie(trieStub)
	adb.SnapshotState([]byte("roothash"))
	time.Sleep(time.Second)

	mut.RLock()
	defer mut.RUnlock()
	assert.True(t, lastSnapshotStartedWasPut)
	assert.False(t, activeDBWasPut)
}

func TestAccountsDB_SnapshotStateGetLatestStorageEpochErrDoesNotSnapshot(t *testing.T) {
	t.Parallel()

	takeSnapshotCalled := false
	trieStub := &trieMock.TrieStub{
		GetStorageManagerCalled: func() common.StorageManager {
			return &testscommon.StorageManagerStub{
				GetLatestStorageEpochCalled: func() (uint32, error) {
					return 0, fmt.Errorf("new error")
				},
				TakeSnapshotCalled: func(_ []byte, _ []byte, _ chan core.KeyValueHolder, _ chan []byte, _ chan error, _ common.SnapshotStatisticsHandler, _ uint32) {
					takeSnapshotCalled = true
				},
			}
		},
	}
	adb := generateAccountDBFromTrie(trieStub)
	adb.SnapshotState([]byte("roothash"))
	time.Sleep(time.Second)

	assert.False(t, takeSnapshotCalled)
}

func TestAccountsDB_SnapshotStateSnapshotSameRootHash(t *testing.T) {
	t.Parallel()

	rootHash1 := []byte("rootHash1")
	rootHash2 := []byte("rootHash2")
	latestEpoch := uint32(0)
	snapshotMutex := sync.RWMutex{}
	takeSnapshotCalled := 0
	trieStub := &trieMock.TrieStub{
		GetStorageManagerCalled: func() common.StorageManager {
			return &testscommon.StorageManagerStub{
				GetLatestStorageEpochCalled: func() (uint32, error) {
					return latestEpoch, nil
				},
<<<<<<< HEAD
				TakeSnapshotCalled: func(_ []byte, _ []byte, _ chan core.KeyValueHolder, _ chan []byte, _ chan error, _ common.SnapshotStatisticsHandler, _ uint32) {
=======
				TakeSnapshotCalled: func(_ []byte, _ []byte, leavesChan chan core.KeyValueHolder, _ chan error, stats common.SnapshotStatisticsHandler, _ uint32) {
>>>>>>> a72b09a0
					snapshotMutex.Lock()
					takeSnapshotCalled++
					close(leavesChan)
					stats.SnapshotFinished()
					snapshotMutex.Unlock()
				},
			}
		},
	}
	adb := generateAccountDBFromTrie(trieStub)
	waitForOpToFinish := time.Millisecond * 100

	// snapshot rootHash1 and epoch 0
	adb.SnapshotState(rootHash1)
	time.Sleep(waitForOpToFinish)
	snapshotMutex.Lock()
	assert.Equal(t, 1, takeSnapshotCalled)
	snapshotMutex.Unlock()

	// snapshot rootHash1 and epoch 1
	latestEpoch = 1
	adb.SnapshotState(rootHash1)
	time.Sleep(waitForOpToFinish)
	snapshotMutex.Lock()
	assert.Equal(t, 2, takeSnapshotCalled)
	snapshotMutex.Unlock()

	// snapshot rootHash1 and epoch 0 again
	latestEpoch = 0
	adb.SnapshotState(rootHash1)
	time.Sleep(waitForOpToFinish)
	snapshotMutex.Lock()
	assert.Equal(t, 3, takeSnapshotCalled)
	snapshotMutex.Unlock()

	// snapshot rootHash1 and epoch 0 again
	adb.SnapshotState(rootHash1)
	time.Sleep(waitForOpToFinish)
	snapshotMutex.Lock()
	assert.Equal(t, 3, takeSnapshotCalled)
	snapshotMutex.Unlock()

	// snapshot rootHash2 and epoch 0
	adb.SnapshotState(rootHash2)
	time.Sleep(waitForOpToFinish)
	snapshotMutex.Lock()
	assert.Equal(t, 4, takeSnapshotCalled)
	snapshotMutex.Unlock()

	// snapshot rootHash2 and epoch 1
	latestEpoch = 1
	adb.SnapshotState(rootHash2)
	time.Sleep(waitForOpToFinish)
	snapshotMutex.Lock()
	assert.Equal(t, 5, takeSnapshotCalled)
	snapshotMutex.Unlock()

	// snapshot rootHash2 and epoch 1 again
	latestEpoch = 1
	adb.SnapshotState(rootHash2)
	time.Sleep(waitForOpToFinish)
	snapshotMutex.Lock()
	assert.Equal(t, 5, takeSnapshotCalled)
	snapshotMutex.Unlock()
}

func TestAccountsDB_SnapshotStateSkipSnapshotIfSnapshotInProgress(t *testing.T) {
	t.Parallel()

	rootHashes := [][]byte{[]byte("rootHash1"), []byte("rootHash2"), []byte("rootHash3"), []byte("rootHash4")}
	latestEpoch := uint32(0)
	snapshotMutex := sync.RWMutex{}
	takeSnapshotCalled := 0
	trieStub := &trieMock.TrieStub{
		GetStorageManagerCalled: func() common.StorageManager {
			return &testscommon.StorageManagerStub{
				GetLatestStorageEpochCalled: func() (uint32, error) {
					return latestEpoch, nil
				},
				TakeSnapshotCalled: func(_ []byte, _ []byte, leavesChan chan core.KeyValueHolder, _ chan error, stats common.SnapshotStatisticsHandler, _ uint32) {
					snapshotMutex.Lock()
					takeSnapshotCalled++
					close(leavesChan)
					stats.SnapshotFinished()
					snapshotMutex.Unlock()
				},
			}
		},
	}
	adb := generateAccountDBFromTrie(trieStub)
	waitForOpToFinish := time.Millisecond * 100

	for _, rootHash := range rootHashes {
		adb.SnapshotState(rootHash)
	}
	time.Sleep(waitForOpToFinish)
	snapshotMutex.Lock()
	assert.Equal(t, 1, takeSnapshotCalled)
	snapshotMutex.Unlock()
}

func TestAccountsDB_SetStateCheckpointWithDataTries(t *testing.T) {
	t.Parallel()

	tr, adb := getDefaultTrieAndAccountsDb()

	accountsAddresses := generateAccounts(t, 3, adb)
	newHashes := modifyDataTries(t, accountsAddresses, adb)
	rootHash, _ := adb.Commit()

	adb.SetStateCheckpoint(rootHash)
	time.Sleep(time.Second)

	trieDb := tr.GetStorageManager()
	err := trieDb.Remove(rootHash)
	assert.Nil(t, err)
	for hash := range newHashes {
		err = trieDb.Remove([]byte(hash))
		assert.Nil(t, err)
	}

	val, err := trieDb.Get(rootHash)
	assert.NotNil(t, val)
	assert.Nil(t, err)

	for hash := range newHashes {
		val, err = trieDb.Get([]byte(hash))
		assert.NotNil(t, val)
		assert.Nil(t, err)
	}
}

func TestAccountsDB_SetStateCheckpoint(t *testing.T) {
	t.Parallel()

	setCheckPointWasCalled := false
	snapshotMut := sync.Mutex{}
	trieStub := &trieMock.TrieStub{
		GetStorageManagerCalled: func() common.StorageManager {
			return &testscommon.StorageManagerStub{
				SetCheckpointCalled: func(_ []byte, _ []byte, _ chan core.KeyValueHolder, _ chan []byte, _ chan error, _ common.SnapshotStatisticsHandler) {
					snapshotMut.Lock()
					setCheckPointWasCalled = true
					snapshotMut.Unlock()
				},
			}
		},
	}
	adb := generateAccountDBFromTrie(trieStub)
	adb.SetStateCheckpoint([]byte("roothash"))
	time.Sleep(time.Second)

	snapshotMut.Lock()
	assert.True(t, setCheckPointWasCalled)
	snapshotMut.Unlock()
}

func TestAccountsDB_IsPruningEnabled(t *testing.T) {
	t.Parallel()

	trieStub := &trieMock.TrieStub{
		GetStorageManagerCalled: func() common.StorageManager {
			return &testscommon.StorageManagerStub{
				IsPruningEnabledCalled: func() bool {
					return true
				},
			}
		},
	}
	adb := generateAccountDBFromTrie(trieStub)
	res := adb.IsPruningEnabled()

	assert.Equal(t, true, res)
}

func TestAccountsDB_RevertToSnapshotOutOfBounds(t *testing.T) {
	t.Parallel()

	trieStub := &trieMock.TrieStub{
		GetStorageManagerCalled: func() common.StorageManager {
			return &testscommon.StorageManagerStub{}
		},
	}
	adb := generateAccountDBFromTrie(trieStub)

	err := adb.RevertToSnapshot(1)
	assert.Equal(t, state.ErrSnapshotValueOutOfBounds, err)
}

func TestAccountsDB_RevertToSnapshotShouldWork(t *testing.T) {
	t.Parallel()

	_, adb := getDefaultTrieAndAccountsDb()

	acc, _ := adb.LoadAccount(make([]byte, 32))
	acc.(state.UserAccountHandler).SetCode([]byte("code"))
	_ = adb.SaveAccount(acc)

	err := adb.RevertToSnapshot(0)
	assert.Nil(t, err)

	expectedRoot := make([]byte, 32)
	root, err := adb.RootHash()
	assert.Nil(t, err)
	assert.Equal(t, expectedRoot, root)
}

func TestAccountsDB_RevertToSnapshotWithoutLastRootHashSet(t *testing.T) {
	t.Parallel()

	_, adb := getDefaultTrieAndAccountsDb()

	err := adb.RevertToSnapshot(0)
	assert.Nil(t, err)

	rootHash, err := adb.RootHash()
	assert.Nil(t, err)
	assert.Equal(t, make([]byte, 32), rootHash)
}

func TestAccountsDB_SaveAccountWithoutLoading(t *testing.T) {
	_, adb := getDefaultTrieAndAccountsDb()

	key := []byte("key")
	key1 := []byte("key1")
	value := []byte("value")

	address := make([]byte, 32)
	account, err := adb.LoadAccount(address)
	assert.Nil(t, err)
	userAcc := account.(state.UserAccountHandler)

	err = userAcc.DataTrieTracker().SaveKeyValue(key, value)
	assert.Nil(t, err)
	err = adb.SaveAccount(userAcc)
	assert.Nil(t, err)
	_, err = adb.Commit()
	assert.Nil(t, err)

	err = userAcc.DataTrieTracker().SaveKeyValue(key1, value)
	assert.Nil(t, err)
	err = adb.SaveAccount(userAcc)
	assert.Nil(t, err)
	_, err = adb.Commit()
	assert.Nil(t, err)

	account, err = adb.LoadAccount(address)
	assert.Nil(t, err)
	userAcc = account.(state.UserAccountHandler)

	returnedVal, err := userAcc.DataTrieTracker().RetrieveValue(key)
	assert.Nil(t, err)
	assert.Equal(t, value, returnedVal)

	returnedVal, err = userAcc.DataTrieTracker().RetrieveValue(key1)
	assert.Nil(t, err)
	assert.Equal(t, value, returnedVal)

}

func TestAccountsDB_RecreateTrieInvalidatesJournalEntries(t *testing.T) {
	t.Parallel()

	_, adb := getDefaultTrieAndAccountsDb()

	address := make([]byte, 32)
	key := []byte("key")
	value := []byte("value")

	acc, _ := adb.LoadAccount(address)
	_ = adb.SaveAccount(acc)
	rootHash, _ := adb.Commit()

	acc, _ = adb.LoadAccount(address)
	acc.(state.UserAccountHandler).SetCode([]byte("code"))
	_ = adb.SaveAccount(acc)

	acc, _ = adb.LoadAccount(address)
	acc.(state.UserAccountHandler).IncreaseNonce(1)
	_ = adb.SaveAccount(acc)

	acc, _ = adb.LoadAccount(address)
	_ = acc.(state.UserAccountHandler).DataTrieTracker().SaveKeyValue(key, value)
	_ = adb.SaveAccount(acc)

	assert.Equal(t, 5, adb.JournalLen())
	err := adb.RecreateTrie(rootHash)
	assert.Nil(t, err)
	assert.Equal(t, 0, adb.JournalLen())
}

func TestAccountsDB_RootHash(t *testing.T) {
	t.Parallel()

	rootHashCalled := false
	rootHash := []byte("root hash")
	trieStub := &trieMock.TrieStub{
		RootCalled: func() (i []byte, err error) {
			rootHashCalled = true
			return rootHash, nil
		},
		GetStorageManagerCalled: func() common.StorageManager {
			return &testscommon.StorageManagerStub{}
		},
	}
	adb := generateAccountDBFromTrie(trieStub)
	res, err := adb.RootHash()
	assert.Nil(t, err)
	assert.True(t, rootHashCalled)
	assert.Equal(t, rootHash, res)
}

func TestAccountsDB_GetAllLeaves(t *testing.T) {
	t.Parallel()

	getAllLeavesCalled := false
	trieStub := &trieMock.TrieStub{
		GetAllLeavesOnChannelCalled: func(ch chan core.KeyValueHolder, ctx context.Context, rootHash []byte, builder common.KeyBuilder) error {
			getAllLeavesCalled = true
			close(ch)

			return nil
		},
		GetStorageManagerCalled: func() common.StorageManager {
			return &testscommon.StorageManagerStub{}
		},
	}

	adb := generateAccountDBFromTrie(trieStub)

	leavesChannel := make(chan core.KeyValueHolder, common.TrieLeavesChannelDefaultCapacity)
	err := adb.GetAllLeaves(leavesChannel, context.Background(), []byte("root hash"))
	assert.Nil(t, err)
	assert.True(t, getAllLeavesCalled)
}

func checkCodeEntry(
	codeHash []byte,
	expectedCode []byte,
	expectedNumReferences uint32,
	marshaller marshal.Marshalizer,
	tr common.Trie,
	t *testing.T,
) {
	val, err := tr.Get(codeHash)
	assert.Nil(t, err)
	assert.NotNil(t, val)

	var codeEntry state.CodeEntry
	err = marshaller.Unmarshal(&codeEntry, val)
	assert.Nil(t, err)

	assert.Equal(t, expectedCode, codeEntry.Code)
	assert.Equal(t, expectedNumReferences, codeEntry.NumReferences)
}

func TestAccountsDB_SaveAccountSavesCodeIfCodeHashIsSet(t *testing.T) {
	t.Parallel()

	marshaller := &testscommon.MarshalizerMock{}
	hasher := &hashingMocks.HasherMock{}
	tr, adb := getDefaultTrieAndAccountsDb()

	addr := make([]byte, 32)
	acc, _ := adb.LoadAccount(addr)
	userAcc := acc.(state.UserAccountHandler)

	code := []byte("code")
	userAcc.SetCode(code)
	codeHash := hasher.Compute(string(code))
	userAcc.SetCodeHash(codeHash)

	_ = adb.SaveAccount(acc)

	checkCodeEntry(codeHash, code, 1, marshaller, tr, t)
}

func TestAccountsDB_saveCode_OldCodeAndNewCodeAreNil(t *testing.T) {
	t.Parallel()

	_, adb := getDefaultTrieAndAccountsDb()

	addr := make([]byte, 32)
	acc, _ := adb.LoadAccount(addr)
	userAcc := acc.(state.UserAccountHandler)

	err := adb.SaveAccount(userAcc)
	assert.Nil(t, err)
	assert.Nil(t, userAcc.GetCodeHash())
}

func TestAccountsDB_saveCode_OldCodeIsNilAndNewCodeIsNotNilAndRevert(t *testing.T) {
	t.Parallel()

	marshaller := &testscommon.MarshalizerMock{}
	hasher := &hashingMocks.HasherMock{}
	tr, adb := getDefaultTrieAndAccountsDb()

	addr := make([]byte, 32)
	acc, _ := adb.LoadAccount(addr)
	userAcc := acc.(state.UserAccountHandler)

	code := []byte("code")
	userAcc.SetCode(code)
	expectedCodeHash := hasher.Compute(string(code))

	err := adb.SaveAccount(userAcc)
	assert.Nil(t, err)
	assert.Equal(t, expectedCodeHash, userAcc.GetCodeHash())

	checkCodeEntry(userAcc.GetCodeHash(), code, 1, marshaller, tr, t)

	err = adb.RevertToSnapshot(1)
	assert.Nil(t, err)

	val, err := tr.Get(expectedCodeHash)
	assert.Nil(t, err)
	assert.Nil(t, val)
}

func TestAccountsDB_saveCode_OldCodeIsNilAndNewCodeAlreadyExistsAndRevert(t *testing.T) {
	t.Parallel()

	marshaller := &testscommon.MarshalizerMock{}
	hasher := &hashingMocks.HasherMock{}
	tr, adb := getDefaultTrieAndAccountsDb()

	addr := make([]byte, 32)
	acc, _ := adb.LoadAccount(addr)
	userAcc := acc.(state.UserAccountHandler)

	code := []byte("code")
	userAcc.SetCode(code)
	expectedCodeHash := hasher.Compute(string(code))
	_ = adb.SaveAccount(userAcc)

	journalLen := adb.JournalLen()

	addr1 := make([]byte, 32)
	addr1[0] = 1
	acc, _ = adb.LoadAccount(addr1)
	userAcc = acc.(state.UserAccountHandler)
	userAcc.SetCode(code)

	err := adb.SaveAccount(userAcc)
	assert.Nil(t, err)
	assert.Equal(t, expectedCodeHash, userAcc.GetCodeHash())

	checkCodeEntry(userAcc.GetCodeHash(), code, 2, marshaller, tr, t)

	err = adb.RevertToSnapshot(journalLen)
	assert.Nil(t, err)

	checkCodeEntry(expectedCodeHash, code, 1, marshaller, tr, t)
}

func TestAccountsDB_saveCode_OldCodeExistsAndNewCodeIsNilAndRevert(t *testing.T) {
	t.Parallel()

	marshaller := &testscommon.MarshalizerMock{}
	hasher := &hashingMocks.HasherMock{}
	tr, adb := getDefaultTrieAndAccountsDb()

	addr := make([]byte, 32)
	acc, _ := adb.LoadAccount(addr)
	userAcc := acc.(state.UserAccountHandler)

	code := []byte("code")
	userAcc.SetCode(code)
	oldCodeHash := hasher.Compute(string(code))
	_ = adb.SaveAccount(userAcc)

	journalLen := adb.JournalLen()

	acc, _ = adb.LoadAccount(addr)
	userAcc = acc.(state.UserAccountHandler)
	userAcc.SetCode(nil)

	err := adb.SaveAccount(userAcc)
	assert.Nil(t, err)
	assert.Nil(t, userAcc.GetCodeHash())

	val, err := tr.Get(oldCodeHash)
	assert.Nil(t, err)
	assert.Nil(t, val)

	err = adb.RevertToSnapshot(journalLen)
	assert.Nil(t, err)

	checkCodeEntry(oldCodeHash, code, 1, marshaller, tr, t)
}

func TestAccountsDB_saveCode_OldCodeExistsAndNewCodeExistsAndRevert(t *testing.T) {
	t.Parallel()

	marshaller := &testscommon.MarshalizerMock{}
	hasher := &hashingMocks.HasherMock{}
	tr, adb := getDefaultTrieAndAccountsDb()

	addr := make([]byte, 32)
	acc, _ := adb.LoadAccount(addr)
	userAcc := acc.(state.UserAccountHandler)
	oldCode := []byte("code1")
	userAcc.SetCode(oldCode)
	oldCodeHash := hasher.Compute(string(oldCode))
	_ = adb.SaveAccount(userAcc)

	addr1 := make([]byte, 32)
	addr1[0] = 1
	acc, _ = adb.LoadAccount(addr1)
	userAcc = acc.(state.UserAccountHandler)
	newCode := []byte("code2")
	userAcc.SetCode(newCode)
	newCodeHash := hasher.Compute(string(newCode))
	_ = adb.SaveAccount(userAcc)

	journalLen := adb.JournalLen()

	acc, _ = adb.LoadAccount(addr)
	userAcc = acc.(state.UserAccountHandler)
	userAcc.SetCode(newCode)
	err := adb.SaveAccount(userAcc)
	assert.Nil(t, err)
	assert.Equal(t, newCodeHash, userAcc.GetCodeHash())

	val, err := tr.Get(oldCodeHash)
	assert.Nil(t, err)
	assert.Nil(t, val)

	checkCodeEntry(newCodeHash, newCode, 2, marshaller, tr, t)

	err = adb.RevertToSnapshot(journalLen)
	assert.Nil(t, err)

	checkCodeEntry(oldCodeHash, oldCode, 1, marshaller, tr, t)
	checkCodeEntry(newCodeHash, newCode, 1, marshaller, tr, t)
}

func TestAccountsDB_saveCode_OldCodeIsReferencedMultipleTimesAndNewCodeIsNilAndRevert(t *testing.T) {
	t.Parallel()

	marshaller := &testscommon.MarshalizerMock{}
	hasher := &hashingMocks.HasherMock{}
	tr, adb := getDefaultTrieAndAccountsDb()

	addr := make([]byte, 32)
	acc, _ := adb.LoadAccount(addr)
	userAcc := acc.(state.UserAccountHandler)

	code := []byte("code")
	userAcc.SetCode(code)
	oldCodeHash := hasher.Compute(string(code))
	_ = adb.SaveAccount(userAcc)

	addr1 := make([]byte, 32)
	addr1[0] = 1
	acc, _ = adb.LoadAccount(addr1)
	userAcc = acc.(state.UserAccountHandler)
	userAcc.SetCode(code)
	_ = adb.SaveAccount(userAcc)

	journalLen := adb.JournalLen()

	acc, _ = adb.LoadAccount(addr1)
	userAcc = acc.(state.UserAccountHandler)
	userAcc.SetCode(nil)
	err := adb.SaveAccount(userAcc)
	assert.Nil(t, err)
	assert.Nil(t, userAcc.GetCodeHash())

	checkCodeEntry(oldCodeHash, code, 1, marshaller, tr, t)

	err = adb.RevertToSnapshot(journalLen)
	assert.Nil(t, err)

	checkCodeEntry(oldCodeHash, code, 2, marshaller, tr, t)
}

func TestAccountsDB_RemoveAccountAlsoRemovesCodeAndRevertsCorrectly(t *testing.T) {
	t.Parallel()

	hasher := &hashingMocks.HasherMock{}
	tr, adb := getDefaultTrieAndAccountsDb()

	addr := make([]byte, 32)
	acc, _ := adb.LoadAccount(addr)
	userAcc := acc.(state.UserAccountHandler)

	code := []byte("code")
	userAcc.SetCode(code)
	oldCodeHash := hasher.Compute(string(code))
	_ = adb.SaveAccount(userAcc)

	snapshot := adb.JournalLen()

	val, err := tr.Get(oldCodeHash)
	assert.Nil(t, err)
	assert.NotNil(t, val)

	err = adb.RemoveAccount(addr)
	assert.Nil(t, err)

	val, err = tr.Get(oldCodeHash)
	assert.Nil(t, err)
	assert.Nil(t, val)

	_ = adb.RevertToSnapshot(snapshot)

	val, err = tr.Get(oldCodeHash)
	assert.Nil(t, err)
	assert.NotNil(t, val)
}

func TestAccountsDB_MainTrieAutomaticallyMarksCodeUpdatesForEviction(t *testing.T) {
	t.Parallel()

	marshaller := &testscommon.MarshalizerMock{}
	hasher := &hashingMocks.HasherMock{}
	ewl := stateMock.NewEvictionWaitingList(100, testscommon.NewMemDbMock(), marshaller)
	args := trie.NewTrieStorageManagerArgs{
		MainStorer:             testscommon.CreateMemUnit(),
		CheckpointsStorer:      testscommon.CreateMemUnit(),
		Marshalizer:            marshaller,
		Hasher:                 hasher,
		GeneralConfig:          config.TrieStorageManagerConfig{SnapshotsGoroutineNum: 1},
		CheckpointHashesHolder: &trieMock.CheckpointHashesHolderStub{},
		IdleProvider:           &testscommon.ProcessStatusHandlerStub{},
	}
	storageManager, _ := trie.NewTrieStorageManager(args)
	maxTrieLevelInMemory := uint(5)
	tr, _ := trie.NewTrie(storageManager, marshaller, hasher, maxTrieLevelInMemory)
	spm, _ := storagePruningManager.NewStoragePruningManager(ewl, 5)

	argsAccountsDB := createMockAccountsDBArgs()
	argsAccountsDB.Trie = tr
	argsAccountsDB.Hasher = hasher
	argsAccountsDB.Marshaller = marshaller
	argsAccountsDB.AccountFactory = factory.NewAccountCreator()
	argsAccountsDB.StoragePruningManager = spm

	adb, _ := state.NewAccountsDB(argsAccountsDB)

	addr := make([]byte, 32)
	acc, _ := adb.LoadAccount(addr)
	userAcc := acc.(state.UserAccountHandler)

	code := []byte("code")
	userAcc.SetCode(code)
	_ = adb.SaveAccount(userAcc)
	rootHash, _ := adb.Commit()

	rootHash1 := append(rootHash, byte(state.NewRoot))
	hashesForEviction := ewl.Cache[string(rootHash1)]
	assert.Equal(t, 3, len(hashesForEviction))

	acc, _ = adb.LoadAccount(addr)
	userAcc = acc.(state.UserAccountHandler)
	userAcc.SetCode(nil)
	_ = adb.SaveAccount(userAcc)
	_, _ = adb.Commit()

	rootHash2 := append(rootHash, byte(state.OldRoot))
	hashesForEviction = ewl.Cache[string(rootHash2)]
	assert.Equal(t, 3, len(hashesForEviction))
}

func TestAccountsDB_RemoveAccountSetsObsoleteHashes(t *testing.T) {
	t.Parallel()

	_, adb := getDefaultTrieAndAccountsDb()

	addr := make([]byte, 32)
	acc, _ := adb.LoadAccount(addr)
	userAcc := acc.(state.UserAccountHandler)
	_ = userAcc.DataTrieTracker().SaveKeyValue([]byte("key"), []byte("value"))

	_ = adb.SaveAccount(userAcc)
	_, _ = adb.Commit()

	acc, _ = adb.LoadAccount(addr)
	userAcc = acc.(state.UserAccountHandler)
	userAcc.SetCode([]byte("code"))
	snapshot := adb.JournalLen()
	hashes, _ := userAcc.DataTrieTracker().DataTrie().GetAllHashes()

	err := adb.RemoveAccount(addr)
	obsoleteHashes := adb.GetObsoleteHashes()
	assert.Nil(t, err)
	assert.Equal(t, 1, len(obsoleteHashes))
	assert.Equal(t, hashes, obsoleteHashes[string(hashes[0])])

	err = adb.RevertToSnapshot(snapshot)
	assert.Nil(t, err)
	assert.Equal(t, 0, len(adb.GetObsoleteHashes()))
}

func TestAccountsDB_RemoveAccountMarksObsoleteHashesForEviction(t *testing.T) {
	t.Parallel()

	maxTrieLevelInMemory := uint(5)
	marshaller := &testscommon.MarshalizerMock{}
	hasher := &hashingMocks.HasherMock{}

	ewl := stateMock.NewEvictionWaitingList(100, testscommon.NewMemDbMock(), marshaller)
	args := trie.NewTrieStorageManagerArgs{
		MainStorer:             testscommon.CreateMemUnit(),
		CheckpointsStorer:      testscommon.CreateMemUnit(),
		Marshalizer:            marshaller,
		Hasher:                 hasher,
		GeneralConfig:          config.TrieStorageManagerConfig{SnapshotsGoroutineNum: 1},
		CheckpointHashesHolder: &trieMock.CheckpointHashesHolderStub{},
		IdleProvider:           &testscommon.ProcessStatusHandlerStub{},
	}
	storageManager, _ := trie.NewTrieStorageManager(args)
	tr, _ := trie.NewTrie(storageManager, marshaller, hasher, maxTrieLevelInMemory)
	spm, _ := storagePruningManager.NewStoragePruningManager(ewl, 5)

	argsAccountsDB := createMockAccountsDBArgs()
	argsAccountsDB.Trie = tr
	argsAccountsDB.Hasher = hasher
	argsAccountsDB.Marshaller = marshaller
	argsAccountsDB.AccountFactory = factory.NewAccountCreator()
	argsAccountsDB.StoragePruningManager = spm

	adb, _ := state.NewAccountsDB(argsAccountsDB)

	addr := make([]byte, 32)
	acc, _ := adb.LoadAccount(addr)
	userAcc := acc.(state.UserAccountHandler)
	_ = userAcc.DataTrieTracker().SaveKeyValue([]byte("key"), []byte("value"))
	_ = adb.SaveAccount(userAcc)

	addr1 := make([]byte, 32)
	addr1[0] = 1
	acc, _ = adb.LoadAccount(addr1)
	_ = adb.SaveAccount(acc)

	rootHash, _ := adb.Commit()
	hashes, _ := userAcc.DataTrieTracker().DataTrie().GetAllHashes()

	err := adb.RemoveAccount(addr)
	obsoleteHashes := adb.GetObsoleteHashes()
	assert.Nil(t, err)
	assert.Equal(t, 1, len(obsoleteHashes))
	assert.Equal(t, hashes, obsoleteHashes[string(hashes[0])])

	_, _ = adb.Commit()
	rootHash = append(rootHash, byte(state.OldRoot))
	oldHashes := ewl.Cache[string(rootHash)]
	assert.Equal(t, 5, len(oldHashes))
}

func TestAccountsDB_TrieDatabasePruning(t *testing.T) {
	t.Parallel()

	tr, adb := getDefaultTrieAndAccountsDb()
	_ = tr.Update([]byte("doe"), []byte("reindeer"))
	_ = tr.Update([]byte("dog"), []byte("puppy"))
	_ = tr.Update([]byte("ddog"), []byte("cat"))
	_ = tr.Commit()

	rootHash, _ := tr.RootHash()

	_ = tr.Update([]byte("dog"), []byte("doee"))
	oldHashes := tr.GetObsoleteHashes()
	assert.Equal(t, 4, len(oldHashes))
	_, err := adb.Commit()
	assert.Nil(t, err)

	adb.CancelPrune(rootHash, state.NewRoot)
	adb.PruneTrie(rootHash, state.OldRoot, state.NewPruningHandler(state.EnableDataRemoval))
	time.Sleep(trieDbOperationDelay)

	for i := range oldHashes {
		encNode, errGet := tr.GetStorageManager().Get(oldHashes[i])
		assert.Nil(t, encNode)
		assert.NotNil(t, errGet)
	}
}

func TestAccountsDB_PruningAndPruningCancellingOnTrieRollback(t *testing.T) {
	t.Parallel()

	testVals := []struct {
		key   []byte
		value []byte
	}{
		{[]byte("doe"), []byte("reindeer")},
		{[]byte("dog"), []byte("puppy")},
		{[]byte("dogglesworth"), []byte("cat")},
		{[]byte("horse"), []byte("stallion")},
	}
	tr, adb := getDefaultTrieAndAccountsDb()

	rootHashes := make([][]byte, 0)
	for _, testVal := range testVals {
		_ = tr.Update(testVal.key, testVal.value)
		_, _ = adb.Commit()

		rootHash, _ := tr.RootHash()
		rootHashes = append(rootHashes, rootHash)
	}

	for i := 0; i < len(rootHashes); i++ {
		_, err := tr.Recreate(rootHashes[i])
		assert.Nil(t, err)
	}

	adb.CancelPrune(rootHashes[0], state.NewRoot)
	finalizeTrieState(t, 1, tr, adb, rootHashes)
	finalizeTrieState(t, 2, tr, adb, rootHashes)
	rollbackTrieState(t, 3, tr, adb, rootHashes)

	_, err := tr.Recreate(rootHashes[2])
	assert.Nil(t, err)
}

func finalizeTrieState(t *testing.T, index int, tr common.Trie, adb state.AccountsAdapter, rootHashes [][]byte) {
	adb.PruneTrie(rootHashes[index-1], state.OldRoot, state.NewPruningHandler(state.EnableDataRemoval))
	adb.CancelPrune(rootHashes[index], state.NewRoot)
	time.Sleep(trieDbOperationDelay)

	_, err := tr.Recreate(rootHashes[index-1])
	assert.NotNil(t, err)
}

func rollbackTrieState(t *testing.T, index int, tr common.Trie, adb state.AccountsAdapter, rootHashes [][]byte) {
	adb.PruneTrie(rootHashes[index], state.NewRoot, state.NewPruningHandler(state.EnableDataRemoval))
	adb.CancelPrune(rootHashes[index-1], state.OldRoot)
	time.Sleep(trieDbOperationDelay)

	_, err := tr.Recreate(rootHashes[index])
	assert.NotNil(t, err)
}

func TestAccountsDB_Prune(t *testing.T) {
	t.Parallel()

	tr, adb := getDefaultTrieAndAccountsDb()
	_ = tr.Update([]byte("doe"), []byte("reindeer"))
	_ = tr.Update([]byte("dog"), []byte("puppy"))
	_ = tr.Update([]byte("dogglesworth"), []byte("cat"))
	_, _ = adb.Commit()
	rootHash, _ := tr.RootHash()

	_ = tr.Update([]byte("dog"), []byte("value of dog"))
	_, _ = adb.Commit()

	adb.CancelPrune(rootHash, state.NewRoot)
	adb.PruneTrie(rootHash, state.OldRoot, state.NewPruningHandler(state.EnableDataRemoval))

	val, err := tr.GetStorageManager().Get(rootHash)
	assert.Nil(t, val)
	assert.Equal(t, trie.ErrKeyNotFound, err)
}

func TestAccountsDB_CommitAddsDirtyHashesToCheckpointHashesHolder(t *testing.T) {
	t.Parallel()

	newHashes := make(common.ModifiedHashes)
	var rootHash []byte
	checkpointHashesHolder := &trieMock.CheckpointHashesHolderStub{
		PutCalled: func(rH []byte, hashes common.ModifiedHashes) bool {
			assert.True(t, len(rH) != 0)
			assert.True(t, len(hashes) != 0)
			assert.Equal(t, rootHash, rH)
			assert.Equal(t, len(newHashes), len(hashes))

			for key := range hashes {
				_, ok := newHashes[key]
				assert.True(t, ok)
			}

			return false
		},
	}

	adb, tr, _ := getDefaultStateComponents(checkpointHashesHolder)

	accountsAddresses := generateAccounts(t, 3, adb)
	newHashes, _ = tr.GetDirtyHashes()
	rootHash, _ = tr.RootHash()
	_, err := adb.Commit()
	assert.Nil(t, err)

	newHashes = modifyDataTries(t, accountsAddresses, adb)
	_ = generateAccounts(t, 2, adb)
	newHashesMainTrie, _ := tr.GetDirtyHashes()
	mergeMaps(newHashes, newHashesMainTrie)
	rootHash, _ = tr.RootHash()

	_, err = adb.Commit()
	assert.Nil(t, err)
}

func mergeMaps(map1 common.ModifiedHashes, map2 common.ModifiedHashes) {
	for key, val := range map2 {
		map1[key] = val
	}
}

func TestAccountsDB_CommitSetsStateCheckpointIfCheckpointHashesHolderIsFull(t *testing.T) {
	t.Parallel()

	newHashes := make(common.ModifiedHashes)
	numRemoveCalls := 0
	checkpointHashesHolder := &trieMock.CheckpointHashesHolderStub{
		PutCalled: func(_ []byte, _ common.ModifiedHashes) bool {
			return true
		},
		RemoveCalled: func(hash []byte) {
			_, ok := newHashes[string(hash)]
			assert.True(t, ok)
			numRemoveCalls++
		},
	}

	adb, tr, trieStorage := getDefaultStateComponents(checkpointHashesHolder)

	accountsAddresses := generateAccounts(t, 3, adb)
	newHashes = modifyDataTries(t, accountsAddresses, adb)
	newHashesMainTrie, _ := tr.GetDirtyHashes()
	mergeMaps(newHashes, newHashesMainTrie)

	_, err := adb.Commit()
	for trieStorage.IsPruningBlocked() {
		time.Sleep(10 * time.Millisecond)
	}
	assert.Nil(t, err)
	assert.Equal(t, len(newHashes), numRemoveCalls)
}

func TestAccountsDB_SnapshotStateCleansCheckpointHashesHolder(t *testing.T) {
	t.Parallel()

	removeCommitedCalled := false
	checkpointHashesHolder := &trieMock.CheckpointHashesHolderStub{
		PutCalled: func(_ []byte, _ common.ModifiedHashes) bool {
			return false
		},
		RemoveCommittedCalled: func(_ []byte) {
			removeCommitedCalled = true
		},
		ShouldCommitCalled: func(_ []byte) bool {
			return false
		},
	}
	adb, tr, trieStorage := getDefaultStateComponents(checkpointHashesHolder)
	_ = trieStorage.Put([]byte(common.ActiveDBKey), []byte(common.ActiveDBVal))

	accountsAddresses := generateAccounts(t, 3, adb)
	newHashes := modifyDataTries(t, accountsAddresses, adb)
	newHashesMainTrie, _ := tr.GetDirtyHashes()
	mergeMaps(newHashes, newHashesMainTrie)

	rootHash, _ := adb.Commit()
	adb.SnapshotState(rootHash)
	for trieStorage.IsPruningBlocked() {
		time.Sleep(10 * time.Millisecond)
	}

	assert.True(t, removeCommitedCalled)
}

func TestAccountsDB_SetStateCheckpointCommitsOnlyMissingData(t *testing.T) {
	t.Parallel()

	checkpointHashesHolder := hashesHolder.NewCheckpointHashesHolder(100000, testscommon.HashSize)
	adb, tr, trieStorage := getDefaultStateComponents(checkpointHashesHolder)

	accountsAddresses := generateAccounts(t, 3, adb)
	rootHash, _ := tr.RootHash()

	_, err := adb.Commit()
	assert.Nil(t, err)
	checkpointHashesHolder.RemoveCommitted(rootHash)

	newHashes := modifyDataTries(t, accountsAddresses, adb)

	_ = generateAccounts(t, 2, adb)

	newHashesMainTrie, _ := tr.GetDirtyHashes()
	mergeMaps(newHashes, newHashesMainTrie)
	rootHash, _ = adb.Commit()

	adb.SetStateCheckpoint(rootHash)
	for trieStorage.IsPruningBlocked() {
		time.Sleep(10 * time.Millisecond)
	}

	allStateHashes := make([][]byte, 0)
	mainTrieHashes, _ := tr.GetAllHashes()
	allStateHashes = append(allStateHashes, mainTrieHashes...)

	acc, _ := adb.LoadAccount(accountsAddresses[0])
	dataTrie1Hashes, _ := acc.(state.UserAccountHandler).DataTrie().GetAllHashes()
	allStateHashes = append(allStateHashes, dataTrie1Hashes...)

	acc, _ = adb.LoadAccount(accountsAddresses[1])
	dataTrie2Hashes, _ := acc.(state.UserAccountHandler).DataTrie().GetAllHashes()
	allStateHashes = append(allStateHashes, dataTrie2Hashes...)

	for _, hash := range allStateHashes {
		err = trieStorage.Remove(hash)
		assert.Nil(t, err)
	}

	numPresent := 0
	numAbsent := 0
	for _, hash := range allStateHashes {
		_, ok := newHashes[string(hash)]
		if ok {
			val, errGet := trieStorage.Get(hash)
			assert.Nil(t, errGet)
			assert.NotNil(t, val)
			numPresent++
			continue
		}

		val, errGet := trieStorage.Get(hash)
		assert.Nil(t, val)
		assert.NotNil(t, errGet)
		numAbsent++
	}

	assert.Equal(t, len(newHashes), numPresent)
	if len(allStateHashes) > len(newHashes) {
		assert.True(t, numAbsent > 0)
	}
}

func TestAccountsDB_CheckpointHashesHolderReceivesOnly32BytesData(t *testing.T) {
	t.Parallel()

	putCalled := false
	checkpointHashesHolder := &trieMock.CheckpointHashesHolderStub{
		PutCalled: func(rootHash []byte, hashes common.ModifiedHashes) bool {
			putCalled = true
			assert.Equal(t, 32, len(rootHash))
			for key := range hashes {
				assert.Equal(t, 32, len(key))
			}
			return false
		},
	}
	adb, _, _ := getDefaultStateComponents(checkpointHashesHolder)

	accountsAddresses := generateAccounts(t, 3, adb)
	_ = modifyDataTries(t, accountsAddresses, adb)

	_, _ = adb.Commit()
	assert.True(t, putCalled)
}

func TestAccountsDB_PruneRemovesDataFromCheckpointHashesHolder(t *testing.T) {
	t.Parallel()

	newHashes := make(common.ModifiedHashes)
	removeCalled := 0
	checkpointHashesHolder := &trieMock.CheckpointHashesHolderStub{
		RemoveCalled: func(hash []byte) {
			_, ok := newHashes[string(hash)]
			assert.True(t, ok)
			removeCalled++
		},
	}
	adb, tr, _ := getDefaultStateComponents(checkpointHashesHolder)

	accountsAddresses := generateAccounts(t, 3, adb)
	newHashes, _ = tr.GetDirtyHashes()
	rootHash, _ := tr.RootHash()
	_, err := adb.Commit()
	assert.Nil(t, err)

	_ = modifyDataTries(t, accountsAddresses, adb)
	_ = generateAccounts(t, 2, adb)
	_, err = adb.Commit()
	assert.Nil(t, err)

	adb.CancelPrune(rootHash, state.NewRoot)
	adb.PruneTrie(rootHash, state.OldRoot, state.NewPruningHandler(state.EnableDataRemoval))
	assert.True(t, removeCalled > 0)
}

func generateAccounts(t *testing.T, numAccounts int, adb state.AccountsAdapter) [][]byte {
	accountsAddresses := make([][]byte, numAccounts)
	for i := 0; i < numAccounts; i++ {
		addr := generateRandomByteArray(32)
		acc, err := adb.LoadAccount(addr)
		require.Nil(t, err)
		require.NotNil(t, acc)
		err = adb.SaveAccount(acc)
		require.Nil(t, err)

		accountsAddresses[i] = addr
	}

	return accountsAddresses
}

func generateRandomByteArray(size int) []byte {
	r := make([]byte, size)
	_, _ = rand.Read(r)
	return r
}

func modifyDataTries(t *testing.T, accountsAddresses [][]byte, adb *state.AccountsDB) common.ModifiedHashes {
	acc, _ := adb.LoadAccount(accountsAddresses[0])
	err := acc.(state.UserAccountHandler).DataTrieTracker().SaveKeyValue([]byte("key1"), []byte("value1"))
	assert.Nil(t, err)
	err = acc.(state.UserAccountHandler).DataTrieTracker().SaveKeyValue([]byte("key2"), []byte("value2"))
	assert.Nil(t, err)
	_ = adb.SaveAccount(acc)
	newHashes, _ := acc.(state.UserAccountHandler).DataTrie().GetDirtyHashes()

	acc, _ = adb.LoadAccount(accountsAddresses[1])
	err = acc.(state.UserAccountHandler).DataTrieTracker().SaveKeyValue([]byte("key2"), []byte("value2"))
	assert.Nil(t, err)
	_ = adb.SaveAccount(acc)
	newHashesDataTrie, _ := acc.(state.UserAccountHandler).DataTrie().GetDirtyHashes()
	mergeMaps(newHashes, newHashesDataTrie)

	return newHashes
}

func TestAccountsDB_GetCode(t *testing.T) {
	t.Parallel()

	maxTrieLevelInMemory := uint(5)
	marshaller := &testscommon.MarshalizerMock{}
	hasher := &hashingMocks.HasherMock{}

	args := trie.NewTrieStorageManagerArgs{
		MainStorer:             testscommon.CreateMemUnit(),
		CheckpointsStorer:      testscommon.CreateMemUnit(),
		Marshalizer:            marshaller,
		Hasher:                 hasher,
		GeneralConfig:          config.TrieStorageManagerConfig{SnapshotsGoroutineNum: 1},
		CheckpointHashesHolder: &trieMock.CheckpointHashesHolderStub{},
		IdleProvider:           &testscommon.ProcessStatusHandlerStub{},
	}
	storageManager, _ := trie.NewTrieStorageManager(args)
	tr, _ := trie.NewTrie(storageManager, marshaller, hasher, maxTrieLevelInMemory)
	spm := disabled.NewDisabledStoragePruningManager()
	argsAccountsDB := createMockAccountsDBArgs()
	argsAccountsDB.Trie = tr
	argsAccountsDB.Hasher = hasher
	argsAccountsDB.Marshaller = marshaller
	argsAccountsDB.AccountFactory = factory.NewAccountCreator()
	argsAccountsDB.StoragePruningManager = spm

	adb, _ := state.NewAccountsDB(argsAccountsDB)

	address := make([]byte, 32)
	acc, err := adb.LoadAccount(address)
	require.Nil(t, err)

	userAcc := acc.(state.UserAccountHandler)
	codeLen := 100000
	code := make([]byte, codeLen)

	n, err := rand.Read(code)
	require.Nil(t, err)
	require.Equal(t, codeLen, n)

	userAcc.SetCode(code)
	err = adb.SaveAccount(userAcc)
	require.Nil(t, err)

	codeHash := hasher.Compute(string(code))

	retrievedCode := adb.GetCode(codeHash)
	assert.Equal(t, retrievedCode, code)
}

func TestAccountsDB_ImportAccount(t *testing.T) {
	t.Parallel()

	_, adb := getDefaultTrieAndAccountsDb()

	address := make([]byte, 32)
	acc, err := adb.LoadAccount(address)
	require.Nil(t, err)

	retrievedAcc, err := adb.GetExistingAccount(address)
	assert.NotNil(t, err)
	assert.Nil(t, retrievedAcc)

	err = adb.ImportAccount(acc)
	assert.Nil(t, err)

	retrievedAcc, err = adb.GetExistingAccount(address)
	assert.NotNil(t, retrievedAcc)
	assert.Nil(t, err)
}

func TestAccountsDB_RecreateAllTries(t *testing.T) {
	t.Parallel()

	_, adb := getDefaultTrieAndAccountsDb()

	addresses := generateAccounts(t, 2, adb)
	_ = modifyDataTries(t, addresses, adb)

	rootHash, _ := adb.Commit()

	tries, err := adb.RecreateAllTries(rootHash)
	assert.Nil(t, err)
	assert.Equal(t, 3, len(tries))

	_, ok := tries[string(rootHash)]
	assert.True(t, ok)

	for i := 0; i < len(addresses); i++ {
		acc, _ := adb.LoadAccount(addresses[i])
		rootHash = acc.(state.UserAccountHandler).GetRootHash()

		_, ok = tries[string(rootHash)]
		assert.True(t, ok)
	}
}

func TestAccountsDB_GetTrie(t *testing.T) {
	t.Parallel()

	_, adb := getDefaultTrieAndAccountsDb()

	addresses := generateAccounts(t, 2, adb)
	_ = modifyDataTries(t, addresses, adb)

	_, _ = adb.Commit()

	for i := 0; i < len(addresses); i++ {
		acc, _ := adb.LoadAccount(addresses[i])
		rootHash := acc.(state.UserAccountHandler).GetRootHash()

		tr, err := adb.GetTrie(rootHash)
		assert.Nil(t, err)
		assert.NotNil(t, tr)
	}
}

func TestAccountsDB_Close(t *testing.T) {
	t.Parallel()

	closeCalled := false
	tr := &trieMock.TrieStub{
		CloseCalled: func() error {
			closeCalled = true
			return nil
		},
		GetStorageManagerCalled: func() common.StorageManager {
			return &testscommon.StorageManagerStub{}
		},
	}
	marshaller := &testscommon.MarshalizerMock{}
	hasher := &hashingMocks.HasherMock{}
	ewl, _ := evictionWaitingList.NewEvictionWaitingList(100, testscommon.NewMemDbMock(), marshaller)
	spm, _ := storagePruningManager.NewStoragePruningManager(ewl, 10)

	argsAccountsDB := createMockAccountsDBArgs()
	argsAccountsDB.Trie = tr
	argsAccountsDB.Hasher = hasher
	argsAccountsDB.Marshaller = marshaller
	argsAccountsDB.AccountFactory = factory.NewAccountCreator()
	argsAccountsDB.StoragePruningManager = spm

	adb, _ := state.NewAccountsDB(argsAccountsDB)

	err := adb.Close()
	assert.Nil(t, err)
	assert.True(t, closeCalled)
}

func TestAccountsDB_GetAccountFromBytesInvalidAddress(t *testing.T) {
	t.Parallel()

	_, adb := getDefaultTrieAndAccountsDb()

	acc, err := adb.GetAccountFromBytes([]byte{}, []byte{})
	assert.Nil(t, acc)
	assert.Error(t, err)
	assert.True(t, strings.Contains(err.Error(), state.ErrNilAddress.Error()))
}

func TestAccountsDB_GetAccountFromBytes(t *testing.T) {
	t.Parallel()

	marshaller := &testscommon.MarshalizerMock{}
	adr := make([]byte, 32)
	accountExpected, _ := state.NewUserAccount(adr)
	accountBytes, _ := marshaller.Marshal(accountExpected)
	_, adb := getDefaultTrieAndAccountsDb()

	acc, err := adb.GetAccountFromBytes(adr, accountBytes)
	assert.Nil(t, err)
	assert.Equal(t, accountExpected, acc)
}

func TestAccountsDB_GetAccountFromBytesShouldLoadDataTrie(t *testing.T) {
	t.Parallel()

	acc := generateAccount()
	acc.SetRootHash([]byte("root hash"))
	dataTrie := &trieMock.TrieStub{}
	marshaller := &testscommon.MarshalizerMock{}
	serializerAcc, _ := marshaller.Marshal(acc)

	trieStub := &trieMock.TrieStub{
		GetCalled: func(key []byte) (i []byte, e error) {
			if bytes.Equal(key, acc.AddressBytes()) {
				return serializerAcc, nil
			}
			return nil, nil
		},
		RecreateCalled: func(root []byte) (d common.Trie, err error) {
			return dataTrie, nil
		},
		GetStorageManagerCalled: func() common.StorageManager {
			return &testscommon.StorageManagerStub{}
		},
	}

	adb := generateAccountDBFromTrie(trieStub)
	retrievedAccount, err := adb.GetAccountFromBytes(acc.AddressBytes(), serializerAcc)
	assert.Nil(t, err)

	account, _ := retrievedAccount.(state.UserAccountHandler)
	assert.Equal(t, dataTrie, account.DataTrie())
}

func TestAccountsDB_SetSyncerAndStartSnapshotIfNeeded(t *testing.T) {
	t.Parallel()

	rootHash := []byte("rootHash")
	expectedErr := errors.New("expected error")
	t.Run("epoch 0", func(t *testing.T) {
		putCalled := false
		trieStub := &trieMock.TrieStub{
			RootCalled: func() ([]byte, error) {
				return rootHash, nil
			},
			GetStorageManagerCalled: func() common.StorageManager {
				return &testscommon.StorageManagerStub{
					ShouldTakeSnapshotCalled: func() bool {
						return true
					},
					GetLatestStorageEpochCalled: func() (uint32, error) {
						return 0, nil
					},
					PutCalled: func(key []byte, val []byte) error {
						assert.Equal(t, []byte(common.ActiveDBKey), key)
						assert.Equal(t, []byte(common.ActiveDBVal), val)

						putCalled = true

						return nil
					},
				}
			},
		}

		adb := generateAccountDBFromTrie(trieStub)
		err := adb.SetSyncer(&mock.AccountsDBSyncerStub{})
		assert.Nil(t, err)
		err = adb.StartSnapshotIfNeeded()
		assert.Nil(t, err)

		assert.True(t, putCalled)
	})
	t.Run("epoch 0, GetLatestStorageEpoch errors should not put", func(t *testing.T) {
		trieStub := &trieMock.TrieStub{
			RootCalled: func() ([]byte, error) {
				return rootHash, nil
			},
			GetStorageManagerCalled: func() common.StorageManager {
				return &testscommon.StorageManagerStub{
					ShouldTakeSnapshotCalled: func() bool {
						return true
					},
					GetLatestStorageEpochCalled: func() (uint32, error) {
						return 0, expectedErr
					},
					PutCalled: func(key []byte, val []byte) error {
						assert.Fail(t, "should have not called put")

						return nil
					},
				}
			},
		}

		adb := generateAccountDBFromTrie(trieStub)
		err := adb.SetSyncer(&mock.AccountsDBSyncerStub{})
		assert.Nil(t, err)
		err = adb.StartSnapshotIfNeeded()
		assert.Nil(t, err)
	})
	t.Run("in import DB mode", func(t *testing.T) {
		putCalled := false
		trieStub := &trieMock.TrieStub{
			RootCalled: func() ([]byte, error) {
				return rootHash, nil
			},
			GetStorageManagerCalled: func() common.StorageManager {
				return &testscommon.StorageManagerStub{
					ShouldTakeSnapshotCalled: func() bool {
						return true
					},
					GetLatestStorageEpochCalled: func() (uint32, error) {
						return 1, nil
					},
					PutCalled: func(key []byte, val []byte) error {
						assert.Equal(t, []byte(common.ActiveDBKey), key)
						assert.Equal(t, []byte(common.ActiveDBVal), val)

						putCalled = true

						return nil
					},
				}
			},
		}

		args := createMockAccountsDBArgs()
		args.ProcessingMode = common.ImportDb
		args.Trie = trieStub

		adb, _ := state.NewAccountsDB(args)
		err := adb.SetSyncer(&mock.AccountsDBSyncerStub{})
		assert.Nil(t, err)
		err = adb.StartSnapshotIfNeeded()
		assert.Nil(t, err)

		assert.True(t, putCalled)
	})
}

func TestAccountsDB_NewAccountsDbStartsSnapshotAfterRestart(t *testing.T) {
	t.Parallel()

	rootHash := []byte("rootHash")
	takeSnapshotCalled := atomicFlag.Flag{}
	trieStub := &trieMock.TrieStub{
		RootCalled: func() ([]byte, error) {
			return rootHash, nil
		},
		GetStorageManagerCalled: func() common.StorageManager {
			return &testscommon.StorageManagerStub{
				GetCalled: func(key []byte) ([]byte, error) {
					if bytes.Equal(key, []byte(common.ActiveDBKey)) {
						return nil, fmt.Errorf("key not found")
					}
					return []byte("rootHash"), nil
				},
				ShouldTakeSnapshotCalled: func() bool {
					return true
				},
				TakeSnapshotCalled: func(_ []byte, _ []byte, _ chan core.KeyValueHolder, _ chan []byte, _ chan error, _ common.SnapshotStatisticsHandler, _ uint32) {
					takeSnapshotCalled.SetValue(true)
				},
				GetLatestStorageEpochCalled: func() (uint32, error) {
					return 1, nil
				},
			}
		},
	}

	adb := generateAccountDBFromTrie(trieStub)
	err := adb.SetSyncer(&mock.AccountsDBSyncerStub{})
	assert.Nil(t, err)
	err = adb.StartSnapshotIfNeeded()
	assert.Nil(t, err)
	time.Sleep(time.Second)
	assert.True(t, takeSnapshotCalled.IsSet())
}

func BenchmarkAccountsDb_GetCodeEntry(b *testing.B) {
	maxTrieLevelInMemory := uint(5)
	marshaller := &testscommon.MarshalizerMock{}
	hasher := &hashingMocks.HasherMock{}

	args := trie.NewTrieStorageManagerArgs{
		MainStorer:             testscommon.CreateMemUnit(),
		CheckpointsStorer:      testscommon.CreateMemUnit(),
		Marshalizer:            marshaller,
		Hasher:                 hasher,
		GeneralConfig:          config.TrieStorageManagerConfig{SnapshotsGoroutineNum: 1},
		CheckpointHashesHolder: &trieMock.CheckpointHashesHolderStub{},
		IdleProvider:           &testscommon.ProcessStatusHandlerStub{},
	}
	storageManager, _ := trie.NewTrieStorageManager(args)
	tr, _ := trie.NewTrie(storageManager, marshaller, hasher, maxTrieLevelInMemory)
	spm := disabled.NewDisabledStoragePruningManager()

	argsAccountsDB := createMockAccountsDBArgs()
	argsAccountsDB.Trie = tr
	argsAccountsDB.Hasher = hasher
	argsAccountsDB.Marshaller = marshaller
	argsAccountsDB.AccountFactory = factory.NewAccountCreator()
	argsAccountsDB.StoragePruningManager = spm

	adb, _ := state.NewAccountsDB(argsAccountsDB)

	address := make([]byte, 32)
	acc, err := adb.LoadAccount(address)
	require.Nil(b, err)

	userAcc := acc.(state.UserAccountHandler)
	codeLen := 100000
	code := make([]byte, codeLen)

	n, err := rand.Read(code)
	require.Nil(b, err)
	require.Equal(b, codeLen, n)

	userAcc.SetCode(code)
	err = adb.SaveAccount(userAcc)
	require.Nil(b, err)

	codeHash := hasher.Compute(string(code))

	b.ResetTimer()
	for i := 0; i < b.N; i++ {
		entry, _ := state.GetCodeEntry(codeHash, tr, marshaller)
		assert.Equal(b, code, entry.Code)
	}
}

func TestAccountsDB_waitForCompletionIfAppropriate(t *testing.T) {
	t.Parallel()

	t.Run("not in import db", func(t *testing.T) {
		t.Parallel()

		argsAccountsDB := createMockAccountsDBArgs()
		argsAccountsDB.ProcessingMode = common.Normal
		argsAccountsDB.ProcessStatusHandler = &testscommon.ProcessStatusHandlerStub{
			SetIdleCalled: func() {
				assert.Fail(t, "should have not called set idle ")
			},
		}
		adb, _ := state.NewAccountsDB(argsAccountsDB)
		adb.WaitForCompletionIfAppropriate(&trieMock.MockStatistics{})
	})
	t.Run("in import db", func(t *testing.T) {
		t.Parallel()

		argsAccountsDB := createMockAccountsDBArgs()
		argsAccountsDB.ProcessingMode = common.ImportDb
		idleWasSet := false
		argsAccountsDB.ProcessStatusHandler = &testscommon.ProcessStatusHandlerStub{
			SetIdleCalled: func() {
				idleWasSet = true
			},
		}

		stats := &trieMock.MockStatistics{}
		waitForSnapshotsToFinishCalled := false
		stats.WaitForSnapshotsToFinishCalled = func() {
			waitForSnapshotsToFinishCalled = true
		}
		adb, _ := state.NewAccountsDB(argsAccountsDB)
		adb.WaitForCompletionIfAppropriate(stats)
		assert.True(t, idleWasSet)
		assert.True(t, waitForSnapshotsToFinishCalled)
	})
}

func TestEmptyErrChanReturningHadContained(t *testing.T) {
	t.Parallel()

	t.Run("empty chan should return false", func(t *testing.T) {
		t.Parallel()

		t.Run("unbuffered chan", func(t *testing.T) {
			t.Parallel()

			errChan := make(chan error)
			assert.False(t, state.EmptyErrChanReturningHadContained(errChan))
			assert.Equal(t, 0, len(errChan))
		})
		t.Run("buffered chan", func(t *testing.T) {
			t.Parallel()

			for i := 1; i < 10; i++ {
				errChan := make(chan error, i)
				assert.False(t, state.EmptyErrChanReturningHadContained(errChan))
				assert.Equal(t, 0, len(errChan))
			}
		})
	})
	t.Run("chan containing elements should return true", func(t *testing.T) {
		t.Parallel()

		t.Run("unbuffered chan", func(t *testing.T) {
			t.Parallel()

			errChan := make(chan error)
			go func() {
				errChan <- errors.New("test")
			}()

			time.Sleep(time.Second) // allow the go routine to start

			assert.True(t, state.EmptyErrChanReturningHadContained(errChan))
			assert.Equal(t, 0, len(errChan))
		})
		t.Run("buffered chan", func(t *testing.T) {
			t.Parallel()

			for i := 1; i < 10; i++ {
				errChan := make(chan error, i)
				for j := 0; j < i; j++ {
					errChan <- errors.New("test")
				}

				assert.True(t, state.EmptyErrChanReturningHadContained(errChan))
				assert.Equal(t, 0, len(errChan))
			}
		})
	})
}<|MERGE_RESOLUTION|>--- conflicted
+++ resolved
@@ -1065,11 +1065,7 @@
 				GetLatestStorageEpochCalled: func() (uint32, error) {
 					return latestEpoch, nil
 				},
-<<<<<<< HEAD
-				TakeSnapshotCalled: func(_ []byte, _ []byte, _ chan core.KeyValueHolder, _ chan []byte, _ chan error, _ common.SnapshotStatisticsHandler, _ uint32) {
-=======
-				TakeSnapshotCalled: func(_ []byte, _ []byte, leavesChan chan core.KeyValueHolder, _ chan error, stats common.SnapshotStatisticsHandler, _ uint32) {
->>>>>>> a72b09a0
+				TakeSnapshotCalled: func(_ []byte, _ []byte, leavesChan chan core.KeyValueHolder, _ chan []byte, _ chan error, stats common.SnapshotStatisticsHandler, _ uint32) {
 					snapshotMutex.Lock()
 					takeSnapshotCalled++
 					close(leavesChan)
@@ -1149,7 +1145,7 @@
 				GetLatestStorageEpochCalled: func() (uint32, error) {
 					return latestEpoch, nil
 				},
-				TakeSnapshotCalled: func(_ []byte, _ []byte, leavesChan chan core.KeyValueHolder, _ chan error, stats common.SnapshotStatisticsHandler, _ uint32) {
+				TakeSnapshotCalled: func(_ []byte, _ []byte, leavesChan chan core.KeyValueHolder, _ chan []byte, _ chan error, stats common.SnapshotStatisticsHandler, _ uint32) {
 					snapshotMutex.Lock()
 					takeSnapshotCalled++
 					close(leavesChan)
