package syncer

import (
	"context"
	"fmt"
	"sort"
	"sync"
	"sync/atomic"
	"time"

	"github.com/ElrondNetwork/elrond-go-core/core"
	"github.com/ElrondNetwork/elrond-go-core/core/check"
	"github.com/ElrondNetwork/elrond-go-core/data"
	logger "github.com/ElrondNetwork/elrond-go-logger"
	"github.com/ElrondNetwork/elrond-go/common"
	"github.com/ElrondNetwork/elrond-go/epochStart"
	"github.com/ElrondNetwork/elrond-go/process/factory"
	"github.com/ElrondNetwork/elrond-go/state"
	"github.com/ElrondNetwork/elrond-go/trie"
	"github.com/ElrondNetwork/elrond-go/trie/statistics"
	"github.com/ElrondNetwork/elrond-go/update/genesis"
)

var _ epochStart.AccountsDBSyncer = (*userAccountsSyncer)(nil)

var log = logger.GetOrCreate("syncer")

const timeBetweenRetries = 100 * time.Millisecond
const smallTrieThreshold = 1 * 1024 * 1024 // 1MB

type stats struct {
	address      []byte
	numBytes     uint64
	numTrieNodes uint64
	numLeaves    uint64
	duration     time.Duration
}

type userAccountsSyncer struct {
	*baseAccountsSyncer
	throttler      data.GoRoutineThrottler
	syncerMutex    sync.Mutex
	pubkeyCoverter core.PubkeyConverter

	mutStatistics sync.RWMutex
	largeTries    []*stats
	numSmallTries int
}

// ArgsNewUserAccountsSyncer defines the arguments needed for the new account syncer
type ArgsNewUserAccountsSyncer struct {
	ArgsNewBaseAccountsSyncer
	ShardId                uint32
	Throttler              data.GoRoutineThrottler
	AddressPubKeyConverter core.PubkeyConverter
}

// NewUserAccountsSyncer creates a user account syncer
func NewUserAccountsSyncer(args ArgsNewUserAccountsSyncer) (*userAccountsSyncer, error) {
	err := checkArgs(args.ArgsNewBaseAccountsSyncer)
	if err != nil {
		return nil, err
	}

	if check.IfNil(args.Throttler) {
		return nil, data.ErrNilThrottler
	}
	if check.IfNil(args.AddressPubKeyConverter) {
		return nil, ErrNilPubkeyConverter
	}

	timeoutHandler, err := common.NewTimeoutHandler(args.Timeout)
	if err != nil {
		return nil, err
	}

	b := &baseAccountsSyncer{
		hasher:                    args.Hasher,
		marshalizer:               args.Marshalizer,
		dataTries:                 make(map[string]struct{}),
		trieStorageManager:        args.TrieStorageManager,
		requestHandler:            args.RequestHandler,
		timeoutHandler:            timeoutHandler,
		shardId:                   args.ShardId,
		cacher:                    args.Cacher,
		rootHash:                  nil,
		maxTrieLevelInMemory:      args.MaxTrieLevelInMemory,
		name:                      fmt.Sprintf("user accounts for shard %s", core.GetShardIDString(args.ShardId)),
		maxHardCapForMissingNodes: args.MaxHardCapForMissingNodes,
		trieSyncerVersion:         args.TrieSyncerVersion,
		trieExporter:              args.TrieExporter,
	}

	u := &userAccountsSyncer{
		baseAccountsSyncer: b,
		throttler:          args.Throttler,
		pubkeyCoverter:     args.AddressPubKeyConverter,
		largeTries:         make([]*stats, 0),
	}

	return u, nil
}

// SyncAccounts will launch the syncing method to gather all the data needed for userAccounts - it is a blocking method
func (u *userAccountsSyncer) SyncAccounts(rootHash []byte, shardId uint32) error {
	u.mutex.Lock()
	defer u.mutex.Unlock()

	u.timeoutHandler.ResetWatchdog()

	ctx, cancel := context.WithCancel(context.Background())
	defer func() {
		u.cacher.Clear()
		cancel()
	}()

	tss := statistics.NewTrieSyncStatistics()
	go u.printStatistics(tss, ctx)

	mainTrie, err := u.syncMainTrie(rootHash, factory.AccountTrieNodesTopic, tss, ctx)
	if err != nil {
		return err
	}

	defer func() {
		_ = mainTrie.Close()
	}()

	log.Debug("main trie synced, starting to sync data tries", "num data tries", len(u.dataTries))

<<<<<<< HEAD
	accAdapterIdentifier := genesis.CreateTrieIdentifier(shardId, genesis.UserAccount)
	rootHashes, err := u.trieExporter.ExportMainTrie(accAdapterIdentifier, mainTrie)
	if err != nil {
		return err
	}

	err = u.syncAccountDataTries(rootHashes, tss, ctx, shardId)
	if err != nil {
		return err
	}

	return nil
}

func (u *userAccountsSyncer) syncAccountDataTries(
	rootHashes [][]byte,
	ssh data.SyncStatisticsHandler,
	ctx context.Context,
	shardId uint32,
) error {
	var errFound error
	errMutex := sync.Mutex{}

	wg := sync.WaitGroup{}
	wg.Add(len(rootHashes))

	for _, rootHash := range rootHashes {
		for {
			if u.throttler.CanProcess() {
				break
			}

			select {
			case <-time.After(timeBetweenRetries):
				continue
			case <-ctx.Done():
				return data.ErrTimeIsOut
			}
		}

		//throttler.StartProcessing is required to be here as it prevent the following edge-case:
		//loop does 100k iterations because throttler.CanProcess allows it and starts 100k go routines that can
		//not execute their first instructions that could tell the throttler they have started.
		//Telling the throttler the processing has started here will prevent OOM exception because of too many go
		//routines started.
		u.throttler.StartProcessing()

		go func(trieRootHash []byte) {
			defer u.throttler.EndProcessing()

			log.Trace("sync data trie", "roothash", trieRootHash)
			newErr := u.syncDataTrie(trieRootHash, ssh, ctx, shardId)
			if newErr != nil {
				errMutex.Lock()
				errFound = newErr
				errMutex.Unlock()
			}
			atomic.AddInt32(&u.numTriesSynced, 1)
			log.Trace("finished sync data trie", "roothash", trieRootHash)
			wg.Done()
		}(rootHash)
	}

	wg.Wait()

	errMutex.Lock()
	defer errMutex.Unlock()

	return errFound
}

func (u *userAccountsSyncer) syncDataTrie(
	rootHash []byte,
	ssh data.SyncStatisticsHandler,
	ctx context.Context,
	shardId uint32,
) error {
=======
	return u.syncAccountDataTries(mainTrie, tss, ctx)
}

func (u *userAccountsSyncer) syncDataTrie(rootHash []byte, ssh common.SizeSyncStatisticsHandler, address []byte, ctx context.Context) error {
>>>>>>> 8967080a
	u.syncerMutex.Lock()
	_, ok := u.dataTries[string(rootHash)]
	if ok {
		u.syncerMutex.Unlock()
		return nil
	}

	u.dataTries[string(rootHash)] = struct{}{}
	u.syncerMutex.Unlock()

	arg := trie.ArgTrieSyncer{
		RequestHandler:            u.requestHandler,
		InterceptedNodes:          u.cacher,
		DB:                        u.trieStorageManager,
		Marshalizer:               u.marshalizer,
		Hasher:                    u.hasher,
		ShardId:                   u.shardId,
		Topic:                     factory.AccountTrieNodesTopic,
		TrieSyncStatistics:        ssh,
		TimeoutHandler:            u.timeoutHandler,
		MaxHardCapForMissingNodes: u.maxHardCapForMissingNodes,
	}
	trieSyncer, err := trie.CreateTrieSyncer(arg, u.trieSyncerVersion)
	if err != nil {

		return err
	}

	err = trieSyncer.StartSyncing(rootHash, ctx)
	if err != nil {
		return err
	}

<<<<<<< HEAD
	dataTrieIdentifier := genesis.CreateTrieIdentifier(shardId, genesis.DataTrie)
	identifier := genesis.AddRootHashToIdentifier(dataTrieIdentifier, string(rootHash))

	dataTrie, err := trie.NewTrie(u.trieStorageManager, u.marshalizer, u.hasher, u.maxTrieLevelInMemory)
	if err != nil {
		return err
	}

	exportDataTrie, err := dataTrie.Recreate(rootHash)
	if err != nil {
		return err
	}

	err = u.trieExporter.ExportDataTrie(identifier, exportDataTrie)
	if err != nil {
		return err
	}
=======
	u.updateDataTrieStatistics(trieSyncer, address)
>>>>>>> 8967080a

	return nil
}

func (u *userAccountsSyncer) updateDataTrieStatistics(trieSyncer trie.TrieSyncer, address []byte) {
	isSmallTrie := trieSyncer.NumBytes() < smallTrieThreshold

	u.mutStatistics.Lock()
	defer u.mutStatistics.Unlock()

	if isSmallTrie {
		u.numSmallTries++
		return
	}

	trieStats := &stats{
		address:      address,
		numBytes:     trieSyncer.NumBytes(),
		numTrieNodes: trieSyncer.NumTrieNodes(),
		numLeaves:    trieSyncer.NumLeaves(),
		duration:     trieSyncer.Duration(),
	}
	u.largeTries = append(u.largeTries, trieStats)
}

func (u *userAccountsSyncer) syncAccountDataTries(
	mainTrie common.Trie,
	ssh common.SizeSyncStatisticsHandler,
	ctx context.Context,
) error {
	defer u.printDataTrieStatistics()

	mainRootHash, err := mainTrie.RootHash()
	if err != nil {
		return err
	}

	leavesChannel, err := mainTrie.GetAllLeavesOnChannel(mainRootHash)
	if err != nil {
		return err
	}

	var errFound error
	errMutex := sync.Mutex{}
	wg := sync.WaitGroup{}

	for leaf := range leavesChannel {
		u.resetTimeoutHandlerWatchdog()

		account := state.NewEmptyUserAccount()
		err = u.marshalizer.Unmarshal(account, leaf.Value())
		if err != nil {
			log.Trace("this must be a leaf with code", "err", err)
			continue
		}

		if len(account.RootHash) == 0 {
			continue
		}

		err = u.checkGoRoutinesThrottler(ctx)
		if err != nil {
			return err
		}

		u.throttler.StartProcessing()
		wg.Add(1)
		atomic.AddInt32(&u.numMaxTries, 1)

		go func(trieRootHash []byte, address []byte) {
			defer u.throttler.EndProcessing()

			log.Trace("sync data trie", "roothash", trieRootHash)
			newErr := u.syncDataTrie(trieRootHash, ssh, address, ctx)
			if newErr != nil {
				errMutex.Lock()
				errFound = newErr
				errMutex.Unlock()
			}
			atomic.AddInt32(&u.numTriesSynced, 1)
			log.Trace("finished sync data trie", "roothash", trieRootHash)
			wg.Done()
		}(account.RootHash, account.Address)
	}

	wg.Wait()

	return errFound
}

func (u *userAccountsSyncer) printDataTrieStatistics() {
	u.mutStatistics.RLock()
	defer u.mutStatistics.RUnlock()

	log.Debug("user accounts tries sync has finished",
		"num small data tries", u.numSmallTries, "threshold", core.ConvertBytes(uint64(smallTrieThreshold)))

	sort.Slice(u.largeTries, func(i, j int) bool {
		trieI := u.largeTries[i]
		trieJ := u.largeTries[j]

		return trieI.numBytes >= trieJ.numBytes
	})

	for _, trieStat := range u.largeTries {
		address := u.pubkeyCoverter.Encode(trieStat.address)

		log.Debug("datatrie for "+address,
			"num trie nodes", trieStat.numTrieNodes,
			"num leaves", trieStat.numLeaves,
			"size", core.ConvertBytes(trieStat.numBytes),
			"time used to sync the trie", trieStat.duration.Truncate(time.Second),
		)
	}

}

func (u *userAccountsSyncer) checkGoRoutinesThrottler(ctx context.Context) error {
	for {
		if u.throttler.CanProcess() {
			break
		}

		select {
		case <-time.After(timeBetweenRetries):
			continue
		case <-ctx.Done():
			return data.ErrTimeIsOut
		}
	}

	return nil
}

// resetTimeoutHandlerWatchdog this method should be called whenever the syncer is doing something other than
// requesting trie nodes as to prevent the sync process being terminated prematurely.
func (u *userAccountsSyncer) resetTimeoutHandlerWatchdog() {
	u.timeoutHandler.ResetWatchdog()
}<|MERGE_RESOLUTION|>--- conflicted
+++ resolved
@@ -128,90 +128,15 @@
 
 	log.Debug("main trie synced, starting to sync data tries", "num data tries", len(u.dataTries))
 
-<<<<<<< HEAD
-	accAdapterIdentifier := genesis.CreateTrieIdentifier(shardId, genesis.UserAccount)
-	rootHashes, err := u.trieExporter.ExportMainTrie(accAdapterIdentifier, mainTrie)
-	if err != nil {
-		return err
-	}
-
-	err = u.syncAccountDataTries(rootHashes, tss, ctx, shardId)
-	if err != nil {
-		return err
-	}
-
-	return nil
-}
-
-func (u *userAccountsSyncer) syncAccountDataTries(
-	rootHashes [][]byte,
-	ssh data.SyncStatisticsHandler,
+	return u.syncAccountDataTries(mainTrie, tss, ctx)
+}
+
+func (u *userAccountsSyncer) syncDataTrie(
+	rootHash []byte,
+	ssh common.SizeSyncStatisticsHandler, address []byte,
 	ctx context.Context,
 	shardId uint32,
 ) error {
-	var errFound error
-	errMutex := sync.Mutex{}
-
-	wg := sync.WaitGroup{}
-	wg.Add(len(rootHashes))
-
-	for _, rootHash := range rootHashes {
-		for {
-			if u.throttler.CanProcess() {
-				break
-			}
-
-			select {
-			case <-time.After(timeBetweenRetries):
-				continue
-			case <-ctx.Done():
-				return data.ErrTimeIsOut
-			}
-		}
-
-		//throttler.StartProcessing is required to be here as it prevent the following edge-case:
-		//loop does 100k iterations because throttler.CanProcess allows it and starts 100k go routines that can
-		//not execute their first instructions that could tell the throttler they have started.
-		//Telling the throttler the processing has started here will prevent OOM exception because of too many go
-		//routines started.
-		u.throttler.StartProcessing()
-
-		go func(trieRootHash []byte) {
-			defer u.throttler.EndProcessing()
-
-			log.Trace("sync data trie", "roothash", trieRootHash)
-			newErr := u.syncDataTrie(trieRootHash, ssh, ctx, shardId)
-			if newErr != nil {
-				errMutex.Lock()
-				errFound = newErr
-				errMutex.Unlock()
-			}
-			atomic.AddInt32(&u.numTriesSynced, 1)
-			log.Trace("finished sync data trie", "roothash", trieRootHash)
-			wg.Done()
-		}(rootHash)
-	}
-
-	wg.Wait()
-
-	errMutex.Lock()
-	defer errMutex.Unlock()
-
-	return errFound
-}
-
-func (u *userAccountsSyncer) syncDataTrie(
-	rootHash []byte,
-	ssh data.SyncStatisticsHandler,
-	ctx context.Context,
-	shardId uint32,
-) error {
-=======
-	return u.syncAccountDataTries(mainTrie, tss, ctx)
-}
-
-func (u *userAccountsSyncer) syncDataTrie(rootHash []byte, ssh common.SizeSyncStatisticsHandler, address []byte, ctx context.Context) error {
->>>>>>> 8967080a
 	u.syncerMutex.Lock()
 	_, ok := u.dataTries[string(rootHash)]
 	if ok {
@@ -245,7 +170,6 @@
 		return err
 	}
 
-<<<<<<< HEAD
 	dataTrieIdentifier := genesis.CreateTrieIdentifier(shardId, genesis.DataTrie)
 	identifier := genesis.AddRootHashToIdentifier(dataTrieIdentifier, string(rootHash))
 
@@ -263,9 +187,8 @@
 	if err != nil {
 		return err
 	}
-=======
+
 	u.updateDataTrieStatistics(trieSyncer, address)
->>>>>>> 8967080a
 
 	return nil
 }
