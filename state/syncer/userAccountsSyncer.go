package syncer

import (
	"context"
	"fmt"
	"sort"
	"sync"
	"sync/atomic"
	"time"

	"github.com/ElrondNetwork/elrond-go-core/core"
	"github.com/ElrondNetwork/elrond-go-core/core/check"
	"github.com/ElrondNetwork/elrond-go-core/data"
	logger "github.com/ElrondNetwork/elrond-go-logger"
	"github.com/ElrondNetwork/elrond-go/common"
	"github.com/ElrondNetwork/elrond-go/epochStart"
	"github.com/ElrondNetwork/elrond-go/process/factory"
	"github.com/ElrondNetwork/elrond-go/state"
	"github.com/ElrondNetwork/elrond-go/state/parsers"
	"github.com/ElrondNetwork/elrond-go/trie"
	"github.com/ElrondNetwork/elrond-go/trie/keyBuilder"
)

var _ epochStart.AccountsDBSyncer = (*userAccountsSyncer)(nil)

var log = logger.GetOrCreate("syncer")

const timeBetweenRetries = 100 * time.Millisecond
const smallTrieThreshold = 1 * 1024 * 1024 // 1MB

type stats struct {
	address      []byte
	numBytes     uint64
	numTrieNodes uint64
	numLeaves    uint64
	duration     time.Duration
}

type userAccountsSyncer struct {
	*baseAccountsSyncer
	throttler      data.GoRoutineThrottler
	syncerMutex    sync.Mutex
	pubkeyCoverter core.PubkeyConverter

	mutStatistics sync.RWMutex
	largeTries    []*stats
	numSmallTries int
}

// ArgsNewUserAccountsSyncer defines the arguments needed for the new account syncer
type ArgsNewUserAccountsSyncer struct {
	ArgsNewBaseAccountsSyncer
	ShardId                uint32
	Throttler              data.GoRoutineThrottler
	AddressPubKeyConverter core.PubkeyConverter
}

// NewUserAccountsSyncer creates a user account syncer
func NewUserAccountsSyncer(args ArgsNewUserAccountsSyncer) (*userAccountsSyncer, error) {
	err := checkArgs(args.ArgsNewBaseAccountsSyncer)
	if err != nil {
		return nil, err
	}

	if check.IfNil(args.Throttler) {
		return nil, data.ErrNilThrottler
	}
	if check.IfNil(args.AddressPubKeyConverter) {
		return nil, ErrNilPubkeyConverter
	}
	if check.IfNil(args.EnableEpochsHandler) {
		return nil, ErrNilEnableEpochsHandler
	}

	timeoutHandler, err := common.NewTimeoutHandler(args.Timeout)
	if err != nil {
		return nil, err
	}

	b := &baseAccountsSyncer{
		hasher:                            args.Hasher,
		marshalizer:                       args.Marshalizer,
		dataTries:                         make(map[string]struct{}),
		trieStorageManager:                args.TrieStorageManager,
		requestHandler:                    args.RequestHandler,
		timeoutHandler:                    timeoutHandler,
		shardId:                           args.ShardId,
		cacher:                            args.Cacher,
		rootHash:                          nil,
		maxTrieLevelInMemory:              args.MaxTrieLevelInMemory,
		name:                              fmt.Sprintf("user accounts for shard %s", core.GetShardIDString(args.ShardId)),
		maxHardCapForMissingNodes:         args.MaxHardCapForMissingNodes,
		trieSyncerVersion:                 args.TrieSyncerVersion,
		checkNodesOnDisk:                  args.CheckNodesOnDisk,
		storageMarker:                     args.StorageMarker,
		userAccountsSyncStatisticsHandler: args.UserAccountsSyncStatisticsHandler,
<<<<<<< HEAD
		enableEpochsHandler:               args.EnableEpochsHandler,
=======
		appStatusHandler:                  args.AppStatusHandler,
>>>>>>> 189470c7
	}

	u := &userAccountsSyncer{
		baseAccountsSyncer: b,
		throttler:          args.Throttler,
		pubkeyCoverter:     args.AddressPubKeyConverter,
		largeTries:         make([]*stats, 0),
	}

	return u, nil
}

// SyncAccounts will launch the syncing method to gather all the data needed for userAccounts - it is a blocking method
func (u *userAccountsSyncer) SyncAccounts(rootHash []byte) error {
	u.mutex.Lock()
	defer u.mutex.Unlock()

	u.timeoutHandler.ResetWatchdog()

	ctx, cancel := context.WithCancel(context.Background())
	defer func() {
		u.cacher.Clear()
		cancel()
	}()

	go u.printStatisticsAndUpdateMetrics(ctx)

	mainTrie, err := u.syncMainTrie(rootHash, factory.AccountTrieNodesTopic, ctx)
	if err != nil {
		return err
	}

	defer func() {
		_ = mainTrie.Close()
	}()

	log.Debug("main trie synced, starting to sync data tries", "num data tries", len(u.dataTries))

	err = u.syncAccountDataTries(mainTrie, ctx)
	if err != nil {
		return err
	}

	u.storageMarker.MarkStorerAsSyncedAndActive(mainTrie.GetStorageManager())

	return nil
}

func (u *userAccountsSyncer) syncDataTrie(rootHash []byte, address []byte, ctx context.Context) error {
	u.syncerMutex.Lock()
	_, ok := u.dataTries[string(rootHash)]
	if ok {
		u.syncerMutex.Unlock()
		return nil
	}

	u.dataTries[string(rootHash)] = struct{}{}
	u.syncerMutex.Unlock()

	arg := trie.ArgTrieSyncer{
		RequestHandler:            u.requestHandler,
		InterceptedNodes:          u.cacher,
		DB:                        u.trieStorageManager,
		Marshalizer:               u.marshalizer,
		Hasher:                    u.hasher,
		ShardId:                   u.shardId,
		Topic:                     factory.AccountTrieNodesTopic,
		TrieSyncStatistics:        u.userAccountsSyncStatisticsHandler,
		TimeoutHandler:            u.timeoutHandler,
		MaxHardCapForMissingNodes: u.maxHardCapForMissingNodes,
		CheckNodesOnDisk:          u.checkNodesOnDisk,
	}
	trieSyncer, err := trie.CreateTrieSyncer(arg, u.trieSyncerVersion)
	if err != nil {

		return err
	}

	err = trieSyncer.StartSyncing(rootHash, ctx)
	if err != nil {
		return err
	}

	u.updateDataTrieStatistics(trieSyncer, address)

	return nil
}

func (u *userAccountsSyncer) updateDataTrieStatistics(trieSyncer trie.TrieSyncer, address []byte) {
	isSmallTrie := trieSyncer.NumBytes() < smallTrieThreshold

	u.mutStatistics.Lock()
	defer u.mutStatistics.Unlock()

	if isSmallTrie {
		u.numSmallTries++
		return
	}

	trieStats := &stats{
		address:      address,
		numBytes:     trieSyncer.NumBytes(),
		numTrieNodes: trieSyncer.NumTrieNodes(),
		numLeaves:    trieSyncer.NumLeaves(),
		duration:     trieSyncer.Duration(),
	}
	u.largeTries = append(u.largeTries, trieStats)
}

func (u *userAccountsSyncer) syncAccountDataTries(
	mainTrie common.Trie,
	ctx context.Context,
) error {
	defer u.printDataTrieStatistics()

	mainRootHash, err := mainTrie.RootHash()
	if err != nil {
		return err
	}

	leavesChannels := &common.TrieIteratorChannels{
		LeavesChan: make(chan core.KeyValueHolder, common.TrieLeavesChannelDefaultCapacity),
		ErrChan:    make(chan error, 1),
	}
	err = mainTrie.GetAllLeavesOnChannel(
		leavesChannels,
		context.Background(),
		mainRootHash,
		keyBuilder.NewDisabledKeyBuilder(),
		parsers.NewMainTrieLeafParser(),
	)
	if err != nil {
		return err
	}

	var errFound error
	errMutex := sync.Mutex{}
	wg := sync.WaitGroup{}
	argsAccCreation := state.ArgsAccountCreation{
		Hasher:              u.hasher,
		Marshaller:          u.marshalizer,
		EnableEpochsHandler: u.enableEpochsHandler,
	}
	for leaf := range leavesChannels.LeavesChan {
		u.resetTimeoutHandlerWatchdog()

		account, err := state.NewUserAccountFromBytes(leaf.Value(), argsAccCreation)
		if err != nil {
			log.Trace("this must be a leaf with code", "err", err)
			continue
		}

		if len(account.RootHash) == 0 {
			continue
		}

		err = u.checkGoRoutinesThrottler(ctx)
		if err != nil {
			return err
		}

		u.throttler.StartProcessing()
		wg.Add(1)
		atomic.AddInt32(&u.numMaxTries, 1)

		go func(trieRootHash []byte, address []byte) {
			defer u.throttler.EndProcessing()

			log.Trace("sync data trie", "roothash", trieRootHash)
			newErr := u.syncDataTrie(trieRootHash, address, ctx)
			if newErr != nil {
				errMutex.Lock()
				errFound = newErr
				errMutex.Unlock()
			}
			atomic.AddInt32(&u.numTriesSynced, 1)
			log.Trace("finished sync data trie", "roothash", trieRootHash)
			wg.Done()
		}(account.RootHash, account.Address)
	}

	wg.Wait()

	err = common.GetErrorFromChanNonBlocking(leavesChannels.ErrChan)
	if err != nil {
		return err
	}

	return errFound
}

func (u *userAccountsSyncer) printDataTrieStatistics() {
	u.mutStatistics.RLock()
	defer u.mutStatistics.RUnlock()

	log.Debug("user accounts tries sync has finished",
		"num small data tries", u.numSmallTries, "threshold", core.ConvertBytes(uint64(smallTrieThreshold)))

	sort.Slice(u.largeTries, func(i, j int) bool {
		trieI := u.largeTries[i]
		trieJ := u.largeTries[j]

		return trieI.numBytes >= trieJ.numBytes
	})

	for _, trieStat := range u.largeTries {
		address := u.pubkeyCoverter.Encode(trieStat.address)

		log.Debug("datatrie for "+address,
			"num trie nodes", trieStat.numTrieNodes,
			"num leaves", trieStat.numLeaves,
			"size", core.ConvertBytes(trieStat.numBytes),
			"time used to sync the trie", trieStat.duration.Truncate(time.Second),
		)
	}

}

func (u *userAccountsSyncer) checkGoRoutinesThrottler(ctx context.Context) error {
	for {
		if u.throttler.CanProcess() {
			break
		}

		select {
		case <-time.After(timeBetweenRetries):
			continue
		case <-ctx.Done():
			return data.ErrTimeIsOut
		}
	}

	return nil
}

// resetTimeoutHandlerWatchdog this method should be called whenever the syncer is doing something other than
// requesting trie nodes as to prevent the sync process being terminated prematurely.
func (u *userAccountsSyncer) resetTimeoutHandlerWatchdog() {
	u.timeoutHandler.ResetWatchdog()
}

// IsInterfaceNil returns true if there is no value under the interface
func (u *userAccountsSyncer) IsInterfaceNil() bool {
	return u == nil
}<|MERGE_RESOLUTION|>--- conflicted
+++ resolved
@@ -94,11 +94,8 @@
 		checkNodesOnDisk:                  args.CheckNodesOnDisk,
 		storageMarker:                     args.StorageMarker,
 		userAccountsSyncStatisticsHandler: args.UserAccountsSyncStatisticsHandler,
-<<<<<<< HEAD
+		appStatusHandler:                  args.AppStatusHandler,
 		enableEpochsHandler:               args.EnableEpochsHandler,
-=======
-		appStatusHandler:                  args.AppStatusHandler,
->>>>>>> 189470c7
 	}
 
 	u := &userAccountsSyncer{
