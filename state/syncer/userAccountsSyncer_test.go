--- conflicted
+++ resolved
@@ -171,24 +171,13 @@
 	}
 
 	args := trie.NewTrieStorageManagerArgs{
-<<<<<<< HEAD
-		MainStorer:             testscommon.NewSnapshotPruningStorerMock(),
-		CheckpointsStorer:      testscommon.NewSnapshotPruningStorerMock(),
-		Marshalizer:            marshalizer,
-		Hasher:                 hasher,
-		GeneralConfig:          generalCfg,
-		CheckpointHashesHolder: hashesHolder.NewCheckpointHashesHolder(10000000, testscommon.HashSize),
-		IdleProvider:           &testscommon.ProcessStatusHandlerStub{},
-		Identifier:             "identifier",
-		StatsCollector:         disabled.NewStateStatistics(),
-=======
-		MainStorer:    testscommon.NewSnapshotPruningStorerMock(),
-		Marshalizer:   marshalizer,
-		Hasher:        hasher,
-		GeneralConfig: generalCfg,
-		IdleProvider:  &testscommon.ProcessStatusHandlerStub{},
-		Identifier:    "identifier",
->>>>>>> 8a01c078
+		MainStorer:     testscommon.NewSnapshotPruningStorerMock(),
+		Marshalizer:    marshalizer,
+		Hasher:         hasher,
+		GeneralConfig:  generalCfg,
+		IdleProvider:   &testscommon.ProcessStatusHandlerStub{},
+		Identifier:     "identifier",
+		StatsCollector: disabled.NewStateStatistics(),
 	}
 
 	trieStorageManager, _ := trie.NewTrieStorageManager(args)
