package trackableDataTrie

import (
	"bytes"
	"fmt"
	"sort"

	"github.com/multiversx/mx-chain-core-go/core"
	"github.com/multiversx/mx-chain-core-go/core/check"
	"github.com/multiversx/mx-chain-core-go/data"
	"github.com/multiversx/mx-chain-core-go/hashing"
	"github.com/multiversx/mx-chain-core-go/marshal"
	"github.com/multiversx/mx-chain-go/common"
	errorsCommon "github.com/multiversx/mx-chain-go/errors"
	"github.com/multiversx/mx-chain-go/state"
	"github.com/multiversx/mx-chain-go/state/dataTrieValue"
	logger "github.com/multiversx/mx-chain-logger-go"
	vmcommon "github.com/multiversx/mx-chain-vm-common-go"
)

var log = logger.GetOrCreate("state/trackableDataTrie")

type dirtyData struct {
	index      int
	value      []byte
	newVersion core.TrieNodeVersion
}

// TrackableDataTrie wraps a PatriciaMerkelTrie adding modifying data capabilities
type trackableDataTrie struct {
	dirtyData           map[string]dirtyData
	tr                  common.Trie
	hasher              hashing.Hasher
	marshaller          marshal.Marshalizer
	enableEpochsHandler common.EnableEpochsHandler
	identifier          []byte
}

// NewTrackableDataTrie returns an instance of trackableDataTrie
func NewTrackableDataTrie(
	identifier []byte,
	hasher hashing.Hasher,
	marshaller marshal.Marshalizer,
	enableEpochsHandler common.EnableEpochsHandler,
) (*trackableDataTrie, error) {
	if check.IfNil(hasher) {
		return nil, state.ErrNilHasher
	}
	if check.IfNil(marshaller) {
		return nil, state.ErrNilMarshalizer
	}
	if check.IfNil(enableEpochsHandler) {
		return nil, state.ErrNilEnableEpochsHandler
	}
	err := core.CheckHandlerCompatibility(enableEpochsHandler, []core.EnableEpochFlag{
		common.AutoBalanceDataTriesFlag,
	})
	if err != nil {
		return nil, err
	}

	return &trackableDataTrie{
		tr:                  nil,
		hasher:              hasher,
		marshaller:          marshaller,
		dirtyData:           make(map[string]dirtyData),
		identifier:          identifier,
		enableEpochsHandler: enableEpochsHandler,
	}, nil
}

// RetrieveValue fetches the value from a particular key searching the account data store
// The search starts with dirty map, continues with original map and ends with the trie
// Data must have been retrieved from its trie
func (tdt *trackableDataTrie) RetrieveValue(key []byte) ([]byte, uint32, error) {
	// search in dirty data cache
	if dataEntry, found := tdt.dirtyData[string(key)]; found {
		log.Trace("retrieve value from dirty data", "key", key, "value", dataEntry.value, "account", tdt.identifier)
		return dataEntry.value, 0, nil
	}

	// ok, not in cache, retrieve from trie
	if check.IfNil(tdt.tr) {
		return nil, 0, state.ErrNilTrie
	}
	trieValue, depth, err := tdt.retrieveValueFromTrie(key)
	if err != nil {
		return nil, depth, err
	}

	val, err := tdt.getValueWithoutMetadata(key, trieValue)
	if err != nil {
		return nil, depth, err
	}

	log.Trace("retrieve value from trie", "key", key, "value", val, "account", tdt.identifier)

	return val, depth, nil
}

// SaveKeyValue stores in dirtyData the data keys "touched"
// It does not care if the data is really dirty as calling this check here will be sub-optimal
func (tdt *trackableDataTrie) SaveKeyValue(key []byte, value []byte) error {
	if uint64(len(value)) > core.MaxLeafSize {
		return data.ErrLeafSizeTooBig
	}

	dataEntry := dirtyData{
		index:      tdt.getIndexForKey(key),
		value:      value,
		newVersion: core.GetVersionForNewData(tdt.enableEpochsHandler),
	}

	tdt.dirtyData[string(key)] = dataEntry
	return nil
}

// MigrateDataTrieLeaves migrates the data trie leaves from oldVersion to newVersion
func (tdt *trackableDataTrie) MigrateDataTrieLeaves(args vmcommon.ArgsMigrateDataTrieLeaves) error {
	if check.IfNil(tdt.tr) {
		return state.ErrNilTrie
	}
	if check.IfNil(args.TrieMigrator) {
		return errorsCommon.ErrNilTrieMigrator
	}

	dtr, ok := tdt.tr.(state.DataTrie)
	if !ok {
		return fmt.Errorf("invalid trie, type is %T", tdt.tr)
	}

	err := dtr.CollectLeavesForMigration(args)
	if err != nil {
		return err
	}

	dataToBeMigrated := args.TrieMigrator.GetLeavesToBeMigrated()
	log.Debug("num leaves to be migrated", "num", len(dataToBeMigrated), "account", tdt.identifier)
	for _, leafData := range dataToBeMigrated {
		originalKey, err := tdt.getOriginalKeyFromTrieData(leafData)
		if err != nil {
			return err
		}

		dataEntry := dirtyData{
			index:      tdt.getIndexForKey(originalKey),
			value:      leafData.Value,
			newVersion: args.NewVersion,
		}

		tdt.dirtyData[string(originalKey)] = dataEntry
	}

	return nil
}

func (tdt *trackableDataTrie) getIndexForKey(key []byte) int {
	existingVal, ok := tdt.dirtyData[string(key)]
	if ok {
		return existingVal.index
	}

	return len(tdt.dirtyData)
}

func (tdt *trackableDataTrie) getOriginalKeyFromTrieData(trieData core.TrieData) ([]byte, error) {
	if trieData.Version == core.AutoBalanceEnabled {
		valWithMetadata := &dataTrieValue.TrieLeafData{}
		err := tdt.marshaller.Unmarshal(valWithMetadata, trieData.Value)
		if err != nil {
			return nil, err
		}

		return valWithMetadata.Key, nil
	}

	return trieData.Key, nil
}

func (tdt *trackableDataTrie) getKeyForVersion(key []byte, version core.TrieNodeVersion) []byte {
	if version == core.AutoBalanceEnabled {
		return tdt.hasher.Compute(string(key))
	}

	return key
}

func (tdt *trackableDataTrie) getValueForVersion(key []byte, value []byte, version core.TrieNodeVersion) ([]byte, error) {
	if len(value) == 0 {
		return nil, nil
	}

	if version == core.AutoBalanceEnabled {
		trieVal := &dataTrieValue.TrieLeafData{
			Value:   value,
			Key:     key,
			Address: tdt.identifier,
		}

		return tdt.marshaller.Marshal(trieVal)
	}

	identifier := append(key, tdt.identifier...)
	valueWithAppendedData := append(value, identifier...)

	return valueWithAppendedData, nil
}

// SetDataTrie sets the internal data trie
func (tdt *trackableDataTrie) SetDataTrie(tr common.Trie) {
	tdt.tr = tr
}

// DataTrie sets the internal data trie
func (tdt *trackableDataTrie) DataTrie() common.DataTrieHandler {
	return tdt.tr
}

// SaveDirtyData saved the dirty data to the trie
func (tdt *trackableDataTrie) SaveDirtyData(mainTrie common.Trie) ([]state.DataTrieChange, []core.TrieData, error) {
	if len(tdt.dirtyData) == 0 {
		return make([]state.DataTrieChange, 0), make([]core.TrieData, 0), nil
	}

	if check.IfNil(tdt.tr) {
		newDataTrie, err := mainTrie.Recreate(make([]byte, 0))
		if err != nil {
			return nil, nil, err
		}

		tdt.tr = newDataTrie
	}

	dtr, ok := tdt.tr.(state.DataTrie)
	if !ok {
		return nil, nil, fmt.Errorf("invalid trie, type is %T", tdt.tr)
	}

	return tdt.updateTrie(dtr)
}

func (tdt *trackableDataTrie) updateTrie(dtr state.DataTrie) ([]state.DataTrieChange, []core.TrieData, error) {
	oldValues := make([]core.TrieData, len(tdt.dirtyData))
	newData := make([]state.DataTrieChange, len(tdt.dirtyData))
	deletedKeys := make([]state.DataTrieChange, 0)

	index := 0
	for key, dataEntry := range tdt.dirtyData {
		oldVal, _, err := tdt.retrieveValueFromTrie([]byte(key))
		if err != nil {
			return nil, nil, err
		}
		oldValues[index] = oldVal

		wasDeleted, err := tdt.deleteOldEntryIfMigrated([]byte(key), dataEntry, oldVal)
		if err != nil {
			return nil, nil, err
		}

<<<<<<< HEAD
		if wasDeleted {
			deletedKeys = append(deletedKeys,
				state.DataTrieChange{
					Key: []byte(key),
					Val: nil,
				},
			)
		}

		dataTrieKey, dataTrieVal, err := tdt.modifyTrie([]byte(key), dataEntry, oldVal, dtr)
=======
		newKey, err := tdt.modifyTrie([]byte(key), dataEntry, oldVal, dtr)
>>>>>>> d49fcca7
		if err != nil {
			return nil, nil, err
		}

		index++

<<<<<<< HEAD
		if len(dataTrieKey) == 0 {
			continue
		}

		if dataEntry.index > len(newData)-1 {
			return nil, nil, fmt.Errorf("index out of range")
		}

		newData[dataEntry.index] = state.DataTrieChange{
			Key: dataTrieKey,
			Val: dataTrieVal,
=======
		isFirstMigration := oldVal.Version == core.NotSpecified && dataEntry.newVersion == core.AutoBalanceEnabled
		if isFirstMigration && len(newKey) != 0 {
			oldValues = append(oldValues, core.TrieData{
				Key:   newKey,
				Value: nil,
			})
>>>>>>> d49fcca7
		}
	}

	tdt.dirtyData = make(map[string]dirtyData)

	stateChanges := make([]state.DataTrieChange, 0)
	for i := range newData {
		if len(newData[i].Key) == 0 {
			continue
		}

		stateChanges = append(stateChanges, newData[i])
	}

	sort.Slice(deletedKeys, func(i, j int) bool {
		return bytes.Compare(deletedKeys[i].Key, deletedKeys[j].Key) < 0
	})
	stateChanges = append(stateChanges, deletedKeys...)

	return stateChanges, oldValues, nil
}

func (tdt *trackableDataTrie) retrieveValueFromTrie(key []byte) (core.TrieData, uint32, error) {
	if tdt.enableEpochsHandler.IsFlagEnabled(common.AutoBalanceDataTriesFlag) {
		hashedKey := tdt.hasher.Compute(string(key))
		valWithMetadata, depth, err := tdt.tr.Get(hashedKey)
		if err != nil {
			return core.TrieData{}, 0, err
		}
		if len(valWithMetadata) != 0 {
			trieValue := core.TrieData{
				Key:     hashedKey,
				Value:   valWithMetadata,
				Version: core.AutoBalanceEnabled,
			}

			return trieValue, depth, nil
		}
	}

	valWithMetadata, depth, err := tdt.tr.Get(key)
	if err != nil {
		return core.TrieData{}, 0, err
	}
	if len(valWithMetadata) != 0 {
		trieValue := core.TrieData{
			Key:     key,
			Value:   valWithMetadata,
			Version: core.NotSpecified,
		}

		return trieValue, depth, nil
	}

	newDataVersion := core.GetVersionForNewData(tdt.enableEpochsHandler)
	keyForTrie := tdt.getKeyForVersion(key, newDataVersion)

	trieValue := core.TrieData{
		Key:     keyForTrie,
		Value:   nil,
		Version: newDataVersion,
	}

	return trieValue, depth, nil
}

func (tdt *trackableDataTrie) getValueWithoutMetadata(key []byte, trieData core.TrieData) ([]byte, error) {
	if len(trieData.Value) == 0 {
		return nil, nil
	}

	if trieData.Version == core.AutoBalanceEnabled {
		return tdt.getValueAutoBalanceVersion(trieData.Value)
	}

	return tdt.getValueNotSpecifiedVersion(key, trieData.Value)
}

func (tdt *trackableDataTrie) getValueAutoBalanceVersion(val []byte) ([]byte, error) {
	dataTrieVal := &dataTrieValue.TrieLeafData{}
	err := tdt.marshaller.Unmarshal(dataTrieVal, val)
	if err != nil {
		return nil, err
	}

	return dataTrieVal.Value, nil
}

func (tdt *trackableDataTrie) getValueNotSpecifiedVersion(key []byte, val []byte) ([]byte, error) {
	tailLength := len(key) + len(tdt.identifier)
	trimmedValue, _ := common.TrimSuffixFromValue(val, tailLength)

	return trimmedValue, nil
}

<<<<<<< HEAD
func (tdt *trackableDataTrie) deleteOldEntryIfMigrated(key []byte, newData dirtyData, oldEntry core.TrieData) (bool, error) {
	if !tdt.enableEpochsHandler.IsAutoBalanceDataTriesEnabled() {
		return false, nil
=======
func (tdt *trackableDataTrie) deleteOldEntryIfMigrated(key []byte, newData dirtyData, oldEntry core.TrieData) error {
	if !tdt.enableEpochsHandler.IsFlagEnabled(common.AutoBalanceDataTriesFlag) {
		return nil
>>>>>>> d49fcca7
	}

	isMigration := oldEntry.Version == core.NotSpecified && newData.newVersion == core.AutoBalanceEnabled
	if isMigration && len(newData.value) != 0 {
<<<<<<< HEAD
		return true, tdt.tr.Delete(key)
=======
		log.Trace("delete old entry if migrated", "key", key)
		return tdt.tr.Delete(key)
>>>>>>> d49fcca7
	}

	return false, nil
}

<<<<<<< HEAD
func (tdt *trackableDataTrie) modifyTrie(key []byte, dataEntry dirtyData, oldVal core.TrieData, dtr state.DataTrie) ([]byte, []byte, error) {
	version := dataEntry.newVersion
	newKey := tdt.getKeyForVersion(key, version)

	if len(dataEntry.value) == 0 {
		deletedKey, err := tdt.deleteFromTrie(oldVal, key, dtr)
		if err != nil {
			return nil, nil, err
		}

		return deletedKey, nil, nil
=======
func (tdt *trackableDataTrie) modifyTrie(key []byte, dataEntry dirtyData, oldVal core.TrieData, dtr state.DataTrie) ([]byte, error) {
	if len(dataEntry.value) == 0 {
		return nil, tdt.deleteFromTrie(oldVal, key, dtr)
>>>>>>> d49fcca7
	}

	value, err := tdt.getValueForVersion(key, dataEntry.value, version)
	if err != nil {
<<<<<<< HEAD
		return nil, nil, err
	}

	err = dtr.UpdateWithVersion(newKey, value, version)
	if err != nil {
		return nil, nil, err
	}

	return newKey, value, nil
=======
		return nil, err
	}

	return newKey, dtr.UpdateWithVersion(newKey, value, version)
>>>>>>> d49fcca7
}

func (tdt *trackableDataTrie) deleteFromTrie(oldVal core.TrieData, key []byte, dtr state.DataTrie) ([]byte, error) {
	if len(oldVal.Value) == 0 {
		return nil, nil
	}

	if oldVal.Version == core.AutoBalanceEnabled {
		keyForTrie := tdt.hasher.Compute(string(key))
		return keyForTrie, dtr.Delete(keyForTrie)
	}

	if oldVal.Version == core.NotSpecified {
		return key, dtr.Delete(key)
	}

	return nil, nil
}

// IsInterfaceNil returns true if there is no value under the interface
func (tdt *trackableDataTrie) IsInterfaceNil() bool {
	return tdt == nil
}<|MERGE_RESOLUTION|>--- conflicted
+++ resolved
@@ -257,7 +257,6 @@
 			return nil, nil, err
 		}
 
-<<<<<<< HEAD
 		if wasDeleted {
 			deletedKeys = append(deletedKeys,
 				state.DataTrieChange{
@@ -268,16 +267,20 @@
 		}
 
 		dataTrieKey, dataTrieVal, err := tdt.modifyTrie([]byte(key), dataEntry, oldVal, dtr)
-=======
-		newKey, err := tdt.modifyTrie([]byte(key), dataEntry, oldVal, dtr)
->>>>>>> d49fcca7
 		if err != nil {
 			return nil, nil, err
 		}
 
 		index++
 
-<<<<<<< HEAD
+		isFirstMigration := oldVal.Version == core.NotSpecified && dataEntry.newVersion == core.AutoBalanceEnabled
+		if isFirstMigration && len(dataTrieKey) != 0 {
+			oldValues = append(oldValues, core.TrieData{
+				Key:   dataTrieKey,
+				Value: nil,
+			})
+		}
+
 		if len(dataTrieKey) == 0 {
 			continue
 		}
@@ -289,14 +292,6 @@
 		newData[dataEntry.index] = state.DataTrieChange{
 			Key: dataTrieKey,
 			Val: dataTrieVal,
-=======
-		isFirstMigration := oldVal.Version == core.NotSpecified && dataEntry.newVersion == core.AutoBalanceEnabled
-		if isFirstMigration && len(newKey) != 0 {
-			oldValues = append(oldValues, core.TrieData{
-				Key:   newKey,
-				Value: nil,
-			})
->>>>>>> d49fcca7
 		}
 	}
 
@@ -392,31 +387,20 @@
 	return trimmedValue, nil
 }
 
-<<<<<<< HEAD
 func (tdt *trackableDataTrie) deleteOldEntryIfMigrated(key []byte, newData dirtyData, oldEntry core.TrieData) (bool, error) {
-	if !tdt.enableEpochsHandler.IsAutoBalanceDataTriesEnabled() {
+	if !tdt.enableEpochsHandler.IsFlagEnabled(common.AutoBalanceDataTriesFlag) {
 		return false, nil
-=======
-func (tdt *trackableDataTrie) deleteOldEntryIfMigrated(key []byte, newData dirtyData, oldEntry core.TrieData) error {
-	if !tdt.enableEpochsHandler.IsFlagEnabled(common.AutoBalanceDataTriesFlag) {
-		return nil
->>>>>>> d49fcca7
 	}
 
 	isMigration := oldEntry.Version == core.NotSpecified && newData.newVersion == core.AutoBalanceEnabled
 	if isMigration && len(newData.value) != 0 {
-<<<<<<< HEAD
+		log.Trace("delete old entry if migrated", "key", key)
 		return true, tdt.tr.Delete(key)
-=======
-		log.Trace("delete old entry if migrated", "key", key)
-		return tdt.tr.Delete(key)
->>>>>>> d49fcca7
 	}
 
 	return false, nil
 }
 
-<<<<<<< HEAD
 func (tdt *trackableDataTrie) modifyTrie(key []byte, dataEntry dirtyData, oldVal core.TrieData, dtr state.DataTrie) ([]byte, []byte, error) {
 	version := dataEntry.newVersion
 	newKey := tdt.getKeyForVersion(key, version)
@@ -428,16 +412,10 @@
 		}
 
 		return deletedKey, nil, nil
-=======
-func (tdt *trackableDataTrie) modifyTrie(key []byte, dataEntry dirtyData, oldVal core.TrieData, dtr state.DataTrie) ([]byte, error) {
-	if len(dataEntry.value) == 0 {
-		return nil, tdt.deleteFromTrie(oldVal, key, dtr)
->>>>>>> d49fcca7
 	}
 
 	value, err := tdt.getValueForVersion(key, dataEntry.value, version)
 	if err != nil {
-<<<<<<< HEAD
 		return nil, nil, err
 	}
 
@@ -447,12 +425,6 @@
 	}
 
 	return newKey, value, nil
-=======
-		return nil, err
-	}
-
-	return newKey, dtr.UpdateWithVersion(newKey, value, version)
->>>>>>> d49fcca7
 }
 
 func (tdt *trackableDataTrie) deleteFromTrie(oldVal core.TrieData, key []byte, dtr state.DataTrie) ([]byte, error) {
