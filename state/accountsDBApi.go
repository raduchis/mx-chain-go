--- conflicted
+++ resolved
@@ -13,17 +13,10 @@
 )
 
 type accountsDBApi struct {
-<<<<<<< HEAD
-	innerAccountsAdapter AccountsAdapter
-	blockInfoProvider    BlockInfoProvider
-	mutBlockInfo         sync.RWMutex
-	blockInfo            common.BlockInfo
-=======
 	innerAccountsAdapter      AccountsAdapter
 	blockInfoProvider         BlockInfoProvider
 	mutRecreatedTrieBlockInfo sync.RWMutex
 	blockInfo                 common.BlockInfo
->>>>>>> ec5c6e2e
 }
 
 // NewAccountsDBApi will create a new instance of type accountsDBApi
@@ -50,15 +43,9 @@
 		return nil, fmt.Errorf("%w in accountsDBApi.recreateTrieIfNecessary", ErrNilRootHash)
 	}
 
-<<<<<<< HEAD
-	accountsDB.mutBlockInfo.RLock()
-	currentBlockInfo := accountsDB.blockInfo
-	accountsDB.mutBlockInfo.RUnlock()
-=======
 	accountsDB.mutRecreatedTrieBlockInfo.RLock()
 	currentBlockInfo := accountsDB.blockInfo
 	accountsDB.mutRecreatedTrieBlockInfo.RUnlock()
->>>>>>> ec5c6e2e
 
 	if newBlockInfo.Equal(currentBlockInfo) {
 		return currentBlockInfo, nil
@@ -68,13 +55,8 @@
 }
 
 func (accountsDB *accountsDBApi) doRecreateTrieWithBlockInfo(newBlockInfo common.BlockInfo) (common.BlockInfo, error) {
-<<<<<<< HEAD
-	accountsDB.mutBlockInfo.Lock()
-	defer accountsDB.mutBlockInfo.Unlock()
-=======
 	accountsDB.mutRecreatedTrieBlockInfo.Lock()
 	defer accountsDB.mutRecreatedTrieBlockInfo.Unlock()
->>>>>>> ec5c6e2e
 
 	// early exit for possible multiple re-entrances here
 	currentBlockInfo := accountsDB.blockInfo
@@ -95,11 +77,7 @@
 
 // GetExistingAccount will call the inner accountsAdapter method after trying to recreate the trie
 func (accountsDB *accountsDBApi) GetExistingAccount(address []byte) (vmcommon.AccountHandler, error) {
-<<<<<<< HEAD
-	account, _, err := accountsDB.GetAccountWithBlockInfo(address)
-=======
 	account, _, err := accountsDB.GetAccountWithBlockInfo(address, holders.NewRootHashHolderAsEmpty())
->>>>>>> ec5c6e2e
 
 	return account, err
 }
@@ -156,11 +134,7 @@
 
 // GetCode will call the inner accountsAdapter method after trying to recreate the trie
 func (accountsDB *accountsDBApi) GetCode(codeHash []byte) []byte {
-<<<<<<< HEAD
-	code, _, err := accountsDB.GetCodeWithBlockInfo(codeHash)
-=======
 	code, _, err := accountsDB.GetCodeWithBlockInfo(codeHash, holders.NewRootHashHolderAsEmpty())
->>>>>>> ec5c6e2e
 	if err != nil {
 		log.Warn("accountsDBApi.GetCode", "error", err)
 	}
@@ -170,13 +144,8 @@
 
 // RootHash will return last loaded root hash
 func (accountsDB *accountsDBApi) RootHash() ([]byte, error) {
-<<<<<<< HEAD
-	accountsDB.mutBlockInfo.RLock()
-	defer accountsDB.mutBlockInfo.RUnlock()
-=======
 	accountsDB.mutRecreatedTrieBlockInfo.RLock()
 	defer accountsDB.mutRecreatedTrieBlockInfo.RUnlock()
->>>>>>> ec5c6e2e
 
 	blockInfo := accountsDB.blockInfo
 	if check.IfNil(blockInfo) || blockInfo.GetRootHash() == nil {
@@ -243,19 +212,12 @@
 }
 
 // GetAccountWithBlockInfo returns the account and the associated block info
-<<<<<<< HEAD
-func (accountsDB *accountsDBApi) GetAccountWithBlockInfo(address []byte) (vmcommon.AccountHandler, common.BlockInfo, error) {
-	blockInfo, err := accountsDB.recreateTrieIfNecessary()
-=======
 func (accountsDB *accountsDBApi) GetAccountWithBlockInfo(address []byte, _ common.RootHashHolder) (vmcommon.AccountHandler, common.BlockInfo, error) {
 	_, err := accountsDB.recreateTrieIfNecessary()
->>>>>>> ec5c6e2e
 	if err != nil {
 		return nil, nil, err
 	}
 
-<<<<<<< HEAD
-=======
 	// We hold the read mutex over both <getting the current block info> AND <getting the account>.
 	// -> desired side-effect: any concurrent "recreateTrieIfNecessary()" waits until the mutex is released.
 	// -> under normal circumstances (node already synchronized), performance of GET account should not be impacted.
@@ -264,7 +226,6 @@
 
 	blockInfo := accountsDB.blockInfo
 
->>>>>>> ec5c6e2e
 	account, err := accountsDB.innerAccountsAdapter.GetExistingAccount(address)
 	if err == ErrAccNotFound {
 		return nil, nil, NewErrAccountNotFoundAtBlock(blockInfo)
@@ -277,11 +238,7 @@
 }
 
 // GetCodeWithBlockInfo returns the code and the associated block info
-<<<<<<< HEAD
-func (accountsDB *accountsDBApi) GetCodeWithBlockInfo(codeHash []byte) ([]byte, common.BlockInfo, error) {
-=======
 func (accountsDB *accountsDBApi) GetCodeWithBlockInfo(codeHash []byte, _ common.RootHashHolder) ([]byte, common.BlockInfo, error) {
->>>>>>> ec5c6e2e
 	blockInfo, err := accountsDB.recreateTrieIfNecessary()
 	if err != nil {
 		return nil, nil, err
