package integrationTests

import (
	"sync"

	arwenConfig "github.com/ElrondNetwork/arwen-wasm-vm/v1_4/config"
	"github.com/ElrondNetwork/elrond-go/common"
	"github.com/ElrondNetwork/elrond-go/common/forking"
	"github.com/ElrondNetwork/elrond-go/consensus/spos/sposFactory"
	"github.com/ElrondNetwork/elrond-go/epochStart/bootstrap/disabled"
	"github.com/ElrondNetwork/elrond-go/epochStart/notifier"
	"github.com/ElrondNetwork/elrond-go/integrationTests/mock"
	p2pRating "github.com/ElrondNetwork/elrond-go/p2p/rating"
	"github.com/ElrondNetwork/elrond-go/process/smartContract"
	"github.com/ElrondNetwork/elrond-go/process/transactionLog"
	"github.com/ElrondNetwork/elrond-go/sharding"
	"github.com/ElrondNetwork/elrond-go/sharding/nodesCoordinator"
	"github.com/ElrondNetwork/elrond-go/testscommon"
	"github.com/ElrondNetwork/elrond-go/testscommon/dblookupext"
	"github.com/ElrondNetwork/elrond-go/testscommon/shardingMocks"
)

// NewTestProcessorNodeWithStateCheckpointModulus creates a new testNodeProcessor with custom state checkpoint modulus
func NewTestProcessorNodeWithStateCheckpointModulus(
	maxShards uint32,
	nodeShardId uint32,
	txSignPrivKeyShardId uint32,
	stateCheckpointModulus uint,
) *TestProcessorNode {

	shardCoordinator, _ := sharding.NewMultiShardCoordinator(maxShards, nodeShardId)

	kg := &mock.KeyGenMock{}
	sk, pk := kg.GeneratePair()

	pkBytes := []byte("afafafafafafafafafafafafafafafafafafafafafafafafafafafafafafafafafafafafafafafafafafafafafafafaf")
	address := []byte("afafafafafafafafafafafafafafafaf")

	nodesSetup := &mock.NodesSetupStub{
		InitialNodesInfoCalled: func() (m map[uint32][]nodesCoordinator.GenesisNodeInfoHandler, m2 map[uint32][]nodesCoordinator.GenesisNodeInfoHandler) {
			oneMap := make(map[uint32][]nodesCoordinator.GenesisNodeInfoHandler)
			oneMap[0] = append(oneMap[0], mock.NewNodeInfo(address, pkBytes, 0, InitialRating))
			return oneMap, nil
		},
		InitialNodesInfoForShardCalled: func(shardId uint32) (handlers []nodesCoordinator.GenesisNodeInfoHandler, handlers2 []nodesCoordinator.GenesisNodeInfoHandler, err error) {
			list := make([]nodesCoordinator.GenesisNodeInfoHandler, 0)
			list = append(list, mock.NewNodeInfo(address, pkBytes, 0, InitialRating))
			return list, nil, nil
		},
		GetMinTransactionVersionCalled: func() uint32 {
			return MinTransactionVersion
		},
	}

<<<<<<< HEAD
	nodesCoordinator := &shardingMocks.NodesCoordinatorStub{
=======
	nodesCoordinatorInstance := &shardingMocks.NodesCoordinatorStub{
>>>>>>> c8588495
		ComputeValidatorsGroupCalled: func(randomness []byte, round uint64, shardId uint32, epoch uint32) (validators []nodesCoordinator.Validator, err error) {
			v, _ := nodesCoordinator.NewValidator(pkBytes, defaultChancesSelection, 1)
			return []nodesCoordinator.Validator{v}, nil
		},
		GetAllValidatorsPublicKeysCalled: func() (map[uint32][][]byte, error) {
			keys := make(map[uint32][][]byte)
			keys[0] = make([][]byte, 0)
			keys[0] = append(keys[0], pkBytes)
			return keys, nil
		},
		GetValidatorWithPublicKeyCalled: func(publicKey []byte) (nodesCoordinator.Validator, uint32, error) {
			validator, _ := nodesCoordinator.NewValidator(publicKey, defaultChancesSelection, 1)
			return validator, 0, nil
		},
	}

	logsProcessor, _ := transactionLog.NewTxLogProcessor(transactionLog.ArgTxLogProcessor{Marshalizer: TestMarshalizer})
	peersRatingHandler, _ := p2pRating.NewPeersRatingHandler(
		p2pRating.ArgPeersRatingHandler{
			TopRatedCache: testscommon.NewCacherMock(),
			BadRatedCache: testscommon.NewCacherMock(),
		})

	messenger := CreateMessengerWithNoDiscoveryAndPeersRatingHandler(peersRatingHandler)
	tpn := &TestProcessorNode{
		ShardCoordinator:        shardCoordinator,
		Messenger:               messenger,
		NodesCoordinator:        nodesCoordinatorInstance,
		HeaderSigVerifier:       &mock.HeaderSigVerifierStub{},
		HeaderIntegrityVerifier: CreateHeaderIntegrityVerifier(),
		ChainID:                 ChainID,
		MinTransactionVersion:   MinTransactionVersion,
		HistoryRepository:       &dblookupext.HistoryRepositoryStub{},
		EpochNotifier:           forking.NewGenericEpochNotifier(),
		ArwenChangeLocker:       &sync.RWMutex{},
		TransactionLogProcessor: logsProcessor,
		PeersRatingHandler:      peersRatingHandler,
<<<<<<< HEAD
=======
		PeerShardMapper:         disabled.NewPeerShardMapper(),
>>>>>>> c8588495
	}
	tpn.NodesSetup = nodesSetup

	tpn.NodeKeys = &TestKeyPair{
		Sk: sk,
		Pk: pk,
	}
	tpn.MultiSigner = TestMultiSig
	tpn.OwnAccount = CreateTestWalletAccount(shardCoordinator, txSignPrivKeyShardId)
	tpn.initDataPools()
	tpn.initHeaderValidator()
	tpn.initRoundHandler()
	tpn.NetworkShardingCollector = mock.NewNetworkShardingCollectorMock()
	tpn.initStorage()
	if tpn.EpochStartNotifier == nil {
		tpn.EpochStartNotifier = notifier.NewEpochStartSubscriptionHandler()
	}
	tpn.initAccountDBsWithPruningStorer()
	tpn.initChainHandler()
	tpn.initEconomicsData(tpn.createDefaultEconomicsConfig())
	tpn.initRatingsData()
	tpn.initRequestedItemsHandler()
	tpn.initResolvers()
	tpn.initValidatorStatistics()
	tpn.GenesisBlocks = CreateGenesisBlocks(
		tpn.AccntState,
		tpn.PeerState,
		tpn.TrieStorageManagers,
		TestAddressPubkeyConverter,
		tpn.NodesSetup,
		tpn.ShardCoordinator,
		tpn.Storage,
		tpn.BlockChain,
		TestMarshalizer,
		TestHasher,
		TestUint64Converter,
		tpn.DataPool,
		tpn.EconomicsData,
	)
	tpn.initBlockTracker()
	tpn.initInterceptors("")
	tpn.initInnerProcessors(arwenConfig.MakeGasMapForTests())
	argsNewScQueryService := smartContract.ArgsNewSCQueryService{
		VmContainer:              tpn.VMContainer,
		EconomicsFee:             tpn.EconomicsData,
		BlockChainHook:           tpn.BlockchainHook,
		BlockChain:               tpn.BlockChain,
		ArwenChangeLocker:        tpn.ArwenChangeLocker,
		Bootstrapper:             tpn.Bootstrapper,
		AllowExternalQueriesChan: common.GetClosedUnbufferedChannel(),
	}
	tpn.SCQueryService, _ = smartContract.NewSCQueryService(argsNewScQueryService)
	tpn.initBlockProcessor(stateCheckpointModulus)
	tpn.BroadcastMessenger, _ = sposFactory.GetBroadcastMessenger(
		TestMarshalizer,
		TestHasher,
		tpn.Messenger,
		tpn.ShardCoordinator,
		tpn.OwnAccount.SkTxSign,
		tpn.OwnAccount.PeerSigHandler,
		tpn.DataPool.Headers(),
		tpn.InterceptorsContainer,
		&testscommon.AlarmSchedulerStub{},
	)
	tpn.setGenesisBlock()
	tpn.initNode()
	tpn.addHandlersForCounters()
	tpn.addGenesisBlocksIntoStorage()

	return tpn
}<|MERGE_RESOLUTION|>--- conflicted
+++ resolved
@@ -52,11 +52,7 @@
 		},
 	}
 
-<<<<<<< HEAD
-	nodesCoordinator := &shardingMocks.NodesCoordinatorStub{
-=======
 	nodesCoordinatorInstance := &shardingMocks.NodesCoordinatorStub{
->>>>>>> c8588495
 		ComputeValidatorsGroupCalled: func(randomness []byte, round uint64, shardId uint32, epoch uint32) (validators []nodesCoordinator.Validator, err error) {
 			v, _ := nodesCoordinator.NewValidator(pkBytes, defaultChancesSelection, 1)
 			return []nodesCoordinator.Validator{v}, nil
@@ -94,10 +90,7 @@
 		ArwenChangeLocker:       &sync.RWMutex{},
 		TransactionLogProcessor: logsProcessor,
 		PeersRatingHandler:      peersRatingHandler,
-<<<<<<< HEAD
-=======
 		PeerShardMapper:         disabled.NewPeerShardMapper(),
->>>>>>> c8588495
 	}
 	tpn.NodesSetup = nodesSetup
 
