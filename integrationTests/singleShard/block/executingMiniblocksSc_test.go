package block

import (
	"context"
	"encoding/hex"
	"fmt"
	"io/ioutil"
	"math/big"
	"testing"
	"time"

	"github.com/ElrondNetwork/elrond-go/core/logger"
	"github.com/ElrondNetwork/elrond-go/core/statistics"
	"github.com/ElrondNetwork/elrond-go/integrationTests"
	"github.com/pkg/profile"
	"github.com/stretchr/testify/assert"
)

var agarioFile = "agarioV2.hex"
var stepDelay = time.Second

func TestShouldProcessWithScTxsJoinAndRewardTheOwner(t *testing.T) {
	if testing.Short() {
		t.Skip("this is not a short test")
	}

	log := logger.DefaultLogger()
	log.SetLevel(logger.LogDebug)

	scCode, err := ioutil.ReadFile(agarioFile)
	assert.Nil(t, err)

	maxShards := uint32(1)
	numOfNodes := 4
	advertiser := integrationTests.CreateMessengerWithKadDht(context.Background(), "")
	_ = advertiser.Bootstrap()
	advertiserAddr := integrationTests.GetConnectableAddress(advertiser)

	nodes := make([]*integrationTests.TestProcessorNode, numOfNodes)
	for i := 0; i < numOfNodes; i++ {
		nodes[i] = integrationTests.NewTestProcessorNode(maxShards, 0, 0, advertiserAddr)
	}

	defer func() {
		_ = advertiser.Close()
		for _, n := range nodes {
			_ = n.Messenger.Close()
		}
	}()

	for _, n := range nodes {
		_ = n.Messenger.Bootstrap()
	}

	fmt.Println("Delaying for nodes p2p bootstrap...")
	time.Sleep(stepDelay)

	round := uint64(0)
	round = integrationTests.IncrementAndPrintRound(round)

	idxProposer := 0
	hardCodedSk, _ := hex.DecodeString("5561d28b0d89fa425bbbf9e49a018b5d1e4a462c03d2efce60faf9ddece2af06")
	hardCodedScResultingAddress, _ := hex.DecodeString("000000000000000000005fed9c659422cd8429ce92f8973bba2a9fb51e0eb3a1")
	nodes[idxProposer].LoadTxSignSkBytes(hardCodedSk)

	initialVal := big.NewInt(10000000)
	topUpValue := big.NewInt(500)
	withdrawValue := big.NewInt(10)
	integrationTests.MintAllNodes(nodes, initialVal)

	integrationTests.DeployScTx(nodes, idxProposer, string(scCode))
	integrationTests.ProposeBlock(nodes, []int{idxProposer}, round)
	integrationTests.SyncBlock(t, nodes, []int{idxProposer}, round)
	round = integrationTests.IncrementAndPrintRound(round)

	integrationTests.NodeJoinsGame(nodes, idxProposer, topUpValue, 0, hardCodedScResultingAddress)
	integrationTests.ProposeBlock(nodes, []int{idxProposer}, round)
	integrationTests.SyncBlock(t, nodes, []int{idxProposer}, round)
	round = integrationTests.IncrementAndPrintRound(round)

	integrationTests.CheckJoinGameIsDoneCorrectly(
		t,
		nodes,
		idxProposer,
		idxProposer,
		initialVal,
		topUpValue,
		hardCodedScResultingAddress,
	)

	integrationTests.NodeCallsRewardAndSend(nodes, idxProposer, idxProposer, withdrawValue, 0, hardCodedScResultingAddress)
	integrationTests.ProposeBlock(nodes, []int{idxProposer}, round)
	integrationTests.SyncBlock(t, nodes, []int{idxProposer}, round)
	round = integrationTests.IncrementAndPrintRound(round)

	integrationTests.CheckRewardIsDoneCorrectly(
		t,
		nodes,
		idxProposer,
		idxProposer,
		initialVal,
		topUpValue,
		withdrawValue,
		hardCodedScResultingAddress,
	)

	integrationTests.CheckRootHashes(t, nodes, []int{0})

	time.Sleep(1 * time.Second)
}

func TestProcessesJoinGameOf100PlayersRewardAndEndgame(t *testing.T) {
	t.Skip("this is a stress test for VM and AGAR.IO")

	stepDelay = time.Nanosecond

	p := profile.Start(profile.MemProfile, profile.ProfilePath("."), profile.NoShutdownHook)
	defer p.Stop()

	log := logger.DefaultLogger()
	log.SetLevel(logger.LogDebug)

	scCode, err := ioutil.ReadFile(agarioFile)
	assert.Nil(t, err)

	maxShards := uint32(1)
	numOfNodes := 1
	advertiser := integrationTests.CreateMessengerWithKadDht(context.Background(), "")
	_ = advertiser.Bootstrap()
	advertiserAddr := integrationTests.GetConnectableAddress(advertiser)

	nodes := make([]*integrationTests.TestProcessorNode, numOfNodes)
	for i := 0; i < numOfNodes; i++ {
		nodes[i] = integrationTests.NewTestProcessorNode(maxShards, 0, 0, advertiserAddr)
	}

	defer func() {
		_ = advertiser.Close()
		for _, n := range nodes {
			_ = n.Messenger.Close()
		}
	}()

	for _, n := range nodes {
		_ = n.Messenger.Bootstrap()
	}

	fmt.Println("Delaying for nodes p2p bootstrap...")
	time.Sleep(stepDelay)

	round := uint64(0)
	round = integrationTests.IncrementAndPrintRound(round)

	idxProposer := 0
	hardCodedSk, _ := hex.DecodeString("5561d28b0d89fa425bbbf9e49a018b5d1e4a462c03d2efce60faf9ddece2af06")
	hardCodedScResultingAddress, _ := hex.DecodeString("000000000000000000005fed9c659422cd8429ce92f8973bba2a9fb51e0eb3a1")
	nodes[idxProposer].LoadTxSignSkBytes(hardCodedSk)

	initialVal := big.NewInt(10000000)
	topUpValue := big.NewInt(500)
	withdrawValue := big.NewInt(10)
	integrationTests.MintAllNodes(nodes, initialVal)

	integrationTests.DeployScTx(nodes, idxProposer, string(scCode))
	integrationTests.ProposeBlock(nodes, []int{idxProposer}, round)
	integrationTests.SyncBlock(t, nodes, []int{idxProposer}, round)
	round = integrationTests.IncrementAndPrintRound(round)

	rMonitor := &statistics.ResourceMonitor{}
	fmt.Println(rMonitor.GenerateStatistics())

	for rr := 0; rr < 50; rr++ {
		for i := 0; i < 100; i++ {
			integrationTests.NodeJoinsGame(nodes, idxProposer, topUpValue, rr, hardCodedScResultingAddress)
		}
		time.Sleep(time.Second)

		startTime := time.Now()
		integrationTests.ProposeBlock(nodes, []int{idxProposer}, round)
		elapsedTime := time.Since(startTime)
		fmt.Printf("Block Created in %s\n", elapsedTime)
		round = integrationTests.IncrementAndPrintRound(round)

		integrationTests.NodeCallsRewardAndSend(nodes, idxProposer, idxProposer, withdrawValue, rr, hardCodedScResultingAddress)
		integrationTests.NodeEndGame(nodes, idxProposer, rr, hardCodedScResultingAddress)
		time.Sleep(time.Second)

		startTime = time.Now()
		integrationTests.ProposeBlock(nodes, []int{idxProposer}, round)
		elapsedTime = time.Since(startTime)
		fmt.Printf("Block Created in %s\n", elapsedTime)
		round = integrationTests.IncrementAndPrintRound(round)

		fmt.Println(rMonitor.GenerateStatistics())
	}

	integrationTests.CheckRootHashes(t, nodes, []int{0})

<<<<<<< HEAD
	time.Sleep(1 * time.Second)
}

func incrementAndPrintRound(round uint64) uint64 {
	round++
	fmt.Printf("#################################### ROUND %d BEGINS ####################################\n\n", round)

	return round
}

func deployScTx(nodes []*integrationTests.TestProcessorNode, senderIdx int, scCode string) {
	fmt.Println("Deploying SC...")
	txDeploy := createTxDeploy(nodes[senderIdx], scCode)
	_, _ = nodes[senderIdx].SendTransaction(txDeploy)
	fmt.Println("Delaying for disseminating the deploy tx...")
	time.Sleep(stepDelay)

	fmt.Println(integrationTests.MakeDisplayTable(nodes))
}

func proposeBlock(nodes []*integrationTests.TestProcessorNode, idxProposer int, round uint64) {
	fmt.Println("Proposing block...")
	for idx, n := range nodes {
		if idx != idxProposer {
			continue
		}

		body, header, _ := n.ProposeBlock(round)
		n.BroadcastBlock(body, header)
		n.CommitBlock(body, header)
	}

	fmt.Println("Delaying for disseminating headers and miniblocks...")
	time.Sleep(stepDelay)
	fmt.Println(integrationTests.MakeDisplayTable(nodes))
}

func syncBlock(t *testing.T, nodes []*integrationTests.TestProcessorNode, idxProposer int, round uint64) {
	fmt.Println("All other shard nodes sync the proposed block...")
	for idx, n := range nodes {
		if idx == idxProposer {
			continue
		}

		err := n.SyncNode(uint64(round))
		if err != nil {
			assert.Fail(t, err.Error())
			return
		}
	}

	time.Sleep(stepDelay)
	fmt.Println(integrationTests.MakeDisplayTable(nodes))
}

func nodeJoinsGame(
	nodes []*integrationTests.TestProcessorNode,
	idxNode int,
	joinGameVal *big.Int,
	round int,
	scAddress []byte,
) {

	fmt.Println("Calling SC.joinGame...")
	txScCall := createTxJoinGame(nodes[idxNode], joinGameVal, round, scAddress)
	_, _ = nodes[idxNode].SendTransaction(txScCall)
	fmt.Println("Delaying for disseminating SC call tx...")
	time.Sleep(stepDelay)
}

func nodeEndGame(
	nodes []*integrationTests.TestProcessorNode,
	idxNode int,
	round int,
	scAddress []byte,
) {

	fmt.Println("Calling SC.endGame...")
	txScCall := createTxEndGame(nodes[idxNode], round, scAddress)
	_, _ = nodes[idxNode].SendTransaction(txScCall)
	time.Sleep(stepDelay)

	fmt.Println(integrationTests.MakeDisplayTable(nodes))
}

func nodeCallsRewardAndSend(
	nodes []*integrationTests.TestProcessorNode,
	idxNodeOwner int,
	idxNodeUser int,
	prize *big.Int,
	round int,
	scAddress []byte,
) {

	fmt.Println("Calling SC.rewardAndSendToWallet...")
	txScCall := createTxRewardAndSendToWallet(nodes[idxNodeOwner], nodes[idxNodeUser], prize, round, scAddress)
	_, _ = nodes[idxNodeOwner].SendTransaction(txScCall)
	fmt.Println("Delaying for disseminating SC call tx...")
	time.Sleep(stepDelay)
}

func createTxDeploy(tn *integrationTests.TestProcessorNode, scCode string) *transaction.Transaction {
	tx := &transaction.Transaction{
		Nonce:    0,
		Value:    big.NewInt(0),
		RcvAddr:  make([]byte, 32),
		SndAddr:  tn.PkTxSignBytes,
		Data:     scCode,
		GasPrice: 0,
		GasLimit: 100000,
	}
	txBuff, _ := integrationTests.TestMarshalizer.Marshal(tx)
	tx.Signature, _ = tn.SingleSigner.Sign(tn.SkTxSign, txBuff)

	return tx
}

func createTxEndGame(tn *integrationTests.TestProcessorNode, round int, scAddress []byte) *transaction.Transaction {
	tx := &transaction.Transaction{
		Nonce:    0,
		Value:    big.NewInt(100),
		RcvAddr:  scAddress,
		SndAddr:  tn.PkTxSignBytes,
		Data:     fmt.Sprintf("endGame@%d", round),
		GasPrice: 0,
		GasLimit: 100000,
	}
	txBuff, _ := integrationTests.TestMarshalizer.Marshal(tx)
	tx.Signature, _ = tn.SingleSigner.Sign(tn.SkTxSign, txBuff)

	fmt.Printf("End %s\n", hex.EncodeToString(tn.PkTxSignBytes))

	return tx
}

func createTxJoinGame(tn *integrationTests.TestProcessorNode, joinGameVal *big.Int, round int, scAddress []byte) *transaction.Transaction {
	tx := &transaction.Transaction{
		Nonce:    0,
		Value:    joinGameVal,
		RcvAddr:  scAddress,
		SndAddr:  tn.PkTxSignBytes,
		Data:     fmt.Sprintf("joinGame@%d", round),
		GasPrice: 0,
		GasLimit: 100000,
	}
	txBuff, _ := integrationTests.TestMarshalizer.Marshal(tx)
	tx.Signature, _ = tn.SingleSigner.Sign(tn.SkTxSign, txBuff)

	fmt.Printf("Join %s\n", hex.EncodeToString(tn.PkTxSignBytes))

	return tx
}

func createTxRewardAndSendToWallet(tnOwner *integrationTests.TestProcessorNode, tnUser *integrationTests.TestProcessorNode, prizeVal *big.Int, round int, scAddress []byte) *transaction.Transaction {
	tx := &transaction.Transaction{
		Nonce:    0,
		Value:    big.NewInt(0),
		RcvAddr:  scAddress,
		SndAddr:  tnOwner.PkTxSignBytes,
		Data:     fmt.Sprintf("rewardAndSendToWallet@%d@%s@%X", round, hex.EncodeToString(tnUser.PkTxSignBytes), prizeVal),
		GasPrice: 0,
		GasLimit: 100000,
	}
	txBuff, _ := integrationTests.TestMarshalizer.Marshal(tx)
	tx.Signature, _ = tnOwner.SingleSigner.Sign(tnOwner.SkTxSign, txBuff)

	fmt.Printf("Reward %s\n", hex.EncodeToString(tnUser.PkTxSignBytes))

	return tx
}

func checkJoinGameIsDoneCorrectly(
	t *testing.T,
	nodes []*integrationTests.TestProcessorNode,
	idxNodeScExists int,
	idxNodeCallerExists int,
	initialVal *big.Int,
	topUpVal *big.Int,
	scAddressBytes []byte,
) {

	nodeWithSc := nodes[idxNodeScExists]
	nodeWithCaller := nodes[idxNodeCallerExists]

	fmt.Println("Checking SC account received topUp val...")
	accnt, _ := nodeWithSc.AccntState.GetExistingAccount(integrationTests.CreateAddressFromAddrBytes(scAddressBytes))
	assert.NotNil(t, accnt)
	assert.Equal(t, topUpVal, accnt.(*state.Account).Balance)

	fmt.Println("Checking sender has initial-topUp val...")
	expectedVal := big.NewInt(0).Set(initialVal)
	expectedVal.Sub(expectedVal, topUpVal)
	fmt.Printf("Checking %s\n", hex.EncodeToString(nodeWithCaller.PkTxSignBytes))
	accnt, _ = nodeWithCaller.AccntState.GetExistingAccount(integrationTests.CreateAddressFromAddrBytes(nodeWithCaller.PkTxSignBytes))
	assert.NotNil(t, accnt)
	assert.Equal(t, expectedVal, accnt.(*state.Account).Balance)
}

func checkRewardIsDoneCorrectly(
	t *testing.T,
	nodes []*integrationTests.TestProcessorNode,
	idxNodeScExists int,
	idxNodeCallerExists int,
	initialVal *big.Int,
	topUpVal *big.Int,
	withdraw *big.Int,
	scAddressBytes []byte,
) {

	nodeWithSc := nodes[idxNodeScExists]
	nodeWithCaller := nodes[idxNodeCallerExists]

	fmt.Println("Checking SC account has topUp-withdraw val...")
	accnt, _ := nodeWithSc.AccntState.GetExistingAccount(integrationTests.CreateAddressFromAddrBytes(scAddressBytes))
	assert.NotNil(t, accnt)
	expectedSC := big.NewInt(0).Set(topUpVal)
	expectedSC.Sub(expectedSC, withdraw)
	assert.Equal(t, expectedSC, accnt.(*state.Account).Balance)

	fmt.Println("Checking sender has initial-topUp+withdraw val...")
	expectedSender := big.NewInt(0).Set(initialVal)
	expectedSender.Sub(expectedSender, topUpVal)
	expectedSender.Add(expectedSender, withdraw)
	fmt.Printf("Checking %s\n", hex.EncodeToString(nodeWithCaller.PkTxSignBytes))
	accnt, _ = nodeWithCaller.AccntState.GetExistingAccount(integrationTests.CreateAddressFromAddrBytes(nodeWithCaller.PkTxSignBytes))
	assert.NotNil(t, accnt)
	assert.Equal(t, expectedSender, accnt.(*state.Account).Balance)
}

func checkRootHashes(t *testing.T, nodes []*integrationTests.TestProcessorNode, idxProposers []int) {
	for _, idx := range idxProposers {
		checkRootHashInShard(t, nodes, idx)
	}
}

func checkRootHashInShard(t *testing.T, nodes []*integrationTests.TestProcessorNode, idxProposer int) {
	proposerNode := nodes[idxProposer]
	proposerRootHash, _ := proposerNode.AccntState.RootHash()

	for i := 0; i < len(nodes); i++ {
		node := nodes[i]

		if node.ShardCoordinator.SelfId() != proposerNode.ShardCoordinator.SelfId() {
			continue
		}

		fmt.Printf("Testing roothash for node index %d, shard ID %d...\n", i, node.ShardCoordinator.SelfId())
		nodeRootHash, _ := node.AccntState.RootHash()
		assert.Equal(t, proposerRootHash, nodeRootHash)
	}
=======
	time.Sleep(time.Second)
>>>>>>> f61aa2d6
}<|MERGE_RESOLUTION|>--- conflicted
+++ resolved
@@ -196,258 +196,5 @@
 
 	integrationTests.CheckRootHashes(t, nodes, []int{0})
 
-<<<<<<< HEAD
-	time.Sleep(1 * time.Second)
-}
-
-func incrementAndPrintRound(round uint64) uint64 {
-	round++
-	fmt.Printf("#################################### ROUND %d BEGINS ####################################\n\n", round)
-
-	return round
-}
-
-func deployScTx(nodes []*integrationTests.TestProcessorNode, senderIdx int, scCode string) {
-	fmt.Println("Deploying SC...")
-	txDeploy := createTxDeploy(nodes[senderIdx], scCode)
-	_, _ = nodes[senderIdx].SendTransaction(txDeploy)
-	fmt.Println("Delaying for disseminating the deploy tx...")
-	time.Sleep(stepDelay)
-
-	fmt.Println(integrationTests.MakeDisplayTable(nodes))
-}
-
-func proposeBlock(nodes []*integrationTests.TestProcessorNode, idxProposer int, round uint64) {
-	fmt.Println("Proposing block...")
-	for idx, n := range nodes {
-		if idx != idxProposer {
-			continue
-		}
-
-		body, header, _ := n.ProposeBlock(round)
-		n.BroadcastBlock(body, header)
-		n.CommitBlock(body, header)
-	}
-
-	fmt.Println("Delaying for disseminating headers and miniblocks...")
-	time.Sleep(stepDelay)
-	fmt.Println(integrationTests.MakeDisplayTable(nodes))
-}
-
-func syncBlock(t *testing.T, nodes []*integrationTests.TestProcessorNode, idxProposer int, round uint64) {
-	fmt.Println("All other shard nodes sync the proposed block...")
-	for idx, n := range nodes {
-		if idx == idxProposer {
-			continue
-		}
-
-		err := n.SyncNode(uint64(round))
-		if err != nil {
-			assert.Fail(t, err.Error())
-			return
-		}
-	}
-
-	time.Sleep(stepDelay)
-	fmt.Println(integrationTests.MakeDisplayTable(nodes))
-}
-
-func nodeJoinsGame(
-	nodes []*integrationTests.TestProcessorNode,
-	idxNode int,
-	joinGameVal *big.Int,
-	round int,
-	scAddress []byte,
-) {
-
-	fmt.Println("Calling SC.joinGame...")
-	txScCall := createTxJoinGame(nodes[idxNode], joinGameVal, round, scAddress)
-	_, _ = nodes[idxNode].SendTransaction(txScCall)
-	fmt.Println("Delaying for disseminating SC call tx...")
-	time.Sleep(stepDelay)
-}
-
-func nodeEndGame(
-	nodes []*integrationTests.TestProcessorNode,
-	idxNode int,
-	round int,
-	scAddress []byte,
-) {
-
-	fmt.Println("Calling SC.endGame...")
-	txScCall := createTxEndGame(nodes[idxNode], round, scAddress)
-	_, _ = nodes[idxNode].SendTransaction(txScCall)
-	time.Sleep(stepDelay)
-
-	fmt.Println(integrationTests.MakeDisplayTable(nodes))
-}
-
-func nodeCallsRewardAndSend(
-	nodes []*integrationTests.TestProcessorNode,
-	idxNodeOwner int,
-	idxNodeUser int,
-	prize *big.Int,
-	round int,
-	scAddress []byte,
-) {
-
-	fmt.Println("Calling SC.rewardAndSendToWallet...")
-	txScCall := createTxRewardAndSendToWallet(nodes[idxNodeOwner], nodes[idxNodeUser], prize, round, scAddress)
-	_, _ = nodes[idxNodeOwner].SendTransaction(txScCall)
-	fmt.Println("Delaying for disseminating SC call tx...")
-	time.Sleep(stepDelay)
-}
-
-func createTxDeploy(tn *integrationTests.TestProcessorNode, scCode string) *transaction.Transaction {
-	tx := &transaction.Transaction{
-		Nonce:    0,
-		Value:    big.NewInt(0),
-		RcvAddr:  make([]byte, 32),
-		SndAddr:  tn.PkTxSignBytes,
-		Data:     scCode,
-		GasPrice: 0,
-		GasLimit: 100000,
-	}
-	txBuff, _ := integrationTests.TestMarshalizer.Marshal(tx)
-	tx.Signature, _ = tn.SingleSigner.Sign(tn.SkTxSign, txBuff)
-
-	return tx
-}
-
-func createTxEndGame(tn *integrationTests.TestProcessorNode, round int, scAddress []byte) *transaction.Transaction {
-	tx := &transaction.Transaction{
-		Nonce:    0,
-		Value:    big.NewInt(100),
-		RcvAddr:  scAddress,
-		SndAddr:  tn.PkTxSignBytes,
-		Data:     fmt.Sprintf("endGame@%d", round),
-		GasPrice: 0,
-		GasLimit: 100000,
-	}
-	txBuff, _ := integrationTests.TestMarshalizer.Marshal(tx)
-	tx.Signature, _ = tn.SingleSigner.Sign(tn.SkTxSign, txBuff)
-
-	fmt.Printf("End %s\n", hex.EncodeToString(tn.PkTxSignBytes))
-
-	return tx
-}
-
-func createTxJoinGame(tn *integrationTests.TestProcessorNode, joinGameVal *big.Int, round int, scAddress []byte) *transaction.Transaction {
-	tx := &transaction.Transaction{
-		Nonce:    0,
-		Value:    joinGameVal,
-		RcvAddr:  scAddress,
-		SndAddr:  tn.PkTxSignBytes,
-		Data:     fmt.Sprintf("joinGame@%d", round),
-		GasPrice: 0,
-		GasLimit: 100000,
-	}
-	txBuff, _ := integrationTests.TestMarshalizer.Marshal(tx)
-	tx.Signature, _ = tn.SingleSigner.Sign(tn.SkTxSign, txBuff)
-
-	fmt.Printf("Join %s\n", hex.EncodeToString(tn.PkTxSignBytes))
-
-	return tx
-}
-
-func createTxRewardAndSendToWallet(tnOwner *integrationTests.TestProcessorNode, tnUser *integrationTests.TestProcessorNode, prizeVal *big.Int, round int, scAddress []byte) *transaction.Transaction {
-	tx := &transaction.Transaction{
-		Nonce:    0,
-		Value:    big.NewInt(0),
-		RcvAddr:  scAddress,
-		SndAddr:  tnOwner.PkTxSignBytes,
-		Data:     fmt.Sprintf("rewardAndSendToWallet@%d@%s@%X", round, hex.EncodeToString(tnUser.PkTxSignBytes), prizeVal),
-		GasPrice: 0,
-		GasLimit: 100000,
-	}
-	txBuff, _ := integrationTests.TestMarshalizer.Marshal(tx)
-	tx.Signature, _ = tnOwner.SingleSigner.Sign(tnOwner.SkTxSign, txBuff)
-
-	fmt.Printf("Reward %s\n", hex.EncodeToString(tnUser.PkTxSignBytes))
-
-	return tx
-}
-
-func checkJoinGameIsDoneCorrectly(
-	t *testing.T,
-	nodes []*integrationTests.TestProcessorNode,
-	idxNodeScExists int,
-	idxNodeCallerExists int,
-	initialVal *big.Int,
-	topUpVal *big.Int,
-	scAddressBytes []byte,
-) {
-
-	nodeWithSc := nodes[idxNodeScExists]
-	nodeWithCaller := nodes[idxNodeCallerExists]
-
-	fmt.Println("Checking SC account received topUp val...")
-	accnt, _ := nodeWithSc.AccntState.GetExistingAccount(integrationTests.CreateAddressFromAddrBytes(scAddressBytes))
-	assert.NotNil(t, accnt)
-	assert.Equal(t, topUpVal, accnt.(*state.Account).Balance)
-
-	fmt.Println("Checking sender has initial-topUp val...")
-	expectedVal := big.NewInt(0).Set(initialVal)
-	expectedVal.Sub(expectedVal, topUpVal)
-	fmt.Printf("Checking %s\n", hex.EncodeToString(nodeWithCaller.PkTxSignBytes))
-	accnt, _ = nodeWithCaller.AccntState.GetExistingAccount(integrationTests.CreateAddressFromAddrBytes(nodeWithCaller.PkTxSignBytes))
-	assert.NotNil(t, accnt)
-	assert.Equal(t, expectedVal, accnt.(*state.Account).Balance)
-}
-
-func checkRewardIsDoneCorrectly(
-	t *testing.T,
-	nodes []*integrationTests.TestProcessorNode,
-	idxNodeScExists int,
-	idxNodeCallerExists int,
-	initialVal *big.Int,
-	topUpVal *big.Int,
-	withdraw *big.Int,
-	scAddressBytes []byte,
-) {
-
-	nodeWithSc := nodes[idxNodeScExists]
-	nodeWithCaller := nodes[idxNodeCallerExists]
-
-	fmt.Println("Checking SC account has topUp-withdraw val...")
-	accnt, _ := nodeWithSc.AccntState.GetExistingAccount(integrationTests.CreateAddressFromAddrBytes(scAddressBytes))
-	assert.NotNil(t, accnt)
-	expectedSC := big.NewInt(0).Set(topUpVal)
-	expectedSC.Sub(expectedSC, withdraw)
-	assert.Equal(t, expectedSC, accnt.(*state.Account).Balance)
-
-	fmt.Println("Checking sender has initial-topUp+withdraw val...")
-	expectedSender := big.NewInt(0).Set(initialVal)
-	expectedSender.Sub(expectedSender, topUpVal)
-	expectedSender.Add(expectedSender, withdraw)
-	fmt.Printf("Checking %s\n", hex.EncodeToString(nodeWithCaller.PkTxSignBytes))
-	accnt, _ = nodeWithCaller.AccntState.GetExistingAccount(integrationTests.CreateAddressFromAddrBytes(nodeWithCaller.PkTxSignBytes))
-	assert.NotNil(t, accnt)
-	assert.Equal(t, expectedSender, accnt.(*state.Account).Balance)
-}
-
-func checkRootHashes(t *testing.T, nodes []*integrationTests.TestProcessorNode, idxProposers []int) {
-	for _, idx := range idxProposers {
-		checkRootHashInShard(t, nodes, idx)
-	}
-}
-
-func checkRootHashInShard(t *testing.T, nodes []*integrationTests.TestProcessorNode, idxProposer int) {
-	proposerNode := nodes[idxProposer]
-	proposerRootHash, _ := proposerNode.AccntState.RootHash()
-
-	for i := 0; i < len(nodes); i++ {
-		node := nodes[i]
-
-		if node.ShardCoordinator.SelfId() != proposerNode.ShardCoordinator.SelfId() {
-			continue
-		}
-
-		fmt.Printf("Testing roothash for node index %d, shard ID %d...\n", i, node.ShardCoordinator.SelfId())
-		nodeRootHash, _ := node.AccntState.RootHash()
-		assert.Equal(t, proposerRootHash, nodeRootHash)
-	}
-=======
 	time.Sleep(time.Second)
->>>>>>> f61aa2d6
 }