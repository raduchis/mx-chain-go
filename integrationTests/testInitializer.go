package integrationTests

import (
	"crypto/rand"
	"encoding/base64"
	"encoding/binary"
	"encoding/hex"
	"fmt"
	"math/big"
	"strings"
	"sync"
	"sync/atomic"
	"testing"
	"time"

	"github.com/multiversx/mx-chain-core-go/core"
	"github.com/multiversx/mx-chain-core-go/core/check"
	"github.com/multiversx/mx-chain-core-go/data"
	dataBlock "github.com/multiversx/mx-chain-core-go/data/block"
	"github.com/multiversx/mx-chain-core-go/data/transaction"
	"github.com/multiversx/mx-chain-core-go/data/typeConverters"
	"github.com/multiversx/mx-chain-core-go/display"
	"github.com/multiversx/mx-chain-core-go/hashing"
	"github.com/multiversx/mx-chain-core-go/hashing/sha256"
	"github.com/multiversx/mx-chain-core-go/marshal"
	crypto "github.com/multiversx/mx-chain-crypto-go"
	"github.com/multiversx/mx-chain-crypto-go/signing"
	"github.com/multiversx/mx-chain-crypto-go/signing/ed25519"
	"github.com/multiversx/mx-chain-crypto-go/signing/mcl"
	"github.com/multiversx/mx-chain-crypto-go/signing/secp256k1"
	"github.com/multiversx/mx-chain-go/common"
	"github.com/multiversx/mx-chain-go/config"
	"github.com/multiversx/mx-chain-go/dataRetriever"
	"github.com/multiversx/mx-chain-go/dataRetriever/blockchain"
	"github.com/multiversx/mx-chain-go/genesis"
	genesisProcess "github.com/multiversx/mx-chain-go/genesis/process"
	"github.com/multiversx/mx-chain-go/integrationTests/mock"
	"github.com/multiversx/mx-chain-go/node"
	"github.com/multiversx/mx-chain-go/p2p"
	p2pConfig "github.com/multiversx/mx-chain-go/p2p/config"
	p2pFactory "github.com/multiversx/mx-chain-go/p2p/factory"
	"github.com/multiversx/mx-chain-go/process"
	"github.com/multiversx/mx-chain-go/process/block/preprocess"
<<<<<<< HEAD
	"github.com/multiversx/mx-chain-go/process/coordinator"
=======
>>>>>>> 48902c67
	procFactory "github.com/multiversx/mx-chain-go/process/factory"
	"github.com/multiversx/mx-chain-go/process/headerCheck"
	"github.com/multiversx/mx-chain-go/process/smartContract"
	"github.com/multiversx/mx-chain-go/process/smartContract/hooks"
	txProc "github.com/multiversx/mx-chain-go/process/transaction"
	"github.com/multiversx/mx-chain-go/sharding"
	"github.com/multiversx/mx-chain-go/sharding/nodesCoordinator"
	"github.com/multiversx/mx-chain-go/state"
	"github.com/multiversx/mx-chain-go/state/accounts"
	"github.com/multiversx/mx-chain-go/state/factory"
	"github.com/multiversx/mx-chain-go/state/parsers"
	"github.com/multiversx/mx-chain-go/state/storagePruningManager"
	"github.com/multiversx/mx-chain-go/state/storagePruningManager/evictionWaitingList"
	"github.com/multiversx/mx-chain-go/state/trackableDataTrie"
	"github.com/multiversx/mx-chain-go/storage"
	"github.com/multiversx/mx-chain-go/storage/database"
	"github.com/multiversx/mx-chain-go/storage/pruning"
	"github.com/multiversx/mx-chain-go/storage/storageunit"
	"github.com/multiversx/mx-chain-go/testscommon"
	commonMocks "github.com/multiversx/mx-chain-go/testscommon/common"
	dataRetrieverMock "github.com/multiversx/mx-chain-go/testscommon/dataRetriever"
	"github.com/multiversx/mx-chain-go/testscommon/dblookupext"
	"github.com/multiversx/mx-chain-go/testscommon/economicsmocks"
	"github.com/multiversx/mx-chain-go/testscommon/enableEpochsHandlerMock"
	"github.com/multiversx/mx-chain-go/testscommon/guardianMocks"
	"github.com/multiversx/mx-chain-go/testscommon/mainFactoryMocks"
	"github.com/multiversx/mx-chain-go/testscommon/marshallerMock"
	"github.com/multiversx/mx-chain-go/testscommon/p2pmocks"
	testStorage "github.com/multiversx/mx-chain-go/testscommon/state"
	"github.com/multiversx/mx-chain-go/testscommon/statusHandler"
	statusHandlerMock "github.com/multiversx/mx-chain-go/testscommon/statusHandler"
	testcommonStorage "github.com/multiversx/mx-chain-go/testscommon/storage"
	"github.com/multiversx/mx-chain-go/testscommon/txDataBuilder"
	"github.com/multiversx/mx-chain-go/trie"
	"github.com/multiversx/mx-chain-go/trie/hashesHolder"
	"github.com/multiversx/mx-chain-go/vm"
	"github.com/multiversx/mx-chain-go/vm/systemSmartContracts"
	"github.com/multiversx/mx-chain-go/vm/systemSmartContracts/defaults"
	logger "github.com/multiversx/mx-chain-logger-go"
	wasmConfig "github.com/multiversx/mx-chain-vm-go/config"
	"github.com/pkg/errors"
	"github.com/stretchr/testify/assert"
)

// StepDelay is used so that transactions can disseminate properly
var StepDelay = time.Millisecond * 180

// SyncDelay is used so that nodes have enough time to sync
var SyncDelay = time.Second / 5

// P2pBootstrapDelay is used so that nodes have enough time to bootstrap
var P2pBootstrapDelay = 5 * time.Second

// InitialRating is used to initiate a node's info
var InitialRating = uint32(50)

// AdditionalGasLimit is the value that can be added on a transaction in the GasLimit
var AdditionalGasLimit = uint64(999000)

// GasSchedulePath --
const GasSchedulePath = "../../../../cmd/node/config/gasSchedules/gasScheduleV4.toml"

var log = logger.GetOrCreate("integrationtests")

// shuffler constants
const (
	shuffleBetweenShards    = false
	adaptivity              = false
	hysteresis              = float32(0.2)
	maxTrieLevelInMemory    = uint(5)
	delegationManagementKey = "delegationManagement"
	delegationContractsList = "delegationContracts"
)

// Type defines account types to save in accounts trie
type Type uint8

const (
	// UserAccount identifies an account holding balance, storage updates, code
	UserAccount Type = 0
	// ValidatorAccount identifies an account holding stake, crypto public keys, assigned shard, rating
	ValidatorAccount Type = 1
)

const defaultChancesSelection = 1

// GetConnectableAddress returns a non circuit, non windows default connectable address for provided messenger
func GetConnectableAddress(mes p2p.Messenger) string {
	for _, addr := range mes.Addresses() {
		if strings.Contains(addr, "circuit") || strings.Contains(addr, "169.254") {
			continue
		}
		return addr
	}
	return ""
}

func createP2PConfig(initialPeerList []string) p2pConfig.P2PConfig {
	return p2pConfig.P2PConfig{
		Node: p2pConfig.NodeConfig{
			Port: "0",
			Transports: p2pConfig.P2PTransportConfig{
				TCP: p2pConfig.P2PTCPTransport{
					ListenAddress: p2p.LocalHostListenAddrWithIp4AndTcp,
				},
			},
		},
		KadDhtPeerDiscovery: p2pConfig.KadDhtPeerDiscoveryConfig{
			Enabled:                          true,
			Type:                             "optimized",
			RefreshIntervalInSec:             2,
			ProtocolID:                       "/erd/kad/1.0.0",
			InitialPeerList:                  initialPeerList,
			BucketSize:                       100,
			RoutingTableRefreshIntervalInSec: 100,
		},
		Sharding: p2pConfig.ShardingConfig{
			Type: p2p.NilListSharder,
		},
	}
}

// CreateMessengerWithKadDht creates a new libp2p messenger with kad-dht peer discovery
func CreateMessengerWithKadDht(initialAddr string) p2p.Messenger {
	initialAddresses := make([]string, 0)
	if len(initialAddr) > 0 {
		initialAddresses = append(initialAddresses, initialAddr)
	}
	arg := p2pFactory.ArgsNetworkMessenger{
		Marshaller:            TestMarshalizer,
		P2pConfig:             createP2PConfig(initialAddresses),
		SyncTimer:             &p2pFactory.LocalSyncTimer{},
		PreferredPeersHolder:  &p2pmocks.PeersHolderStub{},
		PeersRatingHandler:    &p2pmocks.PeersRatingHandlerStub{},
		ConnectionWatcherType: p2p.ConnectionWatcherTypePrint,
		P2pPrivateKey:         mock.NewPrivateKeyMock(),
		P2pSingleSigner:       &mock.SignerMock{},
		P2pKeyGenerator:       &mock.KeyGenMock{},
		Logger:                logger.GetOrCreate("tests/p2p"),
	}

	libP2PMes, err := p2pFactory.NewNetworkMessenger(arg)
	log.LogIfError(err)

	return libP2PMes
}

// CreateMessengerFromConfig creates a new libp2p messenger with provided configuration
func CreateMessengerFromConfig(p2pConfig p2pConfig.P2PConfig) p2p.Messenger {
	arg := p2pFactory.ArgsNetworkMessenger{
		Marshaller:            TestMarshalizer,
		P2pConfig:             p2pConfig,
		SyncTimer:             &p2pFactory.LocalSyncTimer{},
		PreferredPeersHolder:  &p2pmocks.PeersHolderStub{},
		PeersRatingHandler:    &p2pmocks.PeersRatingHandlerStub{},
		ConnectionWatcherType: p2p.ConnectionWatcherTypePrint,
		P2pPrivateKey:         mock.NewPrivateKeyMock(),
		P2pSingleSigner:       &mock.SignerMock{},
		P2pKeyGenerator:       &mock.KeyGenMock{},
		Logger:                logger.GetOrCreate("tests/p2p"),
	}

	libP2PMes, err := p2pFactory.NewNetworkMessenger(arg)
	log.LogIfError(err)

	return libP2PMes
}

// CreateMessengerFromConfigWithPeersRatingHandler creates a new libp2p messenger with provided configuration
func CreateMessengerFromConfigWithPeersRatingHandler(p2pConfig p2pConfig.P2PConfig, peersRatingHandler p2p.PeersRatingHandler, p2pKey crypto.PrivateKey) p2p.Messenger {
	arg := p2pFactory.ArgsNetworkMessenger{
		Marshaller:            TestMarshalizer,
		P2pConfig:             p2pConfig,
		SyncTimer:             &p2pFactory.LocalSyncTimer{},
		PreferredPeersHolder:  &p2pmocks.PeersHolderStub{},
		PeersRatingHandler:    peersRatingHandler,
		ConnectionWatcherType: p2p.ConnectionWatcherTypePrint,
		P2pPrivateKey:         p2pKey,
		P2pSingleSigner:       &mock.SignerMock{},
		P2pKeyGenerator:       &mock.KeyGenMock{},
		Logger:                logger.GetOrCreate("tests/p2p"),
	}

	libP2PMes, err := p2pFactory.NewNetworkMessenger(arg)
	log.LogIfError(err)

	return libP2PMes
}

// CreateP2PConfigWithNoDiscovery creates a new libp2p messenger with no peer discovery
func CreateP2PConfigWithNoDiscovery() p2pConfig.P2PConfig {
	return p2pConfig.P2PConfig{
		Node: p2pConfig.NodeConfig{
			Port: "0",
			Transports: p2pConfig.P2PTransportConfig{
				TCP: p2pConfig.P2PTCPTransport{
					ListenAddress: p2p.LocalHostListenAddrWithIp4AndTcp,
				},
			},
		},
		KadDhtPeerDiscovery: p2pConfig.KadDhtPeerDiscoveryConfig{
			Enabled: false,
		},
		Sharding: p2pConfig.ShardingConfig{
			Type: p2p.NilListSharder,
		},
	}
}

// CreateMessengerWithNoDiscovery creates a new libp2p messenger with no peer discovery
func CreateMessengerWithNoDiscovery() p2p.Messenger {
	p2pCfg := CreateP2PConfigWithNoDiscovery()

	return CreateMessengerFromConfig(p2pCfg)
}

// CreateMessengerWithNoDiscoveryAndPeersRatingHandler creates a new libp2p messenger with no peer discovery
func CreateMessengerWithNoDiscoveryAndPeersRatingHandler(peersRatingHanlder p2p.PeersRatingHandler, p2pKey crypto.PrivateKey) p2p.Messenger {
	p2pCfg := p2pConfig.P2PConfig{
		Node: p2pConfig.NodeConfig{
			Port: "0",
			Transports: p2pConfig.P2PTransportConfig{
				TCP: p2pConfig.P2PTCPTransport{
					ListenAddress: p2p.LocalHostListenAddrWithIp4AndTcp,
				},
			},
		},
		KadDhtPeerDiscovery: p2pConfig.KadDhtPeerDiscoveryConfig{
			Enabled: false,
		},
		Sharding: p2pConfig.ShardingConfig{
			Type: p2p.NilListSharder,
		},
	}

	return CreateMessengerFromConfigWithPeersRatingHandler(p2pCfg, peersRatingHanlder, p2pKey)
}

// CreateFixedNetworkOf8Peers assembles a network as following:
//
//	                     0------------------- 1
//	                     |                    |
//	2 ------------------ 3 ------------------ 4
//	|                    |                    |
//	5                    6                    7
func CreateFixedNetworkOf8Peers() ([]p2p.Messenger, error) {
	peers := createMessengersWithNoDiscovery(8)

	connections := map[int][]int{
		0: {1, 3},
		1: {4},
		2: {5, 3},
		3: {4, 6},
		4: {7},
	}

	err := createConnections(peers, connections)
	if err != nil {
		return nil, err
	}

	return peers, nil
}

// CreateFixedNetworkOf14Peers assembles a network as following:
//
//	               0
//	               |
//	               1
//	               |
//	+--+--+--+--+--2--+--+--+--+--+
//	|  |  |  |  |  |  |  |  |  |  |
//	3  4  5  6  7  8  9  10 11 12 13
func CreateFixedNetworkOf14Peers() ([]p2p.Messenger, error) {
	peers := createMessengersWithNoDiscovery(14)

	connections := map[int][]int{
		0: {1},
		1: {2},
		2: {3, 4, 5, 6, 7, 8, 9, 10, 11, 12, 13},
	}

	err := createConnections(peers, connections)
	if err != nil {
		return nil, err
	}

	return peers, nil
}

func createMessengersWithNoDiscovery(numPeers int) []p2p.Messenger {
	peers := make([]p2p.Messenger, numPeers)

	for i := 0; i < numPeers; i++ {
		peers[i] = CreateMessengerWithNoDiscovery()
	}

	return peers
}

func createConnections(peers []p2p.Messenger, connections map[int][]int) error {
	for pid, connectTo := range connections {
		err := connectPeerToOthers(peers, pid, connectTo)
		if err != nil {
			return err
		}
	}

	return nil
}

func connectPeerToOthers(peers []p2p.Messenger, idx int, connectToIdxes []int) error {
	for _, connectToIdx := range connectToIdxes {
		err := peers[idx].ConnectToPeer(peers[connectToIdx].Addresses()[0])
		if err != nil {
			return fmt.Errorf("%w connecting %s to %s", err, peers[idx].ID(), peers[connectToIdx].ID())
		}
	}

	return nil
}

// ClosePeers calls Messenger.Close on the provided peers
func ClosePeers(peers []p2p.Messenger) {
	for _, p := range peers {
		_ = p.Close()
	}
}

// CreateMemUnit returns an in-memory storer implementation (the vast majority of tests do not require effective
// disk I/O)
func CreateMemUnit() storage.Storer {
	capacity := uint32(10)
	shards := uint32(1)
	sizeInBytes := uint64(0)
	cache, _ := storageunit.NewCache(storageunit.CacheConfig{Type: storageunit.LRUCache, Capacity: capacity, Shards: shards, SizeInBytes: sizeInBytes})
	persist, _ := database.NewlruDB(10000000)
	unit, _ := storageunit.NewStorageUnit(cache, persist)

	return unit
}

// CreateStore creates a storage service for shard nodes
func CreateStore(numOfShards uint32) dataRetriever.StorageService {
	store := dataRetriever.NewChainStorer()
	store.AddStorer(dataRetriever.TransactionUnit, CreateMemUnit())
	store.AddStorer(dataRetriever.MiniBlockUnit, CreateMemUnit())
	store.AddStorer(dataRetriever.MetaBlockUnit, CreateMemUnit())
	store.AddStorer(dataRetriever.PeerChangesUnit, CreateMemUnit())
	store.AddStorer(dataRetriever.BlockHeaderUnit, CreateMemUnit())
	store.AddStorer(dataRetriever.UnsignedTransactionUnit, CreateMemUnit())
	store.AddStorer(dataRetriever.RewardTransactionUnit, CreateMemUnit())
	store.AddStorer(dataRetriever.MetaHdrNonceHashDataUnit, CreateMemUnit())
	store.AddStorer(dataRetriever.BootstrapUnit, CreateMemUnit())
	store.AddStorer(dataRetriever.StatusMetricsUnit, CreateMemUnit())
	store.AddStorer(dataRetriever.ReceiptsUnit, CreateMemUnit())
	store.AddStorer(dataRetriever.ScheduledSCRsUnit, CreateMemUnit())

	for i := uint32(0); i < numOfShards; i++ {
		hdrNonceHashDataUnit := dataRetriever.ShardHdrNonceHashDataUnit + dataRetriever.UnitType(i)
		store.AddStorer(hdrNonceHashDataUnit, CreateMemUnit())
	}

	return store
}

// CreateTrieStorageManagerWithPruningStorer creates the trie storage manager for the tests
func CreateTrieStorageManagerWithPruningStorer(coordinator sharding.Coordinator, notifier pruning.EpochStartNotifier) common.StorageManager {
	mainStorer, _, err := testStorage.CreateTestingTriePruningStorer(coordinator, notifier)
	if err != nil {
		fmt.Println("err creating main storer" + err.Error())
	}
	checkpointsStorer, _, err := testStorage.CreateTestingTriePruningStorer(coordinator, notifier)
	if err != nil {
		fmt.Println("err creating checkpoints storer" + err.Error())
	}

	args := testcommonStorage.GetStorageManagerArgs()
	args.MainStorer = mainStorer
	args.CheckpointsStorer = checkpointsStorer
	args.Marshalizer = TestMarshalizer
	args.Hasher = TestHasher
	args.CheckpointHashesHolder = hashesHolder.NewCheckpointHashesHolder(10000000, uint64(TestHasher.Size()))

	trieStorageManager, _ := trie.NewTrieStorageManager(args)

	return trieStorageManager
}

// CreateTrieStorageManager creates the trie storage manager for the tests
func CreateTrieStorageManager(store storage.Storer) (common.StorageManager, storage.Storer) {
	args := testcommonStorage.GetStorageManagerArgs()
	args.MainStorer = store
	args.Marshalizer = TestMarshalizer
	args.Hasher = TestHasher
	args.CheckpointHashesHolder = hashesHolder.NewCheckpointHashesHolder(10000000, uint64(TestHasher.Size()))

	trieStorageManager, _ := trie.NewTrieStorageManager(args)

	return trieStorageManager, store
}

// CreateAccountsDB creates an account state with a valid trie implementation but with a memory storage
func CreateAccountsDB(
	accountType Type,
	trieStorageManager common.StorageManager,
) (*state.AccountsDB, common.Trie) {
	return CreateAccountsDBWithEnableEpochsHandler(accountType, trieStorageManager, &enableEpochsHandlerMock.EnableEpochsHandlerStub{})
}

// CreateAccountsDBWithEnableEpochsHandler creates a new AccountsDb with the given enableEpochsHandler
func CreateAccountsDBWithEnableEpochsHandler(
	accountType Type,
	trieStorageManager common.StorageManager,
	enableEpochsHandler common.EnableEpochsHandler,
) (*state.AccountsDB, common.Trie) {
	tr, _ := trie.NewTrie(trieStorageManager, TestMarshalizer, TestHasher, enableEpochsHandler, maxTrieLevelInMemory)

	ewlArgs := evictionWaitingList.MemoryEvictionWaitingListArgs{
		RootHashesSize: 100,
		HashesSize:     10000,
	}
	ewl, _ := evictionWaitingList.NewMemoryEvictionWaitingList(ewlArgs)
	accountFactory, _ := getAccountFactory(accountType, enableEpochsHandler)
	spm, _ := storagePruningManager.NewStoragePruningManager(ewl, 10)
	args := state.ArgsAccountsDB{
		Trie:                  tr,
		Hasher:                sha256.NewSha256(),
		Marshaller:            TestMarshalizer,
		AccountFactory:        accountFactory,
		StoragePruningManager: spm,
		ProcessingMode:        common.Normal,
		ProcessStatusHandler:  &testscommon.ProcessStatusHandlerStub{},
		AppStatusHandler:      &statusHandler.AppStatusHandlerStub{},
		AddressConverter:      &testscommon.PubkeyConverterMock{},
	}
	adb, _ := state.NewAccountsDB(args)

	return adb, tr
}

func getAccountFactory(accountType Type, enableEpochsHandler common.EnableEpochsHandler) (state.AccountFactory, error) {
	switch accountType {
	case UserAccount:
		argsAccCreator := factory.ArgsAccountCreator{
			Hasher:              TestHasher,
			Marshaller:          TestMarshalizer,
			EnableEpochsHandler: enableEpochsHandler,
		}
		return factory.NewAccountCreator(argsAccCreator)
	case ValidatorAccount:
		return factory.NewPeerAccountCreator(), nil
	default:
		return nil, fmt.Errorf("invalid account type provided")
	}
}

// CreateShardChain creates a blockchain implementation used by the shard nodes
func CreateShardChain() data.ChainHandler {
	blockChain, _ := blockchain.NewBlockChain(&statusHandlerMock.AppStatusHandlerStub{})
	_ = blockChain.SetGenesisHeader(&dataBlock.Header{})
	genesisHeaderM, _ := TestMarshalizer.Marshal(blockChain.GetGenesisHeader())

	blockChain.SetGenesisHeaderHash(TestHasher.Compute(string(genesisHeaderM)))

	return blockChain
}

// CreateMetaChain creates a blockchain implementation used by the meta nodes
func CreateMetaChain() data.ChainHandler {
	metaChain, _ := blockchain.NewMetaChain(&statusHandlerMock.AppStatusHandlerStub{})
	_ = metaChain.SetGenesisHeader(&dataBlock.MetaBlock{})
	genesisHeaderHash, _ := core.CalculateHash(TestMarshalizer, TestHasher, metaChain.GetGenesisHeader())
	metaChain.SetGenesisHeaderHash(genesisHeaderHash)

	return metaChain
}

// CreateSimpleGenesisBlocks creates empty genesis blocks for all known shards, including metachain
func CreateSimpleGenesisBlocks(shardCoordinator sharding.Coordinator) map[uint32]data.HeaderHandler {
	genesisBlocks := make(map[uint32]data.HeaderHandler)
	for shardId := uint32(0); shardId < shardCoordinator.NumberOfShards(); shardId++ {
		genesisBlocks[shardId] = CreateSimpleGenesisBlock(shardId)
	}

	genesisBlocks[core.MetachainShardId] = CreateSimpleGenesisMetaBlock()

	return genesisBlocks
}

// CreateSimpleGenesisBlock creates a new mock shard genesis block
func CreateSimpleGenesisBlock(shardId uint32) *dataBlock.Header {
	rootHash := []byte("root hash")

	return &dataBlock.Header{
		Nonce:           0,
		Round:           0,
		Signature:       rootHash,
		RandSeed:        rootHash,
		PrevRandSeed:    rootHash,
		ShardID:         shardId,
		PubKeysBitmap:   rootHash,
		RootHash:        rootHash,
		PrevHash:        rootHash,
		AccumulatedFees: big.NewInt(0),
		DeveloperFees:   big.NewInt(0),
	}
}

// CreateSimpleGenesisMetaBlock creates a new mock meta genesis block
func CreateSimpleGenesisMetaBlock() *dataBlock.MetaBlock {
	rootHash := []byte("root hash")

	return &dataBlock.MetaBlock{
		Nonce:                  0,
		Epoch:                  0,
		Round:                  0,
		TimeStamp:              0,
		ShardInfo:              nil,
		Signature:              rootHash,
		PubKeysBitmap:          rootHash,
		PrevHash:               rootHash,
		PrevRandSeed:           rootHash,
		RandSeed:               rootHash,
		RootHash:               rootHash,
		ValidatorStatsRootHash: rootHash,
		TxCount:                0,
		MiniBlockHeaders:       nil,
		AccumulatedFees:        big.NewInt(0),
		AccumulatedFeesInEpoch: big.NewInt(0),
		DeveloperFees:          big.NewInt(0),
		DevFeesInEpoch:         big.NewInt(0),
	}
}

// CreateGenesisBlocks creates empty genesis blocks for all known shards, including metachain
func CreateGenesisBlocks(
	accounts state.AccountsAdapter,
	validatorAccounts state.AccountsAdapter,
	trieStorageManagers map[string]common.StorageManager,
	pubkeyConv core.PubkeyConverter,
	nodesSetup sharding.GenesisNodesSetupHandler,
	shardCoordinator sharding.Coordinator,
	store dataRetriever.StorageService,
	blkc data.ChainHandler,
	marshalizer marshal.Marshalizer,
	hasher hashing.Hasher,
	uint64Converter typeConverters.Uint64ByteSliceConverter,
	dataPool dataRetriever.PoolsHolder,
	economics process.EconomicsDataHandler,
	enableEpochsConfig config.EnableEpochs,
) map[uint32]data.HeaderHandler {

	genesisBlocks := make(map[uint32]data.HeaderHandler)
	for shardId := uint32(0); shardId < shardCoordinator.NumberOfShards(); shardId++ {
		genesisBlocks[shardId] = CreateSimpleGenesisBlock(shardId)
	}

	genesisBlocks[core.MetachainShardId] = CreateGenesisMetaBlock(
		accounts,
		validatorAccounts,
		trieStorageManagers,
		pubkeyConv,
		nodesSetup,
		shardCoordinator,
		store,
		blkc,
		marshalizer,
		hasher,
		uint64Converter,
		dataPool,
		economics,
		enableEpochsConfig,
	)

	return genesisBlocks
}

// CreateFullGenesisBlocks does the full genesis process, deploys smart contract at genesis
func CreateFullGenesisBlocks(
	accounts state.AccountsAdapter,
	validatorAccounts state.AccountsAdapter,
	trieStorageManagers map[string]common.StorageManager,
	nodesSetup sharding.GenesisNodesSetupHandler,
	shardCoordinator sharding.Coordinator,
	store dataRetriever.StorageService,
	blkc data.ChainHandler,
	dataPool dataRetriever.PoolsHolder,
	economics process.EconomicsDataHandler,
	accountsParser genesis.AccountsParser,
	smartContractParser genesis.InitialSmartContractParser,
	enableEpochsConfig config.EnableEpochs,
) map[uint32]data.HeaderHandler {
	gasSchedule := wasmConfig.MakeGasMapForTests()
	defaults.FillGasMapInternal(gasSchedule, 1)

	coreComponents := GetDefaultCoreComponents()
	coreComponents.InternalMarshalizerField = TestMarshalizer
	coreComponents.TxMarshalizerField = TestTxSignMarshalizer
	coreComponents.HasherField = TestHasher
	coreComponents.Uint64ByteSliceConverterField = TestUint64Converter
	coreComponents.AddressPubKeyConverterField = TestAddressPubkeyConverter
	coreComponents.ChainIdCalled = func() string {
		return "undefined"
	}
	coreComponents.MinTransactionVersionCalled = func() uint32 {
		return 1
	}

	dataComponents := GetDefaultDataComponents()
	dataComponents.Store = store
	dataComponents.DataPool = dataPool
	dataComponents.BlockChain = blkc

	roundsConfig := GetDefaultRoundsConfig()
	runTypeComponents := mainFactoryMocks.NewRunTypeComponentsStub()
	runTypeComponents.BlockChainHookHandlerFactory, _ = hooks.NewBlockChainHookFactory()
	runTypeComponents.TransactionCoordinatorFactory, _ = coordinator.NewShardTransactionCoordinatorFactory()
	runTypeComponents.SCResultsPreProcessorFactory, _ = preprocess.NewSmartContractResultPreProcessorFactory()

	argsGenesis := genesisProcess.ArgsGenesisBlockCreator{
		Core:              coreComponents,
		Data:              dataComponents,
		GenesisTime:       0,
		StartEpochNum:     0,
		Accounts:          accounts,
		InitialNodesSetup: nodesSetup,
		Economics:         economics,
		ShardCoordinator:  shardCoordinator,
		ValidatorAccounts: validatorAccounts,
		GasSchedule:       mock.NewGasScheduleNotifierMock(gasSchedule),
		TxLogsProcessor:   &mock.TxLogsProcessorStub{},
		VirtualMachineConfig: config.VirtualMachineConfig{
			WasmVMVersions: []config.WasmVMVersionByEpoch{
				{StartEpoch: 0, Version: "*"},
			},
		},
		TrieStorageManagers: trieStorageManagers,
		SystemSCConfig: config.SystemSmartContractsConfig{
			ESDTSystemSCConfig: config.ESDTSystemSCConfig{
				BaseIssuingCost: "1000",
				OwnerAddress:    "aaaaaa",
			},
			GovernanceSystemSCConfig: config.GovernanceSystemSCConfig{
				OwnerAddress: DelegationManagerConfigChangeAddress,
				V1: config.GovernanceSystemSCConfigV1{
					ProposalCost: "500",
				},
				Active: config.GovernanceSystemSCConfigActive{
					ProposalCost:     "500",
					MinQuorum:        0.5,
					MinPassThreshold: 0.5,
					MinVetoThreshold: 0.5,
					LostProposalFee:  "1",
				},
			},
			StakingSystemSCConfig: config.StakingSystemSCConfig{
				GenesisNodePrice:                     "1000",
				UnJailValue:                          "10",
				MinStepValue:                         "10",
				MinStakeValue:                        "1",
				UnBondPeriod:                         1,
				NumRoundsWithoutBleed:                1,
				MaximumPercentageToBleed:             1,
				BleedPercentagePerRound:              1,
				MaxNumberOfNodesForStake:             100,
				ActivateBLSPubKeyMessageVerification: false,
				MinUnstakeTokensValue:                "1",
			},
			DelegationManagerSystemSCConfig: config.DelegationManagerSystemSCConfig{
				MinCreationDeposit:  "100",
				MinStakeAmount:      "100",
				ConfigChangeAddress: DelegationManagerConfigChangeAddress,
			},
			DelegationSystemSCConfig: config.DelegationSystemSCConfig{
				MinServiceFee: 0,
				MaxServiceFee: 100,
			},
		},
		AccountsParser:      accountsParser,
		SmartContractParser: smartContractParser,
		BlockSignKeyGen:     &mock.KeyGenMock{},
		EpochConfig: &config.EpochConfig{
			EnableEpochs: enableEpochsConfig,
		},
<<<<<<< HEAD
		RoundConfig:       &roundsConfig,
		RunTypeComponents: runTypeComponents,
=======
		RoundConfig:             &roundsConfig,
		HistoryRepository:       &dblookupext.HistoryRepositoryStub{},
		TxExecutionOrderHandler: &commonMocks.TxExecutionOrderHandlerStub{},
		ChainRunType:            common.ChainRunTypeRegular,
		ShardCoordinatorFactory: sharding.NewMultiShardCoordinatorFactory(),
		TxPreprocessorCreator:   preprocess.NewTxPreProcessorCreator(),
>>>>>>> 48902c67
	}

	genesisProcessor, _ := genesisProcess.NewGenesisBlockCreator(argsGenesis)
	genesisBlocks, _ := genesisProcessor.CreateGenesisBlocks()

	return genesisBlocks
}

// CreateGenesisMetaBlock creates a new mock meta genesis block
func CreateGenesisMetaBlock(
	accounts state.AccountsAdapter,
	validatorAccounts state.AccountsAdapter,
	trieStorageManagers map[string]common.StorageManager,
	pubkeyConv core.PubkeyConverter,
	nodesSetup sharding.GenesisNodesSetupHandler,
	shardCoordinator sharding.Coordinator,
	store dataRetriever.StorageService,
	blkc data.ChainHandler,
	marshalizer marshal.Marshalizer,
	hasher hashing.Hasher,
	uint64Converter typeConverters.Uint64ByteSliceConverter,
	dataPool dataRetriever.PoolsHolder,
	economics process.EconomicsDataHandler,
	enableEpochsConfig config.EnableEpochs,
) data.MetaHeaderHandler {
	gasSchedule := wasmConfig.MakeGasMapForTests()
	defaults.FillGasMapInternal(gasSchedule, 1)

	coreComponents := GetDefaultCoreComponents()
	coreComponents.InternalMarshalizerField = marshalizer
	coreComponents.HasherField = hasher
	coreComponents.Uint64ByteSliceConverterField = uint64Converter
	coreComponents.AddressPubKeyConverterField = pubkeyConv

	dataComponents := GetDefaultDataComponents()
	dataComponents.Store = store
	dataComponents.DataPool = dataPool
	dataComponents.BlockChain = blkc

	argsMetaGenesis := genesisProcess.ArgsGenesisBlockCreator{
		Core:                coreComponents,
		Data:                dataComponents,
		GenesisTime:         0,
		Accounts:            accounts,
		TrieStorageManagers: trieStorageManagers,
		InitialNodesSetup:   nodesSetup,
		ShardCoordinator:    shardCoordinator,
		Economics:           economics,
		ValidatorAccounts:   validatorAccounts,
		GasSchedule:         mock.NewGasScheduleNotifierMock(gasSchedule),
		TxLogsProcessor:     &mock.TxLogsProcessorStub{},
		VirtualMachineConfig: config.VirtualMachineConfig{
			WasmVMVersions: []config.WasmVMVersionByEpoch{
				{StartEpoch: 0, Version: "*"},
			},
		},
		HardForkConfig: config.HardforkConfig{},
		SystemSCConfig: config.SystemSmartContractsConfig{
			ESDTSystemSCConfig: config.ESDTSystemSCConfig{
				BaseIssuingCost: "1000",
				OwnerAddress:    "aaaaaa",
			},
			GovernanceSystemSCConfig: config.GovernanceSystemSCConfig{
				V1: config.GovernanceSystemSCConfigV1{
					ProposalCost: "500",
				},
				Active: config.GovernanceSystemSCConfigActive{
					ProposalCost:     "500",
					MinQuorum:        0.5,
					MinPassThreshold: 0.5,
					MinVetoThreshold: 0.5,
					LostProposalFee:  "1",
				},
				OwnerAddress: DelegationManagerConfigChangeAddress,
			},
			StakingSystemSCConfig: config.StakingSystemSCConfig{
				GenesisNodePrice:                     "1000",
				UnJailValue:                          "10",
				MinStepValue:                         "10",
				MinStakeValue:                        "1",
				UnBondPeriod:                         1,
				NumRoundsWithoutBleed:                1,
				MaximumPercentageToBleed:             1,
				BleedPercentagePerRound:              1,
				MaxNumberOfNodesForStake:             100,
				ActivateBLSPubKeyMessageVerification: false,
				MinUnstakeTokensValue:                "1",
			},
			DelegationManagerSystemSCConfig: config.DelegationManagerSystemSCConfig{
				MinCreationDeposit:  "100",
				MinStakeAmount:      "100",
				ConfigChangeAddress: DelegationManagerConfigChangeAddress,
			},
			DelegationSystemSCConfig: config.DelegationSystemSCConfig{
				MinServiceFee: 0,
				MaxServiceFee: 100,
			},
		},
		BlockSignKeyGen:  &mock.KeyGenMock{},
		GenesisNodePrice: big.NewInt(1000),
		EpochConfig: &config.EpochConfig{
			EnableEpochs: enableEpochsConfig,
		},
<<<<<<< HEAD
		RunTypeComponents: &mainFactoryMocks.RunTypeComponentsStub{},
=======
		HistoryRepository:       &dblookupext.HistoryRepositoryStub{},
		TxExecutionOrderHandler: &commonMocks.TxExecutionOrderHandlerStub{},
		TxPreprocessorCreator:   preprocess.NewTxPreProcessorCreator(),
		ChainRunType:            common.ChainRunTypeRegular,
>>>>>>> 48902c67
	}

	if shardCoordinator.SelfId() != core.MetachainShardId {
		newShardCoordinator, _ := sharding.NewMultiShardCoordinator(
			shardCoordinator.NumberOfShards(),
			core.MetachainShardId,
		)

		newDataPool := dataRetrieverMock.CreatePoolsHolder(1, shardCoordinator.SelfId())

		newBlkc, _ := blockchain.NewMetaChain(&statusHandlerMock.AppStatusHandlerStub{})
		trieStorage, _ := CreateTrieStorageManager(CreateMemUnit())
		newAccounts, _ := CreateAccountsDBWithEnableEpochsHandler(UserAccount, trieStorage, coreComponents.EnableEpochsHandler())

		argsMetaGenesis.ShardCoordinator = newShardCoordinator
		argsMetaGenesis.Accounts = newAccounts

		_ = argsMetaGenesis.Data.SetBlockchain(newBlkc)
		dataComponents.DataPool = newDataPool
	}

	nodesHandler, err := mock.NewNodesHandlerMock(nodesSetup)
	log.LogIfError(err)

	metaHdr, _, _, err := genesisProcess.CreateMetaGenesisBlock(argsMetaGenesis, nil, nodesHandler, nil)
	log.LogIfError(err)

	log.Info("meta genesis root hash", "hash", hex.EncodeToString(metaHdr.GetRootHash()))
	log.Info("meta genesis validatorStatistics",
		"shardID", shardCoordinator.SelfId(),
		"hash", hex.EncodeToString(metaHdr.GetValidatorStatsRootHash()),
	)

	return metaHdr
}

// CreateRandomAddress creates a random byte array with fixed size
func CreateRandomAddress() []byte {
	return CreateRandomBytes(32)
}

// MintAddress will create an account (if it does not exist), update the balance with required value,
// save the account and commit the trie.
func MintAddress(accnts state.AccountsAdapter, addressBytes []byte, value *big.Int) {
	accnt, _ := accnts.LoadAccount(addressBytes)
	_ = accnt.(state.UserAccountHandler).AddToBalance(value)
	_ = accnts.SaveAccount(accnt)
	_, _ = accnts.Commit()
}

// CreateAccount creates a new account and returns the address
func CreateAccount(accnts state.AccountsAdapter, nonce uint64, balance *big.Int) []byte {
	address := CreateRandomBytes(32)
	account, _ := accnts.LoadAccount(address)
	account.(state.UserAccountHandler).IncreaseNonce(nonce)
	_ = account.(state.UserAccountHandler).AddToBalance(balance)
	_ = accnts.SaveAccount(account)

	return address
}

// MakeDisplayTable will output a string containing counters for received transactions, headers, miniblocks and
// meta headers for all provided test nodes
func MakeDisplayTable(nodes []*TestProcessorNode) string {
	header := []string{"pk", "shard ID", "txs", "miniblocks", "headers", "metachain headers", "connections"}
	dataLines := make([]*display.LineData, len(nodes))

	for idx, n := range nodes {
		dataLines[idx] = display.NewLineData(
			false,
			[]string{
				hex.EncodeToString(n.OwnAccount.PkTxSignBytes),
				fmt.Sprintf("%d", n.ShardCoordinator.SelfId()),
				fmt.Sprintf("%d", atomic.LoadInt32(&n.CounterTxRecv)),
				fmt.Sprintf("%d", atomic.LoadInt32(&n.CounterMbRecv)),
				fmt.Sprintf("%d", atomic.LoadInt32(&n.CounterHdrRecv)),
				fmt.Sprintf("%d", atomic.LoadInt32(&n.CounterMetaRcv)),
				fmt.Sprintf("%d", len(n.MainMessenger.ConnectedPeers())),
			},
		)
	}
	table, _ := display.CreateTableString(header, dataLines)
	return table
}

// PrintShardAccount outputs on console a shard account data contained
func PrintShardAccount(accnt state.UserAccountHandler, tag string) {
	str := fmt.Sprintf("%s Address: %s\n", tag, base64.StdEncoding.EncodeToString(accnt.AddressBytes()))
	str += fmt.Sprintf("  Nonce: %d\n", accnt.GetNonce())
	str += fmt.Sprintf("  Balance: %d\n", accnt.GetBalance().Uint64())
	str += fmt.Sprintf("  Code hash: %s\n", base64.StdEncoding.EncodeToString(accnt.GetCodeHash()))
	str += fmt.Sprintf("  Root hash: %s\n", base64.StdEncoding.EncodeToString(accnt.GetRootHash()))

	log.Info(str)
}

// CreateRandomBytes returns a random byte slice with the given size
func CreateRandomBytes(chars int) []byte {
	buff := make([]byte, chars)
	_, _ = rand.Reader.Read(buff)

	return buff
}

// GenerateAddressJournalAccountAccountsDB returns an account, the accounts address, and the accounts database
func GenerateAddressJournalAccountAccountsDB() ([]byte, state.UserAccountHandler, *state.AccountsDB) {
	adr := CreateRandomAddress()
	trieStorage, _ := CreateTrieStorageManager(CreateMemUnit())
	adb, _ := CreateAccountsDB(UserAccount, trieStorage)

	dtlp, _ := parsers.NewDataTrieLeafParser(adr, &marshallerMock.MarshalizerMock{}, &enableEpochsHandlerMock.EnableEpochsHandlerStub{})
	dtt, _ := trackableDataTrie.NewTrackableDataTrie(adr, &testscommon.HasherStub{}, &marshallerMock.MarshalizerMock{}, &enableEpochsHandlerMock.EnableEpochsHandlerStub{})

	account, _ := accounts.NewUserAccount(adr, dtt, dtlp)

	return adr, account, adb
}

// AdbEmulateBalanceTxSafeExecution emulates a tx execution by altering the accounts
// balance and nonce, and printing any encountered error
func AdbEmulateBalanceTxSafeExecution(acntSrc, acntDest state.UserAccountHandler, accounts state.AccountsAdapter, value *big.Int) {

	snapshot := accounts.JournalLen()
	err := AdbEmulateBalanceTxExecution(accounts, acntSrc, acntDest, value)

	if err != nil {
		log.Error("Error executing tx (value: %v), reverting...", value)
		err = accounts.RevertToSnapshot(snapshot)

		if err != nil {
			panic(err)
		}
	}
}

// AdbEmulateBalanceTxExecution emulates a tx execution by altering the accounts
// balance and nonce, and printing any encountered error
func AdbEmulateBalanceTxExecution(accounts state.AccountsAdapter, acntSrc, acntDest state.UserAccountHandler, value *big.Int) error {

	srcVal := acntSrc.GetBalance()
	if srcVal.Cmp(value) < 0 {
		return errors.New("not enough funds")
	}

	err := acntSrc.SubFromBalance(value)
	if err != nil {
		return err
	}

	err = acntDest.AddToBalance(value)
	if err != nil {
		return err
	}

	acntSrc.IncreaseNonce(1)

	err = accounts.SaveAccount(acntSrc)
	if err != nil {
		return err
	}

	err = accounts.SaveAccount(acntDest)
	if err != nil {
		return err
	}

	return nil
}

// CreateSimpleTxProcessor returns a transaction processor
func CreateSimpleTxProcessor(accnts state.AccountsAdapter) process.TransactionProcessor {
	shardCoordinator := mock.NewMultiShardsCoordinatorMock(1)
	argsNewTxProcessor := txProc.ArgsNewTxProcessor{
		Accounts:         accnts,
		Hasher:           TestHasher,
		PubkeyConv:       TestAddressPubkeyConverter,
		Marshalizer:      TestMarshalizer,
		SignMarshalizer:  TestTxSignMarshalizer,
		ShardCoordinator: shardCoordinator,
		ScProcessor:      &testscommon.SCProcessorMock{},
		TxFeeHandler:     &testscommon.UnsignedTxHandlerStub{},
		TxTypeHandler:    &testscommon.TxTypeHandlerMock{},
		EconomicsFee: &economicsmocks.EconomicsHandlerStub{
			ComputeGasLimitCalled: func(tx data.TransactionWithFeeHandler) uint64 {
				return tx.GetGasLimit()
			},
			CheckValidityTxValuesCalled: func(tx data.TransactionWithFeeHandler) error {
				return nil
			},
			ComputeMoveBalanceFeeCalled: func(tx data.TransactionWithFeeHandler) *big.Int {
				fee := big.NewInt(0).SetUint64(tx.GetGasLimit())
				fee.Mul(fee, big.NewInt(0).SetUint64(tx.GetGasPrice()))

				return fee
			},
		},
		ReceiptForwarder:    &mock.IntermediateTransactionHandlerMock{},
		BadTxForwarder:      &mock.IntermediateTransactionHandlerMock{},
		ArgsParser:          smartContract.NewArgumentParser(),
		ScrForwarder:        &mock.IntermediateTransactionHandlerMock{},
		EnableRoundsHandler: &testscommon.EnableRoundsHandlerStub{},
		EnableEpochsHandler: &enableEpochsHandlerMock.EnableEpochsHandlerStub{},
		TxVersionChecker:    &testscommon.TxVersionCheckerStub{},
		GuardianChecker:     &guardianMocks.GuardedAccountHandlerStub{},
		TxLogsProcessor:     &mock.TxLogsProcessorStub{},
	}
	txProcessor, _ := txProc.NewTxProcessor(argsNewTxProcessor)

	return txProcessor
}

// CreateNewDefaultTrie returns a new trie with test hasher and marsahalizer
func CreateNewDefaultTrie() common.Trie {
	args := testcommonStorage.GetStorageManagerArgs()
	args.Marshalizer = TestMarshalizer
	args.Hasher = TestHasher
	args.CheckpointHashesHolder = hashesHolder.NewCheckpointHashesHolder(10000000, uint64(TestHasher.Size()))

	trieStorage, _ := trie.NewTrieStorageManager(args)

	tr, _ := trie.NewTrie(trieStorage, TestMarshalizer, TestHasher, &enableEpochsHandlerMock.EnableEpochsHandlerStub{}, maxTrieLevelInMemory)
	return tr
}

// GenerateRandomSlice returns a random byte slice with the given size
func GenerateRandomSlice(size int) []byte {
	buff := make([]byte, size)
	_, _ = rand.Reader.Read(buff)

	return buff
}

// MintAllNodes will take each shard node (n) and will mint all nodes that have their pk managed by the iterating node n
func MintAllNodes(nodes []*TestProcessorNode, value *big.Int) {
	for idx, n := range nodes {
		if n.ShardCoordinator.SelfId() == core.MetachainShardId {
			continue
		}

		mintAddressesFromSameShard(nodes, idx, value)
	}
}

func mintAddressesFromSameShard(nodes []*TestProcessorNode, targetNodeIdx int, value *big.Int) {
	targetNode := nodes[targetNodeIdx]

	for _, n := range nodes {
		shardId := targetNode.ShardCoordinator.ComputeId(n.OwnAccount.Address)
		if shardId != targetNode.ShardCoordinator.SelfId() {
			continue
		}

		n.OwnAccount.Balance = big.NewInt(0).Set(value)
		MintAddress(targetNode.AccntState, n.OwnAccount.Address, value)
	}
}

// MintAllPlayers mints addresses for all players
func MintAllPlayers(nodes []*TestProcessorNode, players []*TestWalletAccount, value *big.Int) {
	shardCoordinator := nodes[0].ShardCoordinator

	for _, player := range players {
		pShardId := shardCoordinator.ComputeId(player.Address)

		for _, n := range nodes {
			if pShardId != n.ShardCoordinator.SelfId() {
				continue
			}

			MintAddress(n.AccntState, player.Address, value)
			player.Balance = big.NewInt(0).Set(value)
		}
	}
}

// IncrementAndPrintRound increments the given variable, and prints the message for the beginning of the round
func IncrementAndPrintRound(round uint64) uint64 {
	round++
	log.Info(fmt.Sprintf("#################################### ROUND %d BEGINS ####################################", round))

	return round
}

// ProposeBlock proposes a block for every shard
func ProposeBlock(nodes []*TestProcessorNode, idxProposers []int, round uint64, nonce uint64) {
	log.Info("All shards propose blocks...")

	stepDelayAdjustment := StepDelay * time.Duration(1+len(nodes)/3)

	for idx, n := range nodes {
		if !IsIntInSlice(idx, idxProposers) {
			continue
		}

		body, header, _ := n.ProposeBlock(round, nonce)
		n.WhiteListBody(nodes, body)
		pk := n.NodeKeys.MainKey.Pk
		n.BroadcastBlock(body, header, pk)
		n.CommitBlock(body, header)
	}

	log.Info("Delaying for disseminating headers and miniblocks...")
	time.Sleep(stepDelayAdjustment)
	log.Info("Proposed block\n" + MakeDisplayTable(nodes))
}

// SyncBlock synchronizes the proposed block in all the other shard nodes
func SyncBlock(
	t *testing.T,
	nodes []*TestProcessorNode,
	idxProposers []int,
	round uint64,
) {

	log.Info("All other shard nodes sync the proposed block...")
	for idx, n := range nodes {
		if IsIntInSlice(idx, idxProposers) {
			continue
		}

		err := n.SyncNode(round)
		if err != nil {
			log.Warn(fmt.Sprintf("SyncNode on round %v could not be synced. Error: %s", round, err.Error()))
			assert.Fail(t, err.Error())
			continue
		}
	}

	time.Sleep(StepDelay)
	log.Info("Synchronized block\n" + MakeDisplayTable(nodes))
}

// IsIntInSlice returns true if idx is found on any position in the provided slice
func IsIntInSlice(idx int, slice []int) bool {
	for _, value := range slice {
		if value == idx {
			return true
		}
	}

	return false
}

// Uint32InSlice checks if a uint32 value is in a slice
func Uint32InSlice(searched uint32, list []uint32) bool {
	for _, val := range list {
		if val == searched {
			return true
		}
	}
	return false
}

// CheckRootHashes checks the root hash of the proposer in every shard
func CheckRootHashes(t *testing.T, nodes []*TestProcessorNode, idxProposers []int) {
	for _, idx := range idxProposers {
		checkRootHashInShard(t, nodes, idx)
	}
}

func checkRootHashInShard(t *testing.T, nodes []*TestProcessorNode, idxProposer int) {
	proposerNode := nodes[idxProposer]
	proposerRootHash, _ := proposerNode.AccntState.RootHash()

	for i := 0; i < len(nodes); i++ {
		n := nodes[i]

		if n.ShardCoordinator.SelfId() != proposerNode.ShardCoordinator.SelfId() {
			continue
		}

		log.Info(fmt.Sprintf("Testing roothash for node index %d, shard ID %d...", i, n.ShardCoordinator.SelfId()))
		nodeRootHash, _ := n.AccntState.RootHash()
		assert.Equal(t, proposerRootHash, nodeRootHash)
	}
}

// CheckTxPresentAndRightNonce verifies that the nonce was updated correctly after the exec of bulk txs
func CheckTxPresentAndRightNonce(
	t *testing.T,
	startingNonce uint64,
	noOfTxs int,
	txHashes [][]byte,
	txs []data.TransactionHandler,
	cache dataRetriever.ShardedDataCacherNotifier,
	shardCoordinator sharding.Coordinator,
) {

	if noOfTxs != len(txHashes) {
		for i := startingNonce; i < startingNonce+uint64(noOfTxs); i++ {
			found := false

			for _, txHandler := range txs {
				nonce := extractUint64ValueFromTxHandler(txHandler)
				if nonce == i {
					found = true
					break
				}
			}

			if !found {
				log.Info(fmt.Sprintf("unsigned tx with nonce %d is missing", i))
			}
		}
		assert.Fail(t, fmt.Sprintf("should have been %d, got %d", noOfTxs, len(txHashes)))

		return
	}

	bitmap := make([]bool, noOfTxs+int(startingNonce))
	// set for each nonce from found tx a true flag in bitmap
	for i := 0; i < noOfTxs; i++ {
		selfId := shardCoordinator.SelfId()
		shardDataStore := cache.ShardDataStore(process.ShardCacherIdentifier(selfId, selfId))
		val, _ := shardDataStore.Get(txHashes[i])
		if val == nil {
			continue
		}

		nonce := extractUint64ValueFromTxHandler(val.(data.TransactionHandler))
		bitmap[nonce] = true
	}

	// for the first startingNonce values, the bitmap should be false
	// for the rest, true
	for i := 0; i < noOfTxs+int(startingNonce); i++ {
		if i < int(startingNonce) {
			assert.False(t, bitmap[i])
			continue
		}

		assert.True(t, bitmap[i])
	}
}

func extractUint64ValueFromTxHandler(txHandler data.TransactionHandler) uint64 {
	tx, ok := txHandler.(*transaction.Transaction)
	if ok {
		return tx.Nonce
	}

	buff := txHandler.GetData()
	return binary.BigEndian.Uint64(buff)
}

// CreateHeaderIntegrityVerifier outputs a valid header integrity verifier handler
func CreateHeaderIntegrityVerifier() process.HeaderIntegrityVerifier {
	hvh := &testscommon.HeaderVersionHandlerStub{}

	headerVersioning, _ := headerCheck.NewHeaderIntegrityVerifier(
		ChainID,
		hvh,
	)

	return headerVersioning
}

// CreateNodes creates multiple nodes in different shards
func CreateNodes(
	numOfShards int,
	nodesPerShard int,
	numMetaChainNodes int,
) []*TestProcessorNode {
	return createNodesWithEpochsConfig(numOfShards, nodesPerShard, numMetaChainNodes, GetDefaultEnableEpochsConfig())
}

// CreateNodesWithEnableEpochsConfig creates multiple nodes in different shards but with custom enable epochs config
func CreateNodesWithEnableEpochsConfig(
	numOfShards int,
	nodesPerShard int,
	numMetaChainNodes int,
	enableEpochsConfig *config.EnableEpochs,
) []*TestProcessorNode {
	return createNodesWithEpochsConfig(numOfShards, nodesPerShard, numMetaChainNodes, enableEpochsConfig)
}

func createNodesWithEpochsConfig(
	numOfShards int,
	nodesPerShard int,
	numMetaChainNodes int,
	enableEpochsConfig *config.EnableEpochs,
) []*TestProcessorNode {
	nodes := make([]*TestProcessorNode, numOfShards*nodesPerShard+numMetaChainNodes)
	connectableNodes := make([]Connectable, len(nodes))

	idx := 0
	for shardId := uint32(0); shardId < uint32(numOfShards); shardId++ {
		for j := 0; j < nodesPerShard; j++ {
			n := NewTestProcessorNode(ArgTestProcessorNode{
				MaxShards:            uint32(numOfShards),
				NodeShardId:          shardId,
				TxSignPrivKeyShardId: shardId,
				EpochsConfig:         enableEpochsConfig,
			})
			nodes[idx] = n
			connectableNodes[idx] = n
			idx++
		}
	}

	for i := 0; i < numMetaChainNodes; i++ {
		metaNode := NewTestProcessorNode(ArgTestProcessorNode{
			MaxShards:            uint32(numOfShards),
			NodeShardId:          core.MetachainShardId,
			TxSignPrivKeyShardId: 0,
			EpochsConfig:         enableEpochsConfig,
		})
		idx = i + numOfShards*nodesPerShard
		nodes[idx] = metaNode
		connectableNodes[idx] = metaNode
	}

	ConnectNodes(connectableNodes)

	return nodes
}

// CreateNodesWithEnableEpochs creates multiple nodes with custom epoch config
func CreateNodesWithEnableEpochs(
	numOfShards int,
	nodesPerShard int,
	numMetaChainNodes int,
	epochConfig config.EnableEpochs,
) []*TestProcessorNode {
	return CreateNodesWithEnableEpochsAndVmConfig(numOfShards, nodesPerShard, numMetaChainNodes, epochConfig, nil)
}

// CreateNodesWithEnableEpochsAndVmConfig creates multiple nodes with custom epoch and vm config
func CreateNodesWithEnableEpochsAndVmConfig(
	numOfShards int,
	nodesPerShard int,
	numMetaChainNodes int,
	epochConfig config.EnableEpochs,
	vmConfig *config.VirtualMachineConfig,
) []*TestProcessorNode {
	return CreateNodesWithEnableEpochsAndVmConfigWithRoundsConfig(
		numOfShards,
		nodesPerShard,
		numMetaChainNodes,
		epochConfig,
		GetDefaultRoundsConfig(),
		vmConfig,
	)
}

// CreateNodesWithEnableEpochsAndVmConfigWithRoundsConfig creates multiple nodes with custom epoch and vm config
func CreateNodesWithEnableEpochsAndVmConfigWithRoundsConfig(
	numOfShards int,
	nodesPerShard int,
	numMetaChainNodes int,
	epochConfig config.EnableEpochs,
	roundsConfig config.RoundConfig,
	vmConfig *config.VirtualMachineConfig,
) []*TestProcessorNode {
	nodes := make([]*TestProcessorNode, numOfShards*nodesPerShard+numMetaChainNodes)
	connectableNodes := make([]Connectable, len(nodes))

	idx := 0
	for shardId := uint32(0); shardId < uint32(numOfShards); shardId++ {
		for j := 0; j < nodesPerShard; j++ {
			n := NewTestProcessorNode(ArgTestProcessorNode{
				MaxShards:            uint32(numOfShards),
				NodeShardId:          shardId,
				TxSignPrivKeyShardId: shardId,
				EpochsConfig:         &epochConfig,
				RoundsConfig:         &roundsConfig,
				VMConfig:             vmConfig,
			})
			nodes[idx] = n
			connectableNodes[idx] = n
			idx++
		}
	}

	for i := 0; i < numMetaChainNodes; i++ {
		metaNode := NewTestProcessorNode(ArgTestProcessorNode{
			MaxShards:            uint32(numOfShards),
			NodeShardId:          core.MetachainShardId,
			TxSignPrivKeyShardId: 0,
			EpochsConfig:         &epochConfig,
			RoundsConfig:         &roundsConfig,
			VMConfig:             vmConfig,
		})
		idx = i + numOfShards*nodesPerShard
		nodes[idx] = metaNode
		connectableNodes[idx] = metaNode
	}

	ConnectNodes(connectableNodes)

	return nodes
}

// ConnectNodes will try to connect all provided connectable instances in a full mesh fashion
func ConnectNodes(nodes []Connectable) {
	encounteredErrors := make([]error, 0)

	for i := 0; i < len(nodes)-1; i++ {
		for j := i + 1; j < len(nodes); j++ {
			src := nodes[i]
			dst := nodes[j]
			err := src.ConnectOnMain(dst)
			if err != nil {
				encounteredErrors = append(encounteredErrors,
					fmt.Errorf("%w while %s was connecting to %s", err, src.GetMainConnectableAddress(), dst.GetMainConnectableAddress()))
			}
		}
	}

	printEncounteredErrors(encounteredErrors)
}

func printEncounteredErrors(encounteredErrors []error) {
	if len(encounteredErrors) == 0 {
		return
	}

	printArguments := make([]interface{}, 0, len(encounteredErrors)*2)
	for i, err := range encounteredErrors {
		if err == nil {
			continue
		}

		printArguments = append(printArguments, fmt.Sprintf("err%d", i))
		printArguments = append(printArguments, err.Error())
	}

	log.Warn("errors encountered while connecting hosts", printArguments...)
}

// CreateNodesWithBLSSigVerifier creates multiple nodes in different shards
func CreateNodesWithBLSSigVerifier(
	numOfShards int,
	nodesPerShard int,
	numMetaChainNodes int,
) []*TestProcessorNode {
	nodes := make([]*TestProcessorNode, numOfShards*nodesPerShard+numMetaChainNodes)
	connectableNodes := make([]Connectable, len(nodes))

	idx := 0
	for shardId := uint32(0); shardId < uint32(numOfShards); shardId++ {
		for j := 0; j < nodesPerShard; j++ {
			n := NewTestProcessorNode(ArgTestProcessorNode{
				MaxShards:            uint32(numOfShards),
				NodeShardId:          shardId,
				TxSignPrivKeyShardId: shardId,
				WithBLSSigVerifier:   true,
			})
			nodes[idx] = n
			connectableNodes[idx] = n
			idx++
		}
	}

	for i := 0; i < numMetaChainNodes; i++ {
		metaNode := NewTestProcessorNode(ArgTestProcessorNode{
			MaxShards:            uint32(numOfShards),
			NodeShardId:          core.MetachainShardId,
			TxSignPrivKeyShardId: 0,
			WithBLSSigVerifier:   true,
		})
		idx = i + numOfShards*nodesPerShard
		nodes[idx] = metaNode
		connectableNodes[idx] = metaNode
	}

	ConnectNodes(connectableNodes)

	return nodes
}

// CreateNodesWithFullGenesis creates multiple nodes in different shards
func CreateNodesWithFullGenesis(
	numOfShards int,
	nodesPerShard int,
	numMetaChainNodes int,
	genesisFile string,
) ([]*TestProcessorNode, *TestProcessorNode) {
	enableEpochsConfig := GetDefaultEnableEpochsConfig()
	enableEpochsConfig.StakingV2EnableEpoch = UnreachableEpoch
	return CreateNodesWithFullGenesisCustomEnableEpochs(numOfShards, nodesPerShard, numMetaChainNodes, genesisFile, enableEpochsConfig)
}

// CreateNodesWithFullGenesisCustomEnableEpochs creates multiple nodes in different shards
func CreateNodesWithFullGenesisCustomEnableEpochs(
	numOfShards int,
	nodesPerShard int,
	numMetaChainNodes int,
	genesisFile string,
	enableEpochsConfig *config.EnableEpochs,
) ([]*TestProcessorNode, *TestProcessorNode) {
	nodes := make([]*TestProcessorNode, numOfShards*nodesPerShard+numMetaChainNodes)
	connectableNodes := make([]Connectable, len(nodes))

	economicsConfig := createDefaultEconomicsConfig()
	economicsConfig.GlobalSettings.YearSettings = append(
		economicsConfig.GlobalSettings.YearSettings,
		&config.YearSetting{
			Year:             1,
			MaximumInflation: 0.01,
		},
	)

	hardforkStarter := NewTestProcessorNode(ArgTestProcessorNode{
		MaxShards:            uint32(numOfShards),
		NodeShardId:          0,
		TxSignPrivKeyShardId: 0,
		GenesisFile:          genesisFile,
		EpochsConfig:         enableEpochsConfig,
		EconomicsConfig:      economicsConfig,
	})

	idx := 0
	for shardId := uint32(0); shardId < uint32(numOfShards); shardId++ {
		for j := 0; j < nodesPerShard; j++ {
			nodes[idx] = NewTestProcessorNode(ArgTestProcessorNode{
				MaxShards:            uint32(numOfShards),
				NodeShardId:          shardId,
				TxSignPrivKeyShardId: shardId,
				GenesisFile:          genesisFile,
				HardforkPk:           hardforkStarter.NodeKeys.MainKey.Pk,
				EpochsConfig:         enableEpochsConfig,
				EconomicsConfig:      economicsConfig,
			})
			connectableNodes[idx] = nodes[idx]
			idx++
		}
	}

	for i := 0; i < numMetaChainNodes; i++ {
		idx = i + numOfShards*nodesPerShard
		nodes[idx] = NewTestProcessorNode(ArgTestProcessorNode{
			MaxShards:            uint32(numOfShards),
			NodeShardId:          core.MetachainShardId,
			TxSignPrivKeyShardId: 0,
			GenesisFile:          genesisFile,
			HardforkPk:           hardforkStarter.NodeKeys.MainKey.Pk,
			EpochsConfig:         enableEpochsConfig,
			EconomicsConfig:      economicsConfig,
		})
		connectableNodes[idx] = nodes[idx]
	}

	connectableNodes = append(connectableNodes, hardforkStarter)
	ConnectNodes(connectableNodes)

	return nodes, hardforkStarter
}

// CreateNodesWithCustomStateCheckpointModulus creates multiple nodes in different shards with custom stateCheckpointModulus
func CreateNodesWithCustomStateCheckpointModulus(
	numOfShards int,
	nodesPerShard int,
	numMetaChainNodes int,
	stateCheckpointModulus uint,
) []*TestProcessorNode {
	nodes := make([]*TestProcessorNode, numOfShards*nodesPerShard+numMetaChainNodes)
	connectableNodes := make([]Connectable, len(nodes))

	enableEpochsConfig := GetDefaultEnableEpochsConfig()
	enableEpochsConfig.StakingV2EnableEpoch = UnreachableEpoch

	scm := &IntWrapper{
		Value: stateCheckpointModulus,
	}

	idx := 0
	for shardId := uint32(0); shardId < uint32(numOfShards); shardId++ {
		for j := 0; j < nodesPerShard; j++ {
			n := NewTestProcessorNode(ArgTestProcessorNode{
				MaxShards:              uint32(numOfShards),
				NodeShardId:            shardId,
				TxSignPrivKeyShardId:   shardId,
				StateCheckpointModulus: scm,
				EpochsConfig:           enableEpochsConfig,
			})

			nodes[idx] = n
			connectableNodes[idx] = n
			idx++
		}
	}

	for i := 0; i < numMetaChainNodes; i++ {
		metaNode := NewTestProcessorNode(ArgTestProcessorNode{
			MaxShards:              uint32(numOfShards),
			NodeShardId:            core.MetachainShardId,
			TxSignPrivKeyShardId:   0,
			StateCheckpointModulus: scm,
			EpochsConfig:           enableEpochsConfig,
		})
		idx = i + numOfShards*nodesPerShard
		nodes[idx] = metaNode
		connectableNodes[idx] = metaNode
	}

	ConnectNodes(connectableNodes)

	return nodes
}

// DisplayAndStartNodes prints each nodes shard ID, sk and pk, and then starts the node
func DisplayAndStartNodes(nodes []*TestProcessorNode) {
	for _, n := range nodes {
		skTxBuff, _ := n.OwnAccount.SkTxSign.ToByteArray()
		pkTxBuff, _ := n.OwnAccount.PkTxSign.ToByteArray()
		pkNode := n.NodesCoordinator.GetOwnPublicKey()

		encodedPkNode := TestValidatorPubkeyConverter.SilentEncode(pkNode, log)

		log.Info(fmt.Sprintf("Shard ID: %v, pkNode: %s",
			n.ShardCoordinator.SelfId(),
			encodedPkNode))

		encodedPkTxBuff := TestAddressPubkeyConverter.SilentEncode(pkTxBuff, log)

		log.Info(fmt.Sprintf("skTx: %s, pkTx: %s",
			hex.EncodeToString(skTxBuff),
			encodedPkTxBuff))
	}

	log.Info("Delaying for node bootstrap and topic announcement...")
	time.Sleep(P2pBootstrapDelay)
}

// SetEconomicsParameters will set maxGasLimitPerBlock, minGasPrice and minGasLimits to provided nodes
func SetEconomicsParameters(nodes []*TestProcessorNode, maxGasLimitPerBlock uint64, minGasPrice uint64, minGasLimit uint64) {
	for _, n := range nodes {
		n.EconomicsData.SetMaxGasLimitPerBlock(maxGasLimitPerBlock)
		n.EconomicsData.SetMinGasPrice(minGasPrice)
		n.EconomicsData.SetMinGasLimit(minGasLimit)
	}
}

// GenerateAndDisseminateTxs generates and sends multiple txs
func GenerateAndDisseminateTxs(
	n *TestProcessorNode,
	senders []crypto.PrivateKey,
	receiversPublicKeysMap map[uint32][]crypto.PublicKey,
	valToTransfer *big.Int,
	gasPrice uint64,
	gasLimit uint64,
	chainID []byte,
	version uint32,
) {

	for i := 0; i < len(senders); i++ {
		senderKey := senders[i]
		incrementalNonce := make([]uint64, len(senders))
		for _, shardReceiversPublicKeys := range receiversPublicKeysMap {
			receiverPubKey := shardReceiversPublicKeys[i]
			tx := GenerateTransferTx(incrementalNonce[i], senderKey, receiverPubKey, valToTransfer, gasPrice, gasLimit, chainID, version)
			_, _ = n.SendTransaction(tx)
			incrementalNonce[i]++
		}
	}
}

// CreateSendersWithInitialBalances creates a map of 1 sender per shard with an initial balance
func CreateSendersWithInitialBalances(
	nodesMap map[uint32][]*TestProcessorNode,
	mintValue *big.Int,
) map[uint32][]crypto.PrivateKey {

	sendersPrivateKeys := make(map[uint32][]crypto.PrivateKey)
	for shardId, nodes := range nodesMap {
		if shardId == core.MetachainShardId {
			continue
		}

		sendersPrivateKeys[shardId], _ = CreateSendersAndReceiversInShard(
			nodes[0],
			1,
		)

		log.Info("Minting sender addresses...")
		CreateMintingForSenders(
			nodes,
			shardId,
			sendersPrivateKeys[shardId],
			mintValue,
		)
	}

	return sendersPrivateKeys
}

// CreateAndSendTransaction will generate a transaction with provided parameters, sign it with the provided
// node's tx sign private key and send it on the transaction topic using the correct node that can send the transaction
func CreateAndSendTransaction(
	node *TestProcessorNode,
	nodes []*TestProcessorNode,
	txValue *big.Int,
	rcvAddress []byte,
	txData string,
	additionalGasLimit uint64,
) {
	CreateAndSendTransactionWithSenderAccount(
		node,
		nodes,
		txValue,
		node.OwnAccount,
		rcvAddress,
		txData,
		additionalGasLimit)
}

// CreateAndSendTransactionWithSenderAccount will generate a transaction with provided parameters, sign it with the provided
// node's tx sign private key and send it on the transaction topic using the correct node that can send the transaction
func CreateAndSendTransactionWithSenderAccount(
	node *TestProcessorNode,
	nodes []*TestProcessorNode,
	txValue *big.Int,
	senderAccount *TestWalletAccount,
	rcvAddress []byte,
	txData string,
	additionalGasLimit uint64,
) {
	tx := &transaction.Transaction{
		Nonce:    senderAccount.Nonce,
		Value:    new(big.Int).Set(txValue),
		SndAddr:  senderAccount.Address,
		RcvAddr:  rcvAddress,
		Data:     []byte(txData),
		GasPrice: MinTxGasPrice,
		GasLimit: MinTxGasLimit + uint64(len(txData)) + additionalGasLimit,
		ChainID:  ChainID,
		Version:  MinTransactionVersion,
	}

	txBuff, _ := tx.GetDataForSigning(TestAddressPubkeyConverter, TestTxSignMarshalizer, TestTxSignHasher)
	tx.Signature, _ = senderAccount.SingleSigner.Sign(senderAccount.SkTxSign, txBuff)
	senderShardID := node.ShardCoordinator.ComputeId(senderAccount.Address)

	wasSent := false
	for _, senderNode := range nodes {
		if senderNode.ShardCoordinator.SelfId() != senderShardID {
			continue
		}

		_, err := senderNode.SendTransaction(tx)
		if err != nil {
			log.Error("could not send transaction", "address", senderAccount.Address, "error", err)
		} else {
			wasSent = true
		}
		break
	}

	if !wasSent {
		log.Error("no suitable node found to send the provided transaction", "address", senderAccount.Address)
	}
	senderAccount.Nonce++
}

// CreateAndSendTransactionWithGasLimit generates and send a transaction with provided gas limit/gas price
func CreateAndSendTransactionWithGasLimit(
	node *TestProcessorNode,
	txValue *big.Int,
	gasLimit uint64,
	rcvAddress []byte,
	txData []byte,
	chainID []byte,
	version uint32,
) {
	tx := &transaction.Transaction{
		Nonce:    node.OwnAccount.Nonce,
		Value:    txValue,
		SndAddr:  node.OwnAccount.Address,
		RcvAddr:  rcvAddress,
		Data:     txData,
		GasPrice: MinTxGasPrice,
		GasLimit: gasLimit,
		ChainID:  chainID,
		Version:  version,
	}

	txBuff, _ := tx.GetDataForSigning(TestAddressPubkeyConverter, TestTxSignMarshalizer, TestTxSignHasher)
	tx.Signature, _ = node.OwnAccount.SingleSigner.Sign(node.OwnAccount.SkTxSign, txBuff)

	_, _ = node.SendTransaction(tx)
	node.OwnAccount.Nonce++
}

type txArgs struct {
	nonce    uint64
	value    *big.Int
	rcvAddr  []byte
	sndAddr  []byte
	data     string
	gasPrice uint64
	gasLimit uint64
}

// GenerateTransferTx will generate a move balance transaction
func GenerateTransferTx(
	nonce uint64,
	senderPrivateKey crypto.PrivateKey,
	receiverPublicKey crypto.PublicKey,
	valToTransfer *big.Int,
	gasPrice uint64,
	gasLimit uint64,
	chainID []byte,
	version uint32,
) *transaction.Transaction {

	receiverPubKeyBytes, _ := receiverPublicKey.ToByteArray()
	tx := transaction.Transaction{
		Nonce:    nonce,
		Value:    new(big.Int).Set(valToTransfer),
		RcvAddr:  receiverPubKeyBytes,
		SndAddr:  skToPk(senderPrivateKey),
		Data:     []byte(""),
		GasLimit: gasLimit,
		GasPrice: gasPrice,
		ChainID:  chainID,
		Version:  version,
	}
	txBuff, _ := tx.GetDataForSigning(TestAddressPubkeyConverter, TestTxSignMarshalizer, TestTxSignHasher)
	signer := TestSingleSigner
	tx.Signature, _ = signer.Sign(senderPrivateKey, txBuff)

	return &tx
}

func generateTx(
	skSign crypto.PrivateKey,
	signer crypto.SingleSigner,
	args *txArgs,
) *transaction.Transaction {
	tx := &transaction.Transaction{
		Nonce:    args.nonce,
		Value:    new(big.Int).Set(args.value),
		RcvAddr:  args.rcvAddr,
		SndAddr:  args.sndAddr,
		GasPrice: args.gasPrice,
		GasLimit: args.gasLimit,
		Data:     []byte(args.data),
		ChainID:  ChainID,
		Version:  MinTransactionVersion,
	}
	txBuff, _ := tx.GetDataForSigning(TestAddressPubkeyConverter, TestTxSignMarshalizer, TestTxSignHasher)
	tx.Signature, _ = signer.Sign(skSign, txBuff)

	return tx
}

func skToPk(sk crypto.PrivateKey) []byte {
	pkBuff, _ := sk.GeneratePublic().ToByteArray()
	return pkBuff
}

// TestPublicKeyHasBalance checks if the account corresponding to the given public key has the expected balance
func TestPublicKeyHasBalance(t *testing.T, n *TestProcessorNode, pk crypto.PublicKey, expectedBalance *big.Int) {
	pkBuff, _ := pk.ToByteArray()
	account, _ := n.AccntState.GetExistingAccount(pkBuff)
	assert.Equal(t, expectedBalance, account.(state.UserAccountHandler).GetBalance())
}

// TestPrivateKeyHasBalance checks if the private key has the expected balance
func TestPrivateKeyHasBalance(t *testing.T, n *TestProcessorNode, sk crypto.PrivateKey, expectedBalance *big.Int) {
	pkBuff, _ := sk.GeneratePublic().ToByteArray()
	account, _ := n.AccntState.GetExistingAccount(pkBuff)
	assert.Equal(t, expectedBalance, account.(state.UserAccountHandler).GetBalance())
}

// GetMiniBlocksHashesFromShardIds returns miniblock hashes from body
func GetMiniBlocksHashesFromShardIds(body *dataBlock.Body, shardIds ...uint32) [][]byte {
	var hashes [][]byte

	for _, miniblock := range body.MiniBlocks {
		for _, shardId := range shardIds {
			if miniblock.ReceiverShardID == shardId {
				buff, _ := TestMarshalizer.Marshal(miniblock)
				hashes = append(hashes, TestHasher.Compute(string(buff)))
			}
		}
	}

	return hashes
}

// GenerateIntraShardTransactions generates intra shard transactions
func GenerateIntraShardTransactions(
	nodesMap map[uint32][]*TestProcessorNode,
	nbTxsPerShard uint32,
	mintValue *big.Int,
	valToTransfer *big.Int,
	gasPrice uint64,
	gasLimit uint64,
) {
	sendersPrivateKeys := make(map[uint32][]crypto.PrivateKey)
	receiversPublicKeys := make(map[uint32][]crypto.PublicKey)

	for shardId, nodes := range nodesMap {
		if shardId == core.MetachainShardId {
			continue
		}

		sendersPrivateKeys[shardId], receiversPublicKeys[shardId] = CreateSendersAndReceiversInShard(
			nodes[0],
			nbTxsPerShard,
		)

		log.Info("Minting sender addresses...")
		CreateMintingForSenders(
			nodes,
			shardId,
			sendersPrivateKeys[shardId],
			mintValue,
		)
	}

	CreateAndSendTransactions(
		nodesMap,
		sendersPrivateKeys,
		receiversPublicKeys,
		gasPrice,
		gasLimit,
		valToTransfer,
	)
}

// GenerateSkAndPkInShard generates and returns a private and a public key that reside in a given shard.
// It also returns the key generator
func GenerateSkAndPkInShard(
	coordinator sharding.Coordinator,
	shardId uint32,
) (crypto.PrivateKey, crypto.PublicKey, crypto.KeyGenerator) {
	suite := ed25519.NewEd25519()
	keyGen := signing.NewKeyGenerator(suite)
	sk, pk := keyGen.GeneratePair()

	if shardId == core.MetachainShardId {
		// for metachain generate in shard 0
		shardId = 0
	}

	for {
		pkBytes, _ := pk.ToByteArray()
		if coordinator.ComputeId(pkBytes) == shardId {
			break
		}
		sk, pk = keyGen.GeneratePair()
	}

	return sk, pk, keyGen
}

// CreateSendersAndReceiversInShard creates given number of sender private key and receiver public key pairs,
// with account in same shard as given node
func CreateSendersAndReceiversInShard(
	nodeInShard *TestProcessorNode,
	nbSenderReceiverPairs uint32,
) ([]crypto.PrivateKey, []crypto.PublicKey) {
	shardId := nodeInShard.ShardCoordinator.SelfId()
	receiversPublicKeys := make([]crypto.PublicKey, nbSenderReceiverPairs)
	sendersPrivateKeys := make([]crypto.PrivateKey, nbSenderReceiverPairs)

	for i := uint32(0); i < nbSenderReceiverPairs; i++ {
		sendersPrivateKeys[i], _, _ = GenerateSkAndPkInShard(nodeInShard.ShardCoordinator, shardId)
		_, receiversPublicKeys[i], _ = GenerateSkAndPkInShard(nodeInShard.ShardCoordinator, shardId)
	}

	return sendersPrivateKeys, receiversPublicKeys
}

// CreateAndSendTransactions creates and sends transactions between given senders and receivers.
func CreateAndSendTransactions(
	nodes map[uint32][]*TestProcessorNode,
	sendersPrivKeysMap map[uint32][]crypto.PrivateKey,
	receiversPubKeysMap map[uint32][]crypto.PublicKey,
	gasPricePerTx uint64,
	gasLimitPerTx uint64,
	valueToTransfer *big.Int,
) {
	for shardId := range nodes {
		if shardId == core.MetachainShardId {
			continue
		}

		nodeInShard := nodes[shardId][0]

		log.Info("Generating transactions...")
		GenerateAndDisseminateTxs(
			nodeInShard,
			sendersPrivKeysMap[shardId],
			receiversPubKeysMap,
			valueToTransfer,
			gasPricePerTx,
			gasLimitPerTx,
			ChainID,
			MinTransactionVersion,
		)
	}

	log.Info("Delaying for disseminating transactions...")
	time.Sleep(time.Second)
}

// CreateMintingForSenders creates account with balances for every node in a given shard
func CreateMintingForSenders(
	nodes []*TestProcessorNode,
	senderShard uint32,
	sendersPrivateKeys []crypto.PrivateKey,
	value *big.Int,
) {

	for _, n := range nodes {
		// only sender shard nodes will be minted
		if n.ShardCoordinator.SelfId() != senderShard {
			continue
		}

		for _, sk := range sendersPrivateKeys {
			pkBuff, _ := sk.GeneratePublic().ToByteArray()
			account, _ := n.AccntState.LoadAccount(pkBuff)
			_ = account.(state.UserAccountHandler).AddToBalance(value)
			_ = n.AccntState.SaveAccount(account)
		}

		_, _ = n.AccntState.Commit()
	}
}

// CreateMintingFromAddresses creates account with balances for given address
func CreateMintingFromAddresses(
	nodes []*TestProcessorNode,
	addresses [][]byte,
	value *big.Int,
) {
	for _, n := range nodes {
		for _, address := range addresses {
			MintAddress(n.AccntState, address, value)
		}
	}
}

// ProposeBlockSignalsEmptyBlock proposes and broadcasts a block
func ProposeBlockSignalsEmptyBlock(
	node *TestProcessorNode,
	round uint64,
	nonce uint64,
) (data.HeaderHandler, data.BodyHandler, bool) {

	log.Info("Proposing block without commit...")

	body, header, txHashes := node.ProposeBlock(round, nonce)
	pk := node.NodeKeys.MainKey.Pk
	node.BroadcastBlock(body, header, pk)
	isEmptyBlock := len(txHashes) == 0

	log.Info("Delaying for disseminating headers and miniblocks...")
	time.Sleep(StepDelay)

	return header, body, isEmptyBlock
}

// CreateAccountForNodes creates accounts for each node and commits the accounts state
func CreateAccountForNodes(nodes []*TestProcessorNode) {
	for i := 0; i < len(nodes); i++ {
		CreateAccountForNode(nodes[i])
	}
}

// CreateAccountForNode creates an account for the given node
func CreateAccountForNode(node *TestProcessorNode) {
	acc, _ := node.AccntState.LoadAccount(node.OwnAccount.PkTxSignBytes)
	_ = node.AccntState.SaveAccount(acc)
	_, _ = node.AccntState.Commit()
}

// ComputeAndRequestMissingTransactions computes missing transactions for each node, and requests them
func ComputeAndRequestMissingTransactions(
	nodes []*TestProcessorNode,
	generatedTxHashes [][]byte,
	shardResolver uint32,
	shardRequesters ...uint32,
) {
	for _, n := range nodes {
		if !Uint32InSlice(n.ShardCoordinator.SelfId(), shardRequesters) {
			continue
		}

		neededTxs := getMissingTxsForNode(n, generatedTxHashes)
		requestMissingTransactions(n, shardResolver, neededTxs)
	}
}

func getMissingTxsForNode(n *TestProcessorNode, generatedTxHashes [][]byte) [][]byte {
	var neededTxs [][]byte

	for i := 0; i < len(generatedTxHashes); i++ {
		_, ok := n.DataPool.Transactions().SearchFirstData(generatedTxHashes[i])
		if !ok {
			neededTxs = append(neededTxs, generatedTxHashes[i])
		}
	}

	return neededTxs
}

func requestMissingTransactions(n *TestProcessorNode, shardResolver uint32, neededTxs [][]byte) {
	txResolver, _ := n.RequestersFinder.CrossShardRequester(procFactory.TransactionTopic, shardResolver)

	for i := 0; i < len(neededTxs); i++ {
		_ = txResolver.RequestDataFromHash(neededTxs[i], 0)
	}
}

// CreateRequesterDataPool creates a datapool with a mock txPool
func CreateRequesterDataPool(recvTxs map[int]map[string]struct{}, mutRecvTxs *sync.Mutex, nodeIndex int, _ uint32) dataRetriever.PoolsHolder {
	// not allowed requesting data from the same shard
	return dataRetrieverMock.CreatePoolsHolderWithTxPool(&testscommon.ShardedDataStub{
		SearchFirstDataCalled: func(key []byte) (value interface{}, ok bool) {
			return nil, false
		},
		ShardDataStoreCalled: func(cacheId string) (c storage.Cacher) {
			return nil
		},
		AddDataCalled: func(key []byte, data interface{}, sizeInBytes int, cacheId string) {
			mutRecvTxs.Lock()
			defer mutRecvTxs.Unlock()

			txMap := recvTxs[nodeIndex]
			if txMap == nil {
				txMap = make(map[string]struct{})
				recvTxs[nodeIndex] = txMap
			}

			txMap[string(key)] = struct{}{}
		},
	})
}

// CreateResolversDataPool creates a datapool containing a given number of transactions
func CreateResolversDataPool(
	t *testing.T,
	maxTxs int,
	senderShardID uint32,
	recvShardId uint32,
	shardCoordinator sharding.Coordinator,
) (dataRetriever.PoolsHolder, [][]byte, [][]byte) {

	txHashes := make([][]byte, maxTxs)
	txsSndAddr := make([][]byte, 0)
	poolsHolder := dataRetrieverMock.CreatePoolsHolder(1, shardCoordinator.SelfId())
	txPool := poolsHolder.Transactions()

	for i := 0; i < maxTxs; i++ {
		tx, txHash := generateValidTx(t, shardCoordinator, senderShardID, recvShardId)
		cacherIdentifier := process.ShardCacherIdentifier(1, 0)
		txPool.AddData(txHash, tx, tx.Size(), cacherIdentifier)
		txHashes[i] = txHash
		txsSndAddr = append(txsSndAddr, tx.SndAddr)
	}

	return poolsHolder, txHashes, txsSndAddr
}

func generateValidTx(
	t *testing.T,
	shardCoordinator sharding.Coordinator,
	senderShardId uint32,
	receiverShardId uint32,
) (*transaction.Transaction, []byte) {

	skSender, pkSender, _ := GenerateSkAndPkInShard(shardCoordinator, senderShardId)
	pkSenderBuff, _ := pkSender.ToByteArray()

	_, pkRecv, _ := GenerateSkAndPkInShard(shardCoordinator, receiverShardId)
	pkRecvBuff, _ := pkRecv.ToByteArray()

	trieStorage, _ := CreateTrieStorageManager(CreateMemUnit())
	accnts, _ := CreateAccountsDB(UserAccount, trieStorage)
	acc, _ := accnts.LoadAccount(pkSenderBuff)
	_ = accnts.SaveAccount(acc)
	_, _ = accnts.Commit()

	coreComponents := GetDefaultCoreComponents()
	coreComponents.InternalMarshalizerField = TestMarshalizer
	coreComponents.TxMarshalizerField = TestTxSignMarshalizer
	coreComponents.VmMarshalizerField = TestMarshalizer
	coreComponents.HasherField = TestHasher
	coreComponents.AddressPubKeyConverterField = TestAddressPubkeyConverter
	coreComponents.ValidatorPubKeyConverterField = TestValidatorPubkeyConverter

	cryptoComponents := GetDefaultCryptoComponents()
	cryptoComponents.TxSig = TestSingleSigner
	cryptoComponents.TxKeyGen = signing.NewKeyGenerator(ed25519.NewEd25519())
	cryptoComponents.BlKeyGen = signing.NewKeyGenerator(ed25519.NewEd25519())

	stateComponents := GetDefaultStateComponents()
	stateComponents.Accounts = accnts
	stateComponents.AccountsAPI = accnts

	mockNode, _ := node.NewNode(
		node.WithAddressSignatureSize(64),
		node.WithValidatorSignatureSize(48),
		node.WithCoreComponents(coreComponents),
		node.WithCryptoComponents(cryptoComponents),
		node.WithStateComponents(stateComponents),
	)

	encodedPkSenderBuff, err := TestAddressPubkeyConverter.Encode(pkSenderBuff)
	assert.Nil(t, err)

	encodedPkRecvBuff, err := TestAddressPubkeyConverter.Encode(pkRecvBuff)
	assert.Nil(t, err)

	tx, err := mockNode.GenerateTransaction(
		encodedPkSenderBuff,
		encodedPkRecvBuff,
		big.NewInt(1),
		"",
		skSender,
		ChainID,
		MinTransactionVersion,
	)
	assert.Nil(t, err)

	txBuff, _ := TestMarshalizer.Marshal(tx)
	txHash := TestHasher.Compute(string(txBuff))

	return tx, txHash
}

// ProposeAndSyncOneBlock proposes a block, syncs the block and then increments the round
func ProposeAndSyncOneBlock(
	t *testing.T,
	nodes []*TestProcessorNode,
	idxProposers []int,
	round uint64,
	nonce uint64,
) (uint64, uint64) {

	UpdateRound(nodes, round)
	ProposeBlock(nodes, idxProposers, round, nonce)
	SyncBlock(t, nodes, idxProposers, round)
	round = IncrementAndPrintRound(round)
	nonce++

	return round, nonce
}

// PubKeysMapFromTxKeysMap returns a map of public keys per shard from the key pairs per shard map.
func PubKeysMapFromTxKeysMap(keyPairMap map[uint32][]*TestKeyPair) map[uint32][]string {
	keysMap := make(map[uint32][]string)

	for shardId, pairList := range keyPairMap {
		shardKeys := make([]string, len(pairList))
		for i, pair := range pairList {
			b, _ := pair.Pk.ToByteArray()
			shardKeys[i] = string(b)
		}
		keysMap[shardId] = shardKeys
	}

	return keysMap
}

// PubKeysMapFromNodesKeysMap returns a map of public keys per shard from the key pairs per shard map.
func PubKeysMapFromNodesKeysMap(keyPairMap map[uint32][]*TestNodeKeys) map[uint32][]string {
	keysMap := make(map[uint32][]string)

	for shardId, keys := range keyPairMap {
		addAllKeysOnShard(keysMap, shardId, keys)
	}

	return keysMap
}

func addAllKeysOnShard(m map[uint32][]string, shardID uint32, keys []*TestNodeKeys) {
	for _, keyOfTheNode := range keys {
		addKeysToMap(m, shardID, keyOfTheNode)
	}
}

func addKeysToMap(m map[uint32][]string, shardID uint32, keysOfTheNode *TestNodeKeys) {
	if len(keysOfTheNode.HandledKeys) == 0 {
		b, _ := keysOfTheNode.MainKey.Pk.ToByteArray()
		m[shardID] = append(m[shardID], string(b))
		return
	}

	for _, handledKey := range keysOfTheNode.HandledKeys {
		b, _ := handledKey.Pk.ToByteArray()
		m[shardID] = append(m[shardID], string(b))
	}
}

// GenValidatorsFromPubKeys generates a map of validators per shard out of public keys map
func GenValidatorsFromPubKeys(pubKeysMap map[uint32][]string, _ uint32) map[uint32][]nodesCoordinator.GenesisNodeInfoHandler {
	validatorsMap := make(map[uint32][]nodesCoordinator.GenesisNodeInfoHandler)

	for shardId, shardNodesPks := range pubKeysMap {
		var shardValidators []nodesCoordinator.GenesisNodeInfoHandler
		for i := 0; i < len(shardNodesPks); i++ {
			v := mock.NewNodeInfo([]byte(shardNodesPks[i][:32]), []byte(shardNodesPks[i]), shardId, InitialRating)
			shardValidators = append(shardValidators, v)
		}
		validatorsMap[shardId] = shardValidators
	}

	return validatorsMap
}

// GenValidatorsFromPubKeysAndTxPubKeys generates a map of validators per shard out of public keys map
func GenValidatorsFromPubKeysAndTxPubKeys(
	blsPubKeysMap map[uint32][]string,
	txPubKeysMap map[uint32][]string,
) map[uint32][]nodesCoordinator.GenesisNodeInfoHandler {
	validatorsMap := make(map[uint32][]nodesCoordinator.GenesisNodeInfoHandler)

	for shardId, shardNodesPks := range blsPubKeysMap {
		var shardValidators []nodesCoordinator.GenesisNodeInfoHandler
		for i := 0; i < len(shardNodesPks); i++ {
			v := mock.NewNodeInfo([]byte(txPubKeysMap[shardId][i]), []byte(shardNodesPks[i]), shardId, InitialRating)
			shardValidators = append(shardValidators, v)
		}
		validatorsMap[shardId] = shardValidators
	}

	return validatorsMap
}

// CreateCryptoParams generates the crypto parameters (key pairs, key generator and suite) for multiple nodes
func CreateCryptoParams(nodesPerShard int, nbMetaNodes int, nbShards uint32, numKeysOnEachNode int) *CryptoParams {
	txSuite := ed25519.NewEd25519()
	txKeyGen := signing.NewKeyGenerator(txSuite)
	suite := mcl.NewSuiteBLS12()
	singleSigner := TestSingleSigner
	keyGen := signing.NewKeyGenerator(suite)
	p2pSuite := secp256k1.NewSecp256k1()
	p2pKeyGen := signing.NewKeyGenerator(p2pSuite)

	nodesKeysMap := make(map[uint32][]*TestNodeKeys)
	txKeysMap := make(map[uint32][]*TestKeyPair)
	for shardId := uint32(0); shardId < nbShards; shardId++ {
		for n := 0; n < nodesPerShard; n++ {
			createAndAddKeys(keyGen, txKeyGen, shardId, nodesKeysMap, txKeysMap, numKeysOnEachNode)
		}
	}

	for n := 0; n < nbMetaNodes; n++ {
		createAndAddKeys(keyGen, txKeyGen, core.MetachainShardId, nodesKeysMap, txKeysMap, numKeysOnEachNode)
	}

	params := &CryptoParams{
		NodesKeys:    nodesKeysMap,
		KeyGen:       keyGen,
		P2PKeyGen:    p2pKeyGen,
		SingleSigner: singleSigner,
		TxKeyGen:     txKeyGen,
		TxKeys:       txKeysMap,
	}

	return params
}

func createAndAddKeys(
	keyGen crypto.KeyGenerator,
	txKeyGen crypto.KeyGenerator,
	shardId uint32,
	nodeKeysMap map[uint32][]*TestNodeKeys,
	txKeysMap map[uint32][]*TestKeyPair,
	numKeysOnEachNode int,
) {
	kp := &TestKeyPair{}
	kp.Sk, kp.Pk = keyGen.GeneratePair()

	txKp := &TestKeyPair{}
	txKp.Sk, txKp.Pk = txKeyGen.GeneratePair()

	nodeKey := &TestNodeKeys{
		MainKey: kp,
	}

	txKeysMap[shardId] = append(txKeysMap[shardId], txKp)
	nodeKeysMap[shardId] = append(nodeKeysMap[shardId], nodeKey)
	if numKeysOnEachNode == 1 {
		return
	}

	for i := 0; i < numKeysOnEachNode; i++ {
		validatorKp := &TestKeyPair{}
		validatorKp.Sk, validatorKp.Pk = keyGen.GeneratePair()

		nodeKey.HandledKeys = append(nodeKey.HandledKeys, validatorKp)
	}
}

// CloseProcessorNodes closes the used TestProcessorNodes and advertiser
func CloseProcessorNodes(nodes []*TestProcessorNode) {
	for _, n := range nodes {
		n.Close()
	}
}

// BootstrapDelay will delay the execution to allow the p2p bootstrap
func BootstrapDelay() {
	fmt.Println("Delaying for nodes p2p bootstrap...")
	time.Sleep(P2pBootstrapDelay)
}

// SetupSyncNodesOneShardAndMeta creates nodes with sync capabilities divided into one shard and a metachain
func SetupSyncNodesOneShardAndMeta(
	numNodesPerShard int,
	numNodesMeta int,
) ([]*TestProcessorNode, []int) {

	maxShardsLocal := uint32(1)
	shardId := uint32(0)

	var nodes []*TestProcessorNode
	var connectableNodes []Connectable
	for i := 0; i < numNodesPerShard; i++ {
		shardNode := NewTestProcessorNode(ArgTestProcessorNode{
			MaxShards:            maxShardsLocal,
			NodeShardId:          shardId,
			TxSignPrivKeyShardId: shardId,
			WithSync:             true,
		})
		nodes = append(nodes, shardNode)
		connectableNodes = append(connectableNodes, shardNode)
	}
	idxProposerShard0 := 0

	for i := 0; i < numNodesMeta; i++ {
		metaNode := NewTestProcessorNode(ArgTestProcessorNode{
			MaxShards:            maxShardsLocal,
			NodeShardId:          core.MetachainShardId,
			TxSignPrivKeyShardId: shardId,
			WithSync:             true,
		})
		nodes = append(nodes, metaNode)
		connectableNodes = append(connectableNodes, metaNode)
	}
	idxProposerMeta := len(nodes) - 1

	idxProposers := []int{idxProposerShard0, idxProposerMeta}

	ConnectNodes(connectableNodes)

	return nodes, idxProposers
}

// StartSyncingBlocks starts the syncing process of all the nodes
func StartSyncingBlocks(nodes []*TestProcessorNode) {
	for _, n := range nodes {
		_ = n.StartSync()
	}

	log.Info("Delaying for nodes to start syncing blocks...")
	time.Sleep(StepDelay)
}

// ForkChoiceOneBlock rollbacks a block from the given shard
func ForkChoiceOneBlock(nodes []*TestProcessorNode, shardId uint32) {
	for idx, n := range nodes {
		if n.ShardCoordinator.SelfId() != shardId {
			continue
		}
		err := n.Bootstrapper.RollBack(false)
		if err != nil {
			log.Error(err.Error())
		}

		newNonce := n.BlockChain.GetCurrentBlockHeader().GetNonce()
		log.Info(fmt.Sprintf("Node's id %d is at block height %d", idx, newNonce))
	}
}

// ResetHighestProbableNonce resets the highest probable nonce
func ResetHighestProbableNonce(nodes []*TestProcessorNode, shardId uint32, targetNonce uint64) {
	for _, n := range nodes {
		if n.ShardCoordinator.SelfId() != shardId {
			continue
		}
		if n.BlockChain.GetCurrentBlockHeader().GetNonce() != targetNonce {
			continue
		}

		n.Bootstrapper.SetProbableHighestNonce(targetNonce)
	}
}

// EmptyDataPools clears all the data pools
func EmptyDataPools(nodes []*TestProcessorNode, shardId uint32) {
	for _, n := range nodes {
		if n.ShardCoordinator.SelfId() != shardId {
			continue
		}

		emptyNodeDataPool(n)
	}
}

func emptyNodeDataPool(node *TestProcessorNode) {
	if node.DataPool != nil {
		emptyDataPool(node.DataPool)
	}
}

func emptyDataPool(sdp dataRetriever.PoolsHolder) {
	sdp.Headers().Clear()
	sdp.UnsignedTransactions().Clear()
	sdp.Transactions().Clear()
	sdp.MiniBlocks().Clear()
	sdp.PeerChangesBlocks().Clear()
}

// UpdateRound updates the round for every node
func UpdateRound(nodes []*TestProcessorNode, round uint64) {
	for _, n := range nodes {
		n.RoundHandler.IndexField = int64(round)
	}

	// this delay is needed in order for the round to be properly updated in the nodes
	time.Sleep(10 * time.Millisecond)
}

// ProposeBlocks proposes blocks for a given number of rounds
func ProposeBlocks(
	nodes []*TestProcessorNode,
	round *uint64,
	idxProposers []int,
	nonces []*uint64,
	numOfRounds int,
) {

	for i := 0; i < numOfRounds; i++ {
		crtRound := atomic.LoadUint64(round)
		proposeBlocks(nodes, idxProposers, nonces, crtRound)

		time.Sleep(SyncDelay)

		crtRound = IncrementAndPrintRound(crtRound)
		atomic.StoreUint64(round, crtRound)
		UpdateRound(nodes, crtRound)
		IncrementNonces(nonces)
	}
	time.Sleep(SyncDelay)
}

// IncrementNonces increments all the nonces
func IncrementNonces(nonces []*uint64) {
	for i := 0; i < len(nonces); i++ {
		atomic.AddUint64(nonces[i], 1)
	}
}

func proposeBlocks(
	nodes []*TestProcessorNode,
	idxProposers []int,
	nonces []*uint64,
	crtRound uint64,
) {
	for idx, proposer := range idxProposers {
		crtNonce := atomic.LoadUint64(nonces[idx])
		ProposeBlock(nodes, []int{proposer}, crtRound, crtNonce)
	}
}

// WaitOperationToBeDone -
func WaitOperationToBeDone(t *testing.T, nodes []*TestProcessorNode, nrOfRounds int, nonce uint64, round uint64, idxProposers []int) (uint64, uint64) {
	for i := 0; i < nrOfRounds; i++ {
		round, nonce = ProposeAndSyncOneBlock(t, nodes, idxProposers, round, nonce)
	}

	return nonce, round
}

// AddSelfNotarizedHeaderByMetachain -
func AddSelfNotarizedHeaderByMetachain(nodes []*TestProcessorNode) {
	for _, n := range nodes {
		if n.ShardCoordinator.SelfId() == core.MetachainShardId {
			continue
		}

		header := n.BlockChain.GetCurrentBlockHeader()
		if check.IfNil(header) {
			continue
		}

		n.BlockTracker.AddSelfNotarizedHeader(core.MetachainShardId, header, nil)
	}
}

// WhiteListTxs -
func WhiteListTxs(nodes []*TestProcessorNode, txs []*transaction.Transaction) {
	txHashes := make([][]byte, 0)
	for _, tx := range txs {
		txHash, err := core.CalculateHash(TestMarshalizer, TestHasher, tx)
		if err != nil {
			return
		}

		txHashes = append(txHashes, txHash)
	}

	for _, n := range nodes {
		for index, txHash := range txHashes {
			senderShardID := n.ShardCoordinator.ComputeId(txs[index].SndAddr)
			receiverShardID := n.ShardCoordinator.ComputeId(txs[index].RcvAddr)
			if senderShardID == n.ShardCoordinator.SelfId() ||
				receiverShardID == n.ShardCoordinator.SelfId() {
				n.WhiteListHandler.Add([][]byte{txHash})
			}
		}
	}
}

// SaveDelegationManagerConfig will save a mock configuration for the delegation manager SC
func SaveDelegationManagerConfig(nodes []*TestProcessorNode) {
	for _, n := range nodes {
		if n.ShardCoordinator.SelfId() != core.MetachainShardId {
			continue
		}

		acc, _ := n.AccntState.LoadAccount(vm.DelegationManagerSCAddress)
		userAcc, _ := acc.(state.UserAccountHandler)

		managementData := &systemSmartContracts.DelegationManagement{
			MinDeposit:          big.NewInt(100),
			LastAddress:         vm.FirstDelegationSCAddress,
			MinDelegationAmount: big.NewInt(1),
		}
		marshaledData, _ := TestMarshalizer.Marshal(managementData)
		_ = userAcc.SaveKeyValue([]byte(delegationManagementKey), marshaledData)
		_ = n.AccntState.SaveAccount(userAcc)
		_, _ = n.AccntState.Commit()
	}
}

// SaveDelegationContractsList will save a mock configuration for the delegation contracts list
func SaveDelegationContractsList(nodes []*TestProcessorNode) {
	for _, n := range nodes {
		if n.ShardCoordinator.SelfId() != core.MetachainShardId {
			continue
		}

		acc, _ := n.AccntState.LoadAccount(vm.DelegationManagerSCAddress)
		userAcc, _ := acc.(state.UserAccountHandler)

		managementData := &systemSmartContracts.DelegationContractList{
			Addresses: [][]byte{[]byte("addr")},
		}
		marshaledData, _ := TestMarshalizer.Marshal(managementData)
		_ = userAcc.SaveKeyValue([]byte(delegationContractsList), marshaledData)
		_ = n.AccntState.SaveAccount(userAcc)
		_, _ = n.AccntState.Commit()
	}
}

// PrepareRelayedTxDataV1 repares the data for a relayed transaction V1
func PrepareRelayedTxDataV1(innerTx *transaction.Transaction) []byte {
	userTxBytes, _ := TestMarshalizer.Marshal(innerTx)
	return []byte(core.RelayedTransaction + "@" + hex.EncodeToString(userTxBytes))
}

// PrepareRelayedTxDataV2 prepares the data for a relayed transaction V2
func PrepareRelayedTxDataV2(innerTx *transaction.Transaction) []byte {
	dataBuilder := txDataBuilder.NewBuilder()
	txData := dataBuilder.
		Func(core.RelayedTransactionV2).
		Bytes(innerTx.RcvAddr).
		Int64(int64(innerTx.Nonce)).
		Bytes(innerTx.Data).
		Bytes(innerTx.Signature)

	return txData.ToBytes()
}

var charsPool = []string{"0", "1", "2", "3", "4", "5", "6", "7", "8", "9", "A", "B", "C", "D", "E"}

// GenerateTrieKeysForMaxLevel generates a list of keys that will fill a trie until the given level is reached
func GenerateTrieKeysForMaxLevel(numTrieLevels int, numChildrenPerBranch int) [][]byte {
	keys := make([][]byte, 0)

	keyLength := 32
	hexKeyLength := keyLength * 2
	if numTrieLevels == 1 {
		hexKey := generateRandHexString(hexKeyLength)
		key, _ := hex.DecodeString(hexKey)
		keys = append(keys, key)

		return keys
	}

	for i := 0; i < numTrieLevels-1; i++ {
		for j := 0; j < numChildrenPerBranch-1; j++ {
			hexKey := generateRandHexString(hexKeyLength-numTrieLevels) + strings.Repeat(charsPool[j], numTrieLevels-i) + strings.Repeat("F", i)
			key, _ := hex.DecodeString(hexKey)
			keys = append(keys, key)
		}
	}

	return keys
}

func generateRandHexString(size int) string {
	buff := make([]string, size)
	lenCharsPoolBig := big.NewInt(int64(len(charsPool)))
	for i := 0; i < size; i++ {
		randomIndexBig, _ := rand.Int(rand.Reader, lenCharsPoolBig)
		buff[i] = charsPool[randomIndexBig.Int64()]
	}

	return strings.Join(buff, "")
}<|MERGE_RESOLUTION|>--- conflicted
+++ resolved
@@ -41,10 +41,7 @@
 	p2pFactory "github.com/multiversx/mx-chain-go/p2p/factory"
 	"github.com/multiversx/mx-chain-go/process"
 	"github.com/multiversx/mx-chain-go/process/block/preprocess"
-<<<<<<< HEAD
 	"github.com/multiversx/mx-chain-go/process/coordinator"
-=======
->>>>>>> 48902c67
 	procFactory "github.com/multiversx/mx-chain-go/process/factory"
 	"github.com/multiversx/mx-chain-go/process/headerCheck"
 	"github.com/multiversx/mx-chain-go/process/smartContract"
@@ -730,17 +727,12 @@
 		EpochConfig: &config.EpochConfig{
 			EnableEpochs: enableEpochsConfig,
 		},
-<<<<<<< HEAD
-		RoundConfig:       &roundsConfig,
-		RunTypeComponents: runTypeComponents,
-=======
 		RoundConfig:             &roundsConfig,
 		HistoryRepository:       &dblookupext.HistoryRepositoryStub{},
 		TxExecutionOrderHandler: &commonMocks.TxExecutionOrderHandlerStub{},
-		ChainRunType:            common.ChainRunTypeRegular,
+		RunTypeComponents: runTypeComponents,
 		ShardCoordinatorFactory: sharding.NewMultiShardCoordinatorFactory(),
 		TxPreprocessorCreator:   preprocess.NewTxPreProcessorCreator(),
->>>>>>> 48902c67
 	}
 
 	genesisProcessor, _ := genesisProcess.NewGenesisBlockCreator(argsGenesis)
@@ -844,14 +836,10 @@
 		EpochConfig: &config.EpochConfig{
 			EnableEpochs: enableEpochsConfig,
 		},
-<<<<<<< HEAD
-		RunTypeComponents: &mainFactoryMocks.RunTypeComponentsStub{},
-=======
 		HistoryRepository:       &dblookupext.HistoryRepositoryStub{},
 		TxExecutionOrderHandler: &commonMocks.TxExecutionOrderHandlerStub{},
 		TxPreprocessorCreator:   preprocess.NewTxPreProcessorCreator(),
-		ChainRunType:            common.ChainRunTypeRegular,
->>>>>>> 48902c67
+		RunTypeComponents: &mainFactoryMocks.RunTypeComponentsStub{},
 	}
 
 	if shardCoordinator.SelfId() != core.MetachainShardId {
