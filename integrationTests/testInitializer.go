--- conflicted
+++ resolved
@@ -107,11 +107,7 @@
 		KadDhtPeerDiscovery: config.KadDhtPeerDiscoveryConfig{
 			Enabled:                          true,
 			RefreshIntervalInSec:             2,
-<<<<<<< HEAD
-			RandezVous:                       "/erd/kad/0.0.0",
-=======
 			RandezVous:                       "/erd/kad/1.0.0",
->>>>>>> 0898f98f
 			InitialPeerList:                  initialPeerList,
 			BucketSize:                       100,
 			RoutingTableRefreshIntervalInSec: 2,
