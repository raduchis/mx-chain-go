--- conflicted
+++ resolved
@@ -545,14 +545,8 @@
 
 		newDataPool := CreateTestDataPool(nil, shardCoordinator.SelfId())
 
-<<<<<<< HEAD
-		cache, _ := storageUnit.NewCache(storageUnit.LRUCache, 10, 1)
-		newBlkc, _ := blockchain.NewMetaChain(cache)
+		newBlkc := blockchain.NewMetaChain()
 		newAccounts, _, _ := CreateAccountsDB(UserAccount)
-=======
-		newBlkc := blockchain.NewMetaChain()
-		newAccounts, _, _ := CreateAccountsDB(factory.UserAccount)
->>>>>>> 547908c4
 
 		argsMetaGenesis.ShardCoordinator = newShardCoordinator
 		argsMetaGenesis.Accounts = newAccounts
