package integrationTests

import (
	"crypto/rand"
	"encoding/base64"
	"encoding/binary"
	"encoding/hex"
	"fmt"
	"math/big"
	"strings"
	"sync"
	"sync/atomic"
	"testing"
	"time"

	"github.com/multiversx/mx-chain-core-go/core"
	"github.com/multiversx/mx-chain-core-go/core/check"
	"github.com/multiversx/mx-chain-core-go/data"
	dataBlock "github.com/multiversx/mx-chain-core-go/data/block"
	"github.com/multiversx/mx-chain-core-go/data/transaction"
	"github.com/multiversx/mx-chain-core-go/data/typeConverters"
	"github.com/multiversx/mx-chain-core-go/display"
	"github.com/multiversx/mx-chain-core-go/hashing"
	"github.com/multiversx/mx-chain-core-go/hashing/sha256"
	"github.com/multiversx/mx-chain-core-go/marshal"
	crypto "github.com/multiversx/mx-chain-crypto-go"
	"github.com/multiversx/mx-chain-crypto-go/signing"
	"github.com/multiversx/mx-chain-crypto-go/signing/ed25519"
	"github.com/multiversx/mx-chain-crypto-go/signing/mcl"
	"github.com/multiversx/mx-chain-crypto-go/signing/secp256k1"
	"github.com/multiversx/mx-chain-go/common"
	"github.com/multiversx/mx-chain-go/config"
	"github.com/multiversx/mx-chain-go/dataRetriever"
	"github.com/multiversx/mx-chain-go/dataRetriever/blockchain"
	"github.com/multiversx/mx-chain-go/genesis"
	genesisProcess "github.com/multiversx/mx-chain-go/genesis/process"
	"github.com/multiversx/mx-chain-go/integrationTests/mock"
	"github.com/multiversx/mx-chain-go/node"
	"github.com/multiversx/mx-chain-go/p2p"
	p2pConfig "github.com/multiversx/mx-chain-go/p2p/config"
	p2pFactory "github.com/multiversx/mx-chain-go/p2p/factory"
	"github.com/multiversx/mx-chain-go/process"
	procFactory "github.com/multiversx/mx-chain-go/process/factory"
	"github.com/multiversx/mx-chain-go/process/headerCheck"
	"github.com/multiversx/mx-chain-go/process/smartContract"
	txProc "github.com/multiversx/mx-chain-go/process/transaction"
	"github.com/multiversx/mx-chain-go/sharding"
	"github.com/multiversx/mx-chain-go/sharding/nodesCoordinator"
	"github.com/multiversx/mx-chain-go/state"
	"github.com/multiversx/mx-chain-go/state/accounts"
	"github.com/multiversx/mx-chain-go/state/factory"
	"github.com/multiversx/mx-chain-go/state/parsers"
	"github.com/multiversx/mx-chain-go/state/storagePruningManager"
	"github.com/multiversx/mx-chain-go/state/storagePruningManager/evictionWaitingList"
	"github.com/multiversx/mx-chain-go/state/trackableDataTrie"
	"github.com/multiversx/mx-chain-go/storage"
	"github.com/multiversx/mx-chain-go/storage/database"
	"github.com/multiversx/mx-chain-go/storage/pruning"
	"github.com/multiversx/mx-chain-go/storage/storageunit"
	"github.com/multiversx/mx-chain-go/testscommon"
	commonMocks "github.com/multiversx/mx-chain-go/testscommon/common"
	dataRetrieverMock "github.com/multiversx/mx-chain-go/testscommon/dataRetriever"
	"github.com/multiversx/mx-chain-go/testscommon/dblookupext"
	"github.com/multiversx/mx-chain-go/testscommon/economicsmocks"
	"github.com/multiversx/mx-chain-go/testscommon/enableEpochsHandlerMock"
	"github.com/multiversx/mx-chain-go/testscommon/guardianMocks"
	"github.com/multiversx/mx-chain-go/testscommon/marshallerMock"
	"github.com/multiversx/mx-chain-go/testscommon/p2pmocks"
	testStorage "github.com/multiversx/mx-chain-go/testscommon/state"
	"github.com/multiversx/mx-chain-go/testscommon/statusHandler"
	statusHandlerMock "github.com/multiversx/mx-chain-go/testscommon/statusHandler"
	testcommonStorage "github.com/multiversx/mx-chain-go/testscommon/storage"
	"github.com/multiversx/mx-chain-go/testscommon/txDataBuilder"
	"github.com/multiversx/mx-chain-go/trie"
	"github.com/multiversx/mx-chain-go/trie/hashesHolder"
	"github.com/multiversx/mx-chain-go/vm"
	"github.com/multiversx/mx-chain-go/vm/systemSmartContracts"
	"github.com/multiversx/mx-chain-go/vm/systemSmartContracts/defaults"
	logger "github.com/multiversx/mx-chain-logger-go"
	wasmConfig "github.com/multiversx/mx-chain-vm-go/config"
	"github.com/pkg/errors"
	"github.com/stretchr/testify/assert"
)

// StepDelay is used so that transactions can disseminate properly
var StepDelay = time.Millisecond * 180

// SyncDelay is used so that nodes have enough time to sync
var SyncDelay = time.Second / 5

// P2pBootstrapDelay is used so that nodes have enough time to bootstrap
var P2pBootstrapDelay = 5 * time.Second

// InitialRating is used to initiate a node's info
var InitialRating = uint32(50)

// AdditionalGasLimit is the value that can be added on a transaction in the GasLimit
var AdditionalGasLimit = uint64(999000)

// GasSchedulePath --
const GasSchedulePath = "../../../../cmd/node/config/gasSchedules/gasScheduleV4.toml"

var log = logger.GetOrCreate("integrationtests")

// shuffler constants
const (
	shuffleBetweenShards    = false
	adaptivity              = false
	hysteresis              = float32(0.2)
	maxTrieLevelInMemory    = uint(5)
	delegationManagementKey = "delegationManagement"
	delegationContractsList = "delegationContracts"
)

// Type defines account types to save in accounts trie
type Type uint8

const (
	// UserAccount identifies an account holding balance, storage updates, code
	UserAccount Type = 0
	// ValidatorAccount identifies an account holding stake, crypto public keys, assigned shard, rating
	ValidatorAccount Type = 1
)

const defaultChancesSelection = 1

// GetConnectableAddress returns a non circuit, non windows default connectable address for provided messenger
func GetConnectableAddress(mes p2p.Messenger) string {
	for _, addr := range mes.Addresses() {
		if strings.Contains(addr, "circuit") || strings.Contains(addr, "169.254") {
			continue
		}
		return addr
	}
	return ""
}

func createP2PConfig(initialPeerList []string) p2pConfig.P2PConfig {
	return p2pConfig.P2PConfig{
		Node: p2pConfig.NodeConfig{
			Port: "0",
			Transports: p2pConfig.P2PTransportConfig{
				TCP: p2pConfig.P2PTCPTransport{
					ListenAddress: p2p.LocalHostListenAddrWithIp4AndTcp,
				},
			},
		},
		KadDhtPeerDiscovery: p2pConfig.KadDhtPeerDiscoveryConfig{
			Enabled:                          true,
			Type:                             "optimized",
			RefreshIntervalInSec:             2,
			ProtocolID:                       "/erd/kad/1.0.0",
			InitialPeerList:                  initialPeerList,
			BucketSize:                       100,
			RoutingTableRefreshIntervalInSec: 100,
		},
		Sharding: p2pConfig.ShardingConfig{
			Type: p2p.NilListSharder,
		},
	}
}

// CreateMessengerWithKadDht creates a new libp2p messenger with kad-dht peer discovery
func CreateMessengerWithKadDht(initialAddr string) p2p.Messenger {
	initialAddresses := make([]string, 0)
	if len(initialAddr) > 0 {
		initialAddresses = append(initialAddresses, initialAddr)
	}
	arg := p2pFactory.ArgsNetworkMessenger{
		Marshaller:            TestMarshalizer,
		P2pConfig:             createP2PConfig(initialAddresses),
		SyncTimer:             &p2pFactory.LocalSyncTimer{},
		PreferredPeersHolder:  &p2pmocks.PeersHolderStub{},
		PeersRatingHandler:    &p2pmocks.PeersRatingHandlerStub{},
		ConnectionWatcherType: p2p.ConnectionWatcherTypePrint,
		P2pPrivateKey:         mock.NewPrivateKeyMock(),
		P2pSingleSigner:       &mock.SignerMock{},
		P2pKeyGenerator:       &mock.KeyGenMock{},
		Logger:                logger.GetOrCreate("tests/p2p"),
	}

	libP2PMes, err := p2pFactory.NewNetworkMessenger(arg)
	log.LogIfError(err)

	return libP2PMes
}

// CreateMessengerFromConfig creates a new libp2p messenger with provided configuration
func CreateMessengerFromConfig(p2pConfig p2pConfig.P2PConfig) p2p.Messenger {
	arg := p2pFactory.ArgsNetworkMessenger{
		Marshaller:            TestMarshalizer,
		P2pConfig:             p2pConfig,
		SyncTimer:             &p2pFactory.LocalSyncTimer{},
		PreferredPeersHolder:  &p2pmocks.PeersHolderStub{},
		PeersRatingHandler:    &p2pmocks.PeersRatingHandlerStub{},
		ConnectionWatcherType: p2p.ConnectionWatcherTypePrint,
		P2pPrivateKey:         mock.NewPrivateKeyMock(),
		P2pSingleSigner:       &mock.SignerMock{},
		P2pKeyGenerator:       &mock.KeyGenMock{},
		Logger:                logger.GetOrCreate("tests/p2p"),
	}

	libP2PMes, err := p2pFactory.NewNetworkMessenger(arg)
	log.LogIfError(err)

	return libP2PMes
}

// CreateMessengerFromConfigWithPeersRatingHandler creates a new libp2p messenger with provided configuration
func CreateMessengerFromConfigWithPeersRatingHandler(p2pConfig p2pConfig.P2PConfig, peersRatingHandler p2p.PeersRatingHandler, p2pKey crypto.PrivateKey) p2p.Messenger {
	arg := p2pFactory.ArgsNetworkMessenger{
		Marshaller:            TestMarshalizer,
		P2pConfig:             p2pConfig,
		SyncTimer:             &p2pFactory.LocalSyncTimer{},
		PreferredPeersHolder:  &p2pmocks.PeersHolderStub{},
		PeersRatingHandler:    peersRatingHandler,
		ConnectionWatcherType: p2p.ConnectionWatcherTypePrint,
		P2pPrivateKey:         p2pKey,
		P2pSingleSigner:       &mock.SignerMock{},
		P2pKeyGenerator:       &mock.KeyGenMock{},
		Logger:                logger.GetOrCreate("tests/p2p"),
	}

	libP2PMes, err := p2pFactory.NewNetworkMessenger(arg)
	log.LogIfError(err)

	return libP2PMes
}

// CreateP2PConfigWithNoDiscovery creates a new libp2p messenger with no peer discovery
func CreateP2PConfigWithNoDiscovery() p2pConfig.P2PConfig {
	return p2pConfig.P2PConfig{
		Node: p2pConfig.NodeConfig{
			Port: "0",
			Transports: p2pConfig.P2PTransportConfig{
				TCP: p2pConfig.P2PTCPTransport{
					ListenAddress: p2p.LocalHostListenAddrWithIp4AndTcp,
				},
			},
		},
		KadDhtPeerDiscovery: p2pConfig.KadDhtPeerDiscoveryConfig{
			Enabled: false,
		},
		Sharding: p2pConfig.ShardingConfig{
			Type: p2p.NilListSharder,
		},
	}
}

// CreateMessengerWithNoDiscovery creates a new libp2p messenger with no peer discovery
func CreateMessengerWithNoDiscovery() p2p.Messenger {
	p2pCfg := CreateP2PConfigWithNoDiscovery()

	return CreateMessengerFromConfig(p2pCfg)
}

// CreateMessengerWithNoDiscoveryAndPeersRatingHandler creates a new libp2p messenger with no peer discovery
func CreateMessengerWithNoDiscoveryAndPeersRatingHandler(peersRatingHanlder p2p.PeersRatingHandler, p2pKey crypto.PrivateKey) p2p.Messenger {
	p2pCfg := p2pConfig.P2PConfig{
		Node: p2pConfig.NodeConfig{
			Port: "0",
			Transports: p2pConfig.P2PTransportConfig{
				TCP: p2pConfig.P2PTCPTransport{
					ListenAddress: p2p.LocalHostListenAddrWithIp4AndTcp,
				},
			},
		},
		KadDhtPeerDiscovery: p2pConfig.KadDhtPeerDiscoveryConfig{
			Enabled: false,
		},
		Sharding: p2pConfig.ShardingConfig{
			Type: p2p.NilListSharder,
		},
	}

	return CreateMessengerFromConfigWithPeersRatingHandler(p2pCfg, peersRatingHanlder, p2pKey)
}

// CreateFixedNetworkOf8Peers assembles a network as following:
//
//	                     0------------------- 1
//	                     |                    |
//	2 ------------------ 3 ------------------ 4
//	|                    |                    |
//	5                    6                    7
func CreateFixedNetworkOf8Peers() ([]p2p.Messenger, error) {
	peers := createMessengersWithNoDiscovery(8)

	connections := map[int][]int{
		0: {1, 3},
		1: {4},
		2: {5, 3},
		3: {4, 6},
		4: {7},
	}

	err := createConnections(peers, connections)
	if err != nil {
		return nil, err
	}

	return peers, nil
}

// CreateFixedNetworkOf14Peers assembles a network as following:
//
//	               0
//	               |
//	               1
//	               |
//	+--+--+--+--+--2--+--+--+--+--+
//	|  |  |  |  |  |  |  |  |  |  |
//	3  4  5  6  7  8  9  10 11 12 13
func CreateFixedNetworkOf14Peers() ([]p2p.Messenger, error) {
	peers := createMessengersWithNoDiscovery(14)

	connections := map[int][]int{
		0: {1},
		1: {2},
		2: {3, 4, 5, 6, 7, 8, 9, 10, 11, 12, 13},
	}

	err := createConnections(peers, connections)
	if err != nil {
		return nil, err
	}

	return peers, nil
}

func createMessengersWithNoDiscovery(numPeers int) []p2p.Messenger {
	peers := make([]p2p.Messenger, numPeers)

	for i := 0; i < numPeers; i++ {
		peers[i] = CreateMessengerWithNoDiscovery()
	}

	return peers
}

func createConnections(peers []p2p.Messenger, connections map[int][]int) error {
	for pid, connectTo := range connections {
		err := connectPeerToOthers(peers, pid, connectTo)
		if err != nil {
			return err
		}
	}

	return nil
}

func connectPeerToOthers(peers []p2p.Messenger, idx int, connectToIdxes []int) error {
	for _, connectToIdx := range connectToIdxes {
		err := peers[idx].ConnectToPeer(peers[connectToIdx].Addresses()[0])
		if err != nil {
			return fmt.Errorf("%w connecting %s to %s", err, peers[idx].ID(), peers[connectToIdx].ID())
		}
	}

	return nil
}

// ClosePeers calls Messenger.Close on the provided peers
func ClosePeers(peers []p2p.Messenger) {
	for _, p := range peers {
		_ = p.Close()
	}
}

// CreateMemUnit returns an in-memory storer implementation (the vast majority of tests do not require effective
// disk I/O)
func CreateMemUnit() storage.Storer {
	capacity := uint32(10)
	shards := uint32(1)
	sizeInBytes := uint64(0)
	cache, _ := storageunit.NewCache(storageunit.CacheConfig{Type: storageunit.LRUCache, Capacity: capacity, Shards: shards, SizeInBytes: sizeInBytes})
	persist, _ := database.NewlruDB(10000000)
	unit, _ := storageunit.NewStorageUnit(cache, persist)

	return unit
}

// CreateStore creates a storage service for shard nodes
func CreateStore(numOfShards uint32) dataRetriever.StorageService {
	store := dataRetriever.NewChainStorer()
	store.AddStorer(dataRetriever.TransactionUnit, CreateMemUnit())
	store.AddStorer(dataRetriever.MiniBlockUnit, CreateMemUnit())
	store.AddStorer(dataRetriever.MetaBlockUnit, CreateMemUnit())
	store.AddStorer(dataRetriever.PeerChangesUnit, CreateMemUnit())
	store.AddStorer(dataRetriever.BlockHeaderUnit, CreateMemUnit())
	store.AddStorer(dataRetriever.UnsignedTransactionUnit, CreateMemUnit())
	store.AddStorer(dataRetriever.RewardTransactionUnit, CreateMemUnit())
	store.AddStorer(dataRetriever.MetaHdrNonceHashDataUnit, CreateMemUnit())
	store.AddStorer(dataRetriever.BootstrapUnit, CreateMemUnit())
	store.AddStorer(dataRetriever.StatusMetricsUnit, CreateMemUnit())
	store.AddStorer(dataRetriever.ReceiptsUnit, CreateMemUnit())
	store.AddStorer(dataRetriever.ScheduledSCRsUnit, CreateMemUnit())

	for i := uint32(0); i < numOfShards; i++ {
		hdrNonceHashDataUnit := dataRetriever.ShardHdrNonceHashDataUnit + dataRetriever.UnitType(i)
		store.AddStorer(hdrNonceHashDataUnit, CreateMemUnit())
	}

	return store
}

// CreateTrieStorageManagerWithPruningStorer creates the trie storage manager for the tests
func CreateTrieStorageManagerWithPruningStorer(coordinator sharding.Coordinator, notifier pruning.EpochStartNotifier) common.StorageManager {
	mainStorer, _, err := testStorage.CreateTestingTriePruningStorer(coordinator, notifier)
	if err != nil {
		fmt.Println("err creating main storer" + err.Error())
	}
	checkpointsStorer, _, err := testStorage.CreateTestingTriePruningStorer(coordinator, notifier)
	if err != nil {
		fmt.Println("err creating checkpoints storer" + err.Error())
	}

	args := testcommonStorage.GetStorageManagerArgs()
	args.MainStorer = mainStorer
	args.CheckpointsStorer = checkpointsStorer
	args.Marshalizer = TestMarshalizer
	args.Hasher = TestHasher
	args.CheckpointHashesHolder = hashesHolder.NewCheckpointHashesHolder(10000000, uint64(TestHasher.Size()))

	trieStorageManager, _ := trie.NewTrieStorageManager(args)

	return trieStorageManager
}

// CreateTrieStorageManager creates the trie storage manager for the tests
func CreateTrieStorageManager(store storage.Storer) (common.StorageManager, storage.Storer) {
	args := testcommonStorage.GetStorageManagerArgs()
	args.MainStorer = store
	args.Marshalizer = TestMarshalizer
	args.Hasher = TestHasher
	args.CheckpointHashesHolder = hashesHolder.NewCheckpointHashesHolder(10000000, uint64(TestHasher.Size()))

	trieStorageManager, _ := trie.NewTrieStorageManager(args)

	return trieStorageManager, store
}

// CreateAccountsDB creates an account state with a valid trie implementation but with a memory storage
func CreateAccountsDB(
	accountType Type,
	trieStorageManager common.StorageManager,
) (*state.AccountsDB, common.Trie) {
	return CreateAccountsDBWithEnableEpochsHandler(accountType, trieStorageManager, &enableEpochsHandlerMock.EnableEpochsHandlerStub{})
}

// CreateAccountsDBWithEnableEpochsHandler creates a new AccountsDb with the given enableEpochsHandler
func CreateAccountsDBWithEnableEpochsHandler(
	accountType Type,
	trieStorageManager common.StorageManager,
	enableEpochsHandler common.EnableEpochsHandler,
) (*state.AccountsDB, common.Trie) {
	tr, _ := trie.NewTrie(trieStorageManager, TestMarshalizer, TestHasher, enableEpochsHandler, maxTrieLevelInMemory)

	ewlArgs := evictionWaitingList.MemoryEvictionWaitingListArgs{
		RootHashesSize: 100,
		HashesSize:     10000,
	}
	ewl, _ := evictionWaitingList.NewMemoryEvictionWaitingList(ewlArgs)
	accountFactory, _ := getAccountFactory(accountType, enableEpochsHandler)
	spm, _ := storagePruningManager.NewStoragePruningManager(ewl, 10)
	args := state.ArgsAccountsDB{
		Trie:                  tr,
		Hasher:                sha256.NewSha256(),
		Marshaller:            TestMarshalizer,
		AccountFactory:        accountFactory,
		StoragePruningManager: spm,
		ProcessingMode:        common.Normal,
		ProcessStatusHandler:  &testscommon.ProcessStatusHandlerStub{},
		AppStatusHandler:      &statusHandler.AppStatusHandlerStub{},
		AddressConverter:      &testscommon.PubkeyConverterMock{},
	}
	adb, _ := state.NewAccountsDB(args)

	return adb, tr
}

func getAccountFactory(accountType Type, enableEpochsHandler common.EnableEpochsHandler) (state.AccountFactory, error) {
	switch accountType {
	case UserAccount:
		argsAccCreator := factory.ArgsAccountCreator{
			Hasher:              TestHasher,
			Marshaller:          TestMarshalizer,
			EnableEpochsHandler: enableEpochsHandler,
		}
		return factory.NewAccountCreator(argsAccCreator)
	case ValidatorAccount:
		return factory.NewPeerAccountCreator(), nil
	default:
		return nil, fmt.Errorf("invalid account type provided")
	}
}

// CreateShardChain creates a blockchain implementation used by the shard nodes
func CreateShardChain() data.ChainHandler {
	blockChain, _ := blockchain.NewBlockChain(&statusHandlerMock.AppStatusHandlerStub{})
	_ = blockChain.SetGenesisHeader(&dataBlock.Header{})
	genesisHeaderM, _ := TestMarshalizer.Marshal(blockChain.GetGenesisHeader())

	blockChain.SetGenesisHeaderHash(TestHasher.Compute(string(genesisHeaderM)))

	return blockChain
}

// CreateMetaChain creates a blockchain implementation used by the meta nodes
func CreateMetaChain() data.ChainHandler {
	metaChain, _ := blockchain.NewMetaChain(&statusHandlerMock.AppStatusHandlerStub{})
	_ = metaChain.SetGenesisHeader(&dataBlock.MetaBlock{})
	genesisHeaderHash, _ := core.CalculateHash(TestMarshalizer, TestHasher, metaChain.GetGenesisHeader())
	metaChain.SetGenesisHeaderHash(genesisHeaderHash)

	return metaChain
}

// CreateSimpleGenesisBlocks creates empty genesis blocks for all known shards, including metachain
func CreateSimpleGenesisBlocks(shardCoordinator sharding.Coordinator) map[uint32]data.HeaderHandler {
	genesisBlocks := make(map[uint32]data.HeaderHandler)
	for shardId := uint32(0); shardId < shardCoordinator.NumberOfShards(); shardId++ {
		genesisBlocks[shardId] = CreateSimpleGenesisBlock(shardId)
	}

	genesisBlocks[core.MetachainShardId] = CreateSimpleGenesisMetaBlock()

	return genesisBlocks
}

// CreateSimpleGenesisBlock creates a new mock shard genesis block
func CreateSimpleGenesisBlock(shardId uint32) *dataBlock.Header {
	rootHash := []byte("root hash")

	return &dataBlock.Header{
		Nonce:           0,
		Round:           0,
		Signature:       rootHash,
		RandSeed:        rootHash,
		PrevRandSeed:    rootHash,
		ShardID:         shardId,
		PubKeysBitmap:   rootHash,
		RootHash:        rootHash,
		PrevHash:        rootHash,
		AccumulatedFees: big.NewInt(0),
		DeveloperFees:   big.NewInt(0),
	}
}

// CreateSimpleGenesisMetaBlock creates a new mock meta genesis block
func CreateSimpleGenesisMetaBlock() *dataBlock.MetaBlock {
	rootHash := []byte("root hash")

	return &dataBlock.MetaBlock{
		Nonce:                  0,
		Epoch:                  0,
		Round:                  0,
		TimeStamp:              0,
		ShardInfo:              nil,
		Signature:              rootHash,
		PubKeysBitmap:          rootHash,
		PrevHash:               rootHash,
		PrevRandSeed:           rootHash,
		RandSeed:               rootHash,
		RootHash:               rootHash,
		ValidatorStatsRootHash: rootHash,
		TxCount:                0,
		MiniBlockHeaders:       nil,
		AccumulatedFees:        big.NewInt(0),
		AccumulatedFeesInEpoch: big.NewInt(0),
		DeveloperFees:          big.NewInt(0),
		DevFeesInEpoch:         big.NewInt(0),
	}
}

// CreateGenesisBlocks creates empty genesis blocks for all known shards, including metachain
func CreateGenesisBlocks(
	accounts state.AccountsAdapter,
	validatorAccounts state.AccountsAdapter,
	trieStorageManagers map[string]common.StorageManager,
	pubkeyConv core.PubkeyConverter,
	nodesSetup sharding.GenesisNodesSetupHandler,
	shardCoordinator sharding.Coordinator,
	store dataRetriever.StorageService,
	blkc data.ChainHandler,
	marshalizer marshal.Marshalizer,
	hasher hashing.Hasher,
	uint64Converter typeConverters.Uint64ByteSliceConverter,
	dataPool dataRetriever.PoolsHolder,
	economics process.EconomicsDataHandler,
	enableEpochsConfig config.EnableEpochs,
) map[uint32]data.HeaderHandler {

	genesisBlocks := make(map[uint32]data.HeaderHandler)
	for shardId := uint32(0); shardId < shardCoordinator.NumberOfShards(); shardId++ {
		genesisBlocks[shardId] = CreateSimpleGenesisBlock(shardId)
	}

	genesisBlocks[core.MetachainShardId] = CreateGenesisMetaBlock(
		accounts,
		validatorAccounts,
		trieStorageManagers,
		pubkeyConv,
		nodesSetup,
		shardCoordinator,
		store,
		blkc,
		marshalizer,
		hasher,
		uint64Converter,
		dataPool,
		economics,
		enableEpochsConfig,
	)

	return genesisBlocks
}

// CreateFullGenesisBlocks does the full genesis process, deploys smart contract at genesis
func CreateFullGenesisBlocks(
	accounts state.AccountsAdapter,
	validatorAccounts state.AccountsAdapter,
	trieStorageManagers map[string]common.StorageManager,
	nodesSetup sharding.GenesisNodesSetupHandler,
	shardCoordinator sharding.Coordinator,
	store dataRetriever.StorageService,
	blkc data.ChainHandler,
	dataPool dataRetriever.PoolsHolder,
	economics process.EconomicsDataHandler,
	accountsParser genesis.AccountsParser,
	smartContractParser genesis.InitialSmartContractParser,
	enableEpochsConfig config.EnableEpochs,
) map[uint32]data.HeaderHandler {
	gasSchedule := wasmConfig.MakeGasMapForTests()
	defaults.FillGasMapInternal(gasSchedule, 1)

	coreComponents := GetDefaultCoreComponents()
	coreComponents.InternalMarshalizerField = TestMarshalizer
	coreComponents.TxMarshalizerField = TestTxSignMarshalizer
	coreComponents.HasherField = TestHasher
	coreComponents.Uint64ByteSliceConverterField = TestUint64Converter
	coreComponents.AddressPubKeyConverterField = TestAddressPubkeyConverter
	coreComponents.ChainIdCalled = func() string {
		return "undefined"
	}
	coreComponents.MinTransactionVersionCalled = func() uint32 {
		return 1
	}

	dataComponents := GetDefaultDataComponents()
	dataComponents.Store = store
	dataComponents.DataPool = dataPool
	dataComponents.BlockChain = blkc

	roundsConfig := GetDefaultRoundsConfig()

	argsGenesis := genesisProcess.ArgsGenesisBlockCreator{
		Core:              coreComponents,
		Data:              dataComponents,
		GenesisTime:       0,
		StartEpochNum:     0,
		Accounts:          accounts,
		InitialNodesSetup: nodesSetup,
		Economics:         economics,
		ShardCoordinator:  shardCoordinator,
		ValidatorAccounts: validatorAccounts,
		GasSchedule:       mock.NewGasScheduleNotifierMock(gasSchedule),
		TxLogsProcessor:   &mock.TxLogsProcessorStub{},
		VirtualMachineConfig: config.VirtualMachineConfig{
			WasmVMVersions: []config.WasmVMVersionByEpoch{
				{StartEpoch: 0, Version: "*"},
			},
		},
		TrieStorageManagers: trieStorageManagers,
		SystemSCConfig: config.SystemSmartContractsConfig{
			ESDTSystemSCConfig: config.ESDTSystemSCConfig{
				BaseIssuingCost: "1000",
				OwnerAddress:    "aaaaaa",
			},
			GovernanceSystemSCConfig: config.GovernanceSystemSCConfig{
				OwnerAddress: DelegationManagerConfigChangeAddress,
				V1: config.GovernanceSystemSCConfigV1{
					ProposalCost: "500",
				},
				Active: config.GovernanceSystemSCConfigActive{
					ProposalCost:     "500",
					MinQuorum:        0.5,
					MinPassThreshold: 0.5,
					MinVetoThreshold: 0.5,
					LostProposalFee:  "1",
				},
			},
			StakingSystemSCConfig: config.StakingSystemSCConfig{
				GenesisNodePrice:                     "1000",
				UnJailValue:                          "10",
				MinStepValue:                         "10",
				MinStakeValue:                        "1",
				UnBondPeriod:                         1,
				NumRoundsWithoutBleed:                1,
				MaximumPercentageToBleed:             1,
				BleedPercentagePerRound:              1,
				MaxNumberOfNodesForStake:             100,
				ActivateBLSPubKeyMessageVerification: false,
				MinUnstakeTokensValue:                "1",
			},
			DelegationManagerSystemSCConfig: config.DelegationManagerSystemSCConfig{
				MinCreationDeposit:  "100",
				MinStakeAmount:      "100",
				ConfigChangeAddress: DelegationManagerConfigChangeAddress,
			},
			DelegationSystemSCConfig: config.DelegationSystemSCConfig{
				MinServiceFee: 0,
				MaxServiceFee: 100,
			},
		},
		AccountsParser:      accountsParser,
		SmartContractParser: smartContractParser,
		BlockSignKeyGen:     &mock.KeyGenMock{},
		EpochConfig: &config.EpochConfig{
			EnableEpochs: enableEpochsConfig,
		},
		RoundConfig:             &roundsConfig,
<<<<<<< HEAD
		ChainRunType:            common.ChainRunTypeRegular,
		ShardCoordinatorFactory: sharding.NewMultiShardCoordinatorFactory(),
=======
		HistoryRepository:       &dblookupext.HistoryRepositoryStub{},
		TxExecutionOrderHandler: &commonMocks.TxExecutionOrderHandlerStub{},
>>>>>>> 58c66cc7
	}

	genesisProcessor, _ := genesisProcess.NewGenesisBlockCreator(argsGenesis)
	genesisBlocks, _ := genesisProcessor.CreateGenesisBlocks()

	return genesisBlocks
}

// CreateGenesisMetaBlock creates a new mock meta genesis block
func CreateGenesisMetaBlock(
	accounts state.AccountsAdapter,
	validatorAccounts state.AccountsAdapter,
	trieStorageManagers map[string]common.StorageManager,
	pubkeyConv core.PubkeyConverter,
	nodesSetup sharding.GenesisNodesSetupHandler,
	shardCoordinator sharding.Coordinator,
	store dataRetriever.StorageService,
	blkc data.ChainHandler,
	marshalizer marshal.Marshalizer,
	hasher hashing.Hasher,
	uint64Converter typeConverters.Uint64ByteSliceConverter,
	dataPool dataRetriever.PoolsHolder,
	economics process.EconomicsDataHandler,
	enableEpochsConfig config.EnableEpochs,
) data.MetaHeaderHandler {
	gasSchedule := wasmConfig.MakeGasMapForTests()
	defaults.FillGasMapInternal(gasSchedule, 1)

	coreComponents := GetDefaultCoreComponents()
	coreComponents.InternalMarshalizerField = marshalizer
	coreComponents.HasherField = hasher
	coreComponents.Uint64ByteSliceConverterField = uint64Converter
	coreComponents.AddressPubKeyConverterField = pubkeyConv

	dataComponents := GetDefaultDataComponents()
	dataComponents.Store = store
	dataComponents.DataPool = dataPool
	dataComponents.BlockChain = blkc

	argsMetaGenesis := genesisProcess.ArgsGenesisBlockCreator{
		Core:                coreComponents,
		Data:                dataComponents,
		GenesisTime:         0,
		Accounts:            accounts,
		TrieStorageManagers: trieStorageManagers,
		InitialNodesSetup:   nodesSetup,
		ShardCoordinator:    shardCoordinator,
		Economics:           economics,
		ValidatorAccounts:   validatorAccounts,
		GasSchedule:         mock.NewGasScheduleNotifierMock(gasSchedule),
		TxLogsProcessor:     &mock.TxLogsProcessorStub{},
		VirtualMachineConfig: config.VirtualMachineConfig{
			WasmVMVersions: []config.WasmVMVersionByEpoch{
				{StartEpoch: 0, Version: "*"},
			},
		},
		HardForkConfig: config.HardforkConfig{},
		SystemSCConfig: config.SystemSmartContractsConfig{
			ESDTSystemSCConfig: config.ESDTSystemSCConfig{
				BaseIssuingCost: "1000",
				OwnerAddress:    "aaaaaa",
			},
			GovernanceSystemSCConfig: config.GovernanceSystemSCConfig{
				V1: config.GovernanceSystemSCConfigV1{
					ProposalCost: "500",
				},
				Active: config.GovernanceSystemSCConfigActive{
					ProposalCost:     "500",
					MinQuorum:        0.5,
					MinPassThreshold: 0.5,
					MinVetoThreshold: 0.5,
					LostProposalFee:  "1",
				},
				OwnerAddress: DelegationManagerConfigChangeAddress,
			},
			StakingSystemSCConfig: config.StakingSystemSCConfig{
				GenesisNodePrice:                     "1000",
				UnJailValue:                          "10",
				MinStepValue:                         "10",
				MinStakeValue:                        "1",
				UnBondPeriod:                         1,
				NumRoundsWithoutBleed:                1,
				MaximumPercentageToBleed:             1,
				BleedPercentagePerRound:              1,
				MaxNumberOfNodesForStake:             100,
				ActivateBLSPubKeyMessageVerification: false,
				MinUnstakeTokensValue:                "1",
			},
			DelegationManagerSystemSCConfig: config.DelegationManagerSystemSCConfig{
				MinCreationDeposit:  "100",
				MinStakeAmount:      "100",
				ConfigChangeAddress: DelegationManagerConfigChangeAddress,
			},
			DelegationSystemSCConfig: config.DelegationSystemSCConfig{
				MinServiceFee: 0,
				MaxServiceFee: 100,
			},
		},
		BlockSignKeyGen:  &mock.KeyGenMock{},
		GenesisNodePrice: big.NewInt(1000),
		EpochConfig: &config.EpochConfig{
			EnableEpochs: enableEpochsConfig,
		},
<<<<<<< HEAD
		ChainRunType: common.ChainRunTypeRegular,
=======
		HistoryRepository:       &dblookupext.HistoryRepositoryStub{},
		TxExecutionOrderHandler: &commonMocks.TxExecutionOrderHandlerStub{},
>>>>>>> 58c66cc7
	}

	if shardCoordinator.SelfId() != core.MetachainShardId {
		newShardCoordinator, _ := sharding.NewMultiShardCoordinator(
			shardCoordinator.NumberOfShards(),
			core.MetachainShardId,
		)

		newDataPool := dataRetrieverMock.CreatePoolsHolder(1, shardCoordinator.SelfId())

		newBlkc, _ := blockchain.NewMetaChain(&statusHandlerMock.AppStatusHandlerStub{})
		trieStorage, _ := CreateTrieStorageManager(CreateMemUnit())
		newAccounts, _ := CreateAccountsDBWithEnableEpochsHandler(UserAccount, trieStorage, coreComponents.EnableEpochsHandler())

		argsMetaGenesis.ShardCoordinator = newShardCoordinator
		argsMetaGenesis.Accounts = newAccounts

		_ = argsMetaGenesis.Data.SetBlockchain(newBlkc)
		dataComponents.DataPool = newDataPool
	}

	nodesHandler, err := mock.NewNodesHandlerMock(nodesSetup)
	log.LogIfError(err)

	metaHdr, _, _, err := genesisProcess.CreateMetaGenesisBlock(argsMetaGenesis, nil, nodesHandler, nil)
	log.LogIfError(err)

	log.Info("meta genesis root hash", "hash", hex.EncodeToString(metaHdr.GetRootHash()))
	log.Info("meta genesis validatorStatistics",
		"shardID", shardCoordinator.SelfId(),
		"hash", hex.EncodeToString(metaHdr.GetValidatorStatsRootHash()),
	)

	return metaHdr
}

// CreateRandomAddress creates a random byte array with fixed size
func CreateRandomAddress() []byte {
	return CreateRandomBytes(32)
}

// MintAddress will create an account (if it does not exist), update the balance with required value,
// save the account and commit the trie.
func MintAddress(accnts state.AccountsAdapter, addressBytes []byte, value *big.Int) {
	accnt, _ := accnts.LoadAccount(addressBytes)
	_ = accnt.(state.UserAccountHandler).AddToBalance(value)
	_ = accnts.SaveAccount(accnt)
	_, _ = accnts.Commit()
}

// CreateAccount creates a new account and returns the address
func CreateAccount(accnts state.AccountsAdapter, nonce uint64, balance *big.Int) []byte {
	address := CreateRandomBytes(32)
	account, _ := accnts.LoadAccount(address)
	account.(state.UserAccountHandler).IncreaseNonce(nonce)
	_ = account.(state.UserAccountHandler).AddToBalance(balance)
	_ = accnts.SaveAccount(account)

	return address
}

// MakeDisplayTable will output a string containing counters for received transactions, headers, miniblocks and
// meta headers for all provided test nodes
func MakeDisplayTable(nodes []*TestProcessorNode) string {
	header := []string{"pk", "shard ID", "txs", "miniblocks", "headers", "metachain headers", "connections"}
	dataLines := make([]*display.LineData, len(nodes))

	for idx, n := range nodes {
		dataLines[idx] = display.NewLineData(
			false,
			[]string{
				hex.EncodeToString(n.OwnAccount.PkTxSignBytes),
				fmt.Sprintf("%d", n.ShardCoordinator.SelfId()),
				fmt.Sprintf("%d", atomic.LoadInt32(&n.CounterTxRecv)),
				fmt.Sprintf("%d", atomic.LoadInt32(&n.CounterMbRecv)),
				fmt.Sprintf("%d", atomic.LoadInt32(&n.CounterHdrRecv)),
				fmt.Sprintf("%d", atomic.LoadInt32(&n.CounterMetaRcv)),
				fmt.Sprintf("%d", len(n.MainMessenger.ConnectedPeers())),
			},
		)
	}
	table, _ := display.CreateTableString(header, dataLines)
	return table
}

// PrintShardAccount outputs on console a shard account data contained
func PrintShardAccount(accnt state.UserAccountHandler, tag string) {
	str := fmt.Sprintf("%s Address: %s\n", tag, base64.StdEncoding.EncodeToString(accnt.AddressBytes()))
	str += fmt.Sprintf("  Nonce: %d\n", accnt.GetNonce())
	str += fmt.Sprintf("  Balance: %d\n", accnt.GetBalance().Uint64())
	str += fmt.Sprintf("  Code hash: %s\n", base64.StdEncoding.EncodeToString(accnt.GetCodeHash()))
	str += fmt.Sprintf("  Root hash: %s\n", base64.StdEncoding.EncodeToString(accnt.GetRootHash()))

	log.Info(str)
}

// CreateRandomBytes returns a random byte slice with the given size
func CreateRandomBytes(chars int) []byte {
	buff := make([]byte, chars)
	_, _ = rand.Reader.Read(buff)

	return buff
}

// GenerateAddressJournalAccountAccountsDB returns an account, the accounts address, and the accounts database
func GenerateAddressJournalAccountAccountsDB() ([]byte, state.UserAccountHandler, *state.AccountsDB) {
	adr := CreateRandomAddress()
	trieStorage, _ := CreateTrieStorageManager(CreateMemUnit())
	adb, _ := CreateAccountsDB(UserAccount, trieStorage)

	dtlp, _ := parsers.NewDataTrieLeafParser(adr, &marshallerMock.MarshalizerMock{}, &enableEpochsHandlerMock.EnableEpochsHandlerStub{})
	dtt, _ := trackableDataTrie.NewTrackableDataTrie(adr, &testscommon.HasherStub{}, &marshallerMock.MarshalizerMock{}, &enableEpochsHandlerMock.EnableEpochsHandlerStub{})

	account, _ := accounts.NewUserAccount(adr, dtt, dtlp)

	return adr, account, adb
}

// AdbEmulateBalanceTxSafeExecution emulates a tx execution by altering the accounts
// balance and nonce, and printing any encountered error
func AdbEmulateBalanceTxSafeExecution(acntSrc, acntDest state.UserAccountHandler, accounts state.AccountsAdapter, value *big.Int) {

	snapshot := accounts.JournalLen()
	err := AdbEmulateBalanceTxExecution(accounts, acntSrc, acntDest, value)

	if err != nil {
		log.Error("Error executing tx (value: %v), reverting...", value)
		err = accounts.RevertToSnapshot(snapshot)

		if err != nil {
			panic(err)
		}
	}
}

// AdbEmulateBalanceTxExecution emulates a tx execution by altering the accounts
// balance and nonce, and printing any encountered error
func AdbEmulateBalanceTxExecution(accounts state.AccountsAdapter, acntSrc, acntDest state.UserAccountHandler, value *big.Int) error {

	srcVal := acntSrc.GetBalance()
	if srcVal.Cmp(value) < 0 {
		return errors.New("not enough funds")
	}

	err := acntSrc.SubFromBalance(value)
	if err != nil {
		return err
	}

	err = acntDest.AddToBalance(value)
	if err != nil {
		return err
	}

	acntSrc.IncreaseNonce(1)

	err = accounts.SaveAccount(acntSrc)
	if err != nil {
		return err
	}

	err = accounts.SaveAccount(acntDest)
	if err != nil {
		return err
	}

	return nil
}

// CreateSimpleTxProcessor returns a transaction processor
func CreateSimpleTxProcessor(accnts state.AccountsAdapter) process.TransactionProcessor {
	shardCoordinator := mock.NewMultiShardsCoordinatorMock(1)
	argsNewTxProcessor := txProc.ArgsNewTxProcessor{
		Accounts:         accnts,
		Hasher:           TestHasher,
		PubkeyConv:       TestAddressPubkeyConverter,
		Marshalizer:      TestMarshalizer,
		SignMarshalizer:  TestTxSignMarshalizer,
		ShardCoordinator: shardCoordinator,
		ScProcessor:      &testscommon.SCProcessorMock{},
		TxFeeHandler:     &testscommon.UnsignedTxHandlerStub{},
		TxTypeHandler:    &testscommon.TxTypeHandlerMock{},
		EconomicsFee: &economicsmocks.EconomicsHandlerStub{
			ComputeGasLimitCalled: func(tx data.TransactionWithFeeHandler) uint64 {
				return tx.GetGasLimit()
			},
			CheckValidityTxValuesCalled: func(tx data.TransactionWithFeeHandler) error {
				return nil
			},
			ComputeMoveBalanceFeeCalled: func(tx data.TransactionWithFeeHandler) *big.Int {
				fee := big.NewInt(0).SetUint64(tx.GetGasLimit())
				fee.Mul(fee, big.NewInt(0).SetUint64(tx.GetGasPrice()))

				return fee
			},
		},
		ReceiptForwarder:    &mock.IntermediateTransactionHandlerMock{},
		BadTxForwarder:      &mock.IntermediateTransactionHandlerMock{},
		ArgsParser:          smartContract.NewArgumentParser(),
		ScrForwarder:        &mock.IntermediateTransactionHandlerMock{},
		EnableRoundsHandler: &testscommon.EnableRoundsHandlerStub{},
		EnableEpochsHandler: &enableEpochsHandlerMock.EnableEpochsHandlerStub{},
		TxVersionChecker:    &testscommon.TxVersionCheckerStub{},
		GuardianChecker:     &guardianMocks.GuardedAccountHandlerStub{},
		TxLogsProcessor:     &mock.TxLogsProcessorStub{},
	}
	txProcessor, _ := txProc.NewTxProcessor(argsNewTxProcessor)

	return txProcessor
}

// CreateNewDefaultTrie returns a new trie with test hasher and marsahalizer
func CreateNewDefaultTrie() common.Trie {
	args := testcommonStorage.GetStorageManagerArgs()
	args.Marshalizer = TestMarshalizer
	args.Hasher = TestHasher
	args.CheckpointHashesHolder = hashesHolder.NewCheckpointHashesHolder(10000000, uint64(TestHasher.Size()))

	trieStorage, _ := trie.NewTrieStorageManager(args)

	tr, _ := trie.NewTrie(trieStorage, TestMarshalizer, TestHasher, &enableEpochsHandlerMock.EnableEpochsHandlerStub{}, maxTrieLevelInMemory)
	return tr
}

// GenerateRandomSlice returns a random byte slice with the given size
func GenerateRandomSlice(size int) []byte {
	buff := make([]byte, size)
	_, _ = rand.Reader.Read(buff)

	return buff
}

// MintAllNodes will take each shard node (n) and will mint all nodes that have their pk managed by the iterating node n
func MintAllNodes(nodes []*TestProcessorNode, value *big.Int) {
	for idx, n := range nodes {
		if n.ShardCoordinator.SelfId() == core.MetachainShardId {
			continue
		}

		mintAddressesFromSameShard(nodes, idx, value)
	}
}

func mintAddressesFromSameShard(nodes []*TestProcessorNode, targetNodeIdx int, value *big.Int) {
	targetNode := nodes[targetNodeIdx]

	for _, n := range nodes {
		shardId := targetNode.ShardCoordinator.ComputeId(n.OwnAccount.Address)
		if shardId != targetNode.ShardCoordinator.SelfId() {
			continue
		}

		n.OwnAccount.Balance = big.NewInt(0).Set(value)
		MintAddress(targetNode.AccntState, n.OwnAccount.Address, value)
	}
}

// MintAllPlayers mints addresses for all players
func MintAllPlayers(nodes []*TestProcessorNode, players []*TestWalletAccount, value *big.Int) {
	shardCoordinator := nodes[0].ShardCoordinator

	for _, player := range players {
		pShardId := shardCoordinator.ComputeId(player.Address)

		for _, n := range nodes {
			if pShardId != n.ShardCoordinator.SelfId() {
				continue
			}

			MintAddress(n.AccntState, player.Address, value)
			player.Balance = big.NewInt(0).Set(value)
		}
	}
}

// IncrementAndPrintRound increments the given variable, and prints the message for the beginning of the round
func IncrementAndPrintRound(round uint64) uint64 {
	round++
	log.Info(fmt.Sprintf("#################################### ROUND %d BEGINS ####################################", round))

	return round
}

// ProposeBlock proposes a block for every shard
func ProposeBlock(nodes []*TestProcessorNode, idxProposers []int, round uint64, nonce uint64) {
	log.Info("All shards propose blocks...")

	stepDelayAdjustment := StepDelay * time.Duration(1+len(nodes)/3)

	for idx, n := range nodes {
		if !IsIntInSlice(idx, idxProposers) {
			continue
		}

		body, header, _ := n.ProposeBlock(round, nonce)
		n.WhiteListBody(nodes, body)
		pk := n.NodeKeys.MainKey.Pk
		n.BroadcastBlock(body, header, pk)
		n.CommitBlock(body, header)
	}

	log.Info("Delaying for disseminating headers and miniblocks...")
	time.Sleep(stepDelayAdjustment)
	log.Info("Proposed block\n" + MakeDisplayTable(nodes))
}

// SyncBlock synchronizes the proposed block in all the other shard nodes
func SyncBlock(
	t *testing.T,
	nodes []*TestProcessorNode,
	idxProposers []int,
	round uint64,
) {

	log.Info("All other shard nodes sync the proposed block...")
	for idx, n := range nodes {
		if IsIntInSlice(idx, idxProposers) {
			continue
		}

		err := n.SyncNode(round)
		if err != nil {
			log.Warn(fmt.Sprintf("SyncNode on round %v could not be synced. Error: %s", round, err.Error()))
			assert.Fail(t, err.Error())
			continue
		}
	}

	time.Sleep(StepDelay)
	log.Info("Synchronized block\n" + MakeDisplayTable(nodes))
}

// IsIntInSlice returns true if idx is found on any position in the provided slice
func IsIntInSlice(idx int, slice []int) bool {
	for _, value := range slice {
		if value == idx {
			return true
		}
	}

	return false
}

// Uint32InSlice checks if a uint32 value is in a slice
func Uint32InSlice(searched uint32, list []uint32) bool {
	for _, val := range list {
		if val == searched {
			return true
		}
	}
	return false
}

// CheckRootHashes checks the root hash of the proposer in every shard
func CheckRootHashes(t *testing.T, nodes []*TestProcessorNode, idxProposers []int) {
	for _, idx := range idxProposers {
		checkRootHashInShard(t, nodes, idx)
	}
}

func checkRootHashInShard(t *testing.T, nodes []*TestProcessorNode, idxProposer int) {
	proposerNode := nodes[idxProposer]
	proposerRootHash, _ := proposerNode.AccntState.RootHash()

	for i := 0; i < len(nodes); i++ {
		n := nodes[i]

		if n.ShardCoordinator.SelfId() != proposerNode.ShardCoordinator.SelfId() {
			continue
		}

		log.Info(fmt.Sprintf("Testing roothash for node index %d, shard ID %d...", i, n.ShardCoordinator.SelfId()))
		nodeRootHash, _ := n.AccntState.RootHash()
		assert.Equal(t, proposerRootHash, nodeRootHash)
	}
}

// CheckTxPresentAndRightNonce verifies that the nonce was updated correctly after the exec of bulk txs
func CheckTxPresentAndRightNonce(
	t *testing.T,
	startingNonce uint64,
	noOfTxs int,
	txHashes [][]byte,
	txs []data.TransactionHandler,
	cache dataRetriever.ShardedDataCacherNotifier,
	shardCoordinator sharding.Coordinator,
) {

	if noOfTxs != len(txHashes) {
		for i := startingNonce; i < startingNonce+uint64(noOfTxs); i++ {
			found := false

			for _, txHandler := range txs {
				nonce := extractUint64ValueFromTxHandler(txHandler)
				if nonce == i {
					found = true
					break
				}
			}

			if !found {
				log.Info(fmt.Sprintf("unsigned tx with nonce %d is missing", i))
			}
		}
		assert.Fail(t, fmt.Sprintf("should have been %d, got %d", noOfTxs, len(txHashes)))

		return
	}

	bitmap := make([]bool, noOfTxs+int(startingNonce))
	// set for each nonce from found tx a true flag in bitmap
	for i := 0; i < noOfTxs; i++ {
		selfId := shardCoordinator.SelfId()
		shardDataStore := cache.ShardDataStore(process.ShardCacherIdentifier(selfId, selfId))
		val, _ := shardDataStore.Get(txHashes[i])
		if val == nil {
			continue
		}

		nonce := extractUint64ValueFromTxHandler(val.(data.TransactionHandler))
		bitmap[nonce] = true
	}

	// for the first startingNonce values, the bitmap should be false
	// for the rest, true
	for i := 0; i < noOfTxs+int(startingNonce); i++ {
		if i < int(startingNonce) {
			assert.False(t, bitmap[i])
			continue
		}

		assert.True(t, bitmap[i])
	}
}

func extractUint64ValueFromTxHandler(txHandler data.TransactionHandler) uint64 {
	tx, ok := txHandler.(*transaction.Transaction)
	if ok {
		return tx.Nonce
	}

	buff := txHandler.GetData()
	return binary.BigEndian.Uint64(buff)
}

// CreateHeaderIntegrityVerifier outputs a valid header integrity verifier handler
func CreateHeaderIntegrityVerifier() process.HeaderIntegrityVerifier {
	hvh := &testscommon.HeaderVersionHandlerStub{}

	headerVersioning, _ := headerCheck.NewHeaderIntegrityVerifier(
		ChainID,
		hvh,
	)

	return headerVersioning
}

// CreateNodes creates multiple nodes in different shards
func CreateNodes(
	numOfShards int,
	nodesPerShard int,
	numMetaChainNodes int,
) []*TestProcessorNode {
	return createNodesWithEpochsConfig(numOfShards, nodesPerShard, numMetaChainNodes, GetDefaultEnableEpochsConfig())
}

// CreateNodesWithEnableEpochsConfig creates multiple nodes in different shards but with custom enable epochs config
func CreateNodesWithEnableEpochsConfig(
	numOfShards int,
	nodesPerShard int,
	numMetaChainNodes int,
	enableEpochsConfig *config.EnableEpochs,
) []*TestProcessorNode {
	return createNodesWithEpochsConfig(numOfShards, nodesPerShard, numMetaChainNodes, enableEpochsConfig)
}

func createNodesWithEpochsConfig(
	numOfShards int,
	nodesPerShard int,
	numMetaChainNodes int,
	enableEpochsConfig *config.EnableEpochs,
) []*TestProcessorNode {
	nodes := make([]*TestProcessorNode, numOfShards*nodesPerShard+numMetaChainNodes)
	connectableNodes := make([]Connectable, len(nodes))

	idx := 0
	for shardId := uint32(0); shardId < uint32(numOfShards); shardId++ {
		for j := 0; j < nodesPerShard; j++ {
			n := NewTestProcessorNode(ArgTestProcessorNode{
				MaxShards:            uint32(numOfShards),
				NodeShardId:          shardId,
				TxSignPrivKeyShardId: shardId,
				EpochsConfig:         enableEpochsConfig,
			})
			nodes[idx] = n
			connectableNodes[idx] = n
			idx++
		}
	}

	for i := 0; i < numMetaChainNodes; i++ {
		metaNode := NewTestProcessorNode(ArgTestProcessorNode{
			MaxShards:            uint32(numOfShards),
			NodeShardId:          core.MetachainShardId,
			TxSignPrivKeyShardId: 0,
			EpochsConfig:         enableEpochsConfig,
		})
		idx = i + numOfShards*nodesPerShard
		nodes[idx] = metaNode
		connectableNodes[idx] = metaNode
	}

	ConnectNodes(connectableNodes)

	return nodes
}

// CreateNodesWithEnableEpochs creates multiple nodes with custom epoch config
func CreateNodesWithEnableEpochs(
	numOfShards int,
	nodesPerShard int,
	numMetaChainNodes int,
	epochConfig config.EnableEpochs,
) []*TestProcessorNode {
	return CreateNodesWithEnableEpochsAndVmConfig(numOfShards, nodesPerShard, numMetaChainNodes, epochConfig, nil)
}

// CreateNodesWithEnableEpochsAndVmConfig creates multiple nodes with custom epoch and vm config
func CreateNodesWithEnableEpochsAndVmConfig(
	numOfShards int,
	nodesPerShard int,
	numMetaChainNodes int,
	epochConfig config.EnableEpochs,
	vmConfig *config.VirtualMachineConfig,
) []*TestProcessorNode {
	return CreateNodesWithEnableEpochsAndVmConfigWithRoundsConfig(
		numOfShards,
		nodesPerShard,
		numMetaChainNodes,
		epochConfig,
		GetDefaultRoundsConfig(),
		vmConfig,
	)
}

// CreateNodesWithEnableEpochsAndVmConfigWithRoundsConfig creates multiple nodes with custom epoch and vm config
func CreateNodesWithEnableEpochsAndVmConfigWithRoundsConfig(
	numOfShards int,
	nodesPerShard int,
	numMetaChainNodes int,
	epochConfig config.EnableEpochs,
	roundsConfig config.RoundConfig,
	vmConfig *config.VirtualMachineConfig,
) []*TestProcessorNode {
	nodes := make([]*TestProcessorNode, numOfShards*nodesPerShard+numMetaChainNodes)
	connectableNodes := make([]Connectable, len(nodes))

	idx := 0
	for shardId := uint32(0); shardId < uint32(numOfShards); shardId++ {
		for j := 0; j < nodesPerShard; j++ {
			n := NewTestProcessorNode(ArgTestProcessorNode{
				MaxShards:            uint32(numOfShards),
				NodeShardId:          shardId,
				TxSignPrivKeyShardId: shardId,
				EpochsConfig:         &epochConfig,
				RoundsConfig:         &roundsConfig,
				VMConfig:             vmConfig,
			})
			nodes[idx] = n
			connectableNodes[idx] = n
			idx++
		}
	}

	for i := 0; i < numMetaChainNodes; i++ {
		metaNode := NewTestProcessorNode(ArgTestProcessorNode{
			MaxShards:            uint32(numOfShards),
			NodeShardId:          core.MetachainShardId,
			TxSignPrivKeyShardId: 0,
			EpochsConfig:         &epochConfig,
			RoundsConfig:         &roundsConfig,
			VMConfig:             vmConfig,
		})
		idx = i + numOfShards*nodesPerShard
		nodes[idx] = metaNode
		connectableNodes[idx] = metaNode
	}

	ConnectNodes(connectableNodes)

	return nodes
}

// ConnectNodes will try to connect all provided connectable instances in a full mesh fashion
func ConnectNodes(nodes []Connectable) {
	encounteredErrors := make([]error, 0)

	for i := 0; i < len(nodes)-1; i++ {
		for j := i + 1; j < len(nodes); j++ {
			src := nodes[i]
			dst := nodes[j]
			err := src.ConnectOnMain(dst)
			if err != nil {
				encounteredErrors = append(encounteredErrors,
					fmt.Errorf("%w while %s was connecting to %s", err, src.GetMainConnectableAddress(), dst.GetMainConnectableAddress()))
			}
		}
	}

	printEncounteredErrors(encounteredErrors)
}

func printEncounteredErrors(encounteredErrors []error) {
	if len(encounteredErrors) == 0 {
		return
	}

	printArguments := make([]interface{}, 0, len(encounteredErrors)*2)
	for i, err := range encounteredErrors {
		if err == nil {
			continue
		}

		printArguments = append(printArguments, fmt.Sprintf("err%d", i))
		printArguments = append(printArguments, err.Error())
	}

	log.Warn("errors encountered while connecting hosts", printArguments...)
}

// CreateNodesWithBLSSigVerifier creates multiple nodes in different shards
func CreateNodesWithBLSSigVerifier(
	numOfShards int,
	nodesPerShard int,
	numMetaChainNodes int,
) []*TestProcessorNode {
	nodes := make([]*TestProcessorNode, numOfShards*nodesPerShard+numMetaChainNodes)
	connectableNodes := make([]Connectable, len(nodes))

	idx := 0
	for shardId := uint32(0); shardId < uint32(numOfShards); shardId++ {
		for j := 0; j < nodesPerShard; j++ {
			n := NewTestProcessorNode(ArgTestProcessorNode{
				MaxShards:            uint32(numOfShards),
				NodeShardId:          shardId,
				TxSignPrivKeyShardId: shardId,
				WithBLSSigVerifier:   true,
			})
			nodes[idx] = n
			connectableNodes[idx] = n
			idx++
		}
	}

	for i := 0; i < numMetaChainNodes; i++ {
		metaNode := NewTestProcessorNode(ArgTestProcessorNode{
			MaxShards:            uint32(numOfShards),
			NodeShardId:          core.MetachainShardId,
			TxSignPrivKeyShardId: 0,
			WithBLSSigVerifier:   true,
		})
		idx = i + numOfShards*nodesPerShard
		nodes[idx] = metaNode
		connectableNodes[idx] = metaNode
	}

	ConnectNodes(connectableNodes)

	return nodes
}

// CreateNodesWithFullGenesis creates multiple nodes in different shards
func CreateNodesWithFullGenesis(
	numOfShards int,
	nodesPerShard int,
	numMetaChainNodes int,
	genesisFile string,
) ([]*TestProcessorNode, *TestProcessorNode) {
	enableEpochsConfig := GetDefaultEnableEpochsConfig()
	enableEpochsConfig.StakingV2EnableEpoch = UnreachableEpoch
	return CreateNodesWithFullGenesisCustomEnableEpochs(numOfShards, nodesPerShard, numMetaChainNodes, genesisFile, enableEpochsConfig)
}

// CreateNodesWithFullGenesisCustomEnableEpochs creates multiple nodes in different shards
func CreateNodesWithFullGenesisCustomEnableEpochs(
	numOfShards int,
	nodesPerShard int,
	numMetaChainNodes int,
	genesisFile string,
	enableEpochsConfig *config.EnableEpochs,
) ([]*TestProcessorNode, *TestProcessorNode) {
	nodes := make([]*TestProcessorNode, numOfShards*nodesPerShard+numMetaChainNodes)
	connectableNodes := make([]Connectable, len(nodes))

	economicsConfig := createDefaultEconomicsConfig()
	economicsConfig.GlobalSettings.YearSettings = append(
		economicsConfig.GlobalSettings.YearSettings,
		&config.YearSetting{
			Year:             1,
			MaximumInflation: 0.01,
		},
	)

	hardforkStarter := NewTestProcessorNode(ArgTestProcessorNode{
		MaxShards:            uint32(numOfShards),
		NodeShardId:          0,
		TxSignPrivKeyShardId: 0,
		GenesisFile:          genesisFile,
		EpochsConfig:         enableEpochsConfig,
		EconomicsConfig:      economicsConfig,
	})

	idx := 0
	for shardId := uint32(0); shardId < uint32(numOfShards); shardId++ {
		for j := 0; j < nodesPerShard; j++ {
			nodes[idx] = NewTestProcessorNode(ArgTestProcessorNode{
				MaxShards:            uint32(numOfShards),
				NodeShardId:          shardId,
				TxSignPrivKeyShardId: shardId,
				GenesisFile:          genesisFile,
				HardforkPk:           hardforkStarter.NodeKeys.MainKey.Pk,
				EpochsConfig:         enableEpochsConfig,
				EconomicsConfig:      economicsConfig,
			})
			connectableNodes[idx] = nodes[idx]
			idx++
		}
	}

	for i := 0; i < numMetaChainNodes; i++ {
		idx = i + numOfShards*nodesPerShard
		nodes[idx] = NewTestProcessorNode(ArgTestProcessorNode{
			MaxShards:            uint32(numOfShards),
			NodeShardId:          core.MetachainShardId,
			TxSignPrivKeyShardId: 0,
			GenesisFile:          genesisFile,
			HardforkPk:           hardforkStarter.NodeKeys.MainKey.Pk,
			EpochsConfig:         enableEpochsConfig,
			EconomicsConfig:      economicsConfig,
		})
		connectableNodes[idx] = nodes[idx]
	}

	connectableNodes = append(connectableNodes, hardforkStarter)
	ConnectNodes(connectableNodes)

	return nodes, hardforkStarter
}

// CreateNodesWithCustomStateCheckpointModulus creates multiple nodes in different shards with custom stateCheckpointModulus
func CreateNodesWithCustomStateCheckpointModulus(
	numOfShards int,
	nodesPerShard int,
	numMetaChainNodes int,
	stateCheckpointModulus uint,
) []*TestProcessorNode {
	nodes := make([]*TestProcessorNode, numOfShards*nodesPerShard+numMetaChainNodes)
	connectableNodes := make([]Connectable, len(nodes))

	enableEpochsConfig := GetDefaultEnableEpochsConfig()
	enableEpochsConfig.StakingV2EnableEpoch = UnreachableEpoch

	scm := &IntWrapper{
		Value: stateCheckpointModulus,
	}

	idx := 0
	for shardId := uint32(0); shardId < uint32(numOfShards); shardId++ {
		for j := 0; j < nodesPerShard; j++ {
			n := NewTestProcessorNode(ArgTestProcessorNode{
				MaxShards:              uint32(numOfShards),
				NodeShardId:            shardId,
				TxSignPrivKeyShardId:   shardId,
				StateCheckpointModulus: scm,
				EpochsConfig:           enableEpochsConfig,
			})

			nodes[idx] = n
			connectableNodes[idx] = n
			idx++
		}
	}

	for i := 0; i < numMetaChainNodes; i++ {
		metaNode := NewTestProcessorNode(ArgTestProcessorNode{
			MaxShards:              uint32(numOfShards),
			NodeShardId:            core.MetachainShardId,
			TxSignPrivKeyShardId:   0,
			StateCheckpointModulus: scm,
			EpochsConfig:           enableEpochsConfig,
		})
		idx = i + numOfShards*nodesPerShard
		nodes[idx] = metaNode
		connectableNodes[idx] = metaNode
	}

	ConnectNodes(connectableNodes)

	return nodes
}

// DisplayAndStartNodes prints each nodes shard ID, sk and pk, and then starts the node
func DisplayAndStartNodes(nodes []*TestProcessorNode) {
	for _, n := range nodes {
		skTxBuff, _ := n.OwnAccount.SkTxSign.ToByteArray()
		pkTxBuff, _ := n.OwnAccount.PkTxSign.ToByteArray()
		pkNode := n.NodesCoordinator.GetOwnPublicKey()

		encodedPkNode := TestValidatorPubkeyConverter.SilentEncode(pkNode, log)

		log.Info(fmt.Sprintf("Shard ID: %v, pkNode: %s",
			n.ShardCoordinator.SelfId(),
			encodedPkNode))

		encodedPkTxBuff := TestAddressPubkeyConverter.SilentEncode(pkTxBuff, log)

		log.Info(fmt.Sprintf("skTx: %s, pkTx: %s",
			hex.EncodeToString(skTxBuff),
			encodedPkTxBuff))
	}

	log.Info("Delaying for node bootstrap and topic announcement...")
	time.Sleep(P2pBootstrapDelay)
}

// SetEconomicsParameters will set maxGasLimitPerBlock, minGasPrice and minGasLimits to provided nodes
func SetEconomicsParameters(nodes []*TestProcessorNode, maxGasLimitPerBlock uint64, minGasPrice uint64, minGasLimit uint64) {
	for _, n := range nodes {
		n.EconomicsData.SetMaxGasLimitPerBlock(maxGasLimitPerBlock)
		n.EconomicsData.SetMinGasPrice(minGasPrice)
		n.EconomicsData.SetMinGasLimit(minGasLimit)
	}
}

// GenerateAndDisseminateTxs generates and sends multiple txs
func GenerateAndDisseminateTxs(
	n *TestProcessorNode,
	senders []crypto.PrivateKey,
	receiversPublicKeysMap map[uint32][]crypto.PublicKey,
	valToTransfer *big.Int,
	gasPrice uint64,
	gasLimit uint64,
	chainID []byte,
	version uint32,
) {

	for i := 0; i < len(senders); i++ {
		senderKey := senders[i]
		incrementalNonce := make([]uint64, len(senders))
		for _, shardReceiversPublicKeys := range receiversPublicKeysMap {
			receiverPubKey := shardReceiversPublicKeys[i]
			tx := GenerateTransferTx(incrementalNonce[i], senderKey, receiverPubKey, valToTransfer, gasPrice, gasLimit, chainID, version)
			_, _ = n.SendTransaction(tx)
			incrementalNonce[i]++
		}
	}
}

// CreateSendersWithInitialBalances creates a map of 1 sender per shard with an initial balance
func CreateSendersWithInitialBalances(
	nodesMap map[uint32][]*TestProcessorNode,
	mintValue *big.Int,
) map[uint32][]crypto.PrivateKey {

	sendersPrivateKeys := make(map[uint32][]crypto.PrivateKey)
	for shardId, nodes := range nodesMap {
		if shardId == core.MetachainShardId {
			continue
		}

		sendersPrivateKeys[shardId], _ = CreateSendersAndReceiversInShard(
			nodes[0],
			1,
		)

		log.Info("Minting sender addresses...")
		CreateMintingForSenders(
			nodes,
			shardId,
			sendersPrivateKeys[shardId],
			mintValue,
		)
	}

	return sendersPrivateKeys
}

// CreateAndSendTransaction will generate a transaction with provided parameters, sign it with the provided
// node's tx sign private key and send it on the transaction topic using the correct node that can send the transaction
func CreateAndSendTransaction(
	node *TestProcessorNode,
	nodes []*TestProcessorNode,
	txValue *big.Int,
	rcvAddress []byte,
	txData string,
	additionalGasLimit uint64,
) {
	CreateAndSendTransactionWithSenderAccount(
		node,
		nodes,
		txValue,
		node.OwnAccount,
		rcvAddress,
		txData,
		additionalGasLimit)
}

// CreateAndSendTransactionWithSenderAccount will generate a transaction with provided parameters, sign it with the provided
// node's tx sign private key and send it on the transaction topic using the correct node that can send the transaction
func CreateAndSendTransactionWithSenderAccount(
	node *TestProcessorNode,
	nodes []*TestProcessorNode,
	txValue *big.Int,
	senderAccount *TestWalletAccount,
	rcvAddress []byte,
	txData string,
	additionalGasLimit uint64,
) {
	tx := &transaction.Transaction{
		Nonce:    senderAccount.Nonce,
		Value:    new(big.Int).Set(txValue),
		SndAddr:  senderAccount.Address,
		RcvAddr:  rcvAddress,
		Data:     []byte(txData),
		GasPrice: MinTxGasPrice,
		GasLimit: MinTxGasLimit + uint64(len(txData)) + additionalGasLimit,
		ChainID:  ChainID,
		Version:  MinTransactionVersion,
	}

	txBuff, _ := tx.GetDataForSigning(TestAddressPubkeyConverter, TestTxSignMarshalizer, TestTxSignHasher)
	tx.Signature, _ = senderAccount.SingleSigner.Sign(senderAccount.SkTxSign, txBuff)
	senderShardID := node.ShardCoordinator.ComputeId(senderAccount.Address)

	wasSent := false
	for _, senderNode := range nodes {
		if senderNode.ShardCoordinator.SelfId() != senderShardID {
			continue
		}

		_, err := senderNode.SendTransaction(tx)
		if err != nil {
			log.Error("could not send transaction", "address", senderAccount.Address, "error", err)
		} else {
			wasSent = true
		}
		break
	}

	if !wasSent {
		log.Error("no suitable node found to send the provided transaction", "address", senderAccount.Address)
	}
	senderAccount.Nonce++
}

// CreateAndSendTransactionWithGasLimit generates and send a transaction with provided gas limit/gas price
func CreateAndSendTransactionWithGasLimit(
	node *TestProcessorNode,
	txValue *big.Int,
	gasLimit uint64,
	rcvAddress []byte,
	txData []byte,
	chainID []byte,
	version uint32,
) {
	tx := &transaction.Transaction{
		Nonce:    node.OwnAccount.Nonce,
		Value:    txValue,
		SndAddr:  node.OwnAccount.Address,
		RcvAddr:  rcvAddress,
		Data:     txData,
		GasPrice: MinTxGasPrice,
		GasLimit: gasLimit,
		ChainID:  chainID,
		Version:  version,
	}

	txBuff, _ := tx.GetDataForSigning(TestAddressPubkeyConverter, TestTxSignMarshalizer, TestTxSignHasher)
	tx.Signature, _ = node.OwnAccount.SingleSigner.Sign(node.OwnAccount.SkTxSign, txBuff)

	_, _ = node.SendTransaction(tx)
	node.OwnAccount.Nonce++
}

type txArgs struct {
	nonce    uint64
	value    *big.Int
	rcvAddr  []byte
	sndAddr  []byte
	data     string
	gasPrice uint64
	gasLimit uint64
}

// GenerateTransferTx will generate a move balance transaction
func GenerateTransferTx(
	nonce uint64,
	senderPrivateKey crypto.PrivateKey,
	receiverPublicKey crypto.PublicKey,
	valToTransfer *big.Int,
	gasPrice uint64,
	gasLimit uint64,
	chainID []byte,
	version uint32,
) *transaction.Transaction {

	receiverPubKeyBytes, _ := receiverPublicKey.ToByteArray()
	tx := transaction.Transaction{
		Nonce:    nonce,
		Value:    new(big.Int).Set(valToTransfer),
		RcvAddr:  receiverPubKeyBytes,
		SndAddr:  skToPk(senderPrivateKey),
		Data:     []byte(""),
		GasLimit: gasLimit,
		GasPrice: gasPrice,
		ChainID:  chainID,
		Version:  version,
	}
	txBuff, _ := tx.GetDataForSigning(TestAddressPubkeyConverter, TestTxSignMarshalizer, TestTxSignHasher)
	signer := TestSingleSigner
	tx.Signature, _ = signer.Sign(senderPrivateKey, txBuff)

	return &tx
}

func generateTx(
	skSign crypto.PrivateKey,
	signer crypto.SingleSigner,
	args *txArgs,
) *transaction.Transaction {
	tx := &transaction.Transaction{
		Nonce:    args.nonce,
		Value:    new(big.Int).Set(args.value),
		RcvAddr:  args.rcvAddr,
		SndAddr:  args.sndAddr,
		GasPrice: args.gasPrice,
		GasLimit: args.gasLimit,
		Data:     []byte(args.data),
		ChainID:  ChainID,
		Version:  MinTransactionVersion,
	}
	txBuff, _ := tx.GetDataForSigning(TestAddressPubkeyConverter, TestTxSignMarshalizer, TestTxSignHasher)
	tx.Signature, _ = signer.Sign(skSign, txBuff)

	return tx
}

func skToPk(sk crypto.PrivateKey) []byte {
	pkBuff, _ := sk.GeneratePublic().ToByteArray()
	return pkBuff
}

// TestPublicKeyHasBalance checks if the account corresponding to the given public key has the expected balance
func TestPublicKeyHasBalance(t *testing.T, n *TestProcessorNode, pk crypto.PublicKey, expectedBalance *big.Int) {
	pkBuff, _ := pk.ToByteArray()
	account, _ := n.AccntState.GetExistingAccount(pkBuff)
	assert.Equal(t, expectedBalance, account.(state.UserAccountHandler).GetBalance())
}

// TestPrivateKeyHasBalance checks if the private key has the expected balance
func TestPrivateKeyHasBalance(t *testing.T, n *TestProcessorNode, sk crypto.PrivateKey, expectedBalance *big.Int) {
	pkBuff, _ := sk.GeneratePublic().ToByteArray()
	account, _ := n.AccntState.GetExistingAccount(pkBuff)
	assert.Equal(t, expectedBalance, account.(state.UserAccountHandler).GetBalance())
}

// GetMiniBlocksHashesFromShardIds returns miniblock hashes from body
func GetMiniBlocksHashesFromShardIds(body *dataBlock.Body, shardIds ...uint32) [][]byte {
	var hashes [][]byte

	for _, miniblock := range body.MiniBlocks {
		for _, shardId := range shardIds {
			if miniblock.ReceiverShardID == shardId {
				buff, _ := TestMarshalizer.Marshal(miniblock)
				hashes = append(hashes, TestHasher.Compute(string(buff)))
			}
		}
	}

	return hashes
}

// GenerateIntraShardTransactions generates intra shard transactions
func GenerateIntraShardTransactions(
	nodesMap map[uint32][]*TestProcessorNode,
	nbTxsPerShard uint32,
	mintValue *big.Int,
	valToTransfer *big.Int,
	gasPrice uint64,
	gasLimit uint64,
) {
	sendersPrivateKeys := make(map[uint32][]crypto.PrivateKey)
	receiversPublicKeys := make(map[uint32][]crypto.PublicKey)

	for shardId, nodes := range nodesMap {
		if shardId == core.MetachainShardId {
			continue
		}

		sendersPrivateKeys[shardId], receiversPublicKeys[shardId] = CreateSendersAndReceiversInShard(
			nodes[0],
			nbTxsPerShard,
		)

		log.Info("Minting sender addresses...")
		CreateMintingForSenders(
			nodes,
			shardId,
			sendersPrivateKeys[shardId],
			mintValue,
		)
	}

	CreateAndSendTransactions(
		nodesMap,
		sendersPrivateKeys,
		receiversPublicKeys,
		gasPrice,
		gasLimit,
		valToTransfer,
	)
}

// GenerateSkAndPkInShard generates and returns a private and a public key that reside in a given shard.
// It also returns the key generator
func GenerateSkAndPkInShard(
	coordinator sharding.Coordinator,
	shardId uint32,
) (crypto.PrivateKey, crypto.PublicKey, crypto.KeyGenerator) {
	suite := ed25519.NewEd25519()
	keyGen := signing.NewKeyGenerator(suite)
	sk, pk := keyGen.GeneratePair()

	if shardId == core.MetachainShardId {
		// for metachain generate in shard 0
		shardId = 0
	}

	for {
		pkBytes, _ := pk.ToByteArray()
		if coordinator.ComputeId(pkBytes) == shardId {
			break
		}
		sk, pk = keyGen.GeneratePair()
	}

	return sk, pk, keyGen
}

// CreateSendersAndReceiversInShard creates given number of sender private key and receiver public key pairs,
// with account in same shard as given node
func CreateSendersAndReceiversInShard(
	nodeInShard *TestProcessorNode,
	nbSenderReceiverPairs uint32,
) ([]crypto.PrivateKey, []crypto.PublicKey) {
	shardId := nodeInShard.ShardCoordinator.SelfId()
	receiversPublicKeys := make([]crypto.PublicKey, nbSenderReceiverPairs)
	sendersPrivateKeys := make([]crypto.PrivateKey, nbSenderReceiverPairs)

	for i := uint32(0); i < nbSenderReceiverPairs; i++ {
		sendersPrivateKeys[i], _, _ = GenerateSkAndPkInShard(nodeInShard.ShardCoordinator, shardId)
		_, receiversPublicKeys[i], _ = GenerateSkAndPkInShard(nodeInShard.ShardCoordinator, shardId)
	}

	return sendersPrivateKeys, receiversPublicKeys
}

// CreateAndSendTransactions creates and sends transactions between given senders and receivers.
func CreateAndSendTransactions(
	nodes map[uint32][]*TestProcessorNode,
	sendersPrivKeysMap map[uint32][]crypto.PrivateKey,
	receiversPubKeysMap map[uint32][]crypto.PublicKey,
	gasPricePerTx uint64,
	gasLimitPerTx uint64,
	valueToTransfer *big.Int,
) {
	for shardId := range nodes {
		if shardId == core.MetachainShardId {
			continue
		}

		nodeInShard := nodes[shardId][0]

		log.Info("Generating transactions...")
		GenerateAndDisseminateTxs(
			nodeInShard,
			sendersPrivKeysMap[shardId],
			receiversPubKeysMap,
			valueToTransfer,
			gasPricePerTx,
			gasLimitPerTx,
			ChainID,
			MinTransactionVersion,
		)
	}

	log.Info("Delaying for disseminating transactions...")
	time.Sleep(time.Second)
}

// CreateMintingForSenders creates account with balances for every node in a given shard
func CreateMintingForSenders(
	nodes []*TestProcessorNode,
	senderShard uint32,
	sendersPrivateKeys []crypto.PrivateKey,
	value *big.Int,
) {

	for _, n := range nodes {
		// only sender shard nodes will be minted
		if n.ShardCoordinator.SelfId() != senderShard {
			continue
		}

		for _, sk := range sendersPrivateKeys {
			pkBuff, _ := sk.GeneratePublic().ToByteArray()
			account, _ := n.AccntState.LoadAccount(pkBuff)
			_ = account.(state.UserAccountHandler).AddToBalance(value)
			_ = n.AccntState.SaveAccount(account)
		}

		_, _ = n.AccntState.Commit()
	}
}

// CreateMintingFromAddresses creates account with balances for given address
func CreateMintingFromAddresses(
	nodes []*TestProcessorNode,
	addresses [][]byte,
	value *big.Int,
) {
	for _, n := range nodes {
		for _, address := range addresses {
			MintAddress(n.AccntState, address, value)
		}
	}
}

// ProposeBlockSignalsEmptyBlock proposes and broadcasts a block
func ProposeBlockSignalsEmptyBlock(
	node *TestProcessorNode,
	round uint64,
	nonce uint64,
) (data.HeaderHandler, data.BodyHandler, bool) {

	log.Info("Proposing block without commit...")

	body, header, txHashes := node.ProposeBlock(round, nonce)
	pk := node.NodeKeys.MainKey.Pk
	node.BroadcastBlock(body, header, pk)
	isEmptyBlock := len(txHashes) == 0

	log.Info("Delaying for disseminating headers and miniblocks...")
	time.Sleep(StepDelay)

	return header, body, isEmptyBlock
}

// CreateAccountForNodes creates accounts for each node and commits the accounts state
func CreateAccountForNodes(nodes []*TestProcessorNode) {
	for i := 0; i < len(nodes); i++ {
		CreateAccountForNode(nodes[i])
	}
}

// CreateAccountForNode creates an account for the given node
func CreateAccountForNode(node *TestProcessorNode) {
	acc, _ := node.AccntState.LoadAccount(node.OwnAccount.PkTxSignBytes)
	_ = node.AccntState.SaveAccount(acc)
	_, _ = node.AccntState.Commit()
}

// ComputeAndRequestMissingTransactions computes missing transactions for each node, and requests them
func ComputeAndRequestMissingTransactions(
	nodes []*TestProcessorNode,
	generatedTxHashes [][]byte,
	shardResolver uint32,
	shardRequesters ...uint32,
) {
	for _, n := range nodes {
		if !Uint32InSlice(n.ShardCoordinator.SelfId(), shardRequesters) {
			continue
		}

		neededTxs := getMissingTxsForNode(n, generatedTxHashes)
		requestMissingTransactions(n, shardResolver, neededTxs)
	}
}

func getMissingTxsForNode(n *TestProcessorNode, generatedTxHashes [][]byte) [][]byte {
	var neededTxs [][]byte

	for i := 0; i < len(generatedTxHashes); i++ {
		_, ok := n.DataPool.Transactions().SearchFirstData(generatedTxHashes[i])
		if !ok {
			neededTxs = append(neededTxs, generatedTxHashes[i])
		}
	}

	return neededTxs
}

func requestMissingTransactions(n *TestProcessorNode, shardResolver uint32, neededTxs [][]byte) {
	txResolver, _ := n.RequestersFinder.CrossShardRequester(procFactory.TransactionTopic, shardResolver)

	for i := 0; i < len(neededTxs); i++ {
		_ = txResolver.RequestDataFromHash(neededTxs[i], 0)
	}
}

// CreateRequesterDataPool creates a datapool with a mock txPool
func CreateRequesterDataPool(recvTxs map[int]map[string]struct{}, mutRecvTxs *sync.Mutex, nodeIndex int, _ uint32) dataRetriever.PoolsHolder {
	// not allowed requesting data from the same shard
	return dataRetrieverMock.CreatePoolsHolderWithTxPool(&testscommon.ShardedDataStub{
		SearchFirstDataCalled: func(key []byte) (value interface{}, ok bool) {
			return nil, false
		},
		ShardDataStoreCalled: func(cacheId string) (c storage.Cacher) {
			return nil
		},
		AddDataCalled: func(key []byte, data interface{}, sizeInBytes int, cacheId string) {
			mutRecvTxs.Lock()
			defer mutRecvTxs.Unlock()

			txMap := recvTxs[nodeIndex]
			if txMap == nil {
				txMap = make(map[string]struct{})
				recvTxs[nodeIndex] = txMap
			}

			txMap[string(key)] = struct{}{}
		},
	})
}

// CreateResolversDataPool creates a datapool containing a given number of transactions
func CreateResolversDataPool(
	t *testing.T,
	maxTxs int,
	senderShardID uint32,
	recvShardId uint32,
	shardCoordinator sharding.Coordinator,
) (dataRetriever.PoolsHolder, [][]byte, [][]byte) {

	txHashes := make([][]byte, maxTxs)
	txsSndAddr := make([][]byte, 0)
	poolsHolder := dataRetrieverMock.CreatePoolsHolder(1, shardCoordinator.SelfId())
	txPool := poolsHolder.Transactions()

	for i := 0; i < maxTxs; i++ {
		tx, txHash := generateValidTx(t, shardCoordinator, senderShardID, recvShardId)
		cacherIdentifier := process.ShardCacherIdentifier(1, 0)
		txPool.AddData(txHash, tx, tx.Size(), cacherIdentifier)
		txHashes[i] = txHash
		txsSndAddr = append(txsSndAddr, tx.SndAddr)
	}

	return poolsHolder, txHashes, txsSndAddr
}

func generateValidTx(
	t *testing.T,
	shardCoordinator sharding.Coordinator,
	senderShardId uint32,
	receiverShardId uint32,
) (*transaction.Transaction, []byte) {

	skSender, pkSender, _ := GenerateSkAndPkInShard(shardCoordinator, senderShardId)
	pkSenderBuff, _ := pkSender.ToByteArray()

	_, pkRecv, _ := GenerateSkAndPkInShard(shardCoordinator, receiverShardId)
	pkRecvBuff, _ := pkRecv.ToByteArray()

	trieStorage, _ := CreateTrieStorageManager(CreateMemUnit())
	accnts, _ := CreateAccountsDB(UserAccount, trieStorage)
	acc, _ := accnts.LoadAccount(pkSenderBuff)
	_ = accnts.SaveAccount(acc)
	_, _ = accnts.Commit()

	coreComponents := GetDefaultCoreComponents()
	coreComponents.InternalMarshalizerField = TestMarshalizer
	coreComponents.TxMarshalizerField = TestTxSignMarshalizer
	coreComponents.VmMarshalizerField = TestMarshalizer
	coreComponents.HasherField = TestHasher
	coreComponents.AddressPubKeyConverterField = TestAddressPubkeyConverter
	coreComponents.ValidatorPubKeyConverterField = TestValidatorPubkeyConverter

	cryptoComponents := GetDefaultCryptoComponents()
	cryptoComponents.TxSig = TestSingleSigner
	cryptoComponents.TxKeyGen = signing.NewKeyGenerator(ed25519.NewEd25519())
	cryptoComponents.BlKeyGen = signing.NewKeyGenerator(ed25519.NewEd25519())

	stateComponents := GetDefaultStateComponents()
	stateComponents.Accounts = accnts
	stateComponents.AccountsAPI = accnts

	mockNode, _ := node.NewNode(
		node.WithAddressSignatureSize(64),
		node.WithValidatorSignatureSize(48),
		node.WithCoreComponents(coreComponents),
		node.WithCryptoComponents(cryptoComponents),
		node.WithStateComponents(stateComponents),
	)

	encodedPkSenderBuff, err := TestAddressPubkeyConverter.Encode(pkSenderBuff)
	assert.Nil(t, err)

	encodedPkRecvBuff, err := TestAddressPubkeyConverter.Encode(pkRecvBuff)
	assert.Nil(t, err)

	tx, err := mockNode.GenerateTransaction(
		encodedPkSenderBuff,
		encodedPkRecvBuff,
		big.NewInt(1),
		"",
		skSender,
		ChainID,
		MinTransactionVersion,
	)
	assert.Nil(t, err)

	txBuff, _ := TestMarshalizer.Marshal(tx)
	txHash := TestHasher.Compute(string(txBuff))

	return tx, txHash
}

// ProposeAndSyncOneBlock proposes a block, syncs the block and then increments the round
func ProposeAndSyncOneBlock(
	t *testing.T,
	nodes []*TestProcessorNode,
	idxProposers []int,
	round uint64,
	nonce uint64,
) (uint64, uint64) {

	UpdateRound(nodes, round)
	ProposeBlock(nodes, idxProposers, round, nonce)
	SyncBlock(t, nodes, idxProposers, round)
	round = IncrementAndPrintRound(round)
	nonce++

	return round, nonce
}

// PubKeysMapFromTxKeysMap returns a map of public keys per shard from the key pairs per shard map.
func PubKeysMapFromTxKeysMap(keyPairMap map[uint32][]*TestKeyPair) map[uint32][]string {
	keysMap := make(map[uint32][]string)

	for shardId, pairList := range keyPairMap {
		shardKeys := make([]string, len(pairList))
		for i, pair := range pairList {
			b, _ := pair.Pk.ToByteArray()
			shardKeys[i] = string(b)
		}
		keysMap[shardId] = shardKeys
	}

	return keysMap
}

// PubKeysMapFromNodesKeysMap returns a map of public keys per shard from the key pairs per shard map.
func PubKeysMapFromNodesKeysMap(keyPairMap map[uint32][]*TestNodeKeys) map[uint32][]string {
	keysMap := make(map[uint32][]string)

	for shardId, keys := range keyPairMap {
		addAllKeysOnShard(keysMap, shardId, keys)
	}

	return keysMap
}

func addAllKeysOnShard(m map[uint32][]string, shardID uint32, keys []*TestNodeKeys) {
	for _, keyOfTheNode := range keys {
		addKeysToMap(m, shardID, keyOfTheNode)
	}
}

func addKeysToMap(m map[uint32][]string, shardID uint32, keysOfTheNode *TestNodeKeys) {
	if len(keysOfTheNode.HandledKeys) == 0 {
		b, _ := keysOfTheNode.MainKey.Pk.ToByteArray()
		m[shardID] = append(m[shardID], string(b))
		return
	}

	for _, handledKey := range keysOfTheNode.HandledKeys {
		b, _ := handledKey.Pk.ToByteArray()
		m[shardID] = append(m[shardID], string(b))
	}
}

// GenValidatorsFromPubKeys generates a map of validators per shard out of public keys map
func GenValidatorsFromPubKeys(pubKeysMap map[uint32][]string, _ uint32) map[uint32][]nodesCoordinator.GenesisNodeInfoHandler {
	validatorsMap := make(map[uint32][]nodesCoordinator.GenesisNodeInfoHandler)

	for shardId, shardNodesPks := range pubKeysMap {
		var shardValidators []nodesCoordinator.GenesisNodeInfoHandler
		for i := 0; i < len(shardNodesPks); i++ {
			v := mock.NewNodeInfo([]byte(shardNodesPks[i][:32]), []byte(shardNodesPks[i]), shardId, InitialRating)
			shardValidators = append(shardValidators, v)
		}
		validatorsMap[shardId] = shardValidators
	}

	return validatorsMap
}

// GenValidatorsFromPubKeysAndTxPubKeys generates a map of validators per shard out of public keys map
func GenValidatorsFromPubKeysAndTxPubKeys(
	blsPubKeysMap map[uint32][]string,
	txPubKeysMap map[uint32][]string,
) map[uint32][]nodesCoordinator.GenesisNodeInfoHandler {
	validatorsMap := make(map[uint32][]nodesCoordinator.GenesisNodeInfoHandler)

	for shardId, shardNodesPks := range blsPubKeysMap {
		var shardValidators []nodesCoordinator.GenesisNodeInfoHandler
		for i := 0; i < len(shardNodesPks); i++ {
			v := mock.NewNodeInfo([]byte(txPubKeysMap[shardId][i]), []byte(shardNodesPks[i]), shardId, InitialRating)
			shardValidators = append(shardValidators, v)
		}
		validatorsMap[shardId] = shardValidators
	}

	return validatorsMap
}

// CreateCryptoParams generates the crypto parameters (key pairs, key generator and suite) for multiple nodes
func CreateCryptoParams(nodesPerShard int, nbMetaNodes int, nbShards uint32, numKeysOnEachNode int) *CryptoParams {
	txSuite := ed25519.NewEd25519()
	txKeyGen := signing.NewKeyGenerator(txSuite)
	suite := mcl.NewSuiteBLS12()
	singleSigner := TestSingleSigner
	keyGen := signing.NewKeyGenerator(suite)
	p2pSuite := secp256k1.NewSecp256k1()
	p2pKeyGen := signing.NewKeyGenerator(p2pSuite)

	nodesKeysMap := make(map[uint32][]*TestNodeKeys)
	txKeysMap := make(map[uint32][]*TestKeyPair)
	for shardId := uint32(0); shardId < nbShards; shardId++ {
		for n := 0; n < nodesPerShard; n++ {
			createAndAddKeys(keyGen, txKeyGen, shardId, nodesKeysMap, txKeysMap, numKeysOnEachNode)
		}
	}

	for n := 0; n < nbMetaNodes; n++ {
		createAndAddKeys(keyGen, txKeyGen, core.MetachainShardId, nodesKeysMap, txKeysMap, numKeysOnEachNode)
	}

	params := &CryptoParams{
		NodesKeys:    nodesKeysMap,
		KeyGen:       keyGen,
		P2PKeyGen:    p2pKeyGen,
		SingleSigner: singleSigner,
		TxKeyGen:     txKeyGen,
		TxKeys:       txKeysMap,
	}

	return params
}

func createAndAddKeys(
	keyGen crypto.KeyGenerator,
	txKeyGen crypto.KeyGenerator,
	shardId uint32,
	nodeKeysMap map[uint32][]*TestNodeKeys,
	txKeysMap map[uint32][]*TestKeyPair,
	numKeysOnEachNode int,
) {
	kp := &TestKeyPair{}
	kp.Sk, kp.Pk = keyGen.GeneratePair()

	txKp := &TestKeyPair{}
	txKp.Sk, txKp.Pk = txKeyGen.GeneratePair()

	nodeKey := &TestNodeKeys{
		MainKey: kp,
	}

	txKeysMap[shardId] = append(txKeysMap[shardId], txKp)
	nodeKeysMap[shardId] = append(nodeKeysMap[shardId], nodeKey)
	if numKeysOnEachNode == 1 {
		return
	}

	for i := 0; i < numKeysOnEachNode; i++ {
		validatorKp := &TestKeyPair{}
		validatorKp.Sk, validatorKp.Pk = keyGen.GeneratePair()

		nodeKey.HandledKeys = append(nodeKey.HandledKeys, validatorKp)
	}
}

// CloseProcessorNodes closes the used TestProcessorNodes and advertiser
func CloseProcessorNodes(nodes []*TestProcessorNode) {
	for _, n := range nodes {
		n.Close()
	}
}

// BootstrapDelay will delay the execution to allow the p2p bootstrap
func BootstrapDelay() {
	fmt.Println("Delaying for nodes p2p bootstrap...")
	time.Sleep(P2pBootstrapDelay)
}

// SetupSyncNodesOneShardAndMeta creates nodes with sync capabilities divided into one shard and a metachain
func SetupSyncNodesOneShardAndMeta(
	numNodesPerShard int,
	numNodesMeta int,
) ([]*TestProcessorNode, []int) {

	maxShardsLocal := uint32(1)
	shardId := uint32(0)

	var nodes []*TestProcessorNode
	var connectableNodes []Connectable
	for i := 0; i < numNodesPerShard; i++ {
		shardNode := NewTestProcessorNode(ArgTestProcessorNode{
			MaxShards:            maxShardsLocal,
			NodeShardId:          shardId,
			TxSignPrivKeyShardId: shardId,
			WithSync:             true,
		})
		nodes = append(nodes, shardNode)
		connectableNodes = append(connectableNodes, shardNode)
	}
	idxProposerShard0 := 0

	for i := 0; i < numNodesMeta; i++ {
		metaNode := NewTestProcessorNode(ArgTestProcessorNode{
			MaxShards:            maxShardsLocal,
			NodeShardId:          core.MetachainShardId,
			TxSignPrivKeyShardId: shardId,
			WithSync:             true,
		})
		nodes = append(nodes, metaNode)
		connectableNodes = append(connectableNodes, metaNode)
	}
	idxProposerMeta := len(nodes) - 1

	idxProposers := []int{idxProposerShard0, idxProposerMeta}

	ConnectNodes(connectableNodes)

	return nodes, idxProposers
}

// StartSyncingBlocks starts the syncing process of all the nodes
func StartSyncingBlocks(nodes []*TestProcessorNode) {
	for _, n := range nodes {
		_ = n.StartSync()
	}

	log.Info("Delaying for nodes to start syncing blocks...")
	time.Sleep(StepDelay)
}

// ForkChoiceOneBlock rollbacks a block from the given shard
func ForkChoiceOneBlock(nodes []*TestProcessorNode, shardId uint32) {
	for idx, n := range nodes {
		if n.ShardCoordinator.SelfId() != shardId {
			continue
		}
		err := n.Bootstrapper.RollBack(false)
		if err != nil {
			log.Error(err.Error())
		}

		newNonce := n.BlockChain.GetCurrentBlockHeader().GetNonce()
		log.Info(fmt.Sprintf("Node's id %d is at block height %d", idx, newNonce))
	}
}

// ResetHighestProbableNonce resets the highest probable nonce
func ResetHighestProbableNonce(nodes []*TestProcessorNode, shardId uint32, targetNonce uint64) {
	for _, n := range nodes {
		if n.ShardCoordinator.SelfId() != shardId {
			continue
		}
		if n.BlockChain.GetCurrentBlockHeader().GetNonce() != targetNonce {
			continue
		}

		n.Bootstrapper.SetProbableHighestNonce(targetNonce)
	}
}

// EmptyDataPools clears all the data pools
func EmptyDataPools(nodes []*TestProcessorNode, shardId uint32) {
	for _, n := range nodes {
		if n.ShardCoordinator.SelfId() != shardId {
			continue
		}

		emptyNodeDataPool(n)
	}
}

func emptyNodeDataPool(node *TestProcessorNode) {
	if node.DataPool != nil {
		emptyDataPool(node.DataPool)
	}
}

func emptyDataPool(sdp dataRetriever.PoolsHolder) {
	sdp.Headers().Clear()
	sdp.UnsignedTransactions().Clear()
	sdp.Transactions().Clear()
	sdp.MiniBlocks().Clear()
	sdp.PeerChangesBlocks().Clear()
}

// UpdateRound updates the round for every node
func UpdateRound(nodes []*TestProcessorNode, round uint64) {
	for _, n := range nodes {
		n.RoundHandler.IndexField = int64(round)
	}

	// this delay is needed in order for the round to be properly updated in the nodes
	time.Sleep(10 * time.Millisecond)
}

// ProposeBlocks proposes blocks for a given number of rounds
func ProposeBlocks(
	nodes []*TestProcessorNode,
	round *uint64,
	idxProposers []int,
	nonces []*uint64,
	numOfRounds int,
) {

	for i := 0; i < numOfRounds; i++ {
		crtRound := atomic.LoadUint64(round)
		proposeBlocks(nodes, idxProposers, nonces, crtRound)

		time.Sleep(SyncDelay)

		crtRound = IncrementAndPrintRound(crtRound)
		atomic.StoreUint64(round, crtRound)
		UpdateRound(nodes, crtRound)
		IncrementNonces(nonces)
	}
	time.Sleep(SyncDelay)
}

// IncrementNonces increments all the nonces
func IncrementNonces(nonces []*uint64) {
	for i := 0; i < len(nonces); i++ {
		atomic.AddUint64(nonces[i], 1)
	}
}

func proposeBlocks(
	nodes []*TestProcessorNode,
	idxProposers []int,
	nonces []*uint64,
	crtRound uint64,
) {
	for idx, proposer := range idxProposers {
		crtNonce := atomic.LoadUint64(nonces[idx])
		ProposeBlock(nodes, []int{proposer}, crtRound, crtNonce)
	}
}

// WaitOperationToBeDone -
func WaitOperationToBeDone(t *testing.T, nodes []*TestProcessorNode, nrOfRounds int, nonce uint64, round uint64, idxProposers []int) (uint64, uint64) {
	for i := 0; i < nrOfRounds; i++ {
		round, nonce = ProposeAndSyncOneBlock(t, nodes, idxProposers, round, nonce)
	}

	return nonce, round
}

// AddSelfNotarizedHeaderByMetachain -
func AddSelfNotarizedHeaderByMetachain(nodes []*TestProcessorNode) {
	for _, n := range nodes {
		if n.ShardCoordinator.SelfId() == core.MetachainShardId {
			continue
		}

		header := n.BlockChain.GetCurrentBlockHeader()
		if check.IfNil(header) {
			continue
		}

		n.BlockTracker.AddSelfNotarizedHeader(core.MetachainShardId, header, nil)
	}
}

// WhiteListTxs -
func WhiteListTxs(nodes []*TestProcessorNode, txs []*transaction.Transaction) {
	txHashes := make([][]byte, 0)
	for _, tx := range txs {
		txHash, err := core.CalculateHash(TestMarshalizer, TestHasher, tx)
		if err != nil {
			return
		}

		txHashes = append(txHashes, txHash)
	}

	for _, n := range nodes {
		for index, txHash := range txHashes {
			senderShardID := n.ShardCoordinator.ComputeId(txs[index].SndAddr)
			receiverShardID := n.ShardCoordinator.ComputeId(txs[index].RcvAddr)
			if senderShardID == n.ShardCoordinator.SelfId() ||
				receiverShardID == n.ShardCoordinator.SelfId() {
				n.WhiteListHandler.Add([][]byte{txHash})
			}
		}
	}
}

// SaveDelegationManagerConfig will save a mock configuration for the delegation manager SC
func SaveDelegationManagerConfig(nodes []*TestProcessorNode) {
	for _, n := range nodes {
		if n.ShardCoordinator.SelfId() != core.MetachainShardId {
			continue
		}

		acc, _ := n.AccntState.LoadAccount(vm.DelegationManagerSCAddress)
		userAcc, _ := acc.(state.UserAccountHandler)

		managementData := &systemSmartContracts.DelegationManagement{
			MinDeposit:          big.NewInt(100),
			LastAddress:         vm.FirstDelegationSCAddress,
			MinDelegationAmount: big.NewInt(1),
		}
		marshaledData, _ := TestMarshalizer.Marshal(managementData)
		_ = userAcc.SaveKeyValue([]byte(delegationManagementKey), marshaledData)
		_ = n.AccntState.SaveAccount(userAcc)
		_, _ = n.AccntState.Commit()
	}
}

// SaveDelegationContractsList will save a mock configuration for the delegation contracts list
func SaveDelegationContractsList(nodes []*TestProcessorNode) {
	for _, n := range nodes {
		if n.ShardCoordinator.SelfId() != core.MetachainShardId {
			continue
		}

		acc, _ := n.AccntState.LoadAccount(vm.DelegationManagerSCAddress)
		userAcc, _ := acc.(state.UserAccountHandler)

		managementData := &systemSmartContracts.DelegationContractList{
			Addresses: [][]byte{[]byte("addr")},
		}
		marshaledData, _ := TestMarshalizer.Marshal(managementData)
		_ = userAcc.SaveKeyValue([]byte(delegationContractsList), marshaledData)
		_ = n.AccntState.SaveAccount(userAcc)
		_, _ = n.AccntState.Commit()
	}
}

// PrepareRelayedTxDataV1 repares the data for a relayed transaction V1
func PrepareRelayedTxDataV1(innerTx *transaction.Transaction) []byte {
	userTxBytes, _ := TestMarshalizer.Marshal(innerTx)
	return []byte(core.RelayedTransaction + "@" + hex.EncodeToString(userTxBytes))
}

// PrepareRelayedTxDataV2 prepares the data for a relayed transaction V2
func PrepareRelayedTxDataV2(innerTx *transaction.Transaction) []byte {
	dataBuilder := txDataBuilder.NewBuilder()
	txData := dataBuilder.
		Func(core.RelayedTransactionV2).
		Bytes(innerTx.RcvAddr).
		Int64(int64(innerTx.Nonce)).
		Bytes(innerTx.Data).
		Bytes(innerTx.Signature)

	return txData.ToBytes()
}

var charsPool = []string{"0", "1", "2", "3", "4", "5", "6", "7", "8", "9", "A", "B", "C", "D", "E"}

// GenerateTrieKeysForMaxLevel generates a list of keys that will fill a trie until the given level is reached
func GenerateTrieKeysForMaxLevel(numTrieLevels int, numChildrenPerBranch int) [][]byte {
	keys := make([][]byte, 0)

	keyLength := 32
	hexKeyLength := keyLength * 2
	if numTrieLevels == 1 {
		hexKey := generateRandHexString(hexKeyLength)
		key, _ := hex.DecodeString(hexKey)
		keys = append(keys, key)

		return keys
	}

	for i := 0; i < numTrieLevels-1; i++ {
		for j := 0; j < numChildrenPerBranch-1; j++ {
			hexKey := generateRandHexString(hexKeyLength-numTrieLevels) + strings.Repeat(charsPool[j], numTrieLevels-i) + strings.Repeat("F", i)
			key, _ := hex.DecodeString(hexKey)
			keys = append(keys, key)
		}
	}

	return keys
}

func generateRandHexString(size int) string {
	buff := make([]string, size)
	lenCharsPoolBig := big.NewInt(int64(len(charsPool)))
	for i := 0; i < size; i++ {
		randomIndexBig, _ := rand.Int(rand.Reader, lenCharsPoolBig)
		buff[i] = charsPool[randomIndexBig.Int64()]
	}

	return strings.Join(buff, "")
}<|MERGE_RESOLUTION|>--- conflicted
+++ resolved
@@ -720,13 +720,10 @@
 			EnableEpochs: enableEpochsConfig,
 		},
 		RoundConfig:             &roundsConfig,
-<<<<<<< HEAD
+		HistoryRepository:       &dblookupext.HistoryRepositoryStub{},
+		TxExecutionOrderHandler: &commonMocks.TxExecutionOrderHandlerStub{},
 		ChainRunType:            common.ChainRunTypeRegular,
 		ShardCoordinatorFactory: sharding.NewMultiShardCoordinatorFactory(),
-=======
-		HistoryRepository:       &dblookupext.HistoryRepositoryStub{},
-		TxExecutionOrderHandler: &commonMocks.TxExecutionOrderHandlerStub{},
->>>>>>> 58c66cc7
 	}
 
 	genesisProcessor, _ := genesisProcess.NewGenesisBlockCreator(argsGenesis)
@@ -830,12 +827,9 @@
 		EpochConfig: &config.EpochConfig{
 			EnableEpochs: enableEpochsConfig,
 		},
-<<<<<<< HEAD
-		ChainRunType: common.ChainRunTypeRegular,
-=======
 		HistoryRepository:       &dblookupext.HistoryRepositoryStub{},
 		TxExecutionOrderHandler: &commonMocks.TxExecutionOrderHandlerStub{},
->>>>>>> 58c66cc7
+		ChainRunType:            common.ChainRunTypeRegular,
 	}
 
 	if shardCoordinator.SelfId() != core.MetachainShardId {
