--- conflicted
+++ resolved
@@ -13,64 +13,6 @@
 	"testing"
 	"time"
 
-<<<<<<< HEAD
-	arwenConfig "github.com/ElrondNetwork/arwen-wasm-vm/v1_4/config"
-	"github.com/ElrondNetwork/elrond-go-core/core"
-	"github.com/ElrondNetwork/elrond-go-core/core/check"
-	"github.com/ElrondNetwork/elrond-go-core/data"
-	dataBlock "github.com/ElrondNetwork/elrond-go-core/data/block"
-	"github.com/ElrondNetwork/elrond-go-core/data/transaction"
-	"github.com/ElrondNetwork/elrond-go-core/data/typeConverters"
-	"github.com/ElrondNetwork/elrond-go-core/display"
-	"github.com/ElrondNetwork/elrond-go-core/hashing"
-	"github.com/ElrondNetwork/elrond-go-core/hashing/sha256"
-	"github.com/ElrondNetwork/elrond-go-core/marshal"
-	crypto "github.com/ElrondNetwork/elrond-go-crypto"
-	"github.com/ElrondNetwork/elrond-go-crypto/signing"
-	"github.com/ElrondNetwork/elrond-go-crypto/signing/ed25519"
-	ed25519SingleSig "github.com/ElrondNetwork/elrond-go-crypto/signing/ed25519/singlesig"
-	"github.com/ElrondNetwork/elrond-go-crypto/signing/mcl"
-	logger "github.com/ElrondNetwork/elrond-go-logger"
-	"github.com/ElrondNetwork/elrond-go/common"
-	"github.com/ElrondNetwork/elrond-go/common/forking"
-	"github.com/ElrondNetwork/elrond-go/config"
-	"github.com/ElrondNetwork/elrond-go/dataRetriever"
-	"github.com/ElrondNetwork/elrond-go/dataRetriever/blockchain"
-	"github.com/ElrondNetwork/elrond-go/genesis"
-	"github.com/ElrondNetwork/elrond-go/genesis/parsing"
-	genesisProcess "github.com/ElrondNetwork/elrond-go/genesis/process"
-	"github.com/ElrondNetwork/elrond-go/integrationTests/mock"
-	"github.com/ElrondNetwork/elrond-go/node"
-	"github.com/ElrondNetwork/elrond-go/p2p"
-	"github.com/ElrondNetwork/elrond-go/p2p/libp2p"
-	"github.com/ElrondNetwork/elrond-go/process"
-	procFactory "github.com/ElrondNetwork/elrond-go/process/factory"
-	"github.com/ElrondNetwork/elrond-go/process/headerCheck"
-	"github.com/ElrondNetwork/elrond-go/process/smartContract"
-	txProc "github.com/ElrondNetwork/elrond-go/process/transaction"
-	"github.com/ElrondNetwork/elrond-go/sharding"
-	"github.com/ElrondNetwork/elrond-go/sharding/nodesCoordinator"
-	"github.com/ElrondNetwork/elrond-go/state"
-	"github.com/ElrondNetwork/elrond-go/state/factory"
-	"github.com/ElrondNetwork/elrond-go/state/storagePruningManager"
-	"github.com/ElrondNetwork/elrond-go/state/storagePruningManager/evictionWaitingList"
-	"github.com/ElrondNetwork/elrond-go/storage"
-	"github.com/ElrondNetwork/elrond-go/storage/memorydb"
-	storageMock "github.com/ElrondNetwork/elrond-go/storage/mock"
-	"github.com/ElrondNetwork/elrond-go/storage/pruning"
-	"github.com/ElrondNetwork/elrond-go/storage/storageUnit"
-	"github.com/ElrondNetwork/elrond-go/testscommon"
-	dataRetrieverMock "github.com/ElrondNetwork/elrond-go/testscommon/dataRetriever"
-	"github.com/ElrondNetwork/elrond-go/testscommon/genesisMocks"
-	"github.com/ElrondNetwork/elrond-go/testscommon/p2pmocks"
-	"github.com/ElrondNetwork/elrond-go/testscommon/stakingcommon"
-	statusHandlerMock "github.com/ElrondNetwork/elrond-go/testscommon/statusHandler"
-	"github.com/ElrondNetwork/elrond-go/trie"
-	"github.com/ElrondNetwork/elrond-go/trie/hashesHolder"
-	"github.com/ElrondNetwork/elrond-go/vm"
-	"github.com/ElrondNetwork/elrond-go/vm/systemSmartContracts"
-	"github.com/ElrondNetwork/elrond-go/vm/systemSmartContracts/defaults"
-=======
 	"github.com/multiversx/mx-chain-core-go/core"
 	"github.com/multiversx/mx-chain-core-go/core/check"
 	"github.com/multiversx/mx-chain-core-go/data"
@@ -116,6 +58,7 @@
 	"github.com/multiversx/mx-chain-go/testscommon/p2pmocks"
 	testStorage "github.com/multiversx/mx-chain-go/testscommon/state"
 	"github.com/multiversx/mx-chain-go/testscommon/statusHandler"
+	"github.com/multiversx/mx-chain-go/testscommon/stakingcommon"
 	statusHandlerMock "github.com/multiversx/mx-chain-go/testscommon/statusHandler"
 	"github.com/multiversx/mx-chain-go/trie"
 	"github.com/multiversx/mx-chain-go/trie/hashesHolder"
@@ -124,7 +67,6 @@
 	"github.com/multiversx/mx-chain-go/vm/systemSmartContracts/defaults"
 	logger "github.com/multiversx/mx-chain-logger-go"
 	wasmConfig "github.com/multiversx/mx-chain-vm-v1_4-go/config"
->>>>>>> 12624dc4
 	"github.com/pkg/errors"
 	"github.com/stretchr/testify/assert"
 )
@@ -764,23 +706,11 @@
 			},
 		},
 		EpochConfig: &config.EpochConfig{
-<<<<<<< HEAD
-			EnableEpochs: config.EnableEpochs{
-				BuiltInFunctionsEnableEpoch:        0,
-				SCDeployEnableEpoch:                0,
-				RelayedTransactionsEnableEpoch:     0,
-				PenalizedTooMuchGasEnableEpoch:     0,
-				StakingV2EnableEpoch:               StakingV2Epoch,
-				StakingV4EnableEpoch:               StakingV4Epoch,
-				StakingV4InitEnableEpoch:           StakingV4Epoch - 1,
-				StakeEnableEpoch:                   0,
-				DelegationSmartContractEnableEpoch: 0,
-				DelegationManagerEnableEpoch:       0,
-				StakeLimitsEnableEpoch:             10,
-			},
-=======
 			EnableEpochs: enableEpochsConfig,
->>>>>>> 12624dc4
+			StakeLimitsEnableEpoch:             10,
+			StakingV2EnableEpoch:               StakingV2Epoch,
+			StakingV4EnableEpoch:               StakingV4Epoch,
+			StakingV4InitEnableEpoch:           StakingV4Epoch - 1,
 		},
 	}
 
@@ -883,23 +813,11 @@
 		ImportStartHandler: &mock.ImportStartHandlerStub{},
 		GenesisNodePrice:   big.NewInt(1000),
 		EpochConfig: &config.EpochConfig{
-<<<<<<< HEAD
-			EnableEpochs: config.EnableEpochs{
-				BuiltInFunctionsEnableEpoch:        0,
-				SCDeployEnableEpoch:                0,
-				RelayedTransactionsEnableEpoch:     0,
-				PenalizedTooMuchGasEnableEpoch:     0,
-				StakingV2EnableEpoch:               StakingV2Epoch,
-				StakingV4InitEnableEpoch:           StakingV4Epoch - 1,
-				StakingV4EnableEpoch:               StakingV4Epoch,
-				StakeEnableEpoch:                   0,
-				DelegationManagerEnableEpoch:       0,
-				DelegationSmartContractEnableEpoch: 0,
-				StakeLimitsEnableEpoch:             10,
-			},
-=======
 			EnableEpochs: enableEpochsConfig,
->>>>>>> 12624dc4
+			StakeLimitsEnableEpoch:             10,
+			StakingV2EnableEpoch:               StakingV2Epoch,
+			StakingV4InitEnableEpoch:           StakingV4Epoch - 1,
+			StakingV4EnableEpoch:               StakingV4Epoch,
 		},
 	}
 
@@ -2597,22 +2515,7 @@
 			continue
 		}
 
-<<<<<<< HEAD
 		stakingcommon.SaveDelegationManagerConfig(n.AccntState, TestMarshalizer)
-=======
-		acc, _ := n.AccntState.LoadAccount(vm.DelegationManagerSCAddress)
-		userAcc, _ := acc.(state.UserAccountHandler)
-
-		managementData := &systemSmartContracts.DelegationManagement{
-			MinDeposit:          big.NewInt(100),
-			LastAddress:         vm.FirstDelegationSCAddress,
-			MinDelegationAmount: big.NewInt(1),
-		}
-		marshaledData, _ := TestMarshalizer.Marshal(managementData)
-		_ = userAcc.SaveKeyValue([]byte(delegationManagementKey), marshaledData)
-		_ = n.AccntState.SaveAccount(userAcc)
-		_, _ = n.AccntState.Commit()
->>>>>>> 12624dc4
 	}
 }
 
