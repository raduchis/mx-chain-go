--- conflicted
+++ resolved
@@ -383,11 +383,7 @@
 		Hasher:                 TestHasher,
 		GeneralConfig:          generalCfg,
 		CheckpointHashesHolder: hashesHolder.NewCheckpointHashesHolder(10000000, uint64(TestHasher.Size())),
-<<<<<<< HEAD
-=======
-		EpochNotifier:          &epochNotifier.EpochNotifierStub{},
 		IdleProvider:           &testscommon.ProcessStatusHandlerStub{},
->>>>>>> 49f85285
 	}
 	trieStorageManager, _ := trie.NewTrieStorageManager(args)
 
@@ -408,11 +404,7 @@
 		Hasher:                 TestHasher,
 		GeneralConfig:          generalCfg,
 		CheckpointHashesHolder: hashesHolder.NewCheckpointHashesHolder(10000000, uint64(TestHasher.Size())),
-<<<<<<< HEAD
-=======
-		EpochNotifier:          &epochNotifier.EpochNotifierStub{},
 		IdleProvider:           &testscommon.ProcessStatusHandlerStub{},
->>>>>>> 49f85285
 	}
 	trieStorageManager, _ := trie.NewTrieStorageManager(args)
 
@@ -1063,11 +1055,7 @@
 		Hasher:                 TestHasher,
 		GeneralConfig:          generalCfg,
 		CheckpointHashesHolder: hashesHolder.NewCheckpointHashesHolder(10000000, uint64(TestHasher.Size())),
-<<<<<<< HEAD
-=======
-		EpochNotifier:          &epochNotifier.EpochNotifierStub{},
 		IdleProvider:           &testscommon.ProcessStatusHandlerStub{},
->>>>>>> 49f85285
 	}
 	trieStorage, _ := trie.NewTrieStorageManager(args)
 
