--- conflicted
+++ resolved
@@ -172,13 +172,10 @@
 		ApiInterface:           api.NewNoApiInterface(),
 		MinNodesPerShard:       100,
 		MetaChainMinNodes:      100,
-<<<<<<< HEAD
-=======
 		AlterConfigsFunction: func(cfg *config.Configs) {
 			cfg.SystemSCConfig.StakingSystemSCConfig.NodeLimitPercentage = 1
 			cfg.GeneralConfig.ValidatorStatistics.CacheRefreshIntervalInSec = 1
 		},
->>>>>>> 927ae88e
 	})
 	require.Nil(t, err)
 	require.NotNil(t, cm)
@@ -230,15 +227,12 @@
 	txFromNetwork := helpers.SendTxAndGenerateBlockTilTxIsExecuted(t, cm, tx, maxNumOfBlockToGenerateWhenExecutingTx)
 	require.NotNil(t, txFromNetwork)
 
-<<<<<<< HEAD
-=======
 	err = cm.GenerateBlocks(1)
 	require.Nil(t, err)
 
 	_, err = cm.GetNodeHandler(core.MetachainShardId).GetFacadeHandler().AuctionListApi()
 	require.Nil(t, err)
 
->>>>>>> 927ae88e
 	err = cm.GenerateBlocks(100)
 	require.Nil(t, err)
 }