--- conflicted
+++ resolved
@@ -354,15 +354,10 @@
 	}
 
 	require.Equal(t, actionListSize, len(auctionList))
-<<<<<<< HEAD
 	if actionListSize != 0 {
-		require.Equal(t, 1, len(auctionList[0].AuctionList))
-		require.Equal(t, topUpInAuctionList.String(), auctionList[0].TopUpPerNode)
-	}
-=======
-	require.Equal(t, 1, len(auctionList[0].Nodes))
-	require.Equal(t, topUpInAuctionList.String(), auctionList[0].TopUpPerNode)
->>>>>>> 21774bbc
+	  require.Equal(t, 1, len(auctionList[0].Nodes))
+	  require.Equal(t, topUpInAuctionList.String(), auctionList[0].TopUpPerNode)
+	}
 
 	// in staking ph 4 we should find the key in the validators statics
 	validatorInfo, found := validatorStatistics[blsKey]
