package relayedTx

import (
	"encoding/hex"
	"encoding/json"
	"math/big"
	"strconv"
	"strings"
	"testing"
	"time"

	"github.com/multiversx/mx-chain-core-go/core"
	"github.com/multiversx/mx-chain-core-go/data/transaction"
	"github.com/multiversx/mx-chain-go/config"
	testsChainSimulator "github.com/multiversx/mx-chain-go/integrationTests/chainSimulator"
	"github.com/multiversx/mx-chain-go/integrationTests/vm/wasm"
	"github.com/multiversx/mx-chain-go/node/chainSimulator"
	"github.com/multiversx/mx-chain-go/node/chainSimulator/components/api"
	"github.com/multiversx/mx-chain-go/node/chainSimulator/configs"
	"github.com/multiversx/mx-chain-go/node/chainSimulator/dtos"
	chainSimulatorProcess "github.com/multiversx/mx-chain-go/node/chainSimulator/process"
	"github.com/multiversx/mx-chain-go/process"
	"github.com/multiversx/mx-chain-go/sharding"
	"github.com/stretchr/testify/assert"
	"github.com/stretchr/testify/require"
)

const (
	defaultPathToInitialConfig              = "../../../cmd/node/config/"
	minGasPrice                             = 1_000_000_000
	minGasLimit                             = 50_000
	txVersion                               = 2
	mockTxSignature                         = "sig"
	maxNumOfBlocksToGenerateWhenExecutingTx = 10
)

var (
	oneEGLD                                  = big.NewInt(1000000000000000000)
	alterConfigsFuncRelayedV3EarlyActivation = func(cfg *config.Configs) {
		cfg.EpochConfig.EnableEpochs.RelayedTransactionsV3EnableEpoch = 1
		cfg.EpochConfig.EnableEpochs.FixRelayedMoveBalanceEnableEpoch = 1
	}
)

func TestRelayedTransactionInMultiShardEnvironmentWithChainSimulator(t *testing.T) {
	if testing.Short() {
		t.Skip("this is not a short test")
	}

	cs := startChainSimulator(t, alterConfigsFuncRelayedV3EarlyActivation)
	defer cs.Close()

	initialBalance := big.NewInt(0).Mul(oneEGLD, big.NewInt(30000))
	relayer, err := cs.GenerateAndMintWalletAddress(0, initialBalance)
	require.NoError(t, err)

	sender, err := cs.GenerateAndMintWalletAddress(0, initialBalance)
	require.NoError(t, err)

	receiver, err := cs.GenerateAndMintWalletAddress(1, big.NewInt(0))
	require.NoError(t, err)

	innerTx := generateTransaction(sender.Bytes, 0, receiver.Bytes, oneEGLD, "", minGasLimit)
	innerTx.RelayerAddr = relayer.Bytes

	sender2, err := cs.GenerateAndMintWalletAddress(0, initialBalance)
	require.NoError(t, err)

	receiver2, err := cs.GenerateAndMintWalletAddress(0, big.NewInt(0))
	require.NoError(t, err)

	innerTx2 := generateTransaction(sender2.Bytes, 0, receiver2.Bytes, oneEGLD, "", minGasLimit)
	innerTx2.RelayerAddr = relayer.Bytes

	pkConv := cs.GetNodeHandler(0).GetCoreComponents().AddressPubKeyConverter()

	// innerTx3Failure should fail due to less gas limit
	// deploy a wrapper contract
	owner, err := cs.GenerateAndMintWalletAddress(0, initialBalance)
	require.NoError(t, err)

	scCode := wasm.GetSCCode("testData/egld-esdt-swap.wasm")
	params := []string{scCode, wasm.VMTypeHex, wasm.DummyCodeMetadataHex, hex.EncodeToString([]byte("WEGLD"))}
	txDataDeploy := strings.Join(params, "@")
	deployTx := generateTransaction(owner.Bytes, 0, make([]byte, 32), big.NewInt(0), txDataDeploy, 600000000)

	result, err := cs.SendTxAndGenerateBlockTilTxIsExecuted(deployTx, maxNumOfBlocksToGenerateWhenExecutingTx)
	require.NoError(t, err)

	scAddress := result.Logs.Events[0].Address
	scAddressBytes, _ := pkConv.Decode(scAddress)

	// try a wrap transaction which will fail as the contract is paused
	txDataWrap := "wrapEgld"
	gasLimit := 2300000
	innerTx3Failure := generateTransaction(owner.Bytes, 1, scAddressBytes, big.NewInt(1), txDataWrap, uint64(gasLimit))
	innerTx3Failure.RelayerAddr = relayer.Bytes

	innerTx3 := generateTransaction(sender.Bytes, 1, receiver2.Bytes, oneEGLD, "", minGasLimit)
	innerTx3.RelayerAddr = relayer.Bytes

	innerTxs := []*transaction.Transaction{innerTx, innerTx2, innerTx3Failure, innerTx3}

	// relayer will consume first a move balance for each inner tx, then the specific gas for each inner tx
	relayedTxGasLimit := uint64(minGasLimit)
	for _, tx := range innerTxs {
		relayedTxGasLimit += minGasLimit + tx.GasLimit
	}
	relayedTx := generateTransaction(relayer.Bytes, 0, relayer.Bytes, big.NewInt(0), "", relayedTxGasLimit)
	relayedTx.InnerTransactions = innerTxs

	result, err = cs.SendTxAndGenerateBlockTilTxIsExecuted(relayedTx, maxNumOfBlocksToGenerateWhenExecutingTx)
	require.NoError(t, err)

	// generate few more blocks for the cross shard scrs to be done
	err = cs.GenerateBlocks(maxNumOfBlocksToGenerateWhenExecutingTx)
	require.NoError(t, err)

	relayerAccount, err := cs.GetAccount(relayer)
	require.NoError(t, err)
	economicsData := cs.GetNodeHandler(0).GetCoreComponents().EconomicsData()
	relayerMoveBalanceFee := economicsData.ComputeMoveBalanceFee(relayedTx)
	expectedRelayerFee := big.NewInt(0).Mul(relayerMoveBalanceFee, big.NewInt(int64(len(relayedTx.InnerTransactions))))
	for _, tx := range innerTxs {
		expectedRelayerFee.Add(expectedRelayerFee, economicsData.ComputeTxFee(tx))
	}
	assert.Equal(t, big.NewInt(0).Sub(initialBalance, expectedRelayerFee).String(), relayerAccount.Balance)

	senderAccount, err := cs.GetAccount(sender)
	require.NoError(t, err)
	assert.Equal(t, big.NewInt(0).Sub(initialBalance, big.NewInt(0).Mul(oneEGLD, big.NewInt(2))).String(), senderAccount.Balance)

	sender2Account, err := cs.GetAccount(sender2)
	require.NoError(t, err)
	assert.Equal(t, big.NewInt(0).Sub(initialBalance, oneEGLD).String(), sender2Account.Balance)

	receiverAccount, err := cs.GetAccount(receiver)
	require.NoError(t, err)
	assert.Equal(t, oneEGLD.String(), receiverAccount.Balance)

	receiver2Account, err := cs.GetAccount(receiver2)
	require.NoError(t, err)
	assert.Equal(t, big.NewInt(0).Mul(oneEGLD, big.NewInt(2)).String(), receiver2Account.Balance)

	// check SCRs
	shardC := cs.GetNodeHandler(0).GetShardCoordinator()
	for _, scr := range result.SmartContractResults {
		checkSCRSucceeded(t, cs, pkConv, shardC, scr)
	}

	// 3 log events from the failed sc call
	require.Equal(t, 3, len(result.Logs.Events))
	require.True(t, strings.Contains(string(result.Logs.Events[2].Data), "contract is paused"))
}

func TestRelayedTransactionInMultiShardEnvironmentWithChainSimulatorScCalls(t *testing.T) {
	if testing.Short() {
		t.Skip("this is not a short test")
	}

	cs := startChainSimulator(t, alterConfigsFuncRelayedV3EarlyActivation)
	defer cs.Close()

	initialBalance := big.NewInt(0).Mul(oneEGLD, big.NewInt(10))
	relayer, err := cs.GenerateAndMintWalletAddress(0, initialBalance)
	require.NoError(t, err)

	pkConv := cs.GetNodeHandler(0).GetCoreComponents().AddressPubKeyConverter()
	shardC := cs.GetNodeHandler(0).GetShardCoordinator()

	// deploy adder contract
	owner, err := cs.GenerateAndMintWalletAddress(0, initialBalance)
	require.NoError(t, err)

	ownerNonce := uint64(0)
	scCode := wasm.GetSCCode("testData/adder.wasm")
	params := []string{scCode, wasm.VMTypeHex, wasm.DummyCodeMetadataHex, "00"}
	txDataDeploy := strings.Join(params, "@")
	deployTx := generateTransaction(owner.Bytes, ownerNonce, make([]byte, 32), big.NewInt(0), txDataDeploy, 100000000)

	result, err := cs.SendTxAndGenerateBlockTilTxIsExecuted(deployTx, maxNumOfBlocksToGenerateWhenExecutingTx)
	require.NoError(t, err)

	scAddress := result.Logs.Events[0].Address
	scAddressBytes, _ := pkConv.Decode(scAddress)
	scShard := shardC.ComputeId(scAddressBytes)
	scShardNodeHandler := cs.GetNodeHandler(scShard)

	// 1st inner tx, successful add 1
	ownerNonce++
	txDataAdd := "add@" + hex.EncodeToString(big.NewInt(1).Bytes())
	innerTx1 := generateTransaction(owner.Bytes, ownerNonce, scAddressBytes, big.NewInt(0), txDataAdd, 5000000)
	innerTx1.RelayerAddr = relayer.Bytes

	// 2nd inner tx, successful add 1
	ownerNonce++
	innerTx2 := generateTransaction(owner.Bytes, ownerNonce, scAddressBytes, big.NewInt(0), txDataAdd, 5000000)
	innerTx2.RelayerAddr = relayer.Bytes

	// 3rd inner tx, wrong number of parameters
	ownerNonce++
	innerTx3 := generateTransaction(owner.Bytes, ownerNonce, scAddressBytes, big.NewInt(0), "add", 5000000)
	innerTx3.RelayerAddr = relayer.Bytes

	// 4th inner tx, successful add 1
	ownerNonce++
	innerTx4 := generateTransaction(owner.Bytes, ownerNonce, scAddressBytes, big.NewInt(0), txDataAdd, 5000000)
	innerTx4.RelayerAddr = relayer.Bytes

	// 5th inner tx, invalid function
	ownerNonce++
	innerTx5 := generateTransaction(owner.Bytes, ownerNonce, scAddressBytes, big.NewInt(0), "substract", 5000000)
	innerTx5.RelayerAddr = relayer.Bytes

	// 6th inner tx, successful add 1
	ownerNonce++
	innerTx6 := generateTransaction(owner.Bytes, ownerNonce, scAddressBytes, big.NewInt(0), txDataAdd, 5000000)
	innerTx6.RelayerAddr = relayer.Bytes

	// 7th inner tx, not enough gas
	ownerNonce++
	innerTx7 := generateTransaction(owner.Bytes, ownerNonce, scAddressBytes, big.NewInt(0), txDataAdd, 100000)
	innerTx7.RelayerAddr = relayer.Bytes

	innerTxs := []*transaction.Transaction{innerTx1, innerTx2, innerTx3, innerTx4, innerTx5, innerTx6, innerTx7}

	relayedTxGasLimit := uint64(minGasLimit)
	for _, tx := range innerTxs {
		relayedTxGasLimit += minGasLimit + tx.GasLimit
	}
	relayedTx := generateTransaction(relayer.Bytes, 0, relayer.Bytes, big.NewInt(0), "", relayedTxGasLimit)
	relayedTx.InnerTransactions = innerTxs

	result, err = cs.SendTxAndGenerateBlockTilTxIsExecuted(relayedTx, maxNumOfBlocksToGenerateWhenExecutingTx)
	require.NoError(t, err)

	checkSum(t, scShardNodeHandler, scAddressBytes, owner.Bytes, 4)

	// 8 scrs, 4 from the succeeded txs + 4 with refunded gas to relayer
	require.Equal(t, 8, len(result.SmartContractResults))
	for _, scr := range result.SmartContractResults {
		if strings.Contains(scr.ReturnMessage, "gas refund for relayer") {
			continue
		}

		checkSCRSucceeded(t, cs, pkConv, shardC, scr)
	}

	// 6 events, 3 with signalError + 3 with the actual errors
	require.Equal(t, 6, len(result.Logs.Events))
	expectedLogEvents := map[int]string{
		1: "[wrong number of arguments]",
		3: "[invalid function (not found)] [substract]",
		5: "[not enough gas] [add]",
	}
	for idx, logEvent := range result.Logs.Events {
		if logEvent.Identifier == "signalError" {
			continue
		}

		expectedLogEvent := expectedLogEvents[idx]
		require.True(t, strings.Contains(string(logEvent.Data), expectedLogEvent))
	}
}

func TestFixRelayedMoveBalanceWithChainSimulator(t *testing.T) {
	if testing.Short() {
		t.Skip("this is not a short test")
	}

	expectedFeeScCall := "815285920000000"
	t.Run("sc call", testFixRelayedMoveBalanceWithChainSimulatorScCall(expectedFeeScCall, expectedFeeScCall))

	expectedFeeMoveBalanceBefore := "797500000000000" // 498 * 1500 + 50000 + 5000
	expectedFeeMoveBalanceAfter := "847000000000000"  // 498 * 1500 + 50000 + 50000
	t.Run("move balance", testFixRelayedMoveBalanceWithChainSimulatorMoveBalance(expectedFeeMoveBalanceBefore, expectedFeeMoveBalanceAfter))

}

func testFixRelayedMoveBalanceWithChainSimulatorScCall(
	expectedFeeBeforeFix string,
	expectedFeeAfterFix string,
) func(t *testing.T) {
	return func(t *testing.T) {

		providedActivationEpoch := uint32(7)
		alterConfigsFunc := func(cfg *config.Configs) {
			cfg.EpochConfig.EnableEpochs.FixRelayedMoveBalanceEnableEpoch = providedActivationEpoch
		}

		cs := startChainSimulator(t, alterConfigsFunc)
		defer cs.Close()

		pkConv := cs.GetNodeHandler(0).GetCoreComponents().AddressPubKeyConverter()

		initialBalance := big.NewInt(0).Mul(oneEGLD, big.NewInt(10))
		relayer, err := cs.GenerateAndMintWalletAddress(0, initialBalance)
		require.NoError(t, err)

		// deploy adder contract
		owner, err := cs.GenerateAndMintWalletAddress(0, initialBalance)
		require.NoError(t, err)

		// generate one block so the minting has effect
		err = cs.GenerateBlocks(1)
		require.NoError(t, err)

		scCode := wasm.GetSCCode("testData/adder.wasm")
		params := []string{scCode, wasm.VMTypeHex, wasm.DummyCodeMetadataHex, "00"}
		txDataDeploy := strings.Join(params, "@")
		deployTx := generateTransaction(owner.Bytes, 0, make([]byte, 32), big.NewInt(0), txDataDeploy, 100000000)

		result, err := cs.SendTxAndGenerateBlockTilTxIsExecuted(deployTx, maxNumOfBlocksToGenerateWhenExecutingTx)
		require.NoError(t, err)

		scAddress := result.Logs.Events[0].Address
		scAddressBytes, _ := pkConv.Decode(scAddress)

		// fast-forward until epoch 4
		err = cs.GenerateBlocksUntilEpochIsReached(int32(4))
		require.NoError(t, err)

		// send relayed tx
		txDataAdd := "add@" + hex.EncodeToString(big.NewInt(1).Bytes())
		innerTx := generateTransaction(owner.Bytes, 1, scAddressBytes, big.NewInt(0), txDataAdd, 3000000)
		marshalledTx, err := json.Marshal(innerTx)
		require.NoError(t, err)
		txData := []byte("relayedTx@" + hex.EncodeToString(marshalledTx))
		gasLimit := 50000 + uint64(len(txData))*1500 + innerTx.GasLimit

		relayedTx := generateTransaction(relayer.Bytes, 0, owner.Bytes, big.NewInt(0), string(txData), gasLimit)

		result, err = cs.SendTxAndGenerateBlockTilTxIsExecuted(relayedTx, maxNumOfBlocksToGenerateWhenExecutingTx)
		require.NoError(t, err)

		// send relayed tx, fix still not active
		innerTx = generateTransaction(owner.Bytes, 2, scAddressBytes, big.NewInt(0), txDataAdd, 3000000)
		marshalledTx, err = json.Marshal(innerTx)
		require.NoError(t, err)
		txData = []byte("relayedTx@" + hex.EncodeToString(marshalledTx))
		gasLimit = 50000 + uint64(len(txData))*1500 + innerTx.GasLimit

		relayedTx = generateTransaction(relayer.Bytes, 1, owner.Bytes, big.NewInt(0), string(txData), gasLimit)

		relayerBalanceBefore := getBalance(t, cs, relayer)

		result, err = cs.SendTxAndGenerateBlockTilTxIsExecuted(relayedTx, maxNumOfBlocksToGenerateWhenExecutingTx)
		require.NoError(t, err)
		relayerBalanceAfter := getBalance(t, cs, relayer)

		feeConsumed := big.NewInt(0).Sub(relayerBalanceBefore, relayerBalanceAfter)

		require.Equal(t, expectedFeeBeforeFix, feeConsumed.String())

		// fast-forward until the fix is active
		err = cs.GenerateBlocksUntilEpochIsReached(int32(providedActivationEpoch))
		require.NoError(t, err)

		// send relayed tx after fix
		innerTx = generateTransaction(owner.Bytes, 3, scAddressBytes, big.NewInt(0), txDataAdd, 3000000)
		marshalledTx, err = json.Marshal(innerTx)
		require.NoError(t, err)
		txData = []byte("relayedTx@" + hex.EncodeToString(marshalledTx))
		gasLimit = 50000 + uint64(len(txData))*1500 + innerTx.GasLimit

		relayedTx = generateTransaction(relayer.Bytes, 2, owner.Bytes, big.NewInt(0), string(txData), gasLimit)

		relayerBalanceBefore = getBalance(t, cs, relayer)

		result, err = cs.SendTxAndGenerateBlockTilTxIsExecuted(relayedTx, maxNumOfBlocksToGenerateWhenExecutingTx)
		require.NoError(t, err)

		relayerBalanceAfter = getBalance(t, cs, relayer)

		feeConsumed = big.NewInt(0).Sub(relayerBalanceBefore, relayerBalanceAfter)

		require.Equal(t, expectedFeeAfterFix, feeConsumed.String())
	}
}

func testFixRelayedMoveBalanceWithChainSimulatorMoveBalance(
	expectedFeeBeforeFix string,
	expectedFeeAfterFix string,
) func(t *testing.T) {
	return func(t *testing.T) {

		providedActivationEpoch := uint32(5)
		alterConfigsFunc := func(cfg *config.Configs) {
			cfg.EpochConfig.EnableEpochs.FixRelayedMoveBalanceEnableEpoch = providedActivationEpoch
		}

		cs := startChainSimulator(t, alterConfigsFunc)
		defer cs.Close()

		initialBalance := big.NewInt(0).Mul(oneEGLD, big.NewInt(10))
		relayer, err := cs.GenerateAndMintWalletAddress(0, initialBalance)
		require.NoError(t, err)

		sender, err := cs.GenerateAndMintWalletAddress(0, initialBalance)
		require.NoError(t, err)

		receiver, err := cs.GenerateAndMintWalletAddress(0, big.NewInt(0))
		require.NoError(t, err)

		// generate one block so the minting has effect
		err = cs.GenerateBlocks(1)
		require.NoError(t, err)

		// send relayed tx
		innerTx := generateTransaction(sender.Bytes, 0, receiver.Bytes, oneEGLD, "", 50000)
		marshalledTx, err := json.Marshal(innerTx)
		require.NoError(t, err)
		txData := []byte("relayedTx@" + hex.EncodeToString(marshalledTx))
		gasLimit := 50000 + uint64(len(txData))*1500 + innerTx.GasLimit

		relayedTx := generateTransaction(relayer.Bytes, 0, sender.Bytes, big.NewInt(0), string(txData), gasLimit)

		relayerBalanceBefore := getBalance(t, cs, relayer)

		_, err = cs.SendTxAndGenerateBlockTilTxIsExecuted(relayedTx, maxNumOfBlocksToGenerateWhenExecutingTx)
		require.NoError(t, err)

		relayerBalanceAfter := getBalance(t, cs, relayer)

		feeConsumed := big.NewInt(0).Sub(relayerBalanceBefore, relayerBalanceAfter)

		require.Equal(t, expectedFeeBeforeFix, feeConsumed.String())

		// fast-forward until the fix is active
		err = cs.GenerateBlocksUntilEpochIsReached(int32(providedActivationEpoch))
		require.NoError(t, err)

		// send relayed tx
		innerTx = generateTransaction(sender.Bytes, 1, receiver.Bytes, oneEGLD, "", 50000)
		marshalledTx, err = json.Marshal(innerTx)
		require.NoError(t, err)
		txData = []byte("relayedTx@" + hex.EncodeToString(marshalledTx))
		gasLimit = 50000 + uint64(len(txData))*1500 + innerTx.GasLimit

		relayedTx = generateTransaction(relayer.Bytes, 1, sender.Bytes, big.NewInt(0), string(txData), gasLimit)

		relayerBalanceBefore = getBalance(t, cs, relayer)

		_, err = cs.SendTxAndGenerateBlockTilTxIsExecuted(relayedTx, maxNumOfBlocksToGenerateWhenExecutingTx)
		require.NoError(t, err)

		relayerBalanceAfter = getBalance(t, cs, relayer)

		feeConsumed = big.NewInt(0).Sub(relayerBalanceBefore, relayerBalanceAfter)

		require.Equal(t, expectedFeeAfterFix, feeConsumed.String())
	}
}

func startChainSimulator(
	t *testing.T,
	alterConfigsFunction func(cfg *config.Configs),
) testsChainSimulator.ChainSimulator {
	roundDurationInMillis := uint64(6000)
	roundsPerEpoch := core.OptionalUint64{
		HasValue: true,
		Value:    30,
	}

	cs, err := chainSimulator.NewChainSimulator(chainSimulator.ArgsChainSimulator{
<<<<<<< HEAD
		BypassTxSignatureCheck:      false,
		TempDir:                     t.TempDir(),
		PathToInitialConfig:         defaultPathToInitialConfig,
		NumOfShards:                 3,
		GenesisTimestamp:            time.Now().Unix(),
		RoundDurationInMillis:       roundDurationInMillis,
		RoundsPerEpoch:              roundsPerEpoch,
		ApiInterface:                api.NewNoApiInterface(),
		MinNodesPerShard:            3,
		MetaChainMinNodes:           3,
		NumNodesWaitingListMeta:     3,
		NumNodesWaitingListShard:    3,
		AlterConfigsFunction:        alterConfigsFunction,
		ConsensusGroupSize:          1,
		MetaChainConsensusGroupSize: 1,
=======
		BypassTxSignatureCheck:   false,
		TempDir:                  t.TempDir(),
		PathToInitialConfig:      defaultPathToInitialConfig,
		NumOfShards:              3,
		GenesisTimestamp:         time.Now().Unix(),
		RoundDurationInMillis:    roundDurationInMillis,
		RoundsPerEpoch:           roundsPerEpoch,
		ApiInterface:             api.NewNoApiInterface(),
		MinNodesPerShard:         3,
		MetaChainMinNodes:        3,
		NumNodesWaitingListMeta:  3,
		NumNodesWaitingListShard: 3,
		AlterConfigsFunction: func(cfg *config.Configs) {
			cfg.EpochConfig.EnableEpochs.RelayedTransactionsV3EnableEpoch = 1
			cfg.EpochConfig.EnableEpochs.FixRelayedMoveBalanceEnableEpoch = 1
		},
>>>>>>> 65251ab1
	})
	require.NoError(t, err)
	require.NotNil(t, cs)

	err = cs.GenerateBlocksUntilEpochIsReached(1)
	require.NoError(t, err)

	return cs
}

func generateTransaction(sender []byte, nonce uint64, receiver []byte, value *big.Int, data string, gasLimit uint64) *transaction.Transaction {
	return &transaction.Transaction{
		Nonce:     nonce,
		Value:     value,
		SndAddr:   sender,
		RcvAddr:   receiver,
		Data:      []byte(data),
		GasLimit:  gasLimit,
		GasPrice:  minGasPrice,
		ChainID:   []byte(configs.ChainID),
		Version:   txVersion,
		Signature: []byte(mockTxSignature),
	}
}

func checkSum(
	t *testing.T,
	nodeHandler chainSimulatorProcess.NodeHandler,
	scAddress []byte,
	callerAddress []byte,
	expectedSum int,
) {
	scQuery := &process.SCQuery{
		ScAddress:  scAddress,
		FuncName:   "getSum",
		CallerAddr: callerAddress,
		CallValue:  big.NewInt(0),
	}
	result, _, err := nodeHandler.GetFacadeHandler().ExecuteSCQuery(scQuery)
	require.Nil(t, err)
	require.Equal(t, "ok", result.ReturnCode)

	sum, err := strconv.Atoi(hex.EncodeToString(result.ReturnData[0]))
	require.NoError(t, err)

	require.Equal(t, expectedSum, sum)
}

func checkSCRSucceeded(
	t *testing.T,
	cs testsChainSimulator.ChainSimulator,
	pkConv core.PubkeyConverter,
	shardC sharding.Coordinator,
	scr *transaction.ApiSmartContractResult,
) {
	addr, err := pkConv.Decode(scr.RcvAddr)
	require.NoError(t, err)

	senderShard := shardC.ComputeId(addr)
	tx, err := cs.GetNodeHandler(senderShard).GetFacadeHandler().GetTransaction(scr.Hash, true)
	require.NoError(t, err)
	require.Equal(t, transaction.TxStatusSuccess, tx.Status)

	if tx.ReturnMessage == core.GasRefundForRelayerMessage {
		return
	}

	require.GreaterOrEqual(t, len(tx.Logs.Events), 1)
	for _, event := range tx.Logs.Events {
		if event.Identifier == core.WriteLogIdentifier {
			continue
		}

		require.Equal(t, core.CompletedTxEventIdentifier, event.Identifier)
	}
}

func getBalance(
	t *testing.T,
	cs testsChainSimulator.ChainSimulator,
	address dtos.WalletAddress,
) *big.Int {
	account, err := cs.GetAccount(address)
	require.NoError(t, err)

	balance, ok := big.NewInt(0).SetString(account.Balance, 10)
	require.True(t, ok)

	return balance
}<|MERGE_RESOLUTION|>--- conflicted
+++ resolved
@@ -463,23 +463,6 @@
 	}
 
 	cs, err := chainSimulator.NewChainSimulator(chainSimulator.ArgsChainSimulator{
-<<<<<<< HEAD
-		BypassTxSignatureCheck:      false,
-		TempDir:                     t.TempDir(),
-		PathToInitialConfig:         defaultPathToInitialConfig,
-		NumOfShards:                 3,
-		GenesisTimestamp:            time.Now().Unix(),
-		RoundDurationInMillis:       roundDurationInMillis,
-		RoundsPerEpoch:              roundsPerEpoch,
-		ApiInterface:                api.NewNoApiInterface(),
-		MinNodesPerShard:            3,
-		MetaChainMinNodes:           3,
-		NumNodesWaitingListMeta:     3,
-		NumNodesWaitingListShard:    3,
-		AlterConfigsFunction:        alterConfigsFunction,
-		ConsensusGroupSize:          1,
-		MetaChainConsensusGroupSize: 1,
-=======
 		BypassTxSignatureCheck:   false,
 		TempDir:                  t.TempDir(),
 		PathToInitialConfig:      defaultPathToInitialConfig,
@@ -492,11 +475,7 @@
 		MetaChainMinNodes:        3,
 		NumNodesWaitingListMeta:  3,
 		NumNodesWaitingListShard: 3,
-		AlterConfigsFunction: func(cfg *config.Configs) {
-			cfg.EpochConfig.EnableEpochs.RelayedTransactionsV3EnableEpoch = 1
-			cfg.EpochConfig.EnableEpochs.FixRelayedMoveBalanceEnableEpoch = 1
-		},
->>>>>>> 65251ab1
+		AlterConfigsFunction:     alterConfigsFunction,
 	})
 	require.NoError(t, err)
 	require.NotNil(t, cs)
