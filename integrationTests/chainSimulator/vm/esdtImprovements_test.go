package vm

import (
	"bytes"
	"encoding/hex"
	"fmt"
	"math/big"
	"testing"
	"time"

	"github.com/multiversx/mx-chain-core-go/core"
	"github.com/multiversx/mx-chain-core-go/data/esdt"
	"github.com/multiversx/mx-chain-core-go/data/transaction"
	"github.com/multiversx/mx-chain-go/config"
	testsChainSimulator "github.com/multiversx/mx-chain-go/integrationTests/chainSimulator"
	"github.com/multiversx/mx-chain-go/integrationTests/vm/txsFee"
	"github.com/multiversx/mx-chain-go/integrationTests/vm/txsFee/utils"
	"github.com/multiversx/mx-chain-go/node/chainSimulator"
	"github.com/multiversx/mx-chain-go/node/chainSimulator/components/api"
	"github.com/multiversx/mx-chain-go/node/chainSimulator/configs"
	"github.com/multiversx/mx-chain-go/node/chainSimulator/dtos"
	"github.com/multiversx/mx-chain-go/process"
	"github.com/multiversx/mx-chain-go/state"
	"github.com/multiversx/mx-chain-go/vm"
	logger "github.com/multiversx/mx-chain-logger-go"
	"github.com/stretchr/testify/require"
)

const (
	defaultPathToInitialConfig = "../../../cmd/node/config/"

	minGasPrice                            = 1000000000
	maxNumOfBlockToGenerateWhenExecutingTx = 7
)

var oneEGLD = big.NewInt(1000000000000000000)

var log = logger.GetOrCreate("integrationTests/chainSimulator/vm")

// Test scenario #1
//
// Initial setup: Create fungible, NFT,  SFT and metaESDT tokens
// (before the activation of DynamicEsdtFlag)
//
// 1.check that the metadata for all tokens is saved on the system account
// 2. wait for DynamicEsdtFlag activation
// 3. transfer the tokens to another account
// 4. check that the metadata for all tokens is saved on the system account
// 5. make an updateTokenID@tokenID function call on the ESDTSystem SC for all token types
// 6. check that the metadata for all tokens is saved on the system account
// 7. transfer the tokens to another account
// 8. check that the metaData for the NFT was removed from the system account and moved to the user account
// 9. check that the metaData for the rest of the tokens is still present on the system account and not on the userAccount
// 10. do the test for both intra and cross shard txs
func TestChainSimulator_CheckTokensMetadata_TransferTokens(t *testing.T) {
	if testing.Short() {
		t.Skip("this is not a short test")
	}

	t.Run("transfer and check all tokens - intra shard", func(t *testing.T) {
		transferAndCheckTokensMetaData(t, false, false)
	})

	t.Run("transfer and check all tokens - intra shard - multi transfer", func(t *testing.T) {
		transferAndCheckTokensMetaData(t, false, true)
	})

	t.Run("transfer and check all tokens - cross shard", func(t *testing.T) {
		transferAndCheckTokensMetaData(t, true, false)
	})

	t.Run("transfer and check all tokens - cross shard - multi transfer", func(t *testing.T) {
		transferAndCheckTokensMetaData(t, true, true)
	})
}

func transferAndCheckTokensMetaData(t *testing.T, isCrossShard bool, isMultiTransfer bool) {
	startTime := time.Now().Unix()
	roundDurationInMillis := uint64(6000)
	roundsPerEpoch := core.OptionalUint64{
		HasValue: true,
		Value:    20,
	}

	activationEpoch := uint32(4)

	baseIssuingCost := "1000"

	numOfShards := uint32(3)
	cs, err := chainSimulator.NewChainSimulator(chainSimulator.ArgsChainSimulator{
		BypassTxSignatureCheck:   true,
		TempDir:                  t.TempDir(),
		PathToInitialConfig:      defaultPathToInitialConfig,
		NumOfShards:              numOfShards,
		GenesisTimestamp:         startTime,
		RoundDurationInMillis:    roundDurationInMillis,
		RoundsPerEpoch:           roundsPerEpoch,
		ApiInterface:             api.NewNoApiInterface(),
		MinNodesPerShard:         3,
		MetaChainMinNodes:        3,
		NumNodesWaitingListMeta:  0,
		NumNodesWaitingListShard: 0,
		AlterConfigsFunction: func(cfg *config.Configs) {
			cfg.EpochConfig.EnableEpochs.DynamicESDTEnableEpoch = activationEpoch
			cfg.SystemSCConfig.ESDTSystemSCConfig.BaseIssuingCost = baseIssuingCost
		},
	})
	require.Nil(t, err)
	require.NotNil(t, cs)

	defer cs.Close()

	addrs := createAddresses(t, cs, isCrossShard)

	err = cs.GenerateBlocksUntilEpochIsReached(int32(activationEpoch) - 1)
	require.Nil(t, err)

	log.Info("Initial setup: Create fungible, NFT, SFT and metaESDT tokens (before the activation of DynamicEsdtFlag)")

	// issue metaESDT
	metaESDTTicker := []byte("METATTICKER")
	tx := issueMetaESDTTx(0, addrs[0].Bytes, metaESDTTicker, baseIssuingCost)

	txResult, err := cs.SendTxAndGenerateBlockTilTxIsExecuted(tx, maxNumOfBlockToGenerateWhenExecutingTx)
	require.Nil(t, err)
	require.NotNil(t, txResult)
	require.Equal(t, "success", txResult.Status.String())

	metaESDTTokenID := txResult.Logs.Events[0].Topics[0]

	roles := [][]byte{
		[]byte(core.ESDTRoleNFTCreate),
		[]byte(core.ESDTRoleTransfer),
	}
	setAddressEsdtRoles(t, cs, addrs[0], metaESDTTokenID, roles)

	log.Info("Issued metaESDT token id", "tokenID", string(metaESDTTokenID))

	// issue fungible
	fungibleTicker := []byte("FUNTICKER")
	tx = issueTx(1, addrs[0].Bytes, fungibleTicker, baseIssuingCost)

	txResult, err = cs.SendTxAndGenerateBlockTilTxIsExecuted(tx, maxNumOfBlockToGenerateWhenExecutingTx)
	require.Nil(t, err)
	require.NotNil(t, txResult)
	require.Equal(t, "success", txResult.Status.String())

	fungibleTokenID := txResult.Logs.Events[0].Topics[0]
	setAddressEsdtRoles(t, cs, addrs[0], fungibleTokenID, roles)

	log.Info("Issued fungible token id", "tokenID", string(fungibleTokenID))

	// issue NFT
	nftTicker := []byte("NFTTICKER")
	tx = issueNonFungibleTx(2, addrs[0].Bytes, nftTicker, baseIssuingCost)

	txResult, err = cs.SendTxAndGenerateBlockTilTxIsExecuted(tx, maxNumOfBlockToGenerateWhenExecutingTx)
	require.Nil(t, err)
	require.NotNil(t, txResult)
	require.Equal(t, "success", txResult.Status.String())

	nftTokenID := txResult.Logs.Events[0].Topics[0]
	setAddressEsdtRoles(t, cs, addrs[0], nftTokenID, roles)

	log.Info("Issued NFT token id", "tokenID", string(nftTokenID))

	// issue SFT
	sftTicker := []byte("SFTTICKER")
	tx = issueSemiFungibleTx(3, addrs[0].Bytes, sftTicker, baseIssuingCost)

	txResult, err = cs.SendTxAndGenerateBlockTilTxIsExecuted(tx, maxNumOfBlockToGenerateWhenExecutingTx)
	require.Nil(t, err)
	require.NotNil(t, txResult)
	require.Equal(t, "success", txResult.Status.String())

	sftTokenID := txResult.Logs.Events[0].Topics[0]
	setAddressEsdtRoles(t, cs, addrs[0], sftTokenID, roles)

	log.Info("Issued SFT token id", "tokenID", string(sftTokenID))

	nftMetaData := txsFee.GetDefaultMetaData()
	nftMetaData.Nonce = []byte(hex.EncodeToString(big.NewInt(1).Bytes()))

	sftMetaData := txsFee.GetDefaultMetaData()
	sftMetaData.Nonce = []byte(hex.EncodeToString(big.NewInt(1).Bytes()))

	esdtMetaData := txsFee.GetDefaultMetaData()
	esdtMetaData.Nonce = []byte(hex.EncodeToString(big.NewInt(1).Bytes()))

	fungibleMetaData := txsFee.GetDefaultMetaData()
	fungibleMetaData.Nonce = []byte(hex.EncodeToString(big.NewInt(1).Bytes()))

	tokenIDs := [][]byte{
		nftTokenID,
		sftTokenID,
		metaESDTTokenID,
		fungibleTokenID,
	}

	tokensMetadata := []*txsFee.MetaData{
		nftMetaData,
		sftMetaData,
		esdtMetaData,
		fungibleMetaData,
	}

	nonce := uint64(4)
	for i := range tokenIDs {
		tx = nftCreateTx(nonce, addrs[0].Bytes, tokenIDs[i], tokensMetadata[i])

		txResult, err = cs.SendTxAndGenerateBlockTilTxIsExecuted(tx, maxNumOfBlockToGenerateWhenExecutingTx)
		require.Nil(t, err)
		require.NotNil(t, txResult)

		require.Equal(t, "success", txResult.Status.String())

		nonce++
	}

	err = cs.GenerateBlocks(10)
	require.Nil(t, err)

	log.Info("Step 1. check that the metadata for all tokens is saved on the system account")

	shardID := cs.GetNodeHandler(0).GetProcessComponents().ShardCoordinator().ComputeId(addrs[0].Bytes)

	checkMetaData(t, cs, core.SystemAccountAddress, nftTokenID, shardID, nftMetaData)
	checkMetaData(t, cs, core.SystemAccountAddress, sftTokenID, shardID, sftMetaData)
	checkMetaData(t, cs, core.SystemAccountAddress, metaESDTTokenID, shardID, esdtMetaData)
	checkMetaData(t, cs, core.SystemAccountAddress, fungibleTokenID, shardID, fungibleMetaData)

	log.Info("Step 2. wait for DynamicEsdtFlag activation")

	err = cs.GenerateBlocksUntilEpochIsReached(int32(activationEpoch))
	require.Nil(t, err)

	log.Info("Step 3. transfer the tokens to another account")

	if isMultiTransfer {
		tx = multiESDTNFTTransferTx(nonce, addrs[0].Bytes, addrs[1].Bytes, tokenIDs)

		txResult, err = cs.SendTxAndGenerateBlockTilTxIsExecuted(tx, maxNumOfBlockToGenerateWhenExecutingTx)
		require.Nil(t, err)
		require.NotNil(t, txResult)

		require.Equal(t, "success", txResult.Status.String())

		nonce++
	} else {
		for _, tokenID := range tokenIDs {
			log.Info("transfering token id", "tokenID", tokenID)

			tx = esdtNFTTransferTx(nonce, addrs[0].Bytes, addrs[1].Bytes, tokenID)
			txResult, err = cs.SendTxAndGenerateBlockTilTxIsExecuted(tx, maxNumOfBlockToGenerateWhenExecutingTx)
			require.Nil(t, err)
			require.NotNil(t, txResult)
			require.Equal(t, "success", txResult.Status.String())

			nonce++
		}
	}

	log.Info("Step 4. check that the metadata for all tokens is saved on the system account")

	err = cs.GenerateBlocks(10)
	require.Nil(t, err)

	shardID = cs.GetNodeHandler(0).GetProcessComponents().ShardCoordinator().ComputeId(addrs[1].Bytes)

	checkMetaData(t, cs, core.SystemAccountAddress, nftTokenID, shardID, nftMetaData)
	checkMetaData(t, cs, core.SystemAccountAddress, sftTokenID, shardID, sftMetaData)
	checkMetaData(t, cs, core.SystemAccountAddress, metaESDTTokenID, shardID, esdtMetaData)
	checkMetaData(t, cs, core.SystemAccountAddress, fungibleTokenID, shardID, fungibleMetaData)

	log.Info("Step 5. make an updateTokenID@tokenID function call on the ESDTSystem SC for all token types")

	for _, tokenID := range tokenIDs {
		tx = updateTokenIDTx(nonce, addrs[0].Bytes, tokenID)

		log.Info("updating token id", "tokenID", tokenID)

		txResult, err = cs.SendTxAndGenerateBlockTilTxIsExecuted(tx, maxNumOfBlockToGenerateWhenExecutingTx)
		require.Nil(t, err)
		require.NotNil(t, txResult)
		require.Equal(t, "success", txResult.Status.String())

		nonce++
	}

	log.Info("Step 6. check that the metadata for all tokens is saved on the system account")

	err = cs.GenerateBlocks(10)
	require.Nil(t, err)

	checkMetaData(t, cs, core.SystemAccountAddress, nftTokenID, shardID, nftMetaData)
	checkMetaData(t, cs, core.SystemAccountAddress, sftTokenID, shardID, sftMetaData)
	checkMetaData(t, cs, core.SystemAccountAddress, metaESDTTokenID, shardID, esdtMetaData)
	checkMetaData(t, cs, core.SystemAccountAddress, fungibleTokenID, shardID, fungibleMetaData)

	log.Info("Step 7. transfer the tokens to another account")

	nonce = uint64(0)
	if isMultiTransfer {
		tx = multiESDTNFTTransferTx(nonce, addrs[1].Bytes, addrs[2].Bytes, tokenIDs)

		txResult, err = cs.SendTxAndGenerateBlockTilTxIsExecuted(tx, maxNumOfBlockToGenerateWhenExecutingTx)
		require.Nil(t, err)
		require.NotNil(t, txResult)

		require.Equal(t, "success", txResult.Status.String())

		nonce++
	} else {
		for _, tokenID := range tokenIDs {
			log.Info("transfering token id", "tokenID", tokenID)

			tx = esdtNFTTransferTx(nonce, addrs[1].Bytes, addrs[2].Bytes, tokenID)
			txResult, err = cs.SendTxAndGenerateBlockTilTxIsExecuted(tx, maxNumOfBlockToGenerateWhenExecutingTx)
			require.Nil(t, err)
			require.NotNil(t, txResult)
			require.Equal(t, "success", txResult.Status.String())

			nonce++
		}
	}

	log.Info("Step 8. check that the metaData for the NFT was removed from the system account and moved to the user account")

	err = cs.GenerateBlocks(10)
	require.Nil(t, err)

	shardID = cs.GetNodeHandler(0).GetProcessComponents().ShardCoordinator().ComputeId(addrs[2].Bytes)

	checkMetaData(t, cs, addrs[2].Bytes, nftTokenID, shardID, nftMetaData)
	checkMetaDataNotInAcc(t, cs, core.SystemAccountAddress, nftTokenID, shardID)

	log.Info("Step 9. check that the metaData for the rest of the tokens is still present on the system account and not on the userAccount")

	checkMetaData(t, cs, core.SystemAccountAddress, sftTokenID, shardID, sftMetaData)
	checkMetaDataNotInAcc(t, cs, addrs[2].Bytes, sftTokenID, shardID)

	checkMetaData(t, cs, core.SystemAccountAddress, metaESDTTokenID, shardID, esdtMetaData)
	checkMetaDataNotInAcc(t, cs, addrs[2].Bytes, metaESDTTokenID, shardID)

	checkMetaData(t, cs, core.SystemAccountAddress, fungibleTokenID, shardID, fungibleMetaData)
	checkMetaDataNotInAcc(t, cs, addrs[2].Bytes, fungibleTokenID, shardID)
}

func createAddresses(
	t *testing.T,
	cs testsChainSimulator.ChainSimulator,
	isCrossShard bool,
) []dtos.WalletAddress {
	var shardIDs []uint32
	if !isCrossShard {
		shardIDs = []uint32{1, 1, 1}
	} else {
		shardIDs = []uint32{0, 1, 2}
	}

	mintValue := big.NewInt(10)
	mintValue = mintValue.Mul(oneEGLD, mintValue)

	address, err := cs.GenerateAndMintWalletAddress(shardIDs[0], mintValue)
	require.Nil(t, err)

	address2, err := cs.GenerateAndMintWalletAddress(shardIDs[1], mintValue)
	require.Nil(t, err)

	address3, err := cs.GenerateAndMintWalletAddress(shardIDs[2], mintValue)
	require.Nil(t, err)

	return []dtos.WalletAddress{address, address2, address3}
}

func checkMetaData(
	t *testing.T,
	cs testsChainSimulator.ChainSimulator,
	addressBytes []byte,
	token []byte,
	shardID uint32,
	expectedMetaData *txsFee.MetaData,
) {
	retrievedMetaData := getMetaDataFromAcc(t, cs, addressBytes, token, shardID)

	require.Equal(t, expectedMetaData.Nonce, []byte(hex.EncodeToString(big.NewInt(int64(retrievedMetaData.Nonce)).Bytes())))
	require.Equal(t, expectedMetaData.Name, []byte(hex.EncodeToString(retrievedMetaData.Name)))
	require.Equal(t, expectedMetaData.Royalties, []byte(hex.EncodeToString(big.NewInt(int64(retrievedMetaData.Royalties)).Bytes())))
	require.Equal(t, expectedMetaData.Hash, []byte(hex.EncodeToString(retrievedMetaData.Hash)))
	for i, uri := range expectedMetaData.Uris {
		require.Equal(t, uri, []byte(hex.EncodeToString(retrievedMetaData.URIs[i])))
	}
	require.Equal(t, expectedMetaData.Attributes, []byte(hex.EncodeToString(retrievedMetaData.Attributes)))
}

func checkMetaDataNotInAcc(
	t *testing.T,
	cs testsChainSimulator.ChainSimulator,
	addressBytes []byte,
	token []byte,
	shardID uint32,
) {
	esdtData := getESDTDataFromAcc(t, cs, addressBytes, token, shardID)

	require.Nil(t, esdtData.TokenMetaData)
}

func multiESDTNFTTransferTx(nonce uint64, sndAdr, rcvAddr []byte, tokens [][]byte) *transaction.Transaction {
	transferData := make([]*utils.TransferESDTData, 0)

	for _, tokenID := range tokens {
		transferData = append(transferData, &utils.TransferESDTData{
			Token: tokenID,
			Nonce: 1,
			Value: big.NewInt(1),
		})
	}

	tx := utils.CreateMultiTransferTX(
		nonce,
		sndAdr,
		rcvAddr,
		minGasPrice,
		10_000_000,
		transferData...,
	)
	tx.Version = 1
	tx.Signature = []byte("dummySig")
	tx.ChainID = []byte(configs.ChainID)

	return tx
}

func esdtNFTTransferTx(nonce uint64, sndAdr, rcvAddr, token []byte) *transaction.Transaction {
	tx := utils.CreateESDTNFTTransferTx(
		nonce,
		sndAdr,
		rcvAddr,
		token,
		1,
		big.NewInt(1),
		minGasPrice,
		10_000_000,
		"",
	)
	tx.Version = 1
	tx.Signature = []byte("dummySig")
	tx.ChainID = []byte(configs.ChainID)

	return tx
}

func issueTx(nonce uint64, sndAdr []byte, ticker []byte, baseIssuingCost string) *transaction.Transaction {
	callValue, _ := big.NewInt(0).SetString(baseIssuingCost, 10)

	txDataField := bytes.Join(
		[][]byte{
			[]byte("issue"),
			[]byte(hex.EncodeToString([]byte("asdname1"))),
			[]byte(hex.EncodeToString(ticker)),
			[]byte(hex.EncodeToString(big.NewInt(10).Bytes())),
			[]byte(hex.EncodeToString(big.NewInt(10).Bytes())),
		},
		[]byte("@"),
	)

	return &transaction.Transaction{
		Nonce:     nonce,
		SndAddr:   sndAdr,
		RcvAddr:   core.ESDTSCAddress,
		GasLimit:  100_000_000,
		GasPrice:  minGasPrice,
		Signature: []byte("dummySig"),
		Data:      txDataField,
		Value:     callValue,
		ChainID:   []byte(configs.ChainID),
		Version:   1,
	}
}

func issueMetaESDTTx(nonce uint64, sndAdr []byte, ticker []byte, baseIssuingCost string) *transaction.Transaction {
	callValue, _ := big.NewInt(0).SetString(baseIssuingCost, 10)

	txDataField := bytes.Join(
		[][]byte{
			[]byte("registerMetaESDT"),
			[]byte(hex.EncodeToString([]byte("asdname"))),
			[]byte(hex.EncodeToString(ticker)),
			[]byte(hex.EncodeToString(big.NewInt(10).Bytes())),
		},
		[]byte("@"),
	)

	return &transaction.Transaction{
		Nonce:     nonce,
		SndAddr:   sndAdr,
		RcvAddr:   core.ESDTSCAddress,
		GasLimit:  100_000_000,
		GasPrice:  minGasPrice,
		Signature: []byte("dummySig"),
		Data:      txDataField,
		Value:     callValue,
		ChainID:   []byte(configs.ChainID),
		Version:   1,
	}
}

func issueNonFungibleTx(nonce uint64, sndAdr []byte, ticker []byte, baseIssuingCost string) *transaction.Transaction {
	callValue, _ := big.NewInt(0).SetString(baseIssuingCost, 10)

	txDataField := bytes.Join(
		[][]byte{
			[]byte("issueNonFungible"),
			[]byte(hex.EncodeToString([]byte("asdname"))),
			[]byte(hex.EncodeToString(ticker)),
		},
		[]byte("@"),
	)

	return &transaction.Transaction{
		Nonce:     nonce,
		SndAddr:   sndAdr,
		RcvAddr:   core.ESDTSCAddress,
		GasLimit:  100_000_000,
		GasPrice:  minGasPrice,
		Signature: []byte("dummySig"),
		Data:      txDataField,
		Value:     callValue,
		ChainID:   []byte(configs.ChainID),
		Version:   1,
	}
}

func issueSemiFungibleTx(nonce uint64, sndAdr []byte, ticker []byte, baseIssuingCost string) *transaction.Transaction {
	callValue, _ := big.NewInt(0).SetString(baseIssuingCost, 10)

	txDataField := bytes.Join(
		[][]byte{
			[]byte("issueSemiFungible"),
			[]byte(hex.EncodeToString([]byte("asdname"))),
			[]byte(hex.EncodeToString(ticker)),
		},
		[]byte("@"),
	)

	return &transaction.Transaction{
		Nonce:     nonce,
		SndAddr:   sndAdr,
		RcvAddr:   core.ESDTSCAddress,
		GasLimit:  100_000_000,
		GasPrice:  minGasPrice,
		Signature: []byte("dummySig"),
		Data:      txDataField,
		Value:     callValue,
		ChainID:   []byte(configs.ChainID),
		Version:   1,
	}
}

func changeToDynamicTx(nonce uint64, sndAdr []byte, tokenID []byte) *transaction.Transaction {
	txDataField := []byte("changeToDynamic@" + hex.EncodeToString(tokenID))

	return &transaction.Transaction{
		Nonce:     nonce,
		SndAddr:   sndAdr,
		RcvAddr:   vm.ESDTSCAddress,
		GasLimit:  100_000_000,
		GasPrice:  minGasPrice,
		Signature: []byte("dummySig"),
		Data:      txDataField,
		Value:     big.NewInt(0),
		ChainID:   []byte(configs.ChainID),
		Version:   1,
	}
}

func updateTokenIDTx(nonce uint64, sndAdr []byte, tokenID []byte) *transaction.Transaction {
	txDataField := []byte("updateTokenID@" + hex.EncodeToString(tokenID))

	return &transaction.Transaction{
		Nonce:     nonce,
		SndAddr:   sndAdr,
		RcvAddr:   vm.ESDTSCAddress,
		GasLimit:  100_000_000,
		GasPrice:  minGasPrice,
		Signature: []byte("dummySig"),
		Data:      txDataField,
		Value:     big.NewInt(0),
		ChainID:   []byte(configs.ChainID),
		Version:   1,
	}
}

func nftCreateTx(
	nonce uint64,
	sndAdr []byte,
	tokenID []byte,
	metaData *txsFee.MetaData,
) *transaction.Transaction {
	txDataField := bytes.Join(
		[][]byte{
			[]byte(core.BuiltInFunctionESDTNFTCreate),
			[]byte(hex.EncodeToString(tokenID)),
			[]byte(hex.EncodeToString(big.NewInt(1).Bytes())), // quantity
			metaData.Name,
			[]byte(hex.EncodeToString(big.NewInt(10).Bytes())),
			metaData.Hash,
			metaData.Attributes,
			metaData.Uris[0],
			metaData.Uris[1],
			metaData.Uris[2],
		},
		[]byte("@"),
	)

	return &transaction.Transaction{
		Nonce:     nonce,
		SndAddr:   sndAdr,
		RcvAddr:   sndAdr,
		GasLimit:  10_000_000,
		GasPrice:  minGasPrice,
		Signature: []byte("dummySig"),
		Data:      txDataField,
		Value:     big.NewInt(0),
		ChainID:   []byte(configs.ChainID),
		Version:   1,
	}
}

func modifyCreatorTx(
	nonce uint64,
	sndAdr []byte,
	tokenID []byte,
) *transaction.Transaction {
	txDataField := bytes.Join(
		[][]byte{
			[]byte(core.ESDTModifyCreator),
			[]byte(hex.EncodeToString(tokenID)),
			[]byte(hex.EncodeToString(big.NewInt(1).Bytes())),
		},
		[]byte("@"),
	)

	return &transaction.Transaction{
		Nonce:     nonce,
		SndAddr:   sndAdr,
		RcvAddr:   sndAdr,
		GasLimit:  10_000_000,
		GasPrice:  minGasPrice,
		Signature: []byte("dummySig"),
		Data:      txDataField,
		Value:     big.NewInt(0),
		ChainID:   []byte(configs.ChainID),
		Version:   1,
	}
}

func getESDTDataFromAcc(
	t *testing.T,
	cs testsChainSimulator.ChainSimulator,
	addressBytes []byte,
	token []byte,
	shardID uint32,
) *esdt.ESDigitalToken {
	account, err := cs.GetNodeHandler(shardID).GetStateComponents().AccountsAdapter().LoadAccount(addressBytes)
	require.Nil(t, err)
	userAccount, ok := account.(state.UserAccountHandler)
	require.True(t, ok)

	baseEsdtKeyPrefix := core.ProtectedKeyPrefix + core.ESDTKeyIdentifier
	key := append([]byte(baseEsdtKeyPrefix), token...)

	key2 := append(key, big.NewInt(0).SetUint64(1).Bytes()...)
	esdtDataBytes, _, err := userAccount.RetrieveValue(key2)
	require.Nil(t, err)

	esdtData := &esdt.ESDigitalToken{}
	err = cs.GetNodeHandler(shardID).GetCoreComponents().InternalMarshalizer().Unmarshal(esdtData, esdtDataBytes)
	require.Nil(t, err)

	return esdtData
}

func getMetaDataFromAcc(
	t *testing.T,
	cs testsChainSimulator.ChainSimulator,
	addressBytes []byte,
	token []byte,
	shardID uint32,
) *esdt.MetaData {
	esdtData := getESDTDataFromAcc(t, cs, addressBytes, token, shardID)

	require.NotNil(t, esdtData.TokenMetaData)

	return esdtData.TokenMetaData
}

func setAddressEsdtRoles(
	t *testing.T,
	cs testsChainSimulator.ChainSimulator,
	address dtos.WalletAddress,
	token []byte,
	roles [][]byte,
) {
	marshaller := cs.GetNodeHandler(0).GetCoreComponents().InternalMarshalizer()

	rolesKey := append([]byte(core.ProtectedKeyPrefix), append([]byte(core.ESDTRoleIdentifier), []byte(core.ESDTKeyIdentifier)...)...)
	rolesKey = append(rolesKey, token...)

	rolesData := &esdt.ESDTRoles{
		Roles: roles,
	}

	rolesDataBytes, err := marshaller.Marshal(rolesData)
	require.Nil(t, err)

	keys := make(map[string]string)
	keys[hex.EncodeToString(rolesKey)] = hex.EncodeToString(rolesDataBytes)

	err = cs.SetStateMultiple([]*dtos.AddressState{
		{
			Address: address.Bech32,
			Balance: "10000000000000000000000",
			Pairs:   keys,
		},
	})
	require.Nil(t, err)
}

// Test scenario #3
//
// Initial setup: Create fungible, NFT,  SFT and metaESDT tokens
// (after the activation of DynamicEsdtFlag)
//
// 1. check that the metaData for the NFT was saved in the user account and not on the system account
// 2. check that the metaData for the other token types is saved on the system account and not at the user account level
func TestChainSimulator_CreateTokensAfterActivation(t *testing.T) {
	if testing.Short() {
		t.Skip("this is not a short test")
	}

	baseIssuingCost := "1000"

	cs, _ := getTestChainSimulatorWithDynamicNFTEnabled(t, baseIssuingCost)
	defer cs.Close()

	addrs := createAddresses(t, cs, false)

	log.Info("Initial setup: Create fungible, NFT,  SFT and metaESDT tokens (after the activation of DynamicEsdtFlag)")

	// issue metaESDT
	metaESDTTicker := []byte("METATTICKER")
	tx := issueMetaESDTTx(0, addrs[0].Bytes, metaESDTTicker, baseIssuingCost)

	txResult, err := cs.SendTxAndGenerateBlockTilTxIsExecuted(tx, maxNumOfBlockToGenerateWhenExecutingTx)
	require.Nil(t, err)
	require.NotNil(t, txResult)
	require.Equal(t, "success", txResult.Status.String())

	metaESDTTokenID := txResult.Logs.Events[0].Topics[0]

	roles := [][]byte{
		[]byte(core.ESDTRoleNFTCreate),
		[]byte(core.ESDTRoleTransfer),
	}
	setAddressEsdtRoles(t, cs, addrs[0], metaESDTTokenID, roles)

	log.Info("Issued metaESDT token id", "tokenID", string(metaESDTTokenID))

	// issue fungible
	fungibleTicker := []byte("FUNTICKER")
	tx = issueTx(1, addrs[0].Bytes, fungibleTicker, baseIssuingCost)

	txResult, err = cs.SendTxAndGenerateBlockTilTxIsExecuted(tx, maxNumOfBlockToGenerateWhenExecutingTx)
	require.Nil(t, err)
	require.NotNil(t, txResult)
	require.Equal(t, "success", txResult.Status.String())

	fungibleTokenID := txResult.Logs.Events[0].Topics[0]
	setAddressEsdtRoles(t, cs, addrs[0], fungibleTokenID, roles)

	log.Info("Issued fungible token id", "tokenID", string(fungibleTokenID))

	// issue NFT
	nftTicker := []byte("NFTTICKER")
	tx = issueNonFungibleTx(2, addrs[0].Bytes, nftTicker, baseIssuingCost)

	txResult, err = cs.SendTxAndGenerateBlockTilTxIsExecuted(tx, maxNumOfBlockToGenerateWhenExecutingTx)
	require.Nil(t, err)
	require.NotNil(t, txResult)
	require.Equal(t, "success", txResult.Status.String())

	nftTokenID := txResult.Logs.Events[0].Topics[0]
	setAddressEsdtRoles(t, cs, addrs[0], nftTokenID, roles)

	log.Info("Issued NFT token id", "tokenID", string(nftTokenID))

	// issue SFT
	sftTicker := []byte("SFTTICKER")
	tx = issueSemiFungibleTx(3, addrs[0].Bytes, sftTicker, baseIssuingCost)

	txResult, err = cs.SendTxAndGenerateBlockTilTxIsExecuted(tx, maxNumOfBlockToGenerateWhenExecutingTx)
	require.Nil(t, err)
	require.NotNil(t, txResult)
	require.Equal(t, "success", txResult.Status.String())

	sftTokenID := txResult.Logs.Events[0].Topics[0]
	setAddressEsdtRoles(t, cs, addrs[0], sftTokenID, roles)

	log.Info("Issued SFT token id", "tokenID", string(sftTokenID))

	tokenIDs := [][]byte{
		nftTokenID,
		sftTokenID,
		metaESDTTokenID,
		fungibleTokenID,
	}

	nftMetaData := txsFee.GetDefaultMetaData()
	nftMetaData.Nonce = []byte(hex.EncodeToString(big.NewInt(1).Bytes()))

	sftMetaData := txsFee.GetDefaultMetaData()
	sftMetaData.Nonce = []byte(hex.EncodeToString(big.NewInt(1).Bytes()))

	esdtMetaData := txsFee.GetDefaultMetaData()
	esdtMetaData.Nonce = []byte(hex.EncodeToString(big.NewInt(1).Bytes()))

	fungibleMetaData := txsFee.GetDefaultMetaData()
	fungibleMetaData.Nonce = []byte(hex.EncodeToString(big.NewInt(1).Bytes()))

	tokensMetadata := []*txsFee.MetaData{
		nftMetaData,
		sftMetaData,
		esdtMetaData,
		fungibleMetaData,
	}

	nonce := uint64(4)
	for i := range tokenIDs {
		tx = nftCreateTx(nonce, addrs[0].Bytes, tokenIDs[i], tokensMetadata[i])

		txResult, err = cs.SendTxAndGenerateBlockTilTxIsExecuted(tx, maxNumOfBlockToGenerateWhenExecutingTx)
		require.Nil(t, err)
		require.NotNil(t, txResult)
		require.Equal(t, "success", txResult.Status.String())

		nonce++
	}

	err = cs.GenerateBlocks(10)
	require.Nil(t, err)

	log.Info("Step 1. check that the metaData for the NFT was saved in the user account and not on the system account")

	shardID := cs.GetNodeHandler(0).GetProcessComponents().ShardCoordinator().ComputeId(addrs[0].Bytes)

	checkMetaData(t, cs, addrs[0].Bytes, nftTokenID, shardID, nftMetaData)
	checkMetaDataNotInAcc(t, cs, core.SystemAccountAddress, nftTokenID, shardID)

	log.Info("Step 2. check that the metaData for the other token types is saved on the system account and not at the user account level")

	checkMetaData(t, cs, core.SystemAccountAddress, sftTokenID, shardID, sftMetaData)
	checkMetaDataNotInAcc(t, cs, addrs[0].Bytes, sftTokenID, shardID)

	checkMetaData(t, cs, core.SystemAccountAddress, metaESDTTokenID, shardID, esdtMetaData)
	checkMetaDataNotInAcc(t, cs, addrs[0].Bytes, metaESDTTokenID, shardID)

	checkMetaData(t, cs, core.SystemAccountAddress, fungibleTokenID, shardID, fungibleMetaData)
	checkMetaDataNotInAcc(t, cs, addrs[0].Bytes, fungibleTokenID, shardID)
}

// Test scenario #4
//
// Initial setup: Create NFT, SFT, metaESDT tokens
//
// Call ESDTMetaDataRecreate to rewrite the meta data for the nft
// (The sender must have the ESDTMetaDataRecreate role)
func TestChainSimulator_ESDTMetaDataRecreate(t *testing.T) {
	if testing.Short() {
		t.Skip("this is not a short test")
	}

	baseIssuingCost := "1000"

	cs, _ := getTestChainSimulatorWithDynamicNFTEnabled(t, baseIssuingCost)
	defer cs.Close()

	log.Info("Initial setup: Create fungible, NFT,  SFT and metaESDT tokens (after the activation of DynamicEsdtFlag)")

	addrs := createAddresses(t, cs, false)

	// issue metaESDT
	metaESDTTicker := []byte("METATTICKER")
	tx := issueMetaESDTTx(0, addrs[0].Bytes, metaESDTTicker, baseIssuingCost)

	txResult, err := cs.SendTxAndGenerateBlockTilTxIsExecuted(tx, maxNumOfBlockToGenerateWhenExecutingTx)
	require.Nil(t, err)
	require.NotNil(t, txResult)
	require.Equal(t, "success", txResult.Status.String())

	metaESDTTokenID := txResult.Logs.Events[0].Topics[0]

	roles := [][]byte{
		[]byte(core.ESDTRoleNFTCreate),
<<<<<<< HEAD
		[]byte(core.ESDTRoleTransfer),
		[]byte(core.ESDTMetaDataRecreate),
=======
		[]byte(core.ESDTRoleNFTRecreate),
>>>>>>> 7afeb062
	}
	setAddressEsdtRoles(t, cs, addrs[0], metaESDTTokenID, roles)

	log.Info("Issued metaESDT token id", "tokenID", string(metaESDTTokenID))

	// issue NFT
	nftTicker := []byte("NFTTICKER")
	tx = issueNonFungibleTx(1, addrs[0].Bytes, nftTicker, baseIssuingCost)

	txResult, err = cs.SendTxAndGenerateBlockTilTxIsExecuted(tx, maxNumOfBlockToGenerateWhenExecutingTx)
	require.Nil(t, err)
	require.NotNil(t, txResult)
	require.Equal(t, "success", txResult.Status.String())

	nftTokenID := txResult.Logs.Events[0].Topics[0]
	setAddressEsdtRoles(t, cs, addrs[0], nftTokenID, roles)

	log.Info("Issued NFT token id", "tokenID", string(nftTokenID))

	// issue SFT
	sftTicker := []byte("SFTTICKER")
	tx = issueSemiFungibleTx(2, addrs[0].Bytes, sftTicker, baseIssuingCost)

	txResult, err = cs.SendTxAndGenerateBlockTilTxIsExecuted(tx, maxNumOfBlockToGenerateWhenExecutingTx)
	require.Nil(t, err)
	require.NotNil(t, txResult)
	require.Equal(t, "success", txResult.Status.String())

	sftTokenID := txResult.Logs.Events[0].Topics[0]
	setAddressEsdtRoles(t, cs, addrs[0], sftTokenID, roles)

	log.Info("Issued SFT token id", "tokenID", string(sftTokenID))

	tokenIDs := [][]byte{
		nftTokenID,
		sftTokenID,
		metaESDTTokenID,
	}

	nftMetaData := txsFee.GetDefaultMetaData()
	nftMetaData.Nonce = []byte(hex.EncodeToString(big.NewInt(1).Bytes()))

	sftMetaData := txsFee.GetDefaultMetaData()
	sftMetaData.Nonce = []byte(hex.EncodeToString(big.NewInt(1).Bytes()))

	esdtMetaData := txsFee.GetDefaultMetaData()
	esdtMetaData.Nonce = []byte(hex.EncodeToString(big.NewInt(1).Bytes()))

	tokensMetadata := []*txsFee.MetaData{
		nftMetaData,
		sftMetaData,
		esdtMetaData,
	}

	nonce := uint64(3)
	for i := range tokenIDs {
		tx = nftCreateTx(nonce, addrs[0].Bytes, tokenIDs[i], tokensMetadata[i])

		txResult, err = cs.SendTxAndGenerateBlockTilTxIsExecuted(tx, maxNumOfBlockToGenerateWhenExecutingTx)
		require.Nil(t, err)
		require.NotNil(t, txResult)
		require.Equal(t, "success", txResult.Status.String())

		nonce++
	}

	err = cs.GenerateBlocks(10)
	require.Nil(t, err)

	log.Info("Call ESDTMetaDataRecreate to rewrite the meta data for the nft")

	for i := range tokenIDs {
		newMetaData := txsFee.GetDefaultMetaData()
		newMetaData.Nonce = []byte(hex.EncodeToString(big.NewInt(1).Bytes()))
		newMetaData.Name = []byte(hex.EncodeToString([]byte("name2")))
		newMetaData.Hash = []byte(hex.EncodeToString([]byte("hash2")))
		newMetaData.Attributes = []byte(hex.EncodeToString([]byte("attributes2")))

		txDataField := bytes.Join(
			[][]byte{
				[]byte(core.ESDTMetaDataRecreate),
				[]byte(hex.EncodeToString(tokenIDs[i])),
				newMetaData.Nonce,
				newMetaData.Name,
				[]byte(hex.EncodeToString(big.NewInt(10).Bytes())),
				newMetaData.Hash,
				newMetaData.Attributes,
				newMetaData.Uris[0],
				newMetaData.Uris[1],
				newMetaData.Uris[2],
			},
			[]byte("@"),
		)

		tx = &transaction.Transaction{
			Nonce:     nonce,
			SndAddr:   addrs[0].Bytes,
			RcvAddr:   addrs[0].Bytes,
			GasLimit:  10_000_000,
			GasPrice:  minGasPrice,
			Signature: []byte("dummySig"),
			Data:      txDataField,
			Value:     big.NewInt(0),
			ChainID:   []byte(configs.ChainID),
			Version:   1,
		}

		txResult, err = cs.SendTxAndGenerateBlockTilTxIsExecuted(tx, maxNumOfBlockToGenerateWhenExecutingTx)
		require.Nil(t, err)
		require.NotNil(t, txResult)

		require.Equal(t, "success", txResult.Status.String())

		shardID := cs.GetNodeHandler(0).GetProcessComponents().ShardCoordinator().ComputeId(addrs[0].Bytes)

<<<<<<< HEAD
		if bytes.Equal(tokenIDs[i], tokenIDs[0]) { // nft token
			checkMetaData(t, cs, addrs[0].Bytes, tokenIDs[i], shardID, newMetaData)
		} else {
			checkMetaData(t, cs, core.SystemAccountAddress, tokenIDs[i], shardID, newMetaData)
		}

		nonce++
	}
=======
	checkMetaData(t, cs, address.Bytes, nftTokenID, shardID, nftMetaData)
	require.Equal(t, core.ESDTMetaDataRecreate, txResult.Logs.Events[0].Identifier)
>>>>>>> 7afeb062
}

// Test scenario #5
//
// Initial setup: Create NFT, SFT, metaESDT tokens
//
// Call ESDTMetaDataUpdate to update some of the meta data parameters
// (The sender must have the ESDTRoleNFTUpdate role)
func TestChainSimulator_ESDTMetaDataUpdate(t *testing.T) {
	if testing.Short() {
		t.Skip("this is not a short test")
	}

	baseIssuingCost := "1000"

	cs, _ := getTestChainSimulatorWithDynamicNFTEnabled(t, baseIssuingCost)
	defer cs.Close()

	log.Info("Initial setup: Create fungible, NFT,  SFT and metaESDT tokens (after the activation of DynamicEsdtFlag)")

	addrs := createAddresses(t, cs, false)

	// issue metaESDT
	metaESDTTicker := []byte("METATTICKER")
	tx := issueMetaESDTTx(0, addrs[0].Bytes, metaESDTTicker, baseIssuingCost)

	txResult, err := cs.SendTxAndGenerateBlockTilTxIsExecuted(tx, maxNumOfBlockToGenerateWhenExecutingTx)
	require.Nil(t, err)
	require.NotNil(t, txResult)
	require.Equal(t, "success", txResult.Status.String())

	metaESDTTokenID := txResult.Logs.Events[0].Topics[0]

	roles := [][]byte{
		[]byte(core.ESDTRoleNFTCreate),
		[]byte(core.ESDTRoleTransfer),
		[]byte(core.ESDTRoleNFTUpdate),
	}
	setAddressEsdtRoles(t, cs, addrs[0], metaESDTTokenID, roles)

	log.Info("Issued metaESDT token id", "tokenID", string(metaESDTTokenID))

	// issue NFT
	nftTicker := []byte("NFTTICKER")
	tx = issueNonFungibleTx(1, addrs[0].Bytes, nftTicker, baseIssuingCost)

	txResult, err = cs.SendTxAndGenerateBlockTilTxIsExecuted(tx, maxNumOfBlockToGenerateWhenExecutingTx)
	require.Nil(t, err)
	require.NotNil(t, txResult)
	require.Equal(t, "success", txResult.Status.String())

	nftTokenID := txResult.Logs.Events[0].Topics[0]
	setAddressEsdtRoles(t, cs, addrs[0], nftTokenID, roles)

	log.Info("Issued NFT token id", "tokenID", string(nftTokenID))

	// issue SFT
	sftTicker := []byte("SFTTICKER")
	tx = issueSemiFungibleTx(2, addrs[0].Bytes, sftTicker, baseIssuingCost)

	txResult, err = cs.SendTxAndGenerateBlockTilTxIsExecuted(tx, maxNumOfBlockToGenerateWhenExecutingTx)
	require.Nil(t, err)
	require.NotNil(t, txResult)
	require.Equal(t, "success", txResult.Status.String())

	sftTokenID := txResult.Logs.Events[0].Topics[0]
	setAddressEsdtRoles(t, cs, addrs[0], sftTokenID, roles)

	log.Info("Issued SFT token id", "tokenID", string(sftTokenID))

	tokenIDs := [][]byte{
		nftTokenID,
		sftTokenID,
		metaESDTTokenID,
	}

	nftMetaData := txsFee.GetDefaultMetaData()
	nftMetaData.Nonce = []byte(hex.EncodeToString(big.NewInt(1).Bytes()))

	sftMetaData := txsFee.GetDefaultMetaData()
	sftMetaData.Nonce = []byte(hex.EncodeToString(big.NewInt(1).Bytes()))

	esdtMetaData := txsFee.GetDefaultMetaData()
	esdtMetaData.Nonce = []byte(hex.EncodeToString(big.NewInt(1).Bytes()))

	tokensMetadata := []*txsFee.MetaData{
		nftMetaData,
		sftMetaData,
		esdtMetaData,
	}

	nonce := uint64(3)
	for i := range tokenIDs {
		tx = nftCreateTx(nonce, addrs[0].Bytes, tokenIDs[i], tokensMetadata[i])

		txResult, err = cs.SendTxAndGenerateBlockTilTxIsExecuted(tx, maxNumOfBlockToGenerateWhenExecutingTx)
		require.Nil(t, err)
		require.NotNil(t, txResult)

		require.Equal(t, "success", txResult.Status.String())

		nonce++
	}

	log.Info("Call ESDTMetaDataUpdate to rewrite the meta data for the nft")

	for i := range tokenIDs {
		newMetaData := txsFee.GetDefaultMetaData()
		newMetaData.Nonce = []byte(hex.EncodeToString(big.NewInt(1).Bytes()))
		newMetaData.Name = []byte(hex.EncodeToString([]byte("name2")))
		newMetaData.Hash = []byte(hex.EncodeToString([]byte("hash2")))
		newMetaData.Attributes = []byte(hex.EncodeToString([]byte("attributes2")))

		txDataField := bytes.Join(
			[][]byte{
				[]byte(core.ESDTMetaDataUpdate),
				[]byte(hex.EncodeToString(tokenIDs[i])),
				newMetaData.Nonce,
				newMetaData.Name,
				[]byte(hex.EncodeToString(big.NewInt(10).Bytes())),
				newMetaData.Hash,
				newMetaData.Attributes,
				newMetaData.Uris[0],
				newMetaData.Uris[1],
				newMetaData.Uris[2],
			},
			[]byte("@"),
		)

		tx = &transaction.Transaction{
			Nonce:     nonce,
			SndAddr:   addrs[0].Bytes,
			RcvAddr:   addrs[0].Bytes,
			GasLimit:  10_000_000,
			GasPrice:  minGasPrice,
			Signature: []byte("dummySig"),
			Data:      txDataField,
			Value:     big.NewInt(0),
			ChainID:   []byte(configs.ChainID),
			Version:   1,
		}

		txResult, err = cs.SendTxAndGenerateBlockTilTxIsExecuted(tx, maxNumOfBlockToGenerateWhenExecutingTx)
		require.Nil(t, err)
		require.NotNil(t, txResult)

		require.Equal(t, "success", txResult.Status.String())

		shardID := cs.GetNodeHandler(0).GetProcessComponents().ShardCoordinator().ComputeId(addrs[0].Bytes)

		if bytes.Equal(tokenIDs[i], tokenIDs[0]) { // nft token
			checkMetaData(t, cs, addrs[0].Bytes, tokenIDs[i], shardID, newMetaData)
		} else {
			checkMetaData(t, cs, core.SystemAccountAddress, tokenIDs[i], shardID, newMetaData)
		}

<<<<<<< HEAD
		nonce++
	}
=======
	checkMetaData(t, cs, address.Bytes, nftTokenID, shardID, nftMetaData)
	require.Equal(t, core.ESDTMetaDataUpdate, txResult.Logs.Events[0].Identifier)
>>>>>>> 7afeb062
}

// Test scenario #6
//
// Initial setup: Create NFT, SFT, metaESDT tokens
//
// Call ESDTModifyCreator and check that the creator was modified
// (The sender must have the ESDTRoleModifyCreator role)
func TestChainSimulator_ESDTModifyCreator(t *testing.T) {
	if testing.Short() {
		t.Skip("this is not a short test")
	}

	baseIssuingCost := "1000"

	cs, _ := getTestChainSimulatorWithDynamicNFTEnabled(t, baseIssuingCost)
	defer cs.Close()

	log.Info("Initial setup: Create fungible, NFT,  SFT and metaESDT tokens (after the activation of DynamicEsdtFlag). Register NFT directly as dynamic")

	addrs := createAddresses(t, cs, false)

	// issue metaESDT
	metaESDTTicker := []byte("METATICKER")
	tx := issueMetaESDTTx(0, addrs[1].Bytes, metaESDTTicker, baseIssuingCost)

	txResult, err := cs.SendTxAndGenerateBlockTilTxIsExecuted(tx, maxNumOfBlockToGenerateWhenExecutingTx)
	require.Nil(t, err)
	require.NotNil(t, txResult)

	require.Equal(t, "success", txResult.Status.String())

	metaESDTTokenID := txResult.Logs.Events[0].Topics[0]

	roles := [][]byte{
		[]byte(core.ESDTRoleNFTCreate),
		[]byte(core.ESDTRoleTransfer),
		[]byte(core.ESDTRoleNFTUpdate),
	}
	setAddressEsdtRoles(t, cs, addrs[1], metaESDTTokenID, roles)

	log.Info("Issued metaESDT token id", "tokenID", string(metaESDTTokenID))

	// register dynamic NFT
	nftTicker := []byte("NFTTICKER")
	nftTokenName := []byte("tokenName")

	txDataField := bytes.Join(
		[][]byte{
			[]byte("registerDynamic"),
			[]byte(hex.EncodeToString(nftTokenName)),
			[]byte(hex.EncodeToString(nftTicker)),
			[]byte(hex.EncodeToString([]byte("NFT"))),
		},
		[]byte("@"),
	)

	callValue, _ := big.NewInt(0).SetString(baseIssuingCost, 10)

	tx = &transaction.Transaction{
		Nonce:     1,
		SndAddr:   addrs[1].Bytes,
		RcvAddr:   vm.ESDTSCAddress,
		GasLimit:  100_000_000,
		GasPrice:  minGasPrice,
		Signature: []byte("dummySig"),
		Data:      txDataField,
		Value:     callValue,
		ChainID:   []byte(configs.ChainID),
		Version:   1,
	}

	txResult, err = cs.SendTxAndGenerateBlockTilTxIsExecuted(tx, maxNumOfBlockToGenerateWhenExecutingTx)
	require.Nil(t, err)
	require.NotNil(t, txResult)

	require.Equal(t, "success", txResult.Status.String())

	nftTokenID := txResult.Logs.Events[0].Topics[0]
	setAddressEsdtRoles(t, cs, addrs[1], nftTokenID, roles)

	log.Info("Issued NFT token id", "tokenID", string(nftTokenID))

	// issue SFT
	sftTicker := []byte("SFTTICKER")
	tx = issueSemiFungibleTx(2, addrs[1].Bytes, sftTicker, baseIssuingCost)

	txResult, err = cs.SendTxAndGenerateBlockTilTxIsExecuted(tx, maxNumOfBlockToGenerateWhenExecutingTx)
	require.Nil(t, err)
	require.NotNil(t, txResult)
	require.Equal(t, "success", txResult.Status.String())

	sftTokenID := txResult.Logs.Events[0].Topics[0]
	setAddressEsdtRoles(t, cs, addrs[1], sftTokenID, roles)

	log.Info("Issued SFT token id", "tokenID", string(sftTokenID))

	tokenIDs := [][]byte{
		nftTokenID,
		sftTokenID,
		metaESDTTokenID,
	}

	nftMetaData := txsFee.GetDefaultMetaData()
	nftMetaData.Nonce = []byte(hex.EncodeToString(big.NewInt(1).Bytes()))

	sftMetaData := txsFee.GetDefaultMetaData()
	sftMetaData.Nonce = []byte(hex.EncodeToString(big.NewInt(1).Bytes()))

	esdtMetaData := txsFee.GetDefaultMetaData()
	esdtMetaData.Nonce = []byte(hex.EncodeToString(big.NewInt(1).Bytes()))

	tokensMetadata := []*txsFee.MetaData{
		nftMetaData,
		sftMetaData,
		esdtMetaData,
	}

	nonce := uint64(3)
	for i := range tokenIDs {
		tx = nftCreateTx(nonce, addrs[1].Bytes, tokenIDs[i], tokensMetadata[i])

		txResult, err = cs.SendTxAndGenerateBlockTilTxIsExecuted(tx, maxNumOfBlockToGenerateWhenExecutingTx)
		require.Nil(t, err)
		require.NotNil(t, txResult)

		require.Equal(t, "success", txResult.Status.String())

		nonce++
	}

	log.Info("Change to DYNAMIC type")

	for i := range tokenIDs {
		tx = changeToDynamicTx(nonce, addrs[1].Bytes, tokenIDs[i])

		txResult, err = cs.SendTxAndGenerateBlockTilTxIsExecuted(tx, maxNumOfBlockToGenerateWhenExecutingTx)
		require.Nil(t, err)
		require.NotNil(t, txResult)

<<<<<<< HEAD
		require.Equal(t, "success", txResult.Status.String())
=======
	require.Equal(t, newCreatorAddress.Bytes, retrievedMetaData.Creator)
	require.Equal(t, core.ESDTModifyCreator, txResult.Logs.Events[0].Identifier)
}
>>>>>>> 7afeb062

		nonce++
	}

	log.Info("Call ESDTModifyCreator and check that the creator was modified")

	mintValue := big.NewInt(10)
	mintValue = mintValue.Mul(oneEGLD, mintValue)

	shardID := cs.GetNodeHandler(0).GetProcessComponents().ShardCoordinator().ComputeId(addrs[1].Bytes)

	for i := range tokenIDs {
		log.Info("Modify creator for token", "tokenID", tokenIDs[i])

		newCreatorAddress, err := cs.GenerateAndMintWalletAddress(shardID, mintValue)
		require.Nil(t, err)

		err = cs.GenerateBlocks(10)
		require.Nil(t, err)

		roles = [][]byte{
			[]byte(core.ESDTRoleModifyCreator),
		}
		setAddressEsdtRoles(t, cs, newCreatorAddress, tokenIDs[i], roles)

		tx = modifyCreatorTx(0, newCreatorAddress.Bytes, tokenIDs[i])

		txResult, err = cs.SendTxAndGenerateBlockTilTxIsExecuted(tx, maxNumOfBlockToGenerateWhenExecutingTx)
		require.Nil(t, err)
		require.NotNil(t, txResult)

		require.Equal(t, "success", txResult.Status.String())

		retrievedMetaData := getMetaDataFromAcc(t, cs, core.SystemAccountAddress, tokenIDs[i], shardID)

		require.Equal(t, newCreatorAddress.Bytes, retrievedMetaData.Creator)

		nonce++
	}
}

// ESDTModifyCreator without changing to dynamic type
func TestChainSimulator_ESDTModifyCreator_SFTmetaESDT(t *testing.T) {
	if testing.Short() {
		t.Skip("this is not a short test")
	}

	baseIssuingCost := "1000"

	cs, _ := getTestChainSimulatorWithDynamicNFTEnabled(t, baseIssuingCost)
	defer cs.Close()

	log.Info("Initial setup: Create SFT and metaESDT tokens (after the activation of DynamicEsdtFlag)")

	addrs := createAddresses(t, cs, false)

	// issue metaESDT
	metaESDTTicker := []byte("METATICKER")
	tx := issueMetaESDTTx(0, addrs[1].Bytes, metaESDTTicker, baseIssuingCost)

	txResult, err := cs.SendTxAndGenerateBlockTilTxIsExecuted(tx, maxNumOfBlockToGenerateWhenExecutingTx)
	require.Nil(t, err)
	require.NotNil(t, txResult)

	require.Equal(t, "success", txResult.Status.String())

	metaESDTTokenID := txResult.Logs.Events[0].Topics[0]

	roles := [][]byte{
		[]byte(core.ESDTRoleNFTCreate),
		[]byte(core.ESDTRoleTransfer),
		[]byte(core.ESDTRoleNFTUpdate),
	}
	setAddressEsdtRoles(t, cs, addrs[1], metaESDTTokenID, roles)

	log.Info("Issued metaESDT token id", "tokenID", string(metaESDTTokenID))

	// issue SFT
	sftTicker := []byte("SFTTICKER")
	tx = issueSemiFungibleTx(1, addrs[1].Bytes, sftTicker, baseIssuingCost)

	txResult, err = cs.SendTxAndGenerateBlockTilTxIsExecuted(tx, maxNumOfBlockToGenerateWhenExecutingTx)
	require.Nil(t, err)
	require.NotNil(t, txResult)
	require.Equal(t, "success", txResult.Status.String())

	sftTokenID := txResult.Logs.Events[0].Topics[0]
	setAddressEsdtRoles(t, cs, addrs[1], sftTokenID, roles)

	log.Info("Issued SFT token id", "tokenID", string(sftTokenID))

	tokenIDs := [][]byte{
		metaESDTTokenID,
		sftTokenID,
	}

	sftMetaData := txsFee.GetDefaultMetaData()
	sftMetaData.Nonce = []byte(hex.EncodeToString(big.NewInt(1).Bytes()))

	esdtMetaData := txsFee.GetDefaultMetaData()
	esdtMetaData.Nonce = []byte(hex.EncodeToString(big.NewInt(1).Bytes()))

	tokensMetadata := []*txsFee.MetaData{
		esdtMetaData,
		sftMetaData,
	}

	nonce := uint64(2)
	for i := range tokenIDs {
		tx = nftCreateTx(nonce, addrs[1].Bytes, tokenIDs[i], tokensMetadata[i])

		txResult, err = cs.SendTxAndGenerateBlockTilTxIsExecuted(tx, maxNumOfBlockToGenerateWhenExecutingTx)
		require.Nil(t, err)
		require.NotNil(t, txResult)

<<<<<<< HEAD
		require.Equal(t, "success", txResult.Status.String())
=======
	require.Equal(t, expUris, retrievedMetaData.URIs)
	require.Equal(t, core.ESDTSetNewURIs, txResult.Logs.Events[0].Identifier)
}
>>>>>>> 7afeb062

		nonce++
	}

	for _, tokenID := range tokenIDs {
		tx = updateTokenIDTx(nonce, addrs[1].Bytes, tokenID)

		log.Info("updating token id", "tokenID", tokenID)

		txResult, err = cs.SendTxAndGenerateBlockTilTxIsExecuted(tx, maxNumOfBlockToGenerateWhenExecutingTx)
		require.Nil(t, err)
		require.NotNil(t, txResult)

		require.Equal(t, "success", txResult.Status.String())

		nonce++
	}

	shardID := cs.GetNodeHandler(0).GetProcessComponents().ShardCoordinator().ComputeId(addrs[1].Bytes)

	checkMetaData(t, cs, core.SystemAccountAddress, sftTokenID, shardID, sftMetaData)
	checkMetaData(t, cs, core.SystemAccountAddress, metaESDTTokenID, shardID, esdtMetaData)

	log.Info("Call ESDTModifyCreator and check that the creator was modified")

	mintValue := big.NewInt(10)
	mintValue = mintValue.Mul(oneEGLD, mintValue)

	for i := range tokenIDs {
		log.Info("Modify creator for token", "tokenID", string(tokenIDs[i]))

		newCreatorAddress, err := cs.GenerateAndMintWalletAddress(shardID, mintValue)
		require.Nil(t, err)

		err = cs.GenerateBlocks(10)
		require.Nil(t, err)

		roles = [][]byte{
			[]byte(core.ESDTRoleModifyCreator),
		}
		setAddressEsdtRoles(t, cs, newCreatorAddress, tokenIDs[i], roles)

		log.Info("transfering token id", "tokenID", tokenIDs[i])

		tx = esdtNFTTransferTx(nonce, addrs[1].Bytes, newCreatorAddress.Bytes, tokenIDs[i])
		txResult, err = cs.SendTxAndGenerateBlockTilTxIsExecuted(tx, maxNumOfBlockToGenerateWhenExecutingTx)
		require.Nil(t, err)
		require.NotNil(t, txResult)
		require.Equal(t, "success", txResult.Status.String())

		tx = modifyCreatorTx(0, newCreatorAddress.Bytes, tokenIDs[i])

		txResult, err = cs.SendTxAndGenerateBlockTilTxIsExecuted(tx, maxNumOfBlockToGenerateWhenExecutingTx)
		require.Nil(t, err)
		require.NotNil(t, txResult)

		require.Equal(t, "success", txResult.Status.String())

		retrievedMetaData := getMetaDataFromAcc(t, cs, core.SystemAccountAddress, tokenIDs[i], shardID)

		require.Equal(t, newCreatorAddress.Bytes, retrievedMetaData.Creator)

		nonce++
	}
}

func TestChainSimulator_ESDTModifyCreator_CrossShard(t *testing.T) {
	if testing.Short() {
		t.Skip("this is not a short test")
	}

	baseIssuingCost := "1000"

	cs, _ := getTestChainSimulatorWithDynamicNFTEnabled(t, baseIssuingCost)
	defer cs.Close()

	addrs := createAddresses(t, cs, false)

	// issue metaESDT
	metaESDTTicker := []byte("METATICKER")
	tx := issueMetaESDTTx(0, addrs[1].Bytes, metaESDTTicker, baseIssuingCost)

	txResult, err := cs.SendTxAndGenerateBlockTilTxIsExecuted(tx, maxNumOfBlockToGenerateWhenExecutingTx)
	require.Nil(t, err)
	require.NotNil(t, txResult)

	require.Equal(t, "success", txResult.Status.String())

	metaESDTTokenID := txResult.Logs.Events[0].Topics[0]

	roles := [][]byte{
		[]byte(core.ESDTRoleNFTCreate),
		[]byte(core.ESDTRoleTransfer),
		[]byte(core.ESDTRoleNFTUpdate),
	}
	setAddressEsdtRoles(t, cs, addrs[1], metaESDTTokenID, roles)

	log.Info("Issued metaESDT token id", "tokenID", string(metaESDTTokenID))

	// register dynamic NFT
	nftTicker := []byte("NFTTICKER")
	nftTokenName := []byte("tokenName")

	txDataField := bytes.Join(
		[][]byte{
			[]byte("registerDynamic"),
			[]byte(hex.EncodeToString(nftTokenName)),
			[]byte(hex.EncodeToString(nftTicker)),
			[]byte(hex.EncodeToString([]byte("NFT"))),
		},
		[]byte("@"),
	)

	callValue, _ := big.NewInt(0).SetString(baseIssuingCost, 10)

	tx = &transaction.Transaction{
		Nonce:     1,
		SndAddr:   addrs[1].Bytes,
		RcvAddr:   vm.ESDTSCAddress,
		GasLimit:  100_000_000,
		GasPrice:  minGasPrice,
		Signature: []byte("dummySig"),
		Data:      txDataField,
		Value:     callValue,
		ChainID:   []byte(configs.ChainID),
		Version:   1,
	}

	txResult, err = cs.SendTxAndGenerateBlockTilTxIsExecuted(tx, maxNumOfBlockToGenerateWhenExecutingTx)
	require.Nil(t, err)
	require.NotNil(t, txResult)

	require.Equal(t, "success", txResult.Status.String())

	nftTokenID := txResult.Logs.Events[0].Topics[0]
	setAddressEsdtRoles(t, cs, addrs[1], nftTokenID, roles)

<<<<<<< HEAD
	log.Info("Issued NFT token id", "tokenID", string(nftTokenID))
=======
	require.Equal(t, uint32(big.NewInt(20).Uint64()), retrievedMetaData.Royalties)
	require.Equal(t, core.ESDTModifyRoyalties, txResult.Logs.Events[0].Identifier)
}
>>>>>>> 7afeb062

	// issue SFT
	sftTicker := []byte("SFTTICKER")
	tx = issueSemiFungibleTx(2, addrs[1].Bytes, sftTicker, baseIssuingCost)

	txResult, err = cs.SendTxAndGenerateBlockTilTxIsExecuted(tx, maxNumOfBlockToGenerateWhenExecutingTx)
	require.Nil(t, err)
	require.NotNil(t, txResult)
	require.Equal(t, "success", txResult.Status.String())

	sftTokenID := txResult.Logs.Events[0].Topics[0]
	setAddressEsdtRoles(t, cs, addrs[1], sftTokenID, roles)

	log.Info("Issued SFT token id", "tokenID", string(sftTokenID))

	tokenIDs := [][]byte{
		nftTokenID,
		sftTokenID,
		metaESDTTokenID,
	}

	nftMetaData := txsFee.GetDefaultMetaData()
	nftMetaData.Nonce = []byte(hex.EncodeToString(big.NewInt(1).Bytes()))

	sftMetaData := txsFee.GetDefaultMetaData()
	sftMetaData.Nonce = []byte(hex.EncodeToString(big.NewInt(1).Bytes()))

	esdtMetaData := txsFee.GetDefaultMetaData()
	esdtMetaData.Nonce = []byte(hex.EncodeToString(big.NewInt(1).Bytes()))

	tokensMetadata := []*txsFee.MetaData{
		nftMetaData,
		sftMetaData,
		esdtMetaData,
	}

	nonce := uint64(3)
	for i := range tokenIDs {
		tx = nftCreateTx(nonce, addrs[1].Bytes, tokenIDs[i], tokensMetadata[i])

		txResult, err = cs.SendTxAndGenerateBlockTilTxIsExecuted(tx, maxNumOfBlockToGenerateWhenExecutingTx)
		require.Nil(t, err)
		require.NotNil(t, txResult)

		require.Equal(t, "success", txResult.Status.String())

		nonce++
	}

	log.Info("Change to DYNAMIC type")

	for i := range tokenIDs {
		tx = changeToDynamicTx(nonce, addrs[1].Bytes, tokenIDs[i])

		txResult, err = cs.SendTxAndGenerateBlockTilTxIsExecuted(tx, maxNumOfBlockToGenerateWhenExecutingTx)
		require.Nil(t, err)
		require.NotNil(t, txResult)

		require.Equal(t, "success", txResult.Status.String())

		nonce++
	}

	log.Info("Call ESDTModifyCreator and check that the creator was modified")

	mintValue := big.NewInt(10)
	mintValue = mintValue.Mul(oneEGLD, mintValue)

	shardID := cs.GetNodeHandler(0).GetProcessComponents().ShardCoordinator().ComputeId(addrs[1].Bytes)

	crossShardID := uint32(2)
	if shardID == uint32(2) {
		crossShardID = uint32(1)
	}

	for i := range tokenIDs {
		log.Info("Modify creator for token", "tokenID", string(tokenIDs[i]))

		newCreatorAddress, err := cs.GenerateAndMintWalletAddress(crossShardID, mintValue)
		require.Nil(t, err)

		err = cs.GenerateBlocks(10)
		require.Nil(t, err)

		roles = [][]byte{
			[]byte(core.ESDTRoleModifyCreator),
		}
		setAddressEsdtRoles(t, cs, newCreatorAddress, tokenIDs[i], roles)

		log.Info("transfering token id", "tokenID", tokenIDs[i])

		tx = esdtNFTTransferTx(nonce, addrs[1].Bytes, newCreatorAddress.Bytes, tokenIDs[i])
		txResult, err = cs.SendTxAndGenerateBlockTilTxIsExecuted(tx, maxNumOfBlockToGenerateWhenExecutingTx)
		require.Nil(t, err)
		require.NotNil(t, txResult)

		require.Equal(t, "success", txResult.Status.String())

		err = cs.GenerateBlocks(10)
		require.Nil(t, err)

		tx = modifyCreatorTx(0, newCreatorAddress.Bytes, tokenIDs[i])

		txResult, err = cs.SendTxAndGenerateBlockTilTxIsExecuted(tx, maxNumOfBlockToGenerateWhenExecutingTx)
		require.Nil(t, err)
		require.NotNil(t, txResult)

		fmt.Println(txResult)
		fmt.Println(string(txResult.Logs.Events[0].Topics[0]))
		fmt.Println(string(txResult.Logs.Events[0].Topics[1]))

		require.Equal(t, "success", txResult.Status.String())

		shardID := cs.GetNodeHandler(0).GetProcessComponents().ShardCoordinator().ComputeId(newCreatorAddress.Bytes)
		retrievedMetaData := getMetaDataFromAcc(t, cs, core.SystemAccountAddress, tokenIDs[i], shardID)

		require.Equal(t, newCreatorAddress.Bytes, retrievedMetaData.Creator)

		nonce++
	}
}

// Test scenario #7
//
// Initial setup: Create NFT, SFT, metaESDT tokens
//
// Call ESDTSetNewURIs and check that the new URIs were set for the token
// (The sender must have the ESDTRoleSetNewURI role)
func TestChainSimulator_ESDTSetNewURIs(t *testing.T) {
	if testing.Short() {
		t.Skip("this is not a short test")
	}

	baseIssuingCost := "1000"

	cs, _ := getTestChainSimulatorWithDynamicNFTEnabled(t, baseIssuingCost)
	defer cs.Close()

	addrs := createAddresses(t, cs, false)

	// issue metaESDT
	metaESDTTicker := []byte("METATTICKER")
	tx := issueMetaESDTTx(0, addrs[0].Bytes, metaESDTTicker, baseIssuingCost)

	txResult, err := cs.SendTxAndGenerateBlockTilTxIsExecuted(tx, maxNumOfBlockToGenerateWhenExecutingTx)
	require.Nil(t, err)
	require.NotNil(t, txResult)
	require.Equal(t, "success", txResult.Status.String())

	metaESDTTokenID := txResult.Logs.Events[0].Topics[0]

	roles := [][]byte{
		[]byte(core.ESDTRoleNFTCreate),
		[]byte(core.ESDTRoleTransfer),
		[]byte(core.ESDTRoleNFTUpdate),
		[]byte(core.ESDTRoleSetNewURI),
	}
	setAddressEsdtRoles(t, cs, addrs[0], metaESDTTokenID, roles)

	log.Info("Issued metaESDT token id", "tokenID", string(metaESDTTokenID))

	// issue NFT
	nftTicker := []byte("NFTTICKER")
	tx = issueNonFungibleTx(1, addrs[0].Bytes, nftTicker, baseIssuingCost)

	txResult, err = cs.SendTxAndGenerateBlockTilTxIsExecuted(tx, maxNumOfBlockToGenerateWhenExecutingTx)
	require.Nil(t, err)
	require.NotNil(t, txResult)
	require.Equal(t, "success", txResult.Status.String())

	nftTokenID := txResult.Logs.Events[0].Topics[0]
	setAddressEsdtRoles(t, cs, addrs[0], nftTokenID, roles)

	log.Info("Issued NFT token id", "tokenID", string(nftTokenID))

	// issue SFT
	sftTicker := []byte("SFTTICKER")
	tx = issueSemiFungibleTx(2, addrs[0].Bytes, sftTicker, baseIssuingCost)

	txResult, err = cs.SendTxAndGenerateBlockTilTxIsExecuted(tx, maxNumOfBlockToGenerateWhenExecutingTx)
	require.Nil(t, err)
	require.NotNil(t, txResult)
	require.Equal(t, "success", txResult.Status.String())

	sftTokenID := txResult.Logs.Events[0].Topics[0]
	setAddressEsdtRoles(t, cs, addrs[0], sftTokenID, roles)

	log.Info("Issued SFT token id", "tokenID", string(sftTokenID))

	tokenIDs := [][]byte{
		nftTokenID,
		sftTokenID,
		metaESDTTokenID,
	}

	nftMetaData := txsFee.GetDefaultMetaData()
	nftMetaData.Nonce = []byte(hex.EncodeToString(big.NewInt(1).Bytes()))

	sftMetaData := txsFee.GetDefaultMetaData()
	sftMetaData.Nonce = []byte(hex.EncodeToString(big.NewInt(1).Bytes()))

	esdtMetaData := txsFee.GetDefaultMetaData()
	esdtMetaData.Nonce = []byte(hex.EncodeToString(big.NewInt(1).Bytes()))

	tokensMetadata := []*txsFee.MetaData{
		nftMetaData,
		sftMetaData,
		esdtMetaData,
	}

	nonce := uint64(3)
	for i := range tokenIDs {
		tx = nftCreateTx(nonce, addrs[0].Bytes, tokenIDs[i], tokensMetadata[i])

		txResult, err = cs.SendTxAndGenerateBlockTilTxIsExecuted(tx, maxNumOfBlockToGenerateWhenExecutingTx)
		require.Nil(t, err)
		require.NotNil(t, txResult)

		require.Equal(t, "success", txResult.Status.String())

		nonce++
	}

	log.Info("Call ESDTSetNewURIs and check that the new URIs were set for the tokens")

	metaDataNonce := []byte(hex.EncodeToString(big.NewInt(1).Bytes()))
	uris := [][]byte{
		[]byte(hex.EncodeToString([]byte("uri0"))),
		[]byte(hex.EncodeToString([]byte("uri1"))),
		[]byte(hex.EncodeToString([]byte("uri2"))),
	}

	expUris := [][]byte{
		[]byte("uri0"),
		[]byte("uri1"),
		[]byte("uri2"),
	}

	for i := range tokenIDs {
		log.Info("Set new uris for token", "tokenID", string(tokenIDs[i]))

		txDataField := bytes.Join(
			[][]byte{
				[]byte(core.ESDTSetNewURIs),
				[]byte(hex.EncodeToString(tokenIDs[i])),
				metaDataNonce,
				uris[0],
				uris[1],
				uris[2],
			},
			[]byte("@"),
		)

		tx = &transaction.Transaction{
			Nonce:     nonce,
			SndAddr:   addrs[0].Bytes,
			RcvAddr:   addrs[0].Bytes,
			GasLimit:  10_000_000,
			GasPrice:  minGasPrice,
			Signature: []byte("dummySig"),
			Data:      txDataField,
			Value:     big.NewInt(0),
			ChainID:   []byte(configs.ChainID),
			Version:   1,
		}

		txResult, err = cs.SendTxAndGenerateBlockTilTxIsExecuted(tx, maxNumOfBlockToGenerateWhenExecutingTx)
		require.Nil(t, err)
		require.NotNil(t, txResult)

		require.Equal(t, "success", txResult.Status.String())

		shardID := cs.GetNodeHandler(0).GetProcessComponents().ShardCoordinator().ComputeId(addrs[0].Bytes)
		var retrievedMetaData *esdt.MetaData
		if bytes.Equal(tokenIDs[i], tokenIDs[0]) { // nft token
			retrievedMetaData = getMetaDataFromAcc(t, cs, addrs[0].Bytes, tokenIDs[i], shardID)
		} else {
			retrievedMetaData = getMetaDataFromAcc(t, cs, core.SystemAccountAddress, tokenIDs[i], shardID)
		}

		require.Equal(t, expUris, retrievedMetaData.URIs)

		nonce++
	}
}

// Test scenario #8
//
// Initial setup: Create NFT, SFT, metaESDT tokens
//
// Call ESDTModifyRoyalties and check that the royalties were changed
// (The sender must have the ESDTRoleModifyRoyalties role)
func TestChainSimulator_ESDTModifyRoyalties(t *testing.T) {
	if testing.Short() {
		t.Skip("this is not a short test")
	}

	baseIssuingCost := "1000"

	cs, _ := getTestChainSimulatorWithDynamicNFTEnabled(t, baseIssuingCost)
	defer cs.Close()

	addrs := createAddresses(t, cs, false)

	// issue metaESDT
	metaESDTTicker := []byte("METATTICKER")
	tx := issueMetaESDTTx(0, addrs[0].Bytes, metaESDTTicker, baseIssuingCost)

	txResult, err := cs.SendTxAndGenerateBlockTilTxIsExecuted(tx, maxNumOfBlockToGenerateWhenExecutingTx)
	require.Nil(t, err)
	require.NotNil(t, txResult)
	require.Equal(t, "success", txResult.Status.String())

	metaESDTTokenID := txResult.Logs.Events[0].Topics[0]

	roles := [][]byte{
		[]byte(core.ESDTRoleNFTCreate),
		[]byte(core.ESDTRoleTransfer),
		[]byte(core.ESDTRoleNFTUpdate),
		[]byte(core.ESDTRoleModifyRoyalties),
	}
	setAddressEsdtRoles(t, cs, addrs[0], metaESDTTokenID, roles)

	log.Info("Issued metaESDT token id", "tokenID", string(metaESDTTokenID))

	// issue NFT
	nftTicker := []byte("NFTTICKER")
	tx = issueNonFungibleTx(1, addrs[0].Bytes, nftTicker, baseIssuingCost)

	txResult, err = cs.SendTxAndGenerateBlockTilTxIsExecuted(tx, maxNumOfBlockToGenerateWhenExecutingTx)
	require.Nil(t, err)
	require.NotNil(t, txResult)
	require.Equal(t, "success", txResult.Status.String())

	nftTokenID := txResult.Logs.Events[0].Topics[0]
	setAddressEsdtRoles(t, cs, addrs[0], nftTokenID, roles)

	log.Info("Issued NFT token id", "tokenID", string(nftTokenID))

	// issue SFT
	sftTicker := []byte("SFTTICKER")
	tx = issueSemiFungibleTx(2, addrs[0].Bytes, sftTicker, baseIssuingCost)

	txResult, err = cs.SendTxAndGenerateBlockTilTxIsExecuted(tx, maxNumOfBlockToGenerateWhenExecutingTx)
	require.Nil(t, err)
	require.NotNil(t, txResult)
	require.Equal(t, "success", txResult.Status.String())

	sftTokenID := txResult.Logs.Events[0].Topics[0]
	setAddressEsdtRoles(t, cs, addrs[0], sftTokenID, roles)

	log.Info("Issued SFT token id", "tokenID", string(sftTokenID))

	tokenIDs := [][]byte{
		nftTokenID,
		sftTokenID,
		metaESDTTokenID,
	}

	nftMetaData := txsFee.GetDefaultMetaData()
	nftMetaData.Nonce = []byte(hex.EncodeToString(big.NewInt(1).Bytes()))

	sftMetaData := txsFee.GetDefaultMetaData()
	sftMetaData.Nonce = []byte(hex.EncodeToString(big.NewInt(1).Bytes()))

	esdtMetaData := txsFee.GetDefaultMetaData()
	esdtMetaData.Nonce = []byte(hex.EncodeToString(big.NewInt(1).Bytes()))

	tokensMetadata := []*txsFee.MetaData{
		nftMetaData,
		sftMetaData,
		esdtMetaData,
	}

	nonce := uint64(3)
	for i := range tokenIDs {
		tx = nftCreateTx(nonce, addrs[0].Bytes, tokenIDs[i], tokensMetadata[i])

		txResult, err = cs.SendTxAndGenerateBlockTilTxIsExecuted(tx, maxNumOfBlockToGenerateWhenExecutingTx)
		require.Nil(t, err)
		require.NotNil(t, txResult)

		require.Equal(t, "success", txResult.Status.String())

		nonce++
	}

	log.Info("Call ESDTModifyRoyalties and check that the royalties were changed")

	metaDataNonce := []byte(hex.EncodeToString(big.NewInt(1).Bytes()))
	royalties := []byte(hex.EncodeToString(big.NewInt(20).Bytes()))

	for i := range tokenIDs {
		log.Info("Set new royalties for token", "tokenID", string(tokenIDs[i]))

		txDataField := bytes.Join(
			[][]byte{
				[]byte(core.ESDTModifyRoyalties),
				[]byte(hex.EncodeToString(tokenIDs[i])),
				metaDataNonce,
				royalties,
			},
			[]byte("@"),
		)

		tx = &transaction.Transaction{
			Nonce:     nonce,
			SndAddr:   addrs[0].Bytes,
			RcvAddr:   addrs[0].Bytes,
			GasLimit:  10_000_000,
			GasPrice:  minGasPrice,
			Signature: []byte("dummySig"),
			Data:      txDataField,
			Value:     big.NewInt(0),
			ChainID:   []byte(configs.ChainID),
			Version:   1,
		}

		txResult, err = cs.SendTxAndGenerateBlockTilTxIsExecuted(tx, maxNumOfBlockToGenerateWhenExecutingTx)
		require.Nil(t, err)
		require.NotNil(t, txResult)

		require.Equal(t, "success", txResult.Status.String())

		shardID := cs.GetNodeHandler(0).GetShardCoordinator().ComputeId(addrs[0].Bytes)
		retrievedMetaData := getMetaDataFromAcc(t, cs, addrs[0].Bytes, nftTokenID, shardID)

		require.Equal(t, uint32(big.NewInt(20).Uint64()), retrievedMetaData.Royalties)

		nonce++
	}
}

// Test scenario #9
//
// Initial setup: Create NFT
//
// 1. Change the nft to DYNAMIC type - the metadata should be on the system account
// 2. Send the NFT cross shard
// 3. The meta data should still be present on the system account
func TestChainSimulator_NFT_ChangeToDynamicType(t *testing.T) {
	if testing.Short() {
		t.Skip("this is not a short test")
	}

	startTime := time.Now().Unix()
	roundDurationInMillis := uint64(6000)
	roundsPerEpoch := core.OptionalUint64{
		HasValue: true,
		Value:    20,
	}

	activationEpoch := uint32(4)

	baseIssuingCost := "1000"

	numOfShards := uint32(3)
	cs, err := chainSimulator.NewChainSimulator(chainSimulator.ArgsChainSimulator{
		BypassTxSignatureCheck:   true,
		TempDir:                  t.TempDir(),
		PathToInitialConfig:      defaultPathToInitialConfig,
		NumOfShards:              numOfShards,
		GenesisTimestamp:         startTime,
		RoundDurationInMillis:    roundDurationInMillis,
		RoundsPerEpoch:           roundsPerEpoch,
		ApiInterface:             api.NewNoApiInterface(),
		MinNodesPerShard:         3,
		MetaChainMinNodes:        3,
		NumNodesWaitingListMeta:  0,
		NumNodesWaitingListShard: 0,
		AlterConfigsFunction: func(cfg *config.Configs) {
			cfg.EpochConfig.EnableEpochs.DynamicESDTEnableEpoch = activationEpoch
			cfg.SystemSCConfig.ESDTSystemSCConfig.BaseIssuingCost = baseIssuingCost
		},
	})
	require.Nil(t, err)
	require.NotNil(t, cs)

	defer cs.Close()

	addrs := createAddresses(t, cs, true)

	err = cs.GenerateBlocksUntilEpochIsReached(int32(activationEpoch) - 2)
	require.Nil(t, err)

	log.Info("Initial setup: Create NFT")

	nftTicker := []byte("NFTTICKER")
	tx := issueNonFungibleTx(0, addrs[1].Bytes, nftTicker, baseIssuingCost)

	txResult, err := cs.SendTxAndGenerateBlockTilTxIsExecuted(tx, maxNumOfBlockToGenerateWhenExecutingTx)
	require.Nil(t, err)
	require.NotNil(t, txResult)
	require.Equal(t, "success", txResult.Status.String())

	roles := [][]byte{
		[]byte(core.ESDTRoleNFTCreate),
		[]byte(core.ESDTRoleNFTUpdate),
	}

	nftTokenID := txResult.Logs.Events[0].Topics[0]
	setAddressEsdtRoles(t, cs, addrs[1], nftTokenID, roles)

	log.Info("Issued NFT token id", "tokenID", string(nftTokenID))

	nftMetaData := txsFee.GetDefaultMetaData()
	nftMetaData.Nonce = []byte(hex.EncodeToString(big.NewInt(1).Bytes()))

	tx = nftCreateTx(1, addrs[1].Bytes, nftTokenID, nftMetaData)

	txResult, err = cs.SendTxAndGenerateBlockTilTxIsExecuted(tx, maxNumOfBlockToGenerateWhenExecutingTx)
	require.Nil(t, err)
	require.NotNil(t, txResult)
	require.Equal(t, "success", txResult.Status.String())

	err = cs.GenerateBlocksUntilEpochIsReached(int32(activationEpoch))
	require.Nil(t, err)

	log.Info("Step 1. Change the nft to DYNAMIC type - the metadata should be on the system account")

	shardID := cs.GetNodeHandler(0).GetProcessComponents().ShardCoordinator().ComputeId(addrs[1].Bytes)

	tx = changeToDynamicTx(2, addrs[1].Bytes, nftTokenID)

	txResult, err = cs.SendTxAndGenerateBlockTilTxIsExecuted(tx, maxNumOfBlockToGenerateWhenExecutingTx)
	require.Nil(t, err)
	require.NotNil(t, txResult)

	require.Equal(t, "success", txResult.Status.String())

	err = cs.GenerateBlocks(10)
	require.Nil(t, err)

	checkMetaData(t, cs, core.SystemAccountAddress, nftTokenID, shardID, nftMetaData)

	log.Info("Step 2. Send the NFT cross shard")

	tx = esdtNFTTransferTx(3, addrs[1].Bytes, addrs[2].Bytes, nftTokenID)
	txResult, err = cs.SendTxAndGenerateBlockTilTxIsExecuted(tx, maxNumOfBlockToGenerateWhenExecutingTx)
	require.Nil(t, err)
	require.NotNil(t, txResult)
	require.Equal(t, "success", txResult.Status.String())

	log.Info("Step 3. The meta data should still be present on the system account")

	checkMetaData(t, cs, core.SystemAccountAddress, nftTokenID, shardID, nftMetaData)
}

// Test scenario #10
//
// Initial setup: Create SFT and send in 2 shards
//
// 1. change the sft meta data in one shard
// 2. change the sft meta data (differently from the previous one) in the other shard
// 3. send sft from one shard to another
// 4. check that the newest metadata is saved
func TestChainSimulator_ChangeMetaData(t *testing.T) {
	if testing.Short() {
		t.Skip("this is not a short test")
	}

	t.Run("sft change metadata", func(t *testing.T) {
		testChainSimulatorChangeMetaData(t, issueSemiFungibleTx)
	})

	t.Run("metaESDT change metadata", func(t *testing.T) {
		testChainSimulatorChangeMetaData(t, issueMetaESDTTx)
	})

	t.Run("fungible change metadata", func(t *testing.T) {
		testChainSimulatorChangeMetaData(t, issueTx)
	})
}

type issueTxFunc func(uint64, []byte, []byte, string) *transaction.Transaction

func testChainSimulatorChangeMetaData(t *testing.T, issueFn issueTxFunc) {
	baseIssuingCost := "1000"

	cs, _ := getTestChainSimulatorWithDynamicNFTEnabled(t, baseIssuingCost)
	defer cs.Close()

	addrs := createAddresses(t, cs, true)

	log.Info("Initial setup: Create token and send in 2 shards")

	roles := [][]byte{
		[]byte(core.ESDTRoleNFTCreate),
		[]byte(core.ESDTRoleNFTUpdate),
		[]byte(core.ESDTRoleNFTAddQuantity),
	}

	ticker := []byte("TICKER")
	tx := issueFn(0, addrs[1].Bytes, ticker, baseIssuingCost)
	txResult, err := cs.SendTxAndGenerateBlockTilTxIsExecuted(tx, maxNumOfBlockToGenerateWhenExecutingTx)
	require.Nil(t, err)
	require.NotNil(t, txResult)
	require.Equal(t, "success", txResult.Status.String())

	tokenID := txResult.Logs.Events[0].Topics[0]
	setAddressEsdtRoles(t, cs, addrs[1], tokenID, roles)

	setAddressEsdtRoles(t, cs, addrs[0], tokenID, roles)
	setAddressEsdtRoles(t, cs, addrs[2], tokenID, roles)

	log.Info("Issued token id", "tokenID", string(tokenID))

	sftMetaData := txsFee.GetDefaultMetaData()
	sftMetaData.Nonce = []byte(hex.EncodeToString(big.NewInt(1).Bytes()))

	txDataField := bytes.Join(
		[][]byte{
			[]byte(core.BuiltInFunctionESDTNFTCreate),
			[]byte(hex.EncodeToString(tokenID)),
			[]byte(hex.EncodeToString(big.NewInt(2).Bytes())), // quantity
			sftMetaData.Name,
			[]byte(hex.EncodeToString(big.NewInt(10).Bytes())),
			sftMetaData.Hash,
			sftMetaData.Attributes,
			sftMetaData.Uris[0],
			sftMetaData.Uris[1],
			sftMetaData.Uris[2],
		},
		[]byte("@"),
	)

	tx = &transaction.Transaction{
		Nonce:     1,
		SndAddr:   addrs[1].Bytes,
		RcvAddr:   addrs[1].Bytes,
		GasLimit:  10_000_000,
		GasPrice:  minGasPrice,
		Signature: []byte("dummySig"),
		Data:      txDataField,
		Value:     big.NewInt(0),
		ChainID:   []byte(configs.ChainID),
		Version:   1,
	}

	txResult, err = cs.SendTxAndGenerateBlockTilTxIsExecuted(tx, maxNumOfBlockToGenerateWhenExecutingTx)
	require.Nil(t, err)
	require.NotNil(t, txResult)
	require.Equal(t, "success", txResult.Status.String())

	err = cs.GenerateBlocks(10)
	require.Nil(t, err)

	log.Info("Send to separate shards")

	tx = esdtNFTTransferTx(2, addrs[1].Bytes, addrs[2].Bytes, tokenID)
	txResult, err = cs.SendTxAndGenerateBlockTilTxIsExecuted(tx, maxNumOfBlockToGenerateWhenExecutingTx)
	require.Nil(t, err)
	require.NotNil(t, txResult)
	require.Equal(t, "success", txResult.Status.String())

	tx = esdtNFTTransferTx(3, addrs[1].Bytes, addrs[0].Bytes, tokenID)
	txResult, err = cs.SendTxAndGenerateBlockTilTxIsExecuted(tx, maxNumOfBlockToGenerateWhenExecutingTx)
	require.Nil(t, err)
	require.NotNil(t, txResult)

	require.Equal(t, "success", txResult.Status.String())

	err = cs.GenerateBlocks(10)
	require.Nil(t, err)

	log.Info("Step 1. change the sft meta data in one shard")

	sftMetaData2 := txsFee.GetDefaultMetaData()
	sftMetaData2.Nonce = []byte(hex.EncodeToString(big.NewInt(1).Bytes()))

	sftMetaData2.Name = []byte(hex.EncodeToString([]byte("name2")))
	sftMetaData2.Hash = []byte(hex.EncodeToString([]byte("hash2")))
	sftMetaData2.Attributes = []byte(hex.EncodeToString([]byte("attributes2")))

	txDataField = bytes.Join(
		[][]byte{
			[]byte(core.ESDTMetaDataUpdate),
			[]byte(hex.EncodeToString(tokenID)),
			sftMetaData2.Nonce,
			sftMetaData2.Name,
			[]byte(hex.EncodeToString(big.NewInt(10).Bytes())),
			sftMetaData2.Hash,
			sftMetaData2.Attributes,
			sftMetaData2.Uris[0],
			sftMetaData2.Uris[1],
			sftMetaData2.Uris[2],
		},
		[]byte("@"),
	)

	tx = &transaction.Transaction{
		Nonce:     0,
		SndAddr:   addrs[0].Bytes,
		RcvAddr:   addrs[0].Bytes,
		GasLimit:  10_000_000,
		GasPrice:  minGasPrice,
		Signature: []byte("dummySig"),
		Data:      txDataField,
		Value:     big.NewInt(0),
		ChainID:   []byte(configs.ChainID),
		Version:   1,
	}

	txResult, err = cs.SendTxAndGenerateBlockTilTxIsExecuted(tx, maxNumOfBlockToGenerateWhenExecutingTx)
	require.Nil(t, err)
	require.NotNil(t, txResult)
	require.Equal(t, "success", txResult.Status.String())

	shardID := cs.GetNodeHandler(0).GetProcessComponents().ShardCoordinator().ComputeId(addrs[0].Bytes)

	checkMetaData(t, cs, core.SystemAccountAddress, tokenID, shardID, sftMetaData2)

	log.Info("Step 2. change the sft meta data (differently from the previous one) in the other shard")

	sftMetaData3 := txsFee.GetDefaultMetaData()
	sftMetaData3.Nonce = []byte(hex.EncodeToString(big.NewInt(1).Bytes()))

	sftMetaData3.Name = []byte(hex.EncodeToString([]byte("name3")))
	sftMetaData3.Hash = []byte(hex.EncodeToString([]byte("hash3")))
	sftMetaData3.Attributes = []byte(hex.EncodeToString([]byte("attributes3")))

	txDataField = bytes.Join(
		[][]byte{
			[]byte(core.ESDTMetaDataUpdate),
			[]byte(hex.EncodeToString(tokenID)),
			sftMetaData3.Nonce,
			sftMetaData3.Name,
			[]byte(hex.EncodeToString(big.NewInt(10).Bytes())),
			sftMetaData3.Hash,
			sftMetaData3.Attributes,
			sftMetaData3.Uris[0],
			sftMetaData3.Uris[1],
			sftMetaData3.Uris[2],
		},
		[]byte("@"),
	)

	tx = &transaction.Transaction{
		Nonce:     0,
		SndAddr:   addrs[2].Bytes,
		RcvAddr:   addrs[2].Bytes,
		GasLimit:  10_000_000,
		GasPrice:  minGasPrice,
		Signature: []byte("dummySig"),
		Data:      txDataField,
		Value:     big.NewInt(0),
		ChainID:   []byte(configs.ChainID),
		Version:   1,
	}

	txResult, err = cs.SendTxAndGenerateBlockTilTxIsExecuted(tx, maxNumOfBlockToGenerateWhenExecutingTx)
	require.Nil(t, err)
	require.NotNil(t, txResult)

	require.Equal(t, "success", txResult.Status.String())

	shardID = cs.GetNodeHandler(0).GetProcessComponents().ShardCoordinator().ComputeId(addrs[2].Bytes)

	checkMetaData(t, cs, core.SystemAccountAddress, tokenID, shardID, sftMetaData3)

	log.Info("Step 3. send sft from one shard to another")

	tx = esdtNFTTransferTx(1, addrs[0].Bytes, addrs[2].Bytes, tokenID)
	txResult, err = cs.SendTxAndGenerateBlockTilTxIsExecuted(tx, maxNumOfBlockToGenerateWhenExecutingTx)
	require.Nil(t, err)
	require.NotNil(t, txResult)

	require.Equal(t, "success", txResult.Status.String())

	err = cs.GenerateBlocks(10)
	require.Nil(t, err)

	log.Info("Step 4. check that the newest metadata is saved")

	shardID = cs.GetNodeHandler(0).GetProcessComponents().ShardCoordinator().ComputeId(addrs[2].Bytes)

	checkMetaData(t, cs, core.SystemAccountAddress, tokenID, shardID, sftMetaData2)
}

func TestChainSimulator_NFT_RegisterDynamic(t *testing.T) {
	if testing.Short() {
		t.Skip("this is not a short test")
	}

	baseIssuingCost := "1000"

	cs, _ := getTestChainSimulatorWithDynamicNFTEnabled(t, baseIssuingCost)
	defer cs.Close()

	addrs := createAddresses(t, cs, true)

	log.Info("Register dynamic nft token")

	nftTicker := []byte("NFTTICKER")
	nftTokenName := []byte("tokenName")

	txDataField := bytes.Join(
		[][]byte{
			[]byte("registerDynamic"),
			[]byte(hex.EncodeToString(nftTokenName)),
			[]byte(hex.EncodeToString(nftTicker)),
			[]byte(hex.EncodeToString([]byte("NFT"))),
		},
		[]byte("@"),
	)

	callValue, _ := big.NewInt(0).SetString(baseIssuingCost, 10)

	tx := &transaction.Transaction{
		Nonce:     0,
		SndAddr:   addrs[0].Bytes,
		RcvAddr:   vm.ESDTSCAddress,
		GasLimit:  100_000_000,
		GasPrice:  minGasPrice,
		Signature: []byte("dummySig"),
		Data:      txDataField,
		Value:     callValue,
		ChainID:   []byte(configs.ChainID),
		Version:   1,
	}

	txResult, err := cs.SendTxAndGenerateBlockTilTxIsExecuted(tx, maxNumOfBlockToGenerateWhenExecutingTx)
	require.Nil(t, err)
	require.NotNil(t, txResult)

	require.Equal(t, "success", txResult.Status.String())

	nftTokenID := txResult.Logs.Events[0].Topics[0]
	roles := [][]byte{
		[]byte(core.ESDTRoleNFTCreate),
		[]byte(core.ESDTRoleTransfer),
	}
	setAddressEsdtRoles(t, cs, addrs[0], nftTokenID, roles)

	nftMetaData := txsFee.GetDefaultMetaData()
	nftMetaData.Nonce = []byte(hex.EncodeToString(big.NewInt(1).Bytes()))

	tx = nftCreateTx(1, addrs[0].Bytes, nftTokenID, nftMetaData)

	txResult, err = cs.SendTxAndGenerateBlockTilTxIsExecuted(tx, maxNumOfBlockToGenerateWhenExecutingTx)
	require.Nil(t, err)
	require.NotNil(t, txResult)

	require.Equal(t, "success", txResult.Status.String())

	err = cs.GenerateBlocks(10)
	require.Nil(t, err)

	shardID := cs.GetNodeHandler(0).GetProcessComponents().ShardCoordinator().ComputeId(addrs[0].Bytes)

	checkMetaData(t, cs, core.SystemAccountAddress, nftTokenID, shardID, nftMetaData)

	log.Info("Check that token type is Dynamic")

	scQuery := &process.SCQuery{
		ScAddress: vm.ESDTSCAddress,
		FuncName:  "getTokenProperties",
		CallValue: big.NewInt(0),
		Arguments: [][]byte{nftTokenID},
	}
	result, _, err := cs.GetNodeHandler(core.MetachainShardId).GetFacadeHandler().ExecuteSCQuery(scQuery)
	require.Nil(t, err)
	require.Equal(t, "", result.ReturnMessage)
	require.Equal(t, testsChainSimulator.OkReturnCode, result.ReturnCode)

	tokenType := result.ReturnData[1]
	require.Equal(t, core.DynamicNFTESDT, string(tokenType))
}

func TestChainSimulator_MetaESDT_RegisterDynamic(t *testing.T) {
	if testing.Short() {
		t.Skip("this is not a short test")
	}

	baseIssuingCost := "1000"

	cs, _ := getTestChainSimulatorWithDynamicNFTEnabled(t, baseIssuingCost)
	defer cs.Close()

	addrs := createAddresses(t, cs, true)

	log.Info("Register dynamic metaESDT token")

	metaTicker := []byte("METATICKER")
	metaTokenName := []byte("tokenName")

	decimals := big.NewInt(15)

	txDataField := bytes.Join(
		[][]byte{
			[]byte("registerDynamic"),
			[]byte(hex.EncodeToString(metaTokenName)),
			[]byte(hex.EncodeToString(metaTicker)),
			[]byte(hex.EncodeToString([]byte("META"))),
			[]byte(hex.EncodeToString(decimals.Bytes())),
		},
		[]byte("@"),
	)

	callValue, _ := big.NewInt(0).SetString(baseIssuingCost, 10)

	tx := &transaction.Transaction{
		Nonce:     0,
		SndAddr:   addrs[0].Bytes,
		RcvAddr:   vm.ESDTSCAddress,
		GasLimit:  100_000_000,
		GasPrice:  minGasPrice,
		Signature: []byte("dummySig"),
		Data:      txDataField,
		Value:     callValue,
		ChainID:   []byte(configs.ChainID),
		Version:   1,
	}

	txResult, err := cs.SendTxAndGenerateBlockTilTxIsExecuted(tx, maxNumOfBlockToGenerateWhenExecutingTx)
	require.Nil(t, err)
	require.NotNil(t, txResult)

	require.Equal(t, "success", txResult.Status.String())

	nftTokenID := txResult.Logs.Events[0].Topics[0]
	roles := [][]byte{
		[]byte(core.ESDTRoleNFTCreate),
		[]byte(core.ESDTRoleTransfer),
	}
	setAddressEsdtRoles(t, cs, addrs[0], nftTokenID, roles)

	nftMetaData := txsFee.GetDefaultMetaData()
	nftMetaData.Nonce = []byte(hex.EncodeToString(big.NewInt(1).Bytes()))

	tx = nftCreateTx(1, addrs[0].Bytes, nftTokenID, nftMetaData)

	txResult, err = cs.SendTxAndGenerateBlockTilTxIsExecuted(tx, maxNumOfBlockToGenerateWhenExecutingTx)
	require.Nil(t, err)
	require.NotNil(t, txResult)

	require.Equal(t, "success", txResult.Status.String())

	err = cs.GenerateBlocks(10)
	require.Nil(t, err)

	shardID := cs.GetNodeHandler(0).GetProcessComponents().ShardCoordinator().ComputeId(addrs[0].Bytes)

	checkMetaData(t, cs, core.SystemAccountAddress, nftTokenID, shardID, nftMetaData)

	log.Info("Check that token type is Dynamic")

	scQuery := &process.SCQuery{
		ScAddress: vm.ESDTSCAddress,
		FuncName:  "getTokenProperties",
		CallValue: big.NewInt(0),
		Arguments: [][]byte{nftTokenID},
	}
	result, _, err := cs.GetNodeHandler(core.MetachainShardId).GetFacadeHandler().ExecuteSCQuery(scQuery)
	require.Nil(t, err)
	require.Equal(t, "", result.ReturnMessage)
	require.Equal(t, testsChainSimulator.OkReturnCode, result.ReturnCode)

	tokenType := result.ReturnData[1]
	require.Equal(t, core.Dynamic+core.MetaESDT, string(tokenType))
}

func TestChainSimulator_FNG_RegisterDynamic(t *testing.T) {
	if testing.Short() {
		t.Skip("this is not a short test")
	}

	baseIssuingCost := "1000"

	cs, _ := getTestChainSimulatorWithDynamicNFTEnabled(t, baseIssuingCost)
	defer cs.Close()

	addrs := createAddresses(t, cs, true)

	log.Info("Register dynamic fungible token")

	metaTicker := []byte("FNGTICKER")
	metaTokenName := []byte("tokenName")

	decimals := big.NewInt(15)

	txDataField := bytes.Join(
		[][]byte{
			[]byte("registerDynamic"),
			[]byte(hex.EncodeToString(metaTokenName)),
			[]byte(hex.EncodeToString(metaTicker)),
			[]byte(hex.EncodeToString([]byte("FNG"))),
			[]byte(hex.EncodeToString(decimals.Bytes())),
		},
		[]byte("@"),
	)

	callValue, _ := big.NewInt(0).SetString(baseIssuingCost, 10)

	tx := &transaction.Transaction{
		Nonce:     0,
		SndAddr:   addrs[0].Bytes,
		RcvAddr:   vm.ESDTSCAddress,
		GasLimit:  100_000_000,
		GasPrice:  minGasPrice,
		Signature: []byte("dummySig"),
		Data:      txDataField,
		Value:     callValue,
		ChainID:   []byte(configs.ChainID),
		Version:   1,
	}

	txResult, err := cs.SendTxAndGenerateBlockTilTxIsExecuted(tx, maxNumOfBlockToGenerateWhenExecutingTx)
	require.Nil(t, err)
	require.NotNil(t, txResult)

	signalErrorTopic := string(txResult.Logs.Events[0].Topics[1])

	require.Equal(t, fmt.Sprintf("cannot create %s tokens as dynamic", core.FungibleESDT), signalErrorTopic)
}

func TestChainSimulator_NFT_RegisterAndSetAllRolesDynamic(t *testing.T) {
	if testing.Short() {
		t.Skip("this is not a short test")
	}

	baseIssuingCost := "1000"

	cs, _ := getTestChainSimulatorWithDynamicNFTEnabled(t, baseIssuingCost)
	defer cs.Close()

	addrs := createAddresses(t, cs, true)

	log.Info("Register dynamic nft token")

	nftTicker := []byte("NFTTICKER")
	nftTokenName := []byte("tokenName")

	txDataField := bytes.Join(
		[][]byte{
			[]byte("registerAndSetAllRolesDynamic"),
			[]byte(hex.EncodeToString(nftTokenName)),
			[]byte(hex.EncodeToString(nftTicker)),
			[]byte(hex.EncodeToString([]byte("NFT"))),
		},
		[]byte("@"),
	)

	callValue, _ := big.NewInt(0).SetString(baseIssuingCost, 10)

	tx := &transaction.Transaction{
		Nonce:     0,
		SndAddr:   addrs[0].Bytes,
		RcvAddr:   vm.ESDTSCAddress,
		GasLimit:  100_000_000,
		GasPrice:  minGasPrice,
		Signature: []byte("dummySig"),
		Data:      txDataField,
		Value:     callValue,
		ChainID:   []byte(configs.ChainID),
		Version:   1,
	}

	txResult, err := cs.SendTxAndGenerateBlockTilTxIsExecuted(tx, maxNumOfBlockToGenerateWhenExecutingTx)
	require.Nil(t, err)
	require.NotNil(t, txResult)

	require.Equal(t, "success", txResult.Status.String())

	nftTokenID := txResult.Logs.Events[0].Topics[0]
	roles := [][]byte{
		[]byte(core.ESDTRoleNFTCreate),
		[]byte(core.ESDTRoleTransfer),
	}
	setAddressEsdtRoles(t, cs, addrs[0], nftTokenID, roles)

	nftMetaData := txsFee.GetDefaultMetaData()
	nftMetaData.Nonce = []byte(hex.EncodeToString(big.NewInt(1).Bytes()))

	tx = nftCreateTx(1, addrs[0].Bytes, nftTokenID, nftMetaData)

	txResult, err = cs.SendTxAndGenerateBlockTilTxIsExecuted(tx, maxNumOfBlockToGenerateWhenExecutingTx)
	require.Nil(t, err)
	require.NotNil(t, txResult)

	require.Equal(t, "success", txResult.Status.String())

	err = cs.GenerateBlocks(10)
	require.Nil(t, err)

	shardID := cs.GetNodeHandler(0).GetProcessComponents().ShardCoordinator().ComputeId(addrs[0].Bytes)

	checkMetaData(t, cs, core.SystemAccountAddress, nftTokenID, shardID, nftMetaData)

	log.Info("Check that token type is Dynamic")

	scQuery := &process.SCQuery{
		ScAddress: vm.ESDTSCAddress,
		FuncName:  "getTokenProperties",
		CallValue: big.NewInt(0),
		Arguments: [][]byte{nftTokenID},
	}
	result, _, err := cs.GetNodeHandler(core.MetachainShardId).GetFacadeHandler().ExecuteSCQuery(scQuery)
	require.Nil(t, err)
	require.Equal(t, "", result.ReturnMessage)
	require.Equal(t, testsChainSimulator.OkReturnCode, result.ReturnCode)

	tokenType := result.ReturnData[1]
	require.Equal(t, core.DynamicNFTESDT, string(tokenType))

	log.Info("Check token roles")

	scQuery = &process.SCQuery{
		ScAddress: vm.ESDTSCAddress,
		FuncName:  "getAllAddressesAndRoles",
		CallValue: big.NewInt(0),
		Arguments: [][]byte{nftTokenID},
	}
	result, _, err = cs.GetNodeHandler(core.MetachainShardId).GetFacadeHandler().ExecuteSCQuery(scQuery)
	require.Nil(t, err)
	require.Equal(t, "", result.ReturnMessage)
	require.Equal(t, testsChainSimulator.OkReturnCode, result.ReturnCode)

	expectedRoles := [][]byte{
		[]byte(core.ESDTRoleNFTCreate),
		[]byte(core.ESDTRoleNFTBurn),
		[]byte(core.ESDTRoleNFTUpdateAttributes),
		[]byte(core.ESDTRoleNFTAddURI),
		[]byte(core.ESDTRoleNFTRecreate),
		[]byte(core.ESDTRoleModifyCreator),
		[]byte(core.ESDTRoleModifyRoyalties),
		[]byte(core.ESDTRoleSetNewURI),
	}

	checkTokenRoles(t, result.ReturnData, expectedRoles)
}

func TestChainSimulator_SFT_RegisterAndSetAllRolesDynamic(t *testing.T) {
	if testing.Short() {
		t.Skip("this is not a short test")
	}

	baseIssuingCost := "1000"

	cs, _ := getTestChainSimulatorWithDynamicNFTEnabled(t, baseIssuingCost)
	defer cs.Close()

	addrs := createAddresses(t, cs, true)

	log.Info("Register dynamic sft token")

	sftTicker := []byte("SFTTICKER")
	sftTokenName := []byte("tokenName")

	txDataField := bytes.Join(
		[][]byte{
			[]byte("registerAndSetAllRolesDynamic"),
			[]byte(hex.EncodeToString(sftTokenName)),
			[]byte(hex.EncodeToString(sftTicker)),
			[]byte(hex.EncodeToString([]byte("SFT"))),
		},
		[]byte("@"),
	)

	callValue, _ := big.NewInt(0).SetString(baseIssuingCost, 10)

	tx := &transaction.Transaction{
		Nonce:     0,
		SndAddr:   addrs[0].Bytes,
		RcvAddr:   vm.ESDTSCAddress,
		GasLimit:  100_000_000,
		GasPrice:  minGasPrice,
		Signature: []byte("dummySig"),
		Data:      txDataField,
		Value:     callValue,
		ChainID:   []byte(configs.ChainID),
		Version:   1,
	}

	txResult, err := cs.SendTxAndGenerateBlockTilTxIsExecuted(tx, maxNumOfBlockToGenerateWhenExecutingTx)
	require.Nil(t, err)
	require.NotNil(t, txResult)

	require.Equal(t, "success", txResult.Status.String())

	sftTokenID := txResult.Logs.Events[0].Topics[0]
	roles := [][]byte{
		[]byte(core.ESDTRoleNFTCreate),
		[]byte(core.ESDTRoleTransfer),
	}
	setAddressEsdtRoles(t, cs, addrs[0], sftTokenID, roles)

	nftMetaData := txsFee.GetDefaultMetaData()
	nftMetaData.Nonce = []byte(hex.EncodeToString(big.NewInt(1).Bytes()))

	tx = nftCreateTx(1, addrs[0].Bytes, sftTokenID, nftMetaData)

	txResult, err = cs.SendTxAndGenerateBlockTilTxIsExecuted(tx, maxNumOfBlockToGenerateWhenExecutingTx)
	require.Nil(t, err)
	require.NotNil(t, txResult)

	require.Equal(t, "success", txResult.Status.String())

	err = cs.GenerateBlocks(10)
	require.Nil(t, err)

	shardID := cs.GetNodeHandler(0).GetProcessComponents().ShardCoordinator().ComputeId(addrs[0].Bytes)

	checkMetaData(t, cs, core.SystemAccountAddress, sftTokenID, shardID, nftMetaData)

	log.Info("Check that token type is Dynamic")

	scQuery := &process.SCQuery{
		ScAddress: vm.ESDTSCAddress,
		FuncName:  "getTokenProperties",
		CallValue: big.NewInt(0),
		Arguments: [][]byte{sftTokenID},
	}
	result, _, err := cs.GetNodeHandler(core.MetachainShardId).GetFacadeHandler().ExecuteSCQuery(scQuery)
	require.Nil(t, err)
	require.Equal(t, "", result.ReturnMessage)
	require.Equal(t, testsChainSimulator.OkReturnCode, result.ReturnCode)

	tokenType := result.ReturnData[1]
	require.Equal(t, core.DynamicSFTESDT, string(tokenType))

	log.Info("Check token roles")

	scQuery = &process.SCQuery{
		ScAddress: vm.ESDTSCAddress,
		FuncName:  "getAllAddressesAndRoles",
		CallValue: big.NewInt(0),
		Arguments: [][]byte{sftTokenID},
	}
	result, _, err = cs.GetNodeHandler(core.MetachainShardId).GetFacadeHandler().ExecuteSCQuery(scQuery)
	require.Nil(t, err)
	require.Equal(t, "", result.ReturnMessage)
	require.Equal(t, testsChainSimulator.OkReturnCode, result.ReturnCode)

	expectedRoles := [][]byte{
		[]byte(core.ESDTRoleNFTCreate),
		[]byte(core.ESDTRoleNFTBurn),
		[]byte(core.ESDTRoleNFTUpdateAttributes),
		[]byte(core.ESDTRoleNFTAddURI),
		[]byte(core.ESDTRoleNFTRecreate),
		[]byte(core.ESDTRoleModifyCreator),
		[]byte(core.ESDTRoleModifyRoyalties),
		[]byte(core.ESDTRoleSetNewURI),
	}

	checkTokenRoles(t, result.ReturnData, expectedRoles)
}

func TestChainSimulator_FNG_RegisterAndSetAllRolesDynamic(t *testing.T) {
	if testing.Short() {
		t.Skip("this is not a short test")
	}

	baseIssuingCost := "1000"

	cs, _ := getTestChainSimulatorWithDynamicNFTEnabled(t, baseIssuingCost)
	defer cs.Close()

	addrs := createAddresses(t, cs, true)

	log.Info("Register dynamic fungible token")

	fngTicker := []byte("FNGTICKER")
	fngTokenName := []byte("tokenName")

	txDataField := bytes.Join(
		[][]byte{
			[]byte("registerAndSetAllRolesDynamic"),
			[]byte(hex.EncodeToString(fngTokenName)),
			[]byte(hex.EncodeToString(fngTicker)),
			[]byte(hex.EncodeToString([]byte("FNG"))),
			[]byte(hex.EncodeToString(big.NewInt(10).Bytes())),
		},
		[]byte("@"),
	)

	callValue, _ := big.NewInt(0).SetString(baseIssuingCost, 10)

	tx := &transaction.Transaction{
		Nonce:     0,
		SndAddr:   addrs[0].Bytes,
		RcvAddr:   vm.ESDTSCAddress,
		GasLimit:  100_000_000,
		GasPrice:  minGasPrice,
		Signature: []byte("dummySig"),
		Data:      txDataField,
		Value:     callValue,
		ChainID:   []byte(configs.ChainID),
		Version:   1,
	}

	txResult, err := cs.SendTxAndGenerateBlockTilTxIsExecuted(tx, maxNumOfBlockToGenerateWhenExecutingTx)
	require.Nil(t, err)
	require.NotNil(t, txResult)

	signalErrorTopic := string(txResult.Logs.Events[0].Topics[1])

	require.Equal(t, fmt.Sprintf("cannot create %s tokens as dynamic", core.FungibleESDT), signalErrorTopic)
}

func TestChainSimulator_MetaESDT_RegisterAndSetAllRolesDynamic(t *testing.T) {
	if testing.Short() {
		t.Skip("this is not a short test")
	}

	baseIssuingCost := "1000"

	cs, _ := getTestChainSimulatorWithDynamicNFTEnabled(t, baseIssuingCost)
	defer cs.Close()

	addrs := createAddresses(t, cs, true)

	log.Info("Register dynamic meta esdt token")

	ticker := []byte("META" + "TICKER")
	tokenName := []byte("tokenName")

	decimals := big.NewInt(10)

	txDataField := bytes.Join(
		[][]byte{
			[]byte("registerAndSetAllRolesDynamic"),
			[]byte(hex.EncodeToString(tokenName)),
			[]byte(hex.EncodeToString(ticker)),
			[]byte(hex.EncodeToString([]byte("META"))),
			[]byte(hex.EncodeToString(decimals.Bytes())),
		},
		[]byte("@"),
	)

	callValue, _ := big.NewInt(0).SetString(baseIssuingCost, 10)

	tx := &transaction.Transaction{
		Nonce:     0,
		SndAddr:   addrs[0].Bytes,
		RcvAddr:   vm.ESDTSCAddress,
		GasLimit:  100_000_000,
		GasPrice:  minGasPrice,
		Signature: []byte("dummySig"),
		Data:      txDataField,
		Value:     callValue,
		ChainID:   []byte(configs.ChainID),
		Version:   1,
	}

	txResult, err := cs.SendTxAndGenerateBlockTilTxIsExecuted(tx, maxNumOfBlockToGenerateWhenExecutingTx)
	require.Nil(t, err)
	require.NotNil(t, txResult)

	require.Equal(t, "success", txResult.Status.String())

	metaTokenID := txResult.Logs.Events[0].Topics[0]
	roles := [][]byte{
		[]byte(core.ESDTRoleNFTCreate),
		[]byte(core.ESDTRoleTransfer),
	}
	setAddressEsdtRoles(t, cs, addrs[0], metaTokenID, roles)

	nftMetaData := txsFee.GetDefaultMetaData()
	nftMetaData.Nonce = []byte(hex.EncodeToString(big.NewInt(1).Bytes()))

	tx = nftCreateTx(1, addrs[0].Bytes, metaTokenID, nftMetaData)

	txResult, err = cs.SendTxAndGenerateBlockTilTxIsExecuted(tx, maxNumOfBlockToGenerateWhenExecutingTx)
	require.Nil(t, err)
	require.NotNil(t, txResult)

	require.Equal(t, "success", txResult.Status.String())

	err = cs.GenerateBlocks(10)
	require.Nil(t, err)

	shardID := cs.GetNodeHandler(0).GetProcessComponents().ShardCoordinator().ComputeId(addrs[0].Bytes)

	checkMetaData(t, cs, core.SystemAccountAddress, metaTokenID, shardID, nftMetaData)

	log.Info("Check that token type is Dynamic")

	scQuery := &process.SCQuery{
		ScAddress: vm.ESDTSCAddress,
		FuncName:  "getTokenProperties",
		CallValue: big.NewInt(0),
		Arguments: [][]byte{metaTokenID},
	}
	result, _, err := cs.GetNodeHandler(core.MetachainShardId).GetFacadeHandler().ExecuteSCQuery(scQuery)
	require.Nil(t, err)
	require.Equal(t, "", result.ReturnMessage)
	require.Equal(t, testsChainSimulator.OkReturnCode, result.ReturnCode)

	tokenType := result.ReturnData[1]
	require.Equal(t, core.Dynamic+core.MetaESDT, string(tokenType))

	log.Info("Check token roles")

	scQuery = &process.SCQuery{
		ScAddress: vm.ESDTSCAddress,
		FuncName:  "getAllAddressesAndRoles",
		CallValue: big.NewInt(0),
		Arguments: [][]byte{metaTokenID},
	}
	result, _, err = cs.GetNodeHandler(core.MetachainShardId).GetFacadeHandler().ExecuteSCQuery(scQuery)
	require.Nil(t, err)
	require.Equal(t, "", result.ReturnMessage)
	require.Equal(t, testsChainSimulator.OkReturnCode, result.ReturnCode)

	expectedRoles := [][]byte{
		[]byte(core.ESDTRoleNFTCreate),
		[]byte(core.ESDTRoleNFTBurn),
		[]byte(core.ESDTRoleNFTAddQuantity),
		[]byte(core.ESDTRoleNFTUpdateAttributes),
		[]byte(core.ESDTRoleNFTAddURI),
	}

	checkTokenRoles(t, result.ReturnData, expectedRoles)
}

func checkTokenRoles(t *testing.T, returnData [][]byte, expectedRoles [][]byte) {
	for _, expRole := range expectedRoles {
		found := false

		for _, item := range returnData {
			if bytes.Equal(expRole, item) {
				found = true
			}
		}

		require.True(t, found)
	}
}

func TestChainSimulator_NFTcreatedBeforeSaveToSystemAccountEnabled(t *testing.T) {
	if testing.Short() {
		t.Skip("this is not a short test")
	}

	baseIssuingCost := "1000"
	cs, epochForDynamicNFT := getTestChainSimulatorWithSaveToSystemAccountDisabled(t, baseIssuingCost)
	defer cs.Close()

	addrs := createAddresses(t, cs, false)

	log.Info("Initial setup: Create NFT that will have it's metadata saved to the user account")

	nftTicker := []byte("NFTTICKER")
	tx := issueNonFungibleTx(0, addrs[0].Bytes, nftTicker, baseIssuingCost)

	txResult, err := cs.SendTxAndGenerateBlockTilTxIsExecuted(tx, maxNumOfBlockToGenerateWhenExecutingTx)
	require.Nil(t, err)
	require.NotNil(t, txResult)
	require.Equal(t, "success", txResult.Status.String())
	nftTokenID := txResult.Logs.Events[0].Topics[0]

	log.Info("Issued NFT token id", "tokenID", string(nftTokenID))

	nftMetaData := txsFee.GetDefaultMetaData()
	nftMetaData.Nonce = []byte(hex.EncodeToString(big.NewInt(1).Bytes()))

	createTokenUpdateTokenIDAndTransfer(t, cs, addrs[0].Bytes, addrs[1].Bytes, nftTokenID, nftMetaData, epochForDynamicNFT, addrs[0])

	shardID := cs.GetNodeHandler(0).GetProcessComponents().ShardCoordinator().ComputeId(addrs[0].Bytes)
	checkMetaData(t, cs, addrs[1].Bytes, nftTokenID, shardID, nftMetaData)
	checkMetaDataNotInAcc(t, cs, addrs[0].Bytes, nftTokenID, shardID)
	checkMetaDataNotInAcc(t, cs, core.SystemAccountAddress, nftTokenID, shardID)
}

func TestChainSimulator_SFTcreatedBeforeSaveToSystemAccountEnabled(t *testing.T) {
	if testing.Short() {
		t.Skip("this is not a short test")
	}

	baseIssuingCost := "1000"
	cs, epochForDynamicNFT := getTestChainSimulatorWithSaveToSystemAccountDisabled(t, baseIssuingCost)
	defer cs.Close()

	addrs := createAddresses(t, cs, false)

	log.Info("Initial setup: Create SFT that will have it's metadata saved to the user account")

	sftTicker := []byte("SFTTICKER")
	tx := issueSemiFungibleTx(0, addrs[0].Bytes, sftTicker, baseIssuingCost)

	txResult, err := cs.SendTxAndGenerateBlockTilTxIsExecuted(tx, maxNumOfBlockToGenerateWhenExecutingTx)
	require.Nil(t, err)
	require.NotNil(t, txResult)
	require.Equal(t, "success", txResult.Status.String())
	sftTokenID := txResult.Logs.Events[0].Topics[0]

	log.Info("Issued SFT token id", "tokenID", string(sftTokenID))

	metaData := txsFee.GetDefaultMetaData()
	metaData.Nonce = []byte(hex.EncodeToString(big.NewInt(1).Bytes()))

	createTokenUpdateTokenIDAndTransfer(t, cs, addrs[0].Bytes, addrs[1].Bytes, sftTokenID, metaData, epochForDynamicNFT, addrs[0])

	shardID := cs.GetNodeHandler(0).GetProcessComponents().ShardCoordinator().ComputeId(addrs[0].Bytes)

	checkMetaData(t, cs, core.SystemAccountAddress, sftTokenID, shardID, metaData)
	checkMetaDataNotInAcc(t, cs, addrs[0].Bytes, sftTokenID, shardID)
	checkMetaDataNotInAcc(t, cs, addrs[1].Bytes, sftTokenID, shardID)
}

func TestChainSimulator_FungibleCreatedBeforeSaveToSystemAccountEnabled(t *testing.T) {
	if testing.Short() {
		t.Skip("this is not a short test")
	}

	baseIssuingCost := "1000"
	cs, epochForDynamicNFT := getTestChainSimulatorWithSaveToSystemAccountDisabled(t, baseIssuingCost)
	defer cs.Close()

	addrs := createAddresses(t, cs, false)

	log.Info("Initial setup: Create FungibleESDT that will have it's metadata saved to the user account")

	funTicker := []byte("FUNTICKER")
	tx := issueTx(0, addrs[0].Bytes, funTicker, baseIssuingCost)

	txResult, err := cs.SendTxAndGenerateBlockTilTxIsExecuted(tx, maxNumOfBlockToGenerateWhenExecutingTx)
	require.Nil(t, err)
	require.NotNil(t, txResult)
	require.Equal(t, "success", txResult.Status.String())
	funTokenID := txResult.Logs.Events[0].Topics[0]

	log.Info("Issued FungibleESDT token id", "tokenID", string(funTokenID))

	metaData := txsFee.GetDefaultMetaData()
	metaData.Nonce = []byte(hex.EncodeToString(big.NewInt(1).Bytes()))

	createTokenUpdateTokenIDAndTransfer(t, cs, addrs[0].Bytes, addrs[1].Bytes, funTokenID, metaData, epochForDynamicNFT, addrs[0])

	shardID := cs.GetNodeHandler(0).GetProcessComponents().ShardCoordinator().ComputeId(addrs[0].Bytes)

	checkMetaData(t, cs, core.SystemAccountAddress, funTokenID, shardID, metaData)
	checkMetaDataNotInAcc(t, cs, addrs[0].Bytes, funTokenID, shardID)
	checkMetaDataNotInAcc(t, cs, addrs[1].Bytes, funTokenID, shardID)
}

func TestChainSimulator_MetaESDTCreatedBeforeSaveToSystemAccountEnabled(t *testing.T) {
	if testing.Short() {
		t.Skip("this is not a short test")
	}

	baseIssuingCost := "1000"
	cs, epochForDynamicNFT := getTestChainSimulatorWithSaveToSystemAccountDisabled(t, baseIssuingCost)
	defer cs.Close()

	addrs := createAddresses(t, cs, false)

	log.Info("Initial setup: Create MetaESDT that will have it's metadata saved to the user account")

	metaTicker := []byte("METATICKER")
	tx := issueMetaESDTTx(0, addrs[0].Bytes, metaTicker, baseIssuingCost)

	txResult, err := cs.SendTxAndGenerateBlockTilTxIsExecuted(tx, maxNumOfBlockToGenerateWhenExecutingTx)
	require.Nil(t, err)
	require.NotNil(t, txResult)

	metaTokenID := txResult.Logs.Events[0].Topics[0]

	log.Info("Issued MetaESDT token id", "tokenID", string(metaTokenID))

	metaData := txsFee.GetDefaultMetaData()
	metaData.Nonce = []byte(hex.EncodeToString(big.NewInt(1).Bytes()))

	createTokenUpdateTokenIDAndTransfer(t, cs, addrs[0].Bytes, addrs[1].Bytes, metaTokenID, metaData, epochForDynamicNFT, addrs[0])

	shardID := cs.GetNodeHandler(0).GetProcessComponents().ShardCoordinator().ComputeId(addrs[0].Bytes)
	checkMetaData(t, cs, core.SystemAccountAddress, metaTokenID, shardID, metaData)
	checkMetaDataNotInAcc(t, cs, addrs[0].Bytes, metaTokenID, shardID)
	checkMetaDataNotInAcc(t, cs, addrs[1].Bytes, metaTokenID, shardID)
}

func getTestChainSimulatorWithDynamicNFTEnabled(t *testing.T, baseIssuingCost string) (testsChainSimulator.ChainSimulator, int32) {
	startTime := time.Now().Unix()
	roundDurationInMillis := uint64(6000)
	roundsPerEpoch := core.OptionalUint64{
		HasValue: true,
		Value:    20,
	}

	activationEpochForDynamicNFT := uint32(2)

	numOfShards := uint32(3)
	cs, err := chainSimulator.NewChainSimulator(chainSimulator.ArgsChainSimulator{
		BypassTxSignatureCheck:   true,
		TempDir:                  t.TempDir(),
		PathToInitialConfig:      defaultPathToInitialConfig,
		NumOfShards:              numOfShards,
		GenesisTimestamp:         startTime,
		RoundDurationInMillis:    roundDurationInMillis,
		RoundsPerEpoch:           roundsPerEpoch,
		ApiInterface:             api.NewNoApiInterface(),
		MinNodesPerShard:         3,
		MetaChainMinNodes:        3,
		NumNodesWaitingListMeta:  0,
		NumNodesWaitingListShard: 0,
		AlterConfigsFunction: func(cfg *config.Configs) {
			cfg.EpochConfig.EnableEpochs.DynamicESDTEnableEpoch = activationEpochForDynamicNFT
			cfg.SystemSCConfig.ESDTSystemSCConfig.BaseIssuingCost = baseIssuingCost
		},
	})
	require.Nil(t, err)
	require.NotNil(t, cs)

	err = cs.GenerateBlocksUntilEpochIsReached(int32(activationEpochForDynamicNFT))
	require.Nil(t, err)

	return cs, int32(activationEpochForDynamicNFT)
}

func getTestChainSimulatorWithSaveToSystemAccountDisabled(t *testing.T, baseIssuingCost string) (testsChainSimulator.ChainSimulator, int32) {
	startTime := time.Now().Unix()
	roundDurationInMillis := uint64(6000)
	roundsPerEpoch := core.OptionalUint64{
		HasValue: true,
		Value:    20,
	}

	activationEpochForSaveToSystemAccount := uint32(2)
	activationEpochForDynamicNFT := uint32(4)

	numOfShards := uint32(3)
	cs, err := chainSimulator.NewChainSimulator(chainSimulator.ArgsChainSimulator{
		BypassTxSignatureCheck:   true,
		TempDir:                  t.TempDir(),
		PathToInitialConfig:      defaultPathToInitialConfig,
		NumOfShards:              numOfShards,
		GenesisTimestamp:         startTime,
		RoundDurationInMillis:    roundDurationInMillis,
		RoundsPerEpoch:           roundsPerEpoch,
		ApiInterface:             api.NewNoApiInterface(),
		MinNodesPerShard:         3,
		MetaChainMinNodes:        3,
		NumNodesWaitingListMeta:  0,
		NumNodesWaitingListShard: 0,
		AlterConfigsFunction: func(cfg *config.Configs) {
			cfg.EpochConfig.EnableEpochs.OptimizeNFTStoreEnableEpoch = activationEpochForSaveToSystemAccount
			cfg.EpochConfig.EnableEpochs.DynamicESDTEnableEpoch = activationEpochForDynamicNFT
			cfg.SystemSCConfig.ESDTSystemSCConfig.BaseIssuingCost = baseIssuingCost
		},
	})
	require.Nil(t, err)
	require.NotNil(t, cs)

	err = cs.GenerateBlocksUntilEpochIsReached(int32(activationEpochForSaveToSystemAccount) - 1)
	require.Nil(t, err)

	return cs, int32(activationEpochForDynamicNFT)
}

func createTokenUpdateTokenIDAndTransfer(
	t *testing.T,
	cs testsChainSimulator.ChainSimulator,
	originAddress []byte,
	targetAddress []byte,
	tokenID []byte,
	metaData *txsFee.MetaData,
	epochForDynamicNFT int32,
	walletWithRoles dtos.WalletAddress,
) {
	roles := [][]byte{
		[]byte(core.ESDTRoleNFTCreate),
		[]byte(core.ESDTRoleTransfer),
	}
	setAddressEsdtRoles(t, cs, walletWithRoles, tokenID, roles)

	tx := nftCreateTx(1, originAddress, tokenID, metaData)

	txResult, err := cs.SendTxAndGenerateBlockTilTxIsExecuted(tx, maxNumOfBlockToGenerateWhenExecutingTx)
	require.Nil(t, err)
	require.NotNil(t, txResult)

	require.Equal(t, "success", txResult.Status.String())

	log.Info("check that the metadata is saved on the user account")
	shardID := cs.GetNodeHandler(0).GetProcessComponents().ShardCoordinator().ComputeId(originAddress)
	checkMetaData(t, cs, originAddress, tokenID, shardID, metaData)
	checkMetaDataNotInAcc(t, cs, core.SystemAccountAddress, tokenID, shardID)

	err = cs.GenerateBlocksUntilEpochIsReached(epochForDynamicNFT)
	require.Nil(t, err)

	tx = updateTokenIDTx(2, originAddress, tokenID)

	log.Info("updating token id", "tokenID", tokenID)

	txResult, err = cs.SendTxAndGenerateBlockTilTxIsExecuted(tx, maxNumOfBlockToGenerateWhenExecutingTx)
	require.Nil(t, err)
	require.NotNil(t, txResult)
	require.Equal(t, "success", txResult.Status.String())

	err = cs.GenerateBlocks(10)
	require.Nil(t, err)

	log.Info("transferring token id", "tokenID", tokenID)

	tx = esdtNFTTransferTx(3, originAddress, targetAddress, tokenID)
	txResult, err = cs.SendTxAndGenerateBlockTilTxIsExecuted(tx, maxNumOfBlockToGenerateWhenExecutingTx)
	require.Nil(t, err)
	require.NotNil(t, txResult)
	require.Equal(t, "success", txResult.Status.String())
}

func TestChainSimulator_ChangeToDynamic_OldTokens(t *testing.T) {
	if testing.Short() {
		t.Skip("this is not a short test")
	}

	baseIssuingCost := "1000"

	cs, epochForDynamicNFT := getTestChainSimulatorWithSaveToSystemAccountDisabled(t, baseIssuingCost)
	defer cs.Close()

	addrs := createAddresses(t, cs, false)

	// issue metaESDT
	metaESDTTicker := []byte("METATTICKER")
	tx := issueMetaESDTTx(0, addrs[0].Bytes, metaESDTTicker, baseIssuingCost)

	txResult, err := cs.SendTxAndGenerateBlockTilTxIsExecuted(tx, maxNumOfBlockToGenerateWhenExecutingTx)
	require.Nil(t, err)
	require.NotNil(t, txResult)
	require.Equal(t, "success", txResult.Status.String())

	metaESDTTokenID := txResult.Logs.Events[0].Topics[0]

	roles := [][]byte{
		[]byte(core.ESDTRoleNFTCreate),
		[]byte(core.ESDTRoleTransfer),
	}
	setAddressEsdtRoles(t, cs, addrs[0], metaESDTTokenID, roles)

	log.Info("Issued metaESDT token id", "tokenID", string(metaESDTTokenID))

	// issue NFT
	nftTicker := []byte("NFTTICKER")
	tx = issueNonFungibleTx(1, addrs[0].Bytes, nftTicker, baseIssuingCost)

	txResult, err = cs.SendTxAndGenerateBlockTilTxIsExecuted(tx, maxNumOfBlockToGenerateWhenExecutingTx)
	require.Nil(t, err)
	require.NotNil(t, txResult)
	require.Equal(t, "success", txResult.Status.String())

	nftTokenID := txResult.Logs.Events[0].Topics[0]
	setAddressEsdtRoles(t, cs, addrs[0], nftTokenID, roles)

	log.Info("Issued NFT token id", "tokenID", string(nftTokenID))

	// issue SFT
	sftTicker := []byte("SFTTICKER")
	tx = issueSemiFungibleTx(2, addrs[0].Bytes, sftTicker, baseIssuingCost)

	txResult, err = cs.SendTxAndGenerateBlockTilTxIsExecuted(tx, maxNumOfBlockToGenerateWhenExecutingTx)
	require.Nil(t, err)
	require.NotNil(t, txResult)
	require.Equal(t, "success", txResult.Status.String())

	sftTokenID := txResult.Logs.Events[0].Topics[0]
	setAddressEsdtRoles(t, cs, addrs[0], sftTokenID, roles)

	log.Info("Issued SFT token id", "tokenID", string(sftTokenID))

	tokenIDs := [][]byte{
		nftTokenID,
		sftTokenID,
		metaESDTTokenID,
	}

	nftMetaData := txsFee.GetDefaultMetaData()
	nftMetaData.Nonce = []byte(hex.EncodeToString(big.NewInt(1).Bytes()))

	sftMetaData := txsFee.GetDefaultMetaData()
	sftMetaData.Nonce = []byte(hex.EncodeToString(big.NewInt(1).Bytes()))

	esdtMetaData := txsFee.GetDefaultMetaData()
	esdtMetaData.Nonce = []byte(hex.EncodeToString(big.NewInt(1).Bytes()))

	tokensMetadata := []*txsFee.MetaData{
		nftMetaData,
		sftMetaData,
		esdtMetaData,
	}

	nonce := uint64(3)
	for i := range tokenIDs {
		tx = nftCreateTx(nonce, addrs[0].Bytes, tokenIDs[i], tokensMetadata[i])

		txResult, err = cs.SendTxAndGenerateBlockTilTxIsExecuted(tx, maxNumOfBlockToGenerateWhenExecutingTx)
		require.Nil(t, err)
		require.NotNil(t, txResult)

		require.Equal(t, "success", txResult.Status.String())

		nonce++
	}

	err = cs.GenerateBlocks(10)
	require.Nil(t, err)

	shardID := cs.GetNodeHandler(0).GetProcessComponents().ShardCoordinator().ComputeId(addrs[0].Bytes)

	// meta data should be saved on account, since it is before `OptimizeNFTStoreEnableEpoch`
	checkMetaData(t, cs, addrs[0].Bytes, nftTokenID, shardID, nftMetaData)
	checkMetaDataNotInAcc(t, cs, core.SystemAccountAddress, nftTokenID, shardID)

	checkMetaData(t, cs, addrs[0].Bytes, sftTokenID, shardID, sftMetaData)
	checkMetaDataNotInAcc(t, cs, core.SystemAccountAddress, sftTokenID, shardID)

	checkMetaData(t, cs, addrs[0].Bytes, metaESDTTokenID, shardID, esdtMetaData)
	checkMetaDataNotInAcc(t, cs, core.SystemAccountAddress, metaESDTTokenID, shardID)

	err = cs.GenerateBlocksUntilEpochIsReached(int32(epochForDynamicNFT))
	require.Nil(t, err)

	log.Info("Change to DYNAMIC type")

	// it will not be able to change nft to dynamic type
	for i := range tokenIDs {
		tx = changeToDynamicTx(nonce, addrs[0].Bytes, tokenIDs[i])

		txResult, err = cs.SendTxAndGenerateBlockTilTxIsExecuted(tx, maxNumOfBlockToGenerateWhenExecutingTx)
		require.Nil(t, err)
		require.NotNil(t, txResult)

		require.Equal(t, "success", txResult.Status.String())

		nonce++
	}

	for _, tokenID := range tokenIDs {
		tx = updateTokenIDTx(nonce, addrs[0].Bytes, tokenID)

		log.Info("updating token id", "tokenID", tokenID)

		txResult, err = cs.SendTxAndGenerateBlockTilTxIsExecuted(tx, maxNumOfBlockToGenerateWhenExecutingTx)
		require.Nil(t, err)
		require.NotNil(t, txResult)
		require.Equal(t, "success", txResult.Status.String())

		nonce++
	}

	for _, tokenID := range tokenIDs {
		log.Info("transfering token id", "tokenID", tokenID)

		tx = esdtNFTTransferTx(nonce, addrs[0].Bytes, addrs[1].Bytes, tokenID)
		txResult, err = cs.SendTxAndGenerateBlockTilTxIsExecuted(tx, maxNumOfBlockToGenerateWhenExecutingTx)
		require.Nil(t, err)
		require.NotNil(t, txResult)

		require.Equal(t, "success", txResult.Status.String())

		nonce++
	}

	checkMetaData(t, cs, core.SystemAccountAddress, sftTokenID, shardID, sftMetaData)
	checkMetaDataNotInAcc(t, cs, addrs[0].Bytes, sftTokenID, shardID)
	checkMetaDataNotInAcc(t, cs, addrs[1].Bytes, sftTokenID, shardID)

	checkMetaData(t, cs, core.SystemAccountAddress, metaESDTTokenID, shardID, esdtMetaData)
	checkMetaDataNotInAcc(t, cs, addrs[0].Bytes, metaESDTTokenID, shardID)
	checkMetaDataNotInAcc(t, cs, addrs[1].Bytes, metaESDTTokenID, shardID)

	checkMetaData(t, cs, addrs[1].Bytes, nftTokenID, shardID, nftMetaData)
	checkMetaDataNotInAcc(t, cs, addrs[0].Bytes, nftTokenID, shardID)
	checkMetaDataNotInAcc(t, cs, core.SystemAccountAddress, nftTokenID, shardID)
}

func TestChainSimulator_CreateAndPause_NFT(t *testing.T) {
	if testing.Short() {
		t.Skip("this is not a short test")
	}

	startTime := time.Now().Unix()
	roundDurationInMillis := uint64(6000)
	roundsPerEpoch := core.OptionalUint64{
		HasValue: true,
		Value:    20,
	}

	activationEpoch := uint32(4)

	baseIssuingCost := "1000"

	numOfShards := uint32(3)
	cs, err := chainSimulator.NewChainSimulator(chainSimulator.ArgsChainSimulator{
		BypassTxSignatureCheck:   true,
		TempDir:                  t.TempDir(),
		PathToInitialConfig:      defaultPathToInitialConfig,
		NumOfShards:              numOfShards,
		GenesisTimestamp:         startTime,
		RoundDurationInMillis:    roundDurationInMillis,
		RoundsPerEpoch:           roundsPerEpoch,
		ApiInterface:             api.NewNoApiInterface(),
		MinNodesPerShard:         3,
		MetaChainMinNodes:        3,
		NumNodesWaitingListMeta:  0,
		NumNodesWaitingListShard: 0,
		AlterConfigsFunction: func(cfg *config.Configs) {
			cfg.EpochConfig.EnableEpochs.DynamicESDTEnableEpoch = activationEpoch
			cfg.SystemSCConfig.ESDTSystemSCConfig.BaseIssuingCost = baseIssuingCost
		},
	})
	require.Nil(t, err)
	require.NotNil(t, cs)

	defer cs.Close()

	addrs := createAddresses(t, cs, false)

	err = cs.GenerateBlocksUntilEpochIsReached(int32(activationEpoch) - 1)
	require.Nil(t, err)

	// issue NFT
	nftTicker := []byte("NFTTICKER")
	callValue, _ := big.NewInt(0).SetString(baseIssuingCost, 10)

	txDataField := bytes.Join(
		[][]byte{
			[]byte("issueNonFungible"),
			[]byte(hex.EncodeToString([]byte("asdname"))),
			[]byte(hex.EncodeToString(nftTicker)),
			[]byte(hex.EncodeToString([]byte("canPause"))),
			[]byte(hex.EncodeToString([]byte("true"))),
		},
		[]byte("@"),
	)

	tx := &transaction.Transaction{
		Nonce:     0,
		SndAddr:   addrs[0].Bytes,
		RcvAddr:   core.ESDTSCAddress,
		GasLimit:  100_000_000,
		GasPrice:  minGasPrice,
		Signature: []byte("dummySig"),
		Data:      txDataField,
		Value:     callValue,
		ChainID:   []byte(configs.ChainID),
		Version:   1,
	}

	txResult, err := cs.SendTxAndGenerateBlockTilTxIsExecuted(tx, maxNumOfBlockToGenerateWhenExecutingTx)
	require.Nil(t, err)
	require.NotNil(t, txResult)
	require.Equal(t, "success", txResult.Status.String())

	roles := [][]byte{
		[]byte(core.ESDTRoleNFTCreate),
		[]byte(core.ESDTRoleTransfer),
	}
	nftTokenID := txResult.Logs.Events[0].Topics[0]
	setAddressEsdtRoles(t, cs, addrs[0], nftTokenID, roles)

	log.Info("Issued NFT token id", "tokenID", string(nftTokenID))

	nftMetaData := txsFee.GetDefaultMetaData()
	nftMetaData.Nonce = []byte(hex.EncodeToString(big.NewInt(1).Bytes()))

	tx = nftCreateTx(1, addrs[0].Bytes, nftTokenID, nftMetaData)

	txResult, err = cs.SendTxAndGenerateBlockTilTxIsExecuted(tx, maxNumOfBlockToGenerateWhenExecutingTx)
	require.Nil(t, err)
	require.NotNil(t, txResult)

	require.Equal(t, "success", txResult.Status.String())

	err = cs.GenerateBlocks(10)
	require.Nil(t, err)

	log.Info("check that the metadata for all tokens is saved on the system account")

	shardID := cs.GetNodeHandler(0).GetProcessComponents().ShardCoordinator().ComputeId(addrs[0].Bytes)

	checkMetaData(t, cs, core.SystemAccountAddress, nftTokenID, shardID, nftMetaData)

	log.Info("Pause all tokens")

	scQuery := &process.SCQuery{
		ScAddress:  vm.ESDTSCAddress,
		CallerAddr: addrs[0].Bytes,
		FuncName:   "pause",
		CallValue:  big.NewInt(0),
		Arguments:  [][]byte{nftTokenID},
	}
	result, _, err := cs.GetNodeHandler(core.MetachainShardId).GetFacadeHandler().ExecuteSCQuery(scQuery)
	require.Nil(t, err)
	require.Equal(t, "", result.ReturnMessage)
	require.Equal(t, testsChainSimulator.OkReturnCode, result.ReturnCode)

	log.Info("wait for DynamicEsdtFlag activation")

	err = cs.GenerateBlocksUntilEpochIsReached(int32(activationEpoch))
	require.Nil(t, err)

	log.Info("make an updateTokenID@tokenID function call on the ESDTSystem SC for all token types")

	tx = updateTokenIDTx(2, addrs[0].Bytes, nftTokenID)

	log.Info("updating token id", "tokenID", nftTokenID)

	txResult, err = cs.SendTxAndGenerateBlockTilTxIsExecuted(tx, maxNumOfBlockToGenerateWhenExecutingTx)
	require.Nil(t, err)
	require.NotNil(t, txResult)
	require.Equal(t, "success", txResult.Status.String())

	log.Info("check that the metadata for all tokens is saved on the system account")

	err = cs.GenerateBlocks(10)
	require.Nil(t, err)

	checkMetaData(t, cs, core.SystemAccountAddress, nftTokenID, shardID, nftMetaData)

	log.Info("transfer the tokens to another account")

	log.Info("transfering token id", "tokenID", nftTokenID)

	tx = esdtNFTTransferTx(3, addrs[0].Bytes, addrs[1].Bytes, nftTokenID)
	txResult, err = cs.SendTxAndGenerateBlockTilTxIsExecuted(tx, maxNumOfBlockToGenerateWhenExecutingTx)
	require.Nil(t, err)
	require.NotNil(t, txResult)
	require.Equal(t, "success", txResult.Status.String())

	log.Info("check that the metaData for the NFT is still on the system account")

	err = cs.GenerateBlocks(10)
	require.Nil(t, err)

	shardID = cs.GetNodeHandler(0).GetProcessComponents().ShardCoordinator().ComputeId(addrs[2].Bytes)

	checkMetaData(t, cs, addrs[1].Bytes, nftTokenID, shardID, nftMetaData)
	checkMetaDataNotInAcc(t, cs, addrs[0].Bytes, nftTokenID, shardID)
	checkMetaDataNotInAcc(t, cs, core.SystemAccountAddress, nftTokenID, shardID)
}

func TestChainSimulator_CreateAndPauseTokens_DynamicNFT(t *testing.T) {
	if testing.Short() {
		t.Skip("this is not a short test")
	}

	startTime := time.Now().Unix()
	roundDurationInMillis := uint64(6000)
	roundsPerEpoch := core.OptionalUint64{
		HasValue: true,
		Value:    20,
	}

	activationEpoch := uint32(4)

	baseIssuingCost := "1000"

	numOfShards := uint32(3)
	cs, err := chainSimulator.NewChainSimulator(chainSimulator.ArgsChainSimulator{
		BypassTxSignatureCheck:   true,
		TempDir:                  t.TempDir(),
		PathToInitialConfig:      defaultPathToInitialConfig,
		NumOfShards:              numOfShards,
		GenesisTimestamp:         startTime,
		RoundDurationInMillis:    roundDurationInMillis,
		RoundsPerEpoch:           roundsPerEpoch,
		ApiInterface:             api.NewNoApiInterface(),
		MinNodesPerShard:         3,
		MetaChainMinNodes:        3,
		NumNodesWaitingListMeta:  0,
		NumNodesWaitingListShard: 0,
		AlterConfigsFunction: func(cfg *config.Configs) {
			cfg.EpochConfig.EnableEpochs.DynamicESDTEnableEpoch = activationEpoch
			cfg.SystemSCConfig.ESDTSystemSCConfig.BaseIssuingCost = baseIssuingCost
		},
	})
	require.Nil(t, err)
	require.NotNil(t, cs)

	defer cs.Close()

	addrs := createAddresses(t, cs, false)

	err = cs.GenerateBlocksUntilEpochIsReached(int32(activationEpoch) - 1)
	require.Nil(t, err)

	log.Info("Step 2. wait for DynamicEsdtFlag activation")

	err = cs.GenerateBlocksUntilEpochIsReached(int32(activationEpoch))
	require.Nil(t, err)

	// register dynamic NFT
	nftTicker := []byte("NFTTICKER")
	nftTokenName := []byte("tokenName")

	txDataField := bytes.Join(
		[][]byte{
			[]byte("registerDynamic"),
			[]byte(hex.EncodeToString(nftTokenName)),
			[]byte(hex.EncodeToString(nftTicker)),
			[]byte(hex.EncodeToString([]byte("NFT"))),
			[]byte(hex.EncodeToString([]byte("canPause"))),
			[]byte(hex.EncodeToString([]byte("true"))),
		},
		[]byte("@"),
	)

	callValue, _ := big.NewInt(0).SetString(baseIssuingCost, 10)

	tx := &transaction.Transaction{
		Nonce:     0,
		SndAddr:   addrs[0].Bytes,
		RcvAddr:   vm.ESDTSCAddress,
		GasLimit:  100_000_000,
		GasPrice:  minGasPrice,
		Signature: []byte("dummySig"),
		Data:      txDataField,
		Value:     callValue,
		ChainID:   []byte(configs.ChainID),
		Version:   1,
	}

	txResult, err := cs.SendTxAndGenerateBlockTilTxIsExecuted(tx, maxNumOfBlockToGenerateWhenExecutingTx)
	require.Nil(t, err)
	require.NotNil(t, txResult)

	require.Equal(t, "success", txResult.Status.String())

	roles := [][]byte{
		[]byte(core.ESDTRoleNFTCreate),
		[]byte(core.ESDTRoleTransfer),
		[]byte(core.ESDTRoleNFTUpdate),
	}

	nftTokenID := txResult.Logs.Events[0].Topics[0]
	setAddressEsdtRoles(t, cs, addrs[0], nftTokenID, roles)

	log.Info("Issued NFT token id", "tokenID", string(nftTokenID))

	nftMetaData := txsFee.GetDefaultMetaData()
	nftMetaData.Nonce = []byte(hex.EncodeToString(big.NewInt(1).Bytes()))

	tx = nftCreateTx(1, addrs[0].Bytes, nftTokenID, nftMetaData)

	txResult, err = cs.SendTxAndGenerateBlockTilTxIsExecuted(tx, maxNumOfBlockToGenerateWhenExecutingTx)
	require.Nil(t, err)
	require.NotNil(t, txResult)
	require.Equal(t, "success", txResult.Status.String())

	err = cs.GenerateBlocks(10)
	require.Nil(t, err)

	log.Info("Step 1. check that the metadata for all tokens is saved on the system account")

	shardID := cs.GetNodeHandler(0).GetProcessComponents().ShardCoordinator().ComputeId(addrs[0].Bytes)

	checkMetaData(t, cs, core.SystemAccountAddress, nftTokenID, shardID, nftMetaData)

	log.Info("Step 1b. Pause all tokens")

	scQuery := &process.SCQuery{
		ScAddress:  vm.ESDTSCAddress,
		CallerAddr: addrs[0].Bytes,
		FuncName:   "pause",
		CallValue:  big.NewInt(0),
		Arguments:  [][]byte{nftTokenID},
	}
	result, _, err := cs.GetNodeHandler(core.MetachainShardId).GetFacadeHandler().ExecuteSCQuery(scQuery)
	require.Nil(t, err)
	require.Equal(t, "", result.ReturnMessage)
	require.Equal(t, testsChainSimulator.OkReturnCode, result.ReturnCode)

	tx = updateTokenIDTx(2, addrs[0].Bytes, nftTokenID)

	log.Info("updating token id", "tokenID", nftTokenID)

	txResult, err = cs.SendTxAndGenerateBlockTilTxIsExecuted(tx, maxNumOfBlockToGenerateWhenExecutingTx)
	require.Nil(t, err)
	require.NotNil(t, txResult)
	require.Equal(t, "success", txResult.Status.String())

	log.Info("change to dynamic token")

	tx = changeToDynamicTx(3, addrs[0].Bytes, nftTokenID)

	log.Info("updating token id", "tokenID", nftTokenID)

	txResult, err = cs.SendTxAndGenerateBlockTilTxIsExecuted(tx, maxNumOfBlockToGenerateWhenExecutingTx)
	require.Nil(t, err)
	require.NotNil(t, txResult)
	require.Equal(t, "success", txResult.Status.String())

	log.Info("check that the metadata for all tokens is saved on the system account")

	err = cs.GenerateBlocks(10)
	require.Nil(t, err)

	checkMetaData(t, cs, core.SystemAccountAddress, nftTokenID, shardID, nftMetaData)

	log.Info("transfering token id", "tokenID", nftTokenID)

	tx = esdtNFTTransferTx(4, addrs[0].Bytes, addrs[1].Bytes, nftTokenID)
	txResult, err = cs.SendTxAndGenerateBlockTilTxIsExecuted(tx, maxNumOfBlockToGenerateWhenExecutingTx)
	require.Nil(t, err)
	require.NotNil(t, txResult)
	require.Equal(t, "success", txResult.Status.String())

	log.Info("check that the metaData for the NFT is still on the system account")

	err = cs.GenerateBlocks(10)
	require.Nil(t, err)

	shardID = cs.GetNodeHandler(0).GetProcessComponents().ShardCoordinator().ComputeId(addrs[2].Bytes)

	checkMetaData(t, cs, core.SystemAccountAddress, nftTokenID, shardID, nftMetaData)
	checkMetaDataNotInAcc(t, cs, addrs[0].Bytes, nftTokenID, shardID)
	checkMetaDataNotInAcc(t, cs, addrs[1].Bytes, nftTokenID, shardID)
}<|MERGE_RESOLUTION|>--- conflicted
+++ resolved
@@ -902,12 +902,7 @@
 
 	roles := [][]byte{
 		[]byte(core.ESDTRoleNFTCreate),
-<<<<<<< HEAD
-		[]byte(core.ESDTRoleTransfer),
-		[]byte(core.ESDTMetaDataRecreate),
-=======
 		[]byte(core.ESDTRoleNFTRecreate),
->>>>>>> 7afeb062
 	}
 	setAddressEsdtRoles(t, cs, addrs[0], metaESDTTokenID, roles)
 
@@ -1023,7 +1018,6 @@
 
 		shardID := cs.GetNodeHandler(0).GetProcessComponents().ShardCoordinator().ComputeId(addrs[0].Bytes)
 
-<<<<<<< HEAD
 		if bytes.Equal(tokenIDs[i], tokenIDs[0]) { // nft token
 			checkMetaData(t, cs, addrs[0].Bytes, tokenIDs[i], shardID, newMetaData)
 		} else {
@@ -1032,10 +1026,6 @@
 
 		nonce++
 	}
-=======
-	checkMetaData(t, cs, address.Bytes, nftTokenID, shardID, nftMetaData)
-	require.Equal(t, core.ESDTMetaDataRecreate, txResult.Logs.Events[0].Identifier)
->>>>>>> 7afeb062
 }
 
 // Test scenario #5
@@ -1192,13 +1182,8 @@
 			checkMetaData(t, cs, core.SystemAccountAddress, tokenIDs[i], shardID, newMetaData)
 		}
 
-<<<<<<< HEAD
 		nonce++
 	}
-=======
-	checkMetaData(t, cs, address.Bytes, nftTokenID, shardID, nftMetaData)
-	require.Equal(t, core.ESDTMetaDataUpdate, txResult.Logs.Events[0].Identifier)
->>>>>>> 7afeb062
 }
 
 // Test scenario #6
@@ -1339,13 +1324,7 @@
 		require.Nil(t, err)
 		require.NotNil(t, txResult)
 
-<<<<<<< HEAD
 		require.Equal(t, "success", txResult.Status.String())
-=======
-	require.Equal(t, newCreatorAddress.Bytes, retrievedMetaData.Creator)
-	require.Equal(t, core.ESDTModifyCreator, txResult.Logs.Events[0].Identifier)
-}
->>>>>>> 7afeb062
 
 		nonce++
 	}
@@ -1461,13 +1440,7 @@
 		require.Nil(t, err)
 		require.NotNil(t, txResult)
 
-<<<<<<< HEAD
 		require.Equal(t, "success", txResult.Status.String())
-=======
-	require.Equal(t, expUris, retrievedMetaData.URIs)
-	require.Equal(t, core.ESDTSetNewURIs, txResult.Logs.Events[0].Identifier)
-}
->>>>>>> 7afeb062
 
 		nonce++
 	}
@@ -1605,13 +1578,7 @@
 	nftTokenID := txResult.Logs.Events[0].Topics[0]
 	setAddressEsdtRoles(t, cs, addrs[1], nftTokenID, roles)
 
-<<<<<<< HEAD
 	log.Info("Issued NFT token id", "tokenID", string(nftTokenID))
-=======
-	require.Equal(t, uint32(big.NewInt(20).Uint64()), retrievedMetaData.Royalties)
-	require.Equal(t, core.ESDTModifyRoyalties, txResult.Logs.Events[0].Identifier)
-}
->>>>>>> 7afeb062
 
 	// issue SFT
 	sftTicker := []byte("SFTTICKER")
