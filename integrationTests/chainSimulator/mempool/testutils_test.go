--- conflicted
+++ resolved
@@ -162,21 +162,11 @@
 	})
 	require.NoError(t, err)
 
-<<<<<<< HEAD
 	options := holders.NewTxSelectionOptions(
 		10_000_000_000,
 		30_000,
-		250,
+		selectionLoopMaximumDuration,
 		10,
-=======
-	mempool := poolsHolder.ShardDataStore(shardAsString).(*txcache.TxCache)
-
-	selectedTransactions, gas := mempool.SelectTransactions(
-		selectionSession,
-		process.TxCacheSelectionGasRequested,
-		process.TxCacheSelectionMaxNumTxs,
-		selectionLoopMaximumDuration,
->>>>>>> a81cf741
 	)
 
 	mempool := poolsHolder.ShardDataStore(shardAsString).(*txcache.TxCache)
