package consensus

import (
	"encoding/hex"
	"fmt"
	"strconv"
	"time"

	"github.com/ElrondNetwork/elrond-go-core/core"
	"github.com/ElrondNetwork/elrond-go-core/core/pubkeyConverter"
	"github.com/ElrondNetwork/elrond-go-core/data"
	dataBlock "github.com/ElrondNetwork/elrond-go-core/data/block"
	"github.com/ElrondNetwork/elrond-go-core/data/endProcess"
	"github.com/ElrondNetwork/elrond-go-core/hashing"
	"github.com/ElrondNetwork/elrond-go-core/hashing/blake2b"
	"github.com/ElrondNetwork/elrond-go-core/hashing/sha256"
	"github.com/ElrondNetwork/elrond-go-core/marshal"
	crypto "github.com/ElrondNetwork/elrond-go-crypto"
	"github.com/ElrondNetwork/elrond-go-crypto/signing"
	ed25519SingleSig "github.com/ElrondNetwork/elrond-go-crypto/signing/ed25519/singlesig"
	"github.com/ElrondNetwork/elrond-go-crypto/signing/mcl"
	mclsinglesig "github.com/ElrondNetwork/elrond-go-crypto/signing/mcl/singlesig"
	"github.com/ElrondNetwork/elrond-go/common"
	"github.com/ElrondNetwork/elrond-go/config"
	"github.com/ElrondNetwork/elrond-go/consensus/round"
	"github.com/ElrondNetwork/elrond-go/dataRetriever"
	"github.com/ElrondNetwork/elrond-go/dataRetriever/blockchain"
	"github.com/ElrondNetwork/elrond-go/epochStart/metachain"
	"github.com/ElrondNetwork/elrond-go/epochStart/notifier"
	mainFactory "github.com/ElrondNetwork/elrond-go/factory"
	"github.com/ElrondNetwork/elrond-go/factory/peerSignatureHandler"
	"github.com/ElrondNetwork/elrond-go/integrationTests"
	"github.com/ElrondNetwork/elrond-go/integrationTests/mock"
	"github.com/ElrondNetwork/elrond-go/node"
	"github.com/ElrondNetwork/elrond-go/ntp"
	"github.com/ElrondNetwork/elrond-go/p2p"
	"github.com/ElrondNetwork/elrond-go/process/factory"
	syncFork "github.com/ElrondNetwork/elrond-go/process/sync"
	"github.com/ElrondNetwork/elrond-go/sharding"
	"github.com/ElrondNetwork/elrond-go/sharding/nodesCoordinator"
	"github.com/ElrondNetwork/elrond-go/state"
	"github.com/ElrondNetwork/elrond-go/state/storagePruningManager"
	"github.com/ElrondNetwork/elrond-go/state/storagePruningManager/evictionWaitingList"
	"github.com/ElrondNetwork/elrond-go/storage"
	"github.com/ElrondNetwork/elrond-go/storage/lrucache"
	"github.com/ElrondNetwork/elrond-go/storage/memorydb"
	"github.com/ElrondNetwork/elrond-go/storage/storageUnit"
	"github.com/ElrondNetwork/elrond-go/storage/timecache"
	"github.com/ElrondNetwork/elrond-go/testscommon"
	"github.com/ElrondNetwork/elrond-go/testscommon/cryptoMocks"
	dataRetrieverMock "github.com/ElrondNetwork/elrond-go/testscommon/dataRetriever"
	"github.com/ElrondNetwork/elrond-go/testscommon/nodeTypeProviderMock"
	"github.com/ElrondNetwork/elrond-go/testscommon/shardingMocks"
	statusHandlerMock "github.com/ElrondNetwork/elrond-go/testscommon/statusHandler"
	"github.com/ElrondNetwork/elrond-go/trie"
	"github.com/ElrondNetwork/elrond-go/trie/hashesHolder"
	vmcommon "github.com/ElrondNetwork/elrond-vm-common"
)

const blsConsensusType = "bls"
const signatureSize = 48
const publicKeySize = 96

var p2pBootstrapDelay = time.Second * 5
var testPubkeyConverter, _ = pubkeyConverter.NewHexPubkeyConverter(32)

type testNode struct {
	node         *node.Node
	messenger    p2p.Messenger
	blkc         data.ChainHandler
	blkProcessor *mock.BlockProcessorMock
	sk           crypto.PrivateKey
	pk           crypto.PublicKey
	shardId      uint32
}

type keyPair struct {
	sk crypto.PrivateKey
	pk crypto.PublicKey
}

type cryptoParams struct {
	keyGen         crypto.KeyGenerator
	keys           map[uint32][]*keyPair
	txSingleSigner crypto.SingleSigner
	singleSigner   crypto.SingleSigner
}

func genValidatorsFromPubKeys(pubKeysMap map[uint32][]string) map[uint32][]nodesCoordinator.Validator {
	validatorsMap := make(map[uint32][]nodesCoordinator.Validator)

	for shardId, shardNodesPks := range pubKeysMap {
		shardValidators := make([]nodesCoordinator.Validator, 0)
		for i := 0; i < len(shardNodesPks); i++ {
			v, _ := nodesCoordinator.NewValidator([]byte(shardNodesPks[i]), 1, uint32(i))
			shardValidators = append(shardValidators, v)
		}
		validatorsMap[shardId] = shardValidators
	}

	return validatorsMap
}

func pubKeysMapFromKeysMap(keyPairMap map[uint32][]*keyPair) map[uint32][]string {
	keysMap := make(map[uint32][]string)

	for shardId, pairList := range keyPairMap {
		shardKeys := make([]string, len(pairList))
		for i, pair := range pairList {
			b, _ := pair.pk.ToByteArray()
			shardKeys[i] = string(b)
		}
		keysMap[shardId] = shardKeys
	}

	return keysMap
}

func displayAndStartNodes(nodes []*testNode) {
	for _, n := range nodes {
		skBuff, _ := n.sk.ToByteArray()
		pkBuff, _ := n.pk.ToByteArray()

		fmt.Printf("Shard ID: %v, sk: %s, pk: %s\n",
			n.shardId,
			hex.EncodeToString(skBuff),
			testPubkeyConverter.Encode(pkBuff),
		)
	}
}

func createTestBlockChain() data.ChainHandler {
	blockChain, _ := blockchain.NewBlockChain(&statusHandlerMock.AppStatusHandlerStub{})
	_ = blockChain.SetGenesisHeader(&dataBlock.Header{})

	return blockChain
}

func createMemUnit() storage.Storer {
	cache, _ := storageUnit.NewCache(storageUnit.CacheConfig{Type: storageUnit.LRUCache, Capacity: 10, Shards: 1, SizeInBytes: 0})

	unit, _ := storageUnit.NewStorageUnit(cache, memorydb.New())
	return unit
}

func createTestStore() dataRetriever.StorageService {
	store := dataRetriever.NewChainStorer()
	store.AddStorer(dataRetriever.TransactionUnit, createMemUnit())
	store.AddStorer(dataRetriever.MiniBlockUnit, createMemUnit())
	store.AddStorer(dataRetriever.RewardTransactionUnit, createMemUnit())
	store.AddStorer(dataRetriever.MetaBlockUnit, createMemUnit())
	store.AddStorer(dataRetriever.PeerChangesUnit, createMemUnit())
	store.AddStorer(dataRetriever.BlockHeaderUnit, createMemUnit())
	store.AddStorer(dataRetriever.BootstrapUnit, createMemUnit())
	store.AddStorer(dataRetriever.ReceiptsUnit, createMemUnit())
	store.AddStorer(dataRetriever.ScheduledSCRsUnit, createMemUnit())
	return store
}

func createAccountsDB(marshaller marshal.Marshalizer) state.AccountsAdapter {
	marsh := &marshal.GogoProtoMarshalizer{}
	hasher := sha256.NewSha256()
	evictionWaitListSize := uint(100)
	ewl, _ := evictionWaitingList.NewEvictionWaitingList(evictionWaitListSize, memorydb.New(), marsh)

	// TODO change this implementation with a factory
	generalCfg := config.TrieStorageManagerConfig{
		PruningBufferLen:      1000,
		SnapshotsBufferLen:    10,
		SnapshotsGoroutineNum: 1,
	}
	args := trie.NewTrieStorageManagerArgs{
		MainStorer:             createMemUnit(),
		CheckpointsStorer:      createMemUnit(),
		Marshalizer:            marshaller,
		Hasher:                 hasher,
		GeneralConfig:          generalCfg,
		CheckpointHashesHolder: hashesHolder.NewCheckpointHashesHolder(10000000, uint64(hasher.Size())),
<<<<<<< HEAD
=======
		EpochNotifier:          &epochNotifier.EpochNotifierStub{},
		IdleProvider:           &testscommon.ProcessStatusHandlerStub{},
>>>>>>> 49f85285
	}
	trieStorage, _ := trie.NewTrieStorageManager(args)

	maxTrieLevelInMemory := uint(5)
	tr, _ := trie.NewTrie(trieStorage, marsh, hasher, maxTrieLevelInMemory)
	storagePruning, _ := storagePruningManager.NewStoragePruningManager(
		ewl,
		generalCfg.PruningBufferLen,
	)

	argsAccountsDB := state.ArgsAccountsDB{
		Trie:       tr,
		Hasher:     sha256.NewSha256(),
		Marshaller: marshaller,
		AccountFactory: &mock.AccountsFactoryStub{
			CreateAccountCalled: func(address []byte) (wrapper vmcommon.AccountHandler, e error) {
				return state.NewUserAccount(address)
			},
		},
		StoragePruningManager: storagePruning,
		ProcessingMode:        common.Normal,
		ProcessStatusHandler:  &testscommon.ProcessStatusHandlerStub{},
	}

	adb, _ := state.NewAccountsDB(argsAccountsDB)
	return adb
}

func createCryptoParams(nodesPerShard int, nbMetaNodes int, nbShards int) *cryptoParams {
	suite := mcl.NewSuiteBLS12()
	txSingleSigner := &ed25519SingleSig.Ed25519Signer{}
	singleSigner := &mclsinglesig.BlsSingleSigner{}
	keyGen := signing.NewKeyGenerator(suite)

	keysMap := make(map[uint32][]*keyPair)
	keyPairs := make([]*keyPair, nodesPerShard)
	for shardId := 0; shardId < nbShards; shardId++ {
		for n := 0; n < nodesPerShard; n++ {
			kp := &keyPair{}
			kp.sk, kp.pk = keyGen.GeneratePair()
			keyPairs[n] = kp
		}
		keysMap[uint32(shardId)] = keyPairs
	}

	keyPairs = make([]*keyPair, nbMetaNodes)
	for n := 0; n < nbMetaNodes; n++ {
		kp := &keyPair{}
		kp.sk, kp.pk = keyGen.GeneratePair()
		keyPairs[n] = kp
	}
	keysMap[core.MetachainShardId] = keyPairs

	params := &cryptoParams{
		keys:           keysMap,
		keyGen:         keyGen,
		txSingleSigner: txSingleSigner,
		singleSigner:   singleSigner,
	}

	return params
}

func createHasher(consensusType string) hashing.Hasher {
	if consensusType == blsConsensusType {
		hasher, _ := blake2b.NewBlake2bWithSize(32)
		return hasher
	}
	return blake2b.NewBlake2b()
}

func createConsensusOnlyNode(
	shardCoordinator sharding.Coordinator,
	nodesCoordinator nodesCoordinator.NodesCoordinator,
	shardId uint32,
	selfId uint32,
	consensusSize uint32,
	roundTime uint64,
	privKey crypto.PrivateKey,
	pubKeys []crypto.PublicKey,
	testKeyGen crypto.KeyGenerator,
	consensusType string,
	epochStartRegistrationHandler mainFactory.EpochStartNotifier,
) (
	*node.Node,
	p2p.Messenger,
	*mock.BlockProcessorMock,
	data.ChainHandler) {

	testHasher := createHasher(consensusType)
	testMarshalizer := &marshal.GogoProtoMarshalizer{}

	messenger := integrationTests.CreateMessengerWithNoDiscovery()
	rootHash := []byte("roothash")

	blockChain := createTestBlockChain()
	blockProcessor := &mock.BlockProcessorMock{
		ProcessBlockCalled: func(header data.HeaderHandler, body data.BodyHandler, haveTime func() time.Duration) error {
			_ = blockChain.SetCurrentBlockHeaderAndRootHash(header, header.GetRootHash())
			return nil
		},
		RevertCurrentBlockCalled: func() {
		},
		CreateBlockCalled: func(header data.HeaderHandler, haveTime func() bool) (data.HeaderHandler, data.BodyHandler, error) {
			return header, &dataBlock.Body{}, nil
		},
		MarshalizedDataToBroadcastCalled: func(header data.HeaderHandler, body data.BodyHandler) (map[uint32][]byte, map[string][][]byte, error) {
			mrsData := make(map[uint32][]byte)
			mrsTxs := make(map[string][][]byte)
			return mrsData, mrsTxs, nil
		},
		CreateNewHeaderCalled: func(round uint64, nonce uint64) (data.HeaderHandler, error) {
			return &dataBlock.Header{
				Round:           round,
				Nonce:           nonce,
				SoftwareVersion: []byte("version"),
			}, nil
		},
	}

	blockProcessor.CommitBlockCalled = func(header data.HeaderHandler, body data.BodyHandler) error {
		blockProcessor.NrCommitBlockCalled++
		_ = blockChain.SetCurrentBlockHeaderAndRootHash(header, header.GetRootHash())
		return nil
	}
	blockProcessor.Marshalizer = testMarshalizer

	header := &dataBlock.Header{
		Nonce:         0,
		ShardID:       shardId,
		BlockBodyType: dataBlock.StateBlock,
		Signature:     rootHash,
		RootHash:      rootHash,
		PrevRandSeed:  rootHash,
		RandSeed:      rootHash,
	}

	_ = blockChain.SetGenesisHeader(header)
	hdrMarshalized, _ := testMarshalizer.Marshal(header)
	blockChain.SetGenesisHeaderHash(testHasher.Compute(string(hdrMarshalized)))

	startTime := time.Now().Unix()

	singlesigner := &ed25519SingleSig.Ed25519Signer{}
	singleBlsSigner := &mclsinglesig.BlsSingleSigner{}

	syncer := ntp.NewSyncTime(ntp.NewNTPGoogleConfig(), nil)
	syncer.StartSyncingTime()

	roundHandler, _ := round.NewRound(
		time.Unix(startTime, 0),
		syncer.CurrentTime(),
		time.Millisecond*time.Duration(roundTime),
		syncer,
		0)

	argsNewMetaEpochStart := &metachain.ArgsNewMetaEpochStartTrigger{
		GenesisTime:        time.Unix(startTime, 0),
		EpochStartNotifier: notifier.NewEpochStartSubscriptionHandler(),
		Settings: &config.EpochStartConfig{
			MinRoundsBetweenEpochs: 1,
			RoundsPerEpoch:         3,
		},
		Epoch:            0,
		Storage:          createTestStore(),
		Marshalizer:      testMarshalizer,
		Hasher:           testHasher,
		AppStatusHandler: &statusHandlerMock.AppStatusHandlerStub{},
	}
	epochStartTrigger, _ := metachain.NewEpochStartTrigger(argsNewMetaEpochStart)

	forkDetector, _ := syncFork.NewShardForkDetector(
		roundHandler,
		timecache.NewTimeCache(time.Second),
		&mock.BlockTrackerStub{},
		0,
	)

	hdrResolver := &mock.HeaderResolverStub{}
	mbResolver := &mock.MiniBlocksResolverStub{}
	resolverFinder := &mock.ResolversFinderStub{
		IntraShardResolverCalled: func(baseTopic string) (resolver dataRetriever.Resolver, e error) {
			if baseTopic == factory.MiniBlocksTopic {
				return mbResolver, nil
			}
			return nil, nil
		},
		CrossShardResolverCalled: func(baseTopic string, crossShard uint32) (resolver dataRetriever.Resolver, err error) {
			if baseTopic == factory.ShardBlocksTopic {
				return hdrResolver, nil
			}
			return nil, nil
		},
	}

	inPubKeys := make(map[uint32][]string)
	for _, val := range pubKeys {
		sPubKey, _ := val.ToByteArray()
		inPubKeys[shardId] = append(inPubKeys[shardId], string(sPubKey))
	}

	testMultiSig := cryptoMocks.NewMultiSigner(consensusSize)
	_ = testMultiSig.Reset(inPubKeys[shardId], uint16(selfId))

	peerSigCache, _ := storageUnit.NewCache(storageUnit.CacheConfig{Type: storageUnit.LRUCache, Capacity: 1000})
	peerSigHandler, _ := peerSignatureHandler.NewPeerSignatureHandler(peerSigCache, singleBlsSigner, testKeyGen)
	accntAdapter := createAccountsDB(testMarshalizer)
	networkShardingCollector := mock.NewNetworkShardingCollectorMock()

	coreComponents := integrationTests.GetDefaultCoreComponents()
	coreComponents.SyncTimerField = syncer
	coreComponents.RoundHandlerField = roundHandler
	coreComponents.InternalMarshalizerField = testMarshalizer
	coreComponents.VmMarshalizerField = &marshal.JsonMarshalizer{}
	coreComponents.TxMarshalizerField = &marshal.JsonMarshalizer{}
	coreComponents.HasherField = testHasher
	coreComponents.AddressPubKeyConverterField = testPubkeyConverter
	coreComponents.ChainIdCalled = func() string {
		return string(integrationTests.ChainID)
	}
	coreComponents.Uint64ByteSliceConverterField = &mock.Uint64ByteSliceConverterMock{}
	coreComponents.WatchdogField = &mock.WatchdogMock{}
	coreComponents.GenesisTimeField = time.Unix(startTime, 0)
	coreComponents.GenesisNodesSetupField = &testscommon.NodesSetupStub{
		GetShardConsensusGroupSizeCalled: func() uint32 {
			return consensusSize
		},
		GetMetaConsensusGroupSizeCalled: func() uint32 {
			return consensusSize
		},
	}

	cryptoComponents := integrationTests.GetDefaultCryptoComponents()
	cryptoComponents.PrivKey = privKey
	cryptoComponents.PubKey = privKey.GeneratePublic()
	cryptoComponents.BlockSig = singleBlsSigner
	cryptoComponents.TxSig = singlesigner
	cryptoComponents.MultiSig = testMultiSig
	cryptoComponents.BlKeyGen = testKeyGen
	cryptoComponents.PeerSignHandler = peerSigHandler

	processComponents := integrationTests.GetDefaultProcessComponents()
	processComponents.ForkDetect = forkDetector
	processComponents.ShardCoord = shardCoordinator
	processComponents.NodesCoord = nodesCoordinator
	processComponents.BlockProcess = blockProcessor
	processComponents.BlockTrack = &mock.BlockTrackerStub{}
	processComponents.IntContainer = &testscommon.InterceptorsContainerStub{}
	processComponents.ResFinder = resolverFinder
	processComponents.EpochTrigger = epochStartTrigger
	processComponents.EpochNotifier = epochStartRegistrationHandler
	processComponents.BlackListHdl = &mock.TimeCacheStub{}
	processComponents.BootSore = &mock.BoostrapStorerMock{}
	processComponents.HeaderSigVerif = &mock.HeaderSigVerifierStub{}
	processComponents.HeaderIntegrVerif = &mock.HeaderIntegrityVerifierStub{}
	processComponents.ReqHandler = &testscommon.RequestHandlerStub{}
	processComponents.PeerMapper = networkShardingCollector
	processComponents.RoundHandlerField = roundHandler
	processComponents.ScheduledTxsExecutionHandlerInternal = &testscommon.ScheduledTxsExecutionStub{}

	dataComponents := integrationTests.GetDefaultDataComponents()
	dataComponents.BlockChain = blockChain
	dataComponents.DataPool = dataRetrieverMock.CreatePoolsHolder(1, 0)
	dataComponents.Store = createTestStore()

	stateComponents := integrationTests.GetDefaultStateComponents()
	stateComponents.Accounts = accntAdapter
	stateComponents.AccountsAPI = accntAdapter

	networkComponents := integrationTests.GetDefaultNetworkComponents()
	networkComponents.Messenger = messenger
	networkComponents.InputAntiFlood = &mock.NilAntifloodHandler{}
	networkComponents.PeerHonesty = &mock.PeerHonestyHandlerStub{}

	n, err := node.NewNode(
		node.WithCoreComponents(coreComponents),
		node.WithCryptoComponents(cryptoComponents),
		node.WithProcessComponents(processComponents),
		node.WithDataComponents(dataComponents),
		node.WithStateComponents(stateComponents),
		node.WithNetworkComponents(networkComponents),
		node.WithInitialNodesPubKeys(inPubKeys),
		node.WithRoundDuration(roundTime),
		node.WithConsensusGroupSize(int(consensusSize)),
		node.WithConsensusType(consensusType),
		node.WithGenesisTime(time.Unix(startTime, 0)),
		node.WithPeerDenialEvaluator(&mock.PeerDenialEvaluatorStub{}),
		node.WithRequestedItemsHandler(&mock.RequestedItemsHandlerStub{}),
		node.WithValidatorSignatureSize(signatureSize),
		node.WithPublicKeySize(publicKeySize),
		node.WithHardforkTrigger(&mock.HardforkTriggerStub{}),
	)

	if err != nil {
		fmt.Println(err.Error())
	}

	return n, messenger, blockProcessor, blockChain
}

func createNodes(
	nodesPerShard int,
	consensusSize int,
	roundTime uint64,
	consensusType string,
) map[uint32][]*testNode {

	nodes := make(map[uint32][]*testNode)
	cp := createCryptoParams(nodesPerShard, 1, 1)
	keysMap := pubKeysMapFromKeysMap(cp.keys)
	eligibleMap := genValidatorsFromPubKeys(keysMap)
	waitingMap := make(map[uint32][]nodesCoordinator.Validator)
	nodesList := make([]*testNode, nodesPerShard)
	connectableNodes := make([]integrationTests.Connectable, 0)

	nodeShuffler := &shardingMocks.NodeShufflerMock{}

	pubKeys := make([]crypto.PublicKey, len(cp.keys[0]))
	for idx, keyPairShard := range cp.keys[0] {
		pubKeys[idx] = keyPairShard.pk
	}

	for i := 0; i < nodesPerShard; i++ {
		testNodeObject := &testNode{
			shardId: uint32(0),
		}

		kp := cp.keys[0][i]
		shardCoordinator, _ := sharding.NewMultiShardCoordinator(uint32(1), uint32(0))
		epochStartRegistrationHandler := notifier.NewEpochStartSubscriptionHandler()
		bootStorer := integrationTests.CreateMemUnit()
		consensusCache, _ := lrucache.NewCache(10000)

		argumentsNodesCoordinator := nodesCoordinator.ArgNodesCoordinator{
			ShardConsensusGroupSize:    consensusSize,
			MetaConsensusGroupSize:     1,
			Marshalizer:                integrationTests.TestMarshalizer,
			Hasher:                     createHasher(consensusType),
			Shuffler:                   nodeShuffler,
			EpochStartNotifier:         epochStartRegistrationHandler,
			BootStorer:                 bootStorer,
			NbShards:                   1,
			EligibleNodes:              eligibleMap,
			WaitingNodes:               waitingMap,
			SelfPublicKey:              []byte(strconv.Itoa(i)),
			ConsensusGroupCache:        consensusCache,
			ShuffledOutHandler:         &mock.ShuffledOutHandlerStub{},
			WaitingListFixEnabledEpoch: 0,
			ChanStopNode:               endProcess.GetDummyEndProcessChannel(),
			NodeTypeProvider:           &nodeTypeProviderMock.NodeTypeProviderStub{},
			IsFullArchive:              false,
		}
		nodesCoord, _ := nodesCoordinator.NewIndexHashedNodesCoordinator(argumentsNodesCoordinator)

		n, mes, blkProcessor, blkc := createConsensusOnlyNode(
			shardCoordinator,
			nodesCoord,
			testNodeObject.shardId,
			uint32(i),
			uint32(consensusSize),
			roundTime,
			kp.sk,
			pubKeys,
			cp.keyGen,
			consensusType,
			epochStartRegistrationHandler,
		)

		testNodeObject.node = n
		testNodeObject.sk = kp.sk
		testNodeObject.messenger = mes
		testNodeObject.pk = kp.pk
		testNodeObject.blkProcessor = blkProcessor
		testNodeObject.blkc = blkc

		nodesList[i] = testNodeObject
		connectableNodes = append(connectableNodes, &messengerWrapper{mes})
	}
	nodes[0] = nodesList

	integrationTests.ConnectNodes(connectableNodes)

	return nodes
}<|MERGE_RESOLUTION|>--- conflicted
+++ resolved
@@ -176,11 +176,7 @@
 		Hasher:                 hasher,
 		GeneralConfig:          generalCfg,
 		CheckpointHashesHolder: hashesHolder.NewCheckpointHashesHolder(10000000, uint64(hasher.Size())),
-<<<<<<< HEAD
-=======
-		EpochNotifier:          &epochNotifier.EpochNotifierStub{},
 		IdleProvider:           &testscommon.ProcessStatusHandlerStub{},
->>>>>>> 49f85285
 	}
 	trieStorage, _ := trie.NewTrieStorageManager(args)
 
