--- conflicted
+++ resolved
@@ -233,11 +233,7 @@
 	}
 }
 
-<<<<<<< HEAD
-func runFullConsensusTest(t *testing.T, consensusType string, consensusModel consensus.ConsensusModel) {
-=======
-func runFullConsensusTest(t *testing.T, consensusType string, numKeysOnEachNode int) {
->>>>>>> 7cf7751b
+func runFullConsensusTest(t *testing.T, consensusType string, numKeysOnEachNode int, consensusModel consensus.ConsensusModel) {
 	numMetaNodes := uint32(4)
 	numNodes := uint32(4)
 	consensusSize := uint32(4 * numKeysOnEachNode)
@@ -291,35 +287,36 @@
 	}
 }
 
-<<<<<<< HEAD
-func TestConsensusBLSFullTestConsensusModelV1(t *testing.T) {
-=======
-func TestConsensusBLSFullTestSingleKeys(t *testing.T) {
->>>>>>> 7cf7751b
-	if testing.Short() {
-		t.Skip("this is not a short test")
-	}
-
-<<<<<<< HEAD
-	runFullConsensusTest(t, blsConsensusType, consensus.ConsensusModelV1)
-}
-
-func TestConsensusBLSFullTestConsensusModelV2(t *testing.T) {
-=======
-	runFullConsensusTest(t, blsConsensusType, 1)
-}
-
-func TestConsensusBLSFullTestMultiKeys(t *testing.T) {
->>>>>>> 7cf7751b
-	if testing.Short() {
-		t.Skip("this is not a short test")
-	}
-
-<<<<<<< HEAD
-	runFullConsensusTest(t, blsConsensusType, consensus.ConsensusModelV2)
-=======
-	runFullConsensusTest(t, blsConsensusType, 5)
->>>>>>> 7cf7751b
+func TestConsensusBLSFullTestSingleKeysConsensusModelV1(t *testing.T) {
+	if testing.Short() {
+		t.Skip("this is not a short test")
+	}
+
+	runFullConsensusTest(t, blsConsensusType, 1, consensus.ConsensusModelV1)
+}
+
+func TestConsensusBLSFullTestMultiKeysConsensusModelV1(t *testing.T) {
+	if testing.Short() {
+		t.Skip("this is not a short test")
+	}
+
+	runFullConsensusTest(t, blsConsensusType, 5, consensus.ConsensusModelV1)
+}
+
+func TestConsensusBLSFullTestSingleKeysConsensusModelV2(t *testing.T) {
+	if testing.Short() {
+		t.Skip("this is not a short test")
+	}
+
+	runFullConsensusTest(t, blsConsensusType, 1, consensus.ConsensusModelV2)
+}
+
+func TestConsensusBLSFullTestMultiKeysConsensusModelV2(t *testing.T) {
+	if testing.Short() {
+		t.Skip("this is not a short test")
+	}
+
+	runFullConsensusTest(t, blsConsensusType, 5, consensus.ConsensusModelV2)
 }
 
 func runConsensusWithNotEnoughValidators(t *testing.T, consensusType string, consensusModel consensus.ConsensusModel) {
