package factory

import (
	"bytes"
	"fmt"
	"path"
	"runtime/pprof"
	"testing"

	"github.com/multiversx/mx-chain-go/common"
	"github.com/multiversx/mx-chain-go/config"
	"github.com/multiversx/mx-chain-go/p2p"
	logger "github.com/multiversx/mx-chain-logger-go"
)

var log = logger.GetOrCreate("integrationtests")

// PrintStack -
func PrintStack() {
	buffer := new(bytes.Buffer)
	err := pprof.Lookup("goroutine").WriteTo(buffer, 2)
	if err != nil {
		log.Debug("could not dump goroutines")
	}

	log.Debug(fmt.Sprintf("\n%s", buffer.String()))
}

// CreateDefaultConfig -
func CreateDefaultConfig(tb testing.TB) *config.Configs {
	configPathsHolder := createConfigurationsPathsHolder()

	generalConfig, _ := common.LoadMainConfig(configPathsHolder.MainConfig)
	ratingsConfig, _ := common.LoadRatingsConfig(configPathsHolder.Ratings)
	economicsConfig, _ := common.LoadEconomicsConfig(configPathsHolder.Economics)
	prefsConfig, _ := common.LoadPreferencesConfig(configPathsHolder.Preferences)
	p2pConfig, _ := common.LoadP2PConfig(configPathsHolder.P2p)
	externalConfig, _ := common.LoadExternalConfig(configPathsHolder.External)
	systemSCConfig, _ := common.LoadSystemSmartContractsConfig(configPathsHolder.SystemSC)
	epochConfig, _ := common.LoadEpochConfig(configPathsHolder.Epoch)
	roundConfig, _ := common.LoadRoundConfig(configPathsHolder.RoundActivation)

	p2pConfig.KadDhtPeerDiscovery.Enabled = false
	prefsConfig.Preferences.DestinationShardAsObserver = "0"
	prefsConfig.Preferences.ConnectionWatcherType = p2p.ConnectionWatcherTypePrint

	configs := &config.Configs{}
	configs.GeneralConfig = generalConfig
	configs.RatingsConfig = ratingsConfig
	configs.EconomicsConfig = economicsConfig
	configs.SystemSCConfig = systemSCConfig
	configs.PreferencesConfig = prefsConfig
	configs.P2pConfig = p2pConfig
	configs.ExternalConfig = externalConfig
	configs.EpochConfig = epochConfig
	configs.RoundConfig = roundConfig
	configs.FlagsConfig = &config.ContextFlagsConfig{
<<<<<<< HEAD
		WorkingDir:  "workingDir",
		DbDir:       "dbDir",
		LogsDir:     "logsDir",
		UseLogView:  true,
		BaseVersion: BaseVersion,
		Version:     Version,
=======
		WorkingDir: tb.TempDir(),
		DbDir:      "dbDir",
		LogsDir:    "logsDir",
		UseLogView: true,
		Version:    Version,
>>>>>>> 7fd896c8
	}
	configs.ConfigurationPathsHolder = configPathsHolder
	configs.ImportDbConfig = &config.ImportDbConfig{}

	return configs
}

func createConfigurationsPathsHolder() *config.ConfigurationPathsHolder {
	var concatPath = func(filename string) string {
		return path.Join(BaseNodeConfigPath, filename)
	}

	return &config.ConfigurationPathsHolder{
		MainConfig:               concatPath(ConfigPath),
		Ratings:                  concatPath(RatingsPath),
		Economics:                concatPath(EconomicsPath),
		Preferences:              concatPath(PrefsPath),
		External:                 concatPath(ExternalPath),
		P2p:                      concatPath(P2pPath),
		Epoch:                    concatPath(EpochPath),
		SystemSC:                 concatPath(SystemSCConfigPath),
		GasScheduleDirectoryName: concatPath(GasSchedule),
		RoundActivation:          concatPath(RoundActivationPath),
		Nodes:                    NodesSetupPath,
		Genesis:                  GenesisPath,
		SmartContracts:           GenesisSmartContracts,
		ValidatorKey:             ValidatorKeyPemPath,
		ApiRoutes:                "",
		P2pKey:                   P2pKeyPath,
	}
}<|MERGE_RESOLUTION|>--- conflicted
+++ resolved
@@ -55,20 +55,12 @@
 	configs.EpochConfig = epochConfig
 	configs.RoundConfig = roundConfig
 	configs.FlagsConfig = &config.ContextFlagsConfig{
-<<<<<<< HEAD
-		WorkingDir:  "workingDir",
+		WorkingDir:  tb.TempDir(),
 		DbDir:       "dbDir",
 		LogsDir:     "logsDir",
 		UseLogView:  true,
 		BaseVersion: BaseVersion,
 		Version:     Version,
-=======
-		WorkingDir: tb.TempDir(),
-		DbDir:      "dbDir",
-		LogsDir:    "logsDir",
-		UseLogView: true,
-		Version:    Version,
->>>>>>> 7fd896c8
 	}
 	configs.ConfigurationPathsHolder = configPathsHolder
 	configs.ImportDbConfig = &config.ImportDbConfig{}
