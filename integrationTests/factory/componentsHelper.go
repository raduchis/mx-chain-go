package factory

import (
	"bytes"
	"fmt"
	"path"
	"runtime/pprof"
	"testing"

	"github.com/multiversx/mx-chain-go/common"
	"github.com/multiversx/mx-chain-go/config"
	"github.com/multiversx/mx-chain-go/p2p"
	logger "github.com/multiversx/mx-chain-logger-go"
)

var log = logger.GetOrCreate("integrationtests")

// PrintStack -
func PrintStack() {
	buffer := new(bytes.Buffer)
	err := pprof.Lookup("goroutine").WriteTo(buffer, 2)
	if err != nil {
		log.Debug("could not dump goroutines")
	}

	log.Debug(fmt.Sprintf("\n%s", buffer.String()))
}

// CreateDefaultConfig -
func CreateDefaultConfig(tb testing.TB) *config.Configs {
	configPathsHolder := createConfigurationsPathsHolder()

	generalConfig, _ := common.LoadMainConfig(configPathsHolder.MainConfig)
	ratingsConfig, _ := common.LoadRatingsConfig(configPathsHolder.Ratings)
	economicsConfig, _ := common.LoadEconomicsConfig(configPathsHolder.Economics)
	prefsConfig, _ := common.LoadPreferencesConfig(configPathsHolder.Preferences)
	p2pConfig, _ := common.LoadP2PConfig(configPathsHolder.P2p)
	externalConfig, _ := common.LoadExternalConfig(configPathsHolder.External)
	systemSCConfig, _ := common.LoadSystemSmartContractsConfig(configPathsHolder.SystemSC)
	epochConfig, _ := common.LoadEpochConfig(configPathsHolder.Epoch)
	roundConfig, _ := common.LoadRoundConfig(configPathsHolder.RoundActivation)

	p2pConfig.KadDhtPeerDiscovery.Enabled = false
	prefsConfig.Preferences.DestinationShardAsObserver = "0"
	prefsConfig.Preferences.ConnectionWatcherType = p2p.ConnectionWatcherTypePrint

	configs := &config.Configs{}
	configs.GeneralConfig = generalConfig
	configs.RatingsConfig = ratingsConfig
	configs.EconomicsConfig = economicsConfig
	configs.SystemSCConfig = systemSCConfig
	configs.PreferencesConfig = prefsConfig
	configs.P2pConfig = p2pConfig
	configs.ExternalConfig = externalConfig
	configs.EpochConfig = epochConfig
	configs.RoundConfig = roundConfig
	configs.FlagsConfig = &config.ContextFlagsConfig{
<<<<<<< HEAD
		WorkingDir: "workingDir",
		DbDir:      "dbDir",
		LogsDir:    "logsDir",
=======
		WorkingDir: tb.TempDir(),
>>>>>>> 89e6fae0
		UseLogView: true,
		Version:    Version,
	}
	configs.ConfigurationPathsHolder = configPathsHolder
	configs.ImportDbConfig = &config.ImportDbConfig{}

	return configs
}

func createConfigurationsPathsHolder() *config.ConfigurationPathsHolder {
	var concatPath = func(filename string) string {
		return path.Join(BaseNodeConfigPath, filename)
	}

	return &config.ConfigurationPathsHolder{
		MainConfig:               concatPath(ConfigPath),
		Ratings:                  concatPath(RatingsPath),
		Economics:                concatPath(EconomicsPath),
		Preferences:              concatPath(PrefsPath),
		External:                 concatPath(ExternalPath),
		P2p:                      concatPath(P2pPath),
		Epoch:                    concatPath(EpochPath),
		SystemSC:                 concatPath(SystemSCConfigPath),
		GasScheduleDirectoryName: concatPath(GasSchedule),
		RoundActivation:          concatPath(RoundActivationPath),
		Nodes:                    NodesSetupPath,
		Genesis:                  GenesisPath,
		SmartContracts:           GenesisSmartContracts,
		ValidatorKey:             ValidatorKeyPemPath,
		ApiRoutes:                "",
		P2pKey:                   P2pKeyPath,
	}
}<|MERGE_RESOLUTION|>--- conflicted
+++ resolved
@@ -55,13 +55,9 @@
 	configs.EpochConfig = epochConfig
 	configs.RoundConfig = roundConfig
 	configs.FlagsConfig = &config.ContextFlagsConfig{
-<<<<<<< HEAD
-		WorkingDir: "workingDir",
+		WorkingDir: tb.TempDir(),
 		DbDir:      "dbDir",
 		LogsDir:    "logsDir",
-=======
-		WorkingDir: tb.TempDir(),
->>>>>>> 89e6fae0
 		UseLogView: true,
 		Version:    Version,
 	}
