package integrationTests

import (
	"bytes"
	"context"
	"encoding/hex"
	"fmt"
	"math/big"
	"strconv"
	"sync"
	"sync/atomic"
	"time"

	arwenConfig "github.com/ElrondNetwork/arwen-wasm-vm/config"
	"github.com/ElrondNetwork/elrond-go/config"
	"github.com/ElrondNetwork/elrond-go/consensus"
	"github.com/ElrondNetwork/elrond-go/consensus/spos/sposFactory"
	"github.com/ElrondNetwork/elrond-go/core"
	"github.com/ElrondNetwork/elrond-go/core/accumulator"
	"github.com/ElrondNetwork/elrond-go/core/check"
	"github.com/ElrondNetwork/elrond-go/core/dblookupext"
	"github.com/ElrondNetwork/elrond-go/core/forking"
	"github.com/ElrondNetwork/elrond-go/core/parsers"
	"github.com/ElrondNetwork/elrond-go/core/partitioning"
	"github.com/ElrondNetwork/elrond-go/core/pubkeyConverter"
	"github.com/ElrondNetwork/elrond-go/core/versioning"
	"github.com/ElrondNetwork/elrond-go/core/vmcommon"
	"github.com/ElrondNetwork/elrond-go/crypto"
	"github.com/ElrondNetwork/elrond-go/crypto/peerSignatureHandler"
	"github.com/ElrondNetwork/elrond-go/crypto/signing"
	"github.com/ElrondNetwork/elrond-go/crypto/signing/ed25519"
	"github.com/ElrondNetwork/elrond-go/crypto/signing/mcl"
	mclsig "github.com/ElrondNetwork/elrond-go/crypto/signing/mcl/singlesig"
	"github.com/ElrondNetwork/elrond-go/data"
	dataBlock "github.com/ElrondNetwork/elrond-go/data/block"
	"github.com/ElrondNetwork/elrond-go/data/endProcess"
	"github.com/ElrondNetwork/elrond-go/data/state"
	dataTransaction "github.com/ElrondNetwork/elrond-go/data/transaction"
	trieFactory "github.com/ElrondNetwork/elrond-go/data/trie/factory"
	"github.com/ElrondNetwork/elrond-go/data/typeConverters/uint64ByteSlice"
	"github.com/ElrondNetwork/elrond-go/dataRetriever"
	"github.com/ElrondNetwork/elrond-go/dataRetriever/factory/containers"
	"github.com/ElrondNetwork/elrond-go/dataRetriever/factory/resolverscontainer"
	"github.com/ElrondNetwork/elrond-go/dataRetriever/requestHandlers"
	"github.com/ElrondNetwork/elrond-go/epochStart/metachain"
	"github.com/ElrondNetwork/elrond-go/epochStart/notifier"
	"github.com/ElrondNetwork/elrond-go/epochStart/shardchain"
	mainFactory "github.com/ElrondNetwork/elrond-go/factory"
	"github.com/ElrondNetwork/elrond-go/genesis"
	"github.com/ElrondNetwork/elrond-go/genesis/process/disabled"
	"github.com/ElrondNetwork/elrond-go/hashing/keccak"
	"github.com/ElrondNetwork/elrond-go/hashing/sha256"
	"github.com/ElrondNetwork/elrond-go/integrationTests/mock"
	"github.com/ElrondNetwork/elrond-go/marshal"
	"github.com/ElrondNetwork/elrond-go/node"
	"github.com/ElrondNetwork/elrond-go/node/external"
	"github.com/ElrondNetwork/elrond-go/node/nodeDebugFactory"
	"github.com/ElrondNetwork/elrond-go/p2p"
	"github.com/ElrondNetwork/elrond-go/process"
	"github.com/ElrondNetwork/elrond-go/process/block"
	"github.com/ElrondNetwork/elrond-go/process/block/bootstrapStorage"
	"github.com/ElrondNetwork/elrond-go/process/block/postprocess"
	"github.com/ElrondNetwork/elrond-go/process/block/preprocess"
	"github.com/ElrondNetwork/elrond-go/process/coordinator"
	"github.com/ElrondNetwork/elrond-go/process/economics"
	"github.com/ElrondNetwork/elrond-go/process/factory"
	procFactory "github.com/ElrondNetwork/elrond-go/process/factory"
	"github.com/ElrondNetwork/elrond-go/process/factory/interceptorscontainer"
	metaProcess "github.com/ElrondNetwork/elrond-go/process/factory/metachain"
	"github.com/ElrondNetwork/elrond-go/process/factory/shard"
	"github.com/ElrondNetwork/elrond-go/process/interceptors"
	"github.com/ElrondNetwork/elrond-go/process/peer"
	"github.com/ElrondNetwork/elrond-go/process/rating"
	"github.com/ElrondNetwork/elrond-go/process/rewardTransaction"
	"github.com/ElrondNetwork/elrond-go/process/scToProtocol"
	"github.com/ElrondNetwork/elrond-go/process/smartContract"
	"github.com/ElrondNetwork/elrond-go/process/smartContract/builtInFunctions"
	"github.com/ElrondNetwork/elrond-go/process/smartContract/hooks"
	sync2 "github.com/ElrondNetwork/elrond-go/process/sync"
	"github.com/ElrondNetwork/elrond-go/process/track"
	"github.com/ElrondNetwork/elrond-go/process/transaction"
	"github.com/ElrondNetwork/elrond-go/sharding"
	"github.com/ElrondNetwork/elrond-go/storage"
	"github.com/ElrondNetwork/elrond-go/storage/storageUnit"
	"github.com/ElrondNetwork/elrond-go/storage/timecache"
	"github.com/ElrondNetwork/elrond-go/testscommon"
	"github.com/ElrondNetwork/elrond-go/testscommon/bootstrapMocks"
	"github.com/ElrondNetwork/elrond-go/testscommon/economicsmocks"
	"github.com/ElrondNetwork/elrond-go/testscommon/mainFactoryMocks"
	"github.com/ElrondNetwork/elrond-go/update"
	"github.com/ElrondNetwork/elrond-go/update/trigger"
	"github.com/ElrondNetwork/elrond-go/vm"
	vmProcess "github.com/ElrondNetwork/elrond-go/vm/process"
	"github.com/ElrondNetwork/elrond-go/vm/systemSmartContracts/defaults"
	"github.com/pkg/errors"
)

var zero = big.NewInt(0)

// TestHasher represents a sha256 hasher
var TestHasher = sha256.NewSha256()

// TestTxSignHasher represents a sha3 legacy keccak 256 hasher
var TestTxSignHasher = keccak.NewKeccak()

// TestMarshalizer represents the main marshalizer
var TestMarshalizer = &marshal.GogoProtoMarshalizer{}

// TestVmMarshalizer represents the marshalizer used in vm communication
var TestVmMarshalizer = &marshal.JsonMarshalizer{}

// TestTxSignMarshalizer represents the marshalizer used in vm communication
var TestTxSignMarshalizer = &marshal.JsonMarshalizer{}

// TestAddressPubkeyConverter represents an address public key converter
var TestAddressPubkeyConverter, _ = pubkeyConverter.NewBech32PubkeyConverter(32)

// TestValidatorPubkeyConverter represents an address public key converter
var TestValidatorPubkeyConverter, _ = pubkeyConverter.NewHexPubkeyConverter(96)

// TestMultiSig represents a mock multisig
var TestMultiSig = mock.NewMultiSigner(1)

// TestKeyGenForAccounts represents a mock key generator for balances
var TestKeyGenForAccounts = signing.NewKeyGenerator(ed25519.NewEd25519())

// TestUint64Converter represents an uint64 to byte slice converter
var TestUint64Converter = uint64ByteSlice.NewBigEndianConverter()

// TestBuiltinFunctions is an additional map of builtin functions to be added
// to the scProcessor
var TestBuiltinFunctions = make(map[string]process.BuiltinFunction)

// TestBlockSizeThrottler represents a block size throttler used in adaptive block size computation
var TestBlockSizeThrottler = &mock.BlockSizeThrottlerStub{}

// TestBlockSizeComputation represents a block size computation handler
var TestBlockSizeComputationHandler, _ = preprocess.NewBlockSizeComputation(TestMarshalizer, TestBlockSizeThrottler, uint32(core.MegabyteSize*90/100))

// TestBalanceComputationHandler represents a balance computation handler
var TestBalanceComputationHandler, _ = preprocess.NewBalanceComputation()

// TestAppStatusHandler represents an AppStatusHandler
var TestAppStatusHandler = &mock.AppStatusHandlerStub{}

// MinTxGasPrice defines minimum gas price required by a transaction
var MinTxGasPrice = uint64(100)

// MinTxGasLimit defines minimum gas limit required by a transaction
var MinTxGasLimit = uint64(1000)

// MaxGasLimitPerBlock defines maximum gas limit allowed per one block
const MaxGasLimitPerBlock = uint64(3000000)

const maxTxNonceDeltaAllowed = 8000
const minConnectedPeers = 0

// OpGasValueForMockVm represents the gas value that it consumed by each operation called on the mock VM
// By operation, we mean each go function that is called on the VM implementation
const OpGasValueForMockVm = uint64(50)

// TimeSpanForBadHeaders is the expiry time for an added block header hash
var TimeSpanForBadHeaders = time.Second * 30

// roundDuration defines the duration of the round
const roundDuration = 5 * time.Second

// ChainID is the chain ID identifier used in integration tests, processing nodes
var ChainID = []byte("integration tests chain ID")

// MinTransactionVersion is the minimum transaction version used in integration tests, processing nodes
var MinTransactionVersion = uint32(1)

// SoftwareVersion is the software version identifier used in integration tests, processing nodes
var SoftwareVersion = []byte("intT")

var testProtocolSustainabilityAddress = "erd1932eft30w753xyvme8d49qejgkjc09n5e49w4mwdjtm0neld797su0dlxp"

// DelegationManagerConfigChangeAddress represents the address that can change the config parameters of the
// delegation manager system smartcontract
var DelegationManagerConfigChangeAddress = "erd1vxy22x0fj4zv6hktmydg8vpfh6euv02cz4yg0aaws6rrad5a5awqgqky80"

// sizeCheckDelta the maximum allowed bufer overhead (p2p unmarshalling)
const sizeCheckDelta = 100

const stateCheckpointModulus = 100

// StakingV2Epoch defines the epoch for integration tests when stakingV2 is enabled
const StakingV2Epoch = 1000

// TestKeyPair holds a pair of private/public Keys
type TestKeyPair struct {
	Sk crypto.PrivateKey
	Pk crypto.PublicKey
}

//CryptoParams holds crypto parametres
type CryptoParams struct {
	KeyGen       crypto.KeyGenerator
	Keys         map[uint32][]*TestKeyPair
	SingleSigner crypto.SingleSigner
	TxKeyGen     crypto.KeyGenerator
	TxKeys       map[uint32][]*TestKeyPair
}

// Connectable defines the operations for a struct to become connectable by other struct
// In other words, all instances that implement this interface are able to connect with each other
type Connectable interface {
	ConnectTo(connectable Connectable) error
	GetConnectableAddress() string
	IsInterfaceNil() bool
}

// TestProcessorNode represents a container type of class used in integration tests
// with all its fields exported
type TestProcessorNode struct {
	ShardCoordinator sharding.Coordinator
	NodesCoordinator sharding.NodesCoordinator
	NodesSetup       sharding.GenesisNodesSetupHandler
	Messenger        p2p.Messenger

	OwnAccount *TestWalletAccount
	NodeKeys   *TestKeyPair

	ExportFolder        string
	DataPool            dataRetriever.PoolsHolder
	Storage             dataRetriever.StorageService
	PeerState           state.AccountsAdapter
	AccntState          state.AccountsAdapter
	TrieStorageManagers map[string]data.StorageManager
	TrieContainer       state.TriesHolder
	BlockChain          data.ChainHandler
	GenesisBlocks       map[uint32]data.HeaderHandler

	EconomicsData *economics.TestEconomicsData
	RatingsData   *rating.RatingsData

	BlockBlackListHandler process.TimeCacher
	HeaderValidator       process.HeaderConstructionValidator
	BlockTracker          process.BlockTracker
	InterceptorsContainer process.InterceptorsContainer
	ResolversContainer    dataRetriever.ResolversContainer
	ResolverFinder        dataRetriever.ResolversFinder
	RequestHandler        process.RequestHandler
	ArwenChangeLocker     process.Locker

	InterimProcContainer   process.IntermediateProcessorContainer
	TxProcessor            process.TransactionProcessor
	TxCoordinator          process.TransactionCoordinator
	ScrForwarder           process.IntermediateTransactionHandler
	BlockchainHook         *hooks.BlockChainHookImpl
	VMContainer            process.VirtualMachinesContainer
	ArgsParser             process.ArgumentsParser
	ScProcessor            *smartContract.TestScProcessor
	RewardsProcessor       process.RewardTransactionProcessor
	PreProcessorsContainer process.PreProcessorsContainer
	GasHandler             process.GasHandler
	FeeAccumulator         process.TransactionFeeHandler
	SmartContractParser    genesis.InitialSmartContractParser
	SystemSCFactory        vm.SystemSCContainerFactory

	ForkDetector             process.ForkDetector
	BlockProcessor           process.BlockProcessor
	BroadcastMessenger       consensus.BroadcastMessenger
	MiniblocksProvider       process.MiniBlockProvider
	Bootstrapper             TestBootstrapper
	RoundHandler             *mock.RoundHandlerMock
	BootstrapStorer          *mock.BoostrapStorerMock
	StorageBootstrapper      *mock.StorageBootstrapperMock
	RequestedItemsHandler    dataRetriever.RequestedItemsHandler
	WhiteListHandler         process.WhiteListHandler
	WhiteListerVerifiedTxs   process.WhiteListHandler
	NetworkShardingCollector consensus.NetworkShardingCollector

	EpochStartTrigger  TestEpochStartTrigger
	EpochStartNotifier notifier.EpochStartNotifier

	MultiSigner             crypto.MultiSigner
	HeaderSigVerifier       process.InterceptedHeaderSigVerifier
	HeaderIntegrityVerifier process.HeaderIntegrityVerifier

	ValidatorStatisticsProcessor process.ValidatorStatisticsProcessor
	Rater                        sharding.PeerAccountListAndRatingHandler

	EpochStartSystemSCProcessor process.EpochStartSystemSCProcessor

	//Node is used to call the functionality already implemented in it
	Node           *node.Node
	SCQueryService external.SCQueryService

	CounterHdrRecv       int32
	CounterMbRecv        int32
	CounterTxRecv        int32
	CounterMetaRcv       int32
	ReceivedTransactions sync.Map

	InitialNodes []*sharding.InitialNode

	ChainID               []byte
	MinTransactionVersion uint32

	ExportHandler                     update.ExportHandler
	WaitTime                          time.Duration
	HistoryRepository                 dblookupext.HistoryRepository
	EpochNotifier                     process.EpochNotifier
	BuiltinEnableEpoch                uint32
	DeployEnableEpoch                 uint32
	RelayedTxEnableEpoch              uint32
	PenalizedTooMuchGasEnableEpoch    uint32
	BlockGasAndFeesReCheckEnableEpoch uint32
	UseValidVmBlsSigVerifier          bool
	ArwenChangeLocker                 process.Locker
}

// CreatePkBytes creates 'numShards' public key-like byte slices
func CreatePkBytes(numShards uint32) map[uint32][]byte {
	pk := []byte("afafafafafafafafafafafafafafafafafafafafafafafafafafafafafafafafafafafafafafafafafafafafafafafaf")
	pksbytes := make(map[uint32][]byte, numShards+1)
	for i := uint32(0); i < numShards; i++ {
		pksbytes[i] = make([]byte, len(pk))
		copy(pksbytes[i], pk)
		pksbytes[i][0] = byte(i)
	}

	pksbytes[core.MetachainShardId] = make([]byte, 128)
	pksbytes[core.MetachainShardId] = pk
	pksbytes[core.MetachainShardId][0] = byte(numShards)

	return pksbytes
}

func newBaseTestProcessorNode(
	maxShards uint32,
	nodeShardId uint32,
	txSignPrivKeyShardId uint32,
) *TestProcessorNode {
	shardCoordinator, _ := sharding.NewMultiShardCoordinator(maxShards, nodeShardId)

	kg := &mock.KeyGenMock{}
	sk, pk := kg.GeneratePair()

	pksBytes := CreatePkBytes(maxShards)
	address := []byte("afafafafafafafafafafafafafafafaf")
	numNodes := uint32(len(pksBytes))

	nodesSetup := &mock.NodesSetupStub{
		InitialNodesInfoCalled: func() (m map[uint32][]sharding.GenesisNodeInfoHandler, m2 map[uint32][]sharding.GenesisNodeInfoHandler) {
			oneMap := make(map[uint32][]sharding.GenesisNodeInfoHandler)
			for i := uint32(0); i < maxShards; i++ {
				oneMap[i] = append(oneMap[i], mock.NewNodeInfo(address, pksBytes[i], i, InitialRating))
			}
			oneMap[core.MetachainShardId] = append(oneMap[core.MetachainShardId],
				mock.NewNodeInfo(address, pksBytes[core.MetachainShardId], core.MetachainShardId, InitialRating))
			return oneMap, nil
		},
		InitialNodesInfoForShardCalled: func(shardId uint32) (handlers []sharding.GenesisNodeInfoHandler, handlers2 []sharding.GenesisNodeInfoHandler, err error) {
			list := make([]sharding.GenesisNodeInfoHandler, 0)
			list = append(list, mock.NewNodeInfo(address, pksBytes[shardId], shardId, InitialRating))
			return list, nil, nil
		},
		MinNumberOfNodesCalled: func() uint32 {
			return numNodes
		},
	}
	nodesCoordinator := &mock.NodesCoordinatorMock{
		ComputeValidatorsGroupCalled: func(randomness []byte, round uint64, shardId uint32, epoch uint32) (validators []sharding.Validator, err error) {
			v, _ := sharding.NewValidator(pksBytes[shardId], 1, defaultChancesSelection)
			return []sharding.Validator{v}, nil
		},
		GetAllValidatorsPublicKeysCalled: func() (map[uint32][][]byte, error) {
			keys := make(map[uint32][][]byte)
			for shardID := uint32(0); shardID < maxShards; shardID++ {
				keys[shardID] = append(keys[shardID], pksBytes[shardID])
			}

			shardID := core.MetachainShardId
			keys[shardID] = append(keys[shardID], pksBytes[shardID])

			return keys, nil
		},
		GetValidatorWithPublicKeyCalled: func(publicKey []byte) (sharding.Validator, uint32, error) {
			validator, _ := sharding.NewValidator(publicKey, defaultChancesSelection, 1)
			return validator, 0, nil
		},
	}

	messenger := CreateMessengerWithNoDiscovery()

	tpn := &TestProcessorNode{
		ShardCoordinator:        shardCoordinator,
		Messenger:               messenger,
		NodesCoordinator:        nodesCoordinator,
		HeaderSigVerifier:       &mock.HeaderSigVerifierStub{},
		HeaderIntegrityVerifier: CreateHeaderIntegrityVerifier(),
		ChainID:                 ChainID,
		MinTransactionVersion:   MinTransactionVersion,
		NodesSetup:              nodesSetup,
		HistoryRepository:       &testscommon.HistoryRepositoryStub{},
		EpochNotifier:           forking.NewGenericEpochNotifier(),
		ArwenChangeLocker:       &sync.RWMutex{},
	}

	tpn.NodeKeys = &TestKeyPair{
		Sk: sk,
		Pk: pk,
	}
	tpn.MultiSigner = TestMultiSig
	tpn.OwnAccount = CreateTestWalletAccount(shardCoordinator, txSignPrivKeyShardId)
	tpn.StorageBootstrapper = &mock.StorageBootstrapperMock{}
	tpn.BootstrapStorer = &mock.BoostrapStorerMock{}
	tpn.initDataPools()

	return tpn
}

// NewTestProcessorNode returns a new TestProcessorNode instance with a libp2p messenger
func NewTestProcessorNode(
	maxShards uint32,
	nodeShardId uint32,
	txSignPrivKeyShardId uint32,
) *TestProcessorNode {
	tpn := newBaseTestProcessorNode(maxShards, nodeShardId, txSignPrivKeyShardId)
	tpn.initTestNode()

	return tpn
}

// NewTestProcessorNodeWithStorageTrieAndGasModel returns a new TestProcessorNode instance with a storage-based trie
// and gas model
func NewTestProcessorNodeWithStorageTrieAndGasModel(
	maxShards uint32,
	nodeShardId uint32,
	txSignPrivKeyShardId uint32,
	trieStore storage.Storer,
	gasMap map[string]map[string]uint64,
) *TestProcessorNode {
	tpn := newBaseTestProcessorNode(maxShards, nodeShardId, txSignPrivKeyShardId)
	tpn.initTestNodeWithTrieDBAndGasModel(trieStore, gasMap)

	return tpn
}

// NewTestProcessorNodeWithBLSSigVerifier returns a new TestProcessorNode instance with a libp2p messenger
// with a real BLS sig verifier used in system smart contracts
func NewTestProcessorNodeWithBLSSigVerifier(
	maxShards uint32,
	nodeShardId uint32,
	txSignPrivKeyShardId uint32,
) *TestProcessorNode {

	tpn := newBaseTestProcessorNode(maxShards, nodeShardId, txSignPrivKeyShardId)
	tpn.UseValidVmBlsSigVerifier = true
	tpn.initTestNode()

	return tpn
}

// NewTestProcessorNodeSoftFork returns a TestProcessorNode instance with soft fork parameters
func NewTestProcessorNodeSoftFork(
	maxShards uint32,
	nodeShardId uint32,
	txSignPrivKeyShardId uint32,
	builtinEnableEpoch uint32,
	deployEnableEpoch uint32,
	relayedTxEnableEpoch uint32,
	penalizedTooMuchGasEnableEpoch uint32,
) *TestProcessorNode {

	tpn := newBaseTestProcessorNode(maxShards, nodeShardId, txSignPrivKeyShardId)
	tpn.BuiltinEnableEpoch = builtinEnableEpoch
	tpn.DeployEnableEpoch = deployEnableEpoch
	tpn.RelayedTxEnableEpoch = relayedTxEnableEpoch
	tpn.PenalizedTooMuchGasEnableEpoch = penalizedTooMuchGasEnableEpoch
	tpn.initTestNode()

	return tpn
}

// NewTestProcessorNodeWithFullGenesis returns a new TestProcessorNode instance with a libp2p messenger and a full genesis deploy
func NewTestProcessorNodeWithFullGenesis(
	maxShards uint32,
	nodeShardId uint32,
	txSignPrivKeyShardId uint32,
	accountParser genesis.AccountsParser,
	smartContractParser genesis.InitialSmartContractParser,
	heartbeatPk string,
) *TestProcessorNode {

	tpn := newBaseTestProcessorNode(maxShards, nodeShardId, txSignPrivKeyShardId)
	tpn.initChainHandler()
	tpn.initHeaderValidator()
	tpn.initRoundHandler()
	tpn.NetworkShardingCollector = mock.NewNetworkShardingCollectorMock()
	tpn.initStorage()
	tpn.initAccountDBs(CreateMemUnit())
	economicsConfig := tpn.createDefaultEconomicsConfig()
	economicsConfig.GlobalSettings.YearSettings = append(
		economicsConfig.GlobalSettings.YearSettings,
		&config.YearSetting{
			Year:             1,
			MaximumInflation: 0.01,
		},
	)
	tpn.initEconomicsData(economicsConfig)
	tpn.initRatingsData()
	tpn.initRequestedItemsHandler()
	tpn.initResolvers()
	tpn.initValidatorStatistics()

	tpn.SmartContractParser = smartContractParser
	tpn.GenesisBlocks = CreateFullGenesisBlocks(
		tpn.AccntState,
		tpn.PeerState,
		tpn.TrieStorageManagers,
		tpn.NodesSetup,
		tpn.ShardCoordinator,
		tpn.Storage,
		tpn.BlockChain,
		tpn.DataPool,
		tpn.EconomicsData,
		accountParser,
		smartContractParser,
	)
	tpn.initBlockTracker()
	tpn.initInterceptors()
	tpn.initInnerProcessors(arwenConfig.MakeGasMapForTests())
	tpn.SCQueryService, _ = smartContract.NewSCQueryService(tpn.VMContainer, tpn.EconomicsData, tpn.BlockchainHook, tpn.BlockChain)
	tpn.initBlockProcessor(stateCheckpointModulus)
	tpn.BroadcastMessenger, _ = sposFactory.GetBroadcastMessenger(
		TestMarshalizer,
		TestHasher,
		tpn.Messenger,
		tpn.ShardCoordinator,
		tpn.OwnAccount.SkTxSign,
		tpn.OwnAccount.PeerSigHandler,
		tpn.DataPool.Headers(),
		tpn.InterceptorsContainer,
		&testscommon.AlarmSchedulerStub{},
	)
	tpn.setGenesisBlock()
	tpn.initNode()
	tpn.addHandlersForCounters()
	tpn.addGenesisBlocksIntoStorage()
	tpn.createHeartbeatWithHardforkTrigger(heartbeatPk)

	return tpn
}

// NewTestProcessorNodeWithCustomDataPool returns a new TestProcessorNode instance with the given data pool
func NewTestProcessorNodeWithCustomDataPool(maxShards uint32, nodeShardId uint32, txSignPrivKeyShardId uint32, dPool dataRetriever.PoolsHolder) *TestProcessorNode {
	shardCoordinator, _ := sharding.NewMultiShardCoordinator(maxShards, nodeShardId)

	messenger := CreateMessengerWithNoDiscovery()
	_ = messenger.SetThresholdMinConnectedPeers(minConnectedPeers)
	nodesCoordinator := &mock.NodesCoordinatorMock{}
	kg := &mock.KeyGenMock{}
	sk, pk := kg.GeneratePair()

	tpn := &TestProcessorNode{
		ShardCoordinator:        shardCoordinator,
		Messenger:               messenger,
		NodesCoordinator:        nodesCoordinator,
		HeaderSigVerifier:       &mock.HeaderSigVerifierStub{},
		HeaderIntegrityVerifier: CreateHeaderIntegrityVerifier(),
		ChainID:                 ChainID,
		NodesSetup: &mock.NodesSetupStub{
			MinNumberOfNodesCalled: func() uint32 {
				return 1
			},
		},
		MinTransactionVersion: MinTransactionVersion,
		HistoryRepository:     &testscommon.HistoryRepositoryStub{},
		EpochNotifier:         forking.NewGenericEpochNotifier(),
		ArwenChangeLocker:     &sync.RWMutex{},
	}

	tpn.NodeKeys = &TestKeyPair{
		Sk: sk,
		Pk: pk,
	}
	tpn.MultiSigner = TestMultiSig
	tpn.OwnAccount = CreateTestWalletAccount(shardCoordinator, txSignPrivKeyShardId)

	tpn.initDataPools()
	if tpn.ShardCoordinator.SelfId() != core.MetachainShardId {
		tpn.DataPool = dPool
	}

	tpn.initTestNode()

	return tpn
}

// ConnectTo will try to initiate a connection to the provided parameter
func (tpn *TestProcessorNode) ConnectTo(connectable Connectable) error {
	if check.IfNil(connectable) {
		return fmt.Errorf("trying to connect to a nil Connectable parameter")
	}

	return tpn.Messenger.ConnectToPeer(connectable.GetConnectableAddress())
}

// GetConnectableAddress returns a non circuit, non windows default connectable p2p address
func (tpn *TestProcessorNode) GetConnectableAddress() string {
	if tpn == nil {
		return "nil"
	}

	return GetConnectableAddress(tpn.Messenger)
}

func (tpn *TestProcessorNode) initAccountDBs(store storage.Storer) {
	trieStorageManager, _ := CreateTrieStorageManager(store)
	tpn.TrieContainer = state.NewDataTriesHolder()
	var stateTrie data.Trie
	tpn.AccntState, stateTrie = CreateAccountsDB(UserAccount, trieStorageManager)
	tpn.TrieContainer.Put([]byte(trieFactory.UserAccountTrie), stateTrie)

	var peerTrie data.Trie
	tpn.PeerState, peerTrie = CreateAccountsDB(ValidatorAccount, trieStorageManager)
	tpn.TrieContainer.Put([]byte(trieFactory.PeerAccountTrie), peerTrie)

	tpn.TrieStorageManagers = make(map[string]data.StorageManager)
	tpn.TrieStorageManagers[trieFactory.UserAccountTrie] = trieStorageManager
	tpn.TrieStorageManagers[trieFactory.PeerAccountTrie] = trieStorageManager
}

func (tpn *TestProcessorNode) initValidatorStatistics() {
	rater, _ := rating.NewBlockSigningRater(tpn.RatingsData)

	if check.IfNil(tpn.NodesSetup) {
		tpn.NodesSetup = &mock.NodesSetupStub{
			MinNumberOfNodesCalled: func() uint32 {
				return tpn.ShardCoordinator.NumberOfShards() * 2
			},
		}
	}

	arguments := peer.ArgValidatorStatisticsProcessor{
		PeerAdapter:          tpn.PeerState,
		PubkeyConv:           TestValidatorPubkeyConverter,
		NodesCoordinator:     tpn.NodesCoordinator,
		ShardCoordinator:     tpn.ShardCoordinator,
		DataPool:             tpn.DataPool,
		StorageService:       tpn.Storage,
		Marshalizer:          TestMarshalizer,
		Rater:                rater,
		MaxComputableRounds:  1000,
		RewardsHandler:       tpn.EconomicsData,
		NodesSetup:           tpn.NodesSetup,
		GenesisNonce:         tpn.BlockChain.GetGenesisHeader().GetNonce(),
		EpochNotifier:        &mock.EpochNotifierStub{},
		StakingV2EnableEpoch: StakingV2Epoch,
	}

	tpn.ValidatorStatisticsProcessor, _ = peer.NewValidatorStatisticsProcessor(arguments)
}

func (tpn *TestProcessorNode) initTestNode() {
	tpn.initChainHandler()
	tpn.initHeaderValidator()
	tpn.initRoundHandler()
	tpn.NetworkShardingCollector = mock.NewNetworkShardingCollectorMock()
	tpn.initStorage()
	tpn.initAccountDBs(CreateMemUnit())
	tpn.initEconomicsData(tpn.createDefaultEconomicsConfig())
	tpn.initRatingsData()
	tpn.initRequestedItemsHandler()
	tpn.initResolvers()
	tpn.initValidatorStatistics()

	tpn.GenesisBlocks = CreateGenesisBlocks(
		tpn.AccntState,
		tpn.PeerState,
		tpn.TrieStorageManagers,
		TestAddressPubkeyConverter,
		tpn.NodesSetup,
		tpn.ShardCoordinator,
		tpn.Storage,
		tpn.BlockChain,
		TestMarshalizer,
		TestHasher,
		TestUint64Converter,
		tpn.DataPool,
		tpn.EconomicsData,
	)
	tpn.initBlockTracker()
	tpn.initInterceptors()
	tpn.initInnerProcessors(arwenConfig.MakeGasMapForTests())
	tpn.SCQueryService, _ = smartContract.NewSCQueryService(tpn.VMContainer, tpn.EconomicsData, tpn.BlockchainHook, tpn.BlockChain)
	tpn.initBlockProcessor(stateCheckpointModulus)
	tpn.BroadcastMessenger, _ = sposFactory.GetBroadcastMessenger(
		TestMarshalizer,
		TestHasher,
		tpn.Messenger,
		tpn.ShardCoordinator,
		tpn.OwnAccount.SkTxSign,
		tpn.OwnAccount.PeerSigHandler,
		tpn.DataPool.Headers(),
		tpn.InterceptorsContainer,
		&testscommon.AlarmSchedulerStub{},
	)
	tpn.setGenesisBlock()
	tpn.initNode()
	tpn.addHandlersForCounters()
	tpn.addGenesisBlocksIntoStorage()
}

func (tpn *TestProcessorNode) initTestNodeWithTrieDBAndGasModel(trieStore storage.Storer, gasMap map[string]map[string]uint64) {
	tpn.initChainHandler()
	tpn.initHeaderValidator()
	tpn.initRoundHandler()
	tpn.NetworkShardingCollector = mock.NewNetworkShardingCollectorMock()
	tpn.initStorage()
	tpn.initAccountDBs(trieStore)
	tpn.initEconomicsData(tpn.createDefaultEconomicsConfig())
	tpn.initRatingsData()
	tpn.initRequestedItemsHandler()
	tpn.initResolvers()
	tpn.initValidatorStatistics()

	tpn.GenesisBlocks = CreateGenesisBlocks(
		tpn.AccntState,
		tpn.PeerState,
		tpn.TrieStorageManagers,
		TestAddressPubkeyConverter,
		tpn.NodesSetup,
		tpn.ShardCoordinator,
		tpn.Storage,
		tpn.BlockChain,
		TestMarshalizer,
		TestHasher,
		TestUint64Converter,
		tpn.DataPool,
		tpn.EconomicsData,
	)
	tpn.initBlockTracker()
	tpn.initInterceptors()
	tpn.initInnerProcessors(gasMap)
	tpn.createFullSCQueryService()
	tpn.initBlockProcessor(stateCheckpointModulus)
	tpn.BroadcastMessenger, _ = sposFactory.GetBroadcastMessenger(
		TestMarshalizer,
		TestHasher,
		tpn.Messenger,
		tpn.ShardCoordinator,
		tpn.OwnAccount.SkTxSign,
		tpn.OwnAccount.PeerSigHandler,
		tpn.DataPool.Headers(),
		tpn.InterceptorsContainer,
		&testscommon.AlarmSchedulerStub{},
	)
	tpn.setGenesisBlock()
	tpn.initNode()
	tpn.addHandlersForCounters()
	tpn.addGenesisBlocksIntoStorage()
}

func (tpn *TestProcessorNode) createFullSCQueryService() {
	var vmFactory process.VirtualMachinesContainerFactory
	gasMap := arwenConfig.MakeGasMapForTests()
	defaults.FillGasMapInternal(gasMap, 1)
	gasSchedule := mock.NewGasScheduleNotifierMock(gasMap)
	argsBuiltIn := builtInFunctions.ArgsCreateBuiltInFunctionContainer{
		GasSchedule:      gasSchedule,
		MapDNSAddresses:  make(map[string]struct{}),
		Marshalizer:      TestMarshalizer,
		Accounts:         tpn.AccntState,
		ShardCoordinator: tpn.ShardCoordinator,
	}
	builtInFuncFactory, _ := builtInFunctions.NewBuiltInFunctionsFactory(argsBuiltIn)
	builtInFuncs, _ := builtInFuncFactory.CreateBuiltInFunctionContainer()

	smartContractsCache := testscommon.NewCacherMock()

	argsHook := hooks.ArgBlockChainHook{
		Accounts:           tpn.AccntState,
		PubkeyConv:         TestAddressPubkeyConverter,
		StorageService:     tpn.Storage,
		BlockChain:         tpn.BlockChain,
		ShardCoordinator:   tpn.ShardCoordinator,
		Marshalizer:        TestMarshalizer,
		Uint64Converter:    TestUint64Converter,
		BuiltInFunctions:   builtInFuncs,
		DataPool:           tpn.DataPool,
		CompiledSCPool:     smartContractsCache,
		NilCompiledSCStore: true,
	}

	if tpn.ShardCoordinator.SelfId() == core.MetachainShardId {
		sigVerifier, _ := disabled.NewMessageSignVerifier(&mock.KeyGenMock{})
		argsNewVmFactory := metaProcess.ArgsNewVMContainerFactory{
			ArgBlockChainHook:   argsHook,
			Economics:           tpn.EconomicsData,
			MessageSignVerifier: sigVerifier,
			GasSchedule:         gasSchedule,
			NodesConfigProvider: tpn.NodesSetup,
			Hasher:              TestHasher,
			Marshalizer:         TestMarshalizer,
			SystemSCConfig: &config.SystemSmartContractsConfig{
				ESDTSystemSCConfig: config.ESDTSystemSCConfig{
					BaseIssuingCost: "1000",
					OwnerAddress:    "aaaaaa",
				},
				GovernanceSystemSCConfig: config.GovernanceSystemSCConfig{
					V1: config.GovernanceSystemSCConfigV1{
						ProposalCost:     "500",
						NumNodes:         100,
						MinQuorum:        50,
						MinPassThreshold: 50,
						MinVetoThreshold: 50,
					},
					Active: config.GovernanceSystemSCConfigActive{
						ProposalCost:     "500",
						MinQuorum:        "50",
						MinPassThreshold: "50",
						MinVetoThreshold: "50",
					},
					FirstWhitelistedAddress: DelegationManagerConfigChangeAddress,
				},
				StakingSystemSCConfig: config.StakingSystemSCConfig{
					GenesisNodePrice:                     "1000",
					UnJailValue:                          "10",
					MinStepValue:                         "10",
					MinStakeValue:                        "1",
					UnBondPeriod:                         1,
					UnBondPeriodInEpochs:                 1,
					NumRoundsWithoutBleed:                1,
					MaximumPercentageToBleed:             1,
					BleedPercentagePerRound:              1,
					MaxNumberOfNodesForStake:             100,
					ActivateBLSPubKeyMessageVerification: false,
					MinUnstakeTokensValue:                "1",
				},
				DelegationManagerSystemSCConfig: config.DelegationManagerSystemSCConfig{
					MinCreationDeposit:  "100",
					MinStakeAmount:      "100",
					ConfigChangeAddress: DelegationManagerConfigChangeAddress,
				},
				DelegationSystemSCConfig: config.DelegationSystemSCConfig{
					MinServiceFee: 0,
					MaxServiceFee: 100000,
				},
			},
			ValidatorAccountsDB: tpn.PeerState,
			ChanceComputer:      tpn.NodesCoordinator,
			EpochNotifier:       tpn.EpochNotifier,
			EpochConfig: &config.EpochConfig{
				EnableEpochs: config.EnableEpochs{
					StakingV2EnableEpoch:               0,
					StakeEnableEpoch:                   0,
					DelegationSmartContractEnableEpoch: 0,
					DelegationManagerEnableEpoch:       0,
				},
			},
			ShardCoordinator: tpn.ShardCoordinator,
		}
		vmFactory, _ = metaProcess.NewVMContainerFactory(argsNewVmFactory)
	} else {
		argsNewVMFactory := shard.ArgVMContainerFactory{
			Config: config.VirtualMachineConfig{
				ArwenVersions: []config.ArwenVersionByEpoch{
					{StartEpoch: 0, Version: "*"},
				},
			},
			BlockGasLimit:                  tpn.EconomicsData.MaxGasLimitPerBlock(tpn.ShardCoordinator.SelfId()),
			GasSchedule:                    gasSchedule,
			ArgBlockChainHook:              argsHook,
			EpochNotifier:                  tpn.EpochNotifier,
			DeployEnableEpoch:              0,
			AheadOfTimeGasUsageEnableEpoch: 0,
			ArwenV3EnableEpoch:             0,
<<<<<<< HEAD
=======
			EpochNotifier:                  tpn.EpochNotifier,
>>>>>>> 9f10cf44
			ArwenChangeLocker:              tpn.ArwenChangeLocker,
		}
		vmFactory, _ = shard.NewVMContainerFactory(argsNewVMFactory)
	}

	vmContainer, _ := vmFactory.Create()

	_ = builtInFunctions.SetPayableHandler(builtInFuncs, vmFactory.BlockChainHookImpl())
	tpn.SCQueryService, _ = smartContract.NewSCQueryService(vmContainer, tpn.EconomicsData, vmFactory.BlockChainHookImpl(), tpn.BlockChain)
}

// InitializeProcessors will reinitialize processors
func (tpn *TestProcessorNode) InitializeProcessors(gasMap map[string]map[string]uint64) {
	tpn.initValidatorStatistics()
	tpn.initBlockTracker()
	tpn.initInnerProcessors(gasMap)
	tpn.SCQueryService, _ = smartContract.NewSCQueryService(tpn.VMContainer, tpn.EconomicsData, tpn.BlockchainHook, tpn.BlockChain)
	tpn.initBlockProcessor(stateCheckpointModulus)
	tpn.BroadcastMessenger, _ = sposFactory.GetBroadcastMessenger(
		TestMarshalizer,
		TestHasher,
		tpn.Messenger,
		tpn.ShardCoordinator,
		tpn.OwnAccount.SkTxSign,
		tpn.OwnAccount.PeerSigHandler,
		tpn.DataPool.Headers(),
		tpn.InterceptorsContainer,
		&testscommon.AlarmSchedulerStub{},
	)
	tpn.setGenesisBlock()
	tpn.initNode()
	tpn.addHandlersForCounters()
	tpn.addGenesisBlocksIntoStorage()
}

func (tpn *TestProcessorNode) initDataPools() {
	tpn.DataPool = testscommon.CreatePoolsHolder(1, tpn.ShardCoordinator.SelfId())
	cacherCfg := storageUnit.CacheConfig{Capacity: 10000, Type: storageUnit.LRUCache, Shards: 1}
	cache, _ := storageUnit.NewCache(cacherCfg)
	tpn.WhiteListHandler, _ = interceptors.NewWhiteListDataVerifier(cache)

	cacherVerifiedCfg := storageUnit.CacheConfig{Capacity: 5000, Type: storageUnit.LRUCache, Shards: 1}
	cacheVerified, _ := storageUnit.NewCache(cacherVerifiedCfg)
	tpn.WhiteListerVerifiedTxs, _ = interceptors.NewWhiteListDataVerifier(cacheVerified)
}

func (tpn *TestProcessorNode) initStorage() {
	tpn.Storage = CreateStore(tpn.ShardCoordinator.NumberOfShards())
}

func (tpn *TestProcessorNode) initChainHandler() {
	if tpn.ShardCoordinator.SelfId() == core.MetachainShardId {
		tpn.BlockChain = CreateMetaChain()
	} else {
		tpn.BlockChain = CreateShardChain()
	}
}

func (tpn *TestProcessorNode) initEconomicsData(economicsConfig *config.EconomicsConfig) {
	argsNewEconomicsData := economics.ArgsNewEconomicsData{
		Economics:                      economicsConfig,
		PenalizedTooMuchGasEnableEpoch: 0,
		EpochNotifier:                  &mock.EpochNotifierStub{},
		BuiltInFunctionsCostHandler:    &mock.BuiltInCostHandlerStub{},
	}
	economicsData, _ := economics.NewEconomicsData(argsNewEconomicsData)
	tpn.EconomicsData = economics.NewTestEconomicsData(economicsData)
}

func (tpn *TestProcessorNode) createDefaultEconomicsConfig() *config.EconomicsConfig {
	maxGasLimitPerBlock := strconv.FormatUint(MaxGasLimitPerBlock, 10)
	minGasPrice := strconv.FormatUint(MinTxGasPrice, 10)
	minGasLimit := strconv.FormatUint(MinTxGasLimit, 10)

	return &config.EconomicsConfig{
		GlobalSettings: config.GlobalSettings{
			GenesisTotalSupply: "2000000000000000000000",
			MinimumInflation:   0,
			YearSettings: []*config.YearSetting{
				{
					Year:             0,
					MaximumInflation: 0.01,
				},
			},
		},
		RewardsSettings: config.RewardsSettings{
			RewardsConfigByEpoch: []config.EpochRewardSettings{
				{
					LeaderPercentage:                 0.1,
					DeveloperPercentage:              0.1,
					ProtocolSustainabilityAddress:    testProtocolSustainabilityAddress,
					TopUpFactor:                      0.25,
					TopUpGradientPoint:               "300000000000000000000",
					ProtocolSustainabilityPercentage: 0.1,
				},
			},
		},
		FeeSettings: config.FeeSettings{
			MaxGasLimitPerBlock:     maxGasLimitPerBlock,
			MaxGasLimitPerMetaBlock: maxGasLimitPerBlock,
			MinGasPrice:             minGasPrice,
			MinGasLimit:             minGasLimit,
			GasPerDataByte:          "1",
			GasPriceModifier:        0.01,
		},
	}
}

func (tpn *TestProcessorNode) initRatingsData() {
	if tpn.RatingsData == nil {
		tpn.RatingsData = CreateRatingsData()
	}
}

// CreateRatingsData creates a mock RatingsData object
func CreateRatingsData() *rating.RatingsData {
	ratingsConfig := config.RatingsConfig{
		ShardChain: config.ShardChain{
			RatingSteps: config.RatingSteps{
				HoursToMaxRatingFromStartRating: 50,
				ProposerValidatorImportance:     1,
				ProposerDecreaseFactor:          -4,
				ValidatorDecreaseFactor:         -4,
				ConsecutiveMissedBlocksPenalty:  1.1,
			},
		},
		MetaChain: config.MetaChain{
			RatingSteps: config.RatingSteps{
				HoursToMaxRatingFromStartRating: 50,
				ProposerValidatorImportance:     1,
				ProposerDecreaseFactor:          -4,
				ValidatorDecreaseFactor:         -4,
				ConsecutiveMissedBlocksPenalty:  1.1,
			},
		},
		General: config.General{
			StartRating:           500000,
			MaxRating:             1000000,
			MinRating:             1,
			SignedBlocksThreshold: 0.025,
			SelectionChances: []*config.SelectionChance{
				{
					MaxThreshold:  0,
					ChancePercent: 5,
				},
				{
					MaxThreshold:  100000,
					ChancePercent: 0,
				},
				{
					MaxThreshold:  200000,
					ChancePercent: 16,
				},
				{
					MaxThreshold:  300000,
					ChancePercent: 17,
				},
				{
					MaxThreshold:  400000,
					ChancePercent: 18,
				},
				{
					MaxThreshold:  500000,
					ChancePercent: 19,
				},
				{
					MaxThreshold:  600000,
					ChancePercent: 20,
				},
				{
					MaxThreshold:  700000,
					ChancePercent: 21,
				},
				{
					MaxThreshold:  800000,
					ChancePercent: 22,
				},
				{
					MaxThreshold:  900000,
					ChancePercent: 23,
				},
				{
					MaxThreshold:  1000000,
					ChancePercent: 24,
				},
			},
		},
	}

	ratingDataArgs := rating.RatingsDataArg{
		Config:                   ratingsConfig,
		ShardConsensusSize:       63,
		MetaConsensusSize:        400,
		ShardMinNodes:            400,
		MetaMinNodes:             400,
		RoundDurationMiliseconds: 6000,
	}

	ratingsData, _ := rating.NewRatingsData(ratingDataArgs)
	return ratingsData
}

func (tpn *TestProcessorNode) initInterceptors() {
	var err error
	tpn.BlockBlackListHandler = timecache.NewTimeCache(TimeSpanForBadHeaders)
	if check.IfNil(tpn.EpochStartNotifier) {
		tpn.EpochStartNotifier = notifier.NewEpochStartSubscriptionHandler()
	}

	coreComponents := GetDefaultCoreComponents()
	coreComponents.InternalMarshalizerField = TestMarshalizer
	coreComponents.TxMarshalizerField = TestTxSignMarshalizer
	coreComponents.HasherField = TestHasher
	coreComponents.Uint64ByteSliceConverterField = TestUint64Converter
	coreComponents.ChainIdCalled = func() string {
		return string(tpn.ChainID)
	}
	coreComponents.MinTransactionVersionCalled = func() uint32 {
		return tpn.MinTransactionVersion
	}
	coreComponents.TxVersionCheckField = versioning.NewTxVersionChecker(tpn.MinTransactionVersion)
	coreComponents.EpochNotifierField = &mock.EpochNotifierStub{}

	cryptoComponents := GetDefaultCryptoComponents()
	cryptoComponents.PubKey = nil
	cryptoComponents.BlockSig = tpn.OwnAccount.BlockSingleSigner
	cryptoComponents.TxSig = tpn.OwnAccount.SingleSigner
	cryptoComponents.MultiSig = TestMultiSig
	cryptoComponents.BlKeyGen = tpn.OwnAccount.KeygenBlockSign
	cryptoComponents.TxKeyGen = tpn.OwnAccount.KeygenTxSign

	if tpn.ShardCoordinator.SelfId() == core.MetachainShardId {
		argsEpochStart := &metachain.ArgsNewMetaEpochStartTrigger{
			GenesisTime: tpn.RoundHandler.TimeStamp(),
			Settings: &config.EpochStartConfig{
				MinRoundsBetweenEpochs: 1000,
				RoundsPerEpoch:         10000,
			},
			Epoch:              0,
			EpochStartNotifier: tpn.EpochStartNotifier,
			Storage:            tpn.Storage,
			Marshalizer:        TestMarshalizer,
			Hasher:             TestHasher,
			AppStatusHandler:   &testscommon.AppStatusHandlerStub{},
		}
		epochStartTrigger, _ := metachain.NewEpochStartTrigger(argsEpochStart)
		tpn.EpochStartTrigger = &metachain.TestTrigger{}
		tpn.EpochStartTrigger.SetTrigger(epochStartTrigger)

		metaIntercContFactArgs := interceptorscontainer.MetaInterceptorsContainerFactoryArgs{
			CoreComponents:          coreComponents,
			CryptoComponents:        cryptoComponents,
			ShardCoordinator:        tpn.ShardCoordinator,
			NodesCoordinator:        tpn.NodesCoordinator,
			Messenger:               tpn.Messenger,
			Store:                   tpn.Storage,
			DataPool:                tpn.DataPool,
			Accounts:                tpn.AccntState,
			MaxTxNonceDeltaAllowed:  maxTxNonceDeltaAllowed,
			TxFeeHandler:            tpn.EconomicsData,
			BlackList:               tpn.BlockBlackListHandler,
			HeaderSigVerifier:       tpn.HeaderSigVerifier,
			HeaderIntegrityVerifier: tpn.HeaderIntegrityVerifier,
			SizeCheckDelta:          sizeCheckDelta,
			ValidityAttester:        tpn.BlockTracker,
			EpochStartTrigger:       tpn.EpochStartTrigger,
			WhiteListHandler:        tpn.WhiteListHandler,
			WhiteListerVerifiedTxs:  tpn.WhiteListerVerifiedTxs,
			AntifloodHandler:        &mock.NilAntifloodHandler{},
			ArgumentsParser:         smartContract.NewArgumentParser(),
		}
		interceptorContainerFactory, _ := interceptorscontainer.NewMetaInterceptorsContainerFactory(metaIntercContFactArgs)

		tpn.InterceptorsContainer, err = interceptorContainerFactory.Create()
		if err != nil {
			log.Debug("interceptor container factory Create", "error", err.Error())
		}
	} else {
		argsPeerMiniBlocksSyncer := shardchain.ArgPeerMiniBlockSyncer{
			MiniBlocksPool: tpn.DataPool.MiniBlocks(),
			Requesthandler: tpn.RequestHandler,
		}
		peerMiniBlockSyncer, _ := shardchain.NewPeerMiniBlockSyncer(argsPeerMiniBlocksSyncer)
		argsShardEpochStart := &shardchain.ArgsShardEpochStartTrigger{
			Marshalizer:          TestMarshalizer,
			Hasher:               TestHasher,
			HeaderValidator:      tpn.HeaderValidator,
			Uint64Converter:      TestUint64Converter,
			DataPool:             tpn.DataPool,
			Storage:              tpn.Storage,
			RequestHandler:       tpn.RequestHandler,
			Epoch:                0,
			Validity:             1,
			Finality:             1,
			EpochStartNotifier:   tpn.EpochStartNotifier,
			PeerMiniBlocksSyncer: peerMiniBlockSyncer,
			RoundHandler:         tpn.RoundHandler,
			AppStatusHandler:     &testscommon.AppStatusHandlerStub{},
		}
		epochStartTrigger, _ := shardchain.NewEpochStartTrigger(argsShardEpochStart)
		tpn.EpochStartTrigger = &shardchain.TestTrigger{}
		tpn.EpochStartTrigger.SetTrigger(epochStartTrigger)

		shardInterContFactArgs := interceptorscontainer.ShardInterceptorsContainerFactoryArgs{
			CoreComponents:          coreComponents,
			CryptoComponents:        cryptoComponents,
			Accounts:                tpn.AccntState,
			ShardCoordinator:        tpn.ShardCoordinator,
			NodesCoordinator:        tpn.NodesCoordinator,
			Messenger:               tpn.Messenger,
			Store:                   tpn.Storage,
			DataPool:                tpn.DataPool,
			MaxTxNonceDeltaAllowed:  maxTxNonceDeltaAllowed,
			TxFeeHandler:            tpn.EconomicsData,
			BlockBlackList:          tpn.BlockBlackListHandler,
			HeaderSigVerifier:       tpn.HeaderSigVerifier,
			HeaderIntegrityVerifier: tpn.HeaderIntegrityVerifier,
			SizeCheckDelta:          sizeCheckDelta,
			ValidityAttester:        tpn.BlockTracker,
			EpochStartTrigger:       tpn.EpochStartTrigger,
			WhiteListHandler:        tpn.WhiteListHandler,
			WhiteListerVerifiedTxs:  tpn.WhiteListerVerifiedTxs,
			AntifloodHandler:        &mock.NilAntifloodHandler{},
			ArgumentsParser:         smartContract.NewArgumentParser(),
		}
		interceptorContainerFactory, _ := interceptorscontainer.NewShardInterceptorsContainerFactory(shardInterContFactArgs)

		tpn.InterceptorsContainer, err = interceptorContainerFactory.Create()
		if err != nil {
			fmt.Println(err.Error())
		}
	}
}

func (tpn *TestProcessorNode) initResolvers() {
	dataPacker, _ := partitioning.NewSimpleDataPacker(TestMarshalizer)

	_ = tpn.Messenger.CreateTopic(core.ConsensusTopic+tpn.ShardCoordinator.CommunicationIdentifier(tpn.ShardCoordinator.SelfId()), true)

	resolverContainerFactory := resolverscontainer.FactoryArgs{
		ShardCoordinator:            tpn.ShardCoordinator,
		Messenger:                   tpn.Messenger,
		Store:                       tpn.Storage,
		Marshalizer:                 TestMarshalizer,
		DataPools:                   tpn.DataPool,
		Uint64ByteSliceConverter:    TestUint64Converter,
		DataPacker:                  dataPacker,
		TriesContainer:              tpn.TrieContainer,
		SizeCheckDelta:              100,
		InputAntifloodHandler:       &mock.NilAntifloodHandler{},
		OutputAntifloodHandler:      &mock.NilAntifloodHandler{},
		NumConcurrentResolvingJobs:  10,
		CurrentNetworkEpochProvider: &mock.CurrentNetworkEpochProviderStub{},
		ResolverConfig: config.ResolverConfig{
			NumCrossShardPeers:  2,
			NumIntraShardPeers:  1,
			NumFullHistoryPeers: 3,
		},
	}

	var err error
	if tpn.ShardCoordinator.SelfId() == core.MetachainShardId {
		resolversContainerFactory, _ := resolverscontainer.NewMetaResolversContainerFactory(resolverContainerFactory)

		tpn.ResolversContainer, err = resolversContainerFactory.Create()
		log.LogIfError(err)

		tpn.ResolverFinder, _ = containers.NewResolversFinder(tpn.ResolversContainer, tpn.ShardCoordinator)
		tpn.RequestHandler, _ = requestHandlers.NewResolverRequestHandler(
			tpn.ResolverFinder,
			tpn.RequestedItemsHandler,
			tpn.WhiteListHandler,
			100,
			tpn.ShardCoordinator.SelfId(),
			time.Second,
		)
	} else {
		resolversContainerFactory, _ := resolverscontainer.NewShardResolversContainerFactory(resolverContainerFactory)

		tpn.ResolversContainer, err = resolversContainerFactory.Create()
		log.LogIfError(err)

		tpn.ResolverFinder, _ = containers.NewResolversFinder(tpn.ResolversContainer, tpn.ShardCoordinator)
		tpn.RequestHandler, _ = requestHandlers.NewResolverRequestHandler(
			tpn.ResolverFinder,
			tpn.RequestedItemsHandler,
			tpn.WhiteListHandler,
			100,
			tpn.ShardCoordinator.SelfId(),
			time.Second,
		)
	}
}

func (tpn *TestProcessorNode) initInnerProcessors(gasMap map[string]map[string]uint64) {
	tpn.ArwenChangeLocker = &sync.RWMutex{}
	if tpn.ShardCoordinator.SelfId() == core.MetachainShardId {
		tpn.initMetaInnerProcessors()
		return
	}

	if tpn.ValidatorStatisticsProcessor == nil {
		tpn.ValidatorStatisticsProcessor = &mock.ValidatorStatisticsProcessorStub{}
	}

	interimProcFactory, _ := shard.NewIntermediateProcessorsContainerFactory(
		tpn.ShardCoordinator,
		TestMarshalizer,
		TestHasher,
		TestAddressPubkeyConverter,
		tpn.Storage,
		tpn.DataPool,
		tpn.EconomicsData,
	)

	tpn.InterimProcContainer, _ = interimProcFactory.Create()
	tpn.ScrForwarder, _ = postprocess.NewTestIntermediateResultsProcessor(
		TestHasher,
		TestMarshalizer,
		tpn.ShardCoordinator,
		TestAddressPubkeyConverter,
		tpn.Storage,
		dataBlock.SmartContractResultBlock,
		tpn.DataPool.CurrentBlockTxs(),
		tpn.EconomicsData,
	)

	tpn.InterimProcContainer.Remove(dataBlock.SmartContractResultBlock)
	_ = tpn.InterimProcContainer.Add(dataBlock.SmartContractResultBlock, tpn.ScrForwarder)

	tpn.RewardsProcessor, _ = rewardTransaction.NewRewardTxProcessor(
		tpn.AccntState,
		TestAddressPubkeyConverter,
		tpn.ShardCoordinator,
	)

	mapDNSAddresses := make(map[string]struct{})
	if !check.IfNil(tpn.SmartContractParser) {
		mapDNSAddresses, _ = tpn.SmartContractParser.GetDeployedSCAddresses(genesis.DNSType)
	}

	gasSchedule := mock.NewGasScheduleNotifierMock(gasMap)
	argsBuiltIn := builtInFunctions.ArgsCreateBuiltInFunctionContainer{
		GasSchedule:      gasSchedule,
		MapDNSAddresses:  mapDNSAddresses,
		Marshalizer:      TestMarshalizer,
		Accounts:         tpn.AccntState,
		ShardCoordinator: tpn.ShardCoordinator,
	}
	builtInFuncFactory, _ := builtInFunctions.NewBuiltInFunctionsFactory(argsBuiltIn)
	builtInFuncs, _ := builtInFuncFactory.CreateBuiltInFunctionContainer()

	for name, function := range TestBuiltinFunctions {
		err := builtInFuncs.Add(name, function)
		log.LogIfError(err)
	}

	argsHook := hooks.ArgBlockChainHook{
		Accounts:           tpn.AccntState,
		PubkeyConv:         TestAddressPubkeyConverter,
		StorageService:     tpn.Storage,
		BlockChain:         tpn.BlockChain,
		ShardCoordinator:   tpn.ShardCoordinator,
		Marshalizer:        TestMarshalizer,
		Uint64Converter:    TestUint64Converter,
		BuiltInFunctions:   builtInFuncs,
		DataPool:           tpn.DataPool,
		CompiledSCPool:     tpn.DataPool.SmartContracts(),
		NilCompiledSCStore: true,
	}
	maxGasLimitPerBlock := uint64(0xFFFFFFFFFFFFFFFF)
	argsNewVMFactory := shard.ArgVMContainerFactory{
		Config: config.VirtualMachineConfig{
			ArwenVersions: []config.ArwenVersionByEpoch{
				{StartEpoch: 0, Version: "*"},
			},
		},
		BlockGasLimit:                  maxGasLimitPerBlock,
		GasSchedule:                    gasSchedule,
		ArgBlockChainHook:              argsHook,
		EpochNotifier:                  tpn.EpochNotifier,
		DeployEnableEpoch:              0,
		AheadOfTimeGasUsageEnableEpoch: 0,
		ArwenV3EnableEpoch:             0,
<<<<<<< HEAD
=======
		EpochNotifier:                  tpn.EpochNotifier,
>>>>>>> 9f10cf44
		ArwenChangeLocker:              tpn.ArwenChangeLocker,
	}
	vmFactory, _ := shard.NewVMContainerFactory(argsNewVMFactory)

	var err error
	tpn.VMContainer, err = vmFactory.Create()
	if err != nil {
		panic(err)
	}

	tpn.BlockchainHook, _ = vmFactory.BlockChainHookImpl().(*hooks.BlockChainHookImpl)
	_ = builtInFunctions.SetPayableHandler(builtInFuncs, tpn.BlockchainHook)

	mockVM, _ := mock.NewOneSCExecutorMockVM(tpn.BlockchainHook, TestHasher)
	mockVM.GasForOperation = OpGasValueForMockVm
	_ = tpn.VMContainer.Add(procFactory.InternalTestingVM, mockVM)

	tpn.FeeAccumulator, _ = postprocess.NewFeeAccumulator()
	tpn.ArgsParser = smartContract.NewArgumentParser()
	argsTxTypeHandler := coordinator.ArgNewTxTypeHandler{
		PubkeyConverter:  TestAddressPubkeyConverter,
		ShardCoordinator: tpn.ShardCoordinator,
		BuiltInFuncNames: builtInFuncs.Keys(),
		ArgumentParser:   parsers.NewCallArgsParser(),
		EpochNotifier:    tpn.EpochNotifier,
	}
	txTypeHandler, _ := coordinator.NewTxTypeHandler(argsTxTypeHandler)
	tpn.GasHandler, _ = preprocess.NewGasComputation(tpn.EconomicsData, txTypeHandler, tpn.EpochNotifier, tpn.DeployEnableEpoch)
	badBlocksHandler, _ := tpn.InterimProcContainer.Get(dataBlock.InvalidBlock)

	argsNewScProcessor := smartContract.ArgsNewSmartContractProcessor{
		VmContainer:                    tpn.VMContainer,
		ArgsParser:                     tpn.ArgsParser,
		Hasher:                         TestHasher,
		Marshalizer:                    TestMarshalizer,
		AccountsDB:                     tpn.AccntState,
		BlockChainHook:                 vmFactory.BlockChainHookImpl(),
		PubkeyConv:                     TestAddressPubkeyConverter,
		ShardCoordinator:               tpn.ShardCoordinator,
		ScrForwarder:                   tpn.ScrForwarder,
		TxFeeHandler:                   tpn.FeeAccumulator,
		EconomicsFee:                   tpn.EconomicsData,
		TxTypeHandler:                  txTypeHandler,
		GasHandler:                     tpn.GasHandler,
		GasSchedule:                    gasSchedule,
		BuiltInFunctions:               tpn.BlockchainHook.GetBuiltInFunctions(),
		TxLogsProcessor:                &mock.TxLogsProcessorStub{},
		BadTxForwarder:                 badBlocksHandler,
		EpochNotifier:                  tpn.EpochNotifier,
		DeployEnableEpoch:              tpn.DeployEnableEpoch,
		BuiltinEnableEpoch:             tpn.BuiltinEnableEpoch,
		PenalizedTooMuchGasEnableEpoch: tpn.PenalizedTooMuchGasEnableEpoch,
		ArwenChangeLocker:              tpn.ArwenChangeLocker,
	}
	sc, _ := smartContract.NewSmartContractProcessor(argsNewScProcessor)
	tpn.ScProcessor = smartContract.NewTestScProcessor(sc)

	receiptsHandler, _ := tpn.InterimProcContainer.Get(dataBlock.ReceiptBlock)
	argsNewTxProcessor := transaction.ArgsNewTxProcessor{
		Accounts:                       tpn.AccntState,
		Hasher:                         TestHasher,
		PubkeyConv:                     TestAddressPubkeyConverter,
		Marshalizer:                    TestMarshalizer,
		SignMarshalizer:                TestTxSignMarshalizer,
		ShardCoordinator:               tpn.ShardCoordinator,
		ScProcessor:                    tpn.ScProcessor,
		TxFeeHandler:                   tpn.FeeAccumulator,
		TxTypeHandler:                  txTypeHandler,
		EconomicsFee:                   tpn.EconomicsData,
		ReceiptForwarder:               receiptsHandler,
		BadTxForwarder:                 badBlocksHandler,
		ArgsParser:                     tpn.ArgsParser,
		ScrForwarder:                   tpn.ScrForwarder,
		EpochNotifier:                  tpn.EpochNotifier,
		RelayedTxEnableEpoch:           tpn.RelayedTxEnableEpoch,
		PenalizedTooMuchGasEnableEpoch: tpn.PenalizedTooMuchGasEnableEpoch,
	}
	tpn.TxProcessor, _ = transaction.NewTxProcessor(argsNewTxProcessor)

	fact, _ := shard.NewPreProcessorsContainerFactory(
		tpn.ShardCoordinator,
		tpn.Storage,
		TestMarshalizer,
		TestHasher,
		tpn.DataPool,
		TestAddressPubkeyConverter,
		tpn.AccntState,
		tpn.RequestHandler,
		tpn.TxProcessor,
		tpn.ScProcessor,
		tpn.ScProcessor,
		tpn.RewardsProcessor,
		tpn.EconomicsData,
		tpn.GasHandler,
		tpn.BlockTracker,
		TestBlockSizeComputationHandler,
		TestBalanceComputationHandler,
	)
	tpn.PreProcessorsContainer, _ = fact.Create()

	argsTransactionCoordinator := coordinator.ArgTransactionCoordinator{
		Hasher:                            TestHasher,
		Marshalizer:                       TestMarshalizer,
		ShardCoordinator:                  tpn.ShardCoordinator,
		Accounts:                          tpn.AccntState,
		MiniBlockPool:                     tpn.DataPool.MiniBlocks(),
		RequestHandler:                    tpn.RequestHandler,
		PreProcessors:                     tpn.PreProcessorsContainer,
		InterProcessors:                   tpn.InterimProcContainer,
		GasHandler:                        tpn.GasHandler,
		FeeHandler:                        tpn.FeeAccumulator,
		BlockSizeComputation:              TestBlockSizeComputationHandler,
		BalanceComputation:                TestBalanceComputationHandler,
		EconomicsFee:                      tpn.EconomicsData,
		TxTypeHandler:                     txTypeHandler,
		BlockGasAndFeesReCheckEnableEpoch: tpn.BlockGasAndFeesReCheckEnableEpoch,
	}
	tpn.TxCoordinator, _ = coordinator.NewTransactionCoordinator(argsTransactionCoordinator)
}

func (tpn *TestProcessorNode) initMetaInnerProcessors() {
	interimProcFactory, _ := metaProcess.NewIntermediateProcessorsContainerFactory(
		tpn.ShardCoordinator,
		TestMarshalizer,
		TestHasher,
		TestAddressPubkeyConverter,
		tpn.Storage,
		tpn.DataPool,
		tpn.EconomicsData,
	)

	tpn.InterimProcContainer, _ = interimProcFactory.Create()
	tpn.ScrForwarder, _ = postprocess.NewTestIntermediateResultsProcessor(
		TestHasher,
		TestMarshalizer,
		tpn.ShardCoordinator,
		TestAddressPubkeyConverter,
		tpn.Storage,
		dataBlock.SmartContractResultBlock,
		tpn.DataPool.CurrentBlockTxs(),
		tpn.EconomicsData,
	)

	tpn.InterimProcContainer.Remove(dataBlock.SmartContractResultBlock)
	_ = tpn.InterimProcContainer.Add(dataBlock.SmartContractResultBlock, tpn.ScrForwarder)

	gasMap := arwenConfig.MakeGasMapForTests()
	defaults.FillGasMapInternal(gasMap, 1)
	gasSchedule := mock.NewGasScheduleNotifierMock(gasMap)
	argsBuiltIn := builtInFunctions.ArgsCreateBuiltInFunctionContainer{
		GasSchedule:      gasSchedule,
		MapDNSAddresses:  make(map[string]struct{}),
		Marshalizer:      TestMarshalizer,
		Accounts:         tpn.AccntState,
		ShardCoordinator: tpn.ShardCoordinator,
	}
	builtInFuncFactory, _ := builtInFunctions.NewBuiltInFunctionsFactory(argsBuiltIn)
	builtInFuncs, _ := builtInFuncFactory.CreateBuiltInFunctionContainer()
	argsHook := hooks.ArgBlockChainHook{
		Accounts:           tpn.AccntState,
		PubkeyConv:         TestAddressPubkeyConverter,
		StorageService:     tpn.Storage,
		BlockChain:         tpn.BlockChain,
		ShardCoordinator:   tpn.ShardCoordinator,
		Marshalizer:        TestMarshalizer,
		Uint64Converter:    TestUint64Converter,
		BuiltInFunctions:   builtInFuncs,
		DataPool:           tpn.DataPool,
		CompiledSCPool:     tpn.DataPool.SmartContracts(),
		NilCompiledSCStore: true,
	}

	var signVerifier vm.MessageSignVerifier
	if tpn.UseValidVmBlsSigVerifier {
		signVerifier, _ = vmProcess.NewMessageSigVerifier(
			signing.NewKeyGenerator(mcl.NewSuiteBLS12()),
			mclsig.NewBlsSigner(),
		)
	} else {
		signVerifier, _ = disabled.NewMessageSignVerifier(&mock.KeyGenMock{})
	}
	argsVMContainerFactory := metaProcess.ArgsNewVMContainerFactory{
		ArgBlockChainHook:   argsHook,
		Economics:           tpn.EconomicsData,
		MessageSignVerifier: signVerifier,
		GasSchedule:         gasSchedule,
		NodesConfigProvider: tpn.NodesSetup,
		Hasher:              TestHasher,
		Marshalizer:         TestMarshalizer,
		SystemSCConfig: &config.SystemSmartContractsConfig{
			ESDTSystemSCConfig: config.ESDTSystemSCConfig{
				BaseIssuingCost: "1000",
				OwnerAddress:    "aaaaaa",
			},
			GovernanceSystemSCConfig: config.GovernanceSystemSCConfig{
				Active: config.GovernanceSystemSCConfigActive{
					ProposalCost:     "500",
					MinQuorum:        "50",
					MinPassThreshold: "50",
					MinVetoThreshold: "50",
				},
				FirstWhitelistedAddress: DelegationManagerConfigChangeAddress,
			},
			StakingSystemSCConfig: config.StakingSystemSCConfig{
				GenesisNodePrice:                     "1000",
				UnJailValue:                          "10",
				MinStepValue:                         "10",
				MinStakeValue:                        "1",
				UnBondPeriod:                         1,
				UnBondPeriodInEpochs:                 1,
				NumRoundsWithoutBleed:                1,
				MaximumPercentageToBleed:             1,
				BleedPercentagePerRound:              1,
				MaxNumberOfNodesForStake:             100,
				ActivateBLSPubKeyMessageVerification: false,
				MinUnstakeTokensValue:                "1",
			},
			DelegationManagerSystemSCConfig: config.DelegationManagerSystemSCConfig{
				MinCreationDeposit:  "100",
				MinStakeAmount:      "100",
				ConfigChangeAddress: DelegationManagerConfigChangeAddress,
			},
			DelegationSystemSCConfig: config.DelegationSystemSCConfig{
				MinServiceFee: 0,
				MaxServiceFee: 100000,
			},
		},
		ValidatorAccountsDB: tpn.PeerState,
		ChanceComputer:      &mock.RaterMock{},
		EpochNotifier:       tpn.EpochNotifier,
		EpochConfig: &config.EpochConfig{
			EnableEpochs: config.EnableEpochs{
				StakingV2EnableEpoch:               0,
				StakeEnableEpoch:                   0,
				DelegationSmartContractEnableEpoch: 0,
				DelegationManagerEnableEpoch:       0,
			},
		},
		ShardCoordinator: tpn.ShardCoordinator,
	}
	vmFactory, _ := metaProcess.NewVMContainerFactory(argsVMContainerFactory)

	tpn.VMContainer, _ = vmFactory.Create()
	tpn.BlockchainHook, _ = vmFactory.BlockChainHookImpl().(*hooks.BlockChainHookImpl)
	tpn.SystemSCFactory = vmFactory.SystemSmartContractContainerFactory()
	tpn.addMockVm(tpn.BlockchainHook)

	tpn.FeeAccumulator, _ = postprocess.NewFeeAccumulator()
	tpn.ArgsParser = smartContract.NewArgumentParser()
	argsTxTypeHandler := coordinator.ArgNewTxTypeHandler{
		PubkeyConverter:  TestAddressPubkeyConverter,
		ShardCoordinator: tpn.ShardCoordinator,
		BuiltInFuncNames: builtInFuncs.Keys(),
		ArgumentParser:   parsers.NewCallArgsParser(),
		EpochNotifier:    tpn.EpochNotifier,
	}
	txTypeHandler, _ := coordinator.NewTxTypeHandler(argsTxTypeHandler)
	tpn.GasHandler, _ = preprocess.NewGasComputation(tpn.EconomicsData, txTypeHandler, tpn.EpochNotifier, tpn.DeployEnableEpoch)
	badBlocksHandler, _ := tpn.InterimProcContainer.Get(dataBlock.InvalidBlock)
	argsNewScProcessor := smartContract.ArgsNewSmartContractProcessor{
		VmContainer:                    tpn.VMContainer,
		ArgsParser:                     tpn.ArgsParser,
		Hasher:                         TestHasher,
		Marshalizer:                    TestMarshalizer,
		AccountsDB:                     tpn.AccntState,
		BlockChainHook:                 vmFactory.BlockChainHookImpl(),
		PubkeyConv:                     TestAddressPubkeyConverter,
		ShardCoordinator:               tpn.ShardCoordinator,
		ScrForwarder:                   tpn.ScrForwarder,
		TxFeeHandler:                   tpn.FeeAccumulator,
		EconomicsFee:                   tpn.EconomicsData,
		TxTypeHandler:                  txTypeHandler,
		GasHandler:                     tpn.GasHandler,
		GasSchedule:                    gasSchedule,
		BuiltInFunctions:               tpn.BlockchainHook.GetBuiltInFunctions(),
		TxLogsProcessor:                &mock.TxLogsProcessorStub{},
		BadTxForwarder:                 badBlocksHandler,
		EpochNotifier:                  tpn.EpochNotifier,
		BuiltinEnableEpoch:             tpn.BuiltinEnableEpoch,
		DeployEnableEpoch:              tpn.DeployEnableEpoch,
		PenalizedTooMuchGasEnableEpoch: tpn.PenalizedTooMuchGasEnableEpoch,
		ArwenChangeLocker:              tpn.ArwenChangeLocker,
	}
	scProcessor, _ := smartContract.NewSmartContractProcessor(argsNewScProcessor)
	tpn.ScProcessor = smartContract.NewTestScProcessor(scProcessor)
	argsNewMetaTxProc := transaction.ArgsNewMetaTxProcessor{
		Hasher:           TestHasher,
		Marshalizer:      TestMarshalizer,
		Accounts:         tpn.AccntState,
		PubkeyConv:       TestAddressPubkeyConverter,
		ShardCoordinator: tpn.ShardCoordinator,
		ScProcessor:      tpn.ScProcessor,
		TxTypeHandler:    txTypeHandler,
		EconomicsFee:     tpn.EconomicsData,
		ESDTEnableEpoch:  0,
		EpochNotifier:    tpn.EpochNotifier,
	}
	tpn.TxProcessor, _ = transaction.NewMetaTxProcessor(argsNewMetaTxProc)

	fact, _ := metaProcess.NewPreProcessorsContainerFactory(
		tpn.ShardCoordinator,
		tpn.Storage,
		TestMarshalizer,
		TestHasher,
		tpn.DataPool,
		tpn.AccntState,
		tpn.RequestHandler,
		tpn.TxProcessor,
		scProcessor,
		tpn.EconomicsData,
		tpn.GasHandler,
		tpn.BlockTracker,
		TestAddressPubkeyConverter,
		TestBlockSizeComputationHandler,
		TestBalanceComputationHandler,
	)
	tpn.PreProcessorsContainer, _ = fact.Create()

	argsTransactionCoordinator := coordinator.ArgTransactionCoordinator{
		Hasher:                            TestHasher,
		Marshalizer:                       TestMarshalizer,
		ShardCoordinator:                  tpn.ShardCoordinator,
		Accounts:                          tpn.AccntState,
		MiniBlockPool:                     tpn.DataPool.MiniBlocks(),
		RequestHandler:                    tpn.RequestHandler,
		PreProcessors:                     tpn.PreProcessorsContainer,
		InterProcessors:                   tpn.InterimProcContainer,
		GasHandler:                        tpn.GasHandler,
		FeeHandler:                        tpn.FeeAccumulator,
		BlockSizeComputation:              TestBlockSizeComputationHandler,
		BalanceComputation:                TestBalanceComputationHandler,
		EconomicsFee:                      tpn.EconomicsData,
		TxTypeHandler:                     txTypeHandler,
		BlockGasAndFeesReCheckEnableEpoch: tpn.BlockGasAndFeesReCheckEnableEpoch,
	}
	tpn.TxCoordinator, _ = coordinator.NewTransactionCoordinator(argsTransactionCoordinator)
}

// InitDelegationManager will initialize the delegation manager whenever required
func (tpn *TestProcessorNode) InitDelegationManager() {
	if tpn.ShardCoordinator.SelfId() != core.MetachainShardId {
		return
	}

	systemVM, err := tpn.VMContainer.Get(factory.SystemVirtualMachine)
	log.LogIfError(err)

	codeMetaData := &vmcommon.CodeMetadata{
		Upgradeable: false,
		Payable:     false,
		Readable:    true,
	}

	vmInput := &vmcommon.ContractCreateInput{
		VMInput: vmcommon.VMInput{
			CallerAddr: vm.DelegationManagerSCAddress,
			Arguments:  [][]byte{},
			CallValue:  zero,
		},
		ContractCode:         vm.DelegationManagerSCAddress,
		ContractCodeMetadata: codeMetaData.ToBytes(),
	}

	vmOutput, err := systemVM.RunSmartContractCreate(vmInput)
	log.LogIfError(err)
	if vmOutput.ReturnCode != vmcommon.Ok {
		log.Error("error while initializing system SC", "return code", vmOutput.ReturnCode)
	}

	err = tpn.processSCOutputAccounts(vmOutput)
	log.LogIfError(err)

	err = tpn.updateSystemSCContractsCode(vmInput.ContractCodeMetadata, vm.DelegationManagerSCAddress)
	log.LogIfError(err)

	_, err = tpn.AccntState.Commit()
	log.LogIfError(err)
}

func (tpn *TestProcessorNode) updateSystemSCContractsCode(contractMetadata []byte, scAddress []byte) error {
	userAcc, err := tpn.getUserAccount(scAddress)
	if err != nil {
		return err
	}

	userAcc.SetOwnerAddress(scAddress)
	userAcc.SetCodeMetadata(contractMetadata)
	userAcc.SetCode(scAddress)

	return tpn.AccntState.SaveAccount(userAcc)
}

// save account changes in state from vmOutput - protected by VM - every output can be treated as is.
func (tpn *TestProcessorNode) processSCOutputAccounts(vmOutput *vmcommon.VMOutput) error {
	outputAccounts := process.SortVMOutputInsideData(vmOutput)
	for _, outAcc := range outputAccounts {
		acc, err := tpn.getUserAccount(outAcc.Address)
		if err != nil {
			return err
		}

		storageUpdates := process.GetSortedStorageUpdates(outAcc)
		for _, storeUpdate := range storageUpdates {
			err = acc.DataTrieTracker().SaveKeyValue(storeUpdate.Offset, storeUpdate.Data)
			if err != nil {
				return err
			}
		}

		if outAcc.BalanceDelta != nil && outAcc.BalanceDelta.Cmp(zero) != 0 {
			err = acc.AddToBalance(outAcc.BalanceDelta)
			if err != nil {
				return err
			}
		}

		err = tpn.AccntState.SaveAccount(acc)
		if err != nil {
			return err
		}
	}

	return nil
}

func (tpn *TestProcessorNode) getUserAccount(address []byte) (state.UserAccountHandler, error) {
	acnt, err := tpn.AccntState.LoadAccount(address)
	if err != nil {
		return nil, err
	}

	stAcc, ok := acnt.(state.UserAccountHandler)
	if !ok {
		return nil, process.ErrWrongTypeAssertion
	}

	return stAcc, nil
}

func (tpn *TestProcessorNode) addMockVm(blockchainHook vmcommon.BlockchainHook) {
	mockVM, _ := mock.NewOneSCExecutorMockVM(blockchainHook, TestHasher)
	mockVM.GasForOperation = OpGasValueForMockVm

	_ = tpn.VMContainer.Add(factory.InternalTestingVM, mockVM)
}

func (tpn *TestProcessorNode) initBlockProcessor(stateCheckpointModulus uint) {
	var err error

	if tpn.ShardCoordinator.SelfId() != core.MetachainShardId {
		tpn.ForkDetector, _ = sync2.NewShardForkDetector(tpn.RoundHandler, tpn.BlockBlackListHandler, tpn.BlockTracker, tpn.NodesSetup.GetStartTime())
	} else {
		tpn.ForkDetector, _ = sync2.NewMetaForkDetector(tpn.RoundHandler, tpn.BlockBlackListHandler, tpn.BlockTracker, tpn.NodesSetup.GetStartTime())
	}

	accountsDb := make(map[state.AccountsDbIdentifier]state.AccountsAdapter)
	accountsDb[state.UserAccountsState] = tpn.AccntState
	accountsDb[state.PeerAccountsState] = tpn.PeerState

	coreComponents := GetDefaultCoreComponents()
	coreComponents.InternalMarshalizerField = TestMarshalizer
	coreComponents.HasherField = TestHasher
	coreComponents.Uint64ByteSliceConverterField = TestUint64Converter
	coreComponents.RoundHandlerField = tpn.RoundHandler

	dataComponents := GetDefaultDataComponents()
	dataComponents.Store = tpn.Storage
	dataComponents.DataPool = tpn.DataPool
	dataComponents.BlockChain = tpn.BlockChain

	bootstrapComponents := GetDefaultBootstrapComponents(tpn.ShardCoordinator)
	bootstrapComponents.HdrIntegrityVerifier = tpn.HeaderIntegrityVerifier

	statusComponents := GetDefaultStatusComponents()

	triesConfig := config.Config{
		StateTriesConfig: config.StateTriesConfig{
			CheckpointRoundsModulus:   stateCheckpointModulus,
			UserStatePruningQueueSize: uint(10),
			PeerStatePruningQueueSize: uint(3),
		},
	}

	argumentsBase := block.ArgBaseProcessor{
		CoreComponents:      coreComponents,
		DataComponents:      dataComponents,
		BootstrapComponents: bootstrapComponents,
		StatusComponents:    statusComponents,
		Config:              triesConfig,
		AccountsDB:          accountsDb,
		ForkDetector:        tpn.ForkDetector,
		NodesCoordinator:    tpn.NodesCoordinator,
		FeeHandler:          tpn.FeeAccumulator,
		RequestHandler:      tpn.RequestHandler,
		BlockChainHook:      tpn.BlockchainHook,
		HeaderValidator:     tpn.HeaderValidator,
		BootStorer: &mock.BoostrapStorerMock{
			PutCalled: func(round int64, bootData bootstrapStorage.BootstrapData) error {
				return nil
			},
		},
		BlockTracker:       tpn.BlockTracker,
		BlockSizeThrottler: TestBlockSizeThrottler,
		HistoryRepository:  tpn.HistoryRepository,
		EpochNotifier:      tpn.EpochNotifier,
	}

	if check.IfNil(tpn.EpochStartNotifier) {
		tpn.EpochStartNotifier = notifier.NewEpochStartSubscriptionHandler()
	}

	if tpn.ShardCoordinator.SelfId() == core.MetachainShardId {
		argsEpochStart := &metachain.ArgsNewMetaEpochStartTrigger{
			GenesisTime: argumentsBase.CoreComponents.RoundHandler().TimeStamp(),
			Settings: &config.EpochStartConfig{
				MinRoundsBetweenEpochs: 1000,
				RoundsPerEpoch:         10000,
			},
			Epoch:              0,
			EpochStartNotifier: tpn.EpochStartNotifier,
			Storage:            tpn.Storage,
			Marshalizer:        TestMarshalizer,
			Hasher:             TestHasher,
			AppStatusHandler:   &testscommon.AppStatusHandlerStub{},
		}
		epochStartTrigger, _ := metachain.NewEpochStartTrigger(argsEpochStart)
		tpn.EpochStartTrigger = &metachain.TestTrigger{}
		tpn.EpochStartTrigger.SetTrigger(epochStartTrigger)

		argumentsBase.EpochStartTrigger = tpn.EpochStartTrigger
		argumentsBase.TxCoordinator = tpn.TxCoordinator

		argsStakingToPeer := scToProtocol.ArgStakingToPeer{
			PubkeyConv:    TestValidatorPubkeyConverter,
			Hasher:        TestHasher,
			Marshalizer:   TestMarshalizer,
			PeerState:     tpn.PeerState,
			BaseState:     tpn.AccntState,
			ArgParser:     tpn.ArgsParser,
			CurrTxs:       tpn.DataPool.CurrentBlockTxs(),
			RatingsData:   tpn.RatingsData,
			EpochNotifier: &mock.EpochNotifierStub{},
		}
		scToProtocolInstance, _ := scToProtocol.NewStakingToPeer(argsStakingToPeer)

		argsEpochStartData := metachain.ArgsNewEpochStartData{
			Marshalizer:       TestMarshalizer,
			Hasher:            TestHasher,
			Store:             tpn.Storage,
			DataPool:          tpn.DataPool,
			BlockTracker:      tpn.BlockTracker,
			ShardCoordinator:  tpn.ShardCoordinator,
			EpochStartTrigger: tpn.EpochStartTrigger,
			RequestHandler:    tpn.RequestHandler,
		}
		epochStartDataCreator, _ := metachain.NewEpochStartData(argsEpochStartData)

		economicsDataProvider := metachain.NewEpochEconomicsStatistics()
		argsEpochEconomics := metachain.ArgsNewEpochEconomics{
			Marshalizer:           TestMarshalizer,
			Hasher:                TestHasher,
			Store:                 tpn.Storage,
			ShardCoordinator:      tpn.ShardCoordinator,
			RewardsHandler:        tpn.EconomicsData,
			RoundTime:             tpn.RoundHandler,
			GenesisTotalSupply:    tpn.EconomicsData.GenesisTotalSupply(),
			EconomicsDataNotified: economicsDataProvider,
		}
		epochEconomics, _ := metachain.NewEndOfEpochEconomicsDataCreator(argsEpochEconomics)

		systemVM, errGet := tpn.VMContainer.Get(factory.SystemVirtualMachine)
		if errGet != nil {
			log.Error("initBlockProcessor tpn.VMContainer.Get", "error", errGet)
		}
		stakingDataProvider, errRsp := metachain.NewStakingDataProvider(systemVM, "1000")
		if errRsp != nil {
			log.Error("initBlockProcessor NewRewardsStakingProvider", "error", errRsp)
		}

		rewardsStorage := tpn.Storage.GetStorer(dataRetriever.RewardTransactionUnit)
		miniBlockStorage := tpn.Storage.GetStorer(dataRetriever.MiniBlockUnit)
		argsEpochRewards := metachain.RewardsCreatorProxyArgs{
			BaseRewardsCreatorArgs: metachain.BaseRewardsCreatorArgs{
				ShardCoordinator:              tpn.ShardCoordinator,
				PubkeyConverter:               TestAddressPubkeyConverter,
				RewardsStorage:                rewardsStorage,
				MiniBlockStorage:              miniBlockStorage,
				Hasher:                        TestHasher,
				Marshalizer:                   TestMarshalizer,
				DataPool:                      tpn.DataPool,
				ProtocolSustainabilityAddress: testProtocolSustainabilityAddress,
				NodesConfigProvider:           tpn.NodesCoordinator,
				UserAccountsDB:                tpn.AccntState,
			},
			StakingDataProvider:   stakingDataProvider,
			TopUpGradientPoint:    tpn.EconomicsData.RewardsTopUpGradientPoint(),
			TopUpRewardFactor:     tpn.EconomicsData.RewardsTopUpFactor(),
			EconomicsDataProvider: economicsDataProvider,
			EpochEnableV2:         StakingV2Epoch,
		}
		epochStartRewards, _ := metachain.NewRewardsCreatorProxy(argsEpochRewards)

		argsEpochValidatorInfo := metachain.ArgsNewValidatorInfoCreator{
			ShardCoordinator: tpn.ShardCoordinator,
			MiniBlockStorage: miniBlockStorage,
			Hasher:           TestHasher,
			Marshalizer:      TestMarshalizer,
			DataPool:         tpn.DataPool,
		}

		epochStartValidatorInfo, _ := metachain.NewValidatorInfoCreator(argsEpochValidatorInfo)
		argsEpochSystemSC := metachain.ArgsNewEpochStartSystemSCProcessing{
			SystemVM:                systemVM,
			UserAccountsDB:          tpn.AccntState,
			PeerAccountsDB:          tpn.PeerState,
			Marshalizer:             TestMarshalizer,
			StartRating:             tpn.RatingsData.StartRating(),
			ValidatorInfoCreator:    tpn.ValidatorStatisticsProcessor,
			EndOfEpochCallerAddress: vm.EndOfEpochAddress,
			StakingSCAddress:        vm.StakingSCAddress,
			ChanceComputer:          tpn.NodesCoordinator,
			EpochNotifier:           tpn.EpochNotifier,
			GenesisNodesConfig:      tpn.NodesSetup,
			StakingDataProvider:     stakingDataProvider,
			NodesConfigProvider:     tpn.NodesCoordinator,
			ShardCoordinator:        tpn.ShardCoordinator,
			ESDTOwnerAddressBytes:   vm.EndOfEpochAddress,
			EpochConfig: config.EpochConfig{
				EnableEpochs: config.EnableEpochs{
					StakingV2EnableEpoch: StakingV2Epoch,
					ESDTEnableEpoch:      0,
				},
			},
		}
		epochStartSystemSCProcessor, _ := metachain.NewSystemSCProcessor(argsEpochSystemSC)
		tpn.EpochStartSystemSCProcessor = epochStartSystemSCProcessor

		arguments := block.ArgMetaProcessor{
			ArgBaseProcessor:             argumentsBase,
			SCToProtocol:                 scToProtocolInstance,
			PendingMiniBlocksHandler:     &mock.PendingMiniBlocksHandlerStub{},
			EpochEconomics:               epochEconomics,
			EpochStartDataCreator:        epochStartDataCreator,
			EpochRewardsCreator:          epochStartRewards,
			EpochValidatorInfoCreator:    epochStartValidatorInfo,
			ValidatorStatisticsProcessor: tpn.ValidatorStatisticsProcessor,
			EpochSystemSCProcessor:       epochStartSystemSCProcessor,
		}

		tpn.BlockProcessor, err = block.NewMetaProcessor(arguments)
	} else {
		if check.IfNil(tpn.EpochStartTrigger) {
			argsPeerMiniBlocksSyncer := shardchain.ArgPeerMiniBlockSyncer{
				MiniBlocksPool: tpn.DataPool.MiniBlocks(),
				Requesthandler: tpn.RequestHandler,
			}
			peerMiniBlocksSyncer, _ := shardchain.NewPeerMiniBlockSyncer(argsPeerMiniBlocksSyncer)
			argsShardEpochStart := &shardchain.ArgsShardEpochStartTrigger{
				Marshalizer:          TestMarshalizer,
				Hasher:               TestHasher,
				HeaderValidator:      tpn.HeaderValidator,
				Uint64Converter:      TestUint64Converter,
				DataPool:             tpn.DataPool,
				Storage:              tpn.Storage,
				RequestHandler:       tpn.RequestHandler,
				Epoch:                0,
				Validity:             1,
				Finality:             1,
				EpochStartNotifier:   tpn.EpochStartNotifier,
				PeerMiniBlocksSyncer: peerMiniBlocksSyncer,
				RoundHandler:         tpn.RoundHandler,
				AppStatusHandler:     &testscommon.AppStatusHandlerStub{},
			}
			epochStartTrigger, _ := shardchain.NewEpochStartTrigger(argsShardEpochStart)
			tpn.EpochStartTrigger = &shardchain.TestTrigger{}
			tpn.EpochStartTrigger.SetTrigger(epochStartTrigger)
		}

		argumentsBase.EpochStartTrigger = tpn.EpochStartTrigger
		argumentsBase.BlockChainHook = tpn.BlockchainHook
		argumentsBase.TxCoordinator = tpn.TxCoordinator
		arguments := block.ArgShardProcessor{
			ArgBaseProcessor: argumentsBase,
		}

		tpn.BlockProcessor, err = block.NewShardProcessor(arguments)
	}

	if err != nil {
		panic(fmt.Sprintf("error creating blockprocessor: %s", err.Error()))
	}
}

func (tpn *TestProcessorNode) setGenesisBlock() {
	genesisBlock := tpn.GenesisBlocks[tpn.ShardCoordinator.SelfId()]
	_ = tpn.BlockChain.SetGenesisHeader(genesisBlock)
	hash, _ := core.CalculateHash(TestMarshalizer, TestHasher, genesisBlock)
	tpn.BlockChain.SetGenesisHeaderHash(hash)
	log.Info("set genesis",
		"shard ID", tpn.ShardCoordinator.SelfId(),
		"hash", hex.EncodeToString(hash),
	)
}

func (tpn *TestProcessorNode) initNode() {
	var err error

	txAccumulator, _ := accumulator.NewTimeAccumulator(time.Millisecond*10, time.Millisecond)
	coreComponents := GetDefaultCoreComponents()
	coreComponents.InternalMarshalizerField = TestMarshalizer
	coreComponents.VmMarshalizerField = TestVmMarshalizer
	coreComponents.TxMarshalizerField = TestTxSignMarshalizer
	coreComponents.HasherField = TestHasher
	coreComponents.AddressPubKeyConverterField = TestAddressPubkeyConverter
	coreComponents.ValidatorPubKeyConverterField = TestValidatorPubkeyConverter
	coreComponents.ChainIdCalled = func() string {
		return string(tpn.ChainID)
	}
	coreComponents.MinTransactionVersionCalled = func() uint32 {
		return tpn.MinTransactionVersion
	}
	coreComponents.TxVersionCheckField = versioning.NewTxVersionChecker(tpn.MinTransactionVersion)
	coreComponents.Uint64ByteSliceConverterField = TestUint64Converter
	coreComponents.EconomicsDataField = tpn.EconomicsData
	coreComponents.SyncTimerField = &mock.SyncTimerMock{}
	coreComponents.EpochNotifierField = tpn.EpochNotifier

	dataComponents := GetDefaultDataComponents()
	dataComponents.BlockChain = tpn.BlockChain
	dataComponents.DataPool = tpn.DataPool
	dataComponents.Store = tpn.Storage

	bootstrapComponents := GetDefaultBootstrapComponents(tpn.ShardCoordinator)

	processComponents := GetDefaultProcessComponents()
	processComponents.BlockProcess = tpn.BlockProcessor
	processComponents.ResFinder = tpn.ResolverFinder
	processComponents.HeaderIntegrVerif = tpn.HeaderIntegrityVerifier
	processComponents.HeaderSigVerif = tpn.HeaderSigVerifier
	processComponents.BlackListHdl = tpn.BlockBlackListHandler
	processComponents.NodesCoord = tpn.NodesCoordinator
	processComponents.ShardCoord = tpn.ShardCoordinator
	processComponents.IntContainer = tpn.InterceptorsContainer
	processComponents.HistoryRepositoryInternal = tpn.HistoryRepository
	processComponents.WhiteListHandlerInternal = tpn.WhiteListHandler
	processComponents.WhiteListerVerifiedTxsInternal = tpn.WhiteListerVerifiedTxs
	processComponents.ArwenChangeLockerInternal = tpn.ArwenChangeLocker

	cryptoComponents := GetDefaultCryptoComponents()
	cryptoComponents.PrivKey = tpn.NodeKeys.Sk
	cryptoComponents.PubKey = tpn.NodeKeys.Pk
	cryptoComponents.TxSig = tpn.OwnAccount.SingleSigner
	cryptoComponents.BlockSig = tpn.OwnAccount.SingleSigner
	cryptoComponents.MultiSig = tpn.MultiSigner
	cryptoComponents.BlKeyGen = tpn.OwnAccount.KeygenTxSign
	cryptoComponents.TxKeyGen = TestKeyGenForAccounts

	networkComponents := GetDefaultNetworkComponents()
	networkComponents.Messenger = tpn.Messenger

	stateComponents := GetDefaultStateComponents()
	stateComponents.Accounts = tpn.AccntState

	tpn.Node, err = node.NewNode(
		node.WithAddressSignatureSize(64),
		node.WithValidatorSignatureSize(48),
		node.WithBootstrapComponents(bootstrapComponents),
		node.WithCoreComponents(coreComponents),
		node.WithDataComponents(dataComponents),
		node.WithProcessComponents(processComponents),
		node.WithCryptoComponents(cryptoComponents),
		node.WithNetworkComponents(networkComponents),
		node.WithStateComponents(stateComponents),
		node.WithPeerDenialEvaluator(&mock.PeerDenialEvaluatorStub{}),
		node.WithNetworkShardingCollector(tpn.NetworkShardingCollector),
		node.WithTxAccumulator(txAccumulator),
		node.WithHardforkTrigger(&mock.HardforkTriggerStub{}),
		node.WithNodeRedundancyHandler(&mock.RedundancyHandlerStub{}),
	)
	log.LogIfError(err)

	err = nodeDebugFactory.CreateInterceptedDebugHandler(
		tpn.Node,
		tpn.InterceptorsContainer,
		tpn.ResolverFinder,
		config.InterceptorResolverDebugConfig{
			Enabled:                    true,
			CacheSize:                  1000,
			EnablePrint:                true,
			IntervalAutoPrintInSeconds: 1,
			NumRequestsThreshold:       1,
			NumResolveFailureThreshold: 1,
			DebugLineExpiration:        1000,
		},
	)
	log.LogIfError(err)
}

// SendTransaction can send a transaction (it does the dispatching)
func (tpn *TestProcessorNode) SendTransaction(tx *dataTransaction.Transaction) (string, error) {
	tx, txHash, err := tpn.Node.CreateTransaction(
		tx.Nonce,
		tx.Value.String(),
		TestAddressPubkeyConverter.Encode(tx.RcvAddr),
		nil,
		TestAddressPubkeyConverter.Encode(tx.SndAddr),
		nil,
		tx.GasPrice,
		tx.GasLimit,
		tx.Data,
		hex.EncodeToString(tx.Signature),
		string(tx.ChainID),
		tx.Version,
		tx.Options,
	)
	if err != nil {
		return "", err
	}

	err = tpn.Node.ValidateTransaction(tx)
	if err != nil {
		return "", err
	}

	_, err = tpn.Node.SendBulkTransactions([]*dataTransaction.Transaction{tx})
	if err != nil {
		return "", err
	}

	return hex.EncodeToString(txHash), err
}

func (tpn *TestProcessorNode) addHandlersForCounters() {
	hdrHandlers := func(header data.HeaderHandler, key []byte) {
		atomic.AddInt32(&tpn.CounterHdrRecv, 1)
	}

	if tpn.ShardCoordinator.SelfId() == core.MetachainShardId {
		tpn.DataPool.Headers().RegisterHandler(hdrHandlers)
	} else {
		txHandler := func(key []byte, value interface{}) {
			tx, _ := tpn.DataPool.Transactions().SearchFirstData(key)
			tpn.ReceivedTransactions.Store(string(key), tx)
			atomic.AddInt32(&tpn.CounterTxRecv, 1)
		}
		mbHandlers := func(key []byte, value interface{}) {
			atomic.AddInt32(&tpn.CounterMbRecv, 1)
		}

		tpn.DataPool.UnsignedTransactions().RegisterOnAdded(txHandler)
		tpn.DataPool.Transactions().RegisterOnAdded(txHandler)
		tpn.DataPool.RewardTransactions().RegisterOnAdded(txHandler)
		tpn.DataPool.Headers().RegisterHandler(hdrHandlers)
		tpn.DataPool.MiniBlocks().RegisterHandler(mbHandlers, core.UniqueIdentifier())
	}
}

// StartSync calls Bootstrapper.StartSync. Errors if bootstrapper is not set
func (tpn *TestProcessorNode) StartSync() error {
	if tpn.Bootstrapper == nil {
		return errors.New("no bootstrapper available")
	}

	tpn.Bootstrapper.StartSyncingBlocks()

	return nil
}

// LoadTxSignSkBytes alters the already generated sk/pk pair
func (tpn *TestProcessorNode) LoadTxSignSkBytes(skBytes []byte) {
	tpn.OwnAccount.LoadTxSignSkBytes(skBytes)
}

// ProposeBlock proposes a new block
func (tpn *TestProcessorNode) ProposeBlock(round uint64, nonce uint64) (data.BodyHandler, data.HeaderHandler, [][]byte) {
	startTime := time.Now()
	maxTime := time.Second * 2

	haveTime := func() bool {
		elapsedTime := time.Since(startTime)
		remainingTime := maxTime - elapsedTime
		return remainingTime > 0
	}

	blockHeader := tpn.BlockProcessor.CreateNewHeader(round, nonce)

	blockHeader.SetShardID(tpn.ShardCoordinator.SelfId())
	blockHeader.SetPubKeysBitmap([]byte{1})

	currHdr := tpn.BlockChain.GetCurrentBlockHeader()
	currHdrHash := tpn.BlockChain.GetCurrentBlockHeaderHash()
	if check.IfNil(currHdr) {
		currHdr = tpn.BlockChain.GetGenesisHeader()
		currHdrHash = tpn.BlockChain.GetGenesisHeaderHash()
	}

	blockHeader.SetPrevHash(currHdrHash)
	blockHeader.SetPrevRandSeed(currHdr.GetRandSeed())
	sig, _ := TestMultiSig.AggregateSigs(nil)
	blockHeader.SetSignature(sig)
	blockHeader.SetRandSeed(sig)
	blockHeader.SetLeaderSignature([]byte("leader sign"))
	blockHeader.SetChainID(tpn.ChainID)
	blockHeader.SetSoftwareVersion(SoftwareVersion)

	genesisRound := tpn.BlockChain.GetGenesisHeader().GetRound()
	blockHeader.SetTimeStamp((round - genesisRound) * uint64(tpn.RoundHandler.TimeDuration().Seconds()))

	blockHeader, blockBody, err := tpn.BlockProcessor.CreateBlock(blockHeader, haveTime)
	if err != nil {
		log.Warn("createBlockBody", "error", err.Error())
		return nil, nil, nil
	}

	shardBlockBody, ok := blockBody.(*dataBlock.Body)
	txHashes := make([][]byte, 0)
	if !ok {
		return blockBody, blockHeader, txHashes
	}

	for _, mb := range shardBlockBody.MiniBlocks {
		if mb.Type == dataBlock.PeerBlock {
			continue
		}
		for _, hash := range mb.TxHashes {
			copiedHash := make([]byte, len(hash))
			copy(copiedHash, hash)
			txHashes = append(txHashes, copiedHash)
		}
	}

	return blockBody, blockHeader, txHashes
}

// BroadcastBlock broadcasts the block and body to the connected peers
func (tpn *TestProcessorNode) BroadcastBlock(body data.BodyHandler, header data.HeaderHandler) {
	_ = tpn.BroadcastMessenger.BroadcastBlock(body, header)

	time.Sleep(tpn.WaitTime)

	miniBlocks, transactions, _ := tpn.BlockProcessor.MarshalizedDataToBroadcast(header, body)
	_ = tpn.BroadcastMessenger.BroadcastMiniBlocks(miniBlocks)
	_ = tpn.BroadcastMessenger.BroadcastTransactions(transactions)
}

// WhiteListBody will whitelist all miniblocks from the given body for all the given nodes
func (tpn *TestProcessorNode) WhiteListBody(nodes []*TestProcessorNode, bodyHandler data.BodyHandler) {
	body, ok := bodyHandler.(*dataBlock.Body)
	if !ok {
		return
	}

	mbHashes := make([][]byte, 0)
	txHashes := make([][]byte, 0)
	for _, miniBlock := range body.MiniBlocks {
		mbHash, err := core.CalculateHash(TestMarshalizer, TestHasher, miniBlock)
		if err != nil {
			continue
		}

		mbHashes = append(mbHashes, mbHash)
		txHashes = append(txHashes, miniBlock.TxHashes...)
	}

	if len(mbHashes) > 0 {
		for _, n := range nodes {
			n.WhiteListHandler.Add(mbHashes)
			n.WhiteListHandler.Add(txHashes)
		}
	}
}

// CommitBlock commits the block and body
func (tpn *TestProcessorNode) CommitBlock(body data.BodyHandler, header data.HeaderHandler) {
	_ = tpn.BlockProcessor.CommitBlock(header, body)
}

// GetShardHeader returns the first *dataBlock.Header stored in datapools having the nonce provided as parameter
func (tpn *TestProcessorNode) GetShardHeader(nonce uint64) (*dataBlock.Header, error) {
	invalidCachers := tpn.DataPool == nil || tpn.DataPool.Headers() == nil
	if invalidCachers {
		return nil, errors.New("invalid data pool")
	}

	headerObjects, _, err := tpn.DataPool.Headers().GetHeadersByNonceAndShardId(nonce, tpn.ShardCoordinator.SelfId())
	if err != nil {
		return nil, errors.New(fmt.Sprintf("no headers found for nonce %d and shard id %d %s", nonce, tpn.ShardCoordinator.SelfId(), err.Error()))
	}

	headerObject := headerObjects[len(headerObjects)-1]

	header, ok := headerObject.(*dataBlock.Header)
	if !ok {
		return nil, errors.New(fmt.Sprintf("not a *dataBlock.Header stored in headers found for nonce and shard id %d %d", nonce, tpn.ShardCoordinator.SelfId()))
	}

	return header, nil
}

// GetBlockBody returns the body for provided header parameter
func (tpn *TestProcessorNode) GetBlockBody(header *dataBlock.Header) (*dataBlock.Body, error) {
	invalidCachers := tpn.DataPool == nil || tpn.DataPool.MiniBlocks() == nil
	if invalidCachers {
		return nil, errors.New("invalid data pool")
	}

	body := &dataBlock.Body{}
	for _, miniBlockHeader := range header.MiniBlockHeaders {
		miniBlockHash := miniBlockHeader.Hash

		mbObject, ok := tpn.DataPool.MiniBlocks().Get(miniBlockHash)
		if !ok {
			return nil, errors.New(fmt.Sprintf("no miniblock found for hash %s", hex.EncodeToString(miniBlockHash)))
		}

		mb, ok := mbObject.(*dataBlock.MiniBlock)
		if !ok {
			return nil, errors.New(fmt.Sprintf("not a *dataBlock.MiniBlock stored in miniblocks found for hash %s", hex.EncodeToString(miniBlockHash)))
		}

		body.MiniBlocks = append(body.MiniBlocks, mb)
	}

	return body, nil
}

// GetMetaBlockBody returns the body for provided header parameter
func (tpn *TestProcessorNode) GetMetaBlockBody(header *dataBlock.MetaBlock) (*dataBlock.Body, error) {
	invalidCachers := tpn.DataPool == nil || tpn.DataPool.MiniBlocks() == nil
	if invalidCachers {
		return nil, errors.New("invalid data pool")
	}

	body := &dataBlock.Body{}
	for _, miniBlockHeader := range header.MiniBlockHeaders {
		miniBlockHash := miniBlockHeader.Hash

		mbObject, ok := tpn.DataPool.MiniBlocks().Get(miniBlockHash)
		if !ok {
			return nil, errors.New(fmt.Sprintf("no miniblock found for hash %s", hex.EncodeToString(miniBlockHash)))
		}

		mb, ok := mbObject.(*dataBlock.MiniBlock)
		if !ok {
			return nil, errors.New(fmt.Sprintf("not a *dataBlock.MiniBlock stored in miniblocks found for hash %s", hex.EncodeToString(miniBlockHash)))
		}

		body.MiniBlocks = append(body.MiniBlocks, mb)
	}

	return body, nil
}

// GetMetaHeader returns the first *dataBlock.MetaBlock stored in datapools having the nonce provided as parameter
func (tpn *TestProcessorNode) GetMetaHeader(nonce uint64) (*dataBlock.MetaBlock, error) {
	invalidCachers := tpn.DataPool == nil || tpn.DataPool.Headers() == nil
	if invalidCachers {
		return nil, errors.New("invalid data pool")
	}

	headerObjects, _, err := tpn.DataPool.Headers().GetHeadersByNonceAndShardId(nonce, core.MetachainShardId)
	if err != nil {
		return nil, errors.New(fmt.Sprintf("no headers found for nonce and shard id %d %d %s", nonce, core.MetachainShardId, err.Error()))
	}

	headerObject := headerObjects[len(headerObjects)-1]

	header, ok := headerObject.(*dataBlock.MetaBlock)
	if !ok {
		return nil, errors.New(fmt.Sprintf("not a *dataBlock.MetaBlock stored in headers found for nonce and shard id %d %d", nonce, core.MetachainShardId))
	}

	return header, nil
}

// SyncNode tries to process and commit a block already stored in data pool with provided nonce
func (tpn *TestProcessorNode) SyncNode(nonce uint64) error {
	if tpn.ShardCoordinator.SelfId() == core.MetachainShardId {
		return tpn.syncMetaNode(nonce)
	} else {
		return tpn.syncShardNode(nonce)
	}
}

func (tpn *TestProcessorNode) syncShardNode(nonce uint64) error {
	header, err := tpn.GetShardHeader(nonce)
	if err != nil {
		return err
	}

	body, err := tpn.GetBlockBody(header)
	if err != nil {
		return err
	}

	err = tpn.BlockProcessor.ProcessBlock(
		header,
		body,
		func() time.Duration {
			return time.Second * 5
		},
	)
	if err != nil {
		return err
	}

	err = tpn.BlockProcessor.CommitBlock(header, body)
	if err != nil {
		return err
	}

	return nil
}

func (tpn *TestProcessorNode) syncMetaNode(nonce uint64) error {
	header, err := tpn.GetMetaHeader(nonce)
	if err != nil {
		return err
	}

	body, err := tpn.GetMetaBlockBody(header)
	if err != nil {
		return err
	}

	err = tpn.BlockProcessor.ProcessBlock(
		header,
		body,
		func() time.Duration {
			return time.Second * 2
		},
	)
	if err != nil {
		return err
	}

	err = tpn.BlockProcessor.CommitBlock(header, body)
	if err != nil {
		return err
	}

	return nil
}

// SetAccountNonce sets the account nonce with journal
func (tpn *TestProcessorNode) SetAccountNonce(nonce uint64) error {
	nodeAccount, _ := tpn.AccntState.LoadAccount(tpn.OwnAccount.Address)
	nodeAccount.(state.UserAccountHandler).IncreaseNonce(nonce)

	err := tpn.AccntState.SaveAccount(nodeAccount)
	if err != nil {
		return err
	}

	_, err = tpn.AccntState.Commit()
	if err != nil {
		return err
	}

	return nil
}

// MiniBlocksPresent checks if the all the miniblocks are present in the pool
func (tpn *TestProcessorNode) MiniBlocksPresent(hashes [][]byte) bool {
	mbCacher := tpn.DataPool.MiniBlocks()
	for i := 0; i < len(hashes); i++ {
		ok := mbCacher.Has(hashes[i])
		if !ok {
			return false
		}
	}

	return true
}

func (tpn *TestProcessorNode) initRoundHandler() {
	tpn.RoundHandler = &mock.RoundHandlerMock{TimeDurationField: 5 * time.Second}
}

func (tpn *TestProcessorNode) initRequestedItemsHandler() {
	tpn.RequestedItemsHandler = timecache.NewTimeCache(roundDuration)
}

func (tpn *TestProcessorNode) initBlockTracker() {
	argBaseTracker := track.ArgBaseTracker{
		Hasher:           TestHasher,
		HeaderValidator:  tpn.HeaderValidator,
		Marshalizer:      TestMarshalizer,
		RequestHandler:   tpn.RequestHandler,
		RoundHandler:     tpn.RoundHandler,
		ShardCoordinator: tpn.ShardCoordinator,
		Store:            tpn.Storage,
		StartHeaders:     tpn.GenesisBlocks,
		PoolsHolder:      tpn.DataPool,
		WhitelistHandler: tpn.WhiteListHandler,
	}

	if tpn.ShardCoordinator.SelfId() != core.MetachainShardId {
		arguments := track.ArgShardTracker{
			ArgBaseTracker: argBaseTracker,
		}

		tpn.BlockTracker, _ = track.NewShardBlockTrack(arguments)
	} else {
		arguments := track.ArgMetaTracker{
			ArgBaseTracker: argBaseTracker,
		}

		tpn.BlockTracker, _ = track.NewMetaBlockTrack(arguments)
	}
}

func (tpn *TestProcessorNode) initHeaderValidator() {
	argsHeaderValidator := block.ArgsHeaderValidator{
		Hasher:      TestHasher,
		Marshalizer: TestMarshalizer,
	}

	tpn.HeaderValidator, _ = block.NewHeaderValidator(argsHeaderValidator)
}

func (tpn *TestProcessorNode) createHeartbeatWithHardforkTrigger(heartbeatPk string) {
	pkBytes, _ := tpn.NodeKeys.Pk.ToByteArray()
	argHardforkTrigger := trigger.ArgHardforkTrigger{
		TriggerPubKeyBytes:        pkBytes,
		Enabled:                   true,
		EnabledAuthenticated:      true,
		ArgumentParser:            smartContract.NewArgumentParser(),
		EpochProvider:             tpn.EpochStartTrigger,
		ExportFactoryHandler:      &mock.ExportFactoryHandlerStub{},
		CloseAfterExportInMinutes: 5,
		ChanStopNodeProcess:       make(chan endProcess.ArgEndProcess),
		EpochConfirmedNotifier:    tpn.EpochStartNotifier,
		SelfPubKeyBytes:           pkBytes,
		ImportStartHandler:        &mock.ImportStartHandlerStub{},
		RoundHandler:              &mock.RoundHandlerMock{},
	}
	var err error
	if len(heartbeatPk) > 0 {
		argHardforkTrigger.TriggerPubKeyBytes, err = hex.DecodeString(heartbeatPk)
		log.LogIfError(err)
	}

	hardforkTrigger, err := trigger.NewTrigger(argHardforkTrigger)
	log.LogIfError(err)

	cacher := testscommon.NewCacherMock()
	psh, err := peerSignatureHandler.NewPeerSignatureHandler(
		cacher,
		tpn.OwnAccount.BlockSingleSigner,
		tpn.OwnAccount.KeygenBlockSign,
	)
	log.LogIfError(err)

	cryptoComponents := GetDefaultCryptoComponents()
	cryptoComponents.PrivKey = tpn.NodeKeys.Sk
	cryptoComponents.PubKey = tpn.NodeKeys.Pk
	cryptoComponents.TxSig = tpn.OwnAccount.SingleSigner
	cryptoComponents.BlockSig = tpn.OwnAccount.SingleSigner
	cryptoComponents.MultiSig = tpn.MultiSigner
	cryptoComponents.BlKeyGen = tpn.OwnAccount.KeygenTxSign
	cryptoComponents.TxKeyGen = TestKeyGenForAccounts
	cryptoComponents.PeerSignHandler = psh

	networkComponents := GetDefaultNetworkComponents()
	networkComponents.Messenger = tpn.Messenger
	networkComponents.InputAntiFlood = &mock.NilAntifloodHandler{}

	processComponents := GetDefaultProcessComponents()
	processComponents.BlockProcess = tpn.BlockProcessor
	processComponents.ResFinder = tpn.ResolverFinder
	processComponents.HeaderIntegrVerif = tpn.HeaderIntegrityVerifier
	processComponents.HeaderSigVerif = tpn.HeaderSigVerifier
	processComponents.BlackListHdl = tpn.BlockBlackListHandler
	processComponents.NodesCoord = tpn.NodesCoordinator
	processComponents.ShardCoord = tpn.ShardCoordinator
	processComponents.IntContainer = tpn.InterceptorsContainer
	processComponents.ValidatorStatistics = &mock.ValidatorStatisticsProcessorStub{
		GetValidatorInfoForRootHashCalled: func(_ []byte) (map[uint32][]*state.ValidatorInfo, error) {
			return map[uint32][]*state.ValidatorInfo{
				0: {{PublicKey: []byte("pk0")}},
			}, nil
		},
	}
	processComponents.ValidatorProvider = &mock.ValidatorsProviderStub{}
	processComponents.EpochTrigger = tpn.EpochStartTrigger
	processComponents.EpochNotifier = tpn.EpochStartNotifier
	processComponents.WhiteListerVerifiedTxsInternal = tpn.WhiteListerVerifiedTxs
	processComponents.WhiteListHandlerInternal = tpn.WhiteListHandler
	processComponents.HistoryRepositoryInternal = tpn.HistoryRepository

	redundancyHandler := &mock.RedundancyHandlerStub{}

	err = tpn.Node.ApplyOptions(
		node.WithHardforkTrigger(hardforkTrigger),
		node.WithCryptoComponents(cryptoComponents),
		node.WithNetworkComponents(networkComponents),
		node.WithProcessComponents(processComponents),
		node.WithNodeRedundancyHandler(redundancyHandler),
	)
	log.LogIfError(err)

	hbConfig := config.HeartbeatConfig{
		MinTimeToWaitBetweenBroadcastsInSec: 4,
		MaxTimeToWaitBetweenBroadcastsInSec: 6,
		DurationToConsiderUnresponsiveInSec: 60,
		HeartbeatRefreshIntervalInSec:       5,
		HideInactiveValidatorIntervalInSec:  600,
	}

	hbFactoryArgs := mainFactory.HeartbeatComponentsFactoryArgs{
		Config: config.Config{
			Heartbeat: hbConfig,
		},
		Prefs:             config.Preferences{},
		HardforkTrigger:   hardforkTrigger,
		RedundancyHandler: redundancyHandler,
		CoreComponents:    tpn.Node.GetCoreComponents(),
		DataComponents:    tpn.Node.GetDataComponents(),
		NetworkComponents: tpn.Node.GetNetworkComponents(),
		CryptoComponents:  tpn.Node.GetCryptoComponents(),
		ProcessComponents: tpn.Node.GetProcessComponents(),
	}

	heartbeatFactory, err := mainFactory.NewHeartbeatComponentsFactory(hbFactoryArgs)
	log.LogIfError(err)

	managedHeartbeatComponents, err := mainFactory.NewManagedHeartbeatComponents(heartbeatFactory)
	log.LogIfError(err)

	err = managedHeartbeatComponents.Create()
	log.LogIfError(err)

	err = tpn.Node.ApplyOptions(
		node.WithHeartbeatComponents(managedHeartbeatComponents),
	)

	log.LogIfError(err)
}

// GetDefaultCoreComponents -
func GetDefaultCoreComponents() *mock.CoreComponentsStub {
	return &mock.CoreComponentsStub{
		InternalMarshalizerField:      TestMarshalizer,
		TxMarshalizerField:            TestTxSignMarshalizer,
		VmMarshalizerField:            TestVmMarshalizer,
		HasherField:                   TestHasher,
		TxSignHasherField:             TestTxSignHasher,
		Uint64ByteSliceConverterField: TestUint64Converter,
		AddressPubKeyConverterField:   TestAddressPubkeyConverter,
		ValidatorPubKeyConverterField: TestValidatorPubkeyConverter,
		PathHandlerField:              &testscommon.PathManagerStub{},
		ChainIdCalled: func() string {
			return string(ChainID)
		},
		MinTransactionVersionCalled: func() uint32 {
			return 1
		},
		StatusHandlerField:     &testscommon.AppStatusHandlerStub{},
		WatchdogField:          &testscommon.WatchdogMock{},
		AlarmSchedulerField:    &testscommon.AlarmSchedulerStub{},
		SyncTimerField:         &testscommon.SyncTimerStub{},
		RoundHandlerField:      &testscommon.RoundHandlerMock{},
		EconomicsDataField:     &economicsmocks.EconomicsHandlerMock{},
		RatingsDataField:       &testscommon.RatingsInfoMock{},
		RaterField:             &testscommon.RaterMock{},
		GenesisNodesSetupField: &testscommon.NodesSetupStub{},
		GenesisTimeField:       time.Time{},
		EpochNotifierField:     &mock.EpochNotifierStub{},
		TxVersionCheckField:    versioning.NewTxVersionChecker(MinTransactionVersion),
	}
}

// GetDefaultProcessComponents -
func GetDefaultProcessComponents() *mock.ProcessComponentsStub {
	return &mock.ProcessComponentsStub{
		NodesCoord: &mock.NodesCoordinatorMock{},
		ShardCoord: &testscommon.ShardsCoordinatorMock{
			NoShards:     1,
			CurrentShard: 0,
		},
		IntContainer:             &mock.InterceptorsContainerStub{},
		ResFinder:                &mock.ResolversFinderStub{},
		RoundHandlerField:        &testscommon.RoundHandlerMock{},
		EpochTrigger:             &testscommon.EpochStartTriggerStub{},
		EpochNotifier:            &mock.EpochStartNotifierStub{},
		ForkDetect:               &mock.ForkDetectorStub{},
		BlockProcess:             &mock.BlockProcessorMock{},
		BlackListHdl:             &testscommon.TimeCacheStub{},
		BootSore:                 &mock.BoostrapStorerMock{},
		HeaderSigVerif:           &mock.HeaderSigVerifierStub{},
		HeaderIntegrVerif:        &mock.HeaderIntegrityVerifierStub{},
		ValidatorStatistics:      &mock.ValidatorStatisticsProcessorStub{},
		ValidatorProvider:        &mock.ValidatorsProviderStub{},
		BlockTrack:               &mock.BlockTrackerStub{},
		PendingMiniBlocksHdl:     &mock.PendingMiniBlocksHandlerStub{},
		ReqHandler:               &mock.RequestHandlerStub{},
		TxLogsProcess:            &mock.TxLogProcessorMock{},
		HeaderConstructValidator: &mock.HeaderValidatorStub{},
		PeerMapper:               &mock.NetworkShardingCollectorStub{},
		FallbackHdrValidator:     &testscommon.FallBackHeaderValidatorStub{},
		NodeRedundancyHandlerInternal: &mock.RedundancyHandlerStub{
			IsRedundancyNodeCalled: func() bool {
				return false
			},
			IsMainMachineActiveCalled: func() bool {
				return false
			},
			ObserverPrivateKeyCalled: func() crypto.PrivateKey {
				return &mock.PrivateKeyMock{}
			},
		},
	}
}

// GetDefaultDataComponents -
func GetDefaultDataComponents() *mock.DataComponentsStub {
	return &mock.DataComponentsStub{
		BlockChain: &mock.BlockChainMock{},
		Store:      &mock.ChainStorerMock{},
		DataPool:   &testscommon.PoolsHolderMock{},
		MbProvider: &mock.MiniBlocksProviderStub{},
	}
}

// GetDefaultCryptoComponents -
func GetDefaultCryptoComponents() *mock.CryptoComponentsStub {
	return &mock.CryptoComponentsStub{
		PubKey:          &mock.PublicKeyMock{},
		PrivKey:         &mock.PrivateKeyMock{},
		PubKeyString:    "pubKey",
		PrivKeyBytes:    []byte("privKey"),
		PubKeyBytes:     []byte("pubKey"),
		BlockSig:        &mock.SignerMock{},
		TxSig:           &mock.SignerMock{},
		MultiSig:        TestMultiSig,
		PeerSignHandler: &mock.PeerSignatureHandler{},
		BlKeyGen:        &mock.KeyGenMock{},
		TxKeyGen:        &mock.KeyGenMock{},
		MsgSigVerifier:  &testscommon.MessageSignVerifierMock{},
	}
}

// GetDefaultStateComponents -
func GetDefaultStateComponents() *testscommon.StateComponentsMock {
	return &testscommon.StateComponentsMock{
		PeersAcc:        &mock.AccountsStub{},
		Accounts:        &mock.AccountsStub{},
		Tries:           &mock.TriesHolderStub{},
		StorageManagers: map[string]data.StorageManager{"0": &mock.StorageManagerStub{}},
	}
}

// GetDefaultNetworkComponents -
func GetDefaultNetworkComponents() *mock.NetworkComponentsStub {
	return &mock.NetworkComponentsStub{
		Messenger:       &mock.MessengerStub{},
		InputAntiFlood:  &mock.P2PAntifloodHandlerStub{},
		OutputAntiFlood: &mock.P2PAntifloodHandlerStub{},
		PeerBlackList:   &mock.PeerBlackListCacherStub{},
	}
}

// GetDefaultStatusComponents -
func GetDefaultStatusComponents() *mock.StatusComponentsStub {
	return &mock.StatusComponentsStub{
		TPSBench:             &testscommon.TpsBenchmarkMock{},
		Indexer:              &mock.NilIndexer{},
		SoftwareVersionCheck: &mock.SoftwareVersionCheckerMock{},
		AppStatusHandler:     &mock.AppStatusHandlerStub{},
	}
}

// GetDefaultBootstrapComponents -
func GetDefaultBootstrapComponents(shardCoordinator sharding.Coordinator) *mainFactoryMocks.BootstrapComponentsStub {
	return &mainFactoryMocks.BootstrapComponentsStub{
		Bootstrapper: &bootstrapMocks.EpochStartBootstrapperStub{
			TrieHolder:      &mock.TriesHolderStub{},
			StorageManagers: map[string]data.StorageManager{"0": &mock.StorageManagerStub{}},
			BootstrapCalled: nil,
		},
		BootstrapParams:      &bootstrapMocks.BootstrapParamsHandlerMock{},
		NodeRole:             "",
		ShCoordinator:        shardCoordinator,
		HdrIntegrityVerifier: &mock.HeaderIntegrityVerifierStub{},
	}
}

// IsInterfaceNil returns true if there is no value under the interface
func (tpn *TestProcessorNode) IsInterfaceNil() bool {
	return tpn == nil
}

// GetTokenIdentifier returns the token identifier from the metachain for the given ticker
func GetTokenIdentifier(nodes []*TestProcessorNode, ticker []byte) []byte {
	for _, n := range nodes {
		if n.ShardCoordinator.SelfId() != core.MetachainShardId {
			continue
		}

		acc, _ := n.AccntState.LoadAccount(vm.ESDTSCAddress)
		userAcc, _ := acc.(state.UserAccountHandler)

		rootHash, _ := userAcc.DataTrie().RootHash()
		ctx := context.Background()
		chLeaves, _ := userAcc.DataTrie().GetAllLeavesOnChannel(rootHash, ctx)
		for leaf := range chLeaves {
			if !bytes.HasPrefix(leaf.Key(), ticker) {
				continue
			}

			return leaf.Key()
		}
	}

	return nil
}<|MERGE_RESOLUTION|>--- conflicted
+++ resolved
@@ -870,10 +870,6 @@
 			DeployEnableEpoch:              0,
 			AheadOfTimeGasUsageEnableEpoch: 0,
 			ArwenV3EnableEpoch:             0,
-<<<<<<< HEAD
-=======
-			EpochNotifier:                  tpn.EpochNotifier,
->>>>>>> 9f10cf44
 			ArwenChangeLocker:              tpn.ArwenChangeLocker,
 		}
 		vmFactory, _ = shard.NewVMContainerFactory(argsNewVMFactory)
@@ -1269,7 +1265,6 @@
 }
 
 func (tpn *TestProcessorNode) initInnerProcessors(gasMap map[string]map[string]uint64) {
-	tpn.ArwenChangeLocker = &sync.RWMutex{}
 	if tpn.ShardCoordinator.SelfId() == core.MetachainShardId {
 		tpn.initMetaInnerProcessors()
 		return
@@ -1358,10 +1353,6 @@
 		DeployEnableEpoch:              0,
 		AheadOfTimeGasUsageEnableEpoch: 0,
 		ArwenV3EnableEpoch:             0,
-<<<<<<< HEAD
-=======
-		EpochNotifier:                  tpn.EpochNotifier,
->>>>>>> 9f10cf44
 		ArwenChangeLocker:              tpn.ArwenChangeLocker,
 	}
 	vmFactory, _ := shard.NewVMContainerFactory(argsNewVMFactory)
