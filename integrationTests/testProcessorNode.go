--- conflicted
+++ resolved
@@ -2427,7 +2427,6 @@
 
 // SendTransaction can send a transaction (it does the dispatching)
 func (tpn *TestProcessorNode) SendTransaction(tx *dataTransaction.Transaction) (string, error) {
-<<<<<<< HEAD
 	encodedRcvAddr, err := TestAddressPubkeyConverter.Encode(tx.RcvAddr)
 	if err != nil {
 		return "", err
@@ -2442,10 +2441,7 @@
 	if len(tx.GuardianAddr) == TestAddressPubkeyConverter.Len() {
 		guardianAddress = TestAddressPubkeyConverter.SilentEncode(tx.GuardianAddr, log)
 	}
-	txArgsLocal := &external.ArgsCreateTransaction{
-=======
 	createTxArgs := &external.ArgsCreateTransaction{
->>>>>>> ea13c3f5
 		Nonce:            tx.Nonce,
 		Value:            tx.Value.String(),
 		Receiver:         encodedRcvAddr,
@@ -2462,11 +2458,7 @@
 		Guardian:         guardianAddress,
 		GuardianSigHex:   hex.EncodeToString(tx.GuardianSignature),
 	}
-<<<<<<< HEAD
-	tx, txHash, err := tpn.Node.CreateTransaction(txArgsLocal)
-=======
 	tx, txHash, err := tpn.Node.CreateTransaction(createTxArgs)
->>>>>>> ea13c3f5
 	if err != nil {
 		return "", err
 	}
