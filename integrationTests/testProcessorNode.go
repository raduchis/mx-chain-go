package integrationTests

import (
	"context"
	"encoding/hex"
	"fmt"
	"sync/atomic"
	"time"

	"github.com/ElrondNetwork/elrond-go/config"
	"github.com/ElrondNetwork/elrond-go/consensus"
	"github.com/ElrondNetwork/elrond-go/consensus/spos/sposFactory"
	"github.com/ElrondNetwork/elrond-go/core"
	"github.com/ElrondNetwork/elrond-go/core/partitioning"
	"github.com/ElrondNetwork/elrond-go/crypto"
	"github.com/ElrondNetwork/elrond-go/data"
	dataBlock "github.com/ElrondNetwork/elrond-go/data/block"
	"github.com/ElrondNetwork/elrond-go/data/state"
	"github.com/ElrondNetwork/elrond-go/data/state/addressConverters"
	dataTransaction "github.com/ElrondNetwork/elrond-go/data/transaction"
	"github.com/ElrondNetwork/elrond-go/data/typeConverters/uint64ByteSlice"
	"github.com/ElrondNetwork/elrond-go/dataRetriever"
	"github.com/ElrondNetwork/elrond-go/dataRetriever/factory/containers"
	metafactoryDataRetriever "github.com/ElrondNetwork/elrond-go/dataRetriever/factory/metachain"
	factoryDataRetriever "github.com/ElrondNetwork/elrond-go/dataRetriever/factory/shard"
	"github.com/ElrondNetwork/elrond-go/dataRetriever/requestHandlers"
	"github.com/ElrondNetwork/elrond-go/hashing/sha256"
	"github.com/ElrondNetwork/elrond-go/integrationTests/mock"
	"github.com/ElrondNetwork/elrond-go/marshal"
	"github.com/ElrondNetwork/elrond-go/node"
	"github.com/ElrondNetwork/elrond-go/node/external"
	"github.com/ElrondNetwork/elrond-go/p2p"
	"github.com/ElrondNetwork/elrond-go/process"
	"github.com/ElrondNetwork/elrond-go/process/block"
	"github.com/ElrondNetwork/elrond-go/process/coordinator"
	"github.com/ElrondNetwork/elrond-go/process/economics"
	"github.com/ElrondNetwork/elrond-go/process/factory"
	metaProcess "github.com/ElrondNetwork/elrond-go/process/factory/metachain"
	"github.com/ElrondNetwork/elrond-go/process/factory/shard"
	"github.com/ElrondNetwork/elrond-go/process/rewardTransaction"
	"github.com/ElrondNetwork/elrond-go/process/smartContract"
	"github.com/ElrondNetwork/elrond-go/process/smartContract/hooks"
	"github.com/ElrondNetwork/elrond-go/process/transaction"
	"github.com/ElrondNetwork/elrond-go/sharding"
	"github.com/ElrondNetwork/elrond-vm-common"
	"github.com/pkg/errors"
)

// TestHasher represents a Sha256 hasher
var TestHasher = sha256.Sha256{}

// TestMarshalizer represents a JSON marshalizer
var TestMarshalizer = &marshal.JsonMarshalizer{}

// TestAddressConverter represents a plain address converter
var TestAddressConverter, _ = addressConverters.NewPlainAddressConverter(32, "0x")

// TestMultiSig represents a mock multisig
var TestMultiSig = mock.NewMultiSigner(1)

// TestUint64Converter represents an uint64 to byte slice converter
var TestUint64Converter = uint64ByteSlice.NewBigEndianConverter()

// MinTxGasPrice minimum gas price required by a transaction
//TODO refactor all tests to pass with a non zero value
var MinTxGasPrice = uint64(0)

// MinTxGasLimit minimum gas limit required by a transaction
var MinTxGasLimit = uint64(4)

const maxTxNonceDeltaAllowed = 8000

// TestKeyPair holds a pair of private/public Keys
type TestKeyPair struct {
	Sk crypto.PrivateKey
	Pk crypto.PublicKey
}

//CryptoParams holds crypto parametres
type CryptoParams struct {
	KeyGen       crypto.KeyGenerator
	Keys         map[uint32][]*TestKeyPair
	SingleSigner crypto.SingleSigner
}

// TestProcessorNode represents a container type of class used in integration tests
// with all its fields exported
type TestProcessorNode struct {
	ShardCoordinator      sharding.Coordinator
	NodesCoordinator      sharding.NodesCoordinator
	SpecialAddressHandler process.SpecialAddressHandler
	Messenger             p2p.Messenger

	OwnAccount *TestWalletAccount
	NodeKeys   *TestKeyPair

	ShardDataPool dataRetriever.PoolsHolder
	MetaDataPool  dataRetriever.MetaPoolsHolder
	Storage       dataRetriever.StorageService
	AccntState    state.AccountsAdapter
	BlockChain    data.ChainHandler
	GenesisBlocks map[uint32]data.HeaderHandler

	EconomicsData *economics.EconomicsData

	InterceptorsContainer process.InterceptorsContainer
	ResolversContainer    dataRetriever.ResolversContainer
	ResolverFinder        dataRetriever.ResolversFinder
	RequestHandler        process.RequestHandler

	InterimProcContainer   process.IntermediateProcessorContainer
	TxProcessor            process.TransactionProcessor
	TxCoordinator          process.TransactionCoordinator
	ScrForwarder           process.IntermediateTransactionHandler
	VmProcessor            vmcommon.VMExecutionHandler
	VmDataGetter           vmcommon.VMExecutionHandler
	BlockchainHook         vmcommon.BlockchainHook
	ArgsParser             process.ArgumentsParser
	ScProcessor            process.SmartContractProcessor
	RewardsProcessor       process.RewardTransactionProcessor
	PreProcessorsContainer process.PreProcessorsContainer
	EconomicsData          *economics.EconomicsData

	ForkDetector       process.ForkDetector
	BlockProcessor     process.BlockProcessor
	BroadcastMessenger consensus.BroadcastMessenger
	Bootstrapper       process.Bootstrapper
	Rounder            *mock.RounderMock

	MultiSigner crypto.MultiSigner

	//Node is used to call the functionality already implemented in it
	Node         *node.Node
	ScDataGetter external.ScDataGetter

	CounterHdrRecv int32
	CounterMbRecv  int32
	CounterTxRecv  int32
	CounterMetaRcv int32
}

// NewTestProcessorNode returns a new TestProcessorNode instance
func NewTestProcessorNode(
	maxShards uint32,
	nodeShardId uint32,
	txSignPrivKeyShardId uint32,
	initialNodeAddr string,
) *TestProcessorNode {

	shardCoordinator, _ := sharding.NewMultiShardCoordinator(maxShards, nodeShardId)
	nodesCoordinator := &mock.NodesCoordinatorMock{}
	kg := &mock.KeyGenMock{}
	sk, pk := kg.GeneratePair()

	messenger := CreateMessengerWithKadDht(context.Background(), initialNodeAddr)
	tpn := &TestProcessorNode{
		ShardCoordinator: shardCoordinator,
		Messenger:        messenger,
		NodesCoordinator: nodesCoordinator,
	}

	tpn.NodeKeys = &TestKeyPair{
		Sk: sk,
		Pk: pk,
	}
	tpn.MultiSigner = TestMultiSig
	tpn.OwnAccount = CreateTestWalletAccount(shardCoordinator, txSignPrivKeyShardId)
	tpn.initDataPools()
	tpn.initTestNode()

	return tpn
}

// NewTestProcessorNodeWithCustomDataPool returns a new TestProcessorNode instance with the given data pool
func NewTestProcessorNodeWithCustomDataPool(maxShards uint32, nodeShardId uint32, txSignPrivKeyShardId uint32, initialNodeAddr string, dPool dataRetriever.PoolsHolder) *TestProcessorNode {
	shardCoordinator, _ := sharding.NewMultiShardCoordinator(maxShards, nodeShardId)

	messenger := CreateMessengerWithKadDht(context.Background(), initialNodeAddr)
	nodesCoordinator := &mock.NodesCoordinatorMock{}
	kg := &mock.KeyGenMock{}
	sk, pk := kg.GeneratePair()

	tpn := &TestProcessorNode{
		ShardCoordinator: shardCoordinator,
		Messenger:        messenger,
		NodesCoordinator: nodesCoordinator,
	}

	tpn.NodeKeys = &TestKeyPair{
		Sk: sk,
		Pk: pk,
	}
	tpn.MultiSigner = TestMultiSig
	tpn.OwnAccount = CreateTestWalletAccount(shardCoordinator, txSignPrivKeyShardId)
	if tpn.ShardCoordinator.SelfId() != sharding.MetachainShardId {
		tpn.ShardDataPool = dPool
	} else {
		tpn.initDataPools()
	}
	tpn.initTestNode()

	return tpn
}

func (tpn *TestProcessorNode) initTestNode() {
	tpn.SpecialAddressHandler = mock.NewSpecialAddressHandlerMock(
		TestAddressConverter,
		tpn.ShardCoordinator,
		tpn.NodesCoordinator,
	)
	tpn.initStorage()
	tpn.AccntState, _, _ = CreateAccountsDB(0)
	tpn.initChainHandler()
	tpn.GenesisBlocks = CreateGenesisBlocks(tpn.ShardCoordinator)
	tpn.initEconomicsData()
	tpn.initInterceptors()
	tpn.initResolvers()
	tpn.initInnerProcessors()
	tpn.initBlockProcessor()
	tpn.BroadcastMessenger, _ = sposFactory.GetBroadcastMessenger(
		TestMarshalizer,
		tpn.Messenger,
		tpn.ShardCoordinator,
		tpn.OwnAccount.SkTxSign,
		tpn.OwnAccount.SingleSigner,
	)
	tpn.setGenesisBlock()
	tpn.initNode()
	tpn.ScDataGetter, _ = smartContract.NewSCDataGetter(tpn.VmDataGetter)
	tpn.addHandlersForCounters()
}

func (tpn *TestProcessorNode) initDataPools() {
	if tpn.ShardCoordinator.SelfId() == sharding.MetachainShardId {
		tpn.MetaDataPool = CreateTestMetaDataPool()
	} else {
		tpn.ShardDataPool = CreateTestShardDataPool(nil)
	}
}

func (tpn *TestProcessorNode) initStorage() {
	if tpn.ShardCoordinator.SelfId() == sharding.MetachainShardId {
		tpn.Storage = CreateMetaStore(tpn.ShardCoordinator)
	} else {
		tpn.Storage = CreateShardStore(tpn.ShardCoordinator.NumberOfShards())
	}
}

func (tpn *TestProcessorNode) initChainHandler() {
	if tpn.ShardCoordinator.SelfId() == sharding.MetachainShardId {
		tpn.BlockChain = CreateMetaChain()
	} else {
		tpn.BlockChain = CreateShardChain()
	}
}

func (tpn *TestProcessorNode) initEconomicsData() {
	economicsData := economics.NewEconomicsData(
		&config.ConfigEconomics{
			EconomicsAddresses: config.EconomicsAddresses{
				CommunityAddress: "addr1",
				BurnAddress:      "addr2",
			},
			RewardsSettings: config.RewardsSettings{
				RewardsValue:        1000,
				CommunityPercentage: 0.10,
				LeaderPercentage:    0.50,
				BurnPercentage:      0.40,
			},
			FeeSettings: config.FeeSettings{
				MinGasPrice:      MinTxGasPrice,
				MinGasLimitForTx: MinTxGasLimit,
				MinTxFee:         MinTxGasPrice * MinTxGasLimit,
			},
		},
	)

	tpn.EconomicsData = economicsData
}

func (tpn *TestProcessorNode) initInterceptors() {
	var err error
	if tpn.ShardCoordinator.SelfId() == sharding.MetachainShardId {
		interceptorContainerFactory, _ := metaProcess.NewInterceptorsContainerFactory(
			tpn.ShardCoordinator,
			tpn.NodesCoordinator,
			tpn.Messenger,
			tpn.Storage,
			TestMarshalizer,
			TestHasher,
			TestMultiSig,
			tpn.MetaDataPool,
		)

		tpn.InterceptorsContainer, err = interceptorContainerFactory.Create()
		if err != nil {
			fmt.Println(err.Error())
		}
	} else {
		interceptorContainerFactory, _ := shard.NewInterceptorsContainerFactory(
			tpn.AccntState,
			tpn.ShardCoordinator,
			tpn.NodesCoordinator,
			tpn.Messenger,
			tpn.Storage,
			TestMarshalizer,
			TestHasher,
			tpn.OwnAccount.KeygenTxSign,
			tpn.OwnAccount.SingleSigner,
			TestMultiSig,
			tpn.ShardDataPool,
			TestAddressConverter,
			maxTxNonceDeltaAllowed,
			tpn.EconomicsData,
		)

		tpn.InterceptorsContainer, err = interceptorContainerFactory.Create()
		if err != nil {
			fmt.Println(err.Error())
		}
	}
}

func (tpn *TestProcessorNode) initResolvers() {
	dataPacker, _ := partitioning.NewSimpleDataPacker(TestMarshalizer)

	if tpn.ShardCoordinator.SelfId() == sharding.MetachainShardId {
		resolversContainerFactory, _ := metafactoryDataRetriever.NewResolversContainerFactory(
			tpn.ShardCoordinator,
			tpn.Messenger,
			tpn.Storage,
			TestMarshalizer,
			tpn.MetaDataPool,
			TestUint64Converter,
		)

		tpn.ResolversContainer, _ = resolversContainerFactory.Create()
		tpn.ResolverFinder, _ = containers.NewResolversFinder(tpn.ResolversContainer, tpn.ShardCoordinator)
		tpn.RequestHandler, _ = requestHandlers.NewMetaResolverRequestHandler(
			tpn.ResolverFinder,
			factory.HeadersTopic,
			factory.ShardHeadersForMetachainTopic,
		)
	} else {
		resolversContainerFactory, _ := factoryDataRetriever.NewResolversContainerFactory(
			tpn.ShardCoordinator,
			tpn.Messenger,
			tpn.Storage,
			TestMarshalizer,
			tpn.ShardDataPool,
			TestUint64Converter,
			dataPacker,
		)

		tpn.ResolversContainer, _ = resolversContainerFactory.Create()
		tpn.ResolverFinder, _ = containers.NewResolversFinder(tpn.ResolversContainer, tpn.ShardCoordinator)
		tpn.RequestHandler, _ = requestHandlers.NewShardResolverRequestHandler(
			tpn.ResolverFinder,
			factory.TransactionTopic,
			factory.UnsignedTransactionTopic,
			factory.RewardsTransactionTopic,
			factory.MiniBlocksTopic,
			factory.HeadersTopic,
			factory.MetachainBlocksTopic,
			100,
		)
	}
}

func (tpn *TestProcessorNode) initInnerProcessors() {
	if tpn.ShardCoordinator.SelfId() == sharding.MetachainShardId {
		return
	}

<<<<<<< HEAD
	economicsData := economics.NewEconomicsData(
		&config.ConfigEconomics{
			EconomicsAddresses: config.EconomicsAddresses{
				"addr1",
				"addr2",
			},
			RewardsSettings: config.RewardsSettings{
				1000, 0.10, 0.50, 0.40,
			},
			FeeSettings: config.FeeSettings{
				0, 5, 0,
			},
		},
	)

	tpn.EconomicsData = economicsData

=======
>>>>>>> e35fd4be
	interimProcFactory, _ := shard.NewIntermediateProcessorsContainerFactory(
		tpn.ShardCoordinator,
		TestMarshalizer,
		TestHasher,
		TestAddressConverter,
		tpn.SpecialAddressHandler,
		tpn.Storage,
		tpn.ShardDataPool,
		tpn.EconomicsData,
	)

	tpn.InterimProcContainer, _ = interimProcFactory.Create()
	tpn.ScrForwarder, _ = tpn.InterimProcContainer.Get(dataBlock.SmartContractResultBlock)
	rewardsInter, _ := tpn.InterimProcContainer.Get(dataBlock.RewardsBlock)
	rewardsHandler, _ := rewardsInter.(process.TransactionFeeHandler)
	internalTxProducer, _ := rewardsInter.(process.InternalTransactionProducer)

	tpn.RewardsProcessor, _ = rewardTransaction.NewRewardTxProcessor(
		tpn.AccntState,
		TestAddressConverter,
		tpn.ShardCoordinator,
		rewardsInter,
	)

	tpn.VmProcessor, tpn.BlockchainHook = CreateIeleVMAndBlockchainHook(tpn.AccntState)
	tpn.VmDataGetter, _ = CreateIeleVMAndBlockchainHook(tpn.AccntState)

	vmContainer := &mock.VMContainerMock{
		GetCalled: func(key []byte) (handler vmcommon.VMExecutionHandler, e error) {
			return tpn.VmProcessor, nil
		}}

	tpn.ArgsParser, _ = smartContract.NewAtArgumentParser()
	tpn.ScProcessor, _ = smartContract.NewSmartContractProcessor(
		vmContainer,
		tpn.ArgsParser,
		TestHasher,
		TestMarshalizer,
		tpn.AccntState,
		tpn.BlockchainHook.(*hooks.VMAccountsDB),
		TestAddressConverter,
		tpn.ShardCoordinator,
		tpn.ScrForwarder,
		rewardsHandler,
	)

	txTypeHandler, _ := coordinator.NewTxTypeHandler(TestAddressConverter, tpn.ShardCoordinator, tpn.AccntState)

	tpn.TxProcessor, _ = transaction.NewTxProcessor(
		tpn.AccntState,
		TestHasher,
		TestAddressConverter,
		TestMarshalizer,
		tpn.ShardCoordinator,
		tpn.ScProcessor,
		rewardsHandler,
		txTypeHandler,
		&mock.FeeHandlerStub{
			MinGasPriceCalled: func() uint64 {
				return 0
			},
			MinGasLimitForTxCalled: func() uint64 {
				return 5
			},
			MinTxFeeCalled: func() uint64 {
				return 0
			},
		},
	)

	fact, _ := shard.NewPreProcessorsContainerFactory(
		tpn.ShardCoordinator,
		tpn.Storage,
		TestMarshalizer,
		TestHasher,
		tpn.ShardDataPool,
		TestAddressConverter,
		tpn.AccntState,
		tpn.RequestHandler,
		tpn.TxProcessor,
		tpn.ScProcessor,
		tpn.ScProcessor.(process.SmartContractResultProcessor),
		tpn.RewardsProcessor,
		internalTxProducer,
		&mock.FeeHandlerStub{
			MinGasPriceCalled: func() uint64 {
				return 0
			},
			MinGasLimitForTxCalled: func() uint64 {
				return 5
			},
			MinTxFeeCalled: func() uint64 {
				return 0
			},
		},
	)
	tpn.PreProcessorsContainer, _ = fact.Create()

	tpn.TxCoordinator, _ = coordinator.NewTransactionCoordinator(
		tpn.ShardCoordinator,
		tpn.AccntState,
		tpn.ShardDataPool,
		tpn.RequestHandler,
		tpn.PreProcessorsContainer,
		tpn.InterimProcContainer,
	)
}

func (tpn *TestProcessorNode) initBlockProcessor() {
	var err error

	tpn.ForkDetector = &mock.ForkDetectorMock{
		AddHeaderCalled: func(header data.HeaderHandler, hash []byte, state process.BlockHeaderState, finalHeaders []data.HeaderHandler, finalHeadersHashes [][]byte) error {
			return nil
		},
		GetHighestFinalBlockNonceCalled: func() uint64 {
			return 0
		},
		ProbableHighestNonceCalled: func() uint64 {
			return 0
		},
	}

	if tpn.ShardCoordinator.SelfId() == sharding.MetachainShardId {
		tpn.BlockProcessor, err = block.NewMetaProcessor(
			&mock.ServiceContainerMock{},
			tpn.AccntState,
			tpn.MetaDataPool,
			tpn.ForkDetector,
			tpn.ShardCoordinator,
			tpn.NodesCoordinator,
			tpn.SpecialAddressHandler,
			TestHasher,
			TestMarshalizer,
			tpn.Storage,
			tpn.GenesisBlocks,
			tpn.RequestHandler,
			TestUint64Converter,
		)
	} else {
		arguments := block.ArgShardProcessor{
			ArgBaseProcessor: &block.ArgBaseProcessor{
				Accounts:              tpn.AccntState,
				ForkDetector:          tpn.ForkDetector,
				Hasher:                TestHasher,
				Marshalizer:           TestMarshalizer,
				Store:                 tpn.Storage,
				ShardCoordinator:      tpn.ShardCoordinator,
				NodesCoordinator:      tpn.NodesCoordinator,
				SpecialAddressHandler: tpn.SpecialAddressHandler,
				Uint64Converter:       TestUint64Converter,
				StartHeaders:          tpn.GenesisBlocks,
				RequestHandler:        tpn.RequestHandler,
				Core:                  nil,
			},
			DataPool:        tpn.ShardDataPool,
			TxCoordinator:   tpn.TxCoordinator,
			TxsPoolsCleaner: &mock.TxPoolsCleanerMock{},
		}

		tpn.BlockProcessor, err = block.NewShardProcessor(arguments)
	}

	if err != nil {
		fmt.Printf("Error creating blockprocessor: %s\n", err.Error())
	}
}

func (tpn *TestProcessorNode) setGenesisBlock() {
	genesisBlock := tpn.GenesisBlocks[tpn.ShardCoordinator.SelfId()]
	_ = tpn.BlockChain.SetGenesisHeader(genesisBlock)
	hash, _ := core.CalculateHash(TestMarshalizer, TestHasher, genesisBlock)
	tpn.BlockChain.SetGenesisHeaderHash(hash)
}

func (tpn *TestProcessorNode) initNode() {
	var err error

	tpn.Node, err = node.NewNode(
		node.WithMessenger(tpn.Messenger),
		node.WithMarshalizer(TestMarshalizer),
		node.WithHasher(TestHasher),
		node.WithHasher(TestHasher),
		node.WithAddressConverter(TestAddressConverter),
		node.WithAccountsAdapter(tpn.AccntState),
		node.WithKeyGen(tpn.OwnAccount.KeygenTxSign),
		node.WithShardCoordinator(tpn.ShardCoordinator),
		node.WithNodesCoordinator(tpn.NodesCoordinator),
		node.WithBlockChain(tpn.BlockChain),
		node.WithUint64ByteSliceConverter(TestUint64Converter),
		node.WithMultiSigner(tpn.MultiSigner),
		node.WithSingleSigner(tpn.OwnAccount.SingleSigner),
		node.WithTxSignPrivKey(tpn.OwnAccount.SkTxSign),
		node.WithTxSignPubKey(tpn.OwnAccount.PkTxSign),
		node.WithPrivKey(tpn.NodeKeys.Sk),
		node.WithPubKey(tpn.NodeKeys.Pk),
		node.WithInterceptorsContainer(tpn.InterceptorsContainer),
		node.WithResolversFinder(tpn.ResolverFinder),
		node.WithBlockProcessor(tpn.BlockProcessor),
		node.WithTxSingleSigner(tpn.OwnAccount.SingleSigner),
		node.WithDataStore(tpn.Storage),
		node.WithSyncer(&mock.SyncTimerMock{}),
	)
	if err != nil {
		fmt.Printf("Error creating node: %s\n", err.Error())
	}

	if tpn.ShardCoordinator.SelfId() == sharding.MetachainShardId {
		err = tpn.Node.ApplyOptions(
			node.WithMetaDataPool(tpn.MetaDataPool),
		)
	} else {
		err = tpn.Node.ApplyOptions(
			node.WithDataPool(tpn.ShardDataPool),
		)
	}

	if err != nil {
		fmt.Printf("Error creating node: %s\n", err.Error())
	}
}

// SendTransaction can send a transaction (it does the dispatching)
func (tpn *TestProcessorNode) SendTransaction(tx *dataTransaction.Transaction) (string, error) {
	txHash, err := tpn.Node.SendTransaction(
		tx.Nonce,
		hex.EncodeToString(tx.SndAddr),
		hex.EncodeToString(tx.RcvAddr),
		tx.Value,
		tx.GasPrice,
		tx.GasLimit,
		tx.Data,
		tx.Signature,
	)
	return txHash, err
}

func (tpn *TestProcessorNode) addHandlersForCounters() {
	metaHandlers := func(key []byte) {
		atomic.AddInt32(&tpn.CounterMetaRcv, 1)
	}
	hdrHandlers := func(key []byte) {
		atomic.AddInt32(&tpn.CounterHdrRecv, 1)
	}

	if tpn.ShardCoordinator.SelfId() == sharding.MetachainShardId {
		tpn.MetaDataPool.ShardHeaders().RegisterHandler(hdrHandlers)
		tpn.MetaDataPool.MetaChainBlocks().RegisterHandler(metaHandlers)
	} else {
		txHandler := func(key []byte) {
			atomic.AddInt32(&tpn.CounterTxRecv, 1)
		}
		mbHandlers := func(key []byte) {
			atomic.AddInt32(&tpn.CounterMbRecv, 1)
		}

		tpn.ShardDataPool.UnsignedTransactions().RegisterHandler(txHandler)
		tpn.ShardDataPool.Transactions().RegisterHandler(txHandler)
		tpn.ShardDataPool.RewardTransactions().RegisterHandler(txHandler)
		tpn.ShardDataPool.Headers().RegisterHandler(hdrHandlers)
		tpn.ShardDataPool.MetaBlocks().RegisterHandler(metaHandlers)
		tpn.ShardDataPool.MiniBlocks().RegisterHandler(mbHandlers)
	}
}

// StartSync calls Bootstrapper.StartSync. Errors if bootstrapper is not set
func (tpn *TestProcessorNode) StartSync() error {
	if tpn.Bootstrapper == nil {
		return errors.New("no bootstrapper available")
	}

	tpn.Bootstrapper.StartSync()

	return nil
}

// LoadTxSignSkBytes alters the already generated sk/pk pair
func (tpn *TestProcessorNode) LoadTxSignSkBytes(skBytes []byte) {
	tpn.OwnAccount.LoadTxSignSkBytes(skBytes)
}

// ProposeBlock proposes a new block
func (tpn *TestProcessorNode) ProposeBlock(round uint64, nonce uint64) (data.BodyHandler, data.HeaderHandler, [][]byte) {
	startTime := time.Now()
	maxTime := time.Second

	haveTime := func() bool {
		elapsedTime := time.Since(startTime)
		remainingTime := maxTime - elapsedTime
		return remainingTime > 0
	}

	blockBody, err := tpn.BlockProcessor.CreateBlockBody(round, haveTime)
	if err != nil {
		fmt.Println(err.Error())
		return nil, nil, nil
	}
	blockHeader, err := tpn.BlockProcessor.CreateBlockHeader(blockBody, round, haveTime)
	if err != nil {
		fmt.Println(err.Error())
		return nil, nil, nil
	}

	blockHeader.SetRound(round)
	blockHeader.SetNonce(nonce)
	blockHeader.SetPubKeysBitmap([]byte{1})
	sig, _ := TestMultiSig.AggregateSigs(nil)
	blockHeader.SetSignature(sig)
	currHdr := tpn.BlockChain.GetCurrentBlockHeader()
	if currHdr == nil {
		currHdr = tpn.BlockChain.GetGenesisHeader()
	}

	buff, _ := TestMarshalizer.Marshal(currHdr)
	blockHeader.SetPrevHash(TestHasher.Compute(string(buff)))
	blockHeader.SetPrevRandSeed(currHdr.GetRandSeed())
	blockHeader.SetRandSeed(sig)

	shardBlockBody, ok := blockBody.(dataBlock.Body)
	txHashes := make([][]byte, 0)
	if !ok {
		return blockBody, blockHeader, txHashes
	}

	for _, mb := range shardBlockBody {
		for _, hash := range mb.TxHashes {
			copiedHash := make([]byte, len(hash))
			copy(copiedHash, hash)
			txHashes = append(txHashes, copiedHash)
		}
	}

	return blockBody, blockHeader, txHashes
}

// BroadcastBlock broadcasts the block and body to the connected peers
func (tpn *TestProcessorNode) BroadcastBlock(body data.BodyHandler, header data.HeaderHandler) {
	_ = tpn.BroadcastMessenger.BroadcastBlock(body, header)
	_ = tpn.BroadcastMessenger.BroadcastHeader(header)
	miniBlocks, transactions, _ := tpn.BlockProcessor.MarshalizedDataToBroadcast(header, body)
	_ = tpn.BroadcastMessenger.BroadcastMiniBlocks(miniBlocks)
	_ = tpn.BroadcastMessenger.BroadcastTransactions(transactions)
}

// CommitBlock commits the block and body
func (tpn *TestProcessorNode) CommitBlock(body data.BodyHandler, header data.HeaderHandler) {
	_ = tpn.BlockProcessor.CommitBlock(tpn.BlockChain, header, body)
}

// GetShardHeader returns the first *dataBlock.Header stored in datapools having the nonce provided as parameter
func (tpn *TestProcessorNode) GetShardHeader(nonce uint64) (*dataBlock.Header, error) {
	invalidCachers := tpn.ShardDataPool == nil || tpn.ShardDataPool.Headers() == nil || tpn.ShardDataPool.HeadersNonces() == nil
	if invalidCachers {
		return nil, errors.New("invalid data pool")
	}

	syncMapHashNonce, ok := tpn.ShardDataPool.HeadersNonces().Get(nonce)
	if !ok {
		return nil, errors.New(fmt.Sprintf("no hash-nonce link in HeadersNonces for nonce %d", nonce))
	}

	headerHash, ok := syncMapHashNonce.Load(tpn.ShardCoordinator.SelfId())
	if !ok {
		return nil, errors.New(fmt.Sprintf("no hash-nonce hash in HeadersNonces for nonce %d", nonce))
	}

	headerObject, ok := tpn.ShardDataPool.Headers().Get(headerHash)
	if !ok {
		return nil, errors.New(fmt.Sprintf("no header found for hash %s", hex.EncodeToString(headerHash)))
	}

	header, ok := headerObject.(*dataBlock.Header)
	if !ok {
		return nil, errors.New(fmt.Sprintf("not a *dataBlock.Header stored in headers found for hash %s", hex.EncodeToString(headerHash)))
	}

	return header, nil
}

// GetBlockBody returns the body for provided header parameter
func (tpn *TestProcessorNode) GetBlockBody(header *dataBlock.Header) (dataBlock.Body, error) {
	invalidCachers := tpn.ShardDataPool == nil || tpn.ShardDataPool.MiniBlocks() == nil
	if invalidCachers {
		return nil, errors.New("invalid data pool")
	}

	body := dataBlock.Body{}
	for _, miniBlockHeader := range header.MiniBlockHeaders {
		miniBlockHash := miniBlockHeader.Hash

		mbObject, ok := tpn.ShardDataPool.MiniBlocks().Get(miniBlockHash)
		if !ok {
			return nil, errors.New(fmt.Sprintf("no miniblock found for hash %s", hex.EncodeToString(miniBlockHash)))
		}

		mb, ok := mbObject.(*dataBlock.MiniBlock)
		if !ok {
			return nil, errors.New(fmt.Sprintf("not a *dataBlock.MiniBlock stored in miniblocks found for hash %s", hex.EncodeToString(miniBlockHash)))
		}

		body = append(body, mb)
	}

	return body, nil
}

// GetMetaHeader returns the first *dataBlock.MetaBlock stored in datapools having the nonce provided as parameter
func (tpn *TestProcessorNode) GetMetaHeader(nonce uint64) (*dataBlock.MetaBlock, error) {
	invalidCachers := tpn.MetaDataPool == nil || tpn.MetaDataPool.MetaChainBlocks() == nil || tpn.MetaDataPool.HeadersNonces() == nil
	if invalidCachers {
		return nil, errors.New("invalid data pool")
	}

	syncMapHashNonce, ok := tpn.MetaDataPool.HeadersNonces().Get(nonce)
	if !ok {
		return nil, errors.New(fmt.Sprintf("no hash-nonce link in HeadersNonces for nonce %d", nonce))
	}

	headerHash, ok := syncMapHashNonce.Load(tpn.ShardCoordinator.SelfId())
	if !ok {
		return nil, errors.New(fmt.Sprintf("no hash-nonce hash in HeadersNonces for nonce %d", nonce))
	}

	headerObject, ok := tpn.MetaDataPool.MetaChainBlocks().Get(headerHash)
	if !ok {
		return nil, errors.New(fmt.Sprintf("no header found for hash %s", hex.EncodeToString(headerHash)))
	}

	header, ok := headerObject.(*dataBlock.MetaBlock)
	if !ok {
		return nil, errors.New(fmt.Sprintf("not a *dataBlock.MetaBlock stored in headers found for hash %s", hex.EncodeToString(headerHash)))
	}

	return header, nil
}

// SyncNode tries to process and commit a block already stored in data pool with provided nonce
func (tpn *TestProcessorNode) SyncNode(nonce uint64) error {
	if tpn.ShardCoordinator.SelfId() == sharding.MetachainShardId {
		return tpn.syncMetaNode(nonce)
	} else {
		return tpn.syncShardNode(nonce)
	}
}

func (tpn *TestProcessorNode) syncShardNode(nonce uint64) error {
	header, err := tpn.GetShardHeader(nonce)
	if err != nil {
		return err
	}

	body, err := tpn.GetBlockBody(header)
	if err != nil {
		return err
	}

	err = tpn.BlockProcessor.ProcessBlock(
		tpn.BlockChain,
		header,
		body,
		func() time.Duration {
			return time.Second * 2
		},
	)
	if err != nil {
		return err
	}

	err = tpn.BlockProcessor.CommitBlock(tpn.BlockChain, header, body)
	if err != nil {
		return err
	}

	return nil
}

func (tpn *TestProcessorNode) syncMetaNode(nonce uint64) error {
	header, err := tpn.GetMetaHeader(nonce)
	if err != nil {
		return err
	}

	err = tpn.BlockProcessor.ProcessBlock(
		tpn.BlockChain,
		header,
		&dataBlock.MetaBlockBody{},
		func() time.Duration {
			return time.Second * 2
		},
	)
	if err != nil {
		return err
	}

	err = tpn.BlockProcessor.CommitBlock(tpn.BlockChain, header, &dataBlock.MetaBlockBody{})
	if err != nil {
		return err
	}

	return nil
}

// SetAccountNonce sets the account nonce with journal
func (tpn *TestProcessorNode) SetAccountNonce(nonce uint64) error {
	nodeAccount, _ := tpn.AccntState.GetAccountWithJournal(tpn.OwnAccount.Address)
	err := nodeAccount.(*state.Account).SetNonceWithJournal(nonce)
	if err != nil {
		return err
	}

	_, err = tpn.AccntState.Commit()
	if err != nil {
		return err
	}

	return nil
}

// MiniBlocksPresent checks if the all the miniblocks are present in the pool
func (tpn *TestProcessorNode) MiniBlocksPresent(hashes [][]byte) bool {
	mbCacher := tpn.ShardDataPool.MiniBlocks()
	for i := 0; i < len(hashes); i++ {
		ok := mbCacher.Has(hashes[i])
		if !ok {
			return false
		}
	}

	return true
}

func (tpn *TestProcessorNode) initRounder() {
	tpn.Rounder = &mock.RounderMock{}
}<|MERGE_RESOLUTION|>--- conflicted
+++ resolved
@@ -119,7 +119,6 @@
 	ScProcessor            process.SmartContractProcessor
 	RewardsProcessor       process.RewardTransactionProcessor
 	PreProcessorsContainer process.PreProcessorsContainer
-	EconomicsData          *economics.EconomicsData
 
 	ForkDetector       process.ForkDetector
 	BlockProcessor     process.BlockProcessor
@@ -372,26 +371,6 @@
 		return
 	}
 
-<<<<<<< HEAD
-	economicsData := economics.NewEconomicsData(
-		&config.ConfigEconomics{
-			EconomicsAddresses: config.EconomicsAddresses{
-				"addr1",
-				"addr2",
-			},
-			RewardsSettings: config.RewardsSettings{
-				1000, 0.10, 0.50, 0.40,
-			},
-			FeeSettings: config.FeeSettings{
-				0, 5, 0,
-			},
-		},
-	)
-
-	tpn.EconomicsData = economicsData
-
-=======
->>>>>>> e35fd4be
 	interimProcFactory, _ := shard.NewIntermediateProcessorsContainerFactory(
 		tpn.ShardCoordinator,
 		TestMarshalizer,
