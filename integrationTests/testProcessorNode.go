--- conflicted
+++ resolved
@@ -1376,7 +1376,6 @@
 		argumentsBase.TxCoordinator = tpn.TxCoordinator
 
 		argsStakingToPeer := scToProtocol.ArgStakingToPeer{
-<<<<<<< HEAD
 			PubkeyConv:    TestValidatorPubkeyConverter,
 			Hasher:        TestHasher,
 			Marshalizer:   TestMarshalizer,
@@ -1384,19 +1383,8 @@
 			BaseState:     tpn.AccntState,
 			ArgParser:     tpn.ArgsParser,
 			CurrTxs:       tpn.DataPool.CurrentBlockTxs(),
-			ScQuery:       tpn.SCQueryService,
 			RatingsData:   tpn.RatingsData,
 			EpochNotifier: &mock.EpochNotifierStub{},
-=======
-			PubkeyConv:  TestValidatorPubkeyConverter,
-			Hasher:      TestHasher,
-			Marshalizer: TestMarshalizer,
-			PeerState:   tpn.PeerState,
-			BaseState:   tpn.AccntState,
-			ArgParser:   tpn.ArgsParser,
-			CurrTxs:     tpn.DataPool.CurrentBlockTxs(),
-			RatingsData: tpn.RatingsData,
->>>>>>> 7e29ed5a
 		}
 		scToProtocolInstance, _ := scToProtocol.NewStakingToPeer(argsStakingToPeer)
 
