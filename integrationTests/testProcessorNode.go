package integrationTests

import (
	"bytes"
	"context"
	"encoding/hex"
	"errors"
	"fmt"
	"math/big"
	"strconv"
	"sync"
	"sync/atomic"
	"time"

	arwenConfig "github.com/ElrondNetwork/arwen-wasm-vm/v1_4/config"
	"github.com/ElrondNetwork/elrond-go-core/core"
	"github.com/ElrondNetwork/elrond-go-core/core/check"
	"github.com/ElrondNetwork/elrond-go-core/core/partitioning"
	"github.com/ElrondNetwork/elrond-go-core/core/pubkeyConverter"
	"github.com/ElrondNetwork/elrond-go-core/core/versioning"
	"github.com/ElrondNetwork/elrond-go-core/data"
	dataBlock "github.com/ElrondNetwork/elrond-go-core/data/block"
	"github.com/ElrondNetwork/elrond-go-core/data/endProcess"
	dataTransaction "github.com/ElrondNetwork/elrond-go-core/data/transaction"
	"github.com/ElrondNetwork/elrond-go-core/data/typeConverters/uint64ByteSlice"
	"github.com/ElrondNetwork/elrond-go-core/hashing/keccak"
	"github.com/ElrondNetwork/elrond-go-core/hashing/sha256"
	"github.com/ElrondNetwork/elrond-go-core/marshal"
	crypto "github.com/ElrondNetwork/elrond-go-crypto"
	"github.com/ElrondNetwork/elrond-go-crypto/signing"
	"github.com/ElrondNetwork/elrond-go-crypto/signing/ed25519"
	ed25519SingleSig "github.com/ElrondNetwork/elrond-go-crypto/signing/ed25519/singlesig"
	"github.com/ElrondNetwork/elrond-go-crypto/signing/mcl"
	mclsig "github.com/ElrondNetwork/elrond-go-crypto/signing/mcl/singlesig"
	nodeFactory "github.com/ElrondNetwork/elrond-go/cmd/node/factory"
	"github.com/ElrondNetwork/elrond-go/common"
	"github.com/ElrondNetwork/elrond-go/common/enablers"
	"github.com/ElrondNetwork/elrond-go/common/forking"
	"github.com/ElrondNetwork/elrond-go/config"
	"github.com/ElrondNetwork/elrond-go/consensus"
	"github.com/ElrondNetwork/elrond-go/consensus/spos/sposFactory"
	"github.com/ElrondNetwork/elrond-go/dataRetriever"
	"github.com/ElrondNetwork/elrond-go/dataRetriever/factory/containers"
	"github.com/ElrondNetwork/elrond-go/dataRetriever/factory/resolverscontainer"
	"github.com/ElrondNetwork/elrond-go/dataRetriever/requestHandlers"
	"github.com/ElrondNetwork/elrond-go/dblookupext"
	"github.com/ElrondNetwork/elrond-go/epochStart/metachain"
	"github.com/ElrondNetwork/elrond-go/epochStart/notifier"
	"github.com/ElrondNetwork/elrond-go/epochStart/shardchain"
	hdrFactory "github.com/ElrondNetwork/elrond-go/factory/block"
	heartbeatComp "github.com/ElrondNetwork/elrond-go/factory/heartbeat"
	"github.com/ElrondNetwork/elrond-go/factory/peerSignatureHandler"
	"github.com/ElrondNetwork/elrond-go/genesis"
	"github.com/ElrondNetwork/elrond-go/genesis/parsing"
	"github.com/ElrondNetwork/elrond-go/genesis/process/disabled"
	"github.com/ElrondNetwork/elrond-go/integrationTests/mock"
	"github.com/ElrondNetwork/elrond-go/node"
	"github.com/ElrondNetwork/elrond-go/node/external"
	"github.com/ElrondNetwork/elrond-go/node/nodeDebugFactory"
	"github.com/ElrondNetwork/elrond-go/p2p"
	"github.com/ElrondNetwork/elrond-go/process"
	"github.com/ElrondNetwork/elrond-go/process/block"
	"github.com/ElrondNetwork/elrond-go/process/block/bootstrapStorage"
	"github.com/ElrondNetwork/elrond-go/process/block/postprocess"
	"github.com/ElrondNetwork/elrond-go/process/block/preprocess"
	"github.com/ElrondNetwork/elrond-go/process/block/processedMb"
	"github.com/ElrondNetwork/elrond-go/process/coordinator"
	"github.com/ElrondNetwork/elrond-go/process/economics"
	"github.com/ElrondNetwork/elrond-go/process/factory"
	procFactory "github.com/ElrondNetwork/elrond-go/process/factory"
	"github.com/ElrondNetwork/elrond-go/process/factory/interceptorscontainer"
	metaProcess "github.com/ElrondNetwork/elrond-go/process/factory/metachain"
	"github.com/ElrondNetwork/elrond-go/process/factory/shard"
	"github.com/ElrondNetwork/elrond-go/process/heartbeat/validator"
	"github.com/ElrondNetwork/elrond-go/process/interceptors"
	processMock "github.com/ElrondNetwork/elrond-go/process/mock"
	"github.com/ElrondNetwork/elrond-go/process/peer"
	"github.com/ElrondNetwork/elrond-go/process/rating"
	"github.com/ElrondNetwork/elrond-go/process/rewardTransaction"
	"github.com/ElrondNetwork/elrond-go/process/scToProtocol"
	"github.com/ElrondNetwork/elrond-go/process/smartContract"
	"github.com/ElrondNetwork/elrond-go/process/smartContract/builtInFunctions"
	"github.com/ElrondNetwork/elrond-go/process/smartContract/hooks"
	processSync "github.com/ElrondNetwork/elrond-go/process/sync"
	"github.com/ElrondNetwork/elrond-go/process/track"
	"github.com/ElrondNetwork/elrond-go/process/transaction"
	"github.com/ElrondNetwork/elrond-go/process/transactionLog"
	"github.com/ElrondNetwork/elrond-go/process/txsSender"
	"github.com/ElrondNetwork/elrond-go/sharding"
	"github.com/ElrondNetwork/elrond-go/sharding/nodesCoordinator"
	"github.com/ElrondNetwork/elrond-go/state"
	"github.com/ElrondNetwork/elrond-go/state/blockInfoProviders"
	"github.com/ElrondNetwork/elrond-go/storage"
	"github.com/ElrondNetwork/elrond-go/storage/cache"
	"github.com/ElrondNetwork/elrond-go/storage/storageunit"
	"github.com/ElrondNetwork/elrond-go/storage/txcache"
	"github.com/ElrondNetwork/elrond-go/testscommon"
	"github.com/ElrondNetwork/elrond-go/testscommon/bootstrapMocks"
	"github.com/ElrondNetwork/elrond-go/testscommon/cryptoMocks"
	dataRetrieverMock "github.com/ElrondNetwork/elrond-go/testscommon/dataRetriever"
	dblookupextMock "github.com/ElrondNetwork/elrond-go/testscommon/dblookupext"
	"github.com/ElrondNetwork/elrond-go/testscommon/economicsmocks"
	"github.com/ElrondNetwork/elrond-go/testscommon/genesisMocks"
	"github.com/ElrondNetwork/elrond-go/testscommon/mainFactoryMocks"
	"github.com/ElrondNetwork/elrond-go/testscommon/p2pmocks"
	"github.com/ElrondNetwork/elrond-go/testscommon/shardingMocks"
	stateMock "github.com/ElrondNetwork/elrond-go/testscommon/state"
	statusHandlerMock "github.com/ElrondNetwork/elrond-go/testscommon/statusHandler"
	storageStubs "github.com/ElrondNetwork/elrond-go/testscommon/storage"
	trieMock "github.com/ElrondNetwork/elrond-go/testscommon/trie"
	trieFactory "github.com/ElrondNetwork/elrond-go/trie/factory"
	"github.com/ElrondNetwork/elrond-go/trie/keyBuilder"
	"github.com/ElrondNetwork/elrond-go/update"
	"github.com/ElrondNetwork/elrond-go/update/trigger"
	"github.com/ElrondNetwork/elrond-go/vm"
	vmProcess "github.com/ElrondNetwork/elrond-go/vm/process"
	"github.com/ElrondNetwork/elrond-go/vm/systemSmartContracts/defaults"
	vmcommon "github.com/ElrondNetwork/elrond-vm-common"
	"github.com/ElrondNetwork/elrond-vm-common/parsers"
)

var zero = big.NewInt(0)

var hardforkPubKey = "153dae6cb3963260f309959bf285537b77ae16d82e9933147be7827f7394de8dc97d9d9af41e970bc72aecb44b77e819621081658c37f7000d21e2d0e8963df83233407bde9f46369ba4fcd03b57f40b80b06c191a428cfb5c447ec510e79307"

// TestHasher represents a sha256 hasher
var TestHasher = sha256.NewSha256()

// TestTxSignHasher represents a sha3 legacy keccak 256 hasher
var TestTxSignHasher = keccak.NewKeccak()

// TestMarshalizer represents the main marshalizer
var TestMarshalizer = &marshal.GogoProtoMarshalizer{}

// TestVmMarshalizer represents the marshalizer used in vm communication
var TestVmMarshalizer = &marshal.JsonMarshalizer{}

// TestTxSignMarshalizer represents the marshalizer used in vm communication
var TestTxSignMarshalizer = &marshal.JsonMarshalizer{}

// TestAddressPubkeyConverter represents an address public key converter
var TestAddressPubkeyConverter, _ = pubkeyConverter.NewBech32PubkeyConverter(32, log)

// TestValidatorPubkeyConverter represents an address public key converter
var TestValidatorPubkeyConverter, _ = pubkeyConverter.NewHexPubkeyConverter(96)

// TestMultiSig represents a mock multisig
var TestMultiSig = cryptoMocks.NewMultiSigner()

// TestKeyGenForAccounts represents a mock key generator for balances
var TestKeyGenForAccounts = signing.NewKeyGenerator(ed25519.NewEd25519())

// TestUint64Converter represents an uint64 to byte slice converter
var TestUint64Converter = uint64ByteSlice.NewBigEndianConverter()

// TestBuiltinFunctions is an additional map of builtin functions to be added
// to the scProcessor
var TestBuiltinFunctions = make(map[string]vmcommon.BuiltinFunction)

// TestBlockSizeThrottler represents a block size throttler used in adaptive block size computation
var TestBlockSizeThrottler = &mock.BlockSizeThrottlerStub{}

// TestBlockSizeComputation represents a block size computation handler
var TestBlockSizeComputationHandler, _ = preprocess.NewBlockSizeComputation(TestMarshalizer, TestBlockSizeThrottler, uint32(core.MegabyteSize*90/100))

// TestBalanceComputationHandler represents a balance computation handler
var TestBalanceComputationHandler, _ = preprocess.NewBalanceComputation()

// TestAppStatusHandler represents an AppStatusHandler
var TestAppStatusHandler = &statusHandlerMock.AppStatusHandlerStub{}

// MinTxGasPrice defines minimum gas price required by a transaction
var MinTxGasPrice = uint64(100)

// MinTxGasLimit defines minimum gas limit required by a transaction
var MinTxGasLimit = uint64(1000)

// MaxGasLimitPerBlock defines maximum gas limit allowed per one block
const MaxGasLimitPerBlock = uint64(3000000)

const maxTxNonceDeltaAllowed = 8000
const minConnectedPeers = 0

// OpGasValueForMockVm represents the gas value that it consumed by each operation called on the mock VM
// By operation, we mean each go function that is called on the VM implementation
const OpGasValueForMockVm = uint64(50)

// TimeSpanForBadHeaders is the expiry time for an added block header hash
var TimeSpanForBadHeaders = time.Second * 30

// roundDuration defines the duration of the round
const roundDuration = 5 * time.Second

// ChainID is the chain ID identifier used in integration tests, processing nodes
var ChainID = []byte("integration tests chain ID")

// MinTransactionVersion is the minimum transaction version used in integration tests, processing nodes
var MinTransactionVersion = uint32(1)

// SoftwareVersion is the software version identifier used in integration tests, processing nodes
var SoftwareVersion = []byte("intT")

var testProtocolSustainabilityAddress = "erd1932eft30w753xyvme8d49qejgkjc09n5e49w4mwdjtm0neld797su0dlxp"

// DelegationManagerConfigChangeAddress represents the address that can change the config parameters of the
// delegation manager system smartcontract
var DelegationManagerConfigChangeAddress = "erd1vxy22x0fj4zv6hktmydg8vpfh6euv02cz4yg0aaws6rrad5a5awqgqky80"

// sizeCheckDelta the maximum allowed bufer overhead (p2p unmarshalling)
const sizeCheckDelta = 100

const stateCheckpointModulus = uint(100)

// UnreachableEpoch defines an unreachable epoch for integration tests
const UnreachableEpoch = uint32(1000000)

// TestSingleSigner defines a Ed25519Signer
var TestSingleSigner = &ed25519SingleSig.Ed25519Signer{}

// TestSingleBlsSigner defines a BlsSingleSigner
var TestSingleBlsSigner = &mclsig.BlsSingleSigner{}

// TestKeyPair holds a pair of private/public Keys
type TestKeyPair struct {
	Sk crypto.PrivateKey
	Pk crypto.PublicKey
}

// CryptoParams holds crypto parametres
type CryptoParams struct {
	KeyGen       crypto.KeyGenerator
	Keys         map[uint32][]*TestKeyPair
	SingleSigner crypto.SingleSigner
	TxKeyGen     crypto.KeyGenerator
	TxKeys       map[uint32][]*TestKeyPair
}

// Connectable defines the operations for a struct to become connectable by other struct
// In other words, all instances that implement this interface are able to connect with each other
type Connectable interface {
	ConnectTo(connectable Connectable) error
	GetConnectableAddress() string
	IsInterfaceNil() bool
}

// ArgTestProcessorNode represents the DTO used to create a new TestProcessorNode
type ArgTestProcessorNode struct {
	MaxShards               uint32
	NodeShardId             uint32
	TxSignPrivKeyShardId    uint32
	WithBLSSigVerifier      bool
	WithSync                bool
	GasScheduleMap          GasScheduleMap
	EpochsConfig            *config.EnableEpochs
	VMConfig                *config.VirtualMachineConfig
	EconomicsConfig         *config.EconomicsConfig
	DataPool                dataRetriever.PoolsHolder
	TrieStore               storage.Storer
	HardforkPk              crypto.PublicKey
	GenesisFile             string
	StateCheckpointModulus  *IntWrapper
	NodeKeys                *TestKeyPair
	NodesSetup              sharding.GenesisNodesSetupHandler
	NodesCoordinator        nodesCoordinator.NodesCoordinator
	MultiSigner             crypto.MultiSigner
	RatingsData             *rating.RatingsData
	HeaderSigVerifier       process.InterceptedHeaderSigVerifier
	HeaderIntegrityVerifier process.HeaderIntegrityVerifier
	OwnAccount              *TestWalletAccount
	EpochStartSubscriber    notifier.EpochStartNotifier
}

// TestProcessorNode represents a container type of class used in integration tests
// with all its fields exported
type TestProcessorNode struct {
	ShardCoordinator sharding.Coordinator
	NodesCoordinator nodesCoordinator.NodesCoordinator
	PeerShardMapper  process.PeerShardMapper
	NodesSetup       sharding.GenesisNodesSetupHandler
	Messenger        p2p.Messenger

	OwnAccount *TestWalletAccount
	NodeKeys   *TestKeyPair

	ExportFolder        string
	DataPool            dataRetriever.PoolsHolder
	Storage             dataRetriever.StorageService
	PeerState           state.AccountsAdapter
	AccntState          state.AccountsAdapter
	TrieStorageManagers map[string]common.StorageManager
	TrieContainer       common.TriesHolder
	BlockChain          data.ChainHandler
	GenesisBlocks       map[uint32]data.HeaderHandler

	EconomicsData *economics.TestEconomicsData
	RatingsData   *rating.RatingsData

	BlockBlackListHandler process.TimeCacher
	HeaderValidator       process.HeaderConstructionValidator
	BlockTracker          process.BlockTracker
	InterceptorsContainer process.InterceptorsContainer
	ResolversContainer    dataRetriever.ResolversContainer
	ResolverFinder        dataRetriever.ResolversFinder
	RequestHandler        process.RequestHandler
	ArwenChangeLocker     common.Locker

	InterimProcContainer   process.IntermediateProcessorContainer
	TxProcessor            process.TransactionProcessor
	TxCoordinator          process.TransactionCoordinator
	ScrForwarder           process.IntermediateTransactionHandler
	BlockchainHook         *hooks.BlockChainHookImpl
	VMContainer            process.VirtualMachinesContainer
	ArgsParser             process.ArgumentsParser
	ScProcessor            *smartContract.TestScProcessor
	RewardsProcessor       process.RewardTransactionProcessor
	PreProcessorsContainer process.PreProcessorsContainer
	GasHandler             process.GasHandler
	FeeAccumulator         process.TransactionFeeHandler
	SmartContractParser    genesis.InitialSmartContractParser
	SystemSCFactory        vm.SystemSCContainerFactory

	ForkDetector             process.ForkDetector
	BlockProcessor           process.BlockProcessor
	BroadcastMessenger       consensus.BroadcastMessenger
	MiniblocksProvider       process.MiniBlockProvider
	Bootstrapper             TestBootstrapper
	RoundHandler             *mock.RoundHandlerMock
	BootstrapStorer          *mock.BoostrapStorerMock
	StorageBootstrapper      *mock.StorageBootstrapperMock
	RequestedItemsHandler    dataRetriever.RequestedItemsHandler
	WhiteListHandler         process.WhiteListHandler
	WhiteListerVerifiedTxs   process.WhiteListHandler
	NetworkShardingCollector consensus.NetworkShardingCollector

	EpochStartTrigger  TestEpochStartTrigger
	EpochStartNotifier notifier.EpochStartNotifier

	MultiSigner             crypto.MultiSigner
	HeaderSigVerifier       process.InterceptedHeaderSigVerifier
	HeaderIntegrityVerifier process.HeaderIntegrityVerifier

	ValidatorStatisticsProcessor process.ValidatorStatisticsProcessor
	Rater                        sharding.PeerAccountListAndRatingHandler

	EpochStartSystemSCProcessor process.EpochStartSystemSCProcessor

	// Node is used to call the functionality already implemented in it
	Node           *node.Node
	SCQueryService external.SCQueryService

	CounterHdrRecv       int32
	CounterMbRecv        int32
	CounterTxRecv        int32
	CounterMetaRcv       int32
	ReceivedTransactions sync.Map

	InitialNodes []*sharding.InitialNode

	ChainID               []byte
	MinTransactionVersion uint32

	ExportHandler            update.ExportHandler
	WaitTime                 time.Duration
	HistoryRepository        dblookupext.HistoryRepository
	EpochNotifier            process.EpochNotifier
	EnableEpochs             config.EnableEpochs
	EnableEpochsHandler      common.EnableEpochsHandler
	UseValidVmBlsSigVerifier bool

	TransactionLogProcessor process.TransactionLogProcessor
	PeersRatingHandler      p2p.PeersRatingHandler
	HardforkTrigger         node.HardforkTrigger
}

// CreatePkBytes creates 'numShards' public key-like byte slices
func CreatePkBytes(numShards uint32) map[uint32][]byte {
	pk := []byte("afafafafafafafafafafafafafafafafafafafafafafafafafafafafafafafafafafafafafafafafafafafafafafafaf")
	pksbytes := make(map[uint32][]byte, numShards+1)
	for i := uint32(0); i < numShards; i++ {
		pksbytes[i] = make([]byte, len(pk))
		copy(pksbytes[i], pk)
		pksbytes[i][0] = byte(i)
	}

	pksbytes[core.MetachainShardId] = make([]byte, 128)
	pksbytes[core.MetachainShardId] = pk
	pksbytes[core.MetachainShardId][0] = byte(numShards)

	return pksbytes
}

func newBaseTestProcessorNode(args ArgTestProcessorNode) *TestProcessorNode {
	shardCoordinator, _ := sharding.NewMultiShardCoordinator(args.MaxShards, args.NodeShardId)

	pksBytes := CreatePkBytes(args.MaxShards)
	address := []byte("afafafafafafafafafafafafafafafaf")
	numNodes := uint32(len(pksBytes))

	nodesSetup := args.NodesSetup
	if check.IfNil(nodesSetup) {
		nodesSetup = getDefaultNodesSetup(args.MaxShards, numNodes, address, pksBytes)
	}

	nodesCoordinatorInstance := args.NodesCoordinator
	if check.IfNil(nodesCoordinatorInstance) {
		nodesCoordinatorInstance = getDefaultNodesCoordinator(args.MaxShards, pksBytes)
	}

	peersRatingHandler, _ := p2p.NewPeersRatingHandler(
		p2p.ArgPeersRatingHandler{
			TopRatedCache: testscommon.NewCacherMock(),
			BadRatedCache: testscommon.NewCacherMock(),
		})

	messenger := CreateMessengerWithNoDiscoveryAndPeersRatingHandler(peersRatingHandler)

	genericEpochNotifier := forking.NewGenericEpochNotifier()
	epochsConfig := args.EpochsConfig
	if epochsConfig == nil {
		epochsConfig = GetDefaultEnableEpochsConfig()
	}
	enableEpochsHandler, _ := enablers.NewEnableEpochsHandler(*epochsConfig, genericEpochNotifier)

	logsProcessor, _ := transactionLog.NewTxLogProcessor(transactionLog.ArgTxLogProcessor{Marshalizer: TestMarshalizer})
	tpn := &TestProcessorNode{
		ShardCoordinator:         shardCoordinator,
		Messenger:                messenger,
		NodesCoordinator:         nodesCoordinatorInstance,
		ChainID:                  ChainID,
		MinTransactionVersion:    MinTransactionVersion,
		NodesSetup:               nodesSetup,
		HistoryRepository:        &dblookupextMock.HistoryRepositoryStub{},
		EpochNotifier:            genericEpochNotifier,
		EnableEpochsHandler:      enableEpochsHandler,
		ArwenChangeLocker:        &sync.RWMutex{},
		TransactionLogProcessor:  logsProcessor,
		Bootstrapper:             mock.NewTestBootstrapperMock(),
		PeersRatingHandler:       peersRatingHandler,
		PeerShardMapper:          mock.NewNetworkShardingCollectorMock(),
		EnableEpochs:             *epochsConfig,
		UseValidVmBlsSigVerifier: args.WithBLSSigVerifier,
		StorageBootstrapper:      &mock.StorageBootstrapperMock{},
		BootstrapStorer:          &mock.BoostrapStorerMock{},
		RatingsData:              args.RatingsData,
		EpochStartNotifier:       args.EpochStartSubscriber,
	}

	tpn.NodeKeys = args.NodeKeys
	if tpn.NodeKeys == nil {
		kg := &mock.KeyGenMock{}
		tpn.NodeKeys = &TestKeyPair{}
		tpn.NodeKeys.Sk, tpn.NodeKeys.Pk = kg.GeneratePair()
	}

	tpn.MultiSigner = TestMultiSig
	if !check.IfNil(args.MultiSigner) {
		tpn.MultiSigner = args.MultiSigner
	}

	tpn.OwnAccount = args.OwnAccount
	if tpn.OwnAccount == nil {
		tpn.OwnAccount = CreateTestWalletAccount(shardCoordinator, args.TxSignPrivKeyShardId)
	}

	tpn.HeaderSigVerifier = args.HeaderSigVerifier
	if check.IfNil(tpn.HeaderSigVerifier) {
		tpn.HeaderSigVerifier = &mock.HeaderSigVerifierStub{}
	}

	tpn.HeaderIntegrityVerifier = args.HeaderIntegrityVerifier
	if check.IfNil(tpn.HeaderIntegrityVerifier) {
		tpn.HeaderIntegrityVerifier = CreateHeaderIntegrityVerifier()
	}

	tpn.initDataPools()

	if !check.IfNil(args.DataPool) {
		tpn.DataPool = args.DataPool
		_ = messenger.SetThresholdMinConnectedPeers(minConnectedPeers)
	}

	return tpn
}

// NewTestProcessorNode returns a new TestProcessorNode instance with a libp2p messenger and the provided arguments
func NewTestProcessorNode(args ArgTestProcessorNode) *TestProcessorNode {
	tpn := newBaseTestProcessorNode(args)
	tpn.initTestNodeWithArgs(args)

	return tpn
}

// ConnectTo will try to initiate a connection to the provided parameter
func (tpn *TestProcessorNode) ConnectTo(connectable Connectable) error {
	if check.IfNil(connectable) {
		return fmt.Errorf("trying to connect to a nil Connectable parameter")
	}

	return tpn.Messenger.ConnectToPeer(connectable.GetConnectableAddress())
}

// GetConnectableAddress returns a non circuit, non windows default connectable p2p address
func (tpn *TestProcessorNode) GetConnectableAddress() string {
	if tpn == nil {
		return "nil"
	}

	return GetConnectableAddress(tpn.Messenger)
}

// Close -
func (tpn *TestProcessorNode) Close() {
	_ = tpn.Messenger.Close()
	_ = tpn.VMContainer.Close()
}

func (tpn *TestProcessorNode) initAccountDBsWithPruningStorer() {
	if check.IfNil(tpn.EpochStartNotifier) {
		tpn.EpochStartNotifier = notifier.NewEpochStartSubscriptionHandler()
	}
	trieStorageManager := CreateTrieStorageManagerWithPruningStorer(tpn.ShardCoordinator, tpn.EpochStartNotifier)
	tpn.TrieContainer = state.NewDataTriesHolder()
	var stateTrie common.Trie
	tpn.AccntState, stateTrie = CreateAccountsDB(UserAccount, trieStorageManager)
	tpn.TrieContainer.Put([]byte(trieFactory.UserAccountTrie), stateTrie)

	var peerTrie common.Trie
	tpn.PeerState, peerTrie = CreateAccountsDB(ValidatorAccount, trieStorageManager)
	tpn.TrieContainer.Put([]byte(trieFactory.PeerAccountTrie), peerTrie)

	tpn.TrieStorageManagers = make(map[string]common.StorageManager)
	tpn.TrieStorageManagers[trieFactory.UserAccountTrie] = trieStorageManager
	tpn.TrieStorageManagers[trieFactory.PeerAccountTrie] = trieStorageManager
}

func (tpn *TestProcessorNode) initAccountDBs(store storage.Storer) {
	trieStorageManager, _ := CreateTrieStorageManager(store)
	tpn.TrieContainer = state.NewDataTriesHolder()
	var stateTrie common.Trie
	tpn.AccntState, stateTrie = CreateAccountsDB(UserAccount, trieStorageManager)
	tpn.TrieContainer.Put([]byte(trieFactory.UserAccountTrie), stateTrie)

	var peerTrie common.Trie
	tpn.PeerState, peerTrie = CreateAccountsDB(ValidatorAccount, trieStorageManager)
	tpn.TrieContainer.Put([]byte(trieFactory.PeerAccountTrie), peerTrie)

	tpn.TrieStorageManagers = make(map[string]common.StorageManager)
	tpn.TrieStorageManagers[trieFactory.UserAccountTrie] = trieStorageManager
	tpn.TrieStorageManagers[trieFactory.PeerAccountTrie] = trieStorageManager
}

func (tpn *TestProcessorNode) initValidatorStatistics() {
	rater, _ := rating.NewBlockSigningRater(tpn.RatingsData)

	if check.IfNil(tpn.NodesSetup) {
		tpn.NodesSetup = &mock.NodesSetupStub{
			MinNumberOfNodesCalled: func() uint32 {
				return tpn.ShardCoordinator.NumberOfShards() * 2
			},
		}
	}

	arguments := peer.ArgValidatorStatisticsProcessor{
		PeerAdapter:                          tpn.PeerState,
		PubkeyConv:                           TestValidatorPubkeyConverter,
		NodesCoordinator:                     tpn.NodesCoordinator,
		ShardCoordinator:                     tpn.ShardCoordinator,
		DataPool:                             tpn.DataPool,
		StorageService:                       tpn.Storage,
		Marshalizer:                          TestMarshalizer,
		Rater:                                rater,
		MaxComputableRounds:                  1000,
		MaxConsecutiveRoundsOfRatingDecrease: 2000,
		RewardsHandler:                       tpn.EconomicsData,
		NodesSetup:                           tpn.NodesSetup,
		GenesisNonce:                         tpn.BlockChain.GetGenesisHeader().GetNonce(),
		EnableEpochsHandler:                  tpn.EnableEpochsHandler,
	}

	tpn.ValidatorStatisticsProcessor, _ = peer.NewValidatorStatisticsProcessor(arguments)
}

func (tpn *TestProcessorNode) initGenesisBlocks(args ArgTestProcessorNode) {
	if args.GenesisFile != "" {
		tpn.SmartContractParser, _ = parsing.NewSmartContractsParser(
			args.GenesisFile,
			TestAddressPubkeyConverter,
			&mock.KeyGenMock{},
		)
		tpn.GenesisBlocks = CreateFullGenesisBlocks(
			tpn.AccntState,
			tpn.PeerState,
			tpn.TrieStorageManagers,
			tpn.NodesSetup,
			tpn.ShardCoordinator,
			tpn.Storage,
			tpn.BlockChain,
			tpn.DataPool,
			tpn.EconomicsData,
			&genesisMocks.AccountsParserStub{},
			tpn.SmartContractParser,
			tpn.EnableEpochs,
		)
		return
	}

	if args.WithSync {
		tpn.GenesisBlocks = CreateSimpleGenesisBlocks(tpn.ShardCoordinator)
		return
	}

	tpn.GenesisBlocks = CreateGenesisBlocks(
		tpn.AccntState,
		tpn.PeerState,
		tpn.TrieStorageManagers,
		TestAddressPubkeyConverter,
		tpn.NodesSetup,
		tpn.ShardCoordinator,
		tpn.Storage,
		tpn.BlockChain,
		TestMarshalizer,
		TestHasher,
		TestUint64Converter,
		tpn.DataPool,
		tpn.EconomicsData,
		tpn.EnableEpochs,
	)
}

func (tpn *TestProcessorNode) initTestNodeWithArgs(args ArgTestProcessorNode) {
	tpn.initChainHandler()
	tpn.initHeaderValidator()
	tpn.initRoundHandler()
	tpn.NetworkShardingCollector = mock.NewNetworkShardingCollectorMock()
	if check.IfNil(tpn.EpochNotifier) {
		tpn.EpochStartNotifier = notifier.NewEpochStartSubscriptionHandler()
	}
	tpn.initStorage()
	if check.IfNil(args.TrieStore) {
		tpn.initAccountDBsWithPruningStorer()
	} else {
		tpn.initAccountDBs(args.TrieStore)
	}

	economicsConfig := args.EconomicsConfig
	if economicsConfig == nil {
		economicsConfig = createDefaultEconomicsConfig()
	}

	tpn.initEconomicsData(economicsConfig)
	tpn.initRatingsData()
	tpn.initRequestedItemsHandler()
	tpn.initResolvers()
	tpn.initValidatorStatistics()
	tpn.initGenesisBlocks(args)
	tpn.initBlockTracker()

	strPk := ""
	if !check.IfNil(args.HardforkPk) {
		buff, err := args.HardforkPk.ToByteArray()
		log.LogIfError(err)

		strPk = hex.EncodeToString(buff)
	}
	tpn.initInterceptors(strPk)

	gasMap := arwenConfig.MakeGasMapForTests()
	defaults.FillGasMapInternal(gasMap, 1)
	if args.GasScheduleMap != nil {
		gasMap = args.GasScheduleMap
	}
	vmConfig := getDefaultVMConfig()
	if args.VMConfig != nil {
		vmConfig = args.VMConfig
	}
	tpn.initInnerProcessors(gasMap, vmConfig)

	if check.IfNil(args.TrieStore) {
		argsNewScQueryService := smartContract.ArgsNewSCQueryService{
			VmContainer:              tpn.VMContainer,
			EconomicsFee:             tpn.EconomicsData,
			BlockChainHook:           tpn.BlockchainHook,
			BlockChain:               tpn.BlockChain,
			ArwenChangeLocker:        tpn.ArwenChangeLocker,
			Bootstrapper:             tpn.Bootstrapper,
			AllowExternalQueriesChan: common.GetClosedUnbufferedChannel(),
		}
		tpn.SCQueryService, _ = smartContract.NewSCQueryService(argsNewScQueryService)
	} else {
		tpn.createFullSCQueryService(gasMap, vmConfig)
	}

	if args.WithSync {
		tpn.initBlockProcessorWithSync()
	} else {
		scm := stateCheckpointModulus
		if args.StateCheckpointModulus != nil {
			scm = args.StateCheckpointModulus.Value
		}
		tpn.initBlockProcessor(scm)
	}

	tpn.BroadcastMessenger, _ = sposFactory.GetBroadcastMessenger(
		TestMarshalizer,
		TestHasher,
		tpn.Messenger,
		tpn.ShardCoordinator,
		tpn.OwnAccount.PeerSigHandler,
		tpn.DataPool.Headers(),
		tpn.InterceptorsContainer,
		&testscommon.AlarmSchedulerStub{},
		testscommon.NewKeysHandlerSingleSignerMock(
			tpn.NodeKeys.Sk,
			tpn.Messenger.ID(),
		),
	)

	if args.WithSync {
		tpn.initBootstrapper()
	}
	tpn.setGenesisBlock()
	tpn.initNode()
	tpn.addHandlersForCounters()
	tpn.addGenesisBlocksIntoStorage()

	if args.GenesisFile != "" {
		tpn.createHeartbeatWithHardforkTrigger()
	}
}

func (tpn *TestProcessorNode) createFullSCQueryService(gasMap map[string]map[string]uint64, vmConfig *config.VirtualMachineConfig) {
	var vmFactory process.VirtualMachinesContainerFactory

	gasSchedule := mock.NewGasScheduleNotifierMock(gasMap)
	argsBuiltIn := builtInFunctions.ArgsCreateBuiltInFunctionContainer{
		GasSchedule:               gasSchedule,
		MapDNSAddresses:           make(map[string]struct{}),
		Marshalizer:               TestMarshalizer,
		Accounts:                  tpn.AccntState,
		ShardCoordinator:          tpn.ShardCoordinator,
		EpochNotifier:             tpn.EpochNotifier,
		EnableEpochsHandler:       tpn.EnableEpochsHandler,
		MaxNumNodesInTransferRole: 100,
	}
	argsBuiltIn.AutomaticCrawlerAddresses = GenerateOneAddressPerShard(argsBuiltIn.ShardCoordinator)
	builtInFuncFactory, _ := builtInFunctions.CreateBuiltInFunctionsFactory(argsBuiltIn)

	smartContractsCache := testscommon.NewCacherMock()

	argsHook := hooks.ArgBlockChainHook{
		Accounts:              tpn.AccntState,
		PubkeyConv:            TestAddressPubkeyConverter,
		StorageService:        tpn.Storage,
		BlockChain:            tpn.BlockChain,
		ShardCoordinator:      tpn.ShardCoordinator,
		Marshalizer:           TestMarshalizer,
		Uint64Converter:       TestUint64Converter,
		BuiltInFunctions:      builtInFuncFactory.BuiltInFunctionContainer(),
		NFTStorageHandler:     builtInFuncFactory.NFTStorageHandler(),
		GlobalSettingsHandler: builtInFuncFactory.ESDTGlobalSettingsHandler(),
		DataPool:              tpn.DataPool,
		CompiledSCPool:        smartContractsCache,
		EpochNotifier:         tpn.EpochNotifier,
		EnableEpochsHandler:   tpn.EnableEpochsHandler,
		NilCompiledSCStore:    true,
	}

	if tpn.ShardCoordinator.SelfId() == core.MetachainShardId {
		tpn.EnableEpochs = config.EnableEpochs{}
		sigVerifier, _ := disabled.NewMessageSignVerifier(&mock.KeyGenMock{})

		blockChainHookImpl, _ := hooks.NewBlockChainHookImpl(argsHook)
		argsNewVmFactory := metaProcess.ArgsNewVMContainerFactory{
			BlockChainHook:      blockChainHookImpl,
			PubkeyConv:          argsHook.PubkeyConv,
			Economics:           tpn.EconomicsData,
			MessageSignVerifier: sigVerifier,
			GasSchedule:         gasSchedule,
			NodesConfigProvider: tpn.NodesSetup,
			Hasher:              TestHasher,
			Marshalizer:         TestMarshalizer,
			SystemSCConfig: &config.SystemSmartContractsConfig{
				ESDTSystemSCConfig: config.ESDTSystemSCConfig{
					BaseIssuingCost: "1000",
					OwnerAddress:    "aaaaaa",
				},
				GovernanceSystemSCConfig: config.GovernanceSystemSCConfig{
					V1: config.GovernanceSystemSCConfigV1{
						ProposalCost:     "500",
						NumNodes:         100,
						MinQuorum:        50,
						MinPassThreshold: 50,
						MinVetoThreshold: 50,
					},
					Active: config.GovernanceSystemSCConfigActive{
						ProposalCost:     "500",
						MinQuorum:        "50",
						MinPassThreshold: "50",
						MinVetoThreshold: "50",
					},
					FirstWhitelistedAddress: DelegationManagerConfigChangeAddress,
				},
				StakingSystemSCConfig: config.StakingSystemSCConfig{
					GenesisNodePrice:                     "1000",
					UnJailValue:                          "10",
					MinStepValue:                         "10",
					MinStakeValue:                        "1",
					UnBondPeriod:                         1,
					UnBondPeriodInEpochs:                 1,
					NumRoundsWithoutBleed:                1,
					MaximumPercentageToBleed:             1,
					BleedPercentagePerRound:              1,
					MaxNumberOfNodesForStake:             100,
					ActivateBLSPubKeyMessageVerification: false,
					MinUnstakeTokensValue:                "1",
				},
				DelegationManagerSystemSCConfig: config.DelegationManagerSystemSCConfig{
					MinCreationDeposit:  "100",
					MinStakeAmount:      "100",
					ConfigChangeAddress: DelegationManagerConfigChangeAddress,
				},
				DelegationSystemSCConfig: config.DelegationSystemSCConfig{
					MinServiceFee: 0,
					MaxServiceFee: 100000,
				},
			},
			ValidatorAccountsDB: tpn.PeerState,
			ChanceComputer:      tpn.NodesCoordinator,
			ShardCoordinator:    tpn.ShardCoordinator,
			EnableEpochsHandler: tpn.EnableEpochsHandler,
		}
		tpn.EpochNotifier.CheckEpoch(&testscommon.HeaderHandlerStub{
			EpochField: tpn.EnableEpochs.DelegationSmartContractEnableEpoch,
		})
		vmFactory, _ = metaProcess.NewVMContainerFactory(argsNewVmFactory)
	} else {
		esdtTransferParser, _ := parsers.NewESDTTransferParser(TestMarshalizer)
		blockChainHookImpl, _ := hooks.NewBlockChainHookImpl(argsHook)
		argsNewVMFactory := shard.ArgVMContainerFactory{
			Config:              *vmConfig,
			BlockChainHook:      blockChainHookImpl,
			BuiltInFunctions:    argsHook.BuiltInFunctions,
			BlockGasLimit:       tpn.EconomicsData.MaxGasLimitPerBlock(tpn.ShardCoordinator.SelfId()),
			GasSchedule:         gasSchedule,
			EpochNotifier:       tpn.EpochNotifier,
			EnableEpochsHandler: tpn.EnableEpochsHandler,
			ArwenChangeLocker:   tpn.ArwenChangeLocker,
			ESDTTransferParser:  esdtTransferParser,
		}
		vmFactory, _ = shard.NewVMContainerFactory(argsNewVMFactory)
	}

	vmContainer, _ := vmFactory.Create()

	_ = builtInFuncFactory.SetPayableHandler(vmFactory.BlockChainHookImpl())
	argsNewScQueryService := smartContract.ArgsNewSCQueryService{
		VmContainer:              vmContainer,
		EconomicsFee:             tpn.EconomicsData,
		BlockChainHook:           vmFactory.BlockChainHookImpl(),
		BlockChain:               tpn.BlockChain,
		ArwenChangeLocker:        tpn.ArwenChangeLocker,
		Bootstrapper:             tpn.Bootstrapper,
		AllowExternalQueriesChan: common.GetClosedUnbufferedChannel(),
	}
	tpn.SCQueryService, _ = smartContract.NewSCQueryService(argsNewScQueryService)
}

// InitializeProcessors will reinitialize processors
func (tpn *TestProcessorNode) InitializeProcessors(gasMap map[string]map[string]uint64) {
	tpn.initValidatorStatistics()
	tpn.initBlockTracker()
	tpn.initInnerProcessors(gasMap, getDefaultVMConfig())
	argsNewScQueryService := smartContract.ArgsNewSCQueryService{
		VmContainer:              tpn.VMContainer,
		EconomicsFee:             tpn.EconomicsData,
		BlockChainHook:           tpn.BlockchainHook,
		BlockChain:               tpn.BlockChain,
		ArwenChangeLocker:        tpn.ArwenChangeLocker,
		Bootstrapper:             tpn.Bootstrapper,
		AllowExternalQueriesChan: common.GetClosedUnbufferedChannel(),
	}
	tpn.SCQueryService, _ = smartContract.NewSCQueryService(argsNewScQueryService)
	tpn.initBlockProcessor(stateCheckpointModulus)
	tpn.BroadcastMessenger, _ = sposFactory.GetBroadcastMessenger(
		TestMarshalizer,
		TestHasher,
		tpn.Messenger,
		tpn.ShardCoordinator,
		tpn.OwnAccount.PeerSigHandler,
		tpn.DataPool.Headers(),
		tpn.InterceptorsContainer,
		&testscommon.AlarmSchedulerStub{},
		testscommon.NewKeysHandlerSingleSignerMock(
			tpn.NodeKeys.Sk,
			tpn.Messenger.ID(),
		),
	)
	tpn.setGenesisBlock()
	tpn.initNode()
	tpn.addHandlersForCounters()
	tpn.addGenesisBlocksIntoStorage()
}

func (tpn *TestProcessorNode) initDataPools() {
	tpn.DataPool = dataRetrieverMock.CreatePoolsHolder(1, tpn.ShardCoordinator.SelfId())
	cacherCfg := storageunit.CacheConfig{Capacity: 10000, Type: storageunit.LRUCache, Shards: 1}
	suCache, _ := storageunit.NewCache(cacherCfg)
	tpn.WhiteListHandler, _ = interceptors.NewWhiteListDataVerifier(suCache)

	cacherVerifiedCfg := storageunit.CacheConfig{Capacity: 5000, Type: storageunit.LRUCache, Shards: 1}
	cacheVerified, _ := storageunit.NewCache(cacherVerifiedCfg)
	tpn.WhiteListerVerifiedTxs, _ = interceptors.NewWhiteListDataVerifier(cacheVerified)
}

func (tpn *TestProcessorNode) initStorage() {
	tpn.Storage = CreateStore(tpn.ShardCoordinator.NumberOfShards())
}

func (tpn *TestProcessorNode) initChainHandler() {
	if tpn.ShardCoordinator.SelfId() == core.MetachainShardId {
		tpn.BlockChain = CreateMetaChain()
	} else {
		tpn.BlockChain = CreateShardChain()
	}
}

func (tpn *TestProcessorNode) initEconomicsData(economicsConfig *config.EconomicsConfig) {
	tpn.EnableEpochs.PenalizedTooMuchGasEnableEpoch = 0
	argsNewEconomicsData := economics.ArgsNewEconomicsData{
		Economics:                   economicsConfig,
		EpochNotifier:               tpn.EpochNotifier,
		EnableEpochsHandler:         tpn.EnableEpochsHandler,
		BuiltInFunctionsCostHandler: &mock.BuiltInCostHandlerStub{},
	}
	economicsData, _ := economics.NewEconomicsData(argsNewEconomicsData)
	tpn.EconomicsData = economics.NewTestEconomicsData(economicsData)
}

func createDefaultEconomicsConfig() *config.EconomicsConfig {
	maxGasLimitPerBlock := strconv.FormatUint(MaxGasLimitPerBlock, 10)
	minGasPrice := strconv.FormatUint(MinTxGasPrice, 10)
	minGasLimit := strconv.FormatUint(MinTxGasLimit, 10)

	return &config.EconomicsConfig{
		GlobalSettings: config.GlobalSettings{
			GenesisTotalSupply: "2000000000000000000000",
			MinimumInflation:   0,
			YearSettings: []*config.YearSetting{
				{
					Year:             0,
					MaximumInflation: 0.01,
				},
			},
		},
		RewardsSettings: config.RewardsSettings{
			RewardsConfigByEpoch: []config.EpochRewardSettings{
				{
					LeaderPercentage:                 0.1,
					DeveloperPercentage:              0.1,
					ProtocolSustainabilityAddress:    testProtocolSustainabilityAddress,
					TopUpFactor:                      0.25,
					TopUpGradientPoint:               "300000000000000000000",
					ProtocolSustainabilityPercentage: 0.1,
				},
			},
		},
		FeeSettings: config.FeeSettings{
			GasLimitSettings: []config.GasLimitSetting{
				{
					MaxGasLimitPerBlock:         maxGasLimitPerBlock,
					MaxGasLimitPerMiniBlock:     maxGasLimitPerBlock,
					MaxGasLimitPerMetaBlock:     maxGasLimitPerBlock,
					MaxGasLimitPerMetaMiniBlock: maxGasLimitPerBlock,
					MaxGasLimitPerTx:            maxGasLimitPerBlock,
					MinGasLimit:                 minGasLimit,
				},
			},
			MinGasPrice:      minGasPrice,
			GasPerDataByte:   "1",
			GasPriceModifier: 0.01,
		},
	}
}

func (tpn *TestProcessorNode) initRatingsData() {
	if tpn.RatingsData == nil {
		tpn.RatingsData = CreateRatingsData()
	}
}

// CreateRatingsData creates a mock RatingsData object
func CreateRatingsData() *rating.RatingsData {
	ratingsConfig := config.RatingsConfig{
		ShardChain: config.ShardChain{
			RatingSteps: config.RatingSteps{
				HoursToMaxRatingFromStartRating: 50,
				ProposerValidatorImportance:     1,
				ProposerDecreaseFactor:          -4,
				ValidatorDecreaseFactor:         -4,
				ConsecutiveMissedBlocksPenalty:  1.1,
			},
		},
		MetaChain: config.MetaChain{
			RatingSteps: config.RatingSteps{
				HoursToMaxRatingFromStartRating: 50,
				ProposerValidatorImportance:     1,
				ProposerDecreaseFactor:          -4,
				ValidatorDecreaseFactor:         -4,
				ConsecutiveMissedBlocksPenalty:  1.1,
			},
		},
		General: config.General{
			StartRating:           500000,
			MaxRating:             1000000,
			MinRating:             1,
			SignedBlocksThreshold: 0.025,
			SelectionChances: []*config.SelectionChance{
				{
					MaxThreshold:  0,
					ChancePercent: 5,
				},
				{
					MaxThreshold:  100000,
					ChancePercent: 0,
				},
				{
					MaxThreshold:  200000,
					ChancePercent: 16,
				},
				{
					MaxThreshold:  300000,
					ChancePercent: 17,
				},
				{
					MaxThreshold:  400000,
					ChancePercent: 18,
				},
				{
					MaxThreshold:  500000,
					ChancePercent: 19,
				},
				{
					MaxThreshold:  600000,
					ChancePercent: 20,
				},
				{
					MaxThreshold:  700000,
					ChancePercent: 21,
				},
				{
					MaxThreshold:  800000,
					ChancePercent: 22,
				},
				{
					MaxThreshold:  900000,
					ChancePercent: 23,
				},
				{
					MaxThreshold:  1000000,
					ChancePercent: 24,
				},
			},
		},
	}

	ratingDataArgs := rating.RatingsDataArg{
		Config:                   ratingsConfig,
		ShardConsensusSize:       63,
		MetaConsensusSize:        400,
		ShardMinNodes:            400,
		MetaMinNodes:             400,
		RoundDurationMiliseconds: 6000,
	}

	ratingsData, _ := rating.NewRatingsData(ratingDataArgs)
	return ratingsData
}

func (tpn *TestProcessorNode) initInterceptors(heartbeatPk string) {
	var err error
	tpn.BlockBlackListHandler = cache.NewTimeCache(TimeSpanForBadHeaders)
	if check.IfNil(tpn.EpochStartNotifier) {
		tpn.EpochStartNotifier = notifier.NewEpochStartSubscriptionHandler()
	}

	coreComponents := GetDefaultCoreComponents()
	coreComponents.InternalMarshalizerField = TestMarshalizer
	coreComponents.TxMarshalizerField = TestTxSignMarshalizer
	coreComponents.HasherField = TestHasher
	coreComponents.Uint64ByteSliceConverterField = TestUint64Converter
	coreComponents.ChainIdCalled = func() string {
		return string(tpn.ChainID)
	}
	coreComponents.MinTransactionVersionCalled = func() uint32 {
		return tpn.MinTransactionVersion
	}
	coreComponents.TxVersionCheckField = versioning.NewTxVersionChecker(tpn.MinTransactionVersion)
	coreComponents.EnableEpochsHandlerField = tpn.EnableEpochsHandler
	coreComponents.EpochNotifierField = tpn.EpochNotifier
	coreComponents.EconomicsDataField = tpn.EconomicsData

	cryptoComponents := GetDefaultCryptoComponents()
	cryptoComponents.PubKey = nil
	cryptoComponents.BlockSig = tpn.OwnAccount.BlockSingleSigner
	cryptoComponents.TxSig = tpn.OwnAccount.SingleSigner
	cryptoComponents.MultiSigContainer = cryptoMocks.NewMultiSignerContainerMock(TestMultiSig)
	cryptoComponents.BlKeyGen = tpn.OwnAccount.KeygenBlockSign
	cryptoComponents.TxKeyGen = tpn.OwnAccount.KeygenTxSign

	if tpn.ShardCoordinator.SelfId() == core.MetachainShardId {
		argsEpochStart := &metachain.ArgsNewMetaEpochStartTrigger{
			GenesisTime: tpn.RoundHandler.TimeStamp(),
			Settings: &config.EpochStartConfig{
				MinRoundsBetweenEpochs: 1000,
				RoundsPerEpoch:         10000,
			},
			Epoch:              0,
			EpochStartNotifier: tpn.EpochStartNotifier,
			Storage:            tpn.Storage,
			Marshalizer:        TestMarshalizer,
			Hasher:             TestHasher,
			AppStatusHandler:   &statusHandlerMock.AppStatusHandlerStub{},
			DataPool:           tpn.DataPool,
		}
		epochStartTrigger, _ := metachain.NewEpochStartTrigger(argsEpochStart)
		tpn.EpochStartTrigger = &metachain.TestTrigger{}
		tpn.EpochStartTrigger.SetTrigger(epochStartTrigger)
		providedHardforkPk := tpn.createHardforkTrigger(heartbeatPk)
		coreComponents.HardforkTriggerPubKeyField = providedHardforkPk

		metaInterceptorContainerFactoryArgs := interceptorscontainer.CommonInterceptorsContainerFactoryArgs{
			CoreComponents:               coreComponents,
			CryptoComponents:             cryptoComponents,
			Accounts:                     tpn.AccntState,
			ShardCoordinator:             tpn.ShardCoordinator,
			NodesCoordinator:             tpn.NodesCoordinator,
			Messenger:                    tpn.Messenger,
			Store:                        tpn.Storage,
			DataPool:                     tpn.DataPool,
			MaxTxNonceDeltaAllowed:       maxTxNonceDeltaAllowed,
			TxFeeHandler:                 tpn.EconomicsData,
			BlockBlackList:               tpn.BlockBlackListHandler,
			HeaderSigVerifier:            tpn.HeaderSigVerifier,
			HeaderIntegrityVerifier:      tpn.HeaderIntegrityVerifier,
			ValidityAttester:             tpn.BlockTracker,
			EpochStartTrigger:            tpn.EpochStartTrigger,
			WhiteListHandler:             tpn.WhiteListHandler,
			WhiteListerVerifiedTxs:       tpn.WhiteListerVerifiedTxs,
			AntifloodHandler:             &mock.NilAntifloodHandler{},
			ArgumentsParser:              smartContract.NewArgumentParser(),
			PreferredPeersHolder:         &p2pmocks.PeersHolderStub{},
			SizeCheckDelta:               sizeCheckDelta,
			RequestHandler:               tpn.RequestHandler,
			PeerSignatureHandler:         &processMock.PeerSignatureHandlerStub{},
			SignaturesHandler:            &processMock.SignaturesHandlerStub{},
			HeartbeatExpiryTimespanInSec: 30,
			PeerShardMapper:              tpn.PeerShardMapper,
			HardforkTrigger:              tpn.HardforkTrigger,
		}
		interceptorContainerFactory, _ := interceptorscontainer.NewMetaInterceptorsContainerFactory(metaInterceptorContainerFactoryArgs)

		tpn.InterceptorsContainer, err = interceptorContainerFactory.Create()
		if err != nil {
			log.Debug("interceptor container factory Create", "error", err.Error())
		}
	} else {
		argsPeerMiniBlocksSyncer := shardchain.ArgPeerMiniBlockSyncer{
			MiniBlocksPool:     tpn.DataPool.MiniBlocks(),
			ValidatorsInfoPool: tpn.DataPool.ValidatorsInfo(),
			RequestHandler:     tpn.RequestHandler,
		}
		peerMiniBlockSyncer, _ := shardchain.NewPeerMiniBlockSyncer(argsPeerMiniBlocksSyncer)
		argsShardEpochStart := &shardchain.ArgsShardEpochStartTrigger{
			Marshalizer:          TestMarshalizer,
			Hasher:               TestHasher,
			HeaderValidator:      tpn.HeaderValidator,
			Uint64Converter:      TestUint64Converter,
			DataPool:             tpn.DataPool,
			Storage:              tpn.Storage,
			RequestHandler:       tpn.RequestHandler,
			Epoch:                0,
			Validity:             1,
			Finality:             1,
			EpochStartNotifier:   tpn.EpochStartNotifier,
			PeerMiniBlocksSyncer: peerMiniBlockSyncer,
			RoundHandler:         tpn.RoundHandler,
			AppStatusHandler:     &statusHandlerMock.AppStatusHandlerStub{},
			EnableEpochsHandler:  tpn.EnableEpochsHandler,
		}
		epochStartTrigger, _ := shardchain.NewEpochStartTrigger(argsShardEpochStart)
		tpn.EpochStartTrigger = &shardchain.TestTrigger{}
		tpn.EpochStartTrigger.SetTrigger(epochStartTrigger)
		providedHardforkPk := tpn.createHardforkTrigger(heartbeatPk)
		coreComponents.HardforkTriggerPubKeyField = providedHardforkPk

		shardIntereptorContainerFactoryArgs := interceptorscontainer.CommonInterceptorsContainerFactoryArgs{
			CoreComponents:               coreComponents,
			CryptoComponents:             cryptoComponents,
			Accounts:                     tpn.AccntState,
			ShardCoordinator:             tpn.ShardCoordinator,
			NodesCoordinator:             tpn.NodesCoordinator,
			Messenger:                    tpn.Messenger,
			Store:                        tpn.Storage,
			DataPool:                     tpn.DataPool,
			MaxTxNonceDeltaAllowed:       maxTxNonceDeltaAllowed,
			TxFeeHandler:                 tpn.EconomicsData,
			BlockBlackList:               tpn.BlockBlackListHandler,
			HeaderSigVerifier:            tpn.HeaderSigVerifier,
			HeaderIntegrityVerifier:      tpn.HeaderIntegrityVerifier,
			ValidityAttester:             tpn.BlockTracker,
			EpochStartTrigger:            tpn.EpochStartTrigger,
			WhiteListHandler:             tpn.WhiteListHandler,
			WhiteListerVerifiedTxs:       tpn.WhiteListerVerifiedTxs,
			AntifloodHandler:             &mock.NilAntifloodHandler{},
			ArgumentsParser:              smartContract.NewArgumentParser(),
			PreferredPeersHolder:         &p2pmocks.PeersHolderStub{},
			SizeCheckDelta:               sizeCheckDelta,
			RequestHandler:               tpn.RequestHandler,
			PeerSignatureHandler:         &processMock.PeerSignatureHandlerStub{},
			SignaturesHandler:            &processMock.SignaturesHandlerStub{},
			HeartbeatExpiryTimespanInSec: 30,
			PeerShardMapper:              tpn.PeerShardMapper,
			HardforkTrigger:              tpn.HardforkTrigger,
		}
		interceptorContainerFactory, _ := interceptorscontainer.NewShardInterceptorsContainerFactory(shardIntereptorContainerFactoryArgs)

		tpn.InterceptorsContainer, err = interceptorContainerFactory.Create()
		if err != nil {
			fmt.Println(err.Error())
		}
	}
}

func (tpn *TestProcessorNode) createHardforkTrigger(heartbeatPk string) []byte {
	pkBytes, _ := tpn.NodeKeys.Pk.ToByteArray()
	argHardforkTrigger := trigger.ArgHardforkTrigger{
		TriggerPubKeyBytes:        pkBytes,
		Enabled:                   true,
		EnabledAuthenticated:      true,
		ArgumentParser:            smartContract.NewArgumentParser(),
		EpochProvider:             tpn.EpochStartTrigger,
		ExportFactoryHandler:      &mock.ExportFactoryHandlerStub{},
		CloseAfterExportInMinutes: 5,
		ChanStopNodeProcess:       make(chan endProcess.ArgEndProcess),
		EpochConfirmedNotifier:    tpn.EpochStartNotifier,
		SelfPubKeyBytes:           pkBytes,
		ImportStartHandler:        &mock.ImportStartHandlerStub{},
		RoundHandler:              &mock.RoundHandlerMock{},
	}

	var err error
	if len(heartbeatPk) > 0 {
		argHardforkTrigger.TriggerPubKeyBytes, err = hex.DecodeString(heartbeatPk)
		log.LogIfError(err)
	}
	tpn.HardforkTrigger, err = trigger.NewTrigger(argHardforkTrigger)
	log.LogIfError(err)

	return argHardforkTrigger.TriggerPubKeyBytes
}

func (tpn *TestProcessorNode) initResolvers() {
	dataPacker, _ := partitioning.NewSimpleDataPacker(TestMarshalizer)

	_ = tpn.Messenger.CreateTopic(common.ConsensusTopic+tpn.ShardCoordinator.CommunicationIdentifier(tpn.ShardCoordinator.SelfId()), true)
	payloadValidator, _ := validator.NewPeerAuthenticationPayloadValidator(60)

	resolverContainerFactory := resolverscontainer.FactoryArgs{
		ShardCoordinator:            tpn.ShardCoordinator,
		Messenger:                   tpn.Messenger,
		Store:                       tpn.Storage,
		Marshalizer:                 TestMarshalizer,
		DataPools:                   tpn.DataPool,
		Uint64ByteSliceConverter:    TestUint64Converter,
		DataPacker:                  dataPacker,
		TriesContainer:              tpn.TrieContainer,
		SizeCheckDelta:              100,
		InputAntifloodHandler:       &mock.NilAntifloodHandler{},
		OutputAntifloodHandler:      &mock.NilAntifloodHandler{},
		NumConcurrentResolvingJobs:  10,
		CurrentNetworkEpochProvider: &mock.CurrentNetworkEpochProviderStub{},
		PreferredPeersHolder:        &p2pmocks.PeersHolderStub{},
		ResolverConfig: config.ResolverConfig{
			NumCrossShardPeers:  2,
			NumTotalPeers:       3,
			NumFullHistoryPeers: 3,
		},
		PeersRatingHandler: tpn.PeersRatingHandler,
		PayloadValidator:   payloadValidator,
	}

	var err error
	if tpn.ShardCoordinator.SelfId() == core.MetachainShardId {
		resolversContainerFactory, _ := resolverscontainer.NewMetaResolversContainerFactory(resolverContainerFactory)

		tpn.ResolversContainer, err = resolversContainerFactory.Create()
		log.LogIfError(err)

		tpn.ResolverFinder, _ = containers.NewResolversFinder(tpn.ResolversContainer, tpn.ShardCoordinator)
		tpn.RequestHandler, _ = requestHandlers.NewResolverRequestHandler(
			tpn.ResolverFinder,
			tpn.RequestedItemsHandler,
			tpn.WhiteListHandler,
			100,
			tpn.ShardCoordinator.SelfId(),
			time.Second,
		)
	} else {
		resolversContainerFactory, _ := resolverscontainer.NewShardResolversContainerFactory(resolverContainerFactory)

		tpn.ResolversContainer, err = resolversContainerFactory.Create()
		log.LogIfError(err)

		tpn.ResolverFinder, _ = containers.NewResolversFinder(tpn.ResolversContainer, tpn.ShardCoordinator)
		tpn.RequestHandler, _ = requestHandlers.NewResolverRequestHandler(
			tpn.ResolverFinder,
			tpn.RequestedItemsHandler,
			tpn.WhiteListHandler,
			100,
			tpn.ShardCoordinator.SelfId(),
			time.Second,
		)
	}
}

func (tpn *TestProcessorNode) initInnerProcessors(gasMap map[string]map[string]uint64, vmConfig *config.VirtualMachineConfig) {
	if tpn.ShardCoordinator.SelfId() == core.MetachainShardId {
		tpn.initMetaInnerProcessors(gasMap)
		return
	}

	if tpn.ValidatorStatisticsProcessor == nil {
		tpn.ValidatorStatisticsProcessor = &mock.ValidatorStatisticsProcessorStub{}
	}

	interimProcFactory, _ := shard.NewIntermediateProcessorsContainerFactory(
		tpn.ShardCoordinator,
		TestMarshalizer,
		TestHasher,
		TestAddressPubkeyConverter,
		tpn.Storage,
		tpn.DataPool,
		tpn.EconomicsData,
	)

	tpn.InterimProcContainer, _ = interimProcFactory.Create()
	tpn.ScrForwarder, _ = postprocess.NewTestIntermediateResultsProcessor(
		TestHasher,
		TestMarshalizer,
		tpn.ShardCoordinator,
		TestAddressPubkeyConverter,
		tpn.Storage,
		dataBlock.SmartContractResultBlock,
		tpn.DataPool.CurrentBlockTxs(),
		tpn.EconomicsData,
	)

	tpn.InterimProcContainer.Remove(dataBlock.SmartContractResultBlock)
	_ = tpn.InterimProcContainer.Add(dataBlock.SmartContractResultBlock, tpn.ScrForwarder)

	tpn.RewardsProcessor, _ = rewardTransaction.NewRewardTxProcessor(
		tpn.AccntState,
		TestAddressPubkeyConverter,
		tpn.ShardCoordinator,
	)

	mapDNSAddresses := make(map[string]struct{})
	if !check.IfNil(tpn.SmartContractParser) {
		mapDNSAddresses, _ = tpn.SmartContractParser.GetDeployedSCAddresses(genesis.DNSType)
	}

	gasSchedule := mock.NewGasScheduleNotifierMock(gasMap)
	argsBuiltIn := builtInFunctions.ArgsCreateBuiltInFunctionContainer{
		GasSchedule:               gasSchedule,
		MapDNSAddresses:           mapDNSAddresses,
		Marshalizer:               TestMarshalizer,
		Accounts:                  tpn.AccntState,
		ShardCoordinator:          tpn.ShardCoordinator,
		EpochNotifier:             tpn.EpochNotifier,
		EnableEpochsHandler:       tpn.EnableEpochsHandler,
		MaxNumNodesInTransferRole: 100,
	}
	argsBuiltIn.AutomaticCrawlerAddresses = GenerateOneAddressPerShard(argsBuiltIn.ShardCoordinator)
	builtInFuncFactory, _ := builtInFunctions.CreateBuiltInFunctionsFactory(argsBuiltIn)

	for name, function := range TestBuiltinFunctions {
		err := builtInFuncFactory.BuiltInFunctionContainer().Add(name, function)
		log.LogIfError(err)
	}

	argsHook := hooks.ArgBlockChainHook{
		Accounts:              tpn.AccntState,
		PubkeyConv:            TestAddressPubkeyConverter,
		StorageService:        tpn.Storage,
		BlockChain:            tpn.BlockChain,
		ShardCoordinator:      tpn.ShardCoordinator,
		Marshalizer:           TestMarshalizer,
		Uint64Converter:       TestUint64Converter,
		BuiltInFunctions:      builtInFuncFactory.BuiltInFunctionContainer(),
		NFTStorageHandler:     builtInFuncFactory.NFTStorageHandler(),
		GlobalSettingsHandler: builtInFuncFactory.ESDTGlobalSettingsHandler(),
		DataPool:              tpn.DataPool,
		CompiledSCPool:        tpn.DataPool.SmartContracts(),
		EpochNotifier:         tpn.EpochNotifier,
		EnableEpochsHandler:   tpn.EnableEpochsHandler,
		NilCompiledSCStore:    true,
	}
	esdtTransferParser, _ := parsers.NewESDTTransferParser(TestMarshalizer)
	maxGasLimitPerBlock := uint64(0xFFFFFFFFFFFFFFFF)
	blockChainHookImpl, _ := hooks.NewBlockChainHookImpl(argsHook)
	tpn.EnableEpochs.FailExecutionOnEveryAPIErrorEnableEpoch = 1
	argsNewVMFactory := shard.ArgVMContainerFactory{
		Config:              *vmConfig,
		BlockGasLimit:       maxGasLimitPerBlock,
		GasSchedule:         gasSchedule,
		BlockChainHook:      blockChainHookImpl,
		BuiltInFunctions:    argsHook.BuiltInFunctions,
		EpochNotifier:       tpn.EpochNotifier,
		EnableEpochsHandler: tpn.EnableEpochsHandler,
		ArwenChangeLocker:   tpn.ArwenChangeLocker,
		ESDTTransferParser:  esdtTransferParser,
	}
	vmFactory, _ := shard.NewVMContainerFactory(argsNewVMFactory)

	var err error
	tpn.VMContainer, err = vmFactory.Create()
	if err != nil {
		panic(err)
	}

	tpn.BlockchainHook, _ = vmFactory.BlockChainHookImpl().(*hooks.BlockChainHookImpl)
	_ = builtInFuncFactory.SetPayableHandler(tpn.BlockchainHook)

	mockVM, _ := mock.NewOneSCExecutorMockVM(tpn.BlockchainHook, TestHasher)
	mockVM.GasForOperation = OpGasValueForMockVm
	_ = tpn.VMContainer.Add(procFactory.InternalTestingVM, mockVM)

	tpn.FeeAccumulator, _ = postprocess.NewFeeAccumulator()
	tpn.ArgsParser = smartContract.NewArgumentParser()

	argsTxTypeHandler := coordinator.ArgNewTxTypeHandler{
		PubkeyConverter:     TestAddressPubkeyConverter,
		ShardCoordinator:    tpn.ShardCoordinator,
		BuiltInFunctions:    builtInFuncFactory.BuiltInFunctionContainer(),
		ArgumentParser:      parsers.NewCallArgsParser(),
		ESDTTransferParser:  esdtTransferParser,
		EnableEpochsHandler: tpn.EnableEpochsHandler,
	}
	txTypeHandler, _ := coordinator.NewTxTypeHandler(argsTxTypeHandler)
	tpn.GasHandler, _ = preprocess.NewGasComputation(tpn.EconomicsData, txTypeHandler, tpn.EnableEpochsHandler)
	badBlocksHandler, _ := tpn.InterimProcContainer.Get(dataBlock.InvalidBlock)

	argsNewScProcessor := smartContract.ArgsNewSmartContractProcessor{
		VmContainer:         tpn.VMContainer,
		ArgsParser:          tpn.ArgsParser,
		Hasher:              TestHasher,
		Marshalizer:         TestMarshalizer,
		AccountsDB:          tpn.AccntState,
		BlockChainHook:      vmFactory.BlockChainHookImpl(),
		BuiltInFunctions:    builtInFuncFactory.BuiltInFunctionContainer(),
		PubkeyConv:          TestAddressPubkeyConverter,
		ShardCoordinator:    tpn.ShardCoordinator,
		ScrForwarder:        tpn.ScrForwarder,
		TxFeeHandler:        tpn.FeeAccumulator,
		EconomicsFee:        tpn.EconomicsData,
		TxTypeHandler:       txTypeHandler,
		GasHandler:          tpn.GasHandler,
		GasSchedule:         gasSchedule,
		TxLogsProcessor:     tpn.TransactionLogProcessor,
		BadTxForwarder:      badBlocksHandler,
		EnableEpochsHandler: tpn.EnableEpochsHandler,
		VMOutputCacher:      txcache.NewDisabledCache(),
		ArwenChangeLocker:   tpn.ArwenChangeLocker,
	}
	sc, _ := smartContract.NewSmartContractProcessor(argsNewScProcessor)
	tpn.ScProcessor = smartContract.NewTestScProcessor(sc)

	receiptsHandler, _ := tpn.InterimProcContainer.Get(dataBlock.ReceiptBlock)
	argsNewTxProcessor := transaction.ArgsNewTxProcessor{
		Accounts:            tpn.AccntState,
		Hasher:              TestHasher,
		PubkeyConv:          TestAddressPubkeyConverter,
		Marshalizer:         TestMarshalizer,
		SignMarshalizer:     TestTxSignMarshalizer,
		ShardCoordinator:    tpn.ShardCoordinator,
		ScProcessor:         tpn.ScProcessor,
		TxFeeHandler:        tpn.FeeAccumulator,
		TxTypeHandler:       txTypeHandler,
		EconomicsFee:        tpn.EconomicsData,
		ReceiptForwarder:    receiptsHandler,
		BadTxForwarder:      badBlocksHandler,
		ArgsParser:          tpn.ArgsParser,
		ScrForwarder:        tpn.ScrForwarder,
		EnableEpochsHandler: tpn.EnableEpochsHandler,
	}
	tpn.TxProcessor, _ = transaction.NewTxProcessor(argsNewTxProcessor)
	scheduledSCRsStorer, _ := tpn.Storage.GetStorer(dataRetriever.ScheduledSCRsUnit)
	scheduledTxsExecutionHandler, _ := preprocess.NewScheduledTxsExecution(
		tpn.TxProcessor,
		&mock.TransactionCoordinatorMock{},
		scheduledSCRsStorer,
		TestMarshalizer,
		TestHasher,
		tpn.ShardCoordinator,
	)
	processedMiniBlocksTracker := processedMb.NewProcessedMiniBlocksTracker()

	fact, _ := shard.NewPreProcessorsContainerFactory(
		tpn.ShardCoordinator,
		tpn.Storage,
		TestMarshalizer,
		TestHasher,
		tpn.DataPool,
		TestAddressPubkeyConverter,
		tpn.AccntState,
		tpn.RequestHandler,
		tpn.TxProcessor,
		tpn.ScProcessor,
		tpn.ScProcessor,
		tpn.RewardsProcessor,
		tpn.EconomicsData,
		tpn.GasHandler,
		tpn.BlockTracker,
		TestBlockSizeComputationHandler,
		TestBalanceComputationHandler,
		tpn.EnableEpochsHandler,
		txTypeHandler,
		scheduledTxsExecutionHandler,
		processedMiniBlocksTracker,
	)
	tpn.PreProcessorsContainer, _ = fact.Create()

	argsTransactionCoordinator := coordinator.ArgTransactionCoordinator{
		Hasher:                       TestHasher,
		Marshalizer:                  TestMarshalizer,
		ShardCoordinator:             tpn.ShardCoordinator,
		Accounts:                     tpn.AccntState,
		MiniBlockPool:                tpn.DataPool.MiniBlocks(),
		RequestHandler:               tpn.RequestHandler,
		PreProcessors:                tpn.PreProcessorsContainer,
		InterProcessors:              tpn.InterimProcContainer,
		GasHandler:                   tpn.GasHandler,
		FeeHandler:                   tpn.FeeAccumulator,
		BlockSizeComputation:         TestBlockSizeComputationHandler,
		BalanceComputation:           TestBalanceComputationHandler,
		EconomicsFee:                 tpn.EconomicsData,
		TxTypeHandler:                txTypeHandler,
		TransactionsLogProcessor:     tpn.TransactionLogProcessor,
		EnableEpochsHandler:          tpn.EnableEpochsHandler,
		ScheduledTxsExecutionHandler: scheduledTxsExecutionHandler,
		DoubleTransactionsDetector:   &testscommon.PanicDoubleTransactionsDetector{},
		ProcessedMiniBlocksTracker:   processedMiniBlocksTracker,
	}
	tpn.TxCoordinator, _ = coordinator.NewTransactionCoordinator(argsTransactionCoordinator)
	scheduledTxsExecutionHandler.SetTransactionCoordinator(tpn.TxCoordinator)
}

func (tpn *TestProcessorNode) initMetaInnerProcessors(gasMap map[string]map[string]uint64) {
	interimProcFactory, _ := metaProcess.NewIntermediateProcessorsContainerFactory(
		tpn.ShardCoordinator,
		TestMarshalizer,
		TestHasher,
		TestAddressPubkeyConverter,
		tpn.Storage,
		tpn.DataPool,
		tpn.EconomicsData,
	)

	tpn.InterimProcContainer, _ = interimProcFactory.Create()
	tpn.ScrForwarder, _ = postprocess.NewTestIntermediateResultsProcessor(
		TestHasher,
		TestMarshalizer,
		tpn.ShardCoordinator,
		TestAddressPubkeyConverter,
		tpn.Storage,
		dataBlock.SmartContractResultBlock,
		tpn.DataPool.CurrentBlockTxs(),
		tpn.EconomicsData,
	)

	tpn.InterimProcContainer.Remove(dataBlock.SmartContractResultBlock)
	_ = tpn.InterimProcContainer.Add(dataBlock.SmartContractResultBlock, tpn.ScrForwarder)

	gasSchedule := mock.NewGasScheduleNotifierMock(gasMap)
	argsBuiltIn := builtInFunctions.ArgsCreateBuiltInFunctionContainer{
		GasSchedule:               gasSchedule,
		MapDNSAddresses:           make(map[string]struct{}),
		Marshalizer:               TestMarshalizer,
		Accounts:                  tpn.AccntState,
		ShardCoordinator:          tpn.ShardCoordinator,
		EpochNotifier:             tpn.EpochNotifier,
		EnableEpochsHandler:       tpn.EnableEpochsHandler,
		MaxNumNodesInTransferRole: 100,
	}
	argsBuiltIn.AutomaticCrawlerAddresses = GenerateOneAddressPerShard(argsBuiltIn.ShardCoordinator)
	builtInFuncFactory, _ := builtInFunctions.CreateBuiltInFunctionsFactory(argsBuiltIn)
	argsHook := hooks.ArgBlockChainHook{
		Accounts:              tpn.AccntState,
		PubkeyConv:            TestAddressPubkeyConverter,
		StorageService:        tpn.Storage,
		BlockChain:            tpn.BlockChain,
		ShardCoordinator:      tpn.ShardCoordinator,
		Marshalizer:           TestMarshalizer,
		Uint64Converter:       TestUint64Converter,
		BuiltInFunctions:      builtInFuncFactory.BuiltInFunctionContainer(),
		NFTStorageHandler:     builtInFuncFactory.NFTStorageHandler(),
		GlobalSettingsHandler: builtInFuncFactory.ESDTGlobalSettingsHandler(),
		DataPool:              tpn.DataPool,
		CompiledSCPool:        tpn.DataPool.SmartContracts(),
		EpochNotifier:         tpn.EpochNotifier,
		EnableEpochsHandler:   tpn.EnableEpochsHandler,
		NilCompiledSCStore:    true,
	}

	var signVerifier vm.MessageSignVerifier
	if tpn.UseValidVmBlsSigVerifier {
		signVerifier, _ = vmProcess.NewMessageSigVerifier(
			signing.NewKeyGenerator(mcl.NewSuiteBLS12()),
			mclsig.NewBlsSigner(),
		)
	} else {
		signVerifier, _ = disabled.NewMessageSignVerifier(&mock.KeyGenMock{})
	}
	blockChainHookImpl, _ := hooks.NewBlockChainHookImpl(argsHook)
	argsVMContainerFactory := metaProcess.ArgsNewVMContainerFactory{
		BlockChainHook:      blockChainHookImpl,
		PubkeyConv:          argsHook.PubkeyConv,
		Economics:           tpn.EconomicsData,
		MessageSignVerifier: signVerifier,
		GasSchedule:         gasSchedule,
		NodesConfigProvider: tpn.NodesSetup,
		Hasher:              TestHasher,
		Marshalizer:         TestMarshalizer,
		SystemSCConfig: &config.SystemSmartContractsConfig{
			ESDTSystemSCConfig: config.ESDTSystemSCConfig{
				BaseIssuingCost: "1000",
				OwnerAddress:    "aaaaaa",
			},
			GovernanceSystemSCConfig: config.GovernanceSystemSCConfig{
				Active: config.GovernanceSystemSCConfigActive{
					ProposalCost:     "500",
					MinQuorum:        "50",
					MinPassThreshold: "50",
					MinVetoThreshold: "50",
				},
				FirstWhitelistedAddress: DelegationManagerConfigChangeAddress,
			},
			StakingSystemSCConfig: config.StakingSystemSCConfig{
				GenesisNodePrice:                     "1000",
				UnJailValue:                          "10",
				MinStepValue:                         "10",
				MinStakeValue:                        "1",
				UnBondPeriod:                         1,
				UnBondPeriodInEpochs:                 1,
				NumRoundsWithoutBleed:                1,
				MaximumPercentageToBleed:             1,
				BleedPercentagePerRound:              1,
				MaxNumberOfNodesForStake:             100,
				ActivateBLSPubKeyMessageVerification: false,
				MinUnstakeTokensValue:                "1",
			},
			DelegationManagerSystemSCConfig: config.DelegationManagerSystemSCConfig{
				MinCreationDeposit:  "100",
				MinStakeAmount:      "100",
				ConfigChangeAddress: DelegationManagerConfigChangeAddress,
			},
			DelegationSystemSCConfig: config.DelegationSystemSCConfig{
				MinServiceFee: 0,
				MaxServiceFee: 100000,
			},
		},
		ValidatorAccountsDB: tpn.PeerState,
		ChanceComputer:      &mock.RaterMock{},
		ShardCoordinator:    tpn.ShardCoordinator,
		EnableEpochsHandler: tpn.EnableEpochsHandler,
	}
	vmFactory, _ := metaProcess.NewVMContainerFactory(argsVMContainerFactory)

	tpn.VMContainer, _ = vmFactory.Create()
	tpn.BlockchainHook, _ = vmFactory.BlockChainHookImpl().(*hooks.BlockChainHookImpl)
	tpn.SystemSCFactory = vmFactory.SystemSmartContractContainerFactory()
	tpn.addMockVm(tpn.BlockchainHook)

	tpn.FeeAccumulator, _ = postprocess.NewFeeAccumulator()
	tpn.ArgsParser = smartContract.NewArgumentParser()
	esdtTransferParser, _ := parsers.NewESDTTransferParser(TestMarshalizer)
	argsTxTypeHandler := coordinator.ArgNewTxTypeHandler{
		PubkeyConverter:     TestAddressPubkeyConverter,
		ShardCoordinator:    tpn.ShardCoordinator,
		BuiltInFunctions:    builtInFuncFactory.BuiltInFunctionContainer(),
		ArgumentParser:      parsers.NewCallArgsParser(),
		ESDTTransferParser:  esdtTransferParser,
		EnableEpochsHandler: tpn.EnableEpochsHandler,
	}
	txTypeHandler, _ := coordinator.NewTxTypeHandler(argsTxTypeHandler)
	tpn.GasHandler, _ = preprocess.NewGasComputation(tpn.EconomicsData, txTypeHandler, tpn.EnableEpochsHandler)
	badBlocksHandler, _ := tpn.InterimProcContainer.Get(dataBlock.InvalidBlock)
	argsNewScProcessor := smartContract.ArgsNewSmartContractProcessor{
		VmContainer:         tpn.VMContainer,
		ArgsParser:          tpn.ArgsParser,
		Hasher:              TestHasher,
		Marshalizer:         TestMarshalizer,
		AccountsDB:          tpn.AccntState,
		BlockChainHook:      vmFactory.BlockChainHookImpl(),
		BuiltInFunctions:    builtInFuncFactory.BuiltInFunctionContainer(),
		PubkeyConv:          TestAddressPubkeyConverter,
		ShardCoordinator:    tpn.ShardCoordinator,
		ScrForwarder:        tpn.ScrForwarder,
		TxFeeHandler:        tpn.FeeAccumulator,
		EconomicsFee:        tpn.EconomicsData,
		TxTypeHandler:       txTypeHandler,
		GasHandler:          tpn.GasHandler,
		GasSchedule:         gasSchedule,
		TxLogsProcessor:     tpn.TransactionLogProcessor,
		BadTxForwarder:      badBlocksHandler,
		EnableEpochsHandler: tpn.EnableEpochsHandler,
		VMOutputCacher:      txcache.NewDisabledCache(),
		ArwenChangeLocker:   tpn.ArwenChangeLocker,
	}
	scProcessor, _ := smartContract.NewSmartContractProcessor(argsNewScProcessor)
	tpn.ScProcessor = smartContract.NewTestScProcessor(scProcessor)
	argsNewMetaTxProc := transaction.ArgsNewMetaTxProcessor{
		Hasher:              TestHasher,
		Marshalizer:         TestMarshalizer,
		Accounts:            tpn.AccntState,
		PubkeyConv:          TestAddressPubkeyConverter,
		ShardCoordinator:    tpn.ShardCoordinator,
		ScProcessor:         tpn.ScProcessor,
		TxTypeHandler:       txTypeHandler,
		EconomicsFee:        tpn.EconomicsData,
		EnableEpochsHandler: tpn.EnableEpochsHandler,
	}
	tpn.TxProcessor, _ = transaction.NewMetaTxProcessor(argsNewMetaTxProc)
	scheduledSCRsStorer, _ := tpn.Storage.GetStorer(dataRetriever.ScheduledSCRsUnit)
	scheduledTxsExecutionHandler, _ := preprocess.NewScheduledTxsExecution(
		tpn.TxProcessor,
		&mock.TransactionCoordinatorMock{},
		scheduledSCRsStorer,
		TestMarshalizer,
		TestHasher,
		tpn.ShardCoordinator)
	processedMiniBlocksTracker := processedMb.NewProcessedMiniBlocksTracker()

	fact, _ := metaProcess.NewPreProcessorsContainerFactory(
		tpn.ShardCoordinator,
		tpn.Storage,
		TestMarshalizer,
		TestHasher,
		tpn.DataPool,
		tpn.AccntState,
		tpn.RequestHandler,
		tpn.TxProcessor,
		scProcessor,
		tpn.EconomicsData,
		tpn.GasHandler,
		tpn.BlockTracker,
		TestAddressPubkeyConverter,
		TestBlockSizeComputationHandler,
		TestBalanceComputationHandler,
		tpn.EnableEpochsHandler,
		txTypeHandler,
		scheduledTxsExecutionHandler,
		processedMiniBlocksTracker,
	)
	tpn.PreProcessorsContainer, _ = fact.Create()

	argsTransactionCoordinator := coordinator.ArgTransactionCoordinator{
		Hasher:                       TestHasher,
		Marshalizer:                  TestMarshalizer,
		ShardCoordinator:             tpn.ShardCoordinator,
		Accounts:                     tpn.AccntState,
		MiniBlockPool:                tpn.DataPool.MiniBlocks(),
		RequestHandler:               tpn.RequestHandler,
		PreProcessors:                tpn.PreProcessorsContainer,
		InterProcessors:              tpn.InterimProcContainer,
		GasHandler:                   tpn.GasHandler,
		FeeHandler:                   tpn.FeeAccumulator,
		BlockSizeComputation:         TestBlockSizeComputationHandler,
		BalanceComputation:           TestBalanceComputationHandler,
		EconomicsFee:                 tpn.EconomicsData,
		TxTypeHandler:                txTypeHandler,
		TransactionsLogProcessor:     tpn.TransactionLogProcessor,
		EnableEpochsHandler:          tpn.EnableEpochsHandler,
		ScheduledTxsExecutionHandler: scheduledTxsExecutionHandler,
		DoubleTransactionsDetector:   &testscommon.PanicDoubleTransactionsDetector{},
		ProcessedMiniBlocksTracker:   processedMiniBlocksTracker,
	}
	tpn.TxCoordinator, _ = coordinator.NewTransactionCoordinator(argsTransactionCoordinator)
	scheduledTxsExecutionHandler.SetTransactionCoordinator(tpn.TxCoordinator)
}

// InitDelegationManager will initialize the delegation manager whenever required
func (tpn *TestProcessorNode) InitDelegationManager() {
	if tpn.ShardCoordinator.SelfId() != core.MetachainShardId {
		return
	}

	systemVM, err := tpn.VMContainer.Get(factory.SystemVirtualMachine)
	log.LogIfError(err)

	codeMetaData := &vmcommon.CodeMetadata{
		Upgradeable: false,
		Payable:     false,
		Readable:    true,
	}

	vmInput := &vmcommon.ContractCreateInput{
		VMInput: vmcommon.VMInput{
			CallerAddr: vm.DelegationManagerSCAddress,
			Arguments:  [][]byte{},
			CallValue:  zero,
		},
		ContractCode:         vm.DelegationManagerSCAddress,
		ContractCodeMetadata: codeMetaData.ToBytes(),
	}

	vmOutput, err := systemVM.RunSmartContractCreate(vmInput)
	log.LogIfError(err)
	if vmOutput.ReturnCode != vmcommon.Ok {
		log.Error("error while initializing system SC", "return code", vmOutput.ReturnCode)
	}

	err = tpn.processSCOutputAccounts(vmOutput)
	log.LogIfError(err)

	err = tpn.updateSystemSCContractsCode(vmInput.ContractCodeMetadata, vm.DelegationManagerSCAddress)
	log.LogIfError(err)

	_, err = tpn.AccntState.Commit()
	log.LogIfError(err)
}

func (tpn *TestProcessorNode) updateSystemSCContractsCode(contractMetadata []byte, scAddress []byte) error {
	userAcc, err := tpn.getUserAccount(scAddress)
	if err != nil {
		return err
	}

	userAcc.SetOwnerAddress(scAddress)
	userAcc.SetCodeMetadata(contractMetadata)
	userAcc.SetCode(scAddress)

	return tpn.AccntState.SaveAccount(userAcc)
}

// save account changes in state from vmOutput - protected by VM - every output can be treated as is.
func (tpn *TestProcessorNode) processSCOutputAccounts(vmOutput *vmcommon.VMOutput) error {
	outputAccounts := process.SortVMOutputInsideData(vmOutput)
	for _, outAcc := range outputAccounts {
		acc, err := tpn.getUserAccount(outAcc.Address)
		if err != nil {
			return err
		}

		storageUpdates := process.GetSortedStorageUpdates(outAcc)
		for _, storeUpdate := range storageUpdates {
			err = acc.SaveKeyValue(storeUpdate.Offset, storeUpdate.Data)
			if err != nil {
				return err
			}
		}

		if outAcc.BalanceDelta != nil && outAcc.BalanceDelta.Cmp(zero) != 0 {
			err = acc.AddToBalance(outAcc.BalanceDelta)
			if err != nil {
				return err
			}
		}

		err = tpn.AccntState.SaveAccount(acc)
		if err != nil {
			return err
		}
	}

	return nil
}

func (tpn *TestProcessorNode) getUserAccount(address []byte) (state.UserAccountHandler, error) {
	acnt, err := tpn.AccntState.LoadAccount(address)
	if err != nil {
		return nil, err
	}

	stAcc, ok := acnt.(state.UserAccountHandler)
	if !ok {
		return nil, process.ErrWrongTypeAssertion
	}

	return stAcc, nil
}

func (tpn *TestProcessorNode) addMockVm(blockchainHook vmcommon.BlockchainHook) {
	mockVM, _ := mock.NewOneSCExecutorMockVM(blockchainHook, TestHasher)
	mockVM.GasForOperation = OpGasValueForMockVm

	_ = tpn.VMContainer.Add(factory.InternalTestingVM, mockVM)
}

func (tpn *TestProcessorNode) initBlockProcessor(stateCheckpointModulus uint) {
	var err error

	if tpn.ShardCoordinator.SelfId() != core.MetachainShardId {
		tpn.ForkDetector, _ = processSync.NewShardForkDetector(tpn.RoundHandler, tpn.BlockBlackListHandler, tpn.BlockTracker, tpn.NodesSetup.GetStartTime())
	} else {
		tpn.ForkDetector, _ = processSync.NewMetaForkDetector(tpn.RoundHandler, tpn.BlockBlackListHandler, tpn.BlockTracker, tpn.NodesSetup.GetStartTime())
	}

	accountsDb := make(map[state.AccountsDbIdentifier]state.AccountsAdapter)
	accountsDb[state.UserAccountsState] = tpn.AccntState
	accountsDb[state.PeerAccountsState] = tpn.PeerState

	coreComponents := GetDefaultCoreComponents()
	coreComponents.InternalMarshalizerField = TestMarshalizer
	coreComponents.HasherField = TestHasher
	coreComponents.Uint64ByteSliceConverterField = TestUint64Converter
	coreComponents.RoundHandlerField = tpn.RoundHandler
	coreComponents.EnableEpochsHandlerField = tpn.EnableEpochsHandler
	coreComponents.EpochNotifierField = tpn.EpochNotifier
	coreComponents.EconomicsDataField = tpn.EconomicsData

	dataComponents := GetDefaultDataComponents()
	dataComponents.Store = tpn.Storage
	dataComponents.DataPool = tpn.DataPool
	dataComponents.BlockChain = tpn.BlockChain

	bootstrapComponents := getDefaultBootstrapComponents(tpn.ShardCoordinator)
	bootstrapComponents.HdrIntegrityVerifier = tpn.HeaderIntegrityVerifier

	statusComponents := GetDefaultStatusComponents()

	triesConfig := config.Config{
		StateTriesConfig: config.StateTriesConfig{
			SnapshotsEnabled:          true,
			CheckpointRoundsModulus:   stateCheckpointModulus,
			UserStatePruningQueueSize: uint(5),
			PeerStatePruningQueueSize: uint(3),
		},
	}

	argumentsBase := block.ArgBaseProcessor{
		CoreComponents:      coreComponents,
		DataComponents:      dataComponents,
		BootstrapComponents: bootstrapComponents,
		StatusComponents:    statusComponents,
		Config:              triesConfig,
		AccountsDB:          accountsDb,
		ForkDetector:        tpn.ForkDetector,
		NodesCoordinator:    tpn.NodesCoordinator,
		FeeHandler:          tpn.FeeAccumulator,
		RequestHandler:      tpn.RequestHandler,
		BlockChainHook:      tpn.BlockchainHook,
		HeaderValidator:     tpn.HeaderValidator,
		BootStorer: &mock.BoostrapStorerMock{
			PutCalled: func(round int64, bootData bootstrapStorage.BootstrapData) error {
				return nil
			},
		},
		BlockTracker:                 tpn.BlockTracker,
		BlockSizeThrottler:           TestBlockSizeThrottler,
		HistoryRepository:            tpn.HistoryRepository,
		EnableRoundsHandler:          coreComponents.EnableRoundsHandler(),
		GasHandler:                   tpn.GasHandler,
		ScheduledTxsExecutionHandler: &testscommon.ScheduledTxsExecutionStub{},
		ProcessedMiniBlocksTracker:   &testscommon.ProcessedMiniBlocksTrackerStub{},
		ReceiptsRepository:           &testscommon.ReceiptsRepositoryStub{},
	}

	if check.IfNil(tpn.EpochStartNotifier) {
		tpn.EpochStartNotifier = notifier.NewEpochStartSubscriptionHandler()
	}

	if tpn.ShardCoordinator.SelfId() == core.MetachainShardId {
		if check.IfNil(tpn.EpochStartTrigger) {
			argsEpochStart := &metachain.ArgsNewMetaEpochStartTrigger{
				GenesisTime: argumentsBase.CoreComponents.RoundHandler().TimeStamp(),
				Settings: &config.EpochStartConfig{
					MinRoundsBetweenEpochs: 1000,
					RoundsPerEpoch:         10000,
				},
				Epoch:              0,
				EpochStartNotifier: tpn.EpochStartNotifier,
				Storage:            tpn.Storage,
				Marshalizer:        TestMarshalizer,
				Hasher:             TestHasher,
				AppStatusHandler:   &statusHandlerMock.AppStatusHandlerStub{},
				DataPool:           tpn.DataPool,
			}
			epochStartTrigger, _ := metachain.NewEpochStartTrigger(argsEpochStart)
			tpn.EpochStartTrigger = &metachain.TestTrigger{}
			tpn.EpochStartTrigger.SetTrigger(epochStartTrigger)
		}

		argumentsBase.EpochStartTrigger = tpn.EpochStartTrigger
		argumentsBase.TxCoordinator = tpn.TxCoordinator

		argsStakingToPeer := scToProtocol.ArgStakingToPeer{
			PubkeyConv:          TestValidatorPubkeyConverter,
			Hasher:              TestHasher,
			Marshalizer:         TestMarshalizer,
			PeerState:           tpn.PeerState,
			BaseState:           tpn.AccntState,
			ArgParser:           tpn.ArgsParser,
			CurrTxs:             tpn.DataPool.CurrentBlockTxs(),
			RatingsData:         tpn.RatingsData,
			EnableEpochsHandler: tpn.EnableEpochsHandler,
		}
		scToProtocolInstance, _ := scToProtocol.NewStakingToPeer(argsStakingToPeer)

		argsEpochStartData := metachain.ArgsNewEpochStartData{
			Marshalizer:         TestMarshalizer,
			Hasher:              TestHasher,
			Store:               tpn.Storage,
			DataPool:            tpn.DataPool,
			BlockTracker:        tpn.BlockTracker,
			ShardCoordinator:    tpn.ShardCoordinator,
			EpochStartTrigger:   tpn.EpochStartTrigger,
			RequestHandler:      tpn.RequestHandler,
			EnableEpochsHandler: tpn.EnableEpochsHandler,
		}
		epochStartDataCreator, _ := metachain.NewEpochStartData(argsEpochStartData)

		economicsDataProvider := metachain.NewEpochEconomicsStatistics()
		argsEpochEconomics := metachain.ArgsNewEpochEconomics{
			Marshalizer:           TestMarshalizer,
			Hasher:                TestHasher,
			Store:                 tpn.Storage,
			ShardCoordinator:      tpn.ShardCoordinator,
			RewardsHandler:        tpn.EconomicsData,
			RoundTime:             tpn.RoundHandler,
			GenesisTotalSupply:    tpn.EconomicsData.GenesisTotalSupply(),
			EconomicsDataNotified: economicsDataProvider,
			StakingV2EnableEpoch:  tpn.EnableEpochs.StakingV2EnableEpoch,
		}
		epochEconomics, _ := metachain.NewEndOfEpochEconomicsDataCreator(argsEpochEconomics)

		systemVM, errGet := tpn.VMContainer.Get(factory.SystemVirtualMachine)
		if errGet != nil {
			log.Error("initBlockProcessor tpn.VMContainer.Get", "error", errGet)
		}
		stakingDataProvider, errRsp := metachain.NewStakingDataProvider(systemVM, "1000")
		if errRsp != nil {
			log.Error("initBlockProcessor NewRewardsStakingProvider", "error", errRsp)
		}

		rewardsStorage, _ := tpn.Storage.GetStorer(dataRetriever.RewardTransactionUnit)
		miniBlockStorage, _ := tpn.Storage.GetStorer(dataRetriever.MiniBlockUnit)
		argsEpochRewards := metachain.RewardsCreatorProxyArgs{
			BaseRewardsCreatorArgs: metachain.BaseRewardsCreatorArgs{
				ShardCoordinator:              tpn.ShardCoordinator,
				PubkeyConverter:               TestAddressPubkeyConverter,
				RewardsStorage:                rewardsStorage,
				MiniBlockStorage:              miniBlockStorage,
				Hasher:                        TestHasher,
				Marshalizer:                   TestMarshalizer,
				DataPool:                      tpn.DataPool,
				ProtocolSustainabilityAddress: testProtocolSustainabilityAddress,
				NodesConfigProvider:           tpn.NodesCoordinator,
				UserAccountsDB:                tpn.AccntState,
				EnableEpochsHandler:           tpn.EnableEpochsHandler,
			},
			StakingDataProvider:   stakingDataProvider,
			RewardsHandler:        tpn.EconomicsData,
			EconomicsDataProvider: economicsDataProvider,
		}
		epochStartRewards, _ := metachain.NewRewardsCreatorProxy(argsEpochRewards)

		validatorInfoStorage, _ := tpn.Storage.GetStorer(dataRetriever.UnsignedTransactionUnit)
		argsEpochValidatorInfo := metachain.ArgsNewValidatorInfoCreator{
			ShardCoordinator:     tpn.ShardCoordinator,
			ValidatorInfoStorage: validatorInfoStorage,
			MiniBlockStorage:     miniBlockStorage,
			Hasher:               TestHasher,
			Marshalizer:          TestMarshalizer,
			DataPool:             tpn.DataPool,
			EnableEpochsHandler:  tpn.EnableEpochsHandler,
		}
		epochStartValidatorInfo, _ := metachain.NewValidatorInfoCreator(argsEpochValidatorInfo)
		argsEpochSystemSC := metachain.ArgsNewEpochStartSystemSCProcessing{
			SystemVM:                systemVM,
			UserAccountsDB:          tpn.AccntState,
			PeerAccountsDB:          tpn.PeerState,
			Marshalizer:             TestMarshalizer,
			StartRating:             tpn.RatingsData.StartRating(),
			ValidatorInfoCreator:    tpn.ValidatorStatisticsProcessor,
			EndOfEpochCallerAddress: vm.EndOfEpochAddress,
			StakingSCAddress:        vm.StakingSCAddress,
			ChanceComputer:          tpn.NodesCoordinator,
			EpochNotifier:           tpn.EpochNotifier,
			GenesisNodesConfig:      tpn.NodesSetup,
			StakingDataProvider:     stakingDataProvider,
			NodesConfigProvider:     tpn.NodesCoordinator,
			ShardCoordinator:        tpn.ShardCoordinator,
			ESDTOwnerAddressBytes:   vm.EndOfEpochAddress,
			EnableEpochsHandler:     tpn.EnableEpochsHandler,
		}
		epochStartSystemSCProcessor, _ := metachain.NewSystemSCProcessor(argsEpochSystemSC)
		tpn.EpochStartSystemSCProcessor = epochStartSystemSCProcessor

		arguments := block.ArgMetaProcessor{
			ArgBaseProcessor:             argumentsBase,
			SCToProtocol:                 scToProtocolInstance,
			PendingMiniBlocksHandler:     &mock.PendingMiniBlocksHandlerStub{},
			EpochEconomics:               epochEconomics,
			EpochStartDataCreator:        epochStartDataCreator,
			EpochRewardsCreator:          epochStartRewards,
			EpochValidatorInfoCreator:    epochStartValidatorInfo,
			ValidatorStatisticsProcessor: tpn.ValidatorStatisticsProcessor,
			EpochSystemSCProcessor:       epochStartSystemSCProcessor,
		}

		tpn.BlockProcessor, err = block.NewMetaProcessor(arguments)
	} else {
		if check.IfNil(tpn.EpochStartTrigger) {
			argsPeerMiniBlocksSyncer := shardchain.ArgPeerMiniBlockSyncer{
				MiniBlocksPool:     tpn.DataPool.MiniBlocks(),
				ValidatorsInfoPool: tpn.DataPool.ValidatorsInfo(),
				RequestHandler:     tpn.RequestHandler,
			}
			peerMiniBlocksSyncer, _ := shardchain.NewPeerMiniBlockSyncer(argsPeerMiniBlocksSyncer)
			argsShardEpochStart := &shardchain.ArgsShardEpochStartTrigger{
				Marshalizer:          TestMarshalizer,
				Hasher:               TestHasher,
				HeaderValidator:      tpn.HeaderValidator,
				Uint64Converter:      TestUint64Converter,
				DataPool:             tpn.DataPool,
				Storage:              tpn.Storage,
				RequestHandler:       tpn.RequestHandler,
				Epoch:                0,
				Validity:             1,
				Finality:             1,
				EpochStartNotifier:   tpn.EpochStartNotifier,
				PeerMiniBlocksSyncer: peerMiniBlocksSyncer,
				RoundHandler:         tpn.RoundHandler,
				AppStatusHandler:     &statusHandlerMock.AppStatusHandlerStub{},
				EnableEpochsHandler:  tpn.EnableEpochsHandler,
			}
			epochStartTrigger, _ := shardchain.NewEpochStartTrigger(argsShardEpochStart)
			tpn.EpochStartTrigger = &shardchain.TestTrigger{}
			tpn.EpochStartTrigger.SetTrigger(epochStartTrigger)
		}

		argumentsBase.EpochStartTrigger = tpn.EpochStartTrigger
		argumentsBase.BlockChainHook = tpn.BlockchainHook
		argumentsBase.TxCoordinator = tpn.TxCoordinator
		argumentsBase.ScheduledTxsExecutionHandler = &testscommon.ScheduledTxsExecutionStub{}

		arguments := block.ArgShardProcessor{
			ArgBaseProcessor: argumentsBase,
		}

		tpn.BlockProcessor, err = block.NewShardProcessor(arguments)
	}

	if err != nil {
		panic(fmt.Sprintf("error creating blockprocessor: %s", err.Error()))
	}
}

func (tpn *TestProcessorNode) setGenesisBlock() {
	genesisBlock := tpn.GenesisBlocks[tpn.ShardCoordinator.SelfId()]
	_ = tpn.BlockChain.SetGenesisHeader(genesisBlock)
	hash, _ := core.CalculateHash(TestMarshalizer, TestHasher, genesisBlock)
	tpn.BlockChain.SetGenesisHeaderHash(hash)
	log.Info("set genesis",
		"shard ID", tpn.ShardCoordinator.SelfId(),
		"hash", hex.EncodeToString(hash),
	)
}

func (tpn *TestProcessorNode) initNode() {
	var err error

	coreComponents := GetDefaultCoreComponents()
	coreComponents.InternalMarshalizerField = TestMarshalizer
	coreComponents.VmMarshalizerField = TestVmMarshalizer
	coreComponents.TxMarshalizerField = TestTxSignMarshalizer
	coreComponents.HasherField = TestHasher
	coreComponents.AddressPubKeyConverterField = TestAddressPubkeyConverter
	coreComponents.ValidatorPubKeyConverterField = TestValidatorPubkeyConverter
	coreComponents.ChainIdCalled = func() string {
		return string(tpn.ChainID)
	}
	coreComponents.MinTransactionVersionCalled = func() uint32 {
		return tpn.MinTransactionVersion
	}
	coreComponents.TxVersionCheckField = versioning.NewTxVersionChecker(tpn.MinTransactionVersion)
	coreComponents.Uint64ByteSliceConverterField = TestUint64Converter
	coreComponents.EconomicsDataField = tpn.EconomicsData
	coreComponents.APIEconomicsHandler = tpn.EconomicsData
	coreComponents.SyncTimerField = &mock.SyncTimerMock{}
	coreComponents.EnableEpochsHandlerField = tpn.EnableEpochsHandler
	coreComponents.EpochNotifierField = tpn.EpochNotifier
	coreComponents.ArwenChangeLockerInternal = tpn.ArwenChangeLocker
	hardforkPubKeyBytes, _ := coreComponents.ValidatorPubKeyConverterField.Decode(hardforkPubKey)
	coreComponents.HardforkTriggerPubKeyField = hardforkPubKeyBytes

	dataComponents := GetDefaultDataComponents()
	dataComponents.BlockChain = tpn.BlockChain
	dataComponents.DataPool = tpn.DataPool
	dataComponents.Store = tpn.Storage

	bootstrapComponents := getDefaultBootstrapComponents(tpn.ShardCoordinator)

	processComponents := GetDefaultProcessComponents()
	processComponents.BlockProcess = tpn.BlockProcessor
	processComponents.ResFinder = tpn.ResolverFinder
	processComponents.HeaderIntegrVerif = tpn.HeaderIntegrityVerifier
	processComponents.HeaderSigVerif = tpn.HeaderSigVerifier
	processComponents.BlackListHdl = tpn.BlockBlackListHandler
	processComponents.NodesCoord = tpn.NodesCoordinator
	processComponents.ShardCoord = tpn.ShardCoordinator
	processComponents.IntContainer = tpn.InterceptorsContainer
	processComponents.HistoryRepositoryInternal = tpn.HistoryRepository
	processComponents.WhiteListHandlerInternal = tpn.WhiteListHandler
	processComponents.WhiteListerVerifiedTxsInternal = tpn.WhiteListerVerifiedTxs
	processComponents.TxsSenderHandlerField = createTxsSender(tpn.ShardCoordinator, tpn.Messenger)
	processComponents.HardforkTriggerField = tpn.HardforkTrigger

	cryptoComponents := GetDefaultCryptoComponents()
	cryptoComponents.PrivKey = tpn.NodeKeys.Sk
	cryptoComponents.PubKey = tpn.NodeKeys.Pk
	cryptoComponents.TxSig = tpn.OwnAccount.SingleSigner
	cryptoComponents.BlockSig = tpn.OwnAccount.SingleSigner
	cryptoComponents.MultiSigContainer = cryptoMocks.NewMultiSignerContainerMock(tpn.MultiSigner)
	cryptoComponents.BlKeyGen = tpn.OwnAccount.KeygenTxSign
	cryptoComponents.TxKeyGen = TestKeyGenForAccounts

	stateComponents := GetDefaultStateComponents()
	stateComponents.Accounts = tpn.AccntState
	stateComponents.AccountsAPI = tpn.AccntState

	finalProvider, _ := blockInfoProviders.NewFinalBlockInfo(dataComponents.BlockChain)
	finalAccountsApi, _ := state.NewAccountsDBApi(tpn.AccntState, finalProvider)

	currentProvider, _ := blockInfoProviders.NewCurrentBlockInfo(dataComponents.BlockChain)
	currentAccountsApi, _ := state.NewAccountsDBApi(tpn.AccntState, currentProvider)

	historicalAccountsApi, _ := state.NewAccountsDBApiWithHistory(tpn.AccntState)

	argsAccountsRepo := state.ArgsAccountsRepository{
		FinalStateAccountsWrapper:      finalAccountsApi,
		CurrentStateAccountsWrapper:    currentAccountsApi,
		HistoricalStateAccountsWrapper: historicalAccountsApi,
	}
	stateComponents.AccountsRepo, _ = state.NewAccountsRepository(argsAccountsRepo)

	networkComponents := GetDefaultNetworkComponents()
	networkComponents.Messenger = tpn.Messenger

	tpn.Node, err = node.NewNode(
		node.WithAddressSignatureSize(64),
		node.WithValidatorSignatureSize(48),
		node.WithBootstrapComponents(bootstrapComponents),
		node.WithCoreComponents(coreComponents),
		node.WithDataComponents(dataComponents),
		node.WithProcessComponents(processComponents),
		node.WithCryptoComponents(cryptoComponents),
		node.WithNetworkComponents(networkComponents),
		node.WithStateComponents(stateComponents),
		node.WithPeerDenialEvaluator(&mock.PeerDenialEvaluatorStub{}),
	)
	log.LogIfError(err)

	err = nodeDebugFactory.CreateInterceptedDebugHandler(
		tpn.Node,
		tpn.InterceptorsContainer,
		tpn.ResolverFinder,
		config.InterceptorResolverDebugConfig{
			Enabled:                    true,
			CacheSize:                  1000,
			EnablePrint:                true,
			IntervalAutoPrintInSeconds: 1,
			NumRequestsThreshold:       1,
			NumResolveFailureThreshold: 1,
			DebugLineExpiration:        1000,
		},
	)
	log.LogIfError(err)
}

// SendTransaction can send a transaction (it does the dispatching)
func (tpn *TestProcessorNode) SendTransaction(tx *dataTransaction.Transaction) (string, error) {
	tx, txHash, err := tpn.Node.CreateTransaction(
		tx.Nonce,
		tx.Value.String(),
		TestAddressPubkeyConverter.Encode(tx.RcvAddr),
		nil,
		TestAddressPubkeyConverter.Encode(tx.SndAddr),
		nil,
		tx.GasPrice,
		tx.GasLimit,
		tx.Data,
		hex.EncodeToString(tx.Signature),
		string(tx.ChainID),
		tx.Version,
		tx.Options,
	)
	if err != nil {
		return "", err
	}

	err = tpn.Node.ValidateTransaction(tx)
	if err != nil {
		return "", err
	}

	_, err = tpn.Node.SendBulkTransactions([]*dataTransaction.Transaction{tx})
	if err != nil {
		return "", err
	}

	return hex.EncodeToString(txHash), err
}

func (tpn *TestProcessorNode) addHandlersForCounters() {
	hdrHandlers := func(header data.HeaderHandler, key []byte) {
		atomic.AddInt32(&tpn.CounterHdrRecv, 1)
	}

	if tpn.ShardCoordinator.SelfId() == core.MetachainShardId {
		tpn.DataPool.Headers().RegisterHandler(hdrHandlers)
	} else {
		txHandler := func(key []byte, value interface{}) {
			tx, _ := tpn.DataPool.Transactions().SearchFirstData(key)
			tpn.ReceivedTransactions.Store(string(key), tx)
			atomic.AddInt32(&tpn.CounterTxRecv, 1)
		}
		mbHandlers := func(key []byte, value interface{}) {
			atomic.AddInt32(&tpn.CounterMbRecv, 1)
		}

		tpn.DataPool.UnsignedTransactions().RegisterOnAdded(txHandler)
		tpn.DataPool.Transactions().RegisterOnAdded(txHandler)
		tpn.DataPool.RewardTransactions().RegisterOnAdded(txHandler)
		tpn.DataPool.Headers().RegisterHandler(hdrHandlers)
		tpn.DataPool.MiniBlocks().RegisterHandler(mbHandlers, core.UniqueIdentifier())
	}
}

// StartSync calls Bootstrapper.StartSync. Errors if bootstrapper is not set
func (tpn *TestProcessorNode) StartSync() error {
	if tpn.Bootstrapper == nil || fmt.Sprintf("%T", tpn.Bootstrapper) == "*mock.testBootstrapperMock" {
		return errors.New("no bootstrapper available")
	}

	tpn.Bootstrapper.StartSyncingBlocks()

	return nil
}

// LoadTxSignSkBytes alters the already generated sk/pk pair
func (tpn *TestProcessorNode) LoadTxSignSkBytes(skBytes []byte) {
	tpn.OwnAccount.LoadTxSignSkBytes(skBytes)
}

// ProposeBlock proposes a new block
func (tpn *TestProcessorNode) ProposeBlock(round uint64, nonce uint64) (data.BodyHandler, data.HeaderHandler, [][]byte) {
	startTime := time.Now()
	maxTime := time.Second * 2

	haveTime := func() bool {
		elapsedTime := time.Since(startTime)
		remainingTime := maxTime - elapsedTime
		return remainingTime > 0
	}

	blockHeader, err := tpn.BlockProcessor.CreateNewHeader(round, nonce)
	if err != nil {
		return nil, nil, nil
	}

	err = blockHeader.SetShardID(tpn.ShardCoordinator.SelfId())
	if err != nil {
		log.Warn("blockHeader.SetShardID", "error", err.Error())
		return nil, nil, nil
	}

	err = blockHeader.SetPubKeysBitmap([]byte{1})
	if err != nil {
		log.Warn("blockHeader.SetPubKeysBitmap", "error", err.Error())
		return nil, nil, nil
	}

	currHdr := tpn.BlockChain.GetCurrentBlockHeader()
	currHdrHash := tpn.BlockChain.GetCurrentBlockHeaderHash()
	if check.IfNil(currHdr) {
		currHdr = tpn.BlockChain.GetGenesisHeader()
		currHdrHash = tpn.BlockChain.GetGenesisHeaderHash()
	}

	err = blockHeader.SetPrevHash(currHdrHash)
	if err != nil {
		log.Warn("blockHeader.SetPrevHash", "error", err.Error())
		return nil, nil, nil
	}

	err = blockHeader.SetPrevRandSeed(currHdr.GetRandSeed())
	if err != nil {
		log.Warn("blockHeader.SetPrevRandSeed", "error", err.Error())
		return nil, nil, nil
	}
	sig := []byte("aggregated signature")
	err = blockHeader.SetSignature(sig)
	if err != nil {
		log.Warn("blockHeader.SetSignature", "error", err.Error())
		return nil, nil, nil
	}

	err = blockHeader.SetRandSeed(sig)
	if err != nil {
		log.Warn("blockHeader.SetRandSeed", "error", err.Error())
		return nil, nil, nil
	}

	err = blockHeader.SetLeaderSignature([]byte("leader sign"))
	if err != nil {
		log.Warn("blockHeader.SetLeaderSignature", "error", err.Error())
		return nil, nil, nil
	}

	err = blockHeader.SetChainID(tpn.ChainID)
	if err != nil {
		log.Warn("blockHeader.SetChainID", "error", err.Error())
		return nil, nil, nil
	}

	err = blockHeader.SetSoftwareVersion(SoftwareVersion)
	if err != nil {
		log.Warn("blockHeader.SetSoftwareVersion", "error", err.Error())
		return nil, nil, nil
	}

	genesisRound := tpn.BlockChain.GetGenesisHeader().GetRound()
	err = blockHeader.SetTimeStamp((round - genesisRound) * uint64(tpn.RoundHandler.TimeDuration().Seconds()))
	if err != nil {
		log.Warn("blockHeader.SetTimeStamp", "error", err.Error())
		return nil, nil, nil
	}

	blockHeader, blockBody, err := tpn.BlockProcessor.CreateBlock(blockHeader, haveTime)
	if err != nil {
		log.Warn("createBlockBody", "error", err.Error())
		return nil, nil, nil
	}

	shardBlockBody, ok := blockBody.(*dataBlock.Body)
	txHashes := make([][]byte, 0)
	if !ok {
		return blockBody, blockHeader, txHashes
	}

	for _, mb := range shardBlockBody.MiniBlocks {
		if mb.Type == dataBlock.PeerBlock {
			continue
		}
		for _, hash := range mb.TxHashes {
			copiedHash := make([]byte, len(hash))
			copy(copiedHash, hash)
			txHashes = append(txHashes, copiedHash)
		}
	}

	return blockBody, blockHeader, txHashes
}

// BroadcastBlock broadcasts the block and body to the connected peers
func (tpn *TestProcessorNode) BroadcastBlock(body data.BodyHandler, header data.HeaderHandler, publicKey crypto.PublicKey) {
	_ = tpn.BroadcastMessenger.BroadcastBlock(body, header)

	time.Sleep(tpn.WaitTime)

	pkBytes, _ := publicKey.ToByteArray()

	miniBlocks, transactions, _ := tpn.BlockProcessor.MarshalizedDataToBroadcast(header, body)
	_ = tpn.BroadcastMessenger.BroadcastMiniBlocks(miniBlocks, pkBytes)
	_ = tpn.BroadcastMessenger.BroadcastTransactions(transactions, pkBytes)
}

// WhiteListBody will whitelist all miniblocks from the given body for all the given nodes
func (tpn *TestProcessorNode) WhiteListBody(nodes []*TestProcessorNode, bodyHandler data.BodyHandler) {
	body, ok := bodyHandler.(*dataBlock.Body)
	if !ok {
		return
	}

	mbHashes := make([][]byte, 0)
	txHashes := make([][]byte, 0)
	for _, miniBlock := range body.MiniBlocks {
		mbHash, err := core.CalculateHash(TestMarshalizer, TestHasher, miniBlock)
		if err != nil {
			continue
		}

		mbHashes = append(mbHashes, mbHash)
		txHashes = append(txHashes, miniBlock.TxHashes...)
	}

	if len(mbHashes) > 0 {
		for _, n := range nodes {
			n.WhiteListHandler.Add(mbHashes)
			n.WhiteListHandler.Add(txHashes)
		}
	}
}

// CommitBlock commits the block and body
func (tpn *TestProcessorNode) CommitBlock(body data.BodyHandler, header data.HeaderHandler) {
	_ = tpn.BlockProcessor.CommitBlock(header, body)
}

// GetShardHeader returns the first *dataBlock.Header stored in datapools having the nonce provided as parameter
func (tpn *TestProcessorNode) GetShardHeader(nonce uint64) (data.HeaderHandler, error) {
	invalidCachers := tpn.DataPool == nil || tpn.DataPool.Headers() == nil
	if invalidCachers {
		return nil, errors.New("invalid data pool")
	}

	headerObjects, _, err := tpn.DataPool.Headers().GetHeadersByNonceAndShardId(nonce, tpn.ShardCoordinator.SelfId())
	if err != nil {
		return nil, fmt.Errorf("%w no headers found for nonce %d and shard id %d", err, nonce, tpn.ShardCoordinator.SelfId())
	}

	headerObject := headerObjects[len(headerObjects)-1]

	header, ok := headerObject.(*dataBlock.Header)
	if !ok {
		return nil, fmt.Errorf("not a *dataBlock.Header stored in headers found for nonce and shard id %d %d", nonce, tpn.ShardCoordinator.SelfId())
	}

	return header, nil
}

// GetBlockBody returns the body for provided header parameter
func (tpn *TestProcessorNode) GetBlockBody(header data.HeaderHandler) (*dataBlock.Body, error) {
	invalidCachers := tpn.DataPool == nil || tpn.DataPool.MiniBlocks() == nil
	if invalidCachers {
		return nil, errors.New("invalid data pool")
	}

	body := &dataBlock.Body{}
	for _, miniBlockHeader := range header.GetMiniBlockHeaderHandlers() {
		miniBlockHash := miniBlockHeader.GetHash()

		mbObject, ok := tpn.DataPool.MiniBlocks().Get(miniBlockHash)
		if !ok {
			return nil, fmt.Errorf("no miniblock found for hash %s", hex.EncodeToString(miniBlockHash))
		}

		mb, ok := mbObject.(*dataBlock.MiniBlock)
		if !ok {
			return nil, fmt.Errorf("not a *dataBlock.MiniBlock stored in miniblocks found for hash %s", hex.EncodeToString(miniBlockHash))
		}

		body.MiniBlocks = append(body.MiniBlocks, mb)
	}

	return body, nil
}

// GetMetaBlockBody returns the body for provided header parameter
func (tpn *TestProcessorNode) GetMetaBlockBody(header *dataBlock.MetaBlock) (*dataBlock.Body, error) {
	invalidCachers := tpn.DataPool == nil || tpn.DataPool.MiniBlocks() == nil
	if invalidCachers {
		return nil, errors.New("invalid data pool")
	}

	body := &dataBlock.Body{}
	for _, miniBlockHeader := range header.MiniBlockHeaders {
		miniBlockHash := miniBlockHeader.Hash

		mbObject, ok := tpn.DataPool.MiniBlocks().Get(miniBlockHash)
		if !ok {
			return nil, fmt.Errorf("no miniblock found for hash %s", hex.EncodeToString(miniBlockHash))
		}

		mb, ok := mbObject.(*dataBlock.MiniBlock)
		if !ok {
			return nil, fmt.Errorf("not a *dataBlock.MiniBlock stored in miniblocks found for hash %s", hex.EncodeToString(miniBlockHash))
		}

		body.MiniBlocks = append(body.MiniBlocks, mb)
	}

	return body, nil
}

// GetMetaHeader returns the first *dataBlock.MetaBlock stored in datapools having the nonce provided as parameter
func (tpn *TestProcessorNode) GetMetaHeader(nonce uint64) (*dataBlock.MetaBlock, error) {
	invalidCachers := tpn.DataPool == nil || tpn.DataPool.Headers() == nil
	if invalidCachers {
		return nil, errors.New("invalid data pool")
	}

	headerObjects, _, err := tpn.DataPool.Headers().GetHeadersByNonceAndShardId(nonce, core.MetachainShardId)
	if err != nil {
		return nil, fmt.Errorf("%w no headers found for nonce and shard id %d %d", err, nonce, core.MetachainShardId)
	}

	headerObject := headerObjects[len(headerObjects)-1]

	header, ok := headerObject.(*dataBlock.MetaBlock)
	if !ok {
		return nil, fmt.Errorf("not a *dataBlock.MetaBlock stored in headers found for nonce and shard id %d %d", nonce, core.MetachainShardId)
	}

	return header, nil
}

// SyncNode tries to process and commit a block already stored in data pool with provided nonce
func (tpn *TestProcessorNode) SyncNode(nonce uint64) error {
	if tpn.ShardCoordinator.SelfId() == core.MetachainShardId {
		return tpn.syncMetaNode(nonce)
	} else {
		return tpn.syncShardNode(nonce)
	}
}

func (tpn *TestProcessorNode) syncShardNode(nonce uint64) error {
	header, err := tpn.GetShardHeader(nonce)
	if err != nil {
		return err
	}

	body, err := tpn.GetBlockBody(header)
	if err != nil {
		return err
	}

	err = tpn.BlockProcessor.ProcessBlock(
		header,
		body,
		func() time.Duration {
			return time.Second * 5
		},
	)
	if err != nil {
		return err
	}

	err = tpn.BlockProcessor.CommitBlock(header, body)
	if err != nil {
		return err
	}

	return nil
}

func (tpn *TestProcessorNode) syncMetaNode(nonce uint64) error {
	header, err := tpn.GetMetaHeader(nonce)
	if err != nil {
		return err
	}

	body, err := tpn.GetMetaBlockBody(header)
	if err != nil {
		return err
	}

	err = tpn.BlockProcessor.ProcessBlock(
		header,
		body,
		func() time.Duration {
			return time.Second * 2
		},
	)
	if err != nil {
		return err
	}

	err = tpn.BlockProcessor.CommitBlock(header, body)
	if err != nil {
		return err
	}

	return nil
}

// SetAccountNonce sets the account nonce with journal
func (tpn *TestProcessorNode) SetAccountNonce(nonce uint64) error {
	nodeAccount, _ := tpn.AccntState.LoadAccount(tpn.OwnAccount.Address)
	nodeAccount.(state.UserAccountHandler).IncreaseNonce(nonce)

	err := tpn.AccntState.SaveAccount(nodeAccount)
	if err != nil {
		return err
	}

	_, err = tpn.AccntState.Commit()
	if err != nil {
		return err
	}

	return nil
}

// MiniBlocksPresent checks if the all the miniblocks are present in the pool
func (tpn *TestProcessorNode) MiniBlocksPresent(hashes [][]byte) bool {
	mbCacher := tpn.DataPool.MiniBlocks()
	for i := 0; i < len(hashes); i++ {
		ok := mbCacher.Has(hashes[i])
		if !ok {
			return false
		}
	}

	return true
}

func (tpn *TestProcessorNode) initRoundHandler() {
	tpn.RoundHandler = &mock.RoundHandlerMock{TimeDurationField: 5 * time.Second}
}

func (tpn *TestProcessorNode) initRequestedItemsHandler() {
	tpn.RequestedItemsHandler = cache.NewTimeCache(roundDuration)
}

func (tpn *TestProcessorNode) initBlockTracker() {
	argBaseTracker := track.ArgBaseTracker{
		Hasher:           TestHasher,
		HeaderValidator:  tpn.HeaderValidator,
		Marshalizer:      TestMarshalizer,
		RequestHandler:   tpn.RequestHandler,
		RoundHandler:     tpn.RoundHandler,
		ShardCoordinator: tpn.ShardCoordinator,
		Store:            tpn.Storage,
		StartHeaders:     tpn.GenesisBlocks,
		PoolsHolder:      tpn.DataPool,
		WhitelistHandler: tpn.WhiteListHandler,
		FeeHandler:       tpn.EconomicsData,
	}

	if tpn.ShardCoordinator.SelfId() != core.MetachainShardId {
		arguments := track.ArgShardTracker{
			ArgBaseTracker: argBaseTracker,
		}

		tpn.BlockTracker, _ = track.NewShardBlockTrack(arguments)
	} else {
		arguments := track.ArgMetaTracker{
			ArgBaseTracker: argBaseTracker,
		}

		tpn.BlockTracker, _ = track.NewMetaBlockTrack(arguments)
	}
}

func (tpn *TestProcessorNode) initHeaderValidator() {
	argsHeaderValidator := block.ArgsHeaderValidator{
		Hasher:      TestHasher,
		Marshalizer: TestMarshalizer,
	}

	tpn.HeaderValidator, _ = block.NewHeaderValidator(argsHeaderValidator)
}

func (tpn *TestProcessorNode) createHeartbeatWithHardforkTrigger() {
	cacher := testscommon.NewCacherMock()
	psh, err := peerSignatureHandler.NewPeerSignatureHandler(
		cacher,
		tpn.OwnAccount.BlockSingleSigner,
		tpn.OwnAccount.KeygenBlockSign,
	)
	log.LogIfError(err)

	cryptoComponents := GetDefaultCryptoComponents()
	cryptoComponents.PrivKey = tpn.NodeKeys.Sk
	cryptoComponents.PubKey = tpn.NodeKeys.Pk
	cryptoComponents.TxSig = tpn.OwnAccount.SingleSigner
	cryptoComponents.BlockSig = tpn.OwnAccount.SingleSigner
	cryptoComponents.MultiSigContainer = cryptoMocks.NewMultiSignerContainerMock(tpn.MultiSigner)
	cryptoComponents.BlKeyGen = tpn.OwnAccount.KeygenTxSign
	cryptoComponents.TxKeyGen = TestKeyGenForAccounts
	cryptoComponents.PeerSignHandler = psh

	networkComponents := GetDefaultNetworkComponents()
	networkComponents.Messenger = tpn.Messenger
	networkComponents.InputAntiFlood = &mock.NilAntifloodHandler{}

	processComponents := GetDefaultProcessComponents()
	processComponents.BlockProcess = tpn.BlockProcessor
	processComponents.ResFinder = tpn.ResolverFinder
	processComponents.HeaderIntegrVerif = tpn.HeaderIntegrityVerifier
	processComponents.HeaderSigVerif = tpn.HeaderSigVerifier
	processComponents.BlackListHdl = tpn.BlockBlackListHandler
	processComponents.NodesCoord = tpn.NodesCoordinator
	processComponents.ShardCoord = tpn.ShardCoordinator
	processComponents.IntContainer = tpn.InterceptorsContainer
	processComponents.ValidatorStatistics = &mock.ValidatorStatisticsProcessorStub{
		GetValidatorInfoForRootHashCalled: func(_ []byte) (map[uint32][]*state.ValidatorInfo, error) {
			return map[uint32][]*state.ValidatorInfo{
				0: {{PublicKey: []byte("pk0")}},
			}, nil
		},
	}
	processComponents.ValidatorProvider = &mock.ValidatorsProviderStub{}
	processComponents.EpochTrigger = tpn.EpochStartTrigger
	processComponents.EpochNotifier = tpn.EpochStartNotifier
	processComponents.WhiteListerVerifiedTxsInternal = tpn.WhiteListerVerifiedTxs
	processComponents.WhiteListHandlerInternal = tpn.WhiteListHandler
	processComponents.HistoryRepositoryInternal = tpn.HistoryRepository
	processComponents.TxsSenderHandlerField = createTxsSender(tpn.ShardCoordinator, tpn.Messenger)

	processComponents.HardforkTriggerField = tpn.HardforkTrigger

	err = tpn.Node.ApplyOptions(
		node.WithCryptoComponents(cryptoComponents),
		node.WithProcessComponents(processComponents),
	)
	log.LogIfError(err)

	// TODO: remove it with heartbeat v1 cleanup
	// =============== Heartbeat ============== //
	redundancyHandler := &mock.RedundancyHandlerStub{}

	hbConfig := config.HeartbeatConfig{
		MinTimeToWaitBetweenBroadcastsInSec: 4,
		MaxTimeToWaitBetweenBroadcastsInSec: 6,
		DurationToConsiderUnresponsiveInSec: 60,
		HeartbeatRefreshIntervalInSec:       5,
		HideInactiveValidatorIntervalInSec:  600,
	}

	hbFactoryArgs := heartbeatComp.HeartbeatComponentsFactoryArgs{
		Config: config.Config{
			Heartbeat: hbConfig,
		},
		Prefs:             config.Preferences{},
		RedundancyHandler: redundancyHandler,
		CoreComponents:    tpn.Node.GetCoreComponents(),
		DataComponents:    tpn.Node.GetDataComponents(),
		NetworkComponents: tpn.Node.GetNetworkComponents(),
		CryptoComponents:  tpn.Node.GetCryptoComponents(),
		ProcessComponents: tpn.Node.GetProcessComponents(),
	}

	heartbeatFactory, err := heartbeatComp.NewHeartbeatComponentsFactory(hbFactoryArgs)
	log.LogIfError(err)

	managedHeartbeatComponents, err := heartbeatComp.NewManagedHeartbeatComponents(heartbeatFactory)
	log.LogIfError(err)

	err = managedHeartbeatComponents.Create()
	log.LogIfError(err)

	err = tpn.Node.ApplyOptions(
		node.WithHeartbeatComponents(managedHeartbeatComponents),
	)
	log.LogIfError(err)

	// ============== HeartbeatV2 ============= //
	hbv2Config := config.HeartbeatV2Config{
		PeerAuthenticationTimeBetweenSendsInSec:          5,
		PeerAuthenticationTimeBetweenSendsWhenErrorInSec: 1,
		PeerAuthenticationThresholdBetweenSends:          0.1,
		HeartbeatTimeBetweenSendsInSec:                   2,
		HeartbeatTimeBetweenSendsWhenErrorInSec:          1,
		HeartbeatThresholdBetweenSends:                   0.1,
		HeartbeatExpiryTimespanInSec:                     300,
		MinPeersThreshold:                                0.8,
		DelayBetweenRequestsInSec:                        10,
		MaxTimeoutInSec:                                  60,
		DelayBetweenConnectionNotificationsInSec:         5,
		MaxMissingKeysInRequest:                          100,
		MaxDurationPeerUnresponsiveInSec:                 10,
		HideInactiveValidatorIntervalInSec:               60,
		HardforkTimeBetweenSendsInSec:                    2,
		TimeBetweenConnectionsMetricsUpdateInSec:         10,
		PeerAuthenticationTimeBetweenChecksInSec:         1,
		HeartbeatPool: config.CacheConfig{
			Type:     "LRU",
			Capacity: 1000,
			Shards:   1,
		},
	}

	hbv2FactoryArgs := heartbeatComp.ArgHeartbeatV2ComponentsFactory{
		Config: config.Config{
			HeartbeatV2: hbv2Config,
			Hardfork: config.HardforkConfig{
				PublicKeyToListenFrom: hardforkPubKey,
			},
		},
		BoostrapComponents: tpn.Node.GetBootstrapComponents(),
		CoreComponents:     tpn.Node.GetCoreComponents(),
		DataComponents:     tpn.Node.GetDataComponents(),
		NetworkComponents:  tpn.Node.GetNetworkComponents(),
		CryptoComponents:   tpn.Node.GetCryptoComponents(),
		ProcessComponents:  tpn.Node.GetProcessComponents(),
	}

	heartbeatV2Factory, err := heartbeatComp.NewHeartbeatV2ComponentsFactory(hbv2FactoryArgs)
	log.LogIfError(err)

	managedHeartbeatV2Components, err := heartbeatComp.NewManagedHeartbeatV2Components(heartbeatV2Factory)
	log.LogIfError(err)

	err = managedHeartbeatV2Components.Create()
	log.LogIfError(err)

	err = tpn.Node.ApplyOptions(
		node.WithHeartbeatV2Components(managedHeartbeatV2Components),
	)
	log.LogIfError(err)
}

// CreateEnableEpochsConfig creates enable epochs definitions to be used in tests
func CreateEnableEpochsConfig() config.EnableEpochs {
	return config.EnableEpochs{
		SCDeployEnableEpoch:                               UnreachableEpoch,
		BuiltInFunctionsEnableEpoch:                       0,
		RelayedTransactionsEnableEpoch:                    UnreachableEpoch,
		PenalizedTooMuchGasEnableEpoch:                    UnreachableEpoch,
		SwitchJailWaitingEnableEpoch:                      UnreachableEpoch,
		SwitchHysteresisForMinNodesEnableEpoch:            UnreachableEpoch,
		BelowSignedThresholdEnableEpoch:                   UnreachableEpoch,
		TransactionSignedWithTxHashEnableEpoch:            UnreachableEpoch,
		MetaProtectionEnableEpoch:                         UnreachableEpoch,
		AheadOfTimeGasUsageEnableEpoch:                    UnreachableEpoch,
		GasPriceModifierEnableEpoch:                       UnreachableEpoch,
		RepairCallbackEnableEpoch:                         UnreachableEpoch,
		BlockGasAndFeesReCheckEnableEpoch:                 UnreachableEpoch,
		StakingV2EnableEpoch:                              UnreachableEpoch,
		StakeEnableEpoch:                                  0,
		DoubleKeyProtectionEnableEpoch:                    0,
		ESDTEnableEpoch:                                   UnreachableEpoch,
		GovernanceEnableEpoch:                             UnreachableEpoch,
		DelegationManagerEnableEpoch:                      UnreachableEpoch,
		DelegationSmartContractEnableEpoch:                UnreachableEpoch,
		CorrectLastUnjailedEnableEpoch:                    UnreachableEpoch,
		BalanceWaitingListsEnableEpoch:                    UnreachableEpoch,
		ReturnDataToLastTransferEnableEpoch:               UnreachableEpoch,
		SenderInOutTransferEnableEpoch:                    UnreachableEpoch,
		RelayedTransactionsV2EnableEpoch:                  UnreachableEpoch,
		UnbondTokensV2EnableEpoch:                         UnreachableEpoch,
		SaveJailedAlwaysEnableEpoch:                       UnreachableEpoch,
		ValidatorToDelegationEnableEpoch:                  UnreachableEpoch,
		ReDelegateBelowMinCheckEnableEpoch:                UnreachableEpoch,
		WaitingListFixEnableEpoch:                         UnreachableEpoch,
		IncrementSCRNonceInMultiTransferEnableEpoch:       UnreachableEpoch,
		ESDTMultiTransferEnableEpoch:                      UnreachableEpoch,
		GlobalMintBurnDisableEpoch:                        UnreachableEpoch,
		ESDTTransferRoleEnableEpoch:                       UnreachableEpoch,
		BuiltInFunctionOnMetaEnableEpoch:                  UnreachableEpoch,
		ComputeRewardCheckpointEnableEpoch:                UnreachableEpoch,
		SCRSizeInvariantCheckEnableEpoch:                  UnreachableEpoch,
		BackwardCompSaveKeyValueEnableEpoch:               UnreachableEpoch,
		ESDTNFTCreateOnMultiShardEnableEpoch:              UnreachableEpoch,
		MetaESDTSetEnableEpoch:                            UnreachableEpoch,
		AddTokensToDelegationEnableEpoch:                  UnreachableEpoch,
		MultiESDTTransferFixOnCallBackOnEnableEpoch:       UnreachableEpoch,
		OptimizeGasUsedInCrossMiniBlocksEnableEpoch:       UnreachableEpoch,
		CorrectFirstQueuedEpoch:                           UnreachableEpoch,
		CorrectJailedNotUnstakedEmptyQueueEpoch:           UnreachableEpoch,
		FixOOGReturnCodeEnableEpoch:                       UnreachableEpoch,
		RemoveNonUpdatedStorageEnableEpoch:                UnreachableEpoch,
		DeleteDelegatorAfterClaimRewardsEnableEpoch:       UnreachableEpoch,
		OptimizeNFTStoreEnableEpoch:                       UnreachableEpoch,
		CreateNFTThroughExecByCallerEnableEpoch:           UnreachableEpoch,
		StopDecreasingValidatorRatingWhenStuckEnableEpoch: UnreachableEpoch,
		FrontRunningProtectionEnableEpoch:                 UnreachableEpoch,
		IsPayableBySCEnableEpoch:                          UnreachableEpoch,
		CleanUpInformativeSCRsEnableEpoch:                 UnreachableEpoch,
		StorageAPICostOptimizationEnableEpoch:             UnreachableEpoch,
		TransformToMultiShardCreateEnableEpoch:            UnreachableEpoch,
		ESDTRegisterAndSetAllRolesEnableEpoch:             UnreachableEpoch,
		ScheduledMiniBlocksEnableEpoch:                    UnreachableEpoch,
		FailExecutionOnEveryAPIErrorEnableEpoch:           UnreachableEpoch,
		AddFailedRelayedTxToInvalidMBsDisableEpoch:        UnreachableEpoch,
		SCRSizeInvariantOnBuiltInResultEnableEpoch:        UnreachableEpoch,
		CheckCorrectTokenIDForTransferRoleEnableEpoch:     UnreachableEpoch,
		HeartbeatDisableEpoch:                             UnreachableEpoch,
		MiniBlockPartialExecutionEnableEpoch:              UnreachableEpoch,
		RefactorPeersMiniBlocksEnableEpoch:                UnreachableEpoch,
	}
}

// GetDefaultCoreComponents -
func GetDefaultCoreComponents() *mock.CoreComponentsStub {
	enableEpochsCfg := CreateEnableEpochsConfig()
	genericEpochNotifier := forking.NewGenericEpochNotifier()
	enableEpochsHandler, _ := enablers.NewEnableEpochsHandler(enableEpochsCfg, genericEpochNotifier)

	return &mock.CoreComponentsStub{
		InternalMarshalizerField:      TestMarshalizer,
		TxMarshalizerField:            TestTxSignMarshalizer,
		VmMarshalizerField:            TestVmMarshalizer,
		HasherField:                   TestHasher,
		TxSignHasherField:             TestTxSignHasher,
		Uint64ByteSliceConverterField: TestUint64Converter,
		AddressPubKeyConverterField:   TestAddressPubkeyConverter,
		ValidatorPubKeyConverterField: TestValidatorPubkeyConverter,
		PathHandlerField:              &testscommon.PathManagerStub{},
		ChainIdCalled: func() string {
			return string(ChainID)
		},
		MinTransactionVersionCalled: func() uint32 {
			return 1
		},
		StatusHandlerField:           &statusHandlerMock.AppStatusHandlerStub{},
		WatchdogField:                &testscommon.WatchdogMock{},
		AlarmSchedulerField:          &testscommon.AlarmSchedulerStub{},
		SyncTimerField:               &testscommon.SyncTimerStub{},
		RoundHandlerField:            &testscommon.RoundHandlerMock{},
		EconomicsDataField:           &economicsmocks.EconomicsHandlerStub{},
		RatingsDataField:             &testscommon.RatingsInfoMock{},
		RaterField:                   &testscommon.RaterMock{},
		GenesisNodesSetupField:       &testscommon.NodesSetupStub{},
		GenesisTimeField:             time.Time{},
		EpochNotifierField:           genericEpochNotifier,
		EnableRoundsHandlerField:     &testscommon.EnableRoundsHandlerStub{},
		TxVersionCheckField:          versioning.NewTxVersionChecker(MinTransactionVersion),
		ProcessStatusHandlerInternal: &testscommon.ProcessStatusHandlerStub{},
		EnableEpochsHandlerField:     enableEpochsHandler,
	}
}

// GetDefaultProcessComponents -
func GetDefaultProcessComponents() *mock.ProcessComponentsStub {
	return &mock.ProcessComponentsStub{
		NodesCoord: &shardingMocks.NodesCoordinatorMock{},
		ShardCoord: &testscommon.ShardsCoordinatorMock{
			NoShards:     1,
			CurrentShard: 0,
		},
		IntContainer:             &testscommon.InterceptorsContainerStub{},
		ResFinder:                &mock.ResolversFinderStub{},
		RoundHandlerField:        &testscommon.RoundHandlerMock{},
		EpochTrigger:             &testscommon.EpochStartTriggerStub{},
		EpochNotifier:            &mock.EpochStartNotifierStub{},
		ForkDetect:               &mock.ForkDetectorStub{},
		BlockProcess:             &mock.BlockProcessorMock{},
		BlackListHdl:             &testscommon.TimeCacheStub{},
		BootSore:                 &mock.BoostrapStorerMock{},
		HeaderSigVerif:           &mock.HeaderSigVerifierStub{},
		HeaderIntegrVerif:        &mock.HeaderIntegrityVerifierStub{},
		ValidatorStatistics:      &mock.ValidatorStatisticsProcessorStub{},
		ValidatorProvider:        &mock.ValidatorsProviderStub{},
		BlockTrack:               &mock.BlockTrackerStub{},
		PendingMiniBlocksHdl:     &mock.PendingMiniBlocksHandlerStub{},
		ReqHandler:               &testscommon.RequestHandlerStub{},
		TxLogsProcess:            &mock.TxLogProcessorMock{},
		HeaderConstructValidator: &mock.HeaderValidatorStub{},
		PeerMapper:               &p2pmocks.NetworkShardingCollectorStub{},
		FallbackHdrValidator:     &testscommon.FallBackHeaderValidatorStub{},
		NodeRedundancyHandlerInternal: &mock.RedundancyHandlerStub{
			IsRedundancyNodeCalled: func() bool {
				return false
			},
			IsMainMachineActiveCalled: func() bool {
				return false
			},
			ObserverPrivateKeyCalled: func() crypto.PrivateKey {
				return &mock.PrivateKeyMock{}
			},
		},
		CurrentEpochProviderInternal: &testscommon.CurrentEpochProviderStub{},
		HistoryRepositoryInternal:    &dblookupextMock.HistoryRepositoryStub{},
		HardforkTriggerField:         &testscommon.HardforkTriggerStub{},
	}
}

// GetDefaultDataComponents -
func GetDefaultDataComponents() *mock.DataComponentsStub {
	return &mock.DataComponentsStub{
		BlockChain: &testscommon.ChainHandlerMock{},
		Store:      &storageStubs.ChainStorerStub{},
		DataPool:   &dataRetrieverMock.PoolsHolderMock{},
		MbProvider: &mock.MiniBlocksProviderStub{},
	}
}

// GetDefaultCryptoComponents -
func GetDefaultCryptoComponents() *mock.CryptoComponentsStub {
	return &mock.CryptoComponentsStub{
<<<<<<< HEAD
		PubKey:                  &mock.PublicKeyMock{},
		PrivKey:                 &mock.PrivateKeyMock{},
		PubKeyString:            "pubKey",
		PrivKeyBytes:            []byte("privKey"),
		PubKeyBytes:             []byte("pubKey"),
		BlockSig:                &mock.SignerMock{},
		TxSig:                   &mock.SignerMock{},
		MultiSig:                TestMultiSig,
		PeerSignHandler:         &mock.PeerSignatureHandler{},
		BlKeyGen:                &mock.KeyGenMock{},
		TxKeyGen:                &mock.KeyGenMock{},
		MsgSigVerifier:          &testscommon.MessageSignVerifierMock{},
		ManagedPeersHolderField: &testscommon.ManagedPeersHolderStub{},
=======
		PubKey:            &mock.PublicKeyMock{},
		PrivKey:           &mock.PrivateKeyMock{},
		PubKeyString:      "pubKey",
		PrivKeyBytes:      []byte("privKey"),
		PubKeyBytes:       []byte("pubKey"),
		BlockSig:          &mock.SignerMock{},
		TxSig:             &mock.SignerMock{},
		MultiSigContainer: cryptoMocks.NewMultiSignerContainerMock(TestMultiSig),
		PeerSignHandler:   &mock.PeerSignatureHandler{},
		BlKeyGen:          &mock.KeyGenMock{},
		TxKeyGen:          &mock.KeyGenMock{},
		MsgSigVerifier:    &testscommon.MessageSignVerifierMock{},
>>>>>>> fca85b6c
	}
}

// GetDefaultStateComponents -
func GetDefaultStateComponents() *testscommon.StateComponentsMock {
	return &testscommon.StateComponentsMock{
		PeersAcc:     &stateMock.AccountsStub{},
		Accounts:     &stateMock.AccountsStub{},
		AccountsRepo: &stateMock.AccountsRepositoryStub{},
		Tries:        &trieMock.TriesHolderStub{},
		StorageManagers: map[string]common.StorageManager{
			"0":                         &testscommon.StorageManagerStub{},
			trieFactory.UserAccountTrie: &testscommon.StorageManagerStub{},
			trieFactory.PeerAccountTrie: &testscommon.StorageManagerStub{},
		},
	}
}

// GetDefaultNetworkComponents -
func GetDefaultNetworkComponents() *mock.NetworkComponentsStub {
	return &mock.NetworkComponentsStub{
		Messenger:               &p2pmocks.MessengerStub{},
		InputAntiFlood:          &mock.P2PAntifloodHandlerStub{},
		OutputAntiFlood:         &mock.P2PAntifloodHandlerStub{},
		PeerBlackList:           &mock.PeerBlackListCacherStub{},
		PeersRatingHandlerField: &p2pmocks.PeersRatingHandlerStub{},
	}
}

// GetDefaultStatusComponents -
func GetDefaultStatusComponents() *mock.StatusComponentsStub {
	return &mock.StatusComponentsStub{
		Outport:              mock.NewNilOutport(),
		SoftwareVersionCheck: &mock.SoftwareVersionCheckerMock{},
		AppStatusHandler:     &statusHandlerMock.AppStatusHandlerStub{},
	}
}

// getDefaultBootstrapComponents -
func getDefaultBootstrapComponents(shardCoordinator sharding.Coordinator) *mainFactoryMocks.BootstrapComponentsStub {
	var versionedHeaderFactory nodeFactory.VersionedHeaderFactory

	headerVersionHandler := &testscommon.HeaderVersionHandlerStub{}
	versionedHeaderFactory, _ = hdrFactory.NewShardHeaderFactory(headerVersionHandler)
	if shardCoordinator.SelfId() == core.MetachainShardId {
		versionedHeaderFactory, _ = hdrFactory.NewMetaHeaderFactory(headerVersionHandler)
	}

	return &mainFactoryMocks.BootstrapComponentsStub{
		Bootstrapper: &bootstrapMocks.EpochStartBootstrapperStub{
			TrieHolder:      &trieMock.TriesHolderStub{},
			StorageManagers: map[string]common.StorageManager{"0": &testscommon.StorageManagerStub{}},
			BootstrapCalled: nil,
		},
		BootstrapParams:      &bootstrapMocks.BootstrapParamsHandlerMock{},
		NodeRole:             "",
		ShCoordinator:        shardCoordinator,
		HdrVersionHandler:    headerVersionHandler,
		VersionedHdrFactory:  versionedHeaderFactory,
		HdrIntegrityVerifier: &mock.HeaderIntegrityVerifierStub{},
	}
}

// IsInterfaceNil returns true if there is no value under the interface
func (tpn *TestProcessorNode) IsInterfaceNil() bool {
	return tpn == nil
}

// GetTokenIdentifier returns the token identifier from the metachain for the given ticker
func GetTokenIdentifier(nodes []*TestProcessorNode, ticker []byte) []byte {
	for _, n := range nodes {
		if n.ShardCoordinator.SelfId() != core.MetachainShardId {
			continue
		}

		acc, _ := n.AccntState.LoadAccount(vm.ESDTSCAddress)
		userAcc, _ := acc.(state.UserAccountHandler)

		rootHash, _ := userAcc.DataTrie().RootHash()
		chLeaves := make(chan core.KeyValueHolder, common.TrieLeavesChannelDefaultCapacity)
		_ = userAcc.DataTrie().GetAllLeavesOnChannel(chLeaves, context.Background(), rootHash, keyBuilder.NewKeyBuilder())
		for leaf := range chLeaves {
			if !bytes.HasPrefix(leaf.Key(), ticker) {
				continue
			}

			return leaf.Key()
		}
	}

	return nil
}

func createTxsSender(shardCoordinator storage.ShardCoordinator, messenger txsSender.NetworkMessenger) process.TxsSenderHandler {
	txAccumulatorConfig := config.TxAccumulatorConfig{
		MaxAllowedTimeInMilliseconds:   10,
		MaxDeviationTimeInMilliseconds: 1,
	}
	dataPacker, err := partitioning.NewSimpleDataPacker(TestMarshalizer)
	log.LogIfError(err)

	argsTxsSender := txsSender.ArgsTxsSenderWithAccumulator{
		Marshaller:        TestMarshalizer,
		ShardCoordinator:  shardCoordinator,
		NetworkMessenger:  messenger,
		AccumulatorConfig: txAccumulatorConfig,
		DataPacker:        dataPacker,
	}
	txsSenderHandler, err := txsSender.NewTxsSenderWithAccumulator(argsTxsSender)
	log.LogIfError(err)

	return txsSenderHandler
}

func getDefaultVMConfig() *config.VirtualMachineConfig {
	return &config.VirtualMachineConfig{
		ArwenVersions: []config.ArwenVersionByEpoch{
			{StartEpoch: 0, Version: "*"},
		},
	}
}

func getDefaultNodesSetup(maxShards, numNodes uint32, address []byte, pksBytes map[uint32][]byte) sharding.GenesisNodesSetupHandler {
	return &mock.NodesSetupStub{
		InitialNodesInfoCalled: func() (m map[uint32][]nodesCoordinator.GenesisNodeInfoHandler, m2 map[uint32][]nodesCoordinator.GenesisNodeInfoHandler) {
			oneMap := make(map[uint32][]nodesCoordinator.GenesisNodeInfoHandler)
			for i := uint32(0); i < maxShards; i++ {
				oneMap[i] = append(oneMap[i], mock.NewNodeInfo(address, pksBytes[i], i, InitialRating))
			}
			oneMap[core.MetachainShardId] = append(oneMap[core.MetachainShardId],
				mock.NewNodeInfo(address, pksBytes[core.MetachainShardId], core.MetachainShardId, InitialRating))
			return oneMap, nil
		},
		InitialNodesInfoForShardCalled: func(shardId uint32) (handlers []nodesCoordinator.GenesisNodeInfoHandler, handlers2 []nodesCoordinator.GenesisNodeInfoHandler, err error) {
			list := make([]nodesCoordinator.GenesisNodeInfoHandler, 0)
			list = append(list, mock.NewNodeInfo(address, pksBytes[shardId], shardId, InitialRating))
			return list, nil, nil
		},
		MinNumberOfNodesCalled: func() uint32 {
			return numNodes
		},
	}
}

func getDefaultNodesCoordinator(maxShards uint32, pksBytes map[uint32][]byte) nodesCoordinator.NodesCoordinator {
	return &shardingMocks.NodesCoordinatorStub{
		ComputeValidatorsGroupCalled: func(randomness []byte, round uint64, shardId uint32, epoch uint32) (validators []nodesCoordinator.Validator, err error) {
			v, _ := nodesCoordinator.NewValidator(pksBytes[shardId], 1, defaultChancesSelection)
			return []nodesCoordinator.Validator{v}, nil
		},
		GetAllValidatorsPublicKeysCalled: func() (map[uint32][][]byte, error) {
			keys := make(map[uint32][][]byte)
			for shardID := uint32(0); shardID < maxShards; shardID++ {
				keys[shardID] = append(keys[shardID], pksBytes[shardID])
			}

			shardID := core.MetachainShardId
			keys[shardID] = append(keys[shardID], pksBytes[shardID])

			return keys, nil
		},
		GetValidatorWithPublicKeyCalled: func(publicKey []byte) (nodesCoordinator.Validator, uint32, error) {
			validatorInstance, _ := nodesCoordinator.NewValidator(publicKey, defaultChancesSelection, 1)
			return validatorInstance, 0, nil
		},
	}
}

// GetDefaultEnableEpochsConfig returns a default EnableEpochs config
func GetDefaultEnableEpochsConfig() *config.EnableEpochs {
	return &config.EnableEpochs{
		OptimizeGasUsedInCrossMiniBlocksEnableEpoch: UnreachableEpoch,
		ScheduledMiniBlocksEnableEpoch:              UnreachableEpoch,
		MiniBlockPartialExecutionEnableEpoch:        UnreachableEpoch,
		FailExecutionOnEveryAPIErrorEnableEpoch:     UnreachableEpoch,
	}
}<|MERGE_RESOLUTION|>--- conflicted
+++ resolved
@@ -3073,7 +3073,6 @@
 // GetDefaultCryptoComponents -
 func GetDefaultCryptoComponents() *mock.CryptoComponentsStub {
 	return &mock.CryptoComponentsStub{
-<<<<<<< HEAD
 		PubKey:                  &mock.PublicKeyMock{},
 		PrivKey:                 &mock.PrivateKeyMock{},
 		PubKeyString:            "pubKey",
@@ -3081,26 +3080,12 @@
 		PubKeyBytes:             []byte("pubKey"),
 		BlockSig:                &mock.SignerMock{},
 		TxSig:                   &mock.SignerMock{},
-		MultiSig:                TestMultiSig,
+		MultiSigContainer: cryptoMocks.NewMultiSignerContainerMock(                TestMultiSig),
 		PeerSignHandler:         &mock.PeerSignatureHandler{},
 		BlKeyGen:                &mock.KeyGenMock{},
 		TxKeyGen:                &mock.KeyGenMock{},
 		MsgSigVerifier:          &testscommon.MessageSignVerifierMock{},
 		ManagedPeersHolderField: &testscommon.ManagedPeersHolderStub{},
-=======
-		PubKey:            &mock.PublicKeyMock{},
-		PrivKey:           &mock.PrivateKeyMock{},
-		PubKeyString:      "pubKey",
-		PrivKeyBytes:      []byte("privKey"),
-		PubKeyBytes:       []byte("pubKey"),
-		BlockSig:          &mock.SignerMock{},
-		TxSig:             &mock.SignerMock{},
-		MultiSigContainer: cryptoMocks.NewMultiSignerContainerMock(TestMultiSig),
-		PeerSignHandler:   &mock.PeerSignatureHandler{},
-		BlKeyGen:          &mock.KeyGenMock{},
-		TxKeyGen:          &mock.KeyGenMock{},
-		MsgSigVerifier:    &testscommon.MessageSignVerifierMock{},
->>>>>>> fca85b6c
 	}
 }
 
