--- conflicted
+++ resolved
@@ -448,18 +448,13 @@
 		HeaderSigVerifier:       &mock.HeaderSigVerifierStub{},
 		HeaderIntegrityVerifier: &mock.HeaderIntegrityVerifierStub{},
 		ChainID:                 ChainID,
-<<<<<<< HEAD
-		NodesSetup:              &mock.NodesSetupStub{},
-		MinTransactionVersion:   MinTransactionVersion,
-		HistoryRepository:       &mock.HistoryRepositoryStub{},
-=======
 		NodesSetup: &mock.NodesSetupStub{
 			MinNumberOfNodesCalled: func() uint32 {
 				return 1
 			},
 		},
-		MinTransactionVersion: MinTransactionVersion,
->>>>>>> 2833112d
+		MinTransactionVersion:   MinTransactionVersion,
+		HistoryRepository:       &mock.HistoryRepositoryStub{},
 	}
 
 	tpn.NodeKeys = &TestKeyPair{
