package integrationTests

import (
	"bytes"
	"context"
	"encoding/hex"
	"errors"
	"fmt"
	"math/big"
	"strconv"
	"sync"
	"sync/atomic"
	"time"

	"github.com/ElrondNetwork/elrond-go-core/core"
	"github.com/ElrondNetwork/elrond-go-core/core/check"
	"github.com/ElrondNetwork/elrond-go-core/core/partitioning"
	"github.com/ElrondNetwork/elrond-go-core/core/pubkeyConverter"
	"github.com/ElrondNetwork/elrond-go-core/core/versioning"
	"github.com/ElrondNetwork/elrond-go-core/data"
	dataBlock "github.com/ElrondNetwork/elrond-go-core/data/block"
	"github.com/ElrondNetwork/elrond-go-core/data/endProcess"
	dataTransaction "github.com/ElrondNetwork/elrond-go-core/data/transaction"
	"github.com/ElrondNetwork/elrond-go-core/data/typeConverters/uint64ByteSlice"
	"github.com/ElrondNetwork/elrond-go-core/hashing/keccak"
	"github.com/ElrondNetwork/elrond-go-core/hashing/sha256"
	"github.com/ElrondNetwork/elrond-go-core/marshal"
	crypto "github.com/ElrondNetwork/elrond-go-crypto"
	"github.com/ElrondNetwork/elrond-go-crypto/signing"
	"github.com/ElrondNetwork/elrond-go-crypto/signing/ed25519"
	ed25519SingleSig "github.com/ElrondNetwork/elrond-go-crypto/signing/ed25519/singlesig"
	"github.com/ElrondNetwork/elrond-go-crypto/signing/mcl"
	mclsig "github.com/ElrondNetwork/elrond-go-crypto/signing/mcl/singlesig"
	nodeFactory "github.com/ElrondNetwork/elrond-go/cmd/node/factory"
	"github.com/ElrondNetwork/elrond-go/common"
	"github.com/ElrondNetwork/elrond-go/common/enablers"
	"github.com/ElrondNetwork/elrond-go/common/forking"
	"github.com/ElrondNetwork/elrond-go/config"
	"github.com/ElrondNetwork/elrond-go/consensus"
	"github.com/ElrondNetwork/elrond-go/consensus/spos/sposFactory"
	"github.com/ElrondNetwork/elrond-go/dataRetriever"
	"github.com/ElrondNetwork/elrond-go/dataRetriever/factory/containers"
	"github.com/ElrondNetwork/elrond-go/dataRetriever/factory/resolverscontainer"
	"github.com/ElrondNetwork/elrond-go/dataRetriever/requestHandlers"
	"github.com/ElrondNetwork/elrond-go/dblookupext"
	"github.com/ElrondNetwork/elrond-go/epochStart/metachain"
	"github.com/ElrondNetwork/elrond-go/epochStart/notifier"
	"github.com/ElrondNetwork/elrond-go/epochStart/shardchain"
	hdrFactory "github.com/ElrondNetwork/elrond-go/factory/block"
	heartbeatComp "github.com/ElrondNetwork/elrond-go/factory/heartbeat"
	"github.com/ElrondNetwork/elrond-go/factory/peerSignatureHandler"
	"github.com/ElrondNetwork/elrond-go/genesis"
	"github.com/ElrondNetwork/elrond-go/genesis/parsing"
	"github.com/ElrondNetwork/elrond-go/genesis/process/disabled"
	"github.com/ElrondNetwork/elrond-go/integrationTests/mock"
	"github.com/ElrondNetwork/elrond-go/node"
	"github.com/ElrondNetwork/elrond-go/node/external"
	"github.com/ElrondNetwork/elrond-go/node/nodeDebugFactory"
	"github.com/ElrondNetwork/elrond-go/p2p"
	p2pFactory "github.com/ElrondNetwork/elrond-go/p2p/factory"
	"github.com/ElrondNetwork/elrond-go/process"
	"github.com/ElrondNetwork/elrond-go/process/block"
	"github.com/ElrondNetwork/elrond-go/process/block/bootstrapStorage"
	"github.com/ElrondNetwork/elrond-go/process/block/postprocess"
	"github.com/ElrondNetwork/elrond-go/process/block/preprocess"
	"github.com/ElrondNetwork/elrond-go/process/block/processedMb"
	"github.com/ElrondNetwork/elrond-go/process/coordinator"
	"github.com/ElrondNetwork/elrond-go/process/economics"
	"github.com/ElrondNetwork/elrond-go/process/factory"
	procFactory "github.com/ElrondNetwork/elrond-go/process/factory"
	"github.com/ElrondNetwork/elrond-go/process/factory/interceptorscontainer"
	metaProcess "github.com/ElrondNetwork/elrond-go/process/factory/metachain"
	"github.com/ElrondNetwork/elrond-go/process/factory/shard"
	"github.com/ElrondNetwork/elrond-go/process/heartbeat/validator"
	"github.com/ElrondNetwork/elrond-go/process/interceptors"
	processMock "github.com/ElrondNetwork/elrond-go/process/mock"
	"github.com/ElrondNetwork/elrond-go/process/peer"
	"github.com/ElrondNetwork/elrond-go/process/rating"
	"github.com/ElrondNetwork/elrond-go/process/rewardTransaction"
	"github.com/ElrondNetwork/elrond-go/process/scToProtocol"
	"github.com/ElrondNetwork/elrond-go/process/smartContract"
	"github.com/ElrondNetwork/elrond-go/process/smartContract/builtInFunctions"
	"github.com/ElrondNetwork/elrond-go/process/smartContract/hooks"
	processSync "github.com/ElrondNetwork/elrond-go/process/sync"
	"github.com/ElrondNetwork/elrond-go/process/track"
	"github.com/ElrondNetwork/elrond-go/process/transaction"
	"github.com/ElrondNetwork/elrond-go/process/transactionLog"
	"github.com/ElrondNetwork/elrond-go/process/txsSender"
	"github.com/ElrondNetwork/elrond-go/sharding"
	"github.com/ElrondNetwork/elrond-go/sharding/nodesCoordinator"
	"github.com/ElrondNetwork/elrond-go/state"
	"github.com/ElrondNetwork/elrond-go/state/blockInfoProviders"
	"github.com/ElrondNetwork/elrond-go/storage"
	"github.com/ElrondNetwork/elrond-go/storage/cache"
	"github.com/ElrondNetwork/elrond-go/storage/storageunit"
	"github.com/ElrondNetwork/elrond-go/storage/txcache"
	"github.com/ElrondNetwork/elrond-go/testscommon"
	"github.com/ElrondNetwork/elrond-go/testscommon/bootstrapMocks"
	"github.com/ElrondNetwork/elrond-go/testscommon/cryptoMocks"
	dataRetrieverMock "github.com/ElrondNetwork/elrond-go/testscommon/dataRetriever"
	dblookupextMock "github.com/ElrondNetwork/elrond-go/testscommon/dblookupext"
	"github.com/ElrondNetwork/elrond-go/testscommon/economicsmocks"
	testFactory "github.com/ElrondNetwork/elrond-go/testscommon/factory"
	"github.com/ElrondNetwork/elrond-go/testscommon/genesisMocks"
	"github.com/ElrondNetwork/elrond-go/testscommon/mainFactoryMocks"
	"github.com/ElrondNetwork/elrond-go/testscommon/outport"
	"github.com/ElrondNetwork/elrond-go/testscommon/p2pmocks"
	"github.com/ElrondNetwork/elrond-go/testscommon/shardingMocks"
	stateMock "github.com/ElrondNetwork/elrond-go/testscommon/state"
	statusHandlerMock "github.com/ElrondNetwork/elrond-go/testscommon/statusHandler"
	storageStubs "github.com/ElrondNetwork/elrond-go/testscommon/storage"
	trieMock "github.com/ElrondNetwork/elrond-go/testscommon/trie"
	trieFactory "github.com/ElrondNetwork/elrond-go/trie/factory"
	"github.com/ElrondNetwork/elrond-go/trie/keyBuilder"
	"github.com/ElrondNetwork/elrond-go/update"
	"github.com/ElrondNetwork/elrond-go/update/trigger"
	"github.com/ElrondNetwork/elrond-go/vm"
	vmProcess "github.com/ElrondNetwork/elrond-go/vm/process"
	"github.com/ElrondNetwork/elrond-go/vm/systemSmartContracts/defaults"
	vmcommon "github.com/ElrondNetwork/elrond-vm-common"
	"github.com/ElrondNetwork/elrond-vm-common/parsers"
	arwenConfig "github.com/ElrondNetwork/wasm-vm-v1_4/config"
)

var zero = big.NewInt(0)

var hardforkPubKey = "153dae6cb3963260f309959bf285537b77ae16d82e9933147be7827f7394de8dc97d9d9af41e970bc72aecb44b77e819621081658c37f7000d21e2d0e8963df83233407bde9f46369ba4fcd03b57f40b80b06c191a428cfb5c447ec510e79307"

// TestHasher represents a sha256 hasher
var TestHasher = sha256.NewSha256()

// TestTxSignHasher represents a sha3 legacy keccak 256 hasher
var TestTxSignHasher = keccak.NewKeccak()

// TestMarshalizer represents the main marshalizer
var TestMarshalizer = &marshal.GogoProtoMarshalizer{}

// TestVmMarshalizer represents the marshalizer used in vm communication
var TestVmMarshalizer = &marshal.JsonMarshalizer{}

// TestTxSignMarshalizer represents the marshalizer used in vm communication
var TestTxSignMarshalizer = &marshal.JsonMarshalizer{}

// TestAddressPubkeyConverter represents an address public key converter
var TestAddressPubkeyConverter, _ = pubkeyConverter.NewBech32PubkeyConverter(32, log)

// TestValidatorPubkeyConverter represents an address public key converter
var TestValidatorPubkeyConverter, _ = pubkeyConverter.NewHexPubkeyConverter(96)

// TestMultiSig represents a mock multisig
var TestMultiSig = cryptoMocks.NewMultiSigner()

// TestKeyGenForAccounts represents a mock key generator for balances
var TestKeyGenForAccounts = signing.NewKeyGenerator(ed25519.NewEd25519())

// TestUint64Converter represents an uint64 to byte slice converter
var TestUint64Converter = uint64ByteSlice.NewBigEndianConverter()

// TestBuiltinFunctions is an additional map of builtin functions to be added
// to the scProcessor
var TestBuiltinFunctions = make(map[string]vmcommon.BuiltinFunction)

// TestBlockSizeThrottler represents a block size throttler used in adaptive block size computation
var TestBlockSizeThrottler = &mock.BlockSizeThrottlerStub{}

// TestBlockSizeComputation represents a block size computation handler
var TestBlockSizeComputationHandler, _ = preprocess.NewBlockSizeComputation(TestMarshalizer, TestBlockSizeThrottler, uint32(core.MegabyteSize*90/100))

// TestBalanceComputationHandler represents a balance computation handler
var TestBalanceComputationHandler, _ = preprocess.NewBalanceComputation()

// TestAppStatusHandler represents an AppStatusHandler
var TestAppStatusHandler = &statusHandlerMock.AppStatusHandlerStub{}

// MinTxGasPrice defines minimum gas price required by a transaction
var MinTxGasPrice = uint64(100)

// MinTxGasLimit defines minimum gas limit required by a transaction
var MinTxGasLimit = uint64(1000)

// MaxGasLimitPerBlock defines maximum gas limit allowed per one block
const MaxGasLimitPerBlock = uint64(3000000)

const maxTxNonceDeltaAllowed = 8000
const minConnectedPeers = 0

// OpGasValueForMockVm represents the gas value that it consumed by each operation called on the mock VM
// By operation, we mean each go function that is called on the VM implementation
const OpGasValueForMockVm = uint64(50)

// TimeSpanForBadHeaders is the expiry time for an added block header hash
var TimeSpanForBadHeaders = time.Second * 30

// roundDuration defines the duration of the round
const roundDuration = 5 * time.Second

// ChainID is the chain ID identifier used in integration tests, processing nodes
var ChainID = []byte("integration tests chain ID")

// MinTransactionVersion is the minimum transaction version used in integration tests, processing nodes
var MinTransactionVersion = uint32(1)

// SoftwareVersion is the software version identifier used in integration tests, processing nodes
var SoftwareVersion = []byte("intT")

var testProtocolSustainabilityAddress = "erd1932eft30w753xyvme8d49qejgkjc09n5e49w4mwdjtm0neld797su0dlxp"

// DelegationManagerConfigChangeAddress represents the address that can change the config parameters of the
// delegation manager system smartcontract
var DelegationManagerConfigChangeAddress = "erd1vxy22x0fj4zv6hktmydg8vpfh6euv02cz4yg0aaws6rrad5a5awqgqky80"

// sizeCheckDelta the maximum allowed bufer overhead (p2p unmarshalling)
const sizeCheckDelta = 100

const stateCheckpointModulus = uint(100)

// UnreachableEpoch defines an unreachable epoch for integration tests
const UnreachableEpoch = uint32(1000000)

// TestSingleSigner defines a Ed25519Signer
var TestSingleSigner = &ed25519SingleSig.Ed25519Signer{}

// TestSingleBlsSigner defines a BlsSingleSigner
var TestSingleBlsSigner = &mclsig.BlsSingleSigner{}

// TestKeyPair holds a pair of private/public Keys
type TestKeyPair struct {
	Sk crypto.PrivateKey
	Pk crypto.PublicKey
}

<<<<<<< HEAD
// TestMultiKeyPair is a struct holding the keys info regarding a multikey node
type TestMultiKeyPair struct {
	Observer    *TestKeyPair
=======
// TestNodeKeys will hold the main key along the handled keys of a node
type TestNodeKeys struct {
	MainKey     *TestKeyPair
>>>>>>> 3397354f
	HandledKeys []*TestKeyPair
}

// CryptoParams holds crypto parameters
type CryptoParams struct {
	KeyGen       crypto.KeyGenerator
	NodesKeys    map[uint32][]*TestNodeKeys
	SingleSigner crypto.SingleSigner
	TxKeyGen     crypto.KeyGenerator
	TxKeys       map[uint32][]*TestKeyPair
	MultiKeys    map[uint32][]*TestMultiKeyPair
}

// Connectable defines the operations for a struct to become connectable by other struct
// In other words, all instances that implement this interface are able to connect with each other
type Connectable interface {
	ConnectTo(connectable Connectable) error
	GetConnectableAddress() string
	IsInterfaceNil() bool
}

// ArgTestProcessorNode represents the DTO used to create a new TestProcessorNode
type ArgTestProcessorNode struct {
	MaxShards               uint32
	NodeShardId             uint32
	TxSignPrivKeyShardId    uint32
	WithBLSSigVerifier      bool
	WithSync                bool
	GasScheduleMap          GasScheduleMap
	EpochsConfig            *config.EnableEpochs
	VMConfig                *config.VirtualMachineConfig
	EconomicsConfig         *config.EconomicsConfig
	DataPool                dataRetriever.PoolsHolder
	TrieStore               storage.Storer
	HardforkPk              crypto.PublicKey
	GenesisFile             string
	StateCheckpointModulus  *IntWrapper
	NodeKeys                *TestNodeKeys
	NodesSetup              sharding.GenesisNodesSetupHandler
	NodesCoordinator        nodesCoordinator.NodesCoordinator
	MultiSigner             crypto.MultiSigner
	RatingsData             *rating.RatingsData
	HeaderSigVerifier       process.InterceptedHeaderSigVerifier
	HeaderIntegrityVerifier process.HeaderIntegrityVerifier
	OwnAccount              *TestWalletAccount
	EpochStartSubscriber    notifier.EpochStartNotifier
}

// TestProcessorNode represents a container type of class used in integration tests
// with all its fields exported
type TestProcessorNode struct {
	ShardCoordinator sharding.Coordinator
	NodesCoordinator nodesCoordinator.NodesCoordinator
	PeerShardMapper  process.PeerShardMapper
	NodesSetup       sharding.GenesisNodesSetupHandler
	Messenger        p2p.Messenger

	OwnAccount *TestWalletAccount
	NodeKeys   *TestNodeKeys

	ExportFolder        string
	DataPool            dataRetriever.PoolsHolder
	Storage             dataRetriever.StorageService
	PeerState           state.AccountsAdapter
	AccntState          state.AccountsAdapter
	TrieStorageManagers map[string]common.StorageManager
	TrieContainer       common.TriesHolder
	BlockChain          data.ChainHandler
	GenesisBlocks       map[uint32]data.HeaderHandler

	EconomicsData *economics.TestEconomicsData
	RatingsData   *rating.RatingsData

	BlockBlackListHandler process.TimeCacher
	HeaderValidator       process.HeaderConstructionValidator
	BlockTracker          process.BlockTracker
	InterceptorsContainer process.InterceptorsContainer
	ResolversContainer    dataRetriever.ResolversContainer
	ResolverFinder        dataRetriever.ResolversFinder
	RequestHandler        process.RequestHandler
	ArwenChangeLocker     common.Locker

	InterimProcContainer   process.IntermediateProcessorContainer
	TxProcessor            process.TransactionProcessor
	TxCoordinator          process.TransactionCoordinator
	ScrForwarder           process.IntermediateTransactionHandler
	BlockchainHook         *hooks.BlockChainHookImpl
	VMContainer            process.VirtualMachinesContainer
	ArgsParser             process.ArgumentsParser
	ScProcessor            *smartContract.TestScProcessor
	RewardsProcessor       process.RewardTransactionProcessor
	PreProcessorsContainer process.PreProcessorsContainer
	GasHandler             process.GasHandler
	FeeAccumulator         process.TransactionFeeHandler
	SmartContractParser    genesis.InitialSmartContractParser
	SystemSCFactory        vm.SystemSCContainerFactory

	ForkDetector             process.ForkDetector
	BlockProcessor           process.BlockProcessor
	BroadcastMessenger       consensus.BroadcastMessenger
	MiniblocksProvider       process.MiniBlockProvider
	Bootstrapper             TestBootstrapper
	RoundHandler             *mock.RoundHandlerMock
	BootstrapStorer          *mock.BoostrapStorerMock
	StorageBootstrapper      *mock.StorageBootstrapperMock
	RequestedItemsHandler    dataRetriever.RequestedItemsHandler
	WhiteListHandler         process.WhiteListHandler
	WhiteListerVerifiedTxs   process.WhiteListHandler
	NetworkShardingCollector consensus.NetworkShardingCollector

	EpochStartTrigger  TestEpochStartTrigger
	EpochStartNotifier notifier.EpochStartNotifier

	MultiSigner             crypto.MultiSigner
	HeaderSigVerifier       process.InterceptedHeaderSigVerifier
	HeaderIntegrityVerifier process.HeaderIntegrityVerifier

	ValidatorStatisticsProcessor process.ValidatorStatisticsProcessor
	Rater                        sharding.PeerAccountListAndRatingHandler

	EpochStartSystemSCProcessor process.EpochStartSystemSCProcessor

	// Node is used to call the functionality already implemented in it
	Node           *node.Node
	SCQueryService external.SCQueryService

	CounterHdrRecv       int32
	CounterMbRecv        int32
	CounterTxRecv        int32
	CounterMetaRcv       int32
	ReceivedTransactions sync.Map

	InitialNodes []*sharding.InitialNode

	ChainID               []byte
	MinTransactionVersion uint32

	ExportHandler            update.ExportHandler
	WaitTime                 time.Duration
	HistoryRepository        dblookupext.HistoryRepository
	EpochNotifier            process.EpochNotifier
	EnableEpochs             config.EnableEpochs
	EnableEpochsHandler      common.EnableEpochsHandler
	UseValidVmBlsSigVerifier bool

	TransactionLogProcessor process.TransactionLogProcessor
	PeersRatingHandler      p2p.PeersRatingHandler
	HardforkTrigger         node.HardforkTrigger
}

// CreatePkBytes creates 'numShards' public key-like byte slices
func CreatePkBytes(numShards uint32) map[uint32][]byte {
	pk := []byte("afafafafafafafafafafafafafafafafafafafafafafafafafafafafafafafafafafafafafafafafafafafafafafafaf")
	pksbytes := make(map[uint32][]byte, numShards+1)
	for i := uint32(0); i < numShards; i++ {
		pksbytes[i] = make([]byte, len(pk))
		copy(pksbytes[i], pk)
		pksbytes[i][0] = byte(i)
	}

	pksbytes[core.MetachainShardId] = make([]byte, 128)
	pksbytes[core.MetachainShardId] = pk
	pksbytes[core.MetachainShardId][0] = byte(numShards)

	return pksbytes
}

func newBaseTestProcessorNode(args ArgTestProcessorNode) *TestProcessorNode {
	shardCoordinator, _ := sharding.NewMultiShardCoordinator(args.MaxShards, args.NodeShardId)

	pksBytes := CreatePkBytes(args.MaxShards)
	address := []byte("afafafafafafafafafafafafafafafaf")
	numNodes := uint32(len(pksBytes))

	nodesSetup := args.NodesSetup
	if check.IfNil(nodesSetup) {
		nodesSetup = getDefaultNodesSetup(args.MaxShards, numNodes, address, pksBytes)
	}

	nodesCoordinatorInstance := args.NodesCoordinator
	if check.IfNil(nodesCoordinatorInstance) {
		nodesCoordinatorInstance = getDefaultNodesCoordinator(args.MaxShards, pksBytes)
	}

	peersRatingHandler, _ := p2pFactory.NewPeersRatingHandler(
		p2pFactory.ArgPeersRatingHandler{
			TopRatedCache: testscommon.NewCacherMock(),
			BadRatedCache: testscommon.NewCacherMock(),
		})

	messenger := CreateMessengerWithNoDiscoveryAndPeersRatingHandler(peersRatingHandler)

	genericEpochNotifier := forking.NewGenericEpochNotifier()
	epochsConfig := args.EpochsConfig
	if epochsConfig == nil {
		epochsConfig = GetDefaultEnableEpochsConfig()
	}
	enableEpochsHandler, _ := enablers.NewEnableEpochsHandler(*epochsConfig, genericEpochNotifier)

	logsProcessor, _ := transactionLog.NewTxLogProcessor(transactionLog.ArgTxLogProcessor{Marshalizer: TestMarshalizer})
	tpn := &TestProcessorNode{
		ShardCoordinator:         shardCoordinator,
		Messenger:                messenger,
		NodesCoordinator:         nodesCoordinatorInstance,
		ChainID:                  ChainID,
		MinTransactionVersion:    MinTransactionVersion,
		NodesSetup:               nodesSetup,
		HistoryRepository:        &dblookupextMock.HistoryRepositoryStub{},
		EpochNotifier:            genericEpochNotifier,
		EnableEpochsHandler:      enableEpochsHandler,
		ArwenChangeLocker:        &sync.RWMutex{},
		TransactionLogProcessor:  logsProcessor,
		Bootstrapper:             mock.NewTestBootstrapperMock(),
		PeersRatingHandler:       peersRatingHandler,
		PeerShardMapper:          mock.NewNetworkShardingCollectorMock(),
		EnableEpochs:             *epochsConfig,
		UseValidVmBlsSigVerifier: args.WithBLSSigVerifier,
		StorageBootstrapper:      &mock.StorageBootstrapperMock{},
		BootstrapStorer:          &mock.BoostrapStorerMock{},
		RatingsData:              args.RatingsData,
		EpochStartNotifier:       args.EpochStartSubscriber,
	}

	tpn.NodeKeys = args.NodeKeys
	if tpn.NodeKeys == nil {
		kg := &mock.KeyGenMock{}
		kp := &TestKeyPair{}
		kp.Sk, kp.Pk = kg.GeneratePair()
		tpn.NodeKeys = &TestNodeKeys{
			MainKey: kp,
		}
	}

	tpn.MultiSigner = TestMultiSig
	if !check.IfNil(args.MultiSigner) {
		tpn.MultiSigner = args.MultiSigner
	}

	tpn.OwnAccount = args.OwnAccount
	if tpn.OwnAccount == nil {
		tpn.OwnAccount = CreateTestWalletAccount(shardCoordinator, args.TxSignPrivKeyShardId)
	}

	tpn.HeaderSigVerifier = args.HeaderSigVerifier
	if check.IfNil(tpn.HeaderSigVerifier) {
		tpn.HeaderSigVerifier = &mock.HeaderSigVerifierStub{}
	}

	tpn.HeaderIntegrityVerifier = args.HeaderIntegrityVerifier
	if check.IfNil(tpn.HeaderIntegrityVerifier) {
		tpn.HeaderIntegrityVerifier = CreateHeaderIntegrityVerifier()
	}

	tpn.initDataPools()

	if !check.IfNil(args.DataPool) {
		tpn.DataPool = args.DataPool
		_ = messenger.SetThresholdMinConnectedPeers(minConnectedPeers)
	}

	return tpn
}

// NewTestProcessorNode returns a new TestProcessorNode instance with a libp2p messenger and the provided arguments
func NewTestProcessorNode(args ArgTestProcessorNode) *TestProcessorNode {
	tpn := newBaseTestProcessorNode(args)
	tpn.initTestNodeWithArgs(args)

	return tpn
}

// ConnectTo will try to initiate a connection to the provided parameter
func (tpn *TestProcessorNode) ConnectTo(connectable Connectable) error {
	if check.IfNil(connectable) {
		return fmt.Errorf("trying to connect to a nil Connectable parameter")
	}

	return tpn.Messenger.ConnectToPeer(connectable.GetConnectableAddress())
}

// GetConnectableAddress returns a non circuit, non windows default connectable p2p address
func (tpn *TestProcessorNode) GetConnectableAddress() string {
	if tpn == nil {
		return "nil"
	}

	return GetConnectableAddress(tpn.Messenger)
}

// Close -
func (tpn *TestProcessorNode) Close() {
	_ = tpn.Messenger.Close()
	_ = tpn.VMContainer.Close()
}

func (tpn *TestProcessorNode) initAccountDBsWithPruningStorer() {
	if check.IfNil(tpn.EpochStartNotifier) {
		tpn.EpochStartNotifier = notifier.NewEpochStartSubscriptionHandler()
	}
	trieStorageManager := CreateTrieStorageManagerWithPruningStorer(tpn.ShardCoordinator, tpn.EpochStartNotifier)
	tpn.TrieContainer = state.NewDataTriesHolder()
	var stateTrie common.Trie
	tpn.AccntState, stateTrie = CreateAccountsDB(UserAccount, trieStorageManager)
	tpn.TrieContainer.Put([]byte(trieFactory.UserAccountTrie), stateTrie)

	var peerTrie common.Trie
	tpn.PeerState, peerTrie = CreateAccountsDB(ValidatorAccount, trieStorageManager)
	tpn.TrieContainer.Put([]byte(trieFactory.PeerAccountTrie), peerTrie)

	tpn.TrieStorageManagers = make(map[string]common.StorageManager)
	tpn.TrieStorageManagers[trieFactory.UserAccountTrie] = trieStorageManager
	tpn.TrieStorageManagers[trieFactory.PeerAccountTrie] = trieStorageManager
}

func (tpn *TestProcessorNode) initAccountDBs(store storage.Storer) {
	trieStorageManager, _ := CreateTrieStorageManager(store)
	tpn.TrieContainer = state.NewDataTriesHolder()
	var stateTrie common.Trie
	tpn.AccntState, stateTrie = CreateAccountsDB(UserAccount, trieStorageManager)
	tpn.TrieContainer.Put([]byte(trieFactory.UserAccountTrie), stateTrie)

	var peerTrie common.Trie
	tpn.PeerState, peerTrie = CreateAccountsDB(ValidatorAccount, trieStorageManager)
	tpn.TrieContainer.Put([]byte(trieFactory.PeerAccountTrie), peerTrie)

	tpn.TrieStorageManagers = make(map[string]common.StorageManager)
	tpn.TrieStorageManagers[trieFactory.UserAccountTrie] = trieStorageManager
	tpn.TrieStorageManagers[trieFactory.PeerAccountTrie] = trieStorageManager
}

func (tpn *TestProcessorNode) initValidatorStatistics() {
	rater, _ := rating.NewBlockSigningRater(tpn.RatingsData)

	if check.IfNil(tpn.NodesSetup) {
		tpn.NodesSetup = &mock.NodesSetupStub{
			MinNumberOfNodesCalled: func() uint32 {
				return tpn.ShardCoordinator.NumberOfShards() * 2
			},
		}
	}

	arguments := peer.ArgValidatorStatisticsProcessor{
		PeerAdapter:                          tpn.PeerState,
		PubkeyConv:                           TestValidatorPubkeyConverter,
		NodesCoordinator:                     tpn.NodesCoordinator,
		ShardCoordinator:                     tpn.ShardCoordinator,
		DataPool:                             tpn.DataPool,
		StorageService:                       tpn.Storage,
		Marshalizer:                          TestMarshalizer,
		Rater:                                rater,
		MaxComputableRounds:                  1000,
		MaxConsecutiveRoundsOfRatingDecrease: 2000,
		RewardsHandler:                       tpn.EconomicsData,
		NodesSetup:                           tpn.NodesSetup,
		GenesisNonce:                         tpn.BlockChain.GetGenesisHeader().GetNonce(),
		EnableEpochsHandler:                  tpn.EnableEpochsHandler,
	}

	tpn.ValidatorStatisticsProcessor, _ = peer.NewValidatorStatisticsProcessor(arguments)
}

func (tpn *TestProcessorNode) initGenesisBlocks(args ArgTestProcessorNode) {
	if args.GenesisFile != "" {
		tpn.SmartContractParser, _ = parsing.NewSmartContractsParser(
			args.GenesisFile,
			TestAddressPubkeyConverter,
			&mock.KeyGenMock{},
		)
		tpn.GenesisBlocks = CreateFullGenesisBlocks(
			tpn.AccntState,
			tpn.PeerState,
			tpn.TrieStorageManagers,
			tpn.NodesSetup,
			tpn.ShardCoordinator,
			tpn.Storage,
			tpn.BlockChain,
			tpn.DataPool,
			tpn.EconomicsData,
			&genesisMocks.AccountsParserStub{},
			tpn.SmartContractParser,
			tpn.EnableEpochs,
		)
		return
	}

	if args.WithSync {
		tpn.GenesisBlocks = CreateSimpleGenesisBlocks(tpn.ShardCoordinator)
		return
	}

	tpn.GenesisBlocks = CreateGenesisBlocks(
		tpn.AccntState,
		tpn.PeerState,
		tpn.TrieStorageManagers,
		TestAddressPubkeyConverter,
		tpn.NodesSetup,
		tpn.ShardCoordinator,
		tpn.Storage,
		tpn.BlockChain,
		TestMarshalizer,
		TestHasher,
		TestUint64Converter,
		tpn.DataPool,
		tpn.EconomicsData,
		tpn.EnableEpochs,
	)
}

func (tpn *TestProcessorNode) initTestNodeWithArgs(args ArgTestProcessorNode) {
	tpn.initChainHandler()
	tpn.initHeaderValidator()
	tpn.initRoundHandler()
	tpn.NetworkShardingCollector = mock.NewNetworkShardingCollectorMock()
	if check.IfNil(tpn.EpochNotifier) {
		tpn.EpochStartNotifier = notifier.NewEpochStartSubscriptionHandler()
	}
	tpn.initStorage()
	if check.IfNil(args.TrieStore) {
		tpn.initAccountDBsWithPruningStorer()
	} else {
		tpn.initAccountDBs(args.TrieStore)
	}

	economicsConfig := args.EconomicsConfig
	if economicsConfig == nil {
		economicsConfig = createDefaultEconomicsConfig()
	}

	tpn.initEconomicsData(economicsConfig)
	tpn.initRatingsData()
	tpn.initRequestedItemsHandler()
	tpn.initResolvers()
	tpn.initValidatorStatistics()
	tpn.initGenesisBlocks(args)
	tpn.initBlockTracker()

	strPk := ""
	if !check.IfNil(args.HardforkPk) {
		buff, err := args.HardforkPk.ToByteArray()
		log.LogIfError(err)

		strPk = hex.EncodeToString(buff)
	}
	tpn.initInterceptors(strPk)

	gasMap := arwenConfig.MakeGasMapForTests()
	defaults.FillGasMapInternal(gasMap, 1)
	if args.GasScheduleMap != nil {
		gasMap = args.GasScheduleMap
	}
	vmConfig := getDefaultVMConfig()
	if args.VMConfig != nil {
		vmConfig = args.VMConfig
	}
	tpn.initInnerProcessors(gasMap, vmConfig)

	if check.IfNil(args.TrieStore) {
		argsNewScQueryService := smartContract.ArgsNewSCQueryService{
			VmContainer:              tpn.VMContainer,
			EconomicsFee:             tpn.EconomicsData,
			BlockChainHook:           tpn.BlockchainHook,
			BlockChain:               tpn.BlockChain,
			ArwenChangeLocker:        tpn.ArwenChangeLocker,
			Bootstrapper:             tpn.Bootstrapper,
			AllowExternalQueriesChan: common.GetClosedUnbufferedChannel(),
		}
		tpn.SCQueryService, _ = smartContract.NewSCQueryService(argsNewScQueryService)
	} else {
		tpn.createFullSCQueryService(gasMap, vmConfig)
	}

	if args.WithSync {
		tpn.initBlockProcessorWithSync()
	} else {
		scm := stateCheckpointModulus
		if args.StateCheckpointModulus != nil {
			scm = args.StateCheckpointModulus.Value
		}
		tpn.initBlockProcessor(scm)
	}

	tpn.BroadcastMessenger, _ = sposFactory.GetBroadcastMessenger(
		TestMarshalizer,
		TestHasher,
		tpn.Messenger,
		tpn.ShardCoordinator,
		tpn.OwnAccount.PeerSigHandler,
		tpn.DataPool.Headers(),
		tpn.InterceptorsContainer,
		&testscommon.AlarmSchedulerStub{},
		testscommon.NewKeysHandlerSingleSignerMock(
			tpn.NodeKeys.MainKey.Sk,
			tpn.Messenger.ID(),
		),
	)

	if args.WithSync {
		tpn.initBootstrapper()
	}
	tpn.setGenesisBlock()
	tpn.initNode()
	tpn.addHandlersForCounters()
	tpn.addGenesisBlocksIntoStorage()

	if args.GenesisFile != "" {
		tpn.createHeartbeatWithHardforkTrigger()
	}
}

func (tpn *TestProcessorNode) createFullSCQueryService(gasMap map[string]map[string]uint64, vmConfig *config.VirtualMachineConfig) {
	var vmFactory process.VirtualMachinesContainerFactory

	gasSchedule := mock.NewGasScheduleNotifierMock(gasMap)
	argsBuiltIn := builtInFunctions.ArgsCreateBuiltInFunctionContainer{
		GasSchedule:               gasSchedule,
		MapDNSAddresses:           make(map[string]struct{}),
		Marshalizer:               TestMarshalizer,
		Accounts:                  tpn.AccntState,
		ShardCoordinator:          tpn.ShardCoordinator,
		EpochNotifier:             tpn.EpochNotifier,
		EnableEpochsHandler:       tpn.EnableEpochsHandler,
		MaxNumNodesInTransferRole: 100,
	}
	argsBuiltIn.AutomaticCrawlerAddresses = GenerateOneAddressPerShard(argsBuiltIn.ShardCoordinator)
	builtInFuncFactory, _ := builtInFunctions.CreateBuiltInFunctionsFactory(argsBuiltIn)

	smartContractsCache := testscommon.NewCacherMock()

	argsHook := hooks.ArgBlockChainHook{
		Accounts:              tpn.AccntState,
		PubkeyConv:            TestAddressPubkeyConverter,
		StorageService:        tpn.Storage,
		BlockChain:            tpn.BlockChain,
		ShardCoordinator:      tpn.ShardCoordinator,
		Marshalizer:           TestMarshalizer,
		Uint64Converter:       TestUint64Converter,
		BuiltInFunctions:      builtInFuncFactory.BuiltInFunctionContainer(),
		NFTStorageHandler:     builtInFuncFactory.NFTStorageHandler(),
		GlobalSettingsHandler: builtInFuncFactory.ESDTGlobalSettingsHandler(),
		DataPool:              tpn.DataPool,
		CompiledSCPool:        smartContractsCache,
		EpochNotifier:         tpn.EpochNotifier,
		EnableEpochsHandler:   tpn.EnableEpochsHandler,
		NilCompiledSCStore:    true,
	}

	if tpn.ShardCoordinator.SelfId() == core.MetachainShardId {
		tpn.EnableEpochs = config.EnableEpochs{}
		sigVerifier, _ := disabled.NewMessageSignVerifier(&mock.KeyGenMock{})

		blockChainHookImpl, _ := hooks.NewBlockChainHookImpl(argsHook)
		argsNewVmFactory := metaProcess.ArgsNewVMContainerFactory{
			BlockChainHook:      blockChainHookImpl,
			PubkeyConv:          argsHook.PubkeyConv,
			Economics:           tpn.EconomicsData,
			MessageSignVerifier: sigVerifier,
			GasSchedule:         gasSchedule,
			NodesConfigProvider: tpn.NodesSetup,
			Hasher:              TestHasher,
			Marshalizer:         TestMarshalizer,
			SystemSCConfig: &config.SystemSmartContractsConfig{
				ESDTSystemSCConfig: config.ESDTSystemSCConfig{
					BaseIssuingCost: "1000",
					OwnerAddress:    "aaaaaa",
				},
				GovernanceSystemSCConfig: config.GovernanceSystemSCConfig{
					V1: config.GovernanceSystemSCConfigV1{
						ProposalCost:     "500",
						NumNodes:         100,
						MinQuorum:        50,
						MinPassThreshold: 50,
						MinVetoThreshold: 50,
					},
					Active: config.GovernanceSystemSCConfigActive{
						ProposalCost:     "500",
						MinQuorum:        "50",
						MinPassThreshold: "50",
						MinVetoThreshold: "50",
					},
					FirstWhitelistedAddress: DelegationManagerConfigChangeAddress,
				},
				StakingSystemSCConfig: config.StakingSystemSCConfig{
					GenesisNodePrice:                     "1000",
					UnJailValue:                          "10",
					MinStepValue:                         "10",
					MinStakeValue:                        "1",
					UnBondPeriod:                         1,
					UnBondPeriodInEpochs:                 1,
					NumRoundsWithoutBleed:                1,
					MaximumPercentageToBleed:             1,
					BleedPercentagePerRound:              1,
					MaxNumberOfNodesForStake:             100,
					ActivateBLSPubKeyMessageVerification: false,
					MinUnstakeTokensValue:                "1",
				},
				DelegationManagerSystemSCConfig: config.DelegationManagerSystemSCConfig{
					MinCreationDeposit:  "100",
					MinStakeAmount:      "100",
					ConfigChangeAddress: DelegationManagerConfigChangeAddress,
				},
				DelegationSystemSCConfig: config.DelegationSystemSCConfig{
					MinServiceFee: 0,
					MaxServiceFee: 100000,
				},
			},
			ValidatorAccountsDB: tpn.PeerState,
			ChanceComputer:      tpn.NodesCoordinator,
			ShardCoordinator:    tpn.ShardCoordinator,
			EnableEpochsHandler: tpn.EnableEpochsHandler,
		}
		tpn.EpochNotifier.CheckEpoch(&testscommon.HeaderHandlerStub{
			EpochField: tpn.EnableEpochs.DelegationSmartContractEnableEpoch,
		})
		vmFactory, _ = metaProcess.NewVMContainerFactory(argsNewVmFactory)
	} else {
		esdtTransferParser, _ := parsers.NewESDTTransferParser(TestMarshalizer)
		blockChainHookImpl, _ := hooks.NewBlockChainHookImpl(argsHook)
		argsNewVMFactory := shard.ArgVMContainerFactory{
			Config:              *vmConfig,
			BlockChainHook:      blockChainHookImpl,
			BuiltInFunctions:    argsHook.BuiltInFunctions,
			BlockGasLimit:       tpn.EconomicsData.MaxGasLimitPerBlock(tpn.ShardCoordinator.SelfId()),
			GasSchedule:         gasSchedule,
			EpochNotifier:       tpn.EpochNotifier,
			EnableEpochsHandler: tpn.EnableEpochsHandler,
			ArwenChangeLocker:   tpn.ArwenChangeLocker,
			ESDTTransferParser:  esdtTransferParser,
		}
		vmFactory, _ = shard.NewVMContainerFactory(argsNewVMFactory)
	}

	vmContainer, _ := vmFactory.Create()

	_ = builtInFuncFactory.SetPayableHandler(vmFactory.BlockChainHookImpl())
	argsNewScQueryService := smartContract.ArgsNewSCQueryService{
		VmContainer:              vmContainer,
		EconomicsFee:             tpn.EconomicsData,
		BlockChainHook:           vmFactory.BlockChainHookImpl(),
		BlockChain:               tpn.BlockChain,
		ArwenChangeLocker:        tpn.ArwenChangeLocker,
		Bootstrapper:             tpn.Bootstrapper,
		AllowExternalQueriesChan: common.GetClosedUnbufferedChannel(),
	}
	tpn.SCQueryService, _ = smartContract.NewSCQueryService(argsNewScQueryService)
}

// InitializeProcessors will reinitialize processors
func (tpn *TestProcessorNode) InitializeProcessors(gasMap map[string]map[string]uint64) {
	tpn.initValidatorStatistics()
	tpn.initBlockTracker()
	tpn.initInnerProcessors(gasMap, getDefaultVMConfig())
	argsNewScQueryService := smartContract.ArgsNewSCQueryService{
		VmContainer:              tpn.VMContainer,
		EconomicsFee:             tpn.EconomicsData,
		BlockChainHook:           tpn.BlockchainHook,
		BlockChain:               tpn.BlockChain,
		ArwenChangeLocker:        tpn.ArwenChangeLocker,
		Bootstrapper:             tpn.Bootstrapper,
		AllowExternalQueriesChan: common.GetClosedUnbufferedChannel(),
	}
	tpn.SCQueryService, _ = smartContract.NewSCQueryService(argsNewScQueryService)
	tpn.initBlockProcessor(stateCheckpointModulus)
	tpn.BroadcastMessenger, _ = sposFactory.GetBroadcastMessenger(
		TestMarshalizer,
		TestHasher,
		tpn.Messenger,
		tpn.ShardCoordinator,
		tpn.OwnAccount.PeerSigHandler,
		tpn.DataPool.Headers(),
		tpn.InterceptorsContainer,
		&testscommon.AlarmSchedulerStub{},
		testscommon.NewKeysHandlerSingleSignerMock(
			tpn.NodeKeys.MainKey.Sk,
			tpn.Messenger.ID(),
		),
	)
	tpn.setGenesisBlock()
	tpn.initNode()
	tpn.addHandlersForCounters()
	tpn.addGenesisBlocksIntoStorage()
}

func (tpn *TestProcessorNode) initDataPools() {
	tpn.DataPool = dataRetrieverMock.CreatePoolsHolder(1, tpn.ShardCoordinator.SelfId())
	cacherCfg := storageunit.CacheConfig{Capacity: 10000, Type: storageunit.LRUCache, Shards: 1}
	suCache, _ := storageunit.NewCache(cacherCfg)
	tpn.WhiteListHandler, _ = interceptors.NewWhiteListDataVerifier(suCache)

	cacherVerifiedCfg := storageunit.CacheConfig{Capacity: 5000, Type: storageunit.LRUCache, Shards: 1}
	cacheVerified, _ := storageunit.NewCache(cacherVerifiedCfg)
	tpn.WhiteListerVerifiedTxs, _ = interceptors.NewWhiteListDataVerifier(cacheVerified)
}

func (tpn *TestProcessorNode) initStorage() {
	tpn.Storage = CreateStore(tpn.ShardCoordinator.NumberOfShards())
}

func (tpn *TestProcessorNode) initChainHandler() {
	if tpn.ShardCoordinator.SelfId() == core.MetachainShardId {
		tpn.BlockChain = CreateMetaChain()
	} else {
		tpn.BlockChain = CreateShardChain()
	}
}

func (tpn *TestProcessorNode) initEconomicsData(economicsConfig *config.EconomicsConfig) {
	tpn.EnableEpochs.PenalizedTooMuchGasEnableEpoch = 0
	argsNewEconomicsData := economics.ArgsNewEconomicsData{
		Economics:                   economicsConfig,
		EpochNotifier:               tpn.EpochNotifier,
		EnableEpochsHandler:         tpn.EnableEpochsHandler,
		BuiltInFunctionsCostHandler: &mock.BuiltInCostHandlerStub{},
	}
	economicsData, _ := economics.NewEconomicsData(argsNewEconomicsData)
	tpn.EconomicsData = economics.NewTestEconomicsData(economicsData)
}

func createDefaultEconomicsConfig() *config.EconomicsConfig {
	maxGasLimitPerBlock := strconv.FormatUint(MaxGasLimitPerBlock, 10)
	minGasPrice := strconv.FormatUint(MinTxGasPrice, 10)
	minGasLimit := strconv.FormatUint(MinTxGasLimit, 10)

	return &config.EconomicsConfig{
		GlobalSettings: config.GlobalSettings{
			GenesisTotalSupply: "2000000000000000000000",
			MinimumInflation:   0,
			YearSettings: []*config.YearSetting{
				{
					Year:             0,
					MaximumInflation: 0.01,
				},
			},
		},
		RewardsSettings: config.RewardsSettings{
			RewardsConfigByEpoch: []config.EpochRewardSettings{
				{
					LeaderPercentage:                 0.1,
					DeveloperPercentage:              0.1,
					ProtocolSustainabilityAddress:    testProtocolSustainabilityAddress,
					TopUpFactor:                      0.25,
					TopUpGradientPoint:               "300000000000000000000",
					ProtocolSustainabilityPercentage: 0.1,
				},
			},
		},
		FeeSettings: config.FeeSettings{
			GasLimitSettings: []config.GasLimitSetting{
				{
					MaxGasLimitPerBlock:         maxGasLimitPerBlock,
					MaxGasLimitPerMiniBlock:     maxGasLimitPerBlock,
					MaxGasLimitPerMetaBlock:     maxGasLimitPerBlock,
					MaxGasLimitPerMetaMiniBlock: maxGasLimitPerBlock,
					MaxGasLimitPerTx:            maxGasLimitPerBlock,
					MinGasLimit:                 minGasLimit,
				},
			},
			MinGasPrice:      minGasPrice,
			GasPerDataByte:   "1",
			GasPriceModifier: 0.01,
		},
	}
}

func (tpn *TestProcessorNode) initRatingsData() {
	if tpn.RatingsData == nil {
		tpn.RatingsData = CreateRatingsData()
	}
}

// CreateRatingsData creates a mock RatingsData object
func CreateRatingsData() *rating.RatingsData {
	ratingsConfig := config.RatingsConfig{
		ShardChain: config.ShardChain{
			RatingSteps: config.RatingSteps{
				HoursToMaxRatingFromStartRating: 50,
				ProposerValidatorImportance:     1,
				ProposerDecreaseFactor:          -4,
				ValidatorDecreaseFactor:         -4,
				ConsecutiveMissedBlocksPenalty:  1.1,
			},
		},
		MetaChain: config.MetaChain{
			RatingSteps: config.RatingSteps{
				HoursToMaxRatingFromStartRating: 50,
				ProposerValidatorImportance:     1,
				ProposerDecreaseFactor:          -4,
				ValidatorDecreaseFactor:         -4,
				ConsecutiveMissedBlocksPenalty:  1.1,
			},
		},
		General: config.General{
			StartRating:           500000,
			MaxRating:             1000000,
			MinRating:             1,
			SignedBlocksThreshold: 0.025,
			SelectionChances: []*config.SelectionChance{
				{
					MaxThreshold:  0,
					ChancePercent: 5,
				},
				{
					MaxThreshold:  100000,
					ChancePercent: 0,
				},
				{
					MaxThreshold:  200000,
					ChancePercent: 16,
				},
				{
					MaxThreshold:  300000,
					ChancePercent: 17,
				},
				{
					MaxThreshold:  400000,
					ChancePercent: 18,
				},
				{
					MaxThreshold:  500000,
					ChancePercent: 19,
				},
				{
					MaxThreshold:  600000,
					ChancePercent: 20,
				},
				{
					MaxThreshold:  700000,
					ChancePercent: 21,
				},
				{
					MaxThreshold:  800000,
					ChancePercent: 22,
				},
				{
					MaxThreshold:  900000,
					ChancePercent: 23,
				},
				{
					MaxThreshold:  1000000,
					ChancePercent: 24,
				},
			},
		},
	}

	ratingDataArgs := rating.RatingsDataArg{
		Config:                   ratingsConfig,
		ShardConsensusSize:       63,
		MetaConsensusSize:        400,
		ShardMinNodes:            400,
		MetaMinNodes:             400,
		RoundDurationMiliseconds: 6000,
	}

	ratingsData, _ := rating.NewRatingsData(ratingDataArgs)
	return ratingsData
}

func (tpn *TestProcessorNode) initInterceptors(heartbeatPk string) {
	var err error
	tpn.BlockBlackListHandler = cache.NewTimeCache(TimeSpanForBadHeaders)
	if check.IfNil(tpn.EpochStartNotifier) {
		tpn.EpochStartNotifier = notifier.NewEpochStartSubscriptionHandler()
	}

	coreComponents := GetDefaultCoreComponents()
	coreComponents.InternalMarshalizerField = TestMarshalizer
	coreComponents.TxMarshalizerField = TestTxSignMarshalizer
	coreComponents.HasherField = TestHasher
	coreComponents.Uint64ByteSliceConverterField = TestUint64Converter
	coreComponents.ChainIdCalled = func() string {
		return string(tpn.ChainID)
	}
	coreComponents.MinTransactionVersionCalled = func() uint32 {
		return tpn.MinTransactionVersion
	}
	coreComponents.TxVersionCheckField = versioning.NewTxVersionChecker(tpn.MinTransactionVersion)
	coreComponents.EnableEpochsHandlerField = tpn.EnableEpochsHandler
	coreComponents.EpochNotifierField = tpn.EpochNotifier
	coreComponents.EconomicsDataField = tpn.EconomicsData

	cryptoComponents := GetDefaultCryptoComponents()
	cryptoComponents.PubKey = nil
	cryptoComponents.BlockSig = tpn.OwnAccount.BlockSingleSigner
	cryptoComponents.TxSig = tpn.OwnAccount.SingleSigner
	cryptoComponents.MultiSigContainer = cryptoMocks.NewMultiSignerContainerMock(TestMultiSig)
	cryptoComponents.BlKeyGen = tpn.OwnAccount.KeygenBlockSign
	cryptoComponents.TxKeyGen = tpn.OwnAccount.KeygenTxSign

	if tpn.ShardCoordinator.SelfId() == core.MetachainShardId {
		argsEpochStart := &metachain.ArgsNewMetaEpochStartTrigger{
			GenesisTime: tpn.RoundHandler.TimeStamp(),
			Settings: &config.EpochStartConfig{
				MinRoundsBetweenEpochs: 1000,
				RoundsPerEpoch:         10000,
			},
			Epoch:              0,
			EpochStartNotifier: tpn.EpochStartNotifier,
			Storage:            tpn.Storage,
			Marshalizer:        TestMarshalizer,
			Hasher:             TestHasher,
			AppStatusHandler:   &statusHandlerMock.AppStatusHandlerStub{},
			DataPool:           tpn.DataPool,
		}
		epochStartTrigger, _ := metachain.NewEpochStartTrigger(argsEpochStart)
		tpn.EpochStartTrigger = &metachain.TestTrigger{}
		tpn.EpochStartTrigger.SetTrigger(epochStartTrigger)
		providedHardforkPk := tpn.createHardforkTrigger(heartbeatPk)
		coreComponents.HardforkTriggerPubKeyField = providedHardforkPk

		metaInterceptorContainerFactoryArgs := interceptorscontainer.CommonInterceptorsContainerFactoryArgs{
			CoreComponents:               coreComponents,
			CryptoComponents:             cryptoComponents,
			Accounts:                     tpn.AccntState,
			ShardCoordinator:             tpn.ShardCoordinator,
			NodesCoordinator:             tpn.NodesCoordinator,
			Messenger:                    tpn.Messenger,
			Store:                        tpn.Storage,
			DataPool:                     tpn.DataPool,
			MaxTxNonceDeltaAllowed:       maxTxNonceDeltaAllowed,
			TxFeeHandler:                 tpn.EconomicsData,
			BlockBlackList:               tpn.BlockBlackListHandler,
			HeaderSigVerifier:            tpn.HeaderSigVerifier,
			HeaderIntegrityVerifier:      tpn.HeaderIntegrityVerifier,
			ValidityAttester:             tpn.BlockTracker,
			EpochStartTrigger:            tpn.EpochStartTrigger,
			WhiteListHandler:             tpn.WhiteListHandler,
			WhiteListerVerifiedTxs:       tpn.WhiteListerVerifiedTxs,
			AntifloodHandler:             &mock.NilAntifloodHandler{},
			ArgumentsParser:              smartContract.NewArgumentParser(),
			PreferredPeersHolder:         &p2pmocks.PeersHolderStub{},
			SizeCheckDelta:               sizeCheckDelta,
			RequestHandler:               tpn.RequestHandler,
			PeerSignatureHandler:         &processMock.PeerSignatureHandlerStub{},
			SignaturesHandler:            &processMock.SignaturesHandlerStub{},
			HeartbeatExpiryTimespanInSec: 30,
			PeerShardMapper:              tpn.PeerShardMapper,
			HardforkTrigger:              tpn.HardforkTrigger,
		}
		interceptorContainerFactory, _ := interceptorscontainer.NewMetaInterceptorsContainerFactory(metaInterceptorContainerFactoryArgs)

		tpn.InterceptorsContainer, err = interceptorContainerFactory.Create()
		if err != nil {
			log.Debug("interceptor container factory Create", "error", err.Error())
		}
	} else {
		argsPeerMiniBlocksSyncer := shardchain.ArgPeerMiniBlockSyncer{
			MiniBlocksPool:     tpn.DataPool.MiniBlocks(),
			ValidatorsInfoPool: tpn.DataPool.ValidatorsInfo(),
			RequestHandler:     tpn.RequestHandler,
		}
		peerMiniBlockSyncer, _ := shardchain.NewPeerMiniBlockSyncer(argsPeerMiniBlocksSyncer)
		argsShardEpochStart := &shardchain.ArgsShardEpochStartTrigger{
			Marshalizer:          TestMarshalizer,
			Hasher:               TestHasher,
			HeaderValidator:      tpn.HeaderValidator,
			Uint64Converter:      TestUint64Converter,
			DataPool:             tpn.DataPool,
			Storage:              tpn.Storage,
			RequestHandler:       tpn.RequestHandler,
			Epoch:                0,
			Validity:             1,
			Finality:             1,
			EpochStartNotifier:   tpn.EpochStartNotifier,
			PeerMiniBlocksSyncer: peerMiniBlockSyncer,
			RoundHandler:         tpn.RoundHandler,
			AppStatusHandler:     &statusHandlerMock.AppStatusHandlerStub{},
			EnableEpochsHandler:  tpn.EnableEpochsHandler,
		}
		epochStartTrigger, _ := shardchain.NewEpochStartTrigger(argsShardEpochStart)
		tpn.EpochStartTrigger = &shardchain.TestTrigger{}
		tpn.EpochStartTrigger.SetTrigger(epochStartTrigger)
		providedHardforkPk := tpn.createHardforkTrigger(heartbeatPk)
		coreComponents.HardforkTriggerPubKeyField = providedHardforkPk

		shardIntereptorContainerFactoryArgs := interceptorscontainer.CommonInterceptorsContainerFactoryArgs{
			CoreComponents:               coreComponents,
			CryptoComponents:             cryptoComponents,
			Accounts:                     tpn.AccntState,
			ShardCoordinator:             tpn.ShardCoordinator,
			NodesCoordinator:             tpn.NodesCoordinator,
			Messenger:                    tpn.Messenger,
			Store:                        tpn.Storage,
			DataPool:                     tpn.DataPool,
			MaxTxNonceDeltaAllowed:       maxTxNonceDeltaAllowed,
			TxFeeHandler:                 tpn.EconomicsData,
			BlockBlackList:               tpn.BlockBlackListHandler,
			HeaderSigVerifier:            tpn.HeaderSigVerifier,
			HeaderIntegrityVerifier:      tpn.HeaderIntegrityVerifier,
			ValidityAttester:             tpn.BlockTracker,
			EpochStartTrigger:            tpn.EpochStartTrigger,
			WhiteListHandler:             tpn.WhiteListHandler,
			WhiteListerVerifiedTxs:       tpn.WhiteListerVerifiedTxs,
			AntifloodHandler:             &mock.NilAntifloodHandler{},
			ArgumentsParser:              smartContract.NewArgumentParser(),
			PreferredPeersHolder:         &p2pmocks.PeersHolderStub{},
			SizeCheckDelta:               sizeCheckDelta,
			RequestHandler:               tpn.RequestHandler,
			PeerSignatureHandler:         &processMock.PeerSignatureHandlerStub{},
			SignaturesHandler:            &processMock.SignaturesHandlerStub{},
			HeartbeatExpiryTimespanInSec: 30,
			PeerShardMapper:              tpn.PeerShardMapper,
			HardforkTrigger:              tpn.HardforkTrigger,
		}
		interceptorContainerFactory, _ := interceptorscontainer.NewShardInterceptorsContainerFactory(shardIntereptorContainerFactoryArgs)

		tpn.InterceptorsContainer, err = interceptorContainerFactory.Create()
		if err != nil {
			fmt.Println(err.Error())
		}
	}
}

func (tpn *TestProcessorNode) createHardforkTrigger(heartbeatPk string) []byte {
	pkBytes, _ := tpn.NodeKeys.MainKey.Pk.ToByteArray()
	argHardforkTrigger := trigger.ArgHardforkTrigger{
		TriggerPubKeyBytes:        pkBytes,
		Enabled:                   true,
		EnabledAuthenticated:      true,
		ArgumentParser:            smartContract.NewArgumentParser(),
		EpochProvider:             tpn.EpochStartTrigger,
		ExportFactoryHandler:      &mock.ExportFactoryHandlerStub{},
		CloseAfterExportInMinutes: 5,
		ChanStopNodeProcess:       make(chan endProcess.ArgEndProcess),
		EpochConfirmedNotifier:    tpn.EpochStartNotifier,
		SelfPubKeyBytes:           pkBytes,
		ImportStartHandler:        &mock.ImportStartHandlerStub{},
		RoundHandler:              &mock.RoundHandlerMock{},
	}

	var err error
	if len(heartbeatPk) > 0 {
		argHardforkTrigger.TriggerPubKeyBytes, err = hex.DecodeString(heartbeatPk)
		log.LogIfError(err)
	}
	tpn.HardforkTrigger, err = trigger.NewTrigger(argHardforkTrigger)
	log.LogIfError(err)

	return argHardforkTrigger.TriggerPubKeyBytes
}

func (tpn *TestProcessorNode) initResolvers() {
	dataPacker, _ := partitioning.NewSimpleDataPacker(TestMarshalizer)

	_ = tpn.Messenger.CreateTopic(common.ConsensusTopic+tpn.ShardCoordinator.CommunicationIdentifier(tpn.ShardCoordinator.SelfId()), true)
	payloadValidator, _ := validator.NewPeerAuthenticationPayloadValidator(60)

	resolverContainerFactory := resolverscontainer.FactoryArgs{
		ShardCoordinator:            tpn.ShardCoordinator,
		Messenger:                   tpn.Messenger,
		Store:                       tpn.Storage,
		Marshalizer:                 TestMarshalizer,
		DataPools:                   tpn.DataPool,
		Uint64ByteSliceConverter:    TestUint64Converter,
		DataPacker:                  dataPacker,
		TriesContainer:              tpn.TrieContainer,
		SizeCheckDelta:              100,
		InputAntifloodHandler:       &mock.NilAntifloodHandler{},
		OutputAntifloodHandler:      &mock.NilAntifloodHandler{},
		NumConcurrentResolvingJobs:  10,
		CurrentNetworkEpochProvider: &mock.CurrentNetworkEpochProviderStub{},
		PreferredPeersHolder:        &p2pmocks.PeersHolderStub{},
		ResolverConfig: config.ResolverConfig{
			NumCrossShardPeers:  2,
			NumTotalPeers:       3,
			NumFullHistoryPeers: 3,
		},
		PeersRatingHandler: tpn.PeersRatingHandler,
		PayloadValidator:   payloadValidator,
	}

	var err error
	if tpn.ShardCoordinator.SelfId() == core.MetachainShardId {
		resolversContainerFactory, _ := resolverscontainer.NewMetaResolversContainerFactory(resolverContainerFactory)

		tpn.ResolversContainer, err = resolversContainerFactory.Create()
		log.LogIfError(err)

		tpn.ResolverFinder, _ = containers.NewResolversFinder(tpn.ResolversContainer, tpn.ShardCoordinator)
		tpn.RequestHandler, _ = requestHandlers.NewResolverRequestHandler(
			tpn.ResolverFinder,
			tpn.RequestedItemsHandler,
			tpn.WhiteListHandler,
			100,
			tpn.ShardCoordinator.SelfId(),
			time.Second,
		)
	} else {
		resolversContainerFactory, _ := resolverscontainer.NewShardResolversContainerFactory(resolverContainerFactory)

		tpn.ResolversContainer, err = resolversContainerFactory.Create()
		log.LogIfError(err)

		tpn.ResolverFinder, _ = containers.NewResolversFinder(tpn.ResolversContainer, tpn.ShardCoordinator)
		tpn.RequestHandler, _ = requestHandlers.NewResolverRequestHandler(
			tpn.ResolverFinder,
			tpn.RequestedItemsHandler,
			tpn.WhiteListHandler,
			100,
			tpn.ShardCoordinator.SelfId(),
			time.Second,
		)
	}
}

func (tpn *TestProcessorNode) initInnerProcessors(gasMap map[string]map[string]uint64, vmConfig *config.VirtualMachineConfig) {
	if tpn.ShardCoordinator.SelfId() == core.MetachainShardId {
		tpn.initMetaInnerProcessors(gasMap)
		return
	}

	if tpn.ValidatorStatisticsProcessor == nil {
		tpn.ValidatorStatisticsProcessor = &mock.ValidatorStatisticsProcessorStub{}
	}

	interimProcFactory, _ := shard.NewIntermediateProcessorsContainerFactory(
		tpn.ShardCoordinator,
		TestMarshalizer,
		TestHasher,
		TestAddressPubkeyConverter,
		tpn.Storage,
		tpn.DataPool,
		tpn.EconomicsData,
	)

	tpn.InterimProcContainer, _ = interimProcFactory.Create()
	tpn.ScrForwarder, _ = postprocess.NewTestIntermediateResultsProcessor(
		TestHasher,
		TestMarshalizer,
		tpn.ShardCoordinator,
		TestAddressPubkeyConverter,
		tpn.Storage,
		dataBlock.SmartContractResultBlock,
		tpn.DataPool.CurrentBlockTxs(),
		tpn.EconomicsData,
	)

	tpn.InterimProcContainer.Remove(dataBlock.SmartContractResultBlock)
	_ = tpn.InterimProcContainer.Add(dataBlock.SmartContractResultBlock, tpn.ScrForwarder)

	tpn.RewardsProcessor, _ = rewardTransaction.NewRewardTxProcessor(
		tpn.AccntState,
		TestAddressPubkeyConverter,
		tpn.ShardCoordinator,
	)

	mapDNSAddresses := make(map[string]struct{})
	if !check.IfNil(tpn.SmartContractParser) {
		mapDNSAddresses, _ = tpn.SmartContractParser.GetDeployedSCAddresses(genesis.DNSType)
	}

	gasSchedule := mock.NewGasScheduleNotifierMock(gasMap)
	argsBuiltIn := builtInFunctions.ArgsCreateBuiltInFunctionContainer{
		GasSchedule:               gasSchedule,
		MapDNSAddresses:           mapDNSAddresses,
		Marshalizer:               TestMarshalizer,
		Accounts:                  tpn.AccntState,
		ShardCoordinator:          tpn.ShardCoordinator,
		EpochNotifier:             tpn.EpochNotifier,
		EnableEpochsHandler:       tpn.EnableEpochsHandler,
		MaxNumNodesInTransferRole: 100,
	}
	argsBuiltIn.AutomaticCrawlerAddresses = GenerateOneAddressPerShard(argsBuiltIn.ShardCoordinator)
	builtInFuncFactory, _ := builtInFunctions.CreateBuiltInFunctionsFactory(argsBuiltIn)

	for name, function := range TestBuiltinFunctions {
		err := builtInFuncFactory.BuiltInFunctionContainer().Add(name, function)
		log.LogIfError(err)
	}

	argsHook := hooks.ArgBlockChainHook{
		Accounts:              tpn.AccntState,
		PubkeyConv:            TestAddressPubkeyConverter,
		StorageService:        tpn.Storage,
		BlockChain:            tpn.BlockChain,
		ShardCoordinator:      tpn.ShardCoordinator,
		Marshalizer:           TestMarshalizer,
		Uint64Converter:       TestUint64Converter,
		BuiltInFunctions:      builtInFuncFactory.BuiltInFunctionContainer(),
		NFTStorageHandler:     builtInFuncFactory.NFTStorageHandler(),
		GlobalSettingsHandler: builtInFuncFactory.ESDTGlobalSettingsHandler(),
		DataPool:              tpn.DataPool,
		CompiledSCPool:        tpn.DataPool.SmartContracts(),
		EpochNotifier:         tpn.EpochNotifier,
		EnableEpochsHandler:   tpn.EnableEpochsHandler,
		NilCompiledSCStore:    true,
	}
	esdtTransferParser, _ := parsers.NewESDTTransferParser(TestMarshalizer)
	maxGasLimitPerBlock := uint64(0xFFFFFFFFFFFFFFFF)
	blockChainHookImpl, _ := hooks.NewBlockChainHookImpl(argsHook)
	tpn.EnableEpochs.FailExecutionOnEveryAPIErrorEnableEpoch = 1
	argsNewVMFactory := shard.ArgVMContainerFactory{
		Config:              *vmConfig,
		BlockGasLimit:       maxGasLimitPerBlock,
		GasSchedule:         gasSchedule,
		BlockChainHook:      blockChainHookImpl,
		BuiltInFunctions:    argsHook.BuiltInFunctions,
		EpochNotifier:       tpn.EpochNotifier,
		EnableEpochsHandler: tpn.EnableEpochsHandler,
		ArwenChangeLocker:   tpn.ArwenChangeLocker,
		ESDTTransferParser:  esdtTransferParser,
	}
	vmFactory, _ := shard.NewVMContainerFactory(argsNewVMFactory)

	var err error
	tpn.VMContainer, err = vmFactory.Create()
	if err != nil {
		panic(err)
	}

	tpn.BlockchainHook, _ = vmFactory.BlockChainHookImpl().(*hooks.BlockChainHookImpl)
	_ = builtInFuncFactory.SetPayableHandler(tpn.BlockchainHook)

	mockVM, _ := mock.NewOneSCExecutorMockVM(tpn.BlockchainHook, TestHasher)
	mockVM.GasForOperation = OpGasValueForMockVm
	_ = tpn.VMContainer.Add(procFactory.InternalTestingVM, mockVM)

	tpn.FeeAccumulator, _ = postprocess.NewFeeAccumulator()
	tpn.ArgsParser = smartContract.NewArgumentParser()

	argsTxTypeHandler := coordinator.ArgNewTxTypeHandler{
		PubkeyConverter:     TestAddressPubkeyConverter,
		ShardCoordinator:    tpn.ShardCoordinator,
		BuiltInFunctions:    builtInFuncFactory.BuiltInFunctionContainer(),
		ArgumentParser:      parsers.NewCallArgsParser(),
		ESDTTransferParser:  esdtTransferParser,
		EnableEpochsHandler: tpn.EnableEpochsHandler,
	}
	txTypeHandler, _ := coordinator.NewTxTypeHandler(argsTxTypeHandler)
	tpn.GasHandler, _ = preprocess.NewGasComputation(tpn.EconomicsData, txTypeHandler, tpn.EnableEpochsHandler)
	badBlocksHandler, _ := tpn.InterimProcContainer.Get(dataBlock.InvalidBlock)

	argsNewScProcessor := smartContract.ArgsNewSmartContractProcessor{
		VmContainer:         tpn.VMContainer,
		ArgsParser:          tpn.ArgsParser,
		Hasher:              TestHasher,
		Marshalizer:         TestMarshalizer,
		AccountsDB:          tpn.AccntState,
		BlockChainHook:      vmFactory.BlockChainHookImpl(),
		BuiltInFunctions:    builtInFuncFactory.BuiltInFunctionContainer(),
		PubkeyConv:          TestAddressPubkeyConverter,
		ShardCoordinator:    tpn.ShardCoordinator,
		ScrForwarder:        tpn.ScrForwarder,
		TxFeeHandler:        tpn.FeeAccumulator,
		EconomicsFee:        tpn.EconomicsData,
		TxTypeHandler:       txTypeHandler,
		GasHandler:          tpn.GasHandler,
		GasSchedule:         gasSchedule,
		TxLogsProcessor:     tpn.TransactionLogProcessor,
		BadTxForwarder:      badBlocksHandler,
		EnableEpochsHandler: tpn.EnableEpochsHandler,
		VMOutputCacher:      txcache.NewDisabledCache(),
		ArwenChangeLocker:   tpn.ArwenChangeLocker,
	}
	sc, _ := smartContract.NewSmartContractProcessor(argsNewScProcessor)
	tpn.ScProcessor = smartContract.NewTestScProcessor(sc)

	receiptsHandler, _ := tpn.InterimProcContainer.Get(dataBlock.ReceiptBlock)
	argsNewTxProcessor := transaction.ArgsNewTxProcessor{
		Accounts:            tpn.AccntState,
		Hasher:              TestHasher,
		PubkeyConv:          TestAddressPubkeyConverter,
		Marshalizer:         TestMarshalizer,
		SignMarshalizer:     TestTxSignMarshalizer,
		ShardCoordinator:    tpn.ShardCoordinator,
		ScProcessor:         tpn.ScProcessor,
		TxFeeHandler:        tpn.FeeAccumulator,
		TxTypeHandler:       txTypeHandler,
		EconomicsFee:        tpn.EconomicsData,
		ReceiptForwarder:    receiptsHandler,
		BadTxForwarder:      badBlocksHandler,
		ArgsParser:          tpn.ArgsParser,
		ScrForwarder:        tpn.ScrForwarder,
		EnableEpochsHandler: tpn.EnableEpochsHandler,
	}
	tpn.TxProcessor, _ = transaction.NewTxProcessor(argsNewTxProcessor)
	scheduledSCRsStorer, _ := tpn.Storage.GetStorer(dataRetriever.ScheduledSCRsUnit)
	scheduledTxsExecutionHandler, _ := preprocess.NewScheduledTxsExecution(
		tpn.TxProcessor,
		&mock.TransactionCoordinatorMock{},
		scheduledSCRsStorer,
		TestMarshalizer,
		TestHasher,
		tpn.ShardCoordinator,
	)
	processedMiniBlocksTracker := processedMb.NewProcessedMiniBlocksTracker()

	fact, _ := shard.NewPreProcessorsContainerFactory(
		tpn.ShardCoordinator,
		tpn.Storage,
		TestMarshalizer,
		TestHasher,
		tpn.DataPool,
		TestAddressPubkeyConverter,
		tpn.AccntState,
		tpn.RequestHandler,
		tpn.TxProcessor,
		tpn.ScProcessor,
		tpn.ScProcessor,
		tpn.RewardsProcessor,
		tpn.EconomicsData,
		tpn.GasHandler,
		tpn.BlockTracker,
		TestBlockSizeComputationHandler,
		TestBalanceComputationHandler,
		tpn.EnableEpochsHandler,
		txTypeHandler,
		scheduledTxsExecutionHandler,
		processedMiniBlocksTracker,
	)
	tpn.PreProcessorsContainer, _ = fact.Create()

	argsTransactionCoordinator := coordinator.ArgTransactionCoordinator{
		Hasher:                       TestHasher,
		Marshalizer:                  TestMarshalizer,
		ShardCoordinator:             tpn.ShardCoordinator,
		Accounts:                     tpn.AccntState,
		MiniBlockPool:                tpn.DataPool.MiniBlocks(),
		RequestHandler:               tpn.RequestHandler,
		PreProcessors:                tpn.PreProcessorsContainer,
		InterProcessors:              tpn.InterimProcContainer,
		GasHandler:                   tpn.GasHandler,
		FeeHandler:                   tpn.FeeAccumulator,
		BlockSizeComputation:         TestBlockSizeComputationHandler,
		BalanceComputation:           TestBalanceComputationHandler,
		EconomicsFee:                 tpn.EconomicsData,
		TxTypeHandler:                txTypeHandler,
		TransactionsLogProcessor:     tpn.TransactionLogProcessor,
		EnableEpochsHandler:          tpn.EnableEpochsHandler,
		ScheduledTxsExecutionHandler: scheduledTxsExecutionHandler,
		DoubleTransactionsDetector:   &testscommon.PanicDoubleTransactionsDetector{},
		ProcessedMiniBlocksTracker:   processedMiniBlocksTracker,
	}
	tpn.TxCoordinator, _ = coordinator.NewTransactionCoordinator(argsTransactionCoordinator)
	scheduledTxsExecutionHandler.SetTransactionCoordinator(tpn.TxCoordinator)
}

func (tpn *TestProcessorNode) initMetaInnerProcessors(gasMap map[string]map[string]uint64) {
	interimProcFactory, _ := metaProcess.NewIntermediateProcessorsContainerFactory(
		tpn.ShardCoordinator,
		TestMarshalizer,
		TestHasher,
		TestAddressPubkeyConverter,
		tpn.Storage,
		tpn.DataPool,
		tpn.EconomicsData,
	)

	tpn.InterimProcContainer, _ = interimProcFactory.Create()
	tpn.ScrForwarder, _ = postprocess.NewTestIntermediateResultsProcessor(
		TestHasher,
		TestMarshalizer,
		tpn.ShardCoordinator,
		TestAddressPubkeyConverter,
		tpn.Storage,
		dataBlock.SmartContractResultBlock,
		tpn.DataPool.CurrentBlockTxs(),
		tpn.EconomicsData,
	)

	tpn.InterimProcContainer.Remove(dataBlock.SmartContractResultBlock)
	_ = tpn.InterimProcContainer.Add(dataBlock.SmartContractResultBlock, tpn.ScrForwarder)

	gasSchedule := mock.NewGasScheduleNotifierMock(gasMap)
	argsBuiltIn := builtInFunctions.ArgsCreateBuiltInFunctionContainer{
		GasSchedule:               gasSchedule,
		MapDNSAddresses:           make(map[string]struct{}),
		Marshalizer:               TestMarshalizer,
		Accounts:                  tpn.AccntState,
		ShardCoordinator:          tpn.ShardCoordinator,
		EpochNotifier:             tpn.EpochNotifier,
		EnableEpochsHandler:       tpn.EnableEpochsHandler,
		MaxNumNodesInTransferRole: 100,
	}
	argsBuiltIn.AutomaticCrawlerAddresses = GenerateOneAddressPerShard(argsBuiltIn.ShardCoordinator)
	builtInFuncFactory, _ := builtInFunctions.CreateBuiltInFunctionsFactory(argsBuiltIn)
	argsHook := hooks.ArgBlockChainHook{
		Accounts:              tpn.AccntState,
		PubkeyConv:            TestAddressPubkeyConverter,
		StorageService:        tpn.Storage,
		BlockChain:            tpn.BlockChain,
		ShardCoordinator:      tpn.ShardCoordinator,
		Marshalizer:           TestMarshalizer,
		Uint64Converter:       TestUint64Converter,
		BuiltInFunctions:      builtInFuncFactory.BuiltInFunctionContainer(),
		NFTStorageHandler:     builtInFuncFactory.NFTStorageHandler(),
		GlobalSettingsHandler: builtInFuncFactory.ESDTGlobalSettingsHandler(),
		DataPool:              tpn.DataPool,
		CompiledSCPool:        tpn.DataPool.SmartContracts(),
		EpochNotifier:         tpn.EpochNotifier,
		EnableEpochsHandler:   tpn.EnableEpochsHandler,
		NilCompiledSCStore:    true,
	}

	var signVerifier vm.MessageSignVerifier
	if tpn.UseValidVmBlsSigVerifier {
		signVerifier, _ = vmProcess.NewMessageSigVerifier(
			signing.NewKeyGenerator(mcl.NewSuiteBLS12()),
			mclsig.NewBlsSigner(),
		)
	} else {
		signVerifier, _ = disabled.NewMessageSignVerifier(&mock.KeyGenMock{})
	}
	blockChainHookImpl, _ := hooks.NewBlockChainHookImpl(argsHook)
	argsVMContainerFactory := metaProcess.ArgsNewVMContainerFactory{
		BlockChainHook:      blockChainHookImpl,
		PubkeyConv:          argsHook.PubkeyConv,
		Economics:           tpn.EconomicsData,
		MessageSignVerifier: signVerifier,
		GasSchedule:         gasSchedule,
		NodesConfigProvider: tpn.NodesSetup,
		Hasher:              TestHasher,
		Marshalizer:         TestMarshalizer,
		SystemSCConfig: &config.SystemSmartContractsConfig{
			ESDTSystemSCConfig: config.ESDTSystemSCConfig{
				BaseIssuingCost: "1000",
				OwnerAddress:    "aaaaaa",
			},
			GovernanceSystemSCConfig: config.GovernanceSystemSCConfig{
				Active: config.GovernanceSystemSCConfigActive{
					ProposalCost:     "500",
					MinQuorum:        "50",
					MinPassThreshold: "50",
					MinVetoThreshold: "50",
				},
				FirstWhitelistedAddress: DelegationManagerConfigChangeAddress,
			},
			StakingSystemSCConfig: config.StakingSystemSCConfig{
				GenesisNodePrice:                     "1000",
				UnJailValue:                          "10",
				MinStepValue:                         "10",
				MinStakeValue:                        "1",
				UnBondPeriod:                         1,
				UnBondPeriodInEpochs:                 1,
				NumRoundsWithoutBleed:                1,
				MaximumPercentageToBleed:             1,
				BleedPercentagePerRound:              1,
				MaxNumberOfNodesForStake:             100,
				ActivateBLSPubKeyMessageVerification: false,
				MinUnstakeTokensValue:                "1",
			},
			DelegationManagerSystemSCConfig: config.DelegationManagerSystemSCConfig{
				MinCreationDeposit:  "100",
				MinStakeAmount:      "100",
				ConfigChangeAddress: DelegationManagerConfigChangeAddress,
			},
			DelegationSystemSCConfig: config.DelegationSystemSCConfig{
				MinServiceFee: 0,
				MaxServiceFee: 100000,
			},
		},
		ValidatorAccountsDB: tpn.PeerState,
		ChanceComputer:      &mock.RaterMock{},
		ShardCoordinator:    tpn.ShardCoordinator,
		EnableEpochsHandler: tpn.EnableEpochsHandler,
	}
	vmFactory, _ := metaProcess.NewVMContainerFactory(argsVMContainerFactory)

	tpn.VMContainer, _ = vmFactory.Create()
	tpn.BlockchainHook, _ = vmFactory.BlockChainHookImpl().(*hooks.BlockChainHookImpl)
	tpn.SystemSCFactory = vmFactory.SystemSmartContractContainerFactory()
	tpn.addMockVm(tpn.BlockchainHook)

	tpn.FeeAccumulator, _ = postprocess.NewFeeAccumulator()
	tpn.ArgsParser = smartContract.NewArgumentParser()
	esdtTransferParser, _ := parsers.NewESDTTransferParser(TestMarshalizer)
	argsTxTypeHandler := coordinator.ArgNewTxTypeHandler{
		PubkeyConverter:     TestAddressPubkeyConverter,
		ShardCoordinator:    tpn.ShardCoordinator,
		BuiltInFunctions:    builtInFuncFactory.BuiltInFunctionContainer(),
		ArgumentParser:      parsers.NewCallArgsParser(),
		ESDTTransferParser:  esdtTransferParser,
		EnableEpochsHandler: tpn.EnableEpochsHandler,
	}
	txTypeHandler, _ := coordinator.NewTxTypeHandler(argsTxTypeHandler)
	tpn.GasHandler, _ = preprocess.NewGasComputation(tpn.EconomicsData, txTypeHandler, tpn.EnableEpochsHandler)
	badBlocksHandler, _ := tpn.InterimProcContainer.Get(dataBlock.InvalidBlock)
	argsNewScProcessor := smartContract.ArgsNewSmartContractProcessor{
		VmContainer:         tpn.VMContainer,
		ArgsParser:          tpn.ArgsParser,
		Hasher:              TestHasher,
		Marshalizer:         TestMarshalizer,
		AccountsDB:          tpn.AccntState,
		BlockChainHook:      vmFactory.BlockChainHookImpl(),
		BuiltInFunctions:    builtInFuncFactory.BuiltInFunctionContainer(),
		PubkeyConv:          TestAddressPubkeyConverter,
		ShardCoordinator:    tpn.ShardCoordinator,
		ScrForwarder:        tpn.ScrForwarder,
		TxFeeHandler:        tpn.FeeAccumulator,
		EconomicsFee:        tpn.EconomicsData,
		TxTypeHandler:       txTypeHandler,
		GasHandler:          tpn.GasHandler,
		GasSchedule:         gasSchedule,
		TxLogsProcessor:     tpn.TransactionLogProcessor,
		BadTxForwarder:      badBlocksHandler,
		EnableEpochsHandler: tpn.EnableEpochsHandler,
		VMOutputCacher:      txcache.NewDisabledCache(),
		ArwenChangeLocker:   tpn.ArwenChangeLocker,
	}
	scProcessor, _ := smartContract.NewSmartContractProcessor(argsNewScProcessor)
	tpn.ScProcessor = smartContract.NewTestScProcessor(scProcessor)
	argsNewMetaTxProc := transaction.ArgsNewMetaTxProcessor{
		Hasher:              TestHasher,
		Marshalizer:         TestMarshalizer,
		Accounts:            tpn.AccntState,
		PubkeyConv:          TestAddressPubkeyConverter,
		ShardCoordinator:    tpn.ShardCoordinator,
		ScProcessor:         tpn.ScProcessor,
		TxTypeHandler:       txTypeHandler,
		EconomicsFee:        tpn.EconomicsData,
		EnableEpochsHandler: tpn.EnableEpochsHandler,
	}
	tpn.TxProcessor, _ = transaction.NewMetaTxProcessor(argsNewMetaTxProc)
	scheduledSCRsStorer, _ := tpn.Storage.GetStorer(dataRetriever.ScheduledSCRsUnit)
	scheduledTxsExecutionHandler, _ := preprocess.NewScheduledTxsExecution(
		tpn.TxProcessor,
		&mock.TransactionCoordinatorMock{},
		scheduledSCRsStorer,
		TestMarshalizer,
		TestHasher,
		tpn.ShardCoordinator)
	processedMiniBlocksTracker := processedMb.NewProcessedMiniBlocksTracker()

	fact, _ := metaProcess.NewPreProcessorsContainerFactory(
		tpn.ShardCoordinator,
		tpn.Storage,
		TestMarshalizer,
		TestHasher,
		tpn.DataPool,
		tpn.AccntState,
		tpn.RequestHandler,
		tpn.TxProcessor,
		scProcessor,
		tpn.EconomicsData,
		tpn.GasHandler,
		tpn.BlockTracker,
		TestAddressPubkeyConverter,
		TestBlockSizeComputationHandler,
		TestBalanceComputationHandler,
		tpn.EnableEpochsHandler,
		txTypeHandler,
		scheduledTxsExecutionHandler,
		processedMiniBlocksTracker,
	)
	tpn.PreProcessorsContainer, _ = fact.Create()

	argsTransactionCoordinator := coordinator.ArgTransactionCoordinator{
		Hasher:                       TestHasher,
		Marshalizer:                  TestMarshalizer,
		ShardCoordinator:             tpn.ShardCoordinator,
		Accounts:                     tpn.AccntState,
		MiniBlockPool:                tpn.DataPool.MiniBlocks(),
		RequestHandler:               tpn.RequestHandler,
		PreProcessors:                tpn.PreProcessorsContainer,
		InterProcessors:              tpn.InterimProcContainer,
		GasHandler:                   tpn.GasHandler,
		FeeHandler:                   tpn.FeeAccumulator,
		BlockSizeComputation:         TestBlockSizeComputationHandler,
		BalanceComputation:           TestBalanceComputationHandler,
		EconomicsFee:                 tpn.EconomicsData,
		TxTypeHandler:                txTypeHandler,
		TransactionsLogProcessor:     tpn.TransactionLogProcessor,
		EnableEpochsHandler:          tpn.EnableEpochsHandler,
		ScheduledTxsExecutionHandler: scheduledTxsExecutionHandler,
		DoubleTransactionsDetector:   &testscommon.PanicDoubleTransactionsDetector{},
		ProcessedMiniBlocksTracker:   processedMiniBlocksTracker,
	}
	tpn.TxCoordinator, _ = coordinator.NewTransactionCoordinator(argsTransactionCoordinator)
	scheduledTxsExecutionHandler.SetTransactionCoordinator(tpn.TxCoordinator)
}

// InitDelegationManager will initialize the delegation manager whenever required
func (tpn *TestProcessorNode) InitDelegationManager() {
	if tpn.ShardCoordinator.SelfId() != core.MetachainShardId {
		return
	}

	systemVM, err := tpn.VMContainer.Get(factory.SystemVirtualMachine)
	log.LogIfError(err)

	codeMetaData := &vmcommon.CodeMetadata{
		Upgradeable: false,
		Payable:     false,
		Readable:    true,
	}

	vmInput := &vmcommon.ContractCreateInput{
		VMInput: vmcommon.VMInput{
			CallerAddr: vm.DelegationManagerSCAddress,
			Arguments:  [][]byte{},
			CallValue:  zero,
		},
		ContractCode:         vm.DelegationManagerSCAddress,
		ContractCodeMetadata: codeMetaData.ToBytes(),
	}

	vmOutput, err := systemVM.RunSmartContractCreate(vmInput)
	log.LogIfError(err)
	if vmOutput.ReturnCode != vmcommon.Ok {
		log.Error("error while initializing system SC", "return code", vmOutput.ReturnCode)
	}

	err = tpn.processSCOutputAccounts(vmOutput)
	log.LogIfError(err)

	err = tpn.updateSystemSCContractsCode(vmInput.ContractCodeMetadata, vm.DelegationManagerSCAddress)
	log.LogIfError(err)

	_, err = tpn.AccntState.Commit()
	log.LogIfError(err)
}

func (tpn *TestProcessorNode) updateSystemSCContractsCode(contractMetadata []byte, scAddress []byte) error {
	userAcc, err := tpn.getUserAccount(scAddress)
	if err != nil {
		return err
	}

	userAcc.SetOwnerAddress(scAddress)
	userAcc.SetCodeMetadata(contractMetadata)
	userAcc.SetCode(scAddress)

	return tpn.AccntState.SaveAccount(userAcc)
}

// save account changes in state from vmOutput - protected by VM - every output can be treated as is.
func (tpn *TestProcessorNode) processSCOutputAccounts(vmOutput *vmcommon.VMOutput) error {
	outputAccounts := process.SortVMOutputInsideData(vmOutput)
	for _, outAcc := range outputAccounts {
		acc, err := tpn.getUserAccount(outAcc.Address)
		if err != nil {
			return err
		}

		storageUpdates := process.GetSortedStorageUpdates(outAcc)
		for _, storeUpdate := range storageUpdates {
			err = acc.SaveKeyValue(storeUpdate.Offset, storeUpdate.Data)
			if err != nil {
				return err
			}
		}

		if outAcc.BalanceDelta != nil && outAcc.BalanceDelta.Cmp(zero) != 0 {
			err = acc.AddToBalance(outAcc.BalanceDelta)
			if err != nil {
				return err
			}
		}

		err = tpn.AccntState.SaveAccount(acc)
		if err != nil {
			return err
		}
	}

	return nil
}

func (tpn *TestProcessorNode) getUserAccount(address []byte) (state.UserAccountHandler, error) {
	acnt, err := tpn.AccntState.LoadAccount(address)
	if err != nil {
		return nil, err
	}

	stAcc, ok := acnt.(state.UserAccountHandler)
	if !ok {
		return nil, process.ErrWrongTypeAssertion
	}

	return stAcc, nil
}

func (tpn *TestProcessorNode) addMockVm(blockchainHook vmcommon.BlockchainHook) {
	mockVM, _ := mock.NewOneSCExecutorMockVM(blockchainHook, TestHasher)
	mockVM.GasForOperation = OpGasValueForMockVm

	_ = tpn.VMContainer.Add(factory.InternalTestingVM, mockVM)
}

func (tpn *TestProcessorNode) initBlockProcessor(stateCheckpointModulus uint) {
	var err error

	if tpn.ShardCoordinator.SelfId() != core.MetachainShardId {
		tpn.ForkDetector, _ = processSync.NewShardForkDetector(tpn.RoundHandler, tpn.BlockBlackListHandler, tpn.BlockTracker, tpn.NodesSetup.GetStartTime())
	} else {
		tpn.ForkDetector, _ = processSync.NewMetaForkDetector(tpn.RoundHandler, tpn.BlockBlackListHandler, tpn.BlockTracker, tpn.NodesSetup.GetStartTime())
	}

	accountsDb := make(map[state.AccountsDbIdentifier]state.AccountsAdapter)
	accountsDb[state.UserAccountsState] = tpn.AccntState
	accountsDb[state.PeerAccountsState] = tpn.PeerState

	coreComponents := GetDefaultCoreComponents()
	coreComponents.InternalMarshalizerField = TestMarshalizer
	coreComponents.HasherField = TestHasher
	coreComponents.Uint64ByteSliceConverterField = TestUint64Converter
	coreComponents.RoundHandlerField = tpn.RoundHandler
	coreComponents.EnableEpochsHandlerField = tpn.EnableEpochsHandler
	coreComponents.EpochNotifierField = tpn.EpochNotifier
	coreComponents.EconomicsDataField = tpn.EconomicsData

	dataComponents := GetDefaultDataComponents()
	dataComponents.Store = tpn.Storage
	dataComponents.DataPool = tpn.DataPool
	dataComponents.BlockChain = tpn.BlockChain

	bootstrapComponents := getDefaultBootstrapComponents(tpn.ShardCoordinator)
	bootstrapComponents.HdrIntegrityVerifier = tpn.HeaderIntegrityVerifier

	statusComponents := GetDefaultStatusComponents()

	triesConfig := config.Config{
		StateTriesConfig: config.StateTriesConfig{
			SnapshotsEnabled:          true,
			CheckpointRoundsModulus:   stateCheckpointModulus,
			UserStatePruningQueueSize: uint(5),
			PeerStatePruningQueueSize: uint(3),
		},
	}

	statusCoreComponents := &testFactory.StatusCoreComponentsStub{
		AppStatusHandlerField: &statusHandlerMock.AppStatusHandlerStub{},
	}

	argumentsBase := block.ArgBaseProcessor{
		CoreComponents:       coreComponents,
		DataComponents:       dataComponents,
		BootstrapComponents:  bootstrapComponents,
		StatusComponents:     statusComponents,
		StatusCoreComponents: statusCoreComponents,
		Config:               triesConfig,
		AccountsDB:           accountsDb,
		ForkDetector:         tpn.ForkDetector,
		NodesCoordinator:     tpn.NodesCoordinator,
		FeeHandler:           tpn.FeeAccumulator,
		RequestHandler:       tpn.RequestHandler,
		BlockChainHook:       tpn.BlockchainHook,
		HeaderValidator:      tpn.HeaderValidator,
		BootStorer: &mock.BoostrapStorerMock{
			PutCalled: func(round int64, bootData bootstrapStorage.BootstrapData) error {
				return nil
			},
		},
		BlockTracker:                 tpn.BlockTracker,
		BlockSizeThrottler:           TestBlockSizeThrottler,
		HistoryRepository:            tpn.HistoryRepository,
		EnableRoundsHandler:          coreComponents.EnableRoundsHandler(),
		GasHandler:                   tpn.GasHandler,
		ScheduledTxsExecutionHandler: &testscommon.ScheduledTxsExecutionStub{},
		ProcessedMiniBlocksTracker:   &testscommon.ProcessedMiniBlocksTrackerStub{},
		ReceiptsRepository:           &testscommon.ReceiptsRepositoryStub{},
		OutportDataProvider:          &outport.OutportDataProviderStub{},
	}

	if check.IfNil(tpn.EpochStartNotifier) {
		tpn.EpochStartNotifier = notifier.NewEpochStartSubscriptionHandler()
	}

	if tpn.ShardCoordinator.SelfId() == core.MetachainShardId {
		if check.IfNil(tpn.EpochStartTrigger) {
			argsEpochStart := &metachain.ArgsNewMetaEpochStartTrigger{
				GenesisTime: argumentsBase.CoreComponents.RoundHandler().TimeStamp(),
				Settings: &config.EpochStartConfig{
					MinRoundsBetweenEpochs: 1000,
					RoundsPerEpoch:         10000,
				},
				Epoch:              0,
				EpochStartNotifier: tpn.EpochStartNotifier,
				Storage:            tpn.Storage,
				Marshalizer:        TestMarshalizer,
				Hasher:             TestHasher,
				AppStatusHandler:   &statusHandlerMock.AppStatusHandlerStub{},
				DataPool:           tpn.DataPool,
			}
			epochStartTrigger, _ := metachain.NewEpochStartTrigger(argsEpochStart)
			tpn.EpochStartTrigger = &metachain.TestTrigger{}
			tpn.EpochStartTrigger.SetTrigger(epochStartTrigger)
		}

		argumentsBase.EpochStartTrigger = tpn.EpochStartTrigger
		argumentsBase.TxCoordinator = tpn.TxCoordinator

		argsStakingToPeer := scToProtocol.ArgStakingToPeer{
			PubkeyConv:          TestValidatorPubkeyConverter,
			Hasher:              TestHasher,
			Marshalizer:         TestMarshalizer,
			PeerState:           tpn.PeerState,
			BaseState:           tpn.AccntState,
			ArgParser:           tpn.ArgsParser,
			CurrTxs:             tpn.DataPool.CurrentBlockTxs(),
			RatingsData:         tpn.RatingsData,
			EnableEpochsHandler: tpn.EnableEpochsHandler,
		}
		scToProtocolInstance, _ := scToProtocol.NewStakingToPeer(argsStakingToPeer)

		argsEpochStartData := metachain.ArgsNewEpochStartData{
			Marshalizer:         TestMarshalizer,
			Hasher:              TestHasher,
			Store:               tpn.Storage,
			DataPool:            tpn.DataPool,
			BlockTracker:        tpn.BlockTracker,
			ShardCoordinator:    tpn.ShardCoordinator,
			EpochStartTrigger:   tpn.EpochStartTrigger,
			RequestHandler:      tpn.RequestHandler,
			EnableEpochsHandler: tpn.EnableEpochsHandler,
		}
		epochStartDataCreator, _ := metachain.NewEpochStartData(argsEpochStartData)

		economicsDataProvider := metachain.NewEpochEconomicsStatistics()
		argsEpochEconomics := metachain.ArgsNewEpochEconomics{
			Marshalizer:           TestMarshalizer,
			Hasher:                TestHasher,
			Store:                 tpn.Storage,
			ShardCoordinator:      tpn.ShardCoordinator,
			RewardsHandler:        tpn.EconomicsData,
			RoundTime:             tpn.RoundHandler,
			GenesisTotalSupply:    tpn.EconomicsData.GenesisTotalSupply(),
			EconomicsDataNotified: economicsDataProvider,
			StakingV2EnableEpoch:  tpn.EnableEpochs.StakingV2EnableEpoch,
		}
		epochEconomics, _ := metachain.NewEndOfEpochEconomicsDataCreator(argsEpochEconomics)

		systemVM, errGet := tpn.VMContainer.Get(factory.SystemVirtualMachine)
		if errGet != nil {
			log.Error("initBlockProcessor tpn.VMContainer.Get", "error", errGet)
		}
		stakingDataProvider, errRsp := metachain.NewStakingDataProvider(systemVM, "1000")
		if errRsp != nil {
			log.Error("initBlockProcessor NewRewardsStakingProvider", "error", errRsp)
		}

		rewardsStorage, _ := tpn.Storage.GetStorer(dataRetriever.RewardTransactionUnit)
		miniBlockStorage, _ := tpn.Storage.GetStorer(dataRetriever.MiniBlockUnit)
		argsEpochRewards := metachain.RewardsCreatorProxyArgs{
			BaseRewardsCreatorArgs: metachain.BaseRewardsCreatorArgs{
				ShardCoordinator:              tpn.ShardCoordinator,
				PubkeyConverter:               TestAddressPubkeyConverter,
				RewardsStorage:                rewardsStorage,
				MiniBlockStorage:              miniBlockStorage,
				Hasher:                        TestHasher,
				Marshalizer:                   TestMarshalizer,
				DataPool:                      tpn.DataPool,
				ProtocolSustainabilityAddress: testProtocolSustainabilityAddress,
				NodesConfigProvider:           tpn.NodesCoordinator,
				UserAccountsDB:                tpn.AccntState,
				EnableEpochsHandler:           tpn.EnableEpochsHandler,
			},
			StakingDataProvider:   stakingDataProvider,
			RewardsHandler:        tpn.EconomicsData,
			EconomicsDataProvider: economicsDataProvider,
		}
		epochStartRewards, _ := metachain.NewRewardsCreatorProxy(argsEpochRewards)

		validatorInfoStorage, _ := tpn.Storage.GetStorer(dataRetriever.UnsignedTransactionUnit)
		argsEpochValidatorInfo := metachain.ArgsNewValidatorInfoCreator{
			ShardCoordinator:     tpn.ShardCoordinator,
			ValidatorInfoStorage: validatorInfoStorage,
			MiniBlockStorage:     miniBlockStorage,
			Hasher:               TestHasher,
			Marshalizer:          TestMarshalizer,
			DataPool:             tpn.DataPool,
			EnableEpochsHandler:  tpn.EnableEpochsHandler,
		}
		epochStartValidatorInfo, _ := metachain.NewValidatorInfoCreator(argsEpochValidatorInfo)
		argsEpochSystemSC := metachain.ArgsNewEpochStartSystemSCProcessing{
			SystemVM:                systemVM,
			UserAccountsDB:          tpn.AccntState,
			PeerAccountsDB:          tpn.PeerState,
			Marshalizer:             TestMarshalizer,
			StartRating:             tpn.RatingsData.StartRating(),
			ValidatorInfoCreator:    tpn.ValidatorStatisticsProcessor,
			EndOfEpochCallerAddress: vm.EndOfEpochAddress,
			StakingSCAddress:        vm.StakingSCAddress,
			ChanceComputer:          tpn.NodesCoordinator,
			EpochNotifier:           tpn.EpochNotifier,
			GenesisNodesConfig:      tpn.NodesSetup,
			StakingDataProvider:     stakingDataProvider,
			NodesConfigProvider:     tpn.NodesCoordinator,
			ShardCoordinator:        tpn.ShardCoordinator,
			ESDTOwnerAddressBytes:   vm.EndOfEpochAddress,
			EnableEpochsHandler:     tpn.EnableEpochsHandler,
		}
		epochStartSystemSCProcessor, _ := metachain.NewSystemSCProcessor(argsEpochSystemSC)
		tpn.EpochStartSystemSCProcessor = epochStartSystemSCProcessor

		arguments := block.ArgMetaProcessor{
			ArgBaseProcessor:             argumentsBase,
			SCToProtocol:                 scToProtocolInstance,
			PendingMiniBlocksHandler:     &mock.PendingMiniBlocksHandlerStub{},
			EpochEconomics:               epochEconomics,
			EpochStartDataCreator:        epochStartDataCreator,
			EpochRewardsCreator:          epochStartRewards,
			EpochValidatorInfoCreator:    epochStartValidatorInfo,
			ValidatorStatisticsProcessor: tpn.ValidatorStatisticsProcessor,
			EpochSystemSCProcessor:       epochStartSystemSCProcessor,
		}

		tpn.BlockProcessor, err = block.NewMetaProcessor(arguments)
	} else {
		if check.IfNil(tpn.EpochStartTrigger) {
			argsPeerMiniBlocksSyncer := shardchain.ArgPeerMiniBlockSyncer{
				MiniBlocksPool:     tpn.DataPool.MiniBlocks(),
				ValidatorsInfoPool: tpn.DataPool.ValidatorsInfo(),
				RequestHandler:     tpn.RequestHandler,
			}
			peerMiniBlocksSyncer, _ := shardchain.NewPeerMiniBlockSyncer(argsPeerMiniBlocksSyncer)
			argsShardEpochStart := &shardchain.ArgsShardEpochStartTrigger{
				Marshalizer:          TestMarshalizer,
				Hasher:               TestHasher,
				HeaderValidator:      tpn.HeaderValidator,
				Uint64Converter:      TestUint64Converter,
				DataPool:             tpn.DataPool,
				Storage:              tpn.Storage,
				RequestHandler:       tpn.RequestHandler,
				Epoch:                0,
				Validity:             1,
				Finality:             1,
				EpochStartNotifier:   tpn.EpochStartNotifier,
				PeerMiniBlocksSyncer: peerMiniBlocksSyncer,
				RoundHandler:         tpn.RoundHandler,
				AppStatusHandler:     &statusHandlerMock.AppStatusHandlerStub{},
				EnableEpochsHandler:  tpn.EnableEpochsHandler,
			}
			epochStartTrigger, _ := shardchain.NewEpochStartTrigger(argsShardEpochStart)
			tpn.EpochStartTrigger = &shardchain.TestTrigger{}
			tpn.EpochStartTrigger.SetTrigger(epochStartTrigger)
		}

		argumentsBase.EpochStartTrigger = tpn.EpochStartTrigger
		argumentsBase.BlockChainHook = tpn.BlockchainHook
		argumentsBase.TxCoordinator = tpn.TxCoordinator
		argumentsBase.ScheduledTxsExecutionHandler = &testscommon.ScheduledTxsExecutionStub{}

		arguments := block.ArgShardProcessor{
			ArgBaseProcessor: argumentsBase,
		}

		tpn.BlockProcessor, err = block.NewShardProcessor(arguments)
	}

	if err != nil {
		panic(fmt.Sprintf("error creating blockprocessor: %s", err.Error()))
	}
}

func (tpn *TestProcessorNode) setGenesisBlock() {
	genesisBlock := tpn.GenesisBlocks[tpn.ShardCoordinator.SelfId()]
	_ = tpn.BlockChain.SetGenesisHeader(genesisBlock)
	hash, _ := core.CalculateHash(TestMarshalizer, TestHasher, genesisBlock)
	tpn.BlockChain.SetGenesisHeaderHash(hash)
	log.Info("set genesis",
		"shard ID", tpn.ShardCoordinator.SelfId(),
		"hash", hex.EncodeToString(hash),
	)
}

func (tpn *TestProcessorNode) initNode() {
	var err error

	coreComponents := GetDefaultCoreComponents()
	coreComponents.InternalMarshalizerField = TestMarshalizer
	coreComponents.VmMarshalizerField = TestVmMarshalizer
	coreComponents.TxMarshalizerField = TestTxSignMarshalizer
	coreComponents.HasherField = TestHasher
	coreComponents.AddressPubKeyConverterField = TestAddressPubkeyConverter
	coreComponents.ValidatorPubKeyConverterField = TestValidatorPubkeyConverter
	coreComponents.ChainIdCalled = func() string {
		return string(tpn.ChainID)
	}
	coreComponents.MinTransactionVersionCalled = func() uint32 {
		return tpn.MinTransactionVersion
	}
	coreComponents.TxVersionCheckField = versioning.NewTxVersionChecker(tpn.MinTransactionVersion)
	coreComponents.Uint64ByteSliceConverterField = TestUint64Converter
	coreComponents.EconomicsDataField = tpn.EconomicsData
	coreComponents.APIEconomicsHandler = tpn.EconomicsData
	coreComponents.SyncTimerField = &mock.SyncTimerMock{}
	coreComponents.EnableEpochsHandlerField = tpn.EnableEpochsHandler
	coreComponents.EpochNotifierField = tpn.EpochNotifier
	coreComponents.ArwenChangeLockerInternal = tpn.ArwenChangeLocker
	hardforkPubKeyBytes, _ := coreComponents.ValidatorPubKeyConverterField.Decode(hardforkPubKey)
	coreComponents.HardforkTriggerPubKeyField = hardforkPubKeyBytes

	dataComponents := GetDefaultDataComponents()
	dataComponents.BlockChain = tpn.BlockChain
	dataComponents.DataPool = tpn.DataPool
	dataComponents.Store = tpn.Storage

	bootstrapComponents := getDefaultBootstrapComponents(tpn.ShardCoordinator)

	processComponents := GetDefaultProcessComponents()
	processComponents.BlockProcess = tpn.BlockProcessor
	processComponents.ResFinder = tpn.ResolverFinder
	processComponents.HeaderIntegrVerif = tpn.HeaderIntegrityVerifier
	processComponents.HeaderSigVerif = tpn.HeaderSigVerifier
	processComponents.BlackListHdl = tpn.BlockBlackListHandler
	processComponents.NodesCoord = tpn.NodesCoordinator
	processComponents.ShardCoord = tpn.ShardCoordinator
	processComponents.IntContainer = tpn.InterceptorsContainer
	processComponents.HistoryRepositoryInternal = tpn.HistoryRepository
	processComponents.WhiteListHandlerInternal = tpn.WhiteListHandler
	processComponents.WhiteListerVerifiedTxsInternal = tpn.WhiteListerVerifiedTxs
	processComponents.TxsSenderHandlerField = createTxsSender(tpn.ShardCoordinator, tpn.Messenger)
	processComponents.HardforkTriggerField = tpn.HardforkTrigger

	cryptoComponents := GetDefaultCryptoComponents()
	cryptoComponents.PrivKey = tpn.NodeKeys.MainKey.Sk
	cryptoComponents.PubKey = tpn.NodeKeys.MainKey.Pk
	cryptoComponents.TxSig = tpn.OwnAccount.SingleSigner
	cryptoComponents.BlockSig = tpn.OwnAccount.SingleSigner
	cryptoComponents.MultiSigContainer = cryptoMocks.NewMultiSignerContainerMock(tpn.MultiSigner)
	cryptoComponents.BlKeyGen = tpn.OwnAccount.KeygenTxSign
	cryptoComponents.TxKeyGen = TestKeyGenForAccounts

	stateComponents := GetDefaultStateComponents()
	stateComponents.Accounts = tpn.AccntState
	stateComponents.AccountsAPI = tpn.AccntState

	finalProvider, _ := blockInfoProviders.NewFinalBlockInfo(dataComponents.BlockChain)
	finalAccountsApi, _ := state.NewAccountsDBApi(tpn.AccntState, finalProvider)

	currentProvider, _ := blockInfoProviders.NewCurrentBlockInfo(dataComponents.BlockChain)
	currentAccountsApi, _ := state.NewAccountsDBApi(tpn.AccntState, currentProvider)

	historicalAccountsApi, _ := state.NewAccountsDBApiWithHistory(tpn.AccntState)

	argsAccountsRepo := state.ArgsAccountsRepository{
		FinalStateAccountsWrapper:      finalAccountsApi,
		CurrentStateAccountsWrapper:    currentAccountsApi,
		HistoricalStateAccountsWrapper: historicalAccountsApi,
	}
	stateComponents.AccountsRepo, _ = state.NewAccountsRepository(argsAccountsRepo)

	networkComponents := GetDefaultNetworkComponents()
	networkComponents.Messenger = tpn.Messenger

	tpn.Node, err = node.NewNode(
		node.WithAddressSignatureSize(64),
		node.WithValidatorSignatureSize(48),
		node.WithBootstrapComponents(bootstrapComponents),
		node.WithCoreComponents(coreComponents),
		node.WithDataComponents(dataComponents),
		node.WithProcessComponents(processComponents),
		node.WithCryptoComponents(cryptoComponents),
		node.WithNetworkComponents(networkComponents),
		node.WithStateComponents(stateComponents),
		node.WithPeerDenialEvaluator(&mock.PeerDenialEvaluatorStub{}),
	)
	log.LogIfError(err)

	err = nodeDebugFactory.CreateInterceptedDebugHandler(
		tpn.Node,
		tpn.InterceptorsContainer,
		tpn.ResolverFinder,
		config.InterceptorResolverDebugConfig{
			Enabled:                    true,
			CacheSize:                  1000,
			EnablePrint:                true,
			IntervalAutoPrintInSeconds: 1,
			NumRequestsThreshold:       1,
			NumResolveFailureThreshold: 1,
			DebugLineExpiration:        1000,
		},
	)
	log.LogIfError(err)
}

// SendTransaction can send a transaction (it does the dispatching)
func (tpn *TestProcessorNode) SendTransaction(tx *dataTransaction.Transaction) (string, error) {
	tx, txHash, err := tpn.Node.CreateTransaction(
		tx.Nonce,
		tx.Value.String(),
		TestAddressPubkeyConverter.Encode(tx.RcvAddr),
		nil,
		TestAddressPubkeyConverter.Encode(tx.SndAddr),
		nil,
		tx.GasPrice,
		tx.GasLimit,
		tx.Data,
		hex.EncodeToString(tx.Signature),
		string(tx.ChainID),
		tx.Version,
		tx.Options,
	)
	if err != nil {
		return "", err
	}

	err = tpn.Node.ValidateTransaction(tx)
	if err != nil {
		return "", err
	}

	_, err = tpn.Node.SendBulkTransactions([]*dataTransaction.Transaction{tx})
	if err != nil {
		return "", err
	}

	return hex.EncodeToString(txHash), err
}

func (tpn *TestProcessorNode) addHandlersForCounters() {
	hdrHandlers := func(header data.HeaderHandler, key []byte) {
		atomic.AddInt32(&tpn.CounterHdrRecv, 1)
	}

	if tpn.ShardCoordinator.SelfId() == core.MetachainShardId {
		tpn.DataPool.Headers().RegisterHandler(hdrHandlers)
	} else {
		txHandler := func(key []byte, value interface{}) {
			tx, _ := tpn.DataPool.Transactions().SearchFirstData(key)
			tpn.ReceivedTransactions.Store(string(key), tx)
			atomic.AddInt32(&tpn.CounterTxRecv, 1)
		}
		mbHandlers := func(key []byte, value interface{}) {
			atomic.AddInt32(&tpn.CounterMbRecv, 1)
		}

		tpn.DataPool.UnsignedTransactions().RegisterOnAdded(txHandler)
		tpn.DataPool.Transactions().RegisterOnAdded(txHandler)
		tpn.DataPool.RewardTransactions().RegisterOnAdded(txHandler)
		tpn.DataPool.Headers().RegisterHandler(hdrHandlers)
		tpn.DataPool.MiniBlocks().RegisterHandler(mbHandlers, core.UniqueIdentifier())
	}
}

// StartSync calls Bootstrapper.StartSync. Errors if bootstrapper is not set
func (tpn *TestProcessorNode) StartSync() error {
	if tpn.Bootstrapper == nil || fmt.Sprintf("%T", tpn.Bootstrapper) == "*mock.testBootstrapperMock" {
		return errors.New("no bootstrapper available")
	}

	tpn.Bootstrapper.StartSyncingBlocks()

	return nil
}

// LoadTxSignSkBytes alters the already generated sk/pk pair
func (tpn *TestProcessorNode) LoadTxSignSkBytes(skBytes []byte) {
	tpn.OwnAccount.LoadTxSignSkBytes(skBytes)
}

// ProposeBlock proposes a new block
func (tpn *TestProcessorNode) ProposeBlock(round uint64, nonce uint64) (data.BodyHandler, data.HeaderHandler, [][]byte) {
	startTime := time.Now()
	maxTime := time.Second * 2

	haveTime := func() bool {
		elapsedTime := time.Since(startTime)
		remainingTime := maxTime - elapsedTime
		return remainingTime > 0
	}

	blockHeader, err := tpn.BlockProcessor.CreateNewHeader(round, nonce)
	if err != nil {
		return nil, nil, nil
	}

	err = blockHeader.SetShardID(tpn.ShardCoordinator.SelfId())
	if err != nil {
		log.Warn("blockHeader.SetShardID", "error", err.Error())
		return nil, nil, nil
	}

	err = blockHeader.SetPubKeysBitmap([]byte{1})
	if err != nil {
		log.Warn("blockHeader.SetPubKeysBitmap", "error", err.Error())
		return nil, nil, nil
	}

	currHdr := tpn.BlockChain.GetCurrentBlockHeader()
	currHdrHash := tpn.BlockChain.GetCurrentBlockHeaderHash()
	if check.IfNil(currHdr) {
		currHdr = tpn.BlockChain.GetGenesisHeader()
		currHdrHash = tpn.BlockChain.GetGenesisHeaderHash()
	}

	err = blockHeader.SetPrevHash(currHdrHash)
	if err != nil {
		log.Warn("blockHeader.SetPrevHash", "error", err.Error())
		return nil, nil, nil
	}

	err = blockHeader.SetPrevRandSeed(currHdr.GetRandSeed())
	if err != nil {
		log.Warn("blockHeader.SetPrevRandSeed", "error", err.Error())
		return nil, nil, nil
	}
	sig := []byte("aggregated signature")
	err = blockHeader.SetSignature(sig)
	if err != nil {
		log.Warn("blockHeader.SetSignature", "error", err.Error())
		return nil, nil, nil
	}

	err = blockHeader.SetRandSeed(sig)
	if err != nil {
		log.Warn("blockHeader.SetRandSeed", "error", err.Error())
		return nil, nil, nil
	}

	err = blockHeader.SetLeaderSignature([]byte("leader sign"))
	if err != nil {
		log.Warn("blockHeader.SetLeaderSignature", "error", err.Error())
		return nil, nil, nil
	}

	err = blockHeader.SetChainID(tpn.ChainID)
	if err != nil {
		log.Warn("blockHeader.SetChainID", "error", err.Error())
		return nil, nil, nil
	}

	err = blockHeader.SetSoftwareVersion(SoftwareVersion)
	if err != nil {
		log.Warn("blockHeader.SetSoftwareVersion", "error", err.Error())
		return nil, nil, nil
	}

	genesisRound := tpn.BlockChain.GetGenesisHeader().GetRound()
	err = blockHeader.SetTimeStamp((round - genesisRound) * uint64(tpn.RoundHandler.TimeDuration().Seconds()))
	if err != nil {
		log.Warn("blockHeader.SetTimeStamp", "error", err.Error())
		return nil, nil, nil
	}

	blockHeader, blockBody, err := tpn.BlockProcessor.CreateBlock(blockHeader, haveTime)
	if err != nil {
		log.Warn("createBlockBody", "error", err.Error())
		return nil, nil, nil
	}

	shardBlockBody, ok := blockBody.(*dataBlock.Body)
	txHashes := make([][]byte, 0)
	if !ok {
		return blockBody, blockHeader, txHashes
	}

	for _, mb := range shardBlockBody.MiniBlocks {
		if mb.Type == dataBlock.PeerBlock {
			continue
		}
		for _, hash := range mb.TxHashes {
			copiedHash := make([]byte, len(hash))
			copy(copiedHash, hash)
			txHashes = append(txHashes, copiedHash)
		}
	}

	return blockBody, blockHeader, txHashes
}

// BroadcastBlock broadcasts the block and body to the connected peers
func (tpn *TestProcessorNode) BroadcastBlock(body data.BodyHandler, header data.HeaderHandler, publicKey crypto.PublicKey) {
	_ = tpn.BroadcastMessenger.BroadcastBlock(body, header)

	time.Sleep(tpn.WaitTime)

	pkBytes, _ := publicKey.ToByteArray()

	miniBlocks, transactions, _ := tpn.BlockProcessor.MarshalizedDataToBroadcast(header, body)
	_ = tpn.BroadcastMessenger.BroadcastMiniBlocks(miniBlocks, pkBytes)
	_ = tpn.BroadcastMessenger.BroadcastTransactions(transactions, pkBytes)
}

// WhiteListBody will whitelist all miniblocks from the given body for all the given nodes
func (tpn *TestProcessorNode) WhiteListBody(nodes []*TestProcessorNode, bodyHandler data.BodyHandler) {
	body, ok := bodyHandler.(*dataBlock.Body)
	if !ok {
		return
	}

	mbHashes := make([][]byte, 0)
	txHashes := make([][]byte, 0)
	for _, miniBlock := range body.MiniBlocks {
		mbHash, err := core.CalculateHash(TestMarshalizer, TestHasher, miniBlock)
		if err != nil {
			continue
		}

		mbHashes = append(mbHashes, mbHash)
		txHashes = append(txHashes, miniBlock.TxHashes...)
	}

	if len(mbHashes) > 0 {
		for _, n := range nodes {
			n.WhiteListHandler.Add(mbHashes)
			n.WhiteListHandler.Add(txHashes)
		}
	}
}

// CommitBlock commits the block and body
func (tpn *TestProcessorNode) CommitBlock(body data.BodyHandler, header data.HeaderHandler) {
	_ = tpn.BlockProcessor.CommitBlock(header, body)
}

// GetShardHeader returns the first *dataBlock.Header stored in datapools having the nonce provided as parameter
func (tpn *TestProcessorNode) GetShardHeader(nonce uint64) (data.HeaderHandler, error) {
	invalidCachers := tpn.DataPool == nil || tpn.DataPool.Headers() == nil
	if invalidCachers {
		return nil, errors.New("invalid data pool")
	}

	headerObjects, _, err := tpn.DataPool.Headers().GetHeadersByNonceAndShardId(nonce, tpn.ShardCoordinator.SelfId())
	if err != nil {
		return nil, fmt.Errorf("%w no headers found for nonce %d and shard id %d", err, nonce, tpn.ShardCoordinator.SelfId())
	}

	headerObject := headerObjects[len(headerObjects)-1]

	header, ok := headerObject.(*dataBlock.Header)
	if !ok {
		return nil, fmt.Errorf("not a *dataBlock.Header stored in headers found for nonce and shard id %d %d", nonce, tpn.ShardCoordinator.SelfId())
	}

	return header, nil
}

// GetBlockBody returns the body for provided header parameter
func (tpn *TestProcessorNode) GetBlockBody(header data.HeaderHandler) (*dataBlock.Body, error) {
	invalidCachers := tpn.DataPool == nil || tpn.DataPool.MiniBlocks() == nil
	if invalidCachers {
		return nil, errors.New("invalid data pool")
	}

	body := &dataBlock.Body{}
	for _, miniBlockHeader := range header.GetMiniBlockHeaderHandlers() {
		miniBlockHash := miniBlockHeader.GetHash()

		mbObject, ok := tpn.DataPool.MiniBlocks().Get(miniBlockHash)
		if !ok {
			return nil, fmt.Errorf("no miniblock found for hash %s", hex.EncodeToString(miniBlockHash))
		}

		mb, ok := mbObject.(*dataBlock.MiniBlock)
		if !ok {
			return nil, fmt.Errorf("not a *dataBlock.MiniBlock stored in miniblocks found for hash %s", hex.EncodeToString(miniBlockHash))
		}

		body.MiniBlocks = append(body.MiniBlocks, mb)
	}

	return body, nil
}

// GetMetaBlockBody returns the body for provided header parameter
func (tpn *TestProcessorNode) GetMetaBlockBody(header *dataBlock.MetaBlock) (*dataBlock.Body, error) {
	invalidCachers := tpn.DataPool == nil || tpn.DataPool.MiniBlocks() == nil
	if invalidCachers {
		return nil, errors.New("invalid data pool")
	}

	body := &dataBlock.Body{}
	for _, miniBlockHeader := range header.MiniBlockHeaders {
		miniBlockHash := miniBlockHeader.Hash

		mbObject, ok := tpn.DataPool.MiniBlocks().Get(miniBlockHash)
		if !ok {
			return nil, fmt.Errorf("no miniblock found for hash %s", hex.EncodeToString(miniBlockHash))
		}

		mb, ok := mbObject.(*dataBlock.MiniBlock)
		if !ok {
			return nil, fmt.Errorf("not a *dataBlock.MiniBlock stored in miniblocks found for hash %s", hex.EncodeToString(miniBlockHash))
		}

		body.MiniBlocks = append(body.MiniBlocks, mb)
	}

	return body, nil
}

// GetMetaHeader returns the first *dataBlock.MetaBlock stored in datapools having the nonce provided as parameter
func (tpn *TestProcessorNode) GetMetaHeader(nonce uint64) (*dataBlock.MetaBlock, error) {
	invalidCachers := tpn.DataPool == nil || tpn.DataPool.Headers() == nil
	if invalidCachers {
		return nil, errors.New("invalid data pool")
	}

	headerObjects, _, err := tpn.DataPool.Headers().GetHeadersByNonceAndShardId(nonce, core.MetachainShardId)
	if err != nil {
		return nil, fmt.Errorf("%w no headers found for nonce and shard id %d %d", err, nonce, core.MetachainShardId)
	}

	headerObject := headerObjects[len(headerObjects)-1]

	header, ok := headerObject.(*dataBlock.MetaBlock)
	if !ok {
		return nil, fmt.Errorf("not a *dataBlock.MetaBlock stored in headers found for nonce and shard id %d %d", nonce, core.MetachainShardId)
	}

	return header, nil
}

// SyncNode tries to process and commit a block already stored in data pool with provided nonce
func (tpn *TestProcessorNode) SyncNode(nonce uint64) error {
	if tpn.ShardCoordinator.SelfId() == core.MetachainShardId {
		return tpn.syncMetaNode(nonce)
	} else {
		return tpn.syncShardNode(nonce)
	}
}

func (tpn *TestProcessorNode) syncShardNode(nonce uint64) error {
	header, err := tpn.GetShardHeader(nonce)
	if err != nil {
		return err
	}

	body, err := tpn.GetBlockBody(header)
	if err != nil {
		return err
	}

	err = tpn.BlockProcessor.ProcessBlock(
		header,
		body,
		func() time.Duration {
			return time.Second * 5
		},
	)
	if err != nil {
		return err
	}

	err = tpn.BlockProcessor.CommitBlock(header, body)
	if err != nil {
		return err
	}

	return nil
}

func (tpn *TestProcessorNode) syncMetaNode(nonce uint64) error {
	header, err := tpn.GetMetaHeader(nonce)
	if err != nil {
		return err
	}

	body, err := tpn.GetMetaBlockBody(header)
	if err != nil {
		return err
	}

	err = tpn.BlockProcessor.ProcessBlock(
		header,
		body,
		func() time.Duration {
			return time.Second * 2
		},
	)
	if err != nil {
		return err
	}

	err = tpn.BlockProcessor.CommitBlock(header, body)
	if err != nil {
		return err
	}

	return nil
}

// SetAccountNonce sets the account nonce with journal
func (tpn *TestProcessorNode) SetAccountNonce(nonce uint64) error {
	nodeAccount, _ := tpn.AccntState.LoadAccount(tpn.OwnAccount.Address)
	nodeAccount.(state.UserAccountHandler).IncreaseNonce(nonce)

	err := tpn.AccntState.SaveAccount(nodeAccount)
	if err != nil {
		return err
	}

	_, err = tpn.AccntState.Commit()
	if err != nil {
		return err
	}

	return nil
}

// MiniBlocksPresent checks if the all the miniblocks are present in the pool
func (tpn *TestProcessorNode) MiniBlocksPresent(hashes [][]byte) bool {
	mbCacher := tpn.DataPool.MiniBlocks()
	for i := 0; i < len(hashes); i++ {
		ok := mbCacher.Has(hashes[i])
		if !ok {
			return false
		}
	}

	return true
}

func (tpn *TestProcessorNode) initRoundHandler() {
	tpn.RoundHandler = &mock.RoundHandlerMock{TimeDurationField: 5 * time.Second}
}

func (tpn *TestProcessorNode) initRequestedItemsHandler() {
	tpn.RequestedItemsHandler = cache.NewTimeCache(time.Second)
}

func (tpn *TestProcessorNode) initBlockTracker() {
	argBaseTracker := track.ArgBaseTracker{
		Hasher:           TestHasher,
		HeaderValidator:  tpn.HeaderValidator,
		Marshalizer:      TestMarshalizer,
		RequestHandler:   tpn.RequestHandler,
		RoundHandler:     tpn.RoundHandler,
		ShardCoordinator: tpn.ShardCoordinator,
		Store:            tpn.Storage,
		StartHeaders:     tpn.GenesisBlocks,
		PoolsHolder:      tpn.DataPool,
		WhitelistHandler: tpn.WhiteListHandler,
		FeeHandler:       tpn.EconomicsData,
	}

	if tpn.ShardCoordinator.SelfId() != core.MetachainShardId {
		arguments := track.ArgShardTracker{
			ArgBaseTracker: argBaseTracker,
		}

		tpn.BlockTracker, _ = track.NewShardBlockTrack(arguments)
	} else {
		arguments := track.ArgMetaTracker{
			ArgBaseTracker: argBaseTracker,
		}

		tpn.BlockTracker, _ = track.NewMetaBlockTrack(arguments)
	}
}

func (tpn *TestProcessorNode) initHeaderValidator() {
	argsHeaderValidator := block.ArgsHeaderValidator{
		Hasher:      TestHasher,
		Marshalizer: TestMarshalizer,
	}

	tpn.HeaderValidator, _ = block.NewHeaderValidator(argsHeaderValidator)
}

func (tpn *TestProcessorNode) createHeartbeatWithHardforkTrigger() {
	cacher := testscommon.NewCacherMock()
	psh, err := peerSignatureHandler.NewPeerSignatureHandler(
		cacher,
		tpn.OwnAccount.BlockSingleSigner,
		tpn.OwnAccount.KeygenBlockSign,
	)
	log.LogIfError(err)

	cryptoComponents := GetDefaultCryptoComponents()
	cryptoComponents.PrivKey = tpn.NodeKeys.MainKey.Sk
	cryptoComponents.PubKey = tpn.NodeKeys.MainKey.Pk
	cryptoComponents.TxSig = tpn.OwnAccount.SingleSigner
	cryptoComponents.BlockSig = tpn.OwnAccount.SingleSigner
	cryptoComponents.MultiSigContainer = cryptoMocks.NewMultiSignerContainerMock(tpn.MultiSigner)
	cryptoComponents.BlKeyGen = tpn.OwnAccount.KeygenTxSign
	cryptoComponents.TxKeyGen = TestKeyGenForAccounts
	cryptoComponents.PeerSignHandler = psh

	networkComponents := GetDefaultNetworkComponents()
	networkComponents.Messenger = tpn.Messenger
	networkComponents.InputAntiFlood = &mock.NilAntifloodHandler{}

	processComponents := GetDefaultProcessComponents()
	processComponents.BlockProcess = tpn.BlockProcessor
	processComponents.ResFinder = tpn.ResolverFinder
	processComponents.HeaderIntegrVerif = tpn.HeaderIntegrityVerifier
	processComponents.HeaderSigVerif = tpn.HeaderSigVerifier
	processComponents.BlackListHdl = tpn.BlockBlackListHandler
	processComponents.NodesCoord = tpn.NodesCoordinator
	processComponents.ShardCoord = tpn.ShardCoordinator
	processComponents.IntContainer = tpn.InterceptorsContainer
	processComponents.ValidatorStatistics = &mock.ValidatorStatisticsProcessorStub{
		GetValidatorInfoForRootHashCalled: func(_ []byte) (map[uint32][]*state.ValidatorInfo, error) {
			return map[uint32][]*state.ValidatorInfo{
				0: {{PublicKey: []byte("pk0")}},
			}, nil
		},
	}
	processComponents.ValidatorProvider = &mock.ValidatorsProviderStub{}
	processComponents.EpochTrigger = tpn.EpochStartTrigger
	processComponents.EpochNotifier = tpn.EpochStartNotifier
	processComponents.WhiteListerVerifiedTxsInternal = tpn.WhiteListerVerifiedTxs
	processComponents.WhiteListHandlerInternal = tpn.WhiteListHandler
	processComponents.HistoryRepositoryInternal = tpn.HistoryRepository
	processComponents.TxsSenderHandlerField = createTxsSender(tpn.ShardCoordinator, tpn.Messenger)

	processComponents.HardforkTriggerField = tpn.HardforkTrigger

	statusCoreComponents := &testFactory.StatusCoreComponentsStub{
		AppStatusHandlerField: TestAppStatusHandler,
	}

	err = tpn.Node.ApplyOptions(
		node.WithStatusCoreComponents(statusCoreComponents),
		node.WithCryptoComponents(cryptoComponents),
		node.WithProcessComponents(processComponents),
	)
	log.LogIfError(err)

	// ============== HeartbeatV2 ============= //
	hbv2Config := config.HeartbeatV2Config{
		PeerAuthenticationTimeBetweenSendsInSec:          5,
		PeerAuthenticationTimeBetweenSendsWhenErrorInSec: 1,
		PeerAuthenticationThresholdBetweenSends:          0.1,
		HeartbeatTimeBetweenSendsInSec:                   2,
		HeartbeatTimeBetweenSendsWhenErrorInSec:          1,
		HeartbeatThresholdBetweenSends:                   0.1,
		HeartbeatExpiryTimespanInSec:                     300,
		MinPeersThreshold:                                0.8,
		DelayBetweenRequestsInSec:                        10,
		MaxTimeoutInSec:                                  60,
		PeerShardTimeBetweenSendsInSec:                   5,
		PeerShardThresholdBetweenSends:                   0.1,
		MaxMissingKeysInRequest:                          100,
		MaxDurationPeerUnresponsiveInSec:                 10,
		HideInactiveValidatorIntervalInSec:               60,
		HardforkTimeBetweenSendsInSec:                    2,
		TimeBetweenConnectionsMetricsUpdateInSec:         10,
		PeerAuthenticationTimeBetweenChecksInSec:         1,
		HeartbeatPool: config.CacheConfig{
			Type:     "LRU",
			Capacity: 1000,
			Shards:   1,
		},
		TimeToReadDirectConnectionsInSec: 5,
	}

	hbv2FactoryArgs := heartbeatComp.ArgHeartbeatV2ComponentsFactory{
		Config: config.Config{
			HeartbeatV2: hbv2Config,
			Hardfork: config.HardforkConfig{
				PublicKeyToListenFrom: hardforkPubKey,
			},
		},
		BootstrapComponents:  tpn.Node.GetBootstrapComponents(),
		CoreComponents:       tpn.Node.GetCoreComponents(),
		DataComponents:       tpn.Node.GetDataComponents(),
		NetworkComponents:    tpn.Node.GetNetworkComponents(),
		CryptoComponents:     tpn.Node.GetCryptoComponents(),
		ProcessComponents:    tpn.Node.GetProcessComponents(),
		StatusCoreComponents: tpn.Node.GetStatusCoreComponents(),
	}

	heartbeatV2Factory, err := heartbeatComp.NewHeartbeatV2ComponentsFactory(hbv2FactoryArgs)
	log.LogIfError(err)

	managedHeartbeatV2Components, err := heartbeatComp.NewManagedHeartbeatV2Components(heartbeatV2Factory)
	log.LogIfError(err)

	err = managedHeartbeatV2Components.Create()
	log.LogIfError(err)

	err = tpn.Node.ApplyOptions(
		node.WithHeartbeatV2Components(managedHeartbeatV2Components),
	)
	log.LogIfError(err)
}

// CreateEnableEpochsConfig creates enable epochs definitions to be used in tests
func CreateEnableEpochsConfig() config.EnableEpochs {
	return config.EnableEpochs{
		SCDeployEnableEpoch:                               UnreachableEpoch,
		BuiltInFunctionsEnableEpoch:                       0,
		RelayedTransactionsEnableEpoch:                    UnreachableEpoch,
		PenalizedTooMuchGasEnableEpoch:                    UnreachableEpoch,
		SwitchJailWaitingEnableEpoch:                      UnreachableEpoch,
		SwitchHysteresisForMinNodesEnableEpoch:            UnreachableEpoch,
		BelowSignedThresholdEnableEpoch:                   UnreachableEpoch,
		TransactionSignedWithTxHashEnableEpoch:            UnreachableEpoch,
		MetaProtectionEnableEpoch:                         UnreachableEpoch,
		AheadOfTimeGasUsageEnableEpoch:                    UnreachableEpoch,
		GasPriceModifierEnableEpoch:                       UnreachableEpoch,
		RepairCallbackEnableEpoch:                         UnreachableEpoch,
		BlockGasAndFeesReCheckEnableEpoch:                 UnreachableEpoch,
		StakingV2EnableEpoch:                              UnreachableEpoch,
		StakeEnableEpoch:                                  0,
		DoubleKeyProtectionEnableEpoch:                    0,
		ESDTEnableEpoch:                                   UnreachableEpoch,
		GovernanceEnableEpoch:                             UnreachableEpoch,
		DelegationManagerEnableEpoch:                      UnreachableEpoch,
		DelegationSmartContractEnableEpoch:                UnreachableEpoch,
		CorrectLastUnjailedEnableEpoch:                    UnreachableEpoch,
		BalanceWaitingListsEnableEpoch:                    UnreachableEpoch,
		ReturnDataToLastTransferEnableEpoch:               UnreachableEpoch,
		SenderInOutTransferEnableEpoch:                    UnreachableEpoch,
		RelayedTransactionsV2EnableEpoch:                  UnreachableEpoch,
		UnbondTokensV2EnableEpoch:                         UnreachableEpoch,
		SaveJailedAlwaysEnableEpoch:                       UnreachableEpoch,
		ValidatorToDelegationEnableEpoch:                  UnreachableEpoch,
		ReDelegateBelowMinCheckEnableEpoch:                UnreachableEpoch,
		WaitingListFixEnableEpoch:                         UnreachableEpoch,
		IncrementSCRNonceInMultiTransferEnableEpoch:       UnreachableEpoch,
		ESDTMultiTransferEnableEpoch:                      UnreachableEpoch,
		GlobalMintBurnDisableEpoch:                        UnreachableEpoch,
		ESDTTransferRoleEnableEpoch:                       UnreachableEpoch,
		BuiltInFunctionOnMetaEnableEpoch:                  UnreachableEpoch,
		ComputeRewardCheckpointEnableEpoch:                UnreachableEpoch,
		SCRSizeInvariantCheckEnableEpoch:                  UnreachableEpoch,
		BackwardCompSaveKeyValueEnableEpoch:               UnreachableEpoch,
		ESDTNFTCreateOnMultiShardEnableEpoch:              UnreachableEpoch,
		MetaESDTSetEnableEpoch:                            UnreachableEpoch,
		AddTokensToDelegationEnableEpoch:                  UnreachableEpoch,
		MultiESDTTransferFixOnCallBackOnEnableEpoch:       UnreachableEpoch,
		OptimizeGasUsedInCrossMiniBlocksEnableEpoch:       UnreachableEpoch,
		CorrectFirstQueuedEpoch:                           UnreachableEpoch,
		CorrectJailedNotUnstakedEmptyQueueEpoch:           UnreachableEpoch,
		FixOOGReturnCodeEnableEpoch:                       UnreachableEpoch,
		RemoveNonUpdatedStorageEnableEpoch:                UnreachableEpoch,
		DeleteDelegatorAfterClaimRewardsEnableEpoch:       UnreachableEpoch,
		OptimizeNFTStoreEnableEpoch:                       UnreachableEpoch,
		CreateNFTThroughExecByCallerEnableEpoch:           UnreachableEpoch,
		StopDecreasingValidatorRatingWhenStuckEnableEpoch: UnreachableEpoch,
		FrontRunningProtectionEnableEpoch:                 UnreachableEpoch,
		IsPayableBySCEnableEpoch:                          UnreachableEpoch,
		CleanUpInformativeSCRsEnableEpoch:                 UnreachableEpoch,
		StorageAPICostOptimizationEnableEpoch:             UnreachableEpoch,
		TransformToMultiShardCreateEnableEpoch:            UnreachableEpoch,
		ESDTRegisterAndSetAllRolesEnableEpoch:             UnreachableEpoch,
		ScheduledMiniBlocksEnableEpoch:                    UnreachableEpoch,
		FailExecutionOnEveryAPIErrorEnableEpoch:           UnreachableEpoch,
		AddFailedRelayedTxToInvalidMBsDisableEpoch:        UnreachableEpoch,
		SCRSizeInvariantOnBuiltInResultEnableEpoch:        UnreachableEpoch,
		CheckCorrectTokenIDForTransferRoleEnableEpoch:     UnreachableEpoch,
		MiniBlockPartialExecutionEnableEpoch:              UnreachableEpoch,
		RefactorPeersMiniBlocksEnableEpoch:                UnreachableEpoch,
	}
}

// GetDefaultCoreComponents -
func GetDefaultCoreComponents() *mock.CoreComponentsStub {
	enableEpochsCfg := CreateEnableEpochsConfig()
	genericEpochNotifier := forking.NewGenericEpochNotifier()
	enableEpochsHandler, _ := enablers.NewEnableEpochsHandler(enableEpochsCfg, genericEpochNotifier)

	return &mock.CoreComponentsStub{
		InternalMarshalizerField:      TestMarshalizer,
		TxMarshalizerField:            TestTxSignMarshalizer,
		VmMarshalizerField:            TestVmMarshalizer,
		HasherField:                   TestHasher,
		TxSignHasherField:             TestTxSignHasher,
		Uint64ByteSliceConverterField: TestUint64Converter,
		AddressPubKeyConverterField:   TestAddressPubkeyConverter,
		ValidatorPubKeyConverterField: TestValidatorPubkeyConverter,
		PathHandlerField:              &testscommon.PathManagerStub{},
		ChainIdCalled: func() string {
			return string(ChainID)
		},
		MinTransactionVersionCalled: func() uint32 {
			return 1
		},
		StatusHandlerField:           &statusHandlerMock.AppStatusHandlerStub{},
		WatchdogField:                &testscommon.WatchdogMock{},
		AlarmSchedulerField:          &testscommon.AlarmSchedulerStub{},
		SyncTimerField:               &testscommon.SyncTimerStub{},
		RoundHandlerField:            &testscommon.RoundHandlerMock{},
		EconomicsDataField:           &economicsmocks.EconomicsHandlerStub{},
		RatingsDataField:             &testscommon.RatingsInfoMock{},
		RaterField:                   &testscommon.RaterMock{},
		GenesisNodesSetupField:       &testscommon.NodesSetupStub{},
		GenesisTimeField:             time.Time{},
		EpochNotifierField:           genericEpochNotifier,
		EnableRoundsHandlerField:     &testscommon.EnableRoundsHandlerStub{},
		TxVersionCheckField:          versioning.NewTxVersionChecker(MinTransactionVersion),
		ProcessStatusHandlerInternal: &testscommon.ProcessStatusHandlerStub{},
		EnableEpochsHandlerField:     enableEpochsHandler,
	}
}

// GetDefaultProcessComponents -
func GetDefaultProcessComponents() *mock.ProcessComponentsStub {
	return &mock.ProcessComponentsStub{
		NodesCoord: &shardingMocks.NodesCoordinatorMock{},
		ShardCoord: &testscommon.ShardsCoordinatorMock{
			NoShards:     1,
			CurrentShard: 0,
		},
		IntContainer:             &testscommon.InterceptorsContainerStub{},
		ResFinder:                &mock.ResolversFinderStub{},
		RoundHandlerField:        &testscommon.RoundHandlerMock{},
		EpochTrigger:             &testscommon.EpochStartTriggerStub{},
		EpochNotifier:            &mock.EpochStartNotifierStub{},
		ForkDetect:               &mock.ForkDetectorStub{},
		BlockProcess:             &mock.BlockProcessorMock{},
		BlackListHdl:             &testscommon.TimeCacheStub{},
		BootSore:                 &mock.BoostrapStorerMock{},
		HeaderSigVerif:           &mock.HeaderSigVerifierStub{},
		HeaderIntegrVerif:        &mock.HeaderIntegrityVerifierStub{},
		ValidatorStatistics:      &mock.ValidatorStatisticsProcessorStub{},
		ValidatorProvider:        &mock.ValidatorsProviderStub{},
		BlockTrack:               &mock.BlockTrackerStub{},
		PendingMiniBlocksHdl:     &mock.PendingMiniBlocksHandlerStub{},
		ReqHandler:               &testscommon.RequestHandlerStub{},
		TxLogsProcess:            &mock.TxLogProcessorMock{},
		HeaderConstructValidator: &mock.HeaderValidatorStub{},
		PeerMapper:               &p2pmocks.NetworkShardingCollectorStub{},
		FallbackHdrValidator:     &testscommon.FallBackHeaderValidatorStub{},
		NodeRedundancyHandlerInternal: &mock.RedundancyHandlerStub{
			IsRedundancyNodeCalled: func() bool {
				return false
			},
			IsMainMachineActiveCalled: func() bool {
				return false
			},
			ObserverPrivateKeyCalled: func() crypto.PrivateKey {
				return &mock.PrivateKeyMock{}
			},
		},
		CurrentEpochProviderInternal: &testscommon.CurrentEpochProviderStub{},
		HistoryRepositoryInternal:    &dblookupextMock.HistoryRepositoryStub{},
		HardforkTriggerField:         &testscommon.HardforkTriggerStub{},
	}
}

// GetDefaultDataComponents -
func GetDefaultDataComponents() *mock.DataComponentsStub {
	return &mock.DataComponentsStub{
		BlockChain: &testscommon.ChainHandlerMock{},
		Store:      &storageStubs.ChainStorerStub{},
		DataPool:   &dataRetrieverMock.PoolsHolderMock{},
		MbProvider: &mock.MiniBlocksProviderStub{},
	}
}

// GetDefaultCryptoComponents -
func GetDefaultCryptoComponents() *mock.CryptoComponentsStub {
	return &mock.CryptoComponentsStub{
		PubKey:                  &mock.PublicKeyMock{},
		PrivKey:                 &mock.PrivateKeyMock{},
		PubKeyString:            "pubKey",
		PrivKeyBytes:            []byte("privKey"),
		PubKeyBytes:             []byte("pubKey"),
		BlockSig:                &mock.SignerMock{},
		TxSig:                   &mock.SignerMock{},
		MultiSigContainer:       cryptoMocks.NewMultiSignerContainerMock(TestMultiSig),
		PeerSignHandler:         &mock.PeerSignatureHandler{},
		BlKeyGen:                &mock.KeyGenMock{},
		TxKeyGen:                &mock.KeyGenMock{},
		MsgSigVerifier:          &testscommon.MessageSignVerifierMock{},
		ManagedPeersHolderField: &testscommon.ManagedPeersHolderStub{},
		KeysHandlerField:        &testscommon.KeysHandlerStub{},
	}
}

// GetDefaultStateComponents -
func GetDefaultStateComponents() *testscommon.StateComponentsMock {
	return &testscommon.StateComponentsMock{
		PeersAcc:     &stateMock.AccountsStub{},
		Accounts:     &stateMock.AccountsStub{},
		AccountsRepo: &stateMock.AccountsRepositoryStub{},
		Tries:        &trieMock.TriesHolderStub{},
		StorageManagers: map[string]common.StorageManager{
			"0":                         &testscommon.StorageManagerStub{},
			trieFactory.UserAccountTrie: &testscommon.StorageManagerStub{},
			trieFactory.PeerAccountTrie: &testscommon.StorageManagerStub{},
		},
	}
}

// GetDefaultNetworkComponents -
func GetDefaultNetworkComponents() *mock.NetworkComponentsStub {
	return &mock.NetworkComponentsStub{
		Messenger:               &p2pmocks.MessengerStub{},
		InputAntiFlood:          &mock.P2PAntifloodHandlerStub{},
		OutputAntiFlood:         &mock.P2PAntifloodHandlerStub{},
		PeerBlackList:           &mock.PeerBlackListCacherStub{},
		PeersRatingHandlerField: &p2pmocks.PeersRatingHandlerStub{},
	}
}

// GetDefaultStatusComponents -
func GetDefaultStatusComponents() *mock.StatusComponentsStub {
	return &mock.StatusComponentsStub{
		Outport:              mock.NewNilOutport(),
		SoftwareVersionCheck: &mock.SoftwareVersionCheckerMock{},
		AppStatusHandler:     &statusHandlerMock.AppStatusHandlerStub{},
	}
}

// getDefaultBootstrapComponents -
func getDefaultBootstrapComponents(shardCoordinator sharding.Coordinator) *mainFactoryMocks.BootstrapComponentsStub {
	var versionedHeaderFactory nodeFactory.VersionedHeaderFactory

	headerVersionHandler := &testscommon.HeaderVersionHandlerStub{}
	versionedHeaderFactory, _ = hdrFactory.NewShardHeaderFactory(headerVersionHandler)
	if shardCoordinator.SelfId() == core.MetachainShardId {
		versionedHeaderFactory, _ = hdrFactory.NewMetaHeaderFactory(headerVersionHandler)
	}

	return &mainFactoryMocks.BootstrapComponentsStub{
		Bootstrapper: &bootstrapMocks.EpochStartBootstrapperStub{
			TrieHolder:      &trieMock.TriesHolderStub{},
			StorageManagers: map[string]common.StorageManager{"0": &testscommon.StorageManagerStub{}},
			BootstrapCalled: nil,
		},
		BootstrapParams:      &bootstrapMocks.BootstrapParamsHandlerMock{},
		NodeRole:             "",
		ShCoordinator:        shardCoordinator,
		HdrVersionHandler:    headerVersionHandler,
		VersionedHdrFactory:  versionedHeaderFactory,
		HdrIntegrityVerifier: &mock.HeaderIntegrityVerifierStub{},
	}
}

// IsInterfaceNil returns true if there is no value under the interface
func (tpn *TestProcessorNode) IsInterfaceNil() bool {
	return tpn == nil
}

// GetTokenIdentifier returns the token identifier from the metachain for the given ticker
func GetTokenIdentifier(nodes []*TestProcessorNode, ticker []byte) []byte {
	for _, n := range nodes {
		if n.ShardCoordinator.SelfId() != core.MetachainShardId {
			continue
		}

		acc, _ := n.AccntState.LoadAccount(vm.ESDTSCAddress)
		userAcc, _ := acc.(state.UserAccountHandler)

		rootHash, _ := userAcc.DataTrie().RootHash()
		chLeaves := &common.TrieIteratorChannels{
			LeavesChan: make(chan core.KeyValueHolder, common.TrieLeavesChannelDefaultCapacity),
			ErrChan:    make(chan error, 1),
		}
		_ = userAcc.DataTrie().GetAllLeavesOnChannel(chLeaves, context.Background(), rootHash, keyBuilder.NewKeyBuilder())
		for leaf := range chLeaves.LeavesChan {
			if !bytes.HasPrefix(leaf.Key(), ticker) {
				continue
			}

			return leaf.Key()
		}

		err := common.GetErrorFromChanNonBlocking(chLeaves.ErrChan)
		if err != nil {
			log.Error("error getting all leaves from channel", "err", err)
		}
	}

	return nil
}

func createTxsSender(shardCoordinator storage.ShardCoordinator, messenger txsSender.NetworkMessenger) process.TxsSenderHandler {
	txAccumulatorConfig := config.TxAccumulatorConfig{
		MaxAllowedTimeInMilliseconds:   10,
		MaxDeviationTimeInMilliseconds: 1,
	}
	dataPacker, err := partitioning.NewSimpleDataPacker(TestMarshalizer)
	log.LogIfError(err)

	argsTxsSender := txsSender.ArgsTxsSenderWithAccumulator{
		Marshaller:        TestMarshalizer,
		ShardCoordinator:  shardCoordinator,
		NetworkMessenger:  messenger,
		AccumulatorConfig: txAccumulatorConfig,
		DataPacker:        dataPacker,
	}
	txsSenderHandler, err := txsSender.NewTxsSenderWithAccumulator(argsTxsSender)
	log.LogIfError(err)

	return txsSenderHandler
}

func getDefaultVMConfig() *config.VirtualMachineConfig {
	return &config.VirtualMachineConfig{
		ArwenVersions: []config.ArwenVersionByEpoch{
			{StartEpoch: 0, Version: "*"},
		},
	}
}

func getDefaultNodesSetup(maxShards, numNodes uint32, address []byte, pksBytes map[uint32][]byte) sharding.GenesisNodesSetupHandler {
	return &mock.NodesSetupStub{
		InitialNodesInfoCalled: func() (m map[uint32][]nodesCoordinator.GenesisNodeInfoHandler, m2 map[uint32][]nodesCoordinator.GenesisNodeInfoHandler) {
			oneMap := make(map[uint32][]nodesCoordinator.GenesisNodeInfoHandler)
			for i := uint32(0); i < maxShards; i++ {
				oneMap[i] = append(oneMap[i], mock.NewNodeInfo(address, pksBytes[i], i, InitialRating))
			}
			oneMap[core.MetachainShardId] = append(oneMap[core.MetachainShardId],
				mock.NewNodeInfo(address, pksBytes[core.MetachainShardId], core.MetachainShardId, InitialRating))
			return oneMap, nil
		},
		InitialNodesInfoForShardCalled: func(shardId uint32) (handlers []nodesCoordinator.GenesisNodeInfoHandler, handlers2 []nodesCoordinator.GenesisNodeInfoHandler, err error) {
			list := make([]nodesCoordinator.GenesisNodeInfoHandler, 0)
			list = append(list, mock.NewNodeInfo(address, pksBytes[shardId], shardId, InitialRating))
			return list, nil, nil
		},
		MinNumberOfNodesCalled: func() uint32 {
			return numNodes
		},
	}
}

func getDefaultNodesCoordinator(maxShards uint32, pksBytes map[uint32][]byte) nodesCoordinator.NodesCoordinator {
	return &shardingMocks.NodesCoordinatorStub{
		ComputeValidatorsGroupCalled: func(randomness []byte, round uint64, shardId uint32, epoch uint32) (validators []nodesCoordinator.Validator, err error) {
			v, _ := nodesCoordinator.NewValidator(pksBytes[shardId], 1, defaultChancesSelection)
			return []nodesCoordinator.Validator{v}, nil
		},
		GetAllValidatorsPublicKeysCalled: func() (map[uint32][][]byte, error) {
			keys := make(map[uint32][][]byte)
			for shardID := uint32(0); shardID < maxShards; shardID++ {
				keys[shardID] = append(keys[shardID], pksBytes[shardID])
			}

			shardID := core.MetachainShardId
			keys[shardID] = append(keys[shardID], pksBytes[shardID])

			return keys, nil
		},
		GetValidatorWithPublicKeyCalled: func(publicKey []byte) (nodesCoordinator.Validator, uint32, error) {
			validatorInstance, _ := nodesCoordinator.NewValidator(publicKey, defaultChancesSelection, 1)
			return validatorInstance, 0, nil
		},
	}
}

// GetDefaultEnableEpochsConfig returns a default EnableEpochs config
func GetDefaultEnableEpochsConfig() *config.EnableEpochs {
	return &config.EnableEpochs{
		OptimizeGasUsedInCrossMiniBlocksEnableEpoch: UnreachableEpoch,
		ScheduledMiniBlocksEnableEpoch:              UnreachableEpoch,
		MiniBlockPartialExecutionEnableEpoch:        UnreachableEpoch,
		FailExecutionOnEveryAPIErrorEnableEpoch:     UnreachableEpoch,
	}
}<|MERGE_RESOLUTION|>--- conflicted
+++ resolved
@@ -229,15 +229,9 @@
 	Pk crypto.PublicKey
 }
 
-<<<<<<< HEAD
-// TestMultiKeyPair is a struct holding the keys info regarding a multikey node
-type TestMultiKeyPair struct {
-	Observer    *TestKeyPair
-=======
 // TestNodeKeys will hold the main key along the handled keys of a node
 type TestNodeKeys struct {
 	MainKey     *TestKeyPair
->>>>>>> 3397354f
 	HandledKeys []*TestKeyPair
 }
 
@@ -248,7 +242,6 @@
 	SingleSigner crypto.SingleSigner
 	TxKeyGen     crypto.KeyGenerator
 	TxKeys       map[uint32][]*TestKeyPair
-	MultiKeys    map[uint32][]*TestMultiKeyPair
 }
 
 // Connectable defines the operations for a struct to become connectable by other struct
