--- conflicted
+++ resolved
@@ -1644,11 +1644,8 @@
 		ShardCoordinator: tpn.ShardCoordinator,
 		Store:            tpn.Storage,
 		StartHeaders:     tpn.GenesisBlocks,
-<<<<<<< HEAD
+		PoolsHolder:      tpn.DataPool,
 		WhitelistHandler: tpn.WhiteListHandler,
-=======
-		PoolsHolder:      tpn.DataPool,
->>>>>>> cdafc492
 	}
 
 	if tpn.ShardCoordinator.SelfId() != core.MetachainShardId {
