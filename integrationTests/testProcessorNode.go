package integrationTests

import (
	"bytes"
	"context"
	"encoding/hex"
	"errors"
	"fmt"
	"math/big"
	"strconv"
	"sync"
	"sync/atomic"
	"time"

	arwenConfig "github.com/ElrondNetwork/arwen-wasm-vm/v1_4/config"
	"github.com/ElrondNetwork/elrond-go-core/core"
	"github.com/ElrondNetwork/elrond-go-core/core/check"
	"github.com/ElrondNetwork/elrond-go-core/core/partitioning"
	"github.com/ElrondNetwork/elrond-go-core/core/pubkeyConverter"
	"github.com/ElrondNetwork/elrond-go-core/core/versioning"
	"github.com/ElrondNetwork/elrond-go-core/data"
	dataBlock "github.com/ElrondNetwork/elrond-go-core/data/block"
	"github.com/ElrondNetwork/elrond-go-core/data/endProcess"
	dataTransaction "github.com/ElrondNetwork/elrond-go-core/data/transaction"
	"github.com/ElrondNetwork/elrond-go-core/data/typeConverters/uint64ByteSlice"
	"github.com/ElrondNetwork/elrond-go-core/hashing/keccak"
	"github.com/ElrondNetwork/elrond-go-core/hashing/sha256"
	"github.com/ElrondNetwork/elrond-go-core/marshal"
	crypto "github.com/ElrondNetwork/elrond-go-crypto"
	"github.com/ElrondNetwork/elrond-go-crypto/signing"
	"github.com/ElrondNetwork/elrond-go-crypto/signing/ed25519"
	ed25519SingleSig "github.com/ElrondNetwork/elrond-go-crypto/signing/ed25519/singlesig"
	"github.com/ElrondNetwork/elrond-go-crypto/signing/mcl"
	mclsig "github.com/ElrondNetwork/elrond-go-crypto/signing/mcl/singlesig"
	nodeFactory "github.com/ElrondNetwork/elrond-go/cmd/node/factory"
	"github.com/ElrondNetwork/elrond-go/common"
	"github.com/ElrondNetwork/elrond-go/common/enablers"
	"github.com/ElrondNetwork/elrond-go/common/forking"
	"github.com/ElrondNetwork/elrond-go/config"
	"github.com/ElrondNetwork/elrond-go/consensus"
	"github.com/ElrondNetwork/elrond-go/consensus/spos/sposFactory"
	"github.com/ElrondNetwork/elrond-go/dataRetriever"
	"github.com/ElrondNetwork/elrond-go/dataRetriever/factory/containers"
	"github.com/ElrondNetwork/elrond-go/dataRetriever/factory/resolverscontainer"
	"github.com/ElrondNetwork/elrond-go/dataRetriever/requestHandlers"
	"github.com/ElrondNetwork/elrond-go/dblookupext"
	"github.com/ElrondNetwork/elrond-go/epochStart/metachain"
	"github.com/ElrondNetwork/elrond-go/epochStart/notifier"
	"github.com/ElrondNetwork/elrond-go/epochStart/shardchain"
	hdrFactory "github.com/ElrondNetwork/elrond-go/factory/block"
	heartbeatComp "github.com/ElrondNetwork/elrond-go/factory/heartbeat"
	"github.com/ElrondNetwork/elrond-go/factory/peerSignatureHandler"
	"github.com/ElrondNetwork/elrond-go/genesis"
	"github.com/ElrondNetwork/elrond-go/genesis/parsing"
	"github.com/ElrondNetwork/elrond-go/genesis/process/disabled"
	"github.com/ElrondNetwork/elrond-go/integrationTests/mock"
	"github.com/ElrondNetwork/elrond-go/node"
	"github.com/ElrondNetwork/elrond-go/node/external"
	"github.com/ElrondNetwork/elrond-go/node/nodeDebugFactory"
	"github.com/ElrondNetwork/elrond-go/p2p"
	p2pFactory "github.com/ElrondNetwork/elrond-go/p2p/factory"
	"github.com/ElrondNetwork/elrond-go/process"
	"github.com/ElrondNetwork/elrond-go/process/block"
	"github.com/ElrondNetwork/elrond-go/process/block/bootstrapStorage"
	"github.com/ElrondNetwork/elrond-go/process/block/postprocess"
	"github.com/ElrondNetwork/elrond-go/process/block/preprocess"
	"github.com/ElrondNetwork/elrond-go/process/block/processedMb"
	"github.com/ElrondNetwork/elrond-go/process/coordinator"
	"github.com/ElrondNetwork/elrond-go/process/economics"
	"github.com/ElrondNetwork/elrond-go/process/factory"
	procFactory "github.com/ElrondNetwork/elrond-go/process/factory"
	"github.com/ElrondNetwork/elrond-go/process/factory/interceptorscontainer"
	metaProcess "github.com/ElrondNetwork/elrond-go/process/factory/metachain"
	"github.com/ElrondNetwork/elrond-go/process/factory/shard"
	"github.com/ElrondNetwork/elrond-go/process/heartbeat/validator"
	"github.com/ElrondNetwork/elrond-go/process/interceptors"
	processMock "github.com/ElrondNetwork/elrond-go/process/mock"
	"github.com/ElrondNetwork/elrond-go/process/peer"
	"github.com/ElrondNetwork/elrond-go/process/rating"
	"github.com/ElrondNetwork/elrond-go/process/rewardTransaction"
	"github.com/ElrondNetwork/elrond-go/process/scToProtocol"
	"github.com/ElrondNetwork/elrond-go/process/smartContract"
	"github.com/ElrondNetwork/elrond-go/process/smartContract/builtInFunctions"
	"github.com/ElrondNetwork/elrond-go/process/smartContract/hooks"
	processSync "github.com/ElrondNetwork/elrond-go/process/sync"
	"github.com/ElrondNetwork/elrond-go/process/track"
	"github.com/ElrondNetwork/elrond-go/process/transaction"
	"github.com/ElrondNetwork/elrond-go/process/transactionLog"
	"github.com/ElrondNetwork/elrond-go/process/txsSender"
	"github.com/ElrondNetwork/elrond-go/sharding"
	"github.com/ElrondNetwork/elrond-go/sharding/nodesCoordinator"
	"github.com/ElrondNetwork/elrond-go/state"
	"github.com/ElrondNetwork/elrond-go/state/blockInfoProviders"
	"github.com/ElrondNetwork/elrond-go/storage"
	"github.com/ElrondNetwork/elrond-go/storage/cache"
	"github.com/ElrondNetwork/elrond-go/storage/storageunit"
	"github.com/ElrondNetwork/elrond-go/storage/txcache"
	"github.com/ElrondNetwork/elrond-go/testscommon"
	"github.com/ElrondNetwork/elrond-go/testscommon/bootstrapMocks"
	"github.com/ElrondNetwork/elrond-go/testscommon/cryptoMocks"
	dataRetrieverMock "github.com/ElrondNetwork/elrond-go/testscommon/dataRetriever"
	dblookupextMock "github.com/ElrondNetwork/elrond-go/testscommon/dblookupext"
	"github.com/ElrondNetwork/elrond-go/testscommon/economicsmocks"
	"github.com/ElrondNetwork/elrond-go/testscommon/genesisMocks"
	"github.com/ElrondNetwork/elrond-go/testscommon/mainFactoryMocks"
	"github.com/ElrondNetwork/elrond-go/testscommon/p2pmocks"
	"github.com/ElrondNetwork/elrond-go/testscommon/shardingMocks"
	stateMock "github.com/ElrondNetwork/elrond-go/testscommon/state"
	statusHandlerMock "github.com/ElrondNetwork/elrond-go/testscommon/statusHandler"
	storageStubs "github.com/ElrondNetwork/elrond-go/testscommon/storage"
	trieMock "github.com/ElrondNetwork/elrond-go/testscommon/trie"
	trieFactory "github.com/ElrondNetwork/elrond-go/trie/factory"
	"github.com/ElrondNetwork/elrond-go/trie/keyBuilder"
	"github.com/ElrondNetwork/elrond-go/update"
	"github.com/ElrondNetwork/elrond-go/update/trigger"
	"github.com/ElrondNetwork/elrond-go/vm"
	vmProcess "github.com/ElrondNetwork/elrond-go/vm/process"
	"github.com/ElrondNetwork/elrond-go/vm/systemSmartContracts/defaults"
	vmcommon "github.com/ElrondNetwork/elrond-vm-common"
	"github.com/ElrondNetwork/elrond-vm-common/parsers"
)

var zero = big.NewInt(0)

var hardforkPubKey = "153dae6cb3963260f309959bf285537b77ae16d82e9933147be7827f7394de8dc97d9d9af41e970bc72aecb44b77e819621081658c37f7000d21e2d0e8963df83233407bde9f46369ba4fcd03b57f40b80b06c191a428cfb5c447ec510e79307"

// TestHasher represents a sha256 hasher
var TestHasher = sha256.NewSha256()

// TestTxSignHasher represents a sha3 legacy keccak 256 hasher
var TestTxSignHasher = keccak.NewKeccak()

// TestMarshalizer represents the main marshalizer
var TestMarshalizer = &marshal.GogoProtoMarshalizer{}

// TestVmMarshalizer represents the marshalizer used in vm communication
var TestVmMarshalizer = &marshal.JsonMarshalizer{}

// TestTxSignMarshalizer represents the marshalizer used in vm communication
var TestTxSignMarshalizer = &marshal.JsonMarshalizer{}

// TestAddressPubkeyConverter represents an address public key converter
var TestAddressPubkeyConverter, _ = pubkeyConverter.NewBech32PubkeyConverter(32, log)

// TestValidatorPubkeyConverter represents an address public key converter
var TestValidatorPubkeyConverter, _ = pubkeyConverter.NewHexPubkeyConverter(96)

// TestMultiSig represents a mock multisig
var TestMultiSig = cryptoMocks.NewMultiSigner()

// TestKeyGenForAccounts represents a mock key generator for balances
var TestKeyGenForAccounts = signing.NewKeyGenerator(ed25519.NewEd25519())

// TestUint64Converter represents an uint64 to byte slice converter
var TestUint64Converter = uint64ByteSlice.NewBigEndianConverter()

// TestBuiltinFunctions is an additional map of builtin functions to be added
// to the scProcessor
var TestBuiltinFunctions = make(map[string]vmcommon.BuiltinFunction)

// TestBlockSizeThrottler represents a block size throttler used in adaptive block size computation
var TestBlockSizeThrottler = &mock.BlockSizeThrottlerStub{}

// TestBlockSizeComputation represents a block size computation handler
var TestBlockSizeComputationHandler, _ = preprocess.NewBlockSizeComputation(TestMarshalizer, TestBlockSizeThrottler, uint32(core.MegabyteSize*90/100))

// TestBalanceComputationHandler represents a balance computation handler
var TestBalanceComputationHandler, _ = preprocess.NewBalanceComputation()

// TestAppStatusHandler represents an AppStatusHandler
var TestAppStatusHandler = &statusHandlerMock.AppStatusHandlerStub{}

// MinTxGasPrice defines minimum gas price required by a transaction
var MinTxGasPrice = uint64(100)

// MinTxGasLimit defines minimum gas limit required by a transaction
var MinTxGasLimit = uint64(1000)

// MaxGasLimitPerBlock defines maximum gas limit allowed per one block
const MaxGasLimitPerBlock = uint64(3000000)

const maxTxNonceDeltaAllowed = 8000
const minConnectedPeers = 0

// OpGasValueForMockVm represents the gas value that it consumed by each operation called on the mock VM
// By operation, we mean each go function that is called on the VM implementation
const OpGasValueForMockVm = uint64(50)

// TimeSpanForBadHeaders is the expiry time for an added block header hash
var TimeSpanForBadHeaders = time.Second * 30

// roundDuration defines the duration of the round
const roundDuration = 5 * time.Second

// ChainID is the chain ID identifier used in integration tests, processing nodes
var ChainID = []byte("integration tests chain ID")

// MinTransactionVersion is the minimum transaction version used in integration tests, processing nodes
var MinTransactionVersion = uint32(1)

// SoftwareVersion is the software version identifier used in integration tests, processing nodes
var SoftwareVersion = []byte("intT")

var testProtocolSustainabilityAddress = "erd1932eft30w753xyvme8d49qejgkjc09n5e49w4mwdjtm0neld797su0dlxp"

// DelegationManagerConfigChangeAddress represents the address that can change the config parameters of the
// delegation manager system smartcontract
var DelegationManagerConfigChangeAddress = "erd1vxy22x0fj4zv6hktmydg8vpfh6euv02cz4yg0aaws6rrad5a5awqgqky80"

// sizeCheckDelta the maximum allowed bufer overhead (p2p unmarshalling)
const sizeCheckDelta = 100

const stateCheckpointModulus = uint(100)

// UnreachableEpoch defines an unreachable epoch for integration tests
const UnreachableEpoch = uint32(1000000)

// TestSingleSigner defines a Ed25519Signer
var TestSingleSigner = &ed25519SingleSig.Ed25519Signer{}

// TestSingleBlsSigner defines a BlsSingleSigner
var TestSingleBlsSigner = &mclsig.BlsSingleSigner{}

// TestKeyPair holds a pair of private/public Keys
type TestKeyPair struct {
	Sk crypto.PrivateKey
	Pk crypto.PublicKey
}

// CryptoParams holds crypto parametres
type CryptoParams struct {
	KeyGen       crypto.KeyGenerator
	Keys         map[uint32][]*TestKeyPair
	SingleSigner crypto.SingleSigner
	TxKeyGen     crypto.KeyGenerator
	TxKeys       map[uint32][]*TestKeyPair
}

// Connectable defines the operations for a struct to become connectable by other struct
// In other words, all instances that implement this interface are able to connect with each other
type Connectable interface {
	ConnectTo(connectable Connectable) error
	GetConnectableAddress() string
	IsInterfaceNil() bool
}

// ArgTestProcessorNode represents the DTO used to create a new TestProcessorNode
type ArgTestProcessorNode struct {
	MaxShards               uint32
	NodeShardId             uint32
	TxSignPrivKeyShardId    uint32
	WithBLSSigVerifier      bool
	WithSync                bool
	GasScheduleMap          GasScheduleMap
	EpochsConfig            *config.EnableEpochs
	VMConfig                *config.VirtualMachineConfig
	EconomicsConfig         *config.EconomicsConfig
	DataPool                dataRetriever.PoolsHolder
	TrieStore               storage.Storer
	HardforkPk              crypto.PublicKey
	GenesisFile             string
	StateCheckpointModulus  *IntWrapper
	NodeKeys                *TestKeyPair
	NodesSetup              sharding.GenesisNodesSetupHandler
	NodesCoordinator        nodesCoordinator.NodesCoordinator
	MultiSigner             crypto.MultiSigner
	RatingsData             *rating.RatingsData
	HeaderSigVerifier       process.InterceptedHeaderSigVerifier
	HeaderIntegrityVerifier process.HeaderIntegrityVerifier
	OwnAccount              *TestWalletAccount
	EpochStartSubscriber    notifier.EpochStartNotifier
}

// TestProcessorNode represents a container type of class used in integration tests
// with all its fields exported
type TestProcessorNode struct {
	ShardCoordinator sharding.Coordinator
	NodesCoordinator nodesCoordinator.NodesCoordinator
	PeerShardMapper  process.PeerShardMapper
	NodesSetup       sharding.GenesisNodesSetupHandler
	Messenger        p2p.Messenger

	OwnAccount *TestWalletAccount
	NodeKeys   *TestKeyPair

	ExportFolder        string
	DataPool            dataRetriever.PoolsHolder
	Storage             dataRetriever.StorageService
	PeerState           state.AccountsAdapter
	AccntState          state.AccountsAdapter
	TrieStorageManagers map[string]common.StorageManager
	TrieContainer       common.TriesHolder
	BlockChain          data.ChainHandler
	GenesisBlocks       map[uint32]data.HeaderHandler

	EconomicsData *economics.TestEconomicsData
	RatingsData   *rating.RatingsData

	BlockBlackListHandler process.TimeCacher
	HeaderValidator       process.HeaderConstructionValidator
	BlockTracker          process.BlockTracker
	InterceptorsContainer process.InterceptorsContainer
	ResolversContainer    dataRetriever.ResolversContainer
	ResolverFinder        dataRetriever.ResolversFinder
	RequestHandler        process.RequestHandler
	ArwenChangeLocker     common.Locker

	InterimProcContainer   process.IntermediateProcessorContainer
	TxProcessor            process.TransactionProcessor
	TxCoordinator          process.TransactionCoordinator
	ScrForwarder           process.IntermediateTransactionHandler
	BlockchainHook         *hooks.BlockChainHookImpl
	VMContainer            process.VirtualMachinesContainer
	ArgsParser             process.ArgumentsParser
	ScProcessor            *smartContract.TestScProcessor
	RewardsProcessor       process.RewardTransactionProcessor
	PreProcessorsContainer process.PreProcessorsContainer
	GasHandler             process.GasHandler
	FeeAccumulator         process.TransactionFeeHandler
	SmartContractParser    genesis.InitialSmartContractParser
	SystemSCFactory        vm.SystemSCContainerFactory

	ForkDetector             process.ForkDetector
	BlockProcessor           process.BlockProcessor
	BroadcastMessenger       consensus.BroadcastMessenger
	MiniblocksProvider       process.MiniBlockProvider
	Bootstrapper             TestBootstrapper
	RoundHandler             *mock.RoundHandlerMock
	BootstrapStorer          *mock.BoostrapStorerMock
	StorageBootstrapper      *mock.StorageBootstrapperMock
	RequestedItemsHandler    dataRetriever.RequestedItemsHandler
	WhiteListHandler         process.WhiteListHandler
	WhiteListerVerifiedTxs   process.WhiteListHandler
	NetworkShardingCollector consensus.NetworkShardingCollector

	EpochStartTrigger  TestEpochStartTrigger
	EpochStartNotifier notifier.EpochStartNotifier

	MultiSigner             crypto.MultiSigner
	HeaderSigVerifier       process.InterceptedHeaderSigVerifier
	HeaderIntegrityVerifier process.HeaderIntegrityVerifier

	ValidatorStatisticsProcessor process.ValidatorStatisticsProcessor
	Rater                        sharding.PeerAccountListAndRatingHandler

	EpochStartSystemSCProcessor process.EpochStartSystemSCProcessor

	// Node is used to call the functionality already implemented in it
	Node           *node.Node
	SCQueryService external.SCQueryService

	CounterHdrRecv       int32
	CounterMbRecv        int32
	CounterTxRecv        int32
	CounterMetaRcv       int32
	ReceivedTransactions sync.Map

	InitialNodes []*sharding.InitialNode

	ChainID               []byte
	MinTransactionVersion uint32

	ExportHandler            update.ExportHandler
	WaitTime                 time.Duration
	HistoryRepository        dblookupext.HistoryRepository
	EpochNotifier            process.EpochNotifier
	EnableEpochs             config.EnableEpochs
	EnableEpochsHandler      common.EnableEpochsHandler
	UseValidVmBlsSigVerifier bool

	TransactionLogProcessor process.TransactionLogProcessor
	PeersRatingHandler      p2p.PeersRatingHandler
	HardforkTrigger         node.HardforkTrigger
}

// CreatePkBytes creates 'numShards' public key-like byte slices
func CreatePkBytes(numShards uint32) map[uint32][]byte {
	pk := []byte("afafafafafafafafafafafafafafafafafafafafafafafafafafafafafafafafafafafafafafafafafafafafafafafaf")
	pksbytes := make(map[uint32][]byte, numShards+1)
	for i := uint32(0); i < numShards; i++ {
		pksbytes[i] = make([]byte, len(pk))
		copy(pksbytes[i], pk)
		pksbytes[i][0] = byte(i)
	}

	pksbytes[core.MetachainShardId] = make([]byte, 128)
	pksbytes[core.MetachainShardId] = pk
	pksbytes[core.MetachainShardId][0] = byte(numShards)

	return pksbytes
}

func newBaseTestProcessorNode(args ArgTestProcessorNode) *TestProcessorNode {
	shardCoordinator, _ := sharding.NewMultiShardCoordinator(args.MaxShards, args.NodeShardId)

	pksBytes := CreatePkBytes(args.MaxShards)
	address := []byte("afafafafafafafafafafafafafafafaf")
	numNodes := uint32(len(pksBytes))

	nodesSetup := args.NodesSetup
	if check.IfNil(nodesSetup) {
		nodesSetup = getDefaultNodesSetup(args.MaxShards, numNodes, address, pksBytes)
	}

	nodesCoordinatorInstance := args.NodesCoordinator
	if check.IfNil(nodesCoordinatorInstance) {
		nodesCoordinatorInstance = getDefaultNodesCoordinator(args.MaxShards, pksBytes)
	}

	peersRatingHandler, _ := p2pFactory.NewPeersRatingHandler(
		p2pFactory.ArgPeersRatingHandler{
			TopRatedCache: testscommon.NewCacherMock(),
			BadRatedCache: testscommon.NewCacherMock(),
		})

	messenger := CreateMessengerWithNoDiscoveryAndPeersRatingHandler(peersRatingHandler)

	genericEpochNotifier := forking.NewGenericEpochNotifier()
	epochsConfig := args.EpochsConfig
	if epochsConfig == nil {
		epochsConfig = GetDefaultEnableEpochsConfig()
	}
	enableEpochsHandler, _ := enablers.NewEnableEpochsHandler(*epochsConfig, genericEpochNotifier)

	logsProcessor, _ := transactionLog.NewTxLogProcessor(transactionLog.ArgTxLogProcessor{Marshalizer: TestMarshalizer})
	tpn := &TestProcessorNode{
		ShardCoordinator:         shardCoordinator,
		Messenger:                messenger,
		NodesCoordinator:         nodesCoordinatorInstance,
		ChainID:                  ChainID,
		MinTransactionVersion:    MinTransactionVersion,
		NodesSetup:               nodesSetup,
		HistoryRepository:        &dblookupextMock.HistoryRepositoryStub{},
		EpochNotifier:            genericEpochNotifier,
		EnableEpochsHandler:      enableEpochsHandler,
		ArwenChangeLocker:        &sync.RWMutex{},
		TransactionLogProcessor:  logsProcessor,
		Bootstrapper:             mock.NewTestBootstrapperMock(),
		PeersRatingHandler:       peersRatingHandler,
		PeerShardMapper:          mock.NewNetworkShardingCollectorMock(),
		EnableEpochs:             *epochsConfig,
		UseValidVmBlsSigVerifier: args.WithBLSSigVerifier,
		StorageBootstrapper:      &mock.StorageBootstrapperMock{},
		BootstrapStorer:          &mock.BoostrapStorerMock{},
		RatingsData:              args.RatingsData,
		EpochStartNotifier:       args.EpochStartSubscriber,
	}

	tpn.NodeKeys = args.NodeKeys
	if tpn.NodeKeys == nil {
		kg := &mock.KeyGenMock{}
		tpn.NodeKeys = &TestKeyPair{}
		tpn.NodeKeys.Sk, tpn.NodeKeys.Pk = kg.GeneratePair()
	}

	tpn.MultiSigner = TestMultiSig
	if !check.IfNil(args.MultiSigner) {
		tpn.MultiSigner = args.MultiSigner
	}

	tpn.OwnAccount = args.OwnAccount
	if tpn.OwnAccount == nil {
		tpn.OwnAccount = CreateTestWalletAccount(shardCoordinator, args.TxSignPrivKeyShardId)
	}

	tpn.HeaderSigVerifier = args.HeaderSigVerifier
	if check.IfNil(tpn.HeaderSigVerifier) {
		tpn.HeaderSigVerifier = &mock.HeaderSigVerifierStub{}
	}

	tpn.HeaderIntegrityVerifier = args.HeaderIntegrityVerifier
	if check.IfNil(tpn.HeaderIntegrityVerifier) {
		tpn.HeaderIntegrityVerifier = CreateHeaderIntegrityVerifier()
	}

	tpn.initDataPools()

	if !check.IfNil(args.DataPool) {
		tpn.DataPool = args.DataPool
		_ = messenger.SetThresholdMinConnectedPeers(minConnectedPeers)
	}

	return tpn
}

// NewTestProcessorNode returns a new TestProcessorNode instance with a libp2p messenger and the provided arguments
func NewTestProcessorNode(args ArgTestProcessorNode) *TestProcessorNode {
	tpn := newBaseTestProcessorNode(args)
	tpn.initTestNodeWithArgs(args)

	return tpn
}

// ConnectTo will try to initiate a connection to the provided parameter
func (tpn *TestProcessorNode) ConnectTo(connectable Connectable) error {
	if check.IfNil(connectable) {
		return fmt.Errorf("trying to connect to a nil Connectable parameter")
	}

	return tpn.Messenger.ConnectToPeer(connectable.GetConnectableAddress())
}

// GetConnectableAddress returns a non circuit, non windows default connectable p2p address
func (tpn *TestProcessorNode) GetConnectableAddress() string {
	if tpn == nil {
		return "nil"
	}

	return GetConnectableAddress(tpn.Messenger)
}

// Close -
func (tpn *TestProcessorNode) Close() {
	_ = tpn.Messenger.Close()
	_ = tpn.VMContainer.Close()
}

func (tpn *TestProcessorNode) initAccountDBsWithPruningStorer() {
	if check.IfNil(tpn.EpochStartNotifier) {
		tpn.EpochStartNotifier = notifier.NewEpochStartSubscriptionHandler()
	}
	trieStorageManager := CreateTrieStorageManagerWithPruningStorer(tpn.ShardCoordinator, tpn.EpochStartNotifier)
	tpn.TrieContainer = state.NewDataTriesHolder()
	var stateTrie common.Trie
	tpn.AccntState, stateTrie = CreateAccountsDB(UserAccount, trieStorageManager)
	tpn.TrieContainer.Put([]byte(trieFactory.UserAccountTrie), stateTrie)

	var peerTrie common.Trie
	tpn.PeerState, peerTrie = CreateAccountsDB(ValidatorAccount, trieStorageManager)
	tpn.TrieContainer.Put([]byte(trieFactory.PeerAccountTrie), peerTrie)

	tpn.TrieStorageManagers = make(map[string]common.StorageManager)
	tpn.TrieStorageManagers[trieFactory.UserAccountTrie] = trieStorageManager
	tpn.TrieStorageManagers[trieFactory.PeerAccountTrie] = trieStorageManager
}

func (tpn *TestProcessorNode) initAccountDBs(store storage.Storer) {
	trieStorageManager, _ := CreateTrieStorageManager(store)
	tpn.TrieContainer = state.NewDataTriesHolder()
	var stateTrie common.Trie
	tpn.AccntState, stateTrie = CreateAccountsDB(UserAccount, trieStorageManager)
	tpn.TrieContainer.Put([]byte(trieFactory.UserAccountTrie), stateTrie)

	var peerTrie common.Trie
	tpn.PeerState, peerTrie = CreateAccountsDB(ValidatorAccount, trieStorageManager)
	tpn.TrieContainer.Put([]byte(trieFactory.PeerAccountTrie), peerTrie)

	tpn.TrieStorageManagers = make(map[string]common.StorageManager)
	tpn.TrieStorageManagers[trieFactory.UserAccountTrie] = trieStorageManager
	tpn.TrieStorageManagers[trieFactory.PeerAccountTrie] = trieStorageManager
}

func (tpn *TestProcessorNode) initValidatorStatistics() {
	rater, _ := rating.NewBlockSigningRater(tpn.RatingsData)

	if check.IfNil(tpn.NodesSetup) {
		tpn.NodesSetup = &mock.NodesSetupStub{
			MinNumberOfNodesCalled: func() uint32 {
				return tpn.ShardCoordinator.NumberOfShards() * 2
			},
		}
	}

	arguments := peer.ArgValidatorStatisticsProcessor{
		PeerAdapter:                          tpn.PeerState,
		PubkeyConv:                           TestValidatorPubkeyConverter,
		NodesCoordinator:                     tpn.NodesCoordinator,
		ShardCoordinator:                     tpn.ShardCoordinator,
		DataPool:                             tpn.DataPool,
		StorageService:                       tpn.Storage,
		Marshalizer:                          TestMarshalizer,
		Rater:                                rater,
		MaxComputableRounds:                  1000,
		MaxConsecutiveRoundsOfRatingDecrease: 2000,
		RewardsHandler:                       tpn.EconomicsData,
		NodesSetup:                           tpn.NodesSetup,
		GenesisNonce:                         tpn.BlockChain.GetGenesisHeader().GetNonce(),
		EnableEpochsHandler:                  tpn.EnableEpochsHandler,
	}

	tpn.ValidatorStatisticsProcessor, _ = peer.NewValidatorStatisticsProcessor(arguments)
}

func (tpn *TestProcessorNode) initGenesisBlocks(args ArgTestProcessorNode) {
	if args.GenesisFile != "" {
		tpn.SmartContractParser, _ = parsing.NewSmartContractsParser(
			args.GenesisFile,
			TestAddressPubkeyConverter,
			&mock.KeyGenMock{},
		)
		tpn.GenesisBlocks = CreateFullGenesisBlocks(
			tpn.AccntState,
			tpn.PeerState,
			tpn.TrieStorageManagers,
			tpn.NodesSetup,
			tpn.ShardCoordinator,
			tpn.Storage,
			tpn.BlockChain,
			tpn.DataPool,
			tpn.EconomicsData,
			&genesisMocks.AccountsParserStub{},
			tpn.SmartContractParser,
			tpn.EnableEpochs,
		)
		return
	}

	if args.WithSync {
		tpn.GenesisBlocks = CreateSimpleGenesisBlocks(tpn.ShardCoordinator)
		return
	}

	tpn.GenesisBlocks = CreateGenesisBlocks(
		tpn.AccntState,
		tpn.PeerState,
		tpn.TrieStorageManagers,
		TestAddressPubkeyConverter,
		tpn.NodesSetup,
		tpn.ShardCoordinator,
		tpn.Storage,
		tpn.BlockChain,
		TestMarshalizer,
		TestHasher,
		TestUint64Converter,
		tpn.DataPool,
		tpn.EconomicsData,
		tpn.EnableEpochs,
	)
}

func (tpn *TestProcessorNode) initTestNodeWithArgs(args ArgTestProcessorNode) {
	tpn.initChainHandler()
	tpn.initHeaderValidator()
	tpn.initRoundHandler()
	tpn.NetworkShardingCollector = mock.NewNetworkShardingCollectorMock()
	if check.IfNil(tpn.EpochNotifier) {
		tpn.EpochStartNotifier = notifier.NewEpochStartSubscriptionHandler()
	}
	tpn.initStorage()
	if check.IfNil(args.TrieStore) {
		tpn.initAccountDBsWithPruningStorer()
	} else {
		tpn.initAccountDBs(args.TrieStore)
	}

	economicsConfig := args.EconomicsConfig
	if economicsConfig == nil {
		economicsConfig = createDefaultEconomicsConfig()
	}

	tpn.initEconomicsData(economicsConfig)
	tpn.initRatingsData()
	tpn.initRequestedItemsHandler()
	tpn.initResolvers()
	tpn.initValidatorStatistics()
	tpn.initGenesisBlocks(args)
	tpn.initBlockTracker()

	strPk := ""
	if !check.IfNil(args.HardforkPk) {
		buff, err := args.HardforkPk.ToByteArray()
		log.LogIfError(err)

		strPk = hex.EncodeToString(buff)
	}
	tpn.initInterceptors(strPk)

	gasMap := arwenConfig.MakeGasMapForTests()
	defaults.FillGasMapInternal(gasMap, 1)
	if args.GasScheduleMap != nil {
		gasMap = args.GasScheduleMap
	}
	vmConfig := getDefaultVMConfig()
	if args.VMConfig != nil {
		vmConfig = args.VMConfig
	}
	tpn.initInnerProcessors(gasMap, vmConfig)

	if check.IfNil(args.TrieStore) {
		argsNewScQueryService := smartContract.ArgsNewSCQueryService{
			VmContainer:              tpn.VMContainer,
			EconomicsFee:             tpn.EconomicsData,
			BlockChainHook:           tpn.BlockchainHook,
			BlockChain:               tpn.BlockChain,
			ArwenChangeLocker:        tpn.ArwenChangeLocker,
			Bootstrapper:             tpn.Bootstrapper,
			AllowExternalQueriesChan: common.GetClosedUnbufferedChannel(),
		}
		tpn.SCQueryService, _ = smartContract.NewSCQueryService(argsNewScQueryService)
	} else {
		tpn.createFullSCQueryService(gasMap, vmConfig)
	}

	if args.WithSync {
		tpn.initBlockProcessorWithSync()
	} else {
		scm := stateCheckpointModulus
		if args.StateCheckpointModulus != nil {
			scm = args.StateCheckpointModulus.Value
		}
		tpn.initBlockProcessor(scm)
	}

	tpn.BroadcastMessenger, _ = sposFactory.GetBroadcastMessenger(
		TestMarshalizer,
		TestHasher,
		tpn.Messenger,
		tpn.ShardCoordinator,
		tpn.OwnAccount.SkTxSign,
		tpn.OwnAccount.PeerSigHandler,
		tpn.DataPool.Headers(),
		tpn.InterceptorsContainer,
		&testscommon.AlarmSchedulerStub{},
	)

	if args.WithSync {
		tpn.initBootstrapper()
	}
	tpn.setGenesisBlock()
	tpn.initNode()
	tpn.addHandlersForCounters()
	tpn.addGenesisBlocksIntoStorage()

	if args.GenesisFile != "" {
		tpn.createHeartbeatWithHardforkTrigger()
	}
}

func (tpn *TestProcessorNode) createFullSCQueryService(gasMap map[string]map[string]uint64, vmConfig *config.VirtualMachineConfig) {
	var vmFactory process.VirtualMachinesContainerFactory

	gasSchedule := mock.NewGasScheduleNotifierMock(gasMap)
	argsBuiltIn := builtInFunctions.ArgsCreateBuiltInFunctionContainer{
<<<<<<< HEAD
		GasSchedule:         gasSchedule,
		MapDNSAddresses:     make(map[string]struct{}),
		Marshalizer:         TestMarshalizer,
		Accounts:            tpn.AccntState,
		ShardCoordinator:    tpn.ShardCoordinator,
		EpochNotifier:       tpn.EpochNotifier,
		EnableEpochsHandler: tpn.EnableEpochsHandler,

=======
		GasSchedule:               gasSchedule,
		MapDNSAddresses:           make(map[string]struct{}),
		Marshalizer:               TestMarshalizer,
		Accounts:                  tpn.AccntState,
		ShardCoordinator:          tpn.ShardCoordinator,
		EpochNotifier:             tpn.EpochNotifier,
		EnableEpochsHandler:       tpn.EnableEpochsHandler,
>>>>>>> 5b460b4e
		MaxNumNodesInTransferRole: 100,
	}
	argsBuiltIn.AutomaticCrawlerAddresses = GenerateOneAddressPerShard(argsBuiltIn.ShardCoordinator)
	builtInFuncFactory, _ := builtInFunctions.CreateBuiltInFunctionsFactory(argsBuiltIn)

	smartContractsCache := testscommon.NewCacherMock()

	argsHook := hooks.ArgBlockChainHook{
		Accounts:              tpn.AccntState,
		PubkeyConv:            TestAddressPubkeyConverter,
		StorageService:        tpn.Storage,
		BlockChain:            tpn.BlockChain,
		ShardCoordinator:      tpn.ShardCoordinator,
		Marshalizer:           TestMarshalizer,
		Uint64Converter:       TestUint64Converter,
		BuiltInFunctions:      builtInFuncFactory.BuiltInFunctionContainer(),
		NFTStorageHandler:     builtInFuncFactory.NFTStorageHandler(),
		GlobalSettingsHandler: builtInFuncFactory.ESDTGlobalSettingsHandler(),
		DataPool:              tpn.DataPool,
		CompiledSCPool:        smartContractsCache,
		EpochNotifier:         tpn.EpochNotifier,
		EnableEpochsHandler:   tpn.EnableEpochsHandler,
		NilCompiledSCStore:    true,
	}

	if tpn.ShardCoordinator.SelfId() == core.MetachainShardId {
		tpn.EnableEpochs = config.EnableEpochs{}
		sigVerifier, _ := disabled.NewMessageSignVerifier(&mock.KeyGenMock{})

		blockChainHookImpl, _ := hooks.NewBlockChainHookImpl(argsHook)
		argsNewVmFactory := metaProcess.ArgsNewVMContainerFactory{
			BlockChainHook:      blockChainHookImpl,
			PubkeyConv:          argsHook.PubkeyConv,
			Economics:           tpn.EconomicsData,
			MessageSignVerifier: sigVerifier,
			GasSchedule:         gasSchedule,
			NodesConfigProvider: tpn.NodesSetup,
			Hasher:              TestHasher,
			Marshalizer:         TestMarshalizer,
			SystemSCConfig: &config.SystemSmartContractsConfig{
				ESDTSystemSCConfig: config.ESDTSystemSCConfig{
					BaseIssuingCost: "1000",
					OwnerAddress:    "aaaaaa",
				},
				GovernanceSystemSCConfig: config.GovernanceSystemSCConfig{
					V1: config.GovernanceSystemSCConfigV1{
						ProposalCost:     "500",
						NumNodes:         100,
						MinQuorum:        50,
						MinPassThreshold: 50,
						MinVetoThreshold: 50,
					},
					Active: config.GovernanceSystemSCConfigActive{
						ProposalCost:     "500",
						MinQuorum:        "50",
						MinPassThreshold: "50",
						MinVetoThreshold: "50",
					},
					FirstWhitelistedAddress: DelegationManagerConfigChangeAddress,
				},
				StakingSystemSCConfig: config.StakingSystemSCConfig{
					GenesisNodePrice:                     "1000",
					UnJailValue:                          "10",
					MinStepValue:                         "10",
					MinStakeValue:                        "1",
					UnBondPeriod:                         1,
					UnBondPeriodInEpochs:                 1,
					NumRoundsWithoutBleed:                1,
					MaximumPercentageToBleed:             1,
					BleedPercentagePerRound:              1,
					MaxNumberOfNodesForStake:             100,
					ActivateBLSPubKeyMessageVerification: false,
					MinUnstakeTokensValue:                "1",
				},
				DelegationManagerSystemSCConfig: config.DelegationManagerSystemSCConfig{
					MinCreationDeposit:  "100",
					MinStakeAmount:      "100",
					ConfigChangeAddress: DelegationManagerConfigChangeAddress,
				},
				DelegationSystemSCConfig: config.DelegationSystemSCConfig{
					MinServiceFee: 0,
					MaxServiceFee: 100000,
				},
			},
			ValidatorAccountsDB: tpn.PeerState,
			ChanceComputer:      tpn.NodesCoordinator,
			ShardCoordinator:    tpn.ShardCoordinator,
			EnableEpochsHandler: tpn.EnableEpochsHandler,
		}
		tpn.EpochNotifier.CheckEpoch(&testscommon.HeaderHandlerStub{
			EpochField: tpn.EnableEpochs.DelegationSmartContractEnableEpoch,
		})
		vmFactory, _ = metaProcess.NewVMContainerFactory(argsNewVmFactory)
	} else {
		esdtTransferParser, _ := parsers.NewESDTTransferParser(TestMarshalizer)
		blockChainHookImpl, _ := hooks.NewBlockChainHookImpl(argsHook)
		argsNewVMFactory := shard.ArgVMContainerFactory{
			Config:              *vmConfig,
			BlockChainHook:      blockChainHookImpl,
			BuiltInFunctions:    argsHook.BuiltInFunctions,
			BlockGasLimit:       tpn.EconomicsData.MaxGasLimitPerBlock(tpn.ShardCoordinator.SelfId()),
			GasSchedule:         gasSchedule,
			EpochNotifier:       tpn.EpochNotifier,
			EnableEpochsHandler: tpn.EnableEpochsHandler,
			ArwenChangeLocker:   tpn.ArwenChangeLocker,
			ESDTTransferParser:  esdtTransferParser,
		}
		vmFactory, _ = shard.NewVMContainerFactory(argsNewVMFactory)
	}

	vmContainer, _ := vmFactory.Create()

	_ = builtInFuncFactory.SetPayableHandler(vmFactory.BlockChainHookImpl())
	argsNewScQueryService := smartContract.ArgsNewSCQueryService{
		VmContainer:              vmContainer,
		EconomicsFee:             tpn.EconomicsData,
		BlockChainHook:           vmFactory.BlockChainHookImpl(),
		BlockChain:               tpn.BlockChain,
		ArwenChangeLocker:        tpn.ArwenChangeLocker,
		Bootstrapper:             tpn.Bootstrapper,
		AllowExternalQueriesChan: common.GetClosedUnbufferedChannel(),
	}
	tpn.SCQueryService, _ = smartContract.NewSCQueryService(argsNewScQueryService)
}

// InitializeProcessors will reinitialize processors
func (tpn *TestProcessorNode) InitializeProcessors(gasMap map[string]map[string]uint64) {
	tpn.initValidatorStatistics()
	tpn.initBlockTracker()
	tpn.initInnerProcessors(gasMap, getDefaultVMConfig())
	argsNewScQueryService := smartContract.ArgsNewSCQueryService{
		VmContainer:              tpn.VMContainer,
		EconomicsFee:             tpn.EconomicsData,
		BlockChainHook:           tpn.BlockchainHook,
		BlockChain:               tpn.BlockChain,
		ArwenChangeLocker:        tpn.ArwenChangeLocker,
		Bootstrapper:             tpn.Bootstrapper,
		AllowExternalQueriesChan: common.GetClosedUnbufferedChannel(),
	}
	tpn.SCQueryService, _ = smartContract.NewSCQueryService(argsNewScQueryService)
	tpn.initBlockProcessor(stateCheckpointModulus)
	tpn.BroadcastMessenger, _ = sposFactory.GetBroadcastMessenger(
		TestMarshalizer,
		TestHasher,
		tpn.Messenger,
		tpn.ShardCoordinator,
		tpn.OwnAccount.SkTxSign,
		tpn.OwnAccount.PeerSigHandler,
		tpn.DataPool.Headers(),
		tpn.InterceptorsContainer,
		&testscommon.AlarmSchedulerStub{},
	)
	tpn.setGenesisBlock()
	tpn.initNode()
	tpn.addHandlersForCounters()
	tpn.addGenesisBlocksIntoStorage()
}

func (tpn *TestProcessorNode) initDataPools() {
	tpn.DataPool = dataRetrieverMock.CreatePoolsHolder(1, tpn.ShardCoordinator.SelfId())
	cacherCfg := storageunit.CacheConfig{Capacity: 10000, Type: storageunit.LRUCache, Shards: 1}
	suCache, _ := storageunit.NewCache(cacherCfg)
	tpn.WhiteListHandler, _ = interceptors.NewWhiteListDataVerifier(suCache)

	cacherVerifiedCfg := storageunit.CacheConfig{Capacity: 5000, Type: storageunit.LRUCache, Shards: 1}
	cacheVerified, _ := storageunit.NewCache(cacherVerifiedCfg)
	tpn.WhiteListerVerifiedTxs, _ = interceptors.NewWhiteListDataVerifier(cacheVerified)
}

func (tpn *TestProcessorNode) initStorage() {
	tpn.Storage = CreateStore(tpn.ShardCoordinator.NumberOfShards())
}

func (tpn *TestProcessorNode) initChainHandler() {
	if tpn.ShardCoordinator.SelfId() == core.MetachainShardId {
		tpn.BlockChain = CreateMetaChain()
	} else {
		tpn.BlockChain = CreateShardChain()
	}
}

func (tpn *TestProcessorNode) initEconomicsData(economicsConfig *config.EconomicsConfig) {
	tpn.EnableEpochs.PenalizedTooMuchGasEnableEpoch = 0
	argsNewEconomicsData := economics.ArgsNewEconomicsData{
		Economics:                   economicsConfig,
		EpochNotifier:               tpn.EpochNotifier,
		EnableEpochsHandler:         tpn.EnableEpochsHandler,
		BuiltInFunctionsCostHandler: &mock.BuiltInCostHandlerStub{},
	}
	economicsData, _ := economics.NewEconomicsData(argsNewEconomicsData)
	tpn.EconomicsData = economics.NewTestEconomicsData(economicsData)
}

func createDefaultEconomicsConfig() *config.EconomicsConfig {
	maxGasLimitPerBlock := strconv.FormatUint(MaxGasLimitPerBlock, 10)
	minGasPrice := strconv.FormatUint(MinTxGasPrice, 10)
	minGasLimit := strconv.FormatUint(MinTxGasLimit, 10)

	return &config.EconomicsConfig{
		GlobalSettings: config.GlobalSettings{
			GenesisTotalSupply: "2000000000000000000000",
			MinimumInflation:   0,
			YearSettings: []*config.YearSetting{
				{
					Year:             0,
					MaximumInflation: 0.01,
				},
			},
		},
		RewardsSettings: config.RewardsSettings{
			RewardsConfigByEpoch: []config.EpochRewardSettings{
				{
					LeaderPercentage:                 0.1,
					DeveloperPercentage:              0.1,
					ProtocolSustainabilityAddress:    testProtocolSustainabilityAddress,
					TopUpFactor:                      0.25,
					TopUpGradientPoint:               "300000000000000000000",
					ProtocolSustainabilityPercentage: 0.1,
				},
			},
		},
		FeeSettings: config.FeeSettings{
			GasLimitSettings: []config.GasLimitSetting{
				{
					MaxGasLimitPerBlock:         maxGasLimitPerBlock,
					MaxGasLimitPerMiniBlock:     maxGasLimitPerBlock,
					MaxGasLimitPerMetaBlock:     maxGasLimitPerBlock,
					MaxGasLimitPerMetaMiniBlock: maxGasLimitPerBlock,
					MaxGasLimitPerTx:            maxGasLimitPerBlock,
					MinGasLimit:                 minGasLimit,
				},
			},
			MinGasPrice:      minGasPrice,
			GasPerDataByte:   "1",
			GasPriceModifier: 0.01,
		},
	}
}

func (tpn *TestProcessorNode) initRatingsData() {
	if tpn.RatingsData == nil {
		tpn.RatingsData = CreateRatingsData()
	}
}

// CreateRatingsData creates a mock RatingsData object
func CreateRatingsData() *rating.RatingsData {
	ratingsConfig := config.RatingsConfig{
		ShardChain: config.ShardChain{
			RatingSteps: config.RatingSteps{
				HoursToMaxRatingFromStartRating: 50,
				ProposerValidatorImportance:     1,
				ProposerDecreaseFactor:          -4,
				ValidatorDecreaseFactor:         -4,
				ConsecutiveMissedBlocksPenalty:  1.1,
			},
		},
		MetaChain: config.MetaChain{
			RatingSteps: config.RatingSteps{
				HoursToMaxRatingFromStartRating: 50,
				ProposerValidatorImportance:     1,
				ProposerDecreaseFactor:          -4,
				ValidatorDecreaseFactor:         -4,
				ConsecutiveMissedBlocksPenalty:  1.1,
			},
		},
		General: config.General{
			StartRating:           500000,
			MaxRating:             1000000,
			MinRating:             1,
			SignedBlocksThreshold: 0.025,
			SelectionChances: []*config.SelectionChance{
				{
					MaxThreshold:  0,
					ChancePercent: 5,
				},
				{
					MaxThreshold:  100000,
					ChancePercent: 0,
				},
				{
					MaxThreshold:  200000,
					ChancePercent: 16,
				},
				{
					MaxThreshold:  300000,
					ChancePercent: 17,
				},
				{
					MaxThreshold:  400000,
					ChancePercent: 18,
				},
				{
					MaxThreshold:  500000,
					ChancePercent: 19,
				},
				{
					MaxThreshold:  600000,
					ChancePercent: 20,
				},
				{
					MaxThreshold:  700000,
					ChancePercent: 21,
				},
				{
					MaxThreshold:  800000,
					ChancePercent: 22,
				},
				{
					MaxThreshold:  900000,
					ChancePercent: 23,
				},
				{
					MaxThreshold:  1000000,
					ChancePercent: 24,
				},
			},
		},
	}

	ratingDataArgs := rating.RatingsDataArg{
		Config:                   ratingsConfig,
		ShardConsensusSize:       63,
		MetaConsensusSize:        400,
		ShardMinNodes:            400,
		MetaMinNodes:             400,
		RoundDurationMiliseconds: 6000,
	}

	ratingsData, _ := rating.NewRatingsData(ratingDataArgs)
	return ratingsData
}

func (tpn *TestProcessorNode) initInterceptors(heartbeatPk string) {
	var err error
	tpn.BlockBlackListHandler = cache.NewTimeCache(TimeSpanForBadHeaders)
	if check.IfNil(tpn.EpochStartNotifier) {
		tpn.EpochStartNotifier = notifier.NewEpochStartSubscriptionHandler()
	}

	coreComponents := GetDefaultCoreComponents()
	coreComponents.InternalMarshalizerField = TestMarshalizer
	coreComponents.TxMarshalizerField = TestTxSignMarshalizer
	coreComponents.HasherField = TestHasher
	coreComponents.Uint64ByteSliceConverterField = TestUint64Converter
	coreComponents.ChainIdCalled = func() string {
		return string(tpn.ChainID)
	}
	coreComponents.MinTransactionVersionCalled = func() uint32 {
		return tpn.MinTransactionVersion
	}
	coreComponents.TxVersionCheckField = versioning.NewTxVersionChecker(tpn.MinTransactionVersion)
	coreComponents.EnableEpochsHandlerField = tpn.EnableEpochsHandler
	coreComponents.EpochNotifierField = tpn.EpochNotifier
	coreComponents.EconomicsDataField = tpn.EconomicsData

	cryptoComponents := GetDefaultCryptoComponents()
	cryptoComponents.PubKey = nil
	cryptoComponents.BlockSig = tpn.OwnAccount.BlockSingleSigner
	cryptoComponents.TxSig = tpn.OwnAccount.SingleSigner
	cryptoComponents.MultiSigContainer = cryptoMocks.NewMultiSignerContainerMock(TestMultiSig)
	cryptoComponents.BlKeyGen = tpn.OwnAccount.KeygenBlockSign
	cryptoComponents.TxKeyGen = tpn.OwnAccount.KeygenTxSign

	if tpn.ShardCoordinator.SelfId() == core.MetachainShardId {
		argsEpochStart := &metachain.ArgsNewMetaEpochStartTrigger{
			GenesisTime: tpn.RoundHandler.TimeStamp(),
			Settings: &config.EpochStartConfig{
				MinRoundsBetweenEpochs: 1000,
				RoundsPerEpoch:         10000,
			},
			Epoch:              0,
			EpochStartNotifier: tpn.EpochStartNotifier,
			Storage:            tpn.Storage,
			Marshalizer:        TestMarshalizer,
			Hasher:             TestHasher,
			AppStatusHandler:   &statusHandlerMock.AppStatusHandlerStub{},
			DataPool:           tpn.DataPool,
		}
		epochStartTrigger, _ := metachain.NewEpochStartTrigger(argsEpochStart)
		tpn.EpochStartTrigger = &metachain.TestTrigger{}
		tpn.EpochStartTrigger.SetTrigger(epochStartTrigger)
		providedHardforkPk := tpn.createHardforkTrigger(heartbeatPk)
		coreComponents.HardforkTriggerPubKeyField = providedHardforkPk

		metaInterceptorContainerFactoryArgs := interceptorscontainer.CommonInterceptorsContainerFactoryArgs{
			CoreComponents:               coreComponents,
			CryptoComponents:             cryptoComponents,
			Accounts:                     tpn.AccntState,
			ShardCoordinator:             tpn.ShardCoordinator,
			NodesCoordinator:             tpn.NodesCoordinator,
			Messenger:                    tpn.Messenger,
			Store:                        tpn.Storage,
			DataPool:                     tpn.DataPool,
			MaxTxNonceDeltaAllowed:       maxTxNonceDeltaAllowed,
			TxFeeHandler:                 tpn.EconomicsData,
			BlockBlackList:               tpn.BlockBlackListHandler,
			HeaderSigVerifier:            tpn.HeaderSigVerifier,
			HeaderIntegrityVerifier:      tpn.HeaderIntegrityVerifier,
			ValidityAttester:             tpn.BlockTracker,
			EpochStartTrigger:            tpn.EpochStartTrigger,
			WhiteListHandler:             tpn.WhiteListHandler,
			WhiteListerVerifiedTxs:       tpn.WhiteListerVerifiedTxs,
			AntifloodHandler:             &mock.NilAntifloodHandler{},
			ArgumentsParser:              smartContract.NewArgumentParser(),
			PreferredPeersHolder:         &p2pmocks.PeersHolderStub{},
			SizeCheckDelta:               sizeCheckDelta,
			RequestHandler:               tpn.RequestHandler,
			PeerSignatureHandler:         &processMock.PeerSignatureHandlerStub{},
			SignaturesHandler:            &processMock.SignaturesHandlerStub{},
			HeartbeatExpiryTimespanInSec: 30,
			PeerShardMapper:              tpn.PeerShardMapper,
			HardforkTrigger:              tpn.HardforkTrigger,
		}
		interceptorContainerFactory, _ := interceptorscontainer.NewMetaInterceptorsContainerFactory(metaInterceptorContainerFactoryArgs)

		tpn.InterceptorsContainer, err = interceptorContainerFactory.Create()
		if err != nil {
			log.Debug("interceptor container factory Create", "error", err.Error())
		}
	} else {
		argsPeerMiniBlocksSyncer := shardchain.ArgPeerMiniBlockSyncer{
			MiniBlocksPool:     tpn.DataPool.MiniBlocks(),
			ValidatorsInfoPool: tpn.DataPool.ValidatorsInfo(),
			RequestHandler:     tpn.RequestHandler,
		}
		peerMiniBlockSyncer, _ := shardchain.NewPeerMiniBlockSyncer(argsPeerMiniBlocksSyncer)
		argsShardEpochStart := &shardchain.ArgsShardEpochStartTrigger{
			Marshalizer:          TestMarshalizer,
			Hasher:               TestHasher,
			HeaderValidator:      tpn.HeaderValidator,
			Uint64Converter:      TestUint64Converter,
			DataPool:             tpn.DataPool,
			Storage:              tpn.Storage,
			RequestHandler:       tpn.RequestHandler,
			Epoch:                0,
			Validity:             1,
			Finality:             1,
			EpochStartNotifier:   tpn.EpochStartNotifier,
			PeerMiniBlocksSyncer: peerMiniBlockSyncer,
			RoundHandler:         tpn.RoundHandler,
			AppStatusHandler:     &statusHandlerMock.AppStatusHandlerStub{},
			EnableEpochsHandler:  tpn.EnableEpochsHandler,
		}
		epochStartTrigger, _ := shardchain.NewEpochStartTrigger(argsShardEpochStart)
		tpn.EpochStartTrigger = &shardchain.TestTrigger{}
		tpn.EpochStartTrigger.SetTrigger(epochStartTrigger)
		providedHardforkPk := tpn.createHardforkTrigger(heartbeatPk)
		coreComponents.HardforkTriggerPubKeyField = providedHardforkPk

		shardIntereptorContainerFactoryArgs := interceptorscontainer.CommonInterceptorsContainerFactoryArgs{
			CoreComponents:               coreComponents,
			CryptoComponents:             cryptoComponents,
			Accounts:                     tpn.AccntState,
			ShardCoordinator:             tpn.ShardCoordinator,
			NodesCoordinator:             tpn.NodesCoordinator,
			Messenger:                    tpn.Messenger,
			Store:                        tpn.Storage,
			DataPool:                     tpn.DataPool,
			MaxTxNonceDeltaAllowed:       maxTxNonceDeltaAllowed,
			TxFeeHandler:                 tpn.EconomicsData,
			BlockBlackList:               tpn.BlockBlackListHandler,
			HeaderSigVerifier:            tpn.HeaderSigVerifier,
			HeaderIntegrityVerifier:      tpn.HeaderIntegrityVerifier,
			ValidityAttester:             tpn.BlockTracker,
			EpochStartTrigger:            tpn.EpochStartTrigger,
			WhiteListHandler:             tpn.WhiteListHandler,
			WhiteListerVerifiedTxs:       tpn.WhiteListerVerifiedTxs,
			AntifloodHandler:             &mock.NilAntifloodHandler{},
			ArgumentsParser:              smartContract.NewArgumentParser(),
			PreferredPeersHolder:         &p2pmocks.PeersHolderStub{},
			SizeCheckDelta:               sizeCheckDelta,
			RequestHandler:               tpn.RequestHandler,
			PeerSignatureHandler:         &processMock.PeerSignatureHandlerStub{},
			SignaturesHandler:            &processMock.SignaturesHandlerStub{},
			HeartbeatExpiryTimespanInSec: 30,
			PeerShardMapper:              tpn.PeerShardMapper,
			HardforkTrigger:              tpn.HardforkTrigger,
		}
		interceptorContainerFactory, _ := interceptorscontainer.NewShardInterceptorsContainerFactory(shardIntereptorContainerFactoryArgs)

		tpn.InterceptorsContainer, err = interceptorContainerFactory.Create()
		if err != nil {
			fmt.Println(err.Error())
		}
	}
}

func (tpn *TestProcessorNode) createHardforkTrigger(heartbeatPk string) []byte {
	pkBytes, _ := tpn.NodeKeys.Pk.ToByteArray()
	argHardforkTrigger := trigger.ArgHardforkTrigger{
		TriggerPubKeyBytes:        pkBytes,
		Enabled:                   true,
		EnabledAuthenticated:      true,
		ArgumentParser:            smartContract.NewArgumentParser(),
		EpochProvider:             tpn.EpochStartTrigger,
		ExportFactoryHandler:      &mock.ExportFactoryHandlerStub{},
		CloseAfterExportInMinutes: 5,
		ChanStopNodeProcess:       make(chan endProcess.ArgEndProcess),
		EpochConfirmedNotifier:    tpn.EpochStartNotifier,
		SelfPubKeyBytes:           pkBytes,
		ImportStartHandler:        &mock.ImportStartHandlerStub{},
		RoundHandler:              &mock.RoundHandlerMock{},
	}

	var err error
	if len(heartbeatPk) > 0 {
		argHardforkTrigger.TriggerPubKeyBytes, err = hex.DecodeString(heartbeatPk)
		log.LogIfError(err)
	}
	tpn.HardforkTrigger, err = trigger.NewTrigger(argHardforkTrigger)
	log.LogIfError(err)

	return argHardforkTrigger.TriggerPubKeyBytes
}

func (tpn *TestProcessorNode) initResolvers() {
	dataPacker, _ := partitioning.NewSimpleDataPacker(TestMarshalizer)

	_ = tpn.Messenger.CreateTopic(common.ConsensusTopic+tpn.ShardCoordinator.CommunicationIdentifier(tpn.ShardCoordinator.SelfId()), true)
	payloadValidator, _ := validator.NewPeerAuthenticationPayloadValidator(60)

	resolverContainerFactory := resolverscontainer.FactoryArgs{
		ShardCoordinator:            tpn.ShardCoordinator,
		Messenger:                   tpn.Messenger,
		Store:                       tpn.Storage,
		Marshalizer:                 TestMarshalizer,
		DataPools:                   tpn.DataPool,
		Uint64ByteSliceConverter:    TestUint64Converter,
		DataPacker:                  dataPacker,
		TriesContainer:              tpn.TrieContainer,
		SizeCheckDelta:              100,
		InputAntifloodHandler:       &mock.NilAntifloodHandler{},
		OutputAntifloodHandler:      &mock.NilAntifloodHandler{},
		NumConcurrentResolvingJobs:  10,
		CurrentNetworkEpochProvider: &mock.CurrentNetworkEpochProviderStub{},
		PreferredPeersHolder:        &p2pmocks.PeersHolderStub{},
		ResolverConfig: config.ResolverConfig{
			NumCrossShardPeers:  2,
			NumTotalPeers:       3,
			NumFullHistoryPeers: 3,
		},
		PeersRatingHandler: tpn.PeersRatingHandler,
		PayloadValidator:   payloadValidator,
	}

	var err error
	if tpn.ShardCoordinator.SelfId() == core.MetachainShardId {
		resolversContainerFactory, _ := resolverscontainer.NewMetaResolversContainerFactory(resolverContainerFactory)

		tpn.ResolversContainer, err = resolversContainerFactory.Create()
		log.LogIfError(err)

		tpn.ResolverFinder, _ = containers.NewResolversFinder(tpn.ResolversContainer, tpn.ShardCoordinator)
		tpn.RequestHandler, _ = requestHandlers.NewResolverRequestHandler(
			tpn.ResolverFinder,
			tpn.RequestedItemsHandler,
			tpn.WhiteListHandler,
			100,
			tpn.ShardCoordinator.SelfId(),
			time.Second,
		)
	} else {
		resolversContainerFactory, _ := resolverscontainer.NewShardResolversContainerFactory(resolverContainerFactory)

		tpn.ResolversContainer, err = resolversContainerFactory.Create()
		log.LogIfError(err)

		tpn.ResolverFinder, _ = containers.NewResolversFinder(tpn.ResolversContainer, tpn.ShardCoordinator)
		tpn.RequestHandler, _ = requestHandlers.NewResolverRequestHandler(
			tpn.ResolverFinder,
			tpn.RequestedItemsHandler,
			tpn.WhiteListHandler,
			100,
			tpn.ShardCoordinator.SelfId(),
			time.Second,
		)
	}
}

func (tpn *TestProcessorNode) initInnerProcessors(gasMap map[string]map[string]uint64, vmConfig *config.VirtualMachineConfig) {
	if tpn.ShardCoordinator.SelfId() == core.MetachainShardId {
		tpn.initMetaInnerProcessors(gasMap)
		return
	}

	if tpn.ValidatorStatisticsProcessor == nil {
		tpn.ValidatorStatisticsProcessor = &mock.ValidatorStatisticsProcessorStub{}
	}

	interimProcFactory, _ := shard.NewIntermediateProcessorsContainerFactory(
		tpn.ShardCoordinator,
		TestMarshalizer,
		TestHasher,
		TestAddressPubkeyConverter,
		tpn.Storage,
		tpn.DataPool,
		tpn.EconomicsData,
	)

	tpn.InterimProcContainer, _ = interimProcFactory.Create()
	tpn.ScrForwarder, _ = postprocess.NewTestIntermediateResultsProcessor(
		TestHasher,
		TestMarshalizer,
		tpn.ShardCoordinator,
		TestAddressPubkeyConverter,
		tpn.Storage,
		dataBlock.SmartContractResultBlock,
		tpn.DataPool.CurrentBlockTxs(),
		tpn.EconomicsData,
	)

	tpn.InterimProcContainer.Remove(dataBlock.SmartContractResultBlock)
	_ = tpn.InterimProcContainer.Add(dataBlock.SmartContractResultBlock, tpn.ScrForwarder)

	tpn.RewardsProcessor, _ = rewardTransaction.NewRewardTxProcessor(
		tpn.AccntState,
		TestAddressPubkeyConverter,
		tpn.ShardCoordinator,
	)

	mapDNSAddresses := make(map[string]struct{})
	if !check.IfNil(tpn.SmartContractParser) {
		mapDNSAddresses, _ = tpn.SmartContractParser.GetDeployedSCAddresses(genesis.DNSType)
	}

	gasSchedule := mock.NewGasScheduleNotifierMock(gasMap)
	argsBuiltIn := builtInFunctions.ArgsCreateBuiltInFunctionContainer{
<<<<<<< HEAD
		GasSchedule:         gasSchedule,
		MapDNSAddresses:     mapDNSAddresses,
		Marshalizer:         TestMarshalizer,
		Accounts:            tpn.AccntState,
		ShardCoordinator:    tpn.ShardCoordinator,
		EpochNotifier:       tpn.EpochNotifier,
		EnableEpochsHandler: tpn.EnableEpochsHandler,

=======
		GasSchedule:               gasSchedule,
		MapDNSAddresses:           mapDNSAddresses,
		Marshalizer:               TestMarshalizer,
		Accounts:                  tpn.AccntState,
		ShardCoordinator:          tpn.ShardCoordinator,
		EpochNotifier:             tpn.EpochNotifier,
		EnableEpochsHandler:       tpn.EnableEpochsHandler,
>>>>>>> 5b460b4e
		MaxNumNodesInTransferRole: 100,
	}
	argsBuiltIn.AutomaticCrawlerAddresses = GenerateOneAddressPerShard(argsBuiltIn.ShardCoordinator)
	builtInFuncFactory, _ := builtInFunctions.CreateBuiltInFunctionsFactory(argsBuiltIn)

	for name, function := range TestBuiltinFunctions {
		err := builtInFuncFactory.BuiltInFunctionContainer().Add(name, function)
		log.LogIfError(err)
	}

	argsHook := hooks.ArgBlockChainHook{
		Accounts:              tpn.AccntState,
		PubkeyConv:            TestAddressPubkeyConverter,
		StorageService:        tpn.Storage,
		BlockChain:            tpn.BlockChain,
		ShardCoordinator:      tpn.ShardCoordinator,
		Marshalizer:           TestMarshalizer,
		Uint64Converter:       TestUint64Converter,
		BuiltInFunctions:      builtInFuncFactory.BuiltInFunctionContainer(),
		NFTStorageHandler:     builtInFuncFactory.NFTStorageHandler(),
		GlobalSettingsHandler: builtInFuncFactory.ESDTGlobalSettingsHandler(),
		DataPool:              tpn.DataPool,
		CompiledSCPool:        tpn.DataPool.SmartContracts(),
		EpochNotifier:         tpn.EpochNotifier,
		EnableEpochsHandler:   tpn.EnableEpochsHandler,
		NilCompiledSCStore:    true,
	}
	esdtTransferParser, _ := parsers.NewESDTTransferParser(TestMarshalizer)
	maxGasLimitPerBlock := uint64(0xFFFFFFFFFFFFFFFF)
	blockChainHookImpl, _ := hooks.NewBlockChainHookImpl(argsHook)
	tpn.EnableEpochs.FailExecutionOnEveryAPIErrorEnableEpoch = 1
	argsNewVMFactory := shard.ArgVMContainerFactory{
		Config:              *vmConfig,
		BlockGasLimit:       maxGasLimitPerBlock,
		GasSchedule:         gasSchedule,
		BlockChainHook:      blockChainHookImpl,
		BuiltInFunctions:    argsHook.BuiltInFunctions,
		EpochNotifier:       tpn.EpochNotifier,
		EnableEpochsHandler: tpn.EnableEpochsHandler,
		ArwenChangeLocker:   tpn.ArwenChangeLocker,
		ESDTTransferParser:  esdtTransferParser,
	}
	vmFactory, _ := shard.NewVMContainerFactory(argsNewVMFactory)

	var err error
	tpn.VMContainer, err = vmFactory.Create()
	if err != nil {
		panic(err)
	}

	tpn.BlockchainHook, _ = vmFactory.BlockChainHookImpl().(*hooks.BlockChainHookImpl)
	_ = builtInFuncFactory.SetPayableHandler(tpn.BlockchainHook)

	mockVM, _ := mock.NewOneSCExecutorMockVM(tpn.BlockchainHook, TestHasher)
	mockVM.GasForOperation = OpGasValueForMockVm
	_ = tpn.VMContainer.Add(procFactory.InternalTestingVM, mockVM)

	tpn.FeeAccumulator, _ = postprocess.NewFeeAccumulator()
	tpn.ArgsParser = smartContract.NewArgumentParser()

	argsTxTypeHandler := coordinator.ArgNewTxTypeHandler{
		PubkeyConverter:     TestAddressPubkeyConverter,
		ShardCoordinator:    tpn.ShardCoordinator,
		BuiltInFunctions:    builtInFuncFactory.BuiltInFunctionContainer(),
		ArgumentParser:      parsers.NewCallArgsParser(),
		ESDTTransferParser:  esdtTransferParser,
		EnableEpochsHandler: tpn.EnableEpochsHandler,
	}
	txTypeHandler, _ := coordinator.NewTxTypeHandler(argsTxTypeHandler)
	tpn.GasHandler, _ = preprocess.NewGasComputation(tpn.EconomicsData, txTypeHandler, tpn.EnableEpochsHandler)
	badBlocksHandler, _ := tpn.InterimProcContainer.Get(dataBlock.InvalidBlock)

	argsNewScProcessor := smartContract.ArgsNewSmartContractProcessor{
		VmContainer:         tpn.VMContainer,
		ArgsParser:          tpn.ArgsParser,
		Hasher:              TestHasher,
		Marshalizer:         TestMarshalizer,
		AccountsDB:          tpn.AccntState,
		BlockChainHook:      vmFactory.BlockChainHookImpl(),
		BuiltInFunctions:    builtInFuncFactory.BuiltInFunctionContainer(),
		PubkeyConv:          TestAddressPubkeyConverter,
		ShardCoordinator:    tpn.ShardCoordinator,
		ScrForwarder:        tpn.ScrForwarder,
		TxFeeHandler:        tpn.FeeAccumulator,
		EconomicsFee:        tpn.EconomicsData,
		TxTypeHandler:       txTypeHandler,
		GasHandler:          tpn.GasHandler,
		GasSchedule:         gasSchedule,
		TxLogsProcessor:     tpn.TransactionLogProcessor,
		BadTxForwarder:      badBlocksHandler,
		EnableEpochsHandler: tpn.EnableEpochsHandler,
		VMOutputCacher:      txcache.NewDisabledCache(),
		ArwenChangeLocker:   tpn.ArwenChangeLocker,
	}
	sc, _ := smartContract.NewSmartContractProcessor(argsNewScProcessor)
	tpn.ScProcessor = smartContract.NewTestScProcessor(sc)

	receiptsHandler, _ := tpn.InterimProcContainer.Get(dataBlock.ReceiptBlock)
	argsNewTxProcessor := transaction.ArgsNewTxProcessor{
		Accounts:            tpn.AccntState,
		Hasher:              TestHasher,
		PubkeyConv:          TestAddressPubkeyConverter,
		Marshalizer:         TestMarshalizer,
		SignMarshalizer:     TestTxSignMarshalizer,
		ShardCoordinator:    tpn.ShardCoordinator,
		ScProcessor:         tpn.ScProcessor,
		TxFeeHandler:        tpn.FeeAccumulator,
		TxTypeHandler:       txTypeHandler,
		EconomicsFee:        tpn.EconomicsData,
		ReceiptForwarder:    receiptsHandler,
		BadTxForwarder:      badBlocksHandler,
		ArgsParser:          tpn.ArgsParser,
		ScrForwarder:        tpn.ScrForwarder,
		EnableEpochsHandler: tpn.EnableEpochsHandler,
	}
	tpn.TxProcessor, _ = transaction.NewTxProcessor(argsNewTxProcessor)
	scheduledSCRsStorer, _ := tpn.Storage.GetStorer(dataRetriever.ScheduledSCRsUnit)
	scheduledTxsExecutionHandler, _ := preprocess.NewScheduledTxsExecution(
		tpn.TxProcessor,
		&mock.TransactionCoordinatorMock{},
		scheduledSCRsStorer,
		TestMarshalizer,
		TestHasher,
		tpn.ShardCoordinator,
	)
	processedMiniBlocksTracker := processedMb.NewProcessedMiniBlocksTracker()

	fact, _ := shard.NewPreProcessorsContainerFactory(
		tpn.ShardCoordinator,
		tpn.Storage,
		TestMarshalizer,
		TestHasher,
		tpn.DataPool,
		TestAddressPubkeyConverter,
		tpn.AccntState,
		tpn.RequestHandler,
		tpn.TxProcessor,
		tpn.ScProcessor,
		tpn.ScProcessor,
		tpn.RewardsProcessor,
		tpn.EconomicsData,
		tpn.GasHandler,
		tpn.BlockTracker,
		TestBlockSizeComputationHandler,
		TestBalanceComputationHandler,
		tpn.EnableEpochsHandler,
		txTypeHandler,
		scheduledTxsExecutionHandler,
		processedMiniBlocksTracker,
	)
	tpn.PreProcessorsContainer, _ = fact.Create()

	argsTransactionCoordinator := coordinator.ArgTransactionCoordinator{
		Hasher:                       TestHasher,
		Marshalizer:                  TestMarshalizer,
		ShardCoordinator:             tpn.ShardCoordinator,
		Accounts:                     tpn.AccntState,
		MiniBlockPool:                tpn.DataPool.MiniBlocks(),
		RequestHandler:               tpn.RequestHandler,
		PreProcessors:                tpn.PreProcessorsContainer,
		InterProcessors:              tpn.InterimProcContainer,
		GasHandler:                   tpn.GasHandler,
		FeeHandler:                   tpn.FeeAccumulator,
		BlockSizeComputation:         TestBlockSizeComputationHandler,
		BalanceComputation:           TestBalanceComputationHandler,
		EconomicsFee:                 tpn.EconomicsData,
		TxTypeHandler:                txTypeHandler,
		TransactionsLogProcessor:     tpn.TransactionLogProcessor,
		EnableEpochsHandler:          tpn.EnableEpochsHandler,
		ScheduledTxsExecutionHandler: scheduledTxsExecutionHandler,
		DoubleTransactionsDetector:   &testscommon.PanicDoubleTransactionsDetector{},
		ProcessedMiniBlocksTracker:   processedMiniBlocksTracker,
	}
	tpn.TxCoordinator, _ = coordinator.NewTransactionCoordinator(argsTransactionCoordinator)
	scheduledTxsExecutionHandler.SetTransactionCoordinator(tpn.TxCoordinator)
}

func (tpn *TestProcessorNode) initMetaInnerProcessors(gasMap map[string]map[string]uint64) {
	interimProcFactory, _ := metaProcess.NewIntermediateProcessorsContainerFactory(
		tpn.ShardCoordinator,
		TestMarshalizer,
		TestHasher,
		TestAddressPubkeyConverter,
		tpn.Storage,
		tpn.DataPool,
		tpn.EconomicsData,
	)

	tpn.InterimProcContainer, _ = interimProcFactory.Create()
	tpn.ScrForwarder, _ = postprocess.NewTestIntermediateResultsProcessor(
		TestHasher,
		TestMarshalizer,
		tpn.ShardCoordinator,
		TestAddressPubkeyConverter,
		tpn.Storage,
		dataBlock.SmartContractResultBlock,
		tpn.DataPool.CurrentBlockTxs(),
		tpn.EconomicsData,
	)

	tpn.InterimProcContainer.Remove(dataBlock.SmartContractResultBlock)
	_ = tpn.InterimProcContainer.Add(dataBlock.SmartContractResultBlock, tpn.ScrForwarder)

	gasSchedule := mock.NewGasScheduleNotifierMock(gasMap)
	argsBuiltIn := builtInFunctions.ArgsCreateBuiltInFunctionContainer{
<<<<<<< HEAD
		GasSchedule:         gasSchedule,
		MapDNSAddresses:     make(map[string]struct{}),
		Marshalizer:         TestMarshalizer,
		Accounts:            tpn.AccntState,
		ShardCoordinator:    tpn.ShardCoordinator,
		EpochNotifier:       tpn.EpochNotifier,
		EnableEpochsHandler: tpn.EnableEpochsHandler,

=======
		GasSchedule:               gasSchedule,
		MapDNSAddresses:           make(map[string]struct{}),
		Marshalizer:               TestMarshalizer,
		Accounts:                  tpn.AccntState,
		ShardCoordinator:          tpn.ShardCoordinator,
		EpochNotifier:             tpn.EpochNotifier,
		EnableEpochsHandler:       tpn.EnableEpochsHandler,
>>>>>>> 5b460b4e
		MaxNumNodesInTransferRole: 100,
	}
	argsBuiltIn.AutomaticCrawlerAddresses = GenerateOneAddressPerShard(argsBuiltIn.ShardCoordinator)
	builtInFuncFactory, _ := builtInFunctions.CreateBuiltInFunctionsFactory(argsBuiltIn)
	argsHook := hooks.ArgBlockChainHook{
		Accounts:              tpn.AccntState,
		PubkeyConv:            TestAddressPubkeyConverter,
		StorageService:        tpn.Storage,
		BlockChain:            tpn.BlockChain,
		ShardCoordinator:      tpn.ShardCoordinator,
		Marshalizer:           TestMarshalizer,
		Uint64Converter:       TestUint64Converter,
		BuiltInFunctions:      builtInFuncFactory.BuiltInFunctionContainer(),
		NFTStorageHandler:     builtInFuncFactory.NFTStorageHandler(),
		GlobalSettingsHandler: builtInFuncFactory.ESDTGlobalSettingsHandler(),
		DataPool:              tpn.DataPool,
		CompiledSCPool:        tpn.DataPool.SmartContracts(),
		EpochNotifier:         tpn.EpochNotifier,
		EnableEpochsHandler:   tpn.EnableEpochsHandler,
		NilCompiledSCStore:    true,
	}

	var signVerifier vm.MessageSignVerifier
	if tpn.UseValidVmBlsSigVerifier {
		signVerifier, _ = vmProcess.NewMessageSigVerifier(
			signing.NewKeyGenerator(mcl.NewSuiteBLS12()),
			mclsig.NewBlsSigner(),
		)
	} else {
		signVerifier, _ = disabled.NewMessageSignVerifier(&mock.KeyGenMock{})
	}
	blockChainHookImpl, _ := hooks.NewBlockChainHookImpl(argsHook)
	argsVMContainerFactory := metaProcess.ArgsNewVMContainerFactory{
		BlockChainHook:      blockChainHookImpl,
		PubkeyConv:          argsHook.PubkeyConv,
		Economics:           tpn.EconomicsData,
		MessageSignVerifier: signVerifier,
		GasSchedule:         gasSchedule,
		NodesConfigProvider: tpn.NodesSetup,
		Hasher:              TestHasher,
		Marshalizer:         TestMarshalizer,
		SystemSCConfig: &config.SystemSmartContractsConfig{
			ESDTSystemSCConfig: config.ESDTSystemSCConfig{
				BaseIssuingCost: "1000",
				OwnerAddress:    "aaaaaa",
			},
			GovernanceSystemSCConfig: config.GovernanceSystemSCConfig{
				Active: config.GovernanceSystemSCConfigActive{
					ProposalCost:     "500",
					MinQuorum:        "50",
					MinPassThreshold: "50",
					MinVetoThreshold: "50",
				},
				FirstWhitelistedAddress: DelegationManagerConfigChangeAddress,
			},
			StakingSystemSCConfig: config.StakingSystemSCConfig{
				GenesisNodePrice:                     "1000",
				UnJailValue:                          "10",
				MinStepValue:                         "10",
				MinStakeValue:                        "1",
				UnBondPeriod:                         1,
				UnBondPeriodInEpochs:                 1,
				NumRoundsWithoutBleed:                1,
				MaximumPercentageToBleed:             1,
				BleedPercentagePerRound:              1,
				MaxNumberOfNodesForStake:             100,
				ActivateBLSPubKeyMessageVerification: false,
				MinUnstakeTokensValue:                "1",
			},
			DelegationManagerSystemSCConfig: config.DelegationManagerSystemSCConfig{
				MinCreationDeposit:  "100",
				MinStakeAmount:      "100",
				ConfigChangeAddress: DelegationManagerConfigChangeAddress,
			},
			DelegationSystemSCConfig: config.DelegationSystemSCConfig{
				MinServiceFee: 0,
				MaxServiceFee: 100000,
			},
		},
		ValidatorAccountsDB: tpn.PeerState,
		ChanceComputer:      &mock.RaterMock{},
		ShardCoordinator:    tpn.ShardCoordinator,
		EnableEpochsHandler: tpn.EnableEpochsHandler,
	}
	vmFactory, _ := metaProcess.NewVMContainerFactory(argsVMContainerFactory)

	tpn.VMContainer, _ = vmFactory.Create()
	tpn.BlockchainHook, _ = vmFactory.BlockChainHookImpl().(*hooks.BlockChainHookImpl)
	tpn.SystemSCFactory = vmFactory.SystemSmartContractContainerFactory()
	tpn.addMockVm(tpn.BlockchainHook)

	tpn.FeeAccumulator, _ = postprocess.NewFeeAccumulator()
	tpn.ArgsParser = smartContract.NewArgumentParser()
	esdtTransferParser, _ := parsers.NewESDTTransferParser(TestMarshalizer)
	argsTxTypeHandler := coordinator.ArgNewTxTypeHandler{
		PubkeyConverter:     TestAddressPubkeyConverter,
		ShardCoordinator:    tpn.ShardCoordinator,
		BuiltInFunctions:    builtInFuncFactory.BuiltInFunctionContainer(),
		ArgumentParser:      parsers.NewCallArgsParser(),
		ESDTTransferParser:  esdtTransferParser,
		EnableEpochsHandler: tpn.EnableEpochsHandler,
	}
	txTypeHandler, _ := coordinator.NewTxTypeHandler(argsTxTypeHandler)
	tpn.GasHandler, _ = preprocess.NewGasComputation(tpn.EconomicsData, txTypeHandler, tpn.EnableEpochsHandler)
	badBlocksHandler, _ := tpn.InterimProcContainer.Get(dataBlock.InvalidBlock)
	argsNewScProcessor := smartContract.ArgsNewSmartContractProcessor{
		VmContainer:         tpn.VMContainer,
		ArgsParser:          tpn.ArgsParser,
		Hasher:              TestHasher,
		Marshalizer:         TestMarshalizer,
		AccountsDB:          tpn.AccntState,
		BlockChainHook:      vmFactory.BlockChainHookImpl(),
		BuiltInFunctions:    builtInFuncFactory.BuiltInFunctionContainer(),
		PubkeyConv:          TestAddressPubkeyConverter,
		ShardCoordinator:    tpn.ShardCoordinator,
		ScrForwarder:        tpn.ScrForwarder,
		TxFeeHandler:        tpn.FeeAccumulator,
		EconomicsFee:        tpn.EconomicsData,
		TxTypeHandler:       txTypeHandler,
		GasHandler:          tpn.GasHandler,
		GasSchedule:         gasSchedule,
		TxLogsProcessor:     tpn.TransactionLogProcessor,
		BadTxForwarder:      badBlocksHandler,
		EnableEpochsHandler: tpn.EnableEpochsHandler,
		VMOutputCacher:      txcache.NewDisabledCache(),
		ArwenChangeLocker:   tpn.ArwenChangeLocker,
	}
	scProcessor, _ := smartContract.NewSmartContractProcessor(argsNewScProcessor)
	tpn.ScProcessor = smartContract.NewTestScProcessor(scProcessor)
	argsNewMetaTxProc := transaction.ArgsNewMetaTxProcessor{
		Hasher:              TestHasher,
		Marshalizer:         TestMarshalizer,
		Accounts:            tpn.AccntState,
		PubkeyConv:          TestAddressPubkeyConverter,
		ShardCoordinator:    tpn.ShardCoordinator,
		ScProcessor:         tpn.ScProcessor,
		TxTypeHandler:       txTypeHandler,
		EconomicsFee:        tpn.EconomicsData,
		EnableEpochsHandler: tpn.EnableEpochsHandler,
	}
	tpn.TxProcessor, _ = transaction.NewMetaTxProcessor(argsNewMetaTxProc)
	scheduledSCRsStorer, _ := tpn.Storage.GetStorer(dataRetriever.ScheduledSCRsUnit)
	scheduledTxsExecutionHandler, _ := preprocess.NewScheduledTxsExecution(
		tpn.TxProcessor,
		&mock.TransactionCoordinatorMock{},
		scheduledSCRsStorer,
		TestMarshalizer,
		TestHasher,
		tpn.ShardCoordinator)
	processedMiniBlocksTracker := processedMb.NewProcessedMiniBlocksTracker()

	fact, _ := metaProcess.NewPreProcessorsContainerFactory(
		tpn.ShardCoordinator,
		tpn.Storage,
		TestMarshalizer,
		TestHasher,
		tpn.DataPool,
		tpn.AccntState,
		tpn.RequestHandler,
		tpn.TxProcessor,
		scProcessor,
		tpn.EconomicsData,
		tpn.GasHandler,
		tpn.BlockTracker,
		TestAddressPubkeyConverter,
		TestBlockSizeComputationHandler,
		TestBalanceComputationHandler,
		tpn.EnableEpochsHandler,
		txTypeHandler,
		scheduledTxsExecutionHandler,
		processedMiniBlocksTracker,
	)
	tpn.PreProcessorsContainer, _ = fact.Create()

	argsTransactionCoordinator := coordinator.ArgTransactionCoordinator{
		Hasher:                       TestHasher,
		Marshalizer:                  TestMarshalizer,
		ShardCoordinator:             tpn.ShardCoordinator,
		Accounts:                     tpn.AccntState,
		MiniBlockPool:                tpn.DataPool.MiniBlocks(),
		RequestHandler:               tpn.RequestHandler,
		PreProcessors:                tpn.PreProcessorsContainer,
		InterProcessors:              tpn.InterimProcContainer,
		GasHandler:                   tpn.GasHandler,
		FeeHandler:                   tpn.FeeAccumulator,
		BlockSizeComputation:         TestBlockSizeComputationHandler,
		BalanceComputation:           TestBalanceComputationHandler,
		EconomicsFee:                 tpn.EconomicsData,
		TxTypeHandler:                txTypeHandler,
		TransactionsLogProcessor:     tpn.TransactionLogProcessor,
		EnableEpochsHandler:          tpn.EnableEpochsHandler,
		ScheduledTxsExecutionHandler: scheduledTxsExecutionHandler,
		DoubleTransactionsDetector:   &testscommon.PanicDoubleTransactionsDetector{},
		ProcessedMiniBlocksTracker:   processedMiniBlocksTracker,
	}
	tpn.TxCoordinator, _ = coordinator.NewTransactionCoordinator(argsTransactionCoordinator)
	scheduledTxsExecutionHandler.SetTransactionCoordinator(tpn.TxCoordinator)
}

// InitDelegationManager will initialize the delegation manager whenever required
func (tpn *TestProcessorNode) InitDelegationManager() {
	if tpn.ShardCoordinator.SelfId() != core.MetachainShardId {
		return
	}

	systemVM, err := tpn.VMContainer.Get(factory.SystemVirtualMachine)
	log.LogIfError(err)

	codeMetaData := &vmcommon.CodeMetadata{
		Upgradeable: false,
		Payable:     false,
		Readable:    true,
	}

	vmInput := &vmcommon.ContractCreateInput{
		VMInput: vmcommon.VMInput{
			CallerAddr: vm.DelegationManagerSCAddress,
			Arguments:  [][]byte{},
			CallValue:  zero,
		},
		ContractCode:         vm.DelegationManagerSCAddress,
		ContractCodeMetadata: codeMetaData.ToBytes(),
	}

	vmOutput, err := systemVM.RunSmartContractCreate(vmInput)
	log.LogIfError(err)
	if vmOutput.ReturnCode != vmcommon.Ok {
		log.Error("error while initializing system SC", "return code", vmOutput.ReturnCode)
	}

	err = tpn.processSCOutputAccounts(vmOutput)
	log.LogIfError(err)

	err = tpn.updateSystemSCContractsCode(vmInput.ContractCodeMetadata, vm.DelegationManagerSCAddress)
	log.LogIfError(err)

	_, err = tpn.AccntState.Commit()
	log.LogIfError(err)
}

func (tpn *TestProcessorNode) updateSystemSCContractsCode(contractMetadata []byte, scAddress []byte) error {
	userAcc, err := tpn.getUserAccount(scAddress)
	if err != nil {
		return err
	}

	userAcc.SetOwnerAddress(scAddress)
	userAcc.SetCodeMetadata(contractMetadata)
	userAcc.SetCode(scAddress)

	return tpn.AccntState.SaveAccount(userAcc)
}

// save account changes in state from vmOutput - protected by VM - every output can be treated as is.
func (tpn *TestProcessorNode) processSCOutputAccounts(vmOutput *vmcommon.VMOutput) error {
	outputAccounts := process.SortVMOutputInsideData(vmOutput)
	for _, outAcc := range outputAccounts {
		acc, err := tpn.getUserAccount(outAcc.Address)
		if err != nil {
			return err
		}

		storageUpdates := process.GetSortedStorageUpdates(outAcc)
		for _, storeUpdate := range storageUpdates {
			err = acc.SaveKeyValue(storeUpdate.Offset, storeUpdate.Data)
			if err != nil {
				return err
			}
		}

		if outAcc.BalanceDelta != nil && outAcc.BalanceDelta.Cmp(zero) != 0 {
			err = acc.AddToBalance(outAcc.BalanceDelta)
			if err != nil {
				return err
			}
		}

		err = tpn.AccntState.SaveAccount(acc)
		if err != nil {
			return err
		}
	}

	return nil
}

func (tpn *TestProcessorNode) getUserAccount(address []byte) (state.UserAccountHandler, error) {
	acnt, err := tpn.AccntState.LoadAccount(address)
	if err != nil {
		return nil, err
	}

	stAcc, ok := acnt.(state.UserAccountHandler)
	if !ok {
		return nil, process.ErrWrongTypeAssertion
	}

	return stAcc, nil
}

func (tpn *TestProcessorNode) addMockVm(blockchainHook vmcommon.BlockchainHook) {
	mockVM, _ := mock.NewOneSCExecutorMockVM(blockchainHook, TestHasher)
	mockVM.GasForOperation = OpGasValueForMockVm

	_ = tpn.VMContainer.Add(factory.InternalTestingVM, mockVM)
}

func (tpn *TestProcessorNode) initBlockProcessor(stateCheckpointModulus uint) {
	var err error

	if tpn.ShardCoordinator.SelfId() != core.MetachainShardId {
		tpn.ForkDetector, _ = processSync.NewShardForkDetector(tpn.RoundHandler, tpn.BlockBlackListHandler, tpn.BlockTracker, tpn.NodesSetup.GetStartTime())
	} else {
		tpn.ForkDetector, _ = processSync.NewMetaForkDetector(tpn.RoundHandler, tpn.BlockBlackListHandler, tpn.BlockTracker, tpn.NodesSetup.GetStartTime())
	}

	accountsDb := make(map[state.AccountsDbIdentifier]state.AccountsAdapter)
	accountsDb[state.UserAccountsState] = tpn.AccntState
	accountsDb[state.PeerAccountsState] = tpn.PeerState

	coreComponents := GetDefaultCoreComponents()
	coreComponents.InternalMarshalizerField = TestMarshalizer
	coreComponents.HasherField = TestHasher
	coreComponents.Uint64ByteSliceConverterField = TestUint64Converter
	coreComponents.RoundHandlerField = tpn.RoundHandler
	coreComponents.EnableEpochsHandlerField = tpn.EnableEpochsHandler
	coreComponents.EpochNotifierField = tpn.EpochNotifier
	coreComponents.EconomicsDataField = tpn.EconomicsData

	dataComponents := GetDefaultDataComponents()
	dataComponents.Store = tpn.Storage
	dataComponents.DataPool = tpn.DataPool
	dataComponents.BlockChain = tpn.BlockChain

	bootstrapComponents := getDefaultBootstrapComponents(tpn.ShardCoordinator)
	bootstrapComponents.HdrIntegrityVerifier = tpn.HeaderIntegrityVerifier

	statusComponents := GetDefaultStatusComponents()

	triesConfig := config.Config{
		StateTriesConfig: config.StateTriesConfig{
			SnapshotsEnabled:          true,
			CheckpointRoundsModulus:   stateCheckpointModulus,
			UserStatePruningQueueSize: uint(5),
			PeerStatePruningQueueSize: uint(3),
		},
	}

	argumentsBase := block.ArgBaseProcessor{
		CoreComponents:      coreComponents,
		DataComponents:      dataComponents,
		BootstrapComponents: bootstrapComponents,
		StatusComponents:    statusComponents,
		Config:              triesConfig,
		AccountsDB:          accountsDb,
		ForkDetector:        tpn.ForkDetector,
		NodesCoordinator:    tpn.NodesCoordinator,
		FeeHandler:          tpn.FeeAccumulator,
		RequestHandler:      tpn.RequestHandler,
		BlockChainHook:      tpn.BlockchainHook,
		HeaderValidator:     tpn.HeaderValidator,
		BootStorer: &mock.BoostrapStorerMock{
			PutCalled: func(round int64, bootData bootstrapStorage.BootstrapData) error {
				return nil
			},
		},
		BlockTracker:                 tpn.BlockTracker,
		BlockSizeThrottler:           TestBlockSizeThrottler,
		HistoryRepository:            tpn.HistoryRepository,
		EnableRoundsHandler:          coreComponents.EnableRoundsHandler(),
		GasHandler:                   tpn.GasHandler,
		ScheduledTxsExecutionHandler: &testscommon.ScheduledTxsExecutionStub{},
		ProcessedMiniBlocksTracker:   &testscommon.ProcessedMiniBlocksTrackerStub{},
		ReceiptsRepository:           &testscommon.ReceiptsRepositoryStub{},
	}

	if check.IfNil(tpn.EpochStartNotifier) {
		tpn.EpochStartNotifier = notifier.NewEpochStartSubscriptionHandler()
	}

	if tpn.ShardCoordinator.SelfId() == core.MetachainShardId {
		if check.IfNil(tpn.EpochStartTrigger) {
			argsEpochStart := &metachain.ArgsNewMetaEpochStartTrigger{
				GenesisTime: argumentsBase.CoreComponents.RoundHandler().TimeStamp(),
				Settings: &config.EpochStartConfig{
					MinRoundsBetweenEpochs: 1000,
					RoundsPerEpoch:         10000,
				},
				Epoch:              0,
				EpochStartNotifier: tpn.EpochStartNotifier,
				Storage:            tpn.Storage,
				Marshalizer:        TestMarshalizer,
				Hasher:             TestHasher,
				AppStatusHandler:   &statusHandlerMock.AppStatusHandlerStub{},
				DataPool:           tpn.DataPool,
			}
			epochStartTrigger, _ := metachain.NewEpochStartTrigger(argsEpochStart)
			tpn.EpochStartTrigger = &metachain.TestTrigger{}
			tpn.EpochStartTrigger.SetTrigger(epochStartTrigger)
		}

		argumentsBase.EpochStartTrigger = tpn.EpochStartTrigger
		argumentsBase.TxCoordinator = tpn.TxCoordinator

		argsStakingToPeer := scToProtocol.ArgStakingToPeer{
			PubkeyConv:          TestValidatorPubkeyConverter,
			Hasher:              TestHasher,
			Marshalizer:         TestMarshalizer,
			PeerState:           tpn.PeerState,
			BaseState:           tpn.AccntState,
			ArgParser:           tpn.ArgsParser,
			CurrTxs:             tpn.DataPool.CurrentBlockTxs(),
			RatingsData:         tpn.RatingsData,
			EnableEpochsHandler: tpn.EnableEpochsHandler,
		}
		scToProtocolInstance, _ := scToProtocol.NewStakingToPeer(argsStakingToPeer)

		argsEpochStartData := metachain.ArgsNewEpochStartData{
			Marshalizer:         TestMarshalizer,
			Hasher:              TestHasher,
			Store:               tpn.Storage,
			DataPool:            tpn.DataPool,
			BlockTracker:        tpn.BlockTracker,
			ShardCoordinator:    tpn.ShardCoordinator,
			EpochStartTrigger:   tpn.EpochStartTrigger,
			RequestHandler:      tpn.RequestHandler,
			EnableEpochsHandler: tpn.EnableEpochsHandler,
		}
		epochStartDataCreator, _ := metachain.NewEpochStartData(argsEpochStartData)

		economicsDataProvider := metachain.NewEpochEconomicsStatistics()
		argsEpochEconomics := metachain.ArgsNewEpochEconomics{
			Marshalizer:           TestMarshalizer,
			Hasher:                TestHasher,
			Store:                 tpn.Storage,
			ShardCoordinator:      tpn.ShardCoordinator,
			RewardsHandler:        tpn.EconomicsData,
			RoundTime:             tpn.RoundHandler,
			GenesisTotalSupply:    tpn.EconomicsData.GenesisTotalSupply(),
			EconomicsDataNotified: economicsDataProvider,
			StakingV2EnableEpoch:  tpn.EnableEpochs.StakingV2EnableEpoch,
		}
		epochEconomics, _ := metachain.NewEndOfEpochEconomicsDataCreator(argsEpochEconomics)

		systemVM, errGet := tpn.VMContainer.Get(factory.SystemVirtualMachine)
		if errGet != nil {
			log.Error("initBlockProcessor tpn.VMContainer.Get", "error", errGet)
		}
		stakingDataProvider, errRsp := metachain.NewStakingDataProvider(systemVM, "1000")
		if errRsp != nil {
			log.Error("initBlockProcessor NewRewardsStakingProvider", "error", errRsp)
		}

		rewardsStorage, _ := tpn.Storage.GetStorer(dataRetriever.RewardTransactionUnit)
		miniBlockStorage, _ := tpn.Storage.GetStorer(dataRetriever.MiniBlockUnit)
		argsEpochRewards := metachain.RewardsCreatorProxyArgs{
			BaseRewardsCreatorArgs: metachain.BaseRewardsCreatorArgs{
				ShardCoordinator:              tpn.ShardCoordinator,
				PubkeyConverter:               TestAddressPubkeyConverter,
				RewardsStorage:                rewardsStorage,
				MiniBlockStorage:              miniBlockStorage,
				Hasher:                        TestHasher,
				Marshalizer:                   TestMarshalizer,
				DataPool:                      tpn.DataPool,
				ProtocolSustainabilityAddress: testProtocolSustainabilityAddress,
				NodesConfigProvider:           tpn.NodesCoordinator,
				UserAccountsDB:                tpn.AccntState,
				EnableEpochsHandler:           tpn.EnableEpochsHandler,
			},
			StakingDataProvider:   stakingDataProvider,
			RewardsHandler:        tpn.EconomicsData,
			EconomicsDataProvider: economicsDataProvider,
		}
		epochStartRewards, _ := metachain.NewRewardsCreatorProxy(argsEpochRewards)

		validatorInfoStorage, _ := tpn.Storage.GetStorer(dataRetriever.UnsignedTransactionUnit)
		argsEpochValidatorInfo := metachain.ArgsNewValidatorInfoCreator{
			ShardCoordinator:     tpn.ShardCoordinator,
			ValidatorInfoStorage: validatorInfoStorage,
			MiniBlockStorage:     miniBlockStorage,
			Hasher:               TestHasher,
			Marshalizer:          TestMarshalizer,
			DataPool:             tpn.DataPool,
			EnableEpochsHandler:  tpn.EnableEpochsHandler,
		}
		epochStartValidatorInfo, _ := metachain.NewValidatorInfoCreator(argsEpochValidatorInfo)
		argsEpochSystemSC := metachain.ArgsNewEpochStartSystemSCProcessing{
			SystemVM:                systemVM,
			UserAccountsDB:          tpn.AccntState,
			PeerAccountsDB:          tpn.PeerState,
			Marshalizer:             TestMarshalizer,
			StartRating:             tpn.RatingsData.StartRating(),
			ValidatorInfoCreator:    tpn.ValidatorStatisticsProcessor,
			EndOfEpochCallerAddress: vm.EndOfEpochAddress,
			StakingSCAddress:        vm.StakingSCAddress,
			ChanceComputer:          tpn.NodesCoordinator,
			EpochNotifier:           tpn.EpochNotifier,
			GenesisNodesConfig:      tpn.NodesSetup,
			StakingDataProvider:     stakingDataProvider,
			NodesConfigProvider:     tpn.NodesCoordinator,
			ShardCoordinator:        tpn.ShardCoordinator,
			ESDTOwnerAddressBytes:   vm.EndOfEpochAddress,
			EnableEpochsHandler:     tpn.EnableEpochsHandler,
		}
		epochStartSystemSCProcessor, _ := metachain.NewSystemSCProcessor(argsEpochSystemSC)
		tpn.EpochStartSystemSCProcessor = epochStartSystemSCProcessor

		arguments := block.ArgMetaProcessor{
			ArgBaseProcessor:             argumentsBase,
			SCToProtocol:                 scToProtocolInstance,
			PendingMiniBlocksHandler:     &mock.PendingMiniBlocksHandlerStub{},
			EpochEconomics:               epochEconomics,
			EpochStartDataCreator:        epochStartDataCreator,
			EpochRewardsCreator:          epochStartRewards,
			EpochValidatorInfoCreator:    epochStartValidatorInfo,
			ValidatorStatisticsProcessor: tpn.ValidatorStatisticsProcessor,
			EpochSystemSCProcessor:       epochStartSystemSCProcessor,
		}

		tpn.BlockProcessor, err = block.NewMetaProcessor(arguments)
	} else {
		if check.IfNil(tpn.EpochStartTrigger) {
			argsPeerMiniBlocksSyncer := shardchain.ArgPeerMiniBlockSyncer{
				MiniBlocksPool:     tpn.DataPool.MiniBlocks(),
				ValidatorsInfoPool: tpn.DataPool.ValidatorsInfo(),
				RequestHandler:     tpn.RequestHandler,
			}
			peerMiniBlocksSyncer, _ := shardchain.NewPeerMiniBlockSyncer(argsPeerMiniBlocksSyncer)
			argsShardEpochStart := &shardchain.ArgsShardEpochStartTrigger{
				Marshalizer:          TestMarshalizer,
				Hasher:               TestHasher,
				HeaderValidator:      tpn.HeaderValidator,
				Uint64Converter:      TestUint64Converter,
				DataPool:             tpn.DataPool,
				Storage:              tpn.Storage,
				RequestHandler:       tpn.RequestHandler,
				Epoch:                0,
				Validity:             1,
				Finality:             1,
				EpochStartNotifier:   tpn.EpochStartNotifier,
				PeerMiniBlocksSyncer: peerMiniBlocksSyncer,
				RoundHandler:         tpn.RoundHandler,
				AppStatusHandler:     &statusHandlerMock.AppStatusHandlerStub{},
				EnableEpochsHandler:  tpn.EnableEpochsHandler,
			}
			epochStartTrigger, _ := shardchain.NewEpochStartTrigger(argsShardEpochStart)
			tpn.EpochStartTrigger = &shardchain.TestTrigger{}
			tpn.EpochStartTrigger.SetTrigger(epochStartTrigger)
		}

		argumentsBase.EpochStartTrigger = tpn.EpochStartTrigger
		argumentsBase.BlockChainHook = tpn.BlockchainHook
		argumentsBase.TxCoordinator = tpn.TxCoordinator
		argumentsBase.ScheduledTxsExecutionHandler = &testscommon.ScheduledTxsExecutionStub{}

		arguments := block.ArgShardProcessor{
			ArgBaseProcessor: argumentsBase,
		}

		tpn.BlockProcessor, err = block.NewShardProcessor(arguments)
	}

	if err != nil {
		panic(fmt.Sprintf("error creating blockprocessor: %s", err.Error()))
	}
}

func (tpn *TestProcessorNode) setGenesisBlock() {
	genesisBlock := tpn.GenesisBlocks[tpn.ShardCoordinator.SelfId()]
	_ = tpn.BlockChain.SetGenesisHeader(genesisBlock)
	hash, _ := core.CalculateHash(TestMarshalizer, TestHasher, genesisBlock)
	tpn.BlockChain.SetGenesisHeaderHash(hash)
	log.Info("set genesis",
		"shard ID", tpn.ShardCoordinator.SelfId(),
		"hash", hex.EncodeToString(hash),
	)
}

func (tpn *TestProcessorNode) initNode() {
	var err error

	coreComponents := GetDefaultCoreComponents()
	coreComponents.InternalMarshalizerField = TestMarshalizer
	coreComponents.VmMarshalizerField = TestVmMarshalizer
	coreComponents.TxMarshalizerField = TestTxSignMarshalizer
	coreComponents.HasherField = TestHasher
	coreComponents.AddressPubKeyConverterField = TestAddressPubkeyConverter
	coreComponents.ValidatorPubKeyConverterField = TestValidatorPubkeyConverter
	coreComponents.ChainIdCalled = func() string {
		return string(tpn.ChainID)
	}
	coreComponents.MinTransactionVersionCalled = func() uint32 {
		return tpn.MinTransactionVersion
	}
	coreComponents.TxVersionCheckField = versioning.NewTxVersionChecker(tpn.MinTransactionVersion)
	coreComponents.Uint64ByteSliceConverterField = TestUint64Converter
	coreComponents.EconomicsDataField = tpn.EconomicsData
	coreComponents.APIEconomicsHandler = tpn.EconomicsData
	coreComponents.SyncTimerField = &mock.SyncTimerMock{}
	coreComponents.EnableEpochsHandlerField = tpn.EnableEpochsHandler
	coreComponents.EpochNotifierField = tpn.EpochNotifier
	coreComponents.ArwenChangeLockerInternal = tpn.ArwenChangeLocker
	hardforkPubKeyBytes, _ := coreComponents.ValidatorPubKeyConverterField.Decode(hardforkPubKey)
	coreComponents.HardforkTriggerPubKeyField = hardforkPubKeyBytes

	dataComponents := GetDefaultDataComponents()
	dataComponents.BlockChain = tpn.BlockChain
	dataComponents.DataPool = tpn.DataPool
	dataComponents.Store = tpn.Storage

	bootstrapComponents := getDefaultBootstrapComponents(tpn.ShardCoordinator)

	processComponents := GetDefaultProcessComponents()
	processComponents.BlockProcess = tpn.BlockProcessor
	processComponents.ResFinder = tpn.ResolverFinder
	processComponents.HeaderIntegrVerif = tpn.HeaderIntegrityVerifier
	processComponents.HeaderSigVerif = tpn.HeaderSigVerifier
	processComponents.BlackListHdl = tpn.BlockBlackListHandler
	processComponents.NodesCoord = tpn.NodesCoordinator
	processComponents.ShardCoord = tpn.ShardCoordinator
	processComponents.IntContainer = tpn.InterceptorsContainer
	processComponents.HistoryRepositoryInternal = tpn.HistoryRepository
	processComponents.WhiteListHandlerInternal = tpn.WhiteListHandler
	processComponents.WhiteListerVerifiedTxsInternal = tpn.WhiteListerVerifiedTxs
	processComponents.TxsSenderHandlerField = createTxsSender(tpn.ShardCoordinator, tpn.Messenger)
	processComponents.HardforkTriggerField = tpn.HardforkTrigger

	cryptoComponents := GetDefaultCryptoComponents()
	cryptoComponents.PrivKey = tpn.NodeKeys.Sk
	cryptoComponents.PubKey = tpn.NodeKeys.Pk
	cryptoComponents.TxSig = tpn.OwnAccount.SingleSigner
	cryptoComponents.BlockSig = tpn.OwnAccount.SingleSigner
	cryptoComponents.MultiSigContainer = cryptoMocks.NewMultiSignerContainerMock(tpn.MultiSigner)
	cryptoComponents.BlKeyGen = tpn.OwnAccount.KeygenTxSign
	cryptoComponents.TxKeyGen = TestKeyGenForAccounts

	stateComponents := GetDefaultStateComponents()
	stateComponents.Accounts = tpn.AccntState
	stateComponents.AccountsAPI = tpn.AccntState

	finalProvider, _ := blockInfoProviders.NewFinalBlockInfo(dataComponents.BlockChain)
	finalAccountsApi, _ := state.NewAccountsDBApi(tpn.AccntState, finalProvider)

	currentProvider, _ := blockInfoProviders.NewCurrentBlockInfo(dataComponents.BlockChain)
	currentAccountsApi, _ := state.NewAccountsDBApi(tpn.AccntState, currentProvider)

	historicalAccountsApi, _ := state.NewAccountsDBApiWithHistory(tpn.AccntState)

	argsAccountsRepo := state.ArgsAccountsRepository{
		FinalStateAccountsWrapper:      finalAccountsApi,
		CurrentStateAccountsWrapper:    currentAccountsApi,
		HistoricalStateAccountsWrapper: historicalAccountsApi,
	}
	stateComponents.AccountsRepo, _ = state.NewAccountsRepository(argsAccountsRepo)

	networkComponents := GetDefaultNetworkComponents()
	networkComponents.Messenger = tpn.Messenger

	tpn.Node, err = node.NewNode(
		node.WithAddressSignatureSize(64),
		node.WithValidatorSignatureSize(48),
		node.WithBootstrapComponents(bootstrapComponents),
		node.WithCoreComponents(coreComponents),
		node.WithDataComponents(dataComponents),
		node.WithProcessComponents(processComponents),
		node.WithCryptoComponents(cryptoComponents),
		node.WithNetworkComponents(networkComponents),
		node.WithStateComponents(stateComponents),
		node.WithPeerDenialEvaluator(&mock.PeerDenialEvaluatorStub{}),
	)
	log.LogIfError(err)

	err = nodeDebugFactory.CreateInterceptedDebugHandler(
		tpn.Node,
		tpn.InterceptorsContainer,
		tpn.ResolverFinder,
		config.InterceptorResolverDebugConfig{
			Enabled:                    true,
			CacheSize:                  1000,
			EnablePrint:                true,
			IntervalAutoPrintInSeconds: 1,
			NumRequestsThreshold:       1,
			NumResolveFailureThreshold: 1,
			DebugLineExpiration:        1000,
		},
	)
	log.LogIfError(err)
}

// SendTransaction can send a transaction (it does the dispatching)
func (tpn *TestProcessorNode) SendTransaction(tx *dataTransaction.Transaction) (string, error) {
	tx, txHash, err := tpn.Node.CreateTransaction(
		tx.Nonce,
		tx.Value.String(),
		TestAddressPubkeyConverter.Encode(tx.RcvAddr),
		nil,
		TestAddressPubkeyConverter.Encode(tx.SndAddr),
		nil,
		tx.GasPrice,
		tx.GasLimit,
		tx.Data,
		hex.EncodeToString(tx.Signature),
		string(tx.ChainID),
		tx.Version,
		tx.Options,
	)
	if err != nil {
		return "", err
	}

	err = tpn.Node.ValidateTransaction(tx)
	if err != nil {
		return "", err
	}

	_, err = tpn.Node.SendBulkTransactions([]*dataTransaction.Transaction{tx})
	if err != nil {
		return "", err
	}

	return hex.EncodeToString(txHash), err
}

func (tpn *TestProcessorNode) addHandlersForCounters() {
	hdrHandlers := func(header data.HeaderHandler, key []byte) {
		atomic.AddInt32(&tpn.CounterHdrRecv, 1)
	}

	if tpn.ShardCoordinator.SelfId() == core.MetachainShardId {
		tpn.DataPool.Headers().RegisterHandler(hdrHandlers)
	} else {
		txHandler := func(key []byte, value interface{}) {
			tx, _ := tpn.DataPool.Transactions().SearchFirstData(key)
			tpn.ReceivedTransactions.Store(string(key), tx)
			atomic.AddInt32(&tpn.CounterTxRecv, 1)
		}
		mbHandlers := func(key []byte, value interface{}) {
			atomic.AddInt32(&tpn.CounterMbRecv, 1)
		}

		tpn.DataPool.UnsignedTransactions().RegisterOnAdded(txHandler)
		tpn.DataPool.Transactions().RegisterOnAdded(txHandler)
		tpn.DataPool.RewardTransactions().RegisterOnAdded(txHandler)
		tpn.DataPool.Headers().RegisterHandler(hdrHandlers)
		tpn.DataPool.MiniBlocks().RegisterHandler(mbHandlers, core.UniqueIdentifier())
	}
}

// StartSync calls Bootstrapper.StartSync. Errors if bootstrapper is not set
func (tpn *TestProcessorNode) StartSync() error {
	if tpn.Bootstrapper == nil || fmt.Sprintf("%T", tpn.Bootstrapper) == "*mock.testBootstrapperMock" {
		return errors.New("no bootstrapper available")
	}

	tpn.Bootstrapper.StartSyncingBlocks()

	return nil
}

// LoadTxSignSkBytes alters the already generated sk/pk pair
func (tpn *TestProcessorNode) LoadTxSignSkBytes(skBytes []byte) {
	tpn.OwnAccount.LoadTxSignSkBytes(skBytes)
}

// ProposeBlock proposes a new block
func (tpn *TestProcessorNode) ProposeBlock(round uint64, nonce uint64) (data.BodyHandler, data.HeaderHandler, [][]byte) {
	startTime := time.Now()
	maxTime := time.Second * 2

	haveTime := func() bool {
		elapsedTime := time.Since(startTime)
		remainingTime := maxTime - elapsedTime
		return remainingTime > 0
	}

	blockHeader, err := tpn.BlockProcessor.CreateNewHeader(round, nonce)
	if err != nil {
		return nil, nil, nil
	}

	err = blockHeader.SetShardID(tpn.ShardCoordinator.SelfId())
	if err != nil {
		log.Warn("blockHeader.SetShardID", "error", err.Error())
		return nil, nil, nil
	}

	err = blockHeader.SetPubKeysBitmap([]byte{1})
	if err != nil {
		log.Warn("blockHeader.SetPubKeysBitmap", "error", err.Error())
		return nil, nil, nil
	}

	currHdr := tpn.BlockChain.GetCurrentBlockHeader()
	currHdrHash := tpn.BlockChain.GetCurrentBlockHeaderHash()
	if check.IfNil(currHdr) {
		currHdr = tpn.BlockChain.GetGenesisHeader()
		currHdrHash = tpn.BlockChain.GetGenesisHeaderHash()
	}

	err = blockHeader.SetPrevHash(currHdrHash)
	if err != nil {
		log.Warn("blockHeader.SetPrevHash", "error", err.Error())
		return nil, nil, nil
	}

	err = blockHeader.SetPrevRandSeed(currHdr.GetRandSeed())
	if err != nil {
		log.Warn("blockHeader.SetPrevRandSeed", "error", err.Error())
		return nil, nil, nil
	}
	sig := []byte("aggregated signature")
	err = blockHeader.SetSignature(sig)
	if err != nil {
		log.Warn("blockHeader.SetSignature", "error", err.Error())
		return nil, nil, nil
	}

	err = blockHeader.SetRandSeed(sig)
	if err != nil {
		log.Warn("blockHeader.SetRandSeed", "error", err.Error())
		return nil, nil, nil
	}

	err = blockHeader.SetLeaderSignature([]byte("leader sign"))
	if err != nil {
		log.Warn("blockHeader.SetLeaderSignature", "error", err.Error())
		return nil, nil, nil
	}

	err = blockHeader.SetChainID(tpn.ChainID)
	if err != nil {
		log.Warn("blockHeader.SetChainID", "error", err.Error())
		return nil, nil, nil
	}

	err = blockHeader.SetSoftwareVersion(SoftwareVersion)
	if err != nil {
		log.Warn("blockHeader.SetSoftwareVersion", "error", err.Error())
		return nil, nil, nil
	}

	genesisRound := tpn.BlockChain.GetGenesisHeader().GetRound()
	err = blockHeader.SetTimeStamp((round - genesisRound) * uint64(tpn.RoundHandler.TimeDuration().Seconds()))
	if err != nil {
		log.Warn("blockHeader.SetTimeStamp", "error", err.Error())
		return nil, nil, nil
	}

	blockHeader, blockBody, err := tpn.BlockProcessor.CreateBlock(blockHeader, haveTime)
	if err != nil {
		log.Warn("createBlockBody", "error", err.Error())
		return nil, nil, nil
	}

	shardBlockBody, ok := blockBody.(*dataBlock.Body)
	txHashes := make([][]byte, 0)
	if !ok {
		return blockBody, blockHeader, txHashes
	}

	for _, mb := range shardBlockBody.MiniBlocks {
		if mb.Type == dataBlock.PeerBlock {
			continue
		}
		for _, hash := range mb.TxHashes {
			copiedHash := make([]byte, len(hash))
			copy(copiedHash, hash)
			txHashes = append(txHashes, copiedHash)
		}
	}

	return blockBody, blockHeader, txHashes
}

// BroadcastBlock broadcasts the block and body to the connected peers
func (tpn *TestProcessorNode) BroadcastBlock(body data.BodyHandler, header data.HeaderHandler) {
	_ = tpn.BroadcastMessenger.BroadcastBlock(body, header)

	time.Sleep(tpn.WaitTime)

	miniBlocks, transactions, _ := tpn.BlockProcessor.MarshalizedDataToBroadcast(header, body)
	_ = tpn.BroadcastMessenger.BroadcastMiniBlocks(miniBlocks)
	_ = tpn.BroadcastMessenger.BroadcastTransactions(transactions)
}

// WhiteListBody will whitelist all miniblocks from the given body for all the given nodes
func (tpn *TestProcessorNode) WhiteListBody(nodes []*TestProcessorNode, bodyHandler data.BodyHandler) {
	body, ok := bodyHandler.(*dataBlock.Body)
	if !ok {
		return
	}

	mbHashes := make([][]byte, 0)
	txHashes := make([][]byte, 0)
	for _, miniBlock := range body.MiniBlocks {
		mbHash, err := core.CalculateHash(TestMarshalizer, TestHasher, miniBlock)
		if err != nil {
			continue
		}

		mbHashes = append(mbHashes, mbHash)
		txHashes = append(txHashes, miniBlock.TxHashes...)
	}

	if len(mbHashes) > 0 {
		for _, n := range nodes {
			n.WhiteListHandler.Add(mbHashes)
			n.WhiteListHandler.Add(txHashes)
		}
	}
}

// CommitBlock commits the block and body
func (tpn *TestProcessorNode) CommitBlock(body data.BodyHandler, header data.HeaderHandler) {
	_ = tpn.BlockProcessor.CommitBlock(header, body)
}

// GetShardHeader returns the first *dataBlock.Header stored in datapools having the nonce provided as parameter
func (tpn *TestProcessorNode) GetShardHeader(nonce uint64) (data.HeaderHandler, error) {
	invalidCachers := tpn.DataPool == nil || tpn.DataPool.Headers() == nil
	if invalidCachers {
		return nil, errors.New("invalid data pool")
	}

	headerObjects, _, err := tpn.DataPool.Headers().GetHeadersByNonceAndShardId(nonce, tpn.ShardCoordinator.SelfId())
	if err != nil {
		return nil, fmt.Errorf("%w no headers found for nonce %d and shard id %d", err, nonce, tpn.ShardCoordinator.SelfId())
	}

	headerObject := headerObjects[len(headerObjects)-1]

	header, ok := headerObject.(*dataBlock.Header)
	if !ok {
		return nil, fmt.Errorf("not a *dataBlock.Header stored in headers found for nonce and shard id %d %d", nonce, tpn.ShardCoordinator.SelfId())
	}

	return header, nil
}

// GetBlockBody returns the body for provided header parameter
func (tpn *TestProcessorNode) GetBlockBody(header data.HeaderHandler) (*dataBlock.Body, error) {
	invalidCachers := tpn.DataPool == nil || tpn.DataPool.MiniBlocks() == nil
	if invalidCachers {
		return nil, errors.New("invalid data pool")
	}

	body := &dataBlock.Body{}
	for _, miniBlockHeader := range header.GetMiniBlockHeaderHandlers() {
		miniBlockHash := miniBlockHeader.GetHash()

		mbObject, ok := tpn.DataPool.MiniBlocks().Get(miniBlockHash)
		if !ok {
			return nil, fmt.Errorf("no miniblock found for hash %s", hex.EncodeToString(miniBlockHash))
		}

		mb, ok := mbObject.(*dataBlock.MiniBlock)
		if !ok {
			return nil, fmt.Errorf("not a *dataBlock.MiniBlock stored in miniblocks found for hash %s", hex.EncodeToString(miniBlockHash))
		}

		body.MiniBlocks = append(body.MiniBlocks, mb)
	}

	return body, nil
}

// GetMetaBlockBody returns the body for provided header parameter
func (tpn *TestProcessorNode) GetMetaBlockBody(header *dataBlock.MetaBlock) (*dataBlock.Body, error) {
	invalidCachers := tpn.DataPool == nil || tpn.DataPool.MiniBlocks() == nil
	if invalidCachers {
		return nil, errors.New("invalid data pool")
	}

	body := &dataBlock.Body{}
	for _, miniBlockHeader := range header.MiniBlockHeaders {
		miniBlockHash := miniBlockHeader.Hash

		mbObject, ok := tpn.DataPool.MiniBlocks().Get(miniBlockHash)
		if !ok {
			return nil, fmt.Errorf("no miniblock found for hash %s", hex.EncodeToString(miniBlockHash))
		}

		mb, ok := mbObject.(*dataBlock.MiniBlock)
		if !ok {
			return nil, fmt.Errorf("not a *dataBlock.MiniBlock stored in miniblocks found for hash %s", hex.EncodeToString(miniBlockHash))
		}

		body.MiniBlocks = append(body.MiniBlocks, mb)
	}

	return body, nil
}

// GetMetaHeader returns the first *dataBlock.MetaBlock stored in datapools having the nonce provided as parameter
func (tpn *TestProcessorNode) GetMetaHeader(nonce uint64) (*dataBlock.MetaBlock, error) {
	invalidCachers := tpn.DataPool == nil || tpn.DataPool.Headers() == nil
	if invalidCachers {
		return nil, errors.New("invalid data pool")
	}

	headerObjects, _, err := tpn.DataPool.Headers().GetHeadersByNonceAndShardId(nonce, core.MetachainShardId)
	if err != nil {
		return nil, fmt.Errorf("%w no headers found for nonce and shard id %d %d", err, nonce, core.MetachainShardId)
	}

	headerObject := headerObjects[len(headerObjects)-1]

	header, ok := headerObject.(*dataBlock.MetaBlock)
	if !ok {
		return nil, fmt.Errorf("not a *dataBlock.MetaBlock stored in headers found for nonce and shard id %d %d", nonce, core.MetachainShardId)
	}

	return header, nil
}

// SyncNode tries to process and commit a block already stored in data pool with provided nonce
func (tpn *TestProcessorNode) SyncNode(nonce uint64) error {
	if tpn.ShardCoordinator.SelfId() == core.MetachainShardId {
		return tpn.syncMetaNode(nonce)
	} else {
		return tpn.syncShardNode(nonce)
	}
}

func (tpn *TestProcessorNode) syncShardNode(nonce uint64) error {
	header, err := tpn.GetShardHeader(nonce)
	if err != nil {
		return err
	}

	body, err := tpn.GetBlockBody(header)
	if err != nil {
		return err
	}

	_, _, err = tpn.BlockProcessor.ProcessBlock(
		header,
		body,
		func() time.Duration {
			return time.Second * 5
		},
	)
	if err != nil {
		return err
	}

	err = tpn.BlockProcessor.CommitBlock(header, body)
	if err != nil {
		return err
	}

	return nil
}

func (tpn *TestProcessorNode) syncMetaNode(nonce uint64) error {
	header, err := tpn.GetMetaHeader(nonce)
	if err != nil {
		return err
	}

	body, err := tpn.GetMetaBlockBody(header)
	if err != nil {
		return err
	}

	_, _, err = tpn.BlockProcessor.ProcessBlock(
		header,
		body,
		func() time.Duration {
			return time.Second * 2
		},
	)
	if err != nil {
		return err
	}

	err = tpn.BlockProcessor.CommitBlock(header, body)
	if err != nil {
		return err
	}

	return nil
}

// SetAccountNonce sets the account nonce with journal
func (tpn *TestProcessorNode) SetAccountNonce(nonce uint64) error {
	nodeAccount, _ := tpn.AccntState.LoadAccount(tpn.OwnAccount.Address)
	nodeAccount.(state.UserAccountHandler).IncreaseNonce(nonce)

	err := tpn.AccntState.SaveAccount(nodeAccount)
	if err != nil {
		return err
	}

	_, err = tpn.AccntState.Commit()
	if err != nil {
		return err
	}

	return nil
}

// MiniBlocksPresent checks if the all the miniblocks are present in the pool
func (tpn *TestProcessorNode) MiniBlocksPresent(hashes [][]byte) bool {
	mbCacher := tpn.DataPool.MiniBlocks()
	for i := 0; i < len(hashes); i++ {
		ok := mbCacher.Has(hashes[i])
		if !ok {
			return false
		}
	}

	return true
}

func (tpn *TestProcessorNode) initRoundHandler() {
	tpn.RoundHandler = &mock.RoundHandlerMock{TimeDurationField: 5 * time.Second}
}

func (tpn *TestProcessorNode) initRequestedItemsHandler() {
	tpn.RequestedItemsHandler = cache.NewTimeCache(roundDuration)
}

func (tpn *TestProcessorNode) initBlockTracker() {
	argBaseTracker := track.ArgBaseTracker{
		Hasher:           TestHasher,
		HeaderValidator:  tpn.HeaderValidator,
		Marshalizer:      TestMarshalizer,
		RequestHandler:   tpn.RequestHandler,
		RoundHandler:     tpn.RoundHandler,
		ShardCoordinator: tpn.ShardCoordinator,
		Store:            tpn.Storage,
		StartHeaders:     tpn.GenesisBlocks,
		PoolsHolder:      tpn.DataPool,
		WhitelistHandler: tpn.WhiteListHandler,
		FeeHandler:       tpn.EconomicsData,
	}

	if tpn.ShardCoordinator.SelfId() != core.MetachainShardId {
		arguments := track.ArgShardTracker{
			ArgBaseTracker: argBaseTracker,
		}

		tpn.BlockTracker, _ = track.NewShardBlockTrack(arguments)
	} else {
		arguments := track.ArgMetaTracker{
			ArgBaseTracker: argBaseTracker,
		}

		tpn.BlockTracker, _ = track.NewMetaBlockTrack(arguments)
	}
}

func (tpn *TestProcessorNode) initHeaderValidator() {
	argsHeaderValidator := block.ArgsHeaderValidator{
		Hasher:      TestHasher,
		Marshalizer: TestMarshalizer,
	}

	tpn.HeaderValidator, _ = block.NewHeaderValidator(argsHeaderValidator)
}

func (tpn *TestProcessorNode) createHeartbeatWithHardforkTrigger() {
	cacher := testscommon.NewCacherMock()
	psh, err := peerSignatureHandler.NewPeerSignatureHandler(
		cacher,
		tpn.OwnAccount.BlockSingleSigner,
		tpn.OwnAccount.KeygenBlockSign,
	)
	log.LogIfError(err)

	cryptoComponents := GetDefaultCryptoComponents()
	cryptoComponents.PrivKey = tpn.NodeKeys.Sk
	cryptoComponents.PubKey = tpn.NodeKeys.Pk
	cryptoComponents.TxSig = tpn.OwnAccount.SingleSigner
	cryptoComponents.BlockSig = tpn.OwnAccount.SingleSigner
	cryptoComponents.MultiSigContainer = cryptoMocks.NewMultiSignerContainerMock(tpn.MultiSigner)
	cryptoComponents.BlKeyGen = tpn.OwnAccount.KeygenTxSign
	cryptoComponents.TxKeyGen = TestKeyGenForAccounts
	cryptoComponents.PeerSignHandler = psh

	networkComponents := GetDefaultNetworkComponents()
	networkComponents.Messenger = tpn.Messenger
	networkComponents.InputAntiFlood = &mock.NilAntifloodHandler{}

	processComponents := GetDefaultProcessComponents()
	processComponents.BlockProcess = tpn.BlockProcessor
	processComponents.ResFinder = tpn.ResolverFinder
	processComponents.HeaderIntegrVerif = tpn.HeaderIntegrityVerifier
	processComponents.HeaderSigVerif = tpn.HeaderSigVerifier
	processComponents.BlackListHdl = tpn.BlockBlackListHandler
	processComponents.NodesCoord = tpn.NodesCoordinator
	processComponents.ShardCoord = tpn.ShardCoordinator
	processComponents.IntContainer = tpn.InterceptorsContainer
	processComponents.ValidatorStatistics = &mock.ValidatorStatisticsProcessorStub{
		GetValidatorInfoForRootHashCalled: func(_ []byte) (map[uint32][]*state.ValidatorInfo, error) {
			return map[uint32][]*state.ValidatorInfo{
				0: {{PublicKey: []byte("pk0")}},
			}, nil
		},
	}
	processComponents.ValidatorProvider = &mock.ValidatorsProviderStub{}
	processComponents.EpochTrigger = tpn.EpochStartTrigger
	processComponents.EpochNotifier = tpn.EpochStartNotifier
	processComponents.WhiteListerVerifiedTxsInternal = tpn.WhiteListerVerifiedTxs
	processComponents.WhiteListHandlerInternal = tpn.WhiteListHandler
	processComponents.HistoryRepositoryInternal = tpn.HistoryRepository
	processComponents.TxsSenderHandlerField = createTxsSender(tpn.ShardCoordinator, tpn.Messenger)

	processComponents.HardforkTriggerField = tpn.HardforkTrigger

	err = tpn.Node.ApplyOptions(
		node.WithCryptoComponents(cryptoComponents),
		node.WithProcessComponents(processComponents),
	)
	log.LogIfError(err)

	// TODO: remove it with heartbeat v1 cleanup
	// =============== Heartbeat ============== //
	redundancyHandler := &mock.RedundancyHandlerStub{}

	hbConfig := config.HeartbeatConfig{
		MinTimeToWaitBetweenBroadcastsInSec: 4,
		MaxTimeToWaitBetweenBroadcastsInSec: 6,
		DurationToConsiderUnresponsiveInSec: 60,
		HeartbeatRefreshIntervalInSec:       5,
		HideInactiveValidatorIntervalInSec:  600,
	}

	hbFactoryArgs := heartbeatComp.HeartbeatComponentsFactoryArgs{
		Config: config.Config{
			Heartbeat: hbConfig,
		},
		Prefs:             config.Preferences{},
		RedundancyHandler: redundancyHandler,
		CoreComponents:    tpn.Node.GetCoreComponents(),
		DataComponents:    tpn.Node.GetDataComponents(),
		NetworkComponents: tpn.Node.GetNetworkComponents(),
		CryptoComponents:  tpn.Node.GetCryptoComponents(),
		ProcessComponents: tpn.Node.GetProcessComponents(),
	}

	heartbeatFactory, err := heartbeatComp.NewHeartbeatComponentsFactory(hbFactoryArgs)
	log.LogIfError(err)

	managedHeartbeatComponents, err := heartbeatComp.NewManagedHeartbeatComponents(heartbeatFactory)
	log.LogIfError(err)

	err = managedHeartbeatComponents.Create()
	log.LogIfError(err)

	err = tpn.Node.ApplyOptions(
		node.WithHeartbeatComponents(managedHeartbeatComponents),
	)
	log.LogIfError(err)

	// ============== HeartbeatV2 ============= //
	hbv2Config := config.HeartbeatV2Config{
		PeerAuthenticationTimeBetweenSendsInSec:          5,
		PeerAuthenticationTimeBetweenSendsWhenErrorInSec: 1,
		PeerAuthenticationThresholdBetweenSends:          0.1,
		HeartbeatTimeBetweenSendsInSec:                   2,
		HeartbeatTimeBetweenSendsWhenErrorInSec:          1,
		HeartbeatThresholdBetweenSends:                   0.1,
		HeartbeatExpiryTimespanInSec:                     300,
		MinPeersThreshold:                                0.8,
		DelayBetweenRequestsInSec:                        10,
		MaxTimeoutInSec:                                  60,
		DelayBetweenConnectionNotificationsInSec:         5,
		MaxMissingKeysInRequest:                          100,
		MaxDurationPeerUnresponsiveInSec:                 10,
		HideInactiveValidatorIntervalInSec:               60,
		HardforkTimeBetweenSendsInSec:                    2,
		TimeBetweenConnectionsMetricsUpdateInSec:         10,
		HeartbeatPool: config.CacheConfig{
			Type:     "LRU",
			Capacity: 1000,
			Shards:   1,
		},
	}

	hbv2FactoryArgs := heartbeatComp.ArgHeartbeatV2ComponentsFactory{
		Config: config.Config{
			HeartbeatV2: hbv2Config,
			Hardfork: config.HardforkConfig{
				PublicKeyToListenFrom: hardforkPubKey,
			},
		},
		BoostrapComponents: tpn.Node.GetBootstrapComponents(),
		CoreComponents:     tpn.Node.GetCoreComponents(),
		DataComponents:     tpn.Node.GetDataComponents(),
		NetworkComponents:  tpn.Node.GetNetworkComponents(),
		CryptoComponents:   tpn.Node.GetCryptoComponents(),
		ProcessComponents:  tpn.Node.GetProcessComponents(),
	}

	heartbeatV2Factory, err := heartbeatComp.NewHeartbeatV2ComponentsFactory(hbv2FactoryArgs)
	log.LogIfError(err)

	managedHeartbeatV2Components, err := heartbeatComp.NewManagedHeartbeatV2Components(heartbeatV2Factory)
	log.LogIfError(err)

	err = managedHeartbeatV2Components.Create()
	log.LogIfError(err)

	err = tpn.Node.ApplyOptions(
		node.WithHeartbeatV2Components(managedHeartbeatV2Components),
	)
	log.LogIfError(err)
}

// CreateEnableEpochsConfig creates enable epochs definitions to be used in tests
func CreateEnableEpochsConfig() config.EnableEpochs {
	return config.EnableEpochs{
		SCDeployEnableEpoch:                               UnreachableEpoch,
		BuiltInFunctionsEnableEpoch:                       0,
		RelayedTransactionsEnableEpoch:                    UnreachableEpoch,
		PenalizedTooMuchGasEnableEpoch:                    UnreachableEpoch,
		SwitchJailWaitingEnableEpoch:                      UnreachableEpoch,
		SwitchHysteresisForMinNodesEnableEpoch:            UnreachableEpoch,
		BelowSignedThresholdEnableEpoch:                   UnreachableEpoch,
		TransactionSignedWithTxHashEnableEpoch:            UnreachableEpoch,
		MetaProtectionEnableEpoch:                         UnreachableEpoch,
		AheadOfTimeGasUsageEnableEpoch:                    UnreachableEpoch,
		GasPriceModifierEnableEpoch:                       UnreachableEpoch,
		RepairCallbackEnableEpoch:                         UnreachableEpoch,
		BlockGasAndFeesReCheckEnableEpoch:                 UnreachableEpoch,
		StakingV2EnableEpoch:                              UnreachableEpoch,
		StakeEnableEpoch:                                  0,
		DoubleKeyProtectionEnableEpoch:                    0,
		ESDTEnableEpoch:                                   UnreachableEpoch,
		GovernanceEnableEpoch:                             UnreachableEpoch,
		DelegationManagerEnableEpoch:                      UnreachableEpoch,
		DelegationSmartContractEnableEpoch:                UnreachableEpoch,
		CorrectLastUnjailedEnableEpoch:                    UnreachableEpoch,
		BalanceWaitingListsEnableEpoch:                    UnreachableEpoch,
		ReturnDataToLastTransferEnableEpoch:               UnreachableEpoch,
		SenderInOutTransferEnableEpoch:                    UnreachableEpoch,
		RelayedTransactionsV2EnableEpoch:                  UnreachableEpoch,
		UnbondTokensV2EnableEpoch:                         UnreachableEpoch,
		SaveJailedAlwaysEnableEpoch:                       UnreachableEpoch,
		ValidatorToDelegationEnableEpoch:                  UnreachableEpoch,
		ReDelegateBelowMinCheckEnableEpoch:                UnreachableEpoch,
		WaitingListFixEnableEpoch:                         UnreachableEpoch,
		IncrementSCRNonceInMultiTransferEnableEpoch:       UnreachableEpoch,
		ESDTMultiTransferEnableEpoch:                      UnreachableEpoch,
		GlobalMintBurnDisableEpoch:                        UnreachableEpoch,
		ESDTTransferRoleEnableEpoch:                       UnreachableEpoch,
		BuiltInFunctionOnMetaEnableEpoch:                  UnreachableEpoch,
		ComputeRewardCheckpointEnableEpoch:                UnreachableEpoch,
		SCRSizeInvariantCheckEnableEpoch:                  UnreachableEpoch,
		BackwardCompSaveKeyValueEnableEpoch:               UnreachableEpoch,
		ESDTNFTCreateOnMultiShardEnableEpoch:              UnreachableEpoch,
		MetaESDTSetEnableEpoch:                            UnreachableEpoch,
		AddTokensToDelegationEnableEpoch:                  UnreachableEpoch,
		MultiESDTTransferFixOnCallBackOnEnableEpoch:       UnreachableEpoch,
		OptimizeGasUsedInCrossMiniBlocksEnableEpoch:       UnreachableEpoch,
		CorrectFirstQueuedEpoch:                           UnreachableEpoch,
		CorrectJailedNotUnstakedEmptyQueueEpoch:           UnreachableEpoch,
		FixOOGReturnCodeEnableEpoch:                       UnreachableEpoch,
		RemoveNonUpdatedStorageEnableEpoch:                UnreachableEpoch,
		DeleteDelegatorAfterClaimRewardsEnableEpoch:       UnreachableEpoch,
		OptimizeNFTStoreEnableEpoch:                       UnreachableEpoch,
		CreateNFTThroughExecByCallerEnableEpoch:           UnreachableEpoch,
		StopDecreasingValidatorRatingWhenStuckEnableEpoch: UnreachableEpoch,
		FrontRunningProtectionEnableEpoch:                 UnreachableEpoch,
		IsPayableBySCEnableEpoch:                          UnreachableEpoch,
		CleanUpInformativeSCRsEnableEpoch:                 UnreachableEpoch,
		StorageAPICostOptimizationEnableEpoch:             UnreachableEpoch,
		TransformToMultiShardCreateEnableEpoch:            UnreachableEpoch,
		ESDTRegisterAndSetAllRolesEnableEpoch:             UnreachableEpoch,
		ScheduledMiniBlocksEnableEpoch:                    UnreachableEpoch,
		FailExecutionOnEveryAPIErrorEnableEpoch:           UnreachableEpoch,
		AddFailedRelayedTxToInvalidMBsDisableEpoch:        UnreachableEpoch,
		SCRSizeInvariantOnBuiltInResultEnableEpoch:        UnreachableEpoch,
		CheckCorrectTokenIDForTransferRoleEnableEpoch:     UnreachableEpoch,
		HeartbeatDisableEpoch:                             UnreachableEpoch,
		MiniBlockPartialExecutionEnableEpoch:              UnreachableEpoch,
		RefactorPeersMiniBlocksEnableEpoch:                UnreachableEpoch,
	}
}

// GetDefaultCoreComponents -
func GetDefaultCoreComponents() *mock.CoreComponentsStub {
	enableEpochsCfg := CreateEnableEpochsConfig()
	genericEpochNotifier := forking.NewGenericEpochNotifier()
	enableEpochsHandler, _ := enablers.NewEnableEpochsHandler(enableEpochsCfg, genericEpochNotifier)

	return &mock.CoreComponentsStub{
		InternalMarshalizerField:      TestMarshalizer,
		TxMarshalizerField:            TestTxSignMarshalizer,
		VmMarshalizerField:            TestVmMarshalizer,
		HasherField:                   TestHasher,
		TxSignHasherField:             TestTxSignHasher,
		Uint64ByteSliceConverterField: TestUint64Converter,
		AddressPubKeyConverterField:   TestAddressPubkeyConverter,
		ValidatorPubKeyConverterField: TestValidatorPubkeyConverter,
		PathHandlerField:              &testscommon.PathManagerStub{},
		ChainIdCalled: func() string {
			return string(ChainID)
		},
		MinTransactionVersionCalled: func() uint32 {
			return 1
		},
		StatusHandlerField:           &statusHandlerMock.AppStatusHandlerStub{},
		WatchdogField:                &testscommon.WatchdogMock{},
		AlarmSchedulerField:          &testscommon.AlarmSchedulerStub{},
		SyncTimerField:               &testscommon.SyncTimerStub{},
		RoundHandlerField:            &testscommon.RoundHandlerMock{},
		EconomicsDataField:           &economicsmocks.EconomicsHandlerStub{},
		RatingsDataField:             &testscommon.RatingsInfoMock{},
		RaterField:                   &testscommon.RaterMock{},
		GenesisNodesSetupField:       &testscommon.NodesSetupStub{},
		GenesisTimeField:             time.Time{},
		EpochNotifierField:           genericEpochNotifier,
		EnableRoundsHandlerField:     &testscommon.EnableRoundsHandlerStub{},
		TxVersionCheckField:          versioning.NewTxVersionChecker(MinTransactionVersion),
		ProcessStatusHandlerInternal: &testscommon.ProcessStatusHandlerStub{},
		EnableEpochsHandlerField:     enableEpochsHandler,
	}
}

// GetDefaultProcessComponents -
func GetDefaultProcessComponents() *mock.ProcessComponentsStub {
	return &mock.ProcessComponentsStub{
		NodesCoord: &shardingMocks.NodesCoordinatorMock{},
		ShardCoord: &testscommon.ShardsCoordinatorMock{
			NoShards:     1,
			CurrentShard: 0,
		},
		IntContainer:             &testscommon.InterceptorsContainerStub{},
		ResFinder:                &mock.ResolversFinderStub{},
		RoundHandlerField:        &testscommon.RoundHandlerMock{},
		EpochTrigger:             &testscommon.EpochStartTriggerStub{},
		EpochNotifier:            &mock.EpochStartNotifierStub{},
		ForkDetect:               &mock.ForkDetectorStub{},
		BlockProcess:             &mock.BlockProcessorMock{},
		BlackListHdl:             &testscommon.TimeCacheStub{},
		BootSore:                 &mock.BoostrapStorerMock{},
		HeaderSigVerif:           &mock.HeaderSigVerifierStub{},
		HeaderIntegrVerif:        &mock.HeaderIntegrityVerifierStub{},
		ValidatorStatistics:      &mock.ValidatorStatisticsProcessorStub{},
		ValidatorProvider:        &mock.ValidatorsProviderStub{},
		BlockTrack:               &mock.BlockTrackerStub{},
		PendingMiniBlocksHdl:     &mock.PendingMiniBlocksHandlerStub{},
		ReqHandler:               &testscommon.RequestHandlerStub{},
		TxLogsProcess:            &mock.TxLogProcessorMock{},
		HeaderConstructValidator: &mock.HeaderValidatorStub{},
		PeerMapper:               &p2pmocks.NetworkShardingCollectorStub{},
		FallbackHdrValidator:     &testscommon.FallBackHeaderValidatorStub{},
		NodeRedundancyHandlerInternal: &mock.RedundancyHandlerStub{
			IsRedundancyNodeCalled: func() bool {
				return false
			},
			IsMainMachineActiveCalled: func() bool {
				return false
			},
			ObserverPrivateKeyCalled: func() crypto.PrivateKey {
				return &mock.PrivateKeyMock{}
			},
		},
		CurrentEpochProviderInternal: &testscommon.CurrentEpochProviderStub{},
		HistoryRepositoryInternal:    &dblookupextMock.HistoryRepositoryStub{},
		HardforkTriggerField:         &testscommon.HardforkTriggerStub{},
	}
}

// GetDefaultDataComponents -
func GetDefaultDataComponents() *mock.DataComponentsStub {
	return &mock.DataComponentsStub{
		BlockChain: &testscommon.ChainHandlerMock{},
		Store:      &storageStubs.ChainStorerStub{},
		DataPool:   &dataRetrieverMock.PoolsHolderMock{},
		MbProvider: &mock.MiniBlocksProviderStub{},
	}
}

// GetDefaultCryptoComponents -
func GetDefaultCryptoComponents() *mock.CryptoComponentsStub {
	return &mock.CryptoComponentsStub{
		PubKey:            &mock.PublicKeyMock{},
		PrivKey:           &mock.PrivateKeyMock{},
		PubKeyString:      "pubKey",
		PrivKeyBytes:      []byte("privKey"),
		PubKeyBytes:       []byte("pubKey"),
		BlockSig:          &mock.SignerMock{},
		TxSig:             &mock.SignerMock{},
		MultiSigContainer: cryptoMocks.NewMultiSignerContainerMock(TestMultiSig),
		PeerSignHandler:   &mock.PeerSignatureHandler{},
		BlKeyGen:          &mock.KeyGenMock{},
		TxKeyGen:          &mock.KeyGenMock{},
		MsgSigVerifier:    &testscommon.MessageSignVerifierMock{},
	}
}

// GetDefaultStateComponents -
func GetDefaultStateComponents() *testscommon.StateComponentsMock {
	return &testscommon.StateComponentsMock{
		PeersAcc:     &stateMock.AccountsStub{},
		Accounts:     &stateMock.AccountsStub{},
		AccountsRepo: &stateMock.AccountsRepositoryStub{},
		Tries:        &trieMock.TriesHolderStub{},
		StorageManagers: map[string]common.StorageManager{
			"0":                         &testscommon.StorageManagerStub{},
			trieFactory.UserAccountTrie: &testscommon.StorageManagerStub{},
			trieFactory.PeerAccountTrie: &testscommon.StorageManagerStub{},
		},
	}
}

// GetDefaultNetworkComponents -
func GetDefaultNetworkComponents() *mock.NetworkComponentsStub {
	return &mock.NetworkComponentsStub{
		Messenger:               &p2pmocks.MessengerStub{},
		InputAntiFlood:          &mock.P2PAntifloodHandlerStub{},
		OutputAntiFlood:         &mock.P2PAntifloodHandlerStub{},
		PeerBlackList:           &mock.PeerBlackListCacherStub{},
		PeersRatingHandlerField: &p2pmocks.PeersRatingHandlerStub{},
	}
}

// GetDefaultStatusComponents -
func GetDefaultStatusComponents() *mock.StatusComponentsStub {
	return &mock.StatusComponentsStub{
		Outport:              mock.NewNilOutport(),
		SoftwareVersionCheck: &mock.SoftwareVersionCheckerMock{},
		AppStatusHandler:     &statusHandlerMock.AppStatusHandlerStub{},
	}
}

// getDefaultBootstrapComponents -
func getDefaultBootstrapComponents(shardCoordinator sharding.Coordinator) *mainFactoryMocks.BootstrapComponentsStub {
	var versionedHeaderFactory nodeFactory.VersionedHeaderFactory

	headerVersionHandler := &testscommon.HeaderVersionHandlerStub{}
	versionedHeaderFactory, _ = hdrFactory.NewShardHeaderFactory(headerVersionHandler)
	if shardCoordinator.SelfId() == core.MetachainShardId {
		versionedHeaderFactory, _ = hdrFactory.NewMetaHeaderFactory(headerVersionHandler)
	}

	return &mainFactoryMocks.BootstrapComponentsStub{
		Bootstrapper: &bootstrapMocks.EpochStartBootstrapperStub{
			TrieHolder:      &trieMock.TriesHolderStub{},
			StorageManagers: map[string]common.StorageManager{"0": &testscommon.StorageManagerStub{}},
			BootstrapCalled: nil,
		},
		BootstrapParams:      &bootstrapMocks.BootstrapParamsHandlerMock{},
		NodeRole:             "",
		ShCoordinator:        shardCoordinator,
		HdrVersionHandler:    headerVersionHandler,
		VersionedHdrFactory:  versionedHeaderFactory,
		HdrIntegrityVerifier: &mock.HeaderIntegrityVerifierStub{},
	}
}

// IsInterfaceNil returns true if there is no value under the interface
func (tpn *TestProcessorNode) IsInterfaceNil() bool {
	return tpn == nil
}

// GetTokenIdentifier returns the token identifier from the metachain for the given ticker
func GetTokenIdentifier(nodes []*TestProcessorNode, ticker []byte) []byte {
	for _, n := range nodes {
		if n.ShardCoordinator.SelfId() != core.MetachainShardId {
			continue
		}

		acc, _ := n.AccntState.LoadAccount(vm.ESDTSCAddress)
		userAcc, _ := acc.(state.UserAccountHandler)

		rootHash, _ := userAcc.DataTrie().RootHash()
		chLeaves := make(chan core.KeyValueHolder, common.TrieLeavesChannelDefaultCapacity)
		_ = userAcc.DataTrie().GetAllLeavesOnChannel(chLeaves, context.Background(), rootHash, keyBuilder.NewKeyBuilder())
		for leaf := range chLeaves {
			if !bytes.HasPrefix(leaf.Key(), ticker) {
				continue
			}

			return leaf.Key()
		}
	}

	return nil
}

func createTxsSender(shardCoordinator storage.ShardCoordinator, messenger txsSender.NetworkMessenger) process.TxsSenderHandler {
	txAccumulatorConfig := config.TxAccumulatorConfig{
		MaxAllowedTimeInMilliseconds:   10,
		MaxDeviationTimeInMilliseconds: 1,
	}
	dataPacker, err := partitioning.NewSimpleDataPacker(TestMarshalizer)
	log.LogIfError(err)

	argsTxsSender := txsSender.ArgsTxsSenderWithAccumulator{
		Marshaller:        TestMarshalizer,
		ShardCoordinator:  shardCoordinator,
		NetworkMessenger:  messenger,
		AccumulatorConfig: txAccumulatorConfig,
		DataPacker:        dataPacker,
	}
	txsSenderHandler, err := txsSender.NewTxsSenderWithAccumulator(argsTxsSender)
	log.LogIfError(err)

	return txsSenderHandler
}

func getDefaultVMConfig() *config.VirtualMachineConfig {
	return &config.VirtualMachineConfig{
		ArwenVersions: []config.ArwenVersionByEpoch{
			{StartEpoch: 0, Version: "*"},
		},
	}
}

func getDefaultNodesSetup(maxShards, numNodes uint32, address []byte, pksBytes map[uint32][]byte) sharding.GenesisNodesSetupHandler {
	return &mock.NodesSetupStub{
		InitialNodesInfoCalled: func() (m map[uint32][]nodesCoordinator.GenesisNodeInfoHandler, m2 map[uint32][]nodesCoordinator.GenesisNodeInfoHandler) {
			oneMap := make(map[uint32][]nodesCoordinator.GenesisNodeInfoHandler)
			for i := uint32(0); i < maxShards; i++ {
				oneMap[i] = append(oneMap[i], mock.NewNodeInfo(address, pksBytes[i], i, InitialRating))
			}
			oneMap[core.MetachainShardId] = append(oneMap[core.MetachainShardId],
				mock.NewNodeInfo(address, pksBytes[core.MetachainShardId], core.MetachainShardId, InitialRating))
			return oneMap, nil
		},
		InitialNodesInfoForShardCalled: func(shardId uint32) (handlers []nodesCoordinator.GenesisNodeInfoHandler, handlers2 []nodesCoordinator.GenesisNodeInfoHandler, err error) {
			list := make([]nodesCoordinator.GenesisNodeInfoHandler, 0)
			list = append(list, mock.NewNodeInfo(address, pksBytes[shardId], shardId, InitialRating))
			return list, nil, nil
		},
		MinNumberOfNodesCalled: func() uint32 {
			return numNodes
		},
	}
}

func getDefaultNodesCoordinator(maxShards uint32, pksBytes map[uint32][]byte) nodesCoordinator.NodesCoordinator {
	return &shardingMocks.NodesCoordinatorStub{
		ComputeValidatorsGroupCalled: func(randomness []byte, round uint64, shardId uint32, epoch uint32) (validators []nodesCoordinator.Validator, err error) {
			v, _ := nodesCoordinator.NewValidator(pksBytes[shardId], 1, defaultChancesSelection)
			return []nodesCoordinator.Validator{v}, nil
		},
		GetAllValidatorsPublicKeysCalled: func() (map[uint32][][]byte, error) {
			keys := make(map[uint32][][]byte)
			for shardID := uint32(0); shardID < maxShards; shardID++ {
				keys[shardID] = append(keys[shardID], pksBytes[shardID])
			}

			shardID := core.MetachainShardId
			keys[shardID] = append(keys[shardID], pksBytes[shardID])

			return keys, nil
		},
		GetValidatorWithPublicKeyCalled: func(publicKey []byte) (nodesCoordinator.Validator, uint32, error) {
			validatorInstance, _ := nodesCoordinator.NewValidator(publicKey, defaultChancesSelection, 1)
			return validatorInstance, 0, nil
		},
	}
}

// GetDefaultEnableEpochsConfig returns a default EnableEpochs config
func GetDefaultEnableEpochsConfig() *config.EnableEpochs {
	return &config.EnableEpochs{
		OptimizeGasUsedInCrossMiniBlocksEnableEpoch: UnreachableEpoch,
		ScheduledMiniBlocksEnableEpoch:              UnreachableEpoch,
		MiniBlockPartialExecutionEnableEpoch:        UnreachableEpoch,
		FailExecutionOnEveryAPIErrorEnableEpoch:     UnreachableEpoch,
	}
}<|MERGE_RESOLUTION|>--- conflicted
+++ resolved
@@ -731,16 +731,6 @@
 
 	gasSchedule := mock.NewGasScheduleNotifierMock(gasMap)
 	argsBuiltIn := builtInFunctions.ArgsCreateBuiltInFunctionContainer{
-<<<<<<< HEAD
-		GasSchedule:         gasSchedule,
-		MapDNSAddresses:     make(map[string]struct{}),
-		Marshalizer:         TestMarshalizer,
-		Accounts:            tpn.AccntState,
-		ShardCoordinator:    tpn.ShardCoordinator,
-		EpochNotifier:       tpn.EpochNotifier,
-		EnableEpochsHandler: tpn.EnableEpochsHandler,
-
-=======
 		GasSchedule:               gasSchedule,
 		MapDNSAddresses:           make(map[string]struct{}),
 		Marshalizer:               TestMarshalizer,
@@ -748,7 +738,6 @@
 		ShardCoordinator:          tpn.ShardCoordinator,
 		EpochNotifier:             tpn.EpochNotifier,
 		EnableEpochsHandler:       tpn.EnableEpochsHandler,
->>>>>>> 5b460b4e
 		MaxNumNodesInTransferRole: 100,
 	}
 	argsBuiltIn.AutomaticCrawlerAddresses = GenerateOneAddressPerShard(argsBuiltIn.ShardCoordinator)
@@ -1377,16 +1366,6 @@
 
 	gasSchedule := mock.NewGasScheduleNotifierMock(gasMap)
 	argsBuiltIn := builtInFunctions.ArgsCreateBuiltInFunctionContainer{
-<<<<<<< HEAD
-		GasSchedule:         gasSchedule,
-		MapDNSAddresses:     mapDNSAddresses,
-		Marshalizer:         TestMarshalizer,
-		Accounts:            tpn.AccntState,
-		ShardCoordinator:    tpn.ShardCoordinator,
-		EpochNotifier:       tpn.EpochNotifier,
-		EnableEpochsHandler: tpn.EnableEpochsHandler,
-
-=======
 		GasSchedule:               gasSchedule,
 		MapDNSAddresses:           mapDNSAddresses,
 		Marshalizer:               TestMarshalizer,
@@ -1394,7 +1373,6 @@
 		ShardCoordinator:          tpn.ShardCoordinator,
 		EpochNotifier:             tpn.EpochNotifier,
 		EnableEpochsHandler:       tpn.EnableEpochsHandler,
->>>>>>> 5b460b4e
 		MaxNumNodesInTransferRole: 100,
 	}
 	argsBuiltIn.AutomaticCrawlerAddresses = GenerateOneAddressPerShard(argsBuiltIn.ShardCoordinator)
@@ -1600,16 +1578,6 @@
 
 	gasSchedule := mock.NewGasScheduleNotifierMock(gasMap)
 	argsBuiltIn := builtInFunctions.ArgsCreateBuiltInFunctionContainer{
-<<<<<<< HEAD
-		GasSchedule:         gasSchedule,
-		MapDNSAddresses:     make(map[string]struct{}),
-		Marshalizer:         TestMarshalizer,
-		Accounts:            tpn.AccntState,
-		ShardCoordinator:    tpn.ShardCoordinator,
-		EpochNotifier:       tpn.EpochNotifier,
-		EnableEpochsHandler: tpn.EnableEpochsHandler,
-
-=======
 		GasSchedule:               gasSchedule,
 		MapDNSAddresses:           make(map[string]struct{}),
 		Marshalizer:               TestMarshalizer,
@@ -1617,7 +1585,6 @@
 		ShardCoordinator:          tpn.ShardCoordinator,
 		EpochNotifier:             tpn.EpochNotifier,
 		EnableEpochsHandler:       tpn.EnableEpochsHandler,
->>>>>>> 5b460b4e
 		MaxNumNodesInTransferRole: 100,
 	}
 	argsBuiltIn.AutomaticCrawlerAddresses = GenerateOneAddressPerShard(argsBuiltIn.ShardCoordinator)
