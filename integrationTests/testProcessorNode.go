package integrationTests

import (
	"bytes"
	"context"
	"encoding/hex"
	"fmt"
	"math/big"
	"strconv"
	"sync"
	"sync/atomic"
	"time"

	arwenConfig "github.com/ElrondNetwork/arwen-wasm-vm/v1_4/config"
	"github.com/ElrondNetwork/elrond-go-core/core"
	"github.com/ElrondNetwork/elrond-go-core/core/check"
	"github.com/ElrondNetwork/elrond-go-core/core/partitioning"
	"github.com/ElrondNetwork/elrond-go-core/core/pubkeyConverter"
	"github.com/ElrondNetwork/elrond-go-core/core/versioning"
	"github.com/ElrondNetwork/elrond-go-core/data"
	dataBlock "github.com/ElrondNetwork/elrond-go-core/data/block"
	"github.com/ElrondNetwork/elrond-go-core/data/endProcess"
	dataTransaction "github.com/ElrondNetwork/elrond-go-core/data/transaction"
	"github.com/ElrondNetwork/elrond-go-core/data/typeConverters/uint64ByteSlice"
	"github.com/ElrondNetwork/elrond-go-core/hashing/keccak"
	"github.com/ElrondNetwork/elrond-go-core/hashing/sha256"
	"github.com/ElrondNetwork/elrond-go-core/marshal"
	crypto "github.com/ElrondNetwork/elrond-go-crypto"
	"github.com/ElrondNetwork/elrond-go-crypto/signing"
	"github.com/ElrondNetwork/elrond-go-crypto/signing/ed25519"
	"github.com/ElrondNetwork/elrond-go-crypto/signing/mcl"
	mclsig "github.com/ElrondNetwork/elrond-go-crypto/signing/mcl/singlesig"
	nodeFactory "github.com/ElrondNetwork/elrond-go/cmd/node/factory"
	"github.com/ElrondNetwork/elrond-go/common"
	"github.com/ElrondNetwork/elrond-go/common/enablers"
	"github.com/ElrondNetwork/elrond-go/common/forking"
	"github.com/ElrondNetwork/elrond-go/config"
	"github.com/ElrondNetwork/elrond-go/consensus"
	"github.com/ElrondNetwork/elrond-go/consensus/spos/sposFactory"
	"github.com/ElrondNetwork/elrond-go/dataRetriever"
	"github.com/ElrondNetwork/elrond-go/dataRetriever/factory/containers"
	"github.com/ElrondNetwork/elrond-go/dataRetriever/factory/resolverscontainer"
	"github.com/ElrondNetwork/elrond-go/dataRetriever/requestHandlers"
	"github.com/ElrondNetwork/elrond-go/dblookupext"
	"github.com/ElrondNetwork/elrond-go/epochStart/metachain"
	"github.com/ElrondNetwork/elrond-go/epochStart/notifier"
	"github.com/ElrondNetwork/elrond-go/epochStart/shardchain"
	mainFactory "github.com/ElrondNetwork/elrond-go/factory"
	hdrFactory "github.com/ElrondNetwork/elrond-go/factory/block"
	"github.com/ElrondNetwork/elrond-go/factory/peerSignatureHandler"
	"github.com/ElrondNetwork/elrond-go/genesis"
	"github.com/ElrondNetwork/elrond-go/genesis/parsing"
	"github.com/ElrondNetwork/elrond-go/genesis/process/disabled"
	"github.com/ElrondNetwork/elrond-go/integrationTests/mock"
	"github.com/ElrondNetwork/elrond-go/node"
	"github.com/ElrondNetwork/elrond-go/node/external"
	"github.com/ElrondNetwork/elrond-go/node/nodeDebugFactory"
	"github.com/ElrondNetwork/elrond-go/p2p"
	p2pRating "github.com/ElrondNetwork/elrond-go/p2p/rating"
	"github.com/ElrondNetwork/elrond-go/process"
	"github.com/ElrondNetwork/elrond-go/process/block"
	"github.com/ElrondNetwork/elrond-go/process/block/bootstrapStorage"
	"github.com/ElrondNetwork/elrond-go/process/block/postprocess"
	"github.com/ElrondNetwork/elrond-go/process/block/preprocess"
	"github.com/ElrondNetwork/elrond-go/process/block/processedMb"
	"github.com/ElrondNetwork/elrond-go/process/coordinator"
	"github.com/ElrondNetwork/elrond-go/process/economics"
	"github.com/ElrondNetwork/elrond-go/process/factory"
	procFactory "github.com/ElrondNetwork/elrond-go/process/factory"
	"github.com/ElrondNetwork/elrond-go/process/factory/interceptorscontainer"
	metaProcess "github.com/ElrondNetwork/elrond-go/process/factory/metachain"
	"github.com/ElrondNetwork/elrond-go/process/factory/shard"
	"github.com/ElrondNetwork/elrond-go/process/heartbeat/validator"
	"github.com/ElrondNetwork/elrond-go/process/interceptors"
	processMock "github.com/ElrondNetwork/elrond-go/process/mock"
	"github.com/ElrondNetwork/elrond-go/process/peer"
	"github.com/ElrondNetwork/elrond-go/process/rating"
	"github.com/ElrondNetwork/elrond-go/process/rewardTransaction"
	"github.com/ElrondNetwork/elrond-go/process/scToProtocol"
	"github.com/ElrondNetwork/elrond-go/process/smartContract"
	"github.com/ElrondNetwork/elrond-go/process/smartContract/builtInFunctions"
	"github.com/ElrondNetwork/elrond-go/process/smartContract/hooks"
	processSync "github.com/ElrondNetwork/elrond-go/process/sync"
	"github.com/ElrondNetwork/elrond-go/process/track"
	"github.com/ElrondNetwork/elrond-go/process/transaction"
	"github.com/ElrondNetwork/elrond-go/process/transactionLog"
	"github.com/ElrondNetwork/elrond-go/process/txsSender"
	"github.com/ElrondNetwork/elrond-go/sharding"
	"github.com/ElrondNetwork/elrond-go/sharding/nodesCoordinator"
	"github.com/ElrondNetwork/elrond-go/state"
	"github.com/ElrondNetwork/elrond-go/state/blockInfoProviders"
	"github.com/ElrondNetwork/elrond-go/storage"
	"github.com/ElrondNetwork/elrond-go/storage/storageUnit"
	"github.com/ElrondNetwork/elrond-go/storage/timecache"
	"github.com/ElrondNetwork/elrond-go/storage/txcache"
	"github.com/ElrondNetwork/elrond-go/testscommon"
	"github.com/ElrondNetwork/elrond-go/testscommon/bootstrapMocks"
	"github.com/ElrondNetwork/elrond-go/testscommon/cryptoMocks"
	dataRetrieverMock "github.com/ElrondNetwork/elrond-go/testscommon/dataRetriever"
	dblookupextMock "github.com/ElrondNetwork/elrond-go/testscommon/dblookupext"
	"github.com/ElrondNetwork/elrond-go/testscommon/economicsmocks"
	"github.com/ElrondNetwork/elrond-go/testscommon/genesisMocks"
	"github.com/ElrondNetwork/elrond-go/testscommon/mainFactoryMocks"
	"github.com/ElrondNetwork/elrond-go/testscommon/p2pmocks"
	"github.com/ElrondNetwork/elrond-go/testscommon/shardingMocks"
	stateMock "github.com/ElrondNetwork/elrond-go/testscommon/state"
	statusHandlerMock "github.com/ElrondNetwork/elrond-go/testscommon/statusHandler"
	storageStubs "github.com/ElrondNetwork/elrond-go/testscommon/storage"
	trieFactory "github.com/ElrondNetwork/elrond-go/trie/factory"
	"github.com/ElrondNetwork/elrond-go/update"
	"github.com/ElrondNetwork/elrond-go/update/trigger"
	"github.com/ElrondNetwork/elrond-go/vm"
	vmProcess "github.com/ElrondNetwork/elrond-go/vm/process"
	"github.com/ElrondNetwork/elrond-go/vm/systemSmartContracts/defaults"
	vmcommon "github.com/ElrondNetwork/elrond-vm-common"
	"github.com/ElrondNetwork/elrond-vm-common/parsers"
	"github.com/pkg/errors"
)

var zero = big.NewInt(0)

var hardforkPubKey = "153dae6cb3963260f309959bf285537b77ae16d82e9933147be7827f7394de8dc97d9d9af41e970bc72aecb44b77e819621081658c37f7000d21e2d0e8963df83233407bde9f46369ba4fcd03b57f40b80b06c191a428cfb5c447ec510e79307"

// TestHasher represents a sha256 hasher
var TestHasher = sha256.NewSha256()

// TestTxSignHasher represents a sha3 legacy keccak 256 hasher
var TestTxSignHasher = keccak.NewKeccak()

// TestMarshalizer represents the main marshalizer
var TestMarshalizer = &marshal.GogoProtoMarshalizer{}

// TestVmMarshalizer represents the marshalizer used in vm communication
var TestVmMarshalizer = &marshal.JsonMarshalizer{}

// TestTxSignMarshalizer represents the marshalizer used in vm communication
var TestTxSignMarshalizer = &marshal.JsonMarshalizer{}

// TestAddressPubkeyConverter represents an address public key converter
var TestAddressPubkeyConverter, _ = pubkeyConverter.NewBech32PubkeyConverter(32, log)

// TestValidatorPubkeyConverter represents an address public key converter
var TestValidatorPubkeyConverter, _ = pubkeyConverter.NewHexPubkeyConverter(96)

// TestMultiSig represents a mock multisig
var TestMultiSig = cryptoMocks.NewMultiSigner(1)

// TestKeyGenForAccounts represents a mock key generator for balances
var TestKeyGenForAccounts = signing.NewKeyGenerator(ed25519.NewEd25519())

// TestUint64Converter represents an uint64 to byte slice converter
var TestUint64Converter = uint64ByteSlice.NewBigEndianConverter()

// TestBuiltinFunctions is an additional map of builtin functions to be added
// to the scProcessor
var TestBuiltinFunctions = make(map[string]vmcommon.BuiltinFunction)

// TestBlockSizeThrottler represents a block size throttler used in adaptive block size computation
var TestBlockSizeThrottler = &mock.BlockSizeThrottlerStub{}

// TestBlockSizeComputation represents a block size computation handler
var TestBlockSizeComputationHandler, _ = preprocess.NewBlockSizeComputation(TestMarshalizer, TestBlockSizeThrottler, uint32(core.MegabyteSize*90/100))

// TestBalanceComputationHandler represents a balance computation handler
var TestBalanceComputationHandler, _ = preprocess.NewBalanceComputation()

// TestAppStatusHandler represents an AppStatusHandler
var TestAppStatusHandler = &statusHandlerMock.AppStatusHandlerStub{}

// MinTxGasPrice defines minimum gas price required by a transaction
var MinTxGasPrice = uint64(100)

// MinTxGasLimit defines minimum gas limit required by a transaction
var MinTxGasLimit = uint64(1000)

// MaxGasLimitPerBlock defines maximum gas limit allowed per one block
const MaxGasLimitPerBlock = uint64(3000000)

const maxTxNonceDeltaAllowed = 8000
const minConnectedPeers = 0

// OpGasValueForMockVm represents the gas value that it consumed by each operation called on the mock VM
// By operation, we mean each go function that is called on the VM implementation
const OpGasValueForMockVm = uint64(50)

// TimeSpanForBadHeaders is the expiry time for an added block header hash
var TimeSpanForBadHeaders = time.Second * 30

// roundDuration defines the duration of the round
const roundDuration = 5 * time.Second

// ChainID is the chain ID identifier used in integration tests, processing nodes
var ChainID = []byte("integration tests chain ID")

// MinTransactionVersion is the minimum transaction version used in integration tests, processing nodes
var MinTransactionVersion = uint32(1)

// SoftwareVersion is the software version identifier used in integration tests, processing nodes
var SoftwareVersion = []byte("intT")

var testProtocolSustainabilityAddress = "erd1932eft30w753xyvme8d49qejgkjc09n5e49w4mwdjtm0neld797su0dlxp"

// DelegationManagerConfigChangeAddress represents the address that can change the config parameters of the
// delegation manager system smartcontract
var DelegationManagerConfigChangeAddress = "erd1vxy22x0fj4zv6hktmydg8vpfh6euv02cz4yg0aaws6rrad5a5awqgqky80"

// sizeCheckDelta the maximum allowed bufer overhead (p2p unmarshalling)
const sizeCheckDelta = 100

const stateCheckpointModulus = uint(100)

// UnreachableEpoch defines an unreachable epoch for integration tests
const UnreachableEpoch = uint32(1000000)

// TestKeyPair holds a pair of private/public Keys
type TestKeyPair struct {
	Sk crypto.PrivateKey
	Pk crypto.PublicKey
}

// CryptoParams holds crypto parametres
type CryptoParams struct {
	KeyGen       crypto.KeyGenerator
	Keys         map[uint32][]*TestKeyPair
	SingleSigner crypto.SingleSigner
	TxKeyGen     crypto.KeyGenerator
	TxKeys       map[uint32][]*TestKeyPair
}

// Connectable defines the operations for a struct to become connectable by other struct
// In other words, all instances that implement this interface are able to connect with each other
type Connectable interface {
	ConnectTo(connectable Connectable) error
	GetConnectableAddress() string
	IsInterfaceNil() bool
}

// ArgTestProcessorNode represents the DTO used to create a new TestProcessorNode
type ArgTestProcessorNode struct {
	MaxShards               uint32
	NodeShardId             uint32
	TxSignPrivKeyShardId    uint32
	WithBLSSigVerifier      bool
	WithSync                bool
	GasScheduleMap          GasScheduleMap
	EpochsConfig            *config.EnableEpochs
	VMConfig                *config.VirtualMachineConfig
	EconomicsConfig         *config.EconomicsConfig
	DataPool                dataRetriever.PoolsHolder
	TrieStore               storage.Storer
	HardforkPk              crypto.PublicKey
	GenesisFile             string
	StateCheckpointModulus  *IntWrapper
	NodeKeys                *TestKeyPair
	NodesSetup              sharding.GenesisNodesSetupHandler
	NodesCoordinator        nodesCoordinator.NodesCoordinator
	MultiSigner             crypto.MultiSigner
	RatingsData             *rating.RatingsData
	HeaderSigVerifier       process.InterceptedHeaderSigVerifier
	HeaderIntegrityVerifier process.HeaderIntegrityVerifier
	OwnAccount              *TestWalletAccount
	EpochStartSubscriber    notifier.EpochStartNotifier
}

// TestProcessorNode represents a container type of class used in integration tests
// with all its fields exported
type TestProcessorNode struct {
	ShardCoordinator sharding.Coordinator
	NodesCoordinator nodesCoordinator.NodesCoordinator
	PeerShardMapper  process.PeerShardMapper
	NodesSetup       sharding.GenesisNodesSetupHandler
	Messenger        p2p.Messenger

	OwnAccount *TestWalletAccount
	NodeKeys   *TestKeyPair

	ExportFolder        string
	DataPool            dataRetriever.PoolsHolder
	Storage             dataRetriever.StorageService
	PeerState           state.AccountsAdapter
	AccntState          state.AccountsAdapter
	TrieStorageManagers map[string]common.StorageManager
	TrieContainer       common.TriesHolder
	BlockChain          data.ChainHandler
	GenesisBlocks       map[uint32]data.HeaderHandler

	EconomicsData *economics.TestEconomicsData
	RatingsData   *rating.RatingsData

	BlockBlackListHandler process.TimeCacher
	HeaderValidator       process.HeaderConstructionValidator
	BlockTracker          process.BlockTracker
	InterceptorsContainer process.InterceptorsContainer
	ResolversContainer    dataRetriever.ResolversContainer
	ResolverFinder        dataRetriever.ResolversFinder
	RequestHandler        process.RequestHandler
	ArwenChangeLocker     common.Locker

	InterimProcContainer   process.IntermediateProcessorContainer
	TxProcessor            process.TransactionProcessor
	TxCoordinator          process.TransactionCoordinator
	ScrForwarder           process.IntermediateTransactionHandler
	BlockchainHook         *hooks.BlockChainHookImpl
	VMContainer            process.VirtualMachinesContainer
	ArgsParser             process.ArgumentsParser
	ScProcessor            *smartContract.TestScProcessor
	RewardsProcessor       process.RewardTransactionProcessor
	PreProcessorsContainer process.PreProcessorsContainer
	GasHandler             process.GasHandler
	FeeAccumulator         process.TransactionFeeHandler
	SmartContractParser    genesis.InitialSmartContractParser
	SystemSCFactory        vm.SystemSCContainerFactory

	ForkDetector             process.ForkDetector
	BlockProcessor           process.BlockProcessor
	BroadcastMessenger       consensus.BroadcastMessenger
	MiniblocksProvider       process.MiniBlockProvider
	Bootstrapper             TestBootstrapper
	RoundHandler             *mock.RoundHandlerMock
	BootstrapStorer          *mock.BoostrapStorerMock
	StorageBootstrapper      *mock.StorageBootstrapperMock
	RequestedItemsHandler    dataRetriever.RequestedItemsHandler
	WhiteListHandler         process.WhiteListHandler
	WhiteListerVerifiedTxs   process.WhiteListHandler
	NetworkShardingCollector consensus.NetworkShardingCollector

	EpochStartTrigger  TestEpochStartTrigger
	EpochStartNotifier notifier.EpochStartNotifier

	MultiSigner             crypto.MultiSigner
	HeaderSigVerifier       process.InterceptedHeaderSigVerifier
	HeaderIntegrityVerifier process.HeaderIntegrityVerifier

	ValidatorStatisticsProcessor process.ValidatorStatisticsProcessor
	Rater                        sharding.PeerAccountListAndRatingHandler

	EpochStartSystemSCProcessor process.EpochStartSystemSCProcessor

	// Node is used to call the functionality already implemented in it
	Node           *node.Node
	SCQueryService external.SCQueryService

	CounterHdrRecv       int32
	CounterMbRecv        int32
	CounterTxRecv        int32
	CounterMetaRcv       int32
	ReceivedTransactions sync.Map

	InitialNodes []*sharding.InitialNode

	ChainID               []byte
	MinTransactionVersion uint32

	ExportHandler            update.ExportHandler
	WaitTime                 time.Duration
	HistoryRepository        dblookupext.HistoryRepository
	EpochNotifier            process.EpochNotifier
	EnableEpochs             config.EnableEpochs
	EnableEpochsHandler      common.EnableEpochsHandler
	UseValidVmBlsSigVerifier bool

	TransactionLogProcessor process.TransactionLogProcessor
	PeersRatingHandler      p2p.PeersRatingHandler
	HardforkTrigger         node.HardforkTrigger
}

// CreatePkBytes creates 'numShards' public key-like byte slices
func CreatePkBytes(numShards uint32) map[uint32][]byte {
	pk := []byte("afafafafafafafafafafafafafafafafafafafafafafafafafafafafafafafafafafafafafafafafafafafafafafafaf")
	pksbytes := make(map[uint32][]byte, numShards+1)
	for i := uint32(0); i < numShards; i++ {
		pksbytes[i] = make([]byte, len(pk))
		copy(pksbytes[i], pk)
		pksbytes[i][0] = byte(i)
	}

	pksbytes[core.MetachainShardId] = make([]byte, 128)
	pksbytes[core.MetachainShardId] = pk
	pksbytes[core.MetachainShardId][0] = byte(numShards)

	return pksbytes
}

func newBaseTestProcessorNode(args ArgTestProcessorNode) *TestProcessorNode {
	shardCoordinator, _ := sharding.NewMultiShardCoordinator(args.MaxShards, args.NodeShardId)

	pksBytes := CreatePkBytes(args.MaxShards)
	address := []byte("afafafafafafafafafafafafafafafaf")
	numNodes := uint32(len(pksBytes))

	nodesSetup := args.NodesSetup
	if check.IfNil(nodesSetup) {
		nodesSetup = getDefaultNodesSetup(args.MaxShards, numNodes, address, pksBytes)
	}

	nodesCoordinatorInstance := args.NodesCoordinator
	if check.IfNil(nodesCoordinatorInstance) {
		nodesCoordinatorInstance = getDefaultNodesCoordinator(args.MaxShards, pksBytes)
	}

	peersRatingHandler, _ := p2pRating.NewPeersRatingHandler(
		p2pRating.ArgPeersRatingHandler{
			TopRatedCache: testscommon.NewCacherMock(),
			BadRatedCache: testscommon.NewCacherMock(),
		})

	messenger := CreateMessengerWithNoDiscoveryAndPeersRatingHandler(peersRatingHandler)

	genericEpochNotifier := forking.NewGenericEpochNotifier()
	epochsConfig := args.EpochsConfig
	if epochsConfig == nil {
		epochsConfig = getDefaultEnableEpochsConfig()
	}
	enableEpochsHandler, _ := enablers.NewEnableEpochsHandler(*epochsConfig, genericEpochNotifier)

	logsProcessor, _ := transactionLog.NewTxLogProcessor(transactionLog.ArgTxLogProcessor{Marshalizer: TestMarshalizer})
	tpn := &TestProcessorNode{
		ShardCoordinator:         shardCoordinator,
		Messenger:                messenger,
		NodesCoordinator:         nodesCoordinatorInstance,
		ChainID:                  ChainID,
		MinTransactionVersion:    MinTransactionVersion,
		NodesSetup:               nodesSetup,
		HistoryRepository:        &dblookupextMock.HistoryRepositoryStub{},
		EpochNotifier:            genericEpochNotifier,
		EnableEpochsHandler:      enableEpochsHandler,
		ArwenChangeLocker:        &sync.RWMutex{},
		TransactionLogProcessor:  logsProcessor,
		Bootstrapper:             mock.NewTestBootstrapperMock(),
		PeersRatingHandler:       peersRatingHandler,
		PeerShardMapper:          mock.NewNetworkShardingCollectorMock(),
		EnableEpochs:             *epochsConfig,
		UseValidVmBlsSigVerifier: args.WithBLSSigVerifier,
		StorageBootstrapper:      &mock.StorageBootstrapperMock{},
		BootstrapStorer:          &mock.BoostrapStorerMock{},
		RatingsData:              args.RatingsData,
		EpochStartNotifier:       args.EpochStartSubscriber,
	}

	tpn.NodeKeys = args.NodeKeys
	if tpn.NodeKeys == nil {
		kg := &mock.KeyGenMock{}
		tpn.NodeKeys = &TestKeyPair{}
		tpn.NodeKeys.Sk, tpn.NodeKeys.Pk = kg.GeneratePair()
	}

	tpn.MultiSigner = TestMultiSig
	if !check.IfNil(args.MultiSigner) {
		tpn.MultiSigner = args.MultiSigner
	}

	tpn.OwnAccount = args.OwnAccount
	if tpn.OwnAccount == nil {
		tpn.OwnAccount = CreateTestWalletAccount(shardCoordinator, args.TxSignPrivKeyShardId)
	}

	tpn.HeaderSigVerifier = args.HeaderSigVerifier
	if check.IfNil(tpn.HeaderSigVerifier) {
		tpn.HeaderSigVerifier = &mock.HeaderSigVerifierStub{}
	}

	tpn.HeaderIntegrityVerifier = args.HeaderIntegrityVerifier
	if check.IfNil(tpn.HeaderIntegrityVerifier) {
		tpn.HeaderIntegrityVerifier = CreateHeaderIntegrityVerifier()
	}

	tpn.initDataPools()

	if !check.IfNil(args.DataPool) {
		tpn.DataPool = args.DataPool
		_ = messenger.SetThresholdMinConnectedPeers(minConnectedPeers)
	}

	return tpn
}

// NewTestProcessorNode returns a new TestProcessorNode instance with a libp2p messenger and the provided arguments
func NewTestProcessorNode(args ArgTestProcessorNode) *TestProcessorNode {
	tpn := newBaseTestProcessorNode(args)
	tpn.initTestNodeWithArgs(args)

	return tpn
}

// ConnectTo will try to initiate a connection to the provided parameter
func (tpn *TestProcessorNode) ConnectTo(connectable Connectable) error {
	if check.IfNil(connectable) {
		return fmt.Errorf("trying to connect to a nil Connectable parameter")
	}

	return tpn.Messenger.ConnectToPeer(connectable.GetConnectableAddress())
}

// GetConnectableAddress returns a non circuit, non windows default connectable p2p address
func (tpn *TestProcessorNode) GetConnectableAddress() string {
	if tpn == nil {
		return "nil"
	}

	return GetConnectableAddress(tpn.Messenger)
}

// Close -
func (tpn *TestProcessorNode) Close() {
	_ = tpn.Messenger.Close()
	_ = tpn.VMContainer.Close()
}

func (tpn *TestProcessorNode) initAccountDBsWithPruningStorer() {
	if check.IfNil(tpn.EpochStartNotifier) {
		tpn.EpochStartNotifier = notifier.NewEpochStartSubscriptionHandler()
	}
	trieStorageManager := CreateTrieStorageManagerWithPruningStorer(tpn.ShardCoordinator, tpn.EpochStartNotifier)
	tpn.TrieContainer = state.NewDataTriesHolder()
	var stateTrie common.Trie
	tpn.AccntState, stateTrie = CreateAccountsDB(UserAccount, trieStorageManager)
	tpn.TrieContainer.Put([]byte(trieFactory.UserAccountTrie), stateTrie)

	var peerTrie common.Trie
	tpn.PeerState, peerTrie = CreateAccountsDB(ValidatorAccount, trieStorageManager)
	tpn.TrieContainer.Put([]byte(trieFactory.PeerAccountTrie), peerTrie)

	tpn.TrieStorageManagers = make(map[string]common.StorageManager)
	tpn.TrieStorageManagers[trieFactory.UserAccountTrie] = trieStorageManager
	tpn.TrieStorageManagers[trieFactory.PeerAccountTrie] = trieStorageManager
}

func (tpn *TestProcessorNode) initAccountDBs(store storage.Storer) {
	trieStorageManager, _ := CreateTrieStorageManager(store)
	tpn.TrieContainer = state.NewDataTriesHolder()
	var stateTrie common.Trie
	tpn.AccntState, stateTrie = CreateAccountsDB(UserAccount, trieStorageManager)
	tpn.TrieContainer.Put([]byte(trieFactory.UserAccountTrie), stateTrie)

	var peerTrie common.Trie
	tpn.PeerState, peerTrie = CreateAccountsDB(ValidatorAccount, trieStorageManager)
	tpn.TrieContainer.Put([]byte(trieFactory.PeerAccountTrie), peerTrie)

	tpn.TrieStorageManagers = make(map[string]common.StorageManager)
	tpn.TrieStorageManagers[trieFactory.UserAccountTrie] = trieStorageManager
	tpn.TrieStorageManagers[trieFactory.PeerAccountTrie] = trieStorageManager
}

func (tpn *TestProcessorNode) initValidatorStatistics() {
	rater, _ := rating.NewBlockSigningRater(tpn.RatingsData)

	if check.IfNil(tpn.NodesSetup) {
		tpn.NodesSetup = &mock.NodesSetupStub{
			MinNumberOfNodesCalled: func() uint32 {
				return tpn.ShardCoordinator.NumberOfShards() * 2
			},
		}
	}

	arguments := peer.ArgValidatorStatisticsProcessor{
		PeerAdapter:                          tpn.PeerState,
		PubkeyConv:                           TestValidatorPubkeyConverter,
		NodesCoordinator:                     tpn.NodesCoordinator,
		ShardCoordinator:                     tpn.ShardCoordinator,
		DataPool:                             tpn.DataPool,
		StorageService:                       tpn.Storage,
		Marshalizer:                          TestMarshalizer,
		Rater:                                rater,
		MaxComputableRounds:                  1000,
		MaxConsecutiveRoundsOfRatingDecrease: 2000,
		RewardsHandler:                       tpn.EconomicsData,
		NodesSetup:                           tpn.NodesSetup,
		GenesisNonce:                         tpn.BlockChain.GetGenesisHeader().GetNonce(),
		EnableEpochsHandler:                  tpn.EnableEpochsHandler,
	}

	tpn.ValidatorStatisticsProcessor, _ = peer.NewValidatorStatisticsProcessor(arguments)
}

func (tpn *TestProcessorNode) initGenesisBlocks(args ArgTestProcessorNode) {
	if args.GenesisFile != "" {
		tpn.SmartContractParser, _ = parsing.NewSmartContractsParser(
			args.GenesisFile,
			TestAddressPubkeyConverter,
			&mock.KeyGenMock{},
		)
		tpn.GenesisBlocks = CreateFullGenesisBlocks(
			tpn.AccntState,
			tpn.PeerState,
			tpn.TrieStorageManagers,
			tpn.NodesSetup,
			tpn.ShardCoordinator,
			tpn.Storage,
			tpn.BlockChain,
			tpn.DataPool,
			tpn.EconomicsData,
			&genesisMocks.AccountsParserStub{},
			tpn.SmartContractParser,
			tpn.EnableEpochs,
		)
		return
	}

	if args.WithSync {
		tpn.GenesisBlocks = CreateSimpleGenesisBlocks(tpn.ShardCoordinator)
		return
	}

	tpn.GenesisBlocks = CreateGenesisBlocks(
		tpn.AccntState,
		tpn.PeerState,
		tpn.TrieStorageManagers,
		TestAddressPubkeyConverter,
		tpn.NodesSetup,
		tpn.ShardCoordinator,
		tpn.Storage,
		tpn.BlockChain,
		TestMarshalizer,
		TestHasher,
		TestUint64Converter,
		tpn.DataPool,
		tpn.EconomicsData,
		tpn.EnableEpochs,
	)
}

func (tpn *TestProcessorNode) initTestNodeWithArgs(args ArgTestProcessorNode) {
	tpn.initChainHandler()
	tpn.initHeaderValidator()
	tpn.initRoundHandler()
	tpn.NetworkShardingCollector = mock.NewNetworkShardingCollectorMock()
	if check.IfNil(tpn.EpochNotifier) {
		tpn.EpochStartNotifier = notifier.NewEpochStartSubscriptionHandler()
	}
	tpn.initStorage()
	if check.IfNil(args.TrieStore) {
		tpn.initAccountDBsWithPruningStorer()
	} else {
		tpn.initAccountDBs(args.TrieStore)
	}

	economicsConfig := args.EconomicsConfig
	if economicsConfig == nil {
		economicsConfig = createDefaultEconomicsConfig()
	}

	tpn.initEconomicsData(economicsConfig)
	tpn.initRatingsData()
	tpn.initRequestedItemsHandler()
	tpn.initResolvers()
	tpn.initValidatorStatistics()
	tpn.initGenesisBlocks(args)
	tpn.initBlockTracker()

	strPk := ""
	if !check.IfNil(args.HardforkPk) {
		buff, err := args.HardforkPk.ToByteArray()
		log.LogIfError(err)

		strPk = hex.EncodeToString(buff)
	}
	tpn.initInterceptors(strPk)

	gasMap := arwenConfig.MakeGasMapForTests()
	defaults.FillGasMapInternal(gasMap, 1)
	if args.GasScheduleMap != nil {
		gasMap = args.GasScheduleMap
	}
	vmConfig := getDefaultVMConfig()
	if args.VMConfig != nil {
		vmConfig = args.VMConfig
	}
	tpn.initInnerProcessors(gasMap, vmConfig)

	if check.IfNil(args.TrieStore) {
		argsNewScQueryService := smartContract.ArgsNewSCQueryService{
			VmContainer:              tpn.VMContainer,
			EconomicsFee:             tpn.EconomicsData,
			BlockChainHook:           tpn.BlockchainHook,
			BlockChain:               tpn.BlockChain,
			ArwenChangeLocker:        tpn.ArwenChangeLocker,
			Bootstrapper:             tpn.Bootstrapper,
			AllowExternalQueriesChan: common.GetClosedUnbufferedChannel(),
		}
		tpn.SCQueryService, _ = smartContract.NewSCQueryService(argsNewScQueryService)
	} else {
		tpn.createFullSCQueryService(gasMap, vmConfig)
	}

	if args.WithSync {
		tpn.initBlockProcessorWithSync()
	} else {
		scm := stateCheckpointModulus
		if args.StateCheckpointModulus != nil {
			scm = args.StateCheckpointModulus.Value
		}
		tpn.initBlockProcessor(scm)
	}

	tpn.BroadcastMessenger, _ = sposFactory.GetBroadcastMessenger(
		TestMarshalizer,
		TestHasher,
		tpn.Messenger,
		tpn.ShardCoordinator,
		tpn.OwnAccount.SkTxSign,
		tpn.OwnAccount.PeerSigHandler,
		tpn.DataPool.Headers(),
		tpn.InterceptorsContainer,
		&testscommon.AlarmSchedulerStub{},
	)

	if args.WithSync {
		tpn.initBootstrapper()
	}
	tpn.setGenesisBlock()
	tpn.initNode()
	tpn.addHandlersForCounters()
	tpn.addGenesisBlocksIntoStorage()

	if args.GenesisFile != "" {
		tpn.createHeartbeatWithHardforkTrigger()
	}
}

func (tpn *TestProcessorNode) createFullSCQueryService(gasMap map[string]map[string]uint64, vmConfig *config.VirtualMachineConfig) {
	var vmFactory process.VirtualMachinesContainerFactory

	gasSchedule := mock.NewGasScheduleNotifierMock(gasMap)
	argsBuiltIn := builtInFunctions.ArgsCreateBuiltInFunctionContainer{
		GasSchedule:         gasSchedule,
		MapDNSAddresses:     make(map[string]struct{}),
		Marshalizer:         TestMarshalizer,
		Accounts:            tpn.AccntState,
		ShardCoordinator:    tpn.ShardCoordinator,
		EpochNotifier:       tpn.EpochNotifier,
		EnableEpochsHandler: tpn.EnableEpochsHandler,

		MaxNumNodesInTransferRole: 100,
	}
	argsBuiltIn.AutomaticCrawlerAddresses = GenerateOneAddressPerShard(argsBuiltIn.ShardCoordinator)
	builtInFuncFactory, _ := builtInFunctions.CreateBuiltInFunctionsFactory(argsBuiltIn)

	smartContractsCache := testscommon.NewCacherMock()

	argsHook := hooks.ArgBlockChainHook{
		Accounts:              tpn.AccntState,
		PubkeyConv:            TestAddressPubkeyConverter,
		StorageService:        tpn.Storage,
		BlockChain:            tpn.BlockChain,
		ShardCoordinator:      tpn.ShardCoordinator,
		Marshalizer:           TestMarshalizer,
		Uint64Converter:       TestUint64Converter,
		BuiltInFunctions:      builtInFuncFactory.BuiltInFunctionContainer(),
		NFTStorageHandler:     builtInFuncFactory.NFTStorageHandler(),
		GlobalSettingsHandler: builtInFuncFactory.ESDTGlobalSettingsHandler(),
		DataPool:              tpn.DataPool,
		CompiledSCPool:        smartContractsCache,
		EpochNotifier:         tpn.EpochNotifier,
		EnableEpochsHandler:   tpn.EnableEpochsHandler,
		NilCompiledSCStore:    true,
	}

	if tpn.ShardCoordinator.SelfId() == core.MetachainShardId {
		tpn.EnableEpochs = config.EnableEpochs{}
		sigVerifier, _ := disabled.NewMessageSignVerifier(&mock.KeyGenMock{})

		blockChainHookImpl, _ := hooks.NewBlockChainHookImpl(argsHook)
		argsNewVmFactory := metaProcess.ArgsNewVMContainerFactory{
			BlockChainHook:      blockChainHookImpl,
			PubkeyConv:          argsHook.PubkeyConv,
			Economics:           tpn.EconomicsData,
			MessageSignVerifier: sigVerifier,
			GasSchedule:         gasSchedule,
			NodesConfigProvider: tpn.NodesSetup,
			Hasher:              TestHasher,
			Marshalizer:         TestMarshalizer,
			SystemSCConfig: &config.SystemSmartContractsConfig{
				ESDTSystemSCConfig: config.ESDTSystemSCConfig{
					BaseIssuingCost: "1000",
					OwnerAddress:    "aaaaaa",
				},
				GovernanceSystemSCConfig: config.GovernanceSystemSCConfig{
					V1: config.GovernanceSystemSCConfigV1{
						ProposalCost:     "500",
						NumNodes:         100,
						MinQuorum:        50,
						MinPassThreshold: 50,
						MinVetoThreshold: 50,
					},
					Active: config.GovernanceSystemSCConfigActive{
						ProposalCost:     "500",
						MinQuorum:        "50",
						MinPassThreshold: "50",
						MinVetoThreshold: "50",
					},
					FirstWhitelistedAddress: DelegationManagerConfigChangeAddress,
				},
				StakingSystemSCConfig: config.StakingSystemSCConfig{
					GenesisNodePrice:                     "1000",
					UnJailValue:                          "10",
					MinStepValue:                         "10",
					MinStakeValue:                        "1",
					UnBondPeriod:                         1,
					UnBondPeriodInEpochs:                 1,
					NumRoundsWithoutBleed:                1,
					MaximumPercentageToBleed:             1,
					BleedPercentagePerRound:              1,
					MaxNumberOfNodesForStake:             100,
					ActivateBLSPubKeyMessageVerification: false,
					MinUnstakeTokensValue:                "1",
				},
				DelegationManagerSystemSCConfig: config.DelegationManagerSystemSCConfig{
					MinCreationDeposit:  "100",
					MinStakeAmount:      "100",
					ConfigChangeAddress: DelegationManagerConfigChangeAddress,
				},
				DelegationSystemSCConfig: config.DelegationSystemSCConfig{
					MinServiceFee: 0,
					MaxServiceFee: 100000,
				},
			},
			ValidatorAccountsDB: tpn.PeerState,
			ChanceComputer:      tpn.NodesCoordinator,
			ShardCoordinator:    tpn.ShardCoordinator,
			EnableEpochsHandler: tpn.EnableEpochsHandler,
		}
		tpn.EpochNotifier.CheckEpoch(&testscommon.HeaderHandlerStub{
			EpochField: tpn.EnableEpochs.DelegationSmartContractEnableEpoch,
		})
		vmFactory, _ = metaProcess.NewVMContainerFactory(argsNewVmFactory)
	} else {
		esdtTransferParser, _ := parsers.NewESDTTransferParser(TestMarshalizer)
		blockChainHookImpl, _ := hooks.NewBlockChainHookImpl(argsHook)
		argsNewVMFactory := shard.ArgVMContainerFactory{
			Config:              *vmConfig,
			BlockChainHook:      blockChainHookImpl,
			BuiltInFunctions:    argsHook.BuiltInFunctions,
			BlockGasLimit:       tpn.EconomicsData.MaxGasLimitPerBlock(tpn.ShardCoordinator.SelfId()),
			GasSchedule:         gasSchedule,
			EpochNotifier:       tpn.EpochNotifier,
			EnableEpochsHandler: tpn.EnableEpochsHandler,
			ArwenChangeLocker:   tpn.ArwenChangeLocker,
			ESDTTransferParser:  esdtTransferParser,
		}
		vmFactory, _ = shard.NewVMContainerFactory(argsNewVMFactory)
	}

	vmContainer, _ := vmFactory.Create()

	_ = builtInFuncFactory.SetPayableHandler(vmFactory.BlockChainHookImpl())
	argsNewScQueryService := smartContract.ArgsNewSCQueryService{
		VmContainer:              vmContainer,
		EconomicsFee:             tpn.EconomicsData,
		BlockChainHook:           vmFactory.BlockChainHookImpl(),
		BlockChain:               tpn.BlockChain,
		ArwenChangeLocker:        tpn.ArwenChangeLocker,
		Bootstrapper:             tpn.Bootstrapper,
		AllowExternalQueriesChan: common.GetClosedUnbufferedChannel(),
	}
	tpn.SCQueryService, _ = smartContract.NewSCQueryService(argsNewScQueryService)
}

// InitializeProcessors will reinitialize processors
func (tpn *TestProcessorNode) InitializeProcessors(gasMap map[string]map[string]uint64) {
	tpn.initValidatorStatistics()
	tpn.initBlockTracker()
	tpn.initInnerProcessors(gasMap, getDefaultVMConfig())
	argsNewScQueryService := smartContract.ArgsNewSCQueryService{
		VmContainer:              tpn.VMContainer,
		EconomicsFee:             tpn.EconomicsData,
		BlockChainHook:           tpn.BlockchainHook,
		BlockChain:               tpn.BlockChain,
		ArwenChangeLocker:        tpn.ArwenChangeLocker,
		Bootstrapper:             tpn.Bootstrapper,
		AllowExternalQueriesChan: common.GetClosedUnbufferedChannel(),
	}
	tpn.SCQueryService, _ = smartContract.NewSCQueryService(argsNewScQueryService)
	tpn.initBlockProcessor(stateCheckpointModulus)
	tpn.BroadcastMessenger, _ = sposFactory.GetBroadcastMessenger(
		TestMarshalizer,
		TestHasher,
		tpn.Messenger,
		tpn.ShardCoordinator,
		tpn.OwnAccount.SkTxSign,
		tpn.OwnAccount.PeerSigHandler,
		tpn.DataPool.Headers(),
		tpn.InterceptorsContainer,
		&testscommon.AlarmSchedulerStub{},
	)
	tpn.setGenesisBlock()
	tpn.initNode()
	tpn.addHandlersForCounters()
	tpn.addGenesisBlocksIntoStorage()
}

func (tpn *TestProcessorNode) initDataPools() {
	tpn.DataPool = dataRetrieverMock.CreatePoolsHolder(1, tpn.ShardCoordinator.SelfId())
	cacherCfg := storageUnit.CacheConfig{Capacity: 10000, Type: storageUnit.LRUCache, Shards: 1}
	cache, _ := storageUnit.NewCache(cacherCfg)
	tpn.WhiteListHandler, _ = interceptors.NewWhiteListDataVerifier(cache)

	cacherVerifiedCfg := storageUnit.CacheConfig{Capacity: 5000, Type: storageUnit.LRUCache, Shards: 1}
	cacheVerified, _ := storageUnit.NewCache(cacherVerifiedCfg)
	tpn.WhiteListerVerifiedTxs, _ = interceptors.NewWhiteListDataVerifier(cacheVerified)
}

func (tpn *TestProcessorNode) initStorage() {
	tpn.Storage = CreateStore(tpn.ShardCoordinator.NumberOfShards())
}

func (tpn *TestProcessorNode) initChainHandler() {
	if tpn.ShardCoordinator.SelfId() == core.MetachainShardId {
		tpn.BlockChain = CreateMetaChain()
	} else {
		tpn.BlockChain = CreateShardChain()
	}
}

func (tpn *TestProcessorNode) initEconomicsData(economicsConfig *config.EconomicsConfig) {
	tpn.EnableEpochs.PenalizedTooMuchGasEnableEpoch = 0
	argsNewEconomicsData := economics.ArgsNewEconomicsData{
		Economics:                   economicsConfig,
		EpochNotifier:               tpn.EpochNotifier,
		EnableEpochsHandler:         tpn.EnableEpochsHandler,
		BuiltInFunctionsCostHandler: &mock.BuiltInCostHandlerStub{},
	}
	economicsData, _ := economics.NewEconomicsData(argsNewEconomicsData)
	tpn.EconomicsData = economics.NewTestEconomicsData(economicsData)
}

func createDefaultEconomicsConfig() *config.EconomicsConfig {
	maxGasLimitPerBlock := strconv.FormatUint(MaxGasLimitPerBlock, 10)
	minGasPrice := strconv.FormatUint(MinTxGasPrice, 10)
	minGasLimit := strconv.FormatUint(MinTxGasLimit, 10)

	return &config.EconomicsConfig{
		GlobalSettings: config.GlobalSettings{
			GenesisTotalSupply: "2000000000000000000000",
			MinimumInflation:   0,
			YearSettings: []*config.YearSetting{
				{
					Year:             0,
					MaximumInflation: 0.01,
				},
			},
		},
		RewardsSettings: config.RewardsSettings{
			RewardsConfigByEpoch: []config.EpochRewardSettings{
				{
					LeaderPercentage:                 0.1,
					DeveloperPercentage:              0.1,
					ProtocolSustainabilityAddress:    testProtocolSustainabilityAddress,
					TopUpFactor:                      0.25,
					TopUpGradientPoint:               "300000000000000000000",
					ProtocolSustainabilityPercentage: 0.1,
				},
			},
		},
		FeeSettings: config.FeeSettings{
			GasLimitSettings: []config.GasLimitSetting{
				{
					MaxGasLimitPerBlock:         maxGasLimitPerBlock,
					MaxGasLimitPerMiniBlock:     maxGasLimitPerBlock,
					MaxGasLimitPerMetaBlock:     maxGasLimitPerBlock,
					MaxGasLimitPerMetaMiniBlock: maxGasLimitPerBlock,
					MaxGasLimitPerTx:            maxGasLimitPerBlock,
					MinGasLimit:                 minGasLimit,
				},
			},
			MinGasPrice:      minGasPrice,
			GasPerDataByte:   "1",
			GasPriceModifier: 0.01,
		},
	}
}

func (tpn *TestProcessorNode) initRatingsData() {
	if tpn.RatingsData == nil {
		tpn.RatingsData = CreateRatingsData()
	}
}

// CreateRatingsData creates a mock RatingsData object
func CreateRatingsData() *rating.RatingsData {
	ratingsConfig := config.RatingsConfig{
		ShardChain: config.ShardChain{
			RatingSteps: config.RatingSteps{
				HoursToMaxRatingFromStartRating: 50,
				ProposerValidatorImportance:     1,
				ProposerDecreaseFactor:          -4,
				ValidatorDecreaseFactor:         -4,
				ConsecutiveMissedBlocksPenalty:  1.1,
			},
		},
		MetaChain: config.MetaChain{
			RatingSteps: config.RatingSteps{
				HoursToMaxRatingFromStartRating: 50,
				ProposerValidatorImportance:     1,
				ProposerDecreaseFactor:          -4,
				ValidatorDecreaseFactor:         -4,
				ConsecutiveMissedBlocksPenalty:  1.1,
			},
		},
		General: config.General{
			StartRating:           500000,
			MaxRating:             1000000,
			MinRating:             1,
			SignedBlocksThreshold: 0.025,
			SelectionChances: []*config.SelectionChance{
				{
					MaxThreshold:  0,
					ChancePercent: 5,
				},
				{
					MaxThreshold:  100000,
					ChancePercent: 0,
				},
				{
					MaxThreshold:  200000,
					ChancePercent: 16,
				},
				{
					MaxThreshold:  300000,
					ChancePercent: 17,
				},
				{
					MaxThreshold:  400000,
					ChancePercent: 18,
				},
				{
					MaxThreshold:  500000,
					ChancePercent: 19,
				},
				{
					MaxThreshold:  600000,
					ChancePercent: 20,
				},
				{
					MaxThreshold:  700000,
					ChancePercent: 21,
				},
				{
					MaxThreshold:  800000,
					ChancePercent: 22,
				},
				{
					MaxThreshold:  900000,
					ChancePercent: 23,
				},
				{
					MaxThreshold:  1000000,
					ChancePercent: 24,
				},
			},
		},
	}

	ratingDataArgs := rating.RatingsDataArg{
		Config:                   ratingsConfig,
		ShardConsensusSize:       63,
		MetaConsensusSize:        400,
		ShardMinNodes:            400,
		MetaMinNodes:             400,
		RoundDurationMiliseconds: 6000,
	}

	ratingsData, _ := rating.NewRatingsData(ratingDataArgs)
	return ratingsData
}

func (tpn *TestProcessorNode) initInterceptors(heartbeatPk string) {
	var err error
	tpn.BlockBlackListHandler = timecache.NewTimeCache(TimeSpanForBadHeaders)
	if check.IfNil(tpn.EpochStartNotifier) {
		tpn.EpochStartNotifier = notifier.NewEpochStartSubscriptionHandler()
	}

	coreComponents := GetDefaultCoreComponents()
	coreComponents.InternalMarshalizerField = TestMarshalizer
	coreComponents.TxMarshalizerField = TestTxSignMarshalizer
	coreComponents.HasherField = TestHasher
	coreComponents.Uint64ByteSliceConverterField = TestUint64Converter
	coreComponents.ChainIdCalled = func() string {
		return string(tpn.ChainID)
	}
	coreComponents.MinTransactionVersionCalled = func() uint32 {
		return tpn.MinTransactionVersion
	}
	coreComponents.TxVersionCheckField = versioning.NewTxVersionChecker(tpn.MinTransactionVersion)
	coreComponents.EnableEpochsHandlerField = tpn.EnableEpochsHandler
	coreComponents.EpochNotifierField = tpn.EpochNotifier
	coreComponents.EconomicsDataField = tpn.EconomicsData

	cryptoComponents := GetDefaultCryptoComponents()
	cryptoComponents.PubKey = nil
	cryptoComponents.BlockSig = tpn.OwnAccount.BlockSingleSigner
	cryptoComponents.TxSig = tpn.OwnAccount.SingleSigner
	cryptoComponents.MultiSig = TestMultiSig
	cryptoComponents.BlKeyGen = tpn.OwnAccount.KeygenBlockSign
	cryptoComponents.TxKeyGen = tpn.OwnAccount.KeygenTxSign

	if tpn.ShardCoordinator.SelfId() == core.MetachainShardId {
		argsEpochStart := &metachain.ArgsNewMetaEpochStartTrigger{
			GenesisTime: tpn.RoundHandler.TimeStamp(),
			Settings: &config.EpochStartConfig{
				MinRoundsBetweenEpochs: 1000,
				RoundsPerEpoch:         10000,
			},
			Epoch:              0,
			EpochStartNotifier: tpn.EpochStartNotifier,
			Storage:            tpn.Storage,
			Marshalizer:        TestMarshalizer,
			Hasher:             TestHasher,
			AppStatusHandler:   &statusHandlerMock.AppStatusHandlerStub{},
			DataPool:           tpn.DataPool,
		}
		epochStartTrigger, _ := metachain.NewEpochStartTrigger(argsEpochStart)
		tpn.EpochStartTrigger = &metachain.TestTrigger{}
		tpn.EpochStartTrigger.SetTrigger(epochStartTrigger)
		providedHardforkPk := tpn.createHardforkTrigger(heartbeatPk)
		coreComponents.HardforkTriggerPubKeyField = providedHardforkPk

		metaInterceptorContainerFactoryArgs := interceptorscontainer.CommonInterceptorsContainerFactoryArgs{
			CoreComponents:               coreComponents,
			CryptoComponents:             cryptoComponents,
			Accounts:                     tpn.AccntState,
			ShardCoordinator:             tpn.ShardCoordinator,
			NodesCoordinator:             tpn.NodesCoordinator,
			Messenger:                    tpn.Messenger,
			Store:                        tpn.Storage,
			DataPool:                     tpn.DataPool,
			MaxTxNonceDeltaAllowed:       maxTxNonceDeltaAllowed,
			TxFeeHandler:                 tpn.EconomicsData,
			BlockBlackList:               tpn.BlockBlackListHandler,
			HeaderSigVerifier:            tpn.HeaderSigVerifier,
			HeaderIntegrityVerifier:      tpn.HeaderIntegrityVerifier,
			ValidityAttester:             tpn.BlockTracker,
			EpochStartTrigger:            tpn.EpochStartTrigger,
			WhiteListHandler:             tpn.WhiteListHandler,
			WhiteListerVerifiedTxs:       tpn.WhiteListerVerifiedTxs,
			AntifloodHandler:             &mock.NilAntifloodHandler{},
			ArgumentsParser:              smartContract.NewArgumentParser(),
			PreferredPeersHolder:         &p2pmocks.PeersHolderStub{},
			SizeCheckDelta:               sizeCheckDelta,
			RequestHandler:               tpn.RequestHandler,
			PeerSignatureHandler:         &processMock.PeerSignatureHandlerStub{},
			SignaturesHandler:            &processMock.SignaturesHandlerStub{},
			HeartbeatExpiryTimespanInSec: 30,
			PeerShardMapper:              tpn.PeerShardMapper,
			HardforkTrigger:              tpn.HardforkTrigger,
		}
		interceptorContainerFactory, _ := interceptorscontainer.NewMetaInterceptorsContainerFactory(metaInterceptorContainerFactoryArgs)

		tpn.InterceptorsContainer, err = interceptorContainerFactory.Create()
		if err != nil {
			log.Debug("interceptor container factory Create", "error", err.Error())
		}
	} else {
		argsPeerMiniBlocksSyncer := shardchain.ArgPeerMiniBlockSyncer{
			MiniBlocksPool:     tpn.DataPool.MiniBlocks(),
			ValidatorsInfoPool: tpn.DataPool.ValidatorsInfo(),
			RequestHandler:     tpn.RequestHandler,
		}
		peerMiniBlockSyncer, _ := shardchain.NewPeerMiniBlockSyncer(argsPeerMiniBlocksSyncer)
		argsShardEpochStart := &shardchain.ArgsShardEpochStartTrigger{
			Marshalizer:          TestMarshalizer,
			Hasher:               TestHasher,
			HeaderValidator:      tpn.HeaderValidator,
			Uint64Converter:      TestUint64Converter,
			DataPool:             tpn.DataPool,
			Storage:              tpn.Storage,
			RequestHandler:       tpn.RequestHandler,
			Epoch:                0,
			Validity:             1,
			Finality:             1,
			EpochStartNotifier:   tpn.EpochStartNotifier,
			PeerMiniBlocksSyncer: peerMiniBlockSyncer,
			RoundHandler:         tpn.RoundHandler,
			AppStatusHandler:     &statusHandlerMock.AppStatusHandlerStub{},
			EnableEpochsHandler:  tpn.EnableEpochsHandler,
		}
		epochStartTrigger, _ := shardchain.NewEpochStartTrigger(argsShardEpochStart)
		tpn.EpochStartTrigger = &shardchain.TestTrigger{}
		tpn.EpochStartTrigger.SetTrigger(epochStartTrigger)
		providedHardforkPk := tpn.createHardforkTrigger(heartbeatPk)
		coreComponents.HardforkTriggerPubKeyField = providedHardforkPk

		shardIntereptorContainerFactoryArgs := interceptorscontainer.CommonInterceptorsContainerFactoryArgs{
			CoreComponents:               coreComponents,
			CryptoComponents:             cryptoComponents,
			Accounts:                     tpn.AccntState,
			ShardCoordinator:             tpn.ShardCoordinator,
			NodesCoordinator:             tpn.NodesCoordinator,
			Messenger:                    tpn.Messenger,
			Store:                        tpn.Storage,
			DataPool:                     tpn.DataPool,
			MaxTxNonceDeltaAllowed:       maxTxNonceDeltaAllowed,
			TxFeeHandler:                 tpn.EconomicsData,
			BlockBlackList:               tpn.BlockBlackListHandler,
			HeaderSigVerifier:            tpn.HeaderSigVerifier,
			HeaderIntegrityVerifier:      tpn.HeaderIntegrityVerifier,
			ValidityAttester:             tpn.BlockTracker,
			EpochStartTrigger:            tpn.EpochStartTrigger,
			WhiteListHandler:             tpn.WhiteListHandler,
			WhiteListerVerifiedTxs:       tpn.WhiteListerVerifiedTxs,
			AntifloodHandler:             &mock.NilAntifloodHandler{},
			ArgumentsParser:              smartContract.NewArgumentParser(),
			PreferredPeersHolder:         &p2pmocks.PeersHolderStub{},
			SizeCheckDelta:               sizeCheckDelta,
			RequestHandler:               tpn.RequestHandler,
			PeerSignatureHandler:         &processMock.PeerSignatureHandlerStub{},
			SignaturesHandler:            &processMock.SignaturesHandlerStub{},
			HeartbeatExpiryTimespanInSec: 30,
			PeerShardMapper:              tpn.PeerShardMapper,
			HardforkTrigger:              tpn.HardforkTrigger,
		}
		interceptorContainerFactory, _ := interceptorscontainer.NewShardInterceptorsContainerFactory(shardIntereptorContainerFactoryArgs)

		tpn.InterceptorsContainer, err = interceptorContainerFactory.Create()
		if err != nil {
			fmt.Println(err.Error())
		}
	}
}

func (tpn *TestProcessorNode) createHardforkTrigger(heartbeatPk string) []byte {
	pkBytes, _ := tpn.NodeKeys.Pk.ToByteArray()
	argHardforkTrigger := trigger.ArgHardforkTrigger{
		TriggerPubKeyBytes:        pkBytes,
		Enabled:                   true,
		EnabledAuthenticated:      true,
		ArgumentParser:            smartContract.NewArgumentParser(),
		EpochProvider:             tpn.EpochStartTrigger,
		ExportFactoryHandler:      &mock.ExportFactoryHandlerStub{},
		CloseAfterExportInMinutes: 5,
		ChanStopNodeProcess:       make(chan endProcess.ArgEndProcess),
		EpochConfirmedNotifier:    tpn.EpochStartNotifier,
		SelfPubKeyBytes:           pkBytes,
		ImportStartHandler:        &mock.ImportStartHandlerStub{},
		RoundHandler:              &mock.RoundHandlerMock{},
	}

	var err error
	if len(heartbeatPk) > 0 {
		argHardforkTrigger.TriggerPubKeyBytes, err = hex.DecodeString(heartbeatPk)
		log.LogIfError(err)
	}
	tpn.HardforkTrigger, err = trigger.NewTrigger(argHardforkTrigger)
	log.LogIfError(err)

	return argHardforkTrigger.TriggerPubKeyBytes
}

func (tpn *TestProcessorNode) initResolvers() {
	dataPacker, _ := partitioning.NewSimpleDataPacker(TestMarshalizer)

	_ = tpn.Messenger.CreateTopic(common.ConsensusTopic+tpn.ShardCoordinator.CommunicationIdentifier(tpn.ShardCoordinator.SelfId()), true)
	payloadValidator, _ := validator.NewPeerAuthenticationPayloadValidator(60)

	resolverContainerFactory := resolverscontainer.FactoryArgs{
		ShardCoordinator:            tpn.ShardCoordinator,
		Messenger:                   tpn.Messenger,
		Store:                       tpn.Storage,
		Marshalizer:                 TestMarshalizer,
		DataPools:                   tpn.DataPool,
		Uint64ByteSliceConverter:    TestUint64Converter,
		DataPacker:                  dataPacker,
		TriesContainer:              tpn.TrieContainer,
		SizeCheckDelta:              100,
		InputAntifloodHandler:       &mock.NilAntifloodHandler{},
		OutputAntifloodHandler:      &mock.NilAntifloodHandler{},
		NumConcurrentResolvingJobs:  10,
		CurrentNetworkEpochProvider: &mock.CurrentNetworkEpochProviderStub{},
		PreferredPeersHolder:        &p2pmocks.PeersHolderStub{},
		ResolverConfig: config.ResolverConfig{
			NumCrossShardPeers:  2,
			NumTotalPeers:       3,
			NumFullHistoryPeers: 3,
		},
		PeersRatingHandler: tpn.PeersRatingHandler,
		PayloadValidator:   payloadValidator,
	}

	var err error
	if tpn.ShardCoordinator.SelfId() == core.MetachainShardId {
		resolversContainerFactory, _ := resolverscontainer.NewMetaResolversContainerFactory(resolverContainerFactory)

		tpn.ResolversContainer, err = resolversContainerFactory.Create()
		log.LogIfError(err)

		tpn.ResolverFinder, _ = containers.NewResolversFinder(tpn.ResolversContainer, tpn.ShardCoordinator)
		tpn.RequestHandler, _ = requestHandlers.NewResolverRequestHandler(
			tpn.ResolverFinder,
			tpn.RequestedItemsHandler,
			tpn.WhiteListHandler,
			100,
			tpn.ShardCoordinator.SelfId(),
			time.Second,
		)
	} else {
		resolversContainerFactory, _ := resolverscontainer.NewShardResolversContainerFactory(resolverContainerFactory)

		tpn.ResolversContainer, err = resolversContainerFactory.Create()
		log.LogIfError(err)

		tpn.ResolverFinder, _ = containers.NewResolversFinder(tpn.ResolversContainer, tpn.ShardCoordinator)
		tpn.RequestHandler, _ = requestHandlers.NewResolverRequestHandler(
			tpn.ResolverFinder,
			tpn.RequestedItemsHandler,
			tpn.WhiteListHandler,
			100,
			tpn.ShardCoordinator.SelfId(),
			time.Second,
		)
	}
}

func (tpn *TestProcessorNode) initInnerProcessors(gasMap map[string]map[string]uint64, vmConfig *config.VirtualMachineConfig) {
	if tpn.ShardCoordinator.SelfId() == core.MetachainShardId {
		tpn.initMetaInnerProcessors(gasMap)
		return
	}

	if tpn.ValidatorStatisticsProcessor == nil {
		tpn.ValidatorStatisticsProcessor = &mock.ValidatorStatisticsProcessorStub{}
	}

	interimProcFactory, _ := shard.NewIntermediateProcessorsContainerFactory(
		tpn.ShardCoordinator,
		TestMarshalizer,
		TestHasher,
		TestAddressPubkeyConverter,
		tpn.Storage,
		tpn.DataPool,
		tpn.EconomicsData,
	)

	tpn.InterimProcContainer, _ = interimProcFactory.Create()
	tpn.ScrForwarder, _ = postprocess.NewTestIntermediateResultsProcessor(
		TestHasher,
		TestMarshalizer,
		tpn.ShardCoordinator,
		TestAddressPubkeyConverter,
		tpn.Storage,
		dataBlock.SmartContractResultBlock,
		tpn.DataPool.CurrentBlockTxs(),
		tpn.EconomicsData,
	)

	tpn.InterimProcContainer.Remove(dataBlock.SmartContractResultBlock)
	_ = tpn.InterimProcContainer.Add(dataBlock.SmartContractResultBlock, tpn.ScrForwarder)

	tpn.RewardsProcessor, _ = rewardTransaction.NewRewardTxProcessor(
		tpn.AccntState,
		TestAddressPubkeyConverter,
		tpn.ShardCoordinator,
	)

	mapDNSAddresses := make(map[string]struct{})
	if !check.IfNil(tpn.SmartContractParser) {
		mapDNSAddresses, _ = tpn.SmartContractParser.GetDeployedSCAddresses(genesis.DNSType)
	}

	gasSchedule := mock.NewGasScheduleNotifierMock(gasMap)
	argsBuiltIn := builtInFunctions.ArgsCreateBuiltInFunctionContainer{
		GasSchedule:         gasSchedule,
		MapDNSAddresses:     mapDNSAddresses,
		Marshalizer:         TestMarshalizer,
		Accounts:            tpn.AccntState,
		ShardCoordinator:    tpn.ShardCoordinator,
		EpochNotifier:       tpn.EpochNotifier,
		EnableEpochsHandler: tpn.EnableEpochsHandler,

		MaxNumNodesInTransferRole: 100,
	}
	argsBuiltIn.AutomaticCrawlerAddresses = GenerateOneAddressPerShard(argsBuiltIn.ShardCoordinator)
	builtInFuncFactory, _ := builtInFunctions.CreateBuiltInFunctionsFactory(argsBuiltIn)

	for name, function := range TestBuiltinFunctions {
		err := builtInFuncFactory.BuiltInFunctionContainer().Add(name, function)
		log.LogIfError(err)
	}

	argsHook := hooks.ArgBlockChainHook{
		Accounts:              tpn.AccntState,
		PubkeyConv:            TestAddressPubkeyConverter,
		StorageService:        tpn.Storage,
		BlockChain:            tpn.BlockChain,
		ShardCoordinator:      tpn.ShardCoordinator,
		Marshalizer:           TestMarshalizer,
		Uint64Converter:       TestUint64Converter,
		BuiltInFunctions:      builtInFuncFactory.BuiltInFunctionContainer(),
		NFTStorageHandler:     builtInFuncFactory.NFTStorageHandler(),
		GlobalSettingsHandler: builtInFuncFactory.ESDTGlobalSettingsHandler(),
		DataPool:              tpn.DataPool,
		CompiledSCPool:        tpn.DataPool.SmartContracts(),
		EpochNotifier:         tpn.EpochNotifier,
		EnableEpochsHandler:   tpn.EnableEpochsHandler,
		NilCompiledSCStore:    true,
	}
	esdtTransferParser, _ := parsers.NewESDTTransferParser(TestMarshalizer)
	maxGasLimitPerBlock := uint64(0xFFFFFFFFFFFFFFFF)
	blockChainHookImpl, _ := hooks.NewBlockChainHookImpl(argsHook)
	tpn.EnableEpochs.FailExecutionOnEveryAPIErrorEnableEpoch = 1
	argsNewVMFactory := shard.ArgVMContainerFactory{
		Config:              *vmConfig,
		BlockGasLimit:       maxGasLimitPerBlock,
		GasSchedule:         gasSchedule,
		BlockChainHook:      blockChainHookImpl,
		BuiltInFunctions:    argsHook.BuiltInFunctions,
		EpochNotifier:       tpn.EpochNotifier,
		EnableEpochsHandler: tpn.EnableEpochsHandler,
		ArwenChangeLocker:   tpn.ArwenChangeLocker,
		ESDTTransferParser:  esdtTransferParser,
	}
	vmFactory, _ := shard.NewVMContainerFactory(argsNewVMFactory)

	var err error
	tpn.VMContainer, err = vmFactory.Create()
	if err != nil {
		panic(err)
	}

	tpn.BlockchainHook, _ = vmFactory.BlockChainHookImpl().(*hooks.BlockChainHookImpl)
	_ = builtInFuncFactory.SetPayableHandler(tpn.BlockchainHook)

	mockVM, _ := mock.NewOneSCExecutorMockVM(tpn.BlockchainHook, TestHasher)
	mockVM.GasForOperation = OpGasValueForMockVm
	_ = tpn.VMContainer.Add(procFactory.InternalTestingVM, mockVM)

	tpn.FeeAccumulator, _ = postprocess.NewFeeAccumulator()
	tpn.ArgsParser = smartContract.NewArgumentParser()

	argsTxTypeHandler := coordinator.ArgNewTxTypeHandler{
		PubkeyConverter:     TestAddressPubkeyConverter,
		ShardCoordinator:    tpn.ShardCoordinator,
		BuiltInFunctions:    builtInFuncFactory.BuiltInFunctionContainer(),
		ArgumentParser:      parsers.NewCallArgsParser(),
		ESDTTransferParser:  esdtTransferParser,
		EnableEpochsHandler: tpn.EnableEpochsHandler,
	}
	txTypeHandler, _ := coordinator.NewTxTypeHandler(argsTxTypeHandler)
	tpn.GasHandler, _ = preprocess.NewGasComputation(tpn.EconomicsData, txTypeHandler, tpn.EnableEpochsHandler)
	badBlocksHandler, _ := tpn.InterimProcContainer.Get(dataBlock.InvalidBlock)

	argsNewScProcessor := smartContract.ArgsNewSmartContractProcessor{
		VmContainer:         tpn.VMContainer,
		ArgsParser:          tpn.ArgsParser,
		Hasher:              TestHasher,
		Marshalizer:         TestMarshalizer,
		AccountsDB:          tpn.AccntState,
		BlockChainHook:      vmFactory.BlockChainHookImpl(),
		BuiltInFunctions:    builtInFuncFactory.BuiltInFunctionContainer(),
		PubkeyConv:          TestAddressPubkeyConverter,
		ShardCoordinator:    tpn.ShardCoordinator,
		ScrForwarder:        tpn.ScrForwarder,
		TxFeeHandler:        tpn.FeeAccumulator,
		EconomicsFee:        tpn.EconomicsData,
		TxTypeHandler:       txTypeHandler,
		GasHandler:          tpn.GasHandler,
		GasSchedule:         gasSchedule,
		TxLogsProcessor:     tpn.TransactionLogProcessor,
		BadTxForwarder:      badBlocksHandler,
		EnableEpochsHandler: tpn.EnableEpochsHandler,
		VMOutputCacher:      txcache.NewDisabledCache(),
		ArwenChangeLocker:   tpn.ArwenChangeLocker,
	}
	sc, _ := smartContract.NewSmartContractProcessor(argsNewScProcessor)
	tpn.ScProcessor = smartContract.NewTestScProcessor(sc)

	receiptsHandler, _ := tpn.InterimProcContainer.Get(dataBlock.ReceiptBlock)
	argsNewTxProcessor := transaction.ArgsNewTxProcessor{
		Accounts:            tpn.AccntState,
		Hasher:              TestHasher,
		PubkeyConv:          TestAddressPubkeyConverter,
		Marshalizer:         TestMarshalizer,
		SignMarshalizer:     TestTxSignMarshalizer,
		ShardCoordinator:    tpn.ShardCoordinator,
		ScProcessor:         tpn.ScProcessor,
		TxFeeHandler:        tpn.FeeAccumulator,
		TxTypeHandler:       txTypeHandler,
		EconomicsFee:        tpn.EconomicsData,
		ReceiptForwarder:    receiptsHandler,
		BadTxForwarder:      badBlocksHandler,
		ArgsParser:          tpn.ArgsParser,
		ScrForwarder:        tpn.ScrForwarder,
		EnableEpochsHandler: tpn.EnableEpochsHandler,
	}
	tpn.TxProcessor, _ = transaction.NewTxProcessor(argsNewTxProcessor)
	scheduledSCRsStorer, _ := tpn.Storage.GetStorer(dataRetriever.ScheduledSCRsUnit)
	scheduledTxsExecutionHandler, _ := preprocess.NewScheduledTxsExecution(
		tpn.TxProcessor,
		&mock.TransactionCoordinatorMock{},
		scheduledSCRsStorer,
		TestMarshalizer,
		TestHasher,
		tpn.ShardCoordinator,
	)
	processedMiniBlocksTracker := processedMb.NewProcessedMiniBlocksTracker()

	fact, _ := shard.NewPreProcessorsContainerFactory(
		tpn.ShardCoordinator,
		tpn.Storage,
		TestMarshalizer,
		TestHasher,
		tpn.DataPool,
		TestAddressPubkeyConverter,
		tpn.AccntState,
		tpn.RequestHandler,
		tpn.TxProcessor,
		tpn.ScProcessor,
		tpn.ScProcessor,
		tpn.RewardsProcessor,
		tpn.EconomicsData,
		tpn.GasHandler,
		tpn.BlockTracker,
		TestBlockSizeComputationHandler,
		TestBalanceComputationHandler,
		tpn.EnableEpochsHandler,
		txTypeHandler,
		scheduledTxsExecutionHandler,
		processedMiniBlocksTracker,
	)
	tpn.PreProcessorsContainer, _ = fact.Create()

	argsTransactionCoordinator := coordinator.ArgTransactionCoordinator{
		Hasher:                       TestHasher,
		Marshalizer:                  TestMarshalizer,
		ShardCoordinator:             tpn.ShardCoordinator,
		Accounts:                     tpn.AccntState,
		MiniBlockPool:                tpn.DataPool.MiniBlocks(),
		RequestHandler:               tpn.RequestHandler,
		PreProcessors:                tpn.PreProcessorsContainer,
		InterProcessors:              tpn.InterimProcContainer,
		GasHandler:                   tpn.GasHandler,
		FeeHandler:                   tpn.FeeAccumulator,
		BlockSizeComputation:         TestBlockSizeComputationHandler,
		BalanceComputation:           TestBalanceComputationHandler,
		EconomicsFee:                 tpn.EconomicsData,
		TxTypeHandler:                txTypeHandler,
		TransactionsLogProcessor:     tpn.TransactionLogProcessor,
		EnableEpochsHandler:          tpn.EnableEpochsHandler,
		ScheduledTxsExecutionHandler: scheduledTxsExecutionHandler,
		DoubleTransactionsDetector:   &testscommon.PanicDoubleTransactionsDetector{},
		ProcessedMiniBlocksTracker:   processedMiniBlocksTracker,
	}
	tpn.TxCoordinator, _ = coordinator.NewTransactionCoordinator(argsTransactionCoordinator)
	scheduledTxsExecutionHandler.SetTransactionCoordinator(tpn.TxCoordinator)
}

func (tpn *TestProcessorNode) initMetaInnerProcessors(gasMap map[string]map[string]uint64) {
	interimProcFactory, _ := metaProcess.NewIntermediateProcessorsContainerFactory(
		tpn.ShardCoordinator,
		TestMarshalizer,
		TestHasher,
		TestAddressPubkeyConverter,
		tpn.Storage,
		tpn.DataPool,
		tpn.EconomicsData,
	)

	tpn.InterimProcContainer, _ = interimProcFactory.Create()
	tpn.ScrForwarder, _ = postprocess.NewTestIntermediateResultsProcessor(
		TestHasher,
		TestMarshalizer,
		tpn.ShardCoordinator,
		TestAddressPubkeyConverter,
		tpn.Storage,
		dataBlock.SmartContractResultBlock,
		tpn.DataPool.CurrentBlockTxs(),
		tpn.EconomicsData,
	)

	tpn.InterimProcContainer.Remove(dataBlock.SmartContractResultBlock)
	_ = tpn.InterimProcContainer.Add(dataBlock.SmartContractResultBlock, tpn.ScrForwarder)

	gasSchedule := mock.NewGasScheduleNotifierMock(gasMap)
	argsBuiltIn := builtInFunctions.ArgsCreateBuiltInFunctionContainer{
		GasSchedule:         gasSchedule,
		MapDNSAddresses:     make(map[string]struct{}),
		Marshalizer:         TestMarshalizer,
		Accounts:            tpn.AccntState,
		ShardCoordinator:    tpn.ShardCoordinator,
		EpochNotifier:       tpn.EpochNotifier,
		EnableEpochsHandler: tpn.EnableEpochsHandler,

		MaxNumNodesInTransferRole: 100,
	}
	argsBuiltIn.AutomaticCrawlerAddresses = GenerateOneAddressPerShard(argsBuiltIn.ShardCoordinator)
	builtInFuncFactory, _ := builtInFunctions.CreateBuiltInFunctionsFactory(argsBuiltIn)
	argsHook := hooks.ArgBlockChainHook{
		Accounts:              tpn.AccntState,
		PubkeyConv:            TestAddressPubkeyConverter,
		StorageService:        tpn.Storage,
		BlockChain:            tpn.BlockChain,
		ShardCoordinator:      tpn.ShardCoordinator,
		Marshalizer:           TestMarshalizer,
		Uint64Converter:       TestUint64Converter,
		BuiltInFunctions:      builtInFuncFactory.BuiltInFunctionContainer(),
		NFTStorageHandler:     builtInFuncFactory.NFTStorageHandler(),
		GlobalSettingsHandler: builtInFuncFactory.ESDTGlobalSettingsHandler(),
		DataPool:              tpn.DataPool,
		CompiledSCPool:        tpn.DataPool.SmartContracts(),
		EpochNotifier:         tpn.EpochNotifier,
		EnableEpochsHandler:   tpn.EnableEpochsHandler,
		NilCompiledSCStore:    true,
	}

	var signVerifier vm.MessageSignVerifier
	if tpn.UseValidVmBlsSigVerifier {
		signVerifier, _ = vmProcess.NewMessageSigVerifier(
			signing.NewKeyGenerator(mcl.NewSuiteBLS12()),
			mclsig.NewBlsSigner(),
		)
	} else {
		signVerifier, _ = disabled.NewMessageSignVerifier(&mock.KeyGenMock{})
	}
	blockChainHookImpl, _ := hooks.NewBlockChainHookImpl(argsHook)
	argsVMContainerFactory := metaProcess.ArgsNewVMContainerFactory{
		BlockChainHook:      blockChainHookImpl,
		PubkeyConv:          argsHook.PubkeyConv,
		Economics:           tpn.EconomicsData,
		MessageSignVerifier: signVerifier,
		GasSchedule:         gasSchedule,
		NodesConfigProvider: tpn.NodesSetup,
		Hasher:              TestHasher,
		Marshalizer:         TestMarshalizer,
		SystemSCConfig: &config.SystemSmartContractsConfig{
			ESDTSystemSCConfig: config.ESDTSystemSCConfig{
				BaseIssuingCost: "1000",
				OwnerAddress:    "aaaaaa",
			},
			GovernanceSystemSCConfig: config.GovernanceSystemSCConfig{
				Active: config.GovernanceSystemSCConfigActive{
					ProposalCost:     "500",
					MinQuorum:        "50",
					MinPassThreshold: "50",
					MinVetoThreshold: "50",
				},
				FirstWhitelistedAddress: DelegationManagerConfigChangeAddress,
			},
			StakingSystemSCConfig: config.StakingSystemSCConfig{
				GenesisNodePrice:                     "1000",
				UnJailValue:                          "10",
				MinStepValue:                         "10",
				MinStakeValue:                        "1",
				UnBondPeriod:                         1,
				UnBondPeriodInEpochs:                 1,
				NumRoundsWithoutBleed:                1,
				MaximumPercentageToBleed:             1,
				BleedPercentagePerRound:              1,
				MaxNumberOfNodesForStake:             100,
				ActivateBLSPubKeyMessageVerification: false,
				MinUnstakeTokensValue:                "1",
			},
			DelegationManagerSystemSCConfig: config.DelegationManagerSystemSCConfig{
				MinCreationDeposit:  "100",
				MinStakeAmount:      "100",
				ConfigChangeAddress: DelegationManagerConfigChangeAddress,
			},
			DelegationSystemSCConfig: config.DelegationSystemSCConfig{
				MinServiceFee: 0,
				MaxServiceFee: 100000,
			},
		},
		ValidatorAccountsDB: tpn.PeerState,
		ChanceComputer:      &mock.RaterMock{},
		ShardCoordinator:    tpn.ShardCoordinator,
		EnableEpochsHandler: tpn.EnableEpochsHandler,
	}
	vmFactory, _ := metaProcess.NewVMContainerFactory(argsVMContainerFactory)

	tpn.VMContainer, _ = vmFactory.Create()
	tpn.BlockchainHook, _ = vmFactory.BlockChainHookImpl().(*hooks.BlockChainHookImpl)
	tpn.SystemSCFactory = vmFactory.SystemSmartContractContainerFactory()
	tpn.addMockVm(tpn.BlockchainHook)

	tpn.FeeAccumulator, _ = postprocess.NewFeeAccumulator()
	tpn.ArgsParser = smartContract.NewArgumentParser()
	esdtTransferParser, _ := parsers.NewESDTTransferParser(TestMarshalizer)
	argsTxTypeHandler := coordinator.ArgNewTxTypeHandler{
		PubkeyConverter:     TestAddressPubkeyConverter,
		ShardCoordinator:    tpn.ShardCoordinator,
		BuiltInFunctions:    builtInFuncFactory.BuiltInFunctionContainer(),
		ArgumentParser:      parsers.NewCallArgsParser(),
		ESDTTransferParser:  esdtTransferParser,
		EnableEpochsHandler: tpn.EnableEpochsHandler,
	}
	txTypeHandler, _ := coordinator.NewTxTypeHandler(argsTxTypeHandler)
	tpn.GasHandler, _ = preprocess.NewGasComputation(tpn.EconomicsData, txTypeHandler, tpn.EnableEpochsHandler)
	badBlocksHandler, _ := tpn.InterimProcContainer.Get(dataBlock.InvalidBlock)
	argsNewScProcessor := smartContract.ArgsNewSmartContractProcessor{
		VmContainer:         tpn.VMContainer,
		ArgsParser:          tpn.ArgsParser,
		Hasher:              TestHasher,
		Marshalizer:         TestMarshalizer,
		AccountsDB:          tpn.AccntState,
		BlockChainHook:      vmFactory.BlockChainHookImpl(),
		BuiltInFunctions:    builtInFuncFactory.BuiltInFunctionContainer(),
		PubkeyConv:          TestAddressPubkeyConverter,
		ShardCoordinator:    tpn.ShardCoordinator,
		ScrForwarder:        tpn.ScrForwarder,
		TxFeeHandler:        tpn.FeeAccumulator,
		EconomicsFee:        tpn.EconomicsData,
		TxTypeHandler:       txTypeHandler,
		GasHandler:          tpn.GasHandler,
		GasSchedule:         gasSchedule,
		TxLogsProcessor:     tpn.TransactionLogProcessor,
		BadTxForwarder:      badBlocksHandler,
		EnableEpochsHandler: tpn.EnableEpochsHandler,
		VMOutputCacher:      txcache.NewDisabledCache(),
		ArwenChangeLocker:   tpn.ArwenChangeLocker,
	}
	scProcessor, _ := smartContract.NewSmartContractProcessor(argsNewScProcessor)
	tpn.ScProcessor = smartContract.NewTestScProcessor(scProcessor)
	argsNewMetaTxProc := transaction.ArgsNewMetaTxProcessor{
		Hasher:              TestHasher,
		Marshalizer:         TestMarshalizer,
		Accounts:            tpn.AccntState,
		PubkeyConv:          TestAddressPubkeyConverter,
		ShardCoordinator:    tpn.ShardCoordinator,
		ScProcessor:         tpn.ScProcessor,
		TxTypeHandler:       txTypeHandler,
		EconomicsFee:        tpn.EconomicsData,
		EnableEpochsHandler: tpn.EnableEpochsHandler,
	}
	tpn.TxProcessor, _ = transaction.NewMetaTxProcessor(argsNewMetaTxProc)
	scheduledSCRsStorer, _ := tpn.Storage.GetStorer(dataRetriever.ScheduledSCRsUnit)
	scheduledTxsExecutionHandler, _ := preprocess.NewScheduledTxsExecution(
		tpn.TxProcessor,
		&mock.TransactionCoordinatorMock{},
		scheduledSCRsStorer,
		TestMarshalizer,
		TestHasher,
		tpn.ShardCoordinator)
	processedMiniBlocksTracker := processedMb.NewProcessedMiniBlocksTracker()

	fact, _ := metaProcess.NewPreProcessorsContainerFactory(
		tpn.ShardCoordinator,
		tpn.Storage,
		TestMarshalizer,
		TestHasher,
		tpn.DataPool,
		tpn.AccntState,
		tpn.RequestHandler,
		tpn.TxProcessor,
		scProcessor,
		tpn.EconomicsData,
		tpn.GasHandler,
		tpn.BlockTracker,
		TestAddressPubkeyConverter,
		TestBlockSizeComputationHandler,
		TestBalanceComputationHandler,
		tpn.EnableEpochsHandler,
		txTypeHandler,
		scheduledTxsExecutionHandler,
		processedMiniBlocksTracker,
	)
	tpn.PreProcessorsContainer, _ = fact.Create()

	argsTransactionCoordinator := coordinator.ArgTransactionCoordinator{
		Hasher:                       TestHasher,
		Marshalizer:                  TestMarshalizer,
		ShardCoordinator:             tpn.ShardCoordinator,
		Accounts:                     tpn.AccntState,
		MiniBlockPool:                tpn.DataPool.MiniBlocks(),
		RequestHandler:               tpn.RequestHandler,
		PreProcessors:                tpn.PreProcessorsContainer,
		InterProcessors:              tpn.InterimProcContainer,
		GasHandler:                   tpn.GasHandler,
		FeeHandler:                   tpn.FeeAccumulator,
		BlockSizeComputation:         TestBlockSizeComputationHandler,
		BalanceComputation:           TestBalanceComputationHandler,
		EconomicsFee:                 tpn.EconomicsData,
		TxTypeHandler:                txTypeHandler,
		TransactionsLogProcessor:     tpn.TransactionLogProcessor,
		EnableEpochsHandler:          tpn.EnableEpochsHandler,
		ScheduledTxsExecutionHandler: scheduledTxsExecutionHandler,
		DoubleTransactionsDetector:   &testscommon.PanicDoubleTransactionsDetector{},
		ProcessedMiniBlocksTracker:   processedMiniBlocksTracker,
	}
	tpn.TxCoordinator, _ = coordinator.NewTransactionCoordinator(argsTransactionCoordinator)
	scheduledTxsExecutionHandler.SetTransactionCoordinator(tpn.TxCoordinator)
}

// InitDelegationManager will initialize the delegation manager whenever required
func (tpn *TestProcessorNode) InitDelegationManager() {
	if tpn.ShardCoordinator.SelfId() != core.MetachainShardId {
		return
	}

	systemVM, err := tpn.VMContainer.Get(factory.SystemVirtualMachine)
	log.LogIfError(err)

	codeMetaData := &vmcommon.CodeMetadata{
		Upgradeable: false,
		Payable:     false,
		Readable:    true,
	}

	vmInput := &vmcommon.ContractCreateInput{
		VMInput: vmcommon.VMInput{
			CallerAddr: vm.DelegationManagerSCAddress,
			Arguments:  [][]byte{},
			CallValue:  zero,
		},
		ContractCode:         vm.DelegationManagerSCAddress,
		ContractCodeMetadata: codeMetaData.ToBytes(),
	}

	vmOutput, err := systemVM.RunSmartContractCreate(vmInput)
	log.LogIfError(err)
	if vmOutput.ReturnCode != vmcommon.Ok {
		log.Error("error while initializing system SC", "return code", vmOutput.ReturnCode)
	}

	err = tpn.processSCOutputAccounts(vmOutput)
	log.LogIfError(err)

	err = tpn.updateSystemSCContractsCode(vmInput.ContractCodeMetadata, vm.DelegationManagerSCAddress)
	log.LogIfError(err)

	_, err = tpn.AccntState.Commit()
	log.LogIfError(err)
}

func (tpn *TestProcessorNode) updateSystemSCContractsCode(contractMetadata []byte, scAddress []byte) error {
	userAcc, err := tpn.getUserAccount(scAddress)
	if err != nil {
		return err
	}

	userAcc.SetOwnerAddress(scAddress)
	userAcc.SetCodeMetadata(contractMetadata)
	userAcc.SetCode(scAddress)

	return tpn.AccntState.SaveAccount(userAcc)
}

// save account changes in state from vmOutput - protected by VM - every output can be treated as is.
func (tpn *TestProcessorNode) processSCOutputAccounts(vmOutput *vmcommon.VMOutput) error {
	outputAccounts := process.SortVMOutputInsideData(vmOutput)
	for _, outAcc := range outputAccounts {
		acc, err := tpn.getUserAccount(outAcc.Address)
		if err != nil {
			return err
		}

		storageUpdates := process.GetSortedStorageUpdates(outAcc)
		for _, storeUpdate := range storageUpdates {
			err = acc.DataTrieTracker().SaveKeyValue(storeUpdate.Offset, storeUpdate.Data)
			if err != nil {
				return err
			}
		}

		if outAcc.BalanceDelta != nil && outAcc.BalanceDelta.Cmp(zero) != 0 {
			err = acc.AddToBalance(outAcc.BalanceDelta)
			if err != nil {
				return err
			}
		}

		err = tpn.AccntState.SaveAccount(acc)
		if err != nil {
			return err
		}
	}

	return nil
}

func (tpn *TestProcessorNode) getUserAccount(address []byte) (state.UserAccountHandler, error) {
	acnt, err := tpn.AccntState.LoadAccount(address)
	if err != nil {
		return nil, err
	}

	stAcc, ok := acnt.(state.UserAccountHandler)
	if !ok {
		return nil, process.ErrWrongTypeAssertion
	}

	return stAcc, nil
}

func (tpn *TestProcessorNode) addMockVm(blockchainHook vmcommon.BlockchainHook) {
	mockVM, _ := mock.NewOneSCExecutorMockVM(blockchainHook, TestHasher)
	mockVM.GasForOperation = OpGasValueForMockVm

	_ = tpn.VMContainer.Add(factory.InternalTestingVM, mockVM)
}

func (tpn *TestProcessorNode) initBlockProcessor(stateCheckpointModulus uint) {
	var err error

	if tpn.ShardCoordinator.SelfId() != core.MetachainShardId {
		tpn.ForkDetector, _ = processSync.NewShardForkDetector(tpn.RoundHandler, tpn.BlockBlackListHandler, tpn.BlockTracker, tpn.NodesSetup.GetStartTime())
	} else {
		tpn.ForkDetector, _ = processSync.NewMetaForkDetector(tpn.RoundHandler, tpn.BlockBlackListHandler, tpn.BlockTracker, tpn.NodesSetup.GetStartTime())
	}

	accountsDb := make(map[state.AccountsDbIdentifier]state.AccountsAdapter)
	accountsDb[state.UserAccountsState] = tpn.AccntState
	accountsDb[state.PeerAccountsState] = tpn.PeerState

	coreComponents := GetDefaultCoreComponents()
	coreComponents.InternalMarshalizerField = TestMarshalizer
	coreComponents.HasherField = TestHasher
	coreComponents.Uint64ByteSliceConverterField = TestUint64Converter
	coreComponents.RoundHandlerField = tpn.RoundHandler
	coreComponents.EnableEpochsHandlerField = tpn.EnableEpochsHandler
	coreComponents.EpochNotifierField = tpn.EpochNotifier
	coreComponents.EconomicsDataField = tpn.EconomicsData

	dataComponents := GetDefaultDataComponents()
	dataComponents.Store = tpn.Storage
	dataComponents.DataPool = tpn.DataPool
	dataComponents.BlockChain = tpn.BlockChain

	bootstrapComponents := getDefaultBootstrapComponents(tpn.ShardCoordinator)
	bootstrapComponents.HdrIntegrityVerifier = tpn.HeaderIntegrityVerifier

	statusComponents := GetDefaultStatusComponents()

	triesConfig := config.Config{
		StateTriesConfig: config.StateTriesConfig{
			SnapshotsEnabled:          true,
			CheckpointRoundsModulus:   stateCheckpointModulus,
			UserStatePruningQueueSize: uint(5),
			PeerStatePruningQueueSize: uint(3),
		},
	}

	argumentsBase := block.ArgBaseProcessor{
		CoreComponents:      coreComponents,
		DataComponents:      dataComponents,
		BootstrapComponents: bootstrapComponents,
		StatusComponents:    statusComponents,
		Config:              triesConfig,
		AccountsDB:          accountsDb,
		ForkDetector:        tpn.ForkDetector,
		NodesCoordinator:    tpn.NodesCoordinator,
		FeeHandler:          tpn.FeeAccumulator,
		RequestHandler:      tpn.RequestHandler,
		BlockChainHook:      tpn.BlockchainHook,
		HeaderValidator:     tpn.HeaderValidator,
		BootStorer: &mock.BoostrapStorerMock{
			PutCalled: func(round int64, bootData bootstrapStorage.BootstrapData) error {
				return nil
			},
		},
		BlockTracker:                 tpn.BlockTracker,
		BlockSizeThrottler:           TestBlockSizeThrottler,
		HistoryRepository:            tpn.HistoryRepository,
		EnableRoundsHandler:          coreComponents.EnableRoundsHandler(),
		GasHandler:                   tpn.GasHandler,
		ScheduledTxsExecutionHandler: &testscommon.ScheduledTxsExecutionStub{},
		ProcessedMiniBlocksTracker:   &testscommon.ProcessedMiniBlocksTrackerStub{},
		ReceiptsRepository:           &testscommon.ReceiptsRepositoryStub{},
	}

	if check.IfNil(tpn.EpochStartNotifier) {
		tpn.EpochStartNotifier = notifier.NewEpochStartSubscriptionHandler()
	}

	if tpn.ShardCoordinator.SelfId() == core.MetachainShardId {
		if check.IfNil(tpn.EpochStartTrigger) {
			argsEpochStart := &metachain.ArgsNewMetaEpochStartTrigger{
				GenesisTime: argumentsBase.CoreComponents.RoundHandler().TimeStamp(),
				Settings: &config.EpochStartConfig{
					MinRoundsBetweenEpochs: 1000,
					RoundsPerEpoch:         10000,
				},
				Epoch:              0,
				EpochStartNotifier: tpn.EpochStartNotifier,
				Storage:            tpn.Storage,
				Marshalizer:        TestMarshalizer,
				Hasher:             TestHasher,
				AppStatusHandler:   &statusHandlerMock.AppStatusHandlerStub{},
				DataPool:           tpn.DataPool,
			}
			epochStartTrigger, _ := metachain.NewEpochStartTrigger(argsEpochStart)
			tpn.EpochStartTrigger = &metachain.TestTrigger{}
			tpn.EpochStartTrigger.SetTrigger(epochStartTrigger)
		}

		argumentsBase.EpochStartTrigger = tpn.EpochStartTrigger
		argumentsBase.TxCoordinator = tpn.TxCoordinator

		argsStakingToPeer := scToProtocol.ArgStakingToPeer{
			PubkeyConv:          TestValidatorPubkeyConverter,
			Hasher:              TestHasher,
			Marshalizer:         TestMarshalizer,
			PeerState:           tpn.PeerState,
			BaseState:           tpn.AccntState,
			ArgParser:           tpn.ArgsParser,
			CurrTxs:             tpn.DataPool.CurrentBlockTxs(),
			RatingsData:         tpn.RatingsData,
			EnableEpochsHandler: tpn.EnableEpochsHandler,
		}
		scToProtocolInstance, _ := scToProtocol.NewStakingToPeer(argsStakingToPeer)

		argsEpochStartData := metachain.ArgsNewEpochStartData{
			Marshalizer:         TestMarshalizer,
			Hasher:              TestHasher,
			Store:               tpn.Storage,
			DataPool:            tpn.DataPool,
			BlockTracker:        tpn.BlockTracker,
			ShardCoordinator:    tpn.ShardCoordinator,
			EpochStartTrigger:   tpn.EpochStartTrigger,
			RequestHandler:      tpn.RequestHandler,
			EnableEpochsHandler: tpn.EnableEpochsHandler,
		}
		epochStartDataCreator, _ := metachain.NewEpochStartData(argsEpochStartData)

		economicsDataProvider := metachain.NewEpochEconomicsStatistics()
		argsEpochEconomics := metachain.ArgsNewEpochEconomics{
			Marshalizer:           TestMarshalizer,
			Hasher:                TestHasher,
			Store:                 tpn.Storage,
			ShardCoordinator:      tpn.ShardCoordinator,
			RewardsHandler:        tpn.EconomicsData,
			RoundTime:             tpn.RoundHandler,
			GenesisTotalSupply:    tpn.EconomicsData.GenesisTotalSupply(),
			EconomicsDataNotified: economicsDataProvider,
			StakingV2EnableEpoch:  tpn.EnableEpochs.StakingV2EnableEpoch,
		}
		epochEconomics, _ := metachain.NewEndOfEpochEconomicsDataCreator(argsEpochEconomics)

		systemVM, errGet := tpn.VMContainer.Get(factory.SystemVirtualMachine)
		if errGet != nil {
			log.Error("initBlockProcessor tpn.VMContainer.Get", "error", errGet)
		}
		stakingDataProvider, errRsp := metachain.NewStakingDataProvider(systemVM, "1000")
		if errRsp != nil {
			log.Error("initBlockProcessor NewRewardsStakingProvider", "error", errRsp)
		}

		rewardsStorage, _ := tpn.Storage.GetStorer(dataRetriever.RewardTransactionUnit)
		miniBlockStorage, _ := tpn.Storage.GetStorer(dataRetriever.MiniBlockUnit)
		argsEpochRewards := metachain.RewardsCreatorProxyArgs{
			BaseRewardsCreatorArgs: metachain.BaseRewardsCreatorArgs{
				ShardCoordinator:              tpn.ShardCoordinator,
				PubkeyConverter:               TestAddressPubkeyConverter,
				RewardsStorage:                rewardsStorage,
				MiniBlockStorage:              miniBlockStorage,
				Hasher:                        TestHasher,
				Marshalizer:                   TestMarshalizer,
				DataPool:                      tpn.DataPool,
				ProtocolSustainabilityAddress: testProtocolSustainabilityAddress,
				NodesConfigProvider:           tpn.NodesCoordinator,
				UserAccountsDB:                tpn.AccntState,
				EnableEpochsHandler:           tpn.EnableEpochsHandler,
			},
			StakingDataProvider:   stakingDataProvider,
			RewardsHandler:        tpn.EconomicsData,
			EconomicsDataProvider: economicsDataProvider,
		}
		epochStartRewards, _ := metachain.NewRewardsCreatorProxy(argsEpochRewards)

		validatorInfoStorage, _ := tpn.Storage.GetStorer(dataRetriever.UnsignedTransactionUnit)
		argsEpochValidatorInfo := metachain.ArgsNewValidatorInfoCreator{
			ShardCoordinator:     tpn.ShardCoordinator,
			ValidatorInfoStorage: validatorInfoStorage,
			MiniBlockStorage:     miniBlockStorage,
			Hasher:               TestHasher,
			Marshalizer:          TestMarshalizer,
			DataPool:             tpn.DataPool,
			EnableEpochsHandler:  tpn.EnableEpochsHandler,
		}
		epochStartValidatorInfo, _ := metachain.NewValidatorInfoCreator(argsEpochValidatorInfo)
		argsEpochSystemSC := metachain.ArgsNewEpochStartSystemSCProcessing{
			SystemVM:                systemVM,
			UserAccountsDB:          tpn.AccntState,
			PeerAccountsDB:          tpn.PeerState,
			Marshalizer:             TestMarshalizer,
			StartRating:             tpn.RatingsData.StartRating(),
			ValidatorInfoCreator:    tpn.ValidatorStatisticsProcessor,
			EndOfEpochCallerAddress: vm.EndOfEpochAddress,
			StakingSCAddress:        vm.StakingSCAddress,
			ChanceComputer:          tpn.NodesCoordinator,
			EpochNotifier:           tpn.EpochNotifier,
			GenesisNodesConfig:      tpn.NodesSetup,
			StakingDataProvider:     stakingDataProvider,
			NodesConfigProvider:     tpn.NodesCoordinator,
			ShardCoordinator:        tpn.ShardCoordinator,
			ESDTOwnerAddressBytes:   vm.EndOfEpochAddress,
			EnableEpochsHandler:     tpn.EnableEpochsHandler,
		}
		epochStartSystemSCProcessor, _ := metachain.NewSystemSCProcessor(argsEpochSystemSC)
		tpn.EpochStartSystemSCProcessor = epochStartSystemSCProcessor

		arguments := block.ArgMetaProcessor{
			ArgBaseProcessor:             argumentsBase,
			SCToProtocol:                 scToProtocolInstance,
			PendingMiniBlocksHandler:     &mock.PendingMiniBlocksHandlerStub{},
			EpochEconomics:               epochEconomics,
			EpochStartDataCreator:        epochStartDataCreator,
			EpochRewardsCreator:          epochStartRewards,
			EpochValidatorInfoCreator:    epochStartValidatorInfo,
			ValidatorStatisticsProcessor: tpn.ValidatorStatisticsProcessor,
			EpochSystemSCProcessor:       epochStartSystemSCProcessor,
		}

		tpn.BlockProcessor, err = block.NewMetaProcessor(arguments)
	} else {
		if check.IfNil(tpn.EpochStartTrigger) {
			argsPeerMiniBlocksSyncer := shardchain.ArgPeerMiniBlockSyncer{
				MiniBlocksPool:     tpn.DataPool.MiniBlocks(),
				ValidatorsInfoPool: tpn.DataPool.ValidatorsInfo(),
				RequestHandler:     tpn.RequestHandler,
			}
			peerMiniBlocksSyncer, _ := shardchain.NewPeerMiniBlockSyncer(argsPeerMiniBlocksSyncer)
			argsShardEpochStart := &shardchain.ArgsShardEpochStartTrigger{
				Marshalizer:          TestMarshalizer,
				Hasher:               TestHasher,
				HeaderValidator:      tpn.HeaderValidator,
				Uint64Converter:      TestUint64Converter,
				DataPool:             tpn.DataPool,
				Storage:              tpn.Storage,
				RequestHandler:       tpn.RequestHandler,
				Epoch:                0,
				Validity:             1,
				Finality:             1,
				EpochStartNotifier:   tpn.EpochStartNotifier,
				PeerMiniBlocksSyncer: peerMiniBlocksSyncer,
				RoundHandler:         tpn.RoundHandler,
				AppStatusHandler:     &statusHandlerMock.AppStatusHandlerStub{},
				EnableEpochsHandler:  tpn.EnableEpochsHandler,
			}
			epochStartTrigger, _ := shardchain.NewEpochStartTrigger(argsShardEpochStart)
			tpn.EpochStartTrigger = &shardchain.TestTrigger{}
			tpn.EpochStartTrigger.SetTrigger(epochStartTrigger)
		}

		argumentsBase.EpochStartTrigger = tpn.EpochStartTrigger
		argumentsBase.BlockChainHook = tpn.BlockchainHook
		argumentsBase.TxCoordinator = tpn.TxCoordinator
		argumentsBase.ScheduledTxsExecutionHandler = &testscommon.ScheduledTxsExecutionStub{}

		arguments := block.ArgShardProcessor{
			ArgBaseProcessor: argumentsBase,
		}

		tpn.BlockProcessor, err = block.NewShardProcessor(arguments)
	}

	if err != nil {
		panic(fmt.Sprintf("error creating blockprocessor: %s", err.Error()))
	}
}

func (tpn *TestProcessorNode) setGenesisBlock() {
	genesisBlock := tpn.GenesisBlocks[tpn.ShardCoordinator.SelfId()]
	_ = tpn.BlockChain.SetGenesisHeader(genesisBlock)
	hash, _ := core.CalculateHash(TestMarshalizer, TestHasher, genesisBlock)
	tpn.BlockChain.SetGenesisHeaderHash(hash)
	log.Info("set genesis",
		"shard ID", tpn.ShardCoordinator.SelfId(),
		"hash", hex.EncodeToString(hash),
	)
}

func (tpn *TestProcessorNode) initNode() {
	var err error

	coreComponents := GetDefaultCoreComponents()
	coreComponents.InternalMarshalizerField = TestMarshalizer
	coreComponents.VmMarshalizerField = TestVmMarshalizer
	coreComponents.TxMarshalizerField = TestTxSignMarshalizer
	coreComponents.HasherField = TestHasher
	coreComponents.AddressPubKeyConverterField = TestAddressPubkeyConverter
	coreComponents.ValidatorPubKeyConverterField = TestValidatorPubkeyConverter
	coreComponents.ChainIdCalled = func() string {
		return string(tpn.ChainID)
	}
	coreComponents.MinTransactionVersionCalled = func() uint32 {
		return tpn.MinTransactionVersion
	}
	coreComponents.TxVersionCheckField = versioning.NewTxVersionChecker(tpn.MinTransactionVersion)
	coreComponents.Uint64ByteSliceConverterField = TestUint64Converter
	coreComponents.EconomicsDataField = tpn.EconomicsData
	coreComponents.APIEconomicsHandler = tpn.EconomicsData
	coreComponents.SyncTimerField = &mock.SyncTimerMock{}
	coreComponents.EnableEpochsHandlerField = tpn.EnableEpochsHandler
	coreComponents.EpochNotifierField = tpn.EpochNotifier
	coreComponents.ArwenChangeLockerInternal = tpn.ArwenChangeLocker
	hardforkPubKeyBytes, _ := coreComponents.ValidatorPubKeyConverterField.Decode(hardforkPubKey)
	coreComponents.HardforkTriggerPubKeyField = hardforkPubKeyBytes

	dataComponents := GetDefaultDataComponents()
	dataComponents.BlockChain = tpn.BlockChain
	dataComponents.DataPool = tpn.DataPool
	dataComponents.Store = tpn.Storage

	bootstrapComponents := getDefaultBootstrapComponents(tpn.ShardCoordinator)

	processComponents := GetDefaultProcessComponents()
	processComponents.BlockProcess = tpn.BlockProcessor
	processComponents.ResFinder = tpn.ResolverFinder
	processComponents.HeaderIntegrVerif = tpn.HeaderIntegrityVerifier
	processComponents.HeaderSigVerif = tpn.HeaderSigVerifier
	processComponents.BlackListHdl = tpn.BlockBlackListHandler
	processComponents.NodesCoord = tpn.NodesCoordinator
	processComponents.ShardCoord = tpn.ShardCoordinator
	processComponents.IntContainer = tpn.InterceptorsContainer
	processComponents.HistoryRepositoryInternal = tpn.HistoryRepository
	processComponents.WhiteListHandlerInternal = tpn.WhiteListHandler
	processComponents.WhiteListerVerifiedTxsInternal = tpn.WhiteListerVerifiedTxs
	processComponents.TxsSenderHandlerField = createTxsSender(tpn.ShardCoordinator, tpn.Messenger)
	processComponents.HardforkTriggerField = tpn.HardforkTrigger

	cryptoComponents := GetDefaultCryptoComponents()
	cryptoComponents.PrivKey = tpn.NodeKeys.Sk
	cryptoComponents.PubKey = tpn.NodeKeys.Pk
	cryptoComponents.TxSig = tpn.OwnAccount.SingleSigner
	cryptoComponents.BlockSig = tpn.OwnAccount.SingleSigner
	cryptoComponents.MultiSig = tpn.MultiSigner
	cryptoComponents.BlKeyGen = tpn.OwnAccount.KeygenTxSign
	cryptoComponents.TxKeyGen = TestKeyGenForAccounts

	stateComponents := GetDefaultStateComponents()
	stateComponents.Accounts = tpn.AccntState
	stateComponents.AccountsAPI = tpn.AccntState

	finalProvider, _ := blockInfoProviders.NewFinalBlockInfo(dataComponents.BlockChain)
	finalAccountsApi, _ := state.NewAccountsDBApi(tpn.AccntState, finalProvider)

	currentProvider, _ := blockInfoProviders.NewCurrentBlockInfo(dataComponents.BlockChain)
	currentAccountsApi, _ := state.NewAccountsDBApi(tpn.AccntState, currentProvider)

	historicalAccountsApi, _ := state.NewAccountsDBApiWithHistory(tpn.AccntState)

	argsAccountsRepo := state.ArgsAccountsRepository{
		FinalStateAccountsWrapper:      finalAccountsApi,
		CurrentStateAccountsWrapper:    currentAccountsApi,
		HistoricalStateAccountsWrapper: historicalAccountsApi,
	}
	stateComponents.AccountsRepo, _ = state.NewAccountsRepository(argsAccountsRepo)

	networkComponents := GetDefaultNetworkComponents()
	networkComponents.Messenger = tpn.Messenger

	tpn.Node, err = node.NewNode(
		node.WithAddressSignatureSize(64),
		node.WithValidatorSignatureSize(48),
		node.WithBootstrapComponents(bootstrapComponents),
		node.WithCoreComponents(coreComponents),
		node.WithDataComponents(dataComponents),
		node.WithProcessComponents(processComponents),
		node.WithCryptoComponents(cryptoComponents),
		node.WithNetworkComponents(networkComponents),
		node.WithStateComponents(stateComponents),
		node.WithPeerDenialEvaluator(&mock.PeerDenialEvaluatorStub{}),
	)
	log.LogIfError(err)

	err = nodeDebugFactory.CreateInterceptedDebugHandler(
		tpn.Node,
		tpn.InterceptorsContainer,
		tpn.ResolverFinder,
		config.InterceptorResolverDebugConfig{
			Enabled:                    true,
			CacheSize:                  1000,
			EnablePrint:                true,
			IntervalAutoPrintInSeconds: 1,
			NumRequestsThreshold:       1,
			NumResolveFailureThreshold: 1,
			DebugLineExpiration:        1000,
		},
	)
	log.LogIfError(err)
}

// SendTransaction can send a transaction (it does the dispatching)
func (tpn *TestProcessorNode) SendTransaction(tx *dataTransaction.Transaction) (string, error) {
	tx, txHash, err := tpn.Node.CreateTransaction(
		tx.Nonce,
		tx.Value.String(),
		TestAddressPubkeyConverter.Encode(tx.RcvAddr),
		nil,
		TestAddressPubkeyConverter.Encode(tx.SndAddr),
		nil,
		tx.GasPrice,
		tx.GasLimit,
		tx.Data,
		hex.EncodeToString(tx.Signature),
		string(tx.ChainID),
		tx.Version,
		tx.Options,
	)
	if err != nil {
		return "", err
	}

	err = tpn.Node.ValidateTransaction(tx)
	if err != nil {
		return "", err
	}

	_, err = tpn.Node.SendBulkTransactions([]*dataTransaction.Transaction{tx})
	if err != nil {
		return "", err
	}

	return hex.EncodeToString(txHash), err
}

func (tpn *TestProcessorNode) addHandlersForCounters() {
	hdrHandlers := func(header data.HeaderHandler, key []byte) {
		atomic.AddInt32(&tpn.CounterHdrRecv, 1)
	}

	if tpn.ShardCoordinator.SelfId() == core.MetachainShardId {
		tpn.DataPool.Headers().RegisterHandler(hdrHandlers)
	} else {
		txHandler := func(key []byte, value interface{}) {
			tx, _ := tpn.DataPool.Transactions().SearchFirstData(key)
			tpn.ReceivedTransactions.Store(string(key), tx)
			atomic.AddInt32(&tpn.CounterTxRecv, 1)
		}
		mbHandlers := func(key []byte, value interface{}) {
			atomic.AddInt32(&tpn.CounterMbRecv, 1)
		}

		tpn.DataPool.UnsignedTransactions().RegisterOnAdded(txHandler)
		tpn.DataPool.Transactions().RegisterOnAdded(txHandler)
		tpn.DataPool.RewardTransactions().RegisterOnAdded(txHandler)
		tpn.DataPool.Headers().RegisterHandler(hdrHandlers)
		tpn.DataPool.MiniBlocks().RegisterHandler(mbHandlers, core.UniqueIdentifier())
	}
}

// StartSync calls Bootstrapper.StartSync. Errors if bootstrapper is not set
func (tpn *TestProcessorNode) StartSync() error {
	if tpn.Bootstrapper == nil || fmt.Sprintf("%T", tpn.Bootstrapper) == "*mock.testBootstrapperMock" {
		return errors.New("no bootstrapper available")
	}

	tpn.Bootstrapper.StartSyncingBlocks()

	return nil
}

// LoadTxSignSkBytes alters the already generated sk/pk pair
func (tpn *TestProcessorNode) LoadTxSignSkBytes(skBytes []byte) {
	tpn.OwnAccount.LoadTxSignSkBytes(skBytes)
}

// ProposeBlock proposes a new block
func (tpn *TestProcessorNode) ProposeBlock(round uint64, nonce uint64) (data.BodyHandler, data.HeaderHandler, [][]byte) {
	startTime := time.Now()
	maxTime := time.Second * 2

	haveTime := func() bool {
		elapsedTime := time.Since(startTime)
		remainingTime := maxTime - elapsedTime
		return remainingTime > 0
	}

	blockHeader, err := tpn.BlockProcessor.CreateNewHeader(round, nonce)
	if err != nil {
		return nil, nil, nil
	}

	err = blockHeader.SetShardID(tpn.ShardCoordinator.SelfId())
	if err != nil {
		log.Warn("blockHeader.SetShardID", "error", err.Error())
		return nil, nil, nil
	}

	err = blockHeader.SetPubKeysBitmap([]byte{1})
	if err != nil {
		log.Warn("blockHeader.SetPubKeysBitmap", "error", err.Error())
		return nil, nil, nil
	}

	currHdr := tpn.BlockChain.GetCurrentBlockHeader()
	currHdrHash := tpn.BlockChain.GetCurrentBlockHeaderHash()
	if check.IfNil(currHdr) {
		currHdr = tpn.BlockChain.GetGenesisHeader()
		currHdrHash = tpn.BlockChain.GetGenesisHeaderHash()
	}

	err = blockHeader.SetPrevHash(currHdrHash)
	if err != nil {
		log.Warn("blockHeader.SetPrevHash", "error", err.Error())
		return nil, nil, nil
	}

	err = blockHeader.SetPrevRandSeed(currHdr.GetRandSeed())
	if err != nil {
		log.Warn("blockHeader.SetPrevRandSeed", "error", err.Error())
		return nil, nil, nil
	}

	sig, _ := TestMultiSig.AggregateSigs(nil)
	err = blockHeader.SetSignature(sig)
	if err != nil {
		log.Warn("blockHeader.SetSignature", "error", err.Error())
		return nil, nil, nil
	}

	err = blockHeader.SetRandSeed(sig)
	if err != nil {
		log.Warn("blockHeader.SetRandSeed", "error", err.Error())
		return nil, nil, nil
	}

	err = blockHeader.SetLeaderSignature([]byte("leader sign"))
	if err != nil {
		log.Warn("blockHeader.SetLeaderSignature", "error", err.Error())
		return nil, nil, nil
	}

	err = blockHeader.SetChainID(tpn.ChainID)
	if err != nil {
		log.Warn("blockHeader.SetChainID", "error", err.Error())
		return nil, nil, nil
	}

	err = blockHeader.SetSoftwareVersion(SoftwareVersion)
	if err != nil {
		log.Warn("blockHeader.SetSoftwareVersion", "error", err.Error())
		return nil, nil, nil
	}

	genesisRound := tpn.BlockChain.GetGenesisHeader().GetRound()
	err = blockHeader.SetTimeStamp((round - genesisRound) * uint64(tpn.RoundHandler.TimeDuration().Seconds()))
	if err != nil {
		log.Warn("blockHeader.SetTimeStamp", "error", err.Error())
		return nil, nil, nil
	}

	blockHeader, blockBody, err := tpn.BlockProcessor.CreateBlock(blockHeader, haveTime)
	if err != nil {
		log.Warn("createBlockBody", "error", err.Error())
		return nil, nil, nil
	}

	shardBlockBody, ok := blockBody.(*dataBlock.Body)
	txHashes := make([][]byte, 0)
	if !ok {
		return blockBody, blockHeader, txHashes
	}

	for _, mb := range shardBlockBody.MiniBlocks {
		if mb.Type == dataBlock.PeerBlock {
			continue
		}
		for _, hash := range mb.TxHashes {
			copiedHash := make([]byte, len(hash))
			copy(copiedHash, hash)
			txHashes = append(txHashes, copiedHash)
		}
	}

	return blockBody, blockHeader, txHashes
}

// BroadcastBlock broadcasts the block and body to the connected peers
func (tpn *TestProcessorNode) BroadcastBlock(body data.BodyHandler, header data.HeaderHandler) {
	_ = tpn.BroadcastMessenger.BroadcastBlock(body, header)

	time.Sleep(tpn.WaitTime)

	miniBlocks, transactions, _ := tpn.BlockProcessor.MarshalizedDataToBroadcast(header, body)
	_ = tpn.BroadcastMessenger.BroadcastMiniBlocks(miniBlocks)
	_ = tpn.BroadcastMessenger.BroadcastTransactions(transactions)
}

// WhiteListBody will whitelist all miniblocks from the given body for all the given nodes
func (tpn *TestProcessorNode) WhiteListBody(nodes []*TestProcessorNode, bodyHandler data.BodyHandler) {
	body, ok := bodyHandler.(*dataBlock.Body)
	if !ok {
		return
	}

	mbHashes := make([][]byte, 0)
	txHashes := make([][]byte, 0)
	for _, miniBlock := range body.MiniBlocks {
		mbHash, err := core.CalculateHash(TestMarshalizer, TestHasher, miniBlock)
		if err != nil {
			continue
		}

		mbHashes = append(mbHashes, mbHash)
		txHashes = append(txHashes, miniBlock.TxHashes...)
	}

	if len(mbHashes) > 0 {
		for _, n := range nodes {
			n.WhiteListHandler.Add(mbHashes)
			n.WhiteListHandler.Add(txHashes)
		}
	}
}

// CommitBlock commits the block and body
func (tpn *TestProcessorNode) CommitBlock(body data.BodyHandler, header data.HeaderHandler) {
	_ = tpn.BlockProcessor.CommitBlock(header, body)
}

// GetShardHeader returns the first *dataBlock.Header stored in datapools having the nonce provided as parameter
func (tpn *TestProcessorNode) GetShardHeader(nonce uint64) (data.HeaderHandler, error) {
	invalidCachers := tpn.DataPool == nil || tpn.DataPool.Headers() == nil
	if invalidCachers {
		return nil, errors.New("invalid data pool")
	}

	headerObjects, _, err := tpn.DataPool.Headers().GetHeadersByNonceAndShardId(nonce, tpn.ShardCoordinator.SelfId())
	if err != nil {
		return nil, errors.New(fmt.Sprintf("no headers found for nonce %d and shard id %d %s", nonce, tpn.ShardCoordinator.SelfId(), err.Error()))
	}

	headerObject := headerObjects[len(headerObjects)-1]

	header, ok := headerObject.(*dataBlock.Header)
	if !ok {
		return nil, errors.New(fmt.Sprintf("not a *dataBlock.Header stored in headers found for nonce and shard id %d %d", nonce, tpn.ShardCoordinator.SelfId()))
	}

	return header, nil
}

// GetBlockBody returns the body for provided header parameter
func (tpn *TestProcessorNode) GetBlockBody(header data.HeaderHandler) (*dataBlock.Body, error) {
	invalidCachers := tpn.DataPool == nil || tpn.DataPool.MiniBlocks() == nil
	if invalidCachers {
		return nil, errors.New("invalid data pool")
	}

	body := &dataBlock.Body{}
	for _, miniBlockHeader := range header.GetMiniBlockHeaderHandlers() {
		miniBlockHash := miniBlockHeader.GetHash()

		mbObject, ok := tpn.DataPool.MiniBlocks().Get(miniBlockHash)
		if !ok {
			return nil, errors.New(fmt.Sprintf("no miniblock found for hash %s", hex.EncodeToString(miniBlockHash)))
		}

		mb, ok := mbObject.(*dataBlock.MiniBlock)
		if !ok {
			return nil, errors.New(fmt.Sprintf("not a *dataBlock.MiniBlock stored in miniblocks found for hash %s", hex.EncodeToString(miniBlockHash)))
		}

		body.MiniBlocks = append(body.MiniBlocks, mb)
	}

	return body, nil
}

// GetMetaBlockBody returns the body for provided header parameter
func (tpn *TestProcessorNode) GetMetaBlockBody(header *dataBlock.MetaBlock) (*dataBlock.Body, error) {
	invalidCachers := tpn.DataPool == nil || tpn.DataPool.MiniBlocks() == nil
	if invalidCachers {
		return nil, errors.New("invalid data pool")
	}

	body := &dataBlock.Body{}
	for _, miniBlockHeader := range header.MiniBlockHeaders {
		miniBlockHash := miniBlockHeader.Hash

		mbObject, ok := tpn.DataPool.MiniBlocks().Get(miniBlockHash)
		if !ok {
			return nil, errors.New(fmt.Sprintf("no miniblock found for hash %s", hex.EncodeToString(miniBlockHash)))
		}

		mb, ok := mbObject.(*dataBlock.MiniBlock)
		if !ok {
			return nil, errors.New(fmt.Sprintf("not a *dataBlock.MiniBlock stored in miniblocks found for hash %s", hex.EncodeToString(miniBlockHash)))
		}

		body.MiniBlocks = append(body.MiniBlocks, mb)
	}

	return body, nil
}

// GetMetaHeader returns the first *dataBlock.MetaBlock stored in datapools having the nonce provided as parameter
func (tpn *TestProcessorNode) GetMetaHeader(nonce uint64) (*dataBlock.MetaBlock, error) {
	invalidCachers := tpn.DataPool == nil || tpn.DataPool.Headers() == nil
	if invalidCachers {
		return nil, errors.New("invalid data pool")
	}

	headerObjects, _, err := tpn.DataPool.Headers().GetHeadersByNonceAndShardId(nonce, core.MetachainShardId)
	if err != nil {
		return nil, errors.New(fmt.Sprintf("no headers found for nonce and shard id %d %d %s", nonce, core.MetachainShardId, err.Error()))
	}

	headerObject := headerObjects[len(headerObjects)-1]

	header, ok := headerObject.(*dataBlock.MetaBlock)
	if !ok {
		return nil, errors.New(fmt.Sprintf("not a *dataBlock.MetaBlock stored in headers found for nonce and shard id %d %d", nonce, core.MetachainShardId))
	}

	return header, nil
}

// SyncNode tries to process and commit a block already stored in data pool with provided nonce
func (tpn *TestProcessorNode) SyncNode(nonce uint64) error {
	if tpn.ShardCoordinator.SelfId() == core.MetachainShardId {
		return tpn.syncMetaNode(nonce)
	} else {
		return tpn.syncShardNode(nonce)
	}
}

func (tpn *TestProcessorNode) syncShardNode(nonce uint64) error {
	header, err := tpn.GetShardHeader(nonce)
	if err != nil {
		return err
	}

	body, err := tpn.GetBlockBody(header)
	if err != nil {
		return err
	}

	err = tpn.BlockProcessor.ProcessBlock(
		header,
		body,
		func() time.Duration {
			return time.Second * 5
		},
	)
	if err != nil {
		return err
	}

	err = tpn.BlockProcessor.CommitBlock(header, body)
	if err != nil {
		return err
	}

	return nil
}

func (tpn *TestProcessorNode) syncMetaNode(nonce uint64) error {
	header, err := tpn.GetMetaHeader(nonce)
	if err != nil {
		return err
	}

	body, err := tpn.GetMetaBlockBody(header)
	if err != nil {
		return err
	}

	err = tpn.BlockProcessor.ProcessBlock(
		header,
		body,
		func() time.Duration {
			return time.Second * 2
		},
	)
	if err != nil {
		return err
	}

	err = tpn.BlockProcessor.CommitBlock(header, body)
	if err != nil {
		return err
	}

	return nil
}

// SetAccountNonce sets the account nonce with journal
func (tpn *TestProcessorNode) SetAccountNonce(nonce uint64) error {
	nodeAccount, _ := tpn.AccntState.LoadAccount(tpn.OwnAccount.Address)
	nodeAccount.(state.UserAccountHandler).IncreaseNonce(nonce)

	err := tpn.AccntState.SaveAccount(nodeAccount)
	if err != nil {
		return err
	}

	_, err = tpn.AccntState.Commit()
	if err != nil {
		return err
	}

	return nil
}

// MiniBlocksPresent checks if the all the miniblocks are present in the pool
func (tpn *TestProcessorNode) MiniBlocksPresent(hashes [][]byte) bool {
	mbCacher := tpn.DataPool.MiniBlocks()
	for i := 0; i < len(hashes); i++ {
		ok := mbCacher.Has(hashes[i])
		if !ok {
			return false
		}
	}

	return true
}

func (tpn *TestProcessorNode) initRoundHandler() {
	tpn.RoundHandler = &mock.RoundHandlerMock{TimeDurationField: 5 * time.Second}
}

func (tpn *TestProcessorNode) initRequestedItemsHandler() {
	tpn.RequestedItemsHandler = timecache.NewTimeCache(roundDuration)
}

func (tpn *TestProcessorNode) initBlockTracker() {
	argBaseTracker := track.ArgBaseTracker{
		Hasher:           TestHasher,
		HeaderValidator:  tpn.HeaderValidator,
		Marshalizer:      TestMarshalizer,
		RequestHandler:   tpn.RequestHandler,
		RoundHandler:     tpn.RoundHandler,
		ShardCoordinator: tpn.ShardCoordinator,
		Store:            tpn.Storage,
		StartHeaders:     tpn.GenesisBlocks,
		PoolsHolder:      tpn.DataPool,
		WhitelistHandler: tpn.WhiteListHandler,
		FeeHandler:       tpn.EconomicsData,
	}

	if tpn.ShardCoordinator.SelfId() != core.MetachainShardId {
		arguments := track.ArgShardTracker{
			ArgBaseTracker: argBaseTracker,
		}

		tpn.BlockTracker, _ = track.NewShardBlockTrack(arguments)
	} else {
		arguments := track.ArgMetaTracker{
			ArgBaseTracker: argBaseTracker,
		}

		tpn.BlockTracker, _ = track.NewMetaBlockTrack(arguments)
	}
}

func (tpn *TestProcessorNode) initHeaderValidator() {
	argsHeaderValidator := block.ArgsHeaderValidator{
		Hasher:      TestHasher,
		Marshalizer: TestMarshalizer,
	}

	tpn.HeaderValidator, _ = block.NewHeaderValidator(argsHeaderValidator)
}

func (tpn *TestProcessorNode) createHeartbeatWithHardforkTrigger() {
	cacher := testscommon.NewCacherMock()
	psh, err := peerSignatureHandler.NewPeerSignatureHandler(
		cacher,
		tpn.OwnAccount.BlockSingleSigner,
		tpn.OwnAccount.KeygenBlockSign,
	)
	log.LogIfError(err)

	cryptoComponents := GetDefaultCryptoComponents()
	cryptoComponents.PrivKey = tpn.NodeKeys.Sk
	cryptoComponents.PubKey = tpn.NodeKeys.Pk
	cryptoComponents.TxSig = tpn.OwnAccount.SingleSigner
	cryptoComponents.BlockSig = tpn.OwnAccount.SingleSigner
	cryptoComponents.MultiSig = tpn.MultiSigner
	cryptoComponents.BlKeyGen = tpn.OwnAccount.KeygenTxSign
	cryptoComponents.TxKeyGen = TestKeyGenForAccounts
	cryptoComponents.PeerSignHandler = psh

	networkComponents := GetDefaultNetworkComponents()
	networkComponents.Messenger = tpn.Messenger
	networkComponents.InputAntiFlood = &mock.NilAntifloodHandler{}

	processComponents := GetDefaultProcessComponents()
	processComponents.BlockProcess = tpn.BlockProcessor
	processComponents.ResFinder = tpn.ResolverFinder
	processComponents.HeaderIntegrVerif = tpn.HeaderIntegrityVerifier
	processComponents.HeaderSigVerif = tpn.HeaderSigVerifier
	processComponents.BlackListHdl = tpn.BlockBlackListHandler
	processComponents.NodesCoord = tpn.NodesCoordinator
	processComponents.ShardCoord = tpn.ShardCoordinator
	processComponents.IntContainer = tpn.InterceptorsContainer
	processComponents.ValidatorStatistics = &mock.ValidatorStatisticsProcessorStub{
		GetValidatorInfoForRootHashCalled: func(_ []byte) (map[uint32][]*state.ValidatorInfo, error) {
			return map[uint32][]*state.ValidatorInfo{
				0: {{PublicKey: []byte("pk0")}},
			}, nil
		},
	}
	processComponents.ValidatorProvider = &mock.ValidatorsProviderStub{}
	processComponents.EpochTrigger = tpn.EpochStartTrigger
	processComponents.EpochNotifier = tpn.EpochStartNotifier
	processComponents.WhiteListerVerifiedTxsInternal = tpn.WhiteListerVerifiedTxs
	processComponents.WhiteListHandlerInternal = tpn.WhiteListHandler
	processComponents.HistoryRepositoryInternal = tpn.HistoryRepository
	processComponents.TxsSenderHandlerField = createTxsSender(tpn.ShardCoordinator, tpn.Messenger)

	processComponents.HardforkTriggerField = tpn.HardforkTrigger

	err = tpn.Node.ApplyOptions(
		node.WithCryptoComponents(cryptoComponents),
		node.WithProcessComponents(processComponents),
	)
	log.LogIfError(err)

	// TODO: remove it with heartbeat v1 cleanup
	// =============== Heartbeat ============== //
	redundancyHandler := &mock.RedundancyHandlerStub{}

	hbConfig := config.HeartbeatConfig{
		MinTimeToWaitBetweenBroadcastsInSec: 4,
		MaxTimeToWaitBetweenBroadcastsInSec: 6,
		DurationToConsiderUnresponsiveInSec: 60,
		HeartbeatRefreshIntervalInSec:       5,
		HideInactiveValidatorIntervalInSec:  600,
	}

	hbFactoryArgs := mainFactory.HeartbeatComponentsFactoryArgs{
		Config: config.Config{
			Heartbeat: hbConfig,
		},
		Prefs:             config.Preferences{},
		RedundancyHandler: redundancyHandler,
		CoreComponents:    tpn.Node.GetCoreComponents(),
		DataComponents:    tpn.Node.GetDataComponents(),
		NetworkComponents: tpn.Node.GetNetworkComponents(),
		CryptoComponents:  tpn.Node.GetCryptoComponents(),
		ProcessComponents: tpn.Node.GetProcessComponents(),
	}

	heartbeatFactory, err := mainFactory.NewHeartbeatComponentsFactory(hbFactoryArgs)
	log.LogIfError(err)

	managedHeartbeatComponents, err := mainFactory.NewManagedHeartbeatComponents(heartbeatFactory)
	log.LogIfError(err)

	err = managedHeartbeatComponents.Create()
	log.LogIfError(err)

	err = tpn.Node.ApplyOptions(
		node.WithHeartbeatComponents(managedHeartbeatComponents),
	)
	log.LogIfError(err)

	// ============== HeartbeatV2 ============= //
	hbv2Config := config.HeartbeatV2Config{
		PeerAuthenticationTimeBetweenSendsInSec:          5,
		PeerAuthenticationTimeBetweenSendsWhenErrorInSec: 1,
		PeerAuthenticationThresholdBetweenSends:          0.1,
		HeartbeatTimeBetweenSendsInSec:                   2,
		HeartbeatTimeBetweenSendsWhenErrorInSec:          1,
		HeartbeatThresholdBetweenSends:                   0.1,
		HeartbeatExpiryTimespanInSec:                     300,
		MinPeersThreshold:                                0.8,
		DelayBetweenRequestsInSec:                        10,
		MaxTimeoutInSec:                                  60,
		DelayBetweenConnectionNotificationsInSec:         5,
		MaxMissingKeysInRequest:                          100,
		MaxDurationPeerUnresponsiveInSec:                 10,
		HideInactiveValidatorIntervalInSec:               60,
		HardforkTimeBetweenSendsInSec:                    2,
<<<<<<< HEAD
		PeerAuthenticationTimeBetweenChecksInSec:         1,
		PeerAuthenticationPool: config.PeerAuthenticationPoolConfig{
			DefaultSpanInSec: 30,
			CacheExpiryInSec: 30,
		},
=======
		TimeBetweenConnectionsMetricsUpdateInSec:         10,
>>>>>>> ff936b22
		HeartbeatPool: config.CacheConfig{
			Type:     "LRU",
			Capacity: 1000,
			Shards:   1,
		},
	}

	hbv2FactoryArgs := mainFactory.ArgHeartbeatV2ComponentsFactory{
		Config: config.Config{
			HeartbeatV2: hbv2Config,
			Hardfork: config.HardforkConfig{
				PublicKeyToListenFrom: hardforkPubKey,
			},
		},
		BoostrapComponents: tpn.Node.GetBootstrapComponents(),
		CoreComponents:     tpn.Node.GetCoreComponents(),
		DataComponents:     tpn.Node.GetDataComponents(),
		NetworkComponents:  tpn.Node.GetNetworkComponents(),
		CryptoComponents:   tpn.Node.GetCryptoComponents(),
		ProcessComponents:  tpn.Node.GetProcessComponents(),
	}

	heartbeatV2Factory, err := mainFactory.NewHeartbeatV2ComponentsFactory(hbv2FactoryArgs)
	log.LogIfError(err)

	managedHeartbeatV2Components, err := mainFactory.NewManagedHeartbeatV2Components(heartbeatV2Factory)
	log.LogIfError(err)

	err = managedHeartbeatV2Components.Create()
	log.LogIfError(err)

	err = tpn.Node.ApplyOptions(
		node.WithHeartbeatV2Components(managedHeartbeatV2Components),
	)
	log.LogIfError(err)
}

// CreateEnableEpochsConfig creates enable epochs definitions to be used in tests
func CreateEnableEpochsConfig() config.EnableEpochs {
	return config.EnableEpochs{
		SCDeployEnableEpoch:                               UnreachableEpoch,
		BuiltInFunctionsEnableEpoch:                       0,
		RelayedTransactionsEnableEpoch:                    UnreachableEpoch,
		PenalizedTooMuchGasEnableEpoch:                    UnreachableEpoch,
		SwitchJailWaitingEnableEpoch:                      UnreachableEpoch,
		SwitchHysteresisForMinNodesEnableEpoch:            UnreachableEpoch,
		BelowSignedThresholdEnableEpoch:                   UnreachableEpoch,
		TransactionSignedWithTxHashEnableEpoch:            UnreachableEpoch,
		MetaProtectionEnableEpoch:                         UnreachableEpoch,
		AheadOfTimeGasUsageEnableEpoch:                    UnreachableEpoch,
		GasPriceModifierEnableEpoch:                       UnreachableEpoch,
		RepairCallbackEnableEpoch:                         UnreachableEpoch,
		BlockGasAndFeesReCheckEnableEpoch:                 UnreachableEpoch,
		StakingV2EnableEpoch:                              UnreachableEpoch,
		StakeEnableEpoch:                                  0,
		DoubleKeyProtectionEnableEpoch:                    0,
		ESDTEnableEpoch:                                   UnreachableEpoch,
		GovernanceEnableEpoch:                             UnreachableEpoch,
		DelegationManagerEnableEpoch:                      UnreachableEpoch,
		DelegationSmartContractEnableEpoch:                UnreachableEpoch,
		CorrectLastUnjailedEnableEpoch:                    UnreachableEpoch,
		BalanceWaitingListsEnableEpoch:                    UnreachableEpoch,
		ReturnDataToLastTransferEnableEpoch:               UnreachableEpoch,
		SenderInOutTransferEnableEpoch:                    UnreachableEpoch,
		RelayedTransactionsV2EnableEpoch:                  UnreachableEpoch,
		UnbondTokensV2EnableEpoch:                         UnreachableEpoch,
		SaveJailedAlwaysEnableEpoch:                       UnreachableEpoch,
		ValidatorToDelegationEnableEpoch:                  UnreachableEpoch,
		ReDelegateBelowMinCheckEnableEpoch:                UnreachableEpoch,
		WaitingListFixEnableEpoch:                         UnreachableEpoch,
		IncrementSCRNonceInMultiTransferEnableEpoch:       UnreachableEpoch,
		ESDTMultiTransferEnableEpoch:                      UnreachableEpoch,
		GlobalMintBurnDisableEpoch:                        UnreachableEpoch,
		ESDTTransferRoleEnableEpoch:                       UnreachableEpoch,
		BuiltInFunctionOnMetaEnableEpoch:                  UnreachableEpoch,
		ComputeRewardCheckpointEnableEpoch:                UnreachableEpoch,
		SCRSizeInvariantCheckEnableEpoch:                  UnreachableEpoch,
		BackwardCompSaveKeyValueEnableEpoch:               UnreachableEpoch,
		ESDTNFTCreateOnMultiShardEnableEpoch:              UnreachableEpoch,
		MetaESDTSetEnableEpoch:                            UnreachableEpoch,
		AddTokensToDelegationEnableEpoch:                  UnreachableEpoch,
		MultiESDTTransferFixOnCallBackOnEnableEpoch:       UnreachableEpoch,
		OptimizeGasUsedInCrossMiniBlocksEnableEpoch:       UnreachableEpoch,
		CorrectFirstQueuedEpoch:                           UnreachableEpoch,
		CorrectJailedNotUnstakedEmptyQueueEpoch:           UnreachableEpoch,
		FixOOGReturnCodeEnableEpoch:                       UnreachableEpoch,
		RemoveNonUpdatedStorageEnableEpoch:                UnreachableEpoch,
		DeleteDelegatorAfterClaimRewardsEnableEpoch:       UnreachableEpoch,
		OptimizeNFTStoreEnableEpoch:                       UnreachableEpoch,
		CreateNFTThroughExecByCallerEnableEpoch:           UnreachableEpoch,
		StopDecreasingValidatorRatingWhenStuckEnableEpoch: UnreachableEpoch,
		FrontRunningProtectionEnableEpoch:                 UnreachableEpoch,
		IsPayableBySCEnableEpoch:                          UnreachableEpoch,
		CleanUpInformativeSCRsEnableEpoch:                 UnreachableEpoch,
		StorageAPICostOptimizationEnableEpoch:             UnreachableEpoch,
		TransformToMultiShardCreateEnableEpoch:            UnreachableEpoch,
		ESDTRegisterAndSetAllRolesEnableEpoch:             UnreachableEpoch,
		ScheduledMiniBlocksEnableEpoch:                    UnreachableEpoch,
		FailExecutionOnEveryAPIErrorEnableEpoch:           UnreachableEpoch,
		AddFailedRelayedTxToInvalidMBsDisableEpoch:        UnreachableEpoch,
		SCRSizeInvariantOnBuiltInResultEnableEpoch:        UnreachableEpoch,
		CheckCorrectTokenIDForTransferRoleEnableEpoch:     UnreachableEpoch,
		HeartbeatDisableEpoch:                             UnreachableEpoch,
		MiniBlockPartialExecutionEnableEpoch:              UnreachableEpoch,
		RefactorPeersMiniBlocksEnableEpoch:                UnreachableEpoch,
	}
}

// GetDefaultCoreComponents -
func GetDefaultCoreComponents() *mock.CoreComponentsStub {
	enableEpochsCfg := CreateEnableEpochsConfig()
	genericEpochNotifier := forking.NewGenericEpochNotifier()
	enableEpochsHandler, _ := enablers.NewEnableEpochsHandler(enableEpochsCfg, genericEpochNotifier)

	return &mock.CoreComponentsStub{
		InternalMarshalizerField:      TestMarshalizer,
		TxMarshalizerField:            TestTxSignMarshalizer,
		VmMarshalizerField:            TestVmMarshalizer,
		HasherField:                   TestHasher,
		TxSignHasherField:             TestTxSignHasher,
		Uint64ByteSliceConverterField: TestUint64Converter,
		AddressPubKeyConverterField:   TestAddressPubkeyConverter,
		ValidatorPubKeyConverterField: TestValidatorPubkeyConverter,
		PathHandlerField:              &testscommon.PathManagerStub{},
		ChainIdCalled: func() string {
			return string(ChainID)
		},
		MinTransactionVersionCalled: func() uint32 {
			return 1
		},
		StatusHandlerField:           &statusHandlerMock.AppStatusHandlerStub{},
		WatchdogField:                &testscommon.WatchdogMock{},
		AlarmSchedulerField:          &testscommon.AlarmSchedulerStub{},
		SyncTimerField:               &testscommon.SyncTimerStub{},
		RoundHandlerField:            &testscommon.RoundHandlerMock{},
		EconomicsDataField:           &economicsmocks.EconomicsHandlerStub{},
		RatingsDataField:             &testscommon.RatingsInfoMock{},
		RaterField:                   &testscommon.RaterMock{},
		GenesisNodesSetupField:       &testscommon.NodesSetupStub{},
		GenesisTimeField:             time.Time{},
		EpochNotifierField:           genericEpochNotifier,
		EnableRoundsHandlerField:     &testscommon.EnableRoundsHandlerStub{},
		TxVersionCheckField:          versioning.NewTxVersionChecker(MinTransactionVersion),
		ProcessStatusHandlerInternal: &testscommon.ProcessStatusHandlerStub{},
		EnableEpochsHandlerField:     enableEpochsHandler,
	}
}

// GetDefaultProcessComponents -
func GetDefaultProcessComponents() *mock.ProcessComponentsStub {
	return &mock.ProcessComponentsStub{
		NodesCoord: &shardingMocks.NodesCoordinatorMock{},
		ShardCoord: &testscommon.ShardsCoordinatorMock{
			NoShards:     1,
			CurrentShard: 0,
		},
		IntContainer:             &testscommon.InterceptorsContainerStub{},
		ResFinder:                &mock.ResolversFinderStub{},
		RoundHandlerField:        &testscommon.RoundHandlerMock{},
		EpochTrigger:             &testscommon.EpochStartTriggerStub{},
		EpochNotifier:            &mock.EpochStartNotifierStub{},
		ForkDetect:               &mock.ForkDetectorStub{},
		BlockProcess:             &mock.BlockProcessorMock{},
		BlackListHdl:             &testscommon.TimeCacheStub{},
		BootSore:                 &mock.BoostrapStorerMock{},
		HeaderSigVerif:           &mock.HeaderSigVerifierStub{},
		HeaderIntegrVerif:        &mock.HeaderIntegrityVerifierStub{},
		ValidatorStatistics:      &mock.ValidatorStatisticsProcessorStub{},
		ValidatorProvider:        &mock.ValidatorsProviderStub{},
		BlockTrack:               &mock.BlockTrackerStub{},
		PendingMiniBlocksHdl:     &mock.PendingMiniBlocksHandlerStub{},
		ReqHandler:               &testscommon.RequestHandlerStub{},
		TxLogsProcess:            &mock.TxLogProcessorMock{},
		HeaderConstructValidator: &mock.HeaderValidatorStub{},
		PeerMapper:               &p2pmocks.NetworkShardingCollectorStub{},
		FallbackHdrValidator:     &testscommon.FallBackHeaderValidatorStub{},
		NodeRedundancyHandlerInternal: &mock.RedundancyHandlerStub{
			IsRedundancyNodeCalled: func() bool {
				return false
			},
			IsMainMachineActiveCalled: func() bool {
				return false
			},
			ObserverPrivateKeyCalled: func() crypto.PrivateKey {
				return &mock.PrivateKeyMock{}
			},
		},
		CurrentEpochProviderInternal: &testscommon.CurrentEpochProviderStub{},
		HistoryRepositoryInternal:    &dblookupextMock.HistoryRepositoryStub{},
		HardforkTriggerField:         &testscommon.HardforkTriggerStub{},
	}
}

// GetDefaultDataComponents -
func GetDefaultDataComponents() *mock.DataComponentsStub {
	return &mock.DataComponentsStub{
		BlockChain: &testscommon.ChainHandlerMock{},
		Store:      &storageStubs.ChainStorerStub{},
		DataPool:   &dataRetrieverMock.PoolsHolderMock{},
		MbProvider: &mock.MiniBlocksProviderStub{},
	}
}

// GetDefaultCryptoComponents -
func GetDefaultCryptoComponents() *mock.CryptoComponentsStub {
	return &mock.CryptoComponentsStub{
		PubKey:          &mock.PublicKeyMock{},
		PrivKey:         &mock.PrivateKeyMock{},
		PubKeyString:    "pubKey",
		PrivKeyBytes:    []byte("privKey"),
		PubKeyBytes:     []byte("pubKey"),
		BlockSig:        &mock.SignerMock{},
		TxSig:           &mock.SignerMock{},
		MultiSig:        TestMultiSig,
		PeerSignHandler: &mock.PeerSignatureHandler{},
		BlKeyGen:        &mock.KeyGenMock{},
		TxKeyGen:        &mock.KeyGenMock{},
		MsgSigVerifier:  &testscommon.MessageSignVerifierMock{},
	}
}

// GetDefaultStateComponents -
func GetDefaultStateComponents() *testscommon.StateComponentsMock {
	return &testscommon.StateComponentsMock{
		PeersAcc:     &stateMock.AccountsStub{},
		Accounts:     &stateMock.AccountsStub{},
		AccountsRepo: &stateMock.AccountsRepositoryStub{},
		Tries:        &mock.TriesHolderStub{},
		StorageManagers: map[string]common.StorageManager{
			"0":                         &testscommon.StorageManagerStub{},
			trieFactory.UserAccountTrie: &testscommon.StorageManagerStub{},
			trieFactory.PeerAccountTrie: &testscommon.StorageManagerStub{},
		},
	}
}

// GetDefaultNetworkComponents -
func GetDefaultNetworkComponents() *mock.NetworkComponentsStub {
	return &mock.NetworkComponentsStub{
		Messenger:               &p2pmocks.MessengerStub{},
		InputAntiFlood:          &mock.P2PAntifloodHandlerStub{},
		OutputAntiFlood:         &mock.P2PAntifloodHandlerStub{},
		PeerBlackList:           &mock.PeerBlackListCacherStub{},
		PeersRatingHandlerField: &p2pmocks.PeersRatingHandlerStub{},
	}
}

// GetDefaultStatusComponents -
func GetDefaultStatusComponents() *mock.StatusComponentsStub {
	return &mock.StatusComponentsStub{
		Outport:              mock.NewNilOutport(),
		SoftwareVersionCheck: &mock.SoftwareVersionCheckerMock{},
		AppStatusHandler:     &statusHandlerMock.AppStatusHandlerStub{},
	}
}

// getDefaultBootstrapComponents -
func getDefaultBootstrapComponents(shardCoordinator sharding.Coordinator) *mainFactoryMocks.BootstrapComponentsStub {
	var versionedHeaderFactory nodeFactory.VersionedHeaderFactory

	headerVersionHandler := &testscommon.HeaderVersionHandlerStub{}
	versionedHeaderFactory, _ = hdrFactory.NewShardHeaderFactory(headerVersionHandler)
	if shardCoordinator.SelfId() == core.MetachainShardId {
		versionedHeaderFactory, _ = hdrFactory.NewMetaHeaderFactory(headerVersionHandler)
	}

	return &mainFactoryMocks.BootstrapComponentsStub{
		Bootstrapper: &bootstrapMocks.EpochStartBootstrapperStub{
			TrieHolder:      &mock.TriesHolderStub{},
			StorageManagers: map[string]common.StorageManager{"0": &testscommon.StorageManagerStub{}},
			BootstrapCalled: nil,
		},
		BootstrapParams:      &bootstrapMocks.BootstrapParamsHandlerMock{},
		NodeRole:             "",
		ShCoordinator:        shardCoordinator,
		HdrVersionHandler:    headerVersionHandler,
		VersionedHdrFactory:  versionedHeaderFactory,
		HdrIntegrityVerifier: &mock.HeaderIntegrityVerifierStub{},
	}
}

// IsInterfaceNil returns true if there is no value under the interface
func (tpn *TestProcessorNode) IsInterfaceNil() bool {
	return tpn == nil
}

// GetTokenIdentifier returns the token identifier from the metachain for the given ticker
func GetTokenIdentifier(nodes []*TestProcessorNode, ticker []byte) []byte {
	for _, n := range nodes {
		if n.ShardCoordinator.SelfId() != core.MetachainShardId {
			continue
		}

		acc, _ := n.AccntState.LoadAccount(vm.ESDTSCAddress)
		userAcc, _ := acc.(state.UserAccountHandler)

		rootHash, _ := userAcc.DataTrie().RootHash()
		chLeaves := make(chan core.KeyValueHolder, common.TrieLeavesChannelDefaultCapacity)
		_ = userAcc.DataTrie().GetAllLeavesOnChannel(chLeaves, context.Background(), rootHash)
		for leaf := range chLeaves {
			if !bytes.HasPrefix(leaf.Key(), ticker) {
				continue
			}

			return leaf.Key()
		}
	}

	return nil
}

func createTxsSender(shardCoordinator storage.ShardCoordinator, messenger txsSender.NetworkMessenger) process.TxsSenderHandler {
	txAccumulatorConfig := config.TxAccumulatorConfig{
		MaxAllowedTimeInMilliseconds:   10,
		MaxDeviationTimeInMilliseconds: 1,
	}
	dataPacker, err := partitioning.NewSimpleDataPacker(TestMarshalizer)
	log.LogIfError(err)

	argsTxsSender := txsSender.ArgsTxsSenderWithAccumulator{
		Marshaller:        TestMarshalizer,
		ShardCoordinator:  shardCoordinator,
		NetworkMessenger:  messenger,
		AccumulatorConfig: txAccumulatorConfig,
		DataPacker:        dataPacker,
	}
	txsSenderHandler, err := txsSender.NewTxsSenderWithAccumulator(argsTxsSender)
	log.LogIfError(err)

	return txsSenderHandler
}

func getDefaultVMConfig() *config.VirtualMachineConfig {
	return &config.VirtualMachineConfig{
		ArwenVersions: []config.ArwenVersionByEpoch{
			{StartEpoch: 0, Version: "*"},
		},
	}
}

func getDefaultNodesSetup(maxShards, numNodes uint32, address []byte, pksBytes map[uint32][]byte) sharding.GenesisNodesSetupHandler {
	return &mock.NodesSetupStub{
		InitialNodesInfoCalled: func() (m map[uint32][]nodesCoordinator.GenesisNodeInfoHandler, m2 map[uint32][]nodesCoordinator.GenesisNodeInfoHandler) {
			oneMap := make(map[uint32][]nodesCoordinator.GenesisNodeInfoHandler)
			for i := uint32(0); i < maxShards; i++ {
				oneMap[i] = append(oneMap[i], mock.NewNodeInfo(address, pksBytes[i], i, InitialRating))
			}
			oneMap[core.MetachainShardId] = append(oneMap[core.MetachainShardId],
				mock.NewNodeInfo(address, pksBytes[core.MetachainShardId], core.MetachainShardId, InitialRating))
			return oneMap, nil
		},
		InitialNodesInfoForShardCalled: func(shardId uint32) (handlers []nodesCoordinator.GenesisNodeInfoHandler, handlers2 []nodesCoordinator.GenesisNodeInfoHandler, err error) {
			list := make([]nodesCoordinator.GenesisNodeInfoHandler, 0)
			list = append(list, mock.NewNodeInfo(address, pksBytes[shardId], shardId, InitialRating))
			return list, nil, nil
		},
		MinNumberOfNodesCalled: func() uint32 {
			return numNodes
		},
	}
}

func getDefaultNodesCoordinator(maxShards uint32, pksBytes map[uint32][]byte) nodesCoordinator.NodesCoordinator {
	return &shardingMocks.NodesCoordinatorStub{
		ComputeValidatorsGroupCalled: func(randomness []byte, round uint64, shardId uint32, epoch uint32) (validators []nodesCoordinator.Validator, err error) {
			v, _ := nodesCoordinator.NewValidator(pksBytes[shardId], 1, defaultChancesSelection)
			return []nodesCoordinator.Validator{v}, nil
		},
		GetAllValidatorsPublicKeysCalled: func() (map[uint32][][]byte, error) {
			keys := make(map[uint32][][]byte)
			for shardID := uint32(0); shardID < maxShards; shardID++ {
				keys[shardID] = append(keys[shardID], pksBytes[shardID])
			}

			shardID := core.MetachainShardId
			keys[shardID] = append(keys[shardID], pksBytes[shardID])

			return keys, nil
		},
		GetValidatorWithPublicKeyCalled: func(publicKey []byte) (nodesCoordinator.Validator, uint32, error) {
			validatorInstance, _ := nodesCoordinator.NewValidator(publicKey, defaultChancesSelection, 1)
			return validatorInstance, 0, nil
		},
	}
}

func getDefaultEnableEpochsConfig() *config.EnableEpochs {
	return &config.EnableEpochs{
		OptimizeGasUsedInCrossMiniBlocksEnableEpoch: UnreachableEpoch,
		ScheduledMiniBlocksEnableEpoch:              UnreachableEpoch,
		MiniBlockPartialExecutionEnableEpoch:        UnreachableEpoch,
		FailExecutionOnEveryAPIErrorEnableEpoch:     UnreachableEpoch,
	}
}<|MERGE_RESOLUTION|>--- conflicted
+++ resolved
@@ -2853,15 +2853,8 @@
 		MaxDurationPeerUnresponsiveInSec:                 10,
 		HideInactiveValidatorIntervalInSec:               60,
 		HardforkTimeBetweenSendsInSec:                    2,
-<<<<<<< HEAD
+		TimeBetweenConnectionsMetricsUpdateInSec:         10,
 		PeerAuthenticationTimeBetweenChecksInSec:         1,
-		PeerAuthenticationPool: config.PeerAuthenticationPoolConfig{
-			DefaultSpanInSec: 30,
-			CacheExpiryInSec: 30,
-		},
-=======
-		TimeBetweenConnectionsMetricsUpdateInSec:         10,
->>>>>>> ff936b22
 		HeartbeatPool: config.CacheConfig{
 			Type:     "LRU",
 			Capacity: 1000,
