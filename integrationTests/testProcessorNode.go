--- conflicted
+++ resolved
@@ -1452,12 +1452,9 @@
 		VMOutputCacher:                        txcache.NewDisabledCache(),
 		ArwenChangeLocker:                     tpn.ArwenChangeLocker,
 		BuiltInFunctionOnMetachainEnableEpoch: tpn.EnableEpochs.BuiltInFunctionOnMetaEnableEpoch,
-<<<<<<< HEAD
-		OptimizeGasUsedInCrossMiniBlocksEnableEpoch: tpn.EnableEpochs.OptimizeGasUsedInCrossMiniBlocksEnableEpoch,
-=======
 		SCRSizeInvariantCheckEnableEpoch:      tpn.EnableEpochs.SCRSizeInvariantCheckEnableEpoch,
 		BackwardCompSaveKeyValueEnableEpoch:   tpn.EnableEpochs.BackwardCompSaveKeyValueEnableEpoch,
->>>>>>> 5b5a8777
+		OptimizeGasUsedInCrossMiniBlocksEnableEpoch: tpn.EnableEpochs.OptimizeGasUsedInCrossMiniBlocksEnableEpoch,
 	}
 	sc, _ := smartContract.NewSmartContractProcessor(argsNewScProcessor)
 	tpn.ScProcessor = smartContract.NewTestScProcessor(sc)
@@ -1689,12 +1686,9 @@
 		VMOutputCacher:                        txcache.NewDisabledCache(),
 		ArwenChangeLocker:                     tpn.ArwenChangeLocker,
 		BuiltInFunctionOnMetachainEnableEpoch: tpn.EnableEpochs.BuiltInFunctionOnMetaEnableEpoch,
-<<<<<<< HEAD
-		OptimizeGasUsedInCrossMiniBlocksEnableEpoch: tpn.EnableEpochs.OptimizeGasUsedInCrossMiniBlocksEnableEpoch,
-=======
 		SCRSizeInvariantCheckEnableEpoch:      tpn.EnableEpochs.SCRSizeInvariantCheckEnableEpoch,
 		BackwardCompSaveKeyValueEnableEpoch:   tpn.EnableEpochs.BackwardCompSaveKeyValueEnableEpoch,
->>>>>>> 5b5a8777
+		OptimizeGasUsedInCrossMiniBlocksEnableEpoch: tpn.EnableEpochs.OptimizeGasUsedInCrossMiniBlocksEnableEpoch,
 	}
 	scProcessor, _ := smartContract.NewSmartContractProcessor(argsNewScProcessor)
 	tpn.ScProcessor = smartContract.NewTestScProcessor(scProcessor)
