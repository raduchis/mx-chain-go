package integrationTests

import (
	"context"
	"encoding/hex"
	"fmt"
	"strconv"
	"sync/atomic"
	"time"

	"github.com/ElrondNetwork/elrond-go/config"
	"github.com/ElrondNetwork/elrond-go/consensus"
	"github.com/ElrondNetwork/elrond-go/consensus/spos/sposFactory"
	"github.com/ElrondNetwork/elrond-go/core"
	"github.com/ElrondNetwork/elrond-go/core/partitioning"
	"github.com/ElrondNetwork/elrond-go/crypto"
	"github.com/ElrondNetwork/elrond-go/data"
	dataBlock "github.com/ElrondNetwork/elrond-go/data/block"
	"github.com/ElrondNetwork/elrond-go/data/state"
	"github.com/ElrondNetwork/elrond-go/data/state/addressConverters"
	dataTransaction "github.com/ElrondNetwork/elrond-go/data/transaction"
	"github.com/ElrondNetwork/elrond-go/data/typeConverters/uint64ByteSlice"
	"github.com/ElrondNetwork/elrond-go/dataRetriever"
	"github.com/ElrondNetwork/elrond-go/dataRetriever/factory/containers"
	metafactoryDataRetriever "github.com/ElrondNetwork/elrond-go/dataRetriever/factory/metachain"
	factoryDataRetriever "github.com/ElrondNetwork/elrond-go/dataRetriever/factory/shard"
	"github.com/ElrondNetwork/elrond-go/dataRetriever/requestHandlers"
	"github.com/ElrondNetwork/elrond-go/hashing/sha256"
	"github.com/ElrondNetwork/elrond-go/integrationTests/mock"
	"github.com/ElrondNetwork/elrond-go/marshal"
	"github.com/ElrondNetwork/elrond-go/node"
	"github.com/ElrondNetwork/elrond-go/node/external"
	"github.com/ElrondNetwork/elrond-go/p2p"
	"github.com/ElrondNetwork/elrond-go/process"
	"github.com/ElrondNetwork/elrond-go/process/block"
	"github.com/ElrondNetwork/elrond-go/process/coordinator"
	"github.com/ElrondNetwork/elrond-go/process/economics"
	"github.com/ElrondNetwork/elrond-go/process/factory"
	metaProcess "github.com/ElrondNetwork/elrond-go/process/factory/metachain"
	"github.com/ElrondNetwork/elrond-go/process/factory/shard"
	"github.com/ElrondNetwork/elrond-go/process/rewardTransaction"
	"github.com/ElrondNetwork/elrond-go/process/smartContract"
	"github.com/ElrondNetwork/elrond-go/process/transaction"
	"github.com/ElrondNetwork/elrond-go/sharding"
	"github.com/pkg/errors"
)

// TestHasher represents a Sha256 hasher
var TestHasher = sha256.Sha256{}

// TestMarshalizer represents a JSON marshalizer
var TestMarshalizer = &marshal.JsonMarshalizer{}

// TestAddressConverter represents a plain address converter
var TestAddressConverter, _ = addressConverters.NewPlainAddressConverter(32, "0x")

// TestMultiSig represents a mock multisig
var TestMultiSig = mock.NewMultiSigner(1)

// TestUint64Converter represents an uint64 to byte slice converter
var TestUint64Converter = uint64ByteSlice.NewBigEndianConverter()

// MinTxGasPrice minimum gas price required by a transaction
//TODO refactor all tests to pass with a non zero value
var MinTxGasPrice = uint64(0)

// MinTxGasLimit minimum gas limit required by a transaction
var MinTxGasLimit = uint64(4)

const maxTxNonceDeltaAllowed = 8000

// TestKeyPair holds a pair of private/public Keys
type TestKeyPair struct {
	Sk crypto.PrivateKey
	Pk crypto.PublicKey
}

//CryptoParams holds crypto parametres
type CryptoParams struct {
	KeyGen       crypto.KeyGenerator
	Keys         map[uint32][]*TestKeyPair
	SingleSigner crypto.SingleSigner
}

// TestProcessorNode represents a container type of class used in integration tests
// with all its fields exported
type TestProcessorNode struct {
	ShardCoordinator      sharding.Coordinator
	NodesCoordinator      sharding.NodesCoordinator
	SpecialAddressHandler process.SpecialAddressHandler
	Messenger             p2p.Messenger

	OwnAccount *TestWalletAccount
	NodeKeys   *TestKeyPair

	ShardDataPool dataRetriever.PoolsHolder
	MetaDataPool  dataRetriever.MetaPoolsHolder
	Storage       dataRetriever.StorageService
	AccntState    state.AccountsAdapter
	BlockChain    data.ChainHandler
	GenesisBlocks map[uint32]data.HeaderHandler

	EconomicsData *economics.TestEconomicsData

	InterceptorsContainer process.InterceptorsContainer
	ResolversContainer    dataRetriever.ResolversContainer
	ResolverFinder        dataRetriever.ResolversFinder
	RequestHandler        process.RequestHandler

	InterimProcContainer   process.IntermediateProcessorContainer
	TxProcessor            process.TransactionProcessor
	TxCoordinator          process.TransactionCoordinator
	ScrForwarder           process.IntermediateTransactionHandler
	VMContainer            process.VirtualMachinesContainer
	ArgsParser             process.ArgumentsParser
	ScProcessor            process.SmartContractProcessor
	RewardsProcessor       process.RewardTransactionProcessor
	PreProcessorsContainer process.PreProcessorsContainer

	ForkDetector       process.ForkDetector
	BlockProcessor     process.BlockProcessor
	BroadcastMessenger consensus.BroadcastMessenger
	Bootstrapper       TestBootstrapper
	Rounder            *mock.RounderMock

	MultiSigner crypto.MultiSigner

	//Node is used to call the functionality already implemented in it
	Node         *node.Node
	ScDataGetter external.ScDataGetter

	CounterHdrRecv int32
	CounterMbRecv  int32
	CounterTxRecv  int32
	CounterMetaRcv int32
}

// NewTestProcessorNode returns a new TestProcessorNode instance
func NewTestProcessorNode(
	maxShards uint32,
	nodeShardId uint32,
	txSignPrivKeyShardId uint32,
	initialNodeAddr string,
) *TestProcessorNode {

	shardCoordinator, _ := sharding.NewMultiShardCoordinator(maxShards, nodeShardId)
	nodesCoordinator := &mock.NodesCoordinatorMock{}
	kg := &mock.KeyGenMock{}
	sk, pk := kg.GeneratePair()

	messenger := CreateMessengerWithKadDht(context.Background(), initialNodeAddr)
	tpn := &TestProcessorNode{
		ShardCoordinator: shardCoordinator,
		Messenger:        messenger,
		NodesCoordinator: nodesCoordinator,
	}

	tpn.NodeKeys = &TestKeyPair{
		Sk: sk,
		Pk: pk,
	}
	tpn.MultiSigner = TestMultiSig
	tpn.OwnAccount = CreateTestWalletAccount(shardCoordinator, txSignPrivKeyShardId)
	tpn.initDataPools()
	tpn.initTestNode()

	return tpn
}

// NewTestProcessorNodeWithCustomDataPool returns a new TestProcessorNode instance with the given data pool
func NewTestProcessorNodeWithCustomDataPool(maxShards uint32, nodeShardId uint32, txSignPrivKeyShardId uint32, initialNodeAddr string, dPool dataRetriever.PoolsHolder) *TestProcessorNode {
	shardCoordinator, _ := sharding.NewMultiShardCoordinator(maxShards, nodeShardId)

	messenger := CreateMessengerWithKadDht(context.Background(), initialNodeAddr)
	nodesCoordinator := &mock.NodesCoordinatorMock{}
	kg := &mock.KeyGenMock{}
	sk, pk := kg.GeneratePair()

	tpn := &TestProcessorNode{
		ShardCoordinator: shardCoordinator,
		Messenger:        messenger,
		NodesCoordinator: nodesCoordinator,
	}

	tpn.NodeKeys = &TestKeyPair{
		Sk: sk,
		Pk: pk,
	}
	tpn.MultiSigner = TestMultiSig
	tpn.OwnAccount = CreateTestWalletAccount(shardCoordinator, txSignPrivKeyShardId)
	if tpn.ShardCoordinator.SelfId() != sharding.MetachainShardId {
		tpn.ShardDataPool = dPool
	} else {
		tpn.initDataPools()
	}
	tpn.initTestNode()

	return tpn
}

func (tpn *TestProcessorNode) initTestNode() {
	tpn.SpecialAddressHandler = mock.NewSpecialAddressHandlerMock(
		TestAddressConverter,
		tpn.ShardCoordinator,
		tpn.NodesCoordinator,
	)
	tpn.initStorage()
	tpn.AccntState, _, _ = CreateAccountsDB(0)
	tpn.initChainHandler()
	tpn.GenesisBlocks = CreateGenesisBlocks(tpn.ShardCoordinator)
	tpn.initEconomicsData()
	tpn.initInterceptors()
	tpn.initResolvers()
	tpn.initInnerProcessors()
	tpn.initBlockProcessor()
	tpn.BroadcastMessenger, _ = sposFactory.GetBroadcastMessenger(
		TestMarshalizer,
		tpn.Messenger,
		tpn.ShardCoordinator,
		tpn.OwnAccount.SkTxSign,
		tpn.OwnAccount.SingleSigner,
	)
	tpn.setGenesisBlock()
	tpn.initNode()
	tpn.ScDataGetter, _ = smartContract.NewSCDataGetter(TestAddressConverter, tpn.VMContainer)
	tpn.addHandlersForCounters()
}

func (tpn *TestProcessorNode) initDataPools() {
	if tpn.ShardCoordinator.SelfId() == sharding.MetachainShardId {
		tpn.MetaDataPool = CreateTestMetaDataPool()
	} else {
		tpn.ShardDataPool = CreateTestShardDataPool(nil)
	}
}

func (tpn *TestProcessorNode) initStorage() {
	if tpn.ShardCoordinator.SelfId() == sharding.MetachainShardId {
		tpn.Storage = CreateMetaStore(tpn.ShardCoordinator)
	} else {
		tpn.Storage = CreateShardStore(tpn.ShardCoordinator.NumberOfShards())
	}
}

func (tpn *TestProcessorNode) initChainHandler() {
	if tpn.ShardCoordinator.SelfId() == sharding.MetachainShardId {
		tpn.BlockChain = CreateMetaChain()
	} else {
		tpn.BlockChain = CreateShardChain()
	}
}

func (tpn *TestProcessorNode) initEconomicsData() {
	mingGasPrice := strconv.FormatUint(MinTxGasPrice, 10)
	minGasLimit := strconv.FormatUint(MinTxGasLimit, 10)

	economicsData, _ := economics.NewEconomicsData(
		&config.ConfigEconomics{
			EconomicsAddresses: config.EconomicsAddresses{
				CommunityAddress: "addr1",
				BurnAddress:      "addr2",
			},
			RewardsSettings: config.RewardsSettings{
				RewardsValue:        "1000",
				CommunityPercentage: 0.10,
				LeaderPercentage:    0.50,
				BurnPercentage:      0.40,
			},
			FeeSettings: config.FeeSettings{
				MinGasPrice: mingGasPrice,
				MinGasLimit: minGasLimit,
			},
		},
	)

	tpn.EconomicsData = &economics.TestEconomicsData{
		EconomicsData: economicsData,
	}
}

func (tpn *TestProcessorNode) initInterceptors() {
	var err error
	if tpn.ShardCoordinator.SelfId() == sharding.MetachainShardId {
		interceptorContainerFactory, _ := metaProcess.NewInterceptorsContainerFactory(
			tpn.ShardCoordinator,
			tpn.NodesCoordinator,
			tpn.Messenger,
			tpn.Storage,
			TestMarshalizer,
			TestHasher,
			TestMultiSig,
			tpn.MetaDataPool,
			tpn.AccntState,
			TestAddressConverter,
			tpn.OwnAccount.SingleSigner,
			tpn.OwnAccount.KeygenTxSign,
			maxTxNonceDeltaAllowed,
			tpn.EconomicsData,
		)

		tpn.InterceptorsContainer, err = interceptorContainerFactory.Create()
		if err != nil {
			fmt.Println(err.Error())
		}
	} else {
		interceptorContainerFactory, _ := shard.NewInterceptorsContainerFactory(
			tpn.AccntState,
			tpn.ShardCoordinator,
			tpn.NodesCoordinator,
			tpn.Messenger,
			tpn.Storage,
			TestMarshalizer,
			TestHasher,
			tpn.OwnAccount.KeygenTxSign,
			tpn.OwnAccount.SingleSigner,
			TestMultiSig,
			tpn.ShardDataPool,
			TestAddressConverter,
			maxTxNonceDeltaAllowed,
			tpn.EconomicsData,
		)

		tpn.InterceptorsContainer, err = interceptorContainerFactory.Create()
		if err != nil {
			fmt.Println(err.Error())
		}
	}
}

func (tpn *TestProcessorNode) initResolvers() {
	dataPacker, _ := partitioning.NewSimpleDataPacker(TestMarshalizer)

	if tpn.ShardCoordinator.SelfId() == sharding.MetachainShardId {
		resolversContainerFactory, _ := metafactoryDataRetriever.NewResolversContainerFactory(
			tpn.ShardCoordinator,
			tpn.Messenger,
			tpn.Storage,
			TestMarshalizer,
			tpn.MetaDataPool,
			TestUint64Converter,
			dataPacker,
		)

		tpn.ResolversContainer, _ = resolversContainerFactory.Create()
		tpn.ResolverFinder, _ = containers.NewResolversFinder(tpn.ResolversContainer, tpn.ShardCoordinator)
		tpn.RequestHandler, _ = requestHandlers.NewMetaResolverRequestHandler(
			tpn.ResolverFinder,
			factory.ShardHeadersForMetachainTopic,
			factory.MetachainBlocksTopic,
			factory.TransactionTopic,
			factory.UnsignedTransactionTopic,
			factory.MiniBlocksTopic,
		)
	} else {
		resolversContainerFactory, _ := factoryDataRetriever.NewResolversContainerFactory(
			tpn.ShardCoordinator,
			tpn.Messenger,
			tpn.Storage,
			TestMarshalizer,
			tpn.ShardDataPool,
			TestUint64Converter,
			dataPacker,
		)

		tpn.ResolversContainer, _ = resolversContainerFactory.Create()
		tpn.ResolverFinder, _ = containers.NewResolversFinder(tpn.ResolversContainer, tpn.ShardCoordinator)
		tpn.RequestHandler, _ = requestHandlers.NewShardResolverRequestHandler(
			tpn.ResolverFinder,
			factory.TransactionTopic,
			factory.UnsignedTransactionTopic,
			factory.RewardsTransactionTopic,
			factory.MiniBlocksTopic,
			factory.HeadersTopic,
			factory.MetachainBlocksTopic,
			100,
		)
	}
}

func (tpn *TestProcessorNode) initInnerProcessors() {
	if tpn.ShardCoordinator.SelfId() == sharding.MetachainShardId {
		return
	}

	interimProcFactory, _ := shard.NewIntermediateProcessorsContainerFactory(
		tpn.ShardCoordinator,
		TestMarshalizer,
		TestHasher,
		TestAddressConverter,
		tpn.SpecialAddressHandler,
		tpn.Storage,
		tpn.ShardDataPool,
		tpn.EconomicsData.EconomicsData,
	)

	tpn.InterimProcContainer, _ = interimProcFactory.Create()
	tpn.ScrForwarder, _ = tpn.InterimProcContainer.Get(dataBlock.SmartContractResultBlock)
	rewardsInter, _ := tpn.InterimProcContainer.Get(dataBlock.RewardsBlock)
	rewardsHandler, _ := rewardsInter.(process.TransactionFeeHandler)
	internalTxProducer, _ := rewardsInter.(process.InternalTransactionProducer)

	tpn.RewardsProcessor, _ = rewardTransaction.NewRewardTxProcessor(
		tpn.AccntState,
		TestAddressConverter,
		tpn.ShardCoordinator,
		rewardsInter,
	)

	var vmFactory process.VirtualMachinesContainerFactory
	if tpn.ShardCoordinator.SelfId() == sharding.MetachainShardId {
		vmFactory, _ = metaProcess.NewVMContainerFactory(tpn.AccntState, TestAddressConverter)
	} else {
		vmFactory, _ = shard.NewVMContainerFactory(tpn.AccntState, TestAddressConverter)
	}

	tpn.VMContainer, _ = vmFactory.Create()

	tpn.ArgsParser, _ = smartContract.NewAtArgumentParser()
	tpn.ScProcessor, _ = smartContract.NewSmartContractProcessor(
		tpn.VMContainer,
		tpn.ArgsParser,
		TestHasher,
		TestMarshalizer,
		tpn.AccntState,
<<<<<<< HEAD
		vmFactory.VMAccountsDB(),
=======
		tpn.BlockchainHook.(*hooks.BlockChainHookImpl),
>>>>>>> 956f3a75
		TestAddressConverter,
		tpn.ShardCoordinator,
		tpn.ScrForwarder,
		rewardsHandler,
	)

	txTypeHandler, _ := coordinator.NewTxTypeHandler(TestAddressConverter, tpn.ShardCoordinator, tpn.AccntState)

	tpn.TxProcessor, _ = transaction.NewTxProcessor(
		tpn.AccntState,
		TestHasher,
		TestAddressConverter,
		TestMarshalizer,
		tpn.ShardCoordinator,
		tpn.ScProcessor,
		rewardsHandler,
		txTypeHandler,
		tpn.EconomicsData,
	)

	fact, _ := shard.NewPreProcessorsContainerFactory(
		tpn.ShardCoordinator,
		tpn.Storage,
		TestMarshalizer,
		TestHasher,
		tpn.ShardDataPool,
		TestAddressConverter,
		tpn.AccntState,
		tpn.RequestHandler,
		tpn.TxProcessor,
		tpn.ScProcessor,
		tpn.ScProcessor.(process.SmartContractResultProcessor),
		tpn.RewardsProcessor,
		internalTxProducer,
		tpn.EconomicsData,
	)
	tpn.PreProcessorsContainer, _ = fact.Create()

	tpn.TxCoordinator, _ = coordinator.NewTransactionCoordinator(
		tpn.ShardCoordinator,
		tpn.AccntState,
		tpn.ShardDataPool,
		tpn.RequestHandler,
		tpn.PreProcessorsContainer,
		tpn.InterimProcContainer,
	)
}

func (tpn *TestProcessorNode) initBlockProcessor() {
	var err error

	tpn.ForkDetector = &mock.ForkDetectorMock{
		AddHeaderCalled: func(header data.HeaderHandler, hash []byte, state process.BlockHeaderState, finalHeaders []data.HeaderHandler, finalHeadersHashes [][]byte) error {
			return nil
		},
		GetHighestFinalBlockNonceCalled: func() uint64 {
			return 0
		},
		ProbableHighestNonceCalled: func() uint64 {
			return 0
		},
	}

	argumentsBase := block.ArgBaseProcessor{
		Accounts:              tpn.AccntState,
		ForkDetector:          tpn.ForkDetector,
		Hasher:                TestHasher,
		Marshalizer:           TestMarshalizer,
		Store:                 tpn.Storage,
		ShardCoordinator:      tpn.ShardCoordinator,
		NodesCoordinator:      tpn.NodesCoordinator,
		SpecialAddressHandler: tpn.SpecialAddressHandler,
		Uint64Converter:       TestUint64Converter,
		StartHeaders:          tpn.GenesisBlocks,
		RequestHandler:        tpn.RequestHandler,
		Core:                  nil,
		BlockChainHook:        &mock.BlockChainHookHandlerMock{},
	}

	if tpn.ShardCoordinator.SelfId() == sharding.MetachainShardId {
		argumentsBase.Core = &mock.ServiceContainerMock{}
		argumentsBase.TxCoordinator = &mock.TransactionCoordinatorMock{}
		arguments := block.ArgMetaProcessor{
			ArgBaseProcessor: argumentsBase,
			DataPool:         tpn.MetaDataPool,
			SCDataGetter:     &mock.ScDataGetterMock{},
		}

		tpn.BlockProcessor, err = block.NewMetaProcessor(arguments)
	} else {
		argumentsBase.BlockChainHook = tpn.BlockchainHook.(process.BlockChainHookHandler)
		argumentsBase.TxCoordinator = tpn.TxCoordinator
		arguments := block.ArgShardProcessor{
			ArgBaseProcessor: argumentsBase,
			DataPool:         tpn.ShardDataPool,
			TxsPoolsCleaner:  &mock.TxPoolsCleanerMock{},
		}

		tpn.BlockProcessor, err = block.NewShardProcessor(arguments)
	}

	if err != nil {
		fmt.Printf("Error creating blockprocessor: %s\n", err.Error())
	}
}

func (tpn *TestProcessorNode) setGenesisBlock() {
	genesisBlock := tpn.GenesisBlocks[tpn.ShardCoordinator.SelfId()]
	_ = tpn.BlockChain.SetGenesisHeader(genesisBlock)
	hash, _ := core.CalculateHash(TestMarshalizer, TestHasher, genesisBlock)
	tpn.BlockChain.SetGenesisHeaderHash(hash)
}

func (tpn *TestProcessorNode) initNode() {
	var err error

	tpn.Node, err = node.NewNode(
		node.WithMessenger(tpn.Messenger),
		node.WithMarshalizer(TestMarshalizer),
		node.WithHasher(TestHasher),
		node.WithHasher(TestHasher),
		node.WithAddressConverter(TestAddressConverter),
		node.WithAccountsAdapter(tpn.AccntState),
		node.WithKeyGen(tpn.OwnAccount.KeygenTxSign),
		node.WithShardCoordinator(tpn.ShardCoordinator),
		node.WithNodesCoordinator(tpn.NodesCoordinator),
		node.WithBlockChain(tpn.BlockChain),
		node.WithUint64ByteSliceConverter(TestUint64Converter),
		node.WithMultiSigner(tpn.MultiSigner),
		node.WithSingleSigner(tpn.OwnAccount.SingleSigner),
		node.WithTxSignPrivKey(tpn.OwnAccount.SkTxSign),
		node.WithTxSignPubKey(tpn.OwnAccount.PkTxSign),
		node.WithPrivKey(tpn.NodeKeys.Sk),
		node.WithPubKey(tpn.NodeKeys.Pk),
		node.WithInterceptorsContainer(tpn.InterceptorsContainer),
		node.WithResolversFinder(tpn.ResolverFinder),
		node.WithBlockProcessor(tpn.BlockProcessor),
		node.WithTxSingleSigner(tpn.OwnAccount.SingleSigner),
		node.WithDataStore(tpn.Storage),
		node.WithSyncer(&mock.SyncTimerMock{}),
	)
	if err != nil {
		fmt.Printf("Error creating node: %s\n", err.Error())
	}

	if tpn.ShardCoordinator.SelfId() == sharding.MetachainShardId {
		err = tpn.Node.ApplyOptions(
			node.WithMetaDataPool(tpn.MetaDataPool),
		)
	} else {
		err = tpn.Node.ApplyOptions(
			node.WithDataPool(tpn.ShardDataPool),
		)
	}

	if err != nil {
		fmt.Printf("Error creating node: %s\n", err.Error())
	}
}

// SendTransaction can send a transaction (it does the dispatching)
func (tpn *TestProcessorNode) SendTransaction(tx *dataTransaction.Transaction) (string, error) {
	txHash, err := tpn.Node.SendTransaction(
		tx.Nonce,
		hex.EncodeToString(tx.SndAddr),
		hex.EncodeToString(tx.RcvAddr),
		tx.Value,
		tx.GasPrice,
		tx.GasLimit,
		tx.Data,
		tx.Signature,
	)
	return txHash, err
}

func (tpn *TestProcessorNode) addHandlersForCounters() {
	metaHandlers := func(key []byte) {
		atomic.AddInt32(&tpn.CounterMetaRcv, 1)
	}
	hdrHandlers := func(key []byte) {
		atomic.AddInt32(&tpn.CounterHdrRecv, 1)
	}

	if tpn.ShardCoordinator.SelfId() == sharding.MetachainShardId {
		tpn.MetaDataPool.ShardHeaders().RegisterHandler(hdrHandlers)
		tpn.MetaDataPool.MetaBlocks().RegisterHandler(metaHandlers)
	} else {
		txHandler := func(key []byte) {
			atomic.AddInt32(&tpn.CounterTxRecv, 1)
		}
		mbHandlers := func(key []byte) {
			atomic.AddInt32(&tpn.CounterMbRecv, 1)
		}

		tpn.ShardDataPool.UnsignedTransactions().RegisterHandler(txHandler)
		tpn.ShardDataPool.Transactions().RegisterHandler(txHandler)
		tpn.ShardDataPool.RewardTransactions().RegisterHandler(txHandler)
		tpn.ShardDataPool.Headers().RegisterHandler(hdrHandlers)
		tpn.ShardDataPool.MetaBlocks().RegisterHandler(metaHandlers)
		tpn.ShardDataPool.MiniBlocks().RegisterHandler(mbHandlers)
	}
}

// StartSync calls Bootstrapper.StartSync. Errors if bootstrapper is not set
func (tpn *TestProcessorNode) StartSync() error {
	if tpn.Bootstrapper == nil {
		return errors.New("no bootstrapper available")
	}

	tpn.Bootstrapper.StartSync()

	return nil
}

// LoadTxSignSkBytes alters the already generated sk/pk pair
func (tpn *TestProcessorNode) LoadTxSignSkBytes(skBytes []byte) {
	tpn.OwnAccount.LoadTxSignSkBytes(skBytes)
}

// ProposeBlock proposes a new block
func (tpn *TestProcessorNode) ProposeBlock(round uint64, nonce uint64) (data.BodyHandler, data.HeaderHandler, [][]byte) {
	startTime := time.Now()
	maxTime := time.Second

	haveTime := func() bool {
		elapsedTime := time.Since(startTime)
		remainingTime := maxTime - elapsedTime
		return remainingTime > 0
	}

	var blockHeader data.HeaderHandler
	if tpn.ShardCoordinator.SelfId() == sharding.MetachainShardId {
		blockHeader = &dataBlock.MetaBlock{}
	} else {
		blockHeader = &dataBlock.Header{}
	}

	blockHeader.SetRound(round)
	blockHeader.SetNonce(nonce)
	blockHeader.SetPubKeysBitmap([]byte{1})
	currHdr := tpn.BlockChain.GetCurrentBlockHeader()
	if currHdr == nil {
		currHdr = tpn.BlockChain.GetGenesisHeader()
	}

	buff, _ := TestMarshalizer.Marshal(currHdr)
	blockHeader.SetPrevHash(TestHasher.Compute(string(buff)))
	blockHeader.SetPrevRandSeed(currHdr.GetRandSeed())
	sig, _ := TestMultiSig.AggregateSigs(nil)
	blockHeader.SetSignature(sig)
	blockHeader.SetRandSeed(sig)

	blockBody, err := tpn.BlockProcessor.CreateBlockBody(blockHeader, haveTime)
	if err != nil {
		fmt.Println(err.Error())
		return nil, nil, nil
	}
	err = tpn.BlockProcessor.ApplyBodyToHeader(blockHeader, blockBody)
	if err != nil {
		fmt.Println(err.Error())
		return nil, nil, nil
	}

	shardBlockBody, ok := blockBody.(dataBlock.Body)
	txHashes := make([][]byte, 0)
	if !ok {
		return blockBody, blockHeader, txHashes
	}

	for _, mb := range shardBlockBody {
		for _, hash := range mb.TxHashes {
			copiedHash := make([]byte, len(hash))
			copy(copiedHash, hash)
			txHashes = append(txHashes, copiedHash)
		}
	}

	return blockBody, blockHeader, txHashes
}

// BroadcastBlock broadcasts the block and body to the connected peers
func (tpn *TestProcessorNode) BroadcastBlock(body data.BodyHandler, header data.HeaderHandler) {
	_ = tpn.BroadcastMessenger.BroadcastBlock(body, header)
	_ = tpn.BroadcastMessenger.BroadcastHeader(header)
	miniBlocks, transactions, _ := tpn.BlockProcessor.MarshalizedDataToBroadcast(header, body)
	_ = tpn.BroadcastMessenger.BroadcastMiniBlocks(miniBlocks)
	_ = tpn.BroadcastMessenger.BroadcastTransactions(transactions)
}

// CommitBlock commits the block and body
func (tpn *TestProcessorNode) CommitBlock(body data.BodyHandler, header data.HeaderHandler) {
	_ = tpn.BlockProcessor.CommitBlock(tpn.BlockChain, header, body)
}

// GetShardHeader returns the first *dataBlock.Header stored in datapools having the nonce provided as parameter
func (tpn *TestProcessorNode) GetShardHeader(nonce uint64) (*dataBlock.Header, error) {
	invalidCachers := tpn.ShardDataPool == nil || tpn.ShardDataPool.Headers() == nil || tpn.ShardDataPool.HeadersNonces() == nil
	if invalidCachers {
		return nil, errors.New("invalid data pool")
	}

	syncMapHashNonce, ok := tpn.ShardDataPool.HeadersNonces().Get(nonce)
	if !ok {
		return nil, errors.New(fmt.Sprintf("no hash-nonce link in HeadersNonces for nonce %d", nonce))
	}

	headerHash, ok := syncMapHashNonce.Load(tpn.ShardCoordinator.SelfId())
	if !ok {
		return nil, errors.New(fmt.Sprintf("no hash-nonce hash in HeadersNonces for nonce %d", nonce))
	}

	headerObject, ok := tpn.ShardDataPool.Headers().Get(headerHash)
	if !ok {
		return nil, errors.New(fmt.Sprintf("no header found for hash %s", hex.EncodeToString(headerHash)))
	}

	header, ok := headerObject.(*dataBlock.Header)
	if !ok {
		return nil, errors.New(fmt.Sprintf("not a *dataBlock.Header stored in headers found for hash %s", hex.EncodeToString(headerHash)))
	}

	return header, nil
}

// GetBlockBody returns the body for provided header parameter
func (tpn *TestProcessorNode) GetBlockBody(header *dataBlock.Header) (dataBlock.Body, error) {
	invalidCachers := tpn.ShardDataPool == nil || tpn.ShardDataPool.MiniBlocks() == nil
	if invalidCachers {
		return nil, errors.New("invalid data pool")
	}

	body := dataBlock.Body{}
	for _, miniBlockHeader := range header.MiniBlockHeaders {
		miniBlockHash := miniBlockHeader.Hash

		mbObject, ok := tpn.ShardDataPool.MiniBlocks().Get(miniBlockHash)
		if !ok {
			return nil, errors.New(fmt.Sprintf("no miniblock found for hash %s", hex.EncodeToString(miniBlockHash)))
		}

		mb, ok := mbObject.(*dataBlock.MiniBlock)
		if !ok {
			return nil, errors.New(fmt.Sprintf("not a *dataBlock.MiniBlock stored in miniblocks found for hash %s", hex.EncodeToString(miniBlockHash)))
		}

		body = append(body, mb)
	}

	return body, nil
}

// GetMetaHeader returns the first *dataBlock.MetaBlock stored in datapools having the nonce provided as parameter
func (tpn *TestProcessorNode) GetMetaHeader(nonce uint64) (*dataBlock.MetaBlock, error) {
	invalidCachers := tpn.MetaDataPool == nil || tpn.MetaDataPool.MetaBlocks() == nil || tpn.MetaDataPool.HeadersNonces() == nil
	if invalidCachers {
		return nil, errors.New("invalid data pool")
	}

	syncMapHashNonce, ok := tpn.MetaDataPool.HeadersNonces().Get(nonce)
	if !ok {
		return nil, errors.New(fmt.Sprintf("no hash-nonce link in HeadersNonces for nonce %d", nonce))
	}

	headerHash, ok := syncMapHashNonce.Load(tpn.ShardCoordinator.SelfId())
	if !ok {
		return nil, errors.New(fmt.Sprintf("no hash-nonce hash in HeadersNonces for nonce %d", nonce))
	}

	headerObject, ok := tpn.MetaDataPool.MetaBlocks().Get(headerHash)
	if !ok {
		return nil, errors.New(fmt.Sprintf("no header found for hash %s", hex.EncodeToString(headerHash)))
	}

	header, ok := headerObject.(*dataBlock.MetaBlock)
	if !ok {
		return nil, errors.New(fmt.Sprintf("not a *dataBlock.MetaBlock stored in headers found for hash %s", hex.EncodeToString(headerHash)))
	}

	return header, nil
}

// SyncNode tries to process and commit a block already stored in data pool with provided nonce
func (tpn *TestProcessorNode) SyncNode(nonce uint64) error {
	if tpn.ShardCoordinator.SelfId() == sharding.MetachainShardId {
		return tpn.syncMetaNode(nonce)
	} else {
		return tpn.syncShardNode(nonce)
	}
}

func (tpn *TestProcessorNode) syncShardNode(nonce uint64) error {
	header, err := tpn.GetShardHeader(nonce)
	if err != nil {
		return err
	}

	body, err := tpn.GetBlockBody(header)
	if err != nil {
		return err
	}

	err = tpn.BlockProcessor.ProcessBlock(
		tpn.BlockChain,
		header,
		body,
		func() time.Duration {
			return time.Second * 2
		},
	)
	if err != nil {
		return err
	}

	err = tpn.BlockProcessor.CommitBlock(tpn.BlockChain, header, body)
	if err != nil {
		return err
	}

	return nil
}

func (tpn *TestProcessorNode) syncMetaNode(nonce uint64) error {
	header, err := tpn.GetMetaHeader(nonce)
	if err != nil {
		return err
	}

	err = tpn.BlockProcessor.ProcessBlock(
		tpn.BlockChain,
		header,
		dataBlock.Body{},
		func() time.Duration {
			return time.Second * 2
		},
	)
	if err != nil {
		return err
	}

	err = tpn.BlockProcessor.CommitBlock(tpn.BlockChain, header, dataBlock.Body{})
	if err != nil {
		return err
	}

	return nil
}

// SetAccountNonce sets the account nonce with journal
func (tpn *TestProcessorNode) SetAccountNonce(nonce uint64) error {
	nodeAccount, _ := tpn.AccntState.GetAccountWithJournal(tpn.OwnAccount.Address)
	err := nodeAccount.(*state.Account).SetNonceWithJournal(nonce)
	if err != nil {
		return err
	}

	_, err = tpn.AccntState.Commit()
	if err != nil {
		return err
	}

	return nil
}

// MiniBlocksPresent checks if the all the miniblocks are present in the pool
func (tpn *TestProcessorNode) MiniBlocksPresent(hashes [][]byte) bool {
	mbCacher := tpn.ShardDataPool.MiniBlocks()
	for i := 0; i < len(hashes); i++ {
		ok := mbCacher.Has(hashes[i])
		if !ok {
			return false
		}
	}

	return true
}

func (tpn *TestProcessorNode) initRounder() {
	tpn.Rounder = &mock.RounderMock{}
}<|MERGE_RESOLUTION|>--- conflicted
+++ resolved
@@ -422,11 +422,7 @@
 		TestHasher,
 		TestMarshalizer,
 		tpn.AccntState,
-<<<<<<< HEAD
 		vmFactory.VMAccountsDB(),
-=======
-		tpn.BlockchainHook.(*hooks.BlockChainHookImpl),
->>>>>>> 956f3a75
 		TestAddressConverter,
 		tpn.ShardCoordinator,
 		tpn.ScrForwarder,
