--- conflicted
+++ resolved
@@ -1072,17 +1072,10 @@
 					ExtraGasLimitGuardedTx:      "50000",
 				},
 			},
-<<<<<<< HEAD
 			MinGasPrice:            minGasPrice,
 			GasPerDataByte:         "1",
 			GasPriceModifier:       0.01,
-			ExtraGasLimitGuardedTx: "50000",
 			MaxGasPriceSetGuardian: "100000",
-=======
-			MinGasPrice:      minGasPrice,
-			GasPerDataByte:   "1",
-			GasPriceModifier: 0.01,
->>>>>>> 707bf7c0
 		},
 	}
 }
