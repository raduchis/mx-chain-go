package integrationTests

import (
	"bytes"
	"context"
	"encoding/hex"
	"fmt"
	"math/big"
	"strconv"
	"sync"
	"sync/atomic"
	"time"

	arwenConfig "github.com/ElrondNetwork/arwen-wasm-vm/config"
	"github.com/ElrondNetwork/elrond-go/config"
	"github.com/ElrondNetwork/elrond-go/consensus"
	"github.com/ElrondNetwork/elrond-go/consensus/spos/sposFactory"
	"github.com/ElrondNetwork/elrond-go/core"
	"github.com/ElrondNetwork/elrond-go/core/accumulator"
	"github.com/ElrondNetwork/elrond-go/core/check"
	"github.com/ElrondNetwork/elrond-go/core/dblookupext"
	"github.com/ElrondNetwork/elrond-go/core/forking"
	"github.com/ElrondNetwork/elrond-go/core/parsers"
	"github.com/ElrondNetwork/elrond-go/core/partitioning"
	"github.com/ElrondNetwork/elrond-go/core/pubkeyConverter"
	"github.com/ElrondNetwork/elrond-go/core/versioning"
	"github.com/ElrondNetwork/elrond-go/core/vmcommon"
	"github.com/ElrondNetwork/elrond-go/crypto"
	"github.com/ElrondNetwork/elrond-go/crypto/peerSignatureHandler"
	"github.com/ElrondNetwork/elrond-go/crypto/signing"
	"github.com/ElrondNetwork/elrond-go/crypto/signing/ed25519"
	"github.com/ElrondNetwork/elrond-go/crypto/signing/mcl"
	mclsig "github.com/ElrondNetwork/elrond-go/crypto/signing/mcl/singlesig"
	"github.com/ElrondNetwork/elrond-go/data"
	dataBlock "github.com/ElrondNetwork/elrond-go/data/block"
	"github.com/ElrondNetwork/elrond-go/data/endProcess"
	"github.com/ElrondNetwork/elrond-go/data/state"
	dataTransaction "github.com/ElrondNetwork/elrond-go/data/transaction"
	trieFactory "github.com/ElrondNetwork/elrond-go/data/trie/factory"
	"github.com/ElrondNetwork/elrond-go/data/typeConverters/uint64ByteSlice"
	"github.com/ElrondNetwork/elrond-go/dataRetriever"
	"github.com/ElrondNetwork/elrond-go/dataRetriever/factory/containers"
	"github.com/ElrondNetwork/elrond-go/dataRetriever/factory/resolverscontainer"
	"github.com/ElrondNetwork/elrond-go/dataRetriever/requestHandlers"
	"github.com/ElrondNetwork/elrond-go/epochStart/metachain"
	"github.com/ElrondNetwork/elrond-go/epochStart/notifier"
	"github.com/ElrondNetwork/elrond-go/epochStart/shardchain"
	mainFactory "github.com/ElrondNetwork/elrond-go/factory"
	"github.com/ElrondNetwork/elrond-go/genesis"
	"github.com/ElrondNetwork/elrond-go/genesis/process/disabled"
	"github.com/ElrondNetwork/elrond-go/hashing/keccak"
	"github.com/ElrondNetwork/elrond-go/hashing/sha256"
	"github.com/ElrondNetwork/elrond-go/integrationTests/mock"
	"github.com/ElrondNetwork/elrond-go/marshal"
	"github.com/ElrondNetwork/elrond-go/node"
	"github.com/ElrondNetwork/elrond-go/node/external"
	"github.com/ElrondNetwork/elrond-go/node/nodeDebugFactory"
	"github.com/ElrondNetwork/elrond-go/p2p"
	"github.com/ElrondNetwork/elrond-go/process"
	"github.com/ElrondNetwork/elrond-go/process/block"
	"github.com/ElrondNetwork/elrond-go/process/block/bootstrapStorage"
	"github.com/ElrondNetwork/elrond-go/process/block/postprocess"
	"github.com/ElrondNetwork/elrond-go/process/block/preprocess"
	"github.com/ElrondNetwork/elrond-go/process/coordinator"
	"github.com/ElrondNetwork/elrond-go/process/economics"
	"github.com/ElrondNetwork/elrond-go/process/factory"
	procFactory "github.com/ElrondNetwork/elrond-go/process/factory"
	"github.com/ElrondNetwork/elrond-go/process/factory/interceptorscontainer"
	metaProcess "github.com/ElrondNetwork/elrond-go/process/factory/metachain"
	"github.com/ElrondNetwork/elrond-go/process/factory/shard"
	"github.com/ElrondNetwork/elrond-go/process/interceptors"
	"github.com/ElrondNetwork/elrond-go/process/peer"
	"github.com/ElrondNetwork/elrond-go/process/rating"
	"github.com/ElrondNetwork/elrond-go/process/rewardTransaction"
	"github.com/ElrondNetwork/elrond-go/process/scToProtocol"
	"github.com/ElrondNetwork/elrond-go/process/smartContract"
	"github.com/ElrondNetwork/elrond-go/process/smartContract/builtInFunctions"
	"github.com/ElrondNetwork/elrond-go/process/smartContract/hooks"
	sync2 "github.com/ElrondNetwork/elrond-go/process/sync"
	"github.com/ElrondNetwork/elrond-go/process/track"
	"github.com/ElrondNetwork/elrond-go/process/transaction"
	"github.com/ElrondNetwork/elrond-go/sharding"
	"github.com/ElrondNetwork/elrond-go/storage"
	"github.com/ElrondNetwork/elrond-go/storage/storageUnit"
	"github.com/ElrondNetwork/elrond-go/storage/timecache"
	"github.com/ElrondNetwork/elrond-go/testscommon"
	"github.com/ElrondNetwork/elrond-go/testscommon/bootstrapMocks"
	"github.com/ElrondNetwork/elrond-go/testscommon/economicsmocks"
	"github.com/ElrondNetwork/elrond-go/testscommon/mainFactoryMocks"
	"github.com/ElrondNetwork/elrond-go/update"
	"github.com/ElrondNetwork/elrond-go/update/trigger"
	"github.com/ElrondNetwork/elrond-go/vm"
	vmProcess "github.com/ElrondNetwork/elrond-go/vm/process"
	"github.com/ElrondNetwork/elrond-go/vm/systemSmartContracts/defaults"
	"github.com/pkg/errors"
)

var zero = big.NewInt(0)

// TestHasher represents a sha256 hasher
var TestHasher = sha256.NewSha256()

// TestTxSignHasher represents a sha3 legacy keccak 256 hasher
var TestTxSignHasher = keccak.NewKeccak()

// TestMarshalizer represents the main marshalizer
var TestMarshalizer = &marshal.GogoProtoMarshalizer{}

// TestVmMarshalizer represents the marshalizer used in vm communication
var TestVmMarshalizer = &marshal.JsonMarshalizer{}

// TestTxSignMarshalizer represents the marshalizer used in vm communication
var TestTxSignMarshalizer = &marshal.JsonMarshalizer{}

// TestAddressPubkeyConverter represents an address public key converter
var TestAddressPubkeyConverter, _ = pubkeyConverter.NewBech32PubkeyConverter(32)

// TestValidatorPubkeyConverter represents an address public key converter
var TestValidatorPubkeyConverter, _ = pubkeyConverter.NewHexPubkeyConverter(96)

// TestMultiSig represents a mock multisig
var TestMultiSig = mock.NewMultiSigner(1)

// TestKeyGenForAccounts represents a mock key generator for balances
var TestKeyGenForAccounts = signing.NewKeyGenerator(ed25519.NewEd25519())

// TestUint64Converter represents an uint64 to byte slice converter
var TestUint64Converter = uint64ByteSlice.NewBigEndianConverter()

// TestBuiltinFunctions is an additional map of builtin functions to be added
// to the scProcessor
var TestBuiltinFunctions = make(map[string]process.BuiltinFunction)

// TestBlockSizeThrottler represents a block size throttler used in adaptive block size computation
var TestBlockSizeThrottler = &mock.BlockSizeThrottlerStub{}

// TestBlockSizeComputation represents a block size computation handler
var TestBlockSizeComputationHandler, _ = preprocess.NewBlockSizeComputation(TestMarshalizer, TestBlockSizeThrottler, uint32(core.MegabyteSize*90/100))

// TestBalanceComputationHandler represents a balance computation handler
var TestBalanceComputationHandler, _ = preprocess.NewBalanceComputation()

// TestAppStatusHandler represents an AppStatusHandler
var TestAppStatusHandler = &mock.AppStatusHandlerStub{}

// MinTxGasPrice defines minimum gas price required by a transaction
var MinTxGasPrice = uint64(100)

// MinTxGasLimit defines minimum gas limit required by a transaction
var MinTxGasLimit = uint64(1000)

// MaxGasLimitPerBlock defines maximum gas limit allowed per one block
const MaxGasLimitPerBlock = uint64(3000000)

const maxTxNonceDeltaAllowed = 8000
const minConnectedPeers = 0

// OpGasValueForMockVm represents the gas value that it consumed by each operation called on the mock VM
// By operation, we mean each go function that is called on the VM implementation
const OpGasValueForMockVm = uint64(50)

// TimeSpanForBadHeaders is the expiry time for an added block header hash
var TimeSpanForBadHeaders = time.Second * 30

// roundDuration defines the duration of the round
const roundDuration = 5 * time.Second

// ChainID is the chain ID identifier used in integration tests, processing nodes
var ChainID = []byte("integration tests chain ID")

// MinTransactionVersion is the minimum transaction version used in integration tests, processing nodes
var MinTransactionVersion = uint32(1)

// SoftwareVersion is the software version identifier used in integration tests, processing nodes
var SoftwareVersion = []byte("intT")

var testProtocolSustainabilityAddress = "erd1932eft30w753xyvme8d49qejgkjc09n5e49w4mwdjtm0neld797su0dlxp"

// DelegationManagerConfigChangeAddress represents the address that can change the config parameters of the
// delegation manager system smartcontract
var DelegationManagerConfigChangeAddress = "erd1vxy22x0fj4zv6hktmydg8vpfh6euv02cz4yg0aaws6rrad5a5awqgqky80"

// sizeCheckDelta the maximum allowed bufer overhead (p2p unmarshalling)
const sizeCheckDelta = 100

const stateCheckpointModulus = 100

// StakingV2Epoch defines the epoch for integration tests when stakingV2 is enabled
const StakingV2Epoch = 1000

// TestKeyPair holds a pair of private/public Keys
type TestKeyPair struct {
	Sk crypto.PrivateKey
	Pk crypto.PublicKey
}

//CryptoParams holds crypto parametres
type CryptoParams struct {
	KeyGen       crypto.KeyGenerator
	Keys         map[uint32][]*TestKeyPair
	SingleSigner crypto.SingleSigner
	TxKeyGen     crypto.KeyGenerator
	TxKeys       map[uint32][]*TestKeyPair
}

// Connectable defines the operations for a struct to become connectable by other struct
// In other words, all instances that implement this interface are able to connect with each other
type Connectable interface {
	ConnectTo(connectable Connectable) error
	GetConnectableAddress() string
	IsInterfaceNil() bool
}

// TestProcessorNode represents a container type of class used in integration tests
// with all its fields exported
type TestProcessorNode struct {
	ShardCoordinator sharding.Coordinator
	NodesCoordinator sharding.NodesCoordinator
	NodesSetup       sharding.GenesisNodesSetupHandler
	Messenger        p2p.Messenger

	OwnAccount *TestWalletAccount
	NodeKeys   *TestKeyPair

	ExportFolder        string
	DataPool            dataRetriever.PoolsHolder
	Storage             dataRetriever.StorageService
	PeerState           state.AccountsAdapter
	AccntState          state.AccountsAdapter
	TrieStorageManagers map[string]data.StorageManager
	TrieContainer       state.TriesHolder
	BlockChain          data.ChainHandler
	GenesisBlocks       map[uint32]data.HeaderHandler

	EconomicsData *economics.TestEconomicsData
	RatingsData   *rating.RatingsData

	BlockBlackListHandler process.TimeCacher
	HeaderValidator       process.HeaderConstructionValidator
	BlockTracker          process.BlockTracker
	InterceptorsContainer process.InterceptorsContainer
	ResolversContainer    dataRetriever.ResolversContainer
	ResolverFinder        dataRetriever.ResolversFinder
	RequestHandler        process.RequestHandler

	InterimProcContainer   process.IntermediateProcessorContainer
	TxProcessor            process.TransactionProcessor
	TxCoordinator          process.TransactionCoordinator
	ScrForwarder           process.IntermediateTransactionHandler
	BlockchainHook         *hooks.BlockChainHookImpl
	VMContainer            process.VirtualMachinesContainer
	ArgsParser             process.ArgumentsParser
	ScProcessor            *smartContract.TestScProcessor
	RewardsProcessor       process.RewardTransactionProcessor
	PreProcessorsContainer process.PreProcessorsContainer
	GasHandler             process.GasHandler
	FeeAccumulator         process.TransactionFeeHandler
	SmartContractParser    genesis.InitialSmartContractParser
	SystemSCFactory        vm.SystemSCContainerFactory

	ForkDetector             process.ForkDetector
	BlockProcessor           process.BlockProcessor
	BroadcastMessenger       consensus.BroadcastMessenger
	MiniblocksProvider       process.MiniBlockProvider
	Bootstrapper             TestBootstrapper
	RoundHandler             *mock.RoundHandlerMock
	BootstrapStorer          *mock.BoostrapStorerMock
	StorageBootstrapper      *mock.StorageBootstrapperMock
	RequestedItemsHandler    dataRetriever.RequestedItemsHandler
	WhiteListHandler         process.WhiteListHandler
	WhiteListerVerifiedTxs   process.WhiteListHandler
	NetworkShardingCollector consensus.NetworkShardingCollector

	EpochStartTrigger  TestEpochStartTrigger
	EpochStartNotifier notifier.EpochStartNotifier

	MultiSigner             crypto.MultiSigner
	HeaderSigVerifier       process.InterceptedHeaderSigVerifier
	HeaderIntegrityVerifier process.HeaderIntegrityVerifier

	ValidatorStatisticsProcessor process.ValidatorStatisticsProcessor
	Rater                        sharding.PeerAccountListAndRatingHandler

	EpochStartSystemSCProcessor process.EpochStartSystemSCProcessor

	//Node is used to call the functionality already implemented in it
	Node           *node.Node
	SCQueryService external.SCQueryService

	CounterHdrRecv       int32
	CounterMbRecv        int32
	CounterTxRecv        int32
	CounterMetaRcv       int32
	ReceivedTransactions sync.Map

	InitialNodes []*sharding.InitialNode

	ChainID               []byte
	MinTransactionVersion uint32

	ExportHandler                     update.ExportHandler
	WaitTime                          time.Duration
	HistoryRepository                 dblookupext.HistoryRepository
	EpochNotifier                     process.EpochNotifier
	BuiltinEnableEpoch                uint32
	DeployEnableEpoch                 uint32
	RelayedTxEnableEpoch              uint32
	PenalizedTooMuchGasEnableEpoch    uint32
	BlockGasAndFeesReCheckEnableEpoch uint32
	UseValidVmBlsSigVerifier          bool
}

// CreatePkBytes creates 'numShards' public key-like byte slices
func CreatePkBytes(numShards uint32) map[uint32][]byte {
	pk := []byte("afafafafafafafafafafafafafafafafafafafafafafafafafafafafafafafafafafafafafafafafafafafafafafafaf")
	pksbytes := make(map[uint32][]byte, numShards+1)
	for i := uint32(0); i < numShards; i++ {
		pksbytes[i] = make([]byte, len(pk))
		copy(pksbytes[i], pk)
		pksbytes[i][0] = byte(i)
	}

	pksbytes[core.MetachainShardId] = make([]byte, 128)
	pksbytes[core.MetachainShardId] = pk
	pksbytes[core.MetachainShardId][0] = byte(numShards)

	return pksbytes
}

func newBaseTestProcessorNode(
	maxShards uint32,
	nodeShardId uint32,
	txSignPrivKeyShardId uint32,
) *TestProcessorNode {
	shardCoordinator, _ := sharding.NewMultiShardCoordinator(maxShards, nodeShardId)

	kg := &mock.KeyGenMock{}
	sk, pk := kg.GeneratePair()

	pksBytes := CreatePkBytes(maxShards)
	address := []byte("afafafafafafafafafafafafafafafaf")
	numNodes := uint32(len(pksBytes))

	nodesSetup := &mock.NodesSetupStub{
		InitialNodesInfoCalled: func() (m map[uint32][]sharding.GenesisNodeInfoHandler, m2 map[uint32][]sharding.GenesisNodeInfoHandler) {
			oneMap := make(map[uint32][]sharding.GenesisNodeInfoHandler)
			for i := uint32(0); i < maxShards; i++ {
				oneMap[i] = append(oneMap[i], mock.NewNodeInfo(address, pksBytes[i], i, InitialRating))
			}
			oneMap[core.MetachainShardId] = append(oneMap[core.MetachainShardId],
				mock.NewNodeInfo(address, pksBytes[core.MetachainShardId], core.MetachainShardId, InitialRating))
			return oneMap, nil
		},
		InitialNodesInfoForShardCalled: func(shardId uint32) (handlers []sharding.GenesisNodeInfoHandler, handlers2 []sharding.GenesisNodeInfoHandler, err error) {
			list := make([]sharding.GenesisNodeInfoHandler, 0)
			list = append(list, mock.NewNodeInfo(address, pksBytes[shardId], shardId, InitialRating))
			return list, nil, nil
		},
		MinNumberOfNodesCalled: func() uint32 {
			return numNodes
		},
	}
	nodesCoordinator := &mock.NodesCoordinatorMock{
		ComputeValidatorsGroupCalled: func(randomness []byte, round uint64, shardId uint32, epoch uint32) (validators []sharding.Validator, err error) {
			v, _ := sharding.NewValidator(pksBytes[shardId], 1, defaultChancesSelection)
			return []sharding.Validator{v}, nil
		},
		GetAllValidatorsPublicKeysCalled: func() (map[uint32][][]byte, error) {
			keys := make(map[uint32][][]byte)
			for shardID := uint32(0); shardID < maxShards; shardID++ {
				keys[shardID] = append(keys[shardID], pksBytes[shardID])
			}

			shardID := core.MetachainShardId
			keys[shardID] = append(keys[shardID], pksBytes[shardID])

			return keys, nil
		},
		GetValidatorWithPublicKeyCalled: func(publicKey []byte) (sharding.Validator, uint32, error) {
			validator, _ := sharding.NewValidator(publicKey, defaultChancesSelection, 1)
			return validator, 0, nil
		},
	}

	messenger := CreateMessengerWithNoDiscovery()

	tpn := &TestProcessorNode{
		ShardCoordinator:        shardCoordinator,
		Messenger:               messenger,
		NodesCoordinator:        nodesCoordinator,
		HeaderSigVerifier:       &mock.HeaderSigVerifierStub{},
		HeaderIntegrityVerifier: CreateHeaderIntegrityVerifier(),
		ChainID:                 ChainID,
		MinTransactionVersion:   MinTransactionVersion,
		NodesSetup:              nodesSetup,
		HistoryRepository:       &testscommon.HistoryRepositoryStub{},
		EpochNotifier:           forking.NewGenericEpochNotifier(),
	}

	tpn.NodeKeys = &TestKeyPair{
		Sk: sk,
		Pk: pk,
	}
	tpn.MultiSigner = TestMultiSig
	tpn.OwnAccount = CreateTestWalletAccount(shardCoordinator, txSignPrivKeyShardId)
	tpn.StorageBootstrapper = &mock.StorageBootstrapperMock{}
	tpn.BootstrapStorer = &mock.BoostrapStorerMock{}
	tpn.initDataPools()

	return tpn
}

// NewTestProcessorNode returns a new TestProcessorNode instance with a libp2p messenger
func NewTestProcessorNode(
	maxShards uint32,
	nodeShardId uint32,
	txSignPrivKeyShardId uint32,
) *TestProcessorNode {
	tpn := newBaseTestProcessorNode(maxShards, nodeShardId, txSignPrivKeyShardId)
	tpn.initTestNode()

	return tpn
}

// NewTestProcessorNodeWithStorageTrieAndGasModel returns a new TestProcessorNode instance with a storage-based trie
// and gas model
func NewTestProcessorNodeWithStorageTrieAndGasModel(
	maxShards uint32,
	nodeShardId uint32,
	txSignPrivKeyShardId uint32,
	trieStore storage.Storer,
	gasMap map[string]map[string]uint64,
) *TestProcessorNode {
	tpn := newBaseTestProcessorNode(maxShards, nodeShardId, txSignPrivKeyShardId)
	tpn.initTestNodeWithTrieDBAndGasModel(trieStore, gasMap)

	return tpn
}

// NewTestProcessorNodeWithBLSSigVerifier returns a new TestProcessorNode instance with a libp2p messenger
// with a real BLS sig verifier used in system smart contracts
func NewTestProcessorNodeWithBLSSigVerifier(
	maxShards uint32,
	nodeShardId uint32,
	txSignPrivKeyShardId uint32,
) *TestProcessorNode {

	tpn := newBaseTestProcessorNode(maxShards, nodeShardId, txSignPrivKeyShardId)
	tpn.UseValidVmBlsSigVerifier = true
	tpn.initTestNode()

	return tpn
}

// NewTestProcessorNodeSoftFork returns a TestProcessorNode instance with soft fork parameters
func NewTestProcessorNodeSoftFork(
	maxShards uint32,
	nodeShardId uint32,
	txSignPrivKeyShardId uint32,
	builtinEnableEpoch uint32,
	deployEnableEpoch uint32,
	relayedTxEnableEpoch uint32,
	penalizedTooMuchGasEnableEpoch uint32,
) *TestProcessorNode {

	tpn := newBaseTestProcessorNode(maxShards, nodeShardId, txSignPrivKeyShardId)
	tpn.BuiltinEnableEpoch = builtinEnableEpoch
	tpn.DeployEnableEpoch = deployEnableEpoch
	tpn.RelayedTxEnableEpoch = relayedTxEnableEpoch
	tpn.PenalizedTooMuchGasEnableEpoch = penalizedTooMuchGasEnableEpoch
	tpn.initTestNode()

	return tpn
}

// NewTestProcessorNodeWithFullGenesis returns a new TestProcessorNode instance with a libp2p messenger and a full genesis deploy
func NewTestProcessorNodeWithFullGenesis(
	maxShards uint32,
	nodeShardId uint32,
	txSignPrivKeyShardId uint32,
	accountParser genesis.AccountsParser,
	smartContractParser genesis.InitialSmartContractParser,
	heartbeatPk string,
) *TestProcessorNode {

	tpn := newBaseTestProcessorNode(maxShards, nodeShardId, txSignPrivKeyShardId)
	tpn.initChainHandler()
	tpn.initHeaderValidator()
	tpn.initRoundHandler()
	tpn.NetworkShardingCollector = mock.NewNetworkShardingCollectorMock()
	tpn.initStorage()
	tpn.initAccountDBs(CreateMemUnit())
	economicsConfig := tpn.createDefaultEconomicsConfig()
	economicsConfig.GlobalSettings.YearSettings = append(
		economicsConfig.GlobalSettings.YearSettings,
		&config.YearSetting{
			Year:             1,
			MaximumInflation: 0.01,
		},
	)
	tpn.initEconomicsData(economicsConfig)
	tpn.initRatingsData()
	tpn.initRequestedItemsHandler()
	tpn.initResolvers()
	tpn.initValidatorStatistics()

	tpn.SmartContractParser = smartContractParser
	tpn.GenesisBlocks = CreateFullGenesisBlocks(
		tpn.AccntState,
		tpn.PeerState,
		tpn.TrieStorageManagers,
		tpn.NodesSetup,
		tpn.ShardCoordinator,
		tpn.Storage,
		tpn.BlockChain,
		tpn.DataPool,
		tpn.EconomicsData,
		accountParser,
		smartContractParser,
	)
	tpn.initBlockTracker()
	tpn.initInterceptors()
	tpn.initInnerProcessors(arwenConfig.MakeGasMapForTests())
	tpn.SCQueryService, _ = smartContract.NewSCQueryService(tpn.VMContainer, tpn.EconomicsData, tpn.BlockchainHook, tpn.BlockChain)
	tpn.initBlockProcessor(stateCheckpointModulus)
	tpn.BroadcastMessenger, _ = sposFactory.GetBroadcastMessenger(
		TestMarshalizer,
		TestHasher,
		tpn.Messenger,
		tpn.ShardCoordinator,
		tpn.OwnAccount.SkTxSign,
		tpn.OwnAccount.PeerSigHandler,
		tpn.DataPool.Headers(),
		tpn.InterceptorsContainer,
		&testscommon.AlarmSchedulerStub{},
	)
	tpn.setGenesisBlock()
	tpn.initNode()
	tpn.addHandlersForCounters()
	tpn.addGenesisBlocksIntoStorage()
	tpn.createHeartbeatWithHardforkTrigger(heartbeatPk)

	return tpn
}

// NewTestProcessorNodeWithCustomDataPool returns a new TestProcessorNode instance with the given data pool
func NewTestProcessorNodeWithCustomDataPool(maxShards uint32, nodeShardId uint32, txSignPrivKeyShardId uint32, dPool dataRetriever.PoolsHolder) *TestProcessorNode {
	shardCoordinator, _ := sharding.NewMultiShardCoordinator(maxShards, nodeShardId)

	messenger := CreateMessengerWithNoDiscovery()
	_ = messenger.SetThresholdMinConnectedPeers(minConnectedPeers)
	nodesCoordinator := &mock.NodesCoordinatorMock{}
	kg := &mock.KeyGenMock{}
	sk, pk := kg.GeneratePair()

	tpn := &TestProcessorNode{
		ShardCoordinator:        shardCoordinator,
		Messenger:               messenger,
		NodesCoordinator:        nodesCoordinator,
		HeaderSigVerifier:       &mock.HeaderSigVerifierStub{},
		HeaderIntegrityVerifier: CreateHeaderIntegrityVerifier(),
		ChainID:                 ChainID,
		NodesSetup: &mock.NodesSetupStub{
			MinNumberOfNodesCalled: func() uint32 {
				return 1
			},
		},
		MinTransactionVersion: MinTransactionVersion,
		HistoryRepository:     &testscommon.HistoryRepositoryStub{},
		EpochNotifier:         forking.NewGenericEpochNotifier(),
	}

	tpn.NodeKeys = &TestKeyPair{
		Sk: sk,
		Pk: pk,
	}
	tpn.MultiSigner = TestMultiSig
	tpn.OwnAccount = CreateTestWalletAccount(shardCoordinator, txSignPrivKeyShardId)

	tpn.initDataPools()
	if tpn.ShardCoordinator.SelfId() != core.MetachainShardId {
		tpn.DataPool = dPool
	}

	tpn.initTestNode()

	return tpn
}

// ConnectTo will try to initiate a connection to the provided parameter
func (tpn *TestProcessorNode) ConnectTo(connectable Connectable) error {
	if check.IfNil(connectable) {
		return fmt.Errorf("trying to connect to a nil Connectable parameter")
	}

	return tpn.Messenger.ConnectToPeer(connectable.GetConnectableAddress())
}

// GetConnectableAddress returns a non circuit, non windows default connectable p2p address
func (tpn *TestProcessorNode) GetConnectableAddress() string {
	if tpn == nil {
		return "nil"
	}

	return GetConnectableAddress(tpn.Messenger)
}

func (tpn *TestProcessorNode) initAccountDBs(store storage.Storer) {
	trieStorageManager, _ := CreateTrieStorageManager(store)
	tpn.TrieContainer = state.NewDataTriesHolder()
	var stateTrie data.Trie
	tpn.AccntState, stateTrie = CreateAccountsDB(UserAccount, trieStorageManager)
	tpn.TrieContainer.Put([]byte(trieFactory.UserAccountTrie), stateTrie)

	var peerTrie data.Trie
	tpn.PeerState, peerTrie = CreateAccountsDB(ValidatorAccount, trieStorageManager)
	tpn.TrieContainer.Put([]byte(trieFactory.PeerAccountTrie), peerTrie)

	tpn.TrieStorageManagers = make(map[string]data.StorageManager)
	tpn.TrieStorageManagers[trieFactory.UserAccountTrie] = trieStorageManager
	tpn.TrieStorageManagers[trieFactory.PeerAccountTrie] = trieStorageManager
}

func (tpn *TestProcessorNode) initValidatorStatistics() {
	rater, _ := rating.NewBlockSigningRater(tpn.RatingsData)

	if check.IfNil(tpn.NodesSetup) {
		tpn.NodesSetup = &mock.NodesSetupStub{
			MinNumberOfNodesCalled: func() uint32 {
				return tpn.ShardCoordinator.NumberOfShards() * 2
			},
		}
	}

	arguments := peer.ArgValidatorStatisticsProcessor{
		PeerAdapter:          tpn.PeerState,
		PubkeyConv:           TestValidatorPubkeyConverter,
		NodesCoordinator:     tpn.NodesCoordinator,
		ShardCoordinator:     tpn.ShardCoordinator,
		DataPool:             tpn.DataPool,
		StorageService:       tpn.Storage,
		Marshalizer:          TestMarshalizer,
		Rater:                rater,
		MaxComputableRounds:  1000,
		RewardsHandler:       tpn.EconomicsData,
		NodesSetup:           tpn.NodesSetup,
		GenesisNonce:         tpn.BlockChain.GetGenesisHeader().GetNonce(),
		EpochNotifier:        &mock.EpochNotifierStub{},
		StakingV2EnableEpoch: StakingV2Epoch,
	}

	tpn.ValidatorStatisticsProcessor, _ = peer.NewValidatorStatisticsProcessor(arguments)
}

func (tpn *TestProcessorNode) initTestNode() {
	tpn.initChainHandler()
	tpn.initHeaderValidator()
	tpn.initRoundHandler()
	tpn.NetworkShardingCollector = mock.NewNetworkShardingCollectorMock()
	tpn.initStorage()
	tpn.initAccountDBs(CreateMemUnit())
	tpn.initEconomicsData(tpn.createDefaultEconomicsConfig())
	tpn.initRatingsData()
	tpn.initRequestedItemsHandler()
	tpn.initResolvers()
	tpn.initValidatorStatistics()

	tpn.GenesisBlocks = CreateGenesisBlocks(
		tpn.AccntState,
		tpn.PeerState,
		tpn.TrieStorageManagers,
		TestAddressPubkeyConverter,
		tpn.NodesSetup,
		tpn.ShardCoordinator,
		tpn.Storage,
		tpn.BlockChain,
		TestMarshalizer,
		TestHasher,
		TestUint64Converter,
		tpn.DataPool,
		tpn.EconomicsData,
	)
	tpn.initBlockTracker()
	tpn.initInterceptors()
	tpn.initInnerProcessors(arwenConfig.MakeGasMapForTests())
	tpn.SCQueryService, _ = smartContract.NewSCQueryService(tpn.VMContainer, tpn.EconomicsData, tpn.BlockchainHook, tpn.BlockChain)
	tpn.initBlockProcessor(stateCheckpointModulus)
	tpn.BroadcastMessenger, _ = sposFactory.GetBroadcastMessenger(
		TestMarshalizer,
		TestHasher,
		tpn.Messenger,
		tpn.ShardCoordinator,
		tpn.OwnAccount.SkTxSign,
		tpn.OwnAccount.PeerSigHandler,
		tpn.DataPool.Headers(),
		tpn.InterceptorsContainer,
		&testscommon.AlarmSchedulerStub{},
	)
	tpn.setGenesisBlock()
	tpn.initNode()
	tpn.addHandlersForCounters()
	tpn.addGenesisBlocksIntoStorage()
}

func (tpn *TestProcessorNode) initTestNodeWithTrieDBAndGasModel(trieStore storage.Storer, gasMap map[string]map[string]uint64) {
	tpn.initChainHandler()
	tpn.initHeaderValidator()
	tpn.initRoundHandler()
	tpn.NetworkShardingCollector = mock.NewNetworkShardingCollectorMock()
	tpn.initStorage()
	tpn.initAccountDBs(trieStore)
	tpn.initEconomicsData(tpn.createDefaultEconomicsConfig())
	tpn.initRatingsData()
	tpn.initRequestedItemsHandler()
	tpn.initResolvers()
	tpn.initValidatorStatistics()

	tpn.GenesisBlocks = CreateGenesisBlocks(
		tpn.AccntState,
		tpn.PeerState,
		tpn.TrieStorageManagers,
		TestAddressPubkeyConverter,
		tpn.NodesSetup,
		tpn.ShardCoordinator,
		tpn.Storage,
		tpn.BlockChain,
		TestMarshalizer,
		TestHasher,
		TestUint64Converter,
		tpn.DataPool,
		tpn.EconomicsData,
	)
	tpn.initBlockTracker()
	tpn.initInterceptors()
	tpn.initInnerProcessors(gasMap)
	tpn.createFullSCQueryService()
	tpn.initBlockProcessor(stateCheckpointModulus)
	tpn.BroadcastMessenger, _ = sposFactory.GetBroadcastMessenger(
		TestMarshalizer,
		TestHasher,
		tpn.Messenger,
		tpn.ShardCoordinator,
		tpn.OwnAccount.SkTxSign,
		tpn.OwnAccount.PeerSigHandler,
		tpn.DataPool.Headers(),
		tpn.InterceptorsContainer,
		&testscommon.AlarmSchedulerStub{},
	)
	tpn.setGenesisBlock()
	tpn.initNode()
	tpn.addHandlersForCounters()
	tpn.addGenesisBlocksIntoStorage()
}

func (tpn *TestProcessorNode) createFullSCQueryService() {
	var vmFactory process.VirtualMachinesContainerFactory
	gasMap := arwenConfig.MakeGasMapForTests()
	defaults.FillGasMapInternal(gasMap, 1)
	gasSchedule := mock.NewGasScheduleNotifierMock(gasMap)
	argsBuiltIn := builtInFunctions.ArgsCreateBuiltInFunctionContainer{
		GasSchedule:      gasSchedule,
		MapDNSAddresses:  make(map[string]struct{}),
		Marshalizer:      TestMarshalizer,
		Accounts:         tpn.AccntState,
		ShardCoordinator: tpn.ShardCoordinator,
	}
	builtInFuncFactory, _ := builtInFunctions.NewBuiltInFunctionsFactory(argsBuiltIn)
	builtInFuncs, _ := builtInFuncFactory.CreateBuiltInFunctionContainer()

	smartContractsCache := testscommon.NewCacherMock()

	argsHook := hooks.ArgBlockChainHook{
		Accounts:           tpn.AccntState,
		PubkeyConv:         TestAddressPubkeyConverter,
		StorageService:     tpn.Storage,
		BlockChain:         tpn.BlockChain,
		ShardCoordinator:   tpn.ShardCoordinator,
		Marshalizer:        TestMarshalizer,
		Uint64Converter:    TestUint64Converter,
		BuiltInFunctions:   builtInFuncs,
		DataPool:           tpn.DataPool,
		CompiledSCPool:     smartContractsCache,
		NilCompiledSCStore: true,
	}

	if tpn.ShardCoordinator.SelfId() == core.MetachainShardId {
		sigVerifier, _ := disabled.NewMessageSignVerifier(&mock.KeyGenMock{})
		argsNewVmFactory := metaProcess.ArgsNewVMContainerFactory{
			ArgBlockChainHook:   argsHook,
			Economics:           tpn.EconomicsData,
			MessageSignVerifier: sigVerifier,
			GasSchedule:         gasSchedule,
			NodesConfigProvider: tpn.NodesSetup,
			Hasher:              TestHasher,
			Marshalizer:         TestMarshalizer,
			SystemSCConfig: &config.SystemSmartContractsConfig{
				ESDTSystemSCConfig: config.ESDTSystemSCConfig{
					BaseIssuingCost: "1000",
					OwnerAddress:    "aaaaaa",
				},
				GovernanceSystemSCConfig: config.GovernanceSystemSCConfig{
					ProposalCost:     "500",
					NumNodes:         100,
					MinQuorum:        50,
					MinPassThreshold: 50,
					MinVetoThreshold: 50,
				},
				StakingSystemSCConfig: config.StakingSystemSCConfig{
					GenesisNodePrice:                     "1000",
					UnJailValue:                          "10",
					MinStepValue:                         "10",
					MinStakeValue:                        "1",
					UnBondPeriod:                         1,
					UnBondPeriodInEpochs:                 1,
					NumRoundsWithoutBleed:                1,
					MaximumPercentageToBleed:             1,
					BleedPercentagePerRound:              1,
					MaxNumberOfNodesForStake:             100,
					ActivateBLSPubKeyMessageVerification: false,
					MinUnstakeTokensValue:                "1",
				},
				DelegationManagerSystemSCConfig: config.DelegationManagerSystemSCConfig{
					MinCreationDeposit:  "100",
					MinStakeAmount:      "100",
					ConfigChangeAddress: DelegationManagerConfigChangeAddress,
				},
				DelegationSystemSCConfig: config.DelegationSystemSCConfig{
					MinServiceFee: 0,
					MaxServiceFee: 100000,
				},
			},
			ValidatorAccountsDB: tpn.PeerState,
			ChanceComputer:      tpn.NodesCoordinator,
			EpochNotifier:       tpn.EpochNotifier,
<<<<<<< HEAD
			EpochConfig: &config.EpochConfig{
				EnableEpochs: config.EnableEpochs{
					StakingV2EnableEpoch:               0,
					StakeEnableEpoch:                   0,
					DelegationSmartContractEnableEpoch: 0,
					DelegationManagerEnableEpoch:       0,
				},
			},
=======
			ShardCoordinator:    tpn.ShardCoordinator,
>>>>>>> fd5f221b
		}
		vmFactory, _ = metaProcess.NewVMContainerFactory(argsNewVmFactory)
	} else {
		argsNewVMFactory := shard.ArgVMContainerFactory{
			Config: config.VirtualMachineConfig{
				OutOfProcessEnabled: true,
				OutOfProcessConfig:  config.VirtualMachineOutOfProcessConfig{MaxLoopTime: 1000},
			},
			BlockGasLimit:                  tpn.EconomicsData.MaxGasLimitPerBlock(tpn.ShardCoordinator.SelfId()),
			GasSchedule:                    gasSchedule,
			ArgBlockChainHook:              argsHook,
			DeployEnableEpoch:              0,
			AheadOfTimeGasUsageEnableEpoch: 0,
			ArwenV3EnableEpoch:             0,
			ArwenESDTFunctionsEnableEpoch:  0,
		}
		vmFactory, _ = shard.NewVMContainerFactory(argsNewVMFactory)
	}

	vmContainer, _ := vmFactory.Create()

	_ = builtInFunctions.SetPayableHandler(builtInFuncs, vmFactory.BlockChainHookImpl())
	tpn.SCQueryService, _ = smartContract.NewSCQueryService(vmContainer, tpn.EconomicsData, vmFactory.BlockChainHookImpl(), tpn.BlockChain)
}

// InitializeProcessors will reinitialize processors
func (tpn *TestProcessorNode) InitializeProcessors(gasMap map[string]map[string]uint64) {
	tpn.initValidatorStatistics()
	tpn.initBlockTracker()
	tpn.initInnerProcessors(gasMap)
	tpn.SCQueryService, _ = smartContract.NewSCQueryService(tpn.VMContainer, tpn.EconomicsData, tpn.BlockchainHook, tpn.BlockChain)
	tpn.initBlockProcessor(stateCheckpointModulus)
	tpn.BroadcastMessenger, _ = sposFactory.GetBroadcastMessenger(
		TestMarshalizer,
		TestHasher,
		tpn.Messenger,
		tpn.ShardCoordinator,
		tpn.OwnAccount.SkTxSign,
		tpn.OwnAccount.PeerSigHandler,
		tpn.DataPool.Headers(),
		tpn.InterceptorsContainer,
		&testscommon.AlarmSchedulerStub{},
	)
	tpn.setGenesisBlock()
	tpn.initNode()
	tpn.addHandlersForCounters()
	tpn.addGenesisBlocksIntoStorage()
}

func (tpn *TestProcessorNode) initDataPools() {
	tpn.DataPool = testscommon.CreatePoolsHolder(1, tpn.ShardCoordinator.SelfId())
	cacherCfg := storageUnit.CacheConfig{Capacity: 10000, Type: storageUnit.LRUCache, Shards: 1}
	cache, _ := storageUnit.NewCache(cacherCfg)
	tpn.WhiteListHandler, _ = interceptors.NewWhiteListDataVerifier(cache)

	cacherVerifiedCfg := storageUnit.CacheConfig{Capacity: 5000, Type: storageUnit.LRUCache, Shards: 1}
	cacheVerified, _ := storageUnit.NewCache(cacherVerifiedCfg)
	tpn.WhiteListerVerifiedTxs, _ = interceptors.NewWhiteListDataVerifier(cacheVerified)
}

func (tpn *TestProcessorNode) initStorage() {
	tpn.Storage = CreateStore(tpn.ShardCoordinator.NumberOfShards())
}

func (tpn *TestProcessorNode) initChainHandler() {
	if tpn.ShardCoordinator.SelfId() == core.MetachainShardId {
		tpn.BlockChain = CreateMetaChain()
	} else {
		tpn.BlockChain = CreateShardChain()
	}
}

func (tpn *TestProcessorNode) initEconomicsData(economicsConfig *config.EconomicsConfig) {
	argsNewEconomicsData := economics.ArgsNewEconomicsData{
		Economics:                      economicsConfig,
		PenalizedTooMuchGasEnableEpoch: 0,
		EpochNotifier:                  &mock.EpochNotifierStub{},
		BuiltInFunctionsCostHandler:    &mock.BuiltInCostHandlerStub{},
	}
	economicsData, _ := economics.NewEconomicsData(argsNewEconomicsData)
	tpn.EconomicsData = economics.NewTestEconomicsData(economicsData)
}

func (tpn *TestProcessorNode) createDefaultEconomicsConfig() *config.EconomicsConfig {
	maxGasLimitPerBlock := strconv.FormatUint(MaxGasLimitPerBlock, 10)
	minGasPrice := strconv.FormatUint(MinTxGasPrice, 10)
	minGasLimit := strconv.FormatUint(MinTxGasLimit, 10)

	return &config.EconomicsConfig{
		GlobalSettings: config.GlobalSettings{
			GenesisTotalSupply: "2000000000000000000000",
			MinimumInflation:   0,
			YearSettings: []*config.YearSetting{
				{
					Year:             0,
					MaximumInflation: 0.01,
				},
			},
		},
		RewardsSettings: config.RewardsSettings{
			RewardsConfigByEpoch: []config.EpochRewardSettings{
				{
					LeaderPercentage:                 0.1,
					DeveloperPercentage:              0.1,
					ProtocolSustainabilityAddress:    testProtocolSustainabilityAddress,
					TopUpFactor:                      0.25,
					TopUpGradientPoint:               "300000000000000000000",
					ProtocolSustainabilityPercentage: 0.1,
				},
			},
		},
		FeeSettings: config.FeeSettings{
			MaxGasLimitPerBlock:     maxGasLimitPerBlock,
			MaxGasLimitPerMetaBlock: maxGasLimitPerBlock,
			MinGasPrice:             minGasPrice,
			MinGasLimit:             minGasLimit,
			GasPerDataByte:          "1",
			GasPriceModifier:        0.01,
		},
	}
}

func (tpn *TestProcessorNode) initRatingsData() {
	if tpn.RatingsData == nil {
		tpn.RatingsData = CreateRatingsData()
	}
}

// CreateRatingsData creates a mock RatingsData object
func CreateRatingsData() *rating.RatingsData {
	ratingsConfig := config.RatingsConfig{
		ShardChain: config.ShardChain{
			RatingSteps: config.RatingSteps{
				HoursToMaxRatingFromStartRating: 50,
				ProposerValidatorImportance:     1,
				ProposerDecreaseFactor:          -4,
				ValidatorDecreaseFactor:         -4,
				ConsecutiveMissedBlocksPenalty:  1.1,
			},
		},
		MetaChain: config.MetaChain{
			RatingSteps: config.RatingSteps{
				HoursToMaxRatingFromStartRating: 50,
				ProposerValidatorImportance:     1,
				ProposerDecreaseFactor:          -4,
				ValidatorDecreaseFactor:         -4,
				ConsecutiveMissedBlocksPenalty:  1.1,
			},
		},
		General: config.General{
			StartRating:           500000,
			MaxRating:             1000000,
			MinRating:             1,
			SignedBlocksThreshold: 0.025,
			SelectionChances: []*config.SelectionChance{
				{
					MaxThreshold:  0,
					ChancePercent: 5,
				},
				{
					MaxThreshold:  100000,
					ChancePercent: 0,
				},
				{
					MaxThreshold:  200000,
					ChancePercent: 16,
				},
				{
					MaxThreshold:  300000,
					ChancePercent: 17,
				},
				{
					MaxThreshold:  400000,
					ChancePercent: 18,
				},
				{
					MaxThreshold:  500000,
					ChancePercent: 19,
				},
				{
					MaxThreshold:  600000,
					ChancePercent: 20,
				},
				{
					MaxThreshold:  700000,
					ChancePercent: 21,
				},
				{
					MaxThreshold:  800000,
					ChancePercent: 22,
				},
				{
					MaxThreshold:  900000,
					ChancePercent: 23,
				},
				{
					MaxThreshold:  1000000,
					ChancePercent: 24,
				},
			},
		},
	}

	ratingDataArgs := rating.RatingsDataArg{
		Config:                   ratingsConfig,
		ShardConsensusSize:       63,
		MetaConsensusSize:        400,
		ShardMinNodes:            400,
		MetaMinNodes:             400,
		RoundDurationMiliseconds: 6000,
	}

	ratingsData, _ := rating.NewRatingsData(ratingDataArgs)
	return ratingsData
}

func (tpn *TestProcessorNode) initInterceptors() {
	var err error
	tpn.BlockBlackListHandler = timecache.NewTimeCache(TimeSpanForBadHeaders)
	if check.IfNil(tpn.EpochStartNotifier) {
		tpn.EpochStartNotifier = notifier.NewEpochStartSubscriptionHandler()
	}

	coreComponents := GetDefaultCoreComponents()
	coreComponents.InternalMarshalizerField = TestMarshalizer
	coreComponents.TxMarshalizerField = TestTxSignMarshalizer
	coreComponents.HasherField = TestHasher
	coreComponents.Uint64ByteSliceConverterField = TestUint64Converter
	coreComponents.ChainIdCalled = func() string {
		return string(tpn.ChainID)
	}
	coreComponents.MinTransactionVersionCalled = func() uint32 {
		return tpn.MinTransactionVersion
	}
	coreComponents.TxVersionCheckField = versioning.NewTxVersionChecker(tpn.MinTransactionVersion)
	coreComponents.EpochNotifierField = &mock.EpochNotifierStub{}

	cryptoComponents := GetDefaultCryptoComponents()
	cryptoComponents.PubKey = nil
	cryptoComponents.BlockSig = tpn.OwnAccount.BlockSingleSigner
	cryptoComponents.TxSig = tpn.OwnAccount.SingleSigner
	cryptoComponents.MultiSig = TestMultiSig
	cryptoComponents.BlKeyGen = tpn.OwnAccount.KeygenBlockSign
	cryptoComponents.TxKeyGen = tpn.OwnAccount.KeygenTxSign

	if tpn.ShardCoordinator.SelfId() == core.MetachainShardId {
		argsEpochStart := &metachain.ArgsNewMetaEpochStartTrigger{
			GenesisTime: tpn.RoundHandler.TimeStamp(),
			Settings: &config.EpochStartConfig{
				MinRoundsBetweenEpochs: 1000,
				RoundsPerEpoch:         10000,
			},
			Epoch:              0,
			EpochStartNotifier: tpn.EpochStartNotifier,
			Storage:            tpn.Storage,
			Marshalizer:        TestMarshalizer,
			Hasher:             TestHasher,
			AppStatusHandler:   &testscommon.AppStatusHandlerStub{},
		}
		epochStartTrigger, _ := metachain.NewEpochStartTrigger(argsEpochStart)
		tpn.EpochStartTrigger = &metachain.TestTrigger{}
		tpn.EpochStartTrigger.SetTrigger(epochStartTrigger)

		metaIntercContFactArgs := interceptorscontainer.MetaInterceptorsContainerFactoryArgs{
			CoreComponents:          coreComponents,
			CryptoComponents:        cryptoComponents,
			ShardCoordinator:        tpn.ShardCoordinator,
			NodesCoordinator:        tpn.NodesCoordinator,
			Messenger:               tpn.Messenger,
			Store:                   tpn.Storage,
			DataPool:                tpn.DataPool,
			Accounts:                tpn.AccntState,
			MaxTxNonceDeltaAllowed:  maxTxNonceDeltaAllowed,
			TxFeeHandler:            tpn.EconomicsData,
			BlackList:               tpn.BlockBlackListHandler,
			HeaderSigVerifier:       tpn.HeaderSigVerifier,
			HeaderIntegrityVerifier: tpn.HeaderIntegrityVerifier,
			SizeCheckDelta:          sizeCheckDelta,
			ValidityAttester:        tpn.BlockTracker,
			EpochStartTrigger:       tpn.EpochStartTrigger,
			WhiteListHandler:        tpn.WhiteListHandler,
			WhiteListerVerifiedTxs:  tpn.WhiteListerVerifiedTxs,
			AntifloodHandler:        &mock.NilAntifloodHandler{},
			ArgumentsParser:         smartContract.NewArgumentParser(),
		}
		interceptorContainerFactory, _ := interceptorscontainer.NewMetaInterceptorsContainerFactory(metaIntercContFactArgs)

		tpn.InterceptorsContainer, err = interceptorContainerFactory.Create()
		if err != nil {
			log.Debug("interceptor container factory Create", "error", err.Error())
		}
	} else {
		argsPeerMiniBlocksSyncer := shardchain.ArgPeerMiniBlockSyncer{
			MiniBlocksPool: tpn.DataPool.MiniBlocks(),
			Requesthandler: tpn.RequestHandler,
		}
		peerMiniBlockSyncer, _ := shardchain.NewPeerMiniBlockSyncer(argsPeerMiniBlocksSyncer)
		argsShardEpochStart := &shardchain.ArgsShardEpochStartTrigger{
			Marshalizer:          TestMarshalizer,
			Hasher:               TestHasher,
			HeaderValidator:      tpn.HeaderValidator,
			Uint64Converter:      TestUint64Converter,
			DataPool:             tpn.DataPool,
			Storage:              tpn.Storage,
			RequestHandler:       tpn.RequestHandler,
			Epoch:                0,
			Validity:             1,
			Finality:             1,
			EpochStartNotifier:   tpn.EpochStartNotifier,
			PeerMiniBlocksSyncer: peerMiniBlockSyncer,
			RoundHandler:         tpn.RoundHandler,
			AppStatusHandler:     &testscommon.AppStatusHandlerStub{},
		}
		epochStartTrigger, _ := shardchain.NewEpochStartTrigger(argsShardEpochStart)
		tpn.EpochStartTrigger = &shardchain.TestTrigger{}
		tpn.EpochStartTrigger.SetTrigger(epochStartTrigger)

		shardInterContFactArgs := interceptorscontainer.ShardInterceptorsContainerFactoryArgs{
			CoreComponents:          coreComponents,
			CryptoComponents:        cryptoComponents,
			Accounts:                tpn.AccntState,
			ShardCoordinator:        tpn.ShardCoordinator,
			NodesCoordinator:        tpn.NodesCoordinator,
			Messenger:               tpn.Messenger,
			Store:                   tpn.Storage,
			DataPool:                tpn.DataPool,
			MaxTxNonceDeltaAllowed:  maxTxNonceDeltaAllowed,
			TxFeeHandler:            tpn.EconomicsData,
			BlockBlackList:          tpn.BlockBlackListHandler,
			HeaderSigVerifier:       tpn.HeaderSigVerifier,
			HeaderIntegrityVerifier: tpn.HeaderIntegrityVerifier,
			SizeCheckDelta:          sizeCheckDelta,
			ValidityAttester:        tpn.BlockTracker,
			EpochStartTrigger:       tpn.EpochStartTrigger,
			WhiteListHandler:        tpn.WhiteListHandler,
			WhiteListerVerifiedTxs:  tpn.WhiteListerVerifiedTxs,
			AntifloodHandler:        &mock.NilAntifloodHandler{},
			ArgumentsParser:         smartContract.NewArgumentParser(),
		}
		interceptorContainerFactory, _ := interceptorscontainer.NewShardInterceptorsContainerFactory(shardInterContFactArgs)

		tpn.InterceptorsContainer, err = interceptorContainerFactory.Create()
		if err != nil {
			fmt.Println(err.Error())
		}
	}
}

func (tpn *TestProcessorNode) initResolvers() {
	dataPacker, _ := partitioning.NewSimpleDataPacker(TestMarshalizer)

	_ = tpn.Messenger.CreateTopic(core.ConsensusTopic+tpn.ShardCoordinator.CommunicationIdentifier(tpn.ShardCoordinator.SelfId()), true)

	resolverContainerFactory := resolverscontainer.FactoryArgs{
		ShardCoordinator:            tpn.ShardCoordinator,
		Messenger:                   tpn.Messenger,
		Store:                       tpn.Storage,
		Marshalizer:                 TestMarshalizer,
		DataPools:                   tpn.DataPool,
		Uint64ByteSliceConverter:    TestUint64Converter,
		DataPacker:                  dataPacker,
		TriesContainer:              tpn.TrieContainer,
		SizeCheckDelta:              100,
		InputAntifloodHandler:       &mock.NilAntifloodHandler{},
		OutputAntifloodHandler:      &mock.NilAntifloodHandler{},
		NumConcurrentResolvingJobs:  10,
		CurrentNetworkEpochProvider: &mock.CurrentNetworkEpochProviderStub{},
		ResolverConfig: config.ResolverConfig{
			NumCrossShardPeers:  2,
			NumIntraShardPeers:  1,
			NumFullHistoryPeers: 3,
		},
	}

	var err error
	if tpn.ShardCoordinator.SelfId() == core.MetachainShardId {
		resolversContainerFactory, _ := resolverscontainer.NewMetaResolversContainerFactory(resolverContainerFactory)

		tpn.ResolversContainer, err = resolversContainerFactory.Create()
		log.LogIfError(err)

		tpn.ResolverFinder, _ = containers.NewResolversFinder(tpn.ResolversContainer, tpn.ShardCoordinator)
		tpn.RequestHandler, _ = requestHandlers.NewResolverRequestHandler(
			tpn.ResolverFinder,
			tpn.RequestedItemsHandler,
			tpn.WhiteListHandler,
			100,
			tpn.ShardCoordinator.SelfId(),
			time.Second,
		)
	} else {
		resolversContainerFactory, _ := resolverscontainer.NewShardResolversContainerFactory(resolverContainerFactory)

		tpn.ResolversContainer, err = resolversContainerFactory.Create()
		log.LogIfError(err)

		tpn.ResolverFinder, _ = containers.NewResolversFinder(tpn.ResolversContainer, tpn.ShardCoordinator)
		tpn.RequestHandler, _ = requestHandlers.NewResolverRequestHandler(
			tpn.ResolverFinder,
			tpn.RequestedItemsHandler,
			tpn.WhiteListHandler,
			100,
			tpn.ShardCoordinator.SelfId(),
			time.Second,
		)
	}
}

func (tpn *TestProcessorNode) initInnerProcessors(gasMap map[string]map[string]uint64) {
	if tpn.ShardCoordinator.SelfId() == core.MetachainShardId {
		tpn.initMetaInnerProcessors()
		return
	}

	if tpn.ValidatorStatisticsProcessor == nil {
		tpn.ValidatorStatisticsProcessor = &mock.ValidatorStatisticsProcessorStub{}
	}

	interimProcFactory, _ := shard.NewIntermediateProcessorsContainerFactory(
		tpn.ShardCoordinator,
		TestMarshalizer,
		TestHasher,
		TestAddressPubkeyConverter,
		tpn.Storage,
		tpn.DataPool,
		tpn.EconomicsData,
	)

	tpn.InterimProcContainer, _ = interimProcFactory.Create()
	tpn.ScrForwarder, _ = postprocess.NewTestIntermediateResultsProcessor(
		TestHasher,
		TestMarshalizer,
		tpn.ShardCoordinator,
		TestAddressPubkeyConverter,
		tpn.Storage,
		dataBlock.SmartContractResultBlock,
		tpn.DataPool.CurrentBlockTxs(),
		tpn.EconomicsData,
	)

	tpn.InterimProcContainer.Remove(dataBlock.SmartContractResultBlock)
	_ = tpn.InterimProcContainer.Add(dataBlock.SmartContractResultBlock, tpn.ScrForwarder)

	tpn.RewardsProcessor, _ = rewardTransaction.NewRewardTxProcessor(
		tpn.AccntState,
		TestAddressPubkeyConverter,
		tpn.ShardCoordinator,
	)

	mapDNSAddresses := make(map[string]struct{})
	if !check.IfNil(tpn.SmartContractParser) {
		mapDNSAddresses, _ = tpn.SmartContractParser.GetDeployedSCAddresses(genesis.DNSType)
	}

	gasSchedule := mock.NewGasScheduleNotifierMock(gasMap)
	argsBuiltIn := builtInFunctions.ArgsCreateBuiltInFunctionContainer{
		GasSchedule:      gasSchedule,
		MapDNSAddresses:  mapDNSAddresses,
		Marshalizer:      TestMarshalizer,
		Accounts:         tpn.AccntState,
		ShardCoordinator: tpn.ShardCoordinator,
	}
	builtInFuncFactory, _ := builtInFunctions.NewBuiltInFunctionsFactory(argsBuiltIn)
	builtInFuncs, _ := builtInFuncFactory.CreateBuiltInFunctionContainer()

	for name, function := range TestBuiltinFunctions {
		err := builtInFuncs.Add(name, function)
		log.LogIfError(err)
	}

	argsHook := hooks.ArgBlockChainHook{
		Accounts:           tpn.AccntState,
		PubkeyConv:         TestAddressPubkeyConverter,
		StorageService:     tpn.Storage,
		BlockChain:         tpn.BlockChain,
		ShardCoordinator:   tpn.ShardCoordinator,
		Marshalizer:        TestMarshalizer,
		Uint64Converter:    TestUint64Converter,
		BuiltInFunctions:   builtInFuncs,
		DataPool:           tpn.DataPool,
		CompiledSCPool:     tpn.DataPool.SmartContracts(),
		NilCompiledSCStore: true,
	}
	maxGasLimitPerBlock := uint64(0xFFFFFFFFFFFFFFFF)
	argsNewVMFactory := shard.ArgVMContainerFactory{
		Config: config.VirtualMachineConfig{
			OutOfProcessEnabled: false,
			OutOfProcessConfig:  config.VirtualMachineOutOfProcessConfig{MaxLoopTime: 1000},
		},
		BlockGasLimit:                  maxGasLimitPerBlock,
		GasSchedule:                    gasSchedule,
		ArgBlockChainHook:              argsHook,
		DeployEnableEpoch:              0,
		AheadOfTimeGasUsageEnableEpoch: 0,
		ArwenV3EnableEpoch:             0,
		ArwenESDTFunctionsEnableEpoch:  0,
	}
	vmFactory, _ := shard.NewVMContainerFactory(argsNewVMFactory)

	var err error
	tpn.VMContainer, err = vmFactory.Create()
	if err != nil {
		panic(err)
	}

	tpn.BlockchainHook, _ = vmFactory.BlockChainHookImpl().(*hooks.BlockChainHookImpl)
	_ = builtInFunctions.SetPayableHandler(builtInFuncs, tpn.BlockchainHook)

	mockVM, _ := mock.NewOneSCExecutorMockVM(tpn.BlockchainHook, TestHasher)
	mockVM.GasForOperation = OpGasValueForMockVm
	_ = tpn.VMContainer.Add(procFactory.InternalTestingVM, mockVM)

	tpn.FeeAccumulator, _ = postprocess.NewFeeAccumulator()
	tpn.ArgsParser = smartContract.NewArgumentParser()
	argsTxTypeHandler := coordinator.ArgNewTxTypeHandler{
		PubkeyConverter:  TestAddressPubkeyConverter,
		ShardCoordinator: tpn.ShardCoordinator,
		BuiltInFuncNames: builtInFuncs.Keys(),
		ArgumentParser:   parsers.NewCallArgsParser(),
		EpochNotifier:    tpn.EpochNotifier,
	}
	txTypeHandler, _ := coordinator.NewTxTypeHandler(argsTxTypeHandler)
	tpn.GasHandler, _ = preprocess.NewGasComputation(tpn.EconomicsData, txTypeHandler, tpn.EpochNotifier, tpn.DeployEnableEpoch)
	badBlocksHandler, _ := tpn.InterimProcContainer.Get(dataBlock.InvalidBlock)

	argsNewScProcessor := smartContract.ArgsNewSmartContractProcessor{
		VmContainer:                    tpn.VMContainer,
		ArgsParser:                     tpn.ArgsParser,
		Hasher:                         TestHasher,
		Marshalizer:                    TestMarshalizer,
		AccountsDB:                     tpn.AccntState,
		BlockChainHook:                 vmFactory.BlockChainHookImpl(),
		PubkeyConv:                     TestAddressPubkeyConverter,
		ShardCoordinator:               tpn.ShardCoordinator,
		ScrForwarder:                   tpn.ScrForwarder,
		TxFeeHandler:                   tpn.FeeAccumulator,
		EconomicsFee:                   tpn.EconomicsData,
		TxTypeHandler:                  txTypeHandler,
		GasHandler:                     tpn.GasHandler,
		GasSchedule:                    gasSchedule,
		BuiltInFunctions:               tpn.BlockchainHook.GetBuiltInFunctions(),
		TxLogsProcessor:                &mock.TxLogsProcessorStub{},
		BadTxForwarder:                 badBlocksHandler,
		EpochNotifier:                  tpn.EpochNotifier,
		DeployEnableEpoch:              tpn.DeployEnableEpoch,
		BuiltinEnableEpoch:             tpn.BuiltinEnableEpoch,
		PenalizedTooMuchGasEnableEpoch: tpn.PenalizedTooMuchGasEnableEpoch,
	}
	sc, _ := smartContract.NewSmartContractProcessor(argsNewScProcessor)
	tpn.ScProcessor = smartContract.NewTestScProcessor(sc)

	receiptsHandler, _ := tpn.InterimProcContainer.Get(dataBlock.ReceiptBlock)
	argsNewTxProcessor := transaction.ArgsNewTxProcessor{
		Accounts:                       tpn.AccntState,
		Hasher:                         TestHasher,
		PubkeyConv:                     TestAddressPubkeyConverter,
		Marshalizer:                    TestMarshalizer,
		SignMarshalizer:                TestTxSignMarshalizer,
		ShardCoordinator:               tpn.ShardCoordinator,
		ScProcessor:                    tpn.ScProcessor,
		TxFeeHandler:                   tpn.FeeAccumulator,
		TxTypeHandler:                  txTypeHandler,
		EconomicsFee:                   tpn.EconomicsData,
		ReceiptForwarder:               receiptsHandler,
		BadTxForwarder:                 badBlocksHandler,
		ArgsParser:                     tpn.ArgsParser,
		ScrForwarder:                   tpn.ScrForwarder,
		EpochNotifier:                  tpn.EpochNotifier,
		RelayedTxEnableEpoch:           tpn.RelayedTxEnableEpoch,
		PenalizedTooMuchGasEnableEpoch: tpn.PenalizedTooMuchGasEnableEpoch,
	}
	tpn.TxProcessor, _ = transaction.NewTxProcessor(argsNewTxProcessor)

	fact, _ := shard.NewPreProcessorsContainerFactory(
		tpn.ShardCoordinator,
		tpn.Storage,
		TestMarshalizer,
		TestHasher,
		tpn.DataPool,
		TestAddressPubkeyConverter,
		tpn.AccntState,
		tpn.RequestHandler,
		tpn.TxProcessor,
		tpn.ScProcessor,
		tpn.ScProcessor,
		tpn.RewardsProcessor,
		tpn.EconomicsData,
		tpn.GasHandler,
		tpn.BlockTracker,
		TestBlockSizeComputationHandler,
		TestBalanceComputationHandler,
	)
	tpn.PreProcessorsContainer, _ = fact.Create()

	argsTransactionCoordinator := coordinator.ArgTransactionCoordinator{
		Hasher:                            TestHasher,
		Marshalizer:                       TestMarshalizer,
		ShardCoordinator:                  tpn.ShardCoordinator,
		Accounts:                          tpn.AccntState,
		MiniBlockPool:                     tpn.DataPool.MiniBlocks(),
		RequestHandler:                    tpn.RequestHandler,
		PreProcessors:                     tpn.PreProcessorsContainer,
		InterProcessors:                   tpn.InterimProcContainer,
		GasHandler:                        tpn.GasHandler,
		FeeHandler:                        tpn.FeeAccumulator,
		BlockSizeComputation:              TestBlockSizeComputationHandler,
		BalanceComputation:                TestBalanceComputationHandler,
		EconomicsFee:                      tpn.EconomicsData,
		TxTypeHandler:                     txTypeHandler,
		BlockGasAndFeesReCheckEnableEpoch: tpn.BlockGasAndFeesReCheckEnableEpoch,
	}
	tpn.TxCoordinator, _ = coordinator.NewTransactionCoordinator(argsTransactionCoordinator)
}

func (tpn *TestProcessorNode) initMetaInnerProcessors() {
	interimProcFactory, _ := metaProcess.NewIntermediateProcessorsContainerFactory(
		tpn.ShardCoordinator,
		TestMarshalizer,
		TestHasher,
		TestAddressPubkeyConverter,
		tpn.Storage,
		tpn.DataPool,
		tpn.EconomicsData,
	)

	tpn.InterimProcContainer, _ = interimProcFactory.Create()
	tpn.ScrForwarder, _ = postprocess.NewTestIntermediateResultsProcessor(
		TestHasher,
		TestMarshalizer,
		tpn.ShardCoordinator,
		TestAddressPubkeyConverter,
		tpn.Storage,
		dataBlock.SmartContractResultBlock,
		tpn.DataPool.CurrentBlockTxs(),
		tpn.EconomicsData,
	)

	tpn.InterimProcContainer.Remove(dataBlock.SmartContractResultBlock)
	_ = tpn.InterimProcContainer.Add(dataBlock.SmartContractResultBlock, tpn.ScrForwarder)

	gasMap := arwenConfig.MakeGasMapForTests()
	defaults.FillGasMapInternal(gasMap, 1)
	gasSchedule := mock.NewGasScheduleNotifierMock(gasMap)
	argsBuiltIn := builtInFunctions.ArgsCreateBuiltInFunctionContainer{
		GasSchedule:      gasSchedule,
		MapDNSAddresses:  make(map[string]struct{}),
		Marshalizer:      TestMarshalizer,
		Accounts:         tpn.AccntState,
		ShardCoordinator: tpn.ShardCoordinator,
	}
	builtInFuncFactory, _ := builtInFunctions.NewBuiltInFunctionsFactory(argsBuiltIn)
	builtInFuncs, _ := builtInFuncFactory.CreateBuiltInFunctionContainer()
	argsHook := hooks.ArgBlockChainHook{
		Accounts:           tpn.AccntState,
		PubkeyConv:         TestAddressPubkeyConverter,
		StorageService:     tpn.Storage,
		BlockChain:         tpn.BlockChain,
		ShardCoordinator:   tpn.ShardCoordinator,
		Marshalizer:        TestMarshalizer,
		Uint64Converter:    TestUint64Converter,
		BuiltInFunctions:   builtInFuncs,
		DataPool:           tpn.DataPool,
		CompiledSCPool:     tpn.DataPool.SmartContracts(),
		NilCompiledSCStore: true,
	}

	var signVerifier vm.MessageSignVerifier
	if tpn.UseValidVmBlsSigVerifier {
		signVerifier, _ = vmProcess.NewMessageSigVerifier(
			signing.NewKeyGenerator(mcl.NewSuiteBLS12()),
			mclsig.NewBlsSigner(),
		)
	} else {
		signVerifier, _ = disabled.NewMessageSignVerifier(&mock.KeyGenMock{})
	}
	argsVMContainerFactory := metaProcess.ArgsNewVMContainerFactory{
		ArgBlockChainHook:   argsHook,
		Economics:           tpn.EconomicsData,
		MessageSignVerifier: signVerifier,
		GasSchedule:         gasSchedule,
		NodesConfigProvider: tpn.NodesSetup,
		Hasher:              TestHasher,
		Marshalizer:         TestMarshalizer,
		SystemSCConfig: &config.SystemSmartContractsConfig{
			ESDTSystemSCConfig: config.ESDTSystemSCConfig{
				BaseIssuingCost: "1000",
				OwnerAddress:    "aaaaaa",
			},
			GovernanceSystemSCConfig: config.GovernanceSystemSCConfig{
				ProposalCost:     "500",
				NumNodes:         100,
				MinQuorum:        50,
				MinPassThreshold: 50,
				MinVetoThreshold: 50,
			},
			StakingSystemSCConfig: config.StakingSystemSCConfig{
				GenesisNodePrice:                     "1000",
				UnJailValue:                          "10",
				MinStepValue:                         "10",
				MinStakeValue:                        "1",
				UnBondPeriod:                         1,
				UnBondPeriodInEpochs:                 1,
				NumRoundsWithoutBleed:                1,
				MaximumPercentageToBleed:             1,
				BleedPercentagePerRound:              1,
				MaxNumberOfNodesForStake:             100,
				ActivateBLSPubKeyMessageVerification: false,
				MinUnstakeTokensValue:                "1",
			},
			DelegationManagerSystemSCConfig: config.DelegationManagerSystemSCConfig{
				MinCreationDeposit:  "100",
				MinStakeAmount:      "100",
				ConfigChangeAddress: DelegationManagerConfigChangeAddress,
			},
			DelegationSystemSCConfig: config.DelegationSystemSCConfig{
				MinServiceFee: 0,
				MaxServiceFee: 100000,
			},
		},
		ValidatorAccountsDB: tpn.PeerState,
		ChanceComputer:      &mock.RaterMock{},
		EpochNotifier:       tpn.EpochNotifier,
<<<<<<< HEAD
		EpochConfig: &config.EpochConfig{
			EnableEpochs: config.EnableEpochs{
				StakingV2EnableEpoch:               0,
				StakeEnableEpoch:                   0,
				DelegationSmartContractEnableEpoch: 0,
				DelegationManagerEnableEpoch:       0,
			},
		},
=======
		ShardCoordinator:    tpn.ShardCoordinator,
>>>>>>> fd5f221b
	}
	vmFactory, _ := metaProcess.NewVMContainerFactory(argsVMContainerFactory)

	tpn.VMContainer, _ = vmFactory.Create()
	tpn.BlockchainHook, _ = vmFactory.BlockChainHookImpl().(*hooks.BlockChainHookImpl)
	tpn.SystemSCFactory = vmFactory.SystemSmartContractContainerFactory()
	tpn.addMockVm(tpn.BlockchainHook)

	tpn.FeeAccumulator, _ = postprocess.NewFeeAccumulator()
	tpn.ArgsParser = smartContract.NewArgumentParser()
	argsTxTypeHandler := coordinator.ArgNewTxTypeHandler{
		PubkeyConverter:  TestAddressPubkeyConverter,
		ShardCoordinator: tpn.ShardCoordinator,
		BuiltInFuncNames: builtInFuncs.Keys(),
		ArgumentParser:   parsers.NewCallArgsParser(),
		EpochNotifier:    tpn.EpochNotifier,
	}
	txTypeHandler, _ := coordinator.NewTxTypeHandler(argsTxTypeHandler)
	tpn.GasHandler, _ = preprocess.NewGasComputation(tpn.EconomicsData, txTypeHandler, tpn.EpochNotifier, tpn.DeployEnableEpoch)
	badBlocksHandler, _ := tpn.InterimProcContainer.Get(dataBlock.InvalidBlock)
	argsNewScProcessor := smartContract.ArgsNewSmartContractProcessor{
		VmContainer:                    tpn.VMContainer,
		ArgsParser:                     tpn.ArgsParser,
		Hasher:                         TestHasher,
		Marshalizer:                    TestMarshalizer,
		AccountsDB:                     tpn.AccntState,
		BlockChainHook:                 vmFactory.BlockChainHookImpl(),
		PubkeyConv:                     TestAddressPubkeyConverter,
		ShardCoordinator:               tpn.ShardCoordinator,
		ScrForwarder:                   tpn.ScrForwarder,
		TxFeeHandler:                   tpn.FeeAccumulator,
		EconomicsFee:                   tpn.EconomicsData,
		TxTypeHandler:                  txTypeHandler,
		GasHandler:                     tpn.GasHandler,
		GasSchedule:                    gasSchedule,
		BuiltInFunctions:               tpn.BlockchainHook.GetBuiltInFunctions(),
		TxLogsProcessor:                &mock.TxLogsProcessorStub{},
		BadTxForwarder:                 badBlocksHandler,
		EpochNotifier:                  tpn.EpochNotifier,
		BuiltinEnableEpoch:             tpn.BuiltinEnableEpoch,
		DeployEnableEpoch:              tpn.DeployEnableEpoch,
		PenalizedTooMuchGasEnableEpoch: tpn.PenalizedTooMuchGasEnableEpoch,
	}
	scProcessor, _ := smartContract.NewSmartContractProcessor(argsNewScProcessor)
	tpn.ScProcessor = smartContract.NewTestScProcessor(scProcessor)
	argsNewMetaTxProc := transaction.ArgsNewMetaTxProcessor{
		Hasher:           TestHasher,
		Marshalizer:      TestMarshalizer,
		Accounts:         tpn.AccntState,
		PubkeyConv:       TestAddressPubkeyConverter,
		ShardCoordinator: tpn.ShardCoordinator,
		ScProcessor:      tpn.ScProcessor,
		TxTypeHandler:    txTypeHandler,
		EconomicsFee:     tpn.EconomicsData,
		ESDTEnableEpoch:  0,
		EpochNotifier:    tpn.EpochNotifier,
	}
	tpn.TxProcessor, _ = transaction.NewMetaTxProcessor(argsNewMetaTxProc)

	fact, _ := metaProcess.NewPreProcessorsContainerFactory(
		tpn.ShardCoordinator,
		tpn.Storage,
		TestMarshalizer,
		TestHasher,
		tpn.DataPool,
		tpn.AccntState,
		tpn.RequestHandler,
		tpn.TxProcessor,
		scProcessor,
		tpn.EconomicsData,
		tpn.GasHandler,
		tpn.BlockTracker,
		TestAddressPubkeyConverter,
		TestBlockSizeComputationHandler,
		TestBalanceComputationHandler,
	)
	tpn.PreProcessorsContainer, _ = fact.Create()

	argsTransactionCoordinator := coordinator.ArgTransactionCoordinator{
		Hasher:                            TestHasher,
		Marshalizer:                       TestMarshalizer,
		ShardCoordinator:                  tpn.ShardCoordinator,
		Accounts:                          tpn.AccntState,
		MiniBlockPool:                     tpn.DataPool.MiniBlocks(),
		RequestHandler:                    tpn.RequestHandler,
		PreProcessors:                     tpn.PreProcessorsContainer,
		InterProcessors:                   tpn.InterimProcContainer,
		GasHandler:                        tpn.GasHandler,
		FeeHandler:                        tpn.FeeAccumulator,
		BlockSizeComputation:              TestBlockSizeComputationHandler,
		BalanceComputation:                TestBalanceComputationHandler,
		EconomicsFee:                      tpn.EconomicsData,
		TxTypeHandler:                     txTypeHandler,
		BlockGasAndFeesReCheckEnableEpoch: tpn.BlockGasAndFeesReCheckEnableEpoch,
	}
	tpn.TxCoordinator, _ = coordinator.NewTransactionCoordinator(argsTransactionCoordinator)
}

// InitDelegationManager will initialize the delegation manager whenever required
func (tpn *TestProcessorNode) InitDelegationManager() {
	if tpn.ShardCoordinator.SelfId() != core.MetachainShardId {
		return
	}

	systemVM, err := tpn.VMContainer.Get(factory.SystemVirtualMachine)
	log.LogIfError(err)

	codeMetaData := &vmcommon.CodeMetadata{
		Upgradeable: false,
		Payable:     false,
		Readable:    true,
	}

	vmInput := &vmcommon.ContractCreateInput{
		VMInput: vmcommon.VMInput{
			CallerAddr: vm.DelegationManagerSCAddress,
			Arguments:  [][]byte{},
			CallValue:  zero,
		},
		ContractCode:         vm.DelegationManagerSCAddress,
		ContractCodeMetadata: codeMetaData.ToBytes(),
	}

	vmOutput, err := systemVM.RunSmartContractCreate(vmInput)
	log.LogIfError(err)
	if vmOutput.ReturnCode != vmcommon.Ok {
		log.Error("error while initializing system SC", "return code", vmOutput.ReturnCode)
	}

	err = tpn.processSCOutputAccounts(vmOutput)
	log.LogIfError(err)

	err = tpn.updateSystemSCContractsCode(vmInput.ContractCodeMetadata, vm.DelegationManagerSCAddress)
	log.LogIfError(err)

	_, err = tpn.AccntState.Commit()
	log.LogIfError(err)
}

func (tpn *TestProcessorNode) updateSystemSCContractsCode(contractMetadata []byte, scAddress []byte) error {
	userAcc, err := tpn.getUserAccount(scAddress)
	if err != nil {
		return err
	}

	userAcc.SetOwnerAddress(scAddress)
	userAcc.SetCodeMetadata(contractMetadata)
	userAcc.SetCode(scAddress)

	return tpn.AccntState.SaveAccount(userAcc)
}

// save account changes in state from vmOutput - protected by VM - every output can be treated as is.
func (tpn *TestProcessorNode) processSCOutputAccounts(vmOutput *vmcommon.VMOutput) error {
	outputAccounts := process.SortVMOutputInsideData(vmOutput)
	for _, outAcc := range outputAccounts {
		acc, err := tpn.getUserAccount(outAcc.Address)
		if err != nil {
			return err
		}

		storageUpdates := process.GetSortedStorageUpdates(outAcc)
		for _, storeUpdate := range storageUpdates {
			err = acc.DataTrieTracker().SaveKeyValue(storeUpdate.Offset, storeUpdate.Data)
			if err != nil {
				return err
			}
		}

		if outAcc.BalanceDelta != nil && outAcc.BalanceDelta.Cmp(zero) != 0 {
			err = acc.AddToBalance(outAcc.BalanceDelta)
			if err != nil {
				return err
			}
		}

		err = tpn.AccntState.SaveAccount(acc)
		if err != nil {
			return err
		}
	}

	return nil
}

func (tpn *TestProcessorNode) getUserAccount(address []byte) (state.UserAccountHandler, error) {
	acnt, err := tpn.AccntState.LoadAccount(address)
	if err != nil {
		return nil, err
	}

	stAcc, ok := acnt.(state.UserAccountHandler)
	if !ok {
		return nil, process.ErrWrongTypeAssertion
	}

	return stAcc, nil
}

func (tpn *TestProcessorNode) addMockVm(blockchainHook vmcommon.BlockchainHook) {
	mockVM, _ := mock.NewOneSCExecutorMockVM(blockchainHook, TestHasher)
	mockVM.GasForOperation = OpGasValueForMockVm

	_ = tpn.VMContainer.Add(factory.InternalTestingVM, mockVM)
}

func (tpn *TestProcessorNode) initBlockProcessor(stateCheckpointModulus uint) {
	var err error

	if tpn.ShardCoordinator.SelfId() != core.MetachainShardId {
		tpn.ForkDetector, _ = sync2.NewShardForkDetector(tpn.RoundHandler, tpn.BlockBlackListHandler, tpn.BlockTracker, tpn.NodesSetup.GetStartTime())
	} else {
		tpn.ForkDetector, _ = sync2.NewMetaForkDetector(tpn.RoundHandler, tpn.BlockBlackListHandler, tpn.BlockTracker, tpn.NodesSetup.GetStartTime())
	}

	accountsDb := make(map[state.AccountsDbIdentifier]state.AccountsAdapter)
	accountsDb[state.UserAccountsState] = tpn.AccntState
	accountsDb[state.PeerAccountsState] = tpn.PeerState

	coreComponents := GetDefaultCoreComponents()
	coreComponents.InternalMarshalizerField = TestMarshalizer
	coreComponents.HasherField = TestHasher
	coreComponents.Uint64ByteSliceConverterField = TestUint64Converter
	coreComponents.RoundHandlerField = tpn.RoundHandler

	dataComponents := GetDefaultDataComponents()
	dataComponents.Store = tpn.Storage
	dataComponents.DataPool = tpn.DataPool
	dataComponents.BlockChain = tpn.BlockChain

	bootstrapComponents := GetDefaultBootstrapComponents(tpn.ShardCoordinator)
	bootstrapComponents.HdrIntegrityVerifier = tpn.HeaderIntegrityVerifier

	statusComponents := GetDefaultStatusComponents()

	triesConfig := config.Config{
		StateTriesConfig: config.StateTriesConfig{
			CheckpointRoundsModulus:   stateCheckpointModulus,
			UserStatePruningQueueSize: uint(10),
			PeerStatePruningQueueSize: uint(3),
		},
	}

	argumentsBase := block.ArgBaseProcessor{
		CoreComponents:      coreComponents,
		DataComponents:      dataComponents,
		BootstrapComponents: bootstrapComponents,
		StatusComponents:    statusComponents,
		Config:              triesConfig,
		AccountsDB:          accountsDb,
		ForkDetector:        tpn.ForkDetector,
		NodesCoordinator:    tpn.NodesCoordinator,
		FeeHandler:          tpn.FeeAccumulator,
		RequestHandler:      tpn.RequestHandler,
		BlockChainHook:      tpn.BlockchainHook,
		HeaderValidator:     tpn.HeaderValidator,
		BootStorer: &mock.BoostrapStorerMock{
			PutCalled: func(round int64, bootData bootstrapStorage.BootstrapData) error {
				return nil
			},
		},
		BlockTracker:       tpn.BlockTracker,
		BlockSizeThrottler: TestBlockSizeThrottler,
		HistoryRepository:  tpn.HistoryRepository,
		EpochNotifier:      tpn.EpochNotifier,
	}

	if check.IfNil(tpn.EpochStartNotifier) {
		tpn.EpochStartNotifier = notifier.NewEpochStartSubscriptionHandler()
	}

	if tpn.ShardCoordinator.SelfId() == core.MetachainShardId {
		argsEpochStart := &metachain.ArgsNewMetaEpochStartTrigger{
			GenesisTime: argumentsBase.CoreComponents.RoundHandler().TimeStamp(),
			Settings: &config.EpochStartConfig{
				MinRoundsBetweenEpochs: 1000,
				RoundsPerEpoch:         10000,
			},
			Epoch:              0,
			EpochStartNotifier: tpn.EpochStartNotifier,
			Storage:            tpn.Storage,
			Marshalizer:        TestMarshalizer,
			Hasher:             TestHasher,
			AppStatusHandler:   &testscommon.AppStatusHandlerStub{},
		}
		epochStartTrigger, _ := metachain.NewEpochStartTrigger(argsEpochStart)
		tpn.EpochStartTrigger = &metachain.TestTrigger{}
		tpn.EpochStartTrigger.SetTrigger(epochStartTrigger)

		argumentsBase.EpochStartTrigger = tpn.EpochStartTrigger
		argumentsBase.TxCoordinator = tpn.TxCoordinator

		argsStakingToPeer := scToProtocol.ArgStakingToPeer{
			PubkeyConv:    TestValidatorPubkeyConverter,
			Hasher:        TestHasher,
			Marshalizer:   TestMarshalizer,
			PeerState:     tpn.PeerState,
			BaseState:     tpn.AccntState,
			ArgParser:     tpn.ArgsParser,
			CurrTxs:       tpn.DataPool.CurrentBlockTxs(),
			RatingsData:   tpn.RatingsData,
			EpochNotifier: &mock.EpochNotifierStub{},
		}
		scToProtocolInstance, _ := scToProtocol.NewStakingToPeer(argsStakingToPeer)

		argsEpochStartData := metachain.ArgsNewEpochStartData{
			Marshalizer:       TestMarshalizer,
			Hasher:            TestHasher,
			Store:             tpn.Storage,
			DataPool:          tpn.DataPool,
			BlockTracker:      tpn.BlockTracker,
			ShardCoordinator:  tpn.ShardCoordinator,
			EpochStartTrigger: tpn.EpochStartTrigger,
			RequestHandler:    tpn.RequestHandler,
		}
		epochStartDataCreator, _ := metachain.NewEpochStartData(argsEpochStartData)

		economicsDataProvider := metachain.NewEpochEconomicsStatistics()
		argsEpochEconomics := metachain.ArgsNewEpochEconomics{
			Marshalizer:           TestMarshalizer,
			Hasher:                TestHasher,
			Store:                 tpn.Storage,
			ShardCoordinator:      tpn.ShardCoordinator,
			RewardsHandler:        tpn.EconomicsData,
			RoundTime:             tpn.RoundHandler,
			GenesisTotalSupply:    tpn.EconomicsData.GenesisTotalSupply(),
			EconomicsDataNotified: economicsDataProvider,
		}
		epochEconomics, _ := metachain.NewEndOfEpochEconomicsDataCreator(argsEpochEconomics)

		systemVM, errGet := tpn.VMContainer.Get(factory.SystemVirtualMachine)
		if errGet != nil {
			log.Error("initBlockProcessor tpn.VMContainer.Get", "error", errGet)
		}
		stakingDataProvider, errRsp := metachain.NewStakingDataProvider(systemVM, "1000")
		if errRsp != nil {
			log.Error("initBlockProcessor NewRewardsStakingProvider", "error", errRsp)
		}

		rewardsStorage := tpn.Storage.GetStorer(dataRetriever.RewardTransactionUnit)
		miniBlockStorage := tpn.Storage.GetStorer(dataRetriever.MiniBlockUnit)
		argsEpochRewards := metachain.RewardsCreatorProxyArgs{
			BaseRewardsCreatorArgs: metachain.BaseRewardsCreatorArgs{
				ShardCoordinator:              tpn.ShardCoordinator,
				PubkeyConverter:               TestAddressPubkeyConverter,
				RewardsStorage:                rewardsStorage,
				MiniBlockStorage:              miniBlockStorage,
				Hasher:                        TestHasher,
				Marshalizer:                   TestMarshalizer,
				DataPool:                      tpn.DataPool,
				ProtocolSustainabilityAddress: testProtocolSustainabilityAddress,
				NodesConfigProvider:           tpn.NodesCoordinator,
				UserAccountsDB:                tpn.AccntState,
			},
			StakingDataProvider:   stakingDataProvider,
			TopUpGradientPoint:    tpn.EconomicsData.RewardsTopUpGradientPoint(),
			TopUpRewardFactor:     tpn.EconomicsData.RewardsTopUpFactor(),
			EconomicsDataProvider: economicsDataProvider,
			EpochEnableV2:         StakingV2Epoch,
		}
		epochStartRewards, _ := metachain.NewRewardsCreatorProxy(argsEpochRewards)

		argsEpochValidatorInfo := metachain.ArgsNewValidatorInfoCreator{
			ShardCoordinator: tpn.ShardCoordinator,
			MiniBlockStorage: miniBlockStorage,
			Hasher:           TestHasher,
			Marshalizer:      TestMarshalizer,
			DataPool:         tpn.DataPool,
		}

		epochStartValidatorInfo, _ := metachain.NewValidatorInfoCreator(argsEpochValidatorInfo)
		argsEpochSystemSC := metachain.ArgsNewEpochStartSystemSCProcessing{
			SystemVM:                systemVM,
			UserAccountsDB:          tpn.AccntState,
			PeerAccountsDB:          tpn.PeerState,
			Marshalizer:             TestMarshalizer,
			StartRating:             tpn.RatingsData.StartRating(),
			ValidatorInfoCreator:    tpn.ValidatorStatisticsProcessor,
			EndOfEpochCallerAddress: vm.EndOfEpochAddress,
			StakingSCAddress:        vm.StakingSCAddress,
			ChanceComputer:          tpn.NodesCoordinator,
			EpochNotifier:           tpn.EpochNotifier,
			GenesisNodesConfig:      tpn.NodesSetup,
			StakingDataProvider:     stakingDataProvider,
			NodesConfigProvider:     tpn.NodesCoordinator,
			ShardCoordinator:        tpn.ShardCoordinator,
			ESDTOwnerAddressBytes:   vm.EndOfEpochAddress,
			EpochConfig: config.EpochConfig{
				EnableEpochs: config.EnableEpochs{
					StakingV2EnableEpoch: StakingV2Epoch,
					ESDTEnableEpoch:      0,
				},
			},
		}
		epochStartSystemSCProcessor, _ := metachain.NewSystemSCProcessor(argsEpochSystemSC)
		tpn.EpochStartSystemSCProcessor = epochStartSystemSCProcessor

		arguments := block.ArgMetaProcessor{
			ArgBaseProcessor:             argumentsBase,
			SCToProtocol:                 scToProtocolInstance,
			PendingMiniBlocksHandler:     &mock.PendingMiniBlocksHandlerStub{},
			EpochEconomics:               epochEconomics,
			EpochStartDataCreator:        epochStartDataCreator,
			EpochRewardsCreator:          epochStartRewards,
			EpochValidatorInfoCreator:    epochStartValidatorInfo,
			ValidatorStatisticsProcessor: tpn.ValidatorStatisticsProcessor,
			EpochSystemSCProcessor:       epochStartSystemSCProcessor,
		}

		tpn.BlockProcessor, err = block.NewMetaProcessor(arguments)
	} else {
		if check.IfNil(tpn.EpochStartTrigger) {
			argsPeerMiniBlocksSyncer := shardchain.ArgPeerMiniBlockSyncer{
				MiniBlocksPool: tpn.DataPool.MiniBlocks(),
				Requesthandler: tpn.RequestHandler,
			}
			peerMiniBlocksSyncer, _ := shardchain.NewPeerMiniBlockSyncer(argsPeerMiniBlocksSyncer)
			argsShardEpochStart := &shardchain.ArgsShardEpochStartTrigger{
				Marshalizer:          TestMarshalizer,
				Hasher:               TestHasher,
				HeaderValidator:      tpn.HeaderValidator,
				Uint64Converter:      TestUint64Converter,
				DataPool:             tpn.DataPool,
				Storage:              tpn.Storage,
				RequestHandler:       tpn.RequestHandler,
				Epoch:                0,
				Validity:             1,
				Finality:             1,
				EpochStartNotifier:   tpn.EpochStartNotifier,
				PeerMiniBlocksSyncer: peerMiniBlocksSyncer,
				RoundHandler:         tpn.RoundHandler,
				AppStatusHandler:     &testscommon.AppStatusHandlerStub{},
			}
			epochStartTrigger, _ := shardchain.NewEpochStartTrigger(argsShardEpochStart)
			tpn.EpochStartTrigger = &shardchain.TestTrigger{}
			tpn.EpochStartTrigger.SetTrigger(epochStartTrigger)
		}

		argumentsBase.EpochStartTrigger = tpn.EpochStartTrigger
		argumentsBase.BlockChainHook = tpn.BlockchainHook
		argumentsBase.TxCoordinator = tpn.TxCoordinator
		arguments := block.ArgShardProcessor{
			ArgBaseProcessor: argumentsBase,
		}

		tpn.BlockProcessor, err = block.NewShardProcessor(arguments)
	}

	if err != nil {
		panic(fmt.Sprintf("error creating blockprocessor: %s", err.Error()))
	}
}

func (tpn *TestProcessorNode) setGenesisBlock() {
	genesisBlock := tpn.GenesisBlocks[tpn.ShardCoordinator.SelfId()]
	_ = tpn.BlockChain.SetGenesisHeader(genesisBlock)
	hash, _ := core.CalculateHash(TestMarshalizer, TestHasher, genesisBlock)
	tpn.BlockChain.SetGenesisHeaderHash(hash)
	log.Info("set genesis",
		"shard ID", tpn.ShardCoordinator.SelfId(),
		"hash", hex.EncodeToString(hash),
	)
}

func (tpn *TestProcessorNode) initNode() {
	var err error

	txAccumulator, _ := accumulator.NewTimeAccumulator(time.Millisecond*10, time.Millisecond)
	coreComponents := GetDefaultCoreComponents()
	coreComponents.InternalMarshalizerField = TestMarshalizer
	coreComponents.VmMarshalizerField = TestVmMarshalizer
	coreComponents.TxMarshalizerField = TestTxSignMarshalizer
	coreComponents.HasherField = TestHasher
	coreComponents.AddressPubKeyConverterField = TestAddressPubkeyConverter
	coreComponents.ValidatorPubKeyConverterField = TestValidatorPubkeyConverter
	coreComponents.ChainIdCalled = func() string {
		return string(tpn.ChainID)
	}
	coreComponents.MinTransactionVersionCalled = func() uint32 {
		return tpn.MinTransactionVersion
	}
	coreComponents.TxVersionCheckField = versioning.NewTxVersionChecker(tpn.MinTransactionVersion)
	coreComponents.Uint64ByteSliceConverterField = TestUint64Converter
	coreComponents.EconomicsDataField = tpn.EconomicsData
	coreComponents.SyncTimerField = &mock.SyncTimerMock{}
	coreComponents.EpochNotifierField = tpn.EpochNotifier

	dataComponents := GetDefaultDataComponents()
	dataComponents.BlockChain = tpn.BlockChain
	dataComponents.DataPool = tpn.DataPool
	dataComponents.Store = tpn.Storage

	bootstrapComponents := GetDefaultBootstrapComponents(tpn.ShardCoordinator)

	processComponents := GetDefaultProcessComponents()
	processComponents.BlockProcess = tpn.BlockProcessor
	processComponents.ResFinder = tpn.ResolverFinder
	processComponents.HeaderIntegrVerif = tpn.HeaderIntegrityVerifier
	processComponents.HeaderSigVerif = tpn.HeaderSigVerifier
	processComponents.BlackListHdl = tpn.BlockBlackListHandler
	processComponents.NodesCoord = tpn.NodesCoordinator
	processComponents.ShardCoord = tpn.ShardCoordinator
	processComponents.IntContainer = tpn.InterceptorsContainer
	processComponents.HistoryRepositoryInternal = tpn.HistoryRepository
	processComponents.WhiteListHandlerInternal = tpn.WhiteListHandler
	processComponents.WhiteListerVerifiedTxsInternal = tpn.WhiteListerVerifiedTxs

	cryptoComponents := GetDefaultCryptoComponents()
	cryptoComponents.PrivKey = tpn.NodeKeys.Sk
	cryptoComponents.PubKey = tpn.NodeKeys.Pk
	cryptoComponents.TxSig = tpn.OwnAccount.SingleSigner
	cryptoComponents.BlockSig = tpn.OwnAccount.SingleSigner
	cryptoComponents.MultiSig = tpn.MultiSigner
	cryptoComponents.BlKeyGen = tpn.OwnAccount.KeygenTxSign
	cryptoComponents.TxKeyGen = TestKeyGenForAccounts

	networkComponents := GetDefaultNetworkComponents()
	networkComponents.Messenger = tpn.Messenger

	stateComponents := GetDefaultStateComponents()
	stateComponents.Accounts = tpn.AccntState

	tpn.Node, err = node.NewNode(
		node.WithAddressSignatureSize(64),
		node.WithValidatorSignatureSize(48),
		node.WithBootstrapComponents(bootstrapComponents),
		node.WithCoreComponents(coreComponents),
		node.WithDataComponents(dataComponents),
		node.WithProcessComponents(processComponents),
		node.WithCryptoComponents(cryptoComponents),
		node.WithNetworkComponents(networkComponents),
		node.WithStateComponents(stateComponents),
		node.WithPeerDenialEvaluator(&mock.PeerDenialEvaluatorStub{}),
		node.WithNetworkShardingCollector(tpn.NetworkShardingCollector),
		node.WithTxAccumulator(txAccumulator),
		node.WithHardforkTrigger(&mock.HardforkTriggerStub{}),
		node.WithNodeRedundancyHandler(&mock.RedundancyHandlerStub{}),
	)
	log.LogIfError(err)

	err = nodeDebugFactory.CreateInterceptedDebugHandler(
		tpn.Node,
		tpn.InterceptorsContainer,
		tpn.ResolverFinder,
		config.InterceptorResolverDebugConfig{
			Enabled:                    true,
			CacheSize:                  1000,
			EnablePrint:                true,
			IntervalAutoPrintInSeconds: 1,
			NumRequestsThreshold:       1,
			NumResolveFailureThreshold: 1,
			DebugLineExpiration:        1000,
		},
	)
	log.LogIfError(err)
}

// SendTransaction can send a transaction (it does the dispatching)
func (tpn *TestProcessorNode) SendTransaction(tx *dataTransaction.Transaction) (string, error) {
	tx, txHash, err := tpn.Node.CreateTransaction(
		tx.Nonce,
		tx.Value.String(),
		TestAddressPubkeyConverter.Encode(tx.RcvAddr),
		nil,
		TestAddressPubkeyConverter.Encode(tx.SndAddr),
		nil,
		tx.GasPrice,
		tx.GasLimit,
		tx.Data,
		hex.EncodeToString(tx.Signature),
		string(tx.ChainID),
		tx.Version,
		tx.Options,
	)
	if err != nil {
		return "", err
	}

	err = tpn.Node.ValidateTransaction(tx)
	if err != nil {
		return "", err
	}

	_, err = tpn.Node.SendBulkTransactions([]*dataTransaction.Transaction{tx})
	if err != nil {
		return "", err
	}

	return hex.EncodeToString(txHash), err
}

func (tpn *TestProcessorNode) addHandlersForCounters() {
	hdrHandlers := func(header data.HeaderHandler, key []byte) {
		atomic.AddInt32(&tpn.CounterHdrRecv, 1)
	}

	if tpn.ShardCoordinator.SelfId() == core.MetachainShardId {
		tpn.DataPool.Headers().RegisterHandler(hdrHandlers)
	} else {
		txHandler := func(key []byte, value interface{}) {
			tx, _ := tpn.DataPool.Transactions().SearchFirstData(key)
			tpn.ReceivedTransactions.Store(string(key), tx)
			atomic.AddInt32(&tpn.CounterTxRecv, 1)
		}
		mbHandlers := func(key []byte, value interface{}) {
			atomic.AddInt32(&tpn.CounterMbRecv, 1)
		}

		tpn.DataPool.UnsignedTransactions().RegisterOnAdded(txHandler)
		tpn.DataPool.Transactions().RegisterOnAdded(txHandler)
		tpn.DataPool.RewardTransactions().RegisterOnAdded(txHandler)
		tpn.DataPool.Headers().RegisterHandler(hdrHandlers)
		tpn.DataPool.MiniBlocks().RegisterHandler(mbHandlers, core.UniqueIdentifier())
	}
}

// StartSync calls Bootstrapper.StartSync. Errors if bootstrapper is not set
func (tpn *TestProcessorNode) StartSync() error {
	if tpn.Bootstrapper == nil {
		return errors.New("no bootstrapper available")
	}

	tpn.Bootstrapper.StartSyncingBlocks()

	return nil
}

// LoadTxSignSkBytes alters the already generated sk/pk pair
func (tpn *TestProcessorNode) LoadTxSignSkBytes(skBytes []byte) {
	tpn.OwnAccount.LoadTxSignSkBytes(skBytes)
}

// ProposeBlock proposes a new block
func (tpn *TestProcessorNode) ProposeBlock(round uint64, nonce uint64) (data.BodyHandler, data.HeaderHandler, [][]byte) {
	startTime := time.Now()
	maxTime := time.Second * 2

	haveTime := func() bool {
		elapsedTime := time.Since(startTime)
		remainingTime := maxTime - elapsedTime
		return remainingTime > 0
	}

	blockHeader := tpn.BlockProcessor.CreateNewHeader(round, nonce)

	blockHeader.SetShardID(tpn.ShardCoordinator.SelfId())
	blockHeader.SetPubKeysBitmap([]byte{1})

	currHdr := tpn.BlockChain.GetCurrentBlockHeader()
	currHdrHash := tpn.BlockChain.GetCurrentBlockHeaderHash()
	if check.IfNil(currHdr) {
		currHdr = tpn.BlockChain.GetGenesisHeader()
		currHdrHash = tpn.BlockChain.GetGenesisHeaderHash()
	}

	blockHeader.SetPrevHash(currHdrHash)
	blockHeader.SetPrevRandSeed(currHdr.GetRandSeed())
	sig, _ := TestMultiSig.AggregateSigs(nil)
	blockHeader.SetSignature(sig)
	blockHeader.SetRandSeed(sig)
	blockHeader.SetLeaderSignature([]byte("leader sign"))
	blockHeader.SetChainID(tpn.ChainID)
	blockHeader.SetSoftwareVersion(SoftwareVersion)

	genesisRound := tpn.BlockChain.GetGenesisHeader().GetRound()
	blockHeader.SetTimeStamp((round - genesisRound) * uint64(tpn.RoundHandler.TimeDuration().Seconds()))

	blockHeader, blockBody, err := tpn.BlockProcessor.CreateBlock(blockHeader, haveTime)
	if err != nil {
		log.Warn("createBlockBody", "error", err.Error())
		return nil, nil, nil
	}

	shardBlockBody, ok := blockBody.(*dataBlock.Body)
	txHashes := make([][]byte, 0)
	if !ok {
		return blockBody, blockHeader, txHashes
	}

	for _, mb := range shardBlockBody.MiniBlocks {
		if mb.Type == dataBlock.PeerBlock {
			continue
		}
		for _, hash := range mb.TxHashes {
			copiedHash := make([]byte, len(hash))
			copy(copiedHash, hash)
			txHashes = append(txHashes, copiedHash)
		}
	}

	return blockBody, blockHeader, txHashes
}

// BroadcastBlock broadcasts the block and body to the connected peers
func (tpn *TestProcessorNode) BroadcastBlock(body data.BodyHandler, header data.HeaderHandler) {
	_ = tpn.BroadcastMessenger.BroadcastBlock(body, header)

	time.Sleep(tpn.WaitTime)

	miniBlocks, transactions, _ := tpn.BlockProcessor.MarshalizedDataToBroadcast(header, body)
	_ = tpn.BroadcastMessenger.BroadcastMiniBlocks(miniBlocks)
	_ = tpn.BroadcastMessenger.BroadcastTransactions(transactions)
}

// WhiteListBody will whitelist all miniblocks from the given body for all the given nodes
func (tpn *TestProcessorNode) WhiteListBody(nodes []*TestProcessorNode, bodyHandler data.BodyHandler) {
	body, ok := bodyHandler.(*dataBlock.Body)
	if !ok {
		return
	}

	mbHashes := make([][]byte, 0)
	txHashes := make([][]byte, 0)
	for _, miniBlock := range body.MiniBlocks {
		mbHash, err := core.CalculateHash(TestMarshalizer, TestHasher, miniBlock)
		if err != nil {
			continue
		}

		mbHashes = append(mbHashes, mbHash)
		txHashes = append(txHashes, miniBlock.TxHashes...)
	}

	if len(mbHashes) > 0 {
		for _, n := range nodes {
			n.WhiteListHandler.Add(mbHashes)
			n.WhiteListHandler.Add(txHashes)
		}
	}
}

// CommitBlock commits the block and body
func (tpn *TestProcessorNode) CommitBlock(body data.BodyHandler, header data.HeaderHandler) {
	_ = tpn.BlockProcessor.CommitBlock(header, body)
}

// GetShardHeader returns the first *dataBlock.Header stored in datapools having the nonce provided as parameter
func (tpn *TestProcessorNode) GetShardHeader(nonce uint64) (*dataBlock.Header, error) {
	invalidCachers := tpn.DataPool == nil || tpn.DataPool.Headers() == nil
	if invalidCachers {
		return nil, errors.New("invalid data pool")
	}

	headerObjects, _, err := tpn.DataPool.Headers().GetHeadersByNonceAndShardId(nonce, tpn.ShardCoordinator.SelfId())
	if err != nil {
		return nil, errors.New(fmt.Sprintf("no headers found for nonce %d and shard id %d %s", nonce, tpn.ShardCoordinator.SelfId(), err.Error()))
	}

	headerObject := headerObjects[len(headerObjects)-1]

	header, ok := headerObject.(*dataBlock.Header)
	if !ok {
		return nil, errors.New(fmt.Sprintf("not a *dataBlock.Header stored in headers found for nonce and shard id %d %d", nonce, tpn.ShardCoordinator.SelfId()))
	}

	return header, nil
}

// GetBlockBody returns the body for provided header parameter
func (tpn *TestProcessorNode) GetBlockBody(header *dataBlock.Header) (*dataBlock.Body, error) {
	invalidCachers := tpn.DataPool == nil || tpn.DataPool.MiniBlocks() == nil
	if invalidCachers {
		return nil, errors.New("invalid data pool")
	}

	body := &dataBlock.Body{}
	for _, miniBlockHeader := range header.MiniBlockHeaders {
		miniBlockHash := miniBlockHeader.Hash

		mbObject, ok := tpn.DataPool.MiniBlocks().Get(miniBlockHash)
		if !ok {
			return nil, errors.New(fmt.Sprintf("no miniblock found for hash %s", hex.EncodeToString(miniBlockHash)))
		}

		mb, ok := mbObject.(*dataBlock.MiniBlock)
		if !ok {
			return nil, errors.New(fmt.Sprintf("not a *dataBlock.MiniBlock stored in miniblocks found for hash %s", hex.EncodeToString(miniBlockHash)))
		}

		body.MiniBlocks = append(body.MiniBlocks, mb)
	}

	return body, nil
}

// GetMetaBlockBody returns the body for provided header parameter
func (tpn *TestProcessorNode) GetMetaBlockBody(header *dataBlock.MetaBlock) (*dataBlock.Body, error) {
	invalidCachers := tpn.DataPool == nil || tpn.DataPool.MiniBlocks() == nil
	if invalidCachers {
		return nil, errors.New("invalid data pool")
	}

	body := &dataBlock.Body{}
	for _, miniBlockHeader := range header.MiniBlockHeaders {
		miniBlockHash := miniBlockHeader.Hash

		mbObject, ok := tpn.DataPool.MiniBlocks().Get(miniBlockHash)
		if !ok {
			return nil, errors.New(fmt.Sprintf("no miniblock found for hash %s", hex.EncodeToString(miniBlockHash)))
		}

		mb, ok := mbObject.(*dataBlock.MiniBlock)
		if !ok {
			return nil, errors.New(fmt.Sprintf("not a *dataBlock.MiniBlock stored in miniblocks found for hash %s", hex.EncodeToString(miniBlockHash)))
		}

		body.MiniBlocks = append(body.MiniBlocks, mb)
	}

	return body, nil
}

// GetMetaHeader returns the first *dataBlock.MetaBlock stored in datapools having the nonce provided as parameter
func (tpn *TestProcessorNode) GetMetaHeader(nonce uint64) (*dataBlock.MetaBlock, error) {
	invalidCachers := tpn.DataPool == nil || tpn.DataPool.Headers() == nil
	if invalidCachers {
		return nil, errors.New("invalid data pool")
	}

	headerObjects, _, err := tpn.DataPool.Headers().GetHeadersByNonceAndShardId(nonce, core.MetachainShardId)
	if err != nil {
		return nil, errors.New(fmt.Sprintf("no headers found for nonce and shard id %d %d %s", nonce, core.MetachainShardId, err.Error()))
	}

	headerObject := headerObjects[len(headerObjects)-1]

	header, ok := headerObject.(*dataBlock.MetaBlock)
	if !ok {
		return nil, errors.New(fmt.Sprintf("not a *dataBlock.MetaBlock stored in headers found for nonce and shard id %d %d", nonce, core.MetachainShardId))
	}

	return header, nil
}

// SyncNode tries to process and commit a block already stored in data pool with provided nonce
func (tpn *TestProcessorNode) SyncNode(nonce uint64) error {
	if tpn.ShardCoordinator.SelfId() == core.MetachainShardId {
		return tpn.syncMetaNode(nonce)
	} else {
		return tpn.syncShardNode(nonce)
	}
}

func (tpn *TestProcessorNode) syncShardNode(nonce uint64) error {
	header, err := tpn.GetShardHeader(nonce)
	if err != nil {
		return err
	}

	body, err := tpn.GetBlockBody(header)
	if err != nil {
		return err
	}

	err = tpn.BlockProcessor.ProcessBlock(
		header,
		body,
		func() time.Duration {
			return time.Second * 5
		},
	)
	if err != nil {
		return err
	}

	err = tpn.BlockProcessor.CommitBlock(header, body)
	if err != nil {
		return err
	}

	return nil
}

func (tpn *TestProcessorNode) syncMetaNode(nonce uint64) error {
	header, err := tpn.GetMetaHeader(nonce)
	if err != nil {
		return err
	}

	body, err := tpn.GetMetaBlockBody(header)
	if err != nil {
		return err
	}

	err = tpn.BlockProcessor.ProcessBlock(
		header,
		body,
		func() time.Duration {
			return time.Second * 2
		},
	)
	if err != nil {
		return err
	}

	err = tpn.BlockProcessor.CommitBlock(header, body)
	if err != nil {
		return err
	}

	return nil
}

// SetAccountNonce sets the account nonce with journal
func (tpn *TestProcessorNode) SetAccountNonce(nonce uint64) error {
	nodeAccount, _ := tpn.AccntState.LoadAccount(tpn.OwnAccount.Address)
	nodeAccount.(state.UserAccountHandler).IncreaseNonce(nonce)

	err := tpn.AccntState.SaveAccount(nodeAccount)
	if err != nil {
		return err
	}

	_, err = tpn.AccntState.Commit()
	if err != nil {
		return err
	}

	return nil
}

// MiniBlocksPresent checks if the all the miniblocks are present in the pool
func (tpn *TestProcessorNode) MiniBlocksPresent(hashes [][]byte) bool {
	mbCacher := tpn.DataPool.MiniBlocks()
	for i := 0; i < len(hashes); i++ {
		ok := mbCacher.Has(hashes[i])
		if !ok {
			return false
		}
	}

	return true
}

func (tpn *TestProcessorNode) initRoundHandler() {
	tpn.RoundHandler = &mock.RoundHandlerMock{TimeDurationField: 5 * time.Second}
}

func (tpn *TestProcessorNode) initRequestedItemsHandler() {
	tpn.RequestedItemsHandler = timecache.NewTimeCache(roundDuration)
}

func (tpn *TestProcessorNode) initBlockTracker() {
	argBaseTracker := track.ArgBaseTracker{
		Hasher:           TestHasher,
		HeaderValidator:  tpn.HeaderValidator,
		Marshalizer:      TestMarshalizer,
		RequestHandler:   tpn.RequestHandler,
		RoundHandler:     tpn.RoundHandler,
		ShardCoordinator: tpn.ShardCoordinator,
		Store:            tpn.Storage,
		StartHeaders:     tpn.GenesisBlocks,
		PoolsHolder:      tpn.DataPool,
		WhitelistHandler: tpn.WhiteListHandler,
	}

	if tpn.ShardCoordinator.SelfId() != core.MetachainShardId {
		arguments := track.ArgShardTracker{
			ArgBaseTracker: argBaseTracker,
		}

		tpn.BlockTracker, _ = track.NewShardBlockTrack(arguments)
	} else {
		arguments := track.ArgMetaTracker{
			ArgBaseTracker: argBaseTracker,
		}

		tpn.BlockTracker, _ = track.NewMetaBlockTrack(arguments)
	}
}

func (tpn *TestProcessorNode) initHeaderValidator() {
	argsHeaderValidator := block.ArgsHeaderValidator{
		Hasher:      TestHasher,
		Marshalizer: TestMarshalizer,
	}

	tpn.HeaderValidator, _ = block.NewHeaderValidator(argsHeaderValidator)
}

func (tpn *TestProcessorNode) createHeartbeatWithHardforkTrigger(heartbeatPk string) {
	pkBytes, _ := tpn.NodeKeys.Pk.ToByteArray()
	argHardforkTrigger := trigger.ArgHardforkTrigger{
		TriggerPubKeyBytes:        pkBytes,
		Enabled:                   true,
		EnabledAuthenticated:      true,
		ArgumentParser:            smartContract.NewArgumentParser(),
		EpochProvider:             tpn.EpochStartTrigger,
		ExportFactoryHandler:      &mock.ExportFactoryHandlerStub{},
		CloseAfterExportInMinutes: 5,
		ChanStopNodeProcess:       make(chan endProcess.ArgEndProcess),
		EpochConfirmedNotifier:    tpn.EpochStartNotifier,
		SelfPubKeyBytes:           pkBytes,
		ImportStartHandler:        &mock.ImportStartHandlerStub{},
		RoundHandler:              &mock.RoundHandlerMock{},
	}
	var err error
	if len(heartbeatPk) > 0 {
		argHardforkTrigger.TriggerPubKeyBytes, err = hex.DecodeString(heartbeatPk)
		log.LogIfError(err)
	}

	hardforkTrigger, err := trigger.NewTrigger(argHardforkTrigger)
	log.LogIfError(err)

	cacher := testscommon.NewCacherMock()
	psh, err := peerSignatureHandler.NewPeerSignatureHandler(
		cacher,
		tpn.OwnAccount.BlockSingleSigner,
		tpn.OwnAccount.KeygenBlockSign,
	)
	log.LogIfError(err)

	cryptoComponents := GetDefaultCryptoComponents()
	cryptoComponents.PrivKey = tpn.NodeKeys.Sk
	cryptoComponents.PubKey = tpn.NodeKeys.Pk
	cryptoComponents.TxSig = tpn.OwnAccount.SingleSigner
	cryptoComponents.BlockSig = tpn.OwnAccount.SingleSigner
	cryptoComponents.MultiSig = tpn.MultiSigner
	cryptoComponents.BlKeyGen = tpn.OwnAccount.KeygenTxSign
	cryptoComponents.TxKeyGen = TestKeyGenForAccounts
	cryptoComponents.PeerSignHandler = psh

	networkComponents := GetDefaultNetworkComponents()
	networkComponents.Messenger = tpn.Messenger
	networkComponents.InputAntiFlood = &mock.NilAntifloodHandler{}

	processComponents := GetDefaultProcessComponents()
	processComponents.BlockProcess = tpn.BlockProcessor
	processComponents.ResFinder = tpn.ResolverFinder
	processComponents.HeaderIntegrVerif = tpn.HeaderIntegrityVerifier
	processComponents.HeaderSigVerif = tpn.HeaderSigVerifier
	processComponents.BlackListHdl = tpn.BlockBlackListHandler
	processComponents.NodesCoord = tpn.NodesCoordinator
	processComponents.ShardCoord = tpn.ShardCoordinator
	processComponents.IntContainer = tpn.InterceptorsContainer
	processComponents.ValidatorStatistics = &mock.ValidatorStatisticsProcessorStub{
		GetValidatorInfoForRootHashCalled: func(_ []byte) (map[uint32][]*state.ValidatorInfo, error) {
			return map[uint32][]*state.ValidatorInfo{
				0: {{PublicKey: []byte("pk0")}},
			}, nil
		},
	}
	processComponents.ValidatorProvider = &mock.ValidatorsProviderStub{}
	processComponents.EpochTrigger = tpn.EpochStartTrigger
	processComponents.EpochNotifier = tpn.EpochStartNotifier
	processComponents.WhiteListerVerifiedTxsInternal = tpn.WhiteListerVerifiedTxs
	processComponents.WhiteListHandlerInternal = tpn.WhiteListHandler
	processComponents.HistoryRepositoryInternal = tpn.HistoryRepository

	redundancyHandler := &mock.RedundancyHandlerStub{}

	err = tpn.Node.ApplyOptions(
		node.WithHardforkTrigger(hardforkTrigger),
		node.WithCryptoComponents(cryptoComponents),
		node.WithNetworkComponents(networkComponents),
		node.WithProcessComponents(processComponents),
		node.WithNodeRedundancyHandler(redundancyHandler),
	)
	log.LogIfError(err)

	hbConfig := config.HeartbeatConfig{
		MinTimeToWaitBetweenBroadcastsInSec: 4,
		MaxTimeToWaitBetweenBroadcastsInSec: 6,
		DurationToConsiderUnresponsiveInSec: 60,
		HeartbeatRefreshIntervalInSec:       5,
		HideInactiveValidatorIntervalInSec:  600,
	}

	hbFactoryArgs := mainFactory.HeartbeatComponentsFactoryArgs{
		Config: config.Config{
			Heartbeat: hbConfig,
		},
		Prefs:             config.Preferences{},
		HardforkTrigger:   hardforkTrigger,
		RedundancyHandler: redundancyHandler,
		CoreComponents:    tpn.Node.GetCoreComponents(),
		DataComponents:    tpn.Node.GetDataComponents(),
		NetworkComponents: tpn.Node.GetNetworkComponents(),
		CryptoComponents:  tpn.Node.GetCryptoComponents(),
		ProcessComponents: tpn.Node.GetProcessComponents(),
	}

	heartbeatFactory, err := mainFactory.NewHeartbeatComponentsFactory(hbFactoryArgs)
	log.LogIfError(err)

	managedHeartbeatComponents, err := mainFactory.NewManagedHeartbeatComponents(heartbeatFactory)
	log.LogIfError(err)

	err = managedHeartbeatComponents.Create()
	log.LogIfError(err)

	err = tpn.Node.ApplyOptions(
		node.WithHeartbeatComponents(managedHeartbeatComponents),
	)

	log.LogIfError(err)
}

// GetDefaultCoreComponents -
func GetDefaultCoreComponents() *mock.CoreComponentsStub {
	return &mock.CoreComponentsStub{
		InternalMarshalizerField:      TestMarshalizer,
		TxMarshalizerField:            TestTxSignMarshalizer,
		VmMarshalizerField:            TestVmMarshalizer,
		HasherField:                   TestHasher,
		TxSignHasherField:             TestTxSignHasher,
		Uint64ByteSliceConverterField: TestUint64Converter,
		AddressPubKeyConverterField:   TestAddressPubkeyConverter,
		ValidatorPubKeyConverterField: TestValidatorPubkeyConverter,
		PathHandlerField:              &testscommon.PathManagerStub{},
		ChainIdCalled: func() string {
			return string(ChainID)
		},
		MinTransactionVersionCalled: func() uint32 {
			return 1
		},
		StatusHandlerField:     &testscommon.AppStatusHandlerStub{},
		WatchdogField:          &testscommon.WatchdogMock{},
		AlarmSchedulerField:    &testscommon.AlarmSchedulerStub{},
		SyncTimerField:         &testscommon.SyncTimerStub{},
		RoundHandlerField:      &testscommon.RoundHandlerMock{},
		EconomicsDataField:     &economicsmocks.EconomicsHandlerMock{},
		RatingsDataField:       &testscommon.RatingsInfoMock{},
		RaterField:             &testscommon.RaterMock{},
		GenesisNodesSetupField: &testscommon.NodesSetupStub{},
		GenesisTimeField:       time.Time{},
		EpochNotifierField:     &mock.EpochNotifierStub{},
		TxVersionCheckField:    versioning.NewTxVersionChecker(MinTransactionVersion),
	}
}

// GetDefaultProcessComponents -
func GetDefaultProcessComponents() *mock.ProcessComponentsStub {
	return &mock.ProcessComponentsStub{
		NodesCoord: &mock.NodesCoordinatorMock{},
		ShardCoord: &testscommon.ShardsCoordinatorMock{
			NoShards:     1,
			CurrentShard: 0,
		},
		IntContainer:             &mock.InterceptorsContainerStub{},
		ResFinder:                &mock.ResolversFinderStub{},
		RoundHandlerField:        &testscommon.RoundHandlerMock{},
		EpochTrigger:             &testscommon.EpochStartTriggerStub{},
		EpochNotifier:            &mock.EpochStartNotifierStub{},
		ForkDetect:               &mock.ForkDetectorStub{},
		BlockProcess:             &mock.BlockProcessorMock{},
		BlackListHdl:             &testscommon.TimeCacheStub{},
		BootSore:                 &mock.BoostrapStorerMock{},
		HeaderSigVerif:           &mock.HeaderSigVerifierStub{},
		HeaderIntegrVerif:        &mock.HeaderIntegrityVerifierStub{},
		ValidatorStatistics:      &mock.ValidatorStatisticsProcessorStub{},
		ValidatorProvider:        &mock.ValidatorsProviderStub{},
		BlockTrack:               &mock.BlockTrackerStub{},
		PendingMiniBlocksHdl:     &mock.PendingMiniBlocksHandlerStub{},
		ReqHandler:               &mock.RequestHandlerStub{},
		TxLogsProcess:            &mock.TxLogProcessorMock{},
		HeaderConstructValidator: &mock.HeaderValidatorStub{},
		PeerMapper:               &mock.NetworkShardingCollectorStub{},
		FallbackHdrValidator:     &testscommon.FallBackHeaderValidatorStub{},
		NodeRedundancyHandlerInternal: &mock.RedundancyHandlerStub{
			IsRedundancyNodeCalled: func() bool {
				return false
			},
			IsMainMachineActiveCalled: func() bool {
				return false
			},
			ObserverPrivateKeyCalled: func() crypto.PrivateKey {
				return &mock.PrivateKeyMock{}
			},
		},
	}
}

// GetDefaultDataComponents -
func GetDefaultDataComponents() *mock.DataComponentsStub {
	return &mock.DataComponentsStub{
		BlockChain: &mock.BlockChainMock{},
		Store:      &mock.ChainStorerMock{},
		DataPool:   &testscommon.PoolsHolderMock{},
		MbProvider: &mock.MiniBlocksProviderStub{},
	}
}

// GetDefaultCryptoComponents -
func GetDefaultCryptoComponents() *mock.CryptoComponentsStub {
	return &mock.CryptoComponentsStub{
		PubKey:          &mock.PublicKeyMock{},
		PrivKey:         &mock.PrivateKeyMock{},
		PubKeyString:    "pubKey",
		PrivKeyBytes:    []byte("privKey"),
		PubKeyBytes:     []byte("pubKey"),
		BlockSig:        &mock.SignerMock{},
		TxSig:           &mock.SignerMock{},
		MultiSig:        TestMultiSig,
		PeerSignHandler: &mock.PeerSignatureHandler{},
		BlKeyGen:        &mock.KeyGenMock{},
		TxKeyGen:        &mock.KeyGenMock{},
		MsgSigVerifier:  &testscommon.MessageSignVerifierMock{},
	}
}

// GetDefaultStateComponents -
func GetDefaultStateComponents() *testscommon.StateComponentsMock {
	return &testscommon.StateComponentsMock{
		PeersAcc:        &mock.AccountsStub{},
		Accounts:        &mock.AccountsStub{},
		Tries:           &mock.TriesHolderStub{},
		StorageManagers: map[string]data.StorageManager{"0": &mock.StorageManagerStub{}},
	}
}

// GetDefaultNetworkComponents -
func GetDefaultNetworkComponents() *mock.NetworkComponentsStub {
	return &mock.NetworkComponentsStub{
		Messenger:       &mock.MessengerStub{},
		InputAntiFlood:  &mock.P2PAntifloodHandlerStub{},
		OutputAntiFlood: &mock.P2PAntifloodHandlerStub{},
		PeerBlackList:   &mock.PeerBlackListCacherStub{},
	}
}

// GetDefaultStatusComponents -
func GetDefaultStatusComponents() *mock.StatusComponentsStub {
	return &mock.StatusComponentsStub{
		TPSBench:             &testscommon.TpsBenchmarkMock{},
		Indexer:              &mock.NilIndexer{},
		SoftwareVersionCheck: &mock.SoftwareVersionCheckerMock{},
		AppStatusHandler:     &mock.AppStatusHandlerStub{},
	}
}

// GetDefaultBootstrapComponents -
func GetDefaultBootstrapComponents(shardCoordinator sharding.Coordinator) *mainFactoryMocks.BootstrapComponentsStub {
	return &mainFactoryMocks.BootstrapComponentsStub{
		Bootstrapper: &bootstrapMocks.EpochStartBootstrapperStub{
			TrieHolder:      &mock.TriesHolderStub{},
			StorageManagers: map[string]data.StorageManager{"0": &mock.StorageManagerStub{}},
			BootstrapCalled: nil,
		},
		BootstrapParams:      &bootstrapMocks.BootstrapParamsHandlerMock{},
		NodeRole:             "",
		ShCoordinator:        shardCoordinator,
		HdrIntegrityVerifier: &mock.HeaderIntegrityVerifierStub{},
	}
}

// IsInterfaceNil returns true if there is no value under the interface
func (tpn *TestProcessorNode) IsInterfaceNil() bool {
	return tpn == nil
}

// GetTokenIdentifier returns the token identifier from the metachain for the given ticker
func GetTokenIdentifier(nodes []*TestProcessorNode, ticker []byte) []byte {
	for _, n := range nodes {
		if n.ShardCoordinator.SelfId() != core.MetachainShardId {
			continue
		}

		acc, _ := n.AccntState.LoadAccount(vm.ESDTSCAddress)
		userAcc, _ := acc.(state.UserAccountHandler)

		rootHash, _ := userAcc.DataTrie().RootHash()
		ctx := context.Background()
		chLeaves, _ := userAcc.DataTrie().GetAllLeavesOnChannel(rootHash, ctx)
		for leaf := range chLeaves {
			if !bytes.HasPrefix(leaf.Key(), ticker) {
				continue
			}

			return leaf.Key()
		}
	}

	return nil
}<|MERGE_RESOLUTION|>--- conflicted
+++ resolved
@@ -832,7 +832,6 @@
 			ValidatorAccountsDB: tpn.PeerState,
 			ChanceComputer:      tpn.NodesCoordinator,
 			EpochNotifier:       tpn.EpochNotifier,
-<<<<<<< HEAD
 			EpochConfig: &config.EpochConfig{
 				EnableEpochs: config.EnableEpochs{
 					StakingV2EnableEpoch:               0,
@@ -841,9 +840,7 @@
 					DelegationManagerEnableEpoch:       0,
 				},
 			},
-=======
 			ShardCoordinator:    tpn.ShardCoordinator,
->>>>>>> fd5f221b
 		}
 		vmFactory, _ = metaProcess.NewVMContainerFactory(argsNewVmFactory)
 	} else {
@@ -1566,7 +1563,6 @@
 		ValidatorAccountsDB: tpn.PeerState,
 		ChanceComputer:      &mock.RaterMock{},
 		EpochNotifier:       tpn.EpochNotifier,
-<<<<<<< HEAD
 		EpochConfig: &config.EpochConfig{
 			EnableEpochs: config.EnableEpochs{
 				StakingV2EnableEpoch:               0,
@@ -1575,9 +1571,7 @@
 				DelegationManagerEnableEpoch:       0,
 			},
 		},
-=======
 		ShardCoordinator:    tpn.ShardCoordinator,
->>>>>>> fd5f221b
 	}
 	vmFactory, _ := metaProcess.NewVMContainerFactory(argsVMContainerFactory)
 
