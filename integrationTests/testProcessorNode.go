--- conflicted
+++ resolved
@@ -453,48 +453,9 @@
 		tpn.OwnAccount = CreateTestWalletAccount(shardCoordinator, args.TxSignPrivKeyShardId)
 	}
 
-<<<<<<< HEAD
-// NewTestProcessorNodeWithCustomDataPool returns a new TestProcessorNode instance with the given data pool
-func NewTestProcessorNodeWithCustomDataPool(maxShards uint32, nodeShardId uint32, txSignPrivKeyShardId uint32, dPool dataRetriever.PoolsHolder) *TestProcessorNode {
-	shardCoordinator, _ := sharding.NewMultiShardCoordinator(maxShards, nodeShardId)
-
-	peersRatingHandler, _ := p2pRating.NewPeersRatingHandler(
-		p2pRating.ArgPeersRatingHandler{
-			TopRatedCache: testscommon.NewCacherMock(),
-			BadRatedCache: testscommon.NewCacherMock(),
-		})
-
-	messenger := CreateMessengerWithNoDiscoveryAndPeersRatingHandler(peersRatingHandler)
-	_ = messenger.SetThresholdMinConnectedPeers(minConnectedPeers)
-	nodesCoordinatorMock := &shardingMocks.NodesCoordinatorMock{}
-	kg := &mock.KeyGenMock{}
-	sk, pk := kg.GeneratePair()
-
-	logsProcessor, _ := transactionLog.NewTxLogProcessor(transactionLog.ArgTxLogProcessor{Marshalizer: TestMarshalizer})
-	tpn := &TestProcessorNode{
-		ShardCoordinator:        shardCoordinator,
-		Messenger:               messenger,
-		NodesCoordinator:        nodesCoordinatorMock,
-		HeaderSigVerifier:       &mock.HeaderSigVerifierStub{},
-		HeaderIntegrityVerifier: CreateHeaderIntegrityVerifier(),
-		ChainID:                 ChainID,
-		NodesSetup: &mock.NodesSetupStub{
-			MinNumberOfNodesCalled: func() uint32 {
-				return 1
-			},
-		},
-		MinTransactionVersion:   MinTransactionVersion,
-		HistoryRepository:       &dblookupextMock.HistoryRepositoryStub{},
-		EpochNotifier:           forking.NewGenericEpochNotifier(),
-		ArwenChangeLocker:       &sync.RWMutex{},
-		TransactionLogProcessor: logsProcessor,
-		PeersRatingHandler:      peersRatingHandler,
-		PeerShardMapper:         disabledBootstrap.NewPeerShardMapper(),
-=======
 	tpn.HeaderSigVerifier = args.HeaderSigVerifier
 	if check.IfNil(tpn.HeaderSigVerifier) {
 		tpn.HeaderSigVerifier = &mock.HeaderSigVerifierStub{}
->>>>>>> 63289653
 	}
 
 	tpn.HeaderIntegrityVerifier = args.HeaderIntegrityVerifier
