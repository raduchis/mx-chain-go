--- conflicted
+++ resolved
@@ -52,10 +52,7 @@
 	metaProcess "github.com/ElrondNetwork/elrond-go/process/factory/metachain"
 	"github.com/ElrondNetwork/elrond-go/process/factory/shard"
 	"github.com/ElrondNetwork/elrond-go/process/peer"
-<<<<<<< HEAD
-=======
 	"github.com/ElrondNetwork/elrond-go/process/rating"
->>>>>>> acb4d92f
 	"github.com/ElrondNetwork/elrond-go/process/rewardTransaction"
 	scToProtocol2 "github.com/ElrondNetwork/elrond-go/process/scToProtocol"
 	"github.com/ElrondNetwork/elrond-go/process/smartContract"
@@ -187,10 +184,6 @@
 	HeaderSigVerifier process.InterceptedHeaderSigVerifier
 
 	ValidatorStatisticsProcessor process.ValidatorStatisticsProcessor
-<<<<<<< HEAD
-	blockProcessorInitializer    BlockProcessorInitializer
-=======
->>>>>>> acb4d92f
 
 	//Node is used to call the functionality already implemented in it
 	Node           *node.Node
@@ -223,12 +216,7 @@
 	address[0] = 1
 	nodesCoordinator := &mock.NodesCoordinatorMock{
 		ComputeValidatorsGroupCalled: func(randomness []byte, round uint64, shardId uint32, epoch uint32) (validators []sharding.Validator, err error) {
-<<<<<<< HEAD
-
 			v, _ := sharding.NewValidator(pkBytes, address)
-=======
-			v, _ := sharding.NewValidator(big.NewInt(0), 1, pkBytes, address)
->>>>>>> acb4d92f
 			return []sharding.Validator{v}, nil
 		},
 	}
@@ -246,9 +234,6 @@
 		Sk: sk,
 		Pk: pk,
 	}
-
-	tpn.blockProcessorInitializer = tpn
-
 	tpn.MultiSigner = TestMultiSig
 	tpn.OwnAccount = CreateTestWalletAccount(shardCoordinator, txSignPrivKeyShardId)
 	tpn.initDataPools()
@@ -260,57 +245,6 @@
 	return tpn
 }
 
-<<<<<<< HEAD
-// NewTestProcessorNodeWithMemP2P returns a new TestProcessorNode instance with a memory-based messenger
-func NewTestProcessorNodeWithMemP2P(
-	maxShards uint32,
-	nodeShardId uint32,
-	txSignPrivKeyShardId uint32,
-	network *memp2p.Network,
-) *TestProcessorNode {
-
-	shardCoordinator, _ := sharding.NewMultiShardCoordinator(maxShards, nodeShardId)
-
-	kg := &mock.KeyGenMock{}
-	sk, pk := kg.GeneratePair()
-
-	pkBytes := make([]byte, 128)
-	address := make([]byte, 32)
-	pkBytes[0] = 1
-	address[0] = 1
-	nodesCoordinator := &mock.NodesCoordinatorMock{
-		ComputeValidatorsGroupCalled: func(randomness []byte, round uint64, shardId uint32, epoch uint32) (validators []sharding.Validator, err error) {
-
-			v, _ := sharding.NewValidator(pkBytes, address)
-			return []sharding.Validator{v}, nil
-		},
-	}
-
-	messenger, _ := memp2p.NewMessenger(network)
-	tpn := &TestProcessorNode{
-		ShardCoordinator:  shardCoordinator,
-		Messenger:         messenger,
-		NodesCoordinator:  nodesCoordinator,
-		HeaderSigVerifier: &mock.HeaderSigVerifierStub{},
-	}
-
-	tpn.NodeKeys = &TestKeyPair{
-		Sk: sk,
-		Pk: pk,
-	}
-	tpn.MultiSigner = TestMultiSig
-	tpn.OwnAccount = CreateTestWalletAccount(shardCoordinator, txSignPrivKeyShardId)
-	tpn.initDataPools()
-	tpn.initTestNode()
-
-	tpn.StorageBootstrapper = &mock.StorageBootstrapperMock{}
-	tpn.BootstrapStorer = &mock.BoostrapStorerMock{}
-
-	return tpn
-}
-
-=======
->>>>>>> acb4d92f
 // NewTestProcessorNodeWithCustomDataPool returns a new TestProcessorNode instance with the given data pool
 func NewTestProcessorNodeWithCustomDataPool(maxShards uint32, nodeShardId uint32, txSignPrivKeyShardId uint32, initialNodeAddr string, dPool dataRetriever.PoolsHolder) *TestProcessorNode {
 	shardCoordinator, _ := sharding.NewMultiShardCoordinator(maxShards, nodeShardId)
@@ -369,11 +303,8 @@
 		return bytes.Compare([]byte(initialNodes[i].PubKey), []byte(initialNodes[j].PubKey)) > 0
 	})
 
-<<<<<<< HEAD
-=======
 	rater, _ := rating.NewBlockSigningRater(tpn.EconomicsData.RatingsData())
 
->>>>>>> acb4d92f
 	arguments := peer.ArgValidatorStatisticsProcessor{
 		InitialNodes:     initialNodes,
 		PeerAdapter:      tpn.PeerState,
@@ -384,19 +315,10 @@
 		StorageService:   tpn.Storage,
 		Marshalizer:      TestMarshalizer,
 		StakeValue:       big.NewInt(500),
-<<<<<<< HEAD
-		Rater:            mock.GetNewMockRater(),
-	}
-
-	validatorStatistics, _ := peer.NewValidatorStatisticsProcessor(arguments)
-
-	tpn.ValidatorStatisticsProcessor = validatorStatistics
-=======
 		Rater:            rater,
 	}
 
 	tpn.ValidatorStatisticsProcessor, _ = peer.NewValidatorStatisticsProcessor(arguments)
->>>>>>> acb4d92f
 }
 
 func (tpn *TestProcessorNode) initTestNode() {
@@ -415,15 +337,8 @@
 	tpn.initResolvers()
 	tpn.initInnerProcessors()
 	tpn.SCQueryService, _ = smartContract.NewSCQueryService(tpn.VMContainer, tpn.EconomicsData.MaxGasLimitPerBlock())
-<<<<<<< HEAD
-	tpn.GenesisBlocks = make(map[uint32]data.HeaderHandler)
 	tpn.initValidatorStatistics()
 	rootHash, _ := tpn.ValidatorStatisticsProcessor.RootHash()
-
-=======
-	tpn.initValidatorStatistics()
-	rootHash, _ := tpn.ValidatorStatisticsProcessor.RootHash()
->>>>>>> acb4d92f
 	tpn.GenesisBlocks = CreateGenesisBlocks(
 		tpn.AccntState,
 		TestAddressConverter,
@@ -438,9 +353,7 @@
 		tpn.EconomicsData.EconomicsData,
 		rootHash,
 	)
-
 	tpn.initBlockProcessor()
-
 	tpn.BroadcastMessenger, _ = sposFactory.GetBroadcastMessenger(
 		TestMarshalizer,
 		tpn.Messenger,
@@ -885,10 +798,6 @@
 	}
 	headerValidator, _ := block.NewHeaderValidator(argsHeaderValidator)
 
-	if tpn.ValidatorStatisticsProcessor == nil {
-		tpn.ValidatorStatisticsProcessor = &mock.ValidatorStatisticsProcessorMock{}
-	}
-
 	argumentsBase := block.ArgBaseProcessor{
 		Accounts:                     tpn.AccntState,
 		ForkDetector:                 tpn.ForkDetector,
@@ -1136,23 +1045,11 @@
 		currHdr = tpn.BlockChain.GetGenesisHeader()
 	}
 
-<<<<<<< HEAD
 	buff, _ := TestMarshalizer.Marshal(currHdr)
 
 	prevHash := TestHasher.Compute(string(buff))
 	blockHeader.SetPrevHash(prevHash)
 
-=======
-	if currHdr.GetNonce() != (nonce - 1) {
-		fmt.Println("missed a block")
-	}
-
-	buff, err := TestMarshalizer.Marshal(currHdr)
-	if err != nil {
-		fmt.Println("error marshalizing")
-	}
-	blockHeader.SetPrevHash(TestHasher.Compute(string(buff)))
->>>>>>> acb4d92f
 	blockHeader.SetPrevRandSeed(currHdr.GetRandSeed())
 	sig, _ := TestMultiSig.AggregateSigs(nil)
 	blockHeader.SetSignature(sig)
@@ -1419,8 +1316,4 @@
 
 func (tpn *TestProcessorNode) initRequestedItemsHandler() {
 	tpn.RequestedItemsHandler = timecache.NewTimeCache(roundDuration)
-}
-
-func (tpn *TestProcessorNode) InitBlockProcessor() {
-	tpn.initBlockProcessor()
 }