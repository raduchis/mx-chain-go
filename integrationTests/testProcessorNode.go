package integrationTests

import (
	"bytes"
	"context"
	"encoding/hex"
	"errors"
	"fmt"
	"math/big"
	"strconv"
	"sync"
	"sync/atomic"
	"time"

	"github.com/multiversx/mx-chain-core-go/core"
	"github.com/multiversx/mx-chain-core-go/core/check"
	"github.com/multiversx/mx-chain-core-go/core/partitioning"
	"github.com/multiversx/mx-chain-core-go/core/pubkeyConverter"
	"github.com/multiversx/mx-chain-core-go/core/versioning"
	"github.com/multiversx/mx-chain-core-go/data"
	dataBlock "github.com/multiversx/mx-chain-core-go/data/block"
	"github.com/multiversx/mx-chain-core-go/data/endProcess"
	dataTransaction "github.com/multiversx/mx-chain-core-go/data/transaction"
	"github.com/multiversx/mx-chain-core-go/data/typeConverters/uint64ByteSlice"
	"github.com/multiversx/mx-chain-core-go/hashing/keccak"
	"github.com/multiversx/mx-chain-core-go/hashing/sha256"
	"github.com/multiversx/mx-chain-core-go/marshal"
	crypto "github.com/multiversx/mx-chain-crypto-go"
	"github.com/multiversx/mx-chain-crypto-go/signing"
	"github.com/multiversx/mx-chain-crypto-go/signing/ed25519"
	ed25519SingleSig "github.com/multiversx/mx-chain-crypto-go/signing/ed25519/singlesig"
	"github.com/multiversx/mx-chain-crypto-go/signing/mcl"
	mclsig "github.com/multiversx/mx-chain-crypto-go/signing/mcl/singlesig"
	logger "github.com/multiversx/mx-chain-logger-go"
	vmcommon "github.com/multiversx/mx-chain-vm-common-go"
	"github.com/multiversx/mx-chain-vm-common-go/parsers"
	wasmConfig "github.com/multiversx/mx-chain-vm-go/config"

	nodeFactory "github.com/multiversx/mx-chain-go/cmd/node/factory"
	"github.com/multiversx/mx-chain-go/common"
	"github.com/multiversx/mx-chain-go/common/enablers"
	"github.com/multiversx/mx-chain-go/common/errChan"
	"github.com/multiversx/mx-chain-go/common/forking"
	"github.com/multiversx/mx-chain-go/common/ordering"
	"github.com/multiversx/mx-chain-go/config"
	"github.com/multiversx/mx-chain-go/consensus"
	"github.com/multiversx/mx-chain-go/consensus/spos/sposFactory"
	"github.com/multiversx/mx-chain-go/dataRetriever"
	"github.com/multiversx/mx-chain-go/dataRetriever/blockchain"
	proofscache "github.com/multiversx/mx-chain-go/dataRetriever/dataPool/proofsCache"
	"github.com/multiversx/mx-chain-go/dataRetriever/factory/containers"
	requesterscontainer "github.com/multiversx/mx-chain-go/dataRetriever/factory/requestersContainer"
	"github.com/multiversx/mx-chain-go/dataRetriever/factory/resolverscontainer"
	"github.com/multiversx/mx-chain-go/dataRetriever/requestHandlers"
	"github.com/multiversx/mx-chain-go/dblookupext"
	"github.com/multiversx/mx-chain-go/epochStart/metachain"
	"github.com/multiversx/mx-chain-go/epochStart/notifier"
	"github.com/multiversx/mx-chain-go/epochStart/shardchain"
	hdrFactory "github.com/multiversx/mx-chain-go/factory/block"
	heartbeatComp "github.com/multiversx/mx-chain-go/factory/heartbeat"
	"github.com/multiversx/mx-chain-go/factory/peerSignatureHandler"
	"github.com/multiversx/mx-chain-go/genesis"
	"github.com/multiversx/mx-chain-go/genesis/parsing"
	"github.com/multiversx/mx-chain-go/genesis/process/disabled"
	"github.com/multiversx/mx-chain-go/integrationTests/mock"
	"github.com/multiversx/mx-chain-go/node"
	"github.com/multiversx/mx-chain-go/node/external"
	"github.com/multiversx/mx-chain-go/node/nodeDebugFactory"
	disabledOutport "github.com/multiversx/mx-chain-go/outport/disabled"
	"github.com/multiversx/mx-chain-go/p2p"
	p2pFactory "github.com/multiversx/mx-chain-go/p2p/factory"
	"github.com/multiversx/mx-chain-go/process"
	"github.com/multiversx/mx-chain-go/process/block"
	"github.com/multiversx/mx-chain-go/process/block/bootstrapStorage"
	"github.com/multiversx/mx-chain-go/process/block/postprocess"
	"github.com/multiversx/mx-chain-go/process/block/preprocess"
	"github.com/multiversx/mx-chain-go/process/block/processedMb"
	"github.com/multiversx/mx-chain-go/process/coordinator"
	"github.com/multiversx/mx-chain-go/process/economics"
	"github.com/multiversx/mx-chain-go/process/factory"
	procFactory "github.com/multiversx/mx-chain-go/process/factory"
	"github.com/multiversx/mx-chain-go/process/factory/interceptorscontainer"
	metaProcess "github.com/multiversx/mx-chain-go/process/factory/metachain"
	"github.com/multiversx/mx-chain-go/process/factory/shard"
	"github.com/multiversx/mx-chain-go/process/heartbeat/validator"
	"github.com/multiversx/mx-chain-go/process/interceptors"
	interceptorsFactory "github.com/multiversx/mx-chain-go/process/interceptors/factory"
	processMock "github.com/multiversx/mx-chain-go/process/mock"
	"github.com/multiversx/mx-chain-go/process/peer"
	"github.com/multiversx/mx-chain-go/process/rating"
	"github.com/multiversx/mx-chain-go/process/rewardTransaction"
	"github.com/multiversx/mx-chain-go/process/scToProtocol"
	"github.com/multiversx/mx-chain-go/process/smartContract"
	"github.com/multiversx/mx-chain-go/process/smartContract/builtInFunctions"
	"github.com/multiversx/mx-chain-go/process/smartContract/hooks"
	"github.com/multiversx/mx-chain-go/process/smartContract/hooks/counters"
	"github.com/multiversx/mx-chain-go/process/smartContract/processProxy"
	"github.com/multiversx/mx-chain-go/process/smartContract/scrCommon"
	processSync "github.com/multiversx/mx-chain-go/process/sync"
	"github.com/multiversx/mx-chain-go/process/track"
	"github.com/multiversx/mx-chain-go/process/transaction"
	"github.com/multiversx/mx-chain-go/process/transactionLog"
	"github.com/multiversx/mx-chain-go/process/txsSender"
	"github.com/multiversx/mx-chain-go/sharding"
	"github.com/multiversx/mx-chain-go/sharding/nodesCoordinator"
	"github.com/multiversx/mx-chain-go/state"
	"github.com/multiversx/mx-chain-go/state/blockInfoProviders"
	"github.com/multiversx/mx-chain-go/storage"
	"github.com/multiversx/mx-chain-go/storage/cache"
	"github.com/multiversx/mx-chain-go/storage/storageunit"
	"github.com/multiversx/mx-chain-go/storage/txcache"
	"github.com/multiversx/mx-chain-go/testscommon"
	"github.com/multiversx/mx-chain-go/testscommon/bootstrapMocks"
	cacheMocks "github.com/multiversx/mx-chain-go/testscommon/cache"
	"github.com/multiversx/mx-chain-go/testscommon/chainParameters"
	consensusMocks "github.com/multiversx/mx-chain-go/testscommon/consensus"
	"github.com/multiversx/mx-chain-go/testscommon/cryptoMocks"
	dataRetrieverMock "github.com/multiversx/mx-chain-go/testscommon/dataRetriever"
	dblookupextMock "github.com/multiversx/mx-chain-go/testscommon/dblookupext"
	"github.com/multiversx/mx-chain-go/testscommon/economicsmocks"
	"github.com/multiversx/mx-chain-go/testscommon/epochNotifier"
	testFactory "github.com/multiversx/mx-chain-go/testscommon/factory"
	"github.com/multiversx/mx-chain-go/testscommon/genesisMocks"
	"github.com/multiversx/mx-chain-go/testscommon/guardianMocks"
	"github.com/multiversx/mx-chain-go/testscommon/mainFactoryMocks"
	"github.com/multiversx/mx-chain-go/testscommon/outport"
	"github.com/multiversx/mx-chain-go/testscommon/p2pmocks"
	"github.com/multiversx/mx-chain-go/testscommon/shardingMocks"
	"github.com/multiversx/mx-chain-go/testscommon/stakingcommon"
	stateMock "github.com/multiversx/mx-chain-go/testscommon/state"
	statusHandlerMock "github.com/multiversx/mx-chain-go/testscommon/statusHandler"
	storageStubs "github.com/multiversx/mx-chain-go/testscommon/storage"
	"github.com/multiversx/mx-chain-go/testscommon/storageManager"
	trieMock "github.com/multiversx/mx-chain-go/testscommon/trie"
	"github.com/multiversx/mx-chain-go/update"
	"github.com/multiversx/mx-chain-go/update/trigger"
	"github.com/multiversx/mx-chain-go/vm"
	vmProcess "github.com/multiversx/mx-chain-go/vm/process"
	"github.com/multiversx/mx-chain-go/vm/systemSmartContracts/defaults"
)

var zero = big.NewInt(0)

var hardforkPubKey = "153dae6cb3963260f309959bf285537b77ae16d82e9933147be7827f7394de8dc97d9d9af41e970bc72aecb44b77e819621081658c37f7000d21e2d0e8963df83233407bde9f46369ba4fcd03b57f40b80b06c191a428cfb5c447ec510e79307"

// TestHasher represents a sha256 hasher
var TestHasher = sha256.NewSha256()

// TestTxSignHasher represents a sha3 legacy keccak 256 hasher
var TestTxSignHasher = keccak.NewKeccak()

// TestMarshalizer represents the main marshalizer
var TestMarshalizer = &marshal.GogoProtoMarshalizer{}

// TestVmMarshalizer represents the marshalizer used in vm communication
var TestVmMarshalizer = &marshal.JsonMarshalizer{}

// TestTxSignMarshalizer represents the marshalizer used in vm communication
var TestTxSignMarshalizer = &marshal.JsonMarshalizer{}

// TestAddressPubkeyConverter represents an address public key converter
var TestAddressPubkeyConverter, _ = pubkeyConverter.NewBech32PubkeyConverter(32, AddressHrp)

// TestValidatorPubkeyConverter represents an address public key converter
var TestValidatorPubkeyConverter, _ = pubkeyConverter.NewHexPubkeyConverter(96)

// TestMultiSig represents a mock multisig
var TestMultiSig = cryptoMocks.NewMultiSigner()

// TestKeyGenForAccounts represents a mock key generator for balances
var TestKeyGenForAccounts = signing.NewKeyGenerator(ed25519.NewEd25519())

// TestUint64Converter represents an uint64 to byte slice converter
var TestUint64Converter = uint64ByteSlice.NewBigEndianConverter()

// TestBuiltinFunctions is an additional map of builtin functions to be added
// to the scProcessor
var TestBuiltinFunctions = make(map[string]vmcommon.BuiltinFunction)

// TestBlockSizeThrottler represents a block size throttler used in adaptive block size computation
var TestBlockSizeThrottler = &mock.BlockSizeThrottlerStub{}

// TestBlockSizeComputation represents a block size computation handler
var TestBlockSizeComputationHandler, _ = preprocess.NewBlockSizeComputation(TestMarshalizer, TestBlockSizeThrottler, uint32(core.MegabyteSize*90/100))

// TestBalanceComputationHandler represents a balance computation handler
var TestBalanceComputationHandler, _ = preprocess.NewBalanceComputation()

// TestAppStatusHandler represents an AppStatusHandler
var TestAppStatusHandler = &statusHandlerMock.AppStatusHandlerStub{}

// MinTxGasPrice defines minimum gas price required by a transaction
var MinTxGasPrice = uint64(100)

// MinTxGasLimit defines minimum gas limit required by a transaction
var MinTxGasLimit = uint64(1000)

// MaxGasLimitPerBlock defines maximum gas limit allowed per one block
const MaxGasLimitPerBlock = uint64(3000000)

const minConnectedPeers = 0

// OpGasValueForMockVm represents the gas value that it consumed by each operation called on the mock VM
// By operation, we mean each go function that is called on the VM implementation
const OpGasValueForMockVm = uint64(50)

// TimeSpanForBadHeaders is the expiry time for an added block header hash
var TimeSpanForBadHeaders = time.Second * 30

// roundDuration defines the duration of the round
const roundDuration = 5 * time.Second

// ChainID is the chain ID identifier used in integration tests, processing nodes
var ChainID = []byte("integration tests chain ID")

// MinTransactionVersion is the minimum transaction version used in integration tests, processing nodes
var MinTransactionVersion = uint32(1)

// SoftwareVersion is the software version identifier used in integration tests, processing nodes
var SoftwareVersion = []byte("intT")

var testProtocolSustainabilityAddress = "erd1932eft30w753xyvme8d49qejgkjc09n5e49w4mwdjtm0neld797su0dlxp"

// DelegationManagerConfigChangeAddress represents the address that can change the config parameters of the
// delegation manager system smartcontract
var DelegationManagerConfigChangeAddress = "erd1vxy22x0fj4zv6hktmydg8vpfh6euv02cz4yg0aaws6rrad5a5awqgqky80"

// sizeCheckDelta the maximum allowed bufer overhead (p2p unmarshalling)
const sizeCheckDelta = 100

// UnreachableEpoch defines an unreachable epoch for integration tests
const UnreachableEpoch = uint32(1000000)

// StakingV4Step1EnableEpoch defines the epoch for integration tests when stakingV4 init is enabled
const StakingV4Step1EnableEpoch = 4443

// StakingV4Step2EnableEpoch defines the epoch for integration tests when stakingV4 is enabled; should be greater than StakingV2Epoch
const StakingV4Step2EnableEpoch = 4444

// StakingV4Step3EnableEpoch defines the epoch for integration tests when nodes distribution from auction to waiting list is enabled in staking v4
const StakingV4Step3EnableEpoch = 4445

// ScheduledMiniBlocksEnableEpoch defines the epoch for integration tests when scheduled nini blocks are enabled
const ScheduledMiniBlocksEnableEpoch = 1000

// TestSingleSigner defines a Ed25519Signer
var TestSingleSigner = &ed25519SingleSig.Ed25519Signer{}

// TestSingleBlsSigner defines a BlsSingleSigner
var TestSingleBlsSigner = &mclsig.BlsSingleSigner{}

// TestKeyPair holds a pair of private/public Keys
type TestKeyPair struct {
	Sk crypto.PrivateKey
	Pk crypto.PublicKey
}

// TestNodeKeys will hold the main key along the handled keys of a node
type TestNodeKeys struct {
	MainKey     *TestKeyPair
	HandledKeys []*TestKeyPair
}

// CryptoParams holds crypto parameters
type CryptoParams struct {
	KeyGen       crypto.KeyGenerator
	P2PKeyGen    crypto.KeyGenerator
	NodesKeys    map[uint32][]*TestNodeKeys
	SingleSigner crypto.SingleSigner
	TxKeyGen     crypto.KeyGenerator
	TxKeys       map[uint32][]*TestKeyPair
}

// Connectable defines the operations for a struct to become connectable by other struct
// In other words, all instances that implement this interface are able to connect with each other
type Connectable interface {
	ConnectOnMain(connectable Connectable) error
	ConnectOnFullArchive(connectable Connectable) error
	GetMainConnectableAddress() string
	GetFullArchiveConnectableAddress() string
	IsInterfaceNil() bool
}

// ArgTestProcessorNode represents the DTO used to create a new TestProcessorNode
type ArgTestProcessorNode struct {
	MaxShards               uint32
	NodeShardId             uint32
	TxSignPrivKeyShardId    uint32
	WithBLSSigVerifier      bool
	WithSync                bool
	GasScheduleMap          GasScheduleMap
	RoundsConfig            *config.RoundConfig
	EpochsConfig            *config.EnableEpochs
	VMConfig                *config.VirtualMachineConfig
	EconomicsConfig         *config.EconomicsConfig
	DataPool                dataRetriever.PoolsHolder
	TrieStore               storage.Storer
	HardforkPk              crypto.PublicKey
	GenesisFile             string
	NodeKeys                *TestNodeKeys
	NodesSetup              sharding.GenesisNodesSetupHandler
	NodesCoordinator        nodesCoordinator.NodesCoordinator
	MultiSigner             crypto.MultiSigner
	RatingsData             *rating.RatingsData
	HeaderSigVerifier       process.InterceptedHeaderSigVerifier
	HeaderIntegrityVerifier process.HeaderIntegrityVerifier
	OwnAccount              *TestWalletAccount
	EpochStartSubscriber    notifier.EpochStartNotifier
	AppStatusHandler        core.AppStatusHandler
	StatusMetrics           external.StatusMetricsHandler
	WithPeersRatingHandler  bool
	NodeOperationMode       common.NodeOperation
	Proofs                  dataRetriever.ProofsPool
}

// TestProcessorNode represents a container type of class used in integration tests
// with all its fields exported
type TestProcessorNode struct {
	ShardCoordinator           sharding.Coordinator
	NodesCoordinator           nodesCoordinator.NodesCoordinator
	MainPeerShardMapper        process.PeerShardMapper
	FullArchivePeerShardMapper process.PeerShardMapper
	NodesSetup                 sharding.GenesisNodesSetupHandler
	MainMessenger              p2p.Messenger
	FullArchiveMessenger       p2p.Messenger
	NodeOperationMode          common.NodeOperation

	OwnAccount *TestWalletAccount
	NodeKeys   *TestNodeKeys

	ExportFolder        string
	DataPool            dataRetriever.PoolsHolder
	Storage             dataRetriever.StorageService
	PeerState           state.AccountsAdapter
	AccntState          state.AccountsAdapter
	TrieStorageManagers map[string]common.StorageManager
	TrieContainer       common.TriesHolder
	BlockChain          data.ChainHandler
	GenesisBlocks       map[uint32]data.HeaderHandler
	ProofsPool          dataRetriever.ProofsPool

	EconomicsData *economics.TestEconomicsData
	RatingsData   *rating.RatingsData

	BlockBlackListHandler            process.TimeCacher
	HeaderValidator                  process.HeaderConstructionValidator
	BlockTracker                     process.BlockTracker
	MainInterceptorsContainer        process.InterceptorsContainer
	FullArchiveInterceptorsContainer process.InterceptorsContainer
	ResolversContainer               dataRetriever.ResolversContainer
	RequestersContainer              dataRetriever.RequestersContainer
	RequestersFinder                 dataRetriever.RequestersFinder
	RequestHandler                   process.RequestHandler
	WasmVMChangeLocker               common.Locker

	InterimProcContainer   process.IntermediateProcessorContainer
	TxProcessor            process.TransactionProcessor
	TxCoordinator          process.TransactionCoordinator
	ScrForwarder           process.IntermediateTransactionHandler
	BlockchainHook         *hooks.BlockChainHookImpl
	VMFactory              process.VirtualMachinesContainerFactory
	VMContainer            process.VirtualMachinesContainer
	ArgsParser             process.ArgumentsParser
	ScProcessor            process.SmartContractProcessorFacade
	RewardsProcessor       process.RewardTransactionProcessor
	PreProcessorsContainer process.PreProcessorsContainer
	GasHandler             process.GasHandler
	FeeAccumulator         process.TransactionFeeHandler
	SmartContractParser    genesis.InitialSmartContractParser
	SystemSCFactory        vm.SystemSCContainerFactory

	ForkDetector             process.ForkDetector
	BlockProcessor           process.BlockProcessor
	BroadcastMessenger       consensus.BroadcastMessenger
	MiniblocksProvider       process.MiniBlockProvider
	Bootstrapper             TestBootstrapper
	RoundHandler             *mock.RoundHandlerMock
	BootstrapStorer          *mock.BoostrapStorerMock
	StorageBootstrapper      *mock.StorageBootstrapperMock
	RequestedItemsHandler    dataRetriever.RequestedItemsHandler
	WhiteListHandler         process.WhiteListHandler
	WhiteListerVerifiedTxs   process.WhiteListHandler
	NetworkShardingCollector consensus.NetworkShardingCollector

	EpochStartTrigger  TestEpochStartTrigger
	EpochStartNotifier notifier.EpochStartNotifier
	EpochProvider      dataRetriever.CurrentNetworkEpochProviderHandler

	MultiSigner             crypto.MultiSigner
	HeaderSigVerifier       process.InterceptedHeaderSigVerifier
	HeaderIntegrityVerifier process.HeaderIntegrityVerifier
	GuardedAccountHandler   process.GuardedAccountHandler

	ValidatorStatisticsProcessor process.ValidatorStatisticsProcessor
	Rater                        sharding.PeerAccountListAndRatingHandler

	EpochStartSystemSCProcessor process.EpochStartSystemSCProcessor
	TxExecutionOrderHandler     common.TxExecutionOrderHandler

	// Node is used to call the functionality already implemented in it
	Node           *node.Node
	SCQueryService external.SCQueryService

	CounterHdrRecv       int32
	CounterMbRecv        int32
	CounterTxRecv        int32
	CounterMetaRcv       int32
	ReceivedTransactions sync.Map

	InitialNodes []*sharding.InitialNode

	ChainID               []byte
	MinTransactionVersion uint32

	ExportHandler            update.ExportHandler
	WaitTime                 time.Duration
	HistoryRepository        dblookupext.HistoryRepository
	EpochNotifier            process.EpochNotifier
	RoundNotifier            process.RoundNotifier
	EnableEpochs             config.EnableEpochs
	EnableRoundsHandler      process.EnableRoundsHandler
	EnableEpochsHandler      common.EnableEpochsHandler
	UseValidVmBlsSigVerifier bool

	TransactionLogProcessor process.TransactionLogProcessor
	PeersRatingHandler      p2p.PeersRatingHandler
	PeersRatingMonitor      p2p.PeersRatingMonitor
	HardforkTrigger         node.HardforkTrigger
	AppStatusHandler        core.AppStatusHandler
	StatusMetrics           external.StatusMetricsHandler
}

// CreatePkBytes creates 'numShards' public key-like byte slices
func CreatePkBytes(numShards uint32) map[uint32][]byte {
	pk := []byte("afafafafafafafafafafafafafafafafafafafafafafafafafafafafafafafafafafafafafafafafafafafafafafafaf")
	pksbytes := make(map[uint32][]byte, numShards+1)
	for i := uint32(0); i < numShards; i++ {
		pksbytes[i] = make([]byte, len(pk))
		copy(pksbytes[i], pk)
		pksbytes[i][0] = byte(i)
	}

	pksbytes[core.MetachainShardId] = make([]byte, 128)
	pksbytes[core.MetachainShardId] = pk
	pksbytes[core.MetachainShardId][0] = byte(numShards)

	return pksbytes
}

func newBaseTestProcessorNode(args ArgTestProcessorNode) *TestProcessorNode {
	shardCoordinator, _ := sharding.NewMultiShardCoordinator(args.MaxShards, args.NodeShardId)

	pksBytes := CreatePkBytes(args.MaxShards)
	address := []byte("afafafafafafafafafafafafafafafaf")
	numNodes := uint32(len(pksBytes))

	nodesSetup := args.NodesSetup
	if check.IfNil(nodesSetup) {
		nodesSetup = getDefaultNodesSetup(args.MaxShards, numNodes, address, pksBytes)
	}

	nodesCoordinatorInstance := args.NodesCoordinator
	if check.IfNil(nodesCoordinatorInstance) {
		nodesCoordinatorInstance = getDefaultNodesCoordinator(args.MaxShards, pksBytes)
	}

	appStatusHandler := args.AppStatusHandler
	if check.IfNil(args.AppStatusHandler) {
		appStatusHandler = TestAppStatusHandler
	}

	var peersRatingHandler p2p.PeersRatingHandler
	peersRatingHandler = &p2pmocks.PeersRatingHandlerStub{}
	var peersRatingMonitor p2p.PeersRatingMonitor
	peersRatingMonitor = &p2pmocks.PeersRatingMonitorStub{}
	if args.WithPeersRatingHandler {
		topRatedCache := cacheMocks.NewCacherMock()
		badRatedCache := cacheMocks.NewCacherMock()
		peersRatingHandler, _ = p2pFactory.NewPeersRatingHandler(
			p2pFactory.ArgPeersRatingHandler{
				TopRatedCache: topRatedCache,
				BadRatedCache: badRatedCache,
				Logger:        &testscommon.LoggerStub{},
			})
		peersRatingMonitor, _ = p2pFactory.NewPeersRatingMonitor(
			p2pFactory.ArgPeersRatingMonitor{
				TopRatedCache: topRatedCache,
				BadRatedCache: badRatedCache,
			})
	}

	p2pKey := mock.NewPrivateKeyMock()
	messenger := CreateMessengerWithNoDiscoveryAndPeersRatingHandler(peersRatingHandler, p2pKey)
	fullArchiveMessenger := CreateMessengerWithNoDiscoveryAndPeersRatingHandler(peersRatingHandler, p2pKey)

	genericEpochNotifier := forking.NewGenericEpochNotifier()
	epochsConfig := args.EpochsConfig
	if epochsConfig == nil {
		epochsConfig = GetDefaultEnableEpochsConfig()
	}
	enableEpochsHandler, _ := enablers.NewEnableEpochsHandler(*epochsConfig, genericEpochNotifier)

	nodeOperationMode := common.NormalOperation
	if len(args.NodeOperationMode) != 0 {
		nodeOperationMode = args.NodeOperationMode
	}

	if args.RoundsConfig == nil {
		defaultRoundsConfig := testscommon.GetDefaultRoundsConfig()
		args.RoundsConfig = &defaultRoundsConfig
	}
	genericRoundNotifier := forking.NewGenericRoundNotifier()
	enableRoundsHandler, _ := enablers.NewEnableRoundsHandler(*args.RoundsConfig, genericRoundNotifier)

	logsProcessor, _ := transactionLog.NewTxLogProcessor(transactionLog.ArgTxLogProcessor{Marshalizer: TestMarshalizer})
	tpn := &TestProcessorNode{
		ShardCoordinator:           shardCoordinator,
		MainMessenger:              messenger,
		FullArchiveMessenger:       fullArchiveMessenger,
		NodeOperationMode:          nodeOperationMode,
		NodesCoordinator:           nodesCoordinatorInstance,
		ChainID:                    ChainID,
		MinTransactionVersion:      MinTransactionVersion,
		NodesSetup:                 nodesSetup,
		HistoryRepository:          &dblookupextMock.HistoryRepositoryStub{},
		EpochNotifier:              genericEpochNotifier,
		RoundNotifier:              genericRoundNotifier,
		EnableRoundsHandler:        enableRoundsHandler,
		EnableEpochsHandler:        enableEpochsHandler,
		EpochProvider:              &mock.CurrentNetworkEpochProviderStub{},
		WasmVMChangeLocker:         &sync.RWMutex{},
		TransactionLogProcessor:    logsProcessor,
		Bootstrapper:               mock.NewTestBootstrapperMock(),
		PeersRatingHandler:         peersRatingHandler,
		MainPeerShardMapper:        mock.NewNetworkShardingCollectorMock(),
		FullArchivePeerShardMapper: mock.NewNetworkShardingCollectorMock(),
		EnableEpochs:               *epochsConfig,
		UseValidVmBlsSigVerifier:   args.WithBLSSigVerifier,
		StorageBootstrapper:        &mock.StorageBootstrapperMock{},
		BootstrapStorer:            &mock.BoostrapStorerMock{},
		RatingsData:                args.RatingsData,
		EpochStartNotifier:         args.EpochStartSubscriber,
		GuardedAccountHandler:      &guardianMocks.GuardedAccountHandlerStub{},
		AppStatusHandler:           appStatusHandler,
		PeersRatingMonitor:         peersRatingMonitor,
		TxExecutionOrderHandler:    ordering.NewOrderedCollection(),
	}

	tpn.NodeKeys = args.NodeKeys
	if tpn.NodeKeys == nil {
		kg := &mock.KeyGenMock{}
		kp := &TestKeyPair{}
		kp.Sk, kp.Pk = kg.GeneratePair()
		tpn.NodeKeys = &TestNodeKeys{
			MainKey: kp,
		}
	}

	tpn.MultiSigner = TestMultiSig
	if !check.IfNil(args.MultiSigner) {
		tpn.MultiSigner = args.MultiSigner
	}

	tpn.OwnAccount = args.OwnAccount
	if tpn.OwnAccount == nil {
		tpn.OwnAccount = CreateTestWalletAccount(shardCoordinator, args.TxSignPrivKeyShardId)
	}

	tpn.HeaderSigVerifier = args.HeaderSigVerifier
	if check.IfNil(tpn.HeaderSigVerifier) {
		tpn.HeaderSigVerifier = &consensusMocks.HeaderSigVerifierMock{}
	}

	tpn.HeaderIntegrityVerifier = args.HeaderIntegrityVerifier
	if check.IfNil(tpn.HeaderIntegrityVerifier) {
		tpn.HeaderIntegrityVerifier = CreateHeaderIntegrityVerifier()
	}

	tpn.initDataPools()

	if !check.IfNil(args.DataPool) {
		tpn.DataPool = args.DataPool
		_ = messenger.SetThresholdMinConnectedPeers(minConnectedPeers)
	}

	return tpn
}

// NewTestProcessorNode returns a new TestProcessorNode instance with a libp2p messenger and the provided arguments
func NewTestProcessorNode(args ArgTestProcessorNode) *TestProcessorNode {
	tpn := newBaseTestProcessorNode(args)
	tpn.initTestNodeWithArgs(args)

	return tpn
}

// ConnectOnMain will try to initiate a connection to the provided parameter on the main messenger
func (tpn *TestProcessorNode) ConnectOnMain(connectable Connectable) error {
	if check.IfNil(connectable) {
		return fmt.Errorf("trying to connect to a nil Connectable parameter")
	}

	return tpn.MainMessenger.ConnectToPeer(connectable.GetMainConnectableAddress())
}

// ConnectOnFullArchive will try to initiate a connection to the provided parameter on the full archive messenger
func (tpn *TestProcessorNode) ConnectOnFullArchive(connectable Connectable) error {
	if check.IfNil(connectable) {
		return fmt.Errorf("trying to connect to a nil Connectable parameter")
	}

	return tpn.FullArchiveMessenger.ConnectToPeer(connectable.GetFullArchiveConnectableAddress())
}

// GetMainConnectableAddress returns a non circuit, non windows default connectable p2p address main network
func (tpn *TestProcessorNode) GetMainConnectableAddress() string {
	if tpn == nil {
		return "nil"
	}

	return GetConnectableAddress(tpn.MainMessenger)
}

// GetFullArchiveConnectableAddress returns a non circuit, non windows default connectable p2p address of the full archive network
func (tpn *TestProcessorNode) GetFullArchiveConnectableAddress() string {
	if tpn == nil {
		return "nil"
	}

	return GetConnectableAddress(tpn.FullArchiveMessenger)
}

// Close -
func (tpn *TestProcessorNode) Close() {
	_ = tpn.MainMessenger.Close()
	_ = tpn.FullArchiveMessenger.Close()
	_ = tpn.VMContainer.Close()
}

func (tpn *TestProcessorNode) initAccountDBsWithPruningStorer() {
	if check.IfNil(tpn.EpochStartNotifier) {
		tpn.EpochStartNotifier = notifier.NewEpochStartSubscriptionHandler()
	}
	trieStorageManager := CreateTrieStorageManagerWithPruningStorer(tpn.ShardCoordinator, tpn.EpochStartNotifier)
	tpn.TrieContainer = state.NewDataTriesHolder()
	var stateTrie common.Trie
	tpn.AccntState, stateTrie = CreateAccountsDBWithEnableEpochsHandler(UserAccount, trieStorageManager, tpn.EnableEpochsHandler)
	tpn.TrieContainer.Put([]byte(dataRetriever.UserAccountsUnit.String()), stateTrie)

	var peerTrie common.Trie
	tpn.PeerState, peerTrie = CreateAccountsDBWithEnableEpochsHandler(ValidatorAccount, trieStorageManager, tpn.EnableEpochsHandler)
	tpn.TrieContainer.Put([]byte(dataRetriever.PeerAccountsUnit.String()), peerTrie)

	tpn.TrieStorageManagers = make(map[string]common.StorageManager)
	tpn.TrieStorageManagers[dataRetriever.UserAccountsUnit.String()] = trieStorageManager
	tpn.TrieStorageManagers[dataRetriever.PeerAccountsUnit.String()] = trieStorageManager
}

func (tpn *TestProcessorNode) initAccountDBs(store storage.Storer) {
	trieStorageManager, _ := CreateTrieStorageManager(store)
	tpn.TrieContainer = state.NewDataTriesHolder()
	var stateTrie common.Trie
	tpn.AccntState, stateTrie = CreateAccountsDBWithEnableEpochsHandler(UserAccount, trieStorageManager, tpn.EnableEpochsHandler)
	tpn.TrieContainer.Put([]byte(dataRetriever.UserAccountsUnit.String()), stateTrie)

	var peerTrie common.Trie
	tpn.PeerState, peerTrie = CreateAccountsDBWithEnableEpochsHandler(ValidatorAccount, trieStorageManager, tpn.EnableEpochsHandler)
	tpn.TrieContainer.Put([]byte(dataRetriever.PeerAccountsUnit.String()), peerTrie)

	tpn.TrieStorageManagers = make(map[string]common.StorageManager)
	tpn.TrieStorageManagers[dataRetriever.UserAccountsUnit.String()] = trieStorageManager
	tpn.TrieStorageManagers[dataRetriever.PeerAccountsUnit.String()] = trieStorageManager
}

func (tpn *TestProcessorNode) initValidatorStatistics() {
	rater, _ := rating.NewBlockSigningRater(tpn.RatingsData)

	if check.IfNil(tpn.NodesSetup) {
		tpn.NodesSetup = &genesisMocks.NodesSetupStub{
			MinNumberOfNodesCalled: func() uint32 {
				return tpn.ShardCoordinator.NumberOfShards() * 2
			},
		}
	}

	arguments := peer.ArgValidatorStatisticsProcessor{
		PeerAdapter:                          tpn.PeerState,
		PubkeyConv:                           TestValidatorPubkeyConverter,
		NodesCoordinator:                     tpn.NodesCoordinator,
		ShardCoordinator:                     tpn.ShardCoordinator,
		DataPool:                             tpn.DataPool,
		StorageService:                       tpn.Storage,
		Marshalizer:                          TestMarshalizer,
		Rater:                                rater,
		MaxComputableRounds:                  1000,
		MaxConsecutiveRoundsOfRatingDecrease: 2000,
		RewardsHandler:                       tpn.EconomicsData,
		NodesSetup:                           tpn.NodesSetup,
		GenesisNonce:                         tpn.BlockChain.GetGenesisHeader().GetNonce(),
		EnableEpochsHandler:                  tpn.EnableEpochsHandler,
	}

	tpn.ValidatorStatisticsProcessor, _ = peer.NewValidatorStatisticsProcessor(arguments)
}

func (tpn *TestProcessorNode) initGenesisBlocks(args ArgTestProcessorNode) {
	if args.GenesisFile != "" {
		tpn.SmartContractParser, _ = parsing.NewSmartContractsParser(
			args.GenesisFile,
			TestAddressPubkeyConverter,
			&mock.KeyGenMock{},
		)
		tpn.GenesisBlocks = CreateFullGenesisBlocks(
			tpn.AccntState,
			tpn.PeerState,
			tpn.TrieStorageManagers,
			tpn.NodesSetup,
			tpn.ShardCoordinator,
			tpn.Storage,
			tpn.BlockChain,
			tpn.DataPool,
			tpn.EconomicsData,
			&genesisMocks.AccountsParserStub{},
			tpn.SmartContractParser,
			tpn.EnableEpochs,
		)
		return
	}

	if args.WithSync {
		tpn.GenesisBlocks = CreateSimpleGenesisBlocks(tpn.ShardCoordinator)
		return
	}

	tpn.GenesisBlocks = CreateGenesisBlocks(
		tpn.AccntState,
		tpn.PeerState,
		tpn.TrieStorageManagers,
		TestAddressPubkeyConverter,
		tpn.NodesSetup,
		tpn.ShardCoordinator,
		tpn.Storage,
		tpn.BlockChain,
		TestMarshalizer,
		TestHasher,
		TestUint64Converter,
		tpn.DataPool,
		tpn.EconomicsData,
		tpn.EnableEpochs,
	)
}

func (tpn *TestProcessorNode) initTestNodeWithArgs(args ArgTestProcessorNode) {
	tpn.AppStatusHandler = args.AppStatusHandler
	if check.IfNil(args.AppStatusHandler) {
		tpn.AppStatusHandler = TestAppStatusHandler
	}

	tpn.StatusMetrics = args.StatusMetrics
	if check.IfNil(args.StatusMetrics) {
		args.StatusMetrics = &testscommon.StatusMetricsStub{}
	}

	tpn.initChainHandler()
	tpn.initHeaderValidator()
	tpn.initRoundHandler()
	tpn.NetworkShardingCollector = mock.NewNetworkShardingCollectorMock()
	if check.IfNil(tpn.EpochNotifier) {
		tpn.EpochStartNotifier = notifier.NewEpochStartSubscriptionHandler()
	}
	tpn.initStorage()
	if check.IfNil(args.TrieStore) {
		tpn.initAccountDBsWithPruningStorer()
	} else {
		tpn.initAccountDBs(args.TrieStore)
	}

	economicsConfig := args.EconomicsConfig
	if economicsConfig == nil {
		economicsConfig = createDefaultEconomicsConfig()
	}

	tpn.initEconomicsData(economicsConfig)
	tpn.initRatingsData()
	tpn.initRequestedItemsHandler()
	tpn.initResolvers()
	tpn.initRequesters()
	tpn.initValidatorStatistics()
	tpn.initGenesisBlocks(args)
	tpn.initBlockTracker()

	strPk := ""
	if !check.IfNil(args.HardforkPk) {
		buff, err := args.HardforkPk.ToByteArray()
		log.LogIfError(err)

		strPk = hex.EncodeToString(buff)
	}
	tpn.initInterceptors(strPk)

	gasMap := wasmConfig.MakeGasMapForTests()
	defaults.FillGasMapInternal(gasMap, 1)
	if args.GasScheduleMap != nil {
		gasMap = args.GasScheduleMap
	}
	vmConfig := getDefaultVMConfig()
	if args.VMConfig != nil {
		vmConfig = args.VMConfig
	}
	tpn.initInnerProcessors(gasMap, vmConfig)

	if check.IfNil(args.TrieStore) {
		var apiBlockchain data.ChainHandler
		if tpn.ShardCoordinator.SelfId() == core.MetachainShardId {
			apiBlockchain, _ = blockchain.NewMetaChain(statusHandlerMock.NewAppStatusHandlerMock())
		} else {
			apiBlockchain, _ = blockchain.NewBlockChain(statusHandlerMock.NewAppStatusHandlerMock())
		}
		argsNewScQueryService := smartContract.ArgsNewSCQueryService{
			VmContainer:              tpn.VMContainer,
			EconomicsFee:             tpn.EconomicsData,
			BlockChainHook:           tpn.BlockchainHook,
			MainBlockChain:           tpn.BlockChain,
			APIBlockChain:            apiBlockchain,
			WasmVMChangeLocker:       tpn.WasmVMChangeLocker,
			Bootstrapper:             tpn.Bootstrapper,
			AllowExternalQueriesChan: common.GetClosedUnbufferedChannel(),
			HistoryRepository:        tpn.HistoryRepository,
			ShardCoordinator:         tpn.ShardCoordinator,
			StorageService:           tpn.Storage,
			Marshaller:               TestMarshaller,
			Hasher:                   TestHasher,
			Uint64ByteSliceConverter: TestUint64Converter,
		}
		tpn.SCQueryService, _ = smartContract.NewSCQueryService(argsNewScQueryService)
	} else {
		tpn.createFullSCQueryService(gasMap, vmConfig)
	}

	if args.WithSync {
		tpn.initBlockProcessorWithSync()
	} else {
		tpn.initBlockProcessor()
	}

	tpn.BroadcastMessenger, _ = sposFactory.GetBroadcastMessenger(
		TestMarshalizer,
		TestHasher,
		tpn.MainMessenger,
		tpn.ShardCoordinator,
		tpn.OwnAccount.PeerSigHandler,
		tpn.DataPool.Headers(),
		tpn.MainInterceptorsContainer,
		&testscommon.AlarmSchedulerStub{},
		testscommon.NewKeysHandlerSingleSignerMock(
			tpn.NodeKeys.MainKey.Sk,
			tpn.MainMessenger.ID(),
		),
	)

	if args.WithSync {
		tpn.initBootstrapper()
	}
	tpn.setGenesisBlock()
	tpn.initNode()
	tpn.addHandlersForCounters()
	tpn.addGenesisBlocksIntoStorage()

	if args.GenesisFile != "" {
		tpn.createHeartbeatWithHardforkTrigger()
	}
}

func (tpn *TestProcessorNode) createFullSCQueryService(gasMap map[string]map[string]uint64, vmConfig *config.VirtualMachineConfig) {
	var vmFactory process.VirtualMachinesContainerFactory

	gasSchedule := mock.NewGasScheduleNotifierMock(gasMap)
	argsBuiltIn := builtInFunctions.ArgsCreateBuiltInFunctionContainer{
		GasSchedule:               gasSchedule,
		MapDNSAddresses:           make(map[string]struct{}),
		MapDNSV2Addresses:         make(map[string]struct{}),
		Marshalizer:               TestMarshalizer,
		Accounts:                  tpn.AccntState,
		ShardCoordinator:          tpn.ShardCoordinator,
		EpochNotifier:             tpn.EpochNotifier,
		EnableEpochsHandler:       tpn.EnableEpochsHandler,
		MaxNumNodesInTransferRole: 100,
		GuardedAccountHandler:     tpn.GuardedAccountHandler,
	}
	argsBuiltIn.AutomaticCrawlerAddresses = GenerateOneAddressPerShard(argsBuiltIn.ShardCoordinator)
	builtInFuncFactory, _ := builtInFunctions.CreateBuiltInFunctionsFactory(argsBuiltIn)

	smartContractsCache := cacheMocks.NewCacherMock()

	argsHook := hooks.ArgBlockChainHook{
		Accounts:                 tpn.AccntState,
		PubkeyConv:               TestAddressPubkeyConverter,
		StorageService:           tpn.Storage,
		ShardCoordinator:         tpn.ShardCoordinator,
		Marshalizer:              TestMarshalizer,
		Uint64Converter:          TestUint64Converter,
		BuiltInFunctions:         builtInFuncFactory.BuiltInFunctionContainer(),
		NFTStorageHandler:        builtInFuncFactory.NFTStorageHandler(),
		GlobalSettingsHandler:    builtInFuncFactory.ESDTGlobalSettingsHandler(),
		DataPool:                 tpn.DataPool,
		CompiledSCPool:           smartContractsCache,
		EpochNotifier:            tpn.EpochNotifier,
		EnableEpochsHandler:      tpn.EnableEpochsHandler,
		NilCompiledSCStore:       true,
		GasSchedule:              gasSchedule,
		Counter:                  counters.NewDisabledCounter(),
		MissingTrieNodesNotifier: &testscommon.MissingTrieNodesNotifierStub{},
	}

	var apiBlockchain data.ChainHandler
	if tpn.ShardCoordinator.SelfId() == core.MetachainShardId {
		apiBlockchain, _ = blockchain.NewMetaChain(statusHandlerMock.NewAppStatusHandlerMock())
		argsHook.BlockChain = apiBlockchain

		tpn.EnableEpochs = config.EnableEpochs{}
		sigVerifier, _ := disabled.NewMessageSignVerifier(&mock.KeyGenMock{})

		blockChainHookImpl, _ := hooks.NewBlockChainHookImpl(argsHook)
		argsNewVmFactory := metaProcess.ArgsNewVMContainerFactory{
			BlockChainHook:      blockChainHookImpl,
			PubkeyConv:          argsHook.PubkeyConv,
			Economics:           tpn.EconomicsData,
			MessageSignVerifier: sigVerifier,
			GasSchedule:         gasSchedule,
			NodesConfigProvider: tpn.NodesSetup,
			Hasher:              TestHasher,
			Marshalizer:         TestMarshalizer,
			SystemSCConfig: &config.SystemSmartContractsConfig{
				ESDTSystemSCConfig: config.ESDTSystemSCConfig{
					BaseIssuingCost: "1000",
					OwnerAddress:    "aaaaaa",
				},
				GovernanceSystemSCConfig: config.GovernanceSystemSCConfig{
					V1: config.GovernanceSystemSCConfigV1{
						ProposalCost:     "500",
						NumNodes:         100,
						MinQuorum:        50,
						MinPassThreshold: 50,
						MinVetoThreshold: 50,
					},
					Active: config.GovernanceSystemSCConfigActive{
						ProposalCost:     "500",
						MinQuorum:        0.5,
						MinPassThreshold: 0.5,
						MinVetoThreshold: 0.5,
						LostProposalFee:  "1",
					},
					OwnerAddress: DelegationManagerConfigChangeAddress,
				},
				StakingSystemSCConfig: config.StakingSystemSCConfig{
					GenesisNodePrice:                     "1000",
					UnJailValue:                          "10",
					MinStepValue:                         "10",
					MinStakeValue:                        "1",
					UnBondPeriod:                         1,
					UnBondPeriodInEpochs:                 1,
					NumRoundsWithoutBleed:                1,
					MaximumPercentageToBleed:             1,
					BleedPercentagePerRound:              1,
					MaxNumberOfNodesForStake:             100,
					ActivateBLSPubKeyMessageVerification: false,
					MinUnstakeTokensValue:                "1",
					StakeLimitPercentage:                 100.0,
					NodeLimitPercentage:                  100.0,
				},
				DelegationManagerSystemSCConfig: config.DelegationManagerSystemSCConfig{
					MinCreationDeposit:  "100",
					MinStakeAmount:      "100",
					ConfigChangeAddress: DelegationManagerConfigChangeAddress,
				},
				DelegationSystemSCConfig: config.DelegationSystemSCConfig{
					MinServiceFee: 0,
					MaxServiceFee: 100000,
				},
				SoftAuctionConfig: config.SoftAuctionConfig{
					TopUpStep:             "10",
					MinTopUp:              "1",
					MaxTopUp:              "32000000",
					MaxNumberOfIterations: 100000,
				},
			},
			ValidatorAccountsDB: tpn.PeerState,
			UserAccountsDB:      tpn.AccntState,
			ChanceComputer:      tpn.NodesCoordinator,
			ShardCoordinator:    tpn.ShardCoordinator,
			EnableEpochsHandler: tpn.EnableEpochsHandler,
			NodesCoordinator:    tpn.NodesCoordinator,
		}
		tpn.EpochNotifier.CheckEpoch(&testscommon.HeaderHandlerStub{
			EpochField: tpn.EnableEpochs.DelegationSmartContractEnableEpoch,
		})
		vmFactory, _ = metaProcess.NewVMContainerFactory(argsNewVmFactory)
	} else {
		apiBlockchain, _ = blockchain.NewBlockChain(statusHandlerMock.NewAppStatusHandlerMock())
		argsHook.BlockChain = apiBlockchain

		esdtTransferParser, _ := parsers.NewESDTTransferParser(TestMarshalizer)
		blockChainHookImpl, _ := hooks.NewBlockChainHookImpl(argsHook)
		argsNewVMFactory := shard.ArgVMContainerFactory{
			Config:              *vmConfig,
			BlockChainHook:      blockChainHookImpl,
			BuiltInFunctions:    argsHook.BuiltInFunctions,
			BlockGasLimit:       tpn.EconomicsData.MaxGasLimitPerBlock(tpn.ShardCoordinator.SelfId()),
			GasSchedule:         gasSchedule,
			EpochNotifier:       tpn.EpochNotifier,
			EnableEpochsHandler: tpn.EnableEpochsHandler,
			WasmVMChangeLocker:  tpn.WasmVMChangeLocker,
			ESDTTransferParser:  esdtTransferParser,
			Hasher:              TestHasher,
			PubKeyConverter:     TestAddressPubkeyConverter,
		}
		vmFactory, _ = shard.NewVMContainerFactory(argsNewVMFactory)
	}

	vmContainer, _ := vmFactory.Create()

	_ = builtInFuncFactory.SetPayableHandler(vmFactory.BlockChainHookImpl())
	argsNewScQueryService := smartContract.ArgsNewSCQueryService{
		VmContainer:              vmContainer,
		EconomicsFee:             tpn.EconomicsData,
		BlockChainHook:           vmFactory.BlockChainHookImpl(),
		MainBlockChain:           tpn.BlockChain,
		APIBlockChain:            apiBlockchain,
		WasmVMChangeLocker:       tpn.WasmVMChangeLocker,
		Bootstrapper:             tpn.Bootstrapper,
		AllowExternalQueriesChan: common.GetClosedUnbufferedChannel(),
		HistoryRepository:        tpn.HistoryRepository,
		ShardCoordinator:         tpn.ShardCoordinator,
		StorageService:           tpn.Storage,
		Marshaller:               TestMarshaller,
		Hasher:                   TestHasher,
		Uint64ByteSliceConverter: TestUint64Converter,
	}
	tpn.SCQueryService, _ = smartContract.NewSCQueryService(argsNewScQueryService)
}

// InitializeProcessors will reinitialize processors
func (tpn *TestProcessorNode) InitializeProcessors(gasMap map[string]map[string]uint64) {
	tpn.initValidatorStatistics()
	tpn.initBlockTracker()
	tpn.initInnerProcessors(gasMap, getDefaultVMConfig())
	var apiBlockchain data.ChainHandler
	if tpn.ShardCoordinator.SelfId() == core.MetachainShardId {
		apiBlockchain, _ = blockchain.NewMetaChain(statusHandlerMock.NewAppStatusHandlerMock())
	} else {
		apiBlockchain, _ = blockchain.NewBlockChain(statusHandlerMock.NewAppStatusHandlerMock())
	}
	argsNewScQueryService := smartContract.ArgsNewSCQueryService{
		VmContainer:              tpn.VMContainer,
		EconomicsFee:             tpn.EconomicsData,
		BlockChainHook:           tpn.BlockchainHook,
		MainBlockChain:           tpn.BlockChain,
		APIBlockChain:            apiBlockchain,
		WasmVMChangeLocker:       tpn.WasmVMChangeLocker,
		Bootstrapper:             tpn.Bootstrapper,
		AllowExternalQueriesChan: common.GetClosedUnbufferedChannel(),
		HistoryRepository:        tpn.HistoryRepository,
		ShardCoordinator:         tpn.ShardCoordinator,
		StorageService:           tpn.Storage,
		Marshaller:               TestMarshaller,
		Hasher:                   TestHasher,
		Uint64ByteSliceConverter: TestUint64Converter,
	}
	tpn.SCQueryService, _ = smartContract.NewSCQueryService(argsNewScQueryService)
	tpn.initBlockProcessor()
	tpn.BroadcastMessenger, _ = sposFactory.GetBroadcastMessenger(
		TestMarshalizer,
		TestHasher,
		tpn.MainMessenger,
		tpn.ShardCoordinator,
		tpn.OwnAccount.PeerSigHandler,
		tpn.DataPool.Headers(),
		tpn.MainInterceptorsContainer,
		&testscommon.AlarmSchedulerStub{},
		testscommon.NewKeysHandlerSingleSignerMock(
			tpn.NodeKeys.MainKey.Sk,
			tpn.MainMessenger.ID(),
		),
	)
	tpn.setGenesisBlock()
	tpn.initNode()
	tpn.addHandlersForCounters()
	tpn.addGenesisBlocksIntoStorage()
}

func (tpn *TestProcessorNode) initDataPools() {
<<<<<<< HEAD
	tpn.ProofsPool = proofscache.NewProofsPool()

	id := hex.EncodeToString(tpn.OwnAccount.PkTxSignBytes)
	if len(id) > 8 {
		id = id[0:8]
	}

	log := logger.GetOrCreate(fmt.Sprintf("dtr/hc/%s", id))

	tpn.DataPool = dataRetrieverMock.CreatePoolsHolderWithProofsPool(log, 1, tpn.ShardCoordinator.SelfId(), tpn.ProofsPool)
=======
	tpn.ProofsPool = proofscache.NewProofsPool(3)
	tpn.DataPool = dataRetrieverMock.CreatePoolsHolderWithProofsPool(1, tpn.ShardCoordinator.SelfId(), tpn.ProofsPool)
>>>>>>> 22edddc5
	cacherCfg := storageunit.CacheConfig{Capacity: 10000, Type: storageunit.LRUCache, Shards: 1}
	suCache, _ := storageunit.NewCache(cacherCfg)
	tpn.WhiteListHandler, _ = interceptors.NewWhiteListDataVerifier(suCache)

	cacherVerifiedCfg := storageunit.CacheConfig{Capacity: 5000, Type: storageunit.LRUCache, Shards: 1}
	cacheVerified, _ := storageunit.NewCache(cacherVerifiedCfg)
	tpn.WhiteListerVerifiedTxs, _ = interceptors.NewWhiteListDataVerifier(cacheVerified)
}

func (tpn *TestProcessorNode) initStorage() {
	tpn.Storage = CreateStore(tpn.ShardCoordinator.NumberOfShards())
}

func (tpn *TestProcessorNode) initChainHandler() {
	if tpn.ShardCoordinator.SelfId() == core.MetachainShardId {
		tpn.BlockChain = CreateMetaChain()
	} else {
		tpn.BlockChain = CreateShardChain()
	}
}

func (tpn *TestProcessorNode) initEconomicsData(economicsConfig *config.EconomicsConfig) {
	tpn.EnableEpochs.PenalizedTooMuchGasEnableEpoch = 0
	argsNewEconomicsData := economics.ArgsNewEconomicsData{
		Economics:           economicsConfig,
		EpochNotifier:       tpn.EpochNotifier,
		EnableEpochsHandler: tpn.EnableEpochsHandler,
		TxVersionChecker:    &testscommon.TxVersionCheckerStub{},
	}
	economicsData, _ := economics.NewEconomicsData(argsNewEconomicsData)
	tpn.EconomicsData = economics.NewTestEconomicsData(economicsData)
}

func createDefaultEconomicsConfig() *config.EconomicsConfig {
	maxGasLimitPerBlock := strconv.FormatUint(MaxGasLimitPerBlock, 10)
	minGasPrice := strconv.FormatUint(MinTxGasPrice, 10)
	minGasLimit := strconv.FormatUint(MinTxGasLimit, 10)

	return &config.EconomicsConfig{
		GlobalSettings: config.GlobalSettings{
			GenesisTotalSupply: "2000000000000000000000",
			MinimumInflation:   0,
			YearSettings: []*config.YearSetting{
				{
					Year:             0,
					MaximumInflation: 0.01,
				},
			},
		},
		RewardsSettings: config.RewardsSettings{
			RewardsConfigByEpoch: []config.EpochRewardSettings{
				{
					LeaderPercentage:                 0.1,
					DeveloperPercentage:              0.1,
					ProtocolSustainabilityAddress:    testProtocolSustainabilityAddress,
					TopUpFactor:                      0.25,
					TopUpGradientPoint:               "300000000000000000000",
					ProtocolSustainabilityPercentage: 0.1,
				},
			},
		},
		FeeSettings: config.FeeSettings{
			GasLimitSettings: []config.GasLimitSetting{
				{
					MaxGasLimitPerBlock:         maxGasLimitPerBlock,
					MaxGasLimitPerMiniBlock:     maxGasLimitPerBlock,
					MaxGasLimitPerMetaBlock:     maxGasLimitPerBlock,
					MaxGasLimitPerMetaMiniBlock: maxGasLimitPerBlock,
					MaxGasLimitPerTx:            maxGasLimitPerBlock,
					MinGasLimit:                 minGasLimit,
					ExtraGasLimitGuardedTx:      "50000",
				},
			},
			MinGasPrice:            minGasPrice,
			GasPerDataByte:         "1",
			GasPriceModifier:       0.01,
			MaxGasPriceSetGuardian: "2000000000",
		},
	}
}

func (tpn *TestProcessorNode) initRatingsData() {
	if tpn.RatingsData == nil {
		tpn.RatingsData = CreateRatingsData()
	}
}

// CreateRatingsData creates a mock RatingsData object
func CreateRatingsData() *rating.RatingsData {
	ratingsConfig := config.RatingsConfig{
		ShardChain: config.ShardChain{
			RatingSteps: config.RatingSteps{
				HoursToMaxRatingFromStartRating: 50,
				ProposerValidatorImportance:     1,
				ProposerDecreaseFactor:          -4,
				ValidatorDecreaseFactor:         -4,
				ConsecutiveMissedBlocksPenalty:  1.1,
			},
		},
		MetaChain: config.MetaChain{
			RatingSteps: config.RatingSteps{
				HoursToMaxRatingFromStartRating: 50,
				ProposerValidatorImportance:     1,
				ProposerDecreaseFactor:          -4,
				ValidatorDecreaseFactor:         -4,
				ConsecutiveMissedBlocksPenalty:  1.1,
			},
		},
		General: config.General{
			StartRating:           500000,
			MaxRating:             1000000,
			MinRating:             1,
			SignedBlocksThreshold: 0.025,
			SelectionChances: []*config.SelectionChance{
				{
					MaxThreshold:  0,
					ChancePercent: 5,
				},
				{
					MaxThreshold:  100000,
					ChancePercent: 0,
				},
				{
					MaxThreshold:  200000,
					ChancePercent: 16,
				},
				{
					MaxThreshold:  300000,
					ChancePercent: 17,
				},
				{
					MaxThreshold:  400000,
					ChancePercent: 18,
				},
				{
					MaxThreshold:  500000,
					ChancePercent: 19,
				},
				{
					MaxThreshold:  600000,
					ChancePercent: 20,
				},
				{
					MaxThreshold:  700000,
					ChancePercent: 21,
				},
				{
					MaxThreshold:  800000,
					ChancePercent: 22,
				},
				{
					MaxThreshold:  900000,
					ChancePercent: 23,
				},
				{
					MaxThreshold:  1000000,
					ChancePercent: 24,
				},
			},
		},
	}

	ratingDataArgs := rating.RatingsDataArg{
		Config:                    ratingsConfig,
		ChainParametersHolder:     &chainParameters.ChainParametersHolderMock{},
		EpochNotifier:             &epochNotifier.EpochNotifierStub{},
		RoundDurationMilliseconds: 6000,
	}

	ratingsData, _ := rating.NewRatingsData(ratingDataArgs)
	return ratingsData
}

func (tpn *TestProcessorNode) initInterceptors(heartbeatPk string) {
	var err error
	tpn.BlockBlackListHandler = cache.NewTimeCache(TimeSpanForBadHeaders)
	if check.IfNil(tpn.EpochStartNotifier) {
		tpn.EpochStartNotifier = notifier.NewEpochStartSubscriptionHandler()
	}

	if tpn.EpochNotifier == nil {
		tpn.EpochNotifier = forking.NewGenericEpochNotifier()
	}
	if tpn.EnableEpochsHandler == nil {
		tpn.EnableEpochsHandler, _ = enablers.NewEnableEpochsHandler(CreateEnableEpochsConfig(), tpn.EpochNotifier)
	}
	coreComponents := GetDefaultCoreComponents(tpn.EnableEpochsHandler, tpn.EpochNotifier)
	coreComponents.InternalMarshalizerField = TestMarshalizer
	coreComponents.TxMarshalizerField = TestTxSignMarshalizer
	coreComponents.HasherField = TestHasher
	coreComponents.Uint64ByteSliceConverterField = TestUint64Converter
	coreComponents.ChainIdCalled = func() string {
		return string(tpn.ChainID)
	}
	coreComponents.MinTransactionVersionCalled = func() uint32 {
		return tpn.MinTransactionVersion
	}
	coreComponents.TxVersionCheckField = versioning.NewTxVersionChecker(tpn.MinTransactionVersion)
	coreComponents.EnableEpochsHandlerField = tpn.EnableEpochsHandler
	coreComponents.EpochNotifierField = tpn.EpochNotifier
	coreComponents.RoundNotifierField = tpn.RoundNotifier
	coreComponents.EconomicsDataField = tpn.EconomicsData

	cryptoComponents := GetDefaultCryptoComponents()
	cryptoComponents.PubKey = nil
	cryptoComponents.BlockSig = tpn.OwnAccount.BlockSingleSigner
	cryptoComponents.TxSig = tpn.OwnAccount.SingleSigner
	cryptoComponents.MultiSigContainer = cryptoMocks.NewMultiSignerContainerMock(TestMultiSig)
	cryptoComponents.BlKeyGen = tpn.OwnAccount.KeygenBlockSign
	cryptoComponents.TxKeyGen = tpn.OwnAccount.KeygenTxSign

	interceptorDataVerifierArgs := interceptorsFactory.InterceptedDataVerifierFactoryArgs{
		CacheSpan:   time.Second * 3,
		CacheExpiry: time.Second * 10,
	}

	if tpn.ShardCoordinator.SelfId() == core.MetachainShardId {
		argsEpochStart := &metachain.ArgsNewMetaEpochStartTrigger{
			GenesisTime: tpn.RoundHandler.TimeStamp(),
			Settings: &config.EpochStartConfig{
				MinRoundsBetweenEpochs: 1000,
				RoundsPerEpoch:         10000,
			},
			Epoch:              0,
			EpochStartNotifier: tpn.EpochStartNotifier,
			Storage:            tpn.Storage,
			Marshalizer:        TestMarshalizer,
			Hasher:             TestHasher,
			AppStatusHandler:   &statusHandlerMock.AppStatusHandlerStub{},
			DataPool:           tpn.DataPool,
		}
		epochStartTrigger, _ := metachain.NewEpochStartTrigger(argsEpochStart)
		tpn.EpochStartTrigger = &metachain.TestTrigger{}
		tpn.EpochStartTrigger.SetTrigger(epochStartTrigger)
		providedHardforkPk := tpn.createHardforkTrigger(heartbeatPk)
		coreComponents.HardforkTriggerPubKeyField = providedHardforkPk

		metaInterceptorContainerFactoryArgs := interceptorscontainer.CommonInterceptorsContainerFactoryArgs{
			CoreComponents:                 coreComponents,
			CryptoComponents:               cryptoComponents,
			Accounts:                       tpn.AccntState,
			ShardCoordinator:               tpn.ShardCoordinator,
			NodesCoordinator:               tpn.NodesCoordinator,
			MainMessenger:                  tpn.MainMessenger,
			FullArchiveMessenger:           tpn.FullArchiveMessenger,
			Store:                          tpn.Storage,
			DataPool:                       tpn.DataPool,
			MaxTxNonceDeltaAllowed:         common.MaxTxNonceDeltaAllowed,
			TxFeeHandler:                   tpn.EconomicsData,
			BlockBlackList:                 tpn.BlockBlackListHandler,
			HeaderSigVerifier:              tpn.HeaderSigVerifier,
			HeaderIntegrityVerifier:        tpn.HeaderIntegrityVerifier,
			ValidityAttester:               tpn.BlockTracker,
			EpochStartTrigger:              tpn.EpochStartTrigger,
			WhiteListHandler:               tpn.WhiteListHandler,
			WhiteListerVerifiedTxs:         tpn.WhiteListerVerifiedTxs,
			AntifloodHandler:               &mock.NilAntifloodHandler{},
			ArgumentsParser:                smartContract.NewArgumentParser(),
			PreferredPeersHolder:           &p2pmocks.PeersHolderStub{},
			SizeCheckDelta:                 sizeCheckDelta,
			RequestHandler:                 tpn.RequestHandler,
			PeerSignatureHandler:           &processMock.PeerSignatureHandlerStub{},
			SignaturesHandler:              &processMock.SignaturesHandlerStub{},
			HeartbeatExpiryTimespanInSec:   30,
			MainPeerShardMapper:            tpn.MainPeerShardMapper,
			FullArchivePeerShardMapper:     tpn.FullArchivePeerShardMapper,
			HardforkTrigger:                tpn.HardforkTrigger,
			NodeOperationMode:              tpn.NodeOperationMode,
			InterceptedDataVerifierFactory: interceptorsFactory.NewInterceptedDataVerifierFactory(interceptorDataVerifierArgs),
		}
		interceptorContainerFactory, _ := interceptorscontainer.NewMetaInterceptorsContainerFactory(metaInterceptorContainerFactoryArgs)

		tpn.MainInterceptorsContainer, tpn.FullArchiveInterceptorsContainer, err = interceptorContainerFactory.Create()
		if err != nil {
			log.Debug("interceptor container factory Create", "error", err.Error())
		}
	} else {
		argsPeerMiniBlocksSyncer := shardchain.ArgPeerMiniBlockSyncer{
			MiniBlocksPool:     tpn.DataPool.MiniBlocks(),
			ValidatorsInfoPool: tpn.DataPool.ValidatorsInfo(),
			RequestHandler:     tpn.RequestHandler,
		}
		peerMiniBlockSyncer, _ := shardchain.NewPeerMiniBlockSyncer(argsPeerMiniBlocksSyncer)
		argsShardEpochStart := &shardchain.ArgsShardEpochStartTrigger{
			Marshalizer:          TestMarshalizer,
			Hasher:               TestHasher,
			HeaderValidator:      tpn.HeaderValidator,
			Uint64Converter:      TestUint64Converter,
			DataPool:             tpn.DataPool,
			Storage:              tpn.Storage,
			RequestHandler:       tpn.RequestHandler,
			Epoch:                0,
			Validity:             1,
			Finality:             1,
			EpochStartNotifier:   tpn.EpochStartNotifier,
			PeerMiniBlocksSyncer: peerMiniBlockSyncer,
			RoundHandler:         tpn.RoundHandler,
			AppStatusHandler:     &statusHandlerMock.AppStatusHandlerStub{},
			EnableEpochsHandler:  tpn.EnableEpochsHandler,
		}
		epochStartTrigger, _ := shardchain.NewEpochStartTrigger(argsShardEpochStart)
		tpn.EpochStartTrigger = &shardchain.TestTrigger{}
		tpn.EpochStartTrigger.SetTrigger(epochStartTrigger)
		providedHardforkPk := tpn.createHardforkTrigger(heartbeatPk)
		coreComponents.HardforkTriggerPubKeyField = providedHardforkPk

		shardIntereptorContainerFactoryArgs := interceptorscontainer.CommonInterceptorsContainerFactoryArgs{
			CoreComponents:                 coreComponents,
			CryptoComponents:               cryptoComponents,
			Accounts:                       tpn.AccntState,
			ShardCoordinator:               tpn.ShardCoordinator,
			NodesCoordinator:               tpn.NodesCoordinator,
			MainMessenger:                  tpn.MainMessenger,
			FullArchiveMessenger:           tpn.FullArchiveMessenger,
			Store:                          tpn.Storage,
			DataPool:                       tpn.DataPool,
			MaxTxNonceDeltaAllowed:         common.MaxTxNonceDeltaAllowed,
			TxFeeHandler:                   tpn.EconomicsData,
			BlockBlackList:                 tpn.BlockBlackListHandler,
			HeaderSigVerifier:              tpn.HeaderSigVerifier,
			HeaderIntegrityVerifier:        tpn.HeaderIntegrityVerifier,
			ValidityAttester:               tpn.BlockTracker,
			EpochStartTrigger:              tpn.EpochStartTrigger,
			WhiteListHandler:               tpn.WhiteListHandler,
			WhiteListerVerifiedTxs:         tpn.WhiteListerVerifiedTxs,
			AntifloodHandler:               &mock.NilAntifloodHandler{},
			ArgumentsParser:                smartContract.NewArgumentParser(),
			PreferredPeersHolder:           &p2pmocks.PeersHolderStub{},
			SizeCheckDelta:                 sizeCheckDelta,
			RequestHandler:                 tpn.RequestHandler,
			PeerSignatureHandler:           &processMock.PeerSignatureHandlerStub{},
			SignaturesHandler:              &processMock.SignaturesHandlerStub{},
			HeartbeatExpiryTimespanInSec:   30,
			MainPeerShardMapper:            tpn.MainPeerShardMapper,
			FullArchivePeerShardMapper:     tpn.FullArchivePeerShardMapper,
			HardforkTrigger:                tpn.HardforkTrigger,
			NodeOperationMode:              tpn.NodeOperationMode,
			InterceptedDataVerifierFactory: interceptorsFactory.NewInterceptedDataVerifierFactory(interceptorDataVerifierArgs),
		}

		interceptorContainerFactory, _ := interceptorscontainer.NewShardInterceptorsContainerFactory(shardIntereptorContainerFactoryArgs)

		tpn.MainInterceptorsContainer, tpn.FullArchiveInterceptorsContainer, err = interceptorContainerFactory.Create()
		if err != nil {
			fmt.Println(err.Error())
		}
	}
}

func (tpn *TestProcessorNode) createHardforkTrigger(heartbeatPk string) []byte {
	pkBytes, _ := tpn.NodeKeys.MainKey.Pk.ToByteArray()
	argHardforkTrigger := trigger.ArgHardforkTrigger{
		TriggerPubKeyBytes:        pkBytes,
		Enabled:                   true,
		EnabledAuthenticated:      true,
		ArgumentParser:            smartContract.NewArgumentParser(),
		EpochProvider:             tpn.EpochStartTrigger,
		ExportFactoryHandler:      &mock.ExportFactoryHandlerStub{},
		CloseAfterExportInMinutes: 5,
		ChanStopNodeProcess:       make(chan endProcess.ArgEndProcess),
		EpochConfirmedNotifier:    tpn.EpochStartNotifier,
		SelfPubKeyBytes:           pkBytes,
		ImportStartHandler:        &mock.ImportStartHandlerStub{},
		RoundHandler:              &mock.RoundHandlerMock{},
	}

	var err error
	if len(heartbeatPk) > 0 {
		argHardforkTrigger.TriggerPubKeyBytes, err = hex.DecodeString(heartbeatPk)
		log.LogIfError(err)
	}
	tpn.HardforkTrigger, err = trigger.NewTrigger(argHardforkTrigger)
	log.LogIfError(err)

	return argHardforkTrigger.TriggerPubKeyBytes
}

func (tpn *TestProcessorNode) initResolvers() {
	dataPacker, _ := partitioning.NewSimpleDataPacker(TestMarshalizer)

	consensusTopic := common.ConsensusTopic + tpn.ShardCoordinator.CommunicationIdentifier(tpn.ShardCoordinator.SelfId())
	_ = tpn.MainMessenger.CreateTopic(consensusTopic, true)
	_ = tpn.FullArchiveMessenger.CreateTopic(consensusTopic, true)
	payloadValidator, _ := validator.NewPeerAuthenticationPayloadValidator(60)
	preferredPeersHolder, _ := p2pFactory.NewPeersHolder([]string{})
	fullArchivePreferredPeersHolder, _ := p2pFactory.NewPeersHolder([]string{})

	resolverContainerFactory := resolverscontainer.FactoryArgs{
		ShardCoordinator:                    tpn.ShardCoordinator,
		MainMessenger:                       tpn.MainMessenger,
		FullArchiveMessenger:                tpn.FullArchiveMessenger,
		Store:                               tpn.Storage,
		Marshalizer:                         TestMarshalizer,
		DataPools:                           tpn.DataPool,
		Uint64ByteSliceConverter:            TestUint64Converter,
		DataPacker:                          dataPacker,
		TriesContainer:                      tpn.TrieContainer,
		SizeCheckDelta:                      100,
		InputAntifloodHandler:               &mock.NilAntifloodHandler{},
		OutputAntifloodHandler:              &mock.NilAntifloodHandler{},
		NumConcurrentResolvingJobs:          10,
		NumConcurrentResolvingTrieNodesJobs: 3,
		MainPreferredPeersHolder:            preferredPeersHolder,
		FullArchivePreferredPeersHolder:     fullArchivePreferredPeersHolder,
		PayloadValidator:                    payloadValidator,
	}

	var err error
	if tpn.ShardCoordinator.SelfId() == core.MetachainShardId {
		resolversContainerFactory, _ := resolverscontainer.NewMetaResolversContainerFactory(resolverContainerFactory)

		tpn.ResolversContainer, err = resolversContainerFactory.Create()
		log.LogIfError(err)
	} else {
		resolversContainerFactory, _ := resolverscontainer.NewShardResolversContainerFactory(resolverContainerFactory)

		tpn.ResolversContainer, err = resolversContainerFactory.Create()
		log.LogIfError(err)
	}
}

func (tpn *TestProcessorNode) initRequesters() {
	requestersContainerFactoryArgs := requesterscontainer.FactoryArgs{
		RequesterConfig: config.RequesterConfig{
			NumCrossShardPeers:  2,
			NumTotalPeers:       3,
			NumFullHistoryPeers: 3,
		},
		ShardCoordinator:                tpn.ShardCoordinator,
		MainMessenger:                   tpn.MainMessenger,
		FullArchiveMessenger:            tpn.FullArchiveMessenger,
		Marshaller:                      TestMarshaller,
		Uint64ByteSliceConverter:        TestUint64Converter,
		OutputAntifloodHandler:          &mock.NilAntifloodHandler{},
		CurrentNetworkEpochProvider:     tpn.EpochProvider,
		MainPreferredPeersHolder:        &p2pmocks.PeersHolderStub{},
		FullArchivePreferredPeersHolder: &p2pmocks.PeersHolderStub{},
		PeersRatingHandler:              tpn.PeersRatingHandler,
		SizeCheckDelta:                  0,
	}

	if tpn.ShardCoordinator.SelfId() == core.MetachainShardId {
		tpn.createMetaRequestersContainer(requestersContainerFactoryArgs)
	} else {
		tpn.createShardRequestersContainer(requestersContainerFactoryArgs)
	}

	id := hex.EncodeToString(tpn.OwnAccount.PkTxSignBytes)
	if len(id) > 8 {
		id = id[0:8]
	}

	log := logger.GetOrCreate(fmt.Sprintf("dtr/rh/%s", id))

	tpn.RequestersFinder, _ = containers.NewRequestersFinder(tpn.RequestersContainer, tpn.ShardCoordinator)
	tpn.RequestHandler, _ = requestHandlers.NewResolverRequestHandler(
		log,
		tpn.RequestersFinder,
		tpn.RequestedItemsHandler,
		tpn.WhiteListHandler,
		100,
		tpn.ShardCoordinator.SelfId(),
		time.Second,
	)
}

func (tpn *TestProcessorNode) createMetaRequestersContainer(args requesterscontainer.FactoryArgs) {
	requestersContainerFactory, _ := requesterscontainer.NewMetaRequestersContainerFactory(args)

	var err error
	tpn.RequestersContainer, err = requestersContainerFactory.Create()
	log.LogIfError(err)
}

func (tpn *TestProcessorNode) createShardRequestersContainer(args requesterscontainer.FactoryArgs) {
	requestersContainerFactory, _ := requesterscontainer.NewShardRequestersContainerFactory(args)

	var err error
	tpn.RequestersContainer, err = requestersContainerFactory.Create()
	log.LogIfError(err)
}

func (tpn *TestProcessorNode) initInnerProcessors(gasMap map[string]map[string]uint64, vmConfig *config.VirtualMachineConfig) {
	if tpn.ShardCoordinator.SelfId() == core.MetachainShardId {
		tpn.initMetaInnerProcessors(gasMap)
		return
	}

	if tpn.ValidatorStatisticsProcessor == nil {
		tpn.ValidatorStatisticsProcessor = &testscommon.ValidatorStatisticsProcessorStub{
			UpdatePeerStateCalled: func(header data.MetaHeaderHandler) ([]byte, error) {
				return []byte("validator statistics root hash"), nil
			},
		}
	}

	argsFactory := shard.ArgsNewIntermediateProcessorsContainerFactory{
		ShardCoordinator:        tpn.ShardCoordinator,
		Marshalizer:             TestMarshalizer,
		Hasher:                  TestHasher,
		PubkeyConverter:         TestAddressPubkeyConverter,
		Store:                   tpn.Storage,
		PoolsHolder:             tpn.DataPool,
		EconomicsFee:            tpn.EconomicsData,
		EnableEpochsHandler:     tpn.EnableEpochsHandler,
		TxExecutionOrderHandler: tpn.TxExecutionOrderHandler,
	}
	interimProcFactory, _ := shard.NewIntermediateProcessorsContainerFactory(argsFactory)

	tpn.InterimProcContainer, _ = interimProcFactory.Create()
	argsNewIntermediateResultsProc := postprocess.ArgsNewIntermediateResultsProcessor{
		Hasher:                  TestHasher,
		Marshalizer:             TestMarshalizer,
		Coordinator:             tpn.ShardCoordinator,
		PubkeyConv:              TestAddressPubkeyConverter,
		Store:                   tpn.Storage,
		BlockType:               dataBlock.SmartContractResultBlock,
		CurrTxs:                 tpn.DataPool.CurrentBlockTxs(),
		EconomicsFee:            tpn.EconomicsData,
		EnableEpochsHandler:     tpn.EnableEpochsHandler,
		TxExecutionOrderHandler: tpn.TxExecutionOrderHandler,
	}
	tpn.ScrForwarder, _ = postprocess.NewTestIntermediateResultsProcessor(argsNewIntermediateResultsProc)

	tpn.InterimProcContainer.Remove(dataBlock.SmartContractResultBlock)
	_ = tpn.InterimProcContainer.Add(dataBlock.SmartContractResultBlock, tpn.ScrForwarder)

	tpn.RewardsProcessor, _ = rewardTransaction.NewRewardTxProcessor(
		tpn.AccntState,
		TestAddressPubkeyConverter,
		tpn.ShardCoordinator,
	)

	mapDNSAddresses := make(map[string]struct{})
	if !check.IfNil(tpn.SmartContractParser) {
		mapDNSAddresses, _ = tpn.SmartContractParser.GetDeployedSCAddresses(genesis.DNSType)
	}

	gasSchedule := mock.NewGasScheduleNotifierMock(gasMap)
	argsBuiltIn := builtInFunctions.ArgsCreateBuiltInFunctionContainer{
		GasSchedule:               gasSchedule,
		MapDNSAddresses:           mapDNSAddresses,
		MapDNSV2Addresses:         mapDNSAddresses,
		Marshalizer:               TestMarshalizer,
		Accounts:                  tpn.AccntState,
		ShardCoordinator:          tpn.ShardCoordinator,
		EpochNotifier:             tpn.EpochNotifier,
		EnableEpochsHandler:       tpn.EnableEpochsHandler,
		MaxNumNodesInTransferRole: 100,
		GuardedAccountHandler:     tpn.GuardedAccountHandler,
	}
	argsBuiltIn.AutomaticCrawlerAddresses = GenerateOneAddressPerShard(argsBuiltIn.ShardCoordinator)
	builtInFuncFactory, _ := builtInFunctions.CreateBuiltInFunctionsFactory(argsBuiltIn)

	for name, function := range TestBuiltinFunctions {
		err := builtInFuncFactory.BuiltInFunctionContainer().Add(name, function)
		log.LogIfError(err)
	}

	esdtTransferParser, _ := parsers.NewESDTTransferParser(TestMarshalizer)
	counter, err := counters.NewUsageCounter(esdtTransferParser)
	log.LogIfError(err)

	argsHook := hooks.ArgBlockChainHook{
		Accounts:                 tpn.AccntState,
		PubkeyConv:               TestAddressPubkeyConverter,
		StorageService:           tpn.Storage,
		BlockChain:               tpn.BlockChain,
		ShardCoordinator:         tpn.ShardCoordinator,
		Marshalizer:              TestMarshalizer,
		Uint64Converter:          TestUint64Converter,
		BuiltInFunctions:         builtInFuncFactory.BuiltInFunctionContainer(),
		NFTStorageHandler:        builtInFuncFactory.NFTStorageHandler(),
		GlobalSettingsHandler:    builtInFuncFactory.ESDTGlobalSettingsHandler(),
		DataPool:                 tpn.DataPool,
		CompiledSCPool:           tpn.DataPool.SmartContracts(),
		EpochNotifier:            tpn.EpochNotifier,
		EnableEpochsHandler:      tpn.EnableEpochsHandler,
		NilCompiledSCStore:       true,
		GasSchedule:              gasSchedule,
		Counter:                  counter,
		MissingTrieNodesNotifier: &testscommon.MissingTrieNodesNotifierStub{},
	}

	maxGasLimitPerBlock := uint64(0xFFFFFFFFFFFFFFFF)
	blockChainHookImpl, _ := hooks.NewBlockChainHookImpl(argsHook)
	tpn.EnableEpochs.FailExecutionOnEveryAPIErrorEnableEpoch = 1
	argsNewVMFactory := shard.ArgVMContainerFactory{
		Config:              *vmConfig,
		BlockGasLimit:       maxGasLimitPerBlock,
		GasSchedule:         gasSchedule,
		BlockChainHook:      blockChainHookImpl,
		BuiltInFunctions:    argsHook.BuiltInFunctions,
		EpochNotifier:       tpn.EpochNotifier,
		EnableEpochsHandler: tpn.EnableEpochsHandler,
		WasmVMChangeLocker:  tpn.WasmVMChangeLocker,
		ESDTTransferParser:  esdtTransferParser,
		Hasher:              TestHasher,
		PubKeyConverter:     TestAddressPubkeyConverter,
	}
	vmFactory, _ := shard.NewVMContainerFactory(argsNewVMFactory)

	tpn.VMFactory, _ = shard.NewVMContainerFactory(argsNewVMFactory)
	tpn.VMContainer, err = vmFactory.Create()
	if err != nil {
		panic(err)
	}

	tpn.BlockchainHook, _ = vmFactory.BlockChainHookImpl().(*hooks.BlockChainHookImpl)
	_ = builtInFuncFactory.SetPayableHandler(tpn.BlockchainHook)

	mockVM, _ := mock.NewOneSCExecutorMockVM(tpn.BlockchainHook, TestHasher)
	mockVM.GasForOperation = OpGasValueForMockVm
	_ = tpn.VMContainer.Add(procFactory.InternalTestingVM, mockVM)

	tpn.FeeAccumulator = postprocess.NewFeeAccumulator()
	tpn.ArgsParser = smartContract.NewArgumentParser()

	argsTxTypeHandler := coordinator.ArgNewTxTypeHandler{
		PubkeyConverter:     TestAddressPubkeyConverter,
		ShardCoordinator:    tpn.ShardCoordinator,
		BuiltInFunctions:    builtInFuncFactory.BuiltInFunctionContainer(),
		ArgumentParser:      parsers.NewCallArgsParser(),
		ESDTTransferParser:  esdtTransferParser,
		EnableEpochsHandler: tpn.EnableEpochsHandler,
	}
	txTypeHandler, _ := coordinator.NewTxTypeHandler(argsTxTypeHandler)
	tpn.GasHandler, _ = preprocess.NewGasComputation(tpn.EconomicsData, txTypeHandler, tpn.EnableEpochsHandler)
	badBlocksHandler, _ := tpn.InterimProcContainer.Get(dataBlock.InvalidBlock)
	guardianChecker := &guardianMocks.GuardedAccountHandlerStub{}

	argsNewScProcessor := scrCommon.ArgsNewSmartContractProcessor{
		VmContainer:         tpn.VMContainer,
		ArgsParser:          tpn.ArgsParser,
		Hasher:              TestHasher,
		Marshalizer:         TestMarshalizer,
		AccountsDB:          tpn.AccntState,
		BlockChainHook:      vmFactory.BlockChainHookImpl(),
		BuiltInFunctions:    builtInFuncFactory.BuiltInFunctionContainer(),
		PubkeyConv:          TestAddressPubkeyConverter,
		ShardCoordinator:    tpn.ShardCoordinator,
		ScrForwarder:        tpn.ScrForwarder,
		TxFeeHandler:        tpn.FeeAccumulator,
		EconomicsFee:        tpn.EconomicsData,
		TxTypeHandler:       txTypeHandler,
		GasHandler:          tpn.GasHandler,
		GasSchedule:         gasSchedule,
		TxLogsProcessor:     tpn.TransactionLogProcessor,
		BadTxForwarder:      badBlocksHandler,
		EnableRoundsHandler: tpn.EnableRoundsHandler,
		EnableEpochsHandler: tpn.EnableEpochsHandler,
		VMOutputCacher:      txcache.NewDisabledCache(),
		WasmVMChangeLocker:  tpn.WasmVMChangeLocker,
	}

	tpn.ScProcessor, _ = processProxy.NewTestSmartContractProcessorProxy(argsNewScProcessor, tpn.EpochNotifier)

	receiptsHandler, _ := tpn.InterimProcContainer.Get(dataBlock.ReceiptBlock)
	argsNewTxProcessor := transaction.ArgsNewTxProcessor{
		Accounts:            tpn.AccntState,
		Hasher:              TestHasher,
		PubkeyConv:          TestAddressPubkeyConverter,
		Marshalizer:         TestMarshalizer,
		SignMarshalizer:     TestTxSignMarshalizer,
		ShardCoordinator:    tpn.ShardCoordinator,
		ScProcessor:         tpn.ScProcessor,
		TxFeeHandler:        tpn.FeeAccumulator,
		TxTypeHandler:       txTypeHandler,
		EconomicsFee:        tpn.EconomicsData,
		ReceiptForwarder:    receiptsHandler,
		BadTxForwarder:      badBlocksHandler,
		ArgsParser:          tpn.ArgsParser,
		ScrForwarder:        tpn.ScrForwarder,
		EnableRoundsHandler: tpn.EnableRoundsHandler,
		EnableEpochsHandler: tpn.EnableEpochsHandler,
		GuardianChecker:     guardianChecker,
		TxVersionChecker:    &testscommon.TxVersionCheckerStub{},
		TxLogsProcessor:     tpn.TransactionLogProcessor,
	}
	tpn.TxProcessor, _ = transaction.NewTxProcessor(argsNewTxProcessor)
	scheduledSCRsStorer, _ := tpn.Storage.GetStorer(dataRetriever.ScheduledSCRsUnit)
	scheduledTxsExecutionHandler, _ := preprocess.NewScheduledTxsExecution(
		tpn.TxProcessor,
		&mock.TransactionCoordinatorMock{},
		scheduledSCRsStorer,
		TestMarshalizer,
		TestHasher,
		tpn.ShardCoordinator,
		tpn.TxExecutionOrderHandler,
	)
	processedMiniBlocksTracker := processedMb.NewProcessedMiniBlocksTracker()

	fact, err := shard.NewPreProcessorsContainerFactory(
		tpn.ShardCoordinator,
		tpn.Storage,
		TestMarshalizer,
		TestHasher,
		tpn.DataPool,
		TestAddressPubkeyConverter,
		tpn.AccntState,
		tpn.RequestHandler,
		tpn.TxProcessor,
		tpn.ScProcessor,
		tpn.ScProcessor,
		tpn.RewardsProcessor,
		tpn.EconomicsData,
		tpn.GasHandler,
		tpn.BlockTracker,
		TestBlockSizeComputationHandler,
		TestBalanceComputationHandler,
		tpn.EnableEpochsHandler,
		txTypeHandler,
		scheduledTxsExecutionHandler,
		processedMiniBlocksTracker,
		tpn.TxExecutionOrderHandler,
	)
	if err != nil {
		panic(err.Error())
	}
	tpn.PreProcessorsContainer, _ = fact.Create()

	argsTransactionCoordinator := coordinator.ArgTransactionCoordinator{
		Hasher:                       TestHasher,
		Marshalizer:                  TestMarshalizer,
		ShardCoordinator:             tpn.ShardCoordinator,
		Accounts:                     tpn.AccntState,
		MiniBlockPool:                tpn.DataPool.MiniBlocks(),
		RequestHandler:               tpn.RequestHandler,
		PreProcessors:                tpn.PreProcessorsContainer,
		InterProcessors:              tpn.InterimProcContainer,
		GasHandler:                   tpn.GasHandler,
		FeeHandler:                   tpn.FeeAccumulator,
		BlockSizeComputation:         TestBlockSizeComputationHandler,
		BalanceComputation:           TestBalanceComputationHandler,
		EconomicsFee:                 tpn.EconomicsData,
		TxTypeHandler:                txTypeHandler,
		TransactionsLogProcessor:     tpn.TransactionLogProcessor,
		EnableEpochsHandler:          tpn.EnableEpochsHandler,
		ScheduledTxsExecutionHandler: scheduledTxsExecutionHandler,
		DoubleTransactionsDetector:   &testscommon.PanicDoubleTransactionsDetector{},
		ProcessedMiniBlocksTracker:   processedMiniBlocksTracker,
		TxExecutionOrderHandler:      tpn.TxExecutionOrderHandler,
	}
	tpn.TxCoordinator, _ = coordinator.NewTransactionCoordinator(argsTransactionCoordinator)
	scheduledTxsExecutionHandler.SetTransactionCoordinator(tpn.TxCoordinator)
}

func (tpn *TestProcessorNode) initMetaInnerProcessors(gasMap map[string]map[string]uint64) {
	argsFactory := metaProcess.ArgsNewIntermediateProcessorsContainerFactory{
		ShardCoordinator:        tpn.ShardCoordinator,
		Marshalizer:             TestMarshalizer,
		Hasher:                  TestHasher,
		PubkeyConverter:         TestAddressPubkeyConverter,
		Store:                   tpn.Storage,
		PoolsHolder:             tpn.DataPool,
		EconomicsFee:            tpn.EconomicsData,
		EnableEpochsHandler:     tpn.EnableEpochsHandler,
		TxExecutionOrderHandler: tpn.TxExecutionOrderHandler,
	}
	interimProcFactory, _ := metaProcess.NewIntermediateProcessorsContainerFactory(argsFactory)

	tpn.InterimProcContainer, _ = interimProcFactory.Create()
	argsNewIntermediateResultsProc := postprocess.ArgsNewIntermediateResultsProcessor{
		Hasher:                  TestHasher,
		Marshalizer:             TestMarshalizer,
		Coordinator:             tpn.ShardCoordinator,
		PubkeyConv:              TestAddressPubkeyConverter,
		Store:                   tpn.Storage,
		BlockType:               dataBlock.SmartContractResultBlock,
		CurrTxs:                 tpn.DataPool.CurrentBlockTxs(),
		EconomicsFee:            tpn.EconomicsData,
		EnableEpochsHandler:     tpn.EnableEpochsHandler,
		TxExecutionOrderHandler: tpn.TxExecutionOrderHandler,
	}
	tpn.ScrForwarder, _ = postprocess.NewTestIntermediateResultsProcessor(argsNewIntermediateResultsProc)

	tpn.InterimProcContainer.Remove(dataBlock.SmartContractResultBlock)
	_ = tpn.InterimProcContainer.Add(dataBlock.SmartContractResultBlock, tpn.ScrForwarder)

	gasSchedule := mock.NewGasScheduleNotifierMock(gasMap)
	argsBuiltIn := builtInFunctions.ArgsCreateBuiltInFunctionContainer{
		GasSchedule:               gasSchedule,
		MapDNSAddresses:           make(map[string]struct{}),
		MapDNSV2Addresses:         make(map[string]struct{}),
		Marshalizer:               TestMarshalizer,
		Accounts:                  tpn.AccntState,
		ShardCoordinator:          tpn.ShardCoordinator,
		EpochNotifier:             tpn.EpochNotifier,
		EnableEpochsHandler:       tpn.EnableEpochsHandler,
		MaxNumNodesInTransferRole: 100,
		GuardedAccountHandler:     tpn.GuardedAccountHandler,
	}
	argsBuiltIn.AutomaticCrawlerAddresses = GenerateOneAddressPerShard(argsBuiltIn.ShardCoordinator)
	builtInFuncFactory, _ := builtInFunctions.CreateBuiltInFunctionsFactory(argsBuiltIn)
	argsHook := hooks.ArgBlockChainHook{
		Accounts:                 tpn.AccntState,
		PubkeyConv:               TestAddressPubkeyConverter,
		StorageService:           tpn.Storage,
		BlockChain:               tpn.BlockChain,
		ShardCoordinator:         tpn.ShardCoordinator,
		Marshalizer:              TestMarshalizer,
		Uint64Converter:          TestUint64Converter,
		BuiltInFunctions:         builtInFuncFactory.BuiltInFunctionContainer(),
		NFTStorageHandler:        builtInFuncFactory.NFTStorageHandler(),
		GlobalSettingsHandler:    builtInFuncFactory.ESDTGlobalSettingsHandler(),
		DataPool:                 tpn.DataPool,
		CompiledSCPool:           tpn.DataPool.SmartContracts(),
		EpochNotifier:            tpn.EpochNotifier,
		EnableEpochsHandler:      tpn.EnableEpochsHandler,
		NilCompiledSCStore:       true,
		GasSchedule:              gasSchedule,
		Counter:                  counters.NewDisabledCounter(),
		MissingTrieNodesNotifier: &testscommon.MissingTrieNodesNotifierStub{},
	}

	var signVerifier vm.MessageSignVerifier
	if tpn.UseValidVmBlsSigVerifier {
		signVerifier, _ = vmProcess.NewMessageSigVerifier(
			signing.NewKeyGenerator(mcl.NewSuiteBLS12()),
			mclsig.NewBlsSigner(),
		)
	} else {
		signVerifier, _ = disabled.NewMessageSignVerifier(&mock.KeyGenMock{})
	}
	blockChainHookImpl, _ := hooks.NewBlockChainHookImpl(argsHook)
	argsVMContainerFactory := metaProcess.ArgsNewVMContainerFactory{
		BlockChainHook:      blockChainHookImpl,
		PubkeyConv:          argsHook.PubkeyConv,
		Economics:           tpn.EconomicsData,
		MessageSignVerifier: signVerifier,
		GasSchedule:         gasSchedule,
		NodesConfigProvider: tpn.NodesSetup,
		Hasher:              TestHasher,
		Marshalizer:         TestMarshalizer,
		SystemSCConfig: &config.SystemSmartContractsConfig{
			ESDTSystemSCConfig: config.ESDTSystemSCConfig{
				BaseIssuingCost: "1000",
				OwnerAddress:    "aaaaaa",
			},
			GovernanceSystemSCConfig: config.GovernanceSystemSCConfig{
				V1: config.GovernanceSystemSCConfigV1{
					ProposalCost: "500",
				},
				Active: config.GovernanceSystemSCConfigActive{
					ProposalCost:     "500",
					MinQuorum:        0.5,
					MinPassThreshold: 0.5,
					MinVetoThreshold: 0.5,
					LostProposalFee:  "1",
				},
				OwnerAddress: DelegationManagerConfigChangeAddress,
			},
			StakingSystemSCConfig: config.StakingSystemSCConfig{
				GenesisNodePrice:                     "1000",
				UnJailValue:                          "10",
				MinStepValue:                         "10",
				MinStakeValue:                        "1",
				UnBondPeriod:                         1,
				UnBondPeriodInEpochs:                 1,
				NumRoundsWithoutBleed:                1,
				MaximumPercentageToBleed:             1,
				BleedPercentagePerRound:              1,
				MaxNumberOfNodesForStake:             100,
				ActivateBLSPubKeyMessageVerification: false,
				MinUnstakeTokensValue:                "1",
				StakeLimitPercentage:                 100.0,
				NodeLimitPercentage:                  100.0,
			},
			DelegationManagerSystemSCConfig: config.DelegationManagerSystemSCConfig{
				MinCreationDeposit:  "100",
				MinStakeAmount:      "100",
				ConfigChangeAddress: DelegationManagerConfigChangeAddress,
			},
			DelegationSystemSCConfig: config.DelegationSystemSCConfig{
				MinServiceFee: 0,
				MaxServiceFee: 100000,
			},
			SoftAuctionConfig: config.SoftAuctionConfig{
				TopUpStep:             "10",
				MinTopUp:              "1",
				MaxTopUp:              "32000000",
				MaxNumberOfIterations: 100000,
			},
		},
		ValidatorAccountsDB: tpn.PeerState,
		UserAccountsDB:      tpn.AccntState,
		ChanceComputer:      &mock.RaterMock{},
		ShardCoordinator:    tpn.ShardCoordinator,
		EnableEpochsHandler: tpn.EnableEpochsHandler,
		NodesCoordinator:    tpn.NodesCoordinator,
	}
	vmFactory, _ := metaProcess.NewVMContainerFactory(argsVMContainerFactory)

	tpn.VMFactory, _ = metaProcess.NewVMContainerFactory(argsVMContainerFactory)
	tpn.VMContainer, _ = vmFactory.Create()
	tpn.BlockchainHook, _ = vmFactory.BlockChainHookImpl().(*hooks.BlockChainHookImpl)
	tpn.SystemSCFactory = vmFactory.SystemSmartContractContainerFactory()
	tpn.addMockVm(tpn.BlockchainHook)

	tpn.FeeAccumulator = postprocess.NewFeeAccumulator()
	tpn.ArgsParser = smartContract.NewArgumentParser()
	esdtTransferParser, _ := parsers.NewESDTTransferParser(TestMarshalizer)
	argsTxTypeHandler := coordinator.ArgNewTxTypeHandler{
		PubkeyConverter:     TestAddressPubkeyConverter,
		ShardCoordinator:    tpn.ShardCoordinator,
		BuiltInFunctions:    builtInFuncFactory.BuiltInFunctionContainer(),
		ArgumentParser:      parsers.NewCallArgsParser(),
		ESDTTransferParser:  esdtTransferParser,
		EnableEpochsHandler: tpn.EnableEpochsHandler,
	}
	txTypeHandler, _ := coordinator.NewTxTypeHandler(argsTxTypeHandler)
	tpn.GasHandler, _ = preprocess.NewGasComputation(tpn.EconomicsData, txTypeHandler, tpn.EnableEpochsHandler)
	badBlocksHandler, _ := tpn.InterimProcContainer.Get(dataBlock.InvalidBlock)
	argsNewScProcessor := scrCommon.ArgsNewSmartContractProcessor{
		VmContainer:         tpn.VMContainer,
		ArgsParser:          tpn.ArgsParser,
		Hasher:              TestHasher,
		Marshalizer:         TestMarshalizer,
		AccountsDB:          tpn.AccntState,
		BlockChainHook:      vmFactory.BlockChainHookImpl(),
		BuiltInFunctions:    builtInFuncFactory.BuiltInFunctionContainer(),
		PubkeyConv:          TestAddressPubkeyConverter,
		ShardCoordinator:    tpn.ShardCoordinator,
		ScrForwarder:        tpn.ScrForwarder,
		TxFeeHandler:        tpn.FeeAccumulator,
		EconomicsFee:        tpn.EconomicsData,
		TxTypeHandler:       txTypeHandler,
		GasHandler:          tpn.GasHandler,
		GasSchedule:         gasSchedule,
		TxLogsProcessor:     tpn.TransactionLogProcessor,
		BadTxForwarder:      badBlocksHandler,
		EnableRoundsHandler: tpn.EnableRoundsHandler,
		EnableEpochsHandler: tpn.EnableEpochsHandler,
		VMOutputCacher:      txcache.NewDisabledCache(),
		WasmVMChangeLocker:  tpn.WasmVMChangeLocker,
	}

	tpn.ScProcessor, _ = processProxy.NewTestSmartContractProcessorProxy(argsNewScProcessor, tpn.EpochNotifier)

	argsNewMetaTxProc := transaction.ArgsNewMetaTxProcessor{
		Hasher:              TestHasher,
		Marshalizer:         TestMarshalizer,
		Accounts:            tpn.AccntState,
		PubkeyConv:          TestAddressPubkeyConverter,
		ShardCoordinator:    tpn.ShardCoordinator,
		ScProcessor:         tpn.ScProcessor,
		TxTypeHandler:       txTypeHandler,
		EconomicsFee:        tpn.EconomicsData,
		EnableEpochsHandler: tpn.EnableEpochsHandler,
		GuardianChecker:     &guardianMocks.GuardedAccountHandlerStub{},
		TxVersionChecker:    &testscommon.TxVersionCheckerStub{},
	}
	tpn.TxProcessor, _ = transaction.NewMetaTxProcessor(argsNewMetaTxProc)
	scheduledSCRsStorer, _ := tpn.Storage.GetStorer(dataRetriever.ScheduledSCRsUnit)
	scheduledTxsExecutionHandler, _ := preprocess.NewScheduledTxsExecution(
		tpn.TxProcessor,
		&mock.TransactionCoordinatorMock{},
		scheduledSCRsStorer,
		TestMarshalizer,
		TestHasher,
		tpn.ShardCoordinator,
		tpn.TxExecutionOrderHandler,
	)
	processedMiniBlocksTracker := processedMb.NewProcessedMiniBlocksTracker()

	fact, _ := metaProcess.NewPreProcessorsContainerFactory(
		tpn.ShardCoordinator,
		tpn.Storage,
		TestMarshalizer,
		TestHasher,
		tpn.DataPool,
		tpn.AccntState,
		tpn.RequestHandler,
		tpn.TxProcessor,
		tpn.ScProcessor,
		tpn.EconomicsData,
		tpn.GasHandler,
		tpn.BlockTracker,
		TestAddressPubkeyConverter,
		TestBlockSizeComputationHandler,
		TestBalanceComputationHandler,
		tpn.EnableEpochsHandler,
		txTypeHandler,
		scheduledTxsExecutionHandler,
		processedMiniBlocksTracker,
		tpn.TxExecutionOrderHandler,
	)
	tpn.PreProcessorsContainer, _ = fact.Create()

	argsTransactionCoordinator := coordinator.ArgTransactionCoordinator{
		Hasher:                       TestHasher,
		Marshalizer:                  TestMarshalizer,
		ShardCoordinator:             tpn.ShardCoordinator,
		Accounts:                     tpn.AccntState,
		MiniBlockPool:                tpn.DataPool.MiniBlocks(),
		RequestHandler:               tpn.RequestHandler,
		PreProcessors:                tpn.PreProcessorsContainer,
		InterProcessors:              tpn.InterimProcContainer,
		GasHandler:                   tpn.GasHandler,
		FeeHandler:                   tpn.FeeAccumulator,
		BlockSizeComputation:         TestBlockSizeComputationHandler,
		BalanceComputation:           TestBalanceComputationHandler,
		EconomicsFee:                 tpn.EconomicsData,
		TxTypeHandler:                txTypeHandler,
		TransactionsLogProcessor:     tpn.TransactionLogProcessor,
		EnableEpochsHandler:          tpn.EnableEpochsHandler,
		ScheduledTxsExecutionHandler: scheduledTxsExecutionHandler,
		DoubleTransactionsDetector:   &testscommon.PanicDoubleTransactionsDetector{},
		ProcessedMiniBlocksTracker:   processedMiniBlocksTracker,
		TxExecutionOrderHandler:      tpn.TxExecutionOrderHandler,
	}
	tpn.TxCoordinator, _ = coordinator.NewTransactionCoordinator(argsTransactionCoordinator)
	scheduledTxsExecutionHandler.SetTransactionCoordinator(tpn.TxCoordinator)
}

// InitDelegationManager will initialize the delegation manager whenever required
func (tpn *TestProcessorNode) InitDelegationManager() {
	if tpn.ShardCoordinator.SelfId() != core.MetachainShardId {
		return
	}

	systemVM, err := tpn.VMContainer.Get(factory.SystemVirtualMachine)
	log.LogIfError(err)

	codeMetaData := &vmcommon.CodeMetadata{
		Upgradeable: false,
		Payable:     false,
		Readable:    true,
	}

	vmInput := &vmcommon.ContractCreateInput{
		VMInput: vmcommon.VMInput{
			CallerAddr: vm.DelegationManagerSCAddress,
			Arguments:  [][]byte{},
			CallValue:  zero,
		},
		ContractCode:         vm.DelegationManagerSCAddress,
		ContractCodeMetadata: codeMetaData.ToBytes(),
	}

	vmOutput, err := systemVM.RunSmartContractCreate(vmInput)
	log.LogIfError(err)
	if vmOutput.ReturnCode != vmcommon.Ok {
		log.Error("error while initializing system SC", "return code", vmOutput.ReturnCode)
	}

	err = ProcessSCOutputAccounts(vmOutput, tpn.AccntState)
	log.LogIfError(err)

	err = tpn.updateSystemSCContractsCode(vmInput.ContractCodeMetadata, vm.DelegationManagerSCAddress)
	log.LogIfError(err)

	_, err = tpn.AccntState.Commit()
	log.LogIfError(err)
}

func (tpn *TestProcessorNode) updateSystemSCContractsCode(contractMetadata []byte, scAddress []byte) error {
	userAcc, err := tpn.getUserAccount(scAddress)
	if err != nil {
		return err
	}

	userAcc.SetOwnerAddress(scAddress)
	userAcc.SetCodeMetadata(contractMetadata)
	userAcc.SetCode(scAddress)

	return tpn.AccntState.SaveAccount(userAcc)
}

func (tpn *TestProcessorNode) getUserAccount(address []byte) (state.UserAccountHandler, error) {
	acnt, err := tpn.AccntState.LoadAccount(address)
	if err != nil {
		return nil, err
	}

	stAcc, ok := acnt.(state.UserAccountHandler)
	if !ok {
		return nil, process.ErrWrongTypeAssertion
	}

	return stAcc, nil
}

func (tpn *TestProcessorNode) addMockVm(blockchainHook vmcommon.BlockchainHook) {
	mockVM, _ := mock.NewOneSCExecutorMockVM(blockchainHook, TestHasher)
	mockVM.GasForOperation = OpGasValueForMockVm

	_ = tpn.VMContainer.Add(factory.InternalTestingVM, mockVM)
}

func (tpn *TestProcessorNode) initBlockProcessor() {
	var err error

	id := hex.EncodeToString(tpn.OwnAccount.PkTxSignBytes)
	if len(id) > 8 {
		id = id[0:8]
	}

	log := logger.GetOrCreate(fmt.Sprintf("p/sync/%s", id))

	accountsDb := make(map[state.AccountsDbIdentifier]state.AccountsAdapter)
	accountsDb[state.UserAccountsState] = tpn.AccntState
	accountsDb[state.PeerAccountsState] = tpn.PeerState

	if tpn.EpochNotifier == nil {
		tpn.EpochNotifier = forking.NewGenericEpochNotifier()
	}
	if tpn.EnableEpochsHandler == nil {
		tpn.EnableEpochsHandler, _ = enablers.NewEnableEpochsHandler(CreateEnableEpochsConfig(), tpn.EpochNotifier)
	}
	coreComponents := GetDefaultCoreComponents(tpn.EnableEpochsHandler, tpn.EpochNotifier)
	coreComponents.InternalMarshalizerField = TestMarshalizer
	coreComponents.HasherField = TestHasher
	coreComponents.Uint64ByteSliceConverterField = TestUint64Converter
	coreComponents.RoundHandlerField = tpn.RoundHandler
	coreComponents.EconomicsDataField = tpn.EconomicsData
	coreComponents.RoundNotifierField = tpn.RoundNotifier

	dataComponents := GetDefaultDataComponents()
	dataComponents.Store = tpn.Storage
	dataComponents.DataPool = tpn.DataPool
	dataComponents.BlockChain = tpn.BlockChain

	if tpn.ShardCoordinator.SelfId() != core.MetachainShardId {
		tpn.ForkDetector, _ = processSync.NewShardForkDetector(
			log,
			tpn.RoundHandler,
			tpn.BlockBlackListHandler,
			tpn.BlockTracker,
			tpn.NodesSetup.GetStartTime(),
			tpn.EnableEpochsHandler,
			tpn.DataPool.Proofs())
	} else {
		tpn.ForkDetector, _ = processSync.NewMetaForkDetector(
			log,
			tpn.RoundHandler,
			tpn.BlockBlackListHandler,
			tpn.BlockTracker,
			tpn.NodesSetup.GetStartTime(),
			tpn.EnableEpochsHandler,
			tpn.DataPool.Proofs())
	}

	bootstrapComponents := getDefaultBootstrapComponents(tpn.ShardCoordinator, tpn.EnableEpochsHandler)
	bootstrapComponents.HdrIntegrityVerifier = tpn.HeaderIntegrityVerifier

	statusComponents := GetDefaultStatusComponents()

	statusCoreComponents := &testFactory.StatusCoreComponentsStub{
		AppStatusHandlerField: &statusHandlerMock.AppStatusHandlerStub{},
	}

	id = hex.EncodeToString(tpn.OwnAccount.PkTxSignBytes)
	if len(id) > 8 {
		id = id[0:8]
	}

	logger := logger.GetOrCreate(fmt.Sprintf("p/b/%s", id))

	argumentsBase := block.ArgBaseProcessor{
		CoreComponents:       coreComponents,
		DataComponents:       dataComponents,
		BootstrapComponents:  bootstrapComponents,
		StatusComponents:     statusComponents,
		StatusCoreComponents: statusCoreComponents,
		Config:               config.Config{},
		AccountsDB:           accountsDb,
		ForkDetector:         tpn.ForkDetector,
		NodesCoordinator:     tpn.NodesCoordinator,
		FeeHandler:           tpn.FeeAccumulator,
		RequestHandler:       tpn.RequestHandler,
		BlockChainHook:       tpn.BlockchainHook,
		HeaderValidator:      tpn.HeaderValidator,
		BootStorer: &mock.BoostrapStorerMock{
			PutCalled: func(round int64, bootData bootstrapStorage.BootstrapData) error {
				return nil
			},
		},
		BlockTracker:                 tpn.BlockTracker,
		BlockSizeThrottler:           TestBlockSizeThrottler,
		HistoryRepository:            tpn.HistoryRepository,
		GasHandler:                   tpn.GasHandler,
		ScheduledTxsExecutionHandler: &testscommon.ScheduledTxsExecutionStub{},
		ProcessedMiniBlocksTracker:   &testscommon.ProcessedMiniBlocksTrackerStub{},
		ReceiptsRepository:           &testscommon.ReceiptsRepositoryStub{},
		OutportDataProvider:          &outport.OutportDataProviderStub{},
		BlockProcessingCutoffHandler: &testscommon.BlockProcessingCutoffStub{},
		ManagedPeersHolder:           &testscommon.ManagedPeersHolderStub{},
		SentSignaturesTracker:        &testscommon.SentSignatureTrackerStub{},
		Logger:                       logger,
	}

	if check.IfNil(tpn.EpochStartNotifier) {
		tpn.EpochStartNotifier = notifier.NewEpochStartSubscriptionHandler()
	}

	if tpn.ShardCoordinator.SelfId() == core.MetachainShardId {
		if check.IfNil(tpn.EpochStartTrigger) {
			argsEpochStart := &metachain.ArgsNewMetaEpochStartTrigger{
				GenesisTime: argumentsBase.CoreComponents.RoundHandler().TimeStamp(),
				Settings: &config.EpochStartConfig{
					MinRoundsBetweenEpochs: 1000,
					RoundsPerEpoch:         10000,
				},
				Epoch:              0,
				EpochStartNotifier: tpn.EpochStartNotifier,
				Storage:            tpn.Storage,
				Marshalizer:        TestMarshalizer,
				Hasher:             TestHasher,
				AppStatusHandler:   &statusHandlerMock.AppStatusHandlerStub{},
				DataPool:           tpn.DataPool,
			}
			epochStartTrigger, _ := metachain.NewEpochStartTrigger(argsEpochStart)
			tpn.EpochStartTrigger = &metachain.TestTrigger{}
			tpn.EpochStartTrigger.SetTrigger(epochStartTrigger)
		}

		argumentsBase.EpochStartTrigger = tpn.EpochStartTrigger
		argumentsBase.TxCoordinator = tpn.TxCoordinator

		argsStakingToPeer := scToProtocol.ArgStakingToPeer{
			PubkeyConv:          TestValidatorPubkeyConverter,
			Hasher:              TestHasher,
			Marshalizer:         TestMarshalizer,
			PeerState:           tpn.PeerState,
			BaseState:           tpn.AccntState,
			ArgParser:           tpn.ArgsParser,
			CurrTxs:             tpn.DataPool.CurrentBlockTxs(),
			RatingsData:         tpn.RatingsData,
			EnableEpochsHandler: tpn.EnableEpochsHandler,
		}
		scToProtocolInstance, _ := scToProtocol.NewStakingToPeer(argsStakingToPeer)

		argsEpochStartData := metachain.ArgsNewEpochStartData{
			Marshalizer:         TestMarshalizer,
			Hasher:              TestHasher,
			Store:               tpn.Storage,
			DataPool:            tpn.DataPool,
			BlockTracker:        tpn.BlockTracker,
			ShardCoordinator:    tpn.ShardCoordinator,
			EpochStartTrigger:   tpn.EpochStartTrigger,
			RequestHandler:      tpn.RequestHandler,
			EnableEpochsHandler: tpn.EnableEpochsHandler,
		}
		epochStartDataCreator, _ := metachain.NewEpochStartData(argsEpochStartData)

		economicsDataProvider := metachain.NewEpochEconomicsStatistics()
		argsEpochEconomics := metachain.ArgsNewEpochEconomics{
			Marshalizer:           TestMarshalizer,
			Hasher:                TestHasher,
			Store:                 tpn.Storage,
			ShardCoordinator:      tpn.ShardCoordinator,
			RewardsHandler:        tpn.EconomicsData,
			RoundTime:             tpn.RoundHandler,
			GenesisTotalSupply:    tpn.EconomicsData.GenesisTotalSupply(),
			EconomicsDataNotified: economicsDataProvider,
			StakingV2EnableEpoch:  tpn.EnableEpochs.StakingV2EnableEpoch,
		}
		epochEconomics, _ := metachain.NewEndOfEpochEconomicsDataCreator(argsEpochEconomics)

		systemVM, errGet := tpn.VMContainer.Get(factory.SystemVirtualMachine)
		if errGet != nil {
			log.Error("initBlockProcessor tpn.VMContainer.Get", "error", errGet)
		}

		argsStakingDataProvider := metachain.StakingDataProviderArgs{
			EnableEpochsHandler: coreComponents.EnableEpochsHandler(),
			SystemVM:            systemVM,
			MinNodePrice:        "1000",
		}
		stakingDataProvider, errRsp := metachain.NewStakingDataProvider(argsStakingDataProvider)
		if errRsp != nil {
			log.Error("initBlockProcessor NewRewardsStakingProvider", "error", errRsp)
		}

		rewardsStorage, _ := tpn.Storage.GetStorer(dataRetriever.RewardTransactionUnit)
		miniBlockStorage, _ := tpn.Storage.GetStorer(dataRetriever.MiniBlockUnit)
		argsEpochRewards := metachain.RewardsCreatorProxyArgs{
			BaseRewardsCreatorArgs: metachain.BaseRewardsCreatorArgs{
				ShardCoordinator:              tpn.ShardCoordinator,
				PubkeyConverter:               TestAddressPubkeyConverter,
				RewardsStorage:                rewardsStorage,
				MiniBlockStorage:              miniBlockStorage,
				Hasher:                        TestHasher,
				Marshalizer:                   TestMarshalizer,
				DataPool:                      tpn.DataPool,
				ProtocolSustainabilityAddress: testProtocolSustainabilityAddress,
				NodesConfigProvider:           tpn.NodesCoordinator,
				UserAccountsDB:                tpn.AccntState,
				EnableEpochsHandler:           tpn.EnableEpochsHandler,
				ExecutionOrderHandler:         tpn.TxExecutionOrderHandler,
			},
			StakingDataProvider:   stakingDataProvider,
			RewardsHandler:        tpn.EconomicsData,
			EconomicsDataProvider: economicsDataProvider,
		}
		epochStartRewards, _ := metachain.NewRewardsCreatorProxy(argsEpochRewards)

		validatorInfoStorage, _ := tpn.Storage.GetStorer(dataRetriever.UnsignedTransactionUnit)
		argsEpochValidatorInfo := metachain.ArgsNewValidatorInfoCreator{
			ShardCoordinator:     tpn.ShardCoordinator,
			ValidatorInfoStorage: validatorInfoStorage,
			MiniBlockStorage:     miniBlockStorage,
			Hasher:               TestHasher,
			Marshalizer:          TestMarshalizer,
			DataPool:             tpn.DataPool,
			EnableEpochsHandler:  tpn.EnableEpochsHandler,
		}
		epochStartValidatorInfo, _ := metachain.NewValidatorInfoCreator(argsEpochValidatorInfo)

		maxNodesChangeConfigProvider, _ := notifier.NewNodesConfigProvider(
			tpn.EpochNotifier,
			nil,
		)
		auctionCfg := config.SoftAuctionConfig{
			TopUpStep:             "10",
			MinTopUp:              "1",
			MaxTopUp:              "32000000",
			MaxNumberOfIterations: 100000,
		}
		ald, _ := metachain.NewAuctionListDisplayer(metachain.ArgsAuctionListDisplayer{
			TableDisplayHandler:      metachain.NewTableDisplayer(),
			ValidatorPubKeyConverter: &testscommon.PubkeyConverterMock{},
			AddressPubKeyConverter:   &testscommon.PubkeyConverterMock{},
			AuctionConfig:            auctionCfg,
		})

		argsAuctionListSelector := metachain.AuctionListSelectorArgs{
			ShardCoordinator:             tpn.ShardCoordinator,
			StakingDataProvider:          stakingDataProvider,
			MaxNodesChangeConfigProvider: maxNodesChangeConfigProvider,
			AuctionListDisplayHandler:    ald,
			SoftAuctionConfig:            auctionCfg,
		}
		auctionListSelector, _ := metachain.NewAuctionListSelector(argsAuctionListSelector)

		argsEpochSystemSC := metachain.ArgsNewEpochStartSystemSCProcessing{
			SystemVM:                     systemVM,
			UserAccountsDB:               tpn.AccntState,
			PeerAccountsDB:               tpn.PeerState,
			Marshalizer:                  TestMarshalizer,
			StartRating:                  tpn.RatingsData.StartRating(),
			ValidatorInfoCreator:         tpn.ValidatorStatisticsProcessor,
			EndOfEpochCallerAddress:      vm.EndOfEpochAddress,
			StakingSCAddress:             vm.StakingSCAddress,
			ChanceComputer:               tpn.NodesCoordinator,
			EpochNotifier:                tpn.EpochNotifier,
			GenesisNodesConfig:           tpn.NodesSetup,
			StakingDataProvider:          stakingDataProvider,
			NodesConfigProvider:          tpn.NodesCoordinator,
			ShardCoordinator:             tpn.ShardCoordinator,
			ESDTOwnerAddressBytes:        vm.EndOfEpochAddress,
			EnableEpochsHandler:          tpn.EnableEpochsHandler,
			AuctionListSelector:          auctionListSelector,
			MaxNodesChangeConfigProvider: maxNodesChangeConfigProvider,
		}
		epochStartSystemSCProcessor, _ := metachain.NewSystemSCProcessor(argsEpochSystemSC)
		tpn.EpochStartSystemSCProcessor = epochStartSystemSCProcessor

		arguments := block.ArgMetaProcessor{
			ArgBaseProcessor:             argumentsBase,
			SCToProtocol:                 scToProtocolInstance,
			PendingMiniBlocksHandler:     &mock.PendingMiniBlocksHandlerStub{},
			EpochEconomics:               epochEconomics,
			EpochStartDataCreator:        epochStartDataCreator,
			EpochRewardsCreator:          epochStartRewards,
			EpochValidatorInfoCreator:    epochStartValidatorInfo,
			ValidatorStatisticsProcessor: tpn.ValidatorStatisticsProcessor,
			EpochSystemSCProcessor:       epochStartSystemSCProcessor,
		}

		tpn.BlockProcessor, err = block.NewMetaProcessor(arguments)
	} else {
		if check.IfNil(tpn.EpochStartTrigger) {
			argsPeerMiniBlocksSyncer := shardchain.ArgPeerMiniBlockSyncer{
				MiniBlocksPool:     tpn.DataPool.MiniBlocks(),
				ValidatorsInfoPool: tpn.DataPool.ValidatorsInfo(),
				RequestHandler:     tpn.RequestHandler,
			}
			peerMiniBlocksSyncer, _ := shardchain.NewPeerMiniBlockSyncer(argsPeerMiniBlocksSyncer)
			argsShardEpochStart := &shardchain.ArgsShardEpochStartTrigger{
				Marshalizer:          TestMarshalizer,
				Hasher:               TestHasher,
				HeaderValidator:      tpn.HeaderValidator,
				Uint64Converter:      TestUint64Converter,
				DataPool:             tpn.DataPool,
				Storage:              tpn.Storage,
				RequestHandler:       tpn.RequestHandler,
				Epoch:                0,
				Validity:             1,
				Finality:             1,
				EpochStartNotifier:   tpn.EpochStartNotifier,
				PeerMiniBlocksSyncer: peerMiniBlocksSyncer,
				RoundHandler:         tpn.RoundHandler,
				AppStatusHandler:     &statusHandlerMock.AppStatusHandlerStub{},
				EnableEpochsHandler:  tpn.EnableEpochsHandler,
			}
			epochStartTrigger, _ := shardchain.NewEpochStartTrigger(argsShardEpochStart)
			tpn.EpochStartTrigger = &shardchain.TestTrigger{}
			tpn.EpochStartTrigger.SetTrigger(epochStartTrigger)
		}

		argumentsBase.EpochStartTrigger = tpn.EpochStartTrigger
		argumentsBase.BlockChainHook = tpn.BlockchainHook
		argumentsBase.TxCoordinator = tpn.TxCoordinator
		argumentsBase.ScheduledTxsExecutionHandler = &testscommon.ScheduledTxsExecutionStub{}

		arguments := block.ArgShardProcessor{
			ArgBaseProcessor: argumentsBase,
		}

		tpn.BlockProcessor, err = block.NewShardProcessor(arguments)
	}

	if err != nil {
		panic(fmt.Sprintf("error creating blockprocessor: %s", err.Error()))
	}
}

func (tpn *TestProcessorNode) setGenesisBlock() {
	genesisBlock := tpn.GenesisBlocks[tpn.ShardCoordinator.SelfId()]
	_ = tpn.BlockChain.SetGenesisHeader(genesisBlock)
	hash, _ := core.CalculateHash(TestMarshalizer, TestHasher, genesisBlock)
	tpn.BlockChain.SetGenesisHeaderHash(hash)
	log.Info("set genesis",
		"shard ID", tpn.ShardCoordinator.SelfId(),
		"hash", hex.EncodeToString(hash),
	)
}

func (tpn *TestProcessorNode) initNode() {
	var err error

	statusCoreComponents := &testFactory.StatusCoreComponentsStub{
		StatusMetricsField:    tpn.StatusMetrics,
		AppStatusHandlerField: tpn.AppStatusHandler,
	}
	if tpn.EpochNotifier == nil {
		tpn.EpochNotifier = forking.NewGenericEpochNotifier()
	}
	if tpn.EnableEpochsHandler == nil {
		tpn.EnableEpochsHandler, _ = enablers.NewEnableEpochsHandler(CreateEnableEpochsConfig(), tpn.EpochNotifier)
	}
	coreComponents := GetDefaultCoreComponents(tpn.EnableEpochsHandler, tpn.EpochNotifier)
	coreComponents.InternalMarshalizerField = TestMarshalizer
	coreComponents.VmMarshalizerField = TestVmMarshalizer
	coreComponents.TxMarshalizerField = TestTxSignMarshalizer
	coreComponents.HasherField = TestHasher
	coreComponents.AddressPubKeyConverterField = TestAddressPubkeyConverter
	coreComponents.ValidatorPubKeyConverterField = TestValidatorPubkeyConverter
	coreComponents.ChainIdCalled = func() string {
		return string(tpn.ChainID)
	}
	coreComponents.MinTransactionVersionCalled = func() uint32 {
		return tpn.MinTransactionVersion
	}
	coreComponents.TxVersionCheckField = versioning.NewTxVersionChecker(tpn.MinTransactionVersion)
	coreComponents.Uint64ByteSliceConverterField = TestUint64Converter
	coreComponents.EconomicsDataField = tpn.EconomicsData
	coreComponents.APIEconomicsHandler = tpn.EconomicsData
	coreComponents.SyncTimerField = &mock.SyncTimerMock{}
	coreComponents.EnableEpochsHandlerField = tpn.EnableEpochsHandler
	coreComponents.EpochNotifierField = tpn.EpochNotifier
	coreComponents.RoundNotifierField = tpn.RoundNotifier
	coreComponents.WasmVMChangeLockerInternal = tpn.WasmVMChangeLocker
	hardforkPubKeyBytes, _ := coreComponents.ValidatorPubKeyConverterField.Decode(hardforkPubKey)
	coreComponents.HardforkTriggerPubKeyField = hardforkPubKeyBytes

	dataComponents := GetDefaultDataComponents()
	dataComponents.BlockChain = tpn.BlockChain
	dataComponents.DataPool = tpn.DataPool
	dataComponents.Store = tpn.Storage

	bootstrapComponents := getDefaultBootstrapComponents(tpn.ShardCoordinator, tpn.EnableEpochsHandler)

	processComponents := GetDefaultProcessComponents()
	processComponents.BlockProcess = tpn.BlockProcessor
	processComponents.ReqFinder = tpn.RequestersFinder
	processComponents.HeaderIntegrVerif = tpn.HeaderIntegrityVerifier
	processComponents.HeaderSigVerif = tpn.HeaderSigVerifier
	processComponents.BlackListHdl = tpn.BlockBlackListHandler
	processComponents.NodesCoord = tpn.NodesCoordinator
	processComponents.ShardCoord = tpn.ShardCoordinator
	processComponents.IntContainer = tpn.MainInterceptorsContainer
	processComponents.FullArchiveIntContainer = tpn.FullArchiveInterceptorsContainer
	processComponents.HistoryRepositoryInternal = tpn.HistoryRepository
	processComponents.WhiteListHandlerInternal = tpn.WhiteListHandler
	processComponents.WhiteListerVerifiedTxsInternal = tpn.WhiteListerVerifiedTxs
	processComponents.TxsSenderHandlerField = createTxsSender(tpn.ShardCoordinator, tpn.MainMessenger)
	processComponents.HardforkTriggerField = tpn.HardforkTrigger

	cryptoComponents := GetDefaultCryptoComponents()
	cryptoComponents.PrivKey = tpn.NodeKeys.MainKey.Sk
	cryptoComponents.PubKey = tpn.NodeKeys.MainKey.Pk
	cryptoComponents.TxSig = tpn.OwnAccount.SingleSigner
	cryptoComponents.BlockSig = tpn.OwnAccount.SingleSigner
	cryptoComponents.MultiSigContainer = cryptoMocks.NewMultiSignerContainerMock(tpn.MultiSigner)
	cryptoComponents.BlKeyGen = tpn.OwnAccount.KeygenTxSign
	cryptoComponents.TxKeyGen = TestKeyGenForAccounts

	stateComponents := GetDefaultStateComponents()
	stateComponents.Accounts = tpn.AccntState
	stateComponents.AccountsAPI = tpn.AccntState

	finalProvider, _ := blockInfoProviders.NewFinalBlockInfo(dataComponents.BlockChain)
	finalAccountsApi, _ := state.NewAccountsDBApi(tpn.AccntState, finalProvider)

	currentProvider, _ := blockInfoProviders.NewCurrentBlockInfo(dataComponents.BlockChain)
	currentAccountsApi, _ := state.NewAccountsDBApi(tpn.AccntState, currentProvider)

	historicalAccountsApi, _ := state.NewAccountsDBApiWithHistory(tpn.AccntState)

	argsAccountsRepo := state.ArgsAccountsRepository{
		FinalStateAccountsWrapper:      finalAccountsApi,
		CurrentStateAccountsWrapper:    currentAccountsApi,
		HistoricalStateAccountsWrapper: historicalAccountsApi,
	}
	stateComponents.AccountsRepo, _ = state.NewAccountsRepository(argsAccountsRepo)

	networkComponents := GetDefaultNetworkComponents()
	networkComponents.Messenger = tpn.MainMessenger
	networkComponents.FullArchiveNetworkMessengerField = tpn.FullArchiveMessenger
	networkComponents.PeersRatingHandlerField = tpn.PeersRatingHandler
	networkComponents.PeersRatingMonitorField = tpn.PeersRatingMonitor

	tpn.Node, err = node.NewNode(
		node.WithAddressSignatureSize(64),
		node.WithValidatorSignatureSize(48),
		node.WithBootstrapComponents(bootstrapComponents),
		node.WithCoreComponents(coreComponents),
		node.WithDataComponents(dataComponents),
		node.WithProcessComponents(processComponents),
		node.WithCryptoComponents(cryptoComponents),
		node.WithNetworkComponents(networkComponents),
		node.WithStateComponents(stateComponents),
		node.WithPeerDenialEvaluator(&mock.PeerDenialEvaluatorStub{}),
		node.WithStatusCoreComponents(statusCoreComponents),
	)
	log.LogIfError(err)

	err = nodeDebugFactory.CreateInterceptedDebugHandler(
		tpn.Node,
		tpn.MainInterceptorsContainer,
		tpn.ResolversContainer,
		tpn.RequestersFinder,
		config.InterceptorResolverDebugConfig{
			Enabled:                    true,
			CacheSize:                  1000,
			EnablePrint:                true,
			IntervalAutoPrintInSeconds: 1,
			NumRequestsThreshold:       1,
			NumResolveFailureThreshold: 1,
			DebugLineExpiration:        1000,
		},
	)
	log.LogIfError(err)
}

// SendTransaction can send a transaction (it does the dispatching)
func (tpn *TestProcessorNode) SendTransaction(tx *dataTransaction.Transaction) (string, error) {
	encodedRcvAddr, err := TestAddressPubkeyConverter.Encode(tx.RcvAddr)
	if err != nil {
		return "", err
	}

	encodedSndAddr, err := TestAddressPubkeyConverter.Encode(tx.SndAddr)
	if err != nil {
		return "", err
	}

	guardianAddress := ""
	if len(tx.GuardianAddr) == TestAddressPubkeyConverter.Len() {
		guardianAddress = TestAddressPubkeyConverter.SilentEncode(tx.GuardianAddr, log)
	}

	relayerAddress := ""
	if len(tx.RelayerAddr) == TestAddressPubkeyConverter.Len() {
		relayerAddress = TestAddressPubkeyConverter.SilentEncode(tx.RelayerAddr, log)
	}
	createTxArgs := &external.ArgsCreateTransaction{
		Nonce:               tx.Nonce,
		Value:               tx.Value.String(),
		Receiver:            encodedRcvAddr,
		ReceiverUsername:    nil,
		Sender:              encodedSndAddr,
		SenderUsername:      nil,
		GasPrice:            tx.GasPrice,
		GasLimit:            tx.GasLimit,
		DataField:           tx.Data,
		SignatureHex:        hex.EncodeToString(tx.Signature),
		ChainID:             string(tx.ChainID),
		Version:             tx.Version,
		Options:             tx.Options,
		Guardian:            guardianAddress,
		GuardianSigHex:      hex.EncodeToString(tx.GuardianSignature),
		Relayer:             relayerAddress,
		RelayerSignatureHex: hex.EncodeToString(tx.RelayerSignature),
	}
	tx, txHash, err := tpn.Node.CreateTransaction(createTxArgs)
	if err != nil {
		return "", err
	}

	err = tpn.Node.ValidateTransaction(tx)
	if err != nil {
		return "", err
	}

	_, err = tpn.Node.SendBulkTransactions([]*dataTransaction.Transaction{tx})
	if err != nil {
		return "", err
	}

	return hex.EncodeToString(txHash), err
}

func (tpn *TestProcessorNode) addHandlersForCounters() {
	hdrHandlers := func(header data.HeaderHandler, key []byte) {
		atomic.AddInt32(&tpn.CounterHdrRecv, 1)
	}

	if tpn.ShardCoordinator.SelfId() == core.MetachainShardId {
		tpn.DataPool.Headers().RegisterHandler(hdrHandlers)
	} else {
		txHandler := func(key []byte, value interface{}) {
			tx, _ := tpn.DataPool.Transactions().SearchFirstData(key)
			tpn.ReceivedTransactions.Store(string(key), tx)
			atomic.AddInt32(&tpn.CounterTxRecv, 1)
		}
		mbHandlers := func(key []byte, value interface{}) {
			atomic.AddInt32(&tpn.CounterMbRecv, 1)
		}

		tpn.DataPool.UnsignedTransactions().RegisterOnAdded(txHandler)
		tpn.DataPool.Transactions().RegisterOnAdded(txHandler)
		tpn.DataPool.RewardTransactions().RegisterOnAdded(txHandler)
		tpn.DataPool.Headers().RegisterHandler(hdrHandlers)
		tpn.DataPool.MiniBlocks().RegisterHandler(mbHandlers, core.UniqueIdentifier())
	}
}

// StartSync calls Bootstrapper.StartSync. Errors if bootstrapper is not set
func (tpn *TestProcessorNode) StartSync() error {
	if tpn.Bootstrapper == nil || fmt.Sprintf("%T", tpn.Bootstrapper) == "*mock.testBootstrapperMock" {
		return errors.New("no bootstrapper available")
	}

	return tpn.Bootstrapper.StartSyncingBlocks()
}

// LoadTxSignSkBytes alters the already generated sk/pk pair
func (tpn *TestProcessorNode) LoadTxSignSkBytes(skBytes []byte) {
	tpn.OwnAccount.LoadTxSignSkBytes(skBytes)
}

// ProposeBlock proposes a new block
func (tpn *TestProcessorNode) ProposeBlock(round uint64, nonce uint64) (data.BodyHandler, data.HeaderHandler, [][]byte) {
	startTime := time.Now()
	maxTime := time.Second * 2

	haveTime := func() bool {
		elapsedTime := time.Since(startTime)
		remainingTime := maxTime - elapsedTime
		return remainingTime > 0
	}

	blockHeader, err := tpn.BlockProcessor.CreateNewHeader(round, nonce)
	if err != nil {
		return nil, nil, nil
	}

	err = blockHeader.SetShardID(tpn.ShardCoordinator.SelfId())
	if err != nil {
		log.Warn("blockHeader.SetShardID", "error", err.Error())
		return nil, nil, nil
	}

	currHdr := tpn.BlockChain.GetCurrentBlockHeader()
	currHdrHash := tpn.BlockChain.GetCurrentBlockHeaderHash()
	if check.IfNil(currHdr) {
		currHdr = tpn.BlockChain.GetGenesisHeader()
		currHdrHash = tpn.BlockChain.GetGenesisHeaderHash()
	}

	err = blockHeader.SetPrevHash(currHdrHash)
	if err != nil {
		log.Warn("blockHeader.SetPrevHash", "error", err.Error())
		return nil, nil, nil
	}

	err = blockHeader.SetPrevRandSeed(currHdr.GetRandSeed())
	if err != nil {
		log.Warn("blockHeader.SetPrevRandSeed", "error", err.Error())
		return nil, nil, nil
	}

	err = tpn.setBlockSignatures(blockHeader)
	if err != nil {
		log.Warn("setBlockSignatures", "error", err.Error())
		return nil, nil, nil
	}

	err = blockHeader.SetChainID(tpn.ChainID)
	if err != nil {
		log.Warn("blockHeader.SetChainID", "error", err.Error())
		return nil, nil, nil
	}

	err = blockHeader.SetSoftwareVersion(SoftwareVersion)
	if err != nil {
		log.Warn("blockHeader.SetSoftwareVersion", "error", err.Error())
		return nil, nil, nil
	}

	genesisRound := tpn.BlockChain.GetGenesisHeader().GetRound()
	err = blockHeader.SetTimeStamp((round - genesisRound) * uint64(tpn.RoundHandler.TimeDuration().Seconds()))
	if err != nil {
		log.Warn("blockHeader.SetTimeStamp", "error", err.Error())
		return nil, nil, nil
	}

	blockHeader, blockBody, err := tpn.BlockProcessor.CreateBlock(blockHeader, haveTime)
	if err != nil {
		log.Warn("createBlockBody", "error", err.Error())
		return nil, nil, nil
	}

	shardBlockBody, ok := blockBody.(*dataBlock.Body)
	txHashes := make([][]byte, 0)
	if !ok {
		return blockBody, blockHeader, txHashes
	}

	for _, mb := range shardBlockBody.MiniBlocks {
		if mb.Type == dataBlock.PeerBlock {
			continue
		}
		for _, hash := range mb.TxHashes {
			copiedHash := make([]byte, len(hash))
			copy(copiedHash, hash)
			txHashes = append(txHashes, copiedHash)
		}
	}

	return blockBody, blockHeader, txHashes
}

func (tpn *TestProcessorNode) setBlockSignatures(blockHeader data.HeaderHandler) error {
	currHdrHash := tpn.BlockChain.GetCurrentBlockHeaderHash()
	currHdr := tpn.BlockChain.GetCurrentBlockHeader()
	sig := []byte("aggregated signature")
	pubKeysBitmap := []byte{1}

	err := blockHeader.SetRandSeed(sig)
	if err != nil {
		log.Warn("blockHeader.SetRandSeed", "error", err.Error())
		return err
	}

	leaderSignature := []byte("leader signature")
	err = blockHeader.SetLeaderSignature(leaderSignature)
	if err != nil {
		log.Warn("blockHeader.SetLeaderSignature", "error", err.Error())
		return err
	}

	if common.ShouldBlockHavePrevProof(blockHeader, tpn.EnableEpochsHandler, common.EquivalentMessagesFlag) {
		previousProof := &dataBlock.HeaderProof{
			PubKeysBitmap:       pubKeysBitmap,
			AggregatedSignature: sig,
			HeaderHash:          currHdrHash,
			HeaderEpoch:         currHdr.GetEpoch(),
			HeaderNonce:         currHdr.GetNonce(),
			HeaderShardId:       currHdr.GetShardID(),
			HeaderRound:         currHdr.GetRound(),
<<<<<<< HEAD
=======
			IsStartOfEpoch:      blockHeader.IsStartOfEpochBlock(),
>>>>>>> 22edddc5
		}
		blockHeader.SetPreviousProof(previousProof)

		wasAdded := tpn.ProofsPool.AddProof(previousProof)
		if !wasAdded {
			log.Warn("ProofsPool.AddProof not added", "currHdrHash", currHdrHash, "node", tpn.OwnAccount.Address)
		}
	}

	err = blockHeader.SetPubKeysBitmap(pubKeysBitmap)
	if err != nil {
		log.Warn("blockHeader.SetPubKeysBitmap", "error", err.Error())
		return err
	}

	err = blockHeader.SetSignature(sig)
	if err != nil {
		log.Warn("blockHeader.SetSignature", "error", err.Error())
		return err
	}
	return err
}

// BroadcastBlock broadcasts the block and body to the connected peers
func (tpn *TestProcessorNode) BroadcastBlock(body data.BodyHandler, header data.HeaderHandler, publicKey crypto.PublicKey) {
	_ = tpn.BroadcastMessenger.BroadcastBlock(body, header)

	time.Sleep(tpn.WaitTime)

	pkBytes, _ := publicKey.ToByteArray()

	miniBlocks, transactions, _ := tpn.BlockProcessor.MarshalizedDataToBroadcast(header, body)
	_ = tpn.BroadcastMessenger.BroadcastMiniBlocks(miniBlocks, pkBytes)
	_ = tpn.BroadcastMessenger.BroadcastTransactions(transactions, pkBytes)
}

// WhiteListBody will whitelist all miniblocks from the given body for all the given nodes
func (tpn *TestProcessorNode) WhiteListBody(nodes []*TestProcessorNode, bodyHandler data.BodyHandler) {
	body, ok := bodyHandler.(*dataBlock.Body)
	if !ok {
		return
	}

	mbHashes := make([][]byte, 0)
	txHashes := make([][]byte, 0)
	for _, miniBlock := range body.MiniBlocks {
		mbHash, err := core.CalculateHash(TestMarshalizer, TestHasher, miniBlock)
		if err != nil {
			continue
		}

		mbHashes = append(mbHashes, mbHash)
		txHashes = append(txHashes, miniBlock.TxHashes...)
	}

	if len(mbHashes) > 0 {
		for _, n := range nodes {
			n.WhiteListHandler.Add(mbHashes)
			n.WhiteListHandler.Add(txHashes)
		}
	}
}

// CommitBlock commits the block and body.
// This isn't entirely correct, since there's not state rollback if the commit fails.
func (tpn *TestProcessorNode) CommitBlock(body data.BodyHandler, header data.HeaderHandler) {
	err := tpn.BlockProcessor.CommitBlock(header, body)
	if err != nil {
<<<<<<< HEAD
		log.Error("CommitBlock", "error", err)
=======
		log.Error("TestProcessorNode.CommitBlock", "error", err.Error())
>>>>>>> 22edddc5
	}
}

// GetShardHeader returns the first *dataBlock.Header stored in datapools having the nonce provided as parameter
func (tpn *TestProcessorNode) GetShardHeader(nonce uint64) (data.HeaderHandler, error) {
	invalidCachers := tpn.DataPool == nil || tpn.DataPool.Headers() == nil
	if invalidCachers {
		return nil, errors.New("invalid data pool")
	}

	headerObjects, _, err := tpn.DataPool.Headers().GetHeadersByNonceAndShardId(nonce, tpn.ShardCoordinator.SelfId())
	if err != nil {
		return nil, fmt.Errorf("%w no headers found for nonce %d and shard id %d", err, nonce, tpn.ShardCoordinator.SelfId())
	}

	headerObject := headerObjects[len(headerObjects)-1]

	header, ok := headerObject.(*dataBlock.Header)
	if !ok {
		return nil, fmt.Errorf("not a *dataBlock.Header stored in headers found for nonce and shard id %d %d", nonce, tpn.ShardCoordinator.SelfId())
	}

	return header, nil
}

// GetBlockBody returns the body for provided header parameter
func (tpn *TestProcessorNode) GetBlockBody(header data.HeaderHandler) (*dataBlock.Body, error) {
	invalidCachers := tpn.DataPool == nil || tpn.DataPool.MiniBlocks() == nil
	if invalidCachers {
		return nil, errors.New("invalid data pool")
	}

	body := &dataBlock.Body{}
	for _, miniBlockHeader := range header.GetMiniBlockHeaderHandlers() {
		miniBlockHash := miniBlockHeader.GetHash()

		mbObject, ok := tpn.DataPool.MiniBlocks().Get(miniBlockHash)
		if !ok {
			return nil, fmt.Errorf("no miniblock found for hash %s", hex.EncodeToString(miniBlockHash))
		}

		mb, ok := mbObject.(*dataBlock.MiniBlock)
		if !ok {
			return nil, fmt.Errorf("not a *dataBlock.MiniBlock stored in miniblocks found for hash %s", hex.EncodeToString(miniBlockHash))
		}

		body.MiniBlocks = append(body.MiniBlocks, mb)
	}

	return body, nil
}

// GetMetaBlockBody returns the body for provided header parameter
func (tpn *TestProcessorNode) GetMetaBlockBody(header *dataBlock.MetaBlock) (*dataBlock.Body, error) {
	invalidCachers := tpn.DataPool == nil || tpn.DataPool.MiniBlocks() == nil
	if invalidCachers {
		return nil, errors.New("invalid data pool")
	}

	body := &dataBlock.Body{}
	for _, miniBlockHeader := range header.MiniBlockHeaders {
		miniBlockHash := miniBlockHeader.Hash

		mbObject, ok := tpn.DataPool.MiniBlocks().Get(miniBlockHash)
		if !ok {
			return nil, fmt.Errorf("no miniblock found for hash %s", hex.EncodeToString(miniBlockHash))
		}

		mb, ok := mbObject.(*dataBlock.MiniBlock)
		if !ok {
			return nil, fmt.Errorf("not a *dataBlock.MiniBlock stored in miniblocks found for hash %s", hex.EncodeToString(miniBlockHash))
		}

		body.MiniBlocks = append(body.MiniBlocks, mb)
	}

	return body, nil
}

// GetMetaHeader returns the first *dataBlock.MetaBlock stored in datapools having the nonce provided as parameter
func (tpn *TestProcessorNode) GetMetaHeader(nonce uint64) (*dataBlock.MetaBlock, error) {
	invalidCachers := tpn.DataPool == nil || tpn.DataPool.Headers() == nil
	if invalidCachers {
		return nil, errors.New("invalid data pool")
	}

	headerObjects, _, err := tpn.DataPool.Headers().GetHeadersByNonceAndShardId(nonce, core.MetachainShardId)
	if err != nil {
		return nil, fmt.Errorf("%w no headers found for nonce and shard id %d %d", err, nonce, core.MetachainShardId)
	}

	headerObject := headerObjects[len(headerObjects)-1]

	header, ok := headerObject.(*dataBlock.MetaBlock)
	if !ok {
		return nil, fmt.Errorf("not a *dataBlock.MetaBlock stored in headers found for nonce and shard id %d %d", nonce, core.MetachainShardId)
	}

	return header, nil
}

// SyncNode tries to process and commit a block already stored in data pool with provided nonce
func (tpn *TestProcessorNode) SyncNode(nonce uint64) error {
	if tpn.ShardCoordinator.SelfId() == core.MetachainShardId {
		return tpn.syncMetaNode(nonce)
	}
	return tpn.syncShardNode(nonce)
}

func (tpn *TestProcessorNode) syncShardNode(nonce uint64) error {
	header, err := tpn.GetShardHeader(nonce)
	if err != nil {
		return err
	}

	body, err := tpn.GetBlockBody(header)
	if err != nil {
		return err
	}

	err = tpn.BlockProcessor.ProcessBlock(
		header,
		body,
		func() time.Duration {
			return time.Second * 5
		},
	)
	if err != nil {
		return err
	}

	err = tpn.BlockProcessor.CommitBlock(header, body)
	if err != nil {
		return err
	}

	return nil
}

func (tpn *TestProcessorNode) syncMetaNode(nonce uint64) error {
	header, err := tpn.GetMetaHeader(nonce)
	if err != nil {
		return err
	}

	body, err := tpn.GetMetaBlockBody(header)
	if err != nil {
		return err
	}

	err = tpn.BlockProcessor.ProcessBlock(
		header,
		body,
		func() time.Duration {
			return time.Second * 2
		},
	)
	if err != nil {
		return err
	}

	err = tpn.BlockProcessor.CommitBlock(header, body)
	if err != nil {
		return err
	}

	return nil
}

// SetAccountNonce sets the account nonce with journal
func (tpn *TestProcessorNode) SetAccountNonce(nonce uint64) error {
	nodeAccount, _ := tpn.AccntState.LoadAccount(tpn.OwnAccount.Address)
	nodeAccount.(state.UserAccountHandler).IncreaseNonce(nonce)

	err := tpn.AccntState.SaveAccount(nodeAccount)
	if err != nil {
		return err
	}

	_, err = tpn.AccntState.Commit()
	if err != nil {
		return err
	}

	return nil
}

// MiniBlocksPresent checks if the all the miniblocks are present in the pool
func (tpn *TestProcessorNode) MiniBlocksPresent(hashes [][]byte) bool {
	mbCacher := tpn.DataPool.MiniBlocks()
	for i := 0; i < len(hashes); i++ {
		ok := mbCacher.Has(hashes[i])
		if !ok {
			return false
		}
	}

	return true
}

func (tpn *TestProcessorNode) initRoundHandler() {
	tpn.RoundHandler = &mock.RoundHandlerMock{TimeDurationField: 5 * time.Second}
}

func (tpn *TestProcessorNode) initRequestedItemsHandler() {
	tpn.RequestedItemsHandler = cache.NewTimeCache(time.Second)
}

func (tpn *TestProcessorNode) initBlockTracker() {
	id := hex.EncodeToString(tpn.OwnAccount.PkTxSignBytes)
	if len(id) > 8 {
		id = id[0:8]
	}

	log := logger.GetOrCreate(fmt.Sprintf("p/track/%s", id))

	argBaseTracker := track.ArgBaseTracker{
		Logger:              log,
		Hasher:              TestHasher,
		HeaderValidator:     tpn.HeaderValidator,
		Marshalizer:         TestMarshalizer,
		RequestHandler:      tpn.RequestHandler,
		RoundHandler:        tpn.RoundHandler,
		ShardCoordinator:    tpn.ShardCoordinator,
		Store:               tpn.Storage,
		StartHeaders:        tpn.GenesisBlocks,
		PoolsHolder:         tpn.DataPool,
		WhitelistHandler:    tpn.WhiteListHandler,
		FeeHandler:          tpn.EconomicsData,
		EnableEpochsHandler: tpn.EnableEpochsHandler,
		ProofsPool:          tpn.DataPool.Proofs(),
	}

	var err error
	if tpn.ShardCoordinator.SelfId() != core.MetachainShardId {
		arguments := track.ArgShardTracker{
			ArgBaseTracker: argBaseTracker,
		}

		tpn.BlockTracker, err = track.NewShardBlockTrack(arguments)
		if err != nil {
			panic(err.Error())
		}
	} else {
		arguments := track.ArgMetaTracker{
			ArgBaseTracker: argBaseTracker,
		}

		tpn.BlockTracker, err = track.NewMetaBlockTrack(arguments)
		if err != nil {
			panic(err.Error())
		}
	}
}

func (tpn *TestProcessorNode) initHeaderValidator() {
	argsHeaderValidator := block.ArgsHeaderValidator{
		Hasher:              TestHasher,
		Marshalizer:         TestMarshalizer,
		EnableEpochsHandler: tpn.EnableEpochsHandler,
	}

	tpn.HeaderValidator, _ = block.NewHeaderValidator(argsHeaderValidator)
}

func (tpn *TestProcessorNode) createHeartbeatWithHardforkTrigger() {
	cacher := cacheMocks.NewCacherMock()
	psh, err := peerSignatureHandler.NewPeerSignatureHandler(
		cacher,
		tpn.OwnAccount.BlockSingleSigner,
		tpn.OwnAccount.KeygenBlockSign,
	)
	log.LogIfError(err)

	cryptoComponents := GetDefaultCryptoComponents()
	cryptoComponents.PrivKey = tpn.NodeKeys.MainKey.Sk
	cryptoComponents.PubKey = tpn.NodeKeys.MainKey.Pk
	cryptoComponents.TxSig = tpn.OwnAccount.SingleSigner
	cryptoComponents.BlockSig = tpn.OwnAccount.SingleSigner
	cryptoComponents.MultiSigContainer = cryptoMocks.NewMultiSignerContainerMock(tpn.MultiSigner)
	cryptoComponents.BlKeyGen = tpn.OwnAccount.KeygenTxSign
	cryptoComponents.TxKeyGen = TestKeyGenForAccounts
	cryptoComponents.PeerSignHandler = psh

	networkComponents := GetDefaultNetworkComponents()
	networkComponents.Messenger = tpn.MainMessenger
	networkComponents.FullArchiveNetworkMessengerField = tpn.FullArchiveMessenger
	networkComponents.InputAntiFlood = &mock.NilAntifloodHandler{}

	processComponents := GetDefaultProcessComponents()
	processComponents.BlockProcess = tpn.BlockProcessor
	processComponents.ReqFinder = tpn.RequestersFinder
	processComponents.HeaderIntegrVerif = tpn.HeaderIntegrityVerifier
	processComponents.HeaderSigVerif = tpn.HeaderSigVerifier
	processComponents.BlackListHdl = tpn.BlockBlackListHandler
	processComponents.NodesCoord = tpn.NodesCoordinator
	processComponents.ShardCoord = tpn.ShardCoordinator
	processComponents.IntContainer = tpn.MainInterceptorsContainer
	processComponents.FullArchiveIntContainer = tpn.FullArchiveInterceptorsContainer
	processComponents.ValidatorStatistics = &testscommon.ValidatorStatisticsProcessorStub{
		GetValidatorInfoForRootHashCalled: func(_ []byte) (state.ShardValidatorsInfoMapHandler, error) {
			ret := state.NewShardValidatorsInfoMap()
			_ = ret.Add(&state.ValidatorInfo{PublicKey: []byte("pk0")})
			return ret, nil
		},
	}
	processComponents.ValidatorProvider = &stakingcommon.ValidatorsProviderStub{}
	processComponents.EpochTrigger = tpn.EpochStartTrigger
	processComponents.EpochNotifier = tpn.EpochStartNotifier
	processComponents.WhiteListerVerifiedTxsInternal = tpn.WhiteListerVerifiedTxs
	processComponents.WhiteListHandlerInternal = tpn.WhiteListHandler
	processComponents.HistoryRepositoryInternal = tpn.HistoryRepository
	processComponents.TxsSenderHandlerField = createTxsSender(tpn.ShardCoordinator, tpn.MainMessenger)

	processComponents.HardforkTriggerField = tpn.HardforkTrigger

	statusCoreComponents := &testFactory.StatusCoreComponentsStub{
		AppStatusHandlerField: tpn.AppStatusHandler,
	}

	err = tpn.Node.ApplyOptions(
		node.WithStatusCoreComponents(statusCoreComponents),
		node.WithCryptoComponents(cryptoComponents),
		node.WithProcessComponents(processComponents),
	)
	log.LogIfError(err)

	// ============== HeartbeatV2 ============= //
	hbv2Config := config.HeartbeatV2Config{
		PeerAuthenticationTimeBetweenSendsInSec:          5,
		PeerAuthenticationTimeBetweenSendsWhenErrorInSec: 1,
		PeerAuthenticationTimeThresholdBetweenSends:      0.1,
		HeartbeatTimeBetweenSendsInSec:                   2,
		HeartbeatTimeBetweenSendsDuringBootstrapInSec:    1,
		HeartbeatTimeBetweenSendsWhenErrorInSec:          1,
		HeartbeatTimeThresholdBetweenSends:               0.1,
		HeartbeatExpiryTimespanInSec:                     300,
		MinPeersThreshold:                                0.8,
		DelayBetweenPeerAuthenticationRequestsInSec:      10,
		PeerAuthenticationMaxTimeoutForRequestsInSec:     60,
		PeerShardTimeBetweenSendsInSec:                   5,
		PeerShardTimeThresholdBetweenSends:               0.1,
		MaxMissingKeysInRequest:                          100,
		MaxDurationPeerUnresponsiveInSec:                 10,
		HideInactiveValidatorIntervalInSec:               60,
		HardforkTimeBetweenSendsInSec:                    2,
		TimeBetweenConnectionsMetricsUpdateInSec:         10,
		PeerAuthenticationTimeBetweenChecksInSec:         1,
		HeartbeatPool: config.CacheConfig{
			Type:     "LRU",
			Capacity: 1000,
			Shards:   1,
		},
		TimeToReadDirectConnectionsInSec: 5,
	}

	hbv2FactoryArgs := heartbeatComp.ArgHeartbeatV2ComponentsFactory{
		Config: config.Config{
			HeartbeatV2: hbv2Config,
			Hardfork: config.HardforkConfig{
				PublicKeyToListenFrom: hardforkPubKey,
			},
		},
		BootstrapComponents:  tpn.Node.GetBootstrapComponents(),
		CoreComponents:       tpn.Node.GetCoreComponents(),
		DataComponents:       tpn.Node.GetDataComponents(),
		NetworkComponents:    tpn.Node.GetNetworkComponents(),
		CryptoComponents:     tpn.Node.GetCryptoComponents(),
		ProcessComponents:    tpn.Node.GetProcessComponents(),
		StatusCoreComponents: tpn.Node.GetStatusCoreComponents(),
	}

	heartbeatV2Factory, err := heartbeatComp.NewHeartbeatV2ComponentsFactory(hbv2FactoryArgs)
	log.LogIfError(err)

	managedHeartbeatV2Components, err := heartbeatComp.NewManagedHeartbeatV2Components(heartbeatV2Factory)
	log.LogIfError(err)

	err = managedHeartbeatV2Components.Create()
	log.LogIfError(err)

	err = tpn.Node.ApplyOptions(
		node.WithHeartbeatV2Components(managedHeartbeatV2Components),
	)
	log.LogIfError(err)
}

// CreateEnableEpochsConfig creates enable epochs definitions to be used in tests
func CreateEnableEpochsConfig() config.EnableEpochs {
	return config.EnableEpochs{
		SCDeployEnableEpoch:                               UnreachableEpoch,
		BuiltInFunctionsEnableEpoch:                       0,
		RelayedTransactionsEnableEpoch:                    UnreachableEpoch,
		PenalizedTooMuchGasEnableEpoch:                    UnreachableEpoch,
		SwitchJailWaitingEnableEpoch:                      UnreachableEpoch,
		SwitchHysteresisForMinNodesEnableEpoch:            UnreachableEpoch,
		BelowSignedThresholdEnableEpoch:                   UnreachableEpoch,
		TransactionSignedWithTxHashEnableEpoch:            UnreachableEpoch,
		MetaProtectionEnableEpoch:                         UnreachableEpoch,
		AheadOfTimeGasUsageEnableEpoch:                    UnreachableEpoch,
		GasPriceModifierEnableEpoch:                       UnreachableEpoch,
		RepairCallbackEnableEpoch:                         UnreachableEpoch,
		BlockGasAndFeesReCheckEnableEpoch:                 UnreachableEpoch,
		StakingV2EnableEpoch:                              UnreachableEpoch,
		StakeEnableEpoch:                                  0,
		DoubleKeyProtectionEnableEpoch:                    0,
		ESDTEnableEpoch:                                   UnreachableEpoch,
		GovernanceEnableEpoch:                             UnreachableEpoch,
		DelegationManagerEnableEpoch:                      UnreachableEpoch,
		DelegationSmartContractEnableEpoch:                UnreachableEpoch,
		CorrectLastUnjailedEnableEpoch:                    UnreachableEpoch,
		BalanceWaitingListsEnableEpoch:                    UnreachableEpoch,
		ReturnDataToLastTransferEnableEpoch:               UnreachableEpoch,
		SenderInOutTransferEnableEpoch:                    UnreachableEpoch,
		RelayedTransactionsV2EnableEpoch:                  UnreachableEpoch,
		UnbondTokensV2EnableEpoch:                         UnreachableEpoch,
		SaveJailedAlwaysEnableEpoch:                       UnreachableEpoch,
		ValidatorToDelegationEnableEpoch:                  UnreachableEpoch,
		ReDelegateBelowMinCheckEnableEpoch:                UnreachableEpoch,
		IncrementSCRNonceInMultiTransferEnableEpoch:       UnreachableEpoch,
		ESDTMultiTransferEnableEpoch:                      UnreachableEpoch,
		GlobalMintBurnDisableEpoch:                        UnreachableEpoch,
		ESDTTransferRoleEnableEpoch:                       UnreachableEpoch,
		ComputeRewardCheckpointEnableEpoch:                UnreachableEpoch,
		SCRSizeInvariantCheckEnableEpoch:                  UnreachableEpoch,
		BackwardCompSaveKeyValueEnableEpoch:               UnreachableEpoch,
		ESDTNFTCreateOnMultiShardEnableEpoch:              UnreachableEpoch,
		MetaESDTSetEnableEpoch:                            UnreachableEpoch,
		AddTokensToDelegationEnableEpoch:                  UnreachableEpoch,
		MultiESDTTransferFixOnCallBackOnEnableEpoch:       UnreachableEpoch,
		OptimizeGasUsedInCrossMiniBlocksEnableEpoch:       UnreachableEpoch,
		CorrectFirstQueuedEpoch:                           UnreachableEpoch,
		CorrectJailedNotUnstakedEmptyQueueEpoch:           UnreachableEpoch,
		FixOOGReturnCodeEnableEpoch:                       UnreachableEpoch,
		RemoveNonUpdatedStorageEnableEpoch:                UnreachableEpoch,
		DeleteDelegatorAfterClaimRewardsEnableEpoch:       UnreachableEpoch,
		OptimizeNFTStoreEnableEpoch:                       UnreachableEpoch,
		CreateNFTThroughExecByCallerEnableEpoch:           UnreachableEpoch,
		StopDecreasingValidatorRatingWhenStuckEnableEpoch: UnreachableEpoch,
		FrontRunningProtectionEnableEpoch:                 UnreachableEpoch,
		IsPayableBySCEnableEpoch:                          UnreachableEpoch,
		CleanUpInformativeSCRsEnableEpoch:                 UnreachableEpoch,
		StorageAPICostOptimizationEnableEpoch:             UnreachableEpoch,
		TransformToMultiShardCreateEnableEpoch:            UnreachableEpoch,
		ESDTRegisterAndSetAllRolesEnableEpoch:             UnreachableEpoch,
		ScheduledMiniBlocksEnableEpoch:                    UnreachableEpoch,
		FailExecutionOnEveryAPIErrorEnableEpoch:           UnreachableEpoch,
		AddFailedRelayedTxToInvalidMBsDisableEpoch:        UnreachableEpoch,
		SCRSizeInvariantOnBuiltInResultEnableEpoch:        UnreachableEpoch,
		CheckCorrectTokenIDForTransferRoleEnableEpoch:     UnreachableEpoch,
		MiniBlockPartialExecutionEnableEpoch:              UnreachableEpoch,
		RefactorPeersMiniBlocksEnableEpoch:                UnreachableEpoch,
		SCProcessorV2EnableEpoch:                          UnreachableEpoch,
		FixRelayedBaseCostEnableEpoch:                     UnreachableEpoch,
		FixRelayedMoveBalanceToNonPayableSCEnableEpoch:    UnreachableEpoch,
		EquivalentMessagesEnableEpoch:                     UnreachableEpoch,
		FixedOrderInConsensusEnableEpoch:                  UnreachableEpoch,
	}
}

// GetDefaultCoreComponents -
func GetDefaultCoreComponents(enableEpochsHandler common.EnableEpochsHandler, epochNotifier process.EpochNotifier) *mock.CoreComponentsStub {
	return &mock.CoreComponentsStub{
		InternalMarshalizerField:      TestMarshalizer,
		TxMarshalizerField:            TestTxSignMarshalizer,
		VmMarshalizerField:            TestVmMarshalizer,
		HasherField:                   TestHasher,
		TxSignHasherField:             TestTxSignHasher,
		Uint64ByteSliceConverterField: TestUint64Converter,
		AddressPubKeyConverterField:   TestAddressPubkeyConverter,
		ValidatorPubKeyConverterField: TestValidatorPubkeyConverter,
		PathHandlerField:              &testscommon.PathManagerStub{},
		ChainIdCalled: func() string {
			return string(ChainID)
		},
		MinTransactionVersionCalled: func() uint32 {
			return 1
		},
		StatusHandlerField:           &statusHandlerMock.AppStatusHandlerStub{},
		WatchdogField:                &testscommon.WatchdogMock{},
		AlarmSchedulerField:          &testscommon.AlarmSchedulerStub{},
		SyncTimerField:               &testscommon.SyncTimerStub{},
		RoundHandlerField:            &testscommon.RoundHandlerMock{},
		EconomicsDataField:           &economicsmocks.EconomicsHandlerStub{},
		RatingsDataField:             &testscommon.RatingsInfoMock{},
		RaterField:                   &testscommon.RaterMock{},
		GenesisNodesSetupField:       &genesisMocks.NodesSetupStub{},
		GenesisTimeField:             time.Time{},
		EpochNotifierField:           epochNotifier,
		EnableRoundsHandlerField:     &testscommon.EnableRoundsHandlerStub{},
		TxVersionCheckField:          versioning.NewTxVersionChecker(MinTransactionVersion),
		ProcessStatusHandlerInternal: &testscommon.ProcessStatusHandlerStub{},
		EnableEpochsHandlerField:     enableEpochsHandler,
	}
}

// GetDefaultProcessComponents -
func GetDefaultProcessComponents() *mock.ProcessComponentsStub {
	return &mock.ProcessComponentsStub{
		NodesCoord: &shardingMocks.NodesCoordinatorMock{},
		ShardCoord: &testscommon.ShardsCoordinatorMock{
			NoShards:     1,
			CurrentShard: 0,
		},
		IntContainer:             &testscommon.InterceptorsContainerStub{},
		ReqFinder:                &dataRetrieverMock.RequestersFinderStub{},
		RoundHandlerField:        &testscommon.RoundHandlerMock{},
		EpochTrigger:             &testscommon.EpochStartTriggerStub{},
		EpochNotifier:            &mock.EpochStartNotifierStub{},
		ForkDetect:               &mock.ForkDetectorStub{},
		BlockProcess:             &mock.BlockProcessorMock{},
		BlackListHdl:             &testscommon.TimeCacheStub{},
		BootSore:                 &mock.BoostrapStorerMock{},
		HeaderSigVerif:           &consensusMocks.HeaderSigVerifierMock{},
		HeaderIntegrVerif:        &mock.HeaderIntegrityVerifierStub{},
		ValidatorStatistics:      &testscommon.ValidatorStatisticsProcessorStub{},
		ValidatorProvider:        &stakingcommon.ValidatorsProviderStub{},
		BlockTrack:               &mock.BlockTrackerStub{},
		PendingMiniBlocksHdl:     &mock.PendingMiniBlocksHandlerStub{},
		ReqHandler:               &testscommon.RequestHandlerStub{},
		TxLogsProcess:            &mock.TxLogProcessorMock{},
		HeaderConstructValidator: &mock.HeaderValidatorStub{},
		MainPeerMapper:           &p2pmocks.NetworkShardingCollectorStub{},
		FullArchivePeerMapper:    &p2pmocks.NetworkShardingCollectorStub{},
		FallbackHdrValidator:     &testscommon.FallBackHeaderValidatorStub{},
		NodeRedundancyHandlerInternal: &mock.RedundancyHandlerStub{
			IsRedundancyNodeCalled: func() bool {
				return false
			},
			IsMainMachineActiveCalled: func() bool {
				return false
			},
			ObserverPrivateKeyCalled: func() crypto.PrivateKey {
				return &mock.PrivateKeyMock{}
			},
		},
		CurrentEpochProviderInternal: &testscommon.CurrentEpochProviderStub{},
		HistoryRepositoryInternal:    &dblookupextMock.HistoryRepositoryStub{},
		HardforkTriggerField:         &testscommon.HardforkTriggerStub{},
	}
}

// GetDefaultDataComponents -
func GetDefaultDataComponents() *mock.DataComponentsStub {
	return &mock.DataComponentsStub{
		BlockChain: &testscommon.ChainHandlerMock{},
		Store:      &storageStubs.ChainStorerStub{},
		DataPool:   &dataRetrieverMock.PoolsHolderMock{},
		MbProvider: &mock.MiniBlocksProviderStub{},
	}
}

// GetDefaultCryptoComponents -
func GetDefaultCryptoComponents() *mock.CryptoComponentsStub {
	return &mock.CryptoComponentsStub{
		PubKey:                  &mock.PublicKeyMock{},
		PrivKey:                 &mock.PrivateKeyMock{},
		PubKeyString:            "pubKey",
		PubKeyBytes:             []byte("pubKey"),
		BlockSig:                &mock.SignerMock{},
		TxSig:                   &mock.SignerMock{},
		MultiSigContainer:       cryptoMocks.NewMultiSignerContainerMock(TestMultiSig),
		PeerSignHandler:         &mock.PeerSignatureHandler{},
		BlKeyGen:                &mock.KeyGenMock{},
		TxKeyGen:                &mock.KeyGenMock{},
		MsgSigVerifier:          &testscommon.MessageSignVerifierMock{},
		ManagedPeersHolderField: &testscommon.ManagedPeersHolderStub{},
		KeysHandlerField:        &testscommon.KeysHandlerStub{},
	}
}

// GetDefaultStateComponents -
func GetDefaultStateComponents() *testFactory.StateComponentsMock {
	return &testFactory.StateComponentsMock{
		PeersAcc:     &stateMock.AccountsStub{},
		Accounts:     &stateMock.AccountsStub{},
		AccountsRepo: &stateMock.AccountsRepositoryStub{},
		Tries:        &trieMock.TriesHolderStub{},
		StorageManagers: map[string]common.StorageManager{
			"0":                                     &storageManager.StorageManagerStub{},
			dataRetriever.UserAccountsUnit.String(): &storageManager.StorageManagerStub{},
			dataRetriever.PeerAccountsUnit.String(): &storageManager.StorageManagerStub{},
		},
		MissingNodesNotifier: &testscommon.MissingTrieNodesNotifierStub{},
	}
}

// GetDefaultNetworkComponents -
func GetDefaultNetworkComponents() *mock.NetworkComponentsStub {
	return &mock.NetworkComponentsStub{
		Messenger:                        &p2pmocks.MessengerStub{},
		InputAntiFlood:                   &mock.P2PAntifloodHandlerStub{},
		OutputAntiFlood:                  &mock.P2PAntifloodHandlerStub{},
		PeerBlackList:                    &mock.PeerBlackListCacherStub{},
		PeersRatingHandlerField:          &p2pmocks.PeersRatingHandlerStub{},
		PeersRatingMonitorField:          &p2pmocks.PeersRatingMonitorStub{},
		FullArchiveNetworkMessengerField: &p2pmocks.MessengerStub{},
		PreferredPeersHolder:             &p2pmocks.PeersHolderStub{},
		FullArchivePreferredPeersHolder:  &p2pmocks.PeersHolderStub{},
	}
}

// GetDefaultStatusComponents -
func GetDefaultStatusComponents() *mock.StatusComponentsStub {
	return &mock.StatusComponentsStub{
		Outport:              disabledOutport.NewDisabledOutport(),
		SoftwareVersionCheck: &mock.SoftwareVersionCheckerMock{},
	}
}

// getDefaultBootstrapComponents -
func getDefaultBootstrapComponents(shardCoordinator sharding.Coordinator, handler common.EnableEpochsHandler) *mainFactoryMocks.BootstrapComponentsStub {
	var versionedHeaderFactory nodeFactory.VersionedHeaderFactory

	headerVersionHandler := &testscommon.HeaderVersionHandlerStub{
		GetVersionCalled: func(epoch uint32) string {
			if handler.IsFlagEnabledInEpoch(common.EquivalentMessagesFlag, epoch) {
				return "2"
			}
			return "1"
		},
	}
	versionedHeaderFactory, _ = hdrFactory.NewShardHeaderFactory(headerVersionHandler)
	if shardCoordinator.SelfId() == core.MetachainShardId {
		versionedHeaderFactory, _ = hdrFactory.NewMetaHeaderFactory(headerVersionHandler)
	}

	return &mainFactoryMocks.BootstrapComponentsStub{
		Bootstrapper: &bootstrapMocks.EpochStartBootstrapperStub{
			TrieHolder:      &trieMock.TriesHolderStub{},
			StorageManagers: map[string]common.StorageManager{"0": &storageManager.StorageManagerStub{}},
			BootstrapCalled: nil,
		},
		BootstrapParams:            &bootstrapMocks.BootstrapParamsHandlerMock{},
		NodeRole:                   "",
		ShCoordinator:              shardCoordinator,
		HdrVersionHandler:          headerVersionHandler,
		VersionedHdrFactory:        versionedHeaderFactory,
		HdrIntegrityVerifier:       &mock.HeaderIntegrityVerifierStub{},
		GuardedAccountHandlerField: &guardianMocks.GuardedAccountHandlerStub{},
	}
}

// IsInterfaceNil returns true if there is no value under the interface
func (tpn *TestProcessorNode) IsInterfaceNil() bool {
	return tpn == nil
}

// GetTokenIdentifier returns the token identifier from the metachain for the given ticker
func GetTokenIdentifier(nodes []*TestProcessorNode, ticker []byte) []byte {
	for _, n := range nodes {
		if n.ShardCoordinator.SelfId() != core.MetachainShardId {
			continue
		}

		acc, _ := n.AccntState.LoadAccount(vm.ESDTSCAddress)
		userAcc, _ := acc.(state.UserAccountHandler)

		chLeaves := &common.TrieIteratorChannels{
			LeavesChan: make(chan core.KeyValueHolder, common.TrieLeavesChannelDefaultCapacity),
			ErrChan:    errChan.NewErrChanWrapper(),
		}
		_ = userAcc.GetAllLeaves(chLeaves, context.Background())
		for leaf := range chLeaves.LeavesChan {
			if !bytes.HasPrefix(leaf.Key(), ticker) {
				continue
			}

			return leaf.Key()
		}

		err := chLeaves.ErrChan.ReadFromChanNonBlocking()
		if err != nil {
			log.Error("error getting all leaves from channel", "err", err)
		}
	}

	return nil
}

func createTxsSender(shardCoordinator storage.ShardCoordinator, messenger txsSender.NetworkMessenger) process.TxsSenderHandler {
	txAccumulatorConfig := config.TxAccumulatorConfig{
		MaxAllowedTimeInMilliseconds:   10,
		MaxDeviationTimeInMilliseconds: 1,
	}
	dataPacker, err := partitioning.NewSimpleDataPacker(TestMarshalizer)
	log.LogIfError(err)

	argsTxsSender := txsSender.ArgsTxsSenderWithAccumulator{
		Marshaller:        TestMarshalizer,
		ShardCoordinator:  shardCoordinator,
		NetworkMessenger:  messenger,
		AccumulatorConfig: txAccumulatorConfig,
		DataPacker:        dataPacker,
	}
	txsSenderHandler, err := txsSender.NewTxsSenderWithAccumulator(argsTxsSender)
	log.LogIfError(err)

	return txsSenderHandler
}

func getDefaultVMConfig() *config.VirtualMachineConfig {
	return &config.VirtualMachineConfig{
		WasmVMVersions: []config.WasmVMVersionByEpoch{
			{StartEpoch: 0, Version: "*"},
		},
		TransferAndExecuteByUserAddresses: []string{"erd1qqqqqqqqqqqqqpgqr46jrxr6r2unaqh75ugd308dwx5vgnhwh47qtvepe3"},
	}
}

func getDefaultNodesSetup(maxShards, numNodes uint32, address []byte, pksBytes map[uint32][]byte) sharding.GenesisNodesSetupHandler {
	return &genesisMocks.NodesSetupStub{
		InitialNodesInfoCalled: func() (m map[uint32][]nodesCoordinator.GenesisNodeInfoHandler, m2 map[uint32][]nodesCoordinator.GenesisNodeInfoHandler) {
			oneMap := make(map[uint32][]nodesCoordinator.GenesisNodeInfoHandler)
			for i := uint32(0); i < maxShards; i++ {
				oneMap[i] = append(oneMap[i], mock.NewNodeInfo(address, pksBytes[i], i, InitialRating))
			}
			oneMap[core.MetachainShardId] = append(oneMap[core.MetachainShardId],
				mock.NewNodeInfo(address, pksBytes[core.MetachainShardId], core.MetachainShardId, InitialRating))
			return oneMap, nil
		},
		InitialNodesInfoForShardCalled: func(shardId uint32) (handlers []nodesCoordinator.GenesisNodeInfoHandler, handlers2 []nodesCoordinator.GenesisNodeInfoHandler, err error) {
			list := make([]nodesCoordinator.GenesisNodeInfoHandler, 0)
			list = append(list, mock.NewNodeInfo(address, pksBytes[shardId], shardId, InitialRating))
			return list, nil, nil
		},
		MinNumberOfNodesCalled: func() uint32 {
			return numNodes
		},
	}
}

func getDefaultNodesCoordinator(maxShards uint32, pksBytes map[uint32][]byte) nodesCoordinator.NodesCoordinator {
	return &shardingMocks.NodesCoordinatorStub{
		ComputeConsensusGroupCalled: func(randomness []byte, round uint64, shardId uint32, epoch uint32) (leader nodesCoordinator.Validator, validators []nodesCoordinator.Validator, err error) {
			v, _ := nodesCoordinator.NewValidator(pksBytes[shardId], 1, defaultChancesSelection)
			return v, []nodesCoordinator.Validator{v}, nil
		},
		GetAllValidatorsPublicKeysCalled: func() (map[uint32][][]byte, error) {
			keys := make(map[uint32][][]byte)
			for shardID := uint32(0); shardID < maxShards; shardID++ {
				keys[shardID] = append(keys[shardID], pksBytes[shardID])
			}

			shardID := core.MetachainShardId
			keys[shardID] = append(keys[shardID], pksBytes[shardID])

			return keys, nil
		},
		GetValidatorWithPublicKeyCalled: func(publicKey []byte) (nodesCoordinator.Validator, uint32, error) {
			validatorInstance, _ := nodesCoordinator.NewValidator(publicKey, defaultChancesSelection, 1)
			return validatorInstance, 0, nil
		},
	}
}

// GetDefaultEnableEpochsConfig returns a default EnableEpochs config
func GetDefaultEnableEpochsConfig() *config.EnableEpochs {
	return &config.EnableEpochs{
		OptimizeGasUsedInCrossMiniBlocksEnableEpoch:     UnreachableEpoch,
		ScheduledMiniBlocksEnableEpoch:                  UnreachableEpoch,
		MiniBlockPartialExecutionEnableEpoch:            UnreachableEpoch,
		FailExecutionOnEveryAPIErrorEnableEpoch:         UnreachableEpoch,
		DynamicGasCostForDataTrieStorageLoadEnableEpoch: UnreachableEpoch,
		StakingV4Step1EnableEpoch:                       UnreachableEpoch,
		StakingV4Step2EnableEpoch:                       UnreachableEpoch,
		StakingV4Step3EnableEpoch:                       UnreachableEpoch,
		EquivalentMessagesEnableEpoch:                   UnreachableEpoch,
		FixedOrderInConsensusEnableEpoch:                UnreachableEpoch,
	}
}

// GetDefaultRoundsConfig -
func GetDefaultRoundsConfig() config.RoundConfig {
	return config.RoundConfig{
		RoundActivations: map[string]config.ActivationRoundByName{
			"DisableAsyncCallV1": {
				Round: "18446744073709551615",
			},
		},
	}
}<|MERGE_RESOLUTION|>--- conflicted
+++ resolved
@@ -1089,8 +1089,7 @@
 }
 
 func (tpn *TestProcessorNode) initDataPools() {
-<<<<<<< HEAD
-	tpn.ProofsPool = proofscache.NewProofsPool()
+	tpn.ProofsPool = proofscache.NewProofsPool(3)
 
 	id := hex.EncodeToString(tpn.OwnAccount.PkTxSignBytes)
 	if len(id) > 8 {
@@ -1100,10 +1099,6 @@
 	log := logger.GetOrCreate(fmt.Sprintf("dtr/hc/%s", id))
 
 	tpn.DataPool = dataRetrieverMock.CreatePoolsHolderWithProofsPool(log, 1, tpn.ShardCoordinator.SelfId(), tpn.ProofsPool)
-=======
-	tpn.ProofsPool = proofscache.NewProofsPool(3)
-	tpn.DataPool = dataRetrieverMock.CreatePoolsHolderWithProofsPool(1, tpn.ShardCoordinator.SelfId(), tpn.ProofsPool)
->>>>>>> 22edddc5
 	cacherCfg := storageunit.CacheConfig{Capacity: 10000, Type: storageunit.LRUCache, Shards: 1}
 	suCache, _ := storageunit.NewCache(cacherCfg)
 	tpn.WhiteListHandler, _ = interceptors.NewWhiteListDataVerifier(suCache)
@@ -2879,10 +2874,7 @@
 			HeaderNonce:         currHdr.GetNonce(),
 			HeaderShardId:       currHdr.GetShardID(),
 			HeaderRound:         currHdr.GetRound(),
-<<<<<<< HEAD
-=======
 			IsStartOfEpoch:      blockHeader.IsStartOfEpochBlock(),
->>>>>>> 22edddc5
 		}
 		blockHeader.SetPreviousProof(previousProof)
 
@@ -2951,11 +2943,7 @@
 func (tpn *TestProcessorNode) CommitBlock(body data.BodyHandler, header data.HeaderHandler) {
 	err := tpn.BlockProcessor.CommitBlock(header, body)
 	if err != nil {
-<<<<<<< HEAD
-		log.Error("CommitBlock", "error", err)
-=======
 		log.Error("TestProcessorNode.CommitBlock", "error", err.Error())
->>>>>>> 22edddc5
 	}
 }
 
