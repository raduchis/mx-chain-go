--- conflicted
+++ resolved
@@ -580,11 +580,7 @@
 		tpn.DataPool.Headers(),
 		tpn.InterceptorsContainer,
 		&testscommon.AlarmSchedulerStub{},
-<<<<<<< HEAD
-		&testscommon.CacherStub{},
-=======
-		&testscommon.CacherMock{},
->>>>>>> cadf756b
+		testscommon.NewCacherMock(),
 	)
 	tpn.setGenesisBlock()
 	tpn.initNode()
@@ -793,11 +789,7 @@
 		tpn.DataPool.Headers(),
 		tpn.InterceptorsContainer,
 		&testscommon.AlarmSchedulerStub{},
-<<<<<<< HEAD
 		testscommon.NewCacherMock(),
-=======
-		&testscommon.CacherMock{},
->>>>>>> cadf756b
 	)
 	tpn.setGenesisBlock()
 	tpn.initNode()
@@ -848,11 +840,7 @@
 		tpn.DataPool.Headers(),
 		tpn.InterceptorsContainer,
 		&testscommon.AlarmSchedulerStub{},
-<<<<<<< HEAD
-		&testscommon.CacherStub{},
-=======
-		&testscommon.CacherMock{},
->>>>>>> cadf756b
+		testscommon.NewCacherMock(),
 	)
 	tpn.setGenesisBlock()
 	tpn.initNode()
@@ -1031,11 +1019,7 @@
 		tpn.DataPool.Headers(),
 		tpn.InterceptorsContainer,
 		&testscommon.AlarmSchedulerStub{},
-<<<<<<< HEAD
 		&testscommon.CacherStub{},
-=======
-		&testscommon.CacherMock{},
->>>>>>> cadf756b
 	)
 	tpn.setGenesisBlock()
 	tpn.initNode()
