package integrationTests

import (
	"bytes"
	"context"
	"encoding/hex"
	"fmt"
	"math/big"
	"sort"
	"strconv"
	"sync/atomic"
	"time"

	arwenConfig "github.com/ElrondNetwork/arwen-wasm-vm/config"
	"github.com/ElrondNetwork/elrond-go/config"
	"github.com/ElrondNetwork/elrond-go/consensus"
	"github.com/ElrondNetwork/elrond-go/consensus/spos/sposFactory"
	"github.com/ElrondNetwork/elrond-go/core"
	"github.com/ElrondNetwork/elrond-go/core/partitioning"
	"github.com/ElrondNetwork/elrond-go/crypto"
	"github.com/ElrondNetwork/elrond-go/crypto/signing"
	"github.com/ElrondNetwork/elrond-go/crypto/signing/kyber"
	"github.com/ElrondNetwork/elrond-go/data"
	dataBlock "github.com/ElrondNetwork/elrond-go/data/block"
	"github.com/ElrondNetwork/elrond-go/data/state"
	"github.com/ElrondNetwork/elrond-go/data/state/addressConverters"
	factory2 "github.com/ElrondNetwork/elrond-go/data/state/factory"
	dataTransaction "github.com/ElrondNetwork/elrond-go/data/transaction"
	factory3 "github.com/ElrondNetwork/elrond-go/data/trie/factory"
	"github.com/ElrondNetwork/elrond-go/data/typeConverters/uint64ByteSlice"
	"github.com/ElrondNetwork/elrond-go/dataRetriever"
	"github.com/ElrondNetwork/elrond-go/dataRetriever/factory/containers"
	metafactoryDataRetriever "github.com/ElrondNetwork/elrond-go/dataRetriever/factory/metachain"
	factoryDataRetriever "github.com/ElrondNetwork/elrond-go/dataRetriever/factory/shard"
	"github.com/ElrondNetwork/elrond-go/dataRetriever/requestHandlers"
	"github.com/ElrondNetwork/elrond-go/epochStart/metachain"
	"github.com/ElrondNetwork/elrond-go/epochStart/shardchain"
	"github.com/ElrondNetwork/elrond-go/hashing/sha256"
	"github.com/ElrondNetwork/elrond-go/integrationTests/mock"
	"github.com/ElrondNetwork/elrond-go/marshal"
	"github.com/ElrondNetwork/elrond-go/node"
	"github.com/ElrondNetwork/elrond-go/node/external"
	"github.com/ElrondNetwork/elrond-go/p2p"
	"github.com/ElrondNetwork/elrond-go/process"
	"github.com/ElrondNetwork/elrond-go/process/block"
	"github.com/ElrondNetwork/elrond-go/process/block/bootstrapStorage"
	"github.com/ElrondNetwork/elrond-go/process/block/preprocess"
	"github.com/ElrondNetwork/elrond-go/process/coordinator"
	"github.com/ElrondNetwork/elrond-go/process/economics"
	"github.com/ElrondNetwork/elrond-go/process/factory"
	procFactory "github.com/ElrondNetwork/elrond-go/process/factory"
	metaProcess "github.com/ElrondNetwork/elrond-go/process/factory/metachain"
	"github.com/ElrondNetwork/elrond-go/process/factory/shard"
	"github.com/ElrondNetwork/elrond-go/process/interceptors"
	"github.com/ElrondNetwork/elrond-go/process/peer"
	"github.com/ElrondNetwork/elrond-go/process/rating"
	"github.com/ElrondNetwork/elrond-go/process/rewardTransaction"
	scToProtocol2 "github.com/ElrondNetwork/elrond-go/process/scToProtocol"
	"github.com/ElrondNetwork/elrond-go/process/smartContract"
	"github.com/ElrondNetwork/elrond-go/process/smartContract/hooks"
	"github.com/ElrondNetwork/elrond-go/process/track"
	"github.com/ElrondNetwork/elrond-go/process/transaction"
	"github.com/ElrondNetwork/elrond-go/sharding"
	"github.com/ElrondNetwork/elrond-go/storage/storageUnit"
	"github.com/ElrondNetwork/elrond-go/storage/timecache"
	vmcommon "github.com/ElrondNetwork/elrond-vm-common"
	"github.com/ElrondNetwork/elrond-vm/iele/elrond/node/endpoint"
	"github.com/pkg/errors"
)

// TestHasher represents a Sha256 hasher
var TestHasher = sha256.Sha256{}

// TestMarshalizer represents a JSON marshalizer
var TestMarshalizer = &marshal.JsonMarshalizer{}

// TestAddressConverter represents a plain address converter
var TestAddressConverter, _ = addressConverters.NewPlainAddressConverter(32, "0x")

// TestAddressConverterBLS represents an address converter from BLS public keys
var TestAddressConverterBLS, _ = addressConverters.NewPlainAddressConverter(128, "0x")

// TestMultiSig represents a mock multisig
var TestMultiSig = mock.NewMultiSigner(1)

// TestKeyGenForAccounts represents a mock key generator for balances
var TestKeyGenForAccounts = signing.NewKeyGenerator(kyber.NewBlakeSHA256Ed25519())

// TestUint64Converter represents an uint64 to byte slice converter
var TestUint64Converter = uint64ByteSlice.NewBigEndianConverter()

// MinTxGasPrice defines minimum gas price required by a transaction
var MinTxGasPrice = uint64(10)

// MinTxGasLimit defines minimum gas limit required by a transaction
var MinTxGasLimit = uint64(1000)

// MaxGasLimitPerBlock defines maximum gas limit allowed per one block
const MaxGasLimitPerBlock = uint64(300000)

const maxTxNonceDeltaAllowed = 8000
const minConnectedPeers = 0

// OpGasValueForMockVm represents the gas value that it consumed by each operation called on the mock VM
// By operation, we mean each go function that is called on the VM implementation
const OpGasValueForMockVm = uint64(50)

// TimeSpanForBadHeaders is the expiry time for an added block header hash
var TimeSpanForBadHeaders = time.Second * 30

// roundDuration defines the duration of the round
const roundDuration = 5 * time.Second

// ChainID is the chain ID identifier used in integration tests, processing nodes
var ChainID = []byte("integration tests chain ID")

// sizeCheckDelta the maximum allowed bufer overhead (p2p unmarshalling)
const sizeCheckDelta = 100

const stateCheckpointModulus = 100

// TestKeyPair holds a pair of private/public Keys
type TestKeyPair struct {
	Sk crypto.PrivateKey
	Pk crypto.PublicKey
}

//CryptoParams holds crypto parametres
type CryptoParams struct {
	KeyGen       crypto.KeyGenerator
	Keys         map[uint32][]*TestKeyPair
	SingleSigner crypto.SingleSigner
}

// TestProcessorNode represents a container type of class used in integration tests
// with all its fields exported
type TestProcessorNode struct {
	ShardCoordinator      sharding.Coordinator
	NodesCoordinator      sharding.NodesCoordinator
	SpecialAddressHandler process.SpecialAddressHandler
	Messenger             p2p.Messenger

	OwnAccount *TestWalletAccount
	NodeKeys   *TestKeyPair

	DataPool      dataRetriever.PoolsHolder
	Storage       dataRetriever.StorageService
	PeerState     state.AccountsAdapter
	AccntState    state.AccountsAdapter
	TrieContainer state.TriesHolder
	BlockChain    data.ChainHandler
	GenesisBlocks map[uint32]data.HeaderHandler

	EconomicsData *economics.TestEconomicsData

	BlackListHandler      process.BlackListHandler
	HeaderValidator       process.HeaderConstructionValidator
	BlockTracker          process.BlockTracker
	InterceptorsContainer process.InterceptorsContainer
	ResolversContainer    dataRetriever.ResolversContainer
	ResolverFinder        dataRetriever.ResolversFinder
	RequestHandler        process.RequestHandler

	InterimProcContainer   process.IntermediateProcessorContainer
	TxProcessor            process.TransactionProcessor
	TxCoordinator          process.TransactionCoordinator
	ScrForwarder           process.IntermediateTransactionHandler
	BlockchainHook         *hooks.BlockChainHookImpl
	VMContainer            process.VirtualMachinesContainer
	ArgsParser             process.ArgumentsParser
	ScProcessor            process.SmartContractProcessor
	RewardsProcessor       process.RewardTransactionProcessor
	PreProcessorsContainer process.PreProcessorsContainer
	MiniBlocksCompacter    process.MiniBlocksCompacter
	GasHandler             process.GasHandler

	ForkDetector          process.ForkDetector
	BlockProcessor        process.BlockProcessor
	BroadcastMessenger    consensus.BroadcastMessenger
	Bootstrapper          TestBootstrapper
	Rounder               *mock.RounderMock
	BootstrapStorer       *mock.BoostrapStorerMock
	StorageBootstrapper   *mock.StorageBootstrapperMock
	RequestedItemsHandler dataRetriever.RequestedItemsHandler
	WhiteListHandler      process.InterceptedDataWhiteList

	EpochStartTrigger TestEpochStartTrigger

	MultiSigner       crypto.MultiSigner
	HeaderSigVerifier process.InterceptedHeaderSigVerifier

	ValidatorStatisticsProcessor process.ValidatorStatisticsProcessor

	//Node is used to call the functionality already implemented in it
	Node           *node.Node
	SCQueryService external.SCQueryService

	CounterHdrRecv int32
	CounterMbRecv  int32
	CounterTxRecv  int32
	CounterMetaRcv int32

	ChainID []byte
}

// NewTestProcessorNode returns a new TestProcessorNode instance with a libp2p messenger
func NewTestProcessorNode(
	maxShards uint32,
	nodeShardId uint32,
	txSignPrivKeyShardId uint32,
	initialNodeAddr string,
) *TestProcessorNode {

	shardCoordinator, _ := sharding.NewMultiShardCoordinator(maxShards, nodeShardId)

	kg := &mock.KeyGenMock{}
	sk, pk := kg.GeneratePair()

	pkBytes := make([]byte, 128)
	address := make([]byte, 32)
	nodesCoordinator := &mock.NodesCoordinatorMock{
		ComputeValidatorsGroupCalled: func(randomness []byte, round uint64, shardId uint32) (validators []sharding.Validator, err error) {
			v, _ := sharding.NewValidator(big.NewInt(0), 1, pkBytes, address)
			return []sharding.Validator{v}, nil
		},
	}

	messenger := CreateMessengerWithKadDht(context.Background(), initialNodeAddr)
	tpn := &TestProcessorNode{
		ShardCoordinator:  shardCoordinator,
		Messenger:         messenger,
		NodesCoordinator:  nodesCoordinator,
		HeaderSigVerifier: &mock.HeaderSigVerifierStub{},
		ChainID:           ChainID,
	}

	tpn.NodeKeys = &TestKeyPair{
		Sk: sk,
		Pk: pk,
	}
	tpn.MultiSigner = TestMultiSig
	tpn.OwnAccount = CreateTestWalletAccount(shardCoordinator, txSignPrivKeyShardId)
	tpn.initDataPools()
	tpn.initTestNode()

	tpn.StorageBootstrapper = &mock.StorageBootstrapperMock{}
	tpn.BootstrapStorer = &mock.BoostrapStorerMock{}

	return tpn
}

// NewTestProcessorNodeWithCustomDataPool returns a new TestProcessorNode instance with the given data pool
func NewTestProcessorNodeWithCustomDataPool(maxShards uint32, nodeShardId uint32, txSignPrivKeyShardId uint32, initialNodeAddr string, dPool dataRetriever.PoolsHolder) *TestProcessorNode {
	shardCoordinator, _ := sharding.NewMultiShardCoordinator(maxShards, nodeShardId)

	messenger := CreateMessengerWithKadDht(context.Background(), initialNodeAddr)
	_ = messenger.SetThresholdMinConnectedPeers(minConnectedPeers)
	nodesCoordinator := &mock.NodesCoordinatorMock{}
	kg := &mock.KeyGenMock{}
	sk, pk := kg.GeneratePair()

	tpn := &TestProcessorNode{
		ShardCoordinator:  shardCoordinator,
		Messenger:         messenger,
		NodesCoordinator:  nodesCoordinator,
		HeaderSigVerifier: &mock.HeaderSigVerifierStub{},
		ChainID:           ChainID,
	}

	tpn.NodeKeys = &TestKeyPair{
		Sk: sk,
		Pk: pk,
	}
	tpn.MultiSigner = TestMultiSig
	tpn.OwnAccount = CreateTestWalletAccount(shardCoordinator, txSignPrivKeyShardId)
	if tpn.ShardCoordinator.SelfId() != sharding.MetachainShardId {
		tpn.DataPool = dPool
	} else {
		tpn.initDataPools()
	}
	tpn.initTestNode()

	return tpn
}

func (tpn *TestProcessorNode) initAccountDBs() {
	tpn.TrieContainer = state.NewDataTriesHolder()
	var stateTrie data.Trie
	tpn.AccntState, stateTrie, _ = CreateAccountsDB(factory2.UserAccount)
	tpn.TrieContainer.Put([]byte(factory3.UserAccountTrie), stateTrie)

	var peerTrie data.Trie
	tpn.PeerState, peerTrie, _ = CreateAccountsDB(factory2.ValidatorAccount)
	tpn.TrieContainer.Put([]byte(factory3.PeerAccountTrie), peerTrie)
}

func (tpn *TestProcessorNode) initTestNode() {
	tpn.SpecialAddressHandler = mock.NewSpecialAddressHandlerMock(
		TestAddressConverter,
		tpn.ShardCoordinator,
		tpn.NodesCoordinator,
	)
	tpn.initHeaderValidator()
	tpn.initRounder()
	tpn.initStorage()
	tpn.initAccountDBs()
	tpn.initChainHandler()
	tpn.initEconomicsData()
	tpn.initRequestedItemsHandler()
	tpn.initResolvers()
	tpn.initValidatorStatistics()
	rootHash, _ := tpn.ValidatorStatisticsProcessor.RootHash()
	tpn.GenesisBlocks = CreateGenesisBlocks(
		tpn.AccntState,
		TestAddressConverter,
		&sharding.NodesSetup{},
		tpn.ShardCoordinator,
		tpn.Storage,
		tpn.BlockChain,
		TestMarshalizer,
		TestHasher,
		TestUint64Converter,
		tpn.DataPool,
		tpn.EconomicsData.EconomicsData,
		rootHash,
	)
	tpn.initBlockTracker()
	tpn.initInterceptors()
	tpn.initInnerProcessors()
	tpn.SCQueryService, _ = smartContract.NewSCQueryService(tpn.VMContainer, tpn.EconomicsData.MaxGasLimitPerBlock())
	tpn.initBlockProcessor(stateCheckpointModulus)
	tpn.BroadcastMessenger, _ = sposFactory.GetBroadcastMessenger(
		TestMarshalizer,
		tpn.Messenger,
		tpn.ShardCoordinator,
		tpn.OwnAccount.SkTxSign,
		tpn.OwnAccount.SingleSigner,
	)
	tpn.setGenesisBlock()
	tpn.initNode()
	tpn.SCQueryService, _ = smartContract.NewSCQueryService(tpn.VMContainer, tpn.EconomicsData.MaxGasLimitPerBlock())
	tpn.addHandlersForCounters()
	tpn.addGenesisBlocksIntoStorage()
}

func (tpn *TestProcessorNode) initDataPools() {
<<<<<<< HEAD
	if tpn.ShardCoordinator.SelfId() == sharding.MetachainShardId {
		tpn.MetaDataPool = CreateTestMetaDataPool()
	} else {
		tpn.ShardDataPool = CreateTestShardDataPool(nil)
	}
	cacherCfg := storageUnit.CacheConfig{Size: 10000, Type: storageUnit.LRUCache, Shards: 1}
	cache, _ := storageUnit.NewCache(cacherCfg.Type, cacherCfg.Size, cacherCfg.Shards)
	tpn.WhiteListHandler, _ = interceptors.NewWhiteListDataVerifier(cache)
=======
	tpn.DataPool = CreateTestDataPool(nil)
>>>>>>> 7fe3821b
}

func (tpn *TestProcessorNode) initStorage() {
	if tpn.ShardCoordinator.SelfId() == sharding.MetachainShardId {
		tpn.Storage = CreateMetaStore(tpn.ShardCoordinator)
	} else {
		tpn.Storage = CreateShardStore(tpn.ShardCoordinator.NumberOfShards())
	}
}

func (tpn *TestProcessorNode) initChainHandler() {
	if tpn.ShardCoordinator.SelfId() == sharding.MetachainShardId {
		tpn.BlockChain = CreateMetaChain()
	} else {
		tpn.BlockChain = CreateShardChain()
	}
}

func (tpn *TestProcessorNode) initEconomicsData() {
	maxGasLimitPerBlock := strconv.FormatUint(MaxGasLimitPerBlock, 10)
	minGasPrice := strconv.FormatUint(MinTxGasPrice, 10)
	minGasLimit := strconv.FormatUint(MinTxGasLimit, 10)

	economicsData, _ := economics.NewEconomicsData(
		&config.ConfigEconomics{
			EconomicsAddresses: config.EconomicsAddresses{
				CommunityAddress: "addr1",
				BurnAddress:      "addr2",
			},
			RewardsSettings: config.RewardsSettings{
				RewardsValue:        "1000",
				CommunityPercentage: 0.10,
				LeaderPercentage:    0.50,
				BurnPercentage:      0.40,
			},
			FeeSettings: config.FeeSettings{
				MaxGasLimitPerBlock:  maxGasLimitPerBlock,
				MinGasPrice:          minGasPrice,
				MinGasLimit:          minGasLimit,
				GasPerDataByte:       "1",
				DataLimitForBaseCalc: "10000",
			},
			ValidatorSettings: config.ValidatorSettings{
				StakeValue:    "500",
				UnBoundPeriod: "5",
			},
			RatingSettings: config.RatingSettings{
				StartRating:                 500000,
				MaxRating:                   1000000,
				MinRating:                   1,
				ProposerDecreaseRatingStep:  3858,
				ProposerIncreaseRatingStep:  1929,
				ValidatorDecreaseRatingStep: 61,
				ValidatorIncreaseRatingStep: 31,
			},
		},
	)

	tpn.EconomicsData = &economics.TestEconomicsData{
		EconomicsData: economicsData,
	}
}

func (tpn *TestProcessorNode) initInterceptors() {
	var err error
	tpn.BlackListHandler = timecache.NewTimeCache(TimeSpanForBadHeaders)

	if tpn.ShardCoordinator.SelfId() == sharding.MetachainShardId {

		argsEpochStart := &metachain.ArgsNewMetaEpochStartTrigger{
			GenesisTime: tpn.Rounder.TimeStamp(),
			Settings: &config.EpochStartConfig{
				MinRoundsBetweenEpochs: 1000,
				RoundsPerEpoch:         10000,
			},
			Epoch:              0,
			EpochStartNotifier: &mock.EpochStartNotifierStub{},
			Storage:            tpn.Storage,
			Marshalizer:        TestMarshalizer,
		}
		epochStartTrigger, _ := metachain.NewEpochStartTrigger(argsEpochStart)
		tpn.EpochStartTrigger = &metachain.TestTrigger{}
		tpn.EpochStartTrigger.SetTrigger(epochStartTrigger)

		interceptorContainerFactory, _ := metaProcess.NewInterceptorsContainerFactory(
			tpn.ShardCoordinator,
			tpn.NodesCoordinator,
			tpn.Messenger,
			tpn.Storage,
			TestMarshalizer,
			TestHasher,
			TestMultiSig,
			tpn.DataPool,
			tpn.AccntState,
			TestAddressConverter,
			tpn.OwnAccount.SingleSigner,
			tpn.OwnAccount.BlockSingleSigner,
			tpn.OwnAccount.KeygenTxSign,
			tpn.OwnAccount.KeygenBlockSign,
			maxTxNonceDeltaAllowed,
			tpn.EconomicsData,
			tpn.BlackListHandler,
			tpn.HeaderSigVerifier,
			tpn.ChainID,
			sizeCheckDelta,
<<<<<<< HEAD
			tpn.WhiteListHandler,
=======
			tpn.BlockTracker,
			tpn.EpochStartTrigger,
>>>>>>> 7fe3821b
		)

		tpn.InterceptorsContainer, err = interceptorContainerFactory.Create()
		if err != nil {
			fmt.Println(err.Error())
		}
	} else {
		argsShardEpochStart := &shardchain.ArgsShardEpochStartTrigger{
			Marshalizer:        TestMarshalizer,
			Hasher:             TestHasher,
			HeaderValidator:    tpn.HeaderValidator,
			Uint64Converter:    TestUint64Converter,
			DataPool:           tpn.DataPool,
			Storage:            tpn.Storage,
			RequestHandler:     tpn.RequestHandler,
			Epoch:              0,
			Validity:           1,
			Finality:           1,
			EpochStartNotifier: &mock.EpochStartNotifierStub{},
		}
		epochStartTrigger, _ := shardchain.NewEpochStartTrigger(argsShardEpochStart)
		tpn.EpochStartTrigger = &shardchain.TestTrigger{}
		tpn.EpochStartTrigger.SetTrigger(epochStartTrigger)

		interceptorContainerFactory, _ := shard.NewInterceptorsContainerFactory(
			tpn.AccntState,
			tpn.ShardCoordinator,
			tpn.NodesCoordinator,
			tpn.Messenger,
			tpn.Storage,
			TestMarshalizer,
			TestHasher,
			tpn.OwnAccount.KeygenTxSign,
			tpn.OwnAccount.KeygenBlockSign,
			tpn.OwnAccount.SingleSigner,
			tpn.OwnAccount.BlockSingleSigner,
			TestMultiSig,
			tpn.DataPool,
			TestAddressConverter,
			maxTxNonceDeltaAllowed,
			tpn.EconomicsData,
			tpn.BlackListHandler,
			tpn.HeaderSigVerifier,
			tpn.ChainID,
			sizeCheckDelta,
<<<<<<< HEAD
			tpn.WhiteListHandler,
=======
			tpn.BlockTracker,
			tpn.EpochStartTrigger,
>>>>>>> 7fe3821b
		)

		tpn.InterceptorsContainer, err = interceptorContainerFactory.Create()
		if err != nil {
			fmt.Println(err.Error())
		}
	}
}

func (tpn *TestProcessorNode) initResolvers() {
	dataPacker, _ := partitioning.NewSimpleDataPacker(TestMarshalizer)

	if tpn.ShardCoordinator.SelfId() == sharding.MetachainShardId {
		resolversContainerFactory, _ := metafactoryDataRetriever.NewResolversContainerFactory(
			tpn.ShardCoordinator,
			tpn.Messenger,
			tpn.Storage,
			TestMarshalizer,
			tpn.DataPool,
			TestUint64Converter,
			dataPacker,
			tpn.TrieContainer,
			100,
		)

		tpn.ResolversContainer, _ = resolversContainerFactory.Create()
		tpn.ResolverFinder, _ = containers.NewResolversFinder(tpn.ResolversContainer, tpn.ShardCoordinator)
		tpn.RequestHandler, _ = requestHandlers.NewResolverRequestHandler(
			tpn.ResolverFinder,
			tpn.RequestedItemsHandler,
			tpn.WhiteListHandler,
			100,
			tpn.ShardCoordinator.SelfId(),
		)
	} else {
		resolversContainerFactory, _ := factoryDataRetriever.NewResolversContainerFactory(
			tpn.ShardCoordinator,
			tpn.Messenger,
			tpn.Storage,
			TestMarshalizer,
			tpn.DataPool,
			TestUint64Converter,
			dataPacker,
			tpn.TrieContainer,
			100,
		)

		tpn.ResolversContainer, _ = resolversContainerFactory.Create()
		tpn.ResolverFinder, _ = containers.NewResolversFinder(tpn.ResolversContainer, tpn.ShardCoordinator)
		tpn.RequestHandler, _ = requestHandlers.NewResolverRequestHandler(
			tpn.ResolverFinder,
			tpn.RequestedItemsHandler,
			tpn.WhiteListHandler,
			100,
			tpn.ShardCoordinator.SelfId(),
		)
	}
}

func createAndAddIeleVM(
	vmContainer process.VirtualMachinesContainer,
	blockChainHook vmcommon.BlockchainHook,
) {
	cryptoHook := hooks.NewVMCryptoHook()
	ieleVM := endpoint.NewElrondIeleVM(factory.IELEVirtualMachine, endpoint.ElrondTestnet, blockChainHook, cryptoHook)
	_ = vmContainer.Add(factory.IELEVirtualMachine, ieleVM)
}

func (tpn *TestProcessorNode) initInnerProcessors() {
	if tpn.ShardCoordinator.SelfId() == sharding.MetachainShardId {
		tpn.initMetaInnerProcessors()
		return
	}

	if tpn.ValidatorStatisticsProcessor == nil {
		tpn.ValidatorStatisticsProcessor = &mock.ValidatorStatisticsProcessorMock{}
	}

	interimProcFactory, _ := shard.NewIntermediateProcessorsContainerFactory(
		tpn.ShardCoordinator,
		TestMarshalizer,
		TestHasher,
		TestAddressConverter,
		tpn.SpecialAddressHandler,
		tpn.Storage,
		tpn.DataPool,
		tpn.EconomicsData.EconomicsData,
	)

	tpn.InterimProcContainer, _ = interimProcFactory.Create()
	tpn.ScrForwarder, _ = tpn.InterimProcContainer.Get(dataBlock.SmartContractResultBlock)
	rewardsInter, _ := tpn.InterimProcContainer.Get(dataBlock.RewardsBlock)
	rewardsHandler, _ := rewardsInter.(process.TransactionFeeHandler)
	internalTxProducer, _ := rewardsInter.(process.InternalTransactionProducer)

	tpn.RewardsProcessor, _ = rewardTransaction.NewRewardTxProcessor(
		tpn.AccntState,
		TestAddressConverter,
		tpn.ShardCoordinator,
		rewardsInter,
	)

	argsHook := hooks.ArgBlockChainHook{
		Accounts:         tpn.AccntState,
		AddrConv:         TestAddressConverter,
		StorageService:   tpn.Storage,
		BlockChain:       tpn.BlockChain,
		ShardCoordinator: tpn.ShardCoordinator,
		Marshalizer:      TestMarshalizer,
		Uint64Converter:  TestUint64Converter,
	}
	maxGasLimitPerBlock := uint64(0xFFFFFFFFFFFFFFFF)
	gasSchedule := arwenConfig.MakeGasMap(1)
	vmFactory, _ := shard.NewVMContainerFactory(maxGasLimitPerBlock, gasSchedule, argsHook)

	tpn.VMContainer, _ = vmFactory.Create()
	tpn.BlockchainHook, _ = vmFactory.BlockChainHookImpl().(*hooks.BlockChainHookImpl)
	createAndAddIeleVM(tpn.VMContainer, tpn.BlockchainHook)

	mockVM, _ := mock.NewOneSCExecutorMockVM(tpn.BlockchainHook, TestHasher)
	mockVM.GasForOperation = OpGasValueForMockVm
	_ = tpn.VMContainer.Add(procFactory.InternalTestingVM, mockVM)

	tpn.ArgsParser, _ = vmcommon.NewAtArgumentParser()
	txTypeHandler, _ := coordinator.NewTxTypeHandler(TestAddressConverter, tpn.ShardCoordinator, tpn.AccntState)
	tpn.GasHandler, _ = preprocess.NewGasComputation(tpn.EconomicsData)
	tpn.ScProcessor, _ = smartContract.NewSmartContractProcessor(
		tpn.VMContainer,
		tpn.ArgsParser,
		TestHasher,
		TestMarshalizer,
		tpn.AccntState,
		vmFactory.BlockChainHookImpl(),
		TestAddressConverter,
		tpn.ShardCoordinator,
		tpn.ScrForwarder,
		rewardsHandler,
		tpn.EconomicsData,
		txTypeHandler,
		tpn.GasHandler,
	)

	receiptsHandler, _ := tpn.InterimProcContainer.Get(dataBlock.ReceiptBlock)
	badBlocskHandler, _ := tpn.InterimProcContainer.Get(dataBlock.InvalidBlock)
	tpn.TxProcessor, _ = transaction.NewTxProcessor(
		tpn.AccntState,
		TestHasher,
		TestAddressConverter,
		TestMarshalizer,
		tpn.ShardCoordinator,
		tpn.ScProcessor,
		rewardsHandler,
		txTypeHandler,
		tpn.EconomicsData,
		receiptsHandler,
		badBlocskHandler,
	)

	tpn.MiniBlocksCompacter, _ = preprocess.NewMiniBlocksCompaction(tpn.EconomicsData, tpn.ShardCoordinator, tpn.GasHandler)

	fact, _ := shard.NewPreProcessorsContainerFactory(
		tpn.ShardCoordinator,
		tpn.Storage,
		TestMarshalizer,
		TestHasher,
		tpn.DataPool,
		TestAddressConverter,
		tpn.AccntState,
		tpn.RequestHandler,
		tpn.TxProcessor,
		tpn.ScProcessor,
		tpn.ScProcessor.(process.SmartContractResultProcessor),
		tpn.RewardsProcessor,
		internalTxProducer,
		tpn.EconomicsData,
		tpn.MiniBlocksCompacter,
		tpn.GasHandler,
		tpn.BlockTracker,
	)
	tpn.PreProcessorsContainer, _ = fact.Create()

	tpn.TxCoordinator, _ = coordinator.NewTransactionCoordinator(
		TestHasher,
		TestMarshalizer,
		tpn.ShardCoordinator,
		tpn.AccntState,
		tpn.DataPool.MiniBlocks(),
		tpn.RequestHandler,
		tpn.PreProcessorsContainer,
		tpn.InterimProcContainer,
		tpn.GasHandler,
	)
}

func (tpn *TestProcessorNode) initMetaInnerProcessors() {
	interimProcFactory, _ := metaProcess.NewIntermediateProcessorsContainerFactory(
		tpn.ShardCoordinator,
		TestMarshalizer,
		TestHasher,
		TestAddressConverter,
		tpn.Storage,
		tpn.DataPool,
	)

	tpn.InterimProcContainer, _ = interimProcFactory.Create()
	tpn.ScrForwarder, _ = tpn.InterimProcContainer.Get(dataBlock.SmartContractResultBlock)

	argsHook := hooks.ArgBlockChainHook{
		Accounts:         tpn.AccntState,
		AddrConv:         TestAddressConverter,
		StorageService:   tpn.Storage,
		BlockChain:       tpn.BlockChain,
		ShardCoordinator: tpn.ShardCoordinator,
		Marshalizer:      TestMarshalizer,
		Uint64Converter:  TestUint64Converter,
	}

	vmFactory, _ := metaProcess.NewVMContainerFactory(argsHook, tpn.EconomicsData.EconomicsData)

	tpn.VMContainer, _ = vmFactory.Create()
	tpn.BlockchainHook, _ = vmFactory.BlockChainHookImpl().(*hooks.BlockChainHookImpl)

	tpn.addMockVm(tpn.BlockchainHook)

	txTypeHandler, _ := coordinator.NewTxTypeHandler(TestAddressConverter, tpn.ShardCoordinator, tpn.AccntState)
	tpn.ArgsParser, _ = vmcommon.NewAtArgumentParser()
	tpn.GasHandler, _ = preprocess.NewGasComputation(tpn.EconomicsData)
	scProcessor, _ := smartContract.NewSmartContractProcessor(
		tpn.VMContainer,
		tpn.ArgsParser,
		TestHasher,
		TestMarshalizer,
		tpn.AccntState,
		vmFactory.BlockChainHookImpl(),
		TestAddressConverter,
		tpn.ShardCoordinator,
		tpn.ScrForwarder,
		&metaProcess.TransactionFeeHandler{},
		tpn.EconomicsData,
		txTypeHandler,
		tpn.GasHandler,
	)
	tpn.ScProcessor = scProcessor
	tpn.TxProcessor, _ = transaction.NewMetaTxProcessor(
		tpn.AccntState,
		TestAddressConverter,
		tpn.ShardCoordinator,
		tpn.ScProcessor,
		txTypeHandler,
		tpn.EconomicsData,
	)

	tpn.MiniBlocksCompacter, _ = preprocess.NewMiniBlocksCompaction(tpn.EconomicsData, tpn.ShardCoordinator, tpn.GasHandler)

	fact, _ := metaProcess.NewPreProcessorsContainerFactory(
		tpn.ShardCoordinator,
		tpn.Storage,
		TestMarshalizer,
		TestHasher,
		tpn.DataPool,
		tpn.AccntState,
		tpn.RequestHandler,
		tpn.TxProcessor,
		scProcessor,
		tpn.EconomicsData.EconomicsData,
		tpn.MiniBlocksCompacter,
		tpn.GasHandler,
		tpn.BlockTracker,
	)
	tpn.PreProcessorsContainer, _ = fact.Create()

	tpn.TxCoordinator, _ = coordinator.NewTransactionCoordinator(
		TestHasher,
		TestMarshalizer,
		tpn.ShardCoordinator,
		tpn.AccntState,
		tpn.DataPool.MiniBlocks(),
		tpn.RequestHandler,
		tpn.PreProcessorsContainer,
		tpn.InterimProcContainer,
		tpn.GasHandler,
	)
}

func (tpn *TestProcessorNode) initValidatorStatistics() {
	initialNodes := make([]*sharding.InitialNode, 0)
	nodesMap := tpn.NodesCoordinator.GetAllValidatorsPublicKeys()
	for _, pks := range nodesMap {
		for _, pk := range pks {
			validator, _, _ := tpn.NodesCoordinator.GetValidatorWithPublicKey(pk)
			n := &sharding.InitialNode{
				PubKey:   core.ToHex(validator.PubKey()),
				Address:  core.ToHex(validator.Address()),
				NodeInfo: sharding.NodeInfo{},
			}
			initialNodes = append(initialNodes, n)
		}
	}

	sort.Slice(initialNodes, func(i, j int) bool {
		return bytes.Compare([]byte(initialNodes[i].PubKey), []byte(initialNodes[j].PubKey)) > 0
	})

	rater, _ := rating.NewBlockSigningRater(tpn.EconomicsData.RatingsData())

	arguments := peer.ArgValidatorStatisticsProcessor{
		InitialNodes:     initialNodes,
		PeerAdapter:      tpn.PeerState,
		AdrConv:          TestAddressConverterBLS,
		NodesCoordinator: tpn.NodesCoordinator,
		ShardCoordinator: tpn.ShardCoordinator,
		DataPool:         tpn.DataPool,
		StorageService:   tpn.Storage,
		Marshalizer:      TestMarshalizer,
		StakeValue:       big.NewInt(500),
		Rater:            rater,
	}

	tpn.ValidatorStatisticsProcessor, _ = peer.NewValidatorStatisticsProcessor(arguments)
}

func (tpn *TestProcessorNode) addMockVm(blockchainHook vmcommon.BlockchainHook) {
	mockVM, _ := mock.NewOneSCExecutorMockVM(blockchainHook, TestHasher)
	mockVM.GasForOperation = OpGasValueForMockVm

	_ = tpn.VMContainer.Add(factory.InternalTestingVM, mockVM)
}

func (tpn *TestProcessorNode) initBlockProcessor(stateCheckpointModulus uint) {
	var err error

	tpn.ForkDetector = &mock.ForkDetectorMock{
		AddHeaderCalled: func(header data.HeaderHandler, hash []byte, state process.BlockHeaderState, selfNotarizedHeaders []data.HeaderHandler, selfNotarizedHeadersHashes [][]byte) error {
			return nil
		},
		GetHighestFinalBlockNonceCalled: func() uint64 {
			return 0
		},
		ProbableHighestNonceCalled: func() uint64 {
			return 0
		},
		GetHighestFinalBlockHashCalled: func() []byte {
			return nil
		},
	}

	argumentsBase := block.ArgBaseProcessor{
		Accounts:                     tpn.AccntState,
		ForkDetector:                 tpn.ForkDetector,
		Hasher:                       TestHasher,
		Marshalizer:                  TestMarshalizer,
		Store:                        tpn.Storage,
		ShardCoordinator:             tpn.ShardCoordinator,
		NodesCoordinator:             tpn.NodesCoordinator,
		SpecialAddressHandler:        tpn.SpecialAddressHandler,
		Uint64Converter:              TestUint64Converter,
		RequestHandler:               tpn.RequestHandler,
		Core:                         nil,
		BlockChainHook:               tpn.BlockchainHook,
		ValidatorStatisticsProcessor: tpn.ValidatorStatisticsProcessor,
		HeaderValidator:              tpn.HeaderValidator,
		Rounder:                      tpn.Rounder,
		BootStorer: &mock.BoostrapStorerMock{
			PutCalled: func(round int64, bootData bootstrapStorage.BootstrapData) error {
				return nil
			},
		},
		BlockTracker: tpn.BlockTracker,
		DataPool:     tpn.DataPool,
	}

	if tpn.ShardCoordinator.SelfId() == sharding.MetachainShardId {
		argumentsBase.EpochStartTrigger = tpn.EpochStartTrigger
		argumentsBase.TxCoordinator = tpn.TxCoordinator

		blsKeyedAddressConverter, _ := addressConverters.NewPlainAddressConverter(
			128,
			"0x",
		)
		argsStakingToPeer := scToProtocol2.ArgStakingToPeer{
			AdrConv:     blsKeyedAddressConverter,
			Hasher:      TestHasher,
			Marshalizer: TestMarshalizer,
			PeerState:   tpn.PeerState,
			BaseState:   tpn.AccntState,
			ArgParser:   tpn.ArgsParser,
			CurrTxs:     tpn.DataPool.CurrentBlockTxs(),
			ScQuery:     tpn.SCQueryService,
		}
		scToProtocol, _ := scToProtocol2.NewStakingToPeer(argsStakingToPeer)
		arguments := block.ArgMetaProcessor{
			ArgBaseProcessor:         argumentsBase,
			SCDataGetter:             tpn.SCQueryService,
			SCToProtocol:             scToProtocol,
			PeerChangesHandler:       scToProtocol,
			PendingMiniBlocksHandler: &mock.PendingMiniBlocksHandlerStub{},
		}

		tpn.BlockProcessor, err = block.NewMetaProcessor(arguments)
	} else {
		argumentsBase.EpochStartTrigger = tpn.EpochStartTrigger
		argumentsBase.BlockChainHook = tpn.BlockchainHook
		argumentsBase.TxCoordinator = tpn.TxCoordinator
		arguments := block.ArgShardProcessor{
			ArgBaseProcessor:       argumentsBase,
			TxsPoolsCleaner:        &mock.TxPoolsCleanerMock{},
			StateCheckpointModulus: stateCheckpointModulus,
		}

		tpn.BlockProcessor, err = block.NewShardProcessor(arguments)
	}

	if err != nil {
		fmt.Printf("Error creating blockprocessor: %s\n", err.Error())
	}
}

func (tpn *TestProcessorNode) setGenesisBlock() {
	genesisBlock := tpn.GenesisBlocks[tpn.ShardCoordinator.SelfId()]
	_ = tpn.BlockChain.SetGenesisHeader(genesisBlock)
	hash, _ := core.CalculateHash(TestMarshalizer, TestHasher, genesisBlock)
	tpn.BlockChain.SetGenesisHeaderHash(hash)
}

func (tpn *TestProcessorNode) initNode() {
	var err error

	tpn.Node, err = node.NewNode(
		node.WithMessenger(tpn.Messenger),
		node.WithMarshalizer(TestMarshalizer, 100),
		node.WithHasher(TestHasher),
		node.WithHasher(TestHasher),
		node.WithAddressConverter(TestAddressConverter),
		node.WithAccountsAdapter(tpn.AccntState),
		node.WithKeyGen(tpn.OwnAccount.KeygenTxSign),
		node.WithKeyGenForAccounts(TestKeyGenForAccounts),
		node.WithTxFeeHandler(tpn.EconomicsData),
		node.WithShardCoordinator(tpn.ShardCoordinator),
		node.WithNodesCoordinator(tpn.NodesCoordinator),
		node.WithBlockChain(tpn.BlockChain),
		node.WithUint64ByteSliceConverter(TestUint64Converter),
		node.WithMultiSigner(tpn.MultiSigner),
		node.WithSingleSigner(tpn.OwnAccount.SingleSigner),
		node.WithTxSignPrivKey(tpn.OwnAccount.SkTxSign),
		node.WithTxSignPubKey(tpn.OwnAccount.PkTxSign),
		node.WithPrivKey(tpn.NodeKeys.Sk),
		node.WithPubKey(tpn.NodeKeys.Pk),
		node.WithInterceptorsContainer(tpn.InterceptorsContainer),
		node.WithResolversFinder(tpn.ResolverFinder),
		node.WithBlockProcessor(tpn.BlockProcessor),
		node.WithTxSingleSigner(tpn.OwnAccount.SingleSigner),
		node.WithDataStore(tpn.Storage),
		node.WithSyncer(&mock.SyncTimerMock{}),
		node.WithBlackListHandler(tpn.BlackListHandler),
		node.WithDataPool(tpn.DataPool),
	)
	if err != nil {
		fmt.Printf("Error creating node: %s\n", err.Error())
	}
}

// SendTransaction can send a transaction (it does the dispatching)
func (tpn *TestProcessorNode) SendTransaction(tx *dataTransaction.Transaction) (string, error) {
	txHash, err := tpn.Node.SendTransaction(
		tx.Nonce,
		hex.EncodeToString(tx.SndAddr),
		hex.EncodeToString(tx.RcvAddr),
		tx.Value.String(),
		tx.GasPrice,
		tx.GasLimit,
		tx.Data,
		tx.Signature,
	)
	return txHash, err
}

func (tpn *TestProcessorNode) addHandlersForCounters() {
	hdrHandlers := func(header data.HeaderHandler, key []byte) {
		atomic.AddInt32(&tpn.CounterHdrRecv, 1)
	}

	if tpn.ShardCoordinator.SelfId() == sharding.MetachainShardId {
		tpn.DataPool.Headers().RegisterHandler(hdrHandlers)
	} else {
		txHandler := func(key []byte) {
			atomic.AddInt32(&tpn.CounterTxRecv, 1)
		}
		mbHandlers := func(key []byte) {
			atomic.AddInt32(&tpn.CounterMbRecv, 1)
		}

		tpn.DataPool.UnsignedTransactions().RegisterHandler(txHandler)
		tpn.DataPool.Transactions().RegisterHandler(txHandler)
		tpn.DataPool.RewardTransactions().RegisterHandler(txHandler)
		tpn.DataPool.Headers().RegisterHandler(hdrHandlers)
		tpn.DataPool.MiniBlocks().RegisterHandler(mbHandlers)
	}
}

// StartSync calls Bootstrapper.StartSync. Errors if bootstrapper is not set
func (tpn *TestProcessorNode) StartSync() error {
	if tpn.Bootstrapper == nil {
		return errors.New("no bootstrapper available")
	}

	tpn.Bootstrapper.StartSync()

	return nil
}

// LoadTxSignSkBytes alters the already generated sk/pk pair
func (tpn *TestProcessorNode) LoadTxSignSkBytes(skBytes []byte) {
	tpn.OwnAccount.LoadTxSignSkBytes(skBytes)
}

// ProposeBlock proposes a new block
func (tpn *TestProcessorNode) ProposeBlock(round uint64, nonce uint64) (data.BodyHandler, data.HeaderHandler, [][]byte) {
	startTime := time.Now()
	maxTime := time.Second * 2

	haveTime := func() bool {
		elapsedTime := time.Since(startTime)
		remainingTime := maxTime - elapsedTime
		return remainingTime > 0
	}

	blockHeader := tpn.BlockProcessor.CreateNewHeader()

	blockHeader.SetShardID(tpn.ShardCoordinator.SelfId())
	blockHeader.SetRound(round)
	blockHeader.SetNonce(nonce)
	blockHeader.SetPubKeysBitmap([]byte{1})
	currHdr := tpn.BlockChain.GetCurrentBlockHeader()
	if currHdr == nil {
		currHdr = tpn.BlockChain.GetGenesisHeader()
	}

	buff, _ := TestMarshalizer.Marshal(currHdr)
	blockHeader.SetPrevHash(TestHasher.Compute(string(buff)))
	blockHeader.SetPrevRandSeed(currHdr.GetRandSeed())
	sig, _ := TestMultiSig.AggregateSigs(nil)
	blockHeader.SetSignature(sig)
	blockHeader.SetRandSeed(sig)
	blockHeader.SetLeaderSignature([]byte("leader sign"))
	blockHeader.SetChainID(tpn.ChainID)

	blockBody, err := tpn.BlockProcessor.CreateBlockBody(blockHeader, haveTime)
	if err != nil {
		fmt.Println(err.Error())
		return nil, nil, nil
	}
	blockBody, err = tpn.BlockProcessor.ApplyBodyToHeader(blockHeader, blockBody)
	if err != nil {
		fmt.Println(err.Error())
		return nil, nil, nil
	}

	shardBlockBody, ok := blockBody.(dataBlock.Body)
	txHashes := make([][]byte, 0)
	if !ok {
		return blockBody, blockHeader, txHashes
	}

	for _, mb := range shardBlockBody {
		for _, hash := range mb.TxHashes {
			copiedHash := make([]byte, len(hash))
			copy(copiedHash, hash)
			txHashes = append(txHashes, copiedHash)
		}
	}

	return blockBody, blockHeader, txHashes
}

// BroadcastBlock broadcasts the block and body to the connected peers
func (tpn *TestProcessorNode) BroadcastBlock(body data.BodyHandler, header data.HeaderHandler) {
	_ = tpn.BroadcastMessenger.BroadcastBlock(body, header)
	miniBlocks, transactions, _ := tpn.BlockProcessor.MarshalizedDataToBroadcast(header, body)
	_ = tpn.BroadcastMessenger.BroadcastMiniBlocks(miniBlocks)
	_ = tpn.BroadcastMessenger.BroadcastTransactions(transactions)
}

// CommitBlock commits the block and body
func (tpn *TestProcessorNode) CommitBlock(body data.BodyHandler, header data.HeaderHandler) {
	_ = tpn.BlockProcessor.CommitBlock(tpn.BlockChain, header, body)
}

// GetShardHeader returns the first *dataBlock.Header stored in datapools having the nonce provided as parameter
func (tpn *TestProcessorNode) GetShardHeader(nonce uint64) (*dataBlock.Header, error) {
	invalidCachers := tpn.DataPool == nil || tpn.DataPool.Headers() == nil
	if invalidCachers {
		return nil, errors.New("invalid data pool")
	}

	headerObjects, _, err := tpn.DataPool.Headers().GetHeadersByNonceAndShardId(nonce, tpn.ShardCoordinator.SelfId())
	if err != nil {
		return nil, errors.New(fmt.Sprintf("no headers found for nonce and shard id %d %d %s", nonce, tpn.ShardCoordinator.SelfId(), err.Error()))
	}

	headerObject := headerObjects[len(headerObjects)-1]

	header, ok := headerObject.(*dataBlock.Header)
	if !ok {
		return nil, errors.New(fmt.Sprintf("not a *dataBlock.Header stored in headers found for nonce and shard id %d %d", nonce, tpn.ShardCoordinator.SelfId()))
	}

	return header, nil
}

// GetBlockBody returns the body for provided header parameter
func (tpn *TestProcessorNode) GetBlockBody(header *dataBlock.Header) (dataBlock.Body, error) {
	invalidCachers := tpn.DataPool == nil || tpn.DataPool.MiniBlocks() == nil
	if invalidCachers {
		return nil, errors.New("invalid data pool")
	}

	body := dataBlock.Body{}
	for _, miniBlockHeader := range header.MiniBlockHeaders {
		miniBlockHash := miniBlockHeader.Hash

		mbObject, ok := tpn.DataPool.MiniBlocks().Get(miniBlockHash)
		if !ok {
			return nil, errors.New(fmt.Sprintf("no miniblock found for hash %s", hex.EncodeToString(miniBlockHash)))
		}

		mb, ok := mbObject.(*dataBlock.MiniBlock)
		if !ok {
			return nil, errors.New(fmt.Sprintf("not a *dataBlock.MiniBlock stored in miniblocks found for hash %s", hex.EncodeToString(miniBlockHash)))
		}

		body = append(body, mb)
	}

	return body, nil
}

// GetMetaBlockBody returns the body for provided header parameter
func (tpn *TestProcessorNode) GetMetaBlockBody(header *dataBlock.MetaBlock) (dataBlock.Body, error) {
	invalidCachers := tpn.DataPool == nil || tpn.DataPool.MiniBlocks() == nil
	if invalidCachers {
		return nil, errors.New("invalid data pool")
	}

	body := dataBlock.Body{}
	for _, miniBlockHeader := range header.MiniBlockHeaders {
		miniBlockHash := miniBlockHeader.Hash

		mbObject, ok := tpn.DataPool.MiniBlocks().Get(miniBlockHash)
		if !ok {
			return nil, errors.New(fmt.Sprintf("no miniblock found for hash %s", hex.EncodeToString(miniBlockHash)))
		}

		mb, ok := mbObject.(*dataBlock.MiniBlock)
		if !ok {
			return nil, errors.New(fmt.Sprintf("not a *dataBlock.MiniBlock stored in miniblocks found for hash %s", hex.EncodeToString(miniBlockHash)))
		}

		body = append(body, mb)
	}

	return body, nil
}

// GetMetaHeader returns the first *dataBlock.MetaBlock stored in datapools having the nonce provided as parameter
func (tpn *TestProcessorNode) GetMetaHeader(nonce uint64) (*dataBlock.MetaBlock, error) {
	invalidCachers := tpn.DataPool == nil || tpn.DataPool.Headers() == nil
	if invalidCachers {
		return nil, errors.New("invalid data pool")
	}

	headerObjects, _, err := tpn.DataPool.Headers().GetHeadersByNonceAndShardId(nonce, sharding.MetachainShardId)
	if err != nil {
		return nil, errors.New(fmt.Sprintf("no headers found for nonce and shard id %d %d %s", nonce, sharding.MetachainShardId, err.Error()))
	}

	headerObject := headerObjects[len(headerObjects)-1]

	header, ok := headerObject.(*dataBlock.MetaBlock)
	if !ok {
		return nil, errors.New(fmt.Sprintf("not a *dataBlock.MetaBlock stored in headers found for nonce and shard id %d %d", nonce, sharding.MetachainShardId))
	}

	return header, nil
}

// SyncNode tries to process and commit a block already stored in data pool with provided nonce
func (tpn *TestProcessorNode) SyncNode(nonce uint64) error {
	if tpn.ShardCoordinator.SelfId() == sharding.MetachainShardId {
		return tpn.syncMetaNode(nonce)
	} else {
		return tpn.syncShardNode(nonce)
	}
}

func (tpn *TestProcessorNode) syncShardNode(nonce uint64) error {
	header, err := tpn.GetShardHeader(nonce)
	if err != nil {
		return err
	}

	body, err := tpn.GetBlockBody(header)
	if err != nil {
		return err
	}

	err = tpn.BlockProcessor.ProcessBlock(
		tpn.BlockChain,
		header,
		body,
		func() time.Duration {
			return time.Second * 2
		},
	)
	if err != nil {
		return err
	}

	err = tpn.BlockProcessor.CommitBlock(tpn.BlockChain, header, body)
	if err != nil {
		return err
	}

	return nil
}

func (tpn *TestProcessorNode) syncMetaNode(nonce uint64) error {
	header, err := tpn.GetMetaHeader(nonce)
	if err != nil {
		return err
	}

	body, err := tpn.GetMetaBlockBody(header)
	if err != nil {
		return err
	}

	err = tpn.BlockProcessor.ProcessBlock(
		tpn.BlockChain,
		header,
		body,
		func() time.Duration {
			return time.Second * 2
		},
	)
	if err != nil {
		return err
	}

	err = tpn.BlockProcessor.CommitBlock(tpn.BlockChain, header, body)
	if err != nil {
		return err
	}

	return nil
}

// SetAccountNonce sets the account nonce with journal
func (tpn *TestProcessorNode) SetAccountNonce(nonce uint64) error {
	nodeAccount, _ := tpn.AccntState.GetAccountWithJournal(tpn.OwnAccount.Address)
	err := nodeAccount.(*state.Account).SetNonceWithJournal(nonce)
	if err != nil {
		return err
	}

	_, err = tpn.AccntState.Commit()
	if err != nil {
		return err
	}

	return nil
}

// MiniBlocksPresent checks if the all the miniblocks are present in the pool
func (tpn *TestProcessorNode) MiniBlocksPresent(hashes [][]byte) bool {
	mbCacher := tpn.DataPool.MiniBlocks()
	for i := 0; i < len(hashes); i++ {
		ok := mbCacher.Has(hashes[i])
		if !ok {
			return false
		}
	}

	return true
}

func (tpn *TestProcessorNode) initRounder() {
	tpn.Rounder = &mock.RounderMock{}
}

func (tpn *TestProcessorNode) initRequestedItemsHandler() {
	tpn.RequestedItemsHandler = timecache.NewTimeCache(roundDuration)
}

func (tpn *TestProcessorNode) initBlockTracker() {
	argBaseTracker := track.ArgBaseTracker{
		Hasher:           TestHasher,
		HeaderValidator:  tpn.HeaderValidator,
		Marshalizer:      TestMarshalizer,
		RequestHandler:   tpn.RequestHandler,
		Rounder:          tpn.Rounder,
		ShardCoordinator: tpn.ShardCoordinator,
		Store:            tpn.Storage,
		StartHeaders:     tpn.GenesisBlocks,
	}

	if tpn.ShardCoordinator.SelfId() != sharding.MetachainShardId {
		arguments := track.ArgShardTracker{
			ArgBaseTracker: argBaseTracker,
			PoolsHolder:    tpn.DataPool,
		}

		tpn.BlockTracker, _ = track.NewShardBlockTrack(arguments)
	} else {
		arguments := track.ArgMetaTracker{
			ArgBaseTracker: argBaseTracker,
			PoolsHolder:    tpn.DataPool,
		}

		tpn.BlockTracker, _ = track.NewMetaBlockTrack(arguments)
	}
}

func (tpn *TestProcessorNode) initHeaderValidator() {
	argsHeaderValidator := block.ArgsHeaderValidator{
		Hasher:      TestHasher,
		Marshalizer: TestMarshalizer,
	}

	tpn.HeaderValidator, _ = block.NewHeaderValidator(argsHeaderValidator)
}<|MERGE_RESOLUTION|>--- conflicted
+++ resolved
@@ -344,18 +344,10 @@
 }
 
 func (tpn *TestProcessorNode) initDataPools() {
-<<<<<<< HEAD
-	if tpn.ShardCoordinator.SelfId() == sharding.MetachainShardId {
-		tpn.MetaDataPool = CreateTestMetaDataPool()
-	} else {
-		tpn.ShardDataPool = CreateTestShardDataPool(nil)
-	}
+	tpn.DataPool = CreateTestDataPool(nil)
 	cacherCfg := storageUnit.CacheConfig{Size: 10000, Type: storageUnit.LRUCache, Shards: 1}
 	cache, _ := storageUnit.NewCache(cacherCfg.Type, cacherCfg.Size, cacherCfg.Shards)
 	tpn.WhiteListHandler, _ = interceptors.NewWhiteListDataVerifier(cache)
-=======
-	tpn.DataPool = CreateTestDataPool(nil)
->>>>>>> 7fe3821b
 }
 
 func (tpn *TestProcessorNode) initStorage() {
@@ -461,12 +453,9 @@
 			tpn.HeaderSigVerifier,
 			tpn.ChainID,
 			sizeCheckDelta,
-<<<<<<< HEAD
-			tpn.WhiteListHandler,
-=======
 			tpn.BlockTracker,
 			tpn.EpochStartTrigger,
->>>>>>> 7fe3821b
+			tpn.WhiteListHandler,
 		)
 
 		tpn.InterceptorsContainer, err = interceptorContainerFactory.Create()
@@ -512,12 +501,9 @@
 			tpn.HeaderSigVerifier,
 			tpn.ChainID,
 			sizeCheckDelta,
-<<<<<<< HEAD
-			tpn.WhiteListHandler,
-=======
 			tpn.BlockTracker,
 			tpn.EpochStartTrigger,
->>>>>>> 7fe3821b
+			tpn.WhiteListHandler,
 		)
 
 		tpn.InterceptorsContainer, err = interceptorContainerFactory.Create()
