--- conflicted
+++ resolved
@@ -3274,12 +3274,8 @@
 		RefactorPeersMiniBlocksEnableEpoch:                UnreachableEpoch,
 		SCProcessorV2EnableEpoch:                          UnreachableEpoch,
 		RelayedTransactionsV3EnableEpoch:                  UnreachableEpoch,
-<<<<<<< HEAD
-		FixRelayedMoveBalanceEnableEpoch:                  UnreachableEpoch,
+		FixRelayedBaseCostEnableEpoch:                     UnreachableEpoch,
 		FullGasPriceForSCRsEnableEpoch:                    UnreachableEpoch,
-=======
-		FixRelayedBaseCostEnableEpoch:                     UnreachableEpoch,
->>>>>>> 51434d22
 	}
 }
 
