--- conflicted
+++ resolved
@@ -2896,11 +2896,7 @@
 	log.LogIfError(err)
 }
 
-<<<<<<< HEAD
-// CreateEnableEpochsConfig creates a testing EnableEpochs struct
-=======
 // CreateEnableEpochsConfig creates enable epochs definitions to be used in tests
->>>>>>> d61698dc
 func CreateEnableEpochsConfig() config.EnableEpochs {
 	return config.EnableEpochs{
 		SCDeployEnableEpoch:                               UnreachableEpoch,
