--- conflicted
+++ resolved
@@ -416,11 +416,7 @@
 	messenger := CreateMessengerWithNoDiscoveryAndPeersRatingHandler(peersRatingHandler)
 
 	genericEpochNotifier := forking.NewGenericEpochNotifier()
-<<<<<<< HEAD
-	enabledEpochsHandler, _ := enablers.NewEnableEpochsHandler(enabledEpochsConfig, genericEpochNotifier)
-=======
-	enabledEpochsHandler, _ := enableEpochs.NewEnableEpochsHandler(enableEpochsConfig, genericEpochNotifier)
->>>>>>> 6dd91d5f
+	enabledEpochsHandler, _ := enablers.NewEnableEpochsHandler(enableEpochsConfig, genericEpochNotifier)
 
 	logsProcessor, _ := transactionLog.NewTxLogProcessor(transactionLog.ArgTxLogProcessor{Marshalizer: TestMarshalizer})
 	tpn := &TestProcessorNode{
@@ -632,14 +628,9 @@
 	kg := &mock.KeyGenMock{}
 	sk, pk := kg.GeneratePair()
 
-<<<<<<< HEAD
-	genericEpochNotifier := forking.NewGenericEpochNotifier()
-	enabledEpochsHandler, _ := enablers.NewEnableEpochsHandler(config.EnableEpochs{}, genericEpochNotifier)
-=======
 	enabledEpochsConfig := CreateEnableEpochsConfig()
 	genericEpochNotifier := forking.NewGenericEpochNotifier()
-	enabledEpochsHandler, _ := enableEpochs.NewEnableEpochsHandler(enabledEpochsConfig, genericEpochNotifier)
->>>>>>> 6dd91d5f
+	enabledEpochsHandler, _ := enablers.NewEnableEpochsHandler(enabledEpochsConfig, genericEpochNotifier)
 
 	logsProcessor, _ := transactionLog.NewTxLogProcessor(transactionLog.ArgTxLogProcessor{Marshalizer: TestMarshalizer})
 	tpn := &TestProcessorNode{
@@ -661,12 +652,8 @@
 		TransactionLogProcessor: logsProcessor,
 		PeersRatingHandler:      peersRatingHandler,
 		PeerShardMapper:         disabledBootstrap.NewPeerShardMapper(),
-<<<<<<< HEAD
-		EnabledEpochsHandler:    enabledEpochsHandler,
-=======
 		EnableEpochs:            enabledEpochsConfig,
 		EnableEpochsHandler:     enabledEpochsHandler,
->>>>>>> 6dd91d5f
 	}
 
 	tpn.NodeKeys = &TestKeyPair{
@@ -2110,25 +2097,13 @@
 				return nil
 			},
 		},
-<<<<<<< HEAD
-		BlockTracker:                   tpn.BlockTracker,
-		BlockSizeThrottler:             TestBlockSizeThrottler,
-		HistoryRepository:              tpn.HistoryRepository,
-		EpochNotifier:                  tpn.EpochNotifier,
-		EnableRoundsHandler:            coreComponents.EnableRoundsHandler(),
-		GasHandler:                     tpn.GasHandler,
-		ScheduledTxsExecutionHandler:   &testscommon.ScheduledTxsExecutionStub{},
-		ScheduledMiniBlocksEnableEpoch: ScheduledMiniBlocksEnableEpoch,
-		ProcessedMiniBlocksTracker:     &testscommon.ProcessedMiniBlocksTrackerStub{},
-=======
 		BlockTracker:                 tpn.BlockTracker,
 		BlockSizeThrottler:           TestBlockSizeThrottler,
 		HistoryRepository:            tpn.HistoryRepository,
-		RoundNotifier:                coreComponents.RoundNotifier(),
+		EnableRoundsHandler:          coreComponents.EnableRoundsHandler(),
 		GasHandler:                   tpn.GasHandler,
 		ScheduledTxsExecutionHandler: &testscommon.ScheduledTxsExecutionStub{},
 		ProcessedMiniBlocksTracker:   &testscommon.ProcessedMiniBlocksTrackerStub{},
->>>>>>> 6dd91d5f
 	}
 
 	if check.IfNil(tpn.EpochStartNotifier) {
@@ -3150,13 +3125,8 @@
 		RaterField:                   &testscommon.RaterMock{},
 		GenesisNodesSetupField:       &testscommon.NodesSetupStub{},
 		GenesisTimeField:             time.Time{},
-<<<<<<< HEAD
-		EpochNotifierField:           &epochNotifier.EpochNotifierStub{},
+		EpochNotifierField:           genericEpochNotifier,
 		EnableRoundsHandlerField:     &testscommon.EnableRoundsHandlerStub{},
-=======
-		EpochNotifierField:           genericEpochNotifier,
-		RoundNotifierField:           &processMock.RoundNotifierStub{},
->>>>>>> 6dd91d5f
 		TxVersionCheckField:          versioning.NewTxVersionChecker(MinTransactionVersion),
 		ProcessStatusHandlerInternal: &testscommon.ProcessStatusHandlerStub{},
 		EnableEpochsHandlerField:     enableEpochsHandler,
