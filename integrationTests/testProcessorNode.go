package integrationTests

import (
	"encoding/hex"
	"fmt"
	"math/big"
	"strconv"
	"sync"
	"sync/atomic"
	"time"

	arwenConfig "github.com/ElrondNetwork/arwen-wasm-vm/config"
	indexer "github.com/ElrondNetwork/elastic-indexer-go"
	"github.com/ElrondNetwork/elrond-go/config"
	"github.com/ElrondNetwork/elrond-go/consensus"
	"github.com/ElrondNetwork/elrond-go/consensus/spos/sposFactory"
	"github.com/ElrondNetwork/elrond-go/core"
	"github.com/ElrondNetwork/elrond-go/core/accumulator"
	"github.com/ElrondNetwork/elrond-go/core/check"
	"github.com/ElrondNetwork/elrond-go/core/dblookupext"
	"github.com/ElrondNetwork/elrond-go/core/forking"
	"github.com/ElrondNetwork/elrond-go/core/parsers"
	"github.com/ElrondNetwork/elrond-go/core/partitioning"
	"github.com/ElrondNetwork/elrond-go/core/pubkeyConverter"
	"github.com/ElrondNetwork/elrond-go/core/versioning"
	"github.com/ElrondNetwork/elrond-go/core/vmcommon"
	"github.com/ElrondNetwork/elrond-go/crypto"
	"github.com/ElrondNetwork/elrond-go/crypto/peerSignatureHandler"
	"github.com/ElrondNetwork/elrond-go/crypto/signing"
	"github.com/ElrondNetwork/elrond-go/crypto/signing/ed25519"
	"github.com/ElrondNetwork/elrond-go/crypto/signing/mcl"
	mclsig "github.com/ElrondNetwork/elrond-go/crypto/signing/mcl/singlesig"
	"github.com/ElrondNetwork/elrond-go/data"
	dataBlock "github.com/ElrondNetwork/elrond-go/data/block"
	"github.com/ElrondNetwork/elrond-go/data/endProcess"
	"github.com/ElrondNetwork/elrond-go/data/state"
	dataTransaction "github.com/ElrondNetwork/elrond-go/data/transaction"
	trieFactory "github.com/ElrondNetwork/elrond-go/data/trie/factory"
	"github.com/ElrondNetwork/elrond-go/data/typeConverters/uint64ByteSlice"
	"github.com/ElrondNetwork/elrond-go/dataRetriever"
	"github.com/ElrondNetwork/elrond-go/dataRetriever/factory/containers"
	"github.com/ElrondNetwork/elrond-go/dataRetriever/factory/resolverscontainer"
	"github.com/ElrondNetwork/elrond-go/dataRetriever/requestHandlers"
	"github.com/ElrondNetwork/elrond-go/epochStart/metachain"
	"github.com/ElrondNetwork/elrond-go/epochStart/notifier"
	"github.com/ElrondNetwork/elrond-go/epochStart/shardchain"
	mainFactory "github.com/ElrondNetwork/elrond-go/factory"
	"github.com/ElrondNetwork/elrond-go/genesis"
	"github.com/ElrondNetwork/elrond-go/genesis/process/disabled"
	"github.com/ElrondNetwork/elrond-go/hashing/keccak"
	"github.com/ElrondNetwork/elrond-go/hashing/sha256"
	"github.com/ElrondNetwork/elrond-go/integrationTests/mock"
	"github.com/ElrondNetwork/elrond-go/marshal"
	"github.com/ElrondNetwork/elrond-go/node"
	"github.com/ElrondNetwork/elrond-go/node/external"
	"github.com/ElrondNetwork/elrond-go/node/nodeDebugFactory"
	"github.com/ElrondNetwork/elrond-go/p2p"
	"github.com/ElrondNetwork/elrond-go/process"
	"github.com/ElrondNetwork/elrond-go/process/block"
	"github.com/ElrondNetwork/elrond-go/process/block/bootstrapStorage"
	"github.com/ElrondNetwork/elrond-go/process/block/postprocess"
	"github.com/ElrondNetwork/elrond-go/process/block/preprocess"
	"github.com/ElrondNetwork/elrond-go/process/coordinator"
	"github.com/ElrondNetwork/elrond-go/process/economics"
	"github.com/ElrondNetwork/elrond-go/process/factory"
	procFactory "github.com/ElrondNetwork/elrond-go/process/factory"
	"github.com/ElrondNetwork/elrond-go/process/factory/interceptorscontainer"
	metaProcess "github.com/ElrondNetwork/elrond-go/process/factory/metachain"
	"github.com/ElrondNetwork/elrond-go/process/factory/shard"
	"github.com/ElrondNetwork/elrond-go/process/interceptors"
	"github.com/ElrondNetwork/elrond-go/process/peer"
	"github.com/ElrondNetwork/elrond-go/process/rating"
	"github.com/ElrondNetwork/elrond-go/process/rewardTransaction"
	"github.com/ElrondNetwork/elrond-go/process/scToProtocol"
	"github.com/ElrondNetwork/elrond-go/process/smartContract"
	"github.com/ElrondNetwork/elrond-go/process/smartContract/builtInFunctions"
	"github.com/ElrondNetwork/elrond-go/process/smartContract/hooks"
	sync2 "github.com/ElrondNetwork/elrond-go/process/sync"
	"github.com/ElrondNetwork/elrond-go/process/track"
	"github.com/ElrondNetwork/elrond-go/process/transaction"
	"github.com/ElrondNetwork/elrond-go/sharding"
	"github.com/ElrondNetwork/elrond-go/storage"
	"github.com/ElrondNetwork/elrond-go/storage/storageUnit"
	"github.com/ElrondNetwork/elrond-go/storage/timecache"
	"github.com/ElrondNetwork/elrond-go/testscommon"
	"github.com/ElrondNetwork/elrond-go/testscommon/bootstrapMocks"
	"github.com/ElrondNetwork/elrond-go/testscommon/economicsmocks"
	"github.com/ElrondNetwork/elrond-go/testscommon/mainFactoryMocks"
	"github.com/ElrondNetwork/elrond-go/update"
	"github.com/ElrondNetwork/elrond-go/update/trigger"
	"github.com/ElrondNetwork/elrond-go/vm"
	vmProcess "github.com/ElrondNetwork/elrond-go/vm/process"
	"github.com/ElrondNetwork/elrond-go/vm/systemSmartContracts/defaults"
	"github.com/pkg/errors"
)

var zero = big.NewInt(0)

// TestHasher represents a sha256 hasher
var TestHasher = sha256.NewSha256()

// TestTxSignHasher represents a sha3 legacy keccak 256 hasher
var TestTxSignHasher = keccak.NewKeccak()

// TestMarshalizer represents the main marshalizer
var TestMarshalizer = &marshal.GogoProtoMarshalizer{}

// TestVmMarshalizer represents the marshalizer used in vm communication
var TestVmMarshalizer = &marshal.JsonMarshalizer{}

// TestTxSignMarshalizer represents the marshalizer used in vm communication
var TestTxSignMarshalizer = &marshal.JsonMarshalizer{}

// TestAddressPubkeyConverter represents an address public key converter
var TestAddressPubkeyConverter, _ = pubkeyConverter.NewBech32PubkeyConverter(32)

// TestValidatorPubkeyConverter represents an address public key converter
var TestValidatorPubkeyConverter, _ = pubkeyConverter.NewHexPubkeyConverter(96)

// TestMultiSig represents a mock multisig
var TestMultiSig = mock.NewMultiSigner(1)

// TestKeyGenForAccounts represents a mock key generator for balances
var TestKeyGenForAccounts = signing.NewKeyGenerator(ed25519.NewEd25519())

// TestUint64Converter represents an uint64 to byte slice converter
var TestUint64Converter = uint64ByteSlice.NewBigEndianConverter()

// TestBuiltinFunctions is an additional map of builtin functions to be added
// to the scProcessor
var TestBuiltinFunctions = make(map[string]process.BuiltinFunction)

// TestBlockSizeThrottler represents a block size throttler used in adaptive block size computation
var TestBlockSizeThrottler = &mock.BlockSizeThrottlerStub{}

// TestBlockSizeComputation represents a block size computation handler
var TestBlockSizeComputationHandler, _ = preprocess.NewBlockSizeComputation(TestMarshalizer, TestBlockSizeThrottler, uint32(core.MegabyteSize*90/100))

// TestBalanceComputationHandler represents a balance computation handler
var TestBalanceComputationHandler, _ = preprocess.NewBalanceComputation()

// TestAppStatusHandler represents an AppStatusHandler
var TestAppStatusHandler = &mock.AppStatusHandlerStub{}

// MinTxGasPrice defines minimum gas price required by a transaction
var MinTxGasPrice = uint64(100)

// MinTxGasLimit defines minimum gas limit required by a transaction
var MinTxGasLimit = uint64(1000)

// MaxGasLimitPerBlock defines maximum gas limit allowed per one block
const MaxGasLimitPerBlock = uint64(3000000)

const maxTxNonceDeltaAllowed = 8000
const minConnectedPeers = 0

// OpGasValueForMockVm represents the gas value that it consumed by each operation called on the mock VM
// By operation, we mean each go function that is called on the VM implementation
const OpGasValueForMockVm = uint64(50)

// TimeSpanForBadHeaders is the expiry time for an added block header hash
var TimeSpanForBadHeaders = time.Second * 30

// roundDuration defines the duration of the round
const roundDuration = 5 * time.Second

// ChainID is the chain ID identifier used in integration tests, processing nodes
var ChainID = []byte("integration tests chain ID")

// MinTransactionVersion is the minimum transaction version used in integration tests, processing nodes
var MinTransactionVersion = uint32(1)

// SoftwareVersion is the software version identifier used in integration tests, processing nodes
var SoftwareVersion = []byte("intT")

var testProtocolSustainabilityAddress = "erd1932eft30w753xyvme8d49qejgkjc09n5e49w4mwdjtm0neld797su0dlxp"

// DelegationManagerConfigChangeAddress represents the address that can change the config parameters of the
// delegation manager system smartcontract
var DelegationManagerConfigChangeAddress = "erd1vxy22x0fj4zv6hktmydg8vpfh6euv02cz4yg0aaws6rrad5a5awqgqky80"

// sizeCheckDelta the maximum allowed bufer overhead (p2p unmarshalling)
const sizeCheckDelta = 100

const stateCheckpointModulus = 100

// StakingV2Epoch defines the epoch for integration tests when stakingV2 is enabled
const StakingV2Epoch = 1000

// TestKeyPair holds a pair of private/public Keys
type TestKeyPair struct {
	Sk crypto.PrivateKey
	Pk crypto.PublicKey
}

//CryptoParams holds crypto parametres
type CryptoParams struct {
	KeyGen       crypto.KeyGenerator
	Keys         map[uint32][]*TestKeyPair
	SingleSigner crypto.SingleSigner
	TxKeyGen     crypto.KeyGenerator
	TxKeys       map[uint32][]*TestKeyPair
}

// TestProcessorNode represents a container type of class used in integration tests
// with all its fields exported
type TestProcessorNode struct {
	ShardCoordinator sharding.Coordinator
	NodesCoordinator sharding.NodesCoordinator
	NodesSetup       sharding.GenesisNodesSetupHandler
	Messenger        p2p.Messenger

	OwnAccount *TestWalletAccount
	NodeKeys   *TestKeyPair

	ExportFolder        string
	DataPool            dataRetriever.PoolsHolder
	Storage             dataRetriever.StorageService
	PeerState           state.AccountsAdapter
	AccntState          state.AccountsAdapter
	TrieStorageManagers map[string]data.StorageManager
	TrieContainer       state.TriesHolder
	BlockChain          data.ChainHandler
	GenesisBlocks       map[uint32]data.HeaderHandler

	EconomicsData *economics.TestEconomicsData
	RatingsData   *rating.RatingsData

	BlockBlackListHandler process.TimeCacher
	HeaderValidator       process.HeaderConstructionValidator
	BlockTracker          process.BlockTracker
	InterceptorsContainer process.InterceptorsContainer
	ResolversContainer    dataRetriever.ResolversContainer
	ResolverFinder        dataRetriever.ResolversFinder
	RequestHandler        process.RequestHandler

	InterimProcContainer   process.IntermediateProcessorContainer
	TxProcessor            process.TransactionProcessor
	TxCoordinator          process.TransactionCoordinator
	ScrForwarder           process.IntermediateTransactionHandler
	BlockchainHook         *hooks.BlockChainHookImpl
	VMContainer            process.VirtualMachinesContainer
	ArgsParser             process.ArgumentsParser
	ScProcessor            *smartContract.TestScProcessor
	RewardsProcessor       process.RewardTransactionProcessor
	PreProcessorsContainer process.PreProcessorsContainer
	GasHandler             process.GasHandler
	FeeAccumulator         process.TransactionFeeHandler
	SmartContractParser    genesis.InitialSmartContractParser

	ForkDetector             process.ForkDetector
	BlockProcessor           process.BlockProcessor
	BroadcastMessenger       consensus.BroadcastMessenger
	MiniblocksProvider       process.MiniBlockProvider
	Bootstrapper             TestBootstrapper
	RoundHandler             *mock.RoundHandlerMock
	BootstrapStorer          *mock.BoostrapStorerMock
	StorageBootstrapper      *mock.StorageBootstrapperMock
	RequestedItemsHandler    dataRetriever.RequestedItemsHandler
	WhiteListHandler         process.WhiteListHandler
	WhiteListerVerifiedTxs   process.WhiteListHandler
	NetworkShardingCollector consensus.NetworkShardingCollector

	EpochStartTrigger  TestEpochStartTrigger
	EpochStartNotifier notifier.EpochStartNotifier

	MultiSigner             crypto.MultiSigner
	HeaderSigVerifier       process.InterceptedHeaderSigVerifier
	HeaderIntegrityVerifier process.HeaderIntegrityVerifier

	ValidatorStatisticsProcessor process.ValidatorStatisticsProcessor
	Rater                        sharding.PeerAccountListAndRatingHandler

	EpochStartSystemSCProcessor process.EpochStartSystemSCProcessor

	//Node is used to call the functionality already implemented in it
	Node           *node.Node
	SCQueryService external.SCQueryService

	CounterHdrRecv       int32
	CounterMbRecv        int32
	CounterTxRecv        int32
	CounterMetaRcv       int32
	ReceivedTransactions sync.Map

	InitialNodes []*sharding.InitialNode

	ChainID               []byte
	MinTransactionVersion uint32

	ExportHandler                     update.ExportHandler
	WaitTime                          time.Duration
	HistoryRepository                 dblookupext.HistoryRepository
	EpochNotifier                     process.EpochNotifier
	BuiltinEnableEpoch                uint32
	DeployEnableEpoch                 uint32
	RelayedTxEnableEpoch              uint32
	PenalizedTooMuchGasEnableEpoch    uint32
	BlockGasAndFeesReCheckEnableEpoch uint32
	UseValidVmBlsSigVerifier          bool
}

// CreatePkBytes creates 'numShards' public key-like byte slices
func CreatePkBytes(numShards uint32) map[uint32][]byte {
	pk := []byte("afafafafafafafafafafafafafafafafafafafafafafafafafafafafafafafafafafafafafafafafafafafafafafafaf")
	pksbytes := make(map[uint32][]byte, numShards+1)
	for i := uint32(0); i < numShards; i++ {
		pksbytes[i] = make([]byte, len(pk))
		copy(pksbytes[i], pk)
		pksbytes[i][0] = byte(i)
	}

	pksbytes[core.MetachainShardId] = make([]byte, 128)
	pksbytes[core.MetachainShardId] = pk
	pksbytes[core.MetachainShardId][0] = byte(numShards)

	return pksbytes
}

func newBaseTestProcessorNode(
	maxShards uint32,
	nodeShardId uint32,
	txSignPrivKeyShardId uint32,
	initialNodeAddr string,
) *TestProcessorNode {
	shardCoordinator, _ := sharding.NewMultiShardCoordinator(maxShards, nodeShardId)

	kg := &mock.KeyGenMock{}
	sk, pk := kg.GeneratePair()

	pksBytes := CreatePkBytes(maxShards)
	address := make([]byte, 32)
	address = []byte("afafafafafafafafafafafafafafafaf")
	numNodes := uint32(len(pksBytes))

	nodesSetup := &mock.NodesSetupStub{
		InitialNodesInfoCalled: func() (m map[uint32][]sharding.GenesisNodeInfoHandler, m2 map[uint32][]sharding.GenesisNodeInfoHandler) {
			oneMap := make(map[uint32][]sharding.GenesisNodeInfoHandler)
			for i := uint32(0); i < maxShards; i++ {
				oneMap[i] = append(oneMap[i], mock.NewNodeInfo(address, pksBytes[i], i, InitialRating))
			}
			oneMap[core.MetachainShardId] = append(oneMap[core.MetachainShardId],
				mock.NewNodeInfo(address, pksBytes[core.MetachainShardId], core.MetachainShardId, InitialRating))
			return oneMap, nil
		},
		InitialNodesInfoForShardCalled: func(shardId uint32) (handlers []sharding.GenesisNodeInfoHandler, handlers2 []sharding.GenesisNodeInfoHandler, err error) {
			list := make([]sharding.GenesisNodeInfoHandler, 0)
			list = append(list, mock.NewNodeInfo(address, pksBytes[shardId], shardId, InitialRating))
			return list, nil, nil
		},
		MinNumberOfNodesCalled: func() uint32 {
			return numNodes
		},
	}
	nodesCoordinator := &mock.NodesCoordinatorMock{
		ComputeValidatorsGroupCalled: func(randomness []byte, round uint64, shardId uint32, epoch uint32) (validators []sharding.Validator, err error) {
			v, _ := sharding.NewValidator(pksBytes[shardId], 1, defaultChancesSelection)
			return []sharding.Validator{v}, nil
		},
		GetAllValidatorsPublicKeysCalled: func() (map[uint32][][]byte, error) {
			keys := make(map[uint32][][]byte)
			for shardID := uint32(0); shardID < maxShards; shardID++ {
				keys[shardID] = append(keys[shardID], pksBytes[shardID])
			}

			shardID := core.MetachainShardId
			keys[shardID] = append(keys[shardID], pksBytes[shardID])

			return keys, nil
		},
		GetValidatorWithPublicKeyCalled: func(publicKey []byte) (sharding.Validator, uint32, error) {
			validator, _ := sharding.NewValidator(publicKey, defaultChancesSelection, 1)
			return validator, 0, nil
		},
	}

	messenger := CreateMessengerWithKadDht(initialNodeAddr)

	tpn := &TestProcessorNode{
		ShardCoordinator:        shardCoordinator,
		Messenger:               messenger,
		NodesCoordinator:        nodesCoordinator,
		HeaderSigVerifier:       &mock.HeaderSigVerifierStub{},
		HeaderIntegrityVerifier: CreateHeaderIntegrityVerifier(),
		ChainID:                 ChainID,
		MinTransactionVersion:   MinTransactionVersion,
		NodesSetup:              nodesSetup,
		HistoryRepository:       &testscommon.HistoryRepositoryStub{},
		EpochNotifier:           forking.NewGenericEpochNotifier(),
	}

	tpn.NodeKeys = &TestKeyPair{
		Sk: sk,
		Pk: pk,
	}
	tpn.MultiSigner = TestMultiSig
	tpn.OwnAccount = CreateTestWalletAccount(shardCoordinator, txSignPrivKeyShardId)
	tpn.StorageBootstrapper = &mock.StorageBootstrapperMock{}
	tpn.BootstrapStorer = &mock.BoostrapStorerMock{}
	tpn.initDataPools()

	return tpn
}

// NewTestProcessorNode returns a new TestProcessorNode instance with a libp2p messenger
func NewTestProcessorNode(
	maxShards uint32,
	nodeShardId uint32,
	txSignPrivKeyShardId uint32,
	initialNodeAddr string,
) *TestProcessorNode {

	tpn := newBaseTestProcessorNode(maxShards, nodeShardId, txSignPrivKeyShardId, initialNodeAddr)
	tpn.initTestNode()

	return tpn
}

// NewTestProcessorNodeWithStorageTrieAndGasModel returns a new TestProcessorNode instance with a storage-based trie
// and gas model
func NewTestProcessorNodeWithStorageTrieAndGasModel(
	maxShards uint32,
	nodeShardId uint32,
	txSignPrivKeyShardId uint32,
	initialNodeAddr string,
	trieStore storage.Storer,
	gasMap map[string]map[string]uint64,
) *TestProcessorNode {
	tpn := newBaseTestProcessorNode(maxShards, nodeShardId, txSignPrivKeyShardId, initialNodeAddr)
	tpn.initTestNodeWithTrieDBAndGasModel(trieStore, gasMap)

	return tpn
}

// NewTestProcessorNodeWithBLSSigVerifier returns a new TestProcessorNode instance with a libp2p messenger
// with a real BLS sig verifier used in system smart contracts
func NewTestProcessorNodeWithBLSSigVerifier(
	maxShards uint32,
	nodeShardId uint32,
	txSignPrivKeyShardId uint32,
	initialNodeAddr string,
) *TestProcessorNode {

	tpn := newBaseTestProcessorNode(maxShards, nodeShardId, txSignPrivKeyShardId, initialNodeAddr)
	tpn.UseValidVmBlsSigVerifier = true
	tpn.initTestNode()

	return tpn
}

// NewTestProcessorNodeSoftFork returns a TestProcessorNode instance with soft fork parameters
func NewTestProcessorNodeSoftFork(
	maxShards uint32,
	nodeShardId uint32,
	txSignPrivKeyShardId uint32,
	initialNodeAddr string,
	builtinEnableEpoch uint32,
	deployEnableEpoch uint32,
	relayedTxEnableEpoch uint32,
	penalizedTooMuchGasEnableEpoch uint32,
) *TestProcessorNode {

	tpn := newBaseTestProcessorNode(maxShards, nodeShardId, txSignPrivKeyShardId, initialNodeAddr)
	tpn.BuiltinEnableEpoch = builtinEnableEpoch
	tpn.DeployEnableEpoch = deployEnableEpoch
	tpn.RelayedTxEnableEpoch = relayedTxEnableEpoch
	tpn.PenalizedTooMuchGasEnableEpoch = penalizedTooMuchGasEnableEpoch
	tpn.initTestNode()

	return tpn
}

// NewTestProcessorNodeWithFullGenesis returns a new TestProcessorNode instance with a libp2p messenger and a full genesis deploy
func NewTestProcessorNodeWithFullGenesis(
	maxShards uint32,
	nodeShardId uint32,
	txSignPrivKeyShardId uint32,
	initialNodeAddr string,
	accountParser genesis.AccountsParser,
	smartContractParser genesis.InitialSmartContractParser,
	heartbeatPk string,
) *TestProcessorNode {

	tpn := newBaseTestProcessorNode(maxShards, nodeShardId, txSignPrivKeyShardId, initialNodeAddr)
	tpn.initChainHandler()
	tpn.initHeaderValidator()
	tpn.initRoundHandler()
	tpn.NetworkShardingCollector = mock.NewNetworkShardingCollectorMock()
	tpn.initStorage()
	tpn.initAccountDBs(CreateMemUnit())
	economicsConfig := tpn.createDefaultEconomicsConfig()
	economicsConfig.GlobalSettings.YearSettings = append(
		economicsConfig.GlobalSettings.YearSettings,
		&config.YearSetting{
			Year:             1,
			MaximumInflation: 0.01,
		},
	)
	tpn.initEconomicsData(economicsConfig)
	tpn.initRatingsData()
	tpn.initRequestedItemsHandler()
	tpn.initResolvers()
	tpn.initValidatorStatistics()

	tpn.SmartContractParser = smartContractParser
	tpn.GenesisBlocks = CreateFullGenesisBlocks(
		tpn.AccntState,
		tpn.PeerState,
		tpn.TrieStorageManagers,
		tpn.NodesSetup,
		tpn.ShardCoordinator,
		tpn.Storage,
		tpn.BlockChain,
		tpn.DataPool,
		tpn.EconomicsData,
		accountParser,
		smartContractParser,
	)
	tpn.initBlockTracker()
	tpn.initInterceptors()
	tpn.initInnerProcessors(arwenConfig.MakeGasMapForTests())
	tpn.SCQueryService, _ = smartContract.NewSCQueryService(tpn.VMContainer, tpn.EconomicsData, tpn.BlockchainHook, tpn.BlockChain)
	tpn.initBlockProcessor(stateCheckpointModulus)
	tpn.BroadcastMessenger, _ = sposFactory.GetBroadcastMessenger(
		TestMarshalizer,
		TestHasher,
		tpn.Messenger,
		tpn.ShardCoordinator,
		tpn.OwnAccount.SkTxSign,
		tpn.OwnAccount.PeerSigHandler,
		tpn.DataPool.Headers(),
		tpn.InterceptorsContainer,
		&testscommon.AlarmSchedulerStub{},
	)
	tpn.setGenesisBlock()
	tpn.initNode()
	tpn.addHandlersForCounters()
	tpn.addGenesisBlocksIntoStorage()
	tpn.createHeartbeatWithHardforkTrigger(heartbeatPk)

	return tpn
}

// NewTestProcessorNodeWithCustomDataPool returns a new TestProcessorNode instance with the given data pool
func NewTestProcessorNodeWithCustomDataPool(maxShards uint32, nodeShardId uint32, txSignPrivKeyShardId uint32, initialNodeAddr string, dPool dataRetriever.PoolsHolder) *TestProcessorNode {
	shardCoordinator, _ := sharding.NewMultiShardCoordinator(maxShards, nodeShardId)

	messenger := CreateMessengerWithKadDht(initialNodeAddr)
	_ = messenger.SetThresholdMinConnectedPeers(minConnectedPeers)
	nodesCoordinator := &mock.NodesCoordinatorMock{}
	kg := &mock.KeyGenMock{}
	sk, pk := kg.GeneratePair()

	tpn := &TestProcessorNode{
		ShardCoordinator:        shardCoordinator,
		Messenger:               messenger,
		NodesCoordinator:        nodesCoordinator,
		HeaderSigVerifier:       &mock.HeaderSigVerifierStub{},
		HeaderIntegrityVerifier: CreateHeaderIntegrityVerifier(),
		ChainID:                 ChainID,
		NodesSetup: &mock.NodesSetupStub{
			MinNumberOfNodesCalled: func() uint32 {
				return 1
			},
		},
		MinTransactionVersion: MinTransactionVersion,
		HistoryRepository:     &testscommon.HistoryRepositoryStub{},
		EpochNotifier:         forking.NewGenericEpochNotifier(),
	}

	tpn.NodeKeys = &TestKeyPair{
		Sk: sk,
		Pk: pk,
	}
	tpn.MultiSigner = TestMultiSig
	tpn.OwnAccount = CreateTestWalletAccount(shardCoordinator, txSignPrivKeyShardId)

	tpn.initDataPools()
	if tpn.ShardCoordinator.SelfId() != core.MetachainShardId {
		tpn.DataPool = dPool
	}

	tpn.initTestNode()

	return tpn
}

func (tpn *TestProcessorNode) initAccountDBs(store storage.Storer) {
	trieStorageManager, _ := CreateTrieStorageManager(store)
	tpn.TrieContainer = state.NewDataTriesHolder()
	var stateTrie data.Trie
	tpn.AccntState, stateTrie = CreateAccountsDB(UserAccount, trieStorageManager)
	tpn.TrieContainer.Put([]byte(trieFactory.UserAccountTrie), stateTrie)

	var peerTrie data.Trie
	tpn.PeerState, peerTrie = CreateAccountsDB(ValidatorAccount, trieStorageManager)
	tpn.TrieContainer.Put([]byte(trieFactory.PeerAccountTrie), peerTrie)

	tpn.TrieStorageManagers = make(map[string]data.StorageManager)
	tpn.TrieStorageManagers[trieFactory.UserAccountTrie] = trieStorageManager
	tpn.TrieStorageManagers[trieFactory.PeerAccountTrie] = trieStorageManager
}

func (tpn *TestProcessorNode) initValidatorStatistics() {
	rater, _ := rating.NewBlockSigningRater(tpn.RatingsData)

	if check.IfNil(tpn.NodesSetup) {
		tpn.NodesSetup = &mock.NodesSetupStub{
			MinNumberOfNodesCalled: func() uint32 {
				return tpn.ShardCoordinator.NumberOfShards() * 2
			},
		}
	}

	arguments := peer.ArgValidatorStatisticsProcessor{
		PeerAdapter:          tpn.PeerState,
		PubkeyConv:           TestValidatorPubkeyConverter,
		NodesCoordinator:     tpn.NodesCoordinator,
		ShardCoordinator:     tpn.ShardCoordinator,
		DataPool:             tpn.DataPool,
		StorageService:       tpn.Storage,
		Marshalizer:          TestMarshalizer,
		Rater:                rater,
		MaxComputableRounds:  1000,
		RewardsHandler:       tpn.EconomicsData,
		NodesSetup:           tpn.NodesSetup,
		GenesisNonce:         tpn.BlockChain.GetGenesisHeader().GetNonce(),
		EpochNotifier:        &mock.EpochNotifierStub{},
		StakingV2EnableEpoch: StakingV2Epoch,
	}

	tpn.ValidatorStatisticsProcessor, _ = peer.NewValidatorStatisticsProcessor(arguments)
}

func (tpn *TestProcessorNode) initTestNode() {
	tpn.initChainHandler()
	tpn.initHeaderValidator()
	tpn.initRoundHandler()
	tpn.NetworkShardingCollector = mock.NewNetworkShardingCollectorMock()
	tpn.initStorage()
	tpn.initAccountDBs(CreateMemUnit())
	tpn.initEconomicsData(tpn.createDefaultEconomicsConfig())
	tpn.initRatingsData()
	tpn.initRequestedItemsHandler()
	tpn.initResolvers()
	tpn.initValidatorStatistics()

	tpn.GenesisBlocks = CreateGenesisBlocks(
		tpn.AccntState,
		tpn.PeerState,
		tpn.TrieStorageManagers,
		TestAddressPubkeyConverter,
		tpn.NodesSetup,
		tpn.ShardCoordinator,
		tpn.Storage,
		tpn.BlockChain,
		TestMarshalizer,
		TestHasher,
		TestUint64Converter,
		tpn.DataPool,
		tpn.EconomicsData,
	)
	tpn.initBlockTracker()
	tpn.initInterceptors()
	tpn.initInnerProcessors(arwenConfig.MakeGasMapForTests())
	tpn.SCQueryService, _ = smartContract.NewSCQueryService(tpn.VMContainer, tpn.EconomicsData, tpn.BlockchainHook, tpn.BlockChain)
	tpn.initBlockProcessor(stateCheckpointModulus)
	tpn.BroadcastMessenger, _ = sposFactory.GetBroadcastMessenger(
		TestMarshalizer,
		TestHasher,
		tpn.Messenger,
		tpn.ShardCoordinator,
		tpn.OwnAccount.SkTxSign,
		tpn.OwnAccount.PeerSigHandler,
		tpn.DataPool.Headers(),
		tpn.InterceptorsContainer,
		&testscommon.AlarmSchedulerStub{},
	)
	tpn.setGenesisBlock()
	tpn.initNode()
	tpn.addHandlersForCounters()
	tpn.addGenesisBlocksIntoStorage()
}

func (tpn *TestProcessorNode) initTestNodeWithTrieDBAndGasModel(trieStore storage.Storer, gasMap map[string]map[string]uint64) {
	tpn.initChainHandler()
	tpn.initHeaderValidator()
	tpn.initRoundHandler()
	tpn.NetworkShardingCollector = mock.NewNetworkShardingCollectorMock()
	tpn.initStorage()
	tpn.initAccountDBs(trieStore)
	tpn.initEconomicsData(tpn.createDefaultEconomicsConfig())
	tpn.initRatingsData()
	tpn.initRequestedItemsHandler()
	tpn.initResolvers()
	tpn.initValidatorStatistics()

	tpn.GenesisBlocks = CreateGenesisBlocks(
		tpn.AccntState,
		tpn.PeerState,
		tpn.TrieStorageManagers,
		TestAddressPubkeyConverter,
		tpn.NodesSetup,
		tpn.ShardCoordinator,
		tpn.Storage,
		tpn.BlockChain,
		TestMarshalizer,
		TestHasher,
		TestUint64Converter,
		tpn.DataPool,
		tpn.EconomicsData,
	)
	tpn.initBlockTracker()
	tpn.initInterceptors()
	tpn.initInnerProcessors(gasMap)
	tpn.createFullSCQueryService()
	tpn.initBlockProcessor(stateCheckpointModulus)
	tpn.BroadcastMessenger, _ = sposFactory.GetBroadcastMessenger(
		TestMarshalizer,
		TestHasher,
		tpn.Messenger,
		tpn.ShardCoordinator,
		tpn.OwnAccount.SkTxSign,
		tpn.OwnAccount.PeerSigHandler,
		tpn.DataPool.Headers(),
		tpn.InterceptorsContainer,
		&testscommon.AlarmSchedulerStub{},
	)
	tpn.setGenesisBlock()
	tpn.initNode()
	tpn.addHandlersForCounters()
	tpn.addGenesisBlocksIntoStorage()
}

func (tpn *TestProcessorNode) createFullSCQueryService() {
	var vmFactory process.VirtualMachinesContainerFactory
	gasMap := arwenConfig.MakeGasMapForTests()
	defaults.FillGasMapInternal(gasMap, 1)
	gasSchedule := mock.NewGasScheduleNotifierMock(gasMap)
	argsBuiltIn := builtInFunctions.ArgsCreateBuiltInFunctionContainer{
		GasSchedule:     gasSchedule,
		MapDNSAddresses: make(map[string]struct{}),
		Marshalizer:     TestMarshalizer,
		Accounts:        tpn.AccntState,
	}
	builtInFuncFactory, _ := builtInFunctions.NewBuiltInFunctionsFactory(argsBuiltIn)
	builtInFuncs, _ := builtInFuncFactory.CreateBuiltInFunctionContainer()

	smartContractsCache := testscommon.NewCacherMock()

	argsHook := hooks.ArgBlockChainHook{
		Accounts:           tpn.AccntState,
		PubkeyConv:         TestAddressPubkeyConverter,
		StorageService:     tpn.Storage,
		BlockChain:         tpn.BlockChain,
		ShardCoordinator:   tpn.ShardCoordinator,
		Marshalizer:        TestMarshalizer,
		Uint64Converter:    TestUint64Converter,
		BuiltInFunctions:   builtInFuncs,
		DataPool:           tpn.DataPool,
		CompiledSCPool:     smartContractsCache,
		NilCompiledSCStore: true,
	}

	if tpn.ShardCoordinator.SelfId() == core.MetachainShardId {
		sigVerifier, _ := disabled.NewMessageSignVerifier(&mock.KeyGenMock{})
		argsNewVmFactory := metaProcess.ArgsNewVMContainerFactory{
			ArgBlockChainHook:   argsHook,
			Economics:           tpn.EconomicsData,
			MessageSignVerifier: sigVerifier,
			GasSchedule:         gasSchedule,
			NodesConfigProvider: tpn.NodesSetup,
			Hasher:              TestHasher,
			Marshalizer:         TestMarshalizer,
			SystemSCConfig: &config.SystemSmartContractsConfig{
				ESDTSystemSCConfig: config.ESDTSystemSCConfig{
					BaseIssuingCost: "1000",
					OwnerAddress:    "aaaaaa",
				},
				GovernanceSystemSCConfig: config.GovernanceSystemSCConfig{
					ProposalCost:     "500",
					NumNodes:         100,
					MinQuorum:        50,
					MinPassThreshold: 50,
					MinVetoThreshold: 50,
				},
				StakingSystemSCConfig: config.StakingSystemSCConfig{
					GenesisNodePrice:                     "1000",
					UnJailValue:                          "10",
					MinStepValue:                         "10",
					MinStakeValue:                        "1",
					UnBondPeriod:                         1,
					NumRoundsWithoutBleed:                1,
					MaximumPercentageToBleed:             1,
					BleedPercentagePerRound:              1,
					MaxNumberOfNodesForStake:             100,
					ActivateBLSPubKeyMessageVerification: false,
					MinUnstakeTokensValue:                "1",
				},
				DelegationManagerSystemSCConfig: config.DelegationManagerSystemSCConfig{
<<<<<<< HEAD
					BaseIssuingCost:    "100",
					MinCreationDeposit: "100",
				},
				DelegationSystemSCConfig: config.DelegationSystemSCConfig{
					MinStakeAmount: "100",
					MinServiceFee:  0,
					MaxServiceFee:  100000,
=======
					MinCreationDeposit:  "100",
					EnabledEpoch:        0,
					MinStakeAmount:      "100",
					ConfigChangeAddress: DelegationManagerConfigChangeAddress,
				},
				DelegationSystemSCConfig: config.DelegationSystemSCConfig{
					EnabledEpoch:  0,
					MinServiceFee: 0,
					MaxServiceFee: 100000,
>>>>>>> 7e980b73
				},
			},
			ValidatorAccountsDB: tpn.PeerState,
			ChanceComputer:      tpn.NodesCoordinator,
			EpochNotifier:       tpn.EpochNotifier,
			EpochConfig: &config.EpochConfig{
				EnableEpochs: config.EnableEpochs{
					StakingV2Epoch:                     0,
					StakeEnableEpoch:                   0,
					DelegationSmartContractEnableEpoch: 0,
					DelegationManagerEnableEpoch:       0,
				},
			},
		}
		vmFactory, _ = metaProcess.NewVMContainerFactory(argsNewVmFactory)
	} else {
		argsNewVMFactory := shard.ArgVMContainerFactory{
			Config: config.VirtualMachineConfig{
				OutOfProcessEnabled: true,
				OutOfProcessConfig:  config.VirtualMachineOutOfProcessConfig{MaxLoopTime: 1000},
			},
			BlockGasLimit:                  tpn.EconomicsData.MaxGasLimitPerBlock(tpn.ShardCoordinator.SelfId()),
			GasSchedule:                    gasSchedule,
			ArgBlockChainHook:              argsHook,
			DeployEnableEpoch:              0,
			AheadOfTimeGasUsageEnableEpoch: 0,
			ArwenV3EnableEpoch:             0,
		}
		vmFactory, _ = shard.NewVMContainerFactory(argsNewVMFactory)
	}

	vmContainer, _ := vmFactory.Create()

	_ = builtInFunctions.SetPayableHandler(builtInFuncs, vmFactory.BlockChainHookImpl())
	tpn.SCQueryService, _ = smartContract.NewSCQueryService(vmContainer, tpn.EconomicsData, vmFactory.BlockChainHookImpl(), tpn.BlockChain)
}

// InitializeProcessors will reinitialize processors
func (tpn *TestProcessorNode) InitializeProcessors(gasMap map[string]map[string]uint64) {
	tpn.initValidatorStatistics()
	tpn.initBlockTracker()
	tpn.initInnerProcessors(gasMap)
	tpn.SCQueryService, _ = smartContract.NewSCQueryService(tpn.VMContainer, tpn.EconomicsData, tpn.BlockchainHook, tpn.BlockChain)
	tpn.initBlockProcessor(stateCheckpointModulus)
	tpn.BroadcastMessenger, _ = sposFactory.GetBroadcastMessenger(
		TestMarshalizer,
		TestHasher,
		tpn.Messenger,
		tpn.ShardCoordinator,
		tpn.OwnAccount.SkTxSign,
		tpn.OwnAccount.PeerSigHandler,
		tpn.DataPool.Headers(),
		tpn.InterceptorsContainer,
		&testscommon.AlarmSchedulerStub{},
	)
	tpn.setGenesisBlock()
	tpn.initNode()
	tpn.addHandlersForCounters()
	tpn.addGenesisBlocksIntoStorage()
}

func (tpn *TestProcessorNode) initDataPools() {
	tpn.DataPool = testscommon.CreatePoolsHolder(1, tpn.ShardCoordinator.SelfId())
	cacherCfg := storageUnit.CacheConfig{Capacity: 10000, Type: storageUnit.LRUCache, Shards: 1}
	cache, _ := storageUnit.NewCache(cacherCfg)
	tpn.WhiteListHandler, _ = interceptors.NewWhiteListDataVerifier(cache)

	cacherVerifiedCfg := storageUnit.CacheConfig{Capacity: 5000, Type: storageUnit.LRUCache, Shards: 1}
	cacheVerified, _ := storageUnit.NewCache(cacherVerifiedCfg)
	tpn.WhiteListerVerifiedTxs, _ = interceptors.NewWhiteListDataVerifier(cacheVerified)
}

func (tpn *TestProcessorNode) initStorage() {
	tpn.Storage = CreateStore(tpn.ShardCoordinator.NumberOfShards())
}

func (tpn *TestProcessorNode) initChainHandler() {
	if tpn.ShardCoordinator.SelfId() == core.MetachainShardId {
		tpn.BlockChain = CreateMetaChain()
	} else {
		tpn.BlockChain = CreateShardChain()
	}
}

func (tpn *TestProcessorNode) initEconomicsData(economicsConfig *config.EconomicsConfig) {
	argsNewEconomicsData := economics.ArgsNewEconomicsData{
		Economics:                      economicsConfig,
		PenalizedTooMuchGasEnableEpoch: 0,
		EpochNotifier:                  &mock.EpochNotifierStub{},
	}
	economicsData, _ := economics.NewEconomicsData(argsNewEconomicsData)
	tpn.EconomicsData = economics.NewTestEconomicsData(economicsData)
}

func (tpn *TestProcessorNode) createDefaultEconomicsConfig() *config.EconomicsConfig {
	maxGasLimitPerBlock := strconv.FormatUint(MaxGasLimitPerBlock, 10)
	minGasPrice := strconv.FormatUint(MinTxGasPrice, 10)
	minGasLimit := strconv.FormatUint(MinTxGasLimit, 10)

	return &config.EconomicsConfig{
		GlobalSettings: config.GlobalSettings{
			GenesisTotalSupply: "2000000000000000000000",
			MinimumInflation:   0,
			YearSettings: []*config.YearSetting{
				{
					Year:             0,
					MaximumInflation: 0.01,
				},
			},
		},
		RewardsSettings: config.RewardsSettings{
			LeaderPercentage:                 0.1,
			DeveloperPercentage:              0.1,
			ProtocolSustainabilityAddress:    testProtocolSustainabilityAddress,
			TopUpFactor:                      0.25,
			TopUpGradientPoint:               "300000000000000000000",
			ProtocolSustainabilityPercentage: 0.1,
		},
		FeeSettings: config.FeeSettings{
			MaxGasLimitPerBlock:     maxGasLimitPerBlock,
			MaxGasLimitPerMetaBlock: maxGasLimitPerBlock,
			MinGasPrice:             minGasPrice,
			MinGasLimit:             minGasLimit,
			GasPerDataByte:          "1",
			GasPriceModifier:        0.01,
		},
	}
}

func (tpn *TestProcessorNode) initRatingsData() {
	if tpn.RatingsData == nil {
		tpn.RatingsData = CreateRatingsData()
	}
}

// CreateRatingsData creates a mock RatingsData object
func CreateRatingsData() *rating.RatingsData {
	ratingsConfig := config.RatingsConfig{
		ShardChain: config.ShardChain{
			RatingSteps: config.RatingSteps{
				HoursToMaxRatingFromStartRating: 50,
				ProposerValidatorImportance:     1,
				ProposerDecreaseFactor:          -4,
				ValidatorDecreaseFactor:         -4,
				ConsecutiveMissedBlocksPenalty:  1.1,
			},
		},
		MetaChain: config.MetaChain{
			RatingSteps: config.RatingSteps{
				HoursToMaxRatingFromStartRating: 50,
				ProposerValidatorImportance:     1,
				ProposerDecreaseFactor:          -4,
				ValidatorDecreaseFactor:         -4,
				ConsecutiveMissedBlocksPenalty:  1.1,
			},
		},
		General: config.General{
			StartRating:           500000,
			MaxRating:             1000000,
			MinRating:             1,
			SignedBlocksThreshold: 0.025,
			SelectionChances: []*config.SelectionChance{
				{
					MaxThreshold:  0,
					ChancePercent: 5,
				},
				{
					MaxThreshold:  100000,
					ChancePercent: 0,
				},
				{
					MaxThreshold:  200000,
					ChancePercent: 16,
				},
				{
					MaxThreshold:  300000,
					ChancePercent: 17,
				},
				{
					MaxThreshold:  400000,
					ChancePercent: 18,
				},
				{
					MaxThreshold:  500000,
					ChancePercent: 19,
				},
				{
					MaxThreshold:  600000,
					ChancePercent: 20,
				},
				{
					MaxThreshold:  700000,
					ChancePercent: 21,
				},
				{
					MaxThreshold:  800000,
					ChancePercent: 22,
				},
				{
					MaxThreshold:  900000,
					ChancePercent: 23,
				},
				{
					MaxThreshold:  1000000,
					ChancePercent: 24,
				},
			},
		},
	}

	ratingDataArgs := rating.RatingsDataArg{
		Config:                   ratingsConfig,
		ShardConsensusSize:       63,
		MetaConsensusSize:        400,
		ShardMinNodes:            400,
		MetaMinNodes:             400,
		RoundDurationMiliseconds: 6000,
	}

	ratingsData, _ := rating.NewRatingsData(ratingDataArgs)
	return ratingsData
}

func (tpn *TestProcessorNode) initInterceptors() {
	var err error
	tpn.BlockBlackListHandler = timecache.NewTimeCache(TimeSpanForBadHeaders)
	if check.IfNil(tpn.EpochStartNotifier) {
		tpn.EpochStartNotifier = notifier.NewEpochStartSubscriptionHandler()
	}

	coreComponents := GetDefaultCoreComponents()
	coreComponents.InternalMarshalizerField = TestMarshalizer
	coreComponents.TxMarshalizerField = TestTxSignMarshalizer
	coreComponents.HasherField = TestHasher
	coreComponents.Uint64ByteSliceConverterField = TestUint64Converter
	coreComponents.ChainIdCalled = func() string {
		return string(tpn.ChainID)
	}
	coreComponents.MinTransactionVersionCalled = func() uint32 {
		return tpn.MinTransactionVersion
	}
	coreComponents.TxVersionCheckField = versioning.NewTxVersionChecker(tpn.MinTransactionVersion)
	coreComponents.EpochNotifierField = &mock.EpochNotifierStub{}

	cryptoComponents := GetDefaultCryptoComponents()
	cryptoComponents.PubKey = nil
	cryptoComponents.BlockSig = tpn.OwnAccount.BlockSingleSigner
	cryptoComponents.TxSig = tpn.OwnAccount.SingleSigner
	cryptoComponents.MultiSig = TestMultiSig
	cryptoComponents.BlKeyGen = tpn.OwnAccount.KeygenBlockSign
	cryptoComponents.TxKeyGen = tpn.OwnAccount.KeygenTxSign

	if tpn.ShardCoordinator.SelfId() == core.MetachainShardId {
		argsEpochStart := &metachain.ArgsNewMetaEpochStartTrigger{
			GenesisTime: tpn.RoundHandler.TimeStamp(),
			Settings: &config.EpochStartConfig{
				MinRoundsBetweenEpochs: 1000,
				RoundsPerEpoch:         10000,
			},
			Epoch:              0,
			EpochStartNotifier: tpn.EpochStartNotifier,
			Storage:            tpn.Storage,
			Marshalizer:        TestMarshalizer,
			Hasher:             TestHasher,
			AppStatusHandler:   &testscommon.AppStatusHandlerStub{},
		}
		epochStartTrigger, _ := metachain.NewEpochStartTrigger(argsEpochStart)
		tpn.EpochStartTrigger = &metachain.TestTrigger{}
		tpn.EpochStartTrigger.SetTrigger(epochStartTrigger)

		metaIntercContFactArgs := interceptorscontainer.MetaInterceptorsContainerFactoryArgs{
			CoreComponents:          coreComponents,
			CryptoComponents:        cryptoComponents,
			ShardCoordinator:        tpn.ShardCoordinator,
			NodesCoordinator:        tpn.NodesCoordinator,
			Messenger:               tpn.Messenger,
			Store:                   tpn.Storage,
			DataPool:                tpn.DataPool,
			Accounts:                tpn.AccntState,
			MaxTxNonceDeltaAllowed:  maxTxNonceDeltaAllowed,
			TxFeeHandler:            tpn.EconomicsData,
			BlackList:               tpn.BlockBlackListHandler,
			HeaderSigVerifier:       tpn.HeaderSigVerifier,
			HeaderIntegrityVerifier: tpn.HeaderIntegrityVerifier,
			SizeCheckDelta:          sizeCheckDelta,
			ValidityAttester:        tpn.BlockTracker,
			EpochStartTrigger:       tpn.EpochStartTrigger,
			WhiteListHandler:        tpn.WhiteListHandler,
			WhiteListerVerifiedTxs:  tpn.WhiteListerVerifiedTxs,
			AntifloodHandler:        &mock.NilAntifloodHandler{},
			ArgumentsParser:         smartContract.NewArgumentParser(),
		}
		interceptorContainerFactory, _ := interceptorscontainer.NewMetaInterceptorsContainerFactory(metaIntercContFactArgs)

		tpn.InterceptorsContainer, err = interceptorContainerFactory.Create()
		if err != nil {
			log.Debug("interceptor container factory Create", "error", err.Error())
		}
	} else {
		argsPeerMiniBlocksSyncer := shardchain.ArgPeerMiniBlockSyncer{
			MiniBlocksPool: tpn.DataPool.MiniBlocks(),
			Requesthandler: tpn.RequestHandler,
		}
		peerMiniBlockSyncer, _ := shardchain.NewPeerMiniBlockSyncer(argsPeerMiniBlocksSyncer)
		argsShardEpochStart := &shardchain.ArgsShardEpochStartTrigger{
			Marshalizer:          TestMarshalizer,
			Hasher:               TestHasher,
			HeaderValidator:      tpn.HeaderValidator,
			Uint64Converter:      TestUint64Converter,
			DataPool:             tpn.DataPool,
			Storage:              tpn.Storage,
			RequestHandler:       tpn.RequestHandler,
			Epoch:                0,
			Validity:             1,
			Finality:             1,
			EpochStartNotifier:   tpn.EpochStartNotifier,
			PeerMiniBlocksSyncer: peerMiniBlockSyncer,
			RoundHandler:         tpn.RoundHandler,
			AppStatusHandler:     &testscommon.AppStatusHandlerStub{},
		}
		epochStartTrigger, _ := shardchain.NewEpochStartTrigger(argsShardEpochStart)
		tpn.EpochStartTrigger = &shardchain.TestTrigger{}
		tpn.EpochStartTrigger.SetTrigger(epochStartTrigger)

		shardInterContFactArgs := interceptorscontainer.ShardInterceptorsContainerFactoryArgs{
			CoreComponents:          coreComponents,
			CryptoComponents:        cryptoComponents,
			Accounts:                tpn.AccntState,
			ShardCoordinator:        tpn.ShardCoordinator,
			NodesCoordinator:        tpn.NodesCoordinator,
			Messenger:               tpn.Messenger,
			Store:                   tpn.Storage,
			DataPool:                tpn.DataPool,
			MaxTxNonceDeltaAllowed:  maxTxNonceDeltaAllowed,
			TxFeeHandler:            tpn.EconomicsData,
			BlockBlackList:          tpn.BlockBlackListHandler,
			HeaderSigVerifier:       tpn.HeaderSigVerifier,
			HeaderIntegrityVerifier: tpn.HeaderIntegrityVerifier,
			SizeCheckDelta:          sizeCheckDelta,
			ValidityAttester:        tpn.BlockTracker,
			EpochStartTrigger:       tpn.EpochStartTrigger,
			WhiteListHandler:        tpn.WhiteListHandler,
			WhiteListerVerifiedTxs:  tpn.WhiteListerVerifiedTxs,
			AntifloodHandler:        &mock.NilAntifloodHandler{},
			ArgumentsParser:         smartContract.NewArgumentParser(),
		}
		interceptorContainerFactory, _ := interceptorscontainer.NewShardInterceptorsContainerFactory(shardInterContFactArgs)

		tpn.InterceptorsContainer, err = interceptorContainerFactory.Create()
		if err != nil {
			fmt.Println(err.Error())
		}
	}
}

func (tpn *TestProcessorNode) initResolvers() {
	dataPacker, _ := partitioning.NewSimpleDataPacker(TestMarshalizer)

	_ = tpn.Messenger.CreateTopic(core.ConsensusTopic+tpn.ShardCoordinator.CommunicationIdentifier(tpn.ShardCoordinator.SelfId()), true)

	resolverContainerFactory := resolverscontainer.FactoryArgs{
		ShardCoordinator:           tpn.ShardCoordinator,
		Messenger:                  tpn.Messenger,
		Store:                      tpn.Storage,
		Marshalizer:                TestMarshalizer,
		DataPools:                  tpn.DataPool,
		Uint64ByteSliceConverter:   TestUint64Converter,
		DataPacker:                 dataPacker,
		TriesContainer:             tpn.TrieContainer,
		SizeCheckDelta:             100,
		InputAntifloodHandler:      &mock.NilAntifloodHandler{},
		OutputAntifloodHandler:     &mock.NilAntifloodHandler{},
		NumConcurrentResolvingJobs: 10,
	}

	var err error
	if tpn.ShardCoordinator.SelfId() == core.MetachainShardId {
		resolversContainerFactory, _ := resolverscontainer.NewMetaResolversContainerFactory(resolverContainerFactory)

		tpn.ResolversContainer, err = resolversContainerFactory.Create()
		log.LogIfError(err)

		tpn.ResolverFinder, _ = containers.NewResolversFinder(tpn.ResolversContainer, tpn.ShardCoordinator)
		tpn.RequestHandler, _ = requestHandlers.NewResolverRequestHandler(
			tpn.ResolverFinder,
			tpn.RequestedItemsHandler,
			tpn.WhiteListHandler,
			100,
			tpn.ShardCoordinator.SelfId(),
			time.Second,
		)
	} else {
		resolversContainerFactory, _ := resolverscontainer.NewShardResolversContainerFactory(resolverContainerFactory)

		tpn.ResolversContainer, err = resolversContainerFactory.Create()
		log.LogIfError(err)

		tpn.ResolverFinder, _ = containers.NewResolversFinder(tpn.ResolversContainer, tpn.ShardCoordinator)
		tpn.RequestHandler, _ = requestHandlers.NewResolverRequestHandler(
			tpn.ResolverFinder,
			tpn.RequestedItemsHandler,
			tpn.WhiteListHandler,
			100,
			tpn.ShardCoordinator.SelfId(),
			time.Second,
		)
	}
}

func (tpn *TestProcessorNode) initInnerProcessors(gasMap map[string]map[string]uint64) {
	if tpn.ShardCoordinator.SelfId() == core.MetachainShardId {
		tpn.initMetaInnerProcessors()
		return
	}

	if tpn.ValidatorStatisticsProcessor == nil {
		tpn.ValidatorStatisticsProcessor = &mock.ValidatorStatisticsProcessorStub{}
	}

	interimProcFactory, _ := shard.NewIntermediateProcessorsContainerFactory(
		tpn.ShardCoordinator,
		TestMarshalizer,
		TestHasher,
		TestAddressPubkeyConverter,
		tpn.Storage,
		tpn.DataPool,
	)

	tpn.InterimProcContainer, _ = interimProcFactory.Create()
	tpn.ScrForwarder, _ = postprocess.NewTestIntermediateResultsProcessor(
		TestHasher,
		TestMarshalizer,
		tpn.ShardCoordinator,
		TestAddressPubkeyConverter,
		tpn.Storage,
		dataBlock.SmartContractResultBlock,
		tpn.DataPool.CurrentBlockTxs(),
	)

	tpn.InterimProcContainer.Remove(dataBlock.SmartContractResultBlock)
	_ = tpn.InterimProcContainer.Add(dataBlock.SmartContractResultBlock, tpn.ScrForwarder)

	tpn.RewardsProcessor, _ = rewardTransaction.NewRewardTxProcessor(
		tpn.AccntState,
		TestAddressPubkeyConverter,
		tpn.ShardCoordinator,
	)

	mapDNSAddresses := make(map[string]struct{})
	if !check.IfNil(tpn.SmartContractParser) {
		mapDNSAddresses, _ = tpn.SmartContractParser.GetDeployedSCAddresses(genesis.DNSType)
	}

	defaults.FillGasMapInternal(gasMap, 1)
	gasSchedule := mock.NewGasScheduleNotifierMock(gasMap)
	argsBuiltIn := builtInFunctions.ArgsCreateBuiltInFunctionContainer{
		GasSchedule:     gasSchedule,
		MapDNSAddresses: mapDNSAddresses,
		Marshalizer:     TestMarshalizer,
		Accounts:        tpn.AccntState,
	}
	builtInFuncFactory, _ := builtInFunctions.NewBuiltInFunctionsFactory(argsBuiltIn)
	builtInFuncs, _ := builtInFuncFactory.CreateBuiltInFunctionContainer()

	for name, function := range TestBuiltinFunctions {
		err := builtInFuncs.Add(name, function)
		log.LogIfError(err)
	}

	argsHook := hooks.ArgBlockChainHook{
		Accounts:           tpn.AccntState,
		PubkeyConv:         TestAddressPubkeyConverter,
		StorageService:     tpn.Storage,
		BlockChain:         tpn.BlockChain,
		ShardCoordinator:   tpn.ShardCoordinator,
		Marshalizer:        TestMarshalizer,
		Uint64Converter:    TestUint64Converter,
		BuiltInFunctions:   builtInFuncs,
		DataPool:           tpn.DataPool,
		CompiledSCPool:     tpn.DataPool.SmartContracts(),
		NilCompiledSCStore: true,
	}
	maxGasLimitPerBlock := uint64(0xFFFFFFFFFFFFFFFF)
	argsNewVMFactory := shard.ArgVMContainerFactory{
		Config: config.VirtualMachineConfig{
			OutOfProcessEnabled: false,
			OutOfProcessConfig:  config.VirtualMachineOutOfProcessConfig{MaxLoopTime: 1000},
		},
		BlockGasLimit:                  maxGasLimitPerBlock,
		GasSchedule:                    gasSchedule,
		ArgBlockChainHook:              argsHook,
		DeployEnableEpoch:              0,
		AheadOfTimeGasUsageEnableEpoch: 0,
		ArwenV3EnableEpoch:             0,
	}
	vmFactory, _ := shard.NewVMContainerFactory(argsNewVMFactory)

	var err error
	tpn.VMContainer, err = vmFactory.Create()
	if err != nil {
		panic(err)
	}

	tpn.BlockchainHook, _ = vmFactory.BlockChainHookImpl().(*hooks.BlockChainHookImpl)
	_ = builtInFunctions.SetPayableHandler(builtInFuncs, tpn.BlockchainHook)

	mockVM, _ := mock.NewOneSCExecutorMockVM(tpn.BlockchainHook, TestHasher)
	mockVM.GasForOperation = OpGasValueForMockVm
	_ = tpn.VMContainer.Add(procFactory.InternalTestingVM, mockVM)

	tpn.FeeAccumulator, _ = postprocess.NewFeeAccumulator()
	tpn.ArgsParser = smartContract.NewArgumentParser()
	argsTxTypeHandler := coordinator.ArgNewTxTypeHandler{
		PubkeyConverter:  TestAddressPubkeyConverter,
		ShardCoordinator: tpn.ShardCoordinator,
		BuiltInFuncNames: builtInFuncs.Keys(),
		ArgumentParser:   parsers.NewCallArgsParser(),
	}
	txTypeHandler, _ := coordinator.NewTxTypeHandler(argsTxTypeHandler)
	tpn.GasHandler, _ = preprocess.NewGasComputation(tpn.EconomicsData, txTypeHandler, tpn.EpochNotifier, tpn.DeployEnableEpoch)
	badBlocksHandler, _ := tpn.InterimProcContainer.Get(dataBlock.InvalidBlock)

	argsNewScProcessor := smartContract.ArgsNewSmartContractProcessor{
		VmContainer:                    tpn.VMContainer,
		ArgsParser:                     tpn.ArgsParser,
		Hasher:                         TestHasher,
		Marshalizer:                    TestMarshalizer,
		AccountsDB:                     tpn.AccntState,
		BlockChainHook:                 vmFactory.BlockChainHookImpl(),
		PubkeyConv:                     TestAddressPubkeyConverter,
		ShardCoordinator:               tpn.ShardCoordinator,
		ScrForwarder:                   tpn.ScrForwarder,
		TxFeeHandler:                   tpn.FeeAccumulator,
		EconomicsFee:                   tpn.EconomicsData,
		TxTypeHandler:                  txTypeHandler,
		GasHandler:                     tpn.GasHandler,
		GasSchedule:                    gasSchedule,
		BuiltInFunctions:               tpn.BlockchainHook.GetBuiltInFunctions(),
		TxLogsProcessor:                &mock.TxLogsProcessorStub{},
		BadTxForwarder:                 badBlocksHandler,
		EpochNotifier:                  tpn.EpochNotifier,
		DeployEnableEpoch:              tpn.DeployEnableEpoch,
		BuiltinEnableEpoch:             tpn.BuiltinEnableEpoch,
		PenalizedTooMuchGasEnableEpoch: tpn.PenalizedTooMuchGasEnableEpoch,
	}
	sc, _ := smartContract.NewSmartContractProcessor(argsNewScProcessor)
	tpn.ScProcessor = smartContract.NewTestScProcessor(sc)

	receiptsHandler, _ := tpn.InterimProcContainer.Get(dataBlock.ReceiptBlock)
	argsNewTxProcessor := transaction.ArgsNewTxProcessor{
		Accounts:                       tpn.AccntState,
		Hasher:                         TestHasher,
		PubkeyConv:                     TestAddressPubkeyConverter,
		Marshalizer:                    TestMarshalizer,
		SignMarshalizer:                TestTxSignMarshalizer,
		ShardCoordinator:               tpn.ShardCoordinator,
		ScProcessor:                    tpn.ScProcessor,
		TxFeeHandler:                   tpn.FeeAccumulator,
		TxTypeHandler:                  txTypeHandler,
		EconomicsFee:                   tpn.EconomicsData,
		ReceiptForwarder:               receiptsHandler,
		BadTxForwarder:                 badBlocksHandler,
		ArgsParser:                     tpn.ArgsParser,
		ScrForwarder:                   tpn.ScrForwarder,
		EpochNotifier:                  tpn.EpochNotifier,
		RelayedTxEnableEpoch:           tpn.RelayedTxEnableEpoch,
		PenalizedTooMuchGasEnableEpoch: tpn.PenalizedTooMuchGasEnableEpoch,
	}
	tpn.TxProcessor, _ = transaction.NewTxProcessor(argsNewTxProcessor)

	fact, _ := shard.NewPreProcessorsContainerFactory(
		tpn.ShardCoordinator,
		tpn.Storage,
		TestMarshalizer,
		TestHasher,
		tpn.DataPool,
		TestAddressPubkeyConverter,
		tpn.AccntState,
		tpn.RequestHandler,
		tpn.TxProcessor,
		tpn.ScProcessor,
		tpn.ScProcessor,
		tpn.RewardsProcessor,
		tpn.EconomicsData,
		tpn.GasHandler,
		tpn.BlockTracker,
		TestBlockSizeComputationHandler,
		TestBalanceComputationHandler,
	)
	tpn.PreProcessorsContainer, _ = fact.Create()

	argsTransactionCoordinator := coordinator.ArgTransactionCoordinator{
		Hasher:                            TestHasher,
		Marshalizer:                       TestMarshalizer,
		ShardCoordinator:                  tpn.ShardCoordinator,
		Accounts:                          tpn.AccntState,
		MiniBlockPool:                     tpn.DataPool.MiniBlocks(),
		RequestHandler:                    tpn.RequestHandler,
		PreProcessors:                     tpn.PreProcessorsContainer,
		InterProcessors:                   tpn.InterimProcContainer,
		GasHandler:                        tpn.GasHandler,
		FeeHandler:                        tpn.FeeAccumulator,
		BlockSizeComputation:              TestBlockSizeComputationHandler,
		BalanceComputation:                TestBalanceComputationHandler,
		EconomicsFee:                      tpn.EconomicsData,
		TxTypeHandler:                     txTypeHandler,
		BlockGasAndFeesReCheckEnableEpoch: tpn.BlockGasAndFeesReCheckEnableEpoch,
	}
	tpn.TxCoordinator, _ = coordinator.NewTransactionCoordinator(argsTransactionCoordinator)
}

func (tpn *TestProcessorNode) initMetaInnerProcessors() {
	interimProcFactory, _ := metaProcess.NewIntermediateProcessorsContainerFactory(
		tpn.ShardCoordinator,
		TestMarshalizer,
		TestHasher,
		TestAddressPubkeyConverter,
		tpn.Storage,
		tpn.DataPool,
	)

	tpn.InterimProcContainer, _ = interimProcFactory.Create()
	tpn.ScrForwarder, _ = postprocess.NewTestIntermediateResultsProcessor(
		TestHasher,
		TestMarshalizer,
		tpn.ShardCoordinator,
		TestAddressPubkeyConverter,
		tpn.Storage,
		dataBlock.SmartContractResultBlock,
		tpn.DataPool.CurrentBlockTxs(),
	)

	tpn.InterimProcContainer.Remove(dataBlock.SmartContractResultBlock)
	_ = tpn.InterimProcContainer.Add(dataBlock.SmartContractResultBlock, tpn.ScrForwarder)

	gasMap := arwenConfig.MakeGasMapForTests()
	defaults.FillGasMapInternal(gasMap, 1)
	gasSchedule := mock.NewGasScheduleNotifierMock(gasMap)
	argsBuiltIn := builtInFunctions.ArgsCreateBuiltInFunctionContainer{
		GasSchedule:     gasSchedule,
		MapDNSAddresses: make(map[string]struct{}),
		Marshalizer:     TestMarshalizer,
		Accounts:        tpn.AccntState,
	}
	builtInFuncFactory, _ := builtInFunctions.NewBuiltInFunctionsFactory(argsBuiltIn)
	builtInFuncs, _ := builtInFuncFactory.CreateBuiltInFunctionContainer()
	argsHook := hooks.ArgBlockChainHook{
		Accounts:           tpn.AccntState,
		PubkeyConv:         TestAddressPubkeyConverter,
		StorageService:     tpn.Storage,
		BlockChain:         tpn.BlockChain,
		ShardCoordinator:   tpn.ShardCoordinator,
		Marshalizer:        TestMarshalizer,
		Uint64Converter:    TestUint64Converter,
		BuiltInFunctions:   builtInFuncs,
		DataPool:           tpn.DataPool,
		CompiledSCPool:     tpn.DataPool.SmartContracts(),
		NilCompiledSCStore: true,
	}

	var signVerifier vm.MessageSignVerifier
	if tpn.UseValidVmBlsSigVerifier {
		signVerifier, _ = vmProcess.NewMessageSigVerifier(
			signing.NewKeyGenerator(mcl.NewSuiteBLS12()),
			mclsig.NewBlsSigner(),
		)
	} else {
		signVerifier, _ = disabled.NewMessageSignVerifier(&mock.KeyGenMock{})
	}
	argsVMContainerFactory := metaProcess.ArgsNewVMContainerFactory{
		ArgBlockChainHook:   argsHook,
		Economics:           tpn.EconomicsData,
		MessageSignVerifier: signVerifier,
		GasSchedule:         gasSchedule,
		NodesConfigProvider: tpn.NodesSetup,
		Hasher:              TestHasher,
		Marshalizer:         TestMarshalizer,
		SystemSCConfig: &config.SystemSmartContractsConfig{
			ESDTSystemSCConfig: config.ESDTSystemSCConfig{
				BaseIssuingCost: "1000",
				OwnerAddress:    "aaaaaa",
			},
			GovernanceSystemSCConfig: config.GovernanceSystemSCConfig{
				ProposalCost:     "500",
				NumNodes:         100,
				MinQuorum:        50,
				MinPassThreshold: 50,
				MinVetoThreshold: 50,
			},
			StakingSystemSCConfig: config.StakingSystemSCConfig{
				GenesisNodePrice:                     "1000",
				UnJailValue:                          "10",
				MinStepValue:                         "10",
				MinStakeValue:                        "1",
				UnBondPeriod:                         1,
				NumRoundsWithoutBleed:                1,
				MaximumPercentageToBleed:             1,
				BleedPercentagePerRound:              1,
				MaxNumberOfNodesForStake:             100,
				ActivateBLSPubKeyMessageVerification: false,
				MinUnstakeTokensValue:                "1",
			},
			DelegationManagerSystemSCConfig: config.DelegationManagerSystemSCConfig{
<<<<<<< HEAD
				BaseIssuingCost:    "100",
				MinCreationDeposit: "100",
			},
			DelegationSystemSCConfig: config.DelegationSystemSCConfig{
				MinStakeAmount: "100",
				MinServiceFee:  0,
				MaxServiceFee:  100000,
=======
				MinCreationDeposit:  "100",
				EnabledEpoch:        0,
				MinStakeAmount:      "100",
				ConfigChangeAddress: DelegationManagerConfigChangeAddress,
			},
			DelegationSystemSCConfig: config.DelegationSystemSCConfig{
				EnabledEpoch:  0,
				MinServiceFee: 0,
				MaxServiceFee: 100000,
>>>>>>> 7e980b73
			},
		},
		ValidatorAccountsDB: tpn.PeerState,
		ChanceComputer:      &mock.RaterMock{},
		EpochNotifier:       tpn.EpochNotifier,
		EpochConfig: &config.EpochConfig{
			EnableEpochs: config.EnableEpochs{
				StakingV2Epoch:                     0,
				StakeEnableEpoch:                   0,
				DelegationSmartContractEnableEpoch: 0,
				DelegationManagerEnableEpoch:       0,
			},
		},
	}
	vmFactory, _ := metaProcess.NewVMContainerFactory(argsVMContainerFactory)

	tpn.VMContainer, _ = vmFactory.Create()
	tpn.BlockchainHook, _ = vmFactory.BlockChainHookImpl().(*hooks.BlockChainHookImpl)

	tpn.addMockVm(tpn.BlockchainHook)

	tpn.FeeAccumulator, _ = postprocess.NewFeeAccumulator()
	tpn.ArgsParser = smartContract.NewArgumentParser()
	argsTxTypeHandler := coordinator.ArgNewTxTypeHandler{
		PubkeyConverter:  TestAddressPubkeyConverter,
		ShardCoordinator: tpn.ShardCoordinator,
		BuiltInFuncNames: builtInFuncs.Keys(),
		ArgumentParser:   parsers.NewCallArgsParser(),
	}
	txTypeHandler, _ := coordinator.NewTxTypeHandler(argsTxTypeHandler)
	tpn.GasHandler, _ = preprocess.NewGasComputation(tpn.EconomicsData, txTypeHandler, tpn.EpochNotifier, tpn.DeployEnableEpoch)
	badBlocksHandler, _ := tpn.InterimProcContainer.Get(dataBlock.InvalidBlock)
	argsNewScProcessor := smartContract.ArgsNewSmartContractProcessor{
		VmContainer:                    tpn.VMContainer,
		ArgsParser:                     tpn.ArgsParser,
		Hasher:                         TestHasher,
		Marshalizer:                    TestMarshalizer,
		AccountsDB:                     tpn.AccntState,
		BlockChainHook:                 vmFactory.BlockChainHookImpl(),
		PubkeyConv:                     TestAddressPubkeyConverter,
		ShardCoordinator:               tpn.ShardCoordinator,
		ScrForwarder:                   tpn.ScrForwarder,
		TxFeeHandler:                   tpn.FeeAccumulator,
		EconomicsFee:                   tpn.EconomicsData,
		TxTypeHandler:                  txTypeHandler,
		GasHandler:                     tpn.GasHandler,
		GasSchedule:                    gasSchedule,
		BuiltInFunctions:               tpn.BlockchainHook.GetBuiltInFunctions(),
		TxLogsProcessor:                &mock.TxLogsProcessorStub{},
		BadTxForwarder:                 badBlocksHandler,
		EpochNotifier:                  tpn.EpochNotifier,
		BuiltinEnableEpoch:             tpn.BuiltinEnableEpoch,
		DeployEnableEpoch:              tpn.DeployEnableEpoch,
		PenalizedTooMuchGasEnableEpoch: tpn.PenalizedTooMuchGasEnableEpoch,
	}
	scProcessor, _ := smartContract.NewSmartContractProcessor(argsNewScProcessor)
	tpn.ScProcessor = smartContract.NewTestScProcessor(scProcessor)
	argsNewMetaTxProc := transaction.ArgsNewMetaTxProcessor{
		Hasher:           TestHasher,
		Marshalizer:      TestMarshalizer,
		Accounts:         tpn.AccntState,
		PubkeyConv:       TestAddressPubkeyConverter,
		ShardCoordinator: tpn.ShardCoordinator,
		ScProcessor:      tpn.ScProcessor,
		TxTypeHandler:    txTypeHandler,
		EconomicsFee:     tpn.EconomicsData,
		ESDTEnableEpoch:  0,
		EpochNotifier:    tpn.EpochNotifier,
	}
	tpn.TxProcessor, _ = transaction.NewMetaTxProcessor(argsNewMetaTxProc)

	fact, _ := metaProcess.NewPreProcessorsContainerFactory(
		tpn.ShardCoordinator,
		tpn.Storage,
		TestMarshalizer,
		TestHasher,
		tpn.DataPool,
		tpn.AccntState,
		tpn.RequestHandler,
		tpn.TxProcessor,
		scProcessor,
		tpn.EconomicsData,
		tpn.GasHandler,
		tpn.BlockTracker,
		TestAddressPubkeyConverter,
		TestBlockSizeComputationHandler,
		TestBalanceComputationHandler,
	)
	tpn.PreProcessorsContainer, _ = fact.Create()

	argsTransactionCoordinator := coordinator.ArgTransactionCoordinator{
		Hasher:                            TestHasher,
		Marshalizer:                       TestMarshalizer,
		ShardCoordinator:                  tpn.ShardCoordinator,
		Accounts:                          tpn.AccntState,
		MiniBlockPool:                     tpn.DataPool.MiniBlocks(),
		RequestHandler:                    tpn.RequestHandler,
		PreProcessors:                     tpn.PreProcessorsContainer,
		InterProcessors:                   tpn.InterimProcContainer,
		GasHandler:                        tpn.GasHandler,
		FeeHandler:                        tpn.FeeAccumulator,
		BlockSizeComputation:              TestBlockSizeComputationHandler,
		BalanceComputation:                TestBalanceComputationHandler,
		EconomicsFee:                      tpn.EconomicsData,
		TxTypeHandler:                     txTypeHandler,
		BlockGasAndFeesReCheckEnableEpoch: tpn.BlockGasAndFeesReCheckEnableEpoch,
	}
	tpn.TxCoordinator, _ = coordinator.NewTransactionCoordinator(argsTransactionCoordinator)
}

// InitDelegationManager will initialize the delegation manager whenever required
func (tpn *TestProcessorNode) InitDelegationManager() {
	if tpn.ShardCoordinator.SelfId() != core.MetachainShardId {
		return
	}

	systemVM, err := tpn.VMContainer.Get(factory.SystemVirtualMachine)
	log.LogIfError(err)

	codeMetaData := &vmcommon.CodeMetadata{
		Upgradeable: false,
		Payable:     false,
		Readable:    true,
	}

	vmInput := &vmcommon.ContractCreateInput{
		VMInput: vmcommon.VMInput{
			CallerAddr: vm.DelegationManagerSCAddress,
			Arguments:  [][]byte{},
			CallValue:  zero,
		},
		ContractCode:         vm.DelegationManagerSCAddress,
		ContractCodeMetadata: codeMetaData.ToBytes(),
	}

	vmOutput, err := systemVM.RunSmartContractCreate(vmInput)
	log.LogIfError(err)
	if vmOutput.ReturnCode != vmcommon.Ok {
		log.Error("error while initializing system SC", "return code", vmOutput.ReturnCode)
	}

	err = tpn.processSCOutputAccounts(vmOutput)
	log.LogIfError(err)

	err = tpn.updateSystemSCContractsCode(vmInput.ContractCodeMetadata, vm.DelegationManagerSCAddress)
	log.LogIfError(err)

	_, err = tpn.AccntState.Commit()
	log.LogIfError(err)
}

func (tpn *TestProcessorNode) updateSystemSCContractsCode(contractMetadata []byte, scAddress []byte) error {
	userAcc, err := tpn.getUserAccount(scAddress)
	if err != nil {
		return err
	}

	userAcc.SetOwnerAddress(scAddress)
	userAcc.SetCodeMetadata(contractMetadata)
	userAcc.SetCode(scAddress)

	return tpn.AccntState.SaveAccount(userAcc)
}

// save account changes in state from vmOutput - protected by VM - every output can be treated as is.
func (tpn *TestProcessorNode) processSCOutputAccounts(vmOutput *vmcommon.VMOutput) error {
	outputAccounts := process.SortVMOutputInsideData(vmOutput)
	for _, outAcc := range outputAccounts {
		acc, err := tpn.getUserAccount(outAcc.Address)
		if err != nil {
			return err
		}

		storageUpdates := process.GetSortedStorageUpdates(outAcc)
		for _, storeUpdate := range storageUpdates {
			err = acc.DataTrieTracker().SaveKeyValue(storeUpdate.Offset, storeUpdate.Data)
			if err != nil {
				return err
			}
		}

		if outAcc.BalanceDelta != nil && outAcc.BalanceDelta.Cmp(zero) != 0 {
			err = acc.AddToBalance(outAcc.BalanceDelta)
			if err != nil {
				return err
			}
		}

		err = tpn.AccntState.SaveAccount(acc)
		if err != nil {
			return err
		}
	}

	return nil
}

func (tpn *TestProcessorNode) getUserAccount(address []byte) (state.UserAccountHandler, error) {
	acnt, err := tpn.AccntState.LoadAccount(address)
	if err != nil {
		return nil, err
	}

	stAcc, ok := acnt.(state.UserAccountHandler)
	if !ok {
		return nil, process.ErrWrongTypeAssertion
	}

	return stAcc, nil
}

func (tpn *TestProcessorNode) addMockVm(blockchainHook vmcommon.BlockchainHook) {
	mockVM, _ := mock.NewOneSCExecutorMockVM(blockchainHook, TestHasher)
	mockVM.GasForOperation = OpGasValueForMockVm

	_ = tpn.VMContainer.Add(factory.InternalTestingVM, mockVM)
}

func (tpn *TestProcessorNode) initBlockProcessor(stateCheckpointModulus uint) {
	var err error

	if tpn.ShardCoordinator.SelfId() != core.MetachainShardId {
		tpn.ForkDetector, _ = sync2.NewShardForkDetector(tpn.RoundHandler, tpn.BlockBlackListHandler, tpn.BlockTracker, tpn.NodesSetup.GetStartTime())
	} else {
		tpn.ForkDetector, _ = sync2.NewMetaForkDetector(tpn.RoundHandler, tpn.BlockBlackListHandler, tpn.BlockTracker, tpn.NodesSetup.GetStartTime())
	}

	accountsDb := make(map[state.AccountsDbIdentifier]state.AccountsAdapter)
	accountsDb[state.UserAccountsState] = tpn.AccntState
	accountsDb[state.PeerAccountsState] = tpn.PeerState

	coreComponents := GetDefaultCoreComponents()
	coreComponents.InternalMarshalizerField = TestMarshalizer
	coreComponents.HasherField = TestHasher
	coreComponents.Uint64ByteSliceConverterField = TestUint64Converter

	dataComponents := GetDefaultDataComponents()
	dataComponents.Store = tpn.Storage
	dataComponents.DataPool = tpn.DataPool
	dataComponents.BlockChain = tpn.BlockChain

	argumentsBase := block.ArgBaseProcessor{
		CoreComponents:   coreComponents,
		DataComponents:   dataComponents,
		AccountsDB:       accountsDb,
		ForkDetector:     tpn.ForkDetector,
		ShardCoordinator: tpn.ShardCoordinator,
		NodesCoordinator: tpn.NodesCoordinator,
		FeeHandler:       tpn.FeeAccumulator,
		RequestHandler:   tpn.RequestHandler,
		BlockChainHook:   tpn.BlockchainHook,
		HeaderValidator:  tpn.HeaderValidator,
		RoundHandler:     tpn.RoundHandler,
		BootStorer: &mock.BoostrapStorerMock{
			PutCalled: func(round int64, bootData bootstrapStorage.BootstrapData) error {
				return nil
			},
		},
		BlockTracker:            tpn.BlockTracker,
		StateCheckpointModulus:  stateCheckpointModulus,
		BlockSizeThrottler:      TestBlockSizeThrottler,
		Indexer:                 indexer.NewNilIndexer(),
		TpsBenchmark:            &testscommon.TpsBenchmarkMock{},
		HistoryRepository:       tpn.HistoryRepository,
		EpochNotifier:           tpn.EpochNotifier,
		HeaderIntegrityVerifier: tpn.HeaderIntegrityVerifier,
		AppStatusHandler:        &mock.AppStatusHandlerStub{},
	}

	if check.IfNil(tpn.EpochStartNotifier) {
		tpn.EpochStartNotifier = notifier.NewEpochStartSubscriptionHandler()
	}

	if tpn.ShardCoordinator.SelfId() == core.MetachainShardId {
		argsEpochStart := &metachain.ArgsNewMetaEpochStartTrigger{
			GenesisTime: argumentsBase.RoundHandler.TimeStamp(),
			Settings: &config.EpochStartConfig{
				MinRoundsBetweenEpochs: 1000,
				RoundsPerEpoch:         10000,
			},
			Epoch:              0,
			EpochStartNotifier: tpn.EpochStartNotifier,
			Storage:            tpn.Storage,
			Marshalizer:        TestMarshalizer,
			Hasher:             TestHasher,
			AppStatusHandler:   &testscommon.AppStatusHandlerStub{},
		}
		epochStartTrigger, _ := metachain.NewEpochStartTrigger(argsEpochStart)
		tpn.EpochStartTrigger = &metachain.TestTrigger{}
		tpn.EpochStartTrigger.SetTrigger(epochStartTrigger)

		argumentsBase.EpochStartTrigger = tpn.EpochStartTrigger
		argumentsBase.TxCoordinator = tpn.TxCoordinator

		argsStakingToPeer := scToProtocol.ArgStakingToPeer{
			PubkeyConv:    TestValidatorPubkeyConverter,
			Hasher:        TestHasher,
			Marshalizer:   TestMarshalizer,
			PeerState:     tpn.PeerState,
			BaseState:     tpn.AccntState,
			ArgParser:     tpn.ArgsParser,
			CurrTxs:       tpn.DataPool.CurrentBlockTxs(),
			RatingsData:   tpn.RatingsData,
			EpochNotifier: &mock.EpochNotifierStub{},
		}
		scToProtocolInstance, _ := scToProtocol.NewStakingToPeer(argsStakingToPeer)

		argsEpochStartData := metachain.ArgsNewEpochStartData{
			Marshalizer:       TestMarshalizer,
			Hasher:            TestHasher,
			Store:             tpn.Storage,
			DataPool:          tpn.DataPool,
			BlockTracker:      tpn.BlockTracker,
			ShardCoordinator:  tpn.ShardCoordinator,
			EpochStartTrigger: tpn.EpochStartTrigger,
			RequestHandler:    tpn.RequestHandler,
		}
		epochStartDataCreator, _ := metachain.NewEpochStartData(argsEpochStartData)

		economicsDataProvider := metachain.NewEpochEconomicsStatistics()
		argsEpochEconomics := metachain.ArgsNewEpochEconomics{
			Marshalizer:           TestMarshalizer,
			Hasher:                TestHasher,
			Store:                 tpn.Storage,
			ShardCoordinator:      tpn.ShardCoordinator,
			RewardsHandler:        tpn.EconomicsData,
			RoundTime:             tpn.RoundHandler,
			GenesisTotalSupply:    tpn.EconomicsData.GenesisTotalSupply(),
			EconomicsDataNotified: economicsDataProvider,
		}
		epochEconomics, _ := metachain.NewEndOfEpochEconomicsDataCreator(argsEpochEconomics)

		systemVM, errGet := tpn.VMContainer.Get(factory.SystemVirtualMachine)
		if errGet != nil {
			log.Error("initBlockProcessor tpn.VMContainer.Get", "error", errGet)
		}
		stakingDataProvider, errRsp := metachain.NewStakingDataProvider(systemVM, "1000")
		if errRsp != nil {
			log.Error("initBlockProcessor NewRewardsStakingProvider", "error", errRsp)
		}

		rewardsStorage := tpn.Storage.GetStorer(dataRetriever.RewardTransactionUnit)
		miniBlockStorage := tpn.Storage.GetStorer(dataRetriever.MiniBlockUnit)
		argsEpochRewards := metachain.RewardsCreatorProxyArgs{
			BaseRewardsCreatorArgs: metachain.BaseRewardsCreatorArgs{
				ShardCoordinator:              tpn.ShardCoordinator,
				PubkeyConverter:               TestAddressPubkeyConverter,
				RewardsStorage:                rewardsStorage,
				MiniBlockStorage:              miniBlockStorage,
				Hasher:                        TestHasher,
				Marshalizer:                   TestMarshalizer,
				DataPool:                      tpn.DataPool,
				ProtocolSustainabilityAddress: testProtocolSustainabilityAddress,
				NodesConfigProvider:           tpn.NodesCoordinator,
				UserAccountsDB:                tpn.AccntState,
			},
			StakingDataProvider:   stakingDataProvider,
			TopUpGradientPoint:    tpn.EconomicsData.RewardsTopUpGradientPoint(),
			TopUpRewardFactor:     tpn.EconomicsData.RewardsTopUpFactor(),
			EconomicsDataProvider: economicsDataProvider,
			EpochEnableV2:         StakingV2Epoch,
		}
		epochStartRewards, _ := metachain.NewRewardsCreatorProxy(argsEpochRewards)

		argsEpochValidatorInfo := metachain.ArgsNewValidatorInfoCreator{
			ShardCoordinator: tpn.ShardCoordinator,
			MiniBlockStorage: miniBlockStorage,
			Hasher:           TestHasher,
			Marshalizer:      TestMarshalizer,
			DataPool:         tpn.DataPool,
		}

		epochStartValidatorInfo, _ := metachain.NewValidatorInfoCreator(argsEpochValidatorInfo)
		argsEpochSystemSC := metachain.ArgsNewEpochStartSystemSCProcessing{
			SystemVM:                systemVM,
			UserAccountsDB:          tpn.AccntState,
			PeerAccountsDB:          tpn.PeerState,
			Marshalizer:             TestMarshalizer,
			StartRating:             tpn.RatingsData.StartRating(),
			ValidatorInfoCreator:    tpn.ValidatorStatisticsProcessor,
			EndOfEpochCallerAddress: vm.EndOfEpochAddress,
			StakingSCAddress:        vm.StakingSCAddress,
			ChanceComputer:          tpn.NodesCoordinator,
			EpochNotifier:           tpn.EpochNotifier,
			GenesisNodesConfig:      tpn.NodesSetup,
			StakingV2EnableEpoch:    StakingV2Epoch,
			StakingDataProvider:     stakingDataProvider,
			NodesConfigProvider:     tpn.NodesCoordinator,
			ShardCoordinator:        tpn.ShardCoordinator,
		}
		epochStartSystemSCProcessor, _ := metachain.NewSystemSCProcessor(argsEpochSystemSC)
		tpn.EpochStartSystemSCProcessor = epochStartSystemSCProcessor

		arguments := block.ArgMetaProcessor{
			ArgBaseProcessor:             argumentsBase,
			SCToProtocol:                 scToProtocolInstance,
			PendingMiniBlocksHandler:     &mock.PendingMiniBlocksHandlerStub{},
			EpochEconomics:               epochEconomics,
			EpochStartDataCreator:        epochStartDataCreator,
			EpochRewardsCreator:          epochStartRewards,
			EpochValidatorInfoCreator:    epochStartValidatorInfo,
			ValidatorStatisticsProcessor: tpn.ValidatorStatisticsProcessor,
			EpochSystemSCProcessor:       epochStartSystemSCProcessor,
		}

		tpn.BlockProcessor, err = block.NewMetaProcessor(arguments)
	} else {
		if check.IfNil(tpn.EpochStartTrigger) {
			argsPeerMiniBlocksSyncer := shardchain.ArgPeerMiniBlockSyncer{
				MiniBlocksPool: tpn.DataPool.MiniBlocks(),
				Requesthandler: tpn.RequestHandler,
			}
			peerMiniBlocksSyncer, _ := shardchain.NewPeerMiniBlockSyncer(argsPeerMiniBlocksSyncer)
			argsShardEpochStart := &shardchain.ArgsShardEpochStartTrigger{
				Marshalizer:          TestMarshalizer,
				Hasher:               TestHasher,
				HeaderValidator:      tpn.HeaderValidator,
				Uint64Converter:      TestUint64Converter,
				DataPool:             tpn.DataPool,
				Storage:              tpn.Storage,
				RequestHandler:       tpn.RequestHandler,
				Epoch:                0,
				Validity:             1,
				Finality:             1,
				EpochStartNotifier:   tpn.EpochStartNotifier,
				PeerMiniBlocksSyncer: peerMiniBlocksSyncer,
				RoundHandler:         tpn.RoundHandler,
				AppStatusHandler:     &testscommon.AppStatusHandlerStub{},
			}
			epochStartTrigger, _ := shardchain.NewEpochStartTrigger(argsShardEpochStart)
			tpn.EpochStartTrigger = &shardchain.TestTrigger{}
			tpn.EpochStartTrigger.SetTrigger(epochStartTrigger)
		}

		argumentsBase.EpochStartTrigger = tpn.EpochStartTrigger
		argumentsBase.BlockChainHook = tpn.BlockchainHook
		argumentsBase.TxCoordinator = tpn.TxCoordinator
		arguments := block.ArgShardProcessor{
			ArgBaseProcessor: argumentsBase,
		}

		tpn.BlockProcessor, err = block.NewShardProcessor(arguments)
	}

	if err != nil {
		panic(fmt.Sprintf("error creating blockprocessor: %s", err.Error()))
	}
}

func (tpn *TestProcessorNode) setGenesisBlock() {
	genesisBlock := tpn.GenesisBlocks[tpn.ShardCoordinator.SelfId()]
	_ = tpn.BlockChain.SetGenesisHeader(genesisBlock)
	hash, _ := core.CalculateHash(TestMarshalizer, TestHasher, genesisBlock)
	tpn.BlockChain.SetGenesisHeaderHash(hash)
	log.Info("set genesis",
		"shard ID", tpn.ShardCoordinator.SelfId(),
		"hash", hex.EncodeToString(hash),
	)
}

func (tpn *TestProcessorNode) initNode() {
	var err error

	txAccumulator, _ := accumulator.NewTimeAccumulator(time.Millisecond*10, time.Millisecond)
	coreComponents := GetDefaultCoreComponents()
	coreComponents.InternalMarshalizerField = TestMarshalizer
	coreComponents.VmMarshalizerField = TestVmMarshalizer
	coreComponents.TxMarshalizerField = TestTxSignMarshalizer
	coreComponents.HasherField = TestHasher
	coreComponents.AddressPubKeyConverterField = TestAddressPubkeyConverter
	coreComponents.ValidatorPubKeyConverterField = TestValidatorPubkeyConverter
	coreComponents.ChainIdCalled = func() string {
		return string(tpn.ChainID)
	}
	coreComponents.MinTransactionVersionCalled = func() uint32 {
		return tpn.MinTransactionVersion
	}
	coreComponents.TxVersionCheckField = versioning.NewTxVersionChecker(tpn.MinTransactionVersion)
	coreComponents.Uint64ByteSliceConverterField = TestUint64Converter
	coreComponents.EconomicsDataField = tpn.EconomicsData
	coreComponents.SyncTimerField = &mock.SyncTimerMock{}
	coreComponents.EpochNotifierField = tpn.EpochNotifier

	dataComponents := GetDefaultDataComponents()
	dataComponents.BlockChain = tpn.BlockChain
	dataComponents.DataPool = tpn.DataPool
	dataComponents.Store = tpn.Storage

	bootstrapComponents := GetDefaultBootstrapComponents(tpn.ShardCoordinator)

	processComponents := GetDefaultProcessComponents()
	processComponents.BlockProcess = tpn.BlockProcessor
	processComponents.ResFinder = tpn.ResolverFinder
	processComponents.HeaderIntegrVerif = tpn.HeaderIntegrityVerifier
	processComponents.HeaderSigVerif = tpn.HeaderSigVerifier
	processComponents.BlackListHdl = tpn.BlockBlackListHandler
	processComponents.NodesCoord = tpn.NodesCoordinator
	processComponents.ShardCoord = tpn.ShardCoordinator
	processComponents.IntContainer = tpn.InterceptorsContainer
	processComponents.HistoryRepositoryInternal = tpn.HistoryRepository
	processComponents.WhiteListHandlerInternal = tpn.WhiteListHandler
	processComponents.WhiteListerVerifiedTxsInternal = tpn.WhiteListerVerifiedTxs

	cryptoComponents := GetDefaultCryptoComponents()
	cryptoComponents.PrivKey = tpn.NodeKeys.Sk
	cryptoComponents.PubKey = tpn.NodeKeys.Pk
	cryptoComponents.TxSig = tpn.OwnAccount.SingleSigner
	cryptoComponents.BlockSig = tpn.OwnAccount.SingleSigner
	cryptoComponents.MultiSig = tpn.MultiSigner
	cryptoComponents.BlKeyGen = tpn.OwnAccount.KeygenTxSign
	cryptoComponents.TxKeyGen = TestKeyGenForAccounts

	networkComponents := GetDefaultNetworkComponents()
	networkComponents.Messenger = tpn.Messenger

	stateComponents := GetDefaultStateComponents()
	stateComponents.Accounts = tpn.AccntState

	tpn.Node, err = node.NewNode(
		node.WithAddressSignatureSize(64),
		node.WithValidatorSignatureSize(48),
		node.WithBootstrapComponents(bootstrapComponents),
		node.WithCoreComponents(coreComponents),
		node.WithDataComponents(dataComponents),
		node.WithProcessComponents(processComponents),
		node.WithCryptoComponents(cryptoComponents),
		node.WithNetworkComponents(networkComponents),
		node.WithStateComponents(stateComponents),
		node.WithPeerDenialEvaluator(&mock.PeerDenialEvaluatorStub{}),
		node.WithNetworkShardingCollector(tpn.NetworkShardingCollector),
		node.WithTxAccumulator(txAccumulator),
		node.WithHardforkTrigger(&mock.HardforkTriggerStub{}),
		node.WithNodeRedundancyHandler(&mock.RedundancyHandlerStub{}),
	)
	log.LogIfError(err)

	err = nodeDebugFactory.CreateInterceptedDebugHandler(
		tpn.Node,
		tpn.InterceptorsContainer,
		tpn.ResolverFinder,
		config.InterceptorResolverDebugConfig{
			Enabled:                    true,
			CacheSize:                  1000,
			EnablePrint:                true,
			IntervalAutoPrintInSeconds: 1,
			NumRequestsThreshold:       1,
			NumResolveFailureThreshold: 1,
			DebugLineExpiration:        1000,
		},
	)
	log.LogIfError(err)
}

// SendTransaction can send a transaction (it does the dispatching)
func (tpn *TestProcessorNode) SendTransaction(tx *dataTransaction.Transaction) (string, error) {
	tx, txHash, err := tpn.Node.CreateTransaction(
		tx.Nonce,
		tx.Value.String(),
		TestAddressPubkeyConverter.Encode(tx.RcvAddr),
		nil,
		TestAddressPubkeyConverter.Encode(tx.SndAddr),
		nil,
		tx.GasPrice,
		tx.GasLimit,
		tx.Data,
		hex.EncodeToString(tx.Signature),
		string(tx.ChainID),
		tx.Version,
		tx.Options,
	)
	if err != nil {
		return "", err
	}

	err = tpn.Node.ValidateTransaction(tx)
	if err != nil {
		return "", err
	}

	_, err = tpn.Node.SendBulkTransactions([]*dataTransaction.Transaction{tx})
	if err != nil {
		return "", err
	}

	return hex.EncodeToString(txHash), err
}

func (tpn *TestProcessorNode) addHandlersForCounters() {
	hdrHandlers := func(header data.HeaderHandler, key []byte) {
		atomic.AddInt32(&tpn.CounterHdrRecv, 1)
	}

	if tpn.ShardCoordinator.SelfId() == core.MetachainShardId {
		tpn.DataPool.Headers().RegisterHandler(hdrHandlers)
	} else {
		txHandler := func(key []byte, value interface{}) {
			tx, _ := tpn.DataPool.Transactions().SearchFirstData(key)
			tpn.ReceivedTransactions.Store(string(key), tx)
			atomic.AddInt32(&tpn.CounterTxRecv, 1)
		}
		mbHandlers := func(key []byte, value interface{}) {
			atomic.AddInt32(&tpn.CounterMbRecv, 1)
		}

		tpn.DataPool.UnsignedTransactions().RegisterOnAdded(txHandler)
		tpn.DataPool.Transactions().RegisterOnAdded(txHandler)
		tpn.DataPool.RewardTransactions().RegisterOnAdded(txHandler)
		tpn.DataPool.Headers().RegisterHandler(hdrHandlers)
		tpn.DataPool.MiniBlocks().RegisterHandler(mbHandlers, core.UniqueIdentifier())
	}
}

// StartSync calls Bootstrapper.StartSync. Errors if bootstrapper is not set
func (tpn *TestProcessorNode) StartSync() error {
	if tpn.Bootstrapper == nil {
		return errors.New("no bootstrapper available")
	}

	tpn.Bootstrapper.StartSyncingBlocks()

	return nil
}

// LoadTxSignSkBytes alters the already generated sk/pk pair
func (tpn *TestProcessorNode) LoadTxSignSkBytes(skBytes []byte) {
	tpn.OwnAccount.LoadTxSignSkBytes(skBytes)
}

// ProposeBlock proposes a new block
func (tpn *TestProcessorNode) ProposeBlock(round uint64, nonce uint64) (data.BodyHandler, data.HeaderHandler, [][]byte) {
	startTime := time.Now()
	maxTime := time.Second * 2

	haveTime := func() bool {
		elapsedTime := time.Since(startTime)
		remainingTime := maxTime - elapsedTime
		return remainingTime > 0
	}

	blockHeader := tpn.BlockProcessor.CreateNewHeader(round, nonce)

	blockHeader.SetShardID(tpn.ShardCoordinator.SelfId())
	blockHeader.SetPubKeysBitmap([]byte{1})

	currHdr := tpn.BlockChain.GetCurrentBlockHeader()
	currHdrHash := tpn.BlockChain.GetCurrentBlockHeaderHash()
	if check.IfNil(currHdr) {
		currHdr = tpn.BlockChain.GetGenesisHeader()
		currHdrHash = tpn.BlockChain.GetGenesisHeaderHash()
	}

	blockHeader.SetPrevHash(currHdrHash)
	blockHeader.SetPrevRandSeed(currHdr.GetRandSeed())
	sig, _ := TestMultiSig.AggregateSigs(nil)
	blockHeader.SetSignature(sig)
	blockHeader.SetRandSeed(sig)
	blockHeader.SetLeaderSignature([]byte("leader sign"))
	blockHeader.SetChainID(tpn.ChainID)
	blockHeader.SetSoftwareVersion(SoftwareVersion)

	genesisRound := tpn.BlockChain.GetGenesisHeader().GetRound()
	blockHeader.SetTimeStamp((round - genesisRound) * uint64(tpn.RoundHandler.TimeDuration().Seconds()))

	blockHeader, blockBody, err := tpn.BlockProcessor.CreateBlock(blockHeader, haveTime)
	if err != nil {
		log.Warn("createBlockBody", "error", err.Error())
		return nil, nil, nil
	}

	shardBlockBody, ok := blockBody.(*dataBlock.Body)
	txHashes := make([][]byte, 0)
	if !ok {
		return blockBody, blockHeader, txHashes
	}

	for _, mb := range shardBlockBody.MiniBlocks {
		if mb.Type == dataBlock.PeerBlock {
			continue
		}
		for _, hash := range mb.TxHashes {
			copiedHash := make([]byte, len(hash))
			copy(copiedHash, hash)
			txHashes = append(txHashes, copiedHash)
		}
	}

	return blockBody, blockHeader, txHashes
}

// BroadcastBlock broadcasts the block and body to the connected peers
func (tpn *TestProcessorNode) BroadcastBlock(body data.BodyHandler, header data.HeaderHandler) {
	_ = tpn.BroadcastMessenger.BroadcastBlock(body, header)

	time.Sleep(tpn.WaitTime)

	miniBlocks, transactions, _ := tpn.BlockProcessor.MarshalizedDataToBroadcast(header, body)
	_ = tpn.BroadcastMessenger.BroadcastMiniBlocks(miniBlocks)
	_ = tpn.BroadcastMessenger.BroadcastTransactions(transactions)
}

// WhiteListBody will whitelist all miniblocks from the given body for all the given nodes
func (tpn *TestProcessorNode) WhiteListBody(nodes []*TestProcessorNode, bodyHandler data.BodyHandler) {
	body, ok := bodyHandler.(*dataBlock.Body)
	if !ok {
		return
	}

	mbHashes := make([][]byte, 0)
	txHashes := make([][]byte, 0)
	for _, miniBlock := range body.MiniBlocks {
		mbHash, err := core.CalculateHash(TestMarshalizer, TestHasher, miniBlock)
		if err != nil {
			continue
		}

		mbHashes = append(mbHashes, mbHash)
		txHashes = append(txHashes, miniBlock.TxHashes...)
	}

	if len(mbHashes) > 0 {
		for _, n := range nodes {
			n.WhiteListHandler.Add(mbHashes)
			n.WhiteListHandler.Add(txHashes)
		}
	}
}

// CommitBlock commits the block and body
func (tpn *TestProcessorNode) CommitBlock(body data.BodyHandler, header data.HeaderHandler) {
	_ = tpn.BlockProcessor.CommitBlock(header, body)
}

// GetShardHeader returns the first *dataBlock.Header stored in datapools having the nonce provided as parameter
func (tpn *TestProcessorNode) GetShardHeader(nonce uint64) (*dataBlock.Header, error) {
	invalidCachers := tpn.DataPool == nil || tpn.DataPool.Headers() == nil
	if invalidCachers {
		return nil, errors.New("invalid data pool")
	}

	headerObjects, _, err := tpn.DataPool.Headers().GetHeadersByNonceAndShardId(nonce, tpn.ShardCoordinator.SelfId())
	if err != nil {
		return nil, errors.New(fmt.Sprintf("no headers found for nonce %d and shard id %d %s", nonce, tpn.ShardCoordinator.SelfId(), err.Error()))
	}

	headerObject := headerObjects[len(headerObjects)-1]

	header, ok := headerObject.(*dataBlock.Header)
	if !ok {
		return nil, errors.New(fmt.Sprintf("not a *dataBlock.Header stored in headers found for nonce and shard id %d %d", nonce, tpn.ShardCoordinator.SelfId()))
	}

	return header, nil
}

// GetBlockBody returns the body for provided header parameter
func (tpn *TestProcessorNode) GetBlockBody(header *dataBlock.Header) (*dataBlock.Body, error) {
	invalidCachers := tpn.DataPool == nil || tpn.DataPool.MiniBlocks() == nil
	if invalidCachers {
		return nil, errors.New("invalid data pool")
	}

	body := &dataBlock.Body{}
	for _, miniBlockHeader := range header.MiniBlockHeaders {
		miniBlockHash := miniBlockHeader.Hash

		mbObject, ok := tpn.DataPool.MiniBlocks().Get(miniBlockHash)
		if !ok {
			return nil, errors.New(fmt.Sprintf("no miniblock found for hash %s", hex.EncodeToString(miniBlockHash)))
		}

		mb, ok := mbObject.(*dataBlock.MiniBlock)
		if !ok {
			return nil, errors.New(fmt.Sprintf("not a *dataBlock.MiniBlock stored in miniblocks found for hash %s", hex.EncodeToString(miniBlockHash)))
		}

		body.MiniBlocks = append(body.MiniBlocks, mb)
	}

	return body, nil
}

// GetMetaBlockBody returns the body for provided header parameter
func (tpn *TestProcessorNode) GetMetaBlockBody(header *dataBlock.MetaBlock) (*dataBlock.Body, error) {
	invalidCachers := tpn.DataPool == nil || tpn.DataPool.MiniBlocks() == nil
	if invalidCachers {
		return nil, errors.New("invalid data pool")
	}

	body := &dataBlock.Body{}
	for _, miniBlockHeader := range header.MiniBlockHeaders {
		miniBlockHash := miniBlockHeader.Hash

		mbObject, ok := tpn.DataPool.MiniBlocks().Get(miniBlockHash)
		if !ok {
			return nil, errors.New(fmt.Sprintf("no miniblock found for hash %s", hex.EncodeToString(miniBlockHash)))
		}

		mb, ok := mbObject.(*dataBlock.MiniBlock)
		if !ok {
			return nil, errors.New(fmt.Sprintf("not a *dataBlock.MiniBlock stored in miniblocks found for hash %s", hex.EncodeToString(miniBlockHash)))
		}

		body.MiniBlocks = append(body.MiniBlocks, mb)
	}

	return body, nil
}

// GetMetaHeader returns the first *dataBlock.MetaBlock stored in datapools having the nonce provided as parameter
func (tpn *TestProcessorNode) GetMetaHeader(nonce uint64) (*dataBlock.MetaBlock, error) {
	invalidCachers := tpn.DataPool == nil || tpn.DataPool.Headers() == nil
	if invalidCachers {
		return nil, errors.New("invalid data pool")
	}

	headerObjects, _, err := tpn.DataPool.Headers().GetHeadersByNonceAndShardId(nonce, core.MetachainShardId)
	if err != nil {
		return nil, errors.New(fmt.Sprintf("no headers found for nonce and shard id %d %d %s", nonce, core.MetachainShardId, err.Error()))
	}

	headerObject := headerObjects[len(headerObjects)-1]

	header, ok := headerObject.(*dataBlock.MetaBlock)
	if !ok {
		return nil, errors.New(fmt.Sprintf("not a *dataBlock.MetaBlock stored in headers found for nonce and shard id %d %d", nonce, core.MetachainShardId))
	}

	return header, nil
}

// SyncNode tries to process and commit a block already stored in data pool with provided nonce
func (tpn *TestProcessorNode) SyncNode(nonce uint64) error {
	if tpn.ShardCoordinator.SelfId() == core.MetachainShardId {
		return tpn.syncMetaNode(nonce)
	} else {
		return tpn.syncShardNode(nonce)
	}
}

func (tpn *TestProcessorNode) syncShardNode(nonce uint64) error {
	header, err := tpn.GetShardHeader(nonce)
	if err != nil {
		return err
	}

	body, err := tpn.GetBlockBody(header)
	if err != nil {
		return err
	}

	err = tpn.BlockProcessor.ProcessBlock(
		header,
		body,
		func() time.Duration {
			return time.Second * 5
		},
	)
	if err != nil {
		return err
	}

	err = tpn.BlockProcessor.CommitBlock(header, body)
	if err != nil {
		return err
	}

	return nil
}

func (tpn *TestProcessorNode) syncMetaNode(nonce uint64) error {
	header, err := tpn.GetMetaHeader(nonce)
	if err != nil {
		return err
	}

	body, err := tpn.GetMetaBlockBody(header)
	if err != nil {
		return err
	}

	err = tpn.BlockProcessor.ProcessBlock(
		header,
		body,
		func() time.Duration {
			return time.Second * 2
		},
	)
	if err != nil {
		return err
	}

	err = tpn.BlockProcessor.CommitBlock(header, body)
	if err != nil {
		return err
	}

	return nil
}

// SetAccountNonce sets the account nonce with journal
func (tpn *TestProcessorNode) SetAccountNonce(nonce uint64) error {
	nodeAccount, _ := tpn.AccntState.LoadAccount(tpn.OwnAccount.Address)
	nodeAccount.(state.UserAccountHandler).IncreaseNonce(nonce)

	err := tpn.AccntState.SaveAccount(nodeAccount)
	if err != nil {
		return err
	}

	_, err = tpn.AccntState.Commit()
	if err != nil {
		return err
	}

	return nil
}

// MiniBlocksPresent checks if the all the miniblocks are present in the pool
func (tpn *TestProcessorNode) MiniBlocksPresent(hashes [][]byte) bool {
	mbCacher := tpn.DataPool.MiniBlocks()
	for i := 0; i < len(hashes); i++ {
		ok := mbCacher.Has(hashes[i])
		if !ok {
			return false
		}
	}

	return true
}

func (tpn *TestProcessorNode) initRoundHandler() {
	tpn.RoundHandler = &mock.RoundHandlerMock{TimeDurationField: 5 * time.Second}
}

func (tpn *TestProcessorNode) initRequestedItemsHandler() {
	tpn.RequestedItemsHandler = timecache.NewTimeCache(roundDuration)
}

func (tpn *TestProcessorNode) initBlockTracker() {
	argBaseTracker := track.ArgBaseTracker{
		Hasher:           TestHasher,
		HeaderValidator:  tpn.HeaderValidator,
		Marshalizer:      TestMarshalizer,
		RequestHandler:   tpn.RequestHandler,
		RoundHandler:     tpn.RoundHandler,
		ShardCoordinator: tpn.ShardCoordinator,
		Store:            tpn.Storage,
		StartHeaders:     tpn.GenesisBlocks,
		PoolsHolder:      tpn.DataPool,
		WhitelistHandler: tpn.WhiteListHandler,
	}

	if tpn.ShardCoordinator.SelfId() != core.MetachainShardId {
		arguments := track.ArgShardTracker{
			ArgBaseTracker: argBaseTracker,
		}

		tpn.BlockTracker, _ = track.NewShardBlockTrack(arguments)
	} else {
		arguments := track.ArgMetaTracker{
			ArgBaseTracker: argBaseTracker,
		}

		tpn.BlockTracker, _ = track.NewMetaBlockTrack(arguments)
	}
}

func (tpn *TestProcessorNode) initHeaderValidator() {
	argsHeaderValidator := block.ArgsHeaderValidator{
		Hasher:      TestHasher,
		Marshalizer: TestMarshalizer,
	}

	tpn.HeaderValidator, _ = block.NewHeaderValidator(argsHeaderValidator)
}

func (tpn *TestProcessorNode) createHeartbeatWithHardforkTrigger(heartbeatPk string) {
	pkBytes, _ := tpn.NodeKeys.Pk.ToByteArray()
	argHardforkTrigger := trigger.ArgHardforkTrigger{
		TriggerPubKeyBytes:        pkBytes,
		Enabled:                   true,
		EnabledAuthenticated:      true,
		ArgumentParser:            smartContract.NewArgumentParser(),
		EpochProvider:             tpn.EpochStartTrigger,
		ExportFactoryHandler:      &mock.ExportFactoryHandlerStub{},
		CloseAfterExportInMinutes: 5,
		ChanStopNodeProcess:       make(chan endProcess.ArgEndProcess),
		EpochConfirmedNotifier:    tpn.EpochStartNotifier,
		SelfPubKeyBytes:           pkBytes,
		ImportStartHandler:        &mock.ImportStartHandlerStub{},
		RoundHandler:              &mock.RoundHandlerMock{},
	}
	var err error
	if len(heartbeatPk) > 0 {
		argHardforkTrigger.TriggerPubKeyBytes, err = hex.DecodeString(heartbeatPk)
		log.LogIfError(err)
	}

	hardforkTrigger, err := trigger.NewTrigger(argHardforkTrigger)
	log.LogIfError(err)

	cacher := testscommon.NewCacherMock()
	psh, err := peerSignatureHandler.NewPeerSignatureHandler(
		cacher,
		tpn.OwnAccount.BlockSingleSigner,
		tpn.OwnAccount.KeygenBlockSign,
	)
	log.LogIfError(err)

	cryptoComponents := GetDefaultCryptoComponents()
	cryptoComponents.PrivKey = tpn.NodeKeys.Sk
	cryptoComponents.PubKey = tpn.NodeKeys.Pk
	cryptoComponents.TxSig = tpn.OwnAccount.SingleSigner
	cryptoComponents.BlockSig = tpn.OwnAccount.SingleSigner
	cryptoComponents.MultiSig = tpn.MultiSigner
	cryptoComponents.BlKeyGen = tpn.OwnAccount.KeygenTxSign
	cryptoComponents.TxKeyGen = TestKeyGenForAccounts
	cryptoComponents.PeerSignHandler = psh

	networkComponents := GetDefaultNetworkComponents()
	networkComponents.Messenger = tpn.Messenger
	networkComponents.InputAntiFlood = &mock.NilAntifloodHandler{}

	processComponents := GetDefaultProcessComponents()
	processComponents.BlockProcess = tpn.BlockProcessor
	processComponents.ResFinder = tpn.ResolverFinder
	processComponents.HeaderIntegrVerif = tpn.HeaderIntegrityVerifier
	processComponents.HeaderSigVerif = tpn.HeaderSigVerifier
	processComponents.BlackListHdl = tpn.BlockBlackListHandler
	processComponents.NodesCoord = tpn.NodesCoordinator
	processComponents.ShardCoord = tpn.ShardCoordinator
	processComponents.IntContainer = tpn.InterceptorsContainer
	processComponents.ValidatorStatistics = &mock.ValidatorStatisticsProcessorStub{
		GetValidatorInfoForRootHashCalled: func(_ []byte) (map[uint32][]*state.ValidatorInfo, error) {
			return map[uint32][]*state.ValidatorInfo{
				0: {{PublicKey: []byte("pk0")}},
			}, nil
		},
	}
	processComponents.ValidatorProvider = &mock.ValidatorsProviderStub{}
	processComponents.EpochTrigger = tpn.EpochStartTrigger
	processComponents.EpochNotifier = tpn.EpochStartNotifier
	processComponents.WhiteListerVerifiedTxsInternal = tpn.WhiteListerVerifiedTxs
	processComponents.WhiteListHandlerInternal = tpn.WhiteListHandler
	processComponents.HistoryRepositoryInternal = tpn.HistoryRepository

	redundancyHandler := &mock.RedundancyHandlerStub{}

	err = tpn.Node.ApplyOptions(
		node.WithHardforkTrigger(hardforkTrigger),
		node.WithCryptoComponents(cryptoComponents),
		node.WithNetworkComponents(networkComponents),
		node.WithProcessComponents(processComponents),
		node.WithNodeRedundancyHandler(redundancyHandler),
	)
	log.LogIfError(err)

	hbConfig := config.HeartbeatConfig{
		MinTimeToWaitBetweenBroadcastsInSec: 4,
		MaxTimeToWaitBetweenBroadcastsInSec: 6,
		DurationToConsiderUnresponsiveInSec: 60,
		HeartbeatRefreshIntervalInSec:       5,
		HideInactiveValidatorIntervalInSec:  600,
	}

	hbFactoryArgs := mainFactory.HeartbeatComponentsFactoryArgs{
		Config: config.Config{
			Heartbeat: hbConfig,
		},
		Prefs:             config.Preferences{},
		HardforkTrigger:   hardforkTrigger,
		RedundancyHandler: redundancyHandler,
		CoreComponents:    tpn.Node.GetCoreComponents(),
		DataComponents:    tpn.Node.GetDataComponents(),
		NetworkComponents: tpn.Node.GetNetworkComponents(),
		CryptoComponents:  tpn.Node.GetCryptoComponents(),
		ProcessComponents: tpn.Node.GetProcessComponents(),
	}

	heartbeatFactory, err := mainFactory.NewHeartbeatComponentsFactory(hbFactoryArgs)
	log.LogIfError(err)

	managedHeartbeatComponents, err := mainFactory.NewManagedHeartbeatComponents(heartbeatFactory)
	log.LogIfError(err)

	err = managedHeartbeatComponents.Create()
	log.LogIfError(err)

	err = tpn.Node.ApplyOptions(
		node.WithHeartbeatComponents(managedHeartbeatComponents),
	)

	log.LogIfError(err)
}

// GetDefaultCoreComponents -
func GetDefaultCoreComponents() *mock.CoreComponentsStub {
	return &mock.CoreComponentsStub{
		InternalMarshalizerField:      TestMarshalizer,
		TxMarshalizerField:            TestTxSignMarshalizer,
		VmMarshalizerField:            TestVmMarshalizer,
		HasherField:                   TestHasher,
		TxSignHasherField:             TestTxSignHasher,
		Uint64ByteSliceConverterField: TestUint64Converter,
		AddressPubKeyConverterField:   TestAddressPubkeyConverter,
		ValidatorPubKeyConverterField: TestValidatorPubkeyConverter,
		PathHandlerField:              &testscommon.PathManagerStub{},
		ChainIdCalled: func() string {
			return string(ChainID)
		},
		MinTransactionVersionCalled: func() uint32 {
			return 1
		},
		StatusHandlerField:     &testscommon.AppStatusHandlerStub{},
		WatchdogField:          &testscommon.WatchdogMock{},
		AlarmSchedulerField:    &testscommon.AlarmSchedulerStub{},
		SyncTimerField:         &testscommon.SyncTimerStub{},
		RoundHandlerField:      &testscommon.RoundHandlerMock{},
		EconomicsDataField:     &economicsmocks.EconomicsHandlerMock{},
		RatingsDataField:       &testscommon.RatingsInfoMock{},
		RaterField:             &testscommon.RaterMock{},
		GenesisNodesSetupField: &testscommon.NodesSetupStub{},
		GenesisTimeField:       time.Time{},
		EpochNotifierField:     &mock.EpochNotifierStub{},
		TxVersionCheckField:    versioning.NewTxVersionChecker(MinTransactionVersion),
	}
}

// GetDefaultProcessComponents -
func GetDefaultProcessComponents() *mock.ProcessComponentsStub {
	return &mock.ProcessComponentsStub{
		NodesCoord: &mock.NodesCoordinatorMock{},
		ShardCoord: &testscommon.ShardsCoordinatorMock{
			NoShards:     1,
			CurrentShard: 0,
		},
		IntContainer:             &mock.InterceptorsContainerStub{},
		ResFinder:                &mock.ResolversFinderStub{},
		RoundHandlerField:        &testscommon.RoundHandlerMock{},
		EpochTrigger:             &testscommon.EpochStartTriggerStub{},
		EpochNotifier:            &mock.EpochStartNotifierStub{},
		ForkDetect:               &mock.ForkDetectorStub{},
		BlockProcess:             &mock.BlockProcessorMock{},
		BlackListHdl:             &testscommon.TimeCacheStub{},
		BootSore:                 &mock.BoostrapStorerMock{},
		HeaderSigVerif:           &mock.HeaderSigVerifierStub{},
		HeaderIntegrVerif:        &mock.HeaderIntegrityVerifierStub{},
		ValidatorStatistics:      &mock.ValidatorStatisticsProcessorStub{},
		ValidatorProvider:        &mock.ValidatorsProviderStub{},
		BlockTrack:               &mock.BlockTrackerStub{},
		PendingMiniBlocksHdl:     &mock.PendingMiniBlocksHandlerStub{},
		ReqHandler:               &mock.RequestHandlerStub{},
		TxLogsProcess:            &mock.TxLogProcessorMock{},
		HeaderConstructValidator: &mock.HeaderValidatorStub{},
		PeerMapper:               &mock.NetworkShardingCollectorStub{},
		FallbackHdrValidator:     &testscommon.FallBackHeaderValidatorStub{},
		NodeRedundancyHandlerInternal: &mock.RedundancyHandlerStub{
			IsRedundancyNodeCalled: func() bool {
				return false
			},
			IsMainMachineActiveCalled: func() bool {
				return false
			},
			ObserverPrivateKeyCalled: func() crypto.PrivateKey {
				return &mock.PrivateKeyMock{}
			},
		},
	}
}

// GetDefaultDataComponents -
func GetDefaultDataComponents() *mock.DataComponentsStub {
	return &mock.DataComponentsStub{
		BlockChain: &mock.BlockChainMock{},
		Store:      &mock.ChainStorerMock{},
		DataPool:   &testscommon.PoolsHolderMock{},
		MbProvider: &mock.MiniBlocksProviderStub{},
	}
}

// GetDefaultCryptoComponents -
func GetDefaultCryptoComponents() *mock.CryptoComponentsStub {
	return &mock.CryptoComponentsStub{
		PubKey:          &mock.PublicKeyMock{},
		PrivKey:         &mock.PrivateKeyMock{},
		PubKeyString:    "pubKey",
		PrivKeyBytes:    []byte("privKey"),
		PubKeyBytes:     []byte("pubKey"),
		BlockSig:        &mock.SignerMock{},
		TxSig:           &mock.SignerMock{},
		MultiSig:        TestMultiSig,
		PeerSignHandler: &mock.PeerSignatureHandler{},
		BlKeyGen:        &mock.KeyGenMock{},
		TxKeyGen:        &mock.KeyGenMock{},
		MsgSigVerifier:  &testscommon.MessageSignVerifierMock{},
	}
}

// GetDefaultStateComponents -
func GetDefaultStateComponents() *testscommon.StateComponentsMock {
	return &testscommon.StateComponentsMock{
		PeersAcc:        &mock.AccountsStub{},
		Accounts:        &mock.AccountsStub{},
		Tries:           &mock.TriesHolderStub{},
		StorageManagers: map[string]data.StorageManager{"0": &mock.StorageManagerStub{}},
	}
}

// GetDefaultNetworkComponents -
func GetDefaultNetworkComponents() *mock.NetworkComponentsStub {
	return &mock.NetworkComponentsStub{
		Messenger:       &mock.MessengerStub{},
		InputAntiFlood:  &mock.P2PAntifloodHandlerStub{},
		OutputAntiFlood: &mock.P2PAntifloodHandlerStub{},
		PeerBlackList:   &mock.PeerBlackListCacherStub{},
	}
}

// GetDefaultStatusComponents -
func GetDefaultStatusComponents() *mock.StatusComponentsStub {
	return &mock.StatusComponentsStub{
		TPSBench:             &testscommon.TpsBenchmarkMock{},
		Indexer:              &mock.NilIndexer{},
		SoftwareVersionCheck: &mock.SoftwareVersionCheckerMock{},
		AppStatusHandler:     &mock.AppStatusHandlerStub{},
	}
}

// GetDefaultBootstrapComponents -
func GetDefaultBootstrapComponents(shardCoordinator sharding.Coordinator) *mainFactoryMocks.BootstrapComponentsStub {
	return &mainFactoryMocks.BootstrapComponentsStub{
		Bootstrapper: &bootstrapMocks.EpochStartBootstrapperStub{
			TrieHolder:      &mock.TriesHolderStub{},
			StorageManagers: map[string]data.StorageManager{"0": &mock.StorageManagerStub{}},
			BootstrapCalled: nil,
		},
		BootstrapParams:      &bootstrapMocks.BootstrapParamsHandlerMock{},
		NodeRole:             "",
		ShCoordinator:        shardCoordinator,
		HdrIntegrityVerifier: &mock.HeaderIntegrityVerifierStub{},
	}
}<|MERGE_RESOLUTION|>--- conflicted
+++ resolved
@@ -798,25 +798,13 @@
 					MinUnstakeTokensValue:                "1",
 				},
 				DelegationManagerSystemSCConfig: config.DelegationManagerSystemSCConfig{
-<<<<<<< HEAD
-					BaseIssuingCost:    "100",
-					MinCreationDeposit: "100",
-				},
-				DelegationSystemSCConfig: config.DelegationSystemSCConfig{
-					MinStakeAmount: "100",
-					MinServiceFee:  0,
-					MaxServiceFee:  100000,
-=======
 					MinCreationDeposit:  "100",
-					EnabledEpoch:        0,
 					MinStakeAmount:      "100",
 					ConfigChangeAddress: DelegationManagerConfigChangeAddress,
 				},
 				DelegationSystemSCConfig: config.DelegationSystemSCConfig{
-					EnabledEpoch:  0,
 					MinServiceFee: 0,
 					MaxServiceFee: 100000,
->>>>>>> 7e980b73
 				},
 			},
 			ValidatorAccountsDB: tpn.PeerState,
@@ -1520,25 +1508,13 @@
 				MinUnstakeTokensValue:                "1",
 			},
 			DelegationManagerSystemSCConfig: config.DelegationManagerSystemSCConfig{
-<<<<<<< HEAD
-				BaseIssuingCost:    "100",
-				MinCreationDeposit: "100",
-			},
-			DelegationSystemSCConfig: config.DelegationSystemSCConfig{
-				MinStakeAmount: "100",
-				MinServiceFee:  0,
-				MaxServiceFee:  100000,
-=======
 				MinCreationDeposit:  "100",
-				EnabledEpoch:        0,
 				MinStakeAmount:      "100",
 				ConfigChangeAddress: DelegationManagerConfigChangeAddress,
 			},
 			DelegationSystemSCConfig: config.DelegationSystemSCConfig{
-				EnabledEpoch:  0,
 				MinServiceFee: 0,
 				MaxServiceFee: 100000,
->>>>>>> 7e980b73
 			},
 		},
 		ValidatorAccountsDB: tpn.PeerState,
