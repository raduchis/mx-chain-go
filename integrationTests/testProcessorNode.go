package integrationTests

import (
	"context"
	"encoding/hex"
	"fmt"
	"sync/atomic"
	"time"

	"github.com/ElrondNetwork/elrond-go/consensus"
	"github.com/ElrondNetwork/elrond-go/consensus/spos/sposFactory"
	"github.com/ElrondNetwork/elrond-go/core"
	"github.com/ElrondNetwork/elrond-go/core/partitioning"
	"github.com/ElrondNetwork/elrond-go/crypto"
	"github.com/ElrondNetwork/elrond-go/data"
	dataBlock "github.com/ElrondNetwork/elrond-go/data/block"
	"github.com/ElrondNetwork/elrond-go/data/state"
	"github.com/ElrondNetwork/elrond-go/data/state/addressConverters"
	dataTransaction "github.com/ElrondNetwork/elrond-go/data/transaction"
	"github.com/ElrondNetwork/elrond-go/data/typeConverters/uint64ByteSlice"
	"github.com/ElrondNetwork/elrond-go/dataRetriever"
	"github.com/ElrondNetwork/elrond-go/dataRetriever/factory/containers"
	metafactoryDataRetriever "github.com/ElrondNetwork/elrond-go/dataRetriever/factory/metachain"
	factoryDataRetriever "github.com/ElrondNetwork/elrond-go/dataRetriever/factory/shard"
	"github.com/ElrondNetwork/elrond-go/dataRetriever/requestHandlers"
	"github.com/ElrondNetwork/elrond-go/hashing/sha256"
	"github.com/ElrondNetwork/elrond-go/integrationTests/mock"
	"github.com/ElrondNetwork/elrond-go/marshal"
	"github.com/ElrondNetwork/elrond-go/node"
	"github.com/ElrondNetwork/elrond-go/node/external"
	"github.com/ElrondNetwork/elrond-go/p2p"
	"github.com/ElrondNetwork/elrond-go/process"
	"github.com/ElrondNetwork/elrond-go/process/block"
	"github.com/ElrondNetwork/elrond-go/process/coordinator"
	"github.com/ElrondNetwork/elrond-go/process/factory"
	metaProcess "github.com/ElrondNetwork/elrond-go/process/factory/metachain"
	"github.com/ElrondNetwork/elrond-go/process/factory/shard"
	"github.com/ElrondNetwork/elrond-go/process/rewardTransaction"
	"github.com/ElrondNetwork/elrond-go/process/smartContract"
	"github.com/ElrondNetwork/elrond-go/process/smartContract/hooks"
	"github.com/ElrondNetwork/elrond-go/process/transaction"
	"github.com/ElrondNetwork/elrond-go/sharding"
	vmcommon "github.com/ElrondNetwork/elrond-vm-common"
	"github.com/pkg/errors"
)

// TestHasher represents a Sha256 hasher
var TestHasher = sha256.Sha256{}

// TestMarshalizer represents a JSON marshalizer
var TestMarshalizer = &marshal.JsonMarshalizer{}

// TestAddressConverter represents a plain address converter
var TestAddressConverter, _ = addressConverters.NewPlainAddressConverter(32, "0x")

// TestMultiSig represents a mock multisig
var TestMultiSig = mock.NewMultiSigner(1)

// TestUint64Converter represents an uint64 to byte slice converter
var TestUint64Converter = uint64ByteSlice.NewBigEndianConverter()

// TestKeyPair holds a pair of private/public Keys
type TestKeyPair struct {
	Sk crypto.PrivateKey
	Pk crypto.PublicKey
}

//CryptoParams holds crypto parametres
type CryptoParams struct {
	KeyGen       crypto.KeyGenerator
	Keys         map[uint32][]*TestKeyPair
	SingleSigner crypto.SingleSigner
}

// TestProcessorNode represents a container type of class used in integration tests
// with all its fields exported
type TestProcessorNode struct {
	ShardCoordinator      sharding.Coordinator
	NodesCoordinator      sharding.NodesCoordinator
	SpecialAddressHandler process.SpecialAddressHandler
	Messenger             p2p.Messenger

	OwnAccount *TestWalletAccount
	NodeKeys   *TestKeyPair

	ShardDataPool dataRetriever.PoolsHolder
	MetaDataPool  dataRetriever.MetaPoolsHolder
	Storage       dataRetriever.StorageService
	AccntState    state.AccountsAdapter
	BlockChain    data.ChainHandler
	GenesisBlocks map[uint32]data.HeaderHandler

	InterceptorsContainer process.InterceptorsContainer
	ResolversContainer    dataRetriever.ResolversContainer
	ResolverFinder        dataRetriever.ResolversFinder
	RequestHandler        process.RequestHandler

	InterimProcContainer   process.IntermediateProcessorContainer
	TxProcessor            process.TransactionProcessor
	TxCoordinator          process.TransactionCoordinator
	ScrForwarder           process.IntermediateTransactionHandler
	VmProcessor            vmcommon.VMExecutionHandler
	VmDataGetter           vmcommon.VMExecutionHandler
	BlockchainHook         vmcommon.BlockchainHook
	ArgsParser             process.ArgumentsParser
	ScProcessor            process.SmartContractProcessor
	RewardsProcessor       process.RewardTransactionProcessor
	PreProcessorsContainer process.PreProcessorsContainer

	ForkDetector       process.ForkDetector
	BlockTracker       process.BlocksTracker
	BlockProcessor     process.BlockProcessor
	BroadcastMessenger consensus.BroadcastMessenger
	Bootstrapper       process.Bootstrapper
	Rounder            *mock.RounderMock

	MultiSigner crypto.MultiSigner

	//Node is used to call the functionality already implemented in it
	Node         *node.Node
	ScDataGetter external.ScDataGetter

	CounterHdrRecv int32
	CounterMbRecv  int32
	CounterTxRecv  int32
	CounterMetaRcv int32
}

// NewTestProcessorNode returns a new TestProcessorNode instance
func NewTestProcessorNode(
	maxShards uint32,
	nodeShardId uint32,
	txSignPrivKeyShardId uint32,
	initialNodeAddr string,
) *TestProcessorNode {

	shardCoordinator, _ := sharding.NewMultiShardCoordinator(maxShards, nodeShardId)
	nodesCoordinator := &mock.NodesCoordinatorMock{}
	kg := &mock.KeyGenMock{}
	sk, pk := kg.GeneratePair()

	messenger := CreateMessengerWithKadDht(context.Background(), initialNodeAddr)
	tpn := &TestProcessorNode{
		ShardCoordinator: shardCoordinator,
		Messenger:        messenger,
		NodesCoordinator: nodesCoordinator,
	}

	tpn.NodeKeys = &TestKeyPair{
		Sk: sk,
		Pk: pk,
	}
	tpn.MultiSigner = TestMultiSig
	tpn.OwnAccount = CreateTestWalletAccount(shardCoordinator, txSignPrivKeyShardId)
	tpn.initDataPools()
	tpn.initTestNode()

	return tpn
}

// NewTestProcessorNodeWithCustomDataPool returns a new TestProcessorNode instance with the given data pool
func NewTestProcessorNodeWithCustomDataPool(maxShards uint32, nodeShardId uint32, txSignPrivKeyShardId uint32, initialNodeAddr string, dPool dataRetriever.PoolsHolder) *TestProcessorNode {
	shardCoordinator, _ := sharding.NewMultiShardCoordinator(maxShards, nodeShardId)

	messenger := CreateMessengerWithKadDht(context.Background(), initialNodeAddr)
	nodesCoordinator := &mock.NodesCoordinatorMock{}
	kg := &mock.KeyGenMock{}
	sk, pk := kg.GeneratePair()

	tpn := &TestProcessorNode{
		ShardCoordinator: shardCoordinator,
		Messenger:        messenger,
		NodesCoordinator: nodesCoordinator,
	}

	tpn.NodeKeys = &TestKeyPair{
		Sk: sk,
		Pk: pk,
	}
	tpn.MultiSigner = TestMultiSig
	tpn.OwnAccount = CreateTestWalletAccount(shardCoordinator, txSignPrivKeyShardId)
	if tpn.ShardCoordinator.SelfId() != sharding.MetachainShardId {
		tpn.ShardDataPool = dPool
	} else {
		tpn.initDataPools()
	}
	tpn.initTestNode()

	return tpn
}

func (tpn *TestProcessorNode) initTestNode() {
	tpn.SpecialAddressHandler = mock.NewSpecialAddressHandlerMock(
		TestAddressConverter,
		tpn.ShardCoordinator,
		tpn.NodesCoordinator,
	)
	tpn.initStorage()
	tpn.AccntState, _, _ = CreateAccountsDB(0)
	tpn.initChainHandler()
	tpn.GenesisBlocks = CreateGenesisBlocks(tpn.ShardCoordinator)
	tpn.initInterceptors()
	tpn.initResolvers()
	tpn.initInnerProcessors()
	tpn.initBlockProcessor()
	tpn.BroadcastMessenger, _ = sposFactory.GetBroadcastMessenger(
		TestMarshalizer,
		tpn.Messenger,
		tpn.ShardCoordinator,
		tpn.OwnAccount.SkTxSign,
		tpn.OwnAccount.SingleSigner,
	)
	tpn.setGenesisBlock()
	tpn.initNode()
	tpn.ScDataGetter, _ = smartContract.NewSCDataGetter(tpn.VmDataGetter)
	tpn.addHandlersForCounters()
	tpn.addGenesisBlocksIntoStorage()
}

func (tpn *TestProcessorNode) initDataPools() {
	if tpn.ShardCoordinator.SelfId() == sharding.MetachainShardId {
		tpn.MetaDataPool = CreateTestMetaDataPool()
	} else {
		tpn.ShardDataPool = CreateTestShardDataPool(nil)
	}
}

func (tpn *TestProcessorNode) initStorage() {
	if tpn.ShardCoordinator.SelfId() == sharding.MetachainShardId {
		tpn.Storage = CreateMetaStore(tpn.ShardCoordinator)
	} else {
		tpn.Storage = CreateShardStore(tpn.ShardCoordinator.NumberOfShards())
	}
}

func (tpn *TestProcessorNode) initChainHandler() {
	if tpn.ShardCoordinator.SelfId() == sharding.MetachainShardId {
		tpn.BlockChain = CreateMetaChain()
	} else {
		tpn.BlockChain = CreateShardChain()
	}
}

func (tpn *TestProcessorNode) initInterceptors() {
	var err error
	if tpn.ShardCoordinator.SelfId() == sharding.MetachainShardId {
		interceptorContainerFactory, _ := metaProcess.NewInterceptorsContainerFactory(
			tpn.ShardCoordinator,
			tpn.NodesCoordinator,
			tpn.Messenger,
			tpn.Storage,
			TestMarshalizer,
			TestHasher,
			TestMultiSig,
			tpn.MetaDataPool,
		)

		tpn.InterceptorsContainer, err = interceptorContainerFactory.Create()
		if err != nil {
			fmt.Println(err.Error())
		}
	} else {
		interceptorContainerFactory, _ := shard.NewInterceptorsContainerFactory(
			tpn.AccntState,
			tpn.ShardCoordinator,
			tpn.NodesCoordinator,
			tpn.Messenger,
			tpn.Storage,
			TestMarshalizer,
			TestHasher,
			tpn.OwnAccount.KeygenTxSign,
			tpn.OwnAccount.SingleSigner,
			TestMultiSig,
			tpn.ShardDataPool,
			TestAddressConverter,
		)

		tpn.InterceptorsContainer, err = interceptorContainerFactory.Create()
		if err != nil {
			fmt.Println(err.Error())
		}
	}
}

func (tpn *TestProcessorNode) initResolvers() {
	dataPacker, _ := partitioning.NewSimpleDataPacker(TestMarshalizer)

	if tpn.ShardCoordinator.SelfId() == sharding.MetachainShardId {
		resolversContainerFactory, _ := metafactoryDataRetriever.NewResolversContainerFactory(
			tpn.ShardCoordinator,
			tpn.Messenger,
			tpn.Storage,
			TestMarshalizer,
			tpn.MetaDataPool,
			TestUint64Converter,
		)

		tpn.ResolversContainer, _ = resolversContainerFactory.Create()
		tpn.ResolverFinder, _ = containers.NewResolversFinder(tpn.ResolversContainer, tpn.ShardCoordinator)
		tpn.RequestHandler, _ = requestHandlers.NewMetaResolverRequestHandler(
			tpn.ResolverFinder,
			factory.HeadersTopic,
			factory.ShardHeadersForMetachainTopic,
		)
	} else {
		resolversContainerFactory, _ := factoryDataRetriever.NewResolversContainerFactory(
			tpn.ShardCoordinator,
			tpn.Messenger,
			tpn.Storage,
			TestMarshalizer,
			tpn.ShardDataPool,
			TestUint64Converter,
			dataPacker,
		)

		tpn.ResolversContainer, _ = resolversContainerFactory.Create()
		tpn.ResolverFinder, _ = containers.NewResolversFinder(tpn.ResolversContainer, tpn.ShardCoordinator)
		tpn.RequestHandler, _ = requestHandlers.NewShardResolverRequestHandler(
			tpn.ResolverFinder,
			factory.TransactionTopic,
			factory.UnsignedTransactionTopic,
			factory.RewardsTransactionTopic,
			factory.MiniBlocksTopic,
			factory.HeadersTopic,
			factory.MetachainBlocksTopic,
			100,
		)
	}
}

func (tpn *TestProcessorNode) initInnerProcessors() {
	if tpn.ShardCoordinator.SelfId() == sharding.MetachainShardId {
		return
	}

	interimProcFactory, _ := shard.NewIntermediateProcessorsContainerFactory(
		tpn.ShardCoordinator,
		TestMarshalizer,
		TestHasher,
		TestAddressConverter,
		tpn.SpecialAddressHandler,
		tpn.Storage,
		tpn.ShardDataPool,
	)

	tpn.InterimProcContainer, _ = interimProcFactory.Create()
	tpn.ScrForwarder, _ = tpn.InterimProcContainer.Get(dataBlock.SmartContractResultBlock)
	rewardsInter, _ := tpn.InterimProcContainer.Get(dataBlock.RewardsBlock)
	rewardsHandler, _ := rewardsInter.(process.TransactionFeeHandler)
	internalTxProducer, _ := rewardsInter.(process.InternalTransactionProducer)

	tpn.RewardsProcessor, _ = rewardTransaction.NewRewardTxProcessor(
		tpn.AccntState,
		TestAddressConverter,
		tpn.ShardCoordinator,
		rewardsInter,
	)

	tpn.VmProcessor, tpn.BlockchainHook = CreateIeleVMAndBlockchainHook(tpn.AccntState)
	tpn.VmDataGetter, _ = CreateIeleVMAndBlockchainHook(tpn.AccntState)

	vmContainer := &mock.VMContainerMock{
		GetCalled: func(key []byte) (handler vmcommon.VMExecutionHandler, e error) {
			return tpn.VmProcessor, nil
		}}

	tpn.ArgsParser, _ = smartContract.NewAtArgumentParser()
	tpn.ScProcessor, _ = smartContract.NewSmartContractProcessor(
		vmContainer,
		tpn.ArgsParser,
		TestHasher,
		TestMarshalizer,
		tpn.AccntState,
		tpn.BlockchainHook.(*hooks.VMAccountsDB),
		TestAddressConverter,
		tpn.ShardCoordinator,
		tpn.ScrForwarder,
		rewardsHandler,
	)

	txTypeHandler, _ := coordinator.NewTxTypeHandler(TestAddressConverter, tpn.ShardCoordinator, tpn.AccntState)

	tpn.TxProcessor, _ = transaction.NewTxProcessor(
		tpn.AccntState,
		TestHasher,
		TestAddressConverter,
		TestMarshalizer,
		tpn.ShardCoordinator,
		tpn.ScProcessor,
		rewardsHandler,
		txTypeHandler,
	)

	fact, _ := shard.NewPreProcessorsContainerFactory(
		tpn.ShardCoordinator,
		tpn.Storage,
		TestMarshalizer,
		TestHasher,
		tpn.ShardDataPool,
		TestAddressConverter,
		tpn.AccntState,
		tpn.RequestHandler,
		tpn.TxProcessor,
		tpn.ScProcessor,
		tpn.ScProcessor.(process.SmartContractResultProcessor),
		tpn.RewardsProcessor,
		internalTxProducer,
	)
	tpn.PreProcessorsContainer, _ = fact.Create()

	tpn.TxCoordinator, _ = coordinator.NewTransactionCoordinator(
		tpn.ShardCoordinator,
		tpn.AccntState,
		tpn.ShardDataPool,
		tpn.RequestHandler,
		tpn.PreProcessorsContainer,
		tpn.InterimProcContainer,
	)
}

func (tpn *TestProcessorNode) initBlockProcessor() {
	var err error

	tpn.ForkDetector = &mock.ForkDetectorMock{
		AddHeaderCalled: func(header data.HeaderHandler, hash []byte, state process.BlockHeaderState, finalHeaders []data.HeaderHandler, finalHeadersHashes [][]byte) error {
			return nil
		},
		GetHighestFinalBlockNonceCalled: func() uint64 {
			return 0
		},
		ProbableHighestNonceCalled: func() uint64 {
			return 0
		},
	}

	tpn.BlockTracker = &mock.BlocksTrackerMock{
		AddBlockCalled: func(headerHandler data.HeaderHandler) {
		},
		RemoveNotarisedBlocksCalled: func(headerHandler data.HeaderHandler) error {
			return nil
		},
		UnnotarisedBlocksCalled: func() []data.HeaderHandler {
			return make([]data.HeaderHandler, 0)
		},
	}

	if tpn.ShardCoordinator.SelfId() == sharding.MetachainShardId {
		tpn.BlockProcessor, err = block.NewMetaProcessor(
			&mock.ServiceContainerMock{},
			tpn.AccntState,
			tpn.MetaDataPool,
			tpn.ForkDetector,
			&mock.PeerProcessorMock{},
			tpn.ShardCoordinator,
			tpn.NodesCoordinator,
			tpn.SpecialAddressHandler,
			TestHasher,
			TestMarshalizer,
			tpn.Storage,
			tpn.GenesisBlocks,
			tpn.RequestHandler,
			TestUint64Converter,
		)
	} else {
<<<<<<< HEAD
		tpn.BlockProcessor, err = block.NewShardProcessor(
			nil,
			tpn.ShardDataPool,
			tpn.Storage,
			TestHasher,
			TestMarshalizer,
			tpn.AccntState,
			tpn.ShardCoordinator,
			tpn.NodesCoordinator,
			tpn.SpecialAddressHandler,
			tpn.ForkDetector,
			tpn.BlockTracker,
			&mock.PeerProcessorMock{},
			tpn.GenesisBlocks,
			tpn.RequestHandler,
			tpn.TxCoordinator,
			TestUint64Converter,
		)
=======
		arguments := block.ArgShardProcessor{
			ArgBaseProcessor: &block.ArgBaseProcessor{
				Accounts:              tpn.AccntState,
				ForkDetector:          tpn.ForkDetector,
				Hasher:                TestHasher,
				Marshalizer:           TestMarshalizer,
				Store:                 tpn.Storage,
				ShardCoordinator:      tpn.ShardCoordinator,
				NodesCoordinator:      tpn.NodesCoordinator,
				SpecialAddressHandler: tpn.SpecialAddressHandler,
				Uint64Converter:       TestUint64Converter,
				StartHeaders:          tpn.GenesisBlocks,
				RequestHandler:        tpn.RequestHandler,
				Core:                  nil,
			},
			DataPool:        tpn.ShardDataPool,
			BlocksTracker:   tpn.BlockTracker,
			TxCoordinator:   tpn.TxCoordinator,
			TxsPoolsCleaner: &mock.TxPoolsCleanerMock{},
		}

		tpn.BlockProcessor, err = block.NewShardProcessor(arguments)
>>>>>>> ac8bf5a8
	}

	if err != nil {
		fmt.Printf("Error creating blockprocessor: %s\n", err.Error())
	}
}

func (tpn *TestProcessorNode) setGenesisBlock() {
	genesisBlock := tpn.GenesisBlocks[tpn.ShardCoordinator.SelfId()]
	_ = tpn.BlockChain.SetGenesisHeader(genesisBlock)
	hash, _ := core.CalculateHash(TestMarshalizer, TestHasher, genesisBlock)
	tpn.BlockChain.SetGenesisHeaderHash(hash)
}

func (tpn *TestProcessorNode) initNode() {
	var err error

	tpn.Node, err = node.NewNode(
		node.WithMessenger(tpn.Messenger),
		node.WithMarshalizer(TestMarshalizer),
		node.WithHasher(TestHasher),
		node.WithHasher(TestHasher),
		node.WithAddressConverter(TestAddressConverter),
		node.WithAccountsAdapter(tpn.AccntState),
		node.WithKeyGen(tpn.OwnAccount.KeygenTxSign),
		node.WithShardCoordinator(tpn.ShardCoordinator),
		node.WithNodesCoordinator(tpn.NodesCoordinator),
		node.WithBlockChain(tpn.BlockChain),
		node.WithUint64ByteSliceConverter(TestUint64Converter),
		node.WithMultiSigner(tpn.MultiSigner),
		node.WithSingleSigner(tpn.OwnAccount.SingleSigner),
		node.WithTxSignPrivKey(tpn.OwnAccount.SkTxSign),
		node.WithTxSignPubKey(tpn.OwnAccount.PkTxSign),
		node.WithPrivKey(tpn.NodeKeys.Sk),
		node.WithPubKey(tpn.NodeKeys.Pk),
		node.WithInterceptorsContainer(tpn.InterceptorsContainer),
		node.WithResolversFinder(tpn.ResolverFinder),
		node.WithBlockProcessor(tpn.BlockProcessor),
		node.WithTxSingleSigner(tpn.OwnAccount.SingleSigner),
		node.WithDataStore(tpn.Storage),
		node.WithSyncer(&mock.SyncTimerMock{}),
	)
	if err != nil {
		fmt.Printf("Error creating node: %s\n", err.Error())
	}

	if tpn.ShardCoordinator.SelfId() == sharding.MetachainShardId {
		err = tpn.Node.ApplyOptions(
			node.WithMetaDataPool(tpn.MetaDataPool),
		)
	} else {
		err = tpn.Node.ApplyOptions(
			node.WithDataPool(tpn.ShardDataPool),
		)
	}

	if err != nil {
		fmt.Printf("Error creating node: %s\n", err.Error())
	}
}

// SendTransaction can send a transaction (it does the dispatching)
func (tpn *TestProcessorNode) SendTransaction(tx *dataTransaction.Transaction) (string, error) {
	txHash, err := tpn.Node.SendTransaction(
		tx.Nonce,
		hex.EncodeToString(tx.SndAddr),
		hex.EncodeToString(tx.RcvAddr),
		tx.Value,
		tx.GasPrice,
		tx.GasLimit,
		tx.Data,
		tx.Signature,
	)
	return txHash, err
}

func (tpn *TestProcessorNode) addHandlersForCounters() {
	metaHandlers := func(key []byte) {
		atomic.AddInt32(&tpn.CounterMetaRcv, 1)
	}
	hdrHandlers := func(key []byte) {
		atomic.AddInt32(&tpn.CounterHdrRecv, 1)
	}

	if tpn.ShardCoordinator.SelfId() == sharding.MetachainShardId {
		tpn.MetaDataPool.ShardHeaders().RegisterHandler(hdrHandlers)
		tpn.MetaDataPool.MetaChainBlocks().RegisterHandler(metaHandlers)
	} else {
		txHandler := func(key []byte) {
			atomic.AddInt32(&tpn.CounterTxRecv, 1)
		}
		mbHandlers := func(key []byte) {
			atomic.AddInt32(&tpn.CounterMbRecv, 1)
		}

		tpn.ShardDataPool.UnsignedTransactions().RegisterHandler(txHandler)
		tpn.ShardDataPool.Transactions().RegisterHandler(txHandler)
		tpn.ShardDataPool.RewardTransactions().RegisterHandler(txHandler)
		tpn.ShardDataPool.Headers().RegisterHandler(hdrHandlers)
		tpn.ShardDataPool.MetaBlocks().RegisterHandler(metaHandlers)
		tpn.ShardDataPool.MiniBlocks().RegisterHandler(mbHandlers)
	}
}

// StartSync calls Bootstrapper.StartSync. Errors if bootstrapper is not set
func (tpn *TestProcessorNode) StartSync() error {
	if tpn.Bootstrapper == nil {
		return errors.New("no bootstrapper available")
	}

	tpn.Bootstrapper.StartSync()

	return nil
}

// LoadTxSignSkBytes alters the already generated sk/pk pair
func (tpn *TestProcessorNode) LoadTxSignSkBytes(skBytes []byte) {
	tpn.OwnAccount.LoadTxSignSkBytes(skBytes)
}

// ProposeBlock proposes a new block
func (tpn *TestProcessorNode) ProposeBlock(round uint64, nonce uint64) (data.BodyHandler, data.HeaderHandler, [][]byte) {
	startTime := time.Now()
	maxTime := time.Second

	haveTime := func() bool {
		elapsedTime := time.Since(startTime)
		remainingTime := maxTime - elapsedTime
		return remainingTime > 0
	}

	blockBody, err := tpn.BlockProcessor.CreateBlockBody(round, haveTime)
	if err != nil {
		fmt.Println(err.Error())
		return nil, nil, nil
	}
	blockHeader, err := tpn.BlockProcessor.CreateBlockHeader(blockBody, round, haveTime)
	if err != nil {
		fmt.Println(err.Error())
		return nil, nil, nil
	}

	blockHeader.SetRound(round)
	blockHeader.SetNonce(nonce)
	blockHeader.SetPubKeysBitmap([]byte{1})
	sig, _ := TestMultiSig.AggregateSigs(nil)
	blockHeader.SetSignature(sig)
	currHdr := tpn.BlockChain.GetCurrentBlockHeader()
	if currHdr == nil {
		currHdr = tpn.BlockChain.GetGenesisHeader()
	}

	buff, _ := TestMarshalizer.Marshal(currHdr)
	blockHeader.SetPrevHash(TestHasher.Compute(string(buff)))
	blockHeader.SetPrevRandSeed(currHdr.GetRandSeed())
	blockHeader.SetRandSeed(sig)

	shardBlockBody, ok := blockBody.(dataBlock.Body)
	txHashes := make([][]byte, 0)
	if !ok {
		return blockBody, blockHeader, txHashes
	}

	for _, mb := range shardBlockBody {
		for _, hash := range mb.TxHashes {
			copiedHash := make([]byte, len(hash))
			copy(copiedHash, hash)
			txHashes = append(txHashes, copiedHash)
		}
	}

	return blockBody, blockHeader, txHashes
}

// BroadcastBlock broadcasts the block and body to the connected peers
func (tpn *TestProcessorNode) BroadcastBlock(body data.BodyHandler, header data.HeaderHandler) {
	_ = tpn.BroadcastMessenger.BroadcastBlock(body, header)
	_ = tpn.BroadcastMessenger.BroadcastHeader(header)
	miniBlocks, transactions, _ := tpn.BlockProcessor.MarshalizedDataToBroadcast(header, body)
	_ = tpn.BroadcastMessenger.BroadcastMiniBlocks(miniBlocks)
	_ = tpn.BroadcastMessenger.BroadcastTransactions(transactions)
}

// CommitBlock commits the block and body
func (tpn *TestProcessorNode) CommitBlock(body data.BodyHandler, header data.HeaderHandler) {
	_ = tpn.BlockProcessor.CommitBlock(tpn.BlockChain, header, body)
}

// GetShardHeader returns the first *dataBlock.Header stored in datapools having the nonce provided as parameter
func (tpn *TestProcessorNode) GetShardHeader(nonce uint64) (*dataBlock.Header, error) {
	invalidCachers := tpn.ShardDataPool == nil || tpn.ShardDataPool.Headers() == nil || tpn.ShardDataPool.HeadersNonces() == nil
	if invalidCachers {
		return nil, errors.New("invalid data pool")
	}

	syncMapHashNonce, ok := tpn.ShardDataPool.HeadersNonces().Get(nonce)
	if !ok {
		return nil, errors.New(fmt.Sprintf("no hash-nonce link in HeadersNonces for nonce %d", nonce))
	}

	headerHash, ok := syncMapHashNonce.Load(tpn.ShardCoordinator.SelfId())
	if !ok {
		return nil, errors.New(fmt.Sprintf("no hash-nonce hash in HeadersNonces for nonce %d", nonce))
	}

	headerObject, ok := tpn.ShardDataPool.Headers().Get(headerHash)
	if !ok {
		return nil, errors.New(fmt.Sprintf("no header found for hash %s", hex.EncodeToString(headerHash)))
	}

	header, ok := headerObject.(*dataBlock.Header)
	if !ok {
		return nil, errors.New(fmt.Sprintf("not a *dataBlock.Header stored in headers found for hash %s", hex.EncodeToString(headerHash)))
	}

	return header, nil
}

// GetBlockBody returns the body for provided header parameter
func (tpn *TestProcessorNode) GetBlockBody(header *dataBlock.Header) (dataBlock.Body, error) {
	invalidCachers := tpn.ShardDataPool == nil || tpn.ShardDataPool.MiniBlocks() == nil
	if invalidCachers {
		return nil, errors.New("invalid data pool")
	}

	body := dataBlock.Body{}
	for _, miniBlockHeader := range header.MiniBlockHeaders {
		miniBlockHash := miniBlockHeader.Hash

		mbObject, ok := tpn.ShardDataPool.MiniBlocks().Get(miniBlockHash)
		if !ok {
			return nil, errors.New(fmt.Sprintf("no miniblock found for hash %s", hex.EncodeToString(miniBlockHash)))
		}

		mb, ok := mbObject.(*dataBlock.MiniBlock)
		if !ok {
			return nil, errors.New(fmt.Sprintf("not a *dataBlock.MiniBlock stored in miniblocks found for hash %s", hex.EncodeToString(miniBlockHash)))
		}

		body = append(body, mb)
	}

	return body, nil
}

// GetMetaHeader returns the first *dataBlock.MetaBlock stored in datapools having the nonce provided as parameter
func (tpn *TestProcessorNode) GetMetaHeader(nonce uint64) (*dataBlock.MetaBlock, error) {
	invalidCachers := tpn.MetaDataPool == nil || tpn.MetaDataPool.MetaChainBlocks() == nil || tpn.MetaDataPool.HeadersNonces() == nil
	if invalidCachers {
		return nil, errors.New("invalid data pool")
	}

	syncMapHashNonce, ok := tpn.MetaDataPool.HeadersNonces().Get(nonce)
	if !ok {
		return nil, errors.New(fmt.Sprintf("no hash-nonce link in HeadersNonces for nonce %d", nonce))
	}

	headerHash, ok := syncMapHashNonce.Load(tpn.ShardCoordinator.SelfId())
	if !ok {
		return nil, errors.New(fmt.Sprintf("no hash-nonce hash in HeadersNonces for nonce %d", nonce))
	}

	headerObject, ok := tpn.MetaDataPool.MetaChainBlocks().Get(headerHash)
	if !ok {
		return nil, errors.New(fmt.Sprintf("no header found for hash %s", hex.EncodeToString(headerHash)))
	}

	header, ok := headerObject.(*dataBlock.MetaBlock)
	if !ok {
		return nil, errors.New(fmt.Sprintf("not a *dataBlock.MetaBlock stored in headers found for hash %s", hex.EncodeToString(headerHash)))
	}

	return header, nil
}

// SyncNode tries to process and commit a block already stored in data pool with provided nonce
func (tpn *TestProcessorNode) SyncNode(nonce uint64) error {
	if tpn.ShardCoordinator.SelfId() == sharding.MetachainShardId {
		return tpn.syncMetaNode(nonce)
	} else {
		return tpn.syncShardNode(nonce)
	}
}

func (tpn *TestProcessorNode) syncShardNode(nonce uint64) error {
	header, err := tpn.GetShardHeader(nonce)
	if err != nil {
		return err
	}

	body, err := tpn.GetBlockBody(header)
	if err != nil {
		return err
	}

	err = tpn.BlockProcessor.ProcessBlock(
		tpn.BlockChain,
		header,
		body,
		func() time.Duration {
			return time.Second * 2
		},
	)
	if err != nil {
		return err
	}

	err = tpn.BlockProcessor.CommitBlock(tpn.BlockChain, header, body)
	if err != nil {
		return err
	}

	return nil
}

func (tpn *TestProcessorNode) syncMetaNode(nonce uint64) error {
	header, err := tpn.GetMetaHeader(nonce)
	if err != nil {
		return err
	}

	err = tpn.BlockProcessor.ProcessBlock(
		tpn.BlockChain,
		header,
		&dataBlock.MetaBlockBody{},
		func() time.Duration {
			return time.Second * 2
		},
	)
	if err != nil {
		return err
	}

	err = tpn.BlockProcessor.CommitBlock(tpn.BlockChain, header, &dataBlock.MetaBlockBody{})
	if err != nil {
		return err
	}

	return nil
}

// SetAccountNonce sets the account nonce with journal
func (tpn *TestProcessorNode) SetAccountNonce(nonce uint64) error {
	nodeAccount, _ := tpn.AccntState.GetAccountWithJournal(tpn.OwnAccount.Address)
	err := nodeAccount.(*state.Account).SetNonceWithJournal(nonce)
	if err != nil {
		return err
	}

	_, err = tpn.AccntState.Commit()
	if err != nil {
		return err
	}

	return nil
}

// MiniBlocksPresent checks if the all the miniblocks are present in the pool
func (tpn *TestProcessorNode) MiniBlocksPresent(hashes [][]byte) bool {
	mbCacher := tpn.ShardDataPool.MiniBlocks()
	for i := 0; i < len(hashes); i++ {
		ok := mbCacher.Has(hashes[i])
		if !ok {
			return false
		}
	}

	return true
}

func (tpn *TestProcessorNode) initRounder() {
	tpn.Rounder = &mock.RounderMock{}
}<|MERGE_RESOLUTION|>--- conflicted
+++ resolved
@@ -462,26 +462,6 @@
 			TestUint64Converter,
 		)
 	} else {
-<<<<<<< HEAD
-		tpn.BlockProcessor, err = block.NewShardProcessor(
-			nil,
-			tpn.ShardDataPool,
-			tpn.Storage,
-			TestHasher,
-			TestMarshalizer,
-			tpn.AccntState,
-			tpn.ShardCoordinator,
-			tpn.NodesCoordinator,
-			tpn.SpecialAddressHandler,
-			tpn.ForkDetector,
-			tpn.BlockTracker,
-			&mock.PeerProcessorMock{},
-			tpn.GenesisBlocks,
-			tpn.RequestHandler,
-			tpn.TxCoordinator,
-			TestUint64Converter,
-		)
-=======
 		arguments := block.ArgShardProcessor{
 			ArgBaseProcessor: &block.ArgBaseProcessor{
 				Accounts:              tpn.AccntState,
@@ -496,6 +476,7 @@
 				StartHeaders:          tpn.GenesisBlocks,
 				RequestHandler:        tpn.RequestHandler,
 				Core:                  nil,
+				PeerProcessor:         &mock.PeerProcessorMock{},
 			},
 			DataPool:        tpn.ShardDataPool,
 			BlocksTracker:   tpn.BlockTracker,
@@ -504,7 +485,6 @@
 		}
 
 		tpn.BlockProcessor, err = block.NewShardProcessor(arguments)
->>>>>>> ac8bf5a8
 	}
 
 	if err != nil {
