package integrationTests

import (
	"context"
	"encoding/hex"
	"fmt"
	"math/big"
	"strconv"
	"sync/atomic"
	"time"

	arwenConfig "github.com/ElrondNetwork/arwen-wasm-vm/config"
	"github.com/ElrondNetwork/elrond-go/config"
	"github.com/ElrondNetwork/elrond-go/consensus"
	"github.com/ElrondNetwork/elrond-go/consensus/spos/sposFactory"
	"github.com/ElrondNetwork/elrond-go/core"
	"github.com/ElrondNetwork/elrond-go/core/partitioning"
	"github.com/ElrondNetwork/elrond-go/crypto"
	"github.com/ElrondNetwork/elrond-go/crypto/signing"
	"github.com/ElrondNetwork/elrond-go/crypto/signing/kyber"
	"github.com/ElrondNetwork/elrond-go/data"
	dataBlock "github.com/ElrondNetwork/elrond-go/data/block"
	"github.com/ElrondNetwork/elrond-go/data/state"
	"github.com/ElrondNetwork/elrond-go/data/state/addressConverters"
	factory2 "github.com/ElrondNetwork/elrond-go/data/state/factory"
	dataTransaction "github.com/ElrondNetwork/elrond-go/data/transaction"
	"github.com/ElrondNetwork/elrond-go/data/typeConverters/uint64ByteSlice"
	"github.com/ElrondNetwork/elrond-go/dataRetriever"
	"github.com/ElrondNetwork/elrond-go/dataRetriever/factory/containers"
	metafactoryDataRetriever "github.com/ElrondNetwork/elrond-go/dataRetriever/factory/metachain"
	factoryDataRetriever "github.com/ElrondNetwork/elrond-go/dataRetriever/factory/shard"
	"github.com/ElrondNetwork/elrond-go/dataRetriever/requestHandlers"
	"github.com/ElrondNetwork/elrond-go/hashing/sha256"
	"github.com/ElrondNetwork/elrond-go/integrationTests/mock"
	"github.com/ElrondNetwork/elrond-go/marshal"
	"github.com/ElrondNetwork/elrond-go/node"
	"github.com/ElrondNetwork/elrond-go/node/external"
	"github.com/ElrondNetwork/elrond-go/p2p"
	"github.com/ElrondNetwork/elrond-go/process"
	"github.com/ElrondNetwork/elrond-go/process/block"
	"github.com/ElrondNetwork/elrond-go/process/block/bootstrapStorage"
	"github.com/ElrondNetwork/elrond-go/process/block/preprocess"
	"github.com/ElrondNetwork/elrond-go/process/coordinator"
	"github.com/ElrondNetwork/elrond-go/process/economics"
	"github.com/ElrondNetwork/elrond-go/process/factory"
	procFactory "github.com/ElrondNetwork/elrond-go/process/factory"
	metaProcess "github.com/ElrondNetwork/elrond-go/process/factory/metachain"
	"github.com/ElrondNetwork/elrond-go/process/factory/shard"
	"github.com/ElrondNetwork/elrond-go/process/rewardTransaction"
	scToProtocol2 "github.com/ElrondNetwork/elrond-go/process/scToProtocol"
	"github.com/ElrondNetwork/elrond-go/process/smartContract"
	"github.com/ElrondNetwork/elrond-go/process/smartContract/hooks"
	"github.com/ElrondNetwork/elrond-go/process/transaction"
	"github.com/ElrondNetwork/elrond-go/sharding"
	"github.com/ElrondNetwork/elrond-go/storage/timecache"
	vmcommon "github.com/ElrondNetwork/elrond-vm-common"
	"github.com/ElrondNetwork/elrond-vm/iele/elrond/node/endpoint"
	"github.com/pkg/errors"
)

// TestHasher represents a Sha256 hasher
var TestHasher = sha256.Sha256{}

// TestMarshalizer represents a JSON marshalizer
var TestMarshalizer = &marshal.JsonMarshalizer{}

// TestAddressConverter represents a plain address converter
var TestAddressConverter, _ = addressConverters.NewPlainAddressConverter(32, "0x")

// TestMultiSig represents a mock multisig
var TestMultiSig = mock.NewMultiSigner(1)

// TestKeyGenForAccounts represents a mock key generator for balances
var TestKeyGenForAccounts = signing.NewKeyGenerator(kyber.NewBlakeSHA256Ed25519())

// TestUint64Converter represents an uint64 to byte slice converter
var TestUint64Converter = uint64ByteSlice.NewBigEndianConverter()

// MinTxGasPrice defines minimum gas price required by a transaction
//TODO refactor all tests to pass with a non zero value
var MinTxGasPrice = uint64(10)

// MinTxGasLimit defines minimum gas limit required by a transaction
var MinTxGasLimit = uint64(1000)

// MaxGasLimitPerBlock defines maximum gas limit allowed per one block
const MaxGasLimitPerBlock = uint64(300000)

const maxTxNonceDeltaAllowed = 8000
const minConnectedPeers = 0

// OpGasValueForMockVm represents the gas value that it consumed by each operation called on the mock VM
// By operation, we mean each go function that is called on the VM implementation
const OpGasValueForMockVm = uint64(50)

// TimeSpanForBadHeaders is the expiry time for an added block header hash
var TimeSpanForBadHeaders = time.Second * 30

// roundDuration defines the duration of the round
const roundDuration = time.Duration(5 * time.Second)

// TestKeyPair holds a pair of private/public Keys
type TestKeyPair struct {
	Sk crypto.PrivateKey
	Pk crypto.PublicKey
}

//CryptoParams holds crypto parametres
type CryptoParams struct {
	KeyGen       crypto.KeyGenerator
	Keys         map[uint32][]*TestKeyPair
	SingleSigner crypto.SingleSigner
}

// TestProcessorNode represents a container type of class used in integration tests
// with all its fields exported
type TestProcessorNode struct {
	ShardCoordinator      sharding.Coordinator
	NodesCoordinator      sharding.NodesCoordinator
	SpecialAddressHandler process.SpecialAddressHandler
	Messenger             p2p.Messenger

	OwnAccount *TestWalletAccount
	NodeKeys   *TestKeyPair

	ShardDataPool dataRetriever.PoolsHolder
	MetaDataPool  dataRetriever.MetaPoolsHolder
	Storage       dataRetriever.StorageService
	PeerState     state.AccountsAdapter
	AccntState    state.AccountsAdapter
	BlockChain    data.ChainHandler
	GenesisBlocks map[uint32]data.HeaderHandler

	EconomicsData *economics.TestEconomicsData

	BlackListHandler      process.BlackListHandler
	InterceptorsContainer process.InterceptorsContainer
	ResolversContainer    dataRetriever.ResolversContainer
	ResolverFinder        dataRetriever.ResolversFinder
	RequestHandler        process.RequestHandler

	InterimProcContainer   process.IntermediateProcessorContainer
	TxProcessor            process.TransactionProcessor
	TxCoordinator          process.TransactionCoordinator
	ScrForwarder           process.IntermediateTransactionHandler
	BlockchainHook         *hooks.BlockChainHookImpl
	VMContainer            process.VirtualMachinesContainer
	ArgsParser             process.ArgumentsParser
	ScProcessor            process.SmartContractProcessor
	RewardsProcessor       process.RewardTransactionProcessor
	PreProcessorsContainer process.PreProcessorsContainer
	MiniBlocksCompacter    process.MiniBlocksCompacter
	GasHandler             process.GasHandler

	ForkDetector          process.ForkDetector
	BlockProcessor        process.BlockProcessor
	BroadcastMessenger    consensus.BroadcastMessenger
	Bootstrapper          TestBootstrapper
	Rounder               *mock.RounderMock
	BootstrapStorer       *mock.BoostrapStorerMock
	StorageBootstrapper   *mock.StorageBootstrapperMock
	RequestedItemsHandler dataRetriever.RequestedItemsHandler

	MultiSigner       crypto.MultiSigner
	HeaderSigVerifier process.InterceptedHeaderSigVerifier

	//Node is used to call the functionality already implemented in it
	Node           *node.Node
	SCQueryService external.SCQueryService

	CounterHdrRecv int32
	CounterMbRecv  int32
	CounterTxRecv  int32
	CounterMetaRcv int32

	ChainID []byte
}

// NewTestProcessorNode returns a new TestProcessorNode instance
func NewTestProcessorNode(
	maxShards uint32,
	nodeShardId uint32,
	txSignPrivKeyShardId uint32,
	initialNodeAddr string,
) *TestProcessorNode {

	shardCoordinator, _ := sharding.NewMultiShardCoordinator(maxShards, nodeShardId)

	kg := &mock.KeyGenMock{}
	sk, pk := kg.GeneratePair()

	pkAddr := []byte("aaa00000000000000000000000000000")
	nodesCoordinator := &mock.NodesCoordinatorMock{
		ComputeValidatorsGroupCalled: func(randomness []byte, round uint64, shardId uint32) (validators []sharding.Validator, err error) {

			address := pkAddr
			v, _ := sharding.NewValidator(big.NewInt(0), 1, pkAddr, address)

			return []sharding.Validator{v}, nil
		},
	}

	messenger := CreateMessengerWithKadDht(context.Background(), initialNodeAddr)
	tpn := &TestProcessorNode{
<<<<<<< HEAD
		ShardCoordinator: shardCoordinator,
		Messenger:        messenger,
		NodesCoordinator: nodesCoordinator,
		ChainID:          []byte("integration tests chain ID"),
=======
		ShardCoordinator:  shardCoordinator,
		Messenger:         messenger,
		NodesCoordinator:  nodesCoordinator,
		HeaderSigVerifier: &mock.HeaderSigVerifierStub{},
>>>>>>> e15539d7
	}

	tpn.NodeKeys = &TestKeyPair{
		Sk: sk,
		Pk: pk,
	}
	tpn.MultiSigner = TestMultiSig
	tpn.OwnAccount = CreateTestWalletAccount(shardCoordinator, txSignPrivKeyShardId)
	tpn.initDataPools()
	tpn.initTestNode()

	tpn.StorageBootstrapper = &mock.StorageBootstrapperMock{}
	tpn.BootstrapStorer = &mock.BoostrapStorerMock{}

	return tpn
}

// NewTestProcessorNodeWithCustomDataPool returns a new TestProcessorNode instance with the given data pool
func NewTestProcessorNodeWithCustomDataPool(maxShards uint32, nodeShardId uint32, txSignPrivKeyShardId uint32, initialNodeAddr string, dPool dataRetriever.PoolsHolder) *TestProcessorNode {
	shardCoordinator, _ := sharding.NewMultiShardCoordinator(maxShards, nodeShardId)

	messenger := CreateMessengerWithKadDht(context.Background(), initialNodeAddr)
	_ = messenger.SetThresholdMinConnectedPeers(minConnectedPeers)
	nodesCoordinator := &mock.NodesCoordinatorMock{}
	kg := &mock.KeyGenMock{}
	sk, pk := kg.GeneratePair()

	tpn := &TestProcessorNode{
		ShardCoordinator:  shardCoordinator,
		Messenger:         messenger,
		NodesCoordinator:  nodesCoordinator,
		HeaderSigVerifier: &mock.HeaderSigVerifierStub{},
	}

	tpn.NodeKeys = &TestKeyPair{
		Sk: sk,
		Pk: pk,
	}
	tpn.MultiSigner = TestMultiSig
	tpn.OwnAccount = CreateTestWalletAccount(shardCoordinator, txSignPrivKeyShardId)
	if tpn.ShardCoordinator.SelfId() != sharding.MetachainShardId {
		tpn.ShardDataPool = dPool
	} else {
		tpn.initDataPools()
	}
	tpn.initTestNode()

	return tpn
}

func (tpn *TestProcessorNode) initTestNode() {
	tpn.SpecialAddressHandler = mock.NewSpecialAddressHandlerMock(
		TestAddressConverter,
		tpn.ShardCoordinator,
		tpn.NodesCoordinator,
	)
	tpn.initStorage()
	tpn.AccntState, _, _ = CreateAccountsDB(factory2.UserAccount)
	tpn.PeerState, _, _ = CreateAccountsDB(factory2.ValidatorAccount)
	tpn.initChainHandler()
	tpn.initEconomicsData()
	tpn.initInterceptors()
	tpn.initRequestedItemsHandler()
	tpn.initResolvers()
	tpn.initInnerProcessors()
	tpn.SCQueryService, _ = smartContract.NewSCQueryService(tpn.VMContainer, tpn.EconomicsData.MaxGasLimitPerBlock())
	tpn.GenesisBlocks = CreateGenesisBlocks(
		tpn.AccntState,
		TestAddressConverter,
		&sharding.NodesSetup{},
		tpn.ShardCoordinator,
		tpn.Storage,
		tpn.BlockChain,
		TestMarshalizer,
		TestHasher,
		TestUint64Converter,
		tpn.MetaDataPool,
		tpn.EconomicsData.EconomicsData,
	)
	tpn.initBlockProcessor()
	tpn.BroadcastMessenger, _ = sposFactory.GetBroadcastMessenger(
		TestMarshalizer,
		tpn.Messenger,
		tpn.ShardCoordinator,
		tpn.OwnAccount.SkTxSign,
		tpn.OwnAccount.SingleSigner,
	)
	tpn.setGenesisBlock()
	tpn.initNode()
	tpn.SCQueryService, _ = smartContract.NewSCQueryService(tpn.VMContainer, tpn.EconomicsData.MaxGasLimitPerBlock())
	tpn.addHandlersForCounters()
	tpn.addGenesisBlocksIntoStorage()
}

func (tpn *TestProcessorNode) initDataPools() {
	if tpn.ShardCoordinator.SelfId() == sharding.MetachainShardId {
		tpn.MetaDataPool = CreateTestMetaDataPool()
	} else {
		tpn.ShardDataPool = CreateTestShardDataPool(nil)
	}
}

func (tpn *TestProcessorNode) initStorage() {
	if tpn.ShardCoordinator.SelfId() == sharding.MetachainShardId {
		tpn.Storage = CreateMetaStore(tpn.ShardCoordinator)
	} else {
		tpn.Storage = CreateShardStore(tpn.ShardCoordinator.NumberOfShards())
	}
}

func (tpn *TestProcessorNode) initChainHandler() {
	if tpn.ShardCoordinator.SelfId() == sharding.MetachainShardId {
		tpn.BlockChain = CreateMetaChain()
	} else {
		tpn.BlockChain = CreateShardChain()
	}
}

func (tpn *TestProcessorNode) initEconomicsData() {
	maxGasLimitPerBlock := strconv.FormatUint(MaxGasLimitPerBlock, 10)
	minGasPrice := strconv.FormatUint(MinTxGasPrice, 10)
	minGasLimit := strconv.FormatUint(MinTxGasLimit, 10)

	economicsData, _ := economics.NewEconomicsData(
		&config.ConfigEconomics{
			EconomicsAddresses: config.EconomicsAddresses{
				CommunityAddress: "addr1",
				BurnAddress:      "addr2",
			},
			RewardsSettings: config.RewardsSettings{
				RewardsValue:        "1000",
				CommunityPercentage: 0.10,
				LeaderPercentage:    0.50,
				BurnPercentage:      0.40,
			},
			FeeSettings: config.FeeSettings{
				MaxGasLimitPerBlock: maxGasLimitPerBlock,
				MinGasPrice:         minGasPrice,
				MinGasLimit:         minGasLimit,
			},
			ValidatorSettings: config.ValidatorSettings{
				StakeValue:    "500",
				UnBoundPeriod: "5",
			},
		},
	)

	tpn.EconomicsData = &economics.TestEconomicsData{
		EconomicsData: economicsData,
	}
}

func (tpn *TestProcessorNode) initInterceptors() {
	var err error
	tpn.BlackListHandler = timecache.NewTimeCache(TimeSpanForBadHeaders)

	if tpn.ShardCoordinator.SelfId() == sharding.MetachainShardId {
		interceptorContainerFactory, _ := metaProcess.NewInterceptorsContainerFactory(
			tpn.ShardCoordinator,
			tpn.NodesCoordinator,
			tpn.Messenger,
			tpn.Storage,
			TestMarshalizer,
			TestHasher,
			TestMultiSig,
			tpn.MetaDataPool,
			tpn.AccntState,
			TestAddressConverter,
			tpn.OwnAccount.SingleSigner,
			tpn.OwnAccount.BlockSingleSigner,
			tpn.OwnAccount.KeygenTxSign,
			tpn.OwnAccount.KeygenBlockSign,
			maxTxNonceDeltaAllowed,
			tpn.EconomicsData,
			tpn.BlackListHandler,
<<<<<<< HEAD
			tpn.ChainID,
=======
			tpn.HeaderSigVerifier,
>>>>>>> e15539d7
		)

		tpn.InterceptorsContainer, err = interceptorContainerFactory.Create()
		if err != nil {
			fmt.Println(err.Error())
		}
	} else {
		interceptorContainerFactory, _ := shard.NewInterceptorsContainerFactory(
			tpn.AccntState,
			tpn.ShardCoordinator,
			tpn.NodesCoordinator,
			tpn.Messenger,
			tpn.Storage,
			TestMarshalizer,
			TestHasher,
			tpn.OwnAccount.KeygenTxSign,
			tpn.OwnAccount.KeygenBlockSign,
			tpn.OwnAccount.SingleSigner,
			tpn.OwnAccount.BlockSingleSigner,
			TestMultiSig,
			tpn.ShardDataPool,
			TestAddressConverter,
			maxTxNonceDeltaAllowed,
			tpn.EconomicsData,
			tpn.BlackListHandler,
<<<<<<< HEAD
			tpn.ChainID,
=======
			tpn.HeaderSigVerifier,
>>>>>>> e15539d7
		)

		tpn.InterceptorsContainer, err = interceptorContainerFactory.Create()
		if err != nil {
			fmt.Println(err.Error())
		}
	}
}

func (tpn *TestProcessorNode) initResolvers() {
	dataPacker, _ := partitioning.NewSimpleDataPacker(TestMarshalizer)

	if tpn.ShardCoordinator.SelfId() == sharding.MetachainShardId {
		resolversContainerFactory, _ := metafactoryDataRetriever.NewResolversContainerFactory(
			tpn.ShardCoordinator,
			tpn.Messenger,
			tpn.Storage,
			TestMarshalizer,
			tpn.MetaDataPool,
			TestUint64Converter,
			dataPacker,
		)

		tpn.ResolversContainer, _ = resolversContainerFactory.Create()
		tpn.ResolverFinder, _ = containers.NewResolversFinder(tpn.ResolversContainer, tpn.ShardCoordinator)
		tpn.RequestHandler, _ = requestHandlers.NewMetaResolverRequestHandler(
			tpn.ResolverFinder,
			tpn.RequestedItemsHandler,
			factory.ShardHeadersForMetachainTopic,
			factory.MetachainBlocksTopic,
			factory.TransactionTopic,
			factory.UnsignedTransactionTopic,
			factory.MiniBlocksTopic,
			100,
		)
	} else {
		resolversContainerFactory, _ := factoryDataRetriever.NewResolversContainerFactory(
			tpn.ShardCoordinator,
			tpn.Messenger,
			tpn.Storage,
			TestMarshalizer,
			tpn.ShardDataPool,
			TestUint64Converter,
			dataPacker,
		)

		tpn.ResolversContainer, _ = resolversContainerFactory.Create()
		tpn.ResolverFinder, _ = containers.NewResolversFinder(tpn.ResolversContainer, tpn.ShardCoordinator)
		tpn.RequestHandler, _ = requestHandlers.NewShardResolverRequestHandler(
			tpn.ResolverFinder,
			tpn.RequestedItemsHandler,
			factory.TransactionTopic,
			factory.UnsignedTransactionTopic,
			factory.RewardsTransactionTopic,
			factory.MiniBlocksTopic,
			factory.HeadersTopic,
			factory.MetachainBlocksTopic,
			100,
		)
	}
}

func createAndAddIeleVM(
	vmContainer process.VirtualMachinesContainer,
	blockChainHook vmcommon.BlockchainHook,
) {
	cryptoHook := hooks.NewVMCryptoHook()
	ieleVM := endpoint.NewElrondIeleVM(factory.IELEVirtualMachine, endpoint.ElrondTestnet, blockChainHook, cryptoHook)
	_ = vmContainer.Add(factory.IELEVirtualMachine, ieleVM)
}

func (tpn *TestProcessorNode) initInnerProcessors() {
	if tpn.ShardCoordinator.SelfId() == sharding.MetachainShardId {
		tpn.initMetaInnerProcessors()
		return
	}

	interimProcFactory, _ := shard.NewIntermediateProcessorsContainerFactory(
		tpn.ShardCoordinator,
		TestMarshalizer,
		TestHasher,
		TestAddressConverter,
		tpn.SpecialAddressHandler,
		tpn.Storage,
		tpn.ShardDataPool,
		tpn.EconomicsData.EconomicsData,
	)

	tpn.InterimProcContainer, _ = interimProcFactory.Create()
	tpn.ScrForwarder, _ = tpn.InterimProcContainer.Get(dataBlock.SmartContractResultBlock)
	rewardsInter, _ := tpn.InterimProcContainer.Get(dataBlock.RewardsBlock)
	rewardsHandler, _ := rewardsInter.(process.TransactionFeeHandler)
	internalTxProducer, _ := rewardsInter.(process.InternalTransactionProducer)

	tpn.RewardsProcessor, _ = rewardTransaction.NewRewardTxProcessor(
		tpn.AccntState,
		TestAddressConverter,
		tpn.ShardCoordinator,
		rewardsInter,
	)

	argsHook := hooks.ArgBlockChainHook{
		Accounts:         tpn.AccntState,
		AddrConv:         TestAddressConverter,
		StorageService:   tpn.Storage,
		BlockChain:       tpn.BlockChain,
		ShardCoordinator: tpn.ShardCoordinator,
		Marshalizer:      TestMarshalizer,
		Uint64Converter:  TestUint64Converter,
	}
	maxGasLimitPerBlock := uint64(0xFFFFFFFFFFFFFFFF)
	gasSchedule := arwenConfig.MakeGasMap(1)
	vmFactory, _ := shard.NewVMContainerFactory(maxGasLimitPerBlock, gasSchedule, argsHook)

	tpn.VMContainer, _ = vmFactory.Create()
	tpn.BlockchainHook, _ = vmFactory.BlockChainHookImpl().(*hooks.BlockChainHookImpl)
	createAndAddIeleVM(tpn.VMContainer, tpn.BlockchainHook)

	mockVM, _ := mock.NewOneSCExecutorMockVM(tpn.BlockchainHook, TestHasher)
	mockVM.GasForOperation = OpGasValueForMockVm
	_ = tpn.VMContainer.Add(procFactory.InternalTestingVM, mockVM)

	tpn.ArgsParser, _ = smartContract.NewAtArgumentParser()
	txTypeHandler, _ := coordinator.NewTxTypeHandler(TestAddressConverter, tpn.ShardCoordinator, tpn.AccntState)
	tpn.GasHandler, _ = preprocess.NewGasComputation(tpn.EconomicsData)
	tpn.ScProcessor, _ = smartContract.NewSmartContractProcessor(
		tpn.VMContainer,
		tpn.ArgsParser,
		TestHasher,
		TestMarshalizer,
		tpn.AccntState,
		vmFactory.BlockChainHookImpl(),
		TestAddressConverter,
		tpn.ShardCoordinator,
		tpn.ScrForwarder,
		rewardsHandler,
		tpn.EconomicsData,
		txTypeHandler,
		tpn.GasHandler,
	)

	tpn.TxProcessor, _ = transaction.NewTxProcessor(
		tpn.AccntState,
		TestHasher,
		TestAddressConverter,
		TestMarshalizer,
		tpn.ShardCoordinator,
		tpn.ScProcessor,
		rewardsHandler,
		txTypeHandler,
		tpn.EconomicsData,
	)

	tpn.MiniBlocksCompacter, _ = preprocess.NewMiniBlocksCompaction(tpn.EconomicsData, tpn.ShardCoordinator, tpn.GasHandler)

	fact, _ := shard.NewPreProcessorsContainerFactory(
		tpn.ShardCoordinator,
		tpn.Storage,
		TestMarshalizer,
		TestHasher,
		tpn.ShardDataPool,
		TestAddressConverter,
		tpn.AccntState,
		tpn.RequestHandler,
		tpn.TxProcessor,
		tpn.ScProcessor,
		tpn.ScProcessor.(process.SmartContractResultProcessor),
		tpn.RewardsProcessor,
		internalTxProducer,
		tpn.EconomicsData,
		tpn.MiniBlocksCompacter,
		tpn.GasHandler,
	)
	tpn.PreProcessorsContainer, _ = fact.Create()

	tpn.TxCoordinator, _ = coordinator.NewTransactionCoordinator(
		tpn.ShardCoordinator,
		tpn.AccntState,
		tpn.ShardDataPool.MiniBlocks(),
		tpn.RequestHandler,
		tpn.PreProcessorsContainer,
		tpn.InterimProcContainer,
		tpn.GasHandler,
	)
}

func (tpn *TestProcessorNode) initMetaInnerProcessors() {
	interimProcFactory, _ := metaProcess.NewIntermediateProcessorsContainerFactory(
		tpn.ShardCoordinator,
		TestMarshalizer,
		TestHasher,
		TestAddressConverter,
		tpn.Storage,
		tpn.MetaDataPool,
	)

	tpn.InterimProcContainer, _ = interimProcFactory.Create()
	tpn.ScrForwarder, _ = tpn.InterimProcContainer.Get(dataBlock.SmartContractResultBlock)

	argsHook := hooks.ArgBlockChainHook{
		Accounts:         tpn.AccntState,
		AddrConv:         TestAddressConverter,
		StorageService:   tpn.Storage,
		BlockChain:       tpn.BlockChain,
		ShardCoordinator: tpn.ShardCoordinator,
		Marshalizer:      TestMarshalizer,
		Uint64Converter:  TestUint64Converter,
	}

	vmFactory, _ := metaProcess.NewVMContainerFactory(argsHook, tpn.EconomicsData.EconomicsData)

	tpn.VMContainer, _ = vmFactory.Create()
	tpn.BlockchainHook, _ = vmFactory.BlockChainHookImpl().(*hooks.BlockChainHookImpl)

	tpn.addMockVm(tpn.BlockchainHook)

	txTypeHandler, _ := coordinator.NewTxTypeHandler(TestAddressConverter, tpn.ShardCoordinator, tpn.AccntState)
	tpn.ArgsParser, _ = smartContract.NewAtArgumentParser()
	tpn.GasHandler, _ = preprocess.NewGasComputation(tpn.EconomicsData)
	scProcessor, _ := smartContract.NewSmartContractProcessor(
		tpn.VMContainer,
		tpn.ArgsParser,
		TestHasher,
		TestMarshalizer,
		tpn.AccntState,
		vmFactory.BlockChainHookImpl(),
		TestAddressConverter,
		tpn.ShardCoordinator,
		tpn.ScrForwarder,
		&metaProcess.TransactionFeeHandler{},
		tpn.EconomicsData,
		txTypeHandler,
		tpn.GasHandler,
	)
	tpn.ScProcessor = scProcessor
	tpn.TxProcessor, _ = transaction.NewMetaTxProcessor(
		tpn.AccntState,
		TestAddressConverter,
		tpn.ShardCoordinator,
		tpn.ScProcessor,
		txTypeHandler,
	)

	tpn.MiniBlocksCompacter, _ = preprocess.NewMiniBlocksCompaction(tpn.EconomicsData, tpn.ShardCoordinator, tpn.GasHandler)

	fact, _ := metaProcess.NewPreProcessorsContainerFactory(
		tpn.ShardCoordinator,
		tpn.Storage,
		TestMarshalizer,
		TestHasher,
		tpn.MetaDataPool,
		tpn.AccntState,
		tpn.RequestHandler,
		tpn.TxProcessor,
		scProcessor,
		tpn.EconomicsData.EconomicsData,
		tpn.MiniBlocksCompacter,
		tpn.GasHandler,
	)
	tpn.PreProcessorsContainer, _ = fact.Create()

	tpn.TxCoordinator, _ = coordinator.NewTransactionCoordinator(
		tpn.ShardCoordinator,
		tpn.AccntState,
		tpn.MetaDataPool.MiniBlocks(),
		tpn.RequestHandler,
		tpn.PreProcessorsContainer,
		tpn.InterimProcContainer,
		tpn.GasHandler,
	)
}

func (tpn *TestProcessorNode) addMockVm(blockchainHook vmcommon.BlockchainHook) {
	mockVM, _ := mock.NewOneSCExecutorMockVM(blockchainHook, TestHasher)
	mockVM.GasForOperation = OpGasValueForMockVm

	_ = tpn.VMContainer.Add(factory.InternalTestingVM, mockVM)
}

func (tpn *TestProcessorNode) initBlockProcessor() {
	var err error

	tpn.ForkDetector = &mock.ForkDetectorMock{
		AddHeaderCalled: func(header data.HeaderHandler, hash []byte, state process.BlockHeaderState, finalHeaders []data.HeaderHandler, finalHeadersHashes [][]byte, isNotarizedShardStuck bool) error {
			return nil
		},
		GetHighestFinalBlockNonceCalled: func() uint64 {
			return 0
		},
		ProbableHighestNonceCalled: func() uint64 {
			return 0
		},
	}

	argumentsBase := block.ArgBaseProcessor{
		Accounts:                     tpn.AccntState,
		ForkDetector:                 tpn.ForkDetector,
		Hasher:                       TestHasher,
		Marshalizer:                  TestMarshalizer,
		Store:                        tpn.Storage,
		ShardCoordinator:             tpn.ShardCoordinator,
		NodesCoordinator:             tpn.NodesCoordinator,
		SpecialAddressHandler:        tpn.SpecialAddressHandler,
		Uint64Converter:              TestUint64Converter,
		StartHeaders:                 tpn.GenesisBlocks,
		RequestHandler:               tpn.RequestHandler,
		Core:                         nil,
		BlockChainHook:               tpn.BlockchainHook,
		ValidatorStatisticsProcessor: &mock.ValidatorStatisticsProcessorMock{},
		Rounder:                      &mock.RounderMock{},
		BootStorer: &mock.BoostrapStorerMock{
			PutCalled: func(round int64, bootData bootstrapStorage.BootstrapData) error {
				return nil
			},
		},
	}

	if tpn.ShardCoordinator.SelfId() == sharding.MetachainShardId {
		argumentsBase.TxCoordinator = tpn.TxCoordinator

		argsStakingToPeer := scToProtocol2.ArgStakingToPeer{
			AdrConv:     TestAddressConverter,
			Hasher:      TestHasher,
			Marshalizer: TestMarshalizer,
			PeerState:   tpn.PeerState,
			BaseState:   tpn.AccntState,
			ArgParser:   tpn.ArgsParser,
			CurrTxs:     tpn.MetaDataPool.CurrentBlockTxs(),
			ScQuery:     tpn.SCQueryService,
		}
		scToProtocol, _ := scToProtocol2.NewStakingToPeer(argsStakingToPeer)
		arguments := block.ArgMetaProcessor{
			ArgBaseProcessor:   argumentsBase,
			DataPool:           tpn.MetaDataPool,
			SCDataGetter:       tpn.SCQueryService,
			SCToProtocol:       scToProtocol,
			PeerChangesHandler: scToProtocol,
		}

		tpn.BlockProcessor, err = block.NewMetaProcessor(arguments)
	} else {
		argumentsBase.BlockChainHook = tpn.BlockchainHook
		argumentsBase.TxCoordinator = tpn.TxCoordinator
		arguments := block.ArgShardProcessor{
			ArgBaseProcessor: argumentsBase,
			DataPool:         tpn.ShardDataPool,
			TxsPoolsCleaner:  &mock.TxPoolsCleanerMock{},
		}

		tpn.BlockProcessor, err = block.NewShardProcessor(arguments)
	}

	if err != nil {
		fmt.Printf("Error creating blockprocessor: %s\n", err.Error())
	}
}

func (tpn *TestProcessorNode) setGenesisBlock() {
	genesisBlock := tpn.GenesisBlocks[tpn.ShardCoordinator.SelfId()]
	_ = tpn.BlockChain.SetGenesisHeader(genesisBlock)
	hash, _ := core.CalculateHash(TestMarshalizer, TestHasher, genesisBlock)
	tpn.BlockChain.SetGenesisHeaderHash(hash)
}

func (tpn *TestProcessorNode) initNode() {
	var err error

	tpn.Node, err = node.NewNode(
		node.WithMessenger(tpn.Messenger),
		node.WithMarshalizer(TestMarshalizer),
		node.WithHasher(TestHasher),
		node.WithHasher(TestHasher),
		node.WithAddressConverter(TestAddressConverter),
		node.WithAccountsAdapter(tpn.AccntState),
		node.WithKeyGen(tpn.OwnAccount.KeygenTxSign),
		node.WithKeyGenForAccounts(TestKeyGenForAccounts),
		node.WithTxFeeHandler(tpn.EconomicsData),
		node.WithShardCoordinator(tpn.ShardCoordinator),
		node.WithNodesCoordinator(tpn.NodesCoordinator),
		node.WithBlockChain(tpn.BlockChain),
		node.WithUint64ByteSliceConverter(TestUint64Converter),
		node.WithMultiSigner(tpn.MultiSigner),
		node.WithSingleSigner(tpn.OwnAccount.SingleSigner),
		node.WithTxSignPrivKey(tpn.OwnAccount.SkTxSign),
		node.WithTxSignPubKey(tpn.OwnAccount.PkTxSign),
		node.WithPrivKey(tpn.NodeKeys.Sk),
		node.WithPubKey(tpn.NodeKeys.Pk),
		node.WithInterceptorsContainer(tpn.InterceptorsContainer),
		node.WithResolversFinder(tpn.ResolverFinder),
		node.WithBlockProcessor(tpn.BlockProcessor),
		node.WithTxSingleSigner(tpn.OwnAccount.SingleSigner),
		node.WithDataStore(tpn.Storage),
		node.WithSyncer(&mock.SyncTimerMock{}),
		node.WithBlackListHandler(tpn.BlackListHandler),
	)
	if err != nil {
		fmt.Printf("Error creating node: %s\n", err.Error())
	}

	if tpn.ShardCoordinator.SelfId() == sharding.MetachainShardId {
		err = tpn.Node.ApplyOptions(
			node.WithMetaDataPool(tpn.MetaDataPool),
		)
	} else {
		err = tpn.Node.ApplyOptions(
			node.WithDataPool(tpn.ShardDataPool),
		)
	}

	if err != nil {
		fmt.Printf("Error creating node: %s\n", err.Error())
	}
}

// SendTransaction can send a transaction (it does the dispatching)
func (tpn *TestProcessorNode) SendTransaction(tx *dataTransaction.Transaction) (string, error) {
	txHash, err := tpn.Node.SendTransaction(
		tx.Nonce,
		hex.EncodeToString(tx.SndAddr),
		hex.EncodeToString(tx.RcvAddr),
		tx.Value.String(),
		tx.GasPrice,
		tx.GasLimit,
		tx.Data,
		tx.Signature,
	)
	return txHash, err
}

func (tpn *TestProcessorNode) addHandlersForCounters() {
	metaHandlers := func(key []byte) {
		atomic.AddInt32(&tpn.CounterMetaRcv, 1)
	}
	hdrHandlers := func(key []byte) {
		atomic.AddInt32(&tpn.CounterHdrRecv, 1)
	}

	if tpn.ShardCoordinator.SelfId() == sharding.MetachainShardId {
		tpn.MetaDataPool.ShardHeaders().RegisterHandler(hdrHandlers)
		tpn.MetaDataPool.MetaBlocks().RegisterHandler(metaHandlers)
	} else {
		txHandler := func(key []byte) {
			atomic.AddInt32(&tpn.CounterTxRecv, 1)
		}
		mbHandlers := func(key []byte) {
			atomic.AddInt32(&tpn.CounterMbRecv, 1)
		}

		tpn.ShardDataPool.UnsignedTransactions().RegisterHandler(txHandler)
		tpn.ShardDataPool.Transactions().RegisterHandler(txHandler)
		tpn.ShardDataPool.RewardTransactions().RegisterHandler(txHandler)
		tpn.ShardDataPool.Headers().RegisterHandler(hdrHandlers)
		tpn.ShardDataPool.MetaBlocks().RegisterHandler(metaHandlers)
		tpn.ShardDataPool.MiniBlocks().RegisterHandler(mbHandlers)
	}
}

// StartSync calls Bootstrapper.StartSync. Errors if bootstrapper is not set
func (tpn *TestProcessorNode) StartSync() error {
	if tpn.Bootstrapper == nil {
		return errors.New("no bootstrapper available")
	}

	tpn.Bootstrapper.StartSync()

	return nil
}

// LoadTxSignSkBytes alters the already generated sk/pk pair
func (tpn *TestProcessorNode) LoadTxSignSkBytes(skBytes []byte) {
	tpn.OwnAccount.LoadTxSignSkBytes(skBytes)
}

// ProposeBlock proposes a new block
func (tpn *TestProcessorNode) ProposeBlock(round uint64, nonce uint64) (data.BodyHandler, data.HeaderHandler, [][]byte) {
	startTime := time.Now()
	maxTime := time.Second * 200000

	haveTime := func() bool {
		elapsedTime := time.Since(startTime)
		remainingTime := maxTime - elapsedTime
		return remainingTime > 0
	}

	blockHeader := tpn.BlockProcessor.CreateNewHeader()

	blockHeader.SetRound(round)
	blockHeader.SetNonce(nonce)
	blockHeader.SetPubKeysBitmap([]byte{1})
	currHdr := tpn.BlockChain.GetCurrentBlockHeader()
	if currHdr == nil {
		currHdr = tpn.BlockChain.GetGenesisHeader()
	}

	buff, _ := TestMarshalizer.Marshal(currHdr)
	blockHeader.SetPrevHash(TestHasher.Compute(string(buff)))
	blockHeader.SetPrevRandSeed(currHdr.GetRandSeed())
	sig, _ := TestMultiSig.AggregateSigs(nil)
	blockHeader.SetSignature(sig)
	blockHeader.SetRandSeed(sig)
	blockHeader.SetLeaderSignature([]byte("leader sign"))
	blockHeader.SetChainID(tpn.ChainID)

	blockBody, err := tpn.BlockProcessor.CreateBlockBody(blockHeader, haveTime)
	if err != nil {
		fmt.Println(err.Error())
		return nil, nil, nil
	}
	err = tpn.BlockProcessor.ApplyBodyToHeader(blockHeader, blockBody)
	if err != nil {
		fmt.Println(err.Error())
		return nil, nil, nil
	}

	shardBlockBody, ok := blockBody.(dataBlock.Body)
	txHashes := make([][]byte, 0)
	if !ok {
		return blockBody, blockHeader, txHashes
	}

	for _, mb := range shardBlockBody {
		for _, hash := range mb.TxHashes {
			copiedHash := make([]byte, len(hash))
			copy(copiedHash, hash)
			txHashes = append(txHashes, copiedHash)
		}
	}

	return blockBody, blockHeader, txHashes
}

// BroadcastBlock broadcasts the block and body to the connected peers
func (tpn *TestProcessorNode) BroadcastBlock(body data.BodyHandler, header data.HeaderHandler) {
	_ = tpn.BroadcastMessenger.BroadcastBlock(body, header)
	_ = tpn.BroadcastMessenger.BroadcastShardHeader(header)
	miniBlocks, transactions, _ := tpn.BlockProcessor.MarshalizedDataToBroadcast(header, body)
	_ = tpn.BroadcastMessenger.BroadcastMiniBlocks(miniBlocks)
	_ = tpn.BroadcastMessenger.BroadcastTransactions(transactions)
}

// CommitBlock commits the block and body
func (tpn *TestProcessorNode) CommitBlock(body data.BodyHandler, header data.HeaderHandler) {
	_ = tpn.BlockProcessor.CommitBlock(tpn.BlockChain, header, body)
}

// GetShardHeader returns the first *dataBlock.Header stored in datapools having the nonce provided as parameter
func (tpn *TestProcessorNode) GetShardHeader(nonce uint64) (*dataBlock.Header, error) {
	invalidCachers := tpn.ShardDataPool == nil || tpn.ShardDataPool.Headers() == nil || tpn.ShardDataPool.HeadersNonces() == nil
	if invalidCachers {
		return nil, errors.New("invalid data pool")
	}

	syncMapHashNonce, ok := tpn.ShardDataPool.HeadersNonces().Get(nonce)
	if !ok {
		return nil, errors.New(fmt.Sprintf("no hash-nonce link in HeadersNonces for nonce %d", nonce))
	}

	headerHash, ok := syncMapHashNonce.Load(tpn.ShardCoordinator.SelfId())
	if !ok {
		return nil, errors.New(fmt.Sprintf("no hash-nonce hash in HeadersNonces for nonce %d", nonce))
	}

	headerObject, ok := tpn.ShardDataPool.Headers().Get(headerHash)
	if !ok {
		return nil, errors.New(fmt.Sprintf("no header found for hash %s", hex.EncodeToString(headerHash)))
	}

	header, ok := headerObject.(*dataBlock.Header)
	if !ok {
		return nil, errors.New(fmt.Sprintf("not a *dataBlock.Header stored in headers found for hash %s", hex.EncodeToString(headerHash)))
	}

	return header, nil
}

// GetBlockBody returns the body for provided header parameter
func (tpn *TestProcessorNode) GetBlockBody(header *dataBlock.Header) (dataBlock.Body, error) {
	invalidCachers := tpn.ShardDataPool == nil || tpn.ShardDataPool.MiniBlocks() == nil
	if invalidCachers {
		return nil, errors.New("invalid data pool")
	}

	body := dataBlock.Body{}
	for _, miniBlockHeader := range header.MiniBlockHeaders {
		miniBlockHash := miniBlockHeader.Hash

		mbObject, ok := tpn.ShardDataPool.MiniBlocks().Get(miniBlockHash)
		if !ok {
			return nil, errors.New(fmt.Sprintf("no miniblock found for hash %s", hex.EncodeToString(miniBlockHash)))
		}

		mb, ok := mbObject.(*dataBlock.MiniBlock)
		if !ok {
			return nil, errors.New(fmt.Sprintf("not a *dataBlock.MiniBlock stored in miniblocks found for hash %s", hex.EncodeToString(miniBlockHash)))
		}

		body = append(body, mb)
	}

	return body, nil
}

// GetMetaBlockBody returns the body for provided header parameter
func (tpn *TestProcessorNode) GetMetaBlockBody(header *dataBlock.MetaBlock) (dataBlock.Body, error) {
	invalidCachers := tpn.MetaDataPool == nil || tpn.MetaDataPool.MiniBlocks() == nil
	if invalidCachers {
		return nil, errors.New("invalid data pool")
	}

	body := dataBlock.Body{}
	for _, miniBlockHeader := range header.MiniBlockHeaders {
		miniBlockHash := miniBlockHeader.Hash

		mbObject, ok := tpn.MetaDataPool.MiniBlocks().Get(miniBlockHash)
		if !ok {
			return nil, errors.New(fmt.Sprintf("no miniblock found for hash %s", hex.EncodeToString(miniBlockHash)))
		}

		mb, ok := mbObject.(*dataBlock.MiniBlock)
		if !ok {
			return nil, errors.New(fmt.Sprintf("not a *dataBlock.MiniBlock stored in miniblocks found for hash %s", hex.EncodeToString(miniBlockHash)))
		}

		body = append(body, mb)
	}

	return body, nil
}

// GetMetaHeader returns the first *dataBlock.MetaBlock stored in datapools having the nonce provided as parameter
func (tpn *TestProcessorNode) GetMetaHeader(nonce uint64) (*dataBlock.MetaBlock, error) {
	invalidCachers := tpn.MetaDataPool == nil || tpn.MetaDataPool.MetaBlocks() == nil || tpn.MetaDataPool.HeadersNonces() == nil
	if invalidCachers {
		return nil, errors.New("invalid data pool")
	}

	syncMapHashNonce, ok := tpn.MetaDataPool.HeadersNonces().Get(nonce)
	if !ok {
		return nil, errors.New(fmt.Sprintf("no hash-nonce link in HeadersNonces for nonce %d", nonce))
	}

	headerHash, ok := syncMapHashNonce.Load(tpn.ShardCoordinator.SelfId())
	if !ok {
		return nil, errors.New(fmt.Sprintf("no hash-nonce hash in HeadersNonces for nonce %d", nonce))
	}

	headerObject, ok := tpn.MetaDataPool.MetaBlocks().Get(headerHash)
	if !ok {
		return nil, errors.New(fmt.Sprintf("no header found for hash %s", hex.EncodeToString(headerHash)))
	}

	header, ok := headerObject.(*dataBlock.MetaBlock)
	if !ok {
		return nil, errors.New(fmt.Sprintf("not a *dataBlock.MetaBlock stored in headers found for hash %s", hex.EncodeToString(headerHash)))
	}

	return header, nil
}

// SyncNode tries to process and commit a block already stored in data pool with provided nonce
func (tpn *TestProcessorNode) SyncNode(nonce uint64) error {
	if tpn.ShardCoordinator.SelfId() == sharding.MetachainShardId {
		return tpn.syncMetaNode(nonce)
	} else {
		return tpn.syncShardNode(nonce)
	}
}

func (tpn *TestProcessorNode) syncShardNode(nonce uint64) error {
	header, err := tpn.GetShardHeader(nonce)
	if err != nil {
		return err
	}

	body, err := tpn.GetBlockBody(header)
	if err != nil {
		return err
	}

	err = tpn.BlockProcessor.ProcessBlock(
		tpn.BlockChain,
		header,
		body,
		func() time.Duration {
			return time.Second * 2
		},
	)
	if err != nil {
		return err
	}

	err = tpn.BlockProcessor.CommitBlock(tpn.BlockChain, header, body)
	if err != nil {
		return err
	}

	return nil
}

func (tpn *TestProcessorNode) syncMetaNode(nonce uint64) error {
	header, err := tpn.GetMetaHeader(nonce)
	if err != nil {
		return err
	}

	body, err := tpn.GetMetaBlockBody(header)
	if err != nil {
		return err
	}

	err = tpn.BlockProcessor.ProcessBlock(
		tpn.BlockChain,
		header,
		body,
		func() time.Duration {
			return time.Second * 2000
		},
	)
	if err != nil {
		return err
	}

	err = tpn.BlockProcessor.CommitBlock(tpn.BlockChain, header, body)
	if err != nil {
		return err
	}

	return nil
}

// SetAccountNonce sets the account nonce with journal
func (tpn *TestProcessorNode) SetAccountNonce(nonce uint64) error {
	nodeAccount, _ := tpn.AccntState.GetAccountWithJournal(tpn.OwnAccount.Address)
	err := nodeAccount.(*state.Account).SetNonceWithJournal(nonce)
	if err != nil {
		return err
	}

	_, err = tpn.AccntState.Commit()
	if err != nil {
		return err
	}

	return nil
}

// MiniBlocksPresent checks if the all the miniblocks are present in the pool
func (tpn *TestProcessorNode) MiniBlocksPresent(hashes [][]byte) bool {
	mbCacher := tpn.ShardDataPool.MiniBlocks()
	for i := 0; i < len(hashes); i++ {
		ok := mbCacher.Has(hashes[i])
		if !ok {
			return false
		}
	}

	return true
}

func (tpn *TestProcessorNode) initRounder() {
	tpn.Rounder = &mock.RounderMock{}
}

func (tpn *TestProcessorNode) initRequestedItemsHandler() {
	tpn.RequestedItemsHandler = timecache.NewTimeCache(roundDuration)
}<|MERGE_RESOLUTION|>--- conflicted
+++ resolved
@@ -202,17 +202,11 @@
 
 	messenger := CreateMessengerWithKadDht(context.Background(), initialNodeAddr)
 	tpn := &TestProcessorNode{
-<<<<<<< HEAD
-		ShardCoordinator: shardCoordinator,
-		Messenger:        messenger,
-		NodesCoordinator: nodesCoordinator,
-		ChainID:          []byte("integration tests chain ID"),
-=======
 		ShardCoordinator:  shardCoordinator,
 		Messenger:         messenger,
 		NodesCoordinator:  nodesCoordinator,
 		HeaderSigVerifier: &mock.HeaderSigVerifierStub{},
->>>>>>> e15539d7
+		ChainID:           []byte("integration tests chain ID"),
 	}
 
 	tpn.NodeKeys = &TestKeyPair{
@@ -388,11 +382,8 @@
 			maxTxNonceDeltaAllowed,
 			tpn.EconomicsData,
 			tpn.BlackListHandler,
-<<<<<<< HEAD
+			tpn.HeaderSigVerifier,
 			tpn.ChainID,
-=======
-			tpn.HeaderSigVerifier,
->>>>>>> e15539d7
 		)
 
 		tpn.InterceptorsContainer, err = interceptorContainerFactory.Create()
@@ -418,11 +409,8 @@
 			maxTxNonceDeltaAllowed,
 			tpn.EconomicsData,
 			tpn.BlackListHandler,
-<<<<<<< HEAD
+			tpn.HeaderSigVerifier,
 			tpn.ChainID,
-=======
-			tpn.HeaderSigVerifier,
->>>>>>> e15539d7
 		)
 
 		tpn.InterceptorsContainer, err = interceptorContainerFactory.Create()
