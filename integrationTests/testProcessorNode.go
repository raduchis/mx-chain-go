--- conflicted
+++ resolved
@@ -386,11 +386,7 @@
 			return numNodes
 		},
 	}
-<<<<<<< HEAD
 	nodesCoordinatorStub := &shardingMocks.NodesCoordinatorStub{
-=======
-	nodesCoord := &shardingMocks.NodesCoordinatorStub{
->>>>>>> 4d5a5c83
 		ComputeValidatorsGroupCalled: func(randomness []byte, round uint64, shardId uint32, epoch uint32) (validators []nodesCoordinator.Validator, err error) {
 			v, _ := nodesCoordinator.NewValidator(pksBytes[shardId], 1, defaultChancesSelection)
 			return []nodesCoordinator.Validator{v}, nil
@@ -424,11 +420,7 @@
 	tpn := &TestProcessorNode{
 		ShardCoordinator:        shardCoordinator,
 		Messenger:               messenger,
-<<<<<<< HEAD
 		NodesCoordinator:        nodesCoordinatorStub,
-=======
-		NodesCoordinator:        nodesCoord,
->>>>>>> 4d5a5c83
 		HeaderSigVerifier:       &mock.HeaderSigVerifierStub{},
 		HeaderIntegrityVerifier: CreateHeaderIntegrityVerifier(),
 		ChainID:                 ChainID,
@@ -610,11 +602,7 @@
 
 	messenger := CreateMessengerWithNoDiscoveryAndPeersRatingHandler(peersRatingHandler)
 	_ = messenger.SetThresholdMinConnectedPeers(minConnectedPeers)
-<<<<<<< HEAD
 	nodesCoordinatorStub := &shardingMocks.NodesCoordinatorMock{}
-=======
-	nodesCoord := &shardingMocks.NodesCoordinatorMock{}
->>>>>>> 4d5a5c83
 	kg := &mock.KeyGenMock{}
 	sk, pk := kg.GeneratePair()
 
@@ -622,11 +610,7 @@
 	tpn := &TestProcessorNode{
 		ShardCoordinator:        shardCoordinator,
 		Messenger:               messenger,
-<<<<<<< HEAD
 		NodesCoordinator:        nodesCoordinatorStub,
-=======
-		NodesCoordinator:        nodesCoord,
->>>>>>> 4d5a5c83
 		HeaderSigVerifier:       &mock.HeaderSigVerifierStub{},
 		HeaderIntegrityVerifier: CreateHeaderIntegrityVerifier(),
 		ChainID:                 ChainID,
