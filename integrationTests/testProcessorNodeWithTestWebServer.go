package integrationTests

import (
	"net/http"
	"net/http/httptest"
	"sync"

	arwenConfig "github.com/ElrondNetwork/arwen-wasm-vm/v1_4/config"
	dataTransaction "github.com/ElrondNetwork/elrond-go-core/data/transaction"
	"github.com/ElrondNetwork/elrond-go/api/groups"
	"github.com/ElrondNetwork/elrond-go/api/shared"
	"github.com/ElrondNetwork/elrond-go/config"
	nodeFacade "github.com/ElrondNetwork/elrond-go/facade"
	"github.com/ElrondNetwork/elrond-go/integrationTests/mock"
	"github.com/ElrondNetwork/elrond-go/node/external"
	"github.com/ElrondNetwork/elrond-go/node/external/blockAPI"
	"github.com/ElrondNetwork/elrond-go/node/external/transactionAPI"
	"github.com/ElrondNetwork/elrond-go/node/trieIterators"
	"github.com/ElrondNetwork/elrond-go/node/trieIterators/factory"
	"github.com/ElrondNetwork/elrond-go/process/coordinator"
	"github.com/ElrondNetwork/elrond-go/process/smartContract/builtInFunctions"
	"github.com/ElrondNetwork/elrond-go/process/transaction"
	"github.com/ElrondNetwork/elrond-go/process/txsimulator"
	txSimData "github.com/ElrondNetwork/elrond-go/process/txsimulator/data"
	"github.com/ElrondNetwork/elrond-go/process/txstatus"
	"github.com/ElrondNetwork/elrond-go/testscommon"
	"github.com/ElrondNetwork/elrond-go/testscommon/statusHandler"
	"github.com/ElrondNetwork/elrond-go/vm/systemSmartContracts/defaults"
	"github.com/ElrondNetwork/elrond-vm-common/parsers"
	"github.com/gin-contrib/cors"
	"github.com/gin-gonic/gin"
)

// TestProcessorNodeWithTestWebServer represents a TestProcessorNode with a test web server
type TestProcessorNodeWithTestWebServer struct {
	*TestProcessorNode
	facade Facade
	mutWs  sync.Mutex
	ws     *gin.Engine
}

// NewTestProcessorNodeWithTestWebServer returns a new TestProcessorNodeWithTestWebServer instance with a libp2p messenger
func NewTestProcessorNodeWithTestWebServer(
	maxShards uint32,
	nodeShardId uint32,
	txSignPrivKeyShardId uint32,
) *TestProcessorNodeWithTestWebServer {

	tpn := newBaseTestProcessorNode(maxShards, nodeShardId, txSignPrivKeyShardId)
	tpn.initTestNode()

	argFacade := createFacadeArg(tpn)
	facade, err := nodeFacade.NewNodeFacade(argFacade)
	log.LogIfError(err)

	ws := createGinServer(facade, argFacade.ApiRoutesConfig)

	return &TestProcessorNodeWithTestWebServer{
		TestProcessorNode: tpn,
		facade:            facade,
		ws:                ws,
	}
}

// DoRequest preforms a test request on the web server, returning the response ready to be parsed
func (node *TestProcessorNodeWithTestWebServer) DoRequest(request *http.Request) *httptest.ResponseRecorder {
	// this is a critical section, serialize each request
	node.mutWs.Lock()
	defer node.mutWs.Unlock()

	resp := httptest.NewRecorder()
	node.ws.ServeHTTP(resp, request)

	return resp
}

func createFacadeArg(tpn *TestProcessorNode) nodeFacade.ArgNodeFacade {
	apiResolver, txSimulator := createFacadeComponents(tpn)

	return nodeFacade.ArgNodeFacade{
		Node:                   tpn.Node,
		ApiResolver:            apiResolver,
		TxSimulatorProcessor:   txSimulator,
		RestAPIServerDebugMode: false,
		WsAntifloodConfig: config.WebServerAntifloodConfig{
			SimultaneousRequests:         1000,
			SameSourceRequests:           1000,
			SameSourceResetIntervalInSec: 1,
			EndpointsThrottlers:          []config.EndpointsThrottlersConfig{},
		},
		FacadeConfig:    config.FacadeConfig{},
		ApiRoutesConfig: createTestApiConfig(),
		AccountsState:   tpn.AccntState,
		PeerState:       tpn.PeerState,
		Blockchain:      tpn.BlockChain,
	}
}

func createTestApiConfig() config.ApiRoutesConfig {
	routes := map[string][]string{
		"node":        {"/status", "/metrics", "/heartbeatstatus", "/statistics", "/p2pstatus", "/debug", "/peerinfo"},
		"address":     {"/:address", "/:address/balance", "/:address/username", "/:address/key/:key", "/:address/esdt", "/:address/esdt/:tokenIdentifier"},
		"hardfork":    {"/trigger"},
		"network":     {"/status", "/total-staked", "/economics", "/config"},
		"log":         {"/log"},
		"validator":   {"/statistics"},
		"vm-values":   {"/hex", "/string", "/int", "/query"},
		"transaction": {"/send", "/simulate", "/send-multiple", "/cost", "/:txhash"},
		"block":       {"/by-nonce/:nonce", "/by-hash/:hash", "/by-round/:round"},
	}

	routesConfig := config.ApiRoutesConfig{
		APIPackages: make(map[string]config.APIPackageConfig),
	}

	for name, endpoints := range routes {
		packageConfig := config.APIPackageConfig{}
		for _, routeName := range endpoints {
			route := config.RouteConfig{
				Name: routeName,
				Open: true,
			}
			packageConfig.Routes = append(packageConfig.Routes, route)
		}

		routesConfig.APIPackages[name] = packageConfig
	}

	return routesConfig
}

func createFacadeComponents(tpn *TestProcessorNode) (nodeFacade.ApiResolver, nodeFacade.TransactionSimulatorProcessor) {
	gasMap := arwenConfig.MakeGasMapForTests()
	defaults.FillGasMapInternal(gasMap, 1)
	gasScheduleNotifier := mock.NewGasScheduleNotifierMock(gasMap)
	argsBuiltIn := builtInFunctions.ArgsCreateBuiltInFunctionContainer{
		GasSchedule:      gasScheduleNotifier,
		MapDNSAddresses:  make(map[string]struct{}),
		Marshalizer:      TestMarshalizer,
		Accounts:         tpn.AccntState,
		ShardCoordinator: tpn.ShardCoordinator,
		EpochNotifier:    tpn.EpochNotifier,
	}
	builtInFuncs, _, err := builtInFunctions.CreateBuiltInFuncContainerAndNFTStorageHandler(argsBuiltIn)
	log.LogIfError(err)
	esdtTransferParser, _ := parsers.NewESDTTransferParser(TestMarshalizer)
	argsTxTypeHandler := coordinator.ArgNewTxTypeHandler{
		PubkeyConverter:    TestAddressPubkeyConverter,
		ShardCoordinator:   tpn.ShardCoordinator,
		BuiltInFunctions:   builtInFuncs,
		ArgumentParser:     parsers.NewCallArgsParser(),
		EpochNotifier:      tpn.EpochNotifier,
		ESDTTransferParser: esdtTransferParser,
	}
	txTypeHandler, err := coordinator.NewTxTypeHandler(argsTxTypeHandler)
	log.LogIfError(err)

	txCostHandler, err := transaction.NewTransactionCostEstimator(
		txTypeHandler,
		tpn.EconomicsData,
		&mock.TransactionSimulatorStub{
			ProcessTxCalled: func(tx *dataTransaction.Transaction) (*txSimData.SimulationResults, error) {
				return &txSimData.SimulationResults{}, nil
			},
		},
		tpn.AccntState,
		tpn.ShardCoordinator,
		tpn.EpochNotifier,
		0,
	)
	log.LogIfError(err)

	accountsWrapper := &trieIterators.AccountsWrapper{
		Mutex:           &sync.Mutex{},
		AccountsAdapter: tpn.AccntState,
	}

	args := trieIterators.ArgTrieIteratorProcessor{
		ShardID:            tpn.ShardCoordinator.SelfId(),
		Accounts:           accountsWrapper,
		QueryService:       tpn.SCQueryService,
		PublicKeyConverter: TestAddressPubkeyConverter,
	}
	totalStakedValueHandler, err := factory.CreateTotalStakedValueHandler(args)
	log.LogIfError(err)

	directStakedListHandler, err := factory.CreateDirectStakedListHandler(args)
	log.LogIfError(err)

	delegatedListHandler, err := factory.CreateDelegatedListHandler(args)
	log.LogIfError(err)

	argsApiTransactionProc := &transactionAPI.ArgAPITransactionProcessor{
		Marshalizer:              TestMarshalizer,
		AddressPubKeyConverter:   TestAddressPubkeyConverter,
		ShardCoordinator:         tpn.ShardCoordinator,
		HistoryRepository:        tpn.HistoryRepository,
		StorageService:           tpn.Storage,
		DataPool:                 tpn.DataPool,
		Uint64ByteSliceConverter: TestUint64Converter,
	}
	apiTransactionHandler, err := transactionAPI.NewAPITransactionProcessor(argsApiTransactionProc)
	log.LogIfError(err)

	statusCom, err := txstatus.NewStatusComputer(tpn.ShardCoordinator.SelfId(), TestUint64Converter, tpn.Storage)
	log.LogIfError(err)

	argsBlockAPI := &blockAPI.ArgAPIBlockProcessor{
		SelfShardID:              tpn.ShardCoordinator.SelfId(),
		Store:                    tpn.Storage,
		Marshalizer:              TestMarshalizer,
		Uint64ByteSliceConverter: TestUint64Converter,
		HistoryRepo:              tpn.HistoryRepository,
		TxUnmarshaller:           apiTransactionHandler,
		StatusComputer:           statusCom,
		Hasher:                   TestHasher,
		AddressPubkeyConverter:   TestAddressPubkeyConverter,
	}
	blockAPIHandler, err := blockAPI.CreateAPIBlockProcessor(argsBlockAPI)
	log.LogIfError(err)

	apiInternalBlockProcessor, err := blockAPI.CreateAPIInternalBlockProcessor(argsBlockAPI)
	log.LogIfError(err)

	argsApiResolver := external.ArgNodeApiResolver{
<<<<<<< HEAD
		SCQueryService:          tpn.SCQueryService,
		StatusMetricsHandler:    &testscommon.StatusMetricsStub{},
		TxCostHandler:           txCostHandler,
		TotalStakedValueHandler: totalStakedValueHandler,
		DirectStakedListHandler: directStakedListHandler,
		DelegatedListHandler:    delegatedListHandler,
		APITransactionHandler:   apiTransactionHandler,
		APIBlockHandler:         blockAPIHandler,
=======
		SCQueryService:           tpn.SCQueryService,
		StatusMetricsHandler:     &statusHandler.StatusMetricsStub{},
		TxCostHandler:            txCostHandler,
		TotalStakedValueHandler:  totalStakedValueHandler,
		DirectStakedListHandler:  directStakedListHandler,
		DelegatedListHandler:     delegatedListHandler,
		APITransactionHandler:    apiTransactionHandler,
		APIBlockHandler:          blockAPIHandler,
		APIInternalBlockHandler:  apiInternalBlockProcessor,
		GenesisNodesSetupHandler: &mock.NodesSetupStub{},
		ValidatorPubKeyConverter: &testscommon.PubkeyConverterMock{},
>>>>>>> a983cb35
	}

	apiResolver, err := external.NewNodeApiResolver(argsApiResolver)
	log.LogIfError(err)

	argSimulator := txsimulator.ArgsTxSimulator{
		TransactionProcessor:      tpn.TxProcessor,
		IntermediateProcContainer: tpn.InterimProcContainer,
		AddressPubKeyConverter:    TestAddressPubkeyConverter,
		ShardCoordinator:          tpn.ShardCoordinator,
		Marshalizer:               TestMarshalizer,
		Hasher:                    TestHasher,
		VMOutputCacher:            &testscommon.CacherMock{},
	}

	txSimulator, err := txsimulator.NewTransactionSimulator(argSimulator)
	log.LogIfError(err)

	return apiResolver, txSimulator
}

func createGinServer(facade Facade, apiConfig config.ApiRoutesConfig) *gin.Engine {
	ws := gin.New()
	ws.Use(cors.Default())

	groupsMap := createGroups(facade)
	for groupName, groupHandler := range groupsMap {
		ginGroup := ws.Group(groupName)
		groupHandler.RegisterRoutes(ginGroup, apiConfig)
	}

	return ws
}

func createGroups(facade Facade) map[string]shared.GroupHandler {
	groupsMap := make(map[string]shared.GroupHandler)
	addressGroup, err := groups.NewAddressGroup(facade)
	if err == nil {
		groupsMap["address"] = addressGroup
	}

	blockGroup, err := groups.NewBlockGroup(facade)
	if err == nil {
		groupsMap["block"] = blockGroup
	}

	hardforkGroup, err := groups.NewHardforkGroup(facade)
	if err == nil {
		groupsMap["hardfork"] = hardforkGroup
	}

	networkGroup, err := groups.NewNetworkGroup(facade)
	if err == nil {
		groupsMap["network"] = networkGroup
	}

	nodeGroup, err := groups.NewNodeGroup(facade)
	if err == nil {
		groupsMap["node"] = nodeGroup
	}

	proofGroup, err := groups.NewProofGroup(facade)
	if err == nil {
		groupsMap["proof"] = proofGroup
	}

	transactionGroup, err := groups.NewTransactionGroup(facade)
	if err == nil {
		groupsMap["transaction"] = transactionGroup
	}

	validatorGroup, err := groups.NewValidatorGroup(facade)
	if err == nil {
		groupsMap["validator"] = validatorGroup
	}

	vmValuesGroup, err := groups.NewVmValuesGroup(facade)
	if err == nil {
		groupsMap["vm-values"] = vmValuesGroup
	}

	return groupsMap
}<|MERGE_RESOLUTION|>--- conflicted
+++ resolved
@@ -223,16 +223,6 @@
 	log.LogIfError(err)
 
 	argsApiResolver := external.ArgNodeApiResolver{
-<<<<<<< HEAD
-		SCQueryService:          tpn.SCQueryService,
-		StatusMetricsHandler:    &testscommon.StatusMetricsStub{},
-		TxCostHandler:           txCostHandler,
-		TotalStakedValueHandler: totalStakedValueHandler,
-		DirectStakedListHandler: directStakedListHandler,
-		DelegatedListHandler:    delegatedListHandler,
-		APITransactionHandler:   apiTransactionHandler,
-		APIBlockHandler:         blockAPIHandler,
-=======
 		SCQueryService:           tpn.SCQueryService,
 		StatusMetricsHandler:     &statusHandler.StatusMetricsStub{},
 		TxCostHandler:            txCostHandler,
@@ -244,7 +234,6 @@
 		APIInternalBlockHandler:  apiInternalBlockProcessor,
 		GenesisNodesSetupHandler: &mock.NodesSetupStub{},
 		ValidatorPubKeyConverter: &testscommon.PubkeyConverterMock{},
->>>>>>> a983cb35
 	}
 
 	apiResolver, err := external.NewNodeApiResolver(argsApiResolver)
