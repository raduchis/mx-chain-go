package integrationTests

import (
	"bytes"
	"context"
	"fmt"

	"github.com/ElrondNetwork/elrond-go/cmd/node/factory"
	"github.com/ElrondNetwork/elrond-go/crypto"
	kmultisig "github.com/ElrondNetwork/elrond-go/crypto/signing/kyber/multisig"
	"github.com/ElrondNetwork/elrond-go/crypto/signing/multisig"
	"github.com/ElrondNetwork/elrond-go/data"
	"github.com/ElrondNetwork/elrond-go/hashing/blake2b"
	"github.com/ElrondNetwork/elrond-go/sharding"
)

// NewTestProcessorNodeWithCustomNodesCoordinator returns a new TestProcessorNode instance with custom NodesCoordinator
func NewTestProcessorNodeWithCustomNodesCoordinator(
	maxShards uint32,
	nodeShardId uint32,
	initialNodeAddr string,
	nodesCoordinator sharding.NodesCoordinator,
	cp *CryptoParams,
	keyIndex int,
) *TestProcessorNode {

	shardCoordinator, _ := sharding.NewMultiShardCoordinator(maxShards, nodeShardId)

	messenger := CreateMessengerWithKadDht(context.Background(), initialNodeAddr)
	tpn := &TestProcessorNode{
		ShardCoordinator: shardCoordinator,
		Messenger:        messenger,
		NodesCoordinator: nodesCoordinator,
	}
	tpn.NodeKeys = cp.Keys[nodeShardId][keyIndex]

	llsig := &kmultisig.KyberMultiSignerBLS{}
	blsHasher := blake2b.Blake2b{HashSize: factory.BlsHashSize}

	pubKeysMap := PubKeysMapFromKeysMap(cp.Keys)

	tpn.MultiSigner, _ = multisig.NewBLSMultisig(
		llsig,
		blsHasher,
		pubKeysMap[nodeShardId],
		tpn.NodeKeys.Sk,
		cp.KeyGen,
		0,
	)
	if tpn.MultiSigner == nil {
		fmt.Println("Error generating multisigner")
	}
	accountShardId := nodeShardId
	if nodeShardId == sharding.MetachainShardId {
		accountShardId = 0
	}

	tpn.OwnAccount = CreateTestWalletAccount(shardCoordinator, accountShardId)
	tpn.initDataPools()
	tpn.initTestNode()

	return tpn
}

// CreateNodesWithNodesCoordinator returns a map with nodes per shard each using a real nodes coordinator
func CreateNodesWithNodesCoordinator(
	nodesPerShard int,
	nbMetaNodes int,
	nbShards int,
	shardConsensusGroupSize int,
	metaConsensusGroupSize int,
	seedAddress string,
) map[uint32][]*TestProcessorNode {
	cp := CreateCryptoParams(nodesPerShard, nbMetaNodes, uint32(nbShards))
	pubKeys := PubKeysMapFromKeysMap(cp.Keys)
	validatorsMap := GenValidatorsFromPubKeys(pubKeys)
	nodesMap := make(map[uint32][]*TestProcessorNode)
	for shardId, validatorList := range validatorsMap {
		nodesCoordinator, err := sharding.NewIndexHashedNodesCoordinator(
			shardConsensusGroupSize,
			metaConsensusGroupSize,
			TestHasher,
			shardId,
			uint32(nbShards),
			validatorsMap,
		)

		if err != nil {
			fmt.Println("Error creating node coordinator")
		}

		nodesList := make([]*TestProcessorNode, len(validatorList))
		for i := range validatorList {
			nodesList[i] = NewTestProcessorNodeWithCustomNodesCoordinator(
				uint32(nbShards),
				shardId,
				seedAddress,
				nodesCoordinator,
				cp,
				i,
			)
		}
		nodesMap[shardId] = nodesList
	}

	return nodesMap
}

// ProposeBlockWithConsensusSignature proposes
func ProposeBlockWithConsensusSignature(
	shardId uint32,
	nodesMap map[uint32][]*TestProcessorNode,
	round uint64,
	nonce uint64,
	randomness []byte,
) (data.BodyHandler, data.HeaderHandler, [][]byte, []*TestProcessorNode) {

	nodesCoordinator := nodesMap[shardId][0].NodesCoordinator
	pubKeys, err := nodesCoordinator.GetValidatorsPublicKeys(randomness, round, shardId)
	if err != nil {
		fmt.Println("Error getting the validators public keys: ", err)
	}

	adddresses, err := nodesCoordinator.GetValidatorsRewardsAddresses(randomness, round, shardId)

	// set the consensus reward addresses
	for _, node := range nodesMap[shardId] {
<<<<<<< HEAD
		node.BlockProcessor.SetConsensusRewardAddresses(adddresses, round)
=======
		node.BlockProcessor.SetConsensusData(adddresses, round)
>>>>>>> 0bb17f52
	}

	consensusNodes := selectTestNodesForPubKeys(nodesMap[shardId], pubKeys)
	// first node is block proposer
	body, header, txHashes := consensusNodes[0].ProposeBlock(round, nonce)
	header.SetPrevRandSeed(randomness)
	header = DoConsensusSigningOnBlock(header, consensusNodes, pubKeys)

	return body, header, txHashes, consensusNodes
}

func selectTestNodesForPubKeys(nodes []*TestProcessorNode, pubKeys []string) []*TestProcessorNode {
	selectedNodes := make([]*TestProcessorNode, len(pubKeys))
	cntNodes := 0

	for i, pk := range pubKeys {
		for _, node := range nodes {
			pubKeyBytes, _ := node.NodeKeys.Pk.ToByteArray()
			if bytes.Equal(pubKeyBytes, []byte(pk)) {
				selectedNodes[i] = node
				cntNodes++
			}
		}
	}

	if cntNodes != len(pubKeys) {
		fmt.Println("Error selecting nodes from public keys")
	}

	return selectedNodes
}

// DoConsensusSigningOnBlock simulates a consensus aggregated signature on the provided block
func DoConsensusSigningOnBlock(
	blockHeader data.HeaderHandler,
	consensusNodes []*TestProcessorNode,
	pubKeys []string,
) data.HeaderHandler {
	// set bitmap for all consensus nodes signing
	bitmap := make([]byte, len(consensusNodes)/8+1)
	for i := range bitmap {
		bitmap[i] = 0xFF
	}

	bitmap[len(consensusNodes)/8] >>= uint8(8 - (len(consensusNodes) % 8))
	blockHeader.SetPubKeysBitmap(bitmap)
	// clear signature, as we need to compute it below
	blockHeader.SetSignature(nil)
	blockHeader.SetPubKeysBitmap(nil)
	blockHeaderBytes, _ := TestMarshalizer.Marshal(blockHeader)
	blockHeaderHash := TestHasher.Compute(string(blockHeaderBytes))

	var msig crypto.MultiSigner
	msigProposer, _ := consensusNodes[0].MultiSigner.Create(pubKeys, 0)
	_, _ = msigProposer.CreateSignatureShare(blockHeaderHash, bitmap)

	for i := 1; i < len(consensusNodes); i++ {
		msig, _ = consensusNodes[i].MultiSigner.Create(pubKeys, uint16(i))
		sigShare, _ := msig.CreateSignatureShare(blockHeaderHash, bitmap)
		_ = msigProposer.StoreSignatureShare(uint16(i), sigShare)
	}

	sig, _ := msigProposer.AggregateSigs(bitmap)
	blockHeader.SetSignature(sig)
	blockHeader.SetPubKeysBitmap(bitmap)

	return blockHeader
}<|MERGE_RESOLUTION|>--- conflicted
+++ resolved
@@ -125,11 +125,7 @@
 
 	// set the consensus reward addresses
 	for _, node := range nodesMap[shardId] {
-<<<<<<< HEAD
-		node.BlockProcessor.SetConsensusRewardAddresses(adddresses, round)
-=======
 		node.BlockProcessor.SetConsensusData(adddresses, round)
->>>>>>> 0bb17f52
 	}
 
 	consensusNodes := selectTestNodesForPubKeys(nodesMap[shardId], pubKeys)
