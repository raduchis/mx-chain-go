package integrationTests

import (
	"bytes"
	"encoding/hex"
	"fmt"
	"strconv"
	"sync"
	"testing"
	"time"

	"github.com/ElrondNetwork/elrond-go-core/core"
	"github.com/ElrondNetwork/elrond-go-core/core/check"
	"github.com/ElrondNetwork/elrond-go-core/data"
	"github.com/ElrondNetwork/elrond-go-core/data/endProcess"
	"github.com/ElrondNetwork/elrond-go-core/hashing"
	"github.com/ElrondNetwork/elrond-go-core/hashing/blake2b"
	crypto "github.com/ElrondNetwork/elrond-go-crypto"
	mclmultisig "github.com/ElrondNetwork/elrond-go-crypto/signing/mcl/multisig"
	"github.com/ElrondNetwork/elrond-go-crypto/signing/multisig"
	"github.com/ElrondNetwork/elrond-go/common/forking"
	"github.com/ElrondNetwork/elrond-go/epochStart/bootstrap/disabled"
	"github.com/ElrondNetwork/elrond-go/epochStart/notifier"
	"github.com/ElrondNetwork/elrond-go/factory/peerSignatureHandler"
	"github.com/ElrondNetwork/elrond-go/integrationTests/mock"
	p2pRating "github.com/ElrondNetwork/elrond-go/p2p/rating"
	"github.com/ElrondNetwork/elrond-go/process"
	"github.com/ElrondNetwork/elrond-go/process/headerCheck"
	"github.com/ElrondNetwork/elrond-go/process/rating"
	"github.com/ElrondNetwork/elrond-go/process/transactionLog"
	"github.com/ElrondNetwork/elrond-go/sharding"
	"github.com/ElrondNetwork/elrond-go/sharding/nodesCoordinator"
	"github.com/ElrondNetwork/elrond-go/storage/lrucache"
	"github.com/ElrondNetwork/elrond-go/storage/storageUnit"
	"github.com/ElrondNetwork/elrond-go/testscommon"
	"github.com/ElrondNetwork/elrond-go/testscommon/dblookupext"
	"github.com/ElrondNetwork/elrond-go/testscommon/nodeTypeProviderMock"
	"github.com/ElrondNetwork/elrond-go/testscommon/shardingMocks"
)

// NewTestProcessorNodeWithCustomNodesCoordinator returns a new TestProcessorNode instance with custom NodesCoordinator
func NewTestProcessorNodeWithCustomNodesCoordinator(
	maxShards uint32,
	nodeShardId uint32,
	epochStartNotifier notifier.EpochStartNotifier,
	nodesCoordinator nodesCoordinator.NodesCoordinator,
	ratingsData *rating.RatingsData,
	cp *CryptoParams,
	keyIndex int,
	ownAccount *TestWalletAccount,
	headerSigVerifier process.InterceptedHeaderSigVerifier,
	headerIntegrityVerifier process.HeaderIntegrityVerifier,
	nodeSetup sharding.GenesisNodesSetupHandler,
) *TestProcessorNode {

	shardCoordinator, _ := sharding.NewMultiShardCoordinator(maxShards, nodeShardId)

	logsProcessor, _ := transactionLog.NewTxLogProcessor(transactionLog.ArgTxLogProcessor{Marshalizer: TestMarshalizer})
	peersRatingHandler, _ := p2pRating.NewPeersRatingHandler(
		p2pRating.ArgPeersRatingHandler{
			TopRatedCache: testscommon.NewCacherMock(),
			BadRatedCache: testscommon.NewCacherMock(),
		})
	messenger := CreateMessengerWithNoDiscoveryAndPeersRatingHandler(peersRatingHandler)
	tpn := &TestProcessorNode{
		ShardCoordinator:        shardCoordinator,
		Messenger:               messenger,
		NodesCoordinator:        nodesCoordinator,
		HeaderSigVerifier:       headerSigVerifier,
		HeaderIntegrityVerifier: headerIntegrityVerifier,
		ChainID:                 ChainID,
		NodesSetup:              nodeSetup,
		RatingsData:             ratingsData,
		MinTransactionVersion:   MinTransactionVersion,
		HistoryRepository:       &dblookupext.HistoryRepositoryStub{},
		EpochNotifier:           forking.NewGenericEpochNotifier(),
		ArwenChangeLocker:       &sync.RWMutex{},
		TransactionLogProcessor: logsProcessor,
		Bootstrapper:            mock.NewTestBootstrapperMock(),
		PeersRatingHandler:      peersRatingHandler,
<<<<<<< HEAD
=======
		PeerShardMapper:         mock.NewNetworkShardingCollectorMock(),
>>>>>>> c8588495
	}

	tpn.EnableEpochs.ScheduledMiniBlocksEnableEpoch = uint32(1000000)
	tpn.EnableEpochs.MiniBlockPartialExecutionEnableEpoch = uint32(1000000)
	tpn.NodeKeys = cp.Keys[nodeShardId][keyIndex]
	blsHasher, _ := blake2b.NewBlake2bWithSize(hashing.BlsHashSize)
	llsig := &mclmultisig.BlsMultiSigner{Hasher: blsHasher}

	pubKeysMap := PubKeysMapFromKeysMap(cp.Keys)

	tpn.MultiSigner, _ = multisig.NewBLSMultisig(
		llsig,
		pubKeysMap[nodeShardId],
		tpn.NodeKeys.Sk,
		cp.KeyGen,
		0,
	)
	if tpn.MultiSigner == nil {
		fmt.Println("Error generating multisigner")
	}
	accountShardId := nodeShardId
	if nodeShardId == core.MetachainShardId {
		accountShardId = 0
	}

	if ownAccount == nil {
		tpn.OwnAccount = CreateTestWalletAccount(shardCoordinator, accountShardId)
	} else {
		tpn.OwnAccount = ownAccount
	}

	tpn.EpochStartNotifier = epochStartNotifier
	tpn.initDataPools()
	tpn.initTestNode()

	return tpn
}

// CreateNodesWithNodesCoordinator returns a map with nodes per shard each using a real nodes coordinator
func CreateNodesWithNodesCoordinator(
	nodesPerShard int,
	nbMetaNodes int,
	nbShards int,
	shardConsensusGroupSize int,
	metaConsensusGroupSize int,
) map[uint32][]*TestProcessorNode {
	return CreateNodesWithNodesCoordinatorWithCacher(nodesPerShard, nbMetaNodes, nbShards, shardConsensusGroupSize, metaConsensusGroupSize)
}

// CreateNodesWithNodesCoordinatorWithCacher returns a map with nodes per shard each using a real nodes coordinator with cacher
func CreateNodesWithNodesCoordinatorWithCacher(
	nodesPerShard int,
	nbMetaNodes int,
	nbShards int,
	shardConsensusGroupSize int,
	metaConsensusGroupSize int,
) map[uint32][]*TestProcessorNode {
	coordinatorFactory := &IndexHashedNodesCoordinatorFactory{}
	return CreateNodesWithNodesCoordinatorFactory(nodesPerShard, nbMetaNodes, nbShards, shardConsensusGroupSize, metaConsensusGroupSize, coordinatorFactory)
}

// CreateNodesWithNodesCoordinatorAndTxKeys -
func CreateNodesWithNodesCoordinatorAndTxKeys(
	nodesPerShard int,
	nbMetaNodes int,
	nbShards int,
	shardConsensusGroupSize int,
	metaConsensusGroupSize int,
) map[uint32][]*TestProcessorNode {
	rater, _ := rating.NewBlockSigningRater(CreateRatingsData())
	coordinatorFactory := &IndexHashedNodesCoordinatorWithRaterFactory{
		PeerAccountListAndRatingHandler: rater,
	}
	cp := CreateCryptoParams(nodesPerShard, nbMetaNodes, uint32(nbShards))
	blsPubKeys := PubKeysMapFromKeysMap(cp.Keys)
	txPubKeys := PubKeysMapFromKeysMap(cp.TxKeys)
	validatorsMap := GenValidatorsFromPubKeysAndTxPubKeys(blsPubKeys, txPubKeys)
	validatorsMapForNodesCoordinator, _ := nodesCoordinator.NodesInfoToValidators(validatorsMap)

	waitingMap := make(map[uint32][]nodesCoordinator.GenesisNodeInfoHandler)
	for i := 0; i < nbShards; i++ {
		waitingMap[uint32(i)] = make([]nodesCoordinator.GenesisNodeInfoHandler, 0)
	}
	waitingMap[core.MetachainShardId] = make([]nodesCoordinator.GenesisNodeInfoHandler, 0)

	waitingMapForNodesCoordinator := make(map[uint32][]nodesCoordinator.Validator)
	for i := 0; i < nbShards; i++ {
		waitingMapForNodesCoordinator[uint32(i)] = make([]nodesCoordinator.Validator, 0)
	}
	waitingMapForNodesCoordinator[core.MetachainShardId] = make([]nodesCoordinator.Validator, 0)

	nodesSetup := &mock.NodesSetupStub{InitialNodesInfoCalled: func() (m map[uint32][]nodesCoordinator.GenesisNodeInfoHandler, m2 map[uint32][]nodesCoordinator.GenesisNodeInfoHandler) {
		return validatorsMap, waitingMap
	}}

	nodesMap := make(map[uint32][]*TestProcessorNode)
	completeNodesList := make([]Connectable, 0)
	for shardId, validatorList := range validatorsMap {
		nodesList := make([]*TestProcessorNode, len(validatorList))

		for i := range validatorList {
			dataCache, _ := lrucache.NewCache(10000)
			tpn := CreateNodeWithBLSAndTxKeys(
				nodesPerShard,
				nbMetaNodes,
				shardConsensusGroupSize,
				metaConsensusGroupSize,
				shardId,
				nbShards,
				validatorsMapForNodesCoordinator,
				waitingMapForNodesCoordinator,
				i,
				cp,
				dataCache,
				coordinatorFactory,
				nodesSetup,
				nil,
			)

			nodesList[i] = tpn
			completeNodesList = append(completeNodesList, tpn)
		}

		nodesMap[shardId] = append(nodesMap[shardId], nodesList...)
	}

	ConnectNodes(completeNodesList)

	return nodesMap
}

// CreateNodeWithBLSAndTxKeys -
func CreateNodeWithBLSAndTxKeys(
	nodesPerShard int,
	nbMetaNodes int,
	shardConsensusGroupSize int,
	metaConsensusGroupSize int,
	shardId uint32,
	nbShards int,
	validatorsMap map[uint32][]nodesCoordinator.Validator,
	waitingMap map[uint32][]nodesCoordinator.Validator,
	keyIndex int,
	cp *CryptoParams,
	cache nodesCoordinator.Cacher,
	coordinatorFactory NodesCoordinatorFactory,
	nodesSetup sharding.GenesisNodesSetupHandler,
	ratingsData *rating.RatingsData,
) *TestProcessorNode {

	epochStartSubscriber := notifier.NewEpochStartSubscriptionHandler()
	bootStorer := CreateMemUnit()
	argFactory := ArgIndexHashedNodesCoordinatorFactory{
		nodesPerShard:           nodesPerShard,
		nbMetaNodes:             nbMetaNodes,
		shardConsensusGroupSize: shardConsensusGroupSize,
		metaConsensusGroupSize:  metaConsensusGroupSize,
		shardId:                 shardId,
		nbShards:                nbShards,
		validatorsMap:           validatorsMap,
		waitingMap:              waitingMap,
		keyIndex:                keyIndex,
		cp:                      cp,
		epochStartSubscriber:    epochStartSubscriber,
		hasher:                  TestHasher,
		consensusGroupCache:     cache,
		bootStorer:              bootStorer,
	}
	nodesCoordinatorInstance := coordinatorFactory.CreateNodesCoordinator(argFactory)

	shardCoordinator, _ := sharding.NewMultiShardCoordinator(uint32(nbShards), shardId)

	logsProcessor, _ := transactionLog.NewTxLogProcessor(transactionLog.ArgTxLogProcessor{Marshalizer: TestMarshalizer})
	peersRatingHandler, _ := p2pRating.NewPeersRatingHandler(
		p2pRating.ArgPeersRatingHandler{
			TopRatedCache: testscommon.NewCacherMock(),
			BadRatedCache: testscommon.NewCacherMock(),
		})
	messenger := CreateMessengerWithNoDiscoveryAndPeersRatingHandler(peersRatingHandler)
	tpn := &TestProcessorNode{
		ShardCoordinator:        shardCoordinator,
		Messenger:               messenger,
		NodesCoordinator:        nodesCoordinatorInstance,
		HeaderSigVerifier:       &mock.HeaderSigVerifierStub{},
		HeaderIntegrityVerifier: CreateHeaderIntegrityVerifier(),
		ChainID:                 ChainID,
		NodesSetup:              nodesSetup,
		RatingsData:             ratingsData,
		MinTransactionVersion:   MinTransactionVersion,
		HistoryRepository:       &dblookupext.HistoryRepositoryStub{},
		EpochNotifier:           forking.NewGenericEpochNotifier(),
		ArwenChangeLocker:       &sync.RWMutex{},
		TransactionLogProcessor: logsProcessor,
		PeersRatingHandler:      peersRatingHandler,
<<<<<<< HEAD
=======
		PeerShardMapper:         disabled.NewPeerShardMapper(),
>>>>>>> c8588495
	}

	tpn.EnableEpochs.ScheduledMiniBlocksEnableEpoch = uint32(1000000)
	tpn.EnableEpochs.MiniBlockPartialExecutionEnableEpoch = uint32(1000000)
	tpn.NodeKeys = cp.Keys[shardId][keyIndex]
	blsHasher, _ := blake2b.NewBlake2bWithSize(hashing.BlsHashSize)
	llsig := &mclmultisig.BlsMultiSigner{Hasher: blsHasher}

	pubKeysMap := PubKeysMapFromKeysMap(cp.Keys)

	tpn.MultiSigner, _ = multisig.NewBLSMultisig(
		llsig,
		pubKeysMap[shardId],
		tpn.NodeKeys.Sk,
		cp.KeyGen,
		0,
	)
	if tpn.MultiSigner == nil {
		fmt.Println("Error generating multisigner")
	}
	twa := &TestWalletAccount{}
	twa.SingleSigner = cp.SingleSigner
	twa.BlockSingleSigner = &mock.SignerMock{
		VerifyStub: func(public crypto.PublicKey, msg []byte, sig []byte) error {
			return nil
		},
	}
	sk := cp.TxKeys[shardId][keyIndex].Sk
	pk := cp.TxKeys[shardId][keyIndex].Pk
	keyGen := cp.TxKeyGen

	pkBuff, _ := pk.ToByteArray()
	fmt.Printf("Found pk: %s in shard %d\n", hex.EncodeToString(pkBuff), shardId)

	twa.SkTxSign = sk
	twa.PkTxSign = pk
	twa.PkTxSignBytes, _ = pk.ToByteArray()
	twa.KeygenTxSign = keyGen
	twa.KeygenBlockSign = &mock.KeyGenMock{}
	twa.Address = twa.PkTxSignBytes

	peerSigCache, _ := storageUnit.NewCache(storageUnit.CacheConfig{Type: storageUnit.LRUCache, Capacity: 1000})
	twa.PeerSigHandler, _ = peerSignatureHandler.NewPeerSignatureHandler(peerSigCache, twa.SingleSigner, keyGen)
	tpn.OwnAccount = twa

	tpn.EpochStartNotifier = epochStartSubscriber
	tpn.initDataPools()
	tpn.initTestNode()

	return tpn
}

// CreateNodesWithNodesCoordinatorFactory returns a map with nodes per shard each using a real nodes coordinator
func CreateNodesWithNodesCoordinatorFactory(
	nodesPerShard int,
	nbMetaNodes int,
	nbShards int,
	shardConsensusGroupSize int,
	metaConsensusGroupSize int,
	nodesCoordinatorFactory NodesCoordinatorFactory,
) map[uint32][]*TestProcessorNode {
	cp := CreateCryptoParams(nodesPerShard, nbMetaNodes, uint32(nbShards))
	pubKeys := PubKeysMapFromKeysMap(cp.Keys)
	validatorsMap := GenValidatorsFromPubKeys(pubKeys, uint32(nbShards))
	validatorsMapForNodesCoordinator, _ := nodesCoordinator.NodesInfoToValidators(validatorsMap)

	cpWaiting := CreateCryptoParams(1, 1, uint32(nbShards))
	pubKeysWaiting := PubKeysMapFromKeysMap(cpWaiting.Keys)
	waitingMap := GenValidatorsFromPubKeys(pubKeysWaiting, uint32(nbShards))
	waitingMapForNodesCoordinator, _ := nodesCoordinator.NodesInfoToValidators(waitingMap)

	numNodes := nbShards*nodesPerShard + nbMetaNodes

	nodesSetup := &mock.NodesSetupStub{
		InitialNodesInfoCalled: func() (m map[uint32][]nodesCoordinator.GenesisNodeInfoHandler, m2 map[uint32][]nodesCoordinator.GenesisNodeInfoHandler) {
			return validatorsMap, waitingMap
		},
		MinNumberOfNodesCalled: func() uint32 {
			return uint32(numNodes)
		},
	}

	nodesMap := make(map[uint32][]*TestProcessorNode)
	completeNodesList := make([]Connectable, 0)
	for shardId, validatorList := range validatorsMap {
		nodesList := make([]*TestProcessorNode, len(validatorList))
		nodesListWaiting := make([]*TestProcessorNode, len(waitingMap[shardId]))

		for i := range validatorList {
			dataCache, _ := lrucache.NewCache(10000)
			tpn := CreateNode(
				nodesPerShard,
				nbMetaNodes,
				shardConsensusGroupSize,
				metaConsensusGroupSize,
				shardId,
				nbShards,
				validatorsMapForNodesCoordinator,
				waitingMapForNodesCoordinator,
				i,
				cp,
				dataCache,
				nodesCoordinatorFactory,
				nodesSetup,
				nil,
			)
			nodesList[i] = tpn
			completeNodesList = append(completeNodesList, tpn)
		}

		for i := range waitingMap[shardId] {
			dataCache, _ := lrucache.NewCache(10000)
			tpn := CreateNode(
				nodesPerShard,
				nbMetaNodes,
				shardConsensusGroupSize,
				metaConsensusGroupSize,
				shardId,
				nbShards,
				validatorsMapForNodesCoordinator,
				waitingMapForNodesCoordinator,
				i,
				cpWaiting,
				dataCache,
				nodesCoordinatorFactory,
				nodesSetup,
				nil,
			)
			nodesListWaiting[i] = tpn
			completeNodesList = append(completeNodesList, tpn)
		}

		nodesMap[shardId] = append(nodesList, nodesListWaiting...)
	}

	ConnectNodes(completeNodesList)

	return nodesMap
}

// CreateNode -
func CreateNode(
	nodesPerShard int,
	nbMetaNodes int,
	shardConsensusGroupSize int,
	metaConsensusGroupSize int,
	shardId uint32,
	nbShards int,
	validatorsMap map[uint32][]nodesCoordinator.Validator,
	waitingMap map[uint32][]nodesCoordinator.Validator,
	keyIndex int,
	cp *CryptoParams,
	cache nodesCoordinator.Cacher,
	coordinatorFactory NodesCoordinatorFactory,
	nodesSetup sharding.GenesisNodesSetupHandler,
	ratingsData *rating.RatingsData,
) *TestProcessorNode {

	epochStartSubscriber := notifier.NewEpochStartSubscriptionHandler()
	bootStorer := CreateMemUnit()

	argFactory := ArgIndexHashedNodesCoordinatorFactory{
		nodesPerShard:           nodesPerShard,
		nbMetaNodes:             nbMetaNodes,
		shardConsensusGroupSize: shardConsensusGroupSize,
		metaConsensusGroupSize:  metaConsensusGroupSize,
		shardId:                 shardId,
		nbShards:                nbShards,
		validatorsMap:           validatorsMap,
		waitingMap:              waitingMap,
		keyIndex:                keyIndex,
		cp:                      cp,
		epochStartSubscriber:    epochStartSubscriber,
		hasher:                  TestHasher,
		consensusGroupCache:     cache,
		bootStorer:              bootStorer,
	}
	nodesCoordinatorInstance := coordinatorFactory.CreateNodesCoordinator(argFactory)

	return NewTestProcessorNodeWithCustomNodesCoordinator(
		uint32(nbShards),
		shardId,
		epochStartSubscriber,
		nodesCoordinatorInstance,
		ratingsData,
		cp,
		keyIndex,
		nil,
		&mock.HeaderSigVerifierStub{},
		CreateHeaderIntegrityVerifier(),
		nodesSetup,
	)
}

func createHeaderIntegrityVerifier() process.HeaderIntegrityVerifier {
	hvh := &testscommon.HeaderVersionHandlerStub{}
	headerVersioning, _ := headerCheck.NewHeaderIntegrityVerifier(
		ChainID,
		hvh,
	)

	return headerVersioning
}

// CreateNodesWithNodesCoordinatorAndHeaderSigVerifier returns a map with nodes per shard each using a real nodes coordinator and header sig verifier
func CreateNodesWithNodesCoordinatorAndHeaderSigVerifier(
	nodesPerShard int,
	nbMetaNodes int,
	nbShards int,
	shardConsensusGroupSize int,
	metaConsensusGroupSize int,
	signer crypto.SingleSigner,
	keyGen crypto.KeyGenerator,
) map[uint32][]*TestProcessorNode {
	cp := CreateCryptoParams(nodesPerShard, nbMetaNodes, uint32(nbShards))
	pubKeys := PubKeysMapFromKeysMap(cp.Keys)
	validatorsMap := GenValidatorsFromPubKeys(pubKeys, uint32(nbShards))
	validatorsMapForNodesCoordinator, _ := nodesCoordinator.NodesInfoToValidators(validatorsMap)
	nodesMap := make(map[uint32][]*TestProcessorNode)

	shufflerArgs := &nodesCoordinator.NodesShufflerArgs{
		NodesShard:                     uint32(nodesPerShard),
		NodesMeta:                      uint32(nbMetaNodes),
		Hysteresis:                     hysteresis,
		Adaptivity:                     adaptivity,
		ShuffleBetweenShards:           shuffleBetweenShards,
		MaxNodesEnableConfig:           nil,
		WaitingListFixEnableEpoch:      0,
		BalanceWaitingListsEnableEpoch: 0,
	}
	nodeShuffler, _ := nodesCoordinator.NewHashValidatorsShuffler(shufflerArgs)
	epochStartSubscriber := notifier.NewEpochStartSubscriptionHandler()
	bootStorer := CreateMemUnit()

	nodesSetup := &mock.NodesSetupStub{InitialNodesInfoCalled: func() (m map[uint32][]nodesCoordinator.GenesisNodeInfoHandler, m2 map[uint32][]nodesCoordinator.GenesisNodeInfoHandler) {
		return validatorsMap, nil
	}}

	completeNodesList := make([]Connectable, 0)
	for shardId, validatorList := range validatorsMap {
		consensusCache, _ := lrucache.NewCache(10000)
		argumentsNodesCoordinator := nodesCoordinator.ArgNodesCoordinator{
			ShardConsensusGroupSize:    shardConsensusGroupSize,
			MetaConsensusGroupSize:     metaConsensusGroupSize,
			Marshalizer:                TestMarshalizer,
			Hasher:                     TestHasher,
			Shuffler:                   nodeShuffler,
			BootStorer:                 bootStorer,
			EpochStartNotifier:         epochStartSubscriber,
			ShardIDAsObserver:          shardId,
			NbShards:                   uint32(nbShards),
			EligibleNodes:              validatorsMapForNodesCoordinator,
			WaitingNodes:               make(map[uint32][]nodesCoordinator.Validator),
			SelfPublicKey:              []byte(strconv.Itoa(int(shardId))),
			ConsensusGroupCache:        consensusCache,
			ShuffledOutHandler:         &mock.ShuffledOutHandlerStub{},
			WaitingListFixEnabledEpoch: 0,
			ChanStopNode:               endProcess.GetDummyEndProcessChannel(),
			NodeTypeProvider:           &nodeTypeProviderMock.NodeTypeProviderStub{},
			IsFullArchive:              false,
		}
<<<<<<< HEAD
		nodesCoordinator, err := nodesCoordinator.NewIndexHashedNodesCoordinator(argumentsNodesCoordinator)
=======
		nodesCoordinatorInstance, err := nodesCoordinator.NewIndexHashedNodesCoordinator(argumentsNodesCoordinator)
>>>>>>> c8588495

		if err != nil {
			fmt.Println("Error creating node coordinator: " + err.Error())
		}

		nodesList := make([]*TestProcessorNode, len(validatorList))
		args := headerCheck.ArgsHeaderSigVerifier{
			Marshalizer:             TestMarshalizer,
			Hasher:                  TestHasher,
			NodesCoordinator:        nodesCoordinatorInstance,
			MultiSigVerifier:        TestMultiSig,
			SingleSigVerifier:       signer,
			KeyGen:                  keyGen,
			FallbackHeaderValidator: &testscommon.FallBackHeaderValidatorStub{},
		}
		headerSig, _ := headerCheck.NewHeaderSigVerifier(&args)

		for i := range validatorList {
			tpn := NewTestProcessorNodeWithCustomNodesCoordinator(
				uint32(nbShards),
				shardId,
				epochStartSubscriber,
				nodesCoordinatorInstance,
				nil,
				cp,
				i,
				nil,
				headerSig,
				createHeaderIntegrityVerifier(),
				nodesSetup,
			)

			nodesList[i] = tpn
			completeNodesList = append(completeNodesList, tpn)
		}
		nodesMap[shardId] = nodesList
	}

	ConnectNodes(completeNodesList)

	return nodesMap
}

// CreateNodesWithNodesCoordinatorKeygenAndSingleSigner returns a map with nodes per shard each using a real nodes coordinator
// and a given single signer for blocks and a given key gen for blocks
func CreateNodesWithNodesCoordinatorKeygenAndSingleSigner(
	nodesPerShard int,
	nbMetaNodes int,
	nbShards int,
	shardConsensusGroupSize int,
	metaConsensusGroupSize int,
	singleSigner crypto.SingleSigner,
	keyGenForBlocks crypto.KeyGenerator,
) map[uint32][]*TestProcessorNode {
	cp := CreateCryptoParams(nodesPerShard, nbMetaNodes, uint32(nbShards))
	pubKeys := PubKeysMapFromKeysMap(cp.Keys)
	validatorsMap := GenValidatorsFromPubKeys(pubKeys, uint32(nbShards))
	validatorsMapForNodesCoordinator, _ := nodesCoordinator.NodesInfoToValidators(validatorsMap)

	cpWaiting := CreateCryptoParams(2, 2, uint32(nbShards))
	pubKeysWaiting := PubKeysMapFromKeysMap(cpWaiting.Keys)
	waitingMap := GenValidatorsFromPubKeys(pubKeysWaiting, uint32(nbShards))
	waitingMapForNodesCoordinator, _ := nodesCoordinator.NodesInfoToValidators(waitingMap)

	nodesMap := make(map[uint32][]*TestProcessorNode)
	epochStartSubscriber := notifier.NewEpochStartSubscriptionHandler()
	nodeShuffler := &shardingMocks.NodeShufflerMock{}

	nodesSetup := &mock.NodesSetupStub{
		InitialNodesInfoCalled: func() (m map[uint32][]nodesCoordinator.GenesisNodeInfoHandler, m2 map[uint32][]nodesCoordinator.GenesisNodeInfoHandler) {
			return validatorsMap, waitingMap
		},
	}

	completeNodesList := make([]Connectable, 0)
	for shardId, validatorList := range validatorsMap {
		bootStorer := CreateMemUnit()
		cache, _ := lrucache.NewCache(10000)
		argumentsNodesCoordinator := nodesCoordinator.ArgNodesCoordinator{
			ShardConsensusGroupSize:    shardConsensusGroupSize,
			MetaConsensusGroupSize:     metaConsensusGroupSize,
			Marshalizer:                TestMarshalizer,
			Hasher:                     TestHasher,
			Shuffler:                   nodeShuffler,
			EpochStartNotifier:         epochStartSubscriber,
			BootStorer:                 bootStorer,
			ShardIDAsObserver:          shardId,
			NbShards:                   uint32(nbShards),
			EligibleNodes:              validatorsMapForNodesCoordinator,
			WaitingNodes:               waitingMapForNodesCoordinator,
			SelfPublicKey:              []byte(strconv.Itoa(int(shardId))),
			ConsensusGroupCache:        cache,
			ShuffledOutHandler:         &mock.ShuffledOutHandlerStub{},
			WaitingListFixEnabledEpoch: 0,
			ChanStopNode:               endProcess.GetDummyEndProcessChannel(),
			NodeTypeProvider:           &nodeTypeProviderMock.NodeTypeProviderStub{},
			IsFullArchive:              false,
		}
		nodesCoord, err := nodesCoordinator.NewIndexHashedNodesCoordinator(argumentsNodesCoordinator)

		if err != nil {
			fmt.Println("Error creating node coordinator")
		}

		nodesList := make([]*TestProcessorNode, len(validatorList))
		shardCoordinator, _ := sharding.NewMultiShardCoordinator(uint32(nbShards), shardId)
		for i := range validatorList {
			ownAccount := CreateTestWalletAccountWithKeygenAndSingleSigner(
				shardCoordinator,
				shardId,
				singleSigner,
				keyGenForBlocks,
			)

			args := headerCheck.ArgsHeaderSigVerifier{
				Marshalizer:             TestMarshalizer,
				Hasher:                  TestHasher,
				NodesCoordinator:        nodesCoord,
				MultiSigVerifier:        TestMultiSig,
				SingleSigVerifier:       singleSigner,
				KeyGen:                  keyGenForBlocks,
				FallbackHeaderValidator: &testscommon.FallBackHeaderValidatorStub{},
			}

			headerSig, _ := headerCheck.NewHeaderSigVerifier(&args)
			tpn := NewTestProcessorNodeWithCustomNodesCoordinator(
				uint32(nbShards),
				shardId,
				epochStartSubscriber,
				nodesCoord,
				nil,
				cp,
				i,
				ownAccount,
				headerSig,
				createHeaderIntegrityVerifier(),
				nodesSetup,
			)
			nodesList[i] = tpn
			completeNodesList = append(completeNodesList, tpn)
		}
		nodesMap[shardId] = nodesList
	}

	ConnectNodes(completeNodesList)

	return nodesMap
}

// ProposeBlockWithConsensusSignature proposes
func ProposeBlockWithConsensusSignature(
	shardId uint32,
	nodesMap map[uint32][]*TestProcessorNode,
	round uint64,
	nonce uint64,
	randomness []byte,
	epoch uint32,
) (data.BodyHandler, data.HeaderHandler, [][]byte, []*TestProcessorNode) {
	nodesCoordinatorInstance := nodesMap[shardId][0].NodesCoordinator

	pubKeys, err := nodesCoordinatorInstance.GetConsensusValidatorsPublicKeys(randomness, round, shardId, epoch)
	if err != nil {
		log.Error("nodesCoordinator.GetConsensusValidatorsPublicKeys", "error", err)
	}

	// select nodes from map based on their pub keys
	consensusNodes := selectTestNodesForPubKeys(nodesMap[shardId], pubKeys)
	// first node is block proposer
	body, header, txHashes := consensusNodes[0].ProposeBlock(round, nonce)
	err = header.SetPrevRandSeed(randomness)
	if err != nil {
		log.Error("header.SetPrevRandSeed", "error", err)
	}

	header = DoConsensusSigningOnBlock(header, consensusNodes, pubKeys)

	return body, header, txHashes, consensusNodes
}

func selectTestNodesForPubKeys(nodes []*TestProcessorNode, pubKeys []string) []*TestProcessorNode {
	selectedNodes := make([]*TestProcessorNode, len(pubKeys))
	cntNodes := 0

	for i, pk := range pubKeys {
		for _, node := range nodes {
			pubKeyBytes, _ := node.NodeKeys.Pk.ToByteArray()
			if bytes.Equal(pubKeyBytes, []byte(pk)) {
				selectedNodes[i] = node
				cntNodes++
			}
		}
	}

	if cntNodes != len(pubKeys) {
		fmt.Println("Error selecting nodes from public keys")
	}

	return selectedNodes
}

// DoConsensusSigningOnBlock simulates a consensus aggregated signature on the provided block
func DoConsensusSigningOnBlock(
	blockHeader data.HeaderHandler,
	consensusNodes []*TestProcessorNode,
	pubKeys []string,
) data.HeaderHandler {
	// set bitmap for all consensus nodes signing
	bitmap := make([]byte, len(consensusNodes)/8+1)
	for i := range bitmap {
		bitmap[i] = 0xFF
	}

	bitmap[len(consensusNodes)/8] >>= uint8(8 - (len(consensusNodes) % 8))
	err := blockHeader.SetPubKeysBitmap(bitmap)
	if err != nil {
		log.Error("blockHeader.SetPubKeysBitmap", "error", err)
	}

	// clear signature, as we need to compute it below
	err = blockHeader.SetSignature(nil)
	if err != nil {
		log.Error("blockHeader.SetSignature", "error", err)
	}

	err = blockHeader.SetPubKeysBitmap(nil)
	if err != nil {
		log.Error("blockHeader.SetPubKeysBitmap", "error", err)
	}

	blockHeaderHash, _ := core.CalculateHash(TestMarshalizer, TestHasher, blockHeader)

	var msig crypto.MultiSigner
	msigProposer, _ := consensusNodes[0].MultiSigner.Create(pubKeys, 0)
	_, _ = msigProposer.CreateSignatureShare(blockHeaderHash, bitmap)

	for i := 1; i < len(consensusNodes); i++ {
		msig, _ = consensusNodes[i].MultiSigner.Create(pubKeys, uint16(i))
		sigShare, _ := msig.CreateSignatureShare(blockHeaderHash, bitmap)
		_ = msigProposer.StoreSignatureShare(uint16(i), sigShare)
	}

	sig, _ := msigProposer.AggregateSigs(bitmap)
	err = blockHeader.SetSignature(sig)
	if err != nil {
		log.Error("blockHeader.SetSignature", "error", err)
	}

	err = blockHeader.SetPubKeysBitmap(bitmap)
	if err != nil {
		log.Error("blockHeader.SetPubKeysBitmap", "error", err)
	}

	err = blockHeader.SetLeaderSignature([]byte("leader sign"))
	if err != nil {
		log.Error("blockHeader.SetLeaderSignature", "error", err)
	}

	return blockHeader
}

// AllShardsProposeBlock simulates each shard selecting a consensus group and proposing/broadcasting/committing a block
func AllShardsProposeBlock(
	round uint64,
	nonce uint64,
	nodesMap map[uint32][]*TestProcessorNode,
) (
	map[uint32]data.BodyHandler,
	map[uint32]data.HeaderHandler,
	map[uint32][]*TestProcessorNode,
) {

	body := make(map[uint32]data.BodyHandler)
	header := make(map[uint32]data.HeaderHandler)
	consensusNodes := make(map[uint32][]*TestProcessorNode)
	newRandomness := make(map[uint32][]byte)

	nodesList := make([]*TestProcessorNode, 0)
	for shardID := range nodesMap {
		nodesList = append(nodesList, nodesMap[shardID]...)
	}

	// propose blocks
	for i := range nodesMap {
		currentBlockHeader := nodesMap[i][0].BlockChain.GetCurrentBlockHeader()
		if check.IfNil(currentBlockHeader) {
			currentBlockHeader = nodesMap[i][0].BlockChain.GetGenesisHeader()
		}

		// TODO: remove if start of epoch block needs to be validated by the new epoch nodes
		epoch := currentBlockHeader.GetEpoch()
		prevRandomness := currentBlockHeader.GetRandSeed()
		body[i], header[i], _, consensusNodes[i] = ProposeBlockWithConsensusSignature(
			i, nodesMap, round, nonce, prevRandomness, epoch,
		)
		nodesMap[i][0].WhiteListBody(nodesList, body[i])
		newRandomness[i] = header[i].GetRandSeed()
	}

	// propagate blocks
	for i := range nodesMap {
		consensusNodes[i][0].BroadcastBlock(body[i], header[i])
		consensusNodes[i][0].CommitBlock(body[i], header[i])
	}

	time.Sleep(2 * StepDelay)

	return body, header, consensusNodes
}

// SyncAllShardsWithRoundBlock enforces all nodes in each shard synchronizing the block for the given round
func SyncAllShardsWithRoundBlock(
	t *testing.T,
	nodesMap map[uint32][]*TestProcessorNode,
	indexProposers map[uint32]int,
	round uint64,
) {
	for shard, nodeList := range nodesMap {
		SyncBlock(t, nodeList, []int{indexProposers[shard]}, round)
	}
	time.Sleep(4 * StepDelay)
}<|MERGE_RESOLUTION|>--- conflicted
+++ resolved
@@ -78,10 +78,7 @@
 		TransactionLogProcessor: logsProcessor,
 		Bootstrapper:            mock.NewTestBootstrapperMock(),
 		PeersRatingHandler:      peersRatingHandler,
-<<<<<<< HEAD
-=======
 		PeerShardMapper:         mock.NewNetworkShardingCollectorMock(),
->>>>>>> c8588495
 	}
 
 	tpn.EnableEpochs.ScheduledMiniBlocksEnableEpoch = uint32(1000000)
@@ -275,10 +272,7 @@
 		ArwenChangeLocker:       &sync.RWMutex{},
 		TransactionLogProcessor: logsProcessor,
 		PeersRatingHandler:      peersRatingHandler,
-<<<<<<< HEAD
-=======
 		PeerShardMapper:         disabled.NewPeerShardMapper(),
->>>>>>> c8588495
 	}
 
 	tpn.EnableEpochs.ScheduledMiniBlocksEnableEpoch = uint32(1000000)
@@ -540,11 +534,7 @@
 			NodeTypeProvider:           &nodeTypeProviderMock.NodeTypeProviderStub{},
 			IsFullArchive:              false,
 		}
-<<<<<<< HEAD
-		nodesCoordinator, err := nodesCoordinator.NewIndexHashedNodesCoordinator(argumentsNodesCoordinator)
-=======
 		nodesCoordinatorInstance, err := nodesCoordinator.NewIndexHashedNodesCoordinator(argumentsNodesCoordinator)
->>>>>>> c8588495
 
 		if err != nil {
 			fmt.Println("Error creating node coordinator: " + err.Error())
