--- conflicted
+++ resolved
@@ -93,8 +93,6 @@
 	cp := CreateCryptoParams(nodesPerShard, nbMetaNodes, uint32(nbShards))
 	pubKeys := PubKeysMapFromKeysMap(cp.Keys)
 	validatorsMap := GenValidatorsFromPubKeys(pubKeys, uint32(nbShards))
-<<<<<<< HEAD
-=======
 
 	cpWaiting := CreateCryptoParams(1, 1, uint32(nbShards))
 	pubKeysWaiting := PubKeysMapFromKeysMap(cpWaiting.Keys)
@@ -162,6 +160,7 @@
 
 	nodeKeys := cp.Keys[shardId][keyIndex]
 	pubKeyBytes, _ := nodeKeys.Pk.ToByteArray()
+	bootStorer := CreateMemUnit()
 
 	argumentsNodesCoordinator := sharding.ArgNodesCoordinator{
 		ShardConsensusGroupSize: shardConsensusGroupSize,
@@ -169,6 +168,7 @@
 		Hasher:                  TestHasher,
 		Shuffler:                nodeShuffler,
 		EpochStartSubscriber:    epochStartSubscriber,
+		BootStorer:              bootStorer,
 		ShardId:                 shardId,
 		NbShards:                uint32(nbShards),
 		EligibleNodes:           validatorsMap,
@@ -226,20 +226,12 @@
 			SelfPublicKey:           []byte(strconv.Itoa(int(shardId))),
 		}
 		nodesCoordinator, err := sharding.NewIndexHashedNodesCoordinator(argumentsNodesCoordinator)
->>>>>>> acb4d92f
-
-	cpWaiting := CreateCryptoParams(2, 2, uint32(nbShards))
-	pubKeysWaiting := PubKeysMapFromKeysMap(cpWaiting.Keys)
-	waitingMap := GenValidatorsFromPubKeys(pubKeysWaiting, uint32(nbShards))
-
-	nodesMap := make(map[uint32][]*TestProcessorNode)
-
-	for shardId, validatorList := range validatorsMap {
+
+		if err != nil {
+			fmt.Println("Error creating node coordinator")
+		}
+
 		nodesList := make([]*TestProcessorNode, len(validatorList))
-<<<<<<< HEAD
-		nodesListWaiting := make([]*TestProcessorNode, len(waitingMap[shardId]))
-
-=======
 		args := headerCheck.ArgsHeaderSigVerifier{
 			Marshalizer:       TestMarshalizer,
 			Hasher:            TestHasher,
@@ -249,105 +241,23 @@
 			KeyGen:            keyGen,
 		}
 		headerSig, _ := headerCheck.NewHeaderSigVerifier(&args)
->>>>>>> acb4d92f
 		for i := range validatorList {
-			nodesList[i] = createNode(
-				nodesPerShard,
-				nbMetaNodes,
-				shardConsensusGroupSize,
-				metaConsensusGroupSize,
+			nodesList[i] = NewTestProcessorNodeWithCustomNodesCoordinator(
+				uint32(nbShards),
 				shardId,
-				nbShards,
-				validatorsMap,
-				waitingMap,
-				i,
 				seedAddress,
-<<<<<<< HEAD
-=======
 				epochStartSubscriber,
 				nodesCoordinator,
->>>>>>> acb4d92f
 				cp,
-			)
-		}
-
-		for i := range waitingMap[shardId] {
-			nodesListWaiting[i] = createNode(
-				nodesPerShard,
-				nbMetaNodes,
-				shardConsensusGroupSize,
-				metaConsensusGroupSize,
-				shardId,
-				nbShards,
-				validatorsMap,
-				waitingMap,
 				i,
-<<<<<<< HEAD
-				seedAddress,
-				cpWaiting,
-=======
 				nil,
 				headerSig,
->>>>>>> acb4d92f
 			)
 		}
-
-		nodesMap[shardId] = append(nodesList, nodesListWaiting...)
+		nodesMap[shardId] = nodesList
 	}
 
 	return nodesMap
-}
-
-func createNode(
-	nodesPerShard int,
-	nbMetaNodes int,
-	shardConsensusGroupSize int,
-	metaConsensusGroupSize int,
-	shardId uint32,
-	nbShards int,
-	validatorsMap map[uint32][]sharding.Validator,
-	waitingMap map[uint32][]sharding.Validator,
-	keyIndex int,
-	seedAddress string,
-	cp *CryptoParams,
-) *TestProcessorNode {
-	nodeShuffler := sharding.NewXorValidatorsShuffler(uint32(nodesPerShard), uint32(nbMetaNodes), 0.2, false)
-	epochStartSubscriber := &mock.EpochStartNotifierStub{}
-
-	nodeKeys := cp.Keys[shardId][keyIndex]
-	pubKeyBytes, _ := nodeKeys.Pk.ToByteArray()
-	bootStorer := CreateMemUnit()
-
-	argumentsNodesCoordinator := sharding.ArgNodesCoordinator{
-		ShardConsensusGroupSize: shardConsensusGroupSize,
-		MetaConsensusGroupSize:  metaConsensusGroupSize,
-		Hasher:                  TestHasher,
-		Shuffler:                nodeShuffler,
-		EpochStartSubscriber:    epochStartSubscriber,
-		BootStorer:              bootStorer,
-		ShardId:                 shardId,
-		NbShards:                uint32(nbShards),
-		EligibleNodes:           validatorsMap,
-		WaitingNodes:            waitingMap,
-		SelfPublicKey:           pubKeyBytes,
-	}
-	nodesCoordinator, err := sharding.NewIndexHashedNodesCoordinator(argumentsNodesCoordinator)
-
-	if err != nil {
-		fmt.Println("Error creating node coordinator")
-	}
-
-	return NewTestProcessorNodeWithCustomNodesCoordinator(
-		uint32(nbShards),
-		shardId,
-		seedAddress,
-		epochStartSubscriber,
-		nodesCoordinator,
-		cp,
-		keyIndex,
-		nil,
-		&mock.HeaderSigVerifierStub{},
-	)
 }
 
 // CreateNodesWithNodesCoordinatorKeygenAndSingleSigner returns a map with nodes per shard each using a real nodes coordinator
@@ -382,10 +292,7 @@
 			Hasher:                  TestHasher,
 			Shuffler:                nodeShuffler,
 			EpochStartSubscriber:    epochStartSubscriber,
-<<<<<<< HEAD
 			BootStorer:              bootStorer,
-=======
->>>>>>> acb4d92f
 			ShardId:                 shardId,
 			NbShards:                uint32(nbShards),
 			EligibleNodes:           validatorsMap,
@@ -558,7 +465,7 @@
 		consensusNodes[i][0].CommitBlock(body[i], header[i])
 	}
 
-	time.Sleep(4 * time.Second)
+	time.Sleep(2 * time.Second)
 
 	return body, header, consensusNodes
 }
@@ -573,5 +480,5 @@
 	for shard, nodeList := range nodesMap {
 		SyncBlock(t, nodeList, []int{indexProposers[shard]}, round)
 	}
-	time.Sleep(4 * time.Second)
+	time.Sleep(2 * time.Second)
 }