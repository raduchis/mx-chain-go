--- conflicted
+++ resolved
@@ -8,14 +8,13 @@
 
 // VMExecutionHandlerStub -
 type VMExecutionHandlerStub struct {
-	GetVersionCalled             func() string
 	RunSmartContractCreateCalled func(input *vmcommon.ContractCreateInput) (*vmcommon.VMOutput, error)
 	RunSmartContractCallCalled   func(input *vmcommon.ContractCallInput) (*vmcommon.VMOutput, error)
 	GasScheduleChangeCalled      func(gasSchedule map[string]map[string]uint64)
 	GetVersionCalled             func() string
 }
 
-// GetVersionCalled -
+// GetVersion -
 func (vm *VMExecutionHandlerStub) GetVersion() string {
 	if vm.GetVersionCalled != nil {
 		return vm.GetVersionCalled()
@@ -30,18 +29,6 @@
 	}
 }
 
-<<<<<<< HEAD
-=======
-//GetVersion returns the version of the VM
-func (vm *VMExecutionHandlerStub) GetVersion() string {
-	if vm.GetVersionCalled == nil {
-		return ""
-	}
-
-	return vm.GetVersionCalled()
-}
-
->>>>>>> 9f10cf44
 // RunSmartContractCreate --
 func (vm *VMExecutionHandlerStub) RunSmartContractCreate(input *vmcommon.ContractCreateInput) (*vmcommon.VMOutput, error) {
 	if vm.RunSmartContractCreateCalled == nil {
