--- conflicted
+++ resolved
@@ -10,21 +10,6 @@
 
 // BlockProcessorMock mocks the implementation for a blockProcessor
 type BlockProcessorMock struct {
-<<<<<<< HEAD
-	NrCommitBlockCalled               uint32
-	Marshalizer                       marshal.Marshalizer
-	ProcessBlockCalled                func(blockChain data.ChainHandler, header data.HeaderHandler, body data.BodyHandler, haveTime func() time.Duration) error
-	CommitBlockCalled                 func(blockChain data.ChainHandler, header data.HeaderHandler, body data.BodyHandler) error
-	RevertAccountStateCalled          func()
-	CreateBlockCalled                 func(round uint64, haveTime func() bool) (data.BodyHandler, error)
-	RestoreBlockIntoPoolsCalled       func(header data.HeaderHandler, body data.BodyHandler) error
-	CreateBlockHeaderCalled           func(body data.BodyHandler, round uint64, haveTime func() bool) (data.HeaderHandler, error)
-	MarshalizedDataToBroadcastCalled  func(header data.HeaderHandler, body data.BodyHandler) (map[uint32][]byte, map[string][][]byte, error)
-	DecodeBlockBodyCalled             func(dta []byte) data.BodyHandler
-	DecodeBlockHeaderCalled           func(dta []byte) data.HeaderHandler
-	AddLastNotarizedHdrCalled         func(shardId uint32, processedHdr data.HeaderHandler)
-	SetConsensusRewardAddressesCalled func([]string)
-=======
 	NrCommitBlockCalled              uint32
 	Marshalizer                      marshal.Marshalizer
 	ProcessBlockCalled               func(blockChain data.ChainHandler, header data.HeaderHandler, body data.BodyHandler, haveTime func() time.Duration) error
@@ -38,7 +23,6 @@
 	DecodeBlockHeaderCalled          func(dta []byte) data.HeaderHandler
 	AddLastNotarizedHdrCalled        func(shardId uint32, processedHdr data.HeaderHandler)
 	SetConsensusDataCalled           func([]string)
->>>>>>> 0bb17f52
 }
 
 // ProcessBlock mocks pocessing a block
@@ -109,15 +93,9 @@
 	blProcMock.AddLastNotarizedHdrCalled(shardId, processedHdr)
 }
 
-<<<<<<< HEAD
-func (blProcMock BlockProcessorMock) SetConsensusRewardAddresses(consensusRewardAddresses []string, round uint64) {
-	if blProcMock.SetConsensusRewardAddressesCalled != nil {
-		blProcMock.SetConsensusRewardAddressesCalled(consensusRewardAddresses)
-=======
 func (blProcMock BlockProcessorMock) SetConsensusData(consensusRewardAddresses []string, round uint64) {
 	if blProcMock.SetConsensusDataCalled != nil {
 		blProcMock.SetConsensusDataCalled(consensusRewardAddresses)
->>>>>>> 0bb17f52
 	}
 }
 
