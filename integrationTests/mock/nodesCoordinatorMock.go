--- conflicted
+++ resolved
@@ -63,10 +63,6 @@
 	}
 
 	addresses := make([]string, 0)
-<<<<<<< HEAD
-
-=======
->>>>>>> de822135
 	for _, v := range validators {
 		addresses = append(addresses, string(v.Address()))
 	}
