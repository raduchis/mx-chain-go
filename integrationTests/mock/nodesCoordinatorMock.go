--- conflicted
+++ resolved
@@ -47,26 +47,11 @@
 	return pubKeys, nil
 }
 
-<<<<<<< HEAD
-=======
-func (ncm NodesCoordinatorMock) ConsensusGroupSize(shardId uint32) int {
-	panic("implement me")
-}
-
->>>>>>> 4b01e7f4
 func (ncm NodesCoordinatorMock) SetNodesPerShards(map[uint32][]sharding.Validator) error {
 	return nil
 }
 
-<<<<<<< HEAD
-func (ncm NodesCoordinatorMock) GetSelectedPublicKeys(selection []byte) (publicKeys []string, err error) {
-=======
-func (ncm NodesCoordinatorMock) SetConsensusGroupSize(int) error {
-	panic("implement me")
-}
-
 func (ncm NodesCoordinatorMock) GetSelectedPublicKeys(selection []byte, shardId uint32) (publicKeys []string, err error) {
->>>>>>> 4b01e7f4
 	panic("implement me")
 }
 
