package mock

import (
	"github.com/ElrondNetwork/elrond-go/sharding"
)

// NodesCoordinatorMock -
type NodesCoordinatorMock struct {
<<<<<<< HEAD
	ComputeValidatorsGroupCalled        func(randomness []byte, round uint64, shardId uint32) ([]sharding.Validator, error)
	GetValidatorsPublicKeysCalled       func(randomness []byte, round uint64, shardId uint32) ([]string, error)
	GetValidatorsRewardsAddressesCalled func(randomness []byte, round uint64, shardId uint32) ([]string, error)
	GetValidatorWithPublicKeyCalled     func(publicKey []byte) (validator sharding.Validator, shardId uint32, err error)
	GetAllValidatorsPublicKeysCalled    func() map[uint32][][]byte
=======
	ComputeValidatorsGroupCalled        func(randomness []byte, round uint64, shardId uint32, epoch uint32) ([]sharding.Validator, error)
	GetValidatorsPublicKeysCalled       func(randomness []byte, round uint64, shardId uint32, epoch uint32) ([]string, error)
	GetValidatorsRewardsAddressesCalled func(randomness []byte, round uint64, shardId uint32, epoch uint32) ([]string, error)
>>>>>>> 5b66579b
}

// GetNumTotalEligible -
func (ncm *NodesCoordinatorMock) GetNumTotalEligible() uint64 {
	return 1
}

// GetAllValidatorsPublicKeys -
<<<<<<< HEAD
func (ncm *NodesCoordinatorMock) GetAllValidatorsPublicKeys() map[uint32][][]byte {
	if ncm.GetAllValidatorsPublicKeysCalled != nil {
		return ncm.GetAllValidatorsPublicKeysCalled()
	}

	return nil
=======
func (ncm *NodesCoordinatorMock) GetAllValidatorsPublicKeys(_ uint32) (map[uint32][][]byte, error) {
	return nil, nil
>>>>>>> 5b66579b
}

// GetValidatorsIndexes -
func (ncm *NodesCoordinatorMock) GetValidatorsIndexes(_ []string, _ uint32) ([]uint64, error) {
	return nil, nil
}

// ComputeConsensusGroup -
func (ncm *NodesCoordinatorMock) ComputeConsensusGroup(
	randomness []byte,
	round uint64,
	shardId uint32,
	epoch uint32,
) (validatorsGroup []sharding.Validator, err error) {

	if ncm.ComputeValidatorsGroupCalled != nil {
		return ncm.ComputeValidatorsGroupCalled(randomness, round, shardId, epoch)
	}

	var list []sharding.Validator

	return list, nil
}

// ConsensusGroupSize -
func (ncm *NodesCoordinatorMock) ConsensusGroupSize(uint32) int {
	return 1
}

// GetConsensusValidatorsPublicKeys -
func (ncm *NodesCoordinatorMock) GetConsensusValidatorsPublicKeys(
	randomness []byte,
	round uint64,
	shardId uint32,
	epoch uint32,
) ([]string, error) {
	if ncm.GetValidatorsPublicKeysCalled != nil {
		return ncm.GetValidatorsPublicKeysCalled(randomness, round, shardId, epoch)
	}

	validators, err := ncm.ComputeConsensusGroup(randomness, round, shardId, epoch)
	if err != nil {
		return nil, err
	}

	pubKeys := make([]string, 0)

	for _, v := range validators {
		pubKeys = append(pubKeys, string(v.PubKey()))
	}

	return pubKeys, nil
}

// GetConsensusValidatorsRewardsAddresses -
func (ncm *NodesCoordinatorMock) GetConsensusValidatorsRewardsAddresses(
	randomness []byte,
	round uint64,
	shardId uint32,
	epoch uint32,
) ([]string, error) {
	if ncm.GetValidatorsPublicKeysCalled != nil {
		return ncm.GetValidatorsRewardsAddressesCalled(randomness, round, shardId, epoch)
	}

	validators, err := ncm.ComputeConsensusGroup(randomness, round, shardId, epoch)
	if err != nil {
		return nil, err
	}

	addresses := make([]string, 0)
	for _, v := range validators {
		addresses = append(addresses, string(v.Address()))
	}

	return addresses, nil
}

// SetNodesPerShards -
func (ncm *NodesCoordinatorMock) SetNodesPerShards(_ map[uint32][]sharding.Validator, _ map[uint32][]sharding.Validator, _ uint32) error {
	return nil
}

// LoadState -
func (ncm *NodesCoordinatorMock) LoadState(_ []byte) error {
	return nil
}

// GetSavedStateKey -
func (ncm *NodesCoordinatorMock) GetSavedStateKey() []byte {
	return []byte("key")
}

// ShardIdForEpoch returns the nodesCoordinator configured ShardId for specified epoch if epoch configuration exists,
// otherwise error
func (ncm *NodesCoordinatorMock) ShardIdForEpoch(_ uint32) (uint32, error) {
	panic("not implemented")
}

// GetConsensusWhitelistedNodes return the whitelisted nodes allowed to send consensus messages, for each of the shards
func (ncm *NodesCoordinatorMock) GetConsensusWhitelistedNodes(
	_ uint32,
) (map[string]struct{}, error) {
	panic("not implemented")
}

// GetSelectedPublicKeys -
func (ncm *NodesCoordinatorMock) GetSelectedPublicKeys(_ []byte, _ uint32, _ uint32) ([]string, error) {
	panic("implement me")
}

// GetValidatorWithPublicKey -
<<<<<<< HEAD
func (ncm *NodesCoordinatorMock) GetValidatorWithPublicKey(address []byte) (sharding.Validator, uint32, error) {
	if ncm.GetValidatorWithPublicKeyCalled != nil {
		return ncm.GetValidatorWithPublicKeyCalled(address)
	}
	return nil, 0, nil
=======
func (ncm *NodesCoordinatorMock) GetValidatorWithPublicKey(_ []byte, _ uint32) (sharding.Validator, uint32, error) {
	panic("implement me")
>>>>>>> 5b66579b
}

// GetOwnPublicKey -
func (ncm *NodesCoordinatorMock) GetOwnPublicKey() []byte {
	return []byte("key")
}

// IsInterfaceNil returns true if there is no value under the interface
func (ncm *NodesCoordinatorMock) IsInterfaceNil() bool {
	return ncm == nil
}<|MERGE_RESOLUTION|>--- conflicted
+++ resolved
@@ -6,17 +6,11 @@
 
 // NodesCoordinatorMock -
 type NodesCoordinatorMock struct {
-<<<<<<< HEAD
-	ComputeValidatorsGroupCalled        func(randomness []byte, round uint64, shardId uint32) ([]sharding.Validator, error)
-	GetValidatorsPublicKeysCalled       func(randomness []byte, round uint64, shardId uint32) ([]string, error)
-	GetValidatorsRewardsAddressesCalled func(randomness []byte, round uint64, shardId uint32) ([]string, error)
-	GetValidatorWithPublicKeyCalled     func(publicKey []byte) (validator sharding.Validator, shardId uint32, err error)
-	GetAllValidatorsPublicKeysCalled    func() map[uint32][][]byte
-=======
 	ComputeValidatorsGroupCalled        func(randomness []byte, round uint64, shardId uint32, epoch uint32) ([]sharding.Validator, error)
 	GetValidatorsPublicKeysCalled       func(randomness []byte, round uint64, shardId uint32, epoch uint32) ([]string, error)
 	GetValidatorsRewardsAddressesCalled func(randomness []byte, round uint64, shardId uint32, epoch uint32) ([]string, error)
->>>>>>> 5b66579b
+	GetValidatorWithPublicKeyCalled     func(publicKey []byte) (validator sharding.Validator, shardId uint32, err error)
+	GetAllValidatorsPublicKeysCalled    func() (map[uint32][][]byte, error)
 }
 
 // GetNumTotalEligible -
@@ -25,17 +19,12 @@
 }
 
 // GetAllValidatorsPublicKeys -
-<<<<<<< HEAD
-func (ncm *NodesCoordinatorMock) GetAllValidatorsPublicKeys() map[uint32][][]byte {
+func (ncm *NodesCoordinatorMock) GetAllValidatorsPublicKeys(_ uint32) (map[uint32][][]byte, error) {
 	if ncm.GetAllValidatorsPublicKeysCalled != nil {
 		return ncm.GetAllValidatorsPublicKeysCalled()
 	}
 
-	return nil
-=======
-func (ncm *NodesCoordinatorMock) GetAllValidatorsPublicKeys(_ uint32) (map[uint32][][]byte, error) {
 	return nil, nil
->>>>>>> 5b66579b
 }
 
 // GetValidatorsIndexes -
@@ -148,16 +137,11 @@
 }
 
 // GetValidatorWithPublicKey -
-<<<<<<< HEAD
-func (ncm *NodesCoordinatorMock) GetValidatorWithPublicKey(address []byte) (sharding.Validator, uint32, error) {
+func (ncm *NodesCoordinatorMock) GetValidatorWithPublicKey(address []byte, _ uint32) (sharding.Validator, uint32, error) {
 	if ncm.GetValidatorWithPublicKeyCalled != nil {
 		return ncm.GetValidatorWithPublicKeyCalled(address)
 	}
 	return nil, 0, nil
-=======
-func (ncm *NodesCoordinatorMock) GetValidatorWithPublicKey(_ []byte, _ uint32) (sharding.Validator, uint32, error) {
-	panic("implement me")
->>>>>>> 5b66579b
 }
 
 // GetOwnPublicKey -
