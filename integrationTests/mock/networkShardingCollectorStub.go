package mock

import (
	"github.com/ElrondNetwork/elrond-go/core"
)

// NetworkShardingCollectorStub -
type NetworkShardingCollectorStub struct {
	UpdatePeerIdPublicKeyCalled  func(pid core.PeerID, pk []byte)
	UpdatePublicKeyShardIdCalled func(pk []byte, shardId uint32)
	UpdatePeerIdShardIdCalled    func(pid core.PeerID, shardId uint32)
<<<<<<< HEAD
	UpdatePeerIdSubTypeCalled    func(pid core.PeerID, peerSubType core.P2PPeerSubType)
=======
	GetPeerInfoCalled            func(pid core.PeerID) core.P2PPeerInfo
>>>>>>> 283a9620
}

// UpdatePeerIdPublicKey -
func (nscs *NetworkShardingCollectorStub) UpdatePeerIdPublicKey(pid core.PeerID, pk []byte) {
	if nscs.UpdatePeerIdPublicKeyCalled != nil {
		nscs.UpdatePeerIdPublicKeyCalled(pid, pk)
	}
}

// UpdatePublicKeyShardId -
func (nscs *NetworkShardingCollectorStub) UpdatePublicKeyShardId(pk []byte, shardId uint32) {
	if nscs.UpdatePublicKeyShardIdCalled != nil {
		nscs.UpdatePublicKeyShardIdCalled(pk, shardId)
	}
}

// UpdatePeerIdShardId -
func (nscs *NetworkShardingCollectorStub) UpdatePeerIdShardId(pid core.PeerID, shardId uint32) {
	if nscs.UpdatePeerIdShardIdCalled != nil {
		nscs.UpdatePeerIdShardIdCalled(pid, shardId)
	}
}

// GetPeerInfo -
func (nscs *NetworkShardingCollectorStub) GetPeerInfo(pid core.PeerID) core.P2PPeerInfo {
	if nscs.GetPeerInfoCalled != nil {
		return nscs.GetPeerInfoCalled(pid)
	}
	return core.P2PPeerInfo{}
}

// UpdatePeerIdSubType
func (nscs *NetworkShardingCollectorStub) UpdatePeerIdSubType(pid core.PeerID, peerSubType core.P2PPeerSubType) {
	nscs.UpdatePeerIdSubTypeCalled(pid, peerSubType)
}

// IsInterfaceNil -
func (nscs *NetworkShardingCollectorStub) IsInterfaceNil() bool {
	return nscs == nil
}<|MERGE_RESOLUTION|>--- conflicted
+++ resolved
@@ -9,11 +9,8 @@
 	UpdatePeerIdPublicKeyCalled  func(pid core.PeerID, pk []byte)
 	UpdatePublicKeyShardIdCalled func(pk []byte, shardId uint32)
 	UpdatePeerIdShardIdCalled    func(pid core.PeerID, shardId uint32)
-<<<<<<< HEAD
+	GetPeerInfoCalled            func(pid core.PeerID) core.P2PPeerInfo
 	UpdatePeerIdSubTypeCalled    func(pid core.PeerID, peerSubType core.P2PPeerSubType)
-=======
-	GetPeerInfoCalled            func(pid core.PeerID) core.P2PPeerInfo
->>>>>>> 283a9620
 }
 
 // UpdatePeerIdPublicKey -
