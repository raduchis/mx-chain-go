package mock

import (
	"github.com/ElrondNetwork/elrond-go/storage"
)

// ShardedDataStub -
type ShardedDataStub struct {
<<<<<<< HEAD
	RegisterHandlerCalled         func(func(key []byte, value interface{}))
	ShardDataStoreCalled          func(cacheId string) (c storage.Cacher)
	AddDataCalled                 func(key []byte, data interface{}, sizeInBytes int, cacheId string)
	SearchFirstDataCalled         func(key []byte) (value interface{}, ok bool)
	RemoveDataCalled              func(key []byte, cacheId string)
	RemoveDataFromAllShardsCalled func(key []byte)
	MergeShardStoresCalled        func(sourceCacheId, destCacheId string)
	MoveDataCalled                func(sourceCacheId, destCacheId string, key [][]byte)
	ClearCalled                   func()
	ClearShardStoreCalled         func(cacheId string)
	RemoveSetOfDataFromPoolCalled func(keys [][]byte, destCacheId string)
	CreateShardStoreCalled        func(destCacheId string)
=======
	RegisterHandlerCalled                  func(func(key []byte, value interface{}))
	ShardDataStoreCalled                   func(cacheId string) (c storage.Cacher)
	AddDataCalled                          func(key []byte, data interface{}, cacheId string)
	SearchFirstDataCalled                  func(key []byte) (value interface{}, ok bool)
	RemoveDataCalled                       func(key []byte, cacheId string)
	RemoveDataFromAllShardsCalled          func(key []byte)
	MergeShardStoresCalled                 func(sourceCacheId, destCacheId string)
	MoveDataCalled                         func(sourceCacheId, destCacheId string, key [][]byte)
	ClearCalled                            func()
	ClearShardStoreCalled                  func(cacheId string)
	RemoveSetOfDataFromPoolCalled          func(keys [][]byte, destCacheId string)
	ImmunizeSetOfDataAgainstEvictionCalled func(keys [][]byte, cacheId string)
	CreateShardStoreCalled                 func(destCacheId string)
>>>>>>> c1647424
}

// RegisterHandler -
func (sd *ShardedDataStub) RegisterHandler(handler func(key []byte, value interface{})) {
	sd.RegisterHandlerCalled(handler)
}

// ShardDataStore -
func (sd *ShardedDataStub) ShardDataStore(cacheId string) (c storage.Cacher) {
	return sd.ShardDataStoreCalled(cacheId)
}

// AddData -
func (sd *ShardedDataStub) AddData(key []byte, data interface{}, sizeInBytes int, cacheId string) {
	sd.AddDataCalled(key, data, sizeInBytes, cacheId)
}

// SearchFirstData -
func (sd *ShardedDataStub) SearchFirstData(key []byte) (value interface{}, ok bool) {
	return sd.SearchFirstDataCalled(key)
}

// RemoveData -
func (sd *ShardedDataStub) RemoveData(key []byte, cacheId string) {
	sd.RemoveDataCalled(key, cacheId)
}

// RemoveDataFromAllShards -
func (sd *ShardedDataStub) RemoveDataFromAllShards(key []byte) {
	sd.RemoveDataFromAllShardsCalled(key)
}

// MergeShardStores -
func (sd *ShardedDataStub) MergeShardStores(sourceCacheId, destCacheId string) {
	sd.MergeShardStoresCalled(sourceCacheId, destCacheId)
}

// Clear -
func (sd *ShardedDataStub) Clear() {
	sd.ClearCalled()
}

// ClearShardStore -
func (sd *ShardedDataStub) ClearShardStore(cacheId string) {
	sd.ClearShardStoreCalled(cacheId)
}

// RemoveSetOfDataFromPool -
func (sd *ShardedDataStub) RemoveSetOfDataFromPool(keys [][]byte, cacheId string) {
	sd.RemoveSetOfDataFromPoolCalled(keys, cacheId)
}

// ImmunizeSetOfDataAgainstEviction -
func (sd *ShardedDataStub) ImmunizeSetOfDataAgainstEviction(keys [][]byte, cacheId string) {
	if sd.ImmunizeSetOfDataAgainstEvictionCalled != nil {
		sd.ImmunizeSetOfDataAgainstEvictionCalled(keys, cacheId)
	}
}

// CreateShardStore -
func (sd *ShardedDataStub) CreateShardStore(cacheId string) {
	sd.CreateShardStoreCalled(cacheId)
}

// IsInterfaceNil returns true if there is no value under the interface
func (sd *ShardedDataStub) IsInterfaceNil() bool {
	return sd == nil
}<|MERGE_RESOLUTION|>--- conflicted
+++ resolved
@@ -6,20 +6,6 @@
 
 // ShardedDataStub -
 type ShardedDataStub struct {
-<<<<<<< HEAD
-	RegisterHandlerCalled         func(func(key []byte, value interface{}))
-	ShardDataStoreCalled          func(cacheId string) (c storage.Cacher)
-	AddDataCalled                 func(key []byte, data interface{}, sizeInBytes int, cacheId string)
-	SearchFirstDataCalled         func(key []byte) (value interface{}, ok bool)
-	RemoveDataCalled              func(key []byte, cacheId string)
-	RemoveDataFromAllShardsCalled func(key []byte)
-	MergeShardStoresCalled        func(sourceCacheId, destCacheId string)
-	MoveDataCalled                func(sourceCacheId, destCacheId string, key [][]byte)
-	ClearCalled                   func()
-	ClearShardStoreCalled         func(cacheId string)
-	RemoveSetOfDataFromPoolCalled func(keys [][]byte, destCacheId string)
-	CreateShardStoreCalled        func(destCacheId string)
-=======
 	RegisterHandlerCalled                  func(func(key []byte, value interface{}))
 	ShardDataStoreCalled                   func(cacheId string) (c storage.Cacher)
 	AddDataCalled                          func(key []byte, data interface{}, cacheId string)
@@ -33,7 +19,6 @@
 	RemoveSetOfDataFromPoolCalled          func(keys [][]byte, destCacheId string)
 	ImmunizeSetOfDataAgainstEvictionCalled func(keys [][]byte, cacheId string)
 	CreateShardStoreCalled                 func(destCacheId string)
->>>>>>> c1647424
 }
 
 // RegisterHandler -
