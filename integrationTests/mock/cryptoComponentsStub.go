--- conflicted
+++ resolved
@@ -7,16 +7,12 @@
 	crypto "github.com/ElrondNetwork/elrond-go-crypto"
 	cryptoCommon "github.com/ElrondNetwork/elrond-go/common/crypto"
 	"github.com/ElrondNetwork/elrond-go/consensus"
-<<<<<<< HEAD
 	"github.com/ElrondNetwork/elrond-go/heartbeat"
-=======
->>>>>>> 44690a82
 	"github.com/ElrondNetwork/elrond-go/vm"
 )
 
 // CryptoComponentsStub -
 type CryptoComponentsStub struct {
-<<<<<<< HEAD
 	PubKey                  crypto.PublicKey
 	PrivKey                 crypto.PrivateKey
 	PubKeyString            string
@@ -31,23 +27,8 @@
 	MsgSigVerifier          vm.MessageSignVerifier
 	ManagedPeersHolderField heartbeat.ManagedPeersHolder
 	KeysHandlerField        consensus.KeysHandler
+	SigHandler              consensus.SignatureHandler
 	mutMultiSig             sync.RWMutex
-=======
-	PubKey            crypto.PublicKey
-	PrivKey           crypto.PrivateKey
-	PubKeyString      string
-	PrivKeyBytes      []byte
-	PubKeyBytes       []byte
-	BlockSig          crypto.SingleSigner
-	TxSig             crypto.SingleSigner
-	MultiSigContainer cryptoCommon.MultiSignerContainer
-	PeerSignHandler   crypto.PeerSignatureHandler
-	BlKeyGen          crypto.KeyGenerator
-	TxKeyGen          crypto.KeyGenerator
-	MsgSigVerifier    vm.MessageSignVerifier
-	SigHandler        consensus.SignatureHandler
-	mutMultiSig       sync.RWMutex
->>>>>>> 44690a82
 }
 
 // Create -
@@ -152,7 +133,11 @@
 	return ccs.MsgSigVerifier
 }
 
-<<<<<<< HEAD
+// ConsensusSigHandler -
+func (ccs *CryptoComponentsStub) ConsensusSigHandler() consensus.SignatureHandler {
+	return ccs.SigHandler
+}
+
 // ManagedPeersHolder -
 func (ccs *CryptoComponentsStub) ManagedPeersHolder() heartbeat.ManagedPeersHolder {
 	return ccs.ManagedPeersHolderField
@@ -161,11 +146,6 @@
 // KeysHandler -
 func (ccs *CryptoComponentsStub) KeysHandler() consensus.KeysHandler {
 	return ccs.KeysHandlerField
-=======
-// ConsensusSigHandler -
-func (ccs *CryptoComponentsStub) ConsensusSigHandler() consensus.SignatureHandler {
-	return ccs.SigHandler
->>>>>>> 44690a82
 }
 
 // Clone -
