--- conflicted
+++ resolved
@@ -119,17 +119,15 @@
 	}
 
 	if tpn.ShardCoordinator.SelfId() == core.MetachainShardId {
-<<<<<<< HEAD
-		tpn.ForkDetector, _ = sync.NewMetaForkDetector(log, tpn.RoundHandler, tpn.BlockBlackListHandler, tpn.BlockTracker, 0)
-=======
 		tpn.ForkDetector, _ = sync.NewMetaForkDetector(
+			log,
 			tpn.RoundHandler,
 			tpn.BlockBlackListHandler,
 			tpn.BlockTracker,
 			0,
 			tpn.EnableEpochsHandler,
-			tpn.DataPool.Proofs())
->>>>>>> 68ec7b73
+			tpn.DataPool.Proofs(),
+		)
 		argumentsBase.ForkDetector = tpn.ForkDetector
 		argumentsBase.TxCoordinator = &mock.TransactionCoordinatorMock{}
 		arguments := block.ArgMetaProcessor{
@@ -150,17 +148,15 @@
 
 		tpn.BlockProcessor, err = block.NewMetaProcessor(arguments)
 	} else {
-<<<<<<< HEAD
-		tpn.ForkDetector, _ = sync.NewShardForkDetector(log, tpn.RoundHandler, tpn.BlockBlackListHandler, tpn.BlockTracker, 0)
-=======
 		tpn.ForkDetector, _ = sync.NewShardForkDetector(
+			log,
 			tpn.RoundHandler,
 			tpn.BlockBlackListHandler,
 			tpn.BlockTracker,
 			0,
 			tpn.EnableEpochsHandler,
-			tpn.DataPool.Proofs())
->>>>>>> 68ec7b73
+			tpn.DataPool.Proofs(),
+		)
 		argumentsBase.ForkDetector = tpn.ForkDetector
 		argumentsBase.BlockChainHook = tpn.BlockchainHook
 		argumentsBase.TxCoordinator = tpn.TxCoordinator
