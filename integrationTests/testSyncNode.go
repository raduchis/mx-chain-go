package integrationTests

import (
	"context"
	"fmt"

	"github.com/ElrondNetwork/elrond-go/consensus/spos/sposFactory"
	"github.com/ElrondNetwork/elrond-go/data"
	"github.com/ElrondNetwork/elrond-go/dataRetriever"
	"github.com/ElrondNetwork/elrond-go/integrationTests/mock"
	"github.com/ElrondNetwork/elrond-go/process"
	"github.com/ElrondNetwork/elrond-go/process/block"
	"github.com/ElrondNetwork/elrond-go/process/smartContract"
	"github.com/ElrondNetwork/elrond-go/process/sync"
	"github.com/ElrondNetwork/elrond-go/sharding"
)

// NewTestSyncNode returns a new TestProcessorNode instance with sync capabilities
func NewTestSyncNode(
	maxShards uint32,
	nodeShardId uint32,
	txSignPrivKeyShardId uint32,
	initialNodeAddr string,
) *TestProcessorNode {

	shardCoordinator, _ := sharding.NewMultiShardCoordinator(maxShards, nodeShardId)
	nodesCoordinator := &mock.NodesCoordinatorMock{}

	messenger := CreateMessengerWithKadDht(context.Background(), initialNodeAddr)

	tpn := &TestProcessorNode{
		ShardCoordinator: shardCoordinator,
		Messenger:        messenger,
		NodesCoordinator: nodesCoordinator,
	}

	kg := &mock.KeyGenMock{}
	sk, pk := kg.GeneratePair()
	tpn.NodeKeys = &TestKeyPair{
		Sk: sk,
		Pk: pk,
	}

	tpn.MultiSigner = TestMultiSig
	tpn.OwnAccount = CreateTestWalletAccount(shardCoordinator, txSignPrivKeyShardId)
	tpn.initDataPools()
	tpn.initTestNodeWithSync()

	return tpn
}

func (tpn *TestProcessorNode) initTestNodeWithSync() {
	tpn.initRounder()
	tpn.initStorage()
	tpn.AccntState, _, _ = CreateAccountsDB(0)
	tpn.initChainHandler()
	tpn.GenesisBlocks = CreateGenesisBlocks(tpn.ShardCoordinator)
	tpn.SpecialAddressHandler = mock.NewSpecialAddressHandlerMock(
		TestAddressConverter,
		tpn.ShardCoordinator,
		tpn.NodesCoordinator,
	)
	tpn.initInterceptors()
	tpn.initResolvers()
	tpn.initInnerProcessors()
	tpn.initBlockProcessorWithSync()
	tpn.BroadcastMessenger, _ = sposFactory.GetBroadcastMessenger(
		TestMarshalizer,
		tpn.Messenger,
		tpn.ShardCoordinator,
		tpn.OwnAccount.SkTxSign,
		tpn.OwnAccount.SingleSigner,
	)
	tpn.initBootstrapper()
	tpn.setGenesisBlock()
	tpn.initNode()
	tpn.ScDataGetter, _ = smartContract.NewSCDataGetter(tpn.VmDataGetter)
	tpn.addHandlersForCounters()
	tpn.addGenesisBlocksIntoStorage()
}

func (tpn *TestProcessorNode) addGenesisBlocksIntoStorage() {
	for shardId, header := range tpn.GenesisBlocks {
		buffHeader, _ := TestMarshalizer.Marshal(header)
		headerHash := TestHasher.Compute(string(buffHeader))

		if shardId == sharding.MetachainShardId {
			metablockStorer := tpn.Storage.GetStorer(dataRetriever.MetaBlockUnit)
			_ = metablockStorer.Put(headerHash, buffHeader)
		} else {
			shardblockStorer := tpn.Storage.GetStorer(dataRetriever.BlockHeaderUnit)
			_ = shardblockStorer.Put(headerHash, buffHeader)
		}
	}
}

func (tpn *TestProcessorNode) initBlockProcessorWithSync() {
	var err error

	tpn.BlockTracker = &mock.BlocksTrackerMock{
		AddBlockCalled: func(headerHandler data.HeaderHandler) {
		},
		RemoveNotarisedBlocksCalled: func(headerHandler data.HeaderHandler) error {
			return nil
		},
		UnnotarisedBlocksCalled: func() []data.HeaderHandler {
			return make([]data.HeaderHandler, 0)
		},
	}

	if tpn.ShardCoordinator.SelfId() == sharding.MetachainShardId {
		tpn.ForkDetector, _ = sync.NewMetaForkDetector(tpn.Rounder)
		tpn.BlockProcessor, err = block.NewMetaProcessor(
			&mock.ServiceContainerMock{},
			tpn.AccntState,
			tpn.MetaDataPool,
			tpn.ForkDetector,
			&mock.PeerProcessorMock{},
			tpn.ShardCoordinator,
			tpn.NodesCoordinator,
			tpn.SpecialAddressHandler,
			TestHasher,
			TestMarshalizer,
			tpn.Storage,
			tpn.GenesisBlocks,
			tpn.RequestHandler,
			TestUint64Converter,
		)

	} else {
<<<<<<< HEAD
		tpn.BlockProcessor, err = block.NewShardProcessor(
			nil,
			tpn.ShardDataPool,
			tpn.Storage,
			TestHasher,
			TestMarshalizer,
			tpn.AccntState,
			tpn.ShardCoordinator,
			tpn.NodesCoordinator,
			tpn.SpecialAddressHandler,
			tpn.ForkDetector,
			tpn.BlockTracker,
			&mock.PeerProcessorMock{},
			tpn.GenesisBlocks,
			tpn.RequestHandler,
			tpn.TxCoordinator,
			TestUint64Converter,
		)
=======
		tpn.ForkDetector, _ = sync.NewShardForkDetector(tpn.Rounder)
		arguments := block.ArgShardProcessor{
			ArgBaseProcessor: &block.ArgBaseProcessor{
				Accounts:              tpn.AccntState,
				ForkDetector:          tpn.ForkDetector,
				Hasher:                TestHasher,
				Marshalizer:           TestMarshalizer,
				Store:                 tpn.Storage,
				ShardCoordinator:      tpn.ShardCoordinator,
				NodesCoordinator:      tpn.NodesCoordinator,
				SpecialAddressHandler: tpn.SpecialAddressHandler,
				Uint64Converter:       TestUint64Converter,
				StartHeaders:          tpn.GenesisBlocks,
				RequestHandler:        tpn.RequestHandler,
				Core:                  nil,
			},
			DataPool:        tpn.ShardDataPool,
			BlocksTracker:   tpn.BlockTracker,
			TxCoordinator:   tpn.TxCoordinator,
			TxsPoolsCleaner: &mock.TxPoolsCleanerMock{},
		}

		tpn.BlockProcessor, err = block.NewShardProcessor(arguments)
>>>>>>> ac8bf5a8
	}

	if err != nil {
		fmt.Printf("Error creating blockprocessor: %s\n", err.Error())
	}
}

func (tpn *TestProcessorNode) createShardBootstrapper() (process.Bootstrapper, error) {
	bootstrap, err := sync.NewShardBootstrap(
		tpn.ShardDataPool,
		tpn.Storage,
		tpn.BlockChain,
		tpn.Rounder,
		tpn.BlockProcessor,
		tpn.Rounder.TimeDuration(),
		TestHasher,
		TestMarshalizer,
		tpn.ForkDetector,
		tpn.ResolverFinder,
		tpn.ShardCoordinator,
		tpn.AccntState,
		1,
	)
	if err != nil {
		return nil, err
	}

	return bootstrap, nil
}

func (tpn *TestProcessorNode) createMetaChainBootstrapper() (process.Bootstrapper, error) {
	bootstrap, err := sync.NewMetaBootstrap(
		tpn.MetaDataPool,
		tpn.Storage,
		tpn.BlockChain,
		tpn.Rounder,
		tpn.BlockProcessor,
		tpn.Rounder.TimeDuration(),
		TestHasher,
		TestMarshalizer,
		tpn.ForkDetector,
		tpn.ResolverFinder,
		tpn.ShardCoordinator,
		tpn.AccntState,
		1,
	)

	if err != nil {
		return nil, err
	}

	return bootstrap, nil
}

func (tpn *TestProcessorNode) initBootstrapper() {
	if tpn.ShardCoordinator.SelfId() < tpn.ShardCoordinator.NumberOfShards() {
		tpn.Bootstrapper, _ = tpn.createShardBootstrapper()
	} else {
		tpn.Bootstrapper, _ = tpn.createMetaChainBootstrapper()
	}
}<|MERGE_RESOLUTION|>--- conflicted
+++ resolved
@@ -128,26 +128,6 @@
 		)
 
 	} else {
-<<<<<<< HEAD
-		tpn.BlockProcessor, err = block.NewShardProcessor(
-			nil,
-			tpn.ShardDataPool,
-			tpn.Storage,
-			TestHasher,
-			TestMarshalizer,
-			tpn.AccntState,
-			tpn.ShardCoordinator,
-			tpn.NodesCoordinator,
-			tpn.SpecialAddressHandler,
-			tpn.ForkDetector,
-			tpn.BlockTracker,
-			&mock.PeerProcessorMock{},
-			tpn.GenesisBlocks,
-			tpn.RequestHandler,
-			tpn.TxCoordinator,
-			TestUint64Converter,
-		)
-=======
 		tpn.ForkDetector, _ = sync.NewShardForkDetector(tpn.Rounder)
 		arguments := block.ArgShardProcessor{
 			ArgBaseProcessor: &block.ArgBaseProcessor{
@@ -163,6 +143,7 @@
 				StartHeaders:          tpn.GenesisBlocks,
 				RequestHandler:        tpn.RequestHandler,
 				Core:                  nil,
+				PeerProcessor:         &mock.PeerProcessorMock{},
 			},
 			DataPool:        tpn.ShardDataPool,
 			BlocksTracker:   tpn.BlockTracker,
@@ -171,7 +152,6 @@
 		}
 
 		tpn.BlockProcessor, err = block.NewShardProcessor(arguments)
->>>>>>> ac8bf5a8
 	}
 
 	if err != nil {
