--- conflicted
+++ resolved
@@ -144,11 +144,8 @@
 				return nil
 			},
 		},
-<<<<<<< HEAD
+		BlockTracker: tpn.BlockTracker,
 		DataPool: tpn.DataPool,
-=======
-		BlockTracker: tpn.BlockTracker,
->>>>>>> 20f7cfa1
 	}
 
 	if tpn.ShardCoordinator.SelfId() == sharding.MetachainShardId {
