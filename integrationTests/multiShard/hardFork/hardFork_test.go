--- conflicted
+++ resolved
@@ -492,14 +492,11 @@
 					DelegationSmartContractEnableEpoch: 0,
 				},
 			},
+			HistoryRepository:       &dblookupext.HistoryRepositoryStub{},
+			TxExecutionOrderHandler: &commonMocks.TxExecutionOrderHandlerStub{},
 			RoundConfig:             &roundConfig,
-<<<<<<< HEAD
 			ChainRunType:            common.ChainRunTypeRegular,
 			ShardCoordinatorFactory: sharding.NewMultiShardCoordinatorFactory(),
-=======
-			HistoryRepository:       &dblookupext.HistoryRepositoryStub{},
-			TxExecutionOrderHandler: &commonMocks.TxExecutionOrderHandlerStub{},
->>>>>>> 58c66cc7
 		}
 
 		genesisProcessor, err := process.NewGenesisBlockCreator(argsGenesis)
