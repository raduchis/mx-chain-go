package hardFork

import (
	"bytes"
	"encoding/hex"
	"fmt"
	"math/big"
	"path"
	"path/filepath"
	"testing"
	"time"

	"github.com/multiversx/mx-chain-core-go/core"
	"github.com/multiversx/mx-chain-core-go/data/block"
	"github.com/multiversx/mx-chain-go/config"
	"github.com/multiversx/mx-chain-go/dataRetriever"
	"github.com/multiversx/mx-chain-go/genesis/process"
	"github.com/multiversx/mx-chain-go/integrationTests"
	"github.com/multiversx/mx-chain-go/integrationTests/mock"
	"github.com/multiversx/mx-chain-go/integrationTests/vm/wasm"
	"github.com/multiversx/mx-chain-go/process/block/preprocess"
	vmFactory "github.com/multiversx/mx-chain-go/process/factory"
	"github.com/multiversx/mx-chain-go/sharding"
	"github.com/multiversx/mx-chain-go/state"
<<<<<<< HEAD
	componentsMock "github.com/multiversx/mx-chain-go/testscommon/components"
=======
	commonMocks "github.com/multiversx/mx-chain-go/testscommon/common"
>>>>>>> 48902c67
	"github.com/multiversx/mx-chain-go/testscommon/cryptoMocks"
	"github.com/multiversx/mx-chain-go/testscommon/dblookupext"
	"github.com/multiversx/mx-chain-go/testscommon/enableEpochsHandlerMock"
	factoryTests "github.com/multiversx/mx-chain-go/testscommon/factory"
	"github.com/multiversx/mx-chain-go/testscommon/genesisMocks"
	"github.com/multiversx/mx-chain-go/testscommon/statusHandler"
	"github.com/multiversx/mx-chain-go/update/factory"
	"github.com/multiversx/mx-chain-go/vm/systemSmartContracts/defaults"
	logger "github.com/multiversx/mx-chain-logger-go"
	wasmConfig "github.com/multiversx/mx-chain-vm-go/config"
	"github.com/stretchr/testify/assert"
	"github.com/stretchr/testify/require"
)

var log = logger.GetOrCreate("integrationTests/hardfork")

func TestHardForkWithoutTransactionInMultiShardedEnvironment(t *testing.T) {
	if testing.Short() {
		t.Skip("this is not a short test")
	}

	exportBaseDirectory := t.TempDir()

	numOfShards := 1
	nodesPerShard := 1
	numMetachainNodes := 1

	genesisFile := "testdata/smartcontracts.json"
	nodes, hardforkTriggerNode := integrationTests.CreateNodesWithFullGenesis(
		numOfShards,
		nodesPerShard,
		numMetachainNodes,
		genesisFile,
	)

	roundsPerEpoch := uint64(10)
	for _, node := range nodes {
		node.EpochStartTrigger.SetRoundsPerEpoch(roundsPerEpoch)
		node.WaitTime = 100 * time.Millisecond
	}

	idxProposers := make([]int, numOfShards+1)
	for i := 0; i < numOfShards; i++ {
		idxProposers[i] = i * nodesPerShard
	}
	idxProposers[numOfShards] = numOfShards * nodesPerShard

	integrationTests.DisplayAndStartNodes(nodes)

	defer func() {
		for _, n := range nodes {
			n.Close()
		}

		hardforkTriggerNode.Close()
	}()

	round := uint64(0)
	nonce := uint64(0)
	round = integrationTests.IncrementAndPrintRound(round)
	nonce++

	time.Sleep(time.Second)

	nrRoundsToPropagateMultiShard := 5
	// ----- wait for epoch end period
	nonce, round = integrationTests.WaitOperationToBeDone(t, nodes, int(roundsPerEpoch), nonce, round, idxProposers)

	time.Sleep(time.Second)

	nonce, _ = integrationTests.WaitOperationToBeDone(t, nodes, nrRoundsToPropagateMultiShard, nonce, round, idxProposers)

	time.Sleep(time.Second)

	epoch := uint32(1)
	verifyIfNodesHaveCorrectEpoch(t, epoch, nodes)
	verifyIfNodesHaveCorrectNonce(t, nonce-1, nodes)
	verifyIfAddedShardHeadersAreWithNewEpoch(t, nodes)

	log.Info("doing hardfork...")
	exportStorageConfigs := hardForkExport(t, nodes, epoch, exportBaseDirectory)
	for id, node := range nodes {
		node.ExportFolder = path.Join(exportBaseDirectory, fmt.Sprintf("%d", id))
	}
	hardForkImport(t, nodes, exportStorageConfigs)
	checkGenesisBlocksStateIsEqual(t, nodes)
}

func TestHardForkWithContinuousTransactionsInMultiShardedEnvironment(t *testing.T) {
	if testing.Short() {
		t.Skip("this is not a short test")
	}

	exportBaseDirectory := t.TempDir()

	numOfShards := 1
	nodesPerShard := 1
	numMetachainNodes := 1

	genesisFile := "testdata/smartcontracts.json"
	nodes, hardforkTriggerNode := integrationTests.CreateNodesWithFullGenesis(
		numOfShards,
		nodesPerShard,
		numMetachainNodes,
		genesisFile,
	)

	roundsPerEpoch := uint64(10)
	for _, node := range nodes {
		node.EpochStartTrigger.SetRoundsPerEpoch(roundsPerEpoch)
	}

	idxProposers := make([]int, numOfShards+1)
	for i := 0; i < numOfShards; i++ {
		idxProposers[i] = i * nodesPerShard
	}
	idxProposers[numOfShards] = numOfShards * nodesPerShard

	integrationTests.DisplayAndStartNodes(nodes)

	defer func() {
		for _, n := range nodes {
			n.Close()
		}

		hardforkTriggerNode.Close()
	}()

	initialVal := big.NewInt(1000000000)
	sendValue := big.NewInt(5)
	integrationTests.MintAllNodes(nodes, initialVal)
	receiverAddress1 := []byte("12345678901234567890123456789012")
	receiverAddress2 := []byte("12345678901234567890123456789011")

	numPlayers := 10
	players := make([]*integrationTests.TestWalletAccount, numPlayers)
	for i := 0; i < numPlayers; i++ {
		players[i] = integrationTests.CreateTestWalletAccount(nodes[0].ShardCoordinator, 0)
	}
	integrationTests.MintAllPlayers(nodes, players, initialVal)

	round := uint64(0)
	nonce := uint64(0)
	round = integrationTests.IncrementAndPrintRound(round)
	nonce++

	time.Sleep(time.Second)
	transferToken := big.NewInt(10)
	ownerNode := nodes[0]
	initialSupply := "00" + hex.EncodeToString(big.NewInt(100000000000).Bytes())
	scCode := wasm.GetSCCode("../../vm/wasm/testdata/erc20-c-03/wrc20_wasm.wasm")
	scAddress, _ := ownerNode.BlockchainHook.NewAddress(ownerNode.OwnAccount.Address, ownerNode.OwnAccount.Nonce, vmFactory.WasmVirtualMachine)
	integrationTests.CreateAndSendTransactionWithGasLimit(
		nodes[0],
		big.NewInt(0),
		integrationTests.MaxGasLimitPerBlock-1,
		make([]byte, 32),
		[]byte(wasm.CreateDeployTxData(scCode)+"@"+initialSupply),
		integrationTests.ChainID,
		integrationTests.MinTransactionVersion,
	)
	time.Sleep(time.Second)
	// ----- wait for epoch end period
	epoch := uint32(2)
	nrRoundsToPropagateMultiShard := uint64(6)
	for i := uint64(0); i <= (uint64(epoch)*roundsPerEpoch)+nrRoundsToPropagateMultiShard; i++ {
		round, nonce = integrationTests.ProposeAndSyncOneBlock(t, nodes, idxProposers, round, nonce)
		integrationTests.AddSelfNotarizedHeaderByMetachain(nodes)
		for _, node := range nodes {
			integrationTests.CreateAndSendTransaction(node, nodes, sendValue, receiverAddress1, "", integrationTests.AdditionalGasLimit)
			integrationTests.CreateAndSendTransaction(node, nodes, sendValue, receiverAddress2, "", integrationTests.AdditionalGasLimit)
		}

		for _, player := range players {
			integrationTests.CreateAndSendTransactionWithGasLimit(
				ownerNode,
				big.NewInt(0),
				1000000,
				scAddress,
				[]byte("transferToken@"+hex.EncodeToString(player.Address)+"@00"+hex.EncodeToString(transferToken.Bytes())),
				integrationTests.ChainID,
				integrationTests.MinTransactionVersion,
			)
		}

		time.Sleep(time.Second)
	}

	time.Sleep(time.Second)

	verifyIfNodesHaveCorrectEpoch(t, epoch, nodes)
	verifyIfNodesHaveCorrectNonce(t, nonce-1, nodes)
	verifyIfAddedShardHeadersAreWithNewEpoch(t, nodes)

	exportStorageConfigs := hardForkExport(t, nodes, epoch, exportBaseDirectory)
	for id, node := range nodes {
		node.ExportFolder = path.Join(exportBaseDirectory, fmt.Sprintf("%d", id))
	}

	hardForkImport(t, nodes, exportStorageConfigs)
	checkGenesisBlocksStateIsEqual(t, nodes)
}

func TestHardForkEarlyEndOfEpochWithContinuousTransactionsInMultiShardedEnvironment(t *testing.T) {
	if testing.Short() {
		t.Skip("this is not a short test")
	}

	exportBaseDirectory := t.TempDir()

	numOfShards := 1
	nodesPerShard := 1
	numMetachainNodes := 1

	genesisFile := "testdata/smartcontracts.json"
	consensusNodes, hardforkTriggerNode := integrationTests.CreateNodesWithFullGenesis(
		numOfShards,
		nodesPerShard,
		numMetachainNodes,
		genesisFile,
	)
	allNodes := append(consensusNodes, hardforkTriggerNode)

	roundsPerEpoch := uint64(100)
	minRoundsPerEpoch := uint64(10)
	for _, node := range allNodes {
		node.EpochStartTrigger.SetRoundsPerEpoch(roundsPerEpoch)
		node.EpochStartTrigger.SetMinRoundsBetweenEpochs(minRoundsPerEpoch)
	}

	idxProposers := make([]int, numOfShards+1)
	for i := 0; i < numOfShards; i++ {
		idxProposers[i] = i * nodesPerShard
	}
	idxProposers[numOfShards] = numOfShards * nodesPerShard

	integrationTests.DisplayAndStartNodes(allNodes)

	defer func() {
		for _, n := range allNodes {
			n.Close()
		}
	}()

	initialVal := big.NewInt(1000000000)
	sendValue := big.NewInt(5)
	integrationTests.MintAllNodes(consensusNodes, initialVal)
	receiverAddress1 := []byte("12345678901234567890123456789012")
	receiverAddress2 := []byte("12345678901234567890123456789011")

	numPlayers := 10
	players := make([]*integrationTests.TestWalletAccount, numPlayers)
	for i := 0; i < numPlayers; i++ {
		players[i] = integrationTests.CreateTestWalletAccount(consensusNodes[0].ShardCoordinator, 0)
	}
	integrationTests.MintAllPlayers(consensusNodes, players, initialVal)

	round := uint64(0)
	nonce := uint64(0)
	round = integrationTests.IncrementAndPrintRound(round)
	nonce++

	time.Sleep(time.Second)
	transferToken := big.NewInt(10)
	ownerNode := consensusNodes[0]
	initialSupply := "00" + hex.EncodeToString(big.NewInt(100000000000).Bytes())
	scCode := wasm.GetSCCode("../../vm/wasm/testdata/erc20-c-03/wrc20_wasm.wasm")
	scAddress, _ := ownerNode.BlockchainHook.NewAddress(ownerNode.OwnAccount.Address, ownerNode.OwnAccount.Nonce, vmFactory.WasmVirtualMachine)
	integrationTests.CreateAndSendTransactionWithGasLimit(
		consensusNodes[0],
		big.NewInt(0),
		integrationTests.MaxGasLimitPerBlock-1,
		make([]byte, 32),
		[]byte(wasm.CreateDeployTxData(scCode)+"@"+initialSupply),
		integrationTests.ChainID,
		integrationTests.MinTransactionVersion,
	)
	time.Sleep(time.Second)
	numRoundsBeforeHardfork := uint64(12)
	roundsForEarlyStartOfEpoch := uint64(3)
	for i := uint64(0); i < numRoundsBeforeHardfork+roundsForEarlyStartOfEpoch; i++ {
		if i == numRoundsBeforeHardfork {
			log.Info("triggering hardfork (with early end of epoch)")
			err := hardforkTriggerNode.Node.DirectTrigger(1, true)
			log.LogIfError(err)
		}

		round, nonce = integrationTests.ProposeAndSyncOneBlock(t, consensusNodes, idxProposers, round, nonce)
		integrationTests.AddSelfNotarizedHeaderByMetachain(consensusNodes)
		for _, node := range consensusNodes {
			integrationTests.CreateAndSendTransaction(node, allNodes, sendValue, receiverAddress1, "", integrationTests.AdditionalGasLimit)
			integrationTests.CreateAndSendTransaction(node, allNodes, sendValue, receiverAddress2, "", integrationTests.AdditionalGasLimit)
		}

		for _, player := range players {
			integrationTests.CreateAndSendTransactionWithGasLimit(
				ownerNode,
				big.NewInt(0),
				1000000,
				scAddress,
				[]byte("transferToken@"+hex.EncodeToString(player.Address)+"@00"+hex.EncodeToString(transferToken.Bytes())),
				integrationTests.ChainID,
				integrationTests.MinTransactionVersion,
			)
		}

		time.Sleep(time.Second)
	}

	time.Sleep(time.Second)
	currentEpoch := uint32(1)

	exportStorageConfigs := hardForkExport(t, consensusNodes, currentEpoch, exportBaseDirectory)
	for id, node := range consensusNodes {
		node.ExportFolder = filepath.Join(exportBaseDirectory, fmt.Sprintf("%d", id))
	}

	hardForkImport(t, consensusNodes, exportStorageConfigs)
	checkGenesisBlocksStateIsEqual(t, consensusNodes)
}

func hardForkExport(t *testing.T, nodes []*integrationTests.TestProcessorNode, epoch uint32, exportBaseDirectory string) map[uint32][]config.StorageConfig {
	exportStorageConfigs := createHardForkExporter(t, nodes, exportBaseDirectory)
	for _, node := range nodes {
		log.Warn("***********************************************************************************")
		log.Warn("starting to export for node with shard",
			"id", node.ShardCoordinator.SelfId(),
			"base directory", exportBaseDirectory)
		err := node.ExportHandler.ExportAll(epoch)
		require.Nil(t, err)
		log.Warn("***********************************************************************************")
	}
	return exportStorageConfigs
}

func checkGenesisBlocksStateIsEqual(t *testing.T, nodes []*integrationTests.TestProcessorNode) {
	for _, nodeA := range nodes {
		for _, nodeB := range nodes {
			for _, genesisBlockA := range nodeA.GenesisBlocks {
				genesisBlockB := nodeB.GenesisBlocks[genesisBlockA.GetShardID()]
				assert.True(t, bytes.Equal(genesisBlockA.GetRootHash(), genesisBlockB.GetRootHash()))
			}
		}
	}

	for _, node := range nodes {
		for _, genesisBlock := range node.GenesisBlocks {
			if genesisBlock.GetShardID() == node.ShardCoordinator.SelfId() {
				rootHash, _ := node.AccntState.RootHash()
				assert.True(t, bytes.Equal(genesisBlock.GetRootHash(), rootHash))
			}
		}
	}
}

func hardForkImport(
	t *testing.T,
	nodes []*integrationTests.TestProcessorNode,
	importStorageConfigs map[uint32][]config.StorageConfig,
) {
	for _, node := range nodes {
		gasSchedule := wasmConfig.MakeGasMapForTests()
		defaults.FillGasMapInternal(gasSchedule, 1)
		log.Warn("started import process")

		coreComponents := integrationTests.GetDefaultCoreComponents()
		coreComponents.InternalMarshalizerField = integrationTests.TestMarshalizer
		coreComponents.TxMarshalizerField = integrationTests.TestMarshalizer
		coreComponents.HasherField = integrationTests.TestHasher
		coreComponents.Uint64ByteSliceConverterField = integrationTests.TestUint64Converter
		coreComponents.AddressPubKeyConverterField = integrationTests.TestAddressPubkeyConverter
		coreComponents.ValidatorPubKeyConverterField = integrationTests.TestValidatorPubkeyConverter
		coreComponents.ChainIdCalled = func() string {
			return string(node.ChainID)
		}
		coreComponents.MinTransactionVersionCalled = func() uint32 {
			return integrationTests.MinTransactionVersion
		}

		dataComponents := integrationTests.GetDefaultDataComponents()
		dataComponents.Store = node.Storage
		dataComponents.DataPool = node.DataPool
		dataComponents.BlockChain = node.BlockChain

		roundConfig := integrationTests.GetDefaultRoundsConfig()

		argsGenesis := process.ArgsGenesisBlockCreator{
			GenesisTime:       0,
			StartEpochNum:     100,
			Core:              coreComponents,
			Data:              dataComponents,
			Accounts:          node.AccntState,
			InitialNodesSetup: node.NodesSetup,
			Economics:         node.EconomicsData,
			ShardCoordinator:  node.ShardCoordinator,
			ValidatorAccounts: node.PeerState,
			GasSchedule:       mock.NewGasScheduleNotifierMock(gasSchedule),
			TxLogsProcessor:   &mock.TxLogsProcessorStub{},
			VirtualMachineConfig: config.VirtualMachineConfig{
				WasmVMVersions: []config.WasmVMVersionByEpoch{
					{StartEpoch: 0, Version: "*"},
				},
			},
			HardForkConfig: config.HardforkConfig{
				ImportFolder:             node.ExportFolder,
				StartEpoch:               100,
				StartNonce:               100,
				StartRound:               100,
				ImportStateStorageConfig: importStorageConfigs[node.ShardCoordinator.SelfId()][0],
				ImportKeysStorageConfig:  importStorageConfigs[node.ShardCoordinator.SelfId()][1],
				AfterHardFork:            true,
			},
			TrieStorageManagers: node.TrieStorageManagers,
			SystemSCConfig: config.SystemSmartContractsConfig{
				ESDTSystemSCConfig: config.ESDTSystemSCConfig{
					BaseIssuingCost: "1000",
					OwnerAddress:    "aaaaaa",
				},
				GovernanceSystemSCConfig: config.GovernanceSystemSCConfig{
					V1: config.GovernanceSystemSCConfigV1{
						ProposalCost: "500",
					},
					Active: config.GovernanceSystemSCConfigActive{
						ProposalCost:     "500",
						MinQuorum:        0.5,
						MinPassThreshold: 0.5,
						MinVetoThreshold: 0.5,
						LostProposalFee:  "1",
					},
					OwnerAddress: integrationTests.DelegationManagerConfigChangeAddress,
				},
				StakingSystemSCConfig: config.StakingSystemSCConfig{
					GenesisNodePrice:                     "1000",
					UnJailValue:                          "10",
					MinStepValue:                         "10",
					MinStakeValue:                        "1",
					UnBondPeriod:                         1,
					NumRoundsWithoutBleed:                1,
					MaximumPercentageToBleed:             1,
					BleedPercentagePerRound:              1,
					MaxNumberOfNodesForStake:             100,
					ActivateBLSPubKeyMessageVerification: false,
					MinUnstakeTokensValue:                "1",
				},
				DelegationManagerSystemSCConfig: config.DelegationManagerSystemSCConfig{
					MinCreationDeposit:  "100",
					MinStakeAmount:      "100",
					ConfigChangeAddress: integrationTests.DelegationManagerConfigChangeAddress,
				},
				DelegationSystemSCConfig: config.DelegationSystemSCConfig{
					MinServiceFee: 0,
					MaxServiceFee: 100,
				},
			},
			AccountsParser:      &genesisMocks.AccountsParserStub{},
			SmartContractParser: &mock.SmartContractParserStub{},
			BlockSignKeyGen:     &mock.KeyGenMock{},
			EpochConfig: &config.EpochConfig{
				EnableEpochs: config.EnableEpochs{
					BuiltInFunctionsEnableEpoch:        0,
					SCDeployEnableEpoch:                0,
					RelayedTransactionsEnableEpoch:     0,
					PenalizedTooMuchGasEnableEpoch:     0,
					StakingV2EnableEpoch:               1000000,
					StakeEnableEpoch:                   0,
					DelegationManagerEnableEpoch:       0,
					DelegationSmartContractEnableEpoch: 0,
				},
			},
<<<<<<< HEAD
			RoundConfig:       &roundConfig,
			RunTypeComponents: componentsMock.GetRunTypeComponents(),
=======
			HistoryRepository:       &dblookupext.HistoryRepositoryStub{},
			TxExecutionOrderHandler: &commonMocks.TxExecutionOrderHandlerStub{},
			RoundConfig:             &roundConfig,
			ChainRunType:            common.ChainRunTypeRegular,
			ShardCoordinatorFactory: sharding.NewMultiShardCoordinatorFactory(),
			TxPreprocessorCreator:   preprocess.NewTxPreProcessorCreator(),
>>>>>>> 48902c67
		}

		genesisProcessor, err := process.NewGenesisBlockCreator(argsGenesis)
		require.Nil(t, err)
		genesisBlocks, err := genesisProcessor.CreateGenesisBlocks()
		require.Nil(t, err)
		require.NotNil(t, genesisBlocks)

		node.GenesisBlocks = genesisBlocks
		for _, genesisBlock := range genesisBlocks {
			log.Info("hardfork genesisblock roothash", "shardID", genesisBlock.GetShardID(), "rootHash", genesisBlock.GetRootHash())
			if node.ShardCoordinator.SelfId() == genesisBlock.GetShardID() {
				_ = node.BlockChain.SetGenesisHeader(genesisBlock)
				hash, _ := core.CalculateHash(integrationTests.TestMarshalizer, integrationTests.TestHasher, genesisBlock)
				node.BlockChain.SetGenesisHeaderHash(hash)
			}
		}
	}
}

func createHardForkExporter(
	t *testing.T,
	nodes []*integrationTests.TestProcessorNode,
	exportBaseDirectory string,
) map[uint32][]config.StorageConfig {
	returnedConfigs := make(map[uint32][]config.StorageConfig)

	for id, node := range nodes {
		accountsDBs := make(map[state.AccountsDbIdentifier]state.AccountsAdapter)
		accountsDBs[state.UserAccountsState] = node.AccntState
		accountsDBs[state.PeerAccountsState] = node.PeerState

		node.ExportFolder = path.Join(exportBaseDirectory, fmt.Sprintf("%d", id))
		exportConfig := config.StorageConfig{
			Cache: config.CacheConfig{
				Capacity: 100000,
				Type:     "LRU",
				Shards:   1,
			},
			DB: config.DBConfig{
				FilePath:          "ExportState",
				Type:              "LvlDBSerial",
				BatchDelaySeconds: 30,
				MaxBatchSize:      6,
				MaxOpenFiles:      10,
			},
		}
		keysConfig := config.StorageConfig{
			Cache: config.CacheConfig{
				Capacity: 100000,
				Type:     "LRU",
				Shards:   1,
			},
			DB: config.DBConfig{
				FilePath:          "ExportKeys",
				Type:              "LvlDBSerial",
				BatchDelaySeconds: 30,
				MaxBatchSize:      6,
				MaxOpenFiles:      10,
			},
		}

		returnedConfigs[node.ShardCoordinator.SelfId()] = append(returnedConfigs[node.ShardCoordinator.SelfId()], exportConfig)
		returnedConfigs[node.ShardCoordinator.SelfId()] = append(returnedConfigs[node.ShardCoordinator.SelfId()], keysConfig)

		coreComponents := integrationTests.GetDefaultCoreComponents()
		coreComponents.InternalMarshalizerField = integrationTests.TestMarshalizer
		coreComponents.TxMarshalizerField = integrationTests.TestTxSignMarshalizer
		coreComponents.HasherField = integrationTests.TestHasher
		coreComponents.TxSignHasherField = integrationTests.TestTxSignHasher
		coreComponents.Uint64ByteSliceConverterField = integrationTests.TestUint64Converter
		coreComponents.AddressPubKeyConverterField = integrationTests.TestAddressPubkeyConverter
		coreComponents.ValidatorPubKeyConverterField = integrationTests.TestValidatorPubkeyConverter
		coreComponents.ChainIdCalled = func() string {
			return string(node.ChainID)
		}
		coreComponents.HardforkTriggerPubKeyField = []byte("provided hardfork pub key")
		coreComponents.EnableEpochsHandlerField = &enableEpochsHandlerMock.EnableEpochsHandlerStub{}

		cryptoComponents := integrationTests.GetDefaultCryptoComponents()
		cryptoComponents.BlockSig = node.OwnAccount.BlockSingleSigner
		cryptoComponents.TxSig = node.OwnAccount.SingleSigner
		cryptoComponents.MultiSigContainer = cryptoMocks.NewMultiSignerContainerMock(node.MultiSigner)
		cryptoComponents.BlKeyGen = node.OwnAccount.KeygenBlockSign
		cryptoComponents.TxKeyGen = node.OwnAccount.KeygenTxSign

		statusCoreComponents := &factoryTests.StatusCoreComponentsStub{
			AppStatusHandlerField: &statusHandler.AppStatusHandlerStub{},
		}

		networkComponents := integrationTests.GetDefaultNetworkComponents()
		networkComponents.Messenger = node.MainMessenger
		networkComponents.FullArchiveNetworkMessengerField = node.FullArchiveMessenger
		networkComponents.PeersRatingHandlerField = node.PeersRatingHandler
		networkComponents.InputAntiFlood = &mock.NilAntifloodHandler{}
		networkComponents.OutputAntiFlood = &mock.NilAntifloodHandler{}
		argsExportHandler := factory.ArgsExporter{
			CoreComponents:       coreComponents,
			CryptoComponents:     cryptoComponents,
			StatusCoreComponents: statusCoreComponents,
			NetworkComponents:    networkComponents,
			HeaderValidator:      node.HeaderValidator,
			DataPool:             node.DataPool,
			StorageService:       node.Storage,
			RequestHandler:       node.RequestHandler,
			ShardCoordinator:     node.ShardCoordinator,
			ActiveAccountsDBs:    accountsDBs,
			ExportFolder:         node.ExportFolder,
			ExportTriesStorageConfig: config.StorageConfig{
				Cache: config.CacheConfig{
					Capacity: 10000,
					Type:     "LRU",
					Shards:   1,
				},
				DB: config.DBConfig{
					FilePath:          "ExportTrie",
					Type:              "MemoryDB",
					BatchDelaySeconds: 30,
					MaxBatchSize:      6,
					MaxOpenFiles:      10,
				},
			},
			ExportStateStorageConfig:         exportConfig,
			ExportStateKeysConfig:            keysConfig,
			MaxTrieLevelInMemory:             uint(5),
			WhiteListHandler:                 node.WhiteListHandler,
			WhiteListerVerifiedTxs:           node.WhiteListerVerifiedTxs,
			MainInterceptorsContainer:        node.MainInterceptorsContainer,
			FullArchiveInterceptorsContainer: node.FullArchiveInterceptorsContainer,
			ExistingResolvers:                node.ResolversContainer,
			ExistingRequesters:               node.RequestersContainer,
			NodesCoordinator:                 node.NodesCoordinator,
			HeaderSigVerifier:                node.HeaderSigVerifier,
			HeaderIntegrityVerifier:          node.HeaderIntegrityVerifier,
			ValidityAttester:                 node.BlockTracker,
			RoundHandler:                     &mock.RoundHandlerMock{},
			InterceptorDebugConfig: config.InterceptorResolverDebugConfig{
				Enabled:                    true,
				EnablePrint:                true,
				CacheSize:                  10000,
				IntervalAutoPrintInSeconds: 20,
				NumRequestsThreshold:       3,
				NumResolveFailureThreshold: 3,
				DebugLineExpiration:        3,
			},
			MaxHardCapForMissingNodes: 500,
			NumConcurrentTrieSyncers:  50,
			TrieSyncerVersion:         2,
			CheckNodesOnDisk:          false,
			NodeOperationMode:         node.NodeOperationMode,
			ShardCoordinatorFactory:   sharding.NewMultiShardCoordinatorFactory(),
		}

		exportHandler, err := factory.NewExportHandlerFactory(argsExportHandler)
		assert.Nil(t, err)
		require.NotNil(t, exportHandler)

		node.ExportHandler, err = exportHandler.Create()
		assert.Nil(t, err)
		require.NotNil(t, node.ExportHandler)
	}

	return returnedConfigs
}

func verifyIfNodesHaveCorrectEpoch(
	t *testing.T,
	epoch uint32,
	nodes []*integrationTests.TestProcessorNode,
) {
	for _, node := range nodes {
		currentHeader := node.BlockChain.GetCurrentBlockHeader()
		assert.Equal(t, epoch, currentHeader.GetEpoch())
	}
}

func verifyIfNodesHaveCorrectNonce(
	t *testing.T,
	nonce uint64,
	nodes []*integrationTests.TestProcessorNode,
) {
	for _, node := range nodes {
		currentHeader := node.BlockChain.GetCurrentBlockHeader()
		assert.Equal(t, nonce, currentHeader.GetNonce())
	}
}

func verifyIfAddedShardHeadersAreWithNewEpoch(
	t *testing.T,
	nodes []*integrationTests.TestProcessorNode,
) {
	for _, node := range nodes {
		if node.ShardCoordinator.SelfId() != core.MetachainShardId {
			continue
		}

		currentMetaHdr, ok := node.BlockChain.GetCurrentBlockHeader().(*block.MetaBlock)
		if !ok {
			assert.Fail(t, "metablock should have been in current block header")
		}

		shardHDrStorage, err := node.Storage.GetStorer(dataRetriever.BlockHeaderUnit)
		assert.Nil(t, err)
		for _, shardInfo := range currentMetaHdr.ShardInfo {
			header, errGet := node.DataPool.Headers().GetHeaderByHash(shardInfo.HeaderHash)
			if errGet == nil {
				assert.Equal(t, currentMetaHdr.GetEpoch(), header.GetEpoch())
				continue
			}

			buff, errGet := shardHDrStorage.Get(shardInfo.HeaderHash)
			assert.Nil(t, errGet)

			shardHeader := block.Header{}
			errGet = integrationTests.TestMarshalizer.Unmarshal(&shardHeader, buff)
			assert.Nil(t, errGet)
			assert.Equal(t, shardHeader.GetEpoch(), currentMetaHdr.GetEpoch())
		}
	}
}<|MERGE_RESOLUTION|>--- conflicted
+++ resolved
@@ -22,11 +22,8 @@
 	vmFactory "github.com/multiversx/mx-chain-go/process/factory"
 	"github.com/multiversx/mx-chain-go/sharding"
 	"github.com/multiversx/mx-chain-go/state"
-<<<<<<< HEAD
+	commonMocks "github.com/multiversx/mx-chain-go/testscommon/common"
 	componentsMock "github.com/multiversx/mx-chain-go/testscommon/components"
-=======
-	commonMocks "github.com/multiversx/mx-chain-go/testscommon/common"
->>>>>>> 48902c67
 	"github.com/multiversx/mx-chain-go/testscommon/cryptoMocks"
 	"github.com/multiversx/mx-chain-go/testscommon/dblookupext"
 	"github.com/multiversx/mx-chain-go/testscommon/enableEpochsHandlerMock"
@@ -496,17 +493,11 @@
 					DelegationSmartContractEnableEpoch: 0,
 				},
 			},
-<<<<<<< HEAD
-			RoundConfig:       &roundConfig,
+			HistoryRepository:       &dblookupext.HistoryRepositoryStub{},
+			TxExecutionOrderHandler: &commonMocks.TxExecutionOrderHandlerStub{},RoundConfig:       &roundConfig,
 			RunTypeComponents: componentsMock.GetRunTypeComponents(),
-=======
-			HistoryRepository:       &dblookupext.HistoryRepositoryStub{},
-			TxExecutionOrderHandler: &commonMocks.TxExecutionOrderHandlerStub{},
-			RoundConfig:             &roundConfig,
-			ChainRunType:            common.ChainRunTypeRegular,
 			ShardCoordinatorFactory: sharding.NewMultiShardCoordinatorFactory(),
 			TxPreprocessorCreator:   preprocess.NewTxPreProcessorCreator(),
->>>>>>> 48902c67
 		}
 
 		genesisProcessor, err := process.NewGenesisBlockCreator(argsGenesis)
