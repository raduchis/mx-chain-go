package epochStartChangeWithoutTransactionInMultiShardedEnvironment

import (
	"testing"
	"time"

	"github.com/multiversx/mx-chain-go/config"
	"github.com/multiversx/mx-chain-go/integrationTests"
	"github.com/multiversx/mx-chain-go/integrationTests/multiShard/endOfEpoch"
)

func TestEpochStartChangeWithoutTransactionInMultiShardedEnvironment(t *testing.T) {
	if testing.Short() {
		t.Skip("this is not a short test")
	}

	numOfShards := 2
	nodesPerShard := 2
	numMetachainNodes := 2

	enableEpochsConfig := config.EnableEpochs{
		StakingV2EnableEpoch:                 integrationTests.UnreachableEpoch,
		ScheduledMiniBlocksEnableEpoch:       integrationTests.UnreachableEpoch,
		MiniBlockPartialExecutionEnableEpoch: integrationTests.UnreachableEpoch,
<<<<<<< HEAD
		EquivalentMessagesEnableEpoch:        integrationTests.UnreachableEpoch,
=======
		StakingV4Step1EnableEpoch:            integrationTests.UnreachableEpoch,
		StakingV4Step2EnableEpoch:            integrationTests.UnreachableEpoch,
		StakingV4Step3EnableEpoch:            integrationTests.UnreachableEpoch,
>>>>>>> 3950517c
	}

	nodes := integrationTests.CreateNodesWithEnableEpochs(
		numOfShards,
		nodesPerShard,
		numMetachainNodes,
		enableEpochsConfig,
	)

	roundsPerEpoch := uint64(10)
	for _, node := range nodes {
		node.EpochStartTrigger.SetRoundsPerEpoch(roundsPerEpoch)
	}

	idxProposers := make([]int, numOfShards+1)
	for i := 0; i < numOfShards; i++ {
		idxProposers[i] = i * nodesPerShard
	}
	idxProposers[numOfShards] = numOfShards * nodesPerShard

	integrationTests.DisplayAndStartNodes(nodes)

	defer func() {
		for _, n := range nodes {
			n.Close()
		}
	}()

	round := uint64(0)
	nonce := uint64(0)
	round = integrationTests.IncrementAndPrintRound(round)
	nonce++

	time.Sleep(time.Second)

	// ----- wait for epoch end period
	round, nonce = endOfEpoch.CreateAndPropagateBlocks(t, roundsPerEpoch, round, nonce, nodes, idxProposers)

	nrRoundsToPropagateMultiShard := uint64(5)
	_, _ = endOfEpoch.CreateAndPropagateBlocks(t, nrRoundsToPropagateMultiShard, round, nonce, nodes, idxProposers)

	epoch := uint32(1)
	endOfEpoch.VerifyThatNodesHaveCorrectEpoch(t, epoch, nodes)
	endOfEpoch.VerifyIfAddedShardHeadersAreWithNewEpoch(t, nodes)
}<|MERGE_RESOLUTION|>--- conflicted
+++ resolved
@@ -22,13 +22,10 @@
 		StakingV2EnableEpoch:                 integrationTests.UnreachableEpoch,
 		ScheduledMiniBlocksEnableEpoch:       integrationTests.UnreachableEpoch,
 		MiniBlockPartialExecutionEnableEpoch: integrationTests.UnreachableEpoch,
-<<<<<<< HEAD
-		EquivalentMessagesEnableEpoch:        integrationTests.UnreachableEpoch,
-=======
 		StakingV4Step1EnableEpoch:            integrationTests.UnreachableEpoch,
 		StakingV4Step2EnableEpoch:            integrationTests.UnreachableEpoch,
 		StakingV4Step3EnableEpoch:            integrationTests.UnreachableEpoch,
->>>>>>> 3950517c
+		EquivalentMessagesEnableEpoch:        integrationTests.UnreachableEpoch,
 	}
 
 	nodes := integrationTests.CreateNodesWithEnableEpochs(
