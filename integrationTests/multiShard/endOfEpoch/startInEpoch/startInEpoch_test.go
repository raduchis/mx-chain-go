package startInEpoch

import (
	"math/big"
	"os"
	"testing"
	"time"

	"github.com/ElrondNetwork/elrond-go-core/core"
	"github.com/ElrondNetwork/elrond-go-core/data"
	"github.com/ElrondNetwork/elrond-go-core/data/block"
	"github.com/ElrondNetwork/elrond-go-core/data/endProcess"
	"github.com/ElrondNetwork/elrond-go-core/data/typeConverters/uint64ByteSlice"
	"github.com/ElrondNetwork/elrond-go/config"
	"github.com/ElrondNetwork/elrond-go/dataRetriever"
	"github.com/ElrondNetwork/elrond-go/epochStart/bootstrap"
	"github.com/ElrondNetwork/elrond-go/epochStart/bootstrap/types"
	"github.com/ElrondNetwork/elrond-go/epochStart/notifier"
	"github.com/ElrondNetwork/elrond-go/integrationTests"
	"github.com/ElrondNetwork/elrond-go/integrationTests/mock"
	"github.com/ElrondNetwork/elrond-go/integrationTests/multiShard/endOfEpoch"
	"github.com/ElrondNetwork/elrond-go/process"
	"github.com/ElrondNetwork/elrond-go/process/block/bootstrapStorage"
	"github.com/ElrondNetwork/elrond-go/process/block/pendingMb"
	"github.com/ElrondNetwork/elrond-go/process/smartContract"
	"github.com/ElrondNetwork/elrond-go/process/sync/storageBootstrap"
	"github.com/ElrondNetwork/elrond-go/sharding"
	"github.com/ElrondNetwork/elrond-go/sharding/nodesCoordinator"
	"github.com/ElrondNetwork/elrond-go/storage/factory"
	"github.com/ElrondNetwork/elrond-go/storage/storageUnit"
	"github.com/ElrondNetwork/elrond-go/testscommon"
	epochNotifierMock "github.com/ElrondNetwork/elrond-go/testscommon/epochNotifier"
	"github.com/ElrondNetwork/elrond-go/testscommon/genericMocks"
	"github.com/ElrondNetwork/elrond-go/testscommon/nodeTypeProviderMock"
	"github.com/ElrondNetwork/elrond-go/testscommon/scheduledDataSyncer"
	"github.com/ElrondNetwork/elrond-go/testscommon/shardingMocks"
	statusHandlerMock "github.com/ElrondNetwork/elrond-go/testscommon/statusHandler"
	"github.com/stretchr/testify/assert"
)

func TestStartInEpochForAShardNodeInMultiShardedEnvironment(t *testing.T) {
	if testing.Short() {
		t.Skip("this is not a short test")
	}

	testNodeStartsInEpoch(t, 0, 18)
}

func TestStartInEpochForAMetaNodeInMultiShardedEnvironment(t *testing.T) {
	if testing.Short() {
		t.Skip("this is not a short test")
	}

	testNodeStartsInEpoch(t, core.MetachainShardId, 20)
}

func testNodeStartsInEpoch(t *testing.T, shardID uint32, expectedHighestRound uint64) {
	numOfShards := 2
	numNodesPerShard := 3
	numMetachainNodes := 3

	nodes := integrationTests.CreateNodes(
		numOfShards,
		numNodesPerShard,
		numMetachainNodes,
	)

	roundsPerEpoch := uint64(10)
	for _, node := range nodes {
		node.EpochStartTrigger.SetRoundsPerEpoch(roundsPerEpoch)
	}

	idxProposers := make([]int, numOfShards+1)
	for i := 0; i < numOfShards; i++ {
		idxProposers[i] = i * numNodesPerShard
	}
	idxProposers[numOfShards] = numOfShards * numNodesPerShard

	integrationTests.DisplayAndStartNodes(nodes)

	defer func() {
		for _, n := range nodes {
			n.Close()
		}
	}()

	initialVal := big.NewInt(1000000000)
	sendValue := big.NewInt(5)
	integrationTests.MintAllNodes(nodes, initialVal)
	receiverAddress := []byte("12345678901234567890123456789012")

	round := uint64(0)
	nonce := uint64(0)
	round = integrationTests.IncrementAndPrintRound(round)
	nonce++

	time.Sleep(time.Second)

	// ----- wait for epoch end period
	epoch := uint32(2)
	nrRoundsToPropagateMultiShard := uint64(5)
	for i := uint64(0); i <= (uint64(epoch)*roundsPerEpoch)+nrRoundsToPropagateMultiShard; i++ {
		integrationTests.UpdateRound(nodes, round)
		integrationTests.ProposeBlock(nodes, idxProposers, round, nonce)
		integrationTests.SyncBlock(t, nodes, idxProposers, round)
		round = integrationTests.IncrementAndPrintRound(round)
		nonce++

		for _, node := range nodes {
			integrationTests.CreateAndSendTransaction(node, nodes, sendValue, receiverAddress, "", integrationTests.AdditionalGasLimit)
		}

		time.Sleep(integrationTests.StepDelay)
	}

	time.Sleep(time.Second)

	endOfEpoch.VerifyThatNodesHaveCorrectEpoch(t, epoch, nodes)
	endOfEpoch.VerifyIfAddedShardHeadersAreWithNewEpoch(t, nodes)

	epochHandler := &mock.EpochStartTriggerStub{
		MetaEpochCalled: func() uint32 {
			return epoch
		},
	}
	for _, node := range nodes {
		_ = dataRetriever.SetEpochHandlerToHdrResolver(node.ResolversContainer, epochHandler)
	}

	generalConfig := getGeneralConfig()
	roundDurationMillis := 4000
	epochDurationMillis := generalConfig.EpochStartConfig.RoundsPerEpoch * int64(roundDurationMillis)
	prefsConfig := config.PreferencesConfig{
		FullArchive: false,
	}

	pksBytes := integrationTests.CreatePkBytes(uint32(numOfShards))
	address := []byte("afafafafafafafafafafafafafafafaf")

	nodesConfig := &mock.NodesSetupStub{
		InitialNodesInfoCalled: func() (m map[uint32][]nodesCoordinator.GenesisNodeInfoHandler, m2 map[uint32][]nodesCoordinator.GenesisNodeInfoHandler) {
			oneMap := make(map[uint32][]nodesCoordinator.GenesisNodeInfoHandler)
			for i := uint32(0); i < uint32(numOfShards); i++ {
				oneMap[i] = append(oneMap[i], mock.NewNodeInfo(address, pksBytes[i], i, integrationTests.InitialRating))
			}
			oneMap[core.MetachainShardId] = append(oneMap[core.MetachainShardId],
				mock.NewNodeInfo(address, pksBytes[core.MetachainShardId], core.MetachainShardId, integrationTests.InitialRating))
			return oneMap, nil
		},
		GetStartTimeCalled: func() int64 {
			return time.Now().Add(-time.Duration(epochDurationMillis) * time.Millisecond).Unix()
		},
		GetRoundDurationCalled: func() uint64 {
			return 4000
		},
		GetChainIdCalled: func() string {
			return string(integrationTests.ChainID)
		},
		GetShardConsensusGroupSizeCalled: func() uint32 {
			return 1
		},
		GetMetaConsensusGroupSizeCalled: func() uint32 {
			return 1
		},
		NumberOfShardsCalled: func() uint32 {
			return uint32(numOfShards)
		},
		GetMinTransactionVersionCalled: func() uint32 {
			return integrationTests.MinTransactionVersion
		},
	}

	defer func() {
		errRemoveDir := os.RemoveAll("Epoch_0")
		assert.NoError(t, errRemoveDir)
	}()

	genesisShardCoordinator, _ := sharding.NewMultiShardCoordinator(nodesConfig.NumberOfShards(), 0)

	uint64Converter := uint64ByteSlice.NewBigEndianConverter()

	nodeToJoinLate := integrationTests.NewTestProcessorNode(uint32(numOfShards), shardID, shardID)
	messenger := integrationTests.CreateMessengerWithNoDiscovery()
	time.Sleep(integrationTests.P2pBootstrapDelay)
	nodeToJoinLate.Messenger = messenger

	for _, n := range nodes {
		_ = n.ConnectTo(nodeToJoinLate)
	}

	roundHandler := &mock.RoundHandlerMock{IndexField: int64(round)}
	cryptoComponents := integrationTests.GetDefaultCryptoComponents()
	cryptoComponents.PubKey = nodeToJoinLate.NodeKeys.Pk
	cryptoComponents.BlockSig = &mock.SignerMock{}
	cryptoComponents.TxSig = &mock.SignerMock{}
	cryptoComponents.BlKeyGen = &mock.KeyGenMock{}
	cryptoComponents.TxKeyGen = &mock.KeyGenMock{}

	coreComponents := integrationTests.GetDefaultCoreComponents()
	coreComponents.InternalMarshalizerField = integrationTests.TestMarshalizer
	coreComponents.TxMarshalizerField = integrationTests.TestMarshalizer
	coreComponents.HasherField = integrationTests.TestHasher
	coreComponents.AddressPubKeyConverterField = integrationTests.TestAddressPubkeyConverter
	coreComponents.Uint64ByteSliceConverterField = uint64Converter
	coreComponents.PathHandlerField = &testscommon.PathManagerStub{}
	coreComponents.ChainIdCalled = func() string {
		return string(integrationTests.ChainID)
	}
	coreComponents.NodeTypeProviderField = &nodeTypeProviderMock.NodeTypeProviderStub{}
	coreComponents.ChanStopNodeProcessField = endProcess.GetDummyEndProcessChannel()
	coreComponents.HardforkTriggerPubKeyField = []byte("provided hardfork pub key")

	argsBootstrapHandler := bootstrap.ArgsEpochStartBootstrap{
		CryptoComponentsHolder: cryptoComponents,
		CoreComponentsHolder:   coreComponents,
		Messenger:              nodeToJoinLate.Messenger,
		GeneralConfig:          generalConfig,
		PrefsConfig: config.PreferencesConfig{
			FullArchive: false,
		},
		GenesisShardCoordinator:    genesisShardCoordinator,
		EconomicsData:              nodeToJoinLate.EconomicsData,
		LatestStorageDataProvider:  &mock.LatestStorageDataProviderStub{},
		StorageUnitOpener:          &mock.UnitOpenerStub{},
		GenesisNodesConfig:         nodesConfig,
		Rater:                      &mock.RaterMock{},
		DestinationShardAsObserver: shardID,
		NodeShuffler:               &shardingMocks.NodeShufflerMock{},
		RoundHandler:               roundHandler,
		ArgumentsParser:            smartContract.NewArgumentParser(),
		StatusHandler:              &statusHandlerMock.AppStatusHandlerStub{},
		HeaderIntegrityVerifier:    integrationTests.CreateHeaderIntegrityVerifier(),
		DataSyncerCreator: &scheduledDataSyncer.ScheduledSyncerFactoryStub{
			CreateCalled: func(args *types.ScheduledDataSyncerCreateArgs) (types.ScheduledDataSyncer, error) {
				return &scheduledDataSyncer.ScheduledSyncerStub{
					UpdateSyncDataIfNeededCalled: func(notarizedShardHeader data.ShardHeaderHandler) (data.ShardHeaderHandler, map[string]data.HeaderHandler, error) {
						return notarizedShardHeader, nil, nil
					},
					GetRootHashToSyncCalled: func(notarizedShardHeader data.ShardHeaderHandler) []byte {
						return notarizedShardHeader.GetRootHash()
					},
				}, nil
			},
		},
<<<<<<< HEAD
		ScheduledSCRsStorer: genericMocks.NewStorerMock(),
=======
		ScheduledSCRsStorer: genericMocks.NewStorerMock("path", 0),
		FlagsConfig: config.ContextFlagsConfig{
			ForceStartFromNetwork: false,
		},
>>>>>>> 84c9960c
	}

	epochStartBootstrap, err := bootstrap.NewEpochStartBootstrap(argsBootstrapHandler)
	assert.Nil(t, err)

	bootstrapParams, err := epochStartBootstrap.Bootstrap()
	assert.NoError(t, err)
	assert.Equal(t, bootstrapParams.SelfShardId, shardID)
	assert.Equal(t, bootstrapParams.Epoch, epoch)

	shardC, _ := sharding.NewMultiShardCoordinator(2, shardID)

	storageFactory, err := factory.NewStorageServiceFactory(
		&generalConfig,
		&prefsConfig,
		shardC,
		&testscommon.PathManagerStub{},
		notifier.NewEpochStartSubscriptionHandler(),
		&nodeTypeProviderMock.NodeTypeProviderStub{},
		0,
		false,
	)
	assert.NoError(t, err)
	storageServiceShard, err := storageFactory.CreateForMeta()
	assert.NoError(t, err)
	assert.NotNil(t, storageServiceShard)

	bootstrapUnit := storageServiceShard.GetStorer(dataRetriever.BootstrapUnit)
	assert.NotNil(t, bootstrapUnit)

	bootstrapStorer, err := bootstrapStorage.NewBootstrapStorer(integrationTests.TestMarshalizer, bootstrapUnit)
	assert.NoError(t, err)
	assert.NotNil(t, bootstrapStorer)

	argsBaseBootstrapper := storageBootstrap.ArgsBaseStorageBootstrapper{
		BootStorer:     bootstrapStorer,
		ForkDetector:   &mock.ForkDetectorStub{},
		BlockProcessor: &mock.BlockProcessorMock{},
		ChainHandler: &testscommon.ChainHandlerStub{
			GetCurrentBlockHeaderCalled: func() data.HeaderHandler {
				if shardID != core.MetachainShardId {
					return &block.Header{}
				} else {
					return &block.MetaBlock{}
				}
			},
		},
		Marshalizer:         integrationTests.TestMarshalizer,
		Store:               storageServiceShard,
		Uint64Converter:     uint64Converter,
		BootstrapRoundIndex: round,
		ShardCoordinator:    shardC,
		NodesCoordinator:    &shardingMocks.NodesCoordinatorMock{},
		EpochStartTrigger:   &mock.EpochStartTriggerStub{},
		BlockTracker: &mock.BlockTrackerStub{
			RestoreToGenesisCalled: func() {},
		},
		ChainID:                      string(integrationTests.ChainID),
		ScheduledTxsExecutionHandler: &testscommon.ScheduledTxsExecutionStub{},
		MiniblocksProvider:           &mock.MiniBlocksProviderStub{},
		EpochNotifier:                &epochNotifierMock.EpochNotifierStub{},
		ProcessedMiniBlocksTracker:   &testscommon.ProcessedMiniBlocksTrackerStub{},
	}

	bootstrapper, err := getBootstrapper(shardID, argsBaseBootstrapper)
	assert.NoError(t, err)
	assert.NotNil(t, bootstrapper)

	err = bootstrapper.LoadFromStorage()
	assert.NoError(t, err)

	highestNonce := bootstrapper.GetHighestBlockNonce()
	assert.True(t, highestNonce > expectedHighestRound)
}

func getBootstrapper(shardID uint32, baseArgs storageBootstrap.ArgsBaseStorageBootstrapper) (process.BootstrapperFromStorage, error) {
	if shardID == core.MetachainShardId {
		pendingMiniBlocksHandler, _ := pendingMb.NewPendingMiniBlocks()
		bootstrapperArgs := storageBootstrap.ArgsMetaStorageBootstrapper{
			ArgsBaseStorageBootstrapper: baseArgs,
			PendingMiniBlocksHandler:    pendingMiniBlocksHandler,
		}

		return storageBootstrap.NewMetaStorageBootstrapper(bootstrapperArgs)
	}

	bootstrapperArgs := storageBootstrap.ArgsShardStorageBootstrapper{ArgsBaseStorageBootstrapper: baseArgs}
	return storageBootstrap.NewShardStorageBootstrapper(bootstrapperArgs)
}

func getGeneralConfig() config.Config {
	generalConfig := testscommon.GetGeneralConfig()
	generalConfig.MiniBlocksStorage.DB.Type = string(storageUnit.LvlDBSerial)
	generalConfig.ShardHdrNonceHashStorage.DB.Type = string(storageUnit.LvlDBSerial)
	generalConfig.MetaBlockStorage.DB.Type = string(storageUnit.LvlDBSerial)
	generalConfig.MetaHdrNonceHashStorage.DB.Type = string(storageUnit.LvlDBSerial)
	generalConfig.BlockHeaderStorage.DB.Type = string(storageUnit.LvlDBSerial)
	generalConfig.BootstrapStorage.DB.Type = string(storageUnit.LvlDBSerial)
	generalConfig.ReceiptsStorage.DB.Type = string(storageUnit.LvlDBSerial)
	generalConfig.ScheduledSCRsStorage.DB.Type = string(storageUnit.LvlDBSerial)

	return generalConfig
}<|MERGE_RESOLUTION|>--- conflicted
+++ resolved
@@ -242,14 +242,10 @@
 				}, nil
 			},
 		},
-<<<<<<< HEAD
 		ScheduledSCRsStorer: genericMocks.NewStorerMock(),
-=======
-		ScheduledSCRsStorer: genericMocks.NewStorerMock("path", 0),
 		FlagsConfig: config.ContextFlagsConfig{
 			ForceStartFromNetwork: false,
 		},
->>>>>>> 84c9960c
 	}
 
 	epochStartBootstrap, err := bootstrap.NewEpochStartBootstrap(argsBootstrapHandler)
