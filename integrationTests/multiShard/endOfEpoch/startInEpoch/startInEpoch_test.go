package startInEpoch

import (
	"context"
	"math/big"
	"os"
	"testing"
	"time"

	"github.com/ElrondNetwork/elrond-go/config"
	"github.com/ElrondNetwork/elrond-go/core"
	"github.com/ElrondNetwork/elrond-go/data"
	"github.com/ElrondNetwork/elrond-go/data/state"
	triesFactory "github.com/ElrondNetwork/elrond-go/data/trie/factory"
	"github.com/ElrondNetwork/elrond-go/data/typeConverters/uint64ByteSlice"
	"github.com/ElrondNetwork/elrond-go/dataRetriever"
	"github.com/ElrondNetwork/elrond-go/epochStart/bootstrap"
	"github.com/ElrondNetwork/elrond-go/hashing"
	"github.com/ElrondNetwork/elrond-go/integrationTests"
	"github.com/ElrondNetwork/elrond-go/integrationTests/mock"
	"github.com/ElrondNetwork/elrond-go/integrationTests/multiShard/endOfEpoch"
	"github.com/ElrondNetwork/elrond-go/marshal"
	"github.com/ElrondNetwork/elrond-go/process"
	"github.com/ElrondNetwork/elrond-go/process/block/bootstrapStorage"
	"github.com/ElrondNetwork/elrond-go/process/block/pendingMb"
	"github.com/ElrondNetwork/elrond-go/process/sync/storageBootstrap"
	"github.com/ElrondNetwork/elrond-go/sharding"
	"github.com/ElrondNetwork/elrond-go/storage"
	"github.com/ElrondNetwork/elrond-go/storage/factory"
	"github.com/ElrondNetwork/elrond-go/storage/storageUnit"
	"github.com/stretchr/testify/assert"
)

func TestStartInEpochForAShardNodeInMultiShardedEnvironment(t *testing.T) {
	if testing.Short() {
		t.Skip("this is not a short test")
	}

	testNodeStartsInEpoch(t, 0, 18)
}

func TestStartInEpochForAMetaNodeInMultiShardedEnvironment(t *testing.T) {
	if testing.Short() {
		t.Skip("this is not a short test")
	}

	testNodeStartsInEpoch(t, core.MetachainShardId, 20)
}

func testNodeStartsInEpoch(t *testing.T, shardID uint32, expectedHighestRound uint64) {
	numOfShards := 2
	numNodesPerShard := 3
	numMetachainNodes := 3

	advertiser := integrationTests.CreateMessengerWithKadDht(context.Background(), "")
	_ = advertiser.Bootstrap()

	nodes := integrationTests.CreateNodes(
		numOfShards,
		numNodesPerShard,
		numMetachainNodes,
		integrationTests.GetConnectableAddress(advertiser),
	)

	roundsPerEpoch := uint64(10)
	for _, node := range nodes {
		node.EpochStartTrigger.SetRoundsPerEpoch(roundsPerEpoch)
	}

	idxProposers := make([]int, numOfShards+1)
	for i := 0; i < numOfShards; i++ {
		idxProposers[i] = i * numNodesPerShard
	}
	idxProposers[numOfShards] = numOfShards * numNodesPerShard

	integrationTests.DisplayAndStartNodes(nodes)

	defer func() {
		_ = advertiser.Close()
		for _, n := range nodes {
			_ = n.Messenger.Close()
		}
	}()

	initialVal := big.NewInt(10000000)
	sendValue := big.NewInt(5)
	integrationTests.MintAllNodes(nodes, initialVal)
	receiverAddress := []byte("12345678901234567890123456789012")

	round := uint64(0)
	nonce := uint64(0)
	round = integrationTests.IncrementAndPrintRound(round)
	nonce++

	time.Sleep(time.Second)

	/////////----- wait for epoch end period
	epoch := uint32(2)
	nrRoundsToPropagateMultiShard := uint64(5)
	for i := uint64(0); i <= (uint64(epoch)*roundsPerEpoch)+nrRoundsToPropagateMultiShard; i++ {
		integrationTests.UpdateRound(nodes, round)
		integrationTests.ProposeBlock(nodes, idxProposers, round, nonce)
		integrationTests.SyncBlock(t, nodes, idxProposers, round)
		round = integrationTests.IncrementAndPrintRound(round)
		nonce++

		for _, node := range nodes {
			integrationTests.CreateAndSendTransaction(node, sendValue, receiverAddress, "")
		}

		time.Sleep(time.Second)
	}

	time.Sleep(time.Second)

	endOfEpoch.VerifyThatNodesHaveCorrectEpoch(t, epoch, nodes)
	endOfEpoch.VerifyIfAddedShardHeadersAreWithNewEpoch(t, nodes)

	epochHandler := &mock.EpochStartTriggerStub{
		EpochCalled: func() uint32 {
			return epoch
		},
	}
	for _, node := range nodes {
		_ = dataRetriever.SetEpochHandlerToHdrResolver(node.ResolversContainer, epochHandler)
	}

	generalConfig := getGeneralConfig()
	roundDurationMillis := 4000
	epochDurationMillis := generalConfig.EpochStartConfig.RoundsPerEpoch * int64(roundDurationMillis)

	pksBytes := integrationTests.CreatePkBytes(uint32(numOfShards))
	address := make([]byte, 32)
	address = []byte("afafafafafafafafafafafafafafafaf")

	nodesConfig := &mock.NodesSetupStub{
		InitialNodesInfoCalled: func() (m map[uint32][]sharding.GenesisNodeInfoHandler, m2 map[uint32][]sharding.GenesisNodeInfoHandler) {
			oneMap := make(map[uint32][]sharding.GenesisNodeInfoHandler)
			for i := uint32(0); i < uint32(numOfShards); i++ {
				oneMap[i] = append(oneMap[i], mock.NewNodeInfo(address, pksBytes[i], i))
			}
			oneMap[core.MetachainShardId] = append(oneMap[core.MetachainShardId], mock.NewNodeInfo(address, pksBytes[core.MetachainShardId], core.MetachainShardId))
			return oneMap, nil
		},
		GetStartTimeCalled: func() int64 {
			return time.Now().Add(-time.Duration(epochDurationMillis) * time.Millisecond).Unix()
		},
		GetRoundDurationCalled: func() uint64 {
			return 4000
		},
		GetChainIdCalled: func() string {
			return string(integrationTests.ChainID)
		},
		GetShardConsensusGroupSizeCalled: func() uint32 {
			return 1
		},
		GetMetaConsensusGroupSizeCalled: func() uint32 {
			return 1
		},
		NumberOfShardsCalled: func() uint32 {
			return uint32(numOfShards)
		},
	}

	defer func() {
		errRemoveDir := os.RemoveAll("Epoch_0")
		assert.NoError(t, errRemoveDir)
	}()

	genesisShardCoordinator, _ := sharding.NewMultiShardCoordinator(nodesConfig.NumberOfShards(), 0)

	uint64Converter := uint64ByteSlice.NewBigEndianConverter()

	nodeToJoinLate := integrationTests.NewTestProcessorNode(uint32(numOfShards), shardID, shardID, "")
	messenger := integrationTests.CreateMessengerWithKadDht(context.Background(), integrationTests.GetConnectableAddress(advertiser))
	_ = messenger.Bootstrap()
	time.Sleep(integrationTests.P2pBootstrapDelay)
	nodeToJoinLate.Messenger = messenger

	rounder := &mock.RounderMock{IndexField: int64(round)}

	trieStorageManager, triesHolder, _ := createTries(getGeneralConfig(), integrationTests.TestMarshalizer, integrationTests.TestHasher, 0, &mock.PathManagerStub{})
	argsBootstrapHandler := bootstrap.ArgsEpochStartBootstrap{
		PublicKey:                  nodeToJoinLate.NodeKeys.Pk,
		Marshalizer:                integrationTests.TestMarshalizer,
		TxSignMarshalizer:          integrationTests.TestTxSignMarshalizer,
		Hasher:                     integrationTests.TestHasher,
		Messenger:                  nodeToJoinLate.Messenger,
		GeneralConfig:              getGeneralConfig(),
		GenesisShardCoordinator:    genesisShardCoordinator,
		EconomicsData:              integrationTests.CreateEconomicsData(),
		SingleSigner:               &mock.SignerMock{},
		BlockSingleSigner:          &mock.SignerMock{},
		KeyGen:                     &mock.KeyGenMock{},
		BlockKeyGen:                &mock.KeyGenMock{},
		GenesisNodesConfig:         nodesConfig,
		PathManager:                &mock.PathManagerStub{},
		WorkingDir:                 "test_directory",
		DefaultDBPath:              "test_db",
		DefaultEpochString:         "test_epoch",
		DefaultShardString:         "test_shard",
		Rater:                      &mock.RaterMock{},
		DestinationShardAsObserver: shardID,
		TrieContainer:              triesHolder,
		TrieStorageManagers:        trieStorageManager,
		Uint64Converter:            uint64Converter,
		NodeShuffler:               &mock.NodeShufflerMock{},
<<<<<<< HEAD
		AddressPubkeyConverter:     integrationTests.TestAddressPubkeyConverter,
=======
		Rounder:                    rounder,
>>>>>>> f967ad83
	}
	epochStartBootstrap, err := bootstrap.NewEpochStartBootstrap(argsBootstrapHandler)
	assert.Nil(t, err)

	bootstrapParams, err := epochStartBootstrap.Bootstrap()
	assert.NoError(t, err)
	assert.Equal(t, bootstrapParams.SelfShardId, shardID)
	assert.Equal(t, bootstrapParams.Epoch, epoch)

	shardC, _ := sharding.NewMultiShardCoordinator(2, shardID)

	storageFactory, err := factory.NewStorageServiceFactory(
		&generalConfig,
		shardC,
		&mock.PathManagerStub{},
		&mock.EpochStartNotifierStub{},
		0)
	assert.NoError(t, err)
	storageServiceShard, err := storageFactory.CreateForMeta()
	assert.NoError(t, err)
	assert.NotNil(t, storageServiceShard)

	bootstrapUnit := storageServiceShard.GetStorer(dataRetriever.BootstrapUnit)
	assert.NotNil(t, bootstrapUnit)

	bootstrapStorer, err := bootstrapStorage.NewBootstrapStorer(integrationTests.TestMarshalizer, bootstrapUnit)
	assert.NoError(t, err)
	assert.NotNil(t, bootstrapStorer)

	argsBaseBootstrapper := storageBootstrap.ArgsBaseStorageBootstrapper{
		BootStorer:          bootstrapStorer,
		ForkDetector:        &mock.ForkDetectorStub{},
		BlockProcessor:      &mock.BlockProcessorMock{},
		ChainHandler:        &mock.BlockChainMock{},
		Marshalizer:         integrationTests.TestMarshalizer,
		Store:               storageServiceShard,
		Uint64Converter:     uint64Converter,
		BootstrapRoundIndex: round,
		ShardCoordinator:    shardC,
		NodesCoordinator:    &mock.NodesCoordinatorMock{},
		EpochStartTrigger:   &mock.EpochStartTriggerStub{},
		BlockTracker: &mock.BlockTrackerStub{
			RestoreToGenesisCalled: func() {},
		},
	}

	bootstrapper, err := getBootstrapper(shardID, argsBaseBootstrapper)
	assert.NoError(t, err)
	assert.NotNil(t, bootstrapper)

	err = bootstrapper.LoadFromStorage()
	assert.NoError(t, err)
	highestNonce := bootstrapper.GetHighestBlockNonce()
	assert.True(t, highestNonce > expectedHighestRound)
}

func getBootstrapper(shardID uint32, baseArgs storageBootstrap.ArgsBaseStorageBootstrapper) (process.BootstrapperFromStorage, error) {
	if shardID == core.MetachainShardId {
		pendingMiniBlocksHandler, _ := pendingMb.NewPendingMiniBlocks()
		bootstrapperArgs := storageBootstrap.ArgsMetaStorageBootstrapper{
			ArgsBaseStorageBootstrapper: baseArgs,
			PendingMiniBlocksHandler:    pendingMiniBlocksHandler,
		}

		return storageBootstrap.NewMetaStorageBootstrapper(bootstrapperArgs)
	}

	bootstrapperArgs := storageBootstrap.ArgsShardStorageBootstrapper{ArgsBaseStorageBootstrapper: baseArgs}
	return storageBootstrap.NewShardStorageBootstrapper(bootstrapperArgs)
}

func createTries(
	config config.Config,
	marshalizer marshal.Marshalizer,
	hasher hashing.Hasher,
	shardId uint32,
	pathManager storage.PathManagerHandler,
) (map[string]data.StorageManager, state.TriesHolder, error) {

	trieContainer := state.NewDataTriesHolder()
	trieFactoryArgs := triesFactory.TrieFactoryArgs{
		EvictionWaitingListCfg:   config.EvictionWaitingList,
		SnapshotDbCfg:            config.TrieSnapshotDB,
		Marshalizer:              marshalizer,
		Hasher:                   hasher,
		PathManager:              pathManager,
		ShardId:                  core.GetShardIdString(shardId),
		TrieStorageManagerConfig: config.TrieStorageManagerConfig,
	}
	trieFactory, err := triesFactory.NewTrieFactory(trieFactoryArgs)
	if err != nil {
		return nil, nil, err
	}

	trieStorageManagers := make(map[string]data.StorageManager)
	userStorageManager, userAccountTrie, err := trieFactory.Create(config.AccountsTrieStorage, config.StateTriesConfig.AccountsStatePruningEnabled)
	if err != nil {
		return nil, nil, err
	}
	trieContainer.Put([]byte(triesFactory.UserAccountTrie), userAccountTrie)
	trieStorageManagers[triesFactory.UserAccountTrie] = userStorageManager

	peerStorageManager, peerAccountsTrie, err := trieFactory.Create(config.PeerAccountsTrieStorage, config.StateTriesConfig.PeerStatePruningEnabled)
	if err != nil {
		return nil, nil, err
	}
	trieContainer.Put([]byte(triesFactory.PeerAccountTrie), peerAccountsTrie)
	trieStorageManagers[triesFactory.PeerAccountTrie] = peerStorageManager

	return trieStorageManagers, trieContainer, nil
}

func getGeneralConfig() config.Config {
	return config.Config{
		GeneralSettings: config.GeneralSettingsConfig{
			StartInEpochEnabled: true,
		},
		EpochStartConfig: config.EpochStartConfig{
			MinRoundsBetweenEpochs: 5,
			RoundsPerEpoch:         10,
		},
		WhiteListPool: config.CacheConfig{
			Size:   10000,
			Type:   "LRU",
			Shards: 1,
		},
		StoragePruning: config.StoragePruningConfig{
			Enabled:             false,
			FullArchive:         true,
			NumEpochsToKeep:     3,
			NumActivePersisters: 3,
		},
		EvictionWaitingList: config.EvictionWaitingListConfig{
			Size: 100,
			DB: config.DBConfig{
				FilePath:          "EvictionWaitingList",
				Type:              "MemoryDB",
				BatchDelaySeconds: 30,
				MaxBatchSize:      6,
				MaxOpenFiles:      10,
			},
		},
		TrieSnapshotDB: config.DBConfig{
			FilePath:          "TrieSnapshot",
			Type:              "MemoryDB",
			BatchDelaySeconds: 30,
			MaxBatchSize:      6,
			MaxOpenFiles:      10,
		},
		AccountsTrieStorage: config.StorageConfig{
			Cache: config.CacheConfig{
				Size: 10000, Type: "LRU", Shards: 1,
			},
			DB: config.DBConfig{
				FilePath:          "AccountsTrie/MainDB",
				Type:              "MemoryDB",
				BatchDelaySeconds: 30,
				MaxBatchSize:      6,
				MaxOpenFiles:      10,
			},
		},
		PeerAccountsTrieStorage: config.StorageConfig{
			Cache: config.CacheConfig{
				Size: 10000, Type: "LRU", Shards: 1,
			},
			DB: config.DBConfig{
				FilePath:          "PeerAccountsTrie/MainDB",
				Type:              "MemoryDB",
				BatchDelaySeconds: 30,
				MaxBatchSize:      6,
				MaxOpenFiles:      10,
			},
		},
		StateTriesConfig: config.StateTriesConfig{
			CheckpointRoundsModulus:     100,
			AccountsStatePruningEnabled: false,
			PeerStatePruningEnabled:     false,
		},
		TrieStorageManagerConfig: config.TrieStorageManagerConfig{
			PruningBufferLen:   1000,
			SnapshotsBufferLen: 10,
			MaxSnapshots:       2,
		},
		TxDataPool: config.CacheConfig{
			Size: 10000, Type: "LRU", Shards: 1,
		},
		UnsignedTransactionDataPool: config.CacheConfig{
			Size: 10000, Type: "LRU", Shards: 1,
		},
		RewardTransactionDataPool: config.CacheConfig{
			Size: 10000, Type: "LRU", Shards: 1,
		},
		HeadersPoolConfig: config.HeadersPoolConfig{
			MaxHeadersPerShard:            100,
			NumElementsToRemoveOnEviction: 1,
		},
		TxBlockBodyDataPool: config.CacheConfig{
			Size: 10000, Type: "LRU", Shards: 1,
		},
		PeerBlockBodyDataPool: config.CacheConfig{
			Size: 10000, Type: "LRU", Shards: 1,
		},
		TrieNodesDataPool: config.CacheConfig{
			Size: 10000, Type: "LRU", Shards: 1,
		},
		TxStorage: config.StorageConfig{
			Cache: config.CacheConfig{
				Size: 10000, Type: "LRU", Shards: 1,
			},
			DB: config.DBConfig{
				FilePath:          "Transactions",
				Type:              "MemoryDB",
				BatchDelaySeconds: 30,
				MaxBatchSize:      6,
				MaxOpenFiles:      10,
			},
		},
		MiniBlocksStorage: config.StorageConfig{
			Cache: config.CacheConfig{
				Size: 10000, Type: "LRU", Shards: 1,
			},
			DB: config.DBConfig{
				FilePath:          "MiniBlocks",
				Type:              string(storageUnit.LvlDBSerial),
				BatchDelaySeconds: 30,
				MaxBatchSize:      6,
				MaxOpenFiles:      10,
			},
		},
		ShardHdrNonceHashStorage: config.StorageConfig{
			Cache: config.CacheConfig{
				Size: 10000, Type: "LRU", Shards: 1,
			},
			DB: config.DBConfig{
				FilePath:          "ShardHdrHashNonce",
				Type:              string(storageUnit.LvlDBSerial),
				BatchDelaySeconds: 30,
				MaxBatchSize:      6,
				MaxOpenFiles:      10,
			},
		},
		MetaBlockStorage: config.StorageConfig{
			Cache: config.CacheConfig{
				Size: 10000, Type: "LRU", Shards: 1,
			},
			DB: config.DBConfig{
				FilePath:          "MetaBlock",
				Type:              string(storageUnit.LvlDBSerial),
				BatchDelaySeconds: 30,
				MaxBatchSize:      6,
				MaxOpenFiles:      10,
			},
		},
		MetaHdrNonceHashStorage: config.StorageConfig{
			Cache: config.CacheConfig{
				Size: 10000, Type: "LRU", Shards: 1,
			},
			DB: config.DBConfig{
				FilePath:          "MetaHdrHashNonce",
				Type:              string(storageUnit.LvlDBSerial),
				BatchDelaySeconds: 30,
				MaxBatchSize:      6,
				MaxOpenFiles:      10,
			},
		},
		UnsignedTransactionStorage: config.StorageConfig{
			Cache: config.CacheConfig{
				Size: 10000, Type: "LRU", Shards: 1,
			},
			DB: config.DBConfig{
				FilePath:          "UnsignedTransactions",
				Type:              "MemoryDB",
				BatchDelaySeconds: 30,
				MaxBatchSize:      6,
				MaxOpenFiles:      10,
			},
		},
		RewardTxStorage: config.StorageConfig{
			Cache: config.CacheConfig{
				Size: 10000, Type: "LRU", Shards: 1,
			},
			DB: config.DBConfig{
				FilePath:          "RewardTransactions",
				Type:              "MemoryDB",
				BatchDelaySeconds: 30,
				MaxBatchSize:      6,
				MaxOpenFiles:      10,
			},
		},
		BlockHeaderStorage: config.StorageConfig{
			Cache: config.CacheConfig{
				Size: 10000, Type: "LRU", Shards: 1,
			},
			DB: config.DBConfig{
				FilePath:          "BlockHeaders",
				Type:              string(storageUnit.LvlDBSerial),
				BatchDelaySeconds: 30,
				MaxBatchSize:      6,
				MaxOpenFiles:      10,
			},
		},
		Heartbeat: config.HeartbeatConfig{
			HeartbeatStorage: config.StorageConfig{
				Cache: config.CacheConfig{
					Size: 10000, Type: "LRU", Shards: 1,
				},
				DB: config.DBConfig{
					FilePath:          "HeartbeatStorage",
					Type:              "MemoryDB",
					BatchDelaySeconds: 30,
					MaxBatchSize:      6,
					MaxOpenFiles:      10,
				},
			},
		},
		StatusMetricsStorage: config.StorageConfig{
			Cache: config.CacheConfig{
				Size: 10000, Type: "LRU", Shards: 1,
			},
			DB: config.DBConfig{
				FilePath:          "StatusMetricsStorageDB",
				Type:              "MemoryDB",
				BatchDelaySeconds: 30,
				MaxBatchSize:      6,
				MaxOpenFiles:      10,
			},
		},
		PeerBlockBodyStorage: config.StorageConfig{
			Cache: config.CacheConfig{
				Size: 10000, Type: "LRU", Shards: 1,
			},
			DB: config.DBConfig{
				FilePath:          "PeerBlocks",
				Type:              string(storageUnit.LvlDBSerial),
				BatchDelaySeconds: 30,
				MaxBatchSize:      6,
				MaxOpenFiles:      10,
			},
		},
		BootstrapStorage: config.StorageConfig{
			Cache: config.CacheConfig{
				Size: 10000, Type: "LRU", Shards: 1,
			},
			DB: config.DBConfig{
				FilePath:          "BootstrapData",
				Type:              string(storageUnit.LvlDBSerial),
				BatchDelaySeconds: 30,
				MaxBatchSize:      6,
				MaxOpenFiles:      10,
			},
		},
	}
}<|MERGE_RESOLUTION|>--- conflicted
+++ resolved
@@ -205,11 +205,8 @@
 		TrieStorageManagers:        trieStorageManager,
 		Uint64Converter:            uint64Converter,
 		NodeShuffler:               &mock.NodeShufflerMock{},
-<<<<<<< HEAD
+		Rounder:                    rounder,
 		AddressPubkeyConverter:     integrationTests.TestAddressPubkeyConverter,
-=======
-		Rounder:                    rounder,
->>>>>>> f967ad83
 	}
 	epochStartBootstrap, err := bootstrap.NewEpochStartBootstrap(argsBootstrapHandler)
 	assert.Nil(t, err)
