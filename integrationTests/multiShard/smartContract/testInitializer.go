package smartContract

import (
	"context"
	"crypto/ecdsa"
	"encoding/base64"
	"encoding/hex"
	"fmt"
	"math/big"
	"math/rand"
	"strconv"
	"strings"
	"sync"
	"sync/atomic"
	"time"

	"github.com/ElrondNetwork/elrond-go/config"
	"github.com/ElrondNetwork/elrond-go/consensus"
	"github.com/ElrondNetwork/elrond-go/consensus/spos/sposFactory"
	"github.com/ElrondNetwork/elrond-go/core/partitioning"
	"github.com/ElrondNetwork/elrond-go/crypto"
	"github.com/ElrondNetwork/elrond-go/crypto/signing"
	"github.com/ElrondNetwork/elrond-go/crypto/signing/kyber"
	"github.com/ElrondNetwork/elrond-go/crypto/signing/kyber/singlesig"
	"github.com/ElrondNetwork/elrond-go/data"
	dataBlock "github.com/ElrondNetwork/elrond-go/data/block"
	"github.com/ElrondNetwork/elrond-go/data/blockchain"
	"github.com/ElrondNetwork/elrond-go/data/state"
	"github.com/ElrondNetwork/elrond-go/data/state/addressConverters"
	"github.com/ElrondNetwork/elrond-go/data/trie"
	"github.com/ElrondNetwork/elrond-go/data/typeConverters/uint64ByteSlice"
	"github.com/ElrondNetwork/elrond-go/dataRetriever"
	"github.com/ElrondNetwork/elrond-go/dataRetriever/dataPool"
	"github.com/ElrondNetwork/elrond-go/dataRetriever/factory/containers"
	metafactoryDataRetriever "github.com/ElrondNetwork/elrond-go/dataRetriever/factory/metachain"
	factoryDataRetriever "github.com/ElrondNetwork/elrond-go/dataRetriever/factory/shard"
	"github.com/ElrondNetwork/elrond-go/dataRetriever/requestHandlers"
	"github.com/ElrondNetwork/elrond-go/dataRetriever/shardedData"
	"github.com/ElrondNetwork/elrond-go/hashing/sha256"
	"github.com/ElrondNetwork/elrond-go/integrationTests/mock"
	"github.com/ElrondNetwork/elrond-go/marshal"
	"github.com/ElrondNetwork/elrond-go/node"
	"github.com/ElrondNetwork/elrond-go/p2p"
	"github.com/ElrondNetwork/elrond-go/p2p/libp2p"
	"github.com/ElrondNetwork/elrond-go/p2p/libp2p/discovery"
	"github.com/ElrondNetwork/elrond-go/p2p/loadBalancer"
	"github.com/ElrondNetwork/elrond-go/process"
	"github.com/ElrondNetwork/elrond-go/process/block"
	"github.com/ElrondNetwork/elrond-go/process/block/preprocess"
	"github.com/ElrondNetwork/elrond-go/process/coordinator"
	"github.com/ElrondNetwork/elrond-go/process/economics"
	"github.com/ElrondNetwork/elrond-go/process/factory"
	metaProcess "github.com/ElrondNetwork/elrond-go/process/factory/metachain"
	"github.com/ElrondNetwork/elrond-go/process/factory/shard"
	"github.com/ElrondNetwork/elrond-go/process/rewardTransaction"
	"github.com/ElrondNetwork/elrond-go/process/smartContract"
	"github.com/ElrondNetwork/elrond-go/process/smartContract/hooks"
	"github.com/ElrondNetwork/elrond-go/process/transaction"
	"github.com/ElrondNetwork/elrond-go/sharding"
	"github.com/ElrondNetwork/elrond-go/storage"
	"github.com/ElrondNetwork/elrond-go/storage/memorydb"
	"github.com/ElrondNetwork/elrond-go/storage/storageUnit"
	"github.com/ElrondNetwork/elrond-go/storage/timecache"
	"github.com/ElrondNetwork/elrond-vm-common"
	"github.com/btcsuite/btcd/btcec"
	libp2pCrypto "github.com/libp2p/go-libp2p-core/crypto"
)

//TODO refactor this package to use TestNodeProcessor infrastructure

var r *rand.Rand
var testHasher = sha256.Sha256{}
var testMarshalizer = &marshal.JsonMarshalizer{}
var testAddressConverter, _ = addressConverters.NewPlainAddressConverter(32, "0x")
var testMultiSig = mock.NewMultiSigner(1)
var rootHash = []byte("root hash")
var addrConv, _ = addressConverters.NewPlainAddressConverter(32, "0x")

var opGas = int64(1)

const maxTxNonceDeltaAllowed = 8000

func init() {
	r = rand.New(rand.NewSource(time.Now().UnixNano()))
}

type testNode struct {
	node               *node.Node
	messenger          p2p.Messenger
	shardId            uint32
	accntState         state.AccountsAdapter
	blkc               data.ChainHandler
	store              dataRetriever.StorageService
	blkProcessor       process.BlockProcessor
	txProcessor        process.TransactionProcessor
	txCoordinator      process.TransactionCoordinator
	scrForwarder       process.IntermediateTransactionHandler
	broadcastMessenger consensus.BroadcastMessenger
	sk                 crypto.PrivateKey
	pk                 crypto.PublicKey
	dPool              dataRetriever.PoolsHolder
	resFinder          dataRetriever.ResolversFinder
	headersRecv        int32
	miniblocksRecv     int32
	mutHeaders         sync.Mutex
	headersHashes      [][]byte
	headers            []data.HeaderHandler
	mutMiniblocks      sync.Mutex
	miniblocksHashes   [][]byte
	miniblocks         []*dataBlock.MiniBlock
	metachainHdrRecv   int32
	txsRecv            int32
}

type keyPair struct {
	sk crypto.PrivateKey
	pk crypto.PublicKey
}

type cryptoParams struct {
	keyGen            crypto.KeyGenerator
	blockKeyGen       crypto.KeyGenerator
	keys              map[uint32][]*keyPair
	singleSigner      crypto.SingleSigner
	blockSingleSigner crypto.SingleSigner
}

func genValidatorsFromPubKeys(pubKeysMap map[uint32][]string) map[uint32][]sharding.Validator {
	validatorsMap := make(map[uint32][]sharding.Validator)

	for shardId, shardNodesPks := range pubKeysMap {
		shardValidators := make([]sharding.Validator, 0)
		for i := 0; i < len(shardNodesPks); i++ {
			v, _ := sharding.NewValidator(big.NewInt(0), 1, []byte(shardNodesPks[i]), []byte(shardNodesPks[i]))
			shardValidators = append(shardValidators, v)
		}
		validatorsMap[shardId] = shardValidators
	}

	return validatorsMap
}

func createCryptoParams(nodesPerShard int, nbMetaNodes int, nbShards int) *cryptoParams {
	suite := kyber.NewBlakeSHA256Ed25519()
	singleSigner := &singlesig.SchnorrSigner{}
	keyGen := signing.NewKeyGenerator(suite)
	blockKeyGen := &mock.KeyGenMock{}
	blockSingleSigner := &mock.SignerMock{
		VerifyStub: func(public crypto.PublicKey, msg []byte, sig []byte) error {
			return nil
		},
	}

	keysMap := make(map[uint32][]*keyPair)
	keyPairs := make([]*keyPair, nodesPerShard)
	for shardId := 0; shardId < nbShards; shardId++ {
		for n := 0; n < nodesPerShard; n++ {
			kp := &keyPair{}
			kp.sk, kp.pk = keyGen.GeneratePair()
			keyPairs[n] = kp
		}
		keysMap[uint32(shardId)] = keyPairs
	}

	keyPairs = make([]*keyPair, nbMetaNodes)
	for n := 0; n < nbMetaNodes; n++ {
		kp := &keyPair{}
		kp.sk, kp.pk = keyGen.GeneratePair()
		keyPairs[n] = kp
	}
	keysMap[sharding.MetachainShardId] = keyPairs

	params := &cryptoParams{
		keys:              keysMap,
		keyGen:            keyGen,
		blockKeyGen:       blockKeyGen,
		singleSigner:      singleSigner,
		blockSingleSigner: blockSingleSigner,
	}

	return params
}

func pubKeysMapFromKeysMap(keyPairMap map[uint32][]*keyPair) map[uint32][]string {
	keysMap := make(map[uint32][]string, 0)

	for shardId, pairList := range keyPairMap {
		shardKeys := make([]string, len(pairList))
		for i, pair := range pairList {
			bytes, _ := pair.pk.ToByteArray()
			shardKeys[i] = string(bytes)
		}
		keysMap[shardId] = shardKeys
	}

	return keysMap
}

func createTestShardChain() *blockchain.BlockChain {
	cfgCache := storageUnit.CacheConfig{Size: 100, Type: storageUnit.LRUCache}
	badBlockCache, _ := storageUnit.NewCache(cfgCache.Type, cfgCache.Size, cfgCache.Shards)
	blockChain, _ := blockchain.NewBlockChain(
		badBlockCache,
	)
	blockChain.GenesisHeader = &dataBlock.Header{}
	genesisHeaderM, _ := testMarshalizer.Marshal(blockChain.GenesisHeader)

	blockChain.SetGenesisHeaderHash(testHasher.Compute(string(genesisHeaderM)))

	return blockChain
}

func createMemUnit() storage.Storer {
	cache, _ := storageUnit.NewCache(storageUnit.LRUCache, 10, 1)

	unit, _ := storageUnit.NewStorageUnit(cache, memorydb.New())
	return unit
}

func createTestShardStore(numOfShards uint32) dataRetriever.StorageService {
	store := dataRetriever.NewChainStorer()
	store.AddStorer(dataRetriever.TransactionUnit, createMemUnit())
	store.AddStorer(dataRetriever.MiniBlockUnit, createMemUnit())
	store.AddStorer(dataRetriever.MetaBlockUnit, createMemUnit())
	store.AddStorer(dataRetriever.PeerChangesUnit, createMemUnit())
	store.AddStorer(dataRetriever.BlockHeaderUnit, createMemUnit())
	store.AddStorer(dataRetriever.UnsignedTransactionUnit, createMemUnit())
	store.AddStorer(dataRetriever.RewardTransactionUnit, createMemUnit())
	store.AddStorer(dataRetriever.MetaHdrNonceHashDataUnit, createMemUnit())

	for i := uint32(0); i < numOfShards; i++ {
		hdrNonceHashDataUnit := dataRetriever.ShardHdrNonceHashDataUnit + dataRetriever.UnitType(i)
		store.AddStorer(hdrNonceHashDataUnit, createMemUnit())
	}

	return store
}

func createTestShardDataPool() dataRetriever.PoolsHolder {
	txPool, _ := shardedData.NewShardedData(storageUnit.CacheConfig{Size: 100000, Type: storageUnit.LRUCache})
	uTxPool, _ := shardedData.NewShardedData(storageUnit.CacheConfig{Size: 100000, Type: storageUnit.LRUCache})
	rewardsTxPool, _ := shardedData.NewShardedData(storageUnit.CacheConfig{Size: 100, Type: storageUnit.LRUCache})
	cacherCfg := storageUnit.CacheConfig{Size: 100, Type: storageUnit.LRUCache}
	hdrPool, _ := storageUnit.NewCache(cacherCfg.Type, cacherCfg.Size, cacherCfg.Shards)

	cacherCfg = storageUnit.CacheConfig{Size: 100000, Type: storageUnit.LRUCache}
	hdrNoncesCacher, _ := storageUnit.NewCache(cacherCfg.Type, cacherCfg.Size, cacherCfg.Shards)
	hdrNonces, _ := dataPool.NewNonceSyncMapCacher(hdrNoncesCacher, uint64ByteSlice.NewBigEndianConverter())

	cacherCfg = storageUnit.CacheConfig{Size: 100000, Type: storageUnit.LRUCache}
	txBlockBody, _ := storageUnit.NewCache(cacherCfg.Type, cacherCfg.Size, cacherCfg.Shards)

	cacherCfg = storageUnit.CacheConfig{Size: 100000, Type: storageUnit.LRUCache}
	peerChangeBlockBody, _ := storageUnit.NewCache(cacherCfg.Type, cacherCfg.Size, cacherCfg.Shards)

	cacherCfg = storageUnit.CacheConfig{Size: 100000, Type: storageUnit.LRUCache}
	metaBlocks, _ := storageUnit.NewCache(cacherCfg.Type, cacherCfg.Size, cacherCfg.Shards)

<<<<<<< HEAD
	cacherCfg = storageUnit.CacheConfig{Size: 50000, Type: storageUnit.LRUCache}
	trieNodes, _ := storageUnit.NewCache(cacherCfg.Type, cacherCfg.Size, cacherCfg.Shards)
=======
	currTxs, _ := dataPool.NewCurrentBlockPool()
>>>>>>> fcc08c87

	dPool, _ := dataPool.NewShardedDataPool(
		txPool,
		uTxPool,
		rewardsTxPool,
		hdrPool,
		hdrNonces,
		txBlockBody,
		peerChangeBlockBody,
		metaBlocks,
<<<<<<< HEAD
		trieNodes,
=======
		currTxs,
>>>>>>> fcc08c87
	)

	return dPool
}

func createAccountsDB() (*state.AccountsDB, data.Trie) {
	hasher := sha256.Sha256{}
	store := createMemUnit()
	evictionWaitListSize := 100

	tr, _ := trie.NewTrie(store, testMarshalizer, hasher, memorydb.New(), evictionWaitListSize, config.DBConfig{})
	adb, _ := state.NewAccountsDB(tr, sha256.Sha256{}, testMarshalizer, &mock.AccountsFactoryStub{
		CreateAccountCalled: func(address state.AddressContainer, tracker state.AccountTracker) (wrapper state.AccountHandler, e error) {
			return state.NewAccount(address, tracker)
		},
	})
	return adb, tr
}

func createMockTxFeeHandler() process.FeeHandler {
	return &mock.FeeHandlerStub{
		ComputeGasLimitCalled: func(tx process.TransactionWithFeeHandler) uint64 {
			return tx.GetGasLimit()
		},
		ComputeFeeCalled: func(tx process.TransactionWithFeeHandler) *big.Int {
			fee := big.NewInt(0).SetUint64(tx.GetGasPrice())
			fee.Mul(fee, big.NewInt(0).SetUint64(tx.GetGasLimit()))

			return fee
		},
		CheckValidityTxValuesCalled: func(tx process.TransactionWithFeeHandler) error {
			return nil
		},
	}
}

func createNetNode(
	dPool dataRetriever.PoolsHolder,
	accntAdapter state.AccountsAdapter,
	shardCoordinator sharding.Coordinator,
	nodesCoordinator sharding.NodesCoordinator,
	targetShardId uint32,
	initialAddr string,
	params *cryptoParams,
	keysIndex int,
	trie data.Trie,
) (
	*node.Node,
	p2p.Messenger,
	dataRetriever.ResolversFinder,
	process.BlockProcessor,
	process.TransactionProcessor,
	process.TransactionCoordinator,
	process.IntermediateTransactionHandler,
	data.ChainHandler,
	dataRetriever.StorageService) {

	messenger := createMessengerWithKadDht(context.Background(), initialAddr)
	keyPair := params.keys[targetShardId][keysIndex]
	pkBuff, _ := keyPair.pk.ToByteArray()
	fmt.Printf("pk: %s\n", hex.EncodeToString(pkBuff))

	blkc := createTestShardChain()
	store := createTestShardStore(shardCoordinator.NumberOfShards())
	uint64Converter := uint64ByteSlice.NewBigEndianConverter()
	dataPacker, _ := partitioning.NewSimpleDataPacker(testMarshalizer)

	interceptorContainerFactory, _ := shard.NewInterceptorsContainerFactory(
		accntAdapter,
		shardCoordinator,
		nodesCoordinator,
		messenger,
		store,
		testMarshalizer,
		testHasher,
		params.keyGen,
		params.blockKeyGen,
		params.singleSigner,
		params.blockSingleSigner,
		testMultiSig,
		dPool,
		testAddressConverter,
		maxTxNonceDeltaAllowed,
		createMockTxFeeHandler(),
<<<<<<< HEAD
		trie.Database(),
=======
		timecache.NewTimeCache(time.Second),
>>>>>>> fcc08c87
	)
	interceptorsContainer, err := interceptorContainerFactory.Create()
	if err != nil {
		fmt.Println(err.Error())
	}

	resolversContainerFactory, _ := factoryDataRetriever.NewResolversContainerFactory(
		shardCoordinator,
		messenger,
		store,
		testMarshalizer,
		dPool,
		uint64Converter,
		dataPacker,
		trie,
	)
	resolversContainer, _ := resolversContainerFactory.Create()
	resolversFinder, _ := containers.NewResolversFinder(resolversContainer, shardCoordinator)
	requestHandler, _ := requestHandlers.NewShardResolverRequestHandler(
		resolversFinder,
		factory.TransactionTopic,
		factory.UnsignedTransactionTopic,
		factory.RewardsTransactionTopic,
		factory.MiniBlocksTopic,
		factory.HeadersTopic,
		factory.MetachainBlocksTopic,
		factory.TrieNodesTopic,
		100,
	)

	economicsData := &economics.EconomicsData{}

	interimProcFactory, _ := shard.NewIntermediateProcessorsContainerFactory(
		shardCoordinator,
		testMarshalizer,
		testHasher,
		testAddressConverter,
		mock.NewSpecialAddressHandlerMock(
			testAddressConverter,
			shardCoordinator,
			nodesCoordinator,
		),
		store,
		dPool,
		economicsData,
	)
	interimProcContainer, _ := interimProcFactory.Create()
	scForwarder, _ := interimProcContainer.Get(dataBlock.SmartContractResultBlock)
	rewardsInter, _ := interimProcContainer.Get(dataBlock.RewardsBlock)
	rewardsHandler, _ := rewardsInter.(process.TransactionFeeHandler)
	internalTxProducer, _ := rewardsInter.(process.InternalTransactionProducer)
	rewardProcessor, _ := rewardTransaction.NewRewardTxProcessor(
		accntAdapter,
		addrConv,
		shardCoordinator,
		rewardsInter,
	)
	vm, blockChainHook := createVMAndBlockchainHook(accntAdapter, shardCoordinator)
	vmContainer := &mock.VMContainerMock{
		GetCalled: func(key []byte) (handler vmcommon.VMExecutionHandler, e error) {
			return vm, nil
		}}
	argsParser, _ := smartContract.NewAtArgumentParser()
	scProcessor, _ := smartContract.NewSmartContractProcessor(
		vmContainer,
		argsParser,
		testHasher,
		testMarshalizer,
		accntAdapter,
		blockChainHook,
		addrConv,
		shardCoordinator,
		scForwarder,
		rewardsHandler,
	)

	txTypeHandler, _ := coordinator.NewTxTypeHandler(addrConv, shardCoordinator, accntAdapter)

	txProcessor, _ := transaction.NewTxProcessor(
		accntAdapter,
		testHasher,
		testAddressConverter,
		testMarshalizer,
		shardCoordinator,
		scProcessor,
		rewardsHandler,
		txTypeHandler,
		createMockTxFeeHandler(),
	)

	miniBlocksCompacter, _ := preprocess.NewMiniBlocksCompaction(createMockTxFeeHandler(), shardCoordinator)

	fact, _ := shard.NewPreProcessorsContainerFactory(
		shardCoordinator,
		store,
		testMarshalizer,
		testHasher,
		dPool,
		testAddressConverter,
		accntAdapter,
		requestHandler,
		txProcessor,
		scProcessor,
		scProcessor,
		rewardProcessor,
		internalTxProducer,
		createMockTxFeeHandler(),
		miniBlocksCompacter,
	)
	container, _ := fact.Create()

	tc, _ := coordinator.NewTransactionCoordinator(
		shardCoordinator,
		accntAdapter,
		dPool.MiniBlocks(),
		requestHandler,
		container,
		interimProcContainer,
	)

	genesisBlocks := createGenesisBlocks(shardCoordinator)

	arguments := block.ArgShardProcessor{
		ArgBaseProcessor: block.ArgBaseProcessor{
			Accounts: accntAdapter,
			ForkDetector: &mock.ForkDetectorMock{
				AddHeaderCalled: func(header data.HeaderHandler, hash []byte, state process.BlockHeaderState, finalHeaders []data.HeaderHandler, finalHeadersHashes [][]byte, isNotarizedShardStuck bool) error {
					return nil
				},
				GetHighestFinalBlockNonceCalled: func() uint64 {
					return 0
				},
				ProbableHighestNonceCalled: func() uint64 {
					return 0
				},
			},
			Hasher:           testHasher,
			Marshalizer:      testMarshalizer,
			Store:            store,
			ShardCoordinator: shardCoordinator,
			NodesCoordinator: nodesCoordinator,
			SpecialAddressHandler: mock.NewSpecialAddressHandlerMock(
				testAddressConverter,
				shardCoordinator,
				nodesCoordinator,
			),
			Uint64Converter:              uint64Converter,
			StartHeaders:                 genesisBlocks,
			RequestHandler:               requestHandler,
			Core:                         &mock.ServiceContainerMock{},
			BlockChainHook:               blockChainHook,
			TxCoordinator:                tc,
			ValidatorStatisticsProcessor: &mock.ValidatorStatisticsProcessorMock{},
			Rounder:                      &mock.RounderMock{},
		},
		DataPool:        dPool,
		TxsPoolsCleaner: &mock.TxPoolsCleanerMock{},
	}

	blockProcessor, _ := block.NewShardProcessor(arguments)

	_ = blkc.SetGenesisHeader(genesisBlocks[shardCoordinator.SelfId()])

	n, err := node.NewNode(
		node.WithMessenger(messenger),
		node.WithMarshalizer(testMarshalizer),
		node.WithHasher(testHasher),
		node.WithDataPool(dPool),
		node.WithAddressConverter(testAddressConverter),
		node.WithAccountsAdapter(accntAdapter),
		node.WithKeyGen(params.keyGen),
		node.WithShardCoordinator(shardCoordinator),
		node.WithBlockChain(blkc),
		node.WithUint64ByteSliceConverter(uint64Converter),
		node.WithMultiSigner(testMultiSig),
		node.WithSingleSigner(params.singleSigner),
		node.WithTxSignPrivKey(keyPair.sk),
		node.WithTxSignPubKey(keyPair.pk),
		node.WithInterceptorsContainer(interceptorsContainer),
		node.WithResolversFinder(resolversFinder),
		node.WithBlockProcessor(blockProcessor),
		node.WithDataStore(store),
		node.WithSyncer(&mock.SyncTimerMock{}),
	)

	if err != nil {
		fmt.Println(err.Error())
	}

	return n, messenger, resolversFinder, blockProcessor, txProcessor, tc, scForwarder, blkc, store
}

func createMessengerWithKadDht(ctx context.Context, initialAddr string) p2p.Messenger {
	prvKey, _ := ecdsa.GenerateKey(btcec.S256(), r)
	sk := (*libp2pCrypto.Secp256k1PrivateKey)(prvKey)

	libP2PMes, err := libp2p.NewNetworkMessengerOnFreePort(
		ctx,
		sk,
		nil,
		loadBalancer.NewOutgoingChannelLoadBalancer(),
		discovery.NewKadDhtPeerDiscoverer(time.Second, "test", []string{initialAddr}),
	)
	if err != nil {
		fmt.Println(err.Error())
	}

	return libP2PMes
}

func getConnectableAddress(mes p2p.Messenger) string {
	for _, addr := range mes.Addresses() {
		if strings.Contains(addr, "circuit") || strings.Contains(addr, "169.254") {
			continue
		}
		return addr
	}
	return ""
}

func displayAndStartNodes(nodes map[uint32][]*testNode) {
	for _, nodeList := range nodes {
		for _, n := range nodeList {
			skBuff, _ := n.sk.ToByteArray()
			pkBuff, _ := n.pk.ToByteArray()

			fmt.Printf("Shard ID: %v, sk: %s, pk: %s\n",
				n.shardId,
				hex.EncodeToString(skBuff),
				hex.EncodeToString(pkBuff),
			)
			_ = n.node.Start()
			_ = n.node.P2PBootstrap()
		}
	}
}

func createNodes(
	numOfShards int,
	nodesPerShard int,
	serviceID string,
) map[uint32][]*testNode {
	//first node generated will have is pk belonging to firstSkShardId
	numMetaChainNodes := 1
	nodes := make(map[uint32][]*testNode)
	cp := createCryptoParams(nodesPerShard, numMetaChainNodes, numOfShards)
	keysMap := pubKeysMapFromKeysMap(cp.keys)
	validatorsMap := genValidatorsFromPubKeys(keysMap)

	for shardId := 0; shardId < numOfShards; shardId++ {
		shardNodes := make([]*testNode, nodesPerShard)

		for j := 0; j < nodesPerShard; j++ {
			testNode := &testNode{
				dPool:   createTestShardDataPool(),
				shardId: uint32(shardId),
			}

			shardCoordinator, _ := sharding.NewMultiShardCoordinator(uint32(numOfShards), uint32(shardId))
			argumentsNodesCoordinator := sharding.ArgNodesCoordinator{
				ShardConsensusGroupSize: 1,
				MetaConsensusGroupSize:  1,
				Hasher:                  testHasher,
				ShardId:                 uint32(shardId),
				NbShards:                uint32(numOfShards),
				Nodes:                   validatorsMap,
				SelfPublicKey:           []byte(strconv.Itoa(j)),
			}
			nodesCoordinator, _ := sharding.NewIndexHashedNodesCoordinator(argumentsNodesCoordinator)

			accntAdapter, tr := createAccountsDB()
			n, mes, resFinder, blkProcessor, txProcessor, transactionCoordinator, scrForwarder, blkc, store := createNetNode(
				testNode.dPool,
				accntAdapter,
				shardCoordinator,
				nodesCoordinator,
				testNode.shardId,
				serviceID,
				cp,
				j,
				tr,
			)
			_ = n.CreateShardedStores()

			KeyPair := cp.keys[uint32(shardId)][j]
			testNode.node = n
			testNode.sk = KeyPair.sk
			testNode.messenger = mes
			testNode.pk = KeyPair.pk
			testNode.resFinder = resFinder
			testNode.accntState = accntAdapter
			testNode.blkProcessor = blkProcessor
			testNode.txProcessor = txProcessor
			testNode.scrForwarder = scrForwarder
			testNode.blkc = blkc
			testNode.store = store
			testNode.txCoordinator = transactionCoordinator
			testNode.dPool.Headers().RegisterHandler(func(key []byte) {
				atomic.AddInt32(&testNode.headersRecv, 1)
				testNode.mutHeaders.Lock()
				testNode.headersHashes = append(testNode.headersHashes, key)
				header, _ := testNode.dPool.Headers().Peek(key)
				testNode.headers = append(testNode.headers, header.(data.HeaderHandler))
				testNode.mutHeaders.Unlock()
			})
			testNode.dPool.MiniBlocks().RegisterHandler(func(key []byte) {
				atomic.AddInt32(&testNode.miniblocksRecv, 1)
				testNode.mutMiniblocks.Lock()
				testNode.miniblocksHashes = append(testNode.miniblocksHashes, key)
				miniblock, _ := testNode.dPool.MiniBlocks().Peek(key)
				testNode.miniblocks = append(testNode.miniblocks, miniblock.(*dataBlock.MiniBlock))
				testNode.mutMiniblocks.Unlock()
			})
			testNode.dPool.MetaBlocks().RegisterHandler(func(key []byte) {
				fmt.Printf("Got metachain header: %v\n", base64.StdEncoding.EncodeToString(key))
				atomic.AddInt32(&testNode.metachainHdrRecv, 1)
			})
			testNode.dPool.Transactions().RegisterHandler(func(key []byte) {
				atomic.AddInt32(&testNode.txsRecv, 1)
			})
			testNode.broadcastMessenger, _ = sposFactory.GetBroadcastMessenger(
				testMarshalizer,
				mes,
				shardCoordinator,
				KeyPair.sk,
				&singlesig.SchnorrSigner{},
			)

			shardNodes[j] = testNode
		}

		nodes[uint32(shardId)] = shardNodes
	}

	metaNodes := make([]*testNode, numMetaChainNodes)
	for i := 0; i < numMetaChainNodes; i++ {
		shardCoordinatorMeta, _ := sharding.NewMultiShardCoordinator(uint32(numOfShards), sharding.MetachainShardId)
		argumentsNodesCoordinator := sharding.ArgNodesCoordinator{
			ShardConsensusGroupSize: 1,
			MetaConsensusGroupSize:  1,
			Hasher:                  testHasher,
			ShardId:                 sharding.MetachainShardId,
			NbShards:                uint32(numOfShards),
			Nodes:                   validatorsMap,
			SelfPublicKey:           []byte(strconv.Itoa(i)),
		}
		nodesCoordinator, _ := sharding.NewIndexHashedNodesCoordinator(argumentsNodesCoordinator)

		accountsDb, tr := createAccountsDB()
		metaNodes[i] = createMetaNetNode(
			createTestMetaDataPool(),
			accountsDb,
			shardCoordinatorMeta,
			nodesCoordinator,
			serviceID,
			cp,
			i,
			tr,
		)
	}

	nodes[sharding.MetachainShardId] = metaNodes

	return nodes
}

func createTestMetaChain() data.ChainHandler {
	cfgCache := storageUnit.CacheConfig{Size: 100, Type: storageUnit.LRUCache}
	badBlockCache, _ := storageUnit.NewCache(cfgCache.Type, cfgCache.Size, cfgCache.Shards)
	metaChain, _ := blockchain.NewMetaChain(
		badBlockCache,
	)
	metaChain.GenesisBlock = &dataBlock.MetaBlock{}

	return metaChain
}

func createTestMetaStore(coordinator sharding.Coordinator) dataRetriever.StorageService {
	store := dataRetriever.NewChainStorer()
	store.AddStorer(dataRetriever.MetaBlockUnit, createMemUnit())
	store.AddStorer(dataRetriever.MetaHdrNonceHashDataUnit, createMemUnit())
	store.AddStorer(dataRetriever.BlockHeaderUnit, createMemUnit())
	store.AddStorer(dataRetriever.TransactionUnit, createMemUnit())
	store.AddStorer(dataRetriever.UnsignedTransactionUnit, createMemUnit())
	store.AddStorer(dataRetriever.MiniBlockUnit, createMemUnit())
	for i := uint32(0); i < coordinator.NumberOfShards(); i++ {
		store.AddStorer(dataRetriever.ShardHdrNonceHashDataUnit+dataRetriever.UnitType(i), createMemUnit())
	}

	return store
}

func createTestMetaDataPool() dataRetriever.MetaPoolsHolder {
	cacherCfg := storageUnit.CacheConfig{Size: 100, Type: storageUnit.LRUCache}
	metaBlocks, _ := storageUnit.NewCache(cacherCfg.Type, cacherCfg.Size, cacherCfg.Shards)

	cacherCfg = storageUnit.CacheConfig{Size: 10000, Type: storageUnit.LRUCache}
	miniblocks, _ := storageUnit.NewCache(cacherCfg.Type, cacherCfg.Size, cacherCfg.Shards)

	cacherCfg = storageUnit.CacheConfig{Size: 100, Type: storageUnit.LRUCache}
	shardHeaders, _ := storageUnit.NewCache(cacherCfg.Type, cacherCfg.Size, cacherCfg.Shards)

	headersNoncesCacher, _ := storageUnit.NewCache(cacherCfg.Type, cacherCfg.Size, cacherCfg.Shards)
	headersNonces, _ := dataPool.NewNonceSyncMapCacher(headersNoncesCacher, uint64ByteSlice.NewBigEndianConverter())

	txPool, _ := shardedData.NewShardedData(storageUnit.CacheConfig{Size: 100000, Type: storageUnit.LRUCache})
	uTxPool, _ := shardedData.NewShardedData(storageUnit.CacheConfig{Size: 100000, Type: storageUnit.LRUCache})

<<<<<<< HEAD
	cacherCfg = storageUnit.CacheConfig{Size: 50000, Type: storageUnit.LRUCache}
	trieNodes, _ := storageUnit.NewCache(cacherCfg.Type, cacherCfg.Size, cacherCfg.Shards)
=======
	currTxs, _ := dataPool.NewCurrentBlockPool()
>>>>>>> fcc08c87

	dPool, _ := dataPool.NewMetaDataPool(
		metaBlocks,
		miniblocks,
		shardHeaders,
		trieNodes,
		headersNonces,
		txPool,
		uTxPool,
		currTxs,
	)

	return dPool
}

func createMetaNetNode(
	dPool dataRetriever.MetaPoolsHolder,
	accntAdapter state.AccountsAdapter,
	shardCoordinator sharding.Coordinator,
	nodesCoordinator sharding.NodesCoordinator,
	initialAddr string,
	params *cryptoParams,
	keysIndex int,
	trie data.Trie,
) *testNode {

	tn := testNode{}

	tn.messenger = createMessengerWithKadDht(context.Background(), initialAddr)
	keyPair := params.keys[sharding.MetachainShardId][keysIndex]
	pkBuff, _ := keyPair.pk.ToByteArray()
	fmt.Printf("Found pk: %s\n", hex.EncodeToString(pkBuff))

	tn.blkc = createTestMetaChain()
	store := createTestMetaStore(shardCoordinator)
	uint64Converter := uint64ByteSlice.NewBigEndianConverter()

	feeHandler := &mock.FeeHandlerStub{
		ComputeGasLimitCalled: func(tx process.TransactionWithFeeHandler) uint64 {
			return tx.GetGasLimit()
		},
		CheckValidityTxValuesCalled: func(tx process.TransactionWithFeeHandler) error {
			return nil
		},
		ComputeFeeCalled: func(tx process.TransactionWithFeeHandler) *big.Int {
			fee := big.NewInt(0).SetUint64(tx.GetGasLimit())
			fee.Mul(fee, big.NewInt(0).SetUint64(tx.GetGasPrice()))

			return fee
		},
	}

	interceptorContainerFactory, _ := metaProcess.NewInterceptorsContainerFactory(
		shardCoordinator,
		nodesCoordinator,
		tn.messenger,
		store,
		testMarshalizer,
		testHasher,
		testMultiSig,
		dPool,
		accntAdapter,
		testAddressConverter,
		params.singleSigner,
		params.blockSingleSigner,
		params.keyGen,
		params.blockKeyGen,
		maxTxNonceDeltaAllowed,
		feeHandler,
<<<<<<< HEAD
		trie.Database(),
=======
		timecache.NewTimeCache(time.Second),
>>>>>>> fcc08c87
	)
	interceptorsContainer, err := interceptorContainerFactory.Create()
	if err != nil {
		fmt.Println(err.Error())
	}

	dataPacker, _ := partitioning.NewSimpleDataPacker(testMarshalizer)

	resolversContainerFactory, _ := metafactoryDataRetriever.NewResolversContainerFactory(
		shardCoordinator,
		tn.messenger,
		store,
		testMarshalizer,
		dPool,
		uint64Converter,
		dataPacker,
		trie,
	)
	resolversContainer, _ := resolversContainerFactory.Create()
	resolvers, _ := containers.NewResolversFinder(resolversContainer, shardCoordinator)

	requestHandler, _ := requestHandlers.NewMetaResolverRequestHandler(
		resolvers,
		factory.ShardHeadersForMetachainTopic,
		factory.MetachainBlocksTopic,
		factory.TransactionTopic,
		factory.UnsignedTransactionTopic,
		factory.MiniBlocksTopic,
<<<<<<< HEAD
		factory.TrieNodesTopic,
=======
		100,
>>>>>>> fcc08c87
	)

	genesisBlocks := createGenesisBlocks(shardCoordinator)

	arguments := block.ArgMetaProcessor{
		ArgBaseProcessor: block.ArgBaseProcessor{
			Accounts: accntAdapter,
			ForkDetector: &mock.ForkDetectorMock{
				AddHeaderCalled: func(header data.HeaderHandler, hash []byte, state process.BlockHeaderState, finalHeaders []data.HeaderHandler, finalHeadersHashes [][]byte, isNotarizedShardStuck bool) error {
					return nil
				},
				GetHighestFinalBlockNonceCalled: func() uint64 {
					return 0
				},
				ProbableHighestNonceCalled: func() uint64 {
					return 0
				},
			},
			Hasher:           testHasher,
			Marshalizer:      testMarshalizer,
			Store:            store,
			ShardCoordinator: shardCoordinator,
			NodesCoordinator: nodesCoordinator,
			SpecialAddressHandler: mock.NewSpecialAddressHandlerMock(
				testAddressConverter,
				shardCoordinator,
				nodesCoordinator,
			),
			Uint64Converter: uint64Converter,
			StartHeaders:    genesisBlocks,
			RequestHandler:  requestHandler,
			Core:            &mock.ServiceContainerMock{},
			BlockChainHook:  &mock.BlockChainHookHandlerMock{},
			TxCoordinator:   &mock.TransactionCoordinatorMock{},
			Rounder:         &mock.RounderMock{},
		},
		DataPool:           dPool,
		SCDataGetter:       &mock.ScDataGetterMock{},
		SCToProtocol:       &mock.SCToProtocolStub{},
		PeerChangesHandler: &mock.PeerChangesHandler{},
	}
	blkProc, _ := block.NewMetaProcessor(arguments)

	_ = tn.blkc.SetGenesisHeader(genesisBlocks[sharding.MetachainShardId])

	tn.blkProcessor = blkProc

	tn.broadcastMessenger, _ = sposFactory.GetBroadcastMessenger(
		testMarshalizer,
		tn.messenger,
		shardCoordinator,
		keyPair.sk,
		params.singleSigner,
	)

	n, err := node.NewNode(
		node.WithMessenger(tn.messenger),
		node.WithMarshalizer(testMarshalizer),
		node.WithHasher(testHasher),
		node.WithMetaDataPool(dPool),
		node.WithAddressConverter(testAddressConverter),
		node.WithAccountsAdapter(accntAdapter),
		node.WithKeyGen(params.keyGen),
		node.WithShardCoordinator(shardCoordinator),
		node.WithBlockChain(tn.blkc),
		node.WithUint64ByteSliceConverter(uint64Converter),
		node.WithMultiSigner(testMultiSig),
		node.WithSingleSigner(params.singleSigner),
		node.WithPrivKey(keyPair.sk),
		node.WithPubKey(keyPair.pk),
		node.WithInterceptorsContainer(interceptorsContainer),
		node.WithResolversFinder(resolvers),
		node.WithBlockProcessor(tn.blkProcessor),
		node.WithDataStore(store),
		node.WithSyncer(&mock.SyncTimerMock{}),
	)
	if err != nil {
		fmt.Println(err.Error())
		return nil
	}

	tn.node = n
	tn.sk = keyPair.sk
	tn.pk = keyPair.pk
	tn.accntState = accntAdapter
	tn.shardId = sharding.MetachainShardId

	dPool.MetaBlocks().RegisterHandler(func(key []byte) {
		atomic.AddInt32(&tn.metachainHdrRecv, 1)
	})
	dPool.ShardHeaders().RegisterHandler(func(key []byte) {
		atomic.AddInt32(&tn.headersRecv, 1)
		tn.mutHeaders.Lock()
		metaHeader, _ := dPool.ShardHeaders().Peek(key)
		tn.headers = append(tn.headers, metaHeader.(data.HeaderHandler))
		tn.mutHeaders.Unlock()
	})

	return &tn
}

func createGenesisBlocks(shardCoordinator sharding.Coordinator) map[uint32]data.HeaderHandler {
	genesisBlocks := make(map[uint32]data.HeaderHandler)
	for shardId := uint32(0); shardId < shardCoordinator.NumberOfShards(); shardId++ {
		genesisBlocks[shardId] = createGenesisBlock(shardId)
	}

	genesisBlocks[sharding.MetachainShardId] = createGenesisMetaBlock()

	return genesisBlocks
}

func createGenesisBlock(shardId uint32) *dataBlock.Header {
	return &dataBlock.Header{
		Nonce:         0,
		Round:         0,
		Signature:     rootHash,
		RandSeed:      rootHash,
		PrevRandSeed:  rootHash,
		ShardId:       shardId,
		PubKeysBitmap: rootHash,
		RootHash:      rootHash,
		PrevHash:      rootHash,
	}
}

func createGenesisMetaBlock() *dataBlock.MetaBlock {
	return &dataBlock.MetaBlock{
		Nonce:         0,
		Round:         0,
		Signature:     rootHash,
		RandSeed:      rootHash,
		PrevRandSeed:  rootHash,
		PubKeysBitmap: rootHash,
		RootHash:      rootHash,
		PrevHash:      rootHash,
	}
}

func createMintingForSenders(
	nodes []*testNode,
	senderShard uint32,
	sendersPublicKeys [][]byte,
	value *big.Int,
) {

	for _, n := range nodes {
		//only sender shard nodes will be minted
		if n.shardId != senderShard {
			continue
		}

		for _, pk := range sendersPublicKeys {
			adr, _ := testAddressConverter.CreateAddressFromPublicKeyBytes(pk)
			account, _ := n.accntState.GetAccountWithJournal(adr)
			_ = account.(*state.Account).SetBalanceWithJournal(value)
		}

		_, _ = n.accntState.Commit()
	}
}

func createVMAndBlockchainHook(
	accnts state.AccountsAdapter,
	shardCoordinator sharding.Coordinator,
) (vmcommon.VMExecutionHandler, *hooks.BlockChainHookImpl) {
	args := hooks.ArgBlockChainHook{
		Accounts:         accnts,
		AddrConv:         addrConv,
		StorageService:   &mock.ChainStorerMock{},
		BlockChain:       &mock.BlockChainMock{},
		ShardCoordinator: shardCoordinator,
		Marshalizer:      testMarshalizer,
		Uint64Converter:  &mock.Uint64ByteSliceConverterMock{},
	}

	blockChainHook, _ := hooks.NewBlockChainHookImpl(args)
	vm, _ := mock.NewOneSCExecutorMockVM(blockChainHook, testHasher)
	vm.GasForOperation = uint64(opGas)

	return vm, blockChainHook
}<|MERGE_RESOLUTION|>--- conflicted
+++ resolved
@@ -256,12 +256,10 @@
 	cacherCfg = storageUnit.CacheConfig{Size: 100000, Type: storageUnit.LRUCache}
 	metaBlocks, _ := storageUnit.NewCache(cacherCfg.Type, cacherCfg.Size, cacherCfg.Shards)
 
-<<<<<<< HEAD
 	cacherCfg = storageUnit.CacheConfig{Size: 50000, Type: storageUnit.LRUCache}
 	trieNodes, _ := storageUnit.NewCache(cacherCfg.Type, cacherCfg.Size, cacherCfg.Shards)
-=======
+
 	currTxs, _ := dataPool.NewCurrentBlockPool()
->>>>>>> fcc08c87
 
 	dPool, _ := dataPool.NewShardedDataPool(
 		txPool,
@@ -272,11 +270,8 @@
 		txBlockBody,
 		peerChangeBlockBody,
 		metaBlocks,
-<<<<<<< HEAD
 		trieNodes,
-=======
 		currTxs,
->>>>>>> fcc08c87
 	)
 
 	return dPool
@@ -361,11 +356,8 @@
 		testAddressConverter,
 		maxTxNonceDeltaAllowed,
 		createMockTxFeeHandler(),
-<<<<<<< HEAD
 		trie.Database(),
-=======
 		timecache.NewTimeCache(time.Second),
->>>>>>> fcc08c87
 	)
 	interceptorsContainer, err := interceptorContainerFactory.Create()
 	if err != nil {
@@ -774,12 +766,10 @@
 	txPool, _ := shardedData.NewShardedData(storageUnit.CacheConfig{Size: 100000, Type: storageUnit.LRUCache})
 	uTxPool, _ := shardedData.NewShardedData(storageUnit.CacheConfig{Size: 100000, Type: storageUnit.LRUCache})
 
-<<<<<<< HEAD
 	cacherCfg = storageUnit.CacheConfig{Size: 50000, Type: storageUnit.LRUCache}
 	trieNodes, _ := storageUnit.NewCache(cacherCfg.Type, cacherCfg.Size, cacherCfg.Shards)
-=======
+
 	currTxs, _ := dataPool.NewCurrentBlockPool()
->>>>>>> fcc08c87
 
 	dPool, _ := dataPool.NewMetaDataPool(
 		metaBlocks,
@@ -849,11 +839,8 @@
 		params.blockKeyGen,
 		maxTxNonceDeltaAllowed,
 		feeHandler,
-<<<<<<< HEAD
 		trie.Database(),
-=======
 		timecache.NewTimeCache(time.Second),
->>>>>>> fcc08c87
 	)
 	interceptorsContainer, err := interceptorContainerFactory.Create()
 	if err != nil {
@@ -882,11 +869,8 @@
 		factory.TransactionTopic,
 		factory.UnsignedTransactionTopic,
 		factory.MiniBlocksTopic,
-<<<<<<< HEAD
 		factory.TrieNodesTopic,
-=======
 		100,
->>>>>>> fcc08c87
 	)
 
 	genesisBlocks := createGenesisBlocks(shardCoordinator)
