--- conflicted
+++ resolved
@@ -490,11 +490,8 @@
 			BlockChainHook:               blockChainHook,
 			TxCoordinator:                tc,
 			ValidatorStatisticsProcessor: &mock.ValidatorStatisticsProcessorMock{},
-<<<<<<< HEAD
 			EndOfEpochTrigger:            &mock.EndOfEpochTriggerStub{},
-=======
 			Rounder:                      &mock.RounderMock{},
->>>>>>> a9ec89ce
 		},
 		DataPool:        dPool,
 		TxsPoolsCleaner: &mock.TxPoolsCleanerMock{},
@@ -869,13 +866,6 @@
 				shardCoordinator,
 				nodesCoordinator,
 			),
-<<<<<<< HEAD
-			Uint64Converter:   uint64Converter,
-			StartHeaders:      genesisBlocks,
-			RequestHandler:    requestHandler,
-			Core:              &mock.ServiceContainerMock{},
-			EndOfEpochTrigger: &mock.EndOfEpochTriggerStub{},
-=======
 			Uint64Converter: uint64Converter,
 			StartHeaders:    genesisBlocks,
 			RequestHandler:  requestHandler,
@@ -883,7 +873,7 @@
 			BlockChainHook:  &mock.BlockChainHookHandlerMock{},
 			TxCoordinator:   &mock.TransactionCoordinatorMock{},
 			Rounder:         &mock.RounderMock{},
->>>>>>> a9ec89ce
+			EndOfEpochTrigger: &mock.EndOfEpochTriggerStub{},
 		},
 		DataPool:           dPool,
 		SCDataGetter:       &mock.ScDataGetterMock{},
