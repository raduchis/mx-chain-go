package softfork

import (
	"encoding/hex"
	"io/ioutil"
	"math/big"
	"testing"
	"time"

	"github.com/multiversx/mx-chain-core-go/core"
	"github.com/multiversx/mx-chain-core-go/core/check"
	"github.com/multiversx/mx-chain-crypto-go"
	"github.com/multiversx/mx-chain-go/integrationTests"
	"github.com/multiversx/mx-chain-go/process/factory"
	"github.com/multiversx/mx-chain-go/state"
	logger "github.com/multiversx/mx-chain-logger-go"
	"github.com/stretchr/testify/assert"
	"github.com/stretchr/testify/require"
)

var log = logger.GetOrCreate("integrationtests/singleshard/block/softfork")

func TestScDeploy(t *testing.T) {
	if testing.Short() {
		t.Skip("this is not a short test")
	}

	builtinEnableEpoch := uint32(0)
	deployEnableEpoch := uint32(1)
	relayedTxEnableEpoch := uint32(0)
	penalizedTooMuchGasEnableEpoch := uint32(0)
	roundsPerEpoch := uint64(10)

<<<<<<< HEAD
	enableEpochs := config.EnableEpochs{
		BuiltInFunctionsEnableEpoch:              builtinEnableEpoch,
		SCDeployEnableEpoch:                      deployEnableEpoch,
		RelayedTransactionsEnableEpoch:           relayedTxEnableEpoch,
		PenalizedTooMuchGasEnableEpoch:           penalizedTooMuchGasEnableEpoch,
		StakingV4InitEnableEpoch:                 integrationTests.StakingV4InitEpoch,
		StakingV4EnableEpoch:                     integrationTests.StakingV4Epoch,
		StakingV4DistributeAuctionToWaitingEpoch: integrationTests.StakingV4DistributeAuctionToWaiting,
	}

	shardNode := integrationTests.NewTestProcessorNodeWithEnableEpochs(
		1,
		0,
		0,
		enableEpochs,
	)
=======
	enableEpochs := integrationTests.CreateEnableEpochsConfig()
	enableEpochs.BuiltInFunctionOnMetaEnableEpoch = builtinEnableEpoch
	enableEpochs.SCDeployEnableEpoch = deployEnableEpoch
	enableEpochs.RelayedTransactionsEnableEpoch = relayedTxEnableEpoch
	enableEpochs.PenalizedTooMuchGasEnableEpoch = penalizedTooMuchGasEnableEpoch

	shardNode := integrationTests.NewTestProcessorNode(integrationTests.ArgTestProcessorNode{
		MaxShards:            1,
		NodeShardId:          0,
		TxSignPrivKeyShardId: 0,
		EpochsConfig:         &enableEpochs,
	})
>>>>>>> 12624dc4
	shardNode.EpochStartTrigger.SetRoundsPerEpoch(roundsPerEpoch)

	metaNode := integrationTests.NewTestProcessorNode(integrationTests.ArgTestProcessorNode{
		MaxShards:            1,
		NodeShardId:          core.MetachainShardId,
		TxSignPrivKeyShardId: 0,
		EpochsConfig:         &enableEpochs,
	})
	metaNode.EpochStartTrigger.SetRoundsPerEpoch(roundsPerEpoch)

	nodes := []*integrationTests.TestProcessorNode{
		shardNode,
		metaNode,
	}
	connectableNodes := make([]integrationTests.Connectable, 0)
	for _, n := range nodes {
		connectableNodes = append(connectableNodes, n)
	}
	integrationTests.ConnectNodes(connectableNodes)

	idxProposers := []int{0, 1}

	defer func() {
		for _, n := range nodes {
			n.Close()
		}
	}()

	log.Info("delaying for nodes p2p bootstrap...")
	time.Sleep(integrationTests.P2pBootstrapDelay)

	round := uint64(1)
	nonce := uint64(1)
	numRounds := roundsPerEpoch + 5

	integrationTests.CreateMintingForSenders(nodes, 0, []crypto.PrivateKey{shardNode.OwnAccount.SkTxSign}, big.NewInt(1000000000))

	accnt, _ := shardNode.AccntState.GetExistingAccount(shardNode.OwnAccount.Address)
	userAccnt := accnt.(state.UserAccountHandler)
	balance := userAccnt.GetBalance()
	log.Info("balance", "value", balance.String())

	deployedFailedAddress := deploySc(t, nodes)

	for i := uint64(0); i < numRounds; i++ {
		integrationTests.UpdateRound(nodes, round)
		integrationTests.ProposeBlock(nodes, idxProposers, round, nonce)
		round = integrationTests.IncrementAndPrintRound(round)
		nonce++

		time.Sleep(integrationTests.StepDelay)
	}

	log.Info("resulted sc address (failed)", "address", integrationTests.TestAddressPubkeyConverter.Encode(deployedFailedAddress))
	assert.False(t, scAccountExists(shardNode, deployedFailedAddress))

	deploySucceeded := deploySc(t, nodes)
	for i := uint64(0); i < 5; i++ {
		integrationTests.UpdateRound(nodes, round)
		integrationTests.ProposeBlock(nodes, idxProposers, round, nonce)
		round = integrationTests.IncrementAndPrintRound(round)
		nonce++

		time.Sleep(integrationTests.StepDelay)
	}

	log.Info("resulted sc address (success)", "address", integrationTests.TestAddressPubkeyConverter.Encode(deploySucceeded))
	assert.True(t, scAccountExists(shardNode, deploySucceeded))
}

func deploySc(t *testing.T, nodes []*integrationTests.TestProcessorNode) []byte {
	scCode, err := ioutil.ReadFile("./testdata/answer.wasm")
	require.Nil(t, err)

	node := nodes[0]
	scAddress, err := node.BlockchainHook.NewAddress(node.OwnAccount.Address, node.OwnAccount.Nonce, factory.WasmVirtualMachine)
	require.Nil(t, err)

	integrationTests.DeployScTx(nodes, 0, hex.EncodeToString(scCode), factory.WasmVirtualMachine, "001000000000")

	return scAddress
}

func scAccountExists(node *integrationTests.TestProcessorNode, address []byte) bool {
	accnt, _ := node.AccntState.GetExistingAccount(address)

	return !check.IfNil(accnt)
}<|MERGE_RESOLUTION|>--- conflicted
+++ resolved
@@ -31,29 +31,14 @@
 	penalizedTooMuchGasEnableEpoch := uint32(0)
 	roundsPerEpoch := uint64(10)
 
-<<<<<<< HEAD
-	enableEpochs := config.EnableEpochs{
-		BuiltInFunctionsEnableEpoch:              builtinEnableEpoch,
-		SCDeployEnableEpoch:                      deployEnableEpoch,
-		RelayedTransactionsEnableEpoch:           relayedTxEnableEpoch,
-		PenalizedTooMuchGasEnableEpoch:           penalizedTooMuchGasEnableEpoch,
-		StakingV4InitEnableEpoch:                 integrationTests.StakingV4InitEpoch,
-		StakingV4EnableEpoch:                     integrationTests.StakingV4Epoch,
-		StakingV4DistributeAuctionToWaitingEpoch: integrationTests.StakingV4DistributeAuctionToWaiting,
-	}
-
-	shardNode := integrationTests.NewTestProcessorNodeWithEnableEpochs(
-		1,
-		0,
-		0,
-		enableEpochs,
-	)
-=======
 	enableEpochs := integrationTests.CreateEnableEpochsConfig()
 	enableEpochs.BuiltInFunctionOnMetaEnableEpoch = builtinEnableEpoch
 	enableEpochs.SCDeployEnableEpoch = deployEnableEpoch
 	enableEpochs.RelayedTransactionsEnableEpoch = relayedTxEnableEpoch
 	enableEpochs.PenalizedTooMuchGasEnableEpoch = penalizedTooMuchGasEnableEpoch
+	enableEpochs.StakingV4InitEnableEpoch = integrationTests.StakingV4InitEpoch
+	enableEpochs.StakingV4EnableEpoch = integrationTests.StakingV4Epoch
+	enableEpochs.StakingV4DistributeAuctionToWaitingEpoch = integrationTests.StakingV4DistributeAuctionToWaiting
 
 	shardNode := integrationTests.NewTestProcessorNode(integrationTests.ArgTestProcessorNode{
 		MaxShards:            1,
@@ -61,7 +46,6 @@
 		TxSignPrivKeyShardId: 0,
 		EpochsConfig:         &enableEpochs,
 	})
->>>>>>> 12624dc4
 	shardNode.EpochStartTrigger.SetRoundsPerEpoch(roundsPerEpoch)
 
 	metaNode := integrationTests.NewTestProcessorNode(integrationTests.ArgTestProcessorNode{
