--- conflicted
+++ resolved
@@ -19,7 +19,6 @@
 		t.Skip("this is not a short test")
 	}
 
-<<<<<<< HEAD
 	accnts, _ := adbCreateAccountsDBWithStorage()
 
 	pubKeyBuff := createDummyHexAddress(64)
@@ -40,10 +39,6 @@
 		&mock.TxTypeHandlerMock{},
 	)
 
-=======
-	accnts, _, _ := integrationTests.CreateAccountsDB(nil)
-	txProcessor := integrationTests.CreateSimpleTxProcessor(accnts)
->>>>>>> 53f4cf7f
 	nonce := uint64(6)
 	balance := big.NewInt(10000)
 
@@ -51,7 +46,6 @@
 	address := integrationTests.CreateAccount(accnts, nonce, balance)
 	hashCreated, _ := accnts.Commit()
 
-<<<<<<< HEAD
 	//Step 2. create a tx moving 1 from pubKeyBuff to pubKeyBuff
 	tx := &transaction2.Transaction{
 		Nonce:    nonce,
@@ -60,14 +54,6 @@
 		GasPrice: 1,
 		SndAddr:  address.Bytes(),
 		RcvAddr:  address.Bytes(),
-=======
-	//Step 2. create a tx moving 1 from address to address
-	tx := &transaction.Transaction{
-		Nonce:   nonce,
-		Value:   big.NewInt(1),
-		SndAddr: address.Bytes(),
-		RcvAddr: address.Bytes(),
->>>>>>> 53f4cf7f
 	}
 
 	err := txProcessor.ProcessTransaction(tx, 0)
@@ -86,7 +72,6 @@
 func TestExecTransaction_SelfTransactionWithRevertShouldWork(t *testing.T) {
 	t.Parallel()
 
-<<<<<<< HEAD
 	accnts, _ := adbCreateAccountsDBWithStorage()
 
 	pubKeyBuff := createDummyHexAddress(64)
@@ -107,10 +92,6 @@
 		&mock.TxTypeHandlerMock{},
 	)
 
-=======
-	accnts, _, _ := integrationTests.CreateAccountsDB(nil)
-	txProcessor := integrationTests.CreateSimpleTxProcessor(accnts)
->>>>>>> 53f4cf7f
 	nonce := uint64(6)
 	balance := big.NewInt(10000)
 
@@ -119,7 +100,6 @@
 	_, _ = accnts.Commit()
 
 	//Step 2. create a tx moving 1 from pubKeyBuff to pubKeyBuff
-<<<<<<< HEAD
 	tx := &transaction2.Transaction{
 		Nonce:    nonce,
 		Value:    big.NewInt(1),
@@ -127,13 +107,6 @@
 		RcvAddr:  address.Bytes(),
 		GasLimit: 2,
 		GasPrice: 2,
-=======
-	tx := &transaction.Transaction{
-		Nonce:   nonce,
-		Value:   big.NewInt(1),
-		SndAddr: address.Bytes(),
-		RcvAddr: address.Bytes(),
->>>>>>> 53f4cf7f
 	}
 
 	err := txProcessor.ProcessTransaction(tx, 0)
@@ -171,13 +144,8 @@
 	receiver state.AddressContainer,
 	initialHash []byte,
 	initialNonce uint64,
-<<<<<<< HEAD
-	initialBalance int64) {
-
-	hasher := sha256.Sha256{}
-	marshalizer := &marshal.JsonMarshalizer{}
-	shardCoordinator := mock.NewMultiShardsCoordinatorMock(1)
-	addrConv, _ := addressConverters.NewPlainAddressConverter(32, "0x")
+	initialBalance int64,
+) {
 
 	txProcessor, _ := transaction.NewTxProcessor(
 		accnts,
@@ -189,19 +157,13 @@
 		&mock.UnsignedTxHandlerMock{},
 		&mock.TxTypeHandlerMock{},
 	)
-=======
-	initialBalance int64,
-) {
->>>>>>> 53f4cf7f
-
-	txProcessor := integrationTests.CreateSimpleTxProcessor(accnts)
+
 	txToGenerate := 15000
 	gasPrice := uint64(2)
 	gasLimit := uint64(2)
 	value := uint64(1)
 	//Step 1. execute a lot moving transactions from pubKeyBuff to another pubKeyBuff
 	for i := 0; i < txToGenerate; i++ {
-<<<<<<< HEAD
 		tx := &transaction2.Transaction{
 			Nonce:    initialNonce + uint64(i),
 			Value:    big.NewInt(int64(value)),
@@ -209,13 +171,6 @@
 			GasLimit: gasLimit,
 			SndAddr:  sender.Bytes(),
 			RcvAddr:  receiver.Bytes(),
-=======
-		tx := &transaction.Transaction{
-			Nonce:   initialNonce + uint64(i),
-			Value:   big.NewInt(1),
-			SndAddr: sender.Bytes(),
-			RcvAddr: receiver.Bytes(),
->>>>>>> 53f4cf7f
 		}
 
 		err := txProcessor.ProcessTransaction(tx, 0)
