--- conflicted
+++ resolved
@@ -11,17 +11,10 @@
 	"github.com/multiversx/mx-chain-go/common"
 	"github.com/multiversx/mx-chain-go/common/errChan"
 	"github.com/multiversx/mx-chain-go/integrationTests"
-<<<<<<< HEAD
 	"github.com/multiversx/mx-chain-go/state/parsers"
-	"github.com/multiversx/mx-chain-go/testscommon"
 	"github.com/multiversx/mx-chain-go/testscommon/enableEpochsHandlerMock"
 	"github.com/multiversx/mx-chain-go/testscommon/goroutines"
-	"github.com/multiversx/mx-chain-go/testscommon/hashingMocks"
-	"github.com/multiversx/mx-chain-go/testscommon/marshallerMock"
-=======
-	"github.com/multiversx/mx-chain-go/testscommon/goroutines"
 	"github.com/multiversx/mx-chain-go/testscommon/storage"
->>>>>>> d3ebeb7f
 	"github.com/multiversx/mx-chain-go/trie"
 	"github.com/multiversx/mx-chain-go/trie/keyBuilder"
 	"github.com/stretchr/testify/assert"
@@ -146,19 +139,7 @@
 }
 
 func TestTrieStorageManager_Close(t *testing.T) {
-<<<<<<< HEAD
-	args := trie.NewTrieStorageManagerArgs{
-		MainStorer:             testscommon.CreateMemUnit(),
-		CheckpointsStorer:      testscommon.CreateMemUnit(),
-		Marshalizer:            &marshallerMock.MarshalizerMock{},
-		Hasher:                 &hashingMocks.HasherMock{},
-		GeneralConfig:          config.TrieStorageManagerConfig{SnapshotsGoroutineNum: 1},
-		CheckpointHashesHolder: hashesHolder.NewCheckpointHashesHolder(10, 32),
-		IdleProvider:           &testscommon.ProcessStatusHandlerStub{},
-	}
-=======
 	args := storage.GetStorageManagerArgs()
->>>>>>> d3ebeb7f
 
 	gc := goroutines.NewGoCounter(goroutines.TestsRelevantGoRoutines)
 	idxInitial, _ := gc.Snapshot()
