package vm

import (
	"encoding/hex"
	"errors"
	"fmt"
	"math"
	"math/big"
	"strconv"
	"sync"
	"testing"

	arwenConfig "github.com/ElrondNetwork/arwen-wasm-vm/v1_4/config"
	"github.com/ElrondNetwork/elrond-go-core/core"
	"github.com/ElrondNetwork/elrond-go-core/core/check"
	"github.com/ElrondNetwork/elrond-go-core/core/pubkeyConverter"
	"github.com/ElrondNetwork/elrond-go-core/data"
	"github.com/ElrondNetwork/elrond-go-core/data/block"
	"github.com/ElrondNetwork/elrond-go-core/data/scheduled"
	dataTransaction "github.com/ElrondNetwork/elrond-go-core/data/transaction"
	dataTx "github.com/ElrondNetwork/elrond-go-core/data/transaction"
	"github.com/ElrondNetwork/elrond-go-core/hashing/sha256"
	"github.com/ElrondNetwork/elrond-go-core/marshal"
	logger "github.com/ElrondNetwork/elrond-go-logger"
	"github.com/ElrondNetwork/elrond-go/common"
	"github.com/ElrondNetwork/elrond-go/common/forking"
	"github.com/ElrondNetwork/elrond-go/config"
	"github.com/ElrondNetwork/elrond-go/dataRetriever"
	"github.com/ElrondNetwork/elrond-go/epochStart/bootstrap/disabled"
	processDisabled "github.com/ElrondNetwork/elrond-go/genesis/process/disabled"
	"github.com/ElrondNetwork/elrond-go/integrationTests"
	"github.com/ElrondNetwork/elrond-go/integrationTests/mock"
	"github.com/ElrondNetwork/elrond-go/node/external"
	"github.com/ElrondNetwork/elrond-go/process"
	"github.com/ElrondNetwork/elrond-go/process/block/postprocess"
	"github.com/ElrondNetwork/elrond-go/process/block/preprocess"
	"github.com/ElrondNetwork/elrond-go/process/coordinator"
	"github.com/ElrondNetwork/elrond-go/process/economics"
	"github.com/ElrondNetwork/elrond-go/process/factory/metachain"
	"github.com/ElrondNetwork/elrond-go/process/factory/shard"
	"github.com/ElrondNetwork/elrond-go/process/smartContract"
	"github.com/ElrondNetwork/elrond-go/process/smartContract/builtInFunctions"
	"github.com/ElrondNetwork/elrond-go/process/smartContract/hooks"
	syncDisabled "github.com/ElrondNetwork/elrond-go/process/sync/disabled"
	"github.com/ElrondNetwork/elrond-go/process/transaction"
	"github.com/ElrondNetwork/elrond-go/process/transactionLog"
	"github.com/ElrondNetwork/elrond-go/process/txsimulator"
	"github.com/ElrondNetwork/elrond-go/sharding"
	"github.com/ElrondNetwork/elrond-go/state"
	"github.com/ElrondNetwork/elrond-go/state/storagePruningManager"
	"github.com/ElrondNetwork/elrond-go/state/storagePruningManager/evictionWaitingList"
	"github.com/ElrondNetwork/elrond-go/storage"
	"github.com/ElrondNetwork/elrond-go/storage/memorydb"
	"github.com/ElrondNetwork/elrond-go/storage/storageUnit"
	"github.com/ElrondNetwork/elrond-go/storage/txcache"
	"github.com/ElrondNetwork/elrond-go/testscommon"
	dataRetrieverMock "github.com/ElrondNetwork/elrond-go/testscommon/dataRetriever"
	"github.com/ElrondNetwork/elrond-go/testscommon/epochNotifier"
	"github.com/ElrondNetwork/elrond-go/testscommon/txDataBuilder"
	"github.com/ElrondNetwork/elrond-go/trie"
	"github.com/ElrondNetwork/elrond-go/trie/hashesHolder"
	"github.com/ElrondNetwork/elrond-go/vm/systemSmartContracts/defaults"
	vmcommon "github.com/ElrondNetwork/elrond-vm-common"
	vmcommonBuiltInFunctions "github.com/ElrondNetwork/elrond-vm-common/builtInFunctions"
	"github.com/ElrondNetwork/elrond-vm-common/parsers"
	"github.com/stretchr/testify/assert"
	"github.com/stretchr/testify/require"
)

var dnsAddr = []byte{0, 0, 0, 0, 0, 0, 0, 0, 5, 0, 137, 17, 46, 56, 127, 47, 62, 172, 4, 126, 190, 242, 221, 230, 209, 243, 105, 104, 242, 66, 49, 49}

// TODO: Merge test utilities from this file with the ones from "arwen/utils.go"

var testMarshalizer = &marshal.GogoProtoMarshalizer{}
var testHasher = sha256.NewSha256()
var oneShardCoordinator = mock.NewMultiShardsCoordinatorMock(2)
var globalEpochNotifier = forking.NewGenericEpochNotifier()
var pubkeyConv, _ = pubkeyConverter.NewHexPubkeyConverter(32)

var log = logger.GetOrCreate("integrationtests")

const maxTrieLevelInMemory = uint(5)

func getZeroGasAndFees() scheduled.GasAndFees {
	return scheduled.GasAndFees{
		AccumulatedFees: big.NewInt(0),
		DeveloperFees:   big.NewInt(0),
		GasProvided:     0,
		GasPenalized:    0,
		GasRefunded:     0,
	}
}

// VMTestAccount -
type VMTestAccount struct {
	Balance      *big.Int
	Address      []byte
	Nonce        uint64
	TokenBalance *big.Int
}

// VMTestContext -
type VMTestContext struct {
	TxProcessor      process.TransactionProcessor
	ScProcessor      *smartContract.TestScProcessor
	Accounts         state.AccountsAdapter
	BlockchainHook   vmcommon.BlockchainHook
	VMContainer      process.VirtualMachinesContainer
	TxFeeHandler     process.TransactionFeeHandler
	ShardCoordinator sharding.Coordinator
	ScForwarder      process.IntermediateTransactionHandler
	EconomicsData    process.EconomicsDataHandler
	Marshalizer      marshal.Marshalizer
	GasSchedule      core.GasScheduleNotifier
	VMConfiguration  *config.VirtualMachineConfig
	EpochNotifier    process.EpochNotifier
	SCQueryService   *smartContract.SCQueryService

	Alice         VMTestAccount
	Bob           VMTestAccount
	ContractOwner VMTestAccount
	Contract      VMTestAccount

	TxCostHandler    external.TransactionCostHandler
	TxsLogsProcessor process.TransactionLogProcessor
}

// Close -
func (vmTestContext *VMTestContext) Close() {
	_ = vmTestContext.VMContainer.Close()
}

// GetLatestError -
func (vmTestContext *VMTestContext) GetLatestError() error {
	return vmTestContext.ScProcessor.GetLatestTestError()
}

// CreateBlockStarted -
func (vmTestContext *VMTestContext) CreateBlockStarted() {
	vmTestContext.TxFeeHandler.CreateBlockStarted(getZeroGasAndFees())
	vmTestContext.ScForwarder.CreateBlockStarted()
	vmTestContext.ScProcessor.CleanGasRefunded()
}

// GetGasRemaining -
func (vmTestContext *VMTestContext) GetGasRemaining() uint64 {
	return vmTestContext.ScProcessor.GetGasRemaining()
}

// GetIntermediateTransactions -
func (vmTestContext *VMTestContext) GetIntermediateTransactions(t *testing.T) []data.TransactionHandler {
	scForwarder := vmTestContext.ScForwarder
	mockIntermediate, ok := scForwarder.(*mock.IntermediateTransactionHandlerMock)
	require.True(t, ok)

	return mockIntermediate.GetIntermediateTransactions()
}

// CreateTransaction -
func (vmTestContext *VMTestContext) CreateTransaction(
	sender *VMTestAccount,
	receiver *VMTestAccount,
	value *big.Int,
	gasprice uint64,
	gasLimit uint64,
	data []byte,
) *dataTransaction.Transaction {
	return &dataTransaction.Transaction{
		SndAddr:  sender.Address,
		RcvAddr:  receiver.Address,
		Nonce:    sender.Nonce,
		Value:    big.NewInt(0).Set(value),
		GasPrice: gasprice,
		GasLimit: gasLimit,
		Data:     data,
	}
}

// CreateTransferTokenTx -
func (vmTestContext *VMTestContext) CreateTransferTokenTx(
	sender *VMTestAccount,
	receiver *VMTestAccount,
	value *big.Int,
	functionName string,
) *dataTransaction.Transaction {
	txData := txDataBuilder.NewBuilder()
	txData.Func(functionName)
	txData.Bytes(receiver.Address)
	txData.BigInt(value)
	txData.SetLast("00" + txData.GetLast())

	return &dataTransaction.Transaction{
		Nonce:    sender.Nonce,
		Value:    big.NewInt(0),
		RcvAddr:  vmTestContext.Contract.Address,
		SndAddr:  sender.Address,
		GasPrice: 1,
		GasLimit: 7000000,
		Data:     txData.ToBytes(),
		ChainID:  integrationTests.ChainID,
	}
}

// CreateAccount -
func (vmTestContext *VMTestContext) CreateAccount(account *VMTestAccount) {
	_, _ = CreateAccount(
		vmTestContext.Accounts,
		account.Address,
		account.Nonce,
		account.Balance,
	)
}

// GetIntValueFromSCWithTransientVM -
func (vmTestContext *VMTestContext) GetIntValueFromSCWithTransientVM(funcName string, args ...[]byte) *big.Int {
	vmOutput := vmTestContext.GetVMOutputWithTransientVM(funcName, args...)

	return big.NewInt(0).SetBytes(vmOutput.ReturnData[0])
}

// GetVMOutputWithTransientVM -
func (vmTestContext *VMTestContext) GetVMOutputWithTransientVM(funcName string, args ...[]byte) *vmcommon.VMOutput {
	scAddressBytes := vmTestContext.Contract.Address
	feeHandler := &mock.FeeHandlerStub{
		MaxGasLimitPerBlockCalled: func() uint64 {
			return uint64(math.MaxUint64)
		},
	}

	argsNewSCQueryService := smartContract.ArgsNewSCQueryService{
<<<<<<< HEAD
		VmContainer:       vmTestContext.VMContainer,
		EconomicsFee:      feeHandler,
		BlockChainHook:    vmTestContext.BlockchainHook.(process.BlockChainHookHandler),
		BlockChain:        &testscommon.ChainHandlerStub{},
		ArwenChangeLocker: &sync.RWMutex{},
		Bootstrapper:      syncDisabled.NewDisabledBootstrapper(),
=======
		VmContainer:              vmContainer,
		EconomicsFee:             feeHandler,
		BlockChainHook:           blockChainHook,
		BlockChain:               &testscommon.ChainHandlerStub{},
		ArwenChangeLocker:        &sync.RWMutex{},
		Bootstrapper:             syncDisabled.NewDisabledBootstrapper(),
		AllowExternalQueriesChan: common.GetClosedUnbufferedChannel(),
>>>>>>> 6c98b62d
	}
	scQueryService, _ := smartContract.NewSCQueryService(argsNewSCQueryService)

	vmOutput, err := scQueryService.ExecuteQuery(&process.SCQuery{
		ScAddress: scAddressBytes,
		FuncName:  funcName,
		Arguments: args,
	})

	if err != nil {
		fmt.Println("ERROR at GetVmOutput()", err)
		return nil
	}

	return vmOutput
}

type accountFactory struct {
}

// CreateAccount -
func (af *accountFactory) CreateAccount(address []byte) (vmcommon.AccountHandler, error) {
	return state.NewUserAccount(address)
}

// IsInterfaceNil returns true if there is no value under the interface
func (af *accountFactory) IsInterfaceNil() bool {
	return af == nil
}

// CreateEmptyAddress -
func CreateEmptyAddress() []byte {
	buff := make([]byte, testHasher.Size())

	return buff
}

// CreateMemUnit -
func CreateMemUnit() storage.Storer {
	capacity := uint32(10)
	shards := uint32(1)
	sizeInBytes := uint64(0)
	cache, _ := storageUnit.NewCache(storageUnit.CacheConfig{Type: storageUnit.LRUCache, Capacity: capacity, Shards: shards, SizeInBytes: sizeInBytes})

	unit, _ := storageUnit.NewStorageUnit(cache, memorydb.New())
	return unit
}

// CreateInMemoryShardAccountsDB -
func CreateInMemoryShardAccountsDB() *state.AccountsDB {
	marsh := &marshal.GogoProtoMarshalizer{}
	store := CreateMemUnit()
	ewl, _ := evictionWaitingList.NewEvictionWaitingList(100, memorydb.New(), marsh)
	generalCfg := config.TrieStorageManagerConfig{
		PruningBufferLen:      1000,
		SnapshotsBufferLen:    10,
		MaxSnapshots:          2,
		SnapshotsGoroutineNum: 1,
	}
	args := trie.NewTrieStorageManagerArgs{
		DB:                store,
		MainStorer:        CreateMemUnit(),
		CheckpointsStorer: CreateMemUnit(),
		Marshalizer:       marsh,
		Hasher:            testHasher,
		SnapshotDbConfig: config.DBConfig{
			FilePath:          "TrieStorage",
			Type:              "MemoryDB",
			BatchDelaySeconds: 30,
			MaxBatchSize:      6,
			MaxOpenFiles:      10,
		},
		GeneralConfig:          generalCfg,
		CheckpointHashesHolder: hashesHolder.NewCheckpointHashesHolder(10000000, uint64(testHasher.Size())),
		EpochNotifier:          &epochNotifier.EpochNotifierStub{},
	}
	trieStorage, _ := trie.NewTrieStorageManager(args)

	tr, _ := trie.NewTrie(trieStorage, marsh, testHasher, maxTrieLevelInMemory)
	spm, _ := storagePruningManager.NewStoragePruningManager(ewl, 10)
	adb, _ := state.NewAccountsDB(tr, testHasher, marsh, &accountFactory{}, spm, common.Normal)

	return adb
}

// CreateAccount -
func CreateAccount(accnts state.AccountsAdapter, pubKey []byte, nonce uint64, balance *big.Int) ([]byte, error) {
	account, err := accnts.LoadAccount(pubKey)
	if err != nil {
		return nil, err
	}

	account.(state.UserAccountHandler).IncreaseNonce(nonce)
	_ = account.(state.UserAccountHandler).AddToBalance(balance)

	err = accnts.SaveAccount(account)
	if err != nil {
		return nil, err
	}

	hashCreated, err := accnts.Commit()
	if err != nil {
		return nil, err
	}

	return hashCreated, nil
}

func createEconomicsData(penalizedTooMuchGasEnableEpoch uint32) (process.EconomicsDataHandler, error) {
	maxGasLimitPerBlock := strconv.FormatUint(math.MaxUint64, 10)
	minGasPrice := strconv.FormatUint(1, 10)
	minGasLimit := strconv.FormatUint(1, 10)
	testProtocolSustainabilityAddress := "erd1932eft30w753xyvme8d49qejgkjc09n5e49w4mwdjtm0neld797su0dlxp"

	builtInCost, _ := economics.NewBuiltInFunctionsCost(&economics.ArgsBuiltInFunctionCost{
		ArgsParser:  smartContract.NewArgumentParser(),
		GasSchedule: mock.NewGasScheduleNotifierMock(defaults.FillGasMapInternal(map[string]map[string]uint64{}, 1)),
	})

	argsNewEconomicsData := economics.ArgsNewEconomicsData{
		Economics: &config.EconomicsConfig{
			GlobalSettings: config.GlobalSettings{
				GenesisTotalSupply: "2000000000000000000000",
				MinimumInflation:   0,
				YearSettings: []*config.YearSetting{
					{
						Year:             0,
						MaximumInflation: 0.01,
					},
				},
			},
			RewardsSettings: config.RewardsSettings{
				RewardsConfigByEpoch: []config.EpochRewardSettings{
					{
						LeaderPercentage:                 0.1,
						ProtocolSustainabilityPercentage: 0.1,
						DeveloperPercentage:              0.1,
						ProtocolSustainabilityAddress:    testProtocolSustainabilityAddress,
						TopUpGradientPoint:               "100000",
					},
				},
			},
			FeeSettings: config.FeeSettings{
				GasLimitSettings: []config.GasLimitSetting{
					{
						MaxGasLimitPerBlock:         maxGasLimitPerBlock,
						MaxGasLimitPerMiniBlock:     maxGasLimitPerBlock,
						MaxGasLimitPerMetaBlock:     maxGasLimitPerBlock,
						MaxGasLimitPerMetaMiniBlock: maxGasLimitPerBlock,
						MaxGasLimitPerTx:            maxGasLimitPerBlock,
						MinGasLimit:                 minGasLimit,
					},
				},
				MinGasPrice:      minGasPrice,
				GasPerDataByte:   "1",
				GasPriceModifier: 1.0,
			},
		},
		PenalizedTooMuchGasEnableEpoch: penalizedTooMuchGasEnableEpoch,
		EpochNotifier:                  &epochNotifier.EpochNotifierStub{},
		BuiltInFunctionsCostHandler:    builtInCost,
	}

	return economics.NewEconomicsData(argsNewEconomicsData)
}

// CreateTxProcessorWithOneSCExecutorMockVM -
func CreateTxProcessorWithOneSCExecutorMockVM(
	accnts state.AccountsAdapter,
	opGas uint64,
	enableEpochs config.EnableEpochs,
	arwenChangeLocker common.Locker,
) (process.TransactionProcessor, error) {

	builtInFuncs := vmcommonBuiltInFunctions.NewBuiltInFunctionContainer()
	datapool := dataRetrieverMock.NewPoolsHolderMock()
	args := hooks.ArgBlockChainHook{
		Accounts:           accnts,
		PubkeyConv:         pubkeyConv,
		StorageService:     &mock.ChainStorerMock{},
		BlockChain:         &testscommon.ChainHandlerStub{},
		ShardCoordinator:   oneShardCoordinator,
		Marshalizer:        testMarshalizer,
		Uint64Converter:    &mock.Uint64ByteSliceConverterMock{},
		BuiltInFunctions:   builtInFuncs,
		NFTStorageHandler:  &testscommon.SimpleNFTStorageHandlerStub{},
		DataPool:           datapool,
		CompiledSCPool:     datapool.SmartContracts(),
		NilCompiledSCStore: true,
		ConfigSCStorage:    *defaultStorageConfig(),
		EpochNotifier:      &epochNotifier.EpochNotifierStub{},
	}

	blockChainHook, _ := hooks.NewBlockChainHookImpl(args)
	vm, _ := mock.NewOneSCExecutorMockVM(blockChainHook, testHasher)
	vm.GasForOperation = opGas

	vmContainer := &mock.VMContainerMock{
		GetCalled: func(key []byte) (handler vmcommon.VMExecutionHandler, e error) {
			return vm, nil
		}}

	esdtTransferParser, _ := parsers.NewESDTTransferParser(testMarshalizer)
	argsTxTypeHandler := coordinator.ArgNewTxTypeHandler{
		PubkeyConverter:    pubkeyConv,
		ShardCoordinator:   oneShardCoordinator,
		BuiltInFunctions:   builtInFuncs,
		ArgumentParser:     parsers.NewCallArgsParser(),
		EpochNotifier:      forking.NewGenericEpochNotifier(),
		ESDTTransferParser: esdtTransferParser,
	}
	txTypeHandler, _ := coordinator.NewTxTypeHandler(argsTxTypeHandler)
	gasSchedule := make(map[string]map[string]uint64)
	defaults.FillGasMapInternal(gasSchedule, 1)

	economicsData, err := createEconomicsData(enableEpochs.PenalizedTooMuchGasEnableEpoch)
	if err != nil {
		return nil, err
	}

	argsNewSCProcessor := smartContract.ArgsNewSmartContractProcessor{
		VmContainer:      vmContainer,
		ArgsParser:       smartContract.NewArgumentParser(),
		Hasher:           testHasher,
		Marshalizer:      testMarshalizer,
		AccountsDB:       accnts,
		BlockChainHook:   blockChainHook,
		BuiltInFunctions: builtInFuncs,
		PubkeyConv:       pubkeyConv,
		ShardCoordinator: oneShardCoordinator,
		ScrForwarder:     &mock.IntermediateTransactionHandlerMock{},
		BadTxForwarder:   &mock.IntermediateTransactionHandlerMock{},
		TxFeeHandler:     &testscommon.UnsignedTxHandlerStub{},
		EconomicsFee:     economicsData,
		TxTypeHandler:    txTypeHandler,
		GasHandler: &testscommon.GasHandlerStub{
			SetGasRefundedCalled: func(gasRefunded uint64, hash []byte) {},
		},
		GasSchedule:       mock.NewGasScheduleNotifierMock(gasSchedule),
		TxLogsProcessor:   &mock.TxLogsProcessorStub{},
		EpochNotifier:     forking.NewGenericEpochNotifier(),
		EnableEpochs:      enableEpochs,
		VMOutputCacher:    txcache.NewDisabledCache(),
		ArwenChangeLocker: arwenChangeLocker,
	}
	scProcessor, _ := smartContract.NewSmartContractProcessor(argsNewSCProcessor)

	argsNewTxProcessor := transaction.ArgsNewTxProcessor{
		Accounts:                       accnts,
		Hasher:                         testHasher,
		PubkeyConv:                     pubkeyConv,
		Marshalizer:                    testMarshalizer,
		SignMarshalizer:                testMarshalizer,
		ShardCoordinator:               oneShardCoordinator,
		ScProcessor:                    scProcessor,
		TxFeeHandler:                   &testscommon.UnsignedTxHandlerStub{},
		TxTypeHandler:                  txTypeHandler,
		EconomicsFee:                   economicsData,
		ReceiptForwarder:               &mock.IntermediateTransactionHandlerMock{},
		BadTxForwarder:                 &mock.IntermediateTransactionHandlerMock{},
		ArgsParser:                     smartContract.NewArgumentParser(),
		ScrForwarder:                   &mock.IntermediateTransactionHandlerMock{},
		EpochNotifier:                  forking.NewGenericEpochNotifier(),
		PenalizedTooMuchGasEnableEpoch: enableEpochs.PenalizedTooMuchGasEnableEpoch,
		MetaProtectionEnableEpoch:      enableEpochs.MetaProtectionEnableEpoch,
		RelayedTxEnableEpoch:           enableEpochs.RelayedTransactionsEnableEpoch,
	}

	return transaction.NewTxProcessor(argsNewTxProcessor)
}

// CreateOneSCExecutorMockVM -
func CreateOneSCExecutorMockVM(accnts state.AccountsAdapter, enableEpochs config.EnableEpochs) vmcommon.VMExecutionHandler {
	datapool := dataRetrieverMock.NewPoolsHolderMock()
	args := hooks.ArgBlockChainHook{
		Accounts:           accnts,
		PubkeyConv:         pubkeyConv,
		StorageService:     &mock.ChainStorerMock{},
		BlockChain:         &testscommon.ChainHandlerStub{},
		ShardCoordinator:   oneShardCoordinator,
		Marshalizer:        testMarshalizer,
		Uint64Converter:    &mock.Uint64ByteSliceConverterMock{},
		BuiltInFunctions:   vmcommonBuiltInFunctions.NewBuiltInFunctionContainer(),
		NFTStorageHandler:  &testscommon.SimpleNFTStorageHandlerStub{},
		DataPool:           datapool,
		CompiledSCPool:     datapool.SmartContracts(),
		NilCompiledSCStore: true,
		ConfigSCStorage:    *defaultStorageConfig(),
		EpochNotifier:      &epochNotifier.EpochNotifierStub{},
		EnableEpochs:       enableEpochs,
	}
	blockChainHook, _ := hooks.NewBlockChainHookImpl(args)
	vm, _ := mock.NewOneSCExecutorMockVM(blockChainHook, testHasher)

	return vm
}

// CreateVMAndBlockchainHookAndDataPool -
func CreateVMAndBlockchainHookAndDataPool(
	accnts state.AccountsAdapter,
	gasSchedule core.GasScheduleNotifier,
	vmConfig *config.VirtualMachineConfig,
	shardCoordinator sharding.Coordinator,
	arwenChangeLocker common.Locker,
	epochNotifierInstance process.EpochNotifier,
	enableEpochs config.EnableEpochs,
) (process.VirtualMachinesContainer, *hooks.BlockChainHookImpl, dataRetriever.PoolsHolder) {
	if check.IfNil(gasSchedule) || gasSchedule.LatestGasSchedule() == nil {
		testGasSchedule := arwenConfig.MakeGasMapForTests()
		defaults.FillGasMapInternal(testGasSchedule, 1)
		gasSchedule = mock.NewGasScheduleNotifierMock(testGasSchedule)
	}

	argsBuiltIn := builtInFunctions.ArgsCreateBuiltInFunctionContainer{
		GasSchedule: gasSchedule,
		MapDNSAddresses: map[string]struct{}{
			string(dnsAddr): {},
		},
		Marshalizer:      testMarshalizer,
		Accounts:         accnts,
		ShardCoordinator: shardCoordinator,
		EpochNotifier:    epochNotifierInstance,
	}
	builtInFuncs, nftStorageHandler, _ := builtInFunctions.CreateBuiltInFuncContainerAndNFTStorageHandler(argsBuiltIn)

	datapool := dataRetrieverMock.NewPoolsHolderMock()
	args := hooks.ArgBlockChainHook{
		Accounts:           accnts,
		PubkeyConv:         pubkeyConv,
		StorageService:     &mock.ChainStorerMock{},
		BlockChain:         &testscommon.ChainHandlerStub{},
		ShardCoordinator:   shardCoordinator,
		Marshalizer:        testMarshalizer,
		Uint64Converter:    &mock.Uint64ByteSliceConverterMock{},
		BuiltInFunctions:   builtInFuncs,
		NFTStorageHandler:  nftStorageHandler,
		DataPool:           datapool,
		CompiledSCPool:     datapool.SmartContracts(),
		NilCompiledSCStore: true,
		ConfigSCStorage:    *defaultStorageConfig(),
		EpochNotifier:      epochNotifierInstance,
		EnableEpochs:       enableEpochs,
	}

	esdtTransferParser, _ := parsers.NewESDTTransferParser(testMarshalizer)
	maxGasLimitPerBlock := uint64(0xFFFFFFFFFFFFFFFF)
	argsNewVMFactory := shard.ArgVMContainerFactory{
		Config:             *vmConfig,
		BlockGasLimit:      maxGasLimitPerBlock,
		GasSchedule:        gasSchedule,
		ArgBlockChainHook:  args,
		EpochNotifier:      epochNotifierInstance,
		EpochConfig:        enableEpochs,
		ArwenChangeLocker:  arwenChangeLocker,
		ESDTTransferParser: esdtTransferParser,
	}
	vmFactory, err := shard.NewVMContainerFactory(argsNewVMFactory)
	if err != nil {
		log.LogIfError(err)
	}

	vmContainer, err := vmFactory.Create()
	if err != nil {
		panic(err)
	}

	blockChainHook, _ := vmFactory.BlockChainHookImpl().(*hooks.BlockChainHookImpl)
	_ = vmcommonBuiltInFunctions.SetPayableHandler(builtInFuncs, blockChainHook)

	return vmContainer, blockChainHook, datapool
}

// CreateVMAndBlockchainHookMeta -
func CreateVMAndBlockchainHookMeta(
	accnts state.AccountsAdapter,
	gasSchedule core.GasScheduleNotifier,
	shardCoordinator sharding.Coordinator,
	enableEpochs config.EnableEpochs,
) (process.VirtualMachinesContainer, *hooks.BlockChainHookImpl) {
	if check.IfNil(gasSchedule) || gasSchedule.LatestGasSchedule() == nil {
		testGasSchedule := arwenConfig.MakeGasMapForTests()
		defaults.FillGasMapInternal(testGasSchedule, 1)
		gasSchedule = mock.NewGasScheduleNotifierMock(testGasSchedule)
	}

	argsBuiltIn := builtInFunctions.ArgsCreateBuiltInFunctionContainer{
		GasSchedule: gasSchedule,
		MapDNSAddresses: map[string]struct{}{
			string(dnsAddr): {},
		},
		Marshalizer:      testMarshalizer,
		Accounts:         accnts,
		ShardCoordinator: shardCoordinator,
		EpochNotifier:    globalEpochNotifier,
	}
	builtInFuncs, nftStorageHandler, _ := builtInFunctions.CreateBuiltInFuncContainerAndNFTStorageHandler(argsBuiltIn)

	datapool := dataRetrieverMock.NewPoolsHolderMock()
	args := hooks.ArgBlockChainHook{
		Accounts:           accnts,
		PubkeyConv:         pubkeyConv,
		StorageService:     &mock.ChainStorerMock{},
		BlockChain:         &testscommon.ChainHandlerStub{},
		ShardCoordinator:   shardCoordinator,
		Marshalizer:        testMarshalizer,
		Uint64Converter:    &mock.Uint64ByteSliceConverterMock{},
		BuiltInFunctions:   builtInFuncs,
		NFTStorageHandler:  nftStorageHandler,
		DataPool:           datapool,
		CompiledSCPool:     datapool.SmartContracts(),
		NilCompiledSCStore: true,
		EpochNotifier:      &epochNotifier.EpochNotifierStub{},
	}

	economicsData, err := createEconomicsData(0)
	if err != nil {
		log.LogIfError(err)
	}

	argVMContainer := metachain.ArgsNewVMContainerFactory{
		ArgBlockChainHook:   args,
		Economics:           economicsData,
		MessageSignVerifier: &mock.MessageSignVerifierMock{},
		GasSchedule:         gasSchedule,
		NodesConfigProvider: &mock.NodesSetupStub{},
		Hasher:              testHasher,
		Marshalizer:         testMarshalizer,
		SystemSCConfig:      createSystemSCConfig(),
		ValidatorAccountsDB: accnts,
		ChanceComputer:      &mock.NodesCoordinatorMock{},
		EpochNotifier:       &epochNotifier.EpochNotifierStub{},
		EpochConfig:         createEpochConfig(enableEpochs),
		ShardCoordinator:    mock.NewMultiShardsCoordinatorMock(1),
	}
	vmFactory, err := metachain.NewVMContainerFactory(argVMContainer)
	if err != nil {
		log.LogIfError(err)
	}

	vmContainer, err := vmFactory.Create()
	if err != nil {
		panic(err)
	}

	blockChainHook, _ := vmFactory.BlockChainHookImpl().(*hooks.BlockChainHookImpl)
	_ = vmcommonBuiltInFunctions.SetPayableHandler(builtInFuncs, blockChainHook)

	return vmContainer, blockChainHook
}

func createEpochConfig(enableEpochs config.EnableEpochs) *config.EpochConfig {
	return &config.EpochConfig{
		EnableEpochs: enableEpochs,
	}
}

func createSystemSCConfig() *config.SystemSmartContractsConfig {
	return &config.SystemSmartContractsConfig{
		ESDTSystemSCConfig: config.ESDTSystemSCConfig{
			BaseIssuingCost: "5000000000000000000",
			OwnerAddress:    "3132333435363738393031323334353637383930313233343536373839303233",
		},
		GovernanceSystemSCConfig: config.GovernanceSystemSCConfig{
			V1: config.GovernanceSystemSCConfigV1{
				ProposalCost:     "500",
				NumNodes:         100,
				MinQuorum:        50,
				MinPassThreshold: 50,
				MinVetoThreshold: 50,
			},
			Active: config.GovernanceSystemSCConfigActive{
				ProposalCost:     "500",
				MinQuorum:        "50",
				MinPassThreshold: "50",
				MinVetoThreshold: "50",
			},
			FirstWhitelistedAddress: "3132333435363738393031323334353637383930313233343536373839303234",
		},
		StakingSystemSCConfig: config.StakingSystemSCConfig{
			GenesisNodePrice:                     "2500000000000000000000",
			MinStakeValue:                        "100000000000000000000",
			MinUnstakeTokensValue:                "10000000000000000000",
			UnJailValue:                          "2500000000000000000",
			MinStepValue:                         "100000000000000000000",
			UnBondPeriod:                         250,
			UnBondPeriodInEpochs:                 1,
			NumRoundsWithoutBleed:                100,
			MaximumPercentageToBleed:             0.5,
			BleedPercentagePerRound:              0.00001,
			MaxNumberOfNodesForStake:             36,
			ActivateBLSPubKeyMessageVerification: false,
		},
		DelegationManagerSystemSCConfig: config.DelegationManagerSystemSCConfig{
			MinCreationDeposit:  "1250000000000000000000",
			MinStakeAmount:      "10000000000000000000",
			ConfigChangeAddress: "3132333435363738393031323334353637383930313233343536373839303234",
		},
		DelegationSystemSCConfig: config.DelegationSystemSCConfig{
			MinServiceFee: 1,
			MaxServiceFee: 20,
		},
	}
}

func createDefaultVMConfig() *config.VirtualMachineConfig {
	return &config.VirtualMachineConfig{
		ArwenVersions: []config.ArwenVersionByEpoch{
			{StartEpoch: 0, Version: "*"},
		},
	}
}

// ResultsCreateTxProcessor is the struct that will hold all needed processor instances
type ResultsCreateTxProcessor struct {
	TxProc             process.TransactionProcessor
	SCProc             *smartContract.TestScProcessor
	IntermediateTxProc process.IntermediateTransactionHandler
	EconomicsHandler   process.EconomicsDataHandler
	CostHandler        external.TransactionCostHandler
	TxLogProc          process.TransactionLogProcessor
}

// CreateTxProcessorWithOneSCExecutorWithVMs -
func CreateTxProcessorWithOneSCExecutorWithVMs(
	accnts state.AccountsAdapter,
	vmContainer process.VirtualMachinesContainer,
	blockChainHook *hooks.BlockChainHookImpl,
	feeAccumulator process.TransactionFeeHandler,
	shardCoordinator sharding.Coordinator,
	enableEpochs config.EnableEpochs,
	arwenChangeLocker common.Locker,
	poolsHolder dataRetriever.PoolsHolder,
	epochNotifierInstance process.EpochNotifier,
) (*ResultsCreateTxProcessor, error) {
	if check.IfNil(poolsHolder) {
		poolsHolder = dataRetrieverMock.NewPoolsHolderMock()
	}

	esdtTransferParser, _ := parsers.NewESDTTransferParser(testMarshalizer)
	argsTxTypeHandler := coordinator.ArgNewTxTypeHandler{
		PubkeyConverter:    pubkeyConv,
		ShardCoordinator:   shardCoordinator,
		BuiltInFunctions:   blockChainHook.GetBuiltinFunctionsContainer(),
		ArgumentParser:     parsers.NewCallArgsParser(),
		EpochNotifier:      forking.NewGenericEpochNotifier(),
		ESDTTransferParser: esdtTransferParser,
	}
	txTypeHandler, _ := coordinator.NewTxTypeHandler(argsTxTypeHandler)

	gasSchedule := make(map[string]map[string]uint64)
	defaults.FillGasMapInternal(gasSchedule, 1)
	economicsData, err := createEconomicsData(enableEpochs.PenalizedTooMuchGasEnableEpoch)
	if err != nil {
		return nil, err
	}

	gasComp, err := preprocess.NewGasComputation(economicsData, txTypeHandler, forking.NewGenericEpochNotifier(), enableEpochs.SCDeployEnableEpoch)
	if err != nil {
		return nil, err
	}

	logProc, _ := transactionLog.NewTxLogProcessor(transactionLog.ArgTxLogProcessor{
		SaveInStorageEnabled: false,
		Marshalizer:          testMarshalizer,
	})
	intermediateTxHandler := &mock.IntermediateTransactionHandlerMock{}
	argsNewSCProcessor := smartContract.ArgsNewSmartContractProcessor{
		VmContainer:       vmContainer,
		ArgsParser:        smartContract.NewArgumentParser(),
		Hasher:            testHasher,
		Marshalizer:       testMarshalizer,
		AccountsDB:        accnts,
		BlockChainHook:    blockChainHook,
		BuiltInFunctions:  blockChainHook.GetBuiltinFunctionsContainer(),
		PubkeyConv:        pubkeyConv,
		ShardCoordinator:  shardCoordinator,
		ScrForwarder:      intermediateTxHandler,
		BadTxForwarder:    intermediateTxHandler,
		TxFeeHandler:      feeAccumulator,
		EconomicsFee:      economicsData,
		TxTypeHandler:     txTypeHandler,
		GasHandler:        gasComp,
		GasSchedule:       mock.NewGasScheduleNotifierMock(gasSchedule),
		TxLogsProcessor:   logProc,
		EpochNotifier:     epochNotifierInstance,
		ArwenChangeLocker: arwenChangeLocker,
		VMOutputCacher:    txcache.NewDisabledCache(),
		EnableEpochs:      enableEpochs,
	}

	scProcessor, err := smartContract.NewSmartContractProcessor(argsNewSCProcessor)
	if err != nil {
		return nil, err
	}
	testScProcessor := smartContract.NewTestScProcessor(scProcessor)

	argsNewTxProcessor := transaction.ArgsNewTxProcessor{
		Accounts:                              accnts,
		Hasher:                                testHasher,
		PubkeyConv:                            pubkeyConv,
		Marshalizer:                           testMarshalizer,
		SignMarshalizer:                       testMarshalizer,
		ShardCoordinator:                      shardCoordinator,
		ScProcessor:                           scProcessor,
		TxFeeHandler:                          feeAccumulator,
		TxTypeHandler:                         txTypeHandler,
		EconomicsFee:                          economicsData,
		ReceiptForwarder:                      intermediateTxHandler,
		BadTxForwarder:                        intermediateTxHandler,
		ArgsParser:                            smartContract.NewArgumentParser(),
		ScrForwarder:                          intermediateTxHandler,
		EpochNotifier:                         epochNotifierInstance,
		PenalizedTooMuchGasEnableEpoch:        enableEpochs.PenalizedTooMuchGasEnableEpoch,
		RelayedTxEnableEpoch:                  enableEpochs.RelayedTransactionsEnableEpoch,
		MetaProtectionEnableEpoch:             enableEpochs.MetaProtectionEnableEpoch,
		RelayedTxV2EnableEpoch:                enableEpochs.RelayedTransactionsV2EnableEpoch,
		AddFailedRelayedToInvalidDisableEpoch: enableEpochs.AddFailedRelayedTxToInvalidMBsDisableEpoch,
	}
	txProcessor, err := transaction.NewTxProcessor(argsNewTxProcessor)
	if err != nil {
		return nil, err
	}

	// create transaction simulator
	readOnlyAccountsDB, err := txsimulator.NewReadOnlyAccountsDB(accnts)
	if err != nil {
		return nil, err
	}

	interimProcFactory, err := shard.NewIntermediateProcessorsContainerFactory(
		shardCoordinator,
		testMarshalizer,
		testHasher,
		pubkeyConv,
		disabled.NewChainStorer(),
		poolsHolder,
		&processDisabled.FeeHandler{},
	)
	if err != nil {
		return nil, err
	}

	interimProcContainer, err := interimProcFactory.Create()
	if err != nil {
		return nil, err
	}

	scForwarder, err := interimProcContainer.Get(block.SmartContractResultBlock)
	if err != nil {
		return nil, err
	}

	argsNewSCProcessor.ScrForwarder = scForwarder

	receiptTxInterim, err := interimProcContainer.Get(block.ReceiptBlock)
	if err != nil {
		return nil, err
	}
	argsNewTxProcessor.ReceiptForwarder = receiptTxInterim

	badTxInterim, err := interimProcContainer.Get(block.InvalidBlock)
	if err != nil {
		return nil, err
	}
	argsNewSCProcessor.BadTxForwarder = badTxInterim
	argsNewTxProcessor.BadTxForwarder = badTxInterim

	argsNewSCProcessor.TxFeeHandler = &processDisabled.FeeHandler{}
	argsNewTxProcessor.TxFeeHandler = &processDisabled.FeeHandler{}

	argsNewSCProcessor.AccountsDB = readOnlyAccountsDB

	vmOutputCacher, _ := storageUnit.NewCache(storageUnit.CacheConfig{
		Type:     storageUnit.LRUCache,
		Capacity: 10000,
	})
	txSimulatorProcessorArgs := txsimulator.ArgsTxSimulator{
		AddressPubKeyConverter: pubkeyConv,
		ShardCoordinator:       shardCoordinator,
		VMOutputCacher:         vmOutputCacher,
		Marshalizer:            testMarshalizer,
		Hasher:                 testHasher,
	}

	argsNewSCProcessor.VMOutputCacher = txSimulatorProcessorArgs.VMOutputCacher

	scProcessorTxSim, err := smartContract.NewSmartContractProcessor(argsNewSCProcessor)
	if err != nil {
		return nil, err
	}
	argsNewTxProcessor.ScProcessor = scProcessorTxSim

	argsNewTxProcessor.Accounts = readOnlyAccountsDB

	txSimulatorProcessorArgs.TransactionProcessor, err = transaction.NewTxProcessor(argsNewTxProcessor)
	if err != nil {
		return nil, err
	}

	txSimulatorProcessorArgs.IntermediateProcContainer = interimProcContainer

	txSimulator, err := txsimulator.NewTransactionSimulator(txSimulatorProcessorArgs)
	if err != nil {
		return nil, err
	}

	txCostEstimator, err := transaction.NewTransactionCostEstimator(
		txTypeHandler,
		economicsData,
		txSimulator,
		argsNewTxProcessor.Accounts,
		shardCoordinator,
	)
	if err != nil {
		return nil, err
	}

	return &ResultsCreateTxProcessor{
		TxProc:             txProcessor,
		SCProc:             testScProcessor,
		IntermediateTxProc: intermediateTxHandler,
		EconomicsHandler:   economicsData,
		CostHandler:        txCostEstimator,
		TxLogProc:          logProc,
	}, nil
}

// TestDeployedContractContents -
func TestDeployedContractContents(
	t *testing.T,
	destinationAddressBytes []byte,
	accnts state.AccountsAdapter,
	requiredBalance *big.Int,
	scCode string,
	dataValues map[string]*big.Int,
) {

	scCodeBytes, _ := hex.DecodeString(scCode)
	destinationRecovAccount, _ := accnts.GetExistingAccount(destinationAddressBytes)
	destinationRecovShardAccount, ok := destinationRecovAccount.(state.UserAccountHandler)

	assert.True(t, ok)
	assert.NotNil(t, destinationRecovShardAccount)
	assert.Equal(t, uint64(0), destinationRecovShardAccount.GetNonce())
	assert.Equal(t, requiredBalance, destinationRecovShardAccount.GetBalance())
	// test codehash
	assert.Equal(t, testHasher.Compute(string(scCodeBytes)), destinationRecovShardAccount.GetCodeHash())
	// test code
	assert.Equal(t, scCodeBytes, accnts.GetCode(destinationRecovShardAccount.GetCodeHash()))
	// in this test we know we have a as a variable inside the contract, we can ask directly its value
	// using trackableDataTrie functionality
	assert.NotNil(t, destinationRecovShardAccount.GetRootHash())

	for variable, requiredVal := range dataValues {
		contractVariableData, err := destinationRecovShardAccount.DataTrieTracker().RetrieveValue([]byte(variable))
		assert.Nil(t, err)
		assert.NotNil(t, contractVariableData)

		contractVariableValue := big.NewInt(0).SetBytes(contractVariableData)
		assert.Equal(t, requiredVal, contractVariableValue)
	}
}

// AccountExists -
func AccountExists(accnts state.AccountsAdapter, addressBytes []byte) bool {
	accnt, _ := accnts.GetExistingAccount(addressBytes)

	return accnt != nil
}

// CreatePreparedTxProcessorAndAccountsWithVMs -
func CreatePreparedTxProcessorAndAccountsWithVMs(
	senderNonce uint64,
	senderAddressBytes []byte,
	senderBalance *big.Int,
	enableEpochs config.EnableEpochs,
) (*VMTestContext, error) {
	feeAccumulator, _ := postprocess.NewFeeAccumulator()
	accounts := CreateInMemoryShardAccountsDB()
	_, _ = CreateAccount(accounts, senderAddressBytes, senderNonce, senderBalance)
	vmConfig := createDefaultVMConfig()
	arwenChangeLocker := &sync.RWMutex{}
	epochNotifierInstance := forking.NewGenericEpochNotifier()
	vmContainer, blockchainHook, pool := CreateVMAndBlockchainHookAndDataPool(
		accounts,
		nil,
		vmConfig,
		oneShardCoordinator,
		arwenChangeLocker,
		epochNotifierInstance,
		enableEpochs,
	)
	res, err := CreateTxProcessorWithOneSCExecutorWithVMs(
		accounts,
		vmContainer,
		blockchainHook,
		feeAccumulator,
		oneShardCoordinator,
		enableEpochs,
		arwenChangeLocker,
		pool,
		epochNotifierInstance,
	)
	if err != nil {
		return nil, err
	}

	return &VMTestContext{
		TxProcessor:    res.TxProc,
		ScProcessor:    res.SCProc,
		Accounts:       accounts,
		BlockchainHook: blockchainHook,
		VMContainer:    vmContainer,
		TxFeeHandler:   feeAccumulator,
		ScForwarder:    res.IntermediateTxProc,
		EpochNotifier:  epochNotifierInstance,
	}, nil
}

// CreatePreparedTxProcessorWithVMs -
func CreatePreparedTxProcessorWithVMs(enableEpochs config.EnableEpochs) (*VMTestContext, error) {
	return CreatePreparedTxProcessorWithVMsWithShardCoordinator(enableEpochs, oneShardCoordinator)
}

// CreatePreparedTxProcessorWithVMsWithShardCoordinator -
func CreatePreparedTxProcessorWithVMsWithShardCoordinator(enableEpochs config.EnableEpochs, shardCoordinator sharding.Coordinator) (*VMTestContext, error) {
	feeAccumulator, _ := postprocess.NewFeeAccumulator()
	accounts := CreateInMemoryShardAccountsDB()
	vmConfig := createDefaultVMConfig()
	arwenChangeLocker := &sync.RWMutex{}

	testGasSchedule := arwenConfig.MakeGasMapForTests()
	defaults.FillGasMapInternal(testGasSchedule, 1)
	gasSchedule := mock.NewGasScheduleNotifierMock(testGasSchedule)
	epochNotifierInstance := forking.NewGenericEpochNotifier()
	vmContainer, blockchainHook, pool := CreateVMAndBlockchainHookAndDataPool(
		accounts,
		gasSchedule,
		vmConfig,
		shardCoordinator,
		arwenChangeLocker,
		epochNotifierInstance,
		enableEpochs,
	)
	res, err := CreateTxProcessorWithOneSCExecutorWithVMs(
		accounts,
		vmContainer,
		blockchainHook,
		feeAccumulator,
		shardCoordinator,
		enableEpochs,
		arwenChangeLocker,
		pool,
		epochNotifierInstance,
	)
	if err != nil {
		return nil, err
	}

	return &VMTestContext{
		TxProcessor:      res.TxProc,
		ScProcessor:      res.SCProc,
		Accounts:         accounts,
		BlockchainHook:   blockchainHook,
		VMContainer:      vmContainer,
		TxFeeHandler:     feeAccumulator,
		ScForwarder:      res.IntermediateTxProc,
		ShardCoordinator: shardCoordinator,
		EconomicsData:    res.EconomicsHandler,
		TxCostHandler:    res.CostHandler,
		TxsLogsProcessor: res.TxLogProc,
		GasSchedule:      gasSchedule,
		EpochNotifier:    epochNotifierInstance,
	}, nil
}

// CreateTxProcessorArwenVMWithGasSchedule -
func CreateTxProcessorArwenVMWithGasSchedule(
	senderNonce uint64,
	senderAddressBytes []byte,
	senderBalance *big.Int,
	gasScheduleMap map[string]map[string]uint64,
	enableEpochs config.EnableEpochs,
) (*VMTestContext, error) {
	feeAccumulator, _ := postprocess.NewFeeAccumulator()
	accounts := CreateInMemoryShardAccountsDB()
	_, _ = CreateAccount(accounts, senderAddressBytes, senderNonce, senderBalance)
	vmConfig := createDefaultVMConfig()
	arwenChangeLocker := &sync.RWMutex{}

	gasScheduleNotifier := mock.NewGasScheduleNotifierMock(gasScheduleMap)
	epochNotifierInstance := forking.NewGenericEpochNotifier()
	vmContainer, blockchainHook, pool := CreateVMAndBlockchainHookAndDataPool(
		accounts,
		gasScheduleNotifier,
		vmConfig,
		oneShardCoordinator,
		arwenChangeLocker,
		epochNotifierInstance,
		enableEpochs,
	)
	res, err := CreateTxProcessorWithOneSCExecutorWithVMs(
		accounts,
		vmContainer,
		blockchainHook,
		feeAccumulator,
		oneShardCoordinator,
		enableEpochs,
		arwenChangeLocker,
		pool,
		epochNotifierInstance,
	)
	if err != nil {
		return nil, err
	}

	return &VMTestContext{
		TxProcessor:    res.TxProc,
		ScProcessor:    res.SCProc,
		Accounts:       accounts,
		BlockchainHook: blockchainHook,
		VMContainer:    vmContainer,
		TxFeeHandler:   feeAccumulator,
		ScForwarder:    res.IntermediateTxProc,
		GasSchedule:    gasScheduleNotifier,
	}, nil
}

// CreateTxProcessorArwenWithVMConfig -
func CreateTxProcessorArwenWithVMConfig(
	enableEpochs config.EnableEpochs,
	vmConfig *config.VirtualMachineConfig,
	gasSchedule map[string]map[string]uint64,
) (*VMTestContext, error) {
	feeAccumulator, _ := postprocess.NewFeeAccumulator()
	accounts := CreateInMemoryShardAccountsDB()
	arwenChangeLocker := &sync.RWMutex{}
	gasScheduleNotifier := mock.NewGasScheduleNotifierMock(gasSchedule)
	epochNotifierInstance := forking.NewGenericEpochNotifier()
	vmContainer, blockchainHook, pool := CreateVMAndBlockchainHookAndDataPool(
		accounts,
		gasScheduleNotifier,
		vmConfig,
		oneShardCoordinator,
		arwenChangeLocker,
		epochNotifierInstance,
		enableEpochs,
	)
	res, err := CreateTxProcessorWithOneSCExecutorWithVMs(
		accounts,
		vmContainer,
		blockchainHook,
		feeAccumulator,
		oneShardCoordinator,
		enableEpochs,
		arwenChangeLocker,
		pool,
		epochNotifierInstance,
	)
	if err != nil {
		return nil, err
	}

	return &VMTestContext{
		TxProcessor:     res.TxProc,
		ScProcessor:     res.SCProc,
		Accounts:        accounts,
		BlockchainHook:  blockchainHook,
		VMContainer:     vmContainer,
		TxFeeHandler:    feeAccumulator,
		ScForwarder:     res.IntermediateTxProc,
		GasSchedule:     gasScheduleNotifier,
		VMConfiguration: vmConfig,
		EpochNotifier:   epochNotifierInstance,
	}, nil
}

// CreatePreparedTxProcessorAndAccountsWithMockedVM -
func CreatePreparedTxProcessorAndAccountsWithMockedVM(
	vmOpGas uint64,
	senderNonce uint64,
	senderAddressBytes []byte,
	senderBalance *big.Int,
	enableEpochs config.EnableEpochs,
	arwenChangeLocker common.Locker,
) (process.TransactionProcessor, state.AccountsAdapter, error) {

	accnts := CreateInMemoryShardAccountsDB()
	_, _ = CreateAccount(accnts, senderAddressBytes, senderNonce, senderBalance)

	txProcessor, err := CreateTxProcessorWithOneSCExecutorMockVM(accnts, vmOpGas, enableEpochs, arwenChangeLocker)
	if err != nil {
		return nil, nil, err
	}

	return txProcessor, accnts, err
}

// CreateTx -
func CreateTx(
	senderAddressBytes []byte,
	receiverAddressBytes []byte,
	senderNonce uint64,
	value *big.Int,
	gasPrice uint64,
	gasLimit uint64,
	scCodeOrFunc string,
) *dataTransaction.Transaction {

	txData := scCodeOrFunc
	tx := &dataTransaction.Transaction{
		Nonce:    senderNonce,
		Value:    new(big.Int).Set(value),
		SndAddr:  senderAddressBytes,
		RcvAddr:  receiverAddressBytes,
		Data:     []byte(txData),
		GasPrice: gasPrice,
		GasLimit: gasLimit,
	}

	return tx
}

// CreateDeployTx -
func CreateDeployTx(
	senderAddressBytes []byte,
	senderNonce uint64,
	value *big.Int,
	gasPrice uint64,
	gasLimit uint64,
	scCodeAndVMType string,
) *dataTransaction.Transaction {

	return &dataTransaction.Transaction{
		Nonce:    senderNonce,
		Value:    new(big.Int).Set(value),
		SndAddr:  senderAddressBytes,
		RcvAddr:  CreateEmptyAddress(),
		Data:     []byte(scCodeAndVMType),
		GasPrice: gasPrice,
		GasLimit: gasLimit,
	}
}

// TestAccount -
func TestAccount(
	t *testing.T,
	accnts state.AccountsAdapter,
	senderAddressBytes []byte,
	expectedNonce uint64,
	expectedBalance *big.Int,
) *big.Int {

	senderRecovAccount, _ := accnts.GetExistingAccount(senderAddressBytes)
	if senderRecovAccount == nil {
		return big.NewInt(0)
	}

	senderRecovShardAccount := senderRecovAccount.(state.UserAccountHandler)

	assert.Equal(t, expectedNonce, senderRecovShardAccount.GetNonce())
	assert.Equal(t, expectedBalance, senderRecovShardAccount.GetBalance())
	return senderRecovShardAccount.GetBalance()
}

// ComputeExpectedBalance -
func ComputeExpectedBalance(
	existing *big.Int,
	transferred *big.Int,
	gasLimit uint64,
	gasPrice uint64,
) *big.Int {

	expectedSenderBalance := big.NewInt(0).Sub(existing, transferred)
	gasFunds := big.NewInt(0).Mul(big.NewInt(0).SetUint64(gasLimit), big.NewInt(0).SetUint64(gasPrice))
	expectedSenderBalance.Sub(expectedSenderBalance, gasFunds)

	return expectedSenderBalance
}

// GetIntValueFromSC -
func GetIntValueFromSC(
	gasSchedule map[string]map[string]uint64,
	accnts state.AccountsAdapter,
	scAddressBytes []byte,
	funcName string,
	args ...[]byte,
) *big.Int {

	vmOutput := GetVmOutput(gasSchedule, accnts, scAddressBytes, funcName, args...)

	return big.NewInt(0).SetBytes(vmOutput.ReturnData[0])
}

// GetVmOutput -
func GetVmOutput(gasSchedule map[string]map[string]uint64, accnts state.AccountsAdapter, scAddressBytes []byte, funcName string, args ...[]byte) *vmcommon.VMOutput {
	vmConfig := createDefaultVMConfig()
	gasScheduleNotifier := mock.NewGasScheduleNotifierMock(gasSchedule)
	epochNotifierInstance := forking.NewGenericEpochNotifier()
	vmContainer, blockChainHook, _ := CreateVMAndBlockchainHookAndDataPool(
		accnts,
		gasScheduleNotifier,
		vmConfig,
		oneShardCoordinator,
		&sync.RWMutex{},
		epochNotifierInstance,
		config.EnableEpochs{},
	)
	defer func() {
		_ = vmContainer.Close()
	}()

	feeHandler := &mock.FeeHandlerStub{
		MaxGasLimitPerBlockCalled: func() uint64 {
			return uint64(math.MaxUint64)
		},
	}

	argsNewSCQueryService := smartContract.ArgsNewSCQueryService{
		VmContainer:              vmContainer,
		EconomicsFee:             feeHandler,
		BlockChainHook:           blockChainHook,
		BlockChain:               &testscommon.ChainHandlerStub{},
		ArwenChangeLocker:        &sync.RWMutex{},
		Bootstrapper:             syncDisabled.NewDisabledBootstrapper(),
		AllowExternalQueriesChan: common.GetClosedUnbufferedChannel(),
	}
	scQueryService, _ := smartContract.NewSCQueryService(argsNewSCQueryService)

	vmOutput, err := scQueryService.ExecuteQuery(&process.SCQuery{
		ScAddress: scAddressBytes,
		FuncName:  funcName,
		Arguments: args,
	})

	if err != nil {
		fmt.Println("ERROR at GetVmOutput()", err)
		return nil
	}

	return vmOutput
}

// ComputeGasLimit -
func ComputeGasLimit(gasSchedule map[string]map[string]uint64, testContext *VMTestContext, tx *dataTx.Transaction) uint64 {
	vmConfig := createDefaultVMConfig()
	gasScheduleNotifier := mock.NewGasScheduleNotifierMock(gasSchedule)
	vmContainer, blockChainHook, _ := CreateVMAndBlockchainHookAndDataPool(
		testContext.Accounts,
		gasScheduleNotifier,
		vmConfig,
		oneShardCoordinator,
		&sync.RWMutex{},
		testContext.EpochNotifier,
		config.EnableEpochs{},
	)
	defer func() {
		_ = vmContainer.Close()
	}()

	argsNewSCQueryService := smartContract.ArgsNewSCQueryService{
		VmContainer:    vmContainer,
		EconomicsFee:   testContext.EconomicsData,
		BlockChainHook: blockChainHook,
		BlockChain: &testscommon.ChainHandlerStub{
			GetCurrentBlockHeaderCalled: func() data.HeaderHandler {
				return &block.Header{
					ShardID: testContext.ShardCoordinator.SelfId(),
				}
			},
		},
		ArwenChangeLocker:        &sync.RWMutex{},
		Bootstrapper:             syncDisabled.NewDisabledBootstrapper(),
		AllowExternalQueriesChan: common.GetClosedUnbufferedChannel(),
	}
	scQueryService, _ := smartContract.NewSCQueryService(argsNewSCQueryService)

	gasLimit, err := scQueryService.ComputeScCallGasLimit(tx)
	if err != nil {
		log.Error("ComputeScCallGasLimit()", "error", err)
		return 0
	}

	return gasLimit
}

// CreateTransferTokenTx -
func CreateTransferTokenTx(
	nonce uint64,
	functionName string,
	value *big.Int,
	scAddrress []byte,
	sndAddress []byte,
	rcvAddress []byte,
) *dataTransaction.Transaction {
	return &dataTransaction.Transaction{
		Nonce:    nonce,
		Value:    big.NewInt(0),
		RcvAddr:  scAddrress,
		SndAddr:  sndAddress,
		GasPrice: 1,
		GasLimit: 7000000,
		Data:     []byte(functionName + "@" + hex.EncodeToString(rcvAddress) + "@00" + hex.EncodeToString(value.Bytes())),
		ChainID:  integrationTests.ChainID,
	}
}

// CreateTransaction -
func CreateTransaction(
	nonce uint64,
	value *big.Int,
	sndAddress []byte,
	rcvAddress []byte,
	gasprice uint64,
	gasLimit uint64,
	data []byte,
) *dataTransaction.Transaction {
	return &dataTransaction.Transaction{
		Nonce:    nonce,
		Value:    big.NewInt(0).Set(value),
		RcvAddr:  rcvAddress,
		SndAddr:  sndAddress,
		GasPrice: gasprice,
		GasLimit: gasLimit,
		Data:     data,
	}
}

// GetNodeIndex -
func GetNodeIndex(nodeList []*integrationTests.TestProcessorNode, node *integrationTests.TestProcessorNode) (int, error) {
	for i := range nodeList {
		if node == nodeList[i] {
			return i, nil
		}
	}

	return 0, errors.New("no such node in list")
}

// CreatePreparedTxProcessorWithVMsMultiShard -
func CreatePreparedTxProcessorWithVMsMultiShard(selfShardID uint32, enableEpochs config.EnableEpochs) (*VMTestContext, error) {
	shardCoordinator, _ := sharding.NewMultiShardCoordinator(3, selfShardID)

	feeAccumulator, _ := postprocess.NewFeeAccumulator()
	accounts := CreateInMemoryShardAccountsDB()

	arwenChangeLocker := &sync.RWMutex{}
	var vmContainer process.VirtualMachinesContainer
	var blockchainHook *hooks.BlockChainHookImpl
	epochNotifierInstance := forking.NewGenericEpochNotifier()
	if selfShardID == core.MetachainShardId {
		vmContainer, blockchainHook = CreateVMAndBlockchainHookMeta(accounts, nil, shardCoordinator, enableEpochs)
	} else {
		vmConfig := createDefaultVMConfig()
		vmContainer, blockchainHook, _ = CreateVMAndBlockchainHookAndDataPool(
			accounts,
			nil,
			vmConfig,
			shardCoordinator,
			arwenChangeLocker,
			epochNotifierInstance,
			enableEpochs,
		)
	}

	res, err := CreateTxProcessorWithOneSCExecutorWithVMs(
		accounts,
		vmContainer,
		blockchainHook,
		feeAccumulator,
		shardCoordinator,
		enableEpochs,
		arwenChangeLocker,
		nil,
		epochNotifierInstance,
	)
	if err != nil {
		return nil, err
	}

	return &VMTestContext{
		TxProcessor:      res.TxProc,
		ScProcessor:      res.SCProc,
		Accounts:         accounts,
		BlockchainHook:   blockchainHook,
		VMContainer:      vmContainer,
		TxFeeHandler:     feeAccumulator,
		ShardCoordinator: shardCoordinator,
		ScForwarder:      res.IntermediateTxProc,
		EconomicsData:    res.EconomicsHandler,
		Marshalizer:      testMarshalizer,
		TxsLogsProcessor: res.TxLogProc,
	}, nil
}

func defaultStorageConfig() *config.StorageConfig {
	return &config.StorageConfig{
		Cache: config.CacheConfig{
			Name:     "SmartContractsStorage",
			Type:     "LRU",
			Capacity: 100,
		},
		DB: config.DBConfig{
			FilePath:          "SmartContractsStorage",
			Type:              "LvlDBSerial",
			BatchDelaySeconds: 2,
			MaxBatchSize:      100,
		},
	}
}<|MERGE_RESOLUTION|>--- conflicted
+++ resolved
@@ -228,22 +228,13 @@
 	}
 
 	argsNewSCQueryService := smartContract.ArgsNewSCQueryService{
-<<<<<<< HEAD
-		VmContainer:       vmTestContext.VMContainer,
-		EconomicsFee:      feeHandler,
-		BlockChainHook:    vmTestContext.BlockchainHook.(process.BlockChainHookHandler),
-		BlockChain:        &testscommon.ChainHandlerStub{},
-		ArwenChangeLocker: &sync.RWMutex{},
-		Bootstrapper:      syncDisabled.NewDisabledBootstrapper(),
-=======
-		VmContainer:              vmContainer,
+		VmContainer:              vmTestContext.VMContainer,
 		EconomicsFee:             feeHandler,
-		BlockChainHook:           blockChainHook,
+		BlockChainHook:           vmTestContext.BlockchainHook.(process.BlockChainHookHandler),
 		BlockChain:               &testscommon.ChainHandlerStub{},
 		ArwenChangeLocker:        &sync.RWMutex{},
 		Bootstrapper:             syncDisabled.NewDisabledBootstrapper(),
 		AllowExternalQueriesChan: common.GetClosedUnbufferedChannel(),
->>>>>>> 6c98b62d
 	}
 	scQueryService, _ := smartContract.NewSCQueryService(argsNewSCQueryService)
 
