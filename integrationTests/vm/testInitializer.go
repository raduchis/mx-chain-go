--- conflicted
+++ resolved
@@ -391,14 +391,10 @@
 						ExtraGasLimitGuardedTx:      "50000",
 					},
 				},
-				MinGasPrice:      minGasPrice,
-				GasPerDataByte:   "1",
-				GasPriceModifier: 1.0,
-<<<<<<< HEAD
-				ExtraGasLimitGuardedTx: "50000",
+				MinGasPrice:            minGasPrice,
+				GasPerDataByte:         "1",
+				GasPriceModifier:       1.0,
 				MaxGasPriceSetGuardian: "40000000000",
-=======
->>>>>>> 707bf7c0
 			},
 		},
 		PenalizedTooMuchGasEnableEpoch: penalizedTooMuchGasEnableEpoch,
