package vm

import (
	"encoding/hex"
	"errors"
	"fmt"
	"math"
	"math/big"
	"strconv"
	"sync"
	"testing"

	"github.com/multiversx/mx-chain-core-go/core"
	"github.com/multiversx/mx-chain-core-go/core/check"
	"github.com/multiversx/mx-chain-core-go/core/pubkeyConverter"
	"github.com/multiversx/mx-chain-core-go/core/versioning"
	"github.com/multiversx/mx-chain-core-go/data"
	"github.com/multiversx/mx-chain-core-go/data/block"
	"github.com/multiversx/mx-chain-core-go/data/scheduled"
	dataTransaction "github.com/multiversx/mx-chain-core-go/data/transaction"
	dataTx "github.com/multiversx/mx-chain-core-go/data/transaction"
	"github.com/multiversx/mx-chain-core-go/marshal"
	"github.com/multiversx/mx-chain-go/common"
	"github.com/multiversx/mx-chain-go/common/enablers"
	"github.com/multiversx/mx-chain-go/common/forking"
	"github.com/multiversx/mx-chain-go/config"
	"github.com/multiversx/mx-chain-go/dataRetriever"
	"github.com/multiversx/mx-chain-go/epochStart/bootstrap/disabled"
	processDisabled "github.com/multiversx/mx-chain-go/genesis/process/disabled"
	"github.com/multiversx/mx-chain-go/integrationTests"
	"github.com/multiversx/mx-chain-go/integrationTests/mock"
	"github.com/multiversx/mx-chain-go/node/external"
	"github.com/multiversx/mx-chain-go/process"
	"github.com/multiversx/mx-chain-go/process/block/postprocess"
	"github.com/multiversx/mx-chain-go/process/block/preprocess"
	"github.com/multiversx/mx-chain-go/process/coordinator"
	"github.com/multiversx/mx-chain-go/process/economics"
	"github.com/multiversx/mx-chain-go/process/factory/metachain"
	"github.com/multiversx/mx-chain-go/process/factory/shard"
	"github.com/multiversx/mx-chain-go/process/guardian"
	"github.com/multiversx/mx-chain-go/process/smartContract"
	"github.com/multiversx/mx-chain-go/process/smartContract/builtInFunctions"
	"github.com/multiversx/mx-chain-go/process/smartContract/hooks"
	"github.com/multiversx/mx-chain-go/process/smartContract/hooks/counters"
	syncDisabled "github.com/multiversx/mx-chain-go/process/sync/disabled"
	"github.com/multiversx/mx-chain-go/process/transaction"
	"github.com/multiversx/mx-chain-go/process/transactionLog"
	"github.com/multiversx/mx-chain-go/process/txsimulator"
	"github.com/multiversx/mx-chain-go/sharding"
	"github.com/multiversx/mx-chain-go/state"
	"github.com/multiversx/mx-chain-go/storage"
	"github.com/multiversx/mx-chain-go/storage/storageunit"
	"github.com/multiversx/mx-chain-go/storage/txcache"
	"github.com/multiversx/mx-chain-go/testscommon"
	dataRetrieverMock "github.com/multiversx/mx-chain-go/testscommon/dataRetriever"
	"github.com/multiversx/mx-chain-go/testscommon/economicsmocks"
	"github.com/multiversx/mx-chain-go/testscommon/enableEpochsHandlerMock"
	"github.com/multiversx/mx-chain-go/testscommon/epochNotifier"
	"github.com/multiversx/mx-chain-go/testscommon/integrationtests"
	"github.com/multiversx/mx-chain-go/testscommon/shardingMocks"
	storageStubs "github.com/multiversx/mx-chain-go/testscommon/storage"
	"github.com/multiversx/mx-chain-go/testscommon/txDataBuilder"
	"github.com/multiversx/mx-chain-go/vm/systemSmartContracts/defaults"
	logger "github.com/multiversx/mx-chain-logger-go"
	vmcommon "github.com/multiversx/mx-chain-vm-common-go"
	vmcommonBuiltInFunctions "github.com/multiversx/mx-chain-vm-common-go/builtInFunctions"
	"github.com/multiversx/mx-chain-vm-common-go/parsers"
	wasmConfig "github.com/multiversx/mx-chain-vm-v1_4-go/config"
	"github.com/stretchr/testify/assert"
	"github.com/stretchr/testify/require"
)

// EpochGuardianDelay is the test constant for the delay in epochs for the guardian feature
const EpochGuardianDelay = uint32(2)
const minTransactionVersion = 1

var dnsAddr = []byte{0, 0, 0, 0, 0, 0, 0, 0, 5, 0, 137, 17, 46, 56, 127, 47, 62, 172, 4, 126, 190, 242, 221, 230, 209, 243, 105, 104, 242, 66, 49, 49}

// DNSV2Address defines the address for the new DNS contract
const DNSV2Address = "erd1qqqqqqqqqqqqqpgqcy67yanvwpepqmerkq6m8pgav0tlvgwxjmdq4hukxw"

// DNSV2DeployerAddress defines the address of the deployer for the DNS v2 contracts
const DNSV2DeployerAddress = "erd1uzk2g5rhvg8prk9y50d0q7qsxg7tm7f320q0q4qlpmfu395wjmdqqy0n9q"

// TestAddressPubkeyConverter represents an address public key converter
var TestAddressPubkeyConverter, _ = pubkeyConverter.NewBech32PubkeyConverter(32, "erd")

// TODO: Merge test utilities from this file with the ones from "wasmvm/utils.go"

var globalEpochNotifier = forking.NewGenericEpochNotifier()
var pubkeyConv, _ = pubkeyConverter.NewHexPubkeyConverter(32)
var log = logger.GetOrCreate("integrationtests")

func getZeroGasAndFees() scheduled.GasAndFees {
	return scheduled.GasAndFees{
		AccumulatedFees: big.NewInt(0),
		DeveloperFees:   big.NewInt(0),
		GasProvided:     0,
		GasPenalized:    0,
		GasRefunded:     0,
	}
}

// VMTestAccount -
type VMTestAccount struct {
	Balance      *big.Int
	Address      []byte
	Nonce        uint64
	TokenBalance *big.Int
}

// VMTestContext -
type VMTestContext struct {
	ChainHandler           *testscommon.ChainHandlerStub
	TxProcessor            process.TransactionProcessor
	ScProcessor            *smartContract.TestScProcessor
	Accounts               state.AccountsAdapter
	BlockchainHook         vmcommon.BlockchainHook
	VMContainer            process.VirtualMachinesContainer
	TxFeeHandler           process.TransactionFeeHandler
	ShardCoordinator       sharding.Coordinator
	ScForwarder            process.IntermediateTransactionHandler
	EconomicsData          process.EconomicsDataHandler
	Marshalizer            marshal.Marshalizer
	GasSchedule            core.GasScheduleNotifier
	VMConfiguration        *config.VirtualMachineConfig
	EpochNotifier          process.EpochNotifier
	EnableEpochsHandler    common.EnableEpochsHandler
	SCQueryService         *smartContract.SCQueryService
	GuardedAccountsHandler process.GuardedAccountHandler

	Alice         VMTestAccount
	Bob           VMTestAccount
	ContractOwner VMTestAccount
	Contract      VMTestAccount

	TxCostHandler    external.TransactionCostHandler
	TxsLogsProcessor process.TransactionLogProcessor
}

// Close -
func (vmTestContext *VMTestContext) Close() {
	_ = vmTestContext.VMContainer.Close()
}

// GetCompositeTestError -
func (vmTestContext *VMTestContext) GetCompositeTestError() error {
	return vmTestContext.ScProcessor.GetCompositeTestError()
}

// CreateBlockStarted -
func (vmTestContext *VMTestContext) CreateBlockStarted() {
	vmTestContext.TxFeeHandler.CreateBlockStarted(getZeroGasAndFees())
	vmTestContext.ScForwarder.CreateBlockStarted()
	vmTestContext.ScProcessor.CleanGasRefunded()
}

// GetGasRemaining -
func (vmTestContext *VMTestContext) GetGasRemaining() uint64 {
	return vmTestContext.ScProcessor.GetGasRemaining()
}

// GetIntermediateTransactions -
func (vmTestContext *VMTestContext) GetIntermediateTransactions(tb testing.TB) []data.TransactionHandler {
	scForwarder := vmTestContext.ScForwarder
	mockIntermediate, ok := scForwarder.(*mock.IntermediateTransactionHandlerMock)
	require.True(tb, ok)

	return mockIntermediate.GetIntermediateTransactions()
}

// CleanIntermediateTransactions -
func (vmTestContext *VMTestContext) CleanIntermediateTransactions(tb testing.TB) {
	scForwarder := vmTestContext.ScForwarder
	mockIntermediate, ok := scForwarder.(*mock.IntermediateTransactionHandlerMock)
	require.True(tb, ok)

	mockIntermediate.Clean()
}

// CreateTransaction -
func (vmTestContext *VMTestContext) CreateTransaction(
	sender *VMTestAccount,
	receiver *VMTestAccount,
	value *big.Int,
	gasprice uint64,
	gasLimit uint64,
	data []byte,
) *dataTransaction.Transaction {
	return &dataTransaction.Transaction{
		SndAddr:  sender.Address,
		RcvAddr:  receiver.Address,
		Nonce:    sender.Nonce,
		Value:    big.NewInt(0).Set(value),
		GasPrice: gasprice,
		GasLimit: gasLimit,
		Data:     data,
	}
}

// CreateTransferTokenTx -
func (vmTestContext *VMTestContext) CreateTransferTokenTx(
	sender *VMTestAccount,
	receiver *VMTestAccount,
	value *big.Int,
	functionName string,
) *dataTransaction.Transaction {
	txData := txDataBuilder.NewBuilder()
	txData.Func(functionName)
	txData.Bytes(receiver.Address)
	txData.BigInt(value)
	txData.SetLast("00" + txData.GetLast())

	return &dataTransaction.Transaction{
		Nonce:    sender.Nonce,
		Value:    big.NewInt(0),
		RcvAddr:  vmTestContext.Contract.Address,
		SndAddr:  sender.Address,
		GasPrice: 1,
		GasLimit: 7000000,
		Data:     txData.ToBytes(),
		ChainID:  integrationTests.ChainID,
	}
}

// CreateAccount -
func (vmTestContext *VMTestContext) CreateAccount(account *VMTestAccount) {
	_, _ = CreateAccount(
		vmTestContext.Accounts,
		account.Address,
		account.Nonce,
		account.Balance,
	)
}

// GetIntValueFromSCWithTransientVM -
func (vmTestContext *VMTestContext) GetIntValueFromSCWithTransientVM(funcName string, args ...[]byte) *big.Int {
	vmOutput := vmTestContext.GetVMOutputWithTransientVM(funcName, args...)

	return big.NewInt(0).SetBytes(vmOutput.ReturnData[0])
}

// GetVMOutputWithTransientVM -
func (vmTestContext *VMTestContext) GetVMOutputWithTransientVM(funcName string, args ...[]byte) *vmcommon.VMOutput {
	scAddressBytes := vmTestContext.Contract.Address
	feeHandler := &economicsmocks.EconomicsHandlerStub{
		MaxGasLimitPerBlockCalled: func(_ uint32) uint64 {
			return uint64(math.MaxUint64)
		},
	}

	argsNewSCQueryService := smartContract.ArgsNewSCQueryService{
		VmContainer:              vmTestContext.VMContainer,
		EconomicsFee:             feeHandler,
		BlockChainHook:           vmTestContext.BlockchainHook.(process.BlockChainHookHandler),
		BlockChain:               &testscommon.ChainHandlerStub{},
		WasmVMChangeLocker:       &sync.RWMutex{},
		Bootstrapper:             syncDisabled.NewDisabledBootstrapper(),
		AllowExternalQueriesChan: common.GetClosedUnbufferedChannel(),
	}
	scQueryService, _ := smartContract.NewSCQueryService(argsNewSCQueryService)

	vmOutput, err := scQueryService.ExecuteQuery(&process.SCQuery{
		ScAddress: scAddressBytes,
		FuncName:  funcName,
		Arguments: args,
	})

	if err != nil {
		fmt.Println("ERROR at GetVmOutput()", err)
		return nil
	}

	return vmOutput
}

// CreateEmptyAddress -
func CreateEmptyAddress() []byte {
	buff := make([]byte, integrationtests.TestHasher.Size())

	return buff
}

// CreateAccount -
func CreateAccount(accnts state.AccountsAdapter, pubKey []byte, nonce uint64, balance *big.Int) ([]byte, error) {
	account, err := accnts.LoadAccount(pubKey)
	if err != nil {
		return nil, err
	}

	account.(state.UserAccountHandler).IncreaseNonce(nonce)
	_ = account.(state.UserAccountHandler).AddToBalance(balance)

	err = accnts.SaveAccount(account)
	if err != nil {
		return nil, err
	}

	hashCreated, err := accnts.Commit()
	if err != nil {
		return nil, err
	}

	return hashCreated, nil
}

func createEconomicsData(enableEpochsConfig config.EnableEpochs) (process.EconomicsDataHandler, error) {
	maxGasLimitPerBlock := strconv.FormatUint(math.MaxUint64, 10)
	minGasPrice := strconv.FormatUint(1, 10)
	minGasLimit := strconv.FormatUint(1, 10)
	testProtocolSustainabilityAddress := "erd1932eft30w753xyvme8d49qejgkjc09n5e49w4mwdjtm0neld797su0dlxp"

	builtInCost, _ := economics.NewBuiltInFunctionsCost(&economics.ArgsBuiltInFunctionCost{
		ArgsParser:  smartContract.NewArgumentParser(),
		GasSchedule: mock.NewGasScheduleNotifierMock(defaults.FillGasMapInternal(map[string]map[string]uint64{}, 1)),
	})

	realEpochNotifier := forking.NewGenericEpochNotifier()
	enableEpochsHandler, _ := enablers.NewEnableEpochsHandler(enableEpochsConfig, realEpochNotifier)

	argsNewEconomicsData := economics.ArgsNewEconomicsData{
		Economics: &config.EconomicsConfig{
			GlobalSettings: config.GlobalSettings{
				GenesisTotalSupply: "2000000000000000000000",
				MinimumInflation:   0,
				YearSettings: []*config.YearSetting{
					{
						Year:             0,
						MaximumInflation: 0.01,
					},
				},
			},
			RewardsSettings: config.RewardsSettings{
				RewardsConfigByEpoch: []config.EpochRewardSettings{
					{
						LeaderPercentage:                 0.1,
						ProtocolSustainabilityPercentage: 0.1,
						DeveloperPercentage:              0.1,
						ProtocolSustainabilityAddress:    testProtocolSustainabilityAddress,
						TopUpGradientPoint:               "100000",
					},
				},
			},
			FeeSettings: config.FeeSettings{
				GasLimitSettings: []config.GasLimitSetting{
					{
						MaxGasLimitPerBlock:         maxGasLimitPerBlock,
						MaxGasLimitPerMiniBlock:     maxGasLimitPerBlock,
						MaxGasLimitPerMetaBlock:     maxGasLimitPerBlock,
						MaxGasLimitPerMetaMiniBlock: maxGasLimitPerBlock,
						MaxGasLimitPerTx:            maxGasLimitPerBlock,
						MinGasLimit:                 minGasLimit,
						ExtraGasLimitGuardedTx:      "50000",
					},
				},
				MinGasPrice:            minGasPrice,
				GasPerDataByte:         "1",
				GasPriceModifier:       1.0,
				MaxGasPriceSetGuardian: "2000000000",
			},
		},
		EpochNotifier:               realEpochNotifier,
		EnableEpochsHandler:         enableEpochsHandler,
		BuiltInFunctionsCostHandler: builtInCost,
		TxVersionChecker:            versioning.NewTxVersionChecker(minTransactionVersion),
	}

	return economics.NewEconomicsData(argsNewEconomicsData)
}

// CreateTxProcessorWithOneSCExecutorMockVM -
func CreateTxProcessorWithOneSCExecutorMockVM(
	accnts state.AccountsAdapter,
	opGas uint64,
	enableEpochsConfig config.EnableEpochs,
	wasmVMChangeLocker common.Locker,
) (process.TransactionProcessor, error) {

	genericEpochNotifier := forking.NewGenericEpochNotifier()
	enableEpochsHandler, _ := enablers.NewEnableEpochsHandler(enableEpochsConfig, genericEpochNotifier)

	gasSchedule := make(map[string]map[string]uint64)
	defaults.FillGasMapInternal(gasSchedule, 1)
	gasScheduleNotifier := mock.NewGasScheduleNotifierMock(gasSchedule)

	builtInFuncs := vmcommonBuiltInFunctions.NewBuiltInFunctionContainer()
	datapool := dataRetrieverMock.NewPoolsHolderMock()
	args := hooks.ArgBlockChainHook{
		Accounts:                 accnts,
		PubkeyConv:               pubkeyConv,
		StorageService:           &storageStubs.ChainStorerStub{},
		BlockChain:               &testscommon.ChainHandlerStub{},
		ShardCoordinator:         mock.NewMultiShardsCoordinatorMock(2),
		Marshalizer:              integrationtests.TestMarshalizer,
		Uint64Converter:          &mock.Uint64ByteSliceConverterMock{},
		BuiltInFunctions:         builtInFuncs,
		NFTStorageHandler:        &testscommon.SimpleNFTStorageHandlerStub{},
		GlobalSettingsHandler:    &testscommon.ESDTGlobalSettingsHandlerStub{},
		DataPool:                 datapool,
		CompiledSCPool:           datapool.SmartContracts(),
		NilCompiledSCStore:       true,
		ConfigSCStorage:          *defaultStorageConfig(),
		EpochNotifier:            genericEpochNotifier,
		EnableEpochsHandler:      enableEpochsHandler,
		GasSchedule:              gasScheduleNotifier,
		Counter:                  &testscommon.BlockChainHookCounterStub{},
		MissingTrieNodesNotifier: &testscommon.MissingTrieNodesNotifierStub{},
	}

	blockChainHook, _ := hooks.NewBlockChainHookImpl(args)
	vm, _ := mock.NewOneSCExecutorMockVM(blockChainHook, integrationtests.TestHasher)
	vm.GasForOperation = opGas

	vmContainer := &mock.VMContainerMock{
		GetCalled: func(key []byte) (handler vmcommon.VMExecutionHandler, e error) {
			return vm, nil
		}}

	esdtTransferParser, _ := parsers.NewESDTTransferParser(integrationtests.TestMarshalizer)
	argsTxTypeHandler := coordinator.ArgNewTxTypeHandler{
		PubkeyConverter:     pubkeyConv,
		ShardCoordinator:    mock.NewMultiShardsCoordinatorMock(2),
		BuiltInFunctions:    builtInFuncs,
		ArgumentParser:      parsers.NewCallArgsParser(),
		ESDTTransferParser:  esdtTransferParser,
		EnableEpochsHandler: enableEpochsHandler,
	}
	txTypeHandler, _ := coordinator.NewTxTypeHandler(argsTxTypeHandler)

	economicsData, err := createEconomicsData(enableEpochsConfig)
	if err != nil {
		return nil, err
	}

	argsNewSCProcessor := smartContract.ArgsNewSmartContractProcessor{
		VmContainer:      vmContainer,
		ArgsParser:       smartContract.NewArgumentParser(),
		Hasher:           integrationtests.TestHasher,
		Marshalizer:      integrationtests.TestMarshalizer,
		AccountsDB:       accnts,
		BlockChainHook:   blockChainHook,
		BuiltInFunctions: builtInFuncs,
		PubkeyConv:       pubkeyConv,
		ShardCoordinator: mock.NewMultiShardsCoordinatorMock(2),
		ScrForwarder:     &mock.IntermediateTransactionHandlerMock{},
		BadTxForwarder:   &mock.IntermediateTransactionHandlerMock{},
		TxFeeHandler:     &testscommon.UnsignedTxHandlerStub{},
		EconomicsFee:     economicsData,
		TxTypeHandler:    txTypeHandler,
		GasHandler: &testscommon.GasHandlerStub{
			SetGasRefundedCalled: func(gasRefunded uint64, hash []byte) {},
		},
		GasSchedule:         gasScheduleNotifier,
		TxLogsProcessor:     &mock.TxLogsProcessorStub{},
		EnableEpochsHandler: enableEpochsHandler,
		VMOutputCacher:      txcache.NewDisabledCache(),
		WasmVMChangeLocker:  wasmVMChangeLocker,
	}
	scProcessor, _ := smartContract.NewSmartContractProcessor(argsNewSCProcessor)

	guardedAccountHandler, err := guardian.NewGuardedAccount(integrationtests.TestMarshalizer, genericEpochNotifier, EpochGuardianDelay)
	if err != nil {
		return nil, err
	}

	argsNewTxProcessor := transaction.ArgsNewTxProcessor{
		Accounts:            accnts,
		Hasher:              integrationtests.TestHasher,
		PubkeyConv:          pubkeyConv,
		Marshalizer:         integrationtests.TestMarshalizer,
		SignMarshalizer:     integrationtests.TestMarshalizer,
		ShardCoordinator:    mock.NewMultiShardsCoordinatorMock(2),
		ScProcessor:         scProcessor,
		TxFeeHandler:        &testscommon.UnsignedTxHandlerStub{},
		TxTypeHandler:       txTypeHandler,
		EconomicsFee:        economicsData,
		ReceiptForwarder:    &mock.IntermediateTransactionHandlerMock{},
		BadTxForwarder:      &mock.IntermediateTransactionHandlerMock{},
		ArgsParser:          smartContract.NewArgumentParser(),
		ScrForwarder:        &mock.IntermediateTransactionHandlerMock{},
		EnableEpochsHandler: enableEpochsHandler,
		TxVersionChecker:    versioning.NewTxVersionChecker(minTransactionVersion),
		GuardianChecker:     guardedAccountHandler,
	}

	return transaction.NewTxProcessor(argsNewTxProcessor)
}

// CreateOneSCExecutorMockVM -
func CreateOneSCExecutorMockVM(accnts state.AccountsAdapter) vmcommon.VMExecutionHandler {
	datapool := dataRetrieverMock.NewPoolsHolderMock()
	args := hooks.ArgBlockChainHook{
<<<<<<< HEAD
		Accounts:              accnts,
		PubkeyConv:            pubkeyConv,
		StorageService:        &storageStubs.ChainStorerStub{},
		BlockChain:            &testscommon.ChainHandlerStub{},
		ShardCoordinator:      mock.NewMultiShardsCoordinatorMock(2),
		Marshalizer:           integrationtests.TestMarshalizer,
		Uint64Converter:       &mock.Uint64ByteSliceConverterMock{},
		BuiltInFunctions:      vmcommonBuiltInFunctions.NewBuiltInFunctionContainer(),
		NFTStorageHandler:     &testscommon.SimpleNFTStorageHandlerStub{},
		GlobalSettingsHandler: &testscommon.ESDTGlobalSettingsHandlerStub{},
		DataPool:              datapool,
		CompiledSCPool:        datapool.SmartContracts(),
		NilCompiledSCStore:    true,
		ConfigSCStorage:       *defaultStorageConfig(),
		EpochNotifier:         &epochNotifier.EpochNotifierStub{},
		EnableEpochsHandler:   &enableEpochsHandlerMock.EnableEpochsHandlerStub{},
		GasSchedule:           CreateMockGasScheduleNotifier(),
		Counter:               &testscommon.BlockChainHookCounterStub{},
=======
		Accounts:                 accnts,
		PubkeyConv:               pubkeyConv,
		StorageService:           &storageStubs.ChainStorerStub{},
		BlockChain:               &testscommon.ChainHandlerStub{},
		ShardCoordinator:         mock.NewMultiShardsCoordinatorMock(2),
		Marshalizer:              integrationtests.TestMarshalizer,
		Uint64Converter:          &mock.Uint64ByteSliceConverterMock{},
		BuiltInFunctions:         vmcommonBuiltInFunctions.NewBuiltInFunctionContainer(),
		NFTStorageHandler:        &testscommon.SimpleNFTStorageHandlerStub{},
		GlobalSettingsHandler:    &testscommon.ESDTGlobalSettingsHandlerStub{},
		DataPool:                 datapool,
		CompiledSCPool:           datapool.SmartContracts(),
		NilCompiledSCStore:       true,
		ConfigSCStorage:          *defaultStorageConfig(),
		EpochNotifier:            &epochNotifier.EpochNotifierStub{},
		EnableEpochsHandler:      &testscommon.EnableEpochsHandlerStub{},
		GasSchedule:              CreateMockGasScheduleNotifier(),
		Counter:                  &testscommon.BlockChainHookCounterStub{},
		MissingTrieNodesNotifier: &testscommon.MissingTrieNodesNotifierStub{},
>>>>>>> d3ebeb7f
	}
	blockChainHook, _ := hooks.NewBlockChainHookImpl(args)
	vm, _ := mock.NewOneSCExecutorMockVM(blockChainHook, integrationtests.TestHasher)

	return vm
}

// CreateVMAndBlockchainHookAndDataPool -
func CreateVMAndBlockchainHookAndDataPool(
	accnts state.AccountsAdapter,
	gasSchedule core.GasScheduleNotifier,
	vmConfig *config.VirtualMachineConfig,
	shardCoordinator sharding.Coordinator,
	wasmVMChangeLocker common.Locker,
	epochNotifierInstance process.EpochNotifier,
	enableEpochsHandler common.EnableEpochsHandler,
	chainHandler data.ChainHandler,
	guardedAccountHandler vmcommon.GuardedAccountHandler,
) (process.VirtualMachinesContainer, *hooks.BlockChainHookImpl, dataRetriever.PoolsHolder) {
	if check.IfNil(gasSchedule) || gasSchedule.LatestGasSchedule() == nil {
		testGasSchedule := wasmConfig.MakeGasMapForTests()
		defaults.FillGasMapInternal(testGasSchedule, 1)
		gasSchedule = mock.NewGasScheduleNotifierMock(testGasSchedule)
	}

	dnsV2Decoded, _ := TestAddressPubkeyConverter.Decode(DNSV2Address)

	argsBuiltIn := builtInFunctions.ArgsCreateBuiltInFunctionContainer{
		GasSchedule: gasSchedule,
		MapDNSAddresses: map[string]struct{}{
			string(dnsAddr): {},
		},
		MapDNSV2Addresses: map[string]struct{}{
			string(dnsV2Decoded): {},
			string(dnsAddr):      {},
		},
		Marshalizer:               integrationtests.TestMarshalizer,
		Accounts:                  accnts,
		ShardCoordinator:          shardCoordinator,
		EpochNotifier:             epochNotifierInstance,
		EnableEpochsHandler:       enableEpochsHandler,
		MaxNumNodesInTransferRole: 100,
		GuardedAccountHandler:     guardedAccountHandler,
	}
	argsBuiltIn.AutomaticCrawlerAddresses = integrationTests.GenerateOneAddressPerShard(argsBuiltIn.ShardCoordinator)
	builtInFuncFactory, _ := builtInFunctions.CreateBuiltInFunctionsFactory(argsBuiltIn)

	esdtTransferParser, _ := parsers.NewESDTTransferParser(integrationtests.TestMarshalizer)
	counter, _ := counters.NewUsageCounter(esdtTransferParser)

	datapool := dataRetrieverMock.NewPoolsHolderMock()
	args := hooks.ArgBlockChainHook{
		Accounts:                 accnts,
		PubkeyConv:               pubkeyConv,
		StorageService:           &storageStubs.ChainStorerStub{},
		BlockChain:               chainHandler,
		ShardCoordinator:         shardCoordinator,
		Marshalizer:              integrationtests.TestMarshalizer,
		Uint64Converter:          &mock.Uint64ByteSliceConverterMock{},
		BuiltInFunctions:         builtInFuncFactory.BuiltInFunctionContainer(),
		NFTStorageHandler:        builtInFuncFactory.NFTStorageHandler(),
		GlobalSettingsHandler:    builtInFuncFactory.ESDTGlobalSettingsHandler(),
		DataPool:                 datapool,
		CompiledSCPool:           datapool.SmartContracts(),
		NilCompiledSCStore:       true,
		ConfigSCStorage:          *defaultStorageConfig(),
		EpochNotifier:            epochNotifierInstance,
		EnableEpochsHandler:      enableEpochsHandler,
		GasSchedule:              gasSchedule,
		Counter:                  counter,
		MissingTrieNodesNotifier: &testscommon.MissingTrieNodesNotifierStub{},
	}

	maxGasLimitPerBlock := uint64(0xFFFFFFFFFFFFFFFF)
	blockChainHookImpl, _ := hooks.NewBlockChainHookImpl(args)
	argsNewVMFactory := shard.ArgVMContainerFactory{
		Config:              *vmConfig,
		BlockGasLimit:       maxGasLimitPerBlock,
		GasSchedule:         gasSchedule,
		BlockChainHook:      blockChainHookImpl,
		BuiltInFunctions:    args.BuiltInFunctions,
		EpochNotifier:       epochNotifierInstance,
		EnableEpochsHandler: enableEpochsHandler,
		WasmVMChangeLocker:  wasmVMChangeLocker,
		ESDTTransferParser:  esdtTransferParser,
		Hasher:              integrationtests.TestHasher,
	}
	vmFactory, err := shard.NewVMContainerFactory(argsNewVMFactory)
	if err != nil {
		log.LogIfError(err)
	}

	vmContainer, err := vmFactory.Create()
	if err != nil {
		panic(err)
	}

	blockChainHook, _ := vmFactory.BlockChainHookImpl().(*hooks.BlockChainHookImpl)
	_ = builtInFuncFactory.SetPayableHandler(blockChainHook)

	return vmContainer, blockChainHook, datapool
}

// CreateVMAndBlockchainHookMeta -
func CreateVMAndBlockchainHookMeta(
	accnts state.AccountsAdapter,
	gasSchedule core.GasScheduleNotifier,
	shardCoordinator sharding.Coordinator,
	enableEpochsConfig config.EnableEpochs,
) (process.VirtualMachinesContainer, *hooks.BlockChainHookImpl) {
	if check.IfNil(gasSchedule) || gasSchedule.LatestGasSchedule() == nil {
		testGasSchedule := wasmConfig.MakeGasMapForTests()
		defaults.FillGasMapInternal(testGasSchedule, 1)
		gasSchedule = mock.NewGasScheduleNotifierMock(testGasSchedule)
	}

	guardedAccountHandler, _ := guardian.NewGuardedAccount(integrationtests.TestMarshalizer, globalEpochNotifier, EpochGuardianDelay)

	dnsV2Decoded, _ := TestAddressPubkeyConverter.Decode(DNSV2Address)
	enableEpochsHandler, _ := enablers.NewEnableEpochsHandler(enableEpochsConfig, globalEpochNotifier)
	argsBuiltIn := builtInFunctions.ArgsCreateBuiltInFunctionContainer{
		GasSchedule: gasSchedule,
		MapDNSAddresses: map[string]struct{}{
			string(dnsAddr): {},
		},
		MapDNSV2Addresses: map[string]struct{}{
			string(dnsV2Decoded): {},
		},
		Marshalizer:               integrationtests.TestMarshalizer,
		Accounts:                  accnts,
		ShardCoordinator:          shardCoordinator,
		EpochNotifier:             globalEpochNotifier,
		EnableEpochsHandler:       enableEpochsHandler,
		MaxNumNodesInTransferRole: 100,
		GuardedAccountHandler:     guardedAccountHandler,
	}
	argsBuiltIn.AutomaticCrawlerAddresses = integrationTests.GenerateOneAddressPerShard(argsBuiltIn.ShardCoordinator)
	builtInFuncFactory, _ := builtInFunctions.CreateBuiltInFunctionsFactory(argsBuiltIn)

	datapool := dataRetrieverMock.NewPoolsHolderMock()
	args := hooks.ArgBlockChainHook{
		Accounts:                 accnts,
		PubkeyConv:               pubkeyConv,
		StorageService:           &storageStubs.ChainStorerStub{},
		BlockChain:               &testscommon.ChainHandlerStub{},
		ShardCoordinator:         shardCoordinator,
		Marshalizer:              integrationtests.TestMarshalizer,
		Uint64Converter:          &mock.Uint64ByteSliceConverterMock{},
		BuiltInFunctions:         builtInFuncFactory.BuiltInFunctionContainer(),
		NFTStorageHandler:        builtInFuncFactory.NFTStorageHandler(),
		GlobalSettingsHandler:    builtInFuncFactory.ESDTGlobalSettingsHandler(),
		DataPool:                 datapool,
		CompiledSCPool:           datapool.SmartContracts(),
		NilCompiledSCStore:       true,
		EpochNotifier:            globalEpochNotifier,
		EnableEpochsHandler:      enableEpochsHandler,
		GasSchedule:              gasSchedule,
		Counter:                  &testscommon.BlockChainHookCounterStub{},
		MissingTrieNodesNotifier: &testscommon.MissingTrieNodesNotifierStub{},
	}

	economicsData, err := createEconomicsData(config.EnableEpochs{})
	if err != nil {
		log.LogIfError(err)
	}

	blockChainHookImpl, _ := hooks.NewBlockChainHookImpl(args)
	argVMContainer := metachain.ArgsNewVMContainerFactory{
		BlockChainHook:      blockChainHookImpl,
		PubkeyConv:          args.PubkeyConv,
		Economics:           economicsData,
		MessageSignVerifier: &mock.MessageSignVerifierMock{},
		GasSchedule:         gasSchedule,
		NodesConfigProvider: &mock.NodesSetupStub{},
		Hasher:              integrationtests.TestHasher,
		Marshalizer:         integrationtests.TestMarshalizer,
		SystemSCConfig:      createSystemSCConfig(),
		ValidatorAccountsDB: accnts,
		ChanceComputer:      &shardingMocks.NodesCoordinatorMock{},
		ShardCoordinator:    mock.NewMultiShardsCoordinatorMock(1),
		EnableEpochsHandler: enableEpochsHandler,
	}
	vmFactory, err := metachain.NewVMContainerFactory(argVMContainer)
	if err != nil {
		log.LogIfError(err)
	}

	vmContainer, err := vmFactory.Create()
	if err != nil {
		panic(err)
	}

	blockChainHook, _ := vmFactory.BlockChainHookImpl().(*hooks.BlockChainHookImpl)
	_ = builtInFuncFactory.SetPayableHandler(blockChainHook)

	return vmContainer, blockChainHook
}

func createSystemSCConfig() *config.SystemSmartContractsConfig {
	return &config.SystemSmartContractsConfig{
		ESDTSystemSCConfig: config.ESDTSystemSCConfig{
			BaseIssuingCost: "5000000000000000000",
			OwnerAddress:    "3132333435363738393031323334353637383930313233343536373839303233",
		},
		GovernanceSystemSCConfig: config.GovernanceSystemSCConfig{
			V1: config.GovernanceSystemSCConfigV1{
				ProposalCost:     "500",
				NumNodes:         100,
				MinQuorum:        50,
				MinPassThreshold: 50,
				MinVetoThreshold: 50,
			},
			Active: config.GovernanceSystemSCConfigActive{
				ProposalCost:     "500",
				MinQuorum:        0.5,
				MinPassThreshold: 0.5,
				MinVetoThreshold: 0.5,
				LostProposalFee:  "1",
			},
			OwnerAddress: "3132333435363738393031323334353637383930313233343536373839303234",
		},
		StakingSystemSCConfig: config.StakingSystemSCConfig{
			GenesisNodePrice:                     "2500000000000000000000",
			MinStakeValue:                        "100000000000000000000",
			MinUnstakeTokensValue:                "10000000000000000000",
			UnJailValue:                          "2500000000000000000",
			MinStepValue:                         "100000000000000000000",
			UnBondPeriod:                         250,
			UnBondPeriodInEpochs:                 1,
			NumRoundsWithoutBleed:                100,
			MaximumPercentageToBleed:             0.5,
			BleedPercentagePerRound:              0.00001,
			MaxNumberOfNodesForStake:             36,
			ActivateBLSPubKeyMessageVerification: false,
		},
		DelegationManagerSystemSCConfig: config.DelegationManagerSystemSCConfig{
			MinCreationDeposit:  "1250000000000000000000",
			MinStakeAmount:      "10000000000000000000",
			ConfigChangeAddress: "3132333435363738393031323334353637383930313233343536373839303234",
		},
		DelegationSystemSCConfig: config.DelegationSystemSCConfig{
			MinServiceFee: 1,
			MaxServiceFee: 20,
		},
	}
}

func createDefaultVMConfig() *config.VirtualMachineConfig {
	return &config.VirtualMachineConfig{
		WasmVMVersions: []config.WasmVMVersionByEpoch{
			{
				StartEpoch: 0,
				Version:    "*",
			},
		},
		TimeOutForSCExecutionInMilliseconds: 10000, // 10 seconds
	}
}

// ResultsCreateTxProcessor is the struct that will hold all needed processor instances
type ResultsCreateTxProcessor struct {
	TxProc             process.TransactionProcessor
	SCProc             *smartContract.TestScProcessor
	IntermediateTxProc process.IntermediateTransactionHandler
	EconomicsHandler   process.EconomicsDataHandler
	CostHandler        external.TransactionCostHandler
	TxLogProc          process.TransactionLogProcessor
}

// CreateTxProcessorWithOneSCExecutorWithVMs -
func CreateTxProcessorWithOneSCExecutorWithVMs(
	accnts state.AccountsAdapter,
	vmContainer process.VirtualMachinesContainer,
	blockChainHook *hooks.BlockChainHookImpl,
	feeAccumulator process.TransactionFeeHandler,
	shardCoordinator sharding.Coordinator,
	enableEpochsConfig config.EnableEpochs,
	wasmVMChangeLocker common.Locker,
	poolsHolder dataRetriever.PoolsHolder,
	epochNotifierInstance process.EpochNotifier,
	guardianChecker process.GuardianChecker,
) (*ResultsCreateTxProcessor, error) {
	if check.IfNil(poolsHolder) {
		poolsHolder = dataRetrieverMock.NewPoolsHolderMock()
	}

	enableEpochsHandler, _ := enablers.NewEnableEpochsHandler(enableEpochsConfig, epochNotifierInstance)

	esdtTransferParser, _ := parsers.NewESDTTransferParser(integrationtests.TestMarshalizer)
	argsTxTypeHandler := coordinator.ArgNewTxTypeHandler{
		PubkeyConverter:     pubkeyConv,
		ShardCoordinator:    shardCoordinator,
		BuiltInFunctions:    blockChainHook.GetBuiltinFunctionsContainer(),
		ArgumentParser:      parsers.NewCallArgsParser(),
		ESDTTransferParser:  esdtTransferParser,
		EnableEpochsHandler: enableEpochsHandler,
	}
	txTypeHandler, _ := coordinator.NewTxTypeHandler(argsTxTypeHandler)

	gasSchedule := make(map[string]map[string]uint64)
	defaults.FillGasMapInternal(gasSchedule, 1)
	economicsData, err := createEconomicsData(enableEpochsConfig)
	if err != nil {
		return nil, err
	}

	gasComp, err := preprocess.NewGasComputation(economicsData, txTypeHandler, enableEpochsHandler)
	if err != nil {
		return nil, err
	}

	logProc, _ := transactionLog.NewTxLogProcessor(transactionLog.ArgTxLogProcessor{
		SaveInStorageEnabled: false,
		Marshalizer:          integrationtests.TestMarshalizer,
	})

	intermediateTxHandler := &mock.IntermediateTransactionHandlerMock{}
	argsNewSCProcessor := smartContract.ArgsNewSmartContractProcessor{
		VmContainer:         vmContainer,
		ArgsParser:          smartContract.NewArgumentParser(),
		Hasher:              integrationtests.TestHasher,
		Marshalizer:         integrationtests.TestMarshalizer,
		AccountsDB:          accnts,
		BlockChainHook:      blockChainHook,
		BuiltInFunctions:    blockChainHook.GetBuiltinFunctionsContainer(),
		PubkeyConv:          pubkeyConv,
		ShardCoordinator:    shardCoordinator,
		ScrForwarder:        intermediateTxHandler,
		BadTxForwarder:      intermediateTxHandler,
		TxFeeHandler:        feeAccumulator,
		EconomicsFee:        economicsData,
		TxTypeHandler:       txTypeHandler,
		GasHandler:          gasComp,
		GasSchedule:         mock.NewGasScheduleNotifierMock(gasSchedule),
		TxLogsProcessor:     logProc,
		EnableEpochsHandler: enableEpochsHandler,
		WasmVMChangeLocker:  wasmVMChangeLocker,
		VMOutputCacher:      txcache.NewDisabledCache(),
	}

	scProcessor, err := smartContract.NewSmartContractProcessor(argsNewSCProcessor)
	if err != nil {
		return nil, err
	}
	testScProcessor := smartContract.NewTestScProcessor(scProcessor)

	argsNewTxProcessor := transaction.ArgsNewTxProcessor{
		Accounts:            accnts,
		Hasher:              integrationtests.TestHasher,
		PubkeyConv:          pubkeyConv,
		Marshalizer:         integrationtests.TestMarshalizer,
		SignMarshalizer:     integrationtests.TestMarshalizer,
		ShardCoordinator:    shardCoordinator,
		ScProcessor:         scProcessor,
		TxFeeHandler:        feeAccumulator,
		TxTypeHandler:       txTypeHandler,
		EconomicsFee:        economicsData,
		ReceiptForwarder:    intermediateTxHandler,
		BadTxForwarder:      intermediateTxHandler,
		ArgsParser:          smartContract.NewArgumentParser(),
		ScrForwarder:        intermediateTxHandler,
		EnableEpochsHandler: enableEpochsHandler,
		TxVersionChecker:    versioning.NewTxVersionChecker(minTransactionVersion),
		GuardianChecker:     guardianChecker,
	}
	txProcessor, err := transaction.NewTxProcessor(argsNewTxProcessor)
	if err != nil {
		return nil, err
	}

	// create transaction simulator
	readOnlyAccountsDB, err := txsimulator.NewReadOnlyAccountsDB(accnts)
	if err != nil {
		return nil, err
	}

	argsFactory := shard.ArgsNewIntermediateProcessorsContainerFactory{
		ShardCoordinator:    shardCoordinator,
		Marshalizer:         integrationtests.TestMarshalizer,
		Hasher:              integrationtests.TestHasher,
		PubkeyConverter:     pubkeyConv,
		Store:               disabled.NewChainStorer(),
		PoolsHolder:         poolsHolder,
		EconomicsFee:        &processDisabled.FeeHandler{},
		EnableEpochsHandler: enableEpochsHandler,
	}
	interimProcFactory, err := shard.NewIntermediateProcessorsContainerFactory(argsFactory)
	if err != nil {
		return nil, err
	}

	interimProcContainer, err := interimProcFactory.Create()
	if err != nil {
		return nil, err
	}

	scForwarder, err := interimProcContainer.Get(block.SmartContractResultBlock)
	if err != nil {
		return nil, err
	}

	argsNewSCProcessor.ScrForwarder = scForwarder

	receiptTxInterim, err := interimProcContainer.Get(block.ReceiptBlock)
	if err != nil {
		return nil, err
	}
	argsNewTxProcessor.ReceiptForwarder = receiptTxInterim

	badTxInterim, err := interimProcContainer.Get(block.InvalidBlock)
	if err != nil {
		return nil, err
	}
	argsNewSCProcessor.BadTxForwarder = badTxInterim
	argsNewTxProcessor.BadTxForwarder = badTxInterim

	argsNewSCProcessor.TxFeeHandler = &processDisabled.FeeHandler{}
	argsNewTxProcessor.TxFeeHandler = &processDisabled.FeeHandler{}

	argsNewSCProcessor.AccountsDB = readOnlyAccountsDB

	vmOutputCacher, _ := storageunit.NewCache(storageunit.CacheConfig{
		Type:     storageunit.LRUCache,
		Capacity: 10000,
	})
	txSimulatorProcessorArgs := txsimulator.ArgsTxSimulator{
		AddressPubKeyConverter: pubkeyConv,
		ShardCoordinator:       shardCoordinator,
		VMOutputCacher:         vmOutputCacher,
		Marshalizer:            integrationtests.TestMarshalizer,
		Hasher:                 integrationtests.TestHasher,
	}

	argsNewSCProcessor.VMOutputCacher = txSimulatorProcessorArgs.VMOutputCacher

	scProcessorTxSim, err := smartContract.NewSmartContractProcessor(argsNewSCProcessor)
	if err != nil {
		return nil, err
	}
	argsNewTxProcessor.ScProcessor = scProcessorTxSim

	argsNewTxProcessor.Accounts = readOnlyAccountsDB

	txSimulatorProcessorArgs.TransactionProcessor, err = transaction.NewTxProcessor(argsNewTxProcessor)
	if err != nil {
		return nil, err
	}

	txSimulatorProcessorArgs.IntermediateProcContainer = interimProcContainer

	txSimulator, err := txsimulator.NewTransactionSimulator(txSimulatorProcessorArgs)
	if err != nil {
		return nil, err
	}

	txCostEstimator, err := transaction.NewTransactionCostEstimator(
		txTypeHandler,
		economicsData,
		txSimulator,
		argsNewTxProcessor.Accounts,
		shardCoordinator,
		argsNewSCProcessor.EnableEpochsHandler,
	)
	if err != nil {
		return nil, err
	}

	return &ResultsCreateTxProcessor{
		TxProc:             txProcessor,
		SCProc:             testScProcessor,
		IntermediateTxProc: intermediateTxHandler,
		EconomicsHandler:   economicsData,
		CostHandler:        txCostEstimator,
		TxLogProc:          logProc,
	}, nil
}

// TestDeployedContractContents -
func TestDeployedContractContents(
	t *testing.T,
	destinationAddressBytes []byte,
	accnts state.AccountsAdapter,
	requiredBalance *big.Int,
	scCode string,
	dataValues map[string]*big.Int,
) {

	scCodeBytes, _ := hex.DecodeString(scCode)
	destinationRecovAccount, _ := accnts.GetExistingAccount(destinationAddressBytes)
	destinationRecovShardAccount, ok := destinationRecovAccount.(state.UserAccountHandler)

	assert.True(t, ok)
	assert.NotNil(t, destinationRecovShardAccount)
	assert.Equal(t, uint64(0), destinationRecovShardAccount.GetNonce())
	assert.Equal(t, requiredBalance, destinationRecovShardAccount.GetBalance())
	// test code hash
	assert.Equal(t, integrationtests.TestHasher.Compute(string(scCodeBytes)), destinationRecovShardAccount.GetCodeHash())
	// test code
	assert.Equal(t, scCodeBytes, accnts.GetCode(destinationRecovShardAccount.GetCodeHash()))
	// in this test we know we have a as a variable inside the contract, we can ask directly its value
	// using trackableDataTrie functionality
	assert.NotNil(t, destinationRecovShardAccount.GetRootHash())

	for variable, requiredVal := range dataValues {
		contractVariableData, _, err := destinationRecovShardAccount.RetrieveValue([]byte(variable))
		assert.Nil(t, err)
		assert.NotNil(t, contractVariableData)

		contractVariableValue := big.NewInt(0).SetBytes(contractVariableData)
		assert.Equal(t, requiredVal, contractVariableValue)
	}
}

// AccountExists -
func AccountExists(accnts state.AccountsAdapter, addressBytes []byte) bool {
	accnt, _ := accnts.GetExistingAccount(addressBytes)

	return accnt != nil
}

// CreatePreparedTxProcessorAndAccountsWithVMs -
func CreatePreparedTxProcessorAndAccountsWithVMs(
	senderNonce uint64,
	senderAddressBytes []byte,
	senderBalance *big.Int,
	enableEpochsConfig config.EnableEpochs,
) (*VMTestContext, error) {
	feeAccumulator, _ := postprocess.NewFeeAccumulator()
	accounts := integrationtests.CreateInMemoryShardAccountsDB()
	_, _ = CreateAccount(accounts, senderAddressBytes, senderNonce, senderBalance)
	vmConfig := createDefaultVMConfig()
	wasmVMChangeLocker := &sync.RWMutex{}
	epochNotifierInstance := forking.NewGenericEpochNotifier()
	enableEpochsHandler, _ := enablers.NewEnableEpochsHandler(enableEpochsConfig, epochNotifierInstance)
	chainHandler := &testscommon.ChainHandlerStub{}

	var err error
	guardedAccountHandler, err := guardian.NewGuardedAccount(integrationtests.TestMarshalizer, epochNotifierInstance, EpochGuardianDelay)
	if err != nil {
		return nil, err
	}

	vmContainer, blockchainHook, pool := CreateVMAndBlockchainHookAndDataPool(
		accounts,
		nil,
		vmConfig,
		mock.NewMultiShardsCoordinatorMock(2),
		wasmVMChangeLocker,
		epochNotifierInstance,
		enableEpochsHandler,
		chainHandler,
		guardedAccountHandler,
	)
	res, err := CreateTxProcessorWithOneSCExecutorWithVMs(
		accounts,
		vmContainer,
		blockchainHook,
		feeAccumulator,
		mock.NewMultiShardsCoordinatorMock(2),
		enableEpochsConfig,
		wasmVMChangeLocker,
		pool,
		epochNotifierInstance,
		guardedAccountHandler,
	)
	if err != nil {
		return nil, err
	}

	return &VMTestContext{
		TxProcessor:            res.TxProc,
		ScProcessor:            res.SCProc,
		Accounts:               accounts,
		BlockchainHook:         blockchainHook,
		VMContainer:            vmContainer,
		TxFeeHandler:           feeAccumulator,
		ScForwarder:            res.IntermediateTxProc,
		EpochNotifier:          epochNotifierInstance,
		EnableEpochsHandler:    enableEpochsHandler,
		ChainHandler:           chainHandler,
		GuardedAccountsHandler: guardedAccountHandler,
	}, nil
}

// CreateMockGasScheduleNotifier will create a mock gas schedule notifier to be used in tests
func CreateMockGasScheduleNotifier() *mock.GasScheduleNotifierMock {
	return createMockGasScheduleNotifierWithCustomGasSchedule(func(gasMap wasmConfig.GasScheduleMap) {})
}

func createMockGasScheduleNotifierWithCustomGasSchedule(updateGasSchedule func(gasMap wasmConfig.GasScheduleMap)) *mock.GasScheduleNotifierMock {
	testGasSchedule := wasmConfig.MakeGasMapForTests()
	defaults.FillGasMapInternal(testGasSchedule, 1)
	updateGasSchedule(testGasSchedule)
	return mock.NewGasScheduleNotifierMock(testGasSchedule)
}

// CreatePreparedTxProcessorWithVMs -
func CreatePreparedTxProcessorWithVMs(enableEpochs config.EnableEpochs) (*VMTestContext, error) {
	return CreatePreparedTxProcessorWithVMsAndCustomGasSchedule(enableEpochs, func(gasMap wasmConfig.GasScheduleMap) {})
}

// CreatePreparedTxProcessorWithVMsAndCustomGasSchedule -
func CreatePreparedTxProcessorWithVMsAndCustomGasSchedule(
	enableEpochs config.EnableEpochs,
	updateGasSchedule func(gasMap wasmConfig.GasScheduleMap)) (*VMTestContext, error) {
	return CreatePreparedTxProcessorWithVMsWithShardCoordinatorDBAndGas(
		enableEpochs,
		mock.NewMultiShardsCoordinatorMock(2),
		integrationtests.CreateMemUnit(),
		createMockGasScheduleNotifierWithCustomGasSchedule(updateGasSchedule),
	)
}

// CreatePreparedTxProcessorWithVMsWithShardCoordinator -
func CreatePreparedTxProcessorWithVMsWithShardCoordinator(enableEpochsConfig config.EnableEpochs, shardCoordinator sharding.Coordinator) (*VMTestContext, error) {
	return CreatePreparedTxProcessorWithVMsWithShardCoordinatorDBAndGas(
		enableEpochsConfig,
		shardCoordinator,
		integrationtests.CreateMemUnit(),
		CreateMockGasScheduleNotifier(),
	)
}

// CreatePreparedTxProcessorWithVMsWithShardCoordinatorDBAndGas -
func CreatePreparedTxProcessorWithVMsWithShardCoordinatorDBAndGas(
	enableEpochsConfig config.EnableEpochs,
	shardCoordinator sharding.Coordinator,
	db storage.Storer,
	gasScheduleNotifier core.GasScheduleNotifier,
) (*VMTestContext, error) {
	feeAccumulator, _ := postprocess.NewFeeAccumulator()
	epochNotifierInstance := forking.NewGenericEpochNotifier()
	enableEpochsHandler, _ := enablers.NewEnableEpochsHandler(enableEpochsConfig, epochNotifierInstance)
	accounts := integrationtests.CreateAccountsDB(db, enableEpochsHandler)
	vmConfig := createDefaultVMConfig()
	wasmVMChangeLocker := &sync.RWMutex{}

	chainHandler := &testscommon.ChainHandlerStub{}

	var err error
	guardedAccountHandler, err := guardian.NewGuardedAccount(integrationtests.TestMarshalizer, epochNotifierInstance, EpochGuardianDelay)
	if err != nil {
		return nil, err
	}

	vmContainer, blockchainHook, pool := CreateVMAndBlockchainHookAndDataPool(
		accounts,
		gasScheduleNotifier,
		vmConfig,
		shardCoordinator,
		wasmVMChangeLocker,
		epochNotifierInstance,
		enableEpochsHandler,
		chainHandler,
		guardedAccountHandler,
	)
	res, err := CreateTxProcessorWithOneSCExecutorWithVMs(
		accounts,
		vmContainer,
		blockchainHook,
		feeAccumulator,
		shardCoordinator,
		enableEpochsConfig,
		wasmVMChangeLocker,
		pool,
		epochNotifierInstance,
		guardedAccountHandler,
	)
	if err != nil {
		return nil, err
	}

	return &VMTestContext{
		TxProcessor:            res.TxProc,
		ScProcessor:            res.SCProc,
		Accounts:               accounts,
		BlockchainHook:         blockchainHook,
		VMContainer:            vmContainer,
		TxFeeHandler:           feeAccumulator,
		ScForwarder:            res.IntermediateTxProc,
		ShardCoordinator:       shardCoordinator,
		EconomicsData:          res.EconomicsHandler,
		TxCostHandler:          res.CostHandler,
		TxsLogsProcessor:       res.TxLogProc,
		GasSchedule:            gasScheduleNotifier,
		EpochNotifier:          epochNotifierInstance,
		EnableEpochsHandler:    enableEpochsHandler,
		ChainHandler:           chainHandler,
		Marshalizer:            integrationtests.TestMarshalizer,
		GuardedAccountsHandler: guardedAccountHandler,
	}, nil
}

// CreateTxProcessorWasmVMWithGasSchedule -
func CreateTxProcessorWasmVMWithGasSchedule(
	senderNonce uint64,
	senderAddressBytes []byte,
	senderBalance *big.Int,
	gasScheduleMap map[string]map[string]uint64,
	enableEpochsConfig config.EnableEpochs,
) (*VMTestContext, error) {
	feeAccumulator, _ := postprocess.NewFeeAccumulator()
	accounts := integrationtests.CreateInMemoryShardAccountsDB()
	_, _ = CreateAccount(accounts, senderAddressBytes, senderNonce, senderBalance)
	vmConfig := createDefaultVMConfig()
	wasmVMChangeLocker := &sync.RWMutex{}

	gasScheduleNotifier := mock.NewGasScheduleNotifierMock(gasScheduleMap)
	epochNotifierInstance := forking.NewGenericEpochNotifier()
	enableEpochsHandler, _ := enablers.NewEnableEpochsHandler(enableEpochsConfig, epochNotifierInstance)
	chainHandler := &testscommon.ChainHandlerStub{}

	var err error
	guardedAccountHandler, err := guardian.NewGuardedAccount(integrationtests.TestMarshalizer, epochNotifierInstance, EpochGuardianDelay)
	if err != nil {
		return nil, err
	}

	vmContainer, blockchainHook, pool := CreateVMAndBlockchainHookAndDataPool(
		accounts,
		gasScheduleNotifier,
		vmConfig,
		mock.NewMultiShardsCoordinatorMock(2),
		wasmVMChangeLocker,
		epochNotifierInstance,
		enableEpochsHandler,
		chainHandler,
		guardedAccountHandler,
	)
	res, err := CreateTxProcessorWithOneSCExecutorWithVMs(
		accounts,
		vmContainer,
		blockchainHook,
		feeAccumulator,
		mock.NewMultiShardsCoordinatorMock(2),
		enableEpochsConfig,
		wasmVMChangeLocker,
		pool,
		epochNotifierInstance,
		guardedAccountHandler,
	)
	if err != nil {
		return nil, err
	}

	return &VMTestContext{
		TxProcessor:            res.TxProc,
		ScProcessor:            res.SCProc,
		Accounts:               accounts,
		BlockchainHook:         blockchainHook,
		VMContainer:            vmContainer,
		TxFeeHandler:           feeAccumulator,
		ScForwarder:            res.IntermediateTxProc,
		GasSchedule:            gasScheduleNotifier,
		EpochNotifier:          epochNotifierInstance,
		EnableEpochsHandler:    enableEpochsHandler,
		ChainHandler:           chainHandler,
		GuardedAccountsHandler: guardedAccountHandler,
	}, nil
}

// CreateTxProcessorWasmVMWithVMConfig -
func CreateTxProcessorWasmVMWithVMConfig(
	enableEpochsConfig config.EnableEpochs,
	vmConfig *config.VirtualMachineConfig,
	gasSchedule map[string]map[string]uint64,
) (*VMTestContext, error) {
	feeAccumulator, _ := postprocess.NewFeeAccumulator()
	accounts := integrationtests.CreateInMemoryShardAccountsDB()
	wasmVMChangeLocker := &sync.RWMutex{}
	gasScheduleNotifier := mock.NewGasScheduleNotifierMock(gasSchedule)
	epochNotifierInstance := forking.NewGenericEpochNotifier()
	enableEpochsHandler, _ := enablers.NewEnableEpochsHandler(enableEpochsConfig, epochNotifierInstance)
	chainHandler := &testscommon.ChainHandlerStub{}

	var err error
	guardedAccountHandler, err := guardian.NewGuardedAccount(integrationtests.TestMarshalizer, epochNotifierInstance, EpochGuardianDelay)
	if err != nil {
		return nil, err
	}

	vmContainer, blockchainHook, pool := CreateVMAndBlockchainHookAndDataPool(
		accounts,
		gasScheduleNotifier,
		vmConfig,
		mock.NewMultiShardsCoordinatorMock(2),
		wasmVMChangeLocker,
		epochNotifierInstance,
		enableEpochsHandler,
		chainHandler,
		guardedAccountHandler,
	)
	res, err := CreateTxProcessorWithOneSCExecutorWithVMs(
		accounts,
		vmContainer,
		blockchainHook,
		feeAccumulator,
		mock.NewMultiShardsCoordinatorMock(2),
		enableEpochsConfig,
		wasmVMChangeLocker,
		pool,
		epochNotifierInstance,
		guardedAccountHandler,
	)
	if err != nil {
		return nil, err
	}

	return &VMTestContext{
		TxProcessor:            res.TxProc,
		ScProcessor:            res.SCProc,
		Accounts:               accounts,
		BlockchainHook:         blockchainHook,
		VMContainer:            vmContainer,
		TxFeeHandler:           feeAccumulator,
		ScForwarder:            res.IntermediateTxProc,
		GasSchedule:            gasScheduleNotifier,
		VMConfiguration:        vmConfig,
		EpochNotifier:          epochNotifierInstance,
		EnableEpochsHandler:    enableEpochsHandler,
		ChainHandler:           chainHandler,
		GuardedAccountsHandler: guardedAccountHandler,
	}, nil
}

// CreatePreparedTxProcessorAndAccountsWithMockedVM -
func CreatePreparedTxProcessorAndAccountsWithMockedVM(
	vmOpGas uint64,
	senderNonce uint64,
	senderAddressBytes []byte,
	senderBalance *big.Int,
	enableEpochs config.EnableEpochs,
	wasmVMChangeLocker common.Locker,
) (process.TransactionProcessor, state.AccountsAdapter, error) {

	accnts := integrationtests.CreateInMemoryShardAccountsDB()
	_, _ = CreateAccount(accnts, senderAddressBytes, senderNonce, senderBalance)

	txProcessor, err := CreateTxProcessorWithOneSCExecutorMockVM(accnts, vmOpGas, enableEpochs, wasmVMChangeLocker)
	if err != nil {
		return nil, nil, err
	}

	return txProcessor, accnts, err
}

// CreateTx -
func CreateTx(
	senderAddressBytes []byte,
	receiverAddressBytes []byte,
	senderNonce uint64,
	value *big.Int,
	gasPrice uint64,
	gasLimit uint64,
	scCodeOrFunc string,
) *dataTransaction.Transaction {

	txData := scCodeOrFunc
	tx := &dataTransaction.Transaction{
		Nonce:    senderNonce,
		Value:    new(big.Int).Set(value),
		SndAddr:  senderAddressBytes,
		RcvAddr:  receiverAddressBytes,
		Data:     []byte(txData),
		GasPrice: gasPrice,
		GasLimit: gasLimit,
	}

	return tx
}

// CreateDeployTx -
func CreateDeployTx(
	senderAddressBytes []byte,
	senderNonce uint64,
	value *big.Int,
	gasPrice uint64,
	gasLimit uint64,
	scCodeAndVMType string,
) *dataTransaction.Transaction {

	return &dataTransaction.Transaction{
		Nonce:    senderNonce,
		Value:    new(big.Int).Set(value),
		SndAddr:  senderAddressBytes,
		RcvAddr:  CreateEmptyAddress(),
		Data:     []byte(scCodeAndVMType),
		GasPrice: gasPrice,
		GasLimit: gasLimit,
	}
}

// TestAccount -
func TestAccount(
	t *testing.T,
	accnts state.AccountsAdapter,
	senderAddressBytes []byte,
	expectedNonce uint64,
	expectedBalance *big.Int,
) *big.Int {

	senderRecovAccount, _ := accnts.GetExistingAccount(senderAddressBytes)
	if senderRecovAccount == nil {
		return big.NewInt(0)
	}

	senderRecovShardAccount := senderRecovAccount.(state.UserAccountHandler)

	assert.Equal(t, expectedNonce, senderRecovShardAccount.GetNonce())
	assert.Equal(t, expectedBalance, senderRecovShardAccount.GetBalance())
	return senderRecovShardAccount.GetBalance()
}

// TestAccountUsername -
func TestAccountUsername(
	t *testing.T,
	accnts state.AccountsAdapter,
	senderAddressBytes []byte,
	username []byte,
) {

	senderRecovAccount, _ := accnts.GetExistingAccount(senderAddressBytes)
	require.False(t, check.IfNil(senderRecovAccount))

	senderRecovShardAccount := senderRecovAccount.(state.UserAccountHandler)
	require.Equal(t, senderRecovShardAccount.GetUserName(), username)
}

// ComputeExpectedBalance -
func ComputeExpectedBalance(
	existing *big.Int,
	transferred *big.Int,
	gasLimit uint64,
	gasPrice uint64,
) *big.Int {

	expectedSenderBalance := big.NewInt(0).Sub(existing, transferred)
	gasFunds := big.NewInt(0).Mul(big.NewInt(0).SetUint64(gasLimit), big.NewInt(0).SetUint64(gasPrice))
	expectedSenderBalance.Sub(expectedSenderBalance, gasFunds)

	return expectedSenderBalance
}

// GetIntValueFromSC -
func GetIntValueFromSC(
	gasSchedule map[string]map[string]uint64,
	accnts state.AccountsAdapter,
	scAddressBytes []byte,
	funcName string,
	args ...[]byte,
) *big.Int {

	vmOutput := GetVmOutput(gasSchedule, accnts, scAddressBytes, funcName, args...)

	return big.NewInt(0).SetBytes(vmOutput.ReturnData[0])
}

// GetVmOutput -
func GetVmOutput(gasSchedule map[string]map[string]uint64, accnts state.AccountsAdapter, scAddressBytes []byte, funcName string, args ...[]byte) *vmcommon.VMOutput {
	vmConfig := createDefaultVMConfig()
	gasScheduleNotifier := mock.NewGasScheduleNotifierMock(gasSchedule)
	epochNotifierInstance := forking.NewGenericEpochNotifier()
	enableEpochsHandler, _ := enablers.NewEnableEpochsHandler(config.EnableEpochs{}, epochNotifierInstance)

	guardedAccountHandler, err := guardian.NewGuardedAccount(integrationtests.TestMarshalizer, epochNotifierInstance, EpochGuardianDelay)
	if err != nil {
		panic(err)
	}

	vmContainer, blockChainHook, _ := CreateVMAndBlockchainHookAndDataPool(
		accnts,
		gasScheduleNotifier,
		vmConfig,
		mock.NewMultiShardsCoordinatorMock(2),
		&sync.RWMutex{},
		epochNotifierInstance,
		enableEpochsHandler,
		&testscommon.ChainHandlerStub{},
		guardedAccountHandler,
	)
	defer func() {
		_ = vmContainer.Close()
	}()

	feeHandler := &economicsmocks.EconomicsHandlerStub{
		MaxGasLimitPerBlockCalled: func(_ uint32) uint64 {
			return uint64(math.MaxUint64)
		},
	}

	argsNewSCQueryService := smartContract.ArgsNewSCQueryService{
		VmContainer:              vmContainer,
		EconomicsFee:             feeHandler,
		BlockChainHook:           blockChainHook,
		BlockChain:               &testscommon.ChainHandlerStub{},
		WasmVMChangeLocker:       &sync.RWMutex{},
		Bootstrapper:             syncDisabled.NewDisabledBootstrapper(),
		AllowExternalQueriesChan: common.GetClosedUnbufferedChannel(),
	}
	scQueryService, _ := smartContract.NewSCQueryService(argsNewSCQueryService)

	vmOutput, err := scQueryService.ExecuteQuery(&process.SCQuery{
		ScAddress: scAddressBytes,
		FuncName:  funcName,
		Arguments: args,
	})

	if err != nil {
		fmt.Println("ERROR at GetVmOutput()", err)
		return nil
	}

	return vmOutput
}

// ComputeGasLimit -
func ComputeGasLimit(gasSchedule map[string]map[string]uint64, testContext *VMTestContext, tx *dataTx.Transaction) uint64 {
	vmConfig := createDefaultVMConfig()
	gasScheduleNotifier := mock.NewGasScheduleNotifierMock(gasSchedule)
	vmContainer, blockChainHook, _ := CreateVMAndBlockchainHookAndDataPool(
		testContext.Accounts,
		gasScheduleNotifier,
		vmConfig,
		mock.NewMultiShardsCoordinatorMock(2),
		&sync.RWMutex{},
		testContext.EpochNotifier,
		testContext.EnableEpochsHandler,
		&testscommon.ChainHandlerStub{},
		testContext.GuardedAccountsHandler,
	)
	defer func() {
		_ = vmContainer.Close()
	}()

	argsNewSCQueryService := smartContract.ArgsNewSCQueryService{
		VmContainer:    vmContainer,
		EconomicsFee:   testContext.EconomicsData,
		BlockChainHook: blockChainHook,
		BlockChain: &testscommon.ChainHandlerStub{
			GetCurrentBlockHeaderCalled: func() data.HeaderHandler {
				return &block.Header{
					ShardID: testContext.ShardCoordinator.SelfId(),
				}
			},
		},
		WasmVMChangeLocker:       &sync.RWMutex{},
		Bootstrapper:             syncDisabled.NewDisabledBootstrapper(),
		AllowExternalQueriesChan: common.GetClosedUnbufferedChannel(),
	}
	scQueryService, _ := smartContract.NewSCQueryService(argsNewSCQueryService)

	gasLimit, err := scQueryService.ComputeScCallGasLimit(tx)
	if err != nil {
		log.Error("ComputeScCallGasLimit()", "error", err)
		return 0
	}

	return gasLimit
}

// CreateTransferTokenTx -
func CreateTransferTokenTx(
	nonce uint64,
	functionName string,
	value *big.Int,
	scAddrress []byte,
	sndAddress []byte,
	rcvAddress []byte,
) *dataTransaction.Transaction {
	return &dataTransaction.Transaction{
		Nonce:    nonce,
		Value:    big.NewInt(0),
		RcvAddr:  scAddrress,
		SndAddr:  sndAddress,
		GasPrice: 1,
		GasLimit: 7000000,
		Data:     []byte(functionName + "@" + hex.EncodeToString(rcvAddress) + "@00" + hex.EncodeToString(value.Bytes())),
		ChainID:  integrationTests.ChainID,
	}
}

// CreateTransaction -
func CreateTransaction(
	nonce uint64,
	value *big.Int,
	sndAddress []byte,
	rcvAddress []byte,
	gasprice uint64,
	gasLimit uint64,
	data []byte,
) *dataTransaction.Transaction {
	return &dataTransaction.Transaction{
		Nonce:    nonce,
		Value:    big.NewInt(0).Set(value),
		RcvAddr:  rcvAddress,
		SndAddr:  sndAddress,
		GasPrice: gasprice,
		GasLimit: gasLimit,
		Data:     data,
	}
}

// GetNodeIndex -
func GetNodeIndex(nodeList []*integrationTests.TestProcessorNode, node *integrationTests.TestProcessorNode) (int, error) {
	for i := range nodeList {
		if node == nodeList[i] {
			return i, nil
		}
	}

	return 0, errors.New("no such node in list")
}

// CreatePreparedTxProcessorWithVMsMultiShard -
func CreatePreparedTxProcessorWithVMsMultiShard(selfShardID uint32, enableEpochsConfig config.EnableEpochs) (*VMTestContext, error) {
	shardCoordinator, _ := sharding.NewMultiShardCoordinator(3, selfShardID)

	feeAccumulator, _ := postprocess.NewFeeAccumulator()
	accounts := integrationtests.CreateInMemoryShardAccountsDB()

	wasmVMChangeLocker := &sync.RWMutex{}
	var vmContainer process.VirtualMachinesContainer
	var blockchainHook *hooks.BlockChainHookImpl
	epochNotifierInstance := forking.NewGenericEpochNotifier()
	enableEpochsHandler, _ := enablers.NewEnableEpochsHandler(enableEpochsConfig, epochNotifierInstance)
	chainHandler := &testscommon.ChainHandlerStub{}

	guardedAccountHandler, err := guardian.NewGuardedAccount(integrationtests.TestMarshalizer, epochNotifierInstance, EpochGuardianDelay)
	if err != nil {
		return nil, err
	}

	if selfShardID == core.MetachainShardId {
		vmContainer, blockchainHook = CreateVMAndBlockchainHookMeta(accounts, nil, shardCoordinator, enableEpochsConfig)
	} else {
		vmConfig := createDefaultVMConfig()
		vmContainer, blockchainHook, _ = CreateVMAndBlockchainHookAndDataPool(
			accounts,
			nil,
			vmConfig,
			shardCoordinator,
			wasmVMChangeLocker,
			epochNotifierInstance,
			enableEpochsHandler,
			chainHandler,
			guardedAccountHandler,
		)
	}

	res, err := CreateTxProcessorWithOneSCExecutorWithVMs(
		accounts,
		vmContainer,
		blockchainHook,
		feeAccumulator,
		shardCoordinator,
		enableEpochsConfig,
		wasmVMChangeLocker,
		nil,
		epochNotifierInstance,
		guardedAccountHandler,
	)
	if err != nil {
		return nil, err
	}

	return &VMTestContext{
		TxProcessor:            res.TxProc,
		ScProcessor:            res.SCProc,
		Accounts:               accounts,
		BlockchainHook:         blockchainHook,
		VMContainer:            vmContainer,
		TxFeeHandler:           feeAccumulator,
		ShardCoordinator:       shardCoordinator,
		ScForwarder:            res.IntermediateTxProc,
		EconomicsData:          res.EconomicsHandler,
		Marshalizer:            integrationtests.TestMarshalizer,
		TxsLogsProcessor:       res.TxLogProc,
		EpochNotifier:          epochNotifierInstance,
		EnableEpochsHandler:    enableEpochsHandler,
		ChainHandler:           chainHandler,
		GuardedAccountsHandler: guardedAccountHandler,
	}, nil
}

func defaultStorageConfig() *config.StorageConfig {
	return &config.StorageConfig{
		Cache: config.CacheConfig{
			Name:     "SmartContractsStorage",
			Type:     "LRU",
			Capacity: 100,
		},
		DB: config.DBConfig{
			FilePath:          "SmartContractsStorage",
			Type:              "LvlDBSerial",
			BatchDelaySeconds: 2,
			MaxBatchSize:      100,
		},
	}
}<|MERGE_RESOLUTION|>--- conflicted
+++ resolved
@@ -490,26 +490,6 @@
 func CreateOneSCExecutorMockVM(accnts state.AccountsAdapter) vmcommon.VMExecutionHandler {
 	datapool := dataRetrieverMock.NewPoolsHolderMock()
 	args := hooks.ArgBlockChainHook{
-<<<<<<< HEAD
-		Accounts:              accnts,
-		PubkeyConv:            pubkeyConv,
-		StorageService:        &storageStubs.ChainStorerStub{},
-		BlockChain:            &testscommon.ChainHandlerStub{},
-		ShardCoordinator:      mock.NewMultiShardsCoordinatorMock(2),
-		Marshalizer:           integrationtests.TestMarshalizer,
-		Uint64Converter:       &mock.Uint64ByteSliceConverterMock{},
-		BuiltInFunctions:      vmcommonBuiltInFunctions.NewBuiltInFunctionContainer(),
-		NFTStorageHandler:     &testscommon.SimpleNFTStorageHandlerStub{},
-		GlobalSettingsHandler: &testscommon.ESDTGlobalSettingsHandlerStub{},
-		DataPool:              datapool,
-		CompiledSCPool:        datapool.SmartContracts(),
-		NilCompiledSCStore:    true,
-		ConfigSCStorage:       *defaultStorageConfig(),
-		EpochNotifier:         &epochNotifier.EpochNotifierStub{},
-		EnableEpochsHandler:   &enableEpochsHandlerMock.EnableEpochsHandlerStub{},
-		GasSchedule:           CreateMockGasScheduleNotifier(),
-		Counter:               &testscommon.BlockChainHookCounterStub{},
-=======
 		Accounts:                 accnts,
 		PubkeyConv:               pubkeyConv,
 		StorageService:           &storageStubs.ChainStorerStub{},
@@ -525,11 +505,10 @@
 		NilCompiledSCStore:       true,
 		ConfigSCStorage:          *defaultStorageConfig(),
 		EpochNotifier:            &epochNotifier.EpochNotifierStub{},
-		EnableEpochsHandler:      &testscommon.EnableEpochsHandlerStub{},
+		EnableEpochsHandler:      &enableEpochsHandlerMock.EnableEpochsHandlerStub{},
 		GasSchedule:              CreateMockGasScheduleNotifier(),
 		Counter:                  &testscommon.BlockChainHookCounterStub{},
 		MissingTrieNodesNotifier: &testscommon.MissingTrieNodesNotifierStub{},
->>>>>>> d3ebeb7f
 	}
 	blockChainHook, _ := hooks.NewBlockChainHookImpl(args)
 	vm, _ := mock.NewOneSCExecutorMockVM(blockChainHook, integrationtests.TestHasher)
