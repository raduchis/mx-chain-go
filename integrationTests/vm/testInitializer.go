package vm

import (
	"encoding/hex"
	"errors"
	"fmt"
	"math"
	"math/big"
	"strconv"
	"sync"
	"testing"

	arwenConfig "github.com/ElrondNetwork/arwen-wasm-vm/v1_4/config"
	"github.com/ElrondNetwork/elrond-go-core/core"
	"github.com/ElrondNetwork/elrond-go-core/core/check"
	"github.com/ElrondNetwork/elrond-go-core/core/pubkeyConverter"
	"github.com/ElrondNetwork/elrond-go-core/data"
	"github.com/ElrondNetwork/elrond-go-core/data/block"
	"github.com/ElrondNetwork/elrond-go-core/data/scheduled"
	dataTransaction "github.com/ElrondNetwork/elrond-go-core/data/transaction"
	dataTx "github.com/ElrondNetwork/elrond-go-core/data/transaction"
	"github.com/ElrondNetwork/elrond-go-core/hashing/sha256"
	"github.com/ElrondNetwork/elrond-go-core/marshal"
	logger "github.com/ElrondNetwork/elrond-go-logger"
	"github.com/ElrondNetwork/elrond-go/common"
	"github.com/ElrondNetwork/elrond-go/common/enableEpochs"
	"github.com/ElrondNetwork/elrond-go/common/forking"
	"github.com/ElrondNetwork/elrond-go/config"
	"github.com/ElrondNetwork/elrond-go/dataRetriever"
	"github.com/ElrondNetwork/elrond-go/epochStart/bootstrap/disabled"
	processDisabled "github.com/ElrondNetwork/elrond-go/genesis/process/disabled"
	"github.com/ElrondNetwork/elrond-go/integrationTests"
	"github.com/ElrondNetwork/elrond-go/integrationTests/mock"
	"github.com/ElrondNetwork/elrond-go/node/external"
	"github.com/ElrondNetwork/elrond-go/process"
	"github.com/ElrondNetwork/elrond-go/process/block/postprocess"
	"github.com/ElrondNetwork/elrond-go/process/block/preprocess"
	"github.com/ElrondNetwork/elrond-go/process/coordinator"
	"github.com/ElrondNetwork/elrond-go/process/economics"
	"github.com/ElrondNetwork/elrond-go/process/factory/metachain"
	"github.com/ElrondNetwork/elrond-go/process/factory/shard"
	"github.com/ElrondNetwork/elrond-go/process/smartContract"
	"github.com/ElrondNetwork/elrond-go/process/smartContract/builtInFunctions"
	"github.com/ElrondNetwork/elrond-go/process/smartContract/hooks"
	syncDisabled "github.com/ElrondNetwork/elrond-go/process/sync/disabled"
	"github.com/ElrondNetwork/elrond-go/process/transaction"
	"github.com/ElrondNetwork/elrond-go/process/transactionLog"
	"github.com/ElrondNetwork/elrond-go/process/txsimulator"
	"github.com/ElrondNetwork/elrond-go/sharding"
	"github.com/ElrondNetwork/elrond-go/state"
	"github.com/ElrondNetwork/elrond-go/state/storagePruningManager"
	"github.com/ElrondNetwork/elrond-go/state/storagePruningManager/evictionWaitingList"
	"github.com/ElrondNetwork/elrond-go/storage"
	"github.com/ElrondNetwork/elrond-go/storage/memorydb"
	"github.com/ElrondNetwork/elrond-go/storage/storageUnit"
	"github.com/ElrondNetwork/elrond-go/storage/txcache"
	"github.com/ElrondNetwork/elrond-go/testscommon"
	dataRetrieverMock "github.com/ElrondNetwork/elrond-go/testscommon/dataRetriever"
	"github.com/ElrondNetwork/elrond-go/testscommon/epochNotifier"
	"github.com/ElrondNetwork/elrond-go/testscommon/shardingMocks"
	"github.com/ElrondNetwork/elrond-go/testscommon/txDataBuilder"
	"github.com/ElrondNetwork/elrond-go/trie"
	"github.com/ElrondNetwork/elrond-go/trie/hashesHolder"
	"github.com/ElrondNetwork/elrond-go/vm/systemSmartContracts/defaults"
	vmcommon "github.com/ElrondNetwork/elrond-vm-common"
	vmcommonBuiltInFunctions "github.com/ElrondNetwork/elrond-vm-common/builtInFunctions"
	"github.com/ElrondNetwork/elrond-vm-common/parsers"
	"github.com/stretchr/testify/assert"
	"github.com/stretchr/testify/require"
)

var dnsAddr = []byte{0, 0, 0, 0, 0, 0, 0, 0, 5, 0, 137, 17, 46, 56, 127, 47, 62, 172, 4, 126, 190, 242, 221, 230, 209, 243, 105, 104, 242, 66, 49, 49}

// TODO: Merge test utilities from this file with the ones from "arwen/utils.go"

var testMarshalizer = &marshal.GogoProtoMarshalizer{}
var testHasher = sha256.NewSha256()
var oneShardCoordinator = mock.NewMultiShardsCoordinatorMock(2)
var globalEpochNotifier = forking.NewGenericEpochNotifier()
var pubkeyConv, _ = pubkeyConverter.NewHexPubkeyConverter(32)

var log = logger.GetOrCreate("integrationtests")

const maxTrieLevelInMemory = uint(5)

func getZeroGasAndFees() scheduled.GasAndFees {
	return scheduled.GasAndFees{
		AccumulatedFees: big.NewInt(0),
		DeveloperFees:   big.NewInt(0),
		GasProvided:     0,
		GasPenalized:    0,
		GasRefunded:     0,
	}
}

// VMTestAccount -
type VMTestAccount struct {
	Balance      *big.Int
	Address      []byte
	Nonce        uint64
	TokenBalance *big.Int
}

// VMTestContext -
type VMTestContext struct {
	TxProcessor         process.TransactionProcessor
	ScProcessor         *smartContract.TestScProcessor
	Accounts            state.AccountsAdapter
	BlockchainHook      vmcommon.BlockchainHook
	VMContainer         process.VirtualMachinesContainer
	TxFeeHandler        process.TransactionFeeHandler
	ShardCoordinator    sharding.Coordinator
	ScForwarder         process.IntermediateTransactionHandler
	EconomicsData       process.EconomicsDataHandler
	Marshalizer         marshal.Marshalizer
	GasSchedule         core.GasScheduleNotifier
	VMConfiguration     *config.VirtualMachineConfig
	EpochNotifier       process.EpochNotifier
	EnableEpochsHandler common.EnableEpochsHandler
	SCQueryService      *smartContract.SCQueryService

	Alice         VMTestAccount
	Bob           VMTestAccount
	ContractOwner VMTestAccount
	Contract      VMTestAccount

	TxCostHandler    external.TransactionCostHandler
	TxsLogsProcessor process.TransactionLogProcessor
}

// Close -
func (vmTestContext *VMTestContext) Close() {
	_ = vmTestContext.VMContainer.Close()
}

// GetCompositeTestError -
func (vmTestContext *VMTestContext) GetCompositeTestError() error {
	return vmTestContext.ScProcessor.GetCompositeTestError()
}

// CreateBlockStarted -
func (vmTestContext *VMTestContext) CreateBlockStarted() {
	vmTestContext.TxFeeHandler.CreateBlockStarted(getZeroGasAndFees())
	vmTestContext.ScForwarder.CreateBlockStarted()
	vmTestContext.ScProcessor.CleanGasRefunded()
}

// GetGasRemaining -
func (vmTestContext *VMTestContext) GetGasRemaining() uint64 {
	return vmTestContext.ScProcessor.GetGasRemaining()
}

// GetIntermediateTransactions -
func (vmTestContext *VMTestContext) GetIntermediateTransactions(t *testing.T) []data.TransactionHandler {
	scForwarder := vmTestContext.ScForwarder
	mockIntermediate, ok := scForwarder.(*mock.IntermediateTransactionHandlerMock)
	require.True(t, ok)

	return mockIntermediate.GetIntermediateTransactions()
}

// CreateTransaction -
func (vmTestContext *VMTestContext) CreateTransaction(
	sender *VMTestAccount,
	receiver *VMTestAccount,
	value *big.Int,
	gasprice uint64,
	gasLimit uint64,
	data []byte,
) *dataTransaction.Transaction {
	return &dataTransaction.Transaction{
		SndAddr:  sender.Address,
		RcvAddr:  receiver.Address,
		Nonce:    sender.Nonce,
		Value:    big.NewInt(0).Set(value),
		GasPrice: gasprice,
		GasLimit: gasLimit,
		Data:     data,
	}
}

// CreateTransferTokenTx -
func (vmTestContext *VMTestContext) CreateTransferTokenTx(
	sender *VMTestAccount,
	receiver *VMTestAccount,
	value *big.Int,
	functionName string,
) *dataTransaction.Transaction {
	txData := txDataBuilder.NewBuilder()
	txData.Func(functionName)
	txData.Bytes(receiver.Address)
	txData.BigInt(value)
	txData.SetLast("00" + txData.GetLast())

	return &dataTransaction.Transaction{
		Nonce:    sender.Nonce,
		Value:    big.NewInt(0),
		RcvAddr:  vmTestContext.Contract.Address,
		SndAddr:  sender.Address,
		GasPrice: 1,
		GasLimit: 7000000,
		Data:     txData.ToBytes(),
		ChainID:  integrationTests.ChainID,
	}
}

// CreateAccount -
func (vmTestContext *VMTestContext) CreateAccount(account *VMTestAccount) {
	_, _ = CreateAccount(
		vmTestContext.Accounts,
		account.Address,
		account.Nonce,
		account.Balance,
	)
}

// GetIntValueFromSCWithTransientVM -
func (vmTestContext *VMTestContext) GetIntValueFromSCWithTransientVM(funcName string, args ...[]byte) *big.Int {
	vmOutput := vmTestContext.GetVMOutputWithTransientVM(funcName, args...)

	return big.NewInt(0).SetBytes(vmOutput.ReturnData[0])
}

// GetVMOutputWithTransientVM -
func (vmTestContext *VMTestContext) GetVMOutputWithTransientVM(funcName string, args ...[]byte) *vmcommon.VMOutput {
	scAddressBytes := vmTestContext.Contract.Address
	feeHandler := &mock.FeeHandlerStub{
		MaxGasLimitPerBlockCalled: func() uint64 {
			return uint64(math.MaxUint64)
		},
	}

	argsNewSCQueryService := smartContract.ArgsNewSCQueryService{
		VmContainer:              vmTestContext.VMContainer,
		EconomicsFee:             feeHandler,
		BlockChainHook:           vmTestContext.BlockchainHook.(process.BlockChainHookHandler),
		BlockChain:               &testscommon.ChainHandlerStub{},
		ArwenChangeLocker:        &sync.RWMutex{},
		Bootstrapper:             syncDisabled.NewDisabledBootstrapper(),
		AllowExternalQueriesChan: common.GetClosedUnbufferedChannel(),
	}
	scQueryService, _ := smartContract.NewSCQueryService(argsNewSCQueryService)

	vmOutput, err := scQueryService.ExecuteQuery(&process.SCQuery{
		ScAddress: scAddressBytes,
		FuncName:  funcName,
		Arguments: args,
	})

	if err != nil {
		fmt.Println("ERROR at GetVmOutput()", err)
		return nil
	}

	return vmOutput
}

type accountFactory struct {
}

// CreateAccount -
func (af *accountFactory) CreateAccount(address []byte) (vmcommon.AccountHandler, error) {
	return state.NewUserAccount(address)
}

// IsInterfaceNil returns true if there is no value under the interface
func (af *accountFactory) IsInterfaceNil() bool {
	return af == nil
}

// CreateEmptyAddress -
func CreateEmptyAddress() []byte {
	buff := make([]byte, testHasher.Size())

	return buff
}

// CreateMemUnit -
func CreateMemUnit() storage.Storer {
	capacity := uint32(10)
	shards := uint32(1)
	sizeInBytes := uint64(0)
	cache, _ := storageUnit.NewCache(storageUnit.CacheConfig{Type: storageUnit.LRUCache, Capacity: capacity, Shards: shards, SizeInBytes: sizeInBytes})

	unit, _ := storageUnit.NewStorageUnit(cache, memorydb.New())
	return unit
}

// CreateInMemoryShardAccountsDB -
func CreateInMemoryShardAccountsDB() *state.AccountsDB {
	marshaller := &marshal.GogoProtoMarshalizer{}
	ewl, _ := evictionWaitingList.NewEvictionWaitingList(100, memorydb.New(), marshaller)
	generalCfg := config.TrieStorageManagerConfig{
		PruningBufferLen:      1000,
		SnapshotsBufferLen:    10,
		SnapshotsGoroutineNum: 1,
	}
	args := trie.NewTrieStorageManagerArgs{
		MainStorer:             CreateMemUnit(),
		CheckpointsStorer:      CreateMemUnit(),
		Marshalizer:            marshaller,
		Hasher:                 testHasher,
		GeneralConfig:          generalCfg,
		CheckpointHashesHolder: hashesHolder.NewCheckpointHashesHolder(10000000, uint64(testHasher.Size())),
		IdleProvider:           &testscommon.ProcessStatusHandlerStub{},
	}
	trieStorage, _ := trie.NewTrieStorageManager(args)

	tr, _ := trie.NewTrie(trieStorage, marshaller, testHasher, maxTrieLevelInMemory)
	spm, _ := storagePruningManager.NewStoragePruningManager(ewl, 10)

	argsAccountsDB := state.ArgsAccountsDB{
		Trie:                  tr,
		Hasher:                testHasher,
		Marshaller:            marshaller,
		AccountFactory:        &accountFactory{},
		StoragePruningManager: spm,
		ProcessingMode:        common.Normal,
		ProcessStatusHandler:  &testscommon.ProcessStatusHandlerStub{},
	}
	adb, _ := state.NewAccountsDB(argsAccountsDB)

	return adb
}

// CreateAccount -
func CreateAccount(accnts state.AccountsAdapter, pubKey []byte, nonce uint64, balance *big.Int) ([]byte, error) {
	account, err := accnts.LoadAccount(pubKey)
	if err != nil {
		return nil, err
	}

	account.(state.UserAccountHandler).IncreaseNonce(nonce)
	_ = account.(state.UserAccountHandler).AddToBalance(balance)

	err = accnts.SaveAccount(account)
	if err != nil {
		return nil, err
	}

	hashCreated, err := accnts.Commit()
	if err != nil {
		return nil, err
	}

	return hashCreated, nil
}

func createEconomicsData(enableEpochsConfig config.EnableEpochs) (process.EconomicsDataHandler, error) {
	maxGasLimitPerBlock := strconv.FormatUint(math.MaxUint64, 10)
	minGasPrice := strconv.FormatUint(1, 10)
	minGasLimit := strconv.FormatUint(1, 10)
	testProtocolSustainabilityAddress := "erd1932eft30w753xyvme8d49qejgkjc09n5e49w4mwdjtm0neld797su0dlxp"

	builtInCost, _ := economics.NewBuiltInFunctionsCost(&economics.ArgsBuiltInFunctionCost{
		ArgsParser:  smartContract.NewArgumentParser(),
		GasSchedule: mock.NewGasScheduleNotifierMock(defaults.FillGasMapInternal(map[string]map[string]uint64{}, 1)),
	})

	realEpochNotifier := forking.NewGenericEpochNotifier()
	enableEpochsHandler, _ := enableEpochs.NewEnableEpochsHandler(enableEpochsConfig, realEpochNotifier)

	argsNewEconomicsData := economics.ArgsNewEconomicsData{
		Economics: &config.EconomicsConfig{
			GlobalSettings: config.GlobalSettings{
				GenesisTotalSupply: "2000000000000000000000",
				MinimumInflation:   0,
				YearSettings: []*config.YearSetting{
					{
						Year:             0,
						MaximumInflation: 0.01,
					},
				},
			},
			RewardsSettings: config.RewardsSettings{
				RewardsConfigByEpoch: []config.EpochRewardSettings{
					{
						LeaderPercentage:                 0.1,
						ProtocolSustainabilityPercentage: 0.1,
						DeveloperPercentage:              0.1,
						ProtocolSustainabilityAddress:    testProtocolSustainabilityAddress,
						TopUpGradientPoint:               "100000",
					},
				},
			},
			FeeSettings: config.FeeSettings{
				GasLimitSettings: []config.GasLimitSetting{
					{
						MaxGasLimitPerBlock:         maxGasLimitPerBlock,
						MaxGasLimitPerMiniBlock:     maxGasLimitPerBlock,
						MaxGasLimitPerMetaBlock:     maxGasLimitPerBlock,
						MaxGasLimitPerMetaMiniBlock: maxGasLimitPerBlock,
						MaxGasLimitPerTx:            maxGasLimitPerBlock,
						MinGasLimit:                 minGasLimit,
					},
				},
				MinGasPrice:      minGasPrice,
				GasPerDataByte:   "1",
				GasPriceModifier: 1.0,
			},
		},
		EpochNotifier:               realEpochNotifier,
		EnableEpochsHandler:         enableEpochsHandler,
		BuiltInFunctionsCostHandler: builtInCost,
	}

	return economics.NewEconomicsData(argsNewEconomicsData)
}

// CreateTxProcessorWithOneSCExecutorMockVM -
func CreateTxProcessorWithOneSCExecutorMockVM(
	accnts state.AccountsAdapter,
	opGas uint64,
	enableEpochsConfig config.EnableEpochs,
	arwenChangeLocker common.Locker,
) (process.TransactionProcessor, error) {

	enableEpochsHandler, _ := enableEpochs.NewEnableEpochsHandler(enableEpochsConfig, forking.NewGenericEpochNotifier())

	builtInFuncs := vmcommonBuiltInFunctions.NewBuiltInFunctionContainer()
	datapool := dataRetrieverMock.NewPoolsHolderMock()
	args := hooks.ArgBlockChainHook{
		Accounts:            accnts,
		PubkeyConv:          pubkeyConv,
		StorageService:      &mock.ChainStorerMock{},
		BlockChain:          &testscommon.ChainHandlerStub{},
		ShardCoordinator:    oneShardCoordinator,
		Marshalizer:         testMarshalizer,
		Uint64Converter:     &mock.Uint64ByteSliceConverterMock{},
		BuiltInFunctions:    builtInFuncs,
		NFTStorageHandler:   &testscommon.SimpleNFTStorageHandlerStub{},
		DataPool:            datapool,
		CompiledSCPool:      datapool.SmartContracts(),
		NilCompiledSCStore:  true,
		ConfigSCStorage:     *defaultStorageConfig(),
<<<<<<< HEAD
		EnableEpochsHandler: enableEpochsHandler,
=======
		EnableEpochsHandler: &testscommon.EnableEpochsHandlerStub{},
>>>>>>> f3571a9f
	}

	blockChainHook, _ := hooks.NewBlockChainHookImpl(args)
	vm, _ := mock.NewOneSCExecutorMockVM(blockChainHook, testHasher)
	vm.GasForOperation = opGas

	vmContainer := &mock.VMContainerMock{
		GetCalled: func(key []byte) (handler vmcommon.VMExecutionHandler, e error) {
			return vm, nil
		}}

	esdtTransferParser, _ := parsers.NewESDTTransferParser(testMarshalizer)
	argsTxTypeHandler := coordinator.ArgNewTxTypeHandler{
		PubkeyConverter:    pubkeyConv,
		ShardCoordinator:   oneShardCoordinator,
		BuiltInFunctions:   builtInFuncs,
		ArgumentParser:     parsers.NewCallArgsParser(),
		ESDTTransferParser: esdtTransferParser,
	}
	txTypeHandler, _ := coordinator.NewTxTypeHandler(argsTxTypeHandler)
	gasSchedule := make(map[string]map[string]uint64)
	defaults.FillGasMapInternal(gasSchedule, 1)

	economicsData, err := createEconomicsData(enableEpochsConfig)
	if err != nil {
		return nil, err
	}

	argsNewSCProcessor := smartContract.ArgsNewSmartContractProcessor{
		VmContainer:      vmContainer,
		ArgsParser:       smartContract.NewArgumentParser(),
		Hasher:           testHasher,
		Marshalizer:      testMarshalizer,
		AccountsDB:       accnts,
		BlockChainHook:   blockChainHook,
		BuiltInFunctions: builtInFuncs,
		PubkeyConv:       pubkeyConv,
		ShardCoordinator: oneShardCoordinator,
		ScrForwarder:     &mock.IntermediateTransactionHandlerMock{},
		BadTxForwarder:   &mock.IntermediateTransactionHandlerMock{},
		TxFeeHandler:     &testscommon.UnsignedTxHandlerStub{},
		EconomicsFee:     economicsData,
		TxTypeHandler:    txTypeHandler,
		GasHandler: &testscommon.GasHandlerStub{
			SetGasRefundedCalled: func(gasRefunded uint64, hash []byte) {},
		},
		GasSchedule:         mock.NewGasScheduleNotifierMock(gasSchedule),
		TxLogsProcessor:     &mock.TxLogsProcessorStub{},
		EnableEpochsHandler: enableEpochsHandler,
		VMOutputCacher:      txcache.NewDisabledCache(),
		ArwenChangeLocker:   arwenChangeLocker,
	}
	scProcessor, _ := smartContract.NewSmartContractProcessor(argsNewSCProcessor)

	argsNewTxProcessor := transaction.ArgsNewTxProcessor{
		Accounts:            accnts,
		Hasher:              testHasher,
		PubkeyConv:          pubkeyConv,
		Marshalizer:         testMarshalizer,
		SignMarshalizer:     testMarshalizer,
		ShardCoordinator:    oneShardCoordinator,
		ScProcessor:         scProcessor,
		TxFeeHandler:        &testscommon.UnsignedTxHandlerStub{},
		TxTypeHandler:       txTypeHandler,
		EconomicsFee:        economicsData,
		ReceiptForwarder:    &mock.IntermediateTransactionHandlerMock{},
		BadTxForwarder:      &mock.IntermediateTransactionHandlerMock{},
		ArgsParser:          smartContract.NewArgumentParser(),
		ScrForwarder:        &mock.IntermediateTransactionHandlerMock{},
		EnableEpochsHandler: enableEpochsHandler,
	}

	return transaction.NewTxProcessor(argsNewTxProcessor)
}

// CreateOneSCExecutorMockVM -
func CreateOneSCExecutorMockVM(accnts state.AccountsAdapter) vmcommon.VMExecutionHandler {
	datapool := dataRetrieverMock.NewPoolsHolderMock()
	args := hooks.ArgBlockChainHook{
		Accounts:            accnts,
		PubkeyConv:          pubkeyConv,
		StorageService:      &mock.ChainStorerMock{},
		BlockChain:          &testscommon.ChainHandlerStub{},
		ShardCoordinator:    oneShardCoordinator,
		Marshalizer:         testMarshalizer,
		Uint64Converter:     &mock.Uint64ByteSliceConverterMock{},
		BuiltInFunctions:    vmcommonBuiltInFunctions.NewBuiltInFunctionContainer(),
		NFTStorageHandler:   &testscommon.SimpleNFTStorageHandlerStub{},
		DataPool:            datapool,
		CompiledSCPool:      datapool.SmartContracts(),
		NilCompiledSCStore:  true,
		ConfigSCStorage:     *defaultStorageConfig(),
		EnableEpochsHandler: &testscommon.EnableEpochsHandlerStub{},
	}
	blockChainHook, _ := hooks.NewBlockChainHookImpl(args)
	vm, _ := mock.NewOneSCExecutorMockVM(blockChainHook, testHasher)

	return vm
}

// CreateVMAndBlockchainHookAndDataPool -
func CreateVMAndBlockchainHookAndDataPool(
	accnts state.AccountsAdapter,
	gasSchedule core.GasScheduleNotifier,
	vmConfig *config.VirtualMachineConfig,
	shardCoordinator sharding.Coordinator,
	arwenChangeLocker common.Locker,
	epochNotifierInstance process.EpochNotifier,
	enableEpochs config.EnableEpochs,
	enableEpochsHandler common.EnableEpochsHandler,
) (process.VirtualMachinesContainer, *hooks.BlockChainHookImpl, dataRetriever.PoolsHolder) {
	if check.IfNil(gasSchedule) || gasSchedule.LatestGasSchedule() == nil {
		testGasSchedule := arwenConfig.MakeGasMapForTests()
		defaults.FillGasMapInternal(testGasSchedule, 1)
		gasSchedule = mock.NewGasScheduleNotifierMock(testGasSchedule)
	}

	argsBuiltIn := builtInFunctions.ArgsCreateBuiltInFunctionContainer{
		GasSchedule: gasSchedule,
		MapDNSAddresses: map[string]struct{}{
			string(dnsAddr): {},
		},
		Marshalizer:      testMarshalizer,
		Accounts:         accnts,
		ShardCoordinator: shardCoordinator,
		EpochNotifier:    epochNotifierInstance,
	}
	builtInFuncs, nftStorageHandler, _ := builtInFunctions.CreateBuiltInFuncContainerAndNFTStorageHandler(argsBuiltIn)

	datapool := dataRetrieverMock.NewPoolsHolderMock()
	args := hooks.ArgBlockChainHook{
		Accounts:            accnts,
		PubkeyConv:          pubkeyConv,
		StorageService:      &mock.ChainStorerMock{},
		BlockChain:          &testscommon.ChainHandlerStub{},
		ShardCoordinator:    shardCoordinator,
		Marshalizer:         testMarshalizer,
		Uint64Converter:     &mock.Uint64ByteSliceConverterMock{},
		BuiltInFunctions:    builtInFuncs,
		NFTStorageHandler:   nftStorageHandler,
		DataPool:            datapool,
		CompiledSCPool:      datapool.SmartContracts(),
		NilCompiledSCStore:  true,
		ConfigSCStorage:     *defaultStorageConfig(),
		EnableEpochsHandler: enableEpochsHandler,
	}

	esdtTransferParser, _ := parsers.NewESDTTransferParser(testMarshalizer)
	maxGasLimitPerBlock := uint64(0xFFFFFFFFFFFFFFFF)
	blockChainHookImpl, _ := hooks.NewBlockChainHookImpl(args)
	argsNewVMFactory := shard.ArgVMContainerFactory{
		Config:             *vmConfig,
		BlockGasLimit:      maxGasLimitPerBlock,
		GasSchedule:        gasSchedule,
		BlockChainHook:     blockChainHookImpl,
		BuiltInFunctions:   args.BuiltInFunctions,
		EpochNotifier:      epochNotifierInstance,
		EpochConfig:        enableEpochs,
		ArwenChangeLocker:  arwenChangeLocker,
		ESDTTransferParser: esdtTransferParser,
	}
	vmFactory, err := shard.NewVMContainerFactory(argsNewVMFactory)
	if err != nil {
		log.LogIfError(err)
	}

	vmContainer, err := vmFactory.Create()
	if err != nil {
		panic(err)
	}

	blockChainHook, _ := vmFactory.BlockChainHookImpl().(*hooks.BlockChainHookImpl)
	_ = vmcommonBuiltInFunctions.SetPayableHandler(builtInFuncs, blockChainHook)

	return vmContainer, blockChainHook, datapool
}

// CreateVMAndBlockchainHookMeta -
func CreateVMAndBlockchainHookMeta(
	accnts state.AccountsAdapter,
	gasSchedule core.GasScheduleNotifier,
	shardCoordinator sharding.Coordinator,
	enableEpochs config.EnableEpochs,
) (process.VirtualMachinesContainer, *hooks.BlockChainHookImpl) {
	if check.IfNil(gasSchedule) || gasSchedule.LatestGasSchedule() == nil {
		testGasSchedule := arwenConfig.MakeGasMapForTests()
		defaults.FillGasMapInternal(testGasSchedule, 1)
		gasSchedule = mock.NewGasScheduleNotifierMock(testGasSchedule)
	}

	argsBuiltIn := builtInFunctions.ArgsCreateBuiltInFunctionContainer{
		GasSchedule: gasSchedule,
		MapDNSAddresses: map[string]struct{}{
			string(dnsAddr): {},
		},
		Marshalizer:      testMarshalizer,
		Accounts:         accnts,
		ShardCoordinator: shardCoordinator,
		EpochNotifier:    globalEpochNotifier,
	}
	builtInFuncs, nftStorageHandler, _ := builtInFunctions.CreateBuiltInFuncContainerAndNFTStorageHandler(argsBuiltIn)

	datapool := dataRetrieverMock.NewPoolsHolderMock()
	args := hooks.ArgBlockChainHook{
		Accounts:            accnts,
		PubkeyConv:          pubkeyConv,
		StorageService:      &mock.ChainStorerMock{},
		BlockChain:          &testscommon.ChainHandlerStub{},
		ShardCoordinator:    shardCoordinator,
		Marshalizer:         testMarshalizer,
		Uint64Converter:     &mock.Uint64ByteSliceConverterMock{},
		BuiltInFunctions:    builtInFuncs,
		NFTStorageHandler:   nftStorageHandler,
		DataPool:            datapool,
		CompiledSCPool:      datapool.SmartContracts(),
		NilCompiledSCStore:  true,
		EnableEpochsHandler: &testscommon.EnableEpochsHandlerStub{},
	}

	economicsData, err := createEconomicsData(config.EnableEpochs{})
	if err != nil {
		log.LogIfError(err)
	}

	blockChainHookImpl, _ := hooks.NewBlockChainHookImpl(args)
	argVMContainer := metachain.ArgsNewVMContainerFactory{
		BlockChainHook:      blockChainHookImpl,
		PubkeyConv:          args.PubkeyConv,
		Economics:           economicsData,
		MessageSignVerifier: &mock.MessageSignVerifierMock{},
		GasSchedule:         gasSchedule,
		NodesConfigProvider: &mock.NodesSetupStub{},
		Hasher:              testHasher,
		Marshalizer:         testMarshalizer,
		SystemSCConfig:      createSystemSCConfig(),
		ValidatorAccountsDB: accnts,
		ChanceComputer:      &shardingMocks.NodesCoordinatorMock{},
		EpochNotifier:       &epochNotifier.EpochNotifierStub{},
		EpochConfig:         createEpochConfig(enableEpochs),
		ShardCoordinator:    mock.NewMultiShardsCoordinatorMock(1),
	}
	vmFactory, err := metachain.NewVMContainerFactory(argVMContainer)
	if err != nil {
		log.LogIfError(err)
	}

	vmContainer, err := vmFactory.Create()
	if err != nil {
		panic(err)
	}

	blockChainHook, _ := vmFactory.BlockChainHookImpl().(*hooks.BlockChainHookImpl)
	_ = vmcommonBuiltInFunctions.SetPayableHandler(builtInFuncs, blockChainHook)

	return vmContainer, blockChainHook
}

func createEpochConfig(enableEpochs config.EnableEpochs) *config.EpochConfig {
	return &config.EpochConfig{
		EnableEpochs: enableEpochs,
	}
}

func createSystemSCConfig() *config.SystemSmartContractsConfig {
	return &config.SystemSmartContractsConfig{
		ESDTSystemSCConfig: config.ESDTSystemSCConfig{
			BaseIssuingCost: "5000000000000000000",
			OwnerAddress:    "3132333435363738393031323334353637383930313233343536373839303233",
		},
		GovernanceSystemSCConfig: config.GovernanceSystemSCConfig{
			V1: config.GovernanceSystemSCConfigV1{
				ProposalCost:     "500",
				NumNodes:         100,
				MinQuorum:        50,
				MinPassThreshold: 50,
				MinVetoThreshold: 50,
			},
			Active: config.GovernanceSystemSCConfigActive{
				ProposalCost:     "500",
				MinQuorum:        "50",
				MinPassThreshold: "50",
				MinVetoThreshold: "50",
			},
			FirstWhitelistedAddress: "3132333435363738393031323334353637383930313233343536373839303234",
		},
		StakingSystemSCConfig: config.StakingSystemSCConfig{
			GenesisNodePrice:                     "2500000000000000000000",
			MinStakeValue:                        "100000000000000000000",
			MinUnstakeTokensValue:                "10000000000000000000",
			UnJailValue:                          "2500000000000000000",
			MinStepValue:                         "100000000000000000000",
			UnBondPeriod:                         250,
			UnBondPeriodInEpochs:                 1,
			NumRoundsWithoutBleed:                100,
			MaximumPercentageToBleed:             0.5,
			BleedPercentagePerRound:              0.00001,
			MaxNumberOfNodesForStake:             36,
			ActivateBLSPubKeyMessageVerification: false,
		},
		DelegationManagerSystemSCConfig: config.DelegationManagerSystemSCConfig{
			MinCreationDeposit:  "1250000000000000000000",
			MinStakeAmount:      "10000000000000000000",
			ConfigChangeAddress: "3132333435363738393031323334353637383930313233343536373839303234",
		},
		DelegationSystemSCConfig: config.DelegationSystemSCConfig{
			MinServiceFee: 1,
			MaxServiceFee: 20,
		},
	}
}

func createDefaultVMConfig() *config.VirtualMachineConfig {
	return &config.VirtualMachineConfig{
		ArwenVersions: []config.ArwenVersionByEpoch{
			{StartEpoch: 0, Version: "*"},
		},
	}
}

// ResultsCreateTxProcessor is the struct that will hold all needed processor instances
type ResultsCreateTxProcessor struct {
	TxProc             process.TransactionProcessor
	SCProc             *smartContract.TestScProcessor
	IntermediateTxProc process.IntermediateTransactionHandler
	EconomicsHandler   process.EconomicsDataHandler
	CostHandler        external.TransactionCostHandler
	TxLogProc          process.TransactionLogProcessor
}

// CreateTxProcessorWithOneSCExecutorWithVMs -
func CreateTxProcessorWithOneSCExecutorWithVMs(
	accnts state.AccountsAdapter,
	vmContainer process.VirtualMachinesContainer,
	blockChainHook *hooks.BlockChainHookImpl,
	feeAccumulator process.TransactionFeeHandler,
	shardCoordinator sharding.Coordinator,
	enableEpochsConfig config.EnableEpochs,
	arwenChangeLocker common.Locker,
	poolsHolder dataRetriever.PoolsHolder,
	epochNotifierInstance process.EpochNotifier,
) (*ResultsCreateTxProcessor, error) {
	if check.IfNil(poolsHolder) {
		poolsHolder = dataRetrieverMock.NewPoolsHolderMock()
	}

	enableEpochsHandler, _ := enableEpochs.NewEnableEpochsHandler(enableEpochsConfig, epochNotifierInstance)

	esdtTransferParser, _ := parsers.NewESDTTransferParser(testMarshalizer)
	argsTxTypeHandler := coordinator.ArgNewTxTypeHandler{
		PubkeyConverter:    pubkeyConv,
		ShardCoordinator:   shardCoordinator,
		BuiltInFunctions:   blockChainHook.GetBuiltinFunctionsContainer(),
		ArgumentParser:     parsers.NewCallArgsParser(),
		ESDTTransferParser: esdtTransferParser,
	}
	txTypeHandler, _ := coordinator.NewTxTypeHandler(argsTxTypeHandler)

	gasSchedule := make(map[string]map[string]uint64)
	defaults.FillGasMapInternal(gasSchedule, 1)
	economicsData, err := createEconomicsData(enableEpochsConfig)
	if err != nil {
		return nil, err
	}

	gasComp, err := preprocess.NewGasComputation(economicsData, txTypeHandler, enableEpochsHandler)
	if err != nil {
		return nil, err
	}

	logProc, _ := transactionLog.NewTxLogProcessor(transactionLog.ArgTxLogProcessor{
		SaveInStorageEnabled: false,
		Marshalizer:          testMarshalizer,
	})

	intermediateTxHandler := &mock.IntermediateTransactionHandlerMock{}
	argsNewSCProcessor := smartContract.ArgsNewSmartContractProcessor{
		VmContainer:         vmContainer,
		ArgsParser:          smartContract.NewArgumentParser(),
		Hasher:              testHasher,
		Marshalizer:         testMarshalizer,
		AccountsDB:          accnts,
		BlockChainHook:      blockChainHook,
		BuiltInFunctions:    blockChainHook.GetBuiltinFunctionsContainer(),
		PubkeyConv:          pubkeyConv,
		ShardCoordinator:    shardCoordinator,
		ScrForwarder:        intermediateTxHandler,
		BadTxForwarder:      intermediateTxHandler,
		TxFeeHandler:        feeAccumulator,
		EconomicsFee:        economicsData,
		TxTypeHandler:       txTypeHandler,
		GasHandler:          gasComp,
		GasSchedule:         mock.NewGasScheduleNotifierMock(gasSchedule),
		TxLogsProcessor:     logProc,
		EnableEpochsHandler: enableEpochsHandler,
		ArwenChangeLocker:   arwenChangeLocker,
		VMOutputCacher:      txcache.NewDisabledCache(),
	}

	scProcessor, err := smartContract.NewSmartContractProcessor(argsNewSCProcessor)
	if err != nil {
		return nil, err
	}
	testScProcessor := smartContract.NewTestScProcessor(scProcessor)

	argsNewTxProcessor := transaction.ArgsNewTxProcessor{
		Accounts:            accnts,
		Hasher:              testHasher,
		PubkeyConv:          pubkeyConv,
		Marshalizer:         testMarshalizer,
		SignMarshalizer:     testMarshalizer,
		ShardCoordinator:    shardCoordinator,
		ScProcessor:         scProcessor,
		TxFeeHandler:        feeAccumulator,
		TxTypeHandler:       txTypeHandler,
		EconomicsFee:        economicsData,
		ReceiptForwarder:    intermediateTxHandler,
		BadTxForwarder:      intermediateTxHandler,
		ArgsParser:          smartContract.NewArgumentParser(),
		ScrForwarder:        intermediateTxHandler,
		EnableEpochsHandler: enableEpochsHandler,
	}
	txProcessor, err := transaction.NewTxProcessor(argsNewTxProcessor)
	if err != nil {
		return nil, err
	}

	// create transaction simulator
	readOnlyAccountsDB, err := txsimulator.NewReadOnlyAccountsDB(accnts)
	if err != nil {
		return nil, err
	}

	interimProcFactory, err := shard.NewIntermediateProcessorsContainerFactory(
		shardCoordinator,
		testMarshalizer,
		testHasher,
		pubkeyConv,
		disabled.NewChainStorer(),
		poolsHolder,
		&processDisabled.FeeHandler{},
	)
	if err != nil {
		return nil, err
	}

	interimProcContainer, err := interimProcFactory.Create()
	if err != nil {
		return nil, err
	}

	scForwarder, err := interimProcContainer.Get(block.SmartContractResultBlock)
	if err != nil {
		return nil, err
	}

	argsNewSCProcessor.ScrForwarder = scForwarder

	receiptTxInterim, err := interimProcContainer.Get(block.ReceiptBlock)
	if err != nil {
		return nil, err
	}
	argsNewTxProcessor.ReceiptForwarder = receiptTxInterim

	badTxInterim, err := interimProcContainer.Get(block.InvalidBlock)
	if err != nil {
		return nil, err
	}
	argsNewSCProcessor.BadTxForwarder = badTxInterim
	argsNewTxProcessor.BadTxForwarder = badTxInterim

	argsNewSCProcessor.TxFeeHandler = &processDisabled.FeeHandler{}
	argsNewTxProcessor.TxFeeHandler = &processDisabled.FeeHandler{}

	argsNewSCProcessor.AccountsDB = readOnlyAccountsDB

	vmOutputCacher, _ := storageUnit.NewCache(storageUnit.CacheConfig{
		Type:     storageUnit.LRUCache,
		Capacity: 10000,
	})
	txSimulatorProcessorArgs := txsimulator.ArgsTxSimulator{
		AddressPubKeyConverter: pubkeyConv,
		ShardCoordinator:       shardCoordinator,
		VMOutputCacher:         vmOutputCacher,
		Marshalizer:            testMarshalizer,
		Hasher:                 testHasher,
	}

	argsNewSCProcessor.VMOutputCacher = txSimulatorProcessorArgs.VMOutputCacher

	scProcessorTxSim, err := smartContract.NewSmartContractProcessor(argsNewSCProcessor)
	if err != nil {
		return nil, err
	}
	argsNewTxProcessor.ScProcessor = scProcessorTxSim

	argsNewTxProcessor.Accounts = readOnlyAccountsDB

	txSimulatorProcessorArgs.TransactionProcessor, err = transaction.NewTxProcessor(argsNewTxProcessor)
	if err != nil {
		return nil, err
	}

	txSimulatorProcessorArgs.IntermediateProcContainer = interimProcContainer

	txSimulator, err := txsimulator.NewTransactionSimulator(txSimulatorProcessorArgs)
	if err != nil {
		return nil, err
	}

	txCostEstimator, err := transaction.NewTransactionCostEstimator(
		txTypeHandler,
		economicsData,
		txSimulator,
		argsNewTxProcessor.Accounts,
		shardCoordinator,
		argsNewSCProcessor.EnableEpochsHandler,
	)
	if err != nil {
		return nil, err
	}

	return &ResultsCreateTxProcessor{
		TxProc:             txProcessor,
		SCProc:             testScProcessor,
		IntermediateTxProc: intermediateTxHandler,
		EconomicsHandler:   economicsData,
		CostHandler:        txCostEstimator,
		TxLogProc:          logProc,
	}, nil
}

// TestDeployedContractContents -
func TestDeployedContractContents(
	t *testing.T,
	destinationAddressBytes []byte,
	accnts state.AccountsAdapter,
	requiredBalance *big.Int,
	scCode string,
	dataValues map[string]*big.Int,
) {

	scCodeBytes, _ := hex.DecodeString(scCode)
	destinationRecovAccount, _ := accnts.GetExistingAccount(destinationAddressBytes)
	destinationRecovShardAccount, ok := destinationRecovAccount.(state.UserAccountHandler)

	assert.True(t, ok)
	assert.NotNil(t, destinationRecovShardAccount)
	assert.Equal(t, uint64(0), destinationRecovShardAccount.GetNonce())
	assert.Equal(t, requiredBalance, destinationRecovShardAccount.GetBalance())
	// test codehash
	assert.Equal(t, testHasher.Compute(string(scCodeBytes)), destinationRecovShardAccount.GetCodeHash())
	// test code
	assert.Equal(t, scCodeBytes, accnts.GetCode(destinationRecovShardAccount.GetCodeHash()))
	// in this test we know we have a as a variable inside the contract, we can ask directly its value
	// using trackableDataTrie functionality
	assert.NotNil(t, destinationRecovShardAccount.GetRootHash())

	for variable, requiredVal := range dataValues {
		contractVariableData, err := destinationRecovShardAccount.DataTrieTracker().RetrieveValue([]byte(variable))
		assert.Nil(t, err)
		assert.NotNil(t, contractVariableData)

		contractVariableValue := big.NewInt(0).SetBytes(contractVariableData)
		assert.Equal(t, requiredVal, contractVariableValue)
	}
}

// AccountExists -
func AccountExists(accnts state.AccountsAdapter, addressBytes []byte) bool {
	accnt, _ := accnts.GetExistingAccount(addressBytes)

	return accnt != nil
}

// CreatePreparedTxProcessorAndAccountsWithVMs -
func CreatePreparedTxProcessorAndAccountsWithVMs(
	senderNonce uint64,
	senderAddressBytes []byte,
	senderBalance *big.Int,
	enableEpochsConfig config.EnableEpochs,
) (*VMTestContext, error) {
	feeAccumulator, _ := postprocess.NewFeeAccumulator()
	accounts := CreateInMemoryShardAccountsDB()
	_, _ = CreateAccount(accounts, senderAddressBytes, senderNonce, senderBalance)
	vmConfig := createDefaultVMConfig()
	arwenChangeLocker := &sync.RWMutex{}
	epochNotifierInstance := forking.NewGenericEpochNotifier()
	enableEpochsHandler, _ := enableEpochs.NewEnableEpochsHandler(enableEpochsConfig, epochNotifierInstance)
	vmContainer, blockchainHook, pool := CreateVMAndBlockchainHookAndDataPool(
		accounts,
		nil,
		vmConfig,
		oneShardCoordinator,
		arwenChangeLocker,
		epochNotifierInstance,
		enableEpochsConfig,
		enableEpochsHandler,
	)
	res, err := CreateTxProcessorWithOneSCExecutorWithVMs(
		accounts,
		vmContainer,
		blockchainHook,
		feeAccumulator,
		oneShardCoordinator,
		enableEpochsConfig,
		arwenChangeLocker,
		pool,
		epochNotifierInstance,
	)
	if err != nil {
		return nil, err
	}

	return &VMTestContext{
		TxProcessor:         res.TxProc,
		ScProcessor:         res.SCProc,
		Accounts:            accounts,
		BlockchainHook:      blockchainHook,
		VMContainer:         vmContainer,
		TxFeeHandler:        feeAccumulator,
		ScForwarder:         res.IntermediateTxProc,
		EpochNotifier:       epochNotifierInstance,
		EnableEpochsHandler: enableEpochsHandler,
	}, nil
}

// CreatePreparedTxProcessorWithVMs -
func CreatePreparedTxProcessorWithVMs(enableEpochs config.EnableEpochs) (*VMTestContext, error) {
	return CreatePreparedTxProcessorWithVMsWithShardCoordinator(enableEpochs, oneShardCoordinator)
}

// CreatePreparedTxProcessorWithVMsWithShardCoordinator -
func CreatePreparedTxProcessorWithVMsWithShardCoordinator(enableEpochsConfig config.EnableEpochs, shardCoordinator sharding.Coordinator) (*VMTestContext, error) {
	feeAccumulator, _ := postprocess.NewFeeAccumulator()
	accounts := CreateInMemoryShardAccountsDB()
	vmConfig := createDefaultVMConfig()
	arwenChangeLocker := &sync.RWMutex{}

	testGasSchedule := arwenConfig.MakeGasMapForTests()
	defaults.FillGasMapInternal(testGasSchedule, 1)
	gasSchedule := mock.NewGasScheduleNotifierMock(testGasSchedule)
	epochNotifierInstance := forking.NewGenericEpochNotifier()
	enableEpochsHandler, _ := enableEpochs.NewEnableEpochsHandler(enableEpochsConfig, epochNotifierInstance)
	vmContainer, blockchainHook, pool := CreateVMAndBlockchainHookAndDataPool(
		accounts,
		gasSchedule,
		vmConfig,
		shardCoordinator,
		arwenChangeLocker,
		epochNotifierInstance,
		enableEpochsConfig,
		enableEpochsHandler,
	)
	res, err := CreateTxProcessorWithOneSCExecutorWithVMs(
		accounts,
		vmContainer,
		blockchainHook,
		feeAccumulator,
		shardCoordinator,
		enableEpochsConfig,
		arwenChangeLocker,
		pool,
		epochNotifierInstance,
	)
	if err != nil {
		return nil, err
	}

	return &VMTestContext{
		TxProcessor:      res.TxProc,
		ScProcessor:      res.SCProc,
		Accounts:         accounts,
		BlockchainHook:   blockchainHook,
		VMContainer:      vmContainer,
		TxFeeHandler:     feeAccumulator,
		ScForwarder:      res.IntermediateTxProc,
		ShardCoordinator: shardCoordinator,
		EconomicsData:    res.EconomicsHandler,
		TxCostHandler:    res.CostHandler,
		TxsLogsProcessor: res.TxLogProc,
		GasSchedule:      gasSchedule,
		EpochNotifier:    epochNotifierInstance,
	}, nil
}

// CreateTxProcessorArwenVMWithGasSchedule -
func CreateTxProcessorArwenVMWithGasSchedule(
	senderNonce uint64,
	senderAddressBytes []byte,
	senderBalance *big.Int,
	gasScheduleMap map[string]map[string]uint64,
	enableEpochsConfig config.EnableEpochs,
) (*VMTestContext, error) {
	feeAccumulator, _ := postprocess.NewFeeAccumulator()
	accounts := CreateInMemoryShardAccountsDB()
	_, _ = CreateAccount(accounts, senderAddressBytes, senderNonce, senderBalance)
	vmConfig := createDefaultVMConfig()
	arwenChangeLocker := &sync.RWMutex{}

	gasScheduleNotifier := mock.NewGasScheduleNotifierMock(gasScheduleMap)
	epochNotifierInstance := forking.NewGenericEpochNotifier()
	enableEpochsHandler, _ := enableEpochs.NewEnableEpochsHandler(enableEpochsConfig, epochNotifierInstance)
	vmContainer, blockchainHook, pool := CreateVMAndBlockchainHookAndDataPool(
		accounts,
		gasScheduleNotifier,
		vmConfig,
		oneShardCoordinator,
		arwenChangeLocker,
		epochNotifierInstance,
		enableEpochsConfig,
		enableEpochsHandler,
	)
	res, err := CreateTxProcessorWithOneSCExecutorWithVMs(
		accounts,
		vmContainer,
		blockchainHook,
		feeAccumulator,
		oneShardCoordinator,
		enableEpochsConfig,
		arwenChangeLocker,
		pool,
		epochNotifierInstance,
	)
	if err != nil {
		return nil, err
	}

	return &VMTestContext{
		TxProcessor:    res.TxProc,
		ScProcessor:    res.SCProc,
		Accounts:       accounts,
		BlockchainHook: blockchainHook,
		VMContainer:    vmContainer,
		TxFeeHandler:   feeAccumulator,
		ScForwarder:    res.IntermediateTxProc,
		GasSchedule:    gasScheduleNotifier,
	}, nil
}

// CreateTxProcessorArwenWithVMConfig -
func CreateTxProcessorArwenWithVMConfig(
	enableEpochsConfig config.EnableEpochs,
	vmConfig *config.VirtualMachineConfig,
	gasSchedule map[string]map[string]uint64,
) (*VMTestContext, error) {
	feeAccumulator, _ := postprocess.NewFeeAccumulator()
	accounts := CreateInMemoryShardAccountsDB()
	arwenChangeLocker := &sync.RWMutex{}
	gasScheduleNotifier := mock.NewGasScheduleNotifierMock(gasSchedule)
	epochNotifierInstance := forking.NewGenericEpochNotifier()
	enableEpochsHandler, _ := enableEpochs.NewEnableEpochsHandler(enableEpochsConfig, epochNotifierInstance)
	vmContainer, blockchainHook, pool := CreateVMAndBlockchainHookAndDataPool(
		accounts,
		gasScheduleNotifier,
		vmConfig,
		oneShardCoordinator,
		arwenChangeLocker,
		epochNotifierInstance,
		enableEpochsConfig,
		enableEpochsHandler,
	)
	res, err := CreateTxProcessorWithOneSCExecutorWithVMs(
		accounts,
		vmContainer,
		blockchainHook,
		feeAccumulator,
		oneShardCoordinator,
		enableEpochsConfig,
		arwenChangeLocker,
		pool,
		epochNotifierInstance,
	)
	if err != nil {
		return nil, err
	}

	return &VMTestContext{
		TxProcessor:     res.TxProc,
		ScProcessor:     res.SCProc,
		Accounts:        accounts,
		BlockchainHook:  blockchainHook,
		VMContainer:     vmContainer,
		TxFeeHandler:    feeAccumulator,
		ScForwarder:     res.IntermediateTxProc,
		GasSchedule:     gasScheduleNotifier,
		VMConfiguration: vmConfig,
		EpochNotifier:   epochNotifierInstance,
	}, nil
}

// CreatePreparedTxProcessorAndAccountsWithMockedVM -
func CreatePreparedTxProcessorAndAccountsWithMockedVM(
	vmOpGas uint64,
	senderNonce uint64,
	senderAddressBytes []byte,
	senderBalance *big.Int,
	enableEpochs config.EnableEpochs,
	arwenChangeLocker common.Locker,
) (process.TransactionProcessor, state.AccountsAdapter, error) {

	accnts := CreateInMemoryShardAccountsDB()
	_, _ = CreateAccount(accnts, senderAddressBytes, senderNonce, senderBalance)

	txProcessor, err := CreateTxProcessorWithOneSCExecutorMockVM(accnts, vmOpGas, enableEpochs, arwenChangeLocker)
	if err != nil {
		return nil, nil, err
	}

	return txProcessor, accnts, err
}

// CreateTx -
func CreateTx(
	senderAddressBytes []byte,
	receiverAddressBytes []byte,
	senderNonce uint64,
	value *big.Int,
	gasPrice uint64,
	gasLimit uint64,
	scCodeOrFunc string,
) *dataTransaction.Transaction {

	txData := scCodeOrFunc
	tx := &dataTransaction.Transaction{
		Nonce:    senderNonce,
		Value:    new(big.Int).Set(value),
		SndAddr:  senderAddressBytes,
		RcvAddr:  receiverAddressBytes,
		Data:     []byte(txData),
		GasPrice: gasPrice,
		GasLimit: gasLimit,
	}

	return tx
}

// CreateDeployTx -
func CreateDeployTx(
	senderAddressBytes []byte,
	senderNonce uint64,
	value *big.Int,
	gasPrice uint64,
	gasLimit uint64,
	scCodeAndVMType string,
) *dataTransaction.Transaction {

	return &dataTransaction.Transaction{
		Nonce:    senderNonce,
		Value:    new(big.Int).Set(value),
		SndAddr:  senderAddressBytes,
		RcvAddr:  CreateEmptyAddress(),
		Data:     []byte(scCodeAndVMType),
		GasPrice: gasPrice,
		GasLimit: gasLimit,
	}
}

// TestAccount -
func TestAccount(
	t *testing.T,
	accnts state.AccountsAdapter,
	senderAddressBytes []byte,
	expectedNonce uint64,
	expectedBalance *big.Int,
) *big.Int {

	senderRecovAccount, _ := accnts.GetExistingAccount(senderAddressBytes)
	if senderRecovAccount == nil {
		return big.NewInt(0)
	}

	senderRecovShardAccount := senderRecovAccount.(state.UserAccountHandler)

	assert.Equal(t, expectedNonce, senderRecovShardAccount.GetNonce())
	assert.Equal(t, expectedBalance, senderRecovShardAccount.GetBalance())
	return senderRecovShardAccount.GetBalance()
}

// ComputeExpectedBalance -
func ComputeExpectedBalance(
	existing *big.Int,
	transferred *big.Int,
	gasLimit uint64,
	gasPrice uint64,
) *big.Int {

	expectedSenderBalance := big.NewInt(0).Sub(existing, transferred)
	gasFunds := big.NewInt(0).Mul(big.NewInt(0).SetUint64(gasLimit), big.NewInt(0).SetUint64(gasPrice))
	expectedSenderBalance.Sub(expectedSenderBalance, gasFunds)

	return expectedSenderBalance
}

// GetIntValueFromSC -
func GetIntValueFromSC(
	gasSchedule map[string]map[string]uint64,
	accnts state.AccountsAdapter,
	scAddressBytes []byte,
	funcName string,
	args ...[]byte,
) *big.Int {

	vmOutput := GetVmOutput(gasSchedule, accnts, scAddressBytes, funcName, args...)

	return big.NewInt(0).SetBytes(vmOutput.ReturnData[0])
}

// GetVmOutput -
func GetVmOutput(gasSchedule map[string]map[string]uint64, accnts state.AccountsAdapter, scAddressBytes []byte, funcName string, args ...[]byte) *vmcommon.VMOutput {
	vmConfig := createDefaultVMConfig()
	gasScheduleNotifier := mock.NewGasScheduleNotifierMock(gasSchedule)
	epochNotifierInstance := forking.NewGenericEpochNotifier()
	enableEpochsHandler, _ := enableEpochs.NewEnableEpochsHandler(config.EnableEpochs{}, epochNotifierInstance)
	vmContainer, blockChainHook, _ := CreateVMAndBlockchainHookAndDataPool(
		accnts,
		gasScheduleNotifier,
		vmConfig,
		oneShardCoordinator,
		&sync.RWMutex{},
		epochNotifierInstance,
		config.EnableEpochs{},
		enableEpochsHandler,
	)
	defer func() {
		_ = vmContainer.Close()
	}()

	feeHandler := &mock.FeeHandlerStub{
		MaxGasLimitPerBlockCalled: func() uint64 {
			return uint64(math.MaxUint64)
		},
	}

	argsNewSCQueryService := smartContract.ArgsNewSCQueryService{
		VmContainer:              vmContainer,
		EconomicsFee:             feeHandler,
		BlockChainHook:           blockChainHook,
		BlockChain:               &testscommon.ChainHandlerStub{},
		ArwenChangeLocker:        &sync.RWMutex{},
		Bootstrapper:             syncDisabled.NewDisabledBootstrapper(),
		AllowExternalQueriesChan: common.GetClosedUnbufferedChannel(),
	}
	scQueryService, _ := smartContract.NewSCQueryService(argsNewSCQueryService)

	vmOutput, err := scQueryService.ExecuteQuery(&process.SCQuery{
		ScAddress: scAddressBytes,
		FuncName:  funcName,
		Arguments: args,
	})

	if err != nil {
		fmt.Println("ERROR at GetVmOutput()", err)
		return nil
	}

	return vmOutput
}

// ComputeGasLimit -
func ComputeGasLimit(gasSchedule map[string]map[string]uint64, testContext *VMTestContext, tx *dataTx.Transaction) uint64 {
	vmConfig := createDefaultVMConfig()
	gasScheduleNotifier := mock.NewGasScheduleNotifierMock(gasSchedule)
	vmContainer, blockChainHook, _ := CreateVMAndBlockchainHookAndDataPool(
		testContext.Accounts,
		gasScheduleNotifier,
		vmConfig,
		oneShardCoordinator,
		&sync.RWMutex{},
		testContext.EpochNotifier,
		config.EnableEpochs{},
		testContext.EnableEpochsHandler,
	)
	defer func() {
		_ = vmContainer.Close()
	}()

	argsNewSCQueryService := smartContract.ArgsNewSCQueryService{
		VmContainer:    vmContainer,
		EconomicsFee:   testContext.EconomicsData,
		BlockChainHook: blockChainHook,
		BlockChain: &testscommon.ChainHandlerStub{
			GetCurrentBlockHeaderCalled: func() data.HeaderHandler {
				return &block.Header{
					ShardID: testContext.ShardCoordinator.SelfId(),
				}
			},
		},
		ArwenChangeLocker:        &sync.RWMutex{},
		Bootstrapper:             syncDisabled.NewDisabledBootstrapper(),
		AllowExternalQueriesChan: common.GetClosedUnbufferedChannel(),
	}
	scQueryService, _ := smartContract.NewSCQueryService(argsNewSCQueryService)

	gasLimit, err := scQueryService.ComputeScCallGasLimit(tx)
	if err != nil {
		log.Error("ComputeScCallGasLimit()", "error", err)
		return 0
	}

	return gasLimit
}

// CreateTransferTokenTx -
func CreateTransferTokenTx(
	nonce uint64,
	functionName string,
	value *big.Int,
	scAddrress []byte,
	sndAddress []byte,
	rcvAddress []byte,
) *dataTransaction.Transaction {
	return &dataTransaction.Transaction{
		Nonce:    nonce,
		Value:    big.NewInt(0),
		RcvAddr:  scAddrress,
		SndAddr:  sndAddress,
		GasPrice: 1,
		GasLimit: 7000000,
		Data:     []byte(functionName + "@" + hex.EncodeToString(rcvAddress) + "@00" + hex.EncodeToString(value.Bytes())),
		ChainID:  integrationTests.ChainID,
	}
}

// CreateTransaction -
func CreateTransaction(
	nonce uint64,
	value *big.Int,
	sndAddress []byte,
	rcvAddress []byte,
	gasprice uint64,
	gasLimit uint64,
	data []byte,
) *dataTransaction.Transaction {
	return &dataTransaction.Transaction{
		Nonce:    nonce,
		Value:    big.NewInt(0).Set(value),
		RcvAddr:  rcvAddress,
		SndAddr:  sndAddress,
		GasPrice: gasprice,
		GasLimit: gasLimit,
		Data:     data,
	}
}

// GetNodeIndex -
func GetNodeIndex(nodeList []*integrationTests.TestProcessorNode, node *integrationTests.TestProcessorNode) (int, error) {
	for i := range nodeList {
		if node == nodeList[i] {
			return i, nil
		}
	}

	return 0, errors.New("no such node in list")
}

// CreatePreparedTxProcessorWithVMsMultiShard -
func CreatePreparedTxProcessorWithVMsMultiShard(selfShardID uint32, enableEpochsConfig config.EnableEpochs) (*VMTestContext, error) {
	shardCoordinator, _ := sharding.NewMultiShardCoordinator(3, selfShardID)

	feeAccumulator, _ := postprocess.NewFeeAccumulator()
	accounts := CreateInMemoryShardAccountsDB()

	arwenChangeLocker := &sync.RWMutex{}
	var vmContainer process.VirtualMachinesContainer
	var blockchainHook *hooks.BlockChainHookImpl
	epochNotifierInstance := forking.NewGenericEpochNotifier()
	enableEpochsHandler, _ := enableEpochs.NewEnableEpochsHandler(enableEpochsConfig, epochNotifierInstance)
	if selfShardID == core.MetachainShardId {
		vmContainer, blockchainHook = CreateVMAndBlockchainHookMeta(accounts, nil, shardCoordinator, enableEpochsConfig)
	} else {
		vmConfig := createDefaultVMConfig()
		vmContainer, blockchainHook, _ = CreateVMAndBlockchainHookAndDataPool(
			accounts,
			nil,
			vmConfig,
			shardCoordinator,
			arwenChangeLocker,
			epochNotifierInstance,
			enableEpochsConfig,
			enableEpochsHandler,
		)
	}

	res, err := CreateTxProcessorWithOneSCExecutorWithVMs(
		accounts,
		vmContainer,
		blockchainHook,
		feeAccumulator,
		shardCoordinator,
		enableEpochsConfig,
		arwenChangeLocker,
		nil,
		epochNotifierInstance,
	)
	if err != nil {
		return nil, err
	}

	return &VMTestContext{
		TxProcessor:      res.TxProc,
		ScProcessor:      res.SCProc,
		Accounts:         accounts,
		BlockchainHook:   blockchainHook,
		VMContainer:      vmContainer,
		TxFeeHandler:     feeAccumulator,
		ShardCoordinator: shardCoordinator,
		ScForwarder:      res.IntermediateTxProc,
		EconomicsData:    res.EconomicsHandler,
		Marshalizer:      testMarshalizer,
		TxsLogsProcessor: res.TxLogProc,
	}, nil
}

func defaultStorageConfig() *config.StorageConfig {
	return &config.StorageConfig{
		Cache: config.CacheConfig{
			Name:     "SmartContractsStorage",
			Type:     "LRU",
			Capacity: 100,
		},
		DB: config.DBConfig{
			FilePath:          "SmartContractsStorage",
			Type:              "LvlDBSerial",
			BatchDelaySeconds: 2,
			MaxBatchSize:      100,
		},
	}
}<|MERGE_RESOLUTION|>--- conflicted
+++ resolved
@@ -433,11 +433,7 @@
 		CompiledSCPool:      datapool.SmartContracts(),
 		NilCompiledSCStore:  true,
 		ConfigSCStorage:     *defaultStorageConfig(),
-<<<<<<< HEAD
 		EnableEpochsHandler: enableEpochsHandler,
-=======
-		EnableEpochsHandler: &testscommon.EnableEpochsHandlerStub{},
->>>>>>> f3571a9f
 	}
 
 	blockChainHook, _ := hooks.NewBlockChainHookImpl(args)
