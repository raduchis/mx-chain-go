package systemVM

import (
	"context"
<<<<<<< HEAD
	"encoding/hex"
=======
	"errors"
>>>>>>> 77bfb2b2
	"fmt"
	"math/big"
	"strings"
	"testing"
	"time"

	"github.com/ElrondNetwork/elrond-go/data/state"
	"github.com/ElrondNetwork/elrond-go/data/transaction"
	"github.com/ElrondNetwork/elrond-go/integrationTests"
	"github.com/ElrondNetwork/elrond-go/logger"
	"github.com/ElrondNetwork/elrond-go/vm/factory"
	"github.com/stretchr/testify/assert"
)

func TestStakingUnstakingAndUnboundingOnMultiShardEnvironment(t *testing.T) {
	if testing.Short() {
		t.Skip("this is not a short test")
	}

	numOfShards := 2
	nodesPerShard := 2
	numMetachainNodes := 2

	_ = logger.SetLogLevel("*:DEBUG,process/smartcontract:TRACE,process/smartContract/blockChainHook:TRACE,process/scToProtocol:TRACE,process/block:TRACE")

	advertiser := integrationTests.CreateMessengerWithKadDht(context.Background(), "")
	_ = advertiser.Bootstrap()

	nodes := integrationTests.CreateNodes(
		numOfShards,
		nodesPerShard,
		numMetachainNodes,
		integrationTests.GetConnectableAddress(advertiser),
	)

	idxProposers := make([]int, numOfShards+1)
	for i := 0; i < numOfShards; i++ {
		idxProposers[i] = i * nodesPerShard
	}
	idxProposers[numOfShards] = numOfShards * nodesPerShard

	integrationTests.DisplayAndStartNodes(nodes)

	defer func() {
		_ = advertiser.Close()
		for _, n := range nodes {
			_ = n.Node.Stop()
		}
	}()

	initialVal := big.NewInt(10000000000)
	integrationTests.MintAllNodes(nodes, initialVal)
	verifyInitialBalance(t, nodes, initialVal)

	round := uint64(0)
	nonce := uint64(0)
	round = integrationTests.IncrementAndPrintRound(round)
	nonce++

	///////////------- send stake tx and check sender's balance
	var txData string
	oneEncoded := hex.EncodeToString(big.NewInt(1).Bytes())
	for index, node := range nodes {
		pubKey := generateUniqueKey(index)
		txData = "stake" + "@" + oneEncoded + "@" + pubKey + "@" + hex.EncodeToString([]byte("msg"))
		integrationTests.CreateAndSendTransaction(node, node.EconomicsData.StakeValue(), factory.AuctionSCAddress, txData)
	}

	time.Sleep(time.Second)

	nrRoundsToPropagateMultiShard := 10
	nonce, round = waitOperationToBeDone(t, nodes, nrRoundsToPropagateMultiShard, nonce, round, idxProposers)

	time.Sleep(time.Second)

	gasLimit := nodes[0].EconomicsData.ComputeGasLimit(&transaction.Transaction{Data: []byte(txData)})
	consumedBalance := big.NewInt(0)
	consumedBalance.Mul(big.NewInt(0).SetUint64(gasLimit), big.NewInt(0).SetUint64(integrationTests.MinTxGasPrice))

	checkAccountsAfterStaking(t, nodes, initialVal, consumedBalance)

	/////////------ send unStake tx
	for index, node := range nodes {
		pubKey := generateUniqueKey(index)
		txData = "unStake" + "@" + pubKey
		integrationTests.CreateAndSendTransaction(node, big.NewInt(0), factory.AuctionSCAddress, txData)
	}
	consumed := big.NewInt(0).Add(big.NewInt(0).SetUint64(integrationTests.MinTxGasLimit), big.NewInt(int64(len(txData))))
	consumed.Mul(consumed, big.NewInt(0).SetUint64(integrationTests.MinTxGasPrice))
	consumedBalance.Add(consumedBalance, consumed)

	time.Sleep(time.Second)

	nonce, round = waitOperationToBeDone(t, nodes, nrRoundsToPropagateMultiShard, nonce, round, idxProposers)

	/////////----- wait for unbond period
	nonce, round = waitOperationToBeDone(t, nodes, int(nodes[0].EconomicsData.UnBondPeriod()), nonce, round, idxProposers)

	////////----- send unBond
	for index, node := range nodes {
		pubKey := generateUniqueKey(index)
		txData = "unBond" + "@" + pubKey
		integrationTests.CreateAndSendTransaction(node, big.NewInt(0), factory.AuctionSCAddress, txData)
	}
	consumed = big.NewInt(0).Add(big.NewInt(0).SetUint64(integrationTests.MinTxGasLimit), big.NewInt(int64(len(txData))))
	consumed.Mul(consumed, big.NewInt(0).SetUint64(integrationTests.MinTxGasPrice))
	consumedBalance.Add(consumedBalance, consumed)

	time.Sleep(time.Second)

	_, _ = waitOperationToBeDone(t, nodes, nrRoundsToPropagateMultiShard, nonce, round, idxProposers)

	verifyUnbound(t, nodes, initialVal, consumedBalance)
}

func TestStakingUnstakingAndUnboundingOnMultiShardEnvironmentWithValidatorStatistics(t *testing.T) {
	if testing.Short() {
		t.Skip("this is not a short test")
	}

	_ = logger.SetLogLevel("*:DEBUG,process/smartcontract:TRACE,process/smartContract/blockChainHook:TRACE,process/scToProtocol:TRACE")

	numOfShards := 2
	nodesPerShard := 2
	numMetachainNodes := 2
	shardConsensusGroupSize := 1
	metaConsensusGroupSize := 1

	advertiser := integrationTests.CreateMessengerWithKadDht(context.Background(), "")
	_ = advertiser.Bootstrap()

	nodesMap := integrationTests.CreateNodesWithNodesCoordinator(
		nodesPerShard,
		numMetachainNodes,
		numOfShards,
		shardConsensusGroupSize,
		metaConsensusGroupSize,
		integrationTests.GetConnectableAddress(advertiser),
	)

	nodes := make([]*integrationTests.TestProcessorNode, 0)
	idxProposers := make([]int, numOfShards+1)

	for _, nds := range nodesMap {
		nodes = append(nodes, nds...)
	}

	for _, nds := range nodesMap {
		idx, err := getNodeIndex(nodes, nds[0])
		assert.Nil(t, err)

		idxProposers = append(idxProposers, idx)
	}

	integrationTests.DisplayAndStartNodes(nodes)

	defer func() {
		_ = advertiser.Close()
		for _, n := range nodes {
			_ = n.Node.Stop()
		}
	}()

	for _, nds := range nodesMap {
		fmt.Println(integrationTests.MakeDisplayTable(nds))
	}

	initialVal := big.NewInt(10000000000)
	integrationTests.MintAllNodes(nodes, initialVal)

	verifyInitialBalance(t, nodes, initialVal)

	round := uint64(0)
	nonce := uint64(0)
	round = integrationTests.IncrementAndPrintRound(round)
	nonce++

	///////////------- send stake tx and check sender's balance
	oneEncoded := hex.EncodeToString(big.NewInt(1).Bytes())
	var txData string
	for index, node := range nodes {
		pubKey := generateUniqueKey(index)
		txData = "stake" + "@" + oneEncoded + "@" + pubKey + "@" + hex.EncodeToString([]byte("msg"))
		integrationTests.CreateAndSendTransaction(node, node.EconomicsData.StakeValue(), factory.AuctionSCAddress, txData)
	}

	time.Sleep(time.Second)

	nrRoundsToPropagateMultiShard := 10
	nonce, round = waitOperationToBeDone(t, nodes, nrRoundsToPropagateMultiShard, nonce, round, idxProposers)

	time.Sleep(time.Second)

	consumedBalance := big.NewInt(0).Add(big.NewInt(int64(len(txData))), big.NewInt(0).SetUint64(integrationTests.MinTxGasLimit))
	consumedBalance.Mul(consumedBalance, big.NewInt(0).SetUint64(integrationTests.MinTxGasPrice))

	checkAccountsAfterStaking(t, nodes, initialVal, consumedBalance)

	/////////------ send unStake tx
	for index, node := range nodes {
		pubKey := generateUniqueKey(index)
		txData = "unStake" + "@" + pubKey
		integrationTests.CreateAndSendTransaction(node, big.NewInt(0), factory.AuctionSCAddress, txData)
	}
	consumed := big.NewInt(0).Add(big.NewInt(0).SetUint64(integrationTests.MinTxGasLimit), big.NewInt(int64(len(txData))))
	consumed.Mul(consumed, big.NewInt(0).SetUint64(integrationTests.MinTxGasPrice))
	consumedBalance.Add(consumedBalance, consumed)

	time.Sleep(time.Second)

	nonce, round = waitOperationToBeDone(t, nodes, nrRoundsToPropagateMultiShard, nonce, round, idxProposers)

	/////////----- wait for unbound period
	nonce, round = waitOperationToBeDone(t, nodes, int(nodes[0].EconomicsData.UnBondPeriod()), nonce, round, idxProposers)

	////////----- send unBound
	for index, node := range nodes {
		pubKey := generateUniqueKey(index)
		txData = "unBond" + "@" + pubKey
		integrationTests.CreateAndSendTransaction(node, big.NewInt(0), factory.AuctionSCAddress, txData)
	}
	consumed = big.NewInt(0).Add(big.NewInt(0).SetUint64(integrationTests.MinTxGasLimit), big.NewInt(int64(len(txData))))
	consumed.Mul(consumed, big.NewInt(0).SetUint64(integrationTests.MinTxGasPrice))
	consumedBalance.Add(consumedBalance, consumed)

	time.Sleep(time.Second)

	_, _ = waitOperationToBeDone(t, nodes, nrRoundsToPropagateMultiShard, nonce, round, idxProposers)

	verifyUnbound(t, nodes, initialVal, consumedBalance)
}

func getNodeIndex(nodeList []*integrationTests.TestProcessorNode, node *integrationTests.TestProcessorNode) (int, error) {
	for i := range nodeList {
		if node == nodeList[i] {
			return i, nil
		}
	}

	return 0, errors.New("no such node in list")
}

func verifyUnbound(t *testing.T, nodes []*integrationTests.TestProcessorNode, initialVal, consumedBalance *big.Int) {
	for _, node := range nodes {
		accShardId := node.ShardCoordinator.ComputeId(node.OwnAccount.Address)

		for _, helperNode := range nodes {
			if helperNode.ShardCoordinator.SelfId() == accShardId {
				sndAcc := getAccountFromAddrBytes(helperNode.AccntState, node.OwnAccount.Address.Bytes())
				expectedValue := big.NewInt(0).Sub(initialVal, consumedBalance)
				assert.Equal(t, expectedValue, sndAcc.Balance)

				if expectedValue.Cmp(sndAcc.Balance) != 0 {
					fmt.Printf("account with missmatched value %s\n", hex.EncodeToString(node.OwnAccount.Address.Bytes()))
				}

				break
			}
		}
	}
}

func checkAccountsAfterStaking(t *testing.T, nodes []*integrationTests.TestProcessorNode, initialVal, consumedBalance *big.Int) {
	for _, node := range nodes {
		accShardId := node.ShardCoordinator.ComputeId(node.OwnAccount.Address)

		for _, helperNode := range nodes {
			if helperNode.ShardCoordinator.SelfId() == accShardId {
				sndAcc := getAccountFromAddrBytes(helperNode.AccntState, node.OwnAccount.Address.Bytes())
				expectedValue := big.NewInt(0).Sub(initialVal, node.EconomicsData.StakeValue())
				expectedValue = expectedValue.Sub(expectedValue, consumedBalance)
				assert.Equal(t, expectedValue, sndAcc.Balance)
				break
			}
		}
	}
}

func verifyInitialBalance(t *testing.T, nodes []*integrationTests.TestProcessorNode, initialVal *big.Int) {
	for _, node := range nodes {
		accShardId := node.ShardCoordinator.ComputeId(node.OwnAccount.Address)

		for _, helperNode := range nodes {
			if helperNode.ShardCoordinator.SelfId() == accShardId {
				sndAcc := getAccountFromAddrBytes(helperNode.AccntState, node.OwnAccount.Address.Bytes())
				assert.Equal(t, initialVal, sndAcc.Balance)
				break
			}
		}
	}
}

func waitOperationToBeDone(t *testing.T, nodes []*integrationTests.TestProcessorNode, nrOfRounds int, nonce, round uint64, idxProposers []int) (uint64, uint64) {
	for i := 0; i < nrOfRounds; i++ {
		integrationTests.UpdateRound(nodes, round)
		integrationTests.ProposeBlock(nodes, idxProposers, round, nonce)
		integrationTests.SyncBlock(t, nodes, idxProposers, round)
		round = integrationTests.IncrementAndPrintRound(round)
		nonce++
	}

	return nonce, round
}

func getAccountFromAddrBytes(accState state.AccountsAdapter, address []byte) *state.Account {
	addrCont, _ := integrationTests.TestAddressConverter.CreateAddressFromPublicKeyBytes(address)
	sndrAcc, _ := accState.GetExistingAccount(addrCont)

	sndAccSt, _ := sndrAcc.(*state.Account)

	return sndAccSt
}

func generateUniqueKey(identifier int) string {
	neededLength := 256
	uniqueIdentifier := fmt.Sprintf("%d", identifier)
	return strings.Repeat("0", neededLength-len(uniqueIdentifier)) + uniqueIdentifier
}<|MERGE_RESOLUTION|>--- conflicted
+++ resolved
@@ -2,11 +2,8 @@
 
 import (
 	"context"
-<<<<<<< HEAD
 	"encoding/hex"
-=======
 	"errors"
->>>>>>> 77bfb2b2
 	"fmt"
 	"math/big"
 	"strings"
