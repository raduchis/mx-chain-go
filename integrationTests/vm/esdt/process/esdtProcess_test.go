--- conflicted
+++ resolved
@@ -2525,11 +2525,7 @@
 	// send token issue
 
 	initialSupply := int64(10000000000)
-<<<<<<< HEAD
-	ticker := "TESTCOIN"
-=======
 	ticker := "COIN12345678"
->>>>>>> b1de0692
 	esdtCommon.IssueTestToken(nodes, initialSupply, ticker)
 	tokenIssuer := nodes[0]
 
