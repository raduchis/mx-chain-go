--- conflicted
+++ resolved
@@ -31,14 +31,9 @@
 var RequireAlmostEquals = arwen.RequireAlmostEquals
 
 func TestDelegation_Upgrade(t *testing.T) {
-<<<<<<< HEAD
 	// TODO reinstate test after Arwen pointer fix
 	if testing.Short() {
 		t.Skip("cannot run with -race -short; requires Arwen fix")
-=======
-	if testing.Short() {
-		t.Skip("skip for short")
->>>>>>> 9f10cf44
 	}
 
 	context := arwen.SetupTestContext(t)
