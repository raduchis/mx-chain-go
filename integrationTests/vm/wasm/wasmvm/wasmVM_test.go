--- conflicted
+++ resolved
@@ -544,12 +544,8 @@
 		BadTxForwarder:      &mock.IntermediateTransactionHandlerMock{},
 		ArgsParser:          smartContract.NewArgumentParser(),
 		ScrForwarder:        &mock.IntermediateTransactionHandlerMock{},
-<<<<<<< HEAD
 		EnableEpochsHandler: &enableEpochsHandlerMock.EnableEpochsHandlerStub{},
-=======
-		EnableEpochsHandler: &testscommon.EnableEpochsHandlerStub{},
 		TxLogsProcessor:     &mock.TxLogsProcessorStub{},
->>>>>>> ea13c3f5
 	}
 	txProc, _ := processTransaction.NewTxProcessor(argsNewTxProcessor)
 
