--- conflicted
+++ resolved
@@ -200,18 +200,15 @@
 
 func TestSyncWorksInShard_EmptyBlocksNoForks_With_EquivalentProofs(t *testing.T) {
 	// TODO: remove skip after test is fixed
-	t.Skip("will be fixed in another PR")
+	// t.Skip("will be fixed in another PR")
 
 	if testing.Short() {
 		t.Skip("this is not a short test")
 	}
 
-<<<<<<< HEAD
 	_ = logger.SetLogLevel("*:DEBUG,process:TRACE,consensus:TRACE")
 	logger.ToggleLoggerName(true)
 
-=======
->>>>>>> 6e25ca39
 	// 3 shard nodes and 1 metachain node
 	maxShards := uint32(1)
 	shardId := uint32(0)
@@ -269,7 +266,7 @@
 	integrationTests.UpdateRound(nodes, round)
 	nonce++
 
-	numRoundsToTest := 10
+	numRoundsToTest := 5
 	for i := 0; i < numRoundsToTest; i++ {
 		integrationTests.ProposeBlock(nodes, leaders, round, nonce)
 
