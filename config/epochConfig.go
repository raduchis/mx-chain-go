package config

// EpochConfig will hold epoch configurations
type EpochConfig struct {
	EnableEpochs EnableEpochs
	GasSchedule  GasScheduleConfig
}

// GasScheduleConfig represents the versioning config area for the gas schedule toml
type GasScheduleConfig struct {
	GasScheduleByEpochs []GasScheduleByEpochs
}

// EnableEpochs will hold the configuration for activation epochs
type EnableEpochs struct {
	SCDeployEnableEpoch                    uint32
	BuiltInFunctionsEnableEpoch            uint32
	RelayedTransactionsEnableEpoch         uint32
	PenalizedTooMuchGasEnableEpoch         uint32
	SwitchJailWaitingEnableEpoch           uint32
	SwitchHysteresisForMinNodesEnableEpoch uint32
	BelowSignedThresholdEnableEpoch        uint32
	TransactionSignedWithTxHashEnableEpoch uint32
	MetaProtectionEnableEpoch              uint32
	AheadOfTimeGasUsageEnableEpoch         uint32
	GasPriceModifierEnableEpoch            uint32
	RepairCallbackEnableEpoch              uint32
	MaxNodesChangeEnableEpoch              []MaxNodesChangeConfig
	BlockGasAndFeesReCheckEnableEpoch      uint32
	StakingV2Epoch                         uint32
	StakeEnableEpoch                       uint32
	DoubleKeyProtectionEnableEpoch         uint32
	ESDTEnableEpoch                        uint32
	GovernanceEnableEpoch                  uint32
	DelegationManagerEnableEpoch           uint32
	DelegationSmartContractEnableEpoch     uint32
<<<<<<< HEAD
	ScheduledMiniBlocksEnableEpoch         uint32
=======
	CorrectLastUnjailedEpoch               uint32
	BalanceWaitingListsEnableEpoch         uint32
	ReturnDataToLastTransferEnableEpoch    uint32
	ArwenESDTFunctionsEnableEpoch          uint32
	SenderInOutTransferEnableEpoch         uint32
>>>>>>> 60c0b33a
}

// GasScheduleByEpochs represents a gas schedule toml entry that will be applied from the provided epoch
type GasScheduleByEpochs struct {
	StartEpoch uint32
	FileName   string
}<|MERGE_RESOLUTION|>--- conflicted
+++ resolved
@@ -34,15 +34,12 @@
 	GovernanceEnableEpoch                  uint32
 	DelegationManagerEnableEpoch           uint32
 	DelegationSmartContractEnableEpoch     uint32
-<<<<<<< HEAD
-	ScheduledMiniBlocksEnableEpoch         uint32
-=======
 	CorrectLastUnjailedEpoch               uint32
 	BalanceWaitingListsEnableEpoch         uint32
 	ReturnDataToLastTransferEnableEpoch    uint32
 	ArwenESDTFunctionsEnableEpoch          uint32
 	SenderInOutTransferEnableEpoch         uint32
->>>>>>> 60c0b33a
+	ScheduledMiniBlocksEnableEpoch         uint32
 }
 
 // GasScheduleByEpochs represents a gas schedule toml entry that will be applied from the provided epoch
