package config

// EpochConfig will hold epoch configurations
type EpochConfig struct {
	EnableEpochs EnableEpochs
	GasSchedule  GasScheduleConfig
}

// GasScheduleConfig represents the versioning config area for the gas schedule toml
type GasScheduleConfig struct {
	GasScheduleByEpochs []GasScheduleByEpochs
}

// EnableEpochs will hold the configuration for activation epochs
type EnableEpochs struct {
	SCDeployEnableEpoch                               uint32
	BuiltInFunctionsEnableEpoch                       uint32
	RelayedTransactionsEnableEpoch                    uint32
	PenalizedTooMuchGasEnableEpoch                    uint32
	SwitchJailWaitingEnableEpoch                      uint32
	SwitchHysteresisForMinNodesEnableEpoch            uint32
	BelowSignedThresholdEnableEpoch                   uint32
	TransactionSignedWithTxHashEnableEpoch            uint32
	MetaProtectionEnableEpoch                         uint32
	AheadOfTimeGasUsageEnableEpoch                    uint32
	GasPriceModifierEnableEpoch                       uint32
	RepairCallbackEnableEpoch                         uint32
	MaxNodesChangeEnableEpoch                         []MaxNodesChangeConfig
	BlockGasAndFeesReCheckEnableEpoch                 uint32
	StakingV2EnableEpoch                              uint32
	StakeEnableEpoch                                  uint32
	DoubleKeyProtectionEnableEpoch                    uint32
	ESDTEnableEpoch                                   uint32
	GovernanceEnableEpoch                             uint32
	DelegationManagerEnableEpoch                      uint32
	DelegationSmartContractEnableEpoch                uint32
	CorrectLastUnjailedEnableEpoch                    uint32
	BalanceWaitingListsEnableEpoch                    uint32
	ReturnDataToLastTransferEnableEpoch               uint32
	SenderInOutTransferEnableEpoch                    uint32
	RelayedTransactionsV2EnableEpoch                  uint32
	UnbondTokensV2EnableEpoch                         uint32
	SaveJailedAlwaysEnableEpoch                       uint32
	ValidatorToDelegationEnableEpoch                  uint32
	ReDelegateBelowMinCheckEnableEpoch                uint32
	WaitingListFixEnableEpoch                         uint32
	IncrementSCRNonceInMultiTransferEnableEpoch       uint32
	ScheduledMiniBlocksEnableEpoch                    uint32
	ESDTMultiTransferEnableEpoch                      uint32
	GlobalMintBurnDisableEpoch                        uint32
	ESDTTransferRoleEnableEpoch                       uint32
	BuiltInFunctionOnMetaEnableEpoch                  uint32
	ComputeRewardCheckpointEnableEpoch                uint32
	SCRSizeInvariantCheckEnableEpoch                  uint32
	BackwardCompSaveKeyValueEnableEpoch               uint32
	ESDTNFTCreateOnMultiShardEnableEpoch              uint32
	MetaESDTSetEnableEpoch                            uint32
	AddTokensToDelegationEnableEpoch                  uint32
	MultiESDTTransferFixOnCallBackOnEnableEpoch       uint32
	OptimizeGasUsedInCrossMiniBlocksEnableEpoch       uint32
	CorrectFirstQueuedEpoch                           uint32
	CorrectJailedNotUnstakedEmptyQueueEpoch           uint32
	FixOOGReturnCodeEnableEpoch                       uint32
	RemoveNonUpdatedStorageEnableEpoch                uint32
	DeleteDelegatorAfterClaimRewardsEnableEpoch       uint32
	OptimizeNFTStoreEnableEpoch                       uint32
	CreateNFTThroughExecByCallerEnableEpoch           uint32
	StopDecreasingValidatorRatingWhenStuckEnableEpoch uint32
	FrontRunningProtectionEnableEpoch                 uint32
	IsPayableBySCEnableEpoch                          uint32
	CleanUpInformativeSCRsEnableEpoch                 uint32
	StorageAPICostOptimizationEnableEpoch             uint32
	TransformToMultiShardCreateEnableEpoch            uint32
	ESDTRegisterAndSetAllRolesEnableEpoch             uint32
	DoNotReturnOldBlockInBlockchainHookEnableEpoch    uint32
	AddFailedRelayedTxToInvalidMBsDisableEpoch        uint32
	SCRSizeInvariantOnBuiltInResultEnableEpoch        uint32
	CheckCorrectTokenIDForTransferRoleEnableEpoch     uint32
	DisableExecByCallerEnableEpoch                    uint32
	FailExecutionOnEveryAPIErrorEnableEpoch           uint32
	ManagedCryptoAPIsEnableEpoch                      uint32
	RefactorContextEnableEpoch                        uint32
	CheckFunctionArgumentEnableEpoch                  uint32
	CheckExecuteOnReadOnlyEnableEpoch                 uint32
	HeartbeatDisableEpoch                             uint32
	MiniBlockPartialExecutionEnableEpoch              uint32
	ESDTMetadataContinuousCleanupEnableEpoch          uint32
<<<<<<< HEAD
	BLSMultiSignerEnableEpoch                         []MultiSignerConfig
=======
	SetSenderInEeiOutputTransferEnableEpoch           uint32
	RefactorPeersMiniBlocksEnableEpoch                uint32
>>>>>>> ceabff30
}

// GasScheduleByEpochs represents a gas schedule toml entry that will be applied from the provided epoch
type GasScheduleByEpochs struct {
	StartEpoch uint32
	FileName   string
}<|MERGE_RESOLUTION|>--- conflicted
+++ resolved
@@ -85,12 +85,9 @@
 	HeartbeatDisableEpoch                             uint32
 	MiniBlockPartialExecutionEnableEpoch              uint32
 	ESDTMetadataContinuousCleanupEnableEpoch          uint32
-<<<<<<< HEAD
-	BLSMultiSignerEnableEpoch                         []MultiSignerConfig
-=======
 	SetSenderInEeiOutputTransferEnableEpoch           uint32
 	RefactorPeersMiniBlocksEnableEpoch                uint32
->>>>>>> ceabff30
+	BLSMultiSignerEnableEpoch                         []MultiSignerConfig
 }
 
 // GasScheduleByEpochs represents a gas schedule toml entry that will be applied from the provided epoch
