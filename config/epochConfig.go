--- conflicted
+++ resolved
@@ -89,11 +89,8 @@
 	RuntimeMemStoreLimitEnableEpoch                   uint32
 	SetSenderInEeiOutputTransferEnableEpoch           uint32
 	RefactorPeersMiniBlocksEnableEpoch                uint32
-<<<<<<< HEAD
+	MaxBlockchainHookCountersEnableEpoch              uint32
 	DynamicGasCostForDataTrieStorageLoadEnableEpoch   uint32
-=======
-	MaxBlockchainHookCountersEnableEpoch              uint32
->>>>>>> 1eeb8969
 	BLSMultiSignerEnableEpoch                         []MultiSignerConfig
 }
 
