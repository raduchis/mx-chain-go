package config

// EpochConfig will hold epoch configurations
type EpochConfig struct {
	EnableEpochs EnableEpochs
	GasSchedule  GasScheduleConfig
}

// GasScheduleConfig represents the versioning config area for the gas schedule toml
type GasScheduleConfig struct {
	GasScheduleByEpochs []GasScheduleByEpochs
}

// EnableEpochs will hold the configuration for activation epochs
type EnableEpochs struct {
	SCDeployEnableEpoch                               uint32
	BuiltInFunctionsEnableEpoch                       uint32
	RelayedTransactionsEnableEpoch                    uint32
	PenalizedTooMuchGasEnableEpoch                    uint32
	SwitchJailWaitingEnableEpoch                      uint32
	SwitchHysteresisForMinNodesEnableEpoch            uint32
	BelowSignedThresholdEnableEpoch                   uint32
	TransactionSignedWithTxHashEnableEpoch            uint32
	MetaProtectionEnableEpoch                         uint32
	AheadOfTimeGasUsageEnableEpoch                    uint32
	GasPriceModifierEnableEpoch                       uint32
	RepairCallbackEnableEpoch                         uint32
	MaxNodesChangeEnableEpoch                         []MaxNodesChangeConfig
	BlockGasAndFeesReCheckEnableEpoch                 uint32
	StakingV2EnableEpoch                              uint32
	StakeEnableEpoch                                  uint32
	DoubleKeyProtectionEnableEpoch                    uint32
	ESDTEnableEpoch                                   uint32
	GovernanceEnableEpoch                             uint32
	DelegationManagerEnableEpoch                      uint32
	DelegationSmartContractEnableEpoch                uint32
	CorrectLastUnjailedEnableEpoch                    uint32
	BalanceWaitingListsEnableEpoch                    uint32
	ReturnDataToLastTransferEnableEpoch               uint32
	SenderInOutTransferEnableEpoch                    uint32
	RelayedTransactionsV2EnableEpoch                  uint32
	UnbondTokensV2EnableEpoch                         uint32
	SaveJailedAlwaysEnableEpoch                       uint32
	ValidatorToDelegationEnableEpoch                  uint32
	ReDelegateBelowMinCheckEnableEpoch                uint32
	WaitingListFixEnableEpoch                         uint32
	IncrementSCRNonceInMultiTransferEnableEpoch       uint32
	ScheduledMiniBlocksEnableEpoch                    uint32
	ESDTMultiTransferEnableEpoch                      uint32
	GlobalMintBurnDisableEpoch                        uint32
	ESDTTransferRoleEnableEpoch                       uint32
	BuiltInFunctionOnMetaEnableEpoch                  uint32
	ComputeRewardCheckpointEnableEpoch                uint32
	SCRSizeInvariantCheckEnableEpoch                  uint32
	BackwardCompSaveKeyValueEnableEpoch               uint32
	ESDTNFTCreateOnMultiShardEnableEpoch              uint32
	MetaESDTSetEnableEpoch                            uint32
	AddTokensToDelegationEnableEpoch                  uint32
	MultiESDTTransferFixOnCallBackOnEnableEpoch       uint32
	OptimizeGasUsedInCrossMiniBlocksEnableEpoch       uint32
	CorrectFirstQueuedEpoch                           uint32
	CorrectJailedNotUnstakedEmptyQueueEpoch           uint32
	FixOOGReturnCodeEnableEpoch                       uint32
	RemoveNonUpdatedStorageEnableEpoch                uint32
	DeleteDelegatorAfterClaimRewardsEnableEpoch       uint32
	OptimizeNFTStoreEnableEpoch                       uint32
	CreateNFTThroughExecByCallerEnableEpoch           uint32
	StopDecreasingValidatorRatingWhenStuckEnableEpoch uint32
	FrontRunningProtectionEnableEpoch                 uint32
	IsPayableBySCEnableEpoch                          uint32
	CleanUpInformativeSCRsEnableEpoch                 uint32
	StorageAPICostOptimizationEnableEpoch             uint32
	TransformToMultiShardCreateEnableEpoch            uint32
	ESDTRegisterAndSetAllRolesEnableEpoch             uint32
	DoNotReturnOldBlockInBlockchainHookEnableEpoch    uint32
	AddFailedRelayedTxToInvalidMBsDisableEpoch        uint32
	SCRSizeInvariantOnBuiltInResultEnableEpoch        uint32
	CheckCorrectTokenIDForTransferRoleEnableEpoch     uint32
	DisableExecByCallerEnableEpoch                    uint32
	FailExecutionOnEveryAPIErrorEnableEpoch           uint32
	ManagedCryptoAPIsEnableEpoch                      uint32
	RefactorContextEnableEpoch                        uint32
	CheckFunctionArgumentEnableEpoch                  uint32
	CheckExecuteOnReadOnlyEnableEpoch                 uint32
	MiniBlockPartialExecutionEnableEpoch              uint32
	ESDTMetadataContinuousCleanupEnableEpoch          uint32
	FixAsyncCallBackArgsListEnableEpoch               uint32
	FixOldTokenLiquidityEnableEpoch                   uint32
	RuntimeMemStoreLimitEnableEpoch                   uint32
	RuntimeCodeSizeFixEnableEpoch                     uint32
	SetSenderInEeiOutputTransferEnableEpoch           uint32
	RefactorPeersMiniBlocksEnableEpoch                uint32
	SCProcessorV2EnableEpoch                          uint32
	MaxBlockchainHookCountersEnableEpoch              uint32
	WipeSingleNFTLiquidityDecreaseEnableEpoch         uint32
	AlwaysSaveTokenMetaDataEnableEpoch                uint32
<<<<<<< HEAD
	DynamicGasCostForDataTrieStorageLoadEnableEpoch   uint32
=======
	SetGuardianEnableEpoch                            uint32
	RelayedNonceFixEnableEpoch                        uint32
	KeepExecOrderOnCreatedSCRsEnableEpoch             uint32
	MultiClaimOnDelegationEnableEpoch                 uint32
	ChangeUsernameEnableEpoch                         uint32
	AutoBalanceDataTriesEnableEpoch                   uint32
	ConsistentTokensValuesLengthCheckEnableEpoch      uint32
	FixDelegationChangeOwnerOnAccountEnableEpoch      uint32
>>>>>>> 82fe42fa
	BLSMultiSignerEnableEpoch                         []MultiSignerConfig
}

// GasScheduleByEpochs represents a gas schedule toml entry that will be applied from the provided epoch
type GasScheduleByEpochs struct {
	StartEpoch uint32
	FileName   string
}<|MERGE_RESOLUTION|>--- conflicted
+++ resolved
@@ -94,9 +94,6 @@
 	MaxBlockchainHookCountersEnableEpoch              uint32
 	WipeSingleNFTLiquidityDecreaseEnableEpoch         uint32
 	AlwaysSaveTokenMetaDataEnableEpoch                uint32
-<<<<<<< HEAD
-	DynamicGasCostForDataTrieStorageLoadEnableEpoch   uint32
-=======
 	SetGuardianEnableEpoch                            uint32
 	RelayedNonceFixEnableEpoch                        uint32
 	KeepExecOrderOnCreatedSCRsEnableEpoch             uint32
@@ -105,7 +102,7 @@
 	AutoBalanceDataTriesEnableEpoch                   uint32
 	ConsistentTokensValuesLengthCheckEnableEpoch      uint32
 	FixDelegationChangeOwnerOnAccountEnableEpoch      uint32
->>>>>>> 82fe42fa
+	DynamicGasCostForDataTrieStorageLoadEnableEpoch   uint32
 	BLSMultiSignerEnableEpoch                         []MultiSignerConfig
 }
 
