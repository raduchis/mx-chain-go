package config

// EpochConfig will hold epoch configurations
type EpochConfig struct {
	EnableEpochs EnableEpochs
	GasSchedule  GasScheduleConfig
}

// GasScheduleConfig represents the versioning config area for the gas schedule toml
type GasScheduleConfig struct {
	GasScheduleByEpochs []GasScheduleByEpochs
}

// EnableEpochs will hold the configuration for activation epochs
type EnableEpochs struct {
	SCDeployEnableEpoch                               uint32
	BuiltInFunctionsEnableEpoch                       uint32
	RelayedTransactionsEnableEpoch                    uint32
	PenalizedTooMuchGasEnableEpoch                    uint32
	SwitchJailWaitingEnableEpoch                      uint32
	SwitchHysteresisForMinNodesEnableEpoch            uint32
	BelowSignedThresholdEnableEpoch                   uint32
	TransactionSignedWithTxHashEnableEpoch            uint32
	MetaProtectionEnableEpoch                         uint32
	AheadOfTimeGasUsageEnableEpoch                    uint32
	GasPriceModifierEnableEpoch                       uint32
	RepairCallbackEnableEpoch                         uint32
	MaxNodesChangeEnableEpoch                         []MaxNodesChangeConfig
	BlockGasAndFeesReCheckEnableEpoch                 uint32
	StakingV2EnableEpoch                              uint32
	StakeEnableEpoch                                  uint32
	DoubleKeyProtectionEnableEpoch                    uint32
	ESDTEnableEpoch                                   uint32
	GovernanceEnableEpoch                             uint32
	DelegationManagerEnableEpoch                      uint32
	DelegationSmartContractEnableEpoch                uint32
	CorrectLastUnjailedEnableEpoch                    uint32
	BalanceWaitingListsEnableEpoch                    uint32
	ReturnDataToLastTransferEnableEpoch               uint32
	SenderInOutTransferEnableEpoch                    uint32
	RelayedTransactionsV2EnableEpoch                  uint32
	UnbondTokensV2EnableEpoch                         uint32
	SaveJailedAlwaysEnableEpoch                       uint32
	ValidatorToDelegationEnableEpoch                  uint32
	ReDelegateBelowMinCheckEnableEpoch                uint32
	WaitingListFixEnableEpoch                         uint32
	IncrementSCRNonceInMultiTransferEnableEpoch       uint32
	ScheduledMiniBlocksEnableEpoch                    uint32
	ESDTMultiTransferEnableEpoch                      uint32
	GlobalMintBurnDisableEpoch                        uint32
	ESDTTransferRoleEnableEpoch                       uint32
	BuiltInFunctionOnMetaEnableEpoch                  uint32
	ComputeRewardCheckpointEnableEpoch                uint32
	SCRSizeInvariantCheckEnableEpoch                  uint32
	BackwardCompSaveKeyValueEnableEpoch               uint32
	ESDTNFTCreateOnMultiShardEnableEpoch              uint32
	MetaESDTSetEnableEpoch                            uint32
	AddTokensToDelegationEnableEpoch                  uint32
	MultiESDTTransferFixOnCallBackOnEnableEpoch       uint32
	OptimizeGasUsedInCrossMiniBlocksEnableEpoch       uint32
	CorrectFirstQueuedEpoch                           uint32
	CorrectJailedNotUnstakedEmptyQueueEpoch           uint32
	FixOOGReturnCodeEnableEpoch                       uint32
	RemoveNonUpdatedStorageEnableEpoch                uint32
	DeleteDelegatorAfterClaimRewardsEnableEpoch       uint32
	OptimizeNFTStoreEnableEpoch                       uint32
	CreateNFTThroughExecByCallerEnableEpoch           uint32
	StopDecreasingValidatorRatingWhenStuckEnableEpoch uint32
	FrontRunningProtectionEnableEpoch                 uint32
	IsPayableBySCEnableEpoch                          uint32
	CleanUpInformativeSCRsEnableEpoch                 uint32
	StorageAPICostOptimizationEnableEpoch             uint32
	TransformToMultiShardCreateEnableEpoch            uint32
	ESDTRegisterAndSetAllRolesEnableEpoch             uint32
	DoNotReturnOldBlockInBlockchainHookEnableEpoch    uint32
	AddFailedRelayedTxToInvalidMBsDisableEpoch        uint32
	SCRSizeInvariantOnBuiltInResultEnableEpoch        uint32
	CheckCorrectTokenIDForTransferRoleEnableEpoch     uint32
	DisableExecByCallerEnableEpoch                    uint32
	FailExecutionOnEveryAPIErrorEnableEpoch           uint32
	ManagedCryptoAPIsEnableEpoch                      uint32
	RefactorContextEnableEpoch                        uint32
	CheckFunctionArgumentEnableEpoch                  uint32
	CheckExecuteOnReadOnlyEnableEpoch                 uint32
	MiniBlockPartialExecutionEnableEpoch              uint32
	ESDTMetadataContinuousCleanupEnableEpoch          uint32
	FixAsyncCallBackArgsListEnableEpoch               uint32
	FixOldTokenLiquidityEnableEpoch                   uint32
	RuntimeMemStoreLimitEnableEpoch                   uint32
	RuntimeCodeSizeFixEnableEpoch                     uint32
	SetSenderInEeiOutputTransferEnableEpoch           uint32
	RefactorPeersMiniBlocksEnableEpoch                uint32
	MaxBlockchainHookCountersEnableEpoch              uint32
	WipeSingleNFTLiquidityDecreaseEnableEpoch         uint32
	AlwaysSaveTokenMetaDataEnableEpoch                uint32
	SetGuardianEnableEpoch                            uint32
	RelayedNonceFixEnableEpoch                        uint32
	KeepExecOrderOnCreatedSCRsEnableEpoch             uint32
	MultiClaimOnDelegationEnableEpoch                 uint32
	ChangeUsernameEnableEpoch                         uint32
	AutoBalanceDataTriesEnableEpoch                   uint32
	ConsistentTokensValuesLengthCheckEnableEpoch      uint32
<<<<<<< HEAD
	ConsensusModelV2EnableEpoch                       uint32
=======
	FixDelegationChangeOwnerOnAccountEnableEpoch      uint32
	BLSMultiSignerEnableEpoch                         []MultiSignerConfig
>>>>>>> 799e5991
}

// GasScheduleByEpochs represents a gas schedule toml entry that will be applied from the provided epoch
type GasScheduleByEpochs struct {
	StartEpoch uint32
	FileName   string
}<|MERGE_RESOLUTION|>--- conflicted
+++ resolved
@@ -100,12 +100,9 @@
 	ChangeUsernameEnableEpoch                         uint32
 	AutoBalanceDataTriesEnableEpoch                   uint32
 	ConsistentTokensValuesLengthCheckEnableEpoch      uint32
-<<<<<<< HEAD
+	FixDelegationChangeOwnerOnAccountEnableEpoch      uint32
 	ConsensusModelV2EnableEpoch                       uint32
-=======
-	FixDelegationChangeOwnerOnAccountEnableEpoch      uint32
 	BLSMultiSignerEnableEpoch                         []MultiSignerConfig
->>>>>>> 799e5991
 }
 
 // GasScheduleByEpochs represents a gas schedule toml entry that will be applied from the provided epoch
