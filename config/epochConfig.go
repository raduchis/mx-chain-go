package config

// EpochConfig will hold epoch configurations
type EpochConfig struct {
	EnableEpochs EnableEpochs
	GasSchedule  GasScheduleConfig
}

// GasScheduleConfig represents the versioning config area for the gas schedule toml
type GasScheduleConfig struct {
	GasScheduleByEpochs []GasScheduleByEpochs
}

// EnableEpochs will hold the configuration for activation epochs
type EnableEpochs struct {
	SCDeployEnableEpoch                               uint32
	BuiltInFunctionsEnableEpoch                       uint32
	RelayedTransactionsEnableEpoch                    uint32
	PenalizedTooMuchGasEnableEpoch                    uint32
	SwitchJailWaitingEnableEpoch                      uint32
	SwitchHysteresisForMinNodesEnableEpoch            uint32
	BelowSignedThresholdEnableEpoch                   uint32
	TransactionSignedWithTxHashEnableEpoch            uint32
	MetaProtectionEnableEpoch                         uint32
	AheadOfTimeGasUsageEnableEpoch                    uint32
	GasPriceModifierEnableEpoch                       uint32
	RepairCallbackEnableEpoch                         uint32
	MaxNodesChangeEnableEpoch                         []MaxNodesChangeConfig
	BlockGasAndFeesReCheckEnableEpoch                 uint32
	StakingV2EnableEpoch                              uint32
	StakeEnableEpoch                                  uint32
	DoubleKeyProtectionEnableEpoch                    uint32
	ESDTEnableEpoch                                   uint32
	GovernanceEnableEpoch                             uint32
	DelegationManagerEnableEpoch                      uint32
	DelegationSmartContractEnableEpoch                uint32
	CorrectLastUnjailedEnableEpoch                    uint32
	BalanceWaitingListsEnableEpoch                    uint32
	ReturnDataToLastTransferEnableEpoch               uint32
	SenderInOutTransferEnableEpoch                    uint32
	RelayedTransactionsV2EnableEpoch                  uint32
	UnbondTokensV2EnableEpoch                         uint32
	SaveJailedAlwaysEnableEpoch                       uint32
	ValidatorToDelegationEnableEpoch                  uint32
	ReDelegateBelowMinCheckEnableEpoch                uint32
	WaitingListFixEnableEpoch                         uint32
	IncrementSCRNonceInMultiTransferEnableEpoch       uint32
	ScheduledMiniBlocksEnableEpoch                    uint32
	ESDTMultiTransferEnableEpoch                      uint32
	GlobalMintBurnDisableEpoch                        uint32
	ESDTTransferRoleEnableEpoch                       uint32
	BuiltInFunctionOnMetaEnableEpoch                  uint32
	ComputeRewardCheckpointEnableEpoch                uint32
	SCRSizeInvariantCheckEnableEpoch                  uint32
	BackwardCompSaveKeyValueEnableEpoch               uint32
	ESDTNFTCreateOnMultiShardEnableEpoch              uint32
	MetaESDTSetEnableEpoch                            uint32
	AddTokensToDelegationEnableEpoch                  uint32
	MultiESDTTransferFixOnCallBackOnEnableEpoch       uint32
	OptimizeGasUsedInCrossMiniBlocksEnableEpoch       uint32
	CorrectFirstQueuedEpoch                           uint32
	CorrectJailedNotUnstakedEmptyQueueEpoch           uint32
	FixOOGReturnCodeEnableEpoch                       uint32
	RemoveNonUpdatedStorageEnableEpoch                uint32
	DeleteDelegatorAfterClaimRewardsEnableEpoch       uint32
	OptimizeNFTStoreEnableEpoch                       uint32
	CreateNFTThroughExecByCallerEnableEpoch           uint32
	StopDecreasingValidatorRatingWhenStuckEnableEpoch uint32
	FrontRunningProtectionEnableEpoch                 uint32
	IsPayableBySCEnableEpoch                          uint32
	CleanUpInformativeSCRsEnableEpoch                 uint32
	StorageAPICostOptimizationEnableEpoch             uint32
	TransformToMultiShardCreateEnableEpoch            uint32
	ESDTRegisterAndSetAllRolesEnableEpoch             uint32
	DoNotReturnOldBlockInBlockchainHookEnableEpoch    uint32
	AddFailedRelayedTxToInvalidMBsDisableEpoch        uint32
	SCRSizeInvariantOnBuiltInResultEnableEpoch        uint32
	CheckCorrectTokenIDForTransferRoleEnableEpoch     uint32
	DisableExecByCallerEnableEpoch                    uint32
	FailExecutionOnEveryAPIErrorEnableEpoch           uint32
	ManagedCryptoAPIsEnableEpoch                      uint32
	RefactorContextEnableEpoch                        uint32
	CheckFunctionArgumentEnableEpoch                  uint32
	CheckExecuteOnReadOnlyEnableEpoch                 uint32
	MiniBlockPartialExecutionEnableEpoch              uint32
	ESDTMetadataContinuousCleanupEnableEpoch          uint32
	FixAsyncCallBackArgsListEnableEpoch               uint32
	FixOldTokenLiquidityEnableEpoch                   uint32
	RuntimeMemStoreLimitEnableEpoch                   uint32
	SetSenderInEeiOutputTransferEnableEpoch           uint32
	RefactorPeersMiniBlocksEnableEpoch                uint32
<<<<<<< HEAD
	SCProcessorV2EnableEpoch                          uint32
=======
	MaxBlockchainHookCountersEnableEpoch              uint32
	WipeSingleNFTLiquidityDecreaseEnableEpoch         uint32
>>>>>>> d1ca1ec3
	BLSMultiSignerEnableEpoch                         []MultiSignerConfig
}

// GasScheduleByEpochs represents a gas schedule toml entry that will be applied from the provided epoch
type GasScheduleByEpochs struct {
	StartEpoch uint32
	FileName   string
}<|MERGE_RESOLUTION|>--- conflicted
+++ resolved
@@ -89,12 +89,9 @@
 	RuntimeMemStoreLimitEnableEpoch                   uint32
 	SetSenderInEeiOutputTransferEnableEpoch           uint32
 	RefactorPeersMiniBlocksEnableEpoch                uint32
-<<<<<<< HEAD
 	SCProcessorV2EnableEpoch                          uint32
-=======
 	MaxBlockchainHookCountersEnableEpoch              uint32
 	WipeSingleNFTLiquidityDecreaseEnableEpoch         uint32
->>>>>>> d1ca1ec3
 	BLSMultiSignerEnableEpoch                         []MultiSignerConfig
 }
 
