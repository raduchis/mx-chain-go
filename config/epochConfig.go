package config

// EpochConfig will hold epoch configurations
type EpochConfig struct {
	EnableEpochs EnableEpochs
	GasSchedule  GasScheduleConfig
}

// GasScheduleConfig represents the versioning config area for the gas schedule toml
type GasScheduleConfig struct {
	GasScheduleByEpochs []GasScheduleByEpochs
}

// EnableEpochs will hold the configuration for activation epochs
type EnableEpochs struct {
	SCDeployEnableEpoch                               uint32
	BuiltInFunctionsEnableEpoch                       uint32
	RelayedTransactionsEnableEpoch                    uint32
	PenalizedTooMuchGasEnableEpoch                    uint32
	SwitchJailWaitingEnableEpoch                      uint32
	SwitchHysteresisForMinNodesEnableEpoch            uint32
	BelowSignedThresholdEnableEpoch                   uint32
	TransactionSignedWithTxHashEnableEpoch            uint32
	MetaProtectionEnableEpoch                         uint32
	AheadOfTimeGasUsageEnableEpoch                    uint32
	GasPriceModifierEnableEpoch                       uint32
	RepairCallbackEnableEpoch                         uint32
	MaxNodesChangeEnableEpoch                         []MaxNodesChangeConfig
	BlockGasAndFeesReCheckEnableEpoch                 uint32
	StakingV2EnableEpoch                              uint32
	StakeEnableEpoch                                  uint32
	DoubleKeyProtectionEnableEpoch                    uint32
	ESDTEnableEpoch                                   uint32
	GovernanceEnableEpoch                             uint32
	DelegationManagerEnableEpoch                      uint32
	DelegationSmartContractEnableEpoch                uint32
	CorrectLastUnjailedEnableEpoch                    uint32
	BalanceWaitingListsEnableEpoch                    uint32
	ReturnDataToLastTransferEnableEpoch               uint32
	SenderInOutTransferEnableEpoch                    uint32
	RelayedTransactionsV2EnableEpoch                  uint32
	UnbondTokensV2EnableEpoch                         uint32
	SaveJailedAlwaysEnableEpoch                       uint32
	ValidatorToDelegationEnableEpoch                  uint32
	ReDelegateBelowMinCheckEnableEpoch                uint32
	WaitingListFixEnableEpoch                         uint32
	IncrementSCRNonceInMultiTransferEnableEpoch       uint32
	ScheduledMiniBlocksEnableEpoch                    uint32
	ESDTMultiTransferEnableEpoch                      uint32
	GlobalMintBurnDisableEpoch                        uint32
	ESDTTransferRoleEnableEpoch                       uint32
	BuiltInFunctionOnMetaEnableEpoch                  uint32
	ComputeRewardCheckpointEnableEpoch                uint32
	SCRSizeInvariantCheckEnableEpoch                  uint32
	BackwardCompSaveKeyValueEnableEpoch               uint32
	ESDTNFTCreateOnMultiShardEnableEpoch              uint32
	MetaESDTSetEnableEpoch                            uint32
	AddTokensToDelegationEnableEpoch                  uint32
	MultiESDTTransferFixOnCallBackOnEnableEpoch       uint32
	OptimizeGasUsedInCrossMiniBlocksEnableEpoch       uint32
	CorrectFirstQueuedEpoch                           uint32
	CorrectJailedNotUnstakedEmptyQueueEpoch           uint32
	FixOOGReturnCodeEnableEpoch                       uint32
	RemoveNonUpdatedStorageEnableEpoch                uint32
	DeleteDelegatorAfterClaimRewardsEnableEpoch       uint32
	OptimizeNFTStoreEnableEpoch                       uint32
	CreateNFTThroughExecByCallerEnableEpoch           uint32
	StopDecreasingValidatorRatingWhenStuckEnableEpoch uint32
	FrontRunningProtectionEnableEpoch                 uint32
	IsPayableBySCEnableEpoch                          uint32
	CleanUpInformativeSCRsEnableEpoch                 uint32
	StorageAPICostOptimizationEnableEpoch             uint32
	TransformToMultiShardCreateEnableEpoch            uint32
	ESDTRegisterAndSetAllRolesEnableEpoch             uint32
	DoNotReturnOldBlockInBlockchainHookEnableEpoch    uint32
	AddFailedRelayedTxToInvalidMBsDisableEpoch        uint32
	SCRSizeInvariantOnBuiltInResultEnableEpoch        uint32
	CheckCorrectTokenIDForTransferRoleEnableEpoch     uint32
	DisableExecByCallerEnableEpoch                    uint32
	FailExecutionOnEveryAPIErrorEnableEpoch           uint32
	ManagedCryptoAPIsEnableEpoch                      uint32
	RefactorContextEnableEpoch                        uint32
	CheckFunctionArgumentEnableEpoch                  uint32
	CheckExecuteOnReadOnlyEnableEpoch                 uint32
	MiniBlockPartialExecutionEnableEpoch              uint32
	ESDTMetadataContinuousCleanupEnableEpoch          uint32
	FixAsyncCallBackArgsListEnableEpoch               uint32
	FixOldTokenLiquidityEnableEpoch                   uint32
	RuntimeMemStoreLimitEnableEpoch                   uint32
	RuntimeCodeSizeFixEnableEpoch                     uint32
	SetSenderInEeiOutputTransferEnableEpoch           uint32
	RefactorPeersMiniBlocksEnableEpoch                uint32
	MaxBlockchainHookCountersEnableEpoch              uint32
	WipeSingleNFTLiquidityDecreaseEnableEpoch         uint32
	AlwaysSaveTokenMetaDataEnableEpoch                uint32
<<<<<<< HEAD
	AutoBalanceDataTriesEnableEpoch                   uint32
=======
	MultiClaimOnDelegationEnableEpoch                 uint32
>>>>>>> 336b92df
	BLSMultiSignerEnableEpoch                         []MultiSignerConfig
	SetGuardianEnableEpoch                            uint32
}

// GasScheduleByEpochs represents a gas schedule toml entry that will be applied from the provided epoch
type GasScheduleByEpochs struct {
	StartEpoch uint32
	FileName   string
}<|MERGE_RESOLUTION|>--- conflicted
+++ resolved
@@ -93,11 +93,8 @@
 	MaxBlockchainHookCountersEnableEpoch              uint32
 	WipeSingleNFTLiquidityDecreaseEnableEpoch         uint32
 	AlwaysSaveTokenMetaDataEnableEpoch                uint32
-<<<<<<< HEAD
+	MultiClaimOnDelegationEnableEpoch                 uint32
 	AutoBalanceDataTriesEnableEpoch                   uint32
-=======
-	MultiClaimOnDelegationEnableEpoch                 uint32
->>>>>>> 336b92df
 	BLSMultiSignerEnableEpoch                         []MultiSignerConfig
 	SetGuardianEnableEpoch                            uint32
 }
