package config

// EpochConfig will hold epoch configurations
type EpochConfig struct {
	EnableEpochs EnableEpochs
	GasSchedule  GasScheduleConfig
}

// GasScheduleConfig represents the versioning config area for the gas schedule toml
type GasScheduleConfig struct {
	GasScheduleByEpochs []GasScheduleByEpochs
}

// EnableEpochs will hold the configuration for activation epochs
type EnableEpochs struct {
	SCDeployEnableEpoch                                      uint32
	BuiltInFunctionsEnableEpoch                              uint32
	RelayedTransactionsEnableEpoch                           uint32
	PenalizedTooMuchGasEnableEpoch                           uint32
	SwitchJailWaitingEnableEpoch                             uint32
	SwitchHysteresisForMinNodesEnableEpoch                   uint32
	BelowSignedThresholdEnableEpoch                          uint32
	TransactionSignedWithTxHashEnableEpoch                   uint32
	MetaProtectionEnableEpoch                                uint32
	AheadOfTimeGasUsageEnableEpoch                           uint32
	GasPriceModifierEnableEpoch                              uint32
	RepairCallbackEnableEpoch                                uint32
	MaxNodesChangeEnableEpoch                                []MaxNodesChangeConfig
	BlockGasAndFeesReCheckEnableEpoch                        uint32
	StakingV2EnableEpoch                                     uint32
	StakeEnableEpoch                                         uint32
	DoubleKeyProtectionEnableEpoch                           uint32
	ESDTEnableEpoch                                          uint32
	GovernanceEnableEpoch                                    uint32
	DelegationManagerEnableEpoch                             uint32
	DelegationSmartContractEnableEpoch                       uint32
	CorrectLastUnjailedEnableEpoch                           uint32
	BalanceWaitingListsEnableEpoch                           uint32
	ReturnDataToLastTransferEnableEpoch                      uint32
	SenderInOutTransferEnableEpoch                           uint32
	RelayedTransactionsV2EnableEpoch                         uint32
	UnbondTokensV2EnableEpoch                                uint32
	SaveJailedAlwaysEnableEpoch                              uint32
	ValidatorToDelegationEnableEpoch                         uint32
	ReDelegateBelowMinCheckEnableEpoch                       uint32
	WaitingListFixEnableEpoch                                uint32
	IncrementSCRNonceInMultiTransferEnableEpoch              uint32
	ScheduledMiniBlocksEnableEpoch                           uint32
	ESDTMultiTransferEnableEpoch                             uint32
	GlobalMintBurnDisableEpoch                               uint32
	ESDTTransferRoleEnableEpoch                              uint32
	BuiltInFunctionOnMetaEnableEpoch                         uint32
	ComputeRewardCheckpointEnableEpoch                       uint32
	SCRSizeInvariantCheckEnableEpoch                         uint32
	BackwardCompSaveKeyValueEnableEpoch                      uint32
	ESDTNFTCreateOnMultiShardEnableEpoch                     uint32
	MetaESDTSetEnableEpoch                                   uint32
	AddTokensToDelegationEnableEpoch                         uint32
	MultiESDTTransferFixOnCallBackOnEnableEpoch              uint32
	OptimizeGasUsedInCrossMiniBlocksEnableEpoch              uint32
	CorrectFirstQueuedEpoch                                  uint32
	CorrectJailedNotUnstakedEmptyQueueEpoch                  uint32
	FixOOGReturnCodeEnableEpoch                              uint32
	RemoveNonUpdatedStorageEnableEpoch                       uint32
	DeleteDelegatorAfterClaimRewardsEnableEpoch              uint32
	OptimizeNFTStoreEnableEpoch                              uint32
	CreateNFTThroughExecByCallerEnableEpoch                  uint32
	StopDecreasingValidatorRatingWhenStuckEnableEpoch        uint32
	FrontRunningProtectionEnableEpoch                        uint32
	IsPayableBySCEnableEpoch                                 uint32
	CleanUpInformativeSCRsEnableEpoch                        uint32
	StorageAPICostOptimizationEnableEpoch                    uint32
	TransformToMultiShardCreateEnableEpoch                   uint32
	ESDTRegisterAndSetAllRolesEnableEpoch                    uint32
	DoNotReturnOldBlockInBlockchainHookEnableEpoch           uint32
	AddFailedRelayedTxToInvalidMBsDisableEpoch               uint32
	SCRSizeInvariantOnBuiltInResultEnableEpoch               uint32
	CheckCorrectTokenIDForTransferRoleEnableEpoch            uint32
	DisableExecByCallerEnableEpoch                           uint32
	FailExecutionOnEveryAPIErrorEnableEpoch                  uint32
	ManagedCryptoAPIsEnableEpoch                             uint32
	RefactorContextEnableEpoch                               uint32
	CheckFunctionArgumentEnableEpoch                         uint32
	CheckExecuteOnReadOnlyEnableEpoch                        uint32
	MiniBlockPartialExecutionEnableEpoch                     uint32
	ESDTMetadataContinuousCleanupEnableEpoch                 uint32
	FixAsyncCallBackArgsListEnableEpoch                      uint32
	FixOldTokenLiquidityEnableEpoch                          uint32
	RuntimeMemStoreLimitEnableEpoch                          uint32
	RuntimeCodeSizeFixEnableEpoch                            uint32
	SetSenderInEeiOutputTransferEnableEpoch                  uint32
	RefactorPeersMiniBlocksEnableEpoch                       uint32
	SCProcessorV2EnableEpoch                                 uint32
	MaxBlockchainHookCountersEnableEpoch                     uint32
	WipeSingleNFTLiquidityDecreaseEnableEpoch                uint32
	AlwaysSaveTokenMetaDataEnableEpoch                       uint32
	SetGuardianEnableEpoch                                   uint32
	ScToScLogEventEnableEpoch                                uint32
	RelayedNonceFixEnableEpoch                               uint32
	DeterministicSortOnValidatorsInfoEnableEpoch             uint32
	KeepExecOrderOnCreatedSCRsEnableEpoch                    uint32
	MultiClaimOnDelegationEnableEpoch                        uint32
	ChangeUsernameEnableEpoch                                uint32
	AutoBalanceDataTriesEnableEpoch                          uint32
	ConsistentTokensValuesLengthCheckEnableEpoch             uint32
	FixDelegationChangeOwnerOnAccountEnableEpoch             uint32
	DynamicGasCostForDataTrieStorageLoadEnableEpoch          uint32
	NFTStopCreateEnableEpoch                                 uint32
	ChangeOwnerAddressCrossShardThroughSCEnableEpoch         uint32
	FixGasRemainingForSaveKeyValueBuiltinFunctionEnableEpoch uint32
<<<<<<< HEAD
	EquivalentMessagesEnableEpoch                    		 uint32
	ConsensusPropagationChangesEnableEpoch           		 uint32
=======
	EquivalentMessagesEnableEpoch                            uint32
>>>>>>> 918f0990
	BLSMultiSignerEnableEpoch                                []MultiSignerConfig
}

// GasScheduleByEpochs represents a gas schedule toml entry that will be applied from the provided epoch
type GasScheduleByEpochs struct {
	StartEpoch uint32
	FileName   string
}<|MERGE_RESOLUTION|>--- conflicted
+++ resolved
@@ -108,12 +108,8 @@
 	NFTStopCreateEnableEpoch                                 uint32
 	ChangeOwnerAddressCrossShardThroughSCEnableEpoch         uint32
 	FixGasRemainingForSaveKeyValueBuiltinFunctionEnableEpoch uint32
-<<<<<<< HEAD
-	EquivalentMessagesEnableEpoch                    		 uint32
+	EquivalentMessagesEnableEpoch                            uint32
 	ConsensusPropagationChangesEnableEpoch           		 uint32
-=======
-	EquivalentMessagesEnableEpoch                            uint32
->>>>>>> 918f0990
 	BLSMultiSignerEnableEpoch                                []MultiSignerConfig
 }
 
