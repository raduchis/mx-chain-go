--- conflicted
+++ resolved
@@ -91,11 +91,8 @@
 	RefactorPeersMiniBlocksEnableEpoch                uint32
 	MaxBlockchainHookCountersEnableEpoch              uint32
 	WipeSingleNFTLiquidityDecreaseEnableEpoch         uint32
-<<<<<<< HEAD
+	AlwaysSaveTokenMetaDataEnableEpoch                uint32
 	DynamicGasCostForDataTrieStorageLoadEnableEpoch   uint32
-=======
-	AlwaysSaveTokenMetaDataEnableEpoch                uint32
->>>>>>> cf213fd9
 	BLSMultiSignerEnableEpoch                         []MultiSignerConfig
 }
 
