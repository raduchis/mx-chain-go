--- conflicted
+++ resolved
@@ -104,11 +104,8 @@
 	AutoBalanceDataTriesEnableEpoch                   uint32
 	ConsistentTokensValuesLengthCheckEnableEpoch      uint32
 	FixDelegationChangeOwnerOnAccountEnableEpoch      uint32
-<<<<<<< HEAD
+	DynamicGasCostForDataTrieStorageLoadEnableEpoch   uint32
 	ConsensusModelV2EnableEpoch                       uint32
-=======
-	DynamicGasCostForDataTrieStorageLoadEnableEpoch   uint32
->>>>>>> 58c66cc7
 	BLSMultiSignerEnableEpoch                         []MultiSignerConfig
 }
 
