package config

// EpochConfig will hold epoch configurations
type EpochConfig struct {
	EnableEpochs EnableEpochs
	GasSchedule  GasScheduleConfig
}

// GasScheduleConfig represents the versioning config area for the gas schedule toml
type GasScheduleConfig struct {
	GasScheduleByEpochs []GasScheduleByEpochs
}

// EnableEpochs will hold the configuration for activation epochs
type EnableEpochs struct {
	SCDeployEnableEpoch                               uint32
	BuiltInFunctionsEnableEpoch                       uint32
	RelayedTransactionsEnableEpoch                    uint32
	PenalizedTooMuchGasEnableEpoch                    uint32
	SwitchJailWaitingEnableEpoch                      uint32
	SwitchHysteresisForMinNodesEnableEpoch            uint32
	BelowSignedThresholdEnableEpoch                   uint32
	TransactionSignedWithTxHashEnableEpoch            uint32
	MetaProtectionEnableEpoch                         uint32
	AheadOfTimeGasUsageEnableEpoch                    uint32
	GasPriceModifierEnableEpoch                       uint32
	RepairCallbackEnableEpoch                         uint32
	MaxNodesChangeEnableEpoch                         []MaxNodesChangeConfig
	BlockGasAndFeesReCheckEnableEpoch                 uint32
	StakingV2EnableEpoch                              uint32
	StakeEnableEpoch                                  uint32
	DoubleKeyProtectionEnableEpoch                    uint32
	ESDTEnableEpoch                                   uint32
	GovernanceEnableEpoch                             uint32
	DelegationManagerEnableEpoch                      uint32
	DelegationSmartContractEnableEpoch                uint32
	CorrectLastUnjailedEnableEpoch                    uint32
	BalanceWaitingListsEnableEpoch                    uint32
	ReturnDataToLastTransferEnableEpoch               uint32
	SenderInOutTransferEnableEpoch                    uint32
	RelayedTransactionsV2EnableEpoch                  uint32
	UnbondTokensV2EnableEpoch                         uint32
	SaveJailedAlwaysEnableEpoch                       uint32
	ValidatorToDelegationEnableEpoch                  uint32
	ReDelegateBelowMinCheckEnableEpoch                uint32
	WaitingListFixEnableEpoch                         uint32
	IncrementSCRNonceInMultiTransferEnableEpoch       uint32
	ESDTMultiTransferEnableEpoch                      uint32
	GlobalMintBurnDisableEpoch                        uint32
	ESDTTransferRoleEnableEpoch                       uint32
	BuiltInFunctionOnMetaEnableEpoch                  uint32
	ComputeRewardCheckpointEnableEpoch                uint32
	SCRSizeInvariantCheckEnableEpoch                  uint32
	BackwardCompSaveKeyValueEnableEpoch               uint32
	ESDTNFTCreateOnMultiShardEnableEpoch              uint32
	MetaESDTSetEnableEpoch                            uint32
	AddTokensToDelegationEnableEpoch                  uint32
	MultiESDTTransferFixOnCallBackOnEnableEpoch       uint32
	OptimizeGasUsedInCrossMiniBlocksEnableEpoch       uint32
	CorrectFirstQueuedEpoch                           uint32
	FixOOGReturnCodeEnableEpoch                       uint32
	RemoveNonUpdatedStorageEnableEpoch                uint32
	DeleteDelegatorAfterClaimRewardsEnableEpoch       uint32
	OptimizeNFTStoreEnableEpoch                       uint32
	CreateNFTThroughExecByCallerEnableEpoch           uint32
	StopDecreasingValidatorRatingWhenStuckEnableEpoch uint32
<<<<<<< HEAD
	ESDTRegisterAndSetAllRolesEnableEpoch             uint32
=======
	FrontRunningProtectionEnableEpoch                 uint32
	DisableOldTrieStorageEpoch                        uint32
	IsPayableBySCEnableEpoch                          uint32
	CleanUpInformativeSCRsEnableEpoch                 uint32
	StorageAPICostOptimizationEnableEpoch             uint32
	TransformToMultiShardCreateEnableEpoch            uint32
>>>>>>> 1ab623b1
}

// GasScheduleByEpochs represents a gas schedule toml entry that will be applied from the provided epoch
type GasScheduleByEpochs struct {
	StartEpoch uint32
	FileName   string
}<|MERGE_RESOLUTION|>--- conflicted
+++ resolved
@@ -64,16 +64,13 @@
 	OptimizeNFTStoreEnableEpoch                       uint32
 	CreateNFTThroughExecByCallerEnableEpoch           uint32
 	StopDecreasingValidatorRatingWhenStuckEnableEpoch uint32
-<<<<<<< HEAD
-	ESDTRegisterAndSetAllRolesEnableEpoch             uint32
-=======
 	FrontRunningProtectionEnableEpoch                 uint32
 	DisableOldTrieStorageEpoch                        uint32
 	IsPayableBySCEnableEpoch                          uint32
 	CleanUpInformativeSCRsEnableEpoch                 uint32
 	StorageAPICostOptimizationEnableEpoch             uint32
 	TransformToMultiShardCreateEnableEpoch            uint32
->>>>>>> 1ab623b1
+	ESDTRegisterAndSetAllRolesEnableEpoch             uint32
 }
 
 // GasScheduleByEpochs represents a gas schedule toml entry that will be applied from the provided epoch
