package config

// EpochConfig will hold epoch configurations
type EpochConfig struct {
	EnableEpochs EnableEpochs
	GasSchedule  GasScheduleConfig
}

// GasScheduleConfig represents the versioning config area for the gas schedule toml
type GasScheduleConfig struct {
	GasScheduleByEpochs []GasScheduleByEpochs
}

// EnableEpochs will hold the configuration for activation epochs
type EnableEpochs struct {
	SCDeployEnableEpoch                                      uint32
	BuiltInFunctionsEnableEpoch                              uint32
	RelayedTransactionsEnableEpoch                           uint32
	PenalizedTooMuchGasEnableEpoch                           uint32
	SwitchJailWaitingEnableEpoch                             uint32
	SwitchHysteresisForMinNodesEnableEpoch                   uint32
	BelowSignedThresholdEnableEpoch                          uint32
	TransactionSignedWithTxHashEnableEpoch                   uint32
	MetaProtectionEnableEpoch                                uint32
	AheadOfTimeGasUsageEnableEpoch                           uint32
	GasPriceModifierEnableEpoch                              uint32
	RepairCallbackEnableEpoch                                uint32
	MaxNodesChangeEnableEpoch                                []MaxNodesChangeConfig
	BlockGasAndFeesReCheckEnableEpoch                        uint32
	StakingV2EnableEpoch                                     uint32
	StakeEnableEpoch                                         uint32
	DoubleKeyProtectionEnableEpoch                           uint32
	ESDTEnableEpoch                                          uint32
	GovernanceEnableEpoch                                    uint32
	DelegationManagerEnableEpoch                             uint32
	DelegationSmartContractEnableEpoch                       uint32
	CorrectLastUnjailedEnableEpoch                           uint32
	BalanceWaitingListsEnableEpoch                           uint32
	ReturnDataToLastTransferEnableEpoch                      uint32
	SenderInOutTransferEnableEpoch                           uint32
	RelayedTransactionsV2EnableEpoch                         uint32
	UnbondTokensV2EnableEpoch                                uint32
	SaveJailedAlwaysEnableEpoch                              uint32
	ValidatorToDelegationEnableEpoch                         uint32
	ReDelegateBelowMinCheckEnableEpoch                       uint32
	IncrementSCRNonceInMultiTransferEnableEpoch              uint32
	ScheduledMiniBlocksEnableEpoch                           uint32
	ESDTMultiTransferEnableEpoch                             uint32
	GlobalMintBurnDisableEpoch                               uint32
	ESDTTransferRoleEnableEpoch                              uint32
	ComputeRewardCheckpointEnableEpoch                       uint32
	SCRSizeInvariantCheckEnableEpoch                         uint32
	BackwardCompSaveKeyValueEnableEpoch                      uint32
	ESDTNFTCreateOnMultiShardEnableEpoch                     uint32
	MetaESDTSetEnableEpoch                                   uint32
	AddTokensToDelegationEnableEpoch                         uint32
	MultiESDTTransferFixOnCallBackOnEnableEpoch              uint32
	OptimizeGasUsedInCrossMiniBlocksEnableEpoch              uint32
	CorrectFirstQueuedEpoch                                  uint32
	CorrectJailedNotUnstakedEmptyQueueEpoch                  uint32
	FixOOGReturnCodeEnableEpoch                              uint32
	RemoveNonUpdatedStorageEnableEpoch                       uint32
	DeleteDelegatorAfterClaimRewardsEnableEpoch              uint32
	OptimizeNFTStoreEnableEpoch                              uint32
	CreateNFTThroughExecByCallerEnableEpoch                  uint32
	StopDecreasingValidatorRatingWhenStuckEnableEpoch        uint32
	FrontRunningProtectionEnableEpoch                        uint32
	IsPayableBySCEnableEpoch                                 uint32
	CleanUpInformativeSCRsEnableEpoch                        uint32
	StorageAPICostOptimizationEnableEpoch                    uint32
	TransformToMultiShardCreateEnableEpoch                   uint32
	ESDTRegisterAndSetAllRolesEnableEpoch                    uint32
	DoNotReturnOldBlockInBlockchainHookEnableEpoch           uint32
	AddFailedRelayedTxToInvalidMBsDisableEpoch               uint32
	SCRSizeInvariantOnBuiltInResultEnableEpoch               uint32
	CheckCorrectTokenIDForTransferRoleEnableEpoch            uint32
	DisableExecByCallerEnableEpoch                           uint32
	FailExecutionOnEveryAPIErrorEnableEpoch                  uint32
	ManagedCryptoAPIsEnableEpoch                             uint32
	RefactorContextEnableEpoch                               uint32
	CheckFunctionArgumentEnableEpoch                         uint32
	CheckExecuteOnReadOnlyEnableEpoch                        uint32
	MiniBlockPartialExecutionEnableEpoch                     uint32
	ESDTMetadataContinuousCleanupEnableEpoch                 uint32
	FixAsyncCallBackArgsListEnableEpoch                      uint32
	FixOldTokenLiquidityEnableEpoch                          uint32
	RuntimeMemStoreLimitEnableEpoch                          uint32
	RuntimeCodeSizeFixEnableEpoch                            uint32
	SetSenderInEeiOutputTransferEnableEpoch                  uint32
	RefactorPeersMiniBlocksEnableEpoch                       uint32
	SCProcessorV2EnableEpoch                                 uint32
	MaxBlockchainHookCountersEnableEpoch                     uint32
	WipeSingleNFTLiquidityDecreaseEnableEpoch                uint32
	AlwaysSaveTokenMetaDataEnableEpoch                       uint32
	SetGuardianEnableEpoch                                   uint32
	ScToScLogEventEnableEpoch                                uint32
	RelayedNonceFixEnableEpoch                               uint32
	DeterministicSortOnValidatorsInfoEnableEpoch             uint32
	KeepExecOrderOnCreatedSCRsEnableEpoch                    uint32
	MultiClaimOnDelegationEnableEpoch                        uint32
	ChangeUsernameEnableEpoch                                uint32
	AutoBalanceDataTriesEnableEpoch                          uint32
	MigrateDataTrieEnableEpoch                               uint32
	ConsistentTokensValuesLengthCheckEnableEpoch             uint32
	FixDelegationChangeOwnerOnAccountEnableEpoch             uint32
	DynamicGasCostForDataTrieStorageLoadEnableEpoch          uint32
	NFTStopCreateEnableEpoch                                 uint32
	ChangeOwnerAddressCrossShardThroughSCEnableEpoch         uint32
	FixGasRemainingForSaveKeyValueBuiltinFunctionEnableEpoch uint32
	CurrentRandomnessOnSortingEnableEpoch                    uint32
	StakeLimitsEnableEpoch                                   uint32
	StakingV4Step1EnableEpoch                                uint32
	StakingV4Step2EnableEpoch                                uint32
	StakingV4Step3EnableEpoch                                uint32
	CleanupAuctionOnLowWaitingListEnableEpoch                uint32
	AlwaysMergeContextsInEEIEnableEpoch                      uint32
	UseGasBoundedShouldFailExecutionEnableEpoch              uint32
	DynamicESDTEnableEpoch                                   uint32
	EGLDInMultiTransferEnableEpoch                           uint32
	CryptoOpcodesV2EnableEpoch                               uint32
	UnJailCleanupEnableEpoch                                 uint32
	FixRelayedBaseCostEnableEpoch                            uint32
	MultiESDTNFTTransferAndExecuteByUserEnableEpoch          uint32
	FixRelayedMoveBalanceToNonPayableSCEnableEpoch           uint32
	RelayedTransactionsV3EnableEpoch                         uint32
	RelayedTransactionsV3FixESDTTransferEnableEpoch          uint32
	MaskVMInternalDependenciesErrorsEnableEpoch              uint32
	FixBackTransferOPCODEEnableEpoch                         uint32
	ValidationOnGobDecodeEnableEpoch                         uint32
<<<<<<< HEAD
	AutomaticActivationOfNodesDisableEpoch                   uint32
=======
	BarnardOpcodesEnableEpoch                                uint32
>>>>>>> fc2f672a
	BLSMultiSignerEnableEpoch                                []MultiSignerConfig
}

// GasScheduleByEpochs represents a gas schedule toml entry that will be applied from the provided epoch
type GasScheduleByEpochs struct {
	StartEpoch uint32
	FileName   string
}<|MERGE_RESOLUTION|>--- conflicted
+++ resolved
@@ -127,11 +127,8 @@
 	MaskVMInternalDependenciesErrorsEnableEpoch              uint32
 	FixBackTransferOPCODEEnableEpoch                         uint32
 	ValidationOnGobDecodeEnableEpoch                         uint32
-<<<<<<< HEAD
+	BarnardOpcodesEnableEpoch                                uint32
 	AutomaticActivationOfNodesDisableEpoch                   uint32
-=======
-	BarnardOpcodesEnableEpoch                                uint32
->>>>>>> fc2f672a
 	BLSMultiSignerEnableEpoch                                []MultiSignerConfig
 }
 
