package config

// EconomicsAddresses will hold economics addresses
type EconomicsAddresses struct {
	CommunityAddress string
	BurnAddress      string
}

// RewardsSettings will hold economics rewards settings
type RewardsSettings struct {
	LeaderPercentage               float64
<<<<<<< HEAD
=======
	BurnPercentage                 float64
	DeveloperPercentage            float64
>>>>>>> 732c7ca8
	DenominationCoefficientForView string
}

// FeeSettings will hold economics fee settings
type FeeSettings struct {
	MaxGasLimitPerBlock  string
	GasPerDataByte       string
	DataLimitForBaseCalc string
	MinGasPrice          string
	MinGasLimit          string
}

// ValidatorSettings will hold the validator settings
type ValidatorSettings struct {
	StakeValue    string
	UnBoundPeriod string
}

// RatingSettings will hold rating settings
type RatingSettings struct {
	StartRating                 uint32
	MaxRating                   uint32
	MinRating                   uint32
	ProposerIncreaseRatingStep  uint32
	ProposerDecreaseRatingStep  uint32
	ValidatorIncreaseRatingStep uint32
	ValidatorDecreaseRatingStep uint32
}

//RatingValue will hold different rating options with increase and decresea steps
type RatingValue struct {
	Name  string
	Value int32
}

// ConfigEconomics will hold economics config
type ConfigEconomics struct {
	EconomicsAddresses EconomicsAddresses
	RewardsSettings    RewardsSettings
	FeeSettings        FeeSettings
	ValidatorSettings  ValidatorSettings
	RatingSettings     RatingSettings
}<|MERGE_RESOLUTION|>--- conflicted
+++ resolved
@@ -9,11 +9,7 @@
 // RewardsSettings will hold economics rewards settings
 type RewardsSettings struct {
 	LeaderPercentage               float64
-<<<<<<< HEAD
-=======
-	BurnPercentage                 float64
 	DeveloperPercentage            float64
->>>>>>> 732c7ca8
 	DenominationCoefficientForView string
 }
 
