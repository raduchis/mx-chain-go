package config

import (
	"fmt"
	"strconv"
	"testing"

	"github.com/pelletier/go-toml"
	"github.com/stretchr/testify/assert"
	"github.com/stretchr/testify/require"

	p2pConfig "github.com/multiversx/mx-chain-go/p2p/config"
)

func TestTomlParser(t *testing.T) {
	txBlockBodyStorageSize := 170
	txBlockBodyStorageType := "type1"
	txBlockBodyStorageShards := 5
	txBlockBodyStorageFile := "path1/file1"
	txBlockBodyStorageTypeDB := "type2"

	receiptsStorageSize := 171
	receiptsStorageType := "type3"
	receiptsStorageFile := "path1/file2"
	receiptsStorageTypeDB := "type4"

	scheduledSCRsStorageSize := 174
	scheduledSCRsStorageType := "type7"
	scheduledSCRsStorageFile := "path1/file4"
	scheduledSCRsStorageTypeDB := "type8"

	logsPath := "pathLogger"
	logsStackDepth := 1010

	accountsStorageSize := 172
	accountsStorageType := "type5"
	accountsStorageFile := "path1/file3"
	accountsStorageTypeDB := "type6"

	hasherType := "hashFunc4"
	multiSigHasherType := "hashFunc5"

	consensusType := "bls"

	wasmVMVersions := []WasmVMVersionByEpoch{
		{StartEpoch: 12, Version: "v0.3"},
		{StartEpoch: 88, Version: "v1.2"},
	}

	cfgExpected := Config{
		GeneralSettings: GeneralSettingsConfig{
			ChainParametersByEpoch: []ChainParametersByEpochConfig{
				{
					EnableEpoch:                 0,
					RoundDuration:               4000,
					ShardMinNumNodes:            4,
					ShardConsensusGroupSize:     3,
					MetachainMinNumNodes:        6,
					MetachainConsensusGroupSize: 5,
					Hysteresis:                  0.0,
					Adaptivity:                  false,
				},
			},
		},
		MiniBlocksStorage: StorageConfig{
			Cache: CacheConfig{
				Capacity: uint32(txBlockBodyStorageSize),
				Type:     txBlockBodyStorageType,
				Shards:   uint32(txBlockBodyStorageShards),
			},
			DB: DBConfig{
				FilePath: txBlockBodyStorageFile,
				Type:     txBlockBodyStorageTypeDB,
			},
		},
		ReceiptsStorage: StorageConfig{
			Cache: CacheConfig{
				Capacity: uint32(receiptsStorageSize),
				Type:     receiptsStorageType,
			},
			DB: DBConfig{
				FilePath: receiptsStorageFile,
				Type:     receiptsStorageTypeDB,
			},
		},
		ScheduledSCRsStorage: StorageConfig{
			Cache: CacheConfig{
				Capacity: uint32(scheduledSCRsStorageSize),
				Type:     scheduledSCRsStorageType,
			},
			DB: DBConfig{
				FilePath: scheduledSCRsStorageFile,
				Type:     scheduledSCRsStorageTypeDB,
			},
		},
		AccountsTrieStorage: StorageConfig{
			Cache: CacheConfig{
				Capacity: uint32(accountsStorageSize),
				Type:     accountsStorageType,
			},
			DB: DBConfig{
				FilePath: accountsStorageFile,
				Type:     accountsStorageTypeDB,
			},
		},
		Hasher: TypeConfig{
			Type: hasherType,
		},
		MultisigHasher: TypeConfig{
			Type: multiSigHasherType,
		},
		Consensus: ConsensusConfig{
			Type: consensusType,
		},
		VirtualMachine: VirtualMachineServicesConfig{
			Execution: VirtualMachineConfig{
				WasmVMVersions:                      wasmVMVersions,
				TimeOutForSCExecutionInMilliseconds: 10000,
				WasmerSIGSEGVPassthrough:            true,
				TransferAndExecuteByUserAddresses: []string{
					"erd1qqqqqqqqqqqqqpgqr46jrxr6r2unaqh75ugd308dwx5vgnhwh47qtvepe0",
					"erd1qqqqqqqqqqqqqpgqr46jrxr6r2unaqh75ugd308dwx5vgnhwh47qtvepe1",
					"erd1qqqqqqqqqqqqqpgqr46jrxr6r2unaqh75ugd308dwx5vgnhwh47qtvepe2"},
			},
			Querying: QueryVirtualMachineConfig{
				NumConcurrentVMs:     16,
				VirtualMachineConfig: VirtualMachineConfig{WasmVMVersions: wasmVMVersions},
			},
			GasConfig: VirtualMachineGasConfig{
				ShardMaxGasPerVmQuery: 1_500_000_000,
				MetaMaxGasPerVmQuery:  0,
			},
		},
		Debug: DebugConfig{
			InterceptorResolver: InterceptorResolverDebugConfig{
				Enabled:                    true,
				EnablePrint:                true,
				CacheSize:                  10000,
				IntervalAutoPrintInSeconds: 20,
				NumRequestsThreshold:       9,
				NumResolveFailureThreshold: 3,
				DebugLineExpiration:        10,
			},
			Antiflood: AntifloodDebugConfig{
				Enabled:                    true,
				CacheSize:                  10000,
				IntervalAutoPrintInSeconds: 20,
			},
			ShuffleOut: ShuffleOutDebugConfig{
				CallGCWhenShuffleOut:    true,
				ExtraPrintsOnShuffleOut: true,
				DoProfileOnShuffleOut:   true,
			},
		},
		StateTriesConfig: StateTriesConfig{
			SnapshotsEnabled:            true,
			AccountsStatePruningEnabled: true,
			PeerStatePruningEnabled:     true,
			MaxStateTrieLevelInMemory:   38,
			MaxPeerTrieLevelInMemory:    39,
		},
		Redundancy: RedundancyConfig{
			MaxRoundsOfInactivityAccepted: 3,
		},
		TransactionsPool: TransactionsPoolConfig{
			SelectionGasBandwidthIncreasePercent:          400,
			SelectionGasBandwidthIncreaseScheduledPercent: 260,
			MaxNumBytesPerSenderUpperBound:                33_554_432,
			SelectionLoopDurationCheckInterval:            10,
		},
		SortedTransactions: SortedTransactionsConfig{
			TxCacheSelectionMaxNumTxs:           30000,
			TxCacheSelectionLoopMaximumDuration: 250,
		},
	}
	testString := `
[GeneralSettings]
	ChainParametersByEpoch = [
        { EnableEpoch = 0, RoundDuration = 4000, ShardConsensusGroupSize = 3, ShardMinNumNodes = 4, MetachainConsensusGroupSize = 5, MetachainMinNumNodes = 6, Hysteresis = 0.0, Adaptivity = false }
    ]
[MiniBlocksStorage]
    [MiniBlocksStorage.Cache]
        Capacity = ` + strconv.Itoa(txBlockBodyStorageSize) + `
        Type = "` + txBlockBodyStorageType + `"
        Shards = ` + strconv.Itoa(txBlockBodyStorageShards) + `
    [MiniBlocksStorage.DB]
        FilePath = "` + txBlockBodyStorageFile + `"
        Type = "` + txBlockBodyStorageTypeDB + `"

[ReceiptsStorage]
    [ReceiptsStorage.Cache]
        Capacity = ` + strconv.Itoa(receiptsStorageSize) + `
        Type = "` + receiptsStorageType + `"
    [ReceiptsStorage.DB]
        FilePath = "` + receiptsStorageFile + `"
        Type = "` + receiptsStorageTypeDB + `"

[ScheduledSCRsStorage]
    [ScheduledSCRsStorage.Cache]
        Capacity = ` + strconv.Itoa(scheduledSCRsStorageSize) + `
        Type = "` + scheduledSCRsStorageType + `"
    [ScheduledSCRsStorage.DB]
        FilePath = "` + scheduledSCRsStorageFile + `"
        Type = "` + scheduledSCRsStorageTypeDB + `"

[Logger]
    Path = "` + logsPath + `"
    StackTraceDepth = ` + strconv.Itoa(logsStackDepth) + `

[AccountsTrieStorage]
    [AccountsTrieStorage.Cache]
        Capacity = ` + strconv.Itoa(accountsStorageSize) + `
        Type = "` + accountsStorageType + `"
    [AccountsTrieStorage.DB]
        FilePath = "` + accountsStorageFile + `"
        Type = "` + accountsStorageTypeDB + `"

[Hasher]
    Type = "` + hasherType + `"

[MultisigHasher]
    Type = "` + multiSigHasherType + `"

[Consensus]
    Type = "` + consensusType + `"

[TransactionsPool]
	SelectionGasBandwidthIncreasePercent = 400
    SelectionGasBandwidthIncreaseScheduledPercent = 260
	MaxNumBytesPerSenderUpperBound = 33_554_432

[SortedTransactions]
    TxCacheSelectionMaxNumTxs = 30000
    TxCacheSelectionLoopMaximumDuration = 250

[VirtualMachine]
    [VirtualMachine.Execution]
        TimeOutForSCExecutionInMilliseconds = 10000 # 10 seconds = 10000 milliseconds
        WasmerSIGSEGVPassthrough            = true
        WasmVMVersions = [
            { StartEpoch = 12, Version = "v0.3" },
            { StartEpoch = 88, Version = "v1.2" },
        ]
		TransferAndExecuteByUserAddresses = [
			"erd1qqqqqqqqqqqqqpgqr46jrxr6r2unaqh75ugd308dwx5vgnhwh47qtvepe0", #shard 0
			"erd1qqqqqqqqqqqqqpgqr46jrxr6r2unaqh75ugd308dwx5vgnhwh47qtvepe1", #shard 1
			"erd1qqqqqqqqqqqqqpgqr46jrxr6r2unaqh75ugd308dwx5vgnhwh47qtvepe2", #shard 2
		]

    [VirtualMachine.Querying]
        NumConcurrentVMs = 16
        WasmVMVersions = [
            { StartEpoch = 12, Version = "v0.3" },
            { StartEpoch = 88, Version = "v1.2" },
        ]

    [VirtualMachine.GasConfig]
        ShardMaxGasPerVmQuery = 1500000000
        MetaMaxGasPerVmQuery = 0

[Debug]
    [Debug.InterceptorResolver]
        Enabled = true
        CacheSize = 10000
        EnablePrint = true
        IntervalAutoPrintInSeconds = 20
        NumRequestsThreshold = 9
        NumResolveFailureThreshold = 3
        DebugLineExpiration = 10
    [Debug.Antiflood]
        Enabled = true
        CacheSize = 10000
        IntervalAutoPrintInSeconds = 20
    [Debug.ShuffleOut]
        CallGCWhenShuffleOut = true
        ExtraPrintsOnShuffleOut = true
        DoProfileOnShuffleOut = true

[StateTriesConfig]
    SnapshotsEnabled = true
    AccountsStatePruningEnabled = true
    PeerStatePruningEnabled = true
    MaxStateTrieLevelInMemory = 38
    MaxPeerTrieLevelInMemory = 39

<<<<<<< HEAD
[TxDataPool]
    Name = "TxDataPool"
    Capacity = 600000
    SizePerSender = 5001
    SizeInBytes = 419430400 
    SizeInBytesPerSender = 12288000 
    Type = "TxCache"
    Shards = 16
    SelectionGasBandwidthIncreasePercent = 400
    SelectionGasBandwidthIncreaseScheduledPercent = 260
    TxCacheSelectionMaxNumTxs = 30000
    MaxNumBytesPerSenderUpperBound = 33_554_432
	SelectionLoopDurationCheckInterval = 10

=======
>>>>>>> 5ab9fbe7
[Redundancy]
    # MaxRoundsOfInactivityAccepted defines the number of rounds missed by a main or higher level backup machine before
    # the current machine will take over and propose/sign blocks. Used in both single-key and multi-key modes.
    MaxRoundsOfInactivityAccepted = 3
`
	cfg := Config{}

	err := toml.Unmarshal([]byte(testString), &cfg)

	require.Nil(t, err)
	require.Equal(t, cfgExpected, cfg)
}

func TestTomlEconomicsParser(t *testing.T) {
	protocolSustainabilityPercentage := 0.1
	leaderPercentage1 := 0.1
	leaderPercentage2 := 0.2
	epoch0 := uint32(0)
	epoch1 := uint32(1)
	developerPercentage := 0.3
	maxGasLimitPerBlock := "18446744073709551615"
	minGasPrice := "18446744073709551615"
	minGasLimit := "18446744073709551615"
	extraGasLimitGuardedTx := "50000"
	maxGasPriceSetGuardian := "1234567"
	protocolSustainabilityAddress := "erd1932eft30w753xyvme8d49qejgkjc09n5e49w4mwdjtm0neld797su0dlxp"
	denomination := 18

	cfgEconomicsExpected := EconomicsConfig{
		GlobalSettings: GlobalSettings{
			Denomination: denomination,
		},
		RewardsSettings: RewardsSettings{
			RewardsConfigByEpoch: []EpochRewardSettings{
				{
					EpochEnable:                      epoch0,
					LeaderPercentage:                 leaderPercentage1,
					ProtocolSustainabilityPercentage: protocolSustainabilityPercentage,
					ProtocolSustainabilityAddress:    protocolSustainabilityAddress,
					DeveloperPercentage:              developerPercentage,
				},
				{
					EpochEnable:                      epoch1,
					LeaderPercentage:                 leaderPercentage2,
					ProtocolSustainabilityPercentage: protocolSustainabilityPercentage,
					ProtocolSustainabilityAddress:    protocolSustainabilityAddress,
					DeveloperPercentage:              developerPercentage,
				},
			},
		},
		FeeSettings: FeeSettings{
			GasLimitSettings: []GasLimitSetting{
				{
					MaxGasLimitPerBlock:    maxGasLimitPerBlock,
					MinGasLimit:            minGasLimit,
					ExtraGasLimitGuardedTx: extraGasLimitGuardedTx,
				},
			},
			MinGasPrice:            minGasPrice,
			MaxGasPriceSetGuardian: maxGasPriceSetGuardian,
		},
	}

	testString := `
[GlobalSettings]
    Denomination = ` + fmt.Sprintf("%d", denomination) + `
[RewardsSettings]
    [[RewardsSettings.RewardsConfigByEpoch]]
    EpochEnable = ` + fmt.Sprintf("%d", epoch0) + `
    LeaderPercentage = ` + fmt.Sprintf("%.6f", leaderPercentage1) + `
    DeveloperPercentage = ` + fmt.Sprintf("%.6f", developerPercentage) + `
    ProtocolSustainabilityPercentage = ` + fmt.Sprintf("%.6f", protocolSustainabilityPercentage) + ` #fraction of value 0.1 - 10%
    ProtocolSustainabilityAddress = "` + protocolSustainabilityAddress + `"

    [[RewardsSettings.RewardsConfigByEpoch]]
    EpochEnable = ` + fmt.Sprintf("%d", epoch1) + `
    LeaderPercentage = ` + fmt.Sprintf("%.6f", leaderPercentage2) + `
    DeveloperPercentage = ` + fmt.Sprintf("%.6f", developerPercentage) + `
    ProtocolSustainabilityPercentage = ` + fmt.Sprintf("%.6f", protocolSustainabilityPercentage) + ` #fraction of value 0.1 - 10%
    ProtocolSustainabilityAddress = "` + protocolSustainabilityAddress + `"

[FeeSettings]
    GasLimitSettings = [{EnableEpoch = 0, MaxGasLimitPerBlock = "` + maxGasLimitPerBlock + `", MaxGasLimitPerMiniBlock = "", MaxGasLimitPerMetaBlock = "", MaxGasLimitPerMetaMiniBlock = "", MaxGasLimitPerTx = "", MinGasLimit = "` + minGasLimit + `", ExtraGasLimitGuardedTx = "` + extraGasLimitGuardedTx + `"}] 
    MinGasPrice = "` + minGasPrice + `"
	MaxGasPriceSetGuardian = "` + maxGasPriceSetGuardian + `"
`
	cfg := EconomicsConfig{}

	err := toml.Unmarshal([]byte(testString), &cfg)

	assert.Nil(t, err)
	assert.Equal(t, cfgEconomicsExpected, cfg)
}

func TestTomlPreferencesParser(t *testing.T) {
	nodeDisplayName := "test-name"
	destinationShardAsObs := "3"
	identity := "test-identity"
	redundancyLevel := int64(0)
	prefPubKey0 := "preferred pub key 0"
	prefPubKey1 := "preferred pub key 1"

	cfgPreferencesExpected := Preferences{
		Preferences: PreferencesConfig{
			NodeDisplayName:            nodeDisplayName,
			DestinationShardAsObserver: destinationShardAsObs,
			Identity:                   identity,
			RedundancyLevel:            redundancyLevel,
			PreferredConnections:       []string{prefPubKey0, prefPubKey1},
		},
		BlockProcessingCutoff: BlockProcessingCutoffConfig{
			Enabled:       true,
			Mode:          "pause",
			CutoffTrigger: "round",
			Value:         55,
		},
	}

	testString := `
[Preferences]
    NodeDisplayName = "` + nodeDisplayName + `"
    DestinationShardAsObserver = "` + destinationShardAsObs + `"
    Identity = "` + identity + `"
    RedundancyLevel = ` + fmt.Sprintf("%d", redundancyLevel) + `
    PreferredConnections = [
        "` + prefPubKey0 + `",
        "` + prefPubKey1 + `"
    ]

[BlockProcessingCutoff]
    Enabled = true
    Mode = "pause"
    CutoffTrigger = "round"
    Value = 55
`
	cfg := Preferences{}

	err := toml.Unmarshal([]byte(testString), &cfg)

	assert.Nil(t, err)
	assert.Equal(t, cfgPreferencesExpected, cfg)
}

func TestTomlExternalParser(t *testing.T) {
	indexerURL := "url"
	elasticUsername := "user"
	elasticPassword := "pass"

	cfgExternalExpected := ExternalConfig{
		ElasticSearchConnector: ElasticSearchConfig{
			Enabled:  true,
			URL:      indexerURL,
			Username: elasticUsername,
			Password: elasticPassword,
		},
	}

	testString := `
[ElasticSearchConnector]
    Enabled = true
    URL = "` + indexerURL + `"
    Username = "` + elasticUsername + `"
    Password = "` + elasticPassword + `"`

	cfg := ExternalConfig{}

	err := toml.Unmarshal([]byte(testString), &cfg)

	assert.Nil(t, err)
	assert.Equal(t, cfgExternalExpected, cfg)
}

func TestAPIRoutesToml(t *testing.T) {
	package0 := "testPackage0"
	route0 := "testRoute0"
	route1 := "testRoute1"

	package1 := "testPackage1"
	route2 := "testRoute2"

	loggingThreshold := 10

	expectedCfg := ApiRoutesConfig{
		Logging: ApiLoggingConfig{
			LoggingEnabled:          true,
			ThresholdInMicroSeconds: loggingThreshold,
		},
		APIPackages: map[string]APIPackageConfig{
			package0: {
				Routes: []RouteConfig{
					{Name: route0, Open: true},
					{Name: route1, Open: true},
				},
			},
			package1: {
				Routes: []RouteConfig{
					{Name: route2, Open: false},
				},
			},
		},
	}

	testString := `
[Logging]
    LoggingEnabled = true
    ThresholdInMicroSeconds = 10

     # API routes configuration
[APIPackages]

[APIPackages.` + package0 + `]
    Routes = [
        # test comment
        { Name = "` + route0 + `", Open = true },

        # test comment
        { Name = "` + route1 + `", Open = true },
    ]

[APIPackages.` + package1 + `]
    Routes = [
         # test comment
        { Name = "` + route2 + `", Open = false }
    ]
 `

	cfg := ApiRoutesConfig{}

	err := toml.Unmarshal([]byte(testString), &cfg)

	assert.Nil(t, err)
	assert.Equal(t, expectedCfg, cfg)
}

func TestP2pConfig(t *testing.T) {
	initialPeersList := "/ip4/127.0.0.1/tcp/9999/p2p/16Uiu2HAkw5SNNtSvH1zJiQ6Gc3WoGNSxiyNueRKe6fuAuh57G3Bk"
	protocolID1 := "test protocol id 1"
	protocolID2 := "test protocol id 2"
	shardingType := "ListSharder"
	port := "37373-38383"

	testString := `
#P2P config file
[Node]
    Port = "` + port + `"
    ThresholdMinConnectedPeers = 0

    [Node.Transports]
        QUICAddress = "/ip4/0.0.0.0/udp/%d/quic-v1"
        WebSocketAddress = "/ip4/0.0.0.0/tcp/%d/ws" 
        WebTransportAddress = "/ip4/0.0.0.0/udp/%d/quic-v1/webtransport"
        [Node.Transports.TCP]
            ListenAddress = "/ip4/0.0.0.0/tcp/%d"
            PreventPortReuse = true

    [Node.ResourceLimiter]
        Type = "default autoscale" #available options "default autoscale", "infinite", "default with manual scale".
        ManualSystemMemoryInMB = 1 # not taken into account if the type is not "default with manual scale"
        ManualMaximumFD = 2 # not taken into account if the type is not "default with manual scale"

[KadDhtPeerDiscovery]
    Enabled = false
    Type = ""
    RefreshIntervalInSec = 0

    # ProtocolIDs represents the protocols that this node will advertise to other peers
    # To connect to other nodes, those nodes should have at least one common protocol string
    ProtocolIDs = [
        "` + protocolID1 + `",
        "` + protocolID2 + `",
    ]
    InitialPeerList = ["` + initialPeersList + `"]

    #kademlia's routing table bucket size
    BucketSize = 0

    #RoutingTableRefreshIntervalInSec defines how many seconds should pass between 2 kad routing table auto refresh calls
    RoutingTableRefreshIntervalInSec = 0

[Sharding]
    # The targeted number of peer connections
    TargetPeerCount = 0
    MaxIntraShardValidators = 0
    MaxCrossShardValidators = 0
    MaxIntraShardObservers = 0
    MaxCrossShardObservers = 0
    MaxSeeders = 0
    Type = "` + shardingType + `"`

	expectedCfg := p2pConfig.P2PConfig{
		Node: p2pConfig.NodeConfig{
			Port: port,
			Transports: p2pConfig.P2PTransportConfig{
				TCP: p2pConfig.P2PTCPTransport{
					ListenAddress:    "/ip4/0.0.0.0/tcp/%d",
					PreventPortReuse: true,
				},
				QUICAddress:         "/ip4/0.0.0.0/udp/%d/quic-v1",
				WebSocketAddress:    "/ip4/0.0.0.0/tcp/%d/ws",
				WebTransportAddress: "/ip4/0.0.0.0/udp/%d/quic-v1/webtransport",
			},
			ResourceLimiter: p2pConfig.P2PResourceLimiterConfig{
				Type:                   "default autoscale",
				ManualSystemMemoryInMB: 1,
				ManualMaximumFD:        2,
			},
		},
		KadDhtPeerDiscovery: p2pConfig.KadDhtPeerDiscoveryConfig{
			ProtocolIDs:     []string{protocolID1, protocolID2},
			InitialPeerList: []string{initialPeersList},
		},
		Sharding: p2pConfig.ShardingConfig{
			Type: shardingType,
		},
	}
	cfg := p2pConfig.P2PConfig{}

	err := toml.Unmarshal([]byte(testString), &cfg)

	assert.Nil(t, err)
	assert.Equal(t, expectedCfg, cfg)
}

func TestEnableEpochConfig(t *testing.T) {
	testString := `
[EnableEpochs]
    # SCDeployEnableEpoch represents the epoch when the deployment of smart contracts will be enabled
    SCDeployEnableEpoch = 1

    # BuiltInFunctionsEnableEpoch represents the epoch when the built in functions will be enabled
    BuiltInFunctionsEnableEpoch = 2

    # RelayedTransactionsEnableEpoch represents the epoch when the relayed transactions will be enabled
    RelayedTransactionsEnableEpoch = 3

    # PenalizedTooMuchGasEnableEpoch represents the epoch when the penalization for using too much gas will be enabled
    PenalizedTooMuchGasEnableEpoch = 4

    # SwitchJailWaitingEnableEpoch represents the epoch when the system smart contract processing at end of epoch is enabled
    SwitchJailWaitingEnableEpoch = 5

    # BelowSignedThresholdEnableEpoch represents the epoch when the change for computing rating for validators below signed rating is enabled
    BelowSignedThresholdEnableEpoch = 6

    # SwitchHysteresisForMinNodesEnableEpoch represents the epoch when the system smart contract changes its config to consider
    # also (minimum) hysteresis nodes for the minimum number of nodes
    SwitchHysteresisForMinNodesEnableEpoch = 7

    # TransactionSignedWithTxHashEnableEpoch represents the epoch when the node will also accept transactions that are
    # signed with the hash of transaction
    TransactionSignedWithTxHashEnableEpoch = 8

    # MetaProtectionEnableEpoch represents the epoch when the transactions to the metachain are checked to have enough gas
    MetaProtectionEnableEpoch = 9

    # AheadOfTimeGasUsageEnableEpoch represents the epoch when the cost of smart contract prepare changes from compiler per byte to ahead of time prepare per byte
    AheadOfTimeGasUsageEnableEpoch = 10

    # GasPriceModifierEnableEpoch represents the epoch when the gas price modifier in fee computation is enabled
    GasPriceModifierEnableEpoch = 11

    # RepairCallbackEnableEpoch represents the epoch when the callback repair is activated for scrs
    RepairCallbackEnableEpoch = 12

    # BlockGasAndFeesReCheckEnableEpoch represents the epoch when gas and fees used in each created or processed block are re-checked
    BlockGasAndFeesReCheckEnableEpoch = 13

    # BalanceWaitingListsEnableEpoch represents the epoch when the shard waiting lists are balanced at the start of an epoch
    BalanceWaitingListsEnableEpoch = 14

    # ReturnDataToLastTransferEnableEpoch represents the epoch when returned data is added to last output transfer for callbacks
    ReturnDataToLastTransferEnableEpoch = 15

    # SenderInOutTransferEnableEpoch represents the epoch when the feature of having different senders in output transfer is enabled
    SenderInOutTransferEnableEpoch = 16

    # StakeEnableEpoch represents the epoch when staking is enabled
    StakeEnableEpoch = 17

    # StakingV2EnableEpoch represents the epoch when staking v2 is enabled
    StakingV2EnableEpoch = 18

    # DoubleKeyProtectionEnableEpoch represents the epoch when the double key protection will be enabled
    DoubleKeyProtectionEnableEpoch = 19

    # ESDTEnableEpoch represents the epoch when ESDT is enabled
    ESDTEnableEpoch = 20

    # GovernanceEnableEpoch represents the epoch when governance is enabled
    GovernanceEnableEpoch = 21

    # DelegationManagerEnableEpoch represents the epoch when the delegation manager is enabled
    # epoch should not be 0
    DelegationManagerEnableEpoch = 22

    # DelegationSmartContractEnableEpoch represents the epoch when delegation smart contract is enabled
    # epoch should not be 0
    DelegationSmartContractEnableEpoch = 23

    # CorrectLastUnjailedEnableEpoch represents the epoch when the fix regaring the last unjailed node should apply
    CorrectLastUnjailedEnableEpoch = 24

    # RelayedTransactionsV2EnableEpoch represents the epoch when the relayed transactions V2 will be enabled
    RelayedTransactionsV2EnableEpoch = 25

    # UnbondTokensV2EnableEpoch represents the epoch when the new implementation of the unbond tokens function is available
    UnbondTokensV2EnableEpoch = 26

    # SaveJailedAlwaysEnableEpoch represents the epoch when saving jailed status at end of epoch will happen in all cases
    SaveJailedAlwaysEnableEpoch = 27

    # ReDelegateBelowMinCheckEnableEpoch represents the epoch when the check for the re-delegated value will be enabled
    ReDelegateBelowMinCheckEnableEpoch = 28

    # ValidatorToDelegationEnableEpoch represents the epoch when the validator-to-delegation feature will be enabled
    ValidatorToDelegationEnableEpoch = 29

    # IncrementSCRNonceInMultiTransferEnableEpoch represents the epoch when the fix for preventing the generation of the same SCRs
    # is enabled. The fix is done by adding an extra increment.
    IncrementSCRNonceInMultiTransferEnableEpoch = 31

    # ESDTMultiTransferEnableEpoch represents the epoch when esdt multitransfer built in function is enabled
    ESDTMultiTransferEnableEpoch = 32

    # GlobalMintBurnDisableEpoch represents the epoch when the global mint and burn functions are disabled
    GlobalMintBurnDisableEpoch = 33

    # ESDTTransferRoleEnableEpoch represents the epoch when esdt transfer role set is enabled
    ESDTTransferRoleEnableEpoch = 34

    # ComputeRewardCheckpointEnableEpoch represents the epoch when compute rewards checkpoint epoch is enabled
    ComputeRewardCheckpointEnableEpoch = 36

    # SCRSizeInvariantCheckEnableEpoch represents the epoch when the scr size invariant check is enabled
    SCRSizeInvariantCheckEnableEpoch = 37

    # BackwardCompSaveKeyValueEnableEpoch represents the epoch when the backward compatibility for save key value error is enabled
    BackwardCompSaveKeyValueEnableEpoch = 38

    # ESDTNFTCreateOnMultiShardEnableEpoch represents the epoch when esdt nft creation is enabled on multiple shards
    ESDTNFTCreateOnMultiShardEnableEpoch = 39

    # MetaESDTSetEnableEpoch represents the epoch when the backward compatibility for save key value error is enabled
    MetaESDTSetEnableEpoch = 40

    # AddTokensToDelegationEnableEpoch represents the epoch when adding tokens to delegation is enabled for whitelisted address
    AddTokensToDelegationEnableEpoch = 41

    # MultiESDTTransferFixOnCallBackOnEnableEpoch represents the epoch when multi esdt transfer on callback fix is enabled
    MultiESDTTransferFixOnCallBackOnEnableEpoch = 42

    # OptimizeGasUsedInCrossMiniBlocksEnableEpoch represents the epoch when gas used in cross shard mini blocks will be optimized
    OptimizeGasUsedInCrossMiniBlocksEnableEpoch = 43

    # CorrectFirstQueuedEpoch represents the epoch when the backward compatibility for setting the first queued node is enabled
    CorrectFirstQueuedEpoch = 44

    # DeleteDelegatorAfterClaimRewardsEnableEpoch represents the epoch when the delegators data is deleted for delegators that have to claim rewards after they withdraw all funds
    DeleteDelegatorAfterClaimRewardsEnableEpoch = 45

    # FixOOGReturnCodeEnableEpoch represents the epoch when the backward compatibility returning out of gas error is enabled
    FixOOGReturnCodeEnableEpoch = 46

    # RemoveNonUpdatedStorageEnableEpoch represents the epoch when the backward compatibility for removing non updated storage is enabled
    RemoveNonUpdatedStorageEnableEpoch = 47

    # OptimizeNFTStoreEnableEpoch represents the epoch when optimizations on NFT metadata store and send are enabled
    OptimizeNFTStoreEnableEpoch = 48

    # CreateNFTThroughExecByCallerEnableEpoch represents the epoch when nft creation through execution on destination by caller is enabled
    CreateNFTThroughExecByCallerEnableEpoch = 49

    # StopDecreasingValidatorRatingWhenStuckEnableEpoch represents the epoch when we should stop decreasing validator's rating if, for instance, a shard gets stuck
    StopDecreasingValidatorRatingWhenStuckEnableEpoch = 50

    # FrontRunningProtectionEnableEpoch represents the epoch when the first version of protection against front running is enabled
    FrontRunningProtectionEnableEpoch = 51

    # IsPayableBySCEnableEpoch represents the epoch when a new flag isPayable by SC is enabled
    IsPayableBySCEnableEpoch = 52

    # CleanUpInformativeSCRsEnableEpoch represents the epoch when the informative-only scrs are cleaned from miniblocks and logs are created from them
    CleanUpInformativeSCRsEnableEpoch = 53

    # StorageAPICostOptimizationEnableEpoch represents the epoch when new storage helper functions are enabled and cost is reduced in Wasm VM
    StorageAPICostOptimizationEnableEpoch = 54

    # TransformToMultiShardCreateEnableEpoch represents the epoch when the new function on esdt system sc is enabled to transfer create role into multishard
    TransformToMultiShardCreateEnableEpoch = 55

    # ESDTRegisterAndSetAllRolesEnableEpoch represents the epoch when new function to register tickerID and set all roles is enabled
    ESDTRegisterAndSetAllRolesEnableEpoch = 56

    # ScheduledMiniBlocksEnableEpoch represents the epoch when scheduled mini blocks would be created if needed
    ScheduledMiniBlocksEnableEpoch = 57

    # CorrectJailedNotUnstakedEpoch represents the epoch when the jailed validators will also be unstaked if the queue is empty
    CorrectJailedNotUnstakedEmptyQueueEpoch = 58

    # DoNotReturnOldBlockInBlockchainHookEnableEpoch represents the epoch when the fetch old block operation is
    # disabled in the blockchain hook component
    DoNotReturnOldBlockInBlockchainHookEnableEpoch = 59

    # AddFailedRelayedTxToInvalidMBsDisableEpoch represents the epoch when adding the failed relayed txs to invalid miniblocks is disabled
    AddFailedRelayedTxToInvalidMBsDisableEpoch = 60

    # SCRSizeInvariantOnBuiltInResultEnableEpoch represents the epoch when scr size invariant on built in result is enabled
    SCRSizeInvariantOnBuiltInResultEnableEpoch = 61

    # CheckCorrectTokenIDForTransferRoleEnableEpoch represents the epoch when the correct token ID check is applied for transfer role verification
    CheckCorrectTokenIDForTransferRoleEnableEpoch = 62

    # DisableExecByCallerEnableEpoch represents the epoch when the check on value is disabled on exec by caller
    DisableExecByCallerEnableEpoch = 63

    # RefactorContextEnableEpoch represents the epoch when refactoring/simplifying is enabled in contexts
    RefactorContextEnableEpoch = 64

    # FailExecutionOnEveryAPIErrorEnableEpoch represent the epoch when new protection in VM is enabled to fail all wrong API calls
    FailExecutionOnEveryAPIErrorEnableEpoch = 65

    # ManagedCryptoAPIsEnableEpoch represents the epoch when new managed crypto APIs are enabled in the wasm VM
    ManagedCryptoAPIsEnableEpoch = 66

    # CheckFunctionArgumentEnableEpoch represents the epoch when the extra argument check is enabled in vm-common
    CheckFunctionArgumentEnableEpoch = 67

    # CheckExecuteOnReadOnlyEnableEpoch represents the epoch when the extra checks are enabled for execution on read only
    CheckExecuteOnReadOnlyEnableEpoch = 68

    # ESDTMetadataContinuousCleanupEnableEpoch represents the epoch when esdt metadata is automatically deleted according to inshard liquidity
    ESDTMetadataContinuousCleanupEnableEpoch = 69

    # MiniBlockPartialExecutionEnableEpoch represents the epoch when mini block partial execution will be enabled
    MiniBlockPartialExecutionEnableEpoch = 70

    # FixAsyncCallBackArgsListEnableEpoch represents the epoch when the async callback arguments lists fix will be enabled
    FixAsyncCallBackArgsListEnableEpoch = 71

    # FixOldTokenLiquidityEnableEpoch represents the epoch when the fix for old token liquidity is enabled
    FixOldTokenLiquidityEnableEpoch = 72

    # RuntimeMemStoreLimitEnableEpoch represents the epoch when the condition for Runtime MemStore is enabled
    RuntimeMemStoreLimitEnableEpoch = 73

    # SetSenderInEeiOutputTransferEnableEpoch represents the epoch when setting the sender in eei output transfers will be enabled
    SetSenderInEeiOutputTransferEnableEpoch = 74

    # RefactorPeersMiniBlocksEnableEpoch represents the epoch when refactor of the peers mini blocks will be enabled
    RefactorPeersMiniBlocksEnableEpoch = 75

    # MaxBlockchainHookCountersEnableEpoch represents the epoch when the max blockchainhook counters are enabled
    MaxBlockchainHookCountersEnableEpoch = 76

    # WipeSingleNFTLiquidityDecreaseEnableEpoch represents the epoch when the system account liquidity is decreased for wipeSingleNFT as well
    WipeSingleNFTLiquidityDecreaseEnableEpoch = 77

    # AlwaysSaveTokenMetaDataEnableEpoch represents the epoch when the token metadata is always saved
    AlwaysSaveTokenMetaDataEnableEpoch = 78

    # RuntimeCodeSizeFixEnableEpoch represents the epoch when the code size fix in the VM is enabled
    RuntimeCodeSizeFixEnableEpoch = 79

    # RelayedNonceFixEnableEpoch represents the epoch when the nonce fix for relayed txs is enabled
    RelayedNonceFixEnableEpoch = 80

    # SetGuardianEnableEpoch represents the epoch when the guard account feature is enabled in the protocol
    SetGuardianEnableEpoch = 81

    # AutoBalanceDataTriesEnableEpoch represents the epoch when the data tries are automatically balanced by inserting at the hashed key instead of the normal key
    AutoBalanceDataTriesEnableEpoch = 82

    # KeepExecOrderOnCreatedSCRsEnableEpoch represents the epoch when the execution order of created SCRs is ensured
    KeepExecOrderOnCreatedSCRsEnableEpoch = 83

    # MultiClaimOnDelegationEnableEpoch represents the epoch when the multi claim on delegation is enabled
    MultiClaimOnDelegationEnableEpoch = 84

    # ChangeUsernameEnableEpoch represents the epoch when changing username is enabled
    ChangeUsernameEnableEpoch = 85

    # ConsistentTokensValuesLengthCheckEnableEpoch represents the epoch when the consistent tokens values length check is enabled
    ConsistentTokensValuesLengthCheckEnableEpoch = 86

    # FixDelegationChangeOwnerOnAccountEnableEpoch represents the epoch when the fix for the delegation system smart contract is enabled
    FixDelegationChangeOwnerOnAccountEnableEpoch = 87

    # DeterministicSortOnValidatorsInfoEnableEpoch represents the epoch when the deterministic sorting on validators info is enabled
    DeterministicSortOnValidatorsInfoEnableEpoch = 66

    # DynamicGasCostForDataTrieStorageLoadEnableEpoch represents the epoch when dynamic gas cost for data trie storage load will be enabled
    DynamicGasCostForDataTrieStorageLoadEnableEpoch = 64

	# ScToScLogEventEnableEpoch represents the epoch when the sc to sc log event feature is enabled
	ScToScLogEventEnableEpoch = 88

    # NFTStopCreateEnableEpoch represents the epoch when NFT stop create feature is enabled
    NFTStopCreateEnableEpoch = 89

    # ChangeOwnerAddressCrossShardThroughSCEnableEpoch represents the epoch when the change owner address built in function will work also through a smart contract call cross shard
    ChangeOwnerAddressCrossShardThroughSCEnableEpoch = 90

    # FixGasRemainingForSaveKeyValueBuiltinFunctionEnableEpoch represents the epoch when the fix for the remaining gas in the SaveKeyValue builtin function is enabled
    FixGasRemainingForSaveKeyValueBuiltinFunctionEnableEpoch = 91
    
    # MigrateDataTrieEnableEpoch represents the epoch when the data tries migration is enabled
    MigrateDataTrieEnableEpoch = 92

    # CurrentRandomnessOnSortingEnableEpoch represents the epoch when the current randomness on sorting is enabled
    CurrentRandomnessOnSortingEnableEpoch = 93

    # AlwaysMergeContextsInEEIEnableEpoch represents the epoch in which the EEI will always merge the contexts
    AlwaysMergeContextsInEEIEnableEpoch = 94

    # CleanupAuctionOnLowWaitingListEnableEpoch represents the epoch when the cleanup auction on low waiting list is enabled
    CleanupAuctionOnLowWaitingListEnableEpoch = 95

    # UseGasBoundedShouldFailExecutionEnableEpoch represents the epoch when use bounded gas function should fail execution in case of error
    UseGasBoundedShouldFailExecutionEnableEpoch = 96

    # DynamicESDTEnableEpoch represents the epoch when dynamic NFT feature is enabled
    DynamicESDTEnableEpoch = 97

    # EGLDInMultiTransferEnableEpoch represents the epoch when EGLD in MultiTransfer is enabled
    EGLDInMultiTransferEnableEpoch = 98

    # CryptoOpcodesV2EnableEpoch represents the epoch when BLSMultiSig, Secp256r1 and other opcodes are enabled
    CryptoOpcodesV2EnableEpoch = 99

    # FixRelayedBaseCostEnableEpoch represents the epoch when the fix for relayed base cost will be enabled
    FixRelayedBaseCostEnableEpoch = 100

    # MultiESDTNFTTransferAndExecuteByUserEnableEpoch represents the epoch when enshrined sovereign cross chain opcodes are enabled
    MultiESDTNFTTransferAndExecuteByUserEnableEpoch = 101

	# FixRelayedMoveBalanceToNonPayableSCEnableEpoch represents the epoch when the fix for relayed move balance to non payable sc will be enabled
    FixRelayedMoveBalanceToNonPayableSCEnableEpoch = 102

	# RelayedTransactionsV3EnableEpoch represents the epoch when the relayed transactions v3 will be enabled
    RelayedTransactionsV3EnableEpoch = 103

	# RelayedTransactionsV3FixESDTTransferEnableEpoch represents the epoch when the fix for relayed transactions v3 with esdt transfer will be enabled
    RelayedTransactionsV3FixESDTTransferEnableEpoch = 104

	# AndromedaEnableEpoch represents the epoch when the equivalent messages are enabled
	AndromedaEnableEpoch = 105

    # MaxNodesChangeEnableEpoch holds configuration for changing the maximum number of nodes and the enabling epoch
    MaxNodesChangeEnableEpoch = [
        { EpochEnable = 44, MaxNumNodes = 2169, NodesToShufflePerShard = 80 },
        { EpochEnable = 45, MaxNumNodes = 3200, NodesToShufflePerShard = 80 }
    ]

    BLSMultiSignerEnableEpoch = [
        {EnableEpoch = 0, Type = "no-KOSK"},
        {EnableEpoch = 3, Type = "KOSK"}
    ]
	
[GasSchedule]
    GasScheduleByEpochs = [
        { StartEpoch = 46, FileName = "gasScheduleV1.toml" },
        { StartEpoch = 47, FileName = "gasScheduleV3.toml" },
    ]
`

	expectedCfg := EpochConfig{
		EnableEpochs: EnableEpochs{
			SCDeployEnableEpoch:                                      1,
			BuiltInFunctionsEnableEpoch:                              2,
			RelayedTransactionsEnableEpoch:                           3,
			PenalizedTooMuchGasEnableEpoch:                           4,
			SwitchJailWaitingEnableEpoch:                             5,
			BelowSignedThresholdEnableEpoch:                          6,
			SwitchHysteresisForMinNodesEnableEpoch:                   7,
			TransactionSignedWithTxHashEnableEpoch:                   8,
			MetaProtectionEnableEpoch:                                9,
			AheadOfTimeGasUsageEnableEpoch:                           10,
			GasPriceModifierEnableEpoch:                              11,
			RepairCallbackEnableEpoch:                                12,
			BlockGasAndFeesReCheckEnableEpoch:                        13,
			BalanceWaitingListsEnableEpoch:                           14,
			ReturnDataToLastTransferEnableEpoch:                      15,
			SenderInOutTransferEnableEpoch:                           16,
			StakeEnableEpoch:                                         17,
			StakingV2EnableEpoch:                                     18,
			DoubleKeyProtectionEnableEpoch:                           19,
			ESDTEnableEpoch:                                          20,
			GovernanceEnableEpoch:                                    21,
			DelegationManagerEnableEpoch:                             22,
			DelegationSmartContractEnableEpoch:                       23,
			CorrectLastUnjailedEnableEpoch:                           24,
			RelayedTransactionsV2EnableEpoch:                         25,
			UnbondTokensV2EnableEpoch:                                26,
			SaveJailedAlwaysEnableEpoch:                              27,
			ReDelegateBelowMinCheckEnableEpoch:                       28,
			ValidatorToDelegationEnableEpoch:                         29,
			IncrementSCRNonceInMultiTransferEnableEpoch:              31,
			ESDTMultiTransferEnableEpoch:                             32,
			GlobalMintBurnDisableEpoch:                               33,
			ESDTTransferRoleEnableEpoch:                              34,
			ComputeRewardCheckpointEnableEpoch:                       36,
			SCRSizeInvariantCheckEnableEpoch:                         37,
			BackwardCompSaveKeyValueEnableEpoch:                      38,
			ESDTNFTCreateOnMultiShardEnableEpoch:                     39,
			MetaESDTSetEnableEpoch:                                   40,
			AddTokensToDelegationEnableEpoch:                         41,
			MultiESDTTransferFixOnCallBackOnEnableEpoch:              42,
			OptimizeGasUsedInCrossMiniBlocksEnableEpoch:              43,
			CorrectFirstQueuedEpoch:                                  44,
			DeleteDelegatorAfterClaimRewardsEnableEpoch:              45,
			FixOOGReturnCodeEnableEpoch:                              46,
			RemoveNonUpdatedStorageEnableEpoch:                       47,
			OptimizeNFTStoreEnableEpoch:                              48,
			CreateNFTThroughExecByCallerEnableEpoch:                  49,
			StopDecreasingValidatorRatingWhenStuckEnableEpoch:        50,
			FrontRunningProtectionEnableEpoch:                        51,
			IsPayableBySCEnableEpoch:                                 52,
			CleanUpInformativeSCRsEnableEpoch:                        53,
			StorageAPICostOptimizationEnableEpoch:                    54,
			TransformToMultiShardCreateEnableEpoch:                   55,
			ESDTRegisterAndSetAllRolesEnableEpoch:                    56,
			ScheduledMiniBlocksEnableEpoch:                           57,
			CorrectJailedNotUnstakedEmptyQueueEpoch:                  58,
			DoNotReturnOldBlockInBlockchainHookEnableEpoch:           59,
			AddFailedRelayedTxToInvalidMBsDisableEpoch:               60,
			SCRSizeInvariantOnBuiltInResultEnableEpoch:               61,
			CheckCorrectTokenIDForTransferRoleEnableEpoch:            62,
			DisableExecByCallerEnableEpoch:                           63,
			RefactorContextEnableEpoch:                               64,
			FailExecutionOnEveryAPIErrorEnableEpoch:                  65,
			ManagedCryptoAPIsEnableEpoch:                             66,
			CheckFunctionArgumentEnableEpoch:                         67,
			CheckExecuteOnReadOnlyEnableEpoch:                        68,
			ESDTMetadataContinuousCleanupEnableEpoch:                 69,
			MiniBlockPartialExecutionEnableEpoch:                     70,
			FixAsyncCallBackArgsListEnableEpoch:                      71,
			FixOldTokenLiquidityEnableEpoch:                          72,
			RuntimeMemStoreLimitEnableEpoch:                          73,
			SetSenderInEeiOutputTransferEnableEpoch:                  74,
			RefactorPeersMiniBlocksEnableEpoch:                       75,
			MaxBlockchainHookCountersEnableEpoch:                     76,
			WipeSingleNFTLiquidityDecreaseEnableEpoch:                77,
			AlwaysSaveTokenMetaDataEnableEpoch:                       78,
			RuntimeCodeSizeFixEnableEpoch:                            79,
			RelayedNonceFixEnableEpoch:                               80,
			SetGuardianEnableEpoch:                                   81,
			AutoBalanceDataTriesEnableEpoch:                          82,
			KeepExecOrderOnCreatedSCRsEnableEpoch:                    83,
			MultiClaimOnDelegationEnableEpoch:                        84,
			ChangeUsernameEnableEpoch:                                85,
			ConsistentTokensValuesLengthCheckEnableEpoch:             86,
			FixDelegationChangeOwnerOnAccountEnableEpoch:             87,
			ScToScLogEventEnableEpoch:                                88,
			NFTStopCreateEnableEpoch:                                 89,
			ChangeOwnerAddressCrossShardThroughSCEnableEpoch:         90,
			FixGasRemainingForSaveKeyValueBuiltinFunctionEnableEpoch: 91,
			MigrateDataTrieEnableEpoch:                               92,
			CurrentRandomnessOnSortingEnableEpoch:                    93,
			AlwaysMergeContextsInEEIEnableEpoch:                      94,
			CleanupAuctionOnLowWaitingListEnableEpoch:                95,
			UseGasBoundedShouldFailExecutionEnableEpoch:              96,
			DynamicESDTEnableEpoch:                                   97,
			EGLDInMultiTransferEnableEpoch:                           98,
			CryptoOpcodesV2EnableEpoch:                               99,
			FixRelayedBaseCostEnableEpoch:                            100,
			MultiESDTNFTTransferAndExecuteByUserEnableEpoch:          101,
			FixRelayedMoveBalanceToNonPayableSCEnableEpoch:           102,
			RelayedTransactionsV3EnableEpoch:                         103,
			RelayedTransactionsV3FixESDTTransferEnableEpoch:          104,
			AndromedaEnableEpoch:                                     105,
			MaxNodesChangeEnableEpoch: []MaxNodesChangeConfig{
				{
					EpochEnable:            44,
					MaxNumNodes:            2169,
					NodesToShufflePerShard: 80,
				},
				{
					EpochEnable:            45,
					MaxNumNodes:            3200,
					NodesToShufflePerShard: 80,
				},
			},
			DeterministicSortOnValidatorsInfoEnableEpoch:    66,
			DynamicGasCostForDataTrieStorageLoadEnableEpoch: 64,
			BLSMultiSignerEnableEpoch: []MultiSignerConfig{
				{
					EnableEpoch: 0,
					Type:        "no-KOSK",
				},
				{
					EnableEpoch: 3,
					Type:        "KOSK",
				},
			},
		},

		GasSchedule: GasScheduleConfig{
			GasScheduleByEpochs: []GasScheduleByEpochs{
				{
					StartEpoch: 46,
					FileName:   "gasScheduleV1.toml",
				},
				{
					StartEpoch: 47,
					FileName:   "gasScheduleV3.toml",
				},
			},
		},
	}
	cfg := EpochConfig{}

	err := toml.Unmarshal([]byte(testString), &cfg)

	assert.Nil(t, err)
	assert.Equal(t, expectedCfg, cfg)
}<|MERGE_RESOLUTION|>--- conflicted
+++ resolved
@@ -166,7 +166,6 @@
 			SelectionGasBandwidthIncreasePercent:          400,
 			SelectionGasBandwidthIncreaseScheduledPercent: 260,
 			MaxNumBytesPerSenderUpperBound:                33_554_432,
-			SelectionLoopDurationCheckInterval:            10,
 		},
 		SortedTransactions: SortedTransactionsConfig{
 			TxCacheSelectionMaxNumTxs:           30000,
@@ -283,23 +282,6 @@
     MaxStateTrieLevelInMemory = 38
     MaxPeerTrieLevelInMemory = 39
 
-<<<<<<< HEAD
-[TxDataPool]
-    Name = "TxDataPool"
-    Capacity = 600000
-    SizePerSender = 5001
-    SizeInBytes = 419430400 
-    SizeInBytesPerSender = 12288000 
-    Type = "TxCache"
-    Shards = 16
-    SelectionGasBandwidthIncreasePercent = 400
-    SelectionGasBandwidthIncreaseScheduledPercent = 260
-    TxCacheSelectionMaxNumTxs = 30000
-    MaxNumBytesPerSenderUpperBound = 33_554_432
-	SelectionLoopDurationCheckInterval = 10
-
-=======
->>>>>>> 5ab9fbe7
 [Redundancy]
     # MaxRoundsOfInactivityAccepted defines the number of rounds missed by a main or higher level backup machine before
     # the current machine will take over and propose/sign blocks. Used in both single-key and multi-key modes.
