--- conflicted
+++ resolved
@@ -911,28 +911,26 @@
 	# RelayedTransactionsV3FixESDTTransferEnableEpoch represents the epoch when the fix for relayed transactions v3 with esdt transfer will be enabled
     RelayedTransactionsV3FixESDTTransferEnableEpoch = 104
 
-<<<<<<< HEAD
-	# MaskVMInternalDependenciesErrorsEnableEpoch represents the epoch when the additional internal erorr masking in vm is enabled
-	MaskVMInternalDependenciesErrorsEnableEpoch = 105
-
-	# FixBackTransferOPCODEEnableEpoch represents the epoch when the fix for back transfers opcode will be enabled
-	FixBackTransferOPCODEEnableEpoch = 106
-
-	# ValidationOnGobDecodeEnableEpoch represents the epoch when validation on GobDecode will be taken into account
-    ValidationOnGobDecodeEnableEpoch = 107
-
-	# BarnardOpcodesEnableEpoch represents the epoch when Barnard opcodes will be enabled
-	BarnardOpcodesEnableEpoch = 108
-
-    # AutomaticActivationOfNodesDisableEpoch represents the epoch when automatic activation of nodes for validators is disabled
-    AutomaticActivationOfNodesDisableEpoch = 104
-=======
 	# AndromedaEnableEpoch represents the epoch when the equivalent messages are enabled
 	AndromedaEnableEpoch = 105
 
     # CheckBuiltInCallOnTransferValueAndFailEnableRound represents the ROUND when the check on transfer value fix is activated
     CheckBuiltInCallOnTransferValueAndFailEnableRound = 106
->>>>>>> 9f2444e9
+
+	# MaskVMInternalDependenciesErrorsEnableEpoch represents the epoch when the additional internal erorr masking in vm is enabled
+	MaskVMInternalDependenciesErrorsEnableEpoch = 107
+
+	# FixBackTransferOPCODEEnableEpoch represents the epoch when the fix for back transfers opcode will be enabled
+	FixBackTransferOPCODEEnableEpoch = 108
+
+	# ValidationOnGobDecodeEnableEpoch represents the epoch when validation on GobDecode will be taken into account
+    ValidationOnGobDecodeEnableEpoch = 109
+
+	# BarnardOpcodesEnableEpoch represents the epoch when Barnard opcodes will be enabled
+	BarnardOpcodesEnableEpoch = 110
+
+    # AutomaticActivationOfNodesDisableEpoch represents the epoch when automatic activation of nodes for validators is disabled
+    AutomaticActivationOfNodesDisableEpoch = 111
 
     # MaxNodesChangeEnableEpoch holds configuration for changing the maximum number of nodes and the enabling epoch
     MaxNodesChangeEnableEpoch = [
@@ -1056,16 +1054,13 @@
 			FixRelayedMoveBalanceToNonPayableSCEnableEpoch:           102,
 			RelayedTransactionsV3EnableEpoch:                         103,
 			RelayedTransactionsV3FixESDTTransferEnableEpoch:          104,
-<<<<<<< HEAD
-			MaskVMInternalDependenciesErrorsEnableEpoch:              105,
-			FixBackTransferOPCODEEnableEpoch:                         106,
-			ValidationOnGobDecodeEnableEpoch:                         107,
-			BarnardOpcodesEnableEpoch:                                108,
-			AutomaticActivationOfNodesDisableEpoch:                   104,
-=======
 			AndromedaEnableEpoch:                                     105,
 			CheckBuiltInCallOnTransferValueAndFailEnableRound:        106,
->>>>>>> 9f2444e9
+			MaskVMInternalDependenciesErrorsEnableEpoch:              107,
+			FixBackTransferOPCODEEnableEpoch:                         108,
+			ValidationOnGobDecodeEnableEpoch:                         109,
+			BarnardOpcodesEnableEpoch:                                110,
+			AutomaticActivationOfNodesDisableEpoch:                   111,
 			MaxNodesChangeEnableEpoch: []MaxNodesChangeConfig{
 				{
 					EpochEnable:            44,
