package config

import (
	"fmt"
	"strconv"
	"testing"

	"github.com/pelletier/go-toml"
	"github.com/stretchr/testify/assert"
	"github.com/stretchr/testify/require"

	p2pConfig "github.com/multiversx/mx-chain-go/p2p/config"
)

func TestTomlParser(t *testing.T) {
	txBlockBodyStorageSize := 170
	txBlockBodyStorageType := "type1"
	txBlockBodyStorageShards := 5
	txBlockBodyStorageFile := "path1/file1"
	txBlockBodyStorageTypeDB := "type2"

	receiptsStorageSize := 171
	receiptsStorageType := "type3"
	receiptsStorageFile := "path1/file2"
	receiptsStorageTypeDB := "type4"

	scheduledSCRsStorageSize := 174
	scheduledSCRsStorageType := "type7"
	scheduledSCRsStorageFile := "path1/file4"
	scheduledSCRsStorageTypeDB := "type8"

	logsPath := "pathLogger"
	logsStackDepth := 1010

	accountsStorageSize := 172
	accountsStorageType := "type5"
	accountsStorageFile := "path1/file3"
	accountsStorageTypeDB := "type6"

	hasherType := "hashFunc4"
	multiSigHasherType := "hashFunc5"

	consensusType := "bls"

	wasmVMVersions := []WasmVMVersionByEpoch{
		{StartEpoch: 12, Version: "v0.3"},
		{StartEpoch: 88, Version: "v1.2"},
	}

	cfgExpected := Config{
		GeneralSettings: GeneralSettingsConfig{
			ChainParametersByEpoch: []ChainParametersByEpochConfig{
				{
					EnableEpoch:                 0,
					RoundDuration:               4000,
					ShardMinNumNodes:            4,
					ShardConsensusGroupSize:     3,
					MetachainMinNumNodes:        6,
					MetachainConsensusGroupSize: 5,
					Hysteresis:                  0.0,
					Adaptivity:                  false,
				},
			},
		},
		MiniBlocksStorage: StorageConfig{
			Cache: CacheConfig{
				Capacity: uint32(txBlockBodyStorageSize),
				Type:     txBlockBodyStorageType,
				Shards:   uint32(txBlockBodyStorageShards),
			},
			DB: DBConfig{
				FilePath: txBlockBodyStorageFile,
				Type:     txBlockBodyStorageTypeDB,
			},
		},
		ReceiptsStorage: StorageConfig{
			Cache: CacheConfig{
				Capacity: uint32(receiptsStorageSize),
				Type:     receiptsStorageType,
			},
			DB: DBConfig{
				FilePath: receiptsStorageFile,
				Type:     receiptsStorageTypeDB,
			},
		},
		ScheduledSCRsStorage: StorageConfig{
			Cache: CacheConfig{
				Capacity: uint32(scheduledSCRsStorageSize),
				Type:     scheduledSCRsStorageType,
			},
			DB: DBConfig{
				FilePath: scheduledSCRsStorageFile,
				Type:     scheduledSCRsStorageTypeDB,
			},
		},
		AccountsTrieStorage: StorageConfig{
			Cache: CacheConfig{
				Capacity: uint32(accountsStorageSize),
				Type:     accountsStorageType,
			},
			DB: DBConfig{
				FilePath: accountsStorageFile,
				Type:     accountsStorageTypeDB,
			},
		},
		Hasher: TypeConfig{
			Type: hasherType,
		},
		MultisigHasher: TypeConfig{
			Type: multiSigHasherType,
		},
		Consensus: ConsensusConfig{
			Type: consensusType,
		},
		VirtualMachine: VirtualMachineServicesConfig{
			Execution: VirtualMachineConfig{
				WasmVMVersions:                      wasmVMVersions,
				TimeOutForSCExecutionInMilliseconds: 10000,
				WasmerSIGSEGVPassthrough:            true,
				TransferAndExecuteByUserAddresses: []string{
					"erd1qqqqqqqqqqqqqpgqr46jrxr6r2unaqh75ugd308dwx5vgnhwh47qtvepe0",
					"erd1qqqqqqqqqqqqqpgqr46jrxr6r2unaqh75ugd308dwx5vgnhwh47qtvepe1",
					"erd1qqqqqqqqqqqqqpgqr46jrxr6r2unaqh75ugd308dwx5vgnhwh47qtvepe2"},
			},
			Querying: QueryVirtualMachineConfig{
				NumConcurrentVMs:     16,
				VirtualMachineConfig: VirtualMachineConfig{WasmVMVersions: wasmVMVersions},
			},
			GasConfig: VirtualMachineGasConfig{
				ShardMaxGasPerVmQuery: 1_500_000_000,
				MetaMaxGasPerVmQuery:  0,
			},
		},
		Debug: DebugConfig{
			InterceptorResolver: InterceptorResolverDebugConfig{
				Enabled:                    true,
				EnablePrint:                true,
				CacheSize:                  10000,
				IntervalAutoPrintInSeconds: 20,
				NumRequestsThreshold:       9,
				NumResolveFailureThreshold: 3,
				DebugLineExpiration:        10,
			},
			Antiflood: AntifloodDebugConfig{
				Enabled:                    true,
				CacheSize:                  10000,
				IntervalAutoPrintInSeconds: 20,
			},
			ShuffleOut: ShuffleOutDebugConfig{
				CallGCWhenShuffleOut:    true,
				ExtraPrintsOnShuffleOut: true,
				DoProfileOnShuffleOut:   true,
			},
		},
		StateTriesConfig: StateTriesConfig{
			SnapshotsEnabled:            true,
			AccountsStatePruningEnabled: true,
			PeerStatePruningEnabled:     true,
			MaxStateTrieLevelInMemory:   38,
			MaxPeerTrieLevelInMemory:    39,
		},
		Redundancy: RedundancyConfig{
			MaxRoundsOfInactivityAccepted: 3,
		},
	}
	testString := `
[GeneralSettings]
	ChainParametersByEpoch = [
        { EnableEpoch = 0, RoundDuration = 4000, ShardConsensusGroupSize = 3, ShardMinNumNodes = 4, MetachainConsensusGroupSize = 5, MetachainMinNumNodes = 6, Hysteresis = 0.0, Adaptivity = false }
    ]
[MiniBlocksStorage]
    [MiniBlocksStorage.Cache]
        Capacity = ` + strconv.Itoa(txBlockBodyStorageSize) + `
        Type = "` + txBlockBodyStorageType + `"
        Shards = ` + strconv.Itoa(txBlockBodyStorageShards) + `
    [MiniBlocksStorage.DB]
        FilePath = "` + txBlockBodyStorageFile + `"
        Type = "` + txBlockBodyStorageTypeDB + `"

[ReceiptsStorage]
    [ReceiptsStorage.Cache]
        Capacity = ` + strconv.Itoa(receiptsStorageSize) + `
        Type = "` + receiptsStorageType + `"
    [ReceiptsStorage.DB]
        FilePath = "` + receiptsStorageFile + `"
        Type = "` + receiptsStorageTypeDB + `"

[ScheduledSCRsStorage]
    [ScheduledSCRsStorage.Cache]
        Capacity = ` + strconv.Itoa(scheduledSCRsStorageSize) + `
        Type = "` + scheduledSCRsStorageType + `"
    [ScheduledSCRsStorage.DB]
        FilePath = "` + scheduledSCRsStorageFile + `"
        Type = "` + scheduledSCRsStorageTypeDB + `"

[Logger]
    Path = "` + logsPath + `"
    StackTraceDepth = ` + strconv.Itoa(logsStackDepth) + `

[AccountsTrieStorage]
    [AccountsTrieStorage.Cache]
        Capacity = ` + strconv.Itoa(accountsStorageSize) + `
        Type = "` + accountsStorageType + `"
    [AccountsTrieStorage.DB]
        FilePath = "` + accountsStorageFile + `"
        Type = "` + accountsStorageTypeDB + `"

[Hasher]
    Type = "` + hasherType + `"

[MultisigHasher]
    Type = "` + multiSigHasherType + `"

[Consensus]
    Type = "` + consensusType + `"

[VirtualMachine]
    [VirtualMachine.Execution]
        TimeOutForSCExecutionInMilliseconds = 10000 # 10 seconds = 10000 milliseconds
        WasmerSIGSEGVPassthrough            = true
        WasmVMVersions = [
            { StartEpoch = 12, Version = "v0.3" },
            { StartEpoch = 88, Version = "v1.2" },
        ]
		TransferAndExecuteByUserAddresses = [
			"erd1qqqqqqqqqqqqqpgqr46jrxr6r2unaqh75ugd308dwx5vgnhwh47qtvepe0", #shard 0
			"erd1qqqqqqqqqqqqqpgqr46jrxr6r2unaqh75ugd308dwx5vgnhwh47qtvepe1", #shard 1
			"erd1qqqqqqqqqqqqqpgqr46jrxr6r2unaqh75ugd308dwx5vgnhwh47qtvepe2", #shard 2
		]

    [VirtualMachine.Querying]
        NumConcurrentVMs = 16
        WasmVMVersions = [
            { StartEpoch = 12, Version = "v0.3" },
            { StartEpoch = 88, Version = "v1.2" },
        ]

    [VirtualMachine.GasConfig]
        ShardMaxGasPerVmQuery = 1500000000
        MetaMaxGasPerVmQuery = 0

[Debug]
    [Debug.InterceptorResolver]
        Enabled = true
        CacheSize = 10000
        EnablePrint = true
        IntervalAutoPrintInSeconds = 20
        NumRequestsThreshold = 9
        NumResolveFailureThreshold = 3
        DebugLineExpiration = 10
    [Debug.Antiflood]
        Enabled = true
        CacheSize = 10000
        IntervalAutoPrintInSeconds = 20
    [Debug.ShuffleOut]
        CallGCWhenShuffleOut = true
        ExtraPrintsOnShuffleOut = true
        DoProfileOnShuffleOut = true

[StateTriesConfig]
    SnapshotsEnabled = true
    AccountsStatePruningEnabled = true
    PeerStatePruningEnabled = true
    MaxStateTrieLevelInMemory = 38
    MaxPeerTrieLevelInMemory = 39

[Redundancy]
    # MaxRoundsOfInactivityAccepted defines the number of rounds missed by a main or higher level backup machine before
    # the current machine will take over and propose/sign blocks. Used in both single-key and multi-key modes.
    MaxRoundsOfInactivityAccepted = 3
`
	cfg := Config{}

	err := toml.Unmarshal([]byte(testString), &cfg)

	require.Nil(t, err)
	require.Equal(t, cfgExpected, cfg)
}

func TestTomlEconomicsParser(t *testing.T) {
	protocolSustainabilityPercentage := 0.1
	leaderPercentage1 := 0.1
	leaderPercentage2 := 0.2
	epoch0 := uint32(0)
	epoch1 := uint32(1)
	developerPercentage := 0.3
	maxGasLimitPerBlock := "18446744073709551615"
	minGasPrice := "18446744073709551615"
	minGasLimit := "18446744073709551615"
	extraGasLimitGuardedTx := "50000"
	maxGasPriceSetGuardian := "1234567"
	protocolSustainabilityAddress := "erd1932eft30w753xyvme8d49qejgkjc09n5e49w4mwdjtm0neld797su0dlxp"
	denomination := 18

	cfgEconomicsExpected := EconomicsConfig{
		GlobalSettings: GlobalSettings{
			Denomination: denomination,
		},
		RewardsSettings: RewardsSettings{
			RewardsConfigByEpoch: []EpochRewardSettings{
				{
					EpochEnable:                      epoch0,
					LeaderPercentage:                 leaderPercentage1,
					ProtocolSustainabilityPercentage: protocolSustainabilityPercentage,
					ProtocolSustainabilityAddress:    protocolSustainabilityAddress,
					DeveloperPercentage:              developerPercentage,
				},
				{
					EpochEnable:                      epoch1,
					LeaderPercentage:                 leaderPercentage2,
					ProtocolSustainabilityPercentage: protocolSustainabilityPercentage,
					ProtocolSustainabilityAddress:    protocolSustainabilityAddress,
					DeveloperPercentage:              developerPercentage,
				},
			},
		},
		FeeSettings: FeeSettings{
			GasLimitSettings: []GasLimitSetting{
				{
					MaxGasLimitPerBlock:    maxGasLimitPerBlock,
					MinGasLimit:            minGasLimit,
					ExtraGasLimitGuardedTx: extraGasLimitGuardedTx,
				},
			},
			MinGasPrice:            minGasPrice,
			MaxGasPriceSetGuardian: maxGasPriceSetGuardian,
		},
	}

	testString := `
[GlobalSettings]
    Denomination = ` + fmt.Sprintf("%d", denomination) + `
[RewardsSettings]
    [[RewardsSettings.RewardsConfigByEpoch]]
    EpochEnable = ` + fmt.Sprintf("%d", epoch0) + `
    LeaderPercentage = ` + fmt.Sprintf("%.6f", leaderPercentage1) + `
    DeveloperPercentage = ` + fmt.Sprintf("%.6f", developerPercentage) + `
    ProtocolSustainabilityPercentage = ` + fmt.Sprintf("%.6f", protocolSustainabilityPercentage) + ` #fraction of value 0.1 - 10%
    ProtocolSustainabilityAddress = "` + protocolSustainabilityAddress + `"

    [[RewardsSettings.RewardsConfigByEpoch]]
    EpochEnable = ` + fmt.Sprintf("%d", epoch1) + `
    LeaderPercentage = ` + fmt.Sprintf("%.6f", leaderPercentage2) + `
    DeveloperPercentage = ` + fmt.Sprintf("%.6f", developerPercentage) + `
    ProtocolSustainabilityPercentage = ` + fmt.Sprintf("%.6f", protocolSustainabilityPercentage) + ` #fraction of value 0.1 - 10%
    ProtocolSustainabilityAddress = "` + protocolSustainabilityAddress + `"

[FeeSettings]
    GasLimitSettings = [{EnableEpoch = 0, MaxGasLimitPerBlock = "` + maxGasLimitPerBlock + `", MaxGasLimitPerMiniBlock = "", MaxGasLimitPerMetaBlock = "", MaxGasLimitPerMetaMiniBlock = "", MaxGasLimitPerTx = "", MinGasLimit = "` + minGasLimit + `", ExtraGasLimitGuardedTx = "` + extraGasLimitGuardedTx + `"}] 
    MinGasPrice = "` + minGasPrice + `"
	MaxGasPriceSetGuardian = "` + maxGasPriceSetGuardian + `"
`
	cfg := EconomicsConfig{}

	err := toml.Unmarshal([]byte(testString), &cfg)

	assert.Nil(t, err)
	assert.Equal(t, cfgEconomicsExpected, cfg)
}

func TestTomlPreferencesParser(t *testing.T) {
	nodeDisplayName := "test-name"
	destinationShardAsObs := "3"
	identity := "test-identity"
	redundancyLevel := int64(0)
	prefPubKey0 := "preferred pub key 0"
	prefPubKey1 := "preferred pub key 1"

	cfgPreferencesExpected := Preferences{
		Preferences: PreferencesConfig{
			NodeDisplayName:            nodeDisplayName,
			DestinationShardAsObserver: destinationShardAsObs,
			Identity:                   identity,
			RedundancyLevel:            redundancyLevel,
			PreferredConnections:       []string{prefPubKey0, prefPubKey1},
		},
		BlockProcessingCutoff: BlockProcessingCutoffConfig{
			Enabled:       true,
			Mode:          "pause",
			CutoffTrigger: "round",
			Value:         55,
		},
	}

	testString := `
[Preferences]
    NodeDisplayName = "` + nodeDisplayName + `"
    DestinationShardAsObserver = "` + destinationShardAsObs + `"
    Identity = "` + identity + `"
    RedundancyLevel = ` + fmt.Sprintf("%d", redundancyLevel) + `
    PreferredConnections = [
        "` + prefPubKey0 + `",
        "` + prefPubKey1 + `"
    ]

[BlockProcessingCutoff]
    Enabled = true
    Mode = "pause"
    CutoffTrigger = "round"
    Value = 55
`
	cfg := Preferences{}

	err := toml.Unmarshal([]byte(testString), &cfg)

	assert.Nil(t, err)
	assert.Equal(t, cfgPreferencesExpected, cfg)
}

func TestTomlExternalParser(t *testing.T) {
	indexerURL := "url"
	elasticUsername := "user"
	elasticPassword := "pass"

	cfgExternalExpected := ExternalConfig{
		ElasticSearchConnector: ElasticSearchConfig{
			Enabled:  true,
			URL:      indexerURL,
			Username: elasticUsername,
			Password: elasticPassword,
		},
	}

	testString := `
[ElasticSearchConnector]
    Enabled = true
    URL = "` + indexerURL + `"
    Username = "` + elasticUsername + `"
    Password = "` + elasticPassword + `"`

	cfg := ExternalConfig{}

	err := toml.Unmarshal([]byte(testString), &cfg)

	assert.Nil(t, err)
	assert.Equal(t, cfgExternalExpected, cfg)
}

func TestAPIRoutesToml(t *testing.T) {
	package0 := "testPackage0"
	route0 := "testRoute0"
	route1 := "testRoute1"

	package1 := "testPackage1"
	route2 := "testRoute2"

	loggingThreshold := 10

	expectedCfg := ApiRoutesConfig{
		Logging: ApiLoggingConfig{
			LoggingEnabled:          true,
			ThresholdInMicroSeconds: loggingThreshold,
		},
		APIPackages: map[string]APIPackageConfig{
			package0: {
				Routes: []RouteConfig{
					{Name: route0, Open: true},
					{Name: route1, Open: true},
				},
			},
			package1: {
				Routes: []RouteConfig{
					{Name: route2, Open: false},
				},
			},
		},
	}

	testString := `
[Logging]
    LoggingEnabled = true
    ThresholdInMicroSeconds = 10

     # API routes configuration
[APIPackages]

[APIPackages.` + package0 + `]
    Routes = [
        # test comment
        { Name = "` + route0 + `", Open = true },

        # test comment
        { Name = "` + route1 + `", Open = true },
    ]

[APIPackages.` + package1 + `]
    Routes = [
         # test comment
        { Name = "` + route2 + `", Open = false }
    ]
 `

	cfg := ApiRoutesConfig{}

	err := toml.Unmarshal([]byte(testString), &cfg)

	assert.Nil(t, err)
	assert.Equal(t, expectedCfg, cfg)
}

func TestP2pConfig(t *testing.T) {
	initialPeersList := "/ip4/127.0.0.1/tcp/9999/p2p/16Uiu2HAkw5SNNtSvH1zJiQ6Gc3WoGNSxiyNueRKe6fuAuh57G3Bk"
	protocolID1 := "test protocol id 1"
	protocolID2 := "test protocol id 2"
	shardingType := "ListSharder"
	port := "37373-38383"

	testString := `
#P2P config file
[Node]
    Port = "` + port + `"
    ThresholdMinConnectedPeers = 0

    [Node.Transports]
        QUICAddress = "/ip4/0.0.0.0/udp/%d/quic-v1"
        WebSocketAddress = "/ip4/0.0.0.0/tcp/%d/ws" 
        WebTransportAddress = "/ip4/0.0.0.0/udp/%d/quic-v1/webtransport"
        [Node.Transports.TCP]
            ListenAddress = "/ip4/0.0.0.0/tcp/%d"
            PreventPortReuse = true

    [Node.ResourceLimiter]
        Type = "default autoscale" #available options "default autoscale", "infinite", "default with manual scale".
        ManualSystemMemoryInMB = 1 # not taken into account if the type is not "default with manual scale"
        ManualMaximumFD = 2 # not taken into account if the type is not "default with manual scale"

[KadDhtPeerDiscovery]
    Enabled = false
    Type = ""
    RefreshIntervalInSec = 0

    # ProtocolIDs represents the protocols that this node will advertise to other peers
    # To connect to other nodes, those nodes should have at least one common protocol string
    ProtocolIDs = [
        "` + protocolID1 + `",
        "` + protocolID2 + `",
    ]
    InitialPeerList = ["` + initialPeersList + `"]

    #kademlia's routing table bucket size
    BucketSize = 0

    #RoutingTableRefreshIntervalInSec defines how many seconds should pass between 2 kad routing table auto refresh calls
    RoutingTableRefreshIntervalInSec = 0

[Sharding]
    # The targeted number of peer connections
    TargetPeerCount = 0
    MaxIntraShardValidators = 0
    MaxCrossShardValidators = 0
    MaxIntraShardObservers = 0
    MaxCrossShardObservers = 0
    MaxSeeders = 0
    Type = "` + shardingType + `"`

	expectedCfg := p2pConfig.P2PConfig{
		Node: p2pConfig.NodeConfig{
			Port: port,
			Transports: p2pConfig.P2PTransportConfig{
				TCP: p2pConfig.P2PTCPTransport{
					ListenAddress:    "/ip4/0.0.0.0/tcp/%d",
					PreventPortReuse: true,
				},
				QUICAddress:         "/ip4/0.0.0.0/udp/%d/quic-v1",
				WebSocketAddress:    "/ip4/0.0.0.0/tcp/%d/ws",
				WebTransportAddress: "/ip4/0.0.0.0/udp/%d/quic-v1/webtransport",
			},
			ResourceLimiter: p2pConfig.P2PResourceLimiterConfig{
				Type:                   "default autoscale",
				ManualSystemMemoryInMB: 1,
				ManualMaximumFD:        2,
			},
		},
		KadDhtPeerDiscovery: p2pConfig.KadDhtPeerDiscoveryConfig{
			ProtocolIDs:     []string{protocolID1, protocolID2},
			InitialPeerList: []string{initialPeersList},
		},
		Sharding: p2pConfig.ShardingConfig{
			Type: shardingType,
		},
	}
	cfg := p2pConfig.P2PConfig{}

	err := toml.Unmarshal([]byte(testString), &cfg)

	assert.Nil(t, err)
	assert.Equal(t, expectedCfg, cfg)
}

func TestEnableEpochConfig(t *testing.T) {
	testString := `
[EnableEpochs]
    # SCDeployEnableEpoch represents the epoch when the deployment of smart contracts will be enabled
    SCDeployEnableEpoch = 1

    # BuiltInFunctionsEnableEpoch represents the epoch when the built in functions will be enabled
    BuiltInFunctionsEnableEpoch = 2

    # RelayedTransactionsEnableEpoch represents the epoch when the relayed transactions will be enabled
    RelayedTransactionsEnableEpoch = 3

    # PenalizedTooMuchGasEnableEpoch represents the epoch when the penalization for using too much gas will be enabled
    PenalizedTooMuchGasEnableEpoch = 4

    # SwitchJailWaitingEnableEpoch represents the epoch when the system smart contract processing at end of epoch is enabled
    SwitchJailWaitingEnableEpoch = 5

    # BelowSignedThresholdEnableEpoch represents the epoch when the change for computing rating for validators below signed rating is enabled
    BelowSignedThresholdEnableEpoch = 6

    # SwitchHysteresisForMinNodesEnableEpoch represents the epoch when the system smart contract changes its config to consider
    # also (minimum) hysteresis nodes for the minimum number of nodes
    SwitchHysteresisForMinNodesEnableEpoch = 7

    # TransactionSignedWithTxHashEnableEpoch represents the epoch when the node will also accept transactions that are
    # signed with the hash of transaction
    TransactionSignedWithTxHashEnableEpoch = 8

    # MetaProtectionEnableEpoch represents the epoch when the transactions to the metachain are checked to have enough gas
    MetaProtectionEnableEpoch = 9

    # AheadOfTimeGasUsageEnableEpoch represents the epoch when the cost of smart contract prepare changes from compiler per byte to ahead of time prepare per byte
    AheadOfTimeGasUsageEnableEpoch = 10

    # GasPriceModifierEnableEpoch represents the epoch when the gas price modifier in fee computation is enabled
    GasPriceModifierEnableEpoch = 11

    # RepairCallbackEnableEpoch represents the epoch when the callback repair is activated for scrs
    RepairCallbackEnableEpoch = 12

    # BlockGasAndFeesReCheckEnableEpoch represents the epoch when gas and fees used in each created or processed block are re-checked
    BlockGasAndFeesReCheckEnableEpoch = 13

    # BalanceWaitingListsEnableEpoch represents the epoch when the shard waiting lists are balanced at the start of an epoch
    BalanceWaitingListsEnableEpoch = 14

    # ReturnDataToLastTransferEnableEpoch represents the epoch when returned data is added to last output transfer for callbacks
    ReturnDataToLastTransferEnableEpoch = 15

    # SenderInOutTransferEnableEpoch represents the epoch when the feature of having different senders in output transfer is enabled
    SenderInOutTransferEnableEpoch = 16

    # StakeEnableEpoch represents the epoch when staking is enabled
    StakeEnableEpoch = 17

    # StakingV2EnableEpoch represents the epoch when staking v2 is enabled
    StakingV2EnableEpoch = 18

    # DoubleKeyProtectionEnableEpoch represents the epoch when the double key protection will be enabled
    DoubleKeyProtectionEnableEpoch = 19

    # ESDTEnableEpoch represents the epoch when ESDT is enabled
    ESDTEnableEpoch = 20

    # GovernanceEnableEpoch represents the epoch when governance is enabled
    GovernanceEnableEpoch = 21

    # DelegationManagerEnableEpoch represents the epoch when the delegation manager is enabled
    # epoch should not be 0
    DelegationManagerEnableEpoch = 22

    # DelegationSmartContractEnableEpoch represents the epoch when delegation smart contract is enabled
    # epoch should not be 0
    DelegationSmartContractEnableEpoch = 23

    # CorrectLastUnjailedEnableEpoch represents the epoch when the fix regaring the last unjailed node should apply
    CorrectLastUnjailedEnableEpoch = 24

    # RelayedTransactionsV2EnableEpoch represents the epoch when the relayed transactions V2 will be enabled
    RelayedTransactionsV2EnableEpoch = 25

    # UnbondTokensV2EnableEpoch represents the epoch when the new implementation of the unbond tokens function is available
    UnbondTokensV2EnableEpoch = 26

    # SaveJailedAlwaysEnableEpoch represents the epoch when saving jailed status at end of epoch will happen in all cases
    SaveJailedAlwaysEnableEpoch = 27

    # ReDelegateBelowMinCheckEnableEpoch represents the epoch when the check for the re-delegated value will be enabled
    ReDelegateBelowMinCheckEnableEpoch = 28

    # ValidatorToDelegationEnableEpoch represents the epoch when the validator-to-delegation feature will be enabled
    ValidatorToDelegationEnableEpoch = 29

    # IncrementSCRNonceInMultiTransferEnableEpoch represents the epoch when the fix for preventing the generation of the same SCRs
    # is enabled. The fix is done by adding an extra increment.
    IncrementSCRNonceInMultiTransferEnableEpoch = 31

    # ESDTMultiTransferEnableEpoch represents the epoch when esdt multitransfer built in function is enabled
    ESDTMultiTransferEnableEpoch = 32

    # GlobalMintBurnDisableEpoch represents the epoch when the global mint and burn functions are disabled
    GlobalMintBurnDisableEpoch = 33

    # ESDTTransferRoleEnableEpoch represents the epoch when esdt transfer role set is enabled
    ESDTTransferRoleEnableEpoch = 34

    # ComputeRewardCheckpointEnableEpoch represents the epoch when compute rewards checkpoint epoch is enabled
    ComputeRewardCheckpointEnableEpoch = 36

    # SCRSizeInvariantCheckEnableEpoch represents the epoch when the scr size invariant check is enabled
    SCRSizeInvariantCheckEnableEpoch = 37

    # BackwardCompSaveKeyValueEnableEpoch represents the epoch when the backward compatibility for save key value error is enabled
    BackwardCompSaveKeyValueEnableEpoch = 38

    # ESDTNFTCreateOnMultiShardEnableEpoch represents the epoch when esdt nft creation is enabled on multiple shards
    ESDTNFTCreateOnMultiShardEnableEpoch = 39

    # MetaESDTSetEnableEpoch represents the epoch when the backward compatibility for save key value error is enabled
    MetaESDTSetEnableEpoch = 40

    # AddTokensToDelegationEnableEpoch represents the epoch when adding tokens to delegation is enabled for whitelisted address
    AddTokensToDelegationEnableEpoch = 41

    # MultiESDTTransferFixOnCallBackOnEnableEpoch represents the epoch when multi esdt transfer on callback fix is enabled
    MultiESDTTransferFixOnCallBackOnEnableEpoch = 42

    # OptimizeGasUsedInCrossMiniBlocksEnableEpoch represents the epoch when gas used in cross shard mini blocks will be optimized
    OptimizeGasUsedInCrossMiniBlocksEnableEpoch = 43

    # CorrectFirstQueuedEpoch represents the epoch when the backward compatibility for setting the first queued node is enabled
    CorrectFirstQueuedEpoch = 44

    # DeleteDelegatorAfterClaimRewardsEnableEpoch represents the epoch when the delegators data is deleted for delegators that have to claim rewards after they withdraw all funds
    DeleteDelegatorAfterClaimRewardsEnableEpoch = 45

    # FixOOGReturnCodeEnableEpoch represents the epoch when the backward compatibility returning out of gas error is enabled
    FixOOGReturnCodeEnableEpoch = 46

    # RemoveNonUpdatedStorageEnableEpoch represents the epoch when the backward compatibility for removing non updated storage is enabled
    RemoveNonUpdatedStorageEnableEpoch = 47

    # OptimizeNFTStoreEnableEpoch represents the epoch when optimizations on NFT metadata store and send are enabled
    OptimizeNFTStoreEnableEpoch = 48

    # CreateNFTThroughExecByCallerEnableEpoch represents the epoch when nft creation through execution on destination by caller is enabled
    CreateNFTThroughExecByCallerEnableEpoch = 49

    # StopDecreasingValidatorRatingWhenStuckEnableEpoch represents the epoch when we should stop decreasing validator's rating if, for instance, a shard gets stuck
    StopDecreasingValidatorRatingWhenStuckEnableEpoch = 50

    # FrontRunningProtectionEnableEpoch represents the epoch when the first version of protection against front running is enabled
    FrontRunningProtectionEnableEpoch = 51

    # IsPayableBySCEnableEpoch represents the epoch when a new flag isPayable by SC is enabled
    IsPayableBySCEnableEpoch = 52

    # CleanUpInformativeSCRsEnableEpoch represents the epoch when the informative-only scrs are cleaned from miniblocks and logs are created from them
    CleanUpInformativeSCRsEnableEpoch = 53

    # StorageAPICostOptimizationEnableEpoch represents the epoch when new storage helper functions are enabled and cost is reduced in Wasm VM
    StorageAPICostOptimizationEnableEpoch = 54

    # TransformToMultiShardCreateEnableEpoch represents the epoch when the new function on esdt system sc is enabled to transfer create role into multishard
    TransformToMultiShardCreateEnableEpoch = 55

    # ESDTRegisterAndSetAllRolesEnableEpoch represents the epoch when new function to register tickerID and set all roles is enabled
    ESDTRegisterAndSetAllRolesEnableEpoch = 56

    # ScheduledMiniBlocksEnableEpoch represents the epoch when scheduled mini blocks would be created if needed
    ScheduledMiniBlocksEnableEpoch = 57

    # CorrectJailedNotUnstakedEpoch represents the epoch when the jailed validators will also be unstaked if the queue is empty
    CorrectJailedNotUnstakedEmptyQueueEpoch = 58

    # DoNotReturnOldBlockInBlockchainHookEnableEpoch represents the epoch when the fetch old block operation is
    # disabled in the blockchain hook component
    DoNotReturnOldBlockInBlockchainHookEnableEpoch = 59

    # AddFailedRelayedTxToInvalidMBsDisableEpoch represents the epoch when adding the failed relayed txs to invalid miniblocks is disabled
    AddFailedRelayedTxToInvalidMBsDisableEpoch = 60

    # SCRSizeInvariantOnBuiltInResultEnableEpoch represents the epoch when scr size invariant on built in result is enabled
    SCRSizeInvariantOnBuiltInResultEnableEpoch = 61

    # CheckCorrectTokenIDForTransferRoleEnableEpoch represents the epoch when the correct token ID check is applied for transfer role verification
    CheckCorrectTokenIDForTransferRoleEnableEpoch = 62

    # DisableExecByCallerEnableEpoch represents the epoch when the check on value is disabled on exec by caller
    DisableExecByCallerEnableEpoch = 63

    # RefactorContextEnableEpoch represents the epoch when refactoring/simplifying is enabled in contexts
    RefactorContextEnableEpoch = 64

    # FailExecutionOnEveryAPIErrorEnableEpoch represent the epoch when new protection in VM is enabled to fail all wrong API calls
    FailExecutionOnEveryAPIErrorEnableEpoch = 65

    # ManagedCryptoAPIsEnableEpoch represents the epoch when new managed crypto APIs are enabled in the wasm VM
    ManagedCryptoAPIsEnableEpoch = 66

    # CheckFunctionArgumentEnableEpoch represents the epoch when the extra argument check is enabled in vm-common
    CheckFunctionArgumentEnableEpoch = 67

    # CheckExecuteOnReadOnlyEnableEpoch represents the epoch when the extra checks are enabled for execution on read only
    CheckExecuteOnReadOnlyEnableEpoch = 68

    # ESDTMetadataContinuousCleanupEnableEpoch represents the epoch when esdt metadata is automatically deleted according to inshard liquidity
    ESDTMetadataContinuousCleanupEnableEpoch = 69

    # MiniBlockPartialExecutionEnableEpoch represents the epoch when mini block partial execution will be enabled
    MiniBlockPartialExecutionEnableEpoch = 70

    # FixAsyncCallBackArgsListEnableEpoch represents the epoch when the async callback arguments lists fix will be enabled
    FixAsyncCallBackArgsListEnableEpoch = 71

    # FixOldTokenLiquidityEnableEpoch represents the epoch when the fix for old token liquidity is enabled
    FixOldTokenLiquidityEnableEpoch = 72

    # RuntimeMemStoreLimitEnableEpoch represents the epoch when the condition for Runtime MemStore is enabled
    RuntimeMemStoreLimitEnableEpoch = 73

    # SetSenderInEeiOutputTransferEnableEpoch represents the epoch when setting the sender in eei output transfers will be enabled
    SetSenderInEeiOutputTransferEnableEpoch = 74

    # RefactorPeersMiniBlocksEnableEpoch represents the epoch when refactor of the peers mini blocks will be enabled
    RefactorPeersMiniBlocksEnableEpoch = 75

    # MaxBlockchainHookCountersEnableEpoch represents the epoch when the max blockchainhook counters are enabled
    MaxBlockchainHookCountersEnableEpoch = 76

    # WipeSingleNFTLiquidityDecreaseEnableEpoch represents the epoch when the system account liquidity is decreased for wipeSingleNFT as well
    WipeSingleNFTLiquidityDecreaseEnableEpoch = 77

    # AlwaysSaveTokenMetaDataEnableEpoch represents the epoch when the token metadata is always saved
    AlwaysSaveTokenMetaDataEnableEpoch = 78

    # RuntimeCodeSizeFixEnableEpoch represents the epoch when the code size fix in the VM is enabled
    RuntimeCodeSizeFixEnableEpoch = 79

    # RelayedNonceFixEnableEpoch represents the epoch when the nonce fix for relayed txs is enabled
    RelayedNonceFixEnableEpoch = 80

    # SetGuardianEnableEpoch represents the epoch when the guard account feature is enabled in the protocol
    SetGuardianEnableEpoch = 81

    # AutoBalanceDataTriesEnableEpoch represents the epoch when the data tries are automatically balanced by inserting at the hashed key instead of the normal key
    AutoBalanceDataTriesEnableEpoch = 82

    # KeepExecOrderOnCreatedSCRsEnableEpoch represents the epoch when the execution order of created SCRs is ensured
    KeepExecOrderOnCreatedSCRsEnableEpoch = 83

    # MultiClaimOnDelegationEnableEpoch represents the epoch when the multi claim on delegation is enabled
    MultiClaimOnDelegationEnableEpoch = 84

    # ChangeUsernameEnableEpoch represents the epoch when changing username is enabled
    ChangeUsernameEnableEpoch = 85

    # ConsistentTokensValuesLengthCheckEnableEpoch represents the epoch when the consistent tokens values length check is enabled
    ConsistentTokensValuesLengthCheckEnableEpoch = 86

    # FixDelegationChangeOwnerOnAccountEnableEpoch represents the epoch when the fix for the delegation system smart contract is enabled
    FixDelegationChangeOwnerOnAccountEnableEpoch = 87

    # DeterministicSortOnValidatorsInfoEnableEpoch represents the epoch when the deterministic sorting on validators info is enabled
    DeterministicSortOnValidatorsInfoEnableEpoch = 66

    # DynamicGasCostForDataTrieStorageLoadEnableEpoch represents the epoch when dynamic gas cost for data trie storage load will be enabled
    DynamicGasCostForDataTrieStorageLoadEnableEpoch = 64

	# ScToScLogEventEnableEpoch represents the epoch when the sc to sc log event feature is enabled
	ScToScLogEventEnableEpoch = 88

    # NFTStopCreateEnableEpoch represents the epoch when NFT stop create feature is enabled
    NFTStopCreateEnableEpoch = 89

    # ChangeOwnerAddressCrossShardThroughSCEnableEpoch represents the epoch when the change owner address built in function will work also through a smart contract call cross shard
    ChangeOwnerAddressCrossShardThroughSCEnableEpoch = 90

    # FixGasRemainingForSaveKeyValueBuiltinFunctionEnableEpoch represents the epoch when the fix for the remaining gas in the SaveKeyValue builtin function is enabled
    FixGasRemainingForSaveKeyValueBuiltinFunctionEnableEpoch = 91
    
    # MigrateDataTrieEnableEpoch represents the epoch when the data tries migration is enabled
    MigrateDataTrieEnableEpoch = 92

    # CurrentRandomnessOnSortingEnableEpoch represents the epoch when the current randomness on sorting is enabled
    CurrentRandomnessOnSortingEnableEpoch = 93

    # AlwaysMergeContextsInEEIEnableEpoch represents the epoch in which the EEI will always merge the contexts
    AlwaysMergeContextsInEEIEnableEpoch = 94

    # CleanupAuctionOnLowWaitingListEnableEpoch represents the epoch when the cleanup auction on low waiting list is enabled
    CleanupAuctionOnLowWaitingListEnableEpoch = 95

    # UseGasBoundedShouldFailExecutionEnableEpoch represents the epoch when use bounded gas function should fail execution in case of error
    UseGasBoundedShouldFailExecutionEnableEpoch = 96

    # DynamicESDTEnableEpoch represents the epoch when dynamic NFT feature is enabled
    DynamicESDTEnableEpoch = 97

    # EGLDInMultiTransferEnableEpoch represents the epoch when EGLD in MultiTransfer is enabled
    EGLDInMultiTransferEnableEpoch = 98

    # CryptoOpcodesV2EnableEpoch represents the epoch when BLSMultiSig, Secp256r1 and other opcodes are enabled
    CryptoOpcodesV2EnableEpoch = 99

    # FixRelayedBaseCostEnableEpoch represents the epoch when the fix for relayed base cost will be enabled
    FixRelayedBaseCostEnableEpoch = 100

    # MultiESDTNFTTransferAndExecuteByUserEnableEpoch represents the epoch when enshrined sovereign cross chain opcodes are enabled
    MultiESDTNFTTransferAndExecuteByUserEnableEpoch = 101

	# FixRelayedMoveBalanceToNonPayableSCEnableEpoch represents the epoch when the fix for relayed move balance to non payable sc will be enabled
    FixRelayedMoveBalanceToNonPayableSCEnableEpoch = 102

	# RelayedTransactionsV3EnableEpoch represents the epoch when the relayed transactions v3 will be enabled
    RelayedTransactionsV3EnableEpoch = 103

<<<<<<< HEAD
	# EquivalentMessagesEnableEpoch represents the epoch when the equivalent messages are enabled
	EquivalentMessagesEnableEpoch = 104

	# FixedOrderInConsensusEnableEpoch represents the epoch when the fixed order in consensus is enabled
	FixedOrderInConsensusEnableEpoch = 105
=======
	# RelayedTransactionsV3FixESDTTransferEnableEpoch represents the epoch when the fix for relayed transactions v3 with esdt transfer will be enabled
    RelayedTransactionsV3FixESDTTransferEnableEpoch = 104
>>>>>>> 7a398f1a

    # MaxNodesChangeEnableEpoch holds configuration for changing the maximum number of nodes and the enabling epoch
    MaxNodesChangeEnableEpoch = [
        { EpochEnable = 44, MaxNumNodes = 2169, NodesToShufflePerShard = 80 },
        { EpochEnable = 45, MaxNumNodes = 3200, NodesToShufflePerShard = 80 }
    ]

    BLSMultiSignerEnableEpoch = [
        {EnableEpoch = 0, Type = "no-KOSK"},
        {EnableEpoch = 3, Type = "KOSK"}
    ]
	
[GasSchedule]
    GasScheduleByEpochs = [
        { StartEpoch = 46, FileName = "gasScheduleV1.toml" },
        { StartEpoch = 47, FileName = "gasScheduleV3.toml" },
    ]
`

	expectedCfg := EpochConfig{
		EnableEpochs: EnableEpochs{
			SCDeployEnableEpoch:                                      1,
			BuiltInFunctionsEnableEpoch:                              2,
			RelayedTransactionsEnableEpoch:                           3,
			PenalizedTooMuchGasEnableEpoch:                           4,
			SwitchJailWaitingEnableEpoch:                             5,
			BelowSignedThresholdEnableEpoch:                          6,
			SwitchHysteresisForMinNodesEnableEpoch:                   7,
			TransactionSignedWithTxHashEnableEpoch:                   8,
			MetaProtectionEnableEpoch:                                9,
			AheadOfTimeGasUsageEnableEpoch:                           10,
			GasPriceModifierEnableEpoch:                              11,
			RepairCallbackEnableEpoch:                                12,
			BlockGasAndFeesReCheckEnableEpoch:                        13,
			BalanceWaitingListsEnableEpoch:                           14,
			ReturnDataToLastTransferEnableEpoch:                      15,
			SenderInOutTransferEnableEpoch:                           16,
			StakeEnableEpoch:                                         17,
			StakingV2EnableEpoch:                                     18,
			DoubleKeyProtectionEnableEpoch:                           19,
			ESDTEnableEpoch:                                          20,
			GovernanceEnableEpoch:                                    21,
			DelegationManagerEnableEpoch:                             22,
			DelegationSmartContractEnableEpoch:                       23,
			CorrectLastUnjailedEnableEpoch:                           24,
			RelayedTransactionsV2EnableEpoch:                         25,
			UnbondTokensV2EnableEpoch:                                26,
			SaveJailedAlwaysEnableEpoch:                              27,
			ReDelegateBelowMinCheckEnableEpoch:                       28,
			ValidatorToDelegationEnableEpoch:                         29,
			IncrementSCRNonceInMultiTransferEnableEpoch:              31,
			ESDTMultiTransferEnableEpoch:                             32,
			GlobalMintBurnDisableEpoch:                               33,
			ESDTTransferRoleEnableEpoch:                              34,
			ComputeRewardCheckpointEnableEpoch:                       36,
			SCRSizeInvariantCheckEnableEpoch:                         37,
			BackwardCompSaveKeyValueEnableEpoch:                      38,
			ESDTNFTCreateOnMultiShardEnableEpoch:                     39,
			MetaESDTSetEnableEpoch:                                   40,
			AddTokensToDelegationEnableEpoch:                         41,
			MultiESDTTransferFixOnCallBackOnEnableEpoch:              42,
			OptimizeGasUsedInCrossMiniBlocksEnableEpoch:              43,
			CorrectFirstQueuedEpoch:                                  44,
			DeleteDelegatorAfterClaimRewardsEnableEpoch:              45,
			FixOOGReturnCodeEnableEpoch:                              46,
			RemoveNonUpdatedStorageEnableEpoch:                       47,
			OptimizeNFTStoreEnableEpoch:                              48,
			CreateNFTThroughExecByCallerEnableEpoch:                  49,
			StopDecreasingValidatorRatingWhenStuckEnableEpoch:        50,
			FrontRunningProtectionEnableEpoch:                        51,
			IsPayableBySCEnableEpoch:                                 52,
			CleanUpInformativeSCRsEnableEpoch:                        53,
			StorageAPICostOptimizationEnableEpoch:                    54,
			TransformToMultiShardCreateEnableEpoch:                   55,
			ESDTRegisterAndSetAllRolesEnableEpoch:                    56,
			ScheduledMiniBlocksEnableEpoch:                           57,
			CorrectJailedNotUnstakedEmptyQueueEpoch:                  58,
			DoNotReturnOldBlockInBlockchainHookEnableEpoch:           59,
			AddFailedRelayedTxToInvalidMBsDisableEpoch:               60,
			SCRSizeInvariantOnBuiltInResultEnableEpoch:               61,
			CheckCorrectTokenIDForTransferRoleEnableEpoch:            62,
			DisableExecByCallerEnableEpoch:                           63,
			RefactorContextEnableEpoch:                               64,
			FailExecutionOnEveryAPIErrorEnableEpoch:                  65,
			ManagedCryptoAPIsEnableEpoch:                             66,
			CheckFunctionArgumentEnableEpoch:                         67,
			CheckExecuteOnReadOnlyEnableEpoch:                        68,
			ESDTMetadataContinuousCleanupEnableEpoch:                 69,
			MiniBlockPartialExecutionEnableEpoch:                     70,
			FixAsyncCallBackArgsListEnableEpoch:                      71,
			FixOldTokenLiquidityEnableEpoch:                          72,
			RuntimeMemStoreLimitEnableEpoch:                          73,
			SetSenderInEeiOutputTransferEnableEpoch:                  74,
			RefactorPeersMiniBlocksEnableEpoch:                       75,
			MaxBlockchainHookCountersEnableEpoch:                     76,
			WipeSingleNFTLiquidityDecreaseEnableEpoch:                77,
			AlwaysSaveTokenMetaDataEnableEpoch:                       78,
			RuntimeCodeSizeFixEnableEpoch:                            79,
			RelayedNonceFixEnableEpoch:                               80,
			SetGuardianEnableEpoch:                                   81,
			AutoBalanceDataTriesEnableEpoch:                          82,
			KeepExecOrderOnCreatedSCRsEnableEpoch:                    83,
			MultiClaimOnDelegationEnableEpoch:                        84,
			ChangeUsernameEnableEpoch:                                85,
			ConsistentTokensValuesLengthCheckEnableEpoch:             86,
			FixDelegationChangeOwnerOnAccountEnableEpoch:             87,
			ScToScLogEventEnableEpoch:                                88,
			NFTStopCreateEnableEpoch:                                 89,
			ChangeOwnerAddressCrossShardThroughSCEnableEpoch:         90,
			FixGasRemainingForSaveKeyValueBuiltinFunctionEnableEpoch: 91,
			MigrateDataTrieEnableEpoch:                               92,
			CurrentRandomnessOnSortingEnableEpoch:                    93,
			AlwaysMergeContextsInEEIEnableEpoch:                      94,
			CleanupAuctionOnLowWaitingListEnableEpoch:                95,
			UseGasBoundedShouldFailExecutionEnableEpoch:              96,
			DynamicESDTEnableEpoch:                                   97,
			EGLDInMultiTransferEnableEpoch:                           98,
			CryptoOpcodesV2EnableEpoch:                               99,
			FixRelayedBaseCostEnableEpoch:                            100,
			MultiESDTNFTTransferAndExecuteByUserEnableEpoch:          101,
			FixRelayedMoveBalanceToNonPayableSCEnableEpoch:           102,
			RelayedTransactionsV3EnableEpoch:                         103,
<<<<<<< HEAD
			EquivalentMessagesEnableEpoch:                            104,
			FixedOrderInConsensusEnableEpoch:                         105,
=======
			RelayedTransactionsV3FixESDTTransferEnableEpoch:          104,
>>>>>>> 7a398f1a
			MaxNodesChangeEnableEpoch: []MaxNodesChangeConfig{
				{
					EpochEnable:            44,
					MaxNumNodes:            2169,
					NodesToShufflePerShard: 80,
				},
				{
					EpochEnable:            45,
					MaxNumNodes:            3200,
					NodesToShufflePerShard: 80,
				},
			},
			DeterministicSortOnValidatorsInfoEnableEpoch:    66,
			DynamicGasCostForDataTrieStorageLoadEnableEpoch: 64,
			BLSMultiSignerEnableEpoch: []MultiSignerConfig{
				{
					EnableEpoch: 0,
					Type:        "no-KOSK",
				},
				{
					EnableEpoch: 3,
					Type:        "KOSK",
				},
			},
		},

		GasSchedule: GasScheduleConfig{
			GasScheduleByEpochs: []GasScheduleByEpochs{
				{
					StartEpoch: 46,
					FileName:   "gasScheduleV1.toml",
				},
				{
					StartEpoch: 47,
					FileName:   "gasScheduleV3.toml",
				},
			},
		},
	}
	cfg := EpochConfig{}

	err := toml.Unmarshal([]byte(testString), &cfg)

	assert.Nil(t, err)
	assert.Equal(t, expectedCfg, cfg)
}<|MERGE_RESOLUTION|>--- conflicted
+++ resolved
@@ -905,16 +905,14 @@
 	# RelayedTransactionsV3EnableEpoch represents the epoch when the relayed transactions v3 will be enabled
     RelayedTransactionsV3EnableEpoch = 103
 
-<<<<<<< HEAD
-	# EquivalentMessagesEnableEpoch represents the epoch when the equivalent messages are enabled
-	EquivalentMessagesEnableEpoch = 104
-
-	# FixedOrderInConsensusEnableEpoch represents the epoch when the fixed order in consensus is enabled
-	FixedOrderInConsensusEnableEpoch = 105
-=======
 	# RelayedTransactionsV3FixESDTTransferEnableEpoch represents the epoch when the fix for relayed transactions v3 with esdt transfer will be enabled
     RelayedTransactionsV3FixESDTTransferEnableEpoch = 104
->>>>>>> 7a398f1a
+
+	# EquivalentMessagesEnableEpoch represents the epoch when the equivalent messages are enabled
+	EquivalentMessagesEnableEpoch = 105
+
+	# FixedOrderInConsensusEnableEpoch represents the epoch when the fixed order in consensus is enabled
+	FixedOrderInConsensusEnableEpoch = 106
 
     # MaxNodesChangeEnableEpoch holds configuration for changing the maximum number of nodes and the enabling epoch
     MaxNodesChangeEnableEpoch = [
@@ -1037,12 +1035,9 @@
 			MultiESDTNFTTransferAndExecuteByUserEnableEpoch:          101,
 			FixRelayedMoveBalanceToNonPayableSCEnableEpoch:           102,
 			RelayedTransactionsV3EnableEpoch:                         103,
-<<<<<<< HEAD
-			EquivalentMessagesEnableEpoch:                            104,
-			FixedOrderInConsensusEnableEpoch:                         105,
-=======
 			RelayedTransactionsV3FixESDTTransferEnableEpoch:          104,
->>>>>>> 7a398f1a
+			EquivalentMessagesEnableEpoch:                            105,
+			FixedOrderInConsensusEnableEpoch:                         106,
 			MaxNodesChangeEnableEpoch: []MaxNodesChangeConfig{
 				{
 					EpochEnable:            44,
