--- conflicted
+++ resolved
@@ -881,10 +881,6 @@
     # FixRelayedBaseCostEnableEpoch represents the epoch when the fix for relayed base cost will be enabled
     FixRelayedBaseCostEnableEpoch = 100
 
-<<<<<<< HEAD
-	# ValidationOnGobDecodeEnableEpoch represents the epoch when validation on GobDecode will be taken into account
-    ValidationOnGobDecodeEnableEpoch = 101
-=======
     # MultiESDTNFTTransferAndExecuteByUserEnableEpoch represents the epoch when enshrined sovereign cross chain opcodes are enabled
     MultiESDTNFTTransferAndExecuteByUserEnableEpoch = 101
 
@@ -902,7 +898,9 @@
 
 	# FixBackTransferOPCODEEnableEpoch represents the epoch when the fix for back transfers opcode will be enabled
 	FixBackTransferOPCODEEnableEpoch = 106
->>>>>>> d41a6c26
+
+	# ValidationOnGobDecodeEnableEpoch represents the epoch when validation on GobDecode will be taken into account
+    ValidationOnGobDecodeEnableEpoch = 107
 
     # MaxNodesChangeEnableEpoch holds configuration for changing the maximum number of nodes and the enabling epoch
     MaxNodesChangeEnableEpoch = [
@@ -1022,16 +1020,13 @@
 			EGLDInMultiTransferEnableEpoch:                           98,
 			CryptoOpcodesV2EnableEpoch:                               99,
 			FixRelayedBaseCostEnableEpoch:                            100,
-<<<<<<< HEAD
-			ValidationOnGobDecodeEnableEpoch:                         101,
-=======
 			MultiESDTNFTTransferAndExecuteByUserEnableEpoch:          101,
 			FixRelayedMoveBalanceToNonPayableSCEnableEpoch:           102,
 			RelayedTransactionsV3EnableEpoch:                         103,
 			RelayedTransactionsV3FixESDTTransferEnableEpoch:          104,
 			MaskVMInternalDependenciesErrorsEnableEpoch:              105,
 			FixBackTransferOPCODEEnableEpoch:                         106,
->>>>>>> d41a6c26
+			ValidationOnGobDecodeEnableEpoch:                         107,
 			MaxNodesChangeEnableEpoch: []MaxNodesChangeConfig{
 				{
 					EpochEnable:            44,
