--- conflicted
+++ resolved
@@ -759,8 +759,8 @@
 			ManagedCryptoAPIsEnableEpoch:                54,
 			HeartbeatDisableEpoch:                       55,
 			ESDTMetadataContinuousCleanupEnableEpoch:    56,
-<<<<<<< HEAD
-			SetSenderInEeiOutputTransferEnableEpoch:     57,
+			FixAsyncCallBackArgsListEnableEpoch:         57,
+			SetSenderInEeiOutputTransferEnableEpoch:     58,
 			BLSMultiSignerEnableEpoch: []MultiSignerConfig{
 				{
 					EnableEpoch: 0,
@@ -771,10 +771,6 @@
 					Type:        "KOSK",
 				},
 			},
-=======
-			FixAsyncCallBackArgsListEnableEpoch:         57,
-			SetSenderInEeiOutputTransferEnableEpoch:     58,
->>>>>>> 62f2d9e4
 		},
 
 		GasSchedule: GasScheduleConfig{
