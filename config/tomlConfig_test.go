package config

import (
	"fmt"
	"strconv"
	"testing"

	"github.com/pelletier/go-toml"
	"github.com/stretchr/testify/assert"
	"github.com/stretchr/testify/require"
)

func TestTomlParser(t *testing.T) {
	txBlockBodyStorageSize := 170
	txBlockBodyStorageType := "type1"
	txBlockBodyStorageShards := 5
	txBlockBodyStorageFile := "path1/file1"
	txBlockBodyStorageTypeDB := "type2"

	receiptsStorageSize := 171
	receiptsStorageType := "type3"
	receiptsStorageFile := "path1/file2"
	receiptsStorageTypeDB := "type4"

	logsPath := "pathLogger"
	logsStackDepth := 1010

	accountsStorageSize := 172
	accountsStorageType := "type5"
	accountsStorageFile := "path2/file3"
	accountsStorageTypeDB := "type6"
	accountsStorageBlomSize := 173
	accountsStorageBlomHash1 := "hashFunc1"
	accountsStorageBlomHash2 := "hashFunc2"
	accountsStorageBlomHash3 := "hashFunc3"

	hasherType := "hashFunc4"
	multiSigHasherType := "hashFunc5"

	consensusType := "bls"

	vmConfig := VirtualMachineConfig{
		ArwenVersions: []ArwenVersionByEpoch{
			{StartEpoch: 12, Version: "v0.3"},
			{StartEpoch: 88, Version: "v1.2"},
		},
	}

	cfgExpected := Config{
		MiniBlocksStorage: StorageConfig{
			Cache: CacheConfig{
				Capacity: uint32(txBlockBodyStorageSize),
				Type:     txBlockBodyStorageType,
				Shards:   uint32(txBlockBodyStorageShards),
			},
			DB: DBConfig{
				FilePath: txBlockBodyStorageFile,
				Type:     txBlockBodyStorageTypeDB,
			},
		},
		ReceiptsStorage: StorageConfig{
			Cache: CacheConfig{
				Capacity: uint32(receiptsStorageSize),
				Type:     receiptsStorageType,
			},
			DB: DBConfig{
				FilePath: receiptsStorageFile,
				Type:     receiptsStorageTypeDB,
			},
		},
		AccountsTrieStorage: StorageConfig{
			Cache: CacheConfig{
				Capacity: uint32(accountsStorageSize),
				Type:     accountsStorageType,
			},
			DB: DBConfig{
				FilePath: accountsStorageFile,
				Type:     accountsStorageTypeDB,
			},
			Bloom: BloomFilterConfig{
				Size: 173,
				HashFunc: []string{
					accountsStorageBlomHash1,
					accountsStorageBlomHash2,
					accountsStorageBlomHash3,
				},
			},
		},
		Hasher: TypeConfig{
			Type: hasherType,
		},
		MultisigHasher: TypeConfig{
			Type: multiSigHasherType,
		},
		Consensus: ConsensusConfig{
			Type: consensusType,
		},
		VirtualMachine: VirtualMachineServicesConfig{
			Execution: vmConfig,
			Querying: QueryVirtualMachineConfig{
				NumConcurrentVMs:     16,
				VirtualMachineConfig: vmConfig,
			},
		},
		Debug: DebugConfig{
			InterceptorResolver: InterceptorResolverDebugConfig{
				Enabled:                    true,
				EnablePrint:                true,
				CacheSize:                  10000,
				IntervalAutoPrintInSeconds: 20,
				NumRequestsThreshold:       9,
				NumResolveFailureThreshold: 3,
				DebugLineExpiration:        10,
			},
			Antiflood: AntifloodDebugConfig{
				Enabled:                    true,
				CacheSize:                  10000,
				IntervalAutoPrintInSeconds: 20,
			},
			ShuffleOut: ShuffleOutDebugConfig{
				CallGCWhenShuffleOut:    true,
				ExtraPrintsOnShuffleOut: true,
				DoProfileOnShuffleOut:   true,
			},
		},
	}
	testString := `
[MiniBlocksStorage]
    [MiniBlocksStorage.Cache]
        Capacity = ` + strconv.Itoa(txBlockBodyStorageSize) + `
        Type = "` + txBlockBodyStorageType + `"
		Shards = ` + strconv.Itoa(txBlockBodyStorageShards) + `
    [MiniBlocksStorage.DB]
        FilePath = "` + txBlockBodyStorageFile + `"
        Type = "` + txBlockBodyStorageTypeDB + `"

[ReceiptsStorage]
    [ReceiptsStorage.Cache]
        Capacity = ` + strconv.Itoa(receiptsStorageSize) + `
        Type = "` + receiptsStorageType + `"
    [ReceiptsStorage.DB]
        FilePath = "` + receiptsStorageFile + `"
        Type = "` + receiptsStorageTypeDB + `"

[Logger]
    Path = "` + logsPath + `"
    StackTraceDepth = ` + strconv.Itoa(logsStackDepth) + `

[AccountsTrieStorage]
    [AccountsTrieStorage.Cache]
        Capacity = ` + strconv.Itoa(accountsStorageSize) + `
        Type = "` + accountsStorageType + `"
    [AccountsTrieStorage.DB]
        FilePath = "` + accountsStorageFile + `"
        Type = "` + accountsStorageTypeDB + `"
    [AccountsTrieStorage.Bloom]
        Size = ` + strconv.Itoa(accountsStorageBlomSize) + `
		HashFunc = ["` + accountsStorageBlomHash1 + `", "` + accountsStorageBlomHash2 + `", "` +
		accountsStorageBlomHash3 + `"]

[Hasher]
	Type = "` + hasherType + `"

[MultisigHasher]
	Type = "` + multiSigHasherType + `"

[Consensus]
	Type = "` + consensusType + `"

[VirtualMachine]
    [VirtualMachine.Execution]
        ArwenVersions = [
            { StartEpoch = 12, Version = "v0.3" },
            { StartEpoch = 88, Version = "v1.2" },
        ]

    [VirtualMachine.Querying]
        NumConcurrentVMs = 16
        ArwenVersions = [
            { StartEpoch = 12, Version = "v0.3" },
            { StartEpoch = 88, Version = "v1.2" },
        ]

[Debug]
    [Debug.InterceptorResolver]
        Enabled = true
        CacheSize = 10000
        EnablePrint	= true
        IntervalAutoPrintInSeconds = 20
        NumRequestsThreshold = 9
        NumResolveFailureThreshold = 3
        DebugLineExpiration = 10
    [Debug.Antiflood]
        Enabled = true
        CacheSize = 10000
        IntervalAutoPrintInSeconds = 20
    [Debug.ShuffleOut]
        CallGCWhenShuffleOut = true
        ExtraPrintsOnShuffleOut = true
        DoProfileOnShuffleOut = true
`
	cfg := Config{}

	err := toml.Unmarshal([]byte(testString), &cfg)

	require.Nil(t, err)
	require.Equal(t, cfgExpected, cfg)
}

func TestTomlEconomicsParser(t *testing.T) {
	protocolSustainabilityPercentage := 0.1
	leaderPercentage1 := 0.1
	leaderPercentage2 := 0.2
	epoch0 := uint32(0)
	epoch1 := uint32(1)
	developerPercentage := 0.3
	maxGasLimitPerBlock := "18446744073709551615"
	minGasPrice := "18446744073709551615"
	minGasLimit := "18446744073709551615"
	protocolSustainabilityAddress := "erd1932eft30w753xyvme8d49qejgkjc09n5e49w4mwdjtm0neld797su0dlxp"
	denomination := 18

	cfgEconomicsExpected := EconomicsConfig{
		GlobalSettings: GlobalSettings{
			Denomination: denomination,
		},
		RewardsSettings: RewardsSettings{
			RewardsConfigByEpoch: []EpochRewardSettings{
				{
					EpochEnable:                      epoch0,
					LeaderPercentage:                 leaderPercentage1,
					ProtocolSustainabilityPercentage: protocolSustainabilityPercentage,
					ProtocolSustainabilityAddress:    protocolSustainabilityAddress,
					DeveloperPercentage:              developerPercentage,
				},
				{
					EpochEnable:                      epoch1,
					LeaderPercentage:                 leaderPercentage2,
					ProtocolSustainabilityPercentage: protocolSustainabilityPercentage,
					ProtocolSustainabilityAddress:    protocolSustainabilityAddress,
					DeveloperPercentage:              developerPercentage,
				},
			},
		},
		FeeSettings: FeeSettings{
			GasLimitSettings: []GasLimitSetting{
				{
					MaxGasLimitPerBlock: maxGasLimitPerBlock,
					MinGasLimit:         minGasLimit,
				},
			},
			MinGasPrice: minGasPrice,
		},
	}

	testString := `
[GlobalSettings]
    Denomination = ` + fmt.Sprintf("%d", denomination) + `
[RewardsSettings]
	[[RewardsSettings.RewardsConfigByEpoch]]
	EpochEnable = ` + fmt.Sprintf("%d", epoch0) + `
   	LeaderPercentage = ` + fmt.Sprintf("%.6f", leaderPercentage1) + `
   	DeveloperPercentage = ` + fmt.Sprintf("%.6f", developerPercentage) + `
   	ProtocolSustainabilityPercentage = ` + fmt.Sprintf("%.6f", protocolSustainabilityPercentage) + ` #fraction of value 0.1 - 10%
   	ProtocolSustainabilityAddress = "` + protocolSustainabilityAddress + `"

	[[RewardsSettings.RewardsConfigByEpoch]]
	EpochEnable = ` + fmt.Sprintf("%d", epoch1) + `
	LeaderPercentage = ` + fmt.Sprintf("%.6f", leaderPercentage2) + `
    DeveloperPercentage = ` + fmt.Sprintf("%.6f", developerPercentage) + `
    ProtocolSustainabilityPercentage = ` + fmt.Sprintf("%.6f", protocolSustainabilityPercentage) + ` #fraction of value 0.1 - 10%
    ProtocolSustainabilityAddress = "` + protocolSustainabilityAddress + `"

[FeeSettings]
	GasLimitSettings = [{EnableEpoch = 0, MaxGasLimitPerBlock = "` + maxGasLimitPerBlock + `", MaxGasLimitPerMiniBlock = "", MaxGasLimitPerMetaBlock = "", MaxGasLimitPerMetaMiniBlock = "", MinGasLimit = "` + minGasLimit + `"}] 
    MinGasPrice = "` + minGasPrice + `"
`
	cfg := EconomicsConfig{}

	err := toml.Unmarshal([]byte(testString), &cfg)

	assert.Nil(t, err)
	assert.Equal(t, cfgEconomicsExpected, cfg)
}

func TestTomlPreferencesParser(t *testing.T) {
	nodeDisplayName := "test-name"
	destinationShardAsObs := "3"
	identity := "test-identity"
	redundancyLevel := int64(0)
	prefPubKey0 := "preferred pub key 0"
	prefPubKey1 := "preferred pub key 1"

	cfgPreferencesExpected := Preferences{
		Preferences: PreferencesConfig{
			NodeDisplayName:            nodeDisplayName,
			DestinationShardAsObserver: destinationShardAsObs,
			Identity:                   identity,
			RedundancyLevel:            redundancyLevel,
			PreferredConnections:       []string{prefPubKey0, prefPubKey1},
		},
	}

	testString := `
[Preferences]
	NodeDisplayName = "` + nodeDisplayName + `"
	DestinationShardAsObserver = "` + destinationShardAsObs + `"
	Identity = "` + identity + `"
	RedundancyLevel = ` + fmt.Sprintf("%d", redundancyLevel) + `
	PreferredConnections = [
		"` + prefPubKey0 + `",
		"` + prefPubKey1 + `"
	]
`
	cfg := Preferences{}

	err := toml.Unmarshal([]byte(testString), &cfg)

	assert.Nil(t, err)
	assert.Equal(t, cfgPreferencesExpected, cfg)
}

func TestTomlExternalParser(t *testing.T) {
	indexerURL := "url"
	elasticUsername := "user"
	elasticPassword := "pass"

	cfgExternalExpected := ExternalConfig{
		ElasticSearchConnector: ElasticSearchConfig{
			Enabled:  true,
			URL:      indexerURL,
			Username: elasticUsername,
			Password: elasticPassword,
		},
	}

	testString := `
[ElasticSearchConnector]
    Enabled = true
    URL = "` + indexerURL + `"
    Username = "` + elasticUsername + `"
    Password = "` + elasticPassword + `"`

	cfg := ExternalConfig{}

	err := toml.Unmarshal([]byte(testString), &cfg)

	assert.Nil(t, err)
	assert.Equal(t, cfgExternalExpected, cfg)
}

func TestAPIRoutesToml(t *testing.T) {
	package0 := "testPackage0"
	route0 := "testRoute0"
	route1 := "testRoute1"

	package1 := "testPackage1"
	route2 := "testRoute2"

	loggingThreshold := 10

	expectedCfg := ApiRoutesConfig{
		Logging: ApiLoggingConfig{
			LoggingEnabled:          true,
			ThresholdInMicroSeconds: loggingThreshold,
		},
		APIPackages: map[string]APIPackageConfig{
			package0: {
				Routes: []RouteConfig{
					{Name: route0, Open: true},
					{Name: route1, Open: true},
				},
			},
			package1: {
				Routes: []RouteConfig{
					{Name: route2, Open: false},
				},
			},
		},
	}

	testString := `
[Logging]
    LoggingEnabled = true
    ThresholdInMicroSeconds = 10

     # API routes configuration
[APIPackages]

[APIPackages.` + package0 + `]
	Routes = [
        # test comment
        { Name = "` + route0 + `", Open = true },

        # test comment
        { Name = "` + route1 + `", Open = true },
	]

[APIPackages.` + package1 + `]
	Routes = [
         # test comment
        { Name = "` + route2 + `", Open = false }
    ]
 `

	cfg := ApiRoutesConfig{}

	err := toml.Unmarshal([]byte(testString), &cfg)

	assert.Nil(t, err)
	assert.Equal(t, expectedCfg, cfg)
}

func TestP2pConfig(t *testing.T) {
	initialPeersList := "/ip4/127.0.0.1/tcp/9999/p2p/16Uiu2HAkw5SNNtSvH1zJiQ6Gc3WoGNSxiyNueRKe6fuAuh57G3Bk"
	protocolID := "test protocol id"
	shardingType := "ListSharder"
	seed := "test seed"
	port := "37373-38383"

	testString := `
#P2P config file
[Node]
    Port = "` + port + `"
    Seed = "` + seed + `"
    ThresholdMinConnectedPeers = 0

[KadDhtPeerDiscovery]
    Enabled = false
    Type = ""
    RefreshIntervalInSec = 0
    ProtocolID = "` + protocolID + `"
    InitialPeerList = ["` + initialPeersList + `"]

    #kademlia's routing table bucket size
    BucketSize = 0

    #RoutingTableRefreshIntervalInSec defines how many seconds should pass between 2 kad routing table auto refresh calls
    RoutingTableRefreshIntervalInSec = 0

[Sharding]
    # The targeted number of peer connections
    TargetPeerCount = 0
    MaxIntraShardValidators = 0
    MaxCrossShardValidators = 0
    MaxIntraShardObservers = 0
    MaxCrossShardObservers = 0
    MaxSeeders = 0
    Type = "` + shardingType + `"
    [AdditionalConnections]
        MaxFullHistoryObservers = 0`

	expectedCfg := P2PConfig{
		Node: NodeConfig{
			Port: port,
			Seed: seed,
		},
		KadDhtPeerDiscovery: KadDhtPeerDiscoveryConfig{
			ProtocolID:      protocolID,
			InitialPeerList: []string{initialPeersList},
		},
		Sharding: ShardingConfig{
			Type: shardingType,
		},
	}
	cfg := P2PConfig{}

	err := toml.Unmarshal([]byte(testString), &cfg)

	assert.Nil(t, err)
	assert.Equal(t, expectedCfg, cfg)
}

func TestEnableEpochConfig(t *testing.T) {
	testString := `
[EnableEpochs]
    # SCDeployEnableEpoch represents the epoch when the deployment of smart contracts will be enabled
    SCDeployEnableEpoch = 1

    # BuiltInFunctionsEnableEpoch represents the epoch when the built in functions will be enabled
    BuiltInFunctionsEnableEpoch = 2

    # RelayedTransactionsEnableEpoch represents the epoch when the relayed transactions will be enabled
    RelayedTransactionsEnableEpoch = 3

    # PenalizedTooMuchGasEnableEpoch represents the epoch when the penalization for using too much gas will be enabled
    PenalizedTooMuchGasEnableEpoch = 4

    # SwitchJailWaitingEnableEpoch represents the epoch when the system smart contract processing at end of epoch is enabled
    SwitchJailWaitingEnableEpoch = 5

    # BelowSignedThresholdEnableEpoch represents the epoch when the change for computing rating for validators below signed rating is enabled
    BelowSignedThresholdEnableEpoch = 6

    # SwitchHysteresisForMinNodesEnableEpoch represents the epoch when the system smart contract changes its config to consider
    # also (minimum) hysteresis nodes for the minimum number of nodes
    SwitchHysteresisForMinNodesEnableEpoch = 7

    # TransactionSignedWithTxHashEnableEpoch represents the epoch when the node will also accept transactions that are
    # signed with the hash of transaction
    TransactionSignedWithTxHashEnableEpoch = 8

    # MetaProtectionEnableEpoch represents the epoch when the transactions to the metachain are checked to have enough gas
    MetaProtectionEnableEpoch = 9

    # AheadOfTimeGasUsageEnableEpoch represents the epoch when the cost of smart contract prepare changes from compiler per byte to ahead of time prepare per byte
    AheadOfTimeGasUsageEnableEpoch = 10

    # GasPriceModifierEnableEpoch represents the epoch when the gas price modifier in fee computation is enabled
    GasPriceModifierEnableEpoch = 11

    # RepairCallbackEnableEpoch represents the epoch when the callback repair is activated for scrs
    RepairCallbackEnableEpoch = 12

    # BlockGasAndFeesReCheckEnableEpoch represents the epoch when gas and fees used in each created or processed block are re-checked
    BlockGasAndFeesReCheckEnableEpoch = 13

    # BalanceWaitingListsEnableEpoch represents the epoch when the shard waiting lists are balanced at the start of an epoch
    BalanceWaitingListsEnableEpoch = 14

    # ReturnDataToLastTransferEnableEpoch represents the epoch when returned data is added to last output transfer for callbacks
    ReturnDataToLastTransferEnableEpoch = 15

    # SenderInOutTransferEnableEpoch represents the epoch when the feature of having different senders in output transfer is enabled
    SenderInOutTransferEnableEpoch = 16

    # StakeEnableEpoch represents the epoch when staking is enabled
    StakeEnableEpoch = 17

    # StakingV2EnableEpoch represents the epoch when staking v2 is enabled
    StakingV2EnableEpoch = 18

    DoubleKeyProtectionEnableEpoch = 19

    # ESDTEnableEpoch represents the epoch when ESDT is enabled
    ESDTEnableEpoch = 20

    # GovernanceEnableEpoch represents the epoch when governance is enabled
    GovernanceEnableEpoch = 21

    # DelegationManagerEnableEpoch represents the epoch when the delegation manager is enabled
    # epoch should not be 0
    DelegationManagerEnableEpoch = 22

    # DelegationSmartContractEnableEpoch represents the epoch when delegation smart contract is enabled
    # epoch should not be 0
    DelegationSmartContractEnableEpoch = 23

    # CorrectLastUnjailedEnableEpoch represents the epoch when the fix regaring the last unjailed node should apply
    CorrectLastUnjailedEnableEpoch = 24

    # RelayedTransactionsV2EnableEpoch represents the epoch when the relayed transactions V2 will be enabled
    RelayedTransactionsV2EnableEpoch = 25

    # UnbondTokensV2EnableEpoch represents the epoch when the new implementation of the unbond tokens function is available
    UnbondTokensV2EnableEpoch = 26

    # SaveJailedAlwaysEnableEpoch represents the epoch when saving jailed status at end of epoch will happen in all cases
    SaveJailedAlwaysEnableEpoch = 27

    # ReDelegateBelowMinCheckEnableEpoch represents the epoch when the check for the re-delegated value will be enabled
    ReDelegateBelowMinCheckEnableEpoch = 28

    # ValidatorToDelegationEnableEpoch represents the epoch when the validator-to-delegation feature will be enabled
    ValidatorToDelegationEnableEpoch = 29

    # WaitingListFixEnableEpoch represents the epoch when the 6 epoch waiting list fix is enabled
    WaitingListFixEnableEpoch = 30

    # IncrementSCRNonceInMultiTransferEnableEpoch represents the epoch when the fix for preventing the generation of the same SCRs
    # is enabled. The fix is done by adding an extra increment.
    IncrementSCRNonceInMultiTransferEnableEpoch = 31

    # ESDTMultiTransferEnableEpoch represents the epoch when esdt multitransfer built in function is enabled
    ESDTMultiTransferEnableEpoch = 32

    # GlobalMintBurnDisableEpoch represents the epoch when the global mint and burn functions are disabled
    GlobalMintBurnDisableEpoch = 33

    # ESDTTransferRoleEnableEpoch represents the epoch when esdt transfer role set is enabled
    ESDTTransferRoleEnableEpoch = 34

    # BuiltInFunctionOnMetaEnableEpoch represents the epoch when built in function processing on metachain is enabled
    BuiltInFunctionOnMetaEnableEpoch = 35

    # ComputeRewardCheckpointEnableEpoch represents the epoch when compute rewards checkpoint epoch is enabled
    ComputeRewardCheckpointEnableEpoch = 36

    # SCRSizeInvariantCheckEnableEpoch represents the epoch when the scr size invariant check is enabled
    SCRSizeInvariantCheckEnableEpoch = 37

    # BackwardCompSaveKeyValueEnableEpoch represents the epoch when backward compatibility save key value is enabled
    BackwardCompSaveKeyValueEnableEpoch = 38

    # ESDTNFTCreateOnMultiShardEnableEpoch represents the epoch when esdt nft creation on multiple shards is enabled
    ESDTNFTCreateOnMultiShardEnableEpoch = 39

    # MetaESDTSetEnableEpoch represents the epoch when the backward compatibility for save key value error is enabled
    MetaESDTSetEnableEpoch = 40

    # AddTokensToDelegationEnableEpoch represents the epoch when adding tokens to delegation is enabled for whitelisted address
    AddTokensToDelegationEnableEpoch = 41

    # MultiESDTTransferFixOnCallBackOnEnableEpoch represents the epoch when multi esdt transfer on callback fix is enabled
    MultiESDTTransferFixOnCallBackOnEnableEpoch = 42

    # OptimizeGasUsedInCrossMiniBlocksEnableEpoch represents the epoch when gas used in cross shard mini blocks will be optimized
    OptimizeGasUsedInCrossMiniBlocksEnableEpoch = 38

    # MaxNodesChangeEnableEpoch holds configuration for changing the maximum number of nodes and the enabling epoch
    MaxNodesChangeEnableEpoch = [
        { EpochEnable = 39, MaxNumNodes = 40, NodesToShufflePerShard = 41 },
        { EpochEnable = 42, MaxNumNodes = 43, NodesToShufflePerShard = 44 }
    ]

[GasSchedule]
    GasScheduleByEpochs = [
        { StartEpoch = 45, FileName = "gasScheduleV1.toml" },
        { StartEpoch = 46, FileName = "gasScheduleV3.toml" },
    ]
`

	expectedCfg := EpochConfig{
		EnableEpochs: EnableEpochs{
			SCDeployEnableEpoch:                    1,
			BuiltInFunctionsEnableEpoch:            2,
			RelayedTransactionsEnableEpoch:         3,
			PenalizedTooMuchGasEnableEpoch:         4,
			SwitchJailWaitingEnableEpoch:           5,
			SwitchHysteresisForMinNodesEnableEpoch: 7,
			BelowSignedThresholdEnableEpoch:        6,
			TransactionSignedWithTxHashEnableEpoch: 8,
			MetaProtectionEnableEpoch:              9,
			AheadOfTimeGasUsageEnableEpoch:         10,
			GasPriceModifierEnableEpoch:            11,
			RepairCallbackEnableEpoch:              12,
			MaxNodesChangeEnableEpoch: []MaxNodesChangeConfig{
				{
					EpochEnable:            39,
					MaxNumNodes:            40,
					NodesToShufflePerShard: 41,
				},
				{
					EpochEnable:            42,
					MaxNumNodes:            43,
					NodesToShufflePerShard: 44,
				},
			},
			BlockGasAndFeesReCheckEnableEpoch:           13,
			StakingV2EnableEpoch:                        18,
			StakeEnableEpoch:                            17,
			DoubleKeyProtectionEnableEpoch:              19,
			ESDTEnableEpoch:                             20,
			GovernanceEnableEpoch:                       21,
			DelegationManagerEnableEpoch:                22,
			DelegationSmartContractEnableEpoch:          23,
			CorrectLastUnjailedEnableEpoch:              24,
			BalanceWaitingListsEnableEpoch:              14,
			ReturnDataToLastTransferEnableEpoch:         15,
			SenderInOutTransferEnableEpoch:              16,
			RelayedTransactionsV2EnableEpoch:            25,
			UnbondTokensV2EnableEpoch:                   26,
			SaveJailedAlwaysEnableEpoch:                 27,
			ValidatorToDelegationEnableEpoch:            29,
			ReDelegateBelowMinCheckEnableEpoch:          28,
			WaitingListFixEnableEpoch:                   30,
			IncrementSCRNonceInMultiTransferEnableEpoch: 31,
			ESDTMultiTransferEnableEpoch:                32,
			GlobalMintBurnDisableEpoch:                  33,
			ESDTTransferRoleEnableEpoch:                 34,
			BuiltInFunctionOnMetaEnableEpoch:            35,
			ComputeRewardCheckpointEnableEpoch:          36,
<<<<<<< HEAD
			ESDTNFTCreateOnMultiShardEnableEpoch:        37,
			OptimizeGasUsedInCrossMiniBlocksEnableEpoch: 38,
=======
			SCRSizeInvariantCheckEnableEpoch:            37,
			BackwardCompSaveKeyValueEnableEpoch:         38,
			ESDTNFTCreateOnMultiShardEnableEpoch:        39,
			MetaESDTSetEnableEpoch:                      40,
			AddTokensToDelegationEnableEpoch:            41,
			MultiESDTTransferFixOnCallBackOnEnableEpoch: 42,
>>>>>>> 5b5a8777
		},
		GasSchedule: GasScheduleConfig{
			GasScheduleByEpochs: []GasScheduleByEpochs{
				{
					StartEpoch: 45,
					FileName:   "gasScheduleV1.toml",
				},
				{
					StartEpoch: 46,
					FileName:   "gasScheduleV3.toml",
				},
			},
		},
	}
	cfg := EpochConfig{}

	err := toml.Unmarshal([]byte(testString), &cfg)

	assert.Nil(t, err)
	assert.Equal(t, expectedCfg, cfg)
}<|MERGE_RESOLUTION|>--- conflicted
+++ resolved
@@ -670,17 +670,13 @@
 			ESDTTransferRoleEnableEpoch:                 34,
 			BuiltInFunctionOnMetaEnableEpoch:            35,
 			ComputeRewardCheckpointEnableEpoch:          36,
-<<<<<<< HEAD
-			ESDTNFTCreateOnMultiShardEnableEpoch:        37,
-			OptimizeGasUsedInCrossMiniBlocksEnableEpoch: 38,
-=======
 			SCRSizeInvariantCheckEnableEpoch:            37,
 			BackwardCompSaveKeyValueEnableEpoch:         38,
 			ESDTNFTCreateOnMultiShardEnableEpoch:        39,
 			MetaESDTSetEnableEpoch:                      40,
 			AddTokensToDelegationEnableEpoch:            41,
 			MultiESDTTransferFixOnCallBackOnEnableEpoch: 42,
->>>>>>> 5b5a8777
+			OptimizeGasUsedInCrossMiniBlocksEnableEpoch: 38,
 		},
 		GasSchedule: GasScheduleConfig{
 			GasScheduleByEpochs: []GasScheduleByEpochs{
