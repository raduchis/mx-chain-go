--- conflicted
+++ resolved
@@ -808,13 +808,11 @@
     # FixDelegationChangeOwnerOnAccountEnableEpoch represents the epoch when the fix for the delegation system smart contract is enabled
     FixDelegationChangeOwnerOnAccountEnableEpoch = 87
 
-<<<<<<< HEAD
+    # DeterministicSortOnValidatorsInfoEnableEpoch represents the epoch when the deterministic sorting on validators info is enabled
+    DeterministicSortOnValidatorsInfoEnableEpoch = 66
+
     # ConsensusModelV2EnableEpoch represents the epoch when the consensus model V2 is enabled
     ConsensusModelV2EnableEpoch = 69
-=======
-    # DeterministicSortOnValidatorsInfoEnableEpoch represents the epoch when the deterministic sorting on validators info is enabled
-    DeterministicSortOnValidatorsInfoEnableEpoch = 66
->>>>>>> 7c5d69e1
 
     # MaxNodesChangeEnableEpoch holds configuration for changing the maximum number of nodes and the enabling epoch
     MaxNodesChangeEnableEpoch = [
@@ -935,11 +933,8 @@
 					NodesToShufflePerShard: 80,
 				},
 			},
-<<<<<<< HEAD
+			DeterministicSortOnValidatorsInfoEnableEpoch: 66,
 			ConsensusModelV2EnableEpoch:                  69,
-=======
-			DeterministicSortOnValidatorsInfoEnableEpoch: 66,
->>>>>>> 7c5d69e1
 			BLSMultiSignerEnableEpoch: []MultiSignerConfig{
 				{
 					EnableEpoch: 0,
