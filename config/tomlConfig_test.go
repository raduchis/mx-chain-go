--- conflicted
+++ resolved
@@ -45,10 +45,7 @@
 			{StartEpoch: 88, Version: "v1.2"},
 		},
 	}
-<<<<<<< HEAD
-
-=======
->>>>>>> 9f10cf44
+
 	cfgExpected := Config{
 		MiniBlocksStorage: StorageConfig{
 			Cache: CacheConfig{
@@ -105,7 +102,6 @@
 				VirtualMachineConfig: vmConfig,
 			},
 		},
-<<<<<<< HEAD
 		Debug: DebugConfig{
 			InterceptorResolver: InterceptorResolverDebugConfig{
 				Enabled:                    true,
@@ -127,8 +123,6 @@
 				DoProfileOnShuffleOut:   true,
 			},
 		},
-=======
->>>>>>> 9f10cf44
 	}
 	testString := `
 [MiniBlocksStorage]
@@ -179,11 +173,7 @@
             { StartEpoch = 12, Version = "v0.3" },
             { StartEpoch = 88, Version = "v1.2" },
         ]
-<<<<<<< HEAD
-
-=======
-        
->>>>>>> 9f10cf44
+
     [VirtualMachine.Querying]
         NumConcurrentVMs = 16
         ArwenVersions = [
@@ -191,7 +181,6 @@
             { StartEpoch = 88, Version = "v1.2" },
         ]
 
-<<<<<<< HEAD
 [Debug]
     [Debug.InterceptorResolver]
         Enabled = true
@@ -209,8 +198,6 @@
         CallGCWhenShuffleOut = true
         ExtraPrintsOnShuffleOut = true
         DoProfileOnShuffleOut = true
-=======
->>>>>>> 9f10cf44
 `
 	cfg := Config{}
 
