--- conflicted
+++ resolved
@@ -665,13 +665,11 @@
 	# ESDTMetadataContinuousCleanupEnableEpoch represents the epoch when esdt metadata is automatically deleted according to inshard liquidity
 	ESDTMetadataContinuousCleanupEnableEpoch = 56
 
-<<<<<<< HEAD
-	# SetSenderInEeiOutputTransferEnableEpoch represents the epoch when setting the sender in eei output transfers will be enabled
-    SetSenderInEeiOutputTransferEnableEpoch = 57
-=======
     # FixAsyncCallBackArgsListEnableEpoch represents the epoch when the async callback arguments lists fix will be enabled
     FixAsyncCallBackArgsListEnableEpoch = 57
->>>>>>> 47b8513d
+
+	# SetSenderInEeiOutputTransferEnableEpoch represents the epoch when setting the sender in eei output transfers will be enabled
+    SetSenderInEeiOutputTransferEnableEpoch = 58
 
     # MaxNodesChangeEnableEpoch holds configuration for changing the maximum number of nodes and the enabling epoch
     MaxNodesChangeEnableEpoch = [
@@ -756,11 +754,8 @@
 			ManagedCryptoAPIsEnableEpoch:                54,
 			HeartbeatDisableEpoch:                       55,
 			ESDTMetadataContinuousCleanupEnableEpoch:    56,
-<<<<<<< HEAD
-			SetSenderInEeiOutputTransferEnableEpoch:     57,
-=======
 			FixAsyncCallBackArgsListEnableEpoch:         57,
->>>>>>> 47b8513d
+			SetSenderInEeiOutputTransferEnableEpoch:     58,
 		},
 		GasSchedule: GasScheduleConfig{
 			GasScheduleByEpochs: []GasScheduleByEpochs{
