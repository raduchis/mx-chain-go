package config

import (
	"strconv"
	"testing"

	"github.com/pelletier/go-toml"
	"github.com/stretchr/testify/assert"
)

func TestTomlParser(t *testing.T) {
	txBlockBodyStorageSize := 170
	txBlockBodyStorageType := "type1"
	txBlockBodyStorageShards := 5
	txBlockBodyStorageFile := "path1/file1"
	txBlockBodyStorageTypeDB := "type2"

	logsPath := "pathLogger"
	logsStackDepth := 1010

	accountsStorageSize := 171
	accountsStorageType := "type3"
	accountsStorageFile := "path2/file2"
	accountsStorageTypeDB := "type4"
	accountsStorageBlomSize := 172
	accountsStorageBlomHash1 := "hashFunc1"
	accountsStorageBlomHash2 := "hashFunc2"
	accountsStorageBlomHash3 := "hashFunc3"

	hasherType := "hashFunc4"
	multiSigHasherType := "hashFunc5"

	consensusType := "bn"

	communityAddress := "community"
	burnAddress := "burnAddress"

	cfgExpected := Config{
		MiniBlocksStorage: StorageConfig{
			Cache: CacheConfig{
				Size:   uint32(txBlockBodyStorageSize),
				Type:   txBlockBodyStorageType,
				Shards: uint32(txBlockBodyStorageShards),
			},
			DB: DBConfig{
				FilePath: txBlockBodyStorageFile,
				Type:     txBlockBodyStorageTypeDB,
			},
		},
		Logger: LoggerConfig{
			Path:            logsPath,
			StackTraceDepth: logsStackDepth,
		},
		AccountsTrieStorage: StorageConfig{
			Cache: CacheConfig{
				Size: uint32(accountsStorageSize),
				Type: accountsStorageType,
			},
			DB: DBConfig{
				FilePath: accountsStorageFile,
				Type:     accountsStorageTypeDB,
			},
			Bloom: BloomFilterConfig{
				Size:     172,
				HashFunc: []string{accountsStorageBlomHash1, accountsStorageBlomHash2, accountsStorageBlomHash3},
			},
		},
		Hasher: TypeConfig{
			Type: hasherType,
		},
		MultisigHasher: TypeConfig{
			Type: multiSigHasherType,
		},
		Consensus: TypeConfig{
			Type: consensusType,
		},
<<<<<<< HEAD
		RewardConfig: RewardConfig{
=======
		EconomicsConfig: EconomicsConfig{
>>>>>>> 0bb17f52
			CommunityAddress: communityAddress,
			BurnAddress:      burnAddress,
		},
	}

	testString := `
[MiniBlocksStorage]
    [MiniBlocksStorage.Cache]
        Size = ` + strconv.Itoa(txBlockBodyStorageSize) + `
        Type = "` + txBlockBodyStorageType + `"
		Shards = ` + strconv.Itoa(txBlockBodyStorageShards) + `
    [MiniBlocksStorage.DB]
        FilePath = "` + txBlockBodyStorageFile + `"
        Type = "` + txBlockBodyStorageTypeDB + `"

[Logger]
    Path = "` + logsPath + `"
    StackTraceDepth = ` + strconv.Itoa(logsStackDepth) + `

[AccountsTrieStorage]
    [AccountsTrieStorage.Cache]
        Size = ` + strconv.Itoa(accountsStorageSize) + `
        Type = "` + accountsStorageType + `"
    [AccountsTrieStorage.DB]
        FilePath = "` + accountsStorageFile + `"
        Type = "` + accountsStorageTypeDB + `"
    [AccountsTrieStorage.Bloom]
        Size = ` + strconv.Itoa(accountsStorageBlomSize) + `
		HashFunc = ["` + accountsStorageBlomHash1 + `", "` + accountsStorageBlomHash2 + `", "` +
		accountsStorageBlomHash3 + `"]

[Hasher]
	Type = "` + hasherType + `"

[MultisigHasher]
	Type = "` + multiSigHasherType + `"

[Consensus]
	Type = "` + consensusType + `"

<<<<<<< HEAD
[RewardConfig]
	CommunityAddress = "` + communityAddress + `"
=======
[EconomicsConfig]
    CommunityAddress = "` + communityAddress + `"
>>>>>>> 0bb17f52
    BurnAddress = "` + burnAddress + `"
`
	cfg := Config{}

	err := toml.Unmarshal([]byte(testString), &cfg)

	assert.Nil(t, err)
	assert.Equal(t, cfgExpected, cfg)
}<|MERGE_RESOLUTION|>--- conflicted
+++ resolved
@@ -74,11 +74,7 @@
 		Consensus: TypeConfig{
 			Type: consensusType,
 		},
-<<<<<<< HEAD
-		RewardConfig: RewardConfig{
-=======
 		EconomicsConfig: EconomicsConfig{
->>>>>>> 0bb17f52
 			CommunityAddress: communityAddress,
 			BurnAddress:      burnAddress,
 		},
@@ -119,13 +115,8 @@
 [Consensus]
 	Type = "` + consensusType + `"
 
-<<<<<<< HEAD
-[RewardConfig]
-	CommunityAddress = "` + communityAddress + `"
-=======
 [EconomicsConfig]
     CommunityAddress = "` + communityAddress + `"
->>>>>>> 0bb17f52
     BurnAddress = "` + burnAddress + `"
 `
 	cfg := Config{}
