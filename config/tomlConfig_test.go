package config

import (
	"fmt"
	"strconv"
	"testing"

	"github.com/pelletier/go-toml"
	"github.com/stretchr/testify/assert"
	"github.com/stretchr/testify/require"

	p2pConfig "github.com/multiversx/mx-chain-go/p2p/config"
)

func TestTomlParser(t *testing.T) {
	txBlockBodyStorageSize := 170
	txBlockBodyStorageType := "type1"
	txBlockBodyStorageShards := 5
	txBlockBodyStorageFile := "path1/file1"
	txBlockBodyStorageTypeDB := "type2"

	receiptsStorageSize := 171
	receiptsStorageType := "type3"
	receiptsStorageFile := "path1/file2"
	receiptsStorageTypeDB := "type4"

	scheduledSCRsStorageSize := 174
	scheduledSCRsStorageType := "type7"
	scheduledSCRsStorageFile := "path1/file4"
	scheduledSCRsStorageTypeDB := "type8"

	logsPath := "pathLogger"
	logsStackDepth := 1010

	accountsStorageSize := 172
	accountsStorageType := "type5"
	accountsStorageFile := "path1/file3"
	accountsStorageTypeDB := "type6"

	hasherType := "hashFunc4"
	multiSigHasherType := "hashFunc5"

	consensusType := "bls"

	wasmVMVersions := []WasmVMVersionByEpoch{
		{StartEpoch: 12, Version: "v0.3"},
		{StartEpoch: 88, Version: "v1.2"},
	}

	cfgExpected := Config{
		MiniBlocksStorage: StorageConfig{
			Cache: CacheConfig{
				Capacity: uint32(txBlockBodyStorageSize),
				Type:     txBlockBodyStorageType,
				Shards:   uint32(txBlockBodyStorageShards),
			},
			DB: DBConfig{
				FilePath: txBlockBodyStorageFile,
				Type:     txBlockBodyStorageTypeDB,
			},
		},
		ReceiptsStorage: StorageConfig{
			Cache: CacheConfig{
				Capacity: uint32(receiptsStorageSize),
				Type:     receiptsStorageType,
			},
			DB: DBConfig{
				FilePath: receiptsStorageFile,
				Type:     receiptsStorageTypeDB,
			},
		},
		ScheduledSCRsStorage: StorageConfig{
			Cache: CacheConfig{
				Capacity: uint32(scheduledSCRsStorageSize),
				Type:     scheduledSCRsStorageType,
			},
			DB: DBConfig{
				FilePath: scheduledSCRsStorageFile,
				Type:     scheduledSCRsStorageTypeDB,
			},
		},
		AccountsTrieStorage: StorageConfig{
			Cache: CacheConfig{
				Capacity: uint32(accountsStorageSize),
				Type:     accountsStorageType,
			},
			DB: DBConfig{
				FilePath: accountsStorageFile,
				Type:     accountsStorageTypeDB,
			},
		},
		Hasher: TypeConfig{
			Type: hasherType,
		},
		MultisigHasher: TypeConfig{
			Type: multiSigHasherType,
		},
		Consensus: ConsensusConfig{
			Type: consensusType,
		},
		VirtualMachine: VirtualMachineServicesConfig{
			Execution: VirtualMachineConfig{
				WasmVMVersions:                      wasmVMVersions,
				TimeOutForSCExecutionInMilliseconds: 10000,
				WasmerSIGSEGVPassthrough:            true,
				TransferAndExecuteByUserAddresses: []string{
					"erd1qqqqqqqqqqqqqpgqr46jrxr6r2unaqh75ugd308dwx5vgnhwh47qtvepe0",
					"erd1qqqqqqqqqqqqqpgqr46jrxr6r2unaqh75ugd308dwx5vgnhwh47qtvepe1",
					"erd1qqqqqqqqqqqqqpgqr46jrxr6r2unaqh75ugd308dwx5vgnhwh47qtvepe2"},
			},
			Querying: QueryVirtualMachineConfig{
				NumConcurrentVMs:     16,
				VirtualMachineConfig: VirtualMachineConfig{WasmVMVersions: wasmVMVersions},
			},
			GasConfig: VirtualMachineGasConfig{
				ShardMaxGasPerVmQuery: 1_500_000_000,
				MetaMaxGasPerVmQuery:  0,
			},
		},
		Debug: DebugConfig{
			InterceptorResolver: InterceptorResolverDebugConfig{
				Enabled:                    true,
				EnablePrint:                true,
				CacheSize:                  10000,
				IntervalAutoPrintInSeconds: 20,
				NumRequestsThreshold:       9,
				NumResolveFailureThreshold: 3,
				DebugLineExpiration:        10,
			},
			Antiflood: AntifloodDebugConfig{
				Enabled:                    true,
				CacheSize:                  10000,
				IntervalAutoPrintInSeconds: 20,
			},
			ShuffleOut: ShuffleOutDebugConfig{
				CallGCWhenShuffleOut:    true,
				ExtraPrintsOnShuffleOut: true,
				DoProfileOnShuffleOut:   true,
			},
		},
		StateTriesConfig: StateTriesConfig{
			SnapshotsEnabled:            true,
			AccountsStatePruningEnabled: true,
			PeerStatePruningEnabled:     true,
			MaxStateTrieLevelInMemory:   38,
			MaxPeerTrieLevelInMemory:    39,
		},
		Redundancy: RedundancyConfig{
			MaxRoundsOfInactivityAccepted: 3,
		},
	}
	testString := `
[MiniBlocksStorage]
    [MiniBlocksStorage.Cache]
        Capacity = ` + strconv.Itoa(txBlockBodyStorageSize) + `
        Type = "` + txBlockBodyStorageType + `"
        Shards = ` + strconv.Itoa(txBlockBodyStorageShards) + `
    [MiniBlocksStorage.DB]
        FilePath = "` + txBlockBodyStorageFile + `"
        Type = "` + txBlockBodyStorageTypeDB + `"

[ReceiptsStorage]
    [ReceiptsStorage.Cache]
        Capacity = ` + strconv.Itoa(receiptsStorageSize) + `
        Type = "` + receiptsStorageType + `"
    [ReceiptsStorage.DB]
        FilePath = "` + receiptsStorageFile + `"
        Type = "` + receiptsStorageTypeDB + `"

[ScheduledSCRsStorage]
    [ScheduledSCRsStorage.Cache]
        Capacity = ` + strconv.Itoa(scheduledSCRsStorageSize) + `
        Type = "` + scheduledSCRsStorageType + `"
    [ScheduledSCRsStorage.DB]
        FilePath = "` + scheduledSCRsStorageFile + `"
        Type = "` + scheduledSCRsStorageTypeDB + `"

[Logger]
    Path = "` + logsPath + `"
    StackTraceDepth = ` + strconv.Itoa(logsStackDepth) + `

[AccountsTrieStorage]
    [AccountsTrieStorage.Cache]
        Capacity = ` + strconv.Itoa(accountsStorageSize) + `
        Type = "` + accountsStorageType + `"
    [AccountsTrieStorage.DB]
        FilePath = "` + accountsStorageFile + `"
        Type = "` + accountsStorageTypeDB + `"

[Hasher]
    Type = "` + hasherType + `"

[MultisigHasher]
    Type = "` + multiSigHasherType + `"

[Consensus]
    Type = "` + consensusType + `"

[VirtualMachine]
    [VirtualMachine.Execution]
        TimeOutForSCExecutionInMilliseconds = 10000 # 10 seconds = 10000 milliseconds
        WasmerSIGSEGVPassthrough            = true
        WasmVMVersions = [
            { StartEpoch = 12, Version = "v0.3" },
            { StartEpoch = 88, Version = "v1.2" },
        ]
		TransferAndExecuteByUserAddresses = [
			"erd1qqqqqqqqqqqqqpgqr46jrxr6r2unaqh75ugd308dwx5vgnhwh47qtvepe0", #shard 0
			"erd1qqqqqqqqqqqqqpgqr46jrxr6r2unaqh75ugd308dwx5vgnhwh47qtvepe1", #shard 1
			"erd1qqqqqqqqqqqqqpgqr46jrxr6r2unaqh75ugd308dwx5vgnhwh47qtvepe2", #shard 2
		]

    [VirtualMachine.Querying]
        NumConcurrentVMs = 16
        WasmVMVersions = [
            { StartEpoch = 12, Version = "v0.3" },
            { StartEpoch = 88, Version = "v1.2" },
        ]

    [VirtualMachine.GasConfig]
        ShardMaxGasPerVmQuery = 1500000000
        MetaMaxGasPerVmQuery = 0

[Debug]
    [Debug.InterceptorResolver]
        Enabled = true
        CacheSize = 10000
        EnablePrint = true
        IntervalAutoPrintInSeconds = 20
        NumRequestsThreshold = 9
        NumResolveFailureThreshold = 3
        DebugLineExpiration = 10
    [Debug.Antiflood]
        Enabled = true
        CacheSize = 10000
        IntervalAutoPrintInSeconds = 20
    [Debug.ShuffleOut]
        CallGCWhenShuffleOut = true
        ExtraPrintsOnShuffleOut = true
        DoProfileOnShuffleOut = true

[StateTriesConfig]
    SnapshotsEnabled = true
    AccountsStatePruningEnabled = true
    PeerStatePruningEnabled = true
    MaxStateTrieLevelInMemory = 38
    MaxPeerTrieLevelInMemory = 39

[Redundancy]
    # MaxRoundsOfInactivityAccepted defines the number of rounds missed by a main or higher level backup machine before
    # the current machine will take over and propose/sign blocks. Used in both single-key and multi-key modes.
    MaxRoundsOfInactivityAccepted = 3
`
	cfg := Config{}

	err := toml.Unmarshal([]byte(testString), &cfg)

	require.Nil(t, err)
	require.Equal(t, cfgExpected, cfg)
}

func TestTomlEconomicsParser(t *testing.T) {
	protocolSustainabilityPercentage := 0.1
	leaderPercentage1 := 0.1
	leaderPercentage2 := 0.2
	epoch0 := uint32(0)
	epoch1 := uint32(1)
	developerPercentage := 0.3
	maxGasLimitPerBlock := "18446744073709551615"
	minGasPrice := "18446744073709551615"
	minGasLimit := "18446744073709551615"
	extraGasLimitGuardedTx := "50000"
	maxGasPriceSetGuardian := "1234567"
	protocolSustainabilityAddress := "erd1932eft30w753xyvme8d49qejgkjc09n5e49w4mwdjtm0neld797su0dlxp"
	denomination := 18

	cfgEconomicsExpected := EconomicsConfig{
		GlobalSettings: GlobalSettings{
			Denomination: denomination,
		},
		RewardsSettings: RewardsSettings{
			RewardsConfigByEpoch: []EpochRewardSettings{
				{
					EpochEnable:                      epoch0,
					LeaderPercentage:                 leaderPercentage1,
					ProtocolSustainabilityPercentage: protocolSustainabilityPercentage,
					ProtocolSustainabilityAddress:    protocolSustainabilityAddress,
					DeveloperPercentage:              developerPercentage,
				},
				{
					EpochEnable:                      epoch1,
					LeaderPercentage:                 leaderPercentage2,
					ProtocolSustainabilityPercentage: protocolSustainabilityPercentage,
					ProtocolSustainabilityAddress:    protocolSustainabilityAddress,
					DeveloperPercentage:              developerPercentage,
				},
			},
		},
		FeeSettings: FeeSettings{
			GasLimitSettings: []GasLimitSetting{
				{
					MaxGasLimitPerBlock:    maxGasLimitPerBlock,
					MinGasLimit:            minGasLimit,
					ExtraGasLimitGuardedTx: extraGasLimitGuardedTx,
				},
			},
			MinGasPrice:            minGasPrice,
			MaxGasPriceSetGuardian: maxGasPriceSetGuardian,
		},
	}

	testString := `
[GlobalSettings]
    Denomination = ` + fmt.Sprintf("%d", denomination) + `
[RewardsSettings]
    [[RewardsSettings.RewardsConfigByEpoch]]
    EpochEnable = ` + fmt.Sprintf("%d", epoch0) + `
    LeaderPercentage = ` + fmt.Sprintf("%.6f", leaderPercentage1) + `
    DeveloperPercentage = ` + fmt.Sprintf("%.6f", developerPercentage) + `
    ProtocolSustainabilityPercentage = ` + fmt.Sprintf("%.6f", protocolSustainabilityPercentage) + ` #fraction of value 0.1 - 10%
    ProtocolSustainabilityAddress = "` + protocolSustainabilityAddress + `"

    [[RewardsSettings.RewardsConfigByEpoch]]
    EpochEnable = ` + fmt.Sprintf("%d", epoch1) + `
    LeaderPercentage = ` + fmt.Sprintf("%.6f", leaderPercentage2) + `
    DeveloperPercentage = ` + fmt.Sprintf("%.6f", developerPercentage) + `
    ProtocolSustainabilityPercentage = ` + fmt.Sprintf("%.6f", protocolSustainabilityPercentage) + ` #fraction of value 0.1 - 10%
    ProtocolSustainabilityAddress = "` + protocolSustainabilityAddress + `"

[FeeSettings]
    GasLimitSettings = [{EnableEpoch = 0, MaxGasLimitPerBlock = "` + maxGasLimitPerBlock + `", MaxGasLimitPerMiniBlock = "", MaxGasLimitPerMetaBlock = "", MaxGasLimitPerMetaMiniBlock = "", MaxGasLimitPerTx = "", MinGasLimit = "` + minGasLimit + `", ExtraGasLimitGuardedTx = "` + extraGasLimitGuardedTx + `"}] 
    MinGasPrice = "` + minGasPrice + `"
	MaxGasPriceSetGuardian = "` + maxGasPriceSetGuardian + `"
`
	cfg := EconomicsConfig{}

	err := toml.Unmarshal([]byte(testString), &cfg)

	assert.Nil(t, err)
	assert.Equal(t, cfgEconomicsExpected, cfg)
}

func TestTomlPreferencesParser(t *testing.T) {
	nodeDisplayName := "test-name"
	destinationShardAsObs := "3"
	identity := "test-identity"
	redundancyLevel := int64(0)
	prefPubKey0 := "preferred pub key 0"
	prefPubKey1 := "preferred pub key 1"

	cfgPreferencesExpected := Preferences{
		Preferences: PreferencesConfig{
			NodeDisplayName:            nodeDisplayName,
			DestinationShardAsObserver: destinationShardAsObs,
			Identity:                   identity,
			RedundancyLevel:            redundancyLevel,
			PreferredConnections:       []string{prefPubKey0, prefPubKey1},
		},
		BlockProcessingCutoff: BlockProcessingCutoffConfig{
			Enabled:       true,
			Mode:          "pause",
			CutoffTrigger: "round",
			Value:         55,
		},
	}

	testString := `
[Preferences]
    NodeDisplayName = "` + nodeDisplayName + `"
    DestinationShardAsObserver = "` + destinationShardAsObs + `"
    Identity = "` + identity + `"
    RedundancyLevel = ` + fmt.Sprintf("%d", redundancyLevel) + `
    PreferredConnections = [
        "` + prefPubKey0 + `",
        "` + prefPubKey1 + `"
    ]

[BlockProcessingCutoff]
    Enabled = true
    Mode = "pause"
    CutoffTrigger = "round"
    Value = 55
`
	cfg := Preferences{}

	err := toml.Unmarshal([]byte(testString), &cfg)

	assert.Nil(t, err)
	assert.Equal(t, cfgPreferencesExpected, cfg)
}

func TestTomlExternalParser(t *testing.T) {
	indexerURL := "url"
	elasticUsername := "user"
	elasticPassword := "pass"

	cfgExternalExpected := ExternalConfig{
		ElasticSearchConnector: ElasticSearchConfig{
			Enabled:  true,
			URL:      indexerURL,
			Username: elasticUsername,
			Password: elasticPassword,
		},
	}

	testString := `
[ElasticSearchConnector]
    Enabled = true
    URL = "` + indexerURL + `"
    Username = "` + elasticUsername + `"
    Password = "` + elasticPassword + `"`

	cfg := ExternalConfig{}

	err := toml.Unmarshal([]byte(testString), &cfg)

	assert.Nil(t, err)
	assert.Equal(t, cfgExternalExpected, cfg)
}

func TestAPIRoutesToml(t *testing.T) {
	package0 := "testPackage0"
	route0 := "testRoute0"
	route1 := "testRoute1"

	package1 := "testPackage1"
	route2 := "testRoute2"

	loggingThreshold := 10

	expectedCfg := ApiRoutesConfig{
		Logging: ApiLoggingConfig{
			LoggingEnabled:          true,
			ThresholdInMicroSeconds: loggingThreshold,
		},
		APIPackages: map[string]APIPackageConfig{
			package0: {
				Routes: []RouteConfig{
					{Name: route0, Open: true},
					{Name: route1, Open: true},
				},
			},
			package1: {
				Routes: []RouteConfig{
					{Name: route2, Open: false},
				},
			},
		},
	}

	testString := `
[Logging]
    LoggingEnabled = true
    ThresholdInMicroSeconds = 10

     # API routes configuration
[APIPackages]

[APIPackages.` + package0 + `]
    Routes = [
        # test comment
        { Name = "` + route0 + `", Open = true },

        # test comment
        { Name = "` + route1 + `", Open = true },
    ]

[APIPackages.` + package1 + `]
    Routes = [
         # test comment
        { Name = "` + route2 + `", Open = false }
    ]
 `

	cfg := ApiRoutesConfig{}

	err := toml.Unmarshal([]byte(testString), &cfg)

	assert.Nil(t, err)
	assert.Equal(t, expectedCfg, cfg)
}

func TestP2pConfig(t *testing.T) {
	initialPeersList := "/ip4/127.0.0.1/tcp/9999/p2p/16Uiu2HAkw5SNNtSvH1zJiQ6Gc3WoGNSxiyNueRKe6fuAuh57G3Bk"
	protocolID1 := "test protocol id 1"
	protocolID2 := "test protocol id 2"
	shardingType := "ListSharder"
	port := "37373-38383"

	testString := `
#P2P config file
[Node]
    Port = "` + port + `"
    ThresholdMinConnectedPeers = 0

    [Node.Transports]
        QUICAddress = "/ip4/0.0.0.0/udp/%d/quic-v1"
        WebSocketAddress = "/ip4/0.0.0.0/tcp/%d/ws" 
        WebTransportAddress = "/ip4/0.0.0.0/udp/%d/quic-v1/webtransport"
        [Node.Transports.TCP]
            ListenAddress = "/ip4/0.0.0.0/tcp/%d"
            PreventPortReuse = true

    [Node.ResourceLimiter]
        Type = "default autoscale" #available options "default autoscale", "infinite", "default with manual scale".
        ManualSystemMemoryInMB = 1 # not taken into account if the type is not "default with manual scale"
        ManualMaximumFD = 2 # not taken into account if the type is not "default with manual scale"

[KadDhtPeerDiscovery]
    Enabled = false
    Type = ""
    RefreshIntervalInSec = 0

    # ProtocolIDs represents the protocols that this node will advertise to other peers
    # To connect to other nodes, those nodes should have at least one common protocol string
    ProtocolIDs = [
        "` + protocolID1 + `",
        "` + protocolID2 + `",
    ]
    InitialPeerList = ["` + initialPeersList + `"]

    #kademlia's routing table bucket size
    BucketSize = 0

    #RoutingTableRefreshIntervalInSec defines how many seconds should pass between 2 kad routing table auto refresh calls
    RoutingTableRefreshIntervalInSec = 0

[Sharding]
    # The targeted number of peer connections
    TargetPeerCount = 0
    MaxIntraShardValidators = 0
    MaxCrossShardValidators = 0
    MaxIntraShardObservers = 0
    MaxCrossShardObservers = 0
    MaxSeeders = 0
    Type = "` + shardingType + `"`

	expectedCfg := p2pConfig.P2PConfig{
		Node: p2pConfig.NodeConfig{
			Port: port,
			Transports: p2pConfig.P2PTransportConfig{
				TCP: p2pConfig.P2PTCPTransport{
					ListenAddress:    "/ip4/0.0.0.0/tcp/%d",
					PreventPortReuse: true,
				},
				QUICAddress:         "/ip4/0.0.0.0/udp/%d/quic-v1",
				WebSocketAddress:    "/ip4/0.0.0.0/tcp/%d/ws",
				WebTransportAddress: "/ip4/0.0.0.0/udp/%d/quic-v1/webtransport",
			},
			ResourceLimiter: p2pConfig.P2PResourceLimiterConfig{
				Type:                   "default autoscale",
				ManualSystemMemoryInMB: 1,
				ManualMaximumFD:        2,
			},
		},
		KadDhtPeerDiscovery: p2pConfig.KadDhtPeerDiscoveryConfig{
			ProtocolIDs:     []string{protocolID1, protocolID2},
			InitialPeerList: []string{initialPeersList},
		},
		Sharding: p2pConfig.ShardingConfig{
			Type: shardingType,
		},
	}
	cfg := p2pConfig.P2PConfig{}

	err := toml.Unmarshal([]byte(testString), &cfg)

	assert.Nil(t, err)
	assert.Equal(t, expectedCfg, cfg)
}

func TestEnableEpochConfig(t *testing.T) {
	testString := `
[EnableEpochs]
    # SCDeployEnableEpoch represents the epoch when the deployment of smart contracts will be enabled
    SCDeployEnableEpoch = 1

    # BuiltInFunctionsEnableEpoch represents the epoch when the built in functions will be enabled
    BuiltInFunctionsEnableEpoch = 2

    # RelayedTransactionsEnableEpoch represents the epoch when the relayed transactions will be enabled
    RelayedTransactionsEnableEpoch = 3

    # PenalizedTooMuchGasEnableEpoch represents the epoch when the penalization for using too much gas will be enabled
    PenalizedTooMuchGasEnableEpoch = 4

    # SwitchJailWaitingEnableEpoch represents the epoch when the system smart contract processing at end of epoch is enabled
    SwitchJailWaitingEnableEpoch = 5

    # BelowSignedThresholdEnableEpoch represents the epoch when the change for computing rating for validators below signed rating is enabled
    BelowSignedThresholdEnableEpoch = 6

    # SwitchHysteresisForMinNodesEnableEpoch represents the epoch when the system smart contract changes its config to consider
    # also (minimum) hysteresis nodes for the minimum number of nodes
    SwitchHysteresisForMinNodesEnableEpoch = 7

    # TransactionSignedWithTxHashEnableEpoch represents the epoch when the node will also accept transactions that are
    # signed with the hash of transaction
    TransactionSignedWithTxHashEnableEpoch = 8

    # MetaProtectionEnableEpoch represents the epoch when the transactions to the metachain are checked to have enough gas
    MetaProtectionEnableEpoch = 9

    # AheadOfTimeGasUsageEnableEpoch represents the epoch when the cost of smart contract prepare changes from compiler per byte to ahead of time prepare per byte
    AheadOfTimeGasUsageEnableEpoch = 10

    # GasPriceModifierEnableEpoch represents the epoch when the gas price modifier in fee computation is enabled
    GasPriceModifierEnableEpoch = 11

    # RepairCallbackEnableEpoch represents the epoch when the callback repair is activated for scrs
    RepairCallbackEnableEpoch = 12

    # BlockGasAndFeesReCheckEnableEpoch represents the epoch when gas and fees used in each created or processed block are re-checked
    BlockGasAndFeesReCheckEnableEpoch = 13

    # BalanceWaitingListsEnableEpoch represents the epoch when the shard waiting lists are balanced at the start of an epoch
    BalanceWaitingListsEnableEpoch = 14

    # ReturnDataToLastTransferEnableEpoch represents the epoch when returned data is added to last output transfer for callbacks
    ReturnDataToLastTransferEnableEpoch = 15

    # SenderInOutTransferEnableEpoch represents the epoch when the feature of having different senders in output transfer is enabled
    SenderInOutTransferEnableEpoch = 16

    # StakeEnableEpoch represents the epoch when staking is enabled
    StakeEnableEpoch = 17

    # StakingV2EnableEpoch represents the epoch when staking v2 is enabled
    StakingV2EnableEpoch = 18

    # DoubleKeyProtectionEnableEpoch represents the epoch when the double key protection will be enabled
    DoubleKeyProtectionEnableEpoch = 19

    # ESDTEnableEpoch represents the epoch when ESDT is enabled
    ESDTEnableEpoch = 20

    # GovernanceEnableEpoch represents the epoch when governance is enabled
    GovernanceEnableEpoch = 21

    # DelegationManagerEnableEpoch represents the epoch when the delegation manager is enabled
    # epoch should not be 0
    DelegationManagerEnableEpoch = 22

    # DelegationSmartContractEnableEpoch represents the epoch when delegation smart contract is enabled
    # epoch should not be 0
    DelegationSmartContractEnableEpoch = 23

    # CorrectLastUnjailedEnableEpoch represents the epoch when the fix regaring the last unjailed node should apply
    CorrectLastUnjailedEnableEpoch = 24

    # RelayedTransactionsV2EnableEpoch represents the epoch when the relayed transactions V2 will be enabled
    RelayedTransactionsV2EnableEpoch = 25

    # UnbondTokensV2EnableEpoch represents the epoch when the new implementation of the unbond tokens function is available
    UnbondTokensV2EnableEpoch = 26

    # SaveJailedAlwaysEnableEpoch represents the epoch when saving jailed status at end of epoch will happen in all cases
    SaveJailedAlwaysEnableEpoch = 27

    # ReDelegateBelowMinCheckEnableEpoch represents the epoch when the check for the re-delegated value will be enabled
    ReDelegateBelowMinCheckEnableEpoch = 28

    # ValidatorToDelegationEnableEpoch represents the epoch when the validator-to-delegation feature will be enabled
    ValidatorToDelegationEnableEpoch = 29

    # IncrementSCRNonceInMultiTransferEnableEpoch represents the epoch when the fix for preventing the generation of the same SCRs
    # is enabled. The fix is done by adding an extra increment.
    IncrementSCRNonceInMultiTransferEnableEpoch = 31

    # ESDTMultiTransferEnableEpoch represents the epoch when esdt multitransfer built in function is enabled
    ESDTMultiTransferEnableEpoch = 32

    # GlobalMintBurnDisableEpoch represents the epoch when the global mint and burn functions are disabled
    GlobalMintBurnDisableEpoch = 33

    # ESDTTransferRoleEnableEpoch represents the epoch when esdt transfer role set is enabled
    ESDTTransferRoleEnableEpoch = 34

    # ComputeRewardCheckpointEnableEpoch represents the epoch when compute rewards checkpoint epoch is enabled
    ComputeRewardCheckpointEnableEpoch = 36

    # SCRSizeInvariantCheckEnableEpoch represents the epoch when the scr size invariant check is enabled
    SCRSizeInvariantCheckEnableEpoch = 37

    # BackwardCompSaveKeyValueEnableEpoch represents the epoch when the backward compatibility for save key value error is enabled
    BackwardCompSaveKeyValueEnableEpoch = 38

    # ESDTNFTCreateOnMultiShardEnableEpoch represents the epoch when esdt nft creation is enabled on multiple shards
    ESDTNFTCreateOnMultiShardEnableEpoch = 39

    # MetaESDTSetEnableEpoch represents the epoch when the backward compatibility for save key value error is enabled
    MetaESDTSetEnableEpoch = 40

    # AddTokensToDelegationEnableEpoch represents the epoch when adding tokens to delegation is enabled for whitelisted address
    AddTokensToDelegationEnableEpoch = 41

    # MultiESDTTransferFixOnCallBackOnEnableEpoch represents the epoch when multi esdt transfer on callback fix is enabled
    MultiESDTTransferFixOnCallBackOnEnableEpoch = 42

    # OptimizeGasUsedInCrossMiniBlocksEnableEpoch represents the epoch when gas used in cross shard mini blocks will be optimized
    OptimizeGasUsedInCrossMiniBlocksEnableEpoch = 43

    # CorrectFirstQueuedEpoch represents the epoch when the backward compatibility for setting the first queued node is enabled
    CorrectFirstQueuedEpoch = 44

    # DeleteDelegatorAfterClaimRewardsEnableEpoch represents the epoch when the delegators data is deleted for delegators that have to claim rewards after they withdraw all funds
    DeleteDelegatorAfterClaimRewardsEnableEpoch = 45

    # FixOOGReturnCodeEnableEpoch represents the epoch when the backward compatibility returning out of gas error is enabled
    FixOOGReturnCodeEnableEpoch = 46

    # RemoveNonUpdatedStorageEnableEpoch represents the epoch when the backward compatibility for removing non updated storage is enabled
    RemoveNonUpdatedStorageEnableEpoch = 47

    # OptimizeNFTStoreEnableEpoch represents the epoch when optimizations on NFT metadata store and send are enabled
    OptimizeNFTStoreEnableEpoch = 48

    # CreateNFTThroughExecByCallerEnableEpoch represents the epoch when nft creation through execution on destination by caller is enabled
    CreateNFTThroughExecByCallerEnableEpoch = 49

    # StopDecreasingValidatorRatingWhenStuckEnableEpoch represents the epoch when we should stop decreasing validator's rating if, for instance, a shard gets stuck
    StopDecreasingValidatorRatingWhenStuckEnableEpoch = 50

    # FrontRunningProtectionEnableEpoch represents the epoch when the first version of protection against front running is enabled
    FrontRunningProtectionEnableEpoch = 51

    # IsPayableBySCEnableEpoch represents the epoch when a new flag isPayable by SC is enabled
    IsPayableBySCEnableEpoch = 52

    # CleanUpInformativeSCRsEnableEpoch represents the epoch when the informative-only scrs are cleaned from miniblocks and logs are created from them
    CleanUpInformativeSCRsEnableEpoch = 53

    # StorageAPICostOptimizationEnableEpoch represents the epoch when new storage helper functions are enabled and cost is reduced in Wasm VM
    StorageAPICostOptimizationEnableEpoch = 54

    # TransformToMultiShardCreateEnableEpoch represents the epoch when the new function on esdt system sc is enabled to transfer create role into multishard
    TransformToMultiShardCreateEnableEpoch = 55

    # ESDTRegisterAndSetAllRolesEnableEpoch represents the epoch when new function to register tickerID and set all roles is enabled
    ESDTRegisterAndSetAllRolesEnableEpoch = 56

    # ScheduledMiniBlocksEnableEpoch represents the epoch when scheduled mini blocks would be created if needed
    ScheduledMiniBlocksEnableEpoch = 57

    # CorrectJailedNotUnstakedEpoch represents the epoch when the jailed validators will also be unstaked if the queue is empty
    CorrectJailedNotUnstakedEmptyQueueEpoch = 58

    # DoNotReturnOldBlockInBlockchainHookEnableEpoch represents the epoch when the fetch old block operation is
    # disabled in the blockchain hook component
    DoNotReturnOldBlockInBlockchainHookEnableEpoch = 59

    # AddFailedRelayedTxToInvalidMBsDisableEpoch represents the epoch when adding the failed relayed txs to invalid miniblocks is disabled
    AddFailedRelayedTxToInvalidMBsDisableEpoch = 60

    # SCRSizeInvariantOnBuiltInResultEnableEpoch represents the epoch when scr size invariant on built in result is enabled
    SCRSizeInvariantOnBuiltInResultEnableEpoch = 61

    # CheckCorrectTokenIDForTransferRoleEnableEpoch represents the epoch when the correct token ID check is applied for transfer role verification
    CheckCorrectTokenIDForTransferRoleEnableEpoch = 62

    # DisableExecByCallerEnableEpoch represents the epoch when the check on value is disabled on exec by caller
    DisableExecByCallerEnableEpoch = 63

    # RefactorContextEnableEpoch represents the epoch when refactoring/simplifying is enabled in contexts
    RefactorContextEnableEpoch = 64

    # FailExecutionOnEveryAPIErrorEnableEpoch represent the epoch when new protection in VM is enabled to fail all wrong API calls
    FailExecutionOnEveryAPIErrorEnableEpoch = 65

    # ManagedCryptoAPIsEnableEpoch represents the epoch when new managed crypto APIs are enabled in the wasm VM
    ManagedCryptoAPIsEnableEpoch = 66

    # CheckFunctionArgumentEnableEpoch represents the epoch when the extra argument check is enabled in vm-common
    CheckFunctionArgumentEnableEpoch = 67

    # CheckExecuteOnReadOnlyEnableEpoch represents the epoch when the extra checks are enabled for execution on read only
    CheckExecuteOnReadOnlyEnableEpoch = 68

    # ESDTMetadataContinuousCleanupEnableEpoch represents the epoch when esdt metadata is automatically deleted according to inshard liquidity
    ESDTMetadataContinuousCleanupEnableEpoch = 69

    # MiniBlockPartialExecutionEnableEpoch represents the epoch when mini block partial execution will be enabled
    MiniBlockPartialExecutionEnableEpoch = 70

    # FixAsyncCallBackArgsListEnableEpoch represents the epoch when the async callback arguments lists fix will be enabled
    FixAsyncCallBackArgsListEnableEpoch = 71

    # FixOldTokenLiquidityEnableEpoch represents the epoch when the fix for old token liquidity is enabled
    FixOldTokenLiquidityEnableEpoch = 72

    # RuntimeMemStoreLimitEnableEpoch represents the epoch when the condition for Runtime MemStore is enabled
    RuntimeMemStoreLimitEnableEpoch = 73

    # SetSenderInEeiOutputTransferEnableEpoch represents the epoch when setting the sender in eei output transfers will be enabled
    SetSenderInEeiOutputTransferEnableEpoch = 74

    # RefactorPeersMiniBlocksEnableEpoch represents the epoch when refactor of the peers mini blocks will be enabled
    RefactorPeersMiniBlocksEnableEpoch = 75

    # MaxBlockchainHookCountersEnableEpoch represents the epoch when the max blockchainhook counters are enabled
    MaxBlockchainHookCountersEnableEpoch = 76

    # WipeSingleNFTLiquidityDecreaseEnableEpoch represents the epoch when the system account liquidity is decreased for wipeSingleNFT as well
    WipeSingleNFTLiquidityDecreaseEnableEpoch = 77

    # AlwaysSaveTokenMetaDataEnableEpoch represents the epoch when the token metadata is always saved
    AlwaysSaveTokenMetaDataEnableEpoch = 78

    # RuntimeCodeSizeFixEnableEpoch represents the epoch when the code size fix in the VM is enabled
    RuntimeCodeSizeFixEnableEpoch = 79

    # RelayedNonceFixEnableEpoch represents the epoch when the nonce fix for relayed txs is enabled
    RelayedNonceFixEnableEpoch = 80

    # SetGuardianEnableEpoch represents the epoch when the guard account feature is enabled in the protocol
    SetGuardianEnableEpoch = 81

    # AutoBalanceDataTriesEnableEpoch represents the epoch when the data tries are automatically balanced by inserting at the hashed key instead of the normal key
    AutoBalanceDataTriesEnableEpoch = 82

    # KeepExecOrderOnCreatedSCRsEnableEpoch represents the epoch when the execution order of created SCRs is ensured
    KeepExecOrderOnCreatedSCRsEnableEpoch = 83

    # MultiClaimOnDelegationEnableEpoch represents the epoch when the multi claim on delegation is enabled
    MultiClaimOnDelegationEnableEpoch = 84

    # ChangeUsernameEnableEpoch represents the epoch when changing username is enabled
    ChangeUsernameEnableEpoch = 85

    # ConsistentTokensValuesLengthCheckEnableEpoch represents the epoch when the consistent tokens values length check is enabled
    ConsistentTokensValuesLengthCheckEnableEpoch = 86

    # FixDelegationChangeOwnerOnAccountEnableEpoch represents the epoch when the fix for the delegation system smart contract is enabled
    FixDelegationChangeOwnerOnAccountEnableEpoch = 87

    # DeterministicSortOnValidatorsInfoEnableEpoch represents the epoch when the deterministic sorting on validators info is enabled
    DeterministicSortOnValidatorsInfoEnableEpoch = 66

    # DynamicGasCostForDataTrieStorageLoadEnableEpoch represents the epoch when dynamic gas cost for data trie storage load will be enabled
    DynamicGasCostForDataTrieStorageLoadEnableEpoch = 64

	# ScToScLogEventEnableEpoch represents the epoch when the sc to sc log event feature is enabled
	ScToScLogEventEnableEpoch = 88

    # NFTStopCreateEnableEpoch represents the epoch when NFT stop create feature is enabled
    NFTStopCreateEnableEpoch = 89

    # ChangeOwnerAddressCrossShardThroughSCEnableEpoch represents the epoch when the change owner address built in function will work also through a smart contract call cross shard
    ChangeOwnerAddressCrossShardThroughSCEnableEpoch = 90

    # FixGasRemainingForSaveKeyValueBuiltinFunctionEnableEpoch represents the epoch when the fix for the remaining gas in the SaveKeyValue builtin function is enabled
    FixGasRemainingForSaveKeyValueBuiltinFunctionEnableEpoch = 91
    
    # MigrateDataTrieEnableEpoch represents the epoch when the data tries migration is enabled
    MigrateDataTrieEnableEpoch = 92

    # CurrentRandomnessOnSortingEnableEpoch represents the epoch when the current randomness on sorting is enabled
    CurrentRandomnessOnSortingEnableEpoch = 93

    # AlwaysMergeContextsInEEIEnableEpoch represents the epoch in which the EEI will always merge the contexts
    AlwaysMergeContextsInEEIEnableEpoch = 94

    # CleanupAuctionOnLowWaitingListEnableEpoch represents the epoch when the cleanup auction on low waiting list is enabled
    CleanupAuctionOnLowWaitingListEnableEpoch = 95

    # UseGasBoundedShouldFailExecutionEnableEpoch represents the epoch when use bounded gas function should fail execution in case of error
    UseGasBoundedShouldFailExecutionEnableEpoch = 96

    # DynamicESDTEnableEpoch represents the epoch when dynamic NFT feature is enabled
    DynamicESDTEnableEpoch = 97

    # EGLDInMultiTransferEnableEpoch represents the epoch when EGLD in MultiTransfer is enabled
    EGLDInMultiTransferEnableEpoch = 98

    # CryptoOpcodesV2EnableEpoch represents the epoch when BLSMultiSig, Secp256r1 and other opcodes are enabled
    CryptoOpcodesV2EnableEpoch = 99

    # FixRelayedBaseCostEnableEpoch represents the epoch when the fix for relayed base cost will be enabled
    FixRelayedBaseCostEnableEpoch = 100

    # MultiESDTNFTTransferAndExecuteByUserEnableEpoch represents the epoch when enshrined sovereign cross chain opcodes are enabled
    MultiESDTNFTTransferAndExecuteByUserEnableEpoch = 101

<<<<<<< HEAD
	# DelegationImprovementsV3EnableEpoch represents the epoch when the new delegation features are enabled
	DelegationImprovementsV3EnableEpoch = 102
=======
	# FixRelayedMoveBalanceToNonPayableSCEnableEpoch represents the epoch when the fix for relayed move balance to non payable sc will be enabled
    FixRelayedMoveBalanceToNonPayableSCEnableEpoch = 102
>>>>>>> 79795586

    # MaxNodesChangeEnableEpoch holds configuration for changing the maximum number of nodes and the enabling epoch
    MaxNodesChangeEnableEpoch = [
        { EpochEnable = 44, MaxNumNodes = 2169, NodesToShufflePerShard = 80 },
        { EpochEnable = 45, MaxNumNodes = 3200, NodesToShufflePerShard = 80 }
    ]

    BLSMultiSignerEnableEpoch = [
        {EnableEpoch = 0, Type = "no-KOSK"},
        {EnableEpoch = 3, Type = "KOSK"}
    ]
	
[GasSchedule]
    GasScheduleByEpochs = [
        { StartEpoch = 46, FileName = "gasScheduleV1.toml" },
        { StartEpoch = 47, FileName = "gasScheduleV3.toml" },
    ]
`

	expectedCfg := EpochConfig{
		EnableEpochs: EnableEpochs{
			SCDeployEnableEpoch:                                      1,
			BuiltInFunctionsEnableEpoch:                              2,
			RelayedTransactionsEnableEpoch:                           3,
			PenalizedTooMuchGasEnableEpoch:                           4,
			SwitchJailWaitingEnableEpoch:                             5,
			BelowSignedThresholdEnableEpoch:                          6,
			SwitchHysteresisForMinNodesEnableEpoch:                   7,
			TransactionSignedWithTxHashEnableEpoch:                   8,
			MetaProtectionEnableEpoch:                                9,
			AheadOfTimeGasUsageEnableEpoch:                           10,
			GasPriceModifierEnableEpoch:                              11,
			RepairCallbackEnableEpoch:                                12,
			BlockGasAndFeesReCheckEnableEpoch:                        13,
			BalanceWaitingListsEnableEpoch:                           14,
			ReturnDataToLastTransferEnableEpoch:                      15,
			SenderInOutTransferEnableEpoch:                           16,
			StakeEnableEpoch:                                         17,
			StakingV2EnableEpoch:                                     18,
			DoubleKeyProtectionEnableEpoch:                           19,
			ESDTEnableEpoch:                                          20,
			GovernanceEnableEpoch:                                    21,
			DelegationManagerEnableEpoch:                             22,
			DelegationSmartContractEnableEpoch:                       23,
			CorrectLastUnjailedEnableEpoch:                           24,
			RelayedTransactionsV2EnableEpoch:                         25,
			UnbondTokensV2EnableEpoch:                                26,
			SaveJailedAlwaysEnableEpoch:                              27,
			ReDelegateBelowMinCheckEnableEpoch:                       28,
			ValidatorToDelegationEnableEpoch:                         29,
			IncrementSCRNonceInMultiTransferEnableEpoch:              31,
			ESDTMultiTransferEnableEpoch:                             32,
			GlobalMintBurnDisableEpoch:                               33,
			ESDTTransferRoleEnableEpoch:                              34,
			ComputeRewardCheckpointEnableEpoch:                       36,
			SCRSizeInvariantCheckEnableEpoch:                         37,
			BackwardCompSaveKeyValueEnableEpoch:                      38,
			ESDTNFTCreateOnMultiShardEnableEpoch:                     39,
			MetaESDTSetEnableEpoch:                                   40,
			AddTokensToDelegationEnableEpoch:                         41,
			MultiESDTTransferFixOnCallBackOnEnableEpoch:              42,
			OptimizeGasUsedInCrossMiniBlocksEnableEpoch:              43,
			CorrectFirstQueuedEpoch:                                  44,
			DeleteDelegatorAfterClaimRewardsEnableEpoch:              45,
			FixOOGReturnCodeEnableEpoch:                              46,
			RemoveNonUpdatedStorageEnableEpoch:                       47,
			OptimizeNFTStoreEnableEpoch:                              48,
			CreateNFTThroughExecByCallerEnableEpoch:                  49,
			StopDecreasingValidatorRatingWhenStuckEnableEpoch:        50,
			FrontRunningProtectionEnableEpoch:                        51,
			IsPayableBySCEnableEpoch:                                 52,
			CleanUpInformativeSCRsEnableEpoch:                        53,
			StorageAPICostOptimizationEnableEpoch:                    54,
			TransformToMultiShardCreateEnableEpoch:                   55,
			ESDTRegisterAndSetAllRolesEnableEpoch:                    56,
			ScheduledMiniBlocksEnableEpoch:                           57,
			CorrectJailedNotUnstakedEmptyQueueEpoch:                  58,
			DoNotReturnOldBlockInBlockchainHookEnableEpoch:           59,
			AddFailedRelayedTxToInvalidMBsDisableEpoch:               60,
			SCRSizeInvariantOnBuiltInResultEnableEpoch:               61,
			CheckCorrectTokenIDForTransferRoleEnableEpoch:            62,
			DisableExecByCallerEnableEpoch:                           63,
			RefactorContextEnableEpoch:                               64,
			FailExecutionOnEveryAPIErrorEnableEpoch:                  65,
			ManagedCryptoAPIsEnableEpoch:                             66,
			CheckFunctionArgumentEnableEpoch:                         67,
			CheckExecuteOnReadOnlyEnableEpoch:                        68,
			ESDTMetadataContinuousCleanupEnableEpoch:                 69,
			MiniBlockPartialExecutionEnableEpoch:                     70,
			FixAsyncCallBackArgsListEnableEpoch:                      71,
			FixOldTokenLiquidityEnableEpoch:                          72,
			RuntimeMemStoreLimitEnableEpoch:                          73,
			SetSenderInEeiOutputTransferEnableEpoch:                  74,
			RefactorPeersMiniBlocksEnableEpoch:                       75,
			MaxBlockchainHookCountersEnableEpoch:                     76,
			WipeSingleNFTLiquidityDecreaseEnableEpoch:                77,
			AlwaysSaveTokenMetaDataEnableEpoch:                       78,
			RuntimeCodeSizeFixEnableEpoch:                            79,
			RelayedNonceFixEnableEpoch:                               80,
			SetGuardianEnableEpoch:                                   81,
			AutoBalanceDataTriesEnableEpoch:                          82,
			KeepExecOrderOnCreatedSCRsEnableEpoch:                    83,
			MultiClaimOnDelegationEnableEpoch:                        84,
			ChangeUsernameEnableEpoch:                                85,
			ConsistentTokensValuesLengthCheckEnableEpoch:             86,
			FixDelegationChangeOwnerOnAccountEnableEpoch:             87,
			ScToScLogEventEnableEpoch:                                88,
			NFTStopCreateEnableEpoch:                                 89,
			ChangeOwnerAddressCrossShardThroughSCEnableEpoch:         90,
			FixGasRemainingForSaveKeyValueBuiltinFunctionEnableEpoch: 91,
			MigrateDataTrieEnableEpoch:                               92,
			CurrentRandomnessOnSortingEnableEpoch:                    93,
			AlwaysMergeContextsInEEIEnableEpoch:                      94,
			CleanupAuctionOnLowWaitingListEnableEpoch:                95,
			UseGasBoundedShouldFailExecutionEnableEpoch:              96,
			DynamicESDTEnableEpoch:                                   97,
			EGLDInMultiTransferEnableEpoch:                           98,
			CryptoOpcodesV2EnableEpoch:                               99,
			FixRelayedBaseCostEnableEpoch:                            100,
			MultiESDTNFTTransferAndExecuteByUserEnableEpoch:          101,
<<<<<<< HEAD
			DelegationImprovementsV3EnableEpoch:                      102,
=======
			FixRelayedMoveBalanceToNonPayableSCEnableEpoch:           102,
>>>>>>> 79795586
			MaxNodesChangeEnableEpoch: []MaxNodesChangeConfig{
				{
					EpochEnable:            44,
					MaxNumNodes:            2169,
					NodesToShufflePerShard: 80,
				},
				{
					EpochEnable:            45,
					MaxNumNodes:            3200,
					NodesToShufflePerShard: 80,
				},
			},
			DeterministicSortOnValidatorsInfoEnableEpoch:    66,
			DynamicGasCostForDataTrieStorageLoadEnableEpoch: 64,
			BLSMultiSignerEnableEpoch: []MultiSignerConfig{
				{
					EnableEpoch: 0,
					Type:        "no-KOSK",
				},
				{
					EnableEpoch: 3,
					Type:        "KOSK",
				},
			},
		},

		GasSchedule: GasScheduleConfig{
			GasScheduleByEpochs: []GasScheduleByEpochs{
				{
					StartEpoch: 46,
					FileName:   "gasScheduleV1.toml",
				},
				{
					StartEpoch: 47,
					FileName:   "gasScheduleV3.toml",
				},
			},
		},
	}
	cfg := EpochConfig{}

	err := toml.Unmarshal([]byte(testString), &cfg)

	assert.Nil(t, err)
	assert.Equal(t, expectedCfg, cfg)
}<|MERGE_RESOLUTION|>--- conflicted
+++ resolved
@@ -881,13 +881,11 @@
     # MultiESDTNFTTransferAndExecuteByUserEnableEpoch represents the epoch when enshrined sovereign cross chain opcodes are enabled
     MultiESDTNFTTransferAndExecuteByUserEnableEpoch = 101
 
-<<<<<<< HEAD
-	# DelegationImprovementsV3EnableEpoch represents the epoch when the new delegation features are enabled
-	DelegationImprovementsV3EnableEpoch = 102
-=======
 	# FixRelayedMoveBalanceToNonPayableSCEnableEpoch represents the epoch when the fix for relayed move balance to non payable sc will be enabled
     FixRelayedMoveBalanceToNonPayableSCEnableEpoch = 102
->>>>>>> 79795586
+
+	# DelegationImprovementsV3EnableEpoch represents the epoch when the new delegation features are enabled
+	DelegationImprovementsV3EnableEpoch = 103
 
     # MaxNodesChangeEnableEpoch holds configuration for changing the maximum number of nodes and the enabling epoch
     MaxNodesChangeEnableEpoch = [
@@ -1008,11 +1006,8 @@
 			CryptoOpcodesV2EnableEpoch:                               99,
 			FixRelayedBaseCostEnableEpoch:                            100,
 			MultiESDTNFTTransferAndExecuteByUserEnableEpoch:          101,
-<<<<<<< HEAD
-			DelegationImprovementsV3EnableEpoch:                      102,
-=======
 			FixRelayedMoveBalanceToNonPayableSCEnableEpoch:           102,
->>>>>>> 79795586
+			DelegationImprovementsV3EnableEpoch:                      103,
 			MaxNodesChangeEnableEpoch: []MaxNodesChangeConfig{
 				{
 					EpochEnable:            44,
