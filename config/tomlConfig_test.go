package config

import (
	"fmt"
	"strconv"
	"testing"

	"github.com/pelletier/go-toml"
	"github.com/stretchr/testify/assert"
	"github.com/stretchr/testify/require"
)

func TestTomlParser(t *testing.T) {
	txBlockBodyStorageSize := 170
	txBlockBodyStorageType := "type1"
	txBlockBodyStorageShards := 5
	txBlockBodyStorageFile := "path1/file1"
	txBlockBodyStorageTypeDB := "type2"

	receiptsStorageSize := 171
	receiptsStorageType := "type3"
	receiptsStorageFile := "path1/file2"
	receiptsStorageTypeDB := "type4"

	scheduledSCRsStorageSize := 174
	scheduledSCRsStorageType := "type7"
	scheduledSCRsStorageFile := "path1/file4"
	scheduledSCRsStorageTypeDB := "type8"

	logsPath := "pathLogger"
	logsStackDepth := 1010

	accountsStorageSize := 172
	accountsStorageType := "type5"
	accountsStorageFile := "path1/file3"
	accountsStorageTypeDB := "type6"

	hasherType := "hashFunc4"
	multiSigHasherType := "hashFunc5"

	consensusType := "bls"

	arwenVersions := []ArwenVersionByEpoch{
		{StartEpoch: 12, Version: "v0.3"},
		{StartEpoch: 88, Version: "v1.2"},
	}

	cfgExpected := Config{
		MiniBlocksStorage: StorageConfig{
			Cache: CacheConfig{
				Capacity: uint32(txBlockBodyStorageSize),
				Type:     txBlockBodyStorageType,
				Shards:   uint32(txBlockBodyStorageShards),
			},
			DB: DBConfig{
				FilePath: txBlockBodyStorageFile,
				Type:     txBlockBodyStorageTypeDB,
			},
		},
		ReceiptsStorage: StorageConfig{
			Cache: CacheConfig{
				Capacity: uint32(receiptsStorageSize),
				Type:     receiptsStorageType,
			},
			DB: DBConfig{
				FilePath: receiptsStorageFile,
				Type:     receiptsStorageTypeDB,
			},
		},
		ScheduledSCRsStorage: StorageConfig{
			Cache: CacheConfig{
				Capacity: uint32(scheduledSCRsStorageSize),
				Type:     scheduledSCRsStorageType,
			},
			DB: DBConfig{
				FilePath: scheduledSCRsStorageFile,
				Type:     scheduledSCRsStorageTypeDB,
			},
		},
		AccountsTrieStorage: StorageConfig{
			Cache: CacheConfig{
				Capacity: uint32(accountsStorageSize),
				Type:     accountsStorageType,
			},
			DB: DBConfig{
				FilePath: accountsStorageFile,
				Type:     accountsStorageTypeDB,
			},
		},
		Hasher: TypeConfig{
			Type: hasherType,
		},
		MultisigHasher: TypeConfig{
			Type: multiSigHasherType,
		},
		Consensus: ConsensusConfig{
			Type: consensusType,
		},
		VirtualMachine: VirtualMachineServicesConfig{
			Execution: VirtualMachineConfig{
				ArwenVersions:                       arwenVersions,
				TimeOutForSCExecutionInMilliseconds: 10000,
				WasmerSIGSEGVPassthrough:            true,
			},
			Querying: QueryVirtualMachineConfig{
				NumConcurrentVMs:     16,
				VirtualMachineConfig: VirtualMachineConfig{ArwenVersions: arwenVersions},
			},
			GasConfig: VirtualMachineGasConfig{
				MaxGasPerVmQuery: 1_500_000_000,
			},
		},
		Debug: DebugConfig{
			InterceptorResolver: InterceptorResolverDebugConfig{
				Enabled:                    true,
				EnablePrint:                true,
				CacheSize:                  10000,
				IntervalAutoPrintInSeconds: 20,
				NumRequestsThreshold:       9,
				NumResolveFailureThreshold: 3,
				DebugLineExpiration:        10,
			},
			Antiflood: AntifloodDebugConfig{
				Enabled:                    true,
				CacheSize:                  10000,
				IntervalAutoPrintInSeconds: 20,
			},
			ShuffleOut: ShuffleOutDebugConfig{
				CallGCWhenShuffleOut:    true,
				ExtraPrintsOnShuffleOut: true,
				DoProfileOnShuffleOut:   true,
			},
		},
	}
	testString := `
[MiniBlocksStorage]
    [MiniBlocksStorage.Cache]
        Capacity = ` + strconv.Itoa(txBlockBodyStorageSize) + `
        Type = "` + txBlockBodyStorageType + `"
		Shards = ` + strconv.Itoa(txBlockBodyStorageShards) + `
    [MiniBlocksStorage.DB]
        FilePath = "` + txBlockBodyStorageFile + `"
        Type = "` + txBlockBodyStorageTypeDB + `"

[ReceiptsStorage]
    [ReceiptsStorage.Cache]
        Capacity = ` + strconv.Itoa(receiptsStorageSize) + `
        Type = "` + receiptsStorageType + `"
    [ReceiptsStorage.DB]
        FilePath = "` + receiptsStorageFile + `"
        Type = "` + receiptsStorageTypeDB + `"

[ScheduledSCRsStorage]
    [ScheduledSCRsStorage.Cache]
        Capacity = ` + strconv.Itoa(scheduledSCRsStorageSize) + `
        Type = "` + scheduledSCRsStorageType + `"
    [ScheduledSCRsStorage.DB]
        FilePath = "` + scheduledSCRsStorageFile + `"
        Type = "` + scheduledSCRsStorageTypeDB + `"

[Logger]
    Path = "` + logsPath + `"
    StackTraceDepth = ` + strconv.Itoa(logsStackDepth) + `

[AccountsTrieStorage]
    [AccountsTrieStorage.Cache]
        Capacity = ` + strconv.Itoa(accountsStorageSize) + `
        Type = "` + accountsStorageType + `"
    [AccountsTrieStorage.DB]
        FilePath = "` + accountsStorageFile + `"
        Type = "` + accountsStorageTypeDB + `"

[Hasher]
	Type = "` + hasherType + `"

[MultisigHasher]
	Type = "` + multiSigHasherType + `"

[Consensus]
	Type = "` + consensusType + `"

[VirtualMachine]
    [VirtualMachine.Execution]
        TimeOutForSCExecutionInMilliseconds = 10000 # 10 seconds = 10000 milliseconds
        WasmerSIGSEGVPassthrough            = true
        ArwenVersions = [
            { StartEpoch = 12, Version = "v0.3" },
            { StartEpoch = 88, Version = "v1.2" },
        ]

    [VirtualMachine.Querying]
        NumConcurrentVMs = 16
        ArwenVersions = [
            { StartEpoch = 12, Version = "v0.3" },
            { StartEpoch = 88, Version = "v1.2" },
        ]

	[VirtualMachine.GasConfig]
		MaxGasPerVmQuery = 1500000000

[Debug]
    [Debug.InterceptorResolver]
        Enabled = true
        CacheSize = 10000
        EnablePrint	= true
        IntervalAutoPrintInSeconds = 20
        NumRequestsThreshold = 9
        NumResolveFailureThreshold = 3
        DebugLineExpiration = 10
    [Debug.Antiflood]
        Enabled = true
        CacheSize = 10000
        IntervalAutoPrintInSeconds = 20
    [Debug.ShuffleOut]
        CallGCWhenShuffleOut = true
        ExtraPrintsOnShuffleOut = true
        DoProfileOnShuffleOut = true
`
	cfg := Config{}

	err := toml.Unmarshal([]byte(testString), &cfg)

	require.Nil(t, err)
	require.Equal(t, cfgExpected, cfg)
}

func TestTomlEconomicsParser(t *testing.T) {
	protocolSustainabilityPercentage := 0.1
	leaderPercentage1 := 0.1
	leaderPercentage2 := 0.2
	epoch0 := uint32(0)
	epoch1 := uint32(1)
	developerPercentage := 0.3
	maxGasLimitPerBlock := "18446744073709551615"
	minGasPrice := "18446744073709551615"
	minGasLimit := "18446744073709551615"
	protocolSustainabilityAddress := "erd1932eft30w753xyvme8d49qejgkjc09n5e49w4mwdjtm0neld797su0dlxp"
	denomination := 18

	cfgEconomicsExpected := EconomicsConfig{
		GlobalSettings: GlobalSettings{
			Denomination: denomination,
		},
		RewardsSettings: RewardsSettings{
			RewardsConfigByEpoch: []EpochRewardSettings{
				{
					EpochEnable:                      epoch0,
					LeaderPercentage:                 leaderPercentage1,
					ProtocolSustainabilityPercentage: protocolSustainabilityPercentage,
					ProtocolSustainabilityAddress:    protocolSustainabilityAddress,
					DeveloperPercentage:              developerPercentage,
				},
				{
					EpochEnable:                      epoch1,
					LeaderPercentage:                 leaderPercentage2,
					ProtocolSustainabilityPercentage: protocolSustainabilityPercentage,
					ProtocolSustainabilityAddress:    protocolSustainabilityAddress,
					DeveloperPercentage:              developerPercentage,
				},
			},
		},
		FeeSettings: FeeSettings{
			GasLimitSettings: []GasLimitSetting{
				{
					MaxGasLimitPerBlock: maxGasLimitPerBlock,
					MinGasLimit:         minGasLimit,
				},
			},
			MinGasPrice: minGasPrice,
		},
	}

	testString := `
[GlobalSettings]
    Denomination = ` + fmt.Sprintf("%d", denomination) + `
[RewardsSettings]
	[[RewardsSettings.RewardsConfigByEpoch]]
	EpochEnable = ` + fmt.Sprintf("%d", epoch0) + `
   	LeaderPercentage = ` + fmt.Sprintf("%.6f", leaderPercentage1) + `
   	DeveloperPercentage = ` + fmt.Sprintf("%.6f", developerPercentage) + `
   	ProtocolSustainabilityPercentage = ` + fmt.Sprintf("%.6f", protocolSustainabilityPercentage) + ` #fraction of value 0.1 - 10%
   	ProtocolSustainabilityAddress = "` + protocolSustainabilityAddress + `"

	[[RewardsSettings.RewardsConfigByEpoch]]
	EpochEnable = ` + fmt.Sprintf("%d", epoch1) + `
	LeaderPercentage = ` + fmt.Sprintf("%.6f", leaderPercentage2) + `
    DeveloperPercentage = ` + fmt.Sprintf("%.6f", developerPercentage) + `
    ProtocolSustainabilityPercentage = ` + fmt.Sprintf("%.6f", protocolSustainabilityPercentage) + ` #fraction of value 0.1 - 10%
    ProtocolSustainabilityAddress = "` + protocolSustainabilityAddress + `"

[FeeSettings]
	GasLimitSettings = [{EnableEpoch = 0, MaxGasLimitPerBlock = "` + maxGasLimitPerBlock + `", MaxGasLimitPerMiniBlock = "", MaxGasLimitPerMetaBlock = "", MaxGasLimitPerMetaMiniBlock = "", MaxGasLimitPerTx = "", MinGasLimit = "` + minGasLimit + `"}] 
    MinGasPrice = "` + minGasPrice + `"
`
	cfg := EconomicsConfig{}

	err := toml.Unmarshal([]byte(testString), &cfg)

	assert.Nil(t, err)
	assert.Equal(t, cfgEconomicsExpected, cfg)
}

func TestTomlPreferencesParser(t *testing.T) {
	nodeDisplayName := "test-name"
	destinationShardAsObs := "3"
	identity := "test-identity"
	redundancyLevel := int64(0)
	prefPubKey0 := "preferred pub key 0"
	prefPubKey1 := "preferred pub key 1"

	cfgPreferencesExpected := Preferences{
		Preferences: PreferencesConfig{
			NodeDisplayName:            nodeDisplayName,
			DestinationShardAsObserver: destinationShardAsObs,
			Identity:                   identity,
			RedundancyLevel:            redundancyLevel,
			PreferredConnections:       []string{prefPubKey0, prefPubKey1},
		},
	}

	testString := `
[Preferences]
	NodeDisplayName = "` + nodeDisplayName + `"
	DestinationShardAsObserver = "` + destinationShardAsObs + `"
	Identity = "` + identity + `"
	RedundancyLevel = ` + fmt.Sprintf("%d", redundancyLevel) + `
	PreferredConnections = [
		"` + prefPubKey0 + `",
		"` + prefPubKey1 + `"
	]
`
	cfg := Preferences{}

	err := toml.Unmarshal([]byte(testString), &cfg)

	assert.Nil(t, err)
	assert.Equal(t, cfgPreferencesExpected, cfg)
}

func TestTomlExternalParser(t *testing.T) {
	indexerURL := "url"
	elasticUsername := "user"
	elasticPassword := "pass"

	cfgExternalExpected := ExternalConfig{
		ElasticSearchConnector: ElasticSearchConfig{
			Enabled:  true,
			URL:      indexerURL,
			Username: elasticUsername,
			Password: elasticPassword,
		},
	}

	testString := `
[ElasticSearchConnector]
    Enabled = true
    URL = "` + indexerURL + `"
    Username = "` + elasticUsername + `"
    Password = "` + elasticPassword + `"`

	cfg := ExternalConfig{}

	err := toml.Unmarshal([]byte(testString), &cfg)

	assert.Nil(t, err)
	assert.Equal(t, cfgExternalExpected, cfg)
}

func TestAPIRoutesToml(t *testing.T) {
	package0 := "testPackage0"
	route0 := "testRoute0"
	route1 := "testRoute1"

	package1 := "testPackage1"
	route2 := "testRoute2"

	loggingThreshold := 10

	expectedCfg := ApiRoutesConfig{
		Logging: ApiLoggingConfig{
			LoggingEnabled:          true,
			ThresholdInMicroSeconds: loggingThreshold,
		},
		APIPackages: map[string]APIPackageConfig{
			package0: {
				Routes: []RouteConfig{
					{Name: route0, Open: true},
					{Name: route1, Open: true},
				},
			},
			package1: {
				Routes: []RouteConfig{
					{Name: route2, Open: false},
				},
			},
		},
	}

	testString := `
[Logging]
    LoggingEnabled = true
    ThresholdInMicroSeconds = 10

     # API routes configuration
[APIPackages]

[APIPackages.` + package0 + `]
	Routes = [
        # test comment
        { Name = "` + route0 + `", Open = true },

        # test comment
        { Name = "` + route1 + `", Open = true },
	]

[APIPackages.` + package1 + `]
	Routes = [
         # test comment
        { Name = "` + route2 + `", Open = false }
    ]
 `

	cfg := ApiRoutesConfig{}

	err := toml.Unmarshal([]byte(testString), &cfg)

	assert.Nil(t, err)
	assert.Equal(t, expectedCfg, cfg)
}

func TestP2pConfig(t *testing.T) {
	initialPeersList := "/ip4/127.0.0.1/tcp/9999/p2p/16Uiu2HAkw5SNNtSvH1zJiQ6Gc3WoGNSxiyNueRKe6fuAuh57G3Bk"
	protocolID := "test protocol id"
	shardingType := "ListSharder"
	seed := "test seed"
	port := "37373-38383"

	testString := `
#P2P config file
[Node]
    Port = "` + port + `"
    Seed = "` + seed + `"
    ThresholdMinConnectedPeers = 0

[KadDhtPeerDiscovery]
    Enabled = false
    Type = ""
    RefreshIntervalInSec = 0
    ProtocolID = "` + protocolID + `"
    InitialPeerList = ["` + initialPeersList + `"]

    #kademlia's routing table bucket size
    BucketSize = 0

    #RoutingTableRefreshIntervalInSec defines how many seconds should pass between 2 kad routing table auto refresh calls
    RoutingTableRefreshIntervalInSec = 0

[Sharding]
    # The targeted number of peer connections
    TargetPeerCount = 0
    MaxIntraShardValidators = 0
    MaxCrossShardValidators = 0
    MaxIntraShardObservers = 0
    MaxCrossShardObservers = 0
    MaxSeeders = 0
    Type = "` + shardingType + `"
    [AdditionalConnections]
        MaxFullHistoryObservers = 0`

	expectedCfg := P2PConfig{
		Node: NodeConfig{
			Port: port,
			Seed: seed,
		},
		KadDhtPeerDiscovery: KadDhtPeerDiscoveryConfig{
			ProtocolID:      protocolID,
			InitialPeerList: []string{initialPeersList},
		},
		Sharding: ShardingConfig{
			Type: shardingType,
		},
	}
	cfg := P2PConfig{}

	err := toml.Unmarshal([]byte(testString), &cfg)

	assert.Nil(t, err)
	assert.Equal(t, expectedCfg, cfg)
}

func TestEnableEpochConfig(t *testing.T) {
	testString := `
[EnableEpochs]
    # SCDeployEnableEpoch represents the epoch when the deployment of smart contracts will be enabled
    SCDeployEnableEpoch = 1

    # BuiltInFunctionsEnableEpoch represents the epoch when the built in functions will be enabled
    BuiltInFunctionsEnableEpoch = 2

    # RelayedTransactionsEnableEpoch represents the epoch when the relayed transactions will be enabled
    RelayedTransactionsEnableEpoch = 3

    # PenalizedTooMuchGasEnableEpoch represents the epoch when the penalization for using too much gas will be enabled
    PenalizedTooMuchGasEnableEpoch = 4

    # SwitchJailWaitingEnableEpoch represents the epoch when the system smart contract processing at end of epoch is enabled
    SwitchJailWaitingEnableEpoch = 5

    # BelowSignedThresholdEnableEpoch represents the epoch when the change for computing rating for validators below signed rating is enabled
    BelowSignedThresholdEnableEpoch = 6

    # SwitchHysteresisForMinNodesEnableEpoch represents the epoch when the system smart contract changes its config to consider
    # also (minimum) hysteresis nodes for the minimum number of nodes
    SwitchHysteresisForMinNodesEnableEpoch = 7

    # TransactionSignedWithTxHashEnableEpoch represents the epoch when the node will also accept transactions that are
    # signed with the hash of transaction
    TransactionSignedWithTxHashEnableEpoch = 8

    # MetaProtectionEnableEpoch represents the epoch when the transactions to the metachain are checked to have enough gas
    MetaProtectionEnableEpoch = 9

    # AheadOfTimeGasUsageEnableEpoch represents the epoch when the cost of smart contract prepare changes from compiler per byte to ahead of time prepare per byte
    AheadOfTimeGasUsageEnableEpoch = 10

    # GasPriceModifierEnableEpoch represents the epoch when the gas price modifier in fee computation is enabled
    GasPriceModifierEnableEpoch = 11

    # RepairCallbackEnableEpoch represents the epoch when the callback repair is activated for scrs
    RepairCallbackEnableEpoch = 12

    # BlockGasAndFeesReCheckEnableEpoch represents the epoch when gas and fees used in each created or processed block are re-checked
    BlockGasAndFeesReCheckEnableEpoch = 13

    # BalanceWaitingListsEnableEpoch represents the epoch when the shard waiting lists are balanced at the start of an epoch
    BalanceWaitingListsEnableEpoch = 14

    # ReturnDataToLastTransferEnableEpoch represents the epoch when returned data is added to last output transfer for callbacks
    ReturnDataToLastTransferEnableEpoch = 15

    # SenderInOutTransferEnableEpoch represents the epoch when the feature of having different senders in output transfer is enabled
    SenderInOutTransferEnableEpoch = 16

    # StakeEnableEpoch represents the epoch when staking is enabled
    StakeEnableEpoch = 17

    # StakingV2EnableEpoch represents the epoch when staking v2 is enabled
    StakingV2EnableEpoch = 18

    DoubleKeyProtectionEnableEpoch = 19

    # ESDTEnableEpoch represents the epoch when ESDT is enabled
    ESDTEnableEpoch = 20

    # GovernanceEnableEpoch represents the epoch when governance is enabled
    GovernanceEnableEpoch = 21

    # DelegationManagerEnableEpoch represents the epoch when the delegation manager is enabled
    # epoch should not be 0
    DelegationManagerEnableEpoch = 22

    # DelegationSmartContractEnableEpoch represents the epoch when delegation smart contract is enabled
    # epoch should not be 0
    DelegationSmartContractEnableEpoch = 23

    # CorrectLastUnjailedEnableEpoch represents the epoch when the fix regaring the last unjailed node should apply
    CorrectLastUnjailedEnableEpoch = 24

    # RelayedTransactionsV2EnableEpoch represents the epoch when the relayed transactions V2 will be enabled
    RelayedTransactionsV2EnableEpoch = 25

    # UnbondTokensV2EnableEpoch represents the epoch when the new implementation of the unbond tokens function is available
    UnbondTokensV2EnableEpoch = 26

    # SaveJailedAlwaysEnableEpoch represents the epoch when saving jailed status at end of epoch will happen in all cases
    SaveJailedAlwaysEnableEpoch = 27

    # ReDelegateBelowMinCheckEnableEpoch represents the epoch when the check for the re-delegated value will be enabled
    ReDelegateBelowMinCheckEnableEpoch = 28

    # ValidatorToDelegationEnableEpoch represents the epoch when the validator-to-delegation feature will be enabled
    ValidatorToDelegationEnableEpoch = 29

    # WaitingListFixEnableEpoch represents the epoch when the 6 epoch waiting list fix is enabled
    WaitingListFixEnableEpoch = 30

    # IncrementSCRNonceInMultiTransferEnableEpoch represents the epoch when the fix for preventing the generation of the same SCRs
    # is enabled. The fix is done by adding an extra increment.
    IncrementSCRNonceInMultiTransferEnableEpoch = 31

    # ESDTMultiTransferEnableEpoch represents the epoch when esdt multitransfer built in function is enabled
    ESDTMultiTransferEnableEpoch = 32

    # GlobalMintBurnDisableEpoch represents the epoch when the global mint and burn functions are disabled
    GlobalMintBurnDisableEpoch = 33

    # ESDTTransferRoleEnableEpoch represents the epoch when esdt transfer role set is enabled
    ESDTTransferRoleEnableEpoch = 34

    # BuiltInFunctionOnMetaEnableEpoch represents the epoch when built in function processing on metachain is enabled
    BuiltInFunctionOnMetaEnableEpoch = 35

    # ComputeRewardCheckpointEnableEpoch represents the epoch when compute rewards checkpoint epoch is enabled
    ComputeRewardCheckpointEnableEpoch = 36

    # SCRSizeInvariantCheckEnableEpoch represents the epoch when the scr size invariant check is enabled
    SCRSizeInvariantCheckEnableEpoch = 37

    # BackwardCompSaveKeyValueEnableEpoch represents the epoch when backward compatibility save key value is enabled
    BackwardCompSaveKeyValueEnableEpoch = 38

    # ESDTNFTCreateOnMultiShardEnableEpoch represents the epoch when esdt nft creation on multiple shards is enabled
    ESDTNFTCreateOnMultiShardEnableEpoch = 39

    # MetaESDTSetEnableEpoch represents the epoch when the backward compatibility for save key value error is enabled
    MetaESDTSetEnableEpoch = 40

    # AddTokensToDelegationEnableEpoch represents the epoch when adding tokens to delegation is enabled for whitelisted address
    AddTokensToDelegationEnableEpoch = 41

    # MultiESDTTransferFixOnCallBackOnEnableEpoch represents the epoch when multi esdt transfer on callback fix is enabled
    MultiESDTTransferFixOnCallBackOnEnableEpoch = 42

    # OptimizeGasUsedInCrossMiniBlocksEnableEpoch represents the epoch when gas used in cross shard mini blocks will be optimized
    OptimizeGasUsedInCrossMiniBlocksEnableEpoch = 43

    # FixOOGReturnCodeEnableEpoch represents the epoch when the backward compatibility returning out of gas error is enabled
    FixOOGReturnCodeEnableEpoch = 44

    # RemoveNonUpdatedStorageEnableEpoch represents the epoch when the backward compatibility for removing non updated storage is enabled
    RemoveNonUpdatedStorageEnableEpoch = 45

    # OptimizeNFTStoreEnableEpoch represents the epoch when optimizations on NFT metadata store and send are enabled
    OptimizeNFTStoreEnableEpoch = 46

    # CreateNFTThroughExecByCallerEnableEpoch represents the epoch when nft creation through execution on destination by caller is enabled
    CreateNFTThroughExecByCallerEnableEpoch = 47

    # IsPayableBySCEnableEpoch represents the epoch when a new flag isPayable by SC is enabled
    IsPayableBySCEnableEpoch = 48

	# CleanUpInformativeSCRsEnableEpoch represents the epoch when the scrs which contain only information are cleaned from miniblocks and logs are created from it
	CleanUpInformativeSCRsEnableEpoch = 49

    # StorageAPICostOptimizationEnableEpoch represents the epoch when new storage helper functions are enabled and cost is reduced in Arwen
    StorageAPICostOptimizationEnableEpoch = 50

    # TransformToMultiShardCreateEnableEpoch represents the epoch when the new function on esdt system sc is enabled to transfer create role into multishard
	TransformToMultiShardCreateEnableEpoch = 51

    # ESDTRegisterAndSetAllRolesEnableEpoch represents the epoch when new function to register tickerID and set all roles is enabled
    ESDTRegisterAndSetAllRolesEnableEpoch = 52

	# FailExecutionOnEveryAPIErrorEnableEpoch represent the epoch when new protection in VM is enabled to fail all wrong API calls
	FailExecutionOnEveryAPIErrorEnableEpoch = 53

<<<<<<< HEAD
=======
	# ManagedCryptoAPIsEnableEpoch represents the epoch when the new managed crypto APIs are enabled
	ManagedCryptoAPIsEnableEpoch = 54

    # HeartbeatDisableEpoch represents the epoch when heartbeat v1 messages stop being sent and processed
    HeartbeatDisableEpoch = 55

>>>>>>> c8588495
    # MaxNodesChangeEnableEpoch holds configuration for changing the maximum number of nodes and the enabling epoch
    MaxNodesChangeEnableEpoch = [
        { EpochEnable = 44, MaxNumNodes = 2169, NodesToShufflePerShard = 80 },
        { EpochEnable = 45, MaxNumNodes = 3200, NodesToShufflePerShard = 80 }
    ]

[GasSchedule]
    GasScheduleByEpochs = [
        { StartEpoch = 46, FileName = "gasScheduleV1.toml" },
        { StartEpoch = 47, FileName = "gasScheduleV3.toml" },
    ]
`

	expectedCfg := EpochConfig{
		EnableEpochs: EnableEpochs{
			SCDeployEnableEpoch:                    1,
			BuiltInFunctionsEnableEpoch:            2,
			RelayedTransactionsEnableEpoch:         3,
			PenalizedTooMuchGasEnableEpoch:         4,
			SwitchJailWaitingEnableEpoch:           5,
			SwitchHysteresisForMinNodesEnableEpoch: 7,
			BelowSignedThresholdEnableEpoch:        6,
			TransactionSignedWithTxHashEnableEpoch: 8,
			MetaProtectionEnableEpoch:              9,
			AheadOfTimeGasUsageEnableEpoch:         10,
			GasPriceModifierEnableEpoch:            11,
			RepairCallbackEnableEpoch:              12,
			MaxNodesChangeEnableEpoch: []MaxNodesChangeConfig{
				{
					EpochEnable:            44,
					MaxNumNodes:            2169,
					NodesToShufflePerShard: 80,
				},
				{
					EpochEnable:            45,
					MaxNumNodes:            3200,
					NodesToShufflePerShard: 80,
				},
			},
			BlockGasAndFeesReCheckEnableEpoch:           13,
			StakingV2EnableEpoch:                        18,
			StakeEnableEpoch:                            17,
			DoubleKeyProtectionEnableEpoch:              19,
			ESDTEnableEpoch:                             20,
			GovernanceEnableEpoch:                       21,
			DelegationManagerEnableEpoch:                22,
			DelegationSmartContractEnableEpoch:          23,
			CorrectLastUnjailedEnableEpoch:              24,
			BalanceWaitingListsEnableEpoch:              14,
			ReturnDataToLastTransferEnableEpoch:         15,
			SenderInOutTransferEnableEpoch:              16,
			RelayedTransactionsV2EnableEpoch:            25,
			UnbondTokensV2EnableEpoch:                   26,
			SaveJailedAlwaysEnableEpoch:                 27,
			ValidatorToDelegationEnableEpoch:            29,
			ReDelegateBelowMinCheckEnableEpoch:          28,
			WaitingListFixEnableEpoch:                   30,
			IncrementSCRNonceInMultiTransferEnableEpoch: 31,
			ESDTMultiTransferEnableEpoch:                32,
			GlobalMintBurnDisableEpoch:                  33,
			ESDTTransferRoleEnableEpoch:                 34,
			BuiltInFunctionOnMetaEnableEpoch:            35,
			ComputeRewardCheckpointEnableEpoch:          36,
			SCRSizeInvariantCheckEnableEpoch:            37,
			BackwardCompSaveKeyValueEnableEpoch:         38,
			ESDTNFTCreateOnMultiShardEnableEpoch:        39,
			MetaESDTSetEnableEpoch:                      40,
			AddTokensToDelegationEnableEpoch:            41,
			MultiESDTTransferFixOnCallBackOnEnableEpoch: 42,
			OptimizeGasUsedInCrossMiniBlocksEnableEpoch: 43,
			FixOOGReturnCodeEnableEpoch:                 44,
			RemoveNonUpdatedStorageEnableEpoch:          45,
			OptimizeNFTStoreEnableEpoch:                 46,
			CreateNFTThroughExecByCallerEnableEpoch:     47,
			IsPayableBySCEnableEpoch:                    48,
			CleanUpInformativeSCRsEnableEpoch:           49,
			StorageAPICostOptimizationEnableEpoch:       50,
			TransformToMultiShardCreateEnableEpoch:      51,
			ESDTRegisterAndSetAllRolesEnableEpoch:       52,
			FailExecutionOnEveryAPIErrorEnableEpoch:     53,
<<<<<<< HEAD
=======
			ManagedCryptoAPIsEnableEpoch:                54,
			HeartbeatDisableEpoch:                       55,
>>>>>>> c8588495
		},
		GasSchedule: GasScheduleConfig{
			GasScheduleByEpochs: []GasScheduleByEpochs{
				{
					StartEpoch: 46,
					FileName:   "gasScheduleV1.toml",
				},
				{
					StartEpoch: 47,
					FileName:   "gasScheduleV3.toml",
				},
			},
		},
	}
	cfg := EpochConfig{}

	err := toml.Unmarshal([]byte(testString), &cfg)

	assert.Nil(t, err)
	assert.Equal(t, expectedCfg, cfg)
}<|MERGE_RESOLUTION|>--- conflicted
+++ resolved
@@ -654,15 +654,12 @@
 	# FailExecutionOnEveryAPIErrorEnableEpoch represent the epoch when new protection in VM is enabled to fail all wrong API calls
 	FailExecutionOnEveryAPIErrorEnableEpoch = 53
 
-<<<<<<< HEAD
-=======
 	# ManagedCryptoAPIsEnableEpoch represents the epoch when the new managed crypto APIs are enabled
 	ManagedCryptoAPIsEnableEpoch = 54
 
     # HeartbeatDisableEpoch represents the epoch when heartbeat v1 messages stop being sent and processed
     HeartbeatDisableEpoch = 55
 
->>>>>>> c8588495
     # MaxNodesChangeEnableEpoch holds configuration for changing the maximum number of nodes and the enabling epoch
     MaxNodesChangeEnableEpoch = [
         { EpochEnable = 44, MaxNumNodes = 2169, NodesToShufflePerShard = 80 },
@@ -743,11 +740,8 @@
 			TransformToMultiShardCreateEnableEpoch:      51,
 			ESDTRegisterAndSetAllRolesEnableEpoch:       52,
 			FailExecutionOnEveryAPIErrorEnableEpoch:     53,
-<<<<<<< HEAD
-=======
 			ManagedCryptoAPIsEnableEpoch:                54,
 			HeartbeatDisableEpoch:                       55,
->>>>>>> c8588495
 		},
 		GasSchedule: GasScheduleConfig{
 			GasScheduleByEpochs: []GasScheduleByEpochs{
