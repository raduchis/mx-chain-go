--- conflicted
+++ resolved
@@ -8,22 +8,6 @@
 
 // PreferencesConfig will hold the fields which are node specific such as the display name
 type PreferencesConfig struct {
-<<<<<<< HEAD
-	DestinationShardAsObserver string
-	NodeDisplayName            string
-	Identity                   string
-	RedundancyLevel            int64
-	PreferredConnections       []string
-	ConnectionWatcherType      string
-	FullArchive                bool
-}
-
-// NamedIdentity will hold the fields which are node named identities
-type NamedIdentity struct {
-	Identity string
-	NodeName string
-	BLSKeys  []string
-=======
 	DestinationShardAsObserver  string
 	NodeDisplayName             string
 	Identity                    string
@@ -38,5 +22,11 @@
 type OverridableConfig struct {
 	Path  string
 	Value string
->>>>>>> 85a3c101
+}
+
+// NamedIdentity will hold the fields which are node named identities
+type NamedIdentity struct {
+	Identity string
+	NodeName string
+	BLSKeys  []string
 }