--- conflicted
+++ resolved
@@ -9,19 +9,12 @@
 
 // NodeConfig will hold basic p2p settings
 type NodeConfig struct {
-<<<<<<< HEAD
 	Port                            string
 	Seed                            string
 	MaximumExpectedPeerCount        uint64
 	ThresholdMinConnectedPeers      uint32
+	ConnectionWatcherType           string
 	MinNumPeersToWaitForOnBootstrap uint32
-=======
-	Port                       string
-	Seed                       string
-	MaximumExpectedPeerCount   uint64
-	ThresholdMinConnectedPeers uint32
-	ConnectionWatcherType      string
->>>>>>> ef1f1a59
 }
 
 // KadDhtPeerDiscoveryConfig will hold the kad-dht discovery config settings
