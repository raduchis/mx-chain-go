package config

//ContextFlagsConfig will keep the values for the cli.Context flags
type ContextFlagsConfig struct {
<<<<<<< HEAD
	WorkingDir                       string
	NodesFileName                    string
	EnableGops                       bool
	SaveLogFile                      bool
	EnableLogCorrelation             bool
	EnableLogName                    bool
	LogLevel                         string
	DisableAnsiColor                 bool
	GenesisFileName                  string
	CleanupStorage                   bool
	UseHealthService                 bool
	SessionInfoFileOutput            string
	GasScheduleConfigurationFileName string
	EnableTxIndexing                 bool
	SmartContractsFileName           string
	BootstrapRoundIndex              uint64
	RestApiInterface                 string
	EnablePprof                      bool
	UseLogView                       bool
	ValidatorKeyPemFileName          string
	ValidatorKeyIndex                int
	EnableRestAPIServerDebugMode     bool
	Version                          string
	ElasticSearchTemplatesPath       string
}

// ImportDbConfig will hold the import-db parameters
type ImportDbConfig struct {
	IsImportDBMode                bool
	ImportDBStartInEpoch          uint32
	ImportDBTargetShardID         uint32
	ImportDBWorkingDir            string
	ImportDbNoSigCheckFlag        bool
	ImportDbSaveTrieEpochRootHash bool
=======
	WorkingDir                        string
	NodesFileName                     string
	EnableGops                        bool
	SaveLogFile                       bool
	EnableLogCorrelation              bool
	EnableLogName                     bool
	LogLevel                          string
	DisableAnsiColor                  bool
	GenesisFileName                   string
	CleanupStorage                    bool
	UseHealthService                  bool
	SessionInfoFileOutput             string
	GasScheduleConfigurationDirectory string
	EnableTxIndexing                  bool
	SmartContractsFileName            string
	BootstrapRoundIndex               uint64
	RestApiInterface                  string
	EnablePprof                       bool
	UseLogView                        bool
	ValidatorKeyPemFileName           string
	ValidatorKeyIndex                 int
	EnableRestAPIServerDebugMode      bool
	Version                           string
	IsInImportMode                    bool
	ImportDbNoSigCheckFlag            bool
	ElasticSearchTemplatesPath        string
>>>>>>> 4705efa7
}<|MERGE_RESOLUTION|>--- conflicted
+++ resolved
@@ -2,42 +2,6 @@
 
 //ContextFlagsConfig will keep the values for the cli.Context flags
 type ContextFlagsConfig struct {
-<<<<<<< HEAD
-	WorkingDir                       string
-	NodesFileName                    string
-	EnableGops                       bool
-	SaveLogFile                      bool
-	EnableLogCorrelation             bool
-	EnableLogName                    bool
-	LogLevel                         string
-	DisableAnsiColor                 bool
-	GenesisFileName                  string
-	CleanupStorage                   bool
-	UseHealthService                 bool
-	SessionInfoFileOutput            string
-	GasScheduleConfigurationFileName string
-	EnableTxIndexing                 bool
-	SmartContractsFileName           string
-	BootstrapRoundIndex              uint64
-	RestApiInterface                 string
-	EnablePprof                      bool
-	UseLogView                       bool
-	ValidatorKeyPemFileName          string
-	ValidatorKeyIndex                int
-	EnableRestAPIServerDebugMode     bool
-	Version                          string
-	ElasticSearchTemplatesPath       string
-}
-
-// ImportDbConfig will hold the import-db parameters
-type ImportDbConfig struct {
-	IsImportDBMode                bool
-	ImportDBStartInEpoch          uint32
-	ImportDBTargetShardID         uint32
-	ImportDBWorkingDir            string
-	ImportDbNoSigCheckFlag        bool
-	ImportDbSaveTrieEpochRootHash bool
-=======
 	WorkingDir                        string
 	NodesFileName                     string
 	EnableGops                        bool
@@ -61,8 +25,15 @@
 	ValidatorKeyIndex                 int
 	EnableRestAPIServerDebugMode      bool
 	Version                           string
-	IsInImportMode                    bool
-	ImportDbNoSigCheckFlag            bool
 	ElasticSearchTemplatesPath        string
->>>>>>> 4705efa7
+}
+
+// ImportDbConfig will hold the import-db parameters
+type ImportDbConfig struct {
+	IsImportDBMode                bool
+	ImportDBStartInEpoch          uint32
+	ImportDBTargetShardID         uint32
+	ImportDBWorkingDir            string
+	ImportDbNoSigCheckFlag        bool
+	ImportDbSaveTrieEpochRootHash bool
 }