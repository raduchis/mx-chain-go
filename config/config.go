--- conflicted
+++ resolved
@@ -140,11 +140,7 @@
 	TxDataPool                  CacheConfig
 	UnsignedTransactionDataPool CacheConfig
 	RewardTransactionDataPool   CacheConfig
-<<<<<<< HEAD
-=======
-	TrieNodesDataPool           CacheConfig
 	TrieNodesChunksDataPool     CacheConfig
->>>>>>> 1f4324f3
 	WhiteListPool               CacheConfig
 	WhiteListerVerifiedTxs      CacheConfig
 	SmartContractDataPool       CacheConfig
