package config

// CacheConfig will map the cache configuration
type CacheConfig struct {
	Name                 string
	Type                 string
	Capacity             uint32
	SizePerSender        uint32
	SizeInBytes          uint64
	SizeInBytesPerSender uint32
	Shards               uint32
}

//HeadersPoolConfig will map the headers cache configuration
type HeadersPoolConfig struct {
	MaxHeadersPerShard            int
	NumElementsToRemoveOnEviction int
}

// DBConfig will map the database configuration
type DBConfig struct {
	FilePath          string
	Type              string
	BatchDelaySeconds int
	MaxBatchSize      int
	MaxOpenFiles      int
}

// BloomFilterConfig will map the bloom filter configuration
type BloomFilterConfig struct {
	Size     uint
	HashFunc []string
}

// StorageConfig will map the storage unit configuration
type StorageConfig struct {
	Cache CacheConfig
	DB    DBConfig
	Bloom BloomFilterConfig
}

// PubkeyConfig will map the public key configuration
type PubkeyConfig struct {
	Length          int
	Type            string
	SignatureLength int
}

// TypeConfig will map the string type configuration
type TypeConfig struct {
	Type string
}

// MarshalizerConfig holds the marshalizer related configuration
type MarshalizerConfig struct {
	Type string
	//TODO check if we still need this
	SizeCheckDelta uint32
}

// ConsensusConfig holds the consensus configuration parameters
type ConsensusConfig struct {
	Type string
}

// NTPConfig will hold the configuration for NTP queries
type NTPConfig struct {
	Hosts               []string
	Port                int
	TimeoutMilliseconds int
	SyncPeriodSeconds   int
	Version             int
}

// EvictionWaitingListConfig will hold the configuration for the EvictionWaitingList
type EvictionWaitingListConfig struct {
	Size uint
	DB   DBConfig
}

// EpochStartConfig will hold the configuration of EpochStart settings
type EpochStartConfig struct {
	MinRoundsBetweenEpochs            int64
	RoundsPerEpoch                    int64
	MinShuffledOutRestartThreshold    float64
	MaxShuffledOutRestartThreshold    float64
	MinNumConnectedPeersToStart       int
	MinNumOfPeersToConsiderBlockValid int
}

// BlockSizeThrottleConfig will hold the configuration for adaptive block size throttle
type BlockSizeThrottleConfig struct {
	MinSizeInBytes uint32
	MaxSizeInBytes uint32
}

// SoftwareVersionConfig will hold the configuration for software version checker
type SoftwareVersionConfig struct {
	StableTagLocation        string
	PollingIntervalInMinutes int
}

// Config will hold the entire application configuration parameters
type Config struct {
	MiniBlocksStorage               StorageConfig
	PeerBlockBodyStorage            StorageConfig
	BlockHeaderStorage              StorageConfig
	TxStorage                       StorageConfig
	UnsignedTransactionStorage      StorageConfig
	RewardTxStorage                 StorageConfig
	ShardHdrNonceHashStorage        StorageConfig
	MetaHdrNonceHashStorage         StorageConfig
	StatusMetricsStorage            StorageConfig
	ReceiptsStorage                 StorageConfig
	SmartContractsStorage           StorageConfig
	SmartContractsStorageForSCQuery StorageConfig
	TrieEpochRootHashStorage        StorageConfig

	BootstrapStorage StorageConfig
	MetaBlockStorage StorageConfig

	AccountsTrieStorage      StorageConfig
	PeerAccountsTrieStorage  StorageConfig
	TrieSnapshotDB           DBConfig
	EvictionWaitingList      EvictionWaitingListConfig
	StateTriesConfig         StateTriesConfig
	TrieStorageManagerConfig TrieStorageManagerConfig
	BadBlocksCache           CacheConfig

	TxBlockBodyDataPool         CacheConfig
	PeerBlockBodyDataPool       CacheConfig
	TxDataPool                  CacheConfig
	UnsignedTransactionDataPool CacheConfig
	RewardTransactionDataPool   CacheConfig
	TrieNodesDataPool           CacheConfig
	WhiteListPool               CacheConfig
	WhiteListerVerifiedTxs      CacheConfig
	SmartContractDataPool       CacheConfig
	EpochStartConfig            EpochStartConfig
	AddressPubkeyConverter      PubkeyConfig
	ValidatorPubkeyConverter    PubkeyConfig
	Hasher                      TypeConfig
	MultisigHasher              TypeConfig
	Marshalizer                 MarshalizerConfig
	VmMarshalizer               TypeConfig
	TxSignMarshalizer           TypeConfig
	TxSignHasher                TypeConfig

	PublicKeyShardId      CacheConfig
	PublicKeyPeerId       CacheConfig
	PeerIdShardId         CacheConfig
	PublicKeyPIDSignature CacheConfig
	PeerHonesty           CacheConfig

	Antiflood           AntifloodConfig
	ResourceStats       ResourceStatsConfig
	Heartbeat           HeartbeatConfig
	ValidatorStatistics ValidatorStatisticsConfig
	GeneralSettings     GeneralSettingsConfig
	Consensus           ConsensusConfig
	StoragePruning      StoragePruningConfig
	TxLogsStorage       StorageConfig

	NTPConfig               NTPConfig
	HeadersPoolConfig       HeadersPoolConfig
	BlockSizeThrottleConfig BlockSizeThrottleConfig
	VirtualMachine          VirtualMachineServicesConfig

	Hardfork HardforkConfig
	Debug    DebugConfig
	Health   HealthServiceConfig

	SoftwareVersionConfig SoftwareVersionConfig
	DbLookupExtensions    DbLookupExtensionsConfig
	Versions              VersionsConfig
	Logs                  LogsConfig
	TrieSync              TrieSyncConfig
}

// LogsConfig will hold settings related to the logging sub-system
type LogsConfig struct {
	LogFileLifeSpanInSec int
}

// StoragePruningConfig will hold settings related to storage pruning
type StoragePruningConfig struct {
	Enabled             bool
	CleanOldEpochsData  bool
	NumEpochsToKeep     uint64
	NumActivePersisters uint64
}

// ResourceStatsConfig will hold all resource stats settings
type ResourceStatsConfig struct {
	Enabled              bool
	RefreshIntervalInSec int
}

// HeartbeatConfig will hold all heartbeat settings
type HeartbeatConfig struct {
	MinTimeToWaitBetweenBroadcastsInSec int
	MaxTimeToWaitBetweenBroadcastsInSec int
	DurationToConsiderUnresponsiveInSec int
	HeartbeatRefreshIntervalInSec       uint32
	HideInactiveValidatorIntervalInSec  uint32
	HeartbeatStorage                    StorageConfig
}

// ValidatorStatisticsConfig will hold validator statistics specific settings
type ValidatorStatisticsConfig struct {
	CacheRefreshIntervalInSec uint32
}

// MaxNodesChangeConfig defines a config change tuple, with a maximum number enabled in a certain epoch number
type MaxNodesChangeConfig struct {
	EpochEnable            uint32
	MaxNumNodes            uint32
	NodesToShufflePerShard uint32
}

// GeneralSettingsConfig will hold the general settings for a node
type GeneralSettingsConfig struct {
<<<<<<< HEAD
	StatusPollingIntervalSec               int
	MaxComputableRounds                    uint64
	StartInEpochEnabled                    bool
	ChainID                                string
	MinTransactionVersion                  uint32
	SCDeployEnableEpoch                    uint32
	BuiltInFunctionsEnableEpoch            uint32
	RelayedTransactionsEnableEpoch         uint32
	PenalizedTooMuchGasEnableEpoch         uint32
	SwitchJailWaitingEnableEpoch           uint32
	SwitchHysteresisForMinNodesEnableEpoch uint32
	BelowSignedThresholdEnableEpoch        uint32
	TransactionSignedWithTxHashEnableEpoch uint32
	MetaProtectionEnableEpoch              uint32
	AheadOfTimeGasUsageEnableEpoch         uint32
	GasPriceModifierEnableEpoch            uint32
	RepairCallbackEnableEpoch              uint32
	MaxNodesChangeEnableEpoch              []MaxNodesChangeConfig
	GenesisString                          string
	GenesisMaxNumberOfShards               uint32
	BlockGasAndFeesReCheckEnableEpoch      uint32
	ScheduledMiniBlocksEnableEpoch         uint32
=======
	StatusPollingIntervalSec int
	MaxComputableRounds      uint64
	StartInEpochEnabled      bool
	ChainID                  string
	MinTransactionVersion    uint32
	GenesisString            string
	GenesisMaxNumberOfShards uint32
>>>>>>> b8e38ece
}

// FacadeConfig will hold different configuration option that will be passed to the main ElrondFacade
type FacadeConfig struct {
	RestApiInterface string
	PprofEnabled     bool
}

// StateTriesConfig will hold information about state tries
type StateTriesConfig struct {
	CheckpointRoundsModulus     uint
	AccountsStatePruningEnabled bool
	PeerStatePruningEnabled     bool
	MaxStateTrieLevelInMemory   uint
	MaxPeerTrieLevelInMemory    uint
}

// TrieStorageManagerConfig will hold config information about trie storage manager
type TrieStorageManagerConfig struct {
	PruningBufferLen   uint32
	SnapshotsBufferLen uint32
	MaxSnapshots       uint32
}

// EndpointsThrottlersConfig holds a pair of an endpoint and its maximum number of simultaneous go routines
type EndpointsThrottlersConfig struct {
	Endpoint         string
	MaxNumGoRoutines int32
}

// WebServerAntifloodConfig will hold the anti-flooding parameters for the web server
type WebServerAntifloodConfig struct {
	SimultaneousRequests         uint32
	SameSourceRequests           uint32
	SameSourceResetIntervalInSec uint32
	EndpointsThrottlers          []EndpointsThrottlersConfig
}

// BlackListConfig will hold the p2p peer black list threshold values
type BlackListConfig struct {
	ThresholdNumMessagesPerInterval uint32
	ThresholdSizePerInterval        uint64
	NumFloodingRounds               uint32
	PeerBanDurationInSeconds        uint32
}

// TopicMaxMessagesConfig will hold the maximum number of messages/sec per topic value
type TopicMaxMessagesConfig struct {
	Topic             string
	NumMessagesPerSec uint32
}

// TopicAntifloodConfig will hold the maximum values per second to be used in certain topics
type TopicAntifloodConfig struct {
	DefaultMaxMessagesPerSec uint32
	MaxMessages              []TopicMaxMessagesConfig
}

// TxAccumulatorConfig will hold the tx accumulator config values
type TxAccumulatorConfig struct {
	MaxAllowedTimeInMilliseconds   uint32
	MaxDeviationTimeInMilliseconds uint32
}

// AntifloodConfig will hold all p2p antiflood parameters
type AntifloodConfig struct {
	Enabled                   bool
	NumConcurrentResolverJobs int32
	OutOfSpecs                FloodPreventerConfig
	FastReacting              FloodPreventerConfig
	SlowReacting              FloodPreventerConfig
	PeerMaxOutput             AntifloodLimitsConfig
	Cache                     CacheConfig
	WebServer                 WebServerAntifloodConfig
	Topic                     TopicAntifloodConfig
	TxAccumulator             TxAccumulatorConfig
}

// FloodPreventerConfig will hold all flood preventer parameters
type FloodPreventerConfig struct {
	IntervalInSeconds uint32
	ReservedPercent   float32
	PeerMaxInput      AntifloodLimitsConfig
	BlackList         BlackListConfig
}

// AntifloodLimitsConfig will hold the maximum antiflood limits in both number of messages and total
// size of the messages
type AntifloodLimitsConfig struct {
	BaseMessagesPerInterval uint32
	TotalSizePerInterval    uint64
	IncreaseFactor          IncreaseFactorConfig
}

// IncreaseFactorConfig defines the configurations used to increase the set values of a flood preventer
type IncreaseFactorConfig struct {
	Threshold uint32
	Factor    float32
}

// VirtualMachineServicesConfig holds configuration for the Virtual Machine(s): both querying and execution services.
type VirtualMachineServicesConfig struct {
	Execution VirtualMachineConfig
	Querying  QueryVirtualMachineConfig
}

// VirtualMachineConfig holds configuration for a Virtual Machine service
type VirtualMachineConfig struct {
	OutOfProcessConfig  VirtualMachineOutOfProcessConfig
	OutOfProcessEnabled bool
}

// QueryVirtualMachineConfig holds the configuration for the virtual machine(s) used in query process
type QueryVirtualMachineConfig struct {
	VirtualMachineConfig
	NumConcurrentVMs int
}

// VirtualMachineOutOfProcessConfig holds configuration for out-of-process virtual machine(s)
type VirtualMachineOutOfProcessConfig struct {
	LogsMarshalizer     string
	MessagesMarshalizer string
	MaxLoopTime         int
}

// HardforkConfig holds the configuration for the hardfork trigger
type HardforkConfig struct {
	ExportStateStorageConfig     StorageConfig
	ExportKeysStorageConfig      StorageConfig
	ExportTriesStorageConfig     StorageConfig
	ImportStateStorageConfig     StorageConfig
	ImportKeysStorageConfig      StorageConfig
	PublicKeyToListenFrom        string
	ImportFolder                 string
	GenesisTime                  int64
	StartRound                   uint64
	StartNonce                   uint64
	CloseAfterExportInMinutes    uint32
	StartEpoch                   uint32
	ValidatorGracePeriodInEpochs uint32
	EnableTrigger                bool
	EnableTriggerFromP2P         bool
	MustImport                   bool
	AfterHardFork                bool
}

// DbLookupExtensionsConfig holds the configuration for the db lookup extensions
type DbLookupExtensionsConfig struct {
	Enabled                            bool
	MiniblocksMetadataStorageConfig    StorageConfig
	MiniblockHashByTxHashStorageConfig StorageConfig
	EpochByHashStorageConfig           StorageConfig
	ResultsHashesByTxHashStorageConfig StorageConfig
}

// DebugConfig will hold debugging configuration
type DebugConfig struct {
	InterceptorResolver InterceptorResolverDebugConfig
	Antiflood           AntifloodDebugConfig
}

// HealthServiceConfig will hold health service (monitoring) configuration
type HealthServiceConfig struct {
	IntervalVerifyMemoryInSeconds             int
	IntervalDiagnoseComponentsInSeconds       int
	IntervalDiagnoseComponentsDeeplyInSeconds int
	MemoryUsageToCreateProfiles               int
	NumMemoryUsageRecordsToKeep               int
	FolderPath                                string
}

// InterceptorResolverDebugConfig will hold the interceptor-resolver debug configuration
type InterceptorResolverDebugConfig struct {
	Enabled                    bool
	EnablePrint                bool
	CacheSize                  int
	IntervalAutoPrintInSeconds int
	NumRequestsThreshold       int
	NumResolveFailureThreshold int
	DebugLineExpiration        int
}

// AntifloodDebugConfig will hold the antiflood debug configuration
type AntifloodDebugConfig struct {
	Enabled                    bool
	CacheSize                  int
	IntervalAutoPrintInSeconds int
}

// ApiRoutesConfig holds the configuration related to Rest API routes
type ApiRoutesConfig struct {
	APIPackages map[string]APIPackageConfig
}

// APIPackageConfig holds the configuration for the routes of each package
type APIPackageConfig struct {
	Routes []RouteConfig
}

// RouteConfig holds the configuration for a single route
type RouteConfig struct {
	Name string
	Open bool
}

// VersionByEpochs represents a version entry that will be applied between the provided epochs
type VersionByEpochs struct {
	StartEpoch uint32
	Version    string
}

// VersionsConfig represents the versioning config area
type VersionsConfig struct {
	DefaultVersion   string
	VersionsByEpochs []VersionByEpochs
	Cache            CacheConfig
}

// Configs is a holder for the node configuration parameters
type Configs struct {
	GeneralConfig            *Config
	ApiRoutesConfig          *ApiRoutesConfig
	EconomicsConfig          *EconomicsConfig
	SystemSCConfig           *SystemSmartContractsConfig
	RatingsConfig            *RatingsConfig
	PreferencesConfig        *Preferences
	ExternalConfig           *ExternalConfig
	P2pConfig                *P2PConfig
	FlagsConfig              *ContextFlagsConfig
	ImportDbConfig           *ImportDbConfig
	ConfigurationPathsHolder *ConfigurationPathsHolder
	EpochConfig              *EpochConfig
}

// ConfigurationPathsHolder holds all configuration filenames and configuration paths used to start the node
type ConfigurationPathsHolder struct {
	MainConfig                 string
	ApiRoutes                  string
	Economics                  string
	SystemSC                   string
	Ratings                    string
	Preferences                string
	External                   string
	P2p                        string
	GasScheduleDirectoryName   string
	Nodes                      string
	Genesis                    string
	SmartContracts             string
	ValidatorKey               string
	ElasticSearchTemplatesPath string
	Epoch                      string
}

// TrieSyncConfig represents the trie synchronization configuration area
type TrieSyncConfig struct {
	NumConcurrentTrieSyncers  int
	MaxHardCapForMissingNodes int
}<|MERGE_RESOLUTION|>--- conflicted
+++ resolved
@@ -220,30 +220,6 @@
 
 // GeneralSettingsConfig will hold the general settings for a node
 type GeneralSettingsConfig struct {
-<<<<<<< HEAD
-	StatusPollingIntervalSec               int
-	MaxComputableRounds                    uint64
-	StartInEpochEnabled                    bool
-	ChainID                                string
-	MinTransactionVersion                  uint32
-	SCDeployEnableEpoch                    uint32
-	BuiltInFunctionsEnableEpoch            uint32
-	RelayedTransactionsEnableEpoch         uint32
-	PenalizedTooMuchGasEnableEpoch         uint32
-	SwitchJailWaitingEnableEpoch           uint32
-	SwitchHysteresisForMinNodesEnableEpoch uint32
-	BelowSignedThresholdEnableEpoch        uint32
-	TransactionSignedWithTxHashEnableEpoch uint32
-	MetaProtectionEnableEpoch              uint32
-	AheadOfTimeGasUsageEnableEpoch         uint32
-	GasPriceModifierEnableEpoch            uint32
-	RepairCallbackEnableEpoch              uint32
-	MaxNodesChangeEnableEpoch              []MaxNodesChangeConfig
-	GenesisString                          string
-	GenesisMaxNumberOfShards               uint32
-	BlockGasAndFeesReCheckEnableEpoch      uint32
-	ScheduledMiniBlocksEnableEpoch         uint32
-=======
 	StatusPollingIntervalSec int
 	MaxComputableRounds      uint64
 	StartInEpochEnabled      bool
@@ -251,7 +227,6 @@
 	MinTransactionVersion    uint32
 	GenesisString            string
 	GenesisMaxNumberOfShards uint32
->>>>>>> b8e38ece
 }
 
 // FacadeConfig will hold different configuration option that will be passed to the main ElrondFacade
