--- conflicted
+++ resolved
@@ -17,18 +17,9 @@
 type MempoolSelectionConfig struct {
 	SelectionGasBandwidthIncreasePercent          uint32
 	SelectionGasBandwidthIncreaseScheduledPercent uint32
-<<<<<<< HEAD
-	MaxNumBytesPerSenderUpperBound                uint32
-}
-
-// SortedTransactionsConfig will map the sorted transactions config
-type SortedTransactionsConfig struct {
-	TxCacheSelectionMaxNumTxs           int
-	TxCacheSelectionLoopMaximumDuration int
-=======
 	SelectionMaxNumTxs                            int
 	SelectionLoopMaximumDuration                  int
->>>>>>> 201b9a18
+	MaxNumBytesPerSenderUpperBound                uint32
 }
 
 // HeadersPoolConfig will map the headers cache configuration
