package config

import "time"

// CacheConfig will map the json cache configuration
type CacheConfig struct {
	Size   uint32 `json:"size"`
	Type   string `json:"type"`
	Shards uint32 `json:"shards"`
}

// DBConfig will map the json db configuration
type DBConfig struct {
	FilePath          string `json:"file"`
	Type              string `json:"type"`
	BatchDelaySeconds int    `json:"batchDelaySeconds"`
	MaxBatchSize      int    `json:"maxBatchSize"`
	MaxOpenFiles      int    `json:"maxOpenFiles"`
}

// BloomFilterConfig will map the json bloom filter configuration
type BloomFilterConfig struct {
	Size     uint     `json:"size"`
	HashFunc []string `json:"hashFunc"`
}

// StorageConfig will map the json storage unit configuration
type StorageConfig struct {
	Cache CacheConfig       `json:"cache"`
	DB    DBConfig          `json:"db"`
	Bloom BloomFilterConfig `json:"bloom"`
}

// LoggerConfig will map the json logger configuration
type LoggerConfig struct {
	Path            string `json:"path"`
	StackTraceDepth int    `json:"stackTraceDepth"`
}

// AddressConfig will map the json address configuration
type AddressConfig struct {
	Length int    `json:"length"`
	Prefix string `json:"prefix"`
}

// TypeConfig will map the json string type configuration
type TypeConfig struct {
	Type string `json:"type"`
}

// NTPConfig will hold the configuration for NTP queries
type NTPConfig struct {
	Host    string
	Port    int
	Timeout time.Duration
	Version int
}

// EvictionWaitingListConfig will hold the configuration for the EvictionWaitingList
type EvictionWaitingListConfig struct {
	Size uint     `json:"size"`
	DB   DBConfig `json:"db"`
}

// Config will hold the entire application configuration parameters
type Config struct {
	MiniBlocksStorage          StorageConfig
	PeerBlockBodyStorage       StorageConfig
	BlockHeaderStorage         StorageConfig
	TxStorage                  StorageConfig
	UnsignedTransactionStorage StorageConfig
	RewardTxStorage            StorageConfig
	ShardHdrNonceHashStorage   StorageConfig
	MetaHdrNonceHashStorage    StorageConfig

	ShardDataStorage StorageConfig
	MetaBlockStorage StorageConfig
	PeerDataStorage  StorageConfig

<<<<<<< HEAD
	AccountsTrieStorage StorageConfig
	TrieSnapshotDB      DBConfig
	EvictionWaitingList EvictionWaitingListConfig
	BadBlocksCache      CacheConfig
=======
	AccountsTrieStorage     StorageConfig
	PeerAccountsTrieStorage StorageConfig
	BadBlocksCache          CacheConfig
>>>>>>> ed7a3f2e

	TxBlockBodyDataPool         CacheConfig
	StateBlockBodyDataPool      CacheConfig
	PeerBlockBodyDataPool       CacheConfig
	BlockHeaderDataPool         CacheConfig
	BlockHeaderNoncesDataPool   CacheConfig
	TxDataPool                  CacheConfig
	UnsignedTransactionDataPool CacheConfig
	RewardTransactionDataPool   CacheConfig
	MetaBlockBodyDataPool       CacheConfig

	MiniBlockHeaderHashesDataPool CacheConfig
	ShardHeadersDataPool          CacheConfig
	MetaHeaderNoncesDataPool      CacheConfig

	Logger         LoggerConfig
	Address        AddressConfig
	Hasher         TypeConfig
	MultisigHasher TypeConfig
	Marshalizer    TypeConfig

	ResourceStats   ResourceStatsConfig
	Heartbeat       HeartbeatConfig
	GeneralSettings GeneralSettingsConfig
	Consensus       TypeConfig
	Explorer        ExplorerConfig

	NTPConfig NTPConfig
}

// NodeConfig will hold basic p2p settings
type NodeConfig struct {
	Port int
	Seed string
}

// KadDhtPeerDiscoveryConfig will hold the kad-dht discovery config settings
type KadDhtPeerDiscoveryConfig struct {
	Enabled              bool
	RefreshIntervalInSec int
	RandezVous           string
	InitialPeerList      []string
}

// P2PConfig will hold all the P2P settings
type P2PConfig struct {
	Node                NodeConfig
	KadDhtPeerDiscovery KadDhtPeerDiscoveryConfig
}

// ResourceStatsConfig will hold all resource stats settings
type ResourceStatsConfig struct {
	Enabled              bool
	RefreshIntervalInSec int
}

// HeartbeatConfig will hold all heartbeat settings
type HeartbeatConfig struct {
	Enabled                             bool
	MinTimeToWaitBetweenBroadcastsInSec int
	MaxTimeToWaitBetweenBroadcastsInSec int
	DurationInSecToConsiderUnresponsive int
	HeartbeatStorage                    StorageConfig
}

// GeneralSettingsConfig will hold the general settings for a node
type GeneralSettingsConfig struct {
	DestinationShardAsObserver string
	NetworkID                  string
	StatusPollingIntervalSec   int
}

// ExplorerConfig will hold the configuration for the explorer indexer
type ExplorerConfig struct {
	Enabled    bool
	IndexerURL string
}

// ServersConfig will hold all the confidential settings for servers
type ServersConfig struct {
	ElasticSearch ElasticSearchConfig
	Prometheus    PrometheusConfig
}

// PrometheusConfig will hold configuration for prometheus, such as the join URL
type PrometheusConfig struct {
	PrometheusBaseURL string
	JoinRoute         string
	StatusRoute       string
}

// ElasticSearchConfig will hold the configuration for the elastic search
type ElasticSearchConfig struct {
	Username string
	Password string
}

// FacadeConfig will hold different configuration option that will be passed to the main ElrondFacade
type FacadeConfig struct {
	RestApiPort       string
	PprofEnabled      bool
	Prometheus        bool
	PrometheusJoinURL string
	PrometheusJobName string
}<|MERGE_RESOLUTION|>--- conflicted
+++ resolved
@@ -77,16 +77,11 @@
 	MetaBlockStorage StorageConfig
 	PeerDataStorage  StorageConfig
 
-<<<<<<< HEAD
-	AccountsTrieStorage StorageConfig
+	AccountsTrieStorage     StorageConfig
+	PeerAccountsTrieStorage StorageConfig
 	TrieSnapshotDB      DBConfig
 	EvictionWaitingList EvictionWaitingListConfig
-	BadBlocksCache      CacheConfig
-=======
-	AccountsTrieStorage     StorageConfig
-	PeerAccountsTrieStorage StorageConfig
 	BadBlocksCache          CacheConfig
->>>>>>> ed7a3f2e
 
 	TxBlockBodyDataPool         CacheConfig
 	StateBlockBodyDataPool      CacheConfig
