--- conflicted
+++ resolved
@@ -224,12 +224,9 @@
 
 	PeersRatingConfig   PeersRatingConfig
 	PoolsCleanersConfig PoolsCleanersConfig
-<<<<<<< HEAD
+	Redundancy          RedundancyConfig
 
 	SoftAuctionConfig SoftAuctionConfig
-=======
-	Redundancy          RedundancyConfig
->>>>>>> 3773b00b
 }
 
 // PeersRatingConfig will hold settings related to peers rating
@@ -631,15 +628,14 @@
 	MaxRoundsToKeepUnprocessedTransactions int64
 }
 
-<<<<<<< HEAD
+// RedundancyConfig represents the config options to be used when setting the redundancy configuration
+type RedundancyConfig struct {
+	MaxRoundsOfInactivityAccepted int
+}
+
 // SoftAuctionConfig represents the config options for soft auction selecting used in staking v4
 type SoftAuctionConfig struct {
 	TopUpStep string
 	MinTopUp  string
 	MaxTopUp  string
-=======
-// RedundancyConfig represents the config options to be used when setting the redundancy configuration
-type RedundancyConfig struct {
-	MaxRoundsOfInactivityAccepted int
->>>>>>> 3773b00b
 }