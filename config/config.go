package config

// CacheConfig will map the json cache configuration
type CacheConfig struct {
	Size   uint32 `json:"size"`
	Type   string `json:"type"`
	Shards uint32 `json:"shards"`
}

// DBConfig will map the json db configuration
type DBConfig struct {
	FilePath          string `json:"file"`
	Type              string `json:"type"`
	BatchDelaySeconds int    `json:"batchDelaySeconds"`
	MaxBatchSize      int    `json:"maxBatchSize"`
	MaxOpenFiles      int    `json:"maxOpenFiles"`
}

// BloomFilterConfig will map the json bloom filter configuration
type BloomFilterConfig struct {
	Size     uint     `json:"size"`
	HashFunc []string `json:"hashFunc"`
}

// StorageConfig will map the json storage unit configuration
type StorageConfig struct {
	Cache CacheConfig       `json:"cache"`
	DB    DBConfig          `json:"db"`
	Bloom BloomFilterConfig `json:"bloom"`
}

// LoggerConfig will map the json logger configuration
type LoggerConfig struct {
	Path            string `json:"path"`
	StackTraceDepth int    `json:"stackTraceDepth"`
}

// AddressConfig will map the json address configuration
type AddressConfig struct {
	Length int    `json:"length"`
	Prefix string `json:"prefix"`
}

// TypeConfig will map the json string type configuration
type TypeConfig struct {
	Type string `json:"type"`
}

// MarshalizerConfig
type MarshalizerConfig struct {
	Type           string `json:"type"`
	SizeCheckDelta uint32 `json:"sizeCheckDelta"`
}

// NTPConfig will hold the configuration for NTP queries
type NTPConfig struct {
	Hosts               []string
	Port                int
	TimeoutMilliseconds int
	Version             int
}

// EpochStartConfig will hold the configuration of EpochStart settings
type EpochStartConfig struct {
	MinRoundsBetweenEpochs int64
	RoundsPerEpoch         int64
}

// Config will hold the entire application configuration parameters
type Config struct {
	MiniBlocksStorage          StorageConfig
	MiniBlockHeadersStorage    StorageConfig
	PeerBlockBodyStorage       StorageConfig
	BlockHeaderStorage         StorageConfig
	TxStorage                  StorageConfig
	UnsignedTransactionStorage StorageConfig
	RewardTxStorage            StorageConfig
	ShardHdrNonceHashStorage   StorageConfig
	MetaHdrNonceHashStorage    StorageConfig
	StatusMetricsStorage       StorageConfig

	ShardDataStorage StorageConfig
	BootstrapStorage StorageConfig
	MetaBlockStorage StorageConfig
	PeerDataStorage  StorageConfig

	AccountsTrieStorage     StorageConfig
	PeerAccountsTrieStorage StorageConfig
	BadBlocksCache          CacheConfig

	TxBlockBodyDataPool         CacheConfig
	StateBlockBodyDataPool      CacheConfig
	PeerBlockBodyDataPool       CacheConfig
	BlockHeaderDataPool         CacheConfig
	BlockHeaderNoncesDataPool   CacheConfig
	TxDataPool                  CacheConfig
	UnsignedTransactionDataPool CacheConfig
	RewardTransactionDataPool   CacheConfig
	MetaBlockBodyDataPool       CacheConfig

	MiniBlockHeaderHashesDataPool CacheConfig
	ShardHeadersDataPool          CacheConfig
	MetaHeaderNoncesDataPool      CacheConfig

	Antiflood        AntifloodConfig
	EpochStartConfig EpochStartConfig
	Logger           LoggerConfig
	Address          AddressConfig
	BLSPublicKey     AddressConfig
	Hasher           TypeConfig
	MultisigHasher   TypeConfig
	Marshalizer      MarshalizerConfig

	ResourceStats   ResourceStatsConfig
	Heartbeat       HeartbeatConfig
	GeneralSettings GeneralSettingsConfig
	Consensus       TypeConfig
	Explorer        ExplorerConfig
	StoragePruning  StoragePruningConfig

	NTPConfig NTPConfig
}

// NodeConfig will hold basic p2p settings
type NodeConfig struct {
	Port            int
	Seed            string
	TargetPeerCount int
}

// StoragePruningConfig will hold settings relates to storage pruning
type StoragePruningConfig struct {
	FullArchive         bool
	NumEpochsToKeep     uint64
	NumActivePersisters uint64
}

// KadDhtPeerDiscoveryConfig will hold the kad-dht discovery config settings
type KadDhtPeerDiscoveryConfig struct {
	Enabled              bool
	RefreshIntervalInSec int
	RandezVous           string
	InitialPeerList      []string
}

// P2PConfig will hold all the P2P settings
type P2PConfig struct {
	Node                NodeConfig
	KadDhtPeerDiscovery KadDhtPeerDiscoveryConfig
}

// ResourceStatsConfig will hold all resource stats settings
type ResourceStatsConfig struct {
	Enabled              bool
	RefreshIntervalInSec int
}

// HeartbeatConfig will hold all heartbeat settings
type HeartbeatConfig struct {
	Enabled                             bool
	MinTimeToWaitBetweenBroadcastsInSec int
	MaxTimeToWaitBetweenBroadcastsInSec int
	DurationInSecToConsiderUnresponsive int
	HeartbeatStorage                    StorageConfig
}

// GeneralSettingsConfig will hold the general settings for a node
type GeneralSettingsConfig struct {
	DestinationShardAsObserver string
	NetworkID                  string
	StatusPollingIntervalSec   int
}

// ExplorerConfig will hold the configuration for the explorer indexer
type ExplorerConfig struct {
	Enabled    bool
	IndexerURL string
}

// ServersConfig will hold all the confidential settings for servers
type ServersConfig struct {
	ElasticSearch ElasticSearchConfig
}

// ElasticSearchConfig will hold the configuration for the elastic search
type ElasticSearchConfig struct {
	Username string
	Password string
}

// FacadeConfig will hold different configuration option that will be passed to the main ElrondFacade
type FacadeConfig struct {
	RestApiInterface string
	PprofEnabled     bool
}

<<<<<<< HEAD
// WebServerAntifloodConfig will hold the anti-lflooding parameters for the web server
type WebServerAntifloodConfig struct {
	SimultaneousRequests         uint32
	SameSourceRequests           uint32
	SameSourceResetIntervalInSec uint32
=======
// BlackListConfig will hold the p2p peer black list threshold values
type BlackListConfig struct {
	ThresholdNumMessagesPerSecond uint32
	ThresholdSizePerSecond        uint64
	NumFloodingRounds             uint32
	PeerBanDurationInSeconds      uint32
>>>>>>> 839e9db5
}

// AntifloodConfig will hold all p2p antiflood parameters
type AntifloodConfig struct {
	Cache                     CacheConfig
	BlackList                 BlackListConfig
	PeerMaxMessagesPerSecond  uint32
	PeerMaxTotalSizePerSecond uint64
	MaxMessagesPerSecond      uint32
	MaxTotalSizePerSecond     uint64
	WebServer                 WebServerAntifloodConfig
}<|MERGE_RESOLUTION|>--- conflicted
+++ resolved
@@ -194,20 +194,19 @@
 	PprofEnabled     bool
 }
 
-<<<<<<< HEAD
 // WebServerAntifloodConfig will hold the anti-lflooding parameters for the web server
 type WebServerAntifloodConfig struct {
 	SimultaneousRequests         uint32
 	SameSourceRequests           uint32
 	SameSourceResetIntervalInSec uint32
-=======
+}
+
 // BlackListConfig will hold the p2p peer black list threshold values
 type BlackListConfig struct {
 	ThresholdNumMessagesPerSecond uint32
 	ThresholdSizePerSecond        uint64
 	NumFloodingRounds             uint32
 	PeerBanDurationInSeconds      uint32
->>>>>>> 839e9db5
 }
 
 // AntifloodConfig will hold all p2p antiflood parameters
