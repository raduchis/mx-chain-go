--- conflicted
+++ resolved
@@ -101,21 +101,6 @@
 	TxDataPool                  CacheConfig
 	UnsignedTransactionDataPool CacheConfig
 	RewardTransactionDataPool   CacheConfig
-<<<<<<< HEAD
-	MetaBlockBodyDataPool       CacheConfig
-
-	MiniBlockHeaderHashesDataPool CacheConfig
-	ShardHeadersDataPool          CacheConfig
-	MetaHeaderNoncesDataPool      CacheConfig
-
-	Logger            LoggerConfig
-	Address           AddressConfig
-	Hasher            TypeConfig
-	MultisigHasher    TypeConfig
-	Marshalizer       TypeConfig
-	VmMarshalizer     TypeConfig
-	TxSignMarshalizer TypeConfig
-=======
 	TrieNodesDataPool           CacheConfig
 	EpochStartConfig            EpochStartConfig
 	Address                     AddressConfig
@@ -123,7 +108,8 @@
 	Hasher                      TypeConfig
 	MultisigHasher              TypeConfig
 	Marshalizer                 MarshalizerConfig
->>>>>>> 6ccf18ca
+	VmMarshalizer               TypeConfig
+	TxSignMarshalizer           TypeConfig
 
 	ResourceStats   ResourceStatsConfig
 	Heartbeat       HeartbeatConfig
