package config

// CacheConfig will map the json cache configuration
type CacheConfig struct {
<<<<<<< HEAD
	Size        uint32 `json:"size"`
	SizeInBytes uint32 `json:"sizeInBytes"`
	Type        string `json:"type"`
	Shards      uint32 `json:"shards"`
=======
	Type   string `json:"type"`
	Size   uint32 `json:"size"`
	Shards uint32 `json:"shards"`
>>>>>>> 598b9af8
}

//HeadersPoolConfig will map the headers cache configuration
type HeadersPoolConfig struct {
	MaxHeadersPerShard            int
	NumElementsToRemoveOnEviction int
}

// DBConfig will map the json db configuration
type DBConfig struct {
	FilePath          string `json:"file"`
	Type              string `json:"type"`
	BatchDelaySeconds int    `json:"batchDelaySeconds"`
	MaxBatchSize      int    `json:"maxBatchSize"`
	MaxOpenFiles      int    `json:"maxOpenFiles"`
}

// BloomFilterConfig will map the json bloom filter configuration
type BloomFilterConfig struct {
	Size     uint     `json:"size"`
	HashFunc []string `json:"hashFunc"`
}

// StorageConfig will map the json storage unit configuration
type StorageConfig struct {
	Cache CacheConfig       `json:"cache"`
	DB    DBConfig          `json:"db"`
	Bloom BloomFilterConfig `json:"bloom"`
}

// LoggerConfig will map the json logger configuration
type LoggerConfig struct {
	Path            string `json:"path"`
	StackTraceDepth int    `json:"stackTraceDepth"`
}

// AddressConfig will map the json address configuration
type AddressConfig struct {
	Length int    `json:"length"`
	Prefix string `json:"prefix"`
}

// TypeConfig will map the json string type configuration
type TypeConfig struct {
	Type string `json:"type"`
}

// MarshalizerConfig holds the marshalizer related configuration
type MarshalizerConfig struct {
	Type           string `json:"type"`
	SizeCheckDelta uint32 `json:"sizeCheckDelta"`
}

// NTPConfig will hold the configuration for NTP queries
type NTPConfig struct {
	Hosts               []string
	Port                int
	TimeoutMilliseconds int
	Version             int
}

// EvictionWaitingListConfig will hold the configuration for the EvictionWaitingList
type EvictionWaitingListConfig struct {
	Size uint     `json:"size"`
	DB   DBConfig `json:"db"`
}

// EpochStartConfig will hold the configuration of EpochStart settings
type EpochStartConfig struct {
	MinRoundsBetweenEpochs int64
	RoundsPerEpoch         int64
}

// Config will hold the entire application configuration parameters
type Config struct {
	MiniBlocksStorage          StorageConfig
	MiniBlockHeadersStorage    StorageConfig
	PeerBlockBodyStorage       StorageConfig
	BlockHeaderStorage         StorageConfig
	TxStorage                  StorageConfig
	UnsignedTransactionStorage StorageConfig
	RewardTxStorage            StorageConfig
	ShardHdrNonceHashStorage   StorageConfig
	MetaHdrNonceHashStorage    StorageConfig
	StatusMetricsStorage       StorageConfig

	ShardDataStorage StorageConfig
	BootstrapStorage StorageConfig
	MetaBlockStorage StorageConfig
	PeerDataStorage  StorageConfig

	AccountsTrieStorage     StorageConfig
	PeerAccountsTrieStorage StorageConfig
	TrieSnapshotDB          DBConfig
	EvictionWaitingList     EvictionWaitingListConfig
	StateTrieConfig         StateTrieConfig
	BadBlocksCache          CacheConfig

	TxBlockBodyDataPool         CacheConfig
	PeerBlockBodyDataPool       CacheConfig
	TxDataPool                  CacheConfig
	UnsignedTransactionDataPool CacheConfig
	RewardTransactionDataPool   CacheConfig
	TrieNodesDataPool           CacheConfig
	EpochStartConfig            EpochStartConfig
	Logger                      LoggerConfig
	Address                     AddressConfig
	BLSPublicKey                AddressConfig
	Hasher                      TypeConfig
	MultisigHasher              TypeConfig
	Marshalizer                 MarshalizerConfig

	ResourceStats   ResourceStatsConfig
	Heartbeat       HeartbeatConfig
	GeneralSettings GeneralSettingsConfig
	Consensus       TypeConfig
	Explorer        ExplorerConfig
	StoragePruning  StoragePruningConfig

	NTPConfig         NTPConfig
	HeadersPoolConfig HeadersPoolConfig
}

// NodeConfig will hold basic p2p settings
type NodeConfig struct {
	Port            int
	Seed            string
	TargetPeerCount int
}

// StoragePruningConfig will hold settings relates to storage pruning
type StoragePruningConfig struct {
	Enabled             bool
	FullArchive         bool
	NumEpochsToKeep     uint64
	NumActivePersisters uint64
}

// KadDhtPeerDiscoveryConfig will hold the kad-dht discovery config settings
type KadDhtPeerDiscoveryConfig struct {
	Enabled                          bool
	RefreshIntervalInSec             uint32
	RandezVous                       string
	InitialPeerList                  []string
	BucketSize                       uint32
	RoutingTableRefreshIntervalInSec uint32
}

// P2PConfig will hold all the P2P settings
type P2PConfig struct {
	Node                NodeConfig
	KadDhtPeerDiscovery KadDhtPeerDiscoveryConfig
}

// ResourceStatsConfig will hold all resource stats settings
type ResourceStatsConfig struct {
	Enabled              bool
	RefreshIntervalInSec int
}

// HeartbeatConfig will hold all heartbeat settings
type HeartbeatConfig struct {
	Enabled                             bool
	MinTimeToWaitBetweenBroadcastsInSec int
	MaxTimeToWaitBetweenBroadcastsInSec int
	DurationInSecToConsiderUnresponsive int
	HeartbeatStorage                    StorageConfig
}

// GeneralSettingsConfig will hold the general settings for a node
type GeneralSettingsConfig struct {
	DestinationShardAsObserver string
	StatusPollingIntervalSec   int
}

// ExplorerConfig will hold the configuration for the explorer indexer
type ExplorerConfig struct {
	Enabled    bool
	IndexerURL string
}

// ServersConfig will hold all the confidential settings for servers
type ServersConfig struct {
	ElasticSearch ElasticSearchConfig
}

// ElasticSearchConfig will hold the configuration for the elastic search
type ElasticSearchConfig struct {
	Username string
	Password string
}

// FacadeConfig will hold different configuration option that will be passed to the main ElrondFacade
type FacadeConfig struct {
	RestApiInterface string
	PprofEnabled     bool
}

// StateTrieConfig will hold information about state trie
type StateTrieConfig struct {
	RoundsModulus  uint
	PruningEnabled bool
}<|MERGE_RESOLUTION|>--- conflicted
+++ resolved
@@ -2,16 +2,10 @@
 
 // CacheConfig will map the json cache configuration
 type CacheConfig struct {
-<<<<<<< HEAD
+	Type        string `json:"type"`
 	Size        uint32 `json:"size"`
 	SizeInBytes uint32 `json:"sizeInBytes"`
-	Type        string `json:"type"`
 	Shards      uint32 `json:"shards"`
-=======
-	Type   string `json:"type"`
-	Size   uint32 `json:"size"`
-	Shards uint32 `json:"shards"`
->>>>>>> 598b9af8
 }
 
 //HeadersPoolConfig will map the headers cache configuration
