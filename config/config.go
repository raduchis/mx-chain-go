--- conflicted
+++ resolved
@@ -19,20 +19,11 @@
 	SelectionGasBandwidthIncreaseScheduledPercent uint32
 	SelectionMaxNumTxs                            int
 	SelectionLoopMaximumDuration                  int
+	SelectionGasRequested                         uint64
 	MaxNumBytesPerSenderUpperBound                uint32
 	SelectionLoopDurationCheckInterval            uint32
 }
 
-<<<<<<< HEAD
-// MempoolSelectionConfig will map the sorted transactions config
-type MempoolSelectionConfig struct {
-	SelectionGasRequested        uint64
-	SelectionMaxNumTxs           int
-	SelectionLoopMaximumDuration int
-}
-
-=======
->>>>>>> ac497575
 // HeadersPoolConfig will map the headers cache configuration
 type HeadersPoolConfig struct {
 	MaxHeadersPerShard            int
@@ -198,10 +189,6 @@
 	TxBlockBodyDataPool         CacheConfig
 	PeerBlockBodyDataPool       CacheConfig
 	TxDataPool                  CacheConfig
-<<<<<<< HEAD
-	TransactionsPool            TransactionsPoolConfig
-=======
->>>>>>> ac497575
 	MempoolSelection            MempoolSelectionConfig
 	UnsignedTransactionDataPool CacheConfig
 	RewardTransactionDataPool   CacheConfig
