package config

import "time"

// CacheConfig will map the json cache configuration
type CacheConfig struct {
	Size   uint32 `json:"size"`
	Type   string `json:"type"`
	Shards uint32 `json:"shards"`
}

// DBConfig will map the json db configuration
type DBConfig struct {
	FilePath          string `json:"file"`
	Type              string `json:"type"`
	BatchDelaySeconds int    `json:"batchDelaySeconds"`
	MaxBatchSize      int    `json:"maxBatchSize"`
	MaxOpenFiles      int    `json:"maxOpenFiles"`
}

// BloomFilterConfig will map the json bloom filter configuration
type BloomFilterConfig struct {
	Size     uint     `json:"size"`
	HashFunc []string `json:"hashFunc"`
}

// StorageConfig will map the json storage unit configuration
type StorageConfig struct {
	Cache CacheConfig       `json:"cache"`
	DB    DBConfig          `json:"db"`
	Bloom BloomFilterConfig `json:"bloom"`
}

// LoggerConfig will map the json logger configuration
type LoggerConfig struct {
	Path            string `json:"path"`
	StackTraceDepth int    `json:"stackTraceDepth"`
}

// AddressConfig will map the json address configuration
type AddressConfig struct {
	Length int    `json:"length"`
	Prefix string `json:"prefix"`
}

// TypeConfig will map the json string type configuration
type TypeConfig struct {
	Type string `json:"type"`
}

// NTPConfig will hold the configuration for NTP queries
type NTPConfig struct {
	Host    string
	Port    int
	Timeout time.Duration
	Version int
}

<<<<<<< HEAD
// RewardConfig will hold the reward configuration
type RewardConfig struct {
=======
// EconomicsConfig will hold the reward configuration
type EconomicsConfig struct {
>>>>>>> 0bb17f52
	CommunityAddress string
	BurnAddress      string
}

// Config will hold the entire application configuration parameters
type Config struct {
	MiniBlocksStorage          StorageConfig
	PeerBlockBodyStorage       StorageConfig
	BlockHeaderStorage         StorageConfig
	TxStorage                  StorageConfig
	UnsignedTransactionStorage StorageConfig
	RewardTxStorage            StorageConfig
	ShardHdrNonceHashStorage   StorageConfig
	MetaHdrNonceHashStorage    StorageConfig

	ShardDataStorage StorageConfig
	MetaBlockStorage StorageConfig
	PeerDataStorage  StorageConfig

	AccountsTrieStorage StorageConfig
	BadBlocksCache      CacheConfig

	TxBlockBodyDataPool         CacheConfig
	StateBlockBodyDataPool      CacheConfig
	PeerBlockBodyDataPool       CacheConfig
	BlockHeaderDataPool         CacheConfig
	BlockHeaderNoncesDataPool   CacheConfig
	TxDataPool                  CacheConfig
	UnsignedTransactionDataPool CacheConfig
	RewardTransactionDataPool   CacheConfig
	MetaBlockBodyDataPool       CacheConfig

	MiniBlockHeaderHashesDataPool CacheConfig
	ShardHeadersDataPool          CacheConfig
	MetaHeaderNoncesDataPool      CacheConfig

	Logger         LoggerConfig
	Address        AddressConfig
	Hasher         TypeConfig
	MultisigHasher TypeConfig
	Marshalizer    TypeConfig

	ResourceStats   ResourceStatsConfig
	Heartbeat       HeartbeatConfig
	GeneralSettings GeneralSettingsConfig
	Consensus       TypeConfig
	Explorer        ExplorerConfig

<<<<<<< HEAD
	NTPConfig    NTPConfig
	RewardConfig RewardConfig
=======
	NTPConfig       NTPConfig
	EconomicsConfig EconomicsConfig
>>>>>>> 0bb17f52
}

// NodeConfig will hold basic p2p settings
type NodeConfig struct {
	Port int
	Seed string
}

// KadDhtPeerDiscoveryConfig will hold the kad-dht discovery config settings
type KadDhtPeerDiscoveryConfig struct {
	Enabled              bool
	RefreshIntervalInSec int
	RandezVous           string
	InitialPeerList      []string
}

// P2PConfig will hold all the P2P settings
type P2PConfig struct {
	Node                NodeConfig
	KadDhtPeerDiscovery KadDhtPeerDiscoveryConfig
}

// ResourceStatsConfig will hold all resource stats settings
type ResourceStatsConfig struct {
	Enabled              bool
	RefreshIntervalInSec int
}

// HeartbeatConfig will hold all heartbeat settings
type HeartbeatConfig struct {
	Enabled                             bool
	MinTimeToWaitBetweenBroadcastsInSec int
	MaxTimeToWaitBetweenBroadcastsInSec int
	DurationInSecToConsiderUnresponsive int
}

// GeneralSettingsConfig will hold the general settings for a node
type GeneralSettingsConfig struct {
	DestinationShardAsObserver string
	NetworkID                  string
	StatusPollingIntervalSec   int
	NodeDisplayName            string
}

// ExplorerConfig will hold the configuration for the explorer indexer
type ExplorerConfig struct {
	Enabled    bool
	IndexerURL string
}

// ServersConfig will hold all the confidential settings for servers
type ServersConfig struct {
	ElasticSearch ElasticSearchConfig
	Prometheus    PrometheusConfig
}

// PrometheusConfig will hold configuration for prometheus, such as the join URL
type PrometheusConfig struct {
	PrometheusBaseURL string
	JoinRoute         string
	StatusRoute       string
}

// ElasticSearchConfig will hold the configuration for the elastic search
type ElasticSearchConfig struct {
	Username string
	Password string
}

// FacadeConfig will hold different configuration option that will be passed to the main ElrondFacade
type FacadeConfig struct {
	RestApiPort       string
	PprofEnabled      bool
	Prometheus        bool
	PrometheusJoinURL string
	PrometheusJobName string
}<|MERGE_RESOLUTION|>--- conflicted
+++ resolved
@@ -56,13 +56,8 @@
 	Version int
 }
 
-<<<<<<< HEAD
-// RewardConfig will hold the reward configuration
-type RewardConfig struct {
-=======
 // EconomicsConfig will hold the reward configuration
 type EconomicsConfig struct {
->>>>>>> 0bb17f52
 	CommunityAddress string
 	BurnAddress      string
 }
@@ -111,13 +106,8 @@
 	Consensus       TypeConfig
 	Explorer        ExplorerConfig
 
-<<<<<<< HEAD
-	NTPConfig    NTPConfig
-	RewardConfig RewardConfig
-=======
 	NTPConfig       NTPConfig
 	EconomicsConfig EconomicsConfig
->>>>>>> 0bb17f52
 }
 
 // NodeConfig will hold basic p2p settings
