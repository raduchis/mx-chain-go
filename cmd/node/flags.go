package main

import (
	"fmt"
	"math"
	"os"
	"runtime"

	logger "github.com/ElrondNetwork/elrond-go-logger"
	"github.com/ElrondNetwork/elrond-go/common"
	"github.com/ElrondNetwork/elrond-go/config"
	"github.com/ElrondNetwork/elrond-go/facade"
	"github.com/urfave/cli"
)

var (
	filePathPlaceholder = "[path]"
	// genesisFile defines a flag for the path of the bootstrapping file.
	genesisFile = cli.StringFlag{
		Name: "genesis-file",
		Usage: "The `" + filePathPlaceholder + "` for the genesis file. This JSON file contains initial data to " +
			"bootstrap from, such as initial balances for accounts.",
		Value: "./config/genesis.json",
	}
	// smartContractsFile defines a flag for the path of the file containing initial smart contracts.
	smartContractsFile = cli.StringFlag{
		Name: "smart-contracts-file",
		Usage: "The `" + filePathPlaceholder + "` for the initial smart contracts file. This JSON file contains data used " +
			"to deploy initial smart contracts such as delegation smart contracts",
		Value: "./config/genesisSmartContracts.json",
	}
	// nodesFile defines a flag for the path of the initial nodes file.
	nodesFile = cli.StringFlag{
		Name: "nodes-setup-file",
		Usage: "The `" + filePathPlaceholder + "` for the nodes setup. This JSON file contains initial nodes info, " +
			"such as consensus group size, round duration, validators public keys and so on.",
		Value: "./config/nodesSetup.json",
	}
	// configurationFile defines a flag for the path to the main toml configuration file
	configurationFile = cli.StringFlag{
		Name: "config",
		Usage: "The `" + filePathPlaceholder + "` for the main configuration file. This TOML file contain the main " +
			"configurations such as storage setups, epoch duration and so on.",
		Value: "./config/config.toml",
	}
	// configurationEconomicsFile defines a flag for the path to the economics toml configuration file
	configurationEconomicsFile = cli.StringFlag{
		Name: "config-economics",
		Usage: "The `" + filePathPlaceholder + "` for the economics configuration file. This TOML file contains " +
			"economics configurations such as minimum gas price for a transactions and so on.",
		Value: "./config/economics.toml",
	}
	// configurationApiFile defines a flag for the path to the api routes toml configuration file
	configurationApiFile = cli.StringFlag{
		Name: "config-api",
		Usage: "The `" + filePathPlaceholder + "` for the api configuration file. This TOML file contains " +
			"all available routes for Rest API and options to enable or disable them.",
		Value: "./config/api.toml",
	}
	// configurationSystemSCFile defines a flag for the path to the system sc toml configuration file
	configurationSystemSCFile = cli.StringFlag{
		Name:  "config-systemSmartContracts",
		Usage: "The `" + filePathPlaceholder + "` for the system smart contracts configuration file.",
		Value: "./config/systemSmartContractsConfig.toml",
	}
	// configurationRatingsFile defines a flag for the path to the ratings toml configuration file
	configurationRatingsFile = cli.StringFlag{
		Name:  "config-ratings",
		Usage: "The ratings configuration file to load",
		Value: "./config/ratings.toml",
	}
	// configurationPreferencesFile defines a flag for the path to the preferences toml configuration file
	configurationPreferencesFile = cli.StringFlag{
		Name: "config-preferences",
		Usage: "The `" + filePathPlaceholder + "` for the preferences configuration file. This TOML file contains " +
			"preferences configurations, such as the node display name or the shard to start in when starting as observer",
		Value: "./config/prefs.toml",
	}
	// externalConfigFile defines a flag for the path to the external toml configuration file
	externalConfigFile = cli.StringFlag{
		Name: "config-external",
		Usage: "The `" + filePathPlaceholder + "` for the external configuration file. This TOML file contains" +
			" external configurations such as ElasticSearch's URL and login information",
		Value: "./config/external.toml",
	}
	// p2pConfigurationFile defines a flag for the path to the toml file containing P2P configuration
	p2pConfigurationFile = cli.StringFlag{
		Name: "p2p-config",
		Usage: "The `" + filePathPlaceholder + "` for the p2p configuration file. This TOML file contains peer-to-peer " +
			"configurations such as port, target peer count or KadDHT settings",
		Value: "./config/p2p.toml",
	}
	// epochConfigurationFile defines a flag for the path to the toml file containing the epoch configuration
	epochConfigurationFile = cli.StringFlag{
		Name: "epoch-config",
		Usage: "The `" + filePathPlaceholder + "` for the epoch configuration file. This TOML file contains" +
			" activation epochs configurations",
		Value: "./config/enableEpochs.toml",
	}
	// roundConfigurationFile defines a flag for the path to the toml file containing the round configuration
	roundConfigurationFile = cli.StringFlag{
		Name: "round-config",
		Usage: "The `" + filePathPlaceholder + "` for the round configuration file. This TOML file contains" +
			" activation round configurations",
		Value: "./config/enableRounds.toml",
	}
	// gasScheduleConfigurationDirectory defines a flag for the path to the directory containing the gas costs used in execution
	gasScheduleConfigurationDirectory = cli.StringFlag{
		Name:  "gas-costs-config",
		Usage: "The `" + filePathPlaceholder + "` for the gas costs configuration directory.",
		Value: "./config/gasSchedules",
	}
	// port defines a flag for setting the port on which the node will listen for connections
	port = cli.StringFlag{
		Name: "port",
		Usage: "The `[p2p port]` number on which the application will start. Can use single values such as " +
			"`0, 10230, 15670` or range of ports such as `5000-10000`",
		Value: "0",
	}
	// profileMode defines a flag for profiling the binary
	// If enabled, it will open the pprof routes over the default gin rest webserver.
	// There are several routes that will be available for profiling (profiling can be analyzed with: go tool pprof):
	//  /debug/pprof/ (can be accessed in the browser, will list the available options)
	//  /debug/pprof/goroutine
	//  /debug/pprof/heap
	//  /debug/pprof/threadcreate
	//  /debug/pprof/block
	//  /debug/pprof/mutex
	//  /debug/pprof/profile (CPU profile)
	//  /debug/pprof/trace?seconds=5 (CPU trace) -> being a trace, can be analyzed with: go tool trace
	// Usage: go tool pprof http(s)://ip.of.the.server/debug/pprof/xxxxx
	profileMode = cli.BoolFlag{
		Name: "profile-mode",
		Usage: "Boolean option for enabling the profiling mode. If set, the /debug/pprof routes will be available " +
			"on the node for profiling the application.",
	}
	// useHealthService is used to enable the health service
	useHealthService = cli.BoolFlag{
		Name:  "use-health-service",
		Usage: "Boolean option for enabling the health service.",
	}
	// memoryUsageToCreateProfiles is used to set a custom value for the memory usage threshold (in bytes)
	memoryUsageToCreateProfiles = cli.Uint64Flag{
		Name:  "memory-usage-to-create-profiles",
		Usage: "Integer value to be used to set the memory usage thresholds (in bytes)",
		Value: 2415919104, // 2.25GB
	}
	// validatorKeyIndex defines a flag that specifies the 0-th based index of the private key to be used from validatorKey.pem file
	validatorKeyIndex = cli.IntFlag{
		Name:  "sk-index",
		Usage: "The index in the PEM file of the private key to be used by the node.",
		Value: 0,
	}
	// gopsEn used to enable diagnosis of running go processes
	gopsEn = cli.BoolFlag{
		Name:  "gops-enable",
		Usage: "Boolean option for enabling gops over the process. If set, stack can be viewed by calling 'gops stack <pid>'.",
	}
	// storageCleanup defines a flag for choosing the option of starting the node from scratch. If it is not set (false)
	// it starts from the last state stored on disk
	storageCleanup = cli.BoolFlag{
		Name: "storage-cleanup",
		Usage: "Boolean option for starting the node with clean storage. If set, the Node will empty its storage " +
			"before starting, otherwise it will start from the last state stored on disk..",
	}

	// restApiInterface defines a flag for the interface on which the rest API will try to bind with
	restApiInterface = cli.StringFlag{
		Name: "rest-api-interface",
		Usage: "The interface `address and port` to which the REST API will attempt to bind. " +
			"To bind to all available interfaces, set this flag to :8080",
		Value: facade.DefaultRestInterface,
	}

	// restApiDebug defines a flag for starting the rest API engine in debug mode
	restApiDebug = cli.BoolFlag{
		Name:  "rest-api-debug",
		Usage: "Boolean option for starting the Rest API in debug mode.",
	}

	// nodeDisplayName defines the friendly name used by a node in the public monitoring tools. If set, will override
	// the NodeDisplayName from prefs.toml
	nodeDisplayName = cli.StringFlag{
		Name: "display-name",
		Usage: "The user-friendly name for the node, appearing in the public monitoring tools. Will override the " +
			"name set in the preferences TOML file.",
		Value: "",
	}

	// identityFlagName defines the keybase's identity. If set, will override the identity from prefs.toml
	identityFlagName = cli.StringFlag{
		Name:  "keybase-identity",
		Usage: "The keybase's identity. If set, will override the one set in the preferences TOML file.",
		Value: "",
	}

	// useLogView is a deprecated flag, but kept for backwards compatibility
	useLogView = cli.BoolFlag{
		Name: "use-log-view",
		Usage: "Deprecated flag. This flag's value is not used anymore as the only way the node starts now is within " +
			"log view, but because the majority of the nodes starting scripts have this flag, it was not removed.",
	}

	// validatorKeyPemFile defines a flag for the path to the validator key used in block signing
	validatorKeyPemFile = cli.StringFlag{
		Name:  "validator-key-pem-file",
		Usage: "The `filepath` for the PEM file which contains the secret keys for the validator key.",
		Value: "./config/validatorKey.pem",
	}

	// logLevel defines the logger level
	logLevel = cli.StringFlag{
		Name: "log-level",
		Usage: "This flag specifies the logger `level(s)`. It can contain multiple comma-separated value. For example" +
			", if set to *:INFO the logs for all packages will have the INFO level. However, if set to *:INFO,api:DEBUG" +
			" the logs for all packages will have the INFO level, excepting the api package which will receive a DEBUG" +
			" log level.",
		Value: "*:" + logger.LogInfo.String(),
	}
	// logFile is used when the log output needs to be logged in a file
	logSaveFile = cli.BoolFlag{
		Name:  "log-save",
		Usage: "Boolean option for enabling log saving. If set, it will automatically save all the logs into a file.",
	}
	// logWithCorrelation is used to enable log correlation elements
	logWithCorrelation = cli.BoolFlag{
		Name:  "log-correlation",
		Usage: "Boolean option for enabling log correlation elements.",
	}
	// logWithLoggerName is used to enable log correlation elements
	logWithLoggerName = cli.BoolFlag{
		Name:  "log-logger-name",
		Usage: "Boolean option for logger name in the logs.",
	}
	// disableAnsiColor defines if the logger subsystem should prevent displaying ANSI colors
	disableAnsiColor = cli.BoolFlag{
		Name:  "disable-ansi-color",
		Usage: "Boolean option for disabling ANSI colors in the logging system.",
	}
	// bootstrapRoundIndex defines a flag that specifies the round index from which node should bootstrap from storage
	bootstrapRoundIndex = cli.Uint64Flag{
		Name:  "bootstrap-round-index",
		Usage: "This flag specifies the round `index` from which node should bootstrap from storage.",
		Value: math.MaxUint64,
	}
	// workingDirectory defines a flag for the path for the working directory.
	workingDirectory = cli.StringFlag{
		Name:  "working-directory",
		Usage: "This flag specifies the `directory` where the node will store databases, logs and statistics.",
		Value: "",
	}

	// destinationShardAsObserver defines a flag for the prefered shard to be assigned to as an observer.
	destinationShardAsObserver = cli.StringFlag{
		Name: "destination-shard-as-observer",
		Usage: "This flag specifies the shard to start in when running as an observer. It will override the configuration " +
			"set in the preferences TOML config file.",
		Value: "",
	}

	numEpochsToSave = cli.Uint64Flag{
		Name: "num-epochs-to-keep",
		Usage: "This flag represents the number of epochs which will kept in the databases. It is relevant only if " +
			"the full archive flag is not set.",
		Value: uint64(2),
	}

	numActivePersisters = cli.Uint64Flag{
		Name: "num-active-persisters",
		Usage: "This flag represents the number of databases (1 database = 1 epoch) which are kept open at a moment. " +
			"It is relevant even if the node is full archive or not.",
		Value: uint64(2),
	}

	startInEpoch = cli.BoolFlag{
		Name: "start-in-epoch",
		Usage: "Boolean option for enabling a node the fast bootstrap mechanism from the network." +
			"Should be enabled if data is not available in local disk.",
	}

	// importDbDirectory defines a flag for the optional import DB directory on which the node will re-check the blockchain against
	importDbDirectory = cli.StringFlag{
		Name: "import-db",
		Usage: "This flag, if set, will make the node start the import process using the provided data path. Will re-check" +
			"and re-process everything",
		Value: "",
	}
	// importDbNoSigCheck defines a flag for the optional import DB no signature check option
	importDbNoSigCheck = cli.BoolFlag{
		Name:  "import-db-no-sig-check",
		Usage: "This flag, if set, will cause the signature checks on headers to be skipped. Can be used only if the import-db was previously set",
	}
	// importDbSaveEpochRootHash defines a flag for optional import DB trie exporting
	importDbSaveEpochRootHash = cli.BoolFlag{
		Name:  "import-db-save-epoch-root-hash",
		Usage: "This flag, if set, will export the trie snapshots at every new epoch",
	}
	// importDbStartInEpoch defines a flag for an optional flag that can specify the start in epoch value when executing the import-db process
	importDbStartInEpoch = cli.Uint64Flag{
		Name:  "import-db-start-epoch",
		Value: 0,
		Usage: "This flag will specify the start in epoch value in import-db process",
	}
	// redundancyLevel defines a flag that specifies the level of redundancy used by the current instance for the node (-1 = disabled, 0 = main instance (default), 1 = first backup, 2 = second backup, etc.)
	redundancyLevel = cli.Int64Flag{
		Name:  "redundancy-level",
		Usage: "This flag specifies the level of redundancy used by the current instance for the node (-1 = disabled, 0 = main instance (default), 1 = first backup, 2 = second backup, etc.)",
		Value: 0,
	}
	// fullArchive defines a flag that, if set, will make the node act like a full history node
	fullArchive = cli.BoolFlag{
		Name:  "full-archive",
		Usage: "Boolean option for settings an observer as full archive, which will sync the entire database of its shard",
	}
	// memBallast defines a flag that specifies the number of MegaBytes to be used as a memory ballast for Garbage Collector optimization
	// if set to 0, the memory ballast won't be used
	memBallast = cli.Uint64Flag{
		Name:  "mem-ballast",
		Value: 0,
		Usage: "Flag that specifies the number of MegaBytes to be used as a memory ballast for Garbage Collector optimization. " +
			"If set to 0 (or not set at all), the feature will be disabled. This flag should be used only for well-monitored nodes " +
			"and by advanced users, as a too high memory ballast could lead to Out Of Memory panics. The memory ballast " +
			"should not be higher than 20-25% of the machine's available RAM",
	}
	// forceStartFromNetwork defines a flag that will force the start from network bootstrap process
	forceStartFromNetwork = cli.BoolFlag{
		Name:  "force-start-from-network",
		Usage: "Flag that will force the start from network bootstrap process",
	}
<<<<<<< HEAD

	// noKey defines a flag that, if set, will generate every time when node starts a new signing key
	noKey = cli.BoolFlag{
		Name: "no-key",
		Usage: "Boolean flag for enabling the node to generate a signing key when it starts (if the validatorKey.pem" +
			" file is present, setting this flag to true will overwrite the BLS key used by the node)",
=======
	// disableConsensusWatchdog defines a flag that will disable the consensus watchdog
	disableConsensusWatchdog = cli.BoolFlag{
		Name:  "disable-consensus-watchdog",
		Usage: "Flag that will disable the consensus watchdog",
	}
	// serializeSnapshots defines a flag that will serialize `state snapshotting` and `processing`
	serializeSnapshots = cli.BoolFlag{
		Name:  "serialize-snapshots",
		Usage: "Flag that will serialize `state snapshotting` and `processing`",
>>>>>>> 662828d2
	}
)

func getFlags() []cli.Flag {
	return []cli.Flag{
		genesisFile,
		smartContractsFile,
		nodesFile,
		configurationFile,
		configurationApiFile,
		configurationEconomicsFile,
		configurationSystemSCFile,
		configurationRatingsFile,
		configurationPreferencesFile,
		externalConfigFile,
		p2pConfigurationFile,
		epochConfigurationFile,
		roundConfigurationFile,
		gasScheduleConfigurationDirectory,
		validatorKeyIndex,
		validatorKeyPemFile,
		port,
		profileMode,
		useHealthService,
		storageCleanup,
		gopsEn,
		nodeDisplayName,
		identityFlagName,
		restApiInterface,
		restApiDebug,
		disableAnsiColor,
		logLevel,
		logSaveFile,
		logWithCorrelation,
		logWithLoggerName,
		useLogView,
		bootstrapRoundIndex,
		workingDirectory,
		destinationShardAsObserver,
		numEpochsToSave,
		numActivePersisters,
		startInEpoch,
		importDbDirectory,
		importDbNoSigCheck,
		importDbSaveEpochRootHash,
		importDbStartInEpoch,
		redundancyLevel,
		fullArchive,
		memBallast,
		memoryUsageToCreateProfiles,
		forceStartFromNetwork,
<<<<<<< HEAD
		noKey,
=======
		disableConsensusWatchdog,
		serializeSnapshots,
>>>>>>> 662828d2
	}
}

func getFlagsConfig(ctx *cli.Context, log logger.Logger) *config.ContextFlagsConfig {
	flagsConfig := &config.ContextFlagsConfig{}

	workingDir := ctx.GlobalString(workingDirectory.Name)
	flagsConfig.WorkingDir = getWorkingDir(workingDir, log)
	flagsConfig.EnableGops = ctx.GlobalBool(gopsEn.Name)
	flagsConfig.SaveLogFile = ctx.GlobalBool(logSaveFile.Name)
	flagsConfig.EnableLogCorrelation = ctx.GlobalBool(logWithCorrelation.Name)
	flagsConfig.EnableLogName = ctx.GlobalBool(logWithLoggerName.Name)
	flagsConfig.LogLevel = ctx.GlobalString(logLevel.Name)
	flagsConfig.DisableAnsiColor = ctx.GlobalBool(disableAnsiColor.Name)
	flagsConfig.CleanupStorage = ctx.GlobalBool(storageCleanup.Name)
	flagsConfig.UseHealthService = ctx.GlobalBool(useHealthService.Name)
	flagsConfig.BootstrapRoundIndex = ctx.GlobalUint64(bootstrapRoundIndex.Name)
	flagsConfig.EnableRestAPIServerDebugMode = ctx.GlobalBool(restApiDebug.Name)
	flagsConfig.RestApiInterface = ctx.GlobalString(restApiInterface.Name)
	flagsConfig.EnablePprof = ctx.GlobalBool(profileMode.Name)
	flagsConfig.UseLogView = ctx.GlobalBool(useLogView.Name)
	flagsConfig.ValidatorKeyIndex = ctx.GlobalInt(validatorKeyIndex.Name)
	flagsConfig.ForceStartFromNetwork = ctx.GlobalBool(forceStartFromNetwork.Name)
<<<<<<< HEAD
	flagsConfig.NoKeyProvided = ctx.GlobalBool(noKey.Name)

=======
	flagsConfig.DisableConsensusWatchdog = ctx.GlobalBool(disableConsensusWatchdog.Name)
	flagsConfig.SerializeSnapshots = ctx.GlobalBool(serializeSnapshots.Name)
>>>>>>> 662828d2
	return flagsConfig
}

func applyFlags(ctx *cli.Context, cfgs *config.Configs, flagsConfig *config.ContextFlagsConfig, log logger.Logger) error {

	cfgs.ConfigurationPathsHolder.Nodes = ctx.GlobalString(nodesFile.Name)
	cfgs.ConfigurationPathsHolder.Genesis = ctx.GlobalString(genesisFile.Name)
	cfgs.ConfigurationPathsHolder.GasScheduleDirectoryName = ctx.GlobalString(gasScheduleConfigurationDirectory.Name)
	cfgs.ConfigurationPathsHolder.SmartContracts = ctx.GlobalString(smartContractsFile.Name)
	cfgs.ConfigurationPathsHolder.ValidatorKey = ctx.GlobalString(validatorKeyPemFile.Name)

	if ctx.IsSet(startInEpoch.Name) {
		log.Debug("start in epoch is enabled")
		cfgs.GeneralConfig.GeneralSettings.StartInEpochEnabled = ctx.GlobalBool(startInEpoch.Name)
	}

	if ctx.IsSet(numEpochsToSave.Name) {
		cfgs.GeneralConfig.StoragePruning.NumEpochsToKeep = ctx.GlobalUint64(numEpochsToSave.Name)
	}
	if ctx.IsSet(numActivePersisters.Name) {
		cfgs.GeneralConfig.StoragePruning.NumActivePersisters = ctx.GlobalUint64(numActivePersisters.Name)
	}
	if ctx.IsSet(redundancyLevel.Name) {
		cfgs.PreferencesConfig.Preferences.RedundancyLevel = ctx.GlobalInt64(redundancyLevel.Name)
	}
	if ctx.IsSet(fullArchive.Name) {
		cfgs.PreferencesConfig.Preferences.FullArchive = ctx.GlobalBool(fullArchive.Name)
	}
	if ctx.IsSet(memoryUsageToCreateProfiles.Name) {
		cfgs.GeneralConfig.Health.MemoryUsageToCreateProfiles = int(ctx.GlobalUint64(memoryUsageToCreateProfiles.Name))
		log.Info("setting a new value for the memoryUsageToCreateProfiles option",
			"new value", cfgs.GeneralConfig.Health.MemoryUsageToCreateProfiles)
	}

	importDbDirectoryValue := ctx.GlobalString(importDbDirectory.Name)
	importDBConfigs := &config.ImportDbConfig{
		IsImportDBMode:                len(importDbDirectoryValue) > 0,
		ImportDBWorkingDir:            importDbDirectoryValue,
		ImportDbNoSigCheckFlag:        ctx.GlobalBool(importDbNoSigCheck.Name),
		ImportDbSaveTrieEpochRootHash: ctx.GlobalBool(importDbSaveEpochRootHash.Name),
		ImportDBStartInEpoch:          uint32(ctx.GlobalUint64(importDbStartInEpoch.Name)),
	}
	cfgs.FlagsConfig = flagsConfig
	cfgs.ImportDbConfig = importDBConfigs
	err := applyCompatibleConfigs(log, cfgs)
	if err != nil {
		return err
	}

	for _, flag := range ctx.App.Flags {
		flagValue := fmt.Sprintf("%v", ctx.GlobalGeneric(flag.GetName()))
		if flagValue != "" {
			flagsConfig.SessionInfoFileOutput += fmt.Sprintf("%s = %v\n", flag.GetName(), flagValue)
		}
	}

	return nil
}

func getWorkingDir(workingDir string, log logger.Logger) string {
	var err error
	if len(workingDir) == 0 {
		workingDir, err = os.Getwd()
		if err != nil {
			log.LogIfError(err)
			workingDir = ""
		}
	}
	log.Trace("working directory", "path", workingDir)

	return workingDir
}

func applyCompatibleConfigs(log logger.Logger, configs *config.Configs) error {
	importDbFlags := configs.ImportDbConfig
	importDbFlags.ImportDbNoSigCheckFlag = importDbFlags.ImportDbNoSigCheckFlag && importDbFlags.IsImportDBMode
	importDbFlags.ImportDbSaveTrieEpochRootHash = importDbFlags.ImportDbSaveTrieEpochRootHash && importDbFlags.IsImportDBMode

	if importDbFlags.IsImportDBMode {
		return processConfigImportDBMode(log, configs)
	}

	// if FullArchive is enabled, we override the conflicting StoragePruning settings and StartInEpoch as well
	if configs.PreferencesConfig.Preferences.FullArchive {
		return processConfigFullArchiveMode(log, configs)
	}

	if configs.FlagsConfig.EnablePprof {
		runtime.SetMutexProfileFraction(5)
	}

	return nil
}

func processConfigImportDBMode(log logger.Logger, configs *config.Configs) error {
	importDbFlags := configs.ImportDbConfig
	generalConfigs := configs.GeneralConfig
	p2pConfigs := configs.P2pConfig
	prefsConfig := configs.PreferencesConfig

	var err error

	importDbFlags.ImportDBTargetShardID, err = common.ProcessDestinationShardAsObserver(prefsConfig.Preferences.DestinationShardAsObserver)
	if err != nil {
		return err
	}

	if importDbFlags.ImportDBStartInEpoch == 0 {
		generalConfigs.GeneralSettings.StartInEpochEnabled = false
	}

	// We need to increment "NumActivePersisters" in order to make the storage resolvers work (since they open 2 epochs in advance)
	generalConfigs.StoragePruning.NumActivePersisters++
	generalConfigs.StateTriesConfig.CheckpointsEnabled = false
	generalConfigs.StateTriesConfig.CheckpointRoundsModulus = 100000000
	p2pConfigs.Node.ThresholdMinConnectedPeers = 0
	p2pConfigs.KadDhtPeerDiscovery.Enabled = false

	alterStorageConfigsForDBImport(generalConfigs)

	log.Warn("the node is in import mode! Will auto-set some config values, including storage config values",
		"GeneralSettings.StartInEpochEnabled", generalConfigs.GeneralSettings.StartInEpochEnabled,
		"StateTriesConfig.CheckpointsEnabled", generalConfigs.StateTriesConfig.CheckpointsEnabled,
		"StateTriesConfig.CheckpointRoundsModulus", generalConfigs.StateTriesConfig.CheckpointRoundsModulus,
		"StoragePruning.NumEpochsToKeep", generalConfigs.StoragePruning.NumEpochsToKeep,
		"StoragePruning.NumActivePersisters", generalConfigs.StoragePruning.NumActivePersisters,
		"p2p.ThresholdMinConnectedPeers", p2pConfigs.Node.ThresholdMinConnectedPeers,
		"no sig check", importDbFlags.ImportDbNoSigCheckFlag,
		"import save trie epoch root hash", importDbFlags.ImportDbSaveTrieEpochRootHash,
		"import DB start in epoch", importDbFlags.ImportDBStartInEpoch,
		"import DB shard ID", importDbFlags.ImportDBTargetShardID,
		"kad dht discoverer", "off",
	)
	return nil
}

func processConfigFullArchiveMode(log logger.Logger, configs *config.Configs) error {
	generalConfigs := configs.GeneralConfig

	configs.GeneralConfig.GeneralSettings.StartInEpochEnabled = false
	configs.GeneralConfig.StoragePruning.ValidatorCleanOldEpochsData = false
	configs.GeneralConfig.StoragePruning.ObserverCleanOldEpochsData = false
	configs.GeneralConfig.StoragePruning.Enabled = true

	log.Warn("the node is in full archive mode! Will auto-set some config values",
		"GeneralSettings.StartInEpochEnabled", generalConfigs.GeneralSettings.StartInEpochEnabled,
		"StoragePruning.ValidatorCleanOldEpochsData", generalConfigs.StoragePruning.ValidatorCleanOldEpochsData,
		"StoragePruning.ObserverCleanOldEpochsData", generalConfigs.StoragePruning.ObserverCleanOldEpochsData,
		"StoragePruning.Enabled", generalConfigs.StoragePruning.Enabled,
	)

	return nil
}

func alterStorageConfigsForDBImport(config *config.Config) {
	changeStorageConfigForDBImport(&config.MiniBlocksStorage)
	changeStorageConfigForDBImport(&config.BlockHeaderStorage)
	changeStorageConfigForDBImport(&config.MetaBlockStorage)
	changeStorageConfigForDBImport(&config.ShardHdrNonceHashStorage)
	changeStorageConfigForDBImport(&config.MetaHdrNonceHashStorage)
	changeStorageConfigForDBImport(&config.PeerAccountsTrieStorage)
}

func changeStorageConfigForDBImport(storageConfig *config.StorageConfig) {
	alterCoefficient := uint32(10)

	storageConfig.Cache.Capacity = storageConfig.Cache.Capacity * alterCoefficient
	storageConfig.DB.MaxBatchSize = storageConfig.DB.MaxBatchSize * int(alterCoefficient)
}<|MERGE_RESOLUTION|>--- conflicted
+++ resolved
@@ -327,24 +327,22 @@
 		Name:  "force-start-from-network",
 		Usage: "Flag that will force the start from network bootstrap process",
 	}
-<<<<<<< HEAD
+	// disableConsensusWatchdog defines a flag that will disable the consensus watchdog
+	disableConsensusWatchdog = cli.BoolFlag{
+		Name:  "disable-consensus-watchdog",
+		Usage: "Flag that will disable the consensus watchdog",
+	}
+	// serializeSnapshots defines a flag that will serialize `state snapshotting` and `processing`
+	serializeSnapshots = cli.BoolFlag{
+		Name:  "serialize-snapshots",
+		Usage: "Flag that will serialize `state snapshotting` and `processing`",
+	}
 
 	// noKey defines a flag that, if set, will generate every time when node starts a new signing key
 	noKey = cli.BoolFlag{
 		Name: "no-key",
 		Usage: "Boolean flag for enabling the node to generate a signing key when it starts (if the validatorKey.pem" +
 			" file is present, setting this flag to true will overwrite the BLS key used by the node)",
-=======
-	// disableConsensusWatchdog defines a flag that will disable the consensus watchdog
-	disableConsensusWatchdog = cli.BoolFlag{
-		Name:  "disable-consensus-watchdog",
-		Usage: "Flag that will disable the consensus watchdog",
-	}
-	// serializeSnapshots defines a flag that will serialize `state snapshotting` and `processing`
-	serializeSnapshots = cli.BoolFlag{
-		Name:  "serialize-snapshots",
-		Usage: "Flag that will serialize `state snapshotting` and `processing`",
->>>>>>> 662828d2
 	}
 )
 
@@ -396,12 +394,9 @@
 		memBallast,
 		memoryUsageToCreateProfiles,
 		forceStartFromNetwork,
-<<<<<<< HEAD
-		noKey,
-=======
 		disableConsensusWatchdog,
 		serializeSnapshots,
->>>>>>> 662828d2
+		noKey,
 	}
 }
 
@@ -425,13 +420,10 @@
 	flagsConfig.UseLogView = ctx.GlobalBool(useLogView.Name)
 	flagsConfig.ValidatorKeyIndex = ctx.GlobalInt(validatorKeyIndex.Name)
 	flagsConfig.ForceStartFromNetwork = ctx.GlobalBool(forceStartFromNetwork.Name)
-<<<<<<< HEAD
-	flagsConfig.NoKeyProvided = ctx.GlobalBool(noKey.Name)
-
-=======
 	flagsConfig.DisableConsensusWatchdog = ctx.GlobalBool(disableConsensusWatchdog.Name)
 	flagsConfig.SerializeSnapshots = ctx.GlobalBool(serializeSnapshots.Name)
->>>>>>> 662828d2
+	flagsConfig.NoKeyProvided = ctx.GlobalBool(noKey.Name)
+
 	return flagsConfig
 }
 
