--- conflicted
+++ resolved
@@ -35,18 +35,8 @@
 	"github.com/ElrondNetwork/elrond-go/health"
 	"github.com/ElrondNetwork/elrond-go/node"
 	"github.com/ElrondNetwork/elrond-go/process"
-<<<<<<< HEAD
-	processFactory "github.com/ElrondNetwork/elrond-go/process/factory"
 	"github.com/ElrondNetwork/elrond-go/process/headerCheck"
 	"github.com/ElrondNetwork/elrond-go/process/interceptors"
-	"github.com/ElrondNetwork/elrond-go/process/smartContract"
-	"github.com/ElrondNetwork/elrond-go/process/throttle/antiflood/blackList"
-=======
-	"github.com/ElrondNetwork/elrond-go/process/economics"
-	"github.com/ElrondNetwork/elrond-go/process/headerCheck"
-	"github.com/ElrondNetwork/elrond-go/process/interceptors"
-	"github.com/ElrondNetwork/elrond-go/process/rating"
->>>>>>> 71c8a443
 	"github.com/ElrondNetwork/elrond-go/sharding"
 	"github.com/ElrondNetwork/elrond-go/storage"
 	storageFactory "github.com/ElrondNetwork/elrond-go/storage/factory"
@@ -1138,236 +1128,6 @@
 	log.Trace("gops", "enabled", gopsEnabled)
 }
 
-<<<<<<< HEAD
-func getConsensusGroupSize(nodesConfig sharding.GenesisNodesSetupHandler, shardCoordinator sharding.Coordinator) (uint32, error) {
-	if shardCoordinator.SelfId() == core.MetachainShardId {
-		return nodesConfig.GetMetaConsensusGroupSize(), nil
-	}
-	if shardCoordinator.SelfId() < shardCoordinator.NumberOfShards() {
-		return nodesConfig.GetShardConsensusGroupSize(), nil
-	}
-
-	return 0, state.ErrUnknownShardId
-}
-
-func createHardForkTrigger(
-	config *config.Config,
-	shardCoordinator sharding.Coordinator,
-	nodesCoordinator sharding.NodesCoordinator,
-	coreData mainFactory.CoreComponentsHolder,
-	stateComponents mainFactory.StateComponentsHolder,
-	data mainFactory.DataComponentsHolder,
-	crypto mainFactory.CryptoComponentsHolder,
-	process mainFactory.ProcessComponentsHolder,
-	network mainFactory.NetworkComponentsHolder,
-	whiteListRequest process.WhiteListHandler,
-	whiteListerVerifiedTxs process.WhiteListHandler,
-	chanStopNodeProcess chan endProcess.ArgEndProcess,
-	epochNotifier factory.EpochStartNotifier,
-	importStartHandler update.ImportStartHandler,
-	workingDir string,
-) (node.HardforkTrigger, error) {
-
-	selfPubKeyBytes := crypto.PublicKeyBytes()
-	triggerPubKeyBytes, err := coreData.ValidatorPubKeyConverter().Decode(config.Hardfork.PublicKeyToListenFrom)
-	if err != nil {
-		return nil, fmt.Errorf("%w while decoding HardforkConfig.PublicKeyToListenFrom", err)
-	}
-
-	accountsDBs := make(map[state.AccountsDbIdentifier]state.AccountsAdapter)
-	accountsDBs[state.UserAccountsState] = stateComponents.AccountsAdapter()
-	accountsDBs[state.PeerAccountsState] = stateComponents.PeerAccounts()
-	hardForkConfig := config.Hardfork
-	exportFolder := filepath.Join(workingDir, hardForkConfig.ImportFolder)
-	argsExporter := exportFactory.ArgsExporter{
-		CoreComponents:           coreData,
-		CryptoComponents:         crypto,
-		HeaderValidator:          process.HeaderConstructionValidator(),
-		DataPool:                 data.Datapool(),
-		StorageService:           data.StorageService(),
-		RequestHandler:           process.RequestHandler(),
-		ShardCoordinator:         shardCoordinator,
-		Messenger:                network.NetworkMessenger(),
-		ActiveAccountsDBs:        accountsDBs,
-		ExistingResolvers:        process.ResolversFinder(),
-		ExportFolder:             exportFolder,
-		ExportTriesStorageConfig: hardForkConfig.ExportTriesStorageConfig,
-		ExportStateStorageConfig: hardForkConfig.ExportStateStorageConfig,
-		ExportStateKeysConfig:    hardForkConfig.ExportKeysStorageConfig,
-		WhiteListHandler:         whiteListRequest,
-		WhiteListerVerifiedTxs:   whiteListerVerifiedTxs,
-		InterceptorsContainer:    process.InterceptorsContainer(),
-		NodesCoordinator:         nodesCoordinator,
-		HeaderSigVerifier:        process.HeaderSigVerifier(),
-		HeaderIntegrityVerifier:  process.HeaderIntegrityVerifier(),
-		MaxTrieLevelInMemory:     config.StateTriesConfig.MaxStateTrieLevelInMemory,
-		InputAntifloodHandler:    network.InputAntiFloodHandler(),
-		OutputAntifloodHandler:   network.OutputAntiFloodHandler(),
-		ValidityAttester:         process.BlockTracker(),
-		Rounder:                  process.Rounder(),
-	}
-	hardForkExportFactory, err := exportFactory.NewExportHandlerFactory(argsExporter)
-	if err != nil {
-		return nil, err
-	}
-
-	atArgumentParser := smartContract.NewArgumentParser()
-	argTrigger := trigger.ArgHardforkTrigger{
-		TriggerPubKeyBytes:        triggerPubKeyBytes,
-		SelfPubKeyBytes:           selfPubKeyBytes,
-		Enabled:                   config.Hardfork.EnableTrigger,
-		EnabledAuthenticated:      config.Hardfork.EnableTriggerFromP2P,
-		ArgumentParser:            atArgumentParser,
-		EpochProvider:             process.EpochStartTrigger(),
-		ExportFactoryHandler:      hardForkExportFactory,
-		ChanStopNodeProcess:       chanStopNodeProcess,
-		EpochConfirmedNotifier:    epochNotifier,
-		CloseAfterExportInMinutes: config.Hardfork.CloseAfterExportInMinutes,
-		ImportStartHandler:        importStartHandler,
-	}
-	hardforkTrigger, err := trigger.NewTrigger(argTrigger)
-	if err != nil {
-		return nil, err
-	}
-
-	return hardforkTrigger, nil
-}
-
-func createNode(
-	config *config.Config,
-	preferencesConfig *config.Preferences,
-	bootstrapComponents mainFactory.BootstrapComponentsHandler,
-	coreComponents mainFactory.CoreComponentsHandler,
-	cryptoComponents mainFactory.CryptoComponentsHandler,
-	dataComponents mainFactory.DataComponentsHandler,
-	networkComponents mainFactory.NetworkComponentsHandler,
-	processComponents mainFactory.ProcessComponentsHandler,
-	stateComponents mainFactory.StateComponentsHandler,
-	statusComponents mainFactory.StatusComponentsHandler,
-	bootstrapRoundIndex uint64,
-	version string,
-	requestedItemsHandler dataRetriever.RequestedItemsHandler,
-	whiteListRequest process.WhiteListHandler,
-	whiteListerVerifiedTxs process.WhiteListHandler,
-	chanStopNodeProcess chan endProcess.ArgEndProcess,
-	hardForkTrigger node.HardforkTrigger,
-	historyRepository dblookupext.HistoryRepository,
-) (*node.Node, error) {
-	var err error
-	var consensusGroupSize uint32
-	consensusGroupSize, err = getConsensusGroupSize(coreComponents.GenesisNodesSetup(), processComponents.ShardCoordinator())
-	if err != nil {
-		return nil, err
-	}
-
-	var txAccumulator node.Accumulator
-	txAccumulatorConfig := config.Antiflood.TxAccumulator
-	txAccumulator, err = accumulator.NewTimeAccumulator(
-		time.Duration(txAccumulatorConfig.MaxAllowedTimeInMilliseconds)*time.Millisecond,
-		time.Duration(txAccumulatorConfig.MaxDeviationTimeInMilliseconds)*time.Millisecond,
-	)
-	if err != nil {
-		return nil, err
-	}
-
-	prepareOpenTopics(networkComponents.InputAntiFloodHandler(), processComponents.ShardCoordinator())
-
-	peerDenialEvaluator, err := blackList.NewPeerDenialEvaluator(
-		networkComponents.PeerBlackListHandler(),
-		networkComponents.PubKeyCacher(),
-		processComponents.PeerShardMapper(),
-	)
-	if err != nil {
-		return nil, err
-	}
-
-	err = networkComponents.NetworkMessenger().SetPeerDenialEvaluator(peerDenialEvaluator)
-	if err != nil {
-		return nil, err
-	}
-
-	genesisTime := time.Unix(coreComponents.GenesisNodesSetup().GetStartTime(), 0)
-	heartbeatArgs := mainFactory.HeartbeatComponentsFactoryArgs{
-		Config:            *config,
-		Prefs:             *preferencesConfig,
-		AppVersion:        version,
-		GenesisTime:       genesisTime,
-		HardforkTrigger:   hardForkTrigger,
-		CoreComponents:    coreComponents,
-		DataComponents:    dataComponents,
-		NetworkComponents: networkComponents,
-		CryptoComponents:  cryptoComponents,
-		ProcessComponents: processComponents,
-	}
-
-	heartbeatComponentsFactory, err := mainFactory.NewHeartbeatComponentsFactory(heartbeatArgs)
-	if err != nil {
-		return nil, fmt.Errorf("NewHeartbeatComponentsFactory failed: %w", err)
-	}
-
-	managedHeartbeatComponents, err := mainFactory.NewManagedHeartbeatComponents(heartbeatComponentsFactory)
-	if err != nil {
-		return nil, err
-	}
-
-	err = managedHeartbeatComponents.Create()
-	if err != nil {
-		return nil, err
-	}
-
-	var nd *node.Node
-	nd, err = node.NewNode(
-		node.WithBootstrapComponents(bootstrapComponents),
-		node.WithCoreComponents(coreComponents),
-		node.WithDataComponents(dataComponents),
-		node.WithNetworkComponents(networkComponents),
-		node.WithProcessComponents(processComponents),
-		node.WithCryptoComponents(cryptoComponents),
-		node.WithStateComponents(stateComponents),
-		node.WithStatusComponents(statusComponents),
-		node.WithInitialNodesPubKeys(coreComponents.GenesisNodesSetup().InitialNodesPubKeys()),
-		node.WithRoundDuration(coreComponents.GenesisNodesSetup().GetRoundDuration()),
-		node.WithConsensusGroupSize(int(consensusGroupSize)),
-		node.WithGenesisTime(genesisTime),
-		node.WithConsensusType(config.Consensus.Type),
-		node.WithBootstrapRoundIndex(bootstrapRoundIndex),
-		node.WithPeerDenialEvaluator(peerDenialEvaluator),
-		node.WithRequestedItemsHandler(requestedItemsHandler),
-		node.WithTxAccumulator(txAccumulator),
-		node.WithHardforkTrigger(hardForkTrigger),
-		node.WithWhiteListHandler(whiteListRequest),
-		node.WithWhiteListHandlerVerified(whiteListerVerifiedTxs),
-		node.WithSignatureSize(config.ValidatorPubkeyConverter.SignatureLength),
-		node.WithPublicKeySize(config.ValidatorPubkeyConverter.Length),
-		node.WithNodeStopChannel(chanStopNodeProcess),
-		node.WithHistoryRepository(historyRepository),
-	)
-	if err != nil {
-		return nil, errors.New("error creating node: " + err.Error())
-	}
-
-	if processComponents.ShardCoordinator().SelfId() < processComponents.ShardCoordinator().NumberOfShards() {
-		err = nd.CreateShardedStores()
-		if err != nil {
-			return nil, err
-		}
-	}
-
-	err = nodeDebugFactory.CreateInterceptedDebugHandler(
-		nd,
-		processComponents.InterceptorsContainer(),
-		processComponents.ResolversFinder(),
-		config.Debug.InterceptorResolver,
-	)
-	if err != nil {
-		return nil, err
-	}
-
-	return nd, nil
-}
-
-=======
->>>>>>> 71c8a443
 func initStatsFileMonitor(
 	config *config.Config,
 	pathManager storage.PathManagerHandler,
