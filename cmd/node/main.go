package main

import (
	"context"
	"crypto/ecdsa"
	"crypto/rand"
	"encoding/base64"
	"encoding/hex"
	"errors"
	"fmt"
	"io"
	"os"
	"os/signal"
	"path/filepath"
	"strconv"
	"strings"
	"sync"
	"syscall"
	"time"

	"github.com/ElrondNetwork/elrond-go-sandbox/config"
	"github.com/ElrondNetwork/elrond-go-sandbox/consensus/round"
	"github.com/ElrondNetwork/elrond-go-sandbox/core"
	"github.com/ElrondNetwork/elrond-go-sandbox/core/genesis"
	"github.com/ElrondNetwork/elrond-go-sandbox/core/logger"
	"github.com/ElrondNetwork/elrond-go-sandbox/core/statistics"
	"github.com/ElrondNetwork/elrond-go-sandbox/crypto"
	"github.com/ElrondNetwork/elrond-go-sandbox/crypto/signing"
	"github.com/ElrondNetwork/elrond-go-sandbox/crypto/signing/kyber"
	blsMultiSig "github.com/ElrondNetwork/elrond-go-sandbox/crypto/signing/kyber/multisig"
	"github.com/ElrondNetwork/elrond-go-sandbox/crypto/signing/kyber/singlesig"
	"github.com/ElrondNetwork/elrond-go-sandbox/crypto/signing/multisig"
	"github.com/ElrondNetwork/elrond-go-sandbox/data"
	"github.com/ElrondNetwork/elrond-go-sandbox/data/blockchain"
	"github.com/ElrondNetwork/elrond-go-sandbox/data/state"
	"github.com/ElrondNetwork/elrond-go-sandbox/data/state/addressConverters"
	factoryState "github.com/ElrondNetwork/elrond-go-sandbox/data/state/factory"
	"github.com/ElrondNetwork/elrond-go-sandbox/data/trie"
	"github.com/ElrondNetwork/elrond-go-sandbox/data/typeConverters"
	"github.com/ElrondNetwork/elrond-go-sandbox/data/typeConverters/uint64ByteSlice"
	"github.com/ElrondNetwork/elrond-go-sandbox/dataRetriever"
	"github.com/ElrondNetwork/elrond-go-sandbox/dataRetriever/dataPool"
	"github.com/ElrondNetwork/elrond-go-sandbox/dataRetriever/factory/containers"
	metafactoryDataRetriever "github.com/ElrondNetwork/elrond-go-sandbox/dataRetriever/factory/metachain"
	shardfactoryDataRetriever "github.com/ElrondNetwork/elrond-go-sandbox/dataRetriever/factory/shard"
	"github.com/ElrondNetwork/elrond-go-sandbox/dataRetriever/shardedData"
	"github.com/ElrondNetwork/elrond-go-sandbox/facade"
	"github.com/ElrondNetwork/elrond-go-sandbox/hashing"
	"github.com/ElrondNetwork/elrond-go-sandbox/hashing/blake2b"
	"github.com/ElrondNetwork/elrond-go-sandbox/hashing/sha256"
	"github.com/ElrondNetwork/elrond-go-sandbox/marshal"
	"github.com/ElrondNetwork/elrond-go-sandbox/node"
	"github.com/ElrondNetwork/elrond-go-sandbox/node/external"
	"github.com/ElrondNetwork/elrond-go-sandbox/ntp"
	"github.com/ElrondNetwork/elrond-go-sandbox/p2p"
	"github.com/ElrondNetwork/elrond-go-sandbox/p2p/libp2p"
	factoryP2P "github.com/ElrondNetwork/elrond-go-sandbox/p2p/libp2p/factory"
	"github.com/ElrondNetwork/elrond-go-sandbox/p2p/loadBalancer"
	"github.com/ElrondNetwork/elrond-go-sandbox/process/block"
	"github.com/ElrondNetwork/elrond-go-sandbox/process/factory"
	"github.com/ElrondNetwork/elrond-go-sandbox/process/factory/metachain"
	"github.com/ElrondNetwork/elrond-go-sandbox/process/factory/shard"
	processSync "github.com/ElrondNetwork/elrond-go-sandbox/process/sync"
	"github.com/ElrondNetwork/elrond-go-sandbox/process/transaction"
	"github.com/ElrondNetwork/elrond-go-sandbox/sharding"
	"github.com/ElrondNetwork/elrond-go-sandbox/storage"
	"github.com/ElrondNetwork/elrond-go-sandbox/storage/memorydb"
	beevikntp "github.com/beevik/ntp"
	"github.com/btcsuite/btcd/btcec"
	crypto2 "github.com/libp2p/go-libp2p-crypto"
	"github.com/pkg/profile"
	"github.com/urfave/cli"
)

const (
	defaultLogPath     = "logs"
	defaultStatsPath   = "stats"
	metachainShardName = "metachain"
	blsHashSize        = 16
	blsConsensusType   = "bls"
	bnConsensusType    = "bn"
)

var (
	nodeHelpTemplate = `NAME:
   {{.Name}} - {{.Usage}}
USAGE:
   {{.HelpName}} {{if .VisibleFlags}}[global options]{{end}}
   {{if len .Authors}}
AUTHOR:
   {{range .Authors}}{{ . }}{{end}}
   {{end}}{{if .Commands}}
GLOBAL OPTIONS:
   {{range .VisibleFlags}}{{.}}
   {{end}}
VERSION:
   {{.Version}}
   {{end}}
`

	// genesisFile defines a flag for the path of the bootstrapping file.
	genesisFile = cli.StringFlag{
		Name:  "genesis-file",
		Usage: "The node will extract bootstrapping info from the genesis.json",
		Value: "genesis.json",
	}
	// nodesFile defines a flag for the path of the initial nodes file.
	nodesFile = cli.StringFlag{
		Name:  "nodesSetup-file",
		Usage: "The node will extract initial nodes info from the nodesSetup.json",
		Value: "nodesSetup.json",
	}
	// txSignSk defines a flag for the path of the single sign private key used when starting the node
	txSignSk = cli.StringFlag{
		Name:  "tx-sign-sk",
		Usage: "Private key that the node will load on startup and will sign transactions - temporary until we have a wallet that can do that",
		Value: "",
	}
	// sk defines a flag for the path of the multi sign private key used when starting the node
	sk = cli.StringFlag{
		Name:  "sk",
		Usage: "Private key that the node will load on startup and will sign blocks",
		Value: "",
	}
	// withUI defines a flag for choosing the option of starting with/without UI. If false, the node will start automatically
	withUI = cli.BoolTFlag{
		Name:  "with-ui",
		Usage: "If true, the application will be accompanied by a UI. The node will have to be manually started from the UI",
	}
	// port defines a flag for setting the port on which the node will listen for connections
	port = cli.IntFlag{
		Name:  "port",
		Usage: "Port number on which the application will start",
		Value: 32000,
	}
	// profileMode defines a flag for profiling the binary
	profileMode = cli.StringFlag{
		Name:  "profile-mode",
		Usage: "Profiling mode. Available options: cpu, mem, mutex, block",
		Value: "",
	}
	// txSignSkIndex defines a flag that specify the 0-th based index of the private key to be used from initialBalancesSk.pem file
	txSignSkIndex = cli.IntFlag{
		Name:  "tx-sign-sk-index",
		Usage: "Single sign private key index specify the 0-th based index of the private key to be used from initialBalancesSk.pem file.",
		Value: 0,
	}
	// skIndex defines a flag that specify the 0-th based index of the private key to be used from initialNodesSk.pem file
	skIndex = cli.IntFlag{
		Name:  "sk-index",
		Usage: "Private key index specify the 0-th based index of the private key to be used from initialNodesSk.pem file.",
		Value: 0,
	}

	configurationFile        = "./config/config.toml"
	p2pConfigurationFile     = "./config/p2p.toml"
	initialBalancesSkPemFile = "./config/initialBalancesSk.pem"
	initialNodesSkPemFile    = "./config/initialNodesSk.pem"

	//TODO remove uniqueID
	uniqueID = ""

	rm *statistics.ResourceMonitor
)

type seedRandReader struct {
	index int
	seed  []byte
}

// NewSeedRandReader will return a new instance of a seed-based reader
func NewSeedRandReader(seed []byte) *seedRandReader {
	return &seedRandReader{seed: seed, index: 0}
}

func (srr *seedRandReader) Read(p []byte) (n int, err error) {
	if srr.seed == nil {
		return 0, errors.New("nil seed")
	}

	if len(srr.seed) == 0 {
		return 0, errors.New("empty seed")
	}

	if p == nil {
		return 0, errors.New("nil buffer")
	}

	if len(p) == 0 {
		return 0, errors.New("empty buffer")
	}

	for i := 0; i < len(p); i++ {
		p[i] = srr.seed[srr.index]

		srr.index++
		srr.index = srr.index % len(srr.seed)
	}

	return len(p), nil
}

type nullChronologyValidator struct {
}

// ValidateReceivedBlock should validate if parameters to be checked are valid
// In this implementation it just returns nil
func (*nullChronologyValidator) ValidateReceivedBlock(shardID uint32, epoch uint32, nonce uint64, round uint32) error {
	//TODO when implementing a workable variant take into account to receive headers "from future" (nonce or round > current round)
	// as this might happen when clocks are slightly de-synchronized
	return nil
}

// TODO - remove this mock and replace with a valid implementation
type mockProposerResolver struct {
}

<<<<<<< HEAD
=======
// ResolveProposer computes a block proposer. For now, this is mocked.
>>>>>>> 0cdaa70a
func (mockProposerResolver) ResolveProposer(shardId uint32, roundIndex uint32, prevRandomSeed []byte) ([]byte, error) {
	return []byte("mocked proposer"), nil
}

func main() {
	log := logger.DefaultLogger()
	log.SetLevel(logger.LogInfo)

	app := cli.NewApp()
	cli.AppHelpTemplate = nodeHelpTemplate
	app.Name = "Elrond Node CLI App"
	app.Version = "v0.0.1"
	app.Usage = "This is the entry point for starting a new Elrond node - the app will start after the genesis timestamp"
	app.Flags = []cli.Flag{genesisFile, nodesFile, port, txSignSk, sk, profileMode, txSignSkIndex, skIndex}
	app.Authors = []cli.Author{
		{
			Name:  "The Elrond Team",
			Email: "contact@elrond.com",
		},
	}

	app.Action = func(c *cli.Context) error {
		return startNode(c, log)
	}

	err := app.Run(os.Args)
	if err != nil {
		log.Error(err.Error())
		os.Exit(1)
	}
}

func getSuite(config *config.Config) (crypto.Suite, error) {
	switch config.Consensus.Type {
	case blsConsensusType:
		return kyber.NewSuitePairingBn256(), nil
	case bnConsensusType:
		return kyber.NewBlakeSHA256Ed25519(), nil
	}

	return nil, errors.New("no consensus provided in config file")
}

func startNode(ctx *cli.Context, log *logger.Logger) error {
	profileMode := ctx.GlobalString(profileMode.Name)
	switch profileMode {
	case "cpu":
		p := profile.Start(profile.CPUProfile, profile.ProfilePath("."), profile.NoShutdownHook)
		defer p.Stop()
	case "mem":
		p := profile.Start(profile.MemProfile, profile.ProfilePath("."), profile.NoShutdownHook)
		defer p.Stop()
	case "mutex":
		p := profile.Start(profile.MutexProfile, profile.ProfilePath("."), profile.NoShutdownHook)
		defer p.Stop()
	case "block":
		p := profile.Start(profile.BlockProfile, profile.ProfilePath("."), profile.NoShutdownHook)
		defer p.Stop()
	}

	log.Info("Starting node...")

	stop := make(chan bool, 1)
	sigs := make(chan os.Signal, 1)
	signal.Notify(sigs, syscall.SIGINT, syscall.SIGTERM)

	generalConfig, err := loadMainConfig(configurationFile, log)
	if err != nil {
		return err
	}
	log.Info(fmt.Sprintf("Initialized with config from: %s", configurationFile))

	p2pConfig, err := core.LoadP2PConfig(p2pConfigurationFile)
	if err != nil {
		return err
	}
	log.Info(fmt.Sprintf("Initialized with p2p config from: %s", p2pConfigurationFile))
	if ctx.IsSet(port.Name) {
		p2pConfig.Node.Port = ctx.GlobalInt(port.Name)
	}
	uniqueID = strconv.Itoa(p2pConfig.Node.Port)

	err = os.RemoveAll(config.DefaultPath() + uniqueID)
	if err != nil {
		return err
	}

	genesisConfig, err := sharding.NewGenesisConfig(ctx.GlobalString(genesisFile.Name))
	if err != nil {
		return err
	}
	log.Info(fmt.Sprintf("Initialized with genesis config from: %s", ctx.GlobalString(genesisFile.Name)))

	nodesConfig, err := sharding.NewNodesSetup(ctx.GlobalString(nodesFile.Name))
	if err != nil {
		return err
	}
	log.Info(fmt.Sprintf("Initialized with nodes config from: %s", ctx.GlobalString(nodesFile.Name)))

	syncer := ntp.NewSyncTime(time.Hour, beevikntp.Query)
	go syncer.StartSync()

	//TODO: The next 5 lines should be deleted when we are done testing from a precalculated (not hard coded) timestamp
	if nodesConfig.StartTime == 0 {
		time.Sleep(1000 * time.Millisecond)
		ntpTime := syncer.CurrentTime()
		nodesConfig.StartTime = (ntpTime.Unix()/60 + 1) * 60
	}

	startTime := time.Unix(nodesConfig.StartTime, 0)
	log.Info(fmt.Sprintf("Start time in seconds: %d", startTime.Unix()))

	suite, err := getSuite(generalConfig)
	if err != nil {
		return err
	}

	keyGen, privKey, pubKey, err := getSigningParams(
		ctx,
		log,
		sk.Name,
		skIndex.Name,
		initialNodesSkPemFile,
		suite)

	if err != nil {
		return err
	}

	log.Info("Starting with public key: " + getPkEncoded(pubKey))

	shardCoordinator, err := createShardCoordinator(nodesConfig, pubKey, generalConfig.GeneralSettings, log)
	if err != nil {
		return err
	}

	var currentNode *node.Node
	var tpsBenchmark *statistics.TpsBenchmark
	var externalResolver *external.ExternalResolver

	if shardCoordinator.SelfId() < shardCoordinator.NumberOfShards() {
		currentNode, externalResolver, tpsBenchmark, err = createShardNode(
			ctx,
			generalConfig,
			genesisConfig,
			nodesConfig,
			p2pConfig,
			syncer,
			keyGen,
			privKey,
			pubKey,
			shardCoordinator,
			log)

		if err != nil {
			return err
		}
	}

	if shardCoordinator.SelfId() == sharding.MetachainShardId {
		currentNode, externalResolver, tpsBenchmark, err = createMetaNode(
			ctx,
			generalConfig,
			nodesConfig,
			genesisConfig,
			p2pConfig,
			syncer,
			keyGen,
			privKey,
			pubKey,
			shardCoordinator,
			log)

		if err != nil {
			return err
		}
	}

	if currentNode == nil {
		return errors.New("node was not created")
	}

	ef := facade.NewElrondNodeFacade(currentNode, externalResolver)

	ef.SetLogger(log)
	ef.SetSyncer(syncer)
	ef.SetTpsBenchmark(tpsBenchmark)

	wg := sync.WaitGroup{}
	go ef.StartBackgroundServices(&wg)
	wg.Wait()

	if !ctx.Bool(withUI.Name) {
		log.Info("Bootstrapping node....")
		err = ef.StartNode()
		if err != nil {
			log.Error("starting node failed", err.Error())
			return err
		}
	}

	go func() {
		<-sigs
		log.Info("terminating at user's signal...")
		stop <- true
	}()

	log.Info("Application is now running...")
	<-stop

	if rm != nil {
		err = rm.Close()
		log.LogIfError(err)
	}
	return nil
}

func loadMainConfig(filepath string, log *logger.Logger) (*config.Config, error) {
	cfg := &config.Config{}
	err := core.LoadTomlFile(cfg, filepath, log)
	if err != nil {
		return nil, err
	}
	return cfg, nil
}

func createShardCoordinator(
	nodesConfig *sharding.NodesSetup,
	pubKey crypto.PublicKey,
	settingsConfig config.GeneralSettingsConfig,
	log *logger.Logger,
) (shardCoordinator sharding.Coordinator,
	err error) {
	if pubKey == nil {
		return nil, errors.New("nil public key, could not create shard coordinator")
	}

	publicKey, err := pubKey.ToByteArray()
	if err != nil {
		return nil, err
	}

	selfShardId, err := nodesConfig.GetShardIDForPubKey(publicKey)
	if err == sharding.ErrNoValidPublicKey {
		log.Info("Starting as observer node...")
		selfShardId, err = processDestinationShardAsObserver(settingsConfig)
	}
	if err != nil {
		return nil, err
	}

	var shardName string
	if selfShardId == sharding.MetachainShardId {
		shardName = metachainShardName
	} else {
		shardName = fmt.Sprintf("%d", selfShardId)
	}
	log.Info(fmt.Sprintf("Starting in shard: %s", shardName))

	shardCoordinator, err = sharding.NewMultiShardCoordinator(nodesConfig.NumberOfShards(), selfShardId)
	if err != nil {
		return nil, err
	}

	return shardCoordinator, nil
}

func processDestinationShardAsObserver(settingsConfig config.GeneralSettingsConfig) (uint32, error) {
	destShard := strings.ToLower(settingsConfig.DestinationShardAsObserver)
	if len(destShard) == 0 {
		return 0, errors.New("option DestinationShardAsObserver is not set in config.toml")
	}
	if destShard == metachainShardName {
		return sharding.MetachainShardId, nil
	}

	val, err := strconv.ParseUint(destShard, 10, 32)
	if err != nil {
		return 0, errors.New("error parsing DestinationShardAsObserver option: " + err.Error())
	}

	return uint32(val), err
}

func createMultiSigner(
	config *config.Config,
	hasher hashing.Hasher,
	pubKeys []string,
	privateKey crypto.PrivateKey,
	keyGen crypto.KeyGenerator,
) (crypto.MultiSigner, error) {

	switch config.Consensus.Type {
	case blsConsensusType:
		blsSigner := &blsMultiSig.KyberMultiSignerBLS{}
		return multisig.NewBLSMultisig(blsSigner, hasher, pubKeys, privateKey, keyGen, uint16(0))
	case bnConsensusType:
		return multisig.NewBelNevMultisig(hasher, pubKeys, privateKey, keyGen, uint16(0))
	}

	return nil, errors.New("no consensus type provided in config file")
}

func createSingleSigner(config *config.Config) (crypto.SingleSigner, error) {
	switch config.Consensus.Type {
	case blsConsensusType:
		return &singlesig.BlsSingleSigner{}, nil
	case bnConsensusType:
		return &singlesig.SchnorrSigner{}, nil
	}

	return nil, errors.New("no consensus type provided in config file")
}

func createShardNode(
	ctx *cli.Context,
	config *config.Config,
	genesisConfig *sharding.Genesis,
	nodesConfig *sharding.NodesSetup,
	p2pConfig *config.P2PConfig,
	syncer ntp.SyncTimer,
	keyGen crypto.KeyGenerator,
	privKey crypto.PrivateKey,
	pubKey crypto.PublicKey,
	shardCoordinator sharding.Coordinator,
	log *logger.Logger,
) (*node.Node, *external.ExternalResolver, *statistics.TpsBenchmark, error) {

	hasher, err := getHasherFromConfig(config)
	if err != nil {
		return nil, nil, nil, errors.New("could not create hasher: " + err.Error())
	}

	marshalizer, err := getMarshalizerFromConfig(config)
	if err != nil {
		return nil, nil, nil, errors.New("could not create marshalizer: " + err.Error())
	}

	tr, err := getTrie(config.AccountsTrieStorage, hasher)
	if err != nil {
		return nil, nil, nil, errors.New("error creating node: " + err.Error())
	}

	addressConverter, err := addressConverters.NewPlainAddressConverter(config.Address.Length, config.Address.Prefix)
	if err != nil {
		return nil, nil, nil, errors.New("could not create address converter: " + err.Error())
	}

	accountFactory, err := factoryState.NewAccountFactoryCreator(shardCoordinator)
	if err != nil {
		return nil, nil, nil, errors.New("could not create account factory: " + err.Error())
	}

	accountsAdapter, err := state.NewAccountsDB(tr, hasher, marshalizer, accountFactory)
	if err != nil {
		return nil, nil, nil, errors.New("could not create accounts adapter: " + err.Error())
	}

	initialPubKeys := nodesConfig.InitialNodesPubKeys()

	publicKey, err := pubKey.ToByteArray()
	if err != nil {
		return nil, nil, nil, err
	}

	hexPublicKey := core.GetTrimmedPk(hex.EncodeToString(publicKey))
	logFile, err := core.CreateFile(hexPublicKey, defaultLogPath, "log")
	if err != nil {
		return nil, nil, nil, err
	}

	err = log.ApplyOptions(logger.WithFile(logFile))
	if err != nil {
		return nil, nil, nil, err
	}

	statsFile, err := core.CreateFile(hexPublicKey, defaultStatsPath, "txt")
	if err != nil {
		return nil, nil, nil, err
	}
	err = startStatisticsMonitor(statsFile, config.ResourceStats, log)
	if err != nil {
		return nil, nil, nil, err
	}

	transactionProcessor, err := transaction.NewTxProcessor(accountsAdapter, hasher, addressConverter, marshalizer, shardCoordinator)
	if err != nil {
		return nil, nil, nil, errors.New("could not create transaction processor: " + err.Error())
	}

	blkc, err := createBlockChainFromConfig(config)
	if err != nil {
		return nil, nil, nil, errors.New("could not create block chain: " + err.Error())
	}

	store, err := createShardDataStoreFromConfig(config)
	if err != nil {
		return nil, nil, nil, errors.New("could not create local data store: " + err.Error())
	}

	uint64ByteSliceConverter := uint64ByteSlice.NewBigEndianConverter()
	datapool, err := createShardDataPoolFromConfig(config, uint64ByteSliceConverter)
	if err != nil {
		return nil, nil, nil, errors.New("could not create shard data pools: " + err.Error())
	}

	inBalanceForShard, err := genesisConfig.InitialNodesBalances(shardCoordinator, addressConverter)
	if err != nil {
		return nil, nil, nil, errors.New("initial balances could not be processed " + err.Error())
	}

	txSingleSigner := &singlesig.SchnorrSigner{}
	singleSigner, err := createSingleSigner(config)
	if err != nil {
		return nil, nil, nil, errors.New("could not create singleSigner: " + err.Error())
	}

	multisigHasher, err := getMultisigHasherFromConfig(config)
	if err != nil {
		return nil, nil, nil, errors.New("could not create multisig hasher: " + err.Error())
	}

	currentShardPubKeys, err := nodesConfig.InitialNodesPubKeysForShard(shardCoordinator.SelfId())
	if err != nil {
		return nil, nil, nil, errors.New("could not start creation of multiSigner: " + err.Error())
	}

	multiSigner, err := createMultiSigner(config, multisigHasher, currentShardPubKeys, privKey, keyGen)
	if err != nil {
		return nil, nil, nil, err
	}

	var randReader io.Reader
	if p2pConfig.Node.Seed != "" {
		randReader = NewSeedRandReader(hasher.Compute(p2pConfig.Node.Seed))
	} else {
		randReader = rand.Reader
	}

	netMessenger, err := createNetMessenger(p2pConfig, log, randReader)
	if err != nil {
		return nil, nil, nil, err
	}

	tpsBenchmark, err := statistics.NewTPSBenchmark(shardCoordinator.NumberOfShards(), nodesConfig.RoundDuration/1000)
	if err != nil {
		return nil, nil, nil, err
	}

	txSignKeyGen, txSignPrivKey, txSignPubKey, err := getSigningParams(
		ctx,
		log,
		txSignSk.Name,
		txSignSkIndex.Name,
		initialBalancesSkPemFile,
		kyber.NewBlakeSHA256Ed25519())

	if err != nil {
		return nil, nil, nil, err
	}

	log.Info("Starting with tx sign public key: " + getPkEncoded(txSignPubKey))

	//TODO add a real chronology validator and remove null chronology validator
	interceptorContainerFactory, err := shard.NewInterceptorsContainerFactory(
		shardCoordinator,
		netMessenger,
		store,
		marshalizer,
		hasher,
		txSignKeyGen,
		txSingleSigner,
		multiSigner,
		datapool,
		addressConverter,
		&nullChronologyValidator{},
		tpsBenchmark,
	)
	if err != nil {
		return nil, nil, nil, err
	}

	//TODO refactor all these factory calls
	interceptorsContainer, err := interceptorContainerFactory.Create()
	if err != nil {
		return nil, nil, nil, err
	}

	resolversContainerFactory, err := shardfactoryDataRetriever.NewResolversContainerFactory(
		shardCoordinator,
		netMessenger,
		store,
		marshalizer,
		datapool,
		uint64ByteSliceConverter,
	)
	if err != nil {
		return nil, nil, nil, err
	}

	resolversContainer, err := resolversContainerFactory.Create()
	if err != nil {
		return nil, nil, nil, err
	}

	resolversFinder, err := containers.NewResolversFinder(resolversContainer, shardCoordinator)
	if err != nil {
		return nil, nil, nil, err
	}

	rounder, err := round.NewRound(
		time.Unix(nodesConfig.StartTime, 0),
		syncer.CurrentTime(),
		time.Millisecond*time.Duration(nodesConfig.RoundDuration),
		syncer)
	if err != nil {
		return nil, nil, nil, err
	}

	forkDetector, err := processSync.NewBasicForkDetector(rounder)
	if err != nil {
		return nil, nil, nil, err
	}

	blockProcessor, err := block.NewShardProcessor(
		datapool,
		store,
		hasher,
		marshalizer,
		transactionProcessor,
		accountsAdapter,
		shardCoordinator,
		forkDetector,
		createRequestHandler(resolversFinder, factory.TransactionTopic, log),
		createRequestHandler(resolversFinder, factory.MiniBlocksTopic, log),
	)

	if err != nil {
		return nil, nil, nil, errors.New("could not create block processor: " + err.Error())
	}

	nd, err := node.NewNode(
		node.WithMessenger(netMessenger),
		node.WithHasher(hasher),
		node.WithMarshalizer(marshalizer),
		node.WithInitialNodesPubKeys(initialPubKeys),
		node.WithInitialNodesBalances(inBalanceForShard),
		node.WithAddressConverter(addressConverter),
		node.WithAccountsAdapter(accountsAdapter),
		node.WithBlockChain(blkc),
		node.WithDataStore(store),
		node.WithRoundDuration(nodesConfig.RoundDuration),
		node.WithConsensusGroupSize(int(nodesConfig.ConsensusGroupSize)),
		node.WithSyncer(syncer),
		node.WithBlockProcessor(blockProcessor),
		node.WithGenesisTime(time.Unix(nodesConfig.StartTime, 0)),
		node.WithRounder(rounder),
		node.WithDataPool(datapool),
		node.WithShardCoordinator(shardCoordinator),
		node.WithUint64ByteSliceConverter(uint64ByteSliceConverter),
		node.WithSingleSigner(singleSigner),
		node.WithMultiSigner(multiSigner),
		node.WithKeyGen(keyGen),
		node.WithTxSignPubKey(txSignPubKey),
		node.WithTxSignPrivKey(txSignPrivKey),
		node.WithPubKey(pubKey),
		node.WithPrivKey(privKey),
		node.WithForkDetector(forkDetector),
		node.WithInterceptorsContainer(interceptorsContainer),
		node.WithResolversFinder(resolversFinder),
		node.WithConsensusType(config.Consensus.Type),
		node.WithTxSingleSigner(txSingleSigner),
		node.WithActiveMetachain(nodesConfig.MetaChainActive),
	)
	if err != nil {
		return nil, nil, nil, errors.New("error creating node: " + err.Error())
	}

	err = nd.CreateShardedStores()
	if err != nil {
		return nil, nil, nil, err
	}

	err = nd.StartHeartbeat(config.Heartbeat)
	if err != nil {
		return nil, nil, nil, err
	}

	externalResolver, err := external.NewExternalResolver(
		shardCoordinator,
		blkc,
		store,
		marshalizer,
		&mockProposerResolver{},
	)
	if err != nil {
		return nil, nil, nil, err
	}

	err = nd.CreateShardGenesisBlock()
	if err != nil {
		return nil, nil, nil, err
	}

	return nd, externalResolver, tpsBenchmark, nil
}

func createMetaNode(
	ctx *cli.Context,
	config *config.Config,
	nodesConfig *sharding.NodesSetup,
	genesisConfig *sharding.Genesis,
	p2pConfig *config.P2PConfig,
	syncer ntp.SyncTimer,
	keyGen crypto.KeyGenerator,
	privKey crypto.PrivateKey,
	pubKey crypto.PublicKey,
	shardCoordinator sharding.Coordinator,
	log *logger.Logger,
) (*node.Node, *external.ExternalResolver, *statistics.TpsBenchmark, error) {

	hasher, err := getHasherFromConfig(config)
	if err != nil {
		return nil, nil, nil, errors.New("could not create hasher: " + err.Error())
	}

	marshalizer, err := getMarshalizerFromConfig(config)
	if err != nil {
		return nil, nil, nil, errors.New("could not create marshalizer: " + err.Error())
	}

	tr, err := getTrie(config.AccountsTrieStorage, hasher)
	if err != nil {
		return nil, nil, nil, errors.New("error creating node: " + err.Error())
	}

	addressConverter, err := addressConverters.NewPlainAddressConverter(config.Address.Length, config.Address.Prefix)
	if err != nil {
		return nil, nil, nil, errors.New("could not create address converter: " + err.Error())
	}

	accountFactory, err := factoryState.NewAccountFactoryCreator(shardCoordinator)
	if err != nil {
		return nil, nil, nil, errors.New("could not create account factory: " + err.Error())
	}

	accountsAdapter, err := state.NewAccountsDB(tr, hasher, marshalizer, accountFactory)
	if err != nil {
		return nil, nil, nil, errors.New("could not create accounts adapter: " + err.Error())
	}

	initialPubKeys := nodesConfig.InitialNodesPubKeys()

	publicKey, err := pubKey.ToByteArray()
	if err != nil {
		return nil, nil, nil, err
	}

	hexPublicKey := core.GetTrimmedPk(hex.EncodeToString(publicKey))
	logFile, err := core.CreateFile(hexPublicKey, defaultLogPath, "log")
	if err != nil {
		return nil, nil, nil, err
	}

	err = log.ApplyOptions(logger.WithFile(logFile))
	if err != nil {
		return nil, nil, nil, err
	}

	statsFile, err := core.CreateFile(hexPublicKey, defaultStatsPath, "txt")
	if err != nil {
		return nil, nil, nil, err
	}
	err = startStatisticsMonitor(statsFile, config.ResourceStats, log)
	if err != nil {
		return nil, nil, nil, err
	}

	metaChain, err := createMetaChainFromConfig(config)
	if err != nil {
		return nil, nil, nil, errors.New("could not create block chain: " + err.Error())
	}

	metaStore, err := createMetaChainDataStoreFromConfig(config)
	if err != nil {
		return nil, nil, nil, errors.New("could not create local data store: " + err.Error())
	}

	uint64ByteSliceConverter := uint64ByteSlice.NewBigEndianConverter()
	metaDatapool, err := createMetaDataPoolFromConfig(config, uint64ByteSliceConverter)
	if err != nil {
		return nil, nil, nil, errors.New("could not create shard data pools: " + err.Error())
	}

	txSingleSigner := &singlesig.SchnorrSigner{}
	singleSigner, err := createSingleSigner(config)
	if err != nil {
		return nil, nil, nil, errors.New("could not create singleSigner: " + err.Error())
	}

	multisigHasher, err := getMultisigHasherFromConfig(config)
	if err != nil {
		return nil, nil, nil, errors.New("could not create multisig hasher: " + err.Error())
	}

	currentShardPubKeys, err := nodesConfig.InitialNodesPubKeysForShard(shardCoordinator.SelfId())
	if err != nil {
		return nil, nil, nil, errors.New("could not start creation of multiSigner: " + err.Error())
	}

	multiSigner, err := createMultiSigner(config, multisigHasher, currentShardPubKeys, privKey, keyGen)
	if err != nil {
		return nil, nil, nil, err
	}

	var randReader io.Reader
	if p2pConfig.Node.Seed != "" {
		randReader = NewSeedRandReader(hasher.Compute(p2pConfig.Node.Seed))
	} else {
		randReader = rand.Reader
	}

	netMessenger, err := createNetMessenger(p2pConfig, log, randReader)
	if err != nil {
		return nil, nil, nil, err
	}

	_, txSignPrivKey, txSignPubKey, err := getSigningParams(
		ctx,
		log,
		txSignSk.Name,
		txSignSkIndex.Name,
		initialBalancesSkPemFile,
		kyber.NewBlakeSHA256Ed25519())

	if err != nil {
		return nil, nil, nil, err
	}

	tpsBenchmark, err := statistics.NewTPSBenchmark(shardCoordinator.NumberOfShards(), nodesConfig.RoundDuration/1000)
	if err != nil {
		return nil, nil, nil, err
	}

	log.Info("Starting with tx sign public key: " + getPkEncoded(txSignPubKey))

	//TODO add a real chronology validator and remove null chronology validator
	interceptorContainerFactory, err := metachain.NewInterceptorsContainerFactory(
		shardCoordinator,
		netMessenger,
		metaStore,
		marshalizer,
		hasher,
		multiSigner,
		metaDatapool,
		&nullChronologyValidator{},
		tpsBenchmark,
	)
	if err != nil {
		return nil, nil, nil, err
	}

	//TODO refactor all these factory calls
	interceptorsContainer, err := interceptorContainerFactory.Create()
	if err != nil {
		return nil, nil, nil, err
	}

	resolversContainerFactory, err := metafactoryDataRetriever.NewResolversContainerFactory(
		shardCoordinator,
		netMessenger,
		metaStore,
		marshalizer,
		metaDatapool,
		uint64ByteSliceConverter,
	)
	if err != nil {
		return nil, nil, nil, err
	}

	resolversContainer, err := resolversContainerFactory.Create()
	if err != nil {
		return nil, nil, nil, err
	}

	resolversFinder, err := containers.NewResolversFinder(resolversContainer, shardCoordinator)
	if err != nil {
		return nil, nil, nil, err
	}

	rounder, err := round.NewRound(
		time.Unix(nodesConfig.StartTime, 0),
		syncer.CurrentTime(),
		time.Millisecond*time.Duration(nodesConfig.RoundDuration),
		syncer)
	if err != nil {
		return nil, nil, nil, err
	}

	forkDetector, err := processSync.NewBasicForkDetector(rounder)
	if err != nil {
		return nil, nil, nil, err
	}

	shardsGenesisBlocks, err := generateGenesisHeadersForMetachainInit(
		nodesConfig,
		genesisConfig,
		shardCoordinator,
		addressConverter,
		hasher,
		marshalizer,
	)
	if err != nil {
		return nil, nil, nil, err
	}

	metaProcessor, err := block.NewMetaProcessor(
		accountsAdapter,
		metaDatapool,
		forkDetector,
		shardCoordinator,
		hasher,
		marshalizer,
		metaStore,
		createRequestHandler(resolversFinder, factory.ShardHeadersForMetachainTopic, log),
	)
	if err != nil {
		return nil, nil, nil, errors.New("could not create block processor: " + err.Error())
	}

	err = metaProcessor.SetLastNotarizedHeadersSlice(shardsGenesisBlocks)
	if err != nil {
		return nil, nil, nil, err
	}

	nd, err := node.NewNode(
		node.WithMessenger(netMessenger),
		node.WithHasher(hasher),
		node.WithMarshalizer(marshalizer),
		node.WithInitialNodesPubKeys(initialPubKeys),
		node.WithAddressConverter(addressConverter),
		node.WithAccountsAdapter(accountsAdapter),
		node.WithBlockChain(metaChain),
		node.WithDataStore(metaStore),
		node.WithRoundDuration(nodesConfig.RoundDuration),
		node.WithConsensusGroupSize(int(nodesConfig.MetaChainConsensusGroupSize)),
		node.WithSyncer(syncer),
		node.WithBlockProcessor(metaProcessor),
		node.WithGenesisTime(time.Unix(nodesConfig.StartTime, 0)),
		node.WithRounder(rounder),
		node.WithMetaDataPool(metaDatapool),
		node.WithShardCoordinator(shardCoordinator),
		node.WithUint64ByteSliceConverter(uint64ByteSliceConverter),
		node.WithSingleSigner(singleSigner),
		node.WithMultiSigner(multiSigner),
		node.WithKeyGen(keyGen),
		node.WithTxSignPubKey(txSignPubKey),
		node.WithTxSignPrivKey(txSignPrivKey),
		node.WithPubKey(pubKey),
		node.WithPrivKey(privKey),
		node.WithForkDetector(forkDetector),
		node.WithInterceptorsContainer(interceptorsContainer),
		node.WithResolversFinder(resolversFinder),
		node.WithConsensusType(config.Consensus.Type),
		node.WithTxSingleSigner(txSingleSigner),
	)
	if err != nil {
		return nil, nil, nil, errors.New("error creating node: " + err.Error())
	}

	externalResolver, err := external.NewExternalResolver(
		shardCoordinator,
		metaChain,
		metaStore,
		marshalizer,
		&mockProposerResolver{},
	)
	if err != nil {
		return nil, nil, nil, err
	}

	err = nd.CreateMetaGenesisBlock()
	if err != nil {
		return nil, nil, nil, err
	}

	return nd, externalResolver, tpsBenchmark, nil
}

func createRequestHandler(resolversFinder dataRetriever.ResolversFinder, baseTopic string, log *logger.Logger) func(destShardID uint32, txHash []byte) {
	return func(destShardID uint32, txHash []byte) {
		log.Debug(fmt.Sprintf("Requesting %s from shard %d with hash %s from network\n", baseTopic, destShardID, toB64(txHash)))
		resolver, err := resolversFinder.CrossShardResolver(baseTopic, destShardID)
		if err != nil {
			log.Error(fmt.Sprintf("missing resolver to %s topic to shard %d", baseTopic, destShardID))
			return
		}

		err = resolver.RequestDataFromHash(txHash)
		if err != nil {
			log.Debug(err.Error())
		}
	}
}

func createNetMessenger(
	p2pConfig *config.P2PConfig,
	log *logger.Logger,
	randReader io.Reader,
) (p2p.Messenger, error) {

	if p2pConfig.Node.Port <= 0 {
		return nil, errors.New("cannot start node on port <= 0")
	}

	pDiscoveryFactory := factoryP2P.NewPeerDiscovererCreator(*p2pConfig)
	pDiscoverer, err := pDiscoveryFactory.CreatePeerDiscoverer()

	if err != nil {
		return nil, err
	}

	log.Info(fmt.Sprintf("Starting with peer discovery: %s", pDiscoverer.Name()))

	prvKey, _ := ecdsa.GenerateKey(btcec.S256(), randReader)
	sk := (*crypto2.Secp256k1PrivateKey)(prvKey)

	nm, err := libp2p.NewNetworkMessenger(
		context.Background(),
		p2pConfig.Node.Port,
		sk,
		nil,
		loadBalancer.NewOutgoingChannelLoadBalancer(),
		pDiscoverer,
		libp2p.ListenAddrWithIp4AndTcp,
	)

	if err != nil {
		return nil, err
	}
	return nm, nil
}

func getSk(ctx *cli.Context, log *logger.Logger, skName string, skIndexName string, skPemFileName string) ([]byte, error) {
	//if flag is defined, it shall overwrite what was read from pem file
	if ctx.GlobalIsSet(skName) {
		encodedSk := []byte(ctx.GlobalString(skName))
		return decodeAddress(string(encodedSk))
	}

	skIndex := ctx.GlobalInt(skIndexName)
	encodedSk, err := core.LoadSkFromPemFile(skPemFileName, log, skIndex)
	if err != nil {
		return nil, err
	}

	return decodeAddress(string(encodedSk))
}

func getSigningParams(
	ctx *cli.Context,
	log *logger.Logger,
	skName string,
	skIndexName string,
	skPemFileName string,
	suite crypto.Suite,
) (keyGen crypto.KeyGenerator, privKey crypto.PrivateKey, pubKey crypto.PublicKey, err error) {

	sk, err := getSk(ctx, log, skName, skIndexName, skPemFileName)
	if err != nil {
		return nil, nil, nil, err
	}

	keyGen = signing.NewKeyGenerator(suite)

	privKey, err = keyGen.PrivateKeyFromByteArray(sk)
	if err != nil {
		return nil, nil, nil, err
	}

	pubKey = privKey.GeneratePublic()

	return keyGen, privKey, pubKey, err
}

func getPkEncoded(pubKey crypto.PublicKey) string {
	pk, err := pubKey.ToByteArray()
	if err != nil {
		return err.Error()
	}

	return encodeAddress(pk)
}

func getTrie(cfg config.StorageConfig, hasher hashing.Hasher) (*trie.Trie, error) {
	accountsTrieStorage, err := storage.NewStorageUnitFromConf(
		getCacherFromConfig(cfg.Cache),
		getDBFromConfig(cfg.DB),
		getBloomFromConfig(cfg.Bloom),
	)
	if err != nil {
		return nil, errors.New("error creating node: " + err.Error())
	}

	dbWriteCache, err := trie.NewDBWriteCache(accountsTrieStorage)
	if err != nil {
		return nil, errors.New("error creating node: " + err.Error())
	}

	return trie.NewTrie(make([]byte, 32), dbWriteCache, hasher)
}

func getHasherFromConfig(cfg *config.Config) (hashing.Hasher, error) {
	switch cfg.Hasher.Type {
	case "sha256":
		return sha256.Sha256{}, nil
	case "blake2b":
		return blake2b.Blake2b{}, nil
	}

	return nil, errors.New("no hasher provided in config file")
}

func getMultisigHasherFromConfig(cfg *config.Config) (hashing.Hasher, error) {
	if cfg.Consensus.Type == blsConsensusType && cfg.MultisigHasher.Type != "blake2b" {
		return nil, errors.New("wrong multisig hasher provided for bls consensus type")
	}

	switch cfg.MultisigHasher.Type {
	case "sha256":
		return sha256.Sha256{}, nil
	case "blake2b":
		if cfg.Consensus.Type == blsConsensusType {
			return blake2b.Blake2b{HashSize: blsHashSize}, nil
		}
		return blake2b.Blake2b{}, nil
	}

	return nil, errors.New("no multisig hasher provided in config file")
}

func getMarshalizerFromConfig(cfg *config.Config) (marshal.Marshalizer, error) {
	switch cfg.Marshalizer.Type {
	case "json":
		return marshal.JsonMarshalizer{}, nil
	}

	return nil, errors.New("no marshalizer provided in config file")
}

func getCacherFromConfig(cfg config.CacheConfig) storage.CacheConfig {
	return storage.CacheConfig{
		Size: cfg.Size,
		Type: storage.CacheType(cfg.Type),
	}
}

func getDBFromConfig(cfg config.DBConfig) storage.DBConfig {
	return storage.DBConfig{
		FilePath: filepath.Join(config.DefaultPath()+uniqueID, cfg.FilePath),
		Type:     storage.DBType(cfg.Type),
	}
}

func getBloomFromConfig(cfg config.BloomFilterConfig) storage.BloomConfig {
	var hashFuncs []storage.HasherType
	if cfg.HashFunc != nil {
		hashFuncs = make([]storage.HasherType, 0)
		for _, hf := range cfg.HashFunc {
			hashFuncs = append(hashFuncs, storage.HasherType(hf))
		}
	}

	return storage.BloomConfig{
		Size:     cfg.Size,
		HashFunc: hashFuncs,
	}
}

func createShardDataPoolFromConfig(
	config *config.Config,
	uint64ByteSliceConverter typeConverters.Uint64ByteSliceConverter,
) (dataRetriever.PoolsHolder, error) {

	txPool, err := shardedData.NewShardedData(getCacherFromConfig(config.TxDataPool))
	if err != nil {
		return nil, err
	}

	cacherCfg := getCacherFromConfig(config.BlockHeaderDataPool)
	hdrPool, err := storage.NewCache(cacherCfg.Type, cacherCfg.Size)
	if err != nil {
		return nil, err
	}

	cacherCfg = getCacherFromConfig(config.MetaBlockBodyDataPool)
	metaBlockBody, err := storage.NewCache(cacherCfg.Type, cacherCfg.Size)
	if err != nil {
		return nil, err
	}

	cacherCfg = getCacherFromConfig(config.BlockHeaderNoncesDataPool)
	hdrNoncesCacher, err := storage.NewCache(cacherCfg.Type, cacherCfg.Size)
	if err != nil {
		return nil, err
	}
	hdrNonces, err := dataPool.NewNonceToHashCacher(hdrNoncesCacher, uint64ByteSliceConverter)
	if err != nil {
		return nil, err
	}

	cacherCfg = getCacherFromConfig(config.TxBlockBodyDataPool)
	txBlockBody, err := storage.NewCache(cacherCfg.Type, cacherCfg.Size)
	if err != nil {
		return nil, err
	}

	cacherCfg = getCacherFromConfig(config.PeerBlockBodyDataPool)
	peerChangeBlockBody, err := storage.NewCache(cacherCfg.Type, cacherCfg.Size)
	if err != nil {
		return nil, err
	}

	cacherCfg = getCacherFromConfig(config.MetaHeaderNoncesDataPool)
	metaBlockNoncesCacher, err := storage.NewCache(cacherCfg.Type, cacherCfg.Size)
	if err != nil {
		return nil, err
	}
	metaBlockNonces, err := dataPool.NewNonceToHashCacher(metaBlockNoncesCacher, uint64ByteSliceConverter)
	if err != nil {
		return nil, err
	}

	return dataPool.NewShardedDataPool(
		txPool,
		hdrPool,
		hdrNonces,
		txBlockBody,
		peerChangeBlockBody,
		metaBlockBody,
		metaBlockNonces,
	)
}

func createBlockChainFromConfig(config *config.Config) (data.ChainHandler, error) {
	badBlockCache, err := storage.NewCache(
		storage.CacheType(config.BadBlocksCache.Type),
		config.BadBlocksCache.Size)
	if err != nil {
		return nil, err
	}

	blockChain, err := blockchain.NewBlockChain(
		badBlockCache,
	)
	if err != nil {
		return nil, err
	}

	return blockChain, err
}

func createShardDataStoreFromConfig(config *config.Config) (dataRetriever.StorageService, error) {
	var headerUnit, peerBlockUnit, miniBlockUnit, txUnit, metachainHeaderUnit *storage.Unit
	var err error

	defer func() {
		// cleanup
		if err != nil {
			if headerUnit != nil {
				_ = headerUnit.DestroyUnit()
			}
			if peerBlockUnit != nil {
				_ = peerBlockUnit.DestroyUnit()
			}
			if miniBlockUnit != nil {
				_ = miniBlockUnit.DestroyUnit()
			}
			if txUnit != nil {
				_ = txUnit.DestroyUnit()
			}
			if metachainHeaderUnit != nil {
				_ = metachainHeaderUnit.DestroyUnit()
			}
		}
	}()

	txUnit, err = storage.NewStorageUnitFromConf(
		getCacherFromConfig(config.TxStorage.Cache),
		getDBFromConfig(config.TxStorage.DB),
		getBloomFromConfig(config.TxStorage.Bloom))
	if err != nil {
		return nil, err
	}

	miniBlockUnit, err = storage.NewStorageUnitFromConf(
		getCacherFromConfig(config.MiniBlocksStorage.Cache),
		getDBFromConfig(config.MiniBlocksStorage.DB),
		getBloomFromConfig(config.MiniBlocksStorage.Bloom))
	if err != nil {
		return nil, err
	}

	peerBlockUnit, err = storage.NewStorageUnitFromConf(
		getCacherFromConfig(config.PeerBlockBodyStorage.Cache),
		getDBFromConfig(config.PeerBlockBodyStorage.DB),
		getBloomFromConfig(config.PeerBlockBodyStorage.Bloom))
	if err != nil {
		return nil, err
	}

	headerUnit, err = storage.NewStorageUnitFromConf(
		getCacherFromConfig(config.BlockHeaderStorage.Cache),
		getDBFromConfig(config.BlockHeaderStorage.DB),
		getBloomFromConfig(config.BlockHeaderStorage.Bloom))
	if err != nil {
		return nil, err
	}

	metachainHeaderUnit, err = storage.NewStorageUnitFromConf(
		getCacherFromConfig(config.MetaBlockStorage.Cache),
		getDBFromConfig(config.MetaBlockStorage.DB),
		getBloomFromConfig(config.MetaBlockStorage.Bloom))
	if err != nil {
		return nil, err
	}

	store := dataRetriever.NewChainStorer()
	store.AddStorer(dataRetriever.TransactionUnit, txUnit)
	store.AddStorer(dataRetriever.MiniBlockUnit, miniBlockUnit)
	store.AddStorer(dataRetriever.PeerChangesUnit, peerBlockUnit)
	store.AddStorer(dataRetriever.BlockHeaderUnit, headerUnit)
	store.AddStorer(dataRetriever.MetaBlockUnit, metachainHeaderUnit)

	return store, err
}

func createMetaDataPoolFromConfig(
	config *config.Config,
	uint64ByteSliceConverter typeConverters.Uint64ByteSliceConverter,
) (dataRetriever.MetaPoolsHolder, error) {
	cacherCfg := getCacherFromConfig(config.MetaBlockBodyDataPool)
	metaBlockBody, err := storage.NewCache(cacherCfg.Type, cacherCfg.Size)
	if err != nil {
		return nil, err
	}

	miniBlockHashes, err := shardedData.NewShardedData(getCacherFromConfig(config.MiniBlockHeaderHashesDataPool))
	if err != nil {
		return nil, err
	}

	cacherCfg = getCacherFromConfig(config.ShardHeadersDataPool)
	shardHeaders, err := storage.NewCache(cacherCfg.Type, cacherCfg.Size)
	if err != nil {
		return nil, err
	}

	cacherCfg = getCacherFromConfig(config.MetaHeaderNoncesDataPool)
	metaBlockNoncesCacher, err := storage.NewCache(cacherCfg.Type, cacherCfg.Size)
	if err != nil {
		return nil, err
	}
	metaBlockNonces, err := dataPool.NewNonceToHashCacher(metaBlockNoncesCacher, uint64ByteSliceConverter)
	if err != nil {
		return nil, err
	}

	return dataPool.NewMetaDataPool(metaBlockBody, miniBlockHashes, shardHeaders, metaBlockNonces)
}

func createMetaChainFromConfig(config *config.Config) (*blockchain.MetaChain, error) {
	badBlockCache, err := storage.NewCache(
		storage.CacheType(config.BadBlocksCache.Type),
		config.BadBlocksCache.Size)
	if err != nil {
		return nil, err
	}

	metaChain, err := blockchain.NewMetaChain(
		badBlockCache,
	)
	if err != nil {
		return nil, err
	}

	return metaChain, err
}

func createMetaChainDataStoreFromConfig(config *config.Config) (dataRetriever.StorageService, error) {
	var peerDataUnit, shardDataUnit, metaBlockUnit, headerUnit *storage.Unit
	var err error

	defer func() {
		// cleanup
		if err != nil {
			if peerDataUnit != nil {
				_ = peerDataUnit.DestroyUnit()
			}
			if shardDataUnit != nil {
				_ = shardDataUnit.DestroyUnit()
			}
			if metaBlockUnit != nil {
				_ = metaBlockUnit.DestroyUnit()
			}
			if headerUnit != nil {
				_ = headerUnit.DestroyUnit()
			}
		}
	}()

	metaBlockUnit, err = storage.NewStorageUnitFromConf(
		getCacherFromConfig(config.MetaBlockStorage.Cache),
		getDBFromConfig(config.MetaBlockStorage.DB),
		getBloomFromConfig(config.MetaBlockStorage.Bloom))
	if err != nil {
		return nil, err
	}

	shardDataUnit, err = storage.NewStorageUnitFromConf(
		getCacherFromConfig(config.ShardDataStorage.Cache),
		getDBFromConfig(config.ShardDataStorage.DB),
		getBloomFromConfig(config.ShardDataStorage.Bloom))
	if err != nil {
		return nil, err
	}

	peerDataUnit, err = storage.NewStorageUnitFromConf(
		getCacherFromConfig(config.PeerDataStorage.Cache),
		getDBFromConfig(config.PeerDataStorage.DB),
		getBloomFromConfig(config.PeerDataStorage.Bloom))
	if err != nil {
		return nil, err
	}

	headerUnit, err = storage.NewStorageUnitFromConf(
		getCacherFromConfig(config.BlockHeaderStorage.Cache),
		getDBFromConfig(config.BlockHeaderStorage.DB),
		getBloomFromConfig(config.BlockHeaderStorage.Bloom))
	if err != nil {
		return nil, err
	}

	store := dataRetriever.NewChainStorer()
	store.AddStorer(dataRetriever.MetaBlockUnit, metaBlockUnit)
	store.AddStorer(dataRetriever.MetaShardDataUnit, shardDataUnit)
	store.AddStorer(dataRetriever.MetaPeerDataUnit, peerDataUnit)
	store.AddStorer(dataRetriever.BlockHeaderUnit, headerUnit)

	return store, err
}

func decodeAddress(address string) ([]byte, error) {
	return hex.DecodeString(address)
}

func encodeAddress(address []byte) string {
	return hex.EncodeToString(address)
}

func toB64(buff []byte) string {
	if buff == nil {
		return "<NIL>"
	}
	return base64.StdEncoding.EncodeToString(buff)
}

func startStatisticsMonitor(file *os.File, config config.ResourceStatsConfig, log *logger.Logger) error {
	if !config.Enabled {
		return nil
	}

	if config.RefreshIntervalInSec < 1 {
		return errors.New("invalid RefreshIntervalInSec in section [ResourceStats]. Should be an integer higher than 1")
	}

	rm, err := statistics.NewResourceMonitor(file)
	if err != nil {
		return err
	}

	go func() {
		for {
			err = rm.SaveStatistics()
			log.LogIfError(err)
			time.Sleep(time.Second * time.Duration(config.RefreshIntervalInSec))
		}
	}()

	return nil
}

func generateGenesisHeadersForMetachainInit(
	nodesSetup *sharding.NodesSetup,
	genesisConfig *sharding.Genesis,
	shardCoordinator sharding.Coordinator,
	addressConverter state.AddressConverter,
	hasher hashing.Hasher,
	marshalizer marshal.Marshalizer,
) (map[uint32]data.HeaderHandler, error) {
	//TODO change this rudimentary startup for metachain nodes
	// Talk between Adrian, Robert and Iulian, did not want it to be discarded:
	// --------------------------------------------------------------------
	// Adrian: "This looks like a workaround as the metchain should not deal with individual accounts, but shards data.
	// What I was thinking was that the genesis on metachain (or pre-genesis block) is the nodes allocation to shards,
	// with 0 state root for every shard, as there is no balance yet.
	// Then the shards start operating as they get the initial node allocation, maybe we can do consensus on the
	// genesis as well, I think this would be actually good as then everything is signed and agreed upon.
	// The genesis shard blocks need to be then just the state root, I think we already have that in genesis,
	// so shard nodes can go ahead with individually creating the block, but then run consensus on this.
	// Then this block is sent to metachain who updates the state root of every shard and creates the metablock for
	// the genesis of each of the shards (this is actually the same thing that would happen at new epoch start)."

	shardsGenesisBlocks := make(map[uint32]data.HeaderHandler)

	for shardId := uint32(0); shardId < shardCoordinator.NumberOfShards(); shardId++ {
		newShardCoordinator, err := sharding.NewMultiShardCoordinator(shardCoordinator.NumberOfShards(), shardId)
		if err != nil {
			return nil, err
		}

		accountFactory, err := factoryState.NewAccountFactoryCreator(newShardCoordinator)
		if err != nil {
			return nil, err
		}

		accounts := generateInMemoryAccountsAdapter(accountFactory, hasher, marshalizer)
		initialBalances, err := genesisConfig.InitialNodesBalances(newShardCoordinator, addressConverter)
		if err != nil {
			return nil, err
		}

		genesisBlock, err := genesis.CreateShardGenesisBlockFromInitialBalances(
			accounts,
			newShardCoordinator,
			addressConverter,
			initialBalances,
			uint64(nodesSetup.StartTime),
		)
		if err != nil {
			return nil, err
		}

		shardsGenesisBlocks[shardId] = genesisBlock
	}

	return shardsGenesisBlocks, nil
}

func generateInMemoryAccountsAdapter(
	accountFactory state.AccountFactory,
	hasher hashing.Hasher,
	marshalizer marshal.Marshalizer,
) state.AccountsAdapter {

	dbw, _ := trie.NewDBWriteCache(createMemUnit())
	tr, _ := trie.NewTrie(make([]byte, 32), dbw, hasher)
	adb, _ := state.NewAccountsDB(tr, sha256.Sha256{}, marshalizer, accountFactory)

	return adb
}

func createMemUnit() storage.Storer {
	cache, _ := storage.NewCache(storage.LRUCache, 10)
	persist, _ := memorydb.New()

	unit, _ := storage.NewStorageUnit(cache, persist)
	return unit
}<|MERGE_RESOLUTION|>--- conflicted
+++ resolved
@@ -215,10 +215,7 @@
 type mockProposerResolver struct {
 }
 
-<<<<<<< HEAD
-=======
 // ResolveProposer computes a block proposer. For now, this is mocked.
->>>>>>> 0cdaa70a
 func (mockProposerResolver) ResolveProposer(shardId uint32, roundIndex uint32, prevRandomSeed []byte) ([]byte, error) {
 	return []byte("mocked proposer"), nil
 }
