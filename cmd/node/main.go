--- conflicted
+++ resolved
@@ -189,51 +189,16 @@
 		cfgs.generalConfig.GeneralSettings.StartInEpochEnabled = ctx.GlobalBool(startInEpoch.Name)
 	}
 
-<<<<<<< HEAD
+	err = cleanupStorageIfNecessary(workingDir, ctx, log)
+	if err != nil {
+		return err
+	}
+
 	for {
 		goRoutinesNumberStart := runtime.NumGoroutine()
 
 		log.Debug("\n\n====================Starting managedComponents creation================================")
 
-		log.Trace("creating core components")
-
-		chanCreateViews := make(chan struct{}, 1)
-		chanLogRewrite := make(chan struct{}, 1)
-
-		useTermui := !ctx.GlobalBool(useLogView.Name)
-		statusHandlersFactoryArgs := &factory.StatusHandlersFactoryArgs{
-			UseTermUI:      useTermui,
-			ChanStartViews: chanCreateViews,
-			ChanLogRewrite: chanLogRewrite,
-		}
-
-		statusHandlersFactory, err := factory.NewStatusHandlersFactory(statusHandlersFactoryArgs)
-		if err != nil {
-			return err
-		}
-
-		coreArgs := mainFactory.CoreComponentsFactoryArgs{
-			Config:                *cfgs.generalConfig,
-			RatingsConfig:         *cfgs.ratingsConfig,
-			EconomicsConfig:       *cfgs.economicsConfig,
-			NodesFilename:         nodesFileName,
-			WorkingDirectory:      workingDir,
-			ChanStopNodeProcess:   chanStopNodeProcess,
-			StatusHandlersFactory: statusHandlersFactory,
-		}
-
-		coreComponentsFactory, err := mainFactory.NewCoreComponentsFactory(coreArgs)
-		if err != nil {
-			return fmt.Errorf("NewCoreComponentsFactory failed: %w", err)
-		}
-=======
-	err = cleanupStorageIfNecessary(workingDir, ctx, log)
-	if err != nil {
-		return err
-	}
->>>>>>> 0a56251c
-
-	for {
 		healthService := health.NewHealthService(cfgs.generalConfig.Health, workingDir)
 		if ctx.IsSet(useHealthService.Name) {
 			healthService.Start()
@@ -296,8 +261,6 @@
 		var shardIdString = core.GetShardIDString(shardCoordinator.SelfId())
 		logger.SetCorrelationShard(shardIdString)
 
-<<<<<<< HEAD
-=======
 		log.Trace("initializing stats file")
 		var shardId = core.GetShardIDString(managedBootstrapComponents.ShardCoordinator().SelfId())
 		err = initStatsFileMonitor(
@@ -308,7 +271,6 @@
 			return err
 		}
 
->>>>>>> 0a56251c
 		log.Trace("creating state components")
 		triesComponents, trieStorageManagers := managedBootstrapComponents.EpochStartBootstrapper().GetTriesComponents()
 		stateArgs := mainFactory.StateComponentsFactoryArgs{
@@ -721,11 +683,7 @@
 		log.Trace("creating node structure")
 		currentNode, err := node.CreateNode(
 			cfgs.generalConfig,
-<<<<<<< HEAD
-			nodesSetup,
-=======
 			cfgs.preferencesConfig,
->>>>>>> 0a56251c
 			managedBootstrapComponents,
 			managedCoreComponents,
 			managedCryptoComponents,
@@ -810,8 +768,6 @@
 		log.Trace("starting background services")
 		ef.StartBackgroundServices()
 
-<<<<<<< HEAD
-=======
 		log.Debug("starting node...")
 
 		consensusArgs := mainFactory.ConsensusComponentsFactoryArgs{
@@ -845,7 +801,6 @@
 		}
 		closableComponents = append(closableComponents, managedConsensusComponents)
 
->>>>>>> 0a56251c
 		log.Info("application is now running")
 		sigs := make(chan os.Signal, 1)
 		signal.Notify(sigs, syscall.SIGINT, syscall.SIGTERM)
