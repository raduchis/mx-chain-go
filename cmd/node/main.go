--- conflicted
+++ resolved
@@ -559,12 +559,8 @@
 		return err
 	}
 
-<<<<<<< HEAD
-	err = initLogFileAndStatsMonitor(generalConfig, pubKey, log, workingDir, uniqueDBFolder)
-=======
 	log.Trace("initializing stats file")
-	err = initStatsFileMonitor(generalConfig, pubKey, log, workingDir)
->>>>>>> 04de5f47
+	err = initStatsFileMonitor(generalConfig, pubKey, log, workingDir, uniqueDBFolder)
 	if err != nil {
 		return err
 	}
@@ -1149,8 +1145,7 @@
 	return nd, nil
 }
 
-<<<<<<< HEAD
-func initLogFileAndStatsMonitor(
+func initStatsFileMonitor(
 	config *config.Config,
 	pubKey crypto.PublicKey,
 	log logger.Logger,
@@ -1158,10 +1153,6 @@
 	uniqueDBFolder string,
 ) error {
 
-=======
-func initStatsFileMonitor(config *config.Config, pubKey crypto.PublicKey, log logger.Logger,
-	workingDir string) error {
->>>>>>> 04de5f47
 	publicKey, err := pubKey.ToByteArray()
 	if err != nil {
 		return err
