package main

import (
	"errors"
	"fmt"
	"io"
	"io/ioutil"
	"math/big"
	"os"
	"os/signal"
	"path/filepath"
	"runtime"
	"strconv"
	"strings"
	"syscall"
	"time"

	logger "github.com/ElrondNetwork/elrond-go-logger"
	"github.com/ElrondNetwork/elrond-go/cmd/node/factory"
	"github.com/ElrondNetwork/elrond-go/cmd/node/metrics"
	"github.com/ElrondNetwork/elrond-go/config"
	"github.com/ElrondNetwork/elrond-go/core"
	"github.com/ElrondNetwork/elrond-go/core/accumulator"
	"github.com/ElrondNetwork/elrond-go/core/check"
	"github.com/ElrondNetwork/elrond-go/core/closing"
	"github.com/ElrondNetwork/elrond-go/core/dblookupext"
	dbLookupFactory "github.com/ElrondNetwork/elrond-go/core/dblookupext/factory"
	"github.com/ElrondNetwork/elrond-go/core/forking"
	"github.com/ElrondNetwork/elrond-go/core/indexer"
	"github.com/ElrondNetwork/elrond-go/core/logging"
	"github.com/ElrondNetwork/elrond-go/core/statistics"
	"github.com/ElrondNetwork/elrond-go/crypto"
	"github.com/ElrondNetwork/elrond-go/data"
	"github.com/ElrondNetwork/elrond-go/data/endProcess"
	"github.com/ElrondNetwork/elrond-go/data/state"
	"github.com/ElrondNetwork/elrond-go/data/typeConverters"
	"github.com/ElrondNetwork/elrond-go/dataRetriever"
	"github.com/ElrondNetwork/elrond-go/epochStart"
	"github.com/ElrondNetwork/elrond-go/epochStart/notifier"
	"github.com/ElrondNetwork/elrond-go/facade"
	mainFactory "github.com/ElrondNetwork/elrond-go/factory"
	"github.com/ElrondNetwork/elrond-go/genesis/parsing"
	"github.com/ElrondNetwork/elrond-go/hashing"
	"github.com/ElrondNetwork/elrond-go/health"
	"github.com/ElrondNetwork/elrond-go/marshal"
	"github.com/ElrondNetwork/elrond-go/node"
	"github.com/ElrondNetwork/elrond-go/node/external"
	"github.com/ElrondNetwork/elrond-go/node/nodeDebugFactory"
	"github.com/ElrondNetwork/elrond-go/process"
	"github.com/ElrondNetwork/elrond-go/process/coordinator"
	"github.com/ElrondNetwork/elrond-go/process/economics"
	processFactory "github.com/ElrondNetwork/elrond-go/process/factory"
	"github.com/ElrondNetwork/elrond-go/process/factory/metachain"
	"github.com/ElrondNetwork/elrond-go/process/factory/shard"
	"github.com/ElrondNetwork/elrond-go/process/headerCheck"
	"github.com/ElrondNetwork/elrond-go/process/interceptors"
	"github.com/ElrondNetwork/elrond-go/process/rating"
	"github.com/ElrondNetwork/elrond-go/process/smartContract"
	"github.com/ElrondNetwork/elrond-go/process/smartContract/builtInFunctions"
	"github.com/ElrondNetwork/elrond-go/process/smartContract/hooks"
	"github.com/ElrondNetwork/elrond-go/process/throttle/antiflood/blackList"
	"github.com/ElrondNetwork/elrond-go/process/transaction"
	"github.com/ElrondNetwork/elrond-go/sharding"
	"github.com/ElrondNetwork/elrond-go/storage"
	storageFactory "github.com/ElrondNetwork/elrond-go/storage/factory"
	"github.com/ElrondNetwork/elrond-go/storage/lrucache"
	"github.com/ElrondNetwork/elrond-go/storage/storageUnit"
	"github.com/ElrondNetwork/elrond-go/storage/timecache"
	"github.com/ElrondNetwork/elrond-go/update"
	exportFactory "github.com/ElrondNetwork/elrond-go/update/factory"
	"github.com/ElrondNetwork/elrond-go/update/trigger"
	"github.com/ElrondNetwork/elrond-go/vm"
	"github.com/ElrondNetwork/elrond-vm-common/parsers"
	"github.com/denisbrodbeck/machineid"
	"github.com/google/gops/agent"
	"github.com/urfave/cli"
)

const (
	defaultLogsPath          = "logs"
	notSetDestinationShardID = "disabled"
	maxTimeToClose           = 10 * time.Second
	maxMachineIDLen          = 10
)

var (
	nodeHelpTemplate = `NAME:
   {{.Name}} - {{.Usage}}
USAGE:
   {{.HelpName}} {{if .VisibleFlags}}[global options]{{end}}
   {{if len .Authors}}
AUTHOR:
   {{range .Authors}}{{ . }}{{end}}
   {{end}}{{if .Commands}}
GLOBAL OPTIONS:
   {{range .VisibleFlags}}{{.}}
   {{end}}
VERSION:
   {{.Version}}
   {{end}}
`
)

// appVersion should be populated at build time using ldflags
// Usage examples:
// linux/mac:
//            go build -i -v -ldflags="-X main.appVersion=$(git describe --tags --long --dirty)"
// windows:
//            for /f %i in ('git describe --tags --long --dirty') do set VERS=%i
//            go build -i -v -ldflags="-X main.appVersion=%VERS%"
var appVersion = core.UnVersionedAppString

type configs struct {
	generalConfig                    *config.Config
	apiRoutesConfig                  *config.ApiRoutesConfig
	economicsConfig                  *config.EconomicsConfig
	systemSCConfig                   *config.SystemSmartContractsConfig
	ratingsConfig                    *config.RatingsConfig
	preferencesConfig                *config.Preferences
	externalConfig                   *config.ExternalConfig
	p2pConfig                        *config.P2PConfig
	configurationFileName            string
	configurationEconomicsFileName   string
	configurationRatingsFileName     string
	configurationPreferencesFileName string
	p2pConfigurationFileName         string
}

func main() {
	_ = logger.SetDisplayByteSlice(logger.ToHexShort)
	log := logger.GetOrCreate("main")

	app := cli.NewApp()
	cli.AppHelpTemplate = nodeHelpTemplate
	app.Name = "Elrond Node CLI App"
	machineID, err := machineid.ProtectedID(app.Name)
	if err != nil {
		log.Warn("error fetching machine id", "error", err)
		machineID = "unknown"
	}
	if len(machineID) > maxMachineIDLen {
		machineID = machineID[:maxMachineIDLen]
	}

	app.Version = fmt.Sprintf("%s/%s/%s-%s/%s", appVersion, runtime.Version(), runtime.GOOS, runtime.GOARCH, machineID)
	app.Usage = "This is the entry point for starting a new Elrond node - the app will start after the genesis timestamp"
	app.Flags = getFlags()
	app.Authors = []cli.Author{
		{
			Name:  "The Elrond Team",
			Email: "contact@elrond.com",
		},
	}

	app.Action = func(c *cli.Context) error {
		return startNode(c, log, app.Version)
	}

	err = app.Run(os.Args)
	if err != nil {
		log.Error(err.Error())
		os.Exit(1)
	}
}

func startNode(ctx *cli.Context, log logger.Logger, version string) error {
	log.Trace("startNode called")
<<<<<<< HEAD
=======
	chanStopNodeProcess := make(chan endProcess.ArgEndProcess, 1)
	workingDir := getWorkingDir(ctx, log)
>>>>>>> 80804ee5

	workingDir := getWorkingDir(ctx, log)
	fileLogging, err := updateLogger(workingDir, ctx, log)
	if err != nil {
		return err
	}

	enableGopsIfNeeded(ctx, log)

	log.Info("starting node", "version", version, "pid", os.Getpid())

	var cfgs *configs
	cfgs, err = readConfigs(log, ctx)
	if err != nil {
		return err
	}

	if !check.IfNil(fileLogging) {
		err = fileLogging.ChangeFileLifeSpan(time.Second * time.Duration(cfgs.generalConfig.Logs.LogFileLifeSpanInSec))
		if err != nil {
			return err
		}
	}

	log.Trace("creating core components")

	chanStopNodeProcess := make(chan endProcess.ArgEndProcess, 1)
	nodesFileName := ctx.GlobalString(nodesFile.Name)

	//TODO when refactoring main, maybe initialize economics data before this line
	totalSupply, ok := big.NewInt(0).SetString(cfgs.economicsConfig.GlobalSettings.GenesisTotalSupply, 10)
	if !ok {
		return fmt.Errorf("can not parse total suply from economics.toml, %s is not a valid value",
			cfgs.economicsConfig.GlobalSettings.GenesisTotalSupply)
	}

	log.Debug("config", "file", ctx.GlobalString(genesisFile.Name))

	exportFolder := filepath.Join(workingDir, cfgs.generalConfig.Hardfork.ImportFolder)
	if cfgs.generalConfig.Hardfork.AfterHardFork {
		exportFolderNodesSetupPath := filepath.Join(exportFolder, core.NodesSetupJsonFileName)
		if !core.DoesFileExist(exportFolderNodesSetupPath) {
			return fmt.Errorf("cannot find %s in the export folder", core.NodesSetupJsonFileName)
		}

		nodesFileName = exportFolderNodesSetupPath
	}

	if err != nil {
		return err
	}
	log.Debug("config", "file", nodesFileName)

	if ctx.IsSet(startInEpoch.Name) {
		log.Debug("start in epoch is enabled")
		cfgs.generalConfig.GeneralSettings.StartInEpochEnabled = ctx.GlobalBool(startInEpoch.Name)
	}

	coreArgs := mainFactory.CoreComponentsFactoryArgs{
		Config:              *cfgs.generalConfig,
		RatingsConfig:       *cfgs.ratingsConfig,
		EconomicsConfig:     *cfgs.economicsConfig,
		NodesFilename:       nodesFileName,
		WorkingDirectory:    workingDir,
		ChanStopNodeProcess: chanStopNodeProcess,
	}

	coreComponentsFactory, err := mainFactory.NewCoreComponentsFactory(coreArgs)
	if err != nil {
		return fmt.Errorf("NewCoreComponentsFactory failed: %w", err)
	}

	managedCoreComponents, err := mainFactory.NewManagedCoreComponents(coreComponentsFactory)
	if err != nil {
		return err
	}

	err = managedCoreComponents.Create()
	if err != nil {
		return err
	}

	validatorKeyPemFileName := ctx.GlobalString(validatorKeyPemFile.Name)

	log.Trace("creating crypto components")

	cryptoComponentsHandlerArgs := mainFactory.CryptoComponentsHandlerArgs{
		ValidatorKeyPemFileName:              validatorKeyPemFileName,
		SkIndex:                              ctx.GlobalInt(validatorKeyIndex.Name),
		Config:                               *cfgs.generalConfig,
		CoreComponentsHolder:                 managedCoreComponents,
		ActivateBLSPubKeyMessageVerification: cfgs.systemSCConfig.StakingSystemSCConfig.ActivateBLSPubKeyMessageVerification,
		KeyLoader:                            &core.KeyLoader{},
	}

	cryptoComponentsFactory, err := mainFactory.NewCryptoComponentsFactory(mainFactory.CryptoComponentsFactoryArgs(cryptoComponentsHandlerArgs))
	if err != nil {
		return fmt.Errorf("NewCryptoComponentsFactory failed: %w", err)
	}

	managedCryptoComponents, err := mainFactory.NewManagedCryptoComponents(cryptoComponentsFactory)
	if err != nil {
		return err
	}

	err = managedCryptoComponents.Create()
	if err != nil {
		return err
	}

	log.Debug("block sign pubkey", "value", managedCryptoComponents.PublicKeyString())

	if ctx.IsSet(destinationShardAsObserver.Name) {
		cfgs.preferencesConfig.Preferences.DestinationShardAsObserver = ctx.GlobalString(destinationShardAsObserver.Name)
	}

	if ctx.IsSet(nodeDisplayName.Name) {
		cfgs.preferencesConfig.Preferences.NodeDisplayName = ctx.GlobalString(nodeDisplayName.Name)
	}

	if ctx.IsSet(identityFlagName.Name) {
		cfgs.preferencesConfig.Preferences.Identity = ctx.GlobalString(identityFlagName.Name)
	}

	err = cleanupStorageIfNecessary(workingDir, ctx, log)
	if err != nil {
		return err
	}

	genesisShardCoordinator, nodeType, err := createShardCoordinator(
		managedCoreComponents.GenesisNodesSetup(),
		managedCryptoComponents.PublicKey(),
		cfgs.preferencesConfig.Preferences,
		log,
	)
	if err != nil {
		return err
	}
	var shardId = core.GetShardIDString(genesisShardCoordinator.SelfId())

	accountsParser, err := parsing.NewAccountsParser(
		ctx.GlobalString(genesisFile.Name),
		totalSupply,
		managedCoreComponents.AddressPubKeyConverter(),
		managedCryptoComponents.TxSignKeyGen(),
	)
	if err != nil {
		return err
	}

	smartContractParser, err := parsing.NewSmartContractsParser(
		ctx.GlobalString(smartContractsFile.Name),
		managedCoreComponents.AddressPubKeyConverter(),
		managedCryptoComponents.TxSignKeyGen(),
	)
	if err != nil {
		return err
	}

	healthService := health.NewHealthService(cfgs.generalConfig.Health, workingDir)
	if ctx.IsSet(useHealthService.Name) {
		healthService.Start()
	}

	chanCreateViews := make(chan struct{}, 1)
	chanLogRewrite := make(chan struct{}, 1)
	handlersArgs, err := factory.NewStatusHandlersFactoryArgs(
		useLogView.Name,
		ctx,
		managedCoreComponents.InternalMarshalizer(),
		managedCoreComponents.Uint64ByteSliceConverter(),
		chanCreateViews,
		chanLogRewrite,
	)
	if err != nil {
		return err
	}

	statusHandlersInfo, err := factory.CreateStatusHandlers(handlersArgs)
	if err != nil {
		return err
	}

	err = managedCoreComponents.SetStatusHandler(statusHandlersInfo.StatusHandler)
	if err != nil {
		return err
	}

	log.Trace("creating network components")
	networkComponentsFactoryArgs := mainFactory.NetworkComponentsFactoryArgs{
		P2pConfig:     *cfgs.p2pConfig,
		MainConfig:    *cfgs.generalConfig,
		RatingsConfig: *cfgs.ratingsConfig,
		StatusHandler: managedCoreComponents.StatusHandler(),
		Marshalizer:   managedCoreComponents.InternalMarshalizer(),
		Syncer:        managedCoreComponents.SyncTimer(),
	}

	networkComponentsFactory, err := mainFactory.NewNetworkComponentsFactory(networkComponentsFactoryArgs)
	if err != nil {
		return fmt.Errorf("NewNetworkComponentsFactory failed: %w", err)
	}

	managedNetworkComponents, err := mainFactory.NewManagedNetworkComponents(networkComponentsFactory)
	if err != nil {
		return err
	}
	err = managedNetworkComponents.Create()
	if err != nil {
		return err
	}

	err = managedNetworkComponents.NetworkMessenger().Bootstrap()
	if err != nil {
		return err
	}
	log.Info(fmt.Sprintf("waiting %d seconds for network discovery...", core.SecondsToWaitForP2PBootstrap))
	time.Sleep(core.SecondsToWaitForP2PBootstrap * time.Second)

	log.Trace("creating economics data components")
	economicsData, err := economics.NewEconomicsData(cfgs.economicsConfig)
	if err != nil {
		return err
	}

	log.Trace("creating ratings data components")

	nodesSetup := managedCoreComponents.GenesisNodesSetup()
	ratingDataArgs := rating.RatingsDataArg{
		Config:                   *cfgs.ratingsConfig,
		ShardConsensusSize:       nodesSetup.GetShardConsensusGroupSize(),
		MetaConsensusSize:        nodesSetup.GetMetaConsensusGroupSize(),
		ShardMinNodes:            nodesSetup.MinNumberOfShardNodes(),
		MetaMinNodes:             nodesSetup.MinNumberOfMetaNodes(),
		RoundDurationMiliseconds: nodesSetup.GetRoundDuration(),
	}
	ratingsData, err := rating.NewRatingsData(ratingDataArgs)
	if err != nil {
		return err
	}

	rater, err := rating.NewBlockSigningRater(ratingsData)
	if err != nil {
		return err
	}

	nodesShuffler := sharding.NewHashValidatorsShuffler(
		nodesSetup.MinNumberOfShardNodes(),
		nodesSetup.MinNumberOfMetaNodes(),
		nodesSetup.GetHysteresis(),
		nodesSetup.GetAdaptivity(),
		true,
	)

	destShardIdAsObserver, err := processDestinationShardAsObserver(cfgs.preferencesConfig.Preferences)
	if err != nil {
		return err
	}

	importStartHandler, err := trigger.NewImportStartHandler(filepath.Join(workingDir, core.DefaultDBPath), appVersion)
	if err != nil {
		return err
	}

	versionsCache, err := storageUnit.NewCache(storageFactory.GetCacherFromConfig(cfgs.generalConfig.Versions.Cache))
	if err != nil {
		return err
	}

	headerIntegrityVerifier, err := headerCheck.NewHeaderIntegrityVerifier(
		[]byte(managedCoreComponents.ChainID()),
		cfgs.generalConfig.Versions.VersionsByEpochs,
		cfgs.generalConfig.Versions.DefaultVersion,
		versionsCache,
	)
	if err != nil {
		return err
	}

	bootstrapComponentsFactoryArgs := mainFactory.BootstrapComponentsFactoryArgs{
		Config:                  *cfgs.generalConfig,
		WorkingDir:              workingDir,
		DestinationAsObserver:   destShardIdAsObserver,
		GenesisNodesSetup:       nodesSetup,
		NodeShuffler:            nodesShuffler,
		ShardCoordinator:        genesisShardCoordinator,
		CoreComponents:          managedCoreComponents,
		CryptoComponents:        managedCryptoComponents,
		NetworkComponents:       managedNetworkComponents,
		HeaderIntegrityVerifier: headerIntegrityVerifier,
	}

	bootstrapComponentsFactory, err := mainFactory.NewBootstrapComponentsFactory(bootstrapComponentsFactoryArgs)
	if err != nil {
		return fmt.Errorf("NewBootstrapComponentsFactory failed: %w", err)
	}

	managedBootstrapComponents, err := mainFactory.NewManagedBootstrapComponents(bootstrapComponentsFactory)
	if err != nil {
		return err
	}

	err = managedBootstrapComponents.Create()
	if err != nil {
		return err
	}

	shardCoordinator, err := sharding.NewMultiShardCoordinator(
		managedBootstrapComponents.EpochBootstrapParams().NumOfShards(),
		managedBootstrapComponents.EpochBootstrapParams().SelfShardID())
	if err != nil {
		return err
	}

	currentEpoch := managedBootstrapComponents.EpochBootstrapParams().Epoch()
	storerEpoch := currentEpoch
	if !cfgs.generalConfig.StoragePruning.Enabled {
		// TODO: refactor this as when the pruning storer is disabled, the default directory path is Epoch_0
		// and it should be Epoch_ALL or something similar
		storerEpoch = 0
	}

	log.Info("Bootstrap", "epoch", managedBootstrapComponents.EpochBootstrapParams().Epoch())
	if managedBootstrapComponents.EpochBootstrapParams().NodesConfig() != nil {
		log.Info("the epoch from nodesConfig is",
			"epoch", managedBootstrapComponents.EpochBootstrapParams().NodesConfig().CurrentEpoch)
	}

	var shardIdString = core.GetShardIDString(shardCoordinator.SelfId())
	logger.SetCorrelationShard(shardIdString)

	log.Trace("initializing stats file")
	err = initStatsFileMonitor(
		cfgs.generalConfig,
		managedCoreComponents.PathHandler(),
		shardId)
	if err != nil {
		return err
	}

	log.Trace("creating state components")
	triesComponents, trieStorageManagers := managedBootstrapComponents.EpochStartBootstrapper().GetTriesComponents()
	stateArgs := mainFactory.StateComponentsFactoryArgs{
		Config:              *cfgs.generalConfig,
		ShardCoordinator:    shardCoordinator,
		Core:                managedCoreComponents,
		TriesContainer:      triesComponents,
		TrieStorageManagers: trieStorageManagers,
	}

	stateComponentsFactory, err := mainFactory.NewStateComponentsFactory(stateArgs)
	if err != nil {
		return fmt.Errorf("NewStateComponentsFactory failed: %w", err)
	}

	managedStateComponents, err := mainFactory.NewManagedStateComponents(stateComponentsFactory)
	if err != nil {
		return err
	}

	err = managedStateComponents.Create()
	if err != nil {
		return err
	}

	trieContainer, trieStorageManager := managedBootstrapComponents.EpochStartBootstrapper().GetTriesComponents()
	err = managedStateComponents.SetTriesContainer(trieContainer)
	if err != nil {
		return err
	}
	err = managedStateComponents.SetTriesStorageManagers(trieStorageManager)
	if err != nil {
		return err
	}

	log.Trace("creating data components")
	epochStartNotifier := notifier.NewEpochStartSubscriptionHandler()

	dataArgs := mainFactory.DataComponentsFactoryArgs{
		Config:             *cfgs.generalConfig,
		EconomicsData:      economicsData,
		ShardCoordinator:   shardCoordinator,
		Core:               managedCoreComponents,
		EpochStartNotifier: epochStartNotifier,
		CurrentEpoch:       storerEpoch,
	}

	dataComponentsFactory, err := mainFactory.NewDataComponentsFactory(dataArgs)
	if err != nil {
		return fmt.Errorf("NewDataComponentsFactory failed: %w", err)
	}
	managedDataComponents, err := mainFactory.NewManagedDataComponents(dataComponentsFactory)
	if err != nil {
		return err
	}
	err = managedDataComponents.Create()
	if err != nil {
		return err
	}

	healthService.RegisterComponent(managedDataComponents.Datapool().Transactions())
	healthService.RegisterComponent(managedDataComponents.Datapool().UnsignedTransactions())
	healthService.RegisterComponent(managedDataComponents.Datapool().RewardTransactions())

	log.Trace("initializing metrics")
	err = metrics.InitMetrics(
		managedCoreComponents.StatusHandler(),
		managedCryptoComponents.PublicKeyString(),
		nodeType,
		shardCoordinator,
		nodesSetup,
		version,
		cfgs.economicsConfig,
		cfgs.generalConfig.EpochStartConfig.RoundsPerEpoch,
		managedCoreComponents.MinTransactionVersion(),
	)
	if err != nil {
		return err
	}

	chanLogRewrite <- struct{}{}
	chanCreateViews <- struct{}{}

	err = statusHandlersInfo.UpdateStorerAndMetricsForPersistentHandler(
		managedDataComponents.StorageService().GetStorer(dataRetriever.StatusMetricsUnit),
	)
	if err != nil {
		return err
	}

	log.Trace("creating nodes coordinator")
	if ctx.IsSet(keepOldEpochsData.Name) {
		cfgs.generalConfig.StoragePruning.CleanOldEpochsData = !ctx.GlobalBool(keepOldEpochsData.Name)
	}
	if ctx.IsSet(numEpochsToSave.Name) {
		cfgs.generalConfig.StoragePruning.NumEpochsToKeep = ctx.GlobalUint64(numEpochsToSave.Name)
	}
	if ctx.IsSet(numActivePersisters.Name) {
		cfgs.generalConfig.StoragePruning.NumActivePersisters = ctx.GlobalUint64(numActivePersisters.Name)
	}

	nodesCoordinator, nodeShufflerOut, err := createNodesCoordinator(
		log,
		nodesSetup,
		cfgs.preferencesConfig.Preferences,
		epochStartNotifier,
		managedCryptoComponents.PublicKey(),
		managedCoreComponents.InternalMarshalizer(),
		managedCoreComponents.Hasher(),
		rater,
		managedDataComponents.StorageService().GetStorer(dataRetriever.BootstrapUnit),
		nodesShuffler,
		cfgs.generalConfig.EpochStartConfig,
		shardCoordinator.SelfId(),
		chanStopNodeProcess,
		managedBootstrapComponents.EpochBootstrapParams(),
		currentEpoch,
	)
	if err != nil {
		return err
	}

	metrics.SaveStringMetric(managedCoreComponents.StatusHandler(), core.MetricNodeDisplayName, cfgs.preferencesConfig.Preferences.NodeDisplayName)
	metrics.SaveStringMetric(managedCoreComponents.StatusHandler(), core.MetricChainId, managedCoreComponents.ChainID())
	metrics.SaveUint64Metric(managedCoreComponents.StatusHandler(), core.MetricGasPerDataByte, economicsData.GasPerDataByte())
	metrics.SaveUint64Metric(managedCoreComponents.StatusHandler(), core.MetricMinGasPrice, economicsData.MinGasPrice())
	metrics.SaveUint64Metric(managedCoreComponents.StatusHandler(), core.MetricMinGasLimit, economicsData.MinGasLimit())

	sessionInfoFileOutput := fmt.Sprintf("%s:%s\n%s:%s\n%s:%v\n%s:%s\n%s:%v\n",
		"PkBlockSign", managedCryptoComponents.PublicKeyString(),
		"ShardId", shardId,
		"TotalShards", shardCoordinator.NumberOfShards(),
		"AppVersion", version,
		"GenesisTimeStamp", managedCoreComponents.GenesisTime().Unix(),
	)

	sessionInfoFileOutput += fmt.Sprintf("\nStarted with parameters:\n")
	for _, flag := range ctx.App.Flags {
		flagValue := fmt.Sprintf("%v", ctx.GlobalGeneric(flag.GetName()))
		if flagValue != "" {
			sessionInfoFileOutput += fmt.Sprintf("%s = %v\n", flag.GetName(), flagValue)
		}
	}

	statsFolder := filepath.Join(workingDir, core.DefaultStatsPath)
	copyConfigToStatsFolder(
		log,
		statsFolder,
		[]string{
			cfgs.configurationFileName,
			cfgs.configurationEconomicsFileName,
			cfgs.configurationRatingsFileName,
			cfgs.configurationPreferencesFileName,
			cfgs.p2pConfigurationFileName,
			cfgs.configurationFileName,
			ctx.GlobalString(genesisFile.Name),
			ctx.GlobalString(nodesFile.Name),
		})

	statsFile := filepath.Join(statsFolder, "session.info")
	err = ioutil.WriteFile(statsFile, []byte(sessionInfoFileOutput), os.ModePerm)
	log.LogIfError(err)

	//TODO: remove this in the future and add just a log debug
	computedRatingsData := filepath.Join(statsFolder, "ratings.info")
	computedRatingsDataStr := createStringFromRatingsData(ratingsData)
	err = ioutil.WriteFile(computedRatingsData, []byte(computedRatingsDataStr), os.ModePerm)
	log.LogIfError(err)

	gasScheduleConfigurationFileName := ctx.GlobalString(gasScheduleConfigurationFile.Name)
	gasSchedule, err := core.LoadGasScheduleConfig(gasScheduleConfigurationFileName)
	if err != nil {
		return err
	}

	log.Trace("creating time cache for requested items components")
	requestedItemsHandler := timecache.NewTimeCache(time.Duration(uint64(time.Millisecond) * nodesSetup.GetRoundDuration()))

	whiteListCache, err := storageUnit.NewCache(storageFactory.GetCacherFromConfig(cfgs.generalConfig.WhiteListPool))
	if err != nil {
		return err
	}
	whiteListRequest, err := interceptors.NewWhiteListDataVerifier(whiteListCache)
	if err != nil {
		return err
	}

	whiteListerVerifiedTxs, err := createWhiteListerVerifiedTxs(cfgs.generalConfig)
	if err != nil {
		return err
	}

<<<<<<< HEAD
	historyRepoFactoryArgs := &historyFactory.ArgsHistoryRepositoryFactory{
		SelfShardID:       shardCoordinator.SelfId(),
		FullHistoryConfig: cfgs.generalConfig.FullHistory,
		Hasher:            managedCoreComponents.Hasher(),
		Marshalizer:       managedCoreComponents.InternalMarshalizer(),
		Store:             managedDataComponents.StorageService(),
=======
	historyRepoFactoryArgs := &dbLookupFactory.ArgsHistoryRepositoryFactory{
		SelfShardID: shardCoordinator.SelfId(),
		Config:      generalConfig.DbLookupExtensions,
		Hasher:      coreComponents.Hasher,
		Marshalizer: coreComponents.InternalMarshalizer,
		Store:       dataComponents.Store,
>>>>>>> 80804ee5
	}
	historyRepositoryFactory, err := dbLookupFactory.NewHistoryRepositoryFactory(historyRepoFactoryArgs)
	if err != nil {
		return err
	}

	historyRepository, err := historyRepositoryFactory.Create()
	if err != nil {
		return err
	}

	log.Trace("starting status pooling components")
	statArgs := mainFactory.StatusComponentsFactoryArgs{
		Config:             *cfgs.generalConfig,
		ExternalConfig:     *cfgs.externalConfig,
		RoundDurationSec:   nodesSetup.GetRoundDuration() / 1000,
		ElasticOptions:     &indexer.Options{TxIndexingEnabled: ctx.GlobalBoolT(enableTxIndexing.Name)},
		ShardCoordinator:   shardCoordinator,
		NodesCoordinator:   nodesCoordinator,
		EpochStartNotifier: epochStartNotifier,
		StatusUtils:        statusHandlersInfo,
		CoreComponents:     managedCoreComponents,
		DataComponents:     managedDataComponents,
		NetworkComponents:  managedNetworkComponents,
	}

<<<<<<< HEAD
	statusComponentsFactory, err := mainFactory.NewStatusComponentsFactory(statArgs)
	if err != nil {
		return fmt.Errorf("NewStatusComponentsFactory failed: %w", err)
	}

	managedStatusComponents, err := mainFactory.NewManagedStatusComponents(statusComponentsFactory)
	if err != nil {
		return err
	}
	err = managedStatusComponents.Create()
=======
	log.Trace("creating process components")
	processArgs := factory.NewProcessComponentsFactoryArgs(
		&coreArgs,
		accountsParser,
		smartContractParser,
		economicsData,
		genesisNodesConfig,
		gasSchedule,
		rounder,
		shardCoordinator,
		nodesCoordinator,
		dataComponents,
		coreComponents,
		cryptoComponents,
		stateComponents,
		networkComponents,
		triesComponents,
		requestedItemsHandler,
		whiteListRequest,
		whiteListerVerifiedTxs,
		epochStartNotifier,
		*generalConfig,
		currentEpoch,
		rater,
		generalConfig.Marshalizer.SizeCheckDelta,
		generalConfig.StateTriesConfig.CheckpointRoundsModulus,
		generalConfig.GeneralSettings.MaxComputableRounds,
		generalConfig.Antiflood.NumConcurrentResolverJobs,
		generalConfig.BlockSizeThrottleConfig.MinSizeInBytes,
		generalConfig.BlockSizeThrottleConfig.MaxSizeInBytes,
		ratingsConfig.General.MaxRating,
		validatorPubkeyConverter,
		ratingsData,
		systemSCConfig,
		version,
		importStartHandler,
		coreComponents.Uint64ByteSliceConverter,
		workingDir,
		elasticIndexer,
		tpsBenchmark,
		historyRepository,
		epochNotifier,
		txSimulatorProcessorArgs,
		ctx.GlobalString(importDbDirectory.Name),
		chanStopNodeProcess,
	)
	processComponents, err := factory.ProcessComponentsFactory(processArgs)
>>>>>>> 80804ee5
	if err != nil {
		return err
	}

	epochNotifier := forking.NewGenericEpochNotifier()

	log.Trace("creating process components")
	processArgs := mainFactory.ProcessComponentsFactoryArgs{
		CoreFactoryArgs:           (*mainFactory.CoreComponentsFactoryArgs)(&coreArgs),
		AccountsParser:            accountsParser,
		SmartContractParser:       smartContractParser,
		EconomicsData:             economicsData,
		NodesConfig:               nodesSetup,
		GasSchedule:               gasSchedule,
		Rounder:                   managedCoreComponents.Rounder(),
		ShardCoordinator:          shardCoordinator,
		NodesCoordinator:          nodesCoordinator,
		Data:                      managedDataComponents,
		CoreData:                  managedCoreComponents,
		Crypto:                    managedCryptoComponents,
		State:                     managedStateComponents,
		Network:                   managedNetworkComponents,
		RequestedItemsHandler:     requestedItemsHandler,
		WhiteListHandler:          whiteListRequest,
		WhiteListerVerifiedTxs:    whiteListerVerifiedTxs,
		EpochStartNotifier:        epochStartNotifier,
		EpochStart:                &cfgs.generalConfig.EpochStartConfig,
		Rater:                     rater,
		RatingsData:               ratingsData,
		StartEpochNum:             currentEpoch,
		SizeCheckDelta:            cfgs.generalConfig.Marshalizer.SizeCheckDelta,
		StateCheckpointModulus:    cfgs.generalConfig.StateTriesConfig.CheckpointRoundsModulus,
		MaxComputableRounds:       cfgs.generalConfig.GeneralSettings.MaxComputableRounds,
		NumConcurrentResolverJobs: cfgs.generalConfig.Antiflood.NumConcurrentResolverJobs,
		MinSizeInBytes:            cfgs.generalConfig.BlockSizeThrottleConfig.MinSizeInBytes,
		MaxSizeInBytes:            cfgs.generalConfig.BlockSizeThrottleConfig.MaxSizeInBytes,
		MaxRating:                 cfgs.ratingsConfig.General.MaxRating,
		ValidatorPubkeyConverter:  managedCoreComponents.ValidatorPubKeyConverter(),
		SystemSCConfig:            cfgs.systemSCConfig,
		Version:                   version,
		ImportStartHandler:        importStartHandler,
		WorkingDir:                workingDir,
		Indexer:                   managedStatusComponents.ElasticIndexer(),
		TpsBenchmark:              managedStatusComponents.TpsBenchmark(),
		HistoryRepo:               historyRepository,
		EpochNotifier:             epochNotifier,
		HeaderIntegrityVerifier:   headerIntegrityVerifier,
	}
	processComponentsFactory, err := mainFactory.NewProcessComponentsFactory(processArgs)
	if err != nil {
		return fmt.Errorf("NewDataComponentsFactory failed: %w", err)
	}

	managedProcessComponents, err := mainFactory.NewManagedProcessComponents(processComponentsFactory)
	if err != nil {
		return err
	}
	err = managedProcessComponents.Create()
	if err != nil {
		return err
	}

	historyRepository.RegisterToBlockTracker(managedProcessComponents.BlockTracker())
	managedStatusComponents.SetForkDetector(managedProcessComponents.ForkDetector())
	err = managedStatusComponents.StartPolling()

	hardForkTrigger, err := createHardForkTrigger(
		cfgs.generalConfig,
		shardCoordinator,
		nodesCoordinator,
		managedCoreComponents,
		managedStateComponents,
		managedDataComponents,
		managedCryptoComponents,
		managedProcessComponents,
		managedNetworkComponents,
		whiteListRequest,
		whiteListerVerifiedTxs,
		chanStopNodeProcess,
		epochStartNotifier,
		importStartHandler,
		nodesSetup,
		workingDir,
	)
	if err != nil {
		return err
	}

	err = hardForkTrigger.AddCloser(nodeShufflerOut)
	if err != nil {
		return fmt.Errorf("%w when adding nodeShufflerOut in hardForkTrigger", err)
	}

	elasticIndexer := managedStatusComponents.ElasticIndexer()
	if !elasticIndexer.IsNilIndexer() {
		elasticIndexer.SetTxLogsProcessor(managedProcessComponents.TxLogsProcessor())
		managedProcessComponents.TxLogsProcessor().EnableLogToBeSavedInCache()
	}

	log.Trace("creating node structure")
	currentNode, err := createNode(
		cfgs.generalConfig,
		cfgs.preferencesConfig,
		nodesSetup,
		managedBootstrapComponents,
		managedCoreComponents,
		managedCryptoComponents,
		managedDataComponents,
		managedNetworkComponents,
		managedProcessComponents,
		managedStateComponents,
		managedStatusComponents,
		ctx.GlobalUint64(bootstrapRoundIndex.Name),
		version,
		requestedItemsHandler,
		whiteListRequest,
		whiteListerVerifiedTxs,
		chanStopNodeProcess,
		hardForkTrigger,
		historyRepository,
	)
	if err != nil {
		return err
	}

	log.Trace("creating software checker structure")
	softwareVersionChecker, err := factory.CreateSoftwareVersionChecker(
		managedCoreComponents.StatusHandler(),
		cfgs.generalConfig.SoftwareVersionConfig,
	)
	if err != nil {
		log.Debug("nil software version checker", "error", err.Error())
	} else {
		softwareVersionChecker.StartCheckSoftwareVersion()
	}

	if shardCoordinator.SelfId() == core.MetachainShardId {
		log.Trace("activating nodesCoordinator's validators indexing")
		indexValidatorsListIfNeeded(
			elasticIndexer,
			nodesCoordinator,
			managedProcessComponents.EpochStartTrigger().Epoch(),
			log,
		)
	}

	log.Trace("creating api resolver structure")
	apiResolver, err := createApiResolver(
		cfgs.generalConfig,
		managedStateComponents.AccountsAdapter(),
		managedStateComponents.PeerAccounts(),
		managedCoreComponents.AddressPubKeyConverter(),
		managedDataComponents.StorageService(),
		managedDataComponents.Blockchain(),
		managedCoreComponents.InternalMarshalizer(),
		managedCoreComponents.Hasher(),
		managedCoreComponents.Uint64ByteSliceConverter(),
		shardCoordinator,
		statusHandlersInfo.StatusMetrics,
		gasSchedule,
		economicsData,
		managedCryptoComponents.MessageSignVerifier(),
		nodesSetup,
		cfgs.systemSCConfig,
	)
	if err != nil {
		return err
	}

<<<<<<< HEAD
=======
	log.Trace("starting status pooling components")
	statusPollingInterval := time.Duration(generalConfig.GeneralSettings.StatusPollingIntervalSec) * time.Second
	err = metrics.StartStatusPolling(
		currentNode.GetAppStatusHandler(),
		statusPollingInterval,
		networkComponents,
		processComponents,
		shardCoordinator,
	)
	if err != nil {
		return err
	}

	updateMachineStatisticsDuration := time.Second
	err = metrics.StartMachineStatisticsPolling(coreComponents.StatusHandler, epochStartNotifier, updateMachineStatisticsDuration)
	if err != nil {
		return err
	}

>>>>>>> 80804ee5
	log.Trace("creating elrond node facade")
	restAPIServerDebugMode := ctx.GlobalBool(restApiDebug.Name)

	argNodeFacade := facade.ArgNodeFacade{
		Node:                   currentNode,
		ApiResolver:            apiResolver,
		TxSimulatorProcessor:   managedProcessComponents.TransactionSimulatorProcessor(),
		RestAPIServerDebugMode: restAPIServerDebugMode,
		WsAntifloodConfig:      cfgs.generalConfig.Antiflood.WebServer,
		FacadeConfig: config.FacadeConfig{
			RestApiInterface: ctx.GlobalString(restApiInterface.Name),
			PprofEnabled:     ctx.GlobalBool(profileMode.Name),
		},
		ApiRoutesConfig: *cfgs.apiRoutesConfig,
		AccountsState:   managedStateComponents.AccountsAdapter(),
		PeerState:       managedStateComponents.PeerAccounts(),
	}

	ef, err := facade.NewNodeFacade(argNodeFacade)
	if err != nil {
		return fmt.Errorf("%w while creating NodeFacade", err)
	}

	ef.SetSyncer(managedCoreComponents.SyncTimer())
	ef.SetTpsBenchmark(managedStatusComponents.TpsBenchmark())

	log.Trace("starting background services")
	ef.StartBackgroundServices()

	log.Debug("starting node...")

	consensusArgs := mainFactory.ConsensusComponentsFactoryArgs{
		Config:              *cfgs.generalConfig,
		ConsensusGroupSize:  int(nodesSetup.GetShardConsensusGroupSize()),
		BootstrapRoundIndex: ctx.GlobalUint64(bootstrapRoundIndex.Name),
		HardforkTrigger:     hardForkTrigger,
		CoreComponents:      managedCoreComponents,
		NetworkComponents:   managedNetworkComponents,
		CryptoComponents:    managedCryptoComponents,
		DataComponents:      managedDataComponents,
		ProcessComponents:   managedProcessComponents,
		StateComponents:     managedStateComponents,
		StatusComponents:    managedStatusComponents,
	}

	consensusFactory, err := mainFactory.NewConsensusComponentsFactory(consensusArgs)
	if err != nil {
		return fmt.Errorf("NewConsensusComponentsFactory failed: %w", err)
	}

	managedConsensusComponents, err := mainFactory.NewManagedConsensusComponents(consensusFactory)
	if err != nil {
		return err
	}

	err = managedConsensusComponents.Create()
	if err != nil {
		log.Error("starting node failed", "epoch", currentEpoch, "error", err.Error())
		return err
	}

	log.Info("application is now running")
	sigs := make(chan os.Signal, 1)
	signal.Notify(sigs, syscall.SIGINT, syscall.SIGTERM)
	var sig endProcess.ArgEndProcess
	select {
	case <-sigs:
		log.Info("terminating at user's signal...")
	case sig = <-chanStopNodeProcess:
		log.Info("terminating at internal stop signal", "reason", sig.Reason, "description", sig.Description)
	}

	chanCloseComponents := make(chan struct{})
	go func() {
		closeAllComponents(log, healthService, managedDataComponents, managedStateComponents, managedNetworkComponents, chanCloseComponents)
	}()

	select {
	case <-chanCloseComponents:
	case <-time.After(maxTimeToClose):
		log.Warn("force closing the node", "error", "closeAllComponents did not finished on time")
	}

	log.Debug("closing node")
	if !check.IfNil(fileLogging) {
		err = fileLogging.Close()
		log.LogIfError(err)
	}

	return nil
}

func applyCompatibleConfigs(log logger.Logger, config *config.Config, ctx *cli.Context) {
	importDbDirectoryValue := ctx.GlobalString(importDbDirectory.Name)
	if len(importDbDirectoryValue) > 0 {
		log.Info("import DB directory is set, turning off start in epoch", "value", importDbDirectoryValue)
		config.GeneralSettings.StartInEpochEnabled = false
	}
}

func closeAllComponents(
	log logger.Logger,
	healthService io.Closer,
	dataComponents mainFactory.DataComponentsHolder,
	stateComponents mainFactory.StateComponentsHolder,
	networkComponents mainFactory.NetworkComponentsHolder,
	chanCloseComponents chan struct{},
) {
	log.Debug("closing health service...")
	err := healthService.Close()
	log.LogIfError(err)

	log.Debug("closing all store units....")
	err = dataComponents.StorageService().CloseAll()
	log.LogIfError(err)

	dataTries := stateComponents.TriesContainer().GetAll()
	for _, trie := range dataTries {
		err = trie.ClosePersister()
		log.LogIfError(err)
	}

	log.Debug("calling close on the network messenger instance...")
	err = networkComponents.NetworkMessenger().Close()
	log.LogIfError(err)

	chanCloseComponents <- struct{}{}
}

func createStringFromRatingsData(ratingsData *rating.RatingsData) string {
	metaChainStepHandler := ratingsData.MetaChainRatingsStepHandler()
	shardChainHandler := ratingsData.ShardChainRatingsStepHandler()
	computedRatingsDataStr := fmt.Sprintf(
		"meta:\n"+
			"ProposerIncrease=%v\n"+
			"ProposerDecrease=%v\n"+
			"ValidatorIncrease=%v\n"+
			"ValidatorDecrease=%v\n\n"+
			"shard:\n"+
			"ProposerIncrease=%v\n"+
			"ProposerDecrease=%v\n"+
			"ValidatorIncrease=%v\n"+
			"ValidatorDecrease=%v",
		metaChainStepHandler.ProposerIncreaseRatingStep(),
		metaChainStepHandler.ProposerDecreaseRatingStep(),
		metaChainStepHandler.ValidatorIncreaseRatingStep(),
		metaChainStepHandler.ValidatorDecreaseRatingStep(),
		shardChainHandler.ProposerIncreaseRatingStep(),
		shardChainHandler.ProposerDecreaseRatingStep(),
		shardChainHandler.ValidatorIncreaseRatingStep(),
		shardChainHandler.ValidatorDecreaseRatingStep(),
	)
	return computedRatingsDataStr
}

func cleanupStorageIfNecessary(workingDir string, ctx *cli.Context, log logger.Logger) error {
	storageCleanupFlagValue := ctx.GlobalBool(storageCleanup.Name)
	if storageCleanupFlagValue {
		dbPath := filepath.Join(
			workingDir,
			core.DefaultDBPath)
		log.Trace("cleaning storage", "path", dbPath)
		err := os.RemoveAll(dbPath)
		if err != nil {
			return err
		}
	}
	return nil
}

func copyConfigToStatsFolder(log logger.Logger, statsFolder string, configs []string) {
	err := os.MkdirAll(statsFolder, os.ModePerm)
	log.LogIfError(err)

	for _, configFile := range configs {
		copySingleFile(statsFolder, configFile)
	}
}

func copySingleFile(folder string, configFile string) {
	fileName := filepath.Base(configFile)

	source, err := core.OpenFile(configFile)
	if err != nil {
		return
	}
	defer func() {
		err = source.Close()
		if err != nil {
			fmt.Println(fmt.Sprintf("Could not close %s", source.Name()))
		}
	}()

	destPath := filepath.Join(folder, fileName)
	destination, err := os.Create(destPath)
	if err != nil {
		return
	}
	defer func() {
		err = destination.Close()
		if err != nil {
			fmt.Println(fmt.Sprintf("Could not close %s", source.Name()))
		}
	}()

	_, err = io.Copy(destination, source)
	if err != nil {
		fmt.Println(fmt.Sprintf("Could not copy %s", source.Name()))
	}
}

func getWorkingDir(ctx *cli.Context, log logger.Logger) string {
	var workingDir string
	var err error
	if ctx.IsSet(workingDirectory.Name) {
		workingDir = ctx.GlobalString(workingDirectory.Name)
	} else {
		workingDir, err = os.Getwd()
		if err != nil {
			log.LogIfError(err)
			workingDir = ""
		}
	}
	log.Trace("working directory", "path", workingDir)

	return workingDir
}

func indexValidatorsListIfNeeded(
	elasticIndexer indexer.Indexer,
	coordinator sharding.NodesCoordinator,
	epoch uint32,
	log logger.Logger,

) {
	if check.IfNil(elasticIndexer) {
		return
	}

	validatorsPubKeys, err := coordinator.GetAllEligibleValidatorsPublicKeys(epoch)
	if err != nil {
		log.Warn("GetAllEligibleValidatorPublicKeys for epoch 0 failed", "error", err)
	}

	if len(validatorsPubKeys) > 0 {
		go elasticIndexer.SaveValidatorsPubKeys(validatorsPubKeys, epoch)
	}
}

func enableGopsIfNeeded(ctx *cli.Context, log logger.Logger) {
	var gopsEnabled bool
	if ctx.IsSet(gopsEn.Name) {
		gopsEnabled = ctx.GlobalBool(gopsEn.Name)
	}

	if gopsEnabled {
		if err := agent.Listen(agent.Options{}); err != nil {
			log.Error("failure to init gops", "error", err.Error())
		}
	}

	log.Trace("gops", "enabled", gopsEnabled)
}

func loadMainConfig(filepath string) (*config.Config, error) {
	cfg := &config.Config{}
	err := core.LoadTomlFile(cfg, filepath)
	if err != nil {
		return nil, err
	}

	return cfg, nil
}

func loadApiConfig(filepath string) (*config.ApiRoutesConfig, error) {
	cfg := &config.ApiRoutesConfig{}
	err := core.LoadTomlFile(cfg, filepath)
	if err != nil {
		return nil, err
	}

	return cfg, nil
}

func loadEconomicsConfig(filepath string) (*config.EconomicsConfig, error) {
	cfg := &config.EconomicsConfig{}
	err := core.LoadTomlFile(cfg, filepath)
	if err != nil {
		return nil, err
	}

	return cfg, nil
}

func loadSystemSmartContractsConfig(filepath string) (*config.SystemSmartContractsConfig, error) {
	cfg := &config.SystemSmartContractsConfig{}
	err := core.LoadTomlFile(cfg, filepath)
	if err != nil {
		return nil, err
	}

	return cfg, nil
}

func loadRatingsConfig(filepath string) (*config.RatingsConfig, error) {
	cfg := &config.RatingsConfig{}
	err := core.LoadTomlFile(cfg, filepath)
	if err != nil {
		return &config.RatingsConfig{}, err
	}

	return cfg, nil
}

func loadPreferencesConfig(filepath string) (*config.Preferences, error) {
	cfg := &config.Preferences{}
	err := core.LoadTomlFile(cfg, filepath)
	if err != nil {
		return nil, err
	}

	return cfg, nil
}

func loadExternalConfig(filepath string) (*config.ExternalConfig, error) {
	cfg := &config.ExternalConfig{}
	err := core.LoadTomlFile(cfg, filepath)
	if err != nil {
		return nil, fmt.Errorf("cannot load external config: %w", err)
	}

	return cfg, nil
}

func getShardIdFromNodePubKey(pubKey crypto.PublicKey, nodesConfig mainFactory.NodesSetupHandler) (uint32, error) {
	if pubKey == nil {
		return 0, errors.New("nil public key")
	}

	publicKey, err := pubKey.ToByteArray()
	if err != nil {
		return 0, err
	}

	selfShardId, err := nodesConfig.GetShardIDForPubKey(publicKey)
	if err != nil {
		return 0, err
	}

	return selfShardId, err
}

func createShardCoordinator(
	nodesConfig mainFactory.NodesSetupHandler,
	pubKey crypto.PublicKey,
	prefsConfig config.PreferencesConfig,
	log logger.Logger,
) (sharding.Coordinator, core.NodeType, error) {

	selfShardId, err := getShardIdFromNodePubKey(pubKey, nodesConfig)
	nodeType := core.NodeTypeValidator
	if err == sharding.ErrPublicKeyNotFoundInGenesis {
		nodeType = core.NodeTypeObserver
		log.Info("starting as observer node")

		selfShardId, err = processDestinationShardAsObserver(prefsConfig)
		if err != nil {
			return nil, "", err
		}
		if selfShardId == core.DisabledShardIDAsObserver {
			selfShardId = uint32(0)
		}
	}
	if err != nil {
		return nil, "", err
	}

	var shardName string
	if selfShardId == core.MetachainShardId {
		shardName = core.MetachainShardName
	} else {
		shardName = fmt.Sprintf("%d", selfShardId)
	}
	log.Info("shard info", "started in shard", shardName)

	shardCoordinator, err := sharding.NewMultiShardCoordinator(nodesConfig.NumberOfShards(), selfShardId)
	if err != nil {
		return nil, "", err
	}

	return shardCoordinator, nodeType, nil
}

func createNodesCoordinator(
	log logger.Logger,
	nodesConfig mainFactory.NodesSetupHandler,
	prefsConfig config.PreferencesConfig,
	epochStartNotifier epochStart.RegistrationHandler,
	pubKey crypto.PublicKey,
	marshalizer marshal.Marshalizer,
	hasher hashing.Hasher,
	ratingAndListIndexHandler sharding.PeerAccountListAndRatingHandler,
	bootStorer storage.Storer,
	nodeShuffler sharding.NodesShuffler,
	epochConfig config.EpochStartConfig,
	currentShardID uint32,
	chanStopNodeProcess chan endProcess.ArgEndProcess,
	bootstrapParameters mainFactory.BootstrapParamsHandler,
	startEpoch uint32,
) (sharding.NodesCoordinator, update.Closer, error) {
	shardIDAsObserver, err := processDestinationShardAsObserver(prefsConfig)
	if err != nil {
		return nil, nil, err
	}
	if shardIDAsObserver == core.DisabledShardIDAsObserver {
		shardIDAsObserver = uint32(0)
	}

	nbShards := nodesConfig.NumberOfShards()
	shardConsensusGroupSize := int(nodesConfig.GetShardConsensusGroupSize())
	metaConsensusGroupSize := int(nodesConfig.GetMetaConsensusGroupSize())
	eligibleNodesInfo, waitingNodesInfo := nodesConfig.InitialNodesInfo()

	eligibleValidators, errEligibleValidators := sharding.NodesInfoToValidators(eligibleNodesInfo)
	if errEligibleValidators != nil {
		return nil, nil, errEligibleValidators
	}

	waitingValidators, errWaitingValidators := sharding.NodesInfoToValidators(waitingNodesInfo)
	if errWaitingValidators != nil {
		return nil, nil, errWaitingValidators
	}

	currentEpoch := startEpoch
	if bootstrapParameters.NodesConfig() != nil {
		nodeRegistry := bootstrapParameters.NodesConfig()
		currentEpoch = bootstrapParameters.Epoch()
		eligibles := nodeRegistry.EpochsConfig[fmt.Sprintf("%d", currentEpoch)].EligibleValidators
		eligibleValidators, err = sharding.SerializableValidatorsToValidators(eligibles)
		if err != nil {
			return nil, nil, err
		}

		waitings := nodeRegistry.EpochsConfig[fmt.Sprintf("%d", currentEpoch)].WaitingValidators
		waitingValidators, err = sharding.SerializableValidatorsToValidators(waitings)
		if err != nil {
			return nil, nil, err
		}
	}

	pubKeyBytes, err := pubKey.ToByteArray()
	if err != nil {
		return nil, nil, err
	}

	consensusGroupCache, err := lrucache.NewCache(25000)
	if err != nil {
		return nil, nil, err
	}

	maxThresholdEpochDuration := epochConfig.MaxShuffledOutRestartThreshold
	if !(maxThresholdEpochDuration >= 0.0 && maxThresholdEpochDuration <= 1.0) {
		return nil, nil, fmt.Errorf("invalid max threshold for shuffled out handler")
	}
	minThresholdEpochDuration := epochConfig.MinShuffledOutRestartThreshold
	if !(minThresholdEpochDuration >= 0.0 && minThresholdEpochDuration <= 1.0) {
		return nil, nil, fmt.Errorf("invalid min threshold for shuffled out handler")
	}

	epochDuration := int64(nodesConfig.GetRoundDuration()) * epochConfig.RoundsPerEpoch
	minDurationBeforeStopProcess := int64(minThresholdEpochDuration * float64(epochDuration))
	maxDurationBeforeStopProcess := int64(maxThresholdEpochDuration * float64(epochDuration))

	minDurationInterval := time.Millisecond * time.Duration(minDurationBeforeStopProcess)
	maxDurationInterval := time.Millisecond * time.Duration(maxDurationBeforeStopProcess)

	log.Debug("closing.NewShuffleOutCloser",
		"minDurationInterval", minDurationInterval,
		"maxDurationInterval", maxDurationInterval,
	)

	nodeShufflerOut, err := closing.NewShuffleOutCloser(
		minDurationInterval,
		maxDurationInterval,
		chanStopNodeProcess,
	)
	if err != nil {
		return nil, nil, err
	}
	shuffledOutHandler, err := sharding.NewShuffledOutTrigger(pubKeyBytes, currentShardID, nodeShufflerOut.EndOfProcessingHandler)
	if err != nil {
		return nil, nil, err
	}

	argumentsNodesCoordinator := sharding.ArgNodesCoordinator{
		ShardConsensusGroupSize: shardConsensusGroupSize,
		MetaConsensusGroupSize:  metaConsensusGroupSize,
		Marshalizer:             marshalizer,
		Hasher:                  hasher,
		Shuffler:                nodeShuffler,
		EpochStartNotifier:      epochStartNotifier,
		BootStorer:              bootStorer,
		ShardIDAsObserver:       shardIDAsObserver,
		NbShards:                nbShards,
		EligibleNodes:           eligibleValidators,
		WaitingNodes:            waitingValidators,
		SelfPublicKey:           pubKeyBytes,
		ConsensusGroupCache:     consensusGroupCache,
		ShuffledOutHandler:      shuffledOutHandler,
		Epoch:                   currentEpoch,
		StartEpoch:              startEpoch,
	}

	baseNodesCoordinator, err := sharding.NewIndexHashedNodesCoordinator(argumentsNodesCoordinator)
	if err != nil {
		return nil, nil, err
	}

	nodesCoordinator, err := sharding.NewIndexHashedNodesCoordinatorWithRater(baseNodesCoordinator, ratingAndListIndexHandler)
	if err != nil {
		return nil, nil, err
	}

	return nodesCoordinator, nodeShufflerOut, nil
}

func processDestinationShardAsObserver(prefsConfig config.PreferencesConfig) (uint32, error) {
	destShard := strings.ToLower(prefsConfig.DestinationShardAsObserver)
	if len(destShard) == 0 {
		return 0, errors.New("option DestinationShardAsObserver is not set in prefs.toml")
	}

	if destShard == notSetDestinationShardID {
		return core.DisabledShardIDAsObserver, nil
	}

	if destShard == core.MetachainShardName {
		return core.MetachainShardId, nil
	}

	val, err := strconv.ParseUint(destShard, 10, 32)
	if err != nil {
		return 0, errors.New("error parsing DestinationShardAsObserver option: " + err.Error())
	}

	return uint32(val), err
}

func getConsensusGroupSize(nodesConfig mainFactory.NodesSetupHandler, shardCoordinator sharding.Coordinator) (uint32, error) {
	if shardCoordinator.SelfId() == core.MetachainShardId {
		return nodesConfig.GetMetaConsensusGroupSize(), nil
	}
	if shardCoordinator.SelfId() < shardCoordinator.NumberOfShards() {
		return nodesConfig.GetShardConsensusGroupSize(), nil
	}

	return 0, state.ErrUnknownShardId
}

func createHardForkTrigger(
	config *config.Config,
	shardCoordinator sharding.Coordinator,
	nodesCoordinator sharding.NodesCoordinator,
	coreData mainFactory.CoreComponentsHolder,
	stateComponents mainFactory.StateComponentsHolder,
	data mainFactory.DataComponentsHolder,
	crypto mainFactory.CryptoComponentsHolder,
	process mainFactory.ProcessComponentsHolder,
	network mainFactory.NetworkComponentsHolder,
	whiteListRequest process.WhiteListHandler,
	whiteListerVerifiedTxs process.WhiteListHandler,
	chanStopNodeProcess chan endProcess.ArgEndProcess,
	epochNotifier factory.EpochStartNotifier,
	importStartHandler update.ImportStartHandler,
	nodesSetup update.GenesisNodesSetupHandler,
	workingDir string,
) (node.HardforkTrigger, error) {

	selfPubKeyBytes := crypto.PublicKeyBytes()
	triggerPubKeyBytes, err := coreData.ValidatorPubKeyConverter().Decode(config.Hardfork.PublicKeyToListenFrom)
	if err != nil {
		return nil, fmt.Errorf("%w while decoding HardforkConfig.PublicKeyToListenFrom", err)
	}

	accountsDBs := make(map[state.AccountsDbIdentifier]state.AccountsAdapter)
	accountsDBs[state.UserAccountsState] = stateComponents.AccountsAdapter()
	accountsDBs[state.PeerAccountsState] = stateComponents.PeerAccounts()
	hardForkConfig := config.Hardfork
	exportFolder := filepath.Join(workingDir, hardForkConfig.ImportFolder)
	argsExporter := exportFactory.ArgsExporter{
		CoreComponents:           coreData,
		CryptoComponents:         crypto,
		HeaderValidator:          process.HeaderConstructionValidator(),
		DataPool:                 data.Datapool(),
		StorageService:           data.StorageService(),
		RequestHandler:           process.RequestHandler(),
		ShardCoordinator:         shardCoordinator,
		Messenger:                network.NetworkMessenger(),
		ActiveAccountsDBs:        accountsDBs,
		ExistingResolvers:        process.ResolversFinder(),
		ExportFolder:             exportFolder,
		ExportTriesStorageConfig: hardForkConfig.ExportTriesStorageConfig,
		ExportStateStorageConfig: hardForkConfig.ExportStateStorageConfig,
		ExportStateKeysConfig:    hardForkConfig.ExportKeysStorageConfig,
		WhiteListHandler:         whiteListRequest,
		WhiteListerVerifiedTxs:   whiteListerVerifiedTxs,
		InterceptorsContainer:    process.InterceptorsContainer(),
		NodesCoordinator:         nodesCoordinator,
		HeaderSigVerifier:        process.HeaderSigVerifier(),
		HeaderIntegrityVerifier:  process.HeaderIntegrityVerifier(),
		MaxTrieLevelInMemory:     config.StateTriesConfig.MaxStateTrieLevelInMemory,
		InputAntifloodHandler:    network.InputAntiFloodHandler(),
		OutputAntifloodHandler:   network.OutputAntiFloodHandler(),
		ValidityAttester:         process.BlockTracker(),
		Rounder:                  process.Rounder(),
		GenesisNodesSetupHandler: nodesSetup,
	}
	hardForkExportFactory, err := exportFactory.NewExportHandlerFactory(argsExporter)
	if err != nil {
		return nil, err
	}

	atArgumentParser := smartContract.NewArgumentParser()
	argTrigger := trigger.ArgHardforkTrigger{
		TriggerPubKeyBytes:        triggerPubKeyBytes,
		SelfPubKeyBytes:           selfPubKeyBytes,
		Enabled:                   config.Hardfork.EnableTrigger,
		EnabledAuthenticated:      config.Hardfork.EnableTriggerFromP2P,
		ArgumentParser:            atArgumentParser,
		EpochProvider:             process.EpochStartTrigger(),
		ExportFactoryHandler:      hardForkExportFactory,
		ChanStopNodeProcess:       chanStopNodeProcess,
		EpochConfirmedNotifier:    epochNotifier,
		CloseAfterExportInMinutes: config.Hardfork.CloseAfterExportInMinutes,
		ImportStartHandler:        importStartHandler,
	}
	hardforkTrigger, err := trigger.NewTrigger(argTrigger)
	if err != nil {
		return nil, err
	}

	return hardforkTrigger, nil
}

func createNode(
	config *config.Config,
	preferencesConfig *config.Preferences,
	nodesConfig mainFactory.NodesSetupHandler,
	bootstrapComponents mainFactory.BootstrapComponentsHandler,
	coreComponents mainFactory.CoreComponentsHandler,
	cryptoComponents mainFactory.CryptoComponentsHandler,
	dataComponents mainFactory.DataComponentsHandler,
	networkComponents mainFactory.NetworkComponentsHandler,
	processComponents mainFactory.ProcessComponentsHandler,
	stateComponents mainFactory.StateComponentsHandler,
	statusComponents mainFactory.StatusComponentsHandler,
	bootstrapRoundIndex uint64,
	version string,
	requestedItemsHandler dataRetriever.RequestedItemsHandler,
	whiteListRequest process.WhiteListHandler,
	whiteListerVerifiedTxs process.WhiteListHandler,
	chanStopNodeProcess chan endProcess.ArgEndProcess,
	hardForkTrigger node.HardforkTrigger,
	historyRepository dblookupext.HistoryRepository,
) (*node.Node, error) {
	var err error
	var consensusGroupSize uint32
	consensusGroupSize, err = getConsensusGroupSize(nodesConfig, processComponents.ShardCoordinator())
	if err != nil {
		return nil, err
	}

	var txAccumulator node.Accumulator
	txAccumulatorConfig := config.Antiflood.TxAccumulator
	txAccumulator, err = accumulator.NewTimeAccumulator(
		time.Duration(txAccumulatorConfig.MaxAllowedTimeInMilliseconds)*time.Millisecond,
		time.Duration(txAccumulatorConfig.MaxDeviationTimeInMilliseconds)*time.Millisecond,
	)
	if err != nil {
		return nil, err
	}

	prepareOpenTopics(networkComponents.InputAntiFloodHandler(), processComponents.ShardCoordinator())

	peerDenialEvaluator, err := blackList.NewPeerDenialEvaluator(
		networkComponents.PeerBlackListHandler(),
		networkComponents.PubKeyCacher(),
		processComponents.PeerShardMapper(),
	)
	if err != nil {
		return nil, err
	}

	err = networkComponents.NetworkMessenger().SetPeerDenialEvaluator(peerDenialEvaluator)
	if err != nil {
		return nil, err
	}

	genesisTime := time.Unix(nodesConfig.GetStartTime(), 0)
	heartbeatArgs := mainFactory.HeartbeatComponentsFactoryArgs{
		Config:            *config,
		Prefs:             *preferencesConfig,
		AppVersion:        version,
		GenesisTime:       genesisTime,
		HardforkTrigger:   hardForkTrigger,
		CoreComponents:    coreComponents,
		DataComponents:    dataComponents,
		NetworkComponents: networkComponents,
		CryptoComponents:  cryptoComponents,
		ProcessComponents: processComponents,
	}

	heartbeatComponentsFactory, err := mainFactory.NewHeartbeatComponentsFactory(heartbeatArgs)
	if err != nil {
		return nil, fmt.Errorf("NewHeartbeatComponentsFactory failed: %w", err)
	}

	managedHeartbeatComponents, err := mainFactory.NewManagedHeartbeatComponents(heartbeatComponentsFactory)
	if err != nil {
		return nil, err
	}

	err = managedHeartbeatComponents.Create()
	if err != nil {
		return nil, err
	}

	var nd *node.Node
	nd, err = node.NewNode(
		node.WithBootstrapComponents(bootstrapComponents),
		node.WithCoreComponents(coreComponents),
		node.WithDataComponents(dataComponents),
		node.WithNetworkComponents(networkComponents),
		node.WithProcessComponents(processComponents),
		node.WithCryptoComponents(cryptoComponents),
		node.WithStateComponents(stateComponents),
		node.WithStatusComponents(statusComponents),
		node.WithInitialNodesPubKeys(nodesConfig.InitialNodesPubKeys()),
		node.WithRoundDuration(nodesConfig.GetRoundDuration()),
		node.WithConsensusGroupSize(int(consensusGroupSize)),
		node.WithGenesisTime(genesisTime),
		node.WithConsensusType(config.Consensus.Type),
		node.WithBootstrapRoundIndex(bootstrapRoundIndex),
		node.WithPeerDenialEvaluator(peerDenialEvaluator),
		node.WithRequestedItemsHandler(requestedItemsHandler),
		node.WithTxAccumulator(txAccumulator),
		node.WithHardforkTrigger(hardForkTrigger),
		node.WithWhiteListHandler(whiteListRequest),
		node.WithWhiteListHandlerVerified(whiteListerVerifiedTxs),
		node.WithSignatureSize(config.ValidatorPubkeyConverter.SignatureLength),
		node.WithPublicKeySize(config.ValidatorPubkeyConverter.Length),
		node.WithNodeStopChannel(chanStopNodeProcess),
		node.WithHistoryRepository(historyRepository),
	)
	if err != nil {
		return nil, errors.New("error creating node: " + err.Error())
	}

	if processComponents.ShardCoordinator().SelfId() < processComponents.ShardCoordinator().NumberOfShards() {
		err = nd.CreateShardedStores()
		if err != nil {
			return nil, err
		}
	}

	err = nodeDebugFactory.CreateInterceptedDebugHandler(
		nd,
		processComponents.InterceptorsContainer(),
		processComponents.ResolversFinder(),
		config.Debug.InterceptorResolver,
	)
	if err != nil {
		return nil, err
	}

	return nd, nil
}

func initStatsFileMonitor(
	config *config.Config,
	pathManager storage.PathManagerHandler,
	shardId string,
) error {
	err := startStatisticsMonitor(config, pathManager, shardId)
	if err != nil {
		return err
	}

	return nil
}

func startStatisticsMonitor(
	generalConfig *config.Config,
	pathManager storage.PathManagerHandler,
	shardId string,
) error {
	if !generalConfig.ResourceStats.Enabled {
		return nil
	}

	if generalConfig.ResourceStats.RefreshIntervalInSec < 1 {
		return errors.New("invalid RefreshIntervalInSec in section [ResourceStats]. Should be an integer higher than 1")
	}

	resMon := statistics.NewResourceMonitor()

	go func() {
		for {
			resMon.SaveStatistics(generalConfig, pathManager, shardId)
			time.Sleep(time.Second * time.Duration(generalConfig.ResourceStats.RefreshIntervalInSec))
		}
	}()

	return nil
}

func createApiResolver(
	config *config.Config,
	accnts state.AccountsAdapter,
	validatorAccounts state.AccountsAdapter,
	pubkeyConv core.PubkeyConverter,
	storageService dataRetriever.StorageService,
	blockChain data.ChainHandler,
	marshalizer marshal.Marshalizer,
	hasher hashing.Hasher,
	uint64Converter typeConverters.Uint64ByteSliceConverter,
	shardCoordinator sharding.Coordinator,
	statusMetrics external.StatusMetricsHandler,
	gasSchedule map[string]map[string]uint64,
	economics *economics.EconomicsData,
	messageSigVerifier vm.MessageSignVerifier,
	nodesSetup sharding.GenesisNodesSetupHandler,
	systemSCConfig *config.SystemSmartContractsConfig,
) (facade.ApiResolver, error) {
	var vmFactory process.VirtualMachinesContainerFactory
	var err error

	argsBuiltIn := builtInFunctions.ArgsCreateBuiltInFunctionContainer{
		GasMap:          gasSchedule,
		MapDNSAddresses: make(map[string]struct{}),
		Marshalizer:     marshalizer,
	}
	builtInFuncs, err := builtInFunctions.CreateBuiltInFunctionContainer(argsBuiltIn)
	if err != nil {
		return nil, err
	}

	argsHook := hooks.ArgBlockChainHook{
		Accounts:         accnts,
		PubkeyConv:       pubkeyConv,
		StorageService:   storageService,
		BlockChain:       blockChain,
		ShardCoordinator: shardCoordinator,
		Marshalizer:      marshalizer,
		Uint64Converter:  uint64Converter,
		BuiltInFunctions: builtInFuncs,
	}

	if shardCoordinator.SelfId() == core.MetachainShardId {
		vmFactory, err = metachain.NewVMContainerFactory(
			argsHook,
			economics,
			messageSigVerifier,
			gasSchedule,
			nodesSetup,
			hasher,
			marshalizer,
			systemSCConfig,
			validatorAccounts,
		)
		if err != nil {
			return nil, err
		}
	} else {
		vmFactory, err = shard.NewVMContainerFactory(
			config.VirtualMachineConfig,
			economics.MaxGasLimitPerBlock(shardCoordinator.SelfId()),
			gasSchedule,
			argsHook)
		if err != nil {
			return nil, err
		}
	}

	vmContainer, err := vmFactory.Create()
	if err != nil {
		return nil, err
	}

	scQueryService, err := smartContract.NewSCQueryService(vmContainer, economics)
	if err != nil {
		return nil, err
	}

	argsTxTypeHandler := coordinator.ArgNewTxTypeHandler{
		PubkeyConverter:  pubkeyConv,
		ShardCoordinator: shardCoordinator,
		BuiltInFuncNames: builtInFuncs.Keys(),
		ArgumentParser:   parsers.NewCallArgsParser(),
	}
	txTypeHandler, err := coordinator.NewTxTypeHandler(argsTxTypeHandler)
	if err != nil {
		return nil, err
	}

	txCostHandler, err := transaction.NewTransactionCostEstimator(txTypeHandler, economics, scQueryService, gasSchedule)
	if err != nil {
		return nil, err
	}

	return external.NewNodeApiResolver(scQueryService, statusMetrics, txCostHandler)
}

func createWhiteListerVerifiedTxs(generalConfig *config.Config) (process.WhiteListHandler, error) {
	whiteListCacheVerified, err := storageUnit.NewCache(storageFactory.GetCacherFromConfig(generalConfig.WhiteListerVerifiedTxs))
	if err != nil {
		return nil, err
	}
	return interceptors.NewWhiteListDataVerifier(whiteListCacheVerified)
}

func updateLogger(workingDir string, ctx *cli.Context, log logger.Logger) (factory.FileLoggingHandler, error) {
	var fileLogging factory.FileLoggingHandler
	var err error
	withLogFile := ctx.GlobalBool(logSaveFile.Name)
	if withLogFile {
		fileLogging, err = logging.NewFileLogging(workingDir, defaultLogsPath)
		if err != nil {
			return nil, fmt.Errorf("%w creating a log file", err)
		}
	}

	err = logger.SetDisplayByteSlice(logger.ToHex)
	log.LogIfError(err)
	logger.ToggleCorrelation(ctx.GlobalBool(logWithCorrelation.Name))
	logger.ToggleLoggerName(ctx.GlobalBool(logWithLoggerName.Name))
	logLevelFlagValue := ctx.GlobalString(logLevel.Name)
	err = logger.SetLogLevel(logLevelFlagValue)
	if err != nil {
		return nil, err
	}
	noAnsiColor := ctx.GlobalBool(disableAnsiColor.Name)
	if noAnsiColor {
		err = logger.RemoveLogObserver(os.Stdout)
		if err != nil {
			//we need to print this manually as we do not have console log observer
			fmt.Println("error removing log observer: " + err.Error())
			return nil, err
		}

		err = logger.AddLogObserver(os.Stdout, &logger.PlainFormatter{})
		if err != nil {
			//we need to print this manually as we do not have console log observer
			fmt.Println("error setting log observer: " + err.Error())
			return nil, err
		}
	}
	log.Trace("logger updated", "level", logLevelFlagValue, "disable ANSI color", noAnsiColor)

	return fileLogging, nil
}

func readConfigs(log logger.Logger, ctx *cli.Context) (*configs, error) {
	log.Trace("reading configs")

	configurationFileName := ctx.GlobalString(configurationFile.Name)
	generalConfig, err := loadMainConfig(configurationFileName)
	if err != nil {
		return nil, err
	}
	log.Debug("config", "file", configurationFileName)

	applyCompatibleConfigs(log, generalConfig, ctx)

	configurationApiFileName := ctx.GlobalString(configurationApiFile.Name)
	apiRoutesConfig, err := loadApiConfig(configurationApiFileName)
	if err != nil {
		return nil, err
	}
	log.Debug("config", "file", configurationApiFileName)

	configurationEconomicsFileName := ctx.GlobalString(configurationEconomicsFile.Name)
	economicsConfig, err := loadEconomicsConfig(configurationEconomicsFileName)
	if err != nil {
		return nil, err
	}
	log.Debug("config", "file", configurationEconomicsFileName)

	configurationSystemSCConfigFileName := ctx.GlobalString(configurationSystemSCFile.Name)
	systemSCConfig, err := loadSystemSmartContractsConfig(configurationSystemSCConfigFileName)
	if err != nil {
		return nil, err
	}
	log.Debug("config", "file", configurationSystemSCConfigFileName)

	configurationRatingsFileName := ctx.GlobalString(configurationRatingsFile.Name)
	ratingsConfig, err := loadRatingsConfig(configurationRatingsFileName)
	if err != nil {
		return nil, err
	}
	log.Debug("config", "file", configurationRatingsFileName)

	configurationPreferencesFileName := ctx.GlobalString(configurationPreferencesFile.Name)
	preferencesConfig, err := loadPreferencesConfig(configurationPreferencesFileName)
	if err != nil {
		return nil, err
	}
	log.Debug("config", "file", configurationPreferencesFileName)

	externalConfigurationFileName := ctx.GlobalString(externalConfigFile.Name)
	externalConfig, err := loadExternalConfig(externalConfigurationFileName)
	if err != nil {
		return nil, err
	}
	log.Debug("config", "file", externalConfigurationFileName)

	p2pConfigurationFileName := ctx.GlobalString(p2pConfigurationFile.Name)
	p2pConfig, err := core.LoadP2PConfig(p2pConfigurationFileName)
	if err != nil {
		return nil, err
	}

	log.Debug("config", "file", p2pConfigurationFileName)
	if ctx.IsSet(port.Name) {
		p2pConfig.Node.Port = ctx.GlobalString(port.Name)
	}

	return &configs{
		generalConfig:                    generalConfig,
		apiRoutesConfig:                  apiRoutesConfig,
		economicsConfig:                  economicsConfig,
		systemSCConfig:                   systemSCConfig,
		ratingsConfig:                    ratingsConfig,
		preferencesConfig:                preferencesConfig,
		externalConfig:                   externalConfig,
		p2pConfig:                        p2pConfig,
		configurationFileName:            configurationFileName,
		configurationEconomicsFileName:   configurationEconomicsFileName,
		configurationRatingsFileName:     configurationRatingsFileName,
		configurationPreferencesFileName: configurationPreferencesFileName,
		p2pConfigurationFileName:         p2pConfigurationFileName,
	}, nil
}

// prepareOpenTopics will set to the anti flood handler the topics for which
// the node can receive messages from others than validators
func prepareOpenTopics(
	antiflood mainFactory.P2PAntifloodHandler,
	shardCoordinator sharding.Coordinator,
) {
	selfID := shardCoordinator.SelfId()
	if selfID == core.MetachainShardId {
		antiflood.SetTopicsForAll(core.HeartbeatTopic)
		return
	}

	selfShardTxTopic := processFactory.TransactionTopic + core.CommunicationIdentifierBetweenShards(selfID, selfID)
	antiflood.SetTopicsForAll(core.HeartbeatTopic, selfShardTxTopic)
}<|MERGE_RESOLUTION|>--- conflicted
+++ resolved
@@ -165,12 +165,7 @@
 
 func startNode(ctx *cli.Context, log logger.Logger, version string) error {
 	log.Trace("startNode called")
-<<<<<<< HEAD
-=======
 	chanStopNodeProcess := make(chan endProcess.ArgEndProcess, 1)
-	workingDir := getWorkingDir(ctx, log)
->>>>>>> 80804ee5
-
 	workingDir := getWorkingDir(ctx, log)
 	fileLogging, err := updateLogger(workingDir, ctx, log)
 	if err != nil {
@@ -702,21 +697,12 @@
 		return err
 	}
 
-<<<<<<< HEAD
-	historyRepoFactoryArgs := &historyFactory.ArgsHistoryRepositoryFactory{
-		SelfShardID:       shardCoordinator.SelfId(),
-		FullHistoryConfig: cfgs.generalConfig.FullHistory,
-		Hasher:            managedCoreComponents.Hasher(),
-		Marshalizer:       managedCoreComponents.InternalMarshalizer(),
-		Store:             managedDataComponents.StorageService(),
-=======
 	historyRepoFactoryArgs := &dbLookupFactory.ArgsHistoryRepositoryFactory{
 		SelfShardID: shardCoordinator.SelfId(),
-		Config:      generalConfig.DbLookupExtensions,
-		Hasher:      coreComponents.Hasher,
-		Marshalizer: coreComponents.InternalMarshalizer,
-		Store:       dataComponents.Store,
->>>>>>> 80804ee5
+		Config:      cfgs.generalConfig.DbLookupExtensions,
+		Hasher:      managedCoreComponents.Hasher(),
+		Marshalizer: managedCoreComponents.InternalMarshalizer(),
+		Store:       managedDataComponents.StorageService(),
 	}
 	historyRepositoryFactory, err := dbLookupFactory.NewHistoryRepositoryFactory(historyRepoFactoryArgs)
 	if err != nil {
@@ -743,7 +729,6 @@
 		NetworkComponents:  managedNetworkComponents,
 	}
 
-<<<<<<< HEAD
 	statusComponentsFactory, err := mainFactory.NewStatusComponentsFactory(statArgs)
 	if err != nil {
 		return fmt.Errorf("NewStatusComponentsFactory failed: %w", err)
@@ -754,55 +739,6 @@
 		return err
 	}
 	err = managedStatusComponents.Create()
-=======
-	log.Trace("creating process components")
-	processArgs := factory.NewProcessComponentsFactoryArgs(
-		&coreArgs,
-		accountsParser,
-		smartContractParser,
-		economicsData,
-		genesisNodesConfig,
-		gasSchedule,
-		rounder,
-		shardCoordinator,
-		nodesCoordinator,
-		dataComponents,
-		coreComponents,
-		cryptoComponents,
-		stateComponents,
-		networkComponents,
-		triesComponents,
-		requestedItemsHandler,
-		whiteListRequest,
-		whiteListerVerifiedTxs,
-		epochStartNotifier,
-		*generalConfig,
-		currentEpoch,
-		rater,
-		generalConfig.Marshalizer.SizeCheckDelta,
-		generalConfig.StateTriesConfig.CheckpointRoundsModulus,
-		generalConfig.GeneralSettings.MaxComputableRounds,
-		generalConfig.Antiflood.NumConcurrentResolverJobs,
-		generalConfig.BlockSizeThrottleConfig.MinSizeInBytes,
-		generalConfig.BlockSizeThrottleConfig.MaxSizeInBytes,
-		ratingsConfig.General.MaxRating,
-		validatorPubkeyConverter,
-		ratingsData,
-		systemSCConfig,
-		version,
-		importStartHandler,
-		coreComponents.Uint64ByteSliceConverter,
-		workingDir,
-		elasticIndexer,
-		tpsBenchmark,
-		historyRepository,
-		epochNotifier,
-		txSimulatorProcessorArgs,
-		ctx.GlobalString(importDbDirectory.Name),
-		chanStopNodeProcess,
-	)
-	processComponents, err := factory.ProcessComponentsFactory(processArgs)
->>>>>>> 80804ee5
 	if err != nil {
 		return err
 	}
@@ -850,6 +786,7 @@
 		HistoryRepo:               historyRepository,
 		EpochNotifier:             epochNotifier,
 		HeaderIntegrityVerifier:   headerIntegrityVerifier,
+		ChanStopNodeProcess:       chanStopNodeProcess,
 	}
 	processComponentsFactory, err := mainFactory.NewProcessComponentsFactory(processArgs)
 	if err != nil {
@@ -972,28 +909,6 @@
 		return err
 	}
 
-<<<<<<< HEAD
-=======
-	log.Trace("starting status pooling components")
-	statusPollingInterval := time.Duration(generalConfig.GeneralSettings.StatusPollingIntervalSec) * time.Second
-	err = metrics.StartStatusPolling(
-		currentNode.GetAppStatusHandler(),
-		statusPollingInterval,
-		networkComponents,
-		processComponents,
-		shardCoordinator,
-	)
-	if err != nil {
-		return err
-	}
-
-	updateMachineStatisticsDuration := time.Second
-	err = metrics.StartMachineStatisticsPolling(coreComponents.StatusHandler, epochStartNotifier, updateMachineStatisticsDuration)
-	if err != nil {
-		return err
-	}
-
->>>>>>> 80804ee5
 	log.Trace("creating elrond node facade")
 	restAPIServerDebugMode := ctx.GlobalBool(restApiDebug.Name)
 
