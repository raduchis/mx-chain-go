package main

import (
	"encoding/hex"
	"errors"
	"fmt"
	"io"
	"io/ioutil"
	"math"
	"math/big"
	"net/http"
	"os"
	"os/signal"
	"path/filepath"
	"runtime"
	"runtime/debug"
	"strconv"
	"strings"
	"sync"
	"syscall"
	"time"

	"github.com/ElrondNetwork/elrond-go/cmd/node/factory"
	"github.com/ElrondNetwork/elrond-go/cmd/node/metrics"
	"github.com/ElrondNetwork/elrond-go/config"
	"github.com/ElrondNetwork/elrond-go/core"
	"github.com/ElrondNetwork/elrond-go/core/indexer"
	"github.com/ElrondNetwork/elrond-go/core/serviceContainer"
	"github.com/ElrondNetwork/elrond-go/core/statistics"
	"github.com/ElrondNetwork/elrond-go/crypto"
	"github.com/ElrondNetwork/elrond-go/crypto/signing/kyber"
	"github.com/ElrondNetwork/elrond-go/data"
	"github.com/ElrondNetwork/elrond-go/data/state"
	"github.com/ElrondNetwork/elrond-go/data/typeConverters"
	"github.com/ElrondNetwork/elrond-go/dataRetriever"
	"github.com/ElrondNetwork/elrond-go/display"
	"github.com/ElrondNetwork/elrond-go/facade"
	"github.com/ElrondNetwork/elrond-go/hashing"
	"github.com/ElrondNetwork/elrond-go/logger"
	"github.com/ElrondNetwork/elrond-go/marshal"
	"github.com/ElrondNetwork/elrond-go/node"
	"github.com/ElrondNetwork/elrond-go/node/external"
	"github.com/ElrondNetwork/elrond-go/ntp"
	"github.com/ElrondNetwork/elrond-go/process"
	"github.com/ElrondNetwork/elrond-go/process/economics"
	"github.com/ElrondNetwork/elrond-go/process/factory/metachain"
	"github.com/ElrondNetwork/elrond-go/process/factory/shard"
	"github.com/ElrondNetwork/elrond-go/process/smartContract"
	"github.com/ElrondNetwork/elrond-go/process/smartContract/hooks"
	"github.com/ElrondNetwork/elrond-go/sharding"
	"github.com/ElrondNetwork/elrond-go/sharding/networkSharding"
	"github.com/ElrondNetwork/elrond-go/statusHandler"
	factoryViews "github.com/ElrondNetwork/elrond-go/statusHandler/factory"
	"github.com/ElrondNetwork/elrond-go/storage"
	"github.com/ElrondNetwork/elrond-go/storage/storageUnit"
	"github.com/google/gops/agent"
	"github.com/urfave/cli"
)

const (
	defaultLogPath     = "logs"
	defaultStatsPath   = "stats"
	defaultDBPath      = "db"
	defaultEpochString = "Epoch"
	defaultShardString = "Shard"
	metachainShardName = "metachain"
)

var (
	nodeHelpTemplate = `NAME:
   {{.Name}} - {{.Usage}}
USAGE:
   {{.HelpName}} {{if .VisibleFlags}}[global options]{{end}}
   {{if len .Authors}}
AUTHOR:
   {{range .Authors}}{{ . }}{{end}}
   {{end}}{{if .Commands}}
GLOBAL OPTIONS:
   {{range .VisibleFlags}}{{.}}
   {{end}}
VERSION:
   {{.Version}}
   {{end}}
`

	// genesisFile defines a flag for the path of the bootstrapping file.
	genesisFile = cli.StringFlag{
		Name:  "genesis-file",
		Usage: "The node will extract bootstrapping info from the genesis.json",
		Value: "./config/genesis.json",
	}
	// nodesFile defines a flag for the path of the initial nodes file.
	nodesFile = cli.StringFlag{
		Name:  "nodesSetup-file",
		Usage: "The node will extract initial nodes info from the nodesSetup.json",
		Value: "./config/nodesSetup.json",
	}
	// txSignSk defines a flag for the path of the single sign private key used when starting the node
	txSignSk = cli.StringFlag{
		Name:  "tx-sign-sk",
		Usage: "Private key that the node will load on startup and will sign transactions - temporary until we have a wallet that can do that",
		Value: "",
	}
	// sk defines a flag for the path of the multi sign private key used when starting the node
	sk = cli.StringFlag{
		Name:  "sk",
		Usage: "Private key that the node will load on startup and will sign blocks",
		Value: "",
	}
	// configurationFile defines a flag for the path to the main toml configuration file
	configurationFile = cli.StringFlag{
		Name:  "config",
		Usage: "The main configuration file to load",
		Value: "./config/config.toml",
	}
	// configurationEconomicsFile defines a flag for the path to the economics toml configuration file
	configurationEconomicsFile = cli.StringFlag{
		Name:  "configEconomics",
		Usage: "The economics configuration file to load",
		Value: "./config/economics.toml",
	}
	// configurationPreferencesFile defines a flag for the path to the preferences toml configuration file
	configurationPreferencesFile = cli.StringFlag{
		Name:  "configPreferences",
		Usage: "The preferences configuration file to load",
		Value: "./config/prefs.toml",
	}
	// p2pConfigurationFile defines a flag for the path to the toml file containing P2P configuration
	p2pConfigurationFile = cli.StringFlag{
		Name:  "p2pconfig",
		Usage: "The configuration file for P2P",
		Value: "./config/p2p.toml",
	}
	// p2pConfigurationFile defines a flag for the path to the toml file containing P2P configuration
	serversConfigurationFile = cli.StringFlag{
		Name:  "serversconfig",
		Usage: "The configuration file for servers confidential data",
		Value: "./config/server.toml",
	}
	// withUI defines a flag for choosing the option of starting with/without UI. If false, the node will start automatically
	withUI = cli.BoolTFlag{
		Name:  "with-ui",
		Usage: "If true, the application will be accompanied by a UI. The node will have to be manually started from the UI",
	}
	// port defines a flag for setting the port on which the node will listen for connections
	port = cli.IntFlag{
		Name:  "port",
		Usage: "Port number on which the application will start",
		Value: 0,
	}
	// profileMode defines a flag for profiling the binary
	// If enabled, it will open the pprof routes over the default gin rest webserver.
	// There are several routes that will be available for profiling (profiling can be analyzed with: go tool pprof):
	//  /debug/pprof/ (can be accessed in the browser, will list the available options)
	//  /debug/pprof/goroutine
	//  /debug/pprof/heap
	//  /debug/pprof/threadcreate
	//  /debug/pprof/block
	//  /debug/pprof/mutex
	//  /debug/pprof/profile (CPU profile)
	//  /debug/pprof/trace?seconds=5 (CPU trace) -> being a trace, can be analyzed with: go tool trace
	// Usage: go tool pprof http(s)://ip.of.the.server/debug/pprof/xxxxx
	profileMode = cli.BoolFlag{
		Name:  "profile-mode",
		Usage: "Boolean profiling mode option. If set to true, the /debug/pprof routes will be available on the node for profiling the application.",
	}
	// txSignSkIndex defines a flag that specifies the 0-th based index of the private key to be used from initialBalancesSk.pem file
	txSignSkIndex = cli.IntFlag{
		Name:  "tx-sign-sk-index",
		Usage: "Single sign private key index specifies the 0-th based index of the private key to be used from initialBalancesSk.pem file.",
		Value: 0,
	}
	// skIndex defines a flag that specifies the 0-th based index of the private key to be used from initialNodesSk.pem file
	skIndex = cli.IntFlag{
		Name:  "sk-index",
		Usage: "Private key index specifies the 0-th based index of the private key to be used from initialNodesSk.pem file.",
		Value: 0,
	}
	// gopsEn used to enable diagnosis of running go processes
	gopsEn = cli.BoolFlag{
		Name:  "gops-enable",
		Usage: "Enables gops over the process. Stack can be viewed by calling 'gops stack <pid>'",
	}
	// numOfNodes defines a flag that specifies the maximum number of nodes which will be used from the initialNodes
	numOfNodes = cli.Uint64Flag{
		Name:  "num-of-nodes",
		Usage: "Number of nodes specifies the maximum number of nodes which will be used from initialNodes list exposed in nodesSetup.json file",
		Value: math.MaxUint64,
	}
	// storageCleanup defines a flag for choosing the option of starting the node from scratch. If it is not set (false)
	// it starts from the last state stored on disk
	storageCleanup = cli.BoolFlag{
		Name:  "storage-cleanup",
		Usage: "If set the node will start from scratch, otherwise it starts from the last state stored on disk",
	}

	// restApiInterface defines a flag for the interface on which the rest API will try to bind with
	restApiInterface = cli.StringFlag{
		Name: "rest-api-interface",
		Usage: "The interface address and port to which the REST API will attempt to bind. " +
			"To bind to all available interfaces, set this flag to :8080",
		Value: facade.DefaultRestInterface,
	}

	// restApiDebug defines a flag for starting the rest API engine in debug mode
	restApiDebug = cli.BoolFlag{
		Name:  "rest-api-debug",
		Usage: "Start the rest API engine in debug mode",
	}

	// networkID defines the version of the network. If set, will override the same parameter from config.toml
	networkID = cli.StringFlag{
		Name:  "network-id",
		Usage: "The network version, overriding the one from config.toml",
		Value: "",
	}

	// nodeDisplayName defines the friendly name used by a node in the public monitoring tools. If set, will override
	// the NodeDisplayName from config.toml
	nodeDisplayName = cli.StringFlag{
		Name:  "display-name",
		Usage: "This will represent the friendly name in the public monitoring tools. Will override the config.toml one",
		Value: "",
	}

	// usePrometheus joins the node for prometheus monitoring if set
	usePrometheus = cli.BoolFlag{
		Name:  "use-prometheus",
		Usage: "Will make the node available for prometheus and grafana monitoring",
	}

	//useLogView is used when termui interface is not needed.
	useLogView = cli.BoolFlag{
		Name:  "use-log-view",
		Usage: "will not enable the user-friendly terminal view of the node",
	}

	// initialBalancesSkPemFile defines a flag for the path to the ...
	initialBalancesSkPemFile = cli.StringFlag{
		Name:  "initialBalancesSkPemFile",
		Usage: "The file containing the secret keys which ...",
		Value: "./config/initialBalancesSk.pem",
	}

	// initialNodesSkPemFile defines a flag for the path to the ...
	initialNodesSkPemFile = cli.StringFlag{
		Name:  "initialNodesSkPemFile",
		Usage: "The file containing the secret keys which ...",
		Value: "./config/initialNodesSk.pem",
	}
	// logLevel defines the logger level
	logLevel = cli.StringFlag{
		Name:  "logLevel",
		Usage: "This flag specifies the logger level",
		Value: "*:" + logger.LogInfo.String(),
	}
	// bootstrapRoundIndex defines a flag that specifies the round index from which node should bootstrap from storage
	bootstrapRoundIndex = cli.Uint64Flag{
		Name:  "bootstrap-round-index",
		Usage: "Bootstrap round index specifies the round index from which node should bootstrap from storage",
		Value: math.MaxUint64,
	}
	// enableTxIndexing enables transaction indexing. There can be cases when it's too expensive to index all transactions
	//  so we provide the command line option to disable this behaviour
	enableTxIndexing = cli.BoolTFlag{
		Name:  "tx-indexing",
		Usage: "Enables transaction indexing. There can be cases when it's too expensive to index all transactions so we provide the command line option to disable this behaviour",
	}

	// workingDirectory defines a flag for the path for the working directory.
	workingDirectory = cli.StringFlag{
		Name:  "working-directory",
		Usage: "The node will store here DB, Logs and Stats",
		Value: "",
	}

	// destinationShardAsObserver defines a flag for the prefered shard to be assigned to as an observer.
	destinationShardAsObserver = cli.StringFlag{
		Name:  "destination-shard-as-observer",
		Usage: "The preferred shard as an observer",
		Value: "",
	}

	rm *statistics.ResourceMonitor
)

// dbIndexer will hold the database indexer. Defined globally so it can be initialised only in
//  certain conditions. If those conditions will not be met, it will stay as nil
var dbIndexer indexer.Indexer

// coreServiceContainer is defined globally so it can be injected with appropriate
//  params depending on the type of node we are starting
var coreServiceContainer serviceContainer.Core

// appVersion should be populated at build time using ldflags
// Usage examples:
// linux/mac:
//            go build -i -v -ldflags="-X main.appVersion=$(git describe --tags --long --dirty)"
// windows:
//            for /f %i in ('git describe --tags --long --dirty') do set VERS=%i
//            go build -i -v -ldflags="-X main.appVersion=%VERS%"
var appVersion = core.UnVersionedAppString

func main() {
	_ = display.SetDisplayByteSlice(display.ToHexShort)
	log := logger.GetOrCreate("main")

	app := cli.NewApp()
	cli.AppHelpTemplate = nodeHelpTemplate
	app.Name = "Elrond Node CLI App"
	app.Version = fmt.Sprintf("%s/%s/%s-%s", appVersion, runtime.Version(), runtime.GOOS, runtime.GOARCH)
	app.Usage = "This is the entry point for starting a new Elrond node - the app will start after the genesis timestamp"
	app.Flags = []cli.Flag{
		genesisFile,
		nodesFile,
		port,
		configurationFile,
		configurationEconomicsFile,
		configurationPreferencesFile,
		p2pConfigurationFile,
		txSignSk,
		sk,
		profileMode,
		txSignSkIndex,
		skIndex,
		numOfNodes,
		storageCleanup,
		initialBalancesSkPemFile,
		initialNodesSkPemFile,
		gopsEn,
		serversConfigurationFile,
		networkID,
		nodeDisplayName,
		restApiInterface,
		restApiDebug,
		logLevel,
		usePrometheus,
		useLogView,
		bootstrapRoundIndex,
		enableTxIndexing,
		workingDirectory,
		destinationShardAsObserver,
	}
	app.Authors = []cli.Author{
		{
			Name:  "The Elrond Team",
			Email: "contact@elrond.com",
		},
	}

	//TODO: The next line should be removed when the write in batches is done
	// set the maximum allowed OS threads (not go routines) which can run in the same time (the default is 10000)
	debug.SetMaxThreads(100000)

	app.Action = func(c *cli.Context) error {
		return startNode(c, log, app.Version)
	}

	err := app.Run(os.Args)
	if err != nil {
		log.Error(err.Error())
		os.Exit(1)
	}
}

func getSuite(config *config.Config) (crypto.Suite, error) {
	switch config.Consensus.Type {
	case factory.BlsConsensusType:
		return kyber.NewSuitePairingBn256(), nil
	case factory.BnConsensusType:
		return kyber.NewBlakeSHA256Ed25519(), nil
	}

	return nil, errors.New("no consensus provided in config file")
}

func startNode(ctx *cli.Context, log logger.Logger, version string) error {
	logLevel := ctx.GlobalString(logLevel.Name)
	err := logger.SetLogLevel(logLevel)
	if err != nil {
		return err
	}

	enableGopsIfNeeded(ctx, log)

	stop := make(chan bool, 1)
	sigs := make(chan os.Signal, 1)
	signal.Notify(sigs, syscall.SIGINT, syscall.SIGTERM)

	log.Info("starting node", "version", version, "pid", os.Getpid())

	configurationFileName := ctx.GlobalString(configurationFile.Name)
	generalConfig, err := loadMainConfig(configurationFileName)
	if err != nil {
		return err
	}
	log.Debug("config", "file", configurationFileName)

	configurationEconomicsFileName := ctx.GlobalString(configurationEconomicsFile.Name)
	economicsConfig, err := loadEconomicsConfig(configurationEconomicsFileName)
	if err != nil {
		return err
	}
	log.Debug("config", "file", configurationEconomicsFileName)

	configurationPreferencesFileName := ctx.GlobalString(configurationPreferencesFile.Name)
	preferencesConfig, err := loadPreferencesConfig(configurationPreferencesFileName)
	if err != nil {
		return err
	}
	log.Debug("config", "file", configurationPreferencesFileName)

	p2pConfigurationFileName := ctx.GlobalString(p2pConfigurationFile.Name)
	p2pConfig, err := core.LoadP2PConfig(p2pConfigurationFileName)
	if err != nil {
		return err
	}

	log.Debug("config", "file", p2pConfigurationFileName)
	if ctx.IsSet(port.Name) {
		p2pConfig.Node.Port = ctx.GlobalInt(port.Name)
	}

	genesisConfig, err := sharding.NewGenesisConfig(ctx.GlobalString(genesisFile.Name))
	if err != nil {
		return err
	}
	log.Debug("config", "file", ctx.GlobalString(genesisFile.Name))

	nodesConfig, err := sharding.NewNodesSetup(ctx.GlobalString(nodesFile.Name), ctx.GlobalUint64(numOfNodes.Name))
	if err != nil {
		return err
	}
	log.Debug("config", "file", ctx.GlobalString(nodesFile.Name))

	syncer := ntp.NewSyncTime(generalConfig.NTPConfig, time.Hour, nil)
	go syncer.StartSync()

	log.Debug("NTP average clock offset", "value", syncer.ClockOffset())

	//TODO: The next 5 lines should be deleted when we are done testing from a precalculated (not hard coded) timestamp
	if nodesConfig.StartTime == 0 {
		time.Sleep(1000 * time.Millisecond)
		ntpTime := syncer.CurrentTime()
		nodesConfig.StartTime = (ntpTime.Unix()/60 + 1) * 60
	}

	startTime := time.Unix(nodesConfig.StartTime, 0)

	log.Info("start time",
		"formatted", startTime.Format("Mon Jan 2 15:04:05 MST 2006"),
		"seconds", startTime.Unix())

	suite, err := getSuite(generalConfig)
	if err != nil {
		return err
	}

	initialNodesSkPemFileName := ctx.GlobalString(initialNodesSkPemFile.Name)
	keyGen, privKey, pubKey, err := factory.GetSigningParams(
		ctx,
		sk.Name,
		skIndex.Name,
		initialNodesSkPemFileName,
		suite)
	if err != nil {
		return err
	}
	log.Debug("block sign pubkey", "hex", factory.GetPkEncoded(pubKey))

	if ctx.IsSet(destinationShardAsObserver.Name) {
		generalConfig.GeneralSettings.DestinationShardAsObserver = ctx.GlobalString(destinationShardAsObserver.Name)
	}

	if ctx.IsSet(networkID.Name) {
		generalConfig.GeneralSettings.NetworkID = ctx.GlobalString(networkID.Name)
	}

	if ctx.IsSet(nodeDisplayName.Name) {
		preferencesConfig.Preferences.NodeDisplayName = ctx.GlobalString(nodeDisplayName.Name)
	}

	shardCoordinator, nodeType, err := createShardCoordinator(nodesConfig, pubKey, generalConfig.GeneralSettings, log)
	if err != nil {
		return err
	}

	var workingDir = ""
	if ctx.IsSet(workingDirectory.Name) {
		workingDir = ctx.GlobalString(workingDirectory.Name)
	} else {
		workingDir, err = os.Getwd()
		if err != nil {
			log.LogIfError(err)
			workingDir = ""
		}
	}

	var shardId = "metachain"
	if shardCoordinator.SelfId() != sharding.MetachainShardId {
		shardId = fmt.Sprintf("%d", shardCoordinator.SelfId())
	}

	uniqueDBFolder := filepath.Join(
		workingDir,
		defaultDBPath,
		fmt.Sprintf("%s_%d", defaultEpochString, 0),
		fmt.Sprintf("%s_%s", defaultShardString, shardId))

	storageCleanup := ctx.GlobalBool(storageCleanup.Name)
	if storageCleanup {
		err = os.RemoveAll(uniqueDBFolder)
		if err != nil {
			return err
		}
	}

	logDirectory := filepath.Join(workingDir, defaultLogPath)

	err = os.MkdirAll(logDirectory, os.ModePerm)
	if err != nil {
		return err
	}

	coreArgs := factory.NewCoreComponentsFactoryArgs(generalConfig, uniqueDBFolder)
	coreComponents, err := factory.CoreComponentsFactory(coreArgs)
	if err != nil {
		return err
	}

	nodesCoordinator, err := createNodesCoordinator(
		nodesConfig,
		generalConfig.GeneralSettings,
		pubKey,
		coreComponents.Hasher)
	if err != nil {
		return err
	}

	stateArgs := factory.NewStateComponentsFactoryArgs(
		generalConfig,
		genesisConfig,
		shardCoordinator,
		coreComponents,
		uniqueDBFolder,
	)
	stateComponents, err := factory.StateComponentsFactory(stateArgs)
	if err != nil {
		return err
	}

	err = initLogFileAndStatsMonitor(generalConfig, pubKey, log, workingDir)
	if err != nil {
		return err
	}

	var appStatusHandlers []core.AppStatusHandler
	var views []factoryViews.Viewer

	prometheusJoinUrl, usePrometheusBool := getPrometheusJoinURLIfAvailable(ctx)
	if usePrometheusBool {
		prometheusStatusHandler := statusHandler.NewPrometheusStatusHandler()
		appStatusHandlers = append(appStatusHandlers, prometheusStatusHandler)
	}

	presenterStatusHandler := factory.CreateStatusHandlerPresenter()

	useTermui := !ctx.GlobalBool(useLogView.Name)
	if useTermui {

		views, err = factory.CreateViews(presenterStatusHandler)
		if err != nil {
			return err
		}

		writer, ok := presenterStatusHandler.(io.Writer)
		if ok {
			logger.ClearLogObservers()
			err = logger.AddLogObserver(writer, &logger.PlainFormatter{})
			if err != nil {
				return err
			}
		}

		appStatusHandler, ok := presenterStatusHandler.(core.AppStatusHandler)
		if ok {
			appStatusHandlers = append(appStatusHandlers, appStatusHandler)
		}
	}

	if views == nil {
		log.Warn("no views for current node")
	}

	statusMetrics := statusHandler.NewStatusMetrics()
	appStatusHandlers = append(appStatusHandlers, statusMetrics)

	if len(appStatusHandlers) > 0 {
		coreComponents.StatusHandler, err = statusHandler.NewAppStatusFacadeWithHandlers(appStatusHandlers...)
		if err != nil {
			log.Debug("cannot init AppStatusFacade",
				"error", err.Error(),
			)
		}
	} else {
		coreComponents.StatusHandler = statusHandler.NewNilStatusHandler()
		log.Debug("no AppStatusHandler used, started with NilStatusHandler")
	}

	metrics.InitMetrics(coreComponents.StatusHandler, pubKey, nodeType, shardCoordinator, nodesConfig, version, economicsConfig)

	dataArgs := factory.NewDataComponentsFactoryArgs(generalConfig, shardCoordinator, coreComponents, uniqueDBFolder)
	dataComponents, err := factory.DataComponentsFactory(dataArgs)
	if err != nil {
		return err
	}

	cryptoArgs := factory.NewCryptoComponentsFactoryArgs(
		ctx,
		generalConfig,
		nodesConfig,
		shardCoordinator,
		keyGen,
		privKey,
		log,
		initialBalancesSkPemFile.Name,
		txSignSk.Name,
		txSignSkIndex.Name,
	)
	cryptoComponents, err := factory.CryptoComponentsFactory(cryptoArgs)
	if err != nil {
		return err
	}

	txSignPk := factory.GetPkEncoded(cryptoComponents.TxSignPubKey)
	metrics.SaveCurrentNodeNameAndPubKey(coreComponents.StatusHandler, txSignPk, preferencesConfig.Preferences.NodeDisplayName)

	sessionInfoFileOutput := fmt.Sprintf("%s:%s\n%s:%s\n%s:%s\n%s:%v\n%s:%s\n%s:%v\n",
		"PkBlockSign", factory.GetPkEncoded(pubKey),
		"PkAccount", factory.GetPkEncoded(cryptoComponents.TxSignPubKey),
		"ShardId", shardId,
		"TotalShards", shardCoordinator.NumberOfShards(),
		"AppVersion", version,
		"GenesisTimeStamp", startTime.Unix(),
	)

	sessionInfoFileOutput += fmt.Sprintf("\nStarted with parameters:\n")
	for _, flag := range ctx.App.Flags {
		flagValue := fmt.Sprintf("%v", ctx.GlobalGeneric(flag.GetName()))
		if flagValue != "" {
			sessionInfoFileOutput += fmt.Sprintf("%s = %v\n", flag.GetName(), flagValue)
		}
	}

	err = ioutil.WriteFile(filepath.Join(logDirectory, "session.info"), []byte(sessionInfoFileOutput), os.ModePerm)
	log.LogIfError(err)

	networkComponents, err := factory.NetworkComponentsFactory(p2pConfig, log, coreComponents)
	if err != nil {
		return err
	}

	tpsBenchmark, err := statistics.NewTPSBenchmark(shardCoordinator.NumberOfShards(), nodesConfig.RoundDuration/1000)
	if err != nil {
		return err
	}

	if generalConfig.Explorer.Enabled {
		serversConfigurationFileName := ctx.GlobalString(serversConfigurationFile.Name)
		dbIndexer, err = createElasticIndexer(
			ctx,
			serversConfigurationFileName,
			generalConfig.Explorer.IndexerURL,
			shardCoordinator,
			coreComponents.Marshalizer,
			coreComponents.Hasher,
		)
		if err != nil {
			return err
		}

		err = setServiceContainer(shardCoordinator, tpsBenchmark)
		if err != nil {
			return err
		}
	}

	economicsData, err := economics.NewEconomicsData(economicsConfig)
	if err != nil {
		return err
	}

	processArgs := factory.NewProcessComponentsFactoryArgs(
		coreArgs,
		genesisConfig,
		economicsData,
		nodesConfig,
		syncer,
		shardCoordinator,
		nodesCoordinator,
		dataComponents,
		coreComponents,
		cryptoComponents,
		stateComponents,
		networkComponents,
		coreServiceContainer,
	)
	processComponents, err := factory.ProcessComponentsFactory(processArgs)
	if err != nil {
		return err
	}

	var elasticIndexer indexer.Indexer
	if coreServiceContainer == nil || coreServiceContainer.IsInterfaceNil() {
		elasticIndexer = nil
	} else {
		elasticIndexer = coreServiceContainer.Indexer()
	}

	currentNode, err := createNode(
		generalConfig,
		preferencesConfig,
		nodesConfig,
		economicsData,
		syncer,
		keyGen,
		privKey,
		pubKey,
		shardCoordinator,
		nodesCoordinator,
		coreComponents,
		stateComponents,
		dataComponents,
		cryptoComponents,
		processComponents,
		networkComponents,
		ctx.GlobalUint64(bootstrapRoundIndex.Name),
		version,
		elasticIndexer,
	)
	if err != nil {
		return err
	}

	softwareVersionChecker, err := factory.CreateSoftwareVersionChecker(coreComponents.StatusHandler)
	if err != nil {
		log.Debug("nil software version checker", "error", err.Error())
	} else {
		softwareVersionChecker.StartCheckSoftwareVersion()
	}

	if shardCoordinator.SelfId() == sharding.MetachainShardId {
		indexValidatorsListIfNeeded(elasticIndexer, nodesCoordinator)
	}

	apiResolver, err := createApiResolver(
		stateComponents.AccountsAdapter,
		stateComponents.AddressConverter,
		dataComponents.Store,
		dataComponents.Blkc,
		coreComponents.Marshalizer,
		coreComponents.Uint64ByteSliceConverter,
		shardCoordinator,
		statusMetrics,
		economicsData,
	)
	if err != nil {
		return err
	}

	err = metrics.StartStatusPolling(
		currentNode.GetAppStatusHandler(),
		generalConfig.GeneralSettings.StatusPollingIntervalSec,
		networkComponents,
		processComponents,
	)
	if err != nil {
		return err
	}

	updateMachineStatisticsDurationSec := 1
	err = metrics.StartMachineStatisticsPolling(coreComponents.StatusHandler, updateMachineStatisticsDurationSec)
	if err != nil {
		return err
	}

	restAPIServerDebugMode := ctx.GlobalBool(restApiDebug.Name)
	ef := facade.NewElrondNodeFacade(currentNode, apiResolver, restAPIServerDebugMode)

	efConfig := &config.FacadeConfig{
		RestApiInterface:  ctx.GlobalString(restApiInterface.Name),
		PprofEnabled:      ctx.GlobalBool(profileMode.Name),
		Prometheus:        usePrometheusBool,
		PrometheusJoinURL: prometheusJoinUrl,
		PrometheusJobName: generalConfig.GeneralSettings.NetworkID,
	}

	ef.SetSyncer(syncer)
	ef.SetTpsBenchmark(tpsBenchmark)
	ef.SetConfig(efConfig)

	wg := sync.WaitGroup{}
	go ef.StartBackgroundServices(&wg)
	wg.Wait()

	if !ctx.Bool(withUI.Name) {
		log.Debug("bootstrapping node...")
		err = ef.StartNode()
		if err != nil {
			log.Error("starting node failed", err.Error())
			return err
		}
	}

	go func() {
		<-sigs
		log.Info("terminating at user's signal...")
		stop <- true
	}()

	log.Info("application is now running")
	<-stop

	if rm != nil {
		err = rm.Close()
		log.LogIfError(err)
	}
	return nil
}

func indexValidatorsListIfNeeded(elasticIndexer indexer.Indexer, coordinator sharding.NodesCoordinator) {
	if elasticIndexer == nil || elasticIndexer.IsInterfaceNil() {
		return
	}

	validatorsPubKeys := coordinator.GetAllValidatorsPublicKeys()

	if validatorsPubKeys != nil {
		go elasticIndexer.SaveValidatorsPubKeys(validatorsPubKeys)
	}
}

func getPrometheusJoinURLIfAvailable(ctx *cli.Context) (string, bool) {
	prometheusURLAvailable := true
	prometheusJoinUrl, err := getPrometheusJoinURL(ctx.GlobalString(serversConfigurationFile.Name))
	if err != nil || prometheusJoinUrl == "" {
		prometheusURLAvailable = false
	}
	usePrometheusBool := ctx.GlobalBool(usePrometheus.Name) && prometheusURLAvailable

	return prometheusJoinUrl, usePrometheusBool
}

func getPrometheusJoinURL(serversConfigurationFileName string) (string, error) {
	serversConfig, err := core.LoadServersPConfig(serversConfigurationFileName)
	if err != nil {
		return "", err
	}
	baseURL := serversConfig.Prometheus.PrometheusBaseURL
	statusURL := baseURL + serversConfig.Prometheus.StatusRoute
	resp, err := http.Get(statusURL)
	if err != nil {
		return "", err
	}
	if resp.StatusCode == http.StatusNotFound {
		return "", errors.New("prometheus URL not available")
	}
	joinURL := baseURL + serversConfig.Prometheus.JoinRoute
	return joinURL, nil
}

func enableGopsIfNeeded(ctx *cli.Context, log logger.Logger) {
	var gopsEnabled bool
	if ctx.IsSet(gopsEn.Name) {
		gopsEnabled = ctx.GlobalBool(gopsEn.Name)
	}

	if gopsEnabled {
		if err := agent.Listen(agent.Options{}); err != nil {
			log.Error("failure to init gops", "error", err.Error())
		}
	}
}

func loadMainConfig(filepath string) (*config.Config, error) {
	cfg := &config.Config{}
	err := core.LoadTomlFile(cfg, filepath)
	if err != nil {
		return nil, err
	}

	return cfg, nil
}

func loadEconomicsConfig(filepath string) (*config.ConfigEconomics, error) {
	cfg := &config.ConfigEconomics{}
	err := core.LoadTomlFile(cfg, filepath)
	if err != nil {
		return nil, err
	}

	return cfg, nil
}

func loadPreferencesConfig(filepath string) (*config.ConfigPreferences, error) {
	cfg := &config.ConfigPreferences{}
	err := core.LoadTomlFile(cfg, filepath)
	if err != nil {
		return nil, err
	}

	return cfg, nil
}

func getShardIdFromNodePubKey(pubKey crypto.PublicKey, nodesConfig *sharding.NodesSetup) (uint32, error) {
	if pubKey == nil {
		return 0, errors.New("nil public key")
	}

	publicKey, err := pubKey.ToByteArray()
	if err != nil {
		return 0, err
	}

	selfShardId, err := nodesConfig.GetShardIDForPubKey(publicKey)
	if err != nil {
		return 0, err
	}

	return selfShardId, err
}

func createShardCoordinator(
	nodesConfig *sharding.NodesSetup,
	pubKey crypto.PublicKey,
	settingsConfig config.GeneralSettingsConfig,
	log logger.Logger,
) (sharding.Coordinator, core.NodeType, error) {
	selfShardId, err := getShardIdFromNodePubKey(pubKey, nodesConfig)
	nodeType := core.NodeTypeValidator
	if err == sharding.ErrPublicKeyNotFoundInGenesis {
		nodeType = core.NodeTypeObserver
		log.Info("starting as observer node")

		selfShardId, err = processDestinationShardAsObserver(settingsConfig)
	}
	if err != nil {
		return nil, "", err
	}

	var shardName string
	if selfShardId == sharding.MetachainShardId {
		shardName = metachainShardName
	} else {
		shardName = fmt.Sprintf("%d", selfShardId)
	}
	log.Info("shard info", "started in shard", shardName)

	shardCoordinator, err := sharding.NewMultiShardCoordinator(nodesConfig.NumberOfShards(), selfShardId)
	if err != nil {
		return nil, "", err
	}

	return shardCoordinator, nodeType, nil
}

func createNodesCoordinator(
	nodesConfig *sharding.NodesSetup,
	settingsConfig config.GeneralSettingsConfig,
	pubKey crypto.PublicKey,
	hasher hashing.Hasher,
) (sharding.NodesCoordinator, error) {

	shardId, err := getShardIdFromNodePubKey(pubKey, nodesConfig)
	if err == sharding.ErrPublicKeyNotFoundInGenesis {
		shardId, err = processDestinationShardAsObserver(settingsConfig)
	}
	if err != nil {
		return nil, err
	}

	nbShards := nodesConfig.NumberOfShards()
	shardConsensusGroupSize := int(nodesConfig.ConsensusGroupSize)
	metaConsensusGroupSize := int(nodesConfig.MetaChainConsensusGroupSize)
	initNodesInfo := nodesConfig.InitialNodesInfo()
	initValidators := make(map[uint32][]sharding.Validator)

	for shId, nodeInfoList := range initNodesInfo {
		validators := make([]sharding.Validator, 0)
		for _, nodeInfo := range nodeInfoList {
			validator, err := sharding.NewValidator(big.NewInt(0), 0, nodeInfo.PubKey(), nodeInfo.Address())
			if err != nil {
				return nil, err
			}

			validators = append(validators, validator)
		}
		initValidators[shId] = validators
	}

	pubKeyBytes, err := pubKey.ToByteArray()
	if err != nil {
		return nil, err
	}

	argumentsNodesCoordinator := sharding.ArgNodesCoordinator{
		ShardConsensusGroupSize: shardConsensusGroupSize,
		MetaConsensusGroupSize:  metaConsensusGroupSize,
		Hasher:                  hasher,
		ShardId:                 shardId,
		NbShards:                nbShards,
		Nodes:                   initValidators,
		SelfPublicKey:           pubKeyBytes,
	}
	nodesCoordinator, err := sharding.NewIndexHashedNodesCoordinator(argumentsNodesCoordinator)
	if err != nil {
		return nil, err
	}

	return nodesCoordinator, nil
}

func processDestinationShardAsObserver(settingsConfig config.GeneralSettingsConfig) (uint32, error) {
	destShard := strings.ToLower(settingsConfig.DestinationShardAsObserver)
	if len(destShard) == 0 {
		return 0, errors.New("option DestinationShardAsObserver is not set in config.toml")
	}
	if destShard == metachainShardName {
		return sharding.MetachainShardId, nil
	}

	val, err := strconv.ParseUint(destShard, 10, 32)
	if err != nil {
		return 0, errors.New("error parsing DestinationShardAsObserver option: " + err.Error())
	}

	return uint32(val), err
}

// createElasticIndexer creates a new elasticIndexer where the server listens on the url,
// authentication for the server is using the username and password
func createElasticIndexer(
	ctx *cli.Context,
	serversConfigurationFileName string,
	url string,
	coordinator sharding.Coordinator,
	marshalizer marshal.Marshalizer,
	hasher hashing.Hasher,
) (indexer.Indexer, error) {
	serversConfig, err := core.LoadServersPConfig(serversConfigurationFileName)
	if err != nil {
		return nil, err
	}

	dbIndexer, err = indexer.NewElasticIndexer(
		url,
		serversConfig.ElasticSearch.Username,
		serversConfig.ElasticSearch.Password,
		coordinator,
		marshalizer,
		hasher,
		&indexer.Options{TxIndexingEnabled: ctx.GlobalBoolT(enableTxIndexing.Name)})
	if err != nil {
		return nil, err
	}

	return dbIndexer, nil
}

func getConsensusGroupSize(nodesConfig *sharding.NodesSetup, shardCoordinator sharding.Coordinator) (uint32, error) {
	if shardCoordinator.SelfId() == sharding.MetachainShardId {
		return nodesConfig.MetaChainConsensusGroupSize, nil
	}
	if shardCoordinator.SelfId() < shardCoordinator.NumberOfShards() {
		return nodesConfig.ConsensusGroupSize, nil
	}

	return 0, state.ErrUnknownShardId
}

func createNode(
	config *config.Config,
	preferencesConfig *config.ConfigPreferences,
	nodesConfig *sharding.NodesSetup,
	economicsData process.FeeHandler,
	syncer ntp.SyncTimer,
	keyGen crypto.KeyGenerator,
	privKey crypto.PrivateKey,
	pubKey crypto.PublicKey,
	shardCoordinator sharding.Coordinator,
	nodesCoordinator sharding.NodesCoordinator,
	core *factory.Core,
	state *factory.State,
	data *factory.Data,
	crypto *factory.Crypto,
	process *factory.Process,
	network *factory.Network,
	bootstrapRoundIndex uint64,
	version string,
	indexer indexer.Indexer,
) (*node.Node, error) {
	consensusGroupSize, err := getConsensusGroupSize(nodesConfig, shardCoordinator)
	if err != nil {
		return nil, err
	}

	networkShardingUpdater, err := prepareNetworkShardingUpdater(
		network,
		config,
		nodesCoordinator,
		shardCoordinator,
	)
	if err != nil {
		return nil, err
	}

	nd, err := node.NewNode(
		node.WithMessenger(network.NetMessenger),
		node.WithHasher(core.Hasher),
		node.WithMarshalizer(core.Marshalizer),
		node.WithTxFeeHandler(economicsData),
		node.WithInitialNodesPubKeys(crypto.InitialPubKeys),
		node.WithAddressConverter(state.AddressConverter),
		node.WithAccountsAdapter(state.AccountsAdapter),
		node.WithBlockChain(data.Blkc),
		node.WithDataStore(data.Store),
		node.WithRoundDuration(nodesConfig.RoundDuration),
		node.WithConsensusGroupSize(int(consensusGroupSize)),
		node.WithSyncer(syncer),
		node.WithBlockProcessor(process.BlockProcessor),
		node.WithGenesisTime(time.Unix(nodesConfig.StartTime, 0)),
		node.WithRounder(process.Rounder),
		node.WithShardCoordinator(shardCoordinator),
		node.WithNodesCoordinator(nodesCoordinator),
		node.WithUint64ByteSliceConverter(core.Uint64ByteSliceConverter),
		node.WithSingleSigner(crypto.SingleSigner),
		node.WithMultiSigner(crypto.MultiSigner),
		node.WithKeyGen(keyGen),
		node.WithKeyGenForAccounts(crypto.TxSignKeyGen),
		node.WithTxSignPubKey(crypto.TxSignPubKey),
		node.WithTxSignPrivKey(crypto.TxSignPrivKey),
		node.WithPubKey(pubKey),
		node.WithPrivKey(privKey),
		node.WithForkDetector(process.ForkDetector),
		node.WithInterceptorsContainer(process.InterceptorsContainer),
		node.WithResolversFinder(process.ResolversFinder),
		node.WithConsensusType(config.Consensus.Type),
		node.WithTxSingleSigner(crypto.TxSingleSigner),
		node.WithTxStorageSize(config.TxStorage.Cache.Size),
		node.WithBootstrapRoundIndex(bootstrapRoundIndex),
		node.WithAppStatusHandler(core.StatusHandler),
		node.WithIndexer(indexer),
		node.WithBlackListHandler(process.BlackListHandler),
		node.WithNetworkShardingUpdater(networkShardingUpdater),
	)
	if err != nil {
		return nil, errors.New("error creating node: " + err.Error())
	}

	err = nd.StartHeartbeat(config.Heartbeat, version, preferencesConfig.Preferences.NodeDisplayName)
	if err != nil {
		return nil, err
	}

	if shardCoordinator.SelfId() < shardCoordinator.NumberOfShards() {
		err = nd.ApplyOptions(
			node.WithInitialNodesBalances(state.InBalanceForShard),
			node.WithDataPool(data.Datapool),
		)
		if err != nil {
			return nil, errors.New("error creating node: " + err.Error())
		}
		err = nd.CreateShardedStores()
		if err != nil {
			return nil, err
		}
	}
	if shardCoordinator.SelfId() == sharding.MetachainShardId {
		err = nd.ApplyOptions(node.WithMetaDataPool(data.MetaDatapool))
		if err != nil {
			return nil, errors.New("error creating meta-node: " + err.Error())
		}
	}
	return nd, nil
}

<<<<<<< HEAD
func prepareNetworkShardingUpdater(
	network *factory.Network,
	config *config.Config,
	nodesCoordinator sharding.NodesCoordinator,
	coordinator sharding.Coordinator,
) (*networkSharding.PeerShardMapper, error) {

	networkShardingUpdater, err := createNetworkShardingUpdater(config, nodesCoordinator)
	if err != nil {
		return nil, err
	}

	localId := network.NetMessenger.ID()
	networkShardingUpdater.UpdatePeerIdShardId(localId, coordinator.SelfId())

	err = network.NetMessenger.SetPeerShardResolver(networkShardingUpdater)
	if err != nil {
		return nil, err
	}

	return networkShardingUpdater, nil
}

func createNetworkShardingUpdater(
	config *config.Config,
	nodesCoordinator sharding.NodesCoordinator,
) (*networkSharding.PeerShardMapper, error) {

	cacheConfig := config.PublicKeyPeerId
	cachePkPid, err := createCache(cacheConfig)
	if err != nil {
		return nil, err
	}

	cacheConfig = config.PublicKeyShardId
	cachePkShardId, err := createCache(cacheConfig)
	if err != nil {
		return nil, err
	}

	cacheConfig = config.PeerIdShardId
	cachePidShardId, err := createCache(cacheConfig)
	if err != nil {
		return nil, err
	}

	return networkSharding.NewPeerShardMapper(cachePkPid, cachePkShardId, cachePidShardId, nodesCoordinator)
}

func createCache(cacheConfig config.CacheConfig) (storage.Cacher, error) {
	return storageUnit.NewCache(storageUnit.CacheType(cacheConfig.Type), cacheConfig.Size, cacheConfig.Shards)
}

func initLogFileAndStatsMonitor(config *config.Config, pubKey crypto.PublicKey, log *logger.Logger,
=======
func initLogFileAndStatsMonitor(config *config.Config, pubKey crypto.PublicKey, log logger.Logger,
>>>>>>> 097c8ab3
	workingDir string) error {
	publicKey, err := pubKey.ToByteArray()
	if err != nil {
		return err
	}

	hexPublicKey := core.GetTrimmedPk(hex.EncodeToString(publicKey))

	statsFile, err := core.CreateFile(hexPublicKey, filepath.Join(workingDir, defaultStatsPath), "txt")
	if err != nil {
		return err
	}
	err = startStatisticsMonitor(statsFile, config.ResourceStats, log)
	if err != nil {
		return err
	}
	return nil
}

func setServiceContainer(shardCoordinator sharding.Coordinator, tpsBenchmark *statistics.TpsBenchmark) error {
	var err error
	if shardCoordinator.SelfId() < shardCoordinator.NumberOfShards() {
		coreServiceContainer, err = serviceContainer.NewServiceContainer(serviceContainer.WithIndexer(dbIndexer))
		if err != nil {
			return err
		}
		return nil
	}
	if shardCoordinator.SelfId() == sharding.MetachainShardId {
		coreServiceContainer, err = serviceContainer.NewServiceContainer(
			serviceContainer.WithIndexer(dbIndexer),
			serviceContainer.WithTPSBenchmark(tpsBenchmark))
		if err != nil {
			return err
		}
		return nil
	}
	return errors.New("could not init core service container")
}

func startStatisticsMonitor(file *os.File, config config.ResourceStatsConfig, log logger.Logger) error {
	if !config.Enabled {
		return nil
	}

	if config.RefreshIntervalInSec < 1 {
		return errors.New("invalid RefreshIntervalInSec in section [ResourceStats]. Should be an integer higher than 1")
	}

	resMon, err := statistics.NewResourceMonitor(file)
	if err != nil {
		return err
	}

	go func() {
		for {
			err = resMon.SaveStatistics()
			log.LogIfError(err)
			time.Sleep(time.Second * time.Duration(config.RefreshIntervalInSec))
		}
	}()

	return nil
}

func createApiResolver(
	accnts state.AccountsAdapter,
	addrConv state.AddressConverter,
	storageService dataRetriever.StorageService,
	blockChain data.ChainHandler,
	marshalizer marshal.Marshalizer,
	uint64Converter typeConverters.Uint64ByteSliceConverter,
	shardCoordinator sharding.Coordinator,
	statusMetrics external.StatusMetricsHandler,
	economics *economics.EconomicsData,
) (facade.ApiResolver, error) {
	var vmFactory process.VirtualMachinesContainerFactory
	var err error

	argsHook := hooks.ArgBlockChainHook{
		Accounts:         accnts,
		AddrConv:         addrConv,
		StorageService:   storageService,
		BlockChain:       blockChain,
		ShardCoordinator: shardCoordinator,
		Marshalizer:      marshalizer,
		Uint64Converter:  uint64Converter,
	}

	if shardCoordinator.SelfId() == sharding.MetachainShardId {
		vmFactory, err = metachain.NewVMContainerFactory(argsHook, economics)
		if err != nil {
			return nil, err
		}
	} else {
		vmFactory, err = shard.NewVMContainerFactory(argsHook)
		if err != nil {
			return nil, err
		}
	}

	vmContainer, err := vmFactory.Create()
	if err != nil {
		return nil, err
	}

	scDataGetter, err := smartContract.NewSCDataGetter(addrConv, vmContainer)
	if err != nil {
		return nil, err
	}

	return external.NewNodeApiResolver(scDataGetter, statusMetrics)
}<|MERGE_RESOLUTION|>--- conflicted
+++ resolved
@@ -1184,7 +1184,6 @@
 	return nd, nil
 }
 
-<<<<<<< HEAD
 func prepareNetworkShardingUpdater(
 	network *factory.Network,
 	config *config.Config,
@@ -1239,9 +1238,6 @@
 }
 
 func initLogFileAndStatsMonitor(config *config.Config, pubKey crypto.PublicKey, log *logger.Logger,
-=======
-func initLogFileAndStatsMonitor(config *config.Config, pubKey crypto.PublicKey, log logger.Logger,
->>>>>>> 097c8ab3
 	workingDir string) error {
 	publicKey, err := pubKey.ToByteArray()
 	if err != nil {
