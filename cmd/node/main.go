--- conflicted
+++ resolved
@@ -1024,7 +1024,6 @@
 		return nil, err
 	}
 
-<<<<<<< HEAD
 	nodeShuffler := sharding.NewXorValidatorsShuffler(
 		nodesConfig.MinNodesPerShard,
 		nodesConfig.MetaChainMinNodes,
@@ -1032,12 +1031,11 @@
 		nodesConfig.Adaptivity,
 	)
 
-=======
 	consensusGroupCache, err := lrucache.NewCache(25000)
 	if err != nil {
 		return nil, err
 	}
->>>>>>> 9b343c3a
+
 	argumentsNodesCoordinator := sharding.ArgNodesCoordinator{
 		ShardConsensusGroupSize: shardConsensusGroupSize,
 		MetaConsensusGroupSize:  metaConsensusGroupSize,
