--- conflicted
+++ resolved
@@ -156,8 +156,6 @@
 		}
 	}
 
-	closableComponents := make([]mainFactory.Closer, 0)
-
 	nodesFileName := ctx.GlobalString(nodesFile.Name)
 
 	//TODO when refactoring main, maybe initialize economics data before this line
@@ -189,51 +187,16 @@
 		cfgs.generalConfig.GeneralSettings.StartInEpochEnabled = ctx.GlobalBool(startInEpoch.Name)
 	}
 
-<<<<<<< HEAD
+	err = cleanupStorageIfNecessary(workingDir, ctx, log)
+	if err != nil {
+		return err
+	}
+
 	for {
 		goRoutinesNumberStart := runtime.NumGoroutine()
 
 		log.Debug("\n\n====================Starting managedComponents creation================================")
 
-		log.Trace("creating core components")
-
-		chanCreateViews := make(chan struct{}, 1)
-		chanLogRewrite := make(chan struct{}, 1)
-
-		useTermui := !ctx.GlobalBool(useLogView.Name)
-		statusHandlersFactoryArgs := &factory.StatusHandlersFactoryArgs{
-			UseTermUI:      useTermui,
-			ChanStartViews: chanCreateViews,
-			ChanLogRewrite: chanLogRewrite,
-		}
-
-		statusHandlersFactory, err := factory.NewStatusHandlersFactory(statusHandlersFactoryArgs)
-		if err != nil {
-			return err
-		}
-
-		coreArgs := mainFactory.CoreComponentsFactoryArgs{
-			Config:                *cfgs.generalConfig,
-			RatingsConfig:         *cfgs.ratingsConfig,
-			EconomicsConfig:       *cfgs.economicsConfig,
-			NodesFilename:         nodesFileName,
-			WorkingDirectory:      workingDir,
-			ChanStopNodeProcess:   chanStopNodeProcess,
-			StatusHandlersFactory: statusHandlersFactory,
-		}
-
-		coreComponentsFactory, err := mainFactory.NewCoreComponentsFactory(coreArgs)
-		if err != nil {
-			return fmt.Errorf("NewCoreComponentsFactory failed: %w", err)
-		}
-=======
-	err = cleanupStorageIfNecessary(workingDir, ctx, log)
-	if err != nil {
-		return err
-	}
->>>>>>> 0a56251c
-
-	for {
 		healthService := health.NewHealthService(cfgs.generalConfig.Health, workingDir)
 		if ctx.IsSet(useHealthService.Name) {
 			healthService.Start()
@@ -250,27 +213,23 @@
 		if err != nil {
 			return err
 		}
-		closableComponents = append(closableComponents, managedCoreComponents)
 
 		log.Trace("creating crypto components")
 		managedCryptoComponents, err := createManagedCryptoComponents(ctx, cfgs, managedCoreComponents)
 		if err != nil {
 			return err
 		}
-		closableComponents = append(closableComponents, managedCryptoComponents)
 
 		log.Trace("creating network components")
 		managedNetworkComponents, err := createManagedNetworkComponents(cfgs, managedCoreComponents)
 		if err != nil {
 			return err
 		}
-		closableComponents = append(closableComponents, managedNetworkComponents)
 
 		managedBootstrapComponents, err := createManagedBootstrapComponents(cfgs, managedCoreComponents, managedCryptoComponents, managedNetworkComponents, workingDir)
 		if err != nil {
 			return err
 		}
-		closableComponents = append(closableComponents, managedBootstrapComponents)
 
 		shardCoordinator, err := sharding.NewMultiShardCoordinator(
 			managedBootstrapComponents.EpochBootstrapParams().NumOfShards(),
@@ -296,19 +255,6 @@
 		var shardIdString = core.GetShardIDString(shardCoordinator.SelfId())
 		logger.SetCorrelationShard(shardIdString)
 
-<<<<<<< HEAD
-=======
-		log.Trace("initializing stats file")
-		var shardId = core.GetShardIDString(managedBootstrapComponents.ShardCoordinator().SelfId())
-		err = initStatsFileMonitor(
-			cfgs.generalConfig,
-			managedCoreComponents.PathHandler(),
-			shardId)
-		if err != nil {
-			return err
-		}
-
->>>>>>> 0a56251c
 		log.Trace("creating state components")
 		triesComponents, trieStorageManagers := managedBootstrapComponents.EpochStartBootstrapper().GetTriesComponents()
 		stateArgs := mainFactory.StateComponentsFactoryArgs{
@@ -334,8 +280,6 @@
 			return err
 		}
 
-		closableComponents = append(closableComponents, managedStateComponents)
-
 		log.Trace("creating data components")
 		epochStartNotifier := notifier.NewEpochStartSubscriptionHandler()
 
@@ -359,7 +303,6 @@
 		if err != nil {
 			return err
 		}
-		closableComponents = append(closableComponents, managedDataComponents)
 
 		healthService.RegisterComponent(managedDataComponents.Datapool().Transactions())
 		healthService.RegisterComponent(managedDataComponents.Datapool().UnsignedTransactions())
@@ -534,7 +477,6 @@
 		if err != nil {
 			return err
 		}
-		closableComponents = append(closableComponents, managedStateComponents)
 		epochNotifier := forking.NewGenericEpochNotifier()
 
 		log.Trace("creating process components")
@@ -617,7 +559,6 @@
 		if err != nil {
 			return err
 		}
-		closableComponents = append(closableComponents, managedProcessComponents)
 
 		historyRepository.RegisterToBlockTracker(managedProcessComponents.BlockTracker())
 		managedStatusComponents.SetForkDetector(managedProcessComponents.ForkDetector())
@@ -655,7 +596,7 @@
 			managedProcessComponents.TxLogsProcessor().EnableLogToBeSavedInCache()
 		}
 
-		genesisTime := time.Unix(nodesSetup.GetStartTime(), 0)
+		genesisTime := time.Unix(managedCoreComponents.GenesisNodesSetup().GetStartTime(), 0)
 		heartbeatArgs := mainFactory.HeartbeatComponentsFactoryArgs{
 			Config:            *cfgs.generalConfig,
 			Prefs:             *cfgs.preferencesConfig,
@@ -683,13 +624,12 @@
 		if err != nil {
 			return err
 		}
-		closableComponents = append(closableComponents, managedHeartbeatComponents)
 
 		log.Debug("starting node...")
 
 		consensusArgs := mainFactory.ConsensusComponentsFactoryArgs{
 			Config:              *cfgs.generalConfig,
-			ConsensusGroupSize:  int(nodesSetup.GetShardConsensusGroupSize()),
+			ConsensusGroupSize:  int(managedCoreComponents.GenesisNodesSetup().GetShardConsensusGroupSize()),
 			BootstrapRoundIndex: ctx.GlobalUint64(bootstrapRoundIndex.Name),
 			HardforkTrigger:     hardForkTrigger,
 			CoreComponents:      managedCoreComponents,
@@ -716,16 +656,11 @@
 			log.Error("starting node failed", "epoch", currentEpoch, "error", err.Error())
 			return err
 		}
-		closableComponents = append(closableComponents, managedConsensusComponents)
 
 		log.Trace("creating node structure")
 		currentNode, err := node.CreateNode(
 			cfgs.generalConfig,
-<<<<<<< HEAD
-			nodesSetup,
-=======
 			cfgs.preferencesConfig,
->>>>>>> 0a56251c
 			managedBootstrapComponents,
 			managedCoreComponents,
 			managedCryptoComponents,
@@ -810,42 +745,6 @@
 		log.Trace("starting background services")
 		ef.StartBackgroundServices()
 
-<<<<<<< HEAD
-=======
-		log.Debug("starting node...")
-
-		consensusArgs := mainFactory.ConsensusComponentsFactoryArgs{
-			Config:              *cfgs.generalConfig,
-			ConsensusGroupSize:  int(managedCoreComponents.GenesisNodesSetup().GetShardConsensusGroupSize()),
-			BootstrapRoundIndex: ctx.GlobalUint64(bootstrapRoundIndex.Name),
-			HardforkTrigger:     hardForkTrigger,
-			CoreComponents:      managedCoreComponents,
-			NetworkComponents:   managedNetworkComponents,
-			CryptoComponents:    managedCryptoComponents,
-			DataComponents:      managedDataComponents,
-			ProcessComponents:   managedProcessComponents,
-			StateComponents:     managedStateComponents,
-			StatusComponents:    managedStatusComponents,
-		}
-
-		consensusFactory, err := mainFactory.NewConsensusComponentsFactory(consensusArgs)
-		if err != nil {
-			return fmt.Errorf("NewConsensusComponentsFactory failed: %w", err)
-		}
-
-		managedConsensusComponents, err := mainFactory.NewManagedConsensusComponents(consensusFactory)
-		if err != nil {
-			return err
-		}
-
-		err = managedConsensusComponents.Create()
-		if err != nil {
-			log.Error("starting node failed", "epoch", currentEpoch, "error", err.Error())
-			return err
-		}
-		closableComponents = append(closableComponents, managedConsensusComponents)
-
->>>>>>> 0a56251c
 		log.Info("application is now running")
 		sigs := make(chan os.Signal, 1)
 		signal.Notify(sigs, syscall.SIGINT, syscall.SIGTERM)
@@ -863,7 +762,7 @@
 
 		chanCloseComponents := make(chan struct{})
 		go func() {
-			closeAllComponents(log, healthService, closableComponents, ef, currentNode, chanCloseComponents)
+			closeAllComponents(log, healthService, ef, currentNode, chanCloseComponents)
 		}()
 
 		select {
@@ -1064,7 +963,6 @@
 func closeAllComponents(
 	log logger.Logger,
 	healthService io.Closer,
-	closableComponents []mainFactory.Closer,
 	facade mainFactory.Closer,
 	node *node.Node,
 	chanCloseComponents chan struct{},
