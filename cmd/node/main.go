package main

import (
	"fmt"
	"os"
	"runtime"
	"time"

	logger "github.com/ElrondNetwork/elrond-go-logger"
	"github.com/ElrondNetwork/elrond-go/cmd/node/factory"
	"github.com/ElrondNetwork/elrond-go/config"
	"github.com/ElrondNetwork/elrond-go/core"
	"github.com/ElrondNetwork/elrond-go/core/check"
	"github.com/ElrondNetwork/elrond-go/core/logging"
	"github.com/ElrondNetwork/elrond-go/node"
	"github.com/urfave/cli"
)

<<<<<<< HEAD
const (
	maxMachineIDLen = 10
	defaultLogsPath = "logs"
	logFilePrefix   = "elrond-go"
)

=======
>>>>>>> b9b3eb89
var (
	nodeHelpTemplate = `NAME:
   {{.Name}} - {{.Usage}}
USAGE:
   {{.HelpName}} {{if .VisibleFlags}}[global options]{{end}}
   {{if len .Authors}}
AUTHOR:
   {{range .Authors}}{{ . }}{{end}}
   {{end}}{{if .Commands}}
GLOBAL OPTIONS:
   {{range .VisibleFlags}}{{.}}
   {{end}}
VERSION:
   {{.Version}}
   {{end}}
`
)

// appVersion should be populated at build time using ldflags
// Usage examples:
// linux/mac:
//            go build -i -v -ldflags="-X main.appVersion=$(git describe --tags --long --dirty)"
// windows:
//            for /f %i in ('git describe --tags --long --dirty') do set VERS=%i
//            go build -i -v -ldflags="-X main.appVersion=%VERS%"
var appVersion = core.UnVersionedAppString

func main() {
	_ = logger.SetDisplayByteSlice(logger.ToHexShort)
	log := logger.GetOrCreate("main")

	app := cli.NewApp()
	cli.AppHelpTemplate = nodeHelpTemplate
	app.Name = "Elrond Node CLI App"
	machineID := core.GetAnonymizedMachineID(app.Name)

	app.Version = fmt.Sprintf("%s/%s/%s-%s/%s", appVersion, runtime.Version(), runtime.GOOS, runtime.GOARCH, machineID)
	app.Usage = "This is the entry point for starting a new Elrond node - the app will start after the genesis timestamp"
	app.Flags = getFlags()
	app.Authors = []cli.Author{
		{
			Name:  "The Elrond Team",
			Email: "contact@elrond.com",
		},
	}

	app.Action = func(c *cli.Context) error {
		return startNodeRunner(c, log, app.Version)
	}

	err = app.Run(os.Args)
	if err != nil {
		os.Exit(1)
	}
}

func startNodeRunner(c *cli.Context, log logger.Logger, version string) error {
	flagsConfig := getFlagsConfig(c, log)

	fileLogging, errLogger := attachFileLogger(log, flagsConfig)
	if errLogger != nil {
		return errLogger
	}

	cfgs, errCfg := readConfigs(c, log)
	if errCfg != nil {
		return errCfg
	}

<<<<<<< HEAD
	if !check.IfNil(fileLogging) {
		err := fileLogging.ChangeFileLifeSpan(time.Second * time.Duration(cfgs.GeneralConfig.Logs.LogFileLifeSpanInSec))
=======
		err := applyFlags(c, cfgs, log)
>>>>>>> b9b3eb89
		if err != nil {
			return err
		}
	}

	err := applyFlags(c, cfgs, flagsConfig, log)
	if err != nil {
		return err
	}

	cfgs.FlagsConfig.Version = version

	nodeRunner, errRunner := node.NewNodeRunner(cfgs)
	if errRunner != nil {
		return errRunner
	}

<<<<<<< HEAD
	err = nodeRunner.Start()
=======
	err := app.Run(os.Args)
>>>>>>> b9b3eb89
	if err != nil {
		log.Error(err.Error())
	}

	if !check.IfNil(fileLogging) {
		err = fileLogging.Close()
		log.LogIfError(err)
	}

	return err
}

func readConfigs(ctx *cli.Context, log logger.Logger) (*config.Configs, error) {
	log.Trace("reading Configs")

	configurationPaths := &config.ConfigurationPathsHolder{}

	configurationPaths.MainConfig = ctx.GlobalString(configurationFile.Name)
	generalConfig, err := core.LoadMainConfig(configurationPaths.MainConfig)
	if err != nil {
		return nil, err
	}
	log.Debug("config", "file", configurationPaths.MainConfig)

	configurationPaths.ApiRoutes = ctx.GlobalString(configurationApiFile.Name)
	apiRoutesConfig, err := core.LoadApiConfig(configurationPaths.ApiRoutes)
	if err != nil {
		return nil, err
	}
	log.Debug("config", "file", configurationPaths.ApiRoutes)

	configurationPaths.Economics = ctx.GlobalString(configurationEconomicsFile.Name)
	economicsConfig, err := core.LoadEconomicsConfig(configurationPaths.Economics)
	if err != nil {
		return nil, err
	}
	log.Debug("config", "file", configurationPaths.Economics)

	configurationPaths.SystemSC = ctx.GlobalString(configurationSystemSCFile.Name)
	systemSCConfig, err := core.LoadSystemSmartContractsConfig(configurationPaths.SystemSC)
	if err != nil {
		return nil, err
	}
	log.Debug("config", "file", configurationPaths.SystemSC)

	configurationPaths.Ratings = ctx.GlobalString(configurationRatingsFile.Name)
	ratingsConfig, err := core.LoadRatingsConfig(configurationPaths.Ratings)
	if err != nil {
		return nil, err
	}
	log.Debug("config", "file", configurationPaths.Ratings)

	configurationPaths.Preferences = ctx.GlobalString(configurationPreferencesFile.Name)
	preferencesConfig, err := core.LoadPreferencesConfig(configurationPaths.Preferences)
	if err != nil {
		return nil, err
	}
	log.Debug("config", "file", configurationPaths.Preferences)

	configurationPaths.External = ctx.GlobalString(externalConfigFile.Name)
	externalConfig, err := core.LoadExternalConfig(configurationPaths.External)
	if err != nil {
		return nil, err
	}
	log.Debug("config", "file", configurationPaths.External)

	configurationPaths.P2p = ctx.GlobalString(p2pConfigurationFile.Name)
	p2pConfig, err := core.LoadP2PConfig(configurationPaths.P2p)
	if err != nil {
		return nil, err
	}
	log.Debug("config", "file", configurationPaths.P2p)

	configurationPaths.Epoch = ctx.GlobalString(epochConfigurationFile.Name)
	epochConfig, err := core.LoadEpochConfig(configurationPaths.Epoch)
	if err != nil {
		return nil, err
	}
	log.Debug("config", "file", configurationPaths.Epoch)

	if ctx.IsSet(port.Name) {
		p2pConfig.Node.Port = ctx.GlobalString(port.Name)
	}
	if ctx.IsSet(destinationShardAsObserver.Name) {
		preferencesConfig.Preferences.DestinationShardAsObserver = ctx.GlobalString(destinationShardAsObserver.Name)
	}
	if ctx.IsSet(nodeDisplayName.Name) {
		preferencesConfig.Preferences.NodeDisplayName = ctx.GlobalString(nodeDisplayName.Name)
	}
	if ctx.IsSet(identityFlagName.Name) {
		preferencesConfig.Preferences.Identity = ctx.GlobalString(identityFlagName.Name)
	}

	return &config.Configs{
		GeneralConfig:            generalConfig,
		ApiRoutesConfig:          apiRoutesConfig,
		EconomicsConfig:          economicsConfig,
		SystemSCConfig:           systemSCConfig,
		RatingsConfig:            ratingsConfig,
		PreferencesConfig:        preferencesConfig,
		ExternalConfig:           externalConfig,
		P2pConfig:                p2pConfig,
		ConfigurationPathsHolder: configurationPaths,
		EpochConfig:              epochConfig,
	}, nil
}

func attachFileLogger(log logger.Logger, flagsConfig *config.ContextFlagsConfig) (factory.FileLoggingHandler, error) {
	var fileLogging factory.FileLoggingHandler
	var err error
	if flagsConfig.SaveLogFile {
		fileLogging, err = logging.NewFileLogging(flagsConfig.WorkingDir, defaultLogsPath, logFilePrefix)
		if err != nil {
			return nil, fmt.Errorf("%w creating a log file", err)
		}
	}

	err = logger.SetDisplayByteSlice(logger.ToHex)
	log.LogIfError(err)
	logger.ToggleCorrelation(flagsConfig.EnableLogCorrelation)
	logger.ToggleLoggerName(flagsConfig.EnableLogName)
	logLevelFlagValue := flagsConfig.LogLevel
	err = logger.SetLogLevel(logLevelFlagValue)
	if err != nil {
		return nil, err
	}

	if flagsConfig.DisableAnsiColor {
		err = logger.RemoveLogObserver(os.Stdout)
		if err != nil {
			return nil, err
		}

		err = logger.AddLogObserver(os.Stdout, &logger.PlainFormatter{})
		if err != nil {
			return nil, err
		}
	}
	log.Trace("logger updated", "level", logLevelFlagValue, "disable ANSI color", flagsConfig.DisableAnsiColor)

	return fileLogging, nil
}<|MERGE_RESOLUTION|>--- conflicted
+++ resolved
@@ -4,27 +4,14 @@
 	"fmt"
 	"os"
 	"runtime"
-	"time"
 
 	logger "github.com/ElrondNetwork/elrond-go-logger"
-	"github.com/ElrondNetwork/elrond-go/cmd/node/factory"
 	"github.com/ElrondNetwork/elrond-go/config"
 	"github.com/ElrondNetwork/elrond-go/core"
-	"github.com/ElrondNetwork/elrond-go/core/check"
-	"github.com/ElrondNetwork/elrond-go/core/logging"
 	"github.com/ElrondNetwork/elrond-go/node"
 	"github.com/urfave/cli"
 )
 
-<<<<<<< HEAD
-const (
-	maxMachineIDLen = 10
-	defaultLogsPath = "logs"
-	logFilePrefix   = "elrond-go"
-)
-
-=======
->>>>>>> b9b3eb89
 var (
 	nodeHelpTemplate = `NAME:
    {{.Name}} - {{.Usage}}
@@ -72,66 +59,31 @@
 	}
 
 	app.Action = func(c *cli.Context) error {
-		return startNodeRunner(c, log, app.Version)
-	}
+		cfgs, errCfg := readConfigs(c, log)
+		if errCfg != nil {
+			return errCfg
+		}
 
-	err = app.Run(os.Args)
-	if err != nil {
-		os.Exit(1)
-	}
-}
-
-func startNodeRunner(c *cli.Context, log logger.Logger, version string) error {
-	flagsConfig := getFlagsConfig(c, log)
-
-	fileLogging, errLogger := attachFileLogger(log, flagsConfig)
-	if errLogger != nil {
-		return errLogger
-	}
-
-	cfgs, errCfg := readConfigs(c, log)
-	if errCfg != nil {
-		return errCfg
-	}
-
-<<<<<<< HEAD
-	if !check.IfNil(fileLogging) {
-		err := fileLogging.ChangeFileLifeSpan(time.Second * time.Duration(cfgs.GeneralConfig.Logs.LogFileLifeSpanInSec))
-=======
 		err := applyFlags(c, cfgs, log)
->>>>>>> b9b3eb89
 		if err != nil {
 			return err
 		}
+
+		cfgs.FlagsConfig.Version = app.Version
+
+		nodeRunner, errRunner := node.NewNodeRunner(cfgs)
+		if errRunner != nil {
+			return errRunner
+		}
+
+		return nodeRunner.Start()
 	}
 
-	err := applyFlags(c, cfgs, flagsConfig, log)
-	if err != nil {
-		return err
-	}
-
-	cfgs.FlagsConfig.Version = version
-
-	nodeRunner, errRunner := node.NewNodeRunner(cfgs)
-	if errRunner != nil {
-		return errRunner
-	}
-
-<<<<<<< HEAD
-	err = nodeRunner.Start()
-=======
 	err := app.Run(os.Args)
->>>>>>> b9b3eb89
 	if err != nil {
 		log.Error(err.Error())
+		os.Exit(1)
 	}
-
-	if !check.IfNil(fileLogging) {
-		err = fileLogging.Close()
-		log.LogIfError(err)
-	}
-
-	return err
 }
 
 func readConfigs(ctx *cli.Context, log logger.Logger) (*config.Configs, error) {
@@ -227,40 +179,4 @@
 		ConfigurationPathsHolder: configurationPaths,
 		EpochConfig:              epochConfig,
 	}, nil
-}
-
-func attachFileLogger(log logger.Logger, flagsConfig *config.ContextFlagsConfig) (factory.FileLoggingHandler, error) {
-	var fileLogging factory.FileLoggingHandler
-	var err error
-	if flagsConfig.SaveLogFile {
-		fileLogging, err = logging.NewFileLogging(flagsConfig.WorkingDir, defaultLogsPath, logFilePrefix)
-		if err != nil {
-			return nil, fmt.Errorf("%w creating a log file", err)
-		}
-	}
-
-	err = logger.SetDisplayByteSlice(logger.ToHex)
-	log.LogIfError(err)
-	logger.ToggleCorrelation(flagsConfig.EnableLogCorrelation)
-	logger.ToggleLoggerName(flagsConfig.EnableLogName)
-	logLevelFlagValue := flagsConfig.LogLevel
-	err = logger.SetLogLevel(logLevelFlagValue)
-	if err != nil {
-		return nil, err
-	}
-
-	if flagsConfig.DisableAnsiColor {
-		err = logger.RemoveLogObserver(os.Stdout)
-		if err != nil {
-			return nil, err
-		}
-
-		err = logger.AddLogObserver(os.Stdout, &logger.PlainFormatter{})
-		if err != nil {
-			return nil, err
-		}
-	}
-	log.Trace("logger updated", "level", logLevelFlagValue, "disable ANSI color", flagsConfig.DisableAnsiColor)
-
-	return fileLogging, nil
 }