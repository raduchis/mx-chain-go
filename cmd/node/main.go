package main

import (
	"encoding/hex"
	"errors"
	"fmt"
	"io/ioutil"
	"math"
	"math/big"
	"os"
	"os/signal"
	"path/filepath"
	"runtime"
	"strconv"
	"strings"
	"syscall"
	"time"

	"github.com/ElrondNetwork/elrond-go/cmd/node/factory"
	"github.com/ElrondNetwork/elrond-go/cmd/node/metrics"
	"github.com/ElrondNetwork/elrond-go/config"
	"github.com/ElrondNetwork/elrond-go/core"
	"github.com/ElrondNetwork/elrond-go/core/indexer"
	"github.com/ElrondNetwork/elrond-go/core/serviceContainer"
	"github.com/ElrondNetwork/elrond-go/core/statistics"
	"github.com/ElrondNetwork/elrond-go/crypto"
	"github.com/ElrondNetwork/elrond-go/crypto/signing/kyber"
	"github.com/ElrondNetwork/elrond-go/data"
	"github.com/ElrondNetwork/elrond-go/data/state"
	"github.com/ElrondNetwork/elrond-go/data/typeConverters"
	"github.com/ElrondNetwork/elrond-go/dataRetriever"
	"github.com/ElrondNetwork/elrond-go/display"
	"github.com/ElrondNetwork/elrond-go/epochStart"
	"github.com/ElrondNetwork/elrond-go/epochStart/notifier"
	"github.com/ElrondNetwork/elrond-go/facade"
	"github.com/ElrondNetwork/elrond-go/hashing"
	"github.com/ElrondNetwork/elrond-go/logger"
	"github.com/ElrondNetwork/elrond-go/marshal"
	"github.com/ElrondNetwork/elrond-go/node"
	"github.com/ElrondNetwork/elrond-go/node/external"
	"github.com/ElrondNetwork/elrond-go/ntp"
	"github.com/ElrondNetwork/elrond-go/process"
	"github.com/ElrondNetwork/elrond-go/process/economics"
	"github.com/ElrondNetwork/elrond-go/process/factory/metachain"
	"github.com/ElrondNetwork/elrond-go/process/factory/shard"
	"github.com/ElrondNetwork/elrond-go/process/rating"
	"github.com/ElrondNetwork/elrond-go/process/smartContract"
	"github.com/ElrondNetwork/elrond-go/process/smartContract/hooks"
	"github.com/ElrondNetwork/elrond-go/sharding"
	"github.com/ElrondNetwork/elrond-go/storage"
	"github.com/ElrondNetwork/elrond-go/storage/pathmanager"
	"github.com/ElrondNetwork/elrond-go/storage/timecache"
	"github.com/google/gops/agent"
	"github.com/urfave/cli"
)

const (
	defaultStatsPath      = "stats"
	defaultDBPath         = "db"
	defaultEpochString    = "Epoch"
	defaultStaticDbString = "Static"
	defaultShardString    = "Shard"
	metachainShardName    = "metachain"
)

var (
	nodeHelpTemplate = `NAME:
   {{.Name}} - {{.Usage}}
USAGE:
   {{.HelpName}} {{if .VisibleFlags}}[global options]{{end}}
   {{if len .Authors}}
AUTHOR:
   {{range .Authors}}{{ . }}{{end}}
   {{end}}{{if .Commands}}
GLOBAL OPTIONS:
   {{range .VisibleFlags}}{{.}}
   {{end}}
VERSION:
   {{.Version}}
   {{end}}
`

	// genesisFile defines a flag for the path of the bootstrapping file.
	genesisFile = cli.StringFlag{
		Name:  "genesis-file",
		Usage: "The node will extract bootstrapping info from the genesis.json",
		Value: "./config/genesis.json",
	}
	// nodesFile defines a flag for the path of the initial nodes file.
	nodesFile = cli.StringFlag{
		Name:  "nodesSetup-file",
		Usage: "The node will extract initial nodes info from the nodesSetup.json",
		Value: "./config/nodesSetup.json",
	}
	// txSignSk defines a flag for the path of the single sign private key used when starting the node
	txSignSk = cli.StringFlag{
		Name:  "tx-sign-sk",
		Usage: "Private key that the node will load on startup and will sign transactions - temporary until we have a wallet that can do that",
		Value: "",
	}
	// sk defines a flag for the path of the multi sign private key used when starting the node
	sk = cli.StringFlag{
		Name:  "sk",
		Usage: "Private key that the node will load on startup and will sign blocks",
		Value: "",
	}
	// configurationFile defines a flag for the path to the main toml configuration file
	configurationFile = cli.StringFlag{
		Name:  "config",
		Usage: "The main configuration file to load",
		Value: "./config/config.toml",
	}
	// configurationEconomicsFile defines a flag for the path to the economics toml configuration file
	configurationEconomicsFile = cli.StringFlag{
		Name:  "configEconomics",
		Usage: "The economics configuration file to load",
		Value: "./config/economics.toml",
	}
	// configurationPreferencesFile defines a flag for the path to the preferences toml configuration file
	configurationPreferencesFile = cli.StringFlag{
		Name:  "configPreferences",
		Usage: "The preferences configuration file to load",
		Value: "./config/prefs.toml",
	}
	// p2pConfigurationFile defines a flag for the path to the toml file containing P2P configuration
	p2pConfigurationFile = cli.StringFlag{
		Name:  "p2pconfig",
		Usage: "The configuration file for P2P",
		Value: "./config/p2p.toml",
	}
	// p2pConfigurationFile defines a flag for the path to the toml file containing P2P configuration
	serversConfigurationFile = cli.StringFlag{
		Name:  "serversconfig",
		Usage: "The configuration file for servers confidential data",
		Value: "./config/server.toml",
	}
	// gasScheduleConfigurationFile defines a flag for the path to the toml file containing the gas costs used in SmartContract execution
	gasScheduleConfigurationFile = cli.StringFlag{
		Name:  "gasCostsConfig",
		Usage: "The configuration file for gas costs used in SmartContract execution",
		Value: "./config/gasSchedule.toml",
	}
	// port defines a flag for setting the port on which the node will listen for connections
	port = cli.IntFlag{
		Name:  "port",
		Usage: "Port number on which the application will start",
		Value: 0,
	}
	// profileMode defines a flag for profiling the binary
	// If enabled, it will open the pprof routes over the default gin rest webserver.
	// There are several routes that will be available for profiling (profiling can be analyzed with: go tool pprof):
	//  /debug/pprof/ (can be accessed in the browser, will list the available options)
	//  /debug/pprof/goroutine
	//  /debug/pprof/heap
	//  /debug/pprof/threadcreate
	//  /debug/pprof/block
	//  /debug/pprof/mutex
	//  /debug/pprof/profile (CPU profile)
	//  /debug/pprof/trace?seconds=5 (CPU trace) -> being a trace, can be analyzed with: go tool trace
	// Usage: go tool pprof http(s)://ip.of.the.server/debug/pprof/xxxxx
	profileMode = cli.BoolFlag{
		Name:  "profile-mode",
		Usage: "Boolean profiling mode option. If set to true, the /debug/pprof routes will be available on the node for profiling the application.",
	}
	// txSignSkIndex defines a flag that specifies the 0-th based index of the private key to be used from initialBalancesSk.pem file
	txSignSkIndex = cli.IntFlag{
		Name:  "tx-sign-sk-index",
		Usage: "Single sign private key index specifies the 0-th based index of the private key to be used from initialBalancesSk.pem file.",
		Value: 0,
	}
	// skIndex defines a flag that specifies the 0-th based index of the private key to be used from initialNodesSk.pem file
	skIndex = cli.IntFlag{
		Name:  "sk-index",
		Usage: "Private key index specifies the 0-th based index of the private key to be used from initialNodesSk.pem file.",
		Value: 0,
	}
	// gopsEn used to enable diagnosis of running go processes
	gopsEn = cli.BoolFlag{
		Name:  "gops-enable",
		Usage: "Enables gops over the process. Stack can be viewed by calling 'gops stack <pid>'",
	}
	// numOfNodes defines a flag that specifies the maximum number of nodes which will be used from the initialNodes
	numOfNodes = cli.Uint64Flag{
		Name:  "num-of-nodes",
		Usage: "Number of nodes specifies the maximum number of nodes which will be used from initialNodes list exposed in nodesSetup.json file",
		Value: math.MaxUint64,
	}
	// storageCleanup defines a flag for choosing the option of starting the node from scratch. If it is not set (false)
	// it starts from the last state stored on disk
	storageCleanup = cli.BoolFlag{
		Name:  "storage-cleanup",
		Usage: "If set the node will start from scratch, otherwise it starts from the last state stored on disk",
	}

	// restApiInterface defines a flag for the interface on which the rest API will try to bind with
	restApiInterface = cli.StringFlag{
		Name: "rest-api-interface",
		Usage: "The interface address and port to which the REST API will attempt to bind. " +
			"To bind to all available interfaces, set this flag to :8080",
		Value: facade.DefaultRestInterface,
	}

	// restApiDebug defines a flag for starting the rest API engine in debug mode
	restApiDebug = cli.BoolFlag{
		Name:  "rest-api-debug",
		Usage: "Start the rest API engine in debug mode",
	}

	// nodeDisplayName defines the friendly name used by a node in the public monitoring tools. If set, will override
	// the NodeDisplayName from config.toml
	nodeDisplayName = cli.StringFlag{
		Name:  "display-name",
		Usage: "This will represent the friendly name in the public monitoring tools. Will override the config.toml one",
		Value: "",
	}

	//useLogView is used when termui interface is not needed.
	useLogView = cli.BoolFlag{
		Name:  "use-log-view",
		Usage: "will not enable the user-friendly terminal view of the node",
	}

	// initialBalancesSkPemFile defines a flag for the path to the ...
	initialBalancesSkPemFile = cli.StringFlag{
		Name:  "initialBalancesSkPemFile",
		Usage: "The file containing the secret keys which ...",
		Value: "./config/initialBalancesSk.pem",
	}

	// initialNodesSkPemFile defines a flag for the path to the ...
	initialNodesSkPemFile = cli.StringFlag{
		Name:  "initialNodesSkPemFile",
		Usage: "The file containing the secret keys which ...",
		Value: "./config/initialNodesSk.pem",
	}
	// logLevel defines the logger level
	logLevel = cli.StringFlag{
		Name:  "logLevel",
		Usage: "This flag specifies the logger level",
		Value: "*:" + logger.LogInfo.String(),
	}
	// disableAnsiColor defines if the logger subsystem should prevent displaying ANSI colors
	disableAnsiColor = cli.BoolFlag{
		Name:  "disable-ansi-color",
		Usage: "This flag specifies that the log output should not use ANSI colors",
	}
	// bootstrapRoundIndex defines a flag that specifies the round index from which node should bootstrap from storage
	bootstrapRoundIndex = cli.Uint64Flag{
		Name:  "bootstrap-round-index",
		Usage: "Bootstrap round index specifies the round index from which node should bootstrap from storage",
		Value: math.MaxUint64,
	}
	// enableTxIndexing enables transaction indexing. There can be cases when it's too expensive to index all transactions
	//  so we provide the command line option to disable this behaviour
	enableTxIndexing = cli.BoolTFlag{
		Name:  "tx-indexing",
		Usage: "Enables transaction indexing. There can be cases when it's too expensive to index all transactions so we provide the command line option to disable this behaviour",
	}

	// workingDirectory defines a flag for the path for the working directory.
	workingDirectory = cli.StringFlag{
		Name:  "working-directory",
		Usage: "The node will store here DB, Logs and Stats",
		Value: "",
	}

	// destinationShardAsObserver defines a flag for the prefered shard to be assigned to as an observer.
	destinationShardAsObserver = cli.StringFlag{
		Name:  "destination-shard-as-observer",
		Usage: "The preferred shard as an observer",
		Value: "",
	}

	isNodefullArchive = cli.BoolFlag{
		Name:  "full-archive",
		Usage: "If set, the node won't remove any DB",
	}

	numEpochsToSave = cli.Uint64Flag{
		Name:  "num-epochs-to-keep",
		Usage: "This represents the number of epochs which kept in the databases",
		Value: uint64(2),
	}

	numActivePersisters = cli.Uint64Flag{
		Name:  "num-active-persisters",
		Usage: "This represents the number of persisters which are kept open at a moment",
		Value: uint64(2),
	}

	rm *statistics.ResourceMonitor
)

// dbIndexer will hold the database indexer. Defined globally so it can be initialised only in
//  certain conditions. If those conditions will not be met, it will stay as nil
var dbIndexer indexer.Indexer

// coreServiceContainer is defined globally so it can be injected with appropriate
//  params depending on the type of node we are starting
var coreServiceContainer serviceContainer.Core

// TODO: this will be calculated from storage or fetched from network
var currentEpoch = uint32(0)

// appVersion should be populated at build time using ldflags
// Usage examples:
// linux/mac:
//            go build -i -v -ldflags="-X main.appVersion=$(git describe --tags --long --dirty)"
// windows:
//            for /f %i in ('git describe --tags --long --dirty') do set VERS=%i
//            go build -i -v -ldflags="-X main.appVersion=%VERS%"
var appVersion = core.UnVersionedAppString

func main() {
	_ = display.SetDisplayByteSlice(display.ToHexShort)
	log := logger.GetOrCreate("main")

	app := cli.NewApp()
	cli.AppHelpTemplate = nodeHelpTemplate
	app.Name = "Elrond Node CLI App"
	app.Version = fmt.Sprintf("%s/%s/%s-%s", appVersion, runtime.Version(), runtime.GOOS, runtime.GOARCH)
	app.Usage = "This is the entry point for starting a new Elrond node - the app will start after the genesis timestamp"
	app.Flags = []cli.Flag{
		genesisFile,
		nodesFile,
		port,
		configurationFile,
		configurationEconomicsFile,
		configurationPreferencesFile,
		p2pConfigurationFile,
		gasScheduleConfigurationFile,
		txSignSk,
		sk,
		profileMode,
		txSignSkIndex,
		skIndex,
		numOfNodes,
		storageCleanup,
		initialBalancesSkPemFile,
		initialNodesSkPemFile,
		gopsEn,
		serversConfigurationFile,
		nodeDisplayName,
		restApiInterface,
		restApiDebug,
		disableAnsiColor,
		logLevel,
		useLogView,
		bootstrapRoundIndex,
		enableTxIndexing,
		workingDirectory,
		destinationShardAsObserver,
		isNodefullArchive,
		numEpochsToSave,
		numActivePersisters,
	}
	app.Authors = []cli.Author{
		{
			Name:  "The Elrond Team",
			Email: "contact@elrond.com",
		},
	}

	app.Action = func(c *cli.Context) error {
		return startNode(c, log, app.Version)
	}

	err := app.Run(os.Args)
	if err != nil {
		log.Error(err.Error())
		os.Exit(1)
	}
}

func getSuite(config *config.Config) (crypto.Suite, error) {
	switch config.Consensus.Type {
	case factory.BlsConsensusType:
		return kyber.NewSuitePairingBn256(), nil
	case factory.BnConsensusType:
		return kyber.NewBlakeSHA256Ed25519(), nil
	}

	return nil, errors.New("no consensus provided in config file")
}

func startNode(ctx *cli.Context, log logger.Logger, version string) error {
	log.Trace("startNode called")
	logLevel := ctx.GlobalString(logLevel.Name)
	err := logger.SetLogLevel(logLevel)
	if err != nil {
		return err
	}
	noAnsiColor := ctx.GlobalBool(disableAnsiColor.Name)
	if noAnsiColor {
		err = logger.RemoveLogObserver(os.Stdout)
		if err != nil {
			//we need to print this manually as we do not have console log observer
			fmt.Println("error removing log observer: " + err.Error())
			return err
		}

		err = logger.AddLogObserver(os.Stdout, &logger.PlainFormatter{})
		if err != nil {
			//we need to print this manually as we do not have console log observer
			fmt.Println("error setting log observer: " + err.Error())
			return err
		}
	}
	log.Trace("logger updated", "level", logLevel, "disable ANSI color", noAnsiColor)

	enableGopsIfNeeded(ctx, log)

	log.Info("starting node", "version", version, "pid", os.Getpid())
	log.Trace("reading configs")

	configurationFileName := ctx.GlobalString(configurationFile.Name)
	generalConfig, err := loadMainConfig(configurationFileName)
	if err != nil {
		return err
	}
	log.Debug("config", "file", configurationFileName)

	configurationEconomicsFileName := ctx.GlobalString(configurationEconomicsFile.Name)
	economicsConfig, err := loadEconomicsConfig(configurationEconomicsFileName)
	if err != nil {
		return err
	}
	log.Debug("config", "file", configurationEconomicsFileName)

	configurationPreferencesFileName := ctx.GlobalString(configurationPreferencesFile.Name)
	preferencesConfig, err := loadPreferencesConfig(configurationPreferencesFileName)
	if err != nil {
		return err
	}
	log.Debug("config", "file", configurationPreferencesFileName)

	p2pConfigurationFileName := ctx.GlobalString(p2pConfigurationFile.Name)
	p2pConfig, err := core.LoadP2PConfig(p2pConfigurationFileName)
	if err != nil {
		return err
	}

	log.Debug("config", "file", p2pConfigurationFileName)
	if ctx.IsSet(port.Name) {
		p2pConfig.Node.Port = ctx.GlobalInt(port.Name)
	}

	genesisConfig, err := sharding.NewGenesisConfig(ctx.GlobalString(genesisFile.Name))
	if err != nil {
		return err
	}
	log.Debug("config", "file", ctx.GlobalString(genesisFile.Name))

	nodesConfig, err := sharding.NewNodesSetup(ctx.GlobalString(nodesFile.Name), ctx.GlobalUint64(numOfNodes.Name))
	if err != nil {
		return err
	}
	log.Debug("config", "file", ctx.GlobalString(nodesFile.Name))

	syncer := ntp.NewSyncTime(generalConfig.NTPConfig, time.Hour, nil)
	go syncer.StartSync()

	log.Debug("NTP average clock offset", "value", syncer.ClockOffset())

	//TODO: The next 5 lines should be deleted when we are done testing from a precalculated (not hard coded) timestamp
	if nodesConfig.StartTime == 0 {
		time.Sleep(1000 * time.Millisecond)
		ntpTime := syncer.CurrentTime()
		nodesConfig.StartTime = (ntpTime.Unix()/60 + 1) * 60
	}

	startTime := time.Unix(nodesConfig.StartTime, 0)

	log.Info("start time",
		"formatted", startTime.Format("Mon Jan 2 15:04:05 MST 2006"),
		"seconds", startTime.Unix())

	log.Trace("getting suite")
	suite, err := getSuite(generalConfig)
	if err != nil {
		return err
	}

	initialNodesSkPemFileName := ctx.GlobalString(initialNodesSkPemFile.Name)
	keyGen, privKey, pubKey, err := factory.GetSigningParams(
		ctx,
		sk.Name,
		skIndex.Name,
		initialNodesSkPemFileName,
		suite)
	if err != nil {
		return err
	}
	log.Debug("block sign pubkey", "hex", factory.GetPkEncoded(pubKey))

	if ctx.IsSet(destinationShardAsObserver.Name) {
		generalConfig.GeneralSettings.DestinationShardAsObserver = ctx.GlobalString(destinationShardAsObserver.Name)
	}

	if ctx.IsSet(nodeDisplayName.Name) {
		preferencesConfig.Preferences.NodeDisplayName = ctx.GlobalString(nodeDisplayName.Name)
	}

	shardCoordinator, nodeType, err := createShardCoordinator(nodesConfig, pubKey, generalConfig.GeneralSettings, log)
	if err != nil {
		return err
	}

	var workingDir = ""
	if ctx.IsSet(workingDirectory.Name) {
		workingDir = ctx.GlobalString(workingDirectory.Name)
	} else {
		workingDir, err = os.Getwd()
		if err != nil {
			log.LogIfError(err)
			workingDir = ""
		}
	}
	log.Trace("working directory", "path", workingDir)

	var shardId = core.GetShardIdString(shardCoordinator.SelfId())

	pathTemplateForPruningStorer := filepath.Join(
		workingDir,
		defaultDBPath,
		nodesConfig.ChainID,
		fmt.Sprintf("%s_%s", defaultEpochString, core.PathEpochPlaceholder),
		fmt.Sprintf("%s_%s", defaultShardString, core.PathShardPlaceholder),
		core.PathIdentifierPlaceholder)

	pathTemplateForStaticStorer := filepath.Join(
		workingDir,
		defaultDBPath,
		nodesConfig.ChainID,
		defaultStaticDbString,
		fmt.Sprintf("%s_%s", defaultShardString, core.PathShardPlaceholder),
		core.PathIdentifierPlaceholder)

	pathManager, err := pathmanager.NewPathManager(pathTemplateForPruningStorer, pathTemplateForStaticStorer)
	if err != nil {
		return err
	}

	storageCleanup := ctx.GlobalBool(storageCleanup.Name)
	if storageCleanup {
		dbPath := filepath.Join(
			workingDir,
			defaultDBPath)
		log.Trace("cleaning storage", "path", dbPath)
		err = os.RemoveAll(dbPath)
		if err != nil {
			return err
		}
	}

	log.Trace("creating core components")
	coreArgs := factory.NewCoreComponentsFactoryArgs(generalConfig, pathManager, shardId, []byte(nodesConfig.ChainID))
	coreComponents, err := factory.CoreComponentsFactory(coreArgs)
	if err != nil {
		return err
	}

	log.Trace("creating economics data components")
	economicsData, err := economics.NewEconomicsData(economicsConfig)
	if err != nil {
		return err
	}

	rater, err := rating.NewBlockSigningRater(economicsData.RatingsData())
	if err != nil {
		return err
	}

	log.Trace("creating nodes coordinator")
	if ctx.IsSet(isNodefullArchive.Name) {
		generalConfig.StoragePruning.FullArchive = ctx.GlobalBool(isNodefullArchive.Name)
	}
	if ctx.IsSet(numEpochsToSave.Name) {
		generalConfig.StoragePruning.NumEpochsToKeep = ctx.GlobalUint64(numEpochsToSave.Name)
	}
	if ctx.IsSet(numActivePersisters.Name) {
		generalConfig.StoragePruning.NumActivePersisters = ctx.GlobalUint64(numActivePersisters.Name)
	}

	epochStartNotifier := notifier.NewEpochStartSubscriptionHandler()
	nodesCoordinator, err := createNodesCoordinator(
		nodesConfig,
		generalConfig.GeneralSettings,
		epochStartNotifier,
		pubKey,
		coreComponents.Hasher,
		rater)
	if err != nil {
		return err
	}

	log.Trace("creating state components")
	stateArgs := factory.NewStateComponentsFactoryArgs(
		generalConfig,
		genesisConfig,
		shardCoordinator,
		coreComponents,
		pathManager,
	)
	stateComponents, err := factory.StateComponentsFactory(stateArgs)
	if err != nil {
		return err
	}

	log.Trace("initializing stats file")
	err = initStatsFileMonitor(generalConfig, pubKey, log, workingDir, pathManager, shardId)
	if err != nil {
		return err
	}

	handlersArgs := factory.NewStatusHandlersFactoryArgs(useLogView.Name, serversConfigurationFile.Name, ctx, coreComponents.Marshalizer, coreComponents.Uint64ByteSliceConverter)
	statusHandlersInfo, err := factory.CreateStatusHandlers(handlersArgs)
	if err != nil {
		return err
	}

	coreComponents.StatusHandler = statusHandlersInfo.StatusHandler

	log.Trace("initializing metrics")
	metrics.InitMetrics(coreComponents.StatusHandler, pubKey, nodeType, shardCoordinator, nodesConfig, version, economicsConfig)

	log.Trace("creating data components")
	dataArgs := factory.NewDataComponentsFactoryArgs(generalConfig, shardCoordinator, coreComponents, pathManager, epochStartNotifier, currentEpoch)
	dataComponents, err := factory.DataComponentsFactory(dataArgs)
	if err != nil {
		return err
	}

	err = statusHandlersInfo.UpdateStorerAndMetricsForPersistentHandler(dataComponents.Store.GetStorer(dataRetriever.StatusMetricsUnit))
	if err != nil {
		return err
	}

	log.Trace("creating crypto components")
	cryptoArgs := factory.NewCryptoComponentsFactoryArgs(
		ctx,
		generalConfig,
		nodesConfig,
		shardCoordinator,
		keyGen,
		privKey,
		log,
		initialBalancesSkPemFile.Name,
		txSignSk.Name,
		txSignSkIndex.Name,
	)
	cryptoComponents, err := factory.CryptoComponentsFactory(cryptoArgs)
	if err != nil {
		return err
	}

	txSignPk := factory.GetPkEncoded(cryptoComponents.TxSignPubKey)
	metrics.SaveCurrentNodeNameAndPubKey(coreComponents.StatusHandler, txSignPk, preferencesConfig.Preferences.NodeDisplayName)

	sessionInfoFileOutput := fmt.Sprintf("%s:%s\n%s:%s\n%s:%s\n%s:%v\n%s:%s\n%s:%v\n",
		"PkBlockSign", factory.GetPkEncoded(pubKey),
		"PkAccount", factory.GetPkEncoded(cryptoComponents.TxSignPubKey),
		"ShardId", shardId,
		"TotalShards", shardCoordinator.NumberOfShards(),
		"AppVersion", version,
		"GenesisTimeStamp", startTime.Unix(),
	)

	sessionInfoFileOutput += fmt.Sprintf("\nStarted with parameters:\n")
	for _, flag := range ctx.App.Flags {
		flagValue := fmt.Sprintf("%v", ctx.GlobalGeneric(flag.GetName()))
		if flagValue != "" {
			sessionInfoFileOutput += fmt.Sprintf("%s = %v\n", flag.GetName(), flagValue)
		}
	}

	statsFile := filepath.Join(workingDir, defaultStatsPath, "session.info")
	err = ioutil.WriteFile(statsFile, []byte(sessionInfoFileOutput), os.ModePerm)
	log.LogIfError(err)

	log.Trace("creating network components")
	networkComponents, err := factory.NetworkComponentsFactory(p2pConfig, log, coreComponents)
	if err != nil {
		return err
	}

	log.Trace("creating tps benchmark components")
	tpsBenchmark, err := statistics.NewTPSBenchmark(shardCoordinator.NumberOfShards(), nodesConfig.RoundDuration/1000)
	if err != nil {
		return err
	}

	if generalConfig.Explorer.Enabled {
		log.Trace("creating elastic search components")
		serversConfigurationFileName := ctx.GlobalString(serversConfigurationFile.Name)
		dbIndexer, err = createElasticIndexer(
			ctx,
			serversConfigurationFileName,
			generalConfig.Explorer.IndexerURL,
			shardCoordinator,
			coreComponents.Marshalizer,
			coreComponents.Hasher,
		)
		if err != nil {
			return err
		}

		err = setServiceContainer(shardCoordinator, tpsBenchmark)
		if err != nil {
			return err
		}
	}

	gasScheduleConfigurationFileName := ctx.GlobalString(gasScheduleConfigurationFile.Name)
	gasSchedule, err := core.LoadGasScheduleConfig(gasScheduleConfigurationFileName)
	if err != nil {
		return err
	}

	log.Trace("creating time cache for requested items components")
	requestedItemsHandler := timecache.NewTimeCache(time.Duration(uint64(time.Millisecond) * nodesConfig.RoundDuration))

	log.Trace("creating process components")
	processArgs := factory.NewProcessComponentsFactoryArgs(
		coreArgs,
		genesisConfig,
		economicsData,
		nodesConfig,
		gasSchedule,
		syncer,
		shardCoordinator,
		nodesCoordinator,
		dataComponents,
		coreComponents,
		cryptoComponents,
		stateComponents,
		networkComponents,
		coreServiceContainer,
		requestedItemsHandler,
		epochStartNotifier,
		&generalConfig.EpochStartConfig,
		0,
		rater,
		generalConfig.Marshalizer.SizeCheckDelta,
		generalConfig.StateTrieConfig.RoundsModulus,
	)
	processComponents, err := factory.ProcessComponentsFactory(processArgs)
	if err != nil {
		return err
	}

	var elasticIndexer indexer.Indexer
	if coreServiceContainer == nil || coreServiceContainer.IsInterfaceNil() {
		elasticIndexer = nil
	} else {
		elasticIndexer = coreServiceContainer.Indexer()
	}

	log.Trace("creating node structure")
	currentNode, err := createNode(
		generalConfig,
		preferencesConfig,
		nodesConfig,
		economicsData,
		syncer,
		keyGen,
		privKey,
		pubKey,
		shardCoordinator,
		nodesCoordinator,
		coreComponents,
		stateComponents,
		dataComponents,
		cryptoComponents,
		processComponents,
		networkComponents,
		ctx.GlobalUint64(bootstrapRoundIndex.Name),
		version,
		elasticIndexer,
		requestedItemsHandler,
		epochStartNotifier,
	)
	if err != nil {
		return err
	}

	log.Trace("creating software checker structure")
	softwareVersionChecker, err := factory.CreateSoftwareVersionChecker(coreComponents.StatusHandler)
	if err != nil {
		log.Debug("nil software version checker", "error", err.Error())
	} else {
		softwareVersionChecker.StartCheckSoftwareVersion()
	}

	if shardCoordinator.SelfId() == core.MetachainShardId {
		log.Trace("activating nodesCoordinator's validators indexing")
		indexValidatorsListIfNeeded(elasticIndexer, nodesCoordinator)
	}

	log.Trace("creating api resolver structure")
	apiResolver, err := createApiResolver(
		stateComponents.AccountsAdapter,
		stateComponents.AddressConverter,
		dataComponents.Store,
		dataComponents.Blkc,
		coreComponents.Marshalizer,
		coreComponents.Uint64ByteSliceConverter,
		shardCoordinator,
		statusHandlersInfo.StatusMetrics,
		gasSchedule,
		economicsData,
	)
	if err != nil {
		return err
	}

	log.Trace("starting status pooling components")
	err = metrics.StartStatusPolling(
		currentNode.GetAppStatusHandler(),
		generalConfig.GeneralSettings.StatusPollingIntervalSec,
		networkComponents,
		processComponents,
	)
	if err != nil {
		return err
	}

	updateMachineStatisticsDurationSec := 1
	err = metrics.StartMachineStatisticsPolling(coreComponents.StatusHandler, updateMachineStatisticsDurationSec)
	if err != nil {
		return err
	}

	log.Trace("creating elrond node facade")
	restAPIServerDebugMode := ctx.GlobalBool(restApiDebug.Name)
	ef := facade.NewElrondNodeFacade(currentNode, apiResolver, restAPIServerDebugMode)

	efConfig := &config.FacadeConfig{
		RestApiInterface: ctx.GlobalString(restApiInterface.Name),
		PprofEnabled:     ctx.GlobalBool(profileMode.Name),
	}

	ef.SetSyncer(syncer)
	ef.SetTpsBenchmark(tpsBenchmark)
	ef.SetConfig(efConfig)

	log.Trace("starting background services")
	ef.StartBackgroundServices()

	log.Debug("bootstrapping node...")
	err = ef.StartNode()
	if err != nil {
		log.Error("starting node failed", err.Error())
		return err
	}

	log.Info("application is now running")
	sigs := make(chan os.Signal, 1)
	signal.Notify(sigs, syscall.SIGINT, syscall.SIGTERM)
	<-sigs
	log.Info("terminating at user's signal...")

	log.Debug("closing all store units....")
	err = dataComponents.Store.CloseAll()
	log.LogIfError(err)

	dataTries := coreComponents.TriesContainer.GetAll()
	for _, trie := range dataTries {
		err = trie.ClosePersister()
		log.LogIfError(err)
	}

	if rm != nil {
		err = rm.Close()
		log.LogIfError(err)
	}
	return nil
}

func indexValidatorsListIfNeeded(elasticIndexer indexer.Indexer, coordinator sharding.NodesCoordinator) {
	if elasticIndexer == nil || elasticIndexer.IsInterfaceNil() {
		return
	}

	validatorsPubKeys, _ := coordinator.GetAllValidatorsPublicKeys(0)

	if validatorsPubKeys != nil {
		go elasticIndexer.SaveValidatorsPubKeys(validatorsPubKeys)
	}
}

func enableGopsIfNeeded(ctx *cli.Context, log logger.Logger) {
	var gopsEnabled bool
	if ctx.IsSet(gopsEn.Name) {
		gopsEnabled = ctx.GlobalBool(gopsEn.Name)
	}

	if gopsEnabled {
		if err := agent.Listen(agent.Options{}); err != nil {
			log.Error("failure to init gops", "error", err.Error())
		}
	}

	log.Trace("gops", "enabled", gopsEnabled)
}

func loadMainConfig(filepath string) (*config.Config, error) {
	cfg := &config.Config{}
	err := core.LoadTomlFile(cfg, filepath)
	if err != nil {
		return nil, err
	}

	return cfg, nil
}

func loadEconomicsConfig(filepath string) (*config.ConfigEconomics, error) {
	cfg := &config.ConfigEconomics{}
	err := core.LoadTomlFile(cfg, filepath)
	if err != nil {
		return nil, err
	}

	return cfg, nil
}

func loadPreferencesConfig(filepath string) (*config.ConfigPreferences, error) {
	cfg := &config.ConfigPreferences{}
	err := core.LoadTomlFile(cfg, filepath)
	if err != nil {
		return nil, err
	}

	return cfg, nil
}

func getShardIdFromNodePubKey(pubKey crypto.PublicKey, nodesConfig *sharding.NodesSetup) (uint32, error) {
	if pubKey == nil {
		return 0, errors.New("nil public key")
	}

	publicKey, err := pubKey.ToByteArray()
	if err != nil {
		return 0, err
	}

	selfShardId, err := nodesConfig.GetShardIDForPubKey(publicKey)
	if err != nil {
		return 0, err
	}

	return selfShardId, err
}

func createShardCoordinator(
	nodesConfig *sharding.NodesSetup,
	pubKey crypto.PublicKey,
	settingsConfig config.GeneralSettingsConfig,
	log logger.Logger,
) (sharding.Coordinator, core.NodeType, error) {
	selfShardId, err := getShardIdFromNodePubKey(pubKey, nodesConfig)
	nodeType := core.NodeTypeValidator
	if err == sharding.ErrPublicKeyNotFoundInGenesis {
		nodeType = core.NodeTypeObserver
		log.Info("starting as observer node")

		selfShardId, err = processDestinationShardAsObserver(settingsConfig)
	}
	if err != nil {
		return nil, "", err
	}

	var shardName string
	if selfShardId == core.MetachainShardId {
		shardName = metachainShardName
	} else {
		shardName = fmt.Sprintf("%d", selfShardId)
	}
	log.Info("shard info", "started in shard", shardName)

	shardCoordinator, err := sharding.NewMultiShardCoordinator(nodesConfig.NumberOfShards(), selfShardId)
	if err != nil {
		return nil, "", err
	}

	return shardCoordinator, nodeType, nil
}

func createNodesCoordinator(
	nodesConfig *sharding.NodesSetup,
	settingsConfig config.GeneralSettingsConfig,
	epochStartSubscriber epochStart.EpochStartSubscriber,
	pubKey crypto.PublicKey,
	hasher hashing.Hasher,
	rater sharding.RaterHandler,
) (sharding.NodesCoordinator, error) {

	shardId, err := getShardIdFromNodePubKey(pubKey, nodesConfig)
	if err == sharding.ErrPublicKeyNotFoundInGenesis {
		shardId, err = processDestinationShardAsObserver(settingsConfig)
	}
	if err != nil {
		return nil, err
	}

	nbShards := nodesConfig.NumberOfShards()
	shardConsensusGroupSize := int(nodesConfig.ConsensusGroupSize)
	metaConsensusGroupSize := int(nodesConfig.MetaChainConsensusGroupSize)
	eligibleNodesInfo, waitingNodesInfo := nodesConfig.InitialNodesInfo()

	eligibleValidators, err := nodesInfoToValidators(eligibleNodesInfo)
	if err != nil {
		return nil, err
	}

	waitingValidators, err := nodesInfoToValidators(waitingNodesInfo)
	if err != nil {
		return nil, err
	}

	pubKeyBytes, err := pubKey.ToByteArray()
	if err != nil {
		return nil, err
	}

	nodeShuffler := sharding.NewXorValidatorsShuffler(
		nodesConfig.MinNodesPerShard,
		nodesConfig.MetaChainMinNodes,
		nodesConfig.Hysteresis,
		nodesConfig.Adaptivity,
	)

	argumentsNodesCoordinator := sharding.ArgNodesCoordinator{
		ShardConsensusGroupSize: shardConsensusGroupSize,
		MetaConsensusGroupSize:  metaConsensusGroupSize,
		Hasher:                  hasher,
		Shuffler:                nodeShuffler,
		EpochStartSubscriber:    epochStartSubscriber,
		ShardId:                 shardId,
		NbShards:                nbShards,
		EligibleNodes:           eligibleValidators,
		WaitingNodes:            waitingValidators,
		SelfPublicKey:           pubKeyBytes,
	}

	baseNodesCoordinator, err := sharding.NewIndexHashedNodesCoordinator(argumentsNodesCoordinator)
	if err != nil {
		return nil, err
	}

	//TODO fix IndexHashedNodesCoordinatorWithRater as to perform better when expanding eligible list based on rating
	// do not forget to return nodesCoordinator from this function instead of baseNodesCoordinator
	//nodesCoordinator, err := sharding.NewIndexHashedNodesCoordinatorWithRater(baseNodesCoordinator, rater)
	//if err != nil {
	//	return nil, err
	//}

	return baseNodesCoordinator, nil
}

func nodesInfoToValidators(nodesInfo map[uint32][]*sharding.NodeInfo) (map[uint32][]sharding.Validator, error) {
	validatorsMap := make(map[uint32][]sharding.Validator)

	for shId, nodeInfoList := range nodesInfo {
		validators := make([]sharding.Validator, 0)
		for _, nodeInfo := range nodeInfoList {
			validator, err := sharding.NewValidator(big.NewInt(0), 0, nodeInfo.PubKey(), nodeInfo.Address())
			if err != nil {
				return nil, err
			}

			validators = append(validators, validator)
		}
		validatorsMap[shId] = validators
	}

	return validatorsMap, nil
}

func processDestinationShardAsObserver(settingsConfig config.GeneralSettingsConfig) (uint32, error) {
	destShard := strings.ToLower(settingsConfig.DestinationShardAsObserver)
	if len(destShard) == 0 {
		return 0, errors.New("option DestinationShardAsObserver is not set in config.toml")
	}
	if destShard == metachainShardName {
		return core.MetachainShardId, nil
	}

	val, err := strconv.ParseUint(destShard, 10, 32)
	if err != nil {
		return 0, errors.New("error parsing DestinationShardAsObserver option: " + err.Error())
	}

	return uint32(val), err
}

// createElasticIndexer creates a new elasticIndexer where the server listens on the url,
// authentication for the server is using the username and password
func createElasticIndexer(
	ctx *cli.Context,
	serversConfigurationFileName string,
	url string,
	coordinator sharding.Coordinator,
	marshalizer marshal.Marshalizer,
	hasher hashing.Hasher,
) (indexer.Indexer, error) {
	serversConfig, err := core.LoadServersPConfig(serversConfigurationFileName)
	if err != nil {
		return nil, err
	}

	dbIndexer, err = indexer.NewElasticIndexer(
		url,
		serversConfig.ElasticSearch.Username,
		serversConfig.ElasticSearch.Password,
		coordinator,
		marshalizer,
		hasher,
		&indexer.Options{TxIndexingEnabled: ctx.GlobalBoolT(enableTxIndexing.Name)})
	if err != nil {
		return nil, err
	}

	return dbIndexer, nil
}

func getConsensusGroupSize(nodesConfig *sharding.NodesSetup, shardCoordinator sharding.Coordinator) (uint32, error) {
	if shardCoordinator.SelfId() == core.MetachainShardId {
		return nodesConfig.MetaChainConsensusGroupSize, nil
	}
	if shardCoordinator.SelfId() < shardCoordinator.NumberOfShards() {
		return nodesConfig.ConsensusGroupSize, nil
	}

	return 0, state.ErrUnknownShardId
}

func createNode(
	config *config.Config,
	preferencesConfig *config.ConfigPreferences,
	nodesConfig *sharding.NodesSetup,
	economicsData process.FeeHandler,
	syncer ntp.SyncTimer,
	keyGen crypto.KeyGenerator,
	privKey crypto.PrivateKey,
	pubKey crypto.PublicKey,
	shardCoordinator sharding.Coordinator,
	nodesCoordinator sharding.NodesCoordinator,
	coreData *factory.Core,
	state *factory.State,
	data *factory.Data,
	crypto *factory.Crypto,
	process *factory.Process,
	network *factory.Network,
	bootstrapRoundIndex uint64,
	version string,
	indexer indexer.Indexer,
	requestedItemsHandler dataRetriever.RequestedItemsHandler,
	epochStartSubscriber epochStart.EpochStartSubscriber,
) (*node.Node, error) {
	consensusGroupSize, err := getConsensusGroupSize(nodesConfig, shardCoordinator)
	if err != nil {
		return nil, err
	}

	nd, err := node.NewNode(
		node.WithMessenger(network.NetMessenger),
		node.WithHasher(coreData.Hasher),
		node.WithMarshalizer(coreData.Marshalizer, config.Marshalizer.SizeCheckDelta),
		node.WithTxFeeHandler(economicsData),
		node.WithInitialNodesPubKeys(crypto.InitialPubKeys),
		node.WithAddressConverter(state.AddressConverter),
		node.WithAccountsAdapter(state.AccountsAdapter),
		node.WithBlockChain(data.Blkc),
		node.WithDataStore(data.Store),
		node.WithRoundDuration(nodesConfig.RoundDuration),
		node.WithConsensusGroupSize(int(consensusGroupSize)),
		node.WithSyncer(syncer),
		node.WithBlockProcessor(process.BlockProcessor),
		node.WithGenesisTime(time.Unix(nodesConfig.StartTime, 0)),
		node.WithRounder(process.Rounder),
		node.WithShardCoordinator(shardCoordinator),
		node.WithNodesCoordinator(nodesCoordinator),
		node.WithUint64ByteSliceConverter(coreData.Uint64ByteSliceConverter),
		node.WithSingleSigner(crypto.SingleSigner),
		node.WithMultiSigner(crypto.MultiSigner),
		node.WithKeyGen(keyGen),
		node.WithKeyGenForAccounts(crypto.TxSignKeyGen),
		node.WithTxSignPubKey(crypto.TxSignPubKey),
		node.WithTxSignPrivKey(crypto.TxSignPrivKey),
		node.WithPubKey(pubKey),
		node.WithPrivKey(privKey),
		node.WithForkDetector(process.ForkDetector),
		node.WithInterceptorsContainer(process.InterceptorsContainer),
		node.WithResolversFinder(process.ResolversFinder),
		node.WithConsensusType(config.Consensus.Type),
		node.WithTxSingleSigner(crypto.TxSingleSigner),
		node.WithTxStorageSize(config.TxStorage.Cache.Size),
		node.WithBootstrapRoundIndex(bootstrapRoundIndex),
		node.WithAppStatusHandler(coreData.StatusHandler),
		node.WithIndexer(indexer),
		node.WithEpochStartTrigger(process.EpochStartTrigger),
		node.WithEpochStartSubscriber(epochStartSubscriber),
		node.WithBlackListHandler(process.BlackListHandler),
		node.WithBootStorer(process.BootStorer),
		node.WithRequestedItemsHandler(requestedItemsHandler),
		node.WithHeaderSigVerifier(process.HeaderSigVerifier),
		node.WithValidatorStatistics(process.ValidatorsStatistics),
		node.WithChainID(coreData.ChainID),
		node.WithBlockTracker(process.BlockTracker),
	)
	if err != nil {
		return nil, errors.New("error creating node: " + err.Error())
	}

	err = nd.StartHeartbeat(config.Heartbeat, version, preferencesConfig.Preferences.NodeDisplayName)
	if err != nil {
		return nil, err
	}

	err = nd.ApplyOptions(node.WithDataPool(data.Datapool))
	if err != nil {
		return nil, errors.New("error creating node: " + err.Error())
	}

	if shardCoordinator.SelfId() < shardCoordinator.NumberOfShards() {
		err = nd.ApplyOptions(node.WithInitialNodesBalances(state.InBalanceForShard))
		if err != nil {
			return nil, errors.New("error creating node: " + err.Error())
		}
		err = nd.CreateShardedStores()
		if err != nil {
			return nil, err
		}
	}
<<<<<<< HEAD
	if shardCoordinator.SelfId() == core.MetachainShardId {
		err = nd.ApplyOptions(node.WithMetaDataPool(data.MetaDatapool))
=======
	if shardCoordinator.SelfId() == sharding.MetachainShardId {
		err = nd.ApplyOptions(node.WithPendingMiniBlocks(process.PendingMiniBlocks))
>>>>>>> 40d1c116
		if err != nil {
			return nil, errors.New("error creating meta-node: " + err.Error())
		}
	}
	return nd, nil
}

func initStatsFileMonitor(
	config *config.Config,
	pubKey crypto.PublicKey,
	log logger.Logger,
	workingDir string,
	pathManager storage.PathManagerHandler,
	shardId string,
) error {

	publicKey, err := pubKey.ToByteArray()
	if err != nil {
		return err
	}

	hexPublicKey := core.GetTrimmedPk(hex.EncodeToString(publicKey))

	statsFile, err := core.CreateFile(hexPublicKey, filepath.Join(workingDir, defaultStatsPath), "txt")
	if err != nil {
		return err
	}
	err = startStatisticsMonitor(statsFile, config, log, pathManager, shardId)
	if err != nil {
		return err
	}
	return nil
}

func setServiceContainer(shardCoordinator sharding.Coordinator, tpsBenchmark *statistics.TpsBenchmark) error {
	var err error
	if shardCoordinator.SelfId() < shardCoordinator.NumberOfShards() {
		coreServiceContainer, err = serviceContainer.NewServiceContainer(serviceContainer.WithIndexer(dbIndexer))
		if err != nil {
			return err
		}
		return nil
	}
	if shardCoordinator.SelfId() == core.MetachainShardId {
		coreServiceContainer, err = serviceContainer.NewServiceContainer(
			serviceContainer.WithIndexer(dbIndexer),
			serviceContainer.WithTPSBenchmark(tpsBenchmark))
		if err != nil {
			return err
		}
		return nil
	}
	return errors.New("could not init core service container")
}

func startStatisticsMonitor(
	file *os.File,
	generalConfig *config.Config,
	log logger.Logger,
	pathManager storage.PathManagerHandler,
	shardId string,
) error {
	if !generalConfig.ResourceStats.Enabled {
		return nil
	}

	if generalConfig.ResourceStats.RefreshIntervalInSec < 1 {
		return errors.New("invalid RefreshIntervalInSec in section [ResourceStats]. Should be an integer higher than 1")
	}

	resMon, err := statistics.NewResourceMonitor(file)
	if err != nil {
		return err
	}

	go func() {
		for {
			err = resMon.SaveStatistics(generalConfig, pathManager, shardId)
			log.LogIfError(err)
			time.Sleep(time.Second * time.Duration(generalConfig.ResourceStats.RefreshIntervalInSec))
		}
	}()

	return nil
}

func createApiResolver(
	accnts state.AccountsAdapter,
	addrConv state.AddressConverter,
	storageService dataRetriever.StorageService,
	blockChain data.ChainHandler,
	marshalizer marshal.Marshalizer,
	uint64Converter typeConverters.Uint64ByteSliceConverter,
	shardCoordinator sharding.Coordinator,
	statusMetrics external.StatusMetricsHandler,
	gasSchedule map[string]map[string]uint64,
	economics *economics.EconomicsData,
) (facade.ApiResolver, error) {
	var vmFactory process.VirtualMachinesContainerFactory
	var err error

	argsHook := hooks.ArgBlockChainHook{
		Accounts:         accnts,
		AddrConv:         addrConv,
		StorageService:   storageService,
		BlockChain:       blockChain,
		ShardCoordinator: shardCoordinator,
		Marshalizer:      marshalizer,
		Uint64Converter:  uint64Converter,
	}

	if shardCoordinator.SelfId() == core.MetachainShardId {
		vmFactory, err = metachain.NewVMContainerFactory(argsHook, economics)
		if err != nil {
			return nil, err
		}
	} else {
		vmFactory, err = shard.NewVMContainerFactory(economics.MaxGasLimitPerBlock(), gasSchedule, argsHook)
		if err != nil {
			return nil, err
		}
	}

	vmContainer, err := vmFactory.Create()
	if err != nil {
		return nil, err
	}

	scQueryService, err := smartContract.NewSCQueryService(vmContainer, economics.MaxGasLimitPerBlock())
	if err != nil {
		return nil, err
	}

	return external.NewNodeApiResolver(scQueryService, statusMetrics)
}<|MERGE_RESOLUTION|>--- conflicted
+++ resolved
@@ -1233,13 +1233,8 @@
 			return nil, err
 		}
 	}
-<<<<<<< HEAD
 	if shardCoordinator.SelfId() == core.MetachainShardId {
-		err = nd.ApplyOptions(node.WithMetaDataPool(data.MetaDatapool))
-=======
-	if shardCoordinator.SelfId() == sharding.MetachainShardId {
 		err = nd.ApplyOptions(node.WithPendingMiniBlocks(process.PendingMiniBlocks))
->>>>>>> 40d1c116
 		if err != nil {
 			return nil, errors.New("error creating meta-node: " + err.Error())
 		}
