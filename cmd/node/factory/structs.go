--- conflicted
+++ resolved
@@ -1266,7 +1266,6 @@
 		return nil, nil, err
 	}
 
-<<<<<<< HEAD
 	// TODO: construct this correctly on the PR
 	specialAddressHolder, err := address.NewSpecialAddressHolder(
 		[]byte("elrond"),
@@ -1277,18 +1276,12 @@
 		return nil, nil, err
 	}
 
-=======
->>>>>>> 9f256384
 	interimProcFactory, err := shard.NewIntermediateProcessorsContainerFactory(
 		shardCoordinator,
 		core.Marshalizer,
 		core.Hasher,
 		state.AddressConverter,
-<<<<<<< HEAD
 		specialAddressHolder,
-=======
-		data.Store,
->>>>>>> 9f256384
 	)
 	if err != nil {
 		return nil, nil, err
@@ -1299,16 +1292,11 @@
 		return nil, nil, err
 	}
 
-<<<<<<< HEAD
 	scResults, err := interimProcContainer.Get(dataBlock.SmartContractResultBlock)
-=======
-	scForwarder, err := interimProcContainer.Get(dataBlock.SmartContractResultBlock)
->>>>>>> 9f256384
-	if err != nil {
-		return nil, nil, err
-	}
-
-<<<<<<< HEAD
+	if err != nil {
+		return nil, nil, err
+	}
+
 	feeTxInterim, err := interimProcContainer.Get(dataBlock.TxFeeBlock)
 	if err != nil {
 		return nil, nil, err
@@ -1319,8 +1307,6 @@
 		return nil, nil, process.ErrWrongTypeAssertion
 	}
 
-=======
->>>>>>> 9f256384
 	//TODO replace this with a vm factory
 	cryptoHook := hooks.NewVMCryptoHook()
 	ieleVM := endpoint.NewElrondIeleVM(vmAccountsDB, cryptoHook, ielecommon.Danse)
@@ -1334,12 +1320,8 @@
 		vmAccountsDB,
 		state.AddressConverter,
 		shardCoordinator,
-<<<<<<< HEAD
 		scResults,
 		feeTxHandler,
-=======
-		scForwarder,
->>>>>>> 9f256384
 	)
 	if err != nil {
 		return nil, nil, err
