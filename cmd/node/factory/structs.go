--- conflicted
+++ resolved
@@ -58,11 +58,8 @@
 	"github.com/ElrondNetwork/elrond-go/process/factory"
 	"github.com/ElrondNetwork/elrond-go/process/factory/metachain"
 	"github.com/ElrondNetwork/elrond-go/process/factory/shard"
-<<<<<<< HEAD
 	"github.com/ElrondNetwork/elrond-go/process/peer"
-=======
 	"github.com/ElrondNetwork/elrond-go/process/rewardTransaction"
->>>>>>> 0bb17f52
 	"github.com/ElrondNetwork/elrond-go/process/smartContract"
 	processSync "github.com/ElrondNetwork/elrond-go/process/sync"
 	"github.com/ElrondNetwork/elrond-go/process/track"
@@ -514,15 +511,6 @@
 	blockProcessor, blockTracker, err := newBlockProcessorAndTracker(
 		args,
 		resolversFinder,
-<<<<<<< HEAD
-=======
-		args.shardCoordinator,
-		args.nodesCoordinator,
-		args.economicsConfig,
-		args.data,
-		args.core,
-		args.state,
->>>>>>> 0bb17f52
 		forkDetector,
 		shardsGenesisBlocks,
 	)
@@ -1430,23 +1418,17 @@
 func newBlockProcessorAndTracker(
 	processArgs *processComponentsFactoryArgs,
 	resolversFinder dataRetriever.ResolversFinder,
-<<<<<<< HEAD
-=======
-	shardCoordinator sharding.Coordinator,
-	nodesCoordinator sharding.NodesCoordinator,
-	economicsConfig *config.EconomicsConfig,
-	data *Data,
-	core *Core,
-	state *State,
->>>>>>> 0bb17f52
 	forkDetector process.ForkDetector,
 	shardsGenesisBlocks map[uint32]data.HeaderHandler,
 ) (process.BlockProcessor, process.BlocksTracker, error) {
 
-<<<<<<< HEAD
 	shardCoordinator := processArgs.shardCoordinator
 	peerProcessor, err := newPeerProcessor(processArgs)
-=======
+	if err != nil {
+		return nil, nil, err
+	}
+
+	economicsConfig := processArgs.economicsConfig
 	if economicsConfig.CommunityAddress == "" || economicsConfig.BurnAddress == "" {
 		return nil, nil, errors.New("rewards configuration missing")
 	}
@@ -1464,33 +1446,21 @@
 	specialAddressHolder, err := address.NewSpecialAddressHolder(
 		communityAddress,
 		burnAddress,
-		state.AddressConverter,
+		processArgs.state.AddressConverter,
 		shardCoordinator)
->>>>>>> 0bb17f52
-	if err != nil {
-		return nil, nil, err
-	}
-
-<<<<<<< HEAD
+	if err != nil {
+		return nil, nil, err
+	}
+
 	if shardCoordinator.SelfId() < shardCoordinator.NumberOfShards() {
 		return newShardBlockProcessorAndTracker(
 			resolversFinder,
 			processArgs.shardCoordinator,
+			processArgs.nodesCoordinator,
+			specialAddressHolder,
 			processArgs.data,
 			processArgs.core,
 			processArgs.state,
-=======
-	// TODO: remove nodesConfig as no longer needed with nodes coordinator available
-	if shardCoordinator.SelfId() < shardCoordinator.NumberOfShards() {
-		return newShardBlockProcessorAndTracker(
-			resolversFinder,
-			shardCoordinator,
-			nodesCoordinator,
-			specialAddressHolder,
-			data,
-			core,
-			state,
->>>>>>> 0bb17f52
 			forkDetector,
 			shardsGenesisBlocks,
 			processArgs.coreServiceContainer,
@@ -1500,19 +1470,12 @@
 	if shardCoordinator.SelfId() == sharding.MetachainShardId {
 		return newMetaBlockProcessorAndTracker(
 			resolversFinder,
-<<<<<<< HEAD
 			processArgs.shardCoordinator,
+			processArgs.nodesCoordinator,
+			specialAddressHolder,
 			processArgs.data,
 			processArgs.core,
 			processArgs.state,
-=======
-			shardCoordinator,
-			nodesCoordinator,
-			specialAddressHolder,
-			data,
-			core,
-			state,
->>>>>>> 0bb17f52
 			forkDetector,
 			shardsGenesisBlocks,
 			processArgs.coreServiceContainer,
@@ -1779,7 +1742,6 @@
 	return metaProcessor, blockTracker, nil
 }
 
-<<<<<<< HEAD
 func newPeerProcessor(processComponents *processComponentsFactoryArgs) (process.PeerProcessor, error) {
 	peerAdapters, err := getShardedPeerAdapters(processComponents)
 	if err != nil {
@@ -1862,8 +1824,6 @@
 	return peerAdapter, nil
 }
 
-=======
->>>>>>> 0bb17f52
 func getCacherFromConfig(cfg config.CacheConfig) storageUnit.CacheConfig {
 	return storageUnit.CacheConfig{
 		Size:   cfg.Size,
