package factory

import (
	"context"
	"crypto/ecdsa"
	"crypto/rand"
	"encoding/hex"
	"errors"
	"io"
	"math/big"
	"time"

	"github.com/ElrondNetwork/elrond-go/config"
	"github.com/ElrondNetwork/elrond-go/consensus"
	"github.com/ElrondNetwork/elrond-go/consensus/round"
	"github.com/ElrondNetwork/elrond-go/core"
	"github.com/ElrondNetwork/elrond-go/core/check"
	"github.com/ElrondNetwork/elrond-go/core/partitioning"
	"github.com/ElrondNetwork/elrond-go/core/serviceContainer"
	"github.com/ElrondNetwork/elrond-go/core/statistics/softwareVersion"
	factorySoftwareVersion "github.com/ElrondNetwork/elrond-go/core/statistics/softwareVersion/factory"
	"github.com/ElrondNetwork/elrond-go/crypto"
	"github.com/ElrondNetwork/elrond-go/crypto/signing"
	"github.com/ElrondNetwork/elrond-go/crypto/signing/kyber"
	blsMultiSig "github.com/ElrondNetwork/elrond-go/crypto/signing/kyber/multisig"
	"github.com/ElrondNetwork/elrond-go/crypto/signing/kyber/singlesig"
	"github.com/ElrondNetwork/elrond-go/crypto/signing/multisig"
	"github.com/ElrondNetwork/elrond-go/data"
	"github.com/ElrondNetwork/elrond-go/data/address"
	dataBlock "github.com/ElrondNetwork/elrond-go/data/block"
	"github.com/ElrondNetwork/elrond-go/data/blockchain"
	"github.com/ElrondNetwork/elrond-go/data/state"
	"github.com/ElrondNetwork/elrond-go/data/state/addressConverters"
	factoryState "github.com/ElrondNetwork/elrond-go/data/state/factory"
	"github.com/ElrondNetwork/elrond-go/data/trie"
	"github.com/ElrondNetwork/elrond-go/data/trie/factory"
	"github.com/ElrondNetwork/elrond-go/data/typeConverters"
	"github.com/ElrondNetwork/elrond-go/data/typeConverters/uint64ByteSlice"
	"github.com/ElrondNetwork/elrond-go/dataRetriever"
	"github.com/ElrondNetwork/elrond-go/dataRetriever/dataPool"
	"github.com/ElrondNetwork/elrond-go/dataRetriever/dataPool/headersCache"
	"github.com/ElrondNetwork/elrond-go/dataRetriever/factory/containers"
	metafactoryDataRetriever "github.com/ElrondNetwork/elrond-go/dataRetriever/factory/metachain"
	shardfactoryDataRetriever "github.com/ElrondNetwork/elrond-go/dataRetriever/factory/shard"
	"github.com/ElrondNetwork/elrond-go/dataRetriever/factory/txpool"
	"github.com/ElrondNetwork/elrond-go/dataRetriever/requestHandlers"
	"github.com/ElrondNetwork/elrond-go/dataRetriever/shardedData"
	"github.com/ElrondNetwork/elrond-go/epochStart"
	"github.com/ElrondNetwork/elrond-go/epochStart/genesis"
	metachainEpochStart "github.com/ElrondNetwork/elrond-go/epochStart/metachain"
	"github.com/ElrondNetwork/elrond-go/epochStart/shardchain"
	"github.com/ElrondNetwork/elrond-go/hashing"
	"github.com/ElrondNetwork/elrond-go/hashing/blake2b"
	"github.com/ElrondNetwork/elrond-go/hashing/sha256"
	"github.com/ElrondNetwork/elrond-go/logger"
	"github.com/ElrondNetwork/elrond-go/marshal"
	"github.com/ElrondNetwork/elrond-go/ntp"
	"github.com/ElrondNetwork/elrond-go/p2p"
	"github.com/ElrondNetwork/elrond-go/p2p/libp2p"
	factoryP2P "github.com/ElrondNetwork/elrond-go/p2p/libp2p/factory"
	"github.com/ElrondNetwork/elrond-go/p2p/loadBalancer"
	"github.com/ElrondNetwork/elrond-go/process"
	"github.com/ElrondNetwork/elrond-go/process/block"
	"github.com/ElrondNetwork/elrond-go/process/block/bootstrapStorage"
	"github.com/ElrondNetwork/elrond-go/process/block/poolsCleaner"
	"github.com/ElrondNetwork/elrond-go/process/block/preprocess"
	"github.com/ElrondNetwork/elrond-go/process/coordinator"
	"github.com/ElrondNetwork/elrond-go/process/economics"
	"github.com/ElrondNetwork/elrond-go/process/factory/metachain"
	"github.com/ElrondNetwork/elrond-go/process/factory/shard"
	"github.com/ElrondNetwork/elrond-go/process/headerCheck"
	"github.com/ElrondNetwork/elrond-go/process/peer"
	"github.com/ElrondNetwork/elrond-go/process/rewardTransaction"
	"github.com/ElrondNetwork/elrond-go/process/scToProtocol"
	"github.com/ElrondNetwork/elrond-go/process/smartContract"
	"github.com/ElrondNetwork/elrond-go/process/smartContract/hooks"
	processSync "github.com/ElrondNetwork/elrond-go/process/sync"
	"github.com/ElrondNetwork/elrond-go/process/track"
	"github.com/ElrondNetwork/elrond-go/process/transaction"
	"github.com/ElrondNetwork/elrond-go/sharding"
	"github.com/ElrondNetwork/elrond-go/statusHandler"
	"github.com/ElrondNetwork/elrond-go/storage"
	storageFactory "github.com/ElrondNetwork/elrond-go/storage/factory"
	"github.com/ElrondNetwork/elrond-go/storage/memorydb"
	"github.com/ElrondNetwork/elrond-go/storage/storageUnit"
	"github.com/ElrondNetwork/elrond-go/storage/timecache"
	vmcommon "github.com/ElrondNetwork/elrond-vm-common"
	"github.com/btcsuite/btcd/btcec"
	libp2pCrypto "github.com/libp2p/go-libp2p-core/crypto"
	"github.com/urfave/cli"
)

const (
	// BlsHashSize specifies the hash size for using bls scheme
	BlsHashSize = 16

	// BlsConsensusType specifies te signature scheme used in the consensus
	BlsConsensusType = "bls"

	// BnConsensusType specifies te signature scheme used in the consensus
	BnConsensusType = "bn"

	// MaxTxsToRequest specifies the maximum number of txs to request
	MaxTxsToRequest = 100
)

//TODO remove this
var log = logger.GetOrCreate("main")

// MaxTxNonceDeltaAllowed specifies the maximum difference between an account's nonce and a received transaction's nonce
// in order to mark the transaction as valid.
const MaxTxNonceDeltaAllowed = 15000

// ErrCreateForkDetector signals that a fork detector could not be created
//TODO: Extract all others error messages from this file in some defined errors
var ErrCreateForkDetector = errors.New("could not create fork detector")

// timeSpanForBadHeaders is the expiry time for an added block header hash
var timeSpanForBadHeaders = time.Minute * 2

// EpochStartNotifier defines which actions should be done for handling new epoch's events
type EpochStartNotifier interface {
	RegisterHandler(handler epochStart.EpochStartHandler)
	UnregisterHandler(handler epochStart.EpochStartHandler)
	NotifyAll(hdr data.HeaderHandler)
	NotifyAllPrepare(metaHdr data.HeaderHandler)
	IsInterfaceNil() bool
}

// Network struct holds the network components of the Elrond protocol
type Network struct {
	NetMessenger p2p.Messenger
}

// Core struct holds the core components of the Elrond protocol
type Core struct {
	Hasher                   hashing.Hasher
	Marshalizer              marshal.Marshalizer
	TriesContainer           state.TriesHolder
	Uint64ByteSliceConverter typeConverters.Uint64ByteSliceConverter
	StatusHandler            core.AppStatusHandler
	ChainID                  []byte
}

// State struct holds the state components of the Elrond protocol
type State struct {
	AddressConverter    state.AddressConverter
	BLSAddressConverter state.AddressConverter
	PeerAccounts        state.AccountsAdapter
	AccountsAdapter     state.AccountsAdapter
	InBalanceForShard   map[string]*big.Int
}

// Data struct holds the data components of the Elrond protocol
type Data struct {
	Blkc     data.ChainHandler
	Store    dataRetriever.StorageService
	Datapool dataRetriever.PoolsHolder
}

// Crypto struct holds the crypto components of the Elrond protocol
type Crypto struct {
	TxSingleSigner  crypto.SingleSigner
	SingleSigner    crypto.SingleSigner
	MultiSigner     crypto.MultiSigner
	BlockSignKeyGen crypto.KeyGenerator
	TxSignKeyGen    crypto.KeyGenerator
	TxSignPrivKey   crypto.PrivateKey
	TxSignPubKey    crypto.PublicKey
	InitialPubKeys  map[uint32][]string
}

// Process struct holds the process components of the Elrond protocol
type Process struct {
	InterceptorsContainer    process.InterceptorsContainer
	ResolversFinder          dataRetriever.ResolversFinder
	Rounder                  consensus.Rounder
	EpochStartTrigger        epochStart.TriggerHandler
	ForkDetector             process.ForkDetector
	BlockProcessor           process.BlockProcessor
	BlackListHandler         process.BlackListHandler
	BootStorer               process.BootStorer
	HeaderSigVerifier        HeaderSigVerifierHandler
	ValidatorsStatistics     process.ValidatorStatisticsProcessor
	BlockTracker             process.BlockTracker
	PendingMiniBlocksHandler process.PendingMiniBlocksHandler
	RequestHandler           process.RequestHandler
}

type coreComponentsFactoryArgs struct {
	config      *config.Config
	pathManager storage.PathManagerHandler
	shardId     string
	chainID     []byte
}

// NewCoreComponentsFactoryArgs initializes the arguments necessary for creating the core components
func NewCoreComponentsFactoryArgs(config *config.Config, pathManager storage.PathManagerHandler, shardId string, chainID []byte) *coreComponentsFactoryArgs {
	return &coreComponentsFactoryArgs{
		config:      config,
		pathManager: pathManager,
		shardId:     shardId,
		chainID:     chainID,
	}
}

// CoreComponentsFactory creates the core components
func CoreComponentsFactory(args *coreComponentsFactoryArgs) (*Core, error) {
	hasher, err := getHasherFromConfig(args.config)
	if err != nil {
		return nil, errors.New("could not create hasher: " + err.Error())
	}

	marshalizer, err := getMarshalizerFromConfig(args.config)
	if err != nil {
		return nil, errors.New("could not create marshalizer: " + err.Error())
	}

	uint64ByteSliceConverter := uint64ByteSlice.NewBigEndianConverter()

	trieContainer, err := createTries(args, marshalizer, hasher)
	if err != nil {
		return nil, err
	}

	return &Core{
		Hasher:                   hasher,
		Marshalizer:              marshalizer,
		TriesContainer:           trieContainer,
		Uint64ByteSliceConverter: uint64ByteSliceConverter,
		StatusHandler:            statusHandler.NewNilStatusHandler(),
		ChainID:                  args.chainID,
	}, nil
}

func createTries(
	args *coreComponentsFactoryArgs,
	marshalizer marshal.Marshalizer,
	hasher hashing.Hasher,
) (state.TriesHolder, error) {

	trieContainer := state.NewDataTriesHolder()

	trieFactoryArgs := factory.TrieFactoryArgs{
		Cfg:                    args.config.AccountsTrieStorage,
		EvictionWaitingListCfg: args.config.EvictionWaitingList,
		SnapshotDbCfg:          args.config.TrieSnapshotDB,
		Marshalizer:            marshalizer,
		Hasher:                 hasher,
		PathManager:            args.pathManager,
		ShardId:                args.shardId,
		PruningEnabled:         args.config.StateTrieConfig.PruningEnabled,
	}
	trieFactory, err := factory.NewTrieFactory(trieFactoryArgs)
	if err != nil {
		return nil, err
	}

	merkleTrie, err := trieFactory.Create()
	if err != nil {
		return nil, err
	}

	trieContainer.Put([]byte(factory.UserAccountTrie), merkleTrie)

	peerAccountsTrieFactoryArguments := factory.TrieFactoryArgs{
		Cfg:                    args.config.PeerAccountsTrieStorage,
		EvictionWaitingListCfg: args.config.EvictionWaitingList,
		SnapshotDbCfg:          args.config.TrieSnapshotDB,
		Marshalizer:            marshalizer,
		Hasher:                 hasher,
		PathManager:            args.pathManager,
		ShardId:                args.shardId,
		PruningEnabled:         args.config.StateTrieConfig.PruningEnabled,
	}
	peerAccountsTrieFactory, err := factory.NewTrieFactory(peerAccountsTrieFactoryArguments)
	if err != nil {
		return nil, err
	}

	peerAccountsTrie, err := peerAccountsTrieFactory.Create()
	if err != nil {
		return nil, err
	}

	trieContainer.Put([]byte(factory.PeerAccountTrie), peerAccountsTrie)

	return trieContainer, nil
}

type stateComponentsFactoryArgs struct {
	config           *config.Config
	genesisConfig    *sharding.Genesis
	shardCoordinator sharding.Coordinator
	core             *Core
	pathManager      storage.PathManagerHandler
}

// NewStateComponentsFactoryArgs initializes the arguments necessary for creating the state components
func NewStateComponentsFactoryArgs(
	config *config.Config,
	genesisConfig *sharding.Genesis,
	shardCoordinator sharding.Coordinator,
	core *Core,
	pathManager storage.PathManagerHandler,
) *stateComponentsFactoryArgs {
	return &stateComponentsFactoryArgs{
		config:           config,
		genesisConfig:    genesisConfig,
		shardCoordinator: shardCoordinator,
		core:             core,
		pathManager:      pathManager,
	}
}

// StateComponentsFactory creates the state components
func StateComponentsFactory(args *stateComponentsFactoryArgs) (*State, error) {
	addressConverter, err := addressConverters.NewPlainAddressConverter(
		args.config.Address.Length,
		args.config.Address.Prefix,
	)
	if err != nil {
		return nil, errors.New("could not create address converter: " + err.Error())
	}

	blsAddressConverter, err := addressConverters.NewPlainAddressConverter(
		args.config.BLSPublicKey.Length,
		args.config.BLSPublicKey.Prefix,
	)
	if err != nil {
		return nil, errors.New("could not create bls address converter: " + err.Error())
	}

	accountFactory, err := factoryState.NewAccountFactoryCreator(factoryState.UserAccount)
	if err != nil {
		return nil, errors.New("could not create account factory: " + err.Error())
	}

	merkleTrie := args.core.TriesContainer.Get([]byte(factory.UserAccountTrie))
	accountsAdapter, err := state.NewAccountsDB(merkleTrie, args.core.Hasher, args.core.Marshalizer, accountFactory)
	if err != nil {
		return nil, errors.New("could not create accounts adapter: " + err.Error())
	}

	inBalanceForShard, err := args.genesisConfig.InitialNodesBalances(args.shardCoordinator, addressConverter)
	if err != nil {
		return nil, errors.New("initial balances could not be processed " + err.Error())
	}

	accountFactory, err = factoryState.NewAccountFactoryCreator(factoryState.ValidatorAccount)
	if err != nil {
		return nil, errors.New("could not create peer account factory: " + err.Error())
	}

	merkleTrie = args.core.TriesContainer.Get([]byte(factory.PeerAccountTrie))
	peerAdapter, err := state.NewPeerAccountsDB(merkleTrie, args.core.Hasher, args.core.Marshalizer, accountFactory)
	if err != nil {
		return nil, err
	}

	return &State{
		PeerAccounts:        peerAdapter,
		AddressConverter:    addressConverter,
		BLSAddressConverter: blsAddressConverter,
		AccountsAdapter:     accountsAdapter,
		InBalanceForShard:   inBalanceForShard,
	}, nil
}

type dataComponentsFactoryArgs struct {
	config             *config.Config
	shardCoordinator   sharding.Coordinator
	core               *Core
	pathManager        storage.PathManagerHandler
	epochStartNotifier EpochStartNotifier
	currentEpoch       uint32
}

// NewDataComponentsFactoryArgs initializes the arguments necessary for creating the data components
func NewDataComponentsFactoryArgs(
	config *config.Config,
	shardCoordinator sharding.Coordinator,
	core *Core,
	pathManager storage.PathManagerHandler,
	epochStartNotifier EpochStartNotifier,
	currentEpoch uint32,
) *dataComponentsFactoryArgs {
	return &dataComponentsFactoryArgs{
		config:             config,
		shardCoordinator:   shardCoordinator,
		core:               core,
		pathManager:        pathManager,
		epochStartNotifier: epochStartNotifier,
		currentEpoch:       currentEpoch,
	}
}

// DataComponentsFactory creates the data components
func DataComponentsFactory(args *dataComponentsFactoryArgs) (*Data, error) {
	var datapool dataRetriever.PoolsHolder
	blkc, err := createBlockChainFromConfig(args.config, args.shardCoordinator, args.core.StatusHandler)
	if err != nil {
		return nil, errors.New("could not create block chain: " + err.Error())
	}

	store, err := createDataStoreFromConfig(
		args.config,
		args.shardCoordinator,
		args.pathManager,
		args.epochStartNotifier,
		args.currentEpoch,
	)
	if err != nil {
		return nil, errors.New("could not create local data store: " + err.Error())
	}

	datapool, err = createDataPoolFromConfig(args.config)
	if err != nil {
		return nil, errors.New("could not create data pools: ")
	}

	return &Data{
		Blkc:     blkc,
		Store:    store,
		Datapool: datapool,
	}, nil
}

type cryptoComponentsFactoryArgs struct {
	ctx                          *cli.Context
	config                       *config.Config
	nodesConfig                  *sharding.NodesSetup
	shardCoordinator             sharding.Coordinator
	keyGen                       crypto.KeyGenerator
	privKey                      crypto.PrivateKey
	log                          logger.Logger
	initialBalancesSkPemFileName string
	txSignSkName                 string
	txSignSkIndexName            string
}

// NewCryptoComponentsFactoryArgs initializes the arguments necessary for creating the crypto components
func NewCryptoComponentsFactoryArgs(
	ctx *cli.Context,
	config *config.Config,
	nodesConfig *sharding.NodesSetup,
	shardCoordinator sharding.Coordinator,
	keyGen crypto.KeyGenerator,
	privKey crypto.PrivateKey,
	log logger.Logger,
	initialBalancesSkPemFileName string,
	txSignSkName string,
	txSignSkIndexName string,
) *cryptoComponentsFactoryArgs {
	return &cryptoComponentsFactoryArgs{
		ctx:                          ctx,
		config:                       config,
		nodesConfig:                  nodesConfig,
		shardCoordinator:             shardCoordinator,
		keyGen:                       keyGen,
		privKey:                      privKey,
		log:                          log,
		initialBalancesSkPemFileName: initialBalancesSkPemFileName,
		txSignSkName:                 txSignSkName,
		txSignSkIndexName:            txSignSkIndexName,
	}
}

// CryptoComponentsFactory creates the crypto components
func CryptoComponentsFactory(args *cryptoComponentsFactoryArgs) (*Crypto, error) {
	initialPubKeys := args.nodesConfig.InitialNodesPubKeys()
	txSingleSigner := &singlesig.SchnorrSigner{}
	singleSigner, err := createSingleSigner(args.config)
	if err != nil {
		return nil, errors.New("could not create singleSigner: " + err.Error())
	}

	multisigHasher, err := getMultisigHasherFromConfig(args.config)
	if err != nil {
		return nil, errors.New("could not create multisig hasher: " + err.Error())
	}

	currentShardNodesPubKeys, err := args.nodesConfig.InitialEligibleNodesPubKeysForShard(args.shardCoordinator.SelfId())
	if err != nil {
		return nil, errors.New("could not start creation of multiSigner: " + err.Error())
	}

	multiSigner, err := createMultiSigner(args.config, multisigHasher, currentShardNodesPubKeys, args.privKey, args.keyGen)
	if err != nil {
		return nil, err
	}

	initialBalancesSkPemFileName := args.ctx.GlobalString(args.initialBalancesSkPemFileName)
	txSignKeyGen, txSignPrivKey, txSignPubKey, err := GetSigningParams(
		args.ctx,
		args.txSignSkName,
		args.txSignSkIndexName,
		initialBalancesSkPemFileName,
		kyber.NewBlakeSHA256Ed25519())
	if err != nil {
		return nil, err
	}
	args.log.Debug("starting with", "tx sign pubkey", GetPkEncoded(txSignPubKey))

	return &Crypto{
		TxSingleSigner:  txSingleSigner,
		SingleSigner:    singleSigner,
		MultiSigner:     multiSigner,
		BlockSignKeyGen: args.keyGen,
		TxSignKeyGen:    txSignKeyGen,
		TxSignPrivKey:   txSignPrivKey,
		TxSignPubKey:    txSignPubKey,
		InitialPubKeys:  initialPubKeys,
	}, nil
}

// NetworkComponentsFactory creates the network components
func NetworkComponentsFactory(p2pConfig *config.P2PConfig, log logger.Logger, core *Core) (*Network, error) {
	var randReader io.Reader
	if p2pConfig.Node.Seed != "" {
		randReader = NewSeedRandReader(core.Hasher.Compute(p2pConfig.Node.Seed))
	} else {
		randReader = rand.Reader
	}

	netMessenger, err := createNetMessenger(p2pConfig, log, randReader)
	if err != nil {
		return nil, err
	}

	return &Network{
		NetMessenger: netMessenger,
	}, nil
}

type processComponentsFactoryArgs struct {
	coreComponents         *coreComponentsFactoryArgs
	genesisConfig          *sharding.Genesis
	economicsData          *economics.EconomicsData
	nodesConfig            *sharding.NodesSetup
	gasSchedule            map[string]map[string]uint64
	syncer                 ntp.SyncTimer
	shardCoordinator       sharding.Coordinator
	nodesCoordinator       sharding.NodesCoordinator
	data                   *Data
	coreData               *Core
	crypto                 *Crypto
	state                  *State
	network                *Network
	coreServiceContainer   serviceContainer.Core
	requestedItemsHandler  dataRetriever.RequestedItemsHandler
	epochStartNotifier     EpochStartNotifier
	epochStart             *config.EpochStartConfig
	rater                  sharding.RaterHandler
	startEpochNum          uint32
	sizeCheckDelta         uint32
	stateCheckpointModulus uint
}

// NewProcessComponentsFactoryArgs initializes the arguments necessary for creating the process components
func NewProcessComponentsFactoryArgs(
	coreComponents *coreComponentsFactoryArgs,
	genesisConfig *sharding.Genesis,
	economicsData *economics.EconomicsData,
	nodesConfig *sharding.NodesSetup,
	gasSchedule map[string]map[string]uint64,
	syncer ntp.SyncTimer,
	shardCoordinator sharding.Coordinator,
	nodesCoordinator sharding.NodesCoordinator,
	data *Data,
	coreData *Core,
	crypto *Crypto,
	state *State,
	network *Network,
	coreServiceContainer serviceContainer.Core,
	requestedItemsHandler dataRetriever.RequestedItemsHandler,
	epochStartNotifier EpochStartNotifier,
	epochStart *config.EpochStartConfig,
	startEpochNum uint32,
	rater sharding.RaterHandler,
	sizeCheckDelta uint32,
	stateCheckpointModulus uint,
) *processComponentsFactoryArgs {
	return &processComponentsFactoryArgs{
		coreComponents:         coreComponents,
		genesisConfig:          genesisConfig,
		economicsData:          economicsData,
		nodesConfig:            nodesConfig,
		gasSchedule:            gasSchedule,
		syncer:                 syncer,
		shardCoordinator:       shardCoordinator,
		nodesCoordinator:       nodesCoordinator,
		data:                   data,
		coreData:               coreData,
		crypto:                 crypto,
		state:                  state,
		network:                network,
		coreServiceContainer:   coreServiceContainer,
		requestedItemsHandler:  requestedItemsHandler,
		epochStartNotifier:     epochStartNotifier,
		epochStart:             epochStart,
		startEpochNum:          startEpochNum,
		rater:                  rater,
		sizeCheckDelta:         sizeCheckDelta,
		stateCheckpointModulus: stateCheckpointModulus,
	}
}

// ProcessComponentsFactory creates the process components
func ProcessComponentsFactory(args *processComponentsFactoryArgs) (*Process, error) {
	argsHeaderSig := &headerCheck.ArgsHeaderSigVerifier{
		Marshalizer:       args.coreData.Marshalizer,
		Hasher:            args.coreData.Hasher,
		NodesCoordinator:  args.nodesCoordinator,
		MultiSigVerifier:  args.crypto.MultiSigner,
		SingleSigVerifier: args.crypto.SingleSigner,
		KeyGen:            args.crypto.BlockSignKeyGen,
	}
	headerSigVerifier, err := headerCheck.NewHeaderSigVerifier(argsHeaderSig)
	if err != nil {
		return nil, err
	}

	rounder, err := round.NewRound(
		time.Unix(args.nodesConfig.StartTime, 0),
		args.syncer.CurrentTime(),
		time.Millisecond*time.Duration(args.nodesConfig.RoundDuration),
		args.syncer)
	if err != nil {
		return nil, err
	}

	resolversContainerFactory, err := newResolverContainerFactory(
		args.shardCoordinator,
		args.data,
<<<<<<< HEAD
		args.coreData,
		args.crypto,
		args.state,
=======
		args.core,
>>>>>>> 63a36412
		args.network,
		args.sizeCheckDelta,
	)
	if err != nil {
		return nil, err
	}

	resolversContainer, err := resolversContainerFactory.Create()
	if err != nil {
		return nil, err
	}

	resolversFinder, err := containers.NewResolversFinder(resolversContainer, args.shardCoordinator)
	if err != nil {
		return nil, err
	}

	requestHandler, err := newRequestHandler(resolversFinder, args.shardCoordinator, args.requestedItemsHandler)
	if err != nil {
		return nil, err
	}

	epochStartTrigger, err := newEpochStartTrigger(args, requestHandler)
	if err != nil {
		return nil, err
	}

	requestHandler.SetEpoch(epochStartTrigger.Epoch())

	err = dataRetriever.SetEpochHandlerToHdrResolver(resolversContainer, epochStartTrigger)
	if err != nil {
		return nil, err
	}

	validatorStatisticsProcessor, err := newValidatorStatisticsProcessor(args)
	if err != nil {
		return nil, err
	}

	validatorStatsRootHash, err := validatorStatisticsProcessor.RootHash()
	if err != nil {
		return nil, err
	}

	log.Trace("Validator stats created", "validatorStatsRootHash", validatorStatsRootHash)

	genesisBlocks, err := generateGenesisHeadersAndApplyInitialBalances(
		args.coreData,
		args.state,
		args.data,
		args.shardCoordinator,
		args.nodesConfig,
		args.genesisConfig,
		args.economicsData,
	)
	if err != nil {
		return nil, err
	}

	err = prepareGenesisBlock(args, genesisBlocks)
	if err != nil {
		return nil, err
	}

	bootStr := args.data.Store.GetStorer(dataRetriever.BootstrapUnit)
	bootStorer, err := bootstrapStorage.NewBootstrapStorer(args.coreData.Marshalizer, bootStr)
	if err != nil {
		return nil, err
	}

	argsHeaderValidator := block.ArgsHeaderValidator{
		Hasher:      args.coreData.Hasher,
		Marshalizer: args.coreData.Marshalizer,
	}
	headerValidator, err := block.NewHeaderValidator(argsHeaderValidator)
	if err != nil {
		return nil, err
	}

	blockTracker, err := newBlockTracker(
		args,
		headerValidator,
		requestHandler,
		rounder,
		genesisBlocks,
	)
	if err != nil {
		return nil, err
	}

<<<<<<< HEAD
	var pendingMiniBlocks process.PendingMiniBlocksHandler
	if args.shardCoordinator.SelfId() == core.MetachainShardId {
		pendingMiniBlocks, err = newPendingMiniBlocks(
=======
	interceptorContainerFactory, blackListHandler, err := newInterceptorContainerFactory(
		args.shardCoordinator,
		args.nodesCoordinator,
		args.data,
		args.core,
		args.crypto,
		args.state,
		args.network,
		args.economicsData,
		headerSigVerifier,
		args.sizeCheckDelta,
		blockTracker,
		epochStartTrigger,
	)
	if err != nil {
		return nil, err
	}

	//TODO refactor all these factory calls
	interceptorsContainer, err := interceptorContainerFactory.Create()
	if err != nil {
		return nil, err
	}

	var pendingMiniBlocksHandler process.PendingMiniBlocksHandler
	if args.shardCoordinator.SelfId() == sharding.MetachainShardId {
		pendingMiniBlocksHandler, err = newPendingMiniBlocks(
>>>>>>> 63a36412
			args.data.Store,
			args.coreData.Marshalizer,
			args.data.Datapool,
		)
		if err != nil {
			return nil, err
		}
	}

	forkDetector, err := newForkDetector(
		rounder,
		args.shardCoordinator,
		blackListHandler,
		blockTracker,
		args.nodesConfig.StartTime,
	)
	if err != nil {
		return nil, err
	}

	blockProcessor, err := newBlockProcessor(
		args,
		requestHandler,
		forkDetector,
		rounder,
		epochStartTrigger,
		bootStorer,
		validatorStatisticsProcessor,
		headerValidator,
		blockTracker,
		pendingMiniBlocksHandler,
	)
	if err != nil {
		return nil, err
	}

	return &Process{
		InterceptorsContainer:    interceptorsContainer,
		ResolversFinder:          resolversFinder,
		Rounder:                  rounder,
		ForkDetector:             forkDetector,
		BlockProcessor:           blockProcessor,
		EpochStartTrigger:        epochStartTrigger,
		BlackListHandler:         blackListHandler,
		BootStorer:               bootStorer,
		HeaderSigVerifier:        headerSigVerifier,
		ValidatorsStatistics:     validatorStatisticsProcessor,
		BlockTracker:             blockTracker,
		PendingMiniBlocksHandler: pendingMiniBlocksHandler,
		RequestHandler:           requestHandler,
	}, nil
}

func prepareGenesisBlock(args *processComponentsFactoryArgs, genesisBlocks map[uint32]data.HeaderHandler) error {
	genesisBlock, ok := genesisBlocks[args.shardCoordinator.SelfId()]
	if !ok {
		return errors.New("genesis block does not exists")
	}

	genesisBlockHash, err := core.CalculateHash(args.coreData.Marshalizer, args.coreData.Hasher, genesisBlock)
	if err != nil {
		return err
	}

	err = args.data.Blkc.SetGenesisHeader(genesisBlock)
	if err != nil {
		return err
	}

	args.data.Blkc.SetGenesisHeaderHash(genesisBlockHash)

	marshalizedBlock, err := args.coreData.Marshalizer.Marshal(genesisBlock)
	if err != nil {
		return err
	}

	if args.shardCoordinator.SelfId() == core.MetachainShardId {
		errNotCritical := args.data.Store.Put(dataRetriever.MetaBlockUnit, genesisBlockHash, marshalizedBlock)
		if errNotCritical != nil {
			log.Error("error storing genesis metablock", "error", errNotCritical.Error())
		}
	} else {
		errNotCritical := args.data.Store.Put(dataRetriever.BlockHeaderUnit, genesisBlockHash, marshalizedBlock)
		if errNotCritical != nil {
			log.Error("error storing genesis shardblock", "error", errNotCritical.Error())
		}
	}

	return nil
}

func newRequestHandler(
	resolversFinder dataRetriever.ResolversFinder,
	shardCoordinator sharding.Coordinator,
	requestedItemsHandler dataRetriever.RequestedItemsHandler,
) (process.RequestHandler, error) {
	if shardCoordinator.SelfId() < shardCoordinator.NumberOfShards() {
		requestHandler, err := requestHandlers.NewShardResolverRequestHandler(
			resolversFinder,
			requestedItemsHandler,
			MaxTxsToRequest,
			shardCoordinator.SelfId(),
		)
		if err != nil {
			return nil, err
		}

		return requestHandler, nil
	}

	if shardCoordinator.SelfId() == core.MetachainShardId {
		requestHandler, err := requestHandlers.NewMetaResolverRequestHandler(
			resolversFinder,
			requestedItemsHandler,
			MaxTxsToRequest,
		)
		if err != nil {
			return nil, err
		}

		return requestHandler, nil
	}

	return nil, errors.New("could not create new request handler because of wrong shard id")
}

func newEpochStartTrigger(
	args *processComponentsFactoryArgs,
	requestHandler epochStart.RequestHandler,
) (epochStart.TriggerHandler, error) {
	if args.shardCoordinator.SelfId() < args.shardCoordinator.NumberOfShards() {
		argsHeaderValidator := block.ArgsHeaderValidator{
			Hasher:      args.coreData.Hasher,
			Marshalizer: args.coreData.Marshalizer,
		}
		headerValidator, err := block.NewHeaderValidator(argsHeaderValidator)
		if err != nil {
			return nil, err
		}

		argEpochStart := &shardchain.ArgsShardEpochStartTrigger{
			Marshalizer:        args.coreData.Marshalizer,
			Hasher:             args.coreData.Hasher,
			HeaderValidator:    headerValidator,
			Uint64Converter:    args.coreData.Uint64ByteSliceConverter,
			DataPool:           args.data.Datapool,
			Storage:            args.data.Store,
			RequestHandler:     requestHandler,
			Epoch:              args.startEpochNum,
			EpochStartNotifier: args.epochStartNotifier,
			Validity:           process.MetaBlockValidity,
			Finality:           process.BlockFinality,
		}
		epochStartTrigger, err := shardchain.NewEpochStartTrigger(argEpochStart)
		if err != nil {
			return nil, errors.New("error creating new start of epoch trigger" + err.Error())
		}

		return epochStartTrigger, nil
	}

	if args.shardCoordinator.SelfId() == core.MetachainShardId {
		argEpochStart := &metachainEpochStart.ArgsNewMetaEpochStartTrigger{
			GenesisTime:        time.Unix(args.nodesConfig.StartTime, 0),
			Settings:           args.epochStart,
			Epoch:              args.startEpochNum,
			EpochStartNotifier: args.epochStartNotifier,
			Storage:            args.data.Store,
			Marshalizer:        args.coreData.Marshalizer,
		}
		epochStartTrigger, err := metachainEpochStart.NewEpochStartTrigger(argEpochStart)
		if err != nil {
			return nil, errors.New("error creating new start of epoch trigger" + err.Error())
		}

		return epochStartTrigger, nil
	}

	return nil, errors.New("error creating new start of epoch trigger because of invalid shard id")
}

type seedRandReader struct {
	index int
	seed  []byte
}

// NewSeedRandReader will return a new instance of a seed-based reader
func NewSeedRandReader(seed []byte) *seedRandReader {
	return &seedRandReader{seed: seed, index: 0}
}

func (srr *seedRandReader) Read(p []byte) (n int, err error) {
	if srr.seed == nil {
		return 0, errors.New("nil seed")
	}
	if len(srr.seed) == 0 {
		return 0, errors.New("empty seed")
	}
	if p == nil {
		return 0, errors.New("nil buffer")
	}
	if len(p) == 0 {
		return 0, errors.New("empty buffer")
	}

	for i := 0; i < len(p); i++ {
		p[i] = srr.seed[srr.index]

		srr.index++
		srr.index %= len(srr.seed)
	}

	return len(p), nil
}

// CreateSoftwareVersionChecker will create a new software version checker and will start check if a new software version
// is available
func CreateSoftwareVersionChecker(statusHandler core.AppStatusHandler) (*softwareVersion.SoftwareVersionChecker, error) {
	softwareVersionCheckerFactory, err := factorySoftwareVersion.NewSoftwareVersionFactory(statusHandler)
	if err != nil {
		return nil, err
	}

	softwareVersionChecker, err := softwareVersionCheckerFactory.Create()
	if err != nil {
		return nil, err
	}

	return softwareVersionChecker, nil
}

func getHasherFromConfig(cfg *config.Config) (hashing.Hasher, error) {
	switch cfg.Hasher.Type {
	case "sha256":
		return sha256.Sha256{}, nil
	case "blake2b":
		return blake2b.Blake2b{}, nil
	}

	return nil, errors.New("no hasher provided in config file")
}

func getMarshalizerFromConfig(cfg *config.Config) (marshal.Marshalizer, error) {
	switch cfg.Marshalizer.Type {
	case "json":
		return &marshal.JsonMarshalizer{}, nil
	}

	return nil, errors.New("no marshalizer provided in config file")
}

func createBlockChainFromConfig(config *config.Config, coordinator sharding.Coordinator, ash core.AppStatusHandler) (data.ChainHandler, error) {
	badBlockCache, err := storageUnit.NewCache(
		storageUnit.CacheType(config.BadBlocksCache.Type),
		config.BadBlocksCache.Size,
		config.BadBlocksCache.Shards)
	if err != nil {
		return nil, err
	}

	if coordinator == nil {
		return nil, state.ErrNilShardCoordinator
	}

	if coordinator.SelfId() < coordinator.NumberOfShards() {
		var blockChain *blockchain.BlockChain
		blockChain, err = blockchain.NewBlockChain(badBlockCache)
		if err != nil {
			return nil, err
		}

		err = blockChain.SetAppStatusHandler(ash)
		if err != nil {
			return nil, err
		}

		return blockChain, nil
	}
	if coordinator.SelfId() == core.MetachainShardId {
		var blockChain *blockchain.MetaChain
		blockChain, err = blockchain.NewMetaChain(badBlockCache)
		if err != nil {
			return nil, err
		}

		err = blockChain.SetAppStatusHandler(ash)
		if err != nil {
			return nil, err
		}

		return blockChain, nil
	}
	return nil, errors.New("can not create blockchain")
}

func createDataStoreFromConfig(
	config *config.Config,
	shardCoordinator sharding.Coordinator,
	pathManager storage.PathManagerHandler,
	epochStartNotifier EpochStartNotifier,
	currentEpoch uint32,
) (dataRetriever.StorageService, error) {
	storageServiceFactory, err := storageFactory.NewStorageServiceFactory(
		config,
		shardCoordinator,
		pathManager,
		epochStartNotifier,
		currentEpoch,
	)
	if err != nil {
		return nil, err
	}
	if shardCoordinator.SelfId() < shardCoordinator.NumberOfShards() {
		return storageServiceFactory.CreateForShard()
	}
	if shardCoordinator.SelfId() == core.MetachainShardId {
		return storageServiceFactory.CreateForMeta()
	}
	return nil, errors.New("can not create data store")
}

func createDataPoolFromConfig(
	config *config.Config,
) (dataRetriever.PoolsHolder, error) {

	log.Debug("creatingDataPool from config")

	txPool, err := txpool.CreateTxPool(storageFactory.GetCacherFromConfig(config.TxDataPool))
	if err != nil {
		log.Error("error creating txpool")
		return nil, err
	}

	uTxPool, err := shardedData.NewShardedData(storageFactory.GetCacherFromConfig(config.UnsignedTransactionDataPool))
	if err != nil {
		log.Error("error creating smart contract result pool")
		return nil, err
	}

	rewardTxPool, err := shardedData.NewShardedData(storageFactory.GetCacherFromConfig(config.RewardTransactionDataPool))
	if err != nil {
		log.Error("error creating reward transaction pool")
		return nil, err
	}

	hdrPool, err := headersCache.NewHeadersPool(config.HeadersPoolConfig)
	if err != nil {
		log.Error("error creating headers pool")
		return nil, err
	}

	cacherCfg := storageFactory.GetCacherFromConfig(config.TxBlockBodyDataPool)
	txBlockBody, err := storageUnit.NewCache(cacherCfg.Type, cacherCfg.Size, cacherCfg.Shards)
	if err != nil {
		log.Error("error creating txBlockBody")
		return nil, err
	}

	cacherCfg = storageFactory.GetCacherFromConfig(config.PeerBlockBodyDataPool)
	peerChangeBlockBody, err := storageUnit.NewCache(cacherCfg.Type, cacherCfg.Size, cacherCfg.Shards)
	if err != nil {
		log.Error("error creating peerChangeBlockBody")
		return nil, err
	}

	cacherCfg = storageFactory.GetCacherFromConfig(config.TrieNodesDataPool)
	trieNodes, err := storageUnit.NewCache(cacherCfg.Type, cacherCfg.Size, cacherCfg.Shards)
	if err != nil {
		log.Info("error creating trieNodes")
		return nil, err
	}

	currBlockTxs, err := dataPool.NewCurrentBlockPool()
	if err != nil {
		return nil, err
	}

	return dataPool.NewDataPool(
		txPool,
		uTxPool,
		rewardTxPool,
		hdrPool,
		txBlockBody,
		peerChangeBlockBody,
		trieNodes,
		currBlockTxs,
	)
}

func createSingleSigner(config *config.Config) (crypto.SingleSigner, error) {
	switch config.Consensus.Type {
	case BlsConsensusType:
		return &singlesig.BlsSingleSigner{}, nil
	case BnConsensusType:
		return &singlesig.SchnorrSigner{}, nil
	}

	return nil, errors.New("no consensus type provided in config file")
}

func getMultisigHasherFromConfig(cfg *config.Config) (hashing.Hasher, error) {
	if cfg.Consensus.Type == BlsConsensusType && cfg.MultisigHasher.Type != "blake2b" {
		return nil, errors.New("wrong multisig hasher provided for bls consensus type")
	}

	switch cfg.MultisigHasher.Type {
	case "sha256":
		return sha256.Sha256{}, nil
	case "blake2b":
		if cfg.Consensus.Type == BlsConsensusType {
			return blake2b.Blake2b{HashSize: BlsHashSize}, nil
		}
		return blake2b.Blake2b{}, nil
	}

	return nil, errors.New("no multisig hasher provided in config file")
}

func createMultiSigner(
	config *config.Config,
	hasher hashing.Hasher,
	pubKeys []string,
	privateKey crypto.PrivateKey,
	keyGen crypto.KeyGenerator,
) (crypto.MultiSigner, error) {

	switch config.Consensus.Type {
	case BlsConsensusType:
		blsSigner := &blsMultiSig.KyberMultiSignerBLS{}
		return multisig.NewBLSMultisig(blsSigner, hasher, pubKeys, privateKey, keyGen, uint16(0))
	case BnConsensusType:
		return multisig.NewBelNevMultisig(hasher, pubKeys, privateKey, keyGen, uint16(0))
	}

	return nil, errors.New("no consensus type provided in config file")
}

func createNetMessenger(
	p2pConfig *config.P2PConfig,
	log logger.Logger,
	randReader io.Reader,
) (p2p.Messenger, error) {

	if p2pConfig.Node.Port < 0 {
		return nil, errors.New("cannot start node on port < 0")
	}

	pDiscoveryFactory := factoryP2P.NewPeerDiscovererFactory(*p2pConfig)
	pDiscoverer, err := pDiscoveryFactory.CreatePeerDiscoverer()

	if err != nil {
		return nil, err
	}

	log.Debug("peer discovery", "method", pDiscoverer.Name())

	prvKey, _ := ecdsa.GenerateKey(btcec.S256(), randReader)
	sk := (*libp2pCrypto.Secp256k1PrivateKey)(prvKey)

	nm, err := libp2p.NewNetworkMessenger(
		context.Background(),
		p2pConfig.Node.Port,
		sk,
		nil,
		loadBalancer.NewOutgoingChannelLoadBalancer(),
		pDiscoverer,
		libp2p.ListenAddrWithIp4AndTcp,
		p2pConfig.Node.TargetPeerCount,
	)
	if err != nil {
		return nil, err
	}

	return nm, nil
}

func newInterceptorContainerFactory(
	shardCoordinator sharding.Coordinator,
	nodesCoordinator sharding.NodesCoordinator,
	data *Data,
	coreData *Core,
	crypto *Crypto,
	state *State,
	network *Network,
	economics *economics.EconomicsData,
	headerSigVerifier HeaderSigVerifierHandler,
	sizeCheckDelta uint32,
	validityAttester process.ValidityAttester,
	epochStartTrigger process.EpochStartTriggerHandler,
) (process.InterceptorsContainerFactory, process.BlackListHandler, error) {

	if shardCoordinator.SelfId() < shardCoordinator.NumberOfShards() {
		return newShardInterceptorContainerFactory(
			shardCoordinator,
			nodesCoordinator,
			data,
			coreData,
			crypto,
			state,
			network,
			economics,
			headerSigVerifier,
			sizeCheckDelta,
			validityAttester,
			epochStartTrigger,
		)
	}
<<<<<<< HEAD
	if shardCoordinator.SelfId() == core.MetachainShardId {
		return newMetaInterceptorAndResolverContainerFactory(
=======
	if shardCoordinator.SelfId() == sharding.MetachainShardId {
		return newMetaInterceptorContainerFactory(
>>>>>>> 63a36412
			shardCoordinator,
			nodesCoordinator,
			data,
			coreData,
			crypto,
			network,
			state,
			economics,
			headerSigVerifier,
			sizeCheckDelta,
			validityAttester,
			epochStartTrigger,
		)
	}

	return nil, nil, errors.New("could not create interceptor container factory")
}

func newResolverContainerFactory(
	shardCoordinator sharding.Coordinator,
	data *Data,
	core *Core,
	network *Network,
	sizeCheckDelta uint32,
) (dataRetriever.ResolversContainerFactory, error) {

	if shardCoordinator.SelfId() < shardCoordinator.NumberOfShards() {
		return newShardResolverContainerFactory(
			shardCoordinator,
			data,
			core,
			network,
			sizeCheckDelta,
		)
	}
	if shardCoordinator.SelfId() == sharding.MetachainShardId {
		return newMetaResolverContainerFactory(
			shardCoordinator,
			data,
			core,
			network,
			sizeCheckDelta,
		)
	}

	return nil, errors.New("could not create interceptor and resolver container factory")
}

func newShardInterceptorContainerFactory(
	shardCoordinator sharding.Coordinator,
	nodesCoordinator sharding.NodesCoordinator,
	data *Data,
	core *Core,
	crypto *Crypto,
	state *State,
	network *Network,
	economics *economics.EconomicsData,
	headerSigVerifier HeaderSigVerifierHandler,
	sizeCheckDelta uint32,
	validityAttester process.ValidityAttester,
	epochStartTrigger process.EpochStartTriggerHandler,
) (process.InterceptorsContainerFactory, process.BlackListHandler, error) {

	headerBlackList := timecache.NewTimeCache(timeSpanForBadHeaders)
	interceptorContainerFactory, err := shard.NewInterceptorsContainerFactory(
		state.AccountsAdapter,
		shardCoordinator,
		nodesCoordinator,
		network.NetMessenger,
		data.Store,
		core.Marshalizer,
		core.Hasher,
		crypto.TxSignKeyGen,
		crypto.BlockSignKeyGen,
		crypto.TxSingleSigner,
		crypto.SingleSigner,
		crypto.MultiSigner,
		data.Datapool,
		state.AddressConverter,
		MaxTxNonceDeltaAllowed,
		economics,
		headerBlackList,
		headerSigVerifier,
		core.ChainID,
		sizeCheckDelta,
		validityAttester,
		epochStartTrigger,
	)
	if err != nil {
		return nil, nil, err
	}

	return interceptorContainerFactory, headerBlackList, nil
}

func newMetaInterceptorContainerFactory(
	shardCoordinator sharding.Coordinator,
	nodesCoordinator sharding.NodesCoordinator,
	data *Data,
	core *Core,
	crypto *Crypto,
	network *Network,
	state *State,
	economics *economics.EconomicsData,
	headerSigVerifier HeaderSigVerifierHandler,
	sizeCheckDelta uint32,
	validityAttester process.ValidityAttester,
	epochStartTrigger process.EpochStartTriggerHandler,
) (process.InterceptorsContainerFactory, process.BlackListHandler, error) {
	headerBlackList := timecache.NewTimeCache(timeSpanForBadHeaders)
	interceptorContainerFactory, err := metachain.NewInterceptorsContainerFactory(
		shardCoordinator,
		nodesCoordinator,
		network.NetMessenger,
		data.Store,
		core.Marshalizer,
		core.Hasher,
		crypto.MultiSigner,
		data.Datapool,
		state.AccountsAdapter,
		state.AddressConverter,
		crypto.TxSingleSigner,
		crypto.SingleSigner,
		crypto.TxSignKeyGen,
		crypto.BlockSignKeyGen,
		MaxTxNonceDeltaAllowed,
		economics,
		headerBlackList,
		headerSigVerifier,
		core.ChainID,
		sizeCheckDelta,
		validityAttester,
		epochStartTrigger,
	)
	if err != nil {
		return nil, nil, err
	}

	return interceptorContainerFactory, headerBlackList, nil
}

func newShardResolverContainerFactory(
	shardCoordinator sharding.Coordinator,
	data *Data,
	core *Core,
	network *Network,
	sizeCheckDelta uint32,
) (dataRetriever.ResolversContainerFactory, error) {

	dataPacker, err := partitioning.NewSimpleDataPacker(core.Marshalizer)
	if err != nil {
		return nil, err
	}

	resolversContainerFactory, err := shardfactoryDataRetriever.NewResolversContainerFactory(
		shardCoordinator,
		network.NetMessenger,
		data.Store,
		core.Marshalizer,
		data.Datapool,
		core.Uint64ByteSliceConverter,
		dataPacker,
		core.TriesContainer,
		sizeCheckDelta,
	)
	if err != nil {
		return nil, err
	}

	return resolversContainerFactory, nil
}

func newMetaResolverContainerFactory(
	shardCoordinator sharding.Coordinator,
	data *Data,
	core *Core,
	network *Network,
	sizeCheckDelta uint32,
) (dataRetriever.ResolversContainerFactory, error) {
	dataPacker, err := partitioning.NewSimpleDataPacker(core.Marshalizer)
	if err != nil {
		return nil, err
	}

	resolversContainerFactory, err := metafactoryDataRetriever.NewResolversContainerFactory(
		shardCoordinator,
		network.NetMessenger,
		data.Store,
		core.Marshalizer,
		data.Datapool,
		core.Uint64ByteSliceConverter,
		dataPacker,
		core.TriesContainer,
		sizeCheckDelta,
	)
	if err != nil {
		return nil, err
	}
	return resolversContainerFactory, nil
}

func generateGenesisHeadersAndApplyInitialBalances(
	coreComponents *Core,
	stateComponents *State,
	dataComponents *Data,
	shardCoordinator sharding.Coordinator,
	nodesSetup *sharding.NodesSetup,
	genesisConfig *sharding.Genesis,
	economics *economics.EconomicsData,
) (map[uint32]data.HeaderHandler, error) {
	//TODO change this rudimentary startup for metachain nodes
	// Talk between Adrian, Robert and Iulian, did not want it to be discarded:
	// --------------------------------------------------------------------
	// Adrian: "This looks like a workaround as the metchain should not deal with individual accounts, but shards data.
	// What I was thinking was that the genesis on metachain (or pre-genesis block) is the nodes allocation to shards,
	// with 0 state root for every shard, as there is no balance yet.
	// Then the shards start operating as they get the initial node allocation, maybe we can do consensus on the
	// genesis as well, I think this would be actually good as then everything is signed and agreed upon.
	// The genesis shard blocks need to be then just the state root, I think we already have that in genesis,
	// so shard nodes can go ahead with individually creating the block, but then run consensus on this.
	// Then this block is sent to metachain who updates the state root of every shard and creates the metablock for
	// the genesis of each of the shards (this is actually the same thing that would happen at new epoch start)."

	genesisBlocks := make(map[uint32]data.HeaderHandler)

	validatorStatsRootHash, err := stateComponents.PeerAccounts.RootHash()
	if err != nil {
		return nil, err
	}

	for shardId := uint32(0); shardId < shardCoordinator.NumberOfShards(); shardId++ {
		isCurrentShard := shardId == shardCoordinator.SelfId()
		if isCurrentShard {
			continue
		}

		var newShardCoordinator sharding.Coordinator
		var accountsAdapter state.AccountsAdapter
		newShardCoordinator, accountsAdapter, err = createInMemoryShardCoordinatorAndAccount(
			coreComponents,
			shardCoordinator.NumberOfShards(),
			shardId,
		)
		if err != nil {
			return nil, err
		}

		var genesisBlock data.HeaderHandler
		genesisBlock, err = createGenesisBlockAndApplyInitialBalances(
			accountsAdapter,
			newShardCoordinator,
			stateComponents.AddressConverter,
			genesisConfig,
			uint64(nodesSetup.StartTime),
			validatorStatsRootHash,
		)
		if err != nil {
			return nil, err
		}

		genesisBlocks[shardId] = genesisBlock
	}

	if shardCoordinator.SelfId() < shardCoordinator.NumberOfShards() {
		var genesisBlockForCurrentShard data.HeaderHandler
		genesisBlockForCurrentShard, err = createGenesisBlockAndApplyInitialBalances(
			stateComponents.AccountsAdapter,
			shardCoordinator,
			stateComponents.AddressConverter,
			genesisConfig,
			uint64(nodesSetup.StartTime),
			validatorStatsRootHash,
		)
		if err != nil {
			return nil, err
		}

		genesisBlocks[shardCoordinator.SelfId()] = genesisBlockForCurrentShard
	}

	argsMetaGenesis := genesis.ArgsMetaGenesisBlockCreator{
		GenesisTime:              uint64(nodesSetup.StartTime),
		Accounts:                 stateComponents.AccountsAdapter,
		AddrConv:                 stateComponents.AddressConverter,
		NodesSetup:               nodesSetup,
		ShardCoordinator:         shardCoordinator,
		Store:                    dataComponents.Store,
		Blkc:                     dataComponents.Blkc,
		Marshalizer:              coreComponents.Marshalizer,
		Hasher:                   coreComponents.Hasher,
		Uint64ByteSliceConverter: coreComponents.Uint64ByteSliceConverter,
		DataPool:                 dataComponents.Datapool,
		Economics:                economics,
		ValidatorStatsRootHash:   validatorStatsRootHash,
	}

	if shardCoordinator.SelfId() != core.MetachainShardId {
		var newShardCoordinator sharding.Coordinator
		var newAccounts state.AccountsAdapter
		newShardCoordinator, newAccounts, err = createInMemoryShardCoordinatorAndAccount(
			coreComponents,
			shardCoordinator.NumberOfShards(),
			core.MetachainShardId,
		)
		if err != nil {
			return nil, err
		}

		newStore, newBlkc, errPoolCreation := createInMemoryStoreBlkc(newShardCoordinator)
		if errPoolCreation != nil {
			return nil, errPoolCreation
		}

		argsMetaGenesis.ShardCoordinator = newShardCoordinator
		argsMetaGenesis.Accounts = newAccounts
		argsMetaGenesis.Store = newStore
		argsMetaGenesis.Blkc = newBlkc
	}

	genesisBlock, err := genesis.CreateMetaGenesisBlock(
		argsMetaGenesis,
	)
	if err != nil {
		return nil, err
	}

	log.Debug("MetaGenesisBlock created",
		"roothash", genesisBlock.GetRootHash(),
		"validatorStatsRootHash", genesisBlock.GetValidatorStatsRootHash(),
	)

	genesisBlocks[core.MetachainShardId] = genesisBlock

	return genesisBlocks, nil
}

func createInMemoryStoreBlkc(
	shardCoordinator sharding.Coordinator,
) (dataRetriever.StorageService, data.ChainHandler, error) {

	cache, _ := storageUnit.NewCache(storageUnit.LRUCache, 10, 1)
	blkc, err := blockchain.NewMetaChain(cache)
	if err != nil {
		return nil, nil, err
	}

	store := dataRetriever.NewChainStorer()
	store.AddStorer(dataRetriever.MetaBlockUnit, createMemUnit())
	store.AddStorer(dataRetriever.BlockHeaderUnit, createMemUnit())
	store.AddStorer(dataRetriever.MetaHdrNonceHashDataUnit, createMemUnit())
	store.AddStorer(dataRetriever.TransactionUnit, createMemUnit())
	store.AddStorer(dataRetriever.UnsignedTransactionUnit, createMemUnit())
	store.AddStorer(dataRetriever.MiniBlockUnit, createMemUnit())
	for i := uint32(0); i < shardCoordinator.NumberOfShards(); i++ {
		hdrNonceHashDataUnit := dataRetriever.ShardHdrNonceHashDataUnit + dataRetriever.UnitType(i)
		store.AddStorer(hdrNonceHashDataUnit, createMemUnit())
	}
	store.AddStorer(dataRetriever.HeartbeatUnit, createMemUnit())

	return store, blkc, nil
}

func createGenesisBlockAndApplyInitialBalances(
	accounts state.AccountsAdapter,
	shardCoordinator sharding.Coordinator,
	addressConverter state.AddressConverter,
	genesisConfig *sharding.Genesis,
	startTime uint64,
	validatorStatsRootHash []byte,
) (data.HeaderHandler, error) {

	initialBalances, err := genesisConfig.InitialNodesBalances(shardCoordinator, addressConverter)
	if err != nil {
		return nil, err
	}

	return genesis.CreateShardGenesisBlockFromInitialBalances(
		accounts,
		shardCoordinator,
		addressConverter,
		initialBalances,
		startTime,
		validatorStatsRootHash,
	)
}

func createInMemoryShardCoordinatorAndAccount(
	coreComponents *Core,
	numOfShards uint32,
	shardId uint32,
) (sharding.Coordinator, state.AccountsAdapter, error) {

	newShardCoordinator, err := sharding.NewMultiShardCoordinator(numOfShards, shardId)
	if err != nil {
		return nil, nil, err
	}

	accountFactory, err := factoryState.NewAccountFactoryCreator(factoryState.UserAccount)
	if err != nil {
		return nil, nil, err
	}

	accounts, err := generateInMemoryAccountsAdapter(
		accountFactory,
		coreComponents.Hasher,
		coreComponents.Marshalizer,
	)
	if err != nil {
		return nil, nil, err
	}

	return newShardCoordinator, accounts, nil
}

func newBlockTracker(
	processArgs *processComponentsFactoryArgs,
	headerValidator process.HeaderConstructionValidator,
	requestHandler process.RequestHandler,
	rounder consensus.Rounder,
	genesisBlocks map[uint32]data.HeaderHandler,
) (process.BlockTracker, error) {

	argBaseTracker := track.ArgBaseTracker{
		Hasher:           processArgs.coreData.Hasher,
		HeaderValidator:  headerValidator,
		Marshalizer:      processArgs.coreData.Marshalizer,
		RequestHandler:   requestHandler,
		Rounder:          rounder,
		ShardCoordinator: processArgs.shardCoordinator,
		Store:            processArgs.data.Store,
		StartHeaders:     genesisBlocks,
	}

	if processArgs.shardCoordinator.SelfId() < processArgs.shardCoordinator.NumberOfShards() {
		arguments := track.ArgShardTracker{
			ArgBaseTracker: argBaseTracker,
			PoolsHolder:    processArgs.data.Datapool,
		}

		return track.NewShardBlockTrack(arguments)
	}

	if processArgs.shardCoordinator.SelfId() == core.MetachainShardId {
		arguments := track.ArgMetaTracker{
			ArgBaseTracker: argBaseTracker,
			PoolsHolder:    processArgs.data.Datapool,
		}

		return track.NewMetaBlockTrack(arguments)
	}

	return nil, errors.New("could not create block tracker")
}

func newPendingMiniBlocks(
	store dataRetriever.StorageService,
	marshalizer marshal.Marshalizer,
	dataPool dataRetriever.PoolsHolder,
) (process.PendingMiniBlocksHandler, error) {

	miniBlockHeaderStore := store.GetStorer(dataRetriever.MiniBlockHeaderUnit)
	if check.IfNil(miniBlockHeaderStore) {
		return nil, errors.New("could not create pending miniblocks handler because of empty miniblock header store")
	}

	metaBlocksStore := store.GetStorer(dataRetriever.MetaBlockUnit)
	if check.IfNil(metaBlocksStore) {
		return nil, errors.New("could not create pending miniblocks handler because of empty metablock store")
	}

	argsPendingMiniBlocks := &metachainEpochStart.ArgsPendingMiniBlocks{
		Marshalizer:      marshalizer,
		Storage:          miniBlockHeaderStore,
		MetaBlockPool:    dataPool.Headers(),
		MetaBlockStorage: metaBlocksStore,
	}
	pendingMiniBlocks, err := metachainEpochStart.NewPendingMiniBlocks(argsPendingMiniBlocks)
	if err != nil {
		return nil, err
	}

	return pendingMiniBlocks, nil
}

func newForkDetector(
	rounder consensus.Rounder,
	shardCoordinator sharding.Coordinator,
	headerBlackList process.BlackListHandler,
	blockTracker process.BlockTracker,
	genesisTime int64,
) (process.ForkDetector, error) {
	if shardCoordinator.SelfId() < shardCoordinator.NumberOfShards() {
		return processSync.NewShardForkDetector(rounder, headerBlackList, blockTracker, genesisTime)
	}
	if shardCoordinator.SelfId() == core.MetachainShardId {
		return processSync.NewMetaForkDetector(rounder, headerBlackList, blockTracker, genesisTime)
	}

	return nil, ErrCreateForkDetector
}

func newBlockProcessor(
	processArgs *processComponentsFactoryArgs,
	requestHandler process.RequestHandler,
	forkDetector process.ForkDetector,
	rounder consensus.Rounder,
	epochStartTrigger epochStart.TriggerHandler,
	bootStorer process.BootStorer,
	validatorStatisticsProcessor process.ValidatorStatisticsProcessor,
	headerValidator process.HeaderConstructionValidator,
	blockTracker process.BlockTracker,
	pendingMiniBlocksHandler process.PendingMiniBlocksHandler,
) (process.BlockProcessor, error) {

	shardCoordinator := processArgs.shardCoordinator
	nodesCoordinator := processArgs.nodesCoordinator

	communityAddr := processArgs.economicsData.CommunityAddress()
	burnAddr := processArgs.economicsData.BurnAddress()
	if communityAddr == "" || burnAddr == "" {
		return nil, errors.New("rewards configuration missing")
	}

	communityAddress, err := hex.DecodeString(communityAddr)
	if err != nil {
		return nil, err
	}

	burnAddress, err := hex.DecodeString(burnAddr)
	if err != nil {
		return nil, err
	}

	specialAddressHolder, err := address.NewSpecialAddressHolder(
		communityAddress,
		burnAddress,
		processArgs.state.AddressConverter,
		shardCoordinator,
		nodesCoordinator,
	)
	if err != nil {
		return nil, err
	}

	if shardCoordinator.SelfId() < shardCoordinator.NumberOfShards() {
		return newShardBlockProcessor(
			requestHandler,
			processArgs.shardCoordinator,
			processArgs.nodesCoordinator,
			specialAddressHolder,
			processArgs.data,
			processArgs.coreData,
			processArgs.state,
			forkDetector,
			processArgs.coreServiceContainer,
			processArgs.economicsData,
			rounder,
			epochStartTrigger,
			bootStorer,
			processArgs.gasSchedule,
			processArgs.stateCheckpointModulus,
			headerValidator,
			blockTracker,
		)
	}
	if shardCoordinator.SelfId() == core.MetachainShardId {
		return newMetaBlockProcessor(
			requestHandler,
			processArgs.shardCoordinator,
			processArgs.nodesCoordinator,
			specialAddressHolder,
			processArgs.data,
			processArgs.coreData,
			processArgs.state,
			forkDetector,
			processArgs.coreServiceContainer,
			processArgs.economicsData,
			validatorStatisticsProcessor,
			rounder,
			epochStartTrigger,
			bootStorer,
			headerValidator,
			blockTracker,
			pendingMiniBlocksHandler,
		)
	}

	return nil, errors.New("could not create block processor")
}

func newShardBlockProcessor(
	requestHandler process.RequestHandler,
	shardCoordinator sharding.Coordinator,
	nodesCoordinator sharding.NodesCoordinator,
	specialAddressHandler process.SpecialAddressHandler,
	data *Data,
	core *Core,
	state *State,
	forkDetector process.ForkDetector,
	coreServiceContainer serviceContainer.Core,
	economics *economics.EconomicsData,
	rounder consensus.Rounder,
	epochStartTrigger epochStart.TriggerHandler,
	bootStorer process.BootStorer,
	gasSchedule map[string]map[string]uint64,
	stateCheckpointModulus uint,
	headerValidator process.HeaderConstructionValidator,
	blockTracker process.BlockTracker,
) (process.BlockProcessor, error) {
	argsParser, err := vmcommon.NewAtArgumentParser()
	if err != nil {
		return nil, err
	}

	argsHook := hooks.ArgBlockChainHook{
		Accounts:         state.AccountsAdapter,
		AddrConv:         state.AddressConverter,
		StorageService:   data.Store,
		BlockChain:       data.Blkc,
		ShardCoordinator: shardCoordinator,
		Marshalizer:      core.Marshalizer,
		Uint64Converter:  core.Uint64ByteSliceConverter,
	}
	vmFactory, err := shard.NewVMContainerFactory(economics.MaxGasLimitPerBlock(), gasSchedule, argsHook)
	if err != nil {
		return nil, err
	}

	vmContainer, err := vmFactory.Create()
	if err != nil {
		return nil, err
	}

	interimProcFactory, err := shard.NewIntermediateProcessorsContainerFactory(
		shardCoordinator,
		core.Marshalizer,
		core.Hasher,
		state.AddressConverter,
		specialAddressHandler,
		data.Store,
		data.Datapool,
		economics,
	)
	if err != nil {
		return nil, err
	}

	interimProcContainer, err := interimProcFactory.Create()
	if err != nil {
		return nil, err
	}

	scForwarder, err := interimProcContainer.Get(dataBlock.SmartContractResultBlock)
	if err != nil {
		return nil, err
	}

	rewardsTxInterim, err := interimProcContainer.Get(dataBlock.RewardsBlock)
	if err != nil {
		return nil, err
	}

	rewardsTxHandler, ok := rewardsTxInterim.(process.TransactionFeeHandler)
	if !ok {
		return nil, process.ErrWrongTypeAssertion
	}

	internalTransactionProducer, ok := rewardsTxInterim.(process.InternalTransactionProducer)
	if !ok {
		return nil, process.ErrWrongTypeAssertion
	}

	receiptTxInterim, err := interimProcContainer.Get(dataBlock.ReceiptBlock)
	if err != nil {
		return nil, err
	}

	badTxInterim, err := interimProcContainer.Get(dataBlock.InvalidBlock)
	if err != nil {
		return nil, err
	}

	txTypeHandler, err := coordinator.NewTxTypeHandler(state.AddressConverter, shardCoordinator, state.AccountsAdapter)
	if err != nil {
		return nil, err
	}

	gasHandler, err := preprocess.NewGasComputation(economics)
	if err != nil {
		return nil, err
	}

	scProcessor, err := smartContract.NewSmartContractProcessor(
		vmContainer,
		argsParser,
		core.Hasher,
		core.Marshalizer,
		state.AccountsAdapter,
		vmFactory.BlockChainHookImpl(),
		state.AddressConverter,
		shardCoordinator,
		scForwarder,
		rewardsTxHandler,
		economics,
		txTypeHandler,
		gasHandler,
	)
	if err != nil {
		return nil, err
	}

	rewardsTxProcessor, err := rewardTransaction.NewRewardTxProcessor(
		state.AccountsAdapter,
		state.AddressConverter,
		shardCoordinator,
		rewardsTxInterim,
	)
	if err != nil {
		return nil, err
	}

	transactionProcessor, err := transaction.NewTxProcessor(
		state.AccountsAdapter,
		core.Hasher,
		state.AddressConverter,
		core.Marshalizer,
		shardCoordinator,
		scProcessor,
		rewardsTxHandler,
		txTypeHandler,
		economics,
		receiptTxInterim,
		badTxInterim,
	)
	if err != nil {
		return nil, errors.New("could not create transaction statisticsProcessor: " + err.Error())
	}

	miniBlocksCompacter, err := preprocess.NewMiniBlocksCompaction(economics, shardCoordinator, gasHandler)
	if err != nil {
		return nil, err
	}

	preProcFactory, err := shard.NewPreProcessorsContainerFactory(
		shardCoordinator,
		data.Store,
		core.Marshalizer,
		core.Hasher,
		data.Datapool,
		state.AddressConverter,
		state.AccountsAdapter,
		requestHandler,
		transactionProcessor,
		scProcessor,
		scProcessor,
		rewardsTxProcessor,
		internalTransactionProducer,
		economics,
		miniBlocksCompacter,
		gasHandler,
		blockTracker,
	)
	if err != nil {
		return nil, err
	}

	preProcContainer, err := preProcFactory.Create()
	if err != nil {
		return nil, err
	}

	txCoordinator, err := coordinator.NewTransactionCoordinator(
		core.Hasher,
		core.Marshalizer,
		shardCoordinator,
		state.AccountsAdapter,
		data.Datapool.MiniBlocks(),
		requestHandler,
		preProcContainer,
		interimProcContainer,
		gasHandler,
	)
	if err != nil {
		return nil, err
	}

	txPoolsCleaner, err := poolsCleaner.NewTxsPoolsCleaner(
		state.AccountsAdapter,
		shardCoordinator,
		data.Datapool,
		state.AddressConverter,
		economics,
	)
	if err != nil {
		return nil, err
	}

	argumentsBaseProcessor := block.ArgBaseProcessor{
		Accounts:                     state.AccountsAdapter,
		ForkDetector:                 forkDetector,
		Hasher:                       core.Hasher,
		Marshalizer:                  core.Marshalizer,
		Store:                        data.Store,
		ShardCoordinator:             shardCoordinator,
		NodesCoordinator:             nodesCoordinator,
		SpecialAddressHandler:        specialAddressHandler,
		Uint64Converter:              core.Uint64ByteSliceConverter,
		RequestHandler:               requestHandler,
		Core:                         coreServiceContainer,
		BlockChainHook:               vmFactory.BlockChainHookImpl(),
		TxCoordinator:                txCoordinator,
		Rounder:                      rounder,
		EpochStartTrigger:            epochStartTrigger,
		HeaderValidator:              headerValidator,
		BootStorer:                   bootStorer,
		BlockTracker:                 blockTracker,
		DataPool:                     data.Datapool,
	}
	arguments := block.ArgShardProcessor{
		ArgBaseProcessor:       argumentsBaseProcessor,
		TxsPoolsCleaner:        txPoolsCleaner,
		StateCheckpointModulus: stateCheckpointModulus,
	}

	blockProcessor, err := block.NewShardProcessor(arguments)
	if err != nil {
		return nil, errors.New("could not create block statisticsProcessor: " + err.Error())
	}

	err = blockProcessor.SetAppStatusHandler(core.StatusHandler)
	if err != nil {
		return nil, err
	}

	return blockProcessor, nil
}

func newMetaBlockProcessor(
	requestHandler process.RequestHandler,
	shardCoordinator sharding.Coordinator,
	nodesCoordinator sharding.NodesCoordinator,
	specialAddressHandler process.SpecialAddressHandler,
	data *Data,
	core *Core,
	state *State,
	forkDetector process.ForkDetector,
	coreServiceContainer serviceContainer.Core,
	economics *economics.EconomicsData,
	validatorStatisticsProcessor process.ValidatorStatisticsProcessor,
	rounder consensus.Rounder,
	epochStartTrigger epochStart.TriggerHandler,
	bootStorer process.BootStorer,
	headerValidator process.HeaderConstructionValidator,
	blockTracker process.BlockTracker,
	pendingMiniBlocksHandler process.PendingMiniBlocksHandler,
) (process.BlockProcessor, error) {

	argsHook := hooks.ArgBlockChainHook{
		Accounts:         state.AccountsAdapter,
		AddrConv:         state.AddressConverter,
		StorageService:   data.Store,
		BlockChain:       data.Blkc,
		ShardCoordinator: shardCoordinator,
		Marshalizer:      core.Marshalizer,
		Uint64Converter:  core.Uint64ByteSliceConverter,
	}
	vmFactory, err := metachain.NewVMContainerFactory(argsHook, economics)
	if err != nil {
		return nil, err
	}

	argsParser, err := vmcommon.NewAtArgumentParser()
	if err != nil {
		return nil, err
	}

	vmContainer, err := vmFactory.Create()
	if err != nil {
		return nil, err
	}

	interimProcFactory, err := metachain.NewIntermediateProcessorsContainerFactory(
		shardCoordinator,
		core.Marshalizer,
		core.Hasher,
		state.AddressConverter,
		data.Store,
		data.Datapool,
	)
	if err != nil {
		return nil, err
	}

	interimProcContainer, err := interimProcFactory.Create()
	if err != nil {
		return nil, err
	}

	scForwarder, err := interimProcContainer.Get(dataBlock.SmartContractResultBlock)
	if err != nil {
		return nil, err
	}

	txTypeHandler, err := coordinator.NewTxTypeHandler(state.AddressConverter, shardCoordinator, state.AccountsAdapter)
	if err != nil {
		return nil, err
	}

	gasHandler, err := preprocess.NewGasComputation(economics)
	if err != nil {
		return nil, err
	}

	scProcessor, err := smartContract.NewSmartContractProcessor(
		vmContainer,
		argsParser,
		core.Hasher,
		core.Marshalizer,
		state.AccountsAdapter,
		vmFactory.BlockChainHookImpl(),
		state.AddressConverter,
		shardCoordinator,
		scForwarder,
		&metachain.TransactionFeeHandler{},
		economics,
		txTypeHandler,
		gasHandler,
	)
	if err != nil {
		return nil, err
	}

	transactionProcessor, err := transaction.NewMetaTxProcessor(
		state.AccountsAdapter,
		state.AddressConverter,
		shardCoordinator,
		scProcessor,
		txTypeHandler,
		economics,
	)
	if err != nil {
		return nil, errors.New("could not create transaction processor: " + err.Error())
	}

	miniBlocksCompacter, err := preprocess.NewMiniBlocksCompaction(economics, shardCoordinator, gasHandler)
	if err != nil {
		return nil, err
	}

	preProcFactory, err := metachain.NewPreProcessorsContainerFactory(
		shardCoordinator,
		data.Store,
		core.Marshalizer,
		core.Hasher,
		data.Datapool,
		state.AccountsAdapter,
		requestHandler,
		transactionProcessor,
		scProcessor,
		economics,
		miniBlocksCompacter,
		gasHandler,
		blockTracker,
	)
	if err != nil {
		return nil, err
	}

	preProcContainer, err := preProcFactory.Create()
	if err != nil {
		return nil, err
	}

	txCoordinator, err := coordinator.NewTransactionCoordinator(
		core.Hasher,
		core.Marshalizer,
		shardCoordinator,
		state.AccountsAdapter,
		data.Datapool.MiniBlocks(),
		requestHandler,
		preProcContainer,
		interimProcContainer,
		gasHandler,
	)
	if err != nil {
		return nil, err
	}

	scDataGetter, err := smartContract.NewSCQueryService(vmContainer, economics.MaxGasLimitPerBlock())
	if err != nil {
		return nil, err
	}

	argsStaking := scToProtocol.ArgStakingToPeer{
		AdrConv:     state.BLSAddressConverter,
		Hasher:      core.Hasher,
		Marshalizer: core.Marshalizer,
		PeerState:   state.PeerAccounts,
		BaseState:   state.AccountsAdapter,
		ArgParser:   argsParser,
		CurrTxs:     data.Datapool.CurrentBlockTxs(),
		ScQuery:     scDataGetter,
	}
	smartContractToProtocol, err := scToProtocol.NewStakingToPeer(argsStaking)
	if err != nil {
		return nil, err
	}

	argumentsBaseProcessor := block.ArgBaseProcessor{
		Accounts:                     state.AccountsAdapter,
		ForkDetector:                 forkDetector,
		Hasher:                       core.Hasher,
		Marshalizer:                  core.Marshalizer,
		Store:                        data.Store,
		ShardCoordinator:             shardCoordinator,
		NodesCoordinator:             nodesCoordinator,
		SpecialAddressHandler:        specialAddressHandler,
		Uint64Converter:              core.Uint64ByteSliceConverter,
		RequestHandler:               requestHandler,
		Core:                         coreServiceContainer,
		BlockChainHook:               vmFactory.BlockChainHookImpl(),
		TxCoordinator:                txCoordinator,
		ValidatorStatisticsProcessor: validatorStatisticsProcessor,
		EpochStartTrigger:            epochStartTrigger,
		Rounder:                      rounder,
		HeaderValidator:              headerValidator,
		BootStorer:                   bootStorer,
		BlockTracker:                 blockTracker,
		DataPool:                     data.Datapool,
	}
	arguments := block.ArgMetaProcessor{
		ArgBaseProcessor:         argumentsBaseProcessor,
		SCDataGetter:             scDataGetter,
		SCToProtocol:             smartContractToProtocol,
		PeerChangesHandler:       smartContractToProtocol,
		PendingMiniBlocksHandler: pendingMiniBlocksHandler,
	}

	metaProcessor, err := block.NewMetaProcessor(arguments)
	if err != nil {
		return nil, errors.New("could not create block processor: " + err.Error())
	}

	err = metaProcessor.SetAppStatusHandler(core.StatusHandler)
	if err != nil {
		return nil, err
	}

	return metaProcessor, nil
}

func newValidatorStatisticsProcessor(
	processComponents *processComponentsFactoryArgs,
) (process.ValidatorStatisticsProcessor, error) {

	initialNodes := processComponents.nodesConfig.InitialNodes
	storageService := processComponents.data.Store

	var peerDataPool peer.DataPool = processComponents.data.Datapool
	if processComponents.shardCoordinator.SelfId() < processComponents.shardCoordinator.NumberOfShards() {
		peerDataPool = processComponents.data.Datapool
	}

	arguments := peer.ArgValidatorStatisticsProcessor{
		InitialNodes:     initialNodes,
		PeerAdapter:      processComponents.state.PeerAccounts,
		AdrConv:          processComponents.state.BLSAddressConverter,
		NodesCoordinator: processComponents.nodesCoordinator,
		ShardCoordinator: processComponents.shardCoordinator,
		DataPool:         peerDataPool,
		StorageService:   storageService,
		Marshalizer:      processComponents.coreData.Marshalizer,
		StakeValue:       processComponents.economicsData.StakeValue(),
		Rater:            processComponents.rater,
	}

	validatorStatisticsProcessor, err := peer.NewValidatorStatisticsProcessor(arguments)
	if err != nil {
		return nil, err
	}

	return validatorStatisticsProcessor, nil
}

func generateInMemoryAccountsAdapter(
	accountFactory state.AccountFactory,
	hasher hashing.Hasher,
	marshalizer marshal.Marshalizer,
) (state.AccountsAdapter, error) {
	trieStorage, err := trie.NewTrieStorageManagerWithoutPruning(createMemUnit())
	if err != nil {
		return nil, err
	}

	tr, err := trie.NewTrie(trieStorage, marshalizer, hasher)
	if err != nil {
		return nil, err
	}

	adb, err := state.NewAccountsDB(tr, hasher, marshalizer, accountFactory)
	if err != nil {
		return nil, err
	}

	return adb, nil
}

func createMemUnit() storage.Storer {
	cache, err := storageUnit.NewCache(storageUnit.LRUCache, 10, 1)
	if err != nil {
		log.Error("error creating cache for mem unit " + err.Error())
		return nil
	}

	unit, err := storageUnit.NewStorageUnit(cache, memorydb.New())
	if err != nil {
		log.Error("error creating unit " + err.Error())
		return nil
	}

	return unit
}

// GetSigningParams returns a key generator, a private key, and a public key
func GetSigningParams(
	ctx *cli.Context,
	skName string,
	skIndexName string,
	skPemFileName string,
	suite crypto.Suite,
) (keyGen crypto.KeyGenerator, privKey crypto.PrivateKey, pubKey crypto.PublicKey, err error) {

	sk, err := getSk(ctx, skName, skIndexName, skPemFileName)
	if err != nil {
		return nil, nil, nil, err
	}

	keyGen = signing.NewKeyGenerator(suite)

	privKey, err = keyGen.PrivateKeyFromByteArray(sk)
	if err != nil {
		return nil, nil, nil, err
	}

	pubKey = privKey.GeneratePublic()

	return keyGen, privKey, pubKey, err
}

// GetPkEncoded returns the encoded public key
func GetPkEncoded(pubKey crypto.PublicKey) string {
	pk, err := pubKey.ToByteArray()
	if err != nil {
		return err.Error()
	}

	return encodeAddress(pk)
}

func encodeAddress(address []byte) string {
	return hex.EncodeToString(address)
}

func decodeAddress(address string) ([]byte, error) {
	return hex.DecodeString(address)
}

func getSk(
	ctx *cli.Context,
	skName string,
	skIndexName string,
	skPemFileName string,
) ([]byte, error) {

	//if flag is defined, it shall overwrite what was read from pem file
	if ctx.GlobalIsSet(skName) {
		encodedSk := []byte(ctx.GlobalString(skName))
		return decodeAddress(string(encodedSk))
	}

	skIndex := ctx.GlobalInt(skIndexName)
	encodedSk, err := core.LoadSkFromPemFile(skPemFileName, skIndex)
	if err != nil {
		return nil, err
	}

	return decodeAddress(string(encodedSk))
}<|MERGE_RESOLUTION|>--- conflicted
+++ resolved
@@ -633,13 +633,7 @@
 	resolversContainerFactory, err := newResolverContainerFactory(
 		args.shardCoordinator,
 		args.data,
-<<<<<<< HEAD
 		args.coreData,
-		args.crypto,
-		args.state,
-=======
-		args.core,
->>>>>>> 63a36412
 		args.network,
 		args.sizeCheckDelta,
 	)
@@ -730,16 +724,11 @@
 		return nil, err
 	}
 
-<<<<<<< HEAD
-	var pendingMiniBlocks process.PendingMiniBlocksHandler
-	if args.shardCoordinator.SelfId() == core.MetachainShardId {
-		pendingMiniBlocks, err = newPendingMiniBlocks(
-=======
 	interceptorContainerFactory, blackListHandler, err := newInterceptorContainerFactory(
 		args.shardCoordinator,
 		args.nodesCoordinator,
 		args.data,
-		args.core,
+		args.coreData,
 		args.crypto,
 		args.state,
 		args.network,
@@ -760,9 +749,8 @@
 	}
 
 	var pendingMiniBlocksHandler process.PendingMiniBlocksHandler
-	if args.shardCoordinator.SelfId() == sharding.MetachainShardId {
+	if args.shardCoordinator.SelfId() == core.MetachainShardId {
 		pendingMiniBlocksHandler, err = newPendingMiniBlocks(
->>>>>>> 63a36412
 			args.data.Store,
 			args.coreData.Marshalizer,
 			args.data.Datapool,
@@ -1270,13 +1258,8 @@
 			epochStartTrigger,
 		)
 	}
-<<<<<<< HEAD
 	if shardCoordinator.SelfId() == core.MetachainShardId {
-		return newMetaInterceptorAndResolverContainerFactory(
-=======
-	if shardCoordinator.SelfId() == sharding.MetachainShardId {
 		return newMetaInterceptorContainerFactory(
->>>>>>> 63a36412
 			shardCoordinator,
 			nodesCoordinator,
 			data,
