--- conflicted
+++ resolved
@@ -1562,8 +1562,8 @@
 		return nil, nil, process.ErrWrongTypeAssertion
 	}
 
-	internalTransactionProducer, ok:= rewardsTxInterim.(process.InternalTransactionProducer)
-	if !ok{
+	internalTransactionProducer, ok := rewardsTxInterim.(process.InternalTransactionProducer)
+	if !ok {
 		return nil, nil, process.ErrWrongTypeAssertion
 	}
 
@@ -1672,36 +1672,19 @@
 		return nil, nil, err
 	}
 
-<<<<<<< HEAD
-	blockProcessor, err := block.NewShardProcessor(
-		coreServiceContainer,
-		data.Datapool,
-		data.Store,
-		core.Hasher,
-		core.Marshalizer,
-		state.AccountsAdapter,
-		shardCoordinator,
-		nodesCoordinator,
-		specialAddressHandler,
-		forkDetector,
-		blockTracker,
-		shardsGenesisBlocks,
-		requestHandler,
-		txCoordinator,
-		core.Uint64ByteSliceConverter,
-	)
-=======
 	argumentsBaseProcessor := block.ArgBaseProcessor{
-		Accounts:         state.AccountsAdapter,
-		ForkDetector:     forkDetector,
-		Hasher:           core.Hasher,
-		Marshalizer:      core.Marshalizer,
-		Store:            data.Store,
-		ShardCoordinator: shardCoordinator,
-		Uint64Converter:  core.Uint64ByteSliceConverter,
-		StartHeaders:     shardsGenesisBlocks,
-		RequestHandler:   requestHandler,
-		Core:             coreServiceContainer,
+		Accounts:              state.AccountsAdapter,
+		ForkDetector:          forkDetector,
+		Hasher:                core.Hasher,
+		Marshalizer:           core.Marshalizer,
+		Store:                 data.Store,
+		ShardCoordinator:      shardCoordinator,
+		NodesCoordinator:      nodesCoordinator,
+		SpecialAddressHandler: specialAddressHandler,
+		Uint64Converter:       core.Uint64ByteSliceConverter,
+		StartHeaders:          shardsGenesisBlocks,
+		RequestHandler:        requestHandler,
+		Core:                  coreServiceContainer,
 	}
 	arguments := block.ArgShardProcessor{
 		ArgBaseProcessor: &argumentsBaseProcessor,
@@ -1711,7 +1694,6 @@
 	}
 
 	blockProcessor, err := block.NewShardProcessor(arguments)
->>>>>>> 223a27e2
 	if err != nil {
 		return nil, nil, errors.New("could not create block processor: " + err.Error())
 	}
@@ -1736,19 +1718,10 @@
 	shardsGenesisBlocks map[uint32]data.HeaderHandler,
 	coreServiceContainer serviceContainer.Core,
 ) (process.BlockProcessor, process.BlocksTracker, error) {
-<<<<<<< HEAD
-
-	requestHandler, err := requestHandlers.NewMetaResolverRequestHandler(
-		resolversFinder,
-		factory.ShardHeadersForMetachainTopic,
-	)
-
-=======
 	requestHandler, err := requestHandlers.NewMetaResolverRequestHandler(
 		resolversFinder,
 		factory.ShardHeadersForMetachainTopic,
 		factory.MetachainBlocksTopic)
->>>>>>> 223a27e2
 	if err != nil {
 		return nil, nil, err
 	}
