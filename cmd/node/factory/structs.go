--- conflicted
+++ resolved
@@ -891,12 +891,8 @@
 			Epoch:              args.startEpochNum,
 			EpochStartNotifier: args.epochStartNotifier,
 			Storage:            args.data.Store,
-<<<<<<< HEAD
-			Marshalizer:        args.coreData.Marshalizer,
+			Marshalizer:        args.coreData.ProtoMarshalizer,
 			Hasher:             args.coreData.Hasher,
-=======
-			Marshalizer:        args.coreData.ProtoMarshalizer,
->>>>>>> 1c3ab489
 		}
 		epochStartTrigger, err := metachainEpochStart.NewEpochStartTrigger(argEpochStart)
 		if err != nil {
