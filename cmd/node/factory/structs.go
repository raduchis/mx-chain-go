package factory

import (
	"context"
	"crypto/ecdsa"
	"crypto/rand"
	"encoding/hex"
	"errors"
	"io"
	"math/big"
	"time"

	"github.com/ElrondNetwork/elrond-go/config"
	"github.com/ElrondNetwork/elrond-go/consensus"
	"github.com/ElrondNetwork/elrond-go/consensus/round"
	"github.com/ElrondNetwork/elrond-go/core"
	"github.com/ElrondNetwork/elrond-go/core/check"
	"github.com/ElrondNetwork/elrond-go/core/partitioning"
	"github.com/ElrondNetwork/elrond-go/core/serviceContainer"
	"github.com/ElrondNetwork/elrond-go/core/statistics/softwareVersion"
	factorySoftwareVersion "github.com/ElrondNetwork/elrond-go/core/statistics/softwareVersion/factory"
	"github.com/ElrondNetwork/elrond-go/crypto"
	"github.com/ElrondNetwork/elrond-go/crypto/signing"
	"github.com/ElrondNetwork/elrond-go/crypto/signing/kyber"
	blsMultiSig "github.com/ElrondNetwork/elrond-go/crypto/signing/kyber/multisig"
	"github.com/ElrondNetwork/elrond-go/crypto/signing/kyber/singlesig"
	"github.com/ElrondNetwork/elrond-go/crypto/signing/multisig"
	"github.com/ElrondNetwork/elrond-go/data"
	dataBlock "github.com/ElrondNetwork/elrond-go/data/block"
	"github.com/ElrondNetwork/elrond-go/data/blockchain"
	"github.com/ElrondNetwork/elrond-go/data/state"
	"github.com/ElrondNetwork/elrond-go/data/state/addressConverters"
	factoryState "github.com/ElrondNetwork/elrond-go/data/state/factory"
	"github.com/ElrondNetwork/elrond-go/data/trie"
	"github.com/ElrondNetwork/elrond-go/data/trie/factory"
	"github.com/ElrondNetwork/elrond-go/data/typeConverters"
	"github.com/ElrondNetwork/elrond-go/data/typeConverters/uint64ByteSlice"
	"github.com/ElrondNetwork/elrond-go/dataRetriever"
	"github.com/ElrondNetwork/elrond-go/dataRetriever/dataPool"
	"github.com/ElrondNetwork/elrond-go/dataRetriever/dataPool/headersCache"
	"github.com/ElrondNetwork/elrond-go/dataRetriever/factory/containers"
	"github.com/ElrondNetwork/elrond-go/dataRetriever/factory/resolverscontainer"
	txpoolFactory "github.com/ElrondNetwork/elrond-go/dataRetriever/factory/txpool"
	"github.com/ElrondNetwork/elrond-go/dataRetriever/requestHandlers"
	"github.com/ElrondNetwork/elrond-go/dataRetriever/shardedData"
	"github.com/ElrondNetwork/elrond-go/dataRetriever/txpool"
	"github.com/ElrondNetwork/elrond-go/epochStart"
	"github.com/ElrondNetwork/elrond-go/epochStart/genesis"
	metachainEpochStart "github.com/ElrondNetwork/elrond-go/epochStart/metachain"
	"github.com/ElrondNetwork/elrond-go/epochStart/shardchain"
	"github.com/ElrondNetwork/elrond-go/hashing"
	"github.com/ElrondNetwork/elrond-go/hashing/blake2b"
	"github.com/ElrondNetwork/elrond-go/hashing/sha256"
	"github.com/ElrondNetwork/elrond-go/logger"
	"github.com/ElrondNetwork/elrond-go/marshal"
	"github.com/ElrondNetwork/elrond-go/ntp"
	"github.com/ElrondNetwork/elrond-go/p2p"
	"github.com/ElrondNetwork/elrond-go/p2p/libp2p"
	factoryP2P "github.com/ElrondNetwork/elrond-go/p2p/libp2p/factory"
	"github.com/ElrondNetwork/elrond-go/p2p/loadBalancer"
	"github.com/ElrondNetwork/elrond-go/process"
	"github.com/ElrondNetwork/elrond-go/process/block"
	"github.com/ElrondNetwork/elrond-go/process/block/bootstrapStorage"
	"github.com/ElrondNetwork/elrond-go/process/block/poolsCleaner"
	"github.com/ElrondNetwork/elrond-go/process/block/postprocess"
	"github.com/ElrondNetwork/elrond-go/process/block/preprocess"
	"github.com/ElrondNetwork/elrond-go/process/coordinator"
	"github.com/ElrondNetwork/elrond-go/process/economics"
	"github.com/ElrondNetwork/elrond-go/process/factory/interceptorscontainer"
	"github.com/ElrondNetwork/elrond-go/process/factory/metachain"
	"github.com/ElrondNetwork/elrond-go/process/factory/shard"
	"github.com/ElrondNetwork/elrond-go/process/headerCheck"
	"github.com/ElrondNetwork/elrond-go/process/peer"
	"github.com/ElrondNetwork/elrond-go/process/rewardTransaction"
	"github.com/ElrondNetwork/elrond-go/process/scToProtocol"
	"github.com/ElrondNetwork/elrond-go/process/smartContract"
	"github.com/ElrondNetwork/elrond-go/process/smartContract/hooks"
	processSync "github.com/ElrondNetwork/elrond-go/process/sync"
	"github.com/ElrondNetwork/elrond-go/process/track"
	"github.com/ElrondNetwork/elrond-go/process/transaction"
	"github.com/ElrondNetwork/elrond-go/sharding"
	"github.com/ElrondNetwork/elrond-go/statusHandler"
	"github.com/ElrondNetwork/elrond-go/storage"
	storageFactory "github.com/ElrondNetwork/elrond-go/storage/factory"
	"github.com/ElrondNetwork/elrond-go/storage/memorydb"
	"github.com/ElrondNetwork/elrond-go/storage/storageUnit"
	"github.com/ElrondNetwork/elrond-go/storage/timecache"
	"github.com/ElrondNetwork/elrond-go/vm"
	systemVM "github.com/ElrondNetwork/elrond-go/vm/process"
	vmcommon "github.com/ElrondNetwork/elrond-vm-common"
	"github.com/btcsuite/btcd/btcec"
	libp2pCrypto "github.com/libp2p/go-libp2p-core/crypto"
	"github.com/urfave/cli"
)

const (
	// BlsConsensusType specifies te signature scheme used in the consensus
	BlsConsensusType = "bls"

	// MaxTxsToRequest specifies the maximum number of txs to request
	MaxTxsToRequest = 100
)

//TODO remove this
var log = logger.GetOrCreate("main")

// ErrCreateForkDetector signals that a fork detector could not be created
//TODO: Extract all others error messages from this file in some defined errors
var ErrCreateForkDetector = errors.New("could not create fork detector")

// timeSpanForBadHeaders is the expiry time for an added block header hash
var timeSpanForBadHeaders = time.Minute * 2

// EpochStartNotifier defines which actions should be done for handling new epoch's events
type EpochStartNotifier interface {
	RegisterHandler(handler epochStart.ActionHandler)
	UnregisterHandler(handler epochStart.ActionHandler)
	NotifyAll(hdr data.HeaderHandler)
	NotifyAllPrepare(metaHdr data.HeaderHandler)
	IsInterfaceNil() bool
}

// Network struct holds the network components of the Elrond protocol
type Network struct {
	NetMessenger p2p.Messenger
}

// Core struct holds the core components of the Elrond protocol
type Core struct {
	Hasher                   hashing.Hasher
	ProtoMarshalizer         marshal.Marshalizer
	VmMarshalizer            marshal.Marshalizer
	TxSignMarshalizer        marshal.Marshalizer
	TriesContainer           state.TriesHolder
	Uint64ByteSliceConverter typeConverters.Uint64ByteSliceConverter
	StatusHandler            core.AppStatusHandler
	ChainID                  []byte
}

// State struct holds the state components of the Elrond protocol
type State struct {
	AddressConverter    state.AddressConverter
	BLSAddressConverter state.AddressConverter
	PeerAccounts        state.AccountsAdapter
	AccountsAdapter     state.AccountsAdapter
	InBalanceForShard   map[string]*big.Int
}

// Data struct holds the data components of the Elrond protocol
type Data struct {
	Blkc     data.ChainHandler
	Store    dataRetriever.StorageService
	Datapool dataRetriever.PoolsHolder
}

// Crypto struct holds the crypto components of the Elrond protocol
type Crypto struct {
	TxSingleSigner      crypto.SingleSigner
	SingleSigner        crypto.SingleSigner
	MultiSigner         crypto.MultiSigner
	BlockSignKeyGen     crypto.KeyGenerator
	TxSignKeyGen        crypto.KeyGenerator
	InitialPubKeys      map[uint32][]string
	MessageSignVerifier vm.MessageSignVerifier
}

// Process struct holds the process components of the Elrond protocol
type Process struct {
	InterceptorsContainer    process.InterceptorsContainer
	ResolversFinder          dataRetriever.ResolversFinder
	Rounder                  consensus.Rounder
	EpochStartTrigger        epochStart.TriggerHandler
	ForkDetector             process.ForkDetector
	BlockProcessor           process.BlockProcessor
	BlackListHandler         process.BlackListHandler
	BootStorer               process.BootStorer
	HeaderSigVerifier        HeaderSigVerifierHandler
	ValidatorsStatistics     process.ValidatorStatisticsProcessor
	BlockTracker             process.BlockTracker
	PendingMiniBlocksHandler process.PendingMiniBlocksHandler
	RequestHandler           process.RequestHandler
}

type coreComponentsFactoryArgs struct {
	config      *config.Config
	pathManager storage.PathManagerHandler
	shardId     string
	chainID     []byte
}

// NewCoreComponentsFactoryArgs initializes the arguments necessary for creating the core components
func NewCoreComponentsFactoryArgs(config *config.Config, pathManager storage.PathManagerHandler, shardId string, chainID []byte) *coreComponentsFactoryArgs {
	return &coreComponentsFactoryArgs{
		config:      config,
		pathManager: pathManager,
		shardId:     shardId,
		chainID:     chainID,
	}
}

// CoreComponentsFactory creates the core components
func CoreComponentsFactory(args *coreComponentsFactoryArgs) (*Core, error) {
	hasher, err := getHasherFromConfig(args.config)
	if err != nil {
		return nil, errors.New("could not create hasher: " + err.Error())
	}

	protoMarshalizer, err := getProtoMarshalizerFromConfig(args.config)
	if err != nil {
		return nil, errors.New("could not create marshalizer: " + err.Error())
	}
	vmMarshalizer, err := getVmMarshalizerFromConfig(args.config)
	if err != nil {
		return nil, errors.New("could not create vm marshalizer: " + err.Error())
	}

	txSignMarshalizer, err := getTxSignMarshalizerFromConfig(args.config)
	if err != nil {
		return nil, errors.New("could not create transaction sign marshalizer: " + err.Error())
	}

	uint64ByteSliceConverter := uint64ByteSlice.NewBigEndianConverter()

	trieContainer, err := createTries(args, protoMarshalizer, hasher)

	if err != nil {
		return nil, err
	}

	return &Core{
		Hasher:                   hasher,
		ProtoMarshalizer:         protoMarshalizer,
		VmMarshalizer:            vmMarshalizer,
		TxSignMarshalizer:        txSignMarshalizer,
		TriesContainer:           trieContainer,
		Uint64ByteSliceConverter: uint64ByteSliceConverter,
		StatusHandler:            statusHandler.NewNilStatusHandler(),
		ChainID:                  args.chainID,
	}, nil
}

func createTries(
	args *coreComponentsFactoryArgs,
	marshalizer marshal.Marshalizer,
	hasher hashing.Hasher,
) (state.TriesHolder, error) {

	trieContainer := state.NewDataTriesHolder()

	trieFactoryArgs := factory.TrieFactoryArgs{
		EvictionWaitingListCfg: args.config.EvictionWaitingList,
		SnapshotDbCfg:          args.config.TrieSnapshotDB,
		Marshalizer:            marshalizer,
		Hasher:                 hasher,
		PathManager:            args.pathManager,
		ShardId:                args.shardId,
	}
	trieFactory, err := factory.NewTrieFactory(trieFactoryArgs)
	if err != nil {
		return nil, err
	}

	merkleTrie, err := trieFactory.Create(args.config.AccountsTrieStorage, args.config.StateTriesConfig.AccountsStatePruningEnabled)
	if err != nil {
		return nil, err
	}

	trieContainer.Put([]byte(factory.UserAccountTrie), merkleTrie)

	peerAccountsTrie, err := trieFactory.Create(args.config.PeerAccountsTrieStorage, args.config.StateTriesConfig.PeerStatePruningEnabled)
	if err != nil {
		return nil, err
	}

	trieContainer.Put([]byte(factory.PeerAccountTrie), peerAccountsTrie)

	return trieContainer, nil
}

type stateComponentsFactoryArgs struct {
	config           *config.Config
	genesisConfig    *sharding.Genesis
	shardCoordinator sharding.Coordinator
	core             *Core
	pathManager      storage.PathManagerHandler
}

// NewStateComponentsFactoryArgs initializes the arguments necessary for creating the state components
func NewStateComponentsFactoryArgs(
	config *config.Config,
	genesisConfig *sharding.Genesis,
	shardCoordinator sharding.Coordinator,
	core *Core,
	pathManager storage.PathManagerHandler,
) *stateComponentsFactoryArgs {
	return &stateComponentsFactoryArgs{
		config:           config,
		genesisConfig:    genesisConfig,
		shardCoordinator: shardCoordinator,
		core:             core,
		pathManager:      pathManager,
	}
}

// StateComponentsFactory creates the state components
func StateComponentsFactory(args *stateComponentsFactoryArgs) (*State, error) {
	addressConverter, err := addressConverters.NewPlainAddressConverter(
		args.config.Address.Length,
		args.config.Address.Prefix,
	)
	if err != nil {
		return nil, errors.New("could not create address converter: " + err.Error())
	}

	blsAddressConverter, err := addressConverters.NewPlainAddressConverter(
		args.config.BLSPublicKey.Length,
		args.config.BLSPublicKey.Prefix,
	)
	if err != nil {
		return nil, errors.New("could not create bls address converter: " + err.Error())
	}

	accountFactory, err := factoryState.NewAccountFactoryCreator(factoryState.UserAccount)
	if err != nil {
		return nil, errors.New("could not create account factory: " + err.Error())
	}

	merkleTrie := args.core.TriesContainer.Get([]byte(factory.UserAccountTrie))
	accountsAdapter, err := state.NewAccountsDB(merkleTrie, args.core.Hasher, args.core.ProtoMarshalizer, accountFactory)
	if err != nil {
		return nil, errors.New("could not create accounts adapter: " + err.Error())
	}

	inBalanceForShard, err := args.genesisConfig.InitialNodesBalances(args.shardCoordinator, addressConverter)
	if err != nil {
		return nil, errors.New("initial balances could not be processed " + err.Error())
	}

	accountFactory, err = factoryState.NewAccountFactoryCreator(factoryState.ValidatorAccount)
	if err != nil {
		return nil, errors.New("could not create peer account factory: " + err.Error())
	}

	merkleTrie = args.core.TriesContainer.Get([]byte(factory.PeerAccountTrie))
	peerAdapter, err := state.NewPeerAccountsDB(merkleTrie, args.core.Hasher, args.core.ProtoMarshalizer, accountFactory)
	if err != nil {
		return nil, err
	}

	return &State{
		PeerAccounts:        peerAdapter,
		AddressConverter:    addressConverter,
		BLSAddressConverter: blsAddressConverter,
		AccountsAdapter:     accountsAdapter,
		InBalanceForShard:   inBalanceForShard,
	}, nil
}

type dataComponentsFactoryArgs struct {
	config             *config.Config
	economicsData      *economics.EconomicsData
	shardCoordinator   sharding.Coordinator
	core               *Core
	pathManager        storage.PathManagerHandler
	epochStartNotifier EpochStartNotifier
	currentEpoch       uint32
}

// NewDataComponentsFactoryArgs initializes the arguments necessary for creating the data components
func NewDataComponentsFactoryArgs(
	config *config.Config,
	economicsData *economics.EconomicsData,
	shardCoordinator sharding.Coordinator,
	core *Core,
	pathManager storage.PathManagerHandler,
	epochStartNotifier EpochStartNotifier,
	currentEpoch uint32,
) *dataComponentsFactoryArgs {
	return &dataComponentsFactoryArgs{
		config:             config,
		economicsData:      economicsData,
		shardCoordinator:   shardCoordinator,
		core:               core,
		pathManager:        pathManager,
		epochStartNotifier: epochStartNotifier,
		currentEpoch:       currentEpoch,
	}
}

// DataComponentsFactory creates the data components
func DataComponentsFactory(args *dataComponentsFactoryArgs) (*Data, error) {
	var datapool dataRetriever.PoolsHolder
	blkc, err := createBlockChainFromConfig(args.config, args.shardCoordinator, args.core.StatusHandler)
	if err != nil {
		return nil, errors.New("could not create block chain: " + err.Error())
	}

	store, err := createDataStoreFromConfig(
		args.config,
		args.shardCoordinator,
		args.pathManager,
		args.epochStartNotifier,
		args.currentEpoch,
	)
	if err != nil {
		return nil, errors.New("could not create local data store: " + err.Error())
	}

	datapool, err = createDataPoolFromConfig(args)
	if err != nil {
		return nil, errors.New("could not create data pools: ")
	}

	return &Data{
		Blkc:     blkc,
		Store:    store,
		Datapool: datapool,
	}, nil
}

type cryptoComponentsFactoryArgs struct {
	ctx              *cli.Context
	config           *config.Config
	nodesConfig      *sharding.NodesSetup
	shardCoordinator sharding.Coordinator
	keyGen           crypto.KeyGenerator
	privKey          crypto.PrivateKey
	log              logger.Logger
}

// NewCryptoComponentsFactoryArgs initializes the arguments necessary for creating the crypto components
func NewCryptoComponentsFactoryArgs(
	ctx *cli.Context,
	config *config.Config,
	nodesConfig *sharding.NodesSetup,
	shardCoordinator sharding.Coordinator,
	keyGen crypto.KeyGenerator,
	privKey crypto.PrivateKey,
	log logger.Logger,
) *cryptoComponentsFactoryArgs {
	return &cryptoComponentsFactoryArgs{
		ctx:              ctx,
		config:           config,
		nodesConfig:      nodesConfig,
		shardCoordinator: shardCoordinator,
		keyGen:           keyGen,
		privKey:          privKey,
		log:              log,
	}
}

// CryptoComponentsFactory creates the crypto components
func CryptoComponentsFactory(args *cryptoComponentsFactoryArgs) (*Crypto, error) {
	initialPubKeys := args.nodesConfig.InitialNodesPubKeys()
	txSingleSigner := &singlesig.SchnorrSigner{}
	singleSigner, err := createSingleSigner(args.config)
	if err != nil {
		return nil, errors.New("could not create singleSigner: " + err.Error())
	}

	multisigHasher, err := getMultisigHasherFromConfig(args.config)
	if err != nil {
		return nil, errors.New("could not create multisig hasher: " + err.Error())
	}

	currentShardNodesPubKeys, err := args.nodesConfig.InitialEligibleNodesPubKeysForShard(args.shardCoordinator.SelfId())
	if err != nil {
		return nil, errors.New("could not start creation of multiSigner: " + err.Error())
	}

	multiSigner, err := createMultiSigner(args.config, multisigHasher, currentShardNodesPubKeys, args.privKey, args.keyGen)
	if err != nil {
		return nil, err
	}

	txSignKeyGen := signing.NewKeyGenerator(kyber.NewBlakeSHA256Ed25519())

	messageSignVerifier, err := systemVM.NewMessageSigVerifier(args.keyGen, singleSigner)
	if err != nil {
		return nil, err
	}

	return &Crypto{
		TxSingleSigner:      txSingleSigner,
		SingleSigner:        singleSigner,
		MultiSigner:         multiSigner,
		BlockSignKeyGen:     args.keyGen,
		TxSignKeyGen:        txSignKeyGen,
		InitialPubKeys:      initialPubKeys,
		MessageSignVerifier: messageSignVerifier,
	}, nil
}

// NetworkComponentsFactory creates the network components
func NetworkComponentsFactory(p2pConfig *config.P2PConfig, log logger.Logger, core *Core) (*Network, error) {
	var randReader io.Reader
	if p2pConfig.Node.Seed != "" {
		randReader = NewSeedRandReader(core.Hasher.Compute(p2pConfig.Node.Seed))
	} else {
		randReader = rand.Reader
	}

	netMessenger, err := createNetMessenger(p2pConfig, log, randReader)
	if err != nil {
		return nil, err
	}

	return &Network{
		NetMessenger: netMessenger,
	}, nil
}

type processComponentsFactoryArgs struct {
	coreComponents         *coreComponentsFactoryArgs
	genesisConfig          *sharding.Genesis
	economicsData          *economics.EconomicsData
	nodesConfig            *sharding.NodesSetup
	gasSchedule            map[string]map[string]uint64
	syncer                 ntp.SyncTimer
	shardCoordinator       sharding.Coordinator
	nodesCoordinator       sharding.NodesCoordinator
	data                   *Data
	coreData               *Core
	crypto                 *Crypto
	state                  *State
	network                *Network
	coreServiceContainer   serviceContainer.Core
	requestedItemsHandler  dataRetriever.RequestedItemsHandler
	epochStartNotifier     EpochStartNotifier
	epochStart             *config.EpochStartConfig
	rater                  sharding.PeerAccountListAndRatingHandler
	startEpochNum          uint32
	sizeCheckDelta         uint32
	stateCheckpointModulus uint
	maxComputableRounds    uint64
}

// NewProcessComponentsFactoryArgs initializes the arguments necessary for creating the process components
func NewProcessComponentsFactoryArgs(
	coreComponents *coreComponentsFactoryArgs,
	genesisConfig *sharding.Genesis,
	economicsData *economics.EconomicsData,
	nodesConfig *sharding.NodesSetup,
	gasSchedule map[string]map[string]uint64,
	syncer ntp.SyncTimer,
	shardCoordinator sharding.Coordinator,
	nodesCoordinator sharding.NodesCoordinator,
	data *Data,
	coreData *Core,
	crypto *Crypto,
	state *State,
	network *Network,
	coreServiceContainer serviceContainer.Core,
	requestedItemsHandler dataRetriever.RequestedItemsHandler,
	epochStartNotifier EpochStartNotifier,
	epochStart *config.EpochStartConfig,
	startEpochNum uint32,
	rater sharding.PeerAccountListAndRatingHandler,
	sizeCheckDelta uint32,
	stateCheckpointModulus uint,
	maxComputableRounds uint64,
) *processComponentsFactoryArgs {
	return &processComponentsFactoryArgs{
		coreComponents:         coreComponents,
		genesisConfig:          genesisConfig,
		economicsData:          economicsData,
		nodesConfig:            nodesConfig,
		gasSchedule:            gasSchedule,
		syncer:                 syncer,
		shardCoordinator:       shardCoordinator,
		nodesCoordinator:       nodesCoordinator,
		data:                   data,
		coreData:               coreData,
		crypto:                 crypto,
		state:                  state,
		network:                network,
		coreServiceContainer:   coreServiceContainer,
		requestedItemsHandler:  requestedItemsHandler,
		epochStartNotifier:     epochStartNotifier,
		epochStart:             epochStart,
		startEpochNum:          startEpochNum,
		rater:                  rater,
		sizeCheckDelta:         sizeCheckDelta,
		stateCheckpointModulus: stateCheckpointModulus,
		maxComputableRounds:    maxComputableRounds,
	}
}

// ProcessComponentsFactory creates the process components
func ProcessComponentsFactory(args *processComponentsFactoryArgs) (*Process, error) {
	argsHeaderSig := &headerCheck.ArgsHeaderSigVerifier{
		Marshalizer:       args.coreData.ProtoMarshalizer,
		Hasher:            args.coreData.Hasher,
		NodesCoordinator:  args.nodesCoordinator,
		MultiSigVerifier:  args.crypto.MultiSigner,
		SingleSigVerifier: args.crypto.SingleSigner,
		KeyGen:            args.crypto.BlockSignKeyGen,
	}
	headerSigVerifier, err := headerCheck.NewHeaderSigVerifier(argsHeaderSig)
	if err != nil {
		return nil, err
	}

	rounder, err := round.NewRound(
		time.Unix(args.nodesConfig.StartTime, 0),
		args.syncer.CurrentTime(),
		time.Millisecond*time.Duration(args.nodesConfig.RoundDuration),
		args.syncer)
	if err != nil {
		return nil, err
	}

	resolversContainerFactory, err := newResolverContainerFactory(
		args.shardCoordinator,
		args.data,
		args.coreData,
		args.network,
		args.sizeCheckDelta,
	)
	if err != nil {
		return nil, err
	}

	resolversContainer, err := resolversContainerFactory.Create()
	if err != nil {
		return nil, err
	}

	resolversFinder, err := containers.NewResolversFinder(resolversContainer, args.shardCoordinator)
	if err != nil {
		return nil, err
	}

	requestHandler, err := newRequestHandler(resolversFinder, args.shardCoordinator, args.requestedItemsHandler)
	if err != nil {
		return nil, err
	}

	epochStartTrigger, err := newEpochStartTrigger(args, requestHandler)
	if err != nil {
		return nil, err
	}

	requestHandler.SetEpoch(epochStartTrigger.Epoch())

	err = dataRetriever.SetEpochHandlerToHdrResolver(resolversContainer, epochStartTrigger)
	if err != nil {
		return nil, err
	}

	validatorStatisticsProcessor, err := newValidatorStatisticsProcessor(args)
	if err != nil {
		return nil, err
	}

	validatorStatsRootHash, err := validatorStatisticsProcessor.RootHash()
	if err != nil {
		return nil, err
	}

	log.Trace("Validator stats created", "validatorStatsRootHash", validatorStatsRootHash)

	genesisBlocks, err := generateGenesisHeadersAndApplyInitialBalances(args)
	if err != nil {
		return nil, err
	}

	err = prepareGenesisBlock(args, genesisBlocks)
	if err != nil {
		return nil, err
	}

	bootStr := args.data.Store.GetStorer(dataRetriever.BootstrapUnit)
	bootStorer, err := bootstrapStorage.NewBootstrapStorer(args.coreData.ProtoMarshalizer, bootStr)
	if err != nil {
		return nil, err
	}

	argsHeaderValidator := block.ArgsHeaderValidator{
		Hasher:      args.coreData.Hasher,
		Marshalizer: args.coreData.ProtoMarshalizer,
	}
	headerValidator, err := block.NewHeaderValidator(argsHeaderValidator)
	if err != nil {
		return nil, err
	}

	blockTracker, err := newBlockTracker(
		args,
		headerValidator,
		requestHandler,
		rounder,
		genesisBlocks,
	)
	if err != nil {
		return nil, err
	}

	interceptorContainerFactory, blackListHandler, err := newInterceptorContainerFactory(
		args.shardCoordinator,
		args.nodesCoordinator,
		args.data,
		args.coreData,
		args.crypto,
		args.state,
		args.network,
		args.economicsData,
		headerSigVerifier,
		args.sizeCheckDelta,
		blockTracker,
		epochStartTrigger,
	)
	if err != nil {
		return nil, err
	}

	//TODO refactor all these factory calls
	interceptorsContainer, err := interceptorContainerFactory.Create()
	if err != nil {
		return nil, err
	}

	var pendingMiniBlocksHandler process.PendingMiniBlocksHandler
	if args.shardCoordinator.SelfId() == core.MetachainShardId {
		pendingMiniBlocksHandler, err = newPendingMiniBlocks(
			args.data.Store,
			args.coreData.ProtoMarshalizer,
			args.data.Datapool,
		)
		if err != nil {
			return nil, err
		}
	}

	forkDetector, err := newForkDetector(
		rounder,
		args.shardCoordinator,
		blackListHandler,
		blockTracker,
		args.nodesConfig.StartTime,
	)
	if err != nil {
		return nil, err
	}

	blockProcessor, err := newBlockProcessor(
		args,
		requestHandler,
		forkDetector,
		rounder,
		epochStartTrigger,
		bootStorer,
		validatorStatisticsProcessor,
		headerValidator,
		blockTracker,
		pendingMiniBlocksHandler,
	)
	if err != nil {
		return nil, err
	}

	return &Process{
		InterceptorsContainer:    interceptorsContainer,
		ResolversFinder:          resolversFinder,
		Rounder:                  rounder,
		ForkDetector:             forkDetector,
		BlockProcessor:           blockProcessor,
		EpochStartTrigger:        epochStartTrigger,
		BlackListHandler:         blackListHandler,
		BootStorer:               bootStorer,
		HeaderSigVerifier:        headerSigVerifier,
		ValidatorsStatistics:     validatorStatisticsProcessor,
		BlockTracker:             blockTracker,
		PendingMiniBlocksHandler: pendingMiniBlocksHandler,
		RequestHandler:           requestHandler,
	}, nil
}

func prepareGenesisBlock(args *processComponentsFactoryArgs, genesisBlocks map[uint32]data.HeaderHandler) error {
	genesisBlock, ok := genesisBlocks[args.shardCoordinator.SelfId()]
	if !ok {
		return errors.New("genesis block does not exists")
	}

	genesisBlockHash, err := core.CalculateHash(args.coreData.ProtoMarshalizer, args.coreData.Hasher, genesisBlock)
	if err != nil {
		return err
	}

	err = args.data.Blkc.SetGenesisHeader(genesisBlock)
	if err != nil {
		return err
	}

	args.data.Blkc.SetGenesisHeaderHash(genesisBlockHash)

	marshalizedBlock, err := args.coreData.ProtoMarshalizer.Marshal(genesisBlock)
	if err != nil {
		return err
	}

	if args.shardCoordinator.SelfId() == core.MetachainShardId {
		errNotCritical := args.data.Store.Put(dataRetriever.MetaBlockUnit, genesisBlockHash, marshalizedBlock)
		if errNotCritical != nil {
			log.Error("error storing genesis metablock", "error", errNotCritical.Error())
		}
	} else {
		errNotCritical := args.data.Store.Put(dataRetriever.BlockHeaderUnit, genesisBlockHash, marshalizedBlock)
		if errNotCritical != nil {
			log.Error("error storing genesis shardblock", "error", errNotCritical.Error())
		}
	}

	return nil
}

func newRequestHandler(
	resolversFinder dataRetriever.ResolversFinder,
	shardCoordinator sharding.Coordinator,
	requestedItemsHandler dataRetriever.RequestedItemsHandler,
) (process.RequestHandler, error) {
	if shardCoordinator.SelfId() < shardCoordinator.NumberOfShards() {
		requestHandler, err := requestHandlers.NewShardResolverRequestHandler(
			resolversFinder,
			requestedItemsHandler,
			MaxTxsToRequest,
			shardCoordinator.SelfId(),
		)
		if err != nil {
			return nil, err
		}

		return requestHandler, nil
	}

	if shardCoordinator.SelfId() == core.MetachainShardId {
		requestHandler, err := requestHandlers.NewMetaResolverRequestHandler(
			resolversFinder,
			requestedItemsHandler,
			MaxTxsToRequest,
		)
		if err != nil {
			return nil, err
		}

		return requestHandler, nil
	}

	return nil, errors.New("could not create new request handler because of wrong shard id")
}

func newEpochStartTrigger(
	args *processComponentsFactoryArgs,
	requestHandler epochStart.RequestHandler,
) (epochStart.TriggerHandler, error) {
	if args.shardCoordinator.SelfId() < args.shardCoordinator.NumberOfShards() {
		argsHeaderValidator := block.ArgsHeaderValidator{
			Hasher:      args.coreData.Hasher,
			Marshalizer: args.coreData.ProtoMarshalizer,
		}
		headerValidator, err := block.NewHeaderValidator(argsHeaderValidator)
		if err != nil {
			return nil, err
		}

		argEpochStart := &shardchain.ArgsShardEpochStartTrigger{
			Marshalizer:        args.coreData.ProtoMarshalizer,
			Hasher:             args.coreData.Hasher,
			HeaderValidator:    headerValidator,
			Uint64Converter:    args.coreData.Uint64ByteSliceConverter,
			DataPool:           args.data.Datapool,
			Storage:            args.data.Store,
			RequestHandler:     requestHandler,
			Epoch:              args.startEpochNum,
			EpochStartNotifier: args.epochStartNotifier,
			Validity:           process.MetaBlockValidity,
			Finality:           process.BlockFinality,
		}
		epochStartTrigger, err := shardchain.NewEpochStartTrigger(argEpochStart)
		if err != nil {
			return nil, errors.New("error creating new start of epoch trigger" + err.Error())
		}

		return epochStartTrigger, nil
	}

	if args.shardCoordinator.SelfId() == core.MetachainShardId {
		argEpochStart := &metachainEpochStart.ArgsNewMetaEpochStartTrigger{
			GenesisTime:        time.Unix(args.nodesConfig.StartTime, 0),
			Settings:           args.epochStart,
			Epoch:              args.startEpochNum,
			EpochStartNotifier: args.epochStartNotifier,
			Storage:            args.data.Store,
			Marshalizer:        args.coreData.ProtoMarshalizer,
		}
		epochStartTrigger, err := metachainEpochStart.NewEpochStartTrigger(argEpochStart)
		if err != nil {
			return nil, errors.New("error creating new start of epoch trigger" + err.Error())
		}

		return epochStartTrigger, nil
	}

	return nil, errors.New("error creating new start of epoch trigger because of invalid shard id")
}

type seedRandReader struct {
	index int
	seed  []byte
}

// NewSeedRandReader will return a new instance of a seed-based reader
func NewSeedRandReader(seed []byte) *seedRandReader {
	return &seedRandReader{seed: seed, index: 0}
}

func (srr *seedRandReader) Read(p []byte) (n int, err error) {
	if srr.seed == nil {
		return 0, errors.New("nil seed")
	}
	if len(srr.seed) == 0 {
		return 0, errors.New("empty seed")
	}
	if p == nil {
		return 0, errors.New("nil buffer")
	}
	if len(p) == 0 {
		return 0, errors.New("empty buffer")
	}

	for i := 0; i < len(p); i++ {
		p[i] = srr.seed[srr.index]

		srr.index++
		srr.index %= len(srr.seed)
	}

	return len(p), nil
}

// CreateSoftwareVersionChecker will create a new software version checker and will start check if a new software version
// is available
func CreateSoftwareVersionChecker(statusHandler core.AppStatusHandler) (*softwareVersion.SoftwareVersionChecker, error) {
	softwareVersionCheckerFactory, err := factorySoftwareVersion.NewSoftwareVersionFactory(statusHandler)
	if err != nil {
		return nil, err
	}

	softwareVersionChecker, err := softwareVersionCheckerFactory.Create()
	if err != nil {
		return nil, err
	}

	return softwareVersionChecker, nil
}

func getHasherFromConfig(cfg *config.Config) (hashing.Hasher, error) {
	switch cfg.Hasher.Type {
	case "sha256":
		return sha256.Sha256{}, nil
	case "blake2b":
		return &blake2b.Blake2b{}, nil
	}

	return nil, errors.New("no hasher provided in config file")
}

func getMarshalizerFromConfig(name string) (marshal.Marshalizer, error) {
	switch name {
	case "json":
		return &marshal.JsonMarshalizer{}, nil
	case "protobuf":
		return &marshal.GogoProtoMarshalizer{}, nil
	}

	return nil, errors.New("no marshalizer provided in config file")
}

func getProtoMarshalizerFromConfig(cfg *config.Config) (marshal.Marshalizer, error) {
	return getMarshalizerFromConfig(cfg.Marshalizer.Type)
}

func getVmMarshalizerFromConfig(cfg *config.Config) (marshal.Marshalizer, error) {
	return getMarshalizerFromConfig(cfg.VmMarshalizer.Type)
}

func getTxSignMarshalizerFromConfig(cfg *config.Config) (marshal.Marshalizer, error) {
	return getMarshalizerFromConfig(cfg.TxSignMarshalizer.Type)
}

func createBlockChainFromConfig(config *config.Config, coordinator sharding.Coordinator, ash core.AppStatusHandler) (data.ChainHandler, error) {
	badBlockCache, err := storageUnit.NewCache(
		storageUnit.CacheType(config.BadBlocksCache.Type),
		config.BadBlocksCache.Size,
		config.BadBlocksCache.Shards)
	if err != nil {
		return nil, err
	}

	if coordinator == nil {
		return nil, state.ErrNilShardCoordinator
	}

	if coordinator.SelfId() < coordinator.NumberOfShards() {
		var blockChain *blockchain.BlockChain
		blockChain, err = blockchain.NewBlockChain(badBlockCache)
		if err != nil {
			return nil, err
		}

		err = blockChain.SetAppStatusHandler(ash)
		if err != nil {
			return nil, err
		}

		return blockChain, nil
	}
	if coordinator.SelfId() == core.MetachainShardId {
		var blockChain *blockchain.MetaChain
		blockChain, err = blockchain.NewMetaChain(badBlockCache)
		if err != nil {
			return nil, err
		}

		err = blockChain.SetAppStatusHandler(ash)
		if err != nil {
			return nil, err
		}

		return blockChain, nil
	}
	return nil, errors.New("can not create blockchain")
}

func createDataStoreFromConfig(
	config *config.Config,
	shardCoordinator sharding.Coordinator,
	pathManager storage.PathManagerHandler,
	epochStartNotifier EpochStartNotifier,
	currentEpoch uint32,
) (dataRetriever.StorageService, error) {
	storageServiceFactory, err := storageFactory.NewStorageServiceFactory(
		config,
		shardCoordinator,
		pathManager,
		epochStartNotifier,
		currentEpoch,
	)
	if err != nil {
		return nil, err
	}
	if shardCoordinator.SelfId() < shardCoordinator.NumberOfShards() {
		return storageServiceFactory.CreateForShard()
	}
	if shardCoordinator.SelfId() == core.MetachainShardId {
		return storageServiceFactory.CreateForMeta()
	}
	return nil, errors.New("can not create data store")
}

func createDataPoolFromConfig(args *dataComponentsFactoryArgs) (dataRetriever.PoolsHolder, error) {
	log.Debug("creatingDataPool from config")

	mainConfig := args.config

	txPool, err := txpoolFactory.CreateTxPool(txpool.ArgShardedTxPool{
		Config:         storageFactory.GetCacherFromConfig(mainConfig.TxDataPool),
		MinGasPrice:    args.economicsData.MinGasPrice(),
		NumberOfShards: args.shardCoordinator.NumberOfShards(),
	})
	if err != nil {
		log.Error("error creating txpool")
		return nil, err
	}

	uTxPool, err := shardedData.NewShardedData(storageFactory.GetCacherFromConfig(mainConfig.UnsignedTransactionDataPool))
	if err != nil {
		log.Error("error creating smart contract result pool")
		return nil, err
	}

	rewardTxPool, err := shardedData.NewShardedData(storageFactory.GetCacherFromConfig(mainConfig.RewardTransactionDataPool))
	if err != nil {
		log.Error("error creating reward transaction pool")
		return nil, err
	}

	hdrPool, err := headersCache.NewHeadersPool(mainConfig.HeadersPoolConfig)
	if err != nil {
		log.Error("error creating headers pool")
		return nil, err
	}

	cacherCfg := storageFactory.GetCacherFromConfig(mainConfig.TxBlockBodyDataPool)
	txBlockBody, err := storageUnit.NewCache(cacherCfg.Type, cacherCfg.Size, cacherCfg.Shards)
	if err != nil {
		log.Error("error creating txBlockBody")
		return nil, err
	}

	cacherCfg = storageFactory.GetCacherFromConfig(mainConfig.PeerBlockBodyDataPool)
	peerChangeBlockBody, err := storageUnit.NewCache(cacherCfg.Type, cacherCfg.Size, cacherCfg.Shards)
	if err != nil {
		log.Error("error creating peerChangeBlockBody")
		return nil, err
	}

	cacherCfg = storageFactory.GetCacherFromConfig(mainConfig.TrieNodesDataPool)
	trieNodes, err := storageUnit.NewCache(cacherCfg.Type, cacherCfg.Size, cacherCfg.Shards)
	if err != nil {
		log.Info("error creating trieNodes")
		return nil, err
	}

	currBlockTxs, err := dataPool.NewCurrentBlockPool()
	if err != nil {
		return nil, err
	}

	return dataPool.NewDataPool(
		txPool,
		uTxPool,
		rewardTxPool,
		hdrPool,
		txBlockBody,
		peerChangeBlockBody,
		trieNodes,
		currBlockTxs,
	)
}

func createSingleSigner(config *config.Config) (crypto.SingleSigner, error) {
	switch config.Consensus.Type {
	case BlsConsensusType:
		return &singlesig.BlsSingleSigner{}, nil
	default:
		return nil, errors.New("no consensus type provided in config file")
	}
}

func getMultisigHasherFromConfig(cfg *config.Config) (hashing.Hasher, error) {
	if cfg.Consensus.Type == BlsConsensusType && cfg.MultisigHasher.Type != "blake2b" {
		return nil, errors.New("wrong multisig hasher provided for bls consensus type")
	}

	switch cfg.MultisigHasher.Type {
	case "sha256":
		return sha256.Sha256{}, nil
	case "blake2b":
		if cfg.Consensus.Type == BlsConsensusType {
			return &blake2b.Blake2b{HashSize: hashing.BlsHashSize}, nil
		}
		return &blake2b.Blake2b{}, nil
	}

	return nil, errors.New("no multisig hasher provided in config file")
}

func createMultiSigner(
	config *config.Config,
	hasher hashing.Hasher,
	pubKeys []string,
	privateKey crypto.PrivateKey,
	keyGen crypto.KeyGenerator,
) (crypto.MultiSigner, error) {

	switch config.Consensus.Type {
	case BlsConsensusType:
		blsSigner := &blsMultiSig.KyberMultiSignerBLS{}
		return multisig.NewBLSMultisig(blsSigner, hasher, pubKeys, privateKey, keyGen, uint16(0))
	default:
		return nil, errors.New("no consensus type provided in config file")
	}
}

func createNetMessenger(
	p2pConfig *config.P2PConfig,
	log logger.Logger,
	randReader io.Reader,
) (p2p.Messenger, error) {

	if p2pConfig.Node.Port < 0 {
		return nil, errors.New("cannot start node on port < 0")
	}

	pDiscoveryFactory := factoryP2P.NewPeerDiscovererFactory(*p2pConfig)
	pDiscoverer, err := pDiscoveryFactory.CreatePeerDiscoverer()

	if err != nil {
		return nil, err
	}

	log.Debug("peer discovery", "method", pDiscoverer.Name())

	prvKey, _ := ecdsa.GenerateKey(btcec.S256(), randReader)
	sk := (*libp2pCrypto.Secp256k1PrivateKey)(prvKey)

	nm, err := libp2p.NewNetworkMessenger(
		context.Background(),
		p2pConfig.Node.Port,
		sk,
		nil,
		loadBalancer.NewOutgoingChannelLoadBalancer(),
		pDiscoverer,
		libp2p.ListenAddrWithIp4AndTcp,
		p2pConfig.Node.TargetPeerCount,
	)
	if err != nil {
		return nil, err
	}

	return nm, nil
}

func newInterceptorContainerFactory(
	shardCoordinator sharding.Coordinator,
	nodesCoordinator sharding.NodesCoordinator,
	data *Data,
	coreData *Core,
	crypto *Crypto,
	state *State,
	network *Network,
	economics *economics.EconomicsData,
	headerSigVerifier HeaderSigVerifierHandler,
	sizeCheckDelta uint32,
	validityAttester process.ValidityAttester,
	epochStartTrigger process.EpochStartTriggerHandler,
) (process.InterceptorsContainerFactory, process.BlackListHandler, error) {

	if shardCoordinator.SelfId() < shardCoordinator.NumberOfShards() {
		return newShardInterceptorContainerFactory(
			shardCoordinator,
			nodesCoordinator,
			data,
			coreData,
			crypto,
			state,
			network,
			economics,
			headerSigVerifier,
			sizeCheckDelta,
			validityAttester,
			epochStartTrigger,
		)
	}
	if shardCoordinator.SelfId() == core.MetachainShardId {
		return newMetaInterceptorContainerFactory(
			shardCoordinator,
			nodesCoordinator,
			data,
			coreData,
			crypto,
			network,
			state,
			economics,
			headerSigVerifier,
			sizeCheckDelta,
			validityAttester,
			epochStartTrigger,
		)
	}

	return nil, nil, errors.New("could not create interceptor container factory")
}

func newResolverContainerFactory(
	shardCoordinator sharding.Coordinator,
	data *Data,
	coreData *Core,
	network *Network,
	sizeCheckDelta uint32,
) (dataRetriever.ResolversContainerFactory, error) {

	if shardCoordinator.SelfId() < shardCoordinator.NumberOfShards() {
		return newShardResolverContainerFactory(
			shardCoordinator,
			data,
			coreData,
			network,
			sizeCheckDelta,
		)
	}
	if shardCoordinator.SelfId() == core.MetachainShardId {
		return newMetaResolverContainerFactory(
			shardCoordinator,
			data,
			coreData,
			network,
			sizeCheckDelta,
		)
	}

	return nil, errors.New("could not create interceptor and resolver container factory")
}

func newShardInterceptorContainerFactory(
	shardCoordinator sharding.Coordinator,
	nodesCoordinator sharding.NodesCoordinator,
	data *Data,
	dataCore *Core,
	crypto *Crypto,
	state *State,
	network *Network,
	economics *economics.EconomicsData,
	headerSigVerifier HeaderSigVerifierHandler,
	sizeCheckDelta uint32,
	validityAttester process.ValidityAttester,
	epochStartTrigger process.EpochStartTriggerHandler,
) (process.InterceptorsContainerFactory, process.BlackListHandler, error) {

	headerBlackList := timecache.NewTimeCache(timeSpanForBadHeaders)
	shardInterceptorsContainerFactoryArgs := interceptorscontainer.ShardInterceptorsContainerFactoryArgs{
		Accounts:               state.AccountsAdapter,
		ShardCoordinator:       shardCoordinator,
		NodesCoordinator:       nodesCoordinator,
		Messenger:              network.NetMessenger,
		Store:                  data.Store,
		ProtoMarshalizer:       dataCore.ProtoMarshalizer,
		TxSignMarshalizer:      dataCore.TxSignMarshalizer,
		Hasher:                 dataCore.Hasher,
		KeyGen:                 crypto.TxSignKeyGen,
		BlockSignKeyGen:        crypto.BlockSignKeyGen,
		SingleSigner:           crypto.TxSingleSigner,
		BlockSingleSigner:      crypto.SingleSigner,
		MultiSigner:            crypto.MultiSigner,
		DataPool:               data.Datapool,
		AddrConverter:          state.AddressConverter,
		MaxTxNonceDeltaAllowed: core.MaxTxNonceDeltaAllowed,
		TxFeeHandler:           economics,
		BlackList:              headerBlackList,
		HeaderSigVerifier:      headerSigVerifier,
		ChainID:                dataCore.ChainID,
		SizeCheckDelta:         sizeCheckDelta,
		ValidityAttester:       validityAttester,
		EpochStartTrigger:      epochStartTrigger,
	}
	interceptorContainerFactory, err := interceptorscontainer.NewShardInterceptorsContainerFactory(shardInterceptorsContainerFactoryArgs)
	if err != nil {
		return nil, nil, err
	}

	return interceptorContainerFactory, headerBlackList, nil
}

func newMetaInterceptorContainerFactory(
	shardCoordinator sharding.Coordinator,
	nodesCoordinator sharding.NodesCoordinator,
	data *Data,
	dataCore *Core,
	crypto *Crypto,
	network *Network,
	state *State,
	economics *economics.EconomicsData,
	headerSigVerifier HeaderSigVerifierHandler,
	sizeCheckDelta uint32,
	validityAttester process.ValidityAttester,
	epochStartTrigger process.EpochStartTriggerHandler,
) (process.InterceptorsContainerFactory, process.BlackListHandler, error) {
	headerBlackList := timecache.NewTimeCache(timeSpanForBadHeaders)
	metaInterceptorsContainerFactoryArgs := interceptorscontainer.MetaInterceptorsContainerFactoryArgs{
		ShardCoordinator:       shardCoordinator,
		NodesCoordinator:       nodesCoordinator,
		Messenger:              network.NetMessenger,
		Store:                  data.Store,
		ProtoMarshalizer:       dataCore.ProtoMarshalizer,
		TxSignMarshalizer:      dataCore.TxSignMarshalizer,
		Hasher:                 dataCore.Hasher,
		MultiSigner:            crypto.MultiSigner,
		DataPool:               data.Datapool,
		Accounts:               state.AccountsAdapter,
		AddrConverter:          state.AddressConverter,
		SingleSigner:           crypto.TxSingleSigner,
		BlockSingleSigner:      crypto.SingleSigner,
		KeyGen:                 crypto.TxSignKeyGen,
		BlockKeyGen:            crypto.BlockSignKeyGen,
		MaxTxNonceDeltaAllowed: core.MaxTxNonceDeltaAllowed,
		TxFeeHandler:           economics,
		BlackList:              headerBlackList,
		HeaderSigVerifier:      headerSigVerifier,
		ChainID:                dataCore.ChainID,
		SizeCheckDelta:         sizeCheckDelta,
		ValidityAttester:       validityAttester,
		EpochStartTrigger:      epochStartTrigger,
	}
	interceptorContainerFactory, err := interceptorscontainer.NewMetaInterceptorsContainerFactory(metaInterceptorsContainerFactoryArgs)
	if err != nil {
		return nil, nil, err
	}

	return interceptorContainerFactory, headerBlackList, nil
}

func newShardResolverContainerFactory(
	shardCoordinator sharding.Coordinator,
	data *Data,
	core *Core,
	network *Network,
	sizeCheckDelta uint32,
) (dataRetriever.ResolversContainerFactory, error) {

	dataPacker, err := partitioning.NewSimpleDataPacker(core.ProtoMarshalizer)
	if err != nil {
		return nil, err
	}

	resolversContainerFactoryArgs := resolverscontainer.FactoryArgs{
		ShardCoordinator:         shardCoordinator,
		Messenger:                network.NetMessenger,
		Store:                    data.Store,
		Marshalizer:              core.ProtoMarshalizer,
		DataPools:                data.Datapool,
		Uint64ByteSliceConverter: core.Uint64ByteSliceConverter,
		DataPacker:               dataPacker,
		TriesContainer:           core.TriesContainer,
		SizeCheckDelta:           sizeCheckDelta,
	}
	resolversContainerFactory, err := resolverscontainer.NewShardResolversContainerFactory(resolversContainerFactoryArgs)
	if err != nil {
		return nil, err
	}

	return resolversContainerFactory, nil
}

func newMetaResolverContainerFactory(
	shardCoordinator sharding.Coordinator,
	data *Data,
	core *Core,
	network *Network,
	sizeCheckDelta uint32,
) (dataRetriever.ResolversContainerFactory, error) {
	dataPacker, err := partitioning.NewSimpleDataPacker(core.ProtoMarshalizer)
	if err != nil {
		return nil, err
	}

	resolversContainerFactoryArgs := resolverscontainer.FactoryArgs{
		ShardCoordinator:         shardCoordinator,
		Messenger:                network.NetMessenger,
		Store:                    data.Store,
		Marshalizer:              core.ProtoMarshalizer,
		DataPools:                data.Datapool,
		Uint64ByteSliceConverter: core.Uint64ByteSliceConverter,
		DataPacker:               dataPacker,
		TriesContainer:           core.TriesContainer,
		SizeCheckDelta:           sizeCheckDelta,
	}
	resolversContainerFactory, err := resolverscontainer.NewMetaResolversContainerFactory(resolversContainerFactoryArgs)
	if err != nil {
		return nil, err
	}
	return resolversContainerFactory, nil
}

func generateGenesisHeadersAndApplyInitialBalances(args *processComponentsFactoryArgs) (map[uint32]data.HeaderHandler, error) {
	//TODO change this rudimentary startup for metachain nodes
	// Talk between Adrian, Robert and Iulian, did not want it to be discarded:
	// --------------------------------------------------------------------
	// Adrian: "This looks like a workaround as the metchain should not deal with individual accounts, but shards data.
	// What I was thinking was that the genesis on metachain (or pre-genesis block) is the nodes allocation to shards,
	// with 0 state root for every shard, as there is no balance yet.
	// Then the shards start operating as they get the initial node allocation, maybe we can do consensus on the
	// genesis as well, I think this would be actually good as then everything is signed and agreed upon.
	// The genesis shard blocks need to be then just the state root, I think we already have that in genesis,
	// so shard nodes can go ahead with individually creating the block, but then run consensus on this.
	// Then this block is sent to metachain who updates the state root of every shard and creates the metablock for
	// the genesis of each of the shards (this is actually the same thing that would happen at new epoch start)."

	coreComponents := args.coreData
	stateComponents := args.state
	dataComponents := args.data
	shardCoordinator := args.shardCoordinator
	nodesSetup := args.nodesConfig
	genesisConfig := args.genesisConfig
	economicsData := args.economicsData

	genesisBlocks := make(map[uint32]data.HeaderHandler)

	validatorStatsRootHash, err := stateComponents.PeerAccounts.RootHash()
	if err != nil {
		return nil, err
	}

	for shardId := uint32(0); shardId < shardCoordinator.NumberOfShards(); shardId++ {
		isCurrentShard := shardId == shardCoordinator.SelfId()
		if isCurrentShard {
			continue
		}

		var newShardCoordinator sharding.Coordinator
		var accountsAdapter state.AccountsAdapter
		newShardCoordinator, accountsAdapter, err = createInMemoryShardCoordinatorAndAccount(
			coreComponents,
			shardCoordinator.NumberOfShards(),
			shardId,
		)
		if err != nil {
			return nil, err
		}

		var genesisBlock data.HeaderHandler
		genesisBlock, err = createGenesisBlockAndApplyInitialBalances(
			accountsAdapter,
			newShardCoordinator,
			stateComponents.AddressConverter,
			genesisConfig,
			uint64(nodesSetup.StartTime),
			validatorStatsRootHash,
		)
		if err != nil {
			return nil, err
		}

		genesisBlocks[shardId] = genesisBlock
	}

	if shardCoordinator.SelfId() < shardCoordinator.NumberOfShards() {
		var genesisBlockForCurrentShard data.HeaderHandler
		genesisBlockForCurrentShard, err = createGenesisBlockAndApplyInitialBalances(
			stateComponents.AccountsAdapter,
			shardCoordinator,
			stateComponents.AddressConverter,
			genesisConfig,
			uint64(nodesSetup.StartTime),
			validatorStatsRootHash,
		)
		if err != nil {
			return nil, err
		}

		genesisBlocks[shardCoordinator.SelfId()] = genesisBlockForCurrentShard
	}

	argsMetaGenesis := genesis.ArgsMetaGenesisBlockCreator{
		GenesisTime:              uint64(nodesSetup.StartTime),
		Accounts:                 stateComponents.AccountsAdapter,
		AddrConv:                 stateComponents.AddressConverter,
		NodesSetup:               nodesSetup,
		ShardCoordinator:         shardCoordinator,
		Store:                    dataComponents.Store,
		Blkc:                     dataComponents.Blkc,
		Marshalizer:              coreComponents.ProtoMarshalizer,
		Hasher:                   coreComponents.Hasher,
		Uint64ByteSliceConverter: coreComponents.Uint64ByteSliceConverter,
		DataPool:                 dataComponents.Datapool,
		Economics:                economicsData,
		ValidatorStatsRootHash:   validatorStatsRootHash,
		GasMap:                   args.gasSchedule,
	}

	if shardCoordinator.SelfId() != core.MetachainShardId {
		var newShardCoordinator sharding.Coordinator
		var newAccounts state.AccountsAdapter
		newShardCoordinator, newAccounts, err = createInMemoryShardCoordinatorAndAccount(
			coreComponents,
			shardCoordinator.NumberOfShards(),
			core.MetachainShardId,
		)
		if err != nil {
			return nil, err
		}

		newStore, newBlkc, errPoolCreation := createInMemoryStoreBlkc(newShardCoordinator)
		if errPoolCreation != nil {
			return nil, errPoolCreation
		}

		argsMetaGenesis.ShardCoordinator = newShardCoordinator
		argsMetaGenesis.Accounts = newAccounts
		argsMetaGenesis.Store = newStore
		argsMetaGenesis.Blkc = newBlkc
	}

	genesisBlock, err := genesis.CreateMetaGenesisBlock(
		argsMetaGenesis,
	)
	if err != nil {
		return nil, err
	}

	log.Debug("MetaGenesisBlock created",
		"roothash", genesisBlock.GetRootHash(),
		"validatorStatsRootHash", genesisBlock.GetValidatorStatsRootHash(),
	)

	genesisBlocks[core.MetachainShardId] = genesisBlock

	return genesisBlocks, nil
}

func createInMemoryStoreBlkc(
	shardCoordinator sharding.Coordinator,
) (dataRetriever.StorageService, data.ChainHandler, error) {

	cache, _ := storageUnit.NewCache(storageUnit.LRUCache, 10, 1)
	blkc, err := blockchain.NewMetaChain(cache)
	if err != nil {
		return nil, nil, err
	}

	store := dataRetriever.NewChainStorer()
	store.AddStorer(dataRetriever.MetaBlockUnit, createMemUnit())
	store.AddStorer(dataRetriever.BlockHeaderUnit, createMemUnit())
	store.AddStorer(dataRetriever.MetaHdrNonceHashDataUnit, createMemUnit())
	store.AddStorer(dataRetriever.TransactionUnit, createMemUnit())
	store.AddStorer(dataRetriever.RewardTransactionUnit, createMemUnit())
	store.AddStorer(dataRetriever.UnsignedTransactionUnit, createMemUnit())
	store.AddStorer(dataRetriever.MiniBlockUnit, createMemUnit())
	for i := uint32(0); i < shardCoordinator.NumberOfShards(); i++ {
		hdrNonceHashDataUnit := dataRetriever.ShardHdrNonceHashDataUnit + dataRetriever.UnitType(i)
		store.AddStorer(hdrNonceHashDataUnit, createMemUnit())
	}
	store.AddStorer(dataRetriever.HeartbeatUnit, createMemUnit())

	return store, blkc, nil
}

func createGenesisBlockAndApplyInitialBalances(
	accounts state.AccountsAdapter,
	shardCoordinator sharding.Coordinator,
	addressConverter state.AddressConverter,
	genesisConfig *sharding.Genesis,
	startTime uint64,
	validatorStatsRootHash []byte,
) (data.HeaderHandler, error) {

	initialBalances, err := genesisConfig.InitialNodesBalances(shardCoordinator, addressConverter)
	if err != nil {
		return nil, err
	}

	return genesis.CreateShardGenesisBlockFromInitialBalances(
		accounts,
		shardCoordinator,
		addressConverter,
		initialBalances,
		startTime,
		validatorStatsRootHash,
	)
}

func createInMemoryShardCoordinatorAndAccount(
	coreComponents *Core,
	numOfShards uint32,
	shardId uint32,
) (sharding.Coordinator, state.AccountsAdapter, error) {

	newShardCoordinator, err := sharding.NewMultiShardCoordinator(numOfShards, shardId)
	if err != nil {
		return nil, nil, err
	}

	accountFactory, err := factoryState.NewAccountFactoryCreator(factoryState.UserAccount)
	if err != nil {
		return nil, nil, err
	}

	accounts, err := generateInMemoryAccountsAdapter(
		accountFactory,
		coreComponents.Hasher,
		coreComponents.ProtoMarshalizer,
	)
	if err != nil {
		return nil, nil, err
	}

	return newShardCoordinator, accounts, nil
}

func newBlockTracker(
	processArgs *processComponentsFactoryArgs,
	headerValidator process.HeaderConstructionValidator,
	requestHandler process.RequestHandler,
	rounder process.Rounder,
	genesisBlocks map[uint32]data.HeaderHandler,
) (process.BlockTracker, error) {

	argBaseTracker := track.ArgBaseTracker{
		Hasher:           processArgs.coreData.Hasher,
		HeaderValidator:  headerValidator,
		Marshalizer:      processArgs.coreData.ProtoMarshalizer,
		RequestHandler:   requestHandler,
		Rounder:          rounder,
		ShardCoordinator: processArgs.shardCoordinator,
		Store:            processArgs.data.Store,
		StartHeaders:     genesisBlocks,
	}

	if processArgs.shardCoordinator.SelfId() < processArgs.shardCoordinator.NumberOfShards() {
		arguments := track.ArgShardTracker{
			ArgBaseTracker: argBaseTracker,
			PoolsHolder:    processArgs.data.Datapool,
		}

		return track.NewShardBlockTrack(arguments)
	}

	if processArgs.shardCoordinator.SelfId() == core.MetachainShardId {
		arguments := track.ArgMetaTracker{
			ArgBaseTracker: argBaseTracker,
			PoolsHolder:    processArgs.data.Datapool,
		}

		return track.NewMetaBlockTrack(arguments)
	}

	return nil, errors.New("could not create block tracker")
}

func newPendingMiniBlocks(
	store dataRetriever.StorageService,
	marshalizer marshal.Marshalizer,
	dataPool dataRetriever.PoolsHolder,
) (process.PendingMiniBlocksHandler, error) {

	miniBlockHeaderStore := store.GetStorer(dataRetriever.MiniBlockHeaderUnit)
	if check.IfNil(miniBlockHeaderStore) {
		return nil, errors.New("could not create pending miniblocks handler because of empty miniblock header store")
	}

	metaBlocksStore := store.GetStorer(dataRetriever.MetaBlockUnit)
	if check.IfNil(metaBlocksStore) {
		return nil, errors.New("could not create pending miniblocks handler because of empty metablock store")
	}

	argsPendingMiniBlocks := &metachainEpochStart.ArgsPendingMiniBlocks{
		Marshalizer:      marshalizer,
		Storage:          miniBlockHeaderStore,
		MetaBlockPool:    dataPool.Headers(),
		MetaBlockStorage: metaBlocksStore,
	}
	pendingMiniBlocks, err := metachainEpochStart.NewPendingMiniBlocks(argsPendingMiniBlocks)
	if err != nil {
		return nil, err
	}

	return pendingMiniBlocks, nil
}

func newForkDetector(
	rounder consensus.Rounder,
	shardCoordinator sharding.Coordinator,
	headerBlackList process.BlackListHandler,
	blockTracker process.BlockTracker,
	genesisTime int64,
) (process.ForkDetector, error) {
	if shardCoordinator.SelfId() < shardCoordinator.NumberOfShards() {
		return processSync.NewShardForkDetector(rounder, headerBlackList, blockTracker, genesisTime)
	}
	if shardCoordinator.SelfId() == core.MetachainShardId {
		return processSync.NewMetaForkDetector(rounder, headerBlackList, blockTracker, genesisTime)
	}

	return nil, ErrCreateForkDetector
}

func newBlockProcessor(
	processArgs *processComponentsFactoryArgs,
	requestHandler process.RequestHandler,
	forkDetector process.ForkDetector,
	rounder consensus.Rounder,
	epochStartTrigger epochStart.TriggerHandler,
	bootStorer process.BootStorer,
	validatorStatisticsProcessor process.ValidatorStatisticsProcessor,
	headerValidator process.HeaderConstructionValidator,
	blockTracker process.BlockTracker,
	pendingMiniBlocksHandler process.PendingMiniBlocksHandler,
) (process.BlockProcessor, error) {

	shardCoordinator := processArgs.shardCoordinator

	if shardCoordinator.SelfId() < shardCoordinator.NumberOfShards() {
		return newShardBlockProcessor(
			requestHandler,
			processArgs.shardCoordinator,
			processArgs.nodesCoordinator,
			processArgs.data,
			processArgs.coreData,
			processArgs.state,
			forkDetector,
			processArgs.coreServiceContainer,
			processArgs.economicsData,
			rounder,
			epochStartTrigger,
			bootStorer,
			processArgs.gasSchedule,
			processArgs.stateCheckpointModulus,
			headerValidator,
			blockTracker,
		)
	}
	if shardCoordinator.SelfId() == core.MetachainShardId {
		return newMetaBlockProcessor(
			requestHandler,
			processArgs.shardCoordinator,
			processArgs.nodesCoordinator,
			processArgs.data,
			processArgs.coreData,
			processArgs.state,
			forkDetector,
			processArgs.coreServiceContainer,
			processArgs.economicsData,
			validatorStatisticsProcessor,
			rounder,
			epochStartTrigger,
			bootStorer,
			headerValidator,
			blockTracker,
			pendingMiniBlocksHandler,
			processArgs.stateCheckpointModulus,
			processArgs.crypto.MessageSignVerifier,
			processArgs.gasSchedule,
		)
	}

	return nil, errors.New("could not create block processor")
}

func newShardBlockProcessor(
	requestHandler process.RequestHandler,
	shardCoordinator sharding.Coordinator,
	nodesCoordinator sharding.NodesCoordinator,
	data *Data,
	core *Core,
	stateComponents *State,
	forkDetector process.ForkDetector,
	coreServiceContainer serviceContainer.Core,
	economics *economics.EconomicsData,
	rounder consensus.Rounder,
	epochStartTrigger epochStart.TriggerHandler,
	bootStorer process.BootStorer,
	gasSchedule map[string]map[string]uint64,
	stateCheckpointModulus uint,
	headerValidator process.HeaderConstructionValidator,
	blockTracker process.BlockTracker,
) (process.BlockProcessor, error) {
	argsParser := vmcommon.NewAtArgumentParser()

	argsHook := hooks.ArgBlockChainHook{
		Accounts:         stateComponents.AccountsAdapter,
		AddrConv:         stateComponents.AddressConverter,
		StorageService:   data.Store,
		BlockChain:       data.Blkc,
		ShardCoordinator: shardCoordinator,
		Marshalizer:      core.ProtoMarshalizer,
		Uint64Converter:  core.Uint64ByteSliceConverter,
	}
	vmFactory, err := shard.NewVMContainerFactory(economics.MaxGasLimitPerBlock(), gasSchedule, argsHook)
	if err != nil {
		return nil, err
	}

	vmContainer, err := vmFactory.Create()
	if err != nil {
		return nil, err
	}

	interimProcFactory, err := shard.NewIntermediateProcessorsContainerFactory(
		shardCoordinator,
		core.ProtoMarshalizer,
		core.Hasher,
		stateComponents.AddressConverter,
		data.Store,
		data.Datapool,
		economics,
	)
	if err != nil {
		return nil, err
	}

	interimProcContainer, err := interimProcFactory.Create()
	if err != nil {
		return nil, err
	}

	scForwarder, err := interimProcContainer.Get(dataBlock.SmartContractResultBlock)
	if err != nil {
		return nil, err
	}

	receiptTxInterim, err := interimProcContainer.Get(dataBlock.ReceiptBlock)
	if err != nil {
		return nil, err
	}

	badTxInterim, err := interimProcContainer.Get(dataBlock.InvalidBlock)
	if err != nil {
		return nil, err
	}

	txTypeHandler, err := coordinator.NewTxTypeHandler(stateComponents.AddressConverter, shardCoordinator, stateComponents.AccountsAdapter)
	if err != nil {
		return nil, err
	}

	gasHandler, err := preprocess.NewGasComputation(economics)
	if err != nil {
		return nil, err
	}

	txFeeHandler, err := postprocess.NewFeeAccumulator()
	if err != nil {
		return nil, err
	}

	argsNewScProcessor := smartContract.ArgsNewSmartContractProcessor{
		VmContainer:   vmContainer,
		ArgsParser:    argsParser,
		Hasher:        core.Hasher,
		Marshalizer:   core.ProtoMarshalizer,
		AccountsDB:    stateComponents.AccountsAdapter,
		TempAccounts:  vmFactory.BlockChainHookImpl(),
		AdrConv:       stateComponents.AddressConverter,
		Coordinator:   shardCoordinator,
		ScrForwarder:  scForwarder,
		TxFeeHandler:  txFeeHandler,
		EconomicsFee:  economics,
		TxTypeHandler: txTypeHandler,
		GasHandler:    gasHandler,
		GasMap:        gasSchedule,
	}
	scProcessor, err := smartContract.NewSmartContractProcessor(argsNewScProcessor)
	if err != nil {
		return nil, err
	}

	rewardsTxProcessor, err := rewardTransaction.NewRewardTxProcessor(
		stateComponents.AccountsAdapter,
		stateComponents.AddressConverter,
		shardCoordinator,
	)
	if err != nil {
		return nil, err
	}

	transactionProcessor, err := transaction.NewTxProcessor(
		stateComponents.AccountsAdapter,
		core.Hasher,
		stateComponents.AddressConverter,
		core.ProtoMarshalizer,
		shardCoordinator,
		scProcessor,
		txFeeHandler,
		txTypeHandler,
		economics,
		receiptTxInterim,
		badTxInterim,
	)
	if err != nil {
		return nil, errors.New("could not create transaction statisticsProcessor: " + err.Error())
	}

	miniBlocksCompacter, err := preprocess.NewMiniBlocksCompaction(economics, shardCoordinator, gasHandler)
	if err != nil {
		return nil, err
	}

	preProcFactory, err := shard.NewPreProcessorsContainerFactory(
		shardCoordinator,
		data.Store,
		core.ProtoMarshalizer,
		core.Hasher,
		data.Datapool,
		stateComponents.AddressConverter,
		stateComponents.AccountsAdapter,
		requestHandler,
		transactionProcessor,
		scProcessor,
		scProcessor,
		rewardsTxProcessor,
		economics,
		miniBlocksCompacter,
		gasHandler,
		blockTracker,
	)
	if err != nil {
		return nil, err
	}

	preProcContainer, err := preProcFactory.Create()
	if err != nil {
		return nil, err
	}

	txCoordinator, err := coordinator.NewTransactionCoordinator(
		core.Hasher,
		core.ProtoMarshalizer,
		shardCoordinator,
		stateComponents.AccountsAdapter,
		data.Datapool.MiniBlocks(),
		requestHandler,
		preProcContainer,
		interimProcContainer,
		gasHandler,
	)
	if err != nil {
		return nil, err
	}

	txPoolsCleaner, err := poolsCleaner.NewTxsPoolsCleaner(
		stateComponents.AccountsAdapter,
		shardCoordinator,
		data.Datapool,
		stateComponents.AddressConverter,
		economics,
	)
	if err != nil {
		return nil, err
	}

	accountsDb := make(map[state.AccountsDbIdentifier]state.AccountsAdapter)
	accountsDb[state.UserAccountsState] = stateComponents.AccountsAdapter

	argumentsBaseProcessor := block.ArgBaseProcessor{
		AccountsDB:             accountsDb,
		ForkDetector:           forkDetector,
		Hasher:                 core.Hasher,
		Marshalizer:            core.ProtoMarshalizer,
		Store:                  data.Store,
		ShardCoordinator:       shardCoordinator,
		NodesCoordinator:       nodesCoordinator,
		Uint64Converter:        core.Uint64ByteSliceConverter,
		RequestHandler:         requestHandler,
		Core:                   coreServiceContainer,
		BlockChainHook:         vmFactory.BlockChainHookImpl(),
		TxCoordinator:          txCoordinator,
		Rounder:                rounder,
		EpochStartTrigger:      epochStartTrigger,
		HeaderValidator:        headerValidator,
		BootStorer:             bootStorer,
		BlockTracker:           blockTracker,
		DataPool:               data.Datapool,
		FeeHandler:             txFeeHandler,
		BlockChain:             data.Blkc,
		StateCheckpointModulus: stateCheckpointModulus,
	}
	arguments := block.ArgShardProcessor{
		ArgBaseProcessor: argumentsBaseProcessor,
		TxsPoolsCleaner:  txPoolsCleaner,
	}

	blockProcessor, err := block.NewShardProcessor(arguments)
	if err != nil {
		return nil, errors.New("could not create block statisticsProcessor: " + err.Error())
	}

	err = blockProcessor.SetAppStatusHandler(core.StatusHandler)
	if err != nil {
		return nil, err
	}

	return blockProcessor, nil
}

func newMetaBlockProcessor(
	requestHandler process.RequestHandler,
	shardCoordinator sharding.Coordinator,
	nodesCoordinator sharding.NodesCoordinator,
	data *Data,
	core *Core,
	stateComponents *State,
	forkDetector process.ForkDetector,
	coreServiceContainer serviceContainer.Core,
	economicsData *economics.EconomicsData,
	validatorStatisticsProcessor process.ValidatorStatisticsProcessor,
	rounder consensus.Rounder,
	epochStartTrigger epochStart.TriggerHandler,
	bootStorer process.BootStorer,
	headerValidator process.HeaderConstructionValidator,
	blockTracker process.BlockTracker,
	pendingMiniBlocksHandler process.PendingMiniBlocksHandler,
	stateCheckpointModulus uint,
	messageSignVerifier vm.MessageSignVerifier,
	gasSchedule map[string]map[string]uint64,
) (process.BlockProcessor, error) {

	argsHook := hooks.ArgBlockChainHook{
		Accounts:         stateComponents.AccountsAdapter,
		AddrConv:         stateComponents.AddressConverter,
		StorageService:   data.Store,
		BlockChain:       data.Blkc,
		ShardCoordinator: shardCoordinator,
		Marshalizer:      core.ProtoMarshalizer,
		Uint64Converter:  core.Uint64ByteSliceConverter,
	}
	vmFactory, err := metachain.NewVMContainerFactory(argsHook, economicsData, messageSignVerifier, gasSchedule)
	if err != nil {
		return nil, err
	}

	argsParser := vmcommon.NewAtArgumentParser()

	vmContainer, err := vmFactory.Create()
	if err != nil {
		return nil, err
	}

	interimProcFactory, err := metachain.NewIntermediateProcessorsContainerFactory(
		shardCoordinator,
		core.ProtoMarshalizer,
		core.Hasher,
		stateComponents.AddressConverter,
		data.Store,
		data.Datapool,
	)
	if err != nil {
		return nil, err
	}

	interimProcContainer, err := interimProcFactory.Create()
	if err != nil {
		return nil, err
	}

	scForwarder, err := interimProcContainer.Get(dataBlock.SmartContractResultBlock)
	if err != nil {
		return nil, err
	}

	txTypeHandler, err := coordinator.NewTxTypeHandler(stateComponents.AddressConverter, shardCoordinator, stateComponents.AccountsAdapter)
	if err != nil {
		return nil, err
	}

	gasHandler, err := preprocess.NewGasComputation(economicsData)
	if err != nil {
		return nil, err
	}

	txFeeHandler, err := postprocess.NewFeeAccumulator()
	if err != nil {
		return nil, err
	}

	argsNewScProcessor := smartContract.ArgsNewSmartContractProcessor{
		VmContainer:   vmContainer,
		ArgsParser:    argsParser,
		Hasher:        core.Hasher,
		Marshalizer:   core.ProtoMarshalizer,
		AccountsDB:    stateComponents.AccountsAdapter,
		TempAccounts:  vmFactory.BlockChainHookImpl(),
		AdrConv:       stateComponents.AddressConverter,
		Coordinator:   shardCoordinator,
		ScrForwarder:  scForwarder,
		TxFeeHandler:  txFeeHandler,
		EconomicsFee:  economicsData,
		TxTypeHandler: txTypeHandler,
		GasHandler:    gasHandler,
		GasMap:        gasSchedule,
	}
	scProcessor, err := smartContract.NewSmartContractProcessor(argsNewScProcessor)
	if err != nil {
		return nil, err
	}

	transactionProcessor, err := transaction.NewMetaTxProcessor(
		stateComponents.AccountsAdapter,
		stateComponents.AddressConverter,
		shardCoordinator,
		scProcessor,
		txTypeHandler,
		economicsData,
	)
	if err != nil {
		return nil, errors.New("could not create transaction processor: " + err.Error())
	}

	miniBlocksCompacter, err := preprocess.NewMiniBlocksCompaction(economicsData, shardCoordinator, gasHandler)
	if err != nil {
		return nil, err
	}

	preProcFactory, err := metachain.NewPreProcessorsContainerFactory(
		shardCoordinator,
		data.Store,
		core.ProtoMarshalizer,
		core.Hasher,
		data.Datapool,
		stateComponents.AccountsAdapter,
		requestHandler,
		transactionProcessor,
		scProcessor,
		economicsData,
		miniBlocksCompacter,
		gasHandler,
		blockTracker,
	)
	if err != nil {
		return nil, err
	}

	preProcContainer, err := preProcFactory.Create()
	if err != nil {
		return nil, err
	}

	txCoordinator, err := coordinator.NewTransactionCoordinator(
		core.Hasher,
		core.ProtoMarshalizer,
		shardCoordinator,
		stateComponents.AccountsAdapter,
		data.Datapool.MiniBlocks(),
		requestHandler,
		preProcContainer,
		interimProcContainer,
		gasHandler,
	)
	if err != nil {
		return nil, err
	}

	scDataGetter, err := smartContract.NewSCQueryService(vmContainer, economicsData.MaxGasLimitPerBlock())
	if err != nil {
		return nil, err
	}

	argsStaking := scToProtocol.ArgStakingToPeer{
		AdrConv:          stateComponents.BLSAddressConverter,
		Hasher:           core.Hasher,
		ProtoMarshalizer: core.ProtoMarshalizer,
		VmMarshalizer:    core.VmMarshalizer,
		PeerState:        stateComponents.PeerAccounts,
		BaseState:        stateComponents.AccountsAdapter,
		ArgParser:        argsParser,
		CurrTxs:          data.Datapool.CurrentBlockTxs(),
		ScQuery:          scDataGetter,
	}
	smartContractToProtocol, err := scToProtocol.NewStakingToPeer(argsStaking)
	if err != nil {
		return nil, err
	}

	argsEpochStartData := metachainEpochStart.ArgsNewEpochStartData{
		Marshalizer:       core.ProtoMarshalizer,
		Hasher:            core.Hasher,
		Store:             data.Store,
		DataPool:          data.Datapool,
		BlockTracker:      blockTracker,
		ShardCoordinator:  shardCoordinator,
		EpochStartTrigger: epochStartTrigger,
	}
	epochStartDataCreator, err := metachainEpochStart.NewEpochStartData(argsEpochStartData)
	if err != nil {
		return nil, err
	}

	argsEpochEconomics := metachainEpochStart.ArgsNewEpochEconomics{
<<<<<<< HEAD
		Marshalizer:      core.Marshalizer,
		Hasher:           core.Hasher,
=======
		Marshalizer:      core.ProtoMarshalizer,
>>>>>>> 9a90e47c
		Store:            data.Store,
		ShardCoordinator: shardCoordinator,
		NodesCoordinator: nodesCoordinator,
		RewardsHandler:   economicsData,
		RoundTime:        rounder,
	}
	epochEconomics, err := metachainEpochStart.NewEndOfEpochEconomicsDataCreator(argsEpochEconomics)
	if err != nil {
		return nil, err
	}

	rewardsStorage := data.Store.GetStorer(dataRetriever.RewardTransactionUnit)
	miniBlockStorage := data.Store.GetStorer(dataRetriever.MiniBlockUnit)
	argsEpochRewards := metachainEpochStart.ArgsNewRewardsCreator{
		ShardCoordinator: shardCoordinator,
		AddrConverter:    stateComponents.AddressConverter,
		RewardsStorage:   rewardsStorage,
		MiniBlockStorage: miniBlockStorage,
		Hasher:           core.Hasher,
		Marshalizer:      core.ProtoMarshalizer,
	}
	epochRewards, err := metachainEpochStart.NewEpochStartRewardsCreator(argsEpochRewards)
	if err != nil {
		return nil, err
	}

	accountsDb := make(map[state.AccountsDbIdentifier]state.AccountsAdapter)
	accountsDb[state.UserAccountsState] = stateComponents.AccountsAdapter
	accountsDb[state.PeerAccountsState] = stateComponents.PeerAccounts

	argumentsBaseProcessor := block.ArgBaseProcessor{
		AccountsDB:                   accountsDb,
		ForkDetector:                 forkDetector,
		Hasher:                       core.Hasher,
		Marshalizer:                  core.ProtoMarshalizer,
		Store:                        data.Store,
		ShardCoordinator:             shardCoordinator,
		NodesCoordinator:             nodesCoordinator,
		Uint64Converter:              core.Uint64ByteSliceConverter,
		RequestHandler:               requestHandler,
		Core:                         coreServiceContainer,
		BlockChainHook:               vmFactory.BlockChainHookImpl(),
		TxCoordinator:                txCoordinator,
		ValidatorStatisticsProcessor: validatorStatisticsProcessor,
		EpochStartTrigger:            epochStartTrigger,
		Rounder:                      rounder,
		HeaderValidator:              headerValidator,
		BootStorer:                   bootStorer,
		BlockTracker:                 blockTracker,
		DataPool:                     data.Datapool,
		FeeHandler:                   txFeeHandler,
		BlockChain:                   data.Blkc,
		StateCheckpointModulus:       stateCheckpointModulus,
	}
	arguments := block.ArgMetaProcessor{
		ArgBaseProcessor:         argumentsBaseProcessor,
		SCDataGetter:             scDataGetter,
		SCToProtocol:             smartContractToProtocol,
		PendingMiniBlocksHandler: pendingMiniBlocksHandler,
		EpochStartDataCreator:    epochStartDataCreator,
		EpochEconomics:           epochEconomics,
		EpochRewardsCreator:      epochRewards,
	}

	metaProcessor, err := block.NewMetaProcessor(arguments)
	if err != nil {
		return nil, errors.New("could not create block processor: " + err.Error())
	}

	err = metaProcessor.SetAppStatusHandler(core.StatusHandler)
	if err != nil {
		return nil, err
	}

	return metaProcessor, nil
}

func newValidatorStatisticsProcessor(
	processComponents *processComponentsFactoryArgs,
) (process.ValidatorStatisticsProcessor, error) {

	storageService := processComponents.data.Store

	var peerDataPool peer.DataPool = processComponents.data.Datapool
	if processComponents.shardCoordinator.SelfId() < processComponents.shardCoordinator.NumberOfShards() {
		peerDataPool = processComponents.data.Datapool
	}

	arguments := peer.ArgValidatorStatisticsProcessor{
		PeerAdapter:         processComponents.state.PeerAccounts,
		AdrConv:             processComponents.state.BLSAddressConverter,
		NodesCoordinator:    processComponents.nodesCoordinator,
		ShardCoordinator:    processComponents.shardCoordinator,
		DataPool:            peerDataPool,
		StorageService:      storageService,
		Marshalizer:         processComponents.coreData.ProtoMarshalizer,
		StakeValue:          processComponents.economicsData.GenesisNodePrice(),
		Rater:               processComponents.rater,
		MaxComputableRounds: processComponents.maxComputableRounds,
		RewardsHandler:      processComponents.economicsData,
		StartEpoch:          processComponents.startEpochNum,
	}

	validatorStatisticsProcessor, err := peer.NewValidatorStatisticsProcessor(arguments)
	if err != nil {
		return nil, err
	}

	return validatorStatisticsProcessor, nil
}

func generateInMemoryAccountsAdapter(
	accountFactory state.AccountFactory,
	hasher hashing.Hasher,
	marshalizer marshal.Marshalizer,
) (state.AccountsAdapter, error) {
	trieStorage, err := trie.NewTrieStorageManagerWithoutPruning(createMemUnit())
	if err != nil {
		return nil, err
	}

	tr, err := trie.NewTrie(trieStorage, marshalizer, hasher)
	if err != nil {
		return nil, err
	}

	adb, err := state.NewAccountsDB(tr, hasher, marshalizer, accountFactory)
	if err != nil {
		return nil, err
	}

	return adb, nil
}

func createMemUnit() storage.Storer {
	cache, err := storageUnit.NewCache(storageUnit.LRUCache, 10, 1)
	if err != nil {
		log.Error("error creating cache for mem unit " + err.Error())
		return nil
	}

	unit, err := storageUnit.NewStorageUnit(cache, memorydb.New())
	if err != nil {
		log.Error("error creating unit " + err.Error())
		return nil
	}

	return unit
}

// GetSigningParams returns a key generator, a private key, and a public key
func GetSigningParams(
	ctx *cli.Context,
	skName string,
	skIndexName string,
	skPemFileName string,
	suite crypto.Suite,
) (keyGen crypto.KeyGenerator, privKey crypto.PrivateKey, pubKey crypto.PublicKey, err error) {

	sk, err := getSk(ctx, skName, skIndexName, skPemFileName)
	if err != nil {
		return nil, nil, nil, err
	}

	keyGen = signing.NewKeyGenerator(suite)

	privKey, err = keyGen.PrivateKeyFromByteArray(sk)
	if err != nil {
		return nil, nil, nil, err
	}

	pubKey = privKey.GeneratePublic()

	return keyGen, privKey, pubKey, err
}

// GetPkEncoded returns the encoded public key
func GetPkEncoded(pubKey crypto.PublicKey) string {
	pk, err := pubKey.ToByteArray()
	if err != nil {
		return err.Error()
	}

	return encodeAddress(pk)
}

func encodeAddress(address []byte) string {
	return hex.EncodeToString(address)
}

func decodeAddress(address string) ([]byte, error) {
	return hex.DecodeString(address)
}

func getSk(
	ctx *cli.Context,
	skName string,
	skIndexName string,
	skPemFileName string,
) ([]byte, error) {

	//if flag is defined, it shall overwrite what was read from pem file
	if ctx.GlobalIsSet(skName) {
		encodedSk := []byte(ctx.GlobalString(skName))
		return decodeAddress(string(encodedSk))
	}

	skIndex := ctx.GlobalInt(skIndexName)
	encodedSk, err := core.LoadSkFromPemFile(skPemFileName, skIndex)
	if err != nil {
		return nil, err
	}

	return decodeAddress(string(encodedSk))
}<|MERGE_RESOLUTION|>--- conflicted
+++ resolved
@@ -2245,12 +2245,8 @@
 	}
 
 	argsEpochEconomics := metachainEpochStart.ArgsNewEpochEconomics{
-<<<<<<< HEAD
-		Marshalizer:      core.Marshalizer,
+		Marshalizer:      core.ProtoMarshalizer,
 		Hasher:           core.Hasher,
-=======
-		Marshalizer:      core.ProtoMarshalizer,
->>>>>>> 9a90e47c
 		Store:            data.Store,
 		ShardCoordinator: shardCoordinator,
 		NodesCoordinator: nodesCoordinator,
