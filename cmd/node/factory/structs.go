--- conflicted
+++ resolved
@@ -1415,11 +1415,8 @@
 		ValidatorStatsRootHash:   validatorStatsRootHash,
 		GasMap:                   args.gasSchedule,
 		VirtualMachineConfig:     args.coreComponents.config.VirtualMachineConfig,
-<<<<<<< HEAD
+		TxLogsProcessor:          args.txLogsProcessor,
 		HardForkConfig:           args.coreComponents.config.Hardfork,
-=======
-		TxLogsProcessor:          args.txLogsProcessor,
->>>>>>> 0a4cb218
 	}
 
 	gbc, err := genesisProcess.NewGenesisBlockCreator(arg)
