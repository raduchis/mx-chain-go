--- conflicted
+++ resolved
@@ -13,7 +13,7 @@
 	"github.com/ElrondNetwork/elrond-go/config"
 	"github.com/ElrondNetwork/elrond-go/consensus"
 	"github.com/ElrondNetwork/elrond-go/consensus/round"
-	corePackage "github.com/ElrondNetwork/elrond-go/core"
+	"github.com/ElrondNetwork/elrond-go/core"
 	"github.com/ElrondNetwork/elrond-go/core/check"
 	"github.com/ElrondNetwork/elrond-go/core/partitioning"
 	"github.com/ElrondNetwork/elrond-go/core/serviceContainer"
@@ -134,7 +134,7 @@
 	Marshalizer              marshal.Marshalizer
 	TriesContainer           state.TriesHolder
 	Uint64ByteSliceConverter typeConverters.Uint64ByteSliceConverter
-	StatusHandler            corePackage.AppStatusHandler
+	StatusHandler            core.AppStatusHandler
 	ChainID                  []byte
 }
 
@@ -778,11 +778,7 @@
 		return errors.New("genesis block does not exists")
 	}
 
-<<<<<<< HEAD
-	genesisBlockHash, err := corePackage.CalculateHash(args.core.Marshalizer, args.core.Hasher, genesisBlock)
-=======
 	genesisBlockHash, err := core.CalculateHash(args.coreData.Marshalizer, args.coreData.Hasher, genesisBlock)
->>>>>>> a6a9ec50
 	if err != nil {
 		return err
 	}
@@ -940,7 +936,7 @@
 
 // CreateSoftwareVersionChecker will create a new software version checker and will start check if a new software version
 // is available
-func CreateSoftwareVersionChecker(statusHandler corePackage.AppStatusHandler) (*softwareVersion.SoftwareVersionChecker, error) {
+func CreateSoftwareVersionChecker(statusHandler core.AppStatusHandler) (*softwareVersion.SoftwareVersionChecker, error) {
 	softwareVersionCheckerFactory, err := factorySoftwareVersion.NewSoftwareVersionFactory(statusHandler)
 	if err != nil {
 		return nil, err
@@ -974,7 +970,7 @@
 	return nil, errors.New("no marshalizer provided in config file")
 }
 
-func createBlockChainFromConfig(config *config.Config, coordinator sharding.Coordinator, ash corePackage.AppStatusHandler) (data.ChainHandler, error) {
+func createBlockChainFromConfig(config *config.Config, coordinator sharding.Coordinator, ash core.AppStatusHandler) (data.ChainHandler, error) {
 	badBlockCache, err := storageUnit.NewCache(
 		storageUnit.CacheType(config.BadBlocksCache.Type),
 		config.BadBlocksCache.Size,
@@ -1295,33 +1291,6 @@
 ) (process.InterceptorsContainerFactory, process.BlackListHandler, error) {
 
 	headerBlackList := timecache.NewTimeCache(timeSpanForBadHeaders)
-<<<<<<< HEAD
-	interceptorContainerFactory, err := shard.NewInterceptorsContainerFactory(
-		state.AccountsAdapter,
-		shardCoordinator,
-		nodesCoordinator,
-		network.NetMessenger,
-		data.Store,
-		dataCore.Marshalizer,
-		dataCore.Hasher,
-		crypto.TxSignKeyGen,
-		crypto.BlockSignKeyGen,
-		crypto.TxSingleSigner,
-		crypto.SingleSigner,
-		crypto.MultiSigner,
-		data.Datapool,
-		state.AddressConverter,
-		corePackage.MaxTxNonceDeltaAllowed,
-		economics,
-		headerBlackList,
-		headerSigVerifier,
-		dataCore.ChainID,
-		sizeCheckDelta,
-		validityAttester,
-		epochStartTrigger,
-		network.AntifloodHandler,
-	)
-=======
 	shardInterceptorsContainerFactoryArgs := interceptorscontainer.ShardInterceptorsContainerFactoryArgs{
 		Accounts:               state.AccountsAdapter,
 		ShardCoordinator:       shardCoordinator,
@@ -1345,9 +1314,9 @@
 		SizeCheckDelta:         sizeCheckDelta,
 		ValidityAttester:       validityAttester,
 		EpochStartTrigger:      epochStartTrigger,
+		AntifloodHandler: 		network.AntifloodHandler,
 	}
 	interceptorContainerFactory, err := interceptorscontainer.NewShardInterceptorsContainerFactory(shardInterceptorsContainerFactoryArgs)
->>>>>>> a6a9ec50
 	if err != nil {
 		return nil, nil, err
 	}
@@ -1370,33 +1339,6 @@
 	epochStartTrigger process.EpochStartTriggerHandler,
 ) (process.InterceptorsContainerFactory, process.BlackListHandler, error) {
 	headerBlackList := timecache.NewTimeCache(timeSpanForBadHeaders)
-<<<<<<< HEAD
-	interceptorContainerFactory, err := metachain.NewInterceptorsContainerFactory(
-		shardCoordinator,
-		nodesCoordinator,
-		network.NetMessenger,
-		data.Store,
-		dataCore.Marshalizer,
-		dataCore.Hasher,
-		crypto.MultiSigner,
-		data.Datapool,
-		state.AccountsAdapter,
-		state.AddressConverter,
-		crypto.TxSingleSigner,
-		crypto.SingleSigner,
-		crypto.TxSignKeyGen,
-		crypto.BlockSignKeyGen,
-		corePackage.MaxTxNonceDeltaAllowed,
-		economics,
-		headerBlackList,
-		headerSigVerifier,
-		dataCore.ChainID,
-		sizeCheckDelta,
-		validityAttester,
-		epochStartTrigger,
-		network.AntifloodHandler,
-	)
-=======
 	metaInterceptorsContainerFactoryArgs := interceptorscontainer.MetaInterceptorsContainerFactoryArgs{
 		ShardCoordinator:       shardCoordinator,
 		NodesCoordinator:       nodesCoordinator,
@@ -1420,9 +1362,9 @@
 		SizeCheckDelta:         sizeCheckDelta,
 		ValidityAttester:       validityAttester,
 		EpochStartTrigger:      epochStartTrigger,
+		AntifloodHandler: 		network.AntifloodHandler,
 	}
 	interceptorContainerFactory, err := interceptorscontainer.NewMetaInterceptorsContainerFactory(metaInterceptorsContainerFactoryArgs)
->>>>>>> a6a9ec50
 	if err != nil {
 		return nil, nil, err
 	}
@@ -1443,20 +1385,6 @@
 		return nil, err
 	}
 
-<<<<<<< HEAD
-	resolversContainerFactory, err := shardfactoryDataRetriever.NewResolversContainerFactory(
-		shardCoordinator,
-		network.NetMessenger,
-		data.Store,
-		core.Marshalizer,
-		data.Datapool,
-		core.Uint64ByteSliceConverter,
-		dataPacker,
-		core.TriesContainer,
-		sizeCheckDelta,
-		network.AntifloodHandler,
-	)
-=======
 	resolversContainerFactoryArgs := resolverscontainer.FactoryArgs{
 		ShardCoordinator:         shardCoordinator,
 		Messenger:                network.NetMessenger,
@@ -1467,9 +1395,9 @@
 		DataPacker:               dataPacker,
 		TriesContainer:           core.TriesContainer,
 		SizeCheckDelta:           sizeCheckDelta,
+		AntifloodHandler:		  network.AntifloodHandler,
 	}
 	resolversContainerFactory, err := resolverscontainer.NewShardResolversContainerFactory(resolversContainerFactoryArgs)
->>>>>>> a6a9ec50
 	if err != nil {
 		return nil, err
 	}
@@ -1489,20 +1417,6 @@
 		return nil, err
 	}
 
-<<<<<<< HEAD
-	resolversContainerFactory, err := metafactoryDataRetriever.NewResolversContainerFactory(
-		shardCoordinator,
-		network.NetMessenger,
-		data.Store,
-		core.Marshalizer,
-		data.Datapool,
-		core.Uint64ByteSliceConverter,
-		dataPacker,
-		core.TriesContainer,
-		sizeCheckDelta,
-		network.AntifloodHandler,
-	)
-=======
 	resolversContainerFactoryArgs := resolverscontainer.FactoryArgs{
 		ShardCoordinator:         shardCoordinator,
 		Messenger:                network.NetMessenger,
@@ -1513,9 +1427,9 @@
 		DataPacker:               dataPacker,
 		TriesContainer:           core.TriesContainer,
 		SizeCheckDelta:           sizeCheckDelta,
+		AntifloodHandler:		  network.AntifloodHandler,
 	}
 	resolversContainerFactory, err := resolverscontainer.NewMetaResolversContainerFactory(resolversContainerFactoryArgs)
->>>>>>> a6a9ec50
 	if err != nil {
 		return nil, err
 	}
@@ -2503,7 +2417,7 @@
 	}
 
 	skIndex := ctx.GlobalInt(skIndexName)
-	encodedSk, err := corePackage.LoadSkFromPemFile(skPemFileName, skIndex)
+	encodedSk, err := core.LoadSkFromPemFile(skPemFileName, skIndex)
 	if err != nil {
 		return nil, err
 	}
