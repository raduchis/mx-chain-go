package factory

import (
	"context"
	"crypto/ecdsa"
	"crypto/rand"
	"encoding/hex"
	"errors"
	"fmt"
	"io"
	"math/big"
	"path/filepath"
	"time"

	"github.com/ElrondNetwork/elrond-go/config"
	"github.com/ElrondNetwork/elrond-go/consensus"
	"github.com/ElrondNetwork/elrond-go/consensus/round"
	"github.com/ElrondNetwork/elrond-go/core"
	"github.com/ElrondNetwork/elrond-go/core/genesis"
	"github.com/ElrondNetwork/elrond-go/core/logger"
	"github.com/ElrondNetwork/elrond-go/core/partitioning"
	"github.com/ElrondNetwork/elrond-go/core/serviceContainer"
	"github.com/ElrondNetwork/elrond-go/crypto"
	"github.com/ElrondNetwork/elrond-go/crypto/signing"
	"github.com/ElrondNetwork/elrond-go/crypto/signing/kyber"
	blsMultiSig "github.com/ElrondNetwork/elrond-go/crypto/signing/kyber/multisig"
	"github.com/ElrondNetwork/elrond-go/crypto/signing/kyber/singlesig"
	"github.com/ElrondNetwork/elrond-go/crypto/signing/multisig"
	"github.com/ElrondNetwork/elrond-go/data"
	"github.com/ElrondNetwork/elrond-go/data/address"
	dataBlock "github.com/ElrondNetwork/elrond-go/data/block"
	"github.com/ElrondNetwork/elrond-go/data/blockchain"
	"github.com/ElrondNetwork/elrond-go/data/state"
	"github.com/ElrondNetwork/elrond-go/data/state/addressConverters"
	factoryState "github.com/ElrondNetwork/elrond-go/data/state/factory"
	"github.com/ElrondNetwork/elrond-go/data/trie"
	"github.com/ElrondNetwork/elrond-go/data/typeConverters"
	"github.com/ElrondNetwork/elrond-go/data/typeConverters/uint64ByteSlice"
	"github.com/ElrondNetwork/elrond-go/dataRetriever"
	"github.com/ElrondNetwork/elrond-go/dataRetriever/dataPool"
	"github.com/ElrondNetwork/elrond-go/dataRetriever/factory/containers"
	metafactoryDataRetriever "github.com/ElrondNetwork/elrond-go/dataRetriever/factory/metachain"
	shardfactoryDataRetriever "github.com/ElrondNetwork/elrond-go/dataRetriever/factory/shard"
	"github.com/ElrondNetwork/elrond-go/dataRetriever/requestHandlers"
	"github.com/ElrondNetwork/elrond-go/dataRetriever/shardedData"
	"github.com/ElrondNetwork/elrond-go/hashing"
	"github.com/ElrondNetwork/elrond-go/hashing/blake2b"
	"github.com/ElrondNetwork/elrond-go/hashing/sha256"
	"github.com/ElrondNetwork/elrond-go/marshal"
	"github.com/ElrondNetwork/elrond-go/ntp"
	"github.com/ElrondNetwork/elrond-go/p2p"
	"github.com/ElrondNetwork/elrond-go/p2p/libp2p"
	factoryP2P "github.com/ElrondNetwork/elrond-go/p2p/libp2p/factory"
	"github.com/ElrondNetwork/elrond-go/p2p/loadBalancer"
	"github.com/ElrondNetwork/elrond-go/process"
	"github.com/ElrondNetwork/elrond-go/process/block"
	"github.com/ElrondNetwork/elrond-go/process/block/poolsCleaner"
	"github.com/ElrondNetwork/elrond-go/process/coordinator"
	"github.com/ElrondNetwork/elrond-go/process/economics"
	"github.com/ElrondNetwork/elrond-go/process/factory"
	"github.com/ElrondNetwork/elrond-go/process/factory/metachain"
	"github.com/ElrondNetwork/elrond-go/process/factory/shard"
	"github.com/ElrondNetwork/elrond-go/process/peer"
	"github.com/ElrondNetwork/elrond-go/process/rewardTransaction"
	"github.com/ElrondNetwork/elrond-go/process/smartContract"
	processSync "github.com/ElrondNetwork/elrond-go/process/sync"
	"github.com/ElrondNetwork/elrond-go/process/transaction"
	"github.com/ElrondNetwork/elrond-go/sharding"
	"github.com/ElrondNetwork/elrond-go/statusHandler"
	factoryViews "github.com/ElrondNetwork/elrond-go/statusHandler/factory"
	"github.com/ElrondNetwork/elrond-go/statusHandler/view"
	"github.com/ElrondNetwork/elrond-go/storage"
	"github.com/ElrondNetwork/elrond-go/storage/memorydb"
	"github.com/ElrondNetwork/elrond-go/storage/storageUnit"
	"github.com/btcsuite/btcd/btcec"
	libp2pCrypto "github.com/libp2p/go-libp2p-core/crypto"
	"github.com/urfave/cli"
)

const (
	// BlsHashSize specifies the hash size for using bls scheme
	BlsHashSize = 16

	// BlsConsensusType specifies te signature scheme used in the consensus
	BlsConsensusType = "bls"

	// BnConsensusType specifies te signature scheme used in the consensus
	BnConsensusType = "bn"

	// MaxTxsToRequest specifies the maximum number of txs to request
	MaxTxsToRequest = 100
)

var log = logger.DefaultLogger()

const maxTxNonceDeltaAllowed = 15000

// ErrCreateForkDetector signals that a fork detector could not be created
//TODO: Extract all others error messages from this file in some defined errors
var ErrCreateForkDetector = errors.New("could not create fork detector")

// Network struct holds the network components of the Elrond protocol
type Network struct {
	NetMessenger p2p.Messenger
}

// Core struct holds the core components of the Elrond protocol
type Core struct {
	Hasher                   hashing.Hasher
	Marshalizer              marshal.Marshalizer
	Trie                     data.Trie
	Uint64ByteSliceConverter typeConverters.Uint64ByteSliceConverter
	StatusHandler            core.AppStatusHandler
}

// State struct holds the state components of the Elrond protocol
type State struct {
	AddressConverter  state.AddressConverter
	AccountsAdapter   state.AccountsAdapter
	InBalanceForShard map[string]*big.Int
}

// Data struct holds the data components of the Elrond protocol
type Data struct {
	Blkc         data.ChainHandler
	Store        dataRetriever.StorageService
	Datapool     dataRetriever.PoolsHolder
	MetaDatapool dataRetriever.MetaPoolsHolder
}

// Crypto struct holds the crypto components of the Elrond protocol
type Crypto struct {
	TxSingleSigner crypto.SingleSigner
	SingleSigner   crypto.SingleSigner
	MultiSigner    crypto.MultiSigner
	TxSignKeyGen   crypto.KeyGenerator
	TxSignPrivKey  crypto.PrivateKey
	TxSignPubKey   crypto.PublicKey
	InitialPubKeys map[uint32][]string
}

// Process struct holds the process components of the Elrond protocol
type Process struct {
	InterceptorsContainer process.InterceptorsContainer
	ResolversFinder       dataRetriever.ResolversFinder
	Rounder               consensus.Rounder
	ForkDetector          process.ForkDetector
	BlockProcessor        process.BlockProcessor
<<<<<<< HEAD
	PeerProcessor         process.PeerProcessor
	BlockTracker          process.BlocksTracker
=======
>>>>>>> 70efe311
}

type coreComponentsFactoryArgs struct {
	config   *config.Config
	uniqueID string
}

// NewCoreComponentsFactoryArgs initializes the arguments necessary for creating the core components
func NewCoreComponentsFactoryArgs(config *config.Config, uniqueID string) *coreComponentsFactoryArgs {
	return &coreComponentsFactoryArgs{
		config:   config,
		uniqueID: uniqueID,
	}
}

// CoreComponentsFactory creates the core components
func CoreComponentsFactory(args *coreComponentsFactoryArgs) (*Core, error) {
	hasher, err := getHasherFromConfig(args.config)
	if err != nil {
		return nil, errors.New("could not create hasher: " + err.Error())
	}

	marshalizer, err := getMarshalizerFromConfig(args.config)
	if err != nil {
		return nil, errors.New("could not create marshalizer: " + err.Error())
	}

	merkleTrie, err := getTrie(args.config.AccountsTrieStorage, marshalizer, hasher, args.uniqueID)
	if err != nil {
		return nil, errors.New("error creating trie: " + err.Error())
	}
	uint64ByteSliceConverter := uint64ByteSlice.NewBigEndianConverter()

	return &Core{
		Hasher:                   hasher,
		Marshalizer:              marshalizer,
		Trie:                     merkleTrie,
		Uint64ByteSliceConverter: uint64ByteSliceConverter,
		StatusHandler:            statusHandler.NewNilStatusHandler(),
	}, nil
}

type stateComponentsFactoryArgs struct {
	config           *config.Config
	genesisConfig    *sharding.Genesis
	shardCoordinator sharding.Coordinator
	core             *Core
}

// NewStateComponentsFactoryArgs initializes the arguments necessary for creating the state components
func NewStateComponentsFactoryArgs(
	config *config.Config,
	genesisConfig *sharding.Genesis,
	shardCoordinator sharding.Coordinator,
	core *Core,
) *stateComponentsFactoryArgs {
	return &stateComponentsFactoryArgs{
		config:           config,
		genesisConfig:    genesisConfig,
		shardCoordinator: shardCoordinator,
		core:             core,
	}
}

// StateComponentsFactory creates the state components
func StateComponentsFactory(args *stateComponentsFactoryArgs) (*State, error) {
	addressConverter, err := addressConverters.NewPlainAddressConverter(
		args.config.Address.Length,
		args.config.Address.Prefix,
	)

	if err != nil {
		return nil, errors.New("could not create address converter: " + err.Error())
	}

	accountFactory, err := factoryState.NewAccountFactoryCreator(factoryState.UserAccount)
	if err != nil {
		return nil, errors.New("could not create account factory: " + err.Error())
	}

	accountsAdapter, err := state.NewAccountsDB(args.core.Trie, args.core.Hasher, args.core.Marshalizer, accountFactory)
	if err != nil {
		return nil, errors.New("could not create accounts adapter: " + err.Error())
	}

	inBalanceForShard, err := args.genesisConfig.InitialNodesBalances(args.shardCoordinator, addressConverter)
	if err != nil {
		return nil, errors.New("initial balances could not be processed " + err.Error())
	}

	return &State{
		AddressConverter:  addressConverter,
		AccountsAdapter:   accountsAdapter,
		InBalanceForShard: inBalanceForShard,
	}, nil
}

type dataComponentsFactoryArgs struct {
	config           *config.Config
	shardCoordinator sharding.Coordinator
	core             *Core
	uniqueID         string
}

// NewDataComponentsFactoryArgs initializes the arguments necessary for creating the data components
func NewDataComponentsFactoryArgs(
	config *config.Config,
	shardCoordinator sharding.Coordinator,
	core *Core,
	uniqueID string,
) *dataComponentsFactoryArgs {
	return &dataComponentsFactoryArgs{
		config:           config,
		shardCoordinator: shardCoordinator,
		core:             core,
		uniqueID:         uniqueID,
	}
}

// DataComponentsFactory creates the data components
func DataComponentsFactory(args *dataComponentsFactoryArgs) (*Data, error) {
	var datapool dataRetriever.PoolsHolder
	var metaDatapool dataRetriever.MetaPoolsHolder
	blkc, err := createBlockChainFromConfig(args.config, args.shardCoordinator, args.core.StatusHandler)
	if err != nil {
		return nil, errors.New("could not create block chain: " + err.Error())
	}

	store, err := createDataStoreFromConfig(args.config, args.shardCoordinator, args.uniqueID)
	if err != nil {
		return nil, errors.New("could not create local data store: " + err.Error())
	}

	if args.shardCoordinator.SelfId() < args.shardCoordinator.NumberOfShards() {
		datapool, err = createShardDataPoolFromConfig(args.config, args.core.Uint64ByteSliceConverter)
		if err != nil {
			return nil, errors.New("could not create shard data pools: " + err.Error())
		}
	}
	if args.shardCoordinator.SelfId() == sharding.MetachainShardId {
		metaDatapool, err = createMetaDataPoolFromConfig(args.config, args.core.Uint64ByteSliceConverter)
		if err != nil {
			return nil, errors.New("could not create shard data pools: " + err.Error())
		}
	}
	if datapool == nil && metaDatapool == nil {
		return nil, errors.New("could not create data pools: ")
	}

	return &Data{
		Blkc:         blkc,
		Store:        store,
		Datapool:     datapool,
		MetaDatapool: metaDatapool,
	}, nil
}

type cryptoComponentsFactoryArgs struct {
	ctx                          *cli.Context
	config                       *config.Config
	nodesConfig                  *sharding.NodesSetup
	shardCoordinator             sharding.Coordinator
	keyGen                       crypto.KeyGenerator
	privKey                      crypto.PrivateKey
	log                          *logger.Logger
	initialBalancesSkPemFileName string
	txSignSkName                 string
	txSignSkIndexName            string
}

// NewCryptoComponentsFactoryArgs initializes the arguments necessary for creating the crypto components
func NewCryptoComponentsFactoryArgs(
	ctx *cli.Context,
	config *config.Config,
	nodesConfig *sharding.NodesSetup,
	shardCoordinator sharding.Coordinator,
	keyGen crypto.KeyGenerator,
	privKey crypto.PrivateKey,
	log *logger.Logger,
	initialBalancesSkPemFileName string,
	txSignSkName string,
	txSignSkIndexName string,
) *cryptoComponentsFactoryArgs {
	return &cryptoComponentsFactoryArgs{
		ctx:                          ctx,
		config:                       config,
		nodesConfig:                  nodesConfig,
		shardCoordinator:             shardCoordinator,
		keyGen:                       keyGen,
		privKey:                      privKey,
		log:                          log,
		initialBalancesSkPemFileName: initialBalancesSkPemFileName,
		txSignSkName:                 txSignSkName,
		txSignSkIndexName:            txSignSkIndexName,
	}
}

// CryptoComponentsFactory creates the crypto components
func CryptoComponentsFactory(args *cryptoComponentsFactoryArgs) (*Crypto, error) {
	initialPubKeys := args.nodesConfig.InitialNodesPubKeys()
	txSingleSigner := &singlesig.SchnorrSigner{}
	singleSigner, err := createSingleSigner(args.config)
	if err != nil {
		return nil, errors.New("could not create singleSigner: " + err.Error())
	}

	multisigHasher, err := getMultisigHasherFromConfig(args.config)
	if err != nil {
		return nil, errors.New("could not create multisig hasher: " + err.Error())
	}

	currentShardNodesPubKeys, err := args.nodesConfig.InitialNodesPubKeysForShard(args.shardCoordinator.SelfId())
	if err != nil {
		return nil, errors.New("could not start creation of multiSigner: " + err.Error())
	}

	multiSigner, err := createMultiSigner(args.config, multisigHasher, currentShardNodesPubKeys, args.privKey, args.keyGen)
	if err != nil {
		return nil, err
	}

	initialBalancesSkPemFileName := args.ctx.GlobalString(args.initialBalancesSkPemFileName)
	txSignKeyGen, txSignPrivKey, txSignPubKey, err := GetSigningParams(
		args.ctx,
		args.log,
		args.txSignSkName,
		args.txSignSkIndexName,
		initialBalancesSkPemFileName,
		kyber.NewBlakeSHA256Ed25519())
	if err != nil {
		return nil, err
	}
	args.log.Info("Starting with tx sign public key: " + GetPkEncoded(txSignPubKey))

	return &Crypto{
		TxSingleSigner: txSingleSigner,
		SingleSigner:   singleSigner,
		MultiSigner:    multiSigner,
		TxSignKeyGen:   txSignKeyGen,
		TxSignPrivKey:  txSignPrivKey,
		TxSignPubKey:   txSignPubKey,
		InitialPubKeys: initialPubKeys,
	}, nil
}

// NetworkComponentsFactory creates the network components
func NetworkComponentsFactory(p2pConfig *config.P2PConfig, log *logger.Logger, core *Core) (*Network, error) {
	var randReader io.Reader
	if p2pConfig.Node.Seed != "" {
		randReader = NewSeedRandReader(core.Hasher.Compute(p2pConfig.Node.Seed))
	} else {
		randReader = rand.Reader
	}

	netMessenger, err := createNetMessenger(p2pConfig, log, randReader)
	if err != nil {
		return nil, err
	}

	return &Network{
		NetMessenger: netMessenger,
	}, nil
}

type processComponentsFactoryArgs struct {
	coreComponents       *coreComponentsFactoryArgs
	genesisConfig        *sharding.Genesis
	economicsData        *economics.EconomicsData
	nodesConfig          *sharding.NodesSetup
	syncer               ntp.SyncTimer
	shardCoordinator     sharding.Coordinator
	nodesCoordinator     sharding.NodesCoordinator
	data                 *Data
	core                 *Core
	crypto               *Crypto
	state                *State
	network              *Network
	coreServiceContainer serviceContainer.Core
}

// NewProcessComponentsFactoryArgs initializes the arguments necessary for creating the process components
func NewProcessComponentsFactoryArgs(
	coreComponents *coreComponentsFactoryArgs,
	genesisConfig *sharding.Genesis,
	economicsData *economics.EconomicsData,
	nodesConfig *sharding.NodesSetup,
	syncer ntp.SyncTimer,
	shardCoordinator sharding.Coordinator,
	nodesCoordinator sharding.NodesCoordinator,
	data *Data,
	core *Core,
	crypto *Crypto,
	state *State,
	network *Network,
	coreServiceContainer serviceContainer.Core,
) *processComponentsFactoryArgs {
	return &processComponentsFactoryArgs{
		coreComponents:       coreComponents,
		genesisConfig:        genesisConfig,
		economicsData:        economicsData,
		nodesConfig:          nodesConfig,
		syncer:               syncer,
		shardCoordinator:     shardCoordinator,
		nodesCoordinator:     nodesCoordinator,
		data:                 data,
		core:                 core,
		crypto:               crypto,
		state:                state,
		network:              network,
		coreServiceContainer: coreServiceContainer,
	}
}

// ProcessComponentsFactory creates the process components
func ProcessComponentsFactory(args *processComponentsFactoryArgs) (*Process, error) {
	interceptorContainerFactory, resolversContainerFactory, err := newInterceptorAndResolverContainerFactory(
		args.shardCoordinator,
		args.nodesCoordinator,
		args.data, args.core,
		args.crypto,
		args.state,
		args.network,
		args.economicsData,
	)
	if err != nil {
		return nil, err
	}

	//TODO refactor all these factory calls
	interceptorsContainer, err := interceptorContainerFactory.Create()
	if err != nil {
		return nil, err
	}

	resolversContainer, err := resolversContainerFactory.Create()
	if err != nil {
		return nil, err
	}

	resolversFinder, err := containers.NewResolversFinder(resolversContainer, args.shardCoordinator)
	if err != nil {
		return nil, err
	}

	rounder, err := round.NewRound(
		time.Unix(args.nodesConfig.StartTime, 0),
		args.syncer.CurrentTime(),
		time.Millisecond*time.Duration(args.nodesConfig.RoundDuration),
		args.syncer)
	if err != nil {
		return nil, err
	}

	forkDetector, err := newForkDetector(rounder, args.shardCoordinator)
	if err != nil {
		return nil, err
	}

	shardsGenesisBlocks, err := generateGenesisHeadersAndApplyInitialBalances(
		args.core,
		args.state,
		args.shardCoordinator,
		args.nodesConfig,
		args.genesisConfig,
	)
	if err != nil {
		return nil, err
	}

	err = prepareGenesisBlock(args, shardsGenesisBlocks)
	if err != nil {
		return nil, err
	}

<<<<<<< HEAD
	blockProcessor, blockTracker, err := newBlockProcessorAndTracker(
		args,
		resolversFinder,
		forkDetector,
		shardsGenesisBlocks,
=======
	blockProcessor, err := newBlockProcessor(
		resolversFinder,
		args.shardCoordinator,
		args.nodesCoordinator,
		args.economicsData,
		args.data,
		args.core,
		args.state,
		forkDetector,
		shardsGenesisBlocks,
		args.coreServiceContainer,
>>>>>>> 70efe311
	)

	if err != nil {
		return nil, err
	}

	peerProcessor, err := newPeerProcessor(args)
	if err != nil {
		return nil, err
	}

	return &Process{
		InterceptorsContainer: interceptorsContainer,
		ResolversFinder:       resolversFinder,
		Rounder:               rounder,
		ForkDetector:          forkDetector,
		BlockProcessor:        blockProcessor,
<<<<<<< HEAD
		BlockTracker:          blockTracker,
		PeerProcessor:         peerProcessor,
=======
>>>>>>> 70efe311
	}, nil
}

func prepareGenesisBlock(args *processComponentsFactoryArgs, shardsGenesisBlocks map[uint32]data.HeaderHandler) error {
	genesisBlock, ok := shardsGenesisBlocks[args.shardCoordinator.SelfId()]
	if !ok {
		return errors.New("genesis block does not exists")
	}

	genesisBlockHash, err := core.CalculateHash(args.core.Marshalizer, args.core.Hasher, genesisBlock)
	if err != nil {
		return err
	}

	err = args.data.Blkc.SetGenesisHeader(genesisBlock)
	if err != nil {
		return err
	}

	args.data.Blkc.SetGenesisHeaderHash(genesisBlockHash)

	marshalizedBlock, err := args.core.Marshalizer.Marshal(genesisBlock)
	if err != nil {
		return err
	}

	if args.shardCoordinator.SelfId() == sharding.MetachainShardId {
		errNotCritical := args.data.Store.Put(dataRetriever.MetaBlockUnit, genesisBlockHash, marshalizedBlock)
		log.LogIfError(errNotCritical)

	} else {
		errNotCritical := args.data.Store.Put(dataRetriever.BlockHeaderUnit, genesisBlockHash, marshalizedBlock)
		log.LogIfError(errNotCritical)
	}

	return nil
}

type seedRandReader struct {
	index int
	seed  []byte
}

// NewSeedRandReader will return a new instance of a seed-based reader
func NewSeedRandReader(seed []byte) *seedRandReader {
	return &seedRandReader{seed: seed, index: 0}
}

func (srr *seedRandReader) Read(p []byte) (n int, err error) {
	if srr.seed == nil {
		return 0, errors.New("nil seed")
	}
	if len(srr.seed) == 0 {
		return 0, errors.New("empty seed")
	}
	if p == nil {
		return 0, errors.New("nil buffer")
	}
	if len(p) == 0 {
		return 0, errors.New("empty buffer")
	}

	for i := 0; i < len(p); i++ {
		p[i] = srr.seed[srr.index]

		srr.index++
		srr.index = srr.index % len(srr.seed)
	}

	return len(p), nil
}

// CreateStatusHandlerPresenter will return an instance of PresenterStatusHandler
func CreateStatusHandlerPresenter() view.Presenter {
	presenterStatusHandlerFactory := factoryViews.NewPresenterFactory()

	return presenterStatusHandlerFactory.Create()
}

// CreateViews will start an termui console  and will return an object if cannot create and start termuiConsole
func CreateViews(presenter view.Presenter) ([]factoryViews.Viewer, error) {
	viewsFactory, err := factoryViews.NewViewsFactory(presenter)
	if err != nil {
		return nil, err
	}

	views, err := viewsFactory.Create()
	if err != nil {
		return nil, err
	}

	for _, v := range views {
		err = v.Start()
		if err != nil {
			return nil, err
		}
	}

	return views, nil
}

func getHasherFromConfig(cfg *config.Config) (hashing.Hasher, error) {
	switch cfg.Hasher.Type {
	case "sha256":
		return sha256.Sha256{}, nil
	case "blake2b":
		return blake2b.Blake2b{}, nil
	}

	return nil, errors.New("no hasher provided in config file")
}

func getMarshalizerFromConfig(cfg *config.Config) (marshal.Marshalizer, error) {
	switch cfg.Marshalizer.Type {
	case "json":
		return &marshal.JsonMarshalizer{}, nil
	}

	return nil, errors.New("no marshalizer provided in config file")
}

func getTrie(
	cfg config.StorageConfig,
	marshalizer marshal.Marshalizer,
	hasher hashing.Hasher,
	uniqueID string,
) (data.Trie, error) {

	accountsTrieStorage, err := storageUnit.NewStorageUnitFromConf(
		getCacherFromConfig(cfg.Cache),
		getDBFromConfig(cfg.DB, uniqueID),
		getBloomFromConfig(cfg.Bloom),
	)
	if err != nil {
		return nil, errors.New("error creating accountsTrieStorage: " + err.Error())
	}

	return trie.NewTrie(accountsTrieStorage, marshalizer, hasher)
}

func createBlockChainFromConfig(config *config.Config, coordinator sharding.Coordinator, ash core.AppStatusHandler) (data.ChainHandler, error) {
	badBlockCache, err := storageUnit.NewCache(
		storageUnit.CacheType(config.BadBlocksCache.Type),
		config.BadBlocksCache.Size,
		config.BadBlocksCache.Shards)
	if err != nil {
		return nil, err
	}

	if coordinator == nil {
		return nil, state.ErrNilShardCoordinator
	}

	if coordinator.SelfId() < coordinator.NumberOfShards() {
		blockChain, err := blockchain.NewBlockChain(badBlockCache)
		if err != nil {
			return nil, err
		}

		err = blockChain.SetAppStatusHandler(ash)
		if err != nil {
			return nil, err
		}

		return blockChain, nil
	}
	if coordinator.SelfId() == sharding.MetachainShardId {
		blockChain, err := blockchain.NewMetaChain(badBlockCache)
		if err != nil {
			return nil, err
		}

		err = blockChain.SetAppStatusHandler(ash)
		if err != nil {
			return nil, err
		}

		return blockChain, nil
	}
	return nil, errors.New("can not create blockchain")
}

func createDataStoreFromConfig(
	config *config.Config,
	shardCoordinator sharding.Coordinator,
	uniqueID string,
) (dataRetriever.StorageService, error) {
	if shardCoordinator.SelfId() < shardCoordinator.NumberOfShards() {
		return createShardDataStoreFromConfig(config, shardCoordinator, uniqueID)
	}
	if shardCoordinator.SelfId() == sharding.MetachainShardId {
		return createMetaChainDataStoreFromConfig(config, shardCoordinator, uniqueID)
	}
	return nil, errors.New("can not create data store")
}

func createShardDataStoreFromConfig(
	config *config.Config,
	shardCoordinator sharding.Coordinator,
	uniqueID string,
) (dataRetriever.StorageService, error) {

	var headerUnit *storageUnit.Unit
	var peerBlockUnit *storageUnit.Unit
	var miniBlockUnit *storageUnit.Unit
	var txUnit *storageUnit.Unit
	var metachainHeaderUnit *storageUnit.Unit
	var unsignedTxUnit *storageUnit.Unit
	var rewardTxUnit *storageUnit.Unit
	var metaHdrHashNonceUnit *storageUnit.Unit
	var shardHdrHashNonceUnit *storageUnit.Unit
	var err error

	defer func() {
		// cleanup
		if err != nil {
			if headerUnit != nil {
				_ = headerUnit.DestroyUnit()
			}
			if peerBlockUnit != nil {
				_ = peerBlockUnit.DestroyUnit()
			}
			if miniBlockUnit != nil {
				_ = miniBlockUnit.DestroyUnit()
			}
			if txUnit != nil {
				_ = txUnit.DestroyUnit()
			}
			if unsignedTxUnit != nil {
				_ = unsignedTxUnit.DestroyUnit()
			}
			if rewardTxUnit != nil {
				_ = rewardTxUnit.DestroyUnit()
			}
			if metachainHeaderUnit != nil {
				_ = metachainHeaderUnit.DestroyUnit()
			}
			if metaHdrHashNonceUnit != nil {
				_ = metaHdrHashNonceUnit.DestroyUnit()
			}
			if shardHdrHashNonceUnit != nil {
				_ = shardHdrHashNonceUnit.DestroyUnit()
			}
		}
	}()

	txUnit, err = storageUnit.NewStorageUnitFromConf(
		getCacherFromConfig(config.TxStorage.Cache),
		getDBFromConfig(config.TxStorage.DB, uniqueID),
		getBloomFromConfig(config.TxStorage.Bloom))
	if err != nil {
		return nil, err
	}

	unsignedTxUnit, err = storageUnit.NewStorageUnitFromConf(
		getCacherFromConfig(config.UnsignedTransactionStorage.Cache),
		getDBFromConfig(config.UnsignedTransactionStorage.DB, uniqueID),
		getBloomFromConfig(config.UnsignedTransactionStorage.Bloom))
	if err != nil {
		return nil, err
	}

	rewardTxUnit, err = storageUnit.NewStorageUnitFromConf(
		getCacherFromConfig(config.RewardTxStorage.Cache),
		getDBFromConfig(config.RewardTxStorage.DB, uniqueID),
		getBloomFromConfig(config.RewardTxStorage.Bloom))
	if err != nil {
		return nil, err
	}

	miniBlockUnit, err = storageUnit.NewStorageUnitFromConf(
		getCacherFromConfig(config.MiniBlocksStorage.Cache),
		getDBFromConfig(config.MiniBlocksStorage.DB, uniqueID),
		getBloomFromConfig(config.MiniBlocksStorage.Bloom))
	if err != nil {
		return nil, err
	}

	peerBlockUnit, err = storageUnit.NewStorageUnitFromConf(
		getCacherFromConfig(config.PeerBlockBodyStorage.Cache),
		getDBFromConfig(config.PeerBlockBodyStorage.DB, uniqueID),
		getBloomFromConfig(config.PeerBlockBodyStorage.Bloom))
	if err != nil {
		return nil, err
	}

	headerUnit, err = storageUnit.NewStorageUnitFromConf(
		getCacherFromConfig(config.BlockHeaderStorage.Cache),
		getDBFromConfig(config.BlockHeaderStorage.DB, uniqueID),
		getBloomFromConfig(config.BlockHeaderStorage.Bloom))
	if err != nil {
		return nil, err
	}

	metachainHeaderUnit, err = storageUnit.NewStorageUnitFromConf(
		getCacherFromConfig(config.MetaBlockStorage.Cache),
		getDBFromConfig(config.MetaBlockStorage.DB, uniqueID),
		getBloomFromConfig(config.MetaBlockStorage.Bloom))
	if err != nil {
		return nil, err
	}

	metaHdrHashNonceUnit, err = storageUnit.NewStorageUnitFromConf(
		getCacherFromConfig(config.MetaHdrNonceHashStorage.Cache),
		getDBFromConfig(config.MetaHdrNonceHashStorage.DB, uniqueID),
		getBloomFromConfig(config.MetaHdrNonceHashStorage.Bloom),
	)
	if err != nil {
		return nil, err
	}

	shardHdrHashNonceUnit, err = storageUnit.NewShardedStorageUnitFromConf(
		getCacherFromConfig(config.ShardHdrNonceHashStorage.Cache),
		getDBFromConfig(config.ShardHdrNonceHashStorage.DB, uniqueID),
		getBloomFromConfig(config.ShardHdrNonceHashStorage.Bloom),
		shardCoordinator.SelfId(),
	)
	if err != nil {
		return nil, err
	}

	heartbeatStorageUnit, err := storageUnit.NewStorageUnitFromConf(
		getCacherFromConfig(config.Heartbeat.HeartbeatStorage.Cache),
		getDBFromConfig(config.Heartbeat.HeartbeatStorage.DB, uniqueID),
		getBloomFromConfig(config.Heartbeat.HeartbeatStorage.Bloom))
	if err != nil {
		return nil, err
	}

	store := dataRetriever.NewChainStorer()
	store.AddStorer(dataRetriever.TransactionUnit, txUnit)
	store.AddStorer(dataRetriever.MiniBlockUnit, miniBlockUnit)
	store.AddStorer(dataRetriever.PeerChangesUnit, peerBlockUnit)
	store.AddStorer(dataRetriever.BlockHeaderUnit, headerUnit)
	store.AddStorer(dataRetriever.MetaBlockUnit, metachainHeaderUnit)
	store.AddStorer(dataRetriever.UnsignedTransactionUnit, unsignedTxUnit)
	store.AddStorer(dataRetriever.RewardTransactionUnit, rewardTxUnit)
	store.AddStorer(dataRetriever.MetaHdrNonceHashDataUnit, metaHdrHashNonceUnit)
	hdrNonceHashDataUnit := dataRetriever.ShardHdrNonceHashDataUnit + dataRetriever.UnitType(shardCoordinator.SelfId())
	store.AddStorer(hdrNonceHashDataUnit, shardHdrHashNonceUnit)
	store.AddStorer(dataRetriever.HeartbeatUnit, heartbeatStorageUnit)

	return store, err
}

func createMetaChainDataStoreFromConfig(
	config *config.Config,
	shardCoordinator sharding.Coordinator,
	uniqueID string,
) (dataRetriever.StorageService, error) {
	var peerDataUnit, shardDataUnit, metaBlockUnit, headerUnit, metaHdrHashNonceUnit *storageUnit.Unit
	var txUnit, miniBlockUnit, unsignedTxUnit *storageUnit.Unit
	var shardHdrHashNonceUnits []*storageUnit.Unit
	var err error

	defer func() {
		// cleanup
		if err != nil {
			if peerDataUnit != nil {
				_ = peerDataUnit.DestroyUnit()
			}
			if shardDataUnit != nil {
				_ = shardDataUnit.DestroyUnit()
			}
			if metaBlockUnit != nil {
				_ = metaBlockUnit.DestroyUnit()
			}
			if headerUnit != nil {
				_ = headerUnit.DestroyUnit()
			}
			if metaHdrHashNonceUnit != nil {
				_ = metaHdrHashNonceUnit.DestroyUnit()
			}
			if shardHdrHashNonceUnits != nil {
				for i := uint32(0); i < shardCoordinator.NumberOfShards(); i++ {
					_ = shardHdrHashNonceUnits[i].DestroyUnit()
				}
			}
			if txUnit != nil {
				_ = txUnit.DestroyUnit()
			}
			if unsignedTxUnit != nil {
				_ = unsignedTxUnit.DestroyUnit()
			}
			if miniBlockUnit != nil {
				_ = miniBlockUnit.DestroyUnit()
			}
		}
	}()

	metaBlockUnit, err = storageUnit.NewStorageUnitFromConf(
		getCacherFromConfig(config.MetaBlockStorage.Cache),
		getDBFromConfig(config.MetaBlockStorage.DB, uniqueID),
		getBloomFromConfig(config.MetaBlockStorage.Bloom))
	if err != nil {
		return nil, err
	}

	shardDataUnit, err = storageUnit.NewStorageUnitFromConf(
		getCacherFromConfig(config.ShardDataStorage.Cache),
		getDBFromConfig(config.ShardDataStorage.DB, uniqueID),
		getBloomFromConfig(config.ShardDataStorage.Bloom))
	if err != nil {
		return nil, err
	}

	peerDataUnit, err = storageUnit.NewStorageUnitFromConf(
		getCacherFromConfig(config.PeerDataStorage.Cache),
		getDBFromConfig(config.PeerDataStorage.DB, uniqueID),
		getBloomFromConfig(config.PeerDataStorage.Bloom))
	if err != nil {
		return nil, err
	}

	headerUnit, err = storageUnit.NewStorageUnitFromConf(
		getCacherFromConfig(config.BlockHeaderStorage.Cache),
		getDBFromConfig(config.BlockHeaderStorage.DB, uniqueID),
		getBloomFromConfig(config.BlockHeaderStorage.Bloom))
	if err != nil {
		return nil, err
	}

	metaHdrHashNonceUnit, err = storageUnit.NewStorageUnitFromConf(
		getCacherFromConfig(config.MetaHdrNonceHashStorage.Cache),
		getDBFromConfig(config.MetaHdrNonceHashStorage.DB, uniqueID),
		getBloomFromConfig(config.MetaHdrNonceHashStorage.Bloom),
	)
	if err != nil {
		return nil, err
	}

	shardHdrHashNonceUnits = make([]*storageUnit.Unit, shardCoordinator.NumberOfShards())
	for i := uint32(0); i < shardCoordinator.NumberOfShards(); i++ {
		shardHdrHashNonceUnits[i], err = storageUnit.NewShardedStorageUnitFromConf(
			getCacherFromConfig(config.ShardHdrNonceHashStorage.Cache),
			getDBFromConfig(config.ShardHdrNonceHashStorage.DB, uniqueID),
			getBloomFromConfig(config.ShardHdrNonceHashStorage.Bloom),
			i,
		)
		if err != nil {
			return nil, err
		}
	}

	heartbeatStorageUnit, err := storageUnit.NewStorageUnitFromConf(
		getCacherFromConfig(config.Heartbeat.HeartbeatStorage.Cache),
		getDBFromConfig(config.Heartbeat.HeartbeatStorage.DB, uniqueID),
		getBloomFromConfig(config.Heartbeat.HeartbeatStorage.Bloom))
	if err != nil {
		return nil, err
	}

	txUnit, err = storageUnit.NewStorageUnitFromConf(
		getCacherFromConfig(config.TxStorage.Cache),
		getDBFromConfig(config.TxStorage.DB, uniqueID),
		getBloomFromConfig(config.TxStorage.Bloom))
	if err != nil {
		return nil, err
	}

	unsignedTxUnit, err = storageUnit.NewStorageUnitFromConf(
		getCacherFromConfig(config.UnsignedTransactionStorage.Cache),
		getDBFromConfig(config.UnsignedTransactionStorage.DB, uniqueID),
		getBloomFromConfig(config.UnsignedTransactionStorage.Bloom))
	if err != nil {
		return nil, err
	}

	miniBlockUnit, err = storageUnit.NewStorageUnitFromConf(
		getCacherFromConfig(config.MiniBlocksStorage.Cache),
		getDBFromConfig(config.MiniBlocksStorage.DB, uniqueID),
		getBloomFromConfig(config.MiniBlocksStorage.Bloom))
	if err != nil {
		return nil, err
	}

	store := dataRetriever.NewChainStorer()
	store.AddStorer(dataRetriever.MetaBlockUnit, metaBlockUnit)
	store.AddStorer(dataRetriever.MetaShardDataUnit, shardDataUnit)
	store.AddStorer(dataRetriever.MetaPeerDataUnit, peerDataUnit)
	store.AddStorer(dataRetriever.BlockHeaderUnit, headerUnit)
	store.AddStorer(dataRetriever.MetaHdrNonceHashDataUnit, metaHdrHashNonceUnit)
	store.AddStorer(dataRetriever.TransactionUnit, txUnit)
	store.AddStorer(dataRetriever.UnsignedTransactionUnit, unsignedTxUnit)
	store.AddStorer(dataRetriever.MiniBlockUnit, unsignedTxUnit)
	for i := uint32(0); i < shardCoordinator.NumberOfShards(); i++ {
		hdrNonceHashDataUnit := dataRetriever.ShardHdrNonceHashDataUnit + dataRetriever.UnitType(i)
		store.AddStorer(hdrNonceHashDataUnit, shardHdrHashNonceUnits[i])
	}
	store.AddStorer(dataRetriever.HeartbeatUnit, heartbeatStorageUnit)

	return store, err
}

func createShardDataPoolFromConfig(
	config *config.Config,
	uint64ByteSliceConverter typeConverters.Uint64ByteSliceConverter,
) (dataRetriever.PoolsHolder, error) {

	log.Info("creatingShardDataPool from config")

	txPool, err := shardedData.NewShardedData(getCacherFromConfig(config.TxDataPool))
	if err != nil {
		log.Info("error creating txpool")
		return nil, err
	}

	uTxPool, err := shardedData.NewShardedData(getCacherFromConfig(config.UnsignedTransactionDataPool))
	if err != nil {
		log.Info("error creating smart contract result pool")
		return nil, err
	}

	rewardTxPool, err := shardedData.NewShardedData(getCacherFromConfig(config.RewardTransactionDataPool))
	if err != nil {
		log.Info("error creating reward transaction pool")
		return nil, err
	}

	cacherCfg := getCacherFromConfig(config.BlockHeaderDataPool)
	hdrPool, err := storageUnit.NewCache(cacherCfg.Type, cacherCfg.Size, cacherCfg.Shards)
	if err != nil {
		log.Info("error creating hdrpool")
		return nil, err
	}

	cacherCfg = getCacherFromConfig(config.MetaBlockBodyDataPool)
	metaBlockBody, err := storageUnit.NewCache(cacherCfg.Type, cacherCfg.Size, cacherCfg.Shards)
	if err != nil {
		log.Info("error creating metaBlockBody")
		return nil, err
	}

	cacherCfg = getCacherFromConfig(config.BlockHeaderNoncesDataPool)
	hdrNoncesCacher, err := storageUnit.NewCache(cacherCfg.Type, cacherCfg.Size, cacherCfg.Shards)
	if err != nil {
		log.Info("error creating hdrNoncesCacher")
		return nil, err
	}
	hdrNonces, err := dataPool.NewNonceSyncMapCacher(hdrNoncesCacher, uint64ByteSliceConverter)
	if err != nil {
		log.Info("error creating hdrNonces")
		return nil, err
	}

	cacherCfg = getCacherFromConfig(config.TxBlockBodyDataPool)
	txBlockBody, err := storageUnit.NewCache(cacherCfg.Type, cacherCfg.Size, cacherCfg.Shards)
	if err != nil {
		log.Info("error creating txBlockBody")
		return nil, err
	}

	cacherCfg = getCacherFromConfig(config.PeerBlockBodyDataPool)
	peerChangeBlockBody, err := storageUnit.NewCache(cacherCfg.Type, cacherCfg.Size, cacherCfg.Shards)
	if err != nil {
		log.Info("error creating peerChangeBlockBody")
		return nil, err
	}

	return dataPool.NewShardedDataPool(
		txPool,
		uTxPool,
		rewardTxPool,
		hdrPool,
		hdrNonces,
		txBlockBody,
		peerChangeBlockBody,
		metaBlockBody,
	)
}

func createMetaDataPoolFromConfig(
	config *config.Config,
	uint64ByteSliceConverter typeConverters.Uint64ByteSliceConverter,
) (dataRetriever.MetaPoolsHolder, error) {
	cacherCfg := getCacherFromConfig(config.MetaBlockBodyDataPool)
	metaBlockBody, err := storageUnit.NewCache(cacherCfg.Type, cacherCfg.Size, cacherCfg.Shards)
	if err != nil {
		log.Info("error creating metaBlockBody")
		return nil, err
	}

	cacherCfg = getCacherFromConfig(config.TxBlockBodyDataPool)
	txBlockBody, err := storageUnit.NewCache(cacherCfg.Type, cacherCfg.Size, cacherCfg.Shards)
	if err != nil {
		log.Info("error creating txBlockBody")
		return nil, err
	}

	cacherCfg = getCacherFromConfig(config.ShardHeadersDataPool)
	shardHeaders, err := storageUnit.NewCache(cacherCfg.Type, cacherCfg.Size, cacherCfg.Shards)
	if err != nil {
		log.Info("error creating shardHeaders")
		return nil, err
	}

	headersNoncesCacher, err := storageUnit.NewCache(cacherCfg.Type, cacherCfg.Size, cacherCfg.Shards)
	if err != nil {
		log.Info("error creating shard headers nonces pool")
		return nil, err
	}
	headersNonces, err := dataPool.NewNonceSyncMapCacher(headersNoncesCacher, uint64ByteSliceConverter)
	if err != nil {
		log.Info("error creating shard headers nonces pool")
		return nil, err
	}

	txPool, err := shardedData.NewShardedData(getCacherFromConfig(config.TxDataPool))
	if err != nil {
		log.Info("error creating txpool")
		return nil, err
	}

	uTxPool, err := shardedData.NewShardedData(getCacherFromConfig(config.UnsignedTransactionDataPool))
	if err != nil {
		log.Info("error creating smart contract result pool")
		return nil, err
	}

	return dataPool.NewMetaDataPool(metaBlockBody, txBlockBody, shardHeaders, headersNonces, txPool, uTxPool)
}

func createSingleSigner(config *config.Config) (crypto.SingleSigner, error) {
	switch config.Consensus.Type {
	case BlsConsensusType:
		return &singlesig.BlsSingleSigner{}, nil
	case BnConsensusType:
		return &singlesig.SchnorrSigner{}, nil
	}

	return nil, errors.New("no consensus type provided in config file")
}

func getMultisigHasherFromConfig(cfg *config.Config) (hashing.Hasher, error) {
	if cfg.Consensus.Type == BlsConsensusType && cfg.MultisigHasher.Type != "blake2b" {
		return nil, errors.New("wrong multisig hasher provided for bls consensus type")
	}

	switch cfg.MultisigHasher.Type {
	case "sha256":
		return sha256.Sha256{}, nil
	case "blake2b":
		if cfg.Consensus.Type == BlsConsensusType {
			return blake2b.Blake2b{HashSize: BlsHashSize}, nil
		}
		return blake2b.Blake2b{}, nil
	}

	return nil, errors.New("no multisig hasher provided in config file")
}

func createMultiSigner(
	config *config.Config,
	hasher hashing.Hasher,
	pubKeys []string,
	privateKey crypto.PrivateKey,
	keyGen crypto.KeyGenerator,
) (crypto.MultiSigner, error) {

	switch config.Consensus.Type {
	case BlsConsensusType:
		blsSigner := &blsMultiSig.KyberMultiSignerBLS{}
		return multisig.NewBLSMultisig(blsSigner, hasher, pubKeys, privateKey, keyGen, uint16(0))
	case BnConsensusType:
		return multisig.NewBelNevMultisig(hasher, pubKeys, privateKey, keyGen, uint16(0))
	}

	return nil, errors.New("no consensus type provided in config file")
}

func createNetMessenger(
	p2pConfig *config.P2PConfig,
	log *logger.Logger,
	randReader io.Reader,
) (p2p.Messenger, error) {

	if p2pConfig.Node.Port < 0 {
		return nil, errors.New("cannot start node on port < 0")
	}

	pDiscoveryFactory := factoryP2P.NewPeerDiscovererCreator(*p2pConfig)
	pDiscoverer, err := pDiscoveryFactory.CreatePeerDiscoverer()

	if err != nil {
		return nil, err
	}

	log.Info(fmt.Sprintf("Starting with peer discovery: %s", pDiscoverer.Name()))

	prvKey, _ := ecdsa.GenerateKey(btcec.S256(), randReader)
	sk := (*libp2pCrypto.Secp256k1PrivateKey)(prvKey)

	nm, err := libp2p.NewNetworkMessenger(
		context.Background(),
		p2pConfig.Node.Port,
		sk,
		nil,
		loadBalancer.NewOutgoingChannelLoadBalancer(),
		pDiscoverer,
		libp2p.ListenAddrWithIp4AndTcp,
	)
	if err != nil {
		return nil, err
	}

	return nm, nil
}

func newInterceptorAndResolverContainerFactory(
	shardCoordinator sharding.Coordinator,
	nodesCoordinator sharding.NodesCoordinator,
	data *Data,
	core *Core,
	crypto *Crypto,
	state *State,
	network *Network,
	economics *economics.EconomicsData,
) (process.InterceptorsContainerFactory, dataRetriever.ResolversContainerFactory, error) {

	if shardCoordinator.SelfId() < shardCoordinator.NumberOfShards() {
		return newShardInterceptorAndResolverContainerFactory(
			shardCoordinator,
			nodesCoordinator,
			data,
			core,
			crypto,
			state,
			network,
			economics,
		)
	}
	if shardCoordinator.SelfId() == sharding.MetachainShardId {
		return newMetaInterceptorAndResolverContainerFactory(
			shardCoordinator,
			nodesCoordinator,
			data,
			core,
			crypto,
			network,
			state,
			economics,
		)
	}

	return nil, nil, errors.New("could not create interceptor and resolver container factory")
}

func newShardInterceptorAndResolverContainerFactory(
	shardCoordinator sharding.Coordinator,
	nodesCoordinator sharding.NodesCoordinator,
	data *Data,
	core *Core,
	crypto *Crypto,
	state *State,
	network *Network,
	economics *economics.EconomicsData,
) (process.InterceptorsContainerFactory, dataRetriever.ResolversContainerFactory, error) {

	interceptorContainerFactory, err := shard.NewInterceptorsContainerFactory(
		state.AccountsAdapter,
		shardCoordinator,
		nodesCoordinator,
		network.NetMessenger,
		data.Store,
		core.Marshalizer,
		core.Hasher,
		crypto.TxSignKeyGen,
		crypto.TxSingleSigner,
		crypto.MultiSigner,
		data.Datapool,
		state.AddressConverter,
		maxTxNonceDeltaAllowed,
		economics,
	)
	if err != nil {
		return nil, nil, err
	}

	dataPacker, err := partitioning.NewSimpleDataPacker(core.Marshalizer)
	if err != nil {
		return nil, nil, err
	}

	resolversContainerFactory, err := shardfactoryDataRetriever.NewResolversContainerFactory(
		shardCoordinator,
		network.NetMessenger,
		data.Store,
		core.Marshalizer,
		data.Datapool,
		core.Uint64ByteSliceConverter,
		dataPacker,
	)
	if err != nil {
		return nil, nil, err
	}

	return interceptorContainerFactory, resolversContainerFactory, nil
}

func newMetaInterceptorAndResolverContainerFactory(
	shardCoordinator sharding.Coordinator,
	nodesCoordinator sharding.NodesCoordinator,
	data *Data,
	core *Core,
	crypto *Crypto,
	network *Network,
	state *State,
	economics *economics.EconomicsData,
) (process.InterceptorsContainerFactory, dataRetriever.ResolversContainerFactory, error) {

	interceptorContainerFactory, err := metachain.NewInterceptorsContainerFactory(
		shardCoordinator,
		nodesCoordinator,
		network.NetMessenger,
		data.Store,
		core.Marshalizer,
		core.Hasher,
		crypto.MultiSigner,
		data.MetaDatapool,
		state.AccountsAdapter,
		state.AddressConverter,
		crypto.SingleSigner,
		crypto.TxSignKeyGen,
		maxTxNonceDeltaAllowed,
		economics,
	)
	if err != nil {
		return nil, nil, err
	}

	dataPacker, err := partitioning.NewSimpleDataPacker(core.Marshalizer)
	if err != nil {
		return nil, nil, err
	}

	resolversContainerFactory, err := metafactoryDataRetriever.NewResolversContainerFactory(
		shardCoordinator,
		network.NetMessenger,
		data.Store,
		core.Marshalizer,
		data.MetaDatapool,
		core.Uint64ByteSliceConverter,
		dataPacker,
	)
	if err != nil {
		return nil, nil, err
	}
	return interceptorContainerFactory, resolversContainerFactory, nil
}

func generateGenesisHeadersAndApplyInitialBalances(
	coreComponents *Core,
	stateComponents *State,
	shardCoordinator sharding.Coordinator,
	nodesSetup *sharding.NodesSetup,
	genesisConfig *sharding.Genesis,
) (map[uint32]data.HeaderHandler, error) {
	//TODO change this rudimentary startup for metachain nodes
	// Talk between Adrian, Robert and Iulian, did not want it to be discarded:
	// --------------------------------------------------------------------
	// Adrian: "This looks like a workaround as the metchain should not deal with individual accounts, but shards data.
	// What I was thinking was that the genesis on metachain (or pre-genesis block) is the nodes allocation to shards,
	// with 0 state root for every shard, as there is no balance yet.
	// Then the shards start operating as they get the initial node allocation, maybe we can do consensus on the
	// genesis as well, I think this would be actually good as then everything is signed and agreed upon.
	// The genesis shard blocks need to be then just the state root, I think we already have that in genesis,
	// so shard nodes can go ahead with individually creating the block, but then run consensus on this.
	// Then this block is sent to metachain who updates the state root of every shard and creates the metablock for
	// the genesis of each of the shards (this is actually the same thing that would happen at new epoch start)."

	shardsGenesisBlocks := make(map[uint32]data.HeaderHandler)

	for shardId := uint32(0); shardId < shardCoordinator.NumberOfShards(); shardId++ {
		isCurrentShard := shardId == shardCoordinator.SelfId()
		if isCurrentShard {
			continue
		}

		newShardCoordinator, account, err := createInMemoryShardCoordinatorAndAccount(
			coreComponents,
			shardCoordinator.NumberOfShards(),
			shardId,
		)
		if err != nil {
			return nil, err
		}

		genesisBlock, err := createGenesisBlockAndApplyInitialBalances(
			account,
			newShardCoordinator,
			stateComponents.AddressConverter,
			genesisConfig,
			uint64(nodesSetup.StartTime),
		)
		if err != nil {
			return nil, err
		}

		shardsGenesisBlocks[shardId] = genesisBlock
	}

	genesisBlockForCurrentShard, err := createGenesisBlockAndApplyInitialBalances(
		stateComponents.AccountsAdapter,
		shardCoordinator,
		stateComponents.AddressConverter,
		genesisConfig,
		uint64(nodesSetup.StartTime),
	)
	if err != nil {
		return nil, err
	}

	shardsGenesisBlocks[shardCoordinator.SelfId()] = genesisBlockForCurrentShard

	genesisBlock, err := genesis.CreateMetaGenesisBlock(
		uint64(nodesSetup.StartTime),
		nodesSetup.InitialNodesPubKeys(),
	)

	if err != nil {
		return nil, err
	}

	shardsGenesisBlocks[sharding.MetachainShardId] = genesisBlock

	return shardsGenesisBlocks, nil
}

func createGenesisBlockAndApplyInitialBalances(
	accounts state.AccountsAdapter,
	shardCoordinator sharding.Coordinator,
	addressConverter state.AddressConverter,
	genesisConfig *sharding.Genesis,
	startTime uint64,
) (data.HeaderHandler, error) {

	initialBalances, err := genesisConfig.InitialNodesBalances(shardCoordinator, addressConverter)
	if err != nil {
		return nil, err
	}

	return genesis.CreateShardGenesisBlockFromInitialBalances(
		accounts,
		shardCoordinator,
		addressConverter,
		initialBalances,
		startTime,
	)
}

func createInMemoryShardCoordinatorAndAccount(
	coreComponents *Core,
	numOfShards uint32,
	shardId uint32,
) (sharding.Coordinator, state.AccountsAdapter, error) {

	newShardCoordinator, err := sharding.NewMultiShardCoordinator(numOfShards, shardId)
	if err != nil {
		return nil, nil, err
	}

	accountFactory, err := factoryState.NewAccountFactoryCreator(factoryState.UserAccount)
	if err != nil {
		return nil, nil, err
	}

	accounts := generateInMemoryAccountsAdapter(
		accountFactory,
		coreComponents.Hasher,
		coreComponents.Marshalizer,
	)

	return newShardCoordinator, accounts, nil
}

func newForkDetector(
	rounder consensus.Rounder,
	shardCoordinator sharding.Coordinator,
) (process.ForkDetector, error) {
	if shardCoordinator.SelfId() < shardCoordinator.NumberOfShards() {
		return processSync.NewShardForkDetector(rounder)
	}
	if shardCoordinator.SelfId() == sharding.MetachainShardId {
		return processSync.NewMetaForkDetector(rounder)
	}

	return nil, ErrCreateForkDetector
}

<<<<<<< HEAD
func newBlockProcessorAndTracker(
	processArgs *processComponentsFactoryArgs,
	resolversFinder dataRetriever.ResolversFinder,
	forkDetector process.ForkDetector,
	shardsGenesisBlocks map[uint32]data.HeaderHandler,
) (process.BlockProcessor, process.BlocksTracker, error) {

	shardCoordinator := processArgs.shardCoordinator
	nodesCoordinator := processArgs.nodesCoordinator
	peerProcessor, err := newPeerProcessor(processArgs)
	if err != nil {
		return nil, nil, err
	}

	economicsConfig := processArgs.economicsConfig
	if economicsConfig.CommunityAddress == "" || economicsConfig.BurnAddress == "" {
		return nil, nil, errors.New("rewards configuration missing")
=======
func newBlockProcessor(
	resolversFinder dataRetriever.ResolversFinder,
	shardCoordinator sharding.Coordinator,
	nodesCoordinator sharding.NodesCoordinator,
	economics *economics.EconomicsData,
	data *Data,
	core *Core,
	state *State,
	forkDetector process.ForkDetector,
	shardsGenesisBlocks map[uint32]data.HeaderHandler,
	coreServiceContainer serviceContainer.Core,
) (process.BlockProcessor, error) {

	communityAddr := economics.CommunityAddress()
	burnAddr := economics.BurnAddress()
	if communityAddr == "" || burnAddr == "" {
		return nil, errors.New("rewards configuration missing")
>>>>>>> 70efe311
	}

	communityAddress, err := hex.DecodeString(communityAddr)
	if err != nil {
		return nil, err
	}

	burnAddress, err := hex.DecodeString(burnAddr)
	if err != nil {
		return nil, err
	}

	specialAddressHolder, err := address.NewSpecialAddressHolder(
		communityAddress,
		burnAddress,
		processArgs.state.AddressConverter,
		shardCoordinator,
		nodesCoordinator,
	)
	if err != nil {
		return nil, err
	}

	if shardCoordinator.SelfId() < shardCoordinator.NumberOfShards() {
		return newShardBlockProcessor(
			resolversFinder,
			processArgs.shardCoordinator,
			processArgs.nodesCoordinator,
			specialAddressHolder,
			processArgs.data,
			processArgs.core,
			processArgs.state,
			forkDetector,
			shardsGenesisBlocks,
<<<<<<< HEAD
			processArgs.coreServiceContainer,
			peerProcessor,
=======
			coreServiceContainer,
			economics,
>>>>>>> 70efe311
		)
	}
	if shardCoordinator.SelfId() == sharding.MetachainShardId {
		return newMetaBlockProcessor(
			resolversFinder,
			processArgs.shardCoordinator,
			processArgs.nodesCoordinator,
			specialAddressHolder,
			processArgs.data,
			processArgs.core,
			processArgs.state,
			forkDetector,
			shardsGenesisBlocks,
			processArgs.coreServiceContainer,
			peerProcessor,
		)
	}

	return nil, errors.New("could not create block processor and tracker")
}

func newShardBlockProcessor(
	resolversFinder dataRetriever.ResolversFinder,
	shardCoordinator sharding.Coordinator,
	nodesCoordinator sharding.NodesCoordinator,
	specialAddressHandler process.SpecialAddressHandler,
	data *Data,
	core *Core,
	state *State,
	forkDetector process.ForkDetector,
	shardsGenesisBlocks map[uint32]data.HeaderHandler,
	coreServiceContainer serviceContainer.Core,
<<<<<<< HEAD
	peerProcessor process.PeerProcessor,
) (process.BlockProcessor, process.BlocksTracker, error) {
=======
	economics *economics.EconomicsData,
) (process.BlockProcessor, error) {
>>>>>>> 70efe311
	argsParser, err := smartContract.NewAtArgumentParser()
	if err != nil {
		return nil, err
	}

	vmFactory, err := shard.NewVMContainerFactory(state.AccountsAdapter, state.AddressConverter)
	if err != nil {
		return nil, err
	}

	vmContainer, err := vmFactory.Create()
	if err != nil {
		return nil, err
	}

	interimProcFactory, err := shard.NewIntermediateProcessorsContainerFactory(
		shardCoordinator,
		core.Marshalizer,
		core.Hasher,
		state.AddressConverter,
		specialAddressHandler,
		data.Store,
		data.Datapool,
		economics,
	)
	if err != nil {
		return nil, err
	}

	interimProcContainer, err := interimProcFactory.Create()
	if err != nil {
		return nil, err
	}

	scForwarder, err := interimProcContainer.Get(dataBlock.SmartContractResultBlock)
	if err != nil {
		return nil, err
	}

	rewardsTxInterim, err := interimProcContainer.Get(dataBlock.RewardsBlock)
	if err != nil {
		return nil, err
	}

	rewardsTxHandler, ok := rewardsTxInterim.(process.TransactionFeeHandler)
	if !ok {
		return nil, process.ErrWrongTypeAssertion
	}

	internalTransactionProducer, ok := rewardsTxInterim.(process.InternalTransactionProducer)
	if !ok {
		return nil, process.ErrWrongTypeAssertion
	}

	scProcessor, err := smartContract.NewSmartContractProcessor(
		vmContainer,
		argsParser,
		core.Hasher,
		core.Marshalizer,
		state.AccountsAdapter,
		vmFactory.VMAccountsDB(),
		state.AddressConverter,
		shardCoordinator,
		scForwarder,
		rewardsTxHandler,
	)
	if err != nil {
		return nil, err
	}

	requestHandler, err := requestHandlers.NewShardResolverRequestHandler(
		resolversFinder,
		factory.TransactionTopic,
		factory.UnsignedTransactionTopic,
		factory.RewardsTransactionTopic,
		factory.MiniBlocksTopic,
		factory.HeadersTopic,
		factory.MetachainBlocksTopic,
		MaxTxsToRequest,
	)
	if err != nil {
		return nil, err
	}

	rewardsTxProcessor, err := rewardTransaction.NewRewardTxProcessor(
		state.AccountsAdapter,
		state.AddressConverter,
		shardCoordinator,
		rewardsTxInterim,
	)
	if err != nil {
		return nil, err
	}

	txTypeHandler, err := coordinator.NewTxTypeHandler(state.AddressConverter, shardCoordinator, state.AccountsAdapter)
	if err != nil {
		return nil, err
	}

	transactionProcessor, err := transaction.NewTxProcessor(
		state.AccountsAdapter,
		core.Hasher,
		state.AddressConverter,
		core.Marshalizer,
		shardCoordinator,
		scProcessor,
		rewardsTxHandler,
		txTypeHandler,
		economics,
	)
	if err != nil {
		return nil, errors.New("could not create transaction processor: " + err.Error())
	}

	preProcFactory, err := shard.NewPreProcessorsContainerFactory(
		shardCoordinator,
		data.Store,
		core.Marshalizer,
		core.Hasher,
		data.Datapool,
		state.AddressConverter,
		state.AccountsAdapter,
		requestHandler,
		transactionProcessor,
		scProcessor,
		scProcessor,
		rewardsTxProcessor,
		internalTransactionProducer,
		economics,
	)
	if err != nil {
		return nil, err
	}

	preProcContainer, err := preProcFactory.Create()
	if err != nil {
		return nil, err
	}

	txCoordinator, err := coordinator.NewTransactionCoordinator(
		shardCoordinator,
		state.AccountsAdapter,
		data.Datapool,
		requestHandler,
		preProcContainer,
		interimProcContainer,
	)
	if err != nil {
		return nil, err
	}

	txPoolsCleaner, err := poolsCleaner.NewTxsPoolsCleaner(
		state.AccountsAdapter,
		shardCoordinator,
		data.Datapool,
		state.AddressConverter,
	)
	if err != nil {
		return nil, err
	}

	argumentsBaseProcessor := block.ArgBaseProcessor{
		Accounts:              state.AccountsAdapter,
		ForkDetector:          forkDetector,
		Hasher:                core.Hasher,
		Marshalizer:           core.Marshalizer,
		Store:                 data.Store,
		ShardCoordinator:      shardCoordinator,
		NodesCoordinator:      nodesCoordinator,
		SpecialAddressHandler: specialAddressHandler,
		Uint64Converter:       core.Uint64ByteSliceConverter,
		StartHeaders:          shardsGenesisBlocks,
		RequestHandler:        requestHandler,
		Core:                  coreServiceContainer,
	}
	arguments := block.ArgShardProcessor{
		ArgBaseProcessor: argumentsBaseProcessor,
		DataPool:         data.Datapool,
		TxCoordinator:    txCoordinator,
		TxsPoolsCleaner:  txPoolsCleaner,
	}

	blockProcessor, err := block.NewShardProcessor(arguments)
	if err != nil {
		return nil, errors.New("could not create block processor: " + err.Error())
	}

	err = blockProcessor.SetAppStatusHandler(core.StatusHandler)
	if err != nil {
		return nil, err
	}

	return blockProcessor, nil
}

func newMetaBlockProcessor(
	resolversFinder dataRetriever.ResolversFinder,
	shardCoordinator sharding.Coordinator,
	nodesCoordinator sharding.NodesCoordinator,
	specialAddressHandler process.SpecialAddressHandler,
	data *Data,
	core *Core,
	state *State,
	forkDetector process.ForkDetector,
	shardsGenesisBlocks map[uint32]data.HeaderHandler,
	coreServiceContainer serviceContainer.Core,
<<<<<<< HEAD
	peerProcessor process.PeerProcessor,
) (process.BlockProcessor, process.BlocksTracker, error) {
=======
) (process.BlockProcessor, error) {

>>>>>>> 70efe311
	requestHandler, err := requestHandlers.NewMetaResolverRequestHandler(
		resolversFinder,
		factory.ShardHeadersForMetachainTopic,
		factory.MetachainBlocksTopic,
		factory.TransactionTopic,
		factory.UnsignedTransactionTopic,
		factory.MiniBlocksTopic,
	)
	if err != nil {
		return nil, err
	}

	argumentsBaseProcessor := block.ArgBaseProcessor{
		Accounts:              state.AccountsAdapter,
		ForkDetector:          forkDetector,
		Hasher:                core.Hasher,
		Marshalizer:           core.Marshalizer,
		Store:                 data.Store,
		ShardCoordinator:      shardCoordinator,
		NodesCoordinator:      nodesCoordinator,
		SpecialAddressHandler: specialAddressHandler,
		Uint64Converter:       core.Uint64ByteSliceConverter,
		StartHeaders:          shardsGenesisBlocks,
		RequestHandler:        requestHandler,
		Core:                  coreServiceContainer,
	}
	arguments := block.ArgMetaProcessor{
		ArgBaseProcessor: argumentsBaseProcessor,
		DataPool:         data.MetaDatapool,
	}

<<<<<<< HEAD
	metaProcessor, err := block.NewMetaProcessor(
		coreServiceContainer,
		state.AccountsAdapter,
		data.MetaDatapool,
		forkDetector,
		peerProcessor,
		shardCoordinator,
		nodesCoordinator,
		specialAddressHandler,
		core.Hasher,
		core.Marshalizer,
		data.Store,
		shardsGenesisBlocks,
		requestHandler,
		core.Uint64ByteSliceConverter,
	)
=======
	metaProcessor, err := block.NewMetaProcessor(arguments)
>>>>>>> 70efe311
	if err != nil {
		return nil, errors.New("could not create block processor: " + err.Error())
	}

	err = metaProcessor.SetAppStatusHandler(core.StatusHandler)
	if err != nil {
		return nil, err
	}

	return metaProcessor, nil
}

func newPeerProcessor(processComponents *processComponentsFactoryArgs) (process.PeerProcessor, error) {
	peerAdapters, err := getShardedPeerAdapters(processComponents)
	if err != nil {
		return nil, err
	}

	storageService := processComponents.data.Store
	headerStorage := storageService.GetStorer(dataRetriever.BlockHeaderUnit)
	initialNodes := processComponents.nodesConfig.InitialNodes

	peerProcessor, err := peer.NewValidatorStatisticsProcessor(
		initialNodes,
		peerAdapters,
		processComponents.state.AddressConverter,
		processComponents.nodesCoordinator,
		processComponents.shardCoordinator,
		headerStorage,
	)
	if err != nil {
		return nil, err
	}

	return peerProcessor, nil
}

func getShardedPeerAdapters(processComponents *processComponentsFactoryArgs) (peer.ShardedPeerAdapters, error) {
	peerAdapters := make(peer.ShardedPeerAdapters, 0)

	if processComponents.shardCoordinator.SelfId() != sharding.MetachainShardId {
		shardPeerAdapter, err := getPeerAdapter(processComponents)
		if err != nil {
			return nil, err
		}

		peerAdapters[processComponents.shardCoordinator.SelfId()] = shardPeerAdapter
		return peerAdapters, nil
	}

	metaPeerAdapter, err := getPeerAdapter(processComponents)
	if err != nil {
		return nil, err
	}

	peerAdapters[sharding.MetachainShardId] = metaPeerAdapter

	for i := uint32(0); i < processComponents.shardCoordinator.NumberOfShards(); i++ {
		peerAdapter, err := getPeerAdapter(processComponents)
		if err != nil {
			return nil, err
		}

		peerAdapters[i] = peerAdapter
	}

	return peerAdapters, nil
}

func getPeerAdapter(processComponents *processComponentsFactoryArgs) (*state.PeerAccountsDB, error) {
	coreComponents := processComponents.coreComponents
	peerAccountsTrie, err := getTrie(
		coreComponents.config.PeerAccountsTrieStorage,
		processComponents.core.Marshalizer,
		processComponents.core.Hasher,
		coreComponents.uniqueID,
	)
	if err != nil {
		return nil, err
	}

	accountFactory, err := factoryState.NewAccountFactoryCreator(factoryState.ValidatorAccount)
	if err != nil {
		return nil, errors.New("could not create peer account factory: " + err.Error())
	}

	peerAdapter, err := state.NewPeerAccountsDB(peerAccountsTrie, processComponents.core.Hasher, processComponents.core.Marshalizer, accountFactory)
	if err != nil {
		return nil, err
	}

	return peerAdapter, nil
}

func getCacherFromConfig(cfg config.CacheConfig) storageUnit.CacheConfig {
	return storageUnit.CacheConfig{
		Size:   cfg.Size,
		Type:   storageUnit.CacheType(cfg.Type),
		Shards: cfg.Shards,
	}
}

func getDBFromConfig(cfg config.DBConfig, uniquePath string) storageUnit.DBConfig {
	return storageUnit.DBConfig{
		FilePath:          filepath.Join(uniquePath, cfg.FilePath),
		Type:              storageUnit.DBType(cfg.Type),
		MaxBatchSize:      cfg.MaxBatchSize,
		BatchDelaySeconds: cfg.BatchDelaySeconds,
		MaxOpenFiles:      cfg.MaxOpenFiles,
	}
}

func getBloomFromConfig(cfg config.BloomFilterConfig) storageUnit.BloomConfig {
	var hashFuncs []storageUnit.HasherType
	if cfg.HashFunc != nil {
		hashFuncs = make([]storageUnit.HasherType, 0)
		for _, hf := range cfg.HashFunc {
			hashFuncs = append(hashFuncs, storageUnit.HasherType(hf))
		}
	}

	return storageUnit.BloomConfig{
		Size:     cfg.Size,
		HashFunc: hashFuncs,
	}
}

func generateInMemoryAccountsAdapter(
	accountFactory state.AccountFactory,
	hasher hashing.Hasher,
	marshalizer marshal.Marshalizer,
) state.AccountsAdapter {

	tr, _ := trie.NewTrie(createMemUnit(), marshalizer, hasher)
	adb, _ := state.NewAccountsDB(tr, sha256.Sha256{}, marshalizer, accountFactory)

	return adb
}

func createMemUnit() storage.Storer {
	cache, _ := storageUnit.NewCache(storageUnit.LRUCache, 10, 1)
	persist, _ := memorydb.New()
	unit, _ := storageUnit.NewStorageUnit(cache, persist)
	return unit
}

// GetSigningParams returns a key generator, a private key, and a public key
func GetSigningParams(
	ctx *cli.Context,
	log *logger.Logger,
	skName string,
	skIndexName string,
	skPemFileName string,
	suite crypto.Suite,
) (keyGen crypto.KeyGenerator, privKey crypto.PrivateKey, pubKey crypto.PublicKey, err error) {

	sk, err := getSk(ctx, log, skName, skIndexName, skPemFileName)
	if err != nil {
		return nil, nil, nil, err
	}

	keyGen = signing.NewKeyGenerator(suite)

	privKey, err = keyGen.PrivateKeyFromByteArray(sk)
	if err != nil {
		return nil, nil, nil, err
	}

	pubKey = privKey.GeneratePublic()

	return keyGen, privKey, pubKey, err
}

// GetPkEncoded returns the encoded public key
func GetPkEncoded(pubKey crypto.PublicKey) string {
	pk, err := pubKey.ToByteArray()
	if err != nil {
		return err.Error()
	}

	return encodeAddress(pk)
}

func encodeAddress(address []byte) string {
	return hex.EncodeToString(address)
}

func decodeAddress(address string) ([]byte, error) {
	return hex.DecodeString(address)
}

func getSk(
	ctx *cli.Context,
	log *logger.Logger,
	skName string,
	skIndexName string,
	skPemFileName string,
) ([]byte, error) {

	//if flag is defined, it shall overwrite what was read from pem file
	if ctx.GlobalIsSet(skName) {
		encodedSk := []byte(ctx.GlobalString(skName))
		return decodeAddress(string(encodedSk))
	}

	skIndex := ctx.GlobalInt(skIndexName)
	encodedSk, err := core.LoadSkFromPemFile(skPemFileName, log, skIndex)
	if err != nil {
		return nil, err
	}

	return decodeAddress(string(encodedSk))
}<|MERGE_RESOLUTION|>--- conflicted
+++ resolved
@@ -146,11 +146,7 @@
 	Rounder               consensus.Rounder
 	ForkDetector          process.ForkDetector
 	BlockProcessor        process.BlockProcessor
-<<<<<<< HEAD
 	PeerProcessor         process.PeerProcessor
-	BlockTracker          process.BlocksTracker
-=======
->>>>>>> 70efe311
 }
 
 type coreComponentsFactoryArgs struct {
@@ -525,25 +521,11 @@
 		return nil, err
 	}
 
-<<<<<<< HEAD
-	blockProcessor, blockTracker, err := newBlockProcessorAndTracker(
+	blockProcessor, err := newBlockProcessor(
 		args,
 		resolversFinder,
 		forkDetector,
 		shardsGenesisBlocks,
-=======
-	blockProcessor, err := newBlockProcessor(
-		resolversFinder,
-		args.shardCoordinator,
-		args.nodesCoordinator,
-		args.economicsData,
-		args.data,
-		args.core,
-		args.state,
-		forkDetector,
-		shardsGenesisBlocks,
-		args.coreServiceContainer,
->>>>>>> 70efe311
 	)
 
 	if err != nil {
@@ -561,11 +543,7 @@
 		Rounder:               rounder,
 		ForkDetector:          forkDetector,
 		BlockProcessor:        blockProcessor,
-<<<<<<< HEAD
-		BlockTracker:          blockTracker,
 		PeerProcessor:         peerProcessor,
-=======
->>>>>>> 70efe311
 	}, nil
 }
 
@@ -1555,43 +1533,24 @@
 	return nil, ErrCreateForkDetector
 }
 
-<<<<<<< HEAD
-func newBlockProcessorAndTracker(
+func newBlockProcessor(
 	processArgs *processComponentsFactoryArgs,
 	resolversFinder dataRetriever.ResolversFinder,
 	forkDetector process.ForkDetector,
 	shardsGenesisBlocks map[uint32]data.HeaderHandler,
-) (process.BlockProcessor, process.BlocksTracker, error) {
+) (process.BlockProcessor, error) {
 
 	shardCoordinator := processArgs.shardCoordinator
 	nodesCoordinator := processArgs.nodesCoordinator
 	peerProcessor, err := newPeerProcessor(processArgs)
 	if err != nil {
-		return nil, nil, err
-	}
-
-	economicsConfig := processArgs.economicsConfig
-	if economicsConfig.CommunityAddress == "" || economicsConfig.BurnAddress == "" {
-		return nil, nil, errors.New("rewards configuration missing")
-=======
-func newBlockProcessor(
-	resolversFinder dataRetriever.ResolversFinder,
-	shardCoordinator sharding.Coordinator,
-	nodesCoordinator sharding.NodesCoordinator,
-	economics *economics.EconomicsData,
-	data *Data,
-	core *Core,
-	state *State,
-	forkDetector process.ForkDetector,
-	shardsGenesisBlocks map[uint32]data.HeaderHandler,
-	coreServiceContainer serviceContainer.Core,
-) (process.BlockProcessor, error) {
-
-	communityAddr := economics.CommunityAddress()
-	burnAddr := economics.BurnAddress()
+		return nil, err
+	}
+
+	communityAddr := processArgs.economicsData.CommunityAddress()
+	burnAddr := processArgs.economicsData.BurnAddress()
 	if communityAddr == "" || burnAddr == "" {
 		return nil, errors.New("rewards configuration missing")
->>>>>>> 70efe311
 	}
 
 	communityAddress, err := hex.DecodeString(communityAddr)
@@ -1626,13 +1585,8 @@
 			processArgs.state,
 			forkDetector,
 			shardsGenesisBlocks,
-<<<<<<< HEAD
 			processArgs.coreServiceContainer,
-			peerProcessor,
-=======
-			coreServiceContainer,
-			economics,
->>>>>>> 70efe311
+			processArgs.economicsData,
 		)
 	}
 	if shardCoordinator.SelfId() == sharding.MetachainShardId {
@@ -1665,13 +1619,8 @@
 	forkDetector process.ForkDetector,
 	shardsGenesisBlocks map[uint32]data.HeaderHandler,
 	coreServiceContainer serviceContainer.Core,
-<<<<<<< HEAD
-	peerProcessor process.PeerProcessor,
-) (process.BlockProcessor, process.BlocksTracker, error) {
-=======
 	economics *economics.EconomicsData,
 ) (process.BlockProcessor, error) {
->>>>>>> 70efe311
 	argsParser, err := smartContract.NewAtArgumentParser()
 	if err != nil {
 		return nil, err
@@ -1878,13 +1827,9 @@
 	forkDetector process.ForkDetector,
 	shardsGenesisBlocks map[uint32]data.HeaderHandler,
 	coreServiceContainer serviceContainer.Core,
-<<<<<<< HEAD
 	peerProcessor process.PeerProcessor,
-) (process.BlockProcessor, process.BlocksTracker, error) {
-=======
 ) (process.BlockProcessor, error) {
 
->>>>>>> 70efe311
 	requestHandler, err := requestHandlers.NewMetaResolverRequestHandler(
 		resolversFinder,
 		factory.ShardHeadersForMetachainTopic,
@@ -1910,32 +1855,14 @@
 		StartHeaders:          shardsGenesisBlocks,
 		RequestHandler:        requestHandler,
 		Core:                  coreServiceContainer,
+		PeerProcessor:         peerProcessor,
 	}
 	arguments := block.ArgMetaProcessor{
 		ArgBaseProcessor: argumentsBaseProcessor,
 		DataPool:         data.MetaDatapool,
 	}
 
-<<<<<<< HEAD
-	metaProcessor, err := block.NewMetaProcessor(
-		coreServiceContainer,
-		state.AccountsAdapter,
-		data.MetaDatapool,
-		forkDetector,
-		peerProcessor,
-		shardCoordinator,
-		nodesCoordinator,
-		specialAddressHandler,
-		core.Hasher,
-		core.Marshalizer,
-		data.Store,
-		shardsGenesisBlocks,
-		requestHandler,
-		core.Uint64ByteSliceConverter,
-	)
-=======
 	metaProcessor, err := block.NewMetaProcessor(arguments)
->>>>>>> 70efe311
 	if err != nil {
 		return nil, errors.New("could not create block processor: " + err.Error())
 	}
