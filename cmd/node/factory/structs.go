package factory

import (
	"bytes"
	"context"
	"encoding/hex"
	"errors"
	"fmt"
	"math/big"
	"time"

	logger "github.com/ElrondNetwork/elrond-go-logger"
	"github.com/ElrondNetwork/elrond-go/config"
	"github.com/ElrondNetwork/elrond-go/consensus"
	"github.com/ElrondNetwork/elrond-go/core"
	"github.com/ElrondNetwork/elrond-go/core/partitioning"
	"github.com/ElrondNetwork/elrond-go/core/serviceContainer"
	"github.com/ElrondNetwork/elrond-go/core/statistics/softwareVersion"
	factorySoftwareVersion "github.com/ElrondNetwork/elrond-go/core/statistics/softwareVersion/factory"
	"github.com/ElrondNetwork/elrond-go/crypto"
	"github.com/ElrondNetwork/elrond-go/crypto/signing"
	"github.com/ElrondNetwork/elrond-go/crypto/signing/ed25519"
	"github.com/ElrondNetwork/elrond-go/crypto/signing/ed25519/singlesig"
	mclmultisig "github.com/ElrondNetwork/elrond-go/crypto/signing/mcl/multisig"
	mclsig "github.com/ElrondNetwork/elrond-go/crypto/signing/mcl/singlesig"
	"github.com/ElrondNetwork/elrond-go/crypto/signing/multisig"
	"github.com/ElrondNetwork/elrond-go/data"
	dataBlock "github.com/ElrondNetwork/elrond-go/data/block"
	"github.com/ElrondNetwork/elrond-go/data/blockchain"
	"github.com/ElrondNetwork/elrond-go/data/state"
	"github.com/ElrondNetwork/elrond-go/data/state/addressConverters"
	factoryState "github.com/ElrondNetwork/elrond-go/data/state/factory"
	"github.com/ElrondNetwork/elrond-go/data/trie"
	"github.com/ElrondNetwork/elrond-go/data/trie/factory"
	"github.com/ElrondNetwork/elrond-go/data/typeConverters"
	"github.com/ElrondNetwork/elrond-go/data/typeConverters/uint64ByteSlice"
	"github.com/ElrondNetwork/elrond-go/dataRetriever"
	dataRetrieverFactory "github.com/ElrondNetwork/elrond-go/dataRetriever/factory"
	"github.com/ElrondNetwork/elrond-go/dataRetriever/factory/containers"
	"github.com/ElrondNetwork/elrond-go/dataRetriever/factory/resolverscontainer"
	"github.com/ElrondNetwork/elrond-go/dataRetriever/requestHandlers"
	"github.com/ElrondNetwork/elrond-go/epochStart"
	"github.com/ElrondNetwork/elrond-go/epochStart/genesis"
	metachainEpochStart "github.com/ElrondNetwork/elrond-go/epochStart/metachain"
	"github.com/ElrondNetwork/elrond-go/epochStart/shardchain"
	"github.com/ElrondNetwork/elrond-go/hashing"
	"github.com/ElrondNetwork/elrond-go/hashing/blake2b"
	factoryHasher "github.com/ElrondNetwork/elrond-go/hashing/factory"
	"github.com/ElrondNetwork/elrond-go/hashing/sha256"
	"github.com/ElrondNetwork/elrond-go/marshal"
	factoryMarshalizer "github.com/ElrondNetwork/elrond-go/marshal/factory"
	"github.com/ElrondNetwork/elrond-go/p2p"
	"github.com/ElrondNetwork/elrond-go/p2p/libp2p"
	"github.com/ElrondNetwork/elrond-go/process"
	"github.com/ElrondNetwork/elrond-go/process/block"
	"github.com/ElrondNetwork/elrond-go/process/block/bootstrapStorage"
	"github.com/ElrondNetwork/elrond-go/process/block/pendingMb"
	"github.com/ElrondNetwork/elrond-go/process/block/poolsCleaner"
	"github.com/ElrondNetwork/elrond-go/process/block/postprocess"
	"github.com/ElrondNetwork/elrond-go/process/block/preprocess"
	"github.com/ElrondNetwork/elrond-go/process/coordinator"
	"github.com/ElrondNetwork/elrond-go/process/economics"
	"github.com/ElrondNetwork/elrond-go/process/factory/interceptorscontainer"
	"github.com/ElrondNetwork/elrond-go/process/factory/metachain"
	"github.com/ElrondNetwork/elrond-go/process/factory/shard"
	"github.com/ElrondNetwork/elrond-go/process/headerCheck"
	"github.com/ElrondNetwork/elrond-go/process/peer"
	"github.com/ElrondNetwork/elrond-go/process/rewardTransaction"
	"github.com/ElrondNetwork/elrond-go/process/scToProtocol"
	"github.com/ElrondNetwork/elrond-go/process/smartContract"
	"github.com/ElrondNetwork/elrond-go/process/smartContract/builtInFunctions"
	"github.com/ElrondNetwork/elrond-go/process/smartContract/hooks"
	processSync "github.com/ElrondNetwork/elrond-go/process/sync"
	"github.com/ElrondNetwork/elrond-go/process/throttle"
	antifloodFactory "github.com/ElrondNetwork/elrond-go/process/throttle/antiflood/factory"
	"github.com/ElrondNetwork/elrond-go/process/track"
	"github.com/ElrondNetwork/elrond-go/process/transaction"
	"github.com/ElrondNetwork/elrond-go/sharding"
	"github.com/ElrondNetwork/elrond-go/sharding/networksharding"
	"github.com/ElrondNetwork/elrond-go/statusHandler"
	"github.com/ElrondNetwork/elrond-go/storage"
	storageFactory "github.com/ElrondNetwork/elrond-go/storage/factory"
	"github.com/ElrondNetwork/elrond-go/storage/memorydb"
	"github.com/ElrondNetwork/elrond-go/storage/storageUnit"
	"github.com/ElrondNetwork/elrond-go/storage/timecache"
	"github.com/ElrondNetwork/elrond-go/vm"
	systemVM "github.com/ElrondNetwork/elrond-go/vm/process"
	vmcommon "github.com/ElrondNetwork/elrond-vm-common"
	"github.com/urfave/cli"
)

const (
	// BlsConsensusType specifies the signature scheme used in the consensus
	BlsConsensusType = "bls"

	// MaxTxsToRequest specifies the maximum number of txs to request
	MaxTxsToRequest = 100
)

//TODO remove this
var log = logger.GetOrCreate("main")

// timeSpanForBadHeaders is the expiry time for an added block header hash
var timeSpanForBadHeaders = time.Minute * 2

// EpochStartNotifier defines which actions should be done for handling new epoch's events
type EpochStartNotifier interface {
	RegisterHandler(handler epochStart.ActionHandler)
	UnregisterHandler(handler epochStart.ActionHandler)
	NotifyAll(hdr data.HeaderHandler)
	NotifyAllPrepare(metaHdr data.HeaderHandler, body data.BodyHandler)
	IsInterfaceNil() bool
}

// Network struct holds the network components of the Elrond protocol
type Network struct {
	NetMessenger           p2p.Messenger
	InputAntifloodHandler  P2PAntifloodHandler
	OutputAntifloodHandler P2PAntifloodHandler
	PeerBlackListHandler   process.BlackListHandler
}

// Core struct holds the core components of the Elrond protocol
type Core struct {
	Hasher                   hashing.Hasher
	InternalMarshalizer      marshal.Marshalizer
	VmMarshalizer            marshal.Marshalizer
	TxSignMarshalizer        marshal.Marshalizer
	TriesContainer           state.TriesHolder
	TrieStorageManagers      map[string]data.StorageManager
	Uint64ByteSliceConverter typeConverters.Uint64ByteSliceConverter
	StatusHandler            core.AppStatusHandler
	ChainID                  []byte
}

// State struct holds the state components of the Elrond protocol
type State struct {
	AddressConverter    state.AddressConverter
	BLSAddressConverter state.AddressConverter
	PeerAccounts        state.AccountsAdapter
	AccountsAdapter     state.AccountsAdapter
	InBalanceForShard   map[string]*big.Int
}

// Data struct holds the data components of the Elrond protocol
type Data struct {
	Blkc     data.ChainHandler
	Store    dataRetriever.StorageService
	Datapool dataRetriever.PoolsHolder
}

// Crypto struct holds the crypto components of the Elrond protocol
type Crypto struct {
	TxSingleSigner      crypto.SingleSigner
	SingleSigner        crypto.SingleSigner
	MultiSigner         crypto.MultiSigner
	BlockSignKeyGen     crypto.KeyGenerator
	TxSignKeyGen        crypto.KeyGenerator
	InitialPubKeys      map[uint32][]string
	MessageSignVerifier vm.MessageSignVerifier
}

// Process struct holds the process components of the Elrond protocol
type Process struct {
	InterceptorsContainer    process.InterceptorsContainer
	ResolversFinder          dataRetriever.ResolversFinder
	Rounder                  consensus.Rounder
	EpochStartTrigger        epochStart.TriggerHandler
	ForkDetector             process.ForkDetector
	BlockProcessor           process.BlockProcessor
	BlackListHandler         process.BlackListHandler
	BootStorer               process.BootStorer
	HeaderSigVerifier        HeaderSigVerifierHandler
	ValidatorsStatistics     process.ValidatorStatisticsProcessor
	ValidatorsProvider       process.ValidatorsProvider
	BlockTracker             process.BlockTracker
	PendingMiniBlocksHandler process.PendingMiniBlocksHandler
	RequestHandler           process.RequestHandler
}

type coreComponentsFactoryArgs struct {
	config      *config.Config
	pathManager storage.PathManagerHandler
	shardId     string
	chainID     []byte
}

// NewCoreComponentsFactoryArgs initializes the arguments necessary for creating the core components
func NewCoreComponentsFactoryArgs(config *config.Config, pathManager storage.PathManagerHandler, shardId string, chainID []byte) *coreComponentsFactoryArgs {
	return &coreComponentsFactoryArgs{
		config:      config,
		pathManager: pathManager,
		shardId:     shardId,
		chainID:     chainID,
	}
}

// CoreComponentsFactory creates the core components
func CoreComponentsFactory(args *coreComponentsFactoryArgs) (*Core, error) {
	hasher, err := factoryHasher.NewHasher(args.config.Hasher.Type)
	if err != nil {
		return nil, errors.New("could not create hasher: " + err.Error())
	}

	internalMarshalizer, err := factoryMarshalizer.NewMarshalizer(args.config.Marshalizer.Type)
	if err != nil {
		return nil, fmt.Errorf("%w for internalMarshalizer", err)
	}

	vmMarshalizer, err := factoryMarshalizer.NewMarshalizer(args.config.VmMarshalizer.Type)
	if err != nil {
		return nil, fmt.Errorf("%w for vmMarshalizer", err)
	}

	txSignMarshalizer, err := factoryMarshalizer.NewMarshalizer(args.config.TxSignMarshalizer.Type)
	if err != nil {
		return nil, fmt.Errorf("%w for txSignMarshalizer", err)
	}

	uint64ByteSliceConverter := uint64ByteSlice.NewBigEndianConverter()

	trieStorageManagers, trieContainer, err := createTries(args, internalMarshalizer, hasher)

	if err != nil {
		return nil, err
	}

	return &Core{
		Hasher:                   hasher,
		InternalMarshalizer:      internalMarshalizer,
		VmMarshalizer:            vmMarshalizer,
		TxSignMarshalizer:        txSignMarshalizer,
		TriesContainer:           trieContainer,
		TrieStorageManagers:      trieStorageManagers,
		Uint64ByteSliceConverter: uint64ByteSliceConverter,
		StatusHandler:            statusHandler.NewNilStatusHandler(),
		ChainID:                  args.chainID,
	}, nil
}

func createTries(
	args *coreComponentsFactoryArgs,
	marshalizer marshal.Marshalizer,
	hasher hashing.Hasher,
) (map[string]data.StorageManager, state.TriesHolder, error) {

	trieContainer := state.NewDataTriesHolder()
	trieFactoryArgs := factory.TrieFactoryArgs{
		EvictionWaitingListCfg:   args.config.EvictionWaitingList,
		SnapshotDbCfg:            args.config.TrieSnapshotDB,
		Marshalizer:              marshalizer,
		Hasher:                   hasher,
		PathManager:              args.pathManager,
		ShardId:                  args.shardId,
		TrieStorageManagerConfig: args.config.TrieStorageManagerConfig,
	}
	trieFactory, err := factory.NewTrieFactory(trieFactoryArgs)
	if err != nil {
		return nil, nil, err
	}

	trieStorageManagers := make(map[string]data.StorageManager)
	userStorageManager, userAccountTrie, err := trieFactory.Create(args.config.AccountsTrieStorage, args.config.StateTriesConfig.AccountsStatePruningEnabled)
	if err != nil {
		return nil, nil, err
	}
	trieContainer.Put([]byte(factory.UserAccountTrie), userAccountTrie)
	trieStorageManagers[factory.UserAccountTrie] = userStorageManager

	peerStorageManager, peerAccountsTrie, err := trieFactory.Create(args.config.PeerAccountsTrieStorage, args.config.StateTriesConfig.PeerStatePruningEnabled)
	if err != nil {
		return nil, nil, err
	}
	trieContainer.Put([]byte(factory.PeerAccountTrie), peerAccountsTrie)
	trieStorageManagers[factory.PeerAccountTrie] = peerStorageManager

	return trieStorageManagers, trieContainer, nil
}

type stateComponentsFactoryArgs struct {
	config           *config.Config
	genesisConfig    *sharding.Genesis
	shardCoordinator sharding.Coordinator
	core             *Core
	pathManager      storage.PathManagerHandler
}

// NewStateComponentsFactoryArgs initializes the arguments necessary for creating the state components
func NewStateComponentsFactoryArgs(
	config *config.Config,
	genesisConfig *sharding.Genesis,
	shardCoordinator sharding.Coordinator,
	core *Core,
	pathManager storage.PathManagerHandler,
) *stateComponentsFactoryArgs {
	return &stateComponentsFactoryArgs{
		config:           config,
		genesisConfig:    genesisConfig,
		shardCoordinator: shardCoordinator,
		core:             core,
		pathManager:      pathManager,
	}
}

// StateComponentsFactory creates the state components
func StateComponentsFactory(args *stateComponentsFactoryArgs) (*State, error) {
	addressConverter, err := addressConverters.NewPlainAddressConverter(
		args.config.Address.Length,
		args.config.Address.Prefix,
	)
	if err != nil {
		return nil, errors.New("could not create address converter: " + err.Error())
	}

	blsAddressConverter, err := addressConverters.NewPlainAddressConverter(
		args.config.BLSPublicKey.Length,
		args.config.BLSPublicKey.Prefix,
	)
	if err != nil {
		return nil, errors.New("could not create bls address converter: " + err.Error())
	}

	accountFactory := factoryState.NewAccountCreator()
	merkleTrie := args.core.TriesContainer.Get([]byte(factory.UserAccountTrie))
	accountsAdapter, err := state.NewAccountsDB(merkleTrie, args.core.Hasher, args.core.InternalMarshalizer, accountFactory)
	if err != nil {
		return nil, errors.New("could not create accounts adapter: " + err.Error())
	}

	inBalanceForShard, err := args.genesisConfig.InitialNodesBalances(args.shardCoordinator, addressConverter)
	if err != nil {
		return nil, errors.New("initial balances could not be processed " + err.Error())
	}

	accountFactory = factoryState.NewPeerAccountCreator()
	merkleTrie = args.core.TriesContainer.Get([]byte(factory.PeerAccountTrie))
	peerAdapter, err := state.NewPeerAccountsDB(merkleTrie, args.core.Hasher, args.core.InternalMarshalizer, accountFactory)
	if err != nil {
		return nil, err
	}

	return &State{
		PeerAccounts:        peerAdapter,
		AddressConverter:    addressConverter,
		BLSAddressConverter: blsAddressConverter,
		AccountsAdapter:     accountsAdapter,
		InBalanceForShard:   inBalanceForShard,
	}, nil
}

type dataComponentsFactoryArgs struct {
	config             *config.Config
	economicsData      *economics.EconomicsData
	shardCoordinator   sharding.Coordinator
	core               *Core
	pathManager        storage.PathManagerHandler
	epochStartNotifier EpochStartNotifier
	currentEpoch       uint32
}

// NewDataComponentsFactoryArgs initializes the arguments necessary for creating the data components
func NewDataComponentsFactoryArgs(
	config *config.Config,
	economicsData *economics.EconomicsData,
	shardCoordinator sharding.Coordinator,
	core *Core,
	pathManager storage.PathManagerHandler,
	epochStartNotifier EpochStartNotifier,
	currentEpoch uint32,
) *dataComponentsFactoryArgs {
	return &dataComponentsFactoryArgs{
		config:             config,
		economicsData:      economicsData,
		shardCoordinator:   shardCoordinator,
		core:               core,
		pathManager:        pathManager,
		epochStartNotifier: epochStartNotifier,
		currentEpoch:       currentEpoch,
	}
}

// DataComponentsFactory creates the data components
func DataComponentsFactory(args *dataComponentsFactoryArgs) (*Data, error) {
	var datapool dataRetriever.PoolsHolder
	blkc, err := createBlockChainFromConfig(args.shardCoordinator, args.core.StatusHandler)
	if err != nil {
		return nil, errors.New("could not create block chain: " + err.Error())
	}

	store, err := createDataStoreFromConfig(
		args.config,
		args.shardCoordinator,
		args.pathManager,
		args.epochStartNotifier,
		args.currentEpoch,
	)
	if err != nil {
		return nil, errors.New("could not create local data store: " + err.Error())
	}

	dataPoolArgs := dataRetrieverFactory.ArgsDataPool{
		Config:           args.config,
		EconomicsData:    args.economicsData,
		ShardCoordinator: args.shardCoordinator,
	}
	datapool, err = dataRetrieverFactory.NewDataPoolFromConfig(dataPoolArgs)
	if err != nil {
		return nil, errors.New("could not create data pools: ")
	}

	return &Data{
		Blkc:     blkc,
		Store:    store,
		Datapool: datapool,
	}, nil
}

type cryptoComponentsFactoryArgs struct {
	ctx              *cli.Context
	config           *config.Config
	nodesConfig      *sharding.NodesSetup
	shardCoordinator sharding.Coordinator
	keyGen           crypto.KeyGenerator
	privKey          crypto.PrivateKey
	log              logger.Logger
}

// NewCryptoComponentsFactoryArgs initializes the arguments necessary for creating the crypto components
func NewCryptoComponentsFactoryArgs(
	ctx *cli.Context,
	config *config.Config,
	nodesConfig *sharding.NodesSetup,
	shardCoordinator sharding.Coordinator,
	keyGen crypto.KeyGenerator,
	privKey crypto.PrivateKey,
	log logger.Logger,
) *cryptoComponentsFactoryArgs {
	return &cryptoComponentsFactoryArgs{
		ctx:              ctx,
		config:           config,
		nodesConfig:      nodesConfig,
		shardCoordinator: shardCoordinator,
		keyGen:           keyGen,
		privKey:          privKey,
		log:              log,
	}
}

// CryptoComponentsFactory creates the crypto components
func CryptoComponentsFactory(args *cryptoComponentsFactoryArgs) (*Crypto, error) {
	initialPubKeys := args.nodesConfig.InitialNodesPubKeys()
	txSingleSigner := &singlesig.Ed25519Signer{}
	singleSigner, err := createSingleSigner(args.config)
	if err != nil {
		return nil, errors.New("could not create singleSigner: " + err.Error())
	}

	multisigHasher, err := getMultisigHasherFromConfig(args.config)
	if err != nil {
		return nil, errors.New("could not create multisig hasher: " + err.Error())
	}

	currentShardNodesPubKeys, err := args.nodesConfig.InitialEligibleNodesPubKeysForShard(args.shardCoordinator.SelfId())
	if err != nil {
		return nil, errors.New("could not start creation of multiSigner: " + err.Error())
	}

	multiSigner, err := createMultiSigner(args.config, multisigHasher, currentShardNodesPubKeys, args.privKey, args.keyGen)
	if err != nil {
		return nil, err
	}

	txSignKeyGen := signing.NewKeyGenerator(ed25519.NewEd25519())

	messageSignVerifier, err := systemVM.NewMessageSigVerifier(args.keyGen, singleSigner)
	if err != nil {
		return nil, err
	}

	return &Crypto{
		TxSingleSigner:      txSingleSigner,
		SingleSigner:        singleSigner,
		MultiSigner:         multiSigner,
		BlockSignKeyGen:     args.keyGen,
		TxSignKeyGen:        txSignKeyGen,
		InitialPubKeys:      initialPubKeys,
		MessageSignVerifier: messageSignVerifier,
	}, nil
}

// NetworkComponentsFactory creates the network components
func NetworkComponentsFactory(
	p2pConfig config.P2PConfig,
	mainConfig config.Config,
	statusHandler core.AppStatusHandler,
) (*Network, error) {

	arg := libp2p.ArgsNetworkMessenger{
		Context:       context.Background(),
		ListenAddress: libp2p.ListenAddrWithIp4AndTcp,
		P2pConfig:     p2pConfig,
	}

	netMessenger, err := libp2p.NewNetworkMessenger(arg)
	if err != nil {
		return nil, err
	}

	inAntifloodHandler, p2pPeerBlackList, errNewAntiflood := antifloodFactory.NewP2PAntiFloodAndBlackList(mainConfig, statusHandler)
	if errNewAntiflood != nil {
		return nil, errNewAntiflood
	}

	inputAntifloodHandler, ok := inAntifloodHandler.(P2PAntifloodHandler)
	if !ok {
		return nil, fmt.Errorf("%w when casting input antiflood handler to structs/P2PAntifloodHandler", errWrongTypeAssertion)
	}

	outAntifloodHandler, errOutputAntiflood := antifloodFactory.NewP2POutputAntiFlood(mainConfig)
	if errOutputAntiflood != nil {
		return nil, errOutputAntiflood
	}

	outputAntifloodHandler, ok := outAntifloodHandler.(P2PAntifloodHandler)
	if !ok {
		return nil, fmt.Errorf("%w when casting output antiflood handler to structs/P2PAntifloodHandler", errWrongTypeAssertion)
	}

	err = netMessenger.SetPeerBlackListHandler(p2pPeerBlackList)
	if err != nil {
		return nil, err
	}

	return &Network{
		NetMessenger:           netMessenger,
		InputAntifloodHandler:  inputAntifloodHandler,
		OutputAntifloodHandler: outputAntifloodHandler,
		PeerBlackListHandler:   p2pPeerBlackList,
	}, nil
}

type processComponentsFactoryArgs struct {
	coreComponents            *coreComponentsFactoryArgs
	genesisConfig             *sharding.Genesis
	economicsData             *economics.EconomicsData
	nodesConfig               *sharding.NodesSetup
	gasSchedule               map[string]map[string]uint64
	rounder                   consensus.Rounder
	shardCoordinator          sharding.Coordinator
	nodesCoordinator          sharding.NodesCoordinator
	data                      *Data
	coreData                  *Core
	crypto                    *Crypto
	state                     *State
	network                   *Network
	coreServiceContainer      serviceContainer.Core
	requestedItemsHandler     dataRetriever.RequestedItemsHandler
	whiteListHandler          process.WhiteListHandler
	epochStartNotifier        EpochStartNotifier
	epochStart                *config.EpochStartConfig
	rater                     sharding.PeerAccountListAndRatingHandler
	startEpochNum             uint32
	sizeCheckDelta            uint32
	stateCheckpointModulus    uint
	maxComputableRounds       uint64
	numConcurrentResolverJobs int32
	minSizeInBytes            uint32
	maxSizeInBytes            uint32
	maxRating                 uint32
}

// NewProcessComponentsFactoryArgs initializes the arguments necessary for creating the process components
func NewProcessComponentsFactoryArgs(
	coreComponents *coreComponentsFactoryArgs,
	genesisConfig *sharding.Genesis,
	economicsData *economics.EconomicsData,
	nodesConfig *sharding.NodesSetup,
	gasSchedule map[string]map[string]uint64,
	rounder consensus.Rounder,
	shardCoordinator sharding.Coordinator,
	nodesCoordinator sharding.NodesCoordinator,
	data *Data,
	coreData *Core,
	crypto *Crypto,
	state *State,
	network *Network,
	coreServiceContainer serviceContainer.Core,
	requestedItemsHandler dataRetriever.RequestedItemsHandler,
	whiteListHandler process.WhiteListHandler,
	epochStartNotifier EpochStartNotifier,
	epochStart *config.EpochStartConfig,
	startEpochNum uint32,
	rater sharding.PeerAccountListAndRatingHandler,
	sizeCheckDelta uint32,
	stateCheckpointModulus uint,
	maxComputableRounds uint64,
	numConcurrentResolverJobs int32,
	minSizeInBytes uint32,
	maxSizeInBytes uint32,
	maxRating uint32,
) *processComponentsFactoryArgs {
	return &processComponentsFactoryArgs{
		coreComponents:            coreComponents,
		genesisConfig:             genesisConfig,
		economicsData:             economicsData,
		nodesConfig:               nodesConfig,
		gasSchedule:               gasSchedule,
		rounder:                   rounder,
		shardCoordinator:          shardCoordinator,
		nodesCoordinator:          nodesCoordinator,
		data:                      data,
		coreData:                  coreData,
		crypto:                    crypto,
		state:                     state,
		network:                   network,
		coreServiceContainer:      coreServiceContainer,
		requestedItemsHandler:     requestedItemsHandler,
		whiteListHandler:          whiteListHandler,
		epochStartNotifier:        epochStartNotifier,
		epochStart:                epochStart,
		startEpochNum:             startEpochNum,
		rater:                     rater,
		sizeCheckDelta:            sizeCheckDelta,
		stateCheckpointModulus:    stateCheckpointModulus,
		maxComputableRounds:       maxComputableRounds,
		numConcurrentResolverJobs: numConcurrentResolverJobs,
		minSizeInBytes:            minSizeInBytes,
		maxSizeInBytes:            maxSizeInBytes,
		maxRating:                 maxRating,
	}
}

// ProcessComponentsFactory creates the process components
func ProcessComponentsFactory(args *processComponentsFactoryArgs) (*Process, error) {
	argsHeaderSig := &headerCheck.ArgsHeaderSigVerifier{
		Marshalizer:       args.coreData.InternalMarshalizer,
		Hasher:            args.coreData.Hasher,
		NodesCoordinator:  args.nodesCoordinator,
		MultiSigVerifier:  args.crypto.MultiSigner,
		SingleSigVerifier: args.crypto.SingleSigner,
		KeyGen:            args.crypto.BlockSignKeyGen,
	}
	headerSigVerifier, err := headerCheck.NewHeaderSigVerifier(argsHeaderSig)
	if err != nil {
		return nil, err
	}

	resolversContainerFactory, err := newResolverContainerFactory(
		args.shardCoordinator,
		args.data,
		args.coreData,
		args.network,
		args.sizeCheckDelta,
		args.numConcurrentResolverJobs,
	)
	if err != nil {
		return nil, err
	}

	resolversContainer, err := resolversContainerFactory.Create()
	if err != nil {
		return nil, err
	}

	resolversFinder, err := containers.NewResolversFinder(resolversContainer, args.shardCoordinator)
	if err != nil {
		return nil, err
	}

	requestHandler, err := requestHandlers.NewResolverRequestHandler(
		resolversFinder,
		args.requestedItemsHandler,
		args.whiteListHandler,
		MaxTxsToRequest,
		args.shardCoordinator.SelfId(),
		time.Second,
	)
	if err != nil {
		return nil, err
	}

	validatorStatisticsProcessor, err := newValidatorStatisticsProcessor(args)
	if err != nil {
		return nil, err
	}

	validatorsProvider, err := peer.NewValidatorsProvider(validatorStatisticsProcessor, args.maxRating)
	if err != nil {
		return nil, err
	}

	epochStartTrigger, err := newEpochStartTrigger(args, requestHandler)
	if err != nil {
		return nil, err
	}

	requestHandler.SetEpoch(epochStartTrigger.Epoch())

	err = dataRetriever.SetEpochHandlerToHdrResolver(resolversContainer, epochStartTrigger)
	if err != nil {
		return nil, err
	}

	validatorStatsRootHash, err := validatorStatisticsProcessor.RootHash()
	if err != nil {
		return nil, err
	}

	log.Trace("Validator stats created", "validatorStatsRootHash", validatorStatsRootHash)

	genesisBlocks, err := generateGenesisHeadersAndApplyInitialBalances(args)
	if err != nil {
		return nil, err
	}

	err = prepareGenesisBlock(args, genesisBlocks)
	if err != nil {
		return nil, err
	}

	bootStr := args.data.Store.GetStorer(dataRetriever.BootstrapUnit)
	bootStorer, err := bootstrapStorage.NewBootstrapStorer(args.coreData.InternalMarshalizer, bootStr)
	if err != nil {
		return nil, err
	}

	argsHeaderValidator := block.ArgsHeaderValidator{
		Hasher:      args.coreData.Hasher,
		Marshalizer: args.coreData.InternalMarshalizer,
	}
	headerValidator, err := block.NewHeaderValidator(argsHeaderValidator)
	if err != nil {
		return nil, err
	}

	blockTracker, err := newBlockTracker(
		args,
		headerValidator,
		requestHandler,
		args.rounder,
		genesisBlocks,
	)
	if err != nil {
		return nil, err
	}

	_, err = poolsCleaner.NewMiniBlocksPoolsCleaner(
		args.data.Datapool.MiniBlocks(),
		args.rounder,
		args.shardCoordinator,
	)
	if err != nil {
		return nil, err
	}

	_, err = poolsCleaner.NewCrossTxsPoolsCleaner(
		args.state.AddressConverter,
		args.data.Datapool,
		args.rounder,
		args.shardCoordinator,
	)
	if err != nil {
		return nil, err
	}

	interceptorContainerFactory, blackListHandler, err := newInterceptorContainerFactory(
		args.shardCoordinator,
		args.nodesCoordinator,
		args.data,
		args.coreData,
		args.crypto,
		args.state,
		args.network,
		args.economicsData,
		headerSigVerifier,
		args.sizeCheckDelta,
		blockTracker,
		epochStartTrigger,
		args.whiteListHandler,
	)
	if err != nil {
		return nil, err
	}

	//TODO refactor all these factory calls
	interceptorsContainer, err := interceptorContainerFactory.Create()
	if err != nil {
		return nil, err
	}

	var pendingMiniBlocksHandler process.PendingMiniBlocksHandler
	if args.shardCoordinator.SelfId() == core.MetachainShardId {
		pendingMiniBlocksHandler, err = pendingMb.NewPendingMiniBlocks()
		if err != nil {
			return nil, err
		}
	}

	forkDetector, err := newForkDetector(
		args.rounder,
		args.shardCoordinator,
		blackListHandler,
		blockTracker,
		args.nodesConfig.StartTime,
	)
	if err != nil {
		return nil, err
	}

	blockProcessor, err := newBlockProcessor(
		args,
		requestHandler,
		forkDetector,
		epochStartTrigger,
		bootStorer,
		validatorStatisticsProcessor,
		headerValidator,
		blockTracker,
		pendingMiniBlocksHandler,
	)
	if err != nil {
		return nil, err
	}

	return &Process{
		InterceptorsContainer:    interceptorsContainer,
		ResolversFinder:          resolversFinder,
		Rounder:                  args.rounder,
		ForkDetector:             forkDetector,
		BlockProcessor:           blockProcessor,
		EpochStartTrigger:        epochStartTrigger,
		BlackListHandler:         blackListHandler,
		BootStorer:               bootStorer,
		HeaderSigVerifier:        headerSigVerifier,
		ValidatorsStatistics:     validatorStatisticsProcessor,
		ValidatorsProvider:       validatorsProvider,
		BlockTracker:             blockTracker,
		PendingMiniBlocksHandler: pendingMiniBlocksHandler,
		RequestHandler:           requestHandler,
	}, nil
}

func prepareGenesisBlock(args *processComponentsFactoryArgs, genesisBlocks map[uint32]data.HeaderHandler) error {
	genesisBlock, ok := genesisBlocks[args.shardCoordinator.SelfId()]
	if !ok {
		return errors.New("genesis block does not exists")
	}

	genesisBlockHash, err := core.CalculateHash(args.coreData.InternalMarshalizer, args.coreData.Hasher, genesisBlock)
	if err != nil {
		return err
	}

	err = args.data.Blkc.SetGenesisHeader(genesisBlock)
	if err != nil {
		return err
	}

	args.data.Blkc.SetGenesisHeaderHash(genesisBlockHash)

	marshalizedBlock, err := args.coreData.InternalMarshalizer.Marshal(genesisBlock)
	if err != nil {
		return err
	}

	if args.shardCoordinator.SelfId() == core.MetachainShardId {
		errNotCritical := args.data.Store.Put(dataRetriever.MetaBlockUnit, genesisBlockHash, marshalizedBlock)
		if errNotCritical != nil {
			log.Error("error storing genesis metablock", "error", errNotCritical.Error())
		}
	} else {
		errNotCritical := args.data.Store.Put(dataRetriever.BlockHeaderUnit, genesisBlockHash, marshalizedBlock)
		if errNotCritical != nil {
			log.Error("error storing genesis shardblock", "error", errNotCritical.Error())
		}
	}

	return nil
}

func newEpochStartTrigger(
	args *processComponentsFactoryArgs,
	requestHandler process.RequestHandler,
) (epochStart.TriggerHandler, error) {
	if args.shardCoordinator.SelfId() < args.shardCoordinator.NumberOfShards() {
		argsHeaderValidator := block.ArgsHeaderValidator{
			Hasher:      args.coreData.Hasher,
			Marshalizer: args.coreData.InternalMarshalizer,
		}
		headerValidator, err := block.NewHeaderValidator(argsHeaderValidator)
		if err != nil {
			return nil, err
		}

		argsPeerMiniBlockSyncer := shardchain.ArgPeerMiniBlockSyncer{
			MiniBlocksPool: args.data.Datapool.MiniBlocks(),
			Requesthandler: requestHandler,
		}

		peerMiniBlockSyncer, err := shardchain.NewPeerMiniBlockSyncer(argsPeerMiniBlockSyncer)
		if err != nil {
			return nil, err
		}

		argEpochStart := &shardchain.ArgsShardEpochStartTrigger{
			Marshalizer:          args.coreData.InternalMarshalizer,
			Hasher:               args.coreData.Hasher,
			HeaderValidator:      headerValidator,
			Uint64Converter:      args.coreData.Uint64ByteSliceConverter,
			DataPool:             args.data.Datapool,
			Storage:              args.data.Store,
			RequestHandler:       requestHandler,
			Epoch:                0,
			EpochStartNotifier:   args.epochStartNotifier,
			Validity:             process.MetaBlockValidity,
			Finality:             process.BlockFinality,
			PeerMiniBlocksSyncer: peerMiniBlockSyncer,
		}
		epochStartTrigger, err := shardchain.NewEpochStartTrigger(argEpochStart)
		if err != nil {
			return nil, errors.New("error creating new start of epoch trigger" + err.Error())
		}
		err = epochStartTrigger.SetAppStatusHandler(args.coreData.StatusHandler)
		if err != nil {
			return nil, err
		}

		return epochStartTrigger, nil
	}

	if args.shardCoordinator.SelfId() == core.MetachainShardId {
		argEpochStart := &metachainEpochStart.ArgsNewMetaEpochStartTrigger{
			GenesisTime:        time.Unix(args.nodesConfig.StartTime, 0),
			Settings:           args.epochStart,
			Epoch:              0,
			EpochStartNotifier: args.epochStartNotifier,
			Storage:            args.data.Store,
			Marshalizer:        args.coreData.InternalMarshalizer,
			Hasher:             args.coreData.Hasher,
		}
		epochStartTrigger, err := metachainEpochStart.NewEpochStartTrigger(argEpochStart)
		if err != nil {
			return nil, errors.New("error creating new start of epoch trigger" + err.Error())
		}
		err = epochStartTrigger.SetAppStatusHandler(args.coreData.StatusHandler)
		if err != nil {
			return nil, err
		}

		return epochStartTrigger, nil
	}

	return nil, errors.New("error creating new start of epoch trigger because of invalid shard id")
}

// CreateSoftwareVersionChecker will create a new software version checker and will start check if a new software version
// is available
func CreateSoftwareVersionChecker(statusHandler core.AppStatusHandler) (*softwareVersion.SoftwareVersionChecker, error) {
	softwareVersionCheckerFactory, err := factorySoftwareVersion.NewSoftwareVersionFactory(statusHandler)
	if err != nil {
		return nil, err
	}

	softwareVersionChecker, err := softwareVersionCheckerFactory.Create()
	if err != nil {
		return nil, err
	}

	return softwareVersionChecker, nil
}

func createBlockChainFromConfig(coordinator sharding.Coordinator, ash core.AppStatusHandler) (data.ChainHandler, error) {

	if coordinator == nil {
		return nil, state.ErrNilShardCoordinator
	}

	if coordinator.SelfId() < coordinator.NumberOfShards() {
		blockChain := blockchain.NewBlockChain()

		err := blockChain.SetAppStatusHandler(ash)
		if err != nil {
			return nil, err
		}

		return blockChain, nil
	}
	if coordinator.SelfId() == core.MetachainShardId {
		blockChain := blockchain.NewMetaChain()

		err := blockChain.SetAppStatusHandler(ash)
		if err != nil {
			return nil, err
		}

		return blockChain, nil
	}
	return nil, errors.New("can not create blockchain")
}

func createDataStoreFromConfig(
	config *config.Config,
	shardCoordinator sharding.Coordinator,
	pathManager storage.PathManagerHandler,
	epochStartNotifier EpochStartNotifier,
	currentEpoch uint32,
) (dataRetriever.StorageService, error) {
	storageServiceFactory, err := storageFactory.NewStorageServiceFactory(
		config,
		shardCoordinator,
		pathManager,
		epochStartNotifier,
		currentEpoch,
	)
	if err != nil {
		return nil, err
	}
	if shardCoordinator.SelfId() < shardCoordinator.NumberOfShards() {
		return storageServiceFactory.CreateForShard()
	}
	if shardCoordinator.SelfId() == core.MetachainShardId {
		return storageServiceFactory.CreateForMeta()
	}
	return nil, errors.New("can not create data store")
}

func createSingleSigner(config *config.Config) (crypto.SingleSigner, error) {
	switch config.Consensus.Type {
	case BlsConsensusType:
		return &mclsig.BlsSingleSigner{}, nil
	default:
		return nil, errors.New("no consensus type provided in config file")
	}
}

func getMultisigHasherFromConfig(cfg *config.Config) (hashing.Hasher, error) {
	if cfg.Consensus.Type == BlsConsensusType && cfg.MultisigHasher.Type != "blake2b" {
		return nil, errors.New("wrong multisig hasher provided for bls consensus type")
	}

	switch cfg.MultisigHasher.Type {
	case "sha256":
		return sha256.Sha256{}, nil
	case "blake2b":
		if cfg.Consensus.Type == BlsConsensusType {
			return &blake2b.Blake2b{HashSize: multisig.BlsHashSize}, nil
		}
		return &blake2b.Blake2b{}, nil
	}

	return nil, errors.New("no multisig hasher provided in config file")
}

func createMultiSigner(
	config *config.Config,
	hasher hashing.Hasher,
	pubKeys []string,
	privateKey crypto.PrivateKey,
	keyGen crypto.KeyGenerator,
) (crypto.MultiSigner, error) {

	switch config.Consensus.Type {
	case BlsConsensusType:
		blsSigner := &mclmultisig.BlsMultiSigner{Hasher: hasher}
		return multisig.NewBLSMultisig(blsSigner, pubKeys, privateKey, keyGen, uint16(0))
	default:
		return nil, errors.New("no consensus type provided in config file")
	}
}

func newInterceptorContainerFactory(
	shardCoordinator sharding.Coordinator,
	nodesCoordinator sharding.NodesCoordinator,
	data *Data,
	coreData *Core,
	crypto *Crypto,
	state *State,
	network *Network,
	economics *economics.EconomicsData,
	headerSigVerifier HeaderSigVerifierHandler,
	sizeCheckDelta uint32,
	validityAttester process.ValidityAttester,
	epochStartTrigger process.EpochStartTriggerHandler,
	whiteListHandler process.WhiteListHandler,
) (process.InterceptorsContainerFactory, process.BlackListHandler, error) {

	if shardCoordinator.SelfId() < shardCoordinator.NumberOfShards() {
		return newShardInterceptorContainerFactory(
			shardCoordinator,
			nodesCoordinator,
			data,
			coreData,
			crypto,
			state,
			network,
			economics,
			headerSigVerifier,
			sizeCheckDelta,
			validityAttester,
			epochStartTrigger,
			whiteListHandler,
		)
	}
	if shardCoordinator.SelfId() == core.MetachainShardId {
		return newMetaInterceptorContainerFactory(
			shardCoordinator,
			nodesCoordinator,
			data,
			coreData,
			crypto,
			network,
			state,
			economics,
			headerSigVerifier,
			sizeCheckDelta,
			validityAttester,
			epochStartTrigger,
			whiteListHandler,
		)
	}

	return nil, nil, errors.New("could not create interceptor container factory")
}

func newResolverContainerFactory(
	shardCoordinator sharding.Coordinator,
	data *Data,
	coreData *Core,
	network *Network,
	sizeCheckDelta uint32,
	numConcurrentResolverJobs int32,
) (dataRetriever.ResolversContainerFactory, error) {

	if shardCoordinator.SelfId() < shardCoordinator.NumberOfShards() {
		return newShardResolverContainerFactory(
			shardCoordinator,
			data,
			coreData,
			network,
			sizeCheckDelta,
			numConcurrentResolverJobs,
		)
	}
	if shardCoordinator.SelfId() == core.MetachainShardId {
		return newMetaResolverContainerFactory(
			shardCoordinator,
			data,
			coreData,
			network,
			sizeCheckDelta,
			numConcurrentResolverJobs,
		)
	}

	return nil, errors.New("could not create interceptor and resolver container factory")
}

func newShardInterceptorContainerFactory(
	shardCoordinator sharding.Coordinator,
	nodesCoordinator sharding.NodesCoordinator,
	data *Data,
	dataCore *Core,
	crypto *Crypto,
	state *State,
	network *Network,
	economics *economics.EconomicsData,
	headerSigVerifier HeaderSigVerifierHandler,
	sizeCheckDelta uint32,
	validityAttester process.ValidityAttester,
	epochStartTrigger process.EpochStartTriggerHandler,
	whiteListHandler process.WhiteListHandler,
) (process.InterceptorsContainerFactory, process.BlackListHandler, error) {
	headerBlackList := timecache.NewTimeCache(timeSpanForBadHeaders)
	shardInterceptorsContainerFactoryArgs := interceptorscontainer.ShardInterceptorsContainerFactoryArgs{
		Accounts:               state.AccountsAdapter,
		ShardCoordinator:       shardCoordinator,
		NodesCoordinator:       nodesCoordinator,
		Messenger:              network.NetMessenger,
		Store:                  data.Store,
		ProtoMarshalizer:       dataCore.InternalMarshalizer,
		TxSignMarshalizer:      dataCore.TxSignMarshalizer,
		Hasher:                 dataCore.Hasher,
		KeyGen:                 crypto.TxSignKeyGen,
		BlockSignKeyGen:        crypto.BlockSignKeyGen,
		SingleSigner:           crypto.TxSingleSigner,
		BlockSingleSigner:      crypto.SingleSigner,
		MultiSigner:            crypto.MultiSigner,
		DataPool:               data.Datapool,
		AddrConverter:          state.AddressConverter,
		MaxTxNonceDeltaAllowed: core.MaxTxNonceDeltaAllowed,
		TxFeeHandler:           economics,
		BlackList:              headerBlackList,
		HeaderSigVerifier:      headerSigVerifier,
		ChainID:                dataCore.ChainID,
		SizeCheckDelta:         sizeCheckDelta,
		ValidityAttester:       validityAttester,
		EpochStartTrigger:      epochStartTrigger,
		WhiteListHandler:       whiteListHandler,
		AntifloodHandler:       network.InputAntifloodHandler,
	}
	interceptorContainerFactory, err := interceptorscontainer.NewShardInterceptorsContainerFactory(shardInterceptorsContainerFactoryArgs)
	if err != nil {
		return nil, nil, err
	}

	return interceptorContainerFactory, headerBlackList, nil
}

func newMetaInterceptorContainerFactory(
	shardCoordinator sharding.Coordinator,
	nodesCoordinator sharding.NodesCoordinator,
	data *Data,
	dataCore *Core,
	crypto *Crypto,
	network *Network,
	state *State,
	economics *economics.EconomicsData,
	headerSigVerifier HeaderSigVerifierHandler,
	sizeCheckDelta uint32,
	validityAttester process.ValidityAttester,
	epochStartTrigger process.EpochStartTriggerHandler,
	whiteListHandler process.WhiteListHandler,
) (process.InterceptorsContainerFactory, process.BlackListHandler, error) {
	headerBlackList := timecache.NewTimeCache(timeSpanForBadHeaders)
	metaInterceptorsContainerFactoryArgs := interceptorscontainer.MetaInterceptorsContainerFactoryArgs{
		ShardCoordinator:       shardCoordinator,
		NodesCoordinator:       nodesCoordinator,
		Messenger:              network.NetMessenger,
		Store:                  data.Store,
		ProtoMarshalizer:       dataCore.InternalMarshalizer,
		TxSignMarshalizer:      dataCore.TxSignMarshalizer,
		Hasher:                 dataCore.Hasher,
		MultiSigner:            crypto.MultiSigner,
		DataPool:               data.Datapool,
		Accounts:               state.AccountsAdapter,
		AddrConverter:          state.AddressConverter,
		SingleSigner:           crypto.TxSingleSigner,
		BlockSingleSigner:      crypto.SingleSigner,
		KeyGen:                 crypto.TxSignKeyGen,
		BlockKeyGen:            crypto.BlockSignKeyGen,
		MaxTxNonceDeltaAllowed: core.MaxTxNonceDeltaAllowed,
		TxFeeHandler:           economics,
		BlackList:              headerBlackList,
		HeaderSigVerifier:      headerSigVerifier,
		ChainID:                dataCore.ChainID,
		SizeCheckDelta:         sizeCheckDelta,
		ValidityAttester:       validityAttester,
		EpochStartTrigger:      epochStartTrigger,
		WhiteListHandler:       whiteListHandler,
		AntifloodHandler:       network.InputAntifloodHandler,
	}
	interceptorContainerFactory, err := interceptorscontainer.NewMetaInterceptorsContainerFactory(metaInterceptorsContainerFactoryArgs)
	if err != nil {
		return nil, nil, err
	}

	return interceptorContainerFactory, headerBlackList, nil
}

func newShardResolverContainerFactory(
	shardCoordinator sharding.Coordinator,
	data *Data,
	core *Core,
	network *Network,
	sizeCheckDelta uint32,
	numConcurrentResolverJobs int32,
) (dataRetriever.ResolversContainerFactory, error) {

	dataPacker, err := partitioning.NewSimpleDataPacker(core.InternalMarshalizer)
	if err != nil {
		return nil, err
	}

	resolversContainerFactoryArgs := resolverscontainer.FactoryArgs{
		ShardCoordinator:           shardCoordinator,
		Messenger:                  network.NetMessenger,
		Store:                      data.Store,
		Marshalizer:                core.InternalMarshalizer,
		DataPools:                  data.Datapool,
		Uint64ByteSliceConverter:   core.Uint64ByteSliceConverter,
		DataPacker:                 dataPacker,
		TriesContainer:             core.TriesContainer,
		SizeCheckDelta:             sizeCheckDelta,
		InputAntifloodHandler:      network.InputAntifloodHandler,
		OutputAntifloodHandler:     network.OutputAntifloodHandler,
		NumConcurrentResolvingJobs: numConcurrentResolverJobs,
	}
	resolversContainerFactory, err := resolverscontainer.NewShardResolversContainerFactory(resolversContainerFactoryArgs)
	if err != nil {
		return nil, err
	}

	return resolversContainerFactory, nil
}

func newMetaResolverContainerFactory(
	shardCoordinator sharding.Coordinator,
	data *Data,
	core *Core,
	network *Network,
	sizeCheckDelta uint32,
	numConcurrentResolverJobs int32,
) (dataRetriever.ResolversContainerFactory, error) {
	dataPacker, err := partitioning.NewSimpleDataPacker(core.InternalMarshalizer)
	if err != nil {
		return nil, err
	}

	resolversContainerFactoryArgs := resolverscontainer.FactoryArgs{
		ShardCoordinator:           shardCoordinator,
		Messenger:                  network.NetMessenger,
		Store:                      data.Store,
		Marshalizer:                core.InternalMarshalizer,
		DataPools:                  data.Datapool,
		Uint64ByteSliceConverter:   core.Uint64ByteSliceConverter,
		DataPacker:                 dataPacker,
		TriesContainer:             core.TriesContainer,
		SizeCheckDelta:             sizeCheckDelta,
		InputAntifloodHandler:      network.InputAntifloodHandler,
		OutputAntifloodHandler:     network.OutputAntifloodHandler,
		NumConcurrentResolvingJobs: numConcurrentResolverJobs,
	}
	resolversContainerFactory, err := resolverscontainer.NewMetaResolversContainerFactory(resolversContainerFactoryArgs)
	if err != nil {
		return nil, err
	}
	return resolversContainerFactory, nil
}

func generateGenesisHeadersAndApplyInitialBalances(args *processComponentsFactoryArgs) (map[uint32]data.HeaderHandler, error) {
	coreComponents := args.coreData
	stateComponents := args.state
	dataComponents := args.data
	shardCoordinator := args.shardCoordinator
	nodesSetup := args.nodesConfig
	genesisConfig := args.genesisConfig
	economicsData := args.economicsData

	genesisBlocks := make(map[uint32]data.HeaderHandler)

	validatorStatsRootHash, err := stateComponents.PeerAccounts.RootHash()
	if err != nil {
		return nil, err
	}

	for shardId := uint32(0); shardId < shardCoordinator.NumberOfShards(); shardId++ {
		var newShardCoordinator sharding.Coordinator
		var accountsAdapter state.AccountsAdapter

		isCurrentShard := shardId == shardCoordinator.SelfId()
		if isCurrentShard && args.startEpochNum == 0 {
			accountsAdapter = stateComponents.AccountsAdapter
			newShardCoordinator = shardCoordinator
		} else {
			newShardCoordinator, accountsAdapter, err = createInMemoryShardCoordinatorAndAccount(
				coreComponents,
				shardCoordinator.NumberOfShards(),
				shardId,
			)
			if err != nil {
				return nil, err
			}
		}

		var genesisBlock data.HeaderHandler
		genesisBlock, err = createGenesisBlockAndApplyInitialBalances(
			accountsAdapter,
			newShardCoordinator,
			stateComponents.AddressConverter,
			genesisConfig,
			uint64(nodesSetup.StartTime),
		)
		if err != nil {
			return nil, err
		}

		genesisBlocks[shardId] = genesisBlock
		err = saveGenesisBlock(genesisBlock, coreComponents, dataComponents)
		if err != nil {
			return nil, err
		}
	}

	argsMetaGenesis := genesis.ArgsMetaGenesisBlockCreator{
		GenesisTime:              uint64(nodesSetup.StartTime),
		Accounts:                 stateComponents.AccountsAdapter,
		AddrConv:                 stateComponents.AddressConverter,
		NodesSetup:               nodesSetup,
		ShardCoordinator:         shardCoordinator,
		Store:                    dataComponents.Store,
		Blkc:                     dataComponents.Blkc,
		Marshalizer:              coreComponents.InternalMarshalizer,
		Hasher:                   coreComponents.Hasher,
		Uint64ByteSliceConverter: coreComponents.Uint64ByteSliceConverter,
		DataPool:                 dataComponents.Datapool,
		Economics:                economicsData,
		ValidatorStatsRootHash:   validatorStatsRootHash,
		GasMap:                   args.gasSchedule,
	}

	if shardCoordinator.SelfId() != core.MetachainShardId || args.startEpochNum > 0 {
		var newShardCoordinator sharding.Coordinator
		var newAccounts state.AccountsAdapter
		newShardCoordinator, newAccounts, err = createInMemoryShardCoordinatorAndAccount(
			coreComponents,
			shardCoordinator.NumberOfShards(),
			core.MetachainShardId,
		)
		if err != nil {
			return nil, err
		}

		newBlockChain := blockchain.NewMetaChain()
		argsMetaGenesis.ShardCoordinator = newShardCoordinator
		argsMetaGenesis.Accounts = newAccounts
		argsMetaGenesis.Blkc = newBlockChain
	}

	genesisBlock, err := genesis.CreateMetaGenesisBlock(
		argsMetaGenesis,
	)
	if err != nil {
		return nil, err
	}

	log.Debug("MetaGenesisBlock created",
		"roothash", genesisBlock.GetRootHash(),
		"validatorStatsRootHash", genesisBlock.GetValidatorStatsRootHash(),
	)

	genesisBlocks[core.MetachainShardId] = genesisBlock
	err = saveGenesisBlock(genesisBlock, coreComponents, dataComponents)
	if err != nil {
		return nil, err
	}

	return genesisBlocks, nil
}

func saveGenesisBlock(header data.HeaderHandler, coreComponents *Core, dataComponents *Data) error {
	blockBuff, err := coreComponents.InternalMarshalizer.Marshal(header)
	if err != nil {
		return err
	}

	hash := coreComponents.Hasher.Compute(string(blockBuff))
	unitType := dataRetriever.BlockHeaderUnit
	if header.GetShardID() == core.MetachainShardId {
		unitType = dataRetriever.MetaBlockUnit
	}

	return dataComponents.Store.Put(unitType, hash, blockBuff)
}

func createGenesisBlockAndApplyInitialBalances(
	accounts state.AccountsAdapter,
	shardCoordinator sharding.Coordinator,
	addressConverter state.AddressConverter,
	genesisConfig *sharding.Genesis,
	startTime uint64,
) (data.HeaderHandler, error) {

	initialBalances, err := genesisConfig.InitialNodesBalances(shardCoordinator, addressConverter)
	if err != nil {
		return nil, err
	}

	return genesis.CreateShardGenesisBlockFromInitialBalances(
		accounts,
		shardCoordinator,
		addressConverter,
		initialBalances,
		startTime,
	)
}

func createInMemoryShardCoordinatorAndAccount(
	coreComponents *Core,
	numOfShards uint32,
	shardId uint32,
) (sharding.Coordinator, state.AccountsAdapter, error) {

	newShardCoordinator, err := sharding.NewMultiShardCoordinator(numOfShards, shardId)
	if err != nil {
		return nil, nil, err
	}

	accounts, err := generateInMemoryAccountsAdapter(
		factoryState.NewAccountCreator(),
		coreComponents.Hasher,
		coreComponents.InternalMarshalizer,
	)
	if err != nil {
		return nil, nil, err
	}

	return newShardCoordinator, accounts, nil
}

func newBlockTracker(
	processArgs *processComponentsFactoryArgs,
	headerValidator process.HeaderConstructionValidator,
	requestHandler process.RequestHandler,
	rounder process.Rounder,
	genesisBlocks map[uint32]data.HeaderHandler,
) (process.BlockTracker, error) {

	argBaseTracker := track.ArgBaseTracker{
		Hasher:           processArgs.coreData.Hasher,
		HeaderValidator:  headerValidator,
		Marshalizer:      processArgs.coreData.InternalMarshalizer,
		RequestHandler:   requestHandler,
		Rounder:          rounder,
		ShardCoordinator: processArgs.shardCoordinator,
		Store:            processArgs.data.Store,
		StartHeaders:     genesisBlocks,
<<<<<<< HEAD
		WhitelistHandler: processArgs.whiteListHandler,
=======
		PoolsHolder:      processArgs.data.Datapool,
>>>>>>> cdafc492
	}

	if processArgs.shardCoordinator.SelfId() < processArgs.shardCoordinator.NumberOfShards() {
		arguments := track.ArgShardTracker{
			ArgBaseTracker: argBaseTracker,
		}

		return track.NewShardBlockTrack(arguments)
	}

	if processArgs.shardCoordinator.SelfId() == core.MetachainShardId {
		arguments := track.ArgMetaTracker{
			ArgBaseTracker: argBaseTracker,
		}

		return track.NewMetaBlockTrack(arguments)
	}

	return nil, errors.New("could not create block tracker")
}

func newForkDetector(
	rounder consensus.Rounder,
	shardCoordinator sharding.Coordinator,
	headerBlackList process.BlackListHandler,
	blockTracker process.BlockTracker,
	genesisTime int64,
) (process.ForkDetector, error) {
	if shardCoordinator.SelfId() < shardCoordinator.NumberOfShards() {
		return processSync.NewShardForkDetector(rounder, headerBlackList, blockTracker, genesisTime)
	}
	if shardCoordinator.SelfId() == core.MetachainShardId {
		return processSync.NewMetaForkDetector(rounder, headerBlackList, blockTracker, genesisTime)
	}

	return nil, errors.New("could not create fork detector")
}

func newBlockProcessor(
	processArgs *processComponentsFactoryArgs,
	requestHandler process.RequestHandler,
	forkDetector process.ForkDetector,
	epochStartTrigger epochStart.TriggerHandler,
	bootStorer process.BootStorer,
	validatorStatisticsProcessor process.ValidatorStatisticsProcessor,
	headerValidator process.HeaderConstructionValidator,
	blockTracker process.BlockTracker,
	pendingMiniBlocksHandler process.PendingMiniBlocksHandler,
) (process.BlockProcessor, error) {

	shardCoordinator := processArgs.shardCoordinator

	if shardCoordinator.SelfId() < shardCoordinator.NumberOfShards() {
		return newShardBlockProcessor(
			processArgs.coreComponents.config,
			requestHandler,
			processArgs.shardCoordinator,
			processArgs.nodesCoordinator,
			processArgs.data,
			processArgs.coreData,
			processArgs.state,
			forkDetector,
			processArgs.coreServiceContainer,
			processArgs.economicsData,
			processArgs.rounder,
			epochStartTrigger,
			bootStorer,
			processArgs.gasSchedule,
			processArgs.stateCheckpointModulus,
			headerValidator,
			blockTracker,
			processArgs.minSizeInBytes,
			processArgs.maxSizeInBytes,
		)
	}
	if shardCoordinator.SelfId() == core.MetachainShardId {
		return newMetaBlockProcessor(
			requestHandler,
			processArgs.shardCoordinator,
			processArgs.nodesCoordinator,
			processArgs.data,
			processArgs.coreData,
			processArgs.state,
			forkDetector,
			processArgs.coreServiceContainer,
			processArgs.economicsData,
			validatorStatisticsProcessor,
			processArgs.rounder,
			epochStartTrigger,
			bootStorer,
			headerValidator,
			blockTracker,
			pendingMiniBlocksHandler,
			processArgs.stateCheckpointModulus,
			processArgs.crypto.MessageSignVerifier,
			processArgs.gasSchedule,
			processArgs.minSizeInBytes,
			processArgs.maxSizeInBytes,
		)
	}

	return nil, errors.New("could not create block processor")
}

func newShardBlockProcessor(
	config *config.Config,
	requestHandler process.RequestHandler,
	shardCoordinator sharding.Coordinator,
	nodesCoordinator sharding.NodesCoordinator,
	data *Data,
	core *Core,
	stateComponents *State,
	forkDetector process.ForkDetector,
	coreServiceContainer serviceContainer.Core,
	economics *economics.EconomicsData,
	rounder consensus.Rounder,
	epochStartTrigger epochStart.TriggerHandler,
	bootStorer process.BootStorer,
	gasSchedule map[string]map[string]uint64,
	stateCheckpointModulus uint,
	headerValidator process.HeaderConstructionValidator,
	blockTracker process.BlockTracker,
	minSizeInBytes uint32,
	maxSizeInBytes uint32,
) (process.BlockProcessor, error) {
	argsParser := vmcommon.NewAtArgumentParser()

	argsBuiltIn := builtInFunctions.ArgsCreateBuiltInFunctionContainer{
		GasMap:          gasSchedule,
		MapDNSAddresses: make(map[string]struct{}),
	}
	builtInFuncs, err := builtInFunctions.CreateBuiltInFunctionContainer(argsBuiltIn)
	if err != nil {
		return nil, err
	}

	argsHook := hooks.ArgBlockChainHook{
		Accounts:         stateComponents.AccountsAdapter,
		AddrConv:         stateComponents.AddressConverter,
		StorageService:   data.Store,
		BlockChain:       data.Blkc,
		ShardCoordinator: shardCoordinator,
		Marshalizer:      core.InternalMarshalizer,
		Uint64Converter:  core.Uint64ByteSliceConverter,
		BuiltInFunctions: builtInFuncs,
	}
	vmFactory, err := shard.NewVMContainerFactory(config.VirtualMachineConfig, economics.MaxGasLimitPerBlock(), gasSchedule, argsHook)
	if err != nil {
		return nil, err
	}

	vmContainer, err := vmFactory.Create()
	if err != nil {
		return nil, err
	}

	interimProcFactory, err := shard.NewIntermediateProcessorsContainerFactory(
		shardCoordinator,
		core.InternalMarshalizer,
		core.Hasher,
		stateComponents.AddressConverter,
		data.Store,
		data.Datapool,
		economics,
	)
	if err != nil {
		return nil, err
	}

	interimProcContainer, err := interimProcFactory.Create()
	if err != nil {
		return nil, err
	}

	scForwarder, err := interimProcContainer.Get(dataBlock.SmartContractResultBlock)
	if err != nil {
		return nil, err
	}

	receiptTxInterim, err := interimProcContainer.Get(dataBlock.ReceiptBlock)
	if err != nil {
		return nil, err
	}

	badTxInterim, err := interimProcContainer.Get(dataBlock.InvalidBlock)
	if err != nil {
		return nil, err
	}

	gasHandler, err := preprocess.NewGasComputation(economics)
	if err != nil {
		return nil, err
	}

	txFeeHandler, err := postprocess.NewFeeAccumulator()
	if err != nil {
		return nil, err
	}

	argsTxTypeHandler := coordinator.ArgNewTxTypeHandler{
		AddressConverter: stateComponents.AddressConverter,
		ShardCoordinator: shardCoordinator,
		BuiltInFuncNames: builtInFuncs.Keys(),
		ArgumentParser:   vmcommon.NewAtArgumentParser(),
	}
	txTypeHandler, err := coordinator.NewTxTypeHandler(argsTxTypeHandler)
	if err != nil {
		return nil, err
	}

	argsNewScProcessor := smartContract.ArgsNewSmartContractProcessor{
		VmContainer:      vmContainer,
		ArgsParser:       argsParser,
		Hasher:           core.Hasher,
		Marshalizer:      core.InternalMarshalizer,
		AccountsDB:       stateComponents.AccountsAdapter,
		TempAccounts:     vmFactory.BlockChainHookImpl(),
		AdrConv:          stateComponents.AddressConverter,
		Coordinator:      shardCoordinator,
		ScrForwarder:     scForwarder,
		TxFeeHandler:     txFeeHandler,
		EconomicsFee:     economics,
		TxTypeHandler:    txTypeHandler,
		GasHandler:       gasHandler,
		BuiltInFunctions: vmFactory.BlockChainHookImpl().GetBuiltInFunctions(),
	}
	scProcessor, err := smartContract.NewSmartContractProcessor(argsNewScProcessor)
	if err != nil {
		return nil, err
	}

	rewardsTxProcessor, err := rewardTransaction.NewRewardTxProcessor(
		stateComponents.AccountsAdapter,
		stateComponents.AddressConverter,
		shardCoordinator,
	)
	if err != nil {
		return nil, err
	}

	transactionProcessor, err := transaction.NewTxProcessor(
		stateComponents.AccountsAdapter,
		core.Hasher,
		stateComponents.AddressConverter,
		core.InternalMarshalizer,
		shardCoordinator,
		scProcessor,
		txFeeHandler,
		txTypeHandler,
		economics,
		receiptTxInterim,
		badTxInterim,
	)
	if err != nil {
		return nil, errors.New("could not create transaction statisticsProcessor: " + err.Error())
	}

	blockSizeThrottler, err := throttle.NewBlockSizeThrottle(minSizeInBytes, maxSizeInBytes)
	if err != nil {
		return nil, err
	}

	blockSizeComputationHandler, err := preprocess.NewBlockSizeComputation(core.InternalMarshalizer, blockSizeThrottler, maxSizeInBytes)
	if err != nil {
		return nil, err
	}

	preProcFactory, err := shard.NewPreProcessorsContainerFactory(
		shardCoordinator,
		data.Store,
		core.InternalMarshalizer,
		core.Hasher,
		data.Datapool,
		stateComponents.AddressConverter,
		stateComponents.AccountsAdapter,
		requestHandler,
		transactionProcessor,
		scProcessor,
		scProcessor,
		rewardsTxProcessor,
		economics,
		gasHandler,
		blockTracker,
		blockSizeComputationHandler,
	)
	if err != nil {
		return nil, err
	}

	preProcContainer, err := preProcFactory.Create()
	if err != nil {
		return nil, err
	}

	txCoordinator, err := coordinator.NewTransactionCoordinator(
		core.Hasher,
		core.InternalMarshalizer,
		shardCoordinator,
		stateComponents.AccountsAdapter,
		data.Datapool.MiniBlocks(),
		requestHandler,
		preProcContainer,
		interimProcContainer,
		gasHandler,
		txFeeHandler,
		blockSizeComputationHandler,
	)
	if err != nil {
		return nil, err
	}

	txPoolsCleaner, err := poolsCleaner.NewTxsPoolsCleaner(
		stateComponents.AccountsAdapter,
		shardCoordinator,
		data.Datapool,
		stateComponents.AddressConverter,
		economics,
	)
	if err != nil {
		return nil, err
	}

	accountsDb := make(map[state.AccountsDbIdentifier]state.AccountsAdapter)
	accountsDb[state.UserAccountsState] = stateComponents.AccountsAdapter

	argumentsBaseProcessor := block.ArgBaseProcessor{
		AccountsDB:             accountsDb,
		ForkDetector:           forkDetector,
		Hasher:                 core.Hasher,
		Marshalizer:            core.InternalMarshalizer,
		Store:                  data.Store,
		ShardCoordinator:       shardCoordinator,
		NodesCoordinator:       nodesCoordinator,
		Uint64Converter:        core.Uint64ByteSliceConverter,
		RequestHandler:         requestHandler,
		Core:                   coreServiceContainer,
		BlockChainHook:         vmFactory.BlockChainHookImpl(),
		TxCoordinator:          txCoordinator,
		Rounder:                rounder,
		EpochStartTrigger:      epochStartTrigger,
		HeaderValidator:        headerValidator,
		BootStorer:             bootStorer,
		BlockTracker:           blockTracker,
		DataPool:               data.Datapool,
		FeeHandler:             txFeeHandler,
		BlockChain:             data.Blkc,
		StateCheckpointModulus: stateCheckpointModulus,
		BlockSizeThrottler:     blockSizeThrottler,
	}
	arguments := block.ArgShardProcessor{
		ArgBaseProcessor: argumentsBaseProcessor,
		TxsPoolsCleaner:  txPoolsCleaner,
	}

	blockProcessor, err := block.NewShardProcessor(arguments)
	if err != nil {
		return nil, errors.New("could not create block statisticsProcessor: " + err.Error())
	}

	err = blockProcessor.SetAppStatusHandler(core.StatusHandler)
	if err != nil {
		return nil, err
	}

	return blockProcessor, nil
}

func newMetaBlockProcessor(
	requestHandler process.RequestHandler,
	shardCoordinator sharding.Coordinator,
	nodesCoordinator sharding.NodesCoordinator,
	data *Data,
	core *Core,
	stateComponents *State,
	forkDetector process.ForkDetector,
	coreServiceContainer serviceContainer.Core,
	economicsData *economics.EconomicsData,
	validatorStatisticsProcessor process.ValidatorStatisticsProcessor,
	rounder consensus.Rounder,
	epochStartTrigger epochStart.TriggerHandler,
	bootStorer process.BootStorer,
	headerValidator process.HeaderConstructionValidator,
	blockTracker process.BlockTracker,
	pendingMiniBlocksHandler process.PendingMiniBlocksHandler,
	stateCheckpointModulus uint,
	messageSignVerifier vm.MessageSignVerifier,
	gasSchedule map[string]map[string]uint64,
	minSizeInBytes uint32,
	maxSizeInBytes uint32,
) (process.BlockProcessor, error) {

	builtInFuncs := builtInFunctions.NewBuiltInFunctionContainer()
	argsHook := hooks.ArgBlockChainHook{
		Accounts:         stateComponents.AccountsAdapter,
		AddrConv:         stateComponents.AddressConverter,
		StorageService:   data.Store,
		BlockChain:       data.Blkc,
		ShardCoordinator: shardCoordinator,
		Marshalizer:      core.InternalMarshalizer,
		Uint64Converter:  core.Uint64ByteSliceConverter,
		BuiltInFunctions: builtInFuncs, // no built-in functions for meta.
	}
	vmFactory, err := metachain.NewVMContainerFactory(argsHook, economicsData, messageSignVerifier, gasSchedule)
	if err != nil {
		return nil, err
	}

	argsParser := vmcommon.NewAtArgumentParser()

	vmContainer, err := vmFactory.Create()
	if err != nil {
		return nil, err
	}

	interimProcFactory, err := metachain.NewIntermediateProcessorsContainerFactory(
		shardCoordinator,
		core.InternalMarshalizer,
		core.Hasher,
		stateComponents.AddressConverter,
		data.Store,
		data.Datapool,
	)
	if err != nil {
		return nil, err
	}

	interimProcContainer, err := interimProcFactory.Create()
	if err != nil {
		return nil, err
	}

	scForwarder, err := interimProcContainer.Get(dataBlock.SmartContractResultBlock)
	if err != nil {
		return nil, err
	}

	gasHandler, err := preprocess.NewGasComputation(economicsData)
	if err != nil {
		return nil, err
	}

	txFeeHandler, err := postprocess.NewFeeAccumulator()
	if err != nil {
		return nil, err
	}

	argsTxTypeHandler := coordinator.ArgNewTxTypeHandler{
		AddressConverter: stateComponents.AddressConverter,
		ShardCoordinator: shardCoordinator,
		BuiltInFuncNames: builtInFuncs.Keys(),
		ArgumentParser:   vmcommon.NewAtArgumentParser(),
	}
	txTypeHandler, err := coordinator.NewTxTypeHandler(argsTxTypeHandler)
	if err != nil {
		return nil, err
	}

	argsNewScProcessor := smartContract.ArgsNewSmartContractProcessor{
		VmContainer:      vmContainer,
		ArgsParser:       argsParser,
		Hasher:           core.Hasher,
		Marshalizer:      core.InternalMarshalizer,
		AccountsDB:       stateComponents.AccountsAdapter,
		TempAccounts:     vmFactory.BlockChainHookImpl(),
		AdrConv:          stateComponents.AddressConverter,
		Coordinator:      shardCoordinator,
		ScrForwarder:     scForwarder,
		TxFeeHandler:     txFeeHandler,
		EconomicsFee:     economicsData,
		TxTypeHandler:    txTypeHandler,
		GasHandler:       gasHandler,
		BuiltInFunctions: vmFactory.BlockChainHookImpl().GetBuiltInFunctions(),
	}
	scProcessor, err := smartContract.NewSmartContractProcessor(argsNewScProcessor)
	if err != nil {
		return nil, err
	}

	transactionProcessor, err := transaction.NewMetaTxProcessor(
		core.Hasher,
		core.InternalMarshalizer,
		stateComponents.AccountsAdapter,
		stateComponents.AddressConverter,
		shardCoordinator,
		scProcessor,
		txTypeHandler,
		economicsData,
	)
	if err != nil {
		return nil, errors.New("could not create transaction processor: " + err.Error())
	}

	blockSizeThrottler, err := throttle.NewBlockSizeThrottle(minSizeInBytes, maxSizeInBytes)
	if err != nil {
		return nil, err
	}

	blockSizeComputationHandler, err := preprocess.NewBlockSizeComputation(core.InternalMarshalizer, blockSizeThrottler, maxSizeInBytes)
	if err != nil {
		return nil, err
	}

	preProcFactory, err := metachain.NewPreProcessorsContainerFactory(
		shardCoordinator,
		data.Store,
		core.InternalMarshalizer,
		core.Hasher,
		data.Datapool,
		stateComponents.AccountsAdapter,
		requestHandler,
		transactionProcessor,
		scProcessor,
		economicsData,
		gasHandler,
		blockTracker,
		stateComponents.AddressConverter,
		blockSizeComputationHandler,
	)
	if err != nil {
		return nil, err
	}

	preProcContainer, err := preProcFactory.Create()
	if err != nil {
		return nil, err
	}

	txCoordinator, err := coordinator.NewTransactionCoordinator(
		core.Hasher,
		core.InternalMarshalizer,
		shardCoordinator,
		stateComponents.AccountsAdapter,
		data.Datapool.MiniBlocks(),
		requestHandler,
		preProcContainer,
		interimProcContainer,
		gasHandler,
		txFeeHandler,
		blockSizeComputationHandler,
	)
	if err != nil {
		return nil, err
	}

	scDataGetter, err := smartContract.NewSCQueryService(vmContainer, economicsData)
	if err != nil {
		return nil, err
	}

	argsStaking := scToProtocol.ArgStakingToPeer{
		AdrConv:          stateComponents.BLSAddressConverter,
		Hasher:           core.Hasher,
		ProtoMarshalizer: core.InternalMarshalizer,
		VmMarshalizer:    core.VmMarshalizer,
		PeerState:        stateComponents.PeerAccounts,
		BaseState:        stateComponents.AccountsAdapter,
		ArgParser:        argsParser,
		CurrTxs:          data.Datapool.CurrentBlockTxs(),
		ScQuery:          scDataGetter,
	}
	smartContractToProtocol, err := scToProtocol.NewStakingToPeer(argsStaking)
	if err != nil {
		return nil, err
	}

	argsEpochStartData := metachainEpochStart.ArgsNewEpochStartData{
		Marshalizer:       core.InternalMarshalizer,
		Hasher:            core.Hasher,
		Store:             data.Store,
		DataPool:          data.Datapool,
		BlockTracker:      blockTracker,
		ShardCoordinator:  shardCoordinator,
		EpochStartTrigger: epochStartTrigger,
	}
	epochStartDataCreator, err := metachainEpochStart.NewEpochStartData(argsEpochStartData)
	if err != nil {
		return nil, err
	}

	argsEpochEconomics := metachainEpochStart.ArgsNewEpochEconomics{
		Marshalizer:      core.InternalMarshalizer,
		Hasher:           core.Hasher,
		Store:            data.Store,
		ShardCoordinator: shardCoordinator,
		NodesCoordinator: nodesCoordinator,
		RewardsHandler:   economicsData,
		RoundTime:        rounder,
	}
	epochEconomics, err := metachainEpochStart.NewEndOfEpochEconomicsDataCreator(argsEpochEconomics)
	if err != nil {
		return nil, err
	}

	rewardsStorage := data.Store.GetStorer(dataRetriever.RewardTransactionUnit)
	miniBlockStorage := data.Store.GetStorer(dataRetriever.MiniBlockUnit)
	argsEpochRewards := metachainEpochStart.ArgsNewRewardsCreator{
		ShardCoordinator: shardCoordinator,
		AddrConverter:    stateComponents.AddressConverter,
		RewardsStorage:   rewardsStorage,
		MiniBlockStorage: miniBlockStorage,
		Hasher:           core.Hasher,
		Marshalizer:      core.InternalMarshalizer,
		DataPool:         data.Datapool,
	}
	epochRewards, err := metachainEpochStart.NewEpochStartRewardsCreator(argsEpochRewards)
	if err != nil {
		return nil, err
	}

	argsEpochValidatorInfo := metachainEpochStart.ArgsNewValidatorInfoCreator{
		ShardCoordinator: shardCoordinator,
		MiniBlockStorage: miniBlockStorage,
		Hasher:           core.Hasher,
		Marshalizer:      core.InternalMarshalizer,
		DataPool:         data.Datapool,
	}
	validatorInfoCreator, err := metachainEpochStart.NewValidatorInfoCreator(argsEpochValidatorInfo)
	if err != nil {
		return nil, err
	}

	accountsDb := make(map[state.AccountsDbIdentifier]state.AccountsAdapter)
	accountsDb[state.UserAccountsState] = stateComponents.AccountsAdapter
	accountsDb[state.PeerAccountsState] = stateComponents.PeerAccounts

	argumentsBaseProcessor := block.ArgBaseProcessor{
		AccountsDB:             accountsDb,
		ForkDetector:           forkDetector,
		Hasher:                 core.Hasher,
		Marshalizer:            core.InternalMarshalizer,
		Store:                  data.Store,
		ShardCoordinator:       shardCoordinator,
		NodesCoordinator:       nodesCoordinator,
		Uint64Converter:        core.Uint64ByteSliceConverter,
		RequestHandler:         requestHandler,
		Core:                   coreServiceContainer,
		BlockChainHook:         vmFactory.BlockChainHookImpl(),
		TxCoordinator:          txCoordinator,
		EpochStartTrigger:      epochStartTrigger,
		Rounder:                rounder,
		HeaderValidator:        headerValidator,
		BootStorer:             bootStorer,
		BlockTracker:           blockTracker,
		DataPool:               data.Datapool,
		FeeHandler:             txFeeHandler,
		BlockChain:             data.Blkc,
		StateCheckpointModulus: stateCheckpointModulus,
		BlockSizeThrottler:     blockSizeThrottler,
	}
	arguments := block.ArgMetaProcessor{
		ArgBaseProcessor:             argumentsBaseProcessor,
		SCDataGetter:                 scDataGetter,
		SCToProtocol:                 smartContractToProtocol,
		PendingMiniBlocksHandler:     pendingMiniBlocksHandler,
		EpochStartDataCreator:        epochStartDataCreator,
		EpochEconomics:               epochEconomics,
		EpochRewardsCreator:          epochRewards,
		EpochValidatorInfoCreator:    validatorInfoCreator,
		ValidatorStatisticsProcessor: validatorStatisticsProcessor,
	}

	metaProcessor, err := block.NewMetaProcessor(arguments)
	if err != nil {
		return nil, errors.New("could not create block processor: " + err.Error())
	}

	err = metaProcessor.SetAppStatusHandler(core.StatusHandler)
	if err != nil {
		return nil, err
	}

	return metaProcessor, nil
}

func newValidatorStatisticsProcessor(
	processComponents *processComponentsFactoryArgs,
) (process.ValidatorStatisticsProcessor, error) {

	storageService := processComponents.data.Store

	var peerDataPool peer.DataPool = processComponents.data.Datapool
	if processComponents.shardCoordinator.SelfId() < processComponents.shardCoordinator.NumberOfShards() {
		peerDataPool = processComponents.data.Datapool
	}

	arguments := peer.ArgValidatorStatisticsProcessor{
		PeerAdapter:         processComponents.state.PeerAccounts,
		AdrConv:             processComponents.state.BLSAddressConverter,
		NodesCoordinator:    processComponents.nodesCoordinator,
		ShardCoordinator:    processComponents.shardCoordinator,
		DataPool:            peerDataPool,
		StorageService:      storageService,
		Marshalizer:         processComponents.coreData.InternalMarshalizer,
		StakeValue:          processComponents.economicsData.GenesisNodePrice(),
		Rater:               processComponents.rater,
		MaxComputableRounds: processComponents.maxComputableRounds,
		RewardsHandler:      processComponents.economicsData,
		StartEpoch:          processComponents.startEpochNum,
		NodesSetup:          processComponents.nodesConfig,
	}

	validatorStatisticsProcessor, err := peer.NewValidatorStatisticsProcessor(arguments)
	if err != nil {
		return nil, err
	}

	return validatorStatisticsProcessor, nil
}

// PrepareNetworkShardingCollector will create the network sharding collector and apply it to the network messenger
func PrepareNetworkShardingCollector(
	network *Network,
	config *config.Config,
	nodesCoordinator sharding.NodesCoordinator,
	coordinator sharding.Coordinator,
	epochStartRegistrationHandler epochStart.RegistrationHandler,
	epochShard uint32,
) (*networksharding.PeerShardMapper, error) {

	networkShardingCollector, err := createNetworkShardingCollector(config, nodesCoordinator, epochStartRegistrationHandler, epochShard)
	if err != nil {
		return nil, err
	}

	localId := network.NetMessenger.ID()
	networkShardingCollector.UpdatePeerIdShardId(localId, coordinator.SelfId())

	err = network.NetMessenger.SetPeerShardResolver(networkShardingCollector)
	if err != nil {
		return nil, err
	}

	return networkShardingCollector, nil
}

func createNetworkShardingCollector(
	config *config.Config,
	nodesCoordinator sharding.NodesCoordinator,
	epochStartRegistrationHandler epochStart.RegistrationHandler,
	epochStart uint32,
) (*networksharding.PeerShardMapper, error) {

	cacheConfig := config.PublicKeyPeerId
	cachePkPid, err := createCache(cacheConfig)
	if err != nil {
		return nil, err
	}

	cacheConfig = config.PublicKeyShardId
	cachePkShardId, err := createCache(cacheConfig)
	if err != nil {
		return nil, err
	}

	cacheConfig = config.PeerIdShardId
	cachePidShardId, err := createCache(cacheConfig)
	if err != nil {
		return nil, err
	}

	psm, err := networksharding.NewPeerShardMapper(
		cachePkPid,
		cachePkShardId,
		cachePidShardId,
		nodesCoordinator,
		epochStart,
	)
	if err != nil {
		return nil, err
	}

	epochStartRegistrationHandler.RegisterHandler(psm)

	return psm, nil
}

func createCache(cacheConfig config.CacheConfig) (storage.Cacher, error) {
	return storageUnit.NewCache(storageUnit.CacheType(cacheConfig.Type), cacheConfig.Size, cacheConfig.Shards)
}

func generateInMemoryAccountsAdapter(
	accountFactory state.AccountFactory,
	hasher hashing.Hasher,
	marshalizer marshal.Marshalizer,
) (state.AccountsAdapter, error) {
	trieStorage, err := trie.NewTrieStorageManagerWithoutPruning(createMemUnit())
	if err != nil {
		return nil, err
	}

	tr, err := trie.NewTrie(trieStorage, marshalizer, hasher)
	if err != nil {
		return nil, err
	}

	adb, err := state.NewAccountsDB(tr, hasher, marshalizer, accountFactory)
	if err != nil {
		return nil, err
	}

	return adb, nil
}

func createMemUnit() storage.Storer {
	cache, err := storageUnit.NewCache(storageUnit.LRUCache, 10, 1)
	if err != nil {
		log.Error("error creating cache for mem unit " + err.Error())
		return nil
	}

	unit, err := storageUnit.NewStorageUnit(cache, memorydb.New())
	if err != nil {
		log.Error("error creating unit " + err.Error())
		return nil
	}

	return unit
}

// GetSigningParams returns a key generator, a private key, and a public key
func GetSigningParams(
	ctx *cli.Context,
	skName string,
	skIndexName string,
	skPemFileName string,
	suite crypto.Suite,
) (keyGen crypto.KeyGenerator, privKey crypto.PrivateKey, pubKey crypto.PublicKey, err error) {

	sk, readPk, err := getSkPk(ctx, skName, skIndexName, skPemFileName)
	if err != nil {
		return nil, nil, nil, err
	}

	keyGen = signing.NewKeyGenerator(suite)

	privKey, err = keyGen.PrivateKeyFromByteArray(sk)
	if err != nil {
		return nil, nil, nil, err
	}

	pubKey = privKey.GeneratePublic()
	if len(readPk) > 0 {
		var computedPkBytes []byte
		computedPkBytes, err = pubKey.ToByteArray()
		if err != nil {
			return nil, nil, nil, err
		}

		if !bytes.Equal(computedPkBytes, readPk) {
			return nil, nil, nil, errPublicKeyMismatch
		}
	}

	return keyGen, privKey, pubKey, err
}

// GetPkEncoded returns the encoded public key
func GetPkEncoded(pubKey crypto.PublicKey) string {
	pk, err := pubKey.ToByteArray()
	if err != nil {
		return err.Error()
	}

	return encodeAddress(pk)
}

func encodeAddress(address []byte) string {
	return hex.EncodeToString(address)
}

func decodeAddress(address string) ([]byte, error) {
	return hex.DecodeString(address)
}

func getSkPk(
	ctx *cli.Context,
	skName string,
	skIndexName string,
	skPemFileName string,
) ([]byte, []byte, error) {

	//if flag is defined, it shall overwrite what was read from pem file
	if ctx.GlobalIsSet(skName) {
		encodedSk := []byte(ctx.GlobalString(skName))
		sk, err := decodeAddress(string(encodedSk))

		return sk, nil, err
	}

	skIndex := ctx.GlobalInt(skIndexName)
	encodedSk, encodedPk, err := core.LoadSkPkFromPemFile(skPemFileName, skIndex)
	if err != nil {
		return nil, nil, err
	}

	skBytes, err := decodeAddress(string(encodedSk))
	if err != nil {
		return nil, nil, fmt.Errorf("%w for encoded secret key", err)
	}

	pkBytes, err := decodeAddress(string(encodedPk))
	if err != nil {
		return nil, nil, fmt.Errorf("%w for encoded public key", err)
	}

	return skBytes, pkBytes, nil
}<|MERGE_RESOLUTION|>--- conflicted
+++ resolved
@@ -1514,11 +1514,8 @@
 		ShardCoordinator: processArgs.shardCoordinator,
 		Store:            processArgs.data.Store,
 		StartHeaders:     genesisBlocks,
-<<<<<<< HEAD
+		PoolsHolder:      processArgs.data.Datapool,
 		WhitelistHandler: processArgs.whiteListHandler,
-=======
-		PoolsHolder:      processArgs.data.Datapool,
->>>>>>> cdafc492
 	}
 
 	if processArgs.shardCoordinator.SelfId() < processArgs.shardCoordinator.NumberOfShards() {
