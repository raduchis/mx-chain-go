--- conflicted
+++ resolved
@@ -766,11 +766,7 @@
 		WhiteListHandler:        whiteListHandler,
 		WhiteListerVerifiedTxs:  whiteListerVerifiedTxs,
 		AntifloodHandler:        network.InputAntifloodHandler,
-<<<<<<< HEAD
-		NonceConverter:          dataCore.Uint64ByteSliceConverter,
 		ArgumentsParser:         smartContract.NewArgumentParser(),
-=======
->>>>>>> 1d889849
 	}
 	interceptorContainerFactory, err := interceptorscontainer.NewShardInterceptorsContainerFactory(shardInterceptorsContainerFactoryArgs)
 	if err != nil {
@@ -825,11 +821,7 @@
 		WhiteListHandler:        whiteListHandler,
 		WhiteListerVerifiedTxs:  whiteListerVerifiedTxs,
 		AntifloodHandler:        network.InputAntifloodHandler,
-<<<<<<< HEAD
-		NonceConverter:          dataCore.Uint64ByteSliceConverter,
 		ArgumentsParser:         smartContract.NewArgumentParser(),
-=======
->>>>>>> 1d889849
 	}
 	interceptorContainerFactory, err := interceptorscontainer.NewMetaInterceptorsContainerFactory(metaInterceptorsContainerFactoryArgs)
 	if err != nil {
