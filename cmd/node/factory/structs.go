--- conflicted
+++ resolved
@@ -1060,11 +1060,7 @@
 		hdrPool,
 		txBlockBody,
 		peerChangeBlockBody,
-<<<<<<< HEAD
-		metaBlockBody,
 		trieNodes,
-=======
->>>>>>> e747a9c8
 		currBlockTxs,
 	)
 }
@@ -1085,7 +1081,6 @@
 		return nil, err
 	}
 
-<<<<<<< HEAD
 	cacherCfg = storageFactory.GetCacherFromConfig(config.TrieNodesDataPool)
 	trieNodes, err := storageUnit.NewCache(cacherCfg.Type, cacherCfg.Size, cacherCfg.Shards)
 	if err != nil {
@@ -1093,19 +1088,6 @@
 		return nil, err
 	}
 
-	headersNoncesCacher, err := storageUnit.NewCache(cacherCfg.Type, cacherCfg.Size, cacherCfg.Shards)
-	if err != nil {
-		log.Error("error creating shard headers nonces pool")
-		return nil, err
-	}
-	headersNonces, err := dataPool.NewNonceSyncMapCacher(headersNoncesCacher, uint64ByteSliceConverter)
-	if err != nil {
-		log.Error("error creating shard headers nonces pool")
-		return nil, err
-	}
-
-=======
->>>>>>> e747a9c8
 	txPool, err := txpool.CreateTxPool(storageFactory.GetCacherFromConfig(config.TxDataPool))
 	if err != nil {
 		log.Error("error creating txpool")
@@ -1126,11 +1108,7 @@
 	return dataPool.NewMetaDataPool(
 		txBlockBody,
 		shardHeaders,
-<<<<<<< HEAD
 		trieNodes,
-		headersNonces,
-=======
->>>>>>> e747a9c8
 		txPool,
 		uTxPool,
 		currBlockTxs,
@@ -2309,11 +2287,7 @@
 	dPool, err := dataPool.NewMetaDataPool(
 		txBlockBody,
 		shardHeaders,
-<<<<<<< HEAD
 		trieNodesCacher,
-		shardHeadersNonces,
-=======
->>>>>>> e747a9c8
 		txPool,
 		uTxPool,
 		currTxs,
