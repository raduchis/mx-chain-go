package factory

import (
	"context"
	"crypto/ecdsa"
	"crypto/rand"
	"encoding/hex"
	"errors"
	"io"
	"math/big"
	"path/filepath"
	"time"

	"github.com/ElrondNetwork/elrond-go/config"
	"github.com/ElrondNetwork/elrond-go/consensus"
	"github.com/ElrondNetwork/elrond-go/consensus/round"
	"github.com/ElrondNetwork/elrond-go/core"
	"github.com/ElrondNetwork/elrond-go/core/check"
	"github.com/ElrondNetwork/elrond-go/core/partitioning"
	"github.com/ElrondNetwork/elrond-go/core/serviceContainer"
	"github.com/ElrondNetwork/elrond-go/core/statistics/softwareVersion"
	factorySoftawareVersion "github.com/ElrondNetwork/elrond-go/core/statistics/softwareVersion/factory"
	"github.com/ElrondNetwork/elrond-go/crypto"
	"github.com/ElrondNetwork/elrond-go/crypto/signing"
	"github.com/ElrondNetwork/elrond-go/crypto/signing/kyber"
	blsMultiSig "github.com/ElrondNetwork/elrond-go/crypto/signing/kyber/multisig"
	"github.com/ElrondNetwork/elrond-go/crypto/signing/kyber/singlesig"
	"github.com/ElrondNetwork/elrond-go/crypto/signing/multisig"
	"github.com/ElrondNetwork/elrond-go/data"
	"github.com/ElrondNetwork/elrond-go/data/address"
	dataBlock "github.com/ElrondNetwork/elrond-go/data/block"
	"github.com/ElrondNetwork/elrond-go/data/blockchain"
	"github.com/ElrondNetwork/elrond-go/data/state"
	"github.com/ElrondNetwork/elrond-go/data/state/addressConverters"
	factoryState "github.com/ElrondNetwork/elrond-go/data/state/factory"
	"github.com/ElrondNetwork/elrond-go/data/trie"
	"github.com/ElrondNetwork/elrond-go/data/typeConverters"
	"github.com/ElrondNetwork/elrond-go/data/typeConverters/uint64ByteSlice"
	"github.com/ElrondNetwork/elrond-go/dataRetriever"
	"github.com/ElrondNetwork/elrond-go/dataRetriever/dataPool"
	"github.com/ElrondNetwork/elrond-go/dataRetriever/factory/containers"
	metafactoryDataRetriever "github.com/ElrondNetwork/elrond-go/dataRetriever/factory/metachain"
	shardfactoryDataRetriever "github.com/ElrondNetwork/elrond-go/dataRetriever/factory/shard"
	"github.com/ElrondNetwork/elrond-go/dataRetriever/requestHandlers"
	"github.com/ElrondNetwork/elrond-go/dataRetriever/shardedData"
	"github.com/ElrondNetwork/elrond-go/epochStart"
	"github.com/ElrondNetwork/elrond-go/epochStart/genesis"
	metachainEpochStart "github.com/ElrondNetwork/elrond-go/epochStart/metachain"
	"github.com/ElrondNetwork/elrond-go/epochStart/shardchain"
	"github.com/ElrondNetwork/elrond-go/hashing"
	"github.com/ElrondNetwork/elrond-go/hashing/blake2b"
	"github.com/ElrondNetwork/elrond-go/hashing/sha256"
	"github.com/ElrondNetwork/elrond-go/logger"
	"github.com/ElrondNetwork/elrond-go/marshal"
	"github.com/ElrondNetwork/elrond-go/ntp"
	"github.com/ElrondNetwork/elrond-go/p2p"
	"github.com/ElrondNetwork/elrond-go/p2p/libp2p"
	factoryP2P "github.com/ElrondNetwork/elrond-go/p2p/libp2p/factory"
	"github.com/ElrondNetwork/elrond-go/p2p/loadBalancer"
	"github.com/ElrondNetwork/elrond-go/process"
	"github.com/ElrondNetwork/elrond-go/process/block"
	"github.com/ElrondNetwork/elrond-go/process/block/poolsCleaner"
	"github.com/ElrondNetwork/elrond-go/process/block/preprocess"
	"github.com/ElrondNetwork/elrond-go/process/coordinator"
	"github.com/ElrondNetwork/elrond-go/process/economics"
	"github.com/ElrondNetwork/elrond-go/process/factory"
	"github.com/ElrondNetwork/elrond-go/process/factory/metachain"
	"github.com/ElrondNetwork/elrond-go/process/factory/shard"
	"github.com/ElrondNetwork/elrond-go/process/peer"
	"github.com/ElrondNetwork/elrond-go/process/rewardTransaction"
	"github.com/ElrondNetwork/elrond-go/process/scToProtocol"
	"github.com/ElrondNetwork/elrond-go/process/smartContract"
	"github.com/ElrondNetwork/elrond-go/process/smartContract/hooks"
	processSync "github.com/ElrondNetwork/elrond-go/process/sync"
	"github.com/ElrondNetwork/elrond-go/process/transaction"
	"github.com/ElrondNetwork/elrond-go/sharding"
	"github.com/ElrondNetwork/elrond-go/statusHandler"
	factoryViews "github.com/ElrondNetwork/elrond-go/statusHandler/factory"
	"github.com/ElrondNetwork/elrond-go/statusHandler/view"
	"github.com/ElrondNetwork/elrond-go/storage"
	"github.com/ElrondNetwork/elrond-go/storage/memorydb"
	"github.com/ElrondNetwork/elrond-go/storage/storageUnit"
	"github.com/ElrondNetwork/elrond-go/storage/timecache"
	"github.com/btcsuite/btcd/btcec"
	libp2pCrypto "github.com/libp2p/go-libp2p-core/crypto"
	"github.com/urfave/cli"
)

const (
	// BlsHashSize specifies the hash size for using bls scheme
	BlsHashSize = 16

	// BlsConsensusType specifies te signature scheme used in the consensus
	BlsConsensusType = "bls"

	// BnConsensusType specifies te signature scheme used in the consensus
	BnConsensusType = "bn"

	// MaxTxsToRequest specifies the maximum number of txs to request
	MaxTxsToRequest = 100
)

//TODO remove this
var log = logger.GetOrCreate("main")

// MaxTxNonceDeltaAllowed specifies the maximum difference between an account's nonce and a received transaction's nonce
// in order to mark the transaction as valid.
const MaxTxNonceDeltaAllowed = 15000

// ErrCreateForkDetector signals that a fork detector could not be created
//TODO: Extract all others error messages from this file in some defined errors
var ErrCreateForkDetector = errors.New("could not create fork detector")

// timeSpanForBadHeaders is the expiry time for an added block header hash
var timeSpanForBadHeaders = time.Minute * 2

// Network struct holds the network components of the Elrond protocol
type Network struct {
	NetMessenger p2p.Messenger
}

// Core struct holds the core components of the Elrond protocol
type Core struct {
	Hasher                   hashing.Hasher
	Marshalizer              marshal.Marshalizer
	Trie                     data.Trie
	Uint64ByteSliceConverter typeConverters.Uint64ByteSliceConverter
	StatusHandler            core.AppStatusHandler
}

// State struct holds the state components of the Elrond protocol
type State struct {
	AddressConverter  state.AddressConverter
	PeerAccounts      state.AccountsAdapter
	AccountsAdapter   state.AccountsAdapter
	InBalanceForShard map[string]*big.Int
}

// Data struct holds the data components of the Elrond protocol
type Data struct {
	Blkc         data.ChainHandler
	Store        dataRetriever.StorageService
	Datapool     dataRetriever.PoolsHolder
	MetaDatapool dataRetriever.MetaPoolsHolder
}

// Crypto struct holds the crypto components of the Elrond protocol
type Crypto struct {
	TxSingleSigner  crypto.SingleSigner
	SingleSigner    crypto.SingleSigner
	MultiSigner     crypto.MultiSigner
	BlockSignKeyGen crypto.KeyGenerator
	TxSignKeyGen    crypto.KeyGenerator
	TxSignPrivKey   crypto.PrivateKey
	TxSignPubKey    crypto.PublicKey
	InitialPubKeys  map[uint32][]string
}

// Process struct holds the process components of the Elrond protocol
type Process struct {
	InterceptorsContainer process.InterceptorsContainer
	ResolversFinder       dataRetriever.ResolversFinder
	Rounder               consensus.Rounder
	EpochStartTrigger     epochStart.TriggerHandler
	ForkDetector          process.ForkDetector
	BlockProcessor        process.BlockProcessor
	BlackListHandler      process.BlackListHandler
}

type coreComponentsFactoryArgs struct {
	config   *config.Config
	uniqueID string
}

// NewCoreComponentsFactoryArgs initializes the arguments necessary for creating the core components
func NewCoreComponentsFactoryArgs(config *config.Config, uniqueID string) *coreComponentsFactoryArgs {
	return &coreComponentsFactoryArgs{
		config:   config,
		uniqueID: uniqueID,
	}
}

// CoreComponentsFactory creates the core components
func CoreComponentsFactory(args *coreComponentsFactoryArgs) (*Core, error) {
	hasher, err := getHasherFromConfig(args.config)
	if err != nil {
		return nil, errors.New("could not create hasher: " + err.Error())
	}

	marshalizer, err := getMarshalizerFromConfig(args.config)
	if err != nil {
		return nil, errors.New("could not create marshalizer: " + err.Error())
	}

	merkleTrie, err := getTrie(args.config.AccountsTrieStorage, marshalizer, hasher, args.uniqueID)
	if err != nil {
		return nil, errors.New("error creating trie: " + err.Error())
	}
	uint64ByteSliceConverter := uint64ByteSlice.NewBigEndianConverter()

	return &Core{
		Hasher:                   hasher,
		Marshalizer:              marshalizer,
		Trie:                     merkleTrie,
		Uint64ByteSliceConverter: uint64ByteSliceConverter,
		StatusHandler:            statusHandler.NewNilStatusHandler(),
	}, nil
}

type stateComponentsFactoryArgs struct {
	config           *config.Config
	genesisConfig    *sharding.Genesis
	shardCoordinator sharding.Coordinator
	core             *Core
	uniqueID         string
}

// NewStateComponentsFactoryArgs initializes the arguments necessary for creating the state components
func NewStateComponentsFactoryArgs(
	config *config.Config,
	genesisConfig *sharding.Genesis,
	shardCoordinator sharding.Coordinator,
	core *Core,
	uniqueID string,
) *stateComponentsFactoryArgs {
	return &stateComponentsFactoryArgs{
		config:           config,
		genesisConfig:    genesisConfig,
		shardCoordinator: shardCoordinator,
		core:             core,
		uniqueID:         uniqueID,
	}
}

// StateComponentsFactory creates the state components
func StateComponentsFactory(args *stateComponentsFactoryArgs) (*State, error) {
	addressConverter, err := addressConverters.NewPlainAddressConverter(
		args.config.Address.Length,
		args.config.Address.Prefix,
	)

	if err != nil {
		return nil, errors.New("could not create address converter: " + err.Error())
	}

	accountFactory, err := factoryState.NewAccountFactoryCreator(factoryState.UserAccount)
	if err != nil {
		return nil, errors.New("could not create account factory: " + err.Error())
	}

	accountsAdapter, err := state.NewAccountsDB(args.core.Trie, args.core.Hasher, args.core.Marshalizer, accountFactory)
	if err != nil {
		return nil, errors.New("could not create accounts adapter: " + err.Error())
	}

	inBalanceForShard, err := args.genesisConfig.InitialNodesBalances(args.shardCoordinator, addressConverter)
	if err != nil {
		return nil, errors.New("initial balances could not be processed " + err.Error())
	}

	peerAccountsTrie, err := getTrie(
		args.config.PeerAccountsTrieStorage,
		args.core.Marshalizer,
		args.core.Hasher,
		args.uniqueID,
	)
	if err != nil {
		return nil, err
	}

	accountFactory, err = factoryState.NewAccountFactoryCreator(factoryState.ValidatorAccount)
	if err != nil {
		return nil, errors.New("could not create peer account factory: " + err.Error())
	}

	peerAdapter, err := state.NewPeerAccountsDB(peerAccountsTrie, args.core.Hasher, args.core.Marshalizer, accountFactory)
	if err != nil {
		return nil, err
	}

	return &State{
		PeerAccounts:      peerAdapter,
		AddressConverter:  addressConverter,
		AccountsAdapter:   accountsAdapter,
		InBalanceForShard: inBalanceForShard,
	}, nil
}

type dataComponentsFactoryArgs struct {
	config           *config.Config
	shardCoordinator sharding.Coordinator
	core             *Core
	uniqueID         string
}

// NewDataComponentsFactoryArgs initializes the arguments necessary for creating the data components
func NewDataComponentsFactoryArgs(
	config *config.Config,
	shardCoordinator sharding.Coordinator,
	core *Core,
	uniqueID string,
) *dataComponentsFactoryArgs {
	return &dataComponentsFactoryArgs{
		config:           config,
		shardCoordinator: shardCoordinator,
		core:             core,
		uniqueID:         uniqueID,
	}
}

// DataComponentsFactory creates the data components
func DataComponentsFactory(args *dataComponentsFactoryArgs) (*Data, error) {
	var datapool dataRetriever.PoolsHolder
	var metaDatapool dataRetriever.MetaPoolsHolder
	blkc, err := createBlockChainFromConfig(args.config, args.shardCoordinator, args.core.StatusHandler)
	if err != nil {
		return nil, errors.New("could not create block chain: " + err.Error())
	}

	store, err := createDataStoreFromConfig(args.config, args.shardCoordinator, args.uniqueID)
	if err != nil {
		return nil, errors.New("could not create local data store: " + err.Error())
	}

	if args.shardCoordinator.SelfId() < args.shardCoordinator.NumberOfShards() {
		datapool, err = createShardDataPoolFromConfig(args.config, args.core.Uint64ByteSliceConverter)
		if err != nil {
			return nil, errors.New("could not create shard data pools: " + err.Error())
		}
	}
	if args.shardCoordinator.SelfId() == sharding.MetachainShardId {
		metaDatapool, err = createMetaDataPoolFromConfig(args.config, args.core.Uint64ByteSliceConverter)
		if err != nil {
			return nil, errors.New("could not create shard data pools: " + err.Error())
		}
	}
	if datapool == nil && metaDatapool == nil {
		return nil, errors.New("could not create data pools: ")
	}

	return &Data{
		Blkc:         blkc,
		Store:        store,
		Datapool:     datapool,
		MetaDatapool: metaDatapool,
	}, nil
}

type cryptoComponentsFactoryArgs struct {
	ctx                          *cli.Context
	config                       *config.Config
	nodesConfig                  *sharding.NodesSetup
	shardCoordinator             sharding.Coordinator
	keyGen                       crypto.KeyGenerator
	privKey                      crypto.PrivateKey
	log                          logger.Logger
	initialBalancesSkPemFileName string
	txSignSkName                 string
	txSignSkIndexName            string
}

// NewCryptoComponentsFactoryArgs initializes the arguments necessary for creating the crypto components
func NewCryptoComponentsFactoryArgs(
	ctx *cli.Context,
	config *config.Config,
	nodesConfig *sharding.NodesSetup,
	shardCoordinator sharding.Coordinator,
	keyGen crypto.KeyGenerator,
	privKey crypto.PrivateKey,
	log logger.Logger,
	initialBalancesSkPemFileName string,
	txSignSkName string,
	txSignSkIndexName string,
) *cryptoComponentsFactoryArgs {
	return &cryptoComponentsFactoryArgs{
		ctx:                          ctx,
		config:                       config,
		nodesConfig:                  nodesConfig,
		shardCoordinator:             shardCoordinator,
		keyGen:                       keyGen,
		privKey:                      privKey,
		log:                          log,
		initialBalancesSkPemFileName: initialBalancesSkPemFileName,
		txSignSkName:                 txSignSkName,
		txSignSkIndexName:            txSignSkIndexName,
	}
}

// CryptoComponentsFactory creates the crypto components
func CryptoComponentsFactory(args *cryptoComponentsFactoryArgs) (*Crypto, error) {
	initialPubKeys := args.nodesConfig.InitialNodesPubKeys()
	txSingleSigner := &singlesig.SchnorrSigner{}
	singleSigner, err := createSingleSigner(args.config)
	if err != nil {
		return nil, errors.New("could not create singleSigner: " + err.Error())
	}

	multisigHasher, err := getMultisigHasherFromConfig(args.config)
	if err != nil {
		return nil, errors.New("could not create multisig hasher: " + err.Error())
	}

	currentShardNodesPubKeys, err := args.nodesConfig.InitialNodesPubKeysForShard(args.shardCoordinator.SelfId())
	if err != nil {
		return nil, errors.New("could not start creation of multiSigner: " + err.Error())
	}

	multiSigner, err := createMultiSigner(args.config, multisigHasher, currentShardNodesPubKeys, args.privKey, args.keyGen)
	if err != nil {
		return nil, err
	}

	initialBalancesSkPemFileName := args.ctx.GlobalString(args.initialBalancesSkPemFileName)
	txSignKeyGen, txSignPrivKey, txSignPubKey, err := GetSigningParams(
		args.ctx,
		args.txSignSkName,
		args.txSignSkIndexName,
		initialBalancesSkPemFileName,
		kyber.NewBlakeSHA256Ed25519())
	if err != nil {
		return nil, err
	}
	args.log.Debug("starting with", "tx sign pubkey", GetPkEncoded(txSignPubKey))

	return &Crypto{
		TxSingleSigner:  txSingleSigner,
		SingleSigner:    singleSigner,
		MultiSigner:     multiSigner,
		BlockSignKeyGen: args.keyGen,
		TxSignKeyGen:    txSignKeyGen,
		TxSignPrivKey:   txSignPrivKey,
		TxSignPubKey:    txSignPubKey,
		InitialPubKeys:  initialPubKeys,
	}, nil
}

// NetworkComponentsFactory creates the network components
func NetworkComponentsFactory(p2pConfig *config.P2PConfig, log logger.Logger, core *Core) (*Network, error) {
	var randReader io.Reader
	if p2pConfig.Node.Seed != "" {
		randReader = NewSeedRandReader(core.Hasher.Compute(p2pConfig.Node.Seed))
	} else {
		randReader = rand.Reader
	}

	netMessenger, err := createNetMessenger(p2pConfig, log, randReader)
	if err != nil {
		return nil, err
	}

	return &Network{
		NetMessenger: netMessenger,
	}, nil
}

type processComponentsFactoryArgs struct {
	coreComponents       *coreComponentsFactoryArgs
	genesisConfig        *sharding.Genesis
	economicsData        *economics.EconomicsData
	nodesConfig          *sharding.NodesSetup
	syncer               ntp.SyncTimer
	shardCoordinator     sharding.Coordinator
	nodesCoordinator     sharding.NodesCoordinator
	data                 *Data
	core                 *Core
	crypto               *Crypto
	state                *State
	network              *Network
	coreServiceContainer serviceContainer.Core
	epochStartNotifier   EpochStartNotifier
	epochStart           *config.EpochStartConfig
	startEpochNum        uint32
}

// NewProcessComponentsFactoryArgs initializes the arguments necessary for creating the process components
func NewProcessComponentsFactoryArgs(
	coreComponents *coreComponentsFactoryArgs,
	genesisConfig *sharding.Genesis,
	economicsData *economics.EconomicsData,
	nodesConfig *sharding.NodesSetup,
	syncer ntp.SyncTimer,
	shardCoordinator sharding.Coordinator,
	nodesCoordinator sharding.NodesCoordinator,
	data *Data,
	core *Core,
	crypto *Crypto,
	state *State,
	network *Network,
	coreServiceContainer serviceContainer.Core,
	epochStartNotifier EpochStartNotifier,
	epochStart *config.EpochStartConfig,
	startEpochNum uint32,
) *processComponentsFactoryArgs {
	return &processComponentsFactoryArgs{
		coreComponents:       coreComponents,
		genesisConfig:        genesisConfig,
		economicsData:        economicsData,
		nodesConfig:          nodesConfig,
		syncer:               syncer,
		shardCoordinator:     shardCoordinator,
		nodesCoordinator:     nodesCoordinator,
		data:                 data,
		core:                 core,
		crypto:               crypto,
		state:                state,
		network:              network,
		coreServiceContainer: coreServiceContainer,
		epochStartNotifier:   epochStartNotifier,
		epochStart:           epochStart,
		startEpochNum:        startEpochNum,
	}
}

// ProcessComponentsFactory creates the process components
func ProcessComponentsFactory(args *processComponentsFactoryArgs) (*Process, error) {
	rounder, err := round.NewRound(
		time.Unix(args.nodesConfig.StartTime, 0),
		args.syncer.CurrentTime(),
		time.Millisecond*time.Duration(args.nodesConfig.RoundDuration),
		args.syncer)
	if err != nil {
		return nil, err
	}

	interceptorContainerFactory, resolversContainerFactory, blackListHandler, err := newInterceptorAndResolverContainerFactory(
		args.shardCoordinator,
		args.nodesCoordinator,
		args.data, args.core,
		args.crypto,
		args.state,
		args.network,
		args.economicsData,
	)
	if err != nil {
		return nil, err
	}

	//TODO refactor all these factory calls
	interceptorsContainer, err := interceptorContainerFactory.Create()
	if err != nil {
		return nil, err
	}

	resolversContainer, err := resolversContainerFactory.Create()
	if err != nil {
		return nil, err
	}

	resolversFinder, err := containers.NewResolversFinder(resolversContainer, args.shardCoordinator)
	if err != nil {
		return nil, err
	}

	requestHandler, err := newRequestHandler(resolversFinder, args.shardCoordinator)
	if err != nil {
		return nil, err
	}

	epochStartTrigger, err := newEpochStartTrigger(args, requestHandler)
	if err != nil {
		return nil, err
	}

	forkDetector, err := newForkDetector(rounder, args.shardCoordinator, blackListHandler)
	if err != nil {
		return nil, err
	}

	genesisBlocks, err := generateGenesisHeadersAndApplyInitialBalances(
		args.core,
		args.state,
		args.data,
		args.shardCoordinator,
		args.nodesConfig,
		args.genesisConfig,
		args.economicsData,
	)
	if err != nil {
		return nil, err
	}

	err = prepareGenesisBlock(args, genesisBlocks)
	if err != nil {
		return nil, err
	}

	blockProcessor, err := newBlockProcessor(
		args,
		requestHandler,
		forkDetector,
		genesisBlocks,
		rounder,
		epochStartTrigger,
	)

	if err != nil {
		return nil, err
	}

	return &Process{
		InterceptorsContainer: interceptorsContainer,
		ResolversFinder:       resolversFinder,
		Rounder:               rounder,
		ForkDetector:          forkDetector,
		BlockProcessor:        blockProcessor,
		EpochStartTrigger:     epochStartTrigger,
		BlackListHandler:      blackListHandler,
	}, nil
}

func prepareGenesisBlock(args *processComponentsFactoryArgs, genesisBlocks map[uint32]data.HeaderHandler) error {
	genesisBlock, ok := genesisBlocks[args.shardCoordinator.SelfId()]
	if !ok {
		return errors.New("genesis block does not exists")
	}

	genesisBlockHash, err := core.CalculateHash(args.core.Marshalizer, args.core.Hasher, genesisBlock)
	if err != nil {
		return err
	}

	err = args.data.Blkc.SetGenesisHeader(genesisBlock)
	if err != nil {
		return err
	}

	args.data.Blkc.SetGenesisHeaderHash(genesisBlockHash)

	marshalizedBlock, err := args.core.Marshalizer.Marshal(genesisBlock)
	if err != nil {
		return err
	}

	if args.shardCoordinator.SelfId() == sharding.MetachainShardId {
		errNotCritical := args.data.Store.Put(dataRetriever.MetaBlockUnit, genesisBlockHash, marshalizedBlock)
		if errNotCritical != nil {
			log.Error("error storing genesis metablock", "error", errNotCritical.Error())
		}
	} else {
		errNotCritical := args.data.Store.Put(dataRetriever.BlockHeaderUnit, genesisBlockHash, marshalizedBlock)
		if errNotCritical != nil {
			log.Error("error storing genesis shardblock", "error", errNotCritical.Error())
		}
	}

	return nil
}

func newRequestHandler(
	resolversFinder dataRetriever.ResolversFinder,
	shardCoordinator sharding.Coordinator,
) (process.RequestHandler, error) {
	if shardCoordinator.SelfId() < shardCoordinator.NumberOfShards() {
		requestHandler, err := requestHandlers.NewShardResolverRequestHandler(
			resolversFinder,
			factory.TransactionTopic,
			factory.UnsignedTransactionTopic,
			factory.RewardsTransactionTopic,
			factory.MiniBlocksTopic,
			factory.HeadersTopic,
			factory.MetachainBlocksTopic,
			MaxTxsToRequest,
		)
		if err != nil {
			return nil, err
		}

		return requestHandler, nil
	}

	if shardCoordinator.SelfId() == sharding.MetachainShardId {
		requestHandler, err := requestHandlers.NewMetaResolverRequestHandler(
			resolversFinder,
			factory.ShardHeadersForMetachainTopic,
			factory.MetachainBlocksTopic,
			factory.TransactionTopic,
			factory.UnsignedTransactionTopic,
			factory.MiniBlocksTopic,
			MaxTxsToRequest,
		)
		if err != nil {
			return nil, err
		}

		return requestHandler, nil
	}

	return nil, errors.New("could not create new request handler because of wrong shard id")
}

func newEpochStartTrigger(
	args *processComponentsFactoryArgs,
	requestHandler epochStart.RequestHandler,
) (epochStart.TriggerHandler, error) {
	if args.shardCoordinator.SelfId() < args.shardCoordinator.NumberOfShards() {
		argsHeaderValidator := block.ArgsHeaderValidator{
			Hasher:      args.core.Hasher,
			Marshalizer: args.core.Marshalizer,
		}
		headerValidator, err := block.NewHeaderValidator(argsHeaderValidator)
		if err != nil {
			return nil, err
		}

		argEpochStart := &shardchain.ArgsShardEpochStartTrigger{
<<<<<<< HEAD
			Marshalizer:        args.core.Marshalizer,
			Hasher:             args.core.Hasher,
			HeaderValidator:    headerValidator,
			Uint64Converter:    args.core.Uint64ByteSliceConverter,
			DataPool:           args.data.Datapool,
			Storage:            args.data.Store,
			RequestHandler:     requestHandler,
			Epoch:              args.startEpochNum,
			EpochStartNotifier: args.epochStartNotifier,
			Validity:           process.MetaBlockFinality,
			Finality:           process.MetaBlockFinality,
=======
			Marshalizer:     args.core.Marshalizer,
			Hasher:          args.core.Hasher,
			HeaderValidator: headerValidator,
			Uint64Converter: args.core.Uint64ByteSliceConverter,
			DataPool:        args.data.Datapool,
			Storage:         args.data.Store,
			RequestHandler:  requestHandler,
			Epoch:           args.startEpochNum,
			Validity:        process.MetaBlockValidity,
			Finality:        process.MetaBlockFinality,
>>>>>>> 9fb223f5
		}
		epochStartTrigger, err := shardchain.NewEpochStartTrigger(argEpochStart)
		if err != nil {
			return nil, errors.New("error creating new start of epoch trigger" + err.Error())
		}

		return epochStartTrigger, nil
	}

	if args.shardCoordinator.SelfId() == sharding.MetachainShardId {
		argEpochStart := &metachainEpochStart.ArgsNewMetaEpochStartTrigger{
			GenesisTime:        time.Unix(args.nodesConfig.StartTime, 0),
			Settings:           args.epochStart,
			Epoch:              args.startEpochNum,
			EpochStartNotifier: args.epochStartNotifier,
		}
		epochStartTrigger, err := metachainEpochStart.NewEpochStartTrigger(argEpochStart)
		if err != nil {
			return nil, errors.New("error creating new start of epoch trigger" + err.Error())
		}

		return epochStartTrigger, nil
	}

	return nil, errors.New("error creating new start of epoch trigger because of invalid shard id")
}

type seedRandReader struct {
	index int
	seed  []byte
}

// NewSeedRandReader will return a new instance of a seed-based reader
func NewSeedRandReader(seed []byte) *seedRandReader {
	return &seedRandReader{seed: seed, index: 0}
}

func (srr *seedRandReader) Read(p []byte) (n int, err error) {
	if srr.seed == nil {
		return 0, errors.New("nil seed")
	}
	if len(srr.seed) == 0 {
		return 0, errors.New("empty seed")
	}
	if p == nil {
		return 0, errors.New("nil buffer")
	}
	if len(p) == 0 {
		return 0, errors.New("empty buffer")
	}

	for i := 0; i < len(p); i++ {
		p[i] = srr.seed[srr.index]

		srr.index++
		srr.index = srr.index % len(srr.seed)
	}

	return len(p), nil
}

// CreateStatusHandlerPresenter will return an instance of PresenterStatusHandler
func CreateStatusHandlerPresenter() view.Presenter {
	presenterStatusHandlerFactory := factoryViews.NewPresenterFactory()

	return presenterStatusHandlerFactory.Create()
}

// CreateViews will start an termui console  and will return an object if cannot create and start termuiConsole
func CreateViews(presenter view.Presenter) ([]factoryViews.Viewer, error) {
	viewsFactory, err := factoryViews.NewViewsFactory(presenter)
	if err != nil {
		return nil, err
	}

	views, err := viewsFactory.Create()
	if err != nil {
		return nil, err
	}

	for _, v := range views {
		err = v.Start()
		if err != nil {
			return nil, err
		}
	}

	return views, nil
}

// CreateSoftwareVersionChecker will create a new software version checker and will start check if a new software version
// is available
func CreateSoftwareVersionChecker(statusHandler core.AppStatusHandler) (*softwareVersion.SoftwareVersionChecker, error) {
	softwareVersionCheckerFactory, err := factorySoftawareVersion.NewSoftwareVersionFactory(statusHandler)
	if err != nil {
		return nil, err
	}

	softwareVersionChecker, err := softwareVersionCheckerFactory.Create()
	if err != nil {
		return nil, err
	}

	return softwareVersionChecker, nil
}

func getHasherFromConfig(cfg *config.Config) (hashing.Hasher, error) {
	switch cfg.Hasher.Type {
	case "sha256":
		return sha256.Sha256{}, nil
	case "blake2b":
		return blake2b.Blake2b{}, nil
	}

	return nil, errors.New("no hasher provided in config file")
}

func getMarshalizerFromConfig(cfg *config.Config) (marshal.Marshalizer, error) {
	switch cfg.Marshalizer.Type {
	case "json":
		return &marshal.JsonMarshalizer{}, nil
	}

	return nil, errors.New("no marshalizer provided in config file")
}

func getTrie(
	cfg config.StorageConfig,
	marshalizer marshal.Marshalizer,
	hasher hashing.Hasher,
	uniqueID string,
) (data.Trie, error) {

	accountsTrieStorage, err := storageUnit.NewStorageUnitFromConf(
		getCacherFromConfig(cfg.Cache),
		getDBFromConfig(cfg.DB, uniqueID),
		getBloomFromConfig(cfg.Bloom),
	)
	if err != nil {
		return nil, errors.New("error creating accountsTrieStorage: " + err.Error())
	}

	return trie.NewTrie(accountsTrieStorage, marshalizer, hasher)
}

func createBlockChainFromConfig(config *config.Config, coordinator sharding.Coordinator, ash core.AppStatusHandler) (data.ChainHandler, error) {
	badBlockCache, err := storageUnit.NewCache(
		storageUnit.CacheType(config.BadBlocksCache.Type),
		config.BadBlocksCache.Size,
		config.BadBlocksCache.Shards)
	if err != nil {
		return nil, err
	}

	if coordinator == nil {
		return nil, state.ErrNilShardCoordinator
	}

	if coordinator.SelfId() < coordinator.NumberOfShards() {
		blockChain, err := blockchain.NewBlockChain(badBlockCache)
		if err != nil {
			return nil, err
		}

		err = blockChain.SetAppStatusHandler(ash)
		if err != nil {
			return nil, err
		}

		return blockChain, nil
	}
	if coordinator.SelfId() == sharding.MetachainShardId {
		blockChain, err := blockchain.NewMetaChain(badBlockCache)
		if err != nil {
			return nil, err
		}

		err = blockChain.SetAppStatusHandler(ash)
		if err != nil {
			return nil, err
		}

		return blockChain, nil
	}
	return nil, errors.New("can not create blockchain")
}

func createDataStoreFromConfig(
	config *config.Config,
	shardCoordinator sharding.Coordinator,
	uniqueID string,
) (dataRetriever.StorageService, error) {
	if shardCoordinator.SelfId() < shardCoordinator.NumberOfShards() {
		return createShardDataStoreFromConfig(config, shardCoordinator, uniqueID)
	}
	if shardCoordinator.SelfId() == sharding.MetachainShardId {
		return createMetaChainDataStoreFromConfig(config, shardCoordinator, uniqueID)
	}
	return nil, errors.New("can not create data store")
}

func createShardDataStoreFromConfig(
	config *config.Config,
	shardCoordinator sharding.Coordinator,
	uniqueID string,
) (dataRetriever.StorageService, error) {

	var headerUnit *storageUnit.Unit
	var peerBlockUnit *storageUnit.Unit
	var miniBlockUnit *storageUnit.Unit
	var txUnit *storageUnit.Unit
	var metachainHeaderUnit *storageUnit.Unit
	var unsignedTxUnit *storageUnit.Unit
	var rewardTxUnit *storageUnit.Unit
	var metaHdrHashNonceUnit *storageUnit.Unit
	var shardHdrHashNonceUnit *storageUnit.Unit
	var err error

	defer func() {
		// cleanup
		if err != nil {
			if headerUnit != nil {
				_ = headerUnit.DestroyUnit()
			}
			if peerBlockUnit != nil {
				_ = peerBlockUnit.DestroyUnit()
			}
			if miniBlockUnit != nil {
				_ = miniBlockUnit.DestroyUnit()
			}
			if txUnit != nil {
				_ = txUnit.DestroyUnit()
			}
			if unsignedTxUnit != nil {
				_ = unsignedTxUnit.DestroyUnit()
			}
			if rewardTxUnit != nil {
				_ = rewardTxUnit.DestroyUnit()
			}
			if metachainHeaderUnit != nil {
				_ = metachainHeaderUnit.DestroyUnit()
			}
			if metaHdrHashNonceUnit != nil {
				_ = metaHdrHashNonceUnit.DestroyUnit()
			}
			if shardHdrHashNonceUnit != nil {
				_ = shardHdrHashNonceUnit.DestroyUnit()
			}
		}
	}()

	txUnit, err = storageUnit.NewStorageUnitFromConf(
		getCacherFromConfig(config.TxStorage.Cache),
		getDBFromConfig(config.TxStorage.DB, uniqueID),
		getBloomFromConfig(config.TxStorage.Bloom))
	if err != nil {
		return nil, err
	}

	unsignedTxUnit, err = storageUnit.NewStorageUnitFromConf(
		getCacherFromConfig(config.UnsignedTransactionStorage.Cache),
		getDBFromConfig(config.UnsignedTransactionStorage.DB, uniqueID),
		getBloomFromConfig(config.UnsignedTransactionStorage.Bloom))
	if err != nil {
		return nil, err
	}

	rewardTxUnit, err = storageUnit.NewStorageUnitFromConf(
		getCacherFromConfig(config.RewardTxStorage.Cache),
		getDBFromConfig(config.RewardTxStorage.DB, uniqueID),
		getBloomFromConfig(config.RewardTxStorage.Bloom))
	if err != nil {
		return nil, err
	}

	miniBlockUnit, err = storageUnit.NewStorageUnitFromConf(
		getCacherFromConfig(config.MiniBlocksStorage.Cache),
		getDBFromConfig(config.MiniBlocksStorage.DB, uniqueID),
		getBloomFromConfig(config.MiniBlocksStorage.Bloom))
	if err != nil {
		return nil, err
	}

	peerBlockUnit, err = storageUnit.NewStorageUnitFromConf(
		getCacherFromConfig(config.PeerBlockBodyStorage.Cache),
		getDBFromConfig(config.PeerBlockBodyStorage.DB, uniqueID),
		getBloomFromConfig(config.PeerBlockBodyStorage.Bloom))
	if err != nil {
		return nil, err
	}

	headerUnit, err = storageUnit.NewStorageUnitFromConf(
		getCacherFromConfig(config.BlockHeaderStorage.Cache),
		getDBFromConfig(config.BlockHeaderStorage.DB, uniqueID),
		getBloomFromConfig(config.BlockHeaderStorage.Bloom))
	if err != nil {
		return nil, err
	}

	metachainHeaderUnit, err = storageUnit.NewStorageUnitFromConf(
		getCacherFromConfig(config.MetaBlockStorage.Cache),
		getDBFromConfig(config.MetaBlockStorage.DB, uniqueID),
		getBloomFromConfig(config.MetaBlockStorage.Bloom))
	if err != nil {
		return nil, err
	}

	metaHdrHashNonceUnit, err = storageUnit.NewStorageUnitFromConf(
		getCacherFromConfig(config.MetaHdrNonceHashStorage.Cache),
		getDBFromConfig(config.MetaHdrNonceHashStorage.DB, uniqueID),
		getBloomFromConfig(config.MetaHdrNonceHashStorage.Bloom),
	)
	if err != nil {
		return nil, err
	}

	shardHdrHashNonceUnit, err = storageUnit.NewShardedStorageUnitFromConf(
		getCacherFromConfig(config.ShardHdrNonceHashStorage.Cache),
		getDBFromConfig(config.ShardHdrNonceHashStorage.DB, uniqueID),
		getBloomFromConfig(config.ShardHdrNonceHashStorage.Bloom),
		shardCoordinator.SelfId(),
	)
	if err != nil {
		return nil, err
	}

	heartbeatStorageUnit, err := storageUnit.NewStorageUnitFromConf(
		getCacherFromConfig(config.Heartbeat.HeartbeatStorage.Cache),
		getDBFromConfig(config.Heartbeat.HeartbeatStorage.DB, uniqueID),
		getBloomFromConfig(config.Heartbeat.HeartbeatStorage.Bloom))
	if err != nil {
		return nil, err
	}

	store := dataRetriever.NewChainStorer()
	store.AddStorer(dataRetriever.TransactionUnit, txUnit)
	store.AddStorer(dataRetriever.MiniBlockUnit, miniBlockUnit)
	store.AddStorer(dataRetriever.PeerChangesUnit, peerBlockUnit)
	store.AddStorer(dataRetriever.BlockHeaderUnit, headerUnit)
	store.AddStorer(dataRetriever.MetaBlockUnit, metachainHeaderUnit)
	store.AddStorer(dataRetriever.UnsignedTransactionUnit, unsignedTxUnit)
	store.AddStorer(dataRetriever.RewardTransactionUnit, rewardTxUnit)
	store.AddStorer(dataRetriever.MetaHdrNonceHashDataUnit, metaHdrHashNonceUnit)
	hdrNonceHashDataUnit := dataRetriever.ShardHdrNonceHashDataUnit + dataRetriever.UnitType(shardCoordinator.SelfId())
	store.AddStorer(hdrNonceHashDataUnit, shardHdrHashNonceUnit)
	store.AddStorer(dataRetriever.HeartbeatUnit, heartbeatStorageUnit)

	return store, err
}

func createMetaChainDataStoreFromConfig(
	config *config.Config,
	shardCoordinator sharding.Coordinator,
	uniqueID string,
) (dataRetriever.StorageService, error) {
	var peerDataUnit, shardDataUnit, metaBlockUnit, headerUnit, metaHdrHashNonceUnit *storageUnit.Unit
	var txUnit, miniBlockUnit, unsignedTxUnit, miniBlockHeadersUnit *storageUnit.Unit
	var shardHdrHashNonceUnits []*storageUnit.Unit
	var err error

	defer func() {
		// cleanup
		if err != nil {
			if peerDataUnit != nil {
				_ = peerDataUnit.DestroyUnit()
			}
			if shardDataUnit != nil {
				_ = shardDataUnit.DestroyUnit()
			}
			if metaBlockUnit != nil {
				_ = metaBlockUnit.DestroyUnit()
			}
			if headerUnit != nil {
				_ = headerUnit.DestroyUnit()
			}
			if metaHdrHashNonceUnit != nil {
				_ = metaHdrHashNonceUnit.DestroyUnit()
			}
			if shardHdrHashNonceUnits != nil {
				for i := uint32(0); i < shardCoordinator.NumberOfShards(); i++ {
					_ = shardHdrHashNonceUnits[i].DestroyUnit()
				}
			}
			if txUnit != nil {
				_ = txUnit.DestroyUnit()
			}
			if unsignedTxUnit != nil {
				_ = unsignedTxUnit.DestroyUnit()
			}
			if miniBlockUnit != nil {
				_ = miniBlockUnit.DestroyUnit()
			}
			if miniBlockHeadersUnit != nil {
				_ = miniBlockHeadersUnit.DestroyUnit()
			}
		}
	}()

	metaBlockUnit, err = storageUnit.NewStorageUnitFromConf(
		getCacherFromConfig(config.MetaBlockStorage.Cache),
		getDBFromConfig(config.MetaBlockStorage.DB, uniqueID),
		getBloomFromConfig(config.MetaBlockStorage.Bloom))
	if err != nil {
		return nil, err
	}

	shardDataUnit, err = storageUnit.NewStorageUnitFromConf(
		getCacherFromConfig(config.ShardDataStorage.Cache),
		getDBFromConfig(config.ShardDataStorage.DB, uniqueID),
		getBloomFromConfig(config.ShardDataStorage.Bloom))
	if err != nil {
		return nil, err
	}

	peerDataUnit, err = storageUnit.NewStorageUnitFromConf(
		getCacherFromConfig(config.PeerDataStorage.Cache),
		getDBFromConfig(config.PeerDataStorage.DB, uniqueID),
		getBloomFromConfig(config.PeerDataStorage.Bloom))
	if err != nil {
		return nil, err
	}

	headerUnit, err = storageUnit.NewStorageUnitFromConf(
		getCacherFromConfig(config.BlockHeaderStorage.Cache),
		getDBFromConfig(config.BlockHeaderStorage.DB, uniqueID),
		getBloomFromConfig(config.BlockHeaderStorage.Bloom))
	if err != nil {
		return nil, err
	}

	metaHdrHashNonceUnit, err = storageUnit.NewStorageUnitFromConf(
		getCacherFromConfig(config.MetaHdrNonceHashStorage.Cache),
		getDBFromConfig(config.MetaHdrNonceHashStorage.DB, uniqueID),
		getBloomFromConfig(config.MetaHdrNonceHashStorage.Bloom),
	)
	if err != nil {
		return nil, err
	}

	shardHdrHashNonceUnits = make([]*storageUnit.Unit, shardCoordinator.NumberOfShards())
	for i := uint32(0); i < shardCoordinator.NumberOfShards(); i++ {
		shardHdrHashNonceUnits[i], err = storageUnit.NewShardedStorageUnitFromConf(
			getCacherFromConfig(config.ShardHdrNonceHashStorage.Cache),
			getDBFromConfig(config.ShardHdrNonceHashStorage.DB, uniqueID),
			getBloomFromConfig(config.ShardHdrNonceHashStorage.Bloom),
			i,
		)
		if err != nil {
			return nil, err
		}
	}

	heartbeatStorageUnit, err := storageUnit.NewStorageUnitFromConf(
		getCacherFromConfig(config.Heartbeat.HeartbeatStorage.Cache),
		getDBFromConfig(config.Heartbeat.HeartbeatStorage.DB, uniqueID),
		getBloomFromConfig(config.Heartbeat.HeartbeatStorage.Bloom))
	if err != nil {
		return nil, err
	}

	txUnit, err = storageUnit.NewStorageUnitFromConf(
		getCacherFromConfig(config.TxStorage.Cache),
		getDBFromConfig(config.TxStorage.DB, uniqueID),
		getBloomFromConfig(config.TxStorage.Bloom))
	if err != nil {
		return nil, err
	}

	unsignedTxUnit, err = storageUnit.NewStorageUnitFromConf(
		getCacherFromConfig(config.UnsignedTransactionStorage.Cache),
		getDBFromConfig(config.UnsignedTransactionStorage.DB, uniqueID),
		getBloomFromConfig(config.UnsignedTransactionStorage.Bloom))
	if err != nil {
		return nil, err
	}

	miniBlockUnit, err = storageUnit.NewStorageUnitFromConf(
		getCacherFromConfig(config.MiniBlocksStorage.Cache),
		getDBFromConfig(config.MiniBlocksStorage.DB, uniqueID),
		getBloomFromConfig(config.MiniBlocksStorage.Bloom))
	if err != nil {
		return nil, err
	}

	miniBlockHeadersUnit, err = storageUnit.NewStorageUnitFromConf(
		getCacherFromConfig(config.MiniBlockHeadersStorage.Cache),
		getDBFromConfig(config.MiniBlockHeadersStorage.DB, uniqueID),
		getBloomFromConfig(config.MiniBlockHeadersStorage.Bloom))
	if err != nil {
		return nil, err
	}

	store := dataRetriever.NewChainStorer()
	store.AddStorer(dataRetriever.MetaBlockUnit, metaBlockUnit)
	store.AddStorer(dataRetriever.MetaShardDataUnit, shardDataUnit)
	store.AddStorer(dataRetriever.MetaPeerDataUnit, peerDataUnit)
	store.AddStorer(dataRetriever.BlockHeaderUnit, headerUnit)
	store.AddStorer(dataRetriever.MetaHdrNonceHashDataUnit, metaHdrHashNonceUnit)
	store.AddStorer(dataRetriever.TransactionUnit, txUnit)
	store.AddStorer(dataRetriever.UnsignedTransactionUnit, unsignedTxUnit)
	store.AddStorer(dataRetriever.MiniBlockUnit, miniBlockUnit)
	store.AddStorer(dataRetriever.MiniBlockHeaderUnit, miniBlockHeadersUnit)
	for i := uint32(0); i < shardCoordinator.NumberOfShards(); i++ {
		hdrNonceHashDataUnit := dataRetriever.ShardHdrNonceHashDataUnit + dataRetriever.UnitType(i)
		store.AddStorer(hdrNonceHashDataUnit, shardHdrHashNonceUnits[i])
	}
	store.AddStorer(dataRetriever.HeartbeatUnit, heartbeatStorageUnit)

	return store, err
}

func createShardDataPoolFromConfig(
	config *config.Config,
	uint64ByteSliceConverter typeConverters.Uint64ByteSliceConverter,
) (dataRetriever.PoolsHolder, error) {

	log.Debug("creatingShardDataPool from config")

	txPool, err := shardedData.NewShardedData(getCacherFromConfig(config.TxDataPool))
	if err != nil {
		log.Error("error creating txpool")
		return nil, err
	}

	uTxPool, err := shardedData.NewShardedData(getCacherFromConfig(config.UnsignedTransactionDataPool))
	if err != nil {
		log.Error("error creating smart contract result pool")
		return nil, err
	}

	rewardTxPool, err := shardedData.NewShardedData(getCacherFromConfig(config.RewardTransactionDataPool))
	if err != nil {
		log.Error("error creating reward transaction pool")
		return nil, err
	}

	cacherCfg := getCacherFromConfig(config.BlockHeaderDataPool)
	hdrPool, err := storageUnit.NewCache(cacherCfg.Type, cacherCfg.Size, cacherCfg.Shards)
	if err != nil {
		log.Error("error creating hdrpool")
		return nil, err
	}

	cacherCfg = getCacherFromConfig(config.MetaBlockBodyDataPool)
	metaBlockBody, err := storageUnit.NewCache(cacherCfg.Type, cacherCfg.Size, cacherCfg.Shards)
	if err != nil {
		log.Error("error creating metaBlockBody")
		return nil, err
	}

	cacherCfg = getCacherFromConfig(config.BlockHeaderNoncesDataPool)
	hdrNoncesCacher, err := storageUnit.NewCache(cacherCfg.Type, cacherCfg.Size, cacherCfg.Shards)
	if err != nil {
		log.Error("error creating hdrNoncesCacher")
		return nil, err
	}
	hdrNonces, err := dataPool.NewNonceSyncMapCacher(hdrNoncesCacher, uint64ByteSliceConverter)
	if err != nil {
		log.Error("error creating hdrNonces")
		return nil, err
	}

	cacherCfg = getCacherFromConfig(config.TxBlockBodyDataPool)
	txBlockBody, err := storageUnit.NewCache(cacherCfg.Type, cacherCfg.Size, cacherCfg.Shards)
	if err != nil {
		log.Error("error creating txBlockBody")
		return nil, err
	}

	cacherCfg = getCacherFromConfig(config.PeerBlockBodyDataPool)
	peerChangeBlockBody, err := storageUnit.NewCache(cacherCfg.Type, cacherCfg.Size, cacherCfg.Shards)
	if err != nil {
		log.Error("error creating peerChangeBlockBody")
		return nil, err
	}

	currBlockTxs, err := dataPool.NewCurrentBlockPool()
	if err != nil {
		return nil, err
	}

	return dataPool.NewShardedDataPool(
		txPool,
		uTxPool,
		rewardTxPool,
		hdrPool,
		hdrNonces,
		txBlockBody,
		peerChangeBlockBody,
		metaBlockBody,
		currBlockTxs,
	)
}

func createMetaDataPoolFromConfig(
	config *config.Config,
	uint64ByteSliceConverter typeConverters.Uint64ByteSliceConverter,
) (dataRetriever.MetaPoolsHolder, error) {
	cacherCfg := getCacherFromConfig(config.MetaBlockBodyDataPool)
	metaBlockBody, err := storageUnit.NewCache(cacherCfg.Type, cacherCfg.Size, cacherCfg.Shards)
	if err != nil {
		log.Error("error creating metaBlockBody")
		return nil, err
	}

	cacherCfg = getCacherFromConfig(config.TxBlockBodyDataPool)
	txBlockBody, err := storageUnit.NewCache(cacherCfg.Type, cacherCfg.Size, cacherCfg.Shards)
	if err != nil {
		log.Error("error creating txBlockBody")
		return nil, err
	}

	cacherCfg = getCacherFromConfig(config.ShardHeadersDataPool)
	shardHeaders, err := storageUnit.NewCache(cacherCfg.Type, cacherCfg.Size, cacherCfg.Shards)
	if err != nil {
		log.Error("error creating shardHeaders")
		return nil, err
	}

	headersNoncesCacher, err := storageUnit.NewCache(cacherCfg.Type, cacherCfg.Size, cacherCfg.Shards)
	if err != nil {
		log.Error("error creating shard headers nonces pool")
		return nil, err
	}
	headersNonces, err := dataPool.NewNonceSyncMapCacher(headersNoncesCacher, uint64ByteSliceConverter)
	if err != nil {
		log.Error("error creating shard headers nonces pool")
		return nil, err
	}

	txPool, err := shardedData.NewShardedData(getCacherFromConfig(config.TxDataPool))
	if err != nil {
		log.Error("error creating txpool")
		return nil, err
	}

	uTxPool, err := shardedData.NewShardedData(getCacherFromConfig(config.UnsignedTransactionDataPool))
	if err != nil {
		log.Error("error creating smart contract result pool")
		return nil, err
	}

	currBlockTxs, err := dataPool.NewCurrentBlockPool()
	if err != nil {
		return nil, err
	}

	return dataPool.NewMetaDataPool(
		metaBlockBody,
		txBlockBody,
		shardHeaders,
		headersNonces,
		txPool,
		uTxPool,
		currBlockTxs,
	)
}

func createSingleSigner(config *config.Config) (crypto.SingleSigner, error) {
	switch config.Consensus.Type {
	case BlsConsensusType:
		return &singlesig.BlsSingleSigner{}, nil
	case BnConsensusType:
		return &singlesig.SchnorrSigner{}, nil
	}

	return nil, errors.New("no consensus type provided in config file")
}

func getMultisigHasherFromConfig(cfg *config.Config) (hashing.Hasher, error) {
	if cfg.Consensus.Type == BlsConsensusType && cfg.MultisigHasher.Type != "blake2b" {
		return nil, errors.New("wrong multisig hasher provided for bls consensus type")
	}

	switch cfg.MultisigHasher.Type {
	case "sha256":
		return sha256.Sha256{}, nil
	case "blake2b":
		if cfg.Consensus.Type == BlsConsensusType {
			return blake2b.Blake2b{HashSize: BlsHashSize}, nil
		}
		return blake2b.Blake2b{}, nil
	}

	return nil, errors.New("no multisig hasher provided in config file")
}

func createMultiSigner(
	config *config.Config,
	hasher hashing.Hasher,
	pubKeys []string,
	privateKey crypto.PrivateKey,
	keyGen crypto.KeyGenerator,
) (crypto.MultiSigner, error) {

	switch config.Consensus.Type {
	case BlsConsensusType:
		blsSigner := &blsMultiSig.KyberMultiSignerBLS{}
		return multisig.NewBLSMultisig(blsSigner, hasher, pubKeys, privateKey, keyGen, uint16(0))
	case BnConsensusType:
		return multisig.NewBelNevMultisig(hasher, pubKeys, privateKey, keyGen, uint16(0))
	}

	return nil, errors.New("no consensus type provided in config file")
}

func createNetMessenger(
	p2pConfig *config.P2PConfig,
	log logger.Logger,
	randReader io.Reader,
) (p2p.Messenger, error) {

	if p2pConfig.Node.Port < 0 {
		return nil, errors.New("cannot start node on port < 0")
	}

	pDiscoveryFactory := factoryP2P.NewPeerDiscovererCreator(*p2pConfig)
	pDiscoverer, err := pDiscoveryFactory.CreatePeerDiscoverer()

	if err != nil {
		return nil, err
	}

	log.Debug("peer discovery", "method", pDiscoverer.Name())

	prvKey, _ := ecdsa.GenerateKey(btcec.S256(), randReader)
	sk := (*libp2pCrypto.Secp256k1PrivateKey)(prvKey)

	nm, err := libp2p.NewNetworkMessenger(
		context.Background(),
		p2pConfig.Node.Port,
		sk,
		nil,
		loadBalancer.NewOutgoingChannelLoadBalancer(),
		pDiscoverer,
		libp2p.ListenAddrWithIp4AndTcp,
		p2pConfig.Node.TargetPeerCount,
	)
	if err != nil {
		return nil, err
	}

	return nm, nil
}

func newInterceptorAndResolverContainerFactory(
	shardCoordinator sharding.Coordinator,
	nodesCoordinator sharding.NodesCoordinator,
	data *Data,
	core *Core,
	crypto *Crypto,
	state *State,
	network *Network,
	economics *economics.EconomicsData,
) (process.InterceptorsContainerFactory, dataRetriever.ResolversContainerFactory, process.BlackListHandler, error) {

	if shardCoordinator.SelfId() < shardCoordinator.NumberOfShards() {
		return newShardInterceptorAndResolverContainerFactory(
			shardCoordinator,
			nodesCoordinator,
			data,
			core,
			crypto,
			state,
			network,
			economics,
		)
	}
	if shardCoordinator.SelfId() == sharding.MetachainShardId {
		return newMetaInterceptorAndResolverContainerFactory(
			shardCoordinator,
			nodesCoordinator,
			data,
			core,
			crypto,
			network,
			state,
			economics,
		)
	}

	return nil, nil, nil, errors.New("could not create interceptor and resolver container factory")
}

func newShardInterceptorAndResolverContainerFactory(
	shardCoordinator sharding.Coordinator,
	nodesCoordinator sharding.NodesCoordinator,
	data *Data,
	core *Core,
	crypto *Crypto,
	state *State,
	network *Network,
	economics *economics.EconomicsData,
) (process.InterceptorsContainerFactory, dataRetriever.ResolversContainerFactory, process.BlackListHandler, error) {

	headerBlackList := timecache.NewTimeCache(timeSpanForBadHeaders)
	interceptorContainerFactory, err := shard.NewInterceptorsContainerFactory(
		state.AccountsAdapter,
		shardCoordinator,
		nodesCoordinator,
		network.NetMessenger,
		data.Store,
		core.Marshalizer,
		core.Hasher,
		crypto.TxSignKeyGen,
		crypto.BlockSignKeyGen,
		crypto.TxSingleSigner,
		crypto.SingleSigner,
		crypto.MultiSigner,
		data.Datapool,
		state.AddressConverter,
		MaxTxNonceDeltaAllowed,
		economics,
		headerBlackList,
	)
	if err != nil {
		return nil, nil, nil, err
	}

	dataPacker, err := partitioning.NewSimpleDataPacker(core.Marshalizer)
	if err != nil {
		return nil, nil, nil, err
	}

	resolversContainerFactory, err := shardfactoryDataRetriever.NewResolversContainerFactory(
		shardCoordinator,
		network.NetMessenger,
		data.Store,
		core.Marshalizer,
		data.Datapool,
		core.Uint64ByteSliceConverter,
		dataPacker,
	)
	if err != nil {
		return nil, nil, nil, err
	}

	return interceptorContainerFactory, resolversContainerFactory, headerBlackList, nil
}

func newMetaInterceptorAndResolverContainerFactory(
	shardCoordinator sharding.Coordinator,
	nodesCoordinator sharding.NodesCoordinator,
	data *Data,
	core *Core,
	crypto *Crypto,
	network *Network,
	state *State,
	economics *economics.EconomicsData,
) (process.InterceptorsContainerFactory, dataRetriever.ResolversContainerFactory, process.BlackListHandler, error) {

	headerBlackList := timecache.NewTimeCache(timeSpanForBadHeaders)
	interceptorContainerFactory, err := metachain.NewInterceptorsContainerFactory(
		shardCoordinator,
		nodesCoordinator,
		network.NetMessenger,
		data.Store,
		core.Marshalizer,
		core.Hasher,
		crypto.MultiSigner,
		data.MetaDatapool,
		state.AccountsAdapter,
		state.AddressConverter,
		crypto.TxSingleSigner,
		crypto.SingleSigner,
		crypto.TxSignKeyGen,
		crypto.BlockSignKeyGen,
		MaxTxNonceDeltaAllowed,
		economics,
		headerBlackList,
	)
	if err != nil {
		return nil, nil, nil, err
	}

	dataPacker, err := partitioning.NewSimpleDataPacker(core.Marshalizer)
	if err != nil {
		return nil, nil, nil, err
	}

	resolversContainerFactory, err := metafactoryDataRetriever.NewResolversContainerFactory(
		shardCoordinator,
		network.NetMessenger,
		data.Store,
		core.Marshalizer,
		data.MetaDatapool,
		core.Uint64ByteSliceConverter,
		dataPacker,
	)
	if err != nil {
		return nil, nil, nil, err
	}
	return interceptorContainerFactory, resolversContainerFactory, headerBlackList, nil
}

func generateGenesisHeadersAndApplyInitialBalances(
	coreComponents *Core,
	stateComponents *State,
	dataComponents *Data,
	shardCoordinator sharding.Coordinator,
	nodesSetup *sharding.NodesSetup,
	genesisConfig *sharding.Genesis,
	economics *economics.EconomicsData,
) (map[uint32]data.HeaderHandler, error) {
	//TODO change this rudimentary startup for metachain nodes
	// Talk between Adrian, Robert and Iulian, did not want it to be discarded:
	// --------------------------------------------------------------------
	// Adrian: "This looks like a workaround as the metchain should not deal with individual accounts, but shards data.
	// What I was thinking was that the genesis on metachain (or pre-genesis block) is the nodes allocation to shards,
	// with 0 state root for every shard, as there is no balance yet.
	// Then the shards start operating as they get the initial node allocation, maybe we can do consensus on the
	// genesis as well, I think this would be actually good as then everything is signed and agreed upon.
	// The genesis shard blocks need to be then just the state root, I think we already have that in genesis,
	// so shard nodes can go ahead with individually creating the block, but then run consensus on this.
	// Then this block is sent to metachain who updates the state root of every shard and creates the metablock for
	// the genesis of each of the shards (this is actually the same thing that would happen at new epoch start)."

	genesisBlocks := make(map[uint32]data.HeaderHandler)

	for shardId := uint32(0); shardId < shardCoordinator.NumberOfShards(); shardId++ {
		isCurrentShard := shardId == shardCoordinator.SelfId()
		if isCurrentShard {
			continue
		}

		newShardCoordinator, account, err := createInMemoryShardCoordinatorAndAccount(
			coreComponents,
			shardCoordinator.NumberOfShards(),
			shardId,
		)
		if err != nil {
			return nil, err
		}

		genesisBlock, err := createGenesisBlockAndApplyInitialBalances(
			account,
			newShardCoordinator,
			stateComponents.AddressConverter,
			genesisConfig,
			uint64(nodesSetup.StartTime),
		)
		if err != nil {
			return nil, err
		}

		genesisBlocks[shardId] = genesisBlock
	}

	if shardCoordinator.SelfId() < shardCoordinator.NumberOfShards() {
		genesisBlockForCurrentShard, err := createGenesisBlockAndApplyInitialBalances(
			stateComponents.AccountsAdapter,
			shardCoordinator,
			stateComponents.AddressConverter,
			genesisConfig,
			uint64(nodesSetup.StartTime),
		)
		if err != nil {
			return nil, err
		}

		genesisBlocks[shardCoordinator.SelfId()] = genesisBlockForCurrentShard
	}

	argsMetaGenesis := genesis.ArgsMetaGenesisBlockCreator{
		GenesisTime:              uint64(nodesSetup.StartTime),
		Accounts:                 stateComponents.AccountsAdapter,
		AddrConv:                 stateComponents.AddressConverter,
		NodesSetup:               nodesSetup,
		ShardCoordinator:         shardCoordinator,
		Store:                    dataComponents.Store,
		Blkc:                     dataComponents.Blkc,
		Marshalizer:              coreComponents.Marshalizer,
		Hasher:                   coreComponents.Hasher,
		Uint64ByteSliceConverter: coreComponents.Uint64ByteSliceConverter,
		MetaDatapool:             dataComponents.MetaDatapool,
		Economics:                economics,
	}

	if shardCoordinator.SelfId() != sharding.MetachainShardId {
		newShardCoordinator, newAccounts, err := createInMemoryShardCoordinatorAndAccount(
			coreComponents,
			shardCoordinator.NumberOfShards(),
			sharding.MetachainShardId,
		)
		if err != nil {
			return nil, err
		}

		newStore, newBlkc, newMetaDataPool, err := createInMemoryStoreBlkcAndMetaDataPool(newShardCoordinator)

		argsMetaGenesis.ShardCoordinator = newShardCoordinator
		argsMetaGenesis.Accounts = newAccounts
		argsMetaGenesis.Store = newStore
		argsMetaGenesis.Blkc = newBlkc
		argsMetaGenesis.MetaDatapool = newMetaDataPool
	}

	genesisBlock, err := genesis.CreateMetaGenesisBlock(
		argsMetaGenesis,
	)
	if err != nil {
		return nil, err
	}

	log.Debug("MetaGenesisBlock created",
		"roothash", genesisBlock.GetRootHash(),
	)
	genesisBlocks[sharding.MetachainShardId] = genesisBlock

	return genesisBlocks, nil
}

func createInMemoryStoreBlkcAndMetaDataPool(
	shardCoordinator sharding.Coordinator,
) (dataRetriever.StorageService, data.ChainHandler, dataRetriever.MetaPoolsHolder, error) {

	cache, _ := storageUnit.NewCache(storageUnit.LRUCache, 10, 1)
	blkc, err := blockchain.NewMetaChain(cache)
	if err != nil {
		return nil, nil, nil, err
	}

	metaDataPool, err := createMemMetaDataPool()
	if err != nil {
		return nil, nil, nil, err
	}

	store := dataRetriever.NewChainStorer()
	store.AddStorer(dataRetriever.MetaBlockUnit, createMemUnit())
	store.AddStorer(dataRetriever.MetaShardDataUnit, createMemUnit())
	store.AddStorer(dataRetriever.MetaPeerDataUnit, createMemUnit())
	store.AddStorer(dataRetriever.BlockHeaderUnit, createMemUnit())
	store.AddStorer(dataRetriever.MetaHdrNonceHashDataUnit, createMemUnit())
	store.AddStorer(dataRetriever.TransactionUnit, createMemUnit())
	store.AddStorer(dataRetriever.UnsignedTransactionUnit, createMemUnit())
	store.AddStorer(dataRetriever.MiniBlockUnit, createMemUnit())
	for i := uint32(0); i < shardCoordinator.NumberOfShards(); i++ {
		hdrNonceHashDataUnit := dataRetriever.ShardHdrNonceHashDataUnit + dataRetriever.UnitType(i)
		store.AddStorer(hdrNonceHashDataUnit, createMemUnit())
	}
	store.AddStorer(dataRetriever.HeartbeatUnit, createMemUnit())

	return store, blkc, metaDataPool, nil
}

func createGenesisBlockAndApplyInitialBalances(
	accounts state.AccountsAdapter,
	shardCoordinator sharding.Coordinator,
	addressConverter state.AddressConverter,
	genesisConfig *sharding.Genesis,
	startTime uint64,
) (data.HeaderHandler, error) {

	initialBalances, err := genesisConfig.InitialNodesBalances(shardCoordinator, addressConverter)
	if err != nil {
		return nil, err
	}

	return genesis.CreateShardGenesisBlockFromInitialBalances(
		accounts,
		shardCoordinator,
		addressConverter,
		initialBalances,
		startTime,
	)
}

func createInMemoryShardCoordinatorAndAccount(
	coreComponents *Core,
	numOfShards uint32,
	shardId uint32,
) (sharding.Coordinator, state.AccountsAdapter, error) {

	newShardCoordinator, err := sharding.NewMultiShardCoordinator(numOfShards, shardId)
	if err != nil {
		return nil, nil, err
	}

	accountFactory, err := factoryState.NewAccountFactoryCreator(factoryState.UserAccount)
	if err != nil {
		return nil, nil, err
	}

	accounts, err := generateInMemoryAccountsAdapter(
		accountFactory,
		coreComponents.Hasher,
		coreComponents.Marshalizer,
	)
	if err != nil {
		return nil, nil, err
	}

	return newShardCoordinator, accounts, nil
}

func newForkDetector(
	rounder consensus.Rounder,
	shardCoordinator sharding.Coordinator,
	headerBlackList process.BlackListHandler,
) (process.ForkDetector, error) {
	if shardCoordinator.SelfId() < shardCoordinator.NumberOfShards() {
		return processSync.NewShardForkDetector(rounder, headerBlackList)
	}
	if shardCoordinator.SelfId() == sharding.MetachainShardId {
		return processSync.NewMetaForkDetector(rounder, headerBlackList)
	}

	return nil, ErrCreateForkDetector
}

func newBlockProcessor(
	processArgs *processComponentsFactoryArgs,
	requestHandler process.RequestHandler,
	forkDetector process.ForkDetector,
	genesisBlocks map[uint32]data.HeaderHandler,
	rounder consensus.Rounder,
	epochStartTrigger epochStart.TriggerHandler,
) (process.BlockProcessor, error) {

	shardCoordinator := processArgs.shardCoordinator
	nodesCoordinator := processArgs.nodesCoordinator

	communityAddr := processArgs.economicsData.CommunityAddress()
	burnAddr := processArgs.economicsData.BurnAddress()
	if communityAddr == "" || burnAddr == "" {
		return nil, errors.New("rewards configuration missing")
	}

	communityAddress, err := hex.DecodeString(communityAddr)
	if err != nil {
		return nil, err
	}

	burnAddress, err := hex.DecodeString(burnAddr)
	if err != nil {
		return nil, err
	}

	specialAddressHolder, err := address.NewSpecialAddressHolder(
		communityAddress,
		burnAddress,
		processArgs.state.AddressConverter,
		shardCoordinator,
		nodesCoordinator,
	)
	if err != nil {
		return nil, err
	}

	if shardCoordinator.SelfId() < shardCoordinator.NumberOfShards() {
		return newShardBlockProcessor(
			requestHandler,
			processArgs.shardCoordinator,
			processArgs.nodesCoordinator,
			specialAddressHolder,
			processArgs.data,
			processArgs.core,
			processArgs.state,
			forkDetector,
			genesisBlocks,
			processArgs.coreServiceContainer,
			processArgs.economicsData,
			rounder,
			epochStartTrigger,
		)
	}
	if shardCoordinator.SelfId() == sharding.MetachainShardId {
		validatorStatisticsProcessor, err := newValidatorStatisticsProcessor(processArgs)
		if err != nil {
			return nil, err
		}

		return newMetaBlockProcessor(
			requestHandler,
			processArgs.shardCoordinator,
			processArgs.nodesCoordinator,
			specialAddressHolder,
			processArgs.data,
			processArgs.core,
			processArgs.state,
			forkDetector,
			genesisBlocks,
			processArgs.coreServiceContainer,
			processArgs.economicsData,
			validatorStatisticsProcessor,
			rounder,
			epochStartTrigger,
		)
	}

	return nil, errors.New("could not create block processor and tracker")
}

func newShardBlockProcessor(
	requestHandler process.RequestHandler,
	shardCoordinator sharding.Coordinator,
	nodesCoordinator sharding.NodesCoordinator,
	specialAddressHandler process.SpecialAddressHandler,
	data *Data,
	core *Core,
	state *State,
	forkDetector process.ForkDetector,
	genesisBlocks map[uint32]data.HeaderHandler,
	coreServiceContainer serviceContainer.Core,
	economics *economics.EconomicsData,
	rounder consensus.Rounder,
	epochStartTrigger epochStart.TriggerHandler,
) (process.BlockProcessor, error) {
	argsParser, err := smartContract.NewAtArgumentParser()
	if err != nil {
		return nil, err
	}

	argsHook := hooks.ArgBlockChainHook{
		Accounts:         state.AccountsAdapter,
		AddrConv:         state.AddressConverter,
		StorageService:   data.Store,
		BlockChain:       data.Blkc,
		ShardCoordinator: shardCoordinator,
		Marshalizer:      core.Marshalizer,
		Uint64Converter:  core.Uint64ByteSliceConverter,
	}
	vmFactory, err := shard.NewVMContainerFactory(argsHook)
	if err != nil {
		return nil, err
	}

	vmContainer, err := vmFactory.Create()
	if err != nil {
		return nil, err
	}

	interimProcFactory, err := shard.NewIntermediateProcessorsContainerFactory(
		shardCoordinator,
		core.Marshalizer,
		core.Hasher,
		state.AddressConverter,
		specialAddressHandler,
		data.Store,
		data.Datapool,
		economics,
	)
	if err != nil {
		return nil, err
	}

	interimProcContainer, err := interimProcFactory.Create()
	if err != nil {
		return nil, err
	}

	scForwarder, err := interimProcContainer.Get(dataBlock.SmartContractResultBlock)
	if err != nil {
		return nil, err
	}

	rewardsTxInterim, err := interimProcContainer.Get(dataBlock.RewardsBlock)
	if err != nil {
		return nil, err
	}

	rewardsTxHandler, ok := rewardsTxInterim.(process.TransactionFeeHandler)
	if !ok {
		return nil, process.ErrWrongTypeAssertion
	}

	internalTransactionProducer, ok := rewardsTxInterim.(process.InternalTransactionProducer)
	if !ok {
		return nil, process.ErrWrongTypeAssertion
	}

	scProcessor, err := smartContract.NewSmartContractProcessor(
		vmContainer,
		argsParser,
		core.Hasher,
		core.Marshalizer,
		state.AccountsAdapter,
		vmFactory.BlockChainHookImpl(),
		state.AddressConverter,
		shardCoordinator,
		scForwarder,
		rewardsTxHandler,
	)
	if err != nil {
		return nil, err
	}

	rewardsTxProcessor, err := rewardTransaction.NewRewardTxProcessor(
		state.AccountsAdapter,
		state.AddressConverter,
		shardCoordinator,
		rewardsTxInterim,
	)
	if err != nil {
		return nil, err
	}

	txTypeHandler, err := coordinator.NewTxTypeHandler(state.AddressConverter, shardCoordinator, state.AccountsAdapter)
	if err != nil {
		return nil, err
	}

	transactionProcessor, err := transaction.NewTxProcessor(
		state.AccountsAdapter,
		core.Hasher,
		state.AddressConverter,
		core.Marshalizer,
		shardCoordinator,
		scProcessor,
		rewardsTxHandler,
		txTypeHandler,
		economics,
	)
	if err != nil {
		return nil, errors.New("could not create transaction processor: " + err.Error())
	}

	miniBlocksCompacter, err := preprocess.NewMiniBlocksCompaction(economics, shardCoordinator)
	if err != nil {
		return nil, err
	}

	preProcFactory, err := shard.NewPreProcessorsContainerFactory(
		shardCoordinator,
		data.Store,
		core.Marshalizer,
		core.Hasher,
		data.Datapool,
		state.AddressConverter,
		state.AccountsAdapter,
		requestHandler,
		transactionProcessor,
		scProcessor,
		scProcessor,
		rewardsTxProcessor,
		internalTransactionProducer,
		economics,
		miniBlocksCompacter,
	)
	if err != nil {
		return nil, err
	}

	preProcContainer, err := preProcFactory.Create()
	if err != nil {
		return nil, err
	}

	txCoordinator, err := coordinator.NewTransactionCoordinator(
		shardCoordinator,
		state.AccountsAdapter,
		data.Datapool.MiniBlocks(),
		requestHandler,
		preProcContainer,
		interimProcContainer,
	)
	if err != nil {
		return nil, err
	}

	txPoolsCleaner, err := poolsCleaner.NewTxsPoolsCleaner(
		state.AccountsAdapter,
		shardCoordinator,
		data.Datapool,
		state.AddressConverter,
	)
	if err != nil {
		return nil, err
	}

	argsHeaderValidator := block.ArgsHeaderValidator{
		Hasher:      core.Hasher,
		Marshalizer: core.Marshalizer,
	}
	headerValidator, err := block.NewHeaderValidator(argsHeaderValidator)
	if err != nil {
		return nil, err
	}

	argumentsBaseProcessor := block.ArgBaseProcessor{
		Accounts:              state.AccountsAdapter,
		ForkDetector:          forkDetector,
		Hasher:                core.Hasher,
		Marshalizer:           core.Marshalizer,
		Store:                 data.Store,
		ShardCoordinator:      shardCoordinator,
		NodesCoordinator:      nodesCoordinator,
		SpecialAddressHandler: specialAddressHandler,
		Uint64Converter:       core.Uint64ByteSliceConverter,
		StartHeaders:          genesisBlocks,
		RequestHandler:        requestHandler,
		Core:                  coreServiceContainer,
		BlockChainHook:        vmFactory.BlockChainHookImpl(),
		TxCoordinator:         txCoordinator,
		Rounder:               rounder,
		EpochStartTrigger:     epochStartTrigger,
		HeaderValidator:       headerValidator,
	}
	arguments := block.ArgShardProcessor{
		ArgBaseProcessor: argumentsBaseProcessor,
		DataPool:         data.Datapool,
		TxsPoolsCleaner:  txPoolsCleaner,
	}

	blockProcessor, err := block.NewShardProcessor(arguments)
	if err != nil {
		return nil, errors.New("could not create block processor: " + err.Error())
	}

	err = blockProcessor.SetAppStatusHandler(core.StatusHandler)
	if err != nil {
		return nil, err
	}

	return blockProcessor, nil
}

func newMetaBlockProcessor(
	requestHandler process.RequestHandler,
	shardCoordinator sharding.Coordinator,
	nodesCoordinator sharding.NodesCoordinator,
	specialAddressHandler process.SpecialAddressHandler,
	data *Data,
	core *Core,
	state *State,
	forkDetector process.ForkDetector,
	genesisBlocks map[uint32]data.HeaderHandler,
	coreServiceContainer serviceContainer.Core,
	economics *economics.EconomicsData,
	validatorStatisticsProcessor process.ValidatorStatisticsProcessor,
	rounder consensus.Rounder,
	epochStartTrigger epochStart.TriggerHandler,
) (process.BlockProcessor, error) {

	argsHook := hooks.ArgBlockChainHook{
		Accounts:         state.AccountsAdapter,
		AddrConv:         state.AddressConverter,
		StorageService:   data.Store,
		BlockChain:       data.Blkc,
		ShardCoordinator: shardCoordinator,
		Marshalizer:      core.Marshalizer,
		Uint64Converter:  core.Uint64ByteSliceConverter,
	}
	vmFactory, err := metachain.NewVMContainerFactory(argsHook, economics)
	if err != nil {
		return nil, err
	}

	argsParser, err := smartContract.NewAtArgumentParser()
	if err != nil {
		return nil, err
	}

	vmContainer, err := vmFactory.Create()
	if err != nil {
		return nil, err
	}

	interimProcFactory, err := metachain.NewIntermediateProcessorsContainerFactory(
		shardCoordinator,
		core.Marshalizer,
		core.Hasher,
		state.AddressConverter,
		data.Store,
		data.MetaDatapool,
	)
	if err != nil {
		return nil, err
	}

	interimProcContainer, err := interimProcFactory.Create()
	if err != nil {
		return nil, err
	}

	scForwarder, err := interimProcContainer.Get(dataBlock.SmartContractResultBlock)
	if err != nil {
		return nil, err
	}

	scProcessor, err := smartContract.NewSmartContractProcessor(
		vmContainer,
		argsParser,
		core.Hasher,
		core.Marshalizer,
		state.AccountsAdapter,
		vmFactory.BlockChainHookImpl(),
		state.AddressConverter,
		shardCoordinator,
		scForwarder,
		&metachain.TransactionFeeHandler{},
	)
	if err != nil {
		return nil, err
	}

	txTypeHandler, err := coordinator.NewTxTypeHandler(state.AddressConverter, shardCoordinator, state.AccountsAdapter)
	if err != nil {
		return nil, err
	}

	transactionProcessor, err := transaction.NewMetaTxProcessor(
		state.AccountsAdapter,
		state.AddressConverter,
		shardCoordinator,
		scProcessor,
		txTypeHandler,
	)
	if err != nil {
		return nil, errors.New("could not create transaction processor: " + err.Error())
	}

	miniBlocksCompacter, err := preprocess.NewMiniBlocksCompaction(economics, shardCoordinator)
	if err != nil {
		return nil, err
	}

	preProcFactory, err := metachain.NewPreProcessorsContainerFactory(
		shardCoordinator,
		data.Store,
		core.Marshalizer,
		core.Hasher,
		data.MetaDatapool,
		state.AccountsAdapter,
		requestHandler,
		transactionProcessor,
		economics,
		miniBlocksCompacter,
	)
	if err != nil {
		return nil, err
	}

	preProcContainer, err := preProcFactory.Create()
	if err != nil {
		return nil, err
	}

	txCoordinator, err := coordinator.NewTransactionCoordinator(
		shardCoordinator,
		state.AccountsAdapter,
		data.MetaDatapool.MiniBlocks(),
		requestHandler,
		preProcContainer,
		interimProcContainer,
	)
	if err != nil {
		return nil, err
	}

	scDataGetter, err := smartContract.NewSCDataGetter(state.AddressConverter, vmContainer)
	if err != nil {
		return nil, err
	}

	argsStaking := scToProtocol.ArgStakingToPeer{
		AdrConv:      state.AddressConverter,
		Hasher:       core.Hasher,
		Marshalizer:  core.Marshalizer,
		PeerState:    state.PeerAccounts,
		BaseState:    state.AccountsAdapter,
		ArgParser:    argsParser,
		CurrTxs:      data.MetaDatapool.CurrentBlockTxs(),
		ScDataGetter: scDataGetter,
	}
	smartContractToProtocol, err := scToProtocol.NewStakingToPeer(argsStaking)
	if err != nil {
		return nil, err
	}

	miniBlockHeaderStore := data.Store.GetStorer(dataRetriever.MiniBlockHeaderUnit)
	if check.IfNil(miniBlockHeaderStore) {
		return nil, errors.New("could not create pending miniblocks handler because of empty miniblock header store")
	}

	metaBlocksStore := data.Store.GetStorer(dataRetriever.MetaBlockUnit)
	if check.IfNil(metaBlocksStore) {
		return nil, errors.New("could not create pending miniblocks handler because of empty metablock store")
	}

	argsPendingMiniBlocks := &metachainEpochStart.ArgsPendingMiniBlocks{
		Marshalizer:      core.Marshalizer,
		Storage:          miniBlockHeaderStore,
		MetaBlockPool:    data.MetaDatapool.MetaBlocks(),
		MetaBlockStorage: metaBlocksStore,
	}
	pendingMiniBlocks, err := metachainEpochStart.NewPendingMiniBlocks(argsPendingMiniBlocks)
	if err != nil {
		return nil, err
	}

	argsHeaderValidator := block.ArgsHeaderValidator{
		Hasher:      core.Hasher,
		Marshalizer: core.Marshalizer,
	}
	headerValidator, err := block.NewHeaderValidator(argsHeaderValidator)
	if err != nil {
		return nil, err
	}

	argumentsBaseProcessor := block.ArgBaseProcessor{
		Accounts:                     state.AccountsAdapter,
		ForkDetector:                 forkDetector,
		Hasher:                       core.Hasher,
		Marshalizer:                  core.Marshalizer,
		Store:                        data.Store,
		ShardCoordinator:             shardCoordinator,
		NodesCoordinator:             nodesCoordinator,
		SpecialAddressHandler:        specialAddressHandler,
		Uint64Converter:              core.Uint64ByteSliceConverter,
		StartHeaders:                 genesisBlocks,
		RequestHandler:               requestHandler,
		Core:                         coreServiceContainer,
		BlockChainHook:               vmFactory.BlockChainHookImpl(),
		TxCoordinator:                txCoordinator,
		ValidatorStatisticsProcessor: validatorStatisticsProcessor,
		EpochStartTrigger:            epochStartTrigger,
		Rounder:                      rounder,
		HeaderValidator:              headerValidator,
	}
	arguments := block.ArgMetaProcessor{
		ArgBaseProcessor:   argumentsBaseProcessor,
		DataPool:           data.MetaDatapool,
		SCDataGetter:       scDataGetter,
		SCToProtocol:       smartContractToProtocol,
		PeerChangesHandler: smartContractToProtocol,
		PendingMiniBlocks:  pendingMiniBlocks,
	}

	metaProcessor, err := block.NewMetaProcessor(arguments)
	if err != nil {
		return nil, errors.New("could not create block processor: " + err.Error())
	}

	err = metaProcessor.SetAppStatusHandler(core.StatusHandler)
	if err != nil {
		return nil, err
	}

	return metaProcessor, nil
}

func newValidatorStatisticsProcessor(
	processComponents *processComponentsFactoryArgs,
) (process.ValidatorStatisticsProcessor, error) {

	initialNodes := processComponents.nodesConfig.InitialNodes
	storageService := processComponents.data.Store

	arguments := peer.ArgValidatorStatisticsProcessor{
		InitialNodes:     initialNodes,
		PeerAdapter:      processComponents.state.PeerAccounts,
		AdrConv:          processComponents.state.AddressConverter,
		NodesCoordinator: processComponents.nodesCoordinator,
		ShardCoordinator: processComponents.shardCoordinator,
		DataPool:         processComponents.data.MetaDatapool,
		StorageService:   storageService,
		Marshalizer:      processComponents.core.Marshalizer,
		Economics:        processComponents.economicsData,
	}

	validatorStatisticsProcessor, err := peer.NewValidatorStatisticsProcessor(arguments)
	if err != nil {
		return nil, err
	}

	return validatorStatisticsProcessor, nil
}

func getCacherFromConfig(cfg config.CacheConfig) storageUnit.CacheConfig {
	return storageUnit.CacheConfig{
		Size:   cfg.Size,
		Type:   storageUnit.CacheType(cfg.Type),
		Shards: cfg.Shards,
	}
}

func getDBFromConfig(cfg config.DBConfig, uniquePath string) storageUnit.DBConfig {
	return storageUnit.DBConfig{
		FilePath:          filepath.Join(uniquePath, cfg.FilePath),
		Type:              storageUnit.DBType(cfg.Type),
		MaxBatchSize:      cfg.MaxBatchSize,
		BatchDelaySeconds: cfg.BatchDelaySeconds,
		MaxOpenFiles:      cfg.MaxOpenFiles,
	}
}

func getBloomFromConfig(cfg config.BloomFilterConfig) storageUnit.BloomConfig {
	var hashFuncs []storageUnit.HasherType
	if cfg.HashFunc != nil {
		hashFuncs = make([]storageUnit.HasherType, 0)
		for _, hf := range cfg.HashFunc {
			hashFuncs = append(hashFuncs, storageUnit.HasherType(hf))
		}
	}

	return storageUnit.BloomConfig{
		Size:     cfg.Size,
		HashFunc: hashFuncs,
	}
}

func generateInMemoryAccountsAdapter(
	accountFactory state.AccountFactory,
	hasher hashing.Hasher,
	marshalizer marshal.Marshalizer,
) (state.AccountsAdapter, error) {

	tr, err := trie.NewTrie(createMemUnit(), marshalizer, hasher)
	if err != nil {
		return nil, err
	}

	adb, err := state.NewAccountsDB(tr, hasher, marshalizer, accountFactory)
	if err != nil {
		return nil, err
	}

	return adb, nil
}

func createMemUnit() storage.Storer {
	cache, err := storageUnit.NewCache(storageUnit.LRUCache, 10, 1)
	if err != nil {
		log.Error("error creating cache for mem unit " + err.Error())
		return nil
	}

	persist, err := memorydb.New()
	if err != nil {
		log.Error("error creating persister for mem unit " + err.Error())
		return nil
	}

	unit, err := storageUnit.NewStorageUnit(cache, persist)
	if err != nil {
		log.Error("error creating unit " + err.Error())
		return nil
	}

	return unit
}

func createMemMetaDataPool() (dataRetriever.MetaPoolsHolder, error) {
	cacherCfg := storageUnit.CacheConfig{Size: 10, Type: storageUnit.LRUCache}
	metaBlocks, err := storageUnit.NewCache(cacherCfg.Type, cacherCfg.Size, cacherCfg.Shards)
	if err != nil {
		return nil, err
	}

	cacherCfg = storageUnit.CacheConfig{Size: 10, Type: storageUnit.LRUCache, Shards: 1}
	txBlockBody, err := storageUnit.NewCache(cacherCfg.Type, cacherCfg.Size, cacherCfg.Shards)
	if err != nil {
		return nil, err
	}

	cacherCfg = storageUnit.CacheConfig{Size: 10, Type: storageUnit.LRUCache}
	shardHeaders, err := storageUnit.NewCache(cacherCfg.Type, cacherCfg.Size, cacherCfg.Shards)
	if err != nil {
		return nil, err
	}

	shardHeadersNoncesCacher, err := storageUnit.NewCache(cacherCfg.Type, cacherCfg.Size, cacherCfg.Shards)
	if err != nil {
		return nil, err
	}

	shardHeadersNonces, err := dataPool.NewNonceSyncMapCacher(shardHeadersNoncesCacher, uint64ByteSlice.NewBigEndianConverter())
	if err != nil {
		return nil, err
	}

	txPool, err := shardedData.NewShardedData(storageUnit.CacheConfig{Size: 1000, Type: storageUnit.LRUCache, Shards: 1})
	if err != nil {
		return nil, err
	}

	uTxPool, err := shardedData.NewShardedData(storageUnit.CacheConfig{Size: 1000, Type: storageUnit.LRUCache, Shards: 1})
	if err != nil {
		return nil, err
	}

	currTxs, err := dataPool.NewCurrentBlockPool()
	if err != nil {
		return nil, err
	}

	dPool, err := dataPool.NewMetaDataPool(
		metaBlocks,
		txBlockBody,
		shardHeaders,
		shardHeadersNonces,
		txPool,
		uTxPool,
		currTxs,
	)
	if err != nil {
		return nil, err
	}

	return dPool, nil
}

// GetSigningParams returns a key generator, a private key, and a public key
func GetSigningParams(
	ctx *cli.Context,
	skName string,
	skIndexName string,
	skPemFileName string,
	suite crypto.Suite,
) (keyGen crypto.KeyGenerator, privKey crypto.PrivateKey, pubKey crypto.PublicKey, err error) {

	sk, err := getSk(ctx, skName, skIndexName, skPemFileName)
	if err != nil {
		return nil, nil, nil, err
	}

	keyGen = signing.NewKeyGenerator(suite)

	privKey, err = keyGen.PrivateKeyFromByteArray(sk)
	if err != nil {
		return nil, nil, nil, err
	}

	pubKey = privKey.GeneratePublic()

	return keyGen, privKey, pubKey, err
}

// GetPkEncoded returns the encoded public key
func GetPkEncoded(pubKey crypto.PublicKey) string {
	pk, err := pubKey.ToByteArray()
	if err != nil {
		return err.Error()
	}

	return encodeAddress(pk)
}

func encodeAddress(address []byte) string {
	return hex.EncodeToString(address)
}

func decodeAddress(address string) ([]byte, error) {
	return hex.DecodeString(address)
}

func getSk(
	ctx *cli.Context,
	skName string,
	skIndexName string,
	skPemFileName string,
) ([]byte, error) {

	//if flag is defined, it shall overwrite what was read from pem file
	if ctx.GlobalIsSet(skName) {
		encodedSk := []byte(ctx.GlobalString(skName))
		return decodeAddress(string(encodedSk))
	}

	skIndex := ctx.GlobalInt(skIndexName)
	encodedSk, err := core.LoadSkFromPemFile(skPemFileName, skIndex)
	if err != nil {
		return nil, err
	}

	return decodeAddress(string(encodedSk))
}<|MERGE_RESOLUTION|>--- conflicted
+++ resolved
@@ -703,7 +703,6 @@
 		}
 
 		argEpochStart := &shardchain.ArgsShardEpochStartTrigger{
-<<<<<<< HEAD
 			Marshalizer:        args.core.Marshalizer,
 			Hasher:             args.core.Hasher,
 			HeaderValidator:    headerValidator,
@@ -713,20 +712,8 @@
 			RequestHandler:     requestHandler,
 			Epoch:              args.startEpochNum,
 			EpochStartNotifier: args.epochStartNotifier,
-			Validity:           process.MetaBlockFinality,
+			Validity:           process.MetaBlockValidity,
 			Finality:           process.MetaBlockFinality,
-=======
-			Marshalizer:     args.core.Marshalizer,
-			Hasher:          args.core.Hasher,
-			HeaderValidator: headerValidator,
-			Uint64Converter: args.core.Uint64ByteSliceConverter,
-			DataPool:        args.data.Datapool,
-			Storage:         args.data.Store,
-			RequestHandler:  requestHandler,
-			Epoch:           args.startEpochNum,
-			Validity:        process.MetaBlockValidity,
-			Finality:        process.MetaBlockFinality,
->>>>>>> 9fb223f5
 		}
 		epochStartTrigger, err := shardchain.NewEpochStartTrigger(argEpochStart)
 		if err != nil {
