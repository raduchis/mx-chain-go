package factory

import (
	"context"
	"crypto/ecdsa"
	"crypto/rand"
	"encoding/hex"
	"errors"
	"fmt"
	"io"
	"math/big"
	"path/filepath"
	"time"

	"github.com/ElrondNetwork/elrond-go/config"
	"github.com/ElrondNetwork/elrond-go/consensus"
	"github.com/ElrondNetwork/elrond-go/consensus/round"
	"github.com/ElrondNetwork/elrond-go/core"
	"github.com/ElrondNetwork/elrond-go/core/genesis"
	"github.com/ElrondNetwork/elrond-go/core/logger"
	"github.com/ElrondNetwork/elrond-go/core/partitioning"
	"github.com/ElrondNetwork/elrond-go/core/serviceContainer"
	"github.com/ElrondNetwork/elrond-go/core/statistics/softwareVersion"
	factorySoftawareVersion "github.com/ElrondNetwork/elrond-go/core/statistics/softwareVersion/factory"
	"github.com/ElrondNetwork/elrond-go/crypto"
	"github.com/ElrondNetwork/elrond-go/crypto/signing"
	"github.com/ElrondNetwork/elrond-go/crypto/signing/kyber"
	blsMultiSig "github.com/ElrondNetwork/elrond-go/crypto/signing/kyber/multisig"
	"github.com/ElrondNetwork/elrond-go/crypto/signing/kyber/singlesig"
	"github.com/ElrondNetwork/elrond-go/crypto/signing/multisig"
	"github.com/ElrondNetwork/elrond-go/data"
	"github.com/ElrondNetwork/elrond-go/data/address"
	dataBlock "github.com/ElrondNetwork/elrond-go/data/block"
	"github.com/ElrondNetwork/elrond-go/data/blockchain"
	"github.com/ElrondNetwork/elrond-go/data/state"
	"github.com/ElrondNetwork/elrond-go/data/state/addressConverters"
	factoryState "github.com/ElrondNetwork/elrond-go/data/state/factory"
	"github.com/ElrondNetwork/elrond-go/data/trie"
	"github.com/ElrondNetwork/elrond-go/data/typeConverters"
	"github.com/ElrondNetwork/elrond-go/data/typeConverters/uint64ByteSlice"
	"github.com/ElrondNetwork/elrond-go/dataRetriever"
	"github.com/ElrondNetwork/elrond-go/dataRetriever/dataPool"
	"github.com/ElrondNetwork/elrond-go/dataRetriever/factory/containers"
	metafactoryDataRetriever "github.com/ElrondNetwork/elrond-go/dataRetriever/factory/metachain"
	shardfactoryDataRetriever "github.com/ElrondNetwork/elrond-go/dataRetriever/factory/shard"
	"github.com/ElrondNetwork/elrond-go/dataRetriever/requestHandlers"
	"github.com/ElrondNetwork/elrond-go/dataRetriever/shardedData"
	"github.com/ElrondNetwork/elrond-go/hashing"
	"github.com/ElrondNetwork/elrond-go/hashing/blake2b"
	"github.com/ElrondNetwork/elrond-go/hashing/sha256"
	"github.com/ElrondNetwork/elrond-go/marshal"
	"github.com/ElrondNetwork/elrond-go/ntp"
	"github.com/ElrondNetwork/elrond-go/p2p"
	"github.com/ElrondNetwork/elrond-go/p2p/libp2p"
	factoryP2P "github.com/ElrondNetwork/elrond-go/p2p/libp2p/factory"
	"github.com/ElrondNetwork/elrond-go/p2p/loadBalancer"
	"github.com/ElrondNetwork/elrond-go/process"
	"github.com/ElrondNetwork/elrond-go/process/block"
	"github.com/ElrondNetwork/elrond-go/process/block/poolsCleaner"
	"github.com/ElrondNetwork/elrond-go/process/block/preprocess"
	"github.com/ElrondNetwork/elrond-go/process/coordinator"
	"github.com/ElrondNetwork/elrond-go/process/economics"
	"github.com/ElrondNetwork/elrond-go/process/factory"
	"github.com/ElrondNetwork/elrond-go/process/factory/metachain"
	"github.com/ElrondNetwork/elrond-go/process/factory/shard"
	"github.com/ElrondNetwork/elrond-go/process/peer"
	"github.com/ElrondNetwork/elrond-go/process/rewardTransaction"
	"github.com/ElrondNetwork/elrond-go/process/smartContract"
	"github.com/ElrondNetwork/elrond-go/process/smartContract/hooks"
	processSync "github.com/ElrondNetwork/elrond-go/process/sync"
	"github.com/ElrondNetwork/elrond-go/process/transaction"
	"github.com/ElrondNetwork/elrond-go/sharding"
	"github.com/ElrondNetwork/elrond-go/statusHandler"
	factoryViews "github.com/ElrondNetwork/elrond-go/statusHandler/factory"
	"github.com/ElrondNetwork/elrond-go/statusHandler/view"
	"github.com/ElrondNetwork/elrond-go/storage"
	"github.com/ElrondNetwork/elrond-go/storage/memorydb"
	"github.com/ElrondNetwork/elrond-go/storage/storageUnit"
	"github.com/btcsuite/btcd/btcec"
	libp2pCrypto "github.com/libp2p/go-libp2p-core/crypto"
	"github.com/urfave/cli"
)

const (
	// BlsHashSize specifies the hash size for using bls scheme
	BlsHashSize = 16

	// BlsConsensusType specifies te signature scheme used in the consensus
	BlsConsensusType = "bls"

	// BnConsensusType specifies te signature scheme used in the consensus
	BnConsensusType = "bn"

	// MaxTxsToRequest specifies the maximum number of txs to request
	MaxTxsToRequest = 100
)

var log = logger.DefaultLogger()

const maxTxNonceDeltaAllowed = 15000

// ErrCreateForkDetector signals that a fork detector could not be created
//TODO: Extract all others error messages from this file in some defined errors
var ErrCreateForkDetector = errors.New("could not create fork detector")

// Network struct holds the network components of the Elrond protocol
type Network struct {
	NetMessenger p2p.Messenger
}

// Core struct holds the core components of the Elrond protocol
type Core struct {
	Hasher                   hashing.Hasher
	Marshalizer              marshal.Marshalizer
	Trie                     data.Trie
	Uint64ByteSliceConverter typeConverters.Uint64ByteSliceConverter
	StatusHandler            core.AppStatusHandler
}

// State struct holds the state components of the Elrond protocol
type State struct {
	AddressConverter  state.AddressConverter
	AccountsAdapter   state.AccountsAdapter
	InBalanceForShard map[string]*big.Int
}

// Data struct holds the data components of the Elrond protocol
type Data struct {
	Blkc         data.ChainHandler
	Store        dataRetriever.StorageService
	Datapool     dataRetriever.PoolsHolder
	MetaDatapool dataRetriever.MetaPoolsHolder
}

// Crypto struct holds the crypto components of the Elrond protocol
type Crypto struct {
	TxSingleSigner crypto.SingleSigner
	SingleSigner   crypto.SingleSigner
	MultiSigner    crypto.MultiSigner
	TxSignKeyGen   crypto.KeyGenerator
	TxSignPrivKey  crypto.PrivateKey
	TxSignPubKey   crypto.PublicKey
	InitialPubKeys map[uint32][]string
}

// Process struct holds the process components of the Elrond protocol
type Process struct {
	InterceptorsContainer process.InterceptorsContainer
	ResolversFinder       dataRetriever.ResolversFinder
	Rounder               consensus.Rounder
	ForkDetector          process.ForkDetector
	BlockProcessor        process.BlockProcessor
}

type coreComponentsFactoryArgs struct {
	config   *config.Config
	uniqueID string
}

// NewCoreComponentsFactoryArgs initializes the arguments necessary for creating the core components
func NewCoreComponentsFactoryArgs(config *config.Config, uniqueID string) *coreComponentsFactoryArgs {
	return &coreComponentsFactoryArgs{
		config:   config,
		uniqueID: uniqueID,
	}
}

// CoreComponentsFactory creates the core components
func CoreComponentsFactory(args *coreComponentsFactoryArgs) (*Core, error) {
	hasher, err := getHasherFromConfig(args.config)
	if err != nil {
		return nil, errors.New("could not create hasher: " + err.Error())
	}

	marshalizer, err := getMarshalizerFromConfig(args.config)
	if err != nil {
		return nil, errors.New("could not create marshalizer: " + err.Error())
	}

	merkleTrie, err := getTrie(args.config.AccountsTrieStorage, marshalizer, hasher, args.uniqueID)
	if err != nil {
		return nil, errors.New("error creating trie: " + err.Error())
	}
	uint64ByteSliceConverter := uint64ByteSlice.NewBigEndianConverter()

	return &Core{
		Hasher:                   hasher,
		Marshalizer:              marshalizer,
		Trie:                     merkleTrie,
		Uint64ByteSliceConverter: uint64ByteSliceConverter,
		StatusHandler:            statusHandler.NewNilStatusHandler(),
	}, nil
}

type stateComponentsFactoryArgs struct {
	config           *config.Config
	genesisConfig    *sharding.Genesis
	shardCoordinator sharding.Coordinator
	core             *Core
}

// NewStateComponentsFactoryArgs initializes the arguments necessary for creating the state components
func NewStateComponentsFactoryArgs(
	config *config.Config,
	genesisConfig *sharding.Genesis,
	shardCoordinator sharding.Coordinator,
	core *Core,
) *stateComponentsFactoryArgs {
	return &stateComponentsFactoryArgs{
		config:           config,
		genesisConfig:    genesisConfig,
		shardCoordinator: shardCoordinator,
		core:             core,
	}
}

// StateComponentsFactory creates the state components
func StateComponentsFactory(args *stateComponentsFactoryArgs) (*State, error) {
	addressConverter, err := addressConverters.NewPlainAddressConverter(
		args.config.Address.Length,
		args.config.Address.Prefix,
	)

	if err != nil {
		return nil, errors.New("could not create address converter: " + err.Error())
	}

	accountFactory, err := factoryState.NewAccountFactoryCreator(factoryState.UserAccount)
	if err != nil {
		return nil, errors.New("could not create account factory: " + err.Error())
	}

	accountsAdapter, err := state.NewAccountsDB(args.core.Trie, args.core.Hasher, args.core.Marshalizer, accountFactory)
	if err != nil {
		return nil, errors.New("could not create accounts adapter: " + err.Error())
	}

	inBalanceForShard, err := args.genesisConfig.InitialNodesBalances(args.shardCoordinator, addressConverter)
	if err != nil {
		return nil, errors.New("initial balances could not be processed " + err.Error())
	}

	return &State{
		AddressConverter:  addressConverter,
		AccountsAdapter:   accountsAdapter,
		InBalanceForShard: inBalanceForShard,
	}, nil
}

type dataComponentsFactoryArgs struct {
	config           *config.Config
	shardCoordinator sharding.Coordinator
	core             *Core
	uniqueID         string
}

// NewDataComponentsFactoryArgs initializes the arguments necessary for creating the data components
func NewDataComponentsFactoryArgs(
	config *config.Config,
	shardCoordinator sharding.Coordinator,
	core *Core,
	uniqueID string,
) *dataComponentsFactoryArgs {
	return &dataComponentsFactoryArgs{
		config:           config,
		shardCoordinator: shardCoordinator,
		core:             core,
		uniqueID:         uniqueID,
	}
}

// DataComponentsFactory creates the data components
func DataComponentsFactory(args *dataComponentsFactoryArgs) (*Data, error) {
	var datapool dataRetriever.PoolsHolder
	var metaDatapool dataRetriever.MetaPoolsHolder
	blkc, err := createBlockChainFromConfig(args.config, args.shardCoordinator, args.core.StatusHandler)
	if err != nil {
		return nil, errors.New("could not create block chain: " + err.Error())
	}

	store, err := createDataStoreFromConfig(args.config, args.shardCoordinator, args.uniqueID)
	if err != nil {
		return nil, errors.New("could not create local data store: " + err.Error())
	}

	if args.shardCoordinator.SelfId() < args.shardCoordinator.NumberOfShards() {
		datapool, err = createShardDataPoolFromConfig(args.config, args.core.Uint64ByteSliceConverter)
		if err != nil {
			return nil, errors.New("could not create shard data pools: " + err.Error())
		}
	}
	if args.shardCoordinator.SelfId() == sharding.MetachainShardId {
		metaDatapool, err = createMetaDataPoolFromConfig(args.config, args.core.Uint64ByteSliceConverter)
		if err != nil {
			return nil, errors.New("could not create shard data pools: " + err.Error())
		}
	}
	if datapool == nil && metaDatapool == nil {
		return nil, errors.New("could not create data pools: ")
	}

	return &Data{
		Blkc:         blkc,
		Store:        store,
		Datapool:     datapool,
		MetaDatapool: metaDatapool,
	}, nil
}

type cryptoComponentsFactoryArgs struct {
	ctx                          *cli.Context
	config                       *config.Config
	nodesConfig                  *sharding.NodesSetup
	shardCoordinator             sharding.Coordinator
	keyGen                       crypto.KeyGenerator
	privKey                      crypto.PrivateKey
	log                          *logger.Logger
	initialBalancesSkPemFileName string
	txSignSkName                 string
	txSignSkIndexName            string
}

// NewCryptoComponentsFactoryArgs initializes the arguments necessary for creating the crypto components
func NewCryptoComponentsFactoryArgs(
	ctx *cli.Context,
	config *config.Config,
	nodesConfig *sharding.NodesSetup,
	shardCoordinator sharding.Coordinator,
	keyGen crypto.KeyGenerator,
	privKey crypto.PrivateKey,
	log *logger.Logger,
	initialBalancesSkPemFileName string,
	txSignSkName string,
	txSignSkIndexName string,
) *cryptoComponentsFactoryArgs {
	return &cryptoComponentsFactoryArgs{
		ctx:                          ctx,
		config:                       config,
		nodesConfig:                  nodesConfig,
		shardCoordinator:             shardCoordinator,
		keyGen:                       keyGen,
		privKey:                      privKey,
		log:                          log,
		initialBalancesSkPemFileName: initialBalancesSkPemFileName,
		txSignSkName:                 txSignSkName,
		txSignSkIndexName:            txSignSkIndexName,
	}
}

// CryptoComponentsFactory creates the crypto components
func CryptoComponentsFactory(args *cryptoComponentsFactoryArgs) (*Crypto, error) {
	initialPubKeys := args.nodesConfig.InitialNodesPubKeys()
	txSingleSigner := &singlesig.SchnorrSigner{}
	singleSigner, err := createSingleSigner(args.config)
	if err != nil {
		return nil, errors.New("could not create singleSigner: " + err.Error())
	}

	multisigHasher, err := getMultisigHasherFromConfig(args.config)
	if err != nil {
		return nil, errors.New("could not create multisig hasher: " + err.Error())
	}

	currentShardNodesPubKeys, err := args.nodesConfig.InitialNodesPubKeysForShard(args.shardCoordinator.SelfId())
	if err != nil {
		return nil, errors.New("could not start creation of multiSigner: " + err.Error())
	}

	multiSigner, err := createMultiSigner(args.config, multisigHasher, currentShardNodesPubKeys, args.privKey, args.keyGen)
	if err != nil {
		return nil, err
	}

	initialBalancesSkPemFileName := args.ctx.GlobalString(args.initialBalancesSkPemFileName)
	txSignKeyGen, txSignPrivKey, txSignPubKey, err := GetSigningParams(
		args.ctx,
		args.log,
		args.txSignSkName,
		args.txSignSkIndexName,
		initialBalancesSkPemFileName,
		kyber.NewBlakeSHA256Ed25519())
	if err != nil {
		return nil, err
	}
	args.log.Info("Starting with tx sign public key: " + GetPkEncoded(txSignPubKey))

	return &Crypto{
		TxSingleSigner: txSingleSigner,
		SingleSigner:   singleSigner,
		MultiSigner:    multiSigner,
		TxSignKeyGen:   txSignKeyGen,
		TxSignPrivKey:  txSignPrivKey,
		TxSignPubKey:   txSignPubKey,
		InitialPubKeys: initialPubKeys,
	}, nil
}

// NetworkComponentsFactory creates the network components
func NetworkComponentsFactory(p2pConfig *config.P2PConfig, log *logger.Logger, core *Core) (*Network, error) {
	var randReader io.Reader
	if p2pConfig.Node.Seed != "" {
		randReader = NewSeedRandReader(core.Hasher.Compute(p2pConfig.Node.Seed))
	} else {
		randReader = rand.Reader
	}

	netMessenger, err := createNetMessenger(p2pConfig, log, randReader)
	if err != nil {
		return nil, err
	}

	return &Network{
		NetMessenger: netMessenger,
	}, nil
}

type processComponentsFactoryArgs struct {
	coreComponents       *coreComponentsFactoryArgs
	genesisConfig        *sharding.Genesis
	economicsData        *economics.EconomicsData
	nodesConfig          *sharding.NodesSetup
	syncer               ntp.SyncTimer
	shardCoordinator     sharding.Coordinator
	nodesCoordinator     sharding.NodesCoordinator
	data                 *Data
	core                 *Core
	crypto               *Crypto
	state                *State
	network              *Network
	coreServiceContainer serviceContainer.Core
}

// NewProcessComponentsFactoryArgs initializes the arguments necessary for creating the process components
func NewProcessComponentsFactoryArgs(
	coreComponents *coreComponentsFactoryArgs,
	genesisConfig *sharding.Genesis,
	economicsData *economics.EconomicsData,
	nodesConfig *sharding.NodesSetup,
	syncer ntp.SyncTimer,
	shardCoordinator sharding.Coordinator,
	nodesCoordinator sharding.NodesCoordinator,
	data *Data,
	core *Core,
	crypto *Crypto,
	state *State,
	network *Network,
	coreServiceContainer serviceContainer.Core,
) *processComponentsFactoryArgs {
	return &processComponentsFactoryArgs{
		coreComponents:       coreComponents,
		genesisConfig:        genesisConfig,
		economicsData:        economicsData,
		nodesConfig:          nodesConfig,
		syncer:               syncer,
		shardCoordinator:     shardCoordinator,
		nodesCoordinator:     nodesCoordinator,
		data:                 data,
		core:                 core,
		crypto:               crypto,
		state:                state,
		network:              network,
		coreServiceContainer: coreServiceContainer,
	}
}

// ProcessComponentsFactory creates the process components
func ProcessComponentsFactory(args *processComponentsFactoryArgs) (*Process, error) {
	interceptorContainerFactory, resolversContainerFactory, err := newInterceptorAndResolverContainerFactory(
		args.shardCoordinator,
		args.nodesCoordinator,
		args.data, args.core,
		args.crypto,
		args.state,
		args.network,
		args.economicsData,
	)
	if err != nil {
		return nil, err
	}

	//TODO refactor all these factory calls
	interceptorsContainer, err := interceptorContainerFactory.Create()
	if err != nil {
		return nil, err
	}

	resolversContainer, err := resolversContainerFactory.Create()
	if err != nil {
		return nil, err
	}

	resolversFinder, err := containers.NewResolversFinder(resolversContainer, args.shardCoordinator)
	if err != nil {
		return nil, err
	}

	rounder, err := round.NewRound(
		time.Unix(args.nodesConfig.StartTime, 0),
		args.syncer.CurrentTime(),
		time.Millisecond*time.Duration(args.nodesConfig.RoundDuration),
		args.syncer)
	if err != nil {
		return nil, err
	}

	forkDetector, err := newForkDetector(rounder, args.shardCoordinator)
	if err != nil {
		return nil, err
	}

	shardsGenesisBlocks, err := generateGenesisHeadersAndApplyInitialBalances(
		args.core,
		args.state,
		args.shardCoordinator,
		args.nodesConfig,
		args.genesisConfig,
	)
	if err != nil {
		return nil, err
	}

	err = prepareGenesisBlock(args, shardsGenesisBlocks)
	if err != nil {
		return nil, err
	}

	blockProcessor, err := newBlockProcessor(
		args,
		resolversFinder,
		forkDetector,
		shardsGenesisBlocks,
	)

	if err != nil {
		return nil, err
	}

	return &Process{
		InterceptorsContainer: interceptorsContainer,
		ResolversFinder:       resolversFinder,
		Rounder:               rounder,
		ForkDetector:          forkDetector,
		BlockProcessor:        blockProcessor,
	}, nil
}

func prepareGenesisBlock(args *processComponentsFactoryArgs, shardsGenesisBlocks map[uint32]data.HeaderHandler) error {
	genesisBlock, ok := shardsGenesisBlocks[args.shardCoordinator.SelfId()]
	if !ok {
		return errors.New("genesis block does not exists")
	}

	genesisBlockHash, err := core.CalculateHash(args.core.Marshalizer, args.core.Hasher, genesisBlock)
	if err != nil {
		return err
	}

	err = args.data.Blkc.SetGenesisHeader(genesisBlock)
	if err != nil {
		return err
	}

	args.data.Blkc.SetGenesisHeaderHash(genesisBlockHash)

	marshalizedBlock, err := args.core.Marshalizer.Marshal(genesisBlock)
	if err != nil {
		return err
	}

	if args.shardCoordinator.SelfId() == sharding.MetachainShardId {
		errNotCritical := args.data.Store.Put(dataRetriever.MetaBlockUnit, genesisBlockHash, marshalizedBlock)
		log.LogIfError(errNotCritical)

	} else {
		errNotCritical := args.data.Store.Put(dataRetriever.BlockHeaderUnit, genesisBlockHash, marshalizedBlock)
		log.LogIfError(errNotCritical)
	}

	return nil
}

type seedRandReader struct {
	index int
	seed  []byte
}

// NewSeedRandReader will return a new instance of a seed-based reader
func NewSeedRandReader(seed []byte) *seedRandReader {
	return &seedRandReader{seed: seed, index: 0}
}

func (srr *seedRandReader) Read(p []byte) (n int, err error) {
	if srr.seed == nil {
		return 0, errors.New("nil seed")
	}
	if len(srr.seed) == 0 {
		return 0, errors.New("empty seed")
	}
	if p == nil {
		return 0, errors.New("nil buffer")
	}
	if len(p) == 0 {
		return 0, errors.New("empty buffer")
	}

	for i := 0; i < len(p); i++ {
		p[i] = srr.seed[srr.index]

		srr.index++
		srr.index = srr.index % len(srr.seed)
	}

	return len(p), nil
}

// CreateStatusHandlerPresenter will return an instance of PresenterStatusHandler
func CreateStatusHandlerPresenter() view.Presenter {
	presenterStatusHandlerFactory := factoryViews.NewPresenterFactory()

	return presenterStatusHandlerFactory.Create()
}

// CreateViews will start an termui console  and will return an object if cannot create and start termuiConsole
func CreateViews(presenter view.Presenter) ([]factoryViews.Viewer, error) {
	viewsFactory, err := factoryViews.NewViewsFactory(presenter)
	if err != nil {
		return nil, err
	}

	views, err := viewsFactory.Create()
	if err != nil {
		return nil, err
	}

	for _, v := range views {
		err = v.Start()
		if err != nil {
			return nil, err
		}
	}

	return views, nil
}

// CreateSoftwareVersionChecker will create a new software version checker and will start check if a new software version
// is available
func CreateSoftwareVersionChecker(statusHandler core.AppStatusHandler) (*softwareVersion.SoftwareVersionChecker, error) {
	softwareVersionCheckerFactory, err := factorySoftawareVersion.NewSoftwareVersionFactory(statusHandler)
	if err != nil {
		return nil, err
	}

	softwareVersionChecker, err := softwareVersionCheckerFactory.Create()
	if err != nil {
		return nil, err
	}

	return softwareVersionChecker, nil
}

func getHasherFromConfig(cfg *config.Config) (hashing.Hasher, error) {
	switch cfg.Hasher.Type {
	case "sha256":
		return sha256.Sha256{}, nil
	case "blake2b":
		return blake2b.Blake2b{}, nil
	}

	return nil, errors.New("no hasher provided in config file")
}

func getMarshalizerFromConfig(cfg *config.Config) (marshal.Marshalizer, error) {
	switch cfg.Marshalizer.Type {
	case "json":
		return &marshal.JsonMarshalizer{}, nil
	}

	return nil, errors.New("no marshalizer provided in config file")
}

func getTrie(
	cfg config.StorageConfig,
	marshalizer marshal.Marshalizer,
	hasher hashing.Hasher,
	uniqueID string,
) (data.Trie, error) {

	accountsTrieStorage, err := storageUnit.NewStorageUnitFromConf(
		getCacherFromConfig(cfg.Cache),
		getDBFromConfig(cfg.DB, uniqueID),
		getBloomFromConfig(cfg.Bloom),
	)
	if err != nil {
		return nil, errors.New("error creating accountsTrieStorage: " + err.Error())
	}

	return trie.NewTrie(accountsTrieStorage, marshalizer, hasher)
}

func createBlockChainFromConfig(config *config.Config, coordinator sharding.Coordinator, ash core.AppStatusHandler) (data.ChainHandler, error) {
	badBlockCache, err := storageUnit.NewCache(
		storageUnit.CacheType(config.BadBlocksCache.Type),
		config.BadBlocksCache.Size,
		config.BadBlocksCache.Shards)
	if err != nil {
		return nil, err
	}

	if coordinator == nil {
		return nil, state.ErrNilShardCoordinator
	}

	if coordinator.SelfId() < coordinator.NumberOfShards() {
		blockChain, err := blockchain.NewBlockChain(badBlockCache)
		if err != nil {
			return nil, err
		}

		err = blockChain.SetAppStatusHandler(ash)
		if err != nil {
			return nil, err
		}

		return blockChain, nil
	}
	if coordinator.SelfId() == sharding.MetachainShardId {
		blockChain, err := blockchain.NewMetaChain(badBlockCache)
		if err != nil {
			return nil, err
		}

		err = blockChain.SetAppStatusHandler(ash)
		if err != nil {
			return nil, err
		}

		return blockChain, nil
	}
	return nil, errors.New("can not create blockchain")
}

func createDataStoreFromConfig(
	config *config.Config,
	shardCoordinator sharding.Coordinator,
	uniqueID string,
) (dataRetriever.StorageService, error) {
	if shardCoordinator.SelfId() < shardCoordinator.NumberOfShards() {
		return createShardDataStoreFromConfig(config, shardCoordinator, uniqueID)
	}
	if shardCoordinator.SelfId() == sharding.MetachainShardId {
		return createMetaChainDataStoreFromConfig(config, shardCoordinator, uniqueID)
	}
	return nil, errors.New("can not create data store")
}

func createShardDataStoreFromConfig(
	config *config.Config,
	shardCoordinator sharding.Coordinator,
	uniqueID string,
) (dataRetriever.StorageService, error) {

	var headerUnit *storageUnit.Unit
	var peerBlockUnit *storageUnit.Unit
	var miniBlockUnit *storageUnit.Unit
	var txUnit *storageUnit.Unit
	var metachainHeaderUnit *storageUnit.Unit
	var unsignedTxUnit *storageUnit.Unit
	var rewardTxUnit *storageUnit.Unit
	var metaHdrHashNonceUnit *storageUnit.Unit
	var shardHdrHashNonceUnit *storageUnit.Unit
	var err error

	defer func() {
		// cleanup
		if err != nil {
			if headerUnit != nil {
				_ = headerUnit.DestroyUnit()
			}
			if peerBlockUnit != nil {
				_ = peerBlockUnit.DestroyUnit()
			}
			if miniBlockUnit != nil {
				_ = miniBlockUnit.DestroyUnit()
			}
			if txUnit != nil {
				_ = txUnit.DestroyUnit()
			}
			if unsignedTxUnit != nil {
				_ = unsignedTxUnit.DestroyUnit()
			}
			if rewardTxUnit != nil {
				_ = rewardTxUnit.DestroyUnit()
			}
			if metachainHeaderUnit != nil {
				_ = metachainHeaderUnit.DestroyUnit()
			}
			if metaHdrHashNonceUnit != nil {
				_ = metaHdrHashNonceUnit.DestroyUnit()
			}
			if shardHdrHashNonceUnit != nil {
				_ = shardHdrHashNonceUnit.DestroyUnit()
			}
		}
	}()

	txUnit, err = storageUnit.NewStorageUnitFromConf(
		getCacherFromConfig(config.TxStorage.Cache),
		getDBFromConfig(config.TxStorage.DB, uniqueID),
		getBloomFromConfig(config.TxStorage.Bloom))
	if err != nil {
		return nil, err
	}

	unsignedTxUnit, err = storageUnit.NewStorageUnitFromConf(
		getCacherFromConfig(config.UnsignedTransactionStorage.Cache),
		getDBFromConfig(config.UnsignedTransactionStorage.DB, uniqueID),
		getBloomFromConfig(config.UnsignedTransactionStorage.Bloom))
	if err != nil {
		return nil, err
	}

	rewardTxUnit, err = storageUnit.NewStorageUnitFromConf(
		getCacherFromConfig(config.RewardTxStorage.Cache),
		getDBFromConfig(config.RewardTxStorage.DB, uniqueID),
		getBloomFromConfig(config.RewardTxStorage.Bloom))
	if err != nil {
		return nil, err
	}

	miniBlockUnit, err = storageUnit.NewStorageUnitFromConf(
		getCacherFromConfig(config.MiniBlocksStorage.Cache),
		getDBFromConfig(config.MiniBlocksStorage.DB, uniqueID),
		getBloomFromConfig(config.MiniBlocksStorage.Bloom))
	if err != nil {
		return nil, err
	}

	peerBlockUnit, err = storageUnit.NewStorageUnitFromConf(
		getCacherFromConfig(config.PeerBlockBodyStorage.Cache),
		getDBFromConfig(config.PeerBlockBodyStorage.DB, uniqueID),
		getBloomFromConfig(config.PeerBlockBodyStorage.Bloom))
	if err != nil {
		return nil, err
	}

	headerUnit, err = storageUnit.NewStorageUnitFromConf(
		getCacherFromConfig(config.BlockHeaderStorage.Cache),
		getDBFromConfig(config.BlockHeaderStorage.DB, uniqueID),
		getBloomFromConfig(config.BlockHeaderStorage.Bloom))
	if err != nil {
		return nil, err
	}

	metachainHeaderUnit, err = storageUnit.NewStorageUnitFromConf(
		getCacherFromConfig(config.MetaBlockStorage.Cache),
		getDBFromConfig(config.MetaBlockStorage.DB, uniqueID),
		getBloomFromConfig(config.MetaBlockStorage.Bloom))
	if err != nil {
		return nil, err
	}

	metaHdrHashNonceUnit, err = storageUnit.NewStorageUnitFromConf(
		getCacherFromConfig(config.MetaHdrNonceHashStorage.Cache),
		getDBFromConfig(config.MetaHdrNonceHashStorage.DB, uniqueID),
		getBloomFromConfig(config.MetaHdrNonceHashStorage.Bloom),
	)
	if err != nil {
		return nil, err
	}

	shardHdrHashNonceUnit, err = storageUnit.NewShardedStorageUnitFromConf(
		getCacherFromConfig(config.ShardHdrNonceHashStorage.Cache),
		getDBFromConfig(config.ShardHdrNonceHashStorage.DB, uniqueID),
		getBloomFromConfig(config.ShardHdrNonceHashStorage.Bloom),
		shardCoordinator.SelfId(),
	)
	if err != nil {
		return nil, err
	}

	heartbeatStorageUnit, err := storageUnit.NewStorageUnitFromConf(
		getCacherFromConfig(config.Heartbeat.HeartbeatStorage.Cache),
		getDBFromConfig(config.Heartbeat.HeartbeatStorage.DB, uniqueID),
		getBloomFromConfig(config.Heartbeat.HeartbeatStorage.Bloom))
	if err != nil {
		return nil, err
	}

	store := dataRetriever.NewChainStorer()
	store.AddStorer(dataRetriever.TransactionUnit, txUnit)
	store.AddStorer(dataRetriever.MiniBlockUnit, miniBlockUnit)
	store.AddStorer(dataRetriever.PeerChangesUnit, peerBlockUnit)
	store.AddStorer(dataRetriever.BlockHeaderUnit, headerUnit)
	store.AddStorer(dataRetriever.MetaBlockUnit, metachainHeaderUnit)
	store.AddStorer(dataRetriever.UnsignedTransactionUnit, unsignedTxUnit)
	store.AddStorer(dataRetriever.RewardTransactionUnit, rewardTxUnit)
	store.AddStorer(dataRetriever.MetaHdrNonceHashDataUnit, metaHdrHashNonceUnit)
	hdrNonceHashDataUnit := dataRetriever.ShardHdrNonceHashDataUnit + dataRetriever.UnitType(shardCoordinator.SelfId())
	store.AddStorer(hdrNonceHashDataUnit, shardHdrHashNonceUnit)
	store.AddStorer(dataRetriever.HeartbeatUnit, heartbeatStorageUnit)

	return store, err
}

func createMetaChainDataStoreFromConfig(
	config *config.Config,
	shardCoordinator sharding.Coordinator,
	uniqueID string,
) (dataRetriever.StorageService, error) {
	var peerDataUnit, shardDataUnit, metaBlockUnit, headerUnit, metaHdrHashNonceUnit *storageUnit.Unit
	var txUnit, miniBlockUnit, unsignedTxUnit *storageUnit.Unit
	var shardHdrHashNonceUnits []*storageUnit.Unit
	var err error

	defer func() {
		// cleanup
		if err != nil {
			if peerDataUnit != nil {
				_ = peerDataUnit.DestroyUnit()
			}
			if shardDataUnit != nil {
				_ = shardDataUnit.DestroyUnit()
			}
			if metaBlockUnit != nil {
				_ = metaBlockUnit.DestroyUnit()
			}
			if headerUnit != nil {
				_ = headerUnit.DestroyUnit()
			}
			if metaHdrHashNonceUnit != nil {
				_ = metaHdrHashNonceUnit.DestroyUnit()
			}
			if shardHdrHashNonceUnits != nil {
				for i := uint32(0); i < shardCoordinator.NumberOfShards(); i++ {
					_ = shardHdrHashNonceUnits[i].DestroyUnit()
				}
			}
			if txUnit != nil {
				_ = txUnit.DestroyUnit()
			}
			if unsignedTxUnit != nil {
				_ = unsignedTxUnit.DestroyUnit()
			}
			if miniBlockUnit != nil {
				_ = miniBlockUnit.DestroyUnit()
			}
		}
	}()

	metaBlockUnit, err = storageUnit.NewStorageUnitFromConf(
		getCacherFromConfig(config.MetaBlockStorage.Cache),
		getDBFromConfig(config.MetaBlockStorage.DB, uniqueID),
		getBloomFromConfig(config.MetaBlockStorage.Bloom))
	if err != nil {
		return nil, err
	}

	shardDataUnit, err = storageUnit.NewStorageUnitFromConf(
		getCacherFromConfig(config.ShardDataStorage.Cache),
		getDBFromConfig(config.ShardDataStorage.DB, uniqueID),
		getBloomFromConfig(config.ShardDataStorage.Bloom))
	if err != nil {
		return nil, err
	}

	peerDataUnit, err = storageUnit.NewStorageUnitFromConf(
		getCacherFromConfig(config.PeerDataStorage.Cache),
		getDBFromConfig(config.PeerDataStorage.DB, uniqueID),
		getBloomFromConfig(config.PeerDataStorage.Bloom))
	if err != nil {
		return nil, err
	}

	headerUnit, err = storageUnit.NewStorageUnitFromConf(
		getCacherFromConfig(config.BlockHeaderStorage.Cache),
		getDBFromConfig(config.BlockHeaderStorage.DB, uniqueID),
		getBloomFromConfig(config.BlockHeaderStorage.Bloom))
	if err != nil {
		return nil, err
	}

	metaHdrHashNonceUnit, err = storageUnit.NewStorageUnitFromConf(
		getCacherFromConfig(config.MetaHdrNonceHashStorage.Cache),
		getDBFromConfig(config.MetaHdrNonceHashStorage.DB, uniqueID),
		getBloomFromConfig(config.MetaHdrNonceHashStorage.Bloom),
	)
	if err != nil {
		return nil, err
	}

	shardHdrHashNonceUnits = make([]*storageUnit.Unit, shardCoordinator.NumberOfShards())
	for i := uint32(0); i < shardCoordinator.NumberOfShards(); i++ {
		shardHdrHashNonceUnits[i], err = storageUnit.NewShardedStorageUnitFromConf(
			getCacherFromConfig(config.ShardHdrNonceHashStorage.Cache),
			getDBFromConfig(config.ShardHdrNonceHashStorage.DB, uniqueID),
			getBloomFromConfig(config.ShardHdrNonceHashStorage.Bloom),
			i,
		)
		if err != nil {
			return nil, err
		}
	}

	heartbeatStorageUnit, err := storageUnit.NewStorageUnitFromConf(
		getCacherFromConfig(config.Heartbeat.HeartbeatStorage.Cache),
		getDBFromConfig(config.Heartbeat.HeartbeatStorage.DB, uniqueID),
		getBloomFromConfig(config.Heartbeat.HeartbeatStorage.Bloom))
	if err != nil {
		return nil, err
	}

	txUnit, err = storageUnit.NewStorageUnitFromConf(
		getCacherFromConfig(config.TxStorage.Cache),
		getDBFromConfig(config.TxStorage.DB, uniqueID),
		getBloomFromConfig(config.TxStorage.Bloom))
	if err != nil {
		return nil, err
	}

	unsignedTxUnit, err = storageUnit.NewStorageUnitFromConf(
		getCacherFromConfig(config.UnsignedTransactionStorage.Cache),
		getDBFromConfig(config.UnsignedTransactionStorage.DB, uniqueID),
		getBloomFromConfig(config.UnsignedTransactionStorage.Bloom))
	if err != nil {
		return nil, err
	}

	miniBlockUnit, err = storageUnit.NewStorageUnitFromConf(
		getCacherFromConfig(config.MiniBlocksStorage.Cache),
		getDBFromConfig(config.MiniBlocksStorage.DB, uniqueID),
		getBloomFromConfig(config.MiniBlocksStorage.Bloom))
	if err != nil {
		return nil, err
	}

	store := dataRetriever.NewChainStorer()
	store.AddStorer(dataRetriever.MetaBlockUnit, metaBlockUnit)
	store.AddStorer(dataRetriever.MetaShardDataUnit, shardDataUnit)
	store.AddStorer(dataRetriever.MetaPeerDataUnit, peerDataUnit)
	store.AddStorer(dataRetriever.BlockHeaderUnit, headerUnit)
	store.AddStorer(dataRetriever.MetaHdrNonceHashDataUnit, metaHdrHashNonceUnit)
	store.AddStorer(dataRetriever.TransactionUnit, txUnit)
	store.AddStorer(dataRetriever.UnsignedTransactionUnit, unsignedTxUnit)
	store.AddStorer(dataRetriever.MiniBlockUnit, unsignedTxUnit)
	for i := uint32(0); i < shardCoordinator.NumberOfShards(); i++ {
		hdrNonceHashDataUnit := dataRetriever.ShardHdrNonceHashDataUnit + dataRetriever.UnitType(i)
		store.AddStorer(hdrNonceHashDataUnit, shardHdrHashNonceUnits[i])
	}
	store.AddStorer(dataRetriever.HeartbeatUnit, heartbeatStorageUnit)

	return store, err
}

func createShardDataPoolFromConfig(
	config *config.Config,
	uint64ByteSliceConverter typeConverters.Uint64ByteSliceConverter,
) (dataRetriever.PoolsHolder, error) {

	log.Info("creatingShardDataPool from config")

	txPool, err := shardedData.NewShardedData(getCacherFromConfig(config.TxDataPool))
	if err != nil {
		log.Info("error creating txpool")
		return nil, err
	}

	uTxPool, err := shardedData.NewShardedData(getCacherFromConfig(config.UnsignedTransactionDataPool))
	if err != nil {
		log.Info("error creating smart contract result pool")
		return nil, err
	}

	rewardTxPool, err := shardedData.NewShardedData(getCacherFromConfig(config.RewardTransactionDataPool))
	if err != nil {
		log.Info("error creating reward transaction pool")
		return nil, err
	}

	cacherCfg := getCacherFromConfig(config.BlockHeaderDataPool)
	hdrPool, err := storageUnit.NewCache(cacherCfg.Type, cacherCfg.Size, cacherCfg.Shards)
	if err != nil {
		log.Info("error creating hdrpool")
		return nil, err
	}

	cacherCfg = getCacherFromConfig(config.MetaBlockBodyDataPool)
	metaBlockBody, err := storageUnit.NewCache(cacherCfg.Type, cacherCfg.Size, cacherCfg.Shards)
	if err != nil {
		log.Info("error creating metaBlockBody")
		return nil, err
	}

	cacherCfg = getCacherFromConfig(config.BlockHeaderNoncesDataPool)
	hdrNoncesCacher, err := storageUnit.NewCache(cacherCfg.Type, cacherCfg.Size, cacherCfg.Shards)
	if err != nil {
		log.Info("error creating hdrNoncesCacher")
		return nil, err
	}
	hdrNonces, err := dataPool.NewNonceSyncMapCacher(hdrNoncesCacher, uint64ByteSliceConverter)
	if err != nil {
		log.Info("error creating hdrNonces")
		return nil, err
	}

	cacherCfg = getCacherFromConfig(config.TxBlockBodyDataPool)
	txBlockBody, err := storageUnit.NewCache(cacherCfg.Type, cacherCfg.Size, cacherCfg.Shards)
	if err != nil {
		log.Info("error creating txBlockBody")
		return nil, err
	}

	cacherCfg = getCacherFromConfig(config.PeerBlockBodyDataPool)
	peerChangeBlockBody, err := storageUnit.NewCache(cacherCfg.Type, cacherCfg.Size, cacherCfg.Shards)
	if err != nil {
		log.Info("error creating peerChangeBlockBody")
		return nil, err
	}

	return dataPool.NewShardedDataPool(
		txPool,
		uTxPool,
		rewardTxPool,
		hdrPool,
		hdrNonces,
		txBlockBody,
		peerChangeBlockBody,
		metaBlockBody,
	)
}

func createMetaDataPoolFromConfig(
	config *config.Config,
	uint64ByteSliceConverter typeConverters.Uint64ByteSliceConverter,
) (dataRetriever.MetaPoolsHolder, error) {
	cacherCfg := getCacherFromConfig(config.MetaBlockBodyDataPool)
	metaBlockBody, err := storageUnit.NewCache(cacherCfg.Type, cacherCfg.Size, cacherCfg.Shards)
	if err != nil {
		log.Info("error creating metaBlockBody")
		return nil, err
	}

	cacherCfg = getCacherFromConfig(config.TxBlockBodyDataPool)
	txBlockBody, err := storageUnit.NewCache(cacherCfg.Type, cacherCfg.Size, cacherCfg.Shards)
	if err != nil {
		log.Info("error creating txBlockBody")
		return nil, err
	}

	cacherCfg = getCacherFromConfig(config.ShardHeadersDataPool)
	shardHeaders, err := storageUnit.NewCache(cacherCfg.Type, cacherCfg.Size, cacherCfg.Shards)
	if err != nil {
		log.Info("error creating shardHeaders")
		return nil, err
	}

	headersNoncesCacher, err := storageUnit.NewCache(cacherCfg.Type, cacherCfg.Size, cacherCfg.Shards)
	if err != nil {
		log.Info("error creating shard headers nonces pool")
		return nil, err
	}
	headersNonces, err := dataPool.NewNonceSyncMapCacher(headersNoncesCacher, uint64ByteSliceConverter)
	if err != nil {
		log.Info("error creating shard headers nonces pool")
		return nil, err
	}

	txPool, err := shardedData.NewShardedData(getCacherFromConfig(config.TxDataPool))
	if err != nil {
		log.Info("error creating txpool")
		return nil, err
	}

	uTxPool, err := shardedData.NewShardedData(getCacherFromConfig(config.UnsignedTransactionDataPool))
	if err != nil {
		log.Info("error creating smart contract result pool")
		return nil, err
	}

	return dataPool.NewMetaDataPool(metaBlockBody, txBlockBody, shardHeaders, headersNonces, txPool, uTxPool)
}

func createSingleSigner(config *config.Config) (crypto.SingleSigner, error) {
	switch config.Consensus.Type {
	case BlsConsensusType:
		return &singlesig.BlsSingleSigner{}, nil
	case BnConsensusType:
		return &singlesig.SchnorrSigner{}, nil
	}

	return nil, errors.New("no consensus type provided in config file")
}

func getMultisigHasherFromConfig(cfg *config.Config) (hashing.Hasher, error) {
	if cfg.Consensus.Type == BlsConsensusType && cfg.MultisigHasher.Type != "blake2b" {
		return nil, errors.New("wrong multisig hasher provided for bls consensus type")
	}

	switch cfg.MultisigHasher.Type {
	case "sha256":
		return sha256.Sha256{}, nil
	case "blake2b":
		if cfg.Consensus.Type == BlsConsensusType {
			return blake2b.Blake2b{HashSize: BlsHashSize}, nil
		}
		return blake2b.Blake2b{}, nil
	}

	return nil, errors.New("no multisig hasher provided in config file")
}

func createMultiSigner(
	config *config.Config,
	hasher hashing.Hasher,
	pubKeys []string,
	privateKey crypto.PrivateKey,
	keyGen crypto.KeyGenerator,
) (crypto.MultiSigner, error) {

	switch config.Consensus.Type {
	case BlsConsensusType:
		blsSigner := &blsMultiSig.KyberMultiSignerBLS{}
		return multisig.NewBLSMultisig(blsSigner, hasher, pubKeys, privateKey, keyGen, uint16(0))
	case BnConsensusType:
		return multisig.NewBelNevMultisig(hasher, pubKeys, privateKey, keyGen, uint16(0))
	}

	return nil, errors.New("no consensus type provided in config file")
}

func createNetMessenger(
	p2pConfig *config.P2PConfig,
	log *logger.Logger,
	randReader io.Reader,
) (p2p.Messenger, error) {

	if p2pConfig.Node.Port < 0 {
		return nil, errors.New("cannot start node on port < 0")
	}

	pDiscoveryFactory := factoryP2P.NewPeerDiscovererCreator(*p2pConfig)
	pDiscoverer, err := pDiscoveryFactory.CreatePeerDiscoverer()

	if err != nil {
		return nil, err
	}

	log.Info(fmt.Sprintf("Starting with peer discovery: %s", pDiscoverer.Name()))

	prvKey, _ := ecdsa.GenerateKey(btcec.S256(), randReader)
	sk := (*libp2pCrypto.Secp256k1PrivateKey)(prvKey)

	nm, err := libp2p.NewNetworkMessenger(
		context.Background(),
		p2pConfig.Node.Port,
		sk,
		nil,
		loadBalancer.NewOutgoingChannelLoadBalancer(),
		pDiscoverer,
		libp2p.ListenAddrWithIp4AndTcp,
	)
	if err != nil {
		return nil, err
	}

	return nm, nil
}

func newInterceptorAndResolverContainerFactory(
	shardCoordinator sharding.Coordinator,
	nodesCoordinator sharding.NodesCoordinator,
	data *Data,
	core *Core,
	crypto *Crypto,
	state *State,
	network *Network,
	economics *economics.EconomicsData,
) (process.InterceptorsContainerFactory, dataRetriever.ResolversContainerFactory, error) {

	if shardCoordinator.SelfId() < shardCoordinator.NumberOfShards() {
		return newShardInterceptorAndResolverContainerFactory(
			shardCoordinator,
			nodesCoordinator,
			data,
			core,
			crypto,
			state,
			network,
			economics,
		)
	}
	if shardCoordinator.SelfId() == sharding.MetachainShardId {
		return newMetaInterceptorAndResolverContainerFactory(
			shardCoordinator,
			nodesCoordinator,
			data,
			core,
			crypto,
			network,
			state,
			economics,
		)
	}

	return nil, nil, errors.New("could not create interceptor and resolver container factory")
}

func newShardInterceptorAndResolverContainerFactory(
	shardCoordinator sharding.Coordinator,
	nodesCoordinator sharding.NodesCoordinator,
	data *Data,
	core *Core,
	crypto *Crypto,
	state *State,
	network *Network,
	economics *economics.EconomicsData,
) (process.InterceptorsContainerFactory, dataRetriever.ResolversContainerFactory, error) {

	interceptorContainerFactory, err := shard.NewInterceptorsContainerFactory(
		state.AccountsAdapter,
		shardCoordinator,
		nodesCoordinator,
		network.NetMessenger,
		data.Store,
		core.Marshalizer,
		core.Hasher,
		crypto.TxSignKeyGen,
		crypto.TxSingleSigner,
		crypto.MultiSigner,
		data.Datapool,
		state.AddressConverter,
		maxTxNonceDeltaAllowed,
		economics,
	)
	if err != nil {
		return nil, nil, err
	}

	dataPacker, err := partitioning.NewSimpleDataPacker(core.Marshalizer)
	if err != nil {
		return nil, nil, err
	}

	resolversContainerFactory, err := shardfactoryDataRetriever.NewResolversContainerFactory(
		shardCoordinator,
		network.NetMessenger,
		data.Store,
		core.Marshalizer,
		data.Datapool,
		core.Uint64ByteSliceConverter,
		dataPacker,
	)
	if err != nil {
		return nil, nil, err
	}

	return interceptorContainerFactory, resolversContainerFactory, nil
}

func newMetaInterceptorAndResolverContainerFactory(
	shardCoordinator sharding.Coordinator,
	nodesCoordinator sharding.NodesCoordinator,
	data *Data,
	core *Core,
	crypto *Crypto,
	network *Network,
	state *State,
	economics *economics.EconomicsData,
) (process.InterceptorsContainerFactory, dataRetriever.ResolversContainerFactory, error) {

	interceptorContainerFactory, err := metachain.NewInterceptorsContainerFactory(
		shardCoordinator,
		nodesCoordinator,
		network.NetMessenger,
		data.Store,
		core.Marshalizer,
		core.Hasher,
		crypto.MultiSigner,
		data.MetaDatapool,
		state.AccountsAdapter,
		state.AddressConverter,
		crypto.SingleSigner,
		crypto.TxSignKeyGen,
		maxTxNonceDeltaAllowed,
		economics,
	)
	if err != nil {
		return nil, nil, err
	}

	dataPacker, err := partitioning.NewSimpleDataPacker(core.Marshalizer)
	if err != nil {
		return nil, nil, err
	}

	resolversContainerFactory, err := metafactoryDataRetriever.NewResolversContainerFactory(
		shardCoordinator,
		network.NetMessenger,
		data.Store,
		core.Marshalizer,
		data.MetaDatapool,
		core.Uint64ByteSliceConverter,
		dataPacker,
	)
	if err != nil {
		return nil, nil, err
	}
	return interceptorContainerFactory, resolversContainerFactory, nil
}

func generateGenesisHeadersAndApplyInitialBalances(
	coreComponents *Core,
	stateComponents *State,
	shardCoordinator sharding.Coordinator,
	nodesSetup *sharding.NodesSetup,
	genesisConfig *sharding.Genesis,
) (map[uint32]data.HeaderHandler, error) {
	//TODO change this rudimentary startup for metachain nodes
	// Talk between Adrian, Robert and Iulian, did not want it to be discarded:
	// --------------------------------------------------------------------
	// Adrian: "This looks like a workaround as the metchain should not deal with individual accounts, but shards data.
	// What I was thinking was that the genesis on metachain (or pre-genesis block) is the nodes allocation to shards,
	// with 0 state root for every shard, as there is no balance yet.
	// Then the shards start operating as they get the initial node allocation, maybe we can do consensus on the
	// genesis as well, I think this would be actually good as then everything is signed and agreed upon.
	// The genesis shard blocks need to be then just the state root, I think we already have that in genesis,
	// so shard nodes can go ahead with individually creating the block, but then run consensus on this.
	// Then this block is sent to metachain who updates the state root of every shard and creates the metablock for
	// the genesis of each of the shards (this is actually the same thing that would happen at new epoch start)."

	shardsGenesisBlocks := make(map[uint32]data.HeaderHandler)

	for shardId := uint32(0); shardId < shardCoordinator.NumberOfShards(); shardId++ {
		isCurrentShard := shardId == shardCoordinator.SelfId()
		if isCurrentShard {
			continue
		}

		newShardCoordinator, account, err := createInMemoryShardCoordinatorAndAccount(
			coreComponents,
			shardCoordinator.NumberOfShards(),
			shardId,
		)
		if err != nil {
			return nil, err
		}

		genesisBlock, err := createGenesisBlockAndApplyInitialBalances(
			account,
			newShardCoordinator,
			stateComponents.AddressConverter,
			genesisConfig,
			uint64(nodesSetup.StartTime),
		)
		if err != nil {
			return nil, err
		}

		shardsGenesisBlocks[shardId] = genesisBlock
	}

	genesisBlockForCurrentShard, err := createGenesisBlockAndApplyInitialBalances(
		stateComponents.AccountsAdapter,
		shardCoordinator,
		stateComponents.AddressConverter,
		genesisConfig,
		uint64(nodesSetup.StartTime),
	)
	if err != nil {
		return nil, err
	}

	shardsGenesisBlocks[shardCoordinator.SelfId()] = genesisBlockForCurrentShard

	genesisBlock, err := genesis.CreateMetaGenesisBlock(
		uint64(nodesSetup.StartTime),
		nodesSetup.InitialNodesPubKeys(),
	)

	if err != nil {
		return nil, err
	}

	shardsGenesisBlocks[sharding.MetachainShardId] = genesisBlock

	return shardsGenesisBlocks, nil
}

func createGenesisBlockAndApplyInitialBalances(
	accounts state.AccountsAdapter,
	shardCoordinator sharding.Coordinator,
	addressConverter state.AddressConverter,
	genesisConfig *sharding.Genesis,
	startTime uint64,
) (data.HeaderHandler, error) {

	initialBalances, err := genesisConfig.InitialNodesBalances(shardCoordinator, addressConverter)
	if err != nil {
		return nil, err
	}

	return genesis.CreateShardGenesisBlockFromInitialBalances(
		accounts,
		shardCoordinator,
		addressConverter,
		initialBalances,
		startTime,
	)
}

func createInMemoryShardCoordinatorAndAccount(
	coreComponents *Core,
	numOfShards uint32,
	shardId uint32,
) (sharding.Coordinator, state.AccountsAdapter, error) {

	newShardCoordinator, err := sharding.NewMultiShardCoordinator(numOfShards, shardId)
	if err != nil {
		return nil, nil, err
	}

	accountFactory, err := factoryState.NewAccountFactoryCreator(factoryState.UserAccount)
	if err != nil {
		return nil, nil, err
	}

	accounts := generateInMemoryAccountsAdapter(
		accountFactory,
		coreComponents.Hasher,
		coreComponents.Marshalizer,
	)

	return newShardCoordinator, accounts, nil
}

func newForkDetector(
	rounder consensus.Rounder,
	shardCoordinator sharding.Coordinator,
) (process.ForkDetector, error) {
	if shardCoordinator.SelfId() < shardCoordinator.NumberOfShards() {
		return processSync.NewShardForkDetector(rounder)
	}
	if shardCoordinator.SelfId() == sharding.MetachainShardId {
		return processSync.NewMetaForkDetector(rounder)
	}

	return nil, ErrCreateForkDetector
}

func newBlockProcessor(
	processArgs *processComponentsFactoryArgs,
	resolversFinder dataRetriever.ResolversFinder,
	forkDetector process.ForkDetector,
	shardsGenesisBlocks map[uint32]data.HeaderHandler,
) (process.BlockProcessor, error) {

	shardCoordinator := processArgs.shardCoordinator
	nodesCoordinator := processArgs.nodesCoordinator

	communityAddr := processArgs.economicsData.CommunityAddress()
	burnAddr := processArgs.economicsData.BurnAddress()
	if communityAddr == "" || burnAddr == "" {
		return nil, errors.New("rewards configuration missing")
	}

	communityAddress, err := hex.DecodeString(communityAddr)
	if err != nil {
		return nil, err
	}

	burnAddress, err := hex.DecodeString(burnAddr)
	if err != nil {
		return nil, err
	}

	specialAddressHolder, err := address.NewSpecialAddressHolder(
		communityAddress,
		burnAddress,
		processArgs.state.AddressConverter,
		shardCoordinator,
		nodesCoordinator,
	)
	if err != nil {
		return nil, err
	}

	if shardCoordinator.SelfId() < shardCoordinator.NumberOfShards() {
		return newShardBlockProcessor(
			resolversFinder,
			processArgs.shardCoordinator,
			processArgs.nodesCoordinator,
			specialAddressHolder,
			processArgs.data,
			processArgs.core,
			processArgs.state,
			forkDetector,
			shardsGenesisBlocks,
			processArgs.coreServiceContainer,
			processArgs.economicsData,
		)
	}
	if shardCoordinator.SelfId() == sharding.MetachainShardId {
		validatorStatisticsProcessor, err := newValidatorStatisticsProcessor(processArgs)
		if err != nil {
			return nil, err
		}

		return newMetaBlockProcessor(
			resolversFinder,
			processArgs.shardCoordinator,
			processArgs.nodesCoordinator,
			specialAddressHolder,
			processArgs.data,
			processArgs.core,
			processArgs.state,
			forkDetector,
			shardsGenesisBlocks,
<<<<<<< HEAD
			coreServiceContainer,
			economics,
=======
			processArgs.coreServiceContainer,
			validatorStatisticsProcessor,
>>>>>>> 80a5a2b8
		)
	}

	return nil, errors.New("could not create block processor and tracker")
}

func newShardBlockProcessor(
	resolversFinder dataRetriever.ResolversFinder,
	shardCoordinator sharding.Coordinator,
	nodesCoordinator sharding.NodesCoordinator,
	specialAddressHandler process.SpecialAddressHandler,
	data *Data,
	core *Core,
	state *State,
	forkDetector process.ForkDetector,
	shardsGenesisBlocks map[uint32]data.HeaderHandler,
	coreServiceContainer serviceContainer.Core,
	economics *economics.EconomicsData,
) (process.BlockProcessor, error) {
	argsParser, err := smartContract.NewAtArgumentParser()
	if err != nil {
		return nil, err
	}

	argsHook := hooks.ArgBlockChainHook{
		Accounts:         state.AccountsAdapter,
		AddrConv:         state.AddressConverter,
		StorageService:   data.Store,
		BlockChain:       data.Blkc,
		ShardCoordinator: shardCoordinator,
		Marshalizer:      core.Marshalizer,
		Uint64Converter:  core.Uint64ByteSliceConverter,
	}
	vmFactory, err := shard.NewVMContainerFactory(argsHook)
	if err != nil {
		return nil, err
	}

	vmContainer, err := vmFactory.Create()
	if err != nil {
		return nil, err
	}

	interimProcFactory, err := shard.NewIntermediateProcessorsContainerFactory(
		shardCoordinator,
		core.Marshalizer,
		core.Hasher,
		state.AddressConverter,
		specialAddressHandler,
		data.Store,
		data.Datapool,
		economics,
	)
	if err != nil {
		return nil, err
	}

	interimProcContainer, err := interimProcFactory.Create()
	if err != nil {
		return nil, err
	}

	scForwarder, err := interimProcContainer.Get(dataBlock.SmartContractResultBlock)
	if err != nil {
		return nil, err
	}

	rewardsTxInterim, err := interimProcContainer.Get(dataBlock.RewardsBlock)
	if err != nil {
		return nil, err
	}

	rewardsTxHandler, ok := rewardsTxInterim.(process.TransactionFeeHandler)
	if !ok {
		return nil, process.ErrWrongTypeAssertion
	}

	internalTransactionProducer, ok := rewardsTxInterim.(process.InternalTransactionProducer)
	if !ok {
		return nil, process.ErrWrongTypeAssertion
	}

	scProcessor, err := smartContract.NewSmartContractProcessor(
		vmContainer,
		argsParser,
		core.Hasher,
		core.Marshalizer,
		state.AccountsAdapter,
		vmFactory.BlockChainHookImpl(),
		state.AddressConverter,
		shardCoordinator,
		scForwarder,
		rewardsTxHandler,
	)
	if err != nil {
		return nil, err
	}

	requestHandler, err := requestHandlers.NewShardResolverRequestHandler(
		resolversFinder,
		factory.TransactionTopic,
		factory.UnsignedTransactionTopic,
		factory.RewardsTransactionTopic,
		factory.MiniBlocksTopic,
		factory.HeadersTopic,
		factory.MetachainBlocksTopic,
		MaxTxsToRequest,
	)
	if err != nil {
		return nil, err
	}

	rewardsTxProcessor, err := rewardTransaction.NewRewardTxProcessor(
		state.AccountsAdapter,
		state.AddressConverter,
		shardCoordinator,
		rewardsTxInterim,
	)
	if err != nil {
		return nil, err
	}

	txTypeHandler, err := coordinator.NewTxTypeHandler(state.AddressConverter, shardCoordinator, state.AccountsAdapter)
	if err != nil {
		return nil, err
	}

	transactionProcessor, err := transaction.NewTxProcessor(
		state.AccountsAdapter,
		core.Hasher,
		state.AddressConverter,
		core.Marshalizer,
		shardCoordinator,
		scProcessor,
		rewardsTxHandler,
		txTypeHandler,
		economics,
	)
	if err != nil {
		return nil, errors.New("could not create transaction processor: " + err.Error())
	}

	miniBlocksCompacter, err := preprocess.NewMiniBlocksCompaction(economics, shardCoordinator)
	if err != nil {
		return nil, err
	}

	preProcFactory, err := shard.NewPreProcessorsContainerFactory(
		shardCoordinator,
		data.Store,
		core.Marshalizer,
		core.Hasher,
		data.Datapool,
		state.AddressConverter,
		state.AccountsAdapter,
		requestHandler,
		transactionProcessor,
		scProcessor,
		scProcessor,
		rewardsTxProcessor,
		internalTransactionProducer,
		economics,
		miniBlocksCompacter,
	)
	if err != nil {
		return nil, err
	}

	preProcContainer, err := preProcFactory.Create()
	if err != nil {
		return nil, err
	}

	txCoordinator, err := coordinator.NewTransactionCoordinator(
		shardCoordinator,
		state.AccountsAdapter,
		data.Datapool,
		requestHandler,
		preProcContainer,
		interimProcContainer,
	)
	if err != nil {
		return nil, err
	}

	txPoolsCleaner, err := poolsCleaner.NewTxsPoolsCleaner(
		state.AccountsAdapter,
		shardCoordinator,
		data.Datapool,
		state.AddressConverter,
	)
	if err != nil {
		return nil, err
	}

	argumentsBaseProcessor := block.ArgBaseProcessor{
		Accounts:              state.AccountsAdapter,
		ForkDetector:          forkDetector,
		Hasher:                core.Hasher,
		Marshalizer:           core.Marshalizer,
		Store:                 data.Store,
		ShardCoordinator:      shardCoordinator,
		NodesCoordinator:      nodesCoordinator,
		SpecialAddressHandler: specialAddressHandler,
		Uint64Converter:       core.Uint64ByteSliceConverter,
		StartHeaders:          shardsGenesisBlocks,
		RequestHandler:        requestHandler,
		Core:                  coreServiceContainer,
		BlockChainHook:        vmFactory.BlockChainHookImpl(),
		TxCoordinator:         txCoordinator,
	}
	arguments := block.ArgShardProcessor{
		ArgBaseProcessor: argumentsBaseProcessor,
		DataPool:         data.Datapool,
		TxsPoolsCleaner:  txPoolsCleaner,
	}

	blockProcessor, err := block.NewShardProcessor(arguments)
	if err != nil {
		return nil, errors.New("could not create block processor: " + err.Error())
	}

	err = blockProcessor.SetAppStatusHandler(core.StatusHandler)
	if err != nil {
		return nil, err
	}

	return blockProcessor, nil
}

func newMetaBlockProcessor(
	resolversFinder dataRetriever.ResolversFinder,
	shardCoordinator sharding.Coordinator,
	nodesCoordinator sharding.NodesCoordinator,
	specialAddressHandler process.SpecialAddressHandler,
	data *Data,
	core *Core,
	state *State,
	forkDetector process.ForkDetector,
	shardsGenesisBlocks map[uint32]data.HeaderHandler,
	coreServiceContainer serviceContainer.Core,
<<<<<<< HEAD
	economics *economics.EconomicsData,
=======
	validatorStatisticsProcessor process.ValidatorStatisticsProcessor,
>>>>>>> 80a5a2b8
) (process.BlockProcessor, error) {

	argsHook := hooks.ArgBlockChainHook{
		Accounts:         state.AccountsAdapter,
		AddrConv:         state.AddressConverter,
		StorageService:   data.Store,
		BlockChain:       data.Blkc,
		ShardCoordinator: shardCoordinator,
		Marshalizer:      core.Marshalizer,
		Uint64Converter:  core.Uint64ByteSliceConverter,
	}
	vmFactory, err := metachain.NewVMContainerFactory(argsHook)
	if err != nil {
		return nil, err
	}

	argsParser, err := smartContract.NewAtArgumentParser()
	if err != nil {
		return nil, err
	}

	vmContainer, err := vmFactory.Create()
	if err != nil {
		return nil, err
	}

	interimProcFactory, err := metachain.NewIntermediateProcessorsContainerFactory(
		shardCoordinator,
		core.Marshalizer,
		core.Hasher,
		state.AddressConverter,
		data.Store,
	)
	if err != nil {
		return nil, err
	}

	interimProcContainer, err := interimProcFactory.Create()
	if err != nil {
		return nil, err
	}

	scForwarder, err := interimProcContainer.Get(dataBlock.SmartContractResultBlock)
	if err != nil {
		return nil, err
	}

	scProcessor, err := smartContract.NewSmartContractProcessor(
		vmContainer,
		argsParser,
		core.Hasher,
		core.Marshalizer,
		state.AccountsAdapter,
		vmFactory.BlockChainHookImpl(),
		state.AddressConverter,
		shardCoordinator,
		scForwarder,
		&metachain.TransactionFeeHandler{},
	)
	if err != nil {
		return nil, err
	}

	requestHandler, err := requestHandlers.NewMetaResolverRequestHandler(
		resolversFinder,
		factory.ShardHeadersForMetachainTopic,
		factory.MetachainBlocksTopic,
		factory.TransactionTopic,
		factory.UnsignedTransactionTopic,
		factory.MiniBlocksTopic,
	)
	if err != nil {
		return nil, err
	}

	txTypeHandler, err := coordinator.NewTxTypeHandler(state.AddressConverter, shardCoordinator, state.AccountsAdapter)
	if err != nil {
		return nil, err
	}

	transactionProcessor, err := transaction.NewMetaTxProcessor(
		state.AccountsAdapter,
		state.AddressConverter,
		shardCoordinator,
		scProcessor,
		txTypeHandler,
	)
	if err != nil {
		return nil, errors.New("could not create transaction processor: " + err.Error())
	}

	preProcFactory, err := metachain.NewPreProcessorsContainerFactory(
		shardCoordinator,
		data.Store,
		core.Marshalizer,
		core.Hasher,
		data.Datapool,
		state.AccountsAdapter,
		requestHandler,
		transactionProcessor,
		economics,
	)
	if err != nil {
		return nil, err
	}

	preProcContainer, err := preProcFactory.Create()
	if err != nil {
		return nil, err
	}

	txCoordinator, err := coordinator.NewTransactionCoordinator(
		shardCoordinator,
		state.AccountsAdapter,
		data.Datapool,
		requestHandler,
		preProcContainer,
		interimProcContainer,
	)
	if err != nil {
		return nil, err
	}

	argumentsBaseProcessor := block.ArgBaseProcessor{
<<<<<<< HEAD
		Accounts:              state.AccountsAdapter,
		ForkDetector:          forkDetector,
		Hasher:                core.Hasher,
		Marshalizer:           core.Marshalizer,
		Store:                 data.Store,
		ShardCoordinator:      shardCoordinator,
		NodesCoordinator:      nodesCoordinator,
		SpecialAddressHandler: specialAddressHandler,
		Uint64Converter:       core.Uint64ByteSliceConverter,
		StartHeaders:          shardsGenesisBlocks,
		RequestHandler:        requestHandler,
		Core:                  coreServiceContainer,
		BlockChainHook:        vmFactory.BlockChainHookImpl(),
		TxCoordinator:         txCoordinator,
=======
		Accounts:                     state.AccountsAdapter,
		ForkDetector:                 forkDetector,
		Hasher:                       core.Hasher,
		Marshalizer:                  core.Marshalizer,
		Store:                        data.Store,
		ShardCoordinator:             shardCoordinator,
		NodesCoordinator:             nodesCoordinator,
		SpecialAddressHandler:        specialAddressHandler,
		Uint64Converter:              core.Uint64ByteSliceConverter,
		StartHeaders:                 shardsGenesisBlocks,
		RequestHandler:               requestHandler,
		Core:                         coreServiceContainer,
		ValidatorStatisticsProcessor: validatorStatisticsProcessor,
>>>>>>> 80a5a2b8
	}
	arguments := block.ArgMetaProcessor{
		ArgBaseProcessor: argumentsBaseProcessor,
		DataPool:         data.MetaDatapool,
	}

	metaProcessor, err := block.NewMetaProcessor(arguments)
	if err != nil {
		return nil, errors.New("could not create block processor: " + err.Error())
	}

	err = metaProcessor.SetAppStatusHandler(core.StatusHandler)
	if err != nil {
		return nil, err
	}

	return metaProcessor, nil
}

func newValidatorStatisticsProcessor(processComponents *processComponentsFactoryArgs) (process.ValidatorStatisticsProcessor, error) {
	peerAdapter, err := getPeerAdapter(processComponents)
	if err != nil {
		return nil, err
	}

	initialNodes := processComponents.nodesConfig.InitialNodes
	storageService := processComponents.data.Store

	arguments := peer.ArgValidatorStatisticsProcessor{
		InitialNodes: initialNodes,
		PeerAdapter: peerAdapter,
		AdrConv: processComponents.state.AddressConverter,
		NodesCoordinator: processComponents.nodesCoordinator,
		ShardCoordinator: processComponents.shardCoordinator,
		DataPool: processComponents.data.MetaDatapool,
		StorageService: storageService,
		Marshalizer: processComponents.core.Marshalizer,
	}

	validatorStatisticsProcessor, err := peer.NewValidatorStatisticsProcessor(arguments)
	if err != nil {
		return nil, err
	}

	return validatorStatisticsProcessor, nil
}

func getPeerAdapter(processComponents *processComponentsFactoryArgs) (*state.PeerAccountsDB, error) {
	coreComponents := processComponents.coreComponents
	peerAccountsTrie, err := getTrie(
		coreComponents.config.PeerAccountsTrieStorage,
		processComponents.core.Marshalizer,
		processComponents.core.Hasher,
		coreComponents.uniqueID,
	)
	if err != nil {
		return nil, err
	}

	accountFactory, err := factoryState.NewAccountFactoryCreator(factoryState.ValidatorAccount)
	if err != nil {
		return nil, errors.New("could not create peer account factory: " + err.Error())
	}

	peerAdapter, err := state.NewPeerAccountsDB(peerAccountsTrie, processComponents.core.Hasher, processComponents.core.Marshalizer, accountFactory)
	if err != nil {
		return nil, err
	}

	return peerAdapter, nil
}

func getCacherFromConfig(cfg config.CacheConfig) storageUnit.CacheConfig {
	return storageUnit.CacheConfig{
		Size:   cfg.Size,
		Type:   storageUnit.CacheType(cfg.Type),
		Shards: cfg.Shards,
	}
}

func getDBFromConfig(cfg config.DBConfig, uniquePath string) storageUnit.DBConfig {
	return storageUnit.DBConfig{
		FilePath:          filepath.Join(uniquePath, cfg.FilePath),
		Type:              storageUnit.DBType(cfg.Type),
		MaxBatchSize:      cfg.MaxBatchSize,
		BatchDelaySeconds: cfg.BatchDelaySeconds,
		MaxOpenFiles:      cfg.MaxOpenFiles,
	}
}

func getBloomFromConfig(cfg config.BloomFilterConfig) storageUnit.BloomConfig {
	var hashFuncs []storageUnit.HasherType
	if cfg.HashFunc != nil {
		hashFuncs = make([]storageUnit.HasherType, 0)
		for _, hf := range cfg.HashFunc {
			hashFuncs = append(hashFuncs, storageUnit.HasherType(hf))
		}
	}

	return storageUnit.BloomConfig{
		Size:     cfg.Size,
		HashFunc: hashFuncs,
	}
}

func generateInMemoryAccountsAdapter(
	accountFactory state.AccountFactory,
	hasher hashing.Hasher,
	marshalizer marshal.Marshalizer,
) state.AccountsAdapter {

	tr, _ := trie.NewTrie(createMemUnit(), marshalizer, hasher)
	adb, _ := state.NewAccountsDB(tr, sha256.Sha256{}, marshalizer, accountFactory)

	return adb
}

func createMemUnit() storage.Storer {
	cache, _ := storageUnit.NewCache(storageUnit.LRUCache, 10, 1)
	persist, _ := memorydb.New()
	unit, _ := storageUnit.NewStorageUnit(cache, persist)
	return unit
}

// GetSigningParams returns a key generator, a private key, and a public key
func GetSigningParams(
	ctx *cli.Context,
	log *logger.Logger,
	skName string,
	skIndexName string,
	skPemFileName string,
	suite crypto.Suite,
) (keyGen crypto.KeyGenerator, privKey crypto.PrivateKey, pubKey crypto.PublicKey, err error) {

	sk, err := getSk(ctx, log, skName, skIndexName, skPemFileName)
	if err != nil {
		return nil, nil, nil, err
	}

	keyGen = signing.NewKeyGenerator(suite)

	privKey, err = keyGen.PrivateKeyFromByteArray(sk)
	if err != nil {
		return nil, nil, nil, err
	}

	pubKey = privKey.GeneratePublic()

	return keyGen, privKey, pubKey, err
}

// GetPkEncoded returns the encoded public key
func GetPkEncoded(pubKey crypto.PublicKey) string {
	pk, err := pubKey.ToByteArray()
	if err != nil {
		return err.Error()
	}

	return encodeAddress(pk)
}

func encodeAddress(address []byte) string {
	return hex.EncodeToString(address)
}

func decodeAddress(address string) ([]byte, error) {
	return hex.DecodeString(address)
}

func getSk(
	ctx *cli.Context,
	log *logger.Logger,
	skName string,
	skIndexName string,
	skPemFileName string,
) ([]byte, error) {

	//if flag is defined, it shall overwrite what was read from pem file
	if ctx.GlobalIsSet(skName) {
		encodedSk := []byte(ctx.GlobalString(skName))
		return decodeAddress(string(encodedSk))
	}

	skIndex := ctx.GlobalInt(skIndexName)
	encodedSk, err := core.LoadSkFromPemFile(skPemFileName, log, skIndex)
	if err != nil {
		return nil, err
	}

	return decodeAddress(string(encodedSk))
}<|MERGE_RESOLUTION|>--- conflicted
+++ resolved
@@ -1614,13 +1614,9 @@
 			processArgs.state,
 			forkDetector,
 			shardsGenesisBlocks,
-<<<<<<< HEAD
-			coreServiceContainer,
 			economics,
-=======
 			processArgs.coreServiceContainer,
 			validatorStatisticsProcessor,
->>>>>>> 80a5a2b8
 		)
 	}
 
@@ -1862,11 +1858,8 @@
 	forkDetector process.ForkDetector,
 	shardsGenesisBlocks map[uint32]data.HeaderHandler,
 	coreServiceContainer serviceContainer.Core,
-<<<<<<< HEAD
 	economics *economics.EconomicsData,
-=======
 	validatorStatisticsProcessor process.ValidatorStatisticsProcessor,
->>>>>>> 80a5a2b8
 ) (process.BlockProcessor, error) {
 
 	argsHook := hooks.ArgBlockChainHook{
@@ -1991,7 +1984,6 @@
 	}
 
 	argumentsBaseProcessor := block.ArgBaseProcessor{
-<<<<<<< HEAD
 		Accounts:              state.AccountsAdapter,
 		ForkDetector:          forkDetector,
 		Hasher:                core.Hasher,
@@ -2006,21 +1998,7 @@
 		Core:                  coreServiceContainer,
 		BlockChainHook:        vmFactory.BlockChainHookImpl(),
 		TxCoordinator:         txCoordinator,
-=======
-		Accounts:                     state.AccountsAdapter,
-		ForkDetector:                 forkDetector,
-		Hasher:                       core.Hasher,
-		Marshalizer:                  core.Marshalizer,
-		Store:                        data.Store,
-		ShardCoordinator:             shardCoordinator,
-		NodesCoordinator:             nodesCoordinator,
-		SpecialAddressHandler:        specialAddressHandler,
-		Uint64Converter:              core.Uint64ByteSliceConverter,
-		StartHeaders:                 shardsGenesisBlocks,
-		RequestHandler:               requestHandler,
-		Core:                         coreServiceContainer,
 		ValidatorStatisticsProcessor: validatorStatisticsProcessor,
->>>>>>> 80a5a2b8
 	}
 	arguments := block.ArgMetaProcessor{
 		ArgBaseProcessor: argumentsBaseProcessor,
