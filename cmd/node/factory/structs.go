package factory

import (
	"errors"
	"fmt"
	"math/big"
	"path/filepath"
	"time"

	logger "github.com/ElrondNetwork/elrond-go-logger"
	"github.com/ElrondNetwork/elrond-go/config"
	"github.com/ElrondNetwork/elrond-go/consensus"
	"github.com/ElrondNetwork/elrond-go/core"
	"github.com/ElrondNetwork/elrond-go/core/dblookupext"
	"github.com/ElrondNetwork/elrond-go/core/indexer"
	"github.com/ElrondNetwork/elrond-go/core/partitioning"
	"github.com/ElrondNetwork/elrond-go/core/statistics"
	"github.com/ElrondNetwork/elrond-go/core/statistics/softwareVersion"
	factorySoftwareVersion "github.com/ElrondNetwork/elrond-go/core/statistics/softwareVersion/factory"
	"github.com/ElrondNetwork/elrond-go/data"
	dataBlock "github.com/ElrondNetwork/elrond-go/data/block"
	"github.com/ElrondNetwork/elrond-go/data/endProcess"
	"github.com/ElrondNetwork/elrond-go/data/state"
	"github.com/ElrondNetwork/elrond-go/data/typeConverters"
	"github.com/ElrondNetwork/elrond-go/dataRetriever"
	"github.com/ElrondNetwork/elrond-go/dataRetriever/factory/containers"
	"github.com/ElrondNetwork/elrond-go/dataRetriever/factory/resolverscontainer"
	storageResolversContainers "github.com/ElrondNetwork/elrond-go/dataRetriever/factory/storageResolversContainer"
	"github.com/ElrondNetwork/elrond-go/dataRetriever/requestHandlers"
	"github.com/ElrondNetwork/elrond-go/epochStart"
	"github.com/ElrondNetwork/elrond-go/epochStart/bootstrap/disabled"
	metachainEpochStart "github.com/ElrondNetwork/elrond-go/epochStart/metachain"
	"github.com/ElrondNetwork/elrond-go/epochStart/notifier"
	"github.com/ElrondNetwork/elrond-go/epochStart/shardchain"
	mainFactory "github.com/ElrondNetwork/elrond-go/factory"
	"github.com/ElrondNetwork/elrond-go/genesis"
	"github.com/ElrondNetwork/elrond-go/genesis/checking"
	genesisProcess "github.com/ElrondNetwork/elrond-go/genesis/process"
	processDisabled "github.com/ElrondNetwork/elrond-go/genesis/process/disabled"
	"github.com/ElrondNetwork/elrond-go/hashing"
	"github.com/ElrondNetwork/elrond-go/marshal"
	"github.com/ElrondNetwork/elrond-go/node/txsimulator"
	"github.com/ElrondNetwork/elrond-go/process"
	"github.com/ElrondNetwork/elrond-go/process/block"
	"github.com/ElrondNetwork/elrond-go/process/block/bootstrapStorage"
	"github.com/ElrondNetwork/elrond-go/process/block/pendingMb"
	"github.com/ElrondNetwork/elrond-go/process/block/poolsCleaner"
	"github.com/ElrondNetwork/elrond-go/process/block/postprocess"
	"github.com/ElrondNetwork/elrond-go/process/block/preprocess"
	"github.com/ElrondNetwork/elrond-go/process/coordinator"
	"github.com/ElrondNetwork/elrond-go/process/economics"
	"github.com/ElrondNetwork/elrond-go/process/factory"
	"github.com/ElrondNetwork/elrond-go/process/factory/interceptorscontainer"
	"github.com/ElrondNetwork/elrond-go/process/factory/metachain"
	"github.com/ElrondNetwork/elrond-go/process/factory/shard"
	"github.com/ElrondNetwork/elrond-go/process/headerCheck"
	"github.com/ElrondNetwork/elrond-go/process/peer"
	"github.com/ElrondNetwork/elrond-go/process/rewardTransaction"
	"github.com/ElrondNetwork/elrond-go/process/scToProtocol"
	"github.com/ElrondNetwork/elrond-go/process/smartContract"
	"github.com/ElrondNetwork/elrond-go/process/smartContract/builtInFunctions"
	"github.com/ElrondNetwork/elrond-go/process/smartContract/hooks"
	processSync "github.com/ElrondNetwork/elrond-go/process/sync"
	"github.com/ElrondNetwork/elrond-go/process/throttle"
	"github.com/ElrondNetwork/elrond-go/process/track"
	"github.com/ElrondNetwork/elrond-go/process/transaction"
	"github.com/ElrondNetwork/elrond-go/process/transactionLog"
	"github.com/ElrondNetwork/elrond-go/sharding"
	"github.com/ElrondNetwork/elrond-go/sharding/networksharding"
	"github.com/ElrondNetwork/elrond-go/storage"
	storageFactory "github.com/ElrondNetwork/elrond-go/storage/factory"
	"github.com/ElrondNetwork/elrond-go/storage/pathmanager"
	"github.com/ElrondNetwork/elrond-go/storage/storageUnit"
	"github.com/ElrondNetwork/elrond-go/storage/timecache"
	"github.com/ElrondNetwork/elrond-go/update"
	"github.com/ElrondNetwork/elrond-go/vm"
	"github.com/ElrondNetwork/elrond-vm-common/parsers"
)

const (
	// maxTxsToRequest specifies the maximum number of txs to request
	maxTxsToRequest = 1000
	// DefaultDBPath is the default DB path directory
	DefaultDBPath = "db"
	// DefaultEpochString is the default Epoch string when creating DB path
	DefaultEpochString = "Epoch"
	// DefaultStaticDbString is the default Static string when creating DB path
	DefaultStaticDbString = "Static"
	// DefaultShardString is the default Shard string when creating DB path
	DefaultShardString = "Shard"
)

//TODO remove this
var log = logger.GetOrCreate("main")

// timeSpanForBadHeaders is the expiry time for an added block header hash
var timeSpanForBadHeaders = time.Minute * 2

// EpochStartNotifier defines which actions should be done for handling new epoch's events
type EpochStartNotifier interface {
	RegisterHandler(handler epochStart.ActionHandler)
	UnregisterHandler(handler epochStart.ActionHandler)
	NotifyAll(hdr data.HeaderHandler)
	NotifyAllPrepare(metaHdr data.HeaderHandler, body data.BodyHandler)
	RegisterForEpochChangeConfirmed(handler func(epoch uint32))
	NotifyEpochChangeConfirmed(epoch uint32)
	IsInterfaceNil() bool
}

// Process struct holds the process components
type Process struct {
	InterceptorsContainer    process.InterceptorsContainer
	ResolversFinder          dataRetriever.ResolversFinder
	Rounder                  consensus.Rounder
	EpochStartTrigger        epochStart.TriggerHandler
	ForkDetector             process.ForkDetector
	BlockProcessor           process.BlockProcessor
	BlackListHandler         process.TimeCacher
	BootStorer               process.BootStorer
	HeaderSigVerifier        HeaderSigVerifierHandler
	HeaderIntegrityVerifier  HeaderIntegrityVerifierHandler
	ValidatorsStatistics     process.ValidatorStatisticsProcessor
	ValidatorsProvider       process.ValidatorsProvider
	BlockTracker             process.BlockTracker
	PendingMiniBlocksHandler process.PendingMiniBlocksHandler
	RequestHandler           process.RequestHandler
	TxLogsProcessor          process.TransactionLogProcessorDatabase
	HeaderValidator          epochStart.HeaderValidator
}

type processComponentsFactoryArgs struct {
	coreComponents            *mainFactory.CoreComponentsFactoryArgs
	accountsParser            genesis.AccountsParser
	smartContractParser       genesis.InitialSmartContractParser
	economicsData             *economics.EconomicsData
	nodesConfig               *sharding.NodesSetup
	gasSchedule               map[string]map[string]uint64
	rounder                   consensus.Rounder
	shardCoordinator          sharding.Coordinator
	nodesCoordinator          sharding.NodesCoordinator
	data                      *mainFactory.DataComponents
	coreData                  *mainFactory.CoreComponents
	crypto                    *mainFactory.CryptoComponents
	state                     *mainFactory.StateComponents
	network                   *mainFactory.NetworkComponents
	tries                     *mainFactory.TriesComponents
	requestedItemsHandler     dataRetriever.RequestedItemsHandler
	whiteListHandler          process.WhiteListHandler
	whiteListerVerifiedTxs    process.WhiteListHandler
	epochStartNotifier        EpochStartNotifier
	mainConfig                config.Config
	epochStart                *config.EpochStartConfig
	rater                     sharding.PeerAccountListAndRatingHandler
	ratingsData               process.RatingsInfoHandler
	startEpochNum             uint32
	sizeCheckDelta            uint32
	stateCheckpointModulus    uint
	maxComputableRounds       uint64
	numConcurrentResolverJobs int32
	minSizeInBytes            uint32
	maxSizeInBytes            uint32
	maxRating                 uint32
	validatorPubkeyConverter  core.PubkeyConverter
	systemSCConfig            *config.SystemSmartContractsConfig
	txLogsProcessor           process.TransactionLogProcessor
	version                   string
	importStartHandler        update.ImportStartHandler
	workingDir                string
	indexer                   indexer.Indexer
	uint64Converter           typeConverters.Uint64ByteSliceConverter
	tpsBenchmark              statistics.TPSBenchmark
	historyRepo               dblookupext.HistoryRepository
	epochNotifier             process.EpochNotifier
	txSimulatorProcessorArgs  *txsimulator.ArgsTxSimulator
	storageReolverImportPath  string
	chanGracefullyClose       chan endProcess.ArgEndProcess
	fallbackHeaderValidator   process.FallbackHeaderValidator
}

// NewProcessComponentsFactoryArgs initializes the arguments necessary for creating the process components
func NewProcessComponentsFactoryArgs(
	coreComponents *mainFactory.CoreComponentsFactoryArgs,
	accountsParser genesis.AccountsParser,
	smartContractParser genesis.InitialSmartContractParser,
	economicsData *economics.EconomicsData,
	nodesConfig *sharding.NodesSetup,
	gasSchedule map[string]map[string]uint64,
	rounder consensus.Rounder,
	shardCoordinator sharding.Coordinator,
	nodesCoordinator sharding.NodesCoordinator,
	data *mainFactory.DataComponents,
	coreData *mainFactory.CoreComponents,
	crypto *mainFactory.CryptoComponents,
	state *mainFactory.StateComponents,
	network *mainFactory.NetworkComponents,
	tries *mainFactory.TriesComponents,
	requestedItemsHandler dataRetriever.RequestedItemsHandler,
	whiteListHandler process.WhiteListHandler,
	whiteListerVerifiedTxs process.WhiteListHandler,
	epochStartNotifier EpochStartNotifier,
	mainConfig config.Config,
	startEpochNum uint32,
	rater sharding.PeerAccountListAndRatingHandler,
	sizeCheckDelta uint32,
	stateCheckpointModulus uint,
	maxComputableRounds uint64,
	numConcurrentResolverJobs int32,
	minSizeInBytes uint32,
	maxSizeInBytes uint32,
	maxRating uint32,
	validatorPubkeyConverter core.PubkeyConverter,
	ratingsData process.RatingsInfoHandler,
	systemSCConfig *config.SystemSmartContractsConfig,
	version string,
	importStartHandler update.ImportStartHandler,
	uint64Converter typeConverters.Uint64ByteSliceConverter,
	workingDir string,
	indexer indexer.Indexer,
	tpsBenchmark statistics.TPSBenchmark,
	historyRepo dblookupext.HistoryRepository,
	epochNotifier process.EpochNotifier,
	txSimulatorProcessorArgs *txsimulator.ArgsTxSimulator,
	storageReolverImportPath string,
	chanGracefullyClose chan endProcess.ArgEndProcess,
	fallbackHeaderValidator process.FallbackHeaderValidator,
) *processComponentsFactoryArgs {
	return &processComponentsFactoryArgs{
		coreComponents:            coreComponents,
		accountsParser:            accountsParser,
		smartContractParser:       smartContractParser,
		economicsData:             economicsData,
		nodesConfig:               nodesConfig,
		gasSchedule:               gasSchedule,
		rounder:                   rounder,
		shardCoordinator:          shardCoordinator,
		nodesCoordinator:          nodesCoordinator,
		data:                      data,
		coreData:                  coreData,
		crypto:                    crypto,
		state:                     state,
		network:                   network,
		tries:                     tries,
		requestedItemsHandler:     requestedItemsHandler,
		whiteListHandler:          whiteListHandler,
		whiteListerVerifiedTxs:    whiteListerVerifiedTxs,
		epochStartNotifier:        epochStartNotifier,
		mainConfig:                mainConfig,
		epochStart:                &mainConfig.EpochStartConfig,
		startEpochNum:             startEpochNum,
		rater:                     rater,
		ratingsData:               ratingsData,
		sizeCheckDelta:            sizeCheckDelta,
		stateCheckpointModulus:    stateCheckpointModulus,
		maxComputableRounds:       maxComputableRounds,
		numConcurrentResolverJobs: numConcurrentResolverJobs,
		minSizeInBytes:            minSizeInBytes,
		maxSizeInBytes:            maxSizeInBytes,
		maxRating:                 maxRating,
		validatorPubkeyConverter:  validatorPubkeyConverter,
		systemSCConfig:            systemSCConfig,
		version:                   version,
		importStartHandler:        importStartHandler,
		uint64Converter:           uint64Converter,
		workingDir:                workingDir,
		indexer:                   indexer,
		tpsBenchmark:              tpsBenchmark,
		historyRepo:               historyRepo,
		epochNotifier:             epochNotifier,
		txSimulatorProcessorArgs:  txSimulatorProcessorArgs,
		storageReolverImportPath:  storageReolverImportPath,
		chanGracefullyClose:       chanGracefullyClose,
		fallbackHeaderValidator:   fallbackHeaderValidator,
	}
}

// ProcessComponentsFactory creates the process components
func ProcessComponentsFactory(args *processComponentsFactoryArgs) (*Process, error) {
	argsHeaderSig := &headerCheck.ArgsHeaderSigVerifier{
		Marshalizer:             args.coreData.InternalMarshalizer,
		Hasher:                  args.coreData.Hasher,
		NodesCoordinator:        args.nodesCoordinator,
		MultiSigVerifier:        args.crypto.MultiSigner,
		SingleSigVerifier:       args.crypto.SingleSigner,
		KeyGen:                  args.crypto.BlockSignKeyGen,
		FallbackHeaderValidator: args.fallbackHeaderValidator,
	}
	headerSigVerifier, err := headerCheck.NewHeaderSigVerifier(argsHeaderSig)
	if err != nil {
		return nil, err
	}

	versionsCache, err := createCache(args.mainConfig.Versions.Cache)
	if err != nil {
		return nil, err
	}
	headerIntegrityVerifier, err := headerCheck.NewHeaderIntegrityVerifier(
		[]byte(args.nodesConfig.ChainID),
		args.mainConfig.Versions.VersionsByEpochs,
		args.mainConfig.Versions.DefaultVersion,
		versionsCache,
	)
	if err != nil {
		return nil, err
	}

	resolversContainerFactory, err := newResolverContainerFactory(
		args.shardCoordinator,
		args.data,
		args.coreData,
		args.network,
		args.tries,
		args.sizeCheckDelta,
		args.numConcurrentResolverJobs,
		args.storageReolverImportPath,
		&args.mainConfig,
		args.startEpochNum,
		args.chanGracefullyClose,
	)
	if err != nil {
		return nil, err
	}

	resolversContainer, err := resolversContainerFactory.Create()
	if err != nil {
		return nil, err
	}

	resolversFinder, err := containers.NewResolversFinder(resolversContainer, args.shardCoordinator)
	if err != nil {
		return nil, err
	}

	requestHandler, err := requestHandlers.NewResolverRequestHandler(
		resolversFinder,
		args.requestedItemsHandler,
		args.whiteListHandler,
		maxTxsToRequest,
		args.shardCoordinator.SelfId(),
		time.Second,
	)
	if err != nil {
		return nil, err
	}

	txLogsStorage := args.data.Store.GetStorer(dataRetriever.TxLogsUnit)
	txLogsProcessor, err := transactionLog.NewTxLogProcessor(transactionLog.ArgTxLogProcessor{
		Storer:      txLogsStorage,
		Marshalizer: args.coreData.InternalMarshalizer,
	})
	if err != nil {
		return nil, err
	}

	args.txLogsProcessor = txLogsProcessor
	genesisBlocks, err := generateGenesisHeadersAndApplyInitialBalances(args, args.workingDir)
	if err != nil {
		return nil, err
	}

	if args.startEpochNum == 0 {
		err = indexGenesisBlocks(args, genesisBlocks)
		if err != nil {
			return nil, err
		}
	}

	err = setGenesisHeader(args, genesisBlocks)
	if err != nil {
		return nil, err
	}

	validatorStatisticsProcessor, err := newValidatorStatisticsProcessor(args)
	if err != nil {
		return nil, err
	}

	cacheRefreshDuration := time.Duration(args.mainConfig.ValidatorStatistics.CacheRefreshIntervalInSec) * time.Second
	argVSP := peer.ArgValidatorsProvider{
		NodesCoordinator:                  args.nodesCoordinator,
		StartEpoch:                        args.startEpochNum,
		EpochStartEventNotifier:           args.epochStartNotifier,
		CacheRefreshIntervalDurationInSec: cacheRefreshDuration,
		ValidatorStatistics:               validatorStatisticsProcessor,
		MaxRating:                         args.maxRating,
		PubKeyConverter:                   args.validatorPubkeyConverter,
	}

	validatorsProvider, err := peer.NewValidatorsProvider(argVSP)
	if err != nil {
		return nil, err
	}

	epochStartTrigger, err := newEpochStartTrigger(args, requestHandler)
	if err != nil {
		return nil, err
	}

	requestHandler.SetEpoch(epochStartTrigger.Epoch())

	err = dataRetriever.SetEpochHandlerToHdrResolver(resolversContainer, epochStartTrigger)
	if err != nil {
		return nil, err
	}

	validatorStatsRootHash, err := validatorStatisticsProcessor.RootHash()
	if err != nil {
		return nil, err
	}

	log.Debug("Validator stats created", "validatorStatsRootHash", validatorStatsRootHash)

	genesisMetaBlock, ok := genesisBlocks[core.MetachainShardId]
	if !ok {
		return nil, errors.New("genesis meta block does not exist")
	}

	genesisMetaBlock.SetValidatorStatsRootHash(validatorStatsRootHash)
	err = prepareGenesisBlock(args, genesisBlocks)
	if err != nil {
		return nil, err
	}

	bootStr := args.data.Store.GetStorer(dataRetriever.BootstrapUnit)
	bootStorer, err := bootstrapStorage.NewBootstrapStorer(args.coreData.InternalMarshalizer, bootStr)
	if err != nil {
		return nil, err
	}

	argsHeaderValidator := block.ArgsHeaderValidator{
		Hasher:      args.coreData.Hasher,
		Marshalizer: args.coreData.InternalMarshalizer,
	}
	headerValidator, err := block.NewHeaderValidator(argsHeaderValidator)
	if err != nil {
		return nil, err
	}

	blockTracker, err := newBlockTracker(
		args,
		headerValidator,
		requestHandler,
		args.rounder,
		genesisBlocks,
	)
	if err != nil {
		return nil, err
	}

	mbsPoolsCleaner, err := poolsCleaner.NewMiniBlocksPoolsCleaner(
		args.data.Datapool.MiniBlocks(),
		args.rounder,
		args.shardCoordinator,
	)
	if err != nil {
		return nil, err
	}

	mbsPoolsCleaner.StartCleaning()

	txsPoolsCleaner, err := poolsCleaner.NewTxsPoolsCleaner(
		args.state.AddressPubkeyConverter,
		args.data.Datapool,
		args.rounder,
		args.shardCoordinator,
	)
	if err != nil {
		return nil, err
	}

	txsPoolsCleaner.StartCleaning()

	_, err = track.NewMiniBlockTrack(args.data.Datapool, args.shardCoordinator, args.whiteListHandler)
	if err != nil {
		return nil, err
	}

	interceptorContainerFactory, blackListHandler, err := newInterceptorContainerFactory(
		args.shardCoordinator,
		args.nodesCoordinator,
		args.data,
		args.coreData,
		args.crypto,
		args.state,
		args.network,
		args.economicsData,
		headerSigVerifier,
		headerIntegrityVerifier,
		args.sizeCheckDelta,
		blockTracker,
		epochStartTrigger,
		args.whiteListHandler,
		args.whiteListerVerifiedTxs,
	)
	if err != nil {
		return nil, err
	}

	//TODO refactor all these factory calls
	interceptorsContainer, err := interceptorContainerFactory.Create()
	if err != nil {
		return nil, err
	}

	var pendingMiniBlocksHandler process.PendingMiniBlocksHandler
	if args.shardCoordinator.SelfId() == core.MetachainShardId {
		pendingMiniBlocksHandler, err = pendingMb.NewPendingMiniBlocks()
		if err != nil {
			return nil, err
		}
	}

	forkDetector, err := newForkDetector(
		args.rounder,
		args.shardCoordinator,
		blackListHandler,
		blockTracker,
		args.nodesConfig.StartTime,
	)
	if err != nil {
		return nil, err
	}

	blockProcessor, err := newBlockProcessor(
		args,
		requestHandler,
		forkDetector,
		epochStartTrigger,
		bootStorer,
		validatorStatisticsProcessor,
		headerValidator,
		blockTracker,
		pendingMiniBlocksHandler,
		args.txSimulatorProcessorArgs,
		headerIntegrityVerifier,
	)
	if err != nil {
		return nil, err
	}

	conversionBase := 10
	genesisNodePrice, ok := big.NewInt(0).SetString(args.systemSCConfig.StakingSystemSCConfig.GenesisNodePrice, conversionBase)
	if !ok {
		return nil, errors.New("invalid genesis node price")
	}

	nodesSetupChecker, err := checking.NewNodesSetupChecker(
		args.accountsParser,
		genesisNodePrice,
		args.validatorPubkeyConverter,
		args.crypto.BlockSignKeyGen,
	)
	if err != nil {
		return nil, err
	}

	err = nodesSetupChecker.Check(args.nodesConfig.AllInitialNodes())
	if err != nil {
		return nil, err
	}

	return &Process{
		InterceptorsContainer:    interceptorsContainer,
		ResolversFinder:          resolversFinder,
		Rounder:                  args.rounder,
		ForkDetector:             forkDetector,
		BlockProcessor:           blockProcessor,
		EpochStartTrigger:        epochStartTrigger,
		BlackListHandler:         blackListHandler,
		BootStorer:               bootStorer,
		HeaderSigVerifier:        headerSigVerifier,
		HeaderIntegrityVerifier:  headerIntegrityVerifier,
		ValidatorsStatistics:     validatorStatisticsProcessor,
		ValidatorsProvider:       validatorsProvider,
		BlockTracker:             blockTracker,
		PendingMiniBlocksHandler: pendingMiniBlocksHandler,
		RequestHandler:           requestHandler,
		TxLogsProcessor:          txLogsProcessor,
		HeaderValidator:          headerValidator,
	}, nil
}

func setGenesisHeader(args *processComponentsFactoryArgs, genesisBlocks map[uint32]data.HeaderHandler) error {
	genesisBlock, ok := genesisBlocks[args.shardCoordinator.SelfId()]
	if !ok {
		return errors.New("genesis block does not exist")
	}

	err := args.data.Blkc.SetGenesisHeader(genesisBlock)
	if err != nil {
		return err
	}

	return nil
}

func prepareGenesisBlock(args *processComponentsFactoryArgs, genesisBlocks map[uint32]data.HeaderHandler) error {
	genesisBlock, ok := genesisBlocks[args.shardCoordinator.SelfId()]
	if !ok {
		return errors.New("genesis block does not exist")
	}

	genesisBlockHash, err := core.CalculateHash(args.coreData.InternalMarshalizer, args.coreData.Hasher, genesisBlock)
	if err != nil {
		return err
	}

	err = args.data.Blkc.SetGenesisHeader(genesisBlock)
	if err != nil {
		return err
	}

	args.data.Blkc.SetGenesisHeaderHash(genesisBlockHash)

	marshalizedBlock, err := args.coreData.InternalMarshalizer.Marshal(genesisBlock)
	if err != nil {
		return err
	}

	if args.shardCoordinator.SelfId() == core.MetachainShardId {
		errNotCritical := args.data.Store.Put(dataRetriever.MetaBlockUnit, genesisBlockHash, marshalizedBlock)
		if errNotCritical != nil {
			log.Error("error storing genesis metablock", "error", errNotCritical.Error())
		}

		nonceToByteSlice := args.uint64Converter.ToByteSlice(genesisBlock.GetNonce())
		errNotCritical = args.data.Store.Put(dataRetriever.MetaHdrNonceHashDataUnit, nonceToByteSlice, genesisBlockHash)
		if errNotCritical != nil {
			log.Error("error storing genesis metablock (nonce-hash)", "error", errNotCritical.Error())
		}
	} else {
		errNotCritical := args.data.Store.Put(dataRetriever.BlockHeaderUnit, genesisBlockHash, marshalizedBlock)
		if errNotCritical != nil {
			log.Error("error storing genesis shardblock", "error", errNotCritical.Error())
		}
	}

	return nil
}

func indexGenesisBlocks(args *processComponentsFactoryArgs, genesisBlocks map[uint32]data.HeaderHandler) error {
	// In Elastic Indexer, only index the metachain block
	genesisBlockHeader := genesisBlocks[core.MetachainShardId]
	genesisBlockHash, err := core.CalculateHash(args.coreData.InternalMarshalizer, args.coreData.Hasher, genesisBlockHeader)
	if err != nil {
		return err
	}

	log.Info("indexGenesisBlocks(): indexer.SaveBlock", "hash", genesisBlockHash)
	args.indexer.SaveBlock(&dataBlock.Body{}, genesisBlockHeader, nil, nil, nil)

	// In "dblookupext" index, record both the metachain and the shardID blocks
	var shardID uint32
	for shardID, genesisBlockHeader = range genesisBlocks {
		if args.shardCoordinator.SelfId() != shardID {
			continue
		}

		genesisBlockHash, err = core.CalculateHash(args.coreData.InternalMarshalizer, args.coreData.Hasher, genesisBlockHeader)
		if err != nil {
			return err
		}

		log.Info("indexGenesisBlocks(): historyRepo.RecordBlock", "shardID", shardID, "hash", genesisBlockHash)
		err = args.historyRepo.RecordBlock(genesisBlockHash, genesisBlockHeader, &dataBlock.Body{})
		if err != nil {
			return err
		}

		nonceByHashDataUnit := dataRetriever.GetHdrNonceHashDataUnit(shardID)
		nonceAsBytes := args.coreData.Uint64ByteSliceConverter.ToByteSlice(genesisBlockHeader.GetNonce())
		err = args.data.Store.Put(nonceByHashDataUnit, nonceAsBytes, genesisBlockHash)
		if err != nil {
			return err
		}
	}

	return nil
}

func newEpochStartTrigger(
	args *processComponentsFactoryArgs,
	requestHandler process.RequestHandler,
) (epochStart.TriggerHandler, error) {
	if args.shardCoordinator.SelfId() < args.shardCoordinator.NumberOfShards() {
		argsHeaderValidator := block.ArgsHeaderValidator{
			Hasher:      args.coreData.Hasher,
			Marshalizer: args.coreData.InternalMarshalizer,
		}
		headerValidator, err := block.NewHeaderValidator(argsHeaderValidator)
		if err != nil {
			return nil, err
		}

		argsPeerMiniBlockSyncer := shardchain.ArgPeerMiniBlockSyncer{
			MiniBlocksPool: args.data.Datapool.MiniBlocks(),
			Requesthandler: requestHandler,
		}

		peerMiniBlockSyncer, err := shardchain.NewPeerMiniBlockSyncer(argsPeerMiniBlockSyncer)
		if err != nil {
			return nil, err
		}

		argEpochStart := &shardchain.ArgsShardEpochStartTrigger{
			Marshalizer:          args.coreData.InternalMarshalizer,
			Hasher:               args.coreData.Hasher,
			HeaderValidator:      headerValidator,
			Uint64Converter:      args.coreData.Uint64ByteSliceConverter,
			DataPool:             args.data.Datapool,
			Storage:              args.data.Store,
			RequestHandler:       requestHandler,
			Epoch:                args.startEpochNum,
			EpochStartNotifier:   args.epochStartNotifier,
			Validity:             process.MetaBlockValidity,
			Finality:             process.BlockFinality,
			PeerMiniBlocksSyncer: peerMiniBlockSyncer,
			Rounder:              args.rounder,
		}
		epochStartTrigger, err := shardchain.NewEpochStartTrigger(argEpochStart)
		if err != nil {
			return nil, errors.New("error creating new start of epoch trigger" + err.Error())
		}
		err = epochStartTrigger.SetAppStatusHandler(args.coreData.StatusHandler)
		if err != nil {
			return nil, err
		}

		return epochStartTrigger, nil
	}

	if args.shardCoordinator.SelfId() == core.MetachainShardId {
		argEpochStart := &metachainEpochStart.ArgsNewMetaEpochStartTrigger{
			GenesisTime:        time.Unix(args.nodesConfig.StartTime, 0),
			Settings:           args.epochStart,
			Epoch:              args.startEpochNum,
			EpochStartRound:    args.data.Blkc.GetGenesisHeader().GetRound(),
			EpochStartNotifier: args.epochStartNotifier,
			Storage:            args.data.Store,
			Marshalizer:        args.coreData.InternalMarshalizer,
			Hasher:             args.coreData.Hasher,
		}
		epochStartTrigger, err := metachainEpochStart.NewEpochStartTrigger(argEpochStart)
		if err != nil {
			return nil, errors.New("error creating new start of epoch trigger" + err.Error())
		}
		err = epochStartTrigger.SetAppStatusHandler(args.coreData.StatusHandler)
		if err != nil {
			return nil, err
		}

		return epochStartTrigger, nil
	}

	return nil, errors.New("error creating new start of epoch trigger because of invalid shard id")
}

// CreateSoftwareVersionChecker will create a new software version checker and will start check if a new software version
// is available
func CreateSoftwareVersionChecker(
	statusHandler core.AppStatusHandler,
	config config.SoftwareVersionConfig,
) (*softwareVersion.SoftwareVersionChecker, error) {
	softwareVersionCheckerFactory, err := factorySoftwareVersion.NewSoftwareVersionFactory(statusHandler, config)
	if err != nil {
		return nil, err
	}

	softwareVersionChecker, err := softwareVersionCheckerFactory.Create()
	if err != nil {
		return nil, err
	}

	return softwareVersionChecker, nil
}

func newInterceptorContainerFactory(
	shardCoordinator sharding.Coordinator,
	nodesCoordinator sharding.NodesCoordinator,
	data *mainFactory.DataComponents,
	coreData *mainFactory.CoreComponents,
	crypto *mainFactory.CryptoComponents,
	state *mainFactory.StateComponents,
	network *mainFactory.NetworkComponents,
	economics *economics.EconomicsData,
	headerSigVerifier HeaderSigVerifierHandler,
	headerIntegrityVerifier HeaderIntegrityVerifierHandler,
	sizeCheckDelta uint32,
	validityAttester process.ValidityAttester,
	epochStartTrigger process.EpochStartTriggerHandler,
	whiteListHandler process.WhiteListHandler,
	whiteListerVerifiedTxs process.WhiteListHandler,
) (process.InterceptorsContainerFactory, process.TimeCacher, error) {
	if shardCoordinator.SelfId() < shardCoordinator.NumberOfShards() {
		return newShardInterceptorContainerFactory(
			shardCoordinator,
			nodesCoordinator,
			data,
			coreData,
			crypto,
			state,
			network,
			economics,
			headerSigVerifier,
			headerIntegrityVerifier,
			sizeCheckDelta,
			validityAttester,
			epochStartTrigger,
			whiteListHandler,
			whiteListerVerifiedTxs,
		)
	}
	if shardCoordinator.SelfId() == core.MetachainShardId {
		return newMetaInterceptorContainerFactory(
			shardCoordinator,
			nodesCoordinator,
			data,
			coreData,
			crypto,
			network,
			state,
			economics,
			headerSigVerifier,
			headerIntegrityVerifier,
			sizeCheckDelta,
			validityAttester,
			epochStartTrigger,
			whiteListHandler,
			whiteListerVerifiedTxs,
		)
	}

	return nil, nil, errors.New("could not create interceptor container factory")
}

func newResolverContainerFactory(
	shardCoordinator sharding.Coordinator,
	data *mainFactory.DataComponents,
	coreData *mainFactory.CoreComponents,
	network *mainFactory.NetworkComponents,
	tries *mainFactory.TriesComponents,
	sizeCheckDelta uint32,
	numConcurrentResolverJobs int32,
	storageResolverImportPath string,
	config *config.Config,
	currentEpoch uint32,
	chanGracefullyClose chan endProcess.ArgEndProcess,
) (dataRetriever.ResolversContainerFactory, error) {

	if len(storageResolverImportPath) > 0 {
		log.Debug("starting with storage resolvers", "path", storageResolverImportPath)
		return newStorageResolver(
			shardCoordinator,
			coreData,
			network,
			storageResolverImportPath,
			config,
			currentEpoch,
			chanGracefullyClose,
		)
	}

	if shardCoordinator.SelfId() < shardCoordinator.NumberOfShards() {
		return newShardResolverContainerFactory(
			shardCoordinator,
			data,
			coreData,
			network,
			tries,
			sizeCheckDelta,
			numConcurrentResolverJobs,
		)
	}
	if shardCoordinator.SelfId() == core.MetachainShardId {
		return newMetaResolverContainerFactory(
			shardCoordinator,
			data,
			coreData,
			network,
			tries,
			sizeCheckDelta,
			numConcurrentResolverJobs,
		)
	}

	return nil, errors.New("could not create interceptor and resolver container factory")
}

func newStorageResolver(
	shardCoordinator sharding.Coordinator,
	coreData *mainFactory.CoreComponents,
	network *mainFactory.NetworkComponents,
	storageResolverImportPath string,
	config *config.Config,
	currentEpoch uint32,
	chanGracefullyClose chan endProcess.ArgEndProcess,
) (dataRetriever.ResolversContainerFactory, error) {
	pathManager, err := createPathManager(storageResolverImportPath, string(coreData.ChainID))
	if err != nil {
		return nil, err
	}

	manualEpochStartNotifier := notifier.NewManualEpochStartNotifier()
	storageServiceCreator, err := storageFactory.NewStorageServiceFactory(
		config,
		shardCoordinator,
		pathManager,
		manualEpochStartNotifier,
		currentEpoch,
	)
	if err != nil {
		return nil, err
	}

	if shardCoordinator.SelfId() == core.MetachainShardId {
		store, errStore := storageServiceCreator.CreateForMeta()
		if errStore != nil {
			return nil, errStore
		}

		manualEpochStartNotifier.NewEpoch(currentEpoch + 1)

		return createStorageResolversForMeta(
			shardCoordinator,
			coreData,
			network,
			store,
			manualEpochStartNotifier,
			chanGracefullyClose,
		)
	}

	store, err := storageServiceCreator.CreateForShard()
	if err != nil {
		return nil, err
	}

	manualEpochStartNotifier.NewEpoch(currentEpoch + 1)

	return createStorageResolversForShard(
		shardCoordinator,
		coreData,
		network,
		store,
		manualEpochStartNotifier,
		chanGracefullyClose,
	)
}

func createPathManager(
	storageResolverImportPath string,
	chainID string,
) (storage.PathManagerHandler, error) {
	pathTemplateForPruningStorer := filepath.Join(
		storageResolverImportPath,
		DefaultDBPath,
		chainID,
		fmt.Sprintf("%s_%s", DefaultEpochString, core.PathEpochPlaceholder),
		fmt.Sprintf("%s_%s", DefaultShardString, core.PathShardPlaceholder),
		core.PathIdentifierPlaceholder)

	pathTemplateForStaticStorer := filepath.Join(
		storageResolverImportPath,
		DefaultDBPath,
		chainID,
		DefaultStaticDbString,
		fmt.Sprintf("%s_%s", DefaultShardString, core.PathShardPlaceholder),
		core.PathIdentifierPlaceholder)

	return pathmanager.NewPathManager(pathTemplateForPruningStorer, pathTemplateForStaticStorer)
}

func createStorageResolversForMeta(
	shardCoordinator sharding.Coordinator,
	coreData *mainFactory.CoreComponents,
	network *mainFactory.NetworkComponents,
	store dataRetriever.StorageService,
	manualEpochStartNotifier dataRetriever.ManualEpochStartNotifier,
	chanGracefullyClose chan endProcess.ArgEndProcess,
) (dataRetriever.ResolversContainerFactory, error) {
	dataPacker, err := partitioning.NewSimpleDataPacker(coreData.InternalMarshalizer)
	if err != nil {
		return nil, err
	}

	resolversContainerFactoryArgs := storageResolversContainers.FactoryArgs{
		ShardCoordinator:         shardCoordinator,
		Messenger:                network.NetMessenger,
		Store:                    store,
		Marshalizer:              coreData.InternalMarshalizer,
		Uint64ByteSliceConverter: coreData.Uint64ByteSliceConverter,
		DataPacker:               dataPacker,
		ManualEpochStartNotifier: manualEpochStartNotifier,
		ChanGracefullyClose:      chanGracefullyClose,
	}
	resolversContainerFactory, err := storageResolversContainers.NewMetaResolversContainerFactory(resolversContainerFactoryArgs)
	if err != nil {
		return nil, err
	}

	return resolversContainerFactory, nil
}

func createStorageResolversForShard(
	shardCoordinator sharding.Coordinator,
	coreData *mainFactory.CoreComponents,
	network *mainFactory.NetworkComponents,
	store dataRetriever.StorageService,
	manualEpochStartNotifier dataRetriever.ManualEpochStartNotifier,
	chanGracefullyClose chan endProcess.ArgEndProcess,
) (dataRetriever.ResolversContainerFactory, error) {
	dataPacker, err := partitioning.NewSimpleDataPacker(coreData.InternalMarshalizer)
	if err != nil {
		return nil, err
	}

	resolversContainerFactoryArgs := storageResolversContainers.FactoryArgs{
		ShardCoordinator:         shardCoordinator,
		Messenger:                network.NetMessenger,
		Store:                    store,
		Marshalizer:              coreData.InternalMarshalizer,
		Uint64ByteSliceConverter: coreData.Uint64ByteSliceConverter,
		DataPacker:               dataPacker,
		ManualEpochStartNotifier: manualEpochStartNotifier,
		ChanGracefullyClose:      chanGracefullyClose,
	}
	resolversContainerFactory, err := storageResolversContainers.NewShardResolversContainerFactory(resolversContainerFactoryArgs)
	if err != nil {
		return nil, err
	}

	return resolversContainerFactory, nil
}

func newShardInterceptorContainerFactory(
	shardCoordinator sharding.Coordinator,
	nodesCoordinator sharding.NodesCoordinator,
	data *mainFactory.DataComponents,
	dataCore *mainFactory.CoreComponents,
	crypto *mainFactory.CryptoComponents,
	state *mainFactory.StateComponents,
	network *mainFactory.NetworkComponents,
	economics *economics.EconomicsData,
	headerSigVerifier HeaderSigVerifierHandler,
	headerIntegrityVerifier HeaderIntegrityVerifierHandler,
	sizeCheckDelta uint32,
	validityAttester process.ValidityAttester,
	epochStartTrigger process.EpochStartTriggerHandler,
	whiteListHandler process.WhiteListHandler,
	whiteListerVerifiedTxs process.WhiteListHandler,
) (process.InterceptorsContainerFactory, process.TimeCacher, error) {
	headerBlackList := timecache.NewTimeCache(timeSpanForBadHeaders)
	shardInterceptorsContainerFactoryArgs := interceptorscontainer.ShardInterceptorsContainerFactoryArgs{
		Accounts:                state.AccountsAdapter,
		ShardCoordinator:        shardCoordinator,
		NodesCoordinator:        nodesCoordinator,
		Messenger:               network.NetMessenger,
		Store:                   data.Store,
		ProtoMarshalizer:        dataCore.InternalMarshalizer,
		TxSignMarshalizer:       dataCore.TxSignMarshalizer,
		Hasher:                  dataCore.Hasher,
		KeyGen:                  crypto.TxSignKeyGen,
		BlockSignKeyGen:         crypto.BlockSignKeyGen,
		SingleSigner:            crypto.TxSingleSigner,
		BlockSingleSigner:       crypto.SingleSigner,
		MultiSigner:             crypto.MultiSigner,
		DataPool:                data.Datapool,
		AddressPubkeyConverter:  state.AddressPubkeyConverter,
		MaxTxNonceDeltaAllowed:  core.MaxTxNonceDeltaAllowed,
		TxFeeHandler:            economics,
		BlockBlackList:          headerBlackList,
		HeaderSigVerifier:       headerSigVerifier,
		HeaderIntegrityVerifier: headerIntegrityVerifier,
		SizeCheckDelta:          sizeCheckDelta,
		ValidityAttester:        validityAttester,
		EpochStartTrigger:       epochStartTrigger,
		WhiteListHandler:        whiteListHandler,
		WhiteListerVerifiedTxs:  whiteListerVerifiedTxs,
		AntifloodHandler:        network.InputAntifloodHandler,
		ArgumentsParser:         smartContract.NewArgumentParser(),
		ChainID:                 dataCore.ChainID,
		MinTransactionVersion:   dataCore.MinTransactionVersion,
	}
	interceptorContainerFactory, err := interceptorscontainer.NewShardInterceptorsContainerFactory(shardInterceptorsContainerFactoryArgs)
	if err != nil {
		return nil, nil, err
	}

	return interceptorContainerFactory, headerBlackList, nil
}

func newMetaInterceptorContainerFactory(
	shardCoordinator sharding.Coordinator,
	nodesCoordinator sharding.NodesCoordinator,
	data *mainFactory.DataComponents,
	dataCore *mainFactory.CoreComponents,
	crypto *mainFactory.CryptoComponents,
	network *mainFactory.NetworkComponents,
	state *mainFactory.StateComponents,
	economics *economics.EconomicsData,
	headerSigVerifier HeaderSigVerifierHandler,
	headerIntegrityVerifier HeaderIntegrityVerifierHandler,
	sizeCheckDelta uint32,
	validityAttester process.ValidityAttester,
	epochStartTrigger process.EpochStartTriggerHandler,
	whiteListHandler process.WhiteListHandler,
	whiteListerVerifiedTxs process.WhiteListHandler,
) (process.InterceptorsContainerFactory, process.TimeCacher, error) {
	headerBlackList := timecache.NewTimeCache(timeSpanForBadHeaders)
	metaInterceptorsContainerFactoryArgs := interceptorscontainer.MetaInterceptorsContainerFactoryArgs{
		ShardCoordinator:        shardCoordinator,
		NodesCoordinator:        nodesCoordinator,
		Messenger:               network.NetMessenger,
		Store:                   data.Store,
		ProtoMarshalizer:        dataCore.InternalMarshalizer,
		TxSignMarshalizer:       dataCore.TxSignMarshalizer,
		Hasher:                  dataCore.Hasher,
		MultiSigner:             crypto.MultiSigner,
		DataPool:                data.Datapool,
		Accounts:                state.AccountsAdapter,
		AddressPubkeyConverter:  state.AddressPubkeyConverter,
		SingleSigner:            crypto.TxSingleSigner,
		BlockSingleSigner:       crypto.SingleSigner,
		KeyGen:                  crypto.TxSignKeyGen,
		BlockKeyGen:             crypto.BlockSignKeyGen,
		MaxTxNonceDeltaAllowed:  core.MaxTxNonceDeltaAllowed,
		TxFeeHandler:            economics,
		BlackList:               headerBlackList,
		HeaderSigVerifier:       headerSigVerifier,
		HeaderIntegrityVerifier: headerIntegrityVerifier,
		SizeCheckDelta:          sizeCheckDelta,
		ValidityAttester:        validityAttester,
		EpochStartTrigger:       epochStartTrigger,
		WhiteListHandler:        whiteListHandler,
		WhiteListerVerifiedTxs:  whiteListerVerifiedTxs,
		AntifloodHandler:        network.InputAntifloodHandler,
		ArgumentsParser:         smartContract.NewArgumentParser(),
		ChainID:                 dataCore.ChainID,
		MinTransactionVersion:   dataCore.MinTransactionVersion,
	}
	interceptorContainerFactory, err := interceptorscontainer.NewMetaInterceptorsContainerFactory(metaInterceptorsContainerFactoryArgs)
	if err != nil {
		return nil, nil, err
	}

	return interceptorContainerFactory, headerBlackList, nil
}

func newShardResolverContainerFactory(
	shardCoordinator sharding.Coordinator,
	data *mainFactory.DataComponents,
	core *mainFactory.CoreComponents,
	network *mainFactory.NetworkComponents,
	tries *mainFactory.TriesComponents,
	sizeCheckDelta uint32,
	numConcurrentResolverJobs int32,
) (dataRetriever.ResolversContainerFactory, error) {

	dataPacker, err := partitioning.NewSimpleDataPacker(core.InternalMarshalizer)
	if err != nil {
		return nil, err
	}

	resolversContainerFactoryArgs := resolverscontainer.FactoryArgs{
		ShardCoordinator:           shardCoordinator,
		Messenger:                  network.NetMessenger,
		Store:                      data.Store,
		Marshalizer:                core.InternalMarshalizer,
		DataPools:                  data.Datapool,
		Uint64ByteSliceConverter:   core.Uint64ByteSliceConverter,
		DataPacker:                 dataPacker,
		TriesContainer:             tries.TriesContainer,
		SizeCheckDelta:             sizeCheckDelta,
		InputAntifloodHandler:      network.InputAntifloodHandler,
		OutputAntifloodHandler:     network.OutputAntifloodHandler,
		NumConcurrentResolvingJobs: numConcurrentResolverJobs,
	}
	resolversContainerFactory, err := resolverscontainer.NewShardResolversContainerFactory(resolversContainerFactoryArgs)
	if err != nil {
		return nil, err
	}

	return resolversContainerFactory, nil
}

func newMetaResolverContainerFactory(
	shardCoordinator sharding.Coordinator,
	data *mainFactory.DataComponents,
	core *mainFactory.CoreComponents,
	network *mainFactory.NetworkComponents,
	tries *mainFactory.TriesComponents,
	sizeCheckDelta uint32,
	numConcurrentResolverJobs int32,
) (dataRetriever.ResolversContainerFactory, error) {
	dataPacker, err := partitioning.NewSimpleDataPacker(core.InternalMarshalizer)
	if err != nil {
		return nil, err
	}

	resolversContainerFactoryArgs := resolverscontainer.FactoryArgs{
		ShardCoordinator:           shardCoordinator,
		Messenger:                  network.NetMessenger,
		Store:                      data.Store,
		Marshalizer:                core.InternalMarshalizer,
		DataPools:                  data.Datapool,
		Uint64ByteSliceConverter:   core.Uint64ByteSliceConverter,
		DataPacker:                 dataPacker,
		TriesContainer:             tries.TriesContainer,
		SizeCheckDelta:             sizeCheckDelta,
		InputAntifloodHandler:      network.InputAntifloodHandler,
		OutputAntifloodHandler:     network.OutputAntifloodHandler,
		NumConcurrentResolvingJobs: numConcurrentResolverJobs,
	}
	resolversContainerFactory, err := resolverscontainer.NewMetaResolversContainerFactory(resolversContainerFactoryArgs)
	if err != nil {
		return nil, err
	}
	return resolversContainerFactory, nil
}

func generateGenesisHeadersAndApplyInitialBalances(args *processComponentsFactoryArgs, workingDir string) (map[uint32]data.HeaderHandler, error) {
	coreComponents := args.coreData
	stateComponents := args.state
	dataComponents := args.data
	shardCoordinator := args.shardCoordinator
	nodesSetup := args.nodesConfig
	accountsParser := args.accountsParser
	smartContractParser := args.smartContractParser
	economicsData := args.economicsData

	genesisVmConfig := args.mainConfig.VirtualMachineConfig
	genesisVmConfig.OutOfProcessConfig.MaxLoopTime = 5000 // 5 seconds

	arg := genesisProcess.ArgsGenesisBlockCreator{
		GenesisTime:              uint64(nodesSetup.StartTime),
		StartEpochNum:            args.startEpochNum,
		Accounts:                 stateComponents.AccountsAdapter,
		PubkeyConv:               stateComponents.AddressPubkeyConverter,
		InitialNodesSetup:        nodesSetup,
		Economics:                economicsData,
		ShardCoordinator:         shardCoordinator,
		Store:                    dataComponents.Store,
		Blkc:                     dataComponents.Blkc,
		Marshalizer:              coreComponents.InternalMarshalizer,
		SignMarshalizer:          coreComponents.TxSignMarshalizer,
		Hasher:                   coreComponents.Hasher,
		Uint64ByteSliceConverter: coreComponents.Uint64ByteSliceConverter,
		DataPool:                 dataComponents.Datapool,
		AccountsParser:           accountsParser,
		SmartContractParser:      smartContractParser,
		ValidatorAccounts:        stateComponents.PeerAccounts,
		GasMap:                   args.gasSchedule,
		VirtualMachineConfig:     genesisVmConfig,
		TxLogsProcessor:          args.txLogsProcessor,
		HardForkConfig:           args.mainConfig.Hardfork,
		TrieStorageManagers:      args.tries.TrieStorageManagers,
		ChainID:                  string(args.coreComponents.ChainID),
		SystemSCConfig:           *args.systemSCConfig,
		BlockSignKeyGen:          args.crypto.BlockSignKeyGen,
		ImportStartHandler:       args.importStartHandler,
		WorkingDir:               workingDir,
		GenesisString:            args.mainConfig.GeneralSettings.GenesisString,
		GeneralConfig:            &args.mainConfig.GeneralSettings,
	}

	gbc, err := genesisProcess.NewGenesisBlockCreator(arg)
	if err != nil {
		return nil, err
	}

	return gbc.CreateGenesisBlocks()
}

func newBlockTracker(
	processArgs *processComponentsFactoryArgs,
	headerValidator process.HeaderConstructionValidator,
	requestHandler process.RequestHandler,
	rounder process.Rounder,
	genesisBlocks map[uint32]data.HeaderHandler,
) (process.BlockTracker, error) {

	argBaseTracker := track.ArgBaseTracker{
		Hasher:           processArgs.coreData.Hasher,
		HeaderValidator:  headerValidator,
		Marshalizer:      processArgs.coreData.InternalMarshalizer,
		RequestHandler:   requestHandler,
		Rounder:          rounder,
		ShardCoordinator: processArgs.shardCoordinator,
		Store:            processArgs.data.Store,
		StartHeaders:     genesisBlocks,
		PoolsHolder:      processArgs.data.Datapool,
		WhitelistHandler: processArgs.whiteListHandler,
	}

	if processArgs.shardCoordinator.SelfId() < processArgs.shardCoordinator.NumberOfShards() {
		arguments := track.ArgShardTracker{
			ArgBaseTracker: argBaseTracker,
		}

		return track.NewShardBlockTrack(arguments)
	}

	if processArgs.shardCoordinator.SelfId() == core.MetachainShardId {
		arguments := track.ArgMetaTracker{
			ArgBaseTracker: argBaseTracker,
		}

		return track.NewMetaBlockTrack(arguments)
	}

	return nil, errors.New("could not create block tracker")
}

func newForkDetector(
	rounder consensus.Rounder,
	shardCoordinator sharding.Coordinator,
	headerBlackList process.TimeCacher,
	blockTracker process.BlockTracker,
	genesisTime int64,
) (process.ForkDetector, error) {
	if shardCoordinator.SelfId() < shardCoordinator.NumberOfShards() {
		return processSync.NewShardForkDetector(rounder, headerBlackList, blockTracker, genesisTime)
	}
	if shardCoordinator.SelfId() == core.MetachainShardId {
		return processSync.NewMetaForkDetector(rounder, headerBlackList, blockTracker, genesisTime)
	}

	return nil, errors.New("could not create fork detector")
}

func newBlockProcessor(
	processArgs *processComponentsFactoryArgs,
	requestHandler process.RequestHandler,
	forkDetector process.ForkDetector,
	epochStartTrigger epochStart.TriggerHandler,
	bootStorer process.BootStorer,
	validatorStatisticsProcessor process.ValidatorStatisticsProcessor,
	headerValidator process.HeaderConstructionValidator,
	blockTracker process.BlockTracker,
	pendingMiniBlocksHandler process.PendingMiniBlocksHandler,
	txSimulatorProcessorArgs *txsimulator.ArgsTxSimulator,
	headerIntegrityVerifier HeaderIntegrityVerifierHandler,
) (process.BlockProcessor, error) {

	shardCoordinator := processArgs.shardCoordinator

	if shardCoordinator.SelfId() < shardCoordinator.NumberOfShards() {
		return newShardBlockProcessor(
			&processArgs.coreComponents.Config,
			requestHandler,
			processArgs.shardCoordinator,
			processArgs.nodesCoordinator,
			processArgs.data,
			processArgs.coreData,
			processArgs.state,
			forkDetector,
			processArgs.economicsData,
			processArgs.rounder,
			epochStartTrigger,
			bootStorer,
			processArgs.gasSchedule,
			processArgs.stateCheckpointModulus,
			headerValidator,
			blockTracker,
			processArgs.minSizeInBytes,
			processArgs.maxSizeInBytes,
			processArgs.txLogsProcessor,
			processArgs.smartContractParser,
			processArgs.indexer,
			processArgs.tpsBenchmark,
			headerIntegrityVerifier,
			processArgs.historyRepo,
			processArgs.epochNotifier,
			txSimulatorProcessorArgs,
		)
	}
	if shardCoordinator.SelfId() == core.MetachainShardId {
		return newMetaBlockProcessor(
			requestHandler,
			processArgs.shardCoordinator,
			processArgs.nodesCoordinator,
			processArgs.data,
			processArgs.coreData,
			processArgs.state,
			forkDetector,
			processArgs.economicsData,
			validatorStatisticsProcessor,
			processArgs.rounder,
			epochStartTrigger,
			bootStorer,
			headerValidator,
			blockTracker,
			pendingMiniBlocksHandler,
			processArgs.stateCheckpointModulus,
			processArgs.crypto.MessageSignVerifier,
			processArgs.gasSchedule,
			processArgs.minSizeInBytes,
			processArgs.maxSizeInBytes,
			processArgs.ratingsData,
			processArgs.nodesConfig,
			processArgs.txLogsProcessor,
			processArgs.systemSCConfig,
			processArgs.indexer,
			processArgs.tpsBenchmark,
			headerIntegrityVerifier,
			processArgs.historyRepo,
			processArgs.epochNotifier,
			txSimulatorProcessorArgs,
			processArgs.mainConfig.GeneralSettings,
			processArgs.rater,
		)
	}

	return nil, errors.New("could not create block processor")
}

func newShardBlockProcessor(
	config *config.Config,
	requestHandler process.RequestHandler,
	shardCoordinator sharding.Coordinator,
	nodesCoordinator sharding.NodesCoordinator,
	data *mainFactory.DataComponents,
	core *mainFactory.CoreComponents,
	stateComponents *mainFactory.StateComponents,
	forkDetector process.ForkDetector,
	economics *economics.EconomicsData,
	rounder consensus.Rounder,
	epochStartTrigger epochStart.TriggerHandler,
	bootStorer process.BootStorer,
	gasSchedule map[string]map[string]uint64,
	stateCheckpointModulus uint,
	headerValidator process.HeaderConstructionValidator,
	blockTracker process.BlockTracker,
	minSizeInBytes uint32,
	maxSizeInBytes uint32,
	txLogsProcessor process.TransactionLogProcessor,
	smartContractParser genesis.InitialSmartContractParser,
	indexer indexer.Indexer,
	tpsBenchmark statistics.TPSBenchmark,
	headerIntegrityVerifier HeaderIntegrityVerifierHandler,
	historyRepository dblookupext.HistoryRepository,
	epochNotifier process.EpochNotifier,
	txSimulatorProcessorArgs *txsimulator.ArgsTxSimulator,
) (process.BlockProcessor, error) {
	argsParser := smartContract.NewArgumentParser()

	mapDNSAddresses, err := smartContractParser.GetDeployedSCAddresses(genesis.DNSType)
	if err != nil {
		return nil, err
	}

	argsBuiltIn := builtInFunctions.ArgsCreateBuiltInFunctionContainer{
		GasMap:          gasSchedule,
		MapDNSAddresses: mapDNSAddresses,
		Marshalizer:     core.InternalMarshalizer,
		Accounts:        stateComponents.AccountsAdapter,
	}
	builtInFuncs, err := builtInFunctions.CreateBuiltInFunctionContainer(argsBuiltIn)
	if err != nil {
		return nil, err
	}

	argsHook := hooks.ArgBlockChainHook{
		Accounts:         stateComponents.AccountsAdapter,
		PubkeyConv:       stateComponents.AddressPubkeyConverter,
		StorageService:   data.Store,
		BlockChain:       data.Blkc,
		ShardCoordinator: shardCoordinator,
		Marshalizer:      core.InternalMarshalizer,
		Uint64Converter:  core.Uint64ByteSliceConverter,
		BuiltInFunctions: builtInFuncs,
	}
	vmFactory, err := shard.NewVMContainerFactory(
		config.VirtualMachineConfig,
		economics.MaxGasLimitPerBlock(shardCoordinator.SelfId()),
		gasSchedule,
		argsHook,
		config.GeneralSettings.SCDeployEnableEpoch,
	)
	if err != nil {
		return nil, err
	}

	vmContainer, err := vmFactory.Create()
	if err != nil {
		return nil, err
	}

	err = builtInFunctions.SetPayableHandler(builtInFuncs, vmFactory.BlockChainHookImpl())
	if err != nil {
		return nil, err
	}

	interimProcFactory, err := shard.NewIntermediateProcessorsContainerFactory(
		shardCoordinator,
		core.InternalMarshalizer,
		core.Hasher,
		stateComponents.AddressPubkeyConverter,
		data.Store,
		data.Datapool,
	)
	if err != nil {
		return nil, err
	}

	interimProcContainer, err := interimProcFactory.Create()
	if err != nil {
		return nil, err
	}

	scForwarder, err := interimProcContainer.Get(dataBlock.SmartContractResultBlock)
	if err != nil {
		return nil, err
	}

	receiptTxInterim, err := interimProcContainer.Get(dataBlock.ReceiptBlock)
	if err != nil {
		return nil, err
	}

	badTxInterim, err := interimProcContainer.Get(dataBlock.InvalidBlock)
	if err != nil {
		return nil, err
	}

	argsTxTypeHandler := coordinator.ArgNewTxTypeHandler{
		PubkeyConverter:  stateComponents.AddressPubkeyConverter,
		ShardCoordinator: shardCoordinator,
		BuiltInFuncNames: builtInFuncs.Keys(),
		ArgumentParser:   parsers.NewCallArgsParser(),
	}
	txTypeHandler, err := coordinator.NewTxTypeHandler(argsTxTypeHandler)
	if err != nil {
		return nil, err
	}

	gasHandler, err := preprocess.NewGasComputation(economics, txTypeHandler)
	if err != nil {
		return nil, err
	}

	txFeeHandler, err := postprocess.NewFeeAccumulator()
	if err != nil {
		return nil, err
	}

	argsNewScProcessor := smartContract.ArgsNewSmartContractProcessor{
		VmContainer:                    vmContainer,
		ArgsParser:                     argsParser,
		Hasher:                         core.Hasher,
		Marshalizer:                    core.InternalMarshalizer,
		AccountsDB:                     stateComponents.AccountsAdapter,
		BlockChainHook:                 vmFactory.BlockChainHookImpl(),
		PubkeyConv:                     stateComponents.AddressPubkeyConverter,
		Coordinator:                    shardCoordinator,
		ScrForwarder:                   scForwarder,
		TxFeeHandler:                   txFeeHandler,
		EconomicsFee:                   economics,
		GasHandler:                     gasHandler,
		GasSchedule:                    gasSchedule,
		BuiltInFunctions:               vmFactory.BlockChainHookImpl().GetBuiltInFunctions(),
		TxLogsProcessor:                txLogsProcessor,
		TxTypeHandler:                  txTypeHandler,
		DeployEnableEpoch:              config.GeneralSettings.SCDeployEnableEpoch,
		BuiltinEnableEpoch:             config.GeneralSettings.BuiltInFunctionsEnableEpoch,
		PenalizedTooMuchGasEnableEpoch: config.GeneralSettings.PenalizedTooMuchGasEnableEpoch,
		BadTxForwarder:                 badTxInterim,
		EpochNotifier:                  epochNotifier,
	}
	scProcessor, err := smartContract.NewSmartContractProcessor(argsNewScProcessor)
	if err != nil {
		return nil, err
	}

	rewardsTxProcessor, err := rewardTransaction.NewRewardTxProcessor(
		stateComponents.AccountsAdapter,
		stateComponents.AddressPubkeyConverter,
		shardCoordinator,
	)
	if err != nil {
		return nil, err
	}

	argsNewTxProcessor := transaction.ArgsNewTxProcessor{
		Accounts:                       stateComponents.AccountsAdapter,
		Hasher:                         core.Hasher,
		PubkeyConv:                     stateComponents.AddressPubkeyConverter,
		Marshalizer:                    core.InternalMarshalizer,
		SignMarshalizer:                core.TxSignMarshalizer,
		ShardCoordinator:               shardCoordinator,
		ScProcessor:                    scProcessor,
		TxFeeHandler:                   txFeeHandler,
		TxTypeHandler:                  txTypeHandler,
		EconomicsFee:                   economics,
		ReceiptForwarder:               receiptTxInterim,
		BadTxForwarder:                 badTxInterim,
		ArgsParser:                     argsParser,
		ScrForwarder:                   scForwarder,
		RelayedTxEnableEpoch:           config.GeneralSettings.RelayedTransactionsEnableEpoch,
		PenalizedTooMuchGasEnableEpoch: config.GeneralSettings.PenalizedTooMuchGasEnableEpoch,
		EpochNotifier:                  epochNotifier,
	}
	transactionProcessor, err := transaction.NewTxProcessor(argsNewTxProcessor)
	if err != nil {
		return nil, errors.New("could not create transaction statisticsProcessor: " + err.Error())
	}

	err = createShardTxSimulatorProcessor(argsNewScProcessor, argsNewTxProcessor, shardCoordinator, data, core, stateComponents, txSimulatorProcessorArgs)
	if err != nil {
		return nil, err
	}

	blockSizeThrottler, err := throttle.NewBlockSizeThrottle(minSizeInBytes, maxSizeInBytes)
	if err != nil {
		return nil, err
	}

	blockSizeComputationHandler, err := preprocess.NewBlockSizeComputation(core.InternalMarshalizer, blockSizeThrottler, maxSizeInBytes)
	if err != nil {
		return nil, err
	}

	balanceComputationHandler, err := preprocess.NewBalanceComputation()
	if err != nil {
		return nil, err
	}

	preProcFactory, err := shard.NewPreProcessorsContainerFactory(
		shardCoordinator,
		data.Store,
		core.InternalMarshalizer,
		core.Hasher,
		data.Datapool,
		stateComponents.AddressPubkeyConverter,
		stateComponents.AccountsAdapter,
		requestHandler,
		transactionProcessor,
		scProcessor,
		scProcessor,
		rewardsTxProcessor,
		economics,
		gasHandler,
		blockTracker,
		blockSizeComputationHandler,
		balanceComputationHandler,
	)
	if err != nil {
		return nil, err
	}

	preProcContainer, err := preProcFactory.Create()
	if err != nil {
		return nil, err
	}

	txCoordinator, err := coordinator.NewTransactionCoordinator(
		core.Hasher,
		core.InternalMarshalizer,
		shardCoordinator,
		stateComponents.AccountsAdapter,
		data.Datapool.MiniBlocks(),
		requestHandler,
		preProcContainer,
		interimProcContainer,
		gasHandler,
		txFeeHandler,
		blockSizeComputationHandler,
		balanceComputationHandler,
	)
	if err != nil {
		return nil, err
	}

	accountsDb := make(map[state.AccountsDbIdentifier]state.AccountsAdapter)
	accountsDb[state.UserAccountsState] = stateComponents.AccountsAdapter

	argumentsBaseProcessor := block.ArgBaseProcessor{
		AccountsDB:              accountsDb,
		ForkDetector:            forkDetector,
		Hasher:                  core.Hasher,
		Marshalizer:             core.InternalMarshalizer,
		Store:                   data.Store,
		ShardCoordinator:        shardCoordinator,
		NodesCoordinator:        nodesCoordinator,
		Uint64Converter:         core.Uint64ByteSliceConverter,
		RequestHandler:          requestHandler,
		BlockChainHook:          vmFactory.BlockChainHookImpl(),
		TxCoordinator:           txCoordinator,
		Rounder:                 rounder,
		EpochStartTrigger:       epochStartTrigger,
		HeaderValidator:         headerValidator,
		BootStorer:              bootStorer,
		BlockTracker:            blockTracker,
		DataPool:                data.Datapool,
		FeeHandler:              txFeeHandler,
		BlockChain:              data.Blkc,
		StateCheckpointModulus:  stateCheckpointModulus,
		BlockSizeThrottler:      blockSizeThrottler,
		Indexer:                 indexer,
		TpsBenchmark:            tpsBenchmark,
		HistoryRepository:       historyRepository,
		EpochNotifier:           epochNotifier,
		HeaderIntegrityVerifier: headerIntegrityVerifier,
	}
	arguments := block.ArgShardProcessor{
		ArgBaseProcessor: argumentsBaseProcessor,
	}

	blockProcessor, err := block.NewShardProcessor(arguments)
	if err != nil {
		return nil, errors.New("could not create block statisticsProcessor: " + err.Error())
	}

	err = blockProcessor.SetAppStatusHandler(core.StatusHandler)
	if err != nil {
		return nil, err
	}

	return blockProcessor, nil
}

func newMetaBlockProcessor(
	requestHandler process.RequestHandler,
	shardCoordinator sharding.Coordinator,
	nodesCoordinator sharding.NodesCoordinator,
	data *mainFactory.DataComponents,
	core *mainFactory.CoreComponents,
	stateComponents *mainFactory.StateComponents,
	forkDetector process.ForkDetector,
	economicsData *economics.EconomicsData,
	validatorStatisticsProcessor process.ValidatorStatisticsProcessor,
	rounder consensus.Rounder,
	epochStartTrigger epochStart.TriggerHandler,
	bootStorer process.BootStorer,
	headerValidator process.HeaderConstructionValidator,
	blockTracker process.BlockTracker,
	pendingMiniBlocksHandler process.PendingMiniBlocksHandler,
	stateCheckpointModulus uint,
	messageSignVerifier vm.MessageSignVerifier,
	gasSchedule map[string]map[string]uint64,
	minSizeInBytes uint32,
	maxSizeInBytes uint32,
	ratingsData process.RatingsInfoHandler,
	nodesSetup sharding.GenesisNodesSetupHandler,
	txLogsProcessor process.TransactionLogProcessor,
	systemSCConfig *config.SystemSmartContractsConfig,
	indexer indexer.Indexer,
	tpsBenchmark statistics.TPSBenchmark,
	headerIntegrityVerifier HeaderIntegrityVerifierHandler,
	historyRepository dblookupext.HistoryRepository,
	epochNotifier process.EpochNotifier,
	txSimulatorProcessorArgs *txsimulator.ArgsTxSimulator,
	generalSettingsConfig config.GeneralSettingsConfig,
	rater sharding.PeerAccountListAndRatingHandler,
) (process.BlockProcessor, error) {

	builtInFuncs := builtInFunctions.NewBuiltInFunctionContainer()
	argsHook := hooks.ArgBlockChainHook{
		Accounts:         stateComponents.AccountsAdapter,
		PubkeyConv:       stateComponents.AddressPubkeyConverter,
		StorageService:   data.Store,
		BlockChain:       data.Blkc,
		ShardCoordinator: shardCoordinator,
		Marshalizer:      core.InternalMarshalizer,
		Uint64Converter:  core.Uint64ByteSliceConverter,
		BuiltInFunctions: builtInFuncs, // no built-in functions for meta.
	}
	vmFactory, err := metachain.NewVMContainerFactory(
		argsHook,
		economicsData,
		messageSignVerifier,
		gasSchedule,
		nodesSetup,
		core.Hasher,
		core.InternalMarshalizer,
		systemSCConfig,
		stateComponents.PeerAccounts,
		rater,
		epochNotifier,
	)
	if err != nil {
		return nil, err
	}

	argsParser := smartContract.NewArgumentParser()

	vmContainer, err := vmFactory.Create()
	if err != nil {
		return nil, err
	}

	interimProcFactory, err := metachain.NewIntermediateProcessorsContainerFactory(
		shardCoordinator,
		core.InternalMarshalizer,
		core.Hasher,
		stateComponents.AddressPubkeyConverter,
		data.Store,
		data.Datapool,
	)
	if err != nil {
		return nil, err
	}

	interimProcContainer, err := interimProcFactory.Create()
	if err != nil {
		return nil, err
	}

	scForwarder, err := interimProcContainer.Get(dataBlock.SmartContractResultBlock)
	if err != nil {
		return nil, err
	}

	badTxForwarder, err := interimProcContainer.Get(dataBlock.InvalidBlock)
	if err != nil {
		return nil, err
	}

	argsTxTypeHandler := coordinator.ArgNewTxTypeHandler{
		PubkeyConverter:  stateComponents.AddressPubkeyConverter,
		ShardCoordinator: shardCoordinator,
		BuiltInFuncNames: builtInFuncs.Keys(),
		ArgumentParser:   parsers.NewCallArgsParser(),
	}
	txTypeHandler, err := coordinator.NewTxTypeHandler(argsTxTypeHandler)
	if err != nil {
		return nil, err
	}

	gasHandler, err := preprocess.NewGasComputation(economicsData, txTypeHandler)
	if err != nil {
		return nil, err
	}

	txFeeHandler, err := postprocess.NewFeeAccumulator()
	if err != nil {
		return nil, err
	}

	argsNewScProcessor := smartContract.ArgsNewSmartContractProcessor{
		VmContainer:                    vmContainer,
		ArgsParser:                     argsParser,
		Hasher:                         core.Hasher,
		Marshalizer:                    core.InternalMarshalizer,
		AccountsDB:                     stateComponents.AccountsAdapter,
		BlockChainHook:                 vmFactory.BlockChainHookImpl(),
		PubkeyConv:                     stateComponents.AddressPubkeyConverter,
		Coordinator:                    shardCoordinator,
		ScrForwarder:                   scForwarder,
		TxFeeHandler:                   txFeeHandler,
		EconomicsFee:                   economicsData,
		TxTypeHandler:                  txTypeHandler,
		GasHandler:                     gasHandler,
		GasSchedule:                    gasSchedule,
		BuiltInFunctions:               vmFactory.BlockChainHookImpl().GetBuiltInFunctions(),
		TxLogsProcessor:                txLogsProcessor,
		DeployEnableEpoch:              generalSettingsConfig.SCDeployEnableEpoch,
		BuiltinEnableEpoch:             generalSettingsConfig.BuiltInFunctionsEnableEpoch,
		PenalizedTooMuchGasEnableEpoch: generalSettingsConfig.PenalizedTooMuchGasEnableEpoch,
		BadTxForwarder:                 badTxForwarder,
		EpochNotifier:                  epochNotifier,
	}
	scProcessor, err := smartContract.NewSmartContractProcessor(argsNewScProcessor)
	if err != nil {
		return nil, err
	}

	transactionProcessor, err := transaction.NewMetaTxProcessor(
		core.Hasher,
		core.InternalMarshalizer,
		stateComponents.AccountsAdapter,
		stateComponents.AddressPubkeyConverter,
		shardCoordinator,
		scProcessor,
		txTypeHandler,
		economicsData,
	)
	if err != nil {
		return nil, errors.New("could not create transaction processor: " + err.Error())
	}

	err = createMetaTxSimulatorProcessor(argsNewScProcessor, shardCoordinator, data, core, stateComponents, txTypeHandler, txSimulatorProcessorArgs)
	if err != nil {
		return nil, err
	}

	blockSizeThrottler, err := throttle.NewBlockSizeThrottle(minSizeInBytes, maxSizeInBytes)
	if err != nil {
		return nil, err
	}

	blockSizeComputationHandler, err := preprocess.NewBlockSizeComputation(core.InternalMarshalizer, blockSizeThrottler, maxSizeInBytes)
	if err != nil {
		return nil, err
	}

	balanceComputationHandler, err := preprocess.NewBalanceComputation()
	if err != nil {
		return nil, err
	}

	preProcFactory, err := metachain.NewPreProcessorsContainerFactory(
		shardCoordinator,
		data.Store,
		core.InternalMarshalizer,
		core.Hasher,
		data.Datapool,
		stateComponents.AccountsAdapter,
		requestHandler,
		transactionProcessor,
		scProcessor,
		economicsData,
		gasHandler,
		blockTracker,
		stateComponents.AddressPubkeyConverter,
		blockSizeComputationHandler,
		balanceComputationHandler,
	)
	if err != nil {
		return nil, err
	}

	preProcContainer, err := preProcFactory.Create()
	if err != nil {
		return nil, err
	}

	txCoordinator, err := coordinator.NewTransactionCoordinator(
		core.Hasher,
		core.InternalMarshalizer,
		shardCoordinator,
		stateComponents.AccountsAdapter,
		data.Datapool.MiniBlocks(),
		requestHandler,
		preProcContainer,
		interimProcContainer,
		gasHandler,
		txFeeHandler,
		blockSizeComputationHandler,
		balanceComputationHandler,
	)
	if err != nil {
		return nil, err
	}

	argsStaking := scToProtocol.ArgStakingToPeer{
		PubkeyConv:       stateComponents.ValidatorPubkeyConverter,
		Hasher:           core.Hasher,
		Marshalizer:      core.InternalMarshalizer,
		PeerState:        stateComponents.PeerAccounts,
		BaseState:        stateComponents.AccountsAdapter,
		ArgParser:        argsParser,
		CurrTxs:          data.Datapool.CurrentBlockTxs(),
		RatingsData:      ratingsData,
		EpochNotifier:    epochNotifier,
		StakeEnableEpoch: systemSCConfig.StakingSystemSCConfig.StakeEnableEpoch,
	}
	smartContractToProtocol, err := scToProtocol.NewStakingToPeer(argsStaking)
	if err != nil {
		return nil, err
	}

	genesisHdr := data.Blkc.GetGenesisHeader()
	argsEpochStartData := metachainEpochStart.ArgsNewEpochStartData{
		Marshalizer:       core.InternalMarshalizer,
		Hasher:            core.Hasher,
		Store:             data.Store,
		DataPool:          data.Datapool,
		BlockTracker:      blockTracker,
		ShardCoordinator:  shardCoordinator,
		EpochStartTrigger: epochStartTrigger,
		RequestHandler:    requestHandler,
		GenesisEpoch:      genesisHdr.GetEpoch(),
	}
	epochStartDataCreator, err := metachainEpochStart.NewEpochStartData(argsEpochStartData)
	if err != nil {
		return nil, err
	}

	argsEpochEconomics := metachainEpochStart.ArgsNewEpochEconomics{
		Marshalizer:        core.InternalMarshalizer,
		Hasher:             core.Hasher,
		Store:              data.Store,
		ShardCoordinator:   shardCoordinator,
		RewardsHandler:     economicsData,
		RoundTime:          rounder,
		GenesisNonce:       genesisHdr.GetNonce(),
		GenesisEpoch:       genesisHdr.GetEpoch(),
		GenesisTotalSupply: economicsData.GenesisTotalSupply(),
	}
	epochEconomics, err := metachainEpochStart.NewEndOfEpochEconomicsDataCreator(argsEpochEconomics)
	if err != nil {
		return nil, err
	}

	systemVM, err := vmContainer.Get(factory.SystemVirtualMachine)
	if err != nil {
		return nil, err
	}
	rewardsStakingProvider, err := metachainEpochStart.NewRewardsStakingProvider(systemVM)
	if err != nil {
		return nil, err
	}

	rewardsStorage := data.Store.GetStorer(dataRetriever.RewardTransactionUnit)
	miniBlockStorage := data.Store.GetStorer(dataRetriever.MiniBlockUnit)
	argsEpochRewards := metachainEpochStart.ArgsNewRewardsCreator{
		ShardCoordinator:              shardCoordinator,
		PubkeyConverter:               stateComponents.AddressPubkeyConverter,
		RewardsStorage:                rewardsStorage,
		MiniBlockStorage:              miniBlockStorage,
		Hasher:                        core.Hasher,
		Marshalizer:                   core.InternalMarshalizer,
		DataPool:                      data.Datapool,
		ProtocolSustainabilityAddress: economicsData.ProtocolSustainabilityAddress(),
		NodesConfigProvider:           nodesCoordinator,
<<<<<<< HEAD
		RewardsStakingProvider:        rewardsStakingProvider,
=======
		UserAccountsDB:                stateComponents.AccountsAdapter,
>>>>>>> d52adb33
	}
	epochRewards, err := metachainEpochStart.NewEpochStartRewardsCreator(argsEpochRewards)
	if err != nil {
		return nil, err
	}

	argsEpochValidatorInfo := metachainEpochStart.ArgsNewValidatorInfoCreator{
		ShardCoordinator: shardCoordinator,
		MiniBlockStorage: miniBlockStorage,
		Hasher:           core.Hasher,
		Marshalizer:      core.InternalMarshalizer,
		DataPool:         data.Datapool,
	}
	validatorInfoCreator, err := metachainEpochStart.NewValidatorInfoCreator(argsEpochValidatorInfo)
	if err != nil {
		return nil, err
	}

	accountsDb := make(map[state.AccountsDbIdentifier]state.AccountsAdapter)
	accountsDb[state.UserAccountsState] = stateComponents.AccountsAdapter
	accountsDb[state.PeerAccountsState] = stateComponents.PeerAccounts

	argumentsBaseProcessor := block.ArgBaseProcessor{
		HeaderIntegrityVerifier: headerIntegrityVerifier,
		AccountsDB:              accountsDb,
		ForkDetector:            forkDetector,
		Hasher:                  core.Hasher,
		Marshalizer:             core.InternalMarshalizer,
		Store:                   data.Store,
		ShardCoordinator:        shardCoordinator,
		NodesCoordinator:        nodesCoordinator,
		Uint64Converter:         core.Uint64ByteSliceConverter,
		RequestHandler:          requestHandler,
		BlockChainHook:          vmFactory.BlockChainHookImpl(),
		TxCoordinator:           txCoordinator,
		EpochStartTrigger:       epochStartTrigger,
		Rounder:                 rounder,
		HeaderValidator:         headerValidator,
		BootStorer:              bootStorer,
		BlockTracker:            blockTracker,
		DataPool:                data.Datapool,
		FeeHandler:              txFeeHandler,
		BlockChain:              data.Blkc,
		StateCheckpointModulus:  stateCheckpointModulus,
		BlockSizeThrottler:      blockSizeThrottler,
		Indexer:                 indexer,
		TpsBenchmark:            tpsBenchmark,
		HistoryRepository:       historyRepository,
		EpochNotifier:           epochNotifier,
	}

	argsEpochSystemSC := metachainEpochStart.ArgsNewEpochStartSystemSCProcessing{
		SystemVM:                               systemVM,
		UserAccountsDB:                         stateComponents.AccountsAdapter,
		PeerAccountsDB:                         stateComponents.PeerAccounts,
		Marshalizer:                            core.InternalMarshalizer,
		StartRating:                            ratingsData.StartRating(),
		ValidatorInfoCreator:                   validatorStatisticsProcessor,
		EndOfEpochCallerAddress:                vm.EndOfEpochAddress,
		StakingSCAddress:                       vm.StakingSCAddress,
		ChanceComputer:                         nodesCoordinator,
		EpochNotifier:                          epochNotifier,
		SwitchJailWaitingEnableEpoch:           generalSettingsConfig.SwitchJailWaitingEnableEpoch,
		SwitchHysteresisForMinNodesEnableEpoch: generalSettingsConfig.SwitchHysteresisForMinNodesEnableEpoch,
		DelegationEnableEpoch:                  systemSCConfig.DelegationManagerSystemSCConfig.EnabledEpoch,
		StakingV2EnableEpoch:                   systemSCConfig.StakingSystemSCConfig.StakingV2Epoch,
		GenesisNodesConfig:                     nodesSetup,
	}
	epochStartSystemSCProcessor, err := metachainEpochStart.NewSystemSCProcessor(argsEpochSystemSC)
	if err != nil {
		return nil, err
	}

	arguments := block.ArgMetaProcessor{
		ArgBaseProcessor:             argumentsBaseProcessor,
		SCToProtocol:                 smartContractToProtocol,
		PendingMiniBlocksHandler:     pendingMiniBlocksHandler,
		EpochStartDataCreator:        epochStartDataCreator,
		EpochEconomics:               epochEconomics,
		EpochRewardsCreator:          epochRewards,
		EpochValidatorInfoCreator:    validatorInfoCreator,
		ValidatorStatisticsProcessor: validatorStatisticsProcessor,
		EpochSystemSCProcessor:       epochStartSystemSCProcessor,
	}

	metaProcessor, err := block.NewMetaProcessor(arguments)
	if err != nil {
		return nil, errors.New("could not create block processor: " + err.Error())
	}

	err = metaProcessor.SetAppStatusHandler(core.StatusHandler)
	if err != nil {
		return nil, err
	}

	return metaProcessor, nil
}

func createShardTxSimulatorProcessor(
	scProcArgs smartContract.ArgsNewSmartContractProcessor,
	txProcArgs transaction.ArgsNewTxProcessor,
	shardCoordinator sharding.Coordinator,
	data *mainFactory.DataComponents,
	core *mainFactory.CoreComponents,
	stateComponents *mainFactory.StateComponents,
	txSimulatorProcessorArgs *txsimulator.ArgsTxSimulator,
) error {
	readOnlyAccountsDB, err := txsimulator.NewReadOnlyAccountsDB(stateComponents.AccountsAdapter)
	if err != nil {
		return err
	}

	interimProcFactory, err := shard.NewIntermediateProcessorsContainerFactory(
		shardCoordinator,
		core.InternalMarshalizer,
		core.Hasher,
		stateComponents.AddressPubkeyConverter,
		disabled.NewChainStorer(),
		data.Datapool,
	)
	if err != nil {
		return err
	}

	interimProcContainer, err := interimProcFactory.Create()
	if err != nil {
		return err
	}

	scForwarder, err := interimProcContainer.Get(dataBlock.SmartContractResultBlock)
	if err != nil {
		return err
	}
	scProcArgs.ScrForwarder = scForwarder

	receiptTxInterim, err := interimProcContainer.Get(dataBlock.ReceiptBlock)
	if err != nil {
		return err
	}
	txProcArgs.ReceiptForwarder = receiptTxInterim

	badTxInterim, err := interimProcContainer.Get(dataBlock.InvalidBlock)
	if err != nil {
		return err
	}
	scProcArgs.BadTxForwarder = badTxInterim
	txProcArgs.BadTxForwarder = badTxInterim

	scProcArgs.TxFeeHandler = &processDisabled.FeeHandler{}
	txProcArgs.TxFeeHandler = &processDisabled.FeeHandler{}

	scProcArgs.AccountsDB = readOnlyAccountsDB

	scProcessor, err := smartContract.NewSmartContractProcessor(scProcArgs)
	if err != nil {
		return err
	}
	txProcArgs.ScProcessor = scProcessor

	txProcArgs.Accounts = readOnlyAccountsDB

	txSimulatorProcessorArgs.TransactionProcessor, err = transaction.NewTxProcessor(txProcArgs)
	if err != nil {
		return err
	}

	txSimulatorProcessorArgs.IntermmediateProcContainer = interimProcContainer

	return nil
}

func createMetaTxSimulatorProcessor(
	scProcArgs smartContract.ArgsNewSmartContractProcessor,
	shardCoordinator sharding.Coordinator,
	data *mainFactory.DataComponents,
	core *mainFactory.CoreComponents,
	stateComponents *mainFactory.StateComponents,
	txTypeHandler process.TxTypeHandler,
	txSimulatorProcessorArgs *txsimulator.ArgsTxSimulator,
) error {
	interimProcFactory, err := shard.NewIntermediateProcessorsContainerFactory(
		shardCoordinator,
		core.InternalMarshalizer,
		core.Hasher,
		stateComponents.AddressPubkeyConverter,
		disabled.NewChainStorer(),
		data.Datapool,
	)
	if err != nil {
		return err
	}

	interimProcContainer, err := interimProcFactory.Create()
	if err != nil {
		return err
	}

	scForwarder, err := interimProcContainer.Get(dataBlock.SmartContractResultBlock)
	if err != nil {
		return err
	}
	scProcArgs.ScrForwarder = scForwarder

	badTxInterim, err := interimProcContainer.Get(dataBlock.InvalidBlock)
	if err != nil {
		return err
	}
	scProcArgs.BadTxForwarder = badTxInterim

	scProcArgs.TxFeeHandler = &processDisabled.FeeHandler{}

	scProcessor, err := smartContract.NewSmartContractProcessor(scProcArgs)
	if err != nil {
		return err
	}

	accountsWrapper, err := txsimulator.NewReadOnlyAccountsDB(stateComponents.AccountsAdapter)
	if err != nil {
		return err
	}

	txSimulatorProcessorArgs.TransactionProcessor, err = transaction.NewMetaTxProcessor(
		core.Hasher,
		core.InternalMarshalizer,
		accountsWrapper,
		stateComponents.AddressPubkeyConverter,
		shardCoordinator,
		scProcessor,
		txTypeHandler,
		&processDisabled.FeeHandler{},
	)
	if err != nil {
		return err
	}

	txSimulatorProcessorArgs.IntermmediateProcContainer = interimProcContainer

	return nil
}

func newValidatorStatisticsProcessor(
	processComponents *processComponentsFactoryArgs,
) (process.ValidatorStatisticsProcessor, error) {

	storageService := processComponents.data.Store

	var peerDataPool peer.DataPool = processComponents.data.Datapool
	if processComponents.shardCoordinator.SelfId() < processComponents.shardCoordinator.NumberOfShards() {
		peerDataPool = processComponents.data.Datapool
	}

	hardForkConfig := processComponents.mainConfig.Hardfork
	ratingEnabledEpoch := uint32(0)

	if hardForkConfig.AfterHardFork {
		ratingEnabledEpoch = hardForkConfig.StartEpoch + hardForkConfig.ValidatorGracePeriodInEpochs
	}
	arguments := peer.ArgValidatorStatisticsProcessor{
		PeerAdapter:                     processComponents.state.PeerAccounts,
		PubkeyConv:                      processComponents.state.ValidatorPubkeyConverter,
		NodesCoordinator:                processComponents.nodesCoordinator,
		ShardCoordinator:                processComponents.shardCoordinator,
		DataPool:                        peerDataPool,
		StorageService:                  storageService,
		Marshalizer:                     processComponents.coreData.InternalMarshalizer,
		Rater:                           processComponents.rater,
		MaxComputableRounds:             processComponents.maxComputableRounds,
		RewardsHandler:                  processComponents.economicsData,
		NodesSetup:                      processComponents.nodesConfig,
		RatingEnableEpoch:               ratingEnabledEpoch,
		GenesisNonce:                    processComponents.data.Blkc.GetGenesisHeader().GetNonce(),
		EpochNotifier:                   processComponents.epochNotifier,
		SwitchJailWaitingEnableEpoch:    processComponents.mainConfig.GeneralSettings.SwitchJailWaitingEnableEpoch,
		BelowSignedThresholdEnableEpoch: processComponents.mainConfig.GeneralSettings.BelowSignedThresholdEnableEpoch,
	}

	validatorStatisticsProcessor, err := peer.NewValidatorStatisticsProcessor(arguments)
	if err != nil {
		return nil, err
	}

	return validatorStatisticsProcessor, nil
}

// PrepareOpenTopics will set to the anti flood handler the topics for which
// the node can receive messages from others than validators
func PrepareOpenTopics(
	antiflood mainFactory.P2PAntifloodHandler,
	shardCoordinator sharding.Coordinator,
) {
	selfID := shardCoordinator.SelfId()
	if selfID == core.MetachainShardId {
		antiflood.SetTopicsForAll(core.HeartbeatTopic)
		return
	}

	selfShardTxTopic := factory.TransactionTopic + core.CommunicationIdentifierBetweenShards(selfID, selfID)
	antiflood.SetTopicsForAll(core.HeartbeatTopic, selfShardTxTopic)
}

// PrepareNetworkShardingCollector will create the network sharding collector and apply it to
// the network messenger and antiflood handler
func PrepareNetworkShardingCollector(
	network *mainFactory.NetworkComponents,
	config *config.Config,
	nodesCoordinator sharding.NodesCoordinator,
	coordinator sharding.Coordinator,
	epochStartRegistrationHandler epochStart.RegistrationHandler,
	epochStart uint32,
) (*networksharding.PeerShardMapper, error) {

	networkShardingCollector, err := createNetworkShardingCollector(config, nodesCoordinator, epochStartRegistrationHandler, epochStart)
	if err != nil {
		return nil, err
	}

	localID := network.NetMessenger.ID()
	networkShardingCollector.UpdatePeerIdShardId(localID, coordinator.SelfId())

	err = network.NetMessenger.SetPeerShardResolver(networkShardingCollector)
	if err != nil {
		return nil, err
	}

	err = network.InputAntifloodHandler.SetPeerValidatorMapper(networkShardingCollector)
	if err != nil {
		return nil, err
	}

	return networkShardingCollector, nil
}

func createNetworkShardingCollector(
	config *config.Config,
	nodesCoordinator sharding.NodesCoordinator,
	epochStartRegistrationHandler epochStart.RegistrationHandler,
	epochStart uint32,
) (*networksharding.PeerShardMapper, error) {

	cacheConfig := config.PublicKeyPeerId
	cachePkPid, err := createCache(cacheConfig)
	if err != nil {
		return nil, err
	}

	cacheConfig = config.PublicKeyShardId
	cachePkShardID, err := createCache(cacheConfig)
	if err != nil {
		return nil, err
	}

	cacheConfig = config.PeerIdShardId
	cachePidShardID, err := createCache(cacheConfig)
	if err != nil {
		return nil, err
	}

	psm, err := networksharding.NewPeerShardMapper(
		cachePkPid,
		cachePkShardID,
		cachePidShardID,
		nodesCoordinator,
		epochStart,
	)
	if err != nil {
		return nil, err
	}

	epochStartRegistrationHandler.RegisterHandler(psm)

	return psm, nil
}

func createCache(cacheConfig config.CacheConfig) (storage.Cacher, error) {
	return storageUnit.NewCache(storageFactory.GetCacherFromConfig(cacheConfig))
}

// CreateLatestStorageDataProvider will create a latest storage data provider handler
func CreateLatestStorageDataProvider(
	bootstrapDataProvider storageFactory.BootstrapDataProviderHandler,
	marshalizer marshal.Marshalizer,
	hasher hashing.Hasher,
	generalConfig config.Config,
	chainID string,
	workingDir string,
	defaultDBPath string,
	defaultEpochString string,
	defaultShardString string,
) (storage.LatestStorageDataProviderHandler, error) {
	directoryReader := storageFactory.NewDirectoryReader()

	latestStorageDataArgs := storageFactory.ArgsLatestDataProvider{
		GeneralConfig:         generalConfig,
		Marshalizer:           marshalizer,
		Hasher:                hasher,
		BootstrapDataProvider: bootstrapDataProvider,
		DirectoryReader:       directoryReader,
		WorkingDir:            workingDir,
		ChainID:               chainID,
		DefaultDBPath:         defaultDBPath,
		DefaultEpochString:    defaultEpochString,
		DefaultShardString:    defaultShardString,
	}
	return storageFactory.NewLatestDataProvider(latestStorageDataArgs)
}

// CreateUnitOpener will create a new unit opener handler
func CreateUnitOpener(
	bootstrapDataProvider storageFactory.BootstrapDataProviderHandler,
	latestDataFromStorageProvider storage.LatestStorageDataProviderHandler,
	internalMarshalizer marshal.Marshalizer,
	generalConfig config.Config,
	chainID string,
	workingDir string,
	defaultDBPath string,
	defaultEpochString string,
	defaultShardString string,
) (storage.UnitOpenerHandler, error) {
	argsStorageUnitOpener := storageFactory.ArgsNewOpenStorageUnits{
		GeneralConfig:             generalConfig,
		Marshalizer:               internalMarshalizer,
		BootstrapDataProvider:     bootstrapDataProvider,
		LatestStorageDataProvider: latestDataFromStorageProvider,
		WorkingDir:                workingDir,
		ChainID:                   chainID,
		DefaultDBPath:             defaultDBPath,
		DefaultEpochString:        defaultEpochString,
		DefaultShardString:        defaultShardString,
	}

	return storageFactory.NewStorageUnitOpenHandler(argsStorageUnitOpener)
}<|MERGE_RESOLUTION|>--- conflicted
+++ resolved
@@ -2013,11 +2013,8 @@
 		DataPool:                      data.Datapool,
 		ProtocolSustainabilityAddress: economicsData.ProtocolSustainabilityAddress(),
 		NodesConfigProvider:           nodesCoordinator,
-<<<<<<< HEAD
+		UserAccountsDB:                stateComponents.AccountsAdapter,
 		RewardsStakingProvider:        rewardsStakingProvider,
-=======
-		UserAccountsDB:                stateComponents.AccountsAdapter,
->>>>>>> d52adb33
 	}
 	epochRewards, err := metachainEpochStart.NewEpochStartRewardsCreator(argsEpochRewards)
 	if err != nil {
