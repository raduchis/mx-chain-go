package factory

import (
	"context"
	"crypto/ecdsa"
	"crypto/rand"
	"encoding/hex"
	"errors"
	"fmt"
	"github.com/ElrondNetwork/elrond-go/process/rewardTransaction"
	"io"
	"math/big"
	"path/filepath"
	"time"

	"github.com/ElrondNetwork/elrond-go/config"
	"github.com/ElrondNetwork/elrond-go/consensus"
	"github.com/ElrondNetwork/elrond-go/consensus/round"
	"github.com/ElrondNetwork/elrond-go/core"
	"github.com/ElrondNetwork/elrond-go/core/genesis"
	"github.com/ElrondNetwork/elrond-go/core/logger"
	"github.com/ElrondNetwork/elrond-go/core/partitioning"
	"github.com/ElrondNetwork/elrond-go/core/serviceContainer"
	"github.com/ElrondNetwork/elrond-go/crypto"
	"github.com/ElrondNetwork/elrond-go/crypto/signing"
	"github.com/ElrondNetwork/elrond-go/crypto/signing/kyber"
	blsMultiSig "github.com/ElrondNetwork/elrond-go/crypto/signing/kyber/multisig"
	"github.com/ElrondNetwork/elrond-go/crypto/signing/kyber/singlesig"
	"github.com/ElrondNetwork/elrond-go/crypto/signing/multisig"
	"github.com/ElrondNetwork/elrond-go/data"
	"github.com/ElrondNetwork/elrond-go/data/address"
	dataBlock "github.com/ElrondNetwork/elrond-go/data/block"
	"github.com/ElrondNetwork/elrond-go/data/blockchain"
	"github.com/ElrondNetwork/elrond-go/data/state"
	"github.com/ElrondNetwork/elrond-go/data/state/addressConverters"
	factoryState "github.com/ElrondNetwork/elrond-go/data/state/factory"
	"github.com/ElrondNetwork/elrond-go/data/trie"
	"github.com/ElrondNetwork/elrond-go/data/typeConverters"
	"github.com/ElrondNetwork/elrond-go/data/typeConverters/uint64ByteSlice"
	"github.com/ElrondNetwork/elrond-go/dataRetriever"
	"github.com/ElrondNetwork/elrond-go/dataRetriever/dataPool"
	"github.com/ElrondNetwork/elrond-go/dataRetriever/factory/containers"
	metafactoryDataRetriever "github.com/ElrondNetwork/elrond-go/dataRetriever/factory/metachain"
	shardfactoryDataRetriever "github.com/ElrondNetwork/elrond-go/dataRetriever/factory/shard"
	"github.com/ElrondNetwork/elrond-go/dataRetriever/requestHandlers"
	"github.com/ElrondNetwork/elrond-go/dataRetriever/shardedData"
	"github.com/ElrondNetwork/elrond-go/hashing"
	"github.com/ElrondNetwork/elrond-go/hashing/blake2b"
	"github.com/ElrondNetwork/elrond-go/hashing/sha256"
	"github.com/ElrondNetwork/elrond-go/marshal"
	"github.com/ElrondNetwork/elrond-go/ntp"
	"github.com/ElrondNetwork/elrond-go/p2p"
	"github.com/ElrondNetwork/elrond-go/p2p/libp2p"
	factoryP2P "github.com/ElrondNetwork/elrond-go/p2p/libp2p/factory"
	"github.com/ElrondNetwork/elrond-go/p2p/loadBalancer"
	"github.com/ElrondNetwork/elrond-go/process"
	"github.com/ElrondNetwork/elrond-go/process/block"
	"github.com/ElrondNetwork/elrond-go/process/coordinator"
	"github.com/ElrondNetwork/elrond-go/process/factory"
	"github.com/ElrondNetwork/elrond-go/process/factory/metachain"
	"github.com/ElrondNetwork/elrond-go/process/factory/shard"
	"github.com/ElrondNetwork/elrond-go/process/smartContract"
	processSync "github.com/ElrondNetwork/elrond-go/process/sync"
	"github.com/ElrondNetwork/elrond-go/process/track"
	"github.com/ElrondNetwork/elrond-go/process/transaction"
	"github.com/ElrondNetwork/elrond-go/sharding"
	"github.com/ElrondNetwork/elrond-go/statusHandler"
	"github.com/ElrondNetwork/elrond-go/storage"
	"github.com/ElrondNetwork/elrond-go/storage/memorydb"
	"github.com/ElrondNetwork/elrond-go/storage/storageUnit"
	"github.com/btcsuite/btcd/btcec"
	libp2pCrypto "github.com/libp2p/go-libp2p-core/crypto"
	"github.com/urfave/cli"
)

const (
	// BlsHashSize specifies the hash size for using bls scheme
	BlsHashSize = 16

	// BlsConsensusType specifies te signature scheme used in the consensus
	BlsConsensusType = "bls"

	// BnConsensusType specifies te signature scheme used in the consensus
	BnConsensusType = "bn"

	// MaxTxsToRequest specifies the maximum number of txs to request
	MaxTxsToRequest = 100
)

var log = logger.DefaultLogger()

// Network struct holds the network components of the Elrond protocol
type Network struct {
	NetMessenger p2p.Messenger
}

// Core struct holds the core components of the Elrond protocol
type Core struct {
	Hasher                   hashing.Hasher
	Marshalizer              marshal.Marshalizer
	Trie                     data.Trie
	Uint64ByteSliceConverter typeConverters.Uint64ByteSliceConverter
	StatusHandler            core.AppStatusHandler
}

// State struct holds the state components of the Elrond protocol
type State struct {
	AddressConverter  state.AddressConverter
	AccountsAdapter   state.AccountsAdapter
	InBalanceForShard map[string]*big.Int
}

// Data struct holds the data components of the Elrond protocol
type Data struct {
	Blkc         data.ChainHandler
	Store        dataRetriever.StorageService
	Datapool     dataRetriever.PoolsHolder
	MetaDatapool dataRetriever.MetaPoolsHolder
}

// Crypto struct holds the crypto components of the Elrond protocol
type Crypto struct {
	TxSingleSigner crypto.SingleSigner
	SingleSigner   crypto.SingleSigner
	MultiSigner    crypto.MultiSigner
	TxSignKeyGen   crypto.KeyGenerator
	TxSignPrivKey  crypto.PrivateKey
	TxSignPubKey   crypto.PublicKey
	InitialPubKeys map[uint32][]string
}

// Process struct holds the process components of the Elrond protocol
type Process struct {
	InterceptorsContainer process.InterceptorsContainer
	ResolversFinder       dataRetriever.ResolversFinder
	Rounder               consensus.Rounder
	ForkDetector          process.ForkDetector
	BlockProcessor        process.BlockProcessor
	BlockTracker          process.BlocksTracker
}

type coreComponentsFactoryArgs struct {
	config   *config.Config
	uniqueID string
}

// NewCoreComponentsFactoryArgs initializes the arguments necessary for creating the core components
func NewCoreComponentsFactoryArgs(config *config.Config, uniqueID string) *coreComponentsFactoryArgs {
	return &coreComponentsFactoryArgs{
		config:   config,
		uniqueID: uniqueID,
	}
}

// CoreComponentsFactory creates the core components
func CoreComponentsFactory(args *coreComponentsFactoryArgs) (*Core, error) {
	hasher, err := getHasherFromConfig(args.config)
	if err != nil {
		return nil, errors.New("could not create hasher: " + err.Error())
	}

	marshalizer, err := getMarshalizerFromConfig(args.config)
	if err != nil {
		return nil, errors.New("could not create marshalizer: " + err.Error())
	}

	merkleTrie, err := getTrie(args.config.AccountsTrieStorage, marshalizer, hasher, args.uniqueID)
	if err != nil {
		return nil, errors.New("error creating trie: " + err.Error())
	}
	uint64ByteSliceConverter := uint64ByteSlice.NewBigEndianConverter()

	return &Core{
		Hasher:                   hasher,
		Marshalizer:              marshalizer,
		Trie:                     merkleTrie,
		Uint64ByteSliceConverter: uint64ByteSliceConverter,
		StatusHandler:            statusHandler.NewNilStatusHandler(),
	}, nil
}

type stateComponentsFactoryArgs struct {
	config           *config.Config
	genesisConfig    *sharding.Genesis
	shardCoordinator sharding.Coordinator
	core             *Core
}

// NewStateComponentsFactoryArgs initializes the arguments necessary for creating the state components
func NewStateComponentsFactoryArgs(
	config *config.Config,
	genesisConfig *sharding.Genesis,
	shardCoordinator sharding.Coordinator,
	core *Core,
) *stateComponentsFactoryArgs {
	return &stateComponentsFactoryArgs{
		config:           config,
		genesisConfig:    genesisConfig,
		shardCoordinator: shardCoordinator,
		core:             core,
	}
}

// StateComponentsFactory creates the state components
func StateComponentsFactory(args *stateComponentsFactoryArgs) (*State, error) {
	addressConverter, err := addressConverters.NewPlainAddressConverter(
		args.config.Address.Length,
		args.config.Address.Prefix,
	)

	if err != nil {
		return nil, errors.New("could not create address converter: " + err.Error())
	}

	accountFactory, err := factoryState.NewAccountFactoryCreator(factoryState.UserAccount)
	if err != nil {
		return nil, errors.New("could not create account factory: " + err.Error())
	}

	accountsAdapter, err := state.NewAccountsDB(args.core.Trie, args.core.Hasher, args.core.Marshalizer, accountFactory)
	if err != nil {
		return nil, errors.New("could not create accounts adapter: " + err.Error())
	}

	inBalanceForShard, err := args.genesisConfig.InitialNodesBalances(args.shardCoordinator, addressConverter)
	if err != nil {
		return nil, errors.New("initial balances could not be processed " + err.Error())
	}

	return &State{
		AddressConverter:  addressConverter,
		AccountsAdapter:   accountsAdapter,
		InBalanceForShard: inBalanceForShard,
	}, nil
}

type dataComponentsFactoryArgs struct {
	config           *config.Config
	shardCoordinator sharding.Coordinator
	core             *Core
	uniqueID         string
}

// NewDataComponentsFactoryArgs initializes the arguments necessary for creating the data components
func NewDataComponentsFactoryArgs(
	config *config.Config,
	shardCoordinator sharding.Coordinator,
	core *Core,
	uniqueID string,
) *dataComponentsFactoryArgs {
	return &dataComponentsFactoryArgs{
		config:           config,
		shardCoordinator: shardCoordinator,
		core:             core,
		uniqueID:         uniqueID,
	}
}

// DataComponentsFactory creates the data components
func DataComponentsFactory(args *dataComponentsFactoryArgs) (*Data, error) {
	var datapool dataRetriever.PoolsHolder
	var metaDatapool dataRetriever.MetaPoolsHolder
	blkc, err := createBlockChainFromConfig(args.config, args.shardCoordinator, args.core.StatusHandler)
	if err != nil {
		return nil, errors.New("could not create block chain: " + err.Error())
	}

	store, err := createDataStoreFromConfig(args.config, args.shardCoordinator, args.uniqueID)
	if err != nil {
		return nil, errors.New("could not create local data store: " + err.Error())
	}

	if args.shardCoordinator.SelfId() < args.shardCoordinator.NumberOfShards() {
		datapool, err = createShardDataPoolFromConfig(args.config, args.core.Uint64ByteSliceConverter)
		if err != nil {
			return nil, errors.New("could not create shard data pools: " + err.Error())
		}
	}
	if args.shardCoordinator.SelfId() == sharding.MetachainShardId {
		metaDatapool, err = createMetaDataPoolFromConfig(args.config, args.core.Uint64ByteSliceConverter)
		if err != nil {
			return nil, errors.New("could not create shard data pools: " + err.Error())
		}
	}
	if datapool == nil && metaDatapool == nil {
		return nil, errors.New("could not create data pools: ")
	}

	return &Data{
		Blkc:         blkc,
		Store:        store,
		Datapool:     datapool,
		MetaDatapool: metaDatapool,
	}, nil
}

type cryptoComponentsFactoryArgs struct {
	ctx                          *cli.Context
	config                       *config.Config
	nodesConfig                  *sharding.NodesSetup
	shardCoordinator             sharding.Coordinator
	keyGen                       crypto.KeyGenerator
	privKey                      crypto.PrivateKey
	log                          *logger.Logger
	initialBalancesSkPemFileName string
	txSignSkName                 string
	txSignSkIndexName            string
}

// NewCryptoComponentsFactoryArgs initializes the arguments necessary for creating the crypto components
func NewCryptoComponentsFactoryArgs(
	ctx *cli.Context,
	config *config.Config,
	nodesConfig *sharding.NodesSetup,
	shardCoordinator sharding.Coordinator,
	keyGen crypto.KeyGenerator,
	privKey crypto.PrivateKey,
	log *logger.Logger,
	initialBalancesSkPemFileName string,
	txSignSkName string,
	txSignSkIndexName string,
) *cryptoComponentsFactoryArgs {
	return &cryptoComponentsFactoryArgs{
		ctx:                          ctx,
		config:                       config,
		nodesConfig:                  nodesConfig,
		shardCoordinator:             shardCoordinator,
		keyGen:                       keyGen,
		privKey:                      privKey,
		log:                          log,
		initialBalancesSkPemFileName: initialBalancesSkPemFileName,
		txSignSkName:                 txSignSkName,
		txSignSkIndexName:            txSignSkIndexName,
	}
}

// CryptoComponentsFactory creates the crypto components
func CryptoComponentsFactory(args *cryptoComponentsFactoryArgs) (*Crypto, error) {
	initialPubKeys := args.nodesConfig.InitialNodesPubKeys()
	txSingleSigner := &singlesig.SchnorrSigner{}
	singleSigner, err := createSingleSigner(args.config)
	if err != nil {
		return nil, errors.New("could not create singleSigner: " + err.Error())
	}

	multisigHasher, err := getMultisigHasherFromConfig(args.config)
	if err != nil {
		return nil, errors.New("could not create multisig hasher: " + err.Error())
	}

	currentShardNodesPubKeys, err := args.nodesConfig.InitialNodesPubKeysForShard(args.shardCoordinator.SelfId())
	if err != nil {
		return nil, errors.New("could not start creation of multiSigner: " + err.Error())
	}

	multiSigner, err := createMultiSigner(args.config, multisigHasher, currentShardNodesPubKeys, args.privKey, args.keyGen)
	if err != nil {
		return nil, err
	}

	initialBalancesSkPemFileName := args.ctx.GlobalString(args.initialBalancesSkPemFileName)
	txSignKeyGen, txSignPrivKey, txSignPubKey, err := GetSigningParams(
		args.ctx,
		args.log,
		args.txSignSkName,
		args.txSignSkIndexName,
		initialBalancesSkPemFileName,
		kyber.NewBlakeSHA256Ed25519())
	if err != nil {
		return nil, err
	}
	args.log.Info("Starting with tx sign public key: " + GetPkEncoded(txSignPubKey))

	return &Crypto{
		TxSingleSigner: txSingleSigner,
		SingleSigner:   singleSigner,
		MultiSigner:    multiSigner,
		TxSignKeyGen:   txSignKeyGen,
		TxSignPrivKey:  txSignPrivKey,
		TxSignPubKey:   txSignPubKey,
		InitialPubKeys: initialPubKeys,
	}, nil
}

// NetworkComponentsFactory creates the network components
func NetworkComponentsFactory(p2pConfig *config.P2PConfig, log *logger.Logger, core *Core) (*Network, error) {
	var randReader io.Reader
	if p2pConfig.Node.Seed != "" {
		randReader = NewSeedRandReader(core.Hasher.Compute(p2pConfig.Node.Seed))
	} else {
		randReader = rand.Reader
	}

	netMessenger, err := createNetMessenger(p2pConfig, log, randReader)
	if err != nil {
		return nil, err
	}

	return &Network{
		NetMessenger: netMessenger,
	}, nil
}

type processComponentsFactoryArgs struct {
	genesisConfig        *sharding.Genesis
	rewardsConfig        *config.RewardConfig
	nodesConfig          *sharding.NodesSetup
	syncer               ntp.SyncTimer
	shardCoordinator     sharding.Coordinator
	nodesCoordinator     sharding.NodesCoordinator
	data                 *Data
	core                 *Core
	crypto               *Crypto
	state                *State
	network              *Network
	coreServiceContainer serviceContainer.Core
}

// NewProcessComponentsFactoryArgs initializes the arguments necessary for creating the process components
func NewProcessComponentsFactoryArgs(
	genesisConfig *sharding.Genesis,
	rewardsConfig *config.RewardConfig,
	nodesConfig *sharding.NodesSetup,
	syncer ntp.SyncTimer,
	shardCoordinator sharding.Coordinator,
	nodesCoordinator sharding.NodesCoordinator,
	data *Data,
	core *Core,
	crypto *Crypto,
	state *State,
	network *Network,
	coreServiceContainer serviceContainer.Core,
) *processComponentsFactoryArgs {
	return &processComponentsFactoryArgs{
		genesisConfig:        genesisConfig,
		rewardsConfig:        rewardsConfig,
		nodesConfig:          nodesConfig,
		syncer:               syncer,
		shardCoordinator:     shardCoordinator,
		nodesCoordinator:     nodesCoordinator,
		data:                 data,
		core:                 core,
		crypto:               crypto,
		state:                state,
		network:              network,
		coreServiceContainer: coreServiceContainer,
	}
}

// ProcessComponentsFactory creates the process components
func ProcessComponentsFactory(args *processComponentsFactoryArgs) (*Process, error) {
	interceptorContainerFactory, resolversContainerFactory, err := newInterceptorAndResolverContainerFactory(
		args.shardCoordinator, args.nodesCoordinator, args.data, args.core, args.crypto, args.state, args.network)
	if err != nil {
		return nil, err
	}

	//TODO refactor all these factory calls
	interceptorsContainer, err := interceptorContainerFactory.Create()
	if err != nil {
		return nil, err
	}

	resolversContainer, err := resolversContainerFactory.Create()
	if err != nil {
		return nil, err
	}

	resolversFinder, err := containers.NewResolversFinder(resolversContainer, args.shardCoordinator)
	if err != nil {
		return nil, err
	}

	rounder, err := round.NewRound(
		time.Unix(args.nodesConfig.StartTime, 0),
		args.syncer.CurrentTime(),
		time.Millisecond*time.Duration(args.nodesConfig.RoundDuration),
		args.syncer)
	if err != nil {
		return nil, err
	}

	forkDetector, err := processSync.NewBasicForkDetector(rounder)
	if err != nil {
		return nil, err
	}

	shardsGenesisBlocks, err := generateGenesisHeadersAndApplyInitialBalances(
		args.core,
		args.state,
		args.shardCoordinator,
		args.nodesConfig,
		args.genesisConfig,
	)
	if err != nil {
		return nil, err
	}

	err = prepareGenesisBlock(args, shardsGenesisBlocks)
	if err != nil {
		return nil, err
	}

	blockProcessor, blockTracker, err := newBlockProcessorAndTracker(
		resolversFinder,
		args.shardCoordinator,
		args.nodesCoordinator,
		args.rewardsConfig,
		args.data,
		args.core,
		args.state,
		forkDetector,
		shardsGenesisBlocks,
		args.nodesConfig,
		args.coreServiceContainer,
	)

	if err != nil {
		return nil, err
	}

	return &Process{
		InterceptorsContainer: interceptorsContainer,
		ResolversFinder:       resolversFinder,
		Rounder:               rounder,
		ForkDetector:          forkDetector,
		BlockProcessor:        blockProcessor,
		BlockTracker:          blockTracker,
	}, nil
}

func prepareGenesisBlock(args *processComponentsFactoryArgs, shardsGenesisBlocks map[uint32]data.HeaderHandler) error {
	genesisBlock, ok := shardsGenesisBlocks[args.shardCoordinator.SelfId()]
	if !ok {
		return errors.New("genesis block does not exists")
	}

	genesisBlockHash, err := core.CalculateHash(args.core.Marshalizer, args.core.Hasher, genesisBlock)
	if err != nil {
		return err
	}

	err = args.data.Blkc.SetGenesisHeader(genesisBlock)
	if err != nil {
		return err
	}

	args.data.Blkc.SetGenesisHeaderHash(genesisBlockHash)

	marshalizedBlock, err := args.core.Marshalizer.Marshal(genesisBlock)
	if err != nil {
		return err
	}

	if args.shardCoordinator.SelfId() == sharding.MetachainShardId {
		errNotCritical := args.data.Store.Put(dataRetriever.MetaBlockUnit, genesisBlockHash, marshalizedBlock)
		log.LogIfError(errNotCritical)

	} else {
		errNotCritical := args.data.Store.Put(dataRetriever.BlockHeaderUnit, genesisBlockHash, marshalizedBlock)
		log.LogIfError(errNotCritical)
	}

	return nil
}

type seedRandReader struct {
	index int
	seed  []byte
}

// NewSeedRandReader will return a new instance of a seed-based reader
func NewSeedRandReader(seed []byte) *seedRandReader {
	return &seedRandReader{seed: seed, index: 0}
}

func (srr *seedRandReader) Read(p []byte) (n int, err error) {
	if srr.seed == nil {
		return 0, errors.New("nil seed")
	}
	if len(srr.seed) == 0 {
		return 0, errors.New("empty seed")
	}
	if p == nil {
		return 0, errors.New("nil buffer")
	}
	if len(p) == 0 {
		return 0, errors.New("empty buffer")
	}

	for i := 0; i < len(p); i++ {
		p[i] = srr.seed[srr.index]

		srr.index++
		srr.index = srr.index % len(srr.seed)
	}

	return len(p), nil
}

func getHasherFromConfig(cfg *config.Config) (hashing.Hasher, error) {
	switch cfg.Hasher.Type {
	case "sha256":
		return sha256.Sha256{}, nil
	case "blake2b":
		return blake2b.Blake2b{}, nil
	}

	return nil, errors.New("no hasher provided in config file")
}

func getMarshalizerFromConfig(cfg *config.Config) (marshal.Marshalizer, error) {
	switch cfg.Marshalizer.Type {
	case "json":
		return &marshal.JsonMarshalizer{}, nil
	}

	return nil, errors.New("no marshalizer provided in config file")
}

func getTrie(
	cfg config.StorageConfig,
	marshalizer marshal.Marshalizer,
	hasher hashing.Hasher,
	uniqueID string,
) (data.Trie, error) {

	accountsTrieStorage, err := storageUnit.NewStorageUnitFromConf(
		getCacherFromConfig(cfg.Cache),
		getDBFromConfig(cfg.DB, uniqueID),
		getBloomFromConfig(cfg.Bloom),
	)
	if err != nil {
		return nil, errors.New("error creating accountsTrieStorage: " + err.Error())
	}

	return trie.NewTrie(accountsTrieStorage, marshalizer, hasher)
}

func createBlockChainFromConfig(config *config.Config, coordinator sharding.Coordinator, ash core.AppStatusHandler) (data.ChainHandler, error) {
	badBlockCache, err := storageUnit.NewCache(
		storageUnit.CacheType(config.BadBlocksCache.Type),
		config.BadBlocksCache.Size,
		config.BadBlocksCache.Shards)
	if err != nil {
		return nil, err
	}

	if coordinator == nil {
		return nil, state.ErrNilShardCoordinator
	}

	if coordinator.SelfId() < coordinator.NumberOfShards() {
		blockChain, err := blockchain.NewBlockChain(badBlockCache)
		if err != nil {
			return nil, err
		}

		err = blockChain.SetAppStatusHandler(ash)
		if err != nil {
			return nil, err
		}

		return blockChain, nil
	}
	if coordinator.SelfId() == sharding.MetachainShardId {
		blockChain, err := blockchain.NewMetaChain(badBlockCache)
		if err != nil {
			return nil, err
		}

		err = blockChain.SetAppStatusHandler(ash)
		if err != nil {
			return nil, err
		}

		return blockChain, nil
	}
	return nil, errors.New("can not create blockchain")
}

func createDataStoreFromConfig(
	config *config.Config,
	shardCoordinator sharding.Coordinator,
	uniqueID string,
) (dataRetriever.StorageService, error) {
	if shardCoordinator.SelfId() < shardCoordinator.NumberOfShards() {
		return createShardDataStoreFromConfig(config, shardCoordinator, uniqueID)
	}
	if shardCoordinator.SelfId() == sharding.MetachainShardId {
		return createMetaChainDataStoreFromConfig(config, shardCoordinator, uniqueID)
	}
	return nil, errors.New("can not create data store")
}

func createShardDataStoreFromConfig(
	config *config.Config,
	shardCoordinator sharding.Coordinator,
	uniqueID string,
) (dataRetriever.StorageService, error) {

	var headerUnit *storageUnit.Unit
	var peerBlockUnit *storageUnit.Unit
	var miniBlockUnit *storageUnit.Unit
	var txUnit *storageUnit.Unit
	var metachainHeaderUnit *storageUnit.Unit
	var unsignedTxUnit *storageUnit.Unit
	var rewardTxUnit *storageUnit.Unit
	var metaHdrHashNonceUnit *storageUnit.Unit
	var shardHdrHashNonceUnit *storageUnit.Unit
	var err error

	defer func() {
		// cleanup
		if err != nil {
			if headerUnit != nil {
				_ = headerUnit.DestroyUnit()
			}
			if peerBlockUnit != nil {
				_ = peerBlockUnit.DestroyUnit()
			}
			if miniBlockUnit != nil {
				_ = miniBlockUnit.DestroyUnit()
			}
			if txUnit != nil {
				_ = txUnit.DestroyUnit()
			}
			if unsignedTxUnit != nil {
				_ = unsignedTxUnit.DestroyUnit()
			}
			if rewardTxUnit != nil {
				_ = rewardTxUnit.DestroyUnit()
			}
			if metachainHeaderUnit != nil {
				_ = metachainHeaderUnit.DestroyUnit()
			}
			if metaHdrHashNonceUnit != nil {
				_ = metaHdrHashNonceUnit.DestroyUnit()
			}
			if shardHdrHashNonceUnit != nil {
				_ = shardHdrHashNonceUnit.DestroyUnit()
			}
		}
	}()

	txUnit, err = storageUnit.NewStorageUnitFromConf(
		getCacherFromConfig(config.TxStorage.Cache),
		getDBFromConfig(config.TxStorage.DB, uniqueID),
		getBloomFromConfig(config.TxStorage.Bloom))
	if err != nil {
		return nil, err
	}

	unsignedTxUnit, err = storageUnit.NewStorageUnitFromConf(
		getCacherFromConfig(config.UnsignedTransactionStorage.Cache),
		getDBFromConfig(config.UnsignedTransactionStorage.DB, uniqueID),
		getBloomFromConfig(config.UnsignedTransactionStorage.Bloom))
	if err != nil {
		return nil, err
	}

	rewardTxUnit, err = storageUnit.NewStorageUnitFromConf(
		getCacherFromConfig(config.RewardTxStorage.Cache),
		getDBFromConfig(config.RewardTxStorage.DB, uniqueID),
		getBloomFromConfig(config.RewardTxStorage.Bloom))
	if err != nil {
		return nil, err
	}

	miniBlockUnit, err = storageUnit.NewStorageUnitFromConf(
		getCacherFromConfig(config.MiniBlocksStorage.Cache),
		getDBFromConfig(config.MiniBlocksStorage.DB, uniqueID),
		getBloomFromConfig(config.MiniBlocksStorage.Bloom))
	if err != nil {
		return nil, err
	}

	peerBlockUnit, err = storageUnit.NewStorageUnitFromConf(
		getCacherFromConfig(config.PeerBlockBodyStorage.Cache),
		getDBFromConfig(config.PeerBlockBodyStorage.DB, uniqueID),
		getBloomFromConfig(config.PeerBlockBodyStorage.Bloom))
	if err != nil {
		return nil, err
	}

	headerUnit, err = storageUnit.NewStorageUnitFromConf(
		getCacherFromConfig(config.BlockHeaderStorage.Cache),
		getDBFromConfig(config.BlockHeaderStorage.DB, uniqueID),
		getBloomFromConfig(config.BlockHeaderStorage.Bloom))
	if err != nil {
		return nil, err
	}

	metachainHeaderUnit, err = storageUnit.NewStorageUnitFromConf(
		getCacherFromConfig(config.MetaBlockStorage.Cache),
		getDBFromConfig(config.MetaBlockStorage.DB, uniqueID),
		getBloomFromConfig(config.MetaBlockStorage.Bloom))
	if err != nil {
		return nil, err
	}

	metaHdrHashNonceUnit, err = storageUnit.NewStorageUnitFromConf(
		getCacherFromConfig(config.MetaHdrNonceHashStorage.Cache),
		getDBFromConfig(config.MetaHdrNonceHashStorage.DB, uniqueID),
		getBloomFromConfig(config.MetaHdrNonceHashStorage.Bloom),
	)
	if err != nil {
		return nil, err
	}

	shardHdrHashNonceUnit, err = storageUnit.NewShardedStorageUnitFromConf(
		getCacherFromConfig(config.ShardHdrNonceHashStorage.Cache),
		getDBFromConfig(config.ShardHdrNonceHashStorage.DB, uniqueID),
		getBloomFromConfig(config.ShardHdrNonceHashStorage.Bloom),
		shardCoordinator.SelfId(),
	)
	if err != nil {
		return nil, err
	}

	store := dataRetriever.NewChainStorer()
	store.AddStorer(dataRetriever.TransactionUnit, txUnit)
	store.AddStorer(dataRetriever.MiniBlockUnit, miniBlockUnit)
	store.AddStorer(dataRetriever.PeerChangesUnit, peerBlockUnit)
	store.AddStorer(dataRetriever.BlockHeaderUnit, headerUnit)
	store.AddStorer(dataRetriever.MetaBlockUnit, metachainHeaderUnit)
	store.AddStorer(dataRetriever.UnsignedTransactionUnit, unsignedTxUnit)
	store.AddStorer(dataRetriever.RewardTransactionUnit, rewardTxUnit)
	store.AddStorer(dataRetriever.MetaHdrNonceHashDataUnit, metaHdrHashNonceUnit)
	hdrNonceHashDataUnit := dataRetriever.ShardHdrNonceHashDataUnit + dataRetriever.UnitType(shardCoordinator.SelfId())
	store.AddStorer(hdrNonceHashDataUnit, shardHdrHashNonceUnit)

	return store, err
}

func createMetaChainDataStoreFromConfig(
	config *config.Config,
	shardCoordinator sharding.Coordinator,
	uniqueID string,
) (dataRetriever.StorageService, error) {
	var peerDataUnit, shardDataUnit, metaBlockUnit, headerUnit, metaHdrHashNonceUnit *storageUnit.Unit
	var shardHdrHashNonceUnits []*storageUnit.Unit
	var err error

	defer func() {
		// cleanup
		if err != nil {
			if peerDataUnit != nil {
				_ = peerDataUnit.DestroyUnit()
			}
			if shardDataUnit != nil {
				_ = shardDataUnit.DestroyUnit()
			}
			if metaBlockUnit != nil {
				_ = metaBlockUnit.DestroyUnit()
			}
			if headerUnit != nil {
				_ = headerUnit.DestroyUnit()
			}
			if metaHdrHashNonceUnit != nil {
				_ = metaHdrHashNonceUnit.DestroyUnit()
			}
			if shardHdrHashNonceUnits != nil {
				for i := uint32(0); i < shardCoordinator.NumberOfShards(); i++ {
					_ = shardHdrHashNonceUnits[i].DestroyUnit()
				}
			}
		}
	}()

	metaBlockUnit, err = storageUnit.NewStorageUnitFromConf(
		getCacherFromConfig(config.MetaBlockStorage.Cache),
		getDBFromConfig(config.MetaBlockStorage.DB, uniqueID),
		getBloomFromConfig(config.MetaBlockStorage.Bloom))
	if err != nil {
		return nil, err
	}

	shardDataUnit, err = storageUnit.NewStorageUnitFromConf(
		getCacherFromConfig(config.ShardDataStorage.Cache),
		getDBFromConfig(config.ShardDataStorage.DB, uniqueID),
		getBloomFromConfig(config.ShardDataStorage.Bloom))
	if err != nil {
		return nil, err
	}

	peerDataUnit, err = storageUnit.NewStorageUnitFromConf(
		getCacherFromConfig(config.PeerDataStorage.Cache),
		getDBFromConfig(config.PeerDataStorage.DB, uniqueID),
		getBloomFromConfig(config.PeerDataStorage.Bloom))
	if err != nil {
		return nil, err
	}

	headerUnit, err = storageUnit.NewStorageUnitFromConf(
		getCacherFromConfig(config.BlockHeaderStorage.Cache),
		getDBFromConfig(config.BlockHeaderStorage.DB, uniqueID),
		getBloomFromConfig(config.BlockHeaderStorage.Bloom))
	if err != nil {
		return nil, err
	}

	metaHdrHashNonceUnit, err = storageUnit.NewStorageUnitFromConf(
		getCacherFromConfig(config.MetaHdrNonceHashStorage.Cache),
		getDBFromConfig(config.MetaHdrNonceHashStorage.DB, uniqueID),
		getBloomFromConfig(config.MetaHdrNonceHashStorage.Bloom),
	)
	if err != nil {
		return nil, err
	}

	shardHdrHashNonceUnits = make([]*storageUnit.Unit, shardCoordinator.NumberOfShards())
	for i := uint32(0); i < shardCoordinator.NumberOfShards(); i++ {
		shardHdrHashNonceUnits[i], err = storageUnit.NewShardedStorageUnitFromConf(
			getCacherFromConfig(config.ShardHdrNonceHashStorage.Cache),
			getDBFromConfig(config.ShardHdrNonceHashStorage.DB, uniqueID),
			getBloomFromConfig(config.ShardHdrNonceHashStorage.Bloom),
			i,
		)
		if err != nil {
			return nil, err
		}
	}

	store := dataRetriever.NewChainStorer()
	store.AddStorer(dataRetriever.MetaBlockUnit, metaBlockUnit)
	store.AddStorer(dataRetriever.MetaShardDataUnit, shardDataUnit)
	store.AddStorer(dataRetriever.MetaPeerDataUnit, peerDataUnit)
	store.AddStorer(dataRetriever.BlockHeaderUnit, headerUnit)
	store.AddStorer(dataRetriever.MetaHdrNonceHashDataUnit, metaHdrHashNonceUnit)
	for i := uint32(0); i < shardCoordinator.NumberOfShards(); i++ {
		hdrNonceHashDataUnit := dataRetriever.ShardHdrNonceHashDataUnit + dataRetriever.UnitType(i)
		store.AddStorer(hdrNonceHashDataUnit, shardHdrHashNonceUnits[i])
	}

	return store, err
}

func createShardDataPoolFromConfig(
	config *config.Config,
	uint64ByteSliceConverter typeConverters.Uint64ByteSliceConverter,
) (dataRetriever.PoolsHolder, error) {

	log.Info("creatingShardDataPool from config")

	txPool, err := shardedData.NewShardedData(getCacherFromConfig(config.TxDataPool))
	if err != nil {
		log.Info("error creating txpool")
		return nil, err
	}

	uTxPool, err := shardedData.NewShardedData(getCacherFromConfig(config.UnsignedTransactionDataPool))
	if err != nil {
		log.Info("error creating smart contract result pool")
		return nil, err
	}

	rewardTxPool, err := shardedData.NewShardedData(getCacherFromConfig(config.RewardTransactionDataPool))
	if err != nil {
		log.Info("error creating reward transaction pool")
		return nil, err
	}

	cacherCfg := getCacherFromConfig(config.BlockHeaderDataPool)
	hdrPool, err := storageUnit.NewCache(cacherCfg.Type, cacherCfg.Size, cacherCfg.Shards)
	if err != nil {
		log.Info("error creating hdrpool")
		return nil, err
	}

	cacherCfg = getCacherFromConfig(config.MetaBlockBodyDataPool)
	metaBlockBody, err := storageUnit.NewCache(cacherCfg.Type, cacherCfg.Size, cacherCfg.Shards)
	if err != nil {
		log.Info("error creating metaBlockBody")
		return nil, err
	}

	cacherCfg = getCacherFromConfig(config.BlockHeaderNoncesDataPool)
	hdrNoncesCacher, err := storageUnit.NewCache(cacherCfg.Type, cacherCfg.Size, cacherCfg.Shards)
	if err != nil {
		log.Info("error creating hdrNoncesCacher")
		return nil, err
	}
	hdrNonces, err := dataPool.NewNonceSyncMapCacher(hdrNoncesCacher, uint64ByteSliceConverter)
	if err != nil {
		log.Info("error creating hdrNonces")
		return nil, err
	}

	cacherCfg = getCacherFromConfig(config.TxBlockBodyDataPool)
	txBlockBody, err := storageUnit.NewCache(cacherCfg.Type, cacherCfg.Size, cacherCfg.Shards)
	if err != nil {
		log.Info("error creating txBlockBody")
		return nil, err
	}

	cacherCfg = getCacherFromConfig(config.PeerBlockBodyDataPool)
	peerChangeBlockBody, err := storageUnit.NewCache(cacherCfg.Type, cacherCfg.Size, cacherCfg.Shards)
	if err != nil {
		log.Info("error creating peerChangeBlockBody")
		return nil, err
	}

	return dataPool.NewShardedDataPool(
		txPool,
		uTxPool,
		rewardTxPool,
		hdrPool,
		hdrNonces,
		txBlockBody,
		peerChangeBlockBody,
		metaBlockBody,
	)
}

func createMetaDataPoolFromConfig(
	config *config.Config,
	uint64ByteSliceConverter typeConverters.Uint64ByteSliceConverter,
) (dataRetriever.MetaPoolsHolder, error) {
	cacherCfg := getCacherFromConfig(config.MetaBlockBodyDataPool)
	metaBlockBody, err := storageUnit.NewCache(cacherCfg.Type, cacherCfg.Size, cacherCfg.Shards)
	if err != nil {
		log.Info("error creating metaBlockBody")
		return nil, err
	}

	miniBlockHashes, err := shardedData.NewShardedData(getCacherFromConfig(config.MiniBlockHeaderHashesDataPool))
	if err != nil {
		log.Info("error creating miniBlockHashes")
		return nil, err
	}

	cacherCfg = getCacherFromConfig(config.ShardHeadersDataPool)
	shardHeaders, err := storageUnit.NewCache(cacherCfg.Type, cacherCfg.Size, cacherCfg.Shards)
	if err != nil {
		log.Info("error creating shardHeaders")
		return nil, err
	}

	headersNoncesCacher, err := storageUnit.NewCache(cacherCfg.Type, cacherCfg.Size, cacherCfg.Shards)
	if err != nil {
		log.Info("error creating shard headers nonces pool")
		return nil, err
	}
	headersNonces, err := dataPool.NewNonceSyncMapCacher(headersNoncesCacher, uint64ByteSliceConverter)
	if err != nil {
		log.Info("error creating shard headers nonces pool")
		return nil, err
	}

	return dataPool.NewMetaDataPool(metaBlockBody, miniBlockHashes, shardHeaders, headersNonces)
}

func createSingleSigner(config *config.Config) (crypto.SingleSigner, error) {
	switch config.Consensus.Type {
	case BlsConsensusType:
		return &singlesig.BlsSingleSigner{}, nil
	case BnConsensusType:
		return &singlesig.SchnorrSigner{}, nil
	}

	return nil, errors.New("no consensus type provided in config file")
}

func getMultisigHasherFromConfig(cfg *config.Config) (hashing.Hasher, error) {
	if cfg.Consensus.Type == BlsConsensusType && cfg.MultisigHasher.Type != "blake2b" {
		return nil, errors.New("wrong multisig hasher provided for bls consensus type")
	}

	switch cfg.MultisigHasher.Type {
	case "sha256":
		return sha256.Sha256{}, nil
	case "blake2b":
		if cfg.Consensus.Type == BlsConsensusType {
			return blake2b.Blake2b{HashSize: BlsHashSize}, nil
		}
		return blake2b.Blake2b{}, nil
	}

	return nil, errors.New("no multisig hasher provided in config file")
}

func createMultiSigner(
	config *config.Config,
	hasher hashing.Hasher,
	pubKeys []string,
	privateKey crypto.PrivateKey,
	keyGen crypto.KeyGenerator,
) (crypto.MultiSigner, error) {

	switch config.Consensus.Type {
	case BlsConsensusType:
		blsSigner := &blsMultiSig.KyberMultiSignerBLS{}
		return multisig.NewBLSMultisig(blsSigner, hasher, pubKeys, privateKey, keyGen, uint16(0))
	case BnConsensusType:
		return multisig.NewBelNevMultisig(hasher, pubKeys, privateKey, keyGen, uint16(0))
	}

	return nil, errors.New("no consensus type provided in config file")
}

func createNetMessenger(
	p2pConfig *config.P2PConfig,
	log *logger.Logger,
	randReader io.Reader,
) (p2p.Messenger, error) {

	if p2pConfig.Node.Port < 0 {
		return nil, errors.New("cannot start node on port < 0")
	}

	pDiscoveryFactory := factoryP2P.NewPeerDiscovererCreator(*p2pConfig)
	pDiscoverer, err := pDiscoveryFactory.CreatePeerDiscoverer()

	if err != nil {
		return nil, err
	}

	log.Info(fmt.Sprintf("Starting with peer discovery: %s", pDiscoverer.Name()))

	prvKey, _ := ecdsa.GenerateKey(btcec.S256(), randReader)
	sk := (*libp2pCrypto.Secp256k1PrivateKey)(prvKey)

	nm, err := libp2p.NewNetworkMessenger(
		context.Background(),
		p2pConfig.Node.Port,
		sk,
		nil,
		loadBalancer.NewOutgoingChannelLoadBalancer(),
		pDiscoverer,
		libp2p.ListenAddrWithIp4AndTcp,
	)
	if err != nil {
		return nil, err
	}

	return nm, nil
}

func createRewardParametersFromConfig() {

}

func newInterceptorAndResolverContainerFactory(
	shardCoordinator sharding.Coordinator,
	nodesCoordinator sharding.NodesCoordinator,
	data *Data,
	core *Core,
	crypto *Crypto,
	state *State,
	network *Network,
) (process.InterceptorsContainerFactory, dataRetriever.ResolversContainerFactory, error) {
	if shardCoordinator.SelfId() < shardCoordinator.NumberOfShards() {
		return newShardInterceptorAndResolverContainerFactory(
			shardCoordinator,
			nodesCoordinator,
			data,
			core,
			crypto,
			state,
			network,
		)
	}
	if shardCoordinator.SelfId() == sharding.MetachainShardId {
		return newMetaInterceptorAndResolverContainerFactory(
			shardCoordinator,
			nodesCoordinator,
			data,
			core,
			crypto,
			network,
		)
	}

	return nil, nil, errors.New("could not create interceptor and resolver container factory")
}

func newShardInterceptorAndResolverContainerFactory(
	shardCoordinator sharding.Coordinator,
	nodesCoordinator sharding.NodesCoordinator,
	data *Data,
	core *Core,
	crypto *Crypto,
	state *State,
	network *Network,
) (process.InterceptorsContainerFactory, dataRetriever.ResolversContainerFactory, error) {
	//TODO add a real chronology validator and remove null chronology validator
	interceptorContainerFactory, err := shard.NewInterceptorsContainerFactory(
		shardCoordinator,
		nodesCoordinator,
		network.NetMessenger,
		data.Store,
		core.Marshalizer,
		core.Hasher,
		crypto.TxSignKeyGen,
		crypto.TxSingleSigner,
		crypto.MultiSigner,
		data.Datapool,
		state.AddressConverter,
	)
	if err != nil {
		return nil, nil, err
	}

	dataPacker, err := partitioning.NewSizeDataPacker(core.Marshalizer)
	if err != nil {
		return nil, nil, err
	}

	resolversContainerFactory, err := shardfactoryDataRetriever.NewResolversContainerFactory(
		shardCoordinator,
		network.NetMessenger,
		data.Store,
		core.Marshalizer,
		data.Datapool,
		core.Uint64ByteSliceConverter,
		dataPacker,
	)
	if err != nil {
		return nil, nil, err
	}

	return interceptorContainerFactory, resolversContainerFactory, nil
}

func newMetaInterceptorAndResolverContainerFactory(
	shardCoordinator sharding.Coordinator,
	nodesCoordinator sharding.NodesCoordinator,
	data *Data,
	core *Core,
	crypto *Crypto,
	network *Network,
) (process.InterceptorsContainerFactory, dataRetriever.ResolversContainerFactory, error) {
	//TODO add a real chronology validator and remove null chronology validator
	interceptorContainerFactory, err := metachain.NewInterceptorsContainerFactory(
		shardCoordinator,
		nodesCoordinator,
		network.NetMessenger,
		data.Store,
		core.Marshalizer,
		core.Hasher,
		crypto.MultiSigner,
		data.MetaDatapool,
	)
	if err != nil {
		return nil, nil, err
	}
	resolversContainerFactory, err := metafactoryDataRetriever.NewResolversContainerFactory(
		shardCoordinator,
		network.NetMessenger,
		data.Store,
		core.Marshalizer,
		data.MetaDatapool,
		core.Uint64ByteSliceConverter,
	)
	if err != nil {
		return nil, nil, err
	}
	return interceptorContainerFactory, resolversContainerFactory, nil
}

func generateGenesisHeadersAndApplyInitialBalances(
	coreComponents *Core,
	stateComponents *State,
	shardCoordinator sharding.Coordinator,
	nodesSetup *sharding.NodesSetup,
	genesisConfig *sharding.Genesis,
) (map[uint32]data.HeaderHandler, error) {
	//TODO change this rudimentary startup for metachain nodes
	// Talk between Adrian, Robert and Iulian, did not want it to be discarded:
	// --------------------------------------------------------------------
	// Adrian: "This looks like a workaround as the metchain should not deal with individual accounts, but shards data.
	// What I was thinking was that the genesis on metachain (or pre-genesis block) is the nodes allocation to shards,
	// with 0 state root for every shard, as there is no balance yet.
	// Then the shards start operating as they get the initial node allocation, maybe we can do consensus on the
	// genesis as well, I think this would be actually good as then everything is signed and agreed upon.
	// The genesis shard blocks need to be then just the state root, I think we already have that in genesis,
	// so shard nodes can go ahead with individually creating the block, but then run consensus on this.
	// Then this block is sent to metachain who updates the state root of every shard and creates the metablock for
	// the genesis of each of the shards (this is actually the same thing that would happen at new epoch start)."

	shardsGenesisBlocks := make(map[uint32]data.HeaderHandler)

	for shardId := uint32(0); shardId < shardCoordinator.NumberOfShards(); shardId++ {
		isCurrentShard := shardId == shardCoordinator.SelfId()
		if isCurrentShard {
			continue
		}

		newShardCoordinator, account, err := createInMemoryShardCoordinatorAndAccount(
			coreComponents,
			shardCoordinator.NumberOfShards(),
			shardId,
		)
		if err != nil {
			return nil, err
		}

		genesisBlock, err := createGenesisBlockAndApplyInitialBalances(
			account,
			newShardCoordinator,
			stateComponents.AddressConverter,
			genesisConfig,
			uint64(nodesSetup.StartTime),
		)
		if err != nil {
			return nil, err
		}

		shardsGenesisBlocks[shardId] = genesisBlock
	}

	genesisBlockForCurrentShard, err := createGenesisBlockAndApplyInitialBalances(
		stateComponents.AccountsAdapter,
		shardCoordinator,
		stateComponents.AddressConverter,
		genesisConfig,
		uint64(nodesSetup.StartTime),
	)
	if err != nil {
		return nil, err
	}

	shardsGenesisBlocks[shardCoordinator.SelfId()] = genesisBlockForCurrentShard

	genesisBlock, err := genesis.CreateMetaGenesisBlock(
			uint64(nodesSetup.StartTime),
			nodesSetup.InitialNodesPubKeys(),
		)

	if err != nil {
		return nil, err
	}

	shardsGenesisBlocks[sharding.MetachainShardId] = genesisBlock

	return shardsGenesisBlocks, nil
}

func createGenesisBlockAndApplyInitialBalances(
	accounts state.AccountsAdapter,
	shardCoordinator sharding.Coordinator,
	addressConverter state.AddressConverter,
	genesisConfig *sharding.Genesis,
	startTime uint64,
) (data.HeaderHandler, error) {

	initialBalances, err := genesisConfig.InitialNodesBalances(shardCoordinator, addressConverter)
	if err != nil {
		return nil, err
	}

	return genesis.CreateShardGenesisBlockFromInitialBalances(
		accounts,
		shardCoordinator,
		addressConverter,
		initialBalances,
		startTime,
	)
}

func createInMemoryShardCoordinatorAndAccount(
	coreComponents *Core,
	numOfShards uint32,
	shardId uint32,
) (sharding.Coordinator, state.AccountsAdapter, error) {

	newShardCoordinator, err := sharding.NewMultiShardCoordinator(numOfShards, shardId)
	if err != nil {
		return nil, nil, err
	}

	accountFactory, err := factoryState.NewAccountFactoryCreator(factoryState.UserAccount)
	if err != nil {
		return nil, nil, err
	}

	accounts := generateInMemoryAccountsAdapter(
		accountFactory,
		coreComponents.Hasher,
		coreComponents.Marshalizer,
	)

	return newShardCoordinator, accounts, nil
}

func newBlockProcessorAndTracker(
	resolversFinder dataRetriever.ResolversFinder,
	shardCoordinator sharding.Coordinator,
	nodesCoordinator sharding.NodesCoordinator,
	rewardsConfig *config.RewardConfig,
	data *Data,
	core *Core,
	state *State,
	forkDetector process.ForkDetector,
	shardsGenesisBlocks map[uint32]data.HeaderHandler,
	nodesConfig *sharding.NodesSetup,
	coreServiceContainer serviceContainer.Core,
) (process.BlockProcessor, process.BlocksTracker, error) {

	if rewardsConfig.CommunityAddress == "" || rewardsConfig.BurnAddress == "" {
		return nil, nil, errors.New("rewards configuration missing")
	}

	communityAddress, _ := hex.DecodeString(rewardsConfig.CommunityAddress)
	burnAddress, _ := hex.DecodeString(rewardsConfig.BurnAddress)

	// TODO: construct this correctly on the PR
	specialAddressHolder, err := address.NewSpecialAddressHolder(
		communityAddress,
		burnAddress,
		state.AddressConverter,
		shardCoordinator)
	if err != nil {
		return nil, nil, err
	}

	// TODO: remove nodesConfig as no longer needed with nodes coordinator available
	if shardCoordinator.SelfId() < shardCoordinator.NumberOfShards() {
		return newShardBlockProcessorAndTracker(
			resolversFinder,
			shardCoordinator,
			nodesCoordinator,
			specialAddressHolder,
			data,
			core,
			state,
			forkDetector,
			shardsGenesisBlocks,
			nodesConfig,
			coreServiceContainer,
		)
	}
	if shardCoordinator.SelfId() == sharding.MetachainShardId {
		return newMetaBlockProcessorAndTracker(
			resolversFinder,
			shardCoordinator,
			nodesCoordinator,
			specialAddressHolder,
			data,
			core,
			state,
			forkDetector,
			shardsGenesisBlocks,
			coreServiceContainer,
		)
	}

	return nil, nil, errors.New("could not create block processor and tracker")
}

func newShardBlockProcessorAndTracker(
	resolversFinder dataRetriever.ResolversFinder,
	shardCoordinator sharding.Coordinator,
	nodesCoordinator sharding.NodesCoordinator,
	specialAddressHandler process.SpecialAddressHandler,
	data *Data,
	core *Core,
	state *State,
	forkDetector process.ForkDetector,
	shardsGenesisBlocks map[uint32]data.HeaderHandler,
	nodesConfig *sharding.NodesSetup,
	coreServiceContainer serviceContainer.Core,
) (process.BlockProcessor, process.BlocksTracker, error) {
	argsParser, err := smartContract.NewAtArgumentParser()
	if err != nil {
		return nil, nil, err
	}

	vmFactory, err := shard.NewVMContainerFactory(state.AccountsAdapter, state.AddressConverter)
	if err != nil {
		return nil, nil, err
	}

	vmContainer, err := vmFactory.Create()
	if err != nil {
		return nil, nil, err
	}

	if err != nil {
		return nil, nil, err
	}

	interimProcFactory, err := shard.NewIntermediateProcessorsContainerFactory(
		shardCoordinator,
		core.Marshalizer,
		core.Hasher,
		state.AddressConverter,
		specialAddressHandler,
		data.Store,
		data.Datapool,
	)
	if err != nil {
		return nil, nil, err
	}

	interimProcContainer, err := interimProcFactory.Create()
	if err != nil {
		return nil, nil, err
	}

	scForwarder, err := interimProcContainer.Get(dataBlock.SmartContractResultBlock)
	if err != nil {
		return nil, nil, err
	}

	rewardsTxInterim, err := interimProcContainer.Get(dataBlock.RewardsBlockType)
	if err != nil {
		return nil, nil, err
	}

	rewardsTxHandler, ok := rewardsTxInterim.(process.TransactionFeeHandler)
	if !ok {
		return nil, nil, process.ErrWrongTypeAssertion
	}

	scProcessor, err := smartContract.NewSmartContractProcessor(
		vmContainer,
		argsParser,
		core.Hasher,
		core.Marshalizer,
		state.AccountsAdapter,
		vmFactory.VMAccountsDB(),
		state.AddressConverter,
		shardCoordinator,
<<<<<<< HEAD
		scResults,
		rewardsTxHandler,
=======
		scForwarder,
		feeTxHandler,
>>>>>>> 4d56688b
	)
	if err != nil {
		return nil, nil, err
	}

	requestHandler, err := requestHandlers.NewShardResolverRequestHandler(
		resolversFinder,
		factory.TransactionTopic,
		factory.UnsignedTransactionTopic,
		factory.RewardsTransactionTopic,
		factory.MiniBlocksTopic,
		factory.MetachainBlocksTopic,
		MaxTxsToRequest,
	)
	if err != nil {
		return nil, nil, err
	}

	rewardsTxProcessor, err := rewardTransaction.NewRewardTxProcessor(
		state.AccountsAdapter,
		state.AddressConverter,
		shardCoordinator,
		rewardsTxInterim,
	)
	if err != nil {
		return nil, nil, err
	}

	txTypeHandler, err := coordinator.NewTxTypeHandler(state.AddressConverter, shardCoordinator, state.AccountsAdapter)
	if err != nil {
		return nil, nil, err
	}

	transactionProcessor, err := transaction.NewTxProcessor(
		state.AccountsAdapter,
		core.Hasher,
		state.AddressConverter,
		core.Marshalizer,
		shardCoordinator,
		scProcessor,
		rewardsTxHandler,
		txTypeHandler,
	)
	if err != nil {
		return nil, nil, errors.New("could not create transaction processor: " + err.Error())
	}

	blockTracker, err := track.NewShardBlockTracker(
		data.Datapool,
		core.Marshalizer,
		shardCoordinator,
		data.Store,
	)
	if err != nil {
		return nil, nil, err
	}

	preProcFactory, err := shard.NewPreProcessorsContainerFactory(
		shardCoordinator,
		data.Store,
		core.Marshalizer,
		core.Hasher,
		data.Datapool,
		state.AddressConverter,
		state.AccountsAdapter,
		requestHandler,
		transactionProcessor,
		scProcessor,
		scProcessor,
		rewardsTxProcessor,
	)
	if err != nil {
		return nil, nil, err
	}

	preProcContainer, err := preProcFactory.Create()
	if err != nil {
		return nil, nil, err
	}

	txCoordinator, err := coordinator.NewTransactionCoordinator(
		shardCoordinator,
		state.AccountsAdapter,
		data.Datapool,
		requestHandler,
		preProcContainer,
		interimProcContainer,
	)
	if err != nil {
		return nil, nil, err
	}

	blockProcessor, err := block.NewShardProcessor(
		coreServiceContainer,
		data.Datapool,
		data.Store,
		core.Hasher,
		core.Marshalizer,
		state.AccountsAdapter,
		shardCoordinator,
		nodesCoordinator,
		specialAddressHandler,
		forkDetector,
		blockTracker,
		shardsGenesisBlocks,
		requestHandler,
		txCoordinator,
		core.Uint64ByteSliceConverter,
	)
	if err != nil {
		return nil, nil, errors.New("could not create block processor: " + err.Error())
	}

	err = blockProcessor.SetAppStatusHandler(core.StatusHandler)
	if err != nil {
		return nil, nil, err
	}

	return blockProcessor, blockTracker, nil
}

func newMetaBlockProcessorAndTracker(
	resolversFinder dataRetriever.ResolversFinder,
	shardCoordinator sharding.Coordinator,
	nodesCoordinator sharding.NodesCoordinator,
	specialAddressHandler process.SpecialAddressHandler,
	data *Data,
	core *Core,
	state *State,
	forkDetector process.ForkDetector,
	shardsGenesisBlocks map[uint32]data.HeaderHandler,
	coreServiceContainer serviceContainer.Core,
) (process.BlockProcessor, process.BlocksTracker, error) {

	requestHandler, err := requestHandlers.NewMetaResolverRequestHandler(
		resolversFinder,
		factory.ShardHeadersForMetachainTopic,
	)

	if err != nil {
		return nil, nil, err
	}

	blockTracker, err := track.NewMetaBlockTracker()
	if err != nil {
		return nil, nil, err
	}

	metaProcessor, err := block.NewMetaProcessor(
		coreServiceContainer,
		state.AccountsAdapter,
		data.MetaDatapool,
		forkDetector,
		shardCoordinator,
		nodesCoordinator,
		specialAddressHandler,
		core.Hasher,
		core.Marshalizer,
		data.Store,
		shardsGenesisBlocks,
		requestHandler,
		core.Uint64ByteSliceConverter,
	)
	if err != nil {
		return nil, nil, errors.New("could not create block processor: " + err.Error())
	}

	err = metaProcessor.SetAppStatusHandler(core.StatusHandler)
	if err != nil {
		return nil, nil, err
	}

	return metaProcessor, blockTracker, nil
}

func getCacherFromConfig(cfg config.CacheConfig) storageUnit.CacheConfig {
	return storageUnit.CacheConfig{
		Size:   cfg.Size,
		Type:   storageUnit.CacheType(cfg.Type),
		Shards: cfg.Shards,
	}
}

func getDBFromConfig(cfg config.DBConfig, uniquePath string) storageUnit.DBConfig {
	return storageUnit.DBConfig{
		FilePath:          filepath.Join(uniquePath, cfg.FilePath),
		Type:              storageUnit.DBType(cfg.Type),
		MaxBatchSize:      cfg.MaxBatchSize,
		BatchDelaySeconds: cfg.BatchDelaySeconds,
		MaxOpenFiles:      cfg.MaxOpenFiles,
	}
}

func getBloomFromConfig(cfg config.BloomFilterConfig) storageUnit.BloomConfig {
	var hashFuncs []storageUnit.HasherType
	if cfg.HashFunc != nil {
		hashFuncs = make([]storageUnit.HasherType, 0)
		for _, hf := range cfg.HashFunc {
			hashFuncs = append(hashFuncs, storageUnit.HasherType(hf))
		}
	}

	return storageUnit.BloomConfig{
		Size:     cfg.Size,
		HashFunc: hashFuncs,
	}
}

func generateInMemoryAccountsAdapter(
	accountFactory state.AccountFactory,
	hasher hashing.Hasher,
	marshalizer marshal.Marshalizer,
) state.AccountsAdapter {

	tr, _ := trie.NewTrie(createMemUnit(), marshalizer, hasher)
	adb, _ := state.NewAccountsDB(tr, sha256.Sha256{}, marshalizer, accountFactory)

	return adb
}

func createMemUnit() storage.Storer {
	cache, _ := storageUnit.NewCache(storageUnit.LRUCache, 10, 1)
	persist, _ := memorydb.New()
	unit, _ := storageUnit.NewStorageUnit(cache, persist)
	return unit
}

// GetSigningParams returns a key generator, a private key, and a public key
func GetSigningParams(
	ctx *cli.Context,
	log *logger.Logger,
	skName string,
	skIndexName string,
	skPemFileName string,
	suite crypto.Suite,
) (keyGen crypto.KeyGenerator, privKey crypto.PrivateKey, pubKey crypto.PublicKey, err error) {

	sk, err := getSk(ctx, log, skName, skIndexName, skPemFileName)
	if err != nil {
		return nil, nil, nil, err
	}

	keyGen = signing.NewKeyGenerator(suite)

	privKey, err = keyGen.PrivateKeyFromByteArray(sk)
	if err != nil {
		return nil, nil, nil, err
	}

	pubKey = privKey.GeneratePublic()

	return keyGen, privKey, pubKey, err
}

// GetPkEncoded returns the encoded public key
func GetPkEncoded(pubKey crypto.PublicKey) string {
	pk, err := pubKey.ToByteArray()
	if err != nil {
		return err.Error()
	}

	return encodeAddress(pk)
}

func encodeAddress(address []byte) string {
	return hex.EncodeToString(address)
}

func decodeAddress(address string) ([]byte, error) {
	return hex.DecodeString(address)
}

func getSk(
	ctx *cli.Context,
	log *logger.Logger,
	skName string,
	skIndexName string,
	skPemFileName string,
) ([]byte, error) {

	//if flag is defined, it shall overwrite what was read from pem file
	if ctx.GlobalIsSet(skName) {
		encodedSk := []byte(ctx.GlobalString(skName))
		return decodeAddress(string(encodedSk))
	}

	skIndex := ctx.GlobalInt(skIndexName)
	encodedSk, err := core.LoadSkFromPemFile(skPemFileName, log, skIndex)
	if err != nil {
		return nil, err
	}

	return decodeAddress(string(encodedSk))
}<|MERGE_RESOLUTION|>--- conflicted
+++ resolved
@@ -1137,10 +1137,6 @@
 	return nm, nil
 }
 
-func createRewardParametersFromConfig() {
-
-}
-
 func newInterceptorAndResolverContainerFactory(
 	shardCoordinator sharding.Coordinator,
 	nodesCoordinator sharding.NodesCoordinator,
@@ -1523,13 +1519,8 @@
 		vmFactory.VMAccountsDB(),
 		state.AddressConverter,
 		shardCoordinator,
-<<<<<<< HEAD
-		scResults,
+		scForwarder,
 		rewardsTxHandler,
-=======
-		scForwarder,
-		feeTxHandler,
->>>>>>> 4d56688b
 	)
 	if err != nil {
 		return nil, nil, err
