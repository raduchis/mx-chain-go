--- conflicted
+++ resolved
@@ -92,11 +92,7 @@
 
 var log = logger.DefaultLogger()
 
-<<<<<<< HEAD
 const maxTxNonceDeltaAllowed = 100
-=======
-//TODO: Extract all others error messages from this file in some defined errors
->>>>>>> dbe3bfbf
 
 // ErrCreateForkDetector signals that a fork detector could not be created
 //TODO: Extract all others error messages from this file in some defined errors
