--- conflicted
+++ resolved
@@ -15,14 +15,11 @@
     ESDTNFTAddUri            = 500000
     ESDTNFTUpdateAttributes  = 500000
     ESDTNFTMultiTransfer     = 1000000
-<<<<<<< HEAD
-    TrieLoadPerNode          = 20000
-    TrieStorePerNode         = 50000
-=======
     SetGuardian              = 250000
     GuardAccount             = 250000
     UnGuardAccount           = 250000
->>>>>>> 336b92df
+    TrieLoadPerNode          = 20000
+    TrieStorePerNode         = 50000
 
 [MetaChainSystemSCsCost]
     Stake                 = 5000000
