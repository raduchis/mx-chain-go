[EnableEpochs]
    # SCDeployEnableEpoch represents the epoch when the deployment of smart contracts will be enabled
    SCDeployEnableEpoch = 0

    # BuiltInFunctionsEnableEpoch represents the epoch when the built in functions will be enabled
    BuiltInFunctionsEnableEpoch = 0

    # RelayedTransactionsEnableEpoch represents the epoch when the relayed transactions will be enabled
    RelayedTransactionsEnableEpoch = 1

    # PenalizedTooMuchGasEnableEpoch represents the epoch when the penalization for using too much gas will be enabled
    PenalizedTooMuchGasEnableEpoch = 0

    # SwitchJailWaitingEnableEpoch represents the epoch when the system smart contract processing at end of epoch is enabled
    SwitchJailWaitingEnableEpoch = 0

    # BelowSignedThresholdEnableEpoch represents the epoch when the change for computing rating for validators below signed rating is enabled
    BelowSignedThresholdEnableEpoch = 0

    # SwitchHysteresisForMinNodesEnableEpoch represents the epoch when the system smart contract changes its config to consider
    # also (minimum) hysteresis nodes for the minimum number of nodes
    SwitchHysteresisForMinNodesEnableEpoch = 1

    # TransactionSignedWithTxHashEnableEpoch represents the epoch when the node will also accept transactions that are
    # signed with the hash of transaction
    TransactionSignedWithTxHashEnableEpoch = 1

    # MetaProtectionEnableEpoch represents the epoch when the transactions to the metachain are checked to have enough gas
    MetaProtectionEnableEpoch = 1

    # AheadOfTimeGasUsageEnableEpoch represents the epoch when the cost of smart contract prepare changes from compiler per byte to ahead of time prepare per byte
    AheadOfTimeGasUsageEnableEpoch = 1

    # GasPriceModifierEnableEpoch represents the epoch when the gas price modifier in fee computation is enabled
    GasPriceModifierEnableEpoch = 1

    # RepairCallbackEnableEpoch represents the epoch when the callback repair is activated for scrs
    RepairCallbackEnableEpoch = 1

    # BlockGasAndFeesReCheckEnableEpoch represents the epoch when gas and fees used in each created or processed block are re-checked
    BlockGasAndFeesReCheckEnableEpoch = 1

    # BalanceWaitingListsEnableEpoch represents the epoch when the shard waiting lists are balanced at the start of an epoch
    BalanceWaitingListsEnableEpoch = 1

    # ReturnDataToLastTransferEnableEpoch represents the epoch when returned data is added to last output transfer for callbacks
    ReturnDataToLastTransferEnableEpoch = 1

    # SenderInOutTransferEnableEpoch represents the epoch when the feature of having different senders in output transfer is enabled
    SenderInOutTransferEnableEpoch = 1

    # StakeEnableEpoch represents the epoch when staking is enabled
    StakeEnableEpoch = 0

    # StakingV2EnableEpoch represents the epoch when staking v2 is enabled
    StakingV2EnableEpoch = 1

    # DoubleKeyProtectionEnableEpoch represents the epoch when the double key protection will be enabled
    DoubleKeyProtectionEnableEpoch = 1

    # ESDTEnableEpoch represents the epoch when ESDT is enabled
    ESDTEnableEpoch = 1

    # GovernanceEnableEpoch represents the epoch when governance is enabled
    GovernanceEnableEpoch = 1

    # DelegationManagerEnableEpoch represents the epoch when the delegation manager is enabled
    # epoch should not be 0
    DelegationManagerEnableEpoch = 1

    # DelegationSmartContractEnableEpoch represents the epoch when delegation smart contract is enabled
    # epoch should not be 0
    DelegationSmartContractEnableEpoch = 1

    # CorrectLastUnjailedEnableEpoch represents the epoch when the fix regaring the last unjailed node should apply
    CorrectLastUnjailedEnableEpoch = 1

    # RelayedTransactionsV2EnableEpoch represents the epoch when the relayed transactions V2 will be enabled
    RelayedTransactionsV2EnableEpoch = 1

    # UnbondTokensV2EnableEpoch represents the epoch when the new implementation of the unbond tokens function is available
    UnbondTokensV2EnableEpoch = 1

    # SaveJailedAlwaysEnableEpoch represents the epoch when saving jailed status at end of epoch will happen in all cases
    SaveJailedAlwaysEnableEpoch = 1

    # ReDelegateBelowMinCheckEnableEpoch represents the epoch when the check for the re-delegated value will be enabled
    ReDelegateBelowMinCheckEnableEpoch = 1

    # ValidatorToDelegationEnableEpoch represents the epoch when the validator-to-delegation feature will be enabled
    ValidatorToDelegationEnableEpoch = 1

    # IncrementSCRNonceInMultiTransferEnableEpoch represents the epoch when the fix for preventing the generation of the same SCRs
    # is enabled. The fix is done by adding an extra increment.
    IncrementSCRNonceInMultiTransferEnableEpoch = 1

    # ESDTMultiTransferEnableEpoch represents the epoch when esdt multitransfer built in function is enabled
    ESDTMultiTransferEnableEpoch = 1

    # GlobalMintBurnDisableEpoch represents the epoch when the global mint and burn functions are disabled
    GlobalMintBurnDisableEpoch = 1

    # ESDTTransferRoleEnableEpoch represents the epoch when esdt transfer role set is enabled
    ESDTTransferRoleEnableEpoch = 1

    # ComputeRewardCheckpointEnableEpoch represents the epoch when compute rewards checkpoint epoch is enabled
    ComputeRewardCheckpointEnableEpoch = 1

    # SCRSizeInvariantCheckEnableEpoch represents the epoch when the scr size invariant check is enabled
    SCRSizeInvariantCheckEnableEpoch = 1

    # BackwardCompSaveKeyValueEnableEpoch represents the epoch when the backward compatibility for save key value error is enabled
    BackwardCompSaveKeyValueEnableEpoch = 1

    # ESDTNFTCreateOnMultiShardEnableEpoch represents the epoch when esdt nft creation is enabled on multiple shards
    ESDTNFTCreateOnMultiShardEnableEpoch = 1

    # MetaESDTSetEnableEpoch represents the epoch when the backward compatibility for save key value error is enabled
    MetaESDTSetEnableEpoch = 1

    # AddTokensToDelegationEnableEpoch represents the epoch when adding tokens to delegation is enabled for whitelisted address
    AddTokensToDelegationEnableEpoch = 1

    # MultiESDTTransferFixOnCallBackOnEnableEpoch represents the epoch when multi esdt transfer on callback fix is enabled
    MultiESDTTransferFixOnCallBackOnEnableEpoch = 1

    # OptimizeGasUsedInCrossMiniBlocksEnableEpoch represents the epoch when gas used in cross shard mini blocks will be optimized
    OptimizeGasUsedInCrossMiniBlocksEnableEpoch = 1

    # CorrectFirstQueuedEpoch represents the epoch when the backward compatibility for setting the first queued node is enabled
    CorrectFirstQueuedEpoch = 1

    # DeleteDelegatorAfterClaimRewardsEnableEpoch represents the epoch when the delegators data is deleted for delegators that have to claim rewards after they withdraw all funds
    DeleteDelegatorAfterClaimRewardsEnableEpoch = 1

    # FixOOGReturnCodeEnableEpoch represents the epoch when the backward compatibility returning out of gas error is enabled
    FixOOGReturnCodeEnableEpoch = 1

    # RemoveNonUpdatedStorageEnableEpoch represents the epoch when the backward compatibility for removing non updated storage is enabled
    RemoveNonUpdatedStorageEnableEpoch = 1

    # OptimizeNFTStoreEnableEpoch represents the epoch when optimizations on NFT metadata store and send are enabled
    OptimizeNFTStoreEnableEpoch = 1

    # CreateNFTThroughExecByCallerEnableEpoch represents the epoch when nft creation through execution on destination by caller is enabled
    CreateNFTThroughExecByCallerEnableEpoch = 1

    # StopDecreasingValidatorRatingWhenStuckEnableEpoch represents the epoch when we should stop decreasing validator's rating if, for instance, a shard gets stuck
    StopDecreasingValidatorRatingWhenStuckEnableEpoch = 1

    # FrontRunningProtectionEnableEpoch represents the epoch when the first version of protection against front running is enabled
    FrontRunningProtectionEnableEpoch = 1

    # IsPayableBySCEnableEpoch represents the epoch when a new flag isPayable by SC is enabled
    IsPayableBySCEnableEpoch = 1

    # CleanUpInformativeSCRsEnableEpoch represents the epoch when the informative-only scrs are cleaned from miniblocks and logs are created from them
    CleanUpInformativeSCRsEnableEpoch = 1

    # StorageAPICostOptimizationEnableEpoch represents the epoch when new storage helper functions are enabled and cost is reduced in Wasm VM
    StorageAPICostOptimizationEnableEpoch = 1

    # TransformToMultiShardCreateEnableEpoch represents the epoch when the new function on esdt system sc is enabled to transfer create role into multishard
    TransformToMultiShardCreateEnableEpoch = 1

    # ESDTRegisterAndSetAllRolesEnableEpoch represents the epoch when new function to register tickerID and set all roles is enabled
    ESDTRegisterAndSetAllRolesEnableEpoch = 1

    # ScheduledMiniBlocksEnableEpoch represents the epoch when scheduled mini blocks would be created if needed
    ScheduledMiniBlocksEnableEpoch = 1

    # CorrectJailedNotUnstakedEpoch represents the epoch when the jailed validators will also be unstaked if the queue is empty
    CorrectJailedNotUnstakedEmptyQueueEpoch = 1

    # DoNotReturnOldBlockInBlockchainHookEnableEpoch represents the epoch when the fetch old block operation is
    # disabled in the blockchain hook component
    DoNotReturnOldBlockInBlockchainHookEnableEpoch = 1

    # AddFailedRelayedTxToInvalidMBsDisableEpoch represents the epoch when adding the failed relayed txs to invalid miniblocks is disabled
    AddFailedRelayedTxToInvalidMBsDisableEpoch = 1

    # SCRSizeInvariantOnBuiltInResultEnableEpoch represents the epoch when scr size invariant on built in result is enabled
    SCRSizeInvariantOnBuiltInResultEnableEpoch = 1

    # CheckCorrectTokenIDForTransferRoleEnableEpoch represents the epoch when the correct token ID check is applied for transfer role verification
    CheckCorrectTokenIDForTransferRoleEnableEpoch = 1

    # DisableExecByCallerEnableEpoch represents the epoch when the check on value is disabled on exec by caller
    DisableExecByCallerEnableEpoch = 1

    # RefactorContextEnableEpoch represents the epoch when refactoring/simplifying is enabled in contexts
    RefactorContextEnableEpoch = 1

    # FailExecutionOnEveryAPIErrorEnableEpoch represent the epoch when new protection in VM is enabled to fail all wrong API calls
    FailExecutionOnEveryAPIErrorEnableEpoch = 1

    # ManagedCryptoAPIsEnableEpoch represents the epoch when new managed crypto APIs are enabled in the wasm VM
    ManagedCryptoAPIsEnableEpoch = 1

    # CheckFunctionArgumentEnableEpoch represents the epoch when the extra argument check is enabled in vm-common
    CheckFunctionArgumentEnableEpoch = 1

    # CheckExecuteOnReadOnlyEnableEpoch represents the epoch when the extra checks are enabled for execution on read only
    CheckExecuteOnReadOnlyEnableEpoch = 1

    # ESDTMetadataContinuousCleanupEnableEpoch represents the epoch when esdt metadata is automatically deleted according to inshard liquidity
    ESDTMetadataContinuousCleanupEnableEpoch = 1

    # MiniBlockPartialExecutionEnableEpoch represents the epoch when mini block partial execution will be enabled
    MiniBlockPartialExecutionEnableEpoch = 1

    # FixAsyncCallBackArgsListEnableEpoch represents the epoch when the async callback arguments lists fix will be enabled
    FixAsyncCallBackArgsListEnableEpoch = 1

    # FixOldTokenLiquidityEnableEpoch represents the epoch when the fix for old token liquidity is enabled
    FixOldTokenLiquidityEnableEpoch = 1

    # RuntimeMemStoreLimitEnableEpoch represents the epoch when the condition for Runtime MemStore is enabled
    RuntimeMemStoreLimitEnableEpoch = 1

    # SetSenderInEeiOutputTransferEnableEpoch represents the epoch when setting the sender in eei output transfers will be enabled
    SetSenderInEeiOutputTransferEnableEpoch = 1

    # RefactorPeersMiniBlocksEnableEpoch represents the epoch when refactor of the peers mini blocks will be enabled
    RefactorPeersMiniBlocksEnableEpoch = 1

    # MaxBlockchainHookCountersEnableEpoch represents the epoch when the max blockchainhook counters are enabled
    MaxBlockchainHookCountersEnableEpoch = 1

    # WipeSingleNFTLiquidityDecreaseEnableEpoch represents the epoch when the system account liquidity is decreased for wipeSingleNFT as well
    WipeSingleNFTLiquidityDecreaseEnableEpoch = 1

    # AlwaysSaveTokenMetaDataEnableEpoch represents the epoch when the token metadata is always saved
    AlwaysSaveTokenMetaDataEnableEpoch = 1

    # RuntimeCodeSizeFixEnableEpoch represents the epoch when the code size fix in the VM is enabled
    RuntimeCodeSizeFixEnableEpoch = 1

    # RelayedNonceFixEnableEpoch represents the epoch when the nonce fix for relayed txs is enabled
    RelayedNonceFixEnableEpoch = 1

    # SetGuardianEnableEpoch represents the epoch when the guard account feature is enabled in the protocol
    SetGuardianEnableEpoch = 1

    # DeterministicSortOnValidatorsInfoEnableEpoch represents the epoch when the deterministic sorting on validators info is enabled
    DeterministicSortOnValidatorsInfoEnableEpoch = 1

    # SCProcessorV2EnableEpoch represents the epoch when SC processor V2 will be used
    SCProcessorV2EnableEpoch = 1

    # AutoBalanceDataTriesEnableEpoch represents the epoch when the data tries are automatically balanced by inserting at the hashed key instead of the normal key
    AutoBalanceDataTriesEnableEpoch = 1

    # MigrateDataTrieEnableEpoch represents the epoch when the data tries migration is enabled
    MigrateDataTrieEnableEpoch = 1

    # KeepExecOrderOnCreatedSCRsEnableEpoch represents the epoch when the execution order of created SCRs is ensured
    KeepExecOrderOnCreatedSCRsEnableEpoch = 1

    # MultiClaimOnDelegationEnableEpoch represents the epoch when the multi claim on delegation is enabled
    MultiClaimOnDelegationEnableEpoch = 1

    # ChangeUsernameEnableEpoch represents the epoch when changing username is enabled
    ChangeUsernameEnableEpoch = 4

    # ConsistentTokensValuesLengthCheckEnableEpoch represents the epoch when the consistent tokens values length check is enabled
    ConsistentTokensValuesLengthCheckEnableEpoch = 1

    # FixDelegationChangeOwnerOnAccountEnableEpoch represents the epoch when the fix for the delegation system smart contract is enabled
    FixDelegationChangeOwnerOnAccountEnableEpoch = 1

    # DynamicGasCostForDataTrieStorageLoadEnableEpoch represents the epoch when dynamic gas cost for data trie storage load will be enabled
    DynamicGasCostForDataTrieStorageLoadEnableEpoch = 1

    # ScToScLogEventEnableEpoch represents the epoch when the sc to sc log event feature is enabled
    ScToScLogEventEnableEpoch = 1

    # NFTStopCreateEnableEpoch represents the epoch when NFT stop create feature is enabled
    NFTStopCreateEnableEpoch = 1

    # ChangeOwnerAddressCrossShardThroughSCEnableEpoch represents the epoch when the change owner address built in function will work also through a smart contract call cross shard
    ChangeOwnerAddressCrossShardThroughSCEnableEpoch = 1

    # FixGasRemainingForSaveKeyValueBuiltinFunctionEnableEpoch represents the epoch when the fix for the remaining gas in the SaveKeyValue builtin function is enabled
    FixGasRemainingForSaveKeyValueBuiltinFunctionEnableEpoch = 1

    # CurrentRandomnessOnSortingEnableEpoch represents the epoch when the current randomness on sorting is enabled
    CurrentRandomnessOnSortingEnableEpoch = 1

    # StakeLimitsEnableEpoch represents the epoch when stake limits on validators are enabled
    # Should have the same value as StakingV4Step1EnableEpoch that triggers the automatic unstake operations for the queue nodes
    StakeLimitsEnableEpoch = 1

    # StakingV4Step1EnableEpoch represents the epoch when staking v4 is initialized. This is the epoch in which
    # all nodes from staking queue are moved in the auction list
    StakingV4Step1EnableEpoch = 1

    # StakingV4Step2EnableEpoch represents the epoch when staking v4 is enabled. Should have a greater value than StakingV4Step1EnableEpoch.
    # From this epoch, all shuffled out nodes are moved to auction nodes. No auction nodes selection is done yet.
    StakingV4Step2EnableEpoch = 2

    # StakingV4Step3EnableEpoch represents the epoch in which selected nodes from auction will be distributed to waiting list
    StakingV4Step3EnableEpoch = 3

    # CleanupAuctionOnLowWaitingListEnableEpoch represents the epoch when duplicated data cleanup from auction list is enabled in the condition of a low waiting list
    # Should have the same value as StakingV4Step1EnableEpoch if the low waiting list has not happened, otherwise should have a greater value
    CleanupAuctionOnLowWaitingListEnableEpoch = 1

    # AlwaysMergeContextsInEEIEnableEpoch represents the epoch in which the EEI will always merge the contexts
    AlwaysMergeContextsInEEIEnableEpoch = 1

    # UseGasBoundedShouldFailExecutionEnableEpoch represents the epoch when use bounded gas function should fail execution in case of error
    UseGasBoundedShouldFailExecutionEnableEpoch = 1

    # DynamicESDTEnableEpoch represents the epoch when dynamic NFT feature is enabled
    DynamicESDTEnableEpoch = 1

    # EGLDInMultiTransferEnableEpoch represents the epoch when EGLD in multitransfer is enabled
    EGLDInMultiTransferEnableEpoch = 1

    # CryptoOpcodesV2EnableEpoch represents the epoch when BLSMultiSig, Secp256r1 and other opcodes are enabled
    CryptoOpcodesV2EnableEpoch = 1

    # UnjailCleanupEnableEpoch represents the epoch when the cleanup of the unjailed nodes is enabled
    UnJailCleanupEnableEpoch = 1

    # FixRelayedBaseCostEnableEpoch represents the epoch when the fix for relayed base cost will be enabled
    FixRelayedBaseCostEnableEpoch = 1

    # MultiESDTNFTTransferAndExecuteByUserEnableEpoch represents the epoch when enshrined sovereign cross chain opcodes are enabled
    MultiESDTNFTTransferAndExecuteByUserEnableEpoch = 9999999

    # FixRelayedMoveBalanceToNonPayableSCEnableEpoch represents the epoch when the fix for relayed move balance to non payable sc will be enabled
    FixRelayedMoveBalanceToNonPayableSCEnableEpoch = 1

    # RelayedTransactionsV3EnableEpoch represents the epoch when the relayed transactions v3 will be enabled
    RelayedTransactionsV3EnableEpoch = 1

    # RelayedTransactionsV3FixESDTTransferEnableEpoch represents the epoch when the fix for relayed transactions v3 with esdt transfer will be enabled
    RelayedTransactionsV3FixESDTTransferEnableEpoch = 1 # TODO: keep this equal to RelayedTransactionsV3EnableEpoch for mainnet

    # MaskVMInternalDependenciesErrorsEnableEpoch represents the epoch when the additional internal erorr masking in vm is enabled
    MaskVMInternalDependenciesErrorsEnableEpoch = 2

<<<<<<< HEAD
    # AutomaticActivationOfNodesDisableEpoch represents the epoch when automatic activation of nodes for validators is disabled
    AutomaticActivationOfNodesDisableEpoch = 2
=======
    # FixBackTransferOPCODEEnableEpoch represents the epoch when the fix for back transfers opcode will be enabled
    FixBackTransferOPCODEEnableEpoch = 2

    # ValidationOnGobDecodeEnableEpoch represents the epoch when validation on GobDecode will be taken into account
    ValidationOnGobDecodeEnableEpoch = 2
>>>>>>> 579a5a9b

    # BLSMultiSignerEnableEpoch represents the activation epoch for different types of BLS multi-signers
    BLSMultiSignerEnableEpoch = [
        { EnableEpoch = 0, Type = "no-KOSK" },
        { EnableEpoch = 1, Type = "KOSK" }
    ]

    # MaxNodesChangeEnableEpoch holds configuration for changing the maximum number of nodes and the enabling epoch
    MaxNodesChangeEnableEpoch = [
        { EpochEnable = 0, MaxNumNodes = 48, NodesToShufflePerShard = 4 },  # 4 shuffled out keys / shard will not be reached normally
        { EpochEnable = 1, MaxNumNodes = 64, NodesToShufflePerShard = 2 },
        # Staking v4 configuration, where:
        # - Enable epoch = StakingV4Step3EnableEpoch
        # - NodesToShufflePerShard = same as previous entry in MaxNodesChangeEnableEpoch
        # - MaxNumNodes = (MaxNumNodesFromPreviousEpochEnable - (numOfShards+1)*NodesToShufflePerShard)
        { EpochEnable = 3, MaxNumNodes = 56, NodesToShufflePerShard = 2 },
    ]

[GasSchedule]
    # GasScheduleByEpochs holds the configuration for the gas schedule that will be applied from specific epochs
    GasScheduleByEpochs = [
        { StartEpoch = 0, FileName = "gasScheduleV8.toml" },
    ]<|MERGE_RESOLUTION|>--- conflicted
+++ resolved
@@ -342,16 +342,14 @@
     # MaskVMInternalDependenciesErrorsEnableEpoch represents the epoch when the additional internal erorr masking in vm is enabled
     MaskVMInternalDependenciesErrorsEnableEpoch = 2
 
-<<<<<<< HEAD
+    # FixBackTransferOPCODEEnableEpoch represents the epoch when the fix for back transfers opcode will be enabled
+    FixBackTransferOPCODEEnableEpoch = 2
+
+    # ValidationOnGobDecodeEnableEpoch represents the epoch when validation on GobDecode will be taken into account
+    ValidationOnGobDecodeEnableEpoch = 2
+
     # AutomaticActivationOfNodesDisableEpoch represents the epoch when automatic activation of nodes for validators is disabled
     AutomaticActivationOfNodesDisableEpoch = 2
-=======
-    # FixBackTransferOPCODEEnableEpoch represents the epoch when the fix for back transfers opcode will be enabled
-    FixBackTransferOPCODEEnableEpoch = 2
-
-    # ValidationOnGobDecodeEnableEpoch represents the epoch when validation on GobDecode will be taken into account
-    ValidationOnGobDecodeEnableEpoch = 2
->>>>>>> 579a5a9b
 
     # BLSMultiSignerEnableEpoch represents the activation epoch for different types of BLS multi-signers
     BLSMultiSignerEnableEpoch = [
