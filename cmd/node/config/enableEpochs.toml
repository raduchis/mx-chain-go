[EnableEpochs]
    # SCDeployEnableEpoch represents the epoch when the deployment of smart contracts will be enabled
    SCDeployEnableEpoch = 1

    # BuiltInFunctionsEnableEpoch represents the epoch when the built in functions will be enabled
    BuiltInFunctionsEnableEpoch = 1

    # RelayedTransactionsEnableEpoch represents the epoch when the relayed transactions will be enabled
    RelayedTransactionsEnableEpoch = 1

    # PenalizedTooMuchGasEnableEpoch represents the epoch when the penalization for using too much gas will be enabled
    PenalizedTooMuchGasEnableEpoch = 0

    # SwitchJailWaitingEnableEpoch represents the epoch when the system smart contract processing at end of epoch is enabled
    SwitchJailWaitingEnableEpoch = 0

    # BelowSignedThresholdEnableEpoch represents the epoch when the change for computing rating for validators below signed rating is enabled
    BelowSignedThresholdEnableEpoch = 0

    # SwitchHysteresisForMinNodesEnableEpoch represents the epoch when the system smart contract changes its config to consider
    # also (minimum) hysteresis nodes for the minimum number of nodes
    SwitchHysteresisForMinNodesEnableEpoch = 1

    # TransactionSignedWithTxHashEnableEpoch represents the epoch when the node will also accept transactions that are
    # signed with the hash of transaction
    TransactionSignedWithTxHashEnableEpoch = 1

    # MetaProtectionEnableEpoch represents the epoch when the transactions to the metachain are checked to have enough gas
    MetaProtectionEnableEpoch = 1

    # AheadOfTimeGasUsageEnableEpoch represents the epoch when the cost of smart contract prepare changes from compiler per byte to ahead of time prepare per byte
    AheadOfTimeGasUsageEnableEpoch = 1

    # GasPriceModifierEnableEpoch represents the epoch when the gas price modifier in fee computation is enabled
    GasPriceModifierEnableEpoch = 1

    # RepairCallbackEnableEpoch represents the epoch when the callback repair is activated for scrs
    RepairCallbackEnableEpoch = 1

    # BlockGasAndFeesReCheckEnableEpoch represents the epoch when gas and fees used in each created or processed block are re-checked
    BlockGasAndFeesReCheckEnableEpoch = 1

    # BalanceWaitingListsEnableEpoch represents the epoch when the shard waiting lists are balanced at the start of an epoch
    BalanceWaitingListsEnableEpoch = 1

    # ReturnDataToLastTransferEnableEpoch represents the epoch when returned data is added to last output transfer for callbacks
    ReturnDataToLastTransferEnableEpoch = 1

    # SenderInOutTransferEnableEpoch represents the epoch when the feature of having different senders in output transfer is enabled
    SenderInOutTransferEnableEpoch = 1

    # StakeEnableEpoch represents the epoch when staking is enabled
    StakeEnableEpoch = 0

    # StakingV2EnableEpoch represents the epoch when staking v2 is enabled
    StakingV2EnableEpoch = 1

    DoubleKeyProtectionEnableEpoch = 1

    # ESDTEnableEpoch represents the epoch when ESDT is enabled
    ESDTEnableEpoch = 1

    # GovernanceEnableEpoch represents the epoch when governance is enabled
    GovernanceEnableEpoch = 1000000

    # DelegationManagerEnableEpoch represents the epoch when the delegation manager is enabled
    # epoch should not be 0
    DelegationManagerEnableEpoch = 1

    # DelegationSmartContractEnableEpoch represents the epoch when delegation smart contract is enabled
    # epoch should not be 0
    DelegationSmartContractEnableEpoch = 1

    # CorrectLastUnjailedEnableEpoch represents the epoch when the fix regaring the last unjailed node should apply
    CorrectLastUnjailedEnableEpoch = 1

    # RelayedTransactionsV2EnableEpoch represents the epoch when the relayed transactions V2 will be enabled
    RelayedTransactionsV2EnableEpoch = 1

    # UnbondTokensV2EnableEpoch represents the epoch when the new implementation of the unbond tokens function is available
    UnbondTokensV2EnableEpoch = 1

    # SaveJailedAlwaysEnableEpoch represents the epoch when saving jailed status at end of epoch will happen in all cases
    SaveJailedAlwaysEnableEpoch = 1

    # ReDelegateBelowMinCheckEnableEpoch represents the epoch when the check for the re-delegated value will be enabled
    ReDelegateBelowMinCheckEnableEpoch = 1

    # ValidatorToDelegationEnableEpoch represents the epoch when the validator-to-delegation feature will be enabled
    ValidatorToDelegationEnableEpoch = 1

    # WaitingListFixEnableEpoch represents the epoch when the 6 epoch waiting list fix is enabled
    WaitingListFixEnableEpoch = 1000000

    # IncrementSCRNonceInMultiTransferEnableEpoch represents the epoch when the fix for preventing the generation of the same SCRs
    # is enabled. The fix is done by adding an extra increment.
    IncrementSCRNonceInMultiTransferEnableEpoch = 1

    # ESDTMultiTransferEnableEpoch represents the epoch when esdt multitransfer built in function is enabled
    ESDTMultiTransferEnableEpoch = 1

    # GlobalMintBurnDisableEpoch represents the epoch when the global mint and burn functions are disabled
    GlobalMintBurnDisableEpoch = 1

    # ESDTTransferRoleEnableEpoch represents the epoch when esdt transfer role set is enabled
    ESDTTransferRoleEnableEpoch = 1

    # BuiltInFunctionOnMetaEnableEpoch represents the epoch when built in function processing on metachain is enabled
    BuiltInFunctionOnMetaEnableEpoch = 1000000

    # ComputeRewardCheckpointEnableEpoch represents the epoch when compute rewards checkpoint epoch is enabled
    ComputeRewardCheckpointEnableEpoch = 1

    # SCRSizeInvariantCheckEnableEpoch represents the epoch when the scr size invariant check is enabled
    SCRSizeInvariantCheckEnableEpoch = 1

    # BackwardCompSaveKeyValueEnableEpoch represents the epoch when the backward compatibility for save key value error is enabled
    BackwardCompSaveKeyValueEnableEpoch = 1

    # ESDTNFTCreateOnMultiShard represents the epoch when esdt nft creation is enabled on multiple shards
    ESDTNFTCreateOnMultiShard = 1

    # MetaESDTSetEnableEpoch represents the epoch when the backward compatibility for save key value error is enabled
    MetaESDTSetEnableEpoch = 1

    # AddTokensToDelegationEnableEpoch represents the epoch when adding tokens to delegation is enabled for whitelisted address
    AddTokensToDelegationEnableEpoch = 1

    # MultiESDTTransferFixOnCallBackOnEnableEpoch represents the epoch when multi esdt transfer on callback fix is enabled
    MultiESDTTransferFixOnCallBackOnEnableEpoch = 1

    # OptimizeGasUsedInCrossMiniBlocksEnableEpoch represents the epoch when gas used in cross shard mini blocks will be optimized
    OptimizeGasUsedInCrossMiniBlocksEnableEpoch = 1

    # CorrectFirstQueuedEpoch represents the epoch when the backward compatibility for setting the first queued node is enabled
    CorrectFirstQueuedEpoch = 1

    # DeleteDelegatorAfterClaimRewardsEnableEpoch represents the epoch when the delegators data is deleted for delegators that have to claim rewards after they widrawal all funds
    DeleteDelegatorAfterClaimRewardsEnableEpoch = 1

    # FixOOGReturnCodeEnableEpoch represents the epoch when the backward compatibility returning out of gas error is enabled
    FixOOGReturnCodeEnableEpoch = 1

    # RemoveNonUpdatedStorageEnableEpoch represents the epoch when the backward compatibility for removing non updated storage is enabled
    RemoveNonUpdatedStorageEnableEpoch = 1

    # OptimizeNFTStoreEnableEpoch represents the epoch when optimizations on NFT metadata store and send are enabled
    OptimizeNFTStoreEnableEpoch = 1

    # CreateNFTThroughExecByCallerEnableEpoch represents the epoch when nft creation through execution on destination by caller is enabled
    CreateNFTThroughExecByCallerEnableEpoch = 1

    # StopDecreasingValidatorRatingWhenStuckEnableEpoch represents the epoch when we should stop decreasing validator's rating if, for instance, a shard gets stuck
    StopDecreasingValidatorRatingWhenStuckEnableEpoch = 1

    # FrontRunningProtectionEnableEpoch represents the epoch when the first version of protection against front running is enabled
    FrontRunningProtectionEnableEpoch = 1

    # IsPayableBySCEnableEpoch represents the epoch when a new flag isPayable by SC is enabled
    IsPayableBySCEnableEpoch = 1

    # CleanUpInformativeSCRsEnableEpoch represents the epoch when the informative-only scrs are cleaned from miniblocks and logs are created from them
    CleanUpInformativeSCRsEnableEpoch = 1

    # StorageAPICostOptimizationEnableEpoch represents the epoch when new storage helper functions are enabled and cost is reduced in Arwen
    StorageAPICostOptimizationEnableEpoch = 1

    # TransformToMultiShardCreateEnableEpoch represents the epoch when the new function on esdt system sc is enabled to transfer create role into multishard
    TransformToMultiShardCreateEnableEpoch = 1

    # ESDTRegisterAndSetAllRolesEnableEpoch represents the epoch when new function to register tickerID and set all roles is enabled
    ESDTRegisterAndSetAllRolesEnableEpoch = 1

    # ScheduledMiniBlocksEnableEpoch represents the epoch when scheduled mini blocks would be created if needed
    ScheduledMiniBlocksEnableEpoch = 1

    # CorrectJailedNotUnstakedEpoch represents the epoch when the jailed validators will also be unstaked if the queue is empty
    CorrectJailedNotUnstakedEmptyQueueEpoch = 1

    # DoNotReturnOldBlockInBlockchainHookEnableEpoch represents the epoch when the fetch old block operation is
    # disabled in the blockchain hook component
    DoNotReturnOldBlockInBlockchainHookEnableEpoch = 1

    # AddFailedRelayedTxToInvalidMBsDisableEpoch represents the epoch when adding the failed relayed txs to invalid miniblocks is disabled
    AddFailedRelayedTxToInvalidMBsDisableEpoch = 1

    # SCRSizeInvariantOnBuiltInResultEnableEpoch represents the epoch when scr size invariant on built in result is enabled
    SCRSizeInvariantOnBuiltInResultEnableEpoch = 1

    # CheckCorrectTokenIDForTransferRoleEnableEpoch represents the epoch when the correct token ID check is applied for transfer role verification
    CheckCorrectTokenIDForTransferRoleEnableEpoch = 2

<<<<<<< HEAD
   	# FailExecutionOnEveryAPIErrorEnableEpoch represent the epoch when new protection in VM is enabled to fail all wrong API calls
   	FailExecutionOnEveryAPIErrorEnableEpoch = 3

    # ManagedCryptoAPIsEnableEpoch represents the epoch when new managed crypto APIs are enabled in the wasm VM
    ManagedCryptoAPIsEnableEpoch = 4
=======
    # CheckValueOnExecByCallerEnableEpoch represents the epoch when the check on value is enabled on exec by caller
    CheckValueOnExecByCallerEnableEpoch = 3
>>>>>>> 34afbe4c

    # MaxNodesChangeEnableEpoch holds configuration for changing the maximum number of nodes and the enabling epoch
    MaxNodesChangeEnableEpoch = [
        { EpochEnable = 0, MaxNumNodes = 36, NodesToShufflePerShard = 4 },
        { EpochEnable = 1, MaxNumNodes = 56, NodesToShufflePerShard = 2 }
    ]

[GasSchedule]
    GasScheduleByEpochs = [
        { StartEpoch = 0, FileName = "gasScheduleV1.toml" },
        { StartEpoch = 1, FileName = "gasScheduleV6.toml" },
    ]<|MERGE_RESOLUTION|>--- conflicted
+++ resolved
@@ -190,16 +190,14 @@
     # CheckCorrectTokenIDForTransferRoleEnableEpoch represents the epoch when the correct token ID check is applied for transfer role verification
     CheckCorrectTokenIDForTransferRoleEnableEpoch = 2
 
-<<<<<<< HEAD
+    # CheckValueOnExecByCallerEnableEpoch represents the epoch when the check on value is enabled on exec by caller
+    CheckValueOnExecByCallerEnableEpoch = 3
+
    	# FailExecutionOnEveryAPIErrorEnableEpoch represent the epoch when new protection in VM is enabled to fail all wrong API calls
    	FailExecutionOnEveryAPIErrorEnableEpoch = 3
 
     # ManagedCryptoAPIsEnableEpoch represents the epoch when new managed crypto APIs are enabled in the wasm VM
     ManagedCryptoAPIsEnableEpoch = 4
-=======
-    # CheckValueOnExecByCallerEnableEpoch represents the epoch when the check on value is enabled on exec by caller
-    CheckValueOnExecByCallerEnableEpoch = 3
->>>>>>> 34afbe4c
 
     # MaxNodesChangeEnableEpoch holds configuration for changing the maximum number of nodes and the enabling epoch
     MaxNodesChangeEnableEpoch = [
