[EnableEpochs]
    # SCDeployEnableEpoch represents the epoch when the deployment of smart contracts will be enabled
    SCDeployEnableEpoch = 1

    # BuiltInFunctionsEnableEpoch represents the epoch when the built in functions will be enabled
    BuiltInFunctionsEnableEpoch = 1

    # RelayedTransactionsEnableEpoch represents the epoch when the relayed transactions will be enabled
    RelayedTransactionsEnableEpoch = 1

    # PenalizedTooMuchGasEnableEpoch represents the epoch when the penalization for using too much gas will be enabled
    PenalizedTooMuchGasEnableEpoch = 0

    # SwitchJailWaitingEnableEpoch represents the epoch when the system smart contract processing at end of epoch is enabled
    SwitchJailWaitingEnableEpoch = 0

    # BelowSignedThresholdEnableEpoch represents the epoch when the change for computing rating for validators below signed rating is enabled
    BelowSignedThresholdEnableEpoch = 0

    # SwitchHysteresisForMinNodesEnableEpoch represents the epoch when the system smart contract changes its config to consider
    # also (minimum) hysteresis nodes for the minimum number of nodes
    SwitchHysteresisForMinNodesEnableEpoch = 1

    # TransactionSignedWithTxHashEnableEpoch represents the epoch when the node will also accept transactions that are
    # signed with the hash of transaction
    TransactionSignedWithTxHashEnableEpoch = 1

    # MetaProtectionEnableEpoch represents the epoch when the transactions to the metachain are checked to have enough gas
    MetaProtectionEnableEpoch = 1

    # AheadOfTimeGasUsageEnableEpoch represents the epoch when the cost of smart contract prepare changes from compiler per byte to ahead of time prepare per byte
    AheadOfTimeGasUsageEnableEpoch = 1

    # GasPriceModifierEnableEpoch represents the epoch when the gas price modifier in fee computation is enabled
    GasPriceModifierEnableEpoch = 1

    # RepairCallbackEnableEpoch represents the epoch when the callback repair is activated for scrs
    RepairCallbackEnableEpoch = 1

    # BlockGasAndFeesReCheckEnableEpoch represents the epoch when gas and fees used in each created or processed block are re-checked
    BlockGasAndFeesReCheckEnableEpoch = 1

    # BalanceWaitingListsEnableEpoch represents the epoch when the shard waiting lists are balanced at the start of an epoch
    BalanceWaitingListsEnableEpoch = 1

    # ReturnDataToLastTransferEnableEpoch represents the epoch when returned data is added to last output transfer for callbacks
    ReturnDataToLastTransferEnableEpoch = 1

    # SenderInOutTransferEnableEpoch represents the epoch when the feature of having different senders in output transfer is enabled
    SenderInOutTransferEnableEpoch = 1

    # StakeEnableEpoch represents the epoch when staking is enabled
    StakeEnableEpoch = 0

    # StakingV2EnableEpoch represents the epoch when staking v2 is enabled
    StakingV2EnableEpoch = 1

    DoubleKeyProtectionEnableEpoch = 1

    # ESDTEnableEpoch represents the epoch when ESDT is enabled
    ESDTEnableEpoch = 1

    # GovernanceEnableEpoch represents the epoch when governance is enabled
    GovernanceEnableEpoch = 1000000

    # DelegationManagerEnableEpoch represents the epoch when the delegation manager is enabled
    # epoch should not be 0
    DelegationManagerEnableEpoch = 1

    # DelegationSmartContractEnableEpoch represents the epoch when delegation smart contract is enabled
    # epoch should not be 0
    DelegationSmartContractEnableEpoch = 1

    # CorrectLastUnjailedEnableEpoch represents the epoch when the fix regaring the last unjailed node should apply
    CorrectLastUnjailedEnableEpoch = 1

    # RelayedTransactionsV2EnableEpoch represents the epoch when the relayed transactions V2 will be enabled
    RelayedTransactionsV2EnableEpoch = 1

    # UnbondTokensV2EnableEpoch represents the epoch when the new implementation of the unbond tokens function is available
    UnbondTokensV2EnableEpoch = 1

    # SaveJailedAlwaysEnableEpoch represents the epoch when saving jailed status at end of epoch will happen in all cases
    SaveJailedAlwaysEnableEpoch = 1

    # ReDelegateBelowMinCheckEnableEpoch represents the epoch when the check for the re-delegated value will be enabled
    ReDelegateBelowMinCheckEnableEpoch = 1

    # ValidatorToDelegationEnableEpoch represents the epoch when the validator-to-delegation feature will be enabled
    ValidatorToDelegationEnableEpoch = 1

    # WaitingListFixEnableEpoch represents the epoch when the 6 epoch waiting list fix is enabled
    WaitingListFixEnableEpoch = 1000000

    # IncrementSCRNonceInMultiTransferEnableEpoch represents the epoch when the fix for preventing the generation of the same SCRs
    # is enabled. The fix is done by adding an extra increment.
    IncrementSCRNonceInMultiTransferEnableEpoch = 1

    # ESDTMultiTransferEnableEpoch represents the epoch when esdt multitransfer built in function is enabled
    ESDTMultiTransferEnableEpoch = 1

    # GlobalMintBurnDisableEpoch represents the epoch when the global mint and burn functions are disabled
    GlobalMintBurnDisableEpoch = 1

    # ESDTTransferRoleEnableEpoch represents the epoch when esdt transfer role set is enabled
    ESDTTransferRoleEnableEpoch = 1

    # BuiltInFunctionOnMetaEnableEpoch represents the epoch when built in function processing on metachain is enabled
    BuiltInFunctionOnMetaEnableEpoch = 1000000

    # ComputeRewardCheckpointEnableEpoch represents the epoch when compute rewards checkpoint epoch is enabled
    ComputeRewardCheckpointEnableEpoch = 1

    # SCRSizeInvariantCheckEnableEpoch represents the epoch when the scr size invariant check is enabled
    SCRSizeInvariantCheckEnableEpoch = 1

    # BackwardCompSaveKeyValueEnableEpoch represents the epoch when the backward compatibility for save key value error is enabled
    BackwardCompSaveKeyValueEnableEpoch = 1

    # ESDTNFTCreateOnMultiShard represents the epoch when esdt nft creation is enabled on multiple shards
    ESDTNFTCreateOnMultiShard = 1

    # MetaESDTSetEnableEpoch represents the epoch when the backward compatibility for save key value error is enabled
    MetaESDTSetEnableEpoch = 1

    # AddTokensToDelegationEnableEpoch represents the epoch when adding tokens to delegation is enabled for whitelisted address
    AddTokensToDelegationEnableEpoch = 1

    # MultiESDTTransferFixOnCallBackOnEnableEpoch represents the epoch when multi esdt transfer on callback fix is enabled
    MultiESDTTransferFixOnCallBackOnEnableEpoch = 1

    # OptimizeGasUsedInCrossMiniBlocksEnableEpoch represents the epoch when gas used in cross shard mini blocks will be optimized
    OptimizeGasUsedInCrossMiniBlocksEnableEpoch = 1

    # CorrectFirstQueuedEpoch represents the epoch when the backward compatibility for setting the first queued node is enabled
    CorrectFirstQueuedEpoch = 1

    # DeleteDelegatorAfterClaimRewardsEnableEpoch represents the epoch when the delegators data is deleted for delegators that have to claim rewards after they widrawal all funds
    DeleteDelegatorAfterClaimRewardsEnableEpoch = 1

    # FixOOGReturnCodeEnableEpoch represents the epoch when the backward compatibility returning out of gas error is enabled
    FixOOGReturnCodeEnableEpoch = 1

    # RemoveNonUpdatedStorageEnableEpoch represents the epoch when the backward compatibility for removing non updated storage is enabled
    RemoveNonUpdatedStorageEnableEpoch = 1

    # OptimizeNFTStoreEnableEpoch represents the epoch when optimizations on NFT metadata store and send are enabled
    OptimizeNFTStoreEnableEpoch = 1

    # CreateNFTThroughExecByCallerEnableEpoch represents the epoch when nft creation through execution on destination by caller is enabled
    CreateNFTThroughExecByCallerEnableEpoch = 1

    # StopDecreasingValidatorRatingWhenStuckEnableEpoch represents the epoch when we should stop decreasing validator's rating if, for instance, a shard gets stuck
    StopDecreasingValidatorRatingWhenStuckEnableEpoch = 1

    # FrontRunningProtectionEnableEpoch represents the epoch when the first version of protection against front running is enabled
    FrontRunningProtectionEnableEpoch = 1

    # IsPayableBySCEnableEpoch represents the epoch when a new flag isPayable by SC is enabled
    IsPayableBySCEnableEpoch = 1

    # CleanUpInformativeSCRsEnableEpoch represents the epoch when the informative-only scrs are cleaned from miniblocks and logs are created from them
    CleanUpInformativeSCRsEnableEpoch = 1

    # StorageAPICostOptimizationEnableEpoch represents the epoch when new storage helper functions are enabled and cost is reduced in Arwen
    StorageAPICostOptimizationEnableEpoch = 1

    # TransformToMultiShardCreateEnableEpoch represents the epoch when the new function on esdt system sc is enabled to transfer create role into multishard
    TransformToMultiShardCreateEnableEpoch = 1

    # ESDTRegisterAndSetAllRolesEnableEpoch represents the epoch when new function to register tickerID and set all roles is enabled
    ESDTRegisterAndSetAllRolesEnableEpoch = 1

    # ScheduledMiniBlocksEnableEpoch represents the epoch when scheduled mini blocks would be created if needed
    ScheduledMiniBlocksEnableEpoch = 1

    # CorrectJailedNotUnstakedEpoch represents the epoch when the jailed validators will also be unstaked if the queue is empty
    CorrectJailedNotUnstakedEmptyQueueEpoch = 1

    # DoNotReturnOldBlockInBlockchainHookEnableEpoch represents the epoch when the fetch old block operation is
    # disabled in the blockchain hook component
    DoNotReturnOldBlockInBlockchainHookEnableEpoch = 1

    # AddFailedRelayedTxToInvalidMBsDisableEpoch represents the epoch when adding the failed relayed txs to invalid miniblocks is disabled
    AddFailedRelayedTxToInvalidMBsDisableEpoch = 1

    # SCRSizeInvariantOnBuiltInResultEnableEpoch represents the epoch when scr size invariant on built in result is enabled
    SCRSizeInvariantOnBuiltInResultEnableEpoch = 1

<<<<<<< HEAD
   	# FailExecutionOnEveryAPIErrorEnableEpoch represents the epoch when new protection in VM is enabled to fail all wrong API calls
=======
    # CheckCorrectTokenIDForTransferRoleEnableEpoch represents the epoch when the correct token ID check is applied for transfer role verification
    CheckCorrectTokenIDForTransferRoleEnableEpoch = 2

   	# FailExecutionOnEveryAPIErrorEnableEpoch represent the epoch when new protection in VM is enabled to fail all wrong API calls
>>>>>>> 57adab30
   	FailExecutionOnEveryAPIErrorEnableEpoch = 3

    # ManagedCryptoAPIsEnableEpoch represents the epoch when new managed crypto APIs are enabled in the wasm VM
    ManagedCryptoAPIsEnableEpoch = 4

    # MaxNodesChangeEnableEpoch holds configuration for changing the maximum number of nodes and the enabling epoch
    MaxNodesChangeEnableEpoch = [
        { EpochEnable = 0, MaxNumNodes = 36, NodesToShufflePerShard = 4 },
        { EpochEnable = 1, MaxNumNodes = 56, NodesToShufflePerShard = 2 }
    ]

[GasSchedule]
    GasScheduleByEpochs = [
        { StartEpoch = 0, FileName = "gasScheduleV1.toml" },
        { StartEpoch = 1, FileName = "gasScheduleV6.toml" },
    ]<|MERGE_RESOLUTION|>--- conflicted
+++ resolved
@@ -187,14 +187,10 @@
     # SCRSizeInvariantOnBuiltInResultEnableEpoch represents the epoch when scr size invariant on built in result is enabled
     SCRSizeInvariantOnBuiltInResultEnableEpoch = 1
 
-<<<<<<< HEAD
-   	# FailExecutionOnEveryAPIErrorEnableEpoch represents the epoch when new protection in VM is enabled to fail all wrong API calls
-=======
     # CheckCorrectTokenIDForTransferRoleEnableEpoch represents the epoch when the correct token ID check is applied for transfer role verification
     CheckCorrectTokenIDForTransferRoleEnableEpoch = 2
 
    	# FailExecutionOnEveryAPIErrorEnableEpoch represent the epoch when new protection in VM is enabled to fail all wrong API calls
->>>>>>> 57adab30
    	FailExecutionOnEveryAPIErrorEnableEpoch = 3
 
     # ManagedCryptoAPIsEnableEpoch represents the epoch when new managed crypto APIs are enabled in the wasm VM
