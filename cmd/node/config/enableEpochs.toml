--- conflicted
+++ resolved
@@ -278,13 +278,11 @@
     # ScToScLogEventEnableEpoch represents the epoch when the sc to sc log event feature is enabled
     ScToScLogEventEnableEpoch = 3
 
-<<<<<<< HEAD
+    # NFTStopCreateEnableEpoch represents the epoch when NFT stop create feature is enabled
+    NFTStopCreateEnableEpoch = 3
+
     # ConsensusModelV2EnableEpoch represents the epoch when the consensus model V2 is enabled
     ConsensusModelV2EnableEpoch = 2
-=======
-    # NFTStopCreateEnableEpoch represents the epoch when NFT stop create feature is enabled
-    NFTStopCreateEnableEpoch = 3
->>>>>>> bf2e6a71
 
     # BLSMultiSignerEnableEpoch represents the activation epoch for different types of BLS multi-signers
     BLSMultiSignerEnableEpoch = [
