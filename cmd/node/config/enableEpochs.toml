--- conflicted
+++ resolved
@@ -174,13 +174,11 @@
     # ESDTRegisterAndSetAllRolesEnableEpoch represents the epoch when new function to register tickerID and set all roles is enabled
     ESDTRegisterAndSetAllRolesEnableEpoch = 3
 
-<<<<<<< HEAD
     # ScheduledMiniBlocksEnableEpoch represents the epoch when scheduled mini blocks would be created if needed
     ScheduledMiniBlocksEnableEpoch = 2
-=======
+
     # CorrectJailedNotUnstakedEpoch represents the epoch when the jailed validators will also be unstaked if the queue is empty
     CorrectJailedNotUnstakedEmptyQueueEpoch = 2
->>>>>>> 9a605fd5
 
     # MaxNodesChangeEnableEpoch holds configuration for changing the maximum number of nodes and the enabling epoch
     MaxNodesChangeEnableEpoch = [
