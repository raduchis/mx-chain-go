--- conflicted
+++ resolved
@@ -147,13 +147,11 @@
     # OptimizeNFTStoreEnableEpoch represents the epoch when optimizations on NFT metadata store and send are enabled
     OptimizeNFTStoreEnableEpoch = 3
 
-<<<<<<< HEAD
+    # CreateNFTThroughExecByCallerEnableEpoch represents the epoch when nft creation through execution on destination by caller is enabled
+    CreateNFTThroughExecByCallerEnableEpoch = 3
+
     # DisableOldTrieStorageEpoch represents the epoch when the old trie storage implementation will be disabled
     DisableOldTrieStorageEpoch = 4
-=======
-    # CreateNFTThroughExecByCallerEnableEpoch represents the epoch when nft creation through execution on destination by caller is enabled
-    CreateNFTThroughExecByCallerEnableEpoch = 3
->>>>>>> d8bf3d23
 
     # MaxNodesChangeEnableEpoch holds configuration for changing the maximum number of nodes and the enabling epoch
     MaxNodesChangeEnableEpoch = [
