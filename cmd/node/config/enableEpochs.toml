[EnableEpochs]
    # SCDeployEnableEpoch represents the epoch when the deployment of smart contracts will be enabled
    SCDeployEnableEpoch = 1

    # BuiltInFunctionsEnableEpoch represents the epoch when the built in functions will be enabled
    BuiltInFunctionsEnableEpoch = 1

    # RelayedTransactionsEnableEpoch represents the epoch when the relayed transactions will be enabled
    RelayedTransactionsEnableEpoch = 1

    # PenalizedTooMuchGasEnableEpoch represents the epoch when the penalization for using too much gas will be enabled
    PenalizedTooMuchGasEnableEpoch = 0

    # SwitchJailWaitingEnableEpoch represents the epoch when the system smart contract processing at end of epoch is enabled
    SwitchJailWaitingEnableEpoch = 0

    # BelowSignedThresholdEnableEpoch represents the epoch when the change for computing rating for validators below signed rating is enabled
    BelowSignedThresholdEnableEpoch = 0

    # SwitchHysteresisForMinNodesEnableEpoch represents the epoch when the system smart contract changes its config to consider
    # also (minimum) hysteresis nodes for the minimum number of nodes
    SwitchHysteresisForMinNodesEnableEpoch = 1

    # TransactionSignedWithTxHashEnableEpoch represents the epoch when the node will also accept transactions that are
    # signed with the hash of transaction
    TransactionSignedWithTxHashEnableEpoch = 1

    # MetaProtectionEnableEpoch represents the epoch when the transactions to the metachain are checked to have enough gas
    MetaProtectionEnableEpoch = 1

    # AheadOfTimeGasUsageEnableEpoch represents the epoch when the cost of smart contract prepare changes from compiler per byte to ahead of time prepare per byte
    AheadOfTimeGasUsageEnableEpoch = 1

    # GasPriceModifierEnableEpoch represents the epoch when the gas price modifier in fee computation is enabled
    GasPriceModifierEnableEpoch = 1

    # RepairCallbackEnableEpoch represents the epoch when the callback repair is activated for scrs
    RepairCallbackEnableEpoch = 1

    # BlockGasAndFeesReCheckEnableEpoch represents the epoch when gas and fees used in each created or processed block are re-checked
    BlockGasAndFeesReCheckEnableEpoch = 1

    # BalanceWaitingListsEnableEpoch represents the epoch when the shard waiting lists are balanced at the start of an epoch
    BalanceWaitingListsEnableEpoch = 1

    # ReturnDataToLastTransferEnableEpoch represents the epoch when returned data is added to last output transfer for callbacks
    ReturnDataToLastTransferEnableEpoch = 1

    # SenderInOutTransferEnableEpoch represents the epoch when the feature of having different senders in output transfer is enabled
    SenderInOutTransferEnableEpoch = 1

    # StakeEnableEpoch represents the epoch when staking is enabled
    StakeEnableEpoch = 0

    # StakingV2EnableEpoch represents the epoch when staking v2 is enabled
    StakingV2EnableEpoch = 1

    # DoubleKeyProtectionEnableEpoch represents the epoch when the double key protection will be enabled
    DoubleKeyProtectionEnableEpoch = 1

    # ESDTEnableEpoch represents the epoch when ESDT is enabled
    ESDTEnableEpoch = 1

    # GovernanceEnableEpoch represents the epoch when governance is enabled
    GovernanceEnableEpoch = 1000000

    # DelegationManagerEnableEpoch represents the epoch when the delegation manager is enabled
    # epoch should not be 0
    DelegationManagerEnableEpoch = 1

    # DelegationSmartContractEnableEpoch represents the epoch when delegation smart contract is enabled
    # epoch should not be 0
    DelegationSmartContractEnableEpoch = 1

    # CorrectLastUnjailedEnableEpoch represents the epoch when the fix regaring the last unjailed node should apply
    CorrectLastUnjailedEnableEpoch = 1

    # RelayedTransactionsV2EnableEpoch represents the epoch when the relayed transactions V2 will be enabled
    RelayedTransactionsV2EnableEpoch = 1

    # UnbondTokensV2EnableEpoch represents the epoch when the new implementation of the unbond tokens function is available
    UnbondTokensV2EnableEpoch = 1

    # SaveJailedAlwaysEnableEpoch represents the epoch when saving jailed status at end of epoch will happen in all cases
    SaveJailedAlwaysEnableEpoch = 1

    # ReDelegateBelowMinCheckEnableEpoch represents the epoch when the check for the re-delegated value will be enabled
    ReDelegateBelowMinCheckEnableEpoch = 1

    # ValidatorToDelegationEnableEpoch represents the epoch when the validator-to-delegation feature will be enabled
    ValidatorToDelegationEnableEpoch = 1

    # WaitingListFixEnableEpoch represents the epoch when the 6 epoch waiting list fix is enabled
    WaitingListFixEnableEpoch = 1000000

    # IncrementSCRNonceInMultiTransferEnableEpoch represents the epoch when the fix for preventing the generation of the same SCRs
    # is enabled. The fix is done by adding an extra increment.
    IncrementSCRNonceInMultiTransferEnableEpoch = 1

    # ESDTMultiTransferEnableEpoch represents the epoch when esdt multitransfer built in function is enabled
    ESDTMultiTransferEnableEpoch = 1

    # GlobalMintBurnDisableEpoch represents the epoch when the global mint and burn functions are disabled
    GlobalMintBurnDisableEpoch = 1

    # ESDTTransferRoleEnableEpoch represents the epoch when esdt transfer role set is enabled
    ESDTTransferRoleEnableEpoch = 1

    # BuiltInFunctionOnMetaEnableEpoch represents the epoch when built in function processing on metachain is enabled
    BuiltInFunctionOnMetaEnableEpoch = 1000000

    # ComputeRewardCheckpointEnableEpoch represents the epoch when compute rewards checkpoint epoch is enabled
    ComputeRewardCheckpointEnableEpoch = 1

    # SCRSizeInvariantCheckEnableEpoch represents the epoch when the scr size invariant check is enabled
    SCRSizeInvariantCheckEnableEpoch = 1

    # BackwardCompSaveKeyValueEnableEpoch represents the epoch when the backward compatibility for save key value error is enabled
    BackwardCompSaveKeyValueEnableEpoch = 1

    # ESDTNFTCreateOnMultiShardEnableEpoch represents the epoch when esdt nft creation is enabled on multiple shards
    ESDTNFTCreateOnMultiShardEnableEpoch = 1

    # MetaESDTSetEnableEpoch represents the epoch when the backward compatibility for save key value error is enabled
    MetaESDTSetEnableEpoch = 1

    # AddTokensToDelegationEnableEpoch represents the epoch when adding tokens to delegation is enabled for whitelisted address
    AddTokensToDelegationEnableEpoch = 1

    # MultiESDTTransferFixOnCallBackOnEnableEpoch represents the epoch when multi esdt transfer on callback fix is enabled
    MultiESDTTransferFixOnCallBackOnEnableEpoch = 1

    # OptimizeGasUsedInCrossMiniBlocksEnableEpoch represents the epoch when gas used in cross shard mini blocks will be optimized
    OptimizeGasUsedInCrossMiniBlocksEnableEpoch = 1

    # CorrectFirstQueuedEpoch represents the epoch when the backward compatibility for setting the first queued node is enabled
    CorrectFirstQueuedEpoch = 1

    # DeleteDelegatorAfterClaimRewardsEnableEpoch represents the epoch when the delegators data is deleted for delegators that have to claim rewards after they withdraw all funds
    DeleteDelegatorAfterClaimRewardsEnableEpoch = 1

    # FixOOGReturnCodeEnableEpoch represents the epoch when the backward compatibility returning out of gas error is enabled
    FixOOGReturnCodeEnableEpoch = 1

    # RemoveNonUpdatedStorageEnableEpoch represents the epoch when the backward compatibility for removing non updated storage is enabled
    RemoveNonUpdatedStorageEnableEpoch = 1

    # OptimizeNFTStoreEnableEpoch represents the epoch when optimizations on NFT metadata store and send are enabled
    OptimizeNFTStoreEnableEpoch = 1

    # CreateNFTThroughExecByCallerEnableEpoch represents the epoch when nft creation through execution on destination by caller is enabled
    CreateNFTThroughExecByCallerEnableEpoch = 1

    # StopDecreasingValidatorRatingWhenStuckEnableEpoch represents the epoch when we should stop decreasing validator's rating if, for instance, a shard gets stuck
    StopDecreasingValidatorRatingWhenStuckEnableEpoch = 1

    # FrontRunningProtectionEnableEpoch represents the epoch when the first version of protection against front running is enabled
    FrontRunningProtectionEnableEpoch = 1

    # IsPayableBySCEnableEpoch represents the epoch when a new flag isPayable by SC is enabled
    IsPayableBySCEnableEpoch = 1

    # CleanUpInformativeSCRsEnableEpoch represents the epoch when the informative-only scrs are cleaned from miniblocks and logs are created from them
    CleanUpInformativeSCRsEnableEpoch = 1

    # StorageAPICostOptimizationEnableEpoch represents the epoch when new storage helper functions are enabled and cost is reduced in Arwen
    StorageAPICostOptimizationEnableEpoch = 1

    # TransformToMultiShardCreateEnableEpoch represents the epoch when the new function on esdt system sc is enabled to transfer create role into multishard
    TransformToMultiShardCreateEnableEpoch = 1

    # ESDTRegisterAndSetAllRolesEnableEpoch represents the epoch when new function to register tickerID and set all roles is enabled
    ESDTRegisterAndSetAllRolesEnableEpoch = 1

    # ScheduledMiniBlocksEnableEpoch represents the epoch when scheduled mini blocks would be created if needed
    ScheduledMiniBlocksEnableEpoch = 1

    # CorrectJailedNotUnstakedEpoch represents the epoch when the jailed validators will also be unstaked if the queue is empty
    CorrectJailedNotUnstakedEmptyQueueEpoch = 1

    # DoNotReturnOldBlockInBlockchainHookEnableEpoch represents the epoch when the fetch old block operation is
    # disabled in the blockchain hook component
    DoNotReturnOldBlockInBlockchainHookEnableEpoch = 1

    # AddFailedRelayedTxToInvalidMBsDisableEpoch represents the epoch when adding the failed relayed txs to invalid miniblocks is disabled
    AddFailedRelayedTxToInvalidMBsDisableEpoch = 1

    # SCRSizeInvariantOnBuiltInResultEnableEpoch represents the epoch when scr size invariant on built in result is enabled
    SCRSizeInvariantOnBuiltInResultEnableEpoch = 1

    # CheckCorrectTokenIDForTransferRoleEnableEpoch represents the epoch when the correct token ID check is applied for transfer role verification
    CheckCorrectTokenIDForTransferRoleEnableEpoch = 1

    # DisableExecByCallerEnableEpoch represents the epoch when the check on value is disabled on exec by caller
    DisableExecByCallerEnableEpoch = 1

    # RefactorContextEnableEpoch represents the epoch when refactoring/simplifying is enabled in contexts
    RefactorContextEnableEpoch = 1

    # FailExecutionOnEveryAPIErrorEnableEpoch represent the epoch when new protection in VM is enabled to fail all wrong API calls
    FailExecutionOnEveryAPIErrorEnableEpoch = 1

    # ManagedCryptoAPIsEnableEpoch represents the epoch when new managed crypto APIs are enabled in the wasm VM
    ManagedCryptoAPIsEnableEpoch = 1

    # CheckFunctionArgumentEnableEpoch represents the epoch when the extra argument check is enabled in vm-common
    CheckFunctionArgumentEnableEpoch = 1

    # CheckExecuteOnReadOnlyEnableEpoch represents the epoch when the extra checks are enabled for execution on read only
    CheckExecuteOnReadOnlyEnableEpoch = 1

    # ESDTMetadataContinuousCleanupEnableEpoch represents the epoch when esdt metadata is automatically deleted according to inshard liquidity
    ESDTMetadataContinuousCleanupEnableEpoch = 1

    # MiniBlockPartialExecutionEnableEpoch represents the epoch when mini block partial execution will be enabled
    MiniBlockPartialExecutionEnableEpoch = 1

    # FixAsyncCallBackArgsListEnableEpoch represents the epoch when the async callback arguments lists fix will be enabled
    FixAsyncCallBackArgsListEnableEpoch = 1

    # FixOldTokenLiquidityEnableEpoch represents the epoch when the fix for old token liquidity is enabled
    FixOldTokenLiquidityEnableEpoch = 1

    # RuntimeMemStoreLimitEnableEpoch represents the epoch when the condition for Runtime MemStore is enabled
    RuntimeMemStoreLimitEnableEpoch = 1

    # SetSenderInEeiOutputTransferEnableEpoch represents the epoch when setting the sender in eei output transfers will be enabled
    SetSenderInEeiOutputTransferEnableEpoch = 4

    # RefactorPeersMiniBlocksEnableEpoch represents the epoch when refactor of the peers mini blocks will be enabled
    RefactorPeersMiniBlocksEnableEpoch = 5

<<<<<<< HEAD
    # DynamicGasCostForDataTrieStorageLoadEnableEpoch represents the epoch when dynamic gas cost for data trie storage load will be enabled
    DynamicGasCostForDataTrieStorageLoadEnableEpoch = 6
=======
    # MaxBlockchainHookCountersEnableEpoch represents the epoch when the max blockchainhook counters are enabled
	MaxBlockchainHookCountersEnableEpoch = 1
>>>>>>> 1eeb8969

    # BLSMultiSignerEnableEpoch represents the activation epoch for different types of BLS multi-signers
    BLSMultiSignerEnableEpoch = [
        { EnableEpoch = 0, Type = "no-KOSK"},
        { EnableEpoch = 3, Type = "KOSK"}
    ]

    # MaxNodesChangeEnableEpoch holds configuration for changing the maximum number of nodes and the enabling epoch
    MaxNodesChangeEnableEpoch = [
        { EpochEnable = 0, MaxNumNodes = 36, NodesToShufflePerShard = 4 },
        { EpochEnable = 1, MaxNumNodes = 56, NodesToShufflePerShard = 2 }
    ]

[GasSchedule]
    # GasScheduleByEpochs holds the configuration for the gas schedule that will be applied from specific epochs
    GasScheduleByEpochs = [
        { StartEpoch = 0, FileName = "gasScheduleV1.toml" },
        { StartEpoch = 1, FileName = "gasScheduleV6.toml" },
        { StartEpoch = 5, FileName = "gasScheduleV7.toml" },
    ]<|MERGE_RESOLUTION|>--- conflicted
+++ resolved
@@ -230,13 +230,11 @@
     # RefactorPeersMiniBlocksEnableEpoch represents the epoch when refactor of the peers mini blocks will be enabled
     RefactorPeersMiniBlocksEnableEpoch = 5
 
-<<<<<<< HEAD
+    # MaxBlockchainHookCountersEnableEpoch represents the epoch when the max blockchainhook counters are enabled
+	MaxBlockchainHookCountersEnableEpoch = 1
+
     # DynamicGasCostForDataTrieStorageLoadEnableEpoch represents the epoch when dynamic gas cost for data trie storage load will be enabled
     DynamicGasCostForDataTrieStorageLoadEnableEpoch = 6
-=======
-    # MaxBlockchainHookCountersEnableEpoch represents the epoch when the max blockchainhook counters are enabled
-	MaxBlockchainHookCountersEnableEpoch = 1
->>>>>>> 1eeb8969
 
     # BLSMultiSignerEnableEpoch represents the activation epoch for different types of BLS multi-signers
     BLSMultiSignerEnableEpoch = [
