--- conflicted
+++ resolved
@@ -364,12 +364,8 @@
    MinTimeToWaitBetweenBroadcastsInSec  = 20
    MaxTimeToWaitBetweenBroadcastsInSec  = 25
    HbmiRefreshIntervalInSec             = 60
-<<<<<<< HEAD
-   HideInactiveValidatorIntervalInHours = 24
-   PeerTypeRefreshIntervalInSec         = 1
-=======
    HideInactiveValidatorIntervalInSec   = 3600
->>>>>>> 12a3c9fe
+   PeerTypeRefreshIntervalInSec         = 60
    DurationInSecToConsiderUnresponsive  = 60
    [Heartbeat.HeartbeatStorage]
        [Heartbeat.HeartbeatStorage.Cache]
