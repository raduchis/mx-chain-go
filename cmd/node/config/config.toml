--- conflicted
+++ resolved
@@ -35,17 +35,15 @@
     # SyncProcessTimeInMillis is the value in milliseconds used when processing blocks while synchronizing blocks
     SyncProcessTimeInMillis = 12000
 
-<<<<<<< HEAD
-    # ChainParametersByEpoch defines chain operation configurable values that can be modified based on epochs
-    ChainParametersByEpoch = [
-        { EnableEpoch = 0, RoundDuration = 4000, ShardConsensusGroupSize = 3, ShardMinNumNodes = 3, MetachainConsensusGroupSize = 3, MetachainMinNumNodes = 3, Hysteresis = 0.0, Adaptivity = false }
-    ]
-=======
    # SetGuardianEpochsDelay represents the delay in epochs between the execution time of the SetGuardian transaction and
    # the activation of the configured guardian.
    # Make sure that this is greater than the unbonding period!
    SetGuardianEpochsDelay = 2 # TODO: for mainnet should be 20, 2 is just for testing
->>>>>>> 1bae65d8
+
+   # ChainParametersByEpoch defines chain operation configurable values that can be modified based on epochs
+   ChainParametersByEpoch = [
+      { EnableEpoch = 0, RoundDuration = 4000, ShardConsensusGroupSize = 3, ShardMinNumNodes = 3, MetachainConsensusGroupSize = 3, MetachainMinNumNodes = 3, Hysteresis = 0.0, Adaptivity = false }
+   ]
 
 [Versions]
     DefaultVersion = "default"
