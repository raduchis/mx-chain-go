--- conflicted
+++ resolved
@@ -913,11 +913,7 @@
     NumFullHistoryPeers = 3
 
 [HeartbeatV2]
-<<<<<<< HEAD
-    PeerAuthenticationTimeBetweenSendsInSec          = 7200 # 2h
-=======
     PeerAuthenticationTimeBetweenSendsInSec          = 600  # 10min TODO: change this for mainnet/devnet/testnet
->>>>>>> ec5c6e2e
     PeerAuthenticationTimeBetweenSendsWhenErrorInSec = 60   # 1min
     PeerAuthenticationThresholdBetweenSends          = 0.1  # 10%
     HeartbeatTimeBetweenSendsInSec                   = 60   # 1min
@@ -932,11 +928,7 @@
     MaxMissingKeysInRequest                          = 1000
     MaxDurationPeerUnresponsiveInSec                 = 900  # 15min
     HideInactiveValidatorIntervalInSec               = 3600 # 1h
-<<<<<<< HEAD
-    HardforkTimeBetweenSendsInSec                    = 10   # 10sec
-=======
     HardforkTimeBetweenSendsInSec                    = 60   # 1min
->>>>>>> ec5c6e2e
     [HeartbeatV2.PeerAuthenticationPool]
         DefaultSpanInSec = 3600 # 1h
         CacheExpiryInSec = 3600 # 1h
