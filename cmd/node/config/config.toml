--- conflicted
+++ resolved
@@ -919,7 +919,6 @@
     HeartbeatTimeBetweenSendsInSec                   = 60   # 1min
     HeartbeatTimeBetweenSendsDuringBootstrapInSec    = 60   # 1min
     HeartbeatTimeBetweenSendsWhenErrorInSec          = 60   # 1min
-<<<<<<< HEAD
     HeartbeatTimeThresholdBetweenSends               = 0.1  # 10%        # max random threshold between messages, representing a percent of HeartbeatTimeBetweenSendsInSec
     HeartbeatExpiryTimespanInSec                     = 3600 # 1h         # heartbeat message max age allowed
     MinPeersThreshold                                = 0.8  # 80%        # min threshold of peers to consider enough peer auths received
@@ -933,21 +932,6 @@
     HardforkTimeBetweenSendsInSec                    = 60   # 1min       # time between hardfork messages
     TimeBetweenConnectionsMetricsUpdateInSec         = 30   # 30sec      # time between consecutive connections metrics updates
     TimeToReadDirectConnectionsInSec                 = 15   # 15sec      # time between consecutive peer shard mapper updates with direct connections
-=======
-    HeartbeatThresholdBetweenSends                   = 0.1  # 10%
-    HeartbeatExpiryTimespanInSec                     = 3600 # 1h
-    MinPeersThreshold                                = 0.8  # 80%
-    DelayBetweenRequestsInSec                        = 5    # 10sec
-    MaxTimeoutInSec                                  = 7200 # 2h
-    PeerShardTimeBetweenSendsInSec                   = 7200 # 2h
-    PeerShardThresholdBetweenSends                   = 0.1  # 10%
-    MaxMissingKeysInRequest                          = 500
-    MaxDurationPeerUnresponsiveInSec                 = 900  # 15min
-    HideInactiveValidatorIntervalInSec               = 3600 # 1h
-    HardforkTimeBetweenSendsInSec                    = 60   # 1min
-    TimeBetweenConnectionsMetricsUpdateInSec         = 30   # 30sec
-    TimeToReadDirectConnectionsInSec                 = 15   # 15sec
->>>>>>> bda270a6
     [HeartbeatV2.HeartbeatPool]
         Name = "HeartbeatPool"
         Capacity = 50000
