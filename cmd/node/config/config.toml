--- conflicted
+++ resolved
@@ -426,17 +426,10 @@
     SelectionLoopMaximumDuration = 250
     SelectionGasBandwidthIncreasePercent = 400
     SelectionGasBandwidthIncreaseScheduledPercent = 260
+    SelectionGasRequested = 10_000_000_000
     MaxNumBytesPerSenderUpperBound = 33_554_432 #32MB
     SelectionLoopDurationCheckInterval = 10
 
-<<<<<<< HEAD
-[MempoolSelection]
-    SelectionGasRequested = 10_000_000_000
-    SelectionMaxNumTxs = 30000
-    SelectionLoopMaximumDuration = 250
-
-=======
->>>>>>> ac497575
 [TrieNodesChunksDataPool]
     Name = "TrieNodesDataPool"
     Capacity = 400
