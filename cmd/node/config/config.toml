--- conflicted
+++ resolved
@@ -250,19 +250,6 @@
 
 [RewardTransactionDataPool]
     Size = 75000
-    Type = "LRU"
-
-<<<<<<< HEAD
-[ShardHeadersDataPool]
-    Size = 1000
-    Type = "LRU"
-
-[MiniBlockHeaderHashesDataPool]
-    Size = 1000
-    Type = "LRU"
-
-[MetaBlockBodyDataPool]
-    Size = 1000
     Type = "LRU"
 
 [Antiflood]
@@ -288,8 +275,6 @@
         # SameSourceResetIntervalInSec time frame between counter reset, in seconds
         SameSourceResetIntervalInSec = 1
 
-=======
->>>>>>> 7a10a61d
 [Logger]
     Path = "logs"
     StackTraceDepth = 2
