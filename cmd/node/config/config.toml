--- conflicted
+++ resolved
@@ -904,18 +904,14 @@
     NumFullHistoryPeers = 3
 
 [HeartbeatV2]
-<<<<<<< HEAD
-    MaxNumOfPeerAuthenticationInResponse = 10
-    HeartbeatExpiryTimespanInSec = 3600 # 1h
-=======
     PeerAuthenticationTimeBetweenSendsInSec          = 7200 # 2h
     PeerAuthenticationTimeBetweenSendsWhenErrorInSec = 60   # 1min
     PeerAuthenticationThresholdBetweenSends          = 0.1  # 10%
     HeartbeatTimeBetweenSendsInSec                   = 60   # 1min
     HeartbeatTimeBetweenSendsWhenErrorInSec          = 60   # 1min
     HeartbeatThresholdBetweenSends                   = 0.1  # 10%
+    MaxNumOfPeerAuthenticationInResponse             = 10
     HeartbeatExpiryTimespanInSec                     = 3600 # 1h
->>>>>>> 850396f5
     [HeartbeatV2.PeerAuthenticationPool]
         DefaultSpanInSec = 3600 # 1h
         CacheExpiryInSec = 3600 # 1h
