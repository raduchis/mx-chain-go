--- conflicted
+++ resolved
@@ -43,17 +43,15 @@
    # AheadOfTimeGasUsageEnableEpoch represents the epoch when the cost of smart contract prepare changes from compiler per byte to ahead of time prepare per byte
    AheadOfTimeGasUsageEnableEpoch = 2
 
-<<<<<<< HEAD
+   # GasPriceModifierEnableEpoch represents the epoch when the gas price modifier in fee computation is enabled
+   GasPriceModifierEnableEpoch = 2
+
    # TO BE CHANGED IN MAINNET AND PUBLIC TESTNET CONFIGS
    # MaxNodesChangeEnableEpoch holds configuration for changing the maximum number of nodes and the enabling epoch
    MaxNodesChangeEnableEpoch = [
         { EpochEnable = 0, MaxNumNodes = 36, NodesToShufflePerShard = 4 },
         { EpochEnable = 2, MaxNumNodes = 56, NodesToShufflePerShard = 2 }
    ]
-=======
-   # GasPriceModifierEnableEpoch represents the epoch when the gas price modifier in fee computation is enabled
-   GasPriceModifierEnableEpoch = 2
->>>>>>> 3f79dd42
 
    # GenesisString represents the encoded string for the genesis block
    GenesisString = "67656E65736973"
