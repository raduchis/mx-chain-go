# FullArchiveP2P config file

# NodeConfig holds the P2P settings
[Node]
    # Port is the port that will be opened by the node on all interfaces so other peers can connect to it
    # If the port = 0, the node will search for a free port on the machine and use it
    Port = "37373-38383"

    # ThresholdMinConnectedPeers represents the minimum number of connections a node should have before it can start
    # the sync and consensus mechanisms
    ThresholdMinConnectedPeers = 3

    # MinNumPeersToWaitForOnBootstrap is the minimum number of peers to wait on bootstrap or the node will wait the default
    # time which is now set to ~20 seconds (the const defined in the common package named TimeToWaitForP2PBootstrap)
    MinNumPeersToWaitForOnBootstrap = 10

    # available transports. All defined addresses contains a single '%d' markup that is mandatory and will
    # be replaced at runtime with the actual port value
    [Node.Transports]
        QUICAddress = "" # optional QUIC address. If this transport should be activated, should be in this format: /ip4/0.0.0.0/udp/%d/quic-v1
        WebSocketAddress = "" # optional WebSocket address. If this transport should be activated, should be in this format: /ip4/0.0.0.0/tcp/%d/ws
        WebTransportAddress = "" # optional WebTransport address. If this transport should be activated, should be in this format: /ip4/0.0.0.0/udp/%d/quic-v1/webtransport
        [Node.Transports.TCP]
            ListenAddress = "/ip4/0.0.0.0/tcp/%d" # TCP listen address
            PreventPortReuse = false
        [Node.ResourceLimiter]
            Type = "default autoscale" #available options "default autoscale", "infinite", "default with manual scale".
            ManualSystemMemoryInMB = 0 # not taken into account if the type is not "default with manual scale"
            ManualMaximumFD = 0 # not taken into account if the type is not "default with manual scale"

# P2P peer discovery section

# The following sections correspond to the way new peers will be discovered
# If all config types are disabled then the peer will run in single mode (will not try to find other peers)
# If more than one peer discovery mechanism is enabled, the application will output an error and will not start

[KadDhtPeerDiscovery]
    # Enabled: true/false to enable/disable this discovery mechanism
    Enabled = true

    # Type represents the kad-dht glue code implementation.
    # "legacy" will define the first implementation.
    # "optimized" represents the new variant able to connect to multiple seeders at once. This implementation also has
    # a built-in timer that will try to automatically reconnect to the seeders (in case the seeders recover after a
    # premature shutdown)
    Type = "optimized"

    # RefreshIntervalInSec represents the time in seconds between querying for new peers
    RefreshIntervalInSec = 10

    # ProtocolID represents the protocol that this node will advertize to other peers
    # To connect to other nodes, those nodes should have the same ProtocolID string
    ProtocolID = "/erd/kad/1.0.0"

    # InitialPeerList represents the list of strings of some known nodes that will bootstrap this node
    # The address will be in a self-describing addressing format.
    # More can be found here: https://github.com/libp2p/specs/blob/master/3-requirements.md#34-transport-agnostic
    # Example:
    #    /ip6/fe80::8823:6dff:fee7:f172/tcp/4001/p2p/QmYJyUMAcXEw1b5bFfbBbzYu5wyyjLMRHXGUkCXpag74Fu
    #    /ip4/162.246.145.218/udp/4001/utp/ipfs/QmYJyUMAcXEw1b5bFfbBbzYu5wyyjLMRHXGUkCXpag74Fu
    #
    # If the initial peers list is left empty, the node will not try to connect to other peers during initial bootstrap
    # phase but will accept connections and will do the network discovery if another peer connects to it
    InitialPeerList = ["/ip4/127.0.0.1/tcp/9999/p2p/16Uiu2HAkw5SNNtSvH1zJiQ6Gc3WoGNSxiyNueRKe6fuAuh57G3Bk"]

    # kademlia's routing table bucket size
    BucketSize = 100

    # RoutingTableRefreshIntervalInSec defines how many seconds should pass between 2 kad routing table auto refresh calls
    RoutingTableRefreshIntervalInSec = 300

[Sharding]
    # The targeted number of peer connections
<<<<<<< HEAD
    TargetPeerCount = 36
    MaxIntraShardValidators = 6
    MaxCrossShardValidators = 13
    MaxIntraShardObservers = 5
=======
    TargetPeerCount = 41
    MaxIntraShardValidators = 7
    MaxCrossShardValidators = 15
    MaxIntraShardObservers = 7
>>>>>>> 2ffb5712
    MaxCrossShardObservers = 3
    MaxSeeders = 2

    # available options:
    #   `ListsSharder` will split the peers based on the shard membership (intra, cross or unknown)
    #   `OneListSharder` will do just the connection triming (upto TargetPeerCount value) not taking into account
    #               the shard membership of the connected peers
    #   `NilListSharder` will disable conection trimming (sharder is off)
    Type = "ListsSharder"<|MERGE_RESOLUTION|>--- conflicted
+++ resolved
@@ -71,17 +71,10 @@
 
 [Sharding]
     # The targeted number of peer connections
-<<<<<<< HEAD
-    TargetPeerCount = 36
-    MaxIntraShardValidators = 6
-    MaxCrossShardValidators = 13
-    MaxIntraShardObservers = 5
-=======
     TargetPeerCount = 41
     MaxIntraShardValidators = 7
     MaxCrossShardValidators = 15
     MaxIntraShardObservers = 7
->>>>>>> 2ffb5712
     MaxCrossShardObservers = 3
     MaxSeeders = 2
 
