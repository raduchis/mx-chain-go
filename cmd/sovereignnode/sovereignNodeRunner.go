--- conflicted
+++ resolved
@@ -531,19 +531,17 @@
 
 	notifierServices, err := createNotifierWSReceiverServicesIfNeeded(
 		&configs.SovereignExtraConfig.NotifierConfig,
-<<<<<<< HEAD
-=======
 		sovereignNotifier,
 	)
 	if err != nil {
 		return true, err
 	}
+
 
 	sigs := make(chan os.Signal, 1)
 	signal.Notify(sigs, syscall.SIGINT, syscall.SIGTERM)
 
 	sovereignNotifierBootstrapper, err := startSovereignNotifierBootstrapper(
->>>>>>> deaafbd6
 		incomingHeaderHandler,
 		managedCoreComponents.GenesisNodesSetup().GetRoundDuration(),
 		managedProcessComponents.ForkDetector(),
