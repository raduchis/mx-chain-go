--- conflicted
+++ resolved
@@ -1209,33 +1209,6 @@
 		time.Duration(uint64(time.Millisecond) * coreComponents.GenesisNodesSetup().GetRoundDuration()))
 
 	processArgs := processComp.ProcessComponentsFactoryArgs{
-<<<<<<< HEAD
-		Config:                 *configs.GeneralConfig,
-		EpochConfig:            *configs.EpochConfig,
-		PrefConfigs:            *configs.PreferencesConfig,
-		ImportDBConfig:         *configs.ImportDbConfig,
-		AccountsParser:         accountsParser,
-		SmartContractParser:    smartContractParser,
-		GasSchedule:            gasScheduleNotifier,
-		NodesCoordinator:       nodesCoordinator,
-		Data:                   dataComponents,
-		CoreData:               coreComponents,
-		Crypto:                 cryptoComponents,
-		State:                  stateComponents,
-		Network:                networkComponents,
-		BootstrapComponents:    bootstrapComponents,
-		StatusComponents:       statusComponents,
-		StatusCoreComponents:   statusCoreComponents,
-		RequestedItemsHandler:  requestedItemsHandler,
-		WhiteListHandler:       whiteListRequest,
-		WhiteListerVerifiedTxs: whiteListerVerifiedTxs,
-		MaxRating:              configs.RatingsConfig.General.MaxRating,
-		SystemSCConfig:         configs.SystemSCConfig,
-		ImportStartHandler:     importStartHandler,
-		HistoryRepo:            historyRepository,
-		FlagsConfig:            *configs.FlagsConfig,
-		RunTypeComponents:      runTypeComponents,
-=======
 		Config:                                *configs.GeneralConfig,
 		EpochConfig:                           *configs.EpochConfig,
 		PrefConfigs:                           *configs.PreferencesConfig,
@@ -1261,7 +1234,7 @@
 		HistoryRepo:                           historyRepository,
 		FlagsConfig:                           *configs.FlagsConfig,
 		TxExecutionOrderHandler:               ordering.NewOrderedCollection(),
-		ChainRunType:                          common.ChainRunTypeSovereign,
+		RunTypeComponents:      runTypeComponents,
 		ShardCoordinatorFactory:               sharding.NewSovereignShardCoordinatorFactory(),
 		GenesisBlockCreatorFactory:            genesisProcess.NewSovereignGenesisBlockCreatorFactory(),
 		GenesisMetaBlockChecker:               processComp.NewSovereignGenesisMetaBlockChecker(),
@@ -1270,7 +1243,6 @@
 		InterceptorsContainerFactoryCreator:   interceptorscontainer.NewSovereignShardInterceptorsContainerFactoryCreator(),
 		ShardResolversContainerFactoryCreator: resolverscontainer.NewSovereignShardResolversContainerFactoryCreator(),
 		TxPreProcessorCreator:                 preprocess.NewSovereignTxPreProcessorCreator(),
->>>>>>> 48902c67
 	}
 	processComponentsFactory, err := processComp.NewProcessComponentsFactory(processArgs)
 	if err != nil {
@@ -1390,18 +1362,6 @@
 ) (mainFactory.BootstrapComponentsHandler, error) {
 
 	bootstrapComponentsFactoryArgs := bootstrapComp.BootstrapComponentsFactoryArgs{
-<<<<<<< HEAD
-		Config:               *snr.configs.GeneralConfig,
-		PrefConfig:           *snr.configs.PreferencesConfig,
-		ImportDbConfig:       *snr.configs.ImportDbConfig,
-		FlagsConfig:          *snr.configs.FlagsConfig,
-		WorkingDir:           snr.configs.FlagsConfig.DbDir,
-		CoreComponents:       coreComponents,
-		CryptoComponents:     cryptoComponents,
-		NetworkComponents:    networkComponents,
-		StatusCoreComponents: statusCoreComponents,
-		RunTypeComponents:    runTypeComponents,
-=======
 		Config:                           *snr.configs.GeneralConfig,
 		PrefConfig:                       *snr.configs.PreferencesConfig,
 		ImportDbConfig:                   *snr.configs.ImportDbConfig,
@@ -1411,10 +1371,9 @@
 		CryptoComponents:                 cryptoComponents,
 		NetworkComponents:                networkComponents,
 		StatusCoreComponents:             statusCoreComponents,
-		ChainRunType:                     common.ChainRunTypeSovereign,
+		RunTypeComponents:    runTypeComponents,
 		NodesCoordinatorWithRaterFactory: nodesCoordinator.NewSovereignIndexHashedNodesCoordinatorWithRaterFactory(),
 		ShardCoordinatorFactory:          sharding.NewSovereignShardCoordinatorFactory(),
->>>>>>> 48902c67
 	}
 
 	bootstrapComponentsFactory, err := bootstrapComp.NewBootstrapComponentsFactory(bootstrapComponentsFactoryArgs)
