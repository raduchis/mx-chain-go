--- conflicted
+++ resolved
@@ -4,7 +4,6 @@
 // TODO: Create a baseNodeRunner that uses common code from here and nodeRunner.go to avoid duplicated code
 
 import (
-	"context"
 	"fmt"
 	"io"
 	"io/ioutil"
@@ -535,15 +534,8 @@
 		return true, err
 	}
 
-	managedProcessComponents.ForkDetector()
-
 	sovereignWsReceiver, err := createSovereignWsReceiver(
 		&configs.SovereignExtraConfig.NotifierConfig,
-<<<<<<< HEAD
-		managedCoreComponents.GenesisNodesSetup().GetRoundDuration(),
-		managedProcessComponents.ForkDetector(),
-		incomingHeaderHandler,
-=======
 		sovereignNotifier,
 	)
 	if err != nil {
@@ -555,7 +547,6 @@
 		sovereignNotifier,
 		managedCoreComponents.GenesisNodesSetup().GetRoundDuration(),
 		managedProcessComponents.ForkDetector(),
->>>>>>> 55e7569b
 		managedConsensusComponents.Bootstrapper(),
 	)
 	if err != nil {
@@ -1915,60 +1906,8 @@
 
 func createSovereignWsReceiver(
 	config *config.NotifierConfig,
-<<<<<<< HEAD
-	roundDuration uint64,
-	forkDetector process.ForkDetector,
-	incomingHeaderHandler process.IncomingHeaderSubscriber,
-	bootstrapper process.Bootstrapper,
-) (notifierProcess.WSClient, error) {
-	argsNotifier := factory.ArgsCreateSovereignNotifier{
-		MarshallerType:   config.WebSocketConfig.MarshallerType,
-		SubscribedEvents: getNotifierSubscribedEvents(config.SubscribedEvents),
-		HasherType:       config.WebSocketConfig.HasherType,
-	}
-
-	sovereignNotifier, err := factory.CreateSovereignNotifier(argsNotifier)
-	if err != nil {
-		return nil, err
-	}
-
-	notifierBoot := &notifierBootstrapper{
-		incomingHeaderHandler: incomingHeaderHandler,
-		sovereignNotifier:     sovereignNotifier,
-		nodeSyncedChan:        make(chan bool, 1),
-		cancelFunc:            nil,
-		roundDuration:         roundDuration,
-		forkDetector:          forkDetector,
-	}
-
-	bootstrapper.AddSyncStateListener(notifierBoot.receivedSyncState)
-	notifierBoot.StartWorking()
-
-	//go func(incomingHeaderHandler process.IncomingHeaderSubscriber, sovereignNotifier notifierProcess.SovereignNotifier) {
-	//	for !(bootstrapper.GetNodeState() == common.NsSynchronized && forkDetector.GetHighestFinalBlockNonce() != 0) {
-	//		timeToWaitResync := (process.MaxRoundsWithoutNewBlockReceived + 1) * roundDuration
-	//		time.Sleep(time.Duration(timeToWaitResync) * time.Millisecond)
-	//		log.Error("NOT STATE NOT SYNCED YET")
-	//	}
-	//
-	//	log.Error("SYYYYYYNNNCCCCCEEEEEEED")
-	//
-	//	err = sovereignNotifier.RegisterHandler(incomingHeaderHandler)
-	//	if err != nil {
-	//		log.Error("ERROR SYNCING", "err", err)
-	//	}
-	//
-	//}(incomingHeaderHandler, sovereignNotifier)
-
-	//err = sovereignNotifier.RegisterHandler(incomingHeaderHandler)
-	//if err != nil {
-	//	return nil, err
-	//}
-
-=======
 	sovereignNotifier notifierProcess.SovereignNotifier,
 ) (notifierProcess.WSClient, error) {
->>>>>>> 55e7569b
 	argsWsReceiver := factory.ArgsWsClientReceiverNotifier{
 		WebSocketConfig: notifierCfg.WebSocketConfig{
 			Url:                config.WebSocketConfig.Url,
@@ -1986,54 +1925,6 @@
 	return factory.CreateWsClientReceiverNotifier(argsWsReceiver)
 }
 
-<<<<<<< HEAD
-type notifierBootstrapper struct {
-	incomingHeaderHandler process.IncomingHeaderSubscriber
-	sovereignNotifier     notifierProcess.SovereignNotifier
-	nodeSyncedChan        chan bool
-	cancelFunc            func()
-	roundDuration         uint64
-	forkDetector          process.ForkDetector
-}
-
-func (nb *notifierBootstrapper) receivedSyncState(isNodeSynchronized bool) {
-	if isNodeSynchronized && nb.forkDetector.GetHighestFinalBlockNonce() != 0 {
-		select {
-		case nb.nodeSyncedChan <- true:
-		default:
-		}
-	}
-}
-
-func (nb *notifierBootstrapper) StartWorking() {
-	var ctx context.Context
-	ctx, nb.cancelFunc = context.WithCancel(context.Background())
-	go nb.checkChannels(ctx)
-}
-
-func (nb *notifierBootstrapper) checkChannels(ctx context.Context) {
-	timeToWaitResync := (process.MaxRoundsWithoutNewBlockReceived + 1) * nb.roundDuration
-	ticker := time.NewTicker(time.Duration(timeToWaitResync) * time.Millisecond)
-	defer ticker.Stop()
-
-	for {
-		select {
-		case <-ctx.Done():
-			log.Debug("worker's go routine is stopping...")
-			return
-		case _ = <-nb.nodeSyncedChan:
-			err := nb.sovereignNotifier.RegisterHandler(nb.incomingHeaderHandler)
-			if err != nil {
-				log.Error("ERROR SYNCING", "err", err)
-			}
-			log.Error("SYYYYYYNNNCCCCCEEEEEEED")
-			return
-		case <-ticker.C:
-			log.Error("NOT STATE NOT SYNCED YET")
-		}
-
-	}
-=======
 func createSovereignNotifier(config *config.NotifierConfig) (notifierProcess.SovereignNotifier, error) {
 	argsNotifier := factory.ArgsCreateSovereignNotifier{
 		MarshallerType:   config.WebSocketConfig.MarshallerType,
@@ -2066,7 +1957,6 @@
 
 	notifierBootstrapper.Start()
 	return notifierBootstrapper, nil
->>>>>>> 55e7569b
 }
 
 func getNotifierSubscribedEvents(events []config.SubscribedEvent) []notifierCfg.SubscribedEvent {
