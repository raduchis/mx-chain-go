--- conflicted
+++ resolved
@@ -480,10 +480,7 @@
 		incomingHeaderHandler,
 		outGoingOperationsPool,
 		dataCodecProcessor,
-<<<<<<< HEAD
-=======
 		topicsChecker,
->>>>>>> 0f37b609
 	)
 	if err != nil {
 		return true, err
@@ -1247,10 +1244,7 @@
 	incomingHeaderHandler process.IncomingHeaderSubscriber,
 	outGoingOperationsPool block.OutGoingOperationsPool,
 	dataCodec dataCodec.SovereignDataDecoder,
-<<<<<<< HEAD
-=======
 	topicsChecker incomingHeader.TopicsChecker,
->>>>>>> 0f37b609
 ) (mainFactory.ProcessComponentsHandler, error) {
 	configs := snr.configs
 	configurationPaths := snr.configs.ConfigurationPathsHolder
@@ -1386,11 +1380,8 @@
 		ExtraHeaderSigVerifierHolder:          extraHeaderSigVerifierHolder,
 		OutGoingOperationsPool:                outGoingOperationsPool,
 		DataCodec:                             dataCodec,
-<<<<<<< HEAD
+		TopicsChecker:                         topicsChecker,
 		OperationsHasher:                      outgoingOperationsHasher,
-=======
-		TopicsChecker:                         topicsChecker,
->>>>>>> 0f37b609
 	}
 	processComponentsFactory, err := processComp.NewProcessComponentsFactory(processArgs)
 	if err != nil {
