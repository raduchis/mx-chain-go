--- conflicted
+++ resolved
@@ -64,7 +64,7 @@
 		return errInvalidHeaderType
 	}
 
-	incomingSCRs, err := ihs.createIncomingSCRs(header.GetIncomingEventHandlers())
+	incomingSCRs, err := ihp.createIncomingSCRs(header.GetIncomingEventHandlers())
 	if err != nil {
 		return err
 	}
@@ -75,26 +75,13 @@
 		IncomingMiniBlocks: []*block.MiniBlock{incomingMB},
 	}
 
-<<<<<<< HEAD
-	err = ihs.addExtendedHeaderToPool(extendedHeader)
-=======
-	err := ihp.addExtendedHeaderToPool(extendedHeader)
->>>>>>> fd92ec34
+	err = ihp.addExtendedHeaderToPool(extendedHeader)
 	if err != nil {
 		return err
 	}
 
-<<<<<<< HEAD
-	ihs.addSCRsToPool(incomingSCRs)
+	ihp.addSCRsToPool(incomingSCRs)
 	return nil
-=======
-	return ihp.addSCRsToPool(incomingSCRs)
-}
-
-// TODO: Implement this in task MX-14128
-func createIncomingSCRs(_ []data.EventHandler) []*smartContractResult.SmartContractResult {
-	return make([]*smartContractResult.SmartContractResult, 0)
->>>>>>> fd92ec34
 }
 
 // TODO: Implement this in task MX-14129
@@ -112,14 +99,6 @@
 	return nil
 }
 
-<<<<<<< HEAD
-=======
-// TODO: Implement this in task MX-14128
-func (ihp *incomingHeaderProcessor) addSCRsToPool(_ []*smartContractResult.SmartContractResult) error {
-	return nil
-}
-
->>>>>>> fd92ec34
 // IsInterfaceNil checks if the underlying pointer is nil
 func (ihp *incomingHeaderProcessor) IsInterfaceNil() bool {
 	return ihp == nil
