--- conflicted
+++ resolved
@@ -18,15 +18,11 @@
 	"github.com/stretchr/testify/require"
 )
 
-<<<<<<< HEAD
-func TestSovereignChainSimulator_IssueFungible(t *testing.T) {
-=======
 const (
 	getTokenPropertiesFunc = "getTokenProperties"
 )
 
-func TestSovereignChain_IssueFungible(t *testing.T) {
->>>>>>> a8a31363
+func TestSovereignChainSimulator_IssueFungible(t *testing.T) {
 	if testing.Short() {
 		t.Skip("this is not a short test")
 	}
