package processBlock

import (
	"crypto/rand"
	"encoding/hex"
	"math/big"
	"testing"
	"time"

	"github.com/multiversx/mx-chain-core-go/core"
	"github.com/multiversx/mx-chain-core-go/data"
	coreAPI "github.com/multiversx/mx-chain-core-go/data/api"
	"github.com/multiversx/mx-chain-core-go/data/block"
	"github.com/multiversx/mx-chain-core-go/data/sovereign"
	"github.com/multiversx/mx-chain-core-go/data/transaction"
	"github.com/multiversx/mx-chain-go/config"
<<<<<<< HEAD
	process2 "github.com/multiversx/mx-chain-go/process"
	"github.com/multiversx/mx-chain-go/process/block/sovereign/incomingHeader"
	logger "github.com/multiversx/mx-chain-logger-go"
=======
	proc "github.com/multiversx/mx-chain-go/process"
	"github.com/multiversx/mx-chain-go/process/block/sovereign/incomingHeader"
	"github.com/multiversx/mx-chain-go/sovereignnode/chainSimulator/common"
>>>>>>> aaa4f8d0
	"github.com/stretchr/testify/require"

	chainSim "github.com/multiversx/mx-chain-go/integrationTests/chainSimulator"
	"github.com/multiversx/mx-chain-go/node/chainSimulator"
	"github.com/multiversx/mx-chain-go/node/chainSimulator/components/api"
	"github.com/multiversx/mx-chain-go/node/chainSimulator/configs"
	"github.com/multiversx/mx-chain-go/node/chainSimulator/process"
	sovereignChainSimulator "github.com/multiversx/mx-chain-go/sovereignnode/chainSimulator"
)

const (
	defaultPathToInitialConfig     = "../../../../node/config/"
	sovereignConfigPath            = "../../../config/"
	eventIDDepositIncomingTransfer = "deposit"
	topicIDDepositIncomingTransfer = "deposit"
	hashSize                       = 32
)

type sovChainBlockTracer interface {
	proc.BlockTracker
	ComputeLongestExtendedShardChainFromLastNotarized() ([]data.HeaderHandler, [][]byte, error)
	IsGenesisLastCrossNotarizedHeader() bool
}

// This test will simulate an incoming header.
// At the end of the test the amount of tokens needs to be in the receiver account
func TestSovereignChainSimulator_IncomingHeader(t *testing.T) {
	if testing.Short() {
		t.Skip("this is not a short test")
	}

	cs, err := sovereignChainSimulator.NewSovereignChainSimulator(sovereignChainSimulator.ArgsSovereignChainSimulator{
		SovereignConfigPath: sovereignConfigPath,
		ArgsChainSimulator: &chainSimulator.ArgsChainSimulator{
			BypassTxSignatureCheck: false,
			TempDir:                t.TempDir(),
			PathToInitialConfig:    defaultPathToInitialConfig,
			GenesisTimestamp:       time.Now().Unix(),
			RoundDurationInMillis:  uint64(6000),
			RoundsPerEpoch:         core.OptionalUint64{},
			ApiInterface:           api.NewNoApiInterface(),
			MinNodesPerShard:       2,
		},
	})
	require.Nil(t, err)
	require.NotNil(t, cs)

	defer cs.Close()

	token := "TKN-123456"
	amountToTransfer := "123"
	nodeHandler := cs.GetNodeHandler(core.SovereignChainShardId)

	receiverWallet, err := cs.GenerateAndMintWalletAddress(core.SovereignChainShardId, chainSim.ZeroValue)
	require.Nil(t, err)

	headerNonce := uint64(9999999)
	prevHeader := createHeaderV2(headerNonce, generateRandomHash(), generateRandomHash())
	txsEvent := make([]*transaction.Event, 0)

	for i := 0; i < 3; i++ {
		if i == 1 {
			txsEvent = append(txsEvent, createTransactionsEvent(nodeHandler.GetRunTypeComponents().DataCodecHandler(), receiverWallet.Bytes, token, amountToTransfer)...)
		} else {
			txsEvent = nil
		}

		incomingHeader, headerHash := createIncomingHeader(nodeHandler, &headerNonce, prevHeader, txsEvent)
		err = nodeHandler.GetIncomingHeaderSubscriber().AddHeader(headerHash, incomingHeader)
		require.Nil(t, err)

		prevHeader = incomingHeader.Header

		err = cs.GenerateBlocks(1)
		require.Nil(t, err)
	}

	esdts, _, err := nodeHandler.GetFacadeHandler().GetAllESDTTokens(receiverWallet.Bech32, coreAPI.AccountQueryOptions{})
	require.Nil(t, err)
	require.NotNil(t, esdts)
	require.True(t, esdts[token] != nil)
	require.Equal(t, amountToTransfer, esdts[token].Value.String())
}

<<<<<<< HEAD
type sovChainBlockTracer interface {
	process2.BlockTracker
	ComputeLongestExtendedShardChainFromLastNotarized() ([]data.HeaderHandler, [][]byte, error)
	IsGenesisLastCrossNotarizedHeader() bool
}

var log = logger.GetOrCreate("dsa")

func TestSovereignChainSimulator_AddIncomingHeaderExpectCorrectGenesisBlock(t *testing.T) {
=======
// In this test we simulate:
// - a sovereign chain with the same round time as mainnet
// - for each generated block in sovereign chain, we receive an incoming header from mainnet
func TestSovereignChainSimulator_AddIncomingHeaderCase1(t *testing.T) {
>>>>>>> aaa4f8d0
	if testing.Short() {
		t.Skip("this is not a short test")
	}

	startRound := uint64(101)
	cs, err := sovereignChainSimulator.NewSovereignChainSimulator(sovereignChainSimulator.ArgsSovereignChainSimulator{
		SovereignConfigPath: sovereignConfigPath,
		ArgsChainSimulator: &chainSimulator.ArgsChainSimulator{
			BypassTxSignatureCheck: false,
			TempDir:                t.TempDir(),
			PathToInitialConfig:    defaultPathToInitialConfig,
			GenesisTimestamp:       time.Now().Unix(),
			RoundDurationInMillis:  uint64(6000),
<<<<<<< HEAD
			RoundsPerEpoch:         core.OptionalUint64{},
			ApiInterface:           api.NewNoApiInterface(),
			MinNodesPerShard:       2,
=======
			RoundsPerEpoch: core.OptionalUint64{
				Value:    20,
				HasValue: true,
			},
			ApiInterface:     api.NewNoApiInterface(),
			MinNodesPerShard: 2,
>>>>>>> aaa4f8d0
			AlterConfigsFunction: func(cfg *config.Configs) {
				cfg.GeneralConfig.SovereignConfig.MainChainNotarization.MainChainNotarizationStartRound = startRound
			},
		},
	})
	require.Nil(t, err)
	require.NotNil(t, cs)

	defer cs.Close()

	nodeHandler := cs.GetNodeHandler(core.SovereignChainShardId)

<<<<<<< HEAD
	headerNonce := startRound - 5
	prevHeader := createHeaderV2(headerNonce, generateRandomHash(), generateRandomHash())

	sovBlockTracker, castOk := nodeHandler.GetProcessComponents().BlockTracker().(sovChainBlockTracer)
	require.True(t, castOk)

	for currIncomingHeaderRound := startRound - 4; currIncomingHeaderRound < startRound+5; currIncomingHeaderRound++ {
		incomingHdr, incomingHeaderHash := createIncomingHeader(nodeHandler, &headerNonce, prevHeader, []*transaction.Event{})

		// Handlers are notified on go routines; wait a bit so that pools are updated
		err = nodeHandler.GetIncomingHeaderSubscriber().AddHeader(incomingHeaderHash, incomingHdr)
		require.Nil(t, err)
=======
	incomingHdrNonce := startRound - 5
	prevIncomingHeader := createHeaderV2(incomingHdrNonce, generateRandomHash(), generateRandomHash())

	sovBlockTracker := getSovereignBlockTracker(t, nodeHandler)

	var previousExtendedHeaderHash []byte
	var prevSovHdr data.SovereignChainHeaderHandler
	var previousExtendedHeader data.HeaderHandler

	for currIncomingHeaderRound := startRound - 5; currIncomingHeaderRound < startRound+40; currIncomingHeaderRound++ {

		// Handlers are notified on go routines; wait a bit so that pools are updated
		incomingHdr := addIncomingHeader(t, nodeHandler, &incomingHdrNonce, prevIncomingHeader)
>>>>>>> aaa4f8d0
		time.Sleep(time.Millisecond * 10)

		// We just received header in pool and notified all subscribed components, header has not been processed + committed.
		// We check how leader will compute the longest incoming header chain
		extendedHeaderHash := getExtendedHeaderHash(t, nodeHandler, incomingHdr)
<<<<<<< HEAD
		if currIncomingHeaderRound < startRound {
			longestChain, _, err := sovBlockTracker.ComputeLongestExtendedShardChainFromLastNotarized()
			require.Nil(t, err)
			require.Empty(t, longestChain)

		} else {
			longestChain, longestChainHdrHashes, err := sovBlockTracker.ComputeLongestExtendedShardChainFromLastNotarized()
			require.Nil(t, err)
			require.Len(t, longestChain, 1)
			require.Equal(t, [][]byte{extendedHeaderHash}, longestChainHdrHashes)
=======
		longestChain, longestChainHdrHashes, err := sovBlockTracker.ComputeLongestExtendedShardChainFromLastNotarized()
		require.Nil(t, err)

		if currIncomingHeaderRound < startRound {
			require.Empty(t, longestChain)
			require.Empty(t, longestChainHdrHashes)

		} else {
			currentExtendedHeader := getExtendedHeader(t, nodeHandler, incomingHdr)

			// On sovereign epoch start block processing we do not process incoming headers.
			// This means that we accumulate incoming headers in pool and in next sovereign header we need to include
			// accumulating headers
			if prevSovHdr.IsStartOfEpochBlock() {
				require.Equal(t, []data.HeaderHandler{previousExtendedHeader, currentExtendedHeader}, longestChain)
				require.Equal(t, [][]byte{previousExtendedHeaderHash, extendedHeaderHash}, longestChainHdrHashes)
			} else {
				require.Equal(t, []data.HeaderHandler{currentExtendedHeader}, longestChain)
				require.Equal(t, [][]byte{extendedHeaderHash}, longestChainHdrHashes)
			}
>>>>>>> aaa4f8d0
		}

		// Process + commit sovereign block with received incoming header
		err = cs.GenerateBlocks(1)
		require.Nil(t, err)

<<<<<<< HEAD
		currentSovBlock := nodeHandler.GetChainHandler().GetCurrentBlockHeader().(data.SovereignChainHeaderHandler)
=======
		currentSovHeader := common.GetCurrentSovereignHeader(nodeHandler)
>>>>>>> aaa4f8d0
		lastCrossNotarizedHeader, _, err := sovBlockTracker.GetLastCrossNotarizedHeader(core.MainChainShardId)
		require.Nil(t, err)

		// Check tracker and blockchain hook state for incoming processed data
		if currIncomingHeaderRound <= 99 {
			require.Zero(t, lastCrossNotarizedHeader.GetRound())
			require.True(t, sovBlockTracker.IsGenesisLastCrossNotarizedHeader())
<<<<<<< HEAD
			require.Empty(t, currentSovBlock.GetExtendedShardHeaderHashes())
		} else if currIncomingHeaderRound == 100 { // pre-genesis header incoming header is notarized
			require.Equal(t, uint64(100), lastCrossNotarizedHeader.GetRound())
			require.False(t, sovBlockTracker.IsGenesisLastCrossNotarizedHeader())
			require.Empty(t, currentSovBlock.GetExtendedShardHeaderHashes())
		} else { // since genesis main-chain header, each incoming header is instantly notarized (0 block finality)
			require.Equal(t, currIncomingHeaderRound, lastCrossNotarizedHeader.GetRound())
			require.False(t, sovBlockTracker.IsGenesisLastCrossNotarizedHeader())
			require.Equal(t, [][]byte{extendedHeaderHash}, currentSovBlock.GetExtendedShardHeaderHashes())
		}

		prevHeader = incomingHdr.Header
	}
}

func getExtendedHeaderHash(t *testing.T, nodeHandler process.NodeHandler, incomingHeader *sovereign.IncomingHeader) []byte {
	extendedHeader, err := nodeHandler.GetIncomingHeaderSubscriber().CreateExtendedHeader(incomingHeader)
	require.Nil(t, err)

	extendedHeaderHash, err := core.CalculateHash(nodeHandler.GetCoreComponents().InternalMarshalizer(), nodeHandler.GetCoreComponents().Hasher(), extendedHeader)
	require.Nil(t, err)

	return extendedHeaderHash
}

func TestSovereignChainSimulator_IncomingHeader2(t *testing.T) {
=======
			require.Empty(t, currentSovHeader.GetExtendedShardHeaderHashes())
		} else if currIncomingHeaderRound == 100 { // pre-genesis header incoming header is notarized
			require.Equal(t, uint64(100), lastCrossNotarizedHeader.GetRound())
			require.False(t, sovBlockTracker.IsGenesisLastCrossNotarizedHeader())
			require.Empty(t, currentSovHeader.GetExtendedShardHeaderHashes())
		} else { // since genesis main-chain header, each incoming header is instantly notarized (0 block finality)
			if currentSovHeader.IsStartOfEpochBlock() { // epoch start block, no incoming header process is added to sovereign block
				require.Equal(t, currIncomingHeaderRound-1, lastCrossNotarizedHeader.GetRound())
				require.False(t, sovBlockTracker.IsGenesisLastCrossNotarizedHeader())
				require.Empty(t, currentSovHeader.GetExtendedShardHeaderHashes())
			} else if prevSovHdr.IsStartOfEpochBlock() { // prev sov block was epoch start, should have 2 accumulated incoming headers
				require.Equal(t, currIncomingHeaderRound, lastCrossNotarizedHeader.GetRound())
				require.False(t, sovBlockTracker.IsGenesisLastCrossNotarizedHeader())
				require.Equal(t, [][]byte{previousExtendedHeaderHash, extendedHeaderHash}, currentSovHeader.GetExtendedShardHeaderHashes())
			} else { // normal processing, in each sovereign block, there is an extended header hash
				require.Equal(t, currIncomingHeaderRound, lastCrossNotarizedHeader.GetRound())
				require.False(t, sovBlockTracker.IsGenesisLastCrossNotarizedHeader())
				require.Equal(t, [][]byte{extendedHeaderHash}, currentSovHeader.GetExtendedShardHeaderHashes())
			}
		}

		prevSovHdr = currentSovHeader
		prevIncomingHeader = incomingHdr.Header
		previousExtendedHeaderHash = extendedHeaderHash
		previousExtendedHeader = getExtendedHeader(t, nodeHandler, incomingHdr)
	}

	require.Equal(t, uint32(2), nodeHandler.GetCoreComponents().EpochNotifier().CurrentEpoch())
}

// In this test we simulate:
// - a sovereign chain with a lower round time than mainnet
// - we will receive a mainnet block at every 3 generated sovereign blocks
func TestSovereignChainSimulator_AddIncomingHeaderCase2(t *testing.T) {
	if testing.Short() {
		t.Skip("this is not a short test")
	}

	startRound := uint64(101)
	cs, err := sovereignChainSimulator.NewSovereignChainSimulator(sovereignChainSimulator.ArgsSovereignChainSimulator{
		SovereignConfigPath: sovereignConfigPath,
		ArgsChainSimulator: &chainSimulator.ArgsChainSimulator{
			BypassTxSignatureCheck: false,
			TempDir:                t.TempDir(),
			PathToInitialConfig:    defaultPathToInitialConfig,
			GenesisTimestamp:       time.Now().Unix(),
			RoundDurationInMillis:  uint64(6000),
			RoundsPerEpoch: core.OptionalUint64{
				Value:    20,
				HasValue: true,
			},
			ApiInterface:     api.NewNoApiInterface(),
			MinNodesPerShard: 2,
			AlterConfigsFunction: func(cfg *config.Configs) {
				cfg.GeneralConfig.SovereignConfig.MainChainNotarization.MainChainNotarizationStartRound = startRound
			},
		},
	})
	require.Nil(t, err)
	require.NotNil(t, cs)

	defer cs.Close()

	nodeHandler := cs.GetNodeHandler(core.SovereignChainShardId)

	sovBlockTracker := getSovereignBlockTracker(t, nodeHandler)
	require.True(t, sovBlockTracker.IsGenesisLastCrossNotarizedHeader())

	incomingHdrNonce := startRound - 1
	prevHeader := createHeaderV2(incomingHdrNonce, generateRandomHash(), generateRandomHash())
	incomingHdr := addIncomingHeader(t, nodeHandler, &incomingHdrNonce, prevHeader)
	require.Nil(t, err)

	lastCrossNotarizedRound := uint64(100)
	// Pre genesis header was added before, but no extended header will be notarized in the next 3 sovereign blocks
	for i := 0; i < 3; i++ {
		err = cs.GenerateBlocks(1)
		require.Nil(t, err)

		currentSovBlock := common.GetCurrentSovereignHeader(nodeHandler)
		require.Empty(t, currentSovBlock.GetExtendedShardHeaderHashes())

		checkLastCrossNotarizedRound(t, sovBlockTracker, lastCrossNotarizedRound)
	}

	// From now on, every 3 sovereign blocks we add one incoming header
	for i := 0; i < 50; i++ {
		if i%3 == 0 {
			prevHeader = incomingHdr.Header
			incomingHdr = addIncomingHeader(t, nodeHandler, &incomingHdrNonce, prevHeader)
			lastCrossNotarizedRound++
		}

		err = cs.GenerateBlocks(1)
		require.Nil(t, err)

		checkLastCrossNotarizedRound(t, sovBlockTracker, lastCrossNotarizedRound)

		currentSovBlock := common.GetCurrentSovereignHeader(nodeHandler)
		if i%3 == 0 {
			extendedHeaderHash := getExtendedHeaderHash(t, nodeHandler, incomingHdr)
			require.Equal(t, [][]byte{extendedHeaderHash}, currentSovBlock.GetExtendedShardHeaderHashes())
		} else {
			require.Empty(t, currentSovBlock.GetExtendedShardHeaderHashes())
		}
	}

}

// In this test we simulate:
// - a sovereign chain with a higher round time than mainnet
// - we will receive 3 mainnet block for every generated sovereign blocks
func TestSovereignChainSimulator_AddIncomingHeaderCase3(t *testing.T) {
>>>>>>> aaa4f8d0
	if testing.Short() {
		t.Skip("this is not a short test")
	}

<<<<<<< HEAD
=======
	startRound := uint64(101)
>>>>>>> aaa4f8d0
	cs, err := sovereignChainSimulator.NewSovereignChainSimulator(sovereignChainSimulator.ArgsSovereignChainSimulator{
		SovereignConfigPath: sovereignConfigPath,
		ArgsChainSimulator: &chainSimulator.ArgsChainSimulator{
			BypassTxSignatureCheck: false,
			TempDir:                t.TempDir(),
			PathToInitialConfig:    defaultPathToInitialConfig,
			GenesisTimestamp:       time.Now().Unix(),
			RoundDurationInMillis:  uint64(6000),
<<<<<<< HEAD
			RoundsPerEpoch:         core.OptionalUint64{},
			ApiInterface:           api.NewNoApiInterface(),
			MinNodesPerShard:       2,
			AlterConfigsFunction: func(cfg *config.Configs) {
				cfg.GeneralConfig.SovereignConfig.MainChainNotarization.MainChainNotarizationStartRound = 123456
=======
			RoundsPerEpoch: core.OptionalUint64{
				Value:    20,
				HasValue: true,
			},
			ApiInterface:     api.NewNoApiInterface(),
			MinNodesPerShard: 2,
			AlterConfigsFunction: func(cfg *config.Configs) {
				cfg.GeneralConfig.SovereignConfig.MainChainNotarization.MainChainNotarizationStartRound = startRound
>>>>>>> aaa4f8d0
			},
		},
	})
	require.Nil(t, err)
	require.NotNil(t, cs)

	defer cs.Close()

	nodeHandler := cs.GetNodeHandler(core.SovereignChainShardId)

<<<<<<< HEAD
	headerNonce := uint64(123456) - 4
	prevHeader := createHeaderV2(headerNonce, generateRandomHash(), generateRandomHash())

	cs.GenerateBlocks(3)

	logger.SetLogLevel("*:DEBUG")
	for i := 0; i <= 12; i++ {
		log.Error("CONTOOOOOOOOOOOOR", "CONTOOOOOOOOOOOOR", i)

		if i%3 == 0 {
			incomingHeader, headerHash := createIncomingHeader(nodeHandler, &headerNonce, prevHeader, []*transaction.Event{})
			err = nodeHandler.GetIncomingHeaderSubscriber().AddHeader(headerHash, incomingHeader)
			require.Nil(t, err)

			prevHeader = incomingHeader.Header
		}

		err = cs.GenerateBlocks(1)
		require.Nil(t, err)
	}
=======
	sovBlockTracker := getSovereignBlockTracker(t, nodeHandler)
	require.True(t, sovBlockTracker.IsGenesisLastCrossNotarizedHeader())

	incomingHdrNonce := startRound - 3
	prevHeader := createHeaderV2(incomingHdrNonce, generateRandomHash(), generateRandomHash())

	// Fill pool with incoming headers up until pre-genesis
	for i := 0; i < 3; i++ {
		incomingHdr := addIncomingHeader(t, nodeHandler, &incomingHdrNonce, prevHeader)
		prevHeader = incomingHdr.Header
	}

	err = cs.GenerateBlocks(1)
	require.Nil(t, err)

	// We process one sovereign block, no incoming header should be added yet
	lastCrossNotarizedRound := uint64(100)
	checkLastCrossNotarizedRound(t, sovBlockTracker, lastCrossNotarizedRound)

	currentSovBlock := common.GetCurrentSovereignHeader(nodeHandler)
	require.Empty(t, currentSovBlock.GetExtendedShardHeaderHashes())

	extendedHeaderHashes := make([][]byte, 0)

	// From now on, we generate 3 incoming headers per sovereign block
	for i := 1; i < 50; i++ {
		incomingHdr := addIncomingHeader(t, nodeHandler, &incomingHdrNonce, prevHeader)
		extendedHeaderHashes = append(extendedHeaderHashes, getExtendedHeaderHash(t, nodeHandler, incomingHdr))

		if i%3 == 0 {
			err = cs.GenerateBlocks(1)
			require.Nil(t, err)

			currentSovBlock = common.GetCurrentSovereignHeader(nodeHandler)
			require.Len(t, extendedHeaderHashes, 3)
			require.Equal(t, extendedHeaderHashes, currentSovBlock.GetExtendedShardHeaderHashes())

			lastCrossNotarizedRound += 3
			extendedHeaderHashes = make([][]byte, 0)
		}

		checkLastCrossNotarizedRound(t, sovBlockTracker, lastCrossNotarizedRound)
		prevHeader = incomingHdr.Header
	}

}

func getExtendedHeader(t *testing.T, nodeHandler process.NodeHandler, incomingHdr *sovereign.IncomingHeader) data.HeaderHandler {
	extendedHeader, err := nodeHandler.GetIncomingHeaderSubscriber().CreateExtendedHeader(incomingHdr)
	require.Nil(t, err)

	return extendedHeader
}

func getExtendedHeaderHash(t *testing.T, nodeHandler process.NodeHandler, incomingHdr *sovereign.IncomingHeader) []byte {
	extendedHeader := getExtendedHeader(t, nodeHandler, incomingHdr)
	extendedHeaderHash, err := core.CalculateHash(nodeHandler.GetCoreComponents().InternalMarshalizer(), nodeHandler.GetCoreComponents().Hasher(), extendedHeader)
	require.Nil(t, err)

	return extendedHeaderHash
>>>>>>> aaa4f8d0
}

func createIncomingHeader(nodeHandler process.NodeHandler, headerNonce *uint64, prevHeader *block.HeaderV2, txsEvent []*transaction.Event) (*sovereign.IncomingHeader, []byte) {
	*headerNonce++
	prevHeaderHash, _ := core.CalculateHash(nodeHandler.GetCoreComponents().InternalMarshalizer(), nodeHandler.GetCoreComponents().Hasher(), prevHeader)
	incomingHdr := &sovereign.IncomingHeader{
		Header:         createHeaderV2(*headerNonce, prevHeaderHash, prevHeader.GetRandSeed()),
		IncomingEvents: txsEvent,
	}
	headerHash, _ := core.CalculateHash(nodeHandler.GetCoreComponents().InternalMarshalizer(), nodeHandler.GetCoreComponents().Hasher(), incomingHdr.Header)

	return incomingHdr, headerHash
}

func addIncomingHeader(t *testing.T, nodeHandler process.NodeHandler, headerNonce *uint64, prevHeader *block.HeaderV2) *sovereign.IncomingHeader {
	incomingHdr, incomingHeaderHash := createSimpleIncomingHeader(nodeHandler, headerNonce, prevHeader)
	err := nodeHandler.GetIncomingHeaderSubscriber().AddHeader(incomingHeaderHash, incomingHdr)
	require.Nil(t, err)

	return incomingHdr
}

func createSimpleIncomingHeader(nodeHandler process.NodeHandler, headerNonce *uint64, prevHeader *block.HeaderV2) (*sovereign.IncomingHeader, []byte) {
	prevHeaderHash, _ := core.CalculateHash(nodeHandler.GetCoreComponents().InternalMarshalizer(), nodeHandler.GetCoreComponents().Hasher(), prevHeader)
	incomingHdr := &sovereign.IncomingHeader{
		Header:         createHeaderV2(*headerNonce, prevHeaderHash, prevHeader.GetRandSeed()),
		IncomingEvents: []*transaction.Event{},
	}
	headerHash, _ := core.CalculateHash(nodeHandler.GetCoreComponents().InternalMarshalizer(), nodeHandler.GetCoreComponents().Hasher(), incomingHdr.Header)
	*headerNonce++

	return incomingHdr, headerHash
}

func createHeaderV2(nonce uint64, prevHash []byte, prevRandSeed []byte) *block.HeaderV2 {
	return &block.HeaderV2{
		Header: &block.Header{
			PrevHash:     prevHash,
			Nonce:        nonce,
			Round:        nonce,
			RandSeed:     generateRandomHash(),
			PrevRandSeed: prevRandSeed,
			ChainID:      []byte(configs.ChainID),
		},
	}
}

func generateRandomHash() []byte {
	randomBytes := make([]byte, hashSize)
	_, _ = rand.Read(randomBytes)
	return randomBytes
}

func createTransactionsEvent(dataCodecHandler incomingHeader.SovereignDataCodec, receiver []byte, token string, amountToTransfer string) []*transaction.Event {
	tokenData, _ := dataCodecHandler.SerializeTokenData(createTokenData(amountToTransfer))
	eventData, _ := dataCodecHandler.SerializeEventData(createEventData())

	events := make([]*transaction.Event, 0)
	return append(events, &transaction.Event{
		Identifier: []byte(eventIDDepositIncomingTransfer),
		Topics:     [][]byte{[]byte(topicIDDepositIncomingTransfer), receiver, []byte(token), []byte(""), tokenData},
		Data:       eventData,
	})
}

func createTokenData(amountToTransfer string) sovereign.EsdtTokenData {
	creator, _ := hex.DecodeString("0000000000000000000000000000000000000000000000000000000000000000")
	amount, _ := big.NewInt(0).SetString(amountToTransfer, 10)

	return sovereign.EsdtTokenData{
		TokenType:  core.Fungible,
		Amount:     amount,
		Frozen:     false,
		Hash:       make([]byte, 0),
		Name:       []byte(""),
		Attributes: make([]byte, 0),
		Creator:    creator,
		Royalties:  big.NewInt(0),
		Uris:       make([][]byte, 0),
	}
}

func createEventData() sovereign.EventData {
	sender, _ := hex.DecodeString("0000000000000000000000000000000000000000000000000000000000000000")
	return sovereign.EventData{
		Nonce:        1,
		Sender:       sender,
		TransferData: nil,
	}
}

func getSovereignBlockTracker(t *testing.T, nodeHandler process.NodeHandler) sovChainBlockTracer {
	sovBlockTracker, castOk := nodeHandler.GetProcessComponents().BlockTracker().(sovChainBlockTracer)
	require.True(t, castOk)

	return sovBlockTracker
}

func checkLastCrossNotarizedRound(t *testing.T, sovBlockTracker sovChainBlockTracer, lastCrossNotarizedRound uint64) {
	lastCrossNotarizedHeader, _, err := sovBlockTracker.GetLastCrossNotarizedHeader(core.MainChainShardId)
	require.Nil(t, err)
	require.Equal(t, lastCrossNotarizedRound, lastCrossNotarizedHeader.GetRound())
	require.False(t, sovBlockTracker.IsGenesisLastCrossNotarizedHeader())
}<|MERGE_RESOLUTION|>--- conflicted
+++ resolved
@@ -14,15 +14,9 @@
 	"github.com/multiversx/mx-chain-core-go/data/sovereign"
 	"github.com/multiversx/mx-chain-core-go/data/transaction"
 	"github.com/multiversx/mx-chain-go/config"
-<<<<<<< HEAD
-	process2 "github.com/multiversx/mx-chain-go/process"
-	"github.com/multiversx/mx-chain-go/process/block/sovereign/incomingHeader"
-	logger "github.com/multiversx/mx-chain-logger-go"
-=======
 	proc "github.com/multiversx/mx-chain-go/process"
 	"github.com/multiversx/mx-chain-go/process/block/sovereign/incomingHeader"
 	"github.com/multiversx/mx-chain-go/sovereignnode/chainSimulator/common"
->>>>>>> aaa4f8d0
 	"github.com/stretchr/testify/require"
 
 	chainSim "github.com/multiversx/mx-chain-go/integrationTests/chainSimulator"
@@ -107,22 +101,10 @@
 	require.Equal(t, amountToTransfer, esdts[token].Value.String())
 }
 
-<<<<<<< HEAD
-type sovChainBlockTracer interface {
-	process2.BlockTracker
-	ComputeLongestExtendedShardChainFromLastNotarized() ([]data.HeaderHandler, [][]byte, error)
-	IsGenesisLastCrossNotarizedHeader() bool
-}
-
-var log = logger.GetOrCreate("dsa")
-
-func TestSovereignChainSimulator_AddIncomingHeaderExpectCorrectGenesisBlock(t *testing.T) {
-=======
 // In this test we simulate:
 // - a sovereign chain with the same round time as mainnet
 // - for each generated block in sovereign chain, we receive an incoming header from mainnet
 func TestSovereignChainSimulator_AddIncomingHeaderCase1(t *testing.T) {
->>>>>>> aaa4f8d0
 	if testing.Short() {
 		t.Skip("this is not a short test")
 	}
@@ -136,18 +118,12 @@
 			PathToInitialConfig:    defaultPathToInitialConfig,
 			GenesisTimestamp:       time.Now().Unix(),
 			RoundDurationInMillis:  uint64(6000),
-<<<<<<< HEAD
-			RoundsPerEpoch:         core.OptionalUint64{},
-			ApiInterface:           api.NewNoApiInterface(),
-			MinNodesPerShard:       2,
-=======
 			RoundsPerEpoch: core.OptionalUint64{
 				Value:    20,
 				HasValue: true,
 			},
 			ApiInterface:     api.NewNoApiInterface(),
 			MinNodesPerShard: 2,
->>>>>>> aaa4f8d0
 			AlterConfigsFunction: func(cfg *config.Configs) {
 				cfg.GeneralConfig.SovereignConfig.MainChainNotarization.MainChainNotarizationStartRound = startRound
 			},
@@ -160,20 +136,6 @@
 
 	nodeHandler := cs.GetNodeHandler(core.SovereignChainShardId)
 
-<<<<<<< HEAD
-	headerNonce := startRound - 5
-	prevHeader := createHeaderV2(headerNonce, generateRandomHash(), generateRandomHash())
-
-	sovBlockTracker, castOk := nodeHandler.GetProcessComponents().BlockTracker().(sovChainBlockTracer)
-	require.True(t, castOk)
-
-	for currIncomingHeaderRound := startRound - 4; currIncomingHeaderRound < startRound+5; currIncomingHeaderRound++ {
-		incomingHdr, incomingHeaderHash := createIncomingHeader(nodeHandler, &headerNonce, prevHeader, []*transaction.Event{})
-
-		// Handlers are notified on go routines; wait a bit so that pools are updated
-		err = nodeHandler.GetIncomingHeaderSubscriber().AddHeader(incomingHeaderHash, incomingHdr)
-		require.Nil(t, err)
-=======
 	incomingHdrNonce := startRound - 5
 	prevIncomingHeader := createHeaderV2(incomingHdrNonce, generateRandomHash(), generateRandomHash())
 
@@ -187,24 +149,11 @@
 
 		// Handlers are notified on go routines; wait a bit so that pools are updated
 		incomingHdr := addIncomingHeader(t, nodeHandler, &incomingHdrNonce, prevIncomingHeader)
->>>>>>> aaa4f8d0
 		time.Sleep(time.Millisecond * 10)
 
 		// We just received header in pool and notified all subscribed components, header has not been processed + committed.
 		// We check how leader will compute the longest incoming header chain
 		extendedHeaderHash := getExtendedHeaderHash(t, nodeHandler, incomingHdr)
-<<<<<<< HEAD
-		if currIncomingHeaderRound < startRound {
-			longestChain, _, err := sovBlockTracker.ComputeLongestExtendedShardChainFromLastNotarized()
-			require.Nil(t, err)
-			require.Empty(t, longestChain)
-
-		} else {
-			longestChain, longestChainHdrHashes, err := sovBlockTracker.ComputeLongestExtendedShardChainFromLastNotarized()
-			require.Nil(t, err)
-			require.Len(t, longestChain, 1)
-			require.Equal(t, [][]byte{extendedHeaderHash}, longestChainHdrHashes)
-=======
 		longestChain, longestChainHdrHashes, err := sovBlockTracker.ComputeLongestExtendedShardChainFromLastNotarized()
 		require.Nil(t, err)
 
@@ -225,18 +174,13 @@
 				require.Equal(t, []data.HeaderHandler{currentExtendedHeader}, longestChain)
 				require.Equal(t, [][]byte{extendedHeaderHash}, longestChainHdrHashes)
 			}
->>>>>>> aaa4f8d0
 		}
 
 		// Process + commit sovereign block with received incoming header
 		err = cs.GenerateBlocks(1)
 		require.Nil(t, err)
 
-<<<<<<< HEAD
-		currentSovBlock := nodeHandler.GetChainHandler().GetCurrentBlockHeader().(data.SovereignChainHeaderHandler)
-=======
 		currentSovHeader := common.GetCurrentSovereignHeader(nodeHandler)
->>>>>>> aaa4f8d0
 		lastCrossNotarizedHeader, _, err := sovBlockTracker.GetLastCrossNotarizedHeader(core.MainChainShardId)
 		require.Nil(t, err)
 
@@ -244,34 +188,6 @@
 		if currIncomingHeaderRound <= 99 {
 			require.Zero(t, lastCrossNotarizedHeader.GetRound())
 			require.True(t, sovBlockTracker.IsGenesisLastCrossNotarizedHeader())
-<<<<<<< HEAD
-			require.Empty(t, currentSovBlock.GetExtendedShardHeaderHashes())
-		} else if currIncomingHeaderRound == 100 { // pre-genesis header incoming header is notarized
-			require.Equal(t, uint64(100), lastCrossNotarizedHeader.GetRound())
-			require.False(t, sovBlockTracker.IsGenesisLastCrossNotarizedHeader())
-			require.Empty(t, currentSovBlock.GetExtendedShardHeaderHashes())
-		} else { // since genesis main-chain header, each incoming header is instantly notarized (0 block finality)
-			require.Equal(t, currIncomingHeaderRound, lastCrossNotarizedHeader.GetRound())
-			require.False(t, sovBlockTracker.IsGenesisLastCrossNotarizedHeader())
-			require.Equal(t, [][]byte{extendedHeaderHash}, currentSovBlock.GetExtendedShardHeaderHashes())
-		}
-
-		prevHeader = incomingHdr.Header
-	}
-}
-
-func getExtendedHeaderHash(t *testing.T, nodeHandler process.NodeHandler, incomingHeader *sovereign.IncomingHeader) []byte {
-	extendedHeader, err := nodeHandler.GetIncomingHeaderSubscriber().CreateExtendedHeader(incomingHeader)
-	require.Nil(t, err)
-
-	extendedHeaderHash, err := core.CalculateHash(nodeHandler.GetCoreComponents().InternalMarshalizer(), nodeHandler.GetCoreComponents().Hasher(), extendedHeader)
-	require.Nil(t, err)
-
-	return extendedHeaderHash
-}
-
-func TestSovereignChainSimulator_IncomingHeader2(t *testing.T) {
-=======
 			require.Empty(t, currentSovHeader.GetExtendedShardHeaderHashes())
 		} else if currIncomingHeaderRound == 100 { // pre-genesis header incoming header is notarized
 			require.Equal(t, uint64(100), lastCrossNotarizedHeader.GetRound())
@@ -385,15 +301,11 @@
 // - a sovereign chain with a higher round time than mainnet
 // - we will receive 3 mainnet block for every generated sovereign blocks
 func TestSovereignChainSimulator_AddIncomingHeaderCase3(t *testing.T) {
->>>>>>> aaa4f8d0
 	if testing.Short() {
 		t.Skip("this is not a short test")
 	}
 
-<<<<<<< HEAD
-=======
 	startRound := uint64(101)
->>>>>>> aaa4f8d0
 	cs, err := sovereignChainSimulator.NewSovereignChainSimulator(sovereignChainSimulator.ArgsSovereignChainSimulator{
 		SovereignConfigPath: sovereignConfigPath,
 		ArgsChainSimulator: &chainSimulator.ArgsChainSimulator{
@@ -402,13 +314,6 @@
 			PathToInitialConfig:    defaultPathToInitialConfig,
 			GenesisTimestamp:       time.Now().Unix(),
 			RoundDurationInMillis:  uint64(6000),
-<<<<<<< HEAD
-			RoundsPerEpoch:         core.OptionalUint64{},
-			ApiInterface:           api.NewNoApiInterface(),
-			MinNodesPerShard:       2,
-			AlterConfigsFunction: func(cfg *config.Configs) {
-				cfg.GeneralConfig.SovereignConfig.MainChainNotarization.MainChainNotarizationStartRound = 123456
-=======
 			RoundsPerEpoch: core.OptionalUint64{
 				Value:    20,
 				HasValue: true,
@@ -417,7 +322,6 @@
 			MinNodesPerShard: 2,
 			AlterConfigsFunction: func(cfg *config.Configs) {
 				cfg.GeneralConfig.SovereignConfig.MainChainNotarization.MainChainNotarizationStartRound = startRound
->>>>>>> aaa4f8d0
 			},
 		},
 	})
@@ -428,28 +332,6 @@
 
 	nodeHandler := cs.GetNodeHandler(core.SovereignChainShardId)
 
-<<<<<<< HEAD
-	headerNonce := uint64(123456) - 4
-	prevHeader := createHeaderV2(headerNonce, generateRandomHash(), generateRandomHash())
-
-	cs.GenerateBlocks(3)
-
-	logger.SetLogLevel("*:DEBUG")
-	for i := 0; i <= 12; i++ {
-		log.Error("CONTOOOOOOOOOOOOR", "CONTOOOOOOOOOOOOR", i)
-
-		if i%3 == 0 {
-			incomingHeader, headerHash := createIncomingHeader(nodeHandler, &headerNonce, prevHeader, []*transaction.Event{})
-			err = nodeHandler.GetIncomingHeaderSubscriber().AddHeader(headerHash, incomingHeader)
-			require.Nil(t, err)
-
-			prevHeader = incomingHeader.Header
-		}
-
-		err = cs.GenerateBlocks(1)
-		require.Nil(t, err)
-	}
-=======
 	sovBlockTracker := getSovereignBlockTracker(t, nodeHandler)
 	require.True(t, sovBlockTracker.IsGenesisLastCrossNotarizedHeader())
 
@@ -510,7 +392,6 @@
 	require.Nil(t, err)
 
 	return extendedHeaderHash
->>>>>>> aaa4f8d0
 }
 
 func createIncomingHeader(nodeHandler process.NodeHandler, headerNonce *uint64, prevHeader *block.HeaderV2, txsEvent []*transaction.Event) (*sovereign.IncomingHeader, []byte) {
