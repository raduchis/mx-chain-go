--- conflicted
+++ resolved
@@ -187,29 +187,19 @@
 	if ctx.IsSet(port.Name) {
 		p2pCfg.Node.Port = ctx.GlobalString(port.Name)
 	}
-<<<<<<< HEAD
-	if ctx.IsSet(p2pSeed.Name) {
-		p2pCfg.Node.Seed = ctx.GlobalString(p2pSeed.Name)
-	}
-=======
->>>>>>> 45b3e87c
 
 	err = checkExpectedPeerCount(*p2pCfg)
 	if err != nil {
 		return err
 	}
 
-<<<<<<< HEAD
-	messenger, err := createNode(*p2pCfg, internalMarshalizer)
-=======
 	p2pKeyPemFileName := ctx.GlobalString(p2pKeyPemFile.Name)
 	p2pKeyBytes, err := common.GetSkBytesFromP2pKey(p2pKeyPemFileName)
 	if err != nil {
 		return err
 	}
 
-	messenger, err := createNode(*p2pConfig, internalMarshalizer, p2pKeyBytes)
->>>>>>> 45b3e87c
+	messenger, err := createNode(*p2pCfg, internalMarshalizer, p2pKeyBytes)
 	if err != nil {
 		return err
 	}
@@ -254,13 +244,8 @@
 	return cfg, nil
 }
 
-<<<<<<< HEAD
-func createNode(p2pConfig p2pConfig.P2PConfig, marshalizer marshal.Marshalizer) (p2p.Messenger, error) {
+func createNode(p2pConfig p2pConfig.P2PConfig, marshalizer marshal.Marshalizer, p2pKeyBytes []byte) (p2p.Messenger, error) {
 	arg := p2p.ArgsNetworkMessenger{
-=======
-func createNode(p2pConfig config.P2PConfig, marshalizer marshal.Marshalizer, p2pKeyBytes []byte) (p2p.Messenger, error) {
-	arg := libp2p.ArgsNetworkMessenger{
->>>>>>> 45b3e87c
 		Marshalizer:           marshalizer,
 		ListenAddress:         p2p.ListenAddrWithIp4AndTcp,
 		P2pConfig:             p2pConfig,
