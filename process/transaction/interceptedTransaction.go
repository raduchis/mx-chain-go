--- conflicted
+++ resolved
@@ -262,12 +262,8 @@
 	if tx.Value.Sign() < 0 {
 		return process.ErrNegativeValue
 	}
-<<<<<<< HEAD
 	//TODO: check these checks - why len(RecvUserName) != hasher.Size() ?
-	if len(inTx.tx.RcvUserName) > 0 && len(inTx.tx.RcvUserName) != inTx.hasher.Size() {
-=======
 	if len(inTx.tx.RcvUserName) > inTx.hasher.Size() {
->>>>>>> b31d2987
 		return process.ErrInvalidUserNameLength
 	}
 	if len(inTx.tx.SndUserName) > inTx.hasher.Size() {
