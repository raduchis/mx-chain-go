package transaction_test

import (
	"bytes"
	"crypto/rand"
	"encoding/hex"
	"errors"
	"math/big"
	"testing"

	"github.com/ElrondNetwork/elrond-go/data"
	"github.com/ElrondNetwork/elrond-go/data/state"
	"github.com/ElrondNetwork/elrond-go/data/transaction"
	"github.com/ElrondNetwork/elrond-go/process"
	"github.com/ElrondNetwork/elrond-go/process/coordinator"
	"github.com/ElrondNetwork/elrond-go/process/mock"
	txproc "github.com/ElrondNetwork/elrond-go/process/transaction"
	"github.com/ElrondNetwork/elrond-go/sharding"
	"github.com/ElrondNetwork/elrond-go/vm/factory"
	"github.com/stretchr/testify/assert"
)

func generateRandomByteSlice(size int) []byte {
	buff := make([]byte, size)
	_, _ = rand.Reader.Read(buff)

	return buff
}

func feeHandlerMock() *mock.FeeHandlerStub {
	return &mock.FeeHandlerStub{
		CheckValidityTxValuesCalled: func(tx process.TransactionWithFeeHandler) error {
			return nil
		},
		ComputeFeeCalled: func(tx process.TransactionWithFeeHandler) *big.Int {
			return big.NewInt(0)
		},
	}
}

func createAccountStub(sndAddr, rcvAddr []byte,
	acntSrc, acntDst state.UserAccountHandler,
) *mock.AccountsStub {
	adb := mock.AccountsStub{}

	adb.LoadAccountCalled = func(addressContainer state.AddressContainer) (state.AccountHandler, error) {
		if bytes.Equal(addressContainer.Bytes(), sndAddr) {
			return acntSrc, nil
		}

		if bytes.Equal(addressContainer.Bytes(), rcvAddr) {
			return acntDst, nil
		}

		return nil, errors.New("failure")
	}

	return &adb
}

func createTxProcessor() txproc.TxProcessor {
	txProc, _ := txproc.NewTxProcessor(
		&mock.AccountsStub{},
		mock.HasherMock{},
		&mock.AddressConverterMock{},
		&mock.MarshalizerMock{},
		mock.NewOneShardCoordinatorMock(),
		&mock.SCProcessorMock{},
		&mock.FeeAccumulatorStub{},
		&mock.TxTypeHandlerMock{},
		feeHandlerMock(),
		&mock.IntermediateTransactionHandlerMock{},
		&mock.IntermediateTransactionHandlerMock{},
	)

	return txProc
}

//------- NewTxProcessor

func TestNewTxProcessor_NilAccountsShouldErr(t *testing.T) {
	t.Parallel()

	txProc, err := txproc.NewTxProcessor(
		nil,
		mock.HasherMock{},
		&mock.AddressConverterMock{},
		&mock.MarshalizerMock{},
		mock.NewOneShardCoordinatorMock(),
		&mock.SCProcessorMock{},
		&mock.FeeAccumulatorStub{},
		&mock.TxTypeHandlerMock{},
		feeHandlerMock(),
		&mock.IntermediateTransactionHandlerMock{},
		&mock.IntermediateTransactionHandlerMock{},
	)

	assert.Equal(t, process.ErrNilAccountsAdapter, err)
	assert.Nil(t, txProc)
}

func TestNewTxProcessor_NilHasherShouldErr(t *testing.T) {
	t.Parallel()

	txProc, err := txproc.NewTxProcessor(
		&mock.AccountsStub{},
		nil,
		&mock.AddressConverterMock{},
		&mock.MarshalizerMock{},
		mock.NewOneShardCoordinatorMock(),
		&mock.SCProcessorMock{},
		&mock.FeeAccumulatorStub{},
		&mock.TxTypeHandlerMock{},
		feeHandlerMock(),
		&mock.IntermediateTransactionHandlerMock{},
		&mock.IntermediateTransactionHandlerMock{},
	)

	assert.Equal(t, process.ErrNilHasher, err)
	assert.Nil(t, txProc)
}

func TestNewTxProcessor_NilAddressConverterMockShouldErr(t *testing.T) {
	t.Parallel()

	txProc, err := txproc.NewTxProcessor(
		&mock.AccountsStub{},
		mock.HasherMock{},
		nil,
		&mock.MarshalizerMock{},
		mock.NewOneShardCoordinatorMock(),
		&mock.SCProcessorMock{},
		&mock.FeeAccumulatorStub{},
		&mock.TxTypeHandlerMock{},
		feeHandlerMock(),
		&mock.IntermediateTransactionHandlerMock{},
		&mock.IntermediateTransactionHandlerMock{},
	)

	assert.Equal(t, process.ErrNilAddressConverter, err)
	assert.Nil(t, txProc)
}

func TestNewTxProcessor_NilMarshalizerMockShouldErr(t *testing.T) {
	t.Parallel()

	txProc, err := txproc.NewTxProcessor(
		&mock.AccountsStub{},
		mock.HasherMock{},
		&mock.AddressConverterMock{},
		nil,
		mock.NewOneShardCoordinatorMock(),
		&mock.SCProcessorMock{},
		&mock.FeeAccumulatorStub{},
		&mock.TxTypeHandlerMock{},
		feeHandlerMock(),
		&mock.IntermediateTransactionHandlerMock{},
		&mock.IntermediateTransactionHandlerMock{},
	)

	assert.Equal(t, process.ErrNilMarshalizer, err)
	assert.Nil(t, txProc)
}

func TestNewTxProcessor_NilShardCoordinatorMockShouldErr(t *testing.T) {
	t.Parallel()

	txProc, err := txproc.NewTxProcessor(
		&mock.AccountsStub{},
		mock.HasherMock{},
		&mock.AddressConverterMock{},
		&mock.MarshalizerMock{},
		nil,
		&mock.SCProcessorMock{},
		&mock.FeeAccumulatorStub{},
		&mock.TxTypeHandlerMock{},
		feeHandlerMock(),
		&mock.IntermediateTransactionHandlerMock{},
		&mock.IntermediateTransactionHandlerMock{},
	)

	assert.Equal(t, process.ErrNilShardCoordinator, err)
	assert.Nil(t, txProc)
}

func TestNewTxProcessor_NilSCProcessorShouldErr(t *testing.T) {
	t.Parallel()

	txProc, err := txproc.NewTxProcessor(
		&mock.AccountsStub{},
		mock.HasherMock{},
		&mock.AddressConverterMock{},
		&mock.MarshalizerMock{},
		mock.NewOneShardCoordinatorMock(),
		nil,
		&mock.FeeAccumulatorStub{},
		&mock.TxTypeHandlerMock{},
		feeHandlerMock(),
		&mock.IntermediateTransactionHandlerMock{},
		&mock.IntermediateTransactionHandlerMock{},
	)

	assert.Equal(t, process.ErrNilSmartContractProcessor, err)
	assert.Nil(t, txProc)
}

func TestNewTxProcessor_NilTxFeeHandlerShouldErr(t *testing.T) {
	t.Parallel()

	txProc, err := txproc.NewTxProcessor(
		&mock.AccountsStub{},
		mock.HasherMock{},
		&mock.AddressConverterMock{},
		&mock.MarshalizerMock{},
		mock.NewOneShardCoordinatorMock(),
		&mock.SCProcessorMock{},
		nil,
		&mock.TxTypeHandlerMock{},
		feeHandlerMock(),
		&mock.IntermediateTransactionHandlerMock{},
		&mock.IntermediateTransactionHandlerMock{},
	)

	assert.Equal(t, process.ErrNilUnsignedTxHandler, err)
	assert.Nil(t, txProc)
}

func TestNewTxProcessor_OkValsShouldWork(t *testing.T) {
	t.Parallel()

	txProc, err := txproc.NewTxProcessor(
		&mock.AccountsStub{},
		mock.HasherMock{},
		&mock.AddressConverterMock{},
		&mock.MarshalizerMock{},
		mock.NewOneShardCoordinatorMock(),
		&mock.SCProcessorMock{},
		&mock.FeeAccumulatorStub{},
		&mock.TxTypeHandlerMock{},
		feeHandlerMock(),
		&mock.IntermediateTransactionHandlerMock{},
		&mock.IntermediateTransactionHandlerMock{},
	)

	assert.Nil(t, err)
	assert.NotNil(t, txProc)
}

//------- getAddresses

func TestTxProcessor_GetAddressErrAddressConvShouldErr(t *testing.T) {
	t.Parallel()

	addressConv := &mock.AddressConverterMock{}

	execTx, _ := txproc.NewTxProcessor(
		&mock.AccountsStub{},
		mock.HasherMock{},
		addressConv,
		&mock.MarshalizerMock{},
		mock.NewOneShardCoordinatorMock(),
		&mock.SCProcessorMock{},
		&mock.FeeAccumulatorStub{},
		&mock.TxTypeHandlerMock{},
		feeHandlerMock(),
		&mock.IntermediateTransactionHandlerMock{},
		&mock.IntermediateTransactionHandlerMock{},
	)

	addressConv.Fail = true

	tx := transaction.Transaction{}

	_, _, err := execTx.GetAddresses(&tx)
	assert.NotNil(t, err)
}

func TestTxProcessor_GetAddressOkValsShouldWork(t *testing.T) {
	t.Parallel()

	execTx := *createTxProcessor()

	tx := transaction.Transaction{}
	tx.RcvAddr = []byte{65, 66, 67}
	tx.SndAddr = []byte{32, 33, 34}

	adrSnd, adrRcv, err := execTx.GetAddresses(&tx)
	assert.Nil(t, err)
	assert.Equal(t, []byte{65, 66, 67}, adrRcv.Bytes())
	assert.Equal(t, []byte{32, 33, 34}, adrSnd.Bytes())
}

//------- getAccounts

func TestTxProcessor_GetAccountsShouldErrNilAddressContainer(t *testing.T) {
	t.Parallel()

	adb := createAccountStub(nil, nil, nil, nil)

	execTx, _ := txproc.NewTxProcessor(
		adb,
		mock.HasherMock{},
		&mock.AddressConverterMock{},
		&mock.MarshalizerMock{},
		mock.NewOneShardCoordinatorMock(),
		&mock.SCProcessorMock{},
		&mock.FeeAccumulatorStub{},
		&mock.TxTypeHandlerMock{},
		feeHandlerMock(),
		&mock.IntermediateTransactionHandlerMock{},
		&mock.IntermediateTransactionHandlerMock{},
	)

	adr1 := mock.NewAddressMock([]byte{65})
	adr2 := mock.NewAddressMock([]byte{67})

	_, _, err := execTx.GetAccounts(nil, adr2)
	assert.Equal(t, process.ErrNilAddressContainer, err)

	_, _, err = execTx.GetAccounts(adr1, nil)
	assert.Equal(t, process.ErrNilAddressContainer, err)
}

func TestTxProcessor_GetAccountsMalfunctionAccountsShouldErr(t *testing.T) {
	t.Parallel()

	adb := createAccountStub(nil, nil, nil, nil)

	execTx, _ := txproc.NewTxProcessor(
		adb,
		mock.HasherMock{},
		&mock.AddressConverterMock{},
		&mock.MarshalizerMock{},
		mock.NewOneShardCoordinatorMock(),
		&mock.SCProcessorMock{},
		&mock.FeeAccumulatorStub{},
		&mock.TxTypeHandlerMock{},
		feeHandlerMock(),
		&mock.IntermediateTransactionHandlerMock{},
		&mock.IntermediateTransactionHandlerMock{},
	)

	adr1 := mock.NewAddressMock([]byte{65})
	adr2 := mock.NewAddressMock([]byte{67})

	_, _, err := execTx.GetAccounts(adr1, adr2)
	assert.NotNil(t, err)
}

func TestTxProcessor_GetAccountsOkValsSrcShouldWork(t *testing.T) {
	t.Parallel()

	adb := mock.AccountsStub{}

	adr1 := mock.NewAddressMock([]byte{65})
	adr2 := mock.NewAddressMock([]byte{67})

	acnt1, _ := state.NewUserAccount(adr1)
	acnt2, _ := state.NewUserAccount(adr2)

	adb.LoadAccountCalled = func(addressContainer state.AddressContainer) (state.AccountHandler, error) {
		if addressContainer == adr1 {
			return acnt1, nil
		}

		if addressContainer == adr2 {
			return nil, errors.New("failure on destination")
		}

		return nil, errors.New("failure")
	}

	shardCoordinator := mock.NewOneShardCoordinatorMock()

	execTx, _ := txproc.NewTxProcessor(
		&adb,
		mock.HasherMock{},
		&mock.AddressConverterMock{},
		&mock.MarshalizerMock{},
		shardCoordinator,
		&mock.SCProcessorMock{},
		&mock.FeeAccumulatorStub{},
		&mock.TxTypeHandlerMock{},
		feeHandlerMock(),
		&mock.IntermediateTransactionHandlerMock{},
		&mock.IntermediateTransactionHandlerMock{},
	)

	shardCoordinator.ComputeIdCalled = func(container state.AddressContainer) uint32 {
		if bytes.Equal(container.Bytes(), adr2.Bytes()) {
			return 1
		}

		return 0
	}

	a1, a2, err := execTx.GetAccounts(adr1, adr2)

	assert.Nil(t, err)
	assert.Equal(t, acnt1, a1)
	assert.NotEqual(t, acnt2, a2)
	assert.Nil(t, a2)
}

func TestTxProcessor_GetAccountsOkValsDsthouldWork(t *testing.T) {
	t.Parallel()

	adb := mock.AccountsStub{}

	adr1 := mock.NewAddressMock([]byte{65})
	adr2 := mock.NewAddressMock([]byte{67})

	acnt1, _ := state.NewUserAccount(adr1)
	acnt2, _ := state.NewUserAccount(adr2)

	adb.LoadAccountCalled = func(addressContainer state.AddressContainer) (state.AccountHandler, error) {
		if addressContainer == adr1 {
			return nil, errors.New("failure on source")
		}

		if addressContainer == adr2 {
			return acnt2, nil
		}

		return nil, errors.New("failure")
	}

	shardCoordinator := mock.NewOneShardCoordinatorMock()

	execTx, _ := txproc.NewTxProcessor(
		&adb,
		mock.HasherMock{},
		&mock.AddressConverterMock{},
		&mock.MarshalizerMock{},
		shardCoordinator,
		&mock.SCProcessorMock{},
		&mock.FeeAccumulatorStub{},
		&mock.TxTypeHandlerMock{},
		feeHandlerMock(),
		&mock.IntermediateTransactionHandlerMock{},
		&mock.IntermediateTransactionHandlerMock{},
	)

	shardCoordinator.ComputeIdCalled = func(container state.AddressContainer) uint32 {
		if bytes.Equal(container.Bytes(), adr1.Bytes()) {
			return 1
		}

		return 0
	}

	a1, a2, err := execTx.GetAccounts(adr1, adr2)
	assert.Nil(t, err)
	assert.NotEqual(t, acnt1, a1)
	assert.Nil(t, a1)
	assert.Equal(t, acnt2, a2)
}

func TestTxProcessor_GetAccountsOkValsShouldWork(t *testing.T) {
	t.Parallel()

	adr1 := mock.NewAddressMock([]byte{65})
	adr2 := mock.NewAddressMock([]byte{67})

	acnt1, _ := state.NewUserAccount(adr1)
	acnt2, _ := state.NewUserAccount(adr2)

	adb := createAccountStub(adr1.Bytes(), adr2.Bytes(), acnt1, acnt2)

	execTx, _ := txproc.NewTxProcessor(
		adb,
		mock.HasherMock{},
		&mock.AddressConverterMock{},
		&mock.MarshalizerMock{},
		mock.NewOneShardCoordinatorMock(),
		&mock.SCProcessorMock{},
		&mock.FeeAccumulatorStub{},
		&mock.TxTypeHandlerMock{},
		feeHandlerMock(),
		&mock.IntermediateTransactionHandlerMock{},
		&mock.IntermediateTransactionHandlerMock{},
	)

	a1, a2, err := execTx.GetAccounts(adr1, adr2)
	assert.Nil(t, err)
	assert.Equal(t, acnt1, a1)
	assert.Equal(t, acnt2, a2)
}

func TestTxProcessor_GetSameAccountShouldWork(t *testing.T) {
	t.Parallel()

	adr1 := mock.NewAddressMock([]byte{65})
	adr2 := mock.NewAddressMock([]byte{65})

	acnt1, _ := state.NewUserAccount(adr1)
	acnt2, _ := state.NewUserAccount(adr2)

	adb := createAccountStub(adr1.Bytes(), adr2.Bytes(), acnt1, acnt2)

	execTx, _ := txproc.NewTxProcessor(
		adb,
		mock.HasherMock{},
		&mock.AddressConverterMock{},
		&mock.MarshalizerMock{},
		mock.NewOneShardCoordinatorMock(),
		&mock.SCProcessorMock{},
		&mock.FeeAccumulatorStub{},
		&mock.TxTypeHandlerMock{},
		feeHandlerMock(),
		&mock.IntermediateTransactionHandlerMock{},
		&mock.IntermediateTransactionHandlerMock{},
	)

	a1, a2, err := execTx.GetAccounts(adr1, adr1)
	assert.Nil(t, err)
	assert.True(t, a1 == a2)
}

//------- checkTxValues

func TestTxProcessor_CheckTxValuesHigherNonceShouldErr(t *testing.T) {
	t.Parallel()

	adr1 := mock.NewAddressMock([]byte{65})
	acnt1, err := state.NewUserAccount(adr1)
	assert.Nil(t, err)

	execTx := *createTxProcessor()

	acnt1.Nonce = 6

	err = execTx.CheckTxValues(&transaction.Transaction{Nonce: 7}, acnt1)
	assert.Equal(t, process.ErrHigherNonceInTransaction, err)
}

func TestTxProcessor_CheckTxValuesLowerNonceShouldErr(t *testing.T) {
	t.Parallel()

	adr1 := mock.NewAddressMock([]byte{65})
	acnt1, err := state.NewUserAccount(adr1)
	assert.Nil(t, err)

	execTx := *createTxProcessor()

	acnt1.Nonce = 6

	err = execTx.CheckTxValues(&transaction.Transaction{Nonce: 5}, acnt1)
	assert.Equal(t, process.ErrLowerNonceInTransaction, err)
}

func TestTxProcessor_CheckTxValuesInsufficientFundsShouldErr(t *testing.T) {
	t.Parallel()

	adr1 := mock.NewAddressMock([]byte{65})
	acnt1, err := state.NewUserAccount(adr1)
	assert.Nil(t, err)

	execTx := *createTxProcessor()

	acnt1.Balance = big.NewInt(67)

	err = execTx.CheckTxValues(&transaction.Transaction{Value: big.NewInt(68)}, acnt1)
	assert.Equal(t, process.ErrInsufficientFunds, err)
}

func TestTxProcessor_CheckTxValuesOkValsShouldErr(t *testing.T) {
	t.Parallel()

	adr1 := mock.NewAddressMock([]byte{65})
	acnt1, err := state.NewUserAccount(adr1)
	assert.Nil(t, err)

	execTx := *createTxProcessor()

	acnt1.Balance = big.NewInt(67)

	err = execTx.CheckTxValues(&transaction.Transaction{Value: big.NewInt(67)}, acnt1)
	assert.Nil(t, err)
}

//------- moveBalances
func TestTxProcessor_MoveBalancesShouldNotFailWhenAcntSrcIsNotInNodeShard(t *testing.T) {
	t.Parallel()

	adrDst := mock.NewAddressMock([]byte{67})
	acntDst, _ := state.NewUserAccount(adrDst)

	execTx := *createTxProcessor()
	err := execTx.MoveBalances(nil, acntDst, big.NewInt(0))
	assert.Nil(t, err)
}

func TestTxProcessor_MoveBalancesShouldNotFailWhenAcntDstIsNotInNodeShard(t *testing.T) {
	t.Parallel()

	adrSrc := mock.NewAddressMock([]byte{65})
	acntSrc, _ := state.NewUserAccount(adrSrc)

	execTx := *createTxProcessor()
	err := execTx.MoveBalances(acntSrc, nil, big.NewInt(0))

	assert.Nil(t, err)
}

func TestTxProcessor_MoveBalancesOkValsShouldWork(t *testing.T) {
	t.Parallel()

	adrSrc := mock.NewAddressMock([]byte{65})
	acntSrc, err := state.NewUserAccount(adrSrc)
	assert.Nil(t, err)

	adrDst := mock.NewAddressMock([]byte{67})
	acntDst, err := state.NewUserAccount(adrDst)
	assert.Nil(t, err)

	execTx := *createTxProcessor()

	acntSrc.Balance = big.NewInt(64)
	acntDst.Balance = big.NewInt(31)
	err = execTx.MoveBalances(acntSrc, acntDst, big.NewInt(14))

	assert.Nil(t, err)
	assert.Equal(t, big.NewInt(50), acntSrc.Balance)
	assert.Equal(t, big.NewInt(45), acntDst.Balance)
}

func TestTxProcessor_MoveBalancesToSelfOkValsShouldWork(t *testing.T) {
	t.Parallel()

	adrSrc := mock.NewAddressMock([]byte{65})
	acntSrc, err := state.NewUserAccount(adrSrc)
	assert.Nil(t, err)

	acntDst := acntSrc

	execTx := *createTxProcessor()

	acntSrc.Balance = big.NewInt(64)

	err = execTx.MoveBalances(acntSrc, acntDst, big.NewInt(1))
	assert.Nil(t, err)
	assert.Equal(t, big.NewInt(64), acntSrc.Balance)
	assert.Equal(t, big.NewInt(64), acntDst.Balance)
}

//------- increaseNonce

func TestTxProcessor_IncreaseNonceOkValsShouldWork(t *testing.T) {
	t.Parallel()

	adrSrc := mock.NewAddressMock([]byte{65})
	acntSrc, err := state.NewUserAccount(adrSrc)
	assert.Nil(t, err)

	execTx := *createTxProcessor()

	acntSrc.Nonce = 45

	execTx.IncreaseNonce(acntSrc)
	assert.Equal(t, uint64(46), acntSrc.Nonce)
}

//------- ProcessTransaction

func TestTxProcessor_ProcessTransactionNilTxShouldErr(t *testing.T) {
	t.Parallel()

	execTx := *createTxProcessor()

	err := execTx.ProcessTransaction(nil)
	assert.Equal(t, process.ErrNilTransaction, err)
}

func TestTxProcessor_ProcessTransactionErrAddressConvShouldErr(t *testing.T) {
	t.Parallel()

	addressConv := &mock.AddressConverterMock{}

	execTx, _ := txproc.NewTxProcessor(
		&mock.AccountsStub{},
		mock.HasherMock{},
		addressConv,
		&mock.MarshalizerMock{},
		mock.NewOneShardCoordinatorMock(),
		&mock.SCProcessorMock{},
		&mock.FeeAccumulatorStub{},
		&mock.TxTypeHandlerMock{},
		feeHandlerMock(),
		&mock.IntermediateTransactionHandlerMock{},
		&mock.IntermediateTransactionHandlerMock{},
	)

	addressConv.Fail = true

	err := execTx.ProcessTransaction(&transaction.Transaction{})
	assert.NotNil(t, err)
}

func TestTxProcessor_ProcessTransactionMalfunctionAccountsShouldErr(t *testing.T) {
	t.Parallel()

	adb := createAccountStub(nil, nil, nil, nil)

	execTx, _ := txproc.NewTxProcessor(
		adb,
		mock.HasherMock{},
		&mock.AddressConverterMock{},
		&mock.MarshalizerMock{},
		mock.NewOneShardCoordinatorMock(),
		&mock.SCProcessorMock{},
		&mock.FeeAccumulatorStub{},
		&mock.TxTypeHandlerMock{},
		feeHandlerMock(),
		&mock.IntermediateTransactionHandlerMock{},
		&mock.IntermediateTransactionHandlerMock{},
	)

	tx := transaction.Transaction{}
	tx.Nonce = 1
	tx.SndAddr = []byte("SRC")
	tx.RcvAddr = []byte("DST")
	tx.Value = big.NewInt(45)

	err := execTx.ProcessTransaction(&tx)
	assert.NotNil(t, err)
}

func TestTxProcessor_ProcessCheckNotPassShouldErr(t *testing.T) {
	t.Parallel()

	//these values will trigger ErrHigherNonceInTransaction
	tx := transaction.Transaction{}
	tx.Nonce = 1
	tx.SndAddr = []byte("SRC")
	tx.RcvAddr = []byte("DST")
	tx.Value = big.NewInt(45)

	acntSrc, err := state.NewUserAccount(mock.NewAddressMock(tx.SndAddr))
	assert.Nil(t, err)
	acntDst, err := state.NewUserAccount(mock.NewAddressMock(tx.RcvAddr))
	assert.Nil(t, err)

	adb := createAccountStub(tx.SndAddr, tx.RcvAddr, acntSrc, acntDst)

	execTx, _ := txproc.NewTxProcessor(
		adb,
		mock.HasherMock{},
		&mock.AddressConverterMock{},
		&mock.MarshalizerMock{},
		mock.NewOneShardCoordinatorMock(),
		&mock.SCProcessorMock{},
		&mock.FeeAccumulatorStub{},
		&mock.TxTypeHandlerMock{},
		feeHandlerMock(),
		&mock.IntermediateTransactionHandlerMock{},
		&mock.IntermediateTransactionHandlerMock{},
	)

	err = execTx.ProcessTransaction(&tx)
	assert.Equal(t, process.ErrHigherNonceInTransaction, err)
}

func TestTxProcessor_ProcessCheckShouldPassWhenAdrSrcIsNotInNodeShard(t *testing.T) {
	t.Parallel()

<<<<<<< HEAD
	testProcessCheck(t, 1, big.NewInt(45))
=======
	saveAccountCalled := 0
	shardCoordinator := mock.NewOneShardCoordinatorMock()

	tx := transaction.Transaction{}
	tx.Nonce = 1
	tx.SndAddr = []byte("SRC")
	tx.RcvAddr = []byte("DST")
	tx.Value = big.NewInt(45)

	shardCoordinator.ComputeIdCalled = func(container state.AddressContainer) uint32 {
		if bytes.Equal(container.Bytes(), tx.SndAddr) {
			return 1
		}

		return 0
	}

	acntSrc, err := state.NewUserAccount(mock.NewAddressMock(tx.SndAddr))
	assert.Nil(t, err)
	acntDst, err := state.NewUserAccount(mock.NewAddressMock(tx.RcvAddr))
	assert.Nil(t, err)

	adb := createAccountStub(tx.SndAddr, tx.RcvAddr, acntSrc, acntDst)
	adb.SaveAccountCalled = func(account state.AccountHandler) error {
		saveAccountCalled++
		return nil
	}

	execTx, _ := txproc.NewTxProcessor(
		adb,
		mock.HasherMock{},
		&mock.AddressConverterMock{},
		&mock.MarshalizerMock{},
		shardCoordinator,
		&mock.SCProcessorMock{},
		&mock.FeeAccumulatorStub{},
		&mock.TxTypeHandlerMock{},
		feeHandlerMock(),
		&mock.IntermediateTransactionHandlerMock{},
		&mock.IntermediateTransactionHandlerMock{},
	)

	err = execTx.ProcessTransaction(&tx)
	assert.Nil(t, err)
	assert.Equal(t, 1, saveAccountCalled)
>>>>>>> 7fc78dab
}

func TestTxProcessor_ProcessMoveBalancesShouldPassWhenAdrSrcIsNotInNodeShard(t *testing.T) {
	t.Parallel()

<<<<<<< HEAD
	testProcessCheck(t, 0, big.NewInt(0))
}

func testProcessCheck(t *testing.T, nonce uint64, value *big.Int) {
	journalizeCalled := 0
=======
	saveAccountCalled := 0

	tx := transaction.Transaction{}
	tx.Nonce = 0
	tx.SndAddr = []byte("SRC")
	tx.RcvAddr = []byte("DST")
	tx.Value = big.NewInt(0)

	acntSrc, err := state.NewUserAccount(mock.NewAddressMock(tx.SndAddr))
	assert.Nil(t, err)
	acntDst, err := state.NewUserAccount(mock.NewAddressMock(tx.RcvAddr))
	assert.Nil(t, err)

	adb := createAccountStub(tx.SndAddr, tx.RcvAddr, acntSrc, acntDst)
	adb.SaveAccountCalled = func(account state.AccountHandler) error {
		saveAccountCalled++
		return nil
	}

	execTx, _ := txproc.NewTxProcessor(
		adb,
		mock.HasherMock{},
		&mock.AddressConverterMock{},
		&mock.MarshalizerMock{},
		mock.NewOneShardCoordinatorMock(),
		&mock.SCProcessorMock{},
		&mock.FeeAccumulatorStub{},
		&mock.TxTypeHandlerMock{},
		feeHandlerMock(),
		&mock.IntermediateTransactionHandlerMock{},
		&mock.IntermediateTransactionHandlerMock{},
	)

	err = execTx.ProcessTransaction(&tx)
	assert.Nil(t, err)
	assert.Equal(t, 2, saveAccountCalled)
}

func TestTxProcessor_ProcessMoveBalancesShouldPassWhenAdrSrcIsNotInNodeShard(t *testing.T) {
	t.Parallel()

>>>>>>> 7fc78dab
	saveAccountCalled := 0
	shardCoordinator := mock.NewOneShardCoordinatorMock()

	tx := transaction.Transaction{}
	tx.Nonce = nonce
	tx.SndAddr = []byte("SRC")
	tx.RcvAddr = []byte("DST")
	tx.Value = value

	shardCoordinator.ComputeIdCalled = func(container state.AddressContainer) uint32 {
		if bytes.Equal(container.Bytes(), tx.SndAddr) {
			return 1
		}

		return 0
	}

	acntSrc, err := state.NewUserAccount(mock.NewAddressMock(tx.SndAddr))
	assert.Nil(t, err)
	acntDst, err := state.NewUserAccount(mock.NewAddressMock(tx.RcvAddr))
	assert.Nil(t, err)

	adb := createAccountStub(tx.SndAddr, tx.RcvAddr, acntSrc, acntDst)
	adb.SaveAccountCalled = func(account state.AccountHandler) error {
		saveAccountCalled++
		return nil
	}

	execTx, _ := txproc.NewTxProcessor(
		adb,
		mock.HasherMock{},
		&mock.AddressConverterMock{},
		&mock.MarshalizerMock{},
		shardCoordinator,
		&mock.SCProcessorMock{},
		&mock.FeeAccumulatorStub{},
		&mock.TxTypeHandlerMock{},
		feeHandlerMock(),
		&mock.IntermediateTransactionHandlerMock{},
		&mock.IntermediateTransactionHandlerMock{},
	)

	err = execTx.ProcessTransaction(&tx)
	assert.Nil(t, err)
	assert.Equal(t, 1, saveAccountCalled)
}

func TestTxProcessor_ProcessMoveBalancesShouldWork(t *testing.T) {
	t.Parallel()

	saveAccountCalled := 0
<<<<<<< HEAD
	tracker := &mock.AccountTrackerStub{
		JournalizeCalled: func(entry state.JournalEntry) {
			journalizeCalled++
		},
		SaveAccountCalled: func(accountHandler state.AccountHandler) error {
			saveAccountCalled++
			return nil
		},
	}
=======
	shardCoordinator := mock.NewOneShardCoordinatorMock()
>>>>>>> 7fc78dab

	tx := transaction.Transaction{}
	tx.Nonce = 0
	tx.SndAddr = []byte("SRC")
	tx.RcvAddr = []byte("DST")
	tx.Value = big.NewInt(0)

<<<<<<< HEAD
	acntSrc, err := state.NewAccount(mock.NewAddressMock(tx.SndAddr), tracker)
=======
	shardCoordinator.ComputeIdCalled = func(container state.AddressContainer) uint32 {
		if bytes.Equal(container.Bytes(), tx.SndAddr) {
			return 1
		}

		return 0
	}

	acntSrc, err := state.NewUserAccount(mock.NewAddressMock(tx.SndAddr))
>>>>>>> 7fc78dab
	assert.Nil(t, err)
	acntDst, err := state.NewUserAccount(mock.NewAddressMock(tx.RcvAddr))
	assert.Nil(t, err)

	adb := createAccountStub(tx.SndAddr, tx.RcvAddr, acntSrc, acntDst)
	adb.SaveAccountCalled = func(account state.AccountHandler) error {
		saveAccountCalled++
		return nil
	}

	execTx, _ := txproc.NewTxProcessor(
		adb,
		mock.HasherMock{},
		&mock.AddressConverterMock{},
		&mock.MarshalizerMock{},
		mock.NewOneShardCoordinatorMock(),
		&mock.SCProcessorMock{},
		&mock.FeeAccumulatorStub{},
		&mock.TxTypeHandlerMock{},
		feeHandlerMock(),
		&mock.IntermediateTransactionHandlerMock{},
		&mock.IntermediateTransactionHandlerMock{},
	)

	err = execTx.ProcessTransaction(&tx)
	assert.Nil(t, err)
<<<<<<< HEAD
	assert.Equal(t, 4, journalizeCalled)
	assert.Equal(t, 4, saveAccountCalled)
=======
	assert.Equal(t, 1, saveAccountCalled)
>>>>>>> 7fc78dab
}

func TestTxProcessor_ProcessOkValsShouldWork(t *testing.T) {
	t.Parallel()

	saveAccountCalled := 0

	tx := transaction.Transaction{}
	tx.Nonce = 4
	tx.SndAddr = []byte("SRC")
	tx.RcvAddr = []byte("DST")
	tx.Value = big.NewInt(61)

	acntSrc, err := state.NewUserAccount(mock.NewAddressMock(tx.SndAddr))
	assert.Nil(t, err)
	acntDst, err := state.NewUserAccount(mock.NewAddressMock(tx.RcvAddr))
	assert.Nil(t, err)

	acntSrc.Nonce = 4
	acntSrc.Balance = big.NewInt(90)
	acntDst.Balance = big.NewInt(10)

	adb := createAccountStub(tx.SndAddr, tx.RcvAddr, acntSrc, acntDst)
	adb.SaveAccountCalled = func(account state.AccountHandler) error {
		saveAccountCalled++
		return nil
	}

	execTx, _ := txproc.NewTxProcessor(
		adb,
		mock.HasherMock{},
		&mock.AddressConverterMock{},
		&mock.MarshalizerMock{},
		mock.NewOneShardCoordinatorMock(),
		&mock.SCProcessorMock{},
		&mock.FeeAccumulatorStub{},
		&mock.TxTypeHandlerMock{},
		feeHandlerMock(),
		&mock.IntermediateTransactionHandlerMock{},
		&mock.IntermediateTransactionHandlerMock{},
	)

	err = execTx.ProcessTransaction(&tx)
	assert.Nil(t, err)
	assert.Equal(t, uint64(5), acntSrc.Nonce)
	assert.Equal(t, big.NewInt(29), acntSrc.Balance)
	assert.Equal(t, big.NewInt(71), acntDst.Balance)
	assert.Equal(t, 2, saveAccountCalled)
}

func TestTxProcessor_MoveBalanceWithFeesShouldWork(t *testing.T) {
	saveAccountCalled := 0

	tx := transaction.Transaction{}
	tx.Nonce = 4
	tx.SndAddr = []byte("SRC")
	tx.RcvAddr = []byte("DST")
	tx.Value = big.NewInt(61)
	tx.GasPrice = 2
	tx.GasLimit = 2

	acntSrc, err := state.NewUserAccount(mock.NewAddressMock(tx.SndAddr))
	assert.Nil(t, err)
	acntDst, err := state.NewUserAccount(mock.NewAddressMock(tx.RcvAddr))
	assert.Nil(t, err)

	acntSrc.Nonce = 4
	acntSrc.Balance = big.NewInt(90)
	acntDst.Balance = big.NewInt(10)

	adb := createAccountStub(tx.SndAddr, tx.RcvAddr, acntSrc, acntDst)
	adb.SaveAccountCalled = func(account state.AccountHandler) error {
		saveAccountCalled++
		return nil
	}

	txCost := big.NewInt(16)
	feeHandler := &mock.FeeHandlerStub{
		CheckValidityTxValuesCalled: func(tx process.TransactionWithFeeHandler) error {
			return nil
		},
		ComputeFeeCalled: func(tx process.TransactionWithFeeHandler) *big.Int {
			return txCost
		},
	}

	execTx, _ := txproc.NewTxProcessor(
		adb,
		mock.HasherMock{},
		&mock.AddressConverterMock{},
		&mock.MarshalizerMock{},
		mock.NewOneShardCoordinatorMock(),
		&mock.SCProcessorMock{},
		&mock.FeeAccumulatorStub{},
		&mock.TxTypeHandlerMock{},
		feeHandler,
		&mock.IntermediateTransactionHandlerMock{},
		&mock.IntermediateTransactionHandlerMock{},
	)

	err = execTx.ProcessTransaction(&tx)
	assert.Nil(t, err)
	assert.Equal(t, uint64(5), acntSrc.Nonce)
	assert.Equal(t, big.NewInt(13), acntSrc.Balance)
	assert.Equal(t, big.NewInt(71), acntDst.Balance)
	assert.Equal(t, 2, saveAccountCalled)
}

func TestTxProcessor_ProcessTransactionScTxShouldWork(t *testing.T) {
	t.Parallel()

	saveAccountCalled := 0
	addrConverter := &mock.AddressConverterMock{}

	tx := transaction.Transaction{}
	tx.Nonce = 0
	tx.SndAddr = []byte("SRC")
	tx.RcvAddr = generateRandomByteSlice(addrConverter.AddressLen())
	tx.Value = big.NewInt(45)
	tx.GasPrice = 1
	tx.GasLimit = 1

	acntSrc, err := state.NewUserAccount(mock.NewAddressMock(tx.SndAddr))
	assert.Nil(t, err)

	acntDst, err := state.NewUserAccount(mock.NewAddressMock(tx.RcvAddr))
	assert.Nil(t, err)

	acntSrc.Balance = big.NewInt(46)
	acntDst.SetCode([]byte{65})

	adb := createAccountStub(tx.SndAddr, tx.RcvAddr, acntSrc, acntDst)
	adb.SaveAccountCalled = func(account state.AccountHandler) error {
		saveAccountCalled++
		return nil
	}

	scProcessorMock := &mock.SCProcessorMock{}

	wasCalled := false
	scProcessorMock.ExecuteSmartContractTransactionCalled = func(tx data.TransactionHandler, acntSrc, acntDst state.UserAccountHandler) error {
		wasCalled = true
		return nil
	}

	execTx, _ := txproc.NewTxProcessor(
		adb,
		mock.HasherMock{},
		&mock.AddressConverterMock{},
		&mock.MarshalizerMock{},
		mock.NewOneShardCoordinatorMock(),
		scProcessorMock,
		&mock.FeeAccumulatorStub{},
		&mock.TxTypeHandlerMock{
			ComputeTransactionTypeCalled: func(tx data.TransactionHandler) (transactionType process.TransactionType, e error) {
				return process.SCInvoking, nil
			},
		},
		feeHandlerMock(),
		&mock.IntermediateTransactionHandlerMock{},
		&mock.IntermediateTransactionHandlerMock{},
	)

	err = execTx.ProcessTransaction(&tx)
	assert.Nil(t, err)
	assert.True(t, wasCalled)
	assert.Equal(t, 0, saveAccountCalled)
}

func TestTxProcessor_ProcessTransactionScTxShouldReturnErrWhenExecutionFails(t *testing.T) {
	t.Parallel()

	saveAccountCalled := 0
	addrConverter := &mock.AddressConverterMock{}

	tx := transaction.Transaction{}
	tx.Nonce = 0
	tx.SndAddr = []byte("SRC")
	tx.RcvAddr = generateRandomByteSlice(addrConverter.AddressLen())
	tx.Value = big.NewInt(45)

	acntSrc, err := state.NewUserAccount(mock.NewAddressMock(tx.SndAddr))
	assert.Nil(t, err)
	acntSrc.Balance = big.NewInt(45)
	acntDst, err := state.NewUserAccount(mock.NewAddressMock(tx.RcvAddr))
	assert.Nil(t, err)
	acntDst.SetCode([]byte{65})

	adb := createAccountStub(tx.SndAddr, tx.RcvAddr, acntSrc, acntDst)
	adb.SaveAccountCalled = func(account state.AccountHandler) error {
		saveAccountCalled++
		return nil
	}

	scProcessorMock := &mock.SCProcessorMock{}

	wasCalled := false
	scProcessorMock.ExecuteSmartContractTransactionCalled = func(tx data.TransactionHandler, acntSrc, acntDst state.UserAccountHandler) error {
		wasCalled = true
		return process.ErrNoVM
	}

	execTx, _ := txproc.NewTxProcessor(
		adb,
		mock.HasherMock{},
		&mock.AddressConverterMock{},
		&mock.MarshalizerMock{},
		mock.NewOneShardCoordinatorMock(),
		scProcessorMock,
		&mock.FeeAccumulatorStub{},
		&mock.TxTypeHandlerMock{ComputeTransactionTypeCalled: func(tx data.TransactionHandler) (transactionType process.TransactionType, e error) {
			return process.SCInvoking, nil
		}},
		feeHandlerMock(),
		&mock.IntermediateTransactionHandlerMock{},
		&mock.IntermediateTransactionHandlerMock{},
	)

	err = execTx.ProcessTransaction(&tx)
	assert.Equal(t, process.ErrNoVM, err)
	assert.True(t, wasCalled)
	assert.Equal(t, 0, saveAccountCalled)
}

func TestTxProcessor_ProcessTransactionScTxShouldNotBeCalledWhenAdrDstIsNotInNodeShard(t *testing.T) {
	t.Parallel()

	shardCoordinator := mock.NewOneShardCoordinatorMock()

	saveAccountCalled := 0
	addrConverter := &mock.AddressConverterMock{}

	tx := transaction.Transaction{}
	tx.Nonce = 0
	tx.SndAddr = []byte("SRC")
	tx.RcvAddr = generateRandomByteSlice(addrConverter.AddressLen())
	tx.Value = big.NewInt(45)

	shardCoordinator.ComputeIdCalled = func(container state.AddressContainer) uint32 {
		if bytes.Equal(container.Bytes(), tx.RcvAddr) {
			return 1
		}

		return 0
	}

	acntSrc, err := state.NewUserAccount(mock.NewAddressMock(tx.SndAddr))
	assert.Nil(t, err)
	acntSrc.Balance = big.NewInt(45)
	acntDst, err := state.NewUserAccount(mock.NewAddressMock(tx.RcvAddr))
	assert.Nil(t, err)
	acntDst.SetCode([]byte{65})

	adb := createAccountStub(tx.SndAddr, tx.RcvAddr, acntSrc, acntDst)
	adb.SaveAccountCalled = func(account state.AccountHandler) error {
		saveAccountCalled++
		return nil
	}

	scProcessorMock := &mock.SCProcessorMock{}
	wasCalled := false
	scProcessorMock.ExecuteSmartContractTransactionCalled = func(tx data.TransactionHandler, acntSrc, acntDst state.UserAccountHandler) error {
		wasCalled = true
		return process.ErrNoVM
	}

	computeType, _ := coordinator.NewTxTypeHandler(
		&mock.AddressConverterMock{},
		shardCoordinator,
		adb,
	)

	execTx, _ := txproc.NewTxProcessor(
		adb,
		mock.HasherMock{},
		&mock.AddressConverterMock{},
		&mock.MarshalizerMock{},
		shardCoordinator,
		scProcessorMock,
		&mock.FeeAccumulatorStub{},
		computeType,
		feeHandlerMock(),
		&mock.IntermediateTransactionHandlerMock{},
		&mock.IntermediateTransactionHandlerMock{},
	)

	err = execTx.ProcessTransaction(&tx)
	assert.Nil(t, err)
	assert.False(t, wasCalled)
	assert.Equal(t, 1, saveAccountCalled)
}

func TestTxProcessor_ProcessTxFeeIntraShard(t *testing.T) {
	t.Parallel()

	moveBalanceFee := big.NewInt(50)
	negMoveBalanceFee := big.NewInt(0).Neg(moveBalanceFee)
	execTx, _ := txproc.NewTxProcessor(
		&mock.AccountsStub{},
		mock.HasherMock{},
		&mock.AddressConverterMock{},
		&mock.MarshalizerMock{},
		mock.NewMultiShardsCoordinatorMock(2),
		&mock.SCProcessorMock{},
		&mock.FeeAccumulatorStub{},
		&mock.TxTypeHandlerMock{},
		&mock.FeeHandlerStub{
			ComputeFeeCalled: func(tx process.TransactionWithFeeHandler) *big.Int {
				return moveBalanceFee
			},
		},
		&mock.IntermediateTransactionHandlerMock{},
		&mock.IntermediateTransactionHandlerMock{},
	)
	tx := &transaction.Transaction{
		RcvAddr:  []byte("aaa"),
		SndAddr:  []byte("bbb"),
		GasPrice: moveBalanceFee.Uint64(),
		GasLimit: moveBalanceFee.Uint64(),
	}

	acntSnd := &mock.UserAccountStub{AddToBalanceCalled: func(value *big.Int) error {
		assert.True(t, value.Cmp(negMoveBalanceFee) == 0)
		return nil
	}}
	acntDst := &mock.UserAccountStub{}

	cost, err := execTx.ProcessTxFee(tx, acntSnd, acntDst)
	assert.Nil(t, err)
	assert.True(t, cost.Cmp(moveBalanceFee) == 0)
}

func TestTxProcessor_ProcessTxFeeCrossShardMoveBalance(t *testing.T) {
	t.Parallel()

	moveBalanceFee := big.NewInt(50)
	negMoveBalanceFee := big.NewInt(0).Neg(moveBalanceFee)
	execTx, _ := txproc.NewTxProcessor(
		&mock.AccountsStub{},
		mock.HasherMock{},
		&mock.AddressConverterMock{},
		&mock.MarshalizerMock{},
		mock.NewMultiShardsCoordinatorMock(2),
		&mock.SCProcessorMock{},
		&mock.FeeAccumulatorStub{},
		&mock.TxTypeHandlerMock{},
		&mock.FeeHandlerStub{
			ComputeFeeCalled: func(tx process.TransactionWithFeeHandler) *big.Int {
				return moveBalanceFee
			},
		},
		&mock.IntermediateTransactionHandlerMock{},
		&mock.IntermediateTransactionHandlerMock{},
	)
	tx := &transaction.Transaction{
		RcvAddr:  []byte("aaa"),
		SndAddr:  []byte("bbb"),
		GasPrice: moveBalanceFee.Uint64(),
		GasLimit: moveBalanceFee.Uint64(),
	}

	acntSnd := &mock.UserAccountStub{AddToBalanceCalled: func(value *big.Int) error {
		assert.True(t, value.Cmp(negMoveBalanceFee) == 0)
		return nil
	}}

	cost, err := execTx.ProcessTxFee(tx, acntSnd, nil)
	assert.Nil(t, err)
	assert.True(t, cost.Cmp(moveBalanceFee) == 0)

	tx = &transaction.Transaction{
		RcvAddr:  []byte("aaa"),
		SndAddr:  []byte("bbb"),
		GasPrice: moveBalanceFee.Uint64(),
		GasLimit: moveBalanceFee.Uint64(),
		Data:     []byte("data"),
	}

	cost, err = execTx.ProcessTxFee(tx, acntSnd, nil)
	assert.Nil(t, err)
	assert.True(t, cost.Cmp(moveBalanceFee) == 0)

	scAddress, _ := hex.DecodeString("000000000000000000005fed9c659422cd8429ce92f8973bba2a9fb51e0eb3a1")
	tx = &transaction.Transaction{
		RcvAddr:  scAddress,
		SndAddr:  []byte("bbb"),
		GasPrice: moveBalanceFee.Uint64(),
		GasLimit: moveBalanceFee.Uint64(),
	}

	cost, err = execTx.ProcessTxFee(tx, acntSnd, nil)
	assert.Nil(t, err)
	assert.True(t, cost.Cmp(moveBalanceFee) == 0)
}

func TestTxProcessor_ProcessTxFeeCrossShardSCCall(t *testing.T) {
	t.Parallel()

	moveBalanceFee := big.NewInt(50)
	execTx, _ := txproc.NewTxProcessor(
		&mock.AccountsStub{},
		mock.HasherMock{},
		&mock.AddressConverterMock{},
		&mock.MarshalizerMock{},
		mock.NewMultiShardsCoordinatorMock(2),
		&mock.SCProcessorMock{},
		&mock.FeeAccumulatorStub{},
		&mock.TxTypeHandlerMock{},
		&mock.FeeHandlerStub{
			ComputeFeeCalled: func(tx process.TransactionWithFeeHandler) *big.Int {
				return moveBalanceFee
			},
		},
		&mock.IntermediateTransactionHandlerMock{},
		&mock.IntermediateTransactionHandlerMock{},
	)

	scAddress, _ := hex.DecodeString("000000000000000000005fed9c659422cd8429ce92f8973bba2a9fb51e0eb3a1")
	tx := &transaction.Transaction{
		RcvAddr:  scAddress,
		SndAddr:  []byte("bbb"),
		GasPrice: moveBalanceFee.Uint64(),
		GasLimit: moveBalanceFee.Uint64(),
		Data:     []byte("data"),
	}

	totalCost := big.NewInt(0).Mul(big.NewInt(0).SetUint64(tx.GetGasPrice()), big.NewInt(0).SetUint64(tx.GetGasLimit()))
	negTotalCost := big.NewInt(0).Neg(totalCost)
	acntSnd := &mock.UserAccountStub{AddToBalanceCalled: func(value *big.Int) error {
		assert.True(t, value.Cmp(negTotalCost) == 0)
		return nil
	}}

	cost, err := execTx.ProcessTxFee(tx, acntSnd, nil)
	assert.Nil(t, err)
	assert.True(t, cost.Cmp(moveBalanceFee) == 0)
}

func TestTxProcessor_ProcessTransactionShouldReturnErrForInvalidMetaTx(t *testing.T) {
	t.Parallel()

	tx := transaction.Transaction{}
	tx.Nonce = 0
	tx.SndAddr = []byte("SRC")
	tx.RcvAddr = factory.StakingSCAddress
	tx.Value = big.NewInt(45)
	tx.GasPrice = 1
	tx.GasLimit = 1

	acntSrc, err := state.NewUserAccount(mock.NewAddressMock(tx.SndAddr))
	assert.Nil(t, err)
	acntSrc.Balance = big.NewInt(45)

	adb := createAccountStub(tx.SndAddr, tx.RcvAddr, acntSrc, nil)
	scProcessorMock := &mock.SCProcessorMock{}
	shardC, _ := sharding.NewMultiShardCoordinator(5, 3)
	execTx, _ := txproc.NewTxProcessor(
		adb,
		mock.HasherMock{},
		&mock.AddressConverterMock{},
		&mock.MarshalizerMock{},
		shardC,
		scProcessorMock,
		&mock.FeeAccumulatorStub{},
		&mock.TxTypeHandlerMock{
			ComputeTransactionTypeCalled: func(tx data.TransactionHandler) (transactionType process.TransactionType, e error) {
				return process.MoveBalance, nil
			},
		},
		feeHandlerMock(),
		&mock.IntermediateTransactionHandlerMock{},
		&mock.IntermediateTransactionHandlerMock{},
	)

	err = execTx.ProcessTransaction(&tx)
	assert.Equal(t, err, process.ErrFailedTransaction)
}<|MERGE_RESOLUTION|>--- conflicted
+++ resolved
@@ -764,17 +764,25 @@
 func TestTxProcessor_ProcessCheckShouldPassWhenAdrSrcIsNotInNodeShard(t *testing.T) {
 	t.Parallel()
 
-<<<<<<< HEAD
 	testProcessCheck(t, 1, big.NewInt(45))
-=======
+}
+
+func TestTxProcessor_ProcessMoveBalancesShouldPassWhenAdrSrcIsNotInNodeShard(t *testing.T) {
+	t.Parallel()
+
+	testProcessCheck(t, 0, big.NewInt(0))
+}
+
+func testProcessCheck(t *testing.T, nonce uint64, value *big.Int) {
+	journalizeCalled := 0
 	saveAccountCalled := 0
 	shardCoordinator := mock.NewOneShardCoordinatorMock()
 
 	tx := transaction.Transaction{}
-	tx.Nonce = 1
+	tx.Nonce = nonce
 	tx.SndAddr = []byte("SRC")
 	tx.RcvAddr = []byte("DST")
-	tx.Value = big.NewInt(45)
+	tx.Value = value
 
 	shardCoordinator.ComputeIdCalled = func(container state.AddressContainer) uint32 {
 		if bytes.Equal(container.Bytes(), tx.SndAddr) {
@@ -812,19 +820,11 @@
 	err = execTx.ProcessTransaction(&tx)
 	assert.Nil(t, err)
 	assert.Equal(t, 1, saveAccountCalled)
->>>>>>> 7fc78dab
-}
-
-func TestTxProcessor_ProcessMoveBalancesShouldPassWhenAdrSrcIsNotInNodeShard(t *testing.T) {
-	t.Parallel()
-
-<<<<<<< HEAD
-	testProcessCheck(t, 0, big.NewInt(0))
-}
-
-func testProcessCheck(t *testing.T, nonce uint64, value *big.Int) {
-	journalizeCalled := 0
-=======
+}
+
+func TestTxProcessor_ProcessMoveBalancesShouldWork(t *testing.T) {
+	t.Parallel()
+
 	saveAccountCalled := 0
 
 	tx := transaction.Transaction{}
@@ -861,128 +861,6 @@
 	err = execTx.ProcessTransaction(&tx)
 	assert.Nil(t, err)
 	assert.Equal(t, 2, saveAccountCalled)
-}
-
-func TestTxProcessor_ProcessMoveBalancesShouldPassWhenAdrSrcIsNotInNodeShard(t *testing.T) {
-	t.Parallel()
-
->>>>>>> 7fc78dab
-	saveAccountCalled := 0
-	shardCoordinator := mock.NewOneShardCoordinatorMock()
-
-	tx := transaction.Transaction{}
-	tx.Nonce = nonce
-	tx.SndAddr = []byte("SRC")
-	tx.RcvAddr = []byte("DST")
-	tx.Value = value
-
-	shardCoordinator.ComputeIdCalled = func(container state.AddressContainer) uint32 {
-		if bytes.Equal(container.Bytes(), tx.SndAddr) {
-			return 1
-		}
-
-		return 0
-	}
-
-	acntSrc, err := state.NewUserAccount(mock.NewAddressMock(tx.SndAddr))
-	assert.Nil(t, err)
-	acntDst, err := state.NewUserAccount(mock.NewAddressMock(tx.RcvAddr))
-	assert.Nil(t, err)
-
-	adb := createAccountStub(tx.SndAddr, tx.RcvAddr, acntSrc, acntDst)
-	adb.SaveAccountCalled = func(account state.AccountHandler) error {
-		saveAccountCalled++
-		return nil
-	}
-
-	execTx, _ := txproc.NewTxProcessor(
-		adb,
-		mock.HasherMock{},
-		&mock.AddressConverterMock{},
-		&mock.MarshalizerMock{},
-		shardCoordinator,
-		&mock.SCProcessorMock{},
-		&mock.FeeAccumulatorStub{},
-		&mock.TxTypeHandlerMock{},
-		feeHandlerMock(),
-		&mock.IntermediateTransactionHandlerMock{},
-		&mock.IntermediateTransactionHandlerMock{},
-	)
-
-	err = execTx.ProcessTransaction(&tx)
-	assert.Nil(t, err)
-	assert.Equal(t, 1, saveAccountCalled)
-}
-
-func TestTxProcessor_ProcessMoveBalancesShouldWork(t *testing.T) {
-	t.Parallel()
-
-	saveAccountCalled := 0
-<<<<<<< HEAD
-	tracker := &mock.AccountTrackerStub{
-		JournalizeCalled: func(entry state.JournalEntry) {
-			journalizeCalled++
-		},
-		SaveAccountCalled: func(accountHandler state.AccountHandler) error {
-			saveAccountCalled++
-			return nil
-		},
-	}
-=======
-	shardCoordinator := mock.NewOneShardCoordinatorMock()
->>>>>>> 7fc78dab
-
-	tx := transaction.Transaction{}
-	tx.Nonce = 0
-	tx.SndAddr = []byte("SRC")
-	tx.RcvAddr = []byte("DST")
-	tx.Value = big.NewInt(0)
-
-<<<<<<< HEAD
-	acntSrc, err := state.NewAccount(mock.NewAddressMock(tx.SndAddr), tracker)
-=======
-	shardCoordinator.ComputeIdCalled = func(container state.AddressContainer) uint32 {
-		if bytes.Equal(container.Bytes(), tx.SndAddr) {
-			return 1
-		}
-
-		return 0
-	}
-
-	acntSrc, err := state.NewUserAccount(mock.NewAddressMock(tx.SndAddr))
->>>>>>> 7fc78dab
-	assert.Nil(t, err)
-	acntDst, err := state.NewUserAccount(mock.NewAddressMock(tx.RcvAddr))
-	assert.Nil(t, err)
-
-	adb := createAccountStub(tx.SndAddr, tx.RcvAddr, acntSrc, acntDst)
-	adb.SaveAccountCalled = func(account state.AccountHandler) error {
-		saveAccountCalled++
-		return nil
-	}
-
-	execTx, _ := txproc.NewTxProcessor(
-		adb,
-		mock.HasherMock{},
-		&mock.AddressConverterMock{},
-		&mock.MarshalizerMock{},
-		mock.NewOneShardCoordinatorMock(),
-		&mock.SCProcessorMock{},
-		&mock.FeeAccumulatorStub{},
-		&mock.TxTypeHandlerMock{},
-		feeHandlerMock(),
-		&mock.IntermediateTransactionHandlerMock{},
-		&mock.IntermediateTransactionHandlerMock{},
-	)
-
-	err = execTx.ProcessTransaction(&tx)
-	assert.Nil(t, err)
-<<<<<<< HEAD
-	assert.Equal(t, 4, journalizeCalled)
-	assert.Equal(t, 4, saveAccountCalled)
-=======
-	assert.Equal(t, 1, saveAccountCalled)
->>>>>>> 7fc78dab
 }
 
 func TestTxProcessor_ProcessOkValsShouldWork(t *testing.T) {
