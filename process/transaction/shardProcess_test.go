package transaction_test

import (
	"bytes"
	"crypto/rand"
	"encoding/hex"
	"errors"
	"fmt"
	"math/big"
	"testing"

	"github.com/multiversx/mx-chain-core-go/core"
	"github.com/multiversx/mx-chain-core-go/data"
	"github.com/multiversx/mx-chain-core-go/data/smartContractResult"
	"github.com/multiversx/mx-chain-core-go/data/transaction"
	"github.com/multiversx/mx-chain-go/process"
	"github.com/multiversx/mx-chain-go/process/coordinator"
	"github.com/multiversx/mx-chain-go/process/mock"
	"github.com/multiversx/mx-chain-go/process/smartContract"
	txproc "github.com/multiversx/mx-chain-go/process/transaction"
	"github.com/multiversx/mx-chain-go/sharding"
	"github.com/multiversx/mx-chain-go/state"
	"github.com/multiversx/mx-chain-go/testscommon"
	"github.com/multiversx/mx-chain-go/testscommon/economicsmocks"
	"github.com/multiversx/mx-chain-go/testscommon/enableEpochsHandlerMock"
	"github.com/multiversx/mx-chain-go/testscommon/guardianMocks"
	"github.com/multiversx/mx-chain-go/testscommon/hashingMocks"
	stateMock "github.com/multiversx/mx-chain-go/testscommon/state"
	"github.com/multiversx/mx-chain-go/vm"
	vmcommon "github.com/multiversx/mx-chain-vm-common-go"
	"github.com/multiversx/mx-chain-vm-common-go/builtInFunctions"
	"github.com/multiversx/mx-chain-vm-common-go/parsers"
	"github.com/stretchr/testify/assert"
)

func generateRandomByteSlice(size int) []byte {
	buff := make([]byte, size)
	_, _ = rand.Reader.Read(buff)

	return buff
}

func feeHandlerMock() *economicsmocks.EconomicsHandlerStub {
	return &economicsmocks.EconomicsHandlerStub{
		CheckValidityTxValuesCalled: func(tx data.TransactionWithFeeHandler) error {
			return nil
		},
		ComputeMoveBalanceFeeCalled: func(tx data.TransactionWithFeeHandler) *big.Int {
			return big.NewInt(0)
		},
	}
}

func createAccountStub(sndAddr, rcvAddr []byte,
	acntSrc, acntDst state.UserAccountHandler,
) *stateMock.AccountsStub {
	adb := stateMock.AccountsStub{}

	adb.LoadAccountCalled = func(address []byte) (vmcommon.AccountHandler, error) {
		if bytes.Equal(address, sndAddr) {
			return acntSrc, nil
		}

		if bytes.Equal(address, rcvAddr) {
			return acntDst, nil
		}

		return nil, errors.New("failure")
	}

	return &adb
}

func createArgsForTxProcessor() txproc.ArgsNewTxProcessor {
	args := txproc.ArgsNewTxProcessor{
		Accounts:         &stateMock.AccountsStub{},
		Hasher:           &hashingMocks.HasherMock{},
		PubkeyConv:       createMockPubKeyConverter(),
		Marshalizer:      &mock.MarshalizerMock{},
		SignMarshalizer:  &mock.MarshalizerMock{},
		ShardCoordinator: mock.NewOneShardCoordinatorMock(),
		ScProcessor:      &testscommon.SCProcessorMock{},
		TxFeeHandler:     &mock.FeeAccumulatorStub{},
		TxTypeHandler:    &testscommon.TxTypeHandlerMock{},
		EconomicsFee:     feeHandlerMock(),
		ReceiptForwarder: &mock.IntermediateTransactionHandlerMock{},
		BadTxForwarder:   &mock.IntermediateTransactionHandlerMock{},
		ArgsParser:       &mock.ArgumentParserMock{},
		ScrForwarder:     &mock.IntermediateTransactionHandlerMock{},
		EnableEpochsHandler: &enableEpochsHandlerMock.EnableEpochsHandlerStub{
			IsPenalizedTooMuchGasFlagEnabledField: true,
		},
		GuardianChecker:     &guardianMocks.GuardedAccountHandlerStub{},
		TxVersionChecker:    &testscommon.TxVersionCheckerStub{},
		TxLogsProcessor:     &mock.TxLogsProcessorStub{},
		EnableRoundsHandler: &testscommon.EnableRoundsHandlerStub{},
	}
	return args
}

func createTxProcessor() txproc.TxProcessor {
	txProc, _ := txproc.NewTxProcessor(createArgsForTxProcessor())
	return txProc
}

//------- NewTxProcessor

func TestNewTxProcessor_NilAccountsShouldErr(t *testing.T) {
	t.Parallel()

	args := createArgsForTxProcessor()
	args.Accounts = nil
	txProc, err := txproc.NewTxProcessor(args)

	assert.Equal(t, process.ErrNilAccountsAdapter, err)
	assert.Nil(t, txProc)
}

func TestNewTxProcessor_NilHasherShouldErr(t *testing.T) {
	t.Parallel()

	args := createArgsForTxProcessor()
	args.Hasher = nil
	txProc, err := txproc.NewTxProcessor(args)

	assert.Equal(t, process.ErrNilHasher, err)
	assert.Nil(t, txProc)
}

func TestNewTxProcessor_NilPubkeyConverterMockShouldErr(t *testing.T) {
	t.Parallel()

	args := createArgsForTxProcessor()
	args.PubkeyConv = nil
	txProc, err := txproc.NewTxProcessor(args)

	assert.Equal(t, process.ErrNilPubkeyConverter, err)
	assert.Nil(t, txProc)
}

func TestNewTxProcessor_NilMarshalizerMockShouldErr(t *testing.T) {
	t.Parallel()

	args := createArgsForTxProcessor()
	args.Marshalizer = nil
	txProc, err := txproc.NewTxProcessor(args)

	assert.Equal(t, process.ErrNilMarshalizer, err)
	assert.Nil(t, txProc)
}

func TestNewTxProcessor_NilShardCoordinatorMockShouldErr(t *testing.T) {
	t.Parallel()

	args := createArgsForTxProcessor()
	args.ShardCoordinator = nil
	txProc, err := txproc.NewTxProcessor(args)

	assert.Equal(t, process.ErrNilShardCoordinator, err)
	assert.Nil(t, txProc)
}

func TestNewTxProcessor_NilSCProcessorShouldErr(t *testing.T) {
	t.Parallel()

	args := createArgsForTxProcessor()
	args.ScProcessor = nil
	txProc, err := txproc.NewTxProcessor(args)

	assert.Equal(t, process.ErrNilSmartContractProcessor, err)
	assert.Nil(t, txProc)
}

func TestNewTxProcessor_NilTxTypeHandlerShouldErr(t *testing.T) {
	t.Parallel()

	args := createArgsForTxProcessor()
	args.TxTypeHandler = nil
	txProc, err := txproc.NewTxProcessor(args)

	assert.Equal(t, process.ErrNilTxTypeHandler, err)
	assert.Nil(t, txProc)
}

func TestNewTxProcessor_NilEconomicsFeeHandlerShouldErr(t *testing.T) {
	t.Parallel()

	args := createArgsForTxProcessor()
	args.EconomicsFee = nil
	txProc, err := txproc.NewTxProcessor(args)

	assert.Equal(t, process.ErrNilEconomicsFeeHandler, err)
	assert.Nil(t, txProc)
}

func TestNewTxProcessor_NilReceiptForwarderShouldErr(t *testing.T) {
	t.Parallel()

	args := createArgsForTxProcessor()
	args.ReceiptForwarder = nil
	txProc, err := txproc.NewTxProcessor(args)

	assert.Equal(t, process.ErrNilReceiptHandler, err)
	assert.Nil(t, txProc)
}

func TestNewTxProcessor_NilBadTxForwarderShouldErr(t *testing.T) {
	t.Parallel()

	args := createArgsForTxProcessor()
	args.BadTxForwarder = nil
	txProc, err := txproc.NewTxProcessor(args)

	assert.Equal(t, process.ErrNilBadTxHandler, err)
	assert.Nil(t, txProc)
}

func TestNewTxProcessor_NilTxFeeHandlerShouldErr(t *testing.T) {
	t.Parallel()

	args := createArgsForTxProcessor()
	args.TxFeeHandler = nil
	txProc, err := txproc.NewTxProcessor(args)

	assert.Equal(t, process.ErrNilUnsignedTxHandler, err)
	assert.Nil(t, txProc)
}

func TestNewTxProcessor_NilArgsParserShouldErr(t *testing.T) {
	t.Parallel()

	args := createArgsForTxProcessor()
	args.ArgsParser = nil
	txProc, err := txproc.NewTxProcessor(args)

	assert.Equal(t, process.ErrNilArgumentParser, err)
	assert.Nil(t, txProc)
}

func TestNewTxProcessor_NilScrForwarderShouldErr(t *testing.T) {
	t.Parallel()

	args := createArgsForTxProcessor()
	args.ScrForwarder = nil
	txProc, err := txproc.NewTxProcessor(args)

	assert.Equal(t, process.ErrNilIntermediateTransactionHandler, err)
	assert.Nil(t, txProc)
}

func TestNewTxProcessor_NilSignMarshalizerShouldErr(t *testing.T) {
	t.Parallel()

	args := createArgsForTxProcessor()
	args.SignMarshalizer = nil
	txProc, err := txproc.NewTxProcessor(args)

	assert.Equal(t, process.ErrNilMarshalizer, err)
	assert.Nil(t, txProc)
}

func TestNewTxProcessor_NilEnableEpochsHandlerShouldErr(t *testing.T) {
	t.Parallel()

	args := createArgsForTxProcessor()
	args.EnableEpochsHandler = nil
	txProc, err := txproc.NewTxProcessor(args)

	assert.Equal(t, process.ErrNilEnableEpochsHandler, err)
	assert.Nil(t, txProc)
}

func TestNewTxProcessor_NilTxLogsProcessorShouldErr(t *testing.T) {
	t.Parallel()

	args := createArgsForTxProcessor()
	args.TxLogsProcessor = nil
	txProc, err := txproc.NewTxProcessor(args)

	assert.Equal(t, process.ErrNilTxLogsProcessor, err)
	assert.Nil(t, txProc)
}

func TestNewTxProcessor_NilEnableRoundsHandlerShouldErr(t *testing.T) {
	t.Parallel()

	args := createArgsForTxProcessor()
	args.EnableRoundsHandler = nil
	txProc, err := txproc.NewTxProcessor(args)

	assert.Equal(t, process.ErrNilEnableRoundsHandler, err)
	assert.Nil(t, txProc)
}

func TestNewTxProcessor_OkValsShouldWork(t *testing.T) {
	t.Parallel()

	args := createArgsForTxProcessor()
	txProc, err := txproc.NewTxProcessor(args)

	assert.Nil(t, err)
	assert.NotNil(t, txProc)
}

//------- getAccounts

func TestTxProcessor_GetAccountsShouldErrNilAddressContainer(t *testing.T) {
	t.Parallel()

	adb := createAccountStub(nil, nil, nil, nil)
	args := createArgsForTxProcessor()
	args.Accounts = adb
	execTx, _ := txproc.NewTxProcessor(args)

	adr1 := []byte{65}
	adr2 := []byte{67}

	_, _, err := execTx.GetAccounts(nil, adr2)
	assert.Equal(t, process.ErrNilAddressContainer, err)

	_, _, err = execTx.GetAccounts(adr1, nil)
	assert.Equal(t, process.ErrNilAddressContainer, err)
}

func TestTxProcessor_GetAccountsMalfunctionAccountsShouldErr(t *testing.T) {
	t.Parallel()

	adb := createAccountStub(nil, nil, nil, nil)

	args := createArgsForTxProcessor()
	args.Accounts = adb
	execTx, _ := txproc.NewTxProcessor(args)

	adr1 := []byte{65}
	adr2 := []byte{67}

	_, _, err := execTx.GetAccounts(adr1, adr2)
	assert.NotNil(t, err)
}

func TestTxProcessor_GetAccountsOkValsSrcShouldWork(t *testing.T) {
	t.Parallel()

	adb := stateMock.AccountsStub{}

	adr1 := []byte{65}
	adr2 := []byte{67}

	acnt1 := createUserAcc(adr1)
	acnt2 := createUserAcc(adr2)

	adb.LoadAccountCalled = func(address []byte) (vmcommon.AccountHandler, error) {
		if bytes.Equal(address, adr1) {
			return acnt1, nil
		}

		if bytes.Equal(address, adr2) {
			return nil, errors.New("failure on destination")
		}

		return nil, errors.New("failure")
	}

	shardCoordinator := mock.NewOneShardCoordinatorMock()
	args := createArgsForTxProcessor()
	args.Accounts = &adb
	args.ShardCoordinator = shardCoordinator
	execTx, _ := txproc.NewTxProcessor(args)

	shardCoordinator.ComputeIdCalled = func(address []byte) uint32 {
		if bytes.Equal(address, adr2) {
			return 1
		}

		return 0
	}

	a1, a2, err := execTx.GetAccounts(adr1, adr2)

	assert.Nil(t, err)
	assert.Equal(t, acnt1, a1)
	assert.NotEqual(t, acnt2, a2)
	assert.Nil(t, a2)
}

func TestTxProcessor_GetAccountsOkValsDsthouldWork(t *testing.T) {
	t.Parallel()

	adb := stateMock.AccountsStub{}

	adr1 := []byte{65}
	adr2 := []byte{67}

	acnt1 := createUserAcc(adr1)
	acnt2 := createUserAcc(adr2)

	adb.LoadAccountCalled = func(address []byte) (vmcommon.AccountHandler, error) {
		if bytes.Equal(address, adr1) {
			return nil, errors.New("failure on source")
		}

		if bytes.Equal(address, adr2) {
			return acnt2, nil
		}

		return nil, errors.New("failure")
	}

	shardCoordinator := mock.NewOneShardCoordinatorMock()

	args := createArgsForTxProcessor()
	args.Accounts = &adb
	args.ShardCoordinator = shardCoordinator
	execTx, _ := txproc.NewTxProcessor(args)

	shardCoordinator.ComputeIdCalled = func(address []byte) uint32 {
		if bytes.Equal(address, adr1) {
			return 1
		}

		return 0
	}

	a1, a2, err := execTx.GetAccounts(adr1, adr2)
	assert.Nil(t, err)
	assert.NotEqual(t, acnt1, a1)
	assert.Nil(t, a1)
	assert.Equal(t, acnt2, a2)
}

func TestTxProcessor_GetAccountsOkValsShouldWork(t *testing.T) {
	t.Parallel()

	adr1 := []byte{65}
	adr2 := []byte{67}

	acnt1 := createUserAcc(adr1)
	acnt2 := createUserAcc(adr2)

	adb := createAccountStub(adr1, adr2, acnt1, acnt2)

	args := createArgsForTxProcessor()
	args.Accounts = adb
	execTx, _ := txproc.NewTxProcessor(args)

	a1, a2, err := execTx.GetAccounts(adr1, adr2)
	assert.Nil(t, err)
	assert.Equal(t, acnt1, a1)
	assert.Equal(t, acnt2, a2)
}

func TestTxProcessor_GetSameAccountShouldWork(t *testing.T) {
	t.Parallel()

	adr1 := []byte{65}
	adr2 := []byte{65}

	acnt1 := createUserAcc(adr1)
	acnt2 := createUserAcc(adr2)

	adb := createAccountStub(adr1, adr2, acnt1, acnt2)

	args := createArgsForTxProcessor()
	args.Accounts = adb
	execTx, _ := txproc.NewTxProcessor(args)

	a1, a2, err := execTx.GetAccounts(adr1, adr1)
	assert.Nil(t, err)
	assert.True(t, a1 == a2)
}

//------- checkTxValues

func TestTxProcessor_CheckTxValuesHigherNonceShouldErr(t *testing.T) {
	t.Parallel()

	adr1 := []byte{65}
	acnt1 := createUserAcc(adr1)

	execTx := *createTxProcessor()

	acnt1.IncreaseNonce(6)

	err := execTx.CheckTxValues(&transaction.Transaction{Nonce: 7}, acnt1, nil, false)
	assert.Equal(t, process.ErrHigherNonceInTransaction, err)
}

func TestTxProcessor_CheckTxValuesLowerNonceShouldErr(t *testing.T) {
	t.Parallel()

	adr1 := []byte{65}
	acnt1 := createUserAcc(adr1)

	execTx := *createTxProcessor()

	acnt1.IncreaseNonce(6)

	err := execTx.CheckTxValues(&transaction.Transaction{Nonce: 5}, acnt1, nil, false)
	assert.Equal(t, process.ErrLowerNonceInTransaction, err)
}

func TestTxProcessor_CheckTxValuesInsufficientFundsShouldErr(t *testing.T) {
	t.Parallel()

	adr1 := []byte{65}
	acnt1 := createUserAcc(adr1)

	execTx := *createTxProcessor()

	_ = acnt1.AddToBalance(big.NewInt(67))

	err := execTx.CheckTxValues(&transaction.Transaction{Value: big.NewInt(68)}, acnt1, nil, false)
	assert.Equal(t, process.ErrInsufficientFunds, err)
}

func TestTxProcessor_CheckTxValuesMismatchedSenderUsernamesShouldErr(t *testing.T) {
	t.Parallel()

	adr1 := []byte{65}
	senderAcc := createUserAcc(adr1)

	execTx := *createTxProcessor()

	_ = senderAcc.AddToBalance(big.NewInt(67))
	senderAcc.SetUserName([]byte("SRC"))

	tx := &transaction.Transaction{
		Value:       big.NewInt(10),
		SndUserName: []byte("notCorrect"),
	}

	err := execTx.CheckTxValues(tx, senderAcc, nil, false)
	assert.Equal(t, process.ErrUserNameDoesNotMatch, err)
}

func TestTxProcessor_CheckTxValuesMismatchedReceiverUsernamesShouldErr(t *testing.T) {
	t.Parallel()

	adr1 := []byte{65}
	receiverAcc := createUserAcc(adr1)

	execTx := *createTxProcessor()

	_ = receiverAcc.AddToBalance(big.NewInt(67))
	receiverAcc.SetUserName([]byte("RECV"))

	tx := &transaction.Transaction{
		Value:       big.NewInt(10),
		RcvUserName: []byte("notCorrect"),
	}

	err := execTx.CheckTxValues(tx, nil, receiverAcc, false)
	assert.Equal(t, process.ErrUserNameDoesNotMatchInCrossShardTx, err)
}

func TestTxProcessor_CheckTxValuesCorrectUserNamesShouldWork(t *testing.T) {
	t.Parallel()

	adr1 := []byte{65}
	senderAcc := createUserAcc(adr1)

	adr2 := []byte{66}
	recvAcc := createUserAcc(adr2)

	execTx := *createTxProcessor()

	_ = senderAcc.AddToBalance(big.NewInt(67))
	senderAcc.SetUserName([]byte("SRC"))
	recvAcc.SetUserName([]byte("RECV"))

	tx := &transaction.Transaction{
		Value:       big.NewInt(10),
		SndUserName: senderAcc.GetUserName(),
		RcvUserName: recvAcc.GetUserName(),
	}

	err := execTx.CheckTxValues(tx, senderAcc, recvAcc, false)
	assert.Nil(t, err)
}

func TestTxProcessor_CheckTxValuesOkValsShouldErr(t *testing.T) {
	t.Parallel()

	adr1 := []byte{65}
	acnt1 := createUserAcc(adr1)

	execTx := *createTxProcessor()

	_ = acnt1.AddToBalance(big.NewInt(67))

	err := execTx.CheckTxValues(&transaction.Transaction{Value: big.NewInt(67)}, acnt1, nil, false)
	assert.Nil(t, err)
}

//------- increaseNonce

func TestTxProcessor_IncreaseNonceOkValsShouldWork(t *testing.T) {
	t.Parallel()

	adrSrc := []byte{65}
	acntSrc := createUserAcc(adrSrc)

	execTx := *createTxProcessor()

	acntSrc.IncreaseNonce(45)

	execTx.IncreaseNonce(acntSrc)
	assert.Equal(t, uint64(46), acntSrc.GetNonce())
}

//------- ProcessTransaction

func TestTxProcessor_ProcessTransactionNilTxShouldErr(t *testing.T) {
	t.Parallel()

	execTx := *createTxProcessor()

	_, err := execTx.ProcessTransaction(nil)
	assert.Equal(t, process.ErrNilTransaction, err)
}

func TestTxProcessor_ProcessTransactionMalfunctionAccountsShouldErr(t *testing.T) {
	t.Parallel()

	adb := createAccountStub(nil, nil, nil, nil)

	args := createArgsForTxProcessor()
	args.Accounts = adb
	execTx, _ := txproc.NewTxProcessor(args)

	tx := transaction.Transaction{}
	tx.Nonce = 1
	tx.SndAddr = []byte("SRC")
	tx.RcvAddr = []byte("DST")
	tx.Value = big.NewInt(45)

	_, err := execTx.ProcessTransaction(&tx)
	assert.NotNil(t, err)
}

func TestTxProcessor_ProcessCheckNotPassShouldErr(t *testing.T) {
	t.Parallel()

	//these values will trigger ErrHigherNonceInTransaction
	tx := transaction.Transaction{}
	tx.Nonce = 1
	tx.SndAddr = []byte("SRC")
	tx.RcvAddr = []byte("DST")
	tx.Value = big.NewInt(45)

	acntSrc := createUserAcc(tx.SndAddr)
	acntDst := createUserAcc(tx.RcvAddr)

	adb := createAccountStub(tx.SndAddr, tx.RcvAddr, acntSrc, acntDst)

	args := createArgsForTxProcessor()
	args.Accounts = adb
	execTx, _ := txproc.NewTxProcessor(args)

	_, err := execTx.ProcessTransaction(&tx)
	assert.Equal(t, process.ErrHigherNonceInTransaction, err)
}

func TestTxProcessor_ProcessCheckShouldPassWhenAdrSrcIsNotInNodeShard(t *testing.T) {
	t.Parallel()

	testProcessCheck(t, 1, big.NewInt(45))
}

func TestTxProcessor_ProcessMoveBalancesShouldPassWhenAdrSrcIsNotInNodeShard(t *testing.T) {
	t.Parallel()

	testProcessCheck(t, 0, big.NewInt(0))
}

func TestTxProcessor_ProcessWithTxFeeHandlerCheckErrorShouldErr(t *testing.T) {
	t.Parallel()

	tx := transaction.Transaction{}
	tx.Nonce = 0
	tx.SndAddr = []byte("SRC")
	tx.RcvAddr = make([]byte, 32)
	tx.Value = big.NewInt(0)

	acntSrc := createUserAcc(tx.SndAddr)
	acntDst := createUserAcc(tx.RcvAddr)

	adb := createAccountStub(tx.SndAddr, tx.RcvAddr, acntSrc, acntDst)

	args := createArgsForTxProcessor()
	args.Accounts = adb

	expectedError := errors.New("validatity check failed")
	args.EconomicsFee = &economicsmocks.EconomicsHandlerStub{
		CheckValidityTxValuesCalled: func(tx data.TransactionWithFeeHandler) error {
			return expectedError
		}}
	execTx, _ := txproc.NewTxProcessor(args)

	_, err := execTx.ProcessTransaction(&tx)
	assert.Equal(t, expectedError, err)
}

func TestTxProcessor_ProcessWithWrongAssertionShouldErr(t *testing.T) {
	t.Parallel()

	tx := transaction.Transaction{}
	tx.Nonce = 0
	tx.SndAddr = []byte("SRC")
	tx.RcvAddr = make([]byte, 32)
	tx.Value = big.NewInt(0)

	args := createArgsForTxProcessor()
	args.Accounts = &stateMock.AccountsStub{
		LoadAccountCalled: func(address []byte) (vmcommon.AccountHandler, error) {
			return &stateMock.PeerAccountHandlerMock{}, nil
		},
	}

	execTx, _ := txproc.NewTxProcessor(args)

	_, err := execTx.ProcessTransaction(&tx)
	assert.Equal(t, process.ErrWrongTypeAssertion, err)
}

func TestTxProcessor_ProcessWithTxFeeHandlerInsufficientFeeShouldErr(t *testing.T) {
	t.Parallel()

	tx := transaction.Transaction{}
	tx.Nonce = 0
	tx.SndAddr = []byte("SRC")
	tx.RcvAddr = make([]byte, 32)
	tx.Value = big.NewInt(0)

	acntSrc := createUserAcc(tx.SndAddr)
	acntDst := createUserAcc(tx.RcvAddr)

	_ = acntSrc.AddToBalance(big.NewInt(9))

	adb := createAccountStub(tx.SndAddr, tx.RcvAddr, acntSrc, acntDst)

	args := createArgsForTxProcessor()
	args.Accounts = adb

	args.EconomicsFee = &economicsmocks.EconomicsHandlerStub{
		ComputeTxFeeCalled: func(tx data.TransactionWithFeeHandler) *big.Int {
			return big.NewInt(0).Add(acntSrc.GetBalance(), big.NewInt(1))
		}}

	execTx, _ := txproc.NewTxProcessor(args)

	_, err := execTx.ProcessTransaction(&tx)
	assert.True(t, errors.Is(err, process.ErrInsufficientFee))
}

func TestTxProcessor_ProcessWithInsufficientFundsShouldCreateReceiptErr(t *testing.T) {
	t.Parallel()

	tx := transaction.Transaction{}
	tx.Nonce = 0
	tx.SndAddr = []byte("SRC")
	tx.RcvAddr = make([]byte, 32)
	tx.Value = big.NewInt(0)

	acntSrc := createUserAcc(tx.SndAddr)
	acntDst := createUserAcc(tx.RcvAddr)

	_ = acntSrc.AddToBalance(big.NewInt(9))

	adb := createAccountStub(tx.SndAddr, tx.RcvAddr, acntSrc, acntDst)

	args := createArgsForTxProcessor()
	args.Accounts = adb

	args.EconomicsFee = &economicsmocks.EconomicsHandlerStub{
		CheckValidityTxValuesCalled: func(tx data.TransactionWithFeeHandler) error {
			return process.ErrInsufficientFunds
		}}

	execTx, _ := txproc.NewTxProcessor(args)

	_, err := execTx.ProcessTransaction(&tx)
	assert.Equal(t, process.ErrFailedTransaction, err)
	assert.Equal(t, uint64(1), acntSrc.GetNonce())
}

func TestTxProcessor_ProcessWithUsernameMismatchCreateReceiptErr(t *testing.T) {
	t.Parallel()

	tx := transaction.Transaction{}
	tx.Nonce = 0
	tx.SndAddr = []byte("SRC")
	tx.RcvAddr = make([]byte, 32)
	tx.Value = big.NewInt(0)

	acntSrc := createUserAcc(tx.SndAddr)
	acntDst := createUserAcc(tx.RcvAddr)

	_ = acntSrc.AddToBalance(big.NewInt(9))

	adb := createAccountStub(tx.SndAddr, tx.RcvAddr, acntSrc, acntDst)

	args := createArgsForTxProcessor()
	args.Accounts = adb

	args.EconomicsFee = &economicsmocks.EconomicsHandlerStub{
		CheckValidityTxValuesCalled: func(tx data.TransactionWithFeeHandler) error {
			return process.ErrUserNameDoesNotMatchInCrossShardTx
		}}

	execTx, _ := txproc.NewTxProcessor(args)

	_, err := execTx.ProcessTransaction(&tx)
	assert.Nil(t, err)
}

func TestTxProcessor_ProcessWithUsernameMismatchAndSCProcessErrorShouldError(t *testing.T) {
	t.Parallel()

	tx := transaction.Transaction{}
	tx.Nonce = 0
	tx.SndAddr = []byte("SRC")
	tx.RcvAddr = make([]byte, 32)
	tx.Value = big.NewInt(0)

	acntSrc := createUserAcc(tx.SndAddr)
	acntDst := createUserAcc(tx.RcvAddr)

	_ = acntSrc.AddToBalance(big.NewInt(9))

	adb := createAccountStub(tx.SndAddr, tx.RcvAddr, acntSrc, acntDst)

	args := createArgsForTxProcessor()
	args.Accounts = adb
	args.EconomicsFee = &economicsmocks.EconomicsHandlerStub{
		CheckValidityTxValuesCalled: func(tx data.TransactionWithFeeHandler) error {
			return process.ErrUserNameDoesNotMatchInCrossShardTx
		}}

	expectedError := errors.New("expected")
	scProcessor := &testscommon.SCProcessorMock{
		ProcessIfErrorCalled: func(acntSnd state.UserAccountHandler, txHash []byte, tx data.TransactionHandler, returnCode string, returnMessage []byte, snapshot int, gasLocked uint64) error {
			return expectedError
		},
	}

	args.ScProcessor = scProcessor

	execTx, _ := txproc.NewTxProcessor(args)

	_, err := execTx.ProcessTransaction(&tx)
	assert.Equal(t, expectedError, err)
}

func TestTxProcessor_ProcessMoveBalanceToSmartPayableContract(t *testing.T) {
	t.Parallel()

	saveAccountCalled := 0
	shardCoordinator := mock.NewOneShardCoordinatorMock()

	tx := transaction.Transaction{}
	tx.Nonce = 0
	tx.SndAddr = []byte("SRC")
	tx.RcvAddr = make([]byte, 32)
	tx.Value = big.NewInt(0)

	shardCoordinator.ComputeIdCalled = func(address []byte) uint32 {
		return 0
	}

	acntSrc := createUserAcc(tx.SndAddr)
	acntDst := createUserAcc(tx.RcvAddr)

	acntDst.SetCodeMetadata([]byte{0, vmcommon.MetadataPayable})

	adb := createAccountStub(tx.SndAddr, tx.RcvAddr, acntSrc, acntDst)
	adb.SaveAccountCalled = func(account vmcommon.AccountHandler) error {
		saveAccountCalled++
		return nil
	}

	args := createArgsForTxProcessor()
	args.Accounts = adb
	args.ShardCoordinator = shardCoordinator
	execTx, _ := txproc.NewTxProcessor(args)

	_, err := execTx.ProcessTransaction(&tx)
	assert.Nil(t, err)
	assert.Equal(t, 2, saveAccountCalled)
}

func testProcessCheck(t *testing.T, nonce uint64, value *big.Int) {
	saveAccountCalled := 0
	shardCoordinator := mock.NewOneShardCoordinatorMock()

	tx := transaction.Transaction{}
	tx.Nonce = nonce
	tx.SndAddr = []byte("SRC")
	tx.RcvAddr = []byte("DST")
	tx.Value = value

	shardCoordinator.ComputeIdCalled = func(address []byte) uint32 {
		if bytes.Equal(address, tx.SndAddr) {
			return 1
		}

		return 0
	}

	acntSrc := createUserAcc(tx.SndAddr)
	acntDst := createUserAcc(tx.RcvAddr)

	adb := createAccountStub(tx.SndAddr, tx.RcvAddr, acntSrc, acntDst)
	adb.SaveAccountCalled = func(account vmcommon.AccountHandler) error {
		saveAccountCalled++
		return nil
	}

	args := createArgsForTxProcessor()
	args.Accounts = adb
	args.ShardCoordinator = shardCoordinator
	execTx, _ := txproc.NewTxProcessor(args)

	_, err := execTx.ProcessTransaction(&tx)
	assert.Nil(t, err)
	assert.Equal(t, 1, saveAccountCalled)
}

func TestTxProcessor_ProcessMoveBalancesShouldWork(t *testing.T) {
	t.Parallel()

	saveAccountCalled := 0

	tx := transaction.Transaction{}
	tx.Nonce = 0
	tx.SndAddr = []byte("SRC")
	tx.RcvAddr = []byte("DST")
	tx.Value = big.NewInt(0)

	acntSrc := createUserAcc(tx.SndAddr)
	acntDst := createUserAcc(tx.RcvAddr)

	adb := createAccountStub(tx.SndAddr, tx.RcvAddr, acntSrc, acntDst)
	adb.SaveAccountCalled = func(account vmcommon.AccountHandler) error {
		saveAccountCalled++
		return nil
	}

	args := createArgsForTxProcessor()
	args.Accounts = adb
	execTx, _ := txproc.NewTxProcessor(args)

	_, err := execTx.ProcessTransaction(&tx)
	assert.Nil(t, err)
	assert.Equal(t, 2, saveAccountCalled)
}

func TestTxProcessor_ProcessOkValsShouldWork(t *testing.T) {
	t.Parallel()

	saveAccountCalled := 0

	tx := transaction.Transaction{}
	tx.Nonce = 4
	tx.SndAddr = []byte("SRC")
	tx.RcvAddr = []byte("DST")
	tx.Value = big.NewInt(61)

	acntSrc := createUserAcc(tx.SndAddr)
	acntDst := createUserAcc(tx.RcvAddr)

	acntSrc.IncreaseNonce(4)
	_ = acntSrc.AddToBalance(big.NewInt(90))
	_ = acntDst.AddToBalance(big.NewInt(10))

	adb := createAccountStub(tx.SndAddr, tx.RcvAddr, acntSrc, acntDst)
	adb.SaveAccountCalled = func(account vmcommon.AccountHandler) error {
		saveAccountCalled++
		return nil
	}

	args := createArgsForTxProcessor()
	args.Accounts = adb
	execTx, _ := txproc.NewTxProcessor(args)

	_, err := execTx.ProcessTransaction(&tx)
	assert.Nil(t, err)
	assert.Equal(t, uint64(5), acntSrc.GetNonce())
	assert.Equal(t, big.NewInt(29), acntSrc.GetBalance())
	assert.Equal(t, big.NewInt(71), acntDst.GetBalance())
	assert.Equal(t, 2, saveAccountCalled)
}

func TestTxProcessor_MoveBalanceWithFeesShouldWork(t *testing.T) {
	saveAccountCalled := 0

	tx := transaction.Transaction{}
	tx.Nonce = 4
	tx.SndAddr = []byte("SRC")
	tx.RcvAddr = []byte("DST")
	tx.Value = big.NewInt(61)
	tx.GasPrice = 2
	tx.GasLimit = 2

	acntSrc := createUserAcc(tx.SndAddr)
	acntDst := createUserAcc(tx.RcvAddr)

	acntSrc.IncreaseNonce(4)
	_ = acntSrc.AddToBalance(big.NewInt(90))
	_ = acntDst.AddToBalance(big.NewInt(10))

	adb := createAccountStub(tx.SndAddr, tx.RcvAddr, acntSrc, acntDst)
	adb.SaveAccountCalled = func(account vmcommon.AccountHandler) error {
		saveAccountCalled++
		return nil
	}

	txCost := big.NewInt(16)
	feeHandler := &economicsmocks.EconomicsHandlerStub{
		CheckValidityTxValuesCalled: func(tx data.TransactionWithFeeHandler) error {
			return nil
		},
		ComputeMoveBalanceFeeCalled: func(tx data.TransactionWithFeeHandler) *big.Int {
			return txCost
		},
	}

	args := createArgsForTxProcessor()
	args.Accounts = adb
	args.EconomicsFee = feeHandler
	execTx, _ := txproc.NewTxProcessor(args)

	_, err := execTx.ProcessTransaction(&tx)
	assert.Nil(t, err)
	assert.Equal(t, uint64(5), acntSrc.GetNonce())
	assert.Equal(t, big.NewInt(13), acntSrc.GetBalance())
	assert.Equal(t, big.NewInt(71), acntDst.GetBalance())
	assert.Equal(t, 2, saveAccountCalled)
}

func TestTxProcessor_ProcessTransactionScDeployTxShouldWork(t *testing.T) {
	t.Parallel()

	saveAccountCalled := 0
	tx := transaction.Transaction{}
	tx.Nonce = 0
	tx.SndAddr = []byte("SRC")
	tx.RcvAddr = generateRandomByteSlice(createMockPubKeyConverter().Len())
	tx.Value = big.NewInt(45)
	tx.GasPrice = 1
	tx.GasLimit = 1

	acntSrc := createUserAcc(tx.SndAddr)
	acntDst := createUserAcc(tx.RcvAddr)

	_ = acntSrc.AddToBalance(big.NewInt(46))
	acntDst.SetCode([]byte{65})

	adb := createAccountStub(tx.SndAddr, tx.RcvAddr, acntSrc, acntDst)
	adb.SaveAccountCalled = func(account vmcommon.AccountHandler) error {
		saveAccountCalled++
		return nil
	}

	scProcessorMock := &testscommon.SCProcessorMock{}

	wasCalled := false
	scProcessorMock.DeploySmartContractCalled = func(tx data.TransactionHandler, acntSrc state.UserAccountHandler) (vmcommon.ReturnCode, error) {
		wasCalled = true
		return vmcommon.Ok, nil
	}

	args := createArgsForTxProcessor()
	args.Accounts = adb
	args.ScProcessor = scProcessorMock
	args.TxTypeHandler = &testscommon.TxTypeHandlerMock{
		ComputeTransactionTypeCalled: func(tx data.TransactionHandler) (transactionType process.TransactionType, destinationTransactionType process.TransactionType) {
			return process.SCDeployment, process.SCDeployment
		},
	}
	execTx, _ := txproc.NewTxProcessor(args)

	_, err := execTx.ProcessTransaction(&tx)
	assert.Nil(t, err)
	assert.True(t, wasCalled)
	assert.Equal(t, 0, saveAccountCalled)
}

func TestTxProcessor_ProcessTransactionBuiltInFunctionCallShouldWork(t *testing.T) {
	t.Parallel()

	saveAccountCalled := 0
	tx := transaction.Transaction{}
	tx.Nonce = 0
	tx.SndAddr = []byte("SRC")
	tx.RcvAddr = generateRandomByteSlice(createMockPubKeyConverter().Len())
	tx.Value = big.NewInt(45)
	tx.GasPrice = 1
	tx.GasLimit = 1

	acntSrc := createUserAcc(tx.SndAddr)
	acntDst := createUserAcc(tx.RcvAddr)

	_ = acntSrc.AddToBalance(big.NewInt(46))
	acntDst.SetCode([]byte{65})

	adb := createAccountStub(tx.SndAddr, tx.RcvAddr, acntSrc, acntDst)
	adb.SaveAccountCalled = func(account vmcommon.AccountHandler) error {
		saveAccountCalled++
		return nil
	}

	scProcessorMock := &testscommon.SCProcessorMock{}

	wasCalled := false
	scProcessorMock.ExecuteBuiltInFunctionCalled = func(tx data.TransactionHandler, acntSrc, acntDst state.UserAccountHandler) (vmcommon.ReturnCode, error) {
		wasCalled = true
		return vmcommon.Ok, nil
	}

	args := createArgsForTxProcessor()
	args.Accounts = adb
	args.ScProcessor = scProcessorMock
	args.TxTypeHandler = &testscommon.TxTypeHandlerMock{
		ComputeTransactionTypeCalled: func(tx data.TransactionHandler) (transactionType, destinationTransactionType process.TransactionType) {
			return process.BuiltInFunctionCall, process.BuiltInFunctionCall
		},
	}
	execTx, _ := txproc.NewTxProcessor(args)

	_, err := execTx.ProcessTransaction(&tx)
	assert.Nil(t, err)
	assert.True(t, wasCalled)
	assert.Equal(t, 0, saveAccountCalled)
}

func TestTxProcessor_ProcessTransactionScTxShouldWork(t *testing.T) {
	t.Parallel()

	saveAccountCalled := 0
	tx := transaction.Transaction{}
	tx.Nonce = 0
	tx.SndAddr = []byte("SRC")
	tx.RcvAddr = generateRandomByteSlice(createMockPubKeyConverter().Len())
	tx.Value = big.NewInt(45)
	tx.GasPrice = 1
	tx.GasLimit = 1

	acntSrc := createUserAcc(tx.SndAddr)
	acntDst := createUserAcc(tx.RcvAddr)

	_ = acntSrc.AddToBalance(big.NewInt(46))
	acntDst.SetCode([]byte{65})

	adb := createAccountStub(tx.SndAddr, tx.RcvAddr, acntSrc, acntDst)
	adb.SaveAccountCalled = func(account vmcommon.AccountHandler) error {
		saveAccountCalled++
		return nil
	}

	scProcessorMock := &testscommon.SCProcessorMock{}

	wasCalled := false
	scProcessorMock.ExecuteSmartContractTransactionCalled = func(tx data.TransactionHandler, acntSrc, acntDst state.UserAccountHandler) (vmcommon.ReturnCode, error) {
		wasCalled = true
		return 0, nil
	}

	args := createArgsForTxProcessor()
	args.Accounts = adb
	args.ScProcessor = scProcessorMock
	args.TxTypeHandler = &testscommon.TxTypeHandlerMock{
		ComputeTransactionTypeCalled: func(tx data.TransactionHandler) (process.TransactionType, process.TransactionType) {
			return process.SCInvoking, process.SCInvoking
		},
	}
	execTx, _ := txproc.NewTxProcessor(args)

	_, err := execTx.ProcessTransaction(&tx)
	assert.Nil(t, err)
	assert.True(t, wasCalled)
	assert.Equal(t, 0, saveAccountCalled)
}

func TestTxProcessor_ProcessTransactionScTxShouldReturnErrWhenExecutionFails(t *testing.T) {
	t.Parallel()

	saveAccountCalled := 0

	tx := transaction.Transaction{}
	tx.Nonce = 0
	tx.SndAddr = []byte("SRC")
	tx.RcvAddr = generateRandomByteSlice(createMockPubKeyConverter().Len())
	tx.Value = big.NewInt(45)

	acntSrc := createUserAcc(tx.SndAddr)
	_ = acntSrc.AddToBalance(big.NewInt(45))
	acntDst := createUserAcc(tx.RcvAddr)
	acntDst.SetCode([]byte{65})

	adb := createAccountStub(tx.SndAddr, tx.RcvAddr, acntSrc, acntDst)
	adb.SaveAccountCalled = func(account vmcommon.AccountHandler) error {
		saveAccountCalled++
		return nil
	}

	scProcessorMock := &testscommon.SCProcessorMock{}

	wasCalled := false
	scProcessorMock.ExecuteSmartContractTransactionCalled = func(tx data.TransactionHandler, acntSrc, acntDst state.UserAccountHandler) (vmcommon.ReturnCode, error) {
		wasCalled = true
		return vmcommon.UserError, process.ErrNoVM
	}

	args := createArgsForTxProcessor()
	args.Accounts = adb
	args.ScProcessor = scProcessorMock
	args.TxTypeHandler = &testscommon.TxTypeHandlerMock{
		ComputeTransactionTypeCalled: func(tx data.TransactionHandler) (process.TransactionType, process.TransactionType) {
			return process.SCInvoking, process.SCInvoking
		},
	}
	execTx, _ := txproc.NewTxProcessor(args)

	_, err := execTx.ProcessTransaction(&tx)
	assert.Equal(t, process.ErrNoVM, err)
	assert.True(t, wasCalled)
	assert.Equal(t, 0, saveAccountCalled)
}

func TestTxProcessor_ProcessTransactionScTxShouldNotBeCalledWhenAdrDstIsNotInNodeShard(t *testing.T) {
	t.Parallel()

	shardCoordinator := mock.NewOneShardCoordinatorMock()

	saveAccountCalled := 0
	tx := transaction.Transaction{}
	tx.Nonce = 0
	tx.SndAddr = []byte("SRC")
	tx.RcvAddr = generateRandomByteSlice(createMockPubKeyConverter().Len())
	tx.Value = big.NewInt(45)

	shardCoordinator.ComputeIdCalled = func(address []byte) uint32 {
		if bytes.Equal(address, tx.RcvAddr) {
			return 1
		}

		return 0
	}

	acntSrc := createUserAcc(tx.SndAddr)
	_ = acntSrc.AddToBalance(big.NewInt(45))
	acntDst := createUserAcc(tx.RcvAddr)
	acntDst.SetCode([]byte{65})

	adb := createAccountStub(tx.SndAddr, tx.RcvAddr, acntSrc, acntDst)
	adb.SaveAccountCalled = func(account vmcommon.AccountHandler) error {
		saveAccountCalled++
		return nil
	}

	scProcessorMock := &testscommon.SCProcessorMock{}
	wasCalled := false
	scProcessorMock.ExecuteSmartContractTransactionCalled = func(tx data.TransactionHandler, acntSrc, acntDst state.UserAccountHandler) (vmcommon.ReturnCode, error) {
		wasCalled = true
		return vmcommon.UserError, process.ErrNoVM
	}

	esdtTransferParser, _ := parsers.NewESDTTransferParser(&mock.MarshalizerMock{})
	argsTxTypeHandler := coordinator.ArgNewTxTypeHandler{
		PubkeyConverter:    testscommon.NewPubkeyConverterMock(32),
		ShardCoordinator:   shardCoordinator,
		BuiltInFunctions:   builtInFunctions.NewBuiltInFunctionContainer(),
		ArgumentParser:     parsers.NewCallArgsParser(),
		ESDTTransferParser: esdtTransferParser,
		EnableEpochsHandler: &enableEpochsHandlerMock.EnableEpochsHandlerStub{
			IsESDTMetadataContinuousCleanupFlagEnabledField: true,
		},
	}
	computeType, _ := coordinator.NewTxTypeHandler(argsTxTypeHandler)

	args := createArgsForTxProcessor()
	args.Accounts = adb
	args.ScProcessor = scProcessorMock
	args.ShardCoordinator = shardCoordinator
	args.TxTypeHandler = computeType
	execTx, _ := txproc.NewTxProcessor(args)

	_, err := execTx.ProcessTransaction(&tx)
	assert.Nil(t, err)
	assert.False(t, wasCalled)
	assert.Equal(t, 1, saveAccountCalled)
}

func TestTxProcessor_ProcessTxFeeIntraShard(t *testing.T) {
	t.Parallel()

	moveBalanceFee := big.NewInt(50)
	negMoveBalanceFee := big.NewInt(0).Neg(moveBalanceFee)
	totalGiven := big.NewInt(100)
	args := createArgsForTxProcessor()
	args.EconomicsFee = &economicsmocks.EconomicsHandlerStub{
		ComputeMoveBalanceFeeCalled: func(tx data.TransactionWithFeeHandler) *big.Int {
			return moveBalanceFee
		},
		ComputeTxFeeCalled: func(tx data.TransactionWithFeeHandler) *big.Int {
			return totalGiven
		},
	}
	execTx, _ := txproc.NewTxProcessor(args)

	tx := &transaction.Transaction{
		RcvAddr:  []byte("aaa"),
		SndAddr:  []byte("bbb"),
		GasPrice: moveBalanceFee.Uint64(),
		GasLimit: moveBalanceFee.Uint64(),
	}

	acntSnd := &stateMock.UserAccountStub{AddToBalanceCalled: func(value *big.Int) error {
		assert.True(t, value.Cmp(negMoveBalanceFee) == 0)
		return nil
	}}

	cost, totalCost, err := execTx.ProcessTxFee(tx, acntSnd, nil, process.MoveBalance, false)
	assert.Nil(t, err)
	assert.True(t, cost.Cmp(moveBalanceFee) == 0)
	assert.True(t, totalGiven.Cmp(totalCost) == 0)
}

func TestTxProcessor_ProcessTxFeeCrossShardMoveBalance(t *testing.T) {
	t.Parallel()

	moveBalanceFee := big.NewInt(50)
	negMoveBalanceFee := big.NewInt(0).Neg(moveBalanceFee)
	totalGiven := big.NewInt(100)
	args := createArgsForTxProcessor()
	args.EconomicsFee = &economicsmocks.EconomicsHandlerStub{
		ComputeMoveBalanceFeeCalled: func(tx data.TransactionWithFeeHandler) *big.Int {
			return moveBalanceFee
		},
		ComputeTxFeeCalled: func(tx data.TransactionWithFeeHandler) *big.Int {
			return totalGiven
		},
	}
	execTx, _ := txproc.NewTxProcessor(args)

	tx := &transaction.Transaction{
		RcvAddr:  []byte("aaa"),
		SndAddr:  []byte("bbb"),
		GasPrice: moveBalanceFee.Uint64(),
		GasLimit: moveBalanceFee.Uint64(),
	}

	acntSnd := &stateMock.UserAccountStub{AddToBalanceCalled: func(value *big.Int) error {
		assert.True(t, value.Cmp(negMoveBalanceFee) == 0)
		return nil
	}}

	cost, totalCost, err := execTx.ProcessTxFee(tx, acntSnd, nil, process.MoveBalance, false)
	assert.Nil(t, err)
	assert.True(t, cost.Cmp(moveBalanceFee) == 0)
	assert.True(t, totalCost.Cmp(totalGiven) == 0)

	tx = &transaction.Transaction{
		RcvAddr:  []byte("aaa"),
		SndAddr:  []byte("bbb"),
		GasPrice: moveBalanceFee.Uint64(),
		GasLimit: moveBalanceFee.Uint64(),
		Data:     []byte("data"),
	}

	cost, totalCost, err = execTx.ProcessTxFee(tx, acntSnd, nil, process.MoveBalance, false)
	assert.Nil(t, err)
	assert.True(t, cost.Cmp(moveBalanceFee) == 0)
	assert.True(t, totalCost.Cmp(totalGiven) == 0)

	scAddress, _ := hex.DecodeString("000000000000000000005fed9c659422cd8429ce92f8973bba2a9fb51e0eb3a1")
	tx = &transaction.Transaction{
		RcvAddr:  scAddress,
		SndAddr:  []byte("bbb"),
		GasPrice: moveBalanceFee.Uint64(),
		GasLimit: moveBalanceFee.Uint64(),
	}

	cost, totalCost, err = execTx.ProcessTxFee(tx, acntSnd, nil, process.MoveBalance, false)
	assert.Nil(t, err)
	assert.True(t, cost.Cmp(moveBalanceFee) == 0)
	assert.True(t, totalCost.Cmp(totalGiven) == 0)
}

func TestTxProcessor_ProcessTxFeeCrossShardSCCall(t *testing.T) {
	t.Parallel()

	moveBalanceFee := big.NewInt(50)
	args := createArgsForTxProcessor()
	args.EconomicsFee = &economicsmocks.EconomicsHandlerStub{
		ComputeMoveBalanceFeeCalled: func(tx data.TransactionWithFeeHandler) *big.Int {
			return moveBalanceFee
		},
		ComputeTxFeeCalled: func(tx data.TransactionWithFeeHandler) *big.Int {
			return big.NewInt(0).Mul(moveBalanceFee, moveBalanceFee)
		},
	}
	execTx, _ := txproc.NewTxProcessor(args)

	scAddress, _ := hex.DecodeString("000000000000000000005fed9c659422cd8429ce92f8973bba2a9fb51e0eb3a1")
	tx := &transaction.Transaction{
		RcvAddr:  scAddress,
		SndAddr:  []byte("bbb"),
		GasPrice: moveBalanceFee.Uint64(),
		GasLimit: moveBalanceFee.Uint64(),
		Data:     []byte("data"),
	}

	totalCost := big.NewInt(0).Mul(big.NewInt(0).SetUint64(tx.GetGasPrice()), big.NewInt(0).SetUint64(tx.GetGasLimit()))
	negTotalCost := big.NewInt(0).Neg(totalCost)
	acntSnd := &stateMock.UserAccountStub{AddToBalanceCalled: func(value *big.Int) error {
		assert.True(t, value.Cmp(negTotalCost) == 0)
		return nil
	}}

	cost, totalReturnedCost, err := execTx.ProcessTxFee(tx, acntSnd, nil, process.SCInvoking, false)
	assert.Nil(t, err)
	assert.True(t, cost.Cmp(moveBalanceFee) == 0)
	assert.True(t, totalReturnedCost.Cmp(totalCost) == 0)
}

func TestTxProcessor_ProcessTxFeeMoveBalanceUserTx(t *testing.T) {
	t.Parallel()

	moveBalanceFee := big.NewInt(50)
	processingFee := big.NewInt(5)
	negMoveBalanceFee := big.NewInt(0).Neg(moveBalanceFee)
	args := createArgsForTxProcessor()
	args.EconomicsFee = &economicsmocks.EconomicsHandlerStub{
		ComputeMoveBalanceFeeCalled: func(tx data.TransactionWithFeeHandler) *big.Int {
			return moveBalanceFee
		},
		ComputeFeeForProcessingCalled: func(tx data.TransactionWithFeeHandler, gasToUse uint64) *big.Int {
			return processingFee
		},
	}
	execTx, _ := txproc.NewTxProcessor(args)

	tx := &transaction.Transaction{
		RcvAddr:  []byte("aaa"),
		SndAddr:  []byte("bbb"),
		GasPrice: moveBalanceFee.Uint64(),
		GasLimit: moveBalanceFee.Uint64(),
	}

	acntSnd := &stateMock.UserAccountStub{AddToBalanceCalled: func(value *big.Int) error {
		assert.True(t, value.Cmp(negMoveBalanceFee) == 0)
		return nil
	}}

	cost, totalCost, err := execTx.ProcessTxFee(tx, acntSnd, nil, process.MoveBalance, true)
	assert.Nil(t, err)
	assert.True(t, cost.Cmp(processingFee) == 0)
	assert.True(t, totalCost.Cmp(processingFee) == 0)
}

func TestTxProcessor_ProcessTxFeeSCInvokeUserTx(t *testing.T) {
	t.Parallel()

	moveBalanceFee := big.NewInt(50)
	processingFee := big.NewInt(5)
	negMoveBalanceFee := big.NewInt(0).Neg(moveBalanceFee)
	gasPerByte := uint64(1)
	args := createArgsForTxProcessor()
	args.EconomicsFee = &economicsmocks.EconomicsHandlerStub{
		ComputeMoveBalanceFeeCalled: func(tx data.TransactionWithFeeHandler) *big.Int {
			return moveBalanceFee
		},
		ComputeFeeForProcessingCalled: func(tx data.TransactionWithFeeHandler, gasToUse uint64) *big.Int {
			decreasedPrice := int64(gasToUse * 10 / 100)
			return big.NewInt(decreasedPrice)
		},
		ComputeGasLimitCalled: func(tx data.TransactionWithFeeHandler) uint64 {
			gasLimit := moveBalanceFee.Uint64()

			dataLen := uint64(len(tx.GetData()))
			gasLimit += dataLen * gasPerByte

			return gasLimit
		},
	}
	execTx, _ := txproc.NewTxProcessor(args)

	tx := &transaction.Transaction{
		RcvAddr:  []byte("aaa"),
		SndAddr:  []byte("bbb"),
		GasPrice: moveBalanceFee.Uint64(),
		GasLimit: moveBalanceFee.Uint64(),
		Data:     []byte("aaa"),
	}

	acntSnd := &stateMock.UserAccountStub{AddToBalanceCalled: func(value *big.Int) error {
		assert.True(t, value.Cmp(negMoveBalanceFee) == 0)
		return nil
	}}

	cost, totalCost, err := execTx.ProcessTxFee(tx, acntSnd, nil, process.SCInvoking, true)
	assert.Nil(t, err)
	assert.True(t, cost.Cmp(processingFee) == 0)
	assert.True(t, totalCost.Cmp(processingFee) == 0)
}

func TestTxProcessor_ProcessTransactionShouldReturnErrForInvalidMetaTx(t *testing.T) {
	t.Parallel()

	tx := transaction.Transaction{}
	tx.Nonce = 0
	tx.SndAddr = []byte("SRC")
	tx.RcvAddr = vm.StakingSCAddress
	tx.Value = big.NewInt(45)
	tx.GasPrice = 1
	tx.GasLimit = 1

	acntSrc := createUserAcc(tx.SndAddr)
	_ = acntSrc.AddToBalance(big.NewInt(100000000))

	adb := createAccountStub(tx.SndAddr, tx.RcvAddr, acntSrc, nil)
	scProcessorMock := &testscommon.SCProcessorMock{
		ProcessIfErrorCalled: func(acntSnd state.UserAccountHandler, txHash []byte, tx data.TransactionHandler, returnCode string, returnMessage []byte, snapshot int, gasLocked uint64) error {
			return acntSnd.AddToBalance(tx.GetValue())
		},
	}
	shardC, _ := sharding.NewMultiShardCoordinator(5, 3)
	args := createArgsForTxProcessor()
	args.Accounts = adb
	args.ScProcessor = scProcessorMock
	args.ShardCoordinator = shardC
	args.EconomicsFee = &economicsmocks.EconomicsHandlerStub{
		ComputeMoveBalanceFeeCalled: func(tx data.TransactionWithFeeHandler) *big.Int {
			return big.NewInt(1)
		},
	}
	args.TxTypeHandler = &testscommon.TxTypeHandlerMock{
		ComputeTransactionTypeCalled: func(tx data.TransactionHandler) (process.TransactionType, process.TransactionType) {
			return process.MoveBalance, process.MoveBalance
		},
	}
	args.EnableEpochsHandler = &enableEpochsHandlerMock.EnableEpochsHandlerStub{
		IsMetaProtectionFlagEnabledField: true,
	}
	execTx, _ := txproc.NewTxProcessor(args)

	_, err := execTx.ProcessTransaction(&tx)
	assert.Equal(t, err, process.ErrFailedTransaction)
	assert.Equal(t, uint64(1), acntSrc.GetNonce())
	assert.Equal(t, uint64(99999999), acntSrc.GetBalance().Uint64())

	tx.Data = []byte("something")
	tx.Nonce = tx.Nonce + 1
	_, err = execTx.ProcessTransaction(&tx)
	assert.Equal(t, err, process.ErrFailedTransaction)

	tx.Nonce = tx.Nonce + 1
	tx.GasLimit = 10_000_000
	_, err = execTx.ProcessTransaction(&tx)
	assert.Nil(t, err)
}

func TestTxProcessor_ProcessTransactionShouldTreatAsInvalidTxIfTxTypeIsWrong(t *testing.T) {
	t.Parallel()

	tx := transaction.Transaction{}
	tx.Nonce = 0
	tx.SndAddr = []byte("SRC")
	tx.RcvAddr = vm.StakingSCAddress
	tx.Value = big.NewInt(45)
	tx.GasPrice = 1
	tx.GasLimit = 1

	acntSrc := createUserAcc(tx.SndAddr)
	_ = acntSrc.AddToBalance(big.NewInt(46))

	adb := createAccountStub(tx.SndAddr, tx.RcvAddr, acntSrc, nil)
	shardC, _ := sharding.NewMultiShardCoordinator(5, 3)
	args := createArgsForTxProcessor()
	args.Accounts = adb
	args.ShardCoordinator = shardC
	args.EconomicsFee = &economicsmocks.EconomicsHandlerStub{
		ComputeTxFeeCalled: func(tx data.TransactionWithFeeHandler) *big.Int {
			return big.NewInt(1)
		},
	}
	args.TxTypeHandler = &testscommon.TxTypeHandlerMock{
		ComputeTransactionTypeCalled: func(tx data.TransactionHandler) (process.TransactionType, process.TransactionType) {
			return process.InvalidTransaction, process.InvalidTransaction
		},
	}
	execTx, _ := txproc.NewTxProcessor(args)

	_, err := execTx.ProcessTransaction(&tx)
	assert.Equal(t, err, process.ErrFailedTransaction)
	assert.Equal(t, uint64(1), acntSrc.GetNonce())
	assert.Equal(t, uint64(45), acntSrc.GetBalance().Uint64())
}

func TestTxProcessor_ProcessRelayedTransactionV2NotActiveShouldErr(t *testing.T) {
	t.Parallel()

	pubKeyConverter := testscommon.NewPubkeyConverterMock(4)

	userAddr := []byte("user")
	tx := transaction.Transaction{}
	tx.Nonce = 0
	tx.SndAddr = []byte("sSRC")
	tx.RcvAddr = userAddr
	tx.Value = big.NewInt(0)
	tx.GasPrice = 1
	tx.GasLimit = 1

	userTxDest := []byte("sDST")
	userNonce := "00"
	userDataString := "execute@param1"

	marshalizer := &mock.MarshalizerMock{}
	userDataMarshalled, _ := marshalizer.Marshal(userDataString)
	tx.Data = []byte(core.RelayedTransactionV2 +
		"@" +
		hex.EncodeToString(userTxDest) +
		"@" +
		userNonce +
		"@" +
		hex.EncodeToString(userDataMarshalled) +
		"@" +
		"01a2")

	acntSrc := createUserAcc(tx.SndAddr)
	_ = acntSrc.AddToBalance(big.NewInt(100))
	acntDst := createUserAcc(tx.RcvAddr)
	_ = acntDst.AddToBalance(big.NewInt(10))

	acntFinal := createUserAcc(userTxDest)
	_ = acntFinal.AddToBalance(big.NewInt(10))

	adb := &stateMock.AccountsStub{}
	adb.LoadAccountCalled = func(address []byte) (vmcommon.AccountHandler, error) {
		if bytes.Equal(address, tx.SndAddr) {
			return acntSrc, nil
		}
		if bytes.Equal(address, tx.RcvAddr) {
			return acntDst, nil
		}
		if bytes.Equal(address, userTxDest) {
			return acntFinal, nil
		}

		return nil, errors.New("failure")
	}
	scProcessorMock := &testscommon.SCProcessorMock{}
	shardC, _ := sharding.NewMultiShardCoordinator(1, 0)

	esdtTransferParser, _ := parsers.NewESDTTransferParser(&mock.MarshalizerMock{})
	argTxTypeHandler := coordinator.ArgNewTxTypeHandler{
		PubkeyConverter:    pubKeyConverter,
		ShardCoordinator:   shardC,
		BuiltInFunctions:   builtInFunctions.NewBuiltInFunctionContainer(),
		ArgumentParser:     parsers.NewCallArgsParser(),
		ESDTTransferParser: esdtTransferParser,
		EnableEpochsHandler: &enableEpochsHandlerMock.EnableEpochsHandlerStub{
			IsESDTMetadataContinuousCleanupFlagEnabledField: true,
		},
	}
	txTypeHandler, _ := coordinator.NewTxTypeHandler(argTxTypeHandler)

	args := createArgsForTxProcessor()
	args.Accounts = adb
	args.ScProcessor = scProcessorMock
	args.ShardCoordinator = shardC
	args.TxTypeHandler = txTypeHandler
	args.PubkeyConv = pubKeyConverter
	args.ArgsParser = smartContract.NewArgumentParser()
	execTx, _ := txproc.NewTxProcessor(args)

	returnCode, err := execTx.ProcessTransaction(&tx)
	assert.Equal(t, process.ErrFailedTransaction, err)
	assert.Equal(t, vmcommon.UserError, returnCode)
}

func TestTxProcessor_ProcessRelayedTransactionV2WithValueShouldErr(t *testing.T) {
	t.Parallel()

	pubKeyConverter := testscommon.NewPubkeyConverterMock(4)

	userAddr := []byte("user")
	tx := transaction.Transaction{}
	tx.Nonce = 0
	tx.SndAddr = []byte("sSRC")
	tx.RcvAddr = userAddr
	tx.Value = big.NewInt(1)
	tx.GasPrice = 1
	tx.GasLimit = 1

	userTxDest := []byte("sDST")
	userNonce := "00"
	userDataString := "execute@param1"

	marshalizer := &mock.MarshalizerMock{}
	userDataMarshalled, _ := marshalizer.Marshal(userDataString)
	tx.Data = []byte(core.RelayedTransactionV2 +
		"@" +
		hex.EncodeToString(userTxDest) +
		"@" +
		userNonce +
		"@" +
		hex.EncodeToString(userDataMarshalled) +
		"@" +
		"01a2")

	acntSrc := createUserAcc(tx.SndAddr)
	_ = acntSrc.AddToBalance(big.NewInt(100))
	acntDst := createUserAcc(tx.RcvAddr)
	_ = acntDst.AddToBalance(big.NewInt(10))

	acntFinal := createUserAcc(userTxDest)
	_ = acntFinal.AddToBalance(big.NewInt(10))

	adb := &stateMock.AccountsStub{}
	adb.LoadAccountCalled = func(address []byte) (vmcommon.AccountHandler, error) {
		if bytes.Equal(address, tx.SndAddr) {
			return acntSrc, nil
		}
		if bytes.Equal(address, tx.RcvAddr) {
			return acntDst, nil
		}
		if bytes.Equal(address, userTxDest) {
			return acntFinal, nil
		}

		return nil, errors.New("failure")
	}
	scProcessorMock := &testscommon.SCProcessorMock{}
	shardC, _ := sharding.NewMultiShardCoordinator(1, 0)

	esdtTransferParser, _ := parsers.NewESDTTransferParser(&mock.MarshalizerMock{})
	argTxTypeHandler := coordinator.ArgNewTxTypeHandler{
		PubkeyConverter:    pubKeyConverter,
		ShardCoordinator:   shardC,
		BuiltInFunctions:   builtInFunctions.NewBuiltInFunctionContainer(),
		ArgumentParser:     parsers.NewCallArgsParser(),
		ESDTTransferParser: esdtTransferParser,
		EnableEpochsHandler: &enableEpochsHandlerMock.EnableEpochsHandlerStub{
			IsESDTMetadataContinuousCleanupFlagEnabledField: true,
		},
	}
	txTypeHandler, _ := coordinator.NewTxTypeHandler(argTxTypeHandler)

	args := createArgsForTxProcessor()
	args.Accounts = adb
	args.ScProcessor = scProcessorMock
	args.ShardCoordinator = shardC
	args.TxTypeHandler = txTypeHandler
	args.PubkeyConv = pubKeyConverter
	args.ArgsParser = smartContract.NewArgumentParser()
	execTx, _ := txproc.NewTxProcessor(args)

	returnCode, err := execTx.ProcessTransaction(&tx)
	assert.Equal(t, process.ErrFailedTransaction, err)
	assert.Equal(t, vmcommon.UserError, returnCode)
}

func TestTxProcessor_ProcessRelayedTransactionV2ArgsParserShouldErr(t *testing.T) {
	t.Parallel()

	pubKeyConverter := testscommon.NewPubkeyConverterMock(4)

	userAddr := []byte("user")
	tx := transaction.Transaction{}
	tx.Nonce = 0
	tx.SndAddr = []byte("sSRC")
	tx.RcvAddr = userAddr
	tx.Value = big.NewInt(0)
	tx.GasPrice = 1
	tx.GasLimit = 1

	userTxDest := []byte("sDST")
	userNonce := "00"
	userDataString := "execute@param1"

	marshalizer := &mock.MarshalizerMock{}
	userDataMarshalled, _ := marshalizer.Marshal(userDataString)
	tx.Data = []byte(core.RelayedTransactionV2 +
		"@" +
		hex.EncodeToString(userTxDest) +
		"@" +
		userNonce +
		"@" +
		hex.EncodeToString(userDataMarshalled) +
		"@" +
		"01a2")

	acntSrc := createUserAcc(tx.SndAddr)
	_ = acntSrc.AddToBalance(big.NewInt(100))
	acntDst := createUserAcc(tx.RcvAddr)
	_ = acntDst.AddToBalance(big.NewInt(10))

	acntFinal := createUserAcc(userTxDest)
	_ = acntFinal.AddToBalance(big.NewInt(10))

	adb := &stateMock.AccountsStub{}
	adb.LoadAccountCalled = func(address []byte) (vmcommon.AccountHandler, error) {
		if bytes.Equal(address, tx.SndAddr) {
			return acntSrc, nil
		}
		if bytes.Equal(address, tx.RcvAddr) {
			return acntDst, nil
		}
		if bytes.Equal(address, userTxDest) {
			return acntFinal, nil
		}

		return nil, errors.New("failure")
	}
	scProcessorMock := &testscommon.SCProcessorMock{}
	shardC, _ := sharding.NewMultiShardCoordinator(1, 0)

	esdtTransferParser, _ := parsers.NewESDTTransferParser(&mock.MarshalizerMock{})
	argTxTypeHandler := coordinator.ArgNewTxTypeHandler{
		PubkeyConverter:    pubKeyConverter,
		ShardCoordinator:   shardC,
		BuiltInFunctions:   builtInFunctions.NewBuiltInFunctionContainer(),
		ArgumentParser:     parsers.NewCallArgsParser(),
		ESDTTransferParser: esdtTransferParser,
		EnableEpochsHandler: &enableEpochsHandlerMock.EnableEpochsHandlerStub{
			IsESDTMetadataContinuousCleanupFlagEnabledField: true,
		},
	}
	txTypeHandler, _ := coordinator.NewTxTypeHandler(argTxTypeHandler)

	parseError := errors.New("parse error")

	args := createArgsForTxProcessor()
	args.ArgsParser = &mock.ArgumentParserMock{
		ParseCallDataCalled: func(data string) (string, [][]byte, error) {
			return "", nil, parseError
		}}
	args.Accounts = adb
	args.ScProcessor = scProcessorMock
	args.ShardCoordinator = shardC
	args.TxTypeHandler = txTypeHandler
	args.PubkeyConv = pubKeyConverter
	execTx, _ := txproc.NewTxProcessor(args)

	returnCode, err := execTx.ProcessTransaction(&tx)
	assert.Equal(t, process.ErrFailedTransaction, err)
	assert.Equal(t, vmcommon.UserError, returnCode)
}

func TestTxProcessor_ProcessRelayedTransactionV2InvalidParamCountShouldErr(t *testing.T) {
	t.Parallel()

	pubKeyConverter := testscommon.NewPubkeyConverterMock(4)

	userAddr := []byte("user")
	tx := transaction.Transaction{}
	tx.Nonce = 0
	tx.SndAddr = []byte("sSRC")
	tx.RcvAddr = userAddr
	tx.Value = big.NewInt(0)
	tx.GasPrice = 1
	tx.GasLimit = 1

	userTxDest := []byte("sDST")
	userNonce := "00"
	userDataString := "execute@param1"

	marshalizer := &mock.MarshalizerMock{}
	userDataMarshalled, _ := marshalizer.Marshal(userDataString)
	tx.Data = []byte(core.RelayedTransactionV2 +
		"@" +
		hex.EncodeToString(userTxDest) +
		"@" +
		userNonce +
		"@" +
		hex.EncodeToString(userDataMarshalled) +
		"@" +
		"01a2" +
		"@" +
		"1010")

	acntSrc := createUserAcc(tx.SndAddr)
	_ = acntSrc.AddToBalance(big.NewInt(100))
	acntDst := createUserAcc(tx.RcvAddr)
	_ = acntDst.AddToBalance(big.NewInt(10))

	acntFinal := createUserAcc(userTxDest)
	_ = acntFinal.AddToBalance(big.NewInt(10))

	adb := &stateMock.AccountsStub{}
	adb.LoadAccountCalled = func(address []byte) (vmcommon.AccountHandler, error) {
		if bytes.Equal(address, tx.SndAddr) {
			return acntSrc, nil
		}
		if bytes.Equal(address, tx.RcvAddr) {
			return acntDst, nil
		}
		if bytes.Equal(address, userTxDest) {
			return acntFinal, nil
		}

		return nil, errors.New("failure")
	}
	scProcessorMock := &testscommon.SCProcessorMock{}
	shardC, _ := sharding.NewMultiShardCoordinator(1, 0)

	esdtTransferParser, _ := parsers.NewESDTTransferParser(&mock.MarshalizerMock{})
	argTxTypeHandler := coordinator.ArgNewTxTypeHandler{
		PubkeyConverter:    pubKeyConverter,
		ShardCoordinator:   shardC,
		BuiltInFunctions:   builtInFunctions.NewBuiltInFunctionContainer(),
		ArgumentParser:     parsers.NewCallArgsParser(),
		ESDTTransferParser: esdtTransferParser,
		EnableEpochsHandler: &enableEpochsHandlerMock.EnableEpochsHandlerStub{
			IsESDTMetadataContinuousCleanupFlagEnabledField: true,
		},
	}
	txTypeHandler, _ := coordinator.NewTxTypeHandler(argTxTypeHandler)

	args := createArgsForTxProcessor()
	args.Accounts = adb
	args.ScProcessor = scProcessorMock
	args.ShardCoordinator = shardC
	args.TxTypeHandler = txTypeHandler
	args.PubkeyConv = pubKeyConverter
	args.ArgsParser = smartContract.NewArgumentParser()
	execTx, _ := txproc.NewTxProcessor(args)

	returnCode, err := execTx.ProcessTransaction(&tx)
	assert.Equal(t, process.ErrFailedTransaction, err)
	assert.Equal(t, vmcommon.UserError, returnCode)
}

func TestTxProcessor_ProcessRelayedTransactionV2(t *testing.T) {
	t.Parallel()

	pubKeyConverter := testscommon.NewPubkeyConverterMock(4)

	userAddr := []byte("user")
	tx := transaction.Transaction{}
	tx.Nonce = 0
	tx.SndAddr = []byte("sSRC")
	tx.RcvAddr = userAddr
	tx.Value = big.NewInt(0)
	tx.GasPrice = 1
	tx.GasLimit = 1

	userTxDest := []byte("sDST")
	userNonce := "00"
	userDataString := "execute@param1"

	marshalizer := &mock.MarshalizerMock{}
	userDataMarshalled, _ := marshalizer.Marshal(userDataString)
	tx.Data = []byte(core.RelayedTransactionV2 +
		"@" +
		hex.EncodeToString(userTxDest) +
		"@" +
		userNonce +
		"@" +
		hex.EncodeToString(userDataMarshalled) +
		"@" +
		"01a2")

	acntSrc := createUserAcc(tx.SndAddr)
	_ = acntSrc.AddToBalance(big.NewInt(100))
	acntDst := createUserAcc(tx.RcvAddr)
	_ = acntDst.AddToBalance(big.NewInt(10))

	acntFinal := createUserAcc(userTxDest)
	_ = acntFinal.AddToBalance(big.NewInt(10))

	adb := &stateMock.AccountsStub{}
	adb.LoadAccountCalled = func(address []byte) (vmcommon.AccountHandler, error) {
		if bytes.Equal(address, tx.SndAddr) {
			return acntSrc, nil
		}
		if bytes.Equal(address, tx.RcvAddr) {
			return acntDst, nil
		}
		if bytes.Equal(address, userTxDest) {
			return acntFinal, nil
		}

		return nil, errors.New("failure")
	}
	scProcessorMock := &testscommon.SCProcessorMock{}
	shardC, _ := sharding.NewMultiShardCoordinator(1, 0)

	esdtTransferParser, _ := parsers.NewESDTTransferParser(&mock.MarshalizerMock{})
	argTxTypeHandler := coordinator.ArgNewTxTypeHandler{
		PubkeyConverter:    pubKeyConverter,
		ShardCoordinator:   shardC,
		BuiltInFunctions:   builtInFunctions.NewBuiltInFunctionContainer(),
		ArgumentParser:     parsers.NewCallArgsParser(),
		ESDTTransferParser: esdtTransferParser,
		EnableEpochsHandler: &enableEpochsHandlerMock.EnableEpochsHandlerStub{
			IsESDTMetadataContinuousCleanupFlagEnabledField: true,
		},
	}
	txTypeHandler, _ := coordinator.NewTxTypeHandler(argTxTypeHandler)

	args := createArgsForTxProcessor()
	args.Accounts = adb
	args.ScProcessor = scProcessorMock
	args.ShardCoordinator = shardC
	args.TxTypeHandler = txTypeHandler
	args.PubkeyConv = pubKeyConverter
	args.ArgsParser = smartContract.NewArgumentParser()
	args.EnableEpochsHandler = &enableEpochsHandlerMock.EnableEpochsHandlerStub{
		IsRelayedTransactionsV2FlagEnabledField: true,
	}
	execTx, _ := txproc.NewTxProcessor(args)

	returnCode, err := execTx.ProcessTransaction(&tx)
	assert.Nil(t, err)
	assert.Equal(t, vmcommon.Ok, returnCode)
}

func TestTxProcessor_ProcessRelayedTransaction(t *testing.T) {
	t.Parallel()

	pubKeyConverter := testscommon.NewPubkeyConverterMock(4)

	userAddr := []byte("user")
	tx := transaction.Transaction{}
	tx.Nonce = 0
	tx.SndAddr = []byte("sSRC")
	tx.RcvAddr = userAddr
	tx.Value = big.NewInt(45)
	tx.GasPrice = 1
	tx.GasLimit = 1

	userTx := transaction.Transaction{
		Nonce:    0,
		Value:    big.NewInt(50),
		RcvAddr:  []byte("sDST"),
		SndAddr:  userAddr,
		GasPrice: 1,
		GasLimit: 1,
	}
	marshalizer := &mock.MarshalizerMock{}
	userTxMarshalled, _ := marshalizer.Marshal(userTx)
	tx.Data = []byte(core.RelayedTransaction + "@" + hex.EncodeToString(userTxMarshalled))

	acntSrc := createUserAcc(tx.SndAddr)
	_ = acntSrc.AddToBalance(big.NewInt(100))
	acntDst := createUserAcc(tx.RcvAddr)
	_ = acntDst.AddToBalance(big.NewInt(10))
	acntFinal := createUserAcc(userTx.RcvAddr)
	_ = acntFinal.AddToBalance(big.NewInt(10))

	adb := &stateMock.AccountsStub{}
	adb.LoadAccountCalled = func(address []byte) (vmcommon.AccountHandler, error) {
		if bytes.Equal(address, tx.SndAddr) {
			return acntSrc, nil
		}
		if bytes.Equal(address, tx.RcvAddr) {
			return acntDst, nil
		}
		if bytes.Equal(address, userTx.RcvAddr) {
			return acntFinal, nil
		}

		return nil, errors.New("failure")
	}
	scProcessorMock := &testscommon.SCProcessorMock{}
	shardC, _ := sharding.NewMultiShardCoordinator(1, 0)

	esdtTransferParser, _ := parsers.NewESDTTransferParser(&mock.MarshalizerMock{})
	argTxTypeHandler := coordinator.ArgNewTxTypeHandler{
		PubkeyConverter:    pubKeyConverter,
		ShardCoordinator:   shardC,
		BuiltInFunctions:   builtInFunctions.NewBuiltInFunctionContainer(),
		ArgumentParser:     parsers.NewCallArgsParser(),
		ESDTTransferParser: esdtTransferParser,
		EnableEpochsHandler: &enableEpochsHandlerMock.EnableEpochsHandlerStub{
			IsESDTMetadataContinuousCleanupFlagEnabledField: true,
		},
	}
	txTypeHandler, _ := coordinator.NewTxTypeHandler(argTxTypeHandler)

	args := createArgsForTxProcessor()
	args.Accounts = adb
	args.ScProcessor = scProcessorMock
	args.ShardCoordinator = shardC
	args.TxTypeHandler = txTypeHandler
	args.PubkeyConv = pubKeyConverter
	args.ArgsParser = smartContract.NewArgumentParser()
	args.EnableEpochsHandler = &enableEpochsHandlerMock.EnableEpochsHandlerStub{
		IsRelayedTransactionsFlagEnabledField: true,
	}
	execTx, _ := txproc.NewTxProcessor(args)

	returnCode, err := execTx.ProcessTransaction(&tx)
	assert.Nil(t, err)
	assert.Equal(t, vmcommon.Ok, returnCode)

	tx.Nonce = tx.Nonce + 1
	userTx.Nonce = userTx.Nonce + 1
	userTx.Value = big.NewInt(200)
	userTxMarshalled, _ = marshalizer.Marshal(userTx)
	tx.Data = []byte(core.RelayedTransaction + "@" + hex.EncodeToString(userTxMarshalled))

	returnCode, err = execTx.ProcessTransaction(&tx)
	assert.Nil(t, err)
	assert.Equal(t, vmcommon.UserError, returnCode)
}

func TestTxProcessor_ProcessRelayedTransactionArgsParserErrorShouldError(t *testing.T) {
	t.Parallel()

	userAddr := []byte("user")
	tx := transaction.Transaction{}
	tx.Nonce = 0
	tx.SndAddr = []byte("sSRC")
	tx.RcvAddr = userAddr
	tx.Value = big.NewInt(45)
	tx.GasPrice = 1
	tx.GasLimit = 1

	userTx := transaction.Transaction{
		Nonce:    0,
		Value:    big.NewInt(50),
		RcvAddr:  []byte("sDST"),
		SndAddr:  userAddr,
		GasPrice: 1,
		GasLimit: 1,
	}
	marshalizer := &mock.MarshalizerMock{}
	userTxMarshalled, _ := marshalizer.Marshal(userTx)
	tx.Data = []byte(core.RelayedTransaction + "@" + hex.EncodeToString(userTxMarshalled))

	parseError := errors.New("parse error")

	args := createArgsForTxProcessor()
	args.ArgsParser = &mock.ArgumentParserMock{
		ParseCallDataCalled: func(data string) (string, [][]byte, error) {
			return "", nil, parseError
		}}

	acntSrc := createUserAcc(tx.SndAddr)
	_ = acntSrc.AddToBalance(big.NewInt(100))
	acntDst := createUserAcc(tx.RcvAddr)
	_ = acntDst.AddToBalance(big.NewInt(10))
	acntFinal := createUserAcc(userTx.RcvAddr)
	_ = acntFinal.AddToBalance(big.NewInt(10))

	adb := &stateMock.AccountsStub{}
	adb.LoadAccountCalled = func(address []byte) (vmcommon.AccountHandler, error) {
		if bytes.Equal(address, tx.SndAddr) {
			return acntSrc, nil
		}
		if bytes.Equal(address, tx.RcvAddr) {
			return acntDst, nil
		}
		if bytes.Equal(address, userTx.RcvAddr) {
			return acntFinal, nil
		}

		return nil, errors.New("failure")
	}
	args.Accounts = adb
	args.TxTypeHandler = &testscommon.TxTypeHandlerMock{ComputeTransactionTypeCalled: func(tx data.TransactionHandler) (transactionType, destinationTransactionType process.TransactionType) {
		return process.RelayedTx, process.RelayedTx
	}}

	execTx, _ := txproc.NewTxProcessor(args)

	returnCode, err := execTx.ProcessTransaction(&tx)
	assert.Equal(t, parseError, err)
	assert.Equal(t, vmcommon.Ok, returnCode)
}

func TestTxProcessor_ProcessRelayedTransactionMultipleArgumentsShouldError(t *testing.T) {
	t.Parallel()

	userAddr := []byte("user")
	tx := transaction.Transaction{}
	tx.Nonce = 0
	tx.SndAddr = []byte("sSRC")
	tx.RcvAddr = userAddr
	tx.Value = big.NewInt(45)
	tx.GasPrice = 1
	tx.GasLimit = 1

	userTx := transaction.Transaction{
		Nonce:    0,
		Value:    big.NewInt(50),
		RcvAddr:  []byte("sDST"),
		SndAddr:  userAddr,
		GasPrice: 1,
		GasLimit: 1,
	}
	marshalizer := &mock.MarshalizerMock{}
	userTxMarshalled, _ := marshalizer.Marshal(userTx)
	tx.Data = []byte(core.RelayedTransaction + "@" + hex.EncodeToString(userTxMarshalled))

	args := createArgsForTxProcessor()
	args.ArgsParser = &mock.ArgumentParserMock{
		ParseCallDataCalled: func(data string) (string, [][]byte, error) {
			return core.RelayedTransaction, [][]byte{[]byte("0"), []byte("1")}, nil
		}}

	acntSrc := createUserAcc(tx.SndAddr)
	_ = acntSrc.AddToBalance(big.NewInt(100))
	acntDst := createUserAcc(tx.RcvAddr)
	_ = acntDst.AddToBalance(big.NewInt(10))
	acntFinal := createUserAcc(userTx.RcvAddr)
	_ = acntFinal.AddToBalance(big.NewInt(10))

	adb := &stateMock.AccountsStub{}
	adb.LoadAccountCalled = func(address []byte) (vmcommon.AccountHandler, error) {
		if bytes.Equal(address, tx.SndAddr) {
			return acntSrc, nil
		}
		if bytes.Equal(address, tx.RcvAddr) {
			return acntDst, nil
		}
		if bytes.Equal(address, userTx.RcvAddr) {
			return acntFinal, nil
		}

		return nil, errors.New("failure")
	}
	args.Accounts = adb
	args.TxTypeHandler = &testscommon.TxTypeHandlerMock{ComputeTransactionTypeCalled: func(tx data.TransactionHandler) (transactionType, destinationTransactionType process.TransactionType) {
		return process.RelayedTx, process.RelayedTx
	}}

	execTx, _ := txproc.NewTxProcessor(args)

	returnCode, err := execTx.ProcessTransaction(&tx)
	assert.Equal(t, process.ErrFailedTransaction, err)
	assert.Equal(t, vmcommon.UserError, returnCode)
}

func TestTxProcessor_ProcessRelayedTransactionFailUnMarshalInnerShouldError(t *testing.T) {
	t.Parallel()

	userAddr := []byte("user")
	tx := transaction.Transaction{}
	tx.Nonce = 0
	tx.SndAddr = []byte("sSRC")
	tx.RcvAddr = userAddr
	tx.Value = big.NewInt(45)
	tx.GasPrice = 1
	tx.GasLimit = 1

	userTx := transaction.Transaction{
		Nonce:    0,
		Value:    big.NewInt(50),
		RcvAddr:  []byte("sDST"),
		SndAddr:  userAddr,
		GasPrice: 1,
		GasLimit: 1,
	}
	marshalizer := &mock.MarshalizerMock{}
	userTxMarshalled, _ := marshalizer.Marshal(userTx)
	tx.Data = []byte(core.RelayedTransaction + "@" + hex.EncodeToString(userTxMarshalled))

	args := createArgsForTxProcessor()
	args.ArgsParser = &mock.ArgumentParserMock{
		ParseCallDataCalled: func(data string) (string, [][]byte, error) {
			return core.RelayedTransaction, [][]byte{[]byte("0")}, nil
		}}

	acntSrc := createUserAcc(tx.SndAddr)
	_ = acntSrc.AddToBalance(big.NewInt(100))
	acntDst := createUserAcc(tx.RcvAddr)
	_ = acntDst.AddToBalance(big.NewInt(10))
	acntFinal := createUserAcc(userTx.RcvAddr)
	_ = acntFinal.AddToBalance(big.NewInt(10))

	adb := &stateMock.AccountsStub{}
	adb.LoadAccountCalled = func(address []byte) (vmcommon.AccountHandler, error) {
		if bytes.Equal(address, tx.SndAddr) {
			return acntSrc, nil
		}
		if bytes.Equal(address, tx.RcvAddr) {
			return acntDst, nil
		}
		if bytes.Equal(address, userTx.RcvAddr) {
			return acntFinal, nil
		}

		return nil, errors.New("failure")
	}
	args.Accounts = adb
	args.TxTypeHandler = &testscommon.TxTypeHandlerMock{ComputeTransactionTypeCalled: func(tx data.TransactionHandler) (transactionType, destinationTransactionType process.TransactionType) {
		return process.RelayedTx, process.RelayedTx
	}}

	execTx, _ := txproc.NewTxProcessor(args)

	returnCode, err := execTx.ProcessTransaction(&tx)
	assert.Equal(t, process.ErrFailedTransaction, err)
	assert.Equal(t, vmcommon.UserError, returnCode)
}

func TestTxProcessor_ProcessRelayedTransactionDifferentSenderInInnerTxThanReceiverShouldError(t *testing.T) {
	t.Parallel()

	userAddr := []byte("user")
	tx := transaction.Transaction{}
	tx.Nonce = 0
	tx.SndAddr = []byte("sSRC")
	tx.RcvAddr = []byte("otherReceiver")
	tx.Value = big.NewInt(45)
	tx.GasPrice = 1
	tx.GasLimit = 1

	userTx := transaction.Transaction{
		Nonce:    0,
		Value:    big.NewInt(50),
		RcvAddr:  []byte("sDST"),
		SndAddr:  userAddr,
		GasPrice: 1,
		GasLimit: 1,
	}
	marshalizer := &mock.MarshalizerMock{}
	userTxMarshalled, _ := marshalizer.Marshal(userTx)
	tx.Data = []byte(core.RelayedTransaction + "@" + hex.EncodeToString(userTxMarshalled))

	args := createArgsForTxProcessor()
	args.ArgsParser = &mock.ArgumentParserMock{
		ParseCallDataCalled: func(data string) (string, [][]byte, error) {
			return core.RelayedTransaction, [][]byte{userTxMarshalled}, nil
		}}

	acntSrc := createUserAcc(tx.SndAddr)
	_ = acntSrc.AddToBalance(big.NewInt(100))
	acntDst := createUserAcc(tx.RcvAddr)
	_ = acntDst.AddToBalance(big.NewInt(10))
	acntFinal := createUserAcc(userTx.RcvAddr)
	_ = acntFinal.AddToBalance(big.NewInt(10))

	adb := &stateMock.AccountsStub{}
	adb.LoadAccountCalled = func(address []byte) (vmcommon.AccountHandler, error) {
		if bytes.Equal(address, tx.SndAddr) {
			return acntSrc, nil
		}
		if bytes.Equal(address, tx.RcvAddr) {
			return acntDst, nil
		}
		if bytes.Equal(address, userTx.RcvAddr) {
			return acntFinal, nil
		}

		return nil, errors.New("failure")
	}
	args.Accounts = adb
	args.TxTypeHandler = &testscommon.TxTypeHandlerMock{ComputeTransactionTypeCalled: func(tx data.TransactionHandler) (transactionType, destinationTransactionType process.TransactionType) {
		return process.RelayedTx, process.RelayedTx
	}}

	execTx, _ := txproc.NewTxProcessor(args)

	returnCode, err := execTx.ProcessTransaction(&tx)
	assert.Equal(t, process.ErrFailedTransaction, err)
	assert.Equal(t, vmcommon.UserError, returnCode)
}

func TestTxProcessor_ProcessRelayedTransactionSmallerValueInnerTxShouldError(t *testing.T) {
	t.Parallel()

	userAddr := []byte("user")
	tx := transaction.Transaction{}
	tx.Nonce = 0
	tx.SndAddr = []byte("sSRC")
	tx.RcvAddr = userAddr
	tx.Value = big.NewInt(60)
	tx.GasPrice = 1
	tx.GasLimit = 1

	userTx := transaction.Transaction{
		Nonce:    0,
		Value:    big.NewInt(50),
		RcvAddr:  []byte("sDST"),
		SndAddr:  userAddr,
		GasPrice: 1,
		GasLimit: 1,
	}
	marshalizer := &mock.MarshalizerMock{}
	userTxMarshalled, _ := marshalizer.Marshal(userTx)
	tx.Data = []byte(core.RelayedTransaction + "@" + hex.EncodeToString(userTxMarshalled))

	args := createArgsForTxProcessor()
	args.ArgsParser = &mock.ArgumentParserMock{
		ParseCallDataCalled: func(data string) (string, [][]byte, error) {
			return core.RelayedTransaction, [][]byte{userTxMarshalled}, nil
		}}

	acntSrc := createUserAcc(tx.SndAddr)
	_ = acntSrc.AddToBalance(big.NewInt(100))
	acntDst := createUserAcc(tx.RcvAddr)
	_ = acntDst.AddToBalance(big.NewInt(10))
	acntFinal := createUserAcc(userTx.RcvAddr)
	_ = acntFinal.AddToBalance(big.NewInt(10))

	adb := &stateMock.AccountsStub{}
	adb.LoadAccountCalled = func(address []byte) (vmcommon.AccountHandler, error) {
		if bytes.Equal(address, tx.SndAddr) {
			return acntSrc, nil
		}
		if bytes.Equal(address, tx.RcvAddr) {
			return acntDst, nil
		}
		if bytes.Equal(address, userTx.RcvAddr) {
			return acntFinal, nil
		}

		return nil, errors.New("failure")
	}
	args.Accounts = adb
	args.TxTypeHandler = &testscommon.TxTypeHandlerMock{ComputeTransactionTypeCalled: func(tx data.TransactionHandler) (transactionType, destinationTransactionType process.TransactionType) {
		return process.RelayedTx, process.RelayedTx
	}}

	execTx, _ := txproc.NewTxProcessor(args)

	returnCode, err := execTx.ProcessTransaction(&tx)
	assert.Equal(t, process.ErrFailedTransaction, err)
	assert.Equal(t, vmcommon.UserError, returnCode)
}

func TestTxProcessor_ProcessRelayedTransactionGasPriceMismatchShouldError(t *testing.T) {
	t.Parallel()

	userAddr := []byte("user")
	tx := transaction.Transaction{}
	tx.Nonce = 0
	tx.SndAddr = []byte("sSRC")
	tx.RcvAddr = userAddr
	tx.Value = big.NewInt(50)
	tx.GasPrice = 2
	tx.GasLimit = 1

	userTx := transaction.Transaction{
		Nonce:    0,
		Value:    big.NewInt(50),
		RcvAddr:  []byte("sDST"),
		SndAddr:  userAddr,
		GasPrice: 1,
		GasLimit: 1,
	}
	marshalizer := &mock.MarshalizerMock{}
	userTxMarshalled, _ := marshalizer.Marshal(userTx)
	tx.Data = []byte(core.RelayedTransaction + "@" + hex.EncodeToString(userTxMarshalled))

	args := createArgsForTxProcessor()
	args.ArgsParser = &mock.ArgumentParserMock{
		ParseCallDataCalled: func(data string) (string, [][]byte, error) {
			return core.RelayedTransaction, [][]byte{userTxMarshalled}, nil
		}}

	acntSrc := createUserAcc(tx.SndAddr)
	_ = acntSrc.AddToBalance(big.NewInt(100))
	acntDst := createUserAcc(tx.RcvAddr)
	_ = acntDst.AddToBalance(big.NewInt(10))
	acntFinal := createUserAcc(userTx.RcvAddr)
	_ = acntFinal.AddToBalance(big.NewInt(10))

	adb := &stateMock.AccountsStub{}
	adb.LoadAccountCalled = func(address []byte) (vmcommon.AccountHandler, error) {
		if bytes.Equal(address, tx.SndAddr) {
			return acntSrc, nil
		}
		if bytes.Equal(address, tx.RcvAddr) {
			return acntDst, nil
		}
		if bytes.Equal(address, userTx.RcvAddr) {
			return acntFinal, nil
		}

		return nil, errors.New("failure")
	}
	args.Accounts = adb
	args.TxTypeHandler = &testscommon.TxTypeHandlerMock{ComputeTransactionTypeCalled: func(tx data.TransactionHandler) (transactionType, destinationTransactionType process.TransactionType) {
		return process.RelayedTx, process.RelayedTx
	}}

	execTx, _ := txproc.NewTxProcessor(args)

	returnCode, err := execTx.ProcessTransaction(&tx)
	assert.Equal(t, process.ErrFailedTransaction, err)
	assert.Equal(t, vmcommon.UserError, returnCode)
}

func TestTxProcessor_ProcessRelayedTransactionGasLimitMismatchShouldError(t *testing.T) {
	t.Parallel()

	userAddr := []byte("user")
	tx := transaction.Transaction{}
	tx.Nonce = 0
	tx.SndAddr = []byte("sSRC")
	tx.RcvAddr = userAddr
	tx.Value = big.NewInt(50)
	tx.GasPrice = 1
	tx.GasLimit = 6

	userTx := transaction.Transaction{
		Nonce:    0,
		Value:    big.NewInt(50),
		RcvAddr:  []byte("sDST"),
		SndAddr:  userAddr,
		GasPrice: 1,
		GasLimit: 10,
	}
	marshalizer := &mock.MarshalizerMock{}
	userTxMarshalled, _ := marshalizer.Marshal(userTx)
	tx.Data = []byte(core.RelayedTransaction + "@" + hex.EncodeToString(userTxMarshalled))

	args := createArgsForTxProcessor()
	args.ArgsParser = &mock.ArgumentParserMock{
		ParseCallDataCalled: func(data string) (string, [][]byte, error) {
			return core.RelayedTransaction, [][]byte{userTxMarshalled}, nil
		}}

	acntSrc := createUserAcc(tx.SndAddr)
	_ = acntSrc.AddToBalance(big.NewInt(100))
	acntDst := createUserAcc(tx.RcvAddr)
	_ = acntDst.AddToBalance(big.NewInt(10))
	acntFinal := createUserAcc(userTx.RcvAddr)
	_ = acntFinal.AddToBalance(big.NewInt(10))

	adb := &stateMock.AccountsStub{}
	adb.LoadAccountCalled = func(address []byte) (vmcommon.AccountHandler, error) {
		if bytes.Equal(address, tx.SndAddr) {
			return acntSrc, nil
		}
		if bytes.Equal(address, tx.RcvAddr) {
			return acntDst, nil
		}
		if bytes.Equal(address, userTx.RcvAddr) {
			return acntFinal, nil
		}

		return nil, errors.New("failure")
	}
	args.Accounts = adb
	args.TxTypeHandler = &testscommon.TxTypeHandlerMock{ComputeTransactionTypeCalled: func(tx data.TransactionHandler) (transactionType, destinationTransactionType process.TransactionType) {
		return process.RelayedTx, process.RelayedTx
	}}

	execTx, _ := txproc.NewTxProcessor(args)

	returnCode, err := execTx.ProcessTransaction(&tx)
	assert.Equal(t, process.ErrFailedTransaction, err)
	assert.Equal(t, vmcommon.UserError, returnCode)
}

func TestTxProcessor_ProcessRelayedTransactionDisabled(t *testing.T) {
	t.Parallel()

	pubKeyConverter := testscommon.NewPubkeyConverterMock(4)

	userAddr := []byte("user")
	tx := transaction.Transaction{}
	tx.Nonce = 0
	tx.SndAddr = []byte("sSRC")
	tx.RcvAddr = userAddr
	tx.Value = big.NewInt(45)
	tx.GasPrice = 1
	tx.GasLimit = 1

	userTx := transaction.Transaction{
		Nonce:    0,
		Value:    big.NewInt(50),
		RcvAddr:  []byte("sDST"),
		SndAddr:  userAddr,
		GasPrice: 1,
		GasLimit: 1,
	}
	marshalizer := &mock.MarshalizerMock{}
	userTxMarshalled, _ := marshalizer.Marshal(userTx)
	tx.Data = []byte(core.RelayedTransaction + "@" + hex.EncodeToString(userTxMarshalled))

	acntSrc := createUserAcc(tx.SndAddr)
	_ = acntSrc.AddToBalance(big.NewInt(100))
	acntDst := createUserAcc(tx.RcvAddr)
	_ = acntDst.AddToBalance(big.NewInt(10))
	acntFinal := createUserAcc(userTx.RcvAddr)
	_ = acntFinal.AddToBalance(big.NewInt(10))

	adb := &stateMock.AccountsStub{}
	adb.LoadAccountCalled = func(address []byte) (vmcommon.AccountHandler, error) {
		if bytes.Equal(address, tx.SndAddr) {
			return acntSrc, nil
		}
		if bytes.Equal(address, tx.RcvAddr) {
			return acntDst, nil
		}
		if bytes.Equal(address, userTx.RcvAddr) {
			return acntFinal, nil
		}

		return nil, errors.New("failure")
	}
	scProcessorMock := &testscommon.SCProcessorMock{}
	shardC, _ := sharding.NewMultiShardCoordinator(1, 0)

	esdtTransferParser, _ := parsers.NewESDTTransferParser(&mock.MarshalizerMock{})
	argTxTypeHandler := coordinator.ArgNewTxTypeHandler{
		PubkeyConverter:    pubKeyConverter,
		ShardCoordinator:   shardC,
		BuiltInFunctions:   builtInFunctions.NewBuiltInFunctionContainer(),
		ArgumentParser:     parsers.NewCallArgsParser(),
		ESDTTransferParser: esdtTransferParser,
		EnableEpochsHandler: &enableEpochsHandlerMock.EnableEpochsHandlerStub{
			IsESDTMetadataContinuousCleanupFlagEnabledField: true,
		},
	}
	txTypeHandler, _ := coordinator.NewTxTypeHandler(argTxTypeHandler)

	args := createArgsForTxProcessor()
	args.Accounts = adb
	args.ScProcessor = scProcessorMock
	args.ShardCoordinator = shardC
	args.TxTypeHandler = txTypeHandler
	args.PubkeyConv = pubKeyConverter
	args.ArgsParser = smartContract.NewArgumentParser()
	called := false
	args.BadTxForwarder = &mock.IntermediateTransactionHandlerMock{
		AddIntermediateTransactionsCalled: func(txs []data.TransactionHandler) error {
			called = true
			return nil
		},
	}
	execTx, _ := txproc.NewTxProcessor(args)

	returnCode, err := execTx.ProcessTransaction(&tx)
	assert.Equal(t, err, process.ErrFailedTransaction)
	assert.Equal(t, vmcommon.UserError, returnCode)
	assert.True(t, called)
}

func TestTxProcessor_ConsumeMoveBalanceWithUserTx(t *testing.T) {
	t.Parallel()

	args := createArgsForTxProcessor()
	args.EconomicsFee = &economicsmocks.EconomicsHandlerStub{
		ComputeFeeForProcessingCalled: func(tx data.TransactionWithFeeHandler, gasToUse uint64) *big.Int {
			return big.NewInt(1)
		},
		ComputeTxFeeCalled: func(tx data.TransactionWithFeeHandler) *big.Int {
			return big.NewInt(150)
		},
	}
	args.TxFeeHandler = &mock.FeeAccumulatorStub{
		ProcessTransactionFeeCalled: func(cost *big.Int, devFee *big.Int, hash []byte) {
			assert.Equal(t, cost, big.NewInt(1))
		},
	}
	execTx, _ := txproc.NewTxProcessor(args)

	acntSrc := createUserAcc([]byte("address"))
	_ = acntSrc.AddToBalance(big.NewInt(100))

	originalTxHash := []byte("originalTxHash")
	userTx := &transaction.Transaction{
		Nonce:    0,
		Value:    big.NewInt(0),
		GasPrice: 100,
		GasLimit: 100,
	}

	err := execTx.ProcessMoveBalanceCostRelayedUserTx(userTx, &smartContractResult.SmartContractResult{}, acntSrc, originalTxHash)
	assert.Nil(t, err)
	assert.Equal(t, acntSrc.GetBalance(), big.NewInt(99))
}

func TestTxProcessor_IsCrossTxFromMeShouldWork(t *testing.T) {
	t.Parallel()

	shardC, _ := sharding.NewMultiShardCoordinator(2, 0)
	args := createArgsForTxProcessor()
	args.ShardCoordinator = shardC
	execTx, _ := txproc.NewTxProcessor(args)

	assert.False(t, execTx.IsCrossTxFromMe([]byte("ADR0"), []byte("ADR0")))
	assert.False(t, execTx.IsCrossTxFromMe([]byte("ADR1"), []byte("ADR1")))
	assert.False(t, execTx.IsCrossTxFromMe([]byte("ADR1"), []byte("ADR0")))
	assert.True(t, execTx.IsCrossTxFromMe([]byte("ADR0"), []byte("ADR1")))
}

func TestTxProcessor_ProcessUserTxOfTypeRelayedShouldError(t *testing.T) {
	t.Parallel()

	userAddr := []byte("user")
	tx := transaction.Transaction{}
	tx.Nonce = 0
	tx.SndAddr = []byte("sSRC")
	tx.RcvAddr = userAddr
	tx.Value = big.NewInt(50)
	tx.GasPrice = 2
	tx.GasLimit = 1

	userTx := transaction.Transaction{
		Nonce:    0,
		Value:    big.NewInt(50),
		RcvAddr:  []byte("sDST"),
		SndAddr:  userAddr,
		GasPrice: 1,
		GasLimit: 1,
	}
	marshalizer := &mock.MarshalizerMock{}
	userTxMarshalled, _ := marshalizer.Marshal(userTx)
	tx.Data = []byte(core.RelayedTransaction + "@" + hex.EncodeToString(userTxMarshalled))

	args := createArgsForTxProcessor()
	args.ArgsParser = &mock.ArgumentParserMock{
		ParseCallDataCalled: func(data string) (string, [][]byte, error) {
			return core.RelayedTransaction, [][]byte{userTxMarshalled}, nil
		}}

	acntSrc := createUserAcc(tx.SndAddr)
	_ = acntSrc.AddToBalance(big.NewInt(100))
	acntDst := createUserAcc(tx.RcvAddr)
	_ = acntDst.AddToBalance(big.NewInt(100))
	acntFinal := createUserAcc(userTx.RcvAddr)
	_ = acntFinal.AddToBalance(big.NewInt(100))

	adb := &stateMock.AccountsStub{}
	adb.LoadAccountCalled = func(address []byte) (vmcommon.AccountHandler, error) {
		if bytes.Equal(address, tx.SndAddr) {
			return acntSrc, nil
		}
		if bytes.Equal(address, tx.RcvAddr) {
			return acntDst, nil
		}
		if bytes.Equal(address, userTx.RcvAddr) {
			return acntFinal, nil
		}

		return nil, errors.New("failure")
	}
	args.Accounts = adb
	args.TxTypeHandler = &testscommon.TxTypeHandlerMock{ComputeTransactionTypeCalled: func(tx data.TransactionHandler) (transactionType, destinationTransactionType process.TransactionType) {
		return process.RelayedTx, process.RelayedTx
	}}

	execTx, _ := txproc.NewTxProcessor(args)

	txHash, _ := core.CalculateHash(args.Marshalizer, args.Hasher, tx)
	returnCode, err := execTx.ProcessUserTx(&tx, &userTx, tx.Value, tx.Nonce, txHash)
	assert.Nil(t, err)
	assert.Equal(t, vmcommon.UserError, returnCode)
}

func TestTxProcessor_ProcessUserTxOfTypeMoveBalanceShouldWork(t *testing.T) {
	t.Parallel()

	userAddr := []byte("user")
	tx := transaction.Transaction{}
	tx.Nonce = 0
	tx.SndAddr = []byte("sSRC")
	tx.RcvAddr = userAddr
	tx.Value = big.NewInt(50)
	tx.GasPrice = 2
	tx.GasLimit = 1

	userTx := transaction.Transaction{
		Nonce:    0,
		Value:    big.NewInt(50),
		RcvAddr:  []byte("sDST"),
		SndAddr:  userAddr,
		GasPrice: 1,
		GasLimit: 1,
	}
	marshalizer := &mock.MarshalizerMock{}
	userTxMarshalled, _ := marshalizer.Marshal(userTx)
	tx.Data = []byte(core.RelayedTransaction + "@" + hex.EncodeToString(userTxMarshalled))

	args := createArgsForTxProcessor()
	args.ArgsParser = &mock.ArgumentParserMock{
		ParseCallDataCalled: func(data string) (string, [][]byte, error) {
			return core.RelayedTransaction, [][]byte{userTxMarshalled}, nil
		}}

	acntSrc := createUserAcc(tx.SndAddr)
	_ = acntSrc.AddToBalance(big.NewInt(100))
	acntDst := createUserAcc(tx.RcvAddr)
	_ = acntDst.AddToBalance(big.NewInt(100))
	acntFinal := createUserAcc(userTx.RcvAddr)
	_ = acntFinal.AddToBalance(big.NewInt(100))

	adb := &stateMock.AccountsStub{}
	adb.LoadAccountCalled = func(address []byte) (vmcommon.AccountHandler, error) {
		if bytes.Equal(address, tx.SndAddr) {
			return acntSrc, nil
		}
		if bytes.Equal(address, tx.RcvAddr) {
			return acntDst, nil
		}
		if bytes.Equal(address, userTx.RcvAddr) {
			return acntFinal, nil
		}

		return nil, errors.New("failure")
	}
	args.Accounts = adb
	args.TxTypeHandler = &testscommon.TxTypeHandlerMock{ComputeTransactionTypeCalled: func(tx data.TransactionHandler) (transactionType, destinationTransactionType process.TransactionType) {
		return process.MoveBalance, process.MoveBalance
	}}

	execTx, _ := txproc.NewTxProcessor(args)

	txHash, _ := core.CalculateHash(args.Marshalizer, args.Hasher, tx)
	returnCode, err := execTx.ProcessUserTx(&tx, &userTx, tx.Value, tx.Nonce, txHash)
	assert.Nil(t, err)
	assert.Equal(t, vmcommon.Ok, returnCode)
}

func TestTxProcessor_ProcessUserTxOfTypeSCDeploymentShouldWork(t *testing.T) {
	t.Parallel()

	userAddr := []byte("user")
	tx := transaction.Transaction{}
	tx.Nonce = 0
	tx.SndAddr = []byte("sSRC")
	tx.RcvAddr = userAddr
	tx.Value = big.NewInt(50)
	tx.GasPrice = 2
	tx.GasLimit = 1

	userTx := transaction.Transaction{
		Nonce:    0,
		Value:    big.NewInt(50),
		RcvAddr:  []byte("sDST"),
		SndAddr:  userAddr,
		GasPrice: 1,
		GasLimit: 1,
	}
	marshalizer := &mock.MarshalizerMock{}
	userTxMarshalled, _ := marshalizer.Marshal(userTx)
	tx.Data = []byte(core.RelayedTransaction + "@" + hex.EncodeToString(userTxMarshalled))

	args := createArgsForTxProcessor()
	args.ArgsParser = &mock.ArgumentParserMock{
		ParseCallDataCalled: func(data string) (string, [][]byte, error) {
			return core.RelayedTransaction, [][]byte{userTxMarshalled}, nil
		}}

	acntSrc := createUserAcc(tx.SndAddr)
	_ = acntSrc.AddToBalance(big.NewInt(100))
	acntDst := createUserAcc(tx.RcvAddr)
	_ = acntDst.AddToBalance(big.NewInt(100))
	acntFinal := createUserAcc(userTx.RcvAddr)
	_ = acntFinal.AddToBalance(big.NewInt(100))

	adb := &stateMock.AccountsStub{}
	adb.LoadAccountCalled = func(address []byte) (vmcommon.AccountHandler, error) {
		if bytes.Equal(address, tx.SndAddr) {
			return acntSrc, nil
		}
		if bytes.Equal(address, tx.RcvAddr) {
			return acntDst, nil
		}
		if bytes.Equal(address, userTx.RcvAddr) {
			return acntFinal, nil
		}

		return nil, errors.New("failure")
	}
	args.Accounts = adb
	args.TxTypeHandler = &testscommon.TxTypeHandlerMock{ComputeTransactionTypeCalled: func(tx data.TransactionHandler) (transactionType, destinationTransactionType process.TransactionType) {
		return process.SCDeployment, process.SCDeployment
	}}

	execTx, _ := txproc.NewTxProcessor(args)

	txHash, _ := core.CalculateHash(args.Marshalizer, args.Hasher, tx)
	returnCode, err := execTx.ProcessUserTx(&tx, &userTx, tx.Value, tx.Nonce, txHash)
	assert.Nil(t, err)
	assert.Equal(t, vmcommon.Ok, returnCode)
}

func TestTxProcessor_ProcessUserTxOfTypeSCInvokingShouldWork(t *testing.T) {
	t.Parallel()

	userAddr := []byte("user")
	tx := transaction.Transaction{}
	tx.Nonce = 0
	tx.SndAddr = []byte("sSRC")
	tx.RcvAddr = userAddr
	tx.Value = big.NewInt(50)
	tx.GasPrice = 2
	tx.GasLimit = 1

	userTx := transaction.Transaction{
		Nonce:    0,
		Value:    big.NewInt(50),
		RcvAddr:  []byte("sDST"),
		SndAddr:  userAddr,
		GasPrice: 1,
		GasLimit: 1,
	}
	marshalizer := &mock.MarshalizerMock{}
	userTxMarshalled, _ := marshalizer.Marshal(userTx)
	tx.Data = []byte(core.RelayedTransaction + "@" + hex.EncodeToString(userTxMarshalled))

	args := createArgsForTxProcessor()
	args.ArgsParser = &mock.ArgumentParserMock{
		ParseCallDataCalled: func(data string) (string, [][]byte, error) {
			return core.RelayedTransaction, [][]byte{userTxMarshalled}, nil
		}}

	acntSrc := createUserAcc(tx.SndAddr)
	_ = acntSrc.AddToBalance(big.NewInt(100))
	acntDst := createUserAcc(tx.RcvAddr)
	_ = acntDst.AddToBalance(big.NewInt(100))
	acntFinal := createUserAcc(userTx.RcvAddr)
	_ = acntFinal.AddToBalance(big.NewInt(100))

	adb := &stateMock.AccountsStub{}
	adb.LoadAccountCalled = func(address []byte) (vmcommon.AccountHandler, error) {
		if bytes.Equal(address, tx.SndAddr) {
			return acntSrc, nil
		}
		if bytes.Equal(address, tx.RcvAddr) {
			return acntDst, nil
		}
		if bytes.Equal(address, userTx.RcvAddr) {
			return acntFinal, nil
		}

		return nil, errors.New("failure")
	}
	args.Accounts = adb
	args.TxTypeHandler = &testscommon.TxTypeHandlerMock{ComputeTransactionTypeCalled: func(tx data.TransactionHandler) (transactionType, destinationTransactionType process.TransactionType) {
		return process.SCInvoking, process.SCInvoking
	}}

	execTx, _ := txproc.NewTxProcessor(args)

	txHash, _ := core.CalculateHash(args.Marshalizer, args.Hasher, tx)
	returnCode, err := execTx.ProcessUserTx(&tx, &userTx, tx.Value, tx.Nonce, txHash)
	assert.Nil(t, err)
	assert.Equal(t, vmcommon.Ok, returnCode)
}

func TestTxProcessor_ProcessUserTxOfTypeBuiltInFunctionCallShouldWork(t *testing.T) {
	t.Parallel()

	userAddr := []byte("user")
	tx := transaction.Transaction{}
	tx.Nonce = 0
	tx.SndAddr = []byte("sSRC")
	tx.RcvAddr = userAddr
	tx.Value = big.NewInt(50)
	tx.GasPrice = 2
	tx.GasLimit = 1

	userTx := transaction.Transaction{
		Nonce:    0,
		Value:    big.NewInt(50),
		RcvAddr:  []byte("sDST"),
		SndAddr:  userAddr,
		GasPrice: 1,
		GasLimit: 1,
	}
	marshalizer := &mock.MarshalizerMock{}
	userTxMarshalled, _ := marshalizer.Marshal(userTx)
	tx.Data = []byte(core.RelayedTransaction + "@" + hex.EncodeToString(userTxMarshalled))

	args := createArgsForTxProcessor()
	args.ArgsParser = &mock.ArgumentParserMock{
		ParseCallDataCalled: func(data string) (string, [][]byte, error) {
			return core.RelayedTransaction, [][]byte{userTxMarshalled}, nil
		}}

	acntSrc := createUserAcc(tx.SndAddr)
	_ = acntSrc.AddToBalance(big.NewInt(100))
	acntDst := createUserAcc(tx.RcvAddr)
	_ = acntDst.AddToBalance(big.NewInt(100))
	acntFinal := createUserAcc(userTx.RcvAddr)
	_ = acntFinal.AddToBalance(big.NewInt(100))

	adb := &stateMock.AccountsStub{}
	adb.LoadAccountCalled = func(address []byte) (vmcommon.AccountHandler, error) {
		if bytes.Equal(address, tx.SndAddr) {
			return acntSrc, nil
		}
		if bytes.Equal(address, tx.RcvAddr) {
			return acntDst, nil
		}
		if bytes.Equal(address, userTx.RcvAddr) {
			return acntFinal, nil
		}

		return nil, errors.New("failure")
	}
	args.Accounts = adb
	args.TxTypeHandler = &testscommon.TxTypeHandlerMock{ComputeTransactionTypeCalled: func(tx data.TransactionHandler) (transactionType, destinationTransactionType process.TransactionType) {
		return process.BuiltInFunctionCall, process.BuiltInFunctionCall
	}}

	execTx, _ := txproc.NewTxProcessor(args)

	txHash, _ := core.CalculateHash(args.Marshalizer, args.Hasher, tx)
	returnCode, err := execTx.ProcessUserTx(&tx, &userTx, tx.Value, tx.Nonce, txHash)
	assert.Nil(t, err)
	assert.Equal(t, vmcommon.Ok, returnCode)
}

func TestTxProcessor_ProcessUserTxErrNotPayableShouldFailRelayTx(t *testing.T) {
	t.Parallel()

	userAddr := []byte("user")
	tx := transaction.Transaction{}
	tx.Nonce = 0
	tx.SndAddr = []byte("sSRC")
	tx.RcvAddr = userAddr
	tx.Value = big.NewInt(50)
	tx.GasPrice = 2
	tx.GasLimit = 1

	userTx := transaction.Transaction{
		Nonce:    0,
		Value:    big.NewInt(50),
		RcvAddr:  []byte("sDST"),
		SndAddr:  userAddr,
		GasPrice: 1,
		GasLimit: 1,
	}
	marshalizer := &mock.MarshalizerMock{}
	userTxMarshalled, _ := marshalizer.Marshal(userTx)
	tx.Data = []byte(core.RelayedTransaction + "@" + hex.EncodeToString(userTxMarshalled))

	args := createArgsForTxProcessor()
	args.ArgsParser = &mock.ArgumentParserMock{
		ParseCallDataCalled: func(data string) (string, [][]byte, error) {
			return core.RelayedTransaction, [][]byte{userTxMarshalled}, nil
		}}

	args.ScProcessor = &testscommon.SCProcessorMock{IsPayableCalled: func(_, _ []byte) (bool, error) {
		return false, process.ErrAccountNotPayable
	}}

	acntSrc := createUserAcc(tx.SndAddr)
	_ = acntSrc.AddToBalance(big.NewInt(100))
	acntDst := createUserAcc(tx.RcvAddr)
	_ = acntDst.AddToBalance(big.NewInt(100))
	acntFinal := createUserAcc(userTx.RcvAddr)
	_ = acntFinal.AddToBalance(big.NewInt(100))

	adb := &stateMock.AccountsStub{}
	adb.LoadAccountCalled = func(address []byte) (vmcommon.AccountHandler, error) {
		if bytes.Equal(address, tx.SndAddr) {
			return acntSrc, nil
		}
		if bytes.Equal(address, tx.RcvAddr) {
			return acntDst, nil
		}
		if bytes.Equal(address, userTx.RcvAddr) {
			return acntFinal, nil
		}

		return nil, errors.New("failure")
	}
	args.Accounts = adb
	args.TxTypeHandler = &testscommon.TxTypeHandlerMock{ComputeTransactionTypeCalled: func(tx data.TransactionHandler) (transactionType, destinationTransactionType process.TransactionType) {
		return process.MoveBalance, process.MoveBalance
	}}

	execTx, _ := txproc.NewTxProcessor(args)

	txHash, _ := core.CalculateHash(args.Marshalizer, args.Hasher, tx)
	returnCode, err := execTx.ProcessUserTx(&tx, &userTx, tx.Value, tx.Nonce, txHash)
	assert.Nil(t, err)
	assert.Equal(t, vmcommon.UserError, returnCode)
}

func TestTxProcessor_ProcessUserTxFailedBuiltInFunctionCall(t *testing.T) {
	t.Parallel()

	userAddr := []byte("user")
	tx := transaction.Transaction{}
	tx.Nonce = 0
	tx.SndAddr = []byte("sSRC")
	tx.RcvAddr = userAddr
	tx.Value = big.NewInt(50)
	tx.GasPrice = 2
	tx.GasLimit = 1

	userTx := transaction.Transaction{
		Nonce:    0,
		Value:    big.NewInt(50),
		RcvAddr:  []byte("sDST"),
		SndAddr:  userAddr,
		GasPrice: 1,
		GasLimit: 1,
	}
	marshalizer := &mock.MarshalizerMock{}
	userTxMarshalled, _ := marshalizer.Marshal(userTx)
	tx.Data = []byte(core.RelayedTransaction + "@" + hex.EncodeToString(userTxMarshalled))

	args := createArgsForTxProcessor()
	args.ArgsParser = &mock.ArgumentParserMock{
		ParseCallDataCalled: func(data string) (string, [][]byte, error) {
			return core.RelayedTransaction, [][]byte{userTxMarshalled}, nil
		}}

	args.ScProcessor = &testscommon.SCProcessorMock{
		ExecuteBuiltInFunctionCalled: func(tx data.TransactionHandler, acntSrc, acntDst state.UserAccountHandler) (vmcommon.ReturnCode, error) {
			return vmcommon.UserError, process.ErrFailedTransaction
		},
	}

	acntSrc := createUserAcc(tx.SndAddr)
	_ = acntSrc.AddToBalance(big.NewInt(100))
	acntDst := createUserAcc(tx.RcvAddr)
	_ = acntDst.AddToBalance(big.NewInt(100))
	acntFinal := createUserAcc(userTx.RcvAddr)
	_ = acntFinal.AddToBalance(big.NewInt(100))

	adb := &stateMock.AccountsStub{}
	adb.LoadAccountCalled = func(address []byte) (vmcommon.AccountHandler, error) {
		if bytes.Equal(address, tx.SndAddr) {
			return acntSrc, nil
		}
		if bytes.Equal(address, tx.RcvAddr) {
			return acntDst, nil
		}
		if bytes.Equal(address, userTx.RcvAddr) {
			return acntFinal, nil
		}

		return nil, errors.New("failure")
	}
	args.Accounts = adb
	args.TxTypeHandler = &testscommon.TxTypeHandlerMock{ComputeTransactionTypeCalled: func(tx data.TransactionHandler) (transactionType, destinationTransactionType process.TransactionType) {
		return process.BuiltInFunctionCall, process.BuiltInFunctionCall
	}}

	execTx, _ := txproc.NewTxProcessor(args)

	txHash, _ := core.CalculateHash(args.Marshalizer, args.Hasher, tx)
	returnCode, err := execTx.ProcessUserTx(&tx, &userTx, tx.Value, tx.Nonce, txHash)
	assert.Nil(t, err)
	assert.Equal(t, vmcommon.ExecutionFailed, returnCode)
}

func TestTxProcessor_ExecuteFailingRelayedTxShouldNotHaveNegativeFee(t *testing.T) {
	t.Parallel()

	userAddr := []byte("user")
	tx := transaction.Transaction{}
	tx.Nonce = 0
	tx.SndAddr = []byte("sSRC")
	tx.RcvAddr = userAddr
	tx.Value = big.NewInt(50)
	tx.GasPrice = 2
	tx.GasLimit = 1

	userTx := transaction.Transaction{
		Nonce:    0,
		Value:    big.NewInt(50),
		RcvAddr:  []byte("sDST"),
		SndAddr:  userAddr,
		GasPrice: 1,
		GasLimit: 1,
	}
	marshalizer := &mock.MarshalizerMock{}
	userTxMarshalled, _ := marshalizer.Marshal(userTx)
	tx.Data = []byte(core.RelayedTransaction + "@" + hex.EncodeToString(userTxMarshalled))

	args := createArgsForTxProcessor()

	acntSrc := createUserAcc(tx.SndAddr)
	_ = acntSrc.AddToBalance(big.NewInt(100))
	acntDst := createUserAcc(tx.RcvAddr)
	_ = acntDst.AddToBalance(big.NewInt(100))
	acntFinal := createUserAcc(userTx.RcvAddr)
	_ = acntFinal.AddToBalance(big.NewInt(100))

	adb := &stateMock.AccountsStub{}
	adb.LoadAccountCalled = func(address []byte) (vmcommon.AccountHandler, error) {
		if bytes.Equal(address, tx.SndAddr) {
			return acntSrc, nil
		}
		if bytes.Equal(address, tx.RcvAddr) {
			return acntDst, nil
		}
		if bytes.Equal(address, userTx.RcvAddr) {
			return acntFinal, nil
		}

		return nil, errors.New("failure")
	}
	args.Accounts = adb
	shardCoordinator := mock.NewOneShardCoordinatorMock()
	shardCoordinator.ComputeIdCalled = func(address []byte) uint32 {
		return 1
	}
	args.ShardCoordinator = shardCoordinator

	economicsFee := createFreeTxFeeHandler()
	args.EconomicsFee = economicsFee

	negativeCost := false
	args.TxFeeHandler = &mock.FeeAccumulatorStub{
		ProcessTransactionFeeCalled: func(cost *big.Int, devFee *big.Int, hash []byte) {
			if cost.Cmp(big.NewInt(0)) < 0 {
				negativeCost = true
			}
		},
	}

	execTx, _ := txproc.NewTxProcessor(args)

	txHash, _ := core.CalculateHash(args.Marshalizer, args.Hasher, tx)

	err := execTx.ExecuteFailedRelayedTransaction(&userTx, tx.SndAddr, tx.Value, tx.Nonce, &tx, txHash, "")
	assert.Nil(t, err)
	assert.False(t, negativeCost)
}

func TestTxProcessor_shouldIncreaseNonce(t *testing.T) {
	t.Parallel()

	t.Run("fix not enabled, should return true", func(t *testing.T) {
		args := createArgsForTxProcessor()
		args.EnableEpochsHandler = &enableEpochsHandlerMock.EnableEpochsHandlerStub{
			IsRelayedNonceFixEnabledField: false,
		}
		txProc, _ := txproc.NewTxProcessor(args)

		assert.True(t, txProc.ShouldIncreaseNonce(nil))
	})
	t.Run("fix enabled, different errors should return true", func(t *testing.T) {
		args := createArgsForTxProcessor()
		args.EnableEpochsHandler = &enableEpochsHandlerMock.EnableEpochsHandlerStub{
			IsRelayedNonceFixEnabledField: true,
		}
		txProc, _ := txproc.NewTxProcessor(args)

		assert.True(t, txProc.ShouldIncreaseNonce(nil))
		assert.True(t, txProc.ShouldIncreaseNonce(fmt.Errorf("random error")))
		assert.True(t, txProc.ShouldIncreaseNonce(process.ErrWrongTransaction))
	})
	t.Run("fix enabled, errors for an un-executable transaction should return false", func(t *testing.T) {
		args := createArgsForTxProcessor()
		args.EnableEpochsHandler = &enableEpochsHandlerMock.EnableEpochsHandlerStub{
			IsRelayedNonceFixEnabledField: true,
		}
		txProc, _ := txproc.NewTxProcessor(args)

		assert.False(t, txProc.ShouldIncreaseNonce(process.ErrLowerNonceInTransaction))
		assert.False(t, txProc.ShouldIncreaseNonce(process.ErrHigherNonceInTransaction))
		assert.False(t, txProc.ShouldIncreaseNonce(process.ErrTransactionNotExecutable))
	})
}

func TestTxProcessor_AddNonExecutableLog(t *testing.T) {
	t.Parallel()

<<<<<<< HEAD
	sender := []byte("sender")
	relayer := []byte("relayer")
	originalTx := &transaction.Transaction{
		SndAddr: relayer,
		RcvAddr: sender,
	}

=======
>>>>>>> 579cb1ad
	t.Run("not a non-executable error should not record log", func(t *testing.T) {
		t.Parallel()

		args := createArgsForTxProcessor()
<<<<<<< HEAD
		originalTxHash, _ := core.CalculateHash(args.Marshalizer, args.Hasher, originalTx)

=======
		sender := []byte("sender")
		relayer := []byte("relayer")
		originalTx := &transaction.Transaction{
			SndAddr: relayer,
			RcvAddr: sender,
		}
		originalTxHash, err := core.CalculateHash(args.Marshalizer, args.Hasher, originalTx)
		assert.Nil(t, err)
>>>>>>> 579cb1ad
		args.TxLogsProcessor = &mock.TxLogsProcessorStub{
			SaveLogCalled: func(txHash []byte, tx data.TransactionHandler, vmLogs []*vmcommon.LogEntry) error {
				assert.Fail(t, "should have not called SaveLog")

				return nil
			},
		}
		txProc, _ := txproc.NewTxProcessor(args)
<<<<<<< HEAD
		err := txProc.AddNonExecutableLog(errors.New("random error"), originalTxHash, originalTx)
=======
		err = txProc.AddNonExecutableLog(errors.New("random error"), originalTxHash, originalTx)
>>>>>>> 579cb1ad
		assert.Nil(t, err)
	})
	t.Run("is non executable tx error should record log", func(t *testing.T) {
		t.Parallel()

		args := createArgsForTxProcessor()
<<<<<<< HEAD
		originalTxHash, _ := core.CalculateHash(args.Marshalizer, args.Hasher, originalTx)

=======
		sender := []byte("sender")
		relayer := []byte("relayer")
		originalTx := &transaction.Transaction{
			SndAddr: relayer,
			RcvAddr: sender,
		}
		originalTxHash, err := core.CalculateHash(args.Marshalizer, args.Hasher, originalTx)
		assert.Nil(t, err)
>>>>>>> 579cb1ad
		numLogsSaved := 0
		args.TxLogsProcessor = &mock.TxLogsProcessorStub{
			SaveLogCalled: func(txHash []byte, tx data.TransactionHandler, vmLogs []*vmcommon.LogEntry) error {
				assert.Equal(t, originalTxHash, txHash)
				assert.Equal(t, originalTx, tx)
				assert.Equal(t, 1, len(vmLogs))
				firstLog := vmLogs[0]
				assert.Equal(t, core.SignalErrorOperation, string(firstLog.Identifier))
				assert.Equal(t, sender, firstLog.Address)
				assert.Empty(t, firstLog.Data)
				assert.Empty(t, firstLog.Topics)
				numLogsSaved++

				return nil
			},
		}

		txProc, _ := txproc.NewTxProcessor(args)
<<<<<<< HEAD
		err := txProc.AddNonExecutableLog(process.ErrLowerNonceInTransaction, originalTxHash, originalTx)
=======
		err = txProc.AddNonExecutableLog(process.ErrLowerNonceInTransaction, originalTxHash, originalTx)
>>>>>>> 579cb1ad
		assert.Nil(t, err)

		err = txProc.AddNonExecutableLog(process.ErrHigherNonceInTransaction, originalTxHash, originalTx)
		assert.Nil(t, err)

		err = txProc.AddNonExecutableLog(process.ErrTransactionNotExecutable, originalTxHash, originalTx)
		assert.Nil(t, err)

		assert.Equal(t, 3, numLogsSaved)
	})
}<|MERGE_RESOLUTION|>--- conflicted
+++ resolved
@@ -3258,24 +3258,10 @@
 func TestTxProcessor_AddNonExecutableLog(t *testing.T) {
 	t.Parallel()
 
-<<<<<<< HEAD
-	sender := []byte("sender")
-	relayer := []byte("relayer")
-	originalTx := &transaction.Transaction{
-		SndAddr: relayer,
-		RcvAddr: sender,
-	}
-
-=======
->>>>>>> 579cb1ad
 	t.Run("not a non-executable error should not record log", func(t *testing.T) {
 		t.Parallel()
 
 		args := createArgsForTxProcessor()
-<<<<<<< HEAD
-		originalTxHash, _ := core.CalculateHash(args.Marshalizer, args.Hasher, originalTx)
-
-=======
 		sender := []byte("sender")
 		relayer := []byte("relayer")
 		originalTx := &transaction.Transaction{
@@ -3284,7 +3270,6 @@
 		}
 		originalTxHash, err := core.CalculateHash(args.Marshalizer, args.Hasher, originalTx)
 		assert.Nil(t, err)
->>>>>>> 579cb1ad
 		args.TxLogsProcessor = &mock.TxLogsProcessorStub{
 			SaveLogCalled: func(txHash []byte, tx data.TransactionHandler, vmLogs []*vmcommon.LogEntry) error {
 				assert.Fail(t, "should have not called SaveLog")
@@ -3293,21 +3278,13 @@
 			},
 		}
 		txProc, _ := txproc.NewTxProcessor(args)
-<<<<<<< HEAD
 		err := txProc.AddNonExecutableLog(errors.New("random error"), originalTxHash, originalTx)
-=======
-		err = txProc.AddNonExecutableLog(errors.New("random error"), originalTxHash, originalTx)
->>>>>>> 579cb1ad
 		assert.Nil(t, err)
 	})
 	t.Run("is non executable tx error should record log", func(t *testing.T) {
 		t.Parallel()
 
 		args := createArgsForTxProcessor()
-<<<<<<< HEAD
-		originalTxHash, _ := core.CalculateHash(args.Marshalizer, args.Hasher, originalTx)
-
-=======
 		sender := []byte("sender")
 		relayer := []byte("relayer")
 		originalTx := &transaction.Transaction{
@@ -3316,7 +3293,6 @@
 		}
 		originalTxHash, err := core.CalculateHash(args.Marshalizer, args.Hasher, originalTx)
 		assert.Nil(t, err)
->>>>>>> 579cb1ad
 		numLogsSaved := 0
 		args.TxLogsProcessor = &mock.TxLogsProcessorStub{
 			SaveLogCalled: func(txHash []byte, tx data.TransactionHandler, vmLogs []*vmcommon.LogEntry) error {
@@ -3335,11 +3311,7 @@
 		}
 
 		txProc, _ := txproc.NewTxProcessor(args)
-<<<<<<< HEAD
 		err := txProc.AddNonExecutableLog(process.ErrLowerNonceInTransaction, originalTxHash, originalTx)
-=======
-		err = txProc.AddNonExecutableLog(process.ErrLowerNonceInTransaction, originalTxHash, originalTx)
->>>>>>> 579cb1ad
 		assert.Nil(t, err)
 
 		err = txProc.AddNonExecutableLog(process.ErrHigherNonceInTransaction, originalTxHash, originalTx)
