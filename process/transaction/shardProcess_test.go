--- conflicted
+++ resolved
@@ -74,7 +74,6 @@
 
 func createArgsForTxProcessor() txproc.ArgsNewTxProcessor {
 	args := txproc.ArgsNewTxProcessor{
-<<<<<<< HEAD
 		Accounts:         &stateMock.AccountsStub{},
 		Hasher:           &hashingMocks.HasherMock{},
 		PubkeyConv:       createMockPubKeyConverter(),
@@ -93,23 +92,6 @@
 			IsPenalizedTooMuchGasFlagEnabledField:   true,
 			IsFixRelayedMoveBalanceFlagEnabledField: true,
 		},
-=======
-		Accounts:            &stateMock.AccountsStub{},
-		Hasher:              &hashingMocks.HasherMock{},
-		PubkeyConv:          createMockPubKeyConverter(),
-		Marshalizer:         &mock.MarshalizerMock{},
-		SignMarshalizer:     &mock.MarshalizerMock{},
-		ShardCoordinator:    mock.NewOneShardCoordinatorMock(),
-		ScProcessor:         &testscommon.SCProcessorMock{},
-		TxFeeHandler:        &mock.FeeAccumulatorStub{},
-		TxTypeHandler:       &testscommon.TxTypeHandlerMock{},
-		EconomicsFee:        feeHandlerMock(),
-		ReceiptForwarder:    &mock.IntermediateTransactionHandlerMock{},
-		BadTxForwarder:      &mock.IntermediateTransactionHandlerMock{},
-		ArgsParser:          &mock.ArgumentParserMock{},
-		ScrForwarder:        &mock.IntermediateTransactionHandlerMock{},
-		EnableEpochsHandler: enableEpochsHandlerMock.NewEnableEpochsHandlerStub(common.PenalizedTooMuchGasFlag),
->>>>>>> f2037b1d
 		GuardianChecker:     &guardianMocks.GuardedAccountHandlerStub{},
 		TxVersionChecker:    &testscommon.TxVersionCheckerStub{},
 		TxLogsProcessor:     &mock.TxLogsProcessorStub{},
@@ -1299,12 +1281,14 @@
 
 	esdtTransferParser, _ := parsers.NewESDTTransferParser(&mock.MarshalizerMock{})
 	argsTxTypeHandler := coordinator.ArgNewTxTypeHandler{
-		PubkeyConverter:     testscommon.NewPubkeyConverterMock(32),
-		ShardCoordinator:    shardCoordinator,
-		BuiltInFunctions:    builtInFunctions.NewBuiltInFunctionContainer(),
-		ArgumentParser:      parsers.NewCallArgsParser(),
-		ESDTTransferParser:  esdtTransferParser,
-		EnableEpochsHandler: enableEpochsHandlerMock.NewEnableEpochsHandlerStub(common.ESDTMetadataContinuousCleanupFlag),
+		PubkeyConverter:    testscommon.NewPubkeyConverterMock(32),
+		ShardCoordinator:   shardCoordinator,
+		BuiltInFunctions:   builtInFunctions.NewBuiltInFunctionContainer(),
+		ArgumentParser:     parsers.NewCallArgsParser(),
+		ESDTTransferParser: esdtTransferParser,
+		EnableEpochsHandler: &enableEpochsHandlerMock.EnableEpochsHandlerStub{
+			IsESDTMetadataContinuousCleanupFlagEnabledField: true,
+		},
 	}
 	computeType, _ := coordinator.NewTxTypeHandler(argsTxTypeHandler)
 
@@ -1576,7 +1560,9 @@
 			return process.MoveBalance, process.MoveBalance
 		},
 	}
-	args.EnableEpochsHandler = enableEpochsHandlerMock.NewEnableEpochsHandlerStub(common.MetaProtectionFlag)
+	args.EnableEpochsHandler = &enableEpochsHandlerMock.EnableEpochsHandlerStub{
+		IsMetaProtectionFlagEnabledField: true,
+	}
 	execTx, _ := txproc.NewTxProcessor(args)
 
 	_, err := execTx.ProcessTransaction(&tx)
@@ -1689,12 +1675,14 @@
 
 	esdtTransferParser, _ := parsers.NewESDTTransferParser(&mock.MarshalizerMock{})
 	argTxTypeHandler := coordinator.ArgNewTxTypeHandler{
-		PubkeyConverter:     pubKeyConverter,
-		ShardCoordinator:    shardC,
-		BuiltInFunctions:    builtInFunctions.NewBuiltInFunctionContainer(),
-		ArgumentParser:      parsers.NewCallArgsParser(),
-		ESDTTransferParser:  esdtTransferParser,
-		EnableEpochsHandler: enableEpochsHandlerMock.NewEnableEpochsHandlerStub(common.ESDTMetadataContinuousCleanupFlag),
+		PubkeyConverter:    pubKeyConverter,
+		ShardCoordinator:   shardC,
+		BuiltInFunctions:   builtInFunctions.NewBuiltInFunctionContainer(),
+		ArgumentParser:     parsers.NewCallArgsParser(),
+		ESDTTransferParser: esdtTransferParser,
+		EnableEpochsHandler: &enableEpochsHandlerMock.EnableEpochsHandlerStub{
+			IsESDTMetadataContinuousCleanupFlagEnabledField: true,
+		},
 	}
 	txTypeHandler, _ := coordinator.NewTxTypeHandler(argTxTypeHandler)
 
@@ -1769,12 +1757,14 @@
 
 	esdtTransferParser, _ := parsers.NewESDTTransferParser(&mock.MarshalizerMock{})
 	argTxTypeHandler := coordinator.ArgNewTxTypeHandler{
-		PubkeyConverter:     pubKeyConverter,
-		ShardCoordinator:    shardC,
-		BuiltInFunctions:    builtInFunctions.NewBuiltInFunctionContainer(),
-		ArgumentParser:      parsers.NewCallArgsParser(),
-		ESDTTransferParser:  esdtTransferParser,
-		EnableEpochsHandler: enableEpochsHandlerMock.NewEnableEpochsHandlerStub(common.ESDTMetadataContinuousCleanupFlag),
+		PubkeyConverter:    pubKeyConverter,
+		ShardCoordinator:   shardC,
+		BuiltInFunctions:   builtInFunctions.NewBuiltInFunctionContainer(),
+		ArgumentParser:     parsers.NewCallArgsParser(),
+		ESDTTransferParser: esdtTransferParser,
+		EnableEpochsHandler: &enableEpochsHandlerMock.EnableEpochsHandlerStub{
+			IsESDTMetadataContinuousCleanupFlagEnabledField: true,
+		},
 	}
 	txTypeHandler, _ := coordinator.NewTxTypeHandler(argTxTypeHandler)
 
@@ -1849,12 +1839,14 @@
 
 	esdtTransferParser, _ := parsers.NewESDTTransferParser(&mock.MarshalizerMock{})
 	argTxTypeHandler := coordinator.ArgNewTxTypeHandler{
-		PubkeyConverter:     pubKeyConverter,
-		ShardCoordinator:    shardC,
-		BuiltInFunctions:    builtInFunctions.NewBuiltInFunctionContainer(),
-		ArgumentParser:      parsers.NewCallArgsParser(),
-		ESDTTransferParser:  esdtTransferParser,
-		EnableEpochsHandler: enableEpochsHandlerMock.NewEnableEpochsHandlerStub(common.ESDTMetadataContinuousCleanupFlag),
+		PubkeyConverter:    pubKeyConverter,
+		ShardCoordinator:   shardC,
+		BuiltInFunctions:   builtInFunctions.NewBuiltInFunctionContainer(),
+		ArgumentParser:     parsers.NewCallArgsParser(),
+		ESDTTransferParser: esdtTransferParser,
+		EnableEpochsHandler: &enableEpochsHandlerMock.EnableEpochsHandlerStub{
+			IsESDTMetadataContinuousCleanupFlagEnabledField: true,
+		},
 	}
 	txTypeHandler, _ := coordinator.NewTxTypeHandler(argTxTypeHandler)
 
@@ -1936,12 +1928,14 @@
 
 	esdtTransferParser, _ := parsers.NewESDTTransferParser(&mock.MarshalizerMock{})
 	argTxTypeHandler := coordinator.ArgNewTxTypeHandler{
-		PubkeyConverter:     pubKeyConverter,
-		ShardCoordinator:    shardC,
-		BuiltInFunctions:    builtInFunctions.NewBuiltInFunctionContainer(),
-		ArgumentParser:      parsers.NewCallArgsParser(),
-		ESDTTransferParser:  esdtTransferParser,
-		EnableEpochsHandler: enableEpochsHandlerMock.NewEnableEpochsHandlerStub(common.ESDTMetadataContinuousCleanupFlag),
+		PubkeyConverter:    pubKeyConverter,
+		ShardCoordinator:   shardC,
+		BuiltInFunctions:   builtInFunctions.NewBuiltInFunctionContainer(),
+		ArgumentParser:     parsers.NewCallArgsParser(),
+		ESDTTransferParser: esdtTransferParser,
+		EnableEpochsHandler: &enableEpochsHandlerMock.EnableEpochsHandlerStub{
+			IsESDTMetadataContinuousCleanupFlagEnabledField: true,
+		},
 	}
 	txTypeHandler, _ := coordinator.NewTxTypeHandler(argTxTypeHandler)
 
@@ -2016,12 +2010,14 @@
 
 	esdtTransferParser, _ := parsers.NewESDTTransferParser(&mock.MarshalizerMock{})
 	argTxTypeHandler := coordinator.ArgNewTxTypeHandler{
-		PubkeyConverter:     pubKeyConverter,
-		ShardCoordinator:    shardC,
-		BuiltInFunctions:    builtInFunctions.NewBuiltInFunctionContainer(),
-		ArgumentParser:      parsers.NewCallArgsParser(),
-		ESDTTransferParser:  esdtTransferParser,
-		EnableEpochsHandler: enableEpochsHandlerMock.NewEnableEpochsHandlerStub(common.ESDTMetadataContinuousCleanupFlag),
+		PubkeyConverter:    pubKeyConverter,
+		ShardCoordinator:   shardC,
+		BuiltInFunctions:   builtInFunctions.NewBuiltInFunctionContainer(),
+		ArgumentParser:     parsers.NewCallArgsParser(),
+		ESDTTransferParser: esdtTransferParser,
+		EnableEpochsHandler: &enableEpochsHandlerMock.EnableEpochsHandlerStub{
+			IsESDTMetadataContinuousCleanupFlagEnabledField: true,
+		},
 	}
 	txTypeHandler, _ := coordinator.NewTxTypeHandler(argTxTypeHandler)
 
@@ -2032,7 +2028,9 @@
 	args.TxTypeHandler = txTypeHandler
 	args.PubkeyConv = pubKeyConverter
 	args.ArgsParser = smartContract.NewArgumentParser()
-	args.EnableEpochsHandler = enableEpochsHandlerMock.NewEnableEpochsHandlerStub(common.RelayedTransactionsV2Flag)
+	args.EnableEpochsHandler = &enableEpochsHandlerMock.EnableEpochsHandlerStub{
+		IsRelayedTransactionsV2FlagEnabledField: true,
+	}
 	execTx, _ := txproc.NewTxProcessor(args)
 
 	returnCode, err := execTx.ProcessTransaction(&tx)
@@ -2303,12 +2301,14 @@
 
 	esdtTransferParser, _ := parsers.NewESDTTransferParser(&mock.MarshalizerMock{})
 	argTxTypeHandler := coordinator.ArgNewTxTypeHandler{
-		PubkeyConverter:     pubKeyConverter,
-		ShardCoordinator:    shardC,
-		BuiltInFunctions:    builtInFunctions.NewBuiltInFunctionContainer(),
-		ArgumentParser:      parsers.NewCallArgsParser(),
-		ESDTTransferParser:  esdtTransferParser,
-		EnableEpochsHandler: enableEpochsHandlerMock.NewEnableEpochsHandlerStub(common.ESDTMetadataContinuousCleanupFlag),
+		PubkeyConverter:    pubKeyConverter,
+		ShardCoordinator:   shardC,
+		BuiltInFunctions:   builtInFunctions.NewBuiltInFunctionContainer(),
+		ArgumentParser:     parsers.NewCallArgsParser(),
+		ESDTTransferParser: esdtTransferParser,
+		EnableEpochsHandler: &enableEpochsHandlerMock.EnableEpochsHandlerStub{
+			IsESDTMetadataContinuousCleanupFlagEnabledField: true,
+		},
 	}
 	txTypeHandler, _ := coordinator.NewTxTypeHandler(argTxTypeHandler)
 
@@ -2319,7 +2319,9 @@
 	args.TxTypeHandler = txTypeHandler
 	args.PubkeyConv = pubKeyConverter
 	args.ArgsParser = smartContract.NewArgumentParser()
-	args.EnableEpochsHandler = enableEpochsHandlerMock.NewEnableEpochsHandlerStub(common.RelayedTransactionsFlag)
+	args.EnableEpochsHandler = &enableEpochsHandlerMock.EnableEpochsHandlerStub{
+		IsRelayedTransactionsFlagEnabledField: true,
+	}
 	execTx, _ := txproc.NewTxProcessor(args)
 
 	returnCode, err := execTx.ProcessTransaction(&tx)
@@ -2832,12 +2834,14 @@
 
 	esdtTransferParser, _ := parsers.NewESDTTransferParser(&mock.MarshalizerMock{})
 	argTxTypeHandler := coordinator.ArgNewTxTypeHandler{
-		PubkeyConverter:     pubKeyConverter,
-		ShardCoordinator:    shardC,
-		BuiltInFunctions:    builtInFunctions.NewBuiltInFunctionContainer(),
-		ArgumentParser:      parsers.NewCallArgsParser(),
-		ESDTTransferParser:  esdtTransferParser,
-		EnableEpochsHandler: enableEpochsHandlerMock.NewEnableEpochsHandlerStub(common.ESDTMetadataContinuousCleanupFlag),
+		PubkeyConverter:    pubKeyConverter,
+		ShardCoordinator:   shardC,
+		BuiltInFunctions:   builtInFunctions.NewBuiltInFunctionContainer(),
+		ArgumentParser:     parsers.NewCallArgsParser(),
+		ESDTTransferParser: esdtTransferParser,
+		EnableEpochsHandler: &enableEpochsHandlerMock.EnableEpochsHandlerStub{
+			IsESDTMetadataContinuousCleanupFlagEnabledField: true,
+		},
 	}
 	txTypeHandler, _ := coordinator.NewTxTypeHandler(argTxTypeHandler)
 
@@ -3450,14 +3454,18 @@
 
 	t.Run("fix not enabled, should return true", func(t *testing.T) {
 		args := createArgsForTxProcessor()
-		args.EnableEpochsHandler = enableEpochsHandlerMock.NewEnableEpochsHandlerStub()
+		args.EnableEpochsHandler = &enableEpochsHandlerMock.EnableEpochsHandlerStub{
+			IsRelayedNonceFixEnabledField: false,
+		}
 		txProc, _ := txproc.NewTxProcessor(args)
 
 		assert.True(t, txProc.ShouldIncreaseNonce(nil))
 	})
 	t.Run("fix enabled, different errors should return true", func(t *testing.T) {
 		args := createArgsForTxProcessor()
-		args.EnableEpochsHandler = enableEpochsHandlerMock.NewEnableEpochsHandlerStub(common.RelayedNonceFixFlag)
+		args.EnableEpochsHandler = &enableEpochsHandlerMock.EnableEpochsHandlerStub{
+			IsRelayedNonceFixEnabledField: true,
+		}
 		txProc, _ := txproc.NewTxProcessor(args)
 
 		assert.True(t, txProc.ShouldIncreaseNonce(nil))
@@ -3466,7 +3474,9 @@
 	})
 	t.Run("fix enabled, errors for an un-executable transaction should return false", func(t *testing.T) {
 		args := createArgsForTxProcessor()
-		args.EnableEpochsHandler = enableEpochsHandlerMock.NewEnableEpochsHandlerStub(common.RelayedNonceFixFlag)
+		args.EnableEpochsHandler = &enableEpochsHandlerMock.EnableEpochsHandlerStub{
+			IsRelayedNonceFixEnabledField: true,
+		}
 		txProc, _ := txproc.NewTxProcessor(args)
 
 		assert.False(t, txProc.ShouldIncreaseNonce(process.ErrLowerNonceInTransaction))
