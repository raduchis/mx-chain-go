package transaction_test

import (
	"bytes"
	"crypto/rand"
	"encoding/hex"
	"errors"
	"math"
	"math/big"
	"testing"

	"github.com/ElrondNetwork/elrond-go/core"
	"github.com/ElrondNetwork/elrond-go/data"
	"github.com/ElrondNetwork/elrond-go/data/smartContractResult"
	"github.com/ElrondNetwork/elrond-go/data/state"
	"github.com/ElrondNetwork/elrond-go/data/transaction"
	"github.com/ElrondNetwork/elrond-go/process"
	"github.com/ElrondNetwork/elrond-go/process/coordinator"
	"github.com/ElrondNetwork/elrond-go/process/mock"
	"github.com/ElrondNetwork/elrond-go/process/smartContract"
	txproc "github.com/ElrondNetwork/elrond-go/process/transaction"
	"github.com/ElrondNetwork/elrond-go/sharding"
	"github.com/ElrondNetwork/elrond-go/testscommon"
	"github.com/ElrondNetwork/elrond-go/vm"
	vmcommon "github.com/ElrondNetwork/elrond-vm-common"
	"github.com/ElrondNetwork/elrond-vm-common/parsers"
	"github.com/stretchr/testify/assert"
)

const maxEpoch = math.MaxUint32

func generateRandomByteSlice(size int) []byte {
	buff := make([]byte, size)
	_, _ = rand.Reader.Read(buff)

	return buff
}

func feeHandlerMock() *mock.FeeHandlerStub {
	return &mock.FeeHandlerStub{
		CheckValidityTxValuesCalled: func(tx process.TransactionWithFeeHandler) error {
			return nil
		},
		ComputeMoveBalanceFeeCalled: func(tx process.TransactionWithFeeHandler) *big.Int {
			return big.NewInt(0)
		},
	}
}

func createAccountStub(sndAddr, rcvAddr []byte,
	acntSrc, acntDst state.UserAccountHandler,
) *testscommon.AccountsStub {
	adb := testscommon.AccountsStub{}

	adb.LoadAccountCalled = func(address []byte) (vmcommon.AccountHandler, error) {
		if bytes.Equal(address, sndAddr) {
			return acntSrc, nil
		}

		if bytes.Equal(address, rcvAddr) {
			return acntDst, nil
		}

		return nil, errors.New("failure")
	}

	return &adb
}

func createArgsForTxProcessor() txproc.ArgsNewTxProcessor {
	args := txproc.ArgsNewTxProcessor{
		Accounts:         &testscommon.AccountsStub{},
		Hasher:           mock.HasherMock{},
		PubkeyConv:       createMockPubkeyConverter(),
		Marshalizer:      &mock.MarshalizerMock{},
		SignMarshalizer:  &mock.MarshalizerMock{},
		ShardCoordinator: mock.NewOneShardCoordinatorMock(),
		ScProcessor:      &testscommon.SCProcessorMock{},
		TxFeeHandler:     &mock.FeeAccumulatorStub{},
		TxTypeHandler:    &testscommon.TxTypeHandlerMock{},
		EconomicsFee:     feeHandlerMock(),
		ReceiptForwarder: &mock.IntermediateTransactionHandlerMock{},
		BadTxForwarder:   &mock.IntermediateTransactionHandlerMock{},
		ArgsParser:       &mock.ArgumentParserMock{},
		ScrForwarder:     &mock.IntermediateTransactionHandlerMock{},
		EpochNotifier:    &mock.EpochNotifierStub{},
	}
	return args
}

func createTxProcessor() txproc.TxProcessor {
	txProc, _ := txproc.NewTxProcessor(createArgsForTxProcessor())
	return txProc
}

//------- NewTxProcessor

func TestNewTxProcessor_NilAccountsShouldErr(t *testing.T) {
	t.Parallel()

	args := createArgsForTxProcessor()
	args.Accounts = nil
	txProc, err := txproc.NewTxProcessor(args)

	assert.Equal(t, process.ErrNilAccountsAdapter, err)
	assert.Nil(t, txProc)
}

func TestNewTxProcessor_NilHasherShouldErr(t *testing.T) {
	t.Parallel()

	args := createArgsForTxProcessor()
	args.Hasher = nil
	txProc, err := txproc.NewTxProcessor(args)

	assert.Equal(t, process.ErrNilHasher, err)
	assert.Nil(t, txProc)
}

func TestNewTxProcessor_NilPubkeyConverterMockShouldErr(t *testing.T) {
	t.Parallel()

	args := createArgsForTxProcessor()
	args.PubkeyConv = nil
	txProc, err := txproc.NewTxProcessor(args)

	assert.Equal(t, process.ErrNilPubkeyConverter, err)
	assert.Nil(t, txProc)
}

func TestNewTxProcessor_NilMarshalizerMockShouldErr(t *testing.T) {
	t.Parallel()

	args := createArgsForTxProcessor()
	args.Marshalizer = nil
	txProc, err := txproc.NewTxProcessor(args)

	assert.Equal(t, process.ErrNilMarshalizer, err)
	assert.Nil(t, txProc)
}

func TestNewTxProcessor_NilShardCoordinatorMockShouldErr(t *testing.T) {
	t.Parallel()

	args := createArgsForTxProcessor()
	args.ShardCoordinator = nil
	txProc, err := txproc.NewTxProcessor(args)

	assert.Equal(t, process.ErrNilShardCoordinator, err)
	assert.Nil(t, txProc)
}

func TestNewTxProcessor_NilSCProcessorShouldErr(t *testing.T) {
	t.Parallel()

	args := createArgsForTxProcessor()
	args.ScProcessor = nil
	txProc, err := txproc.NewTxProcessor(args)

	assert.Equal(t, process.ErrNilSmartContractProcessor, err)
	assert.Nil(t, txProc)
}

func TestNewTxProcessor_NilTxTypeHandlerShouldErr(t *testing.T) {
	t.Parallel()

	args := createArgsForTxProcessor()
	args.TxTypeHandler = nil
	txProc, err := txproc.NewTxProcessor(args)

	assert.Equal(t, process.ErrNilTxTypeHandler, err)
	assert.Nil(t, txProc)
}

func TestNewTxProcessor_NilEconomicsFeeHandlerShouldErr(t *testing.T) {
	t.Parallel()

	args := createArgsForTxProcessor()
	args.EconomicsFee = nil
	txProc, err := txproc.NewTxProcessor(args)

	assert.Equal(t, process.ErrNilEconomicsFeeHandler, err)
	assert.Nil(t, txProc)
}

func TestNewTxProcessor_NilReceiptForwarderShouldErr(t *testing.T) {
	t.Parallel()

	args := createArgsForTxProcessor()
	args.ReceiptForwarder = nil
	txProc, err := txproc.NewTxProcessor(args)

	assert.Equal(t, process.ErrNilReceiptHandler, err)
	assert.Nil(t, txProc)
}

func TestNewTxProcessor_NilBadTxForwarderShouldErr(t *testing.T) {
	t.Parallel()

	args := createArgsForTxProcessor()
	args.BadTxForwarder = nil
	txProc, err := txproc.NewTxProcessor(args)

	assert.Equal(t, process.ErrNilBadTxHandler, err)
	assert.Nil(t, txProc)
}

func TestNewTxProcessor_NilTxFeeHandlerShouldErr(t *testing.T) {
	t.Parallel()

	args := createArgsForTxProcessor()
	args.TxFeeHandler = nil
	txProc, err := txproc.NewTxProcessor(args)

	assert.Equal(t, process.ErrNilUnsignedTxHandler, err)
	assert.Nil(t, txProc)
}

func TestNewTxProcessor_NilArgsParserShouldErr(t *testing.T) {
	t.Parallel()

	args := createArgsForTxProcessor()
	args.ArgsParser = nil
	txProc, err := txproc.NewTxProcessor(args)

	assert.Equal(t, process.ErrNilArgumentParser, err)
	assert.Nil(t, txProc)
}

func TestNewTxProcessor_NilScrForwarderShouldErr(t *testing.T) {
	t.Parallel()

	args := createArgsForTxProcessor()
	args.ScrForwarder = nil
	txProc, err := txproc.NewTxProcessor(args)

	assert.Equal(t, process.ErrNilIntermediateTransactionHandler, err)
	assert.Nil(t, txProc)
}

func TestNewTxProcessor_NilSignMarshalizerShouldErr(t *testing.T) {
	t.Parallel()

	args := createArgsForTxProcessor()
	args.SignMarshalizer = nil
	txProc, err := txproc.NewTxProcessor(args)

	assert.Equal(t, process.ErrNilMarshalizer, err)
	assert.Nil(t, txProc)
}

func TestNewTxProcessor_NilEpochNotifierShouldErr(t *testing.T) {
	t.Parallel()

	args := createArgsForTxProcessor()
	args.EpochNotifier = nil
	txProc, err := txproc.NewTxProcessor(args)

	assert.Equal(t, process.ErrNilEpochNotifier, err)
	assert.Nil(t, txProc)
}

func TestNewTxProcessor_OkValsShouldWork(t *testing.T) {
	t.Parallel()

	args := createArgsForTxProcessor()
	txProc, err := txproc.NewTxProcessor(args)

	assert.Nil(t, err)
	assert.NotNil(t, txProc)
}

//------- getAccounts

func TestTxProcessor_GetAccountsShouldErrNilAddressContainer(t *testing.T) {
	t.Parallel()

	adb := createAccountStub(nil, nil, nil, nil)
	args := createArgsForTxProcessor()
	args.Accounts = adb
	execTx, _ := txproc.NewTxProcessor(args)

	adr1 := []byte{65}
	adr2 := []byte{67}

	_, _, err := execTx.GetAccounts(nil, adr2)
	assert.Equal(t, process.ErrNilAddressContainer, err)

	_, _, err = execTx.GetAccounts(adr1, nil)
	assert.Equal(t, process.ErrNilAddressContainer, err)
}

func TestTxProcessor_GetAccountsMalfunctionAccountsShouldErr(t *testing.T) {
	t.Parallel()

	adb := createAccountStub(nil, nil, nil, nil)

	args := createArgsForTxProcessor()
	args.Accounts = adb
	execTx, _ := txproc.NewTxProcessor(args)

	adr1 := []byte{65}
	adr2 := []byte{67}

	_, _, err := execTx.GetAccounts(adr1, adr2)
	assert.NotNil(t, err)
}

func TestTxProcessor_GetAccountsOkValsSrcShouldWork(t *testing.T) {
	t.Parallel()

	adb := testscommon.AccountsStub{}

	adr1 := []byte{65}
	adr2 := []byte{67}

	acnt1, _ := state.NewUserAccount(adr1)
	acnt2, _ := state.NewUserAccount(adr2)

	adb.LoadAccountCalled = func(address []byte) (vmcommon.AccountHandler, error) {
		if bytes.Equal(address, adr1) {
			return acnt1, nil
		}

		if bytes.Equal(address, adr2) {
			return nil, errors.New("failure on destination")
		}

		return nil, errors.New("failure")
	}

	shardCoordinator := mock.NewOneShardCoordinatorMock()
	args := createArgsForTxProcessor()
	args.Accounts = &adb
	args.ShardCoordinator = shardCoordinator
	execTx, _ := txproc.NewTxProcessor(args)

	shardCoordinator.ComputeIdCalled = func(address []byte) uint32 {
		if bytes.Equal(address, adr2) {
			return 1
		}

		return 0
	}

	a1, a2, err := execTx.GetAccounts(adr1, adr2)

	assert.Nil(t, err)
	assert.Equal(t, acnt1, a1)
	assert.NotEqual(t, acnt2, a2)
	assert.Nil(t, a2)
}

func TestTxProcessor_GetAccountsOkValsDsthouldWork(t *testing.T) {
	t.Parallel()

	adb := testscommon.AccountsStub{}

	adr1 := []byte{65}
	adr2 := []byte{67}

	acnt1, _ := state.NewUserAccount(adr1)
	acnt2, _ := state.NewUserAccount(adr2)

	adb.LoadAccountCalled = func(address []byte) (vmcommon.AccountHandler, error) {
		if bytes.Equal(address, adr1) {
			return nil, errors.New("failure on source")
		}

		if bytes.Equal(address, adr2) {
			return acnt2, nil
		}

		return nil, errors.New("failure")
	}

	shardCoordinator := mock.NewOneShardCoordinatorMock()

	args := createArgsForTxProcessor()
	args.Accounts = &adb
	args.ShardCoordinator = shardCoordinator
	execTx, _ := txproc.NewTxProcessor(args)

	shardCoordinator.ComputeIdCalled = func(address []byte) uint32 {
		if bytes.Equal(address, adr1) {
			return 1
		}

		return 0
	}

	a1, a2, err := execTx.GetAccounts(adr1, adr2)
	assert.Nil(t, err)
	assert.NotEqual(t, acnt1, a1)
	assert.Nil(t, a1)
	assert.Equal(t, acnt2, a2)
}

func TestTxProcessor_GetAccountsOkValsShouldWork(t *testing.T) {
	t.Parallel()

	adr1 := []byte{65}
	adr2 := []byte{67}

	acnt1, _ := state.NewUserAccount(adr1)
	acnt2, _ := state.NewUserAccount(adr2)

	adb := createAccountStub(adr1, adr2, acnt1, acnt2)

	args := createArgsForTxProcessor()
	args.Accounts = adb
	execTx, _ := txproc.NewTxProcessor(args)

	a1, a2, err := execTx.GetAccounts(adr1, adr2)
	assert.Nil(t, err)
	assert.Equal(t, acnt1, a1)
	assert.Equal(t, acnt2, a2)
}

func TestTxProcessor_GetSameAccountShouldWork(t *testing.T) {
	t.Parallel()

	adr1 := []byte{65}
	adr2 := []byte{65}

	acnt1, _ := state.NewUserAccount(adr1)
	acnt2, _ := state.NewUserAccount(adr2)

	adb := createAccountStub(adr1, adr2, acnt1, acnt2)

	args := createArgsForTxProcessor()
	args.Accounts = adb
	execTx, _ := txproc.NewTxProcessor(args)

	a1, a2, err := execTx.GetAccounts(adr1, adr1)
	assert.Nil(t, err)
	assert.True(t, a1 == a2)
}

//------- checkTxValues

func TestTxProcessor_CheckTxValuesHigherNonceShouldErr(t *testing.T) {
	t.Parallel()

	adr1 := []byte{65}
	acnt1, err := state.NewUserAccount(adr1)
	assert.Nil(t, err)

	execTx := *createTxProcessor()

	acnt1.Nonce = 6

	err = execTx.CheckTxValues(&transaction.Transaction{Nonce: 7}, acnt1, nil, false)
	assert.Equal(t, process.ErrHigherNonceInTransaction, err)
}

func TestTxProcessor_CheckTxValuesLowerNonceShouldErr(t *testing.T) {
	t.Parallel()

	adr1 := []byte{65}
	acnt1, err := state.NewUserAccount(adr1)
	assert.Nil(t, err)

	execTx := *createTxProcessor()

	acnt1.Nonce = 6

	err = execTx.CheckTxValues(&transaction.Transaction{Nonce: 5}, acnt1, nil, false)
	assert.Equal(t, process.ErrLowerNonceInTransaction, err)
}

func TestTxProcessor_CheckTxValuesInsufficientFundsShouldErr(t *testing.T) {
	t.Parallel()

	adr1 := []byte{65}
	acnt1, err := state.NewUserAccount(adr1)
	assert.Nil(t, err)

	execTx := *createTxProcessor()

	acnt1.Balance = big.NewInt(67)

	err = execTx.CheckTxValues(&transaction.Transaction{Value: big.NewInt(68)}, acnt1, nil, false)
	assert.Equal(t, process.ErrInsufficientFunds, err)
}

func TestTxProcessor_CheckTxValuesMismatchedSenderUsernamesShouldErr(t *testing.T) {
	t.Parallel()

	adr1 := []byte{65}
	senderAcc, err := state.NewUserAccount(adr1)

	assert.Nil(t, err)

	execTx := *createTxProcessor()

	senderAcc.Balance = big.NewInt(67)
	senderAcc.UserName = []byte("SRC")

	tx := &transaction.Transaction{
		Value:       big.NewInt(10),
		SndUserName: []byte("notCorrect"),
	}

	err = execTx.CheckTxValues(tx, senderAcc, nil, false)
	assert.Equal(t, process.ErrUserNameDoesNotMatch, err)
}

func TestTxProcessor_CheckTxValuesMismatchedReceiverUsernamesShouldErr(t *testing.T) {
	t.Parallel()

	adr1 := []byte{65}
	receiverAcc, err := state.NewUserAccount(adr1)

	assert.Nil(t, err)

	execTx := *createTxProcessor()

	receiverAcc.Balance = big.NewInt(67)
	receiverAcc.UserName = []byte("RECV")

	tx := &transaction.Transaction{
		Value:       big.NewInt(10),
		RcvUserName: []byte("notCorrect"),
	}

	err = execTx.CheckTxValues(tx, nil, receiverAcc, false)
	assert.Equal(t, process.ErrUserNameDoesNotMatchInCrossShardTx, err)
}

func TestTxProcessor_CheckTxValuesCorrectUserNamesShouldWork(t *testing.T) {
	t.Parallel()

	adr1 := []byte{65}
	senderAcc, err := state.NewUserAccount(adr1)
	assert.Nil(t, err)

	adr2 := []byte{66}
	recvAcc, err := state.NewUserAccount(adr2)
	assert.Nil(t, err)

	execTx := *createTxProcessor()

	senderAcc.Balance = big.NewInt(67)
	senderAcc.UserName = []byte("SRC")
	recvAcc.UserName = []byte("RECV")

	tx := &transaction.Transaction{
		Value:       big.NewInt(10),
		SndUserName: senderAcc.UserName,
		RcvUserName: recvAcc.UserName,
	}

	err = execTx.CheckTxValues(tx, senderAcc, recvAcc, false)
	assert.Nil(t, err)
}

func TestTxProcessor_CheckTxValuesOkValsShouldErr(t *testing.T) {
	t.Parallel()

	adr1 := []byte{65}
	acnt1, err := state.NewUserAccount(adr1)
	assert.Nil(t, err)

	execTx := *createTxProcessor()

	acnt1.Balance = big.NewInt(67)

	err = execTx.CheckTxValues(&transaction.Transaction{Value: big.NewInt(67)}, acnt1, nil, false)
	assert.Nil(t, err)
}

//------- increaseNonce

func TestTxProcessor_IncreaseNonceOkValsShouldWork(t *testing.T) {
	t.Parallel()

	adrSrc := []byte{65}
	acntSrc, err := state.NewUserAccount(adrSrc)
	assert.Nil(t, err)

	execTx := *createTxProcessor()

	acntSrc.Nonce = 45

	execTx.IncreaseNonce(acntSrc)
	assert.Equal(t, uint64(46), acntSrc.Nonce)
}

//------- ProcessTransaction

func TestTxProcessor_ProcessTransactionNilTxShouldErr(t *testing.T) {
	t.Parallel()

	execTx := *createTxProcessor()

	_, err := execTx.ProcessTransaction(nil)
	assert.Equal(t, process.ErrNilTransaction, err)
}

func TestTxProcessor_ProcessTransactionMalfunctionAccountsShouldErr(t *testing.T) {
	t.Parallel()

	adb := createAccountStub(nil, nil, nil, nil)

	args := createArgsForTxProcessor()
	args.Accounts = adb
	execTx, _ := txproc.NewTxProcessor(args)

	tx := transaction.Transaction{}
	tx.Nonce = 1
	tx.SndAddr = []byte("SRC")
	tx.RcvAddr = []byte("DST")
	tx.Value = big.NewInt(45)

	_, err := execTx.ProcessTransaction(&tx)
	assert.NotNil(t, err)
}

func TestTxProcessor_ProcessCheckNotPassShouldErr(t *testing.T) {
	t.Parallel()

	//these values will trigger ErrHigherNonceInTransaction
	tx := transaction.Transaction{}
	tx.Nonce = 1
	tx.SndAddr = []byte("SRC")
	tx.RcvAddr = []byte("DST")
	tx.Value = big.NewInt(45)

	acntSrc, err := state.NewUserAccount(tx.SndAddr)
	assert.Nil(t, err)
	acntDst, err := state.NewUserAccount(tx.RcvAddr)
	assert.Nil(t, err)

	adb := createAccountStub(tx.SndAddr, tx.RcvAddr, acntSrc, acntDst)

	args := createArgsForTxProcessor()
	args.Accounts = adb
	execTx, _ := txproc.NewTxProcessor(args)

	_, err = execTx.ProcessTransaction(&tx)
	assert.Equal(t, process.ErrHigherNonceInTransaction, err)
}

func TestTxProcessor_ProcessCheckShouldPassWhenAdrSrcIsNotInNodeShard(t *testing.T) {
	t.Parallel()

	testProcessCheck(t, 1, big.NewInt(45))
}

func TestTxProcessor_ProcessMoveBalancesShouldPassWhenAdrSrcIsNotInNodeShard(t *testing.T) {
	t.Parallel()

	testProcessCheck(t, 0, big.NewInt(0))
}

func TestTxProcessor_ProcessWithTxFeeHandlerCheckErrorShouldErr(t *testing.T) {
	t.Parallel()

	tx := transaction.Transaction{}
	tx.Nonce = 0
	tx.SndAddr = []byte("SRC")
	tx.RcvAddr = make([]byte, 32)
	tx.Value = big.NewInt(0)

	acntSrc, err := state.NewUserAccount(tx.SndAddr)
	assert.Nil(t, err)
	acntDst, err := state.NewUserAccount(tx.RcvAddr)
	assert.Nil(t, err)

	adb := createAccountStub(tx.SndAddr, tx.RcvAddr, acntSrc, acntDst)

	args := createArgsForTxProcessor()
	args.Accounts = adb

	expectedError := errors.New("validatity check failed")
	args.EconomicsFee = &mock.FeeHandlerStub{
		CheckValidityTxValuesCalled: func(tx process.TransactionWithFeeHandler) error {
			return expectedError
		}}
	execTx, _ := txproc.NewTxProcessor(args)

	_, err = execTx.ProcessTransaction(&tx)
	assert.Equal(t, expectedError, err)
}

func TestTxProcessor_ProcessWithWrongAssertionShouldErr(t *testing.T) {
	t.Parallel()

	tx := transaction.Transaction{}
	tx.Nonce = 0
	tx.SndAddr = []byte("SRC")
	tx.RcvAddr = make([]byte, 32)
	tx.Value = big.NewInt(0)

	args := createArgsForTxProcessor()
<<<<<<< HEAD
	args.Accounts = &testscommon.AccountsStub{
		LoadAccountCalled: func(address []byte) (state.AccountHandler, error) {
=======
	args.Accounts = &mock.AccountsStub{
		LoadAccountCalled: func(address []byte) (vmcommon.AccountHandler, error) {
>>>>>>> 112080b0
			return &mock.PeerAccountHandlerMock{}, nil
		},
	}

	execTx, _ := txproc.NewTxProcessor(args)

	_, err := execTx.ProcessTransaction(&tx)
	assert.Equal(t, process.ErrWrongTypeAssertion, err)
}

func TestTxProcessor_ProcessWithTxFeeHandlerInsufficientFeeShouldErr(t *testing.T) {
	t.Parallel()

	tx := transaction.Transaction{}
	tx.Nonce = 0
	tx.SndAddr = []byte("SRC")
	tx.RcvAddr = make([]byte, 32)
	tx.Value = big.NewInt(0)

	acntSrc, err := state.NewUserAccount(tx.SndAddr)
	assert.Nil(t, err)
	acntDst, err := state.NewUserAccount(tx.RcvAddr)
	assert.Nil(t, err)

	acntSrc.Balance = big.NewInt(9)

	adb := createAccountStub(tx.SndAddr, tx.RcvAddr, acntSrc, acntDst)

	args := createArgsForTxProcessor()
	args.Accounts = adb

	args.EconomicsFee = &mock.FeeHandlerStub{
		ComputeTxFeeCalled: func(tx process.TransactionWithFeeHandler) *big.Int {
			return big.NewInt(0).Add(acntSrc.Balance, big.NewInt(1))
		}}

	execTx, _ := txproc.NewTxProcessor(args)

	_, err = execTx.ProcessTransaction(&tx)
	assert.True(t, errors.Is(err, process.ErrInsufficientFee))
}

func TestTxProcessor_ProcessWithInsufficientFundsShouldCreateReceiptErr(t *testing.T) {
	t.Parallel()

	tx := transaction.Transaction{}
	tx.Nonce = 0
	tx.SndAddr = []byte("SRC")
	tx.RcvAddr = make([]byte, 32)
	tx.Value = big.NewInt(0)

	acntSrc, err := state.NewUserAccount(tx.SndAddr)
	assert.Nil(t, err)
	acntDst, err := state.NewUserAccount(tx.RcvAddr)
	assert.Nil(t, err)

	acntSrc.Balance = big.NewInt(9)

	adb := createAccountStub(tx.SndAddr, tx.RcvAddr, acntSrc, acntDst)

	args := createArgsForTxProcessor()
	args.Accounts = adb

	args.EconomicsFee = &mock.FeeHandlerStub{
		CheckValidityTxValuesCalled: func(tx process.TransactionWithFeeHandler) error {
			return process.ErrInsufficientFunds
		}}

	execTx, _ := txproc.NewTxProcessor(args)

	_, err = execTx.ProcessTransaction(&tx)
	assert.Equal(t, process.ErrFailedTransaction, err)
	assert.Equal(t, uint64(1), acntSrc.Nonce)
}

func TestTxProcessor_ProcessWithUsernameMismatchCreateReceiptErr(t *testing.T) {
	t.Parallel()

	tx := transaction.Transaction{}
	tx.Nonce = 0
	tx.SndAddr = []byte("SRC")
	tx.RcvAddr = make([]byte, 32)
	tx.Value = big.NewInt(0)

	acntSrc, err := state.NewUserAccount(tx.SndAddr)
	assert.Nil(t, err)
	acntDst, err := state.NewUserAccount(tx.RcvAddr)
	assert.Nil(t, err)

	acntSrc.Balance = big.NewInt(9)

	adb := createAccountStub(tx.SndAddr, tx.RcvAddr, acntSrc, acntDst)

	args := createArgsForTxProcessor()
	args.Accounts = adb

	args.EconomicsFee = &mock.FeeHandlerStub{
		CheckValidityTxValuesCalled: func(tx process.TransactionWithFeeHandler) error {
			return process.ErrUserNameDoesNotMatchInCrossShardTx
		}}

	execTx, _ := txproc.NewTxProcessor(args)

	_, err = execTx.ProcessTransaction(&tx)
	assert.Nil(t, err)
}

func TestTxProcessor_ProcessWithUsernameMismatchAndSCProcessErrorShouldError(t *testing.T) {
	t.Parallel()

	tx := transaction.Transaction{}
	tx.Nonce = 0
	tx.SndAddr = []byte("SRC")
	tx.RcvAddr = make([]byte, 32)
	tx.Value = big.NewInt(0)

	acntSrc, err := state.NewUserAccount(tx.SndAddr)
	assert.Nil(t, err)
	acntDst, err := state.NewUserAccount(tx.RcvAddr)
	assert.Nil(t, err)

	acntSrc.Balance = big.NewInt(9)

	adb := createAccountStub(tx.SndAddr, tx.RcvAddr, acntSrc, acntDst)

	args := createArgsForTxProcessor()
	args.Accounts = adb
	args.EconomicsFee = &mock.FeeHandlerStub{
		CheckValidityTxValuesCalled: func(tx process.TransactionWithFeeHandler) error {
			return process.ErrUserNameDoesNotMatchInCrossShardTx
		}}

	expectedError := errors.New("expected")
	scProcessor := &testscommon.SCProcessorMock{
		ProcessIfErrorCalled: func(acntSnd state.UserAccountHandler, txHash []byte, tx data.TransactionHandler, returnCode string, returnMessage []byte, snapshot int, gasLocked uint64) error {
			return expectedError
		},
	}

	args.ScProcessor = scProcessor

	execTx, _ := txproc.NewTxProcessor(args)

	_, err = execTx.ProcessTransaction(&tx)
	assert.Equal(t, expectedError, err)
}

func TestTxProcessor_ProcessMoveBalanceToSmartPayableContract(t *testing.T) {
	t.Parallel()

	saveAccountCalled := 0
	shardCoordinator := mock.NewOneShardCoordinatorMock()

	tx := transaction.Transaction{}
	tx.Nonce = 0
	tx.SndAddr = []byte("SRC")
	tx.RcvAddr = make([]byte, 32)
	tx.Value = big.NewInt(0)

	shardCoordinator.ComputeIdCalled = func(address []byte) uint32 {
		return 0
	}

	acntSrc, err := state.NewUserAccount(tx.SndAddr)
	assert.Nil(t, err)
	acntDst, err := state.NewUserAccount(tx.RcvAddr)
	assert.Nil(t, err)

	acntDst.CodeMetadata = []byte{0, vmcommon.MetadataPayable}

	adb := createAccountStub(tx.SndAddr, tx.RcvAddr, acntSrc, acntDst)
	adb.SaveAccountCalled = func(account vmcommon.AccountHandler) error {
		saveAccountCalled++
		return nil
	}

	args := createArgsForTxProcessor()
	args.Accounts = adb
	args.ShardCoordinator = shardCoordinator
	execTx, _ := txproc.NewTxProcessor(args)

	_, err = execTx.ProcessTransaction(&tx)
	assert.Nil(t, err)
	assert.Equal(t, 2, saveAccountCalled)
}

func testProcessCheck(t *testing.T, nonce uint64, value *big.Int) {
	saveAccountCalled := 0
	shardCoordinator := mock.NewOneShardCoordinatorMock()

	tx := transaction.Transaction{}
	tx.Nonce = nonce
	tx.SndAddr = []byte("SRC")
	tx.RcvAddr = []byte("DST")
	tx.Value = value

	shardCoordinator.ComputeIdCalled = func(address []byte) uint32 {
		if bytes.Equal(address, tx.SndAddr) {
			return 1
		}

		return 0
	}

	acntSrc, err := state.NewUserAccount(tx.SndAddr)
	assert.Nil(t, err)
	acntDst, err := state.NewUserAccount(tx.RcvAddr)
	assert.Nil(t, err)

	adb := createAccountStub(tx.SndAddr, tx.RcvAddr, acntSrc, acntDst)
	adb.SaveAccountCalled = func(account vmcommon.AccountHandler) error {
		saveAccountCalled++
		return nil
	}

	args := createArgsForTxProcessor()
	args.Accounts = adb
	args.ShardCoordinator = shardCoordinator
	execTx, _ := txproc.NewTxProcessor(args)

	_, err = execTx.ProcessTransaction(&tx)
	assert.Nil(t, err)
	assert.Equal(t, 1, saveAccountCalled)
}

func TestTxProcessor_ProcessMoveBalancesShouldWork(t *testing.T) {
	t.Parallel()

	saveAccountCalled := 0

	tx := transaction.Transaction{}
	tx.Nonce = 0
	tx.SndAddr = []byte("SRC")
	tx.RcvAddr = []byte("DST")
	tx.Value = big.NewInt(0)

	acntSrc, err := state.NewUserAccount(tx.SndAddr)
	assert.Nil(t, err)
	acntDst, err := state.NewUserAccount(tx.RcvAddr)
	assert.Nil(t, err)

	adb := createAccountStub(tx.SndAddr, tx.RcvAddr, acntSrc, acntDst)
	adb.SaveAccountCalled = func(account vmcommon.AccountHandler) error {
		saveAccountCalled++
		return nil
	}

	args := createArgsForTxProcessor()
	args.Accounts = adb
	execTx, _ := txproc.NewTxProcessor(args)

	_, err = execTx.ProcessTransaction(&tx)
	assert.Nil(t, err)
	assert.Equal(t, 2, saveAccountCalled)
}

func TestTxProcessor_ProcessOkValsShouldWork(t *testing.T) {
	t.Parallel()

	saveAccountCalled := 0

	tx := transaction.Transaction{}
	tx.Nonce = 4
	tx.SndAddr = []byte("SRC")
	tx.RcvAddr = []byte("DST")
	tx.Value = big.NewInt(61)

	acntSrc, err := state.NewUserAccount(tx.SndAddr)
	assert.Nil(t, err)
	acntDst, err := state.NewUserAccount(tx.RcvAddr)
	assert.Nil(t, err)

	acntSrc.Nonce = 4
	acntSrc.Balance = big.NewInt(90)
	acntDst.Balance = big.NewInt(10)

	adb := createAccountStub(tx.SndAddr, tx.RcvAddr, acntSrc, acntDst)
	adb.SaveAccountCalled = func(account vmcommon.AccountHandler) error {
		saveAccountCalled++
		return nil
	}

	args := createArgsForTxProcessor()
	args.Accounts = adb
	execTx, _ := txproc.NewTxProcessor(args)

	_, err = execTx.ProcessTransaction(&tx)
	assert.Nil(t, err)
	assert.Equal(t, uint64(5), acntSrc.Nonce)
	assert.Equal(t, big.NewInt(29), acntSrc.Balance)
	assert.Equal(t, big.NewInt(71), acntDst.Balance)
	assert.Equal(t, 2, saveAccountCalled)
}

func TestTxProcessor_MoveBalanceWithFeesShouldWork(t *testing.T) {
	saveAccountCalled := 0

	tx := transaction.Transaction{}
	tx.Nonce = 4
	tx.SndAddr = []byte("SRC")
	tx.RcvAddr = []byte("DST")
	tx.Value = big.NewInt(61)
	tx.GasPrice = 2
	tx.GasLimit = 2

	acntSrc, err := state.NewUserAccount(tx.SndAddr)
	assert.Nil(t, err)
	acntDst, err := state.NewUserAccount(tx.RcvAddr)
	assert.Nil(t, err)

	acntSrc.Nonce = 4
	acntSrc.Balance = big.NewInt(90)
	acntDst.Balance = big.NewInt(10)

	adb := createAccountStub(tx.SndAddr, tx.RcvAddr, acntSrc, acntDst)
	adb.SaveAccountCalled = func(account vmcommon.AccountHandler) error {
		saveAccountCalled++
		return nil
	}

	txCost := big.NewInt(16)
	feeHandler := &mock.FeeHandlerStub{
		CheckValidityTxValuesCalled: func(tx process.TransactionWithFeeHandler) error {
			return nil
		},
		ComputeMoveBalanceFeeCalled: func(tx process.TransactionWithFeeHandler) *big.Int {
			return txCost
		},
	}

	args := createArgsForTxProcessor()
	args.Accounts = adb
	args.EconomicsFee = feeHandler
	execTx, _ := txproc.NewTxProcessor(args)

	_, err = execTx.ProcessTransaction(&tx)
	assert.Nil(t, err)
	assert.Equal(t, uint64(5), acntSrc.Nonce)
	assert.Equal(t, big.NewInt(13), acntSrc.Balance)
	assert.Equal(t, big.NewInt(71), acntDst.Balance)
	assert.Equal(t, 2, saveAccountCalled)
}

func TestTxProcessor_ProcessTransactionScDeployTxShouldWork(t *testing.T) {
	t.Parallel()

	saveAccountCalled := 0
	tx := transaction.Transaction{}
	tx.Nonce = 0
	tx.SndAddr = []byte("SRC")
	tx.RcvAddr = generateRandomByteSlice(createMockPubkeyConverter().Len())
	tx.Value = big.NewInt(45)
	tx.GasPrice = 1
	tx.GasLimit = 1

	acntSrc, err := state.NewUserAccount(tx.SndAddr)
	assert.Nil(t, err)

	acntDst, err := state.NewUserAccount(tx.RcvAddr)
	assert.Nil(t, err)

	acntSrc.Balance = big.NewInt(46)
	acntDst.SetCode([]byte{65})

	adb := createAccountStub(tx.SndAddr, tx.RcvAddr, acntSrc, acntDst)
	adb.SaveAccountCalled = func(account vmcommon.AccountHandler) error {
		saveAccountCalled++
		return nil
	}

	scProcessorMock := &testscommon.SCProcessorMock{}

	wasCalled := false
	scProcessorMock.DeploySmartContractCalled = func(tx data.TransactionHandler, acntSrc state.UserAccountHandler) (vmcommon.ReturnCode, error) {
		wasCalled = true
		return vmcommon.Ok, nil
	}

	args := createArgsForTxProcessor()
	args.Accounts = adb
	args.ScProcessor = scProcessorMock
	args.TxTypeHandler = &testscommon.TxTypeHandlerMock{
		ComputeTransactionTypeCalled: func(tx data.TransactionHandler) (transactionType process.TransactionType, destinationTransactionType process.TransactionType) {
			return process.SCDeployment, process.SCDeployment
		},
	}
	execTx, _ := txproc.NewTxProcessor(args)

	_, err = execTx.ProcessTransaction(&tx)
	assert.Nil(t, err)
	assert.True(t, wasCalled)
	assert.Equal(t, 0, saveAccountCalled)
}

func TestTxProcessor_ProcessTransactionBuiltInFunctionCallShouldWork(t *testing.T) {
	t.Parallel()

	saveAccountCalled := 0
	tx := transaction.Transaction{}
	tx.Nonce = 0
	tx.SndAddr = []byte("SRC")
	tx.RcvAddr = generateRandomByteSlice(createMockPubkeyConverter().Len())
	tx.Value = big.NewInt(45)
	tx.GasPrice = 1
	tx.GasLimit = 1

	acntSrc, err := state.NewUserAccount(tx.SndAddr)
	assert.Nil(t, err)

	acntDst, err := state.NewUserAccount(tx.RcvAddr)
	assert.Nil(t, err)

	acntSrc.Balance = big.NewInt(46)
	acntDst.SetCode([]byte{65})

	adb := createAccountStub(tx.SndAddr, tx.RcvAddr, acntSrc, acntDst)
	adb.SaveAccountCalled = func(account vmcommon.AccountHandler) error {
		saveAccountCalled++
		return nil
	}

	scProcessorMock := &testscommon.SCProcessorMock{}

	wasCalled := false
	scProcessorMock.ExecuteBuiltInFunctionCalled = func(tx data.TransactionHandler, acntSrc, acntDst state.UserAccountHandler) (vmcommon.ReturnCode, error) {
		wasCalled = true
		return vmcommon.Ok, nil
	}

	args := createArgsForTxProcessor()
	args.Accounts = adb
	args.ScProcessor = scProcessorMock
	args.TxTypeHandler = &testscommon.TxTypeHandlerMock{
		ComputeTransactionTypeCalled: func(tx data.TransactionHandler) (transactionType, destinationTransactionType process.TransactionType) {
			return process.BuiltInFunctionCall, process.BuiltInFunctionCall
		},
	}
	execTx, _ := txproc.NewTxProcessor(args)

	_, err = execTx.ProcessTransaction(&tx)
	assert.Nil(t, err)
	assert.True(t, wasCalled)
	assert.Equal(t, 0, saveAccountCalled)
}

func TestTxProcessor_ProcessTransactionScTxShouldWork(t *testing.T) {
	t.Parallel()

	saveAccountCalled := 0
	tx := transaction.Transaction{}
	tx.Nonce = 0
	tx.SndAddr = []byte("SRC")
	tx.RcvAddr = generateRandomByteSlice(createMockPubkeyConverter().Len())
	tx.Value = big.NewInt(45)
	tx.GasPrice = 1
	tx.GasLimit = 1

	acntSrc, err := state.NewUserAccount(tx.SndAddr)
	assert.Nil(t, err)

	acntDst, err := state.NewUserAccount(tx.RcvAddr)
	assert.Nil(t, err)

	acntSrc.Balance = big.NewInt(46)
	acntDst.SetCode([]byte{65})

	adb := createAccountStub(tx.SndAddr, tx.RcvAddr, acntSrc, acntDst)
	adb.SaveAccountCalled = func(account vmcommon.AccountHandler) error {
		saveAccountCalled++
		return nil
	}

	scProcessorMock := &testscommon.SCProcessorMock{}

	wasCalled := false
	scProcessorMock.ExecuteSmartContractTransactionCalled = func(tx data.TransactionHandler, acntSrc, acntDst state.UserAccountHandler) (vmcommon.ReturnCode, error) {
		wasCalled = true
		return 0, nil
	}

	args := createArgsForTxProcessor()
	args.Accounts = adb
	args.ScProcessor = scProcessorMock
	args.TxTypeHandler = &testscommon.TxTypeHandlerMock{
		ComputeTransactionTypeCalled: func(tx data.TransactionHandler) (process.TransactionType, process.TransactionType) {
			return process.SCInvoking, process.SCInvoking
		},
	}
	execTx, _ := txproc.NewTxProcessor(args)

	_, err = execTx.ProcessTransaction(&tx)
	assert.Nil(t, err)
	assert.True(t, wasCalled)
	assert.Equal(t, 0, saveAccountCalled)
}

func TestTxProcessor_ProcessTransactionScTxShouldReturnErrWhenExecutionFails(t *testing.T) {
	t.Parallel()

	saveAccountCalled := 0

	tx := transaction.Transaction{}
	tx.Nonce = 0
	tx.SndAddr = []byte("SRC")
	tx.RcvAddr = generateRandomByteSlice(createMockPubkeyConverter().Len())
	tx.Value = big.NewInt(45)

	acntSrc, err := state.NewUserAccount(tx.SndAddr)
	assert.Nil(t, err)
	acntSrc.Balance = big.NewInt(45)
	acntDst, err := state.NewUserAccount(tx.RcvAddr)
	assert.Nil(t, err)
	acntDst.SetCode([]byte{65})

	adb := createAccountStub(tx.SndAddr, tx.RcvAddr, acntSrc, acntDst)
	adb.SaveAccountCalled = func(account vmcommon.AccountHandler) error {
		saveAccountCalled++
		return nil
	}

	scProcessorMock := &testscommon.SCProcessorMock{}

	wasCalled := false
	scProcessorMock.ExecuteSmartContractTransactionCalled = func(tx data.TransactionHandler, acntSrc, acntDst state.UserAccountHandler) (vmcommon.ReturnCode, error) {
		wasCalled = true
		return vmcommon.UserError, process.ErrNoVM
	}

	args := createArgsForTxProcessor()
	args.Accounts = adb
	args.ScProcessor = scProcessorMock
	args.TxTypeHandler = &testscommon.TxTypeHandlerMock{
		ComputeTransactionTypeCalled: func(tx data.TransactionHandler) (process.TransactionType, process.TransactionType) {
			return process.SCInvoking, process.SCInvoking
		},
	}
	execTx, _ := txproc.NewTxProcessor(args)

	_, err = execTx.ProcessTransaction(&tx)
	assert.Equal(t, process.ErrNoVM, err)
	assert.True(t, wasCalled)
	assert.Equal(t, 0, saveAccountCalled)
}

func TestTxProcessor_ProcessTransactionScTxShouldNotBeCalledWhenAdrDstIsNotInNodeShard(t *testing.T) {
	t.Parallel()

	shardCoordinator := mock.NewOneShardCoordinatorMock()

	saveAccountCalled := 0
	tx := transaction.Transaction{}
	tx.Nonce = 0
	tx.SndAddr = []byte("SRC")
	tx.RcvAddr = generateRandomByteSlice(createMockPubkeyConverter().Len())
	tx.Value = big.NewInt(45)

	shardCoordinator.ComputeIdCalled = func(address []byte) uint32 {
		if bytes.Equal(address, tx.RcvAddr) {
			return 1
		}

		return 0
	}

	acntSrc, err := state.NewUserAccount(tx.SndAddr)
	assert.Nil(t, err)
	acntSrc.Balance = big.NewInt(45)
	acntDst, err := state.NewUserAccount(tx.RcvAddr)
	assert.Nil(t, err)
	acntDst.SetCode([]byte{65})

	adb := createAccountStub(tx.SndAddr, tx.RcvAddr, acntSrc, acntDst)
	adb.SaveAccountCalled = func(account vmcommon.AccountHandler) error {
		saveAccountCalled++
		return nil
	}

	scProcessorMock := &testscommon.SCProcessorMock{}
	wasCalled := false
	scProcessorMock.ExecuteSmartContractTransactionCalled = func(tx data.TransactionHandler, acntSrc, acntDst state.UserAccountHandler) (vmcommon.ReturnCode, error) {
		wasCalled = true
		return vmcommon.UserError, process.ErrNoVM
	}

	argsTxTypeHandler := coordinator.ArgNewTxTypeHandler{
		PubkeyConverter:  mock.NewPubkeyConverterMock(32),
		ShardCoordinator: shardCoordinator,
		BuiltInFuncNames: make(map[string]struct{}),
		ArgumentParser:   parsers.NewCallArgsParser(),
		EpochNotifier:    &mock.EpochNotifierStub{},
	}
	computeType, _ := coordinator.NewTxTypeHandler(argsTxTypeHandler)

	args := createArgsForTxProcessor()
	args.Accounts = adb
	args.ScProcessor = scProcessorMock
	args.ShardCoordinator = shardCoordinator
	args.TxTypeHandler = computeType
	execTx, _ := txproc.NewTxProcessor(args)

	_, err = execTx.ProcessTransaction(&tx)
	assert.Nil(t, err)
	assert.False(t, wasCalled)
	assert.Equal(t, 1, saveAccountCalled)
}

func TestTxProcessor_ProcessTxFeeIntraShard(t *testing.T) {
	t.Parallel()

	moveBalanceFee := big.NewInt(50)
	negMoveBalanceFee := big.NewInt(0).Neg(moveBalanceFee)
	totalGiven := big.NewInt(100)
	args := createArgsForTxProcessor()
	args.EconomicsFee = &mock.FeeHandlerStub{
		ComputeMoveBalanceFeeCalled: func(tx process.TransactionWithFeeHandler) *big.Int {
			return moveBalanceFee
		},
		ComputeTxFeeCalled: func(tx process.TransactionWithFeeHandler) *big.Int {
			return totalGiven
		},
	}
	execTx, _ := txproc.NewTxProcessor(args)

	tx := &transaction.Transaction{
		RcvAddr:  []byte("aaa"),
		SndAddr:  []byte("bbb"),
		GasPrice: moveBalanceFee.Uint64(),
		GasLimit: moveBalanceFee.Uint64(),
	}

	acntSnd := &mock.UserAccountStub{AddToBalanceCalled: func(value *big.Int) error {
		assert.True(t, value.Cmp(negMoveBalanceFee) == 0)
		return nil
	}}

	cost, totalCost, err := execTx.ProcessTxFee(tx, acntSnd, nil, process.MoveBalance, false)
	assert.Nil(t, err)
	assert.True(t, cost.Cmp(moveBalanceFee) == 0)
	assert.True(t, totalGiven.Cmp(totalCost) == 0)
}

func TestTxProcessor_ProcessTxFeeCrossShardMoveBalance(t *testing.T) {
	t.Parallel()

	moveBalanceFee := big.NewInt(50)
	negMoveBalanceFee := big.NewInt(0).Neg(moveBalanceFee)
	totalGiven := big.NewInt(100)
	args := createArgsForTxProcessor()
	args.EconomicsFee = &mock.FeeHandlerStub{
		ComputeMoveBalanceFeeCalled: func(tx process.TransactionWithFeeHandler) *big.Int {
			return moveBalanceFee
		},
		ComputeTxFeeCalled: func(tx process.TransactionWithFeeHandler) *big.Int {
			return totalGiven
		},
	}
	execTx, _ := txproc.NewTxProcessor(args)

	tx := &transaction.Transaction{
		RcvAddr:  []byte("aaa"),
		SndAddr:  []byte("bbb"),
		GasPrice: moveBalanceFee.Uint64(),
		GasLimit: moveBalanceFee.Uint64(),
	}

	acntSnd := &mock.UserAccountStub{AddToBalanceCalled: func(value *big.Int) error {
		assert.True(t, value.Cmp(negMoveBalanceFee) == 0)
		return nil
	}}

	cost, totalCost, err := execTx.ProcessTxFee(tx, acntSnd, nil, process.MoveBalance, false)
	assert.Nil(t, err)
	assert.True(t, cost.Cmp(moveBalanceFee) == 0)
	assert.True(t, totalCost.Cmp(totalGiven) == 0)

	tx = &transaction.Transaction{
		RcvAddr:  []byte("aaa"),
		SndAddr:  []byte("bbb"),
		GasPrice: moveBalanceFee.Uint64(),
		GasLimit: moveBalanceFee.Uint64(),
		Data:     []byte("data"),
	}

	cost, totalCost, err = execTx.ProcessTxFee(tx, acntSnd, nil, process.MoveBalance, false)
	assert.Nil(t, err)
	assert.True(t, cost.Cmp(moveBalanceFee) == 0)
	assert.True(t, totalCost.Cmp(totalGiven) == 0)

	scAddress, _ := hex.DecodeString("000000000000000000005fed9c659422cd8429ce92f8973bba2a9fb51e0eb3a1")
	tx = &transaction.Transaction{
		RcvAddr:  scAddress,
		SndAddr:  []byte("bbb"),
		GasPrice: moveBalanceFee.Uint64(),
		GasLimit: moveBalanceFee.Uint64(),
	}

	cost, totalCost, err = execTx.ProcessTxFee(tx, acntSnd, nil, process.MoveBalance, false)
	assert.Nil(t, err)
	assert.True(t, cost.Cmp(moveBalanceFee) == 0)
	assert.True(t, totalCost.Cmp(totalGiven) == 0)
}

func TestTxProcessor_ProcessTxFeeCrossShardSCCall(t *testing.T) {
	t.Parallel()

	moveBalanceFee := big.NewInt(50)
	args := createArgsForTxProcessor()
	args.EconomicsFee = &mock.FeeHandlerStub{
		ComputeMoveBalanceFeeCalled: func(tx process.TransactionWithFeeHandler) *big.Int {
			return moveBalanceFee
		},
		ComputeTxFeeCalled: func(tx process.TransactionWithFeeHandler) *big.Int {
			return big.NewInt(0).Mul(moveBalanceFee, moveBalanceFee)
		},
	}
	execTx, _ := txproc.NewTxProcessor(args)

	scAddress, _ := hex.DecodeString("000000000000000000005fed9c659422cd8429ce92f8973bba2a9fb51e0eb3a1")
	tx := &transaction.Transaction{
		RcvAddr:  scAddress,
		SndAddr:  []byte("bbb"),
		GasPrice: moveBalanceFee.Uint64(),
		GasLimit: moveBalanceFee.Uint64(),
		Data:     []byte("data"),
	}

	totalCost := big.NewInt(0).Mul(big.NewInt(0).SetUint64(tx.GetGasPrice()), big.NewInt(0).SetUint64(tx.GetGasLimit()))
	negTotalCost := big.NewInt(0).Neg(totalCost)
	acntSnd := &mock.UserAccountStub{AddToBalanceCalled: func(value *big.Int) error {
		assert.True(t, value.Cmp(negTotalCost) == 0)
		return nil
	}}

	cost, totalReturnedCost, err := execTx.ProcessTxFee(tx, acntSnd, nil, process.SCInvoking, false)
	assert.Nil(t, err)
	assert.True(t, cost.Cmp(moveBalanceFee) == 0)
	assert.True(t, totalReturnedCost.Cmp(totalCost) == 0)
}

func TestTxProcessor_ProcessTxFeeMoveBalanceUserTx(t *testing.T) {
	t.Parallel()

	moveBalanceFee := big.NewInt(50)
	processingFee := big.NewInt(5)
	negMoveBalanceFee := big.NewInt(0).Neg(moveBalanceFee)
	args := createArgsForTxProcessor()
	args.EconomicsFee = &mock.FeeHandlerStub{
		ComputeMoveBalanceFeeCalled: func(tx process.TransactionWithFeeHandler) *big.Int {
			return moveBalanceFee
		},
		ComputeFeeForProcessingCalled: func(tx process.TransactionWithFeeHandler, gasToUse uint64) *big.Int {
			return processingFee
		},
	}
	execTx, _ := txproc.NewTxProcessor(args)

	tx := &transaction.Transaction{
		RcvAddr:  []byte("aaa"),
		SndAddr:  []byte("bbb"),
		GasPrice: moveBalanceFee.Uint64(),
		GasLimit: moveBalanceFee.Uint64(),
	}

	acntSnd := &mock.UserAccountStub{AddToBalanceCalled: func(value *big.Int) error {
		assert.True(t, value.Cmp(negMoveBalanceFee) == 0)
		return nil
	}}

	cost, totalCost, err := execTx.ProcessTxFee(tx, acntSnd, nil, process.MoveBalance, true)
	assert.Nil(t, err)
	assert.True(t, cost.Cmp(processingFee) == 0)
	assert.True(t, totalCost.Cmp(processingFee) == 0)
}

func TestTxProcessor_ProcessTxFeeSCInvokeUserTx(t *testing.T) {
	t.Parallel()

	moveBalanceFee := big.NewInt(50)
	processingFee := big.NewInt(5)
	negMoveBalanceFee := big.NewInt(0).Neg(moveBalanceFee)
	gasPerByte := uint64(1)
	args := createArgsForTxProcessor()
	args.EconomicsFee = &mock.FeeHandlerStub{
		ComputeMoveBalanceFeeCalled: func(tx process.TransactionWithFeeHandler) *big.Int {
			return moveBalanceFee
		},
		ComputeFeeForProcessingCalled: func(tx process.TransactionWithFeeHandler, gasToUse uint64) *big.Int {
			decreasedPrice := int64(gasToUse * 10 / 100)
			return big.NewInt(decreasedPrice)
		},
		ComputeGasLimitCalled: func(tx process.TransactionWithFeeHandler) uint64 {
			gasLimit := moveBalanceFee.Uint64()

			dataLen := uint64(len(tx.GetData()))
			gasLimit += dataLen * gasPerByte

			return gasLimit
		},
	}
	execTx, _ := txproc.NewTxProcessor(args)

	tx := &transaction.Transaction{
		RcvAddr:  []byte("aaa"),
		SndAddr:  []byte("bbb"),
		GasPrice: moveBalanceFee.Uint64(),
		GasLimit: moveBalanceFee.Uint64(),
		Data:     []byte("aaa"),
	}

	acntSnd := &mock.UserAccountStub{AddToBalanceCalled: func(value *big.Int) error {
		assert.True(t, value.Cmp(negMoveBalanceFee) == 0)
		return nil
	}}

	cost, totalCost, err := execTx.ProcessTxFee(tx, acntSnd, nil, process.SCInvoking, true)
	assert.Nil(t, err)
	assert.True(t, cost.Cmp(processingFee) == 0)
	assert.True(t, totalCost.Cmp(processingFee) == 0)
}

func TestTxProcessor_ProcessTransactionShouldReturnErrForInvalidMetaTx(t *testing.T) {
	t.Parallel()

	tx := transaction.Transaction{}
	tx.Nonce = 0
	tx.SndAddr = []byte("SRC")
	tx.RcvAddr = vm.StakingSCAddress
	tx.Value = big.NewInt(45)
	tx.GasPrice = 1
	tx.GasLimit = 1

	acntSrc, err := state.NewUserAccount(tx.SndAddr)
	assert.Nil(t, err)
	acntSrc.Balance = big.NewInt(100000000)

	adb := createAccountStub(tx.SndAddr, tx.RcvAddr, acntSrc, nil)
	scProcessorMock := &testscommon.SCProcessorMock{
		ProcessIfErrorCalled: func(acntSnd state.UserAccountHandler, txHash []byte, tx data.TransactionHandler, returnCode string, returnMessage []byte, snapshot int, gasLocked uint64) error {
			return acntSnd.AddToBalance(tx.GetValue())
		},
	}
	shardC, _ := sharding.NewMultiShardCoordinator(5, 3)
	args := createArgsForTxProcessor()
	args.Accounts = adb
	args.ScProcessor = scProcessorMock
	args.ShardCoordinator = shardC
	args.EconomicsFee = &mock.FeeHandlerStub{
		ComputeMoveBalanceFeeCalled: func(tx process.TransactionWithFeeHandler) *big.Int {
			return big.NewInt(1)
		},
	}
	args.TxTypeHandler = &testscommon.TxTypeHandlerMock{
		ComputeTransactionTypeCalled: func(tx data.TransactionHandler) (process.TransactionType, process.TransactionType) {
			return process.MoveBalance, process.MoveBalance
		},
	}
	execTx, _ := txproc.NewTxProcessor(args)

	_, err = execTx.ProcessTransaction(&tx)
	assert.Equal(t, err, process.ErrFailedTransaction)
	assert.Equal(t, uint64(1), acntSrc.Nonce)
	assert.Equal(t, uint64(99999999), acntSrc.Balance.Uint64())

	tx.Data = []byte("something")
	tx.Nonce = tx.Nonce + 1
	_, err = execTx.ProcessTransaction(&tx)
	assert.Equal(t, err, process.ErrFailedTransaction)

	tx.Nonce = tx.Nonce + 1
	tx.GasLimit = 10_000_000
	_, err = execTx.ProcessTransaction(&tx)
	assert.Nil(t, err)
}

func TestTxProcessor_ProcessTransactionShouldTreatAsInvalidTxIfTxTypeIsWrong(t *testing.T) {
	t.Parallel()

	tx := transaction.Transaction{}
	tx.Nonce = 0
	tx.SndAddr = []byte("SRC")
	tx.RcvAddr = vm.StakingSCAddress
	tx.Value = big.NewInt(45)
	tx.GasPrice = 1
	tx.GasLimit = 1

	acntSrc, err := state.NewUserAccount(tx.SndAddr)
	assert.Nil(t, err)
	acntSrc.Balance = big.NewInt(46)

	adb := createAccountStub(tx.SndAddr, tx.RcvAddr, acntSrc, nil)
	shardC, _ := sharding.NewMultiShardCoordinator(5, 3)
	args := createArgsForTxProcessor()
	args.Accounts = adb
	args.ShardCoordinator = shardC
	args.EconomicsFee = &mock.FeeHandlerStub{
		ComputeTxFeeCalled: func(tx process.TransactionWithFeeHandler) *big.Int {
			return big.NewInt(1)
		},
	}
	args.TxTypeHandler = &testscommon.TxTypeHandlerMock{
		ComputeTransactionTypeCalled: func(tx data.TransactionHandler) (process.TransactionType, process.TransactionType) {
			return process.InvalidTransaction, process.InvalidTransaction
		},
	}
	execTx, _ := txproc.NewTxProcessor(args)

	_, err = execTx.ProcessTransaction(&tx)
	assert.Equal(t, err, process.ErrFailedTransaction)
	assert.Equal(t, uint64(1), acntSrc.Nonce)
	assert.Equal(t, uint64(45), acntSrc.Balance.Uint64())
}

func TestTxProcessor_ProcessRelayedTransactionV2NotActiveShouldErr(t *testing.T) {
	t.Parallel()

	pubKeyConverter := mock.NewPubkeyConverterMock(4)

	userAddr := []byte("user")
	tx := transaction.Transaction{}
	tx.Nonce = 0
	tx.SndAddr = []byte("sSRC")
	tx.RcvAddr = userAddr
	tx.Value = big.NewInt(0)
	tx.GasPrice = 1
	tx.GasLimit = 1

	userTxDest := []byte("sDST")
	userNonce := "00"
	userDataString := "execute@param1"

	marshalizer := &mock.MarshalizerMock{}
	userDataMarshalled, _ := marshalizer.Marshal(userDataString)
	tx.Data = []byte(core.RelayedTransactionV2 +
		"@" +
		hex.EncodeToString(userTxDest) +
		"@" +
		userNonce +
		"@" +
		hex.EncodeToString(userDataMarshalled) +
		"@" +
		"01a2")

	acntSrc, _ := state.NewUserAccount(tx.SndAddr)
	acntSrc.Balance = big.NewInt(100)
	acntDst, _ := state.NewUserAccount(tx.RcvAddr)
	acntDst.Balance = big.NewInt(10)

	acntFinal, _ := state.NewUserAccount(userTxDest)
	acntFinal.Balance = big.NewInt(10)

<<<<<<< HEAD
	adb := &testscommon.AccountsStub{}
	adb.LoadAccountCalled = func(address []byte) (state.AccountHandler, error) {
=======
	adb := &mock.AccountsStub{}
	adb.LoadAccountCalled = func(address []byte) (vmcommon.AccountHandler, error) {
>>>>>>> 112080b0
		if bytes.Equal(address, tx.SndAddr) {
			return acntSrc, nil
		}
		if bytes.Equal(address, tx.RcvAddr) {
			return acntDst, nil
		}
		if bytes.Equal(address, userTxDest) {
			return acntFinal, nil
		}

		return nil, errors.New("failure")
	}
	scProcessorMock := &testscommon.SCProcessorMock{}
	shardC, _ := sharding.NewMultiShardCoordinator(1, 0)

	argTxTypeHandler := coordinator.ArgNewTxTypeHandler{
		PubkeyConverter:  pubKeyConverter,
		ShardCoordinator: shardC,
		BuiltInFuncNames: make(map[string]struct{}),
		ArgumentParser:   parsers.NewCallArgsParser(),
		EpochNotifier:    &mock.EpochNotifierStub{},
	}
	txTypeHandler, _ := coordinator.NewTxTypeHandler(argTxTypeHandler)

	args := createArgsForTxProcessor()
	args.Accounts = adb
	args.ScProcessor = scProcessorMock
	args.ShardCoordinator = shardC
	args.TxTypeHandler = txTypeHandler
	args.PubkeyConv = pubKeyConverter
	args.RelayedTxV2EnableEpoch = 1
	args.ArgsParser = smartContract.NewArgumentParser()
	execTx, _ := txproc.NewTxProcessor(args)

	returnCode, err := execTx.ProcessTransaction(&tx)
	assert.Equal(t, process.ErrFailedTransaction, err)
	assert.Equal(t, vmcommon.UserError, returnCode)
}

func TestTxProcessor_ProcessRelayedTransactionV2WithValueShouldErr(t *testing.T) {
	t.Parallel()

	pubKeyConverter := mock.NewPubkeyConverterMock(4)

	userAddr := []byte("user")
	tx := transaction.Transaction{}
	tx.Nonce = 0
	tx.SndAddr = []byte("sSRC")
	tx.RcvAddr = userAddr
	tx.Value = big.NewInt(1)
	tx.GasPrice = 1
	tx.GasLimit = 1

	userTxDest := []byte("sDST")
	userNonce := "00"
	userDataString := "execute@param1"

	marshalizer := &mock.MarshalizerMock{}
	userDataMarshalled, _ := marshalizer.Marshal(userDataString)
	tx.Data = []byte(core.RelayedTransactionV2 +
		"@" +
		hex.EncodeToString(userTxDest) +
		"@" +
		userNonce +
		"@" +
		hex.EncodeToString(userDataMarshalled) +
		"@" +
		"01a2")

	acntSrc, _ := state.NewUserAccount(tx.SndAddr)
	acntSrc.Balance = big.NewInt(100)
	acntDst, _ := state.NewUserAccount(tx.RcvAddr)
	acntDst.Balance = big.NewInt(10)

	acntFinal, _ := state.NewUserAccount(userTxDest)
	acntFinal.Balance = big.NewInt(10)

<<<<<<< HEAD
	adb := &testscommon.AccountsStub{}
	adb.LoadAccountCalled = func(address []byte) (state.AccountHandler, error) {
=======
	adb := &mock.AccountsStub{}
	adb.LoadAccountCalled = func(address []byte) (vmcommon.AccountHandler, error) {
>>>>>>> 112080b0
		if bytes.Equal(address, tx.SndAddr) {
			return acntSrc, nil
		}
		if bytes.Equal(address, tx.RcvAddr) {
			return acntDst, nil
		}
		if bytes.Equal(address, userTxDest) {
			return acntFinal, nil
		}

		return nil, errors.New("failure")
	}
	scProcessorMock := &testscommon.SCProcessorMock{}
	shardC, _ := sharding.NewMultiShardCoordinator(1, 0)

	argTxTypeHandler := coordinator.ArgNewTxTypeHandler{
		PubkeyConverter:  pubKeyConverter,
		ShardCoordinator: shardC,
		BuiltInFuncNames: make(map[string]struct{}),
		ArgumentParser:   parsers.NewCallArgsParser(),
		EpochNotifier:    &mock.EpochNotifierStub{},
	}
	txTypeHandler, _ := coordinator.NewTxTypeHandler(argTxTypeHandler)

	args := createArgsForTxProcessor()
	args.Accounts = adb
	args.ScProcessor = scProcessorMock
	args.ShardCoordinator = shardC
	args.TxTypeHandler = txTypeHandler
	args.PubkeyConv = pubKeyConverter
	args.ArgsParser = smartContract.NewArgumentParser()
	execTx, _ := txproc.NewTxProcessor(args)

	returnCode, err := execTx.ProcessTransaction(&tx)
	assert.Equal(t, process.ErrFailedTransaction, err)
	assert.Equal(t, vmcommon.UserError, returnCode)
}

func TestTxProcessor_ProcessRelayedTransactionV2ArgsParserShouldErr(t *testing.T) {
	t.Parallel()

	pubKeyConverter := mock.NewPubkeyConverterMock(4)

	userAddr := []byte("user")
	tx := transaction.Transaction{}
	tx.Nonce = 0
	tx.SndAddr = []byte("sSRC")
	tx.RcvAddr = userAddr
	tx.Value = big.NewInt(0)
	tx.GasPrice = 1
	tx.GasLimit = 1

	userTxDest := []byte("sDST")
	userNonce := "00"
	userDataString := "execute@param1"

	marshalizer := &mock.MarshalizerMock{}
	userDataMarshalled, _ := marshalizer.Marshal(userDataString)
	tx.Data = []byte(core.RelayedTransactionV2 +
		"@" +
		hex.EncodeToString(userTxDest) +
		"@" +
		userNonce +
		"@" +
		hex.EncodeToString(userDataMarshalled) +
		"@" +
		"01a2")

	acntSrc, _ := state.NewUserAccount(tx.SndAddr)
	acntSrc.Balance = big.NewInt(100)
	acntDst, _ := state.NewUserAccount(tx.RcvAddr)
	acntDst.Balance = big.NewInt(10)

	acntFinal, _ := state.NewUserAccount(userTxDest)
	acntFinal.Balance = big.NewInt(10)

<<<<<<< HEAD
	adb := &testscommon.AccountsStub{}
	adb.LoadAccountCalled = func(address []byte) (state.AccountHandler, error) {
=======
	adb := &mock.AccountsStub{}
	adb.LoadAccountCalled = func(address []byte) (vmcommon.AccountHandler, error) {
>>>>>>> 112080b0
		if bytes.Equal(address, tx.SndAddr) {
			return acntSrc, nil
		}
		if bytes.Equal(address, tx.RcvAddr) {
			return acntDst, nil
		}
		if bytes.Equal(address, userTxDest) {
			return acntFinal, nil
		}

		return nil, errors.New("failure")
	}
	scProcessorMock := &testscommon.SCProcessorMock{}
	shardC, _ := sharding.NewMultiShardCoordinator(1, 0)

	argTxTypeHandler := coordinator.ArgNewTxTypeHandler{
		PubkeyConverter:  pubKeyConverter,
		ShardCoordinator: shardC,
		BuiltInFuncNames: make(map[string]struct{}),
		ArgumentParser:   parsers.NewCallArgsParser(),
		EpochNotifier:    &mock.EpochNotifierStub{},
	}
	txTypeHandler, _ := coordinator.NewTxTypeHandler(argTxTypeHandler)

	parseError := errors.New("parse error")

	args := createArgsForTxProcessor()
	args.ArgsParser = &mock.ArgumentParserMock{
		ParseCallDataCalled: func(data string) (string, [][]byte, error) {
			return "", nil, parseError
		}}
	args.Accounts = adb
	args.ScProcessor = scProcessorMock
	args.ShardCoordinator = shardC
	args.TxTypeHandler = txTypeHandler
	args.PubkeyConv = pubKeyConverter
	execTx, _ := txproc.NewTxProcessor(args)

	returnCode, err := execTx.ProcessTransaction(&tx)
	assert.Equal(t, process.ErrFailedTransaction, err)
	assert.Equal(t, vmcommon.UserError, returnCode)
}

func TestTxProcessor_ProcessRelayedTransactionV2InvalidParamCountShouldErr(t *testing.T) {
	t.Parallel()

	pubKeyConverter := mock.NewPubkeyConverterMock(4)

	userAddr := []byte("user")
	tx := transaction.Transaction{}
	tx.Nonce = 0
	tx.SndAddr = []byte("sSRC")
	tx.RcvAddr = userAddr
	tx.Value = big.NewInt(0)
	tx.GasPrice = 1
	tx.GasLimit = 1

	userTxDest := []byte("sDST")
	userNonce := "00"
	userDataString := "execute@param1"

	marshalizer := &mock.MarshalizerMock{}
	userDataMarshalled, _ := marshalizer.Marshal(userDataString)
	tx.Data = []byte(core.RelayedTransactionV2 +
		"@" +
		hex.EncodeToString(userTxDest) +
		"@" +
		userNonce +
		"@" +
		hex.EncodeToString(userDataMarshalled) +
		"@" +
		"01a2" +
		"@" +
		"1010")

	acntSrc, _ := state.NewUserAccount(tx.SndAddr)
	acntSrc.Balance = big.NewInt(100)
	acntDst, _ := state.NewUserAccount(tx.RcvAddr)
	acntDst.Balance = big.NewInt(10)

	acntFinal, _ := state.NewUserAccount(userTxDest)
	acntFinal.Balance = big.NewInt(10)

<<<<<<< HEAD
	adb := &testscommon.AccountsStub{}
	adb.LoadAccountCalled = func(address []byte) (state.AccountHandler, error) {
=======
	adb := &mock.AccountsStub{}
	adb.LoadAccountCalled = func(address []byte) (vmcommon.AccountHandler, error) {
>>>>>>> 112080b0
		if bytes.Equal(address, tx.SndAddr) {
			return acntSrc, nil
		}
		if bytes.Equal(address, tx.RcvAddr) {
			return acntDst, nil
		}
		if bytes.Equal(address, userTxDest) {
			return acntFinal, nil
		}

		return nil, errors.New("failure")
	}
	scProcessorMock := &testscommon.SCProcessorMock{}
	shardC, _ := sharding.NewMultiShardCoordinator(1, 0)

	argTxTypeHandler := coordinator.ArgNewTxTypeHandler{
		PubkeyConverter:  pubKeyConverter,
		ShardCoordinator: shardC,
		BuiltInFuncNames: make(map[string]struct{}),
		ArgumentParser:   parsers.NewCallArgsParser(),
		EpochNotifier:    &mock.EpochNotifierStub{},
	}
	txTypeHandler, _ := coordinator.NewTxTypeHandler(argTxTypeHandler)

	args := createArgsForTxProcessor()
	args.Accounts = adb
	args.ScProcessor = scProcessorMock
	args.ShardCoordinator = shardC
	args.TxTypeHandler = txTypeHandler
	args.PubkeyConv = pubKeyConverter
	args.ArgsParser = smartContract.NewArgumentParser()
	execTx, _ := txproc.NewTxProcessor(args)

	returnCode, err := execTx.ProcessTransaction(&tx)
	assert.Equal(t, process.ErrFailedTransaction, err)
	assert.Equal(t, vmcommon.UserError, returnCode)
}

func TestTxProcessor_ProcessRelayedTransactionV2(t *testing.T) {
	t.Parallel()

	pubKeyConverter := mock.NewPubkeyConverterMock(4)

	userAddr := []byte("user")
	tx := transaction.Transaction{}
	tx.Nonce = 0
	tx.SndAddr = []byte("sSRC")
	tx.RcvAddr = userAddr
	tx.Value = big.NewInt(0)
	tx.GasPrice = 1
	tx.GasLimit = 1

	userTxDest := []byte("sDST")
	userNonce := "00"
	userDataString := "execute@param1"

	marshalizer := &mock.MarshalizerMock{}
	userDataMarshalled, _ := marshalizer.Marshal(userDataString)
	tx.Data = []byte(core.RelayedTransactionV2 +
		"@" +
		hex.EncodeToString(userTxDest) +
		"@" +
		userNonce +
		"@" +
		hex.EncodeToString(userDataMarshalled) +
		"@" +
		"01a2")

	acntSrc, _ := state.NewUserAccount(tx.SndAddr)
	acntSrc.Balance = big.NewInt(100)
	acntDst, _ := state.NewUserAccount(tx.RcvAddr)
	acntDst.Balance = big.NewInt(10)

	acntFinal, _ := state.NewUserAccount(userTxDest)
	acntFinal.Balance = big.NewInt(10)

<<<<<<< HEAD
	adb := &testscommon.AccountsStub{}
	adb.LoadAccountCalled = func(address []byte) (state.AccountHandler, error) {
=======
	adb := &mock.AccountsStub{}
	adb.LoadAccountCalled = func(address []byte) (vmcommon.AccountHandler, error) {
>>>>>>> 112080b0
		if bytes.Equal(address, tx.SndAddr) {
			return acntSrc, nil
		}
		if bytes.Equal(address, tx.RcvAddr) {
			return acntDst, nil
		}
		if bytes.Equal(address, userTxDest) {
			return acntFinal, nil
		}

		return nil, errors.New("failure")
	}
	scProcessorMock := &testscommon.SCProcessorMock{}
	shardC, _ := sharding.NewMultiShardCoordinator(1, 0)

	argTxTypeHandler := coordinator.ArgNewTxTypeHandler{
		PubkeyConverter:  pubKeyConverter,
		ShardCoordinator: shardC,
		BuiltInFuncNames: make(map[string]struct{}),
		ArgumentParser:   parsers.NewCallArgsParser(),
		EpochNotifier:    &mock.EpochNotifierStub{},
	}
	txTypeHandler, _ := coordinator.NewTxTypeHandler(argTxTypeHandler)

	args := createArgsForTxProcessor()
	args.Accounts = adb
	args.ScProcessor = scProcessorMock
	args.ShardCoordinator = shardC
	args.TxTypeHandler = txTypeHandler
	args.PubkeyConv = pubKeyConverter
	args.ArgsParser = smartContract.NewArgumentParser()
	execTx, _ := txproc.NewTxProcessor(args)

	returnCode, err := execTx.ProcessTransaction(&tx)
	assert.Nil(t, err)
	assert.Equal(t, vmcommon.Ok, returnCode)
}

func TestTxProcessor_ProcessRelayedTransaction(t *testing.T) {
	t.Parallel()

	pubKeyConverter := mock.NewPubkeyConverterMock(4)

	userAddr := []byte("user")
	tx := transaction.Transaction{}
	tx.Nonce = 0
	tx.SndAddr = []byte("sSRC")
	tx.RcvAddr = userAddr
	tx.Value = big.NewInt(45)
	tx.GasPrice = 1
	tx.GasLimit = 1

	userTx := transaction.Transaction{
		Nonce:    0,
		Value:    big.NewInt(50),
		RcvAddr:  []byte("sDST"),
		SndAddr:  userAddr,
		GasPrice: 1,
		GasLimit: 1,
	}
	marshalizer := &mock.MarshalizerMock{}
	userTxMarshalled, _ := marshalizer.Marshal(userTx)
	tx.Data = []byte(core.RelayedTransaction + "@" + hex.EncodeToString(userTxMarshalled))

	acntSrc, _ := state.NewUserAccount(tx.SndAddr)
	acntSrc.Balance = big.NewInt(100)
	acntDst, _ := state.NewUserAccount(tx.RcvAddr)
	acntDst.Balance = big.NewInt(10)
	acntFinal, _ := state.NewUserAccount(userTx.RcvAddr)
	acntFinal.Balance = big.NewInt(10)

<<<<<<< HEAD
	adb := &testscommon.AccountsStub{}
	adb.LoadAccountCalled = func(address []byte) (state.AccountHandler, error) {
=======
	adb := &mock.AccountsStub{}
	adb.LoadAccountCalled = func(address []byte) (vmcommon.AccountHandler, error) {
>>>>>>> 112080b0
		if bytes.Equal(address, tx.SndAddr) {
			return acntSrc, nil
		}
		if bytes.Equal(address, tx.RcvAddr) {
			return acntDst, nil
		}
		if bytes.Equal(address, userTx.RcvAddr) {
			return acntFinal, nil
		}

		return nil, errors.New("failure")
	}
	scProcessorMock := &testscommon.SCProcessorMock{}
	shardC, _ := sharding.NewMultiShardCoordinator(1, 0)

	argTxTypeHandler := coordinator.ArgNewTxTypeHandler{
		PubkeyConverter:  pubKeyConverter,
		ShardCoordinator: shardC,
		BuiltInFuncNames: make(map[string]struct{}),
		ArgumentParser:   parsers.NewCallArgsParser(),
		EpochNotifier:    &mock.EpochNotifierStub{},
	}
	txTypeHandler, _ := coordinator.NewTxTypeHandler(argTxTypeHandler)

	args := createArgsForTxProcessor()
	args.Accounts = adb
	args.ScProcessor = scProcessorMock
	args.ShardCoordinator = shardC
	args.TxTypeHandler = txTypeHandler
	args.PubkeyConv = pubKeyConverter
	args.ArgsParser = smartContract.NewArgumentParser()
	execTx, _ := txproc.NewTxProcessor(args)

	returnCode, err := execTx.ProcessTransaction(&tx)
	assert.Nil(t, err)
	assert.Equal(t, vmcommon.Ok, returnCode)

	tx.Nonce = tx.Nonce + 1
	userTx.Nonce = userTx.Nonce + 1
	userTx.Value = big.NewInt(200)
	userTxMarshalled, _ = marshalizer.Marshal(userTx)
	tx.Data = []byte(core.RelayedTransaction + "@" + hex.EncodeToString(userTxMarshalled))

	returnCode, err = execTx.ProcessTransaction(&tx)
	assert.Nil(t, err)
	assert.Equal(t, vmcommon.UserError, returnCode)
}

func TestTxProcessor_ProcessRelayedTransactionArgsParserErrorShouldError(t *testing.T) {
	t.Parallel()

	userAddr := []byte("user")
	tx := transaction.Transaction{}
	tx.Nonce = 0
	tx.SndAddr = []byte("sSRC")
	tx.RcvAddr = userAddr
	tx.Value = big.NewInt(45)
	tx.GasPrice = 1
	tx.GasLimit = 1

	userTx := transaction.Transaction{
		Nonce:    0,
		Value:    big.NewInt(50),
		RcvAddr:  []byte("sDST"),
		SndAddr:  userAddr,
		GasPrice: 1,
		GasLimit: 1,
	}
	marshalizer := &mock.MarshalizerMock{}
	userTxMarshalled, _ := marshalizer.Marshal(userTx)
	tx.Data = []byte(core.RelayedTransaction + "@" + hex.EncodeToString(userTxMarshalled))

	parseError := errors.New("parse error")

	args := createArgsForTxProcessor()
	args.ArgsParser = &mock.ArgumentParserMock{
		ParseCallDataCalled: func(data string) (string, [][]byte, error) {
			return "", nil, parseError
		}}

	acntSrc, _ := state.NewUserAccount(tx.SndAddr)
	acntSrc.Balance = big.NewInt(100)
	acntDst, _ := state.NewUserAccount(tx.RcvAddr)
	acntDst.Balance = big.NewInt(10)
	acntFinal, _ := state.NewUserAccount(userTx.RcvAddr)
	acntFinal.Balance = big.NewInt(10)

<<<<<<< HEAD
	adb := &testscommon.AccountsStub{}
	adb.LoadAccountCalled = func(address []byte) (state.AccountHandler, error) {
=======
	adb := &mock.AccountsStub{}
	adb.LoadAccountCalled = func(address []byte) (vmcommon.AccountHandler, error) {
>>>>>>> 112080b0
		if bytes.Equal(address, tx.SndAddr) {
			return acntSrc, nil
		}
		if bytes.Equal(address, tx.RcvAddr) {
			return acntDst, nil
		}
		if bytes.Equal(address, userTx.RcvAddr) {
			return acntFinal, nil
		}

		return nil, errors.New("failure")
	}
	args.Accounts = adb
	args.TxTypeHandler = &testscommon.TxTypeHandlerMock{ComputeTransactionTypeCalled: func(tx data.TransactionHandler) (transactionType, destinationTransactionType process.TransactionType) {
		return process.RelayedTx, process.RelayedTx
	}}

	execTx, _ := txproc.NewTxProcessor(args)

	returnCode, err := execTx.ProcessTransaction(&tx)
	assert.Equal(t, parseError, err)
	assert.Equal(t, vmcommon.Ok, returnCode)
}

func TestTxProcessor_ProcessRelayedTransactionMultipleArgumentsShouldError(t *testing.T) {
	t.Parallel()

	userAddr := []byte("user")
	tx := transaction.Transaction{}
	tx.Nonce = 0
	tx.SndAddr = []byte("sSRC")
	tx.RcvAddr = userAddr
	tx.Value = big.NewInt(45)
	tx.GasPrice = 1
	tx.GasLimit = 1

	userTx := transaction.Transaction{
		Nonce:    0,
		Value:    big.NewInt(50),
		RcvAddr:  []byte("sDST"),
		SndAddr:  userAddr,
		GasPrice: 1,
		GasLimit: 1,
	}
	marshalizer := &mock.MarshalizerMock{}
	userTxMarshalled, _ := marshalizer.Marshal(userTx)
	tx.Data = []byte(core.RelayedTransaction + "@" + hex.EncodeToString(userTxMarshalled))

	args := createArgsForTxProcessor()
	args.ArgsParser = &mock.ArgumentParserMock{
		ParseCallDataCalled: func(data string) (string, [][]byte, error) {
			return core.RelayedTransaction, [][]byte{[]byte("0"), []byte("1")}, nil
		}}

	acntSrc, _ := state.NewUserAccount(tx.SndAddr)
	acntSrc.Balance = big.NewInt(100)
	acntDst, _ := state.NewUserAccount(tx.RcvAddr)
	acntDst.Balance = big.NewInt(10)
	acntFinal, _ := state.NewUserAccount(userTx.RcvAddr)
	acntFinal.Balance = big.NewInt(10)

<<<<<<< HEAD
	adb := &testscommon.AccountsStub{}
	adb.LoadAccountCalled = func(address []byte) (state.AccountHandler, error) {
=======
	adb := &mock.AccountsStub{}
	adb.LoadAccountCalled = func(address []byte) (vmcommon.AccountHandler, error) {
>>>>>>> 112080b0
		if bytes.Equal(address, tx.SndAddr) {
			return acntSrc, nil
		}
		if bytes.Equal(address, tx.RcvAddr) {
			return acntDst, nil
		}
		if bytes.Equal(address, userTx.RcvAddr) {
			return acntFinal, nil
		}

		return nil, errors.New("failure")
	}
	args.Accounts = adb
	args.TxTypeHandler = &testscommon.TxTypeHandlerMock{ComputeTransactionTypeCalled: func(tx data.TransactionHandler) (transactionType, destinationTransactionType process.TransactionType) {
		return process.RelayedTx, process.RelayedTx
	}}

	execTx, _ := txproc.NewTxProcessor(args)

	returnCode, err := execTx.ProcessTransaction(&tx)
	assert.Equal(t, process.ErrFailedTransaction, err)
	assert.Equal(t, vmcommon.UserError, returnCode)
}

func TestTxProcessor_ProcessRelayedTransactionFailUnMarshalInnerShouldError(t *testing.T) {
	t.Parallel()

	userAddr := []byte("user")
	tx := transaction.Transaction{}
	tx.Nonce = 0
	tx.SndAddr = []byte("sSRC")
	tx.RcvAddr = userAddr
	tx.Value = big.NewInt(45)
	tx.GasPrice = 1
	tx.GasLimit = 1

	userTx := transaction.Transaction{
		Nonce:    0,
		Value:    big.NewInt(50),
		RcvAddr:  []byte("sDST"),
		SndAddr:  userAddr,
		GasPrice: 1,
		GasLimit: 1,
	}
	marshalizer := &mock.MarshalizerMock{}
	userTxMarshalled, _ := marshalizer.Marshal(userTx)
	tx.Data = []byte(core.RelayedTransaction + "@" + hex.EncodeToString(userTxMarshalled))

	args := createArgsForTxProcessor()
	args.ArgsParser = &mock.ArgumentParserMock{
		ParseCallDataCalled: func(data string) (string, [][]byte, error) {
			return core.RelayedTransaction, [][]byte{[]byte("0")}, nil
		}}

	acntSrc, _ := state.NewUserAccount(tx.SndAddr)
	acntSrc.Balance = big.NewInt(100)
	acntDst, _ := state.NewUserAccount(tx.RcvAddr)
	acntDst.Balance = big.NewInt(10)
	acntFinal, _ := state.NewUserAccount(userTx.RcvAddr)
	acntFinal.Balance = big.NewInt(10)

<<<<<<< HEAD
	adb := &testscommon.AccountsStub{}
	adb.LoadAccountCalled = func(address []byte) (state.AccountHandler, error) {
=======
	adb := &mock.AccountsStub{}
	adb.LoadAccountCalled = func(address []byte) (vmcommon.AccountHandler, error) {
>>>>>>> 112080b0
		if bytes.Equal(address, tx.SndAddr) {
			return acntSrc, nil
		}
		if bytes.Equal(address, tx.RcvAddr) {
			return acntDst, nil
		}
		if bytes.Equal(address, userTx.RcvAddr) {
			return acntFinal, nil
		}

		return nil, errors.New("failure")
	}
	args.Accounts = adb
	args.TxTypeHandler = &testscommon.TxTypeHandlerMock{ComputeTransactionTypeCalled: func(tx data.TransactionHandler) (transactionType, destinationTransactionType process.TransactionType) {
		return process.RelayedTx, process.RelayedTx
	}}

	execTx, _ := txproc.NewTxProcessor(args)

	returnCode, err := execTx.ProcessTransaction(&tx)
	assert.Equal(t, process.ErrFailedTransaction, err)
	assert.Equal(t, vmcommon.UserError, returnCode)
}

func TestTxProcessor_ProcessRelayedTransactionDifferentSenderInInnerTxThanReceiverShouldError(t *testing.T) {
	t.Parallel()

	userAddr := []byte("user")
	tx := transaction.Transaction{}
	tx.Nonce = 0
	tx.SndAddr = []byte("sSRC")
	tx.RcvAddr = []byte("otherReceiver")
	tx.Value = big.NewInt(45)
	tx.GasPrice = 1
	tx.GasLimit = 1

	userTx := transaction.Transaction{
		Nonce:    0,
		Value:    big.NewInt(50),
		RcvAddr:  []byte("sDST"),
		SndAddr:  userAddr,
		GasPrice: 1,
		GasLimit: 1,
	}
	marshalizer := &mock.MarshalizerMock{}
	userTxMarshalled, _ := marshalizer.Marshal(userTx)
	tx.Data = []byte(core.RelayedTransaction + "@" + hex.EncodeToString(userTxMarshalled))

	args := createArgsForTxProcessor()
	args.ArgsParser = &mock.ArgumentParserMock{
		ParseCallDataCalled: func(data string) (string, [][]byte, error) {
			return core.RelayedTransaction, [][]byte{userTxMarshalled}, nil
		}}

	acntSrc, _ := state.NewUserAccount(tx.SndAddr)
	acntSrc.Balance = big.NewInt(100)
	acntDst, _ := state.NewUserAccount(tx.RcvAddr)
	acntDst.Balance = big.NewInt(10)
	acntFinal, _ := state.NewUserAccount(userTx.RcvAddr)
	acntFinal.Balance = big.NewInt(10)

<<<<<<< HEAD
	adb := &testscommon.AccountsStub{}
	adb.LoadAccountCalled = func(address []byte) (state.AccountHandler, error) {
=======
	adb := &mock.AccountsStub{}
	adb.LoadAccountCalled = func(address []byte) (vmcommon.AccountHandler, error) {
>>>>>>> 112080b0
		if bytes.Equal(address, tx.SndAddr) {
			return acntSrc, nil
		}
		if bytes.Equal(address, tx.RcvAddr) {
			return acntDst, nil
		}
		if bytes.Equal(address, userTx.RcvAddr) {
			return acntFinal, nil
		}

		return nil, errors.New("failure")
	}
	args.Accounts = adb
	args.TxTypeHandler = &testscommon.TxTypeHandlerMock{ComputeTransactionTypeCalled: func(tx data.TransactionHandler) (transactionType, destinationTransactionType process.TransactionType) {
		return process.RelayedTx, process.RelayedTx
	}}

	execTx, _ := txproc.NewTxProcessor(args)

	returnCode, err := execTx.ProcessTransaction(&tx)
	assert.Equal(t, process.ErrFailedTransaction, err)
	assert.Equal(t, vmcommon.UserError, returnCode)
}

func TestTxProcessor_ProcessRelayedTransactionSmallerValueInnerTxShouldError(t *testing.T) {
	t.Parallel()

	userAddr := []byte("user")
	tx := transaction.Transaction{}
	tx.Nonce = 0
	tx.SndAddr = []byte("sSRC")
	tx.RcvAddr = userAddr
	tx.Value = big.NewInt(60)
	tx.GasPrice = 1
	tx.GasLimit = 1

	userTx := transaction.Transaction{
		Nonce:    0,
		Value:    big.NewInt(50),
		RcvAddr:  []byte("sDST"),
		SndAddr:  userAddr,
		GasPrice: 1,
		GasLimit: 1,
	}
	marshalizer := &mock.MarshalizerMock{}
	userTxMarshalled, _ := marshalizer.Marshal(userTx)
	tx.Data = []byte(core.RelayedTransaction + "@" + hex.EncodeToString(userTxMarshalled))

	args := createArgsForTxProcessor()
	args.ArgsParser = &mock.ArgumentParserMock{
		ParseCallDataCalled: func(data string) (string, [][]byte, error) {
			return core.RelayedTransaction, [][]byte{userTxMarshalled}, nil
		}}

	acntSrc, _ := state.NewUserAccount(tx.SndAddr)
	acntSrc.Balance = big.NewInt(100)
	acntDst, _ := state.NewUserAccount(tx.RcvAddr)
	acntDst.Balance = big.NewInt(10)
	acntFinal, _ := state.NewUserAccount(userTx.RcvAddr)
	acntFinal.Balance = big.NewInt(10)

<<<<<<< HEAD
	adb := &testscommon.AccountsStub{}
	adb.LoadAccountCalled = func(address []byte) (state.AccountHandler, error) {
=======
	adb := &mock.AccountsStub{}
	adb.LoadAccountCalled = func(address []byte) (vmcommon.AccountHandler, error) {
>>>>>>> 112080b0
		if bytes.Equal(address, tx.SndAddr) {
			return acntSrc, nil
		}
		if bytes.Equal(address, tx.RcvAddr) {
			return acntDst, nil
		}
		if bytes.Equal(address, userTx.RcvAddr) {
			return acntFinal, nil
		}

		return nil, errors.New("failure")
	}
	args.Accounts = adb
	args.TxTypeHandler = &testscommon.TxTypeHandlerMock{ComputeTransactionTypeCalled: func(tx data.TransactionHandler) (transactionType, destinationTransactionType process.TransactionType) {
		return process.RelayedTx, process.RelayedTx
	}}

	execTx, _ := txproc.NewTxProcessor(args)

	returnCode, err := execTx.ProcessTransaction(&tx)
	assert.Equal(t, process.ErrFailedTransaction, err)
	assert.Equal(t, vmcommon.UserError, returnCode)
}

func TestTxProcessor_ProcessRelayedTransactionGasPriceMismatchShouldError(t *testing.T) {
	t.Parallel()

	userAddr := []byte("user")
	tx := transaction.Transaction{}
	tx.Nonce = 0
	tx.SndAddr = []byte("sSRC")
	tx.RcvAddr = userAddr
	tx.Value = big.NewInt(50)
	tx.GasPrice = 2
	tx.GasLimit = 1

	userTx := transaction.Transaction{
		Nonce:    0,
		Value:    big.NewInt(50),
		RcvAddr:  []byte("sDST"),
		SndAddr:  userAddr,
		GasPrice: 1,
		GasLimit: 1,
	}
	marshalizer := &mock.MarshalizerMock{}
	userTxMarshalled, _ := marshalizer.Marshal(userTx)
	tx.Data = []byte(core.RelayedTransaction + "@" + hex.EncodeToString(userTxMarshalled))

	args := createArgsForTxProcessor()
	args.ArgsParser = &mock.ArgumentParserMock{
		ParseCallDataCalled: func(data string) (string, [][]byte, error) {
			return core.RelayedTransaction, [][]byte{userTxMarshalled}, nil
		}}

	acntSrc, _ := state.NewUserAccount(tx.SndAddr)
	acntSrc.Balance = big.NewInt(100)
	acntDst, _ := state.NewUserAccount(tx.RcvAddr)
	acntDst.Balance = big.NewInt(10)
	acntFinal, _ := state.NewUserAccount(userTx.RcvAddr)
	acntFinal.Balance = big.NewInt(10)

<<<<<<< HEAD
	adb := &testscommon.AccountsStub{}
	adb.LoadAccountCalled = func(address []byte) (state.AccountHandler, error) {
=======
	adb := &mock.AccountsStub{}
	adb.LoadAccountCalled = func(address []byte) (vmcommon.AccountHandler, error) {
>>>>>>> 112080b0
		if bytes.Equal(address, tx.SndAddr) {
			return acntSrc, nil
		}
		if bytes.Equal(address, tx.RcvAddr) {
			return acntDst, nil
		}
		if bytes.Equal(address, userTx.RcvAddr) {
			return acntFinal, nil
		}

		return nil, errors.New("failure")
	}
	args.Accounts = adb
	args.TxTypeHandler = &testscommon.TxTypeHandlerMock{ComputeTransactionTypeCalled: func(tx data.TransactionHandler) (transactionType, destinationTransactionType process.TransactionType) {
		return process.RelayedTx, process.RelayedTx
	}}

	execTx, _ := txproc.NewTxProcessor(args)

	returnCode, err := execTx.ProcessTransaction(&tx)
	assert.Equal(t, process.ErrFailedTransaction, err)
	assert.Equal(t, vmcommon.UserError, returnCode)
}

func TestTxProcessor_ProcessRelayedTransactionGasLimitMismatchShouldError(t *testing.T) {
	t.Parallel()

	userAddr := []byte("user")
	tx := transaction.Transaction{}
	tx.Nonce = 0
	tx.SndAddr = []byte("sSRC")
	tx.RcvAddr = userAddr
	tx.Value = big.NewInt(50)
	tx.GasPrice = 1
	tx.GasLimit = 6

	userTx := transaction.Transaction{
		Nonce:    0,
		Value:    big.NewInt(50),
		RcvAddr:  []byte("sDST"),
		SndAddr:  userAddr,
		GasPrice: 1,
		GasLimit: 10,
	}
	marshalizer := &mock.MarshalizerMock{}
	userTxMarshalled, _ := marshalizer.Marshal(userTx)
	tx.Data = []byte(core.RelayedTransaction + "@" + hex.EncodeToString(userTxMarshalled))

	args := createArgsForTxProcessor()
	args.ArgsParser = &mock.ArgumentParserMock{
		ParseCallDataCalled: func(data string) (string, [][]byte, error) {
			return core.RelayedTransaction, [][]byte{userTxMarshalled}, nil
		}}

	acntSrc, _ := state.NewUserAccount(tx.SndAddr)
	acntSrc.Balance = big.NewInt(100)
	acntDst, _ := state.NewUserAccount(tx.RcvAddr)
	acntDst.Balance = big.NewInt(10)
	acntFinal, _ := state.NewUserAccount(userTx.RcvAddr)
	acntFinal.Balance = big.NewInt(10)

<<<<<<< HEAD
	adb := &testscommon.AccountsStub{}
	adb.LoadAccountCalled = func(address []byte) (state.AccountHandler, error) {
=======
	adb := &mock.AccountsStub{}
	adb.LoadAccountCalled = func(address []byte) (vmcommon.AccountHandler, error) {
>>>>>>> 112080b0
		if bytes.Equal(address, tx.SndAddr) {
			return acntSrc, nil
		}
		if bytes.Equal(address, tx.RcvAddr) {
			return acntDst, nil
		}
		if bytes.Equal(address, userTx.RcvAddr) {
			return acntFinal, nil
		}

		return nil, errors.New("failure")
	}
	args.Accounts = adb
	args.TxTypeHandler = &testscommon.TxTypeHandlerMock{ComputeTransactionTypeCalled: func(tx data.TransactionHandler) (transactionType, destinationTransactionType process.TransactionType) {
		return process.RelayedTx, process.RelayedTx
	}}

	execTx, _ := txproc.NewTxProcessor(args)

	returnCode, err := execTx.ProcessTransaction(&tx)
	assert.Equal(t, process.ErrFailedTransaction, err)
	assert.Equal(t, vmcommon.UserError, returnCode)
}

func TestTxProcessor_ProcessRelayedTransactionDisabled(t *testing.T) {
	t.Parallel()

	pubKeyConverter := mock.NewPubkeyConverterMock(4)

	userAddr := []byte("user")
	tx := transaction.Transaction{}
	tx.Nonce = 0
	tx.SndAddr = []byte("sSRC")
	tx.RcvAddr = userAddr
	tx.Value = big.NewInt(45)
	tx.GasPrice = 1
	tx.GasLimit = 1

	userTx := transaction.Transaction{
		Nonce:    0,
		Value:    big.NewInt(50),
		RcvAddr:  []byte("sDST"),
		SndAddr:  userAddr,
		GasPrice: 1,
		GasLimit: 1,
	}
	marshalizer := &mock.MarshalizerMock{}
	userTxMarshalled, _ := marshalizer.Marshal(userTx)
	tx.Data = []byte(core.RelayedTransaction + "@" + hex.EncodeToString(userTxMarshalled))

	acntSrc, _ := state.NewUserAccount(tx.SndAddr)
	acntSrc.Balance = big.NewInt(100)
	acntDst, _ := state.NewUserAccount(tx.RcvAddr)
	acntDst.Balance = big.NewInt(10)
	acntFinal, _ := state.NewUserAccount(userTx.RcvAddr)
	acntFinal.Balance = big.NewInt(10)

<<<<<<< HEAD
	adb := &testscommon.AccountsStub{}
	adb.LoadAccountCalled = func(address []byte) (state.AccountHandler, error) {
=======
	adb := &mock.AccountsStub{}
	adb.LoadAccountCalled = func(address []byte) (vmcommon.AccountHandler, error) {
>>>>>>> 112080b0
		if bytes.Equal(address, tx.SndAddr) {
			return acntSrc, nil
		}
		if bytes.Equal(address, tx.RcvAddr) {
			return acntDst, nil
		}
		if bytes.Equal(address, userTx.RcvAddr) {
			return acntFinal, nil
		}

		return nil, errors.New("failure")
	}
	scProcessorMock := &testscommon.SCProcessorMock{}
	shardC, _ := sharding.NewMultiShardCoordinator(1, 0)

	argTxTypeHandler := coordinator.ArgNewTxTypeHandler{
		PubkeyConverter:  pubKeyConverter,
		ShardCoordinator: shardC,
		BuiltInFuncNames: make(map[string]struct{}),
		ArgumentParser:   parsers.NewCallArgsParser(),
		EpochNotifier:    &mock.EpochNotifierStub{},
	}
	txTypeHandler, _ := coordinator.NewTxTypeHandler(argTxTypeHandler)

	args := createArgsForTxProcessor()
	args.Accounts = adb
	args.ScProcessor = scProcessorMock
	args.ShardCoordinator = shardC
	args.TxTypeHandler = txTypeHandler
	args.PubkeyConv = pubKeyConverter
	args.ArgsParser = smartContract.NewArgumentParser()
	args.RelayedTxEnableEpoch = maxEpoch
	called := false
	args.BadTxForwarder = &mock.IntermediateTransactionHandlerMock{
		AddIntermediateTransactionsCalled: func(txs []data.TransactionHandler) error {
			called = true
			return nil
		},
	}
	execTx, _ := txproc.NewTxProcessor(args)

	returnCode, err := execTx.ProcessTransaction(&tx)
	assert.Equal(t, err, process.ErrFailedTransaction)
	assert.Equal(t, vmcommon.UserError, returnCode)
	assert.True(t, called)
}

func TestTxProcessor_ConsumeMoveBalanceWithUserTx(t *testing.T) {
	t.Parallel()

	args := createArgsForTxProcessor()
	args.EconomicsFee = &mock.FeeHandlerStub{
		ComputeFeeForProcessingCalled: func(tx process.TransactionWithFeeHandler, gasToUse uint64) *big.Int {
			return big.NewInt(1)
		},
		ComputeTxFeeCalled: func(tx process.TransactionWithFeeHandler) *big.Int {
			return big.NewInt(150)
		},
	}
	args.TxFeeHandler = &mock.FeeAccumulatorStub{
		ProcessTransactionFeeCalled: func(cost *big.Int, devFee *big.Int, hash []byte) {
			assert.Equal(t, cost, big.NewInt(1))
		},
	}
	execTx, _ := txproc.NewTxProcessor(args)

	acntSrc, _ := state.NewUserAccount([]byte("address"))
	acntSrc.Balance = big.NewInt(100)

	userTx := &transaction.Transaction{
		Nonce:    0,
		Value:    big.NewInt(0),
		GasPrice: 100,
		GasLimit: 100,
	}

	err := execTx.ProcessMoveBalanceCostRelayedUserTx(userTx, &smartContractResult.SmartContractResult{}, acntSrc)
	assert.Nil(t, err)
	assert.Equal(t, acntSrc.Balance, big.NewInt(99))
}

func TestTxProcessor_IsCrossTxFromMeShouldWork(t *testing.T) {
	t.Parallel()

	shardC, _ := sharding.NewMultiShardCoordinator(2, 0)
	args := createArgsForTxProcessor()
	args.ShardCoordinator = shardC
	execTx, _ := txproc.NewTxProcessor(args)

	assert.False(t, execTx.IsCrossTxFromMe([]byte("ADR0"), []byte("ADR0")))
	assert.False(t, execTx.IsCrossTxFromMe([]byte("ADR1"), []byte("ADR1")))
	assert.False(t, execTx.IsCrossTxFromMe([]byte("ADR1"), []byte("ADR0")))
	assert.True(t, execTx.IsCrossTxFromMe([]byte("ADR0"), []byte("ADR1")))
}

func TestTxProcessor_ProcessUserTxOfTypeRelayedShouldError(t *testing.T) {
	t.Parallel()

	userAddr := []byte("user")
	tx := transaction.Transaction{}
	tx.Nonce = 0
	tx.SndAddr = []byte("sSRC")
	tx.RcvAddr = userAddr
	tx.Value = big.NewInt(50)
	tx.GasPrice = 2
	tx.GasLimit = 1

	userTx := transaction.Transaction{
		Nonce:    0,
		Value:    big.NewInt(50),
		RcvAddr:  []byte("sDST"),
		SndAddr:  userAddr,
		GasPrice: 1,
		GasLimit: 1,
	}
	marshalizer := &mock.MarshalizerMock{}
	userTxMarshalled, _ := marshalizer.Marshal(userTx)
	tx.Data = []byte(core.RelayedTransaction + "@" + hex.EncodeToString(userTxMarshalled))

	args := createArgsForTxProcessor()
	args.ArgsParser = &mock.ArgumentParserMock{
		ParseCallDataCalled: func(data string) (string, [][]byte, error) {
			return core.RelayedTransaction, [][]byte{userTxMarshalled}, nil
		}}

	acntSrc, _ := state.NewUserAccount(tx.SndAddr)
	acntSrc.Balance = big.NewInt(100)
	acntDst, _ := state.NewUserAccount(tx.RcvAddr)
	acntDst.Balance = big.NewInt(100)
	acntFinal, _ := state.NewUserAccount(userTx.RcvAddr)
	acntFinal.Balance = big.NewInt(100)

<<<<<<< HEAD
	adb := &testscommon.AccountsStub{}
	adb.LoadAccountCalled = func(address []byte) (state.AccountHandler, error) {
=======
	adb := &mock.AccountsStub{}
	adb.LoadAccountCalled = func(address []byte) (vmcommon.AccountHandler, error) {
>>>>>>> 112080b0
		if bytes.Equal(address, tx.SndAddr) {
			return acntSrc, nil
		}
		if bytes.Equal(address, tx.RcvAddr) {
			return acntDst, nil
		}
		if bytes.Equal(address, userTx.RcvAddr) {
			return acntFinal, nil
		}

		return nil, errors.New("failure")
	}
	args.Accounts = adb
	args.TxTypeHandler = &testscommon.TxTypeHandlerMock{ComputeTransactionTypeCalled: func(tx data.TransactionHandler) (transactionType, destinationTransactionType process.TransactionType) {
		return process.RelayedTx, process.RelayedTx
	}}

	execTx, _ := txproc.NewTxProcessor(args)

	txHash, _ := core.CalculateHash(args.Marshalizer, args.Hasher, tx)
	returnCode, err := execTx.ProcessUserTx(&tx, &userTx, tx.Value, tx.Nonce, txHash)
	assert.Nil(t, err)
	assert.Equal(t, vmcommon.UserError, returnCode)
}

func TestTxProcessor_ProcessUserTxOfTypeMoveBalanceShouldWork(t *testing.T) {
	t.Parallel()

	userAddr := []byte("user")
	tx := transaction.Transaction{}
	tx.Nonce = 0
	tx.SndAddr = []byte("sSRC")
	tx.RcvAddr = userAddr
	tx.Value = big.NewInt(50)
	tx.GasPrice = 2
	tx.GasLimit = 1

	userTx := transaction.Transaction{
		Nonce:    0,
		Value:    big.NewInt(50),
		RcvAddr:  []byte("sDST"),
		SndAddr:  userAddr,
		GasPrice: 1,
		GasLimit: 1,
	}
	marshalizer := &mock.MarshalizerMock{}
	userTxMarshalled, _ := marshalizer.Marshal(userTx)
	tx.Data = []byte(core.RelayedTransaction + "@" + hex.EncodeToString(userTxMarshalled))

	args := createArgsForTxProcessor()
	args.ArgsParser = &mock.ArgumentParserMock{
		ParseCallDataCalled: func(data string) (string, [][]byte, error) {
			return core.RelayedTransaction, [][]byte{userTxMarshalled}, nil
		}}

	acntSrc, _ := state.NewUserAccount(tx.SndAddr)
	acntSrc.Balance = big.NewInt(100)
	acntDst, _ := state.NewUserAccount(tx.RcvAddr)
	acntDst.Balance = big.NewInt(100)
	acntFinal, _ := state.NewUserAccount(userTx.RcvAddr)
	acntFinal.Balance = big.NewInt(100)

<<<<<<< HEAD
	adb := &testscommon.AccountsStub{}
	adb.LoadAccountCalled = func(address []byte) (state.AccountHandler, error) {
=======
	adb := &mock.AccountsStub{}
	adb.LoadAccountCalled = func(address []byte) (vmcommon.AccountHandler, error) {
>>>>>>> 112080b0
		if bytes.Equal(address, tx.SndAddr) {
			return acntSrc, nil
		}
		if bytes.Equal(address, tx.RcvAddr) {
			return acntDst, nil
		}
		if bytes.Equal(address, userTx.RcvAddr) {
			return acntFinal, nil
		}

		return nil, errors.New("failure")
	}
	args.Accounts = adb
	args.TxTypeHandler = &testscommon.TxTypeHandlerMock{ComputeTransactionTypeCalled: func(tx data.TransactionHandler) (transactionType, destinationTransactionType process.TransactionType) {
		return process.MoveBalance, process.MoveBalance
	}}

	execTx, _ := txproc.NewTxProcessor(args)

	txHash, _ := core.CalculateHash(args.Marshalizer, args.Hasher, tx)
	returnCode, err := execTx.ProcessUserTx(&tx, &userTx, tx.Value, tx.Nonce, txHash)
	assert.Nil(t, err)
	assert.Equal(t, vmcommon.Ok, returnCode)
}

func TestTxProcessor_ProcessUserTxOfTypeSCDeploymentShouldWork(t *testing.T) {
	t.Parallel()

	userAddr := []byte("user")
	tx := transaction.Transaction{}
	tx.Nonce = 0
	tx.SndAddr = []byte("sSRC")
	tx.RcvAddr = userAddr
	tx.Value = big.NewInt(50)
	tx.GasPrice = 2
	tx.GasLimit = 1

	userTx := transaction.Transaction{
		Nonce:    0,
		Value:    big.NewInt(50),
		RcvAddr:  []byte("sDST"),
		SndAddr:  userAddr,
		GasPrice: 1,
		GasLimit: 1,
	}
	marshalizer := &mock.MarshalizerMock{}
	userTxMarshalled, _ := marshalizer.Marshal(userTx)
	tx.Data = []byte(core.RelayedTransaction + "@" + hex.EncodeToString(userTxMarshalled))

	args := createArgsForTxProcessor()
	args.ArgsParser = &mock.ArgumentParserMock{
		ParseCallDataCalled: func(data string) (string, [][]byte, error) {
			return core.RelayedTransaction, [][]byte{userTxMarshalled}, nil
		}}

	acntSrc, _ := state.NewUserAccount(tx.SndAddr)
	acntSrc.Balance = big.NewInt(100)
	acntDst, _ := state.NewUserAccount(tx.RcvAddr)
	acntDst.Balance = big.NewInt(100)
	acntFinal, _ := state.NewUserAccount(userTx.RcvAddr)
	acntFinal.Balance = big.NewInt(100)

<<<<<<< HEAD
	adb := &testscommon.AccountsStub{}
	adb.LoadAccountCalled = func(address []byte) (state.AccountHandler, error) {
=======
	adb := &mock.AccountsStub{}
	adb.LoadAccountCalled = func(address []byte) (vmcommon.AccountHandler, error) {
>>>>>>> 112080b0
		if bytes.Equal(address, tx.SndAddr) {
			return acntSrc, nil
		}
		if bytes.Equal(address, tx.RcvAddr) {
			return acntDst, nil
		}
		if bytes.Equal(address, userTx.RcvAddr) {
			return acntFinal, nil
		}

		return nil, errors.New("failure")
	}
	args.Accounts = adb
	args.TxTypeHandler = &testscommon.TxTypeHandlerMock{ComputeTransactionTypeCalled: func(tx data.TransactionHandler) (transactionType, destinationTransactionType process.TransactionType) {
		return process.SCDeployment, process.SCDeployment
	}}

	execTx, _ := txproc.NewTxProcessor(args)

	txHash, _ := core.CalculateHash(args.Marshalizer, args.Hasher, tx)
	returnCode, err := execTx.ProcessUserTx(&tx, &userTx, tx.Value, tx.Nonce, txHash)
	assert.Nil(t, err)
	assert.Equal(t, vmcommon.Ok, returnCode)
}

func TestTxProcessor_ProcessUserTxOfTypeSCInvokingShouldWork(t *testing.T) {
	t.Parallel()

	userAddr := []byte("user")
	tx := transaction.Transaction{}
	tx.Nonce = 0
	tx.SndAddr = []byte("sSRC")
	tx.RcvAddr = userAddr
	tx.Value = big.NewInt(50)
	tx.GasPrice = 2
	tx.GasLimit = 1

	userTx := transaction.Transaction{
		Nonce:    0,
		Value:    big.NewInt(50),
		RcvAddr:  []byte("sDST"),
		SndAddr:  userAddr,
		GasPrice: 1,
		GasLimit: 1,
	}
	marshalizer := &mock.MarshalizerMock{}
	userTxMarshalled, _ := marshalizer.Marshal(userTx)
	tx.Data = []byte(core.RelayedTransaction + "@" + hex.EncodeToString(userTxMarshalled))

	args := createArgsForTxProcessor()
	args.ArgsParser = &mock.ArgumentParserMock{
		ParseCallDataCalled: func(data string) (string, [][]byte, error) {
			return core.RelayedTransaction, [][]byte{userTxMarshalled}, nil
		}}

	acntSrc, _ := state.NewUserAccount(tx.SndAddr)
	acntSrc.Balance = big.NewInt(100)
	acntDst, _ := state.NewUserAccount(tx.RcvAddr)
	acntDst.Balance = big.NewInt(100)
	acntFinal, _ := state.NewUserAccount(userTx.RcvAddr)
	acntFinal.Balance = big.NewInt(100)

<<<<<<< HEAD
	adb := &testscommon.AccountsStub{}
	adb.LoadAccountCalled = func(address []byte) (state.AccountHandler, error) {
=======
	adb := &mock.AccountsStub{}
	adb.LoadAccountCalled = func(address []byte) (vmcommon.AccountHandler, error) {
>>>>>>> 112080b0
		if bytes.Equal(address, tx.SndAddr) {
			return acntSrc, nil
		}
		if bytes.Equal(address, tx.RcvAddr) {
			return acntDst, nil
		}
		if bytes.Equal(address, userTx.RcvAddr) {
			return acntFinal, nil
		}

		return nil, errors.New("failure")
	}
	args.Accounts = adb
	args.TxTypeHandler = &testscommon.TxTypeHandlerMock{ComputeTransactionTypeCalled: func(tx data.TransactionHandler) (transactionType, destinationTransactionType process.TransactionType) {
		return process.SCInvoking, process.SCInvoking
	}}

	execTx, _ := txproc.NewTxProcessor(args)

	txHash, _ := core.CalculateHash(args.Marshalizer, args.Hasher, tx)
	returnCode, err := execTx.ProcessUserTx(&tx, &userTx, tx.Value, tx.Nonce, txHash)
	assert.Nil(t, err)
	assert.Equal(t, vmcommon.Ok, returnCode)
}

func TestTxProcessor_ProcessUserTxOfTypeBuiltInFunctionCallShouldWork(t *testing.T) {
	t.Parallel()

	userAddr := []byte("user")
	tx := transaction.Transaction{}
	tx.Nonce = 0
	tx.SndAddr = []byte("sSRC")
	tx.RcvAddr = userAddr
	tx.Value = big.NewInt(50)
	tx.GasPrice = 2
	tx.GasLimit = 1

	userTx := transaction.Transaction{
		Nonce:    0,
		Value:    big.NewInt(50),
		RcvAddr:  []byte("sDST"),
		SndAddr:  userAddr,
		GasPrice: 1,
		GasLimit: 1,
	}
	marshalizer := &mock.MarshalizerMock{}
	userTxMarshalled, _ := marshalizer.Marshal(userTx)
	tx.Data = []byte(core.RelayedTransaction + "@" + hex.EncodeToString(userTxMarshalled))

	args := createArgsForTxProcessor()
	args.ArgsParser = &mock.ArgumentParserMock{
		ParseCallDataCalled: func(data string) (string, [][]byte, error) {
			return core.RelayedTransaction, [][]byte{userTxMarshalled}, nil
		}}

	acntSrc, _ := state.NewUserAccount(tx.SndAddr)
	acntSrc.Balance = big.NewInt(100)
	acntDst, _ := state.NewUserAccount(tx.RcvAddr)
	acntDst.Balance = big.NewInt(100)
	acntFinal, _ := state.NewUserAccount(userTx.RcvAddr)
	acntFinal.Balance = big.NewInt(100)

<<<<<<< HEAD
	adb := &testscommon.AccountsStub{}
	adb.LoadAccountCalled = func(address []byte) (state.AccountHandler, error) {
=======
	adb := &mock.AccountsStub{}
	adb.LoadAccountCalled = func(address []byte) (vmcommon.AccountHandler, error) {
>>>>>>> 112080b0
		if bytes.Equal(address, tx.SndAddr) {
			return acntSrc, nil
		}
		if bytes.Equal(address, tx.RcvAddr) {
			return acntDst, nil
		}
		if bytes.Equal(address, userTx.RcvAddr) {
			return acntFinal, nil
		}

		return nil, errors.New("failure")
	}
	args.Accounts = adb
	args.TxTypeHandler = &testscommon.TxTypeHandlerMock{ComputeTransactionTypeCalled: func(tx data.TransactionHandler) (transactionType, destinationTransactionType process.TransactionType) {
		return process.BuiltInFunctionCall, process.BuiltInFunctionCall
	}}

	execTx, _ := txproc.NewTxProcessor(args)

	txHash, _ := core.CalculateHash(args.Marshalizer, args.Hasher, tx)
	returnCode, err := execTx.ProcessUserTx(&tx, &userTx, tx.Value, tx.Nonce, txHash)
	assert.Nil(t, err)
	assert.Equal(t, vmcommon.Ok, returnCode)
}

func TestTxProcessor_ProcessUserTxErrNotPayableShouldFailRelayTx(t *testing.T) {
	t.Parallel()

	userAddr := []byte("user")
	tx := transaction.Transaction{}
	tx.Nonce = 0
	tx.SndAddr = []byte("sSRC")
	tx.RcvAddr = userAddr
	tx.Value = big.NewInt(50)
	tx.GasPrice = 2
	tx.GasLimit = 1

	userTx := transaction.Transaction{
		Nonce:    0,
		Value:    big.NewInt(50),
		RcvAddr:  []byte("sDST"),
		SndAddr:  userAddr,
		GasPrice: 1,
		GasLimit: 1,
	}
	marshalizer := &mock.MarshalizerMock{}
	userTxMarshalled, _ := marshalizer.Marshal(userTx)
	tx.Data = []byte(core.RelayedTransaction + "@" + hex.EncodeToString(userTxMarshalled))

	args := createArgsForTxProcessor()
	args.ArgsParser = &mock.ArgumentParserMock{
		ParseCallDataCalled: func(data string) (string, [][]byte, error) {
			return core.RelayedTransaction, [][]byte{userTxMarshalled}, nil
		}}

	args.ScProcessor = &testscommon.SCProcessorMock{IsPayableCalled: func(address []byte) (bool, error) {
		return false, process.ErrAccountNotPayable
	}}

	acntSrc, _ := state.NewUserAccount(tx.SndAddr)
	acntSrc.Balance = big.NewInt(100)
	acntDst, _ := state.NewUserAccount(tx.RcvAddr)
	acntDst.Balance = big.NewInt(100)
	acntFinal, _ := state.NewUserAccount(userTx.RcvAddr)
	acntFinal.Balance = big.NewInt(100)

<<<<<<< HEAD
	adb := &testscommon.AccountsStub{}
	adb.LoadAccountCalled = func(address []byte) (state.AccountHandler, error) {
=======
	adb := &mock.AccountsStub{}
	adb.LoadAccountCalled = func(address []byte) (vmcommon.AccountHandler, error) {
>>>>>>> 112080b0
		if bytes.Equal(address, tx.SndAddr) {
			return acntSrc, nil
		}
		if bytes.Equal(address, tx.RcvAddr) {
			return acntDst, nil
		}
		if bytes.Equal(address, userTx.RcvAddr) {
			return acntFinal, nil
		}

		return nil, errors.New("failure")
	}
	args.Accounts = adb
	args.TxTypeHandler = &testscommon.TxTypeHandlerMock{ComputeTransactionTypeCalled: func(tx data.TransactionHandler) (transactionType, destinationTransactionType process.TransactionType) {
		return process.MoveBalance, process.MoveBalance
	}}

	execTx, _ := txproc.NewTxProcessor(args)

	txHash, _ := core.CalculateHash(args.Marshalizer, args.Hasher, tx)
	returnCode, err := execTx.ProcessUserTx(&tx, &userTx, tx.Value, tx.Nonce, txHash)
	assert.Nil(t, err)
	assert.Equal(t, vmcommon.UserError, returnCode)
}

func TestTxProcessor_ProcessUserTxFailedBuiltInFunctionCall(t *testing.T) {
	t.Parallel()

	userAddr := []byte("user")
	tx := transaction.Transaction{}
	tx.Nonce = 0
	tx.SndAddr = []byte("sSRC")
	tx.RcvAddr = userAddr
	tx.Value = big.NewInt(50)
	tx.GasPrice = 2
	tx.GasLimit = 1

	userTx := transaction.Transaction{
		Nonce:    0,
		Value:    big.NewInt(50),
		RcvAddr:  []byte("sDST"),
		SndAddr:  userAddr,
		GasPrice: 1,
		GasLimit: 1,
	}
	marshalizer := &mock.MarshalizerMock{}
	userTxMarshalled, _ := marshalizer.Marshal(userTx)
	tx.Data = []byte(core.RelayedTransaction + "@" + hex.EncodeToString(userTxMarshalled))

	args := createArgsForTxProcessor()
	args.ArgsParser = &mock.ArgumentParserMock{
		ParseCallDataCalled: func(data string) (string, [][]byte, error) {
			return core.RelayedTransaction, [][]byte{userTxMarshalled}, nil
		}}

	args.ScProcessor = &testscommon.SCProcessorMock{
		ExecuteBuiltInFunctionCalled: func(tx data.TransactionHandler, acntSrc, acntDst state.UserAccountHandler) (vmcommon.ReturnCode, error) {
			return vmcommon.UserError, process.ErrFailedTransaction
		},
	}

	acntSrc, _ := state.NewUserAccount(tx.SndAddr)
	acntSrc.Balance = big.NewInt(100)
	acntDst, _ := state.NewUserAccount(tx.RcvAddr)
	acntDst.Balance = big.NewInt(100)
	acntFinal, _ := state.NewUserAccount(userTx.RcvAddr)
	acntFinal.Balance = big.NewInt(100)

<<<<<<< HEAD
	adb := &testscommon.AccountsStub{}
	adb.LoadAccountCalled = func(address []byte) (state.AccountHandler, error) {
=======
	adb := &mock.AccountsStub{}
	adb.LoadAccountCalled = func(address []byte) (vmcommon.AccountHandler, error) {
>>>>>>> 112080b0
		if bytes.Equal(address, tx.SndAddr) {
			return acntSrc, nil
		}
		if bytes.Equal(address, tx.RcvAddr) {
			return acntDst, nil
		}
		if bytes.Equal(address, userTx.RcvAddr) {
			return acntFinal, nil
		}

		return nil, errors.New("failure")
	}
	args.Accounts = adb
	args.TxTypeHandler = &testscommon.TxTypeHandlerMock{ComputeTransactionTypeCalled: func(tx data.TransactionHandler) (transactionType, destinationTransactionType process.TransactionType) {
		return process.BuiltInFunctionCall, process.BuiltInFunctionCall
	}}

	execTx, _ := txproc.NewTxProcessor(args)

	txHash, _ := core.CalculateHash(args.Marshalizer, args.Hasher, tx)
	returnCode, err := execTx.ProcessUserTx(&tx, &userTx, tx.Value, tx.Nonce, txHash)
	assert.Nil(t, err)
	assert.Equal(t, vmcommon.ExecutionFailed, returnCode)
}

func TestTxProcessor_ExecuteFailingRelayedTxShouldNotHaveNegativeFee(t *testing.T) {
	t.Parallel()

	userAddr := []byte("user")
	tx := transaction.Transaction{}
	tx.Nonce = 0
	tx.SndAddr = []byte("sSRC")
	tx.RcvAddr = userAddr
	tx.Value = big.NewInt(50)
	tx.GasPrice = 2
	tx.GasLimit = 1

	userTx := transaction.Transaction{
		Nonce:    0,
		Value:    big.NewInt(50),
		RcvAddr:  []byte("sDST"),
		SndAddr:  userAddr,
		GasPrice: 1,
		GasLimit: 1,
	}
	marshalizer := &mock.MarshalizerMock{}
	userTxMarshalled, _ := marshalizer.Marshal(userTx)
	tx.Data = []byte(core.RelayedTransaction + "@" + hex.EncodeToString(userTxMarshalled))

	args := createArgsForTxProcessor()

	acntSrc, _ := state.NewUserAccount(tx.SndAddr)
	acntSrc.Balance = big.NewInt(100)
	acntDst, _ := state.NewUserAccount(tx.RcvAddr)
	acntDst.Balance = big.NewInt(100)
	acntFinal, _ := state.NewUserAccount(userTx.RcvAddr)
	acntFinal.Balance = big.NewInt(100)

<<<<<<< HEAD
	adb := &testscommon.AccountsStub{}
	adb.LoadAccountCalled = func(address []byte) (state.AccountHandler, error) {
=======
	adb := &mock.AccountsStub{}
	adb.LoadAccountCalled = func(address []byte) (vmcommon.AccountHandler, error) {
>>>>>>> 112080b0
		if bytes.Equal(address, tx.SndAddr) {
			return acntSrc, nil
		}
		if bytes.Equal(address, tx.RcvAddr) {
			return acntDst, nil
		}
		if bytes.Equal(address, userTx.RcvAddr) {
			return acntFinal, nil
		}

		return nil, errors.New("failure")
	}
	args.Accounts = adb
	shardCoordinator := mock.NewOneShardCoordinatorMock()
	shardCoordinator.ComputeIdCalled = func(address []byte) uint32 {
		return 1
	}
	args.ShardCoordinator = shardCoordinator

	economicsFee := createFreeTxFeeHandler()
	args.EconomicsFee = economicsFee

	negativeCost := false
	args.TxFeeHandler = &mock.FeeAccumulatorStub{
		ProcessTransactionFeeCalled: func(cost *big.Int, devFee *big.Int, hash []byte) {
			if cost.Cmp(big.NewInt(0)) < 0 {
				negativeCost = true
			}
		},
	}

	execTx, _ := txproc.NewTxProcessor(args)

	txHash, _ := core.CalculateHash(args.Marshalizer, args.Hasher, tx)

	err := execTx.ExecuteFailedRelayedTransaction(&userTx, tx.SndAddr, tx.Value, tx.Nonce, &tx, txHash, "")
	assert.Nil(t, err)
	assert.False(t, negativeCost)
}<|MERGE_RESOLUTION|>--- conflicted
+++ resolved
@@ -694,13 +694,8 @@
 	tx.Value = big.NewInt(0)
 
 	args := createArgsForTxProcessor()
-<<<<<<< HEAD
 	args.Accounts = &testscommon.AccountsStub{
-		LoadAccountCalled: func(address []byte) (state.AccountHandler, error) {
-=======
-	args.Accounts = &mock.AccountsStub{
 		LoadAccountCalled: func(address []byte) (vmcommon.AccountHandler, error) {
->>>>>>> 112080b0
 			return &mock.PeerAccountHandlerMock{}, nil
 		},
 	}
@@ -1651,13 +1646,8 @@
 	acntFinal, _ := state.NewUserAccount(userTxDest)
 	acntFinal.Balance = big.NewInt(10)
 
-<<<<<<< HEAD
 	adb := &testscommon.AccountsStub{}
-	adb.LoadAccountCalled = func(address []byte) (state.AccountHandler, error) {
-=======
-	adb := &mock.AccountsStub{}
 	adb.LoadAccountCalled = func(address []byte) (vmcommon.AccountHandler, error) {
->>>>>>> 112080b0
 		if bytes.Equal(address, tx.SndAddr) {
 			return acntSrc, nil
 		}
@@ -1735,13 +1725,8 @@
 	acntFinal, _ := state.NewUserAccount(userTxDest)
 	acntFinal.Balance = big.NewInt(10)
 
-<<<<<<< HEAD
 	adb := &testscommon.AccountsStub{}
-	adb.LoadAccountCalled = func(address []byte) (state.AccountHandler, error) {
-=======
-	adb := &mock.AccountsStub{}
 	adb.LoadAccountCalled = func(address []byte) (vmcommon.AccountHandler, error) {
->>>>>>> 112080b0
 		if bytes.Equal(address, tx.SndAddr) {
 			return acntSrc, nil
 		}
@@ -1818,13 +1803,8 @@
 	acntFinal, _ := state.NewUserAccount(userTxDest)
 	acntFinal.Balance = big.NewInt(10)
 
-<<<<<<< HEAD
 	adb := &testscommon.AccountsStub{}
-	adb.LoadAccountCalled = func(address []byte) (state.AccountHandler, error) {
-=======
-	adb := &mock.AccountsStub{}
 	adb.LoadAccountCalled = func(address []byte) (vmcommon.AccountHandler, error) {
->>>>>>> 112080b0
 		if bytes.Equal(address, tx.SndAddr) {
 			return acntSrc, nil
 		}
@@ -1908,13 +1888,8 @@
 	acntFinal, _ := state.NewUserAccount(userTxDest)
 	acntFinal.Balance = big.NewInt(10)
 
-<<<<<<< HEAD
 	adb := &testscommon.AccountsStub{}
-	adb.LoadAccountCalled = func(address []byte) (state.AccountHandler, error) {
-=======
-	adb := &mock.AccountsStub{}
 	adb.LoadAccountCalled = func(address []byte) (vmcommon.AccountHandler, error) {
->>>>>>> 112080b0
 		if bytes.Equal(address, tx.SndAddr) {
 			return acntSrc, nil
 		}
@@ -1991,13 +1966,8 @@
 	acntFinal, _ := state.NewUserAccount(userTxDest)
 	acntFinal.Balance = big.NewInt(10)
 
-<<<<<<< HEAD
 	adb := &testscommon.AccountsStub{}
-	adb.LoadAccountCalled = func(address []byte) (state.AccountHandler, error) {
-=======
-	adb := &mock.AccountsStub{}
 	adb.LoadAccountCalled = func(address []byte) (vmcommon.AccountHandler, error) {
->>>>>>> 112080b0
 		if bytes.Equal(address, tx.SndAddr) {
 			return acntSrc, nil
 		}
@@ -2069,13 +2039,8 @@
 	acntFinal, _ := state.NewUserAccount(userTx.RcvAddr)
 	acntFinal.Balance = big.NewInt(10)
 
-<<<<<<< HEAD
 	adb := &testscommon.AccountsStub{}
-	adb.LoadAccountCalled = func(address []byte) (state.AccountHandler, error) {
-=======
-	adb := &mock.AccountsStub{}
 	adb.LoadAccountCalled = func(address []byte) (vmcommon.AccountHandler, error) {
->>>>>>> 112080b0
 		if bytes.Equal(address, tx.SndAddr) {
 			return acntSrc, nil
 		}
@@ -2163,13 +2128,8 @@
 	acntFinal, _ := state.NewUserAccount(userTx.RcvAddr)
 	acntFinal.Balance = big.NewInt(10)
 
-<<<<<<< HEAD
 	adb := &testscommon.AccountsStub{}
-	adb.LoadAccountCalled = func(address []byte) (state.AccountHandler, error) {
-=======
-	adb := &mock.AccountsStub{}
 	adb.LoadAccountCalled = func(address []byte) (vmcommon.AccountHandler, error) {
->>>>>>> 112080b0
 		if bytes.Equal(address, tx.SndAddr) {
 			return acntSrc, nil
 		}
@@ -2231,13 +2191,8 @@
 	acntFinal, _ := state.NewUserAccount(userTx.RcvAddr)
 	acntFinal.Balance = big.NewInt(10)
 
-<<<<<<< HEAD
 	adb := &testscommon.AccountsStub{}
-	adb.LoadAccountCalled = func(address []byte) (state.AccountHandler, error) {
-=======
-	adb := &mock.AccountsStub{}
 	adb.LoadAccountCalled = func(address []byte) (vmcommon.AccountHandler, error) {
->>>>>>> 112080b0
 		if bytes.Equal(address, tx.SndAddr) {
 			return acntSrc, nil
 		}
@@ -2299,13 +2254,8 @@
 	acntFinal, _ := state.NewUserAccount(userTx.RcvAddr)
 	acntFinal.Balance = big.NewInt(10)
 
-<<<<<<< HEAD
 	adb := &testscommon.AccountsStub{}
-	adb.LoadAccountCalled = func(address []byte) (state.AccountHandler, error) {
-=======
-	adb := &mock.AccountsStub{}
 	adb.LoadAccountCalled = func(address []byte) (vmcommon.AccountHandler, error) {
->>>>>>> 112080b0
 		if bytes.Equal(address, tx.SndAddr) {
 			return acntSrc, nil
 		}
@@ -2367,13 +2317,8 @@
 	acntFinal, _ := state.NewUserAccount(userTx.RcvAddr)
 	acntFinal.Balance = big.NewInt(10)
 
-<<<<<<< HEAD
 	adb := &testscommon.AccountsStub{}
-	adb.LoadAccountCalled = func(address []byte) (state.AccountHandler, error) {
-=======
-	adb := &mock.AccountsStub{}
 	adb.LoadAccountCalled = func(address []byte) (vmcommon.AccountHandler, error) {
->>>>>>> 112080b0
 		if bytes.Equal(address, tx.SndAddr) {
 			return acntSrc, nil
 		}
@@ -2435,13 +2380,8 @@
 	acntFinal, _ := state.NewUserAccount(userTx.RcvAddr)
 	acntFinal.Balance = big.NewInt(10)
 
-<<<<<<< HEAD
 	adb := &testscommon.AccountsStub{}
-	adb.LoadAccountCalled = func(address []byte) (state.AccountHandler, error) {
-=======
-	adb := &mock.AccountsStub{}
 	adb.LoadAccountCalled = func(address []byte) (vmcommon.AccountHandler, error) {
->>>>>>> 112080b0
 		if bytes.Equal(address, tx.SndAddr) {
 			return acntSrc, nil
 		}
@@ -2503,13 +2443,8 @@
 	acntFinal, _ := state.NewUserAccount(userTx.RcvAddr)
 	acntFinal.Balance = big.NewInt(10)
 
-<<<<<<< HEAD
 	adb := &testscommon.AccountsStub{}
-	adb.LoadAccountCalled = func(address []byte) (state.AccountHandler, error) {
-=======
-	adb := &mock.AccountsStub{}
 	adb.LoadAccountCalled = func(address []byte) (vmcommon.AccountHandler, error) {
->>>>>>> 112080b0
 		if bytes.Equal(address, tx.SndAddr) {
 			return acntSrc, nil
 		}
@@ -2571,13 +2506,8 @@
 	acntFinal, _ := state.NewUserAccount(userTx.RcvAddr)
 	acntFinal.Balance = big.NewInt(10)
 
-<<<<<<< HEAD
 	adb := &testscommon.AccountsStub{}
-	adb.LoadAccountCalled = func(address []byte) (state.AccountHandler, error) {
-=======
-	adb := &mock.AccountsStub{}
 	adb.LoadAccountCalled = func(address []byte) (vmcommon.AccountHandler, error) {
->>>>>>> 112080b0
 		if bytes.Equal(address, tx.SndAddr) {
 			return acntSrc, nil
 		}
@@ -2635,13 +2565,8 @@
 	acntFinal, _ := state.NewUserAccount(userTx.RcvAddr)
 	acntFinal.Balance = big.NewInt(10)
 
-<<<<<<< HEAD
 	adb := &testscommon.AccountsStub{}
-	adb.LoadAccountCalled = func(address []byte) (state.AccountHandler, error) {
-=======
-	adb := &mock.AccountsStub{}
 	adb.LoadAccountCalled = func(address []byte) (vmcommon.AccountHandler, error) {
->>>>>>> 112080b0
 		if bytes.Equal(address, tx.SndAddr) {
 			return acntSrc, nil
 		}
@@ -2774,13 +2699,8 @@
 	acntFinal, _ := state.NewUserAccount(userTx.RcvAddr)
 	acntFinal.Balance = big.NewInt(100)
 
-<<<<<<< HEAD
 	adb := &testscommon.AccountsStub{}
-	adb.LoadAccountCalled = func(address []byte) (state.AccountHandler, error) {
-=======
-	adb := &mock.AccountsStub{}
 	adb.LoadAccountCalled = func(address []byte) (vmcommon.AccountHandler, error) {
->>>>>>> 112080b0
 		if bytes.Equal(address, tx.SndAddr) {
 			return acntSrc, nil
 		}
@@ -2843,13 +2763,8 @@
 	acntFinal, _ := state.NewUserAccount(userTx.RcvAddr)
 	acntFinal.Balance = big.NewInt(100)
 
-<<<<<<< HEAD
 	adb := &testscommon.AccountsStub{}
-	adb.LoadAccountCalled = func(address []byte) (state.AccountHandler, error) {
-=======
-	adb := &mock.AccountsStub{}
 	adb.LoadAccountCalled = func(address []byte) (vmcommon.AccountHandler, error) {
->>>>>>> 112080b0
 		if bytes.Equal(address, tx.SndAddr) {
 			return acntSrc, nil
 		}
@@ -2912,13 +2827,8 @@
 	acntFinal, _ := state.NewUserAccount(userTx.RcvAddr)
 	acntFinal.Balance = big.NewInt(100)
 
-<<<<<<< HEAD
 	adb := &testscommon.AccountsStub{}
-	adb.LoadAccountCalled = func(address []byte) (state.AccountHandler, error) {
-=======
-	adb := &mock.AccountsStub{}
 	adb.LoadAccountCalled = func(address []byte) (vmcommon.AccountHandler, error) {
->>>>>>> 112080b0
 		if bytes.Equal(address, tx.SndAddr) {
 			return acntSrc, nil
 		}
@@ -2981,13 +2891,8 @@
 	acntFinal, _ := state.NewUserAccount(userTx.RcvAddr)
 	acntFinal.Balance = big.NewInt(100)
 
-<<<<<<< HEAD
 	adb := &testscommon.AccountsStub{}
-	adb.LoadAccountCalled = func(address []byte) (state.AccountHandler, error) {
-=======
-	adb := &mock.AccountsStub{}
 	adb.LoadAccountCalled = func(address []byte) (vmcommon.AccountHandler, error) {
->>>>>>> 112080b0
 		if bytes.Equal(address, tx.SndAddr) {
 			return acntSrc, nil
 		}
@@ -3050,13 +2955,8 @@
 	acntFinal, _ := state.NewUserAccount(userTx.RcvAddr)
 	acntFinal.Balance = big.NewInt(100)
 
-<<<<<<< HEAD
 	adb := &testscommon.AccountsStub{}
-	adb.LoadAccountCalled = func(address []byte) (state.AccountHandler, error) {
-=======
-	adb := &mock.AccountsStub{}
 	adb.LoadAccountCalled = func(address []byte) (vmcommon.AccountHandler, error) {
->>>>>>> 112080b0
 		if bytes.Equal(address, tx.SndAddr) {
 			return acntSrc, nil
 		}
@@ -3123,13 +3023,8 @@
 	acntFinal, _ := state.NewUserAccount(userTx.RcvAddr)
 	acntFinal.Balance = big.NewInt(100)
 
-<<<<<<< HEAD
 	adb := &testscommon.AccountsStub{}
-	adb.LoadAccountCalled = func(address []byte) (state.AccountHandler, error) {
-=======
-	adb := &mock.AccountsStub{}
 	adb.LoadAccountCalled = func(address []byte) (vmcommon.AccountHandler, error) {
->>>>>>> 112080b0
 		if bytes.Equal(address, tx.SndAddr) {
 			return acntSrc, nil
 		}
@@ -3198,13 +3093,8 @@
 	acntFinal, _ := state.NewUserAccount(userTx.RcvAddr)
 	acntFinal.Balance = big.NewInt(100)
 
-<<<<<<< HEAD
 	adb := &testscommon.AccountsStub{}
-	adb.LoadAccountCalled = func(address []byte) (state.AccountHandler, error) {
-=======
-	adb := &mock.AccountsStub{}
 	adb.LoadAccountCalled = func(address []byte) (vmcommon.AccountHandler, error) {
->>>>>>> 112080b0
 		if bytes.Equal(address, tx.SndAddr) {
 			return acntSrc, nil
 		}
@@ -3263,13 +3153,8 @@
 	acntFinal, _ := state.NewUserAccount(userTx.RcvAddr)
 	acntFinal.Balance = big.NewInt(100)
 
-<<<<<<< HEAD
 	adb := &testscommon.AccountsStub{}
-	adb.LoadAccountCalled = func(address []byte) (state.AccountHandler, error) {
-=======
-	adb := &mock.AccountsStub{}
 	adb.LoadAccountCalled = func(address []byte) (vmcommon.AccountHandler, error) {
->>>>>>> 112080b0
 		if bytes.Equal(address, tx.SndAddr) {
 			return acntSrc, nil
 		}
