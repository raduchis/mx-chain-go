package transaction_test

import (
	"bytes"
	"crypto/rand"
	"encoding/hex"
	"errors"
	"fmt"
	"math/big"
	"testing"

	"github.com/multiversx/mx-chain-core-go/core"
	"github.com/multiversx/mx-chain-core-go/data"
	"github.com/multiversx/mx-chain-core-go/data/smartContractResult"
	"github.com/multiversx/mx-chain-core-go/data/transaction"
	"github.com/multiversx/mx-chain-go/process"
	"github.com/multiversx/mx-chain-go/process/coordinator"
	"github.com/multiversx/mx-chain-go/process/mock"
	"github.com/multiversx/mx-chain-go/process/smartContract"
	txproc "github.com/multiversx/mx-chain-go/process/transaction"
	"github.com/multiversx/mx-chain-go/sharding"
	"github.com/multiversx/mx-chain-go/state"
	"github.com/multiversx/mx-chain-go/testscommon"
	"github.com/multiversx/mx-chain-go/testscommon/economicsmocks"
	"github.com/multiversx/mx-chain-go/testscommon/enableEpochsHandlerMock"
	"github.com/multiversx/mx-chain-go/testscommon/guardianMocks"
	"github.com/multiversx/mx-chain-go/testscommon/hashingMocks"
	stateMock "github.com/multiversx/mx-chain-go/testscommon/state"
	"github.com/multiversx/mx-chain-go/vm"
	vmcommon "github.com/multiversx/mx-chain-vm-common-go"
	"github.com/multiversx/mx-chain-vm-common-go/builtInFunctions"
	"github.com/multiversx/mx-chain-vm-common-go/parsers"
	"github.com/stretchr/testify/assert"
)

func generateRandomByteSlice(size int) []byte {
	buff := make([]byte, size)
	_, _ = rand.Reader.Read(buff)

	return buff
}

func feeHandlerMock() *economicsmocks.EconomicsHandlerStub {
	return &economicsmocks.EconomicsHandlerStub{
		CheckValidityTxValuesCalled: func(tx data.TransactionWithFeeHandler) error {
			return nil
		},
		ComputeMoveBalanceFeeCalled: func(tx data.TransactionWithFeeHandler) *big.Int {
			return big.NewInt(0)
		},
	}
}

func createAccountStub(sndAddr, rcvAddr []byte,
	acntSrc, acntDst state.UserAccountHandler,
) *stateMock.AccountsStub {
	adb := stateMock.AccountsStub{}

	adb.LoadAccountCalled = func(address []byte) (vmcommon.AccountHandler, error) {
		if bytes.Equal(address, sndAddr) {
			return acntSrc, nil
		}

		if bytes.Equal(address, rcvAddr) {
			return acntDst, nil
		}

		return nil, errors.New("failure")
	}

	return &adb
}

func createArgsForTxProcessor() txproc.ArgsNewTxProcessor {
	args := txproc.ArgsNewTxProcessor{
		Accounts:         &stateMock.AccountsStub{},
		Hasher:           &hashingMocks.HasherMock{},
		PubkeyConv:       createMockPubKeyConverter(),
		Marshalizer:      &mock.MarshalizerMock{},
		SignMarshalizer:  &mock.MarshalizerMock{},
		ShardCoordinator: mock.NewOneShardCoordinatorMock(),
		ScProcessor:      &testscommon.SCProcessorMock{},
		TxFeeHandler:     &mock.FeeAccumulatorStub{},
		TxTypeHandler:    &testscommon.TxTypeHandlerMock{},
		EconomicsFee:     feeHandlerMock(),
		ReceiptForwarder: &mock.IntermediateTransactionHandlerMock{},
		BadTxForwarder:   &mock.IntermediateTransactionHandlerMock{},
		ArgsParser:       &mock.ArgumentParserMock{},
		ScrForwarder:     &mock.IntermediateTransactionHandlerMock{},
		EnableEpochsHandler: &enableEpochsHandlerMock.EnableEpochsHandlerStub{
			IsPenalizedTooMuchGasFlagEnabledField: true,
		},
<<<<<<< HEAD
		GuardianChecker:     &guardianMocks.GuardedAccountHandlerStub{},
		TxVersionChecker:    &testscommon.TxVersionCheckerStub{},
		EnableRoundsHandler: &testscommon.EnableRoundsHandlerStub{},
=======
		GuardianChecker:  &guardianMocks.GuardedAccountHandlerStub{},
		TxVersionChecker: &testscommon.TxVersionCheckerStub{},
		TxLogsProcessor:  &mock.TxLogsProcessorStub{},
>>>>>>> 799e5991
	}
	return args
}

func createTxProcessor() txproc.TxProcessor {
	txProc, _ := txproc.NewTxProcessor(createArgsForTxProcessor())
	return txProc
}

//------- NewTxProcessor

func TestNewTxProcessor_NilAccountsShouldErr(t *testing.T) {
	t.Parallel()

	args := createArgsForTxProcessor()
	args.Accounts = nil
	txProc, err := txproc.NewTxProcessor(args)

	assert.Equal(t, process.ErrNilAccountsAdapter, err)
	assert.Nil(t, txProc)
}

func TestNewTxProcessor_NilHasherShouldErr(t *testing.T) {
	t.Parallel()

	args := createArgsForTxProcessor()
	args.Hasher = nil
	txProc, err := txproc.NewTxProcessor(args)

	assert.Equal(t, process.ErrNilHasher, err)
	assert.Nil(t, txProc)
}

func TestNewTxProcessor_NilPubkeyConverterMockShouldErr(t *testing.T) {
	t.Parallel()

	args := createArgsForTxProcessor()
	args.PubkeyConv = nil
	txProc, err := txproc.NewTxProcessor(args)

	assert.Equal(t, process.ErrNilPubkeyConverter, err)
	assert.Nil(t, txProc)
}

func TestNewTxProcessor_NilMarshalizerMockShouldErr(t *testing.T) {
	t.Parallel()

	args := createArgsForTxProcessor()
	args.Marshalizer = nil
	txProc, err := txproc.NewTxProcessor(args)

	assert.Equal(t, process.ErrNilMarshalizer, err)
	assert.Nil(t, txProc)
}

func TestNewTxProcessor_NilShardCoordinatorMockShouldErr(t *testing.T) {
	t.Parallel()

	args := createArgsForTxProcessor()
	args.ShardCoordinator = nil
	txProc, err := txproc.NewTxProcessor(args)

	assert.Equal(t, process.ErrNilShardCoordinator, err)
	assert.Nil(t, txProc)
}

func TestNewTxProcessor_NilSCProcessorShouldErr(t *testing.T) {
	t.Parallel()

	args := createArgsForTxProcessor()
	args.ScProcessor = nil
	txProc, err := txproc.NewTxProcessor(args)

	assert.Equal(t, process.ErrNilSmartContractProcessor, err)
	assert.Nil(t, txProc)
}

func TestNewTxProcessor_NilTxTypeHandlerShouldErr(t *testing.T) {
	t.Parallel()

	args := createArgsForTxProcessor()
	args.TxTypeHandler = nil
	txProc, err := txproc.NewTxProcessor(args)

	assert.Equal(t, process.ErrNilTxTypeHandler, err)
	assert.Nil(t, txProc)
}

func TestNewTxProcessor_NilEconomicsFeeHandlerShouldErr(t *testing.T) {
	t.Parallel()

	args := createArgsForTxProcessor()
	args.EconomicsFee = nil
	txProc, err := txproc.NewTxProcessor(args)

	assert.Equal(t, process.ErrNilEconomicsFeeHandler, err)
	assert.Nil(t, txProc)
}

func TestNewTxProcessor_NilReceiptForwarderShouldErr(t *testing.T) {
	t.Parallel()

	args := createArgsForTxProcessor()
	args.ReceiptForwarder = nil
	txProc, err := txproc.NewTxProcessor(args)

	assert.Equal(t, process.ErrNilReceiptHandler, err)
	assert.Nil(t, txProc)
}

func TestNewTxProcessor_NilBadTxForwarderShouldErr(t *testing.T) {
	t.Parallel()

	args := createArgsForTxProcessor()
	args.BadTxForwarder = nil
	txProc, err := txproc.NewTxProcessor(args)

	assert.Equal(t, process.ErrNilBadTxHandler, err)
	assert.Nil(t, txProc)
}

func TestNewTxProcessor_NilTxFeeHandlerShouldErr(t *testing.T) {
	t.Parallel()

	args := createArgsForTxProcessor()
	args.TxFeeHandler = nil
	txProc, err := txproc.NewTxProcessor(args)

	assert.Equal(t, process.ErrNilUnsignedTxHandler, err)
	assert.Nil(t, txProc)
}

func TestNewTxProcessor_NilArgsParserShouldErr(t *testing.T) {
	t.Parallel()

	args := createArgsForTxProcessor()
	args.ArgsParser = nil
	txProc, err := txproc.NewTxProcessor(args)

	assert.Equal(t, process.ErrNilArgumentParser, err)
	assert.Nil(t, txProc)
}

func TestNewTxProcessor_NilScrForwarderShouldErr(t *testing.T) {
	t.Parallel()

	args := createArgsForTxProcessor()
	args.ScrForwarder = nil
	txProc, err := txproc.NewTxProcessor(args)

	assert.Equal(t, process.ErrNilIntermediateTransactionHandler, err)
	assert.Nil(t, txProc)
}

func TestNewTxProcessor_NilSignMarshalizerShouldErr(t *testing.T) {
	t.Parallel()

	args := createArgsForTxProcessor()
	args.SignMarshalizer = nil
	txProc, err := txproc.NewTxProcessor(args)

	assert.Equal(t, process.ErrNilMarshalizer, err)
	assert.Nil(t, txProc)
}

func TestNewTxProcessor_NilEnableEpochsHandlerShouldErr(t *testing.T) {
	t.Parallel()

	args := createArgsForTxProcessor()
	args.EnableEpochsHandler = nil
	txProc, err := txproc.NewTxProcessor(args)

	assert.Equal(t, process.ErrNilEnableEpochsHandler, err)
	assert.Nil(t, txProc)
}

<<<<<<< HEAD
func TestNewTxProcessor_NilEnableRoundsHandlerShouldErr(t *testing.T) {
	t.Parallel()

	args := createArgsForTxProcessor()
	args.EnableRoundsHandler = nil
	txProc, err := txproc.NewTxProcessor(args)

	assert.Equal(t, process.ErrNilEnableRoundsHandler, err)
=======
func TestNewTxProcessor_NilTxLogsProcessorShouldErr(t *testing.T) {
	t.Parallel()

	args := createArgsForTxProcessor()
	args.TxLogsProcessor = nil
	txProc, err := txproc.NewTxProcessor(args)

	assert.Equal(t, process.ErrNilTxLogsProcessor, err)
>>>>>>> 799e5991
	assert.Nil(t, txProc)
}

func TestNewTxProcessor_OkValsShouldWork(t *testing.T) {
	t.Parallel()

	args := createArgsForTxProcessor()
	txProc, err := txproc.NewTxProcessor(args)

	assert.Nil(t, err)
	assert.NotNil(t, txProc)
}

//------- getAccounts

func TestTxProcessor_GetAccountsShouldErrNilAddressContainer(t *testing.T) {
	t.Parallel()

	adb := createAccountStub(nil, nil, nil, nil)
	args := createArgsForTxProcessor()
	args.Accounts = adb
	execTx, _ := txproc.NewTxProcessor(args)

	adr1 := []byte{65}
	adr2 := []byte{67}

	_, _, err := execTx.GetAccounts(nil, adr2)
	assert.Equal(t, process.ErrNilAddressContainer, err)

	_, _, err = execTx.GetAccounts(adr1, nil)
	assert.Equal(t, process.ErrNilAddressContainer, err)
}

func TestTxProcessor_GetAccountsMalfunctionAccountsShouldErr(t *testing.T) {
	t.Parallel()

	adb := createAccountStub(nil, nil, nil, nil)

	args := createArgsForTxProcessor()
	args.Accounts = adb
	execTx, _ := txproc.NewTxProcessor(args)

	adr1 := []byte{65}
	adr2 := []byte{67}

	_, _, err := execTx.GetAccounts(adr1, adr2)
	assert.NotNil(t, err)
}

func TestTxProcessor_GetAccountsOkValsSrcShouldWork(t *testing.T) {
	t.Parallel()

	adb := stateMock.AccountsStub{}

	adr1 := []byte{65}
	adr2 := []byte{67}

	acnt1 := createUserAcc(adr1)
	acnt2 := createUserAcc(adr2)

	adb.LoadAccountCalled = func(address []byte) (vmcommon.AccountHandler, error) {
		if bytes.Equal(address, adr1) {
			return acnt1, nil
		}

		if bytes.Equal(address, adr2) {
			return nil, errors.New("failure on destination")
		}

		return nil, errors.New("failure")
	}

	shardCoordinator := mock.NewOneShardCoordinatorMock()
	args := createArgsForTxProcessor()
	args.Accounts = &adb
	args.ShardCoordinator = shardCoordinator
	execTx, _ := txproc.NewTxProcessor(args)

	shardCoordinator.ComputeIdCalled = func(address []byte) uint32 {
		if bytes.Equal(address, adr2) {
			return 1
		}

		return 0
	}

	a1, a2, err := execTx.GetAccounts(adr1, adr2)

	assert.Nil(t, err)
	assert.Equal(t, acnt1, a1)
	assert.NotEqual(t, acnt2, a2)
	assert.Nil(t, a2)
}

func TestTxProcessor_GetAccountsOkValsDsthouldWork(t *testing.T) {
	t.Parallel()

	adb := stateMock.AccountsStub{}

	adr1 := []byte{65}
	adr2 := []byte{67}

	acnt1 := createUserAcc(adr1)
	acnt2 := createUserAcc(adr2)

	adb.LoadAccountCalled = func(address []byte) (vmcommon.AccountHandler, error) {
		if bytes.Equal(address, adr1) {
			return nil, errors.New("failure on source")
		}

		if bytes.Equal(address, adr2) {
			return acnt2, nil
		}

		return nil, errors.New("failure")
	}

	shardCoordinator := mock.NewOneShardCoordinatorMock()

	args := createArgsForTxProcessor()
	args.Accounts = &adb
	args.ShardCoordinator = shardCoordinator
	execTx, _ := txproc.NewTxProcessor(args)

	shardCoordinator.ComputeIdCalled = func(address []byte) uint32 {
		if bytes.Equal(address, adr1) {
			return 1
		}

		return 0
	}

	a1, a2, err := execTx.GetAccounts(adr1, adr2)
	assert.Nil(t, err)
	assert.NotEqual(t, acnt1, a1)
	assert.Nil(t, a1)
	assert.Equal(t, acnt2, a2)
}

func TestTxProcessor_GetAccountsOkValsShouldWork(t *testing.T) {
	t.Parallel()

	adr1 := []byte{65}
	adr2 := []byte{67}

	acnt1 := createUserAcc(adr1)
	acnt2 := createUserAcc(adr2)

	adb := createAccountStub(adr1, adr2, acnt1, acnt2)

	args := createArgsForTxProcessor()
	args.Accounts = adb
	execTx, _ := txproc.NewTxProcessor(args)

	a1, a2, err := execTx.GetAccounts(adr1, adr2)
	assert.Nil(t, err)
	assert.Equal(t, acnt1, a1)
	assert.Equal(t, acnt2, a2)
}

func TestTxProcessor_GetSameAccountShouldWork(t *testing.T) {
	t.Parallel()

	adr1 := []byte{65}
	adr2 := []byte{65}

	acnt1 := createUserAcc(adr1)
	acnt2 := createUserAcc(adr2)

	adb := createAccountStub(adr1, adr2, acnt1, acnt2)

	args := createArgsForTxProcessor()
	args.Accounts = adb
	execTx, _ := txproc.NewTxProcessor(args)

	a1, a2, err := execTx.GetAccounts(adr1, adr1)
	assert.Nil(t, err)
	assert.True(t, a1 == a2)
}

//------- checkTxValues

func TestTxProcessor_CheckTxValuesHigherNonceShouldErr(t *testing.T) {
	t.Parallel()

	adr1 := []byte{65}
	acnt1 := createUserAcc(adr1)

	execTx := *createTxProcessor()

	acnt1.IncreaseNonce(6)

	err := execTx.CheckTxValues(&transaction.Transaction{Nonce: 7}, acnt1, nil, false)
	assert.Equal(t, process.ErrHigherNonceInTransaction, err)
}

func TestTxProcessor_CheckTxValuesLowerNonceShouldErr(t *testing.T) {
	t.Parallel()

	adr1 := []byte{65}
	acnt1 := createUserAcc(adr1)

	execTx := *createTxProcessor()

	acnt1.IncreaseNonce(6)

	err := execTx.CheckTxValues(&transaction.Transaction{Nonce: 5}, acnt1, nil, false)
	assert.Equal(t, process.ErrLowerNonceInTransaction, err)
}

func TestTxProcessor_CheckTxValuesInsufficientFundsShouldErr(t *testing.T) {
	t.Parallel()

	adr1 := []byte{65}
	acnt1 := createUserAcc(adr1)

	execTx := *createTxProcessor()

	_ = acnt1.AddToBalance(big.NewInt(67))

	err := execTx.CheckTxValues(&transaction.Transaction{Value: big.NewInt(68)}, acnt1, nil, false)
	assert.Equal(t, process.ErrInsufficientFunds, err)
}

func TestTxProcessor_CheckTxValuesMismatchedSenderUsernamesShouldErr(t *testing.T) {
	t.Parallel()

	adr1 := []byte{65}
	senderAcc := createUserAcc(adr1)

	execTx := *createTxProcessor()

	_ = senderAcc.AddToBalance(big.NewInt(67))
	senderAcc.SetUserName([]byte("SRC"))

	tx := &transaction.Transaction{
		Value:       big.NewInt(10),
		SndUserName: []byte("notCorrect"),
	}

	err := execTx.CheckTxValues(tx, senderAcc, nil, false)
	assert.Equal(t, process.ErrUserNameDoesNotMatch, err)
}

func TestTxProcessor_CheckTxValuesMismatchedReceiverUsernamesShouldErr(t *testing.T) {
	t.Parallel()

	adr1 := []byte{65}
	receiverAcc := createUserAcc(adr1)

	execTx := *createTxProcessor()

	_ = receiverAcc.AddToBalance(big.NewInt(67))
	receiverAcc.SetUserName([]byte("RECV"))

	tx := &transaction.Transaction{
		Value:       big.NewInt(10),
		RcvUserName: []byte("notCorrect"),
	}

	err := execTx.CheckTxValues(tx, nil, receiverAcc, false)
	assert.Equal(t, process.ErrUserNameDoesNotMatchInCrossShardTx, err)
}

func TestTxProcessor_CheckTxValuesCorrectUserNamesShouldWork(t *testing.T) {
	t.Parallel()

	adr1 := []byte{65}
	senderAcc := createUserAcc(adr1)

	adr2 := []byte{66}
	recvAcc := createUserAcc(adr2)

	execTx := *createTxProcessor()

	_ = senderAcc.AddToBalance(big.NewInt(67))
	senderAcc.SetUserName([]byte("SRC"))
	recvAcc.SetUserName([]byte("RECV"))

	tx := &transaction.Transaction{
		Value:       big.NewInt(10),
		SndUserName: senderAcc.GetUserName(),
		RcvUserName: recvAcc.GetUserName(),
	}

	err := execTx.CheckTxValues(tx, senderAcc, recvAcc, false)
	assert.Nil(t, err)
}

func TestTxProcessor_CheckTxValuesOkValsShouldErr(t *testing.T) {
	t.Parallel()

	adr1 := []byte{65}
	acnt1 := createUserAcc(adr1)

	execTx := *createTxProcessor()

	_ = acnt1.AddToBalance(big.NewInt(67))

	err := execTx.CheckTxValues(&transaction.Transaction{Value: big.NewInt(67)}, acnt1, nil, false)
	assert.Nil(t, err)
}

//------- increaseNonce

func TestTxProcessor_IncreaseNonceOkValsShouldWork(t *testing.T) {
	t.Parallel()

	adrSrc := []byte{65}
	acntSrc := createUserAcc(adrSrc)

	execTx := *createTxProcessor()

	acntSrc.IncreaseNonce(45)

	execTx.IncreaseNonce(acntSrc)
	assert.Equal(t, uint64(46), acntSrc.GetNonce())
}

//------- ProcessTransaction

func TestTxProcessor_ProcessTransactionNilTxShouldErr(t *testing.T) {
	t.Parallel()

	execTx := *createTxProcessor()

	_, err := execTx.ProcessTransaction(nil)
	assert.Equal(t, process.ErrNilTransaction, err)
}

func TestTxProcessor_ProcessTransactionMalfunctionAccountsShouldErr(t *testing.T) {
	t.Parallel()

	adb := createAccountStub(nil, nil, nil, nil)

	args := createArgsForTxProcessor()
	args.Accounts = adb
	execTx, _ := txproc.NewTxProcessor(args)

	tx := transaction.Transaction{}
	tx.Nonce = 1
	tx.SndAddr = []byte("SRC")
	tx.RcvAddr = []byte("DST")
	tx.Value = big.NewInt(45)

	_, err := execTx.ProcessTransaction(&tx)
	assert.NotNil(t, err)
}

func TestTxProcessor_ProcessCheckNotPassShouldErr(t *testing.T) {
	t.Parallel()

	//these values will trigger ErrHigherNonceInTransaction
	tx := transaction.Transaction{}
	tx.Nonce = 1
	tx.SndAddr = []byte("SRC")
	tx.RcvAddr = []byte("DST")
	tx.Value = big.NewInt(45)

	acntSrc := createUserAcc(tx.SndAddr)
	acntDst := createUserAcc(tx.RcvAddr)

	adb := createAccountStub(tx.SndAddr, tx.RcvAddr, acntSrc, acntDst)

	args := createArgsForTxProcessor()
	args.Accounts = adb
	execTx, _ := txproc.NewTxProcessor(args)

	_, err := execTx.ProcessTransaction(&tx)
	assert.Equal(t, process.ErrHigherNonceInTransaction, err)
}

func TestTxProcessor_ProcessCheckShouldPassWhenAdrSrcIsNotInNodeShard(t *testing.T) {
	t.Parallel()

	testProcessCheck(t, 1, big.NewInt(45))
}

func TestTxProcessor_ProcessMoveBalancesShouldPassWhenAdrSrcIsNotInNodeShard(t *testing.T) {
	t.Parallel()

	testProcessCheck(t, 0, big.NewInt(0))
}

func TestTxProcessor_ProcessWithTxFeeHandlerCheckErrorShouldErr(t *testing.T) {
	t.Parallel()

	tx := transaction.Transaction{}
	tx.Nonce = 0
	tx.SndAddr = []byte("SRC")
	tx.RcvAddr = make([]byte, 32)
	tx.Value = big.NewInt(0)

	acntSrc := createUserAcc(tx.SndAddr)
	acntDst := createUserAcc(tx.RcvAddr)

	adb := createAccountStub(tx.SndAddr, tx.RcvAddr, acntSrc, acntDst)

	args := createArgsForTxProcessor()
	args.Accounts = adb

	expectedError := errors.New("validatity check failed")
	args.EconomicsFee = &economicsmocks.EconomicsHandlerStub{
		CheckValidityTxValuesCalled: func(tx data.TransactionWithFeeHandler) error {
			return expectedError
		}}
	execTx, _ := txproc.NewTxProcessor(args)

	_, err := execTx.ProcessTransaction(&tx)
	assert.Equal(t, expectedError, err)
}

func TestTxProcessor_ProcessWithWrongAssertionShouldErr(t *testing.T) {
	t.Parallel()

	tx := transaction.Transaction{}
	tx.Nonce = 0
	tx.SndAddr = []byte("SRC")
	tx.RcvAddr = make([]byte, 32)
	tx.Value = big.NewInt(0)

	args := createArgsForTxProcessor()
	args.Accounts = &stateMock.AccountsStub{
		LoadAccountCalled: func(address []byte) (vmcommon.AccountHandler, error) {
			return &mock.PeerAccountHandlerMock{}, nil
		},
	}

	execTx, _ := txproc.NewTxProcessor(args)

	_, err := execTx.ProcessTransaction(&tx)
	assert.Equal(t, process.ErrWrongTypeAssertion, err)
}

func TestTxProcessor_ProcessWithTxFeeHandlerInsufficientFeeShouldErr(t *testing.T) {
	t.Parallel()

	tx := transaction.Transaction{}
	tx.Nonce = 0
	tx.SndAddr = []byte("SRC")
	tx.RcvAddr = make([]byte, 32)
	tx.Value = big.NewInt(0)

	acntSrc := createUserAcc(tx.SndAddr)
	acntDst := createUserAcc(tx.RcvAddr)

	_ = acntSrc.AddToBalance(big.NewInt(9))

	adb := createAccountStub(tx.SndAddr, tx.RcvAddr, acntSrc, acntDst)

	args := createArgsForTxProcessor()
	args.Accounts = adb

	args.EconomicsFee = &economicsmocks.EconomicsHandlerStub{
		ComputeTxFeeCalled: func(tx data.TransactionWithFeeHandler) *big.Int {
			return big.NewInt(0).Add(acntSrc.GetBalance(), big.NewInt(1))
		}}

	execTx, _ := txproc.NewTxProcessor(args)

	_, err := execTx.ProcessTransaction(&tx)
	assert.True(t, errors.Is(err, process.ErrInsufficientFee))
}

func TestTxProcessor_ProcessWithInsufficientFundsShouldCreateReceiptErr(t *testing.T) {
	t.Parallel()

	tx := transaction.Transaction{}
	tx.Nonce = 0
	tx.SndAddr = []byte("SRC")
	tx.RcvAddr = make([]byte, 32)
	tx.Value = big.NewInt(0)

	acntSrc := createUserAcc(tx.SndAddr)
	acntDst := createUserAcc(tx.RcvAddr)

	_ = acntSrc.AddToBalance(big.NewInt(9))

	adb := createAccountStub(tx.SndAddr, tx.RcvAddr, acntSrc, acntDst)

	args := createArgsForTxProcessor()
	args.Accounts = adb

	args.EconomicsFee = &economicsmocks.EconomicsHandlerStub{
		CheckValidityTxValuesCalled: func(tx data.TransactionWithFeeHandler) error {
			return process.ErrInsufficientFunds
		}}

	execTx, _ := txproc.NewTxProcessor(args)

	_, err := execTx.ProcessTransaction(&tx)
	assert.Equal(t, process.ErrFailedTransaction, err)
	assert.Equal(t, uint64(1), acntSrc.GetNonce())
}

func TestTxProcessor_ProcessWithUsernameMismatchCreateReceiptErr(t *testing.T) {
	t.Parallel()

	tx := transaction.Transaction{}
	tx.Nonce = 0
	tx.SndAddr = []byte("SRC")
	tx.RcvAddr = make([]byte, 32)
	tx.Value = big.NewInt(0)

	acntSrc := createUserAcc(tx.SndAddr)
	acntDst := createUserAcc(tx.RcvAddr)

	_ = acntSrc.AddToBalance(big.NewInt(9))

	adb := createAccountStub(tx.SndAddr, tx.RcvAddr, acntSrc, acntDst)

	args := createArgsForTxProcessor()
	args.Accounts = adb

	args.EconomicsFee = &economicsmocks.EconomicsHandlerStub{
		CheckValidityTxValuesCalled: func(tx data.TransactionWithFeeHandler) error {
			return process.ErrUserNameDoesNotMatchInCrossShardTx
		}}

	execTx, _ := txproc.NewTxProcessor(args)

	_, err := execTx.ProcessTransaction(&tx)
	assert.Nil(t, err)
}

func TestTxProcessor_ProcessWithUsernameMismatchAndSCProcessErrorShouldError(t *testing.T) {
	t.Parallel()

	tx := transaction.Transaction{}
	tx.Nonce = 0
	tx.SndAddr = []byte("SRC")
	tx.RcvAddr = make([]byte, 32)
	tx.Value = big.NewInt(0)

	acntSrc := createUserAcc(tx.SndAddr)
	acntDst := createUserAcc(tx.RcvAddr)

	_ = acntSrc.AddToBalance(big.NewInt(9))

	adb := createAccountStub(tx.SndAddr, tx.RcvAddr, acntSrc, acntDst)

	args := createArgsForTxProcessor()
	args.Accounts = adb
	args.EconomicsFee = &economicsmocks.EconomicsHandlerStub{
		CheckValidityTxValuesCalled: func(tx data.TransactionWithFeeHandler) error {
			return process.ErrUserNameDoesNotMatchInCrossShardTx
		}}

	expectedError := errors.New("expected")
	scProcessor := &testscommon.SCProcessorMock{
		ProcessIfErrorCalled: func(acntSnd state.UserAccountHandler, txHash []byte, tx data.TransactionHandler, returnCode string, returnMessage []byte, snapshot int, gasLocked uint64) error {
			return expectedError
		},
	}

	args.ScProcessor = scProcessor

	execTx, _ := txproc.NewTxProcessor(args)

	_, err := execTx.ProcessTransaction(&tx)
	assert.Equal(t, expectedError, err)
}

func TestTxProcessor_ProcessMoveBalanceToSmartPayableContract(t *testing.T) {
	t.Parallel()

	saveAccountCalled := 0
	shardCoordinator := mock.NewOneShardCoordinatorMock()

	tx := transaction.Transaction{}
	tx.Nonce = 0
	tx.SndAddr = []byte("SRC")
	tx.RcvAddr = make([]byte, 32)
	tx.Value = big.NewInt(0)

	shardCoordinator.ComputeIdCalled = func(address []byte) uint32 {
		return 0
	}

	acntSrc := createUserAcc(tx.SndAddr)
	acntDst := createUserAcc(tx.RcvAddr)

	acntDst.SetCodeMetadata([]byte{0, vmcommon.MetadataPayable})

	adb := createAccountStub(tx.SndAddr, tx.RcvAddr, acntSrc, acntDst)
	adb.SaveAccountCalled = func(account vmcommon.AccountHandler) error {
		saveAccountCalled++
		return nil
	}

	args := createArgsForTxProcessor()
	args.Accounts = adb
	args.ShardCoordinator = shardCoordinator
	execTx, _ := txproc.NewTxProcessor(args)

	_, err := execTx.ProcessTransaction(&tx)
	assert.Nil(t, err)
	assert.Equal(t, 2, saveAccountCalled)
}

func testProcessCheck(t *testing.T, nonce uint64, value *big.Int) {
	saveAccountCalled := 0
	shardCoordinator := mock.NewOneShardCoordinatorMock()

	tx := transaction.Transaction{}
	tx.Nonce = nonce
	tx.SndAddr = []byte("SRC")
	tx.RcvAddr = []byte("DST")
	tx.Value = value

	shardCoordinator.ComputeIdCalled = func(address []byte) uint32 {
		if bytes.Equal(address, tx.SndAddr) {
			return 1
		}

		return 0
	}

	acntSrc := createUserAcc(tx.SndAddr)
	acntDst := createUserAcc(tx.RcvAddr)

	adb := createAccountStub(tx.SndAddr, tx.RcvAddr, acntSrc, acntDst)
	adb.SaveAccountCalled = func(account vmcommon.AccountHandler) error {
		saveAccountCalled++
		return nil
	}

	args := createArgsForTxProcessor()
	args.Accounts = adb
	args.ShardCoordinator = shardCoordinator
	execTx, _ := txproc.NewTxProcessor(args)

	_, err := execTx.ProcessTransaction(&tx)
	assert.Nil(t, err)
	assert.Equal(t, 1, saveAccountCalled)
}

func TestTxProcessor_ProcessMoveBalancesShouldWork(t *testing.T) {
	t.Parallel()

	saveAccountCalled := 0

	tx := transaction.Transaction{}
	tx.Nonce = 0
	tx.SndAddr = []byte("SRC")
	tx.RcvAddr = []byte("DST")
	tx.Value = big.NewInt(0)

	acntSrc := createUserAcc(tx.SndAddr)
	acntDst := createUserAcc(tx.RcvAddr)

	adb := createAccountStub(tx.SndAddr, tx.RcvAddr, acntSrc, acntDst)
	adb.SaveAccountCalled = func(account vmcommon.AccountHandler) error {
		saveAccountCalled++
		return nil
	}

	args := createArgsForTxProcessor()
	args.Accounts = adb
	execTx, _ := txproc.NewTxProcessor(args)

	_, err := execTx.ProcessTransaction(&tx)
	assert.Nil(t, err)
	assert.Equal(t, 2, saveAccountCalled)
}

func TestTxProcessor_ProcessOkValsShouldWork(t *testing.T) {
	t.Parallel()

	saveAccountCalled := 0

	tx := transaction.Transaction{}
	tx.Nonce = 4
	tx.SndAddr = []byte("SRC")
	tx.RcvAddr = []byte("DST")
	tx.Value = big.NewInt(61)

	acntSrc := createUserAcc(tx.SndAddr)
	acntDst := createUserAcc(tx.RcvAddr)

	acntSrc.IncreaseNonce(4)
	_ = acntSrc.AddToBalance(big.NewInt(90))
	_ = acntDst.AddToBalance(big.NewInt(10))

	adb := createAccountStub(tx.SndAddr, tx.RcvAddr, acntSrc, acntDst)
	adb.SaveAccountCalled = func(account vmcommon.AccountHandler) error {
		saveAccountCalled++
		return nil
	}

	args := createArgsForTxProcessor()
	args.Accounts = adb
	execTx, _ := txproc.NewTxProcessor(args)

	_, err := execTx.ProcessTransaction(&tx)
	assert.Nil(t, err)
	assert.Equal(t, uint64(5), acntSrc.GetNonce())
	assert.Equal(t, big.NewInt(29), acntSrc.GetBalance())
	assert.Equal(t, big.NewInt(71), acntDst.GetBalance())
	assert.Equal(t, 2, saveAccountCalled)
}

func TestTxProcessor_MoveBalanceWithFeesShouldWork(t *testing.T) {
	saveAccountCalled := 0

	tx := transaction.Transaction{}
	tx.Nonce = 4
	tx.SndAddr = []byte("SRC")
	tx.RcvAddr = []byte("DST")
	tx.Value = big.NewInt(61)
	tx.GasPrice = 2
	tx.GasLimit = 2

	acntSrc := createUserAcc(tx.SndAddr)
	acntDst := createUserAcc(tx.RcvAddr)

	acntSrc.IncreaseNonce(4)
	_ = acntSrc.AddToBalance(big.NewInt(90))
	_ = acntDst.AddToBalance(big.NewInt(10))

	adb := createAccountStub(tx.SndAddr, tx.RcvAddr, acntSrc, acntDst)
	adb.SaveAccountCalled = func(account vmcommon.AccountHandler) error {
		saveAccountCalled++
		return nil
	}

	txCost := big.NewInt(16)
	feeHandler := &economicsmocks.EconomicsHandlerStub{
		CheckValidityTxValuesCalled: func(tx data.TransactionWithFeeHandler) error {
			return nil
		},
		ComputeMoveBalanceFeeCalled: func(tx data.TransactionWithFeeHandler) *big.Int {
			return txCost
		},
	}

	args := createArgsForTxProcessor()
	args.Accounts = adb
	args.EconomicsFee = feeHandler
	execTx, _ := txproc.NewTxProcessor(args)

	_, err := execTx.ProcessTransaction(&tx)
	assert.Nil(t, err)
	assert.Equal(t, uint64(5), acntSrc.GetNonce())
	assert.Equal(t, big.NewInt(13), acntSrc.GetBalance())
	assert.Equal(t, big.NewInt(71), acntDst.GetBalance())
	assert.Equal(t, 2, saveAccountCalled)
}

func TestTxProcessor_ProcessTransactionScDeployTxShouldWork(t *testing.T) {
	t.Parallel()

	saveAccountCalled := 0
	tx := transaction.Transaction{}
	tx.Nonce = 0
	tx.SndAddr = []byte("SRC")
	tx.RcvAddr = generateRandomByteSlice(createMockPubKeyConverter().Len())
	tx.Value = big.NewInt(45)
	tx.GasPrice = 1
	tx.GasLimit = 1

	acntSrc := createUserAcc(tx.SndAddr)
	acntDst := createUserAcc(tx.RcvAddr)

	_ = acntSrc.AddToBalance(big.NewInt(46))
	acntDst.SetCode([]byte{65})

	adb := createAccountStub(tx.SndAddr, tx.RcvAddr, acntSrc, acntDst)
	adb.SaveAccountCalled = func(account vmcommon.AccountHandler) error {
		saveAccountCalled++
		return nil
	}

	scProcessorMock := &testscommon.SCProcessorMock{}

	wasCalled := false
	scProcessorMock.DeploySmartContractCalled = func(tx data.TransactionHandler, acntSrc state.UserAccountHandler) (vmcommon.ReturnCode, error) {
		wasCalled = true
		return vmcommon.Ok, nil
	}

	args := createArgsForTxProcessor()
	args.Accounts = adb
	args.ScProcessor = scProcessorMock
	args.TxTypeHandler = &testscommon.TxTypeHandlerMock{
		ComputeTransactionTypeCalled: func(tx data.TransactionHandler) (transactionType process.TransactionType, destinationTransactionType process.TransactionType) {
			return process.SCDeployment, process.SCDeployment
		},
	}
	execTx, _ := txproc.NewTxProcessor(args)

	_, err := execTx.ProcessTransaction(&tx)
	assert.Nil(t, err)
	assert.True(t, wasCalled)
	assert.Equal(t, 0, saveAccountCalled)
}

func TestTxProcessor_ProcessTransactionBuiltInFunctionCallShouldWork(t *testing.T) {
	t.Parallel()

	saveAccountCalled := 0
	tx := transaction.Transaction{}
	tx.Nonce = 0
	tx.SndAddr = []byte("SRC")
	tx.RcvAddr = generateRandomByteSlice(createMockPubKeyConverter().Len())
	tx.Value = big.NewInt(45)
	tx.GasPrice = 1
	tx.GasLimit = 1

	acntSrc := createUserAcc(tx.SndAddr)
	acntDst := createUserAcc(tx.RcvAddr)

	_ = acntSrc.AddToBalance(big.NewInt(46))
	acntDst.SetCode([]byte{65})

	adb := createAccountStub(tx.SndAddr, tx.RcvAddr, acntSrc, acntDst)
	adb.SaveAccountCalled = func(account vmcommon.AccountHandler) error {
		saveAccountCalled++
		return nil
	}

	scProcessorMock := &testscommon.SCProcessorMock{}

	wasCalled := false
	scProcessorMock.ExecuteBuiltInFunctionCalled = func(tx data.TransactionHandler, acntSrc, acntDst state.UserAccountHandler) (vmcommon.ReturnCode, error) {
		wasCalled = true
		return vmcommon.Ok, nil
	}

	args := createArgsForTxProcessor()
	args.Accounts = adb
	args.ScProcessor = scProcessorMock
	args.TxTypeHandler = &testscommon.TxTypeHandlerMock{
		ComputeTransactionTypeCalled: func(tx data.TransactionHandler) (transactionType, destinationTransactionType process.TransactionType) {
			return process.BuiltInFunctionCall, process.BuiltInFunctionCall
		},
	}
	execTx, _ := txproc.NewTxProcessor(args)

	_, err := execTx.ProcessTransaction(&tx)
	assert.Nil(t, err)
	assert.True(t, wasCalled)
	assert.Equal(t, 0, saveAccountCalled)
}

func TestTxProcessor_ProcessTransactionScTxShouldWork(t *testing.T) {
	t.Parallel()

	saveAccountCalled := 0
	tx := transaction.Transaction{}
	tx.Nonce = 0
	tx.SndAddr = []byte("SRC")
	tx.RcvAddr = generateRandomByteSlice(createMockPubKeyConverter().Len())
	tx.Value = big.NewInt(45)
	tx.GasPrice = 1
	tx.GasLimit = 1

	acntSrc := createUserAcc(tx.SndAddr)
	acntDst := createUserAcc(tx.RcvAddr)

	_ = acntSrc.AddToBalance(big.NewInt(46))
	acntDst.SetCode([]byte{65})

	adb := createAccountStub(tx.SndAddr, tx.RcvAddr, acntSrc, acntDst)
	adb.SaveAccountCalled = func(account vmcommon.AccountHandler) error {
		saveAccountCalled++
		return nil
	}

	scProcessorMock := &testscommon.SCProcessorMock{}

	wasCalled := false
	scProcessorMock.ExecuteSmartContractTransactionCalled = func(tx data.TransactionHandler, acntSrc, acntDst state.UserAccountHandler) (vmcommon.ReturnCode, error) {
		wasCalled = true
		return 0, nil
	}

	args := createArgsForTxProcessor()
	args.Accounts = adb
	args.ScProcessor = scProcessorMock
	args.TxTypeHandler = &testscommon.TxTypeHandlerMock{
		ComputeTransactionTypeCalled: func(tx data.TransactionHandler) (process.TransactionType, process.TransactionType) {
			return process.SCInvoking, process.SCInvoking
		},
	}
	execTx, _ := txproc.NewTxProcessor(args)

	_, err := execTx.ProcessTransaction(&tx)
	assert.Nil(t, err)
	assert.True(t, wasCalled)
	assert.Equal(t, 0, saveAccountCalled)
}

func TestTxProcessor_ProcessTransactionScTxShouldReturnErrWhenExecutionFails(t *testing.T) {
	t.Parallel()

	saveAccountCalled := 0

	tx := transaction.Transaction{}
	tx.Nonce = 0
	tx.SndAddr = []byte("SRC")
	tx.RcvAddr = generateRandomByteSlice(createMockPubKeyConverter().Len())
	tx.Value = big.NewInt(45)

	acntSrc := createUserAcc(tx.SndAddr)
	_ = acntSrc.AddToBalance(big.NewInt(45))
	acntDst := createUserAcc(tx.RcvAddr)
	acntDst.SetCode([]byte{65})

	adb := createAccountStub(tx.SndAddr, tx.RcvAddr, acntSrc, acntDst)
	adb.SaveAccountCalled = func(account vmcommon.AccountHandler) error {
		saveAccountCalled++
		return nil
	}

	scProcessorMock := &testscommon.SCProcessorMock{}

	wasCalled := false
	scProcessorMock.ExecuteSmartContractTransactionCalled = func(tx data.TransactionHandler, acntSrc, acntDst state.UserAccountHandler) (vmcommon.ReturnCode, error) {
		wasCalled = true
		return vmcommon.UserError, process.ErrNoVM
	}

	args := createArgsForTxProcessor()
	args.Accounts = adb
	args.ScProcessor = scProcessorMock
	args.TxTypeHandler = &testscommon.TxTypeHandlerMock{
		ComputeTransactionTypeCalled: func(tx data.TransactionHandler) (process.TransactionType, process.TransactionType) {
			return process.SCInvoking, process.SCInvoking
		},
	}
	execTx, _ := txproc.NewTxProcessor(args)

	_, err := execTx.ProcessTransaction(&tx)
	assert.Equal(t, process.ErrNoVM, err)
	assert.True(t, wasCalled)
	assert.Equal(t, 0, saveAccountCalled)
}

func TestTxProcessor_ProcessTransactionScTxShouldNotBeCalledWhenAdrDstIsNotInNodeShard(t *testing.T) {
	t.Parallel()

	shardCoordinator := mock.NewOneShardCoordinatorMock()

	saveAccountCalled := 0
	tx := transaction.Transaction{}
	tx.Nonce = 0
	tx.SndAddr = []byte("SRC")
	tx.RcvAddr = generateRandomByteSlice(createMockPubKeyConverter().Len())
	tx.Value = big.NewInt(45)

	shardCoordinator.ComputeIdCalled = func(address []byte) uint32 {
		if bytes.Equal(address, tx.RcvAddr) {
			return 1
		}

		return 0
	}

	acntSrc := createUserAcc(tx.SndAddr)
	_ = acntSrc.AddToBalance(big.NewInt(45))
	acntDst := createUserAcc(tx.RcvAddr)
	acntDst.SetCode([]byte{65})

	adb := createAccountStub(tx.SndAddr, tx.RcvAddr, acntSrc, acntDst)
	adb.SaveAccountCalled = func(account vmcommon.AccountHandler) error {
		saveAccountCalled++
		return nil
	}

	scProcessorMock := &testscommon.SCProcessorMock{}
	wasCalled := false
	scProcessorMock.ExecuteSmartContractTransactionCalled = func(tx data.TransactionHandler, acntSrc, acntDst state.UserAccountHandler) (vmcommon.ReturnCode, error) {
		wasCalled = true
		return vmcommon.UserError, process.ErrNoVM
	}

	esdtTransferParser, _ := parsers.NewESDTTransferParser(&mock.MarshalizerMock{})
	argsTxTypeHandler := coordinator.ArgNewTxTypeHandler{
		PubkeyConverter:    testscommon.NewPubkeyConverterMock(32),
		ShardCoordinator:   shardCoordinator,
		BuiltInFunctions:   builtInFunctions.NewBuiltInFunctionContainer(),
		ArgumentParser:     parsers.NewCallArgsParser(),
		ESDTTransferParser: esdtTransferParser,
		EnableEpochsHandler: &enableEpochsHandlerMock.EnableEpochsHandlerStub{
			IsESDTMetadataContinuousCleanupFlagEnabledField: true,
		},
	}
	computeType, _ := coordinator.NewTxTypeHandler(argsTxTypeHandler)

	args := createArgsForTxProcessor()
	args.Accounts = adb
	args.ScProcessor = scProcessorMock
	args.ShardCoordinator = shardCoordinator
	args.TxTypeHandler = computeType
	execTx, _ := txproc.NewTxProcessor(args)

	_, err := execTx.ProcessTransaction(&tx)
	assert.Nil(t, err)
	assert.False(t, wasCalled)
	assert.Equal(t, 1, saveAccountCalled)
}

func TestTxProcessor_ProcessTxFeeIntraShard(t *testing.T) {
	t.Parallel()

	moveBalanceFee := big.NewInt(50)
	negMoveBalanceFee := big.NewInt(0).Neg(moveBalanceFee)
	totalGiven := big.NewInt(100)
	args := createArgsForTxProcessor()
	args.EconomicsFee = &economicsmocks.EconomicsHandlerStub{
		ComputeMoveBalanceFeeCalled: func(tx data.TransactionWithFeeHandler) *big.Int {
			return moveBalanceFee
		},
		ComputeTxFeeCalled: func(tx data.TransactionWithFeeHandler) *big.Int {
			return totalGiven
		},
	}
	execTx, _ := txproc.NewTxProcessor(args)

	tx := &transaction.Transaction{
		RcvAddr:  []byte("aaa"),
		SndAddr:  []byte("bbb"),
		GasPrice: moveBalanceFee.Uint64(),
		GasLimit: moveBalanceFee.Uint64(),
	}

	acntSnd := &stateMock.UserAccountStub{AddToBalanceCalled: func(value *big.Int) error {
		assert.True(t, value.Cmp(negMoveBalanceFee) == 0)
		return nil
	}}

	cost, totalCost, err := execTx.ProcessTxFee(tx, acntSnd, nil, process.MoveBalance, false)
	assert.Nil(t, err)
	assert.True(t, cost.Cmp(moveBalanceFee) == 0)
	assert.True(t, totalGiven.Cmp(totalCost) == 0)
}

func TestTxProcessor_ProcessTxFeeCrossShardMoveBalance(t *testing.T) {
	t.Parallel()

	moveBalanceFee := big.NewInt(50)
	negMoveBalanceFee := big.NewInt(0).Neg(moveBalanceFee)
	totalGiven := big.NewInt(100)
	args := createArgsForTxProcessor()
	args.EconomicsFee = &economicsmocks.EconomicsHandlerStub{
		ComputeMoveBalanceFeeCalled: func(tx data.TransactionWithFeeHandler) *big.Int {
			return moveBalanceFee
		},
		ComputeTxFeeCalled: func(tx data.TransactionWithFeeHandler) *big.Int {
			return totalGiven
		},
	}
	execTx, _ := txproc.NewTxProcessor(args)

	tx := &transaction.Transaction{
		RcvAddr:  []byte("aaa"),
		SndAddr:  []byte("bbb"),
		GasPrice: moveBalanceFee.Uint64(),
		GasLimit: moveBalanceFee.Uint64(),
	}

	acntSnd := &stateMock.UserAccountStub{AddToBalanceCalled: func(value *big.Int) error {
		assert.True(t, value.Cmp(negMoveBalanceFee) == 0)
		return nil
	}}

	cost, totalCost, err := execTx.ProcessTxFee(tx, acntSnd, nil, process.MoveBalance, false)
	assert.Nil(t, err)
	assert.True(t, cost.Cmp(moveBalanceFee) == 0)
	assert.True(t, totalCost.Cmp(totalGiven) == 0)

	tx = &transaction.Transaction{
		RcvAddr:  []byte("aaa"),
		SndAddr:  []byte("bbb"),
		GasPrice: moveBalanceFee.Uint64(),
		GasLimit: moveBalanceFee.Uint64(),
		Data:     []byte("data"),
	}

	cost, totalCost, err = execTx.ProcessTxFee(tx, acntSnd, nil, process.MoveBalance, false)
	assert.Nil(t, err)
	assert.True(t, cost.Cmp(moveBalanceFee) == 0)
	assert.True(t, totalCost.Cmp(totalGiven) == 0)

	scAddress, _ := hex.DecodeString("000000000000000000005fed9c659422cd8429ce92f8973bba2a9fb51e0eb3a1")
	tx = &transaction.Transaction{
		RcvAddr:  scAddress,
		SndAddr:  []byte("bbb"),
		GasPrice: moveBalanceFee.Uint64(),
		GasLimit: moveBalanceFee.Uint64(),
	}

	cost, totalCost, err = execTx.ProcessTxFee(tx, acntSnd, nil, process.MoveBalance, false)
	assert.Nil(t, err)
	assert.True(t, cost.Cmp(moveBalanceFee) == 0)
	assert.True(t, totalCost.Cmp(totalGiven) == 0)
}

func TestTxProcessor_ProcessTxFeeCrossShardSCCall(t *testing.T) {
	t.Parallel()

	moveBalanceFee := big.NewInt(50)
	args := createArgsForTxProcessor()
	args.EconomicsFee = &economicsmocks.EconomicsHandlerStub{
		ComputeMoveBalanceFeeCalled: func(tx data.TransactionWithFeeHandler) *big.Int {
			return moveBalanceFee
		},
		ComputeTxFeeCalled: func(tx data.TransactionWithFeeHandler) *big.Int {
			return big.NewInt(0).Mul(moveBalanceFee, moveBalanceFee)
		},
	}
	execTx, _ := txproc.NewTxProcessor(args)

	scAddress, _ := hex.DecodeString("000000000000000000005fed9c659422cd8429ce92f8973bba2a9fb51e0eb3a1")
	tx := &transaction.Transaction{
		RcvAddr:  scAddress,
		SndAddr:  []byte("bbb"),
		GasPrice: moveBalanceFee.Uint64(),
		GasLimit: moveBalanceFee.Uint64(),
		Data:     []byte("data"),
	}

	totalCost := big.NewInt(0).Mul(big.NewInt(0).SetUint64(tx.GetGasPrice()), big.NewInt(0).SetUint64(tx.GetGasLimit()))
	negTotalCost := big.NewInt(0).Neg(totalCost)
	acntSnd := &stateMock.UserAccountStub{AddToBalanceCalled: func(value *big.Int) error {
		assert.True(t, value.Cmp(negTotalCost) == 0)
		return nil
	}}

	cost, totalReturnedCost, err := execTx.ProcessTxFee(tx, acntSnd, nil, process.SCInvoking, false)
	assert.Nil(t, err)
	assert.True(t, cost.Cmp(moveBalanceFee) == 0)
	assert.True(t, totalReturnedCost.Cmp(totalCost) == 0)
}

func TestTxProcessor_ProcessTxFeeMoveBalanceUserTx(t *testing.T) {
	t.Parallel()

	moveBalanceFee := big.NewInt(50)
	processingFee := big.NewInt(5)
	negMoveBalanceFee := big.NewInt(0).Neg(moveBalanceFee)
	args := createArgsForTxProcessor()
	args.EconomicsFee = &economicsmocks.EconomicsHandlerStub{
		ComputeMoveBalanceFeeCalled: func(tx data.TransactionWithFeeHandler) *big.Int {
			return moveBalanceFee
		},
		ComputeFeeForProcessingCalled: func(tx data.TransactionWithFeeHandler, gasToUse uint64) *big.Int {
			return processingFee
		},
	}
	execTx, _ := txproc.NewTxProcessor(args)

	tx := &transaction.Transaction{
		RcvAddr:  []byte("aaa"),
		SndAddr:  []byte("bbb"),
		GasPrice: moveBalanceFee.Uint64(),
		GasLimit: moveBalanceFee.Uint64(),
	}

	acntSnd := &stateMock.UserAccountStub{AddToBalanceCalled: func(value *big.Int) error {
		assert.True(t, value.Cmp(negMoveBalanceFee) == 0)
		return nil
	}}

	cost, totalCost, err := execTx.ProcessTxFee(tx, acntSnd, nil, process.MoveBalance, true)
	assert.Nil(t, err)
	assert.True(t, cost.Cmp(processingFee) == 0)
	assert.True(t, totalCost.Cmp(processingFee) == 0)
}

func TestTxProcessor_ProcessTxFeeSCInvokeUserTx(t *testing.T) {
	t.Parallel()

	moveBalanceFee := big.NewInt(50)
	processingFee := big.NewInt(5)
	negMoveBalanceFee := big.NewInt(0).Neg(moveBalanceFee)
	gasPerByte := uint64(1)
	args := createArgsForTxProcessor()
	args.EconomicsFee = &economicsmocks.EconomicsHandlerStub{
		ComputeMoveBalanceFeeCalled: func(tx data.TransactionWithFeeHandler) *big.Int {
			return moveBalanceFee
		},
		ComputeFeeForProcessingCalled: func(tx data.TransactionWithFeeHandler, gasToUse uint64) *big.Int {
			decreasedPrice := int64(gasToUse * 10 / 100)
			return big.NewInt(decreasedPrice)
		},
		ComputeGasLimitCalled: func(tx data.TransactionWithFeeHandler) uint64 {
			gasLimit := moveBalanceFee.Uint64()

			dataLen := uint64(len(tx.GetData()))
			gasLimit += dataLen * gasPerByte

			return gasLimit
		},
	}
	execTx, _ := txproc.NewTxProcessor(args)

	tx := &transaction.Transaction{
		RcvAddr:  []byte("aaa"),
		SndAddr:  []byte("bbb"),
		GasPrice: moveBalanceFee.Uint64(),
		GasLimit: moveBalanceFee.Uint64(),
		Data:     []byte("aaa"),
	}

	acntSnd := &stateMock.UserAccountStub{AddToBalanceCalled: func(value *big.Int) error {
		assert.True(t, value.Cmp(negMoveBalanceFee) == 0)
		return nil
	}}

	cost, totalCost, err := execTx.ProcessTxFee(tx, acntSnd, nil, process.SCInvoking, true)
	assert.Nil(t, err)
	assert.True(t, cost.Cmp(processingFee) == 0)
	assert.True(t, totalCost.Cmp(processingFee) == 0)
}

func TestTxProcessor_ProcessTransactionShouldReturnErrForInvalidMetaTx(t *testing.T) {
	t.Parallel()

	tx := transaction.Transaction{}
	tx.Nonce = 0
	tx.SndAddr = []byte("SRC")
	tx.RcvAddr = vm.StakingSCAddress
	tx.Value = big.NewInt(45)
	tx.GasPrice = 1
	tx.GasLimit = 1

	acntSrc := createUserAcc(tx.SndAddr)
	_ = acntSrc.AddToBalance(big.NewInt(100000000))

	adb := createAccountStub(tx.SndAddr, tx.RcvAddr, acntSrc, nil)
	scProcessorMock := &testscommon.SCProcessorMock{
		ProcessIfErrorCalled: func(acntSnd state.UserAccountHandler, txHash []byte, tx data.TransactionHandler, returnCode string, returnMessage []byte, snapshot int, gasLocked uint64) error {
			return acntSnd.AddToBalance(tx.GetValue())
		},
	}
	shardC, _ := sharding.NewMultiShardCoordinator(5, 3)
	args := createArgsForTxProcessor()
	args.Accounts = adb
	args.ScProcessor = scProcessorMock
	args.ShardCoordinator = shardC
	args.EconomicsFee = &economicsmocks.EconomicsHandlerStub{
		ComputeMoveBalanceFeeCalled: func(tx data.TransactionWithFeeHandler) *big.Int {
			return big.NewInt(1)
		},
	}
	args.TxTypeHandler = &testscommon.TxTypeHandlerMock{
		ComputeTransactionTypeCalled: func(tx data.TransactionHandler) (process.TransactionType, process.TransactionType) {
			return process.MoveBalance, process.MoveBalance
		},
	}
	args.EnableEpochsHandler = &enableEpochsHandlerMock.EnableEpochsHandlerStub{
		IsMetaProtectionFlagEnabledField: true,
	}
	execTx, _ := txproc.NewTxProcessor(args)

	_, err := execTx.ProcessTransaction(&tx)
	assert.Equal(t, err, process.ErrFailedTransaction)
	assert.Equal(t, uint64(1), acntSrc.GetNonce())
	assert.Equal(t, uint64(99999999), acntSrc.GetBalance().Uint64())

	tx.Data = []byte("something")
	tx.Nonce = tx.Nonce + 1
	_, err = execTx.ProcessTransaction(&tx)
	assert.Equal(t, err, process.ErrFailedTransaction)

	tx.Nonce = tx.Nonce + 1
	tx.GasLimit = 10_000_000
	_, err = execTx.ProcessTransaction(&tx)
	assert.Nil(t, err)
}

func TestTxProcessor_ProcessTransactionShouldTreatAsInvalidTxIfTxTypeIsWrong(t *testing.T) {
	t.Parallel()

	tx := transaction.Transaction{}
	tx.Nonce = 0
	tx.SndAddr = []byte("SRC")
	tx.RcvAddr = vm.StakingSCAddress
	tx.Value = big.NewInt(45)
	tx.GasPrice = 1
	tx.GasLimit = 1

	acntSrc := createUserAcc(tx.SndAddr)
	_ = acntSrc.AddToBalance(big.NewInt(46))

	adb := createAccountStub(tx.SndAddr, tx.RcvAddr, acntSrc, nil)
	shardC, _ := sharding.NewMultiShardCoordinator(5, 3)
	args := createArgsForTxProcessor()
	args.Accounts = adb
	args.ShardCoordinator = shardC
	args.EconomicsFee = &economicsmocks.EconomicsHandlerStub{
		ComputeTxFeeCalled: func(tx data.TransactionWithFeeHandler) *big.Int {
			return big.NewInt(1)
		},
	}
	args.TxTypeHandler = &testscommon.TxTypeHandlerMock{
		ComputeTransactionTypeCalled: func(tx data.TransactionHandler) (process.TransactionType, process.TransactionType) {
			return process.InvalidTransaction, process.InvalidTransaction
		},
	}
	execTx, _ := txproc.NewTxProcessor(args)

	_, err := execTx.ProcessTransaction(&tx)
	assert.Equal(t, err, process.ErrFailedTransaction)
	assert.Equal(t, uint64(1), acntSrc.GetNonce())
	assert.Equal(t, uint64(45), acntSrc.GetBalance().Uint64())
}

func TestTxProcessor_ProcessRelayedTransactionV2NotActiveShouldErr(t *testing.T) {
	t.Parallel()

	pubKeyConverter := testscommon.NewPubkeyConverterMock(4)

	userAddr := []byte("user")
	tx := transaction.Transaction{}
	tx.Nonce = 0
	tx.SndAddr = []byte("sSRC")
	tx.RcvAddr = userAddr
	tx.Value = big.NewInt(0)
	tx.GasPrice = 1
	tx.GasLimit = 1

	userTxDest := []byte("sDST")
	userNonce := "00"
	userDataString := "execute@param1"

	marshalizer := &mock.MarshalizerMock{}
	userDataMarshalled, _ := marshalizer.Marshal(userDataString)
	tx.Data = []byte(core.RelayedTransactionV2 +
		"@" +
		hex.EncodeToString(userTxDest) +
		"@" +
		userNonce +
		"@" +
		hex.EncodeToString(userDataMarshalled) +
		"@" +
		"01a2")

	acntSrc := createUserAcc(tx.SndAddr)
	_ = acntSrc.AddToBalance(big.NewInt(100))
	acntDst := createUserAcc(tx.RcvAddr)
	_ = acntDst.AddToBalance(big.NewInt(10))

	acntFinal := createUserAcc(userTxDest)
	_ = acntFinal.AddToBalance(big.NewInt(10))

	adb := &stateMock.AccountsStub{}
	adb.LoadAccountCalled = func(address []byte) (vmcommon.AccountHandler, error) {
		if bytes.Equal(address, tx.SndAddr) {
			return acntSrc, nil
		}
		if bytes.Equal(address, tx.RcvAddr) {
			return acntDst, nil
		}
		if bytes.Equal(address, userTxDest) {
			return acntFinal, nil
		}

		return nil, errors.New("failure")
	}
	scProcessorMock := &testscommon.SCProcessorMock{}
	shardC, _ := sharding.NewMultiShardCoordinator(1, 0)

	esdtTransferParser, _ := parsers.NewESDTTransferParser(&mock.MarshalizerMock{})
	argTxTypeHandler := coordinator.ArgNewTxTypeHandler{
		PubkeyConverter:    pubKeyConverter,
		ShardCoordinator:   shardC,
		BuiltInFunctions:   builtInFunctions.NewBuiltInFunctionContainer(),
		ArgumentParser:     parsers.NewCallArgsParser(),
		ESDTTransferParser: esdtTransferParser,
		EnableEpochsHandler: &enableEpochsHandlerMock.EnableEpochsHandlerStub{
			IsESDTMetadataContinuousCleanupFlagEnabledField: true,
		},
	}
	txTypeHandler, _ := coordinator.NewTxTypeHandler(argTxTypeHandler)

	args := createArgsForTxProcessor()
	args.Accounts = adb
	args.ScProcessor = scProcessorMock
	args.ShardCoordinator = shardC
	args.TxTypeHandler = txTypeHandler
	args.PubkeyConv = pubKeyConverter
	args.ArgsParser = smartContract.NewArgumentParser()
	execTx, _ := txproc.NewTxProcessor(args)

	returnCode, err := execTx.ProcessTransaction(&tx)
	assert.Equal(t, process.ErrFailedTransaction, err)
	assert.Equal(t, vmcommon.UserError, returnCode)
}

func TestTxProcessor_ProcessRelayedTransactionV2WithValueShouldErr(t *testing.T) {
	t.Parallel()

	pubKeyConverter := testscommon.NewPubkeyConverterMock(4)

	userAddr := []byte("user")
	tx := transaction.Transaction{}
	tx.Nonce = 0
	tx.SndAddr = []byte("sSRC")
	tx.RcvAddr = userAddr
	tx.Value = big.NewInt(1)
	tx.GasPrice = 1
	tx.GasLimit = 1

	userTxDest := []byte("sDST")
	userNonce := "00"
	userDataString := "execute@param1"

	marshalizer := &mock.MarshalizerMock{}
	userDataMarshalled, _ := marshalizer.Marshal(userDataString)
	tx.Data = []byte(core.RelayedTransactionV2 +
		"@" +
		hex.EncodeToString(userTxDest) +
		"@" +
		userNonce +
		"@" +
		hex.EncodeToString(userDataMarshalled) +
		"@" +
		"01a2")

	acntSrc := createUserAcc(tx.SndAddr)
	_ = acntSrc.AddToBalance(big.NewInt(100))
	acntDst := createUserAcc(tx.RcvAddr)
	_ = acntDst.AddToBalance(big.NewInt(10))

	acntFinal := createUserAcc(userTxDest)
	_ = acntFinal.AddToBalance(big.NewInt(10))

	adb := &stateMock.AccountsStub{}
	adb.LoadAccountCalled = func(address []byte) (vmcommon.AccountHandler, error) {
		if bytes.Equal(address, tx.SndAddr) {
			return acntSrc, nil
		}
		if bytes.Equal(address, tx.RcvAddr) {
			return acntDst, nil
		}
		if bytes.Equal(address, userTxDest) {
			return acntFinal, nil
		}

		return nil, errors.New("failure")
	}
	scProcessorMock := &testscommon.SCProcessorMock{}
	shardC, _ := sharding.NewMultiShardCoordinator(1, 0)

	esdtTransferParser, _ := parsers.NewESDTTransferParser(&mock.MarshalizerMock{})
	argTxTypeHandler := coordinator.ArgNewTxTypeHandler{
		PubkeyConverter:    pubKeyConverter,
		ShardCoordinator:   shardC,
		BuiltInFunctions:   builtInFunctions.NewBuiltInFunctionContainer(),
		ArgumentParser:     parsers.NewCallArgsParser(),
		ESDTTransferParser: esdtTransferParser,
		EnableEpochsHandler: &enableEpochsHandlerMock.EnableEpochsHandlerStub{
			IsESDTMetadataContinuousCleanupFlagEnabledField: true,
		},
	}
	txTypeHandler, _ := coordinator.NewTxTypeHandler(argTxTypeHandler)

	args := createArgsForTxProcessor()
	args.Accounts = adb
	args.ScProcessor = scProcessorMock
	args.ShardCoordinator = shardC
	args.TxTypeHandler = txTypeHandler
	args.PubkeyConv = pubKeyConverter
	args.ArgsParser = smartContract.NewArgumentParser()
	execTx, _ := txproc.NewTxProcessor(args)

	returnCode, err := execTx.ProcessTransaction(&tx)
	assert.Equal(t, process.ErrFailedTransaction, err)
	assert.Equal(t, vmcommon.UserError, returnCode)
}

func TestTxProcessor_ProcessRelayedTransactionV2ArgsParserShouldErr(t *testing.T) {
	t.Parallel()

	pubKeyConverter := testscommon.NewPubkeyConverterMock(4)

	userAddr := []byte("user")
	tx := transaction.Transaction{}
	tx.Nonce = 0
	tx.SndAddr = []byte("sSRC")
	tx.RcvAddr = userAddr
	tx.Value = big.NewInt(0)
	tx.GasPrice = 1
	tx.GasLimit = 1

	userTxDest := []byte("sDST")
	userNonce := "00"
	userDataString := "execute@param1"

	marshalizer := &mock.MarshalizerMock{}
	userDataMarshalled, _ := marshalizer.Marshal(userDataString)
	tx.Data = []byte(core.RelayedTransactionV2 +
		"@" +
		hex.EncodeToString(userTxDest) +
		"@" +
		userNonce +
		"@" +
		hex.EncodeToString(userDataMarshalled) +
		"@" +
		"01a2")

	acntSrc := createUserAcc(tx.SndAddr)
	_ = acntSrc.AddToBalance(big.NewInt(100))
	acntDst := createUserAcc(tx.RcvAddr)
	_ = acntDst.AddToBalance(big.NewInt(10))

	acntFinal := createUserAcc(userTxDest)
	_ = acntFinal.AddToBalance(big.NewInt(10))

	adb := &stateMock.AccountsStub{}
	adb.LoadAccountCalled = func(address []byte) (vmcommon.AccountHandler, error) {
		if bytes.Equal(address, tx.SndAddr) {
			return acntSrc, nil
		}
		if bytes.Equal(address, tx.RcvAddr) {
			return acntDst, nil
		}
		if bytes.Equal(address, userTxDest) {
			return acntFinal, nil
		}

		return nil, errors.New("failure")
	}
	scProcessorMock := &testscommon.SCProcessorMock{}
	shardC, _ := sharding.NewMultiShardCoordinator(1, 0)

	esdtTransferParser, _ := parsers.NewESDTTransferParser(&mock.MarshalizerMock{})
	argTxTypeHandler := coordinator.ArgNewTxTypeHandler{
		PubkeyConverter:    pubKeyConverter,
		ShardCoordinator:   shardC,
		BuiltInFunctions:   builtInFunctions.NewBuiltInFunctionContainer(),
		ArgumentParser:     parsers.NewCallArgsParser(),
		ESDTTransferParser: esdtTransferParser,
		EnableEpochsHandler: &enableEpochsHandlerMock.EnableEpochsHandlerStub{
			IsESDTMetadataContinuousCleanupFlagEnabledField: true,
		},
	}
	txTypeHandler, _ := coordinator.NewTxTypeHandler(argTxTypeHandler)

	parseError := errors.New("parse error")

	args := createArgsForTxProcessor()
	args.ArgsParser = &mock.ArgumentParserMock{
		ParseCallDataCalled: func(data string) (string, [][]byte, error) {
			return "", nil, parseError
		}}
	args.Accounts = adb
	args.ScProcessor = scProcessorMock
	args.ShardCoordinator = shardC
	args.TxTypeHandler = txTypeHandler
	args.PubkeyConv = pubKeyConverter
	execTx, _ := txproc.NewTxProcessor(args)

	returnCode, err := execTx.ProcessTransaction(&tx)
	assert.Equal(t, process.ErrFailedTransaction, err)
	assert.Equal(t, vmcommon.UserError, returnCode)
}

func TestTxProcessor_ProcessRelayedTransactionV2InvalidParamCountShouldErr(t *testing.T) {
	t.Parallel()

	pubKeyConverter := testscommon.NewPubkeyConverterMock(4)

	userAddr := []byte("user")
	tx := transaction.Transaction{}
	tx.Nonce = 0
	tx.SndAddr = []byte("sSRC")
	tx.RcvAddr = userAddr
	tx.Value = big.NewInt(0)
	tx.GasPrice = 1
	tx.GasLimit = 1

	userTxDest := []byte("sDST")
	userNonce := "00"
	userDataString := "execute@param1"

	marshalizer := &mock.MarshalizerMock{}
	userDataMarshalled, _ := marshalizer.Marshal(userDataString)
	tx.Data = []byte(core.RelayedTransactionV2 +
		"@" +
		hex.EncodeToString(userTxDest) +
		"@" +
		userNonce +
		"@" +
		hex.EncodeToString(userDataMarshalled) +
		"@" +
		"01a2" +
		"@" +
		"1010")

	acntSrc := createUserAcc(tx.SndAddr)
	_ = acntSrc.AddToBalance(big.NewInt(100))
	acntDst := createUserAcc(tx.RcvAddr)
	_ = acntDst.AddToBalance(big.NewInt(10))

	acntFinal := createUserAcc(userTxDest)
	_ = acntFinal.AddToBalance(big.NewInt(10))

	adb := &stateMock.AccountsStub{}
	adb.LoadAccountCalled = func(address []byte) (vmcommon.AccountHandler, error) {
		if bytes.Equal(address, tx.SndAddr) {
			return acntSrc, nil
		}
		if bytes.Equal(address, tx.RcvAddr) {
			return acntDst, nil
		}
		if bytes.Equal(address, userTxDest) {
			return acntFinal, nil
		}

		return nil, errors.New("failure")
	}
	scProcessorMock := &testscommon.SCProcessorMock{}
	shardC, _ := sharding.NewMultiShardCoordinator(1, 0)

	esdtTransferParser, _ := parsers.NewESDTTransferParser(&mock.MarshalizerMock{})
	argTxTypeHandler := coordinator.ArgNewTxTypeHandler{
		PubkeyConverter:    pubKeyConverter,
		ShardCoordinator:   shardC,
		BuiltInFunctions:   builtInFunctions.NewBuiltInFunctionContainer(),
		ArgumentParser:     parsers.NewCallArgsParser(),
		ESDTTransferParser: esdtTransferParser,
		EnableEpochsHandler: &enableEpochsHandlerMock.EnableEpochsHandlerStub{
			IsESDTMetadataContinuousCleanupFlagEnabledField: true,
		},
	}
	txTypeHandler, _ := coordinator.NewTxTypeHandler(argTxTypeHandler)

	args := createArgsForTxProcessor()
	args.Accounts = adb
	args.ScProcessor = scProcessorMock
	args.ShardCoordinator = shardC
	args.TxTypeHandler = txTypeHandler
	args.PubkeyConv = pubKeyConverter
	args.ArgsParser = smartContract.NewArgumentParser()
	execTx, _ := txproc.NewTxProcessor(args)

	returnCode, err := execTx.ProcessTransaction(&tx)
	assert.Equal(t, process.ErrFailedTransaction, err)
	assert.Equal(t, vmcommon.UserError, returnCode)
}

func TestTxProcessor_ProcessRelayedTransactionV2(t *testing.T) {
	t.Parallel()

	pubKeyConverter := testscommon.NewPubkeyConverterMock(4)

	userAddr := []byte("user")
	tx := transaction.Transaction{}
	tx.Nonce = 0
	tx.SndAddr = []byte("sSRC")
	tx.RcvAddr = userAddr
	tx.Value = big.NewInt(0)
	tx.GasPrice = 1
	tx.GasLimit = 1

	userTxDest := []byte("sDST")
	userNonce := "00"
	userDataString := "execute@param1"

	marshalizer := &mock.MarshalizerMock{}
	userDataMarshalled, _ := marshalizer.Marshal(userDataString)
	tx.Data = []byte(core.RelayedTransactionV2 +
		"@" +
		hex.EncodeToString(userTxDest) +
		"@" +
		userNonce +
		"@" +
		hex.EncodeToString(userDataMarshalled) +
		"@" +
		"01a2")

	acntSrc := createUserAcc(tx.SndAddr)
	_ = acntSrc.AddToBalance(big.NewInt(100))
	acntDst := createUserAcc(tx.RcvAddr)
	_ = acntDst.AddToBalance(big.NewInt(10))

	acntFinal := createUserAcc(userTxDest)
	_ = acntFinal.AddToBalance(big.NewInt(10))

	adb := &stateMock.AccountsStub{}
	adb.LoadAccountCalled = func(address []byte) (vmcommon.AccountHandler, error) {
		if bytes.Equal(address, tx.SndAddr) {
			return acntSrc, nil
		}
		if bytes.Equal(address, tx.RcvAddr) {
			return acntDst, nil
		}
		if bytes.Equal(address, userTxDest) {
			return acntFinal, nil
		}

		return nil, errors.New("failure")
	}
	scProcessorMock := &testscommon.SCProcessorMock{}
	shardC, _ := sharding.NewMultiShardCoordinator(1, 0)

	esdtTransferParser, _ := parsers.NewESDTTransferParser(&mock.MarshalizerMock{})
	argTxTypeHandler := coordinator.ArgNewTxTypeHandler{
		PubkeyConverter:    pubKeyConverter,
		ShardCoordinator:   shardC,
		BuiltInFunctions:   builtInFunctions.NewBuiltInFunctionContainer(),
		ArgumentParser:     parsers.NewCallArgsParser(),
		ESDTTransferParser: esdtTransferParser,
		EnableEpochsHandler: &enableEpochsHandlerMock.EnableEpochsHandlerStub{
			IsESDTMetadataContinuousCleanupFlagEnabledField: true,
		},
	}
	txTypeHandler, _ := coordinator.NewTxTypeHandler(argTxTypeHandler)

	args := createArgsForTxProcessor()
	args.Accounts = adb
	args.ScProcessor = scProcessorMock
	args.ShardCoordinator = shardC
	args.TxTypeHandler = txTypeHandler
	args.PubkeyConv = pubKeyConverter
	args.ArgsParser = smartContract.NewArgumentParser()
	args.EnableEpochsHandler = &enableEpochsHandlerMock.EnableEpochsHandlerStub{
		IsRelayedTransactionsV2FlagEnabledField: true,
	}
	execTx, _ := txproc.NewTxProcessor(args)

	returnCode, err := execTx.ProcessTransaction(&tx)
	assert.Nil(t, err)
	assert.Equal(t, vmcommon.Ok, returnCode)
}

func TestTxProcessor_ProcessRelayedTransaction(t *testing.T) {
	t.Parallel()

	pubKeyConverter := testscommon.NewPubkeyConverterMock(4)

	userAddr := []byte("user")
	tx := transaction.Transaction{}
	tx.Nonce = 0
	tx.SndAddr = []byte("sSRC")
	tx.RcvAddr = userAddr
	tx.Value = big.NewInt(45)
	tx.GasPrice = 1
	tx.GasLimit = 1

	userTx := transaction.Transaction{
		Nonce:    0,
		Value:    big.NewInt(50),
		RcvAddr:  []byte("sDST"),
		SndAddr:  userAddr,
		GasPrice: 1,
		GasLimit: 1,
	}
	marshalizer := &mock.MarshalizerMock{}
	userTxMarshalled, _ := marshalizer.Marshal(userTx)
	tx.Data = []byte(core.RelayedTransaction + "@" + hex.EncodeToString(userTxMarshalled))

	acntSrc := createUserAcc(tx.SndAddr)
	_ = acntSrc.AddToBalance(big.NewInt(100))
	acntDst := createUserAcc(tx.RcvAddr)
	_ = acntDst.AddToBalance(big.NewInt(10))
	acntFinal := createUserAcc(userTx.RcvAddr)
	_ = acntFinal.AddToBalance(big.NewInt(10))

	adb := &stateMock.AccountsStub{}
	adb.LoadAccountCalled = func(address []byte) (vmcommon.AccountHandler, error) {
		if bytes.Equal(address, tx.SndAddr) {
			return acntSrc, nil
		}
		if bytes.Equal(address, tx.RcvAddr) {
			return acntDst, nil
		}
		if bytes.Equal(address, userTx.RcvAddr) {
			return acntFinal, nil
		}

		return nil, errors.New("failure")
	}
	scProcessorMock := &testscommon.SCProcessorMock{}
	shardC, _ := sharding.NewMultiShardCoordinator(1, 0)

	esdtTransferParser, _ := parsers.NewESDTTransferParser(&mock.MarshalizerMock{})
	argTxTypeHandler := coordinator.ArgNewTxTypeHandler{
		PubkeyConverter:    pubKeyConverter,
		ShardCoordinator:   shardC,
		BuiltInFunctions:   builtInFunctions.NewBuiltInFunctionContainer(),
		ArgumentParser:     parsers.NewCallArgsParser(),
		ESDTTransferParser: esdtTransferParser,
		EnableEpochsHandler: &enableEpochsHandlerMock.EnableEpochsHandlerStub{
			IsESDTMetadataContinuousCleanupFlagEnabledField: true,
		},
	}
	txTypeHandler, _ := coordinator.NewTxTypeHandler(argTxTypeHandler)

	args := createArgsForTxProcessor()
	args.Accounts = adb
	args.ScProcessor = scProcessorMock
	args.ShardCoordinator = shardC
	args.TxTypeHandler = txTypeHandler
	args.PubkeyConv = pubKeyConverter
	args.ArgsParser = smartContract.NewArgumentParser()
	args.EnableEpochsHandler = &enableEpochsHandlerMock.EnableEpochsHandlerStub{
		IsRelayedTransactionsFlagEnabledField: true,
	}
	execTx, _ := txproc.NewTxProcessor(args)

	returnCode, err := execTx.ProcessTransaction(&tx)
	assert.Nil(t, err)
	assert.Equal(t, vmcommon.Ok, returnCode)

	tx.Nonce = tx.Nonce + 1
	userTx.Nonce = userTx.Nonce + 1
	userTx.Value = big.NewInt(200)
	userTxMarshalled, _ = marshalizer.Marshal(userTx)
	tx.Data = []byte(core.RelayedTransaction + "@" + hex.EncodeToString(userTxMarshalled))

	returnCode, err = execTx.ProcessTransaction(&tx)
	assert.Nil(t, err)
	assert.Equal(t, vmcommon.UserError, returnCode)
}

func TestTxProcessor_ProcessRelayedTransactionArgsParserErrorShouldError(t *testing.T) {
	t.Parallel()

	userAddr := []byte("user")
	tx := transaction.Transaction{}
	tx.Nonce = 0
	tx.SndAddr = []byte("sSRC")
	tx.RcvAddr = userAddr
	tx.Value = big.NewInt(45)
	tx.GasPrice = 1
	tx.GasLimit = 1

	userTx := transaction.Transaction{
		Nonce:    0,
		Value:    big.NewInt(50),
		RcvAddr:  []byte("sDST"),
		SndAddr:  userAddr,
		GasPrice: 1,
		GasLimit: 1,
	}
	marshalizer := &mock.MarshalizerMock{}
	userTxMarshalled, _ := marshalizer.Marshal(userTx)
	tx.Data = []byte(core.RelayedTransaction + "@" + hex.EncodeToString(userTxMarshalled))

	parseError := errors.New("parse error")

	args := createArgsForTxProcessor()
	args.ArgsParser = &mock.ArgumentParserMock{
		ParseCallDataCalled: func(data string) (string, [][]byte, error) {
			return "", nil, parseError
		}}

	acntSrc := createUserAcc(tx.SndAddr)
	_ = acntSrc.AddToBalance(big.NewInt(100))
	acntDst := createUserAcc(tx.RcvAddr)
	_ = acntDst.AddToBalance(big.NewInt(10))
	acntFinal := createUserAcc(userTx.RcvAddr)
	_ = acntFinal.AddToBalance(big.NewInt(10))

	adb := &stateMock.AccountsStub{}
	adb.LoadAccountCalled = func(address []byte) (vmcommon.AccountHandler, error) {
		if bytes.Equal(address, tx.SndAddr) {
			return acntSrc, nil
		}
		if bytes.Equal(address, tx.RcvAddr) {
			return acntDst, nil
		}
		if bytes.Equal(address, userTx.RcvAddr) {
			return acntFinal, nil
		}

		return nil, errors.New("failure")
	}
	args.Accounts = adb
	args.TxTypeHandler = &testscommon.TxTypeHandlerMock{ComputeTransactionTypeCalled: func(tx data.TransactionHandler) (transactionType, destinationTransactionType process.TransactionType) {
		return process.RelayedTx, process.RelayedTx
	}}

	execTx, _ := txproc.NewTxProcessor(args)

	returnCode, err := execTx.ProcessTransaction(&tx)
	assert.Equal(t, parseError, err)
	assert.Equal(t, vmcommon.Ok, returnCode)
}

func TestTxProcessor_ProcessRelayedTransactionMultipleArgumentsShouldError(t *testing.T) {
	t.Parallel()

	userAddr := []byte("user")
	tx := transaction.Transaction{}
	tx.Nonce = 0
	tx.SndAddr = []byte("sSRC")
	tx.RcvAddr = userAddr
	tx.Value = big.NewInt(45)
	tx.GasPrice = 1
	tx.GasLimit = 1

	userTx := transaction.Transaction{
		Nonce:    0,
		Value:    big.NewInt(50),
		RcvAddr:  []byte("sDST"),
		SndAddr:  userAddr,
		GasPrice: 1,
		GasLimit: 1,
	}
	marshalizer := &mock.MarshalizerMock{}
	userTxMarshalled, _ := marshalizer.Marshal(userTx)
	tx.Data = []byte(core.RelayedTransaction + "@" + hex.EncodeToString(userTxMarshalled))

	args := createArgsForTxProcessor()
	args.ArgsParser = &mock.ArgumentParserMock{
		ParseCallDataCalled: func(data string) (string, [][]byte, error) {
			return core.RelayedTransaction, [][]byte{[]byte("0"), []byte("1")}, nil
		}}

	acntSrc := createUserAcc(tx.SndAddr)
	_ = acntSrc.AddToBalance(big.NewInt(100))
	acntDst := createUserAcc(tx.RcvAddr)
	_ = acntDst.AddToBalance(big.NewInt(10))
	acntFinal := createUserAcc(userTx.RcvAddr)
	_ = acntFinal.AddToBalance(big.NewInt(10))

	adb := &stateMock.AccountsStub{}
	adb.LoadAccountCalled = func(address []byte) (vmcommon.AccountHandler, error) {
		if bytes.Equal(address, tx.SndAddr) {
			return acntSrc, nil
		}
		if bytes.Equal(address, tx.RcvAddr) {
			return acntDst, nil
		}
		if bytes.Equal(address, userTx.RcvAddr) {
			return acntFinal, nil
		}

		return nil, errors.New("failure")
	}
	args.Accounts = adb
	args.TxTypeHandler = &testscommon.TxTypeHandlerMock{ComputeTransactionTypeCalled: func(tx data.TransactionHandler) (transactionType, destinationTransactionType process.TransactionType) {
		return process.RelayedTx, process.RelayedTx
	}}

	execTx, _ := txproc.NewTxProcessor(args)

	returnCode, err := execTx.ProcessTransaction(&tx)
	assert.Equal(t, process.ErrFailedTransaction, err)
	assert.Equal(t, vmcommon.UserError, returnCode)
}

func TestTxProcessor_ProcessRelayedTransactionFailUnMarshalInnerShouldError(t *testing.T) {
	t.Parallel()

	userAddr := []byte("user")
	tx := transaction.Transaction{}
	tx.Nonce = 0
	tx.SndAddr = []byte("sSRC")
	tx.RcvAddr = userAddr
	tx.Value = big.NewInt(45)
	tx.GasPrice = 1
	tx.GasLimit = 1

	userTx := transaction.Transaction{
		Nonce:    0,
		Value:    big.NewInt(50),
		RcvAddr:  []byte("sDST"),
		SndAddr:  userAddr,
		GasPrice: 1,
		GasLimit: 1,
	}
	marshalizer := &mock.MarshalizerMock{}
	userTxMarshalled, _ := marshalizer.Marshal(userTx)
	tx.Data = []byte(core.RelayedTransaction + "@" + hex.EncodeToString(userTxMarshalled))

	args := createArgsForTxProcessor()
	args.ArgsParser = &mock.ArgumentParserMock{
		ParseCallDataCalled: func(data string) (string, [][]byte, error) {
			return core.RelayedTransaction, [][]byte{[]byte("0")}, nil
		}}

	acntSrc := createUserAcc(tx.SndAddr)
	_ = acntSrc.AddToBalance(big.NewInt(100))
	acntDst := createUserAcc(tx.RcvAddr)
	_ = acntDst.AddToBalance(big.NewInt(10))
	acntFinal := createUserAcc(userTx.RcvAddr)
	_ = acntFinal.AddToBalance(big.NewInt(10))

	adb := &stateMock.AccountsStub{}
	adb.LoadAccountCalled = func(address []byte) (vmcommon.AccountHandler, error) {
		if bytes.Equal(address, tx.SndAddr) {
			return acntSrc, nil
		}
		if bytes.Equal(address, tx.RcvAddr) {
			return acntDst, nil
		}
		if bytes.Equal(address, userTx.RcvAddr) {
			return acntFinal, nil
		}

		return nil, errors.New("failure")
	}
	args.Accounts = adb
	args.TxTypeHandler = &testscommon.TxTypeHandlerMock{ComputeTransactionTypeCalled: func(tx data.TransactionHandler) (transactionType, destinationTransactionType process.TransactionType) {
		return process.RelayedTx, process.RelayedTx
	}}

	execTx, _ := txproc.NewTxProcessor(args)

	returnCode, err := execTx.ProcessTransaction(&tx)
	assert.Equal(t, process.ErrFailedTransaction, err)
	assert.Equal(t, vmcommon.UserError, returnCode)
}

func TestTxProcessor_ProcessRelayedTransactionDifferentSenderInInnerTxThanReceiverShouldError(t *testing.T) {
	t.Parallel()

	userAddr := []byte("user")
	tx := transaction.Transaction{}
	tx.Nonce = 0
	tx.SndAddr = []byte("sSRC")
	tx.RcvAddr = []byte("otherReceiver")
	tx.Value = big.NewInt(45)
	tx.GasPrice = 1
	tx.GasLimit = 1

	userTx := transaction.Transaction{
		Nonce:    0,
		Value:    big.NewInt(50),
		RcvAddr:  []byte("sDST"),
		SndAddr:  userAddr,
		GasPrice: 1,
		GasLimit: 1,
	}
	marshalizer := &mock.MarshalizerMock{}
	userTxMarshalled, _ := marshalizer.Marshal(userTx)
	tx.Data = []byte(core.RelayedTransaction + "@" + hex.EncodeToString(userTxMarshalled))

	args := createArgsForTxProcessor()
	args.ArgsParser = &mock.ArgumentParserMock{
		ParseCallDataCalled: func(data string) (string, [][]byte, error) {
			return core.RelayedTransaction, [][]byte{userTxMarshalled}, nil
		}}

	acntSrc := createUserAcc(tx.SndAddr)
	_ = acntSrc.AddToBalance(big.NewInt(100))
	acntDst := createUserAcc(tx.RcvAddr)
	_ = acntDst.AddToBalance(big.NewInt(10))
	acntFinal := createUserAcc(userTx.RcvAddr)
	_ = acntFinal.AddToBalance(big.NewInt(10))

	adb := &stateMock.AccountsStub{}
	adb.LoadAccountCalled = func(address []byte) (vmcommon.AccountHandler, error) {
		if bytes.Equal(address, tx.SndAddr) {
			return acntSrc, nil
		}
		if bytes.Equal(address, tx.RcvAddr) {
			return acntDst, nil
		}
		if bytes.Equal(address, userTx.RcvAddr) {
			return acntFinal, nil
		}

		return nil, errors.New("failure")
	}
	args.Accounts = adb
	args.TxTypeHandler = &testscommon.TxTypeHandlerMock{ComputeTransactionTypeCalled: func(tx data.TransactionHandler) (transactionType, destinationTransactionType process.TransactionType) {
		return process.RelayedTx, process.RelayedTx
	}}

	execTx, _ := txproc.NewTxProcessor(args)

	returnCode, err := execTx.ProcessTransaction(&tx)
	assert.Equal(t, process.ErrFailedTransaction, err)
	assert.Equal(t, vmcommon.UserError, returnCode)
}

func TestTxProcessor_ProcessRelayedTransactionSmallerValueInnerTxShouldError(t *testing.T) {
	t.Parallel()

	userAddr := []byte("user")
	tx := transaction.Transaction{}
	tx.Nonce = 0
	tx.SndAddr = []byte("sSRC")
	tx.RcvAddr = userAddr
	tx.Value = big.NewInt(60)
	tx.GasPrice = 1
	tx.GasLimit = 1

	userTx := transaction.Transaction{
		Nonce:    0,
		Value:    big.NewInt(50),
		RcvAddr:  []byte("sDST"),
		SndAddr:  userAddr,
		GasPrice: 1,
		GasLimit: 1,
	}
	marshalizer := &mock.MarshalizerMock{}
	userTxMarshalled, _ := marshalizer.Marshal(userTx)
	tx.Data = []byte(core.RelayedTransaction + "@" + hex.EncodeToString(userTxMarshalled))

	args := createArgsForTxProcessor()
	args.ArgsParser = &mock.ArgumentParserMock{
		ParseCallDataCalled: func(data string) (string, [][]byte, error) {
			return core.RelayedTransaction, [][]byte{userTxMarshalled}, nil
		}}

	acntSrc := createUserAcc(tx.SndAddr)
	_ = acntSrc.AddToBalance(big.NewInt(100))
	acntDst := createUserAcc(tx.RcvAddr)
	_ = acntDst.AddToBalance(big.NewInt(10))
	acntFinal := createUserAcc(userTx.RcvAddr)
	_ = acntFinal.AddToBalance(big.NewInt(10))

	adb := &stateMock.AccountsStub{}
	adb.LoadAccountCalled = func(address []byte) (vmcommon.AccountHandler, error) {
		if bytes.Equal(address, tx.SndAddr) {
			return acntSrc, nil
		}
		if bytes.Equal(address, tx.RcvAddr) {
			return acntDst, nil
		}
		if bytes.Equal(address, userTx.RcvAddr) {
			return acntFinal, nil
		}

		return nil, errors.New("failure")
	}
	args.Accounts = adb
	args.TxTypeHandler = &testscommon.TxTypeHandlerMock{ComputeTransactionTypeCalled: func(tx data.TransactionHandler) (transactionType, destinationTransactionType process.TransactionType) {
		return process.RelayedTx, process.RelayedTx
	}}

	execTx, _ := txproc.NewTxProcessor(args)

	returnCode, err := execTx.ProcessTransaction(&tx)
	assert.Equal(t, process.ErrFailedTransaction, err)
	assert.Equal(t, vmcommon.UserError, returnCode)
}

func TestTxProcessor_ProcessRelayedTransactionGasPriceMismatchShouldError(t *testing.T) {
	t.Parallel()

	userAddr := []byte("user")
	tx := transaction.Transaction{}
	tx.Nonce = 0
	tx.SndAddr = []byte("sSRC")
	tx.RcvAddr = userAddr
	tx.Value = big.NewInt(50)
	tx.GasPrice = 2
	tx.GasLimit = 1

	userTx := transaction.Transaction{
		Nonce:    0,
		Value:    big.NewInt(50),
		RcvAddr:  []byte("sDST"),
		SndAddr:  userAddr,
		GasPrice: 1,
		GasLimit: 1,
	}
	marshalizer := &mock.MarshalizerMock{}
	userTxMarshalled, _ := marshalizer.Marshal(userTx)
	tx.Data = []byte(core.RelayedTransaction + "@" + hex.EncodeToString(userTxMarshalled))

	args := createArgsForTxProcessor()
	args.ArgsParser = &mock.ArgumentParserMock{
		ParseCallDataCalled: func(data string) (string, [][]byte, error) {
			return core.RelayedTransaction, [][]byte{userTxMarshalled}, nil
		}}

	acntSrc := createUserAcc(tx.SndAddr)
	_ = acntSrc.AddToBalance(big.NewInt(100))
	acntDst := createUserAcc(tx.RcvAddr)
	_ = acntDst.AddToBalance(big.NewInt(10))
	acntFinal := createUserAcc(userTx.RcvAddr)
	_ = acntFinal.AddToBalance(big.NewInt(10))

	adb := &stateMock.AccountsStub{}
	adb.LoadAccountCalled = func(address []byte) (vmcommon.AccountHandler, error) {
		if bytes.Equal(address, tx.SndAddr) {
			return acntSrc, nil
		}
		if bytes.Equal(address, tx.RcvAddr) {
			return acntDst, nil
		}
		if bytes.Equal(address, userTx.RcvAddr) {
			return acntFinal, nil
		}

		return nil, errors.New("failure")
	}
	args.Accounts = adb
	args.TxTypeHandler = &testscommon.TxTypeHandlerMock{ComputeTransactionTypeCalled: func(tx data.TransactionHandler) (transactionType, destinationTransactionType process.TransactionType) {
		return process.RelayedTx, process.RelayedTx
	}}

	execTx, _ := txproc.NewTxProcessor(args)

	returnCode, err := execTx.ProcessTransaction(&tx)
	assert.Equal(t, process.ErrFailedTransaction, err)
	assert.Equal(t, vmcommon.UserError, returnCode)
}

func TestTxProcessor_ProcessRelayedTransactionGasLimitMismatchShouldError(t *testing.T) {
	t.Parallel()

	userAddr := []byte("user")
	tx := transaction.Transaction{}
	tx.Nonce = 0
	tx.SndAddr = []byte("sSRC")
	tx.RcvAddr = userAddr
	tx.Value = big.NewInt(50)
	tx.GasPrice = 1
	tx.GasLimit = 6

	userTx := transaction.Transaction{
		Nonce:    0,
		Value:    big.NewInt(50),
		RcvAddr:  []byte("sDST"),
		SndAddr:  userAddr,
		GasPrice: 1,
		GasLimit: 10,
	}
	marshalizer := &mock.MarshalizerMock{}
	userTxMarshalled, _ := marshalizer.Marshal(userTx)
	tx.Data = []byte(core.RelayedTransaction + "@" + hex.EncodeToString(userTxMarshalled))

	args := createArgsForTxProcessor()
	args.ArgsParser = &mock.ArgumentParserMock{
		ParseCallDataCalled: func(data string) (string, [][]byte, error) {
			return core.RelayedTransaction, [][]byte{userTxMarshalled}, nil
		}}

	acntSrc := createUserAcc(tx.SndAddr)
	_ = acntSrc.AddToBalance(big.NewInt(100))
	acntDst := createUserAcc(tx.RcvAddr)
	_ = acntDst.AddToBalance(big.NewInt(10))
	acntFinal := createUserAcc(userTx.RcvAddr)
	_ = acntFinal.AddToBalance(big.NewInt(10))

	adb := &stateMock.AccountsStub{}
	adb.LoadAccountCalled = func(address []byte) (vmcommon.AccountHandler, error) {
		if bytes.Equal(address, tx.SndAddr) {
			return acntSrc, nil
		}
		if bytes.Equal(address, tx.RcvAddr) {
			return acntDst, nil
		}
		if bytes.Equal(address, userTx.RcvAddr) {
			return acntFinal, nil
		}

		return nil, errors.New("failure")
	}
	args.Accounts = adb
	args.TxTypeHandler = &testscommon.TxTypeHandlerMock{ComputeTransactionTypeCalled: func(tx data.TransactionHandler) (transactionType, destinationTransactionType process.TransactionType) {
		return process.RelayedTx, process.RelayedTx
	}}

	execTx, _ := txproc.NewTxProcessor(args)

	returnCode, err := execTx.ProcessTransaction(&tx)
	assert.Equal(t, process.ErrFailedTransaction, err)
	assert.Equal(t, vmcommon.UserError, returnCode)
}

func TestTxProcessor_ProcessRelayedTransactionDisabled(t *testing.T) {
	t.Parallel()

	pubKeyConverter := testscommon.NewPubkeyConverterMock(4)

	userAddr := []byte("user")
	tx := transaction.Transaction{}
	tx.Nonce = 0
	tx.SndAddr = []byte("sSRC")
	tx.RcvAddr = userAddr
	tx.Value = big.NewInt(45)
	tx.GasPrice = 1
	tx.GasLimit = 1

	userTx := transaction.Transaction{
		Nonce:    0,
		Value:    big.NewInt(50),
		RcvAddr:  []byte("sDST"),
		SndAddr:  userAddr,
		GasPrice: 1,
		GasLimit: 1,
	}
	marshalizer := &mock.MarshalizerMock{}
	userTxMarshalled, _ := marshalizer.Marshal(userTx)
	tx.Data = []byte(core.RelayedTransaction + "@" + hex.EncodeToString(userTxMarshalled))

	acntSrc := createUserAcc(tx.SndAddr)
	_ = acntSrc.AddToBalance(big.NewInt(100))
	acntDst := createUserAcc(tx.RcvAddr)
	_ = acntDst.AddToBalance(big.NewInt(10))
	acntFinal := createUserAcc(userTx.RcvAddr)
	_ = acntFinal.AddToBalance(big.NewInt(10))

	adb := &stateMock.AccountsStub{}
	adb.LoadAccountCalled = func(address []byte) (vmcommon.AccountHandler, error) {
		if bytes.Equal(address, tx.SndAddr) {
			return acntSrc, nil
		}
		if bytes.Equal(address, tx.RcvAddr) {
			return acntDst, nil
		}
		if bytes.Equal(address, userTx.RcvAddr) {
			return acntFinal, nil
		}

		return nil, errors.New("failure")
	}
	scProcessorMock := &testscommon.SCProcessorMock{}
	shardC, _ := sharding.NewMultiShardCoordinator(1, 0)

	esdtTransferParser, _ := parsers.NewESDTTransferParser(&mock.MarshalizerMock{})
	argTxTypeHandler := coordinator.ArgNewTxTypeHandler{
		PubkeyConverter:    pubKeyConverter,
		ShardCoordinator:   shardC,
		BuiltInFunctions:   builtInFunctions.NewBuiltInFunctionContainer(),
		ArgumentParser:     parsers.NewCallArgsParser(),
		ESDTTransferParser: esdtTransferParser,
		EnableEpochsHandler: &enableEpochsHandlerMock.EnableEpochsHandlerStub{
			IsESDTMetadataContinuousCleanupFlagEnabledField: true,
		},
	}
	txTypeHandler, _ := coordinator.NewTxTypeHandler(argTxTypeHandler)

	args := createArgsForTxProcessor()
	args.Accounts = adb
	args.ScProcessor = scProcessorMock
	args.ShardCoordinator = shardC
	args.TxTypeHandler = txTypeHandler
	args.PubkeyConv = pubKeyConverter
	args.ArgsParser = smartContract.NewArgumentParser()
	called := false
	args.BadTxForwarder = &mock.IntermediateTransactionHandlerMock{
		AddIntermediateTransactionsCalled: func(txs []data.TransactionHandler) error {
			called = true
			return nil
		},
	}
	execTx, _ := txproc.NewTxProcessor(args)

	returnCode, err := execTx.ProcessTransaction(&tx)
	assert.Equal(t, err, process.ErrFailedTransaction)
	assert.Equal(t, vmcommon.UserError, returnCode)
	assert.True(t, called)
}

func TestTxProcessor_ConsumeMoveBalanceWithUserTx(t *testing.T) {
	t.Parallel()

	args := createArgsForTxProcessor()
	args.EconomicsFee = &economicsmocks.EconomicsHandlerStub{
		ComputeFeeForProcessingCalled: func(tx data.TransactionWithFeeHandler, gasToUse uint64) *big.Int {
			return big.NewInt(1)
		},
		ComputeTxFeeCalled: func(tx data.TransactionWithFeeHandler) *big.Int {
			return big.NewInt(150)
		},
	}
	args.TxFeeHandler = &mock.FeeAccumulatorStub{
		ProcessTransactionFeeCalled: func(cost *big.Int, devFee *big.Int, hash []byte) {
			assert.Equal(t, cost, big.NewInt(1))
		},
	}
	execTx, _ := txproc.NewTxProcessor(args)

	acntSrc := createUserAcc([]byte("address"))
	_ = acntSrc.AddToBalance(big.NewInt(100))

	originalTxHash := []byte("originalTxHash")
	userTx := &transaction.Transaction{
		Nonce:    0,
		Value:    big.NewInt(0),
		GasPrice: 100,
		GasLimit: 100,
	}

	err := execTx.ProcessMoveBalanceCostRelayedUserTx(userTx, &smartContractResult.SmartContractResult{}, acntSrc, originalTxHash)
	assert.Nil(t, err)
	assert.Equal(t, acntSrc.GetBalance(), big.NewInt(99))
}

func TestTxProcessor_IsCrossTxFromMeShouldWork(t *testing.T) {
	t.Parallel()

	shardC, _ := sharding.NewMultiShardCoordinator(2, 0)
	args := createArgsForTxProcessor()
	args.ShardCoordinator = shardC
	execTx, _ := txproc.NewTxProcessor(args)

	assert.False(t, execTx.IsCrossTxFromMe([]byte("ADR0"), []byte("ADR0")))
	assert.False(t, execTx.IsCrossTxFromMe([]byte("ADR1"), []byte("ADR1")))
	assert.False(t, execTx.IsCrossTxFromMe([]byte("ADR1"), []byte("ADR0")))
	assert.True(t, execTx.IsCrossTxFromMe([]byte("ADR0"), []byte("ADR1")))
}

func TestTxProcessor_ProcessUserTxOfTypeRelayedShouldError(t *testing.T) {
	t.Parallel()

	userAddr := []byte("user")
	tx := transaction.Transaction{}
	tx.Nonce = 0
	tx.SndAddr = []byte("sSRC")
	tx.RcvAddr = userAddr
	tx.Value = big.NewInt(50)
	tx.GasPrice = 2
	tx.GasLimit = 1

	userTx := transaction.Transaction{
		Nonce:    0,
		Value:    big.NewInt(50),
		RcvAddr:  []byte("sDST"),
		SndAddr:  userAddr,
		GasPrice: 1,
		GasLimit: 1,
	}
	marshalizer := &mock.MarshalizerMock{}
	userTxMarshalled, _ := marshalizer.Marshal(userTx)
	tx.Data = []byte(core.RelayedTransaction + "@" + hex.EncodeToString(userTxMarshalled))

	args := createArgsForTxProcessor()
	args.ArgsParser = &mock.ArgumentParserMock{
		ParseCallDataCalled: func(data string) (string, [][]byte, error) {
			return core.RelayedTransaction, [][]byte{userTxMarshalled}, nil
		}}

	acntSrc := createUserAcc(tx.SndAddr)
	_ = acntSrc.AddToBalance(big.NewInt(100))
	acntDst := createUserAcc(tx.RcvAddr)
	_ = acntDst.AddToBalance(big.NewInt(100))
	acntFinal := createUserAcc(userTx.RcvAddr)
	_ = acntFinal.AddToBalance(big.NewInt(100))

	adb := &stateMock.AccountsStub{}
	adb.LoadAccountCalled = func(address []byte) (vmcommon.AccountHandler, error) {
		if bytes.Equal(address, tx.SndAddr) {
			return acntSrc, nil
		}
		if bytes.Equal(address, tx.RcvAddr) {
			return acntDst, nil
		}
		if bytes.Equal(address, userTx.RcvAddr) {
			return acntFinal, nil
		}

		return nil, errors.New("failure")
	}
	args.Accounts = adb
	args.TxTypeHandler = &testscommon.TxTypeHandlerMock{ComputeTransactionTypeCalled: func(tx data.TransactionHandler) (transactionType, destinationTransactionType process.TransactionType) {
		return process.RelayedTx, process.RelayedTx
	}}

	execTx, _ := txproc.NewTxProcessor(args)

	txHash, _ := core.CalculateHash(args.Marshalizer, args.Hasher, tx)
	returnCode, err := execTx.ProcessUserTx(&tx, &userTx, tx.Value, tx.Nonce, txHash)
	assert.Nil(t, err)
	assert.Equal(t, vmcommon.UserError, returnCode)
}

func TestTxProcessor_ProcessUserTxOfTypeMoveBalanceShouldWork(t *testing.T) {
	t.Parallel()

	userAddr := []byte("user")
	tx := transaction.Transaction{}
	tx.Nonce = 0
	tx.SndAddr = []byte("sSRC")
	tx.RcvAddr = userAddr
	tx.Value = big.NewInt(50)
	tx.GasPrice = 2
	tx.GasLimit = 1

	userTx := transaction.Transaction{
		Nonce:    0,
		Value:    big.NewInt(50),
		RcvAddr:  []byte("sDST"),
		SndAddr:  userAddr,
		GasPrice: 1,
		GasLimit: 1,
	}
	marshalizer := &mock.MarshalizerMock{}
	userTxMarshalled, _ := marshalizer.Marshal(userTx)
	tx.Data = []byte(core.RelayedTransaction + "@" + hex.EncodeToString(userTxMarshalled))

	args := createArgsForTxProcessor()
	args.ArgsParser = &mock.ArgumentParserMock{
		ParseCallDataCalled: func(data string) (string, [][]byte, error) {
			return core.RelayedTransaction, [][]byte{userTxMarshalled}, nil
		}}

	acntSrc := createUserAcc(tx.SndAddr)
	_ = acntSrc.AddToBalance(big.NewInt(100))
	acntDst := createUserAcc(tx.RcvAddr)
	_ = acntDst.AddToBalance(big.NewInt(100))
	acntFinal := createUserAcc(userTx.RcvAddr)
	_ = acntFinal.AddToBalance(big.NewInt(100))

	adb := &stateMock.AccountsStub{}
	adb.LoadAccountCalled = func(address []byte) (vmcommon.AccountHandler, error) {
		if bytes.Equal(address, tx.SndAddr) {
			return acntSrc, nil
		}
		if bytes.Equal(address, tx.RcvAddr) {
			return acntDst, nil
		}
		if bytes.Equal(address, userTx.RcvAddr) {
			return acntFinal, nil
		}

		return nil, errors.New("failure")
	}
	args.Accounts = adb
	args.TxTypeHandler = &testscommon.TxTypeHandlerMock{ComputeTransactionTypeCalled: func(tx data.TransactionHandler) (transactionType, destinationTransactionType process.TransactionType) {
		return process.MoveBalance, process.MoveBalance
	}}

	execTx, _ := txproc.NewTxProcessor(args)

	txHash, _ := core.CalculateHash(args.Marshalizer, args.Hasher, tx)
	returnCode, err := execTx.ProcessUserTx(&tx, &userTx, tx.Value, tx.Nonce, txHash)
	assert.Nil(t, err)
	assert.Equal(t, vmcommon.Ok, returnCode)
}

func TestTxProcessor_ProcessUserTxOfTypeSCDeploymentShouldWork(t *testing.T) {
	t.Parallel()

	userAddr := []byte("user")
	tx := transaction.Transaction{}
	tx.Nonce = 0
	tx.SndAddr = []byte("sSRC")
	tx.RcvAddr = userAddr
	tx.Value = big.NewInt(50)
	tx.GasPrice = 2
	tx.GasLimit = 1

	userTx := transaction.Transaction{
		Nonce:    0,
		Value:    big.NewInt(50),
		RcvAddr:  []byte("sDST"),
		SndAddr:  userAddr,
		GasPrice: 1,
		GasLimit: 1,
	}
	marshalizer := &mock.MarshalizerMock{}
	userTxMarshalled, _ := marshalizer.Marshal(userTx)
	tx.Data = []byte(core.RelayedTransaction + "@" + hex.EncodeToString(userTxMarshalled))

	args := createArgsForTxProcessor()
	args.ArgsParser = &mock.ArgumentParserMock{
		ParseCallDataCalled: func(data string) (string, [][]byte, error) {
			return core.RelayedTransaction, [][]byte{userTxMarshalled}, nil
		}}

	acntSrc := createUserAcc(tx.SndAddr)
	_ = acntSrc.AddToBalance(big.NewInt(100))
	acntDst := createUserAcc(tx.RcvAddr)
	_ = acntDst.AddToBalance(big.NewInt(100))
	acntFinal := createUserAcc(userTx.RcvAddr)
	_ = acntFinal.AddToBalance(big.NewInt(100))

	adb := &stateMock.AccountsStub{}
	adb.LoadAccountCalled = func(address []byte) (vmcommon.AccountHandler, error) {
		if bytes.Equal(address, tx.SndAddr) {
			return acntSrc, nil
		}
		if bytes.Equal(address, tx.RcvAddr) {
			return acntDst, nil
		}
		if bytes.Equal(address, userTx.RcvAddr) {
			return acntFinal, nil
		}

		return nil, errors.New("failure")
	}
	args.Accounts = adb
	args.TxTypeHandler = &testscommon.TxTypeHandlerMock{ComputeTransactionTypeCalled: func(tx data.TransactionHandler) (transactionType, destinationTransactionType process.TransactionType) {
		return process.SCDeployment, process.SCDeployment
	}}

	execTx, _ := txproc.NewTxProcessor(args)

	txHash, _ := core.CalculateHash(args.Marshalizer, args.Hasher, tx)
	returnCode, err := execTx.ProcessUserTx(&tx, &userTx, tx.Value, tx.Nonce, txHash)
	assert.Nil(t, err)
	assert.Equal(t, vmcommon.Ok, returnCode)
}

func TestTxProcessor_ProcessUserTxOfTypeSCInvokingShouldWork(t *testing.T) {
	t.Parallel()

	userAddr := []byte("user")
	tx := transaction.Transaction{}
	tx.Nonce = 0
	tx.SndAddr = []byte("sSRC")
	tx.RcvAddr = userAddr
	tx.Value = big.NewInt(50)
	tx.GasPrice = 2
	tx.GasLimit = 1

	userTx := transaction.Transaction{
		Nonce:    0,
		Value:    big.NewInt(50),
		RcvAddr:  []byte("sDST"),
		SndAddr:  userAddr,
		GasPrice: 1,
		GasLimit: 1,
	}
	marshalizer := &mock.MarshalizerMock{}
	userTxMarshalled, _ := marshalizer.Marshal(userTx)
	tx.Data = []byte(core.RelayedTransaction + "@" + hex.EncodeToString(userTxMarshalled))

	args := createArgsForTxProcessor()
	args.ArgsParser = &mock.ArgumentParserMock{
		ParseCallDataCalled: func(data string) (string, [][]byte, error) {
			return core.RelayedTransaction, [][]byte{userTxMarshalled}, nil
		}}

	acntSrc := createUserAcc(tx.SndAddr)
	_ = acntSrc.AddToBalance(big.NewInt(100))
	acntDst := createUserAcc(tx.RcvAddr)
	_ = acntDst.AddToBalance(big.NewInt(100))
	acntFinal := createUserAcc(userTx.RcvAddr)
	_ = acntFinal.AddToBalance(big.NewInt(100))

	adb := &stateMock.AccountsStub{}
	adb.LoadAccountCalled = func(address []byte) (vmcommon.AccountHandler, error) {
		if bytes.Equal(address, tx.SndAddr) {
			return acntSrc, nil
		}
		if bytes.Equal(address, tx.RcvAddr) {
			return acntDst, nil
		}
		if bytes.Equal(address, userTx.RcvAddr) {
			return acntFinal, nil
		}

		return nil, errors.New("failure")
	}
	args.Accounts = adb
	args.TxTypeHandler = &testscommon.TxTypeHandlerMock{ComputeTransactionTypeCalled: func(tx data.TransactionHandler) (transactionType, destinationTransactionType process.TransactionType) {
		return process.SCInvoking, process.SCInvoking
	}}

	execTx, _ := txproc.NewTxProcessor(args)

	txHash, _ := core.CalculateHash(args.Marshalizer, args.Hasher, tx)
	returnCode, err := execTx.ProcessUserTx(&tx, &userTx, tx.Value, tx.Nonce, txHash)
	assert.Nil(t, err)
	assert.Equal(t, vmcommon.Ok, returnCode)
}

func TestTxProcessor_ProcessUserTxOfTypeBuiltInFunctionCallShouldWork(t *testing.T) {
	t.Parallel()

	userAddr := []byte("user")
	tx := transaction.Transaction{}
	tx.Nonce = 0
	tx.SndAddr = []byte("sSRC")
	tx.RcvAddr = userAddr
	tx.Value = big.NewInt(50)
	tx.GasPrice = 2
	tx.GasLimit = 1

	userTx := transaction.Transaction{
		Nonce:    0,
		Value:    big.NewInt(50),
		RcvAddr:  []byte("sDST"),
		SndAddr:  userAddr,
		GasPrice: 1,
		GasLimit: 1,
	}
	marshalizer := &mock.MarshalizerMock{}
	userTxMarshalled, _ := marshalizer.Marshal(userTx)
	tx.Data = []byte(core.RelayedTransaction + "@" + hex.EncodeToString(userTxMarshalled))

	args := createArgsForTxProcessor()
	args.ArgsParser = &mock.ArgumentParserMock{
		ParseCallDataCalled: func(data string) (string, [][]byte, error) {
			return core.RelayedTransaction, [][]byte{userTxMarshalled}, nil
		}}

	acntSrc := createUserAcc(tx.SndAddr)
	_ = acntSrc.AddToBalance(big.NewInt(100))
	acntDst := createUserAcc(tx.RcvAddr)
	_ = acntDst.AddToBalance(big.NewInt(100))
	acntFinal := createUserAcc(userTx.RcvAddr)
	_ = acntFinal.AddToBalance(big.NewInt(100))

	adb := &stateMock.AccountsStub{}
	adb.LoadAccountCalled = func(address []byte) (vmcommon.AccountHandler, error) {
		if bytes.Equal(address, tx.SndAddr) {
			return acntSrc, nil
		}
		if bytes.Equal(address, tx.RcvAddr) {
			return acntDst, nil
		}
		if bytes.Equal(address, userTx.RcvAddr) {
			return acntFinal, nil
		}

		return nil, errors.New("failure")
	}
	args.Accounts = adb
	args.TxTypeHandler = &testscommon.TxTypeHandlerMock{ComputeTransactionTypeCalled: func(tx data.TransactionHandler) (transactionType, destinationTransactionType process.TransactionType) {
		return process.BuiltInFunctionCall, process.BuiltInFunctionCall
	}}

	execTx, _ := txproc.NewTxProcessor(args)

	txHash, _ := core.CalculateHash(args.Marshalizer, args.Hasher, tx)
	returnCode, err := execTx.ProcessUserTx(&tx, &userTx, tx.Value, tx.Nonce, txHash)
	assert.Nil(t, err)
	assert.Equal(t, vmcommon.Ok, returnCode)
}

func TestTxProcessor_ProcessUserTxErrNotPayableShouldFailRelayTx(t *testing.T) {
	t.Parallel()

	userAddr := []byte("user")
	tx := transaction.Transaction{}
	tx.Nonce = 0
	tx.SndAddr = []byte("sSRC")
	tx.RcvAddr = userAddr
	tx.Value = big.NewInt(50)
	tx.GasPrice = 2
	tx.GasLimit = 1

	userTx := transaction.Transaction{
		Nonce:    0,
		Value:    big.NewInt(50),
		RcvAddr:  []byte("sDST"),
		SndAddr:  userAddr,
		GasPrice: 1,
		GasLimit: 1,
	}
	marshalizer := &mock.MarshalizerMock{}
	userTxMarshalled, _ := marshalizer.Marshal(userTx)
	tx.Data = []byte(core.RelayedTransaction + "@" + hex.EncodeToString(userTxMarshalled))

	args := createArgsForTxProcessor()
	args.ArgsParser = &mock.ArgumentParserMock{
		ParseCallDataCalled: func(data string) (string, [][]byte, error) {
			return core.RelayedTransaction, [][]byte{userTxMarshalled}, nil
		}}

	args.ScProcessor = &testscommon.SCProcessorMock{IsPayableCalled: func(_, _ []byte) (bool, error) {
		return false, process.ErrAccountNotPayable
	}}

	acntSrc := createUserAcc(tx.SndAddr)
	_ = acntSrc.AddToBalance(big.NewInt(100))
	acntDst := createUserAcc(tx.RcvAddr)
	_ = acntDst.AddToBalance(big.NewInt(100))
	acntFinal := createUserAcc(userTx.RcvAddr)
	_ = acntFinal.AddToBalance(big.NewInt(100))

	adb := &stateMock.AccountsStub{}
	adb.LoadAccountCalled = func(address []byte) (vmcommon.AccountHandler, error) {
		if bytes.Equal(address, tx.SndAddr) {
			return acntSrc, nil
		}
		if bytes.Equal(address, tx.RcvAddr) {
			return acntDst, nil
		}
		if bytes.Equal(address, userTx.RcvAddr) {
			return acntFinal, nil
		}

		return nil, errors.New("failure")
	}
	args.Accounts = adb
	args.TxTypeHandler = &testscommon.TxTypeHandlerMock{ComputeTransactionTypeCalled: func(tx data.TransactionHandler) (transactionType, destinationTransactionType process.TransactionType) {
		return process.MoveBalance, process.MoveBalance
	}}

	execTx, _ := txproc.NewTxProcessor(args)

	txHash, _ := core.CalculateHash(args.Marshalizer, args.Hasher, tx)
	returnCode, err := execTx.ProcessUserTx(&tx, &userTx, tx.Value, tx.Nonce, txHash)
	assert.Nil(t, err)
	assert.Equal(t, vmcommon.UserError, returnCode)
}

func TestTxProcessor_ProcessUserTxFailedBuiltInFunctionCall(t *testing.T) {
	t.Parallel()

	userAddr := []byte("user")
	tx := transaction.Transaction{}
	tx.Nonce = 0
	tx.SndAddr = []byte("sSRC")
	tx.RcvAddr = userAddr
	tx.Value = big.NewInt(50)
	tx.GasPrice = 2
	tx.GasLimit = 1

	userTx := transaction.Transaction{
		Nonce:    0,
		Value:    big.NewInt(50),
		RcvAddr:  []byte("sDST"),
		SndAddr:  userAddr,
		GasPrice: 1,
		GasLimit: 1,
	}
	marshalizer := &mock.MarshalizerMock{}
	userTxMarshalled, _ := marshalizer.Marshal(userTx)
	tx.Data = []byte(core.RelayedTransaction + "@" + hex.EncodeToString(userTxMarshalled))

	args := createArgsForTxProcessor()
	args.ArgsParser = &mock.ArgumentParserMock{
		ParseCallDataCalled: func(data string) (string, [][]byte, error) {
			return core.RelayedTransaction, [][]byte{userTxMarshalled}, nil
		}}

	args.ScProcessor = &testscommon.SCProcessorMock{
		ExecuteBuiltInFunctionCalled: func(tx data.TransactionHandler, acntSrc, acntDst state.UserAccountHandler) (vmcommon.ReturnCode, error) {
			return vmcommon.UserError, process.ErrFailedTransaction
		},
	}

	acntSrc := createUserAcc(tx.SndAddr)
	_ = acntSrc.AddToBalance(big.NewInt(100))
	acntDst := createUserAcc(tx.RcvAddr)
	_ = acntDst.AddToBalance(big.NewInt(100))
	acntFinal := createUserAcc(userTx.RcvAddr)
	_ = acntFinal.AddToBalance(big.NewInt(100))

	adb := &stateMock.AccountsStub{}
	adb.LoadAccountCalled = func(address []byte) (vmcommon.AccountHandler, error) {
		if bytes.Equal(address, tx.SndAddr) {
			return acntSrc, nil
		}
		if bytes.Equal(address, tx.RcvAddr) {
			return acntDst, nil
		}
		if bytes.Equal(address, userTx.RcvAddr) {
			return acntFinal, nil
		}

		return nil, errors.New("failure")
	}
	args.Accounts = adb
	args.TxTypeHandler = &testscommon.TxTypeHandlerMock{ComputeTransactionTypeCalled: func(tx data.TransactionHandler) (transactionType, destinationTransactionType process.TransactionType) {
		return process.BuiltInFunctionCall, process.BuiltInFunctionCall
	}}

	execTx, _ := txproc.NewTxProcessor(args)

	txHash, _ := core.CalculateHash(args.Marshalizer, args.Hasher, tx)
	returnCode, err := execTx.ProcessUserTx(&tx, &userTx, tx.Value, tx.Nonce, txHash)
	assert.Nil(t, err)
	assert.Equal(t, vmcommon.ExecutionFailed, returnCode)
}

func TestTxProcessor_ExecuteFailingRelayedTxShouldNotHaveNegativeFee(t *testing.T) {
	t.Parallel()

	userAddr := []byte("user")
	tx := transaction.Transaction{}
	tx.Nonce = 0
	tx.SndAddr = []byte("sSRC")
	tx.RcvAddr = userAddr
	tx.Value = big.NewInt(50)
	tx.GasPrice = 2
	tx.GasLimit = 1

	userTx := transaction.Transaction{
		Nonce:    0,
		Value:    big.NewInt(50),
		RcvAddr:  []byte("sDST"),
		SndAddr:  userAddr,
		GasPrice: 1,
		GasLimit: 1,
	}
	marshalizer := &mock.MarshalizerMock{}
	userTxMarshalled, _ := marshalizer.Marshal(userTx)
	tx.Data = []byte(core.RelayedTransaction + "@" + hex.EncodeToString(userTxMarshalled))

	args := createArgsForTxProcessor()

	acntSrc := createUserAcc(tx.SndAddr)
	_ = acntSrc.AddToBalance(big.NewInt(100))
	acntDst := createUserAcc(tx.RcvAddr)
	_ = acntDst.AddToBalance(big.NewInt(100))
	acntFinal := createUserAcc(userTx.RcvAddr)
	_ = acntFinal.AddToBalance(big.NewInt(100))

	adb := &stateMock.AccountsStub{}
	adb.LoadAccountCalled = func(address []byte) (vmcommon.AccountHandler, error) {
		if bytes.Equal(address, tx.SndAddr) {
			return acntSrc, nil
		}
		if bytes.Equal(address, tx.RcvAddr) {
			return acntDst, nil
		}
		if bytes.Equal(address, userTx.RcvAddr) {
			return acntFinal, nil
		}

		return nil, errors.New("failure")
	}
	args.Accounts = adb
	shardCoordinator := mock.NewOneShardCoordinatorMock()
	shardCoordinator.ComputeIdCalled = func(address []byte) uint32 {
		return 1
	}
	args.ShardCoordinator = shardCoordinator

	economicsFee := createFreeTxFeeHandler()
	args.EconomicsFee = economicsFee

	negativeCost := false
	args.TxFeeHandler = &mock.FeeAccumulatorStub{
		ProcessTransactionFeeCalled: func(cost *big.Int, devFee *big.Int, hash []byte) {
			if cost.Cmp(big.NewInt(0)) < 0 {
				negativeCost = true
			}
		},
	}

	execTx, _ := txproc.NewTxProcessor(args)

	txHash, _ := core.CalculateHash(args.Marshalizer, args.Hasher, tx)

	err := execTx.ExecuteFailedRelayedTransaction(&userTx, tx.SndAddr, tx.Value, tx.Nonce, &tx, txHash, "")
	assert.Nil(t, err)
	assert.False(t, negativeCost)
}

func TestTxProcessor_shouldIncreaseNonce(t *testing.T) {
	t.Parallel()

	t.Run("fix not enabled, should return true", func(t *testing.T) {
		args := createArgsForTxProcessor()
		args.EnableEpochsHandler = &enableEpochsHandlerMock.EnableEpochsHandlerStub{
			IsRelayedNonceFixEnabledField: false,
		}
		txProc, _ := txproc.NewTxProcessor(args)

		assert.True(t, txProc.ShouldIncreaseNonce(nil))
	})
	t.Run("fix enabled, different errors should return true", func(t *testing.T) {
		args := createArgsForTxProcessor()
		args.EnableEpochsHandler = &enableEpochsHandlerMock.EnableEpochsHandlerStub{
			IsRelayedNonceFixEnabledField: true,
		}
		txProc, _ := txproc.NewTxProcessor(args)

		assert.True(t, txProc.ShouldIncreaseNonce(nil))
		assert.True(t, txProc.ShouldIncreaseNonce(fmt.Errorf("random error")))
		assert.True(t, txProc.ShouldIncreaseNonce(process.ErrWrongTransaction))
	})
	t.Run("fix enabled, errors for an un-executable transaction should return false", func(t *testing.T) {
		args := createArgsForTxProcessor()
		args.EnableEpochsHandler = &enableEpochsHandlerMock.EnableEpochsHandlerStub{
			IsRelayedNonceFixEnabledField: true,
		}
		txProc, _ := txproc.NewTxProcessor(args)

		assert.False(t, txProc.ShouldIncreaseNonce(process.ErrLowerNonceInTransaction))
		assert.False(t, txProc.ShouldIncreaseNonce(process.ErrHigherNonceInTransaction))
		assert.False(t, txProc.ShouldIncreaseNonce(process.ErrTransactionNotExecutable))
	})
}

func TestTxProcessor_AddNonExecutableLog(t *testing.T) {
	t.Parallel()

	args := createArgsForTxProcessor()
	sender := []byte("sender")
	relayer := []byte("relayer")
	originalTx := &transaction.Transaction{
		SndAddr: relayer,
		RcvAddr: sender,
	}
	originalTxHash, err := core.CalculateHash(args.Marshalizer, args.Hasher, originalTx)
	assert.Nil(t, err)

	t.Run("not a non-executable error should not record log", func(t *testing.T) {
		t.Parallel()

		argsLocal := args
		argsLocal.TxLogsProcessor = &mock.TxLogsProcessorStub{
			SaveLogCalled: func(txHash []byte, tx data.TransactionHandler, vmLogs []*vmcommon.LogEntry) error {
				assert.Fail(t, "should have not called SaveLog")

				return nil
			},
		}
		txProc, _ := txproc.NewTxProcessor(argsLocal)
		err = txProc.AddNonExecutableLog(errors.New("random error"), originalTxHash, originalTx)
		assert.Nil(t, err)
	})
	t.Run("is non executable tx error should record log", func(t *testing.T) {
		t.Parallel()

		argsLocal := args
		numLogsSaved := 0
		argsLocal.TxLogsProcessor = &mock.TxLogsProcessorStub{
			SaveLogCalled: func(txHash []byte, tx data.TransactionHandler, vmLogs []*vmcommon.LogEntry) error {
				assert.Equal(t, originalTxHash, txHash)
				assert.Equal(t, originalTx, tx)
				assert.Equal(t, 1, len(vmLogs))
				firstLog := vmLogs[0]
				assert.Equal(t, core.SignalErrorOperation, string(firstLog.Identifier))
				assert.Equal(t, sender, firstLog.Address)
				assert.Empty(t, firstLog.Data)
				assert.Empty(t, firstLog.Topics)
				numLogsSaved++

				return nil
			},
		}

		txProc, _ := txproc.NewTxProcessor(argsLocal)
		err = txProc.AddNonExecutableLog(process.ErrLowerNonceInTransaction, originalTxHash, originalTx)
		assert.Nil(t, err)

		err = txProc.AddNonExecutableLog(process.ErrHigherNonceInTransaction, originalTxHash, originalTx)
		assert.Nil(t, err)

		err = txProc.AddNonExecutableLog(process.ErrTransactionNotExecutable, originalTxHash, originalTx)
		assert.Nil(t, err)

		assert.Equal(t, 3, numLogsSaved)
	})
}<|MERGE_RESOLUTION|>--- conflicted
+++ resolved
@@ -90,15 +90,10 @@
 		EnableEpochsHandler: &enableEpochsHandlerMock.EnableEpochsHandlerStub{
 			IsPenalizedTooMuchGasFlagEnabledField: true,
 		},
-<<<<<<< HEAD
-		GuardianChecker:     &guardianMocks.GuardedAccountHandlerStub{},
-		TxVersionChecker:    &testscommon.TxVersionCheckerStub{},
-		EnableRoundsHandler: &testscommon.EnableRoundsHandlerStub{},
-=======
 		GuardianChecker:  &guardianMocks.GuardedAccountHandlerStub{},
 		TxVersionChecker: &testscommon.TxVersionCheckerStub{},
 		TxLogsProcessor:  &mock.TxLogsProcessorStub{},
->>>>>>> 799e5991
+		EnableRoundsHandler: &testscommon.EnableRoundsHandlerStub{},
 	}
 	return args
 }
@@ -275,7 +270,17 @@
 	assert.Nil(t, txProc)
 }
 
-<<<<<<< HEAD
+func TestNewTxProcessor_NilTxLogsProcessorShouldErr(t *testing.T) {
+	t.Parallel()
+
+	args := createArgsForTxProcessor()
+	args.TxLogsProcessor = nil
+	txProc, err := txproc.NewTxProcessor(args)
+
+	assert.Equal(t, process.ErrNilTxLogsProcessor, err)
+	assert.Nil(t, txProc)
+}
+
 func TestNewTxProcessor_NilEnableRoundsHandlerShouldErr(t *testing.T) {
 	t.Parallel()
 
@@ -284,16 +289,6 @@
 	txProc, err := txproc.NewTxProcessor(args)
 
 	assert.Equal(t, process.ErrNilEnableRoundsHandler, err)
-=======
-func TestNewTxProcessor_NilTxLogsProcessorShouldErr(t *testing.T) {
-	t.Parallel()
-
-	args := createArgsForTxProcessor()
-	args.TxLogsProcessor = nil
-	txProc, err := txproc.NewTxProcessor(args)
-
-	assert.Equal(t, process.ErrNilTxLogsProcessor, err)
->>>>>>> 799e5991
 	assert.Nil(t, txProc)
 }
 
