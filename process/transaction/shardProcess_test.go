--- conflicted
+++ resolved
@@ -1285,20 +1285,12 @@
 
 	esdtTransferParser, _ := parsers.NewESDTTransferParser(&mock.MarshalizerMock{})
 	argsTxTypeHandler := coordinator.ArgNewTxTypeHandler{
-<<<<<<< HEAD
-		PubkeyConverter:  mock.NewPubkeyConverterMock(32),
-		ShardCoordinator: shardCoordinator,
-		BuiltInFuncNames: make(map[string]struct{}),
-		ArgumentParser:   parsers.NewCallArgsParser(),
-		EpochNotifier:    &epochNotifier.EpochNotifierStub{},
-=======
 		PubkeyConverter:    mock.NewPubkeyConverterMock(32),
 		ShardCoordinator:   shardCoordinator,
 		BuiltInFunctions:   builtInFunctions.NewBuiltInFunctionContainer(),
 		ArgumentParser:     parsers.NewCallArgsParser(),
-		EpochNotifier:      &mock.EpochNotifierStub{},
+		EpochNotifier:      &epochNotifier.EpochNotifierStub{},
 		ESDTTransferParser: esdtTransferParser,
->>>>>>> 12e99c99
 	}
 	computeType, _ := coordinator.NewTxTypeHandler(argsTxTypeHandler)
 
@@ -1678,20 +1670,12 @@
 
 	esdtTransferParser, _ := parsers.NewESDTTransferParser(&mock.MarshalizerMock{})
 	argTxTypeHandler := coordinator.ArgNewTxTypeHandler{
-<<<<<<< HEAD
-		PubkeyConverter:  pubKeyConverter,
-		ShardCoordinator: shardC,
-		BuiltInFuncNames: make(map[string]struct{}),
-		ArgumentParser:   parsers.NewCallArgsParser(),
-		EpochNotifier:    &epochNotifier.EpochNotifierStub{},
-=======
 		PubkeyConverter:    pubKeyConverter,
 		ShardCoordinator:   shardC,
 		BuiltInFunctions:   builtInFunctions.NewBuiltInFunctionContainer(),
 		ArgumentParser:     parsers.NewCallArgsParser(),
-		EpochNotifier:      &mock.EpochNotifierStub{},
+		EpochNotifier:      &epochNotifier.EpochNotifierStub{},
 		ESDTTransferParser: esdtTransferParser,
->>>>>>> 12e99c99
 	}
 	txTypeHandler, _ := coordinator.NewTxTypeHandler(argTxTypeHandler)
 
@@ -1767,20 +1751,12 @@
 
 	esdtTransferParser, _ := parsers.NewESDTTransferParser(&mock.MarshalizerMock{})
 	argTxTypeHandler := coordinator.ArgNewTxTypeHandler{
-<<<<<<< HEAD
-		PubkeyConverter:  pubKeyConverter,
-		ShardCoordinator: shardC,
-		BuiltInFuncNames: make(map[string]struct{}),
-		ArgumentParser:   parsers.NewCallArgsParser(),
-		EpochNotifier:    &epochNotifier.EpochNotifierStub{},
-=======
 		PubkeyConverter:    pubKeyConverter,
 		ShardCoordinator:   shardC,
 		BuiltInFunctions:   builtInFunctions.NewBuiltInFunctionContainer(),
 		ArgumentParser:     parsers.NewCallArgsParser(),
-		EpochNotifier:      &mock.EpochNotifierStub{},
+		EpochNotifier:      &epochNotifier.EpochNotifierStub{},
 		ESDTTransferParser: esdtTransferParser,
->>>>>>> 12e99c99
 	}
 	txTypeHandler, _ := coordinator.NewTxTypeHandler(argTxTypeHandler)
 
@@ -1855,20 +1831,12 @@
 
 	esdtTransferParser, _ := parsers.NewESDTTransferParser(&mock.MarshalizerMock{})
 	argTxTypeHandler := coordinator.ArgNewTxTypeHandler{
-<<<<<<< HEAD
-		PubkeyConverter:  pubKeyConverter,
-		ShardCoordinator: shardC,
-		BuiltInFuncNames: make(map[string]struct{}),
-		ArgumentParser:   parsers.NewCallArgsParser(),
-		EpochNotifier:    &epochNotifier.EpochNotifierStub{},
-=======
 		PubkeyConverter:    pubKeyConverter,
 		ShardCoordinator:   shardC,
 		BuiltInFunctions:   builtInFunctions.NewBuiltInFunctionContainer(),
 		ArgumentParser:     parsers.NewCallArgsParser(),
-		EpochNotifier:      &mock.EpochNotifierStub{},
+		EpochNotifier:      &epochNotifier.EpochNotifierStub{},
 		ESDTTransferParser: esdtTransferParser,
->>>>>>> 12e99c99
 	}
 	txTypeHandler, _ := coordinator.NewTxTypeHandler(argTxTypeHandler)
 
@@ -1950,20 +1918,12 @@
 
 	esdtTransferParser, _ := parsers.NewESDTTransferParser(&mock.MarshalizerMock{})
 	argTxTypeHandler := coordinator.ArgNewTxTypeHandler{
-<<<<<<< HEAD
-		PubkeyConverter:  pubKeyConverter,
-		ShardCoordinator: shardC,
-		BuiltInFuncNames: make(map[string]struct{}),
-		ArgumentParser:   parsers.NewCallArgsParser(),
-		EpochNotifier:    &epochNotifier.EpochNotifierStub{},
-=======
 		PubkeyConverter:    pubKeyConverter,
 		ShardCoordinator:   shardC,
 		BuiltInFunctions:   builtInFunctions.NewBuiltInFunctionContainer(),
 		ArgumentParser:     parsers.NewCallArgsParser(),
-		EpochNotifier:      &mock.EpochNotifierStub{},
+		EpochNotifier:      &epochNotifier.EpochNotifierStub{},
 		ESDTTransferParser: esdtTransferParser,
->>>>>>> 12e99c99
 	}
 	txTypeHandler, _ := coordinator.NewTxTypeHandler(argTxTypeHandler)
 
@@ -2038,20 +1998,12 @@
 
 	esdtTransferParser, _ := parsers.NewESDTTransferParser(&mock.MarshalizerMock{})
 	argTxTypeHandler := coordinator.ArgNewTxTypeHandler{
-<<<<<<< HEAD
-		PubkeyConverter:  pubKeyConverter,
-		ShardCoordinator: shardC,
-		BuiltInFuncNames: make(map[string]struct{}),
-		ArgumentParser:   parsers.NewCallArgsParser(),
-		EpochNotifier:    &epochNotifier.EpochNotifierStub{},
-=======
 		PubkeyConverter:    pubKeyConverter,
 		ShardCoordinator:   shardC,
 		BuiltInFunctions:   builtInFunctions.NewBuiltInFunctionContainer(),
 		ArgumentParser:     parsers.NewCallArgsParser(),
-		EpochNotifier:      &mock.EpochNotifierStub{},
+		EpochNotifier:      &epochNotifier.EpochNotifierStub{},
 		ESDTTransferParser: esdtTransferParser,
->>>>>>> 12e99c99
 	}
 	txTypeHandler, _ := coordinator.NewTxTypeHandler(argTxTypeHandler)
 
@@ -2121,20 +2073,12 @@
 
 	esdtTransferParser, _ := parsers.NewESDTTransferParser(&mock.MarshalizerMock{})
 	argTxTypeHandler := coordinator.ArgNewTxTypeHandler{
-<<<<<<< HEAD
-		PubkeyConverter:  pubKeyConverter,
-		ShardCoordinator: shardC,
-		BuiltInFuncNames: make(map[string]struct{}),
-		ArgumentParser:   parsers.NewCallArgsParser(),
-		EpochNotifier:    &epochNotifier.EpochNotifierStub{},
-=======
 		PubkeyConverter:    pubKeyConverter,
 		ShardCoordinator:   shardC,
 		BuiltInFunctions:   builtInFunctions.NewBuiltInFunctionContainer(),
 		ArgumentParser:     parsers.NewCallArgsParser(),
-		EpochNotifier:      &mock.EpochNotifierStub{},
+		EpochNotifier:      &epochNotifier.EpochNotifierStub{},
 		ESDTTransferParser: esdtTransferParser,
->>>>>>> 12e99c99
 	}
 	txTypeHandler, _ := coordinator.NewTxTypeHandler(argTxTypeHandler)
 
@@ -2657,20 +2601,12 @@
 
 	esdtTransferParser, _ := parsers.NewESDTTransferParser(&mock.MarshalizerMock{})
 	argTxTypeHandler := coordinator.ArgNewTxTypeHandler{
-<<<<<<< HEAD
-		PubkeyConverter:  pubKeyConverter,
-		ShardCoordinator: shardC,
-		BuiltInFuncNames: make(map[string]struct{}),
-		ArgumentParser:   parsers.NewCallArgsParser(),
-		EpochNotifier:    &epochNotifier.EpochNotifierStub{},
-=======
 		PubkeyConverter:    pubKeyConverter,
 		ShardCoordinator:   shardC,
 		BuiltInFunctions:   builtInFunctions.NewBuiltInFunctionContainer(),
 		ArgumentParser:     parsers.NewCallArgsParser(),
-		EpochNotifier:      &mock.EpochNotifierStub{},
+		EpochNotifier:      &epochNotifier.EpochNotifierStub{},
 		ESDTTransferParser: esdtTransferParser,
->>>>>>> 12e99c99
 	}
 	txTypeHandler, _ := coordinator.NewTxTypeHandler(argTxTypeHandler)
 
