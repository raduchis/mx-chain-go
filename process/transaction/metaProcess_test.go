--- conflicted
+++ resolved
@@ -355,20 +355,12 @@
 
 	esdtTransferParser, _ := parsers.NewESDTTransferParser(&mock.MarshalizerMock{})
 	argsTxTypeHandler := coordinator.ArgNewTxTypeHandler{
-<<<<<<< HEAD
-		PubkeyConverter:  createMockPubkeyConverter(),
-		ShardCoordinator: shardCoordinator,
-		BuiltInFuncNames: make(map[string]struct{}),
-		ArgumentParser:   parsers.NewCallArgsParser(),
-		EpochNotifier:    &epochNotifier.EpochNotifierStub{},
-=======
 		PubkeyConverter:    createMockPubkeyConverter(),
 		ShardCoordinator:   shardCoordinator,
 		BuiltInFunctions:   builtInFunctions.NewBuiltInFunctionContainer(),
 		ArgumentParser:     parsers.NewCallArgsParser(),
-		EpochNotifier:      &mock.EpochNotifierStub{},
+		EpochNotifier:      &epochNotifier.EpochNotifierStub{},
 		ESDTTransferParser: esdtTransferParser,
->>>>>>> 12e99c99
 	}
 	computeType, _ := coordinator.NewTxTypeHandler(argsTxTypeHandler)
 
