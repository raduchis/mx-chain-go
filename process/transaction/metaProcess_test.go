--- conflicted
+++ resolved
@@ -448,21 +448,13 @@
 		return nil
 	}
 
-<<<<<<< HEAD
-	computeType, _ := coordinator.NewTxTypeHandler(
-		createMockPubkeyConverter(),
-		shardCoordinator,
-		adb,
-	)
-=======
 	argsTxTypeHandler := coordinator.ArgNewTxTypeHandler{
-		AddressConverter: &mock.AddressConverterMock{},
+		PubkeyConverter:  createMockPubkeyConverter(),
 		ShardCoordinator: shardCoordinator,
 		BuiltInFuncNames: make(map[string]struct{}),
 		ArgumentParser:   vmcommon.NewAtArgumentParser(),
 	}
 	computeType, _ := coordinator.NewTxTypeHandler(argsTxTypeHandler)
->>>>>>> a2f1cf70
 
 	execTx, _ := txproc.NewMetaTxProcessor(
 		&mock.HasherMock{},
