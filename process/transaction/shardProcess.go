package transaction

import (
	"bytes"
	"errors"
	"fmt"
	"math/big"

	"github.com/multiversx/mx-chain-core-go/core"
	"github.com/multiversx/mx-chain-core-go/core/check"
	"github.com/multiversx/mx-chain-core-go/data"
	"github.com/multiversx/mx-chain-core-go/data/receipt"
	"github.com/multiversx/mx-chain-core-go/data/smartContractResult"
	"github.com/multiversx/mx-chain-core-go/data/transaction"
	"github.com/multiversx/mx-chain-core-go/data/vm"
	"github.com/multiversx/mx-chain-core-go/hashing"
	"github.com/multiversx/mx-chain-core-go/marshal"
	logger "github.com/multiversx/mx-chain-logger-go"
	vmcommon "github.com/multiversx/mx-chain-vm-common-go"

	"github.com/multiversx/mx-chain-go/common"
	"github.com/multiversx/mx-chain-go/process"
	"github.com/multiversx/mx-chain-go/sharding"
	"github.com/multiversx/mx-chain-go/state"
)

var log = logger.GetOrCreate("process/transaction")
var _ process.TransactionProcessor = (*txProcessor)(nil)

// RefundGasMessage is the message returned in the data field of a receipt,
// for move balance transactions that provide more gas than needed
const RefundGasMessage = "refundedGas"

type relayedFees struct {
	totalFee, remainingFee, relayerFee *big.Int
}

// txProcessor implements TransactionProcessor interface and can modify account states according to a transaction
type txProcessor struct {
	*baseTxProcessor
	txFeeHandler            process.TransactionFeeHandler
	receiptForwarder        process.IntermediateTransactionHandler
	badTxForwarder          process.IntermediateTransactionHandler
	argsParser              process.ArgumentsParser
	scrForwarder            process.IntermediateTransactionHandler
	signMarshalizer         marshal.Marshalizer
	enableEpochsHandler     common.EnableEpochsHandler
	txLogsProcessor         process.TransactionLogProcessor
	relayedTxV3Processor    process.RelayedTxV3Processor
	failedTxLogsAccumulator process.FailedTxLogsAccumulator
}

// ArgsNewTxProcessor defines the arguments needed for new tx processor
type ArgsNewTxProcessor struct {
	Accounts                state.AccountsAdapter
	Hasher                  hashing.Hasher
	PubkeyConv              core.PubkeyConverter
	Marshalizer             marshal.Marshalizer
	SignMarshalizer         marshal.Marshalizer
	ShardCoordinator        sharding.Coordinator
	ScProcessor             process.SmartContractProcessor
	TxFeeHandler            process.TransactionFeeHandler
	TxTypeHandler           process.TxTypeHandler
	EconomicsFee            process.FeeHandler
	ReceiptForwarder        process.IntermediateTransactionHandler
	BadTxForwarder          process.IntermediateTransactionHandler
	ArgsParser              process.ArgumentsParser
	ScrForwarder            process.IntermediateTransactionHandler
	EnableRoundsHandler     process.EnableRoundsHandler
	EnableEpochsHandler     common.EnableEpochsHandler
	TxVersionChecker        process.TxVersionCheckerHandler
	GuardianChecker         process.GuardianChecker
	TxLogsProcessor         process.TransactionLogProcessor
	RelayedTxV3Processor    process.RelayedTxV3Processor
	FailedTxLogsAccumulator process.FailedTxLogsAccumulator
}

// NewTxProcessor creates a new txProcessor engine
func NewTxProcessor(args ArgsNewTxProcessor) (*txProcessor, error) {
	if check.IfNil(args.Accounts) {
		return nil, process.ErrNilAccountsAdapter
	}
	if check.IfNil(args.Hasher) {
		return nil, process.ErrNilHasher
	}
	if check.IfNil(args.PubkeyConv) {
		return nil, process.ErrNilPubkeyConverter
	}
	if check.IfNil(args.Marshalizer) {
		return nil, process.ErrNilMarshalizer
	}
	if check.IfNil(args.ShardCoordinator) {
		return nil, process.ErrNilShardCoordinator
	}
	if check.IfNil(args.ScProcessor) {
		return nil, process.ErrNilSmartContractProcessor
	}
	if check.IfNil(args.TxFeeHandler) {
		return nil, process.ErrNilUnsignedTxHandler
	}
	if check.IfNil(args.TxTypeHandler) {
		return nil, process.ErrNilTxTypeHandler
	}
	if check.IfNil(args.EconomicsFee) {
		return nil, process.ErrNilEconomicsFeeHandler
	}
	if check.IfNil(args.ReceiptForwarder) {
		return nil, process.ErrNilReceiptHandler
	}
	if check.IfNil(args.BadTxForwarder) {
		return nil, process.ErrNilBadTxHandler
	}
	if check.IfNil(args.ArgsParser) {
		return nil, process.ErrNilArgumentParser
	}
	if check.IfNil(args.ScrForwarder) {
		return nil, process.ErrNilIntermediateTransactionHandler
	}
	if check.IfNil(args.SignMarshalizer) {
		return nil, process.ErrNilMarshalizer
	}
	if check.IfNil(args.EnableRoundsHandler) {
		return nil, process.ErrNilEnableRoundsHandler
	}
	if check.IfNil(args.EnableEpochsHandler) {
		return nil, process.ErrNilEnableEpochsHandler
	}
	err := core.CheckHandlerCompatibility(args.EnableEpochsHandler, []core.EnableEpochFlag{
		common.PenalizedTooMuchGasFlag,
		common.MetaProtectionFlag,
		common.AddFailedRelayedTxToInvalidMBsFlag,
		common.RelayedTransactionsFlag,
		common.RelayedTransactionsV2Flag,
		common.RelayedNonceFixFlag,
		common.RelayedTransactionsV3Flag,
		common.FixRelayedBaseCostFlag,
	})
	if err != nil {
		return nil, err
	}
	if check.IfNil(args.TxVersionChecker) {
		return nil, process.ErrNilTransactionVersionChecker
	}
	if check.IfNil(args.GuardianChecker) {
		return nil, process.ErrNilGuardianChecker
	}
	if check.IfNil(args.TxLogsProcessor) {
		return nil, process.ErrNilTxLogsProcessor
	}
	if check.IfNil(args.RelayedTxV3Processor) {
		return nil, process.ErrNilRelayedTxV3Processor
	}
	if check.IfNil(args.FailedTxLogsAccumulator) {
		return nil, process.ErrNilFailedTxLogsAccumulator
	}

	baseTxProcess := &baseTxProcessor{
		accounts:            args.Accounts,
		shardCoordinator:    args.ShardCoordinator,
		pubkeyConv:          args.PubkeyConv,
		economicsFee:        args.EconomicsFee,
		hasher:              args.Hasher,
		marshalizer:         args.Marshalizer,
		scProcessor:         args.ScProcessor,
		enableEpochsHandler: args.EnableEpochsHandler,
		txVersionChecker:    args.TxVersionChecker,
		guardianChecker:     args.GuardianChecker,
		txTypeHandler:       args.TxTypeHandler,
	}

	txProc := &txProcessor{
		baseTxProcessor:         baseTxProcess,
		txFeeHandler:            args.TxFeeHandler,
		receiptForwarder:        args.ReceiptForwarder,
		badTxForwarder:          args.BadTxForwarder,
		argsParser:              args.ArgsParser,
		scrForwarder:            args.ScrForwarder,
		signMarshalizer:         args.SignMarshalizer,
		enableEpochsHandler:     args.EnableEpochsHandler,
		txLogsProcessor:         args.TxLogsProcessor,
		relayedTxV3Processor:    args.RelayedTxV3Processor,
		failedTxLogsAccumulator: args.FailedTxLogsAccumulator,
	}

	return txProc, nil
}

// ProcessTransaction modifies the account states in respect with the transaction data
func (txProc *txProcessor) ProcessTransaction(tx *transaction.Transaction) (vmcommon.ReturnCode, error) {
	if check.IfNil(tx) {
		return 0, process.ErrNilTransaction
	}

	acntSnd, acntDst, err := txProc.getAccounts(tx.SndAddr, tx.RcvAddr)
	if err != nil {
		return 0, err
	}

	txHash, err := core.CalculateHash(txProc.marshalizer, txProc.hasher, tx)
	if err != nil {
		return 0, err
	}

	process.DisplayProcessTxDetails(
		"ProcessTransaction: sender account details",
		acntSnd,
		tx,
		txHash,
		txProc.pubkeyConv,
	)

	txType, dstShardTxType := txProc.txTypeHandler.ComputeTransactionType(tx)
	err = txProc.checkTxValues(tx, acntSnd, acntDst, false)
	if err != nil {
		if errors.Is(err, process.ErrInsufficientFunds) {
			receiptErr := txProc.executingFailedTransaction(tx, acntSnd, err)
			if receiptErr != nil {
				return 0, receiptErr
			}
		}

		if errors.Is(err, process.ErrUserNameDoesNotMatch) && txProc.enableEpochsHandler.IsFlagEnabled(common.RelayedTransactionsFlag) {
			receiptErr := txProc.executingFailedTransaction(tx, acntSnd, err)
			if receiptErr != nil {
				return vmcommon.UserError, receiptErr
			}
		}

		if errors.Is(err, process.ErrUserNameDoesNotMatchInCrossShardTx) {
			errProcessIfErr := txProc.processIfTxErrorCrossShard(tx, err.Error())
			if errProcessIfErr != nil {
				return 0, errProcessIfErr
			}
			return vmcommon.UserError, nil
		}
		return vmcommon.UserError, err
	}

	switch txType {
	case process.MoveBalance:
		err = txProc.processMoveBalance(tx, acntSnd, acntDst, dstShardTxType, nil, false)
		if err != nil {
			return vmcommon.UserError, txProc.executeAfterFailedMoveBalanceTransaction(tx, err)
		}
		return vmcommon.Ok, err
	case process.SCDeployment:
		return txProc.processSCDeployment(tx, acntSnd)
	case process.SCInvoking:
		return txProc.processSCInvoking(tx, acntSnd, acntDst)
	case process.BuiltInFunctionCall:
		return txProc.processBuiltInFunctionCall(tx, acntSnd, acntDst)
	case process.RelayedTx:
		return txProc.processRelayedTx(tx, acntSnd, acntDst)
	case process.RelayedTxV2:
		return txProc.processRelayedTxV2(tx, acntSnd, acntDst)
	case process.RelayedTxV3:
		return txProc.processRelayedTxV3(tx, acntSnd)
	}

	return vmcommon.UserError, txProc.executingFailedTransaction(tx, acntSnd, process.ErrWrongTransaction)
}

func (txProc *txProcessor) executeAfterFailedMoveBalanceTransaction(
	tx *transaction.Transaction,
	txError error,
) error {
	if core.IsGetNodeFromDBError(txError) {
		return txError
	}

	acntSnd, err := txProc.getAccountFromAddress(tx.SndAddr)
	if err != nil {
		return err
	}

	if errors.Is(txError, process.ErrInvalidMetaTransaction) || errors.Is(txError, process.ErrAccountNotPayable) {
		snapshot := txProc.accounts.JournalLen()
		var txHash []byte
		txHash, err = core.CalculateHash(txProc.marshalizer, txProc.hasher, tx)
		if err != nil {
			return err
		}

		err = txProc.scProcessor.ProcessIfError(acntSnd, txHash, tx, txError.Error(), nil, snapshot, 0)
		if err != nil {
			return err
		}

		if check.IfNil(acntSnd) {
			return nil
		}

		err = txProc.badTxForwarder.AddIntermediateTransactions([]data.TransactionHandler{tx}, txHash)
		if err != nil {
			return err
		}

		return process.ErrFailedTransaction
	}

	return txError
}

func (txProc *txProcessor) executingFailedTransaction(
	tx *transaction.Transaction,
	acntSnd state.UserAccountHandler,
	txError error,
) error {
	if check.IfNil(acntSnd) {
		return nil
	}

	txFee := txProc.economicsFee.ComputeTxFee(tx)
	err := acntSnd.SubFromBalance(txFee)
	if err != nil {
		return err
	}

	txHash, err := core.CalculateHash(txProc.marshalizer, txProc.hasher, tx)
	if err != nil {
		return err
	}

	acntSnd.IncreaseNonce(1)
	err = txProc.badTxForwarder.AddIntermediateTransactions([]data.TransactionHandler{tx}, txHash)
	if err != nil {
		return err
	}

	log.Trace("executingFailedTransaction", "fail reason(error)", txError, "tx hash", txHash)

	rpt := &receipt.Receipt{
		Value:   big.NewInt(0).Set(txFee),
		SndAddr: tx.SndAddr,
		Data:    []byte(txError.Error()),
		TxHash:  txHash,
	}

	err = txProc.receiptForwarder.AddIntermediateTransactions([]data.TransactionHandler{rpt}, txHash)
	if err != nil {
		return err
	}

	txProc.txFeeHandler.ProcessTransactionFee(txFee, big.NewInt(0), txHash)

	err = txProc.accounts.SaveAccount(acntSnd)
	if err != nil {
		return err
	}

	return process.ErrFailedTransaction
}

func (txProc *txProcessor) createReceiptWithReturnedGas(
	txHash []byte,
	tx *transaction.Transaction,
	acntSnd state.UserAccountHandler,
	moveBalanceCost *big.Int,
	totalProvided *big.Int,
	destShardTxType process.TransactionType,
	isUserTxOfRelayed bool,
) error {
	if check.IfNil(acntSnd) || isUserTxOfRelayed {
		return nil
	}
	shouldCreateReceiptBackwardCompatible := !txProc.enableEpochsHandler.IsFlagEnabled(common.MetaProtectionFlag) && core.IsSmartContractAddress(tx.RcvAddr)
	if destShardTxType != process.MoveBalance || shouldCreateReceiptBackwardCompatible {
		return nil
	}

	refundValue := big.NewInt(0).Sub(totalProvided, moveBalanceCost)

	zero := big.NewInt(0)
	if refundValue.Cmp(zero) == 0 {
		return nil
	}

	rpt := &receipt.Receipt{
		Value:   big.NewInt(0).Set(refundValue),
		SndAddr: tx.SndAddr,
		Data:    []byte(RefundGasMessage),
		TxHash:  txHash,
	}

	err := txProc.receiptForwarder.AddIntermediateTransactions([]data.TransactionHandler{rpt}, txHash)
	if err != nil {
		return err
	}

	return nil
}

func (txProc *txProcessor) processTxFee(
	tx *transaction.Transaction,
	acntSnd, acntDst state.UserAccountHandler,
	dstShardTxType process.TransactionType,
	isUserTxOfRelayed bool,
) (*big.Int, *big.Int, error) {
	if check.IfNil(acntSnd) {
		return big.NewInt(0), big.NewInt(0), nil
	}

	if isUserTxOfRelayed {
		totalCost := txProc.computeInnerTxFee(tx)

		err := acntSnd.SubFromBalance(totalCost)
		if err != nil {
			return nil, nil, err
		}

		if dstShardTxType == process.MoveBalance {
			return totalCost, totalCost, nil
		}

		moveBalanceGasLimit := txProc.economicsFee.ComputeGasLimit(tx)
		currentShardFee := txProc.economicsFee.ComputeFeeForProcessing(tx, moveBalanceGasLimit)
		if txProc.enableEpochsHandler.IsFlagEnabled(common.FixRelayedBaseCostFlag) {
			currentShardFee = txProc.economicsFee.ComputeMoveBalanceFee(tx)
		}

		return currentShardFee, totalCost, nil
	}

	moveBalanceFee := txProc.economicsFee.ComputeMoveBalanceFee(tx)
	totalCost := txProc.economicsFee.ComputeTxFee(tx)

	if !txProc.enableEpochsHandler.IsFlagEnabled(common.PenalizedTooMuchGasFlag) {
		totalCost = core.SafeMul(tx.GasLimit, tx.GasPrice)
	}

	isCrossShardSCCall := check.IfNil(acntDst) && len(tx.GetData()) > 0 && core.IsSmartContractAddress(tx.GetRcvAddr())
	if dstShardTxType != process.MoveBalance ||
		(!txProc.enableEpochsHandler.IsFlagEnabled(common.MetaProtectionFlag) && isCrossShardSCCall) {

		err := acntSnd.SubFromBalance(totalCost)
		if err != nil {
			return nil, nil, err
		}
	} else {
		err := acntSnd.SubFromBalance(moveBalanceFee)
		if err != nil {
			return nil, nil, err
		}
	}

	return moveBalanceFee, totalCost, nil
}

func (txProc *txProcessor) checkIfValidTxToMetaChain(
	tx *transaction.Transaction,
	adrDst []byte,
) error {

	destShardId := txProc.shardCoordinator.ComputeId(adrDst)
	if destShardId != core.MetachainShardId {
		return nil
	}

	// it is not allowed to send transactions to metachain if those are not of type smart contract
	if len(tx.GetData()) == 0 {
		return process.ErrInvalidMetaTransaction
	}

	if txProc.enableEpochsHandler.IsFlagEnabled(common.MetaProtectionFlag) {
		// additional check
		if tx.GasLimit < txProc.economicsFee.ComputeGasLimit(tx)+core.MinMetaTxExtraGasCost {
			return fmt.Errorf("%w: not enough gas", process.ErrInvalidMetaTransaction)
		}
	}

	return nil
}

func (txProc *txProcessor) processMoveBalance(
	tx *transaction.Transaction,
	acntSrc, acntDst state.UserAccountHandler,
	destShardTxType process.TransactionType,
	originalTxHash []byte,
	isUserTxOfRelayed bool,
) error {

	moveBalanceCost, totalCost, err := txProc.processTxFee(tx, acntSrc, acntDst, destShardTxType, isUserTxOfRelayed)
	if err != nil {
		return err
	}

	// is sender address in node shard
	if !check.IfNil(acntSrc) {
		acntSrc.IncreaseNonce(1)
		err = acntSrc.SubFromBalance(tx.Value)
		if err != nil {
			return err
		}

		err = txProc.accounts.SaveAccount(acntSrc)
		if err != nil {
			return err
		}
	}

	isPayable, err := txProc.scProcessor.IsPayable(tx.SndAddr, tx.RcvAddr)
	if err != nil {
		return err
	}
	if !isPayable {
		return process.ErrAccountNotPayable
	}

	err = txProc.checkIfValidTxToMetaChain(tx, tx.RcvAddr)
	if err != nil {
		return err
	}

	// is receiver address in node shard
	if !check.IfNil(acntDst) {
		err = acntDst.AddToBalance(tx.Value)
		if err != nil {
			return err
		}

		err = txProc.accounts.SaveAccount(acntDst)
		if err != nil {
			return err
		}
	}

	txHash, err := core.CalculateHash(txProc.marshalizer, txProc.hasher, tx)
	if err != nil {
		return err
	}

	err = txProc.createReceiptWithReturnedGas(txHash, tx, acntSrc, moveBalanceCost, totalCost, destShardTxType, isUserTxOfRelayed)
	if err != nil {
		return err
	}

	if isUserTxOfRelayed {
		txProc.txFeeHandler.ProcessTransactionFeeRelayedUserTx(moveBalanceCost, big.NewInt(0), txHash, originalTxHash)
	} else {
		txProc.txFeeHandler.ProcessTransactionFee(moveBalanceCost, big.NewInt(0), txHash)
	}

	return nil
}

func (txProc *txProcessor) processSCDeployment(
	tx *transaction.Transaction,
	acntSrc state.UserAccountHandler,
) (vmcommon.ReturnCode, error) {
	return txProc.scProcessor.DeploySmartContract(tx, acntSrc)
}

func (txProc *txProcessor) processSCInvoking(
	tx *transaction.Transaction,
	acntSrc, acntDst state.UserAccountHandler,
) (vmcommon.ReturnCode, error) {
	return txProc.scProcessor.ExecuteSmartContractTransaction(tx, acntSrc, acntDst)
}

func (txProc *txProcessor) processBuiltInFunctionCall(
	tx *transaction.Transaction,
	acntSrc, acntDst state.UserAccountHandler,
) (vmcommon.ReturnCode, error) {
	return txProc.scProcessor.ExecuteBuiltInFunction(tx, acntSrc, acntDst)
}

func makeUserTxFromRelayedTxV2Args(args [][]byte) *transaction.Transaction {
	userTx := &transaction.Transaction{}
	userTx.RcvAddr = args[0]
	userTx.Nonce = big.NewInt(0).SetBytes(args[1]).Uint64()
	userTx.Data = args[2]
	userTx.Signature = args[3]
	userTx.Value = big.NewInt(0)
	return userTx
}

func (txProc *txProcessor) finishExecutionOfRelayedTx(
	relayerAcnt, acntDst state.UserAccountHandler,
	tx *transaction.Transaction,
	userTx *transaction.Transaction,
) (vmcommon.ReturnCode, error) {
	computedFees := txProc.computeRelayedTxFees(tx, userTx)
	err := txProc.processTxAtRelayer(relayerAcnt, computedFees.totalFee, computedFees.relayerFee, tx)
	if err != nil {
		return 0, err
	}

	if check.IfNil(acntDst) {
		return vmcommon.Ok, nil
	}

	err = txProc.addFeeAndValueToDest(acntDst, tx.Value, computedFees.remainingFee)
	if err != nil {
		return 0, err
	}

	originalTxHash, err := core.CalculateHash(txProc.marshalizer, txProc.hasher, tx)
	if err != nil {
		errRemove := txProc.removeValueAndConsumedFeeFromUser(userTx, tx.Value, originalTxHash, tx, err)
		if errRemove != nil {
			return vmcommon.UserError, errRemove
		}

		return vmcommon.UserError, txProc.executeFailedRelayedUserTx(
			userTx,
			tx.SndAddr,
			tx.Value,
			tx.Nonce,
			tx,
			originalTxHash,
			err.Error())
	}

	defer txProc.saveFailedLogsIfNeeded(originalTxHash)

	return txProc.processUserTx(tx, userTx, tx.Value, tx.Nonce, originalTxHash)
}

func (txProc *txProcessor) processTxAtRelayer(
	relayerAcnt state.UserAccountHandler,
	totalFee *big.Int,
	relayerFee *big.Int,
	tx *transaction.Transaction,
) error {
	if !check.IfNil(relayerAcnt) {
		err := relayerAcnt.SubFromBalance(tx.GetValue())
		if err != nil {
			return err
		}

		err = relayerAcnt.SubFromBalance(totalFee)
		if err != nil {
			return err
		}

		relayerAcnt.IncreaseNonce(1)
		err = txProc.accounts.SaveAccount(relayerAcnt)
		if err != nil {
			return err
		}

		txHash, err := core.CalculateHash(txProc.marshalizer, txProc.hasher, tx)
		if err != nil {
			return err
		}

		txProc.txFeeHandler.ProcessTransactionFee(relayerFee, big.NewInt(0), txHash)
	}

	return nil
}

func (txProc *txProcessor) addFeeAndValueToDest(acntDst state.UserAccountHandler, txValue *big.Int, remainingFee *big.Int) error {
	err := acntDst.AddToBalance(txValue)
	if err != nil {
		return err
	}

	err = acntDst.AddToBalance(remainingFee)
	if err != nil {
		return err
	}

	return txProc.accounts.SaveAccount(acntDst)
}

func (txProc *txProcessor) processRelayedTxV3(
	tx *transaction.Transaction,
	relayerAcnt state.UserAccountHandler,
) (vmcommon.ReturnCode, error) {
	if !txProc.enableEpochsHandler.IsFlagEnabled(common.RelayedTransactionsV3Flag) {
		return vmcommon.UserError, txProc.executingFailedTransaction(tx, relayerAcnt, process.ErrRelayedTxV3Disabled)
	}
	if check.IfNil(relayerAcnt) {
		return vmcommon.UserError, txProc.executingFailedTransaction(tx, relayerAcnt, process.ErrNilRelayerAccount)
	}
	err := txProc.relayedTxV3Processor.CheckRelayedTx(tx)
	if err != nil {
		return vmcommon.UserError, txProc.executingFailedTransaction(tx, relayerAcnt, err)
	}

	snapshot := txProc.accounts.JournalLen()

	// process fees on both relayer and sender
	relayerFee, totalFee, err := txProc.economicsFee.ComputeRelayedTxFees(tx)
	if err != nil {
		return vmcommon.UserError, txProc.executingFailedTransaction(tx, relayerAcnt, err)
	}

	err = txProc.processTxAtRelayer(relayerAcnt, totalFee, relayerFee, tx)
	if err != nil {
		return 0, err
	}

	innerTxs := tx.GetInnerTransactions()

	originalTxHash, err := core.CalculateHash(txProc.marshalizer, txProc.hasher, tx)
	if err != nil {
		return vmcommon.UserError, txProc.executingFailedTransaction(tx, relayerAcnt, err)
	}

	var innerTxRetCode vmcommon.ReturnCode
	var innerTxErr error
	var innerTxFee *big.Int
	innerTxsTotalFees := big.NewInt(0)
	executedUserTxs := make([]*transaction.Transaction, 0)
	for _, innerTx := range innerTxs {
		innerTxFee, innerTxRetCode, innerTxErr = txProc.processInnerTx(tx, innerTx, originalTxHash)
		innerTxsTotalFees.Add(innerTxsTotalFees, innerTxFee)
		if innerTxErr != nil || innerTxRetCode != vmcommon.Ok {
			continue
		}

		executedUserTxs = append(executedUserTxs, innerTx)
	}

	allUserTxsSucceeded := len(executedUserTxs) == len(innerTxs) && innerTxErr == nil && innerTxRetCode == vmcommon.Ok
	if !allUserTxsSucceeded {
		log.Trace("failed to execute all inner transactions", "total", len(innerTxs), "executed transactions", len(executedUserTxs))

		txProc.saveFailedLogsIfNeeded(originalTxHash)
	}

	expectedMaxInnerTxsTotalFees := big.NewInt(0).Sub(totalFee, relayerFee)
	if innerTxsTotalFees.Cmp(expectedMaxInnerTxsTotalFees) > 0 {
		log.Debug("reverting relayed transaction, total inner transactions fees mismatch",
			"computed max fees at relayer", expectedMaxInnerTxsTotalFees.Uint64(),
			"total inner fees consumed", innerTxsTotalFees.Uint64())

		errRevert := txProc.accounts.RevertToSnapshot(snapshot)
		if errRevert != nil {
			return vmcommon.UserError, txProc.executingFailedTransaction(tx, relayerAcnt, errRevert)
		}

		return vmcommon.UserError, txProc.executingFailedTransaction(tx, relayerAcnt, process.ErrConsumedFeesMismatch)
	}

	return vmcommon.Ok, nil
}

func (txProc *txProcessor) processInnerTx(
	tx *transaction.Transaction,
	innerTx *transaction.Transaction,
	originalTxHash []byte,
) (*big.Int, vmcommon.ReturnCode, error) {

	txFee := txProc.computeInnerTxFee(innerTx)

	acntSnd, err := txProc.getAccountFromAddress(innerTx.SndAddr)
	if err != nil {
		return txFee, vmcommon.UserError, txProc.executeFailedRelayedUserTx(
			innerTx,
			innerTx.RelayerAddr,
			big.NewInt(0),
			tx.Nonce,
			tx,
			originalTxHash,
			err.Error())
	}

	if check.IfNil(acntSnd) {
		return txFee, vmcommon.UserError, txProc.executeFailedRelayedUserTx(
			innerTx,
			innerTx.RelayerAddr,
			big.NewInt(0),
			tx.Nonce,
			tx,
			originalTxHash,
			process.ErrRelayedTxV3SenderShardMismatch.Error())
	}

	// TODO: remove adding and then removing the fee at the sender
	err = txProc.addFeeAndValueToDest(acntSnd, big.NewInt(0), txFee)
	if err != nil {
		return txFee, vmcommon.UserError, txProc.executeFailedRelayedUserTx(
			innerTx,
			innerTx.RelayerAddr,
			big.NewInt(0),
			tx.Nonce,
			tx,
			originalTxHash,
			err.Error())
	}

	result, err := txProc.processUserTx(tx, innerTx, tx.Value, tx.Nonce, originalTxHash)
	return txFee, result, err
}

func (txProc *txProcessor) processRelayedTxV2(
	tx *transaction.Transaction,
	relayerAcnt, acntDst state.UserAccountHandler,
) (vmcommon.ReturnCode, error) {
	if !txProc.enableEpochsHandler.IsFlagEnabled(common.RelayedTransactionsV2Flag) {
		return vmcommon.UserError, txProc.executingFailedTransaction(tx, relayerAcnt, process.ErrRelayedTxV2Disabled)
	}
	if tx.GetValue().Cmp(big.NewInt(0)) != 0 {
		return vmcommon.UserError, txProc.executingFailedTransaction(tx, relayerAcnt, process.ErrRelayedTxV2ZeroVal)
	}

	_, args, err := txProc.argsParser.ParseCallData(string(tx.GetData()))
	if err != nil {
		return vmcommon.UserError, txProc.executingFailedTransaction(tx, relayerAcnt, err)
	}
	if len(args) != 4 {
		return vmcommon.UserError, txProc.executingFailedTransaction(tx, relayerAcnt, process.ErrInvalidArguments)
	}

	if len(tx.InnerTransactions) > 0 {
		return vmcommon.UserError, txProc.executingFailedTransaction(tx, relayerAcnt, process.ErrMultipleRelayedTxTypesIsNotAllowed)
	}

	userTx := makeUserTxFromRelayedTxV2Args(args)
	userTx.GasPrice = tx.GasPrice
	userTx.GasLimit = tx.GasLimit - txProc.economicsFee.ComputeGasLimit(tx)
	userTx.SndAddr = tx.RcvAddr

	return txProc.finishExecutionOfRelayedTx(relayerAcnt, acntDst, tx, userTx)
}

func (txProc *txProcessor) processRelayedTx(
	tx *transaction.Transaction,
	relayerAcnt, acntDst state.UserAccountHandler,
) (vmcommon.ReturnCode, error) {

	_, args, err := txProc.argsParser.ParseCallData(string(tx.GetData()))
	if err != nil {
		return 0, err
	}
	if len(args) != 1 {
		return vmcommon.UserError, txProc.executingFailedTransaction(tx, relayerAcnt, process.ErrInvalidArguments)
	}
	if !txProc.enableEpochsHandler.IsFlagEnabled(common.RelayedTransactionsFlag) {
		return vmcommon.UserError, txProc.executingFailedTransaction(tx, relayerAcnt, process.ErrRelayedTxDisabled)
	}
	if len(tx.InnerTransactions) > 0 {
		return vmcommon.UserError, txProc.executingFailedTransaction(tx, relayerAcnt, process.ErrMultipleRelayedTxTypesIsNotAllowed)
	}

	userTx := &transaction.Transaction{}
	err = txProc.signMarshalizer.Unmarshal(userTx, args[0])
	if err != nil {
		return vmcommon.UserError, txProc.executingFailedTransaction(tx, relayerAcnt, err)
	}
	if !bytes.Equal(userTx.SndAddr, tx.RcvAddr) {
		return vmcommon.UserError, txProc.executingFailedTransaction(tx, relayerAcnt, process.ErrRelayedTxBeneficiaryDoesNotMatchReceiver)
	}

	if userTx.Value.Cmp(tx.Value) < 0 {
		return vmcommon.UserError, txProc.executingFailedTransaction(tx, relayerAcnt, process.ErrRelayedTxValueHigherThenUserTxValue)
	}
	if userTx.GasPrice != tx.GasPrice {
		return vmcommon.UserError, txProc.executingFailedTransaction(tx, relayerAcnt, process.ErrRelayedGasPriceMissmatch)
	}

	remainingGasLimit := tx.GasLimit - txProc.economicsFee.ComputeGasLimit(tx)
	if userTx.GasLimit != remainingGasLimit {
		return vmcommon.UserError, txProc.executingFailedTransaction(tx, relayerAcnt, process.ErrRelayedTxGasLimitMissmatch)
	}

	return txProc.finishExecutionOfRelayedTx(relayerAcnt, acntDst, tx, userTx)
}

func (txProc *txProcessor) computeRelayedTxFees(tx, userTx *transaction.Transaction) relayedFees {
	relayerFee := txProc.economicsFee.ComputeMoveBalanceFee(tx)
	totalFee := txProc.economicsFee.ComputeTxFee(tx)
	if txProc.enableEpochsHandler.IsFlagEnabled(common.FixRelayedBaseCostFlag) {
		userFee := txProc.computeInnerTxFeeAfterBaseCostFix(userTx)

		totalFee = totalFee.Add(relayerFee, userFee)
	}
	remainingFee := big.NewInt(0).Sub(totalFee, relayerFee)

	computedFees := relayedFees{
		totalFee:     totalFee,
		remainingFee: remainingFee,
		relayerFee:   relayerFee,
	}

	return computedFees
}

func (txProc *txProcessor) removeValueAndConsumedFeeFromUser(
	userTx *transaction.Transaction,
	relayedTxValue *big.Int,
	originalTxHash []byte,
	originalTx *transaction.Transaction,
	executionErr error,
) error {
	userAcnt, err := txProc.getAccountFromAddress(userTx.SndAddr)
	if err != nil {
		return err
	}
	if check.IfNil(userAcnt) {
		return process.ErrNilUserAccount
	}
	err = userAcnt.SubFromBalance(relayedTxValue)
	if err != nil {
		return err
	}

	consumedFee := txProc.computeInnerTxFee(userTx)

	err = userAcnt.SubFromBalance(consumedFee)
	if err != nil {
		return err
	}

	if txProc.shouldIncreaseNonce(executionErr) {
		userAcnt.IncreaseNonce(1)
	}

	err = txProc.addNonExecutableLog(executionErr, originalTxHash, originalTx)
	if err != nil {
		return err
	}

	err = txProc.accounts.SaveAccount(userAcnt)
	if err != nil {
		return err
	}

	return nil
}

func (txProc *txProcessor) addNonExecutableLog(executionErr error, originalTxHash []byte, originalTx data.TransactionHandler) error {
	if !isNonExecutableError(executionErr) {
		return nil
	}

	logEntry := &vmcommon.LogEntry{
		Identifier: []byte(core.SignalErrorOperation),
		Address:    originalTx.GetRcvAddr(),
	}

	return txProc.txLogsProcessor.SaveLog(originalTxHash, originalTx, []*vmcommon.LogEntry{logEntry})
}

func (txProc *txProcessor) processMoveBalanceCostRelayedUserTx(
	userTx *transaction.Transaction,
	userScr *smartContractResult.SmartContractResult,
	userAcc state.UserAccountHandler,
	originalTxHash []byte,
) error {
	moveBalanceGasLimit := txProc.economicsFee.ComputeGasLimit(userTx)
	moveBalanceUserFee := txProc.economicsFee.ComputeFeeForProcessing(userTx, moveBalanceGasLimit)
	if txProc.enableEpochsHandler.IsFlagEnabled(common.FixRelayedBaseCostFlag) {
		moveBalanceUserFee = txProc.economicsFee.ComputeMoveBalanceFee(userTx)
	}

	userScrHash, err := core.CalculateHash(txProc.marshalizer, txProc.hasher, userScr)
	if err != nil {
		return err
	}

	txProc.txFeeHandler.ProcessTransactionFeeRelayedUserTx(moveBalanceUserFee, big.NewInt(0), userScrHash, originalTxHash)
	return userAcc.SubFromBalance(moveBalanceUserFee)
}

func (txProc *txProcessor) processUserTx(
	originalTx *transaction.Transaction,
	userTx *transaction.Transaction,
	relayedTxValue *big.Int,
	relayedNonce uint64,
	originalTxHash []byte,
) (vmcommon.ReturnCode, error) {

	relayerAdr := originalTx.SndAddr
	acntSnd, acntDst, err := txProc.getAccounts(userTx.SndAddr, userTx.RcvAddr)
	if err != nil {
		errRemove := txProc.removeValueAndConsumedFeeFromUser(userTx, relayedTxValue, originalTxHash, originalTx, err)
		if errRemove != nil {
			return vmcommon.UserError, errRemove
		}
		return vmcommon.UserError, txProc.executeFailedRelayedUserTx(
			userTx,
			relayerAdr,
			relayedTxValue,
			relayedNonce,
			originalTx,
			originalTxHash,
			err.Error())
	}

	txType, dstShardTxType := txProc.txTypeHandler.ComputeTransactionType(userTx)
	err = txProc.checkTxValues(userTx, acntSnd, acntDst, true)
	if err != nil {
		errRemove := txProc.removeValueAndConsumedFeeFromUser(userTx, relayedTxValue, originalTxHash, originalTx, err)
		if errRemove != nil {
			return vmcommon.UserError, errRemove
		}
		return vmcommon.UserError, txProc.executeFailedRelayedUserTx(
			userTx,
			relayerAdr,
			relayedTxValue,
			relayedNonce,
			originalTx,
			originalTxHash,
			err.Error())
	}

	scrFromTx, err := txProc.makeSCRFromUserTx(userTx, relayerAdr, relayedTxValue, originalTxHash)
	if err != nil {
		return 0, err
	}

	returnCode := vmcommon.Ok
	switch txType {
	case process.MoveBalance:
		err = txProc.processMoveBalance(userTx, acntSnd, acntDst, dstShardTxType, originalTxHash, true)
		intraShard := txProc.shardCoordinator.SameShard(userTx.SndAddr, userTx.RcvAddr)
		if err == nil && intraShard {
			txProc.createCompleteEventLog(scrFromTx, originalTxHash)
		}
	case process.SCDeployment:
		err = txProc.processMoveBalanceCostRelayedUserTx(userTx, scrFromTx, acntSnd, originalTxHash)
		if err != nil {
			break
		}

		returnCode, err = txProc.scProcessor.DeploySmartContract(scrFromTx, acntSnd)
	case process.SCInvoking:
		err = txProc.processMoveBalanceCostRelayedUserTx(userTx, scrFromTx, acntSnd, originalTxHash)
		if err != nil {
			break
		}

		returnCode, err = txProc.scProcessor.ExecuteSmartContractTransaction(scrFromTx, acntSnd, acntDst)
	case process.BuiltInFunctionCall:
		err = txProc.processMoveBalanceCostRelayedUserTx(userTx, scrFromTx, acntSnd, originalTxHash)
		if err != nil {
			break
		}

		returnCode, err = txProc.scProcessor.ExecuteBuiltInFunction(scrFromTx, acntSnd, acntDst)
	default:
		err = process.ErrWrongTransaction
		errRemove := txProc.removeValueAndConsumedFeeFromUser(userTx, relayedTxValue, originalTxHash, originalTx, err)
		if errRemove != nil {
			return vmcommon.UserError, errRemove
		}
		return vmcommon.UserError, txProc.executeFailedRelayedUserTx(
			userTx,
			relayerAdr,
			relayedTxValue,
			relayedNonce,
			originalTx,
			originalTxHash,
			err.Error())
	}

	if errors.Is(err, process.ErrInvalidMetaTransaction) || errors.Is(err, process.ErrAccountNotPayable) {
		return vmcommon.UserError, txProc.executeFailedRelayedUserTx(
			userTx,
			relayerAdr,
			relayedTxValue,
			relayedNonce,
			originalTx,
			originalTxHash,
			err.Error())
	}

	if errors.Is(err, process.ErrFailedTransaction) {
		// in case of failed inner user tx transaction we should just simply return execution failed and
		// not failed transaction - as the actual transaction (the relayed we correctly executed) and thus
		// it should not lend in the invalid miniblock
		return vmcommon.ExecutionFailed, nil
	}

	if err != nil {
		log.Error("processUserTx", "protocolError", err)
		return vmcommon.ExecutionFailed, err
	}

	// no need to add the smart contract result From TX to the intermediate transactions in case of error
	// returning value is resolved inside smart contract processor or above by executeFailedRelayedUserTx
	if returnCode != vmcommon.Ok {
		return returnCode, nil
	}

	err = txProc.scrForwarder.AddIntermediateTransactions([]data.TransactionHandler{scrFromTx}, txHash)
	if err != nil {
		return 0, err
	}

	return vmcommon.Ok, nil
}

func (txProc *baseTxProcessor) isCrossTxFromMe(adrSrc, adrDst []byte) bool {
	shardForSrc := txProc.shardCoordinator.ComputeId(adrSrc)
	shardForDst := txProc.shardCoordinator.ComputeId(adrDst)
	shardForCurrentNode := txProc.shardCoordinator.SelfId()

	srcInShard := shardForSrc == shardForCurrentNode
	dstInShard := shardForDst == shardForCurrentNode

	return srcInShard && !dstInShard
}

func (txProc *txProcessor) makeSCRFromUserTx(
	tx *transaction.Transaction,
	relayerAdr []byte,
	relayedTxValue *big.Int,
	txHash []byte,
) (*smartContractResult.SmartContractResult, error) {
	scr := &smartContractResult.SmartContractResult{
		Nonce:          tx.Nonce,
		Value:          tx.Value,
		RcvAddr:        tx.RcvAddr,
		SndAddr:        tx.SndAddr,
		RelayerAddr:    relayerAdr,
		RelayedValue:   big.NewInt(0).Set(relayedTxValue),
		Data:           tx.Data,
		PrevTxHash:     txHash,
		OriginalTxHash: txHash,
		GasLimit:       tx.GasLimit,
		GasPrice:       tx.GasPrice,
		CallType:       vm.DirectCall,
	}

	var err error
	scr.GasLimit, err = core.SafeSubUint64(scr.GasLimit, txProc.economicsFee.ComputeGasLimit(tx))
	if err != nil {
		return nil, err
	}

	return scr, nil
}

func (txProc *txProcessor) executeFailedRelayedUserTx(
	userTx *transaction.Transaction,
	relayerAdr []byte,
	relayedTxValue *big.Int,
	relayedNonce uint64,
	originalTx *transaction.Transaction,
	originalTxHash []byte,
	errorMsg string,
) error {
	scrForRelayer := &smartContractResult.SmartContractResult{
		Nonce:          relayedNonce,
		Value:          big.NewInt(0).Set(relayedTxValue),
		RcvAddr:        relayerAdr,
		SndAddr:        userTx.SndAddr,
		PrevTxHash:     originalTxHash,
		OriginalTxHash: originalTxHash,
		ReturnMessage:  []byte(errorMsg),
	}

	relayerAcnt, err := txProc.getAccountFromAddress(relayerAdr)
	if err != nil {
		return err
	}

	err = txProc.scrForwarder.AddIntermediateTransactions([]data.TransactionHandler{scrForRelayer}, originalTxHash)
	if err != nil {
		return err
	}

	totalFee := txProc.economicsFee.ComputeFeeForProcessing(userTx, userTx.GasLimit)
	moveBalanceGasLimit := txProc.economicsFee.ComputeGasLimit(userTx)
	gasToUse := userTx.GetGasLimit() - moveBalanceGasLimit
	processingUserFee := txProc.economicsFee.ComputeFeeForProcessing(userTx, gasToUse)
	if txProc.enableEpochsHandler.IsFlagEnabled(common.FixRelayedBaseCostFlag) {
		moveBalanceUserFee := txProc.economicsFee.ComputeMoveBalanceFee(userTx)
		totalFee = big.NewInt(0).Add(moveBalanceUserFee, processingUserFee)
	}

	senderShardID := txProc.shardCoordinator.ComputeId(userTx.SndAddr)
	if senderShardID != txProc.shardCoordinator.SelfId() {
		if txProc.enableEpochsHandler.IsFlagEnabled(common.FixRelayedBaseCostFlag) {
			totalFee.Sub(totalFee, processingUserFee)
		} else {
			moveBalanceUserFee := txProc.economicsFee.ComputeFeeForProcessing(userTx, moveBalanceGasLimit)
			totalFee.Sub(totalFee, moveBalanceUserFee)
		}
	}

	txProc.txFeeHandler.ProcessTransactionFee(totalFee, big.NewInt(0), originalTxHash)

	if !check.IfNil(relayerAcnt) {
		err = relayerAcnt.AddToBalance(scrForRelayer.Value)
		if err != nil {
			return err
		}

<<<<<<< HEAD
		if txProc.enableEpochsHandler.IsFlagEnabled(common.AddFailedRelayedTxToInvalidMBsFlag) && !isRelayedV3(originalTx.InnerTransactions) {
			err = txProc.badTxForwarder.AddIntermediateTransactions([]data.TransactionHandler{originalTx})
=======
		if txProc.enableEpochsHandler.IsFlagEnabled(common.AddFailedRelayedTxToInvalidMBsFlag) {
			err = txProc.badTxForwarder.AddIntermediateTransactions([]data.TransactionHandler{originalTx}, originalTxHash)
>>>>>>> 313b62e2
			if err != nil {
				return err
			}
		}

		err = txProc.accounts.SaveAccount(relayerAcnt)
		if err != nil {
			return err
		}
	}

	return nil
}

func (txProc *txProcessor) shouldIncreaseNonce(executionErr error) bool {
	if !txProc.enableEpochsHandler.IsFlagEnabled(common.RelayedNonceFixFlag) {
		return true
	}

	if isNonExecutableError(executionErr) {
		return false
	}

	return true
}

func isNonExecutableError(executionErr error) bool {
	return errors.Is(executionErr, process.ErrLowerNonceInTransaction) ||
		errors.Is(executionErr, process.ErrHigherNonceInTransaction) ||
		errors.Is(executionErr, process.ErrTransactionNotExecutable)
}

func (txProc *txProcessor) createCompleteEventLog(scr data.TransactionHandler, originalTxHash []byte) {
	scrHash, err := core.CalculateHash(txProc.marshalizer, txProc.hasher, scr)
	if err != nil {
		scrHash = originalTxHash
	}

	completedTxLog := &vmcommon.LogEntry{
		Identifier: []byte(core.CompletedTxEventIdentifier),
		Address:    scr.GetRcvAddr(),
		Topics:     [][]byte{scrHash},
	}

	ignorableError := txProc.txLogsProcessor.SaveLog(scrHash, scr, []*vmcommon.LogEntry{completedTxLog})
	if ignorableError != nil {
		log.Debug("txProcessor.createCompleteEventLog txLogsProcessor.SaveLog()", "error", ignorableError.Error())
	}
}

func (txProc *txProcessor) saveFailedLogsIfNeeded(originalTxHash []byte) {
	logsTx, logs, ok := txProc.failedTxLogsAccumulator.GetLogs(originalTxHash)
	if ok {
		ignorableErr := txProc.txLogsProcessor.SaveLog(originalTxHash, logsTx, logs)
		if ignorableErr != nil {
			log.Debug("txLogsProcessor.SaveLog failed", "error", ignorableErr.Error())
		}
	}

	txProc.failedTxLogsAccumulator.Remove(originalTxHash)
}

// IsInterfaceNil returns true if there is no value under the interface
func (txProc *txProcessor) IsInterfaceNil() bool {
	return txProc == nil
}<|MERGE_RESOLUTION|>--- conflicted
+++ resolved
@@ -1182,13 +1182,8 @@
 			return err
 		}
 
-<<<<<<< HEAD
 		if txProc.enableEpochsHandler.IsFlagEnabled(common.AddFailedRelayedTxToInvalidMBsFlag) && !isRelayedV3(originalTx.InnerTransactions) {
-			err = txProc.badTxForwarder.AddIntermediateTransactions([]data.TransactionHandler{originalTx})
-=======
-		if txProc.enableEpochsHandler.IsFlagEnabled(common.AddFailedRelayedTxToInvalidMBsFlag) {
 			err = txProc.badTxForwarder.AddIntermediateTransactions([]data.TransactionHandler{originalTx}, originalTxHash)
->>>>>>> 313b62e2
 			if err != nil {
 				return err
 			}
