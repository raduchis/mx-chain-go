package transaction_test

import (
	"bytes"
	"errors"
	"math/big"
	"testing"

	"github.com/ElrondNetwork/elrond-go/core/check"
	"github.com/ElrondNetwork/elrond-go/crypto"
	"github.com/ElrondNetwork/elrond-go/data/state"
	dataTransaction "github.com/ElrondNetwork/elrond-go/data/transaction"
	"github.com/ElrondNetwork/elrond-go/process"
	"github.com/ElrondNetwork/elrond-go/process/mock"
	"github.com/ElrondNetwork/elrond-go/process/transaction"
	"github.com/stretchr/testify/assert"
)

var errSingleSignKeyGenMock = errors.New("errSingleSignKeyGenMock")
var errSignerMockVerifySigFails = errors.New("errSignerMockVerifySigFails")

var senderShard = uint32(2)
var recvShard = uint32(3)
var senderAddress = []byte("sender")
var recvAddress = []byte("receiver")
var sigOk = []byte("signature")

func createDummySigner() crypto.SingleSigner {
	return &mock.SignerMock{
		VerifyStub: func(public crypto.PublicKey, msg []byte, sig []byte) error {
			if !bytes.Equal(sig, sigOk) {
				return errSignerMockVerifySigFails
			}
			return nil
		},
	}
}

func createKeyGenMock() crypto.KeyGenerator {
	return &mock.SingleSignKeyGenMock{
		PublicKeyFromByteArrayCalled: func(b []byte) (key crypto.PublicKey, e error) {
			if string(b) == "" {
				return nil, errSingleSignKeyGenMock
			}

			return &mock.SingleSignPublicKey{}, nil
		},
	}
}

func createFreeTxFeeHandler() *mock.FeeHandlerStub {
	return &mock.FeeHandlerStub{
		CheckValidityTxValuesCalled: func(tx process.TransactionWithFeeHandler) error {
			return nil
		},
	}
}

func createInterceptedTxFromPlainTx(tx *dataTransaction.Transaction, txFeeHandler process.FeeHandler) (*transaction.InterceptedTransaction, error) {
	marshalizer := &mock.MarshalizerMock{}
	txBuff, err := marshalizer.Marshal(tx)
	if err != nil {
		return nil, err
	}

	shardCoordinator := mock.NewMultipleShardsCoordinatorMock()
	shardCoordinator.CurrentShard = 6
	shardCoordinator.ComputeIdCalled = func(address state.AddressContainer) uint32 {
		if bytes.Equal(address.Bytes(), senderAddress) {
			return senderShard
		}
		if bytes.Equal(address.Bytes(), recvAddress) {
			return recvShard
		}

		return shardCoordinator.CurrentShard
	}

	return transaction.NewInterceptedTransaction(
		txBuff,
		marshalizer,
		marshalizer,
		mock.HasherMock{},
		createKeyGenMock(),
		createDummySigner(),
		&mock.AddressConverterStub{
			CreateAddressFromPublicKeyBytesCalled: func(pubKey []byte) (container state.AddressContainer, e error) {
				return mock.NewAddressMock(pubKey), nil
			},
		},
		shardCoordinator,
		txFeeHandler,
	)
}

//------- NewInterceptedTransaction

func TestNewInterceptedTransaction_NilBufferShouldErr(t *testing.T) {
	t.Parallel()

	txi, err := transaction.NewInterceptedTransaction(
		nil,
		&mock.MarshalizerMock{},
		&mock.MarshalizerMock{},
		mock.HasherMock{},
		&mock.SingleSignKeyGenMock{},
		&mock.SignerMock{},
		&mock.AddressConverterMock{},
		mock.NewOneShardCoordinatorMock(),
		&mock.FeeHandlerStub{},
	)

	assert.Nil(t, txi)
	assert.Equal(t, process.ErrNilBuffer, err)
}

func TestNewInterceptedTransaction_NilMarshalizerShouldErr(t *testing.T) {
	t.Parallel()

	txi, err := transaction.NewInterceptedTransaction(
		make([]byte, 0),
		nil,
		&mock.MarshalizerMock{},
		mock.HasherMock{},
		&mock.SingleSignKeyGenMock{},
		&mock.SignerMock{},
		&mock.AddressConverterMock{},
		mock.NewOneShardCoordinatorMock(),
		&mock.FeeHandlerStub{},
	)

	assert.Nil(t, txi)
	assert.Equal(t, process.ErrNilMarshalizer, err)
}

func TestNewInterceptedTransaction_NilSignMarshalizerShouldErr(t *testing.T) {
	t.Parallel()

	txi, err := transaction.NewInterceptedTransaction(
		make([]byte, 0),
		&mock.MarshalizerMock{},
		nil,
		mock.HasherMock{},
		&mock.SingleSignKeyGenMock{},
		&mock.SignerMock{},
		&mock.AddressConverterMock{},
		mock.NewOneShardCoordinatorMock(),
		&mock.FeeHandlerStub{},
	)

	assert.Nil(t, txi)
	assert.Equal(t, process.ErrNilMarshalizer, err)
}

func TestNewInterceptedTransaction_NilHasherShouldErr(t *testing.T) {
	t.Parallel()

	txi, err := transaction.NewInterceptedTransaction(
		make([]byte, 0),
		&mock.MarshalizerMock{},
		&mock.MarshalizerMock{},
		nil,
		&mock.SingleSignKeyGenMock{},
		&mock.SignerMock{},
		&mock.AddressConverterMock{},
		mock.NewOneShardCoordinatorMock(),
		&mock.FeeHandlerStub{},
	)

	assert.Nil(t, txi)
	assert.Equal(t, process.ErrNilHasher, err)
}

func TestNewInterceptedTransaction_NilKeyGenShouldErr(t *testing.T) {
	t.Parallel()

	txi, err := transaction.NewInterceptedTransaction(
		make([]byte, 0),
		&mock.MarshalizerMock{},
		&mock.MarshalizerMock{},
		mock.HasherMock{},
		nil,
		&mock.SignerMock{},
		&mock.AddressConverterMock{},
		mock.NewOneShardCoordinatorMock(),
		&mock.FeeHandlerStub{},
	)

	assert.Nil(t, txi)
	assert.Equal(t, process.ErrNilKeyGen, err)
}

func TestNewInterceptedTransaction_NilSignerShouldErr(t *testing.T) {
	t.Parallel()

	txi, err := transaction.NewInterceptedTransaction(
		make([]byte, 0),
		&mock.MarshalizerMock{},
		&mock.MarshalizerMock{},
		mock.HasherMock{},
		&mock.SingleSignKeyGenMock{},
		nil,
		&mock.AddressConverterMock{},
		mock.NewOneShardCoordinatorMock(),
		&mock.FeeHandlerStub{},
	)

	assert.Nil(t, txi)
	assert.Equal(t, process.ErrNilSingleSigner, err)
}

func TestNewInterceptedTransaction_NilAddressConverterShouldErr(t *testing.T) {
	t.Parallel()

	txi, err := transaction.NewInterceptedTransaction(
		make([]byte, 0),
		&mock.MarshalizerMock{},
		&mock.MarshalizerMock{},
		mock.HasherMock{},
		&mock.SingleSignKeyGenMock{},
		&mock.SignerMock{},
		nil,
		mock.NewOneShardCoordinatorMock(),
		&mock.FeeHandlerStub{},
	)

	assert.Nil(t, txi)
	assert.Equal(t, process.ErrNilAddressConverter, err)
}

func TestNewInterceptedTransaction_NilCoordinatorShouldErr(t *testing.T) {
	t.Parallel()

	txi, err := transaction.NewInterceptedTransaction(
		make([]byte, 0),
		&mock.MarshalizerMock{},
		&mock.MarshalizerMock{},
		mock.HasherMock{},
		&mock.SingleSignKeyGenMock{},
		&mock.SignerMock{},
		&mock.AddressConverterMock{},
		nil,
		&mock.FeeHandlerStub{},
	)

	assert.Nil(t, txi)
	assert.Equal(t, process.ErrNilShardCoordinator, err)
}

func TestNewInterceptedTransaction_NilFeeHandlerShouldErr(t *testing.T) {
	t.Parallel()

	txi, err := transaction.NewInterceptedTransaction(
		make([]byte, 0),
		&mock.MarshalizerMock{},
		&mock.MarshalizerMock{},
		mock.HasherMock{},
		&mock.SingleSignKeyGenMock{},
		&mock.SignerMock{},
		&mock.AddressConverterMock{},
		mock.NewOneShardCoordinatorMock(),
		nil,
	)

	assert.Nil(t, txi)
	assert.Equal(t, process.ErrNilEconomicsFeeHandler, err)
}

func TestNewInterceptedTransaction_UnmarshalingTxFailsShouldErr(t *testing.T) {
	t.Parallel()

	errExpected := errors.New("expected error")

	txi, err := transaction.NewInterceptedTransaction(
		make([]byte, 0),
		&mock.MarshalizerStub{
			UnmarshalCalled: func(obj interface{}, buff []byte) error {
				return errExpected
			},
		},
		&mock.MarshalizerMock{},
		mock.HasherMock{},
		&mock.SingleSignKeyGenMock{},
		&mock.SignerMock{},
		&mock.AddressConverterMock{},
		mock.NewOneShardCoordinatorMock(),
		&mock.FeeHandlerStub{},
	)

	assert.Nil(t, txi)
	assert.Equal(t, errExpected, err)
}

func TestNewInterceptedTransaction_AddrConvFailsShouldErr(t *testing.T) {
	t.Parallel()

	txi, err := transaction.NewInterceptedTransaction(
		[]byte("{\"value\": \"0\"}"),
		&mock.MarshalizerMock{},
		&mock.MarshalizerMock{},
		mock.HasherMock{},
		&mock.SingleSignKeyGenMock{},
		&mock.SignerMock{},
		&mock.AddressConverterStub{
			CreateAddressFromPublicKeyBytesCalled: func(pubKey []byte) (container state.AddressContainer, e error) {
				return nil, errors.New("expected error")
			},
		},
		mock.NewOneShardCoordinatorMock(),
		&mock.FeeHandlerStub{},
	)

	assert.Nil(t, txi)
	assert.Equal(t, process.ErrInvalidSndAddr, err)
}

func TestNewInterceptedTransaction_ShouldWork(t *testing.T) {
	t.Parallel()

	tx := &dataTransaction.Transaction{
		Nonce:     1,
		Value:     big.NewInt(2),
		Data:      []byte("data"),
		GasLimit:  3,
		GasPrice:  4,
		RcvAddr:   recvAddress,
		SndAddr:   senderAddress,
		Signature: sigOk,
	}

	txi, err := createInterceptedTxFromPlainTx(tx, createFreeTxFeeHandler())

	assert.False(t, check.IfNil(txi))
	assert.Nil(t, err)
	assert.Equal(t, tx, txi.Transaction())
}

//------- CheckValidity

func TestInterceptedTransaction_CheckValidityNilSignatureShouldErr(t *testing.T) {
	t.Parallel()

	tx := &dataTransaction.Transaction{
		Nonce:     1,
		Value:     big.NewInt(2),
		Data:      []byte("data"),
		GasLimit:  3,
		GasPrice:  4,
		RcvAddr:   recvAddress,
		SndAddr:   senderAddress,
		Signature: nil,
	}
	txi, _ := createInterceptedTxFromPlainTx(tx, createFreeTxFeeHandler())

	err := txi.CheckValidity()

	assert.Equal(t, process.ErrNilSignature, err)
}

func TestInterceptedTransaction_CheckValidityNilRecvAddressShouldErr(t *testing.T) {
	t.Parallel()

	tx := &dataTransaction.Transaction{
		Nonce:     1,
		Value:     big.NewInt(2),
		Data:      []byte("data"),
		GasLimit:  3,
		GasPrice:  4,
		RcvAddr:   nil,
		SndAddr:   senderAddress,
		Signature: sigOk,
	}
	txi, _ := createInterceptedTxFromPlainTx(tx, createFreeTxFeeHandler())

	err := txi.CheckValidity()

	assert.Equal(t, process.ErrNilRcvAddr, err)
}

func TestInterceptedTransaction_CheckValidityNilSenderAddressShouldErr(t *testing.T) {
	t.Parallel()

	tx := &dataTransaction.Transaction{
		Nonce:     1,
		Value:     big.NewInt(2),
		Data:      []byte("data"),
		GasLimit:  3,
		GasPrice:  4,
		RcvAddr:   recvAddress,
		SndAddr:   nil,
		Signature: sigOk,
	}
	txi, _ := createInterceptedTxFromPlainTx(tx, createFreeTxFeeHandler())

	err := txi.CheckValidity()

	assert.Equal(t, process.ErrNilSndAddr, err)
}

func TestInterceptedTransaction_CheckValidityNilValueShouldErr(t *testing.T) {
	t.Parallel()

	tx := &dataTransaction.Transaction{
		Nonce:     1,
		Value:     nil,
		Data:      []byte("data"),
		GasLimit:  3,
		GasPrice:  4,
		RcvAddr:   recvAddress,
		SndAddr:   senderAddress,
		Signature: sigOk,
	}
	txi, err := createInterceptedTxFromPlainTx(tx, createFreeTxFeeHandler())
	assert.Nil(t, err)

	err = txi.CheckValidity()

	assert.Equal(t, process.ErrNilValue, err)
}

func TestInterceptedTransaction_CheckValidityNilNegativeValueShouldErr(t *testing.T) {
	t.Parallel()

	tx := &dataTransaction.Transaction{
		Nonce:     1,
		Value:     big.NewInt(-2),
		Data:      []byte("data"),
		GasLimit:  3,
		GasPrice:  4,
		RcvAddr:   recvAddress,
		SndAddr:   senderAddress,
		Signature: sigOk,
	}
	txi, _ := createInterceptedTxFromPlainTx(tx, createFreeTxFeeHandler())

	err := txi.CheckValidity()

	assert.Equal(t, process.ErrNegativeValue, err)
}

func TestNewInterceptedTransaction_InsufficientFeeShouldErr(t *testing.T) {
	t.Parallel()

	gasLimit := uint64(3)
	gasPrice := uint64(4)
	tx := &dataTransaction.Transaction{
		Nonce:     1,
		Value:     big.NewInt(2),
		Data:      []byte("data"),
		GasLimit:  gasLimit,
		GasPrice:  gasPrice,
		RcvAddr:   recvAddress,
		SndAddr:   senderAddress,
		Signature: sigOk,
	}
	errExpected := errors.New("insufficient fee")
	feeHandler := &mock.FeeHandlerStub{
		CheckValidityTxValuesCalled: func(tx process.TransactionWithFeeHandler) error {
			return errExpected
		},
	}
	txi, _ := createInterceptedTxFromPlainTx(tx, feeHandler)

	err := txi.CheckValidity()

	assert.Equal(t, errExpected, err)
}

func TestInterceptedTransaction_CheckValidityInvalidSenderShouldErr(t *testing.T) {
	t.Parallel()

	tx := &dataTransaction.Transaction{
		Nonce:     1,
		Value:     big.NewInt(2),
		Data:      []byte("data"),
		GasLimit:  3,
		GasPrice:  4,
		RcvAddr:   recvAddress,
		SndAddr:   []byte(""),
		Signature: sigOk,
	}
	txi, _ := createInterceptedTxFromPlainTx(tx, createFreeTxFeeHandler())

	err := txi.CheckValidity()

	assert.NotNil(t, err)
}

func TestInterceptedTransaction_CheckValidityVerifyFailsShouldErr(t *testing.T) {
	t.Parallel()

	tx := &dataTransaction.Transaction{
		Nonce:     1,
		Value:     big.NewInt(2),
		Data:      []byte("data"),
		GasLimit:  3,
		GasPrice:  4,
		RcvAddr:   recvAddress,
		SndAddr:   senderAddress,
		Signature: []byte("wrong sig"),
	}
	txi, _ := createInterceptedTxFromPlainTx(tx, createFreeTxFeeHandler())

	err := txi.CheckValidity()

	assert.Equal(t, errSignerMockVerifySigFails, err)
}

func TestInterceptedTransaction_CheckValidityOkValsShouldWork(t *testing.T) {
	t.Parallel()

	tx := &dataTransaction.Transaction{
		Nonce:     1,
		Value:     big.NewInt(2),
		Data:      []byte("data"),
		GasLimit:  3,
		GasPrice:  4,
		RcvAddr:   recvAddress,
		SndAddr:   senderAddress,
		Signature: sigOk,
	}
	txi, _ := createInterceptedTxFromPlainTx(tx, createFreeTxFeeHandler())

	err := txi.CheckValidity()

	assert.Nil(t, err)
}

func TestInterceptedTransaction_OkValsGettersShouldWork(t *testing.T) {
	t.Parallel()

	tx := &dataTransaction.Transaction{
		Nonce:     1,
		Value:     big.NewInt(2),
		Data:      []byte("data"),
		GasLimit:  3,
		GasPrice:  4,
		RcvAddr:   recvAddress,
		SndAddr:   senderAddress,
		Signature: sigOk,
	}

	txi, _ := createInterceptedTxFromPlainTx(tx, createFreeTxFeeHandler())

	assert.Equal(t, senderShard, txi.SenderShardId())
	assert.Equal(t, recvShard, txi.ReceiverShardId())
	assert.False(t, txi.IsForCurrentShard())
	assert.Equal(t, tx, txi.Transaction())
}

func TestInterceptedTransaction_ScTxDeployRecvShardIdShouldBeSendersShardId(t *testing.T) {
	t.Parallel()

	senderAddressInShard1 := make([]byte, 32)
	senderAddressInShard1[31] = 1

	recvAddressDeploy := make([]byte, 32)

	tx := &dataTransaction.Transaction{
		Nonce:     1,
		Value:     big.NewInt(2),
		Data:      []byte("data"),
		GasLimit:  3,
		GasPrice:  4,
		RcvAddr:   recvAddressDeploy,
		SndAddr:   senderAddressInShard1,
		Signature: sigOk,
	}
	marshalizer := &mock.MarshalizerMock{}
	txBuff, _ := marshalizer.Marshal(tx)

	shardCoordinator := mock.NewMultipleShardsCoordinatorMock()
	shardCoordinator.CurrentShard = 1
	shardCoordinator.ComputeIdCalled = func(address state.AddressContainer) uint32 {
		if bytes.Equal(address.Bytes(), senderAddressInShard1) {
			return 1
		}
		if bytes.Equal(address.Bytes(), recvAddressDeploy) {
			return 0
		}

		return shardCoordinator.CurrentShard
	}

	txIntercepted, err := transaction.NewInterceptedTransaction(
		txBuff,
		marshalizer,
		marshalizer,
		mock.HasherMock{},
		createKeyGenMock(),
		createDummySigner(),
		&mock.AddressConverterStub{
			CreateAddressFromPublicKeyBytesCalled: func(pubKey []byte) (container state.AddressContainer, e error) {
				return mock.NewAddressMock(pubKey), nil
			},
		},
		shardCoordinator,
		createFreeTxFeeHandler(),
	)

	assert.Nil(t, err)
	assert.Equal(t, uint32(1), txIntercepted.ReceiverShardId())
	assert.Equal(t, uint32(1), txIntercepted.SenderShardId())
}

func TestInterceptedTransaction_GetNonce(t *testing.T) {
	t.Parallel()

	nonce := uint64(1)

	tx := &dataTransaction.Transaction{
		Nonce:     nonce,
		Value:     big.NewInt(2),
		Data:      []byte("data"),
		GasLimit:  3,
		GasPrice:  4,
		RcvAddr:   recvAddress,
		SndAddr:   senderAddress,
		Signature: sigOk,
	}

	txi, _ := createInterceptedTxFromPlainTx(tx, createFreeTxFeeHandler())

	result := txi.Nonce()
	assert.Equal(t, nonce, result)
}

func TestInterceptedTransaction_SenderShardId(t *testing.T) {
	t.Parallel()

	tx := &dataTransaction.Transaction{
		Nonce:     0,
		Value:     big.NewInt(2),
		Data:      []byte("data"),
		GasLimit:  3,
		GasPrice:  4,
		RcvAddr:   recvAddress,
		SndAddr:   senderAddress,
		Signature: sigOk,
	}

	txi, _ := createInterceptedTxFromPlainTx(tx, createFreeTxFeeHandler())

	result := txi.SenderShardId()
	assert.Equal(t, senderShard, result)
}

func TestInterceptedTransaction_FeeCallsTxFeeHandler(t *testing.T) {
	t.Parallel()

	tx := &dataTransaction.Transaction{
		Nonce:     0,
<<<<<<< HEAD
		Value:     new(big.Int).Set(txValue),
		Data:      "data",
		GasLimit:  gasPrice,
		GasPrice:  gasLimit,
=======
		Value:     big.NewInt(2),
		Data:      []byte("data"),
		GasLimit:  3,
		GasPrice:  4,
>>>>>>> 6ccf18ca
		RcvAddr:   recvAddress,
		SndAddr:   senderAddress,
		Signature: sigOk,
	}

	computeFeeCalled := false
	txFeeHandler := createFreeTxFeeHandler()
	txi, _ := createInterceptedTxFromPlainTx(tx, txFeeHandler)
	txFeeHandler.ComputeFeeCalled = func(tx process.TransactionWithFeeHandler) *big.Int {
		computeFeeCalled = true

		return big.NewInt(0)
	}

	_ = txi.Fee()

	assert.True(t, computeFeeCalled)
}

func TestInterceptedTransaction_GetSenderAddress(t *testing.T) {
	t.Parallel()

	tx := &dataTransaction.Transaction{
		Nonce:     0,
		Value:     big.NewInt(2),
		Data:      []byte("data"),
		GasLimit:  3,
		GasPrice:  4,
		RcvAddr:   recvAddress,
		SndAddr:   senderAddress,
		Signature: sigOk,
	}

	txi, _ := createInterceptedTxFromPlainTx(tx, createFreeTxFeeHandler())

	result := txi.SenderAddress()
	assert.NotNil(t, result)
}

//------- IsInterfaceNil

func TestInterceptedTransaction_IsInterfaceNil(t *testing.T) {
	t.Parallel()

	var txi *transaction.InterceptedTransaction

	assert.True(t, check.IfNil(txi))
}<|MERGE_RESOLUTION|>--- conflicted
+++ resolved
@@ -650,17 +650,10 @@
 
 	tx := &dataTransaction.Transaction{
 		Nonce:     0,
-<<<<<<< HEAD
-		Value:     new(big.Int).Set(txValue),
-		Data:      "data",
-		GasLimit:  gasPrice,
-		GasPrice:  gasLimit,
-=======
-		Value:     big.NewInt(2),
-		Data:      []byte("data"),
-		GasLimit:  3,
-		GasPrice:  4,
->>>>>>> 6ccf18ca
+		Value:     big.NewInt(2),
+		Data:      []byte("data"),
+		GasLimit:  3,
+		GasPrice:  4,
 		RcvAddr:   recvAddress,
 		SndAddr:   senderAddress,
 		Signature: sigOk,
