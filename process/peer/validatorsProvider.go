--- conflicted
+++ resolved
@@ -251,7 +251,6 @@
 
 func (vp *validatorsProvider) createValidatorApiResponseMapFromValidatorInfoMap(allNodes state.ShardValidatorsInfoMapHandler) map[string]*state.ValidatorApiResponse {
 	newCache := make(map[string]*state.ValidatorApiResponse)
-<<<<<<< HEAD
 
 	for _, validatorInfo := range allNodes.GetAllValidatorsInfo() {
 		strKey := vp.validatorPubKeyConverter.Encode(validatorInfo.GetPublicKey())
@@ -271,29 +270,6 @@
 			TempRating:                         float32(validatorInfo.GetTempRating()) * 100 / float32(vp.maxRating),
 			ShardId:                            validatorInfo.GetShardId(),
 			ValidatorStatus:                    validatorInfo.GetList(),
-=======
-	for _, validatorInfosInShard := range allNodes {
-		for _, validatorInfo := range validatorInfosInShard {
-			strKey := vp.pubkeyConverter.SilentEncode(validatorInfo.PublicKey, log)
-
-			newCache[strKey] = &state.ValidatorApiResponse{
-				NumLeaderSuccess:                   validatorInfo.LeaderSuccess,
-				NumLeaderFailure:                   validatorInfo.LeaderFailure,
-				NumValidatorSuccess:                validatorInfo.ValidatorSuccess,
-				NumValidatorFailure:                validatorInfo.ValidatorFailure,
-				NumValidatorIgnoredSignatures:      validatorInfo.ValidatorIgnoredSignatures,
-				TotalNumLeaderSuccess:              validatorInfo.TotalLeaderSuccess,
-				TotalNumLeaderFailure:              validatorInfo.TotalLeaderFailure,
-				TotalNumValidatorSuccess:           validatorInfo.TotalValidatorSuccess,
-				TotalNumValidatorFailure:           validatorInfo.TotalValidatorFailure,
-				TotalNumValidatorIgnoredSignatures: validatorInfo.TotalValidatorIgnoredSignatures,
-				RatingModifier:                     validatorInfo.RatingModifier,
-				Rating:                             float32(validatorInfo.Rating) * 100 / float32(vp.maxRating),
-				TempRating:                         float32(validatorInfo.TempRating) * 100 / float32(vp.maxRating),
-				ShardId:                            validatorInfo.ShardId,
-				ValidatorStatus:                    validatorInfo.List,
-			}
->>>>>>> e272723f
 		}
 	}
 
@@ -307,12 +283,7 @@
 ) {
 	for shardID, shardValidators := range validatorsMap {
 		for _, val := range shardValidators {
-<<<<<<< HEAD
 			encodedKey := vp.validatorPubKeyConverter.Encode(val)
-=======
-			encodedKey := vp.pubkeyConverter.SilentEncode(val, log)
-
->>>>>>> e272723f
 			foundInTrieValidator, ok := newCache[encodedKey]
 
 			peerType := string(currentList)
