package peer

import (
	"context"
	"fmt"
	"sync"
	"time"

	"github.com/ElrondNetwork/elrond-go/core"
	"github.com/ElrondNetwork/elrond-go/core/check"
	"github.com/ElrondNetwork/elrond-go/data"
	"github.com/ElrondNetwork/elrond-go/data/state"
	"github.com/ElrondNetwork/elrond-go/epochStart/notifier"
	"github.com/ElrondNetwork/elrond-go/process"
	"github.com/ElrondNetwork/elrond-go/sharding"
)

var _ process.ValidatorsProvider = (*validatorsProvider)(nil)

// validatorsProvider is the main interface for validators' provider
type validatorsProvider struct {
<<<<<<< HEAD
	nodesCoordinator             process.NodesCoordinator
	validatorStatistics          process.ValidatorStatisticsProcessor
	cache                        map[string]*state.ValidatorApiResponse
	cacheRefreshIntervalDuration time.Duration
	refreshCache                 chan uint32
	currentEpoch                 uint32
	lastCacheUpdate              time.Time
	lock                         sync.RWMutex
	cancelFunc                   func()
	maxRating                    uint32
	pubkeyConverter              state.PubkeyConverter
}

// ArgValidatorsProvider contains all parameters needed for creating a validatorsProvider
type ArgValidatorsProvider struct {
	NodesCoordinator                  process.NodesCoordinator
	StartEpoch                        uint32
	EpochStartEventNotifier           process.EpochStartEventNotifier
	CacheRefreshIntervalDurationInSec time.Duration
	ValidatorStatistics               process.ValidatorStatisticsProcessor
	MaxRating                         uint32
	PubKeyConverter                   state.PubkeyConverter
=======
	mutCachedMap        sync.Mutex
	cachedMap           map[string]*state.ValidatorApiResponse
	validatorStatistics process.ValidatorStatisticsProcessor
	maxRating           uint32
	pubkeyConverter     core.PubkeyConverter
>>>>>>> 81c30fdb
}

// NewValidatorsProvider instantiates a new validatorsProvider structure responsible of keeping account of
//  the latest information about the validators
func NewValidatorsProvider(
<<<<<<< HEAD
	args ArgValidatorsProvider,
=======
	validatorStatisticsProcessor process.ValidatorStatisticsProcessor,
	maxRating uint32,
	pubkeyConverter core.PubkeyConverter,
>>>>>>> 81c30fdb
) (*validatorsProvider, error) {
	if check.IfNil(args.ValidatorStatistics) {
		return nil, process.ErrNilValidatorStatistics
	}
	if check.IfNil(args.PubKeyConverter) {
		return nil, process.ErrNilPubkeyConverter
	}
	if check.IfNil(args.NodesCoordinator) {
		return nil, process.ErrNilNodesCoordinator
	}
	if check.IfNil(args.EpochStartEventNotifier) {
		return nil, process.ErrNilEpochStartNotifier
	}
	if args.MaxRating == 0 {
		return nil, process.ErrMaxRatingZero
	}
	if args.CacheRefreshIntervalDurationInSec <= 0 {
		return nil, process.ErrInvalidCacheRefreshIntervalInSec
	}

	currentContext, cancelfunc := context.WithCancel(context.Background())

	validatorsProvider := &validatorsProvider{
		nodesCoordinator:             args.NodesCoordinator,
		validatorStatistics:          args.ValidatorStatistics,
		cache:                        make(map[string]*state.ValidatorApiResponse),
		cacheRefreshIntervalDuration: args.CacheRefreshIntervalDurationInSec,
		refreshCache:                 make(chan uint32),
		lock:                         sync.RWMutex{},
		cancelFunc:                   cancelfunc,
		maxRating:                    args.MaxRating,
		pubkeyConverter:              args.PubKeyConverter,
		currentEpoch:                 args.StartEpoch,
	}

	go validatorsProvider.startRefreshProcess(currentContext)
	args.EpochStartEventNotifier.RegisterHandler(validatorsProvider.epochStartEventHandler())

	return validatorsProvider, nil
}

// GetLatestValidators gets the latest configuration of validators from the peerAccountsTrie
func (vp *validatorsProvider) GetLatestValidators() map[string]*state.ValidatorApiResponse {
	vp.lock.RLock()
	shouldUpdate := time.Since(vp.lastCacheUpdate) > vp.cacheRefreshIntervalDuration
	vp.lock.RUnlock()

	if shouldUpdate {
		vp.updateCache()
	}

	vp.lock.RLock()
	clonedMap := cloneMap(vp.cache)
	vp.lock.RUnlock()

	return clonedMap
}

func cloneMap(cache map[string]*state.ValidatorApiResponse) map[string]*state.ValidatorApiResponse {
	newMap := make(map[string]*state.ValidatorApiResponse)

	for k, v := range cache {
		newMap[k] = cloneValidatorAPIResponse(v)
	}

	return newMap
}

func cloneValidatorAPIResponse(v *state.ValidatorApiResponse) *state.ValidatorApiResponse {
	if v == nil {
		return nil
	}
	return &state.ValidatorApiResponse{
		TempRating:               v.TempRating,
		NumLeaderSuccess:         v.NumLeaderSuccess,
		NumLeaderFailure:         v.NumLeaderFailure,
		NumValidatorSuccess:      v.NumValidatorSuccess,
		NumValidatorFailure:      v.NumValidatorFailure,
		Rating:                   v.Rating,
		RatingModifier:           v.RatingModifier,
		TotalNumLeaderSuccess:    v.TotalNumLeaderSuccess,
		TotalNumLeaderFailure:    v.TotalNumLeaderFailure,
		TotalNumValidatorSuccess: v.TotalNumValidatorSuccess,
		TotalNumValidatorFailure: v.TotalNumValidatorFailure,
		ShardId:                  v.ShardId,
		ValidatorStatus:          v.ValidatorStatus,
	}
}

func (vp *validatorsProvider) epochStartEventHandler() sharding.EpochStartActionHandler {
	subscribeHandler := notifier.NewHandlerForEpochStart(
		func(hdr data.HeaderHandler) {
			log.Trace("epochStartEventHandler - refreshCache forced",
				"nonce", hdr.GetNonce(),
				"shard", hdr.GetShardID(),
				"round", hdr.GetRound(),
				"epoch", hdr.GetEpoch())
			go func() {
				vp.refreshCache <- hdr.GetEpoch()
			}()
		},
		func(_ data.HeaderHandler) {},
		core.IndexerOrder,
	)

	return subscribeHandler
}

func (vp *validatorsProvider) startRefreshProcess(ctx context.Context) {
	for {
		vp.updateCache()
		select {
		case epoch := <-vp.refreshCache:
			vp.lock.Lock()
			vp.currentEpoch = epoch
			vp.lock.Unlock()
			log.Trace("startRefreshProcess - forced refresh", "epoch", vp.currentEpoch)
		case <-ctx.Done():
			log.Debug("validatorsProvider's go routine is stopping...")
			return
		}
	}
}

func (vp *validatorsProvider) updateCache() {
	lastFinalizedRootHash := vp.validatorStatistics.LastFinalizedRootHash()
	allNodes, err := vp.validatorStatistics.GetValidatorInfoForRootHash(lastFinalizedRootHash)
	if err != nil {
		log.Trace("validatorsProvider - GetLatestValidatorInfos failed", "error", err)
	}

	vp.lock.RLock()
	epoch := vp.currentEpoch
	vp.lock.RUnlock()

	newCache := vp.createNewCache(epoch, allNodes)

	vp.lock.Lock()
	vp.lastCacheUpdate = time.Now()
	vp.cache = newCache
	vp.lock.Unlock()
}

func (vp *validatorsProvider) createNewCache(
	epoch uint32,
	allNodes map[uint32][]*state.ValidatorInfo,
) map[string]*state.ValidatorApiResponse {
	newCache := vp.createValidatorApiResponseMapFromValidatorInfoMap(allNodes)

	nodesMapEligible, err := vp.nodesCoordinator.GetAllEligibleValidatorsPublicKeys(epoch)
	if err != nil {
		log.Debug("validatorsProvider - GetAllEligibleValidatorsPublicKeys failed", "epoch", epoch)
	}
	vp.aggregateLists(newCache, nodesMapEligible, core.EligibleList)

	nodesMapWaiting, err := vp.nodesCoordinator.GetAllWaitingValidatorsPublicKeys(epoch)
	if err != nil {
		log.Debug("validatorsProvider - GetAllWaitingValidatorsPublicKeys failed", "epoch", epoch)
	}
	vp.aggregateLists(newCache, nodesMapWaiting, core.WaitingList)

	return newCache
}

func (vp *validatorsProvider) createValidatorApiResponseMapFromValidatorInfoMap(allNodes map[uint32][]*state.ValidatorInfo) map[string]*state.ValidatorApiResponse {
	newCache := make(map[string]*state.ValidatorApiResponse)
	inactiveList := string(core.InactiveList)
	for _, validatorInfosInShard := range allNodes {
		for _, validatorInfo := range validatorInfosInShard {
			// do not display inactive validators
			if validatorInfo.List == inactiveList {
				continue
			}

			strKey := vp.pubkeyConverter.Encode(validatorInfo.PublicKey)
			newCache[strKey] = &state.ValidatorApiResponse{
				NumLeaderSuccess:         validatorInfo.LeaderSuccess,
				NumLeaderFailure:         validatorInfo.LeaderFailure,
				NumValidatorSuccess:      validatorInfo.ValidatorSuccess,
				NumValidatorFailure:      validatorInfo.ValidatorFailure,
				TotalNumLeaderSuccess:    validatorInfo.TotalLeaderSuccess,
				TotalNumLeaderFailure:    validatorInfo.TotalLeaderFailure,
				TotalNumValidatorSuccess: validatorInfo.TotalValidatorSuccess,
				TotalNumValidatorFailure: validatorInfo.TotalValidatorFailure,
				RatingModifier:           validatorInfo.RatingModifier,
				Rating:                   float32(validatorInfo.Rating) * 100 / float32(vp.maxRating),
				TempRating:               float32(validatorInfo.TempRating) * 100 / float32(vp.maxRating),
				ShardId:                  validatorInfo.ShardId,
				ValidatorStatus:          validatorInfo.List,
			}
		}
	}

	return newCache
}

func (vp *validatorsProvider) aggregateLists(
	newCache map[string]*state.ValidatorApiResponse,
	validatorsMap map[uint32][][]byte,
	currentList core.PeerType,
) {
	for shardID, shardValidators := range validatorsMap {
		for _, val := range shardValidators {
			encodedKey := vp.pubkeyConverter.Encode(val)
			foundInTrieValidator, ok := newCache[encodedKey]
			peerType := string(currentList)

			if !ok || foundInTrieValidator == nil {
				newCache[encodedKey] = &state.ValidatorApiResponse{}
				newCache[encodedKey].ShardId = shardID
				newCache[encodedKey].ValidatorStatus = peerType
				log.Debug("validator from map not found in trie", "pk", encodedKey, "map", peerType)
				continue
			}

			trieList := core.PeerType(foundInTrieValidator.ValidatorStatus)
			if shouldCombine(trieList, currentList) {
				peerType = fmt.Sprintf(core.CombinedPeerType, currentList, trieList)
			}

			newCache[encodedKey].ShardId = shardID
			newCache[encodedKey].ValidatorStatus = peerType
		}
	}
}

func shouldCombine(triePeerType core.PeerType, currentPeerType core.PeerType) bool {
	// currently just "eligible (leaving)" or "waiting (leaving)" are allowed
	isLeaving := triePeerType == core.LeavingList
	isEligibleOrWaiting := currentPeerType == core.EligibleList ||
		currentPeerType == core.WaitingList

	return isLeaving && isEligibleOrWaiting
}

// IsInterfaceNil returns true if there is no value under the interface
func (vp *validatorsProvider) IsInterfaceNil() bool {
	return vp == nil
}

// Close - frees up everything, cancels long running methods
func (vp *validatorsProvider) Close() error {
	vp.cancelFunc()

	return nil
}<|MERGE_RESOLUTION|>--- conflicted
+++ resolved
@@ -19,7 +19,6 @@
 
 // validatorsProvider is the main interface for validators' provider
 type validatorsProvider struct {
-<<<<<<< HEAD
 	nodesCoordinator             process.NodesCoordinator
 	validatorStatistics          process.ValidatorStatisticsProcessor
 	cache                        map[string]*state.ValidatorApiResponse
@@ -30,7 +29,7 @@
 	lock                         sync.RWMutex
 	cancelFunc                   func()
 	maxRating                    uint32
-	pubkeyConverter              state.PubkeyConverter
+	pubkeyConverter              core.PubkeyConverter
 }
 
 // ArgValidatorsProvider contains all parameters needed for creating a validatorsProvider
@@ -42,25 +41,12 @@
 	ValidatorStatistics               process.ValidatorStatisticsProcessor
 	MaxRating                         uint32
 	PubKeyConverter                   state.PubkeyConverter
-=======
-	mutCachedMap        sync.Mutex
-	cachedMap           map[string]*state.ValidatorApiResponse
-	validatorStatistics process.ValidatorStatisticsProcessor
-	maxRating           uint32
-	pubkeyConverter     core.PubkeyConverter
->>>>>>> 81c30fdb
 }
 
 // NewValidatorsProvider instantiates a new validatorsProvider structure responsible of keeping account of
 //  the latest information about the validators
 func NewValidatorsProvider(
-<<<<<<< HEAD
 	args ArgValidatorsProvider,
-=======
-	validatorStatisticsProcessor process.ValidatorStatisticsProcessor,
-	maxRating uint32,
-	pubkeyConverter core.PubkeyConverter,
->>>>>>> 81c30fdb
 ) (*validatorsProvider, error) {
 	if check.IfNil(args.ValidatorStatistics) {
 		return nil, process.ErrNilValidatorStatistics
