--- conflicted
+++ resolved
@@ -78,14 +78,6 @@
 		return err
 	}
 
-<<<<<<< HEAD
-	//TODO: Analyse if GetValidatorWithPublicKey is still needed to be called also in all other places
-	//// Check if the public key is a validator
-	//_, _, err = ivi.nodesCoordinator.GetValidatorWithPublicKey(ivi.shardValidatorInfo.PublicKey)
-	//return err
-
-=======
->>>>>>> 24db64da
 	return nil
 }
 
