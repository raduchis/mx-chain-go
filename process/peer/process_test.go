--- conflicted
+++ resolved
@@ -2078,12 +2078,7 @@
 	t.Run("should fail on getting all leaves from trie", func(t *testing.T) {
 		peerAdapter := getAccountsMock()
 
-<<<<<<< HEAD
-		peerAdapter.GetAllLeavesCalled = func(ch *common.TrieIteratorChannels, ctx context.Context, rootHash []byte) error {
-=======
-		expectedErr := errors.New("expected error")
 		peerAdapter.GetAllLeavesCalled = func(ch *common.TrieIteratorChannels, ctx context.Context, rootHash []byte, _ common.TrieLeafParser) error {
->>>>>>> f8bcebd3
 			if bytes.Equal(rootHash, hash) {
 				go func() {
 					ch.ErrChan.WriteInChanNonBlocking(expectedErr)
