--- conflicted
+++ resolved
@@ -89,17 +89,10 @@
 						ExtraGasLimitGuardedTx:      "50000",
 					},
 				},
-<<<<<<< HEAD
 				MinGasPrice:            "10",
 				GasPerDataByte:         "1",
 				GasPriceModifier:       1.0,
-				ExtraGasLimitGuardedTx: "50000",
 				MaxGasPriceSetGuardian: "100000",
-=======
-				MinGasPrice:      "10",
-				GasPerDataByte:   "1",
-				GasPriceModifier: 1.0,
->>>>>>> 707bf7c0
 			},
 		},
 		PenalizedTooMuchGasEnableEpoch: 0,
