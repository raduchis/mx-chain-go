--- conflicted
+++ resolved
@@ -238,11 +238,7 @@
 	}
 
 	if peerChange.Action == block.PeerRegistration && peerChange.TimeStamp != account.Nonce {
-<<<<<<< HEAD
-		err := account.SetNonceWithJournal(peerChange.TimeStamp)
-=======
 		err = account.SetNonceWithJournal(peerChange.TimeStamp)
->>>>>>> 6ccf18ca
 		if err != nil {
 			return err
 		}
@@ -719,18 +715,6 @@
 		if err != nil {
 			return err
 		}
-<<<<<<< HEAD
-
-		sdKey := p.buildShardDataKey(shardData)
-		p.prevShardInfo[sdKey] = block.ShardData{
-			ShardID:      previousHeader.ShardID,
-			Nonce:        previousHeader.Nonce,
-			Round:        previousHeader.Round,
-			PrevRandSeed: previousHeader.PrevRandSeed,
-			PrevHash:     previousHeader.PrevHash,
-		}
-=======
->>>>>>> 6ccf18ca
 	}
 
 	log.Trace(fmt.Sprintf("Decrease leader: %v, decrease validator: %v, ratingDifference: %v", leaderAppearances, consensusGroupAppearances, ratingDifference))
