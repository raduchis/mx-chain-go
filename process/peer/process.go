package peer

import (
	"bytes"
	"math/big"
	"sync"

	"github.com/ElrondNetwork/elrond-go/core"
	"github.com/ElrondNetwork/elrond-go/core/check"
	"github.com/ElrondNetwork/elrond-go/data"
	"github.com/ElrondNetwork/elrond-go/data/block"
	"github.com/ElrondNetwork/elrond-go/data/state"
	"github.com/ElrondNetwork/elrond-go/dataRetriever"
	"github.com/ElrondNetwork/elrond-go/logger"
	"github.com/ElrondNetwork/elrond-go/marshal"
	"github.com/ElrondNetwork/elrond-go/process"
	"github.com/ElrondNetwork/elrond-go/sharding"
)

var log = logger.GetOrCreate("process/peer")

type validatorActionType uint8

const (
	unknownAction validatorActionType = 0
	leaderSuccess validatorActionType = 1
	leaderFail validatorActionType = 2
	validatorSuccess validatorActionType = 3
	validatorFail validatorActionType = 4
)

// ArgValidatorStatisticsProcessor holds all dependencies for the validatorStatistics
type ArgValidatorStatisticsProcessor struct {
	InitialNodes     []*sharding.InitialNode
	StakeValue       *big.Int
	Marshalizer      marshal.Marshalizer
	NodesCoordinator sharding.NodesCoordinator
	ShardCoordinator sharding.Coordinator
	DataPool         DataPool
	StorageService   dataRetriever.StorageService
	AdrConv          state.AddressConverter
	PeerAdapter      state.AccountsAdapter
	Rater            sharding.RaterHandler
}

type validatorStatistics struct {
	marshalizer      marshal.Marshalizer
	dataPool         DataPool
	storageService   dataRetriever.StorageService
	nodesCoordinator sharding.NodesCoordinator
	shardCoordinator sharding.Coordinator
	adrConv          state.AddressConverter
	peerAdapter      state.AccountsAdapter
	prevShardInfo    map[string]block.ShardData
	mutPrevShardInfo sync.RWMutex
	rater            sharding.RaterHandler
	initialNodes     []*sharding.InitialNode
}

// NewValidatorStatisticsProcessor instantiates a new validatorStatistics structure responsible of keeping account of
//  each validator actions in the consensus process
func NewValidatorStatisticsProcessor(arguments ArgValidatorStatisticsProcessor) (*validatorStatistics, error) {
	if arguments.PeerAdapter == nil || arguments.PeerAdapter.IsInterfaceNil() {
		return nil, process.ErrNilPeerAccountsAdapter
	}
	if arguments.AdrConv == nil || arguments.AdrConv.IsInterfaceNil() {
		return nil, process.ErrNilAddressConverter
	}
	if arguments.DataPool == nil || arguments.DataPool.IsInterfaceNil() {
		return nil, process.ErrNilDataPoolHolder
	}
	if arguments.StorageService == nil || arguments.StorageService.IsInterfaceNil() {
		return nil, process.ErrNilStorage
	}
	if arguments.NodesCoordinator == nil || arguments.NodesCoordinator.IsInterfaceNil() {
		return nil, process.ErrNilNodesCoordinator
	}
	if arguments.ShardCoordinator == nil || arguments.ShardCoordinator.IsInterfaceNil() {
		return nil, process.ErrNilShardCoordinator
	}
	if arguments.Marshalizer == nil || arguments.Marshalizer.IsInterfaceNil() {
		return nil, process.ErrNilMarshalizer
	}
	if arguments.StakeValue == nil {
		return nil, process.ErrNilEconomicsData
	}
	if check.IfNil(arguments.Rater) {
		return nil, process.ErrNilRater
	}

	vs := &validatorStatistics{
		peerAdapter:      arguments.PeerAdapter,
		adrConv:          arguments.AdrConv,
		nodesCoordinator: arguments.NodesCoordinator,
		shardCoordinator: arguments.ShardCoordinator,
		dataPool:         arguments.DataPool,
		storageService:   arguments.StorageService,
		marshalizer:      arguments.Marshalizer,
		prevShardInfo:    make(map[string]block.ShardData),
		rater:            arguments.Rater,
	}

	rater := arguments.Rater
	ratingReaderSetter, ok := rater.(sharding.RatingReaderSetter)

	if !ok {
		return nil, process.ErrNilRatingReader
	}
	log.Debug("setting ratingReader")

	rr := &RatingReader{
		getRating: vs.getRating,
	}

	ratingReaderSetter.SetRatingReader(rr)

	vs.initialNodes = arguments.InitialNodes

	err := vs.saveInitialState(vs.initialNodes, arguments.StakeValue, rater.GetStartRating())
	if err != nil {
		return nil, err
	}

	return vs, nil
}

// saveInitialState takes an initial peer list, validates it and sets up the initial state for each of the peers
func (vs *validatorStatistics) saveInitialState(
	in []*sharding.InitialNode,
	stakeValue *big.Int,
	startRating uint32,
) error {
	for _, node := range in {
		err := vs.initializeNode(node, stakeValue, startRating)
		if err != nil {
			return err
		}
	}

	hash, err := vs.peerAdapter.Commit()
	if err != nil {
		return err
	}

	log.Trace("committed peer adapter", "root hash", core.ToHex(hash))

	return nil
}

// IsNodeValid calculates if a node that's present in the initial validator list
//  contains all the required information in order to be able to participate in consensus
func (vs *validatorStatistics) IsNodeValid(node *sharding.InitialNode) bool {
	if len(node.PubKey) == 0 {
		return false
	}
	if len(node.Address) == 0 {
		return false
	}

	return true
}

func (vs *validatorStatistics) processPeerChanges(header data.HeaderHandler) error {
	if vs.shardCoordinator.SelfId() == sharding.MetachainShardId {
		return nil
	}

	metaBlock, ok := header.(*block.MetaBlock)
	if !ok {
		return nil
	}

	for _, peerChange := range metaBlock.PeerInfo {
		err := vs.updatePeerData(peerChange)
		if err != nil {
			return err
		}
	}

	return nil
}

func (vs *validatorStatistics) updatePeerData(
	peerChange block.PeerData,
) error {
	adrSrc, err := vs.adrConv.CreateAddressFromPublicKeyBytes(peerChange.PublicKey)
	if err != nil {
		return err
	}

	if peerChange.Action == block.PeerDeregistration {
		return vs.peerAdapter.RemoveAccount(adrSrc)
	}

	accHandler, err := vs.peerAdapter.GetAccountWithJournal(adrSrc)
	if err != nil {
		return err
	}

	account, ok := accHandler.(*state.PeerAccount)
	if !ok {
		return process.ErrWrongTypeAssertion
	}

	if !bytes.Equal(peerChange.Address, account.RewardAddress) {
		err = account.SetRewardAddressWithJournal(peerChange.Address)
		if err != nil {
			return err
		}
	}

	// TODO: Since the BLSPublicKey is the key in the peer accounts trie, this condition will never be met.
	//  In order to be able to change the BLSPublicKey of a validator, we need to provide in the peer
	//  change the old and the new public key. Also, important: the peer statistics data and the
	//  rating from the old account needs to be associated to the new account
	if !bytes.Equal(peerChange.PublicKey, account.BLSPublicKey) {
		err = account.SetBLSPublicKeyWithJournal(peerChange.PublicKey)
		if err != nil {
			return err
		}
	}

	zero := big.NewInt(0)
	if peerChange.ValueChange.Cmp(zero) != 0 {
		actualValue := zero.Add(account.Stake, peerChange.ValueChange)
		err = account.SetStakeWithJournal(actualValue)
		if err != nil {
			return err
		}
	}

	if peerChange.Action == block.PeerRegistration && peerChange.TimeStamp != account.Nonce {
		err = account.SetNonceWithJournal(peerChange.TimeStamp)
		if err != nil {
			return err
		}

		err = account.SetNodeInWaitingListWithJournal(true)
		if err != nil {
			return err
		}
	}

	if peerChange.Action == block.PeerUnstaking && peerChange.TimeStamp != account.UnStakedNonce {
		err = account.SetUnStakedNonceWithJournal(peerChange.TimeStamp)
		if err != nil {
			return err
		}
	}

	return nil
}

// UpdatePeerState takes a header, updates the peer state for all of the
//  consensus members and returns the new root hash
func (vs *validatorStatistics) UpdatePeerState(header data.HeaderHandler) ([]byte, error) {
	if header.GetNonce() == 0 {
		return vs.peerAdapter.RootHash()
	}

	err := vs.processPeerChanges(header)
	if err != nil {
		return nil, err
	}

	previousHeader, err := process.GetMetaHeader(header.GetPrevHash(), vs.dataPool.Headers(), vs.marshalizer, vs.storageService)
	if err != nil {
		return nil, err
	}

	err = vs.checkForMissedBlocks(
		header.GetRound(),
		previousHeader.GetRound(),
		previousHeader.GetPrevRandSeed(),
		previousHeader.GetShardID(),
	)
	if err != nil {
		return nil, err
	}

	err = vs.updateShardDataPeerState(header)
	if err != nil {
		log.Debug("UpdatePeerState after process.GetMetaHeader", "error", err.Error(), "hash", header.GetPrevHash(), "round", header.GetRound(), "nonce", header.GetNonce())
		return nil, err
	}

	if header.GetNonce() == 1 {
		return vs.peerAdapter.RootHash()
	}

	consensusGroup, err := vs.nodesCoordinator.ComputeValidatorsGroup(previousHeader.GetPrevRandSeed(), previousHeader.GetRound(), previousHeader.GetShardID())
	if err != nil {
		return nil, err
	}

	err = vs.updateValidatorInfo(consensusGroup, previousHeader.GetPubKeysBitmap(), previousHeader.GetShardID())
	if err != nil {
		return nil, err
	}

	vs.displayRatings()

	return vs.peerAdapter.RootHash()
}

func (vs *validatorStatistics) displayRatings() {
	for _, node := range vs.initialNodes {
		log.Trace("ratings", "pk", node.Address, "tempRating", vs.getTempRating(node.PubKey))
	}
}

// Commit commits the validator statistics trie and returns the root hash
func (vs *validatorStatistics) Commit() ([]byte, error) {
	return vs.peerAdapter.Commit()
}

// RootHash returns the root hash of the validator statistics trie
func (vs *validatorStatistics) RootHash() ([]byte, error) {
	return vs.peerAdapter.RootHash()
}

func (vs *validatorStatistics) checkForMissedBlocks(
	currentHeaderRound,
	previousHeaderRound uint64,
	prevRandSeed []byte,
	shardId uint32,
) error {
	if currentHeaderRound-previousHeaderRound <= 1 {
		return nil
	}

	sw := core.NewStopWatch()
	sw.Start("checkForMissedBlocks")
	defer func() {
		sw.Stop("checkForMissedBlocks")
		log.Trace("measurements checkForMissedBlocks", sw.GetMeasurements()...)
	}()

	for i := previousHeaderRound + 1; i < currentHeaderRound; i++ {
		swInner := core.NewStopWatch()

		swInner.Start("ComputeValidatorsGroup")
		consensusGroup, err := vs.nodesCoordinator.ComputeValidatorsGroup(prevRandSeed, i, shardId)
		swInner.Stop("ComputeValidatorsGroup")
		if err != nil {
			return err
		}

		swInner.Start("GetPeerAccount")
		leaderPeerAcc, err := vs.GetPeerAccount(consensusGroup[0].PubKey())
		swInner.Stop("GetPeerAccount")
		if err != nil {
			return err
		}

		swInner.Start("DecreaseLeaderSuccessRateWithJournal")
		err = leaderPeerAcc.DecreaseLeaderSuccessRateWithJournal()
		swInner.Stop("DecreaseLeaderSuccessRateWithJournal")
		if err != nil {
			return err
		}

		swInner.Start("ComputeDecreaseProposer")
		newRating := vs.rater.ComputeDecreaseProposer(leaderPeerAcc.GetTempRating())
		swInner.Stop("ComputeDecreaseProposer")

		swInner.Start("SetTempRatingWithJournal")
		err = leaderPeerAcc.SetTempRatingWithJournal(newRating)
		swInner.Stop("SetTempRatingWithJournal")
		if err != nil {
			return err
		}

		swInner.Start("ComputeDecreaseAllValidators")
		err = vs.decreaseForConsensusValidators(consensusGroup)
		swInner.Stop("ComputeDecreaseAllValidators")
		if err != nil {
			return err
		}
		sw.Add(swInner)
	}

	return nil
}

func (vs *validatorStatistics) decreaseForConsensusValidators(consensusGroup []sharding.Validator) error {
	for j := 1; j < len(consensusGroup); j++ {
		validatorPeerAccount, verr := vs.GetPeerAccount(consensusGroup[j].PubKey())
		if verr != nil {
			return verr
		}

		verr = validatorPeerAccount.DecreaseValidatorSuccessRateWithJournal()
		if verr != nil {
			return verr
		}

		newRating := vs.rater.ComputeDecreaseValidator(validatorPeerAccount.GetTempRating())
		verr = validatorPeerAccount.SetTempRatingWithJournal(newRating)
		if verr != nil {
			return verr
		}
	}

	return nil
}

// RevertPeerState takes the current and previous headers and undos the peer state
//  for all of the consensus members
func (vs *validatorStatistics) RevertPeerState(header data.HeaderHandler) error {
	return vs.peerAdapter.RecreateTrie(header.GetValidatorStatsRootHash())
}

// RevertPeerStateToSnapshot reverts the applied changes to the peerAdapter
func (vs *validatorStatistics) RevertPeerStateToSnapshot(snapshot int) error {
	return vs.peerAdapter.RevertToSnapshot(snapshot)
}

func (vs *validatorStatistics) updateShardDataPeerState(header data.HeaderHandler) error {
	metaHeader, ok := header.(*block.MetaBlock)
	if !ok {
		return process.ErrInvalidMetaHeader
	}

	for _, h := range metaHeader.ShardInfo {

		shardConsensus, shardInfoErr := vs.nodesCoordinator.ComputeValidatorsGroup(h.PrevRandSeed, h.Round, h.ShardID)
		if shardInfoErr != nil {
			return shardInfoErr
		}

		shardInfoErr = vs.updateValidatorInfo(shardConsensus, h.PubKeysBitmap, h.ShardID)
		if shardInfoErr != nil {
			return shardInfoErr
		}

		if h.Nonce == 1 {
			continue
		}

		prevShardData, shardInfoErr := process.GetShardHeader(
			h.PrevHash,
			vs.dataPool.Headers(),
			vs.marshalizer,
			vs.storageService,
		)
		if shardInfoErr != nil {
			return shardInfoErr
		}

		shardInfoErr = vs.checkForMissedBlocks(
			h.Round,
			prevShardData.Round,
			prevShardData.PrevRandSeed,
			h.ShardID,
		)
		if shardInfoErr != nil {
			return shardInfoErr
		}
	}

	return nil
}

func (vs *validatorStatistics) initializeNode(node *sharding.InitialNode, stakeValue *big.Int,
	startRating uint32) error {
	if !vs.IsNodeValid(node) {
		return process.ErrInvalidInitialNodesState
	}

	peerAccount, err := vs.generatePeerAccount(node)
	if err != nil {
		return err
	}

	err = vs.savePeerAccountData(peerAccount, node, stakeValue, startRating)
	if err != nil {
		return err
	}

	return nil
}

func (vs *validatorStatistics) generatePeerAccount(node *sharding.InitialNode) (*state.PeerAccount, error) {
	address, err := vs.adrConv.CreateAddressFromHex(node.PubKey)
	if err != nil {
		return nil, err
	}

	acc, err := vs.peerAdapter.GetAccountWithJournal(address)
	if err != nil {
		return nil, err
	}

	peerAccount, ok := acc.(*state.PeerAccount)
	if !ok {
		return nil, process.ErrInvalidPeerAccount
	}

	return peerAccount, nil
}

func (vs *validatorStatistics) savePeerAccountData(
	peerAccount *state.PeerAccount,
	data *sharding.InitialNode,
	stakeValue *big.Int,
	startRating uint32,
) error {
	err := peerAccount.SetRewardAddressWithJournal([]byte(data.Address))
	if err != nil {
		return err
	}

	err = peerAccount.SetSchnorrPublicKeyWithJournal([]byte(data.Address))
	if err != nil {
		return err
	}

	err = peerAccount.SetBLSPublicKeyWithJournal([]byte(data.PubKey))
	if err != nil {
		return err
	}

	err = peerAccount.SetStakeWithJournal(stakeValue)
	if err != nil {
		return err
	}

	err = peerAccount.SetRatingWithJournal(startRating)
	if err != nil {
		return err
	}

	err = peerAccount.SetTempRatingWithJournal(startRating)
	if err != nil {
		return err
	}

	return nil
}

func (vs *validatorStatistics) updateValidatorInfo(validatorList []sharding.Validator, signingBitmap []byte,shardId uint32) error {
	lenValidators := len(validatorList)
	for i := 0; i < lenValidators; i++ {
		peerAcc, err := vs.GetPeerAccount(validatorList[i].PubKey())
		if err != nil {
			return err
		}

		var newRating uint32
		isLeader := i == 0
		validatorSigned := (signingBitmap[i/8] & (1 << (uint16(i) % 8))) != 0
		actionType :=  vs.computeValidatorActionType(isLeader, validatorSigned)

		switch actionType {
		case leaderSuccess:
			err = peerAcc.IncreaseLeaderSuccessRateWithJournal()
			newRating = vs.rater.ComputeIncreaseProposer(peerAcc.GetTempRating())
		case leaderFail:
			err = peerAcc.DecreaseLeaderSuccessRateWithJournal()
			newRating = vs.rater.ComputeDecreaseProposer(peerAcc.GetTempRating())
		case validatorSuccess:
			err = peerAcc.IncreaseValidatorSuccessRateWithJournal()
			newRating = vs.rater.ComputeIncreaseValidator(peerAcc.GetTempRating())
		case validatorFail:
			err = peerAcc.DecreaseValidatorSuccessRateWithJournal()
			newRating = vs.rater.ComputeDecreaseValidator(peerAcc.GetTempRating())
		}

		if err != nil {
			return err
		}

		err = peerAcc.SetTempRatingWithJournal(newRating)
		if err != nil {
			return err
		}
	}

	return nil
}

// GetPeerAccount will return a PeerAccountHandler for a given address
func (vs *validatorStatistics) GetPeerAccount(address []byte) (state.PeerAccountHandler, error) {
	addressContainer, err := vs.adrConv.CreateAddressFromPublicKeyBytes(address)
	if err != nil {
		return nil, err
	}

	account, err := vs.peerAdapter.GetAccountWithJournal(addressContainer)
	if err != nil {
		return nil, err
	}

	peerAccount, ok := account.(state.PeerAccountHandler)
	if !ok {
		return nil, process.ErrInvalidPeerAccount
	}

	return peerAccount, nil
}

<<<<<<< HEAD
=======
// loadPreviousShardHeaders loads the previous shard headers for a given metablock. For the metachain it's easy
//  since it has all the shard headers in its storage, but for the shard it's a bit trickier and we need
//  to iterate through past metachain headers until we find all the ShardData we are interested in
func (vs *validatorStatistics) loadPreviousShardHeaders(currentHeader, previousHeader *block.MetaBlock) error {

	missingPreviousShardData := vs.loadExistingPrevShardData(currentHeader, previousHeader)
	missingPreviousShardData, err := vs.loadMissingPrevShardDataFromStorage(missingPreviousShardData, previousHeader)
	if err != nil {
		return err
	}

	if len(missingPreviousShardData) > 0 {
		return process.ErrMissingShardDataInStorage
	}

	return nil
}

func (vs *validatorStatistics) loadExistingPrevShardData(currentHeader, previousHeader *block.MetaBlock) map[string]block.ShardData {
	vs.mutPrevShardInfo.Lock()
	defer vs.mutPrevShardInfo.Unlock()

	vs.prevShardInfo = make(map[string]block.ShardData, len(currentHeader.ShardInfo))
	missingPreviousShardData := make(map[string]block.ShardData, len(currentHeader.ShardInfo))

	for _, currentShardData := range currentHeader.ShardInfo {
		if currentShardData.Nonce == 1 {
			continue
		}

		sdKey := vs.buildShardDataKey(currentShardData)
		prevShardData := vs.getMatchingPrevShardData(currentShardData, currentHeader.ShardInfo)
		if prevShardData != nil {
			vs.prevShardInfo[sdKey] = *prevShardData
			continue
		}

		prevShardData = vs.getMatchingPrevShardData(currentShardData, previousHeader.ShardInfo)
		if prevShardData != nil {
			vs.prevShardInfo[sdKey] = *prevShardData
			continue
		}

		missingPreviousShardData[sdKey] = currentShardData
	}

	return missingPreviousShardData
}

func (vs *validatorStatistics) loadMissingPrevShardDataFromStorage(missingPreviousShardData map[string]block.ShardData, previousHeader *block.MetaBlock) (map[string]block.ShardData, error) {
	vs.mutPrevShardInfo.Lock()
	defer vs.mutPrevShardInfo.Unlock()

	searchHeader := &block.MetaBlock{}
	*searchHeader = *previousHeader
	for len(missingPreviousShardData) > 0 {
		if searchHeader.GetNonce() <= 1 {
			break
		}

		recursiveHeader, err := process.GetMetaHeader(searchHeader.GetPrevHash(), vs.dataPool.Headers(), vs.marshalizer, vs.storageService)
		if err != nil {
			return nil, err
		}
		for key, shardData := range missingPreviousShardData {
			prevShardData := vs.getMatchingPrevShardData(shardData, recursiveHeader.ShardInfo)
			if prevShardData == nil {
				continue
			}

			vs.prevShardInfo[key] = *prevShardData
			delete(missingPreviousShardData, key)
		}
		*searchHeader = *recursiveHeader
	}

	return missingPreviousShardData, nil
}

func (vs *validatorStatistics) loadPreviousShardHeadersMeta(header *block.MetaBlock) error {
	vs.mutPrevShardInfo.Lock()
	defer vs.mutPrevShardInfo.Unlock()

	for _, shardData := range header.ShardInfo {
		if shardData.Nonce == 1 {
			continue
		}

		previousHeader, err := process.GetShardHeader(
			shardData.PrevHash,
			vs.dataPool.Headers(),
			vs.marshalizer,
			vs.storageService,
		)
		if err != nil {
			log.Debug("loadPreviousShardHeadersMeta after process.GetShardHeader", "error", err.Error(), "prevHash", shardData.PrevHash, "shardId", shardData.ShardID, "round", shardData.Round, "nonce", shardData.Nonce)
			return err
		}

		sdKey := vs.buildShardDataKey(shardData)
		vs.prevShardInfo[sdKey] = block.ShardData{
			ShardID:      previousHeader.ShardId,
			Nonce:        previousHeader.Nonce,
			Round:        previousHeader.Round,
			PrevRandSeed: previousHeader.PrevRandSeed,
			PrevHash:     previousHeader.PrevHash,
		}
	}
	return nil
}

>>>>>>> 272ed330
func (vs *validatorStatistics) getMatchingPrevShardData(currentShardData block.ShardData, shardInfo []block.ShardData) *block.ShardData {
	for _, prevShardData := range shardInfo {
		if currentShardData.ShardID != prevShardData.ShardID {
			continue
		}
		if currentShardData.Nonce == prevShardData.Nonce+1 {
			return &prevShardData
		}
	}

	return nil
}

func (vs *validatorStatistics) computeValidatorActionType(isLeader, validatorSigned bool) validatorActionType {
	if isLeader && validatorSigned {
		return leaderSuccess
	}
	if isLeader && !validatorSigned {
		return leaderFail
	}
	if !isLeader && validatorSigned {
		return validatorSuccess
	}
	if !isLeader && !validatorSigned {
		return validatorFail
	}

	return unknownAction
}

// IsInterfaceNil returns true if there is no value under the interface
func (vs *validatorStatistics) IsInterfaceNil() bool {
	return vs == nil
}

func (vs *validatorStatistics) getRating(s string) uint32 {
	peer, err := vs.GetPeerAccount([]byte(s))
	if err != nil {
		log.Debug("Error getting peer account", "error", err)
		return vs.rater.GetStartRating()
	}

	return peer.GetRating()
}

func (vs *validatorStatistics) getTempRating(s string) uint32 {
	peer, err := vs.GetPeerAccount([]byte(s))

	if err != nil {
		log.Debug("Error getting peer account", "error", err)
		return vs.rater.GetStartRating()
	}

	return peer.GetTempRating()
}<|MERGE_RESOLUTION|>--- conflicted
+++ resolved
@@ -265,6 +265,7 @@
 
 	previousHeader, err := process.GetMetaHeader(header.GetPrevHash(), vs.dataPool.Headers(), vs.marshalizer, vs.storageService)
 	if err != nil {
+		log.Debug("UpdatePeerState after process.GetMetaHeader", "error", err.Error(), "hash", header.GetPrevHash(), "round", header.GetRound(), "nonce", header.GetNonce())
 		return nil, err
 	}
 
@@ -280,7 +281,6 @@
 
 	err = vs.updateShardDataPeerState(header)
 	if err != nil {
-		log.Debug("UpdatePeerState after process.GetMetaHeader", "error", err.Error(), "hash", header.GetPrevHash(), "round", header.GetRound(), "nonce", header.GetNonce())
 		return nil, err
 	}
 
@@ -600,120 +600,6 @@
 	return peerAccount, nil
 }
 
-<<<<<<< HEAD
-=======
-// loadPreviousShardHeaders loads the previous shard headers for a given metablock. For the metachain it's easy
-//  since it has all the shard headers in its storage, but for the shard it's a bit trickier and we need
-//  to iterate through past metachain headers until we find all the ShardData we are interested in
-func (vs *validatorStatistics) loadPreviousShardHeaders(currentHeader, previousHeader *block.MetaBlock) error {
-
-	missingPreviousShardData := vs.loadExistingPrevShardData(currentHeader, previousHeader)
-	missingPreviousShardData, err := vs.loadMissingPrevShardDataFromStorage(missingPreviousShardData, previousHeader)
-	if err != nil {
-		return err
-	}
-
-	if len(missingPreviousShardData) > 0 {
-		return process.ErrMissingShardDataInStorage
-	}
-
-	return nil
-}
-
-func (vs *validatorStatistics) loadExistingPrevShardData(currentHeader, previousHeader *block.MetaBlock) map[string]block.ShardData {
-	vs.mutPrevShardInfo.Lock()
-	defer vs.mutPrevShardInfo.Unlock()
-
-	vs.prevShardInfo = make(map[string]block.ShardData, len(currentHeader.ShardInfo))
-	missingPreviousShardData := make(map[string]block.ShardData, len(currentHeader.ShardInfo))
-
-	for _, currentShardData := range currentHeader.ShardInfo {
-		if currentShardData.Nonce == 1 {
-			continue
-		}
-
-		sdKey := vs.buildShardDataKey(currentShardData)
-		prevShardData := vs.getMatchingPrevShardData(currentShardData, currentHeader.ShardInfo)
-		if prevShardData != nil {
-			vs.prevShardInfo[sdKey] = *prevShardData
-			continue
-		}
-
-		prevShardData = vs.getMatchingPrevShardData(currentShardData, previousHeader.ShardInfo)
-		if prevShardData != nil {
-			vs.prevShardInfo[sdKey] = *prevShardData
-			continue
-		}
-
-		missingPreviousShardData[sdKey] = currentShardData
-	}
-
-	return missingPreviousShardData
-}
-
-func (vs *validatorStatistics) loadMissingPrevShardDataFromStorage(missingPreviousShardData map[string]block.ShardData, previousHeader *block.MetaBlock) (map[string]block.ShardData, error) {
-	vs.mutPrevShardInfo.Lock()
-	defer vs.mutPrevShardInfo.Unlock()
-
-	searchHeader := &block.MetaBlock{}
-	*searchHeader = *previousHeader
-	for len(missingPreviousShardData) > 0 {
-		if searchHeader.GetNonce() <= 1 {
-			break
-		}
-
-		recursiveHeader, err := process.GetMetaHeader(searchHeader.GetPrevHash(), vs.dataPool.Headers(), vs.marshalizer, vs.storageService)
-		if err != nil {
-			return nil, err
-		}
-		for key, shardData := range missingPreviousShardData {
-			prevShardData := vs.getMatchingPrevShardData(shardData, recursiveHeader.ShardInfo)
-			if prevShardData == nil {
-				continue
-			}
-
-			vs.prevShardInfo[key] = *prevShardData
-			delete(missingPreviousShardData, key)
-		}
-		*searchHeader = *recursiveHeader
-	}
-
-	return missingPreviousShardData, nil
-}
-
-func (vs *validatorStatistics) loadPreviousShardHeadersMeta(header *block.MetaBlock) error {
-	vs.mutPrevShardInfo.Lock()
-	defer vs.mutPrevShardInfo.Unlock()
-
-	for _, shardData := range header.ShardInfo {
-		if shardData.Nonce == 1 {
-			continue
-		}
-
-		previousHeader, err := process.GetShardHeader(
-			shardData.PrevHash,
-			vs.dataPool.Headers(),
-			vs.marshalizer,
-			vs.storageService,
-		)
-		if err != nil {
-			log.Debug("loadPreviousShardHeadersMeta after process.GetShardHeader", "error", err.Error(), "prevHash", shardData.PrevHash, "shardId", shardData.ShardID, "round", shardData.Round, "nonce", shardData.Nonce)
-			return err
-		}
-
-		sdKey := vs.buildShardDataKey(shardData)
-		vs.prevShardInfo[sdKey] = block.ShardData{
-			ShardID:      previousHeader.ShardId,
-			Nonce:        previousHeader.Nonce,
-			Round:        previousHeader.Round,
-			PrevRandSeed: previousHeader.PrevRandSeed,
-			PrevHash:     previousHeader.PrevHash,
-		}
-	}
-	return nil
-}
-
->>>>>>> 272ed330
 func (vs *validatorStatistics) getMatchingPrevShardData(currentShardData block.ShardData, shardInfo []block.ShardData) *block.ShardData {
 	for _, prevShardData := range shardInfo {
 		if currentShardData.ShardID != prevShardData.ShardID {
