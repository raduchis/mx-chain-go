--- conflicted
+++ resolved
@@ -343,12 +343,8 @@
 		return nil, err
 	}
 
-<<<<<<< HEAD
+	log.Debug("UpdatePeerState - registering shard leader fees", "metaNonce", header.GetNonce())
 	err = vs.updateShardDataPeerStateHandler(header, cache)
-=======
-	log.Debug("UpdatePeerState - registering shard leader fees", "metaNonce", header.GetNonce())
-	err = vs.updateShardDataPeerState(header, cache)
->>>>>>> 636240d0
 	if err != nil {
 		return nil, err
 	}
