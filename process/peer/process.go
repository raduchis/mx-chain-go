--- conflicted
+++ resolved
@@ -875,12 +875,7 @@
 }
 
 // RevertPeerState takes the current and previous headers and undos the peer state
-<<<<<<< HEAD
 // for all of the consensus members
-=======
-//
-//	for all of the consensus members
->>>>>>> 0a6277c5
 func (vs *validatorStatistics) RevertPeerState(header data.MetaHeaderHandler) error {
 	rootHashHolder := holders.NewDefaultRootHashesHolder(header.GetValidatorStatsRootHash())
 	return vs.peerAdapter.RecreateTrie(rootHashHolder)
