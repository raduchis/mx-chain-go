--- conflicted
+++ resolved
@@ -339,24 +339,10 @@
 
 func (vs *validatorStatistics) peerAccountToValidatorInfo(peerAccount state.PeerAccountHandler) *state.ValidatorInfo {
 	return &state.ValidatorInfo{
-<<<<<<< HEAD
-		PublicKey:                  peerAccount.BLSPublicKey,
-		ShardId:                    peerAccount.NextShardId,
-		List:                       peerAccount.List,
-		TempRating:                 peerAccount.TempRating,
-		Rating:                     peerAccount.Rating,
-		RewardAddress:              peerAccount.RewardAddress,
-		LeaderSuccess:              peerAccount.LeaderSuccessRate.NrSuccess,
-		LeaderFailure:              peerAccount.LeaderSuccessRate.NrFailure,
-		ValidatorSuccess:           peerAccount.ValidatorSuccessRate.NrSuccess,
-		ValidatorFailure:           peerAccount.ValidatorSuccessRate.NrFailure,
-		NumSelectedInSuccessBlocks: peerAccount.NumSelectedInSuccessBlocks,
-		AccumulatedFees:            big.NewInt(0).Set(peerAccount.AccumulatedFees),
-=======
 		PublicKey:                  peerAccount.GetBLSPublicKey(),
 		ShardId:                    peerAccount.GetCurrentShardId(),
-		List:                       "list",
-		Index:                      0,
+		List:                       peerAccount.GetList(),
+		Index:                      peerAccount.GetIndex(),
 		TempRating:                 peerAccount.GetTempRating(),
 		Rating:                     peerAccount.GetRating(),
 		RewardAddress:              peerAccount.GetRewardAddress(),
@@ -366,7 +352,6 @@
 		ValidatorFailure:           peerAccount.GetValidatorSuccessRate().NrFailure,
 		NumSelectedInSuccessBlocks: peerAccount.GetNumSelectedInSuccessBlocks(),
 		AccumulatedFees:            big.NewInt(0).Set(peerAccount.GetAccumulatedFees()),
->>>>>>> 2b8037d3
 	}
 }
 
