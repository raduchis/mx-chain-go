package dataValidators

import (
	"encoding/hex"
	"fmt"

	"github.com/ElrondNetwork/elrond-go/data/state"
	"github.com/ElrondNetwork/elrond-go/process"
	"github.com/ElrondNetwork/elrond-go/sharding"
)

// txValidator represents a tx handler validator that doesn't check the validity of provided txHandler
type txValidator struct {
	accounts             state.AccountsAdapter
	shardCoordinator     sharding.Coordinator
	maxNonceDeltaAllowed int
}

// NewTxValidator creates a new nil tx handler validator instance
func NewTxValidator(
	accounts state.AccountsAdapter,
	shardCoordinator sharding.Coordinator,
	maxNonceDeltaAllowed int,
) (*txValidator, error) {

	if accounts == nil || accounts.IsInterfaceNil() {
		return nil, process.ErrNilAccountsAdapter
	}
	if shardCoordinator == nil || shardCoordinator.IsInterfaceNil() {
		return nil, process.ErrNilShardCoordinator
	}

	return &txValidator{
		accounts:             accounts,
		shardCoordinator:     shardCoordinator,
		maxNonceDeltaAllowed: maxNonceDeltaAllowed,
	}, nil
}

// CheckTxValidity will filter transactions that needs to be added in pools
func (txv *txValidator) CheckTxValidity(interceptedTx process.TxValidatorHandler) error {
	shardId := txv.shardCoordinator.SelfId()
	txShardId := interceptedTx.SenderShardId()
	senderIsInAnotherShard := shardId != txShardId
	if senderIsInAnotherShard {
		return nil
	}

	sndAddr := interceptedTx.SenderAddress()
	accountHandler, err := txv.accounts.GetExistingAccount(sndAddr)
	if err != nil {
		sndAddrBytes := sndAddr.Bytes()
		return fmt.Errorf("transaction's sender address %s does not exist in current shard %d",
			hex.EncodeToString(sndAddrBytes),
			shardId)
	}

	accountNonce := accountHandler.GetNonce()
	txNonce := interceptedTx.Nonce()
	lowerNonceInTx := txNonce < accountNonce
	veryHighNonceInTx := txNonce > accountNonce+uint64(txv.maxNonceDeltaAllowed)
	isTxRejected := lowerNonceInTx || veryHighNonceInTx
	if isTxRejected {
		return fmt.Errorf("invalid nonce. Wanted %d, got %d", accountNonce, txNonce)
	}

	account, ok := accountHandler.(*state.Account)
	if !ok {
		hexSenderAddr := hex.EncodeToString(sndAddr.Bytes())
		return fmt.Errorf("cannot convert account handler in a state.Account %s", hexSenderAddr)
	}

<<<<<<< HEAD
	txTotalValue := interceptedTx.TotalValue()
	if account.Balance.Cmp(txTotalValue) < 0 {
		return fmt.Errorf("insufficient balance. Needed %d, account has %d", txTotalValue, account.Balance)
=======
	accountBalance := account.Balance
	txFee := interceptedTx.Fee()
	if accountBalance.Cmp(txFee) < 0 {
		return fmt.Errorf("insufficient balance. Needed at least %d (fee), account has %d", txFee, accountBalance)
>>>>>>> 6ccf18ca
	}

	return nil
}

// IsInterfaceNil returns true if there is no value under the interface
func (txv *txValidator) IsInterfaceNil() bool {
	return txv == nil
}<|MERGE_RESOLUTION|>--- conflicted
+++ resolved
@@ -70,16 +70,10 @@
 		return fmt.Errorf("cannot convert account handler in a state.Account %s", hexSenderAddr)
 	}
 
-<<<<<<< HEAD
-	txTotalValue := interceptedTx.TotalValue()
-	if account.Balance.Cmp(txTotalValue) < 0 {
-		return fmt.Errorf("insufficient balance. Needed %d, account has %d", txTotalValue, account.Balance)
-=======
 	accountBalance := account.Balance
 	txFee := interceptedTx.Fee()
 	if accountBalance.Cmp(txFee) < 0 {
 		return fmt.Errorf("insufficient balance. Needed at least %d (fee), account has %d", txFee, accountBalance)
->>>>>>> 6ccf18ca
 	}
 
 	return nil
