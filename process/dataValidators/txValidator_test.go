package dataValidators_test

import (
	"errors"
	"math/big"
	"strconv"
	"strings"
	"testing"

	"github.com/ElrondNetwork/elrond-go/core/check"
	"github.com/ElrondNetwork/elrond-go/data/state"
	"github.com/ElrondNetwork/elrond-go/process"
	"github.com/ElrondNetwork/elrond-go/process/dataValidators"
	"github.com/ElrondNetwork/elrond-go/process/mock"
	"github.com/stretchr/testify/assert"
)

func getAccAdapter(nonce uint64, balance *big.Int) *mock.AccountsStub {
	accDB := &mock.AccountsStub{}
	accDB.GetExistingAccountCalled = func(addressContainer state.AddressContainer) (handler state.AccountHandler, e error) {
		acc, _ := state.NewUserAccount(addressContainer)
		acc.Nonce = nonce
		acc.Balance = balance

		return acc, nil
	}

	return accDB
}

func createMockCoordinator(identifierPrefix string, currentShardID uint32) *mock.CoordinatorStub {
	return &mock.CoordinatorStub{
		CommunicationIdentifierCalled: func(destShardID uint32) string {
			return identifierPrefix + strconv.Itoa(int(destShardID))
		},
		SelfIdCalled: func() uint32 {
			return currentShardID
		},
	}
}

func getTxValidatorHandler(
	sndShardId uint32,
	nonce uint64,
	sndAddr state.AddressContainer,
	fee *big.Int,
) process.TxValidatorHandler {
	return &mock.TxValidatorHandlerStub{
		SenderShardIdCalled: func() uint32 {
			return sndShardId
		},
		NonceCalled: func() uint64 {
			return nonce
		},
		SenderAddressCalled: func() state.AddressContainer {
			return sndAddr
		},
		FeeCalled: func() *big.Int {
			return fee
		},
	}
}

func TestTxValidator_NewValidatorNilAccountsShouldErr(t *testing.T) {
	t.Parallel()

	shardCoordinator := createMockCoordinator("_", 0)
	maxNonceDeltaAllowed := 100
	txValidator, err := dataValidators.NewTxValidator(nil, shardCoordinator, maxNonceDeltaAllowed)

	assert.Nil(t, txValidator)
	assert.Equal(t, process.ErrNilAccountsAdapter, err)
}

func TestTxValidator_NewValidatorNilShardCoordinatorShouldErr(t *testing.T) {
	t.Parallel()

	adb := getAccAdapter(0, big.NewInt(0))
	maxNonceDeltaAllowed := 100
	txValidator, err := dataValidators.NewTxValidator(adb, nil, maxNonceDeltaAllowed)

	assert.Nil(t, txValidator)
	assert.Equal(t, process.ErrNilShardCoordinator, err)
}

func TestTxValidator_NewValidatorShouldWork(t *testing.T) {
	t.Parallel()

	adb := getAccAdapter(0, big.NewInt(0))
	shardCoordinator := createMockCoordinator("_", 0)
	maxNonceDeltaAllowed := 100
	txValidator, err := dataValidators.NewTxValidator(adb, shardCoordinator, maxNonceDeltaAllowed)

	assert.Nil(t, err)
	assert.NotNil(t, txValidator)

	result := txValidator.IsInterfaceNil()
	assert.Equal(t, false, result)
}

func TestTxValidator_CheckTxValidityTxCrossShardShouldWork(t *testing.T) {
	t.Parallel()

	adb := getAccAdapter(1, big.NewInt(0))
	shardCoordinator := createMockCoordinator("_", 0)
	maxNonceDeltaAllowed := 100
	txValidator, err := dataValidators.NewTxValidator(adb, shardCoordinator, maxNonceDeltaAllowed)
	assert.Nil(t, err)

	addressMock := mock.NewAddressMock([]byte("address"))
	txValidatorHandler := getTxValidatorHandler(1, 1, addressMock, big.NewInt(0))

	result := txValidator.CheckTxValidity(txValidatorHandler)
	assert.Nil(t, result)
}

func TestTxValidator_CheckTxValidityAccountNonceIsGreaterThanTxNonceShouldReturnFalse(t *testing.T) {
	t.Parallel()

	accountNonce := uint64(100)
	txNonce := uint64(0)

	adb := getAccAdapter(accountNonce, big.NewInt(0))
	shardCoordinator := createMockCoordinator("_", 0)
	maxNonceDeltaAllowed := 100
	txValidator, err := dataValidators.NewTxValidator(adb, shardCoordinator, maxNonceDeltaAllowed)
	assert.Nil(t, err)

	addressMock := mock.NewAddressMock([]byte("address"))
	txValidatorHandler := getTxValidatorHandler(0, txNonce, addressMock, big.NewInt(0))

	result := txValidator.CheckTxValidity(txValidatorHandler)
	assert.NotNil(t, result)
	assert.True(t, strings.Contains(result.Error(), "nonce"))
}

func TestTxValidator_CheckTxValidityTxNonceIsTooHigh(t *testing.T) {
	t.Parallel()

	accountNonce := uint64(100)
	maxNonceDeltaAllowed := 100
	txNonce := accountNonce + uint64(maxNonceDeltaAllowed) + 1

	adb := getAccAdapter(accountNonce, big.NewInt(0))
	shardCoordinator := createMockCoordinator("_", 0)
	txValidator, err := dataValidators.NewTxValidator(adb, shardCoordinator, maxNonceDeltaAllowed)
	assert.Nil(t, err)

	addressMock := mock.NewAddressMock([]byte("address"))
	txValidatorHandler := getTxValidatorHandler(0, txNonce, addressMock, big.NewInt(0))

	result := txValidator.CheckTxValidity(txValidatorHandler)
	assert.NotNil(t, result)
	assert.True(t, strings.Contains(result.Error(), "nonce"))
}

func TestTxValidator_CheckTxValidityAccountBalanceIsLessThanTxTotalValueShouldReturnFalse(t *testing.T) {
	t.Parallel()

	accountNonce := uint64(0)
	txNonce := uint64(1)
	fee := big.NewInt(1000)
	accountBalance := big.NewInt(10)

	adb := getAccAdapter(accountNonce, accountBalance)
	shardCoordinator := createMockCoordinator("_", 0)
	maxNonceDeltaAllowed := 100
	txValidator, err := dataValidators.NewTxValidator(adb, shardCoordinator, maxNonceDeltaAllowed)
	assert.Nil(t, err)

	addressMock := mock.NewAddressMock([]byte("address"))
	txValidatorHandler := getTxValidatorHandler(0, txNonce, addressMock, fee)

	result := txValidator.CheckTxValidity(txValidatorHandler)
	assert.NotNil(t, result)
	assert.True(t, strings.Contains(result.Error(), "balance"))
}

func TestTxValidator_CheckTxValidityShouldReturnFalse(t *testing.T) {
	t.Parallel()

	accountNonce := uint64(0)
	txNonce := uint64(1)
	fee := big.NewInt(1000)
	accountBalance := big.NewInt(10)

	adb := getAccAdapter(accountNonce, accountBalance)
	shardCoordinator := createMockCoordinator("_", 0)
	maxNonceDeltaAllowed := 100
	txValidator, err := dataValidators.NewTxValidator(adb, shardCoordinator, maxNonceDeltaAllowed)
	assert.Nil(t, err)

	addressMock := mock.NewAddressMock([]byte("address"))
	txValidatorHandler := getTxValidatorHandler(0, txNonce, addressMock, fee)

	result := txValidator.CheckTxValidity(txValidatorHandler)
	assert.NotNil(t, result)
}

func TestTxValidator_CheckTxValidityAccountNotExitsShouldReturnFalse(t *testing.T) {
	t.Parallel()

	accDB := &mock.AccountsStub{}
	accDB.GetExistingAccountCalled = func(addressContainer state.AddressContainer) (handler state.AccountHandler, e error) {
		return nil, errors.New("cannot find account")
	}
	shardCoordinator := createMockCoordinator("_", 0)
	maxNonceDeltaAllowed := 100
	txValidator, _ := dataValidators.NewTxValidator(accDB, shardCoordinator, maxNonceDeltaAllowed)

	addressMock := mock.NewAddressMock([]byte("address"))
	txValidatorHandler := getTxValidatorHandler(0, 1, addressMock, big.NewInt(0))

	result := txValidator.CheckTxValidity(txValidatorHandler)
	assert.NotNil(t, result)
}

func TestTxValidator_CheckTxValidityWrongAccountTypeShouldReturnFalse(t *testing.T) {
	t.Parallel()

	accDB := &mock.AccountsStub{}
	accDB.GetExistingAccountCalled = func(addressContainer state.AddressContainer) (handler state.AccountHandler, e error) {
		return state.NewPeerAccount(addressContainer)
	}
	shardCoordinator := createMockCoordinator("_", 0)
	maxNonceDeltaAllowed := 100
	txValidator, _ := dataValidators.NewTxValidator(accDB, shardCoordinator, maxNonceDeltaAllowed)

	addressMock := mock.NewAddressMock([]byte("address"))
	txValidatorHandler := getTxValidatorHandler(0, 1, addressMock, big.NewInt(0))

	result := txValidator.CheckTxValidity(txValidatorHandler)
	assert.NotNil(t, result)
}

func TestTxValidator_CheckTxValidityTxIsOkShouldReturnTrue(t *testing.T) {
	t.Parallel()

	accountNonce := uint64(0)
	accountBalance := big.NewInt(10)
	adb := getAccAdapter(accountNonce, accountBalance)
	shardCoordinator := createMockCoordinator("_", 0)
	maxNonceDeltaAllowed := 100
	txValidator, _ := dataValidators.NewTxValidator(adb, shardCoordinator, maxNonceDeltaAllowed)

	addressMock := mock.NewAddressMock([]byte("address"))
	txValidatorHandler := getTxValidatorHandler(0, 1, addressMock, big.NewInt(0))

	result := txValidator.CheckTxValidity(txValidatorHandler)
	assert.Nil(t, result)
}

//------- IsInterfaceNil

func TestTxValidator_IsInterfaceNil(t *testing.T) {
	t.Parallel()

	adb := getAccAdapter(0, big.NewInt(0))
	shardCoordinator := createMockCoordinator("_", 0)
<<<<<<< HEAD
	txValidator, _ := dataValidators.NewTxValidator(adb, shardCoordinator, 100)
=======
	txValidator, _ := dataValidators.NewTxValidator(accounts, shardCoordinator, 100)
	_ = txValidator
>>>>>>> b400ff65
	txValidator = nil

	assert.True(t, check.IfNil(txValidator))
}<|MERGE_RESOLUTION|>--- conflicted
+++ resolved
@@ -257,12 +257,8 @@
 
 	adb := getAccAdapter(0, big.NewInt(0))
 	shardCoordinator := createMockCoordinator("_", 0)
-<<<<<<< HEAD
 	txValidator, _ := dataValidators.NewTxValidator(adb, shardCoordinator, 100)
-=======
-	txValidator, _ := dataValidators.NewTxValidator(accounts, shardCoordinator, 100)
 	_ = txValidator
->>>>>>> b400ff65
 	txValidator = nil
 
 	assert.True(t, check.IfNil(txValidator))
