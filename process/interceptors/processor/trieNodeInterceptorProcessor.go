--- conflicted
+++ resolved
@@ -32,11 +32,7 @@
 }
 
 // Save saves the intercepted trie node in the intercepted nodes cacher
-<<<<<<< HEAD
-func (tnip *TrieNodeInterceptorProcessor) Save(data process.InterceptedData, _ p2p.PeerID, _ string) error {
-=======
-func (tnip *TrieNodeInterceptorProcessor) Save(data process.InterceptedData, _ core.PeerID) error {
->>>>>>> a53709c2
+func (tnip *TrieNodeInterceptorProcessor) Save(data process.InterceptedData, _ core.PeerID, _ string) error {
 	nodeData, ok := data.(*trie.InterceptedTrieNode)
 	if !ok {
 		return process.ErrWrongTypeAssertion
