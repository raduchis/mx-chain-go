package processor

import (
	"errors"
	"fmt"
	"sync"
	"testing"

	"github.com/multiversx/mx-chain-core-go/core"
	coreSync "github.com/multiversx/mx-chain-core-go/core/sync"
	"github.com/multiversx/mx-chain-core-go/data"
	"github.com/multiversx/mx-chain-core-go/data/block"
	"github.com/multiversx/mx-chain-core-go/marshal"
	"github.com/multiversx/mx-chain-go/common"
<<<<<<< HEAD
	processMocks "github.com/multiversx/mx-chain-go/process/mock"
	"github.com/multiversx/mx-chain-go/testscommon/shardingMocks"
=======
	"github.com/multiversx/mx-chain-go/testscommon"
>>>>>>> 016e1d7f
	"github.com/stretchr/testify/require"

	"github.com/multiversx/mx-chain-go/consensus/mock"
	"github.com/multiversx/mx-chain-go/process"
	"github.com/multiversx/mx-chain-go/process/block/interceptedBlocks"
	"github.com/multiversx/mx-chain-go/process/transaction"
	"github.com/multiversx/mx-chain-go/testscommon/consensus"
	"github.com/multiversx/mx-chain-go/testscommon/dataRetriever"
	"github.com/multiversx/mx-chain-go/testscommon/hashingMocks"
	"github.com/multiversx/mx-chain-go/testscommon/marshallerMock"
	"github.com/multiversx/mx-chain-go/testscommon/pool"
)

var expectedErr = errors.New("expected error")

func createMockArgEquivalentProofsInterceptorProcessor() ArgEquivalentProofsInterceptorProcessor {
	return ArgEquivalentProofsInterceptorProcessor{
		EquivalentProofsPool: &dataRetriever.ProofsPoolMock{},
		Marshaller:           &marshallerMock.MarshalizerMock{},
		PeerShardMapper:      &processMocks.PeerShardMapperStub{},
		NodesCoordinator:     &shardingMocks.NodesCoordinatorMock{},
	}
}

func createInterceptedEquivalentProof(
	epoch uint32,
	shard uint32,
	marshaller marshal.Marshalizer,
) process.InterceptedData {
	argInterceptedEquivalentProof := interceptedBlocks.ArgInterceptedEquivalentProof{
		Marshaller:        marshaller,
		ShardCoordinator:  &mock.ShardCoordinatorMock{},
		HeaderSigVerifier: &consensus.HeaderSigVerifierMock{},
		Proofs:            &dataRetriever.ProofsPoolMock{},
		Headers:           &pool.HeadersPoolStub{},
		Hasher:            &hashingMocks.HasherMock{},
		KeyRWMutexHandler: coreSync.NewKeyRWMutex(),
	}
	argInterceptedEquivalentProof.DataBuff, _ = argInterceptedEquivalentProof.Marshaller.Marshal(&block.HeaderProof{
		PubKeysBitmap:       []byte("bitmap"),
		AggregatedSignature: []byte("sig"),
		HeaderHash:          []byte("hash"),
		HeaderEpoch:         epoch,
		HeaderNonce:         345,
		HeaderShardId:       shard,
	})
	iep, _ := interceptedBlocks.NewInterceptedEquivalentProof(argInterceptedEquivalentProof)

	return iep
}

func TestEquivalentProofsInterceptorProcessor_IsInterfaceNil(t *testing.T) {
	t.Parallel()

	var epip *equivalentProofsInterceptorProcessor
	require.True(t, epip.IsInterfaceNil())

	epip, _ = NewEquivalentProofsInterceptorProcessor(createMockArgEquivalentProofsInterceptorProcessor())
	require.False(t, epip.IsInterfaceNil())
}

func TestNewEquivalentProofsInterceptorProcessor(t *testing.T) {
	t.Parallel()

	t.Run("nil EquivalentProofsPool should error", func(t *testing.T) {
		t.Parallel()

		args := createMockArgEquivalentProofsInterceptorProcessor()
		args.EquivalentProofsPool = nil

		epip, err := NewEquivalentProofsInterceptorProcessor(args)
		require.Equal(t, process.ErrNilProofsPool, err)
		require.Nil(t, epip)
	})
	t.Run("nil Marshaller should error", func(t *testing.T) {
		t.Parallel()

		args := createMockArgEquivalentProofsInterceptorProcessor()
		args.Marshaller = nil

		epip, err := NewEquivalentProofsInterceptorProcessor(args)
		require.Equal(t, process.ErrNilMarshalizer, err)
		require.Nil(t, epip)
	})
	t.Run("nil PeerShardMapper should error", func(t *testing.T) {
		t.Parallel()

		args := createMockArgEquivalentProofsInterceptorProcessor()
		args.PeerShardMapper = nil

		epip, err := NewEquivalentProofsInterceptorProcessor(args)
		require.Equal(t, process.ErrNilPeerShardMapper, err)
		require.Nil(t, epip)
	})
	t.Run("nil NodesCoordinator should error", func(t *testing.T) {
		t.Parallel()

		args := createMockArgEquivalentProofsInterceptorProcessor()
		args.NodesCoordinator = nil

		epip, err := NewEquivalentProofsInterceptorProcessor(args)
		require.Equal(t, process.ErrNilNodesCoordinator, err)
		require.Nil(t, epip)
	})
	t.Run("should work", func(t *testing.T) {
		t.Parallel()

		epip, err := NewEquivalentProofsInterceptorProcessor(createMockArgEquivalentProofsInterceptorProcessor())
		require.NoError(t, err)
		require.NotNil(t, epip)
	})
}

func TestEquivalentProofsInterceptorProcessor_Validate(t *testing.T) {
	t.Parallel()

	t.Run("invalid data should error", func(t *testing.T) {
		t.Parallel()

		epip, err := NewEquivalentProofsInterceptorProcessor(createMockArgEquivalentProofsInterceptorProcessor())
		require.NoError(t, err)

		err = epip.Validate(nil, "")
		require.Equal(t, process.ErrWrongTypeAssertion, err)
	})
	t.Run("nodes coordinator error on first call should error", func(t *testing.T) {
		t.Parallel()

		args := createMockArgEquivalentProofsInterceptorProcessor()
		args.NodesCoordinator = &shardingMocks.NodesCoordinatorMock{
			GetAllEligibleValidatorsPublicKeysForShardCalled: func(epoch uint32, shardID uint32) ([]string, error) {
				return nil, expectedErr
			},
		}
		epip, err := NewEquivalentProofsInterceptorProcessor(args)
		require.NoError(t, err)

		err = epip.Validate(createInterceptedEquivalentProof(0, 0, args.Marshaller), "pid")
		require.Equal(t, expectedErr, err)
	})
	t.Run("nodes coordinator error on second call should error", func(t *testing.T) {
		t.Parallel()

		providedPid := core.PeerID("providedPid")
		providedPK := []byte("providedPK")
		args := createMockArgEquivalentProofsInterceptorProcessor()
		cnt := 0
		args.NodesCoordinator = &shardingMocks.NodesCoordinatorMock{
			GetAllEligibleValidatorsPublicKeysForShardCalled: func(epoch uint32, shardID uint32) ([]string, error) {
				cnt++
				if cnt > 1 {
					return nil, expectedErr
				}
				return []string{string(providedPK)}, nil
			},
		}
		args.PeerShardMapper = &processMocks.PeerShardMapperStub{
			GetPeerInfoCalled: func(pid core.PeerID) core.P2PPeerInfo {
				require.Equal(t, providedPid, pid)
				return core.P2PPeerInfo{
					PkBytes: providedPK,
				}
			},
		}
		epip, err := NewEquivalentProofsInterceptorProcessor(args)
		require.NoError(t, err)

		err = epip.Validate(createInterceptedEquivalentProof(0, 0, args.Marshaller), providedPid)
		require.NoError(t, err)

		argInterceptedEquivalentProof := interceptedBlocks.ArgInterceptedEquivalentProof{
			Marshaller:        args.Marshaller,
			ShardCoordinator:  &mock.ShardCoordinatorMock{},
			HeaderSigVerifier: &consensus.HeaderSigVerifierMock{},
			Proofs:            &dataRetriever.ProofsPoolMock{},
			Headers:           &pool.HeadersPoolStub{},
			Hasher:            &hashingMocks.HasherMock{},
<<<<<<< HEAD
			KeyRWMutexHandler: coreSync.NewKeyRWMutex(),
=======
			ProofSizeChecker:  &testscommon.FieldsSizeCheckerMock{},
>>>>>>> 016e1d7f
		}
		argInterceptedEquivalentProof.DataBuff, _ = argInterceptedEquivalentProof.Marshaller.Marshal(&block.HeaderProof{
			PubKeysBitmap:       []byte("bitmap"),
			AggregatedSignature: []byte("sig"),
			HeaderHash:          []byte("hash"),
			HeaderEpoch:         2, // new epoch, same shard, force second call
			HeaderNonce:         345,
			HeaderShardId:       0,
			IsStartOfEpoch:      true, // for extra coverage only, will call nodesCoordinator for epoch 2-1
		})
		iep, _ := interceptedBlocks.NewInterceptedEquivalentProof(argInterceptedEquivalentProof)

		err = epip.Validate(iep, providedPid)
		require.Equal(t, expectedErr, err)
	})
	t.Run("node not eligible should error", func(t *testing.T) {
		t.Parallel()

		providedPid := core.PeerID("providedPid")
		providedPK := []byte("providedPK")
		args := createMockArgEquivalentProofsInterceptorProcessor()
		args.PeerShardMapper = &processMocks.PeerShardMapperStub{
			GetPeerInfoCalled: func(pid core.PeerID) core.P2PPeerInfo {
				require.Equal(t, providedPid, pid)
				return core.P2PPeerInfo{
					PkBytes: providedPK,
				}
			},
		}
		args.NodesCoordinator = &shardingMocks.NodesCoordinatorMock{
			GetAllEligibleValidatorsPublicKeysForShardCalled: func(epoch uint32, shardID uint32) ([]string, error) {
				return []string{"otherEligible1", "otherEligible2"}, nil
			},
		}
		epip, err := NewEquivalentProofsInterceptorProcessor(args)
		require.NoError(t, err)

		err = epip.Validate(createInterceptedEquivalentProof(0, 0, args.Marshaller), providedPid)
		require.True(t, errors.Is(err, process.ErrInvalidHeaderProof))
	})
	t.Run("should work", func(t *testing.T) {
		t.Parallel()

		providedPid := core.PeerID("providedPid")
		providedPK := []byte("providedPK")
		args := createMockArgEquivalentProofsInterceptorProcessor()
		args.PeerShardMapper = &processMocks.PeerShardMapperStub{
			GetPeerInfoCalled: func(pid core.PeerID) core.P2PPeerInfo {
				require.Equal(t, providedPid, pid)
				return core.P2PPeerInfo{
					PkBytes: providedPK,
				}
			},
		}
		cntGetAllEligibleValidatorsPublicKeysForShardCalled := 0
		args.NodesCoordinator = &shardingMocks.NodesCoordinatorMock{
			GetAllEligibleValidatorsPublicKeysForShardCalled: func(epoch uint32, shardID uint32) ([]string, error) {
				cntGetAllEligibleValidatorsPublicKeysForShardCalled++
				return []string{string(providedPK)}, nil
			},
		}
		epip, err := NewEquivalentProofsInterceptorProcessor(args)
		require.NoError(t, err)

		err = epip.Validate(createInterceptedEquivalentProof(0, 0, args.Marshaller), providedPid)
		require.NoError(t, err)

		// should return from cache, same epoch and shard
		err = epip.Validate(createInterceptedEquivalentProof(0, 0, args.Marshaller), providedPid)
		require.NoError(t, err)

		// should not return from cache, new shard
		err = epip.Validate(createInterceptedEquivalentProof(0, 1, args.Marshaller), providedPid)
		require.NoError(t, err)

		// should return from cache, same epoch and shard
		err = epip.Validate(createInterceptedEquivalentProof(0, 1, args.Marshaller), providedPid)
		require.NoError(t, err)

		// should not return from cache, new epoch
		err = epip.Validate(createInterceptedEquivalentProof(1, 1, args.Marshaller), providedPid)
		require.NoError(t, err)

		// expecting to calls to nodesCoordinator:
		//	- first call on the initial proof
		//	- second call on the third proof, which has a different shard
		// 	- third call on the last proof, which has a different epoch
		expectedCalls := 3
		require.Equal(t, expectedCalls, cntGetAllEligibleValidatorsPublicKeysForShardCalled)

		// new epoch should reset each shard, shard 1 specific for this test
		eligibleMap := epip.GetEligibleNodesMap()
		require.Equal(t, 2, len(eligibleMap)) // 2 shards
		eligibleListForShard0ByEpoch, ok := eligibleMap[0]
		require.True(t, ok) // must have shard 0
		eligibleListForShard1ByEpoch, ok := eligibleMap[1]
		require.True(t, ok) // must have shard 1

		require.Equal(t, 1, len(eligibleListForShard0ByEpoch)) // tests ran with epoch 0 only
		require.Equal(t, 1, len(eligibleListForShard1ByEpoch)) // cleaned on epoch 0 after epoch 1

		shard0EligibleNodes, ok := eligibleListForShard0ByEpoch[0]
		require.True(t, ok) // must have one eligible for epoch 0
		require.Equal(t, 1, len(shard0EligibleNodes))

		shardMetaEligibleNodes, ok := eligibleListForShard1ByEpoch[1]
		require.True(t, ok) // must have one eligible for epoch 0, cleaned on epoch 0 after epoch 1
		require.Equal(t, 1, len(shardMetaEligibleNodes))
	})
	t.Run("should work, concurrent calls", func(t *testing.T) {
		t.Parallel()

		providedPidShard0 := core.PeerID("providedPid_0")
		providedPKShard0 := []byte("providedPK_0")
		providedPidShardMeta := core.PeerID("providedPid_Meta")
		providedPKShardMeta := []byte("providedPK_Meta")
		args := createMockArgEquivalentProofsInterceptorProcessor()
		args.PeerShardMapper = &processMocks.PeerShardMapperStub{
			GetPeerInfoCalled: func(pid core.PeerID) core.P2PPeerInfo {
				switch pid {
				case providedPidShard0:
					return core.P2PPeerInfo{
						PkBytes: providedPKShard0,
					}
				case providedPidShardMeta:
					return core.P2PPeerInfo{
						PkBytes: providedPKShardMeta,
					}
				default:
					require.Fail(t, fmt.Sprintf("should have not been called for pid %s", pid))
				}

				return core.P2PPeerInfo{}
			},
		}
		args.NodesCoordinator = &shardingMocks.NodesCoordinatorMock{
			GetAllEligibleValidatorsPublicKeysForShardCalled: func(epoch uint32, shardID uint32) ([]string, error) {
				switch shardID {
				case 0:
					return []string{string(providedPKShard0)}, nil
				case core.MetachainShardId:
					return []string{string(providedPKShardMeta)}, nil
				default:
					require.Fail(t, fmt.Sprintf("should have not been called for shard %d", shardID))
				}

				return nil, expectedErr
			},
		}
		epip, err := NewEquivalentProofsInterceptorProcessor(args)
		require.NoError(t, err)

		numCalls := 3000
		wg := sync.WaitGroup{}
		wg.Add(numCalls)

		for i := 0; i < numCalls; i++ {
			go func(idx int) {
				shard := uint32(0)
				pid := providedPidShard0
				// 3000 calls => 2000 proofs for shard 0, 1000 for meta
				if idx%3 == 0 {
					shard = core.MetachainShardId
					pid = providedPidShardMeta
				}

				// same epoch 0 each time
				proof := createInterceptedEquivalentProof(0, shard, args.Marshaller)
				err = epip.Validate(proof, pid)
				require.NoError(t, err)

				wg.Done()
			}(i)
		}

		wg.Wait()

		eligibleMap := epip.GetEligibleNodesMap()
		require.Equal(t, 2, len(eligibleMap)) // 2 shards
		eligibleListForShard0ByEpoch, ok := eligibleMap[0]
		require.True(t, ok) // must have shard 0
		eligibleListForShardMetaByEpoch, ok := eligibleMap[core.MetachainShardId]
		require.True(t, ok) // must have shard meta

		require.Equal(t, 1, len(eligibleListForShard0ByEpoch))    // tests ran with epoch 0 only
		require.Equal(t, 1, len(eligibleListForShardMetaByEpoch)) // tests ran with epoch 0 only

		shard0EligibleNodes, ok := eligibleListForShard0ByEpoch[0]
		require.True(t, ok) // must have one eligible for epoch 0
		require.Equal(t, 1, len(shard0EligibleNodes))
		_, ok = shard0EligibleNodes[string(providedPKShard0)]
		require.True(t, ok) // must have only the provided shard 0 pk

		shardMetaEligibleNodes, ok := eligibleListForShardMetaByEpoch[0]
		require.True(t, ok) // must have one eligible for epoch 0
		require.Equal(t, 1, len(shardMetaEligibleNodes))
		_, ok = shardMetaEligibleNodes[string(providedPKShardMeta)]
		require.True(t, ok) // must have only the provided shard meta pk
	})
}

func TestEquivalentProofsInterceptorProcessor_Save(t *testing.T) {
	t.Parallel()

	t.Run("wrong assertion should error", func(t *testing.T) {
		t.Parallel()

		epip, err := NewEquivalentProofsInterceptorProcessor(createMockArgEquivalentProofsInterceptorProcessor())
		require.NoError(t, err)

		err = epip.Save(&transaction.InterceptedTransaction{}, "", "")
		require.Equal(t, process.ErrWrongTypeAssertion, err)
	})
	t.Run("should work", func(t *testing.T) {
		t.Parallel()

		cntWasAdded := 0
		args := createMockArgEquivalentProofsInterceptorProcessor()
		args.EquivalentProofsPool = &dataRetriever.ProofsPoolMock{
			AddProofCalled: func(notarizedProof data.HeaderProofHandler) bool {
				cntWasAdded++
				return cntWasAdded == 1
			},
		}
		epip, err := NewEquivalentProofsInterceptorProcessor(args)
		require.NoError(t, err)

		iep := createInterceptedEquivalentProof(0, 0, args.Marshaller)

		err = epip.Save(iep, "", "")
		require.NoError(t, err)
		require.Equal(t, 1, cntWasAdded)

		err = epip.Save(iep, "", "")
		require.Equal(t, common.ErrAlreadyExistingEquivalentProof, err)
		require.Equal(t, 2, cntWasAdded)
	})
}

func TestEquivalentProofsInterceptorProcessor_RegisterHandler(t *testing.T) {
	t.Parallel()

	epip, err := NewEquivalentProofsInterceptorProcessor(createMockArgEquivalentProofsInterceptorProcessor())
	require.NoError(t, err)

	// coverage only
	epip.RegisterHandler(nil)
}<|MERGE_RESOLUTION|>--- conflicted
+++ resolved
@@ -12,12 +12,9 @@
 	"github.com/multiversx/mx-chain-core-go/data/block"
 	"github.com/multiversx/mx-chain-core-go/marshal"
 	"github.com/multiversx/mx-chain-go/common"
-<<<<<<< HEAD
+	"github.com/multiversx/mx-chain-go/testscommon"
 	processMocks "github.com/multiversx/mx-chain-go/process/mock"
 	"github.com/multiversx/mx-chain-go/testscommon/shardingMocks"
-=======
-	"github.com/multiversx/mx-chain-go/testscommon"
->>>>>>> 016e1d7f
 	"github.com/stretchr/testify/require"
 
 	"github.com/multiversx/mx-chain-go/consensus/mock"
@@ -195,11 +192,8 @@
 			Proofs:            &dataRetriever.ProofsPoolMock{},
 			Headers:           &pool.HeadersPoolStub{},
 			Hasher:            &hashingMocks.HasherMock{},
-<<<<<<< HEAD
+			ProofSizeChecker:  &testscommon.FieldsSizeCheckerMock{},
 			KeyRWMutexHandler: coreSync.NewKeyRWMutex(),
-=======
-			ProofSizeChecker:  &testscommon.FieldsSizeCheckerMock{},
->>>>>>> 016e1d7f
 		}
 		argInterceptedEquivalentProof.DataBuff, _ = argInterceptedEquivalentProof.Marshaller.Marshal(&block.HeaderProof{
 			PubKeysBitmap:       []byte("bitmap"),
