package processor

import (
	"bytes"
	"encoding/hex"
	"fmt"

	"github.com/multiversx/mx-chain-core-go/core"
	"github.com/multiversx/mx-chain-core-go/core/check"
	"github.com/multiversx/mx-chain-core-go/data"
	"github.com/multiversx/mx-chain-core-go/hashing"
	"github.com/multiversx/mx-chain-core-go/marshal"
	"github.com/multiversx/mx-chain-go/dataRetriever"
	"github.com/multiversx/mx-chain-go/errors"
	"github.com/multiversx/mx-chain-go/process"
)

// ArgsSovereignHeaderInterceptorProcessor is a struct placeholder used to create a new sovereign extended header interceptor processor
type ArgsSovereignHeaderInterceptorProcessor struct {
	BlockBlackList           process.TimeCacher
	Hasher                   hashing.Hasher
	Marshaller               marshal.Marshalizer
	IncomingHeaderSubscriber process.IncomingHeaderSubscriber
	HeadersPool              dataRetriever.HeadersPool
}

type sovereignHeaderInterceptorProcessor struct {
	blackList                process.TimeCacher
	hasher                   hashing.Hasher
	marshaller               marshal.Marshalizer
	IncomingHeaderSubscriber process.IncomingHeaderSubscriber
	headersPool              dataRetriever.HeadersPool
}

// NewSovereignHdrInterceptorProcessor creates a new sovereign extended header interceptor processor
func NewSovereignHdrInterceptorProcessor(args *ArgsSovereignHeaderInterceptorProcessor) (*sovereignHeaderInterceptorProcessor, error) {
	err := checkSovHdrProcArgs(args)
	if err != nil {
		return nil, err
	}

	return &sovereignHeaderInterceptorProcessor{
<<<<<<< HEAD
		blackList:                args.BlockBlackList,
		Hasher:                   args.Hasher,
		Marshaller:               args.Marshaller,
		IncomingHeaderSubscriber: args.IncomingHeaderSubscriber,
		headersPool:              args.HeadersPool,
=======
		blackList:                argument.BlockBlackList,
		hasher:                   argument.Hasher,
		marshaller:               argument.Marshaller,
		IncomingHeaderSubscriber: argument.IncomingHeaderSubscriber,
>>>>>>> cdd4e42c
	}, nil
}

func checkSovHdrProcArgs(args *ArgsSovereignHeaderInterceptorProcessor) error {
	if args == nil {
		return process.ErrNilArgumentStruct
	}
	if check.IfNil(args.BlockBlackList) {
		return process.ErrNilBlackListCacher
	}
	if check.IfNil(args.Hasher) {
		return errors.ErrNilHasher
	}
	if check.IfNil(args.Marshaller) {
		return errors.ErrNilMarshalizer
	}
	if check.IfNil(args.IncomingHeaderSubscriber) {
		return errors.ErrNilIncomingHeaderSubscriber
	}
	if check.IfNil(args.HeadersPool) {
		return process.ErrNilHeadersDataPool
	}

	return nil
}

// Validate checks if the intercepted data can be processed
func (hip *sovereignHeaderInterceptorProcessor) Validate(data process.InterceptedData, _ core.PeerID) error {
	interceptedHdr, ok := data.(process.ExtendedHeaderValidatorHandler)
	if !ok {
		return fmt.Errorf("sovereignHeaderInterceptorProcessor.Validate error: %w", process.ErrWrongTypeAssertion)
	}

	hip.blackList.Sweep()
	isBlackListed := hip.blackList.Has(string(interceptedHdr.Hash()))
	if isBlackListed {
		return process.ErrHeaderIsBlackListed
	}

	return hip.validateReceivedHeader(interceptedHdr.GetExtendedHeader(), interceptedHdr.Hash())
}

func (hip *sovereignHeaderInterceptorProcessor) validateReceivedHeader(
	extendedHdr data.ShardHeaderExtendedHandler,
	hash []byte,
) error {
	computedExtendedHeader, err := hip.IncomingHeaderSubscriber.CreateExtendedHeader(extendedHdr)
	if err != nil {
		return err
	}

	computedHeaderHash, err := core.CalculateHash(hip.Marshaller, hip.Hasher, computedExtendedHeader)
	if err != nil {
		return err
	}

	if bytes.Compare(computedHeaderHash, hash) != 0 {
		return fmt.Errorf("%w, computed hash: %s, received hash: %s",
			errors.ErrInvalidReceivedSovereignProof,
			hex.EncodeToString(computedHeaderHash),
			hex.EncodeToString(hash),
		)
	}

	return nil
}

// Save will save the received data into headers pool, if it doesn't exit already
func (hip *sovereignHeaderInterceptorProcessor) Save(data process.InterceptedData, _ core.PeerID, _ string) error {
	interceptedHdr, ok := data.(process.ExtendedHeaderValidatorHandler)
	if !ok {
		return fmt.Errorf("sovereignHeaderInterceptorProcessor.Save error: %w", process.ErrWrongTypeAssertion)
	}

	// do not add header again + create scrs and mbs if already received
	_, err := hip.headersPool.GetHeaderByHash(interceptedHdr.Hash())
	if err == nil {
		log.Debug("sovereignHeaderInterceptorProcessor.Save skipping already received extended header",
			"hash", hex.EncodeToString(interceptedHdr.Hash()))
		return nil
	}

	return hip.IncomingHeaderSubscriber.AddHeader(interceptedHdr.Hash(), interceptedHdr.GetExtendedHeader())
}

// RegisterHandler does nothing
func (hip *sovereignHeaderInterceptorProcessor) RegisterHandler(_ func(topic string, hash []byte, data interface{})) {
}

// IsInterfaceNil returns true if there is no value under the interface
func (hip *sovereignHeaderInterceptorProcessor) IsInterfaceNil() bool {
	return hip == nil
}<|MERGE_RESOLUTION|>--- conflicted
+++ resolved
@@ -28,7 +28,7 @@
 	blackList                process.TimeCacher
 	hasher                   hashing.Hasher
 	marshaller               marshal.Marshalizer
-	IncomingHeaderSubscriber process.IncomingHeaderSubscriber
+	incomingHeaderSubscriber process.IncomingHeaderSubscriber
 	headersPool              dataRetriever.HeadersPool
 }
 
@@ -40,18 +40,11 @@
 	}
 
 	return &sovereignHeaderInterceptorProcessor{
-<<<<<<< HEAD
 		blackList:                args.BlockBlackList,
-		Hasher:                   args.Hasher,
-		Marshaller:               args.Marshaller,
-		IncomingHeaderSubscriber: args.IncomingHeaderSubscriber,
+		hasher:                   args.Hasher,
+		marshaller:               args.Marshaller,
+		incomingHeaderSubscriber: args.IncomingHeaderSubscriber,
 		headersPool:              args.HeadersPool,
-=======
-		blackList:                argument.BlockBlackList,
-		hasher:                   argument.Hasher,
-		marshaller:               argument.Marshaller,
-		IncomingHeaderSubscriber: argument.IncomingHeaderSubscriber,
->>>>>>> cdd4e42c
 	}, nil
 }
 
@@ -98,12 +91,12 @@
 	extendedHdr data.ShardHeaderExtendedHandler,
 	hash []byte,
 ) error {
-	computedExtendedHeader, err := hip.IncomingHeaderSubscriber.CreateExtendedHeader(extendedHdr)
+	computedExtendedHeader, err := hip.incomingHeaderSubscriber.CreateExtendedHeader(extendedHdr)
 	if err != nil {
 		return err
 	}
 
-	computedHeaderHash, err := core.CalculateHash(hip.Marshaller, hip.Hasher, computedExtendedHeader)
+	computedHeaderHash, err := core.CalculateHash(hip.marshaller, hip.hasher, computedExtendedHeader)
 	if err != nil {
 		return err
 	}
@@ -134,7 +127,7 @@
 		return nil
 	}
 
-	return hip.IncomingHeaderSubscriber.AddHeader(interceptedHdr.Hash(), interceptedHdr.GetExtendedHeader())
+	return hip.incomingHeaderSubscriber.AddHeader(interceptedHdr.Hash(), interceptedHdr.GetExtendedHeader())
 }
 
 // RegisterHandler does nothing
