package interceptors

import (
	"sync"

	"github.com/ElrondNetwork/elrond-go/core/check"
	"github.com/ElrondNetwork/elrond-go/logger"
	"github.com/ElrondNetwork/elrond-go/marshal"
	"github.com/ElrondNetwork/elrond-go/p2p"
	"github.com/ElrondNetwork/elrond-go/process"
)

var log = logger.GetOrCreate("process/interceptors")

// MultiDataInterceptor is used for intercepting packed multi data
type MultiDataInterceptor struct {
	marshalizer  marshal.Marshalizer
	factory      process.InterceptedDataFactory
	processor    process.InterceptorProcessor
	throttler    process.InterceptorThrottler
	dataVerifier process.InterceptedDataVerifier
}

// NewMultiDataInterceptor hooks a new interceptor for packed multi data
func NewMultiDataInterceptor(
	marshalizer marshal.Marshalizer,
	factory process.InterceptedDataFactory,
	processor process.InterceptorProcessor,
	throttler process.InterceptorThrottler,
) (*MultiDataInterceptor, error) {

	if check.IfNil(marshalizer) {
		return nil, process.ErrNilMarshalizer
	}
	if check.IfNil(factory) {
		return nil, process.ErrNilInterceptedDataFactory
	}
	if check.IfNil(processor) {
		return nil, process.ErrNilInterceptedDataProcessor
	}
	if check.IfNil(throttler) {
		return nil, process.ErrNilInterceptorThrottler
	}

	multiDataIntercept := &MultiDataInterceptor{
		marshalizer:  marshalizer,
		factory:      factory,
		processor:    processor,
		throttler:    throttler,
		dataVerifier: NewDefaultDataVerifier(),
	}

	return multiDataIntercept, nil
}

// SetIsDataForCurrentShardVerifier sets a different implementation for the data verifier
func (mdi *MultiDataInterceptor) SetIsDataForCurrentShardVerifier(verifier process.InterceptedDataVerifier) error {
	if check.IfNil(verifier) {
		return process.ErrNilInterceptedDataVerifier
	}
	mdi.dataVerifier = verifier
	return nil
}

// ProcessReceivedMessage is the callback func from the p2p.Messenger and will be called each time a new message was received
// (for the topic this validator was registered to)
func (mdi *MultiDataInterceptor) ProcessReceivedMessage(message p2p.MessageP2P, broadcastHandler func(buffToSend []byte)) error {
	err := preProcessMesage(mdi.throttler, message)
	if err != nil {
		return err
	}

	multiDataBuff := make([][]byte, 0)
	err = mdi.marshalizer.Unmarshal(&multiDataBuff, message.Data())
	if err != nil {
		mdi.throttler.EndProcessing()
		return err
	}
	if len(multiDataBuff) == 0 {
		mdi.throttler.EndProcessing()
		return process.ErrNoDataInMessage
	}

	filteredMultiDataBuff := make([][]byte, 0, len(multiDataBuff))
	interceptedMultiData := make([]process.InterceptedData, 0)
	lastErrEncountered := error(nil)
	wgProcess := &sync.WaitGroup{}
	wgProcess.Add(len(multiDataBuff))

	go func() {
		wgProcess.Wait()
		mdi.processor.SignalEndOfProcessing(interceptedMultiData)
		mdi.throttler.EndProcessing()
	}()

	for _, dataBuff := range multiDataBuff {
		var interceptedData process.InterceptedData
		interceptedData, err = mdi.interceptedData(dataBuff)
		if err != nil {
			lastErrEncountered = err
			wgProcess.Done()
			continue
		}

		interceptedMultiData = append(interceptedMultiData, interceptedData)

		//data is validated, add it to filtered out buff
		filteredMultiDataBuff = append(filteredMultiDataBuff, dataBuff)
<<<<<<< HEAD
		if !mdi.isForMe.IsForCurrentShard(interceptedData) {
			log.Trace("intercepted data is for other shards", "hash", interceptedData.Hash())
=======
		if !mdi.dataVerifier.IsForCurrentShard(interceptedData) {
			log.Trace("intercepted data is for other shards")
>>>>>>> 7a47974e
			wgProcess.Done()
			continue
		}

		go processInterceptedData(mdi.processor, interceptedData, wgProcess)
	}

	var buffToSend []byte
	haveDataForBroadcast := len(filteredMultiDataBuff) > 0 && lastErrEncountered != nil
	if haveDataForBroadcast {
		buffToSend, err = mdi.marshalizer.Marshal(filteredMultiDataBuff)
		if err != nil {
			return err
		}

		if broadcastHandler != nil {
			broadcastHandler(buffToSend)
		}
	}

	return lastErrEncountered
}

func (mdi *MultiDataInterceptor) interceptedData(dataBuff []byte) (process.InterceptedData, error) {
	interceptedData, err := mdi.factory.Create(dataBuff)
	if err != nil {
		return nil, err
	}

	err = interceptedData.CheckValidity()
	if err != nil {
		return nil, err
	}

	return interceptedData, nil
}

// IsInterfaceNil returns true if there is no value under the interface
func (mdi *MultiDataInterceptor) IsInterfaceNil() bool {
	return mdi == nil
}<|MERGE_RESOLUTION|>--- conflicted
+++ resolved
@@ -106,13 +106,8 @@
 
 		//data is validated, add it to filtered out buff
 		filteredMultiDataBuff = append(filteredMultiDataBuff, dataBuff)
-<<<<<<< HEAD
-		if !mdi.isForMe.IsForCurrentShard(interceptedData) {
+		if !mdi.dataVerifier.IsForCurrentShard(interceptedData) {
 			log.Trace("intercepted data is for other shards", "hash", interceptedData.Hash())
-=======
-		if !mdi.dataVerifier.IsForCurrentShard(interceptedData) {
-			log.Trace("intercepted data is for other shards")
->>>>>>> 7a47974e
 			wgProcess.Done()
 			continue
 		}
