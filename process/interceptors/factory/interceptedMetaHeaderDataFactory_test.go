--- conflicted
+++ resolved
@@ -55,20 +55,6 @@
 
 func createMockArgument() *ArgInterceptedDataFactory {
 	return &ArgInterceptedDataFactory{
-<<<<<<< HEAD
-		Marshalizer:      &mock.MarshalizerMock{},
-		Hasher:           mock.HasherMock{},
-		ShardCoordinator: mock.NewOneShardCoordinatorMock(),
-		MultiSigVerifier: mock.NewMultiSigner(),
-		NodesCoordinator: mock.NewNodesCoordinatorMock(),
-		KeyGen:           createMockKeyGen(),
-		BlockKeyGen:      createMockKeyGen(),
-		Signer:           createMockSigner(),
-		BlockSigner:      createMockSigner(),
-		AddrConv:         createMockAddressConverter(),
-		FeeHandler:       createMockFeeHandler(),
-		ChainID:          []byte("chain ID"),
-=======
 		Marshalizer:       &mock.MarshalizerMock{},
 		Hasher:            mock.HasherMock{},
 		ShardCoordinator:  mock.NewOneShardCoordinatorMock(),
@@ -81,7 +67,7 @@
 		AddrConv:          createMockAddressConverter(),
 		FeeHandler:        createMockFeeHandler(),
 		HeaderSigVerifier: &mock.HeaderSigVerifierStub{},
->>>>>>> e15539d7
+		ChainID:           []byte("chain ID"),
 	}
 }
 
