package factory

import (
	"github.com/ElrondNetwork/elrond-go/core/check"
	"github.com/ElrondNetwork/elrond-go/hashing"
	"github.com/ElrondNetwork/elrond-go/marshal"
	"github.com/ElrondNetwork/elrond-go/process"
	"github.com/ElrondNetwork/elrond-go/process/block/interceptedBlocks"
	"github.com/ElrondNetwork/elrond-go/sharding"
)

type interceptedMetaHeaderDataFactory struct {
	marshalizer       marshal.Marshalizer
	hasher            hashing.Hasher
	shardCoordinator  sharding.Coordinator
	headerSigVerifier process.InterceptedHeaderSigVerifier
	chainID           []byte
	validityAttester  process.ValidityAttester
}

// NewInterceptedMetaHeaderDataFactory creates an instance of interceptedMetaHeaderDataFactory
func NewInterceptedMetaHeaderDataFactory(argument *ArgInterceptedDataFactory) (*interceptedMetaHeaderDataFactory, error) {
	if argument == nil {
		return nil, process.ErrNilArgumentStruct
	}
	if check.IfNil(argument.Marshalizer) {
		return nil, process.ErrNilMarshalizer
	}
	if check.IfNil(argument.Hasher) {
		return nil, process.ErrNilHasher
	}
	if check.IfNil(argument.ShardCoordinator) {
		return nil, process.ErrNilShardCoordinator
	}
	if check.IfNil(argument.HeaderSigVerifier) {
		return nil, process.ErrNilHeaderSigVerifier
	}
	if len(argument.ChainID) == 0 {
		return nil, process.ErrInvalidChainID
	}
	if check.IfNil(argument.ValidityAttester) {
		return nil, process.ErrNilValidityAttester
	}

	return &interceptedMetaHeaderDataFactory{
		marshalizer:       argument.Marshalizer,
		hasher:            argument.Hasher,
		shardCoordinator:  argument.ShardCoordinator,
		headerSigVerifier: argument.HeaderSigVerifier,
		chainID:           argument.ChainID,
		validityAttester:  argument.ValidityAttester,
	}, nil
}

// Create creates instances of InterceptedData by unmarshalling provided buffer
func (imhdf *interceptedMetaHeaderDataFactory) Create(buff []byte) (process.InterceptedData, error) {
	arg := &interceptedBlocks.ArgInterceptedBlockHeader{
		HdrBuff:           buff,
		Marshalizer:       imhdf.marshalizer,
		Hasher:            imhdf.hasher,
		ShardCoordinator:  imhdf.shardCoordinator,
		HeaderSigVerifier: imhdf.headerSigVerifier,
		ChainID:           imhdf.chainID,
<<<<<<< HEAD
		ValidityAttester:  imhdf.validityAttester,
=======
		EpochStartTrigger: &nilEpochTrigger{},
>>>>>>> fb571a56
	}

	return interceptedBlocks.NewInterceptedMetaHeader(arg)
}

// IsInterfaceNil returns true if there is no value under the interface
func (imhdf *interceptedMetaHeaderDataFactory) IsInterfaceNil() bool {
	return imhdf == nil
}<|MERGE_RESOLUTION|>--- conflicted
+++ resolved
@@ -61,11 +61,8 @@
 		ShardCoordinator:  imhdf.shardCoordinator,
 		HeaderSigVerifier: imhdf.headerSigVerifier,
 		ChainID:           imhdf.chainID,
-<<<<<<< HEAD
 		ValidityAttester:  imhdf.validityAttester,
-=======
 		EpochStartTrigger: &nilEpochTrigger{},
->>>>>>> fb571a56
 	}
 
 	return interceptedBlocks.NewInterceptedMetaHeader(arg)
