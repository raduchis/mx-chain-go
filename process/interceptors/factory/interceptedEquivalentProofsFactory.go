--- conflicted
+++ resolved
@@ -29,11 +29,8 @@
 	headersPool       dataRetriever.HeadersPool
 	storage           dataRetriever.StorageService
 	hasher            hashing.Hasher
-<<<<<<< HEAD
+	proofSizeChecker  common.FieldsSizeChecker
 	km                sync.KeyRWMutexHandler
-=======
-	proofSizeChecker  common.FieldsSizeChecker
->>>>>>> 016e1d7f
 }
 
 // NewInterceptedEquivalentProofsFactory creates a new instance of interceptedEquivalentProofsFactory
@@ -46,11 +43,8 @@
 		headersPool:       args.HeadersPool,
 		storage:           args.Storage,
 		hasher:            args.CoreComponents.Hasher(),
-<<<<<<< HEAD
+		proofSizeChecker:  args.CoreComponents.FieldsSizeChecker(),
 		km:                sync.NewKeyRWMutex(),
-=======
-		proofSizeChecker:  args.CoreComponents.FieldsSizeChecker(),
->>>>>>> 016e1d7f
 	}
 }
 
@@ -64,11 +58,8 @@
 		Proofs:            factory.proofsPool,
 		Headers:           factory.headersPool,
 		Hasher:            factory.hasher,
-<<<<<<< HEAD
+		ProofSizeChecker:  factory.proofSizeChecker,
 		KeyRWMutexHandler: factory.km,
-=======
-		ProofSizeChecker:  factory.proofSizeChecker,
->>>>>>> 016e1d7f
 	}
 	return interceptedBlocks.NewInterceptedEquivalentProof(args)
 }
