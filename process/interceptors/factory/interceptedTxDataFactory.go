package factory

import (
	"github.com/ElrondNetwork/elrond-go-core/core"
	"github.com/ElrondNetwork/elrond-go-core/core/check"
	"github.com/ElrondNetwork/elrond-go-core/hashing"
	"github.com/ElrondNetwork/elrond-go-core/marshal"
	"github.com/ElrondNetwork/elrond-go-crypto"
	"github.com/ElrondNetwork/elrond-go/common"
	"github.com/ElrondNetwork/elrond-go/process"
	"github.com/ElrondNetwork/elrond-go/process/transaction"
	"github.com/ElrondNetwork/elrond-go/sharding"
)

var _ process.InterceptedDataFactory = (*interceptedTxDataFactory)(nil)

type interceptedTxDataFactory struct {
	protoMarshalizer       marshal.Marshalizer
	signMarshalizer        marshal.Marshalizer
	hasher                 hashing.Hasher
	keyGen                 crypto.KeyGenerator
	singleSigner           crypto.SingleSigner
	pubkeyConverter        core.PubkeyConverter
	shardCoordinator       sharding.Coordinator
	feeHandler             process.FeeHandler
	whiteListerVerifiedTxs process.WhiteListHandler
	argsParser             process.ArgumentsParser
	chainID                []byte
	minTransactionVersion  uint32
	epochStartTrigger      process.EpochStartTriggerHandler
	txSignHasher           hashing.Hasher
	txVersionChecker       process.TxVersionCheckerHandler
	enableEpochsHandler    common.EnableEpochsHandler
}

// NewInterceptedTxDataFactory creates an instance of interceptedTxDataFactory
func NewInterceptedTxDataFactory(argument *ArgInterceptedDataFactory) (*interceptedTxDataFactory, error) {
	if argument == nil {
		return nil, process.ErrNilArgumentStruct
	}
	if check.IfNil(argument.CoreComponents) {
		return nil, process.ErrNilCoreComponentsHolder
	}
	if check.IfNil(argument.CryptoComponents) {
		return nil, process.ErrNilCryptoComponentsHolder
	}
	if check.IfNil(argument.CoreComponents.InternalMarshalizer()) {
		return nil, process.ErrNilMarshalizer
	}
	if check.IfNil(argument.CoreComponents.TxMarshalizer()) {
		return nil, process.ErrNilMarshalizer
	}
	if check.IfNil(argument.CoreComponents.Hasher()) {
		return nil, process.ErrNilHasher
	}
	if check.IfNil(argument.CryptoComponents.TxSignKeyGen()) {
		return nil, process.ErrNilKeyGen
	}
	if check.IfNil(argument.CryptoComponents.TxSingleSigner()) {
		return nil, process.ErrNilSingleSigner
	}
	if check.IfNil(argument.CoreComponents.AddressPubKeyConverter()) {
		return nil, process.ErrNilPubkeyConverter
	}
	if check.IfNil(argument.ShardCoordinator) {
		return nil, process.ErrNilShardCoordinator
	}
	if check.IfNil(argument.FeeHandler) {
		return nil, process.ErrNilEconomicsFeeHandler
	}
	if check.IfNil(argument.WhiteListerVerifiedTxs) {
		return nil, process.ErrNilWhiteListHandler
	}
	if check.IfNil(argument.ArgsParser) {
		return nil, process.ErrNilArgumentParser
	}
	if len(argument.CoreComponents.ChainID()) == 0 {
		return nil, process.ErrInvalidChainID
	}
	if argument.CoreComponents.MinTransactionVersion() == 0 {
		return nil, process.ErrInvalidTransactionVersion
	}
	if check.IfNil(argument.EpochStartTrigger) {
		return nil, process.ErrNilEpochStartTrigger
	}
	if check.IfNil(argument.CoreComponents.TxSignHasher()) {
		return nil, process.ErrNilHasher
	}
	if check.IfNil(argument.CoreComponents.EnableEpochsHandler()) {
		return nil, process.ErrNilEnableEpochsHandler
	}

	itdf := &interceptedTxDataFactory{
<<<<<<< HEAD
		protoMarshalizer:            argument.CoreComponents.InternalMarshalizer(),
		signMarshalizer:             argument.CoreComponents.TxMarshalizer(),
		hasher:                      argument.CoreComponents.Hasher(),
		keyGen:                      argument.CryptoComponents.TxSignKeyGen(),
		singleSigner:                argument.CryptoComponents.TxSingleSigner(),
		pubkeyConverter:             argument.CoreComponents.AddressPubKeyConverter(),
		shardCoordinator:            argument.ShardCoordinator,
		feeHandler:                  argument.FeeHandler,
		whiteListerVerifiedTxs:      argument.WhiteListerVerifiedTxs,
		argsParser:                  argument.ArgsParser,
		chainID:                     []byte(argument.CoreComponents.ChainID()),
		minTransactionVersion:       argument.CoreComponents.MinTransactionVersion(),
		epochStartTrigger:           argument.EpochStartTrigger,
		enableSignedTxWithHashEpoch: argument.EnableEpochs.TransactionSignedWithTxHashEnableEpoch,
		txSignHasher:                argument.CoreComponents.TxSignHasher(),
		txVersionChecker:            argument.CoreComponents.TxVersionChecker(),
=======
		protoMarshalizer:       argument.CoreComponents.InternalMarshalizer(),
		signMarshalizer:        argument.CoreComponents.TxMarshalizer(),
		hasher:                 argument.CoreComponents.Hasher(),
		keyGen:                 argument.CryptoComponents.TxSignKeyGen(),
		singleSigner:           argument.CryptoComponents.TxSingleSigner(),
		pubkeyConverter:        argument.CoreComponents.AddressPubKeyConverter(),
		shardCoordinator:       argument.ShardCoordinator,
		feeHandler:             argument.FeeHandler,
		whiteListerVerifiedTxs: argument.WhiteListerVerifiedTxs,
		argsParser:             argument.ArgsParser,
		chainID:                []byte(argument.CoreComponents.ChainID()),
		minTransactionVersion:  argument.CoreComponents.MinTransactionVersion(),
		epochStartTrigger:      argument.EpochStartTrigger,
		txSignHasher:           argument.CoreComponents.TxSignHasher(),
		txVersionChecker:       argument.CoreComponents.TxVersionChecker(),
		enableEpochsHandler:    argument.CoreComponents.EnableEpochsHandler(),
>>>>>>> b1a9a213
	}

	return itdf, nil
}

// Create creates instances of InterceptedData by unmarshalling provided buffer
func (itdf *interceptedTxDataFactory) Create(buff []byte) (process.InterceptedData, error) {
	return transaction.NewInterceptedTransaction(
		buff,
		itdf.protoMarshalizer,
		itdf.signMarshalizer,
		itdf.hasher,
		itdf.keyGen,
		itdf.singleSigner,
		itdf.pubkeyConverter,
		itdf.shardCoordinator,
		itdf.feeHandler,
		itdf.whiteListerVerifiedTxs,
		itdf.argsParser,
		itdf.chainID,
		itdf.enableEpochsHandler.IsTransactionSignedWithTxHashFlagEnabled(),
		itdf.txSignHasher,
		itdf.txVersionChecker,
	)
}

// IsInterfaceNil returns true if there is no value under the interface
func (itdf *interceptedTxDataFactory) IsInterfaceNil() bool {
	return itdf == nil
}<|MERGE_RESOLUTION|>--- conflicted
+++ resolved
@@ -91,24 +91,6 @@
 	}
 
 	itdf := &interceptedTxDataFactory{
-<<<<<<< HEAD
-		protoMarshalizer:            argument.CoreComponents.InternalMarshalizer(),
-		signMarshalizer:             argument.CoreComponents.TxMarshalizer(),
-		hasher:                      argument.CoreComponents.Hasher(),
-		keyGen:                      argument.CryptoComponents.TxSignKeyGen(),
-		singleSigner:                argument.CryptoComponents.TxSingleSigner(),
-		pubkeyConverter:             argument.CoreComponents.AddressPubKeyConverter(),
-		shardCoordinator:            argument.ShardCoordinator,
-		feeHandler:                  argument.FeeHandler,
-		whiteListerVerifiedTxs:      argument.WhiteListerVerifiedTxs,
-		argsParser:                  argument.ArgsParser,
-		chainID:                     []byte(argument.CoreComponents.ChainID()),
-		minTransactionVersion:       argument.CoreComponents.MinTransactionVersion(),
-		epochStartTrigger:           argument.EpochStartTrigger,
-		enableSignedTxWithHashEpoch: argument.EnableEpochs.TransactionSignedWithTxHashEnableEpoch,
-		txSignHasher:                argument.CoreComponents.TxSignHasher(),
-		txVersionChecker:            argument.CoreComponents.TxVersionChecker(),
-=======
 		protoMarshalizer:       argument.CoreComponents.InternalMarshalizer(),
 		signMarshalizer:        argument.CoreComponents.TxMarshalizer(),
 		hasher:                 argument.CoreComponents.Hasher(),
@@ -125,7 +107,6 @@
 		txSignHasher:           argument.CoreComponents.TxSignHasher(),
 		txVersionChecker:       argument.CoreComponents.TxVersionChecker(),
 		enableEpochsHandler:    argument.CoreComponents.EnableEpochsHandler(),
->>>>>>> b1a9a213
 	}
 
 	return itdf, nil
