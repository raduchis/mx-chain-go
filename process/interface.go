package process

import (
	"math/big"
	"time"

	"github.com/ElrondNetwork/elrond-go/data"
	"github.com/ElrondNetwork/elrond-go/data/block"
	"github.com/ElrondNetwork/elrond-go/data/rewardTx"
	"github.com/ElrondNetwork/elrond-go/data/smartContractResult"
	"github.com/ElrondNetwork/elrond-go/data/state"
	"github.com/ElrondNetwork/elrond-go/data/transaction"
	"github.com/ElrondNetwork/elrond-go/p2p"
	"github.com/ElrondNetwork/elrond-go/process/smartContract/hooks"
	"github.com/ElrondNetwork/elrond-go/sharding"
	"github.com/ElrondNetwork/elrond-go/storage"
	vmcommon "github.com/ElrondNetwork/elrond-vm-common"
)

// TransactionProcessor is the main interface for transaction execution engine
type TransactionProcessor interface {
	ProcessTransaction(transaction *transaction.Transaction, round uint64) error
	IsInterfaceNil() bool
}

// RewardTransactionProcessor is the interface for reward transaction execution engine
type RewardTransactionProcessor interface {
	ProcessRewardTransaction(rewardTx *rewardTx.RewardTx) error
}

// SmartContractResultProcessor is the main interface for smart contract result execution engine
type SmartContractResultProcessor interface {
	ProcessSmartContractResult(scr *smartContractResult.SmartContractResult) error
	IsInterfaceNil() bool
}

// TxTypeHandler is an interface to calculate the transaction type
type TxTypeHandler interface {
	ComputeTransactionType(tx data.TransactionHandler) (TransactionType, error)
	IsInterfaceNil() bool
}

// TxValidator can determine if a provided transaction handler is valid or not from the process point of view
type TxValidator interface {
	IsTxValidForProcessing(txHandler data.TransactionHandler) bool
	IsInterfaceNil() bool
}

// HeaderValidator can determine if a provided header handler is valid or not from the process point of view
type HeaderValidator interface {
	IsHeaderValidForProcessing(headerHandler data.HeaderHandler) bool
	IsInterfaceNil() bool
}

// TransactionCoordinator is an interface to coordinate transaction processing using multiple processors
type TransactionCoordinator interface {
	RequestMiniBlocks(header data.HeaderHandler)
	RequestBlockTransactions(body block.Body)
	IsDataPreparedForProcessing(haveTime func() time.Duration) error

	SaveBlockDataToStorage(body block.Body) error
	RestoreBlockDataFromStorage(body block.Body) (int, map[int][][]byte, error)
	RemoveBlockDataFromPool(body block.Body) error

	ProcessBlockTransaction(body block.Body, round uint64, haveTime func() time.Duration) error

	CreateBlockStarted()
	CreateMbsAndProcessCrossShardTransactionsDstMe(header data.HeaderHandler, maxTxSpaceRemained uint32, maxMbSpaceRemained uint32, round uint64, haveTime func() bool) (block.MiniBlockSlice, uint32, bool)
	CreateMbsAndProcessTransactionsFromMe(maxTxSpaceRemained uint32, maxMbSpaceRemained uint32, round uint64, haveTime func() bool) block.MiniBlockSlice

	CreateMarshalizedData(body block.Body) (map[uint32]block.MiniBlockSlice, map[string][][]byte)

	GetAllCurrentUsedTxs(blockType block.Type) map[string]data.TransactionHandler

	VerifyCreatedBlockTransactions(body block.Body) error
	IsInterfaceNil() bool
}

// SmartContractProcessor is the main interface for the smart contract caller engine
type SmartContractProcessor interface {
	ComputeTransactionType(tx *transaction.Transaction) (TransactionType, error)
	ExecuteSmartContractTransaction(tx *transaction.Transaction, acntSrc, acntDst state.AccountHandler, round uint64) error
	DeploySmartContract(tx *transaction.Transaction, acntSrc state.AccountHandler, round uint64) error
	IsInterfaceNil() bool
}

// IntermediateTransactionHandler handles transactions which are not resolved in only one step
type IntermediateTransactionHandler interface {
	AddIntermediateTransactions(txs []data.TransactionHandler) error
	CreateAllInterMiniBlocks() map[uint32]*block.MiniBlock
	VerifyInterMiniBlocks(body block.Body) error
	CreateMarshalizedData(txHashes [][]byte) ([][]byte, error)
	SaveCurrentIntermediateTxToStorage() error
	GetAllCurrentFinishedTxs() map[string]data.TransactionHandler
	CreateBlockStarted()
	IsInterfaceNil() bool
}

// TransactionVerifier interface validates if the transaction is good and if it should be processed
type TransactionVerifier interface {
	IsTransactionValid(tx data.TransactionHandler) error
}

// UnsignedTxHandler creates and verifies unsigned transactions for current round
type UnsignedTxHandler interface {
	CleanProcessedUTxs()
	ProcessTransactionFee(cost *big.Int)
	CreateAllUTxs() []data.TransactionHandler
	VerifyCreatedUTxs() error
	AddRewardTxFromBlock(tx data.TransactionHandler)
}

// SpecialAddressHandler responds with needed special addresses
type SpecialAddressHandler interface {
	SetElrondCommunityAddress(elrond []byte)
	ElrondCommunityAddress() []byte
	SetConsensusRewardAddresses(consensusRewardAddresses []string)
	ConsensusRewardAddresses() []string
	LeaderAddress() []byte
	BurnAddress() []byte
	ShardIdForAddress([]byte) (uint32, error)
	IsInterfaceNil() bool
}

// PreProcessor is an interface used to prepare and process transaction data
type PreProcessor interface {
	CreateBlockStarted()
	IsDataPrepared(requestedTxs int, haveTime func() time.Duration) error

	RemoveTxBlockFromPools(body block.Body, miniBlockPool storage.Cacher) error
	RestoreTxBlockIntoPools(body block.Body, miniBlockPool storage.Cacher) (int, map[int][]byte, error)
	SaveTxBlockToStorage(body block.Body) error

	ProcessBlockTransactions(body block.Body, round uint64, haveTime func() time.Duration) error
	RequestBlockTransactions(body block.Body) int

	CreateMarshalizedData(txHashes [][]byte) ([][]byte, error)

	RequestTransactionsForMiniBlock(mb block.MiniBlock) int
	ProcessMiniBlock(miniBlock *block.MiniBlock, haveTime func() bool, round uint64) error
	CreateAndProcessMiniBlock(sndShardId, dstShardId uint32, spaceRemained int, haveTime func() bool, round uint64) (*block.MiniBlock, error)

	GetAllCurrentUsedTxs() map[string]data.TransactionHandler
	IsInterfaceNil() bool
}

// BlockProcessor is the main interface for block execution engine
type BlockProcessor interface {
	ProcessBlock(blockChain data.ChainHandler, header data.HeaderHandler, body data.BodyHandler, haveTime func() time.Duration) error
	CommitBlock(blockChain data.ChainHandler, header data.HeaderHandler, body data.BodyHandler) error
	RevertAccountState()
	CreateBlockBody(round uint64, haveTime func() bool) (data.BodyHandler, error)
	RestoreBlockIntoPools(header data.HeaderHandler, body data.BodyHandler) error
	CreateBlockHeader(body data.BodyHandler, round uint64, haveTime func() bool) (data.HeaderHandler, error)
	MarshalizedDataToBroadcast(header data.HeaderHandler, body data.BodyHandler) (map[uint32][]byte, map[string][][]byte, error)
	DecodeBlockBody(dta []byte) data.BodyHandler
	DecodeBlockHeader(dta []byte) data.HeaderHandler
	AddLastNotarizedHdr(shardId uint32, processedHdr data.HeaderHandler)
<<<<<<< HEAD
	SetConsensusRewardAddresses(consensusRewardAddresses []string)
=======
	IsInterfaceNil() bool
>>>>>>> 61166bff
}

// Checker provides functionality to checks the integrity and validity of a data structure
type Checker interface {
	// IntegrityAndValidity does both validity and integrity checks on the data structure
	IntegrityAndValidity(coordinator sharding.Coordinator) error
	// Integrity checks only the integrity of the data
	Integrity(coordinator sharding.Coordinator) error
	// IsInterfaceNil returns true if there is no value under the interface
	IsInterfaceNil() bool
}

// SigVerifier provides functionality to verify a signature of a signed data structure that holds also the verifying parameters
type SigVerifier interface {
	VerifySig() error
}

// SignedDataValidator provides functionality to check the validity and signature of a data structure
type SignedDataValidator interface {
	SigVerifier
	Checker
}

// HashAccesser interface provides functionality over hashable objects
type HashAccesser interface {
	SetHash([]byte)
	Hash() []byte
}

// InterceptedBlockBody interface provides functionality over intercepted blocks
type InterceptedBlockBody interface {
	Checker
	HashAccesser
	GetUnderlyingObject() interface{}
}

// Bootstrapper is an interface that defines the behaviour of a struct that is able
// to synchronize the node
type Bootstrapper interface {
	AddSyncStateListener(func(isSyncing bool))
	ShouldSync() bool
	StopSync()
	StartSync()
	IsInterfaceNil() bool
}

// ForkDetector is an interface that defines the behaviour of a struct that is able
// to detect forks
type ForkDetector interface {
	AddHeader(header data.HeaderHandler, headerHash []byte, state BlockHeaderState, finalHeader data.HeaderHandler, finalHeaderHash []byte) error
	RemoveHeaders(nonce uint64, hash []byte)
	CheckFork() (forkDetected bool, nonce uint64, hash []byte)
	GetHighestFinalBlockNonce() uint64
	ProbableHighestNonce() uint64
	ResetProbableHighestNonceIfNeeded()
	IsInterfaceNil() bool
}

// InterceptorsContainer defines an interceptors holder data type with basic functionality
type InterceptorsContainer interface {
	Get(key string) (Interceptor, error)
	Add(key string, val Interceptor) error
	AddMultiple(keys []string, interceptors []Interceptor) error
	Replace(key string, val Interceptor) error
	Remove(key string)
	Len() int
	IsInterfaceNil() bool
}

// InterceptorsContainerFactory defines the functionality to create an interceptors container
type InterceptorsContainerFactory interface {
	Create() (InterceptorsContainer, error)
	IsInterfaceNil() bool
}

// PreProcessorsContainer defines an PreProcessors holder data type with basic functionality
type PreProcessorsContainer interface {
	Get(key block.Type) (PreProcessor, error)
	Add(key block.Type, val PreProcessor) error
	AddMultiple(keys []block.Type, preprocessors []PreProcessor) error
	Replace(key block.Type, val PreProcessor) error
	Remove(key block.Type)
	Len() int
	Keys() []block.Type
	IsInterfaceNil() bool
}

// PreProcessorsContainerFactory defines the functionality to create an PreProcessors container
type PreProcessorsContainerFactory interface {
	Create() (PreProcessorsContainer, error)
	IsInterfaceNil() bool
}

// IntermediateProcessorContainer defines an IntermediateProcessor holder data type with basic functionality
type IntermediateProcessorContainer interface {
	Get(key block.Type) (IntermediateTransactionHandler, error)
	Add(key block.Type, val IntermediateTransactionHandler) error
	AddMultiple(keys []block.Type, preprocessors []IntermediateTransactionHandler) error
	Replace(key block.Type, val IntermediateTransactionHandler) error
	Remove(key block.Type)
	Len() int
	Keys() []block.Type
	IsInterfaceNil() bool
}

// IntermediateProcessorsContainerFactory defines the functionality to create an IntermediateProcessors container
type IntermediateProcessorsContainerFactory interface {
	Create() (IntermediateProcessorContainer, error)
	IsInterfaceNil() bool
}

// VirtualMachinesContainer defines a virtual machine holder data type with basic functionality
type VirtualMachinesContainer interface {
	Get(key []byte) (vmcommon.VMExecutionHandler, error)
	Add(key []byte, val vmcommon.VMExecutionHandler) error
	AddMultiple(keys [][]byte, vms []vmcommon.VMExecutionHandler) error
	Replace(key []byte, val vmcommon.VMExecutionHandler) error
	Remove(key []byte)
	Len() int
	Keys() [][]byte
	IsInterfaceNil() bool
}

// VirtualMachinesContainerFactory defines the functionality to create a virtual machine container
type VirtualMachinesContainerFactory interface {
	Create() (VirtualMachinesContainer, error)
	VMAccountsDB() *hooks.VMAccountsDB
	IsInterfaceNil() bool
}

// Interceptor defines what a data interceptor should do
// It should also adhere to the p2p.MessageProcessor interface so it can wire to a p2p.Messenger
type Interceptor interface {
	ProcessReceivedMessage(message p2p.MessageP2P) error
	IsInterfaceNil() bool
}

// MessageHandler defines the functionality needed by structs to send data to other peers
type MessageHandler interface {
	ConnectedPeersOnTopic(topic string) []p2p.PeerID
	SendToConnectedPeer(topic string, buff []byte, peerID p2p.PeerID) error
	IsInterfaceNil() bool
}

// TopicHandler defines the functionality needed by structs to manage topics and message processors
type TopicHandler interface {
	HasTopic(name string) bool
	CreateTopic(name string, createChannelForTopic bool) error
	RegisterMessageProcessor(topic string, handler p2p.MessageProcessor) error
}

// TopicMessageHandler defines the functionality needed by structs to manage topics, message processors and to send data
// to other peers
type TopicMessageHandler interface {
	MessageHandler
	TopicHandler
}

// DataPacker can split a large slice of byte slices in smaller packets
type DataPacker interface {
	PackDataInChunks(data [][]byte, limit int) ([][]byte, error)
	IsInterfaceNil() bool
}

// BlocksTracker defines the functionality to track all the notarised blocks
type BlocksTracker interface {
	UnnotarisedBlocks() []data.HeaderHandler
	RemoveNotarisedBlocks(headerHandler data.HeaderHandler) error
	AddBlock(headerHandler data.HeaderHandler)
	SetBlockBroadcastRound(nonce uint64, round int64)
	BlockBroadcastRound(nonce uint64) int64
	IsInterfaceNil() bool
}

// RequestHandler defines the methods through which request to data can be made
type RequestHandler interface {
	RequestHeaderByNonce(shardId uint32, nonce uint64)
	RequestTransaction(shardId uint32, txHashes [][]byte)
	RequestUnsignedTransactions(destShardID uint32, scrHashes [][]byte)
	RequestRewardTransactions(destShardID uint32, txHashes [][]byte)
	RequestMiniBlock(shardId uint32, miniblockHash []byte)
	RequestHeader(shardId uint32, hash []byte)
	IsInterfaceNil() bool
}

// ArgumentsParser defines the functionality to parse transaction data into arguments and code for smart contracts
type ArgumentsParser interface {
	GetArguments() ([]*big.Int, error)
	GetCode() ([]byte, error)
	GetFunction() (string, error)
	ParseData(data string) error

	CreateDataFromStorageUpdate(storageUpdates []*vmcommon.StorageUpdate) string
	GetStorageUpdates(data string) ([]*vmcommon.StorageUpdate, error)
	IsInterfaceNil() bool
}

// TemporaryAccountsHandler defines the functionality to create temporary accounts and pass to VM.
// This holder will contain usually one account from shard X that calls a SC in shard Y
// so when executing the code in shard Y, this impl will hold an ephemeral copy of the sender account from shard X
type TemporaryAccountsHandler interface {
	AddTempAccount(address []byte, balance *big.Int, nonce uint64)
	CleanTempAccounts()
	TempAccount(address []byte) state.AccountHandler
	IsInterfaceNil() bool
}

// BlockSizeThrottler defines the functionality of adapting the node to the network speed/latency when it should send a
// block to its peers which should be received in a limited time frame
type BlockSizeThrottler interface {
	MaxItemsToAdd() uint32
	Add(round uint64, items uint32)
	Succeed(round uint64)
	ComputeMaxItems()
	IsInterfaceNil() bool
}<|MERGE_RESOLUTION|>--- conflicted
+++ resolved
@@ -26,6 +26,7 @@
 // RewardTransactionProcessor is the interface for reward transaction execution engine
 type RewardTransactionProcessor interface {
 	ProcessRewardTransaction(rewardTx *rewardTx.RewardTx) error
+    IsInterfaceNil() bool
 }
 
 // SmartContractResultProcessor is the main interface for smart contract result execution engine
@@ -156,11 +157,8 @@
 	DecodeBlockBody(dta []byte) data.BodyHandler
 	DecodeBlockHeader(dta []byte) data.HeaderHandler
 	AddLastNotarizedHdr(shardId uint32, processedHdr data.HeaderHandler)
-<<<<<<< HEAD
 	SetConsensusRewardAddresses(consensusRewardAddresses []string)
-=======
-	IsInterfaceNil() bool
->>>>>>> 61166bff
+    IsInterfaceNil() bool
 }
 
 // Checker provides functionality to checks the integrity and validity of a data structure
