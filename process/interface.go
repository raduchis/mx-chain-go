package process

import (
	"math/big"
	"time"

	"github.com/ElrondNetwork/elrond-go-core/core"
	"github.com/ElrondNetwork/elrond-go-core/data"
	"github.com/ElrondNetwork/elrond-go-core/data/batch"
	"github.com/ElrondNetwork/elrond-go-core/data/block"
	"github.com/ElrondNetwork/elrond-go-core/data/endProcess"
	"github.com/ElrondNetwork/elrond-go-core/data/rewardTx"
	"github.com/ElrondNetwork/elrond-go-core/data/smartContractResult"
	"github.com/ElrondNetwork/elrond-go-core/data/transaction"
	"github.com/ElrondNetwork/elrond-go-core/data/typeConverters"
	"github.com/ElrondNetwork/elrond-go-core/hashing"
	"github.com/ElrondNetwork/elrond-go-core/marshal"
	"github.com/ElrondNetwork/elrond-go-crypto"
	"github.com/ElrondNetwork/elrond-go/common"
	"github.com/ElrondNetwork/elrond-go/epochStart"
	"github.com/ElrondNetwork/elrond-go/p2p"
	"github.com/ElrondNetwork/elrond-go/process/block/bootstrapStorage"
	"github.com/ElrondNetwork/elrond-go/process/block/processedMb"
	"github.com/ElrondNetwork/elrond-go/sharding"
	"github.com/ElrondNetwork/elrond-go/state"
	"github.com/ElrondNetwork/elrond-go/storage"
	vmcommon "github.com/ElrondNetwork/elrond-vm-common"
	"github.com/ElrondNetwork/elrond-vm-common/parsers"
)

// TransactionProcessor is the main interface for transaction execution engine
type TransactionProcessor interface {
	ProcessTransaction(transaction *transaction.Transaction) (vmcommon.ReturnCode, error)
	IsInterfaceNil() bool
}

// RewardTransactionProcessor is the interface for reward transaction execution engine
type RewardTransactionProcessor interface {
	ProcessRewardTransaction(rewardTx *rewardTx.RewardTx) error
	IsInterfaceNil() bool
}

// RewardTransactionPreProcessor prepares the processing of reward transactions
type RewardTransactionPreProcessor interface {
	AddComputedRewardMiniBlocks(computedRewardMiniblocks block.MiniBlockSlice)
	IsInterfaceNil() bool
}

// SmartContractResultProcessor is the main interface for smart contract result execution engine
type SmartContractResultProcessor interface {
	ProcessSmartContractResult(scr *smartContractResult.SmartContractResult) (vmcommon.ReturnCode, error)
	IsInterfaceNil() bool
}

// TxTypeHandler is an interface to calculate the transaction type
type TxTypeHandler interface {
	ComputeTransactionType(tx data.TransactionHandler) (TransactionType, TransactionType)
	IsInterfaceNil() bool
}

// TxValidator can determine if a provided transaction handler is valid or not from the process point of view
type TxValidator interface {
	CheckTxValidity(txHandler TxValidatorHandler) error
	CheckTxWhiteList(data InterceptedData) error
	IsInterfaceNil() bool
}

// TxValidatorHandler defines the functionality that is needed for a TxValidator to validate a transaction
type TxValidatorHandler interface {
	SenderShardId() uint32
	ReceiverShardId() uint32
	Nonce() uint64
	SenderAddress() []byte
	Fee() *big.Int
}

// TxVersionCheckerHandler defines the functionality that is needed for a TxVersionChecker to validate transaction version
type TxVersionCheckerHandler interface {
	IsSignedWithHash(tx *transaction.Transaction) bool
	CheckTxVersion(tx *transaction.Transaction) error
	IsInterfaceNil() bool
}

// HdrValidatorHandler defines the functionality that is needed for a HdrValidator to validate a header
type HdrValidatorHandler interface {
	Hash() []byte
	HeaderHandler() data.HeaderHandler
}

// HeaderValidator can determine if a provided header handler is valid or not from the process point of view
type HeaderValidator interface {
	HeaderValidForProcessing(headerHandler HdrValidatorHandler) error
	IsInterfaceNil() bool
}

// InterceptedDataFactory can create new instances of InterceptedData
type InterceptedDataFactory interface {
	Create(buff []byte) (InterceptedData, error)
	IsInterfaceNil() bool
}

// InterceptedData represents the interceptor's view of the received data
type InterceptedData interface {
	CheckValidity() error
	IsForCurrentShard() bool
	IsInterfaceNil() bool
	Hash() []byte
	Type() string
	Identifiers() [][]byte
	String() string
}

// InterceptorProcessor further validates and saves received data
type InterceptorProcessor interface {
	Validate(data InterceptedData, fromConnectedPeer core.PeerID) error
	Save(data InterceptedData, fromConnectedPeer core.PeerID, topic string) error
	RegisterHandler(handler func(topic string, hash []byte, data interface{}))
	IsInterfaceNil() bool
}

// InterceptorThrottler can monitor the number of the currently running interceptor go routines
type InterceptorThrottler interface {
	CanProcess() bool
	StartProcessing()
	EndProcessing()
	IsInterfaceNil() bool
}

// TransactionCoordinator is an interface to coordinate transaction processing using multiple processors
type TransactionCoordinator interface {
	RequestMiniBlocks(header data.HeaderHandler)
	RequestBlockTransactions(body *block.Body)
	IsDataPreparedForProcessing(haveTime func() time.Duration) error

	SaveTxsToStorage(body *block.Body) error
	RestoreBlockDataFromStorage(body *block.Body) (int, error)
	RemoveBlockDataFromPool(body *block.Body) error
	RemoveTxsFromPool(body *block.Body) error

	ProcessBlockTransaction(body *block.Body, haveTime func() time.Duration) error

	CreateBlockStarted()
	CreateMbsAndProcessCrossShardTransactionsDstMe(
		header data.HeaderHandler,
		processedMiniBlocksHashes map[string]struct{},

		haveTime func() bool,
	) (block.MiniBlockSlice, uint32, bool, error)
	CreateMbsAndProcessTransactionsFromMe(haveTime func() bool) block.MiniBlockSlice
	CreatePostProcessMiniBlocks() block.MiniBlockSlice
	CreateMarshalizedData(body *block.Body) map[string][][]byte
	GetAllCurrentUsedTxs(blockType block.Type) map[string]data.TransactionHandler
	GetAllCurrentLogs() map[string]data.LogHandler

	CreateReceiptsHash() ([]byte, error)
	VerifyCreatedBlockTransactions(hdr data.HeaderHandler, body *block.Body) error
	CreateMarshalizedReceipts() ([]byte, error)
	VerifyCreatedMiniBlocks(hdr data.HeaderHandler, body *block.Body) error
	IsInterfaceNil() bool
}

// SmartContractProcessor is the main interface for the smart contract caller engine
type SmartContractProcessor interface {
	ExecuteSmartContractTransaction(tx data.TransactionHandler, acntSrc, acntDst state.UserAccountHandler) (vmcommon.ReturnCode, error)
	ExecuteBuiltInFunction(tx data.TransactionHandler, acntSrc, acntDst state.UserAccountHandler) (vmcommon.ReturnCode, error)
	DeploySmartContract(tx data.TransactionHandler, acntSrc state.UserAccountHandler) (vmcommon.ReturnCode, error)
	ProcessIfError(acntSnd state.UserAccountHandler, txHash []byte, tx data.TransactionHandler, returnCode string, returnMessage []byte, snapshot int, gasLocked uint64) error
	IsPayable(address []byte) (bool, error)
	IsInterfaceNil() bool
}

// IntermediateTransactionHandler handles transactions which are not resolved in only one step
type IntermediateTransactionHandler interface {
	AddIntermediateTransactions(txs []data.TransactionHandler) error
	GetNumOfCrossInterMbsAndTxs() (int, int)
	CreateAllInterMiniBlocks() []*block.MiniBlock
	VerifyInterMiniBlocks(body *block.Body) error
	SaveCurrentIntermediateTxToStorage() error
	GetAllCurrentFinishedTxs() map[string]data.TransactionHandler
	CreateBlockStarted()
	GetCreatedInShardMiniBlock() *block.MiniBlock
	RemoveProcessedResults()
	InitProcessedResults()
	IsInterfaceNil() bool
}

// DataMarshalizer defines the behavior of a structure that is able to marshalize containing data
type DataMarshalizer interface {
	CreateMarshalizedData(txHashes [][]byte) ([][]byte, error)
}

// TransactionVerifier interface validates if the transaction is good and if it should be processed
type TransactionVerifier interface {
	IsTransactionValid(tx data.TransactionHandler) error
}

// TransactionFeeHandler processes the transaction fee
type TransactionFeeHandler interface {
	CreateBlockStarted()
	GetAccumulatedFees() *big.Int
	GetDeveloperFees() *big.Int
	ProcessTransactionFee(cost *big.Int, devFee *big.Int, txHash []byte)
	RevertFees(txHashes [][]byte)
	IsInterfaceNil() bool
}

// PreProcessor is an interface used to prepare and process transaction data
type PreProcessor interface {
	CreateBlockStarted()
	IsDataPrepared(requestedTxs int, haveTime func() time.Duration) error

	RemoveBlockDataFromPools(body *block.Body, miniBlockPool storage.Cacher) error
	RemoveTxsFromPools(body *block.Body) error
	RestoreBlockDataIntoPools(body *block.Body, miniBlockPool storage.Cacher) (int, error)
	SaveTxsToStorage(body *block.Body) error

	ProcessBlockTransactions(body *block.Body, haveTime func() bool) error
	RequestBlockTransactions(body *block.Body) int

	RequestTransactionsForMiniBlock(miniBlock *block.MiniBlock) int
	ProcessMiniBlock(miniBlock *block.MiniBlock, haveTime func() bool, getNumOfCrossInterMbsAndTxs func() (int, int)) ([][]byte, int, error)
	CreateAndProcessMiniBlocks(haveTime func() bool) (block.MiniBlockSlice, error)

	GetAllCurrentUsedTxs() map[string]data.TransactionHandler
	IsInterfaceNil() bool
}

// BlockProcessor is the main interface for block execution engine
type BlockProcessor interface {
	ProcessBlock(header data.HeaderHandler, body data.BodyHandler, haveTime func() time.Duration) error
	CommitBlock(header data.HeaderHandler, body data.BodyHandler) error
	RevertAccountState(header data.HeaderHandler)
	PruneStateOnRollback(currHeader data.HeaderHandler, prevHeader data.HeaderHandler)
	RevertStateToBlock(header data.HeaderHandler) error
	CreateNewHeader(round uint64, nonce uint64) data.HeaderHandler
	RestoreBlockIntoPools(header data.HeaderHandler, body data.BodyHandler) error
	CreateBlock(initialHdr data.HeaderHandler, haveTime func() bool) (data.HeaderHandler, data.BodyHandler, error)
	ApplyProcessedMiniBlocks(processedMiniBlocks *processedMb.ProcessedMiniBlockTracker)
	MarshalizedDataToBroadcast(header data.HeaderHandler, body data.BodyHandler) (map[uint32][]byte, map[string][][]byte, error)
	DecodeBlockBody(dta []byte) data.BodyHandler
	DecodeBlockHeader(dta []byte) data.HeaderHandler
	SetNumProcessedObj(numObj uint64)
	IsInterfaceNil() bool
	Close() error
}

// ValidatorStatisticsProcessor is the main interface for validators' consensus participation statistics
type ValidatorStatisticsProcessor interface {
	UpdatePeerState(header data.HeaderHandler, cache map[string]data.HeaderHandler) ([]byte, error)
	RevertPeerState(header data.HeaderHandler) error
	Process(shardValidatorInfo data.ShardValidatorInfoHandler) error
	IsInterfaceNil() bool
	RootHash() ([]byte, error)
	ResetValidatorStatisticsAtNewEpoch(vInfos map[uint32][]*state.ValidatorInfo) error
	GetValidatorInfoForRootHash(rootHash []byte) (map[uint32][]*state.ValidatorInfo, error)
	ProcessRatingsEndOfEpoch(validatorInfos map[uint32][]*state.ValidatorInfo, epoch uint32) error
	Commit() ([]byte, error)
	DisplayRatings(epoch uint32)
	SetLastFinalizedRootHash([]byte)
	LastFinalizedRootHash() []byte
	PeerAccountToValidatorInfo(peerAccount state.PeerAccountHandler) *state.ValidatorInfo
	SaveNodesCoordinatorUpdates(epoch uint32) (bool, error)
}

// TransactionLogProcessor is the main interface for saving logs generated by smart contract calls
type TransactionLogProcessor interface {
	GetAllCurrentLogs() map[string]data.LogHandler
	GetLog(txHash []byte) (data.LogHandler, error)
	SaveLog(txHash []byte, tx data.TransactionHandler, vmLogs []*vmcommon.LogEntry) error
	Clean()
	IsInterfaceNil() bool
}

// TransactionLogProcessorDatabase is interface the  for saving logs also in RAM
type TransactionLogProcessorDatabase interface {
	GetLogFromCache(txHash []byte) (data.LogHandler, bool)
	EnableLogToBeSavedInCache()
	Clean()
	IsInterfaceNil() bool
}

// ValidatorsProvider is the main interface for validators' provider
type ValidatorsProvider interface {
	GetLatestValidators() map[string]*state.ValidatorApiResponse
	IsInterfaceNil() bool
	Close() error
}

// Checker provides functionality to checks the integrity and validity of a data structure
type Checker interface {
	// IntegrityAndValidity does both validity and integrity checks on the data structure
	IntegrityAndValidity(coordinator sharding.Coordinator) error
	// Integrity checks only the integrity of the data
	Integrity(coordinator sharding.Coordinator) error
	// IsInterfaceNil returns true if there is no value under the interface
	IsInterfaceNil() bool
}

// HeaderConstructionValidator provides functionality to verify header construction
type HeaderConstructionValidator interface {
	IsHeaderConstructionValid(currHdr, prevHdr data.HeaderHandler) error
	IsInterfaceNil() bool
}

// SigVerifier provides functionality to verify a signature of a signed data structure that holds also the verifying parameters
type SigVerifier interface {
	VerifySig() error
}

// SignedDataValidator provides functionality to check the validity and signature of a data structure
type SignedDataValidator interface {
	SigVerifier
	Checker
}

// HashAccesser interface provides functionality over hashable objects
type HashAccesser interface {
	SetHash([]byte)
	Hash() []byte
}

// Bootstrapper is an interface that defines the behaviour of a struct that is able
// to synchronize the node
type Bootstrapper interface {
	Close() error
	AddSyncStateListener(func(isSyncing bool))
	GetNodeState() common.NodeState
	StartSyncingBlocks()
	IsInterfaceNil() bool
}

// ForkDetector is an interface that defines the behaviour of a struct that is able
// to detect forks
type ForkDetector interface {
	AddHeader(header data.HeaderHandler, headerHash []byte, state BlockHeaderState, selfNotarizedHeaders []data.HeaderHandler, selfNotarizedHeadersHashes [][]byte) error
	RemoveHeader(nonce uint64, hash []byte)
	CheckFork() *ForkInfo
	GetHighestFinalBlockNonce() uint64
	GetHighestFinalBlockHash() []byte
	ProbableHighestNonce() uint64
	ResetFork()
	SetRollBackNonce(nonce uint64)
	RestoreToGenesis()
	GetNotarizedHeaderHash(nonce uint64) []byte
	ResetProbableHighestNonce()
	SetFinalToLastCheckpoint()
	IsInterfaceNil() bool
}

// InterceptorsContainer defines an interceptors holder data type with basic functionality
type InterceptorsContainer interface {
	Get(key string) (Interceptor, error)
	Add(key string, val Interceptor) error
	AddMultiple(keys []string, interceptors []Interceptor) error
	Replace(key string, val Interceptor) error
	Remove(key string)
	Len() int
	Iterate(handler func(key string, interceptor Interceptor) bool)
	Close() error
	IsInterfaceNil() bool
}

// InterceptorsContainerFactory defines the functionality to create an interceptors container
type InterceptorsContainerFactory interface {
	Create() (InterceptorsContainer, error)
	IsInterfaceNil() bool
}

// PreProcessorsContainer defines an PreProcessors holder data type with basic functionality
type PreProcessorsContainer interface {
	Get(key block.Type) (PreProcessor, error)
	Add(key block.Type, val PreProcessor) error
	AddMultiple(keys []block.Type, preprocessors []PreProcessor) error
	Replace(key block.Type, val PreProcessor) error
	Remove(key block.Type)
	Len() int
	Keys() []block.Type
	IsInterfaceNil() bool
}

// PreProcessorsContainerFactory defines the functionality to create an PreProcessors container
type PreProcessorsContainerFactory interface {
	Create() (PreProcessorsContainer, error)
	IsInterfaceNil() bool
}

// IntermediateProcessorContainer defines an IntermediateProcessor holder data type with basic functionality
type IntermediateProcessorContainer interface {
	Get(key block.Type) (IntermediateTransactionHandler, error)
	Add(key block.Type, val IntermediateTransactionHandler) error
	AddMultiple(keys []block.Type, preprocessors []IntermediateTransactionHandler) error
	Replace(key block.Type, val IntermediateTransactionHandler) error
	Remove(key block.Type)
	Len() int
	Keys() []block.Type
	IsInterfaceNil() bool
}

// IntermediateProcessorsContainerFactory defines the functionality to create an IntermediateProcessors container
type IntermediateProcessorsContainerFactory interface {
	Create() (IntermediateProcessorContainer, error)
	IsInterfaceNil() bool
}

// VirtualMachinesContainer defines a virtual machine holder data type with basic functionality
type VirtualMachinesContainer interface {
	Close() error
	Get(key []byte) (vmcommon.VMExecutionHandler, error)
	Add(key []byte, val vmcommon.VMExecutionHandler) error
	AddMultiple(keys [][]byte, vms []vmcommon.VMExecutionHandler) error
	Replace(key []byte, val vmcommon.VMExecutionHandler) error
	Remove(key []byte)
	Len() int
	Keys() [][]byte
	IsInterfaceNil() bool
}

// VirtualMachinesContainerFactory defines the functionality to create a virtual machine container
type VirtualMachinesContainerFactory interface {
	Create() (VirtualMachinesContainer, error)
	Close() error
	BlockChainHookImpl() BlockChainHookHandler
	IsInterfaceNil() bool
}

// EpochStartTriggerHandler defines that actions which are needed by processor for start of epoch
type EpochStartTriggerHandler interface {
	Update(round uint64, nonce uint64)
	IsEpochStart() bool
	Epoch() uint32
	MetaEpoch() uint32
	EpochStartRound() uint64
	SetProcessed(header data.HeaderHandler, body data.BodyHandler)
	RevertStateToBlock(header data.HeaderHandler) error
	EpochStartMetaHdrHash() []byte
	GetSavedStateKey() []byte
	LoadState(key []byte) error
	IsInterfaceNil() bool
	SetFinalityAttestingRound(round uint64)
	EpochFinalityAttestingRound() uint64
	RequestEpochStartIfNeeded(interceptedHeader data.HeaderHandler)
}

// EpochBootstrapper defines the actions needed by bootstrapper
type EpochBootstrapper interface {
	SetCurrentEpochStartRound(round uint64)
	IsInterfaceNil() bool
}

// PendingMiniBlocksHandler is an interface to keep unfinalized miniblocks
type PendingMiniBlocksHandler interface {
	AddProcessedHeader(handler data.HeaderHandler) error
	RevertHeader(handler data.HeaderHandler) error
	GetPendingMiniBlocks(shardID uint32) [][]byte
	SetPendingMiniBlocks(shardID uint32, mbHashes [][]byte)
	IsInterfaceNil() bool
}

// BlockChainHookHandler defines the actions which should be performed by implementation
type BlockChainHookHandler interface {
	IsPayable(address []byte) (bool, error)
	SetCurrentHeader(hdr data.HeaderHandler)
	NewAddress(creatorAddress []byte, creatorNonce uint64, vmType []byte) ([]byte, error)
	DeleteCompiledCode(codeHash []byte)
	ProcessBuiltInFunction(input *vmcommon.ContractCallInput) (*vmcommon.VMOutput, error)
	IsInterfaceNil() bool
}

// Interceptor defines what a data interceptor should do
// It should also adhere to the p2p.MessageProcessor interface so it can wire to a p2p.Messenger
type Interceptor interface {
	ProcessReceivedMessage(message p2p.MessageP2P, fromConnectedPeer core.PeerID) error
	SetInterceptedDebugHandler(handler InterceptedDebugger) error
	RegisterHandler(handler func(topic string, hash []byte, data interface{}))
	Close() error
	IsInterfaceNil() bool
}

// TopicHandler defines the functionality needed by structs to manage topics and message processors
type TopicHandler interface {
	HasTopic(name string) bool
	CreateTopic(name string, createChannelForTopic bool) error
	RegisterMessageProcessor(topic string, identifier string, handler p2p.MessageProcessor) error
	ID() core.PeerID
	IsInterfaceNil() bool
}

// DataPacker can split a large slice of byte slices in smaller packets
type DataPacker interface {
	PackDataInChunks(data [][]byte, limit int) ([][]byte, error)
	IsInterfaceNil() bool
}

// RequestHandler defines the methods through which request to data can be made
type RequestHandler interface {
	SetEpoch(epoch uint32)
	RequestShardHeader(shardID uint32, hash []byte)
	RequestMetaHeader(hash []byte)
	RequestMetaHeaderByNonce(nonce uint64)
	RequestShardHeaderByNonce(shardID uint32, nonce uint64)
	RequestTransaction(destShardID uint32, txHashes [][]byte)
	RequestUnsignedTransactions(destShardID uint32, scrHashes [][]byte)
	RequestRewardTransactions(destShardID uint32, txHashes [][]byte)
	RequestMiniBlock(destShardID uint32, miniblockHash []byte)
	RequestMiniBlocks(destShardID uint32, miniblocksHashes [][]byte)
	RequestTrieNodes(destShardID uint32, hashes [][]byte, topic string)
	RequestStartOfEpochMetaBlock(epoch uint32)
	RequestInterval() time.Duration
	SetNumPeersToQuery(key string, intra int, cross int) error
	GetNumPeersToQuery(key string) (int, int, error)
	RequestTrieNode(requestHash []byte, topic string, chunkIndex uint32)
	CreateTrieNodeIdentifier(requestHash []byte, chunkIndex uint32) []byte
	IsInterfaceNil() bool
}

// CallArgumentsParser defines the functionality to parse transaction data into call arguments
type CallArgumentsParser interface {
	ParseData(data string) (string, [][]byte, error)
	IsInterfaceNil() bool
}

// DeployArgumentsParser defines the functionality to parse transaction data into call arguments
type DeployArgumentsParser interface {
	ParseData(data string) (*parsers.DeployArgs, error)
	IsInterfaceNil() bool
}

// StorageArgumentsParser defines the functionality to parse transaction data into call arguments
type StorageArgumentsParser interface {
	CreateDataFromStorageUpdate(storageUpdates []*vmcommon.StorageUpdate) string
	GetStorageUpdates(data string) ([]*vmcommon.StorageUpdate, error)
	IsInterfaceNil() bool
}

// ArgumentsParser defines the functionality to parse transaction data into arguments and code for smart contracts
type ArgumentsParser interface {
	ParseCallData(data string) (string, [][]byte, error)
	ParseDeployData(data string) (*parsers.DeployArgs, error)

	CreateDataFromStorageUpdate(storageUpdates []*vmcommon.StorageUpdate) string
	GetStorageUpdates(data string) ([]*vmcommon.StorageUpdate, error)
	IsInterfaceNil() bool
}

// BlockSizeThrottler defines the functionality of adapting the node to the network speed/latency when it should send a
// block to its peers which should be received in a limited time frame
type BlockSizeThrottler interface {
	GetCurrentMaxSize() uint32
	Add(round uint64, size uint32)
	Succeed(round uint64)
	ComputeCurrentMaxSize()
	IsInterfaceNil() bool
}

type rewardsHandler interface {
	LeaderPercentage() float64
	ProtocolSustainabilityPercentage() float64
	ProtocolSustainabilityAddress() string
	MinInflationRate() float64
	MaxInflationRate(year uint32) float64
	RewardsTopUpGradientPoint() *big.Int
	RewardsTopUpFactor() float64
}

// RewardsHandler will return information about rewards
type RewardsHandler interface {
	rewardsHandler
	IsInterfaceNil() bool
}

// EndOfEpochEconomics defines the functionality that is needed to compute end of epoch economics data
type EndOfEpochEconomics interface {
	ComputeEndOfEpochEconomics(metaBlock *block.MetaBlock) (*block.Economics, error)
	VerifyRewardsPerBlock(metaBlock *block.MetaBlock, correctedProtocolSustainability *big.Int, computedEconomics *block.Economics) error
	IsInterfaceNil() bool
}

type feeHandler interface {
	GenesisTotalSupply() *big.Int
	DeveloperPercentage() float64
	GasPerDataByte() uint64
	MaxGasLimitPerBlock(shardID uint32) uint64
	MaxGasLimitPerMiniBlock(shardID uint32) uint64
	MaxGasLimitPerBlockForSafeCrossShard() uint64
	MaxGasLimitPerMiniBlockForSafeCrossShard() uint64
	ComputeGasLimit(tx data.TransactionWithFeeHandler) uint64
	ComputeMoveBalanceFee(tx data.TransactionWithFeeHandler) *big.Int
	ComputeTxFee(tx data.TransactionWithFeeHandler) *big.Int
	CheckValidityTxValues(tx data.TransactionWithFeeHandler) error
	ComputeFeeForProcessing(tx data.TransactionWithFeeHandler, gasToUse uint64) *big.Int
	MinGasPrice() uint64
	GasPriceModifier() float64
	MinGasLimit() uint64
	SplitTxGasInCategories(tx data.TransactionWithFeeHandler) (uint64, uint64)
	GasPriceForProcessing(tx data.TransactionWithFeeHandler) uint64
	GasPriceForMove(tx data.TransactionWithFeeHandler) uint64
	MinGasPriceForProcessing() uint64
	ComputeGasUsedAndFeeBasedOnRefundValue(tx data.TransactionWithFeeHandler, refundValue *big.Int) (uint64, *big.Int)
	ComputeTxFeeBasedOnGasUsed(tx data.TransactionWithFeeHandler, gasUsed uint64) *big.Int
	ComputeGasLimitBasedOnBalance(tx data.TransactionWithFeeHandler, balance *big.Int) (uint64, error)
}

// TxGasHandler handles a transaction gas and gas cost
type TxGasHandler interface {
	SplitTxGasInCategories(tx data.TransactionWithFeeHandler) (uint64, uint64)
	GasPriceForProcessing(tx data.TransactionWithFeeHandler) uint64
	GasPriceForMove(tx data.TransactionWithFeeHandler) uint64
	MinGasPrice() uint64
	ComputeFeeForProcessing(tx data.TransactionWithFeeHandler, gasToUse uint64) *big.Int
	GasPriceModifier() float64
	MinGasLimit() uint64
	MinGasPriceForProcessing() uint64
	IsInterfaceNil() bool
}

// FeeHandler is able to perform some economics calculation on a provided transaction
type FeeHandler interface {
	feeHandler
	IsInterfaceNil() bool
}

// EconomicsDataHandler provides some economics related computation and read access to economics data
type EconomicsDataHandler interface {
	rewardsHandler
	feeHandler
	IsInterfaceNil() bool
}

// SmartContractToProtocolHandler is able to translate data from smart contract state into protocol changes
type SmartContractToProtocolHandler interface {
	UpdateProtocol(body *block.Body, nonce uint64) error
	IsInterfaceNil() bool
}

// PeerChangesHandler will create the peer changes data for current block and will verify them
type PeerChangesHandler interface {
	PeerChanges() []block.PeerData
	VerifyPeerChanges(peerChanges []block.PeerData) error
	IsInterfaceNil() bool
}

// TimeCacher defines the cache that can keep a record for a bounded time
type TimeCacher interface {
	Add(key string) error
	Upsert(key string, span time.Duration) error
	Has(key string) bool
	Sweep()
	Len() int
	IsInterfaceNil() bool
}

// PeerBlackListCacher can determine if a certain peer id is or not blacklisted
type PeerBlackListCacher interface {
	Upsert(pid core.PeerID, span time.Duration) error
	Has(pid core.PeerID) bool
	Sweep()
	IsInterfaceNil() bool
}

// PeerShardMapper can return the public key of a provided peer ID
type PeerShardMapper interface {
	GetPeerInfo(pid core.PeerID) core.P2PPeerInfo
	IsInterfaceNil() bool
}

// NetworkShardingCollector defines the updating methods used by the network sharding component
type NetworkShardingCollector interface {
	UpdatePeerIDInfo(pid core.PeerID, pk []byte, shardID uint32)
	UpdatePeerIdSubType(pid core.PeerID, peerSubType core.P2PPeerSubType)
	GetPeerInfo(pid core.PeerID) core.P2PPeerInfo
	IsInterfaceNil() bool
}

// NetworkConnectionWatcher defines a watchdog functionality used to specify if the current node
// is still connected to the rest of the network
type NetworkConnectionWatcher interface {
	IsConnectedToTheNetwork() bool
	IsInterfaceNil() bool
}

// SCQuery represents a prepared query for executing a function of the smart contract
type SCQuery struct {
	ScAddress  []byte
	FuncName   string
	CallerAddr []byte
	CallValue  *big.Int
	Arguments  [][]byte
}

// GasHandler is able to perform some gas calculation
type GasHandler interface {
	Init()
	SetGasConsumed(gasConsumed uint64, hash []byte)
	SetGasRefunded(gasRefunded uint64, hash []byte)
<<<<<<< HEAD
	AddTotalGasConsumedInSelfShard(gasConsumed uint64)
	GetTotalGasConsumedInSelfShard() uint64
=======
	SetGasPenalized(gasPenalized uint64, hash []byte)
>>>>>>> 0f4656f4
	GasConsumed(hash []byte) uint64
	GasRefunded(hash []byte) uint64
	GasPenalized(hash []byte) uint64
	TotalGasConsumed() uint64
	TotalGasRefunded() uint64
	TotalGasPenalized() uint64
	RemoveGasConsumed(hashes [][]byte)
	RemoveGasRefunded(hashes [][]byte)
	RemoveGasPenalized(hashes [][]byte)
	ComputeGasConsumedByMiniBlock(*block.MiniBlock, map[string]data.TransactionHandler) (uint64, uint64, error)
	ComputeGasConsumedByTx(txSenderShardId uint32, txReceiverShardId uint32, txHandler data.TransactionHandler) (uint64, uint64, error)
	IsInterfaceNil() bool
}

// BootStorer is the interface needed by bootstrapper to read/write data in storage
type BootStorer interface {
	SaveLastRound(round int64) error
	Put(round int64, bootData bootstrapStorage.BootstrapData) error
	Get(round int64) (bootstrapStorage.BootstrapData, error)
	GetHighestRound() int64
	IsInterfaceNil() bool
}

// BootstrapperFromStorage is the interface needed by boot component to load data from storage
type BootstrapperFromStorage interface {
	LoadFromStorage() error
	GetHighestBlockNonce() uint64
	IsInterfaceNil() bool
}

// RequestBlockBodyHandler is the interface needed by process block
type RequestBlockBodyHandler interface {
	GetBlockBodyFromPool(headerHandler data.HeaderHandler) (data.BodyHandler, error)
}

// InterceptedHeaderSigVerifier is the interface needed at interceptors level to check that a header's signature is correct
type InterceptedHeaderSigVerifier interface {
	VerifyRandSeedAndLeaderSignature(header data.HeaderHandler) error
	VerifyRandSeed(header data.HeaderHandler) error
	VerifyLeaderSignature(header data.HeaderHandler) error
	VerifySignature(header data.HeaderHandler) error
	IsInterfaceNil() bool
}

// HeaderIntegrityVerifier encapsulates methods useful to check that a header's integrity is correct
type HeaderIntegrityVerifier interface {
	Verify(header data.HeaderHandler) error
	GetVersion(epoch uint32) string
	IsInterfaceNil() bool
}

// BlockTracker defines the functionality for node to track the blocks which are received from network
type BlockTracker interface {
	AddCrossNotarizedHeader(shradID uint32, crossNotarizedHeader data.HeaderHandler, crossNotarizedHeaderHash []byte)
	AddSelfNotarizedHeader(shardID uint32, selfNotarizedHeader data.HeaderHandler, selfNotarizedHeaderHash []byte)
	AddTrackedHeader(header data.HeaderHandler, hash []byte)
	CheckBlockAgainstFinal(headerHandler data.HeaderHandler) error
	CheckBlockAgainstRoundHandler(headerHandler data.HeaderHandler) error
	CheckBlockAgainstWhitelist(interceptedData InterceptedData) bool
	CleanupHeadersBehindNonce(shardID uint32, selfNotarizedNonce uint64, crossNotarizedNonce uint64)
	CleanupInvalidCrossHeaders(metaNewEpoch uint32, metaRoundAttestingEpoch uint64)
	ComputeLongestChain(shardID uint32, header data.HeaderHandler) ([]data.HeaderHandler, [][]byte)
	ComputeLongestMetaChainFromLastNotarized() ([]data.HeaderHandler, [][]byte, error)
	ComputeLongestShardsChainsFromLastNotarized() ([]data.HeaderHandler, [][]byte, map[uint32][]data.HeaderHandler, error)
	DisplayTrackedHeaders()
	GetCrossNotarizedHeader(shardID uint32, offset uint64) (data.HeaderHandler, []byte, error)
	GetLastCrossNotarizedHeader(shardID uint32) (data.HeaderHandler, []byte, error)
	GetLastCrossNotarizedHeadersForAllShards() (map[uint32]data.HeaderHandler, error)
	GetLastSelfNotarizedHeader(shardID uint32) (data.HeaderHandler, []byte, error)
	GetSelfNotarizedHeader(shardID uint32, offset uint64) (data.HeaderHandler, []byte, error)
	GetTrackedHeaders(shardID uint32) ([]data.HeaderHandler, [][]byte)
	GetTrackedHeadersForAllShards() map[uint32][]data.HeaderHandler
	GetTrackedHeadersWithNonce(shardID uint32, nonce uint64) ([]data.HeaderHandler, [][]byte)
	IsShardStuck(shardID uint32) bool
	RegisterCrossNotarizedHeadersHandler(func(shardID uint32, headers []data.HeaderHandler, headersHashes [][]byte))
	RegisterSelfNotarizedFromCrossHeadersHandler(func(shardID uint32, headers []data.HeaderHandler, headersHashes [][]byte))
	RegisterSelfNotarizedHeadersHandler(func(shardID uint32, headers []data.HeaderHandler, headersHashes [][]byte))
	RegisterFinalMetachainHeadersHandler(func(shardID uint32, headers []data.HeaderHandler, headersHashes [][]byte))
	RemoveLastNotarizedHeaders()
	RestoreToGenesis()
	ShouldAddHeader(headerHandler data.HeaderHandler) bool
	IsInterfaceNil() bool
}

// FloodPreventer defines the behavior of a component that is able to signal that too many events occurred
// on a provided identifier between Reset calls
type FloodPreventer interface {
	IncreaseLoad(pid core.PeerID, size uint64) error
	ApplyConsensusSize(size int)
	Reset()
	IsInterfaceNil() bool
}

// TopicFloodPreventer defines the behavior of a component that is able to signal that too many events occurred
// on a provided identifier between Reset calls, on a given topic
type TopicFloodPreventer interface {
	IncreaseLoad(pid core.PeerID, topic string, numMessages uint32) error
	ResetForTopic(topic string)
	ResetForNotRegisteredTopics()
	SetMaxMessagesForTopic(topic string, maxNum uint32)
	IsInterfaceNil() bool
}

// P2PAntifloodHandler defines the behavior of a component able to signal that the system is too busy (or flooded) processing
// p2p messages
type P2PAntifloodHandler interface {
	CanProcessMessage(message p2p.MessageP2P, fromConnectedPeer core.PeerID) error
	CanProcessMessagesOnTopic(pid core.PeerID, topic string, numMessages uint32, totalSize uint64, sequence []byte) error
	ApplyConsensusSize(size int)
	SetDebugger(debugger AntifloodDebugger) error
	BlacklistPeer(peer core.PeerID, reason string, duration time.Duration)
	IsOriginatorEligibleForTopic(pid core.PeerID, topic string) error
	IsInterfaceNil() bool
	Close() error
}

// PeerValidatorMapper can determine the peer info from a peer id
type PeerValidatorMapper interface {
	GetPeerInfo(pid core.PeerID) core.P2PPeerInfo
	IsInterfaceNil() bool
}

// SCQueryService defines how data should be get from a SC account
type SCQueryService interface {
	ExecuteQuery(query *SCQuery) (*vmcommon.VMOutput, error)
	ComputeScCallGasLimit(tx *transaction.Transaction) (uint64, error)
	Close() error
	IsInterfaceNil() bool
}

// EpochStartDataCreator defines the functionality for node to create epoch start data
type EpochStartDataCreator interface {
	CreateEpochStartData() (*block.EpochStart, error)
	VerifyEpochStartDataForMetablock(metaBlock *block.MetaBlock) error
	IsInterfaceNil() bool
}

// RewardsCreator defines the functionality for the metachain to create rewards at end of epoch
type RewardsCreator interface {
	CreateRewardsMiniBlocks(
		metaBlock *block.MetaBlock, validatorsInfo map[uint32][]*state.ValidatorInfo, computedEconomics *block.Economics,
	) (block.MiniBlockSlice, error)
	VerifyRewardsMiniBlocks(
		metaBlock *block.MetaBlock, validatorsInfo map[uint32][]*state.ValidatorInfo, computedEconomics *block.Economics,
	) error
	GetProtocolSustainabilityRewards() *big.Int
	GetLocalTxCache() epochStart.TransactionCacher
	CreateMarshalizedData(body *block.Body) map[string][][]byte
	GetRewardsTxs(body *block.Body) map[string]data.TransactionHandler
	SaveTxBlockToStorage(metaBlock *block.MetaBlock, body *block.Body)
	DeleteTxsFromStorage(metaBlock *block.MetaBlock, body *block.Body)
	RemoveBlockDataFromPools(metaBlock *block.MetaBlock, body *block.Body)
	IsInterfaceNil() bool
}

// EpochStartValidatorInfoCreator defines the functionality for the metachain to create validator statistics at end of epoch
type EpochStartValidatorInfoCreator interface {
	CreateValidatorInfoMiniBlocks(validatorInfo map[uint32][]*state.ValidatorInfo) (block.MiniBlockSlice, error)
	VerifyValidatorInfoMiniBlocks(miniblocks []*block.MiniBlock, validatorsInfo map[uint32][]*state.ValidatorInfo) error
	SaveValidatorInfoBlocksToStorage(metaBlock *block.MetaBlock, body *block.Body)
	DeleteValidatorInfoBlocksFromStorage(metaBlock *block.MetaBlock)
	RemoveBlockDataFromPools(metaBlock *block.MetaBlock, body *block.Body)
	IsInterfaceNil() bool
}

// EpochStartSystemSCProcessor defines the functionality for the metachain to process system smart contract and end of epoch
type EpochStartSystemSCProcessor interface {
	ProcessSystemSmartContract(validatorInfos map[uint32][]*state.ValidatorInfo, nonce uint64, epoch uint32) error
	ProcessDelegationRewards(
		miniBlocks block.MiniBlockSlice,
		rewardTxs epochStart.TransactionCacher,
	) error
	ToggleUnStakeUnBond(value bool) error
	IsInterfaceNil() bool
}

// ValidityAttester is able to manage the valid blocks
type ValidityAttester interface {
	CheckBlockAgainstFinal(headerHandler data.HeaderHandler) error
	CheckBlockAgainstRoundHandler(headerHandler data.HeaderHandler) error
	CheckBlockAgainstWhitelist(interceptedData InterceptedData) bool
	IsInterfaceNil() bool
}

// MiniBlockProvider defines what a miniblock data provider should do
type MiniBlockProvider interface {
	GetMiniBlocks(hashes [][]byte) ([]*block.MiniblockAndHash, [][]byte)
	GetMiniBlocksFromPool(hashes [][]byte) ([]*block.MiniblockAndHash, [][]byte)
	IsInterfaceNil() bool
}

// RoundTimeDurationHandler defines the methods to get the time duration of a round
type RoundTimeDurationHandler interface {
	TimeDuration() time.Duration
	IsInterfaceNil() bool
}

// RoundHandler defines the actions which should be handled by a round implementation
type RoundHandler interface {
	Index() int64
	IsInterfaceNil() bool
}

// SelectionChance defines the actions which should be handled by a round implementation
type SelectionChance interface {
	GetMaxThreshold() uint32
	GetChancePercent() uint32
}

// RatingsInfoHandler defines the information needed for the rating computation
type RatingsInfoHandler interface {
	StartRating() uint32
	MaxRating() uint32
	MinRating() uint32
	SignedBlocksThreshold() float32
	MetaChainRatingsStepHandler() RatingsStepHandler
	ShardChainRatingsStepHandler() RatingsStepHandler
	SelectionChances() []SelectionChance
	IsInterfaceNil() bool
}

// RatingsStepHandler defines the information needed for the rating computation on shards or meta
type RatingsStepHandler interface {
	ProposerIncreaseRatingStep() int32
	ProposerDecreaseRatingStep() int32
	ValidatorIncreaseRatingStep() int32
	ValidatorDecreaseRatingStep() int32
	ConsecutiveMissedBlocksPenalty() float32
}

// ValidatorInfoSyncer defines the method needed for validatorInfoProcessing
type ValidatorInfoSyncer interface {
	SyncMiniBlocks(metaBlock *block.MetaBlock) ([][]byte, data.BodyHandler, error)
	IsInterfaceNil() bool
}

// RatingChanceHandler provides the methods needed for the computation of chances from the Rating
type RatingChanceHandler interface {
	// GetMaxThreshold returns the threshold until this ChancePercentage holds
	GetMaxThreshold() uint32
	// GetChancePercentage returns the percentage for the RatingChanceHandler
	GetChancePercentage() uint32
	// IsInterfaceNil verifies if the interface is nil
	IsInterfaceNil() bool
}

// WhiteListHandler is the interface needed to add whitelisted data
type WhiteListHandler interface {
	Remove(keys [][]byte)
	Add(keys [][]byte)
	IsWhiteListed(interceptedData InterceptedData) bool
	IsWhiteListedAtLeastOne(identifiers [][]byte) bool
	IsInterfaceNil() bool
}

// InterceptedDebugger defines an interface for debugging the intercepted data
type InterceptedDebugger interface {
	LogReceivedHashes(topic string, hashes [][]byte)
	LogProcessedHashes(topic string, hashes [][]byte, err error)
	IsInterfaceNil() bool
}

// PreferredPeersHolderHandler defines the behavior of a component able to handle preferred peers operations
type PreferredPeersHolderHandler interface {
	Get() map[uint32][]core.PeerID
	Contains(peerID core.PeerID) bool
	IsInterfaceNil() bool
}

// AntifloodDebugger defines an interface for debugging the antiflood behavior
type AntifloodDebugger interface {
	AddData(pid core.PeerID, topic string, numRejected uint32, sizeRejected uint64, sequence []byte, isBlacklisted bool)
	Close() error
	IsInterfaceNil() bool
}

// PoolsCleaner defines the functionality to clean pools for old records
type PoolsCleaner interface {
	Close() error
	StartCleaning()
	IsInterfaceNil() bool
}

// EpochHandler defines what a component which handles current epoch should be able to do
type EpochHandler interface {
	MetaEpoch() uint32
	IsInterfaceNil() bool
}

// EpochStartEventNotifier provides Register and Unregister functionality for the end of epoch events
type EpochStartEventNotifier interface {
	RegisterHandler(handler epochStart.ActionHandler)
	UnregisterHandler(handler epochStart.ActionHandler)
	IsInterfaceNil() bool
}

// NodesCoordinator provides Validator methods needed for the peer processing
type NodesCoordinator interface {
	GetAllEligibleValidatorsPublicKeys(epoch uint32) (map[uint32][][]byte, error)
	GetAllWaitingValidatorsPublicKeys(epoch uint32) (map[uint32][][]byte, error)
	GetAllLeavingValidatorsPublicKeys(epoch uint32) (map[uint32][][]byte, error)
	IsInterfaceNil() bool
}

// EpochNotifier can notify upon an epoch change and provide the current epoch
type EpochNotifier interface {
	RegisterNotifyHandler(handler vmcommon.EpochSubscriberHandler)
	CurrentEpoch() uint32
	CheckEpoch(header data.HeaderHandler)
	IsInterfaceNil() bool
}

// ESDTPauseHandler provides IsPaused function for an ESDT token
type ESDTPauseHandler interface {
	IsPaused(token []byte) bool
	IsInterfaceNil() bool
}

// ESDTRoleHandler provides IsAllowedToExecute function for an ESDT
type ESDTRoleHandler interface {
	CheckAllowedToExecute(account state.UserAccountHandler, tokenID []byte, action []byte) error
	IsInterfaceNil() bool
}

// PayableHandler provides IsPayable function which returns if an account is payable or not
type PayableHandler interface {
	IsPayable(address []byte) (bool, error)
	IsInterfaceNil() bool
}

// FallbackHeaderValidator defines the behaviour of a component able to signal when a fallback header validation could be applied
type FallbackHeaderValidator interface {
	ShouldApplyFallbackValidation(headerHandler data.HeaderHandler) bool
	IsInterfaceNil() bool
}

// CoreComponentsHolder holds the core components needed by the interceptors
type CoreComponentsHolder interface {
	InternalMarshalizer() marshal.Marshalizer
	SetInternalMarshalizer(marshalizer marshal.Marshalizer) error
	TxMarshalizer() marshal.Marshalizer
	Hasher() hashing.Hasher
	TxSignHasher() hashing.Hasher
	Uint64ByteSliceConverter() typeConverters.Uint64ByteSliceConverter
	AddressPubKeyConverter() core.PubkeyConverter
	ValidatorPubKeyConverter() core.PubkeyConverter
	PathHandler() storage.PathManagerHandler
	ChainID() string
	MinTransactionVersion() uint32
	TxVersionChecker() TxVersionCheckerHandler
	StatusHandler() core.AppStatusHandler
	GenesisNodesSetup() sharding.GenesisNodesSetupHandler
	EpochNotifier() EpochNotifier
	ChanStopNodeProcess() chan endProcess.ArgEndProcess
	NodeTypeProvider() core.NodeTypeProviderHandler
	IsInterfaceNil() bool
}

// CryptoComponentsHolder holds the crypto components needed by the interceptors
type CryptoComponentsHolder interface {
	TxSignKeyGen() crypto.KeyGenerator
	BlockSignKeyGen() crypto.KeyGenerator
	TxSingleSigner() crypto.SingleSigner
	BlockSigner() crypto.SingleSigner
	MultiSigner() crypto.MultiSigner
	SetMultiSigner(ms crypto.MultiSigner) error
	PublicKey() crypto.PublicKey
	Clone() interface{}
	IsInterfaceNil() bool
}

// NumConnectedPeersProvider defines the actions that a component that provides the number of connected peers should do
type NumConnectedPeersProvider interface {
	ConnectedPeers() []core.PeerID
	IsInterfaceNil() bool
}

// CheckedChunkResult is the DTO used to hold the results after checking a chunk of intercepted data
type CheckedChunkResult struct {
	IsChunk        bool
	HaveAllChunks  bool
	CompleteBuffer []byte
}

// InterceptedChunksProcessor defines the component that is able to process chunks of intercepted data
type InterceptedChunksProcessor interface {
	CheckBatch(b *batch.Batch, whiteListHandler WhiteListHandler) (CheckedChunkResult, error)
	Close() error
	IsInterfaceNil() bool
}

// AccountsDBSyncer defines the methods for the accounts db syncer
type AccountsDBSyncer interface {
	SyncAccounts(rootHash []byte) error
	IsInterfaceNil() bool
}

// CurrentNetworkEpochProviderHandler is an interface able to compute if the provided epoch is active on the network or not
type CurrentNetworkEpochProviderHandler interface {
	EpochIsActiveInNetwork(epoch uint32) bool
	IsInterfaceNil() bool
}<|MERGE_RESOLUTION|>--- conflicted
+++ resolved
@@ -692,12 +692,9 @@
 	Init()
 	SetGasConsumed(gasConsumed uint64, hash []byte)
 	SetGasRefunded(gasRefunded uint64, hash []byte)
-<<<<<<< HEAD
+	SetGasPenalized(gasPenalized uint64, hash []byte)
 	AddTotalGasConsumedInSelfShard(gasConsumed uint64)
 	GetTotalGasConsumedInSelfShard() uint64
-=======
-	SetGasPenalized(gasPenalized uint64, hash []byte)
->>>>>>> 0f4656f4
 	GasConsumed(hash []byte) uint64
 	GasRefunded(hash []byte) uint64
 	GasPenalized(hash []byte) uint64
