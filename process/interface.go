--- conflicted
+++ resolved
@@ -17,11 +17,7 @@
 
 // TransactionProcessor is the main interface for transaction execution engine
 type TransactionProcessor interface {
-<<<<<<< HEAD
-	ProcessTransaction(tx data.TransactionHandler, roundIndex uint32) error
-=======
 	ProcessTransaction(transaction *transaction.Transaction, round uint64) error
->>>>>>> c75b127c
 }
 
 // SmartContractResultProcessor is the main interface for smart contract result execution engine
@@ -59,14 +55,9 @@
 
 // SmartContractProcessor is the main interface for the smart contract caller engine
 type SmartContractProcessor interface {
-<<<<<<< HEAD
-	ExecuteSmartContractTransaction(tx *transaction.Transaction, acntSrc, acntDst state.AccountHandler, round uint32) error
-	DeploySmartContract(tx *transaction.Transaction, acntSrc state.AccountHandler, round uint32) error
-=======
 	ComputeTransactionType(tx *transaction.Transaction) (TransactionType, error)
 	ExecuteSmartContractTransaction(tx *transaction.Transaction, acntSrc, acntDst state.AccountHandler, round uint64) error
 	DeploySmartContract(tx *transaction.Transaction, acntSrc state.AccountHandler, round uint64) error
->>>>>>> c75b127c
 }
 
 // IntermediateTransactionHandler handles transactions which are not resolved in only one step
