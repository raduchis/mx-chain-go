package process

import (
	"math/big"
	"time"

	"github.com/ElrondNetwork/elrond-go/core"
	"github.com/ElrondNetwork/elrond-go/data"
	"github.com/ElrondNetwork/elrond-go/data/block"
	"github.com/ElrondNetwork/elrond-go/data/rewardTx"
	"github.com/ElrondNetwork/elrond-go/data/smartContractResult"
	"github.com/ElrondNetwork/elrond-go/data/state"
	"github.com/ElrondNetwork/elrond-go/data/transaction"
	"github.com/ElrondNetwork/elrond-go/p2p"
	"github.com/ElrondNetwork/elrond-go/process/smartContract/hooks"
	"github.com/ElrondNetwork/elrond-go/storage"
	"github.com/ElrondNetwork/elrond-vm-common"
)

// TransactionProcessor is the main interface for transaction execution engine
type TransactionProcessor interface {
	ProcessTransaction(transaction *transaction.Transaction, round uint64) error
	IsInterfaceNil() bool
}

// RewardTransactionProcessor is the interface for reward transaction execution engine
type RewardTransactionProcessor interface {
	ProcessRewardTransaction(rewardTx *rewardTx.RewardTx) error
	IsInterfaceNil() bool
}

// RewardTransactionPreProcessor prepares the processing of reward transactions
type RewardTransactionPreProcessor interface {
	AddComputedRewardMiniBlocks(computedRewardMiniblocks block.MiniBlockSlice)
	IsInterfaceNil() bool
}

// SmartContractResultProcessor is the main interface for smart contract result execution engine
type SmartContractResultProcessor interface {
	ProcessSmartContractResult(scr *smartContractResult.SmartContractResult) error
	IsInterfaceNil() bool
}

// TxTypeHandler is an interface to calculate the transaction type
type TxTypeHandler interface {
	ComputeTransactionType(tx data.TransactionHandler) (TransactionType, error)
	IsInterfaceNil() bool
}

// TxValidator can determine if a provided transaction handler is valid or not from the process point of view
type TxValidator interface {
	IsTxValidForProcessing(txHandler TxValidatorHandler) bool
	NumRejectedTxs() uint64
	IsInterfaceNil() bool
}

// TxValidatorHandler defines the functionality that is needed for a TxValidator to validate a transaction
type TxValidatorHandler interface {
	SenderShardId() uint32
	Nonce() uint64
	SenderAddress() state.AddressContainer
	TotalValue() *big.Int
}

// HdrValidatorHandler defines the functionality that is needed for a HdrValidator to validate a header
type HdrValidatorHandler interface {
	Hash() []byte
	HeaderHandler() data.HeaderHandler
}

// HeaderValidator can determine if a provided header handler is valid or not from the process point of view
type HeaderValidator interface {
	HeaderValidForProcessing(headerHandler HdrValidatorHandler) error
	IsInterfaceNil() bool
}

// InterceptedDataFactory can create new instances of InterceptedData
type InterceptedDataFactory interface {
	Create(buff []byte) (InterceptedData, error)
	IsInterfaceNil() bool
}

// InterceptedData represents the interceptor's view of the received data
type InterceptedData interface {
	CheckValidity() error
	IsForCurrentShard() bool
	IsInterfaceNil() bool
	Hash() []byte
}

// InterceptorProcessor further validates and saves received data
type InterceptorProcessor interface {
	Validate(data InterceptedData) error
	Save(data InterceptedData) error
	IsInterfaceNil() bool
}

// InterceptorThrottler can
type InterceptorThrottler interface {
	CanProcess() bool
	StartProcessing()
	EndProcessing()
	IsInterfaceNil() bool
}

// TransactionCoordinator is an interface to coordinate transaction processing using multiple processors
type TransactionCoordinator interface {
	RequestMiniBlocks(header data.HeaderHandler)
	RequestBlockTransactions(body block.Body)
	IsDataPreparedForProcessing(haveTime func() time.Duration) error

	SaveBlockDataToStorage(body block.Body) error
	RestoreBlockDataFromStorage(body block.Body) (int, error)
	RemoveBlockDataFromPool(body block.Body) error

	ProcessBlockTransaction(body block.Body, round uint64, haveTime func() time.Duration) error

	CreateBlockStarted()
	CreateMbsAndProcessCrossShardTransactionsDstMe(header data.HeaderHandler, processedMiniBlocksHashes map[string]struct{}, maxTxSpaceRemained uint32, maxMbSpaceRemained uint32, round uint64, haveTime func() bool) (block.MiniBlockSlice, uint32, bool)
	CreateMbsAndProcessTransactionsFromMe(maxTxSpaceRemained uint32, maxMbSpaceRemained uint32, round uint64, haveTime func() bool) block.MiniBlockSlice

	CreateMarshalizedData(body block.Body) (map[uint32]block.MiniBlockSlice, map[string][][]byte)

	GetAllCurrentUsedTxs(blockType block.Type) map[string]data.TransactionHandler

	VerifyCreatedBlockTransactions(body block.Body) error
	IsInterfaceNil() bool
}

// SmartContractProcessor is the main interface for the smart contract caller engine
type SmartContractProcessor interface {
	ComputeTransactionType(tx *transaction.Transaction) (TransactionType, error)
	ExecuteSmartContractTransaction(tx *transaction.Transaction, acntSrc, acntDst state.AccountHandler, round uint64) error
	DeploySmartContract(tx *transaction.Transaction, acntSrc state.AccountHandler, round uint64) error
	IsInterfaceNil() bool
}

// IntermediateTransactionHandler handles transactions which are not resolved in only one step
type IntermediateTransactionHandler interface {
	AddIntermediateTransactions(txs []data.TransactionHandler) error
	CreateAllInterMiniBlocks() map[uint32]*block.MiniBlock
	VerifyInterMiniBlocks(body block.Body) error
	CreateMarshalizedData(txHashes [][]byte) ([][]byte, error)
	SaveCurrentIntermediateTxToStorage() error
	GetAllCurrentFinishedTxs() map[string]data.TransactionHandler
	CreateBlockStarted()
	IsInterfaceNil() bool
}

// InternalTransactionProducer creates system transactions (e.g. rewards)
type InternalTransactionProducer interface {
	CreateAllInterMiniBlocks() map[uint32]*block.MiniBlock
	IsInterfaceNil() bool
}

// TransactionVerifier interface validates if the transaction is good and if it should be processed
type TransactionVerifier interface {
	IsTransactionValid(tx data.TransactionHandler) error
}

// TransactionFeeHandler processes the transaction fee
type TransactionFeeHandler interface {
	ProcessTransactionFee(cost *big.Int)
	IsInterfaceNil() bool
}

// SpecialAddressHandler responds with needed special addresses
type SpecialAddressHandler interface {
	SetShardConsensusData(randomness []byte, round uint64, epoch uint32, shardID uint32) error
	SetMetaConsensusData(randomness []byte, round uint64, epoch uint32) error
	ConsensusShardRewardData() *data.ConsensusRewardData
	ConsensusMetaRewardData() []*data.ConsensusRewardData
	ClearMetaConsensusData()
	ElrondCommunityAddress() []byte
	LeaderAddress() []byte
	BurnAddress() []byte
	SetElrondCommunityAddress(elrond []byte)
	ShardIdForAddress([]byte) (uint32, error)
	Epoch() uint32
	Round() uint64
	IsCurrentNodeInConsensus() bool
	IsInterfaceNil() bool
}

// PreProcessor is an interface used to prepare and process transaction data
type PreProcessor interface {
	CreateBlockStarted()
	IsDataPrepared(requestedTxs int, haveTime func() time.Duration) error

	RemoveTxBlockFromPools(body block.Body, miniBlockPool storage.Cacher) error
	RestoreTxBlockIntoPools(body block.Body, miniBlockPool storage.Cacher) (int, error)
	SaveTxBlockToStorage(body block.Body) error

	ProcessBlockTransactions(body block.Body, round uint64, haveTime func() bool) error
	RequestBlockTransactions(body block.Body) int

	CreateMarshalizedData(txHashes [][]byte) ([][]byte, error)

	RequestTransactionsForMiniBlock(miniBlock *block.MiniBlock) int
	ProcessMiniBlock(miniBlock *block.MiniBlock, haveTime func() bool, round uint64) error
	CreateAndProcessMiniBlock(sndShardId, dstShardId uint32, spaceRemained int, haveTime func() bool, round uint64) (*block.MiniBlock, error)
	CreateAndProcessMiniBlocks(maxTxSpaceRemained uint32, maxMbSpaceRemained uint32, round uint64, haveTime func() bool) (block.MiniBlockSlice, error)

	GetAllCurrentUsedTxs() map[string]data.TransactionHandler
	IsInterfaceNil() bool
}

// BlockProcessor is the main interface for block execution engine
type BlockProcessor interface {
	ProcessBlock(blockChain data.ChainHandler, header data.HeaderHandler, body data.BodyHandler, haveTime func() time.Duration) error
	CommitBlock(blockChain data.ChainHandler, header data.HeaderHandler, body data.BodyHandler) error
	RevertAccountState()
	CreateBlockBody(round uint64, haveTime func() bool) (data.BodyHandler, error)
	RestoreBlockIntoPools(header data.HeaderHandler, body data.BodyHandler) error
	CreateBlockHeader(body data.BodyHandler, round uint64, haveTime func() bool) (data.HeaderHandler, error)
	MarshalizedDataToBroadcast(header data.HeaderHandler, body data.BodyHandler) (map[uint32][]byte, map[string][][]byte, error)
	DecodeBlockBody(dta []byte) data.BodyHandler
	DecodeBlockHeader(dta []byte) data.HeaderHandler
	AddLastNotarizedHdr(shardId uint32, processedHdr data.HeaderHandler)
	SetConsensusData(randomness []byte, round uint64, epoch uint32, shardId uint32)
	IsInterfaceNil() bool
}

// HashAccesser interface provides functionality over hashable objects
type HashAccesser interface {
	SetHash([]byte)
	Hash() []byte
}

// Bootstrapper is an interface that defines the behaviour of a struct that is able
// to synchronize the node
type Bootstrapper interface {
	AddSyncStateListener(func(isSyncing bool))
	ShouldSync() bool
	StopSync()
	StartSync()
	SetStatusHandler(handler core.AppStatusHandler) error
	IsInterfaceNil() bool
}

// ForkDetector is an interface that defines the behaviour of a struct that is able
// to detect forks
type ForkDetector interface {
	AddHeader(header data.HeaderHandler, headerHash []byte, state BlockHeaderState, finalHeaders []data.HeaderHandler, finalHeadersHashes [][]byte) error
	RemoveHeaders(nonce uint64, hash []byte)
	CheckFork() (forkDetected bool, nonce uint64, hash []byte)
	GetHighestFinalBlockNonce() uint64
	ProbableHighestNonce() uint64
	ResetProbableHighestNonceIfNeeded()
	ResetProbableHighestNonce()
	IsInterfaceNil() bool
}

// InterceptorsContainer defines an interceptors holder data type with basic functionality
type InterceptorsContainer interface {
	Get(key string) (Interceptor, error)
	Add(key string, val Interceptor) error
	AddMultiple(keys []string, interceptors []Interceptor) error
	Replace(key string, val Interceptor) error
	Remove(key string)
	Len() int
	IsInterfaceNil() bool
}

// InterceptorsContainerFactory defines the functionality to create an interceptors container
type InterceptorsContainerFactory interface {
	Create() (InterceptorsContainer, error)
	IsInterfaceNil() bool
}

// PreProcessorsContainer defines an PreProcessors holder data type with basic functionality
type PreProcessorsContainer interface {
	Get(key block.Type) (PreProcessor, error)
	Add(key block.Type, val PreProcessor) error
	AddMultiple(keys []block.Type, preprocessors []PreProcessor) error
	Replace(key block.Type, val PreProcessor) error
	Remove(key block.Type)
	Len() int
	Keys() []block.Type
	IsInterfaceNil() bool
}

// PreProcessorsContainerFactory defines the functionality to create an PreProcessors container
type PreProcessorsContainerFactory interface {
	Create() (PreProcessorsContainer, error)
	IsInterfaceNil() bool
}

// IntermediateProcessorContainer defines an IntermediateProcessor holder data type with basic functionality
type IntermediateProcessorContainer interface {
	Get(key block.Type) (IntermediateTransactionHandler, error)
	Add(key block.Type, val IntermediateTransactionHandler) error
	AddMultiple(keys []block.Type, preprocessors []IntermediateTransactionHandler) error
	Replace(key block.Type, val IntermediateTransactionHandler) error
	Remove(key block.Type)
	Len() int
	Keys() []block.Type
	IsInterfaceNil() bool
}

// IntermediateProcessorsContainerFactory defines the functionality to create an IntermediateProcessors container
type IntermediateProcessorsContainerFactory interface {
	Create() (IntermediateProcessorContainer, error)
	IsInterfaceNil() bool
}

// VirtualMachinesContainer defines a virtual machine holder data type with basic functionality
type VirtualMachinesContainer interface {
	Get(key []byte) (vmcommon.VMExecutionHandler, error)
	Add(key []byte, val vmcommon.VMExecutionHandler) error
	AddMultiple(keys [][]byte, vms []vmcommon.VMExecutionHandler) error
	Replace(key []byte, val vmcommon.VMExecutionHandler) error
	Remove(key []byte)
	Len() int
	Keys() [][]byte
	IsInterfaceNil() bool
}

// VirtualMachinesContainerFactory defines the functionality to create a virtual machine container
type VirtualMachinesContainerFactory interface {
	Create() (VirtualMachinesContainer, error)
	VMAccountsDB() *hooks.VMAccountsDB
	IsInterfaceNil() bool
}

// Interceptor defines what a data interceptor should do
// It should also adhere to the p2p.MessageProcessor interface so it can wire to a p2p.Messenger
type Interceptor interface {
	ProcessReceivedMessage(message p2p.MessageP2P, broadcastHandler func(buffToSend []byte)) error
	IsInterfaceNil() bool
}

// TopicHandler defines the functionality needed by structs to manage topics and message processors
type TopicHandler interface {
	HasTopic(name string) bool
	CreateTopic(name string, createChannelForTopic bool) error
	RegisterMessageProcessor(topic string, handler p2p.MessageProcessor) error
	IsInterfaceNil() bool
}

// DataPacker can split a large slice of byte slices in smaller packets
type DataPacker interface {
	PackDataInChunks(data [][]byte, limit int) ([][]byte, error)
	IsInterfaceNil() bool
}

// RequestHandler defines the methods through which request to data can be made
type RequestHandler interface {
	RequestHeaderByNonce(shardId uint32, nonce uint64)
	RequestTransaction(shardId uint32, txHashes [][]byte)
	RequestUnsignedTransactions(destShardID uint32, scrHashes [][]byte)
	RequestRewardTransactions(destShardID uint32, txHashes [][]byte)
	RequestMiniBlock(shardId uint32, miniblockHash []byte)
	RequestHeader(shardId uint32, hash []byte)
	IsInterfaceNil() bool
}

// ArgumentsParser defines the functionality to parse transaction data into arguments and code for smart contracts
type ArgumentsParser interface {
	GetArguments() ([]*big.Int, error)
	GetCode() ([]byte, error)
	GetFunction() (string, error)
	ParseData(data string) error

	CreateDataFromStorageUpdate(storageUpdates []*vmcommon.StorageUpdate) string
	GetStorageUpdates(data string) ([]*vmcommon.StorageUpdate, error)
	IsInterfaceNil() bool
}

// TemporaryAccountsHandler defines the functionality to create temporary accounts and pass to VM.
// This holder will contain usually one account from shard X that calls a SC in shard Y
// so when executing the code in shard Y, this impl will hold an ephemeral copy of the sender account from shard X
type TemporaryAccountsHandler interface {
	AddTempAccount(address []byte, balance *big.Int, nonce uint64)
	CleanTempAccounts()
	TempAccount(address []byte) state.AccountHandler
	IsInterfaceNil() bool
}

// BlockSizeThrottler defines the functionality of adapting the node to the network speed/latency when it should send a
// block to its peers which should be received in a limited time frame
type BlockSizeThrottler interface {
	MaxItemsToAdd() uint32
	Add(round uint64, items uint32)
	Succeed(round uint64)
	ComputeMaxItems()
	IsInterfaceNil() bool
}

// PoolsCleaner define the functionality that is needed for a pools cleaner
type PoolsCleaner interface {
	Clean(duration time.Duration) (bool, error)
	NumRemovedTxs() uint64
	IsInterfaceNil() bool
}

// RewardsHandler will return information about rewards
type RewardsHandler interface {
	RewardsValue() *big.Int
	CommunityPercentage() float64
	LeaderPercentage() float64
	BurnPercentage() float64
	IsInterfaceNil() bool
}

// FeeHandler is able to perform some economics calculation on a provided transaction
type FeeHandler interface {
	ComputeGasLimit(tx TransactionWithFeeHandler) uint64
	ComputeFee(tx TransactionWithFeeHandler) *big.Int
	CheckValidityTxValues(tx TransactionWithFeeHandler) error
	IsInterfaceNil() bool
}

// TransactionWithFeeHandler represents a transaction structure that has economics variables defined
type TransactionWithFeeHandler interface {
	GetGasLimit() uint64
	GetGasPrice() uint64
	GetData() string
}

// EconomicsAddressesHandler will return information about economics addresses
type EconomicsAddressesHandler interface {
	CommunityAddress() string
	BurnAddress() string
	IsInterfaceNil() bool
}

<<<<<<< HEAD
// BlackListHandler can determine if a certain key is or not blacklisted
type BlackListHandler interface {
	Add(key string) error
	Has(key string) bool
=======
// MiniBlocksCompacter defines the functionality that is needed for mini blocks compaction and expansion
type MiniBlocksCompacter interface {
	Compact(block.MiniBlockSlice, map[string]data.TransactionHandler) block.MiniBlockSlice
	Expand(block.MiniBlockSlice, map[string]data.TransactionHandler) (block.MiniBlockSlice, error)
>>>>>>> 2801f0b7
	IsInterfaceNil() bool
}<|MERGE_RESOLUTION|>--- conflicted
+++ resolved
@@ -425,16 +425,16 @@
 	IsInterfaceNil() bool
 }
 
-<<<<<<< HEAD
+// MiniBlocksCompacter defines the functionality that is needed for mini blocks compaction and expansion
+type MiniBlocksCompacter interface {
+	Compact(block.MiniBlockSlice, map[string]data.TransactionHandler) block.MiniBlockSlice
+	Expand(block.MiniBlockSlice, map[string]data.TransactionHandler) (block.MiniBlockSlice, error)
+	IsInterfaceNil() bool
+}
+
 // BlackListHandler can determine if a certain key is or not blacklisted
 type BlackListHandler interface {
 	Add(key string) error
 	Has(key string) bool
-=======
-// MiniBlocksCompacter defines the functionality that is needed for mini blocks compaction and expansion
-type MiniBlocksCompacter interface {
-	Compact(block.MiniBlockSlice, map[string]data.TransactionHandler) block.MiniBlockSlice
-	Expand(block.MiniBlockSlice, map[string]data.TransactionHandler) (block.MiniBlockSlice, error)
->>>>>>> 2801f0b7
 	IsInterfaceNil() bool
 }