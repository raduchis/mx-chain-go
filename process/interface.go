package process

import (
	"math/big"
	"time"

	"github.com/ElrondNetwork/elrond-go/core"
	"github.com/ElrondNetwork/elrond-go/core/statistics"
	"github.com/ElrondNetwork/elrond-go/crypto"
	"github.com/ElrondNetwork/elrond-go/data"
	"github.com/ElrondNetwork/elrond-go/data/batch"
	"github.com/ElrondNetwork/elrond-go/data/block"
	"github.com/ElrondNetwork/elrond-go/data/endProcess"
	"github.com/ElrondNetwork/elrond-go/data/indexer"
	"github.com/ElrondNetwork/elrond-go/data/rewardTx"
	"github.com/ElrondNetwork/elrond-go/data/smartContractResult"
	"github.com/ElrondNetwork/elrond-go/data/state"
	"github.com/ElrondNetwork/elrond-go/data/transaction"
	"github.com/ElrondNetwork/elrond-go/data/typeConverters"
	"github.com/ElrondNetwork/elrond-go/epochStart"
	"github.com/ElrondNetwork/elrond-go/hashing"
	"github.com/ElrondNetwork/elrond-go/marshal"
	"github.com/ElrondNetwork/elrond-go/p2p"
	"github.com/ElrondNetwork/elrond-go/process/block/bootstrapStorage"
	"github.com/ElrondNetwork/elrond-go/process/block/processedMb"
	"github.com/ElrondNetwork/elrond-go/sharding"
	"github.com/ElrondNetwork/elrond-go/storage"
	vmcommon "github.com/ElrondNetwork/elrond-vm-common"
	"github.com/ElrondNetwork/elrond-vm-common/parsers"
)

// TransactionProcessor is the main interface for transaction execution engine
type TransactionProcessor interface {
	ProcessTransaction(transaction *transaction.Transaction) (vmcommon.ReturnCode, error)
	VerifyTransaction(transaction *transaction.Transaction) error
	IsInterfaceNil() bool
}

// RewardTransactionProcessor is the interface for reward transaction execution engine
type RewardTransactionProcessor interface {
	ProcessRewardTransaction(rewardTx *rewardTx.RewardTx) error
	IsInterfaceNil() bool
}

// RewardTransactionPreProcessor prepares the processing of reward transactions
type RewardTransactionPreProcessor interface {
	AddComputedRewardMiniBlocks(computedRewardMiniblocks block.MiniBlockSlice)
	IsInterfaceNil() bool
}

// SmartContractResultProcessor is the main interface for smart contract result execution engine
type SmartContractResultProcessor interface {
	ProcessSmartContractResult(scr *smartContractResult.SmartContractResult) (vmcommon.ReturnCode, error)
	IsInterfaceNil() bool
}

// TxTypeHandler is an interface to calculate the transaction type
type TxTypeHandler interface {
	ComputeTransactionType(tx data.TransactionHandler) (TransactionType, TransactionType)
	IsInterfaceNil() bool
}

// TxValidator can determine if a provided transaction handler is valid or not from the process point of view
type TxValidator interface {
	CheckTxValidity(txHandler TxValidatorHandler) error
	CheckTxWhiteList(data InterceptedData) error
	IsInterfaceNil() bool
}

// TxValidatorHandler defines the functionality that is needed for a TxValidator to validate a transaction
type TxValidatorHandler interface {
	SenderShardId() uint32
	ReceiverShardId() uint32
	Nonce() uint64
	SenderAddress() []byte
	Fee() *big.Int
}

// TxVersionCheckerHandler defines the functionality that is needed for a TxVersionChecker to validate transaction version
type TxVersionCheckerHandler interface {
	IsSignedWithHash(tx *transaction.Transaction) bool
	CheckTxVersion(tx *transaction.Transaction) error
	IsInterfaceNil() bool
}

// HdrValidatorHandler defines the functionality that is needed for a HdrValidator to validate a header
type HdrValidatorHandler interface {
	Hash() []byte
	HeaderHandler() data.HeaderHandler
}

// HeaderValidator can determine if a provided header handler is valid or not from the process point of view
type HeaderValidator interface {
	HeaderValidForProcessing(headerHandler HdrValidatorHandler) error
	IsInterfaceNil() bool
}

// InterceptedDataFactory can create new instances of InterceptedData
type InterceptedDataFactory interface {
	Create(buff []byte) (InterceptedData, error)
	IsInterfaceNil() bool
}

// InterceptedData represents the interceptor's view of the received data
type InterceptedData interface {
	CheckValidity() error
	IsForCurrentShard() bool
	IsInterfaceNil() bool
	Hash() []byte
	Type() string
	Identifiers() [][]byte
	String() string
}

// InterceptorProcessor further validates and saves received data
type InterceptorProcessor interface {
	Validate(data InterceptedData, fromConnectedPeer core.PeerID) error
	Save(data InterceptedData, fromConnectedPeer core.PeerID, topic string) error
	RegisterHandler(handler func(topic string, hash []byte, data interface{}))
	IsInterfaceNil() bool
}

// InterceptorThrottler can monitor the number of the currently running interceptor go routines
type InterceptorThrottler interface {
	CanProcess() bool
	StartProcessing()
	EndProcessing()
	IsInterfaceNil() bool
}

// TransactionCoordinator is an interface to coordinate transaction processing using multiple processors
type TransactionCoordinator interface {
	RequestMiniBlocks(header data.HeaderHandler)
	RequestBlockTransactions(body *block.Body)
	IsDataPreparedForProcessing(haveTime func() time.Duration) error

	SaveTxsToStorage(body *block.Body) error
	RestoreBlockDataFromStorage(body *block.Body) (int, error)
	RemoveBlockDataFromPool(body *block.Body) error
	RemoveTxsFromPool(body *block.Body) error

	ProcessBlockTransaction(body *block.Body, haveTime func() time.Duration) error

	CreateBlockStarted()
	CreateMbsAndProcessCrossShardTransactionsDstMe(
		header data.HeaderHandler,
		processedMiniBlocksHashes map[string]struct{},

		haveTime func() bool,
	) (block.MiniBlockSlice, uint32, bool, error)
	CreateMbsAndProcessTransactionsFromMe(haveTime func() bool) block.MiniBlockSlice
	CreatePostProcessMiniBlocks() block.MiniBlockSlice
	CreateMarshalizedData(body *block.Body) map[string][][]byte
	GetAllCurrentUsedTxs(blockType block.Type) map[string]data.TransactionHandler
	GetAllCurrentLogs() map[string]data.LogHandler

	CreateReceiptsHash() ([]byte, error)
	VerifyCreatedBlockTransactions(hdr data.HeaderHandler, body *block.Body) error
	CreateMarshalizedReceipts() ([]byte, error)
	VerifyCreatedMiniBlocks(hdr data.HeaderHandler, body *block.Body) error
	AddIntermediateTransactions(mapSCRs map[block.Type][]data.TransactionHandler) error
	GetAllIntermediateTxs() map[block.Type]map[string]data.TransactionHandler
	IsInterfaceNil() bool
}

// SmartContractProcessor is the main interface for the smart contract caller engine
type SmartContractProcessor interface {
	ExecuteSmartContractTransaction(tx data.TransactionHandler, acntSrc, acntDst state.UserAccountHandler) (vmcommon.ReturnCode, error)
	ExecuteBuiltInFunction(tx data.TransactionHandler, acntSrc, acntDst state.UserAccountHandler) (vmcommon.ReturnCode, error)
	DeploySmartContract(tx data.TransactionHandler, acntSrc state.UserAccountHandler) (vmcommon.ReturnCode, error)
	ProcessIfError(acntSnd state.UserAccountHandler, txHash []byte, tx data.TransactionHandler, returnCode string, returnMessage []byte, snapshot int, gasLocked uint64) error
	IsPayable(address []byte) (bool, error)
	IsInterfaceNil() bool
}

// IntermediateTransactionHandler handles transactions which are not resolved in only one step
type IntermediateTransactionHandler interface {
	AddIntermediateTransactions(txs []data.TransactionHandler) error
	GetNumOfCrossInterMbsAndTxs() (int, int)
	CreateAllInterMiniBlocks() []*block.MiniBlock
	VerifyInterMiniBlocks(body *block.Body) error
	SaveCurrentIntermediateTxToStorage() error
	GetAllCurrentFinishedTxs() map[string]data.TransactionHandler
	CreateBlockStarted()
	GetCreatedInShardMiniBlock() *block.MiniBlock
	RemoveProcessedResultsFor(txHashes [][]byte)
	IsInterfaceNil() bool
}

// DataMarshalizer defines the behavior of a structure that is able to marshalize containing data
type DataMarshalizer interface {
	CreateMarshalizedData(txHashes [][]byte) ([][]byte, error)
}

// TransactionVerifier interface validates if the transaction is good and if it should be processed
type TransactionVerifier interface {
	IsTransactionValid(tx data.TransactionHandler) error
}

// TransactionFeeHandler processes the transaction fee
type TransactionFeeHandler interface {
	CreateBlockStarted()
	GetAccumulatedFees() *big.Int
	GetDeveloperFees() *big.Int
	ProcessTransactionFee(cost *big.Int, devFee *big.Int, txHash []byte)
	RevertFees(txHashes [][]byte)
	IsInterfaceNil() bool
}

// PreProcessor is an interface used to prepare and process transaction data
type PreProcessor interface {
	CreateBlockStarted()
	IsDataPrepared(requestedTxs int, haveTime func() time.Duration) error

	RemoveBlockDataFromPools(body *block.Body, miniBlockPool storage.Cacher) error
	RemoveTxsFromPools(body *block.Body) error
	RestoreBlockDataIntoPools(body *block.Body, miniBlockPool storage.Cacher) (int, error)
	SaveTxsToStorage(body *block.Body) error

	ProcessBlockTransactions(body *block.Body, haveTime func() bool) error
	RequestBlockTransactions(body *block.Body) int

	RequestTransactionsForMiniBlock(miniBlock *block.MiniBlock) int
	ProcessMiniBlock(miniBlock *block.MiniBlock, haveTime func() bool, getNumOfCrossInterMbsAndTxs func() (int, int)) ([][]byte, int, error)
	CreateAndProcessMiniBlocks(haveTime func() bool) (block.MiniBlockSlice, error)

	GetAllCurrentUsedTxs() map[string]data.TransactionHandler
	IsInterfaceNil() bool
}

// BlockProcessor is the main interface for block execution engine
type BlockProcessor interface {
	ProcessBlock(header data.HeaderHandler, body data.BodyHandler, haveTime func() time.Duration) error
	ProcessScheduledBlock(header data.HeaderHandler, body data.BodyHandler, haveTime func() time.Duration) error
	CommitBlock(header data.HeaderHandler, body data.BodyHandler) error
	RevertAccountState(header data.HeaderHandler)
	PruneStateOnRollback(currHeader data.HeaderHandler, prevHeader data.HeaderHandler)
	RevertStateToBlock(header data.HeaderHandler) error
	CreateNewHeader(round uint64, nonce uint64) (data.HeaderHandler, error)
	RestoreBlockIntoPools(header data.HeaderHandler, body data.BodyHandler) error
	CreateBlock(initialHdr data.HeaderHandler, haveTime func() bool) (data.HeaderHandler, data.BodyHandler, error)
	ApplyProcessedMiniBlocks(processedMiniBlocks *processedMb.ProcessedMiniBlockTracker)
	MarshalizedDataToBroadcast(header data.HeaderHandler, body data.BodyHandler) (map[uint32][]byte, map[string][][]byte, error)
	DecodeBlockBody(dta []byte) data.BodyHandler
	DecodeBlockHeader(dta []byte) data.HeaderHandler
	SetNumProcessedObj(numObj uint64)
	IsInterfaceNil() bool
	Close() error
}

// ScheduledBlockProcessor is the interface for the scheduled miniBlocks execution part of the block processor
type ScheduledBlockProcessor interface {
	ProcessScheduledBlock(header data.HeaderHandler, body data.BodyHandler, haveTime func() time.Duration) error
	IsInterfaceNil() bool
}

// ValidatorStatisticsProcessor is the main interface for validators' consensus participation statistics
type ValidatorStatisticsProcessor interface {
	UpdatePeerState(header data.MetaHeaderHandler, cache map[string]data.HeaderHandler) ([]byte, error)
	RevertPeerState(header data.MetaHeaderHandler) error
	Process(shardValidatorInfo data.ShardValidatorInfoHandler) error
	IsInterfaceNil() bool
	RootHash() ([]byte, error)
	ResetValidatorStatisticsAtNewEpoch(vInfos map[uint32][]*state.ValidatorInfo) error
	GetValidatorInfoForRootHash(rootHash []byte) (map[uint32][]*state.ValidatorInfo, error)
	ProcessRatingsEndOfEpoch(validatorInfos map[uint32][]*state.ValidatorInfo, epoch uint32) error
	Commit() ([]byte, error)
	DisplayRatings(epoch uint32)
	SetLastFinalizedRootHash([]byte)
	LastFinalizedRootHash() []byte
	PeerAccountToValidatorInfo(peerAccount state.PeerAccountHandler) *state.ValidatorInfo
	SaveNodesCoordinatorUpdates(epoch uint32) (bool, error)
}

// TransactionLogProcessor is the main interface for saving logs generated by smart contract calls
type TransactionLogProcessor interface {
	GetAllCurrentLogs() map[string]data.LogHandler
	GetLog(txHash []byte) (data.LogHandler, error)
	SaveLog(txHash []byte, tx data.TransactionHandler, vmLogs []*vmcommon.LogEntry) error
	Clean()
	IsInterfaceNil() bool
}

// TransactionLogProcessorDatabase is interface the  for saving logs also in RAM
type TransactionLogProcessorDatabase interface {
	GetLogFromCache(txHash []byte) (data.LogHandler, bool)
	EnableLogToBeSavedInCache()
	Clean()
	IsInterfaceNil() bool
}

// ValidatorsProvider is the main interface for validators' provider
type ValidatorsProvider interface {
	GetLatestValidators() map[string]*state.ValidatorApiResponse
	IsInterfaceNil() bool
	Close() error
}

// Checker provides functionality to checks the integrity and validity of a data structure
type Checker interface {
	// IntegrityAndValidity does both validity and integrity checks on the data structure
	IntegrityAndValidity(coordinator sharding.Coordinator) error
	// Integrity checks only the integrity of the data
	Integrity(coordinator sharding.Coordinator) error
	// IsInterfaceNil returns true if there is no value under the interface
	IsInterfaceNil() bool
}

// HeaderConstructionValidator provides functionality to verify header construction
type HeaderConstructionValidator interface {
	IsHeaderConstructionValid(currHdr, prevHdr data.HeaderHandler) error
	IsInterfaceNil() bool
}

// SigVerifier provides functionality to verify a signature of a signed data structure that holds also the verifying parameters
type SigVerifier interface {
	VerifySig() error
}

// SignedDataValidator provides functionality to check the validity and signature of a data structure
type SignedDataValidator interface {
	SigVerifier
	Checker
}

// HashAccesser interface provides functionality over hashable objects
type HashAccesser interface {
	SetHash([]byte)
	Hash() []byte
}

// Bootstrapper is an interface that defines the behaviour of a struct that is able
// to synchronize the node
type Bootstrapper interface {
	Close() error
	AddSyncStateListener(func(isSyncing bool))
	GetNodeState() core.NodeState
	StartSyncingBlocks()
	IsInterfaceNil() bool
}

// ForkDetector is an interface that defines the behaviour of a struct that is able
// to detect forks
type ForkDetector interface {
	AddHeader(header data.HeaderHandler, headerHash []byte, state BlockHeaderState, selfNotarizedHeaders []data.HeaderHandler, selfNotarizedHeadersHashes [][]byte) error
	RemoveHeader(nonce uint64, hash []byte)
	CheckFork() *ForkInfo
	GetHighestFinalBlockNonce() uint64
	GetHighestFinalBlockHash() []byte
	ProbableHighestNonce() uint64
	ResetFork()
	SetRollBackNonce(nonce uint64)
	RestoreToGenesis()
	GetNotarizedHeaderHash(nonce uint64) []byte
	ResetProbableHighestNonce()
	SetFinalToLastCheckpoint()
	IsInterfaceNil() bool
}

// InterceptorsContainer defines an interceptors holder data type with basic functionality
type InterceptorsContainer interface {
	Get(key string) (Interceptor, error)
	Add(key string, val Interceptor) error
	AddMultiple(keys []string, interceptors []Interceptor) error
	Replace(key string, val Interceptor) error
	Remove(key string)
	Len() int
	Iterate(handler func(key string, interceptor Interceptor) bool)
	Close() error
	IsInterfaceNil() bool
}

// InterceptorsContainerFactory defines the functionality to create an interceptors container
type InterceptorsContainerFactory interface {
	Create() (InterceptorsContainer, error)
	IsInterfaceNil() bool
}

// PreProcessorsContainer defines an PreProcessors holder data type with basic functionality
type PreProcessorsContainer interface {
	Get(key block.Type) (PreProcessor, error)
	Add(key block.Type, val PreProcessor) error
	AddMultiple(keys []block.Type, preprocessors []PreProcessor) error
	Replace(key block.Type, val PreProcessor) error
	Remove(key block.Type)
	Len() int
	Keys() []block.Type
	IsInterfaceNil() bool
}

// PreProcessorsContainerFactory defines the functionality to create an PreProcessors container
type PreProcessorsContainerFactory interface {
	Create() (PreProcessorsContainer, error)
	IsInterfaceNil() bool
}

// IntermediateProcessorContainer defines an IntermediateProcessor holder data type with basic functionality
type IntermediateProcessorContainer interface {
	Get(key block.Type) (IntermediateTransactionHandler, error)
	Add(key block.Type, val IntermediateTransactionHandler) error
	AddMultiple(keys []block.Type, preprocessors []IntermediateTransactionHandler) error
	Replace(key block.Type, val IntermediateTransactionHandler) error
	Remove(key block.Type)
	Len() int
	Keys() []block.Type
	IsInterfaceNil() bool
}

// IntermediateProcessorsContainerFactory defines the functionality to create an IntermediateProcessors container
type IntermediateProcessorsContainerFactory interface {
	Create() (IntermediateProcessorContainer, error)
	IsInterfaceNil() bool
}

// VirtualMachinesContainer defines a virtual machine holder data type with basic functionality
type VirtualMachinesContainer interface {
	Close() error
	Get(key []byte) (vmcommon.VMExecutionHandler, error)
	Add(key []byte, val vmcommon.VMExecutionHandler) error
	AddMultiple(keys [][]byte, vms []vmcommon.VMExecutionHandler) error
	Replace(key []byte, val vmcommon.VMExecutionHandler) error
	Remove(key []byte)
	Len() int
	Keys() [][]byte
	IsInterfaceNil() bool
}

// VirtualMachinesContainerFactory defines the functionality to create a virtual machine container
type VirtualMachinesContainerFactory interface {
	Create() (VirtualMachinesContainer, error)
	Close() error
	BlockChainHookImpl() BlockChainHookHandler
	IsInterfaceNil() bool
}

// EpochStartTriggerHandler defines that actions which are needed by processor for start of epoch
type EpochStartTriggerHandler interface {
	Update(round uint64, nonce uint64)
	IsEpochStart() bool
	Epoch() uint32
	MetaEpoch() uint32
	EpochStartRound() uint64
	SetProcessed(header data.HeaderHandler, body data.BodyHandler)
	RevertStateToBlock(header data.HeaderHandler) error
	EpochStartMetaHdrHash() []byte
	GetSavedStateKey() []byte
	LoadState(key []byte) error
	IsInterfaceNil() bool
	SetFinalityAttestingRound(round uint64)
	EpochFinalityAttestingRound() uint64
	RequestEpochStartIfNeeded(interceptedHeader data.HeaderHandler)
}

// EpochBootstrapper defines the actions needed by bootstrapper
type EpochBootstrapper interface {
	SetCurrentEpochStartRound(round uint64)
	IsInterfaceNil() bool
}

// PendingMiniBlocksHandler is an interface to keep unfinalized miniblocks
type PendingMiniBlocksHandler interface {
	AddProcessedHeader(handler data.HeaderHandler) error
	RevertHeader(handler data.HeaderHandler) error
	GetPendingMiniBlocks(shardID uint32) [][]byte
	SetPendingMiniBlocks(shardID uint32, mbHashes [][]byte)
	IsInterfaceNil() bool
}

// BlockChainHookHandler defines the actions which should be performed by implementation
type BlockChainHookHandler interface {
	IsPayable(address []byte) (bool, error)
	SetCurrentHeader(hdr data.HeaderHandler)
	NewAddress(creatorAddress []byte, creatorNonce uint64, vmType []byte) ([]byte, error)
	DeleteCompiledCode(codeHash []byte)
	ProcessBuiltInFunction(input *vmcommon.ContractCallInput) (*vmcommon.VMOutput, error)
	IsInterfaceNil() bool
}

// Interceptor defines what a data interceptor should do
// It should also adhere to the p2p.MessageProcessor interface so it can wire to a p2p.Messenger
type Interceptor interface {
	ProcessReceivedMessage(message p2p.MessageP2P, fromConnectedPeer core.PeerID) error
	SetInterceptedDebugHandler(handler InterceptedDebugger) error
	RegisterHandler(handler func(topic string, hash []byte, data interface{}))
	Close() error
	IsInterfaceNil() bool
}

// TopicHandler defines the functionality needed by structs to manage topics and message processors
type TopicHandler interface {
	HasTopic(name string) bool
	CreateTopic(name string, createChannelForTopic bool) error
	RegisterMessageProcessor(topic string, identifier string, handler p2p.MessageProcessor) error
	ID() core.PeerID
	IsInterfaceNil() bool
}

// DataPacker can split a large slice of byte slices in smaller packets
type DataPacker interface {
	PackDataInChunks(data [][]byte, limit int) ([][]byte, error)
	IsInterfaceNil() bool
}

// RequestHandler defines the methods through which request to data can be made
type RequestHandler interface {
	SetEpoch(epoch uint32)
	RequestShardHeader(shardID uint32, hash []byte)
	RequestMetaHeader(hash []byte)
	RequestMetaHeaderByNonce(nonce uint64)
	RequestShardHeaderByNonce(shardID uint32, nonce uint64)
	RequestTransaction(destShardID uint32, txHashes [][]byte)
	RequestUnsignedTransactions(destShardID uint32, scrHashes [][]byte)
	RequestRewardTransactions(destShardID uint32, txHashes [][]byte)
	RequestMiniBlock(destShardID uint32, miniblockHash []byte)
	RequestMiniBlocks(destShardID uint32, miniblocksHashes [][]byte)
	RequestTrieNodes(destShardID uint32, hashes [][]byte, topic string)
	RequestStartOfEpochMetaBlock(epoch uint32)
	RequestInterval() time.Duration
	SetNumPeersToQuery(key string, intra int, cross int) error
	GetNumPeersToQuery(key string) (int, int, error)
	RequestTrieNode(requestHash []byte, topic string, chunkIndex uint32)
	CreateTrieNodeIdentifier(requestHash []byte, chunkIndex uint32) []byte
	IsInterfaceNil() bool
}

// CallArgumentsParser defines the functionality to parse transaction data into call arguments
type CallArgumentsParser interface {
	ParseData(data string) (string, [][]byte, error)
	IsInterfaceNil() bool
}

// DeployArgumentsParser defines the functionality to parse transaction data into call arguments
type DeployArgumentsParser interface {
	ParseData(data string) (*parsers.DeployArgs, error)
	IsInterfaceNil() bool
}

// StorageArgumentsParser defines the functionality to parse transaction data into call arguments
type StorageArgumentsParser interface {
	CreateDataFromStorageUpdate(storageUpdates []*vmcommon.StorageUpdate) string
	GetStorageUpdates(data string) ([]*vmcommon.StorageUpdate, error)
	IsInterfaceNil() bool
}

// ArgumentsParser defines the functionality to parse transaction data into arguments and code for smart contracts
type ArgumentsParser interface {
	ParseCallData(data string) (string, [][]byte, error)
	ParseDeployData(data string) (*parsers.DeployArgs, error)

	CreateDataFromStorageUpdate(storageUpdates []*vmcommon.StorageUpdate) string
	GetStorageUpdates(data string) ([]*vmcommon.StorageUpdate, error)
	IsInterfaceNil() bool
}

// BlockSizeThrottler defines the functionality of adapting the node to the network speed/latency when it should send a
// block to its peers which should be received in a limited time frame
type BlockSizeThrottler interface {
	GetCurrentMaxSize() uint32
	Add(round uint64, size uint32)
	Succeed(round uint64)
	ComputeCurrentMaxSize()
	IsInterfaceNil() bool
}

type rewardsHandler interface {
	LeaderPercentage() float64
	ProtocolSustainabilityPercentage() float64
	ProtocolSustainabilityAddress() string
	MinInflationRate() float64
	MaxInflationRate(year uint32) float64
	RewardsTopUpGradientPoint() *big.Int
	RewardsTopUpFactor() float64
}

// RewardsHandler will return information about rewards
type RewardsHandler interface {
	rewardsHandler
	IsInterfaceNil() bool
}

// EndOfEpochEconomics defines the functionality that is needed to compute end of epoch economics data
type EndOfEpochEconomics interface {
	ComputeEndOfEpochEconomics(metaBlock *block.MetaBlock) (*block.Economics, error)
	VerifyRewardsPerBlock(metaBlock *block.MetaBlock, correctedProtocolSustainability *big.Int, computedEconomics *block.Economics) error
	IsInterfaceNil() bool
}

type feeHandler interface {
	GenesisTotalSupply() *big.Int
	DeveloperPercentage() float64
	GasPerDataByte() uint64
	MaxGasLimitPerBlock(shardID uint32) uint64
	ComputeGasLimit(tx TransactionWithFeeHandler) uint64
	ComputeMoveBalanceFee(tx TransactionWithFeeHandler) *big.Int
	ComputeTxFee(tx TransactionWithFeeHandler) *big.Int
	CheckValidityTxValues(tx TransactionWithFeeHandler) error
	ComputeFeeForProcessing(tx TransactionWithFeeHandler, gasToUse uint64) *big.Int
	MinGasPrice() uint64
	GasPriceModifier() float64
	MinGasLimit() uint64
	SplitTxGasInCategories(tx TransactionWithFeeHandler) (uint64, uint64)
	GasPriceForProcessing(tx TransactionWithFeeHandler) uint64
	GasPriceForMove(tx TransactionWithFeeHandler) uint64
	MinGasPriceForProcessing() uint64
	ComputeGasUsedAndFeeBasedOnRefundValue(tx TransactionWithFeeHandler, refundValue *big.Int) (uint64, *big.Int)
	ComputeTxFeeBasedOnGasUsed(tx TransactionWithFeeHandler, gasUsed uint64) *big.Int
	ComputeGasLimitBasedOnBalance(tx TransactionWithFeeHandler, balance *big.Int) (uint64, error)
}

// TxGasHandler handles a transaction gas and gas cost
type TxGasHandler interface {
	SplitTxGasInCategories(tx TransactionWithFeeHandler) (uint64, uint64)
	GasPriceForProcessing(tx TransactionWithFeeHandler) uint64
	GasPriceForMove(tx TransactionWithFeeHandler) uint64
	MinGasPrice() uint64
	ComputeFeeForProcessing(tx TransactionWithFeeHandler, gasToUse uint64) *big.Int
	GasPriceModifier() float64
	MinGasLimit() uint64
	MinGasPriceForProcessing() uint64
	IsInterfaceNil() bool
}

// TransactionFeeCalculator is able to calculated fee of a transaction
type TransactionFeeCalculator interface {
	ComputeGasUsedAndFeeBasedOnRefundValue(tx TransactionWithFeeHandler, refundValue *big.Int) (uint64, *big.Int)
	ComputeTxFeeBasedOnGasUsed(tx TransactionWithFeeHandler, gasUsed uint64) *big.Int
	ComputeGasLimit(tx TransactionWithFeeHandler) uint64
	MinGasLimit() uint64
	IsInterfaceNil() bool
}

// FeeHandler is able to perform some economics calculation on a provided transaction
type FeeHandler interface {
	feeHandler
	IsInterfaceNil() bool
}

// EconomicsDataHandler provides some economics related computation and read access to economics data
type EconomicsDataHandler interface {
	rewardsHandler
	feeHandler
	IsInterfaceNil() bool
}

// TransactionWithFeeHandler represents a transaction structure that has economics variables defined
type TransactionWithFeeHandler interface {
	GetGasLimit() uint64
	GetGasPrice() uint64
	GetData() []byte
	GetRcvAddr() []byte
	GetValue() *big.Int
}

// SmartContractToProtocolHandler is able to translate data from smart contract state into protocol changes
type SmartContractToProtocolHandler interface {
	UpdateProtocol(body *block.Body, nonce uint64) error
	IsInterfaceNil() bool
}

// PeerChangesHandler will create the peer changes data for current block and will verify them
type PeerChangesHandler interface {
	PeerChanges() []block.PeerData
	VerifyPeerChanges(peerChanges []block.PeerData) error
	IsInterfaceNil() bool
}

// TimeCacher defines the cache that can keep a record for a bounded time
type TimeCacher interface {
	Add(key string) error
	Upsert(key string, span time.Duration) error
	Has(key string) bool
	Sweep()
	Len() int
	IsInterfaceNil() bool
}

// PeerBlackListCacher can determine if a certain peer id is or not blacklisted
type PeerBlackListCacher interface {
	Upsert(pid core.PeerID, span time.Duration) error
	Has(pid core.PeerID) bool
	Sweep()
	IsInterfaceNil() bool
}

// PeerShardMapper can return the public key of a provided peer ID
type PeerShardMapper interface {
	GetPeerInfo(pid core.PeerID) core.P2PPeerInfo
	IsInterfaceNil() bool
}

// NetworkShardingCollector defines the updating methods used by the network sharding component
type NetworkShardingCollector interface {
	UpdatePeerIDInfo(pid core.PeerID, pk []byte, shardID uint32)
	UpdatePeerIdSubType(pid core.PeerID, peerSubType core.P2PPeerSubType)
	GetPeerInfo(pid core.PeerID) core.P2PPeerInfo
	IsInterfaceNil() bool
}

// NetworkConnectionWatcher defines a watchdog functionality used to specify if the current node
// is still connected to the rest of the network
type NetworkConnectionWatcher interface {
	IsConnectedToTheNetwork() bool
	IsInterfaceNil() bool
}

// SCQuery represents a prepared query for executing a function of the smart contract
type SCQuery struct {
	ScAddress  []byte
	FuncName   string
	CallerAddr []byte
	CallValue  *big.Int
	Arguments  [][]byte
}

// GasHandler is able to perform some gas calculation
type GasHandler interface {
	Init()
	SetGasConsumed(gasConsumed uint64, hash []byte)
	SetGasRefunded(gasRefunded uint64, hash []byte)
	GasConsumed(hash []byte) uint64
	GasRefunded(hash []byte) uint64
	TotalGasConsumed() uint64
	TotalGasRefunded() uint64
	RemoveGasConsumed(hashes [][]byte)
	RemoveGasRefunded(hashes [][]byte)
	ComputeGasConsumedByMiniBlock(*block.MiniBlock, map[string]data.TransactionHandler) (uint64, uint64, error)
	ComputeGasConsumedByTx(txSenderShardId uint32, txReceiverShardId uint32, txHandler data.TransactionHandler) (uint64, uint64, error)
	IsInterfaceNil() bool
}

// BootStorer is the interface needed by bootstrapper to read/write data in storage
type BootStorer interface {
	SaveLastRound(round int64) error
	Put(round int64, bootData bootstrapStorage.BootstrapData) error
	Get(round int64) (bootstrapStorage.BootstrapData, error)
	GetHighestRound() int64
	IsInterfaceNil() bool
}

// BootstrapperFromStorage is the interface needed by boot component to load data from storage
type BootstrapperFromStorage interface {
	LoadFromStorage() error
	GetHighestBlockNonce() uint64
	IsInterfaceNil() bool
}

// RequestBlockBodyHandler is the interface needed by process block
type RequestBlockBodyHandler interface {
	GetBlockBodyFromPool(headerHandler data.HeaderHandler) (data.BodyHandler, error)
}

// InterceptedHeaderSigVerifier is the interface needed at interceptors level to check that a header's signature is correct
type InterceptedHeaderSigVerifier interface {
	VerifyRandSeedAndLeaderSignature(header data.HeaderHandler) error
	VerifyRandSeed(header data.HeaderHandler) error
	VerifyLeaderSignature(header data.HeaderHandler) error
	VerifySignature(header data.HeaderHandler) error
	IsInterfaceNil() bool
}

// HeaderIntegrityVerifier encapsulates methods useful to check that a header's integrity is correct
type HeaderIntegrityVerifier interface {
	Verify(header data.HeaderHandler) error
	GetVersion(epoch uint32) string
	IsInterfaceNil() bool
}

// BlockTracker defines the functionality for node to track the blocks which are received from network
type BlockTracker interface {
	AddCrossNotarizedHeader(shradID uint32, crossNotarizedHeader data.HeaderHandler, crossNotarizedHeaderHash []byte)
	AddSelfNotarizedHeader(shardID uint32, selfNotarizedHeader data.HeaderHandler, selfNotarizedHeaderHash []byte)
	AddTrackedHeader(header data.HeaderHandler, hash []byte)
	CheckBlockAgainstFinal(headerHandler data.HeaderHandler) error
	CheckBlockAgainstRoundHandler(headerHandler data.HeaderHandler) error
	CheckBlockAgainstWhitelist(interceptedData InterceptedData) bool
	CleanupHeadersBehindNonce(shardID uint32, selfNotarizedNonce uint64, crossNotarizedNonce uint64)
	CleanupInvalidCrossHeaders(metaNewEpoch uint32, metaRoundAttestingEpoch uint64)
	ComputeLongestChain(shardID uint32, header data.HeaderHandler) ([]data.HeaderHandler, [][]byte)
	ComputeLongestMetaChainFromLastNotarized() ([]data.HeaderHandler, [][]byte, error)
	ComputeLongestShardsChainsFromLastNotarized() ([]data.HeaderHandler, [][]byte, map[uint32][]data.HeaderHandler, error)
	DisplayTrackedHeaders()
	GetCrossNotarizedHeader(shardID uint32, offset uint64) (data.HeaderHandler, []byte, error)
	GetLastCrossNotarizedHeader(shardID uint32) (data.HeaderHandler, []byte, error)
	GetLastCrossNotarizedHeadersForAllShards() (map[uint32]data.HeaderHandler, error)
	GetLastSelfNotarizedHeader(shardID uint32) (data.HeaderHandler, []byte, error)
	GetSelfNotarizedHeader(shardID uint32, offset uint64) (data.HeaderHandler, []byte, error)
	GetTrackedHeaders(shardID uint32) ([]data.HeaderHandler, [][]byte)
	GetTrackedHeadersForAllShards() map[uint32][]data.HeaderHandler
	GetTrackedHeadersWithNonce(shardID uint32, nonce uint64) ([]data.HeaderHandler, [][]byte)
	IsShardStuck(shardID uint32) bool
	RegisterCrossNotarizedHeadersHandler(func(shardID uint32, headers []data.HeaderHandler, headersHashes [][]byte))
	RegisterSelfNotarizedFromCrossHeadersHandler(func(shardID uint32, headers []data.HeaderHandler, headersHashes [][]byte))
	RegisterSelfNotarizedHeadersHandler(func(shardID uint32, headers []data.HeaderHandler, headersHashes [][]byte))
	RegisterFinalMetachainHeadersHandler(func(shardID uint32, headers []data.HeaderHandler, headersHashes [][]byte))
	RemoveLastNotarizedHeaders()
	RestoreToGenesis()
	ShouldAddHeader(headerHandler data.HeaderHandler) bool
	IsInterfaceNil() bool
}

// FloodPreventer defines the behavior of a component that is able to signal that too many events occurred
// on a provided identifier between Reset calls
type FloodPreventer interface {
	IncreaseLoad(pid core.PeerID, size uint64) error
	ApplyConsensusSize(size int)
	Reset()
	IsInterfaceNil() bool
}

// TopicFloodPreventer defines the behavior of a component that is able to signal that too many events occurred
// on a provided identifier between Reset calls, on a given topic
type TopicFloodPreventer interface {
	IncreaseLoad(pid core.PeerID, topic string, numMessages uint32) error
	ResetForTopic(topic string)
	ResetForNotRegisteredTopics()
	SetMaxMessagesForTopic(topic string, maxNum uint32)
	IsInterfaceNil() bool
}

// P2PAntifloodHandler defines the behavior of a component able to signal that the system is too busy (or flooded) processing
// p2p messages
type P2PAntifloodHandler interface {
	CanProcessMessage(message p2p.MessageP2P, fromConnectedPeer core.PeerID) error
	CanProcessMessagesOnTopic(pid core.PeerID, topic string, numMessages uint32, totalSize uint64, sequence []byte) error
	ApplyConsensusSize(size int)
	SetDebugger(debugger AntifloodDebugger) error
	BlacklistPeer(peer core.PeerID, reason string, duration time.Duration)
	IsOriginatorEligibleForTopic(pid core.PeerID, topic string) error
	IsInterfaceNil() bool
	Close() error
}

// PeerValidatorMapper can determine the peer info from a peer id
type PeerValidatorMapper interface {
	GetPeerInfo(pid core.PeerID) core.P2PPeerInfo
	IsInterfaceNil() bool
}

// SCQueryService defines how data should be get from a SC account
type SCQueryService interface {
	ExecuteQuery(query *SCQuery) (*vmcommon.VMOutput, error)
	ComputeScCallGasLimit(tx *transaction.Transaction) (uint64, error)
	Close() error
	IsInterfaceNil() bool
}

// EpochStartDataCreator defines the functionality for node to create epoch start data
type EpochStartDataCreator interface {
	CreateEpochStartData() (*block.EpochStart, error)
	VerifyEpochStartDataForMetablock(metaBlock *block.MetaBlock) error
	IsInterfaceNil() bool
}

// RewardsCreator defines the functionality for the metachain to create rewards at end of epoch
type RewardsCreator interface {
	CreateRewardsMiniBlocks(
		metaBlock data.MetaHeaderHandler, validatorsInfo map[uint32][]*state.ValidatorInfo, computedEconomics *block.Economics,
	) (block.MiniBlockSlice, error)
	VerifyRewardsMiniBlocks(
		metaBlock data.MetaHeaderHandler, validatorsInfo map[uint32][]*state.ValidatorInfo, computedEconomics *block.Economics,
	) error
	GetProtocolSustainabilityRewards() *big.Int
	GetLocalTxCache() epochStart.TransactionCacher
	CreateMarshalizedData(body *block.Body) map[string][][]byte
	GetRewardsTxs(body *block.Body) map[string]data.TransactionHandler
	SaveTxBlockToStorage(metaBlock data.MetaHeaderHandler, body *block.Body)
	DeleteTxsFromStorage(metaBlock data.MetaHeaderHandler, body *block.Body)
	RemoveBlockDataFromPools(metaBlock data.MetaHeaderHandler, body *block.Body)
	IsInterfaceNil() bool
}

// EpochStartValidatorInfoCreator defines the functionality for the metachain to create validator statistics at end of epoch
type EpochStartValidatorInfoCreator interface {
	CreateValidatorInfoMiniBlocks(validatorInfo map[uint32][]*state.ValidatorInfo) (block.MiniBlockSlice, error)
	VerifyValidatorInfoMiniBlocks(miniblocks []*block.MiniBlock, validatorsInfo map[uint32][]*state.ValidatorInfo) error
	SaveValidatorInfoBlocksToStorage(metaBlock data.HeaderHandler, body *block.Body)
	DeleteValidatorInfoBlocksFromStorage(metaBlock data.HeaderHandler)
	RemoveBlockDataFromPools(metaBlock data.HeaderHandler, body *block.Body)
	IsInterfaceNil() bool
}

// EpochStartSystemSCProcessor defines the functionality for the metachain to process system smart contract and end of epoch
type EpochStartSystemSCProcessor interface {
	ProcessSystemSmartContract(validatorInfos map[uint32][]*state.ValidatorInfo, nonce uint64, epoch uint32) error
	ProcessDelegationRewards(
		miniBlocks block.MiniBlockSlice,
		rewardTxs epochStart.TransactionCacher,
	) error
	ToggleUnStakeUnBond(value bool) error
	IsInterfaceNil() bool
}

// ValidityAttester is able to manage the valid blocks
type ValidityAttester interface {
	CheckBlockAgainstFinal(headerHandler data.HeaderHandler) error
	CheckBlockAgainstRoundHandler(headerHandler data.HeaderHandler) error
	CheckBlockAgainstWhitelist(interceptedData InterceptedData) bool
	IsInterfaceNil() bool
}

// MiniBlockProvider defines what a miniblock data provider should do
type MiniBlockProvider interface {
	GetMiniBlocks(hashes [][]byte) ([]*block.MiniblockAndHash, [][]byte)
	GetMiniBlocksFromPool(hashes [][]byte) ([]*block.MiniblockAndHash, [][]byte)
	IsInterfaceNil() bool
}

// RoundTimeDurationHandler defines the methods to get the time duration of a round
type RoundTimeDurationHandler interface {
	TimeDuration() time.Duration
	IsInterfaceNil() bool
}

// RoundHandler defines the actions which should be handled by a round implementation
type RoundHandler interface {
	Index() int64
	IsInterfaceNil() bool
}

// SelectionChance defines the actions which should be handled by a round implementation
type SelectionChance interface {
	GetMaxThreshold() uint32
	GetChancePercent() uint32
}

// RatingsInfoHandler defines the information needed for the rating computation
type RatingsInfoHandler interface {
	StartRating() uint32
	MaxRating() uint32
	MinRating() uint32
	SignedBlocksThreshold() float32
	MetaChainRatingsStepHandler() RatingsStepHandler
	ShardChainRatingsStepHandler() RatingsStepHandler
	SelectionChances() []SelectionChance
	IsInterfaceNil() bool
}

// RatingsStepHandler defines the information needed for the rating computation on shards or meta
type RatingsStepHandler interface {
	ProposerIncreaseRatingStep() int32
	ProposerDecreaseRatingStep() int32
	ValidatorIncreaseRatingStep() int32
	ValidatorDecreaseRatingStep() int32
	ConsecutiveMissedBlocksPenalty() float32
}

// ValidatorInfoSyncer defines the method needed for validatorInfoProcessing
type ValidatorInfoSyncer interface {
	SyncMiniBlocks(metaBlock data.HeaderHandler) ([][]byte, data.BodyHandler, error)
	IsInterfaceNil() bool
}

// RatingChanceHandler provides the methods needed for the computation of chances from the Rating
type RatingChanceHandler interface {
	// GetMaxThreshold returns the threshold until this ChancePercentage holds
	GetMaxThreshold() uint32
	// GetChancePercentage returns the percentage for the RatingChanceHandler
	GetChancePercentage() uint32
	// IsInterfaceNil verifies if the interface is nil
	IsInterfaceNil() bool
}

// WhiteListHandler is the interface needed to add whitelisted data
type WhiteListHandler interface {
	Remove(keys [][]byte)
	Add(keys [][]byte)
	IsWhiteListed(interceptedData InterceptedData) bool
	IsWhiteListedAtLeastOne(identifiers [][]byte) bool
	IsInterfaceNil() bool
}

// InterceptedDebugger defines an interface for debugging the intercepted data
type InterceptedDebugger interface {
	LogReceivedHashes(topic string, hashes [][]byte)
	LogProcessedHashes(topic string, hashes [][]byte, err error)
	IsInterfaceNil() bool
}

// PreferredPeersHolderHandler defines the behavior of a component able to handle preferred peers operations
type PreferredPeersHolderHandler interface {
	Get() map[uint32][]core.PeerID
	Contains(peerID core.PeerID) bool
	IsInterfaceNil() bool
}

// AntifloodDebugger defines an interface for debugging the antiflood behavior
type AntifloodDebugger interface {
	AddData(pid core.PeerID, topic string, numRejected uint32, sizeRejected uint64, sequence []byte, isBlacklisted bool)
	Close() error
	IsInterfaceNil() bool
}

// PoolsCleaner defines the functionality to clean pools for old records
type PoolsCleaner interface {
	Close() error
	StartCleaning()
	IsInterfaceNil() bool
}

// EpochHandler defines what a component which handles current epoch should be able to do
type EpochHandler interface {
	MetaEpoch() uint32
	IsInterfaceNil() bool
}

// EpochStartEventNotifier provides Register and Unregister functionality for the end of epoch events
type EpochStartEventNotifier interface {
	RegisterHandler(handler epochStart.ActionHandler)
	UnregisterHandler(handler epochStart.ActionHandler)
	IsInterfaceNil() bool
}

// NodesCoordinator provides Validator methods needed for the peer processing
type NodesCoordinator interface {
	GetAllEligibleValidatorsPublicKeys(epoch uint32) (map[uint32][][]byte, error)
	GetAllWaitingValidatorsPublicKeys(epoch uint32) (map[uint32][][]byte, error)
	GetAllLeavingValidatorsPublicKeys(epoch uint32) (map[uint32][][]byte, error)
	IsInterfaceNil() bool
}

// EpochNotifier can notify upon an epoch change and provide the current epoch
type EpochNotifier interface {
	RegisterNotifyHandler(handler core.EpochSubscriberHandler)
	CurrentEpoch() uint32
	CheckEpoch(header data.HeaderHandler)
	IsInterfaceNil() bool
}

// ESDTPauseHandler provides IsPaused function for an ESDT token
type ESDTPauseHandler interface {
	IsPaused(token []byte) bool
	IsInterfaceNil() bool
}

// ESDTRoleHandler provides IsAllowedToExecute function for an ESDT
type ESDTRoleHandler interface {
	CheckAllowedToExecute(account state.UserAccountHandler, tokenID []byte, action []byte) error
	IsInterfaceNil() bool
}

// PayableHandler provides IsPayable function which returns if an account is payable or not
type PayableHandler interface {
	IsPayable(address []byte) (bool, error)
	IsInterfaceNil() bool
}

// FallbackHeaderValidator defines the behaviour of a component able to signal when a fallback header validation could be applied
type FallbackHeaderValidator interface {
	ShouldApplyFallbackValidation(headerHandler data.HeaderHandler) bool
	IsInterfaceNil() bool
}

// CoreComponentsHolder holds the core components needed by the interceptors
type CoreComponentsHolder interface {
	InternalMarshalizer() marshal.Marshalizer
	SetInternalMarshalizer(marshalizer marshal.Marshalizer) error
	TxMarshalizer() marshal.Marshalizer
	Hasher() hashing.Hasher
	TxSignHasher() hashing.Hasher
	Uint64ByteSliceConverter() typeConverters.Uint64ByteSliceConverter
	AddressPubKeyConverter() core.PubkeyConverter
	ValidatorPubKeyConverter() core.PubkeyConverter
	PathHandler() storage.PathManagerHandler
	ChainID() string
	MinTransactionVersion() uint32
	TxVersionChecker() TxVersionCheckerHandler
	StatusHandler() core.AppStatusHandler
	GenesisNodesSetup() sharding.GenesisNodesSetupHandler
	EpochNotifier() EpochNotifier
	ChanStopNodeProcess() chan endProcess.ArgEndProcess
	NodeTypeProvider() core.NodeTypeProviderHandler
	IsInterfaceNil() bool
}

// CryptoComponentsHolder holds the crypto components needed by the interceptors
type CryptoComponentsHolder interface {
	TxSignKeyGen() crypto.KeyGenerator
	BlockSignKeyGen() crypto.KeyGenerator
	TxSingleSigner() crypto.SingleSigner
	BlockSigner() crypto.SingleSigner
	MultiSigner() crypto.MultiSigner
	SetMultiSigner(ms crypto.MultiSigner) error
	PublicKey() crypto.PublicKey
	Clone() interface{}
	IsInterfaceNil() bool
}

// Indexer is an interface for saving node specific data to other storage.
// This could be an elastic search index, a MySql database or any other external services.
type Indexer interface {
	SaveBlock(args *indexer.ArgsSaveBlockData)
	RevertIndexedBlock(header data.HeaderHandler, body data.BodyHandler)
	SaveRoundsInfo(roundsInfos []*indexer.RoundInfo)
	UpdateTPS(tpsBenchmark statistics.TPSBenchmark)
	SaveValidatorsPubKeys(validatorsPubKeys map[uint32][][]byte, epoch uint32)
	SaveValidatorsRating(indexID string, infoRating []*indexer.ValidatorRatingInfo)
	SaveAccounts(blockTimestamp uint64, acc []state.UserAccountHandler)
	Close() error
	IsInterfaceNil() bool
	IsNilIndexer() bool
}

// NumConnectedPeersProvider defines the actions that a component that provides the number of connected peers should do
type NumConnectedPeersProvider interface {
	ConnectedPeers() []core.PeerID
	IsInterfaceNil() bool
}

<<<<<<< HEAD
// ScheduledTxsExecutionHandler defines the functionality for execution of scheduled transactions
type ScheduledTxsExecutionHandler interface {
	Init()
	Add(txHash []byte, tx data.TransactionHandler) bool
	Execute(txHash []byte) error
	ExecuteAll(haveTime func() time.Duration) error
	GetScheduledSCRs() map[block.Type][]data.TransactionHandler
	SetScheduledSCRs(mapScheduledSCRs map[block.Type][]data.TransactionHandler)
	SetTransactionProcessor(txProcessor TransactionProcessor)
	SetTransactionCoordinator(txCoordinator TransactionCoordinator)
=======
// Locker defines the operations used to lock different critical areas. Implemented by the RWMutex.
type Locker interface {
	Lock()
	Unlock()
	RLock()
	RUnlock()
}

// CheckedChunkResult is the DTO used to hold the results after checking a chunk of intercepted data
type CheckedChunkResult struct {
	IsChunk        bool
	HaveAllChunks  bool
	CompleteBuffer []byte
}

// InterceptedChunksProcessor defines the component that is able to process chunks of intercepted data
type InterceptedChunksProcessor interface {
	CheckBatch(b *batch.Batch, whiteListHandler WhiteListHandler) (CheckedChunkResult, error)
	Close() error
	IsInterfaceNil() bool
}

// AccountsDBSyncer defines the methods for the accounts db syncer
type AccountsDBSyncer interface {
	SyncAccounts(rootHash []byte) error
>>>>>>> c33aeba3
	IsInterfaceNil() bool
}<|MERGE_RESOLUTION|>--- conflicted
+++ resolved
@@ -1106,7 +1106,34 @@
 	IsInterfaceNil() bool
 }
 
-<<<<<<< HEAD
+// Locker defines the operations used to lock different critical areas. Implemented by the RWMutex.
+type Locker interface {
+	Lock()
+	Unlock()
+	RLock()
+	RUnlock()
+}
+
+// CheckedChunkResult is the DTO used to hold the results after checking a chunk of intercepted data
+type CheckedChunkResult struct {
+	IsChunk        bool
+	HaveAllChunks  bool
+	CompleteBuffer []byte
+}
+
+// InterceptedChunksProcessor defines the component that is able to process chunks of intercepted data
+type InterceptedChunksProcessor interface {
+	CheckBatch(b *batch.Batch, whiteListHandler WhiteListHandler) (CheckedChunkResult, error)
+	Close() error
+	IsInterfaceNil() bool
+}
+
+// AccountsDBSyncer defines the methods for the accounts db syncer
+type AccountsDBSyncer interface {
+	SyncAccounts(rootHash []byte) error
+	IsInterfaceNil() bool
+}
+
 // ScheduledTxsExecutionHandler defines the functionality for execution of scheduled transactions
 type ScheduledTxsExecutionHandler interface {
 	Init()
@@ -1117,32 +1144,5 @@
 	SetScheduledSCRs(mapScheduledSCRs map[block.Type][]data.TransactionHandler)
 	SetTransactionProcessor(txProcessor TransactionProcessor)
 	SetTransactionCoordinator(txCoordinator TransactionCoordinator)
-=======
-// Locker defines the operations used to lock different critical areas. Implemented by the RWMutex.
-type Locker interface {
-	Lock()
-	Unlock()
-	RLock()
-	RUnlock()
-}
-
-// CheckedChunkResult is the DTO used to hold the results after checking a chunk of intercepted data
-type CheckedChunkResult struct {
-	IsChunk        bool
-	HaveAllChunks  bool
-	CompleteBuffer []byte
-}
-
-// InterceptedChunksProcessor defines the component that is able to process chunks of intercepted data
-type InterceptedChunksProcessor interface {
-	CheckBatch(b *batch.Batch, whiteListHandler WhiteListHandler) (CheckedChunkResult, error)
-	Close() error
-	IsInterfaceNil() bool
-}
-
-// AccountsDBSyncer defines the methods for the accounts db syncer
-type AccountsDBSyncer interface {
-	SyncAccounts(rootHash []byte) error
->>>>>>> c33aeba3
 	IsInterfaceNil() bool
 }