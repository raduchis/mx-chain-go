package process

import (
	"math/big"
	"time"

	"github.com/ElrondNetwork/elrond-go/core"
	"github.com/ElrondNetwork/elrond-go/data"
	"github.com/ElrondNetwork/elrond-go/data/block"
	"github.com/ElrondNetwork/elrond-go/data/rewardTx"
	"github.com/ElrondNetwork/elrond-go/data/smartContractResult"
	"github.com/ElrondNetwork/elrond-go/data/state"
	"github.com/ElrondNetwork/elrond-go/data/transaction"
	"github.com/ElrondNetwork/elrond-go/p2p"
	"github.com/ElrondNetwork/elrond-go/process/smartContract/hooks"
	"github.com/ElrondNetwork/elrond-go/sharding"
	"github.com/ElrondNetwork/elrond-go/storage"
	vmcommon "github.com/ElrondNetwork/elrond-vm-common"
)

// TransactionProcessor is the main interface for transaction execution engine
type TransactionProcessor interface {
	ProcessTransaction(transaction *transaction.Transaction, round uint64) error
	IsInterfaceNil() bool
}

// RewardTransactionProcessor is the interface for reward transaction execution engine
type RewardTransactionProcessor interface {
	ProcessRewardTransaction(rewardTx *rewardTx.RewardTx) error
	IsInterfaceNil() bool
}

// RewardTransactionPreProcessor prepares the processing of reward transactions
type RewardTransactionPreProcessor interface {
	AddComputedRewardMiniBlocks(computedRewardMiniblocks block.MiniBlockSlice)
	IsInterfaceNil() bool
}

// SmartContractResultProcessor is the main interface for smart contract result execution engine
type SmartContractResultProcessor interface {
	ProcessSmartContractResult(scr *smartContractResult.SmartContractResult) error
	IsInterfaceNil() bool
}

// TxTypeHandler is an interface to calculate the transaction type
type TxTypeHandler interface {
	ComputeTransactionType(tx data.TransactionHandler) (TransactionType, error)
	IsInterfaceNil() bool
}

// TxValidator can determine if a provided transaction handler is valid or not from the process point of view
type TxValidator interface {
	IsTxValidForProcessing(txHandler TxValidatorHandler) bool
	NumRejectedTxs() uint64
	IsInterfaceNil() bool
}

// HeaderValidator can determine if a provided header handler is valid or not from the process point of view
type HeaderValidator interface {
	IsHeaderValidForProcessing(headerHandler data.HeaderHandler) bool
	IsInterfaceNil() bool
}

// TransactionCoordinator is an interface to coordinate transaction processing using multiple processors
type TransactionCoordinator interface {
	RequestMiniBlocks(header data.HeaderHandler)
	RequestBlockTransactions(body block.Body)
	IsDataPreparedForProcessing(haveTime func() time.Duration) error

	SaveBlockDataToStorage(body block.Body) error
	RestoreBlockDataFromStorage(body block.Body) (int, error)
	RemoveBlockDataFromPool(body block.Body) error

	ProcessBlockTransaction(body block.Body, round uint64, haveTime func() time.Duration) error

	CreateBlockStarted()
	CreateMbsAndProcessCrossShardTransactionsDstMe(header data.HeaderHandler, processedMiniBlocksHashes map[string]struct{}, maxTxSpaceRemained uint32, maxMbSpaceRemained uint32, round uint64, haveTime func() bool) (block.MiniBlockSlice, uint32, bool)
	CreateMbsAndProcessTransactionsFromMe(maxTxSpaceRemained uint32, maxMbSpaceRemained uint32, round uint64, haveTime func() bool) block.MiniBlockSlice

	CreateMarshalizedData(body block.Body) (map[uint32]block.MiniBlockSlice, map[string][][]byte)

	GetAllCurrentUsedTxs(blockType block.Type) map[string]data.TransactionHandler

	VerifyCreatedBlockTransactions(body block.Body) error
	IsInterfaceNil() bool
}

// SmartContractProcessor is the main interface for the smart contract caller engine
type SmartContractProcessor interface {
	ComputeTransactionType(tx *transaction.Transaction) (TransactionType, error)
	ExecuteSmartContractTransaction(tx *transaction.Transaction, acntSrc, acntDst state.AccountHandler, round uint64) error
	DeploySmartContract(tx *transaction.Transaction, acntSrc state.AccountHandler, round uint64) error
	IsInterfaceNil() bool
}

// IntermediateTransactionHandler handles transactions which are not resolved in only one step
type IntermediateTransactionHandler interface {
	AddIntermediateTransactions(txs []data.TransactionHandler) error
	CreateAllInterMiniBlocks() map[uint32]*block.MiniBlock
	VerifyInterMiniBlocks(body block.Body) error
	CreateMarshalizedData(txHashes [][]byte) ([][]byte, error)
	SaveCurrentIntermediateTxToStorage() error
	GetAllCurrentFinishedTxs() map[string]data.TransactionHandler
	CreateBlockStarted()
	IsInterfaceNil() bool
}

// InternalTransactionProducer creates system transactions (e.g. rewards)
type InternalTransactionProducer interface {
	CreateAllInterMiniBlocks() map[uint32]*block.MiniBlock
	IsInterfaceNil() bool
}

// TransactionVerifier interface validates if the transaction is good and if it should be processed
type TransactionVerifier interface {
	IsTransactionValid(tx data.TransactionHandler) error
}

// TransactionFeeHandler processes the transaction fee
type TransactionFeeHandler interface {
	ProcessTransactionFee(cost *big.Int)
	IsInterfaceNil() bool
}

// SpecialAddressHandler responds with needed special addresses
type SpecialAddressHandler interface {
	SetShardConsensusData(randomness []byte, round uint64, epoch uint32, shardID uint32) error
	SetMetaConsensusData(randomness []byte, round uint64, epoch uint32) error
	ConsensusShardRewardData() *data.ConsensusRewardData
	ConsensusMetaRewardData() []*data.ConsensusRewardData
	ClearMetaConsensusData()
	ElrondCommunityAddress() []byte
	LeaderAddress() []byte
	BurnAddress() []byte
	SetElrondCommunityAddress(elrond []byte)
	ShardIdForAddress([]byte) (uint32, error)
	Epoch() uint32
	Round() uint64
	IsInterfaceNil() bool
}

// PreProcessor is an interface used to prepare and process transaction data
type PreProcessor interface {
	CreateBlockStarted()
	IsDataPrepared(requestedTxs int, haveTime func() time.Duration) error

	RemoveTxBlockFromPools(body block.Body, miniBlockPool storage.Cacher) error
	RestoreTxBlockIntoPools(body block.Body, miniBlockPool storage.Cacher) (int, error)
	SaveTxBlockToStorage(body block.Body) error

	ProcessBlockTransactions(body block.Body, round uint64, haveTime func() bool) error
	RequestBlockTransactions(body block.Body) int

	CreateMarshalizedData(txHashes [][]byte) ([][]byte, error)

	RequestTransactionsForMiniBlock(mb block.MiniBlock) int
	ProcessMiniBlock(miniBlock *block.MiniBlock, haveTime func() bool, round uint64) error
	CreateAndProcessMiniBlock(sndShardId, dstShardId uint32, spaceRemained int, haveTime func() bool, round uint64) (*block.MiniBlock, error)
	CreateAndProcessMiniBlocks(maxTxSpaceRemained uint32, maxMbSpaceRemained uint32, round uint64, haveTime func() bool) (block.MiniBlockSlice, error)

	GetAllCurrentUsedTxs() map[string]data.TransactionHandler
	IsInterfaceNil() bool
}

// BlockProcessor is the main interface for block execution engine
type BlockProcessor interface {
	ProcessBlock(blockChain data.ChainHandler, header data.HeaderHandler, body data.BodyHandler, haveTime func() time.Duration) error
	CommitBlock(blockChain data.ChainHandler, header data.HeaderHandler, body data.BodyHandler) error
	RevertAccountState()
	CreateBlockBody(round uint64, haveTime func() bool) (data.BodyHandler, error)
	RestoreBlockIntoPools(header data.HeaderHandler, body data.BodyHandler) error
	CreateBlockHeader(body data.BodyHandler, round uint64, haveTime func() bool) (data.HeaderHandler, error)
	MarshalizedDataToBroadcast(header data.HeaderHandler, body data.BodyHandler) (map[uint32][]byte, map[string][][]byte, error)
	DecodeBlockBody(dta []byte) data.BodyHandler
	DecodeBlockHeader(dta []byte) data.HeaderHandler
	AddLastNotarizedHdr(shardId uint32, processedHdr data.HeaderHandler)
	SetConsensusData(randomness []byte, round uint64, epoch uint32, shardId uint32)
	IsInterfaceNil() bool
}

// Checker provides functionality to checks the integrity and validity of a data structure
type Checker interface {
	// IntegrityAndValidity does both validity and integrity checks on the data structure
	IntegrityAndValidity(coordinator sharding.Coordinator) error
	// Integrity checks only the integrity of the data
	Integrity(coordinator sharding.Coordinator) error
	// IsInterfaceNil returns true if there is no value under the interface
	IsInterfaceNil() bool
}

// SigVerifier provides functionality to verify a signature of a signed data structure that holds also the verifying parameters
type SigVerifier interface {
	VerifySig() error
}

// SignedDataValidator provides functionality to check the validity and signature of a data structure
type SignedDataValidator interface {
	SigVerifier
	Checker
}

// HashAccesser interface provides functionality over hashable objects
type HashAccesser interface {
	SetHash([]byte)
	Hash() []byte
}

// InterceptedBlockBody interface provides functionality over intercepted blocks
type InterceptedBlockBody interface {
	Checker
	HashAccesser
	GetUnderlyingObject() interface{}
}

// Bootstrapper is an interface that defines the behaviour of a struct that is able
// to synchronize the node
type Bootstrapper interface {
	AddSyncStateListener(func(isSyncing bool))
	ShouldSync() bool
	StopSync()
	StartSync()
	SetStatusHandler(handler core.AppStatusHandler) error
	IsInterfaceNil() bool
}

// ForkDetector is an interface that defines the behaviour of a struct that is able
// to detect forks
type ForkDetector interface {
	AddHeader(header data.HeaderHandler, headerHash []byte, state BlockHeaderState, finalHeaders []data.HeaderHandler, finalHeadersHashes [][]byte) error
	RemoveHeaders(nonce uint64, hash []byte)
	CheckFork() (forkDetected bool, nonce uint64, hash []byte)
	GetHighestFinalBlockNonce() uint64
	ProbableHighestNonce() uint64
	ResetProbableHighestNonceIfNeeded()
	IsInterfaceNil() bool
}

// InterceptorsContainer defines an interceptors holder data type with basic functionality
type InterceptorsContainer interface {
	Get(key string) (Interceptor, error)
	Add(key string, val Interceptor) error
	AddMultiple(keys []string, interceptors []Interceptor) error
	Replace(key string, val Interceptor) error
	Remove(key string)
	Len() int
	IsInterfaceNil() bool
}

// InterceptorsContainerFactory defines the functionality to create an interceptors container
type InterceptorsContainerFactory interface {
	Create() (InterceptorsContainer, error)
	IsInterfaceNil() bool
}

// PreProcessorsContainer defines an PreProcessors holder data type with basic functionality
type PreProcessorsContainer interface {
	Get(key block.Type) (PreProcessor, error)
	Add(key block.Type, val PreProcessor) error
	AddMultiple(keys []block.Type, preprocessors []PreProcessor) error
	Replace(key block.Type, val PreProcessor) error
	Remove(key block.Type)
	Len() int
	Keys() []block.Type
	IsInterfaceNil() bool
}

// PreProcessorsContainerFactory defines the functionality to create an PreProcessors container
type PreProcessorsContainerFactory interface {
	Create() (PreProcessorsContainer, error)
	IsInterfaceNil() bool
}

// IntermediateProcessorContainer defines an IntermediateProcessor holder data type with basic functionality
type IntermediateProcessorContainer interface {
	Get(key block.Type) (IntermediateTransactionHandler, error)
	Add(key block.Type, val IntermediateTransactionHandler) error
	AddMultiple(keys []block.Type, preprocessors []IntermediateTransactionHandler) error
	Replace(key block.Type, val IntermediateTransactionHandler) error
	Remove(key block.Type)
	Len() int
	Keys() []block.Type
	IsInterfaceNil() bool
}

// IntermediateProcessorsContainerFactory defines the functionality to create an IntermediateProcessors container
type IntermediateProcessorsContainerFactory interface {
	Create() (IntermediateProcessorContainer, error)
	IsInterfaceNil() bool
}

// VirtualMachinesContainer defines a virtual machine holder data type with basic functionality
type VirtualMachinesContainer interface {
	Get(key []byte) (vmcommon.VMExecutionHandler, error)
	Add(key []byte, val vmcommon.VMExecutionHandler) error
	AddMultiple(keys [][]byte, vms []vmcommon.VMExecutionHandler) error
	Replace(key []byte, val vmcommon.VMExecutionHandler) error
	Remove(key []byte)
	Len() int
	Keys() [][]byte
	IsInterfaceNil() bool
}

// VirtualMachinesContainerFactory defines the functionality to create a virtual machine container
type VirtualMachinesContainerFactory interface {
	Create() (VirtualMachinesContainer, error)
	VMAccountsDB() *hooks.VMAccountsDB
	IsInterfaceNil() bool
}

// Interceptor defines what a data interceptor should do
// It should also adhere to the p2p.MessageProcessor interface so it can wire to a p2p.Messenger
type Interceptor interface {
	ProcessReceivedMessage(message p2p.MessageP2P) error
	IsInterfaceNil() bool
}

// MessageHandler defines the functionality needed by structs to send data to other peers
type MessageHandler interface {
	ConnectedPeersOnTopic(topic string) []p2p.PeerID
	SendToConnectedPeer(topic string, buff []byte, peerID p2p.PeerID) error
	IsInterfaceNil() bool
}

// TopicHandler defines the functionality needed by structs to manage topics and message processors
type TopicHandler interface {
	HasTopic(name string) bool
	CreateTopic(name string, createChannelForTopic bool) error
	RegisterMessageProcessor(topic string, handler p2p.MessageProcessor) error
}

// TopicMessageHandler defines the functionality needed by structs to manage topics, message processors and to send data
// to other peers
type TopicMessageHandler interface {
	MessageHandler
	TopicHandler
}

// DataPacker can split a large slice of byte slices in smaller packets
type DataPacker interface {
	PackDataInChunks(data [][]byte, limit int) ([][]byte, error)
	IsInterfaceNil() bool
}

// BlocksTracker defines the functionality to track all the notarised blocks
type BlocksTracker interface {
	UnnotarisedBlocks() []data.HeaderHandler
	RemoveNotarisedBlocks(headerHandler data.HeaderHandler) error
	AddBlock(headerHandler data.HeaderHandler)
	SetBlockBroadcastRound(nonce uint64, round int64)
	BlockBroadcastRound(nonce uint64) int64
	IsInterfaceNil() bool
}

// RequestHandler defines the methods through which request to data can be made
type RequestHandler interface {
	RequestHeaderByNonce(shardId uint32, nonce uint64)
	RequestTransaction(shardId uint32, txHashes [][]byte)
	RequestUnsignedTransactions(destShardID uint32, scrHashes [][]byte)
	RequestRewardTransactions(destShardID uint32, txHashes [][]byte)
	RequestMiniBlock(shardId uint32, miniblockHash []byte)
	RequestHeader(shardId uint32, hash []byte)
	IsInterfaceNil() bool
}

// ArgumentsParser defines the functionality to parse transaction data into arguments and code for smart contracts
type ArgumentsParser interface {
	GetArguments() ([]*big.Int, error)
	GetCode() ([]byte, error)
	GetFunction() (string, error)
	ParseData(data string) error

	CreateDataFromStorageUpdate(storageUpdates []*vmcommon.StorageUpdate) string
	GetStorageUpdates(data string) ([]*vmcommon.StorageUpdate, error)
	IsInterfaceNil() bool
}

// TemporaryAccountsHandler defines the functionality to create temporary accounts and pass to VM.
// This holder will contain usually one account from shard X that calls a SC in shard Y
// so when executing the code in shard Y, this impl will hold an ephemeral copy of the sender account from shard X
type TemporaryAccountsHandler interface {
	AddTempAccount(address []byte, balance *big.Int, nonce uint64)
	CleanTempAccounts()
	TempAccount(address []byte) state.AccountHandler
	IsInterfaceNil() bool
}

// BlockSizeThrottler defines the functionality of adapting the node to the network speed/latency when it should send a
// block to its peers which should be received in a limited time frame
type BlockSizeThrottler interface {
	MaxItemsToAdd() uint32
	Add(round uint64, items uint32)
	Succeed(round uint64)
	ComputeMaxItems()
	IsInterfaceNil() bool
}

// TxValidatorHandler defines the functionality that is needed for a TxValidator to validate a transaction
type TxValidatorHandler interface {
	SenderShardId() uint32
	Nonce() uint64
	SenderAddress() state.AddressContainer
	TotalValue() *big.Int
}

// PoolsCleaner define the functionality that is needed for a pools cleaner
type PoolsCleaner interface {
	Clean(duration time.Duration) (bool, error)
	NumRemovedTxs() uint64
	IsInterfaceNil() bool
}

<<<<<<< HEAD
// InterceptorThrottler can determine if the a new joc can or cannot be started
type InterceptorThrottler interface {
	CanProcess() bool
	StartProcessing()
	EndProcessing()
=======
// RewardsHandler will return information about rewards
type RewardsHandler interface {
	RewardsValue() uint64
	CommunityPercentage() float64
	LeaderPercentage() float64
	BurnPercentage() float64
	IsInterfaceNil() bool
}

// FeeHandler will return information about fees
type FeeHandler interface {
	MinGasPrice() uint64
	MinGasLimitForTx() uint64
	MinTxFee() uint64
	IsInterfaceNil() bool
}

// EconomicsAddressesHandler will return information about economics addresses
type EconomicsAddressesHandler interface {
	CommunityAddress() string
	BurnAddress() string
>>>>>>> cc004f4a
	IsInterfaceNil() bool
}<|MERGE_RESOLUTION|>--- conflicted
+++ resolved
@@ -409,13 +409,14 @@
 	IsInterfaceNil() bool
 }
 
-<<<<<<< HEAD
 // InterceptorThrottler can determine if the a new joc can or cannot be started
 type InterceptorThrottler interface {
 	CanProcess() bool
 	StartProcessing()
 	EndProcessing()
-=======
+	IsInterfaceNil() bool
+}
+
 // RewardsHandler will return information about rewards
 type RewardsHandler interface {
 	RewardsValue() uint64
@@ -437,6 +438,5 @@
 type EconomicsAddressesHandler interface {
 	CommunityAddress() string
 	BurnAddress() string
->>>>>>> cc004f4a
 	IsInterfaceNil() bool
 }