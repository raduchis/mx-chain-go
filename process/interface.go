--- conflicted
+++ resolved
@@ -1068,18 +1068,6 @@
 	IsInterfaceNil() bool
 }
 
-<<<<<<< HEAD
-// NumConnectedPeersProvider defnies the actions that a component that provides the number of connected peers should do
-type NumConnectedPeersProvider interface {
-	ConnectedPeers() []core.PeerID
-	IsInterfaceNil() bool
-}
-
-// CurrentNetworkEpochSetter defines the actions needed for setting the network's current epoch
-type CurrentNetworkEpochSetter interface {
-	SetNetworkEpochAtBootstrap(epoch uint32)
-	IsInterfaceNil() bool
-=======
 // Indexer is an interface for saving node specific data to other storage.
 // This could be an elastic search index, a MySql database or any other external services.
 type Indexer interface {
@@ -1096,5 +1084,16 @@
 	Close() error
 	IsInterfaceNil() bool
 	IsNilIndexer() bool
->>>>>>> 2f3d722a
+}
+
+// NumConnectedPeersProvider defnies the actions that a component that provides the number of connected peers should do
+type NumConnectedPeersProvider interface {
+	ConnectedPeers() []core.PeerID
+	IsInterfaceNil() bool
+}
+
+// CurrentNetworkEpochSetter defines the actions needed for setting the network's current epoch
+type CurrentNetworkEpochSetter interface {
+	SetNetworkEpochAtBootstrap(epoch uint32)
+	IsInterfaceNil() bool
 }