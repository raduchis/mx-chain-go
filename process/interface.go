--- conflicted
+++ resolved
@@ -1034,7 +1034,6 @@
 	IsInterfaceNil() bool
 }
 
-<<<<<<< HEAD
 // CoreComponentsHolder holds the core components needed by the interceptors
 type CoreComponentsHolder interface {
 	InternalMarshalizer() marshal.Marshalizer
@@ -1066,7 +1065,8 @@
 	PublicKey() crypto.PublicKey
 	Clone() interface{}
 	IsInterfaceNil() bool
-=======
+}
+
 // Indexer is an interface for saving node specific data to other storage.
 // This could be an elastic search index, a MySql database or any other external services.
 type Indexer interface {
@@ -1083,5 +1083,4 @@
 	Close() error
 	IsInterfaceNil() bool
 	IsNilIndexer() bool
->>>>>>> 825b32fd
 }