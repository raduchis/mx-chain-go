--- conflicted
+++ resolved
@@ -22,16 +22,6 @@
 
 func createMockArgumentsNewStakingToPeer() ArgStakingToPeer {
 	return ArgStakingToPeer{
-<<<<<<< HEAD
-		AdrConv:     &mock.AddressConverterMock{},
-		Hasher:      &mock.HasherMock{},
-		Marshalizer: &mock.MarshalizerStub{},
-		PeerState:   &mock.AccountsStub{},
-		BaseState:   &mock.AccountsStub{},
-		ArgParser:   &mock.ArgumentParserMock{},
-		CurrTxs:     &mock.TxForCurrentBlockStub{},
-		ScQuery:     &mock.ScQueryStub{},
-=======
 		AdrConv:          &mock.AddressConverterMock{},
 		Hasher:           &mock.HasherMock{},
 		ProtoMarshalizer: &mock.MarshalizerStub{},
@@ -40,8 +30,7 @@
 		BaseState:        &mock.AccountsStub{},
 		ArgParser:        &mock.ArgumentParserMock{},
 		CurrTxs:          &mock.TxForCurrentBlockStub{},
-		ScQuery:          &mock.ScQueryMock{},
->>>>>>> 9a90e47c
+		ScQuery:          &mock.ScQueryStub{},
 	}
 }
 
