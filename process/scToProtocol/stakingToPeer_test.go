--- conflicted
+++ resolved
@@ -34,25 +34,15 @@
 	}
 }
 
-<<<<<<< HEAD
-func createBlockBody() *block.Body {
+func createBlockBody() block.Body {
 	return &block.Body{
 		MiniBlocks: []*block.MiniBlock{
 			&block.MiniBlock{
 				TxHashes:        [][]byte{[]byte("hash1"), []byte("hash2")},
 				ReceiverShardID: 0,
-				SenderShardID:   sharding.MetachainShardId,
+				SenderShardID:   core.MetachainShardId,
 				Type:            block.SmartContractResultBlock,
 			},
-=======
-func createBlockBody() block.Body {
-	return block.Body{
-		{
-			TxHashes:        [][]byte{[]byte("hash1"), []byte("hash2")},
-			ReceiverShardID: 0,
-			SenderShardID:   core.MetachainShardId,
-			Type:            block.SmartContractResultBlock,
->>>>>>> e163ef8d
 		},
 	}
 }
