package scToProtocol

import (
	"bytes"
	"encoding/json"
	"errors"
	"math/big"
	"testing"

	"github.com/ElrondNetwork/elrond-go/core"
	"github.com/ElrondNetwork/elrond-go/data"
	"github.com/ElrondNetwork/elrond-go/data/block"
	"github.com/ElrondNetwork/elrond-go/data/smartContractResult"
	"github.com/ElrondNetwork/elrond-go/data/state"
	"github.com/ElrondNetwork/elrond-go/data/transaction"
	"github.com/ElrondNetwork/elrond-go/process"
	"github.com/ElrondNetwork/elrond-go/process/mock"
	"github.com/ElrondNetwork/elrond-go/vm/factory"
	"github.com/ElrondNetwork/elrond-go/vm/systemSmartContracts"
	vmcommon "github.com/ElrondNetwork/elrond-vm-common"
	"github.com/stretchr/testify/assert"
)

func createMockArgumentsNewStakingToPeer() ArgStakingToPeer {
	return ArgStakingToPeer{
		PubkeyConv:       mock.NewPubkeyConverterMock(32),
		Hasher:           &mock.HasherMock{},
		ProtoMarshalizer: &mock.MarshalizerStub{},
		VmMarshalizer:    &mock.MarshalizerStub{},
		PeerState:        &mock.AccountsStub{},
		BaseState:        &mock.AccountsStub{},
		ArgParser:        &mock.ArgumentParserMock{},
		CurrTxs:          &mock.TxForCurrentBlockStub{},
		ScQuery:          &mock.ScQueryStub{},
		RatingsData:      &mock.RatingsInfoMock{},
	}
}

func createBlockBody() *block.Body {
	return &block.Body{
		MiniBlocks: []*block.MiniBlock{
			{
				TxHashes:        [][]byte{[]byte("hash1"), []byte("hash2")},
				ReceiverShardID: core.MetachainShardId,
				SenderShardID:   core.MetachainShardId,
				Type:            block.SmartContractResultBlock,
			},
		},
	}
}

func TestNewStakingToPeerNilAddrConverterShouldErr(t *testing.T) {
	t.Parallel()

	arguments := createMockArgumentsNewStakingToPeer()
	arguments.PubkeyConv = nil

	stp, err := NewStakingToPeer(arguments)
	assert.Nil(t, stp)
	assert.Equal(t, process.ErrNilPubkeyConverter, err)
}

func TestNewStakingToPeerNilHasherShouldErr(t *testing.T) {
	t.Parallel()

	arguments := createMockArgumentsNewStakingToPeer()
	arguments.Hasher = nil

	stp, err := NewStakingToPeer(arguments)
	assert.Nil(t, stp)
	assert.Equal(t, process.ErrNilHasher, err)
}

func TestNewStakingToPeerNilMarshalizerShouldErr(t *testing.T) {
	t.Parallel()

	arguments := createMockArgumentsNewStakingToPeer()
	arguments.ProtoMarshalizer = nil

	stp, err := NewStakingToPeer(arguments)
	assert.Nil(t, stp)
	assert.Equal(t, process.ErrNilMarshalizer, err)
}

func TestNewStakingToPeerNilPeerAccountAdapterShouldErr(t *testing.T) {
	t.Parallel()

	arguments := createMockArgumentsNewStakingToPeer()
	arguments.PeerState = nil

	stp, err := NewStakingToPeer(arguments)
	assert.Nil(t, stp)
	assert.Equal(t, process.ErrNilPeerAccountsAdapter, err)
}

func TestNewStakingToPeerNilBaseAccountAdapterShouldErr(t *testing.T) {
	t.Parallel()

	arguments := createMockArgumentsNewStakingToPeer()
	arguments.BaseState = nil

	stp, err := NewStakingToPeer(arguments)
	assert.Nil(t, stp)
	assert.Equal(t, process.ErrNilAccountsAdapter, err)
}

func TestNewStakingToPeerNilArgumentParserShouldErr(t *testing.T) {
	t.Parallel()

	arguments := createMockArgumentsNewStakingToPeer()
	arguments.ArgParser = nil

	stp, err := NewStakingToPeer(arguments)
	assert.Nil(t, stp)
	assert.Equal(t, process.ErrNilArgumentParser, err)
}

func TestNewStakingToPeerNilCurrentBlockHeaderShouldErr(t *testing.T) {
	t.Parallel()

	arguments := createMockArgumentsNewStakingToPeer()
	arguments.CurrTxs = nil

	stp, err := NewStakingToPeer(arguments)
	assert.Nil(t, stp)
	assert.Equal(t, process.ErrNilTxForCurrentBlockHandler, err)
}

func TestNewStakingToPeerNilScDataGetterShouldErr(t *testing.T) {
	t.Parallel()

	arguments := createMockArgumentsNewStakingToPeer()
	arguments.ScQuery = nil

	stp, err := NewStakingToPeer(arguments)
	assert.Nil(t, stp)
	assert.Equal(t, process.ErrNilSCDataGetter, err)
}

func TestNewStakingToPeer_ShouldWork(t *testing.T) {
	t.Parallel()

	arguments := createMockArgumentsNewStakingToPeer()

	stp, err := NewStakingToPeer(arguments)
	assert.NotNil(t, stp)
	assert.Nil(t, err)
}

func TestStakingToPeer_UpdateProtocolCannotGetTxShouldErr(t *testing.T) {
	t.Parallel()

	called := false
	testError := errors.New("error")
	currTx := &mock.TxForCurrentBlockStub{}
	currTx.GetTxCalled = func(txHash []byte) (handler data.TransactionHandler, e error) {
		called = true
		return nil, testError
	}

	arguments := createMockArgumentsNewStakingToPeer()
	arguments.CurrTxs = currTx
	stp, _ := NewStakingToPeer(arguments)

	blockBody := createBlockBody()
	err := stp.UpdateProtocol(blockBody, 0)
	assert.Nil(t, err)
	assert.True(t, called)
}

func TestStakingToPeer_UpdateProtocolWrongTransactionTypeShouldErr(t *testing.T) {
	t.Parallel()

	currTx := &mock.TxForCurrentBlockStub{}
	currTx.GetTxCalled = func(txHash []byte) (handler data.TransactionHandler, e error) {
		return &transaction.Transaction{
			RcvAddr: factory.StakingSCAddress,
		}, nil
	}

	arguments := createMockArgumentsNewStakingToPeer()
	arguments.CurrTxs = currTx
	stp, _ := NewStakingToPeer(arguments)

	blockBody := createBlockBody()
	err := stp.UpdateProtocol(blockBody, 0)
	assert.Equal(t, process.ErrWrongTypeAssertion, err)
}

func TestStakingToPeer_UpdateProtocolCannotGetStorageUpdatesShouldErr(t *testing.T) {
	t.Parallel()

	testError := errors.New("error")
	currTx := &mock.TxForCurrentBlockStub{}
	currTx.GetTxCalled = func(txHash []byte) (handler data.TransactionHandler, e error) {
		return &smartContractResult.SmartContractResult{
			RcvAddr: factory.StakingSCAddress,
		}, nil
	}

	argParser := &mock.ArgumentParserMock{}
	argParser.GetStorageUpdatesCalled = func(data string) (updates []*vmcommon.StorageUpdate, e error) {
		return nil, testError
	}

	arguments := createMockArgumentsNewStakingToPeer()
	arguments.ArgParser = argParser
	arguments.CurrTxs = currTx
	stp, _ := NewStakingToPeer(arguments)

	blockBody := createBlockBody()
	err := stp.UpdateProtocol(blockBody, 0)
	assert.Nil(t, err)
}

func TestStakingToPeer_UpdateProtocolWrongAccountShouldErr(t *testing.T) {
	t.Parallel()

	currTx := &mock.TxForCurrentBlockStub{}
	currTx.GetTxCalled = func(txHash []byte) (handler data.TransactionHandler, e error) {
		return &smartContractResult.SmartContractResult{
			RcvAddr: factory.StakingSCAddress,
		}, nil
	}

	arguments := createMockArgumentsNewStakingToPeer()
	offset := make([]byte, 0, arguments.PubkeyConv.Len())
	for i := 0; i < arguments.PubkeyConv.Len(); i++ {
		offset = append(offset, 99)
	}

	argParser := &mock.ArgumentParserMock{}
	argParser.GetStorageUpdatesCalled = func(data string) (updates []*vmcommon.StorageUpdate, e error) {
		return []*vmcommon.StorageUpdate{
			{Offset: offset, Data: []byte("data1")},
		}, nil
	}

	peerState := &mock.AccountsStub{}
	peerState.LoadAccountCalled = func(address []byte) (handler state.AccountHandler, e error) {
		return &mock.AccountWrapMock{}, nil
	}

	arguments.ArgParser = argParser
	arguments.CurrTxs = currTx
	arguments.PeerState = peerState
	stp, _ := NewStakingToPeer(arguments)

	blockBody := createBlockBody()
	err := stp.UpdateProtocol(blockBody, 0)
	assert.Equal(t, process.ErrWrongTypeAssertion, err)
}

func TestStakingToPeer_UpdateProtocolRemoveAccountShouldReturnNil(t *testing.T) {
	t.Parallel()

	currTx := &mock.TxForCurrentBlockStub{}
	currTx.GetTxCalled = func(txHash []byte) (handler data.TransactionHandler, e error) {
		return &smartContractResult.SmartContractResult{
			RcvAddr: factory.StakingSCAddress,
		}, nil
	}

	argParser := &mock.ArgumentParserMock{}
	argParser.GetStorageUpdatesCalled = func(data string) (updates []*vmcommon.StorageUpdate, e error) {
		return []*vmcommon.StorageUpdate{
			{Offset: []byte("aabbcc"), Data: []byte("data1")},
		}, nil
	}

	peerState := &mock.AccountsStub{}
	peerState.LoadAccountCalled = func(address []byte) (handler state.AccountHandler, e error) {
		peerAcc, _ := state.NewPeerAccount(address)
		_ = peerAcc.SetRewardAddress([]byte("addr"))
		_ = peerAcc.SetBLSPublicKey([]byte("BlsAddr"))

		return peerAcc, nil
	}
	peerState.RemoveAccountCalled = func(address []byte) error {
		return nil
	}

	marshalizer := &mock.MarshalizerStub{}
	marshalizer.MarshalCalled = func(obj interface{}) (bytes []byte, e error) {
		return []byte("mashalizedData"), nil
	}

	arguments := createMockArgumentsNewStakingToPeer()
	arguments.ArgParser = argParser
	arguments.CurrTxs = currTx
	arguments.PeerState = peerState
	arguments.ProtoMarshalizer = marshalizer
	stp, _ := NewStakingToPeer(arguments)

	blockBody := createBlockBody()
	err := stp.UpdateProtocol(blockBody, 0)
	assert.Nil(t, err)
}

func TestStakingToPeer_UpdateProtocolCannotSetRewardAddressShouldErr(t *testing.T) {
	t.Parallel()

	currTx := &mock.TxForCurrentBlockStub{}
	currTx.GetTxCalled = func(txHash []byte) (handler data.TransactionHandler, e error) {
		return &smartContractResult.SmartContractResult{
			RcvAddr: factory.StakingSCAddress,
		}, nil
	}

	arguments := createMockArgumentsNewStakingToPeer()
	offset := make([]byte, 0, arguments.PubkeyConv.Len())
	for i := 0; i < arguments.PubkeyConv.Len(); i++ {
		offset = append(offset, 99)
	}

	argParser := &mock.ArgumentParserMock{}
	argParser.GetStorageUpdatesCalled = func(data string) (updates []*vmcommon.StorageUpdate, e error) {
		return []*vmcommon.StorageUpdate{
			{Offset: offset, Data: []byte("data1")},
		}, nil
	}

	peerState := &mock.AccountsStub{}
	peerState.LoadAccountCalled = func(address []byte) (handler state.AccountHandler, e error) {
		peerAcc, _ := state.NewPeerAccount(address)
		_ = peerAcc.SetRewardAddress([]byte("key"))

		return peerAcc, nil
	}

	stakingData := systemSmartContracts.StakedData{
		StakeValue: big.NewInt(100),
	}
	marshalizer := &mock.MarshalizerMock{}

	scDataGetter := &mock.ScQueryStub{}
	scDataGetter.ExecuteQueryCalled = func(query *process.SCQuery) (output *vmcommon.VMOutput, e error) {
		retData, _ := json.Marshal(&stakingData)
		return &vmcommon.VMOutput{ReturnData: [][]byte{retData}}, nil
	}

	arguments.ArgParser = argParser
	arguments.CurrTxs = currTx
	arguments.PeerState = peerState
	arguments.ProtoMarshalizer = marshalizer
	arguments.VmMarshalizer = marshalizer
	arguments.ScQuery = scDataGetter
	stp, _ := NewStakingToPeer(arguments)

	blockBody := createBlockBody()
	err := stp.UpdateProtocol(blockBody, 0)
	assert.Equal(t, state.ErrEmptyAddress, err)
}

func TestStakingToPeer_UpdateProtocolCannotSaveAccountShouldErr(t *testing.T) {
	t.Parallel()

	testError := errors.New("error")
	address := "address"
	currTx := &mock.TxForCurrentBlockStub{}
	currTx.GetTxCalled = func(txHash []byte) (handler data.TransactionHandler, e error) {
		return &smartContractResult.SmartContractResult{
			RcvAddr: factory.StakingSCAddress,
		}, nil
	}

	arguments := createMockArgumentsNewStakingToPeer()
	offset := make([]byte, 0, arguments.PubkeyConv.Len())
	for i := 0; i < arguments.PubkeyConv.Len(); i++ {
		offset = append(offset, 99)
	}

	argParser := &mock.ArgumentParserMock{}
	argParser.GetStorageUpdatesCalled = func(data string) (updates []*vmcommon.StorageUpdate, e error) {
		return []*vmcommon.StorageUpdate{
			{Offset: offset, Data: []byte("data1")},
		}, nil
	}

	peerState := &mock.AccountsStub{
		SaveAccountCalled: func(accountHandler state.AccountHandler) error {
			return testError
		},
	}

	peerState.LoadAccountCalled = func(address []byte) (handler state.AccountHandler, e error) {
		peerAccount, _ := state.NewPeerAccount(address)
<<<<<<< HEAD
		peerAccount.RewardAddress = []byte(address)
=======
		peerAccount.Stake = big.NewInt(0)
		peerAccount.RewardAddress = address
>>>>>>> ffdfad16
		return peerAccount, nil
	}

	stakingData := systemSmartContracts.StakedData{
		StakeValue:    big.NewInt(100),
		RewardAddress: []byte(address),
	}
	marshalizer := &mock.MarshalizerMock{}

	scDataGetter := &mock.ScQueryStub{}
	scDataGetter.ExecuteQueryCalled = func(query *process.SCQuery) (output *vmcommon.VMOutput, e error) {
		retData, _ := json.Marshal(&stakingData)
		return &vmcommon.VMOutput{ReturnData: [][]byte{retData}}, nil
	}

	arguments.ArgParser = argParser
	arguments.CurrTxs = currTx
	arguments.PeerState = peerState
	arguments.ProtoMarshalizer = marshalizer
	arguments.VmMarshalizer = marshalizer
	arguments.ScQuery = scDataGetter
	stp, _ := NewStakingToPeer(arguments)

	blockBody := createBlockBody()
	err := stp.UpdateProtocol(blockBody, 0)
	assert.Equal(t, testError, err)
}

func TestStakingToPeer_UpdateProtocolCannotSaveAccountNonceShouldErr(t *testing.T) {
	t.Parallel()

	testError := errors.New("error")
	address := "address"
	currTx := &mock.TxForCurrentBlockStub{}
	currTx.GetTxCalled = func(txHash []byte) (handler data.TransactionHandler, e error) {
		return &smartContractResult.SmartContractResult{
			RcvAddr: factory.StakingSCAddress,
		}, nil
	}

	arguments := createMockArgumentsNewStakingToPeer()
	offset := make([]byte, 0, arguments.PubkeyConv.Len())
	for i := 0; i < arguments.PubkeyConv.Len(); i++ {
		offset = append(offset, 99)
	}

	argParser := &mock.ArgumentParserMock{}
	argParser.GetStorageUpdatesCalled = func(data string) (updates []*vmcommon.StorageUpdate, e error) {
		return []*vmcommon.StorageUpdate{
			{Offset: offset, Data: []byte("data1")},
		}, nil
	}

	peerState := &mock.AccountsStub{
		SaveAccountCalled: func(accountHandler state.AccountHandler) error {
			return testError
		},
	}
	peerState.LoadAccountCalled = func(address []byte) (handler state.AccountHandler, e error) {
		peerAccount, _ := state.NewPeerAccount([]byte("1234"))
<<<<<<< HEAD
		peerAccount.BLSPublicKey = []byte(address)
=======
		peerAccount.Stake = big.NewInt(100)
		peerAccount.BLSPublicKey = address
>>>>>>> ffdfad16
		peerAccount.Nonce = 1
		return peerAccount, nil
	}

	stakingData := systemSmartContracts.StakedData{
		StakeValue:    big.NewInt(100),
		RewardAddress: []byte(address),
	}
	marshalizer := &mock.MarshalizerMock{}

	scDataGetter := &mock.ScQueryStub{}
	scDataGetter.ExecuteQueryCalled = func(query *process.SCQuery) (output *vmcommon.VMOutput, e error) {
		retData, _ := json.Marshal(&stakingData)
		return &vmcommon.VMOutput{ReturnData: [][]byte{retData}}, nil
	}

	arguments.ArgParser = argParser
	arguments.CurrTxs = currTx
	arguments.PeerState = peerState
	arguments.ProtoMarshalizer = marshalizer
	arguments.VmMarshalizer = marshalizer
	arguments.ScQuery = scDataGetter
	stp, _ := NewStakingToPeer(arguments)

	blockBody := createBlockBody()
	err := stp.UpdateProtocol(blockBody, 0)
	assert.Equal(t, testError, err)
}

func TestStakingToPeer_UpdateProtocol(t *testing.T) {
	t.Parallel()

	address := "address"
	currTx := &mock.TxForCurrentBlockStub{}
	currTx.GetTxCalled = func(txHash []byte) (handler data.TransactionHandler, e error) {
		return &smartContractResult.SmartContractResult{
			RcvAddr: factory.StakingSCAddress,
		}, nil
	}

	arguments := createMockArgumentsNewStakingToPeer()
	offset := make([]byte, 0, arguments.PubkeyConv.Len())
	for i := 0; i < arguments.PubkeyConv.Len(); i++ {
		offset = append(offset, 99)
	}

	argParser := &mock.ArgumentParserMock{}
	argParser.GetStorageUpdatesCalled = func(data string) (updates []*vmcommon.StorageUpdate, e error) {
		return []*vmcommon.StorageUpdate{
			{Offset: offset, Data: []byte("data1")},
		}, nil
	}

	peerState := &mock.AccountsStub{
		SaveAccountCalled: func(accountHandler state.AccountHandler) error {
			return nil
		},
	}
	peerState.LoadAccountCalled = func(address []byte) (handler state.AccountHandler, e error) {
		peerAccount, _ := state.NewPeerAccount([]byte("1234"))
<<<<<<< HEAD
		peerAccount.BLSPublicKey = []byte(address)
=======
		peerAccount.Stake = big.NewInt(100)
		peerAccount.BLSPublicKey = address
>>>>>>> ffdfad16
		peerAccount.Nonce = 1
		return peerAccount, nil
	}

	stakingData := systemSmartContracts.StakedData{
		StakeValue:    big.NewInt(100),
		RewardAddress: []byte(address),
	}
	marshalizer := &mock.MarshalizerMock{}

	scDataGetter := &mock.ScQueryStub{}
	scDataGetter.ExecuteQueryCalled = func(query *process.SCQuery) (output *vmcommon.VMOutput, e error) {
		retData, _ := json.Marshal(&stakingData)
		return &vmcommon.VMOutput{ReturnData: [][]byte{retData}}, nil
	}

	arguments.ArgParser = argParser
	arguments.CurrTxs = currTx
	arguments.PeerState = peerState
	arguments.ProtoMarshalizer = marshalizer
	arguments.VmMarshalizer = marshalizer
	arguments.ScQuery = scDataGetter
	stp, _ := NewStakingToPeer(arguments)

	blockBody := createBlockBody()
	err := stp.UpdateProtocol(blockBody, 0)
	assert.Nil(t, err)
}

func TestStakingToPeer_UpdateProtocolCannotSaveUnStakedNonceShouldErr(t *testing.T) {
	t.Parallel()

	testError := errors.New("error")
	address := "address"
	currTx := &mock.TxForCurrentBlockStub{}
	currTx.GetTxCalled = func(txHash []byte) (handler data.TransactionHandler, e error) {
		return &smartContractResult.SmartContractResult{
			RcvAddr: factory.StakingSCAddress,
		}, nil
	}

	arguments := createMockArgumentsNewStakingToPeer()
	offset := make([]byte, 0, arguments.PubkeyConv.Len())
	for i := 0; i < arguments.PubkeyConv.Len(); i++ {
		offset = append(offset, 99)
	}

	argParser := &mock.ArgumentParserMock{}
	argParser.GetStorageUpdatesCalled = func(data string) (updates []*vmcommon.StorageUpdate, e error) {
		return []*vmcommon.StorageUpdate{
			{Offset: offset, Data: []byte("data1")},
		}, nil
	}

	peerState := &mock.AccountsStub{
		SaveAccountCalled: func(accountHandler state.AccountHandler) error {
			return testError
		},
	}
	peerState.LoadAccountCalled = func(address []byte) (handler state.AccountHandler, e error) {
		peerAccount, _ := state.NewPeerAccount([]byte("1234"))
<<<<<<< HEAD
		peerAccount.BLSPublicKey = []byte(address)
=======
		peerAccount.Stake = big.NewInt(100)
		peerAccount.BLSPublicKey = address
>>>>>>> ffdfad16
		peerAccount.IndexInList = 1
		return peerAccount, nil
	}

	stakingData := systemSmartContracts.StakedData{
		StakeValue:    big.NewInt(100),
		RewardAddress: []byte(address),
	}
	marshalizer := &mock.MarshalizerMock{}

	scDataGetter := &mock.ScQueryStub{}
	scDataGetter.ExecuteQueryCalled = func(query *process.SCQuery) (output *vmcommon.VMOutput, e error) {
		retData, _ := json.Marshal(&stakingData)
		return &vmcommon.VMOutput{ReturnData: [][]byte{retData}}, nil
	}

	arguments.ArgParser = argParser
	arguments.CurrTxs = currTx
	arguments.PeerState = peerState
	arguments.ProtoMarshalizer = marshalizer
	arguments.VmMarshalizer = marshalizer
	arguments.ScQuery = scDataGetter
	stp, _ := NewStakingToPeer(arguments)

	blockBody := createBlockBody()
	err := stp.UpdateProtocol(blockBody, 0)
	assert.Equal(t, testError, err)
}

func TestStakingToPeer_UpdatePeerState(t *testing.T) {
	t.Parallel()

	arguments := createMockArgumentsNewStakingToPeer()
	stp, _ := NewStakingToPeer(arguments)

	stakingData := systemSmartContracts.StakedData{
		RegisterNonce: 0,
		Staked:        false,
		UnStakedNonce: 0,
		UnStakedEpoch: 0,
		RewardAddress: []byte("rwd"),
		StakeValue:    big.NewInt(0),
		JailedRound:   0,
		JailedNonce:   0,
		UnJailedNonce: 0,
	}
	var peerAccount state.PeerAccountHandler
	peerAccount = state.NewEmptyPeerAccount()
	blsPubKey := []byte("key")
	nonce := uint64(1)
	err := stp.updatePeerState(stakingData, peerAccount, blsPubKey, nonce)
	assert.Nil(t, err)
	assert.True(t, bytes.Equal(blsPubKey, peerAccount.GetBLSPublicKey()))
	assert.True(t, bytes.Equal(stakingData.RewardAddress, peerAccount.GetRewardAddress()))
	assert.Equal(t, 0, len(peerAccount.GetList()))

	stakingData.RegisterNonce = 10
	_ = stp.updatePeerState(stakingData, peerAccount, blsPubKey, stakingData.RegisterNonce)
	assert.Equal(t, string(core.NewList), peerAccount.GetList())

	stakingData.UnStakedNonce = 11
	_ = stp.updatePeerState(stakingData, peerAccount, blsPubKey, stakingData.UnStakedNonce)
	assert.Equal(t, string(core.LeavingList), peerAccount.GetList())

	peerAccount.SetListAndIndex(0, string(core.EligibleList), 5)
	stakingData.JailedNonce = 12
	_ = stp.updatePeerState(stakingData, peerAccount, blsPubKey, stakingData.JailedNonce)
	assert.Equal(t, string(core.LeavingList), peerAccount.GetList())

	// it is still jailed - no change allowed
	stakingData.RegisterNonce = 13
	_ = stp.updatePeerState(stakingData, peerAccount, blsPubKey, stakingData.RegisterNonce)
	assert.Equal(t, string(core.LeavingList), peerAccount.GetList())

	stakingData.UnJailedNonce = 14
	_ = stp.updatePeerState(stakingData, peerAccount, blsPubKey, stakingData.UnJailedNonce)
	assert.Equal(t, string(core.NewList), peerAccount.GetList())

	stakingData.UnStakedNonce = 15
	_ = stp.updatePeerState(stakingData, peerAccount, blsPubKey, stakingData.UnStakedNonce)
	assert.Equal(t, string(core.LeavingList), peerAccount.GetList())
}<|MERGE_RESOLUTION|>--- conflicted
+++ resolved
@@ -385,12 +385,7 @@
 
 	peerState.LoadAccountCalled = func(address []byte) (handler state.AccountHandler, e error) {
 		peerAccount, _ := state.NewPeerAccount(address)
-<<<<<<< HEAD
-		peerAccount.RewardAddress = []byte(address)
-=======
-		peerAccount.Stake = big.NewInt(0)
 		peerAccount.RewardAddress = address
->>>>>>> ffdfad16
 		return peerAccount, nil
 	}
 
@@ -451,12 +446,7 @@
 	}
 	peerState.LoadAccountCalled = func(address []byte) (handler state.AccountHandler, e error) {
 		peerAccount, _ := state.NewPeerAccount([]byte("1234"))
-<<<<<<< HEAD
-		peerAccount.BLSPublicKey = []byte(address)
-=======
-		peerAccount.Stake = big.NewInt(100)
 		peerAccount.BLSPublicKey = address
->>>>>>> ffdfad16
 		peerAccount.Nonce = 1
 		return peerAccount, nil
 	}
@@ -517,12 +507,7 @@
 	}
 	peerState.LoadAccountCalled = func(address []byte) (handler state.AccountHandler, e error) {
 		peerAccount, _ := state.NewPeerAccount([]byte("1234"))
-<<<<<<< HEAD
-		peerAccount.BLSPublicKey = []byte(address)
-=======
-		peerAccount.Stake = big.NewInt(100)
 		peerAccount.BLSPublicKey = address
->>>>>>> ffdfad16
 		peerAccount.Nonce = 1
 		return peerAccount, nil
 	}
@@ -584,12 +569,7 @@
 	}
 	peerState.LoadAccountCalled = func(address []byte) (handler state.AccountHandler, e error) {
 		peerAccount, _ := state.NewPeerAccount([]byte("1234"))
-<<<<<<< HEAD
-		peerAccount.BLSPublicKey = []byte(address)
-=======
-		peerAccount.Stake = big.NewInt(100)
 		peerAccount.BLSPublicKey = address
->>>>>>> ffdfad16
 		peerAccount.IndexInList = 1
 		return peerAccount, nil
 	}
