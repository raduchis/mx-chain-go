--- conflicted
+++ resolved
@@ -24,7 +24,6 @@
 
 func createMockArgumentsNewStakingToPeer() ArgStakingToPeer {
 	return ArgStakingToPeer{
-<<<<<<< HEAD
 		PubkeyConv:    mock.NewPubkeyConverterMock(32),
 		Hasher:        &mock.HasherMock{},
 		Marshalizer:   &mock.MarshalizerStub{},
@@ -32,19 +31,8 @@
 		BaseState:     &mock.AccountsStub{},
 		ArgParser:     &mock.ArgumentParserMock{},
 		CurrTxs:       &mock.TxForCurrentBlockStub{},
-		ScQuery:       &mock.ScQueryStub{},
 		RatingsData:   &mock.RatingsInfoMock{},
 		EpochNotifier: &mock.EpochNotifierStub{},
-=======
-		PubkeyConv:  mock.NewPubkeyConverterMock(32),
-		Hasher:      &mock.HasherMock{},
-		Marshalizer: &mock.MarshalizerStub{},
-		PeerState:   &mock.AccountsStub{},
-		BaseState:   &mock.AccountsStub{},
-		ArgParser:   &mock.ArgumentParserMock{},
-		CurrTxs:     &mock.TxForCurrentBlockStub{},
-		RatingsData: &mock.RatingsInfoMock{},
->>>>>>> 7e29ed5a
 	}
 }
 
