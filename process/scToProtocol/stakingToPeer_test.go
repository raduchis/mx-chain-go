package scToProtocol

import (
	"encoding/json"
	"errors"
	"math/big"
	"testing"

	"github.com/ElrondNetwork/elrond-go/data"
	"github.com/ElrondNetwork/elrond-go/data/block"
	"github.com/ElrondNetwork/elrond-go/data/smartContractResult"
	"github.com/ElrondNetwork/elrond-go/data/state"
	"github.com/ElrondNetwork/elrond-go/data/transaction"
	"github.com/ElrondNetwork/elrond-go/process"
	"github.com/ElrondNetwork/elrond-go/process/mock"
	"github.com/ElrondNetwork/elrond-go/sharding"
	"github.com/ElrondNetwork/elrond-go/vm/factory"
	"github.com/ElrondNetwork/elrond-go/vm/systemSmartContracts"
	vmcommon "github.com/ElrondNetwork/elrond-vm-common"
	"github.com/stretchr/testify/assert"
)

func createMockArgumentsNewStakingToPeer() ArgStakingToPeer {
	return ArgStakingToPeer{
		AdrConv:          &mock.AddressConverterMock{},
		Hasher:           &mock.HasherMock{},
		ProtoMarshalizer: &mock.MarshalizerStub{},
		VmMarshalizer:    &mock.MarshalizerStub{},
		PeerState:        &mock.AccountsStub{},
		BaseState:        &mock.AccountsStub{},
		ArgParser:        &mock.ArgumentParserMock{},
		CurrTxs:          &mock.TxForCurrentBlockStub{},
		ScQuery:          &mock.ScQueryMock{},
	}
}

func createBlockBody() *block.Body {
	return &block.Body{
		MiniBlocks: []*block.MiniBlock{
			&block.MiniBlock{
				TxHashes:        [][]byte{[]byte("hash1"), []byte("hash2")},
				ReceiverShardID: 0,
				SenderShardID:   sharding.MetachainShardId,
				Type:            block.SmartContractResultBlock,
			},
		},
	}
}

func TestNewStakingToPeerNilAddrConverterShouldErr(t *testing.T) {
	t.Parallel()

	arguments := createMockArgumentsNewStakingToPeer()
	arguments.AdrConv = nil

	stp, err := NewStakingToPeer(arguments)
	assert.Nil(t, stp)
	assert.Equal(t, process.ErrNilAddressConverter, err)
}

func TestNewStakingToPeerNilHasherShouldErr(t *testing.T) {
	t.Parallel()

	arguments := createMockArgumentsNewStakingToPeer()
	arguments.Hasher = nil

	stp, err := NewStakingToPeer(arguments)
	assert.Nil(t, stp)
	assert.Equal(t, process.ErrNilHasher, err)
}

func TestNewStakingToPeerNilMarshalizerShouldErr(t *testing.T) {
	t.Parallel()

	arguments := createMockArgumentsNewStakingToPeer()
	arguments.ProtoMarshalizer = nil

	stp, err := NewStakingToPeer(arguments)
	assert.Nil(t, stp)
	assert.Equal(t, process.ErrNilMarshalizer, err)
}

func TestNewStakingToPeerNilPeerAccountAdapterShouldErr(t *testing.T) {
	t.Parallel()

	arguments := createMockArgumentsNewStakingToPeer()
	arguments.PeerState = nil

	stp, err := NewStakingToPeer(arguments)
	assert.Nil(t, stp)
	assert.Equal(t, process.ErrNilPeerAccountsAdapter, err)
}

func TestNewStakingToPeerNilBaseAccountAdapterShouldErr(t *testing.T) {
	t.Parallel()

	arguments := createMockArgumentsNewStakingToPeer()
	arguments.BaseState = nil

	stp, err := NewStakingToPeer(arguments)
	assert.Nil(t, stp)
	assert.Equal(t, process.ErrNilAccountsAdapter, err)
}

func TestNewStakingToPeerNilArgumentParserShouldErr(t *testing.T) {
	t.Parallel()

	arguments := createMockArgumentsNewStakingToPeer()
	arguments.ArgParser = nil

	stp, err := NewStakingToPeer(arguments)
	assert.Nil(t, stp)
	assert.Equal(t, process.ErrNilArgumentParser, err)
}

func TestNewStakingToPeerNilCurrentBlockHeaderShouldErr(t *testing.T) {
	t.Parallel()

	arguments := createMockArgumentsNewStakingToPeer()
	arguments.CurrTxs = nil

	stp, err := NewStakingToPeer(arguments)
	assert.Nil(t, stp)
	assert.Equal(t, process.ErrNilTxForCurrentBlockHandler, err)
}

func TestNewStakingToPeerNilScDataGetterShouldErr(t *testing.T) {
	t.Parallel()

	arguments := createMockArgumentsNewStakingToPeer()
	arguments.ScQuery = nil

	stp, err := NewStakingToPeer(arguments)
	assert.Nil(t, stp)
	assert.Equal(t, process.ErrNilSCDataGetter, err)
}

func TestNewStakingToPeer_ShouldWork(t *testing.T) {
	t.Parallel()

	arguments := createMockArgumentsNewStakingToPeer()

	stakingToPeer, err := NewStakingToPeer(arguments)
	assert.NotNil(t, stakingToPeer)
	assert.Nil(t, err)
}

func TestStakingToPeer_UpdateProtocolCannotGetTxShouldErr(t *testing.T) {
	t.Parallel()

	called := false
	testError := errors.New("error")
	currTx := &mock.TxForCurrentBlockStub{}
	currTx.GetTxCalled = func(txHash []byte) (handler data.TransactionHandler, e error) {
		called = true
		return nil, testError
	}

	arguments := createMockArgumentsNewStakingToPeer()
	arguments.CurrTxs = currTx
	stakingToPeer, _ := NewStakingToPeer(arguments)

	blockBody := createBlockBody()
	err := stakingToPeer.UpdateProtocol(blockBody, 0)
	assert.Nil(t, err)
	assert.True(t, called)
}

func TestStakingToPeer_UpdateProtocolWrongTransactionTypeShouldErr(t *testing.T) {
	t.Parallel()

	currTx := &mock.TxForCurrentBlockStub{}
	currTx.GetTxCalled = func(txHash []byte) (handler data.TransactionHandler, e error) {
		return &transaction.Transaction{
			RcvAddr: factory.StakingSCAddress,
		}, nil
	}

	arguments := createMockArgumentsNewStakingToPeer()
	arguments.CurrTxs = currTx
	stakingToPeer, _ := NewStakingToPeer(arguments)

	blockBody := createBlockBody()
	err := stakingToPeer.UpdateProtocol(blockBody, 0)
	assert.Equal(t, process.ErrWrongTypeAssertion, err)
}

func TestStakingToPeer_UpdateProtocolCannotGetStorageUpdatesShouldErr(t *testing.T) {
	t.Parallel()

	testError := errors.New("error")
	currTx := &mock.TxForCurrentBlockStub{}
	currTx.GetTxCalled = func(txHash []byte) (handler data.TransactionHandler, e error) {
		return &smartContractResult.SmartContractResult{
			RcvAddr: factory.StakingSCAddress,
		}, nil
	}

	argParser := &mock.ArgumentParserMock{}
	argParser.GetStorageUpdatesCalled = func(data string) (updates []*vmcommon.StorageUpdate, e error) {
		return nil, testError
	}

	arguments := createMockArgumentsNewStakingToPeer()
	arguments.ArgParser = argParser
	arguments.CurrTxs = currTx
	stakingToPeer, _ := NewStakingToPeer(arguments)

	blockBody := createBlockBody()
	err := stakingToPeer.UpdateProtocol(blockBody, 0)
	assert.Equal(t, testError, err)
}

func TestStakingToPeer_UpdateProtocolWrongAccountShouldErr(t *testing.T) {
	t.Parallel()

	currTx := &mock.TxForCurrentBlockStub{}
	currTx.GetTxCalled = func(txHash []byte) (handler data.TransactionHandler, e error) {
		return &smartContractResult.SmartContractResult{
			RcvAddr: factory.StakingSCAddress,
		}, nil
	}

	argParser := &mock.ArgumentParserMock{}
	argParser.GetStorageUpdatesCalled = func(data string) (updates []*vmcommon.StorageUpdate, e error) {
		return []*vmcommon.StorageUpdate{
			{Offset: []byte("off1"), Data: []byte("data1")},
		}, nil
	}

	peerState := &mock.AccountsStub{}
	peerState.GetAccountWithJournalCalled = func(addressContainer state.AddressContainer) (handler state.AccountHandler, e error) {
		return &mock.AccountWrapMock{}, nil
	}

	arguments := createMockArgumentsNewStakingToPeer()
	arguments.ArgParser = argParser
	arguments.CurrTxs = currTx
	arguments.PeerState = peerState
	stakingToPeer, _ := NewStakingToPeer(arguments)

	blockBody := createBlockBody()
	err := stakingToPeer.UpdateProtocol(blockBody, 0)
	assert.Equal(t, process.ErrWrongTypeAssertion, err)
}

func TestStakingToPeer_UpdateProtocolRemoveAccountShouldReturnNil(t *testing.T) {
	t.Parallel()

	currTx := &mock.TxForCurrentBlockStub{}
	currTx.GetTxCalled = func(txHash []byte) (handler data.TransactionHandler, e error) {
		return &smartContractResult.SmartContractResult{
			RcvAddr: factory.StakingSCAddress,
		}, nil
	}

	argParser := &mock.ArgumentParserMock{}
	argParser.GetStorageUpdatesCalled = func(data string) (updates []*vmcommon.StorageUpdate, e error) {
		return []*vmcommon.StorageUpdate{
			{Offset: []byte("off1"), Data: []byte("data1")},
		}, nil
	}

	peerState := &mock.AccountsStub{}
	peerState.GetAccountWithJournalCalled = func(addressContainer state.AddressContainer) (handler state.AccountHandler, e error) {
		return &state.PeerAccount{
<<<<<<< HEAD
			PeerAccountData: state.PeerAccountData{
				Address:      []byte("addr"),
				BLSPublicKey: []byte("BlsAddr"),
				Stake:        big.NewInt(100),
			},
=======
			RewardAddress: []byte("addr"),
			BLSPublicKey:  []byte("BlsAddr"),
			Stake:         big.NewInt(100),
>>>>>>> 6ccf18ca
		}, nil
	}
	peerState.RemoveAccountCalled = func(addressContainer state.AddressContainer) error {
		return nil
	}

	marshalizer := &mock.MarshalizerStub{}
	marshalizer.MarshalCalled = func(obj interface{}) (bytes []byte, e error) {
		return []byte("mashalizedData"), nil
	}

	arguments := createMockArgumentsNewStakingToPeer()
	arguments.ArgParser = argParser
	arguments.CurrTxs = currTx
	arguments.PeerState = peerState
	arguments.ProtoMarshalizer = marshalizer
	stakingToPeer, _ := NewStakingToPeer(arguments)

	blockBody := createBlockBody()
	err := stakingToPeer.UpdateProtocol(blockBody, 0)
	assert.Nil(t, err)
}

func TestStakingToPeer_UpdateProtocolCannotSetRewardAddressShouldErr(t *testing.T) {
	t.Parallel()

	currTx := &mock.TxForCurrentBlockStub{}
	currTx.GetTxCalled = func(txHash []byte) (handler data.TransactionHandler, e error) {
		return &smartContractResult.SmartContractResult{
			RcvAddr: factory.StakingSCAddress,
		}, nil
	}

	argParser := &mock.ArgumentParserMock{}
	argParser.GetStorageUpdatesCalled = func(data string) (updates []*vmcommon.StorageUpdate, e error) {
		return []*vmcommon.StorageUpdate{
			{Offset: []byte("off1"), Data: []byte("data1")},
		}, nil
	}

	peerState := &mock.AccountsStub{}
	peerState.GetAccountWithJournalCalled = func(addressContainer state.AddressContainer) (handler state.AccountHandler, e error) {
		peerAccount, _ := state.NewPeerAccount(&mock.AddressMock{}, &mock.AccountTrackerStub{})
		peerAccount.Stake = big.NewInt(100)
		peerAccount.RewardAddress = []byte("key")
		return peerAccount, nil
	}

	stakingData := systemSmartContracts.StakingData{
		StakeValue: big.NewInt(100),
	}
	marshalizer := &mock.MarshalizerMock{}

	scDataGetter := &mock.ScQueryMock{}
	scDataGetter.ExecuteQueryCalled = func(query *process.SCQuery) (output *vmcommon.VMOutput, e error) {
		retData, _ := json.Marshal(&stakingData)
		return &vmcommon.VMOutput{ReturnData: [][]byte{retData}}, nil
	}

	arguments := createMockArgumentsNewStakingToPeer()
	arguments.ArgParser = argParser
	arguments.CurrTxs = currTx
	arguments.PeerState = peerState
	arguments.ProtoMarshalizer = marshalizer
	arguments.VmMarshalizer = marshalizer
	arguments.ScQuery = scDataGetter
	stakingToPeer, _ := NewStakingToPeer(arguments)

	blockBody := createBlockBody()
	err := stakingToPeer.UpdateProtocol(blockBody, 0)
	assert.Equal(t, state.ErrEmptyAddress, err)
}

func TestStakingToPeer_UpdateProtocolCannotSaveAccountShouldErr(t *testing.T) {
	t.Parallel()

	testError := errors.New("error")
	address := "address"
	currTx := &mock.TxForCurrentBlockStub{}
	currTx.GetTxCalled = func(txHash []byte) (handler data.TransactionHandler, e error) {
		return &smartContractResult.SmartContractResult{
			RcvAddr: factory.StakingSCAddress,
		}, nil
	}

	argParser := &mock.ArgumentParserMock{}
	argParser.GetStorageUpdatesCalled = func(data string) (updates []*vmcommon.StorageUpdate, e error) {
		return []*vmcommon.StorageUpdate{
			{Offset: []byte("off1"), Data: []byte("data1")},
		}, nil
	}

	peerState := &mock.AccountsStub{}
	peerState.GetAccountWithJournalCalled = func(addressContainer state.AddressContainer) (handler state.AccountHandler, e error) {
		peerAccount, _ := state.NewPeerAccount(&mock.AddressMock{}, &mock.AccountTrackerStub{
			JournalizeCalled: func(entry state.JournalEntry) {
			},
			SaveAccountCalled: func(accountHandler state.AccountHandler) error {
				return testError
			},
		})
		peerAccount.Stake = big.NewInt(0)
		peerAccount.RewardAddress = []byte(address)
		return peerAccount, nil
	}

	stakingData := systemSmartContracts.StakingData{
		StakeValue: big.NewInt(100),
		Address:    []byte(address),
	}
	marshalizer := &mock.MarshalizerMock{}

	scDataGetter := &mock.ScQueryMock{}
	scDataGetter.ExecuteQueryCalled = func(query *process.SCQuery) (output *vmcommon.VMOutput, e error) {
		retData, _ := json.Marshal(&stakingData)
		return &vmcommon.VMOutput{ReturnData: [][]byte{retData}}, nil
	}

	arguments := createMockArgumentsNewStakingToPeer()
	arguments.ArgParser = argParser
	arguments.CurrTxs = currTx
	arguments.PeerState = peerState
	arguments.ProtoMarshalizer = marshalizer
	arguments.VmMarshalizer = marshalizer
	arguments.ScQuery = scDataGetter
	stakingToPeer, _ := NewStakingToPeer(arguments)

	blockBody := createBlockBody()
	err := stakingToPeer.UpdateProtocol(blockBody, 0)
	assert.Equal(t, testError, err)
}

func TestStakingToPeer_UpdateProtocolCannotSaveAccountNonceShouldErr(t *testing.T) {
	t.Parallel()

	testError := errors.New("error")
	address := "address"
	currTx := &mock.TxForCurrentBlockStub{}
	currTx.GetTxCalled = func(txHash []byte) (handler data.TransactionHandler, e error) {
		return &smartContractResult.SmartContractResult{
			RcvAddr: factory.StakingSCAddress,
		}, nil
	}

	argParser := &mock.ArgumentParserMock{}
	argParser.GetStorageUpdatesCalled = func(data string) (updates []*vmcommon.StorageUpdate, e error) {
		return []*vmcommon.StorageUpdate{
			{Offset: []byte("off1"), Data: []byte("data1")},
		}, nil
	}

	peerState := &mock.AccountsStub{}
	peerState.GetAccountWithJournalCalled = func(addressContainer state.AddressContainer) (handler state.AccountHandler, e error) {
		peerAccount, _ := state.NewPeerAccount(&mock.AddressMock{}, &mock.AccountTrackerStub{
			JournalizeCalled: func(entry state.JournalEntry) {
			},
			SaveAccountCalled: func(accountHandler state.AccountHandler) error {
				return testError
			},
		})
		peerAccount.Stake = big.NewInt(100)
		peerAccount.BLSPublicKey = []byte(address)
		peerAccount.Nonce = 1
		return peerAccount, nil
	}

	stakingData := systemSmartContracts.StakingData{
		StakeValue: big.NewInt(100),
		Address:    []byte(address),
	}
	marshalizer := &mock.MarshalizerMock{}

	scDataGetter := &mock.ScQueryMock{}
	scDataGetter.ExecuteQueryCalled = func(query *process.SCQuery) (output *vmcommon.VMOutput, e error) {
		retData, _ := json.Marshal(&stakingData)
		return &vmcommon.VMOutput{ReturnData: [][]byte{retData}}, nil
	}

	arguments := createMockArgumentsNewStakingToPeer()
	arguments.ArgParser = argParser
	arguments.CurrTxs = currTx
	arguments.PeerState = peerState
	arguments.ProtoMarshalizer = marshalizer
	arguments.VmMarshalizer = marshalizer
	arguments.ScQuery = scDataGetter
	stakingToPeer, _ := NewStakingToPeer(arguments)

	blockBody := createBlockBody()
	err := stakingToPeer.UpdateProtocol(blockBody, 0)
	assert.Equal(t, testError, err)
}

func TestStakingToPeer_UpdateProtocol(t *testing.T) {
	t.Parallel()

	address := "address"
	currTx := &mock.TxForCurrentBlockStub{}
	currTx.GetTxCalled = func(txHash []byte) (handler data.TransactionHandler, e error) {
		return &smartContractResult.SmartContractResult{
			RcvAddr: factory.StakingSCAddress,
		}, nil
	}

	argParser := &mock.ArgumentParserMock{}
	argParser.GetStorageUpdatesCalled = func(data string) (updates []*vmcommon.StorageUpdate, e error) {
		return []*vmcommon.StorageUpdate{
			{Offset: []byte("off1"), Data: []byte("data1")},
		}, nil
	}

	peerState := &mock.AccountsStub{}
	peerState.GetAccountWithJournalCalled = func(addressContainer state.AddressContainer) (handler state.AccountHandler, e error) {
		peerAccount, _ := state.NewPeerAccount(&mock.AddressMock{}, &mock.AccountTrackerStub{
			JournalizeCalled: func(entry state.JournalEntry) {
			},
			SaveAccountCalled: func(accountHandler state.AccountHandler) error {

				return nil
			},
		})
		peerAccount.Stake = big.NewInt(100)
		peerAccount.BLSPublicKey = []byte(address)
		peerAccount.Nonce = 1
		return peerAccount, nil
	}

	stakingData := systemSmartContracts.StakingData{
		StakeValue: big.NewInt(100),
		Address:    []byte(address),
	}
	marshalizer := &mock.MarshalizerMock{}

	scDataGetter := &mock.ScQueryMock{}
	scDataGetter.ExecuteQueryCalled = func(query *process.SCQuery) (output *vmcommon.VMOutput, e error) {
		retData, _ := json.Marshal(&stakingData)
		return &vmcommon.VMOutput{ReturnData: [][]byte{retData}}, nil
	}

	arguments := createMockArgumentsNewStakingToPeer()
	arguments.ArgParser = argParser
	arguments.CurrTxs = currTx
	arguments.PeerState = peerState
	arguments.ProtoMarshalizer = marshalizer
	arguments.VmMarshalizer = marshalizer
	arguments.ScQuery = scDataGetter
	stakingToPeer, _ := NewStakingToPeer(arguments)

	blockBody := createBlockBody()
	err := stakingToPeer.UpdateProtocol(blockBody, 0)
	assert.Nil(t, err)
}

func TestStakingToPeer_UpdateProtocolCannotSaveUnStakedNonceShouldErr(t *testing.T) {
	t.Parallel()

	testError := errors.New("error")
	address := "address"
	currTx := &mock.TxForCurrentBlockStub{}
	currTx.GetTxCalled = func(txHash []byte) (handler data.TransactionHandler, e error) {
		return &smartContractResult.SmartContractResult{
			RcvAddr: factory.StakingSCAddress,
		}, nil
	}

	argParser := &mock.ArgumentParserMock{}
	argParser.GetStorageUpdatesCalled = func(data string) (updates []*vmcommon.StorageUpdate, e error) {
		return []*vmcommon.StorageUpdate{
			{Offset: []byte("off1"), Data: []byte("data1")},
		}, nil
	}

	peerState := &mock.AccountsStub{}
	peerState.GetAccountWithJournalCalled = func(addressContainer state.AddressContainer) (handler state.AccountHandler, e error) {
		peerAccount, _ := state.NewPeerAccount(&mock.AddressMock{}, &mock.AccountTrackerStub{
			JournalizeCalled: func(entry state.JournalEntry) {
			},
			SaveAccountCalled: func(accountHandler state.AccountHandler) error {
				return testError
			},
		})
		peerAccount.Stake = big.NewInt(100)
		peerAccount.BLSPublicKey = []byte(address)
		peerAccount.UnStakedNonce = 1
		return peerAccount, nil
	}

	stakingData := systemSmartContracts.StakingData{
		StakeValue: big.NewInt(100),
		Address:    []byte(address),
	}
	marshalizer := &mock.MarshalizerMock{}

	scDataGetter := &mock.ScQueryMock{}
	scDataGetter.ExecuteQueryCalled = func(query *process.SCQuery) (output *vmcommon.VMOutput, e error) {
		retData, _ := json.Marshal(&stakingData)
		return &vmcommon.VMOutput{ReturnData: [][]byte{retData}}, nil
	}

	arguments := createMockArgumentsNewStakingToPeer()
	arguments.ArgParser = argParser
	arguments.CurrTxs = currTx
	arguments.PeerState = peerState
	arguments.ProtoMarshalizer = marshalizer
	arguments.VmMarshalizer = marshalizer
	arguments.ScQuery = scDataGetter
	stakingToPeer, _ := NewStakingToPeer(arguments)

	blockBody := createBlockBody()
	err := stakingToPeer.UpdateProtocol(blockBody, 0)
	assert.Equal(t, testError, err)
}

func TestStakingToPeer_UpdateProtocolPeerChangesVerifyPeerChanges(t *testing.T) {
	t.Parallel()

	address := "address"
	currTx := &mock.TxForCurrentBlockStub{}
	currTx.GetTxCalled = func(txHash []byte) (handler data.TransactionHandler, e error) {
		return &smartContractResult.SmartContractResult{
			RcvAddr: factory.StakingSCAddress,
		}, nil
	}

	argParser := &mock.ArgumentParserMock{}
	argParser.GetStorageUpdatesCalled = func(data string) (updates []*vmcommon.StorageUpdate, e error) {
		return []*vmcommon.StorageUpdate{
			{Offset: []byte("off1"), Data: []byte("data1")},
		}, nil
	}

	peerState := &mock.AccountsStub{}
	peerState.GetAccountWithJournalCalled = func(addressContainer state.AddressContainer) (handler state.AccountHandler, e error) {
		peerAccount, _ := state.NewPeerAccount(&mock.AddressMock{}, &mock.AccountTrackerStub{
			JournalizeCalled: func(entry state.JournalEntry) {
			},
			SaveAccountCalled: func(accountHandler state.AccountHandler) error {
				return nil
			},
		})
		peerAccount.Stake = big.NewInt(100)
		peerAccount.BLSPublicKey = []byte("")
		peerAccount.UnStakedNonce = 1
		return peerAccount, nil
	}

	stakeValue := big.NewInt(100)
	stakingData := systemSmartContracts.StakingData{
<<<<<<< HEAD
		StakeValue: new(big.Int).Set(stakeValue),
		BlsPubKey:  []byte(blsPublicKey),
=======
		StakeValue: stakeValue,
		Address:    []byte(address),
>>>>>>> 6ccf18ca
	}
	marshalizer := &mock.MarshalizerMock{}

	scDataGetter := &mock.ScQueryMock{}
	scDataGetter.ExecuteQueryCalled = func(query *process.SCQuery) (output *vmcommon.VMOutput, e error) {
		retData, _ := json.Marshal(&stakingData)
		return &vmcommon.VMOutput{ReturnData: [][]byte{retData}}, nil
	}

	arguments := createMockArgumentsNewStakingToPeer()
	arguments.ArgParser = argParser
	arguments.CurrTxs = currTx
	arguments.PeerState = peerState
	arguments.ProtoMarshalizer = marshalizer
	arguments.VmMarshalizer = marshalizer
	arguments.ScQuery = scDataGetter
	stakingToPeer, _ := NewStakingToPeer(arguments)

	blockBody := createBlockBody()
	err := stakingToPeer.UpdateProtocol(blockBody, 0)
	assert.Nil(t, err)

	peersData := stakingToPeer.PeerChanges()
	assert.Equal(t, 1, len(peersData))
	assert.Equal(t, stakeValue, peersData[0].ValueChange)

	err = stakingToPeer.VerifyPeerChanges(peersData)
	assert.Nil(t, err)
}

func TestStakingToPeer_VerifyPeerChangesShouldErr(t *testing.T) {
	t.Parallel()

	address := "address"
	currTx := &mock.TxForCurrentBlockStub{}
	currTx.GetTxCalled = func(txHash []byte) (handler data.TransactionHandler, e error) {
		return &smartContractResult.SmartContractResult{
			RcvAddr: factory.StakingSCAddress,
		}, nil
	}

	argParser := &mock.ArgumentParserMock{}
	argParser.GetStorageUpdatesCalled = func(data string) (updates []*vmcommon.StorageUpdate, e error) {
		return []*vmcommon.StorageUpdate{
			{Offset: []byte("off1"), Data: []byte("data1")},
		}, nil
	}

	peerState := &mock.AccountsStub{}
	peerState.GetAccountWithJournalCalled = func(addressContainer state.AddressContainer) (handler state.AccountHandler, e error) {
		peerAccount, _ := state.NewPeerAccount(&mock.AddressMock{}, &mock.AccountTrackerStub{
			JournalizeCalled: func(entry state.JournalEntry) {
			},
			SaveAccountCalled: func(accountHandler state.AccountHandler) error {
				return nil
			},
		})
		peerAccount.Stake = big.NewInt(100)
		peerAccount.BLSPublicKey = []byte("")
		peerAccount.UnStakedNonce = 1
		return peerAccount, nil
	}

	stakeValue := big.NewInt(100)
	stakingData := systemSmartContracts.StakingData{
<<<<<<< HEAD
		StakeValue: new(big.Int).Set(stakeValue),
		BlsPubKey:  []byte(blsPublicKey),
=======
		StakeValue: stakeValue,
		Address:    []byte(address),
>>>>>>> 6ccf18ca
	}
	marshalizer := &mock.MarshalizerMock{}

	scDataGetter := &mock.ScQueryMock{}
	scDataGetter.ExecuteQueryCalled = func(query *process.SCQuery) (output *vmcommon.VMOutput, e error) {
		retData, _ := json.Marshal(&stakingData)
		return &vmcommon.VMOutput{ReturnData: [][]byte{retData}}, nil
	}

	arguments := createMockArgumentsNewStakingToPeer()
	arguments.ArgParser = argParser
	arguments.CurrTxs = currTx
	arguments.PeerState = peerState
	arguments.ProtoMarshalizer = marshalizer
	arguments.VmMarshalizer = marshalizer
	arguments.ScQuery = scDataGetter
	stakingToPeer, _ := NewStakingToPeer(arguments)

	blockBody := createBlockBody()
	err := stakingToPeer.UpdateProtocol(blockBody, 0)
	assert.Nil(t, err)

	peersData := []block.PeerData{{}}
	err = stakingToPeer.VerifyPeerChanges(peersData)
	assert.Equal(t, process.ErrPeerChangesHashDoesNotMatch, err)
}<|MERGE_RESOLUTION|>--- conflicted
+++ resolved
@@ -264,17 +264,11 @@
 	peerState := &mock.AccountsStub{}
 	peerState.GetAccountWithJournalCalled = func(addressContainer state.AddressContainer) (handler state.AccountHandler, e error) {
 		return &state.PeerAccount{
-<<<<<<< HEAD
 			PeerAccountData: state.PeerAccountData{
 				Address:      []byte("addr"),
-				BLSPublicKey: []byte("BlsAddr"),
+				RewardAddress: []byte("BlsAddr"),
 				Stake:        big.NewInt(100),
 			},
-=======
-			RewardAddress: []byte("addr"),
-			BLSPublicKey:  []byte("BlsAddr"),
-			Stake:         big.NewInt(100),
->>>>>>> 6ccf18ca
 		}, nil
 	}
 	peerState.RemoveAccountCalled = func(addressContainer state.AddressContainer) error {
@@ -622,13 +616,8 @@
 
 	stakeValue := big.NewInt(100)
 	stakingData := systemSmartContracts.StakingData{
-<<<<<<< HEAD
-		StakeValue: new(big.Int).Set(stakeValue),
-		BlsPubKey:  []byte(blsPublicKey),
-=======
 		StakeValue: stakeValue,
 		Address:    []byte(address),
->>>>>>> 6ccf18ca
 	}
 	marshalizer := &mock.MarshalizerMock{}
 
@@ -694,13 +683,8 @@
 
 	stakeValue := big.NewInt(100)
 	stakingData := systemSmartContracts.StakingData{
-<<<<<<< HEAD
-		StakeValue: new(big.Int).Set(stakeValue),
-		BlsPubKey:  []byte(blsPublicKey),
-=======
 		StakeValue: stakeValue,
 		Address:    []byte(address),
->>>>>>> 6ccf18ca
 	}
 	marshalizer := &mock.MarshalizerMock{}
 
