--- conflicted
+++ resolved
@@ -59,7 +59,7 @@
 		roundHandler:                          arguments.RoundHandler,
 	}
 
-	bp.blockFinality = 0 //process.BlockFinality //0 //process.BlockFinality
+	bp.blockFinality = process.BlockFinality
 	bp.shouldProcessReceivedHeaderFunc = bp.shouldProcessReceivedHeader
 	bp.processReceivedHeaderFunc = bp.processReceivedHeader
 	bp.doJobOnReceivedCrossNotarizedHeaderFunc = bp.doJobOnReceivedCrossNotarizedHeader
@@ -240,8 +240,6 @@
 
 // ComputeLongestChain computes the longest chain for a given shard starting from a given header
 func (bp *blockProcessor) ComputeLongestChain(shardID uint32, header data.HeaderHandler) ([]data.HeaderHandler, [][]byte) {
-	//debug.PrintStack()
-
 	headers := make([]data.HeaderHandler, 0)
 	headersHashes := make([][]byte, 0)
 
@@ -256,15 +254,7 @@
 		go bp.requestHeadersIfNeeded(header, sortedHeaders, headers, shardID)
 	}()
 
-	realNonce := header.GetNonce() + 1
-	//if shardID == core.MainChainShardId {
-	//	log.Error("blockProcessor.ComputeLongestChain", "header.nonce", header.GetNonce())
-	//	if header.GetNonce() != 1 {
-	//		realNonce = header.GetNonce()
-	//	}
-	//}
-
-	sortedHeaders, sortedHeadersHashes = bp.blockTracker.SortHeadersFromNonce(shardID, realNonce)
+	sortedHeaders, sortedHeadersHashes = bp.blockTracker.SortHeadersFromNonce(shardID, header.GetNonce()+1)
 	if len(sortedHeaders) == 0 {
 		return headers, headersHashes
 	}
@@ -389,18 +379,7 @@
 		highestNonceInLongestChain = longestChainHeaders[numLongestChainHeaders-1].GetNonce()
 	}
 
-<<<<<<< HEAD
-	// highestNonceReceived  = 20
-	// highestNonceInLongestChain = 18
-	// blockFinality = 1
-	// numLongestChainHeaders = 0
-
-	// 20 > 18+1 && 0 == 0
-
-	shouldRequestHeaders = highestNonceReceived > highestNonceInLongestChain+bp.blockFinality && numLongestChainHeaders == 0
-=======
 	shouldRequestHeaders = highestNonceReceived > highestNonceInLongestChain+bp.getBlockFinalityFunc(shardID) && numLongestChainHeaders == 0
->>>>>>> 5caafcef
 	if !shouldRequestHeaders {
 		return
 	}
