package track

import (
	"sync"
)

type blockBalancer struct {
	mutBalancerData              sync.RWMutex
	mapShardNumPendingMiniBlocks map[uint32]uint32
	lastProcessedMetaNonce       map[uint32]uint64
}

// NewBlockBalancer creates a block balancer object which implements blockBalancerHandler interface
func NewBlockBalancer() (*blockBalancer, error) {
	bb := blockBalancer{}
	bb.mapShardNumPendingMiniBlocks = make(map[uint32]uint32)
	bb.lastProcessedMetaNonce = make(map[uint32]uint64)
	return &bb, nil
}

// GetNumPendingMiniBlocks gets the number of pending miniblocks for a given shard
func (bb *blockBalancer) GetNumPendingMiniBlocks(shardID uint32) uint32 {
	bb.mutBalancerData.RLock()
	numPendingMiniBlocks := bb.mapShardNumPendingMiniBlocks[shardID]
	bb.mutBalancerData.RUnlock()

	return numPendingMiniBlocks
}

// SetNumPendingMiniBlocks sets the number of pending miniblocks for a given shard
func (bb *blockBalancer) SetNumPendingMiniBlocks(shardID uint32, numPendingMiniBlocks uint32) {
	bb.mutBalancerData.Lock()
	bb.mapShardNumPendingMiniBlocks[shardID] = numPendingMiniBlocks
	bb.mutBalancerData.Unlock()
}

// GetLastShardProcessedMetaNonce returns the last processed meta nonce for given shard
func (bb *blockBalancer) GetLastShardProcessedMetaNonce(shardID uint32) uint64 {
	bb.mutBalancerData.RLock()
<<<<<<< HEAD
	defer bb.mutBalancerData.RUnlock()

	return bb.lastProcessedMetaNonce[shardID]
=======
	lastProcessedMetaNonce := bb.lastProcessedMetaNonce[shardID]
	bb.mutBalancerData.RUnlock()

	return lastProcessedMetaNonce
>>>>>>> ff90fb73
}

// SetLastShardProcessedMetaNonce sets the last processed meta nonce for given shard
func (bb *blockBalancer) SetLastShardProcessedMetaNonce(shardID uint32, nonce uint64) {
	bb.mutBalancerData.Lock()
	bb.lastProcessedMetaNonce[shardID] = nonce
	bb.mutBalancerData.Unlock()
}

// IsInterfaceNil returns true if there is no value under the interface
func (bb *blockBalancer) IsInterfaceNil() bool {
	return bb == nil
}<|MERGE_RESOLUTION|>--- conflicted
+++ resolved
@@ -37,16 +37,10 @@
 // GetLastShardProcessedMetaNonce returns the last processed meta nonce for given shard
 func (bb *blockBalancer) GetLastShardProcessedMetaNonce(shardID uint32) uint64 {
 	bb.mutBalancerData.RLock()
-<<<<<<< HEAD
-	defer bb.mutBalancerData.RUnlock()
-
-	return bb.lastProcessedMetaNonce[shardID]
-=======
 	lastProcessedMetaNonce := bb.lastProcessedMetaNonce[shardID]
 	bb.mutBalancerData.RUnlock()
 
 	return lastProcessedMetaNonce
->>>>>>> ff90fb73
 }
 
 // SetLastShardProcessedMetaNonce sets the last processed meta nonce for given shard
