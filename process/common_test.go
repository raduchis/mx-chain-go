--- conflicted
+++ resolved
@@ -365,13 +365,8 @@
 	assert.Equal(t, process.ErrNilStorage, err)
 }
 
-<<<<<<< HEAD
 func TestGetShardHeaderFromStorageShouldErrGetHeadersStorageReturnsErr(t *testing.T) {
-=======
-func TestGetShardHeaderFromStorageShouldErrNilHeadersStorage(t *testing.T) {
-	t.Parallel()
-
->>>>>>> 39d7ddcb
+	t.Parallel()
 	hash := []byte("X")
 
 	expectedErr := errors.New("expected error")
@@ -478,13 +473,8 @@
 	assert.Equal(t, process.ErrNilStorage, err)
 }
 
-<<<<<<< HEAD
 func TestGetMetaHeaderFromStorageShouldErrGetHeadersStorageReturnsErr(t *testing.T) {
-=======
-func TestGetMetaHeaderFromStorageShouldErrNilHeadersStorage(t *testing.T) {
-	t.Parallel()
-
->>>>>>> 39d7ddcb
+	t.Parallel()
 	hash := []byte("X")
 
 	expectedErr := errors.New("expected error")
@@ -591,13 +581,8 @@
 	assert.Equal(t, process.ErrNilStorage, err)
 }
 
-<<<<<<< HEAD
 func TestGetMarshalizedHeaderFromStorageShouldErrGetHeadersStorageReturnsErr(t *testing.T) {
-=======
-func TestGetMarshalizedHeaderFromStorageShouldErrNilHeadersStorage(t *testing.T) {
-	t.Parallel()
-
->>>>>>> 39d7ddcb
+	t.Parallel()
 	hash := []byte("X")
 
 	expectedErr := errors.New("expected error")
@@ -1243,13 +1228,8 @@
 	assert.Equal(t, process.ErrNilMarshalizer, err)
 }
 
-<<<<<<< HEAD
 func TestGetShardHeaderFromStorageWithNonceShouldErrGetHeadersStorageReturnsErr(t *testing.T) {
-=======
-func TestGetShardHeaderFromStorageWithNonceShouldErrNilHeadersStorage(t *testing.T) {
-	t.Parallel()
-
->>>>>>> 39d7ddcb
+	t.Parallel()
 	nonce := uint64(1)
 	shardId := uint32(0)
 
@@ -1528,13 +1508,8 @@
 	assert.Equal(t, process.ErrNilMarshalizer, err)
 }
 
-<<<<<<< HEAD
 func TestGetMetaHeaderFromStorageWithNonceShouldErrGetHeadersStorageReturnsErr(t *testing.T) {
-=======
-func TestGetMetaHeaderFromStorageWithNonceShouldErrNilHeadersStorage(t *testing.T) {
-	t.Parallel()
-
->>>>>>> 39d7ddcb
+	t.Parallel()
 	nonce := uint64(1)
 
 	expectedErr := errors.New("expected error")
@@ -1759,43 +1734,18 @@
 	assert.Equal(t, hdr, header)
 }
 
-<<<<<<< HEAD
-func TestGetTransactionHandlerShouldErrNilShardedDataCacherNotifier(t *testing.T) {
+func TestGetTransactionHandler_Errors(t *testing.T) {
+	t.Parallel()
+
 	hash := []byte("X")
 
 	storageService := &storageStubs.ChainStorerStub{}
-	marshalizer := &mock.MarshalizerMock{}
-
-	tx, err := process.GetTransactionHandler(
-		0,
-		0,
-		hash,
-		nil,
-		storageService,
-		marshalizer,
-		false)
-
-	assert.Nil(t, tx)
-	assert.Equal(t, process.ErrNilShardedDataCacherNotifier, err)
-}
-=======
-func TestGetTransactionHandler_Errors(t *testing.T) {
-	t.Parallel()
->>>>>>> 39d7ddcb
-
-	hash := []byte("X")
-
-	storageService := &mock.ChainStorerMock{}
 	marshaller := &mock.MarshalizerMock{}
 	shardedDataCacherNotifier := testscommon.NewShardedDataStub()
 
 	t.Run("errors if the sharded cacher is nil", func(t *testing.T) {
 		t.Parallel()
 
-<<<<<<< HEAD
-	storageService := &storageStubs.ChainStorerStub{}
-	shardedDataCacherNotifier := testscommon.NewShardedDataStub()
-=======
 		tx, err := process.GetTransactionHandler(
 			0,
 			0,
@@ -1810,7 +1760,6 @@
 	})
 	t.Run("errors if the storage service is nil", func(t *testing.T) {
 		t.Parallel()
->>>>>>> 39d7ddcb
 
 		tx, err := process.GetTransactionHandler(
 			0,
