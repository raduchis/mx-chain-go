--- conflicted
+++ resolved
@@ -39,12 +39,8 @@
 	MiniblocksProvider  process.MiniBlockProvider
 	Uint64Converter     typeConverters.Uint64ByteSliceConverter
 	AppStatusHandler    core.AppStatusHandler
-<<<<<<< HEAD
 	OutportHandler      outport.OutportHandler
-=======
-	Indexer             process.Indexer
 	IsInImportMode      bool
->>>>>>> b4977ad9
 }
 
 // ArgShardBootstrapper holds all dependencies required by the bootstrap data factory in order to create
