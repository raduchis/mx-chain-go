--- conflicted
+++ resolved
@@ -170,30 +170,6 @@
 
 func CreateShardBootstrapMockArguments() sync.ArgShardBootstrapper {
 	argsBaseBootstrapper := sync.ArgBaseBootstrapper{
-<<<<<<< HEAD
-		PoolsHolder:                  createMockPools(),
-		Store:                        createStore(),
-		ChainHandler:                 initBlockchain(),
-		RoundHandler:                 &mock.RoundHandlerMock{},
-		BlockProcessor:               &mock.BlockProcessorMock{},
-		WaitTime:                     waitTime,
-		Hasher:                       &mock.HasherMock{},
-		Marshalizer:                  &mock.MarshalizerMock{},
-		ForkDetector:                 &mock.ForkDetectorMock{},
-		RequestHandler:               &mock.RequestHandlerStub{},
-		ShardCoordinator:             mock.NewOneShardCoordinatorMock(),
-		Accounts:                     &mock.AccountsStub{},
-		BlackListHandler:             &mock.BlackListHandlerStub{},
-		NetworkWatcher:               initNetworkWatcher(),
-		BootStorer:                   &mock.BoostrapStorerMock{},
-		StorageBootstrapper:          &mock.StorageBootstrapperMock{},
-		EpochHandler:                 &mock.EpochStartTriggerStub{},
-		MiniblocksProvider:           &mock.MiniBlocksProviderStub{},
-		Uint64Converter:              &mock.Uint64ByteSliceConverterMock{},
-		AppStatusHandler:             &mock.AppStatusHandlerStub{},
-		Indexer:                      &mock.IndexerMock{},
-		ScheduledTxsExecutionHandler: &testscommon.ScheduledTxsExecutionStub{},
-=======
 		PoolsHolder:         createMockPools(),
 		Store:               createStore(),
 		ChainHandler:        initBlockchain(),
@@ -216,7 +192,7 @@
 		AppStatusHandler:    &mock.AppStatusHandlerStub{},
 		Indexer:             &mock.IndexerMock{},
 		AccountsDBSyncer:    &mock.AccountsDBSyncerStub{},
->>>>>>> c33aeba3
+		ScheduledTxsExecutionHandler: &testscommon.ScheduledTxsExecutionStub{},
 	}
 
 	argsShardBootstrapper := sync.ArgShardBootstrapper{
