--- conflicted
+++ resolved
@@ -111,15 +111,9 @@
 
 func createBlockProcessor(blk data.ChainHandler) *testscommon.BlockProcessorStub {
 	blockProcessorMock := &testscommon.BlockProcessorStub{
-<<<<<<< HEAD
-		ProcessBlockCalled: func(hdr data.HeaderHandler, bdy data.BodyHandler, haveTime func() time.Duration) (data.HeaderHandler, data.BodyHandler, error) {
-			_ = blk.SetCurrentBlockHeaderAndRootHash(hdr.(*block.Header), hdr.GetRootHash())
-			return hdr, bdy, nil
-=======
 		ProcessBlockCalled: func(header data.HeaderHandler, body data.BodyHandler, haveTime func() time.Duration) (data.HeaderHandler, data.BodyHandler, error) {
 			_ = blk.SetCurrentBlockHeaderAndRootHash(header.(*block.Header), header.GetRootHash())
 			return header, body, nil
->>>>>>> b1f06083
 		},
 		RevertCurrentBlockCalled: func() {
 		},
@@ -862,11 +856,7 @@
 	args.ChainHandler = blkc
 
 	blockProcessor := createBlockProcessor(args.ChainHandler)
-<<<<<<< HEAD
-	blockProcessor.ProcessBlockCalled = func(header data.HeaderHandler, body data.BodyHandler, haveTime func() time.Duration) (data.HeaderHandler, data.BodyHandler, error) {
-=======
 	blockProcessor.ProcessBlockCalled = func(_ data.HeaderHandler, _ data.BodyHandler, haveTime func() time.Duration) (data.HeaderHandler, data.BodyHandler, error) {
->>>>>>> b1f06083
 		return nil, nil, process.ErrBlockHashDoesNotMatch
 	}
 	args.BlockProcessor = blockProcessor
@@ -2073,11 +2063,7 @@
 
 	errGetNodeFromDB := errors.New(common.GetNodeFromDBErrorString)
 	blockProcessor := createBlockProcessor(args.ChainHandler)
-<<<<<<< HEAD
-	blockProcessor.ProcessBlockCalled = func(header data.HeaderHandler, body data.BodyHandler, haveTime func() time.Duration) (data.HeaderHandler, data.BodyHandler, error) {
-=======
 	blockProcessor.ProcessBlockCalled = func(_ data.HeaderHandler, _ data.BodyHandler, haveTime func() time.Duration) (data.HeaderHandler, data.BodyHandler, error) {
->>>>>>> b1f06083
 		return nil, nil, errGetNodeFromDB
 	}
 	args.BlockProcessor = blockProcessor
