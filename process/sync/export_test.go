package sync

import (
	"github.com/ElrondNetwork/elrond-go/core"
	"github.com/ElrondNetwork/elrond-go/data"
	"github.com/ElrondNetwork/elrond-go/data/block"
	"github.com/ElrondNetwork/elrond-go/process"
)

// RequestHeaderWithNonce -
func (boot *ShardBootstrap) RequestHeaderWithNonce(nonce uint64) {
	boot.requestHeaderWithNonce(nonce)
}

// GetMiniBlocks -
func (boot *ShardBootstrap) GetMiniBlocks(hashes [][]byte) ([]*block.MiniblockAndHash, [][]byte) {
	return boot.miniBlocksProvider.GetMiniBlocks(hashes)
}

// ReceivedHeaders -
func (boot *MetaBootstrap) ReceivedHeaders(header data.HeaderHandler, key []byte) {
	boot.processReceivedHeader(header, key)
}

// ReceivedHeaders -
func (boot *ShardBootstrap) ReceivedHeaders(header data.HeaderHandler, key []byte) {
	boot.processReceivedHeader(header, key)
}

// RollBack -
func (boot *ShardBootstrap) RollBack(revertUsingForkNonce bool) error {
	return boot.rollBack(revertUsingForkNonce)
}

// RollBack -
func (boot *MetaBootstrap) RollBack(revertUsingForkNonce bool) error {
	return boot.rollBack(revertUsingForkNonce)
}

// GetHeaders -
func (bfd *baseForkDetector) GetHeaders(nonce uint64) []*headerInfo {
	bfd.mutHeaders.Lock()
	defer bfd.mutHeaders.Unlock()

	headers := bfd.headers[nonce]

	if headers == nil {
		return nil
	}

	newHeaders := make([]*headerInfo, len(headers))
	copy(newHeaders, headers)

	return newHeaders
}

// LastCheckpointNonce -
func (bfd *baseForkDetector) LastCheckpointNonce() uint64 {
	return bfd.lastCheckpoint().nonce
}

// LastCheckpointRound -
func (bfd *baseForkDetector) LastCheckpointRound() uint64 {
	return bfd.lastCheckpoint().round
}

// SetFinalCheckpoint -
func (bfd *baseForkDetector) SetFinalCheckpoint(nonce uint64, round uint64, hash []byte) {
	bfd.setFinalCheckpoint(&checkpointInfo{nonce: nonce, round: round, hash: hash})
}

// FinalCheckpointNonce -
func (bfd *baseForkDetector) FinalCheckpointNonce() uint64 {
	return bfd.finalCheckpoint().nonce
}

// FinalCheckpointRound -
func (bfd *baseForkDetector) FinalCheckpointRound() uint64 {
	return bfd.finalCheckpoint().round
}

<<<<<<< HEAD
func (bfd *baseForkDetector) CheckBlockValidity(header data.HeaderHandler, headerHash []byte) error {
=======
// CheckBlockValidity -
func (bfd *baseForkDetector) CheckBlockValidity(header *block.Header, headerHash []byte) error {
>>>>>>> c33aeba3
	return bfd.checkBlockBasicValidity(header, headerHash)
}

// RemovePastHeaders -
func (bfd *baseForkDetector) RemovePastHeaders() {
	bfd.removePastHeaders()
}

// RemoveInvalidReceivedHeaders -
func (bfd *baseForkDetector) RemoveInvalidReceivedHeaders() {
	bfd.removeInvalidReceivedHeaders()
}

// ComputeProbableHighestNonce -
func (bfd *baseForkDetector) ComputeProbableHighestNonce() uint64 {
	return bfd.computeProbableHighestNonce()
}

// IsConsensusStuck -
func (bfd *baseForkDetector) IsConsensusStuck() bool {
	return bfd.isConsensusStuck()
}

// Hash -
func (hi *headerInfo) Hash() []byte {
	return hi.hash
}

// GetBlockHeaderState -
func (hi *headerInfo) GetBlockHeaderState() process.BlockHeaderState {
	return hi.state
}

// NotifySyncStateListeners -
func (boot *ShardBootstrap) NotifySyncStateListeners() {
	isNodeSynchronized := boot.GetNodeState() == core.NsSynchronized
	boot.notifySyncStateListeners(isNodeSynchronized)
}

// NotifySyncStateListeners -
func (boot *MetaBootstrap) NotifySyncStateListeners() {
	isNodeSynchronized := boot.GetNodeState() == core.NsSynchronized
	boot.notifySyncStateListeners(isNodeSynchronized)
}

// SyncStateListeners -
func (boot *ShardBootstrap) SyncStateListeners() []func(bool) {
	return boot.syncStateListeners
}

// SyncStateListeners -
func (boot *MetaBootstrap) SyncStateListeners() []func(bool) {
	return boot.syncStateListeners
}

// SetForkNonce -
func (boot *ShardBootstrap) SetForkNonce(nonce uint64) {
	boot.forkInfo.Nonce = nonce
}

// SetForkNonce -
func (boot *MetaBootstrap) SetForkNonce(nonce uint64) {
	boot.forkInfo.Nonce = nonce
}

// IsForkDetected -
func (boot *ShardBootstrap) IsForkDetected() bool {
	return boot.forkInfo.IsDetected
}

// IsForkDetected -
func (boot *MetaBootstrap) IsForkDetected() bool {
	return boot.forkInfo.IsDetected
}

// GetNotarizedInfo -
func (boot *MetaBootstrap) GetNotarizedInfo(
	lastNotarized map[uint32]*hdrInfo,
	finalNotarized map[uint32]*hdrInfo,
	blockWithLastNotarized map[uint32]uint64,
	blockWithFinalNotarized map[uint32]uint64,
	startNonce uint64,
) *notarizedInfo {
	return &notarizedInfo{
		lastNotarized:           lastNotarized,
		finalNotarized:          finalNotarized,
		blockWithLastNotarized:  blockWithLastNotarized,
		blockWithFinalNotarized: blockWithFinalNotarized,
		startNonce:              startNonce,
	}
}

// ProcessReceivedHeader -
func (boot *baseBootstrap) ProcessReceivedHeader(headerHandler data.HeaderHandler, headerHash []byte) {
	boot.processReceivedHeader(headerHandler, headerHash)
}

// RequestMiniBlocksFromHeaderWithNonceIfMissing -
func (boot *ShardBootstrap) RequestMiniBlocksFromHeaderWithNonceIfMissing(headerHandler data.HeaderHandler) {
	boot.requestMiniBlocksFromHeaderWithNonceIfMissing(headerHandler)
}

// IsHeaderReceivedTooLate -
func (bfd *baseForkDetector) IsHeaderReceivedTooLate(header data.HeaderHandler, state process.BlockHeaderState, finality int64) bool {
	return bfd.isHeaderReceivedTooLate(header, state, finality)
}

// SetProbableHighestNonce -
func (bfd *baseForkDetector) SetProbableHighestNonce(nonce uint64) {
	bfd.setProbableHighestNonce(nonce)
}

// ComputeFinalCheckpoint -
func (sfd *shardForkDetector) ComputeFinalCheckpoint() {
	sfd.computeFinalCheckpoint()
}

// AddCheckPoint -
func (bfd *baseForkDetector) AddCheckPoint(round uint64, nonce uint64, hash []byte) {
	bfd.addCheckpoint(&checkpointInfo{round: round, nonce: nonce, hash: hash})
}

// ComputeGenesisTimeFromHeader -
func (bfd *baseForkDetector) ComputeGenesisTimeFromHeader(headerHandler data.HeaderHandler) int64 {
	return bfd.computeGenesisTimeFromHeader(headerHandler)
}

// InitNotarizedMap -
func (boot *baseBootstrap) InitNotarizedMap() map[uint32]*hdrInfo {
	return make(map[uint32]*hdrInfo)
}

// SetNotarizedMap -
func (boot *baseBootstrap) SetNotarizedMap(notarizedMap map[uint32]*hdrInfo, shardId uint32, nonce uint64, hash []byte) {
	hdrInfoInstance, ok := notarizedMap[shardId]
	if !ok {
		notarizedMap[shardId] = &hdrInfo{Nonce: nonce, Hash: hash}
		return
	}

	hdrInfoInstance.Nonce = nonce
	hdrInfoInstance.Hash = hash
}

// SetNodeStateCalculated -
func (boot *baseBootstrap) SetNodeStateCalculated(state bool) {
	boot.mutNodeState.Lock()
	boot.isNodeStateCalculated = state
	boot.mutNodeState.Unlock()
}

// ComputeNodeState -
func (boot *baseBootstrap) ComputeNodeState() {
	boot.computeNodeState()
}

// DoJobOnSyncBlockFail -
func (boot *baseBootstrap) DoJobOnSyncBlockFail(bodyHandler data.BodyHandler, headerHandler data.HeaderHandler, err error) {
	boot.doJobOnSyncBlockFail(bodyHandler, headerHandler, err)
}

// SetNumSyncedWithErrorsForNonce -
func (boot *baseBootstrap) SetNumSyncedWithErrorsForNonce(nonce uint64, numSyncedWithErrors uint32) {
	boot.mutNonceSyncedWithErrors.Lock()
	boot.mapNonceSyncedWithErrors[nonce] = numSyncedWithErrors
	boot.mutNonceSyncedWithErrors.Unlock()
}

// GetNumSyncedWithErrorsForNonce -
func (boot *baseBootstrap) GetNumSyncedWithErrorsForNonce(nonce uint64) uint32 {
	boot.mutNonceSyncedWithErrors.RLock()
	numSyncedWithErrors := boot.mapNonceSyncedWithErrors[nonce]
	boot.mutNonceSyncedWithErrors.RUnlock()

	return numSyncedWithErrors
}

// GetMapNonceSyncedWithErrorsLen -
func (boot *baseBootstrap) GetMapNonceSyncedWithErrorsLen() int {
	boot.mutNonceSyncedWithErrors.RLock()
	mapNonceSyncedWithErrorsLen := len(boot.mapNonceSyncedWithErrors)
	boot.mutNonceSyncedWithErrors.RUnlock()

	return mapNonceSyncedWithErrorsLen
}

// CleanNoncesSyncedWithErrorsBehindFinal -
func (boot *baseBootstrap) CleanNoncesSyncedWithErrorsBehindFinal() {
	boot.cleanNoncesSyncedWithErrorsBehindFinal()
}

// IsInImportMode -
func (boot *baseBootstrap) IsInImportMode() bool {
	return boot.isInImportMode
}<|MERGE_RESOLUTION|>--- conflicted
+++ resolved
@@ -79,12 +79,8 @@
 	return bfd.finalCheckpoint().round
 }
 
-<<<<<<< HEAD
+// CheckBlockValidity -
 func (bfd *baseForkDetector) CheckBlockValidity(header data.HeaderHandler, headerHash []byte) error {
-=======
-// CheckBlockValidity -
-func (bfd *baseForkDetector) CheckBlockValidity(header *block.Header, headerHash []byte) error {
->>>>>>> c33aeba3
 	return bfd.checkBlockBasicValidity(header, headerHash)
 }
 
