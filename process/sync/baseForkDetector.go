--- conflicted
+++ resolved
@@ -31,11 +31,7 @@
 	lastBlockRound         uint64
 	lastProposedBlockNonce uint64
 	shouldForceFork        bool
-<<<<<<< HEAD
-=======
-	isNotarizedShardStuck  bool
 	nonce                  uint64
->>>>>>> 913ac60a
 }
 
 // baseForkDetector defines a struct with necessary data needed for fork detection
@@ -397,6 +393,7 @@
 	)
 
 	forkInfo := process.NewForkInfo()
+
 	if bfd.shouldForceFork() {
 		forkInfo.IsDetected = true
 		return forkInfo
