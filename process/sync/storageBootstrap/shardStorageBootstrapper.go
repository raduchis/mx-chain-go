--- conflicted
+++ resolved
@@ -83,25 +83,23 @@
 
 func (ssb *shardStorageBootstrapper) applyCrossNotarizedHeaders(crossNotarizedHeaders []bootstrapStorage.BootstrapHeaderInfo) error {
 	for _, crossNotarizedHeader := range crossNotarizedHeaders {
-		if crossNotarizedHeader.ShardId != core.MainChainShardId {
-			continue
-		}
-
-		log.Error("shardStorageBootstrapper.applyCrossNotarizedHeaders")
-
-		extendedHeader, err := process.GetExtendedShardHeaderFromStorage(crossNotarizedHeader.Hash, ssb.marshalizer, ssb.store)
+		if crossNotarizedHeader.ShardId != core.MetachainShardId {
+			continue
+		}
+
+		metaBlock, err := process.GetMetaHeaderFromStorage(crossNotarizedHeader.Hash, ssb.marshalizer, ssb.store)
 		if err != nil {
 			return err
 		}
 
-		log.Error("added cross notarized header in block tracker",
-			"shard", core.MainChainShardId,
-			"round", extendedHeader.GetRound(),
-			"nonce", extendedHeader.GetNonce(),
+		log.Debug("added cross notarized header in block tracker",
+			"shard", core.MetachainShardId,
+			"round", metaBlock.GetRound(),
+			"nonce", metaBlock.GetNonce(),
 			"hash", crossNotarizedHeader.Hash)
 
-		ssb.blockTracker.AddCrossNotarizedHeader(core.MainChainShardId, extendedHeader, crossNotarizedHeader.Hash)
-		ssb.blockTracker.AddTrackedHeader(extendedHeader, crossNotarizedHeader.Hash)
+		ssb.blockTracker.AddCrossNotarizedHeader(core.MetachainShardId, metaBlock, crossNotarizedHeader.Hash)
+		ssb.blockTracker.AddTrackedHeader(metaBlock, crossNotarizedHeader.Hash)
 	}
 
 	return nil
@@ -118,8 +116,8 @@
 	}
 
 	for _, metaBlockHash := range shardHeader.GetMetaBlockHashes() {
-		var metaBlock *block.ShardHeaderExtended
-		metaBlock, err = process.GetExtendedShardHeaderFromStorage(metaBlockHash, ssb.marshalizer, ssb.store)
+		var metaBlock *block.MetaBlock
+		metaBlock, err = process.GetMetaHeaderFromStorage(metaBlockHash, ssb.marshalizer, ssb.store)
 		if err != nil {
 			log.Debug("meta block is not found in MetaBlockUnit storage",
 				"hash", metaBlockHash)
@@ -153,7 +151,7 @@
 	for {
 		nonce++
 
-		metaBlock, metaBlockHash, err := process.GetExtendedHeaderFromStorageWithNonce(
+		metaBlock, metaBlockHash, err := process.GetMetaHeaderFromStorageWithNonce(
 			nonce,
 			ssb.store,
 			ssb.uint64Converter,
@@ -186,14 +184,6 @@
 	}
 }
 
-<<<<<<< HEAD
-func (ssb *shardStorageBootstrapper) removeMetaFromMetaHeaderNonceToHashUnit(metaBlock *block.ShardHeaderExtended, metaBlockHash []byte) {
-	nonceToByteSlice := ssb.uint64Converter.ToByteSlice(metaBlock.GetNonce())
-	metaHdrNonceHashStorer, err := ssb.store.GetStorer(dataRetriever.ExtendedShardHeadersNonceHashDataUnit)
-	if err != nil {
-		log.Debug("could not get storage unit",
-			"unit", dataRetriever.ExtendedShardHeadersNonceHashDataUnit,
-=======
 func (ssb *shardStorageBootstrapper) removeHdrFromHeaderNonceToHashUnit(
 	block data.HeaderHandler,
 	hash []byte,
@@ -204,7 +194,6 @@
 	if err != nil {
 		log.Debug("could not get storage unit",
 			"unit", unitType,
->>>>>>> 89ce0ae0
 			"error", err.Error())
 		return
 	}
@@ -219,13 +208,6 @@
 	}
 }
 
-<<<<<<< HEAD
-func (ssb *shardStorageBootstrapper) removeMetaFromMetaBlockUnit(metaBlock *block.ShardHeaderExtended, metaBlockHash []byte) {
-	metaBlockStorer, err := ssb.store.GetStorer(dataRetriever.ExtendedShardHeadersUnit)
-	if err != nil {
-		log.Debug("could not get storage unit",
-			"unit", dataRetriever.ExtendedShardHeadersUnit,
-=======
 func (ssb *shardStorageBootstrapper) removeBlockFromBlockUnit(
 	block data.HeaderHandler,
 	hash []byte,
@@ -235,7 +217,6 @@
 	if err != nil {
 		log.Debug("could not get storage unit",
 			"unit", unitType,
->>>>>>> 89ce0ae0
 			"error", err.Error())
 		return
 	}
@@ -252,11 +233,7 @@
 
 func getLastCrossNotarizedHeaderNonce(crossNotarizedHeaders []bootstrapStorage.BootstrapHeaderInfo, shardID uint32) (uint64, error) {
 	for _, crossNotarizedHeader := range crossNotarizedHeaders {
-<<<<<<< HEAD
-		if crossNotarizedHeader.ShardId != core.MainChainShardId {
-=======
 		if crossNotarizedHeader.ShardId != shardID {
->>>>>>> 89ce0ae0
 			continue
 		}
 
