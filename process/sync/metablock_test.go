package sync_test

import (
	"bytes"
	"errors"
	"reflect"
	goSync "sync"
	"testing"
	"time"

	"github.com/ElrondNetwork/elrond-go/consensus/round"
	"github.com/ElrondNetwork/elrond-go/core"
	"github.com/ElrondNetwork/elrond-go/data"
	"github.com/ElrondNetwork/elrond-go/data/block"
	"github.com/ElrondNetwork/elrond-go/data/blockchain"
	"github.com/ElrondNetwork/elrond-go/dataRetriever"
	"github.com/ElrondNetwork/elrond-go/process"
	"github.com/ElrondNetwork/elrond-go/process/mock"
	"github.com/ElrondNetwork/elrond-go/process/sync"
	"github.com/ElrondNetwork/elrond-go/storage"
	"github.com/ElrondNetwork/elrond-go/testscommon"
	"github.com/stretchr/testify/assert"
)

func createMetaBlockProcessor(blk data.ChainHandler) *mock.BlockProcessorMock {
	blockProcessorMock := &mock.BlockProcessorMock{
		ProcessBlockCalled: func(hdr data.HeaderHandler, bdy data.BodyHandler, haveTime func() time.Duration) error {
			_ = blk.SetCurrentBlockHeader(hdr.(*block.MetaBlock))
			return nil
		},
		RevertAccountStateCalled: func(header data.HeaderHandler) {
		},
		CommitBlockCalled: func(header data.HeaderHandler, body data.BodyHandler) error {
			return nil
		},
	}

	return blockProcessorMock
}

func createMetaStore() dataRetriever.StorageService {
	store := dataRetriever.NewChainStorer()
	store.AddStorer(dataRetriever.MetaBlockUnit, generateTestUnit())
	store.AddStorer(dataRetriever.ShardHdrNonceHashDataUnit, generateTestUnit())
	return store
}

func CreateMetaBootstrapMockArguments() sync.ArgMetaBootstrapper {
	argsBaseBootstrapper := sync.ArgBaseBootstrapper{
<<<<<<< HEAD
		PoolsHolder:         createMockPools(),
		Store:               createStore(),
		ChainHandler:        initBlockchain(),
		RoundHandler:        &mock.RoundHandlerMock{},
		BlockProcessor:      &mock.BlockProcessorMock{},
		WaitTime:            waitTime,
		Hasher:              &mock.HasherMock{},
		Marshalizer:         &mock.MarshalizerMock{},
		ForkDetector:        &mock.ForkDetectorMock{},
		RequestHandler:      &testscommon.RequestHandlerStub{},
		ShardCoordinator:    mock.NewOneShardCoordinatorMock(),
		Accounts:            &mock.AccountsStub{},
		BlackListHandler:    &mock.BlackListHandlerStub{},
		NetworkWatcher:      initNetworkWatcher(),
		BootStorer:          &mock.BoostrapStorerMock{},
		StorageBootstrapper: &mock.StorageBootstrapperMock{},
		EpochHandler:        &mock.EpochStartTriggerStub{},
		MiniblocksProvider:  &mock.MiniBlocksProviderStub{},
		Uint64Converter:     &mock.Uint64ByteSliceConverterMock{},
		AppStatusHandler:    &mock.AppStatusHandlerStub{},
		OutportHandler:      &testscommon.OutportStub{},
=======
		PoolsHolder:          createMockPools(),
		Store:                createStore(),
		ChainHandler:         initBlockchain(),
		RoundHandler:         &mock.RoundHandlerMock{},
		BlockProcessor:       &mock.BlockProcessorMock{},
		WaitTime:             waitTime,
		Hasher:               &mock.HasherMock{},
		Marshalizer:          &mock.MarshalizerMock{},
		ForkDetector:         &mock.ForkDetectorMock{},
		RequestHandler:       &testscommon.RequestHandlerStub{},
		ShardCoordinator:     mock.NewOneShardCoordinatorMock(),
		Accounts:             &testscommon.AccountsStub{},
		BlackListHandler:     &mock.BlackListHandlerStub{},
		NetworkWatcher:       initNetworkWatcher(),
		BootStorer:           &mock.BoostrapStorerMock{},
		StorageBootstrapper:  &mock.StorageBootstrapperMock{},
		EpochHandler:         &mock.EpochStartTriggerStub{},
		MiniblocksProvider:   &mock.MiniBlocksProviderStub{},
		Uint64Converter:      &mock.Uint64ByteSliceConverterMock{},
		AppStatusHandler:     &mock.AppStatusHandlerStub{},
		Indexer:              &mock.IndexerMock{},
		AccountsDBSyncer:     &mock.AccountsDBSyncerStub{},
		CurrentEpochProvider: &testscommon.CurrentEpochProviderStub{},
>>>>>>> 9f0e6c4f
	}

	argsMetaBootstrapper := sync.ArgMetaBootstrapper{
		ArgBaseBootstrapper:         argsBaseBootstrapper,
		EpochBootstrapper:           &mock.EpochStartTriggerStub{},
		ValidatorAccountsDB:         &testscommon.AccountsStub{},
		ValidatorStatisticsDBSyncer: &mock.AccountsDBSyncerStub{},
	}

	return argsMetaBootstrapper
}

//------- NewMetaBootstrap

func TestNewMetaBootstrap_NilPoolsHolderShouldErr(t *testing.T) {
	t.Parallel()

	args := CreateMetaBootstrapMockArguments()
	args.PoolsHolder = nil

	bs, err := sync.NewMetaBootstrap(args)

	assert.Nil(t, bs)
	assert.Equal(t, process.ErrNilPoolsHolder, err)
}

func TestNewMetaBootstrap_NilValidatorDBShouldErr(t *testing.T) {
	t.Parallel()

	args := CreateMetaBootstrapMockArguments()
	args.ValidatorAccountsDB = nil

	bs, err := sync.NewMetaBootstrap(args)

	assert.Nil(t, bs)
	assert.Equal(t, process.ErrNilPeerAccountsAdapter, err)
}

func TestNewMetaBootstrap_NilValidatorDBSyncerShouldErr(t *testing.T) {
	t.Parallel()

	args := CreateMetaBootstrapMockArguments()
	args.ValidatorStatisticsDBSyncer = nil

	bs, err := sync.NewMetaBootstrap(args)

	assert.Nil(t, bs)
	assert.Equal(t, process.ErrNilAccountsDBSyncer, err)
}

func TestNewMetaBootstrap_NilUserDBSyncerShouldErr(t *testing.T) {
	t.Parallel()

	args := CreateMetaBootstrapMockArguments()
	args.AccountsDBSyncer = nil

	bs, err := sync.NewMetaBootstrap(args)

	assert.Nil(t, bs)
	assert.Equal(t, process.ErrNilAccountsDBSyncer, err)
}

func TestNewMetaBootstrap_PoolsHolderRetNilOnHeadersShouldErr(t *testing.T) {
	t.Parallel()

	args := CreateMetaBootstrapMockArguments()
	pools := createMockPools()
	pools.HeadersCalled = func() dataRetriever.HeadersPool {
		return nil
	}
	args.PoolsHolder = pools

	bs, err := sync.NewMetaBootstrap(args)

	assert.Nil(t, bs)
	assert.Equal(t, process.ErrNilMetaBlocksPool, err)
}

func TestNewMetaBootstrap_NilStoreShouldErr(t *testing.T) {
	t.Parallel()

	args := CreateMetaBootstrapMockArguments()
	args.Store = nil

	bs, err := sync.NewMetaBootstrap(args)

	assert.Nil(t, bs)
	assert.Equal(t, process.ErrNilStore, err)
}

func TestNewMetaBootstrap_NilAppStatusHandlerShouldErr(t *testing.T) {
	t.Parallel()

	args := CreateMetaBootstrapMockArguments()
	args.AppStatusHandler = nil

	bs, err := sync.NewMetaBootstrap(args)

	assert.Nil(t, bs)
	assert.Equal(t, process.ErrNilAppStatusHandler, err)
}

func TestNewMetaBootstrap_NilBlockchainShouldErr(t *testing.T) {
	t.Parallel()

	args := CreateMetaBootstrapMockArguments()
	args.ChainHandler = nil

	bs, err := sync.NewMetaBootstrap(args)

	assert.Nil(t, bs)
	assert.Equal(t, process.ErrNilBlockChain, err)
}

func TestNewMetaBootstrap_NilRoundHandlerShouldErr(t *testing.T) {
	t.Parallel()

	args := CreateMetaBootstrapMockArguments()
	args.RoundHandler = nil

	bs, err := sync.NewMetaBootstrap(args)

	assert.Nil(t, bs)
	assert.Equal(t, process.ErrNilRoundHandler, err)
}

func TestNewMetaBootstrap_NilBlockProcessorShouldErr(t *testing.T) {
	t.Parallel()

	args := CreateMetaBootstrapMockArguments()
	args.BlockProcessor = nil

	bs, err := sync.NewMetaBootstrap(args)

	assert.Nil(t, bs)
	assert.Equal(t, process.ErrNilBlockProcessor, err)
}

func TestNewMetaBootstrap_NilHasherShouldErr(t *testing.T) {
	t.Parallel()

	args := CreateMetaBootstrapMockArguments()
	args.Hasher = nil

	bs, err := sync.NewMetaBootstrap(args)

	assert.Nil(t, bs)
	assert.Equal(t, process.ErrNilHasher, err)
}

func TestNewMetaBootstrap_NilMarshalizerShouldErr(t *testing.T) {
	t.Parallel()

	args := CreateMetaBootstrapMockArguments()
	args.Marshalizer = nil

	bs, err := sync.NewMetaBootstrap(args)

	assert.Nil(t, bs)
	assert.Equal(t, process.ErrNilMarshalizer, err)
}

func TestNewMetaBootstrap_NilForkDetectorShouldErr(t *testing.T) {
	t.Parallel()

	args := CreateMetaBootstrapMockArguments()
	args.ForkDetector = nil

	bs, err := sync.NewMetaBootstrap(args)

	assert.Nil(t, bs)
	assert.Equal(t, process.ErrNilForkDetector, err)
}

func TestNewMetaBootstrap_NilRequestHandlerShouldErr(t *testing.T) {
	t.Parallel()

	args := CreateMetaBootstrapMockArguments()
	args.RequestHandler = nil

	bs, err := sync.NewMetaBootstrap(args)

	assert.Nil(t, bs)
	assert.Equal(t, process.ErrNilRequestHandler, err)
}

func TestNewMetaBootstrap_NilShardCoordinatorShouldErr(t *testing.T) {
	t.Parallel()

	args := CreateMetaBootstrapMockArguments()
	args.ShardCoordinator = nil

	bs, err := sync.NewMetaBootstrap(args)

	assert.Nil(t, bs)
	assert.Equal(t, process.ErrNilShardCoordinator, err)
}

func TestNewMetaBootstrap_NilAccountsAdapterShouldErr(t *testing.T) {
	t.Parallel()

	args := CreateMetaBootstrapMockArguments()
	args.Accounts = nil

	bs, err := sync.NewMetaBootstrap(args)

	assert.Nil(t, bs)
	assert.Equal(t, process.ErrNilAccountsAdapter, err)
}

func TestNewMetaBootstrap_NilBlackListHandlerShouldErr(t *testing.T) {
	t.Parallel()

	args := CreateMetaBootstrapMockArguments()
	args.BlackListHandler = nil

	bs, err := sync.NewMetaBootstrap(args)

	assert.Nil(t, bs)
	assert.Equal(t, process.ErrNilBlackListCacher, err)
}

func TestNewMetaBootstrap_NilNetworkWatcherShouldErr(t *testing.T) {
	t.Parallel()

	args := CreateMetaBootstrapMockArguments()
	args.NetworkWatcher = nil

	bs, err := sync.NewMetaBootstrap(args)

	assert.Nil(t, bs)
	assert.Equal(t, process.ErrNilNetworkWatcher, err)
}

func TestNewMetaBootstrap_NilBootStorerShouldErr(t *testing.T) {
	t.Parallel()

	args := CreateMetaBootstrapMockArguments()
	args.BootStorer = nil

	bs, err := sync.NewMetaBootstrap(args)

	assert.Nil(t, bs)
	assert.Equal(t, process.ErrNilBootStorer, err)
}

func TestNewMetaBootstrap_NilMiniblocksProviderShouldErr(t *testing.T) {
	t.Parallel()

	args := CreateMetaBootstrapMockArguments()
	args.MiniblocksProvider = nil

	bs, err := sync.NewMetaBootstrap(args)

	assert.Nil(t, bs)
	assert.Equal(t, process.ErrNilMiniBlocksProvider, err)
}

func TestNewMetaBootstrap_NilIndexerProviderShouldErr(t *testing.T) {
	t.Parallel()

	args := CreateMetaBootstrapMockArguments()
	args.Indexer = nil

	bs, err := sync.NewMetaBootstrap(args)

	assert.Nil(t, bs)
	assert.Equal(t, process.ErrNilIndexer, err)
}

func TestNewMetaBootstrap_NilCurrentEpochProviderShouldErr(t *testing.T) {
	t.Parallel()

	args := CreateMetaBootstrapMockArguments()
	args.CurrentEpochProvider = nil

	bs, err := sync.NewMetaBootstrap(args)

	assert.Nil(t, bs)
	assert.Equal(t, process.ErrNilCurrentNetworkEpochProvider, err)
}

func TestNewMetaBootstrap_OkValsShouldWork(t *testing.T) {
	t.Parallel()

	args := CreateMetaBootstrapMockArguments()

	wasCalled := 0

	pools := createMockPools()
	pools.HeadersCalled = func() dataRetriever.HeadersPool {
		sds := &mock.HeadersCacherStub{}
		sds.AddCalled = func(headerHash []byte, header data.HeaderHandler) {
			assert.Fail(t, "should have not reached this point")
		}
		sds.RegisterHandlerCalled = func(func(header data.HeaderHandler, key []byte)) {
			wasCalled++
		}

		return sds
	}
	args.PoolsHolder = pools
	args.IsInImportMode = true
	bs, err := sync.NewMetaBootstrap(args)

	assert.NotNil(t, bs)
	assert.Nil(t, err)
	assert.Equal(t, 1, wasCalled)
	assert.False(t, bs.IsInterfaceNil())
	assert.True(t, bs.IsInImportMode())

	args.IsInImportMode = false
	bs, err = sync.NewMetaBootstrap(args)
	assert.NotNil(t, bs)
	assert.Nil(t, err)
	assert.False(t, bs.IsInImportMode())
}

//------- processing

func TestMetaBootstrap_SyncBlockShouldCallRollBack(t *testing.T) {
	t.Parallel()

	args := CreateMetaBootstrapMockArguments()

	hdr := block.MetaBlock{Nonce: 1, PubKeysBitmap: []byte("X")}

	args.Store = createMetaStore()

	blkc, _ := blockchain.NewMetaChain(&mock.AppStatusHandlerStub{})
	_ = blkc.SetGenesisHeader(&block.MetaBlock{})
	_ = blkc.SetCurrentBlockHeader(&hdr)
	args.ChainHandler = blkc

	forkDetector := &mock.ForkDetectorMock{}
	forkDetector.CheckForkCalled = func() *process.ForkInfo {
		return &process.ForkInfo{
			IsDetected: true,
			Nonce:      90,
			Round:      90,
			Hash:       []byte("hash"),
		}
	}
	forkDetector.RemoveHeaderCalled = func(nonce uint64, hash []byte) {
	}
	forkDetector.GetHighestFinalBlockNonceCalled = func() uint64 {
		return hdr.Nonce
	}
	forkDetector.ProbableHighestNonceCalled = func() uint64 {
		return 100
	}
	args.ForkDetector = forkDetector
	args.RoundHandler = initRoundHandler()
	args.BlockProcessor = createMetaBlockProcessor(args.ChainHandler)

	bs, _ := sync.NewMetaBootstrap(args)
	r := bs.SyncBlock()

	assert.Equal(t, process.ErrNilHeadersNonceHashStorage, r)
}

func TestMetaBootstrap_ShouldReturnTimeIsOutWhenMissingHeader(t *testing.T) {
	t.Parallel()

	args := CreateMetaBootstrapMockArguments()

	hdr := block.MetaBlock{Nonce: 1}
	blkc := &mock.BlockChainMock{}
	blkc.GetCurrentBlockHeaderCalled = func() data.HeaderHandler {
		return &hdr
	}
	args.ChainHandler = blkc

	forkDetector := &mock.ForkDetectorMock{}
	forkDetector.CheckForkCalled = func() *process.ForkInfo {
		return process.NewForkInfo()
	}
	forkDetector.ProbableHighestNonceCalled = func() uint64 {
		return 100
	}
	forkDetector.GetNotarizedHeaderHashCalled = func(nonce uint64) []byte {
		return nil
	}
	args.ForkDetector = forkDetector
	args.RoundHandler, _ = round.NewRound(time.Now(),
		time.Now().Add(2*100*time.Millisecond),
		100*time.Millisecond,
		&mock.SyncTimerMock{},
		0,
	)
	args.BlockProcessor = createMetaBlockProcessor(args.ChainHandler)

	bs, _ := sync.NewMetaBootstrap(args)
	r := bs.SyncBlock()

	assert.Equal(t, process.ErrTimeIsOut, r)
}

func TestMetaBootstrap_ShouldNotNeedToSync(t *testing.T) {
	t.Parallel()

	args := CreateMetaBootstrapMockArguments()
	hdr := block.MetaBlock{Nonce: 1, Round: 0}
	blkc := &mock.BlockChainMock{}
	blkc.GetCurrentBlockHeaderCalled = func() data.HeaderHandler {
		return &hdr
	}
	args.ChainHandler = blkc
	args.BlockProcessor = createMetaBlockProcessor(args.ChainHandler)

	forkDetector := &mock.ForkDetectorMock{}
	forkDetector.CheckForkCalled = func() *process.ForkInfo {
		return process.NewForkInfo()
	}
	forkDetector.GetHighestFinalBlockNonceCalled = func() uint64 {
		return hdr.Nonce
	}
	forkDetector.ProbableHighestNonceCalled = func() uint64 {
		return 0
	}
	args.ForkDetector = forkDetector
	args.RoundHandler = initRoundHandler()

	bs, _ := sync.NewMetaBootstrap(args)

	bs.StartSyncingBlocks()
	time.Sleep(200 * time.Millisecond)
	_ = bs.Close()
}

func TestMetaBootstrap_SyncShouldSyncOneBlock(t *testing.T) {
	t.Parallel()

	args := CreateMetaBootstrapMockArguments()
	hdr := block.MetaBlock{Nonce: 1, Round: 0}
	blkc := &mock.BlockChainMock{}
	blkc.GetCurrentBlockHeaderCalled = func() data.HeaderHandler {
		return &hdr
	}
	args.ChainHandler = blkc
	args.BlockProcessor = createMetaBlockProcessor(args.ChainHandler)

	mutDataAvailable := goSync.RWMutex{}
	dataAvailable := false
	hash := []byte("aaa")

	pools := createMockPools()
	pools.HeadersCalled = func() dataRetriever.HeadersPool {
		sds := &mock.HeadersCacherStub{}

		sds.GetHeaderByHashCalled = func(hashS []byte) (handler data.HeaderHandler, e error) {
			mutDataAvailable.RLock()
			defer mutDataAvailable.RUnlock()

			if bytes.Equal(hash, hashS) && dataAvailable {
				return &block.MetaBlock{
					Nonce:    2,
					Round:    1,
					RootHash: []byte("bbb")}, nil
			}

			return nil, errors.New("err")
		}
		sds.RegisterHandlerCalled = func(func(header data.HeaderHandler, key []byte)) {
			time.Sleep(10 * time.Millisecond)
		}

		return sds
	}
	args.PoolsHolder = pools

	forkDetector := &mock.ForkDetectorMock{}
	forkDetector.CheckForkCalled = func() *process.ForkInfo {
		return process.NewForkInfo()
	}
	forkDetector.GetHighestFinalBlockNonceCalled = func() uint64 {
		return hdr.Nonce
	}
	forkDetector.ProbableHighestNonceCalled = func() uint64 {
		return 0
	}
	args.ForkDetector = forkDetector

	account := &testscommon.AccountsStub{}
	account.RootHashCalled = func() ([]byte, error) {
		return nil, nil
	}
	args.Accounts = account
	args.RoundHandler, _ = round.NewRound(
		time.Now(),
		time.Now().Add(200*time.Millisecond),
		100*time.Millisecond,
		&mock.SyncTimerMock{},
		0,
	)

	bs, _ := sync.NewMetaBootstrap(args)
	bs.StartSyncingBlocks()

	time.Sleep(200 * time.Millisecond)

	mutDataAvailable.Lock()
	dataAvailable = true
	mutDataAvailable.Unlock()

	time.Sleep(500 * time.Millisecond)

	_ = bs.Close()
}

func TestMetaBootstrap_ShouldReturnNilErr(t *testing.T) {
	t.Parallel()

	args := CreateMetaBootstrapMockArguments()

	args.BlockProcessor = createMetaBlockProcessor(args.ChainHandler)

	hdr := block.MetaBlock{Nonce: 1}
	blkc := &mock.BlockChainMock{}
	blkc.GetCurrentBlockHeaderCalled = func() data.HeaderHandler {
		return &hdr
	}
	args.ChainHandler = blkc

	hash := []byte("aaa")
	pools := createMockPools()
	pools.HeadersCalled = func() dataRetriever.HeadersPool {
		sds := &mock.HeadersCacherStub{}
		sds.GetHeaderByNonceAndShardIdCalled = func(hdrNonce uint64, shardId uint32) (handlers []data.HeaderHandler, i [][]byte, e error) {
			if hdrNonce == 2 {
				return []data.HeaderHandler{&block.MetaBlock{
					Nonce:    2,
					Round:    1,
					RootHash: []byte("bbb")}}, [][]byte{hash}, nil
			}

			return nil, nil, errors.New("err")
		}
		sds.RegisterHandlerCalled = func(func(header data.HeaderHandler, key []byte)) {
		}

		return sds
	}
	pools.MiniBlocksCalled = func() storage.Cacher {
		sds := &testscommon.CacherStub{
			HasOrAddCalled: func(key []byte, value interface{}, sizeInBytes int) (has, added bool) {
				return false, true
			},
			RegisterHandlerCalled: func(func(key []byte, value interface{})) {},
			PeekCalled: func(key []byte) (value interface{}, ok bool) {
				return nil, false
			},
			RemoveCalled: func(key []byte) {
			},
		}
		return sds
	}
	args.PoolsHolder = pools

	forkDetector := &mock.ForkDetectorMock{}
	forkDetector.CheckForkCalled = func() *process.ForkInfo {
		return process.NewForkInfo()
	}
	forkDetector.ProbableHighestNonceCalled = func() uint64 {
		return 2
	}
	forkDetector.GetNotarizedHeaderHashCalled = func(nonce uint64) []byte {
		return nil
	}
	args.ForkDetector = forkDetector
	args.RoundHandler, _ = round.NewRound(
		time.Now(),
		time.Now().Add(2*100*time.Millisecond),
		100*time.Millisecond,
		&mock.SyncTimerMock{},
		0,
	)

	bs, _ := sync.NewMetaBootstrap(args)
	r := bs.SyncBlock()

	assert.Nil(t, r)
}

func TestMetaBootstrap_SyncBlockShouldReturnErrorWhenProcessBlockFailed(t *testing.T) {
	t.Parallel()

	args := CreateMetaBootstrapMockArguments()
	hdr := block.MetaBlock{Nonce: 1, PubKeysBitmap: []byte("X")}
	blkc := &mock.BlockChainMock{}
	blkc.GetCurrentBlockHeaderCalled = func() data.HeaderHandler {
		return &hdr
	}
	args.ChainHandler = blkc

	blockProcessor := createMetaBlockProcessor(args.ChainHandler)
	blockProcessor.ProcessBlockCalled = func(header data.HeaderHandler, body data.BodyHandler, haveTime func() time.Duration) error {
		return process.ErrBlockHashDoesNotMatch
	}
	args.BlockProcessor = blockProcessor

	hash := []byte("aaa")
	pools := createMockPools()
	pools.HeadersCalled = func() dataRetriever.HeadersPool {
		sds := &mock.HeadersCacherStub{}
		sds.GetHeaderByNonceAndShardIdCalled = func(hdrNonce uint64, shardId uint32) (handlers []data.HeaderHandler, i [][]byte, e error) {
			if hdrNonce == 2 {
				return []data.HeaderHandler{&block.MetaBlock{
					Nonce:    2,
					Round:    1,
					RootHash: []byte("bbb")}}, [][]byte{hash}, nil
			}

			return nil, nil, errors.New("err")
		}

		sds.RegisterHandlerCalled = func(func(header data.HeaderHandler, key []byte)) {
		}

		return sds
	}
	args.PoolsHolder = pools

	forkDetector := &mock.ForkDetectorMock{}
	forkDetector.CheckForkCalled = func() *process.ForkInfo {
		return process.NewForkInfo()
	}
	forkDetector.GetHighestFinalBlockNonceCalled = func() uint64 {
		return hdr.Nonce
	}
	forkDetector.ProbableHighestNonceCalled = func() uint64 {
		return 2
	}
	forkDetector.RemoveHeaderCalled = func(nonce uint64, hash []byte) {}
	forkDetector.GetNotarizedHeaderHashCalled = func(nonce uint64) []byte {
		return nil
	}
	args.ForkDetector = forkDetector
	args.RoundHandler, _ = round.NewRound(
		time.Now(),
		time.Now().Add(2*100*time.Millisecond),
		100*time.Millisecond,
		&mock.SyncTimerMock{},
		0,
	)

	bs, _ := sync.NewMetaBootstrap(args)
	err := bs.SyncBlock()

	assert.Equal(t, process.ErrBlockHashDoesNotMatch, err)
}

func TestMetaBootstrap_GetNodeStateShouldReturnSynchronizedWhenCurrentBlockIsNilAndRoundIndexIsZero(t *testing.T) {
	t.Parallel()

	args := CreateMetaBootstrapMockArguments()

	forkDetector := &mock.ForkDetectorMock{CheckForkCalled: func() *process.ForkInfo {
		return process.NewForkInfo()
	}}
	forkDetector.ProbableHighestNonceCalled = func() uint64 {
		return 0
	}
	args.ForkDetector = forkDetector
	args.RoundHandler, _ = round.NewRound(time.Now(), time.Now(), 200*time.Millisecond, &mock.SyncTimerMock{}, 0)

	bs, err := sync.NewMetaBootstrap(args)
	assert.Nil(t, err)

	bs.ComputeNodeState()
	assert.Equal(t, core.NsSynchronized, bs.GetNodeState())
}

func TestMetaBootstrap_GetNodeStateShouldReturnNotSynchronizedWhenCurrentBlockIsNilAndRoundIndexIsGreaterThanZero(t *testing.T) {
	t.Parallel()

	args := CreateMetaBootstrapMockArguments()

	forkDetector := &mock.ForkDetectorMock{}
	forkDetector.CheckForkCalled = func() *process.ForkInfo {
		return process.NewForkInfo()
	}
	forkDetector.ProbableHighestNonceCalled = func() uint64 {
		return 1
	}
	args.ForkDetector = forkDetector
	args.RoundHandler, _ = round.NewRound(time.Now(), time.Now().Add(100*time.Millisecond), 100*time.Millisecond, &mock.SyncTimerMock{}, 0)

	bs, _ := sync.NewMetaBootstrap(args)
	bs.ComputeNodeState()

	assert.Equal(t, core.NsNotSynchronized, bs.GetNodeState())
}

func TestMetaBootstrap_GetNodeStateShouldReturnSynchronizedWhenNodeIsSynced(t *testing.T) {
	t.Parallel()

	args := CreateMetaBootstrapMockArguments()

	hdr := block.MetaBlock{Nonce: 0}
	blkc := &mock.BlockChainMock{}
	blkc.GetCurrentBlockHeaderCalled = func() data.HeaderHandler {
		return &hdr
	}
	args.ChainHandler = blkc

	forkDetector := &mock.ForkDetectorMock{}
	forkDetector.CheckForkCalled = func() *process.ForkInfo {
		return process.NewForkInfo()
	}
	forkDetector.ProbableHighestNonceCalled = func() uint64 {
		return 0
	}
	args.ForkDetector = forkDetector
	args.RoundHandler = initRoundHandler()

	bs, _ := sync.NewMetaBootstrap(args)
	bs.ComputeNodeState()

	assert.Equal(t, core.NsSynchronized, bs.GetNodeState())
}

func TestMetaBootstrap_GetNodeStateShouldReturnNotSynchronizedWhenNodeIsNotSynced(t *testing.T) {
	t.Parallel()

	args := CreateMetaBootstrapMockArguments()

	hdr := block.MetaBlock{Nonce: 0}
	blkc := &mock.BlockChainMock{}
	blkc.GetCurrentBlockHeaderCalled = func() data.HeaderHandler {
		return &hdr
	}
	args.ChainHandler = blkc

	forkDetector := &mock.ForkDetectorMock{}
	forkDetector.CheckForkCalled = func() *process.ForkInfo {
		return process.NewForkInfo()
	}
	forkDetector.ProbableHighestNonceCalled = func() uint64 {
		return 1
	}
	args.ForkDetector = forkDetector
	args.RoundHandler, _ = round.NewRound(time.Now(), time.Now().Add(100*time.Millisecond), 100*time.Millisecond, &mock.SyncTimerMock{}, 0)

	bs, _ := sync.NewMetaBootstrap(args)
	bs.ComputeNodeState()

	assert.Equal(t, core.NsNotSynchronized, bs.GetNodeState())
}

func TestMetaBootstrap_GetNodeStateShouldReturnNotSynchronizedWhenForkIsDetectedAndItReceivesTheSameWrongHeader(t *testing.T) {
	t.Parallel()

	args := CreateMetaBootstrapMockArguments()

	hdr1 := block.MetaBlock{Nonce: 1, Round: 2, PubKeysBitmap: []byte("A")}
	hash1 := []byte("hash1")

	hdr2 := block.MetaBlock{Nonce: 1, Round: 1, PubKeysBitmap: []byte("B")}
	hash2 := []byte("hash2")

	blkc := &mock.BlockChainMock{}
	blkc.GetCurrentBlockHeaderCalled = func() data.HeaderHandler {
		return &hdr1
	}
	args.ChainHandler = blkc

	pools := createMockPools()
	pools.HeadersCalled = func() dataRetriever.HeadersPool {
		sds := &mock.HeadersCacherStub{}
		sds.GetHeaderByHashCalled = func(key []byte) (handler data.HeaderHandler, e error) {
			if bytes.Equal(key, hash1) {
				return &hdr1, nil
			}
			if bytes.Equal(key, hash2) {
				return &hdr2, nil
			}

			return nil, errors.New("err")
		}
		return sds
	}
	args.PoolsHolder = pools
	args.RoundHandler = &mock.RoundHandlerMock{RoundIndex: 2}
	args.ForkDetector, _ = sync.NewMetaForkDetector(
		args.RoundHandler,
		&mock.BlackListHandlerStub{},
		&mock.BlockTrackerMock{},
		0,
	)

	bs, _ := sync.NewMetaBootstrap(args)

	_ = args.ForkDetector.AddHeader(&hdr1, hash1, process.BHProcessed, nil, nil)
	_ = args.ForkDetector.AddHeader(&hdr2, hash2, process.BHReceived, nil, nil)

	bs.ComputeNodeState()
	assert.Equal(t, core.NsNotSynchronized, bs.GetNodeState())
	assert.True(t, bs.IsForkDetected())

	if bs.GetNodeState() == core.NsNotSynchronized && bs.IsForkDetected() {
		args.ForkDetector.RemoveHeader(hdr1.GetNonce(), hash1)
		bs.ReceivedHeaders(&hdr1, hash1)
		_ = args.ForkDetector.AddHeader(&hdr1, hash1, process.BHProcessed, nil, nil)
	}

	bs.ComputeNodeState()
	assert.Equal(t, core.NsNotSynchronized, bs.GetNodeState())
	assert.True(t, bs.IsForkDetected())
}

func TestMetaBootstrap_GetNodeStateShouldReturnSynchronizedWhenForkIsDetectedAndItReceivesTheGoodHeader(t *testing.T) {
	t.Parallel()

	args := CreateMetaBootstrapMockArguments()

	hdr1 := block.MetaBlock{Nonce: 1, Round: 2, PubKeysBitmap: []byte("A")}
	hash1 := []byte("hash1")

	hdr2 := block.MetaBlock{Nonce: 1, Round: 1, PubKeysBitmap: []byte("B")}
	hash2 := []byte("hash2")

	blkc := &mock.BlockChainMock{}
	blkc.GetCurrentBlockHeaderCalled = func() data.HeaderHandler {
		return &hdr2
	}
	args.ChainHandler = blkc

	pools := createMockPools()
	pools.HeadersCalled = func() dataRetriever.HeadersPool {
		sds := &mock.HeadersCacherStub{}
		sds.GetHeaderByHashCalled = func(key []byte) (handler data.HeaderHandler, e error) {
			if bytes.Equal(key, hash1) {
				return &hdr1, nil
			}
			if bytes.Equal(key, hash2) {
				return &hdr2, nil
			}

			return nil, errors.New("err")
		}
		return sds
	}
	args.PoolsHolder = pools
	args.RoundHandler = &mock.RoundHandlerMock{RoundIndex: 2}
	args.ForkDetector, _ = sync.NewMetaForkDetector(
		args.RoundHandler,
		&mock.BlackListHandlerStub{},
		&mock.BlockTrackerMock{},
		0,
	)

	bs, _ := sync.NewMetaBootstrap(args)

	_ = args.ForkDetector.AddHeader(&hdr1, hash1, process.BHProcessed, nil, nil)
	_ = args.ForkDetector.AddHeader(&hdr2, hash2, process.BHReceived, nil, nil)

	bs.ComputeNodeState()
	assert.Equal(t, core.NsNotSynchronized, bs.GetNodeState())
	assert.True(t, bs.IsForkDetected())

	if bs.GetNodeState() == core.NsNotSynchronized && bs.IsForkDetected() {
		args.ForkDetector.RemoveHeader(hdr1.GetNonce(), hash1)
		bs.ReceivedHeaders(&hdr2, hash2)
		_ = args.ForkDetector.AddHeader(&hdr2, hash2, process.BHProcessed, nil, nil)
		bs.SetNodeStateCalculated(false)
	}

	time.Sleep(500 * time.Millisecond)

	bs.ComputeNodeState()
	assert.Equal(t, core.NsSynchronized, bs.GetNodeState())
	assert.False(t, bs.IsForkDetected())
}

func TestMetaBootstrap_GetHeaderFromPoolShouldReturnNil(t *testing.T) {
	t.Parallel()

	args := CreateMetaBootstrapMockArguments()
	pools := createMockPools()
	args.PoolsHolder = pools

	forkDetector := &mock.ForkDetectorMock{}
	forkDetector.CheckForkCalled = func() *process.ForkInfo {
		return process.NewForkInfo()
	}
	forkDetector.ProbableHighestNonceCalled = func() uint64 {
		return 0
	}
	args.ForkDetector = forkDetector
	args.RoundHandler, _ = round.NewRound(time.Now(), time.Now(), 200*time.Millisecond, &mock.SyncTimerMock{}, 0)

	bs, _ := sync.NewMetaBootstrap(args)
	hdr, _, _ := process.GetMetaHeaderFromPoolWithNonce(0, pools.HeadersCalled())
	time.Sleep(500 * time.Millisecond)

	assert.NotNil(t, bs)
	assert.Nil(t, hdr)
}

func TestMetaBootstrap_GetHeaderFromPoolShouldReturnHeader(t *testing.T) {
	t.Parallel()

	args := CreateMetaBootstrapMockArguments()

	hdr := &block.MetaBlock{Nonce: 0}

	hash := []byte("aaa")
	pools := createMockPools()
	pools.HeadersCalled = func() dataRetriever.HeadersPool {
		sds := &mock.HeadersCacherStub{}
		sds.GetHeaderByNonceAndShardIdCalled = func(hdrNonce uint64, shardId uint32) (handlers []data.HeaderHandler, i [][]byte, e error) {
			if hdrNonce == 0 {
				return []data.HeaderHandler{hdr}, [][]byte{hash}, nil
			}
			return nil, nil, errors.New("err")
		}

		sds.RegisterHandlerCalled = func(func(header data.HeaderHandler, key []byte)) {
		}

		return sds
	}
	args.PoolsHolder = pools

	forkDetector := &mock.ForkDetectorMock{}
	forkDetector.ProbableHighestNonceCalled = func() uint64 {
		return 0
	}
	args.ForkDetector = forkDetector
	args.RoundHandler = initRoundHandler()

	bs, _ := sync.NewMetaBootstrap(args)
	hdr2, _, _ := process.GetMetaHeaderFromPoolWithNonce(0, pools.HeadersCalled())

	assert.NotNil(t, bs)
	assert.True(t, hdr == hdr2)
}

//------- testing received headers

func TestMetaBootstrap_ReceivedHeadersFoundInPoolShouldAddToForkDetector(t *testing.T) {
	t.Parallel()

	args := CreateMetaBootstrapMockArguments()

	addedHash := []byte("hash")
	addedHdr := &block.MetaBlock{}

	pools := createMockPools()
	pools.HeadersCalled = func() dataRetriever.HeadersPool {
		sds := &mock.HeadersCacherStub{}
		sds.RegisterHandlerCalled = func(func(header data.HeaderHandler, key []byte)) {
		}
		sds.GetHeaderByHashCalled = func(key []byte) (handler data.HeaderHandler, e error) {
			if bytes.Equal(key, addedHash) {
				return addedHdr, nil
			}

			return nil, errors.New("err")
		}

		return sds
	}
	args.PoolsHolder = pools

	wasAdded := false

	forkDetector := &mock.ForkDetectorMock{}
	forkDetector.AddHeaderCalled = func(header data.HeaderHandler, hash []byte, state process.BlockHeaderState, selfNotarizedHeaders []data.HeaderHandler, selfNotarizedHeadersHashes [][]byte) error {
		if state == process.BHProcessed {
			return errors.New("processed")
		}

		if !bytes.Equal(hash, addedHash) {
			return errors.New("hash mismatch")
		}

		if !reflect.DeepEqual(header, addedHdr) {
			return errors.New("header mismatch")
		}

		wasAdded = true
		return nil
	}
	forkDetector.ProbableHighestNonceCalled = func() uint64 {
		return 0
	}
	args.ForkDetector = forkDetector

	shardCoordinator := mock.NewMultipleShardsCoordinatorMock()
	shardCoordinator.CurrentShard = core.MetachainShardId
	args.ShardCoordinator = shardCoordinator
	args.RoundHandler = initRoundHandler()

	bs, _ := sync.NewMetaBootstrap(args)
	bs.ReceivedHeaders(addedHdr, addedHash)
	time.Sleep(500 * time.Millisecond)

	assert.True(t, wasAdded)
}

func TestMetaBootstrap_ReceivedHeadersNotFoundInPoolShouldNotAddToForkDetector(t *testing.T) {
	t.Parallel()

	args := CreateMetaBootstrapMockArguments()

	addedHash := []byte("hash")
	addedHdr := &block.MetaBlock{Nonce: 1}

	wasAdded := false

	forkDetector := &mock.ForkDetectorMock{}
	forkDetector.AddHeaderCalled = func(header data.HeaderHandler, hash []byte, state process.BlockHeaderState, selfNotarizedHeaders []data.HeaderHandler, selfNotarizedHeadersHashes [][]byte) error {
		if state == process.BHProcessed {
			return errors.New("processed")
		}

		if !bytes.Equal(hash, addedHash) {
			return errors.New("hash mismatch")
		}

		if !reflect.DeepEqual(header, addedHdr) {
			return errors.New("header mismatch")
		}

		wasAdded = true
		return nil
	}
	args.ForkDetector = forkDetector

	headerStorage := &testscommon.StorerStub{}
	headerStorage.GetCalled = func(key []byte) (i []byte, e error) {
		if bytes.Equal(key, addedHash) {
			buff, _ := args.Marshalizer.Marshal(addedHdr)

			return buff, nil
		}

		return nil, nil
	}
	args.Store = createMetaStore()
	args.Store.AddStorer(dataRetriever.MetaBlockUnit, headerStorage)
	args.ChainHandler, _ = blockchain.NewBlockChain(&mock.AppStatusHandlerStub{})
	args.RoundHandler = initRoundHandler()

	bs, _ := sync.NewMetaBootstrap(args)
	bs.ReceivedHeaders(addedHdr, addedHash)
	time.Sleep(500 * time.Millisecond)

	assert.False(t, wasAdded)
}

//------- RollBack

func TestMetaBootstrap_RollBackNilBlockchainHeaderShouldErr(t *testing.T) {
	t.Parallel()

	args := CreateMetaBootstrapMockArguments()
	bs, _ := sync.NewMetaBootstrap(args)
	err := bs.RollBack(false)

	assert.Equal(t, process.ErrNilBlockHeader, err)
}

func TestMetaBootstrap_RollBackNilParamHeaderShouldErr(t *testing.T) {
	t.Parallel()

	args := CreateMetaBootstrapMockArguments()

	blkc := initBlockchain()
	blkc.GetCurrentBlockHeaderCalled = func() data.HeaderHandler {
		return nil
	}
	args.ChainHandler = blkc

	bs, _ := sync.NewMetaBootstrap(args)
	err := bs.RollBack(false)

	assert.Equal(t, process.ErrNilBlockHeader, err)
}

func TestMetaBootstrap_RollBackIsNotEmptyShouldErr(t *testing.T) {
	t.Parallel()

	args := CreateMetaBootstrapMockArguments()

	newHdrHash := []byte("new hdr hash")
	newHdrNonce := uint64(6)

	remFlags := &removedFlags{}

	pools := createMockPools()
	pools.HeadersCalled = func() dataRetriever.HeadersPool {
		sds := &mock.HeadersCacherStub{}
		sds.RemoveHeaderByHashCalled = func(headerHash []byte) {
			if bytes.Equal(headerHash, newHdrHash) {
				remFlags.flagHdrRemovedFromHeaders = true
			}
		}
		return sds
	}
	args.PoolsHolder = pools

	blkc := initBlockchain()
	blkc.GetCurrentBlockHeaderCalled = func() data.HeaderHandler {
		return &block.MetaBlock{
			PubKeysBitmap: []byte("X"),
			Nonce:         newHdrNonce,
		}
	}
	args.ChainHandler = blkc
	args.ForkDetector = createForkDetector(newHdrNonce, remFlags)

	bs, _ := sync.NewMetaBootstrap(args)
	err := bs.RollBack(false)

	assert.Equal(t, sync.ErrRollBackBehindFinalHeader, err)
}

func TestMetaBootstrap_RollBackIsEmptyCallRollBackOneBlockOkValsShouldWork(t *testing.T) {
	t.Parallel()

	args := CreateMetaBootstrapMockArguments()

	//retain if the remove process from different storage locations has been called
	remFlags := &removedFlags{}

	currentHdrNonce := uint64(8)
	currentHdrHash := []byte("current header hash")

	//define prev tx block body "strings" as in this test there are a lot of stubs that
	//constantly need to check some defined symbols
	//prevTxBlockBodyHash := []byte("prev block body hash")
	prevTxBlockBodyBytes := []byte("prev block body bytes")
	prevTxBlockBody := &block.Body{}

	//define prev header "strings"
	prevHdrHash := []byte("prev header hash")
	prevHdrBytes := []byte("prev header bytes")
	prevHdrRootHash := []byte("prev header root hash")
	prevHdr := &block.MetaBlock{
		Signature: []byte("sig of the prev header as to be unique in this context"),
		RootHash:  prevHdrRootHash,
	}

	pools := createMockPools()
	pools.HeadersCalled = func() dataRetriever.HeadersPool {
		sds := &mock.HeadersCacherStub{}
		sds.RemoveHeaderByHashCalled = func(headerHash []byte) {
			if bytes.Equal(headerHash, currentHdrHash) {
				remFlags.flagHdrRemovedFromHeaders = true
			}
		}
		return sds
	}
	args.PoolsHolder = pools

	//a mock blockchain with special header and tx block bodies stubs (defined above)
	blkc := &mock.BlockChainMock{}
	hdr := &block.MetaBlock{
		Nonce: currentHdrNonce,
		//empty bitmap
		PrevHash: prevHdrHash,
	}
	blkc.GetCurrentBlockHeaderCalled = func() data.HeaderHandler {
		return hdr
	}
	blkc.SetCurrentBlockHeaderCalled = func(handler data.HeaderHandler) error {
		hdr = prevHdr
		return nil
	}

	hdrHash := make([]byte, 0)
	blkc.GetCurrentBlockHeaderHashCalled = func() []byte {
		return hdrHash
	}
	blkc.SetCurrentBlockHeaderHashCalled = func(i []byte) {
		hdrHash = i
	}
	args.ChainHandler = blkc
	args.Store = &mock.ChainStorerMock{
		GetStorerCalled: func(unitType dataRetriever.UnitType) storage.Storer {
			return &testscommon.StorerStub{
				GetCalled: func(key []byte) ([]byte, error) {
					return prevHdrBytes, nil
				},
				RemoveCalled: func(key []byte) error {
					remFlags.flagHdrRemovedFromStorage = true
					return nil
				},
			}
		},
	}
	args.BlockProcessor = &mock.BlockProcessorMock{
		RestoreBlockIntoPoolsCalled: func(header data.HeaderHandler, body data.BodyHandler) error {
			return nil
		},
	}
	args.Hasher = &mock.HasherStub{
		ComputeCalled: func(s string) []byte {
			return currentHdrHash
		},
	}
	args.Marshalizer = &mock.MarshalizerStub{
		MarshalCalled: func(obj interface{}) ([]byte, error) {
			return []byte("X"), nil
		},
		UnmarshalCalled: func(obj interface{}, buff []byte) error {
			if bytes.Equal(buff, prevHdrBytes) {
				//bytes represent a header (strings are returns from hdrUnit.Get which is also a stub here)
				//copy only defined fields
				_, ok := obj.(*block.MetaBlock)
				if !ok {
					return nil
				}

				obj.(*block.MetaBlock).Signature = prevHdr.Signature
				obj.(*block.MetaBlock).RootHash = prevHdrRootHash
				return nil
			}
			if bytes.Equal(buff, prevTxBlockBodyBytes) {
				//bytes represent a tx block body (strings are returns from txBlockUnit.Get which is also a stub here)
				//copy only defined fields
				_, ok := obj.(*block.Body)
				if !ok {
					return nil
				}

				obj.(*block.Body).MiniBlocks = prevTxBlockBody.MiniBlocks
				return nil
			}

			return nil
		},
	}
	args.ForkDetector = createForkDetector(currentHdrNonce, remFlags)
	args.Accounts = &testscommon.AccountsStub{
		RecreateTrieCalled: func(rootHash []byte) error {
			return nil
		},
	}

	bs, _ := sync.NewMetaBootstrap(args)
	bs.SetForkNonce(currentHdrNonce)

	err := bs.RollBack(true)

	assert.Nil(t, err)
	assert.True(t, remFlags.flagHdrRemovedFromHeaders)
	assert.True(t, remFlags.flagHdrRemovedFromStorage)
	assert.True(t, remFlags.flagHdrRemovedFromForkDetector)
	assert.Equal(t, blkc.GetCurrentBlockHeader(), prevHdr)
	assert.Equal(t, blkc.GetCurrentBlockHeaderHash(), prevHdrHash)
}

func TestMetaBootstrap_RollBackIsEmptyCallRollBackOneBlockToGenesisShouldWork(t *testing.T) {
	t.Parallel()

	args := CreateMetaBootstrapMockArguments()

	//retain if the remove process from different storage locations has been called
	remFlags := &removedFlags{}

	currentHdrNonce := uint64(1)
	currentHdrHash := []byte("current header hash")

	//define prev tx block body "strings" as in this test there are a lot of stubs that
	//constantly need to check some defined symbols
	//prevTxBlockBodyHash := []byte("prev block body hash")
	prevTxBlockBodyBytes := []byte("prev block body bytes")
	prevTxBlockBody := &block.Body{}

	//define prev header "strings"
	prevHdrHash := []byte("prev header hash")
	prevHdrBytes := []byte("prev header bytes")
	prevHdrRootHash := []byte("prev header root hash")
	prevHdr := &block.MetaBlock{
		Signature: []byte("sig of the prev header as to be unique in this context"),
		RootHash:  prevHdrRootHash,
	}

	pools := createMockPools()
	pools.HeadersCalled = func() dataRetriever.HeadersPool {
		sds := &mock.HeadersCacherStub{}
		sds.RemoveHeaderByHashCalled = func(headerHash []byte) {
			if bytes.Equal(headerHash, currentHdrHash) {
				remFlags.flagHdrRemovedFromHeaders = true
			}
		}
		return sds
	}
	args.PoolsHolder = pools

	blkc := &mock.BlockChainMock{
		GetGenesisHeaderCalled: func() data.HeaderHandler {
			return prevHdr
		},
	}
	hdr := &block.MetaBlock{
		Nonce: currentHdrNonce,
		//empty bitmap
		PrevHash: prevHdrHash,
	}
	blkc.GetCurrentBlockHeaderCalled = func() data.HeaderHandler {
		return hdr
	}
	blkc.SetCurrentBlockHeaderCalled = func(handler data.HeaderHandler) error {
		hdr = nil
		return nil
	}

	hdrHash := make([]byte, 0)
	blkc.GetCurrentBlockHeaderHashCalled = func() []byte {
		return hdrHash
	}
	blkc.SetCurrentBlockHeaderHashCalled = func(i []byte) {
		hdrHash = nil
	}
	args.ChainHandler = blkc
	args.Store = &mock.ChainStorerMock{
		GetStorerCalled: func(unitType dataRetriever.UnitType) storage.Storer {
			return &testscommon.StorerStub{
				GetCalled: func(key []byte) ([]byte, error) {
					return prevHdrBytes, nil
				},
				RemoveCalled: func(key []byte) error {
					remFlags.flagHdrRemovedFromStorage = true
					return nil
				},
			}
		},
	}
	args.BlockProcessor = &mock.BlockProcessorMock{
		RestoreBlockIntoPoolsCalled: func(header data.HeaderHandler, body data.BodyHandler) error {
			return nil
		},
	}
	args.Hasher = &mock.HasherStub{
		ComputeCalled: func(s string) []byte {
			return currentHdrHash
		},
	}
	args.Marshalizer = &mock.MarshalizerStub{
		MarshalCalled: func(obj interface{}) ([]byte, error) {
			return []byte("X"), nil
		},
		UnmarshalCalled: func(obj interface{}, buff []byte) error {
			if bytes.Equal(buff, prevHdrBytes) {
				_, ok := obj.(*block.Header)
				if !ok {
					return nil
				}
				//bytes represent a header (strings are returns from hdrUnit.Get which is also a stub here)
				//copy only defined fields
				obj.(*block.MetaBlock).Signature = prevHdr.Signature
				obj.(*block.MetaBlock).RootHash = prevHdrRootHash
				return nil
			}
			if bytes.Equal(buff, prevTxBlockBodyBytes) {
				//bytes represent a tx block body (strings are returns from txBlockUnit.Get which is also a stub here)
				//copy only defined fields
				_, ok := obj.(*block.Body)
				if !ok {
					return nil
				}

				obj.(*block.Body).MiniBlocks = prevTxBlockBody.MiniBlocks
				return nil
			}

			return nil
		},
	}
	args.ForkDetector = createForkDetector(currentHdrNonce, remFlags)
	args.Accounts = &testscommon.AccountsStub{
		RecreateTrieCalled: func(rootHash []byte) error {
			return nil
		},
	}

	bs, _ := sync.NewMetaBootstrap(args)
	bs.SetForkNonce(currentHdrNonce)
	err := bs.RollBack(true)

	assert.Nil(t, err)
	assert.True(t, remFlags.flagHdrRemovedFromHeaders)
	assert.True(t, remFlags.flagHdrRemovedFromStorage)
	assert.True(t, remFlags.flagHdrRemovedFromForkDetector)
	assert.Nil(t, blkc.GetCurrentBlockHeader())
	assert.Nil(t, blkc.GetCurrentBlockHeaderHash())
}

func TestMetaBootstrap_AddSyncStateListenerShouldAppendAnotherListener(t *testing.T) {
	t.Parallel()

	args := CreateMetaBootstrapMockArguments()
	args.BlockProcessor = createMetaBlockProcessor(args.ChainHandler)

	bs, _ := sync.NewMetaBootstrap(args)
	f1 := func(bool) {}
	f2 := func(bool) {}
	f3 := func(bool) {}
	bs.AddSyncStateListener(f1)
	bs.AddSyncStateListener(f2)
	bs.AddSyncStateListener(f3)

	assert.Equal(t, 3, len(bs.SyncStateListeners()))
}

func TestMetaBootstrap_NotifySyncStateListenersShouldNotify(t *testing.T) {
	t.Parallel()

	args := CreateMetaBootstrapMockArguments()
	args.BlockProcessor = createMetaBlockProcessor(args.ChainHandler)

	bs, _ := sync.NewMetaBootstrap(args)

	mutex := goSync.RWMutex{}

	mutex.RLock()
	calls := 0
	mutex.RUnlock()
	var wg goSync.WaitGroup

	f1 := func(bool) {
		mutex.Lock()
		calls++
		mutex.Unlock()
		wg.Done()
	}

	f2 := func(bool) {
		mutex.Lock()
		calls++
		mutex.Unlock()
		wg.Done()
	}

	f3 := func(bool) {
		mutex.Lock()
		calls++
		mutex.Unlock()
		wg.Done()
	}

	wg.Add(3)

	bs.AddSyncStateListener(f1)
	bs.AddSyncStateListener(f2)
	bs.AddSyncStateListener(f3)

	bs.NotifySyncStateListeners()

	wg.Wait()

	assert.Equal(t, 3, calls)
}

func TestMetaBootstrap_NilInnerBootstrapperClose(t *testing.T) {
	t.Parallel()

	bootstrapper := &sync.MetaBootstrap{}
	assert.Nil(t, bootstrapper.Close())
}

func TestMetaBootstrap_SyncBlockErrGetNodeDBShouldSyncAccounts(t *testing.T) {
	t.Parallel()

	args := CreateMetaBootstrapMockArguments()
	hdr := block.MetaBlock{Nonce: 1, PubKeysBitmap: []byte("X")}
	blkc := &mock.BlockChainMock{}
	blkc.GetCurrentBlockHeaderCalled = func() data.HeaderHandler {
		return &hdr
	}
	args.ChainHandler = blkc

	errGetNodeFromDB := errors.New(core.GetNodeFromDBErrorString)
	blockProcessor := createMetaBlockProcessor(args.ChainHandler)
	blockProcessor.ProcessBlockCalled = func(header data.HeaderHandler, body data.BodyHandler, haveTime func() time.Duration) error {
		return errGetNodeFromDB
	}
	args.BlockProcessor = blockProcessor

	hash := []byte("aaa")
	pools := createMockPools()
	pools.HeadersCalled = func() dataRetriever.HeadersPool {
		sds := &mock.HeadersCacherStub{}
		sds.GetHeaderByNonceAndShardIdCalled = func(hdrNonce uint64, shardId uint32) (handlers []data.HeaderHandler, i [][]byte, e error) {
			if hdrNonce == 2 {
				return []data.HeaderHandler{&block.MetaBlock{
					Nonce:    2,
					Round:    1,
					RootHash: []byte("bbb")}}, [][]byte{hash}, nil
			}

			return nil, nil, errors.New("err")
		}

		sds.RegisterHandlerCalled = func(func(header data.HeaderHandler, key []byte)) {
		}

		return sds
	}
	args.PoolsHolder = pools

	forkDetector := &mock.ForkDetectorMock{}
	forkDetector.CheckForkCalled = func() *process.ForkInfo {
		return process.NewForkInfo()
	}
	forkDetector.GetHighestFinalBlockNonceCalled = func() uint64 {
		return hdr.Nonce
	}
	forkDetector.ProbableHighestNonceCalled = func() uint64 {
		return 2
	}
	forkDetector.RemoveHeaderCalled = func(nonce uint64, hash []byte) {}
	forkDetector.GetNotarizedHeaderHashCalled = func(nonce uint64) []byte {
		return nil
	}
	args.ForkDetector = forkDetector
	args.RoundHandler, _ = round.NewRound(
		time.Now(),
		time.Now().Add(2*100*time.Millisecond),
		100*time.Millisecond,
		&mock.SyncTimerMock{},
		0,
	)
	accountsSyncCalled := false
	args.AccountsDBSyncer = &mock.AccountsDBSyncerStub{
		SyncAccountsCalled: func(rootHash []byte) error {
			accountsSyncCalled = true
			return nil
		}}
	validatorSyncCalled := false
	args.ValidatorStatisticsDBSyncer = &mock.AccountsDBSyncerStub{
		SyncAccountsCalled: func(rootHash []byte) error {
			validatorSyncCalled = true
			return nil
		}}
	args.Accounts = &testscommon.AccountsStub{RootHashCalled: func() ([]byte, error) {
		return []byte("roothash"), nil
	}}
	args.ValidatorAccountsDB = &testscommon.AccountsStub{RootHashCalled: func() ([]byte, error) {
		return []byte("roothash"), nil
	}}

	bs, _ := sync.NewMetaBootstrap(args)
	err := bs.SyncBlock()

	assert.Equal(t, errGetNodeFromDB, err)
	assert.True(t, accountsSyncCalled)
	assert.True(t, validatorSyncCalled)
}<|MERGE_RESOLUTION|>--- conflicted
+++ resolved
@@ -47,29 +47,6 @@
 
 func CreateMetaBootstrapMockArguments() sync.ArgMetaBootstrapper {
 	argsBaseBootstrapper := sync.ArgBaseBootstrapper{
-<<<<<<< HEAD
-		PoolsHolder:         createMockPools(),
-		Store:               createStore(),
-		ChainHandler:        initBlockchain(),
-		RoundHandler:        &mock.RoundHandlerMock{},
-		BlockProcessor:      &mock.BlockProcessorMock{},
-		WaitTime:            waitTime,
-		Hasher:              &mock.HasherMock{},
-		Marshalizer:         &mock.MarshalizerMock{},
-		ForkDetector:        &mock.ForkDetectorMock{},
-		RequestHandler:      &testscommon.RequestHandlerStub{},
-		ShardCoordinator:    mock.NewOneShardCoordinatorMock(),
-		Accounts:            &mock.AccountsStub{},
-		BlackListHandler:    &mock.BlackListHandlerStub{},
-		NetworkWatcher:      initNetworkWatcher(),
-		BootStorer:          &mock.BoostrapStorerMock{},
-		StorageBootstrapper: &mock.StorageBootstrapperMock{},
-		EpochHandler:        &mock.EpochStartTriggerStub{},
-		MiniblocksProvider:  &mock.MiniBlocksProviderStub{},
-		Uint64Converter:     &mock.Uint64ByteSliceConverterMock{},
-		AppStatusHandler:    &mock.AppStatusHandlerStub{},
-		OutportHandler:      &testscommon.OutportStub{},
-=======
 		PoolsHolder:          createMockPools(),
 		Store:                createStore(),
 		ChainHandler:         initBlockchain(),
@@ -90,10 +67,9 @@
 		MiniblocksProvider:   &mock.MiniBlocksProviderStub{},
 		Uint64Converter:      &mock.Uint64ByteSliceConverterMock{},
 		AppStatusHandler:     &mock.AppStatusHandlerStub{},
-		Indexer:              &mock.IndexerMock{},
+		OutportHandler:       &testscommon.OutportStub{},
 		AccountsDBSyncer:     &mock.AccountsDBSyncerStub{},
 		CurrentEpochProvider: &testscommon.CurrentEpochProviderStub{},
->>>>>>> 9f0e6c4f
 	}
 
 	argsMetaBootstrapper := sync.ArgMetaBootstrapper{
