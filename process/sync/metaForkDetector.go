--- conflicted
+++ resolved
@@ -16,11 +16,8 @@
 func NewMetaForkDetector(
 	rounder consensus.Rounder,
 	blackListHandler process.BlackListHandler,
-<<<<<<< HEAD
+	genesisTime int64,
 	blockTracker process.BlockTracker,
-=======
-	genesisTime int64,
->>>>>>> 2702d950
 ) (*metaForkDetector, error) {
 
 	if check.IfNil(rounder) {
@@ -36,11 +33,8 @@
 	bfd := &baseForkDetector{
 		rounder:          rounder,
 		blackListHandler: blackListHandler,
-<<<<<<< HEAD
+		genesisTime:      genesisTime,
 		blockTracker:     blockTracker,
-=======
-		genesisTime:      genesisTime,
->>>>>>> 2702d950
 	}
 
 	bfd.headers = make(map[uint64][]*headerInfo)
