package sync

import (
	"bytes"

	"github.com/ElrondNetwork/elrond-go/consensus"
	"github.com/ElrondNetwork/elrond-go/core/check"
	"github.com/ElrondNetwork/elrond-go/data"
	"github.com/ElrondNetwork/elrond-go/process"
	"github.com/ElrondNetwork/elrond-go/sharding"
)

// shardForkDetector implements the shard fork detector mechanism
type shardForkDetector struct {
	*baseForkDetector
}

// NewShardForkDetector method creates a new shardForkDetector object
func NewShardForkDetector(
	rounder consensus.Rounder,
	blackListHandler process.BlackListHandler,
<<<<<<< HEAD
	blockTracker process.BlockTracker,
=======
	genesisTime int64,
>>>>>>> 2702d950
) (*shardForkDetector, error) {

	if check.IfNil(rounder) {
		return nil, process.ErrNilRounder
	}
	if check.IfNil(blackListHandler) {
		return nil, process.ErrNilBlackListHandler
	}
	if check.IfNil(blockTracker) {
		return nil, process.ErrNilBlockTracker
	}

	bfd := &baseForkDetector{
		rounder:          rounder,
		blackListHandler: blackListHandler,
<<<<<<< HEAD
		blockTracker:     blockTracker,
=======
		genesisTime:      genesisTime,
>>>>>>> 2702d950
	}

	bfd.headers = make(map[uint64][]*headerInfo)
	checkpoint := &checkpointInfo{}
	bfd.setFinalCheckpoint(checkpoint)
	bfd.addCheckpoint(checkpoint)

	sfd := shardForkDetector{
		baseForkDetector: bfd,
	}

	return &sfd, nil
}

// AddHeader method adds a new header to headers map
func (sfd *shardForkDetector) AddHeader(
	header data.HeaderHandler,
	headerHash []byte,
	state process.BlockHeaderState,
	notarizedHeaders []data.HeaderHandler,
	notarizedHeadersHashes [][]byte,
) error {

	if check.IfNil(header) {
		return ErrNilHeader
	}
	if headerHash == nil {
		return ErrNilHash
	}

	err := sfd.checkBlockBasicValidity(header, headerHash, state)
	if err != nil {
		return err
	}

	sfd.activateForcedForkIfNeeded(header, state, sharding.MetachainShardId)

	isHeaderReceivedTooLate := sfd.isHeaderReceivedTooLate(header, state, process.ShardBlockFinality)
	if isHeaderReceivedTooLate {
		state = process.BHReceivedTooLate
	}

	sfd.append(&headerInfo{
		nonce: header.GetNonce(),
		round: header.GetRound(),
		hash:  headerHash,
		state: state,
	})

	if state == process.BHProcessed {
		sfd.AddNotarizedHeaders(notarizedHeaders, notarizedHeadersHashes)
		sfd.addCheckpoint(&checkpointInfo{nonce: header.GetNonce(), round: header.GetRound()})
		sfd.removePastOrInvalidRecords()
	}

	probableHighestNonce := sfd.computeProbableHighestNonce()
	sfd.setLastBlockRound(uint64(sfd.rounder.Index()))
	sfd.setProbableHighestNonce(probableHighestNonce)

	return nil
}

// AddNotarizedHeaders method adds new notarized headers to headers map
func (sfd *shardForkDetector) AddNotarizedHeaders(notarizedHeaders []data.HeaderHandler, notarizedHeadersHashes [][]byte) {
	for i := 0; i < len(notarizedHeaders); i++ {
		sfd.append(&headerInfo{
			nonce: notarizedHeaders[i].GetNonce(),
			round: notarizedHeaders[i].GetRound(),
			hash:  notarizedHeadersHashes[i],
			state: process.BHNotarized,
		})
	}

	sfd.computeFinalCheckpoint()
}

func (sfd *shardForkDetector) computeFinalCheckpoint() {
	finalCheckPoint := sfd.finalCheckpoint()

	sfd.mutHeaders.RLock()
	for nonce, hdrInfos := range sfd.headers {
		indexBHNotarized := -1
		indexBHProcessed := -1
		for index, hdrInfo := range hdrInfos {
			if hdrInfo.state == process.BHNotarized {
				indexBHNotarized = index
			}
			if hdrInfo.state == process.BHProcessed {
				indexBHProcessed = index
			}
		}

		if indexBHNotarized != -1 && indexBHProcessed != -1 {
			if finalCheckPoint.nonce < nonce {
				if bytes.Equal(hdrInfos[indexBHNotarized].hash, hdrInfos[indexBHProcessed].hash) {
					sfd.setFinalCheckpoint(&checkpointInfo{nonce: nonce, round: hdrInfos[indexBHNotarized].round})
				}
			}
		}
	}
	sfd.mutHeaders.RUnlock()
}<|MERGE_RESOLUTION|>--- conflicted
+++ resolved
@@ -19,11 +19,8 @@
 func NewShardForkDetector(
 	rounder consensus.Rounder,
 	blackListHandler process.BlackListHandler,
-<<<<<<< HEAD
+	genesisTime int64,
 	blockTracker process.BlockTracker,
-=======
-	genesisTime int64,
->>>>>>> 2702d950
 ) (*shardForkDetector, error) {
 
 	if check.IfNil(rounder) {
@@ -39,11 +36,8 @@
 	bfd := &baseForkDetector{
 		rounder:          rounder,
 		blackListHandler: blackListHandler,
-<<<<<<< HEAD
+		genesisTime:      genesisTime,
 		blockTracker:     blockTracker,
-=======
-		genesisTime:      genesisTime,
->>>>>>> 2702d950
 	}
 
 	bfd.headers = make(map[uint64][]*headerInfo)
