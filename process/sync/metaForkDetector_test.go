package sync_test

import (
	"testing"

	"github.com/ElrondNetwork/elrond-go/data/block"
	"github.com/ElrondNetwork/elrond-go/process"
	"github.com/ElrondNetwork/elrond-go/process/mock"
	"github.com/ElrondNetwork/elrond-go/process/sync"
	"github.com/stretchr/testify/assert"
)

func TestNewMetaForkDetector_NilRounderShouldErr(t *testing.T) {
	t.Parallel()

<<<<<<< HEAD
	sfd, err := sync.NewMetaForkDetector(
		nil,
		&mock.BlackListHandlerStub{},
		&mock.BlockTrackerStub{},
	)
=======
	sfd, err := sync.NewMetaForkDetector(nil, &mock.BlackListHandlerStub{}, 0)
>>>>>>> 2702d950
	assert.Nil(t, sfd)
	assert.Equal(t, process.ErrNilRounder, err)
}

func TestNewMetaForkDetector_NilBlackListShouldErr(t *testing.T) {
	t.Parallel()

<<<<<<< HEAD
	sfd, err := sync.NewMetaForkDetector(
		&mock.RounderMock{},
		nil,
		&mock.BlockTrackerStub{},
	)
=======
	sfd, err := sync.NewMetaForkDetector(&mock.RounderMock{}, nil, 0)
>>>>>>> 2702d950
	assert.Nil(t, sfd)
	assert.Equal(t, process.ErrNilBlackListHandler, err)
}

func TestNewMetaForkDetector_NilBlockTrackerShouldErr(t *testing.T) {
	t.Parallel()

	sfd, err := sync.NewMetaForkDetector(
		&mock.RounderMock{},
		&mock.BlackListHandlerStub{},
		nil,
	)
	assert.Nil(t, sfd)
	assert.Equal(t, process.ErrNilBlockTracker, err)
}

func TestNewMetaForkDetector_OkParamsShouldWork(t *testing.T) {
	t.Parallel()

<<<<<<< HEAD
	sfd, err := sync.NewMetaForkDetector(
		&mock.RounderMock{},
		&mock.BlackListHandlerStub{},
		&mock.BlockTrackerStub{},
	)
=======
	sfd, err := sync.NewMetaForkDetector(&mock.RounderMock{}, &mock.BlackListHandlerStub{}, 0)
>>>>>>> 2702d950
	assert.Nil(t, err)
	assert.NotNil(t, sfd)

	assert.Equal(t, uint64(0), sfd.LastCheckpointNonce())
	assert.Equal(t, uint64(0), sfd.LastCheckpointRound())
	assert.Equal(t, uint64(0), sfd.FinalCheckpointNonce())
	assert.Equal(t, uint64(0), sfd.FinalCheckpointRound())
}

func TestMetaForkDetector_AddHeaderNilHeaderShouldErr(t *testing.T) {
	t.Parallel()

	rounderMock := &mock.RounderMock{RoundIndex: 100}
<<<<<<< HEAD
	bfd, _ := sync.NewMetaForkDetector(rounderMock, &mock.BlackListHandlerStub{}, &mock.BlockTrackerStub{})
	err := bfd.AddHeader(nil, make([]byte, 0), process.BHProcessed, nil, nil)
=======
	bfd, _ := sync.NewMetaForkDetector(rounderMock, &mock.BlackListHandlerStub{}, 0)
	err := bfd.AddHeader(nil, make([]byte, 0), process.BHProcessed, nil, nil, false)
>>>>>>> 2702d950
	assert.Equal(t, sync.ErrNilHeader, err)
}

func TestMetaForkDetector_AddHeaderNilHashShouldErr(t *testing.T) {
	t.Parallel()

	rounderMock := &mock.RounderMock{RoundIndex: 100}
<<<<<<< HEAD
	bfd, _ := sync.NewMetaForkDetector(rounderMock, &mock.BlackListHandlerStub{}, &mock.BlockTrackerStub{})
	err := bfd.AddHeader(&block.Header{}, nil, process.BHProcessed, nil, nil)
	assert.Equal(t, sync.ErrNilHash, err)
}

=======
	bfd, _ := sync.NewMetaForkDetector(rounderMock, &mock.BlackListHandlerStub{}, 0)
	err := bfd.AddHeader(&block.Header{}, nil, process.BHProcessed, nil, nil, false)
	assert.Equal(t, sync.ErrNilHash, err)
}

func TestMetaForkDetector_AddHeaderUnsignedBlockShouldErr(t *testing.T) {
	t.Parallel()

	rounderMock := &mock.RounderMock{RoundIndex: 1}
	bfd, _ := sync.NewMetaForkDetector(rounderMock, &mock.BlackListHandlerStub{}, 0)
	err := bfd.AddHeader(
		&block.Header{Nonce: 1, Round: 1},
		make([]byte, 0),
		process.BHProcessed,
		nil,
		nil,
		false)
	assert.Equal(t, sync.ErrBlockIsNotSigned, err)
}

>>>>>>> 2702d950
func TestMetaForkDetector_AddHeaderNotPresentShouldWork(t *testing.T) {
	t.Parallel()

	hdr := &block.Header{Nonce: 1, Round: 1, PubKeysBitmap: []byte("X")}
	hash := make([]byte, 0)
	rounderMock := &mock.RounderMock{RoundIndex: 1}
<<<<<<< HEAD
	bfd, _ := sync.NewMetaForkDetector(rounderMock, &mock.BlackListHandlerStub{}, &mock.BlockTrackerStub{})
=======
	bfd, _ := sync.NewMetaForkDetector(rounderMock, &mock.BlackListHandlerStub{}, 0)
>>>>>>> 2702d950

	err := bfd.AddHeader(hdr, hash, process.BHProcessed, nil, nil)
	assert.Nil(t, err)

	hInfos := bfd.GetHeaders(1)
	assert.Equal(t, 1, len(hInfos))
	assert.Equal(t, hash, hInfos[0].Hash())
}

func TestMetaForkDetector_AddHeaderPresentShouldAppend(t *testing.T) {
	t.Parallel()

	hdr1 := &block.Header{Nonce: 1, Round: 1, PubKeysBitmap: []byte("X")}
	hash1 := []byte("hash1")
	hdr2 := &block.Header{Nonce: 1, Round: 1, PubKeysBitmap: []byte("X")}
	hash2 := []byte("hash2")
	rounderMock := &mock.RounderMock{RoundIndex: 1}
<<<<<<< HEAD
	bfd, _ := sync.NewMetaForkDetector(rounderMock, &mock.BlackListHandlerStub{}, &mock.BlockTrackerStub{})
=======
	bfd, _ := sync.NewMetaForkDetector(rounderMock, &mock.BlackListHandlerStub{}, 0)
>>>>>>> 2702d950

	_ = bfd.AddHeader(hdr1, hash1, process.BHProcessed, nil, nil)
	err := bfd.AddHeader(hdr2, hash2, process.BHProcessed, nil, nil)
	assert.Nil(t, err)

	hInfos := bfd.GetHeaders(1)
	assert.Equal(t, 2, len(hInfos))
	assert.Equal(t, hash1, hInfos[0].Hash())
	assert.Equal(t, hash2, hInfos[1].Hash())
}

func TestMetaForkDetector_AddHeaderWithProcessedBlockShouldSetCheckpoint(t *testing.T) {
	t.Parallel()

	hdr1 := &block.Header{Nonce: 69, Round: 72, PubKeysBitmap: []byte("X")}
	hash1 := []byte("hash1")
	rounderMock := &mock.RounderMock{RoundIndex: 73}
<<<<<<< HEAD
	bfd, _ := sync.NewMetaForkDetector(rounderMock, &mock.BlackListHandlerStub{}, &mock.BlockTrackerStub{})
	_ = bfd.AddHeader(hdr1, hash1, process.BHProcessed, nil, nil)
=======
	bfd, _ := sync.NewMetaForkDetector(rounderMock, &mock.BlackListHandlerStub{}, 0)
	_ = bfd.AddHeader(hdr1, hash1, process.BHProcessed, nil, nil, false)
>>>>>>> 2702d950
	assert.Equal(t, hdr1.Nonce, bfd.LastCheckpointNonce())
}

func TestMetaForkDetector_AddHeaderPresentShouldNotRewriteState(t *testing.T) {
	t.Parallel()

	hdr1 := &block.Header{Nonce: 1, Round: 1, PubKeysBitmap: []byte("X")}
	hash := []byte("hash1")
	hdr2 := &block.Header{Nonce: 1, Round: 1, PubKeysBitmap: []byte("X")}
	rounderMock := &mock.RounderMock{RoundIndex: 1}
<<<<<<< HEAD
	bfd, _ := sync.NewMetaForkDetector(rounderMock, &mock.BlackListHandlerStub{}, &mock.BlockTrackerStub{})
=======
	bfd, _ := sync.NewMetaForkDetector(rounderMock, &mock.BlackListHandlerStub{}, 0)
>>>>>>> 2702d950

	_ = bfd.AddHeader(hdr1, hash, process.BHReceived, nil, nil)
	err := bfd.AddHeader(hdr2, hash, process.BHProcessed, nil, nil)
	assert.Nil(t, err)

	hInfos := bfd.GetHeaders(1)
	assert.Equal(t, 2, len(hInfos))
	assert.Equal(t, hash, hInfos[0].Hash())
	assert.Equal(t, process.BHReceived, hInfos[0].GetBlockHeaderState())
	assert.Equal(t, process.BHProcessed, hInfos[1].GetBlockHeaderState())
}

func TestMetaForkDetector_AddHeaderHigherNonceThanRoundShouldErr(t *testing.T) {
	t.Parallel()

	rounderMock := &mock.RounderMock{RoundIndex: 100}
<<<<<<< HEAD
	bfd, _ := sync.NewMetaForkDetector(rounderMock, &mock.BlackListHandlerStub{}, &mock.BlockTrackerStub{})
=======
	bfd, _ := sync.NewMetaForkDetector(rounderMock, &mock.BlackListHandlerStub{}, 0)
>>>>>>> 2702d950
	err := bfd.AddHeader(
		&block.Header{Nonce: 1, Round: 0, PubKeysBitmap: []byte("X")},
		[]byte("hash1"),
		process.BHProcessed,
		nil,
		nil,
	)
	assert.Equal(t, sync.ErrHigherNonceInBlock, err)
}<|MERGE_RESOLUTION|>--- conflicted
+++ resolved
@@ -13,15 +13,12 @@
 func TestNewMetaForkDetector_NilRounderShouldErr(t *testing.T) {
 	t.Parallel()
 
-<<<<<<< HEAD
 	sfd, err := sync.NewMetaForkDetector(
 		nil,
 		&mock.BlackListHandlerStub{},
 		&mock.BlockTrackerStub{},
+		0,
 	)
-=======
-	sfd, err := sync.NewMetaForkDetector(nil, &mock.BlackListHandlerStub{}, 0)
->>>>>>> 2702d950
 	assert.Nil(t, sfd)
 	assert.Equal(t, process.ErrNilRounder, err)
 }
@@ -29,15 +26,12 @@
 func TestNewMetaForkDetector_NilBlackListShouldErr(t *testing.T) {
 	t.Parallel()
 
-<<<<<<< HEAD
 	sfd, err := sync.NewMetaForkDetector(
 		&mock.RounderMock{},
 		nil,
 		&mock.BlockTrackerStub{},
+		0,
 	)
-=======
-	sfd, err := sync.NewMetaForkDetector(&mock.RounderMock{}, nil, 0)
->>>>>>> 2702d950
 	assert.Nil(t, sfd)
 	assert.Equal(t, process.ErrNilBlackListHandler, err)
 }
@@ -57,15 +51,12 @@
 func TestNewMetaForkDetector_OkParamsShouldWork(t *testing.T) {
 	t.Parallel()
 
-<<<<<<< HEAD
 	sfd, err := sync.NewMetaForkDetector(
 		&mock.RounderMock{},
 		&mock.BlackListHandlerStub{},
 		&mock.BlockTrackerStub{},
+		0,
 	)
-=======
-	sfd, err := sync.NewMetaForkDetector(&mock.RounderMock{}, &mock.BlackListHandlerStub{}, 0)
->>>>>>> 2702d950
 	assert.Nil(t, err)
 	assert.NotNil(t, sfd)
 
@@ -79,13 +70,8 @@
 	t.Parallel()
 
 	rounderMock := &mock.RounderMock{RoundIndex: 100}
-<<<<<<< HEAD
-	bfd, _ := sync.NewMetaForkDetector(rounderMock, &mock.BlackListHandlerStub{}, &mock.BlockTrackerStub{})
+	bfd, _ := sync.NewMetaForkDetector(rounderMock, &mock.BlackListHandlerStub{}, &mock.BlockTrackerStub{}, 0)
 	err := bfd.AddHeader(nil, make([]byte, 0), process.BHProcessed, nil, nil)
-=======
-	bfd, _ := sync.NewMetaForkDetector(rounderMock, &mock.BlackListHandlerStub{}, 0)
-	err := bfd.AddHeader(nil, make([]byte, 0), process.BHProcessed, nil, nil, false)
->>>>>>> 2702d950
 	assert.Equal(t, sync.ErrNilHeader, err)
 }
 
@@ -93,45 +79,18 @@
 	t.Parallel()
 
 	rounderMock := &mock.RounderMock{RoundIndex: 100}
-<<<<<<< HEAD
-	bfd, _ := sync.NewMetaForkDetector(rounderMock, &mock.BlackListHandlerStub{}, &mock.BlockTrackerStub{})
+	bfd, _ := sync.NewMetaForkDetector(rounderMock, &mock.BlackListHandlerStub{}, &mock.BlockTrackerStub{}, 0)
 	err := bfd.AddHeader(&block.Header{}, nil, process.BHProcessed, nil, nil)
 	assert.Equal(t, sync.ErrNilHash, err)
 }
 
-=======
-	bfd, _ := sync.NewMetaForkDetector(rounderMock, &mock.BlackListHandlerStub{}, 0)
-	err := bfd.AddHeader(&block.Header{}, nil, process.BHProcessed, nil, nil, false)
-	assert.Equal(t, sync.ErrNilHash, err)
-}
-
-func TestMetaForkDetector_AddHeaderUnsignedBlockShouldErr(t *testing.T) {
-	t.Parallel()
-
-	rounderMock := &mock.RounderMock{RoundIndex: 1}
-	bfd, _ := sync.NewMetaForkDetector(rounderMock, &mock.BlackListHandlerStub{}, 0)
-	err := bfd.AddHeader(
-		&block.Header{Nonce: 1, Round: 1},
-		make([]byte, 0),
-		process.BHProcessed,
-		nil,
-		nil,
-		false)
-	assert.Equal(t, sync.ErrBlockIsNotSigned, err)
-}
-
->>>>>>> 2702d950
 func TestMetaForkDetector_AddHeaderNotPresentShouldWork(t *testing.T) {
 	t.Parallel()
 
 	hdr := &block.Header{Nonce: 1, Round: 1, PubKeysBitmap: []byte("X")}
 	hash := make([]byte, 0)
 	rounderMock := &mock.RounderMock{RoundIndex: 1}
-<<<<<<< HEAD
-	bfd, _ := sync.NewMetaForkDetector(rounderMock, &mock.BlackListHandlerStub{}, &mock.BlockTrackerStub{})
-=======
-	bfd, _ := sync.NewMetaForkDetector(rounderMock, &mock.BlackListHandlerStub{}, 0)
->>>>>>> 2702d950
+	bfd, _ := sync.NewMetaForkDetector(rounderMock, &mock.BlackListHandlerStub{}, &mock.BlockTrackerStub{}, 0)
 
 	err := bfd.AddHeader(hdr, hash, process.BHProcessed, nil, nil)
 	assert.Nil(t, err)
@@ -149,11 +108,7 @@
 	hdr2 := &block.Header{Nonce: 1, Round: 1, PubKeysBitmap: []byte("X")}
 	hash2 := []byte("hash2")
 	rounderMock := &mock.RounderMock{RoundIndex: 1}
-<<<<<<< HEAD
-	bfd, _ := sync.NewMetaForkDetector(rounderMock, &mock.BlackListHandlerStub{}, &mock.BlockTrackerStub{})
-=======
-	bfd, _ := sync.NewMetaForkDetector(rounderMock, &mock.BlackListHandlerStub{}, 0)
->>>>>>> 2702d950
+	bfd, _ := sync.NewMetaForkDetector(rounderMock, &mock.BlackListHandlerStub{}, &mock.BlockTrackerStub{}, 0)
 
 	_ = bfd.AddHeader(hdr1, hash1, process.BHProcessed, nil, nil)
 	err := bfd.AddHeader(hdr2, hash2, process.BHProcessed, nil, nil)
@@ -171,13 +126,8 @@
 	hdr1 := &block.Header{Nonce: 69, Round: 72, PubKeysBitmap: []byte("X")}
 	hash1 := []byte("hash1")
 	rounderMock := &mock.RounderMock{RoundIndex: 73}
-<<<<<<< HEAD
-	bfd, _ := sync.NewMetaForkDetector(rounderMock, &mock.BlackListHandlerStub{}, &mock.BlockTrackerStub{})
+	bfd, _ := sync.NewMetaForkDetector(rounderMock, &mock.BlackListHandlerStub{}, &mock.BlockTrackerStub{}, 0)
 	_ = bfd.AddHeader(hdr1, hash1, process.BHProcessed, nil, nil)
-=======
-	bfd, _ := sync.NewMetaForkDetector(rounderMock, &mock.BlackListHandlerStub{}, 0)
-	_ = bfd.AddHeader(hdr1, hash1, process.BHProcessed, nil, nil, false)
->>>>>>> 2702d950
 	assert.Equal(t, hdr1.Nonce, bfd.LastCheckpointNonce())
 }
 
@@ -188,11 +138,7 @@
 	hash := []byte("hash1")
 	hdr2 := &block.Header{Nonce: 1, Round: 1, PubKeysBitmap: []byte("X")}
 	rounderMock := &mock.RounderMock{RoundIndex: 1}
-<<<<<<< HEAD
-	bfd, _ := sync.NewMetaForkDetector(rounderMock, &mock.BlackListHandlerStub{}, &mock.BlockTrackerStub{})
-=======
-	bfd, _ := sync.NewMetaForkDetector(rounderMock, &mock.BlackListHandlerStub{}, 0)
->>>>>>> 2702d950
+	bfd, _ := sync.NewMetaForkDetector(rounderMock, &mock.BlackListHandlerStub{}, &mock.BlockTrackerStub{}, 0)
 
 	_ = bfd.AddHeader(hdr1, hash, process.BHReceived, nil, nil)
 	err := bfd.AddHeader(hdr2, hash, process.BHProcessed, nil, nil)
@@ -209,11 +155,7 @@
 	t.Parallel()
 
 	rounderMock := &mock.RounderMock{RoundIndex: 100}
-<<<<<<< HEAD
-	bfd, _ := sync.NewMetaForkDetector(rounderMock, &mock.BlackListHandlerStub{}, &mock.BlockTrackerStub{})
-=======
-	bfd, _ := sync.NewMetaForkDetector(rounderMock, &mock.BlackListHandlerStub{}, 0)
->>>>>>> 2702d950
+	bfd, _ := sync.NewMetaForkDetector(rounderMock, &mock.BlackListHandlerStub{}, &mock.BlockTrackerStub{}, 0)
 	err := bfd.AddHeader(
 		&block.Header{Nonce: 1, Round: 0, PubKeysBitmap: []byte("X")},
 		[]byte("hash1"),
