--- conflicted
+++ resolved
@@ -492,11 +492,7 @@
 	// The below section of code fixed a situation when all peers would have replaced in their headerNonceHash pool a
 	// good/used header in their blockchain construction, with a wrong/unused header on which they didn't construct,
 	// but which came after a late broadcast from a valid proposer.
-<<<<<<< HEAD
-	if err == process.ErrInvalidBlockHash {
-=======
 	if err == process.ErrBlockHashDoesNotMatch {
->>>>>>> ada6b2b9
 		prevHdr, errNotCritical := boot.getHeaderWithHashRequestingIfMissing(hdr.GetPrevHash())
 		if errNotCritical != nil {
 			log.Info(errNotCritical.Error())
