package sync

import (
	"bytes"
	"context"
	"fmt"
	"math"
	"sync"
	"time"

	"github.com/multiversx/mx-chain-core-go/core"
	"github.com/multiversx/mx-chain-core-go/core/check"
	"github.com/multiversx/mx-chain-core-go/core/closing"
	"github.com/multiversx/mx-chain-core-go/data"
	"github.com/multiversx/mx-chain-core-go/data/block"
	outportcore "github.com/multiversx/mx-chain-core-go/data/outport"
	"github.com/multiversx/mx-chain-core-go/data/typeConverters"
	"github.com/multiversx/mx-chain-core-go/hashing"
	"github.com/multiversx/mx-chain-core-go/marshal"
	"github.com/multiversx/mx-chain-go/common"
	"github.com/multiversx/mx-chain-go/consensus"
	"github.com/multiversx/mx-chain-go/dataRetriever"
	"github.com/multiversx/mx-chain-go/dblookupext"
	"github.com/multiversx/mx-chain-go/outport"
	"github.com/multiversx/mx-chain-go/process"
	"github.com/multiversx/mx-chain-go/process/sync/storageBootstrap/metricsLoader"
	"github.com/multiversx/mx-chain-go/sharding"
	"github.com/multiversx/mx-chain-go/state"
	"github.com/multiversx/mx-chain-go/storage"
	logger "github.com/multiversx/mx-chain-logger-go"
)

var log = logger.GetOrCreate("process/sync")

var _ closing.Closer = (*baseBootstrap)(nil)

// sleepTime defines the time in milliseconds between each iteration made in syncBlocks method
const sleepTime = 5 * time.Millisecond
const minimumProcessWaitTime = time.Millisecond * 100

// hdrInfo hold the data related to a header
type hdrInfo struct {
	Nonce uint64
	Hash  []byte
}

type notarizedInfo struct {
	lastNotarized           map[uint32]*hdrInfo
	finalNotarized          map[uint32]*hdrInfo
	blockWithLastNotarized  map[uint32]uint64
	blockWithFinalNotarized map[uint32]uint64
	startNonce              uint64
}

type baseBootstrap struct {
	historyRepo dblookupext.HistoryRepository
	headers     dataRetriever.HeadersPool

	chainHandler   data.ChainHandler
	blockProcessor process.BlockProcessor
	store          dataRetriever.StorageService

	roundHandler      consensus.RoundHandler
	hasher            hashing.Hasher
	marshalizer       marshal.Marshalizer
	epochHandler      dataRetriever.EpochHandler
	forkDetector      process.ForkDetector
	requestHandler    process.RequestHandler
	shardCoordinator  sharding.Coordinator
	accounts          state.AccountsAdapter
	blockBootstrapper blockBootstrapper
	blackListHandler  process.TimeCacher

	mutHeader     sync.RWMutex
	headerNonce   *uint64
	headerhash    []byte
	chRcvHdrNonce chan bool
	chRcvHdrHash  chan bool

	requestedHashes process.RequiredDataPool

	statusHandler core.AppStatusHandler

	chStopSync chan bool
	waitTime   time.Duration

	mutNodeState          sync.RWMutex
	isNodeSynchronized    bool
	isNodeStateCalculated bool
	hasLastBlock          bool
	roundIndex            int64

	forkInfo *process.ForkInfo

	mutRcvHdrNonce           sync.RWMutex
	mutRcvHdrHash            sync.RWMutex
	syncStateListeners       []func(bool)
	mutSyncStateListeners    sync.RWMutex
	uint64Converter          typeConverters.Uint64ByteSliceConverter
	mapNonceSyncedWithErrors map[uint64]uint32
	mutNonceSyncedWithErrors sync.RWMutex

	requestMiniBlocks func(headerHandler data.HeaderHandler)

	networkWatcher    process.NetworkConnectionWatcher
	getHeaderFromPool func([]byte) (data.HeaderHandler, error)

	headerStore          storage.Storer
	headerNonceHashStore storage.Storer
	syncStarter          syncStarter
	bootStorer           process.BootStorer
	storageBootstrapper  process.BootstrapperFromStorage
	currentEpochProvider process.CurrentNetworkEpochProviderHandler

	outportHandler   outport.OutportHandler
	accountsDBSyncer process.AccountsDBSyncer

	chRcvMiniBlocks                     chan bool
	mutRcvMiniBlocks                    sync.Mutex
	miniBlocksProvider                  process.MiniBlockProvider
	poolsHolder                         dataRetriever.PoolsHolder
	mutRequestHeaders                   sync.Mutex
	cancelFunc                          func()
	isInImportMode                      bool
	scheduledTxsExecutionHandler        process.ScheduledTxsExecutionHandler
	processWaitTime                     time.Duration
	processAndCommitFunc                func(header data.HeaderHandler, body data.BodyHandler, haveTime func() time.Duration) error
	handleScheduledRollBackToHeaderFunc func(header data.HeaderHandler, headerHash []byte) []byte
	getRootHashFromBlockFunc            func(header data.HeaderHandler, headerHash []byte) []byte
<<<<<<< HEAD
	processReceivedHeaderFunc           func(headerHandler data.HeaderHandler, headerHash []byte)
=======
	doProcessReceivedHeaderJobFunc      func(headerHandler data.HeaderHandler, headerHash []byte)
>>>>>>> 01872556
}

// setRequestedHeaderNonce method sets the header nonce requested by the sync mechanism
func (boot *baseBootstrap) setRequestedHeaderNonce(nonce *uint64) {
	boot.mutHeader.Lock()
	boot.headerNonce = nonce
	boot.mutHeader.Unlock()
}

// setRequestedHeaderHash method sets the header hash requested by the sync mechanism
func (boot *baseBootstrap) setRequestedHeaderHash(hash []byte) {
	boot.mutHeader.Lock()
	boot.headerhash = hash
	boot.mutHeader.Unlock()
}

// requestedHeaderNonce method gets the header nonce requested by the sync mechanism
func (boot *baseBootstrap) requestedHeaderNonce() *uint64 {
	boot.mutHeader.RLock()
	defer boot.mutHeader.RUnlock()
	return boot.headerNonce
}

// requestedHeaderHash method gets the header hash requested by the sync mechanism
func (boot *baseBootstrap) requestedHeaderHash() []byte {
	boot.mutHeader.RLock()
	defer boot.mutHeader.RUnlock()
	return boot.headerhash
}

func (boot *baseBootstrap) processReceivedHeader(headerHandler data.HeaderHandler, headerHash []byte) {
	boot.doProcessReceivedHeaderJobFunc(headerHandler, headerHash)
}

func (boot *baseBootstrap) doProcessReceivedHeaderJob(headerHandler data.HeaderHandler, headerHash []byte) {
	if boot.shardCoordinator.SelfId() != headerHandler.GetShardID() {
		return
	}

	log.Trace("received header from network",
		"shard", headerHandler.GetShardID(),
		"round", headerHandler.GetRound(),
		"nonce", headerHandler.GetNonce(),
		"hash", headerHash,
	)

	err := boot.forkDetector.AddHeader(headerHandler, headerHash, process.BHReceived, nil, nil)
	if err != nil {
		log.Debug("forkDetector.AddHeader", "error", err.Error())
	}

	go boot.requestMiniBlocks(headerHandler)

	boot.confirmHeaderReceivedByNonce(headerHandler, headerHash)
	boot.confirmHeaderReceivedByHash(headerHandler, headerHash)
}

func (boot *baseBootstrap) confirmHeaderReceivedByNonce(headerHandler data.HeaderHandler, hdrHash []byte) {
	boot.mutRcvHdrNonce.Lock()
	n := boot.requestedHeaderNonce()
	if n != nil && *n == headerHandler.GetNonce() {
		log.Debug("received requested header from network",
			"shard", headerHandler.GetShardID(),
			"round", headerHandler.GetRound(),
			"nonce", headerHandler.GetNonce(),
			"hash", hdrHash,
		)
		boot.setRequestedHeaderNonce(nil)
		boot.mutRcvHdrNonce.Unlock()
		boot.chRcvHdrNonce <- true
		return
	}

	boot.mutRcvHdrNonce.Unlock()
}

func (boot *baseBootstrap) confirmHeaderReceivedByHash(headerHandler data.HeaderHandler, hdrHash []byte) {
	boot.mutRcvHdrHash.Lock()
	hash := boot.requestedHeaderHash()
	if hash != nil && bytes.Equal(hash, hdrHash) {
		log.Debug("received requested header from network",
			"shard", headerHandler.GetShardID(),
			"round", headerHandler.GetRound(),
			"nonce", headerHandler.GetNonce(),
			"hash", hash,
		)
		boot.setRequestedHeaderHash(nil)
		boot.mutRcvHdrHash.Unlock()
		boot.chRcvHdrHash <- true

		return
	}
	boot.mutRcvHdrHash.Unlock()
}

// AddSyncStateListener adds a syncStateListener that get notified each time the sync status of the node changes
func (boot *baseBootstrap) AddSyncStateListener(syncStateListener func(isSyncing bool)) {
	boot.mutSyncStateListeners.Lock()
	boot.syncStateListeners = append(boot.syncStateListeners, syncStateListener)
	boot.mutSyncStateListeners.Unlock()
}

func (boot *baseBootstrap) notifySyncStateListeners(isNodeSynchronized bool) {
	boot.mutSyncStateListeners.RLock()
	for i := 0; i < len(boot.syncStateListeners); i++ {
		go boot.syncStateListeners[i](isNodeSynchronized)
	}
	boot.mutSyncStateListeners.RUnlock()
}

// getNonceForNextBlock will get the nonce for the next block
func (boot *baseBootstrap) getNonceForNextBlock() uint64 {
	nonce := boot.chainHandler.GetGenesisHeader().GetNonce() + 1 // first block nonce after genesis block
	currentBlockHeader := boot.chainHandler.GetCurrentBlockHeader()
	if !check.IfNil(currentBlockHeader) {
		nonce = currentBlockHeader.GetNonce() + 1
	}
	return nonce
}

// getNonceForCurrentBlock will get the nonce for the current block
func (boot *baseBootstrap) getNonceForCurrentBlock() uint64 {
	nonce := boot.chainHandler.GetGenesisHeader().GetNonce() // genesis block nonce
	currentBlockHeader := boot.chainHandler.GetCurrentBlockHeader()
	if !check.IfNil(currentBlockHeader) {
		nonce = currentBlockHeader.GetNonce()
	}
	return nonce
}

// getEpochOfCurrentBlock will get the epoch for the current block as stored in the chain handler implementation
func (boot *baseBootstrap) getEpochOfCurrentBlock() uint32 {
	epoch := boot.chainHandler.GetGenesisHeader().GetEpoch()
	currentBlockHeader := boot.chainHandler.GetCurrentBlockHeader()
	if !check.IfNil(currentBlockHeader) {
		epoch = currentBlockHeader.GetEpoch()
	}
	return epoch
}

// waitForHeaderNonce method wait for header with the requested nonce to be received
func (boot *baseBootstrap) waitForHeaderNonce() error {
	select {
	case <-boot.chRcvHdrNonce:
		return nil
	case <-time.After(boot.waitTime):
		return process.ErrTimeIsOut
	}
}

// waitForHeaderHash method wait for header with the requested hash to be received
func (boot *baseBootstrap) waitForHeaderHash() error {
	select {
	case <-boot.chRcvHdrHash:
		return nil
	case <-time.After(boot.waitTime):
		return process.ErrTimeIsOut
	}
}

func (boot *baseBootstrap) computeNodeState() {
	boot.mutNodeState.Lock()
	defer boot.mutNodeState.Unlock()

	isNodeStateCalculatedInCurrentRound := boot.roundIndex == boot.roundHandler.Index() && boot.isNodeStateCalculated
	if isNodeStateCalculatedInCurrentRound {
		return
	}

	boot.forkInfo = boot.forkDetector.CheckFork()

	genesisNonce := boot.chainHandler.GetGenesisHeader().GetNonce()
	currentHeader := boot.chainHandler.GetCurrentBlockHeader()
	if check.IfNil(currentHeader) {
		boot.hasLastBlock = boot.forkDetector.ProbableHighestNonce() == genesisNonce
		log.Debug("computeNodeState",
			"probableHighestNonce", boot.forkDetector.ProbableHighestNonce(),
			"currentBlockNonce", nil,
			"boot.hasLastBlock", boot.hasLastBlock)
	} else {
		boot.hasLastBlock = boot.forkDetector.ProbableHighestNonce() <= boot.chainHandler.GetCurrentBlockHeader().GetNonce()
		log.Debug("computeNodeState",
			"probableHighestNonce", boot.forkDetector.ProbableHighestNonce(),
			"currentBlockNonce", boot.chainHandler.GetCurrentBlockHeader().GetNonce(),
			"boot.hasLastBlock", boot.hasLastBlock)
	}

	isNodeConnectedToTheNetwork := boot.networkWatcher.IsConnectedToTheNetwork()
	isNodeSynchronized := !boot.forkInfo.IsDetected && boot.hasLastBlock && isNodeConnectedToTheNetwork
	if isNodeSynchronized != boot.isNodeSynchronized {
		log.Debug("node has changed its synchronized state",
			"state", isNodeSynchronized,
		)
	}

	boot.isNodeSynchronized = isNodeSynchronized
	boot.isNodeStateCalculated = true
	boot.roundIndex = boot.roundHandler.Index()
	boot.notifySyncStateListeners(isNodeSynchronized)

	result := uint64(1)
	if isNodeSynchronized {
		result = uint64(0)
	}

	boot.statusHandler.SetUInt64Value(common.MetricIsSyncing, result)
	log.Debug("computeNodeState",
		"isNodeStateCalculated", boot.isNodeStateCalculated,
		"isNodeSynchronized", boot.isNodeSynchronized)

	if boot.shouldTryToRequestHeaders() {
		go boot.requestHeadersIfSyncIsStuck()
	}
}

func (boot *baseBootstrap) shouldTryToRequestHeaders() bool {
	if boot.roundHandler.BeforeGenesis() {
		return false
	}
	if boot.isForcedRollBackOneBlock() {
		return false
	}
	if boot.isForcedRollBackToNonce() {
		return false
	}
	if !boot.isNodeSynchronized {
		return true
	}

	return boot.roundHandler.Index()%process.RoundModulusTriggerWhenSyncIsStuck == 0
}

func (boot *baseBootstrap) requestHeadersIfSyncIsStuck() {
	lastSyncedRound := boot.chainHandler.GetGenesisHeader().GetRound()
	currHeader := boot.chainHandler.GetCurrentBlockHeader()
	if !check.IfNil(currHeader) {
		lastSyncedRound = currHeader.GetRound()
	}

	roundDiff := uint64(boot.roundHandler.Index()) - lastSyncedRound
	if roundDiff <= process.MaxRoundsWithoutNewBlockReceived {
		return
	}

	fromNonce := boot.getNonceForNextBlock()
	numHeadersToRequest := core.MinUint64(process.MaxHeadersToRequestInAdvance, roundDiff-1)
	toNonce := fromNonce + numHeadersToRequest - 1

	if fromNonce > toNonce {
		return
	}

	log.Debug("requestHeadersIfSyncIsStuck",
		"from nonce", fromNonce,
		"to nonce", toNonce,
		"probable highest nonce", boot.forkDetector.ProbableHighestNonce())

	boot.requestHeaders(fromNonce, toNonce)
}

func (boot *baseBootstrap) removeHeaderFromPools(header data.HeaderHandler) []byte {
	hash, err := core.CalculateHash(boot.marshalizer, boot.hasher, header)
	if err != nil {
		log.Debug("CalculateHash", "error", err.Error())
		return nil
	}

	log.Debug("removeHeaderFromPools",
		"shard", header.GetShardID(),
		"epoch", header.GetEpoch(),
		"round", header.GetRound(),
		"nonce", header.GetNonce(),
		"hash", hash)

	boot.headers.RemoveHeaderByHash(hash)

	return hash
}

func (boot *baseBootstrap) removeHeadersHigherThanNonceFromPool(nonce uint64) {
	shardID := boot.shardCoordinator.SelfId()
	log.Debug("removeHeadersHigherThanNonceFromPool",
		"shard", shardID,
		"nonce", nonce)

	nonces := boot.headers.Nonces(shardID)
	for _, currentNonce := range nonces {
		if currentNonce <= nonce {
			continue
		}

		boot.headers.RemoveHeaderByNonceAndShardId(currentNonce, shardID)
	}
}

func (boot *baseBootstrap) cleanCachesAndStorageOnRollback(header data.HeaderHandler) {
	hash := boot.removeHeaderFromPools(header)
	boot.forkDetector.RemoveHeader(header.GetNonce(), hash)
	nonceToByteSlice := boot.uint64Converter.ToByteSlice(header.GetNonce())
	_ = boot.headerNonceHashStore.Remove(nonceToByteSlice)
}

// checkBaseBootstrapParameters will check the correctness of the provided parameters
func checkBaseBootstrapParameters(arguments ArgBaseBootstrapper) error {
	if check.IfNil(arguments.ChainHandler) {
		return process.ErrNilBlockChain
	}
	if check.IfNil(arguments.RoundHandler) {
		return process.ErrNilRoundHandler
	}
	if check.IfNil(arguments.BlockProcessor) {
		return process.ErrNilBlockProcessor
	}
	if check.IfNil(arguments.Hasher) {
		return process.ErrNilHasher
	}
	if check.IfNil(arguments.Marshalizer) {
		return process.ErrNilMarshalizer
	}
	if check.IfNil(arguments.ForkDetector) {
		return process.ErrNilForkDetector
	}
	if check.IfNil(arguments.RequestHandler) {
		return process.ErrNilRequestHandler
	}
	if check.IfNil(arguments.ShardCoordinator) {
		return process.ErrNilShardCoordinator
	}
	if check.IfNil(arguments.Accounts) {
		return process.ErrNilAccountsAdapter
	}
	if check.IfNil(arguments.Store) {
		return process.ErrNilStore
	}
	if check.IfNil(arguments.BlackListHandler) {
		return process.ErrNilBlackListCacher
	}
	if check.IfNil(arguments.NetworkWatcher) {
		return process.ErrNilNetworkWatcher
	}
	if check.IfNil(arguments.BootStorer) {
		return process.ErrNilBootStorer
	}
	if check.IfNil(arguments.MiniblocksProvider) {
		return process.ErrNilMiniBlocksProvider
	}
	if check.IfNil(arguments.AppStatusHandler) {
		return process.ErrNilAppStatusHandler
	}
	if check.IfNil(arguments.OutportHandler) {
		return process.ErrNilOutportHandler
	}
	if check.IfNil(arguments.AccountsDBSyncer) {
		return process.ErrNilAccountsDBSyncer
	}
	if check.IfNil(arguments.CurrentEpochProvider) {
		return process.ErrNilCurrentNetworkEpochProvider
	}
	if check.IfNil(arguments.HistoryRepo) {
		return process.ErrNilHistoryRepository
	}
	if check.IfNil(arguments.ScheduledTxsExecutionHandler) {
		return process.ErrNilScheduledTxsExecutionHandler
	}
	if arguments.ProcessWaitTime < minimumProcessWaitTime {
		return fmt.Errorf("%w, minimum is %v, provided is %v", process.ErrInvalidProcessWaitTime, minimumProcessWaitTime, arguments.ProcessWaitTime)
	}

	return nil
}

func (boot *baseBootstrap) requestHeadersFromNonceIfMissing(fromNonce uint64) {
	toNonce := core.MinUint64(fromNonce+process.MaxHeadersToRequestInAdvance-1, boot.forkDetector.ProbableHighestNonce())

	if fromNonce > toNonce {
		return
	}

	log.Debug("requestHeadersFromNonceIfMissing",
		"from nonce", fromNonce,
		"to nonce", toNonce,
		"probable highest nonce", boot.forkDetector.ProbableHighestNonce())

	boot.requestHeaders(fromNonce, toNonce)
}

// syncBlocks method calls repeatedly synchronization method SyncBlock
func (boot *baseBootstrap) syncBlocks(ctx context.Context) {
	for {
		select {
		case <-ctx.Done():
			log.Debug("bootstrap's go routine is stopping...")
			return
		case <-time.After(sleepTime):
		}

		if !boot.networkWatcher.IsConnectedToTheNetwork() {
			continue
		}
		if boot.roundHandler.BeforeGenesis() {
			continue
		}

		err := boot.syncStarter.SyncBlock(ctx)
		if err != nil {
			if common.IsContextDone(ctx) {
				log.Debug("SyncBlock finished, bootstrap's go routine is stopping...")
				return
			}

			log.Debug("SyncBlock", "error", err.Error())
		}
	}
}

func (boot *baseBootstrap) doJobOnSyncBlockFail(bodyHandler data.BodyHandler, headerHandler data.HeaderHandler, err error) {
	processBlockStarted := !check.IfNil(bodyHandler) && !check.IfNil(headerHandler)
	isProcessWithError := processBlockStarted && err != process.ErrTimeIsOut

	numSyncedWithErrors := boot.incrementSyncedWithErrorsForNonce(boot.getNonceForNextBlock())
	allowedSyncWithErrorsLimitReached := numSyncedWithErrors >= process.MaxSyncWithErrorsAllowed
	isInProperRound := process.IsInProperRound(boot.roundHandler.Index())
	isSyncWithErrorsLimitReachedInProperRound := allowedSyncWithErrorsLimitReached && isInProperRound

	shouldRollBack := isProcessWithError || isSyncWithErrorsLimitReachedInProperRound
	if shouldRollBack {
		if !check.IfNil(headerHandler) {
			hash := boot.removeHeaderFromPools(headerHandler)
			boot.forkDetector.RemoveHeader(headerHandler.GetNonce(), hash)
		}

		errNotCritical := boot.rollBack(false)
		if errNotCritical != nil {
			log.Debug("rollBack", "error", errNotCritical.Error())
		}

		if isSyncWithErrorsLimitReachedInProperRound {
			boot.forkDetector.ResetProbableHighestNonce()
			boot.removeHeadersHigherThanNonceFromPool(boot.getNonceForCurrentBlock())
		}
	}
}

func (boot *baseBootstrap) incrementSyncedWithErrorsForNonce(nonce uint64) uint32 {
	boot.mutNonceSyncedWithErrors.Lock()
	boot.mapNonceSyncedWithErrors[nonce]++
	numSyncedWithErrors := boot.mapNonceSyncedWithErrors[nonce]
	boot.mutNonceSyncedWithErrors.Unlock()

	return numSyncedWithErrors
}

// syncBlock method actually does the synchronization. It requests the next block header from the pool
// and if it is not found there it will be requested from the network. After the header is received,
// it requests the block body in the same way(pool and then, if it is not found in the pool, from network).
// If either header and body are received the ProcessBlock and CommitBlock method will be called successively.
// These methods will execute the block and its transactions. Finally, if everything works, the block will be committed
// in the blockchain, and all this mechanism will be reiterated for the next block.
func (boot *baseBootstrap) syncBlock() error {
	boot.computeNodeState()
	nodeState := boot.GetNodeState()
	if nodeState != common.NsNotSynchronized {
		return nil
	}

	defer func() {
		boot.mutNodeState.Lock()
		boot.isNodeStateCalculated = false
		boot.mutNodeState.Unlock()
	}()

	if boot.forkInfo.IsDetected {
		boot.statusHandler.Increment(common.MetricNumTimesInForkChoice)

		if boot.isForcedRollBackOneBlock() {
			log.Debug("roll back one block has been forced")
			boot.rollBackOneBlockForced()
			return nil
		}

		if boot.isForcedRollBackToNonce() {
			log.Debug("roll back to nonce has been forced", "nonce", boot.forkInfo.Nonce)
			boot.rollBackToNonceForced()
			return nil
		}

		log.Debug("fork detected",
			"nonce", boot.forkInfo.Nonce,
			"hash", boot.forkInfo.Hash,
		)
		err := boot.rollBack(true)
		if err != nil {
			return err
		}
	}

	var body data.BodyHandler
	var header data.HeaderHandler
	var err error

	defer func() {
		if err != nil {
			boot.doJobOnSyncBlockFail(body, header, err)
		}
	}()

	header, err = boot.getNextHeaderRequestingIfMissing()
	if err != nil {
		return err
	}

	go boot.requestHeadersFromNonceIfMissing(header.GetNonce() + 1)

	body, err = boot.blockBootstrapper.getBlockBodyRequestingIfMissing(header)
	if err != nil {
		return err
	}

	startTime := time.Now()
	waitTime := boot.processWaitTime
	haveTime := func() time.Duration {
		return waitTime - time.Since(startTime)
	}

	err = boot.processAndCommitFunc(header, body, haveTime)
	if err != nil {
		return err
	}

	log.Debug("block has been synced successfully",
		"nonce", header.GetNonce(),
	)

	boot.cleanNoncesSyncedWithErrorsBehindFinal()

	return nil
}

func (boot *baseBootstrap) processAndCommit(header data.HeaderHandler, body data.BodyHandler, haveTime func() time.Duration) error {
	startProcessBlockTime := time.Now()
	_, _, err := boot.blockProcessor.ProcessBlock(header, body, haveTime)
	elapsedTime := time.Since(startProcessBlockTime)
	log.Debug("elapsed time to process block",
		"time [s]", elapsedTime,
	)
	if err != nil {
		return err
	}

	startProcessScheduledBlockTime := time.Now()
	err = boot.blockProcessor.ProcessScheduledBlock(header, body, haveTime)
	elapsedTime = time.Since(startProcessScheduledBlockTime)
	log.Debug("elapsed time to process scheduled block",
		"time [s]", elapsedTime,
	)
	if err != nil {
		return err
	}

	startCommitBlockTime := time.Now()
	err = boot.blockProcessor.CommitBlock(header, body)
	elapsedTime = time.Since(startCommitBlockTime)
	if elapsedTime >= common.CommitMaxTime {
		log.Warn("syncBlock.CommitBlock", "elapsed time", elapsedTime)
	} else {
		log.Debug("elapsed time to commit block",
			"time [s]", elapsedTime,
		)
	}

	return err
}

func (boot *baseBootstrap) handleTrieSyncError(err error, ctx context.Context) {
	shouldOutputLog := err != nil && !common.IsContextDone(ctx)
	if shouldOutputLog {
		log.Debug("SyncBlock syncTrie", "error", err)
	}
}

func (boot *baseBootstrap) syncUserAccountsState() error {
	rootHash, err := boot.accounts.RootHash()
	if err != nil {
		return err
	}

	log.Warn("base sync: started syncUserAccountsState")
	return boot.accountsDBSyncer.SyncAccounts(rootHash)
}

func (boot *baseBootstrap) cleanNoncesSyncedWithErrorsBehindFinal() {
	boot.mutNonceSyncedWithErrors.Lock()
	defer boot.mutNonceSyncedWithErrors.Unlock()

	finalNonce := boot.forkDetector.GetHighestFinalBlockNonce()
	for nonce := range boot.mapNonceSyncedWithErrors {
		if nonce < finalNonce {
			delete(boot.mapNonceSyncedWithErrors, nonce)
		}
	}
}

// rollBack decides if rollBackOneBlock must be called
func (boot *baseBootstrap) rollBack(revertUsingForkNonce bool) error {
	var roleBackOneBlockExecuted bool
	var err error
	var currHeaderHash []byte
	var currHeader data.HeaderHandler
	var prevHeader data.HeaderHandler
	var currBody data.BodyHandler

	defer func() {
		if !roleBackOneBlockExecuted {
			_ = boot.handleScheduledRollBackToHeaderFunc(currHeader, currHeaderHash)
		}
	}()

	log.Debug("starting roll back")
	for {
		currHeaderHash = boot.chainHandler.GetCurrentBlockHeaderHash()
		currHeader, err = boot.blockBootstrapper.getCurrHeader()
		if err != nil {
			return err
		}

		allowRollBack := boot.shouldAllowRollback(currHeader, currHeaderHash)
		if !revertUsingForkNonce && !allowRollBack {
			return ErrRollBackBehindFinalHeader
		}

		shouldEndRollBack := revertUsingForkNonce && currHeader.GetNonce() < boot.forkInfo.Nonce
		if shouldEndRollBack {
			return ErrRollBackBehindForkNonce
		}

		prevHeaderHash := currHeader.GetPrevHash()
		prevHeader, err = boot.blockBootstrapper.getPrevHeader(currHeader, boot.headerStore)
		if err != nil {
			return err
		}

		log.Debug("roll back to block",
			"nonce", currHeader.GetNonce()-1,
			"hash", currHeader.GetPrevHash(),
		)
		log.Debug("highest final block nonce",
			"nonce", boot.forkDetector.GetHighestFinalBlockNonce(),
		)

		currBody, err = boot.rollBackOneBlock(
			currHeaderHash,
			currHeader,
			prevHeaderHash,
			prevHeader,
		)
		roleBackOneBlockExecuted = true
		if err != nil {
			return err
		}

		_, _ = metricsLoader.UpdateMetricsFromStorage(boot.store, boot.uint64Converter, boot.marshalizer, boot.statusHandler, prevHeader.GetNonce())

		err = boot.bootStorer.SaveLastRound(int64(prevHeader.GetRound()))
		if err != nil {
			log.Debug("save last round in storage",
				"error", err.Error(),
				"round", prevHeader.GetRound(),
			)
		}

		err = boot.historyRepo.RevertBlock(currHeader, currBody)
		if err != nil {
			log.Debug("boot.historyRepo.RevertBlock",
				"error", err.Error(),
			)

			return err
		}

		_ = boot.handleScheduledRollBackToHeaderFunc(prevHeader, prevHeaderHash)
		err = boot.outportHandler.RevertIndexedBlock(&outportcore.HeaderDataWithBody{
			Body:       currBody,
			HeaderHash: currHeaderHash,
			Header:     currHeader,
		})
		if err != nil {
			log.Warn("baseBootstrap.outportHandler.RevertIndexedBlock cannot revert indexed block", "error", err)
		}

		shouldAddHeaderToBlackList := revertUsingForkNonce && boot.blockBootstrapper.isForkTriggeredByMeta()
		if shouldAddHeaderToBlackList {
			process.AddHeaderToBlackList(boot.blackListHandler, currHeaderHash)
		}

		shouldContinueRollBack := revertUsingForkNonce && currHeader.GetNonce() > boot.forkInfo.Nonce
		if shouldContinueRollBack {
			continue
		}

		break
	}

	log.Debug("ending roll back")
	return nil
}

func (boot *baseBootstrap) handleScheduledRollBackToHeader(header data.HeaderHandler, headerHash []byte) []byte {
	err := boot.scheduledTxsExecutionHandler.RollBackToBlock(headerHash)
	if err != nil {
		rootHash := boot.chainHandler.GetGenesisHeader().GetRootHash()
		if header != nil {
			rootHash = header.GetRootHash()
		}

		scheduledInfo := &process.ScheduledInfo{
			RootHash:        rootHash,
			IntermediateTxs: make(map[block.Type][]data.TransactionHandler),
			GasAndFees:      process.GetZeroGasAndFees(),
			MiniBlocks:      make(block.MiniBlockSlice, 0),
		}

		boot.scheduledTxsExecutionHandler.SetScheduledInfo(scheduledInfo)
	}

	return boot.scheduledTxsExecutionHandler.GetScheduledRootHash()
}

func (boot *baseBootstrap) shouldAllowRollback(currHeader data.HeaderHandler, currHeaderHash []byte) bool {
	finalBlockNonce := boot.forkDetector.GetHighestFinalBlockNonce()
	finalBlockHash := boot.forkDetector.GetHighestFinalBlockHash()
	isRollBackBehindFinal := currHeader.GetNonce() <= finalBlockNonce
	isFinalBlockRollBack := currHeader.GetNonce() == finalBlockNonce
	canRollbackBlock := boot.canRollbackBlock(currHeader)

	headerWithScheduledMiniBlocks := currHeader.HasScheduledMiniBlocks()
	headerHashDoesNotMatchWithFinalBlockHash := !bytes.Equal(currHeaderHash, finalBlockHash)
	allowFinalBlockRollBack := (headerWithScheduledMiniBlocks || headerHashDoesNotMatchWithFinalBlockHash) && isFinalBlockRollBack && canRollbackBlock
	allowRollBack := !isRollBackBehindFinal || allowFinalBlockRollBack

	log.Debug("baseBootstrap.shouldAllowRollback",
		"isRollBackBehindFinal", isRollBackBehindFinal,
		"isFinalBlockRollBack", isFinalBlockRollBack,
		"headerWithScheduledMiniBlocks", headerWithScheduledMiniBlocks,
		"headerHashDoesNotMatchWithFinalBlockHash", headerHashDoesNotMatchWithFinalBlockHash,
		"allowFinalBlockRollBack", allowFinalBlockRollBack,
		"canRollbackBlock", canRollbackBlock,
		"allowRollBack", allowRollBack,
	)

	return allowRollBack
}

func (boot *baseBootstrap) canRollbackBlock(currHeader data.HeaderHandler) bool {
	firstCommittedNonce := boot.blockProcessor.NonceOfFirstCommittedBlock()

	return currHeader.GetNonce() >= firstCommittedNonce.Value && firstCommittedNonce.HasValue
}

func (boot *baseBootstrap) rollBackOneBlock(
	currHeaderHash []byte,
	currHeader data.HeaderHandler,
	prevHeaderHash []byte,
	prevHeader data.HeaderHandler,
) (data.BodyHandler, error) {

	var err error

	prevHeaderRootHash := boot.getRootHashFromBlockFunc(prevHeader, prevHeaderHash)
	currHeaderRootHash := boot.getRootHashFromBlockFunc(currHeader, currHeaderHash)

	defer func() {
		if err != nil {
			boot.restoreState(currHeaderHash, currHeader, currHeaderRootHash)
		}
	}()

	if currHeader.GetNonce() > 1 {
		err = boot.setCurrentBlockInfo(prevHeaderHash, prevHeader, prevHeaderRootHash)
		if err != nil {
			return nil, err
		}
	} else {
		err = boot.setCurrentBlockInfo(nil, nil, nil)
		if err != nil {
			return nil, err
		}
	}

	err = boot.blockProcessor.RevertStateToBlock(prevHeader, prevHeaderRootHash)
	if err != nil {
		return nil, err
	}

	boot.blockProcessor.PruneStateOnRollback(currHeader, currHeaderHash, prevHeader, prevHeaderHash)

	currBlockBody, errNotCritical := boot.blockBootstrapper.getBlockBody(currHeader)
	if errNotCritical != nil {
		log.Debug("rollBackOneBlock getBlockBody error", "error", errNotCritical)
	}

	err = boot.blockProcessor.RestoreBlockIntoPools(currHeader, currBlockBody)
	if err != nil {
		return nil, err
	}

	boot.cleanCachesAndStorageOnRollback(currHeader)

	return currBlockBody, nil
}

func (boot *baseBootstrap) getRootHashFromBlock(hdr data.HeaderHandler, hdrHash []byte) []byte {
	hdrRootHash := hdr.GetRootHash()
	scheduledHdrRootHash, err := boot.scheduledTxsExecutionHandler.GetScheduledRootHashForHeader(hdrHash)
	if err == nil {
		hdrRootHash = scheduledHdrRootHash
	}

	return hdrRootHash
}

func (boot *baseBootstrap) getNextHeaderRequestingIfMissing() (data.HeaderHandler, error) {
	nonce := boot.getNonceForNextBlock()

	boot.setRequestedHeaderHash(nil)
	boot.setRequestedHeaderNonce(nil)

	hash := boot.forkDetector.GetNotarizedHeaderHash(nonce)
	if boot.forkInfo.IsDetected {
		hash = boot.forkInfo.Hash
	}

	if hash != nil {
		return boot.blockBootstrapper.getHeaderWithHashRequestingIfMissing(hash)
	}

	return boot.blockBootstrapper.getHeaderWithNonceRequestingIfMissing(nonce)
}

func (boot *baseBootstrap) isForcedRollBackOneBlock() bool {
	return boot.forkInfo.IsDetected &&
		boot.forkInfo.Nonce == math.MaxUint64 &&
		boot.forkInfo.Hash == nil
}

func (boot *baseBootstrap) isForcedRollBackToNonce() bool {
	return boot.forkInfo.IsDetected &&
		boot.forkInfo.Round == math.MaxUint64 &&
		boot.forkInfo.Hash == nil
}

func (boot *baseBootstrap) rollBackOneBlockForced() {
	err := boot.rollBack(false)
	if err != nil {
		log.Debug("rollBackOneBlockForced", "error", err.Error())
	}

	boot.forkDetector.ResetFork()
	boot.removeHeadersHigherThanNonceFromPool(boot.getNonceForCurrentBlock())
}

func (boot *baseBootstrap) rollBackToNonceForced() {
	err := boot.rollBack(true)
	if err != nil {
		log.Debug("rollBackToNonceForced", "error", err.Error())
	}

	boot.forkDetector.ResetProbableHighestNonce()
	boot.removeHeadersHigherThanNonceFromPool(boot.getNonceForCurrentBlock())
}

func (boot *baseBootstrap) restoreState(
	currHeaderHash []byte,
	currHeader data.HeaderHandler,
	currRootHash []byte,
) {
	log.Debug("revert state to header",
		"nonce", currHeader.GetNonce(),
		"hash", currHeaderHash,
		"current root hash", currRootHash)

	err := boot.chainHandler.SetCurrentBlockHeaderAndRootHash(currHeader, currRootHash)
	if err != nil {
		log.Debug("SetCurrentBlockHeader", "error", err.Error())
	}

	boot.chainHandler.SetCurrentBlockHeaderHash(currHeaderHash)

	rootHash := boot.handleScheduledRollBackToHeaderFunc(currHeader, currHeaderHash)

	err = boot.blockProcessor.RevertStateToBlock(currHeader, rootHash)
	if err != nil {
		log.Debug("RevertState", "error", err.Error())
	}
}

func (boot *baseBootstrap) setCurrentBlockInfo(
	headerHash []byte,
	header data.HeaderHandler,
	rootHash []byte,
) error {

	err := boot.chainHandler.SetCurrentBlockHeaderAndRootHash(header, rootHash)
	if err != nil {
		return err
	}

	boot.chainHandler.SetCurrentBlockHeaderHash(headerHash)

	return nil
}

// setRequestedMiniBlocks method sets the body hash requested by the sync mechanism
func (boot *baseBootstrap) setRequestedMiniBlocks(hashes [][]byte) {
	boot.requestedHashes.SetHashes(hashes)
}

// receivedMiniblock method is a call back function which is called when a new body is added
// in the block bodies pool
func (boot *baseBootstrap) receivedMiniblock(hash []byte, _ interface{}) {
	boot.mutRcvMiniBlocks.Lock()
	if len(boot.requestedHashes.ExpectedData()) == 0 {
		boot.mutRcvMiniBlocks.Unlock()
		return
	}

	boot.requestedHashes.SetReceivedHash(hash)
	if boot.requestedHashes.ReceivedAll() {
		log.Debug("received all the requested mini blocks from network")
		boot.setRequestedMiniBlocks(nil)
		boot.mutRcvMiniBlocks.Unlock()
		boot.chRcvMiniBlocks <- true
	} else {
		boot.mutRcvMiniBlocks.Unlock()
	}
}

// requestMiniBlocksByHashes method requests a block body from network when it is not found in the pool
func (boot *baseBootstrap) requestMiniBlocksByHashes(hashes [][]byte) {
	boot.setRequestedMiniBlocks(hashes)
	log.Debug("requesting mini blocks from network",
		"num miniblocks", len(hashes),
	)
	boot.requestHandler.RequestMiniBlocks(boot.shardCoordinator.SelfId(), hashes)
}

// getMiniBlocksRequestingIfMissing method gets the body with given nonce from pool, if it exists there,
// and if not it will be requested from network
// the func returns interface{} as to match the next implementations for block body fetchers
// that will be added. The block executor should decide by parsing the header block body type value
// what kind of block body received.
func (boot *baseBootstrap) getMiniBlocksRequestingIfMissing(hashes [][]byte) (block.MiniBlockSlice, error) {
	miniBlocksAndHashes, missingMiniBlocksHashes := boot.miniBlocksProvider.GetMiniBlocksFromPool(hashes)
	if len(missingMiniBlocksHashes) == 0 {
		miniBlocks := make([]*block.MiniBlock, len(miniBlocksAndHashes))
		for index, miniBlockAndHash := range miniBlocksAndHashes {
			miniBlocks[index] = miniBlockAndHash.Miniblock
		}

		return miniBlocks, nil
	}

	_ = core.EmptyChannel(boot.chRcvMiniBlocks)
	boot.requestMiniBlocksByHashes(missingMiniBlocksHashes)
	err := boot.waitForMiniBlocks()
	if err != nil {
		return nil, err
	}

	receivedMiniBlocksAndHashes, unreceivedMiniBlocksHashes := boot.miniBlocksProvider.GetMiniBlocksFromPool(missingMiniBlocksHashes)
	if len(unreceivedMiniBlocksHashes) > 0 {
		return nil, process.ErrMissingBody
	}

	miniBlocksAndHashes = append(miniBlocksAndHashes, receivedMiniBlocksAndHashes...)

	return getOrderedMiniBlocks(hashes, miniBlocksAndHashes)
}

func getOrderedMiniBlocks(
	hashes [][]byte,
	miniBlocksAndHashes []*block.MiniblockAndHash,
) (block.MiniBlockSlice, error) {

	mapHashMiniBlock := make(map[string]*block.MiniBlock, len(miniBlocksAndHashes))
	for _, miniBlockAndHash := range miniBlocksAndHashes {
		mapHashMiniBlock[string(miniBlockAndHash.Hash)] = miniBlockAndHash.Miniblock
	}

	orderedMiniBlocks := make(block.MiniBlockSlice, len(hashes))
	for index, hash := range hashes {
		miniBlock, ok := mapHashMiniBlock[string(hash)]
		if !ok {
			return nil, process.ErrMissingBody
		}

		orderedMiniBlocks[index] = miniBlock
	}

	return orderedMiniBlocks, nil
}

// waitForMiniBlocks method wait for body with the requested nonce to be received
func (boot *baseBootstrap) waitForMiniBlocks() error {
	select {
	case <-boot.chRcvMiniBlocks:
		return nil
	case <-time.After(boot.waitTime):
		return process.ErrTimeIsOut
	}
}

func (boot *baseBootstrap) init() {
	boot.forkInfo = process.NewForkInfo()

	boot.chRcvHdrNonce = make(chan bool)
	boot.chRcvHdrHash = make(chan bool)
	boot.chRcvMiniBlocks = make(chan bool)

	boot.setRequestedHeaderNonce(nil)
	boot.setRequestedHeaderHash(nil)
	boot.setRequestedMiniBlocks(nil)

	boot.poolsHolder.MiniBlocks().RegisterHandler(boot.receivedMiniblock, core.UniqueIdentifier())
	boot.headers.RegisterHandler(boot.processReceivedHeaderFunc)

	boot.syncStateListeners = make([]func(bool), 0)
	boot.requestedHashes = process.RequiredDataPool{}
	boot.mapNonceSyncedWithErrors = make(map[uint64]uint32)
}

func (boot *baseBootstrap) requestHeaders(fromNonce uint64, toNonce uint64) {
	boot.mutRequestHeaders.Lock()
	defer boot.mutRequestHeaders.Unlock()

	for currentNonce := fromNonce; currentNonce <= toNonce; currentNonce++ {
		haveHeader := boot.blockBootstrapper.haveHeaderInPoolWithNonce(currentNonce)
		if haveHeader {
			continue
		}

		boot.blockBootstrapper.requestHeaderByNonce(currentNonce)
	}
}

// GetNodeState method returns the sync state of the node. If it returns 'NsNotSynchronized', this means that the node
// is not synchronized yet, and it has to continue the bootstrapping mechanism. If it returns 'NsSynchronized', this means
// that the node is already synced, and it can participate in the consensus. This method could also return 'NsNotCalculated'
// which means that the state of the node in the current round is not calculated yet. Note that when the node is not
// connected to the network, GetNodeState could return 'NsNotSynchronized' but the SyncBlock is not automatically called.
func (boot *baseBootstrap) GetNodeState() common.NodeState {
	if boot.isInImportMode {
		return common.NsNotSynchronized
	}
	currentSyncedEpoch := boot.getEpochOfCurrentBlock()
	if !boot.currentEpochProvider.EpochIsActiveInNetwork(currentSyncedEpoch) {
		return common.NsNotSynchronized
	}

	boot.mutNodeState.RLock()
	isNodeStateCalculatedInCurrentRound := boot.roundIndex == boot.roundHandler.Index() && boot.isNodeStateCalculated
	isNodeSynchronized := boot.isNodeSynchronized
	boot.mutNodeState.RUnlock()

	if !isNodeStateCalculatedInCurrentRound {
		return common.NsNotCalculated
	}

	if isNodeSynchronized {
		return common.NsSynchronized
	}

	return common.NsNotSynchronized
}

// Close will close the endless running go routine
func (boot *baseBootstrap) Close() error {
	if boot.cancelFunc != nil {
		boot.cancelFunc()
	}

	boot.cleanChannels()

	return nil
}

func (boot *baseBootstrap) cleanChannels() {
	nrReads := core.EmptyChannel(boot.chRcvHdrNonce)
	log.Debug("close baseSync: emptied channel", "chRcvHdrNonce nrReads", nrReads)

	nrReads = core.EmptyChannel(boot.chRcvHdrHash)
	log.Debug("close baseSync: emptied channel", "chRcvHdrHash nrReads", nrReads)

	nrReads = core.EmptyChannel(boot.chRcvMiniBlocks)
	log.Debug("close baseSync: emptied channel", "chRcvMiniBlocks nrReads", nrReads)
}

// IsInterfaceNil returns true if there is no value under the interface
func (boot *baseBootstrap) IsInterfaceNil() bool {
	return boot == nil
}<|MERGE_RESOLUTION|>--- conflicted
+++ resolved
@@ -127,11 +127,7 @@
 	processAndCommitFunc                func(header data.HeaderHandler, body data.BodyHandler, haveTime func() time.Duration) error
 	handleScheduledRollBackToHeaderFunc func(header data.HeaderHandler, headerHash []byte) []byte
 	getRootHashFromBlockFunc            func(header data.HeaderHandler, headerHash []byte) []byte
-<<<<<<< HEAD
-	processReceivedHeaderFunc           func(headerHandler data.HeaderHandler, headerHash []byte)
-=======
 	doProcessReceivedHeaderJobFunc      func(headerHandler data.HeaderHandler, headerHash []byte)
->>>>>>> 01872556
 }
 
 // setRequestedHeaderNonce method sets the header nonce requested by the sync mechanism
@@ -1155,7 +1151,7 @@
 	boot.setRequestedMiniBlocks(nil)
 
 	boot.poolsHolder.MiniBlocks().RegisterHandler(boot.receivedMiniblock, core.UniqueIdentifier())
-	boot.headers.RegisterHandler(boot.processReceivedHeaderFunc)
+	boot.headers.RegisterHandler(boot.processReceivedHeader)
 
 	boot.syncStateListeners = make([]func(bool), 0)
 	boot.requestedHashes = process.RequiredDataPool{}
