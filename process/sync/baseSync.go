package sync

import (
	"bytes"
	"context"
	"math"
	"sync"
	"time"

	logger "github.com/ElrondNetwork/elrond-go-logger"
	"github.com/ElrondNetwork/elrond-go/consensus"
	"github.com/ElrondNetwork/elrond-go/core"
	"github.com/ElrondNetwork/elrond-go/core/check"
	"github.com/ElrondNetwork/elrond-go/core/closing"
	"github.com/ElrondNetwork/elrond-go/data"
	"github.com/ElrondNetwork/elrond-go/data/block"
	"github.com/ElrondNetwork/elrond-go/data/state"
	"github.com/ElrondNetwork/elrond-go/data/typeConverters"
	"github.com/ElrondNetwork/elrond-go/dataRetriever"
	"github.com/ElrondNetwork/elrond-go/hashing"
	"github.com/ElrondNetwork/elrond-go/marshal"
	"github.com/ElrondNetwork/elrond-go/outport"
	"github.com/ElrondNetwork/elrond-go/process"
	"github.com/ElrondNetwork/elrond-go/sharding"
	"github.com/ElrondNetwork/elrond-go/storage"
)

var log = logger.GetOrCreate("process/sync")

var _ closing.Closer = (*baseBootstrap)(nil)

// sleepTime defines the time in milliseconds between each iteration made in syncBlocks method
const sleepTime = 5 * time.Millisecond

// hdrInfo hold the data related to a header
type hdrInfo struct {
	Nonce uint64
	Hash  []byte
}

type notarizedInfo struct {
	lastNotarized           map[uint32]*hdrInfo
	finalNotarized          map[uint32]*hdrInfo
	blockWithLastNotarized  map[uint32]uint64
	blockWithFinalNotarized map[uint32]uint64
	startNonce              uint64
}

type baseBootstrap struct {
	headers dataRetriever.HeadersPool

	chainHandler   data.ChainHandler
	blockProcessor process.BlockProcessor
	store          dataRetriever.StorageService

	roundHandler      consensus.RoundHandler
	hasher            hashing.Hasher
	marshalizer       marshal.Marshalizer
	epochHandler      dataRetriever.EpochHandler
	forkDetector      process.ForkDetector
	requestHandler    process.RequestHandler
	shardCoordinator  sharding.Coordinator
	accounts          state.AccountsAdapter
	blockBootstrapper blockBootstrapper
	blackListHandler  process.TimeCacher

	mutHeader     sync.RWMutex
	headerNonce   *uint64
	headerhash    []byte
	chRcvHdrNonce chan bool
	chRcvHdrHash  chan bool

	requestedHashes process.RequiredDataPool

	statusHandler core.AppStatusHandler

	chStopSync chan bool
	waitTime   time.Duration

	mutNodeState          sync.RWMutex
	isNodeSynchronized    bool
	isNodeStateCalculated bool
	hasLastBlock          bool
	roundIndex            int64

	forkInfo *process.ForkInfo

	mutRcvHdrNonce           sync.RWMutex
	mutRcvHdrHash            sync.RWMutex
	syncStateListeners       []func(bool)
	mutSyncStateListeners    sync.RWMutex
	uint64Converter          typeConverters.Uint64ByteSliceConverter
	mapNonceSyncedWithErrors map[uint64]uint32
	mutNonceSyncedWithErrors sync.RWMutex

	requestMiniBlocks func(headerHandler data.HeaderHandler)

	networkWatcher    process.NetworkConnectionWatcher
	getHeaderFromPool func([]byte) (data.HeaderHandler, error)

	headerStore          storage.Storer
	headerNonceHashStore storage.Storer
	syncStarter          syncStarter
	bootStorer           process.BootStorer
	storageBootstrapper  process.BootstrapperFromStorage
	currentEpochProvider process.CurrentNetworkEpochProviderHandler

<<<<<<< HEAD
	outportHandler outport.OutportHandler
=======
	indexer          process.Indexer
	accountsDBSyncer process.AccountsDBSyncer
>>>>>>> 9f0e6c4f

	chRcvMiniBlocks    chan bool
	mutRcvMiniBlocks   sync.Mutex
	miniBlocksProvider process.MiniBlockProvider
	poolsHolder        dataRetriever.PoolsHolder
	mutRequestHeaders  sync.Mutex
	cancelFunc         func()
	isInImportMode     bool
}

// setRequestedHeaderNonce method sets the header nonce requested by the sync mechanism
func (boot *baseBootstrap) setRequestedHeaderNonce(nonce *uint64) {
	boot.mutHeader.Lock()
	boot.headerNonce = nonce
	boot.mutHeader.Unlock()
}

// setRequestedHeaderHash method sets the header hash requested by the sync mechanism
func (boot *baseBootstrap) setRequestedHeaderHash(hash []byte) {
	boot.mutHeader.Lock()
	boot.headerhash = hash
	boot.mutHeader.Unlock()
}

// requestedHeaderNonce method gets the header nonce requested by the sync mechanism
func (boot *baseBootstrap) requestedHeaderNonce() *uint64 {
	boot.mutHeader.RLock()
	defer boot.mutHeader.RUnlock()
	return boot.headerNonce
}

// requestedHeaderHash method gets the header hash requested by the sync mechanism
func (boot *baseBootstrap) requestedHeaderHash() []byte {
	boot.mutHeader.RLock()
	defer boot.mutHeader.RUnlock()
	return boot.headerhash
}

func (boot *baseBootstrap) processReceivedHeader(headerHandler data.HeaderHandler, headerHash []byte) {
	if boot.shardCoordinator.SelfId() != headerHandler.GetShardID() {
		return
	}

	log.Trace("received header from network",
		"shard", headerHandler.GetShardID(),
		"round", headerHandler.GetRound(),
		"nonce", headerHandler.GetNonce(),
		"hash", headerHash,
	)

	err := boot.forkDetector.AddHeader(headerHandler, headerHash, process.BHReceived, nil, nil)
	if err != nil {
		log.Debug("forkDetector.AddHeader", "error", err.Error())
	}

	go boot.requestMiniBlocks(headerHandler)

	boot.confirmHeaderReceivedByNonce(headerHandler, headerHash)
	boot.confirmHeaderReceivedByHash(headerHandler, headerHash)
}

func (boot *baseBootstrap) confirmHeaderReceivedByNonce(headerHandler data.HeaderHandler, hdrHash []byte) {
	boot.mutRcvHdrNonce.Lock()
	n := boot.requestedHeaderNonce()
	if n != nil && *n == headerHandler.GetNonce() {
		log.Debug("received requested header from network",
			"shard", headerHandler.GetShardID(),
			"round", headerHandler.GetRound(),
			"nonce", headerHandler.GetNonce(),
			"hash", hdrHash,
		)
		boot.setRequestedHeaderNonce(nil)
		boot.mutRcvHdrNonce.Unlock()
		boot.chRcvHdrNonce <- true
		return
	}

	boot.mutRcvHdrNonce.Unlock()
}

func (boot *baseBootstrap) confirmHeaderReceivedByHash(headerHandler data.HeaderHandler, hdrHash []byte) {
	boot.mutRcvHdrHash.Lock()
	hash := boot.requestedHeaderHash()
	if hash != nil && bytes.Equal(hash, hdrHash) {
		log.Debug("received requested header from network",
			"shard", headerHandler.GetShardID(),
			"round", headerHandler.GetRound(),
			"nonce", headerHandler.GetNonce(),
			"hash", hash,
		)
		boot.setRequestedHeaderHash(nil)
		boot.mutRcvHdrHash.Unlock()
		boot.chRcvHdrHash <- true

		return
	}
	boot.mutRcvHdrHash.Unlock()
}

// AddSyncStateListener adds a syncStateListener that get notified each time the sync status of the node changes
func (boot *baseBootstrap) AddSyncStateListener(syncStateListener func(isSyncing bool)) {
	boot.mutSyncStateListeners.Lock()
	boot.syncStateListeners = append(boot.syncStateListeners, syncStateListener)
	boot.mutSyncStateListeners.Unlock()
}

func (boot *baseBootstrap) notifySyncStateListeners(isNodeSynchronized bool) {
	boot.mutSyncStateListeners.RLock()
	for i := 0; i < len(boot.syncStateListeners); i++ {
		go boot.syncStateListeners[i](isNodeSynchronized)
	}
	boot.mutSyncStateListeners.RUnlock()
}

// getNonceForNextBlock will get the nonce for the next block
func (boot *baseBootstrap) getNonceForNextBlock() uint64 {
	nonce := boot.chainHandler.GetGenesisHeader().GetNonce() + 1 // first block nonce after genesis block
	currentBlockHeader := boot.chainHandler.GetCurrentBlockHeader()
	if !check.IfNil(currentBlockHeader) {
		nonce = currentBlockHeader.GetNonce() + 1
	}
	return nonce
}

// getNonceForCurrentBlock will get the nonce for the current block
func (boot *baseBootstrap) getNonceForCurrentBlock() uint64 {
	nonce := boot.chainHandler.GetGenesisHeader().GetNonce() // genesis block nonce
	currentBlockHeader := boot.chainHandler.GetCurrentBlockHeader()
	if !check.IfNil(currentBlockHeader) {
		nonce = currentBlockHeader.GetNonce()
	}
	return nonce
}

// getEpochOfCurrentBlock will get the epoch for the current block as stored in the chain handler implementation
func (boot *baseBootstrap) getEpochOfCurrentBlock() uint32 {
	epoch := boot.chainHandler.GetGenesisHeader().GetEpoch()
	currentBlockHeader := boot.chainHandler.GetCurrentBlockHeader()
	if !check.IfNil(currentBlockHeader) {
		epoch = currentBlockHeader.GetEpoch()
	}
	return epoch
}

// waitForHeaderNonce method wait for header with the requested nonce to be received
func (boot *baseBootstrap) waitForHeaderNonce() error {
	select {
	case <-boot.chRcvHdrNonce:
		return nil
	case <-time.After(boot.waitTime):
		return process.ErrTimeIsOut
	}
}

// waitForHeaderHash method wait for header with the requested hash to be received
func (boot *baseBootstrap) waitForHeaderHash() error {
	select {
	case <-boot.chRcvHdrHash:
		return nil
	case <-time.After(boot.waitTime):
		return process.ErrTimeIsOut
	}
}

func (boot *baseBootstrap) computeNodeState() {
	boot.mutNodeState.Lock()
	defer boot.mutNodeState.Unlock()

	isNodeStateCalculatedInCurrentRound := boot.roundIndex == boot.roundHandler.Index() && boot.isNodeStateCalculated
	if isNodeStateCalculatedInCurrentRound {
		return
	}

	boot.forkInfo = boot.forkDetector.CheckFork()

	genesisNonce := boot.chainHandler.GetGenesisHeader().GetNonce()
	currentHeader := boot.chainHandler.GetCurrentBlockHeader()
	if check.IfNil(currentHeader) {
		boot.hasLastBlock = boot.forkDetector.ProbableHighestNonce() == genesisNonce
	} else {
		boot.hasLastBlock = boot.forkDetector.ProbableHighestNonce() <= boot.chainHandler.GetCurrentBlockHeader().GetNonce()
	}

	isNodeConnectedToTheNetwork := boot.networkWatcher.IsConnectedToTheNetwork()
	isNodeSynchronized := !boot.forkInfo.IsDetected && boot.hasLastBlock && isNodeConnectedToTheNetwork
	if isNodeSynchronized != boot.isNodeSynchronized {
		log.Debug("node has changed its synchronized state",
			"state", isNodeSynchronized,
		)
	}

	boot.isNodeSynchronized = isNodeSynchronized
	boot.isNodeStateCalculated = true
	boot.roundIndex = boot.roundHandler.Index()
	boot.notifySyncStateListeners(isNodeSynchronized)

	result := uint64(1)
	if isNodeSynchronized {
		result = uint64(0)
	}

	boot.statusHandler.SetUInt64Value(core.MetricIsSyncing, result)

	if boot.shouldTryToRequestHeaders() {
		go boot.requestHeadersIfSyncIsStuck()
	}
}

func (boot *baseBootstrap) shouldTryToRequestHeaders() bool {
	if boot.roundHandler.BeforeGenesis() {
		return false
	}
	if boot.isForcedRollBackOneBlock() {
		return false
	}
	if boot.isForcedRollBackToNonce() {
		return false
	}
	if !boot.isNodeSynchronized {
		return true
	}

	return boot.roundHandler.Index()%process.RoundModulusTriggerWhenSyncIsStuck == 0
}

func (boot *baseBootstrap) requestHeadersIfSyncIsStuck() {
	lastSyncedRound := boot.chainHandler.GetGenesisHeader().GetRound()
	currHeader := boot.chainHandler.GetCurrentBlockHeader()
	if !check.IfNil(currHeader) {
		lastSyncedRound = currHeader.GetRound()
	}

	roundDiff := uint64(boot.roundHandler.Index()) - lastSyncedRound
	if roundDiff <= process.MaxRoundsWithoutNewBlockReceived {
		return
	}

	fromNonce := boot.getNonceForNextBlock()
	numHeadersToRequest := core.MinUint64(process.MaxHeadersToRequestInAdvance, roundDiff-1)
	toNonce := fromNonce + numHeadersToRequest - 1

	if fromNonce > toNonce {
		return
	}

	log.Debug("requestHeadersIfSyncIsStuck",
		"from nonce", fromNonce,
		"to nonce", toNonce,
		"probable highest nonce", boot.forkDetector.ProbableHighestNonce())

	boot.requestHeaders(fromNonce, toNonce)
}

func (boot *baseBootstrap) removeHeaderFromPools(header data.HeaderHandler) []byte {
	hash, err := core.CalculateHash(boot.marshalizer, boot.hasher, header)
	if err != nil {
		log.Debug("CalculateHash", "error", err.Error())
		return nil
	}

	log.Debug("removeHeaderFromPools",
		"shard", header.GetShardID(),
		"epoch", header.GetEpoch(),
		"round", header.GetRound(),
		"nonce", header.GetNonce(),
		"hash", hash)

	boot.headers.RemoveHeaderByHash(hash)

	return hash
}

func (boot *baseBootstrap) removeHeadersHigherThanNonceFromPool(nonce uint64) {
	shardID := boot.shardCoordinator.SelfId()
	log.Debug("removeHeadersHigherThanNonceFromPool",
		"shard", shardID,
		"nonce", nonce)

	nonces := boot.headers.Nonces(shardID)
	for _, currentNonce := range nonces {
		if currentNonce <= nonce {
			continue
		}

		boot.headers.RemoveHeaderByNonceAndShardId(currentNonce, shardID)
	}
}

func (boot *baseBootstrap) cleanCachesAndStorageOnRollback(header data.HeaderHandler) {
	hash := boot.removeHeaderFromPools(header)
	boot.forkDetector.RemoveHeader(header.GetNonce(), hash)
	nonceToByteSlice := boot.uint64Converter.ToByteSlice(header.GetNonce())
	_ = boot.headerNonceHashStore.Remove(nonceToByteSlice)
}

// checkBootstrapNilParameters will check the imput parameters for nil values
func checkBootstrapNilParameters(arguments ArgBaseBootstrapper) error {
	if check.IfNil(arguments.ChainHandler) {
		return process.ErrNilBlockChain
	}
	if check.IfNil(arguments.RoundHandler) {
		return process.ErrNilRoundHandler
	}
	if check.IfNil(arguments.BlockProcessor) {
		return process.ErrNilBlockProcessor
	}
	if check.IfNil(arguments.Hasher) {
		return process.ErrNilHasher
	}
	if check.IfNil(arguments.Marshalizer) {
		return process.ErrNilMarshalizer
	}
	if check.IfNil(arguments.ForkDetector) {
		return process.ErrNilForkDetector
	}
	if check.IfNil(arguments.RequestHandler) {
		return process.ErrNilRequestHandler
	}
	if check.IfNil(arguments.ShardCoordinator) {
		return process.ErrNilShardCoordinator
	}
	if check.IfNil(arguments.Accounts) {
		return process.ErrNilAccountsAdapter
	}
	if check.IfNil(arguments.Store) {
		return process.ErrNilStore
	}
	if check.IfNil(arguments.BlackListHandler) {
		return process.ErrNilBlackListCacher
	}
	if check.IfNil(arguments.NetworkWatcher) {
		return process.ErrNilNetworkWatcher
	}
	if check.IfNil(arguments.BootStorer) {
		return process.ErrNilBootStorer
	}
	if check.IfNil(arguments.MiniblocksProvider) {
		return process.ErrNilMiniBlocksProvider
	}
	if check.IfNil(arguments.AppStatusHandler) {
		return process.ErrNilAppStatusHandler
	}
	if check.IfNil(arguments.OutportHandler) {
		return process.ErrNilOutportHandler
	}
	if check.IfNil(arguments.AccountsDBSyncer) {
		return process.ErrNilAccountsDBSyncer
	}
	if check.IfNil(arguments.CurrentEpochProvider) {
		return process.ErrNilCurrentNetworkEpochProvider
	}

	return nil
}

func (boot *baseBootstrap) requestHeadersFromNonceIfMissing(fromNonce uint64) {
	toNonce := core.MinUint64(fromNonce+process.MaxHeadersToRequestInAdvance-1, boot.forkDetector.ProbableHighestNonce())

	if fromNonce > toNonce {
		return
	}

	log.Debug("requestHeadersFromNonceIfMissing",
		"from nonce", fromNonce,
		"to nonce", toNonce,
		"probable highest nonce", boot.forkDetector.ProbableHighestNonce())

	boot.requestHeaders(fromNonce, toNonce)
}

// syncBlocks method calls repeatedly synchronization method SyncBlock
func (boot *baseBootstrap) syncBlocks(ctx context.Context) {
	for {
		select {
		case <-ctx.Done():
			log.Debug("bootstrap's go routine is stopping...")
			return
		case <-time.After(sleepTime):
		}

		if !boot.networkWatcher.IsConnectedToTheNetwork() {
			continue
		}
		if boot.roundHandler.BeforeGenesis() {
			continue
		}

		err := boot.syncStarter.SyncBlock()
		if err != nil {
			log.Debug("SyncBlock", "error", err.Error())
		}
	}
}

func (boot *baseBootstrap) doJobOnSyncBlockFail(bodyHandler data.BodyHandler, headerHandler data.HeaderHandler, err error) {
	processBlockStarted := !check.IfNil(bodyHandler) && !check.IfNil(headerHandler)
	isProcessWithError := processBlockStarted && err != process.ErrTimeIsOut

	numSyncedWithErrors := boot.incrementSyncedWithErrorsForNonce(boot.getNonceForNextBlock())
	allowedSyncWithErrorsLimitReached := numSyncedWithErrors >= process.MaxSyncWithErrorsAllowed
	isInProperRound := process.IsInProperRound(boot.roundHandler.Index())
	isSyncWithErrorsLimitReachedInProperRound := allowedSyncWithErrorsLimitReached && isInProperRound

	shouldRollBack := isProcessWithError || isSyncWithErrorsLimitReachedInProperRound
	if shouldRollBack {
		if !check.IfNil(headerHandler) {
			hash := boot.removeHeaderFromPools(headerHandler)
			boot.forkDetector.RemoveHeader(headerHandler.GetNonce(), hash)
		}

		errNotCritical := boot.rollBack(false)
		if errNotCritical != nil {
			log.Debug("rollBack", "error", errNotCritical.Error())
		}

		if isSyncWithErrorsLimitReachedInProperRound {
			boot.forkDetector.ResetProbableHighestNonce()
			boot.removeHeadersHigherThanNonceFromPool(boot.getNonceForCurrentBlock())
		}
	}
}

func (boot *baseBootstrap) incrementSyncedWithErrorsForNonce(nonce uint64) uint32 {
	boot.mutNonceSyncedWithErrors.Lock()
	boot.mapNonceSyncedWithErrors[nonce]++
	numSyncedWithErrors := boot.mapNonceSyncedWithErrors[nonce]
	boot.mutNonceSyncedWithErrors.Unlock()

	return numSyncedWithErrors
}

// syncBlock method actually does the synchronization. It requests the next block header from the pool
// and if it is not found there it will be requested from the network. After the header is received,
// it requests the block body in the same way(pool and then, if it is not found in the pool, from network).
// If either header and body are received the ProcessBlock and CommitBlock method will be called successively.
// These methods will execute the block and its transactions. Finally if everything works, the block will be committed
// in the blockchain, and all this mechanism will be reiterated for the next block.
func (boot *baseBootstrap) syncBlock() error {
	boot.computeNodeState()
	nodeState := boot.GetNodeState()
	if nodeState != core.NsNotSynchronized {
		return nil
	}

	defer func() {
		boot.mutNodeState.Lock()
		boot.isNodeStateCalculated = false
		boot.mutNodeState.Unlock()
	}()

	if boot.forkInfo.IsDetected {
		boot.statusHandler.Increment(core.MetricNumTimesInForkChoice)

		if boot.isForcedRollBackOneBlock() {
			log.Debug("roll back one block has been forced")
			boot.rollBackOneBlockForced()
			return nil
		}

		if boot.isForcedRollBackToNonce() {
			log.Debug("roll back to nonce has been forced", "nonce", boot.forkInfo.Nonce)
			boot.rollBackToNonceForced()
			return nil
		}

		log.Debug("fork detected",
			"nonce", boot.forkInfo.Nonce,
			"hash", boot.forkInfo.Hash,
		)
		err := boot.rollBack(true)
		if err != nil {
			return err
		}
	}

	var body data.BodyHandler
	var header data.HeaderHandler
	var err error

	defer func() {
		if err != nil {
			boot.doJobOnSyncBlockFail(body, header, err)
		}
	}()

	header, err = boot.getNextHeaderRequestingIfMissing()
	if err != nil {
		return err
	}

	go boot.requestHeadersFromNonceIfMissing(header.GetNonce() + 1)

	body, err = boot.blockBootstrapper.getBlockBodyRequestingIfMissing(header)
	if err != nil {
		return err
	}

	startTime := time.Now()
	waitTime := boot.roundHandler.TimeDuration()
	haveTime := func() time.Duration {
		return waitTime - time.Since(startTime)
	}

	startProcessBlockTime := time.Now()
	err = boot.blockProcessor.ProcessBlock(header, body, haveTime)
	elapsedTime := time.Since(startProcessBlockTime)
	log.Debug("elapsed time to process block",
		"time [s]", elapsedTime,
	)
	if err != nil {
		return err
	}

	startCommitBlockTime := time.Now()
	err = boot.blockProcessor.CommitBlock(header, body)
	elapsedTime = time.Since(startCommitBlockTime)
	if elapsedTime >= core.CommitMaxTime {
		log.Warn("syncBlock.CommitBlock", "elapsed time", elapsedTime)
	} else {
		log.Debug("elapsed time to commit block",
			"time [s]", elapsedTime,
		)
	}
	if err != nil {
		return err
	}

	log.Debug("block has been synced successfully",
		"nonce", header.GetNonce(),
	)

	boot.cleanNoncesSyncedWithErrorsBehindFinal()

	return nil
}

func (boot *baseBootstrap) syncUserAccountsState() error {
	rootHash, err := boot.accounts.RootHash()
	if err != nil {
		return err
	}

	log.Warn("base sync: started syncUserAccountsState")
	return boot.accountsDBSyncer.SyncAccounts(rootHash)
}

func (boot *baseBootstrap) cleanNoncesSyncedWithErrorsBehindFinal() {
	boot.mutNonceSyncedWithErrors.Lock()
	defer boot.mutNonceSyncedWithErrors.Unlock()

	finalNonce := boot.forkDetector.GetHighestFinalBlockNonce()
	for nonce := range boot.mapNonceSyncedWithErrors {
		if nonce < finalNonce {
			delete(boot.mapNonceSyncedWithErrors, nonce)
		}
	}
}

// rollBack decides if rollBackOneBlock must be called
func (boot *baseBootstrap) rollBack(revertUsingForkNonce bool) error {
	if boot.headerStore == nil {
		return process.ErrNilHeadersStorage
	}
	if boot.headerNonceHashStore == nil {
		return process.ErrNilHeadersNonceHashStorage
	}

	log.Debug("starting roll back")
	for {
		currHeaderHash := boot.chainHandler.GetCurrentBlockHeaderHash()
		currHeader, err := boot.blockBootstrapper.getCurrHeader()
		if err != nil {
			return err
		}
		if !revertUsingForkNonce && currHeader.GetNonce() <= boot.forkDetector.GetHighestFinalBlockNonce() {
			return ErrRollBackBehindFinalHeader
		}

		shouldEndRollBack := revertUsingForkNonce && currHeader.GetNonce() < boot.forkInfo.Nonce
		if shouldEndRollBack {
			return ErrRollBackBehindForkNonce
		}

		prevHeaderHash := currHeader.GetPrevHash()
		prevHeader, err := boot.blockBootstrapper.getPrevHeader(currHeader, boot.headerStore)
		if err != nil {
			return err
		}

		log.Debug("roll back to block",
			"nonce", currHeader.GetNonce()-1,
			"hash", currHeader.GetPrevHash(),
		)
		log.Debug("highest final block nonce",
			"nonce", boot.forkDetector.GetHighestFinalBlockNonce(),
		)

		currBody, err := boot.rollBackOneBlock(
			currHeaderHash,
			currHeader,
			prevHeaderHash,
			prevHeader,
		)

		if err != nil {
			return err
		}

		_, _ = updateMetricsFromStorage(boot.store, boot.uint64Converter, boot.marshalizer, boot.statusHandler, prevHeader.GetNonce())

		err = boot.bootStorer.SaveLastRound(int64(prevHeader.GetRound()))
		if err != nil {
			log.Debug("save last round in storage",
				"error", err.Error(),
				"round", prevHeader.GetRound(),
			)
		}

		boot.outportHandler.RevertIndexedBlock(currHeader, currBody)

		shouldAddHeaderToBlackList := revertUsingForkNonce && boot.blockBootstrapper.isForkTriggeredByMeta()
		if shouldAddHeaderToBlackList {
			process.AddHeaderToBlackList(boot.blackListHandler, currHeaderHash)
		}

		shouldContinueRollBack := revertUsingForkNonce && currHeader.GetNonce() > boot.forkInfo.Nonce
		if shouldContinueRollBack {
			continue
		}

		break
	}

	log.Debug("ending roll back")
	return nil
}

func (boot *baseBootstrap) rollBackOneBlock(
	currHeaderHash []byte,
	currHeader data.HeaderHandler,
	prevHeaderHash []byte,
	prevHeader data.HeaderHandler,
) (data.BodyHandler, error) {

	var err error

	defer func() {
		if err != nil {
			boot.restoreState(currHeaderHash, currHeader)
		}
	}()

	if currHeader.GetNonce() > 1 {
		err = boot.setCurrentBlockInfo(prevHeaderHash, prevHeader)
		if err != nil {
			return nil, err
		}
	} else {
		err = boot.setCurrentBlockInfo(nil, nil)
		if err != nil {
			return nil, err
		}
	}

	err = boot.blockProcessor.RevertStateToBlock(prevHeader)
	if err != nil {
		return nil, err
	}
	boot.blockProcessor.PruneStateOnRollback(currHeader, prevHeader)

	currBlockBody, errNotCritical := boot.blockBootstrapper.getBlockBody(currHeader)
	if errNotCritical != nil {
		log.Debug("rollBackOneBlock getBlockBody error", "error", errNotCritical)
	}

	err = boot.blockProcessor.RestoreBlockIntoPools(currHeader, currBlockBody)
	if err != nil {
		return nil, err
	}

	boot.cleanCachesAndStorageOnRollback(currHeader)

	return currBlockBody, nil
}

func (boot *baseBootstrap) getNextHeaderRequestingIfMissing() (data.HeaderHandler, error) {
	nonce := boot.getNonceForNextBlock()

	boot.setRequestedHeaderHash(nil)
	boot.setRequestedHeaderNonce(nil)

	hash := boot.forkDetector.GetNotarizedHeaderHash(nonce)
	if boot.forkInfo.IsDetected {
		hash = boot.forkInfo.Hash
	}

	if hash != nil {
		return boot.blockBootstrapper.getHeaderWithHashRequestingIfMissing(hash)
	}

	return boot.blockBootstrapper.getHeaderWithNonceRequestingIfMissing(nonce)
}

func (boot *baseBootstrap) isForcedRollBackOneBlock() bool {
	return boot.forkInfo.IsDetected &&
		boot.forkInfo.Nonce == math.MaxUint64 &&
		boot.forkInfo.Hash == nil
}

func (boot *baseBootstrap) isForcedRollBackToNonce() bool {
	return boot.forkInfo.IsDetected &&
		boot.forkInfo.Round == math.MaxUint64 &&
		boot.forkInfo.Hash == nil
}

func (boot *baseBootstrap) rollBackOneBlockForced() {
	err := boot.rollBack(false)
	if err != nil {
		log.Debug("rollBackOneBlockForced", "error", err.Error())
	}

	boot.forkDetector.ResetFork()
	boot.removeHeadersHigherThanNonceFromPool(boot.getNonceForCurrentBlock())
}

func (boot *baseBootstrap) rollBackToNonceForced() {
	err := boot.rollBack(true)
	if err != nil {
		log.Debug("rollBackToNonceForced", "error", err.Error())
	}

	boot.forkDetector.ResetProbableHighestNonce()
	boot.removeHeadersHigherThanNonceFromPool(boot.getNonceForCurrentBlock())
}

func (boot *baseBootstrap) restoreState(
	currHeaderHash []byte,
	currHeader data.HeaderHandler,
) {
	log.Debug("revert state to header",
		"nonce", currHeader.GetNonce(),
		"hash", currHeaderHash)

	err := boot.chainHandler.SetCurrentBlockHeader(currHeader)
	if err != nil {
		log.Debug("SetCurrentBlockHeader", "error", err.Error())
	}

	boot.chainHandler.SetCurrentBlockHeaderHash(currHeaderHash)

	err = boot.blockProcessor.RevertStateToBlock(currHeader)
	if err != nil {
		log.Debug("RevertState", "error", err.Error())
	}
}

func (boot *baseBootstrap) setCurrentBlockInfo(
	headerHash []byte,
	header data.HeaderHandler,
) error {

	err := boot.chainHandler.SetCurrentBlockHeader(header)
	if err != nil {
		return err
	}

	boot.chainHandler.SetCurrentBlockHeaderHash(headerHash)

	return nil
}

// setRequestedMiniBlocks method sets the body hash requested by the sync mechanism
func (boot *baseBootstrap) setRequestedMiniBlocks(hashes [][]byte) {
	boot.requestedHashes.SetHashes(hashes)
}

// receivedMiniblock method is a call back function which is called when a new body is added
// in the block bodies pool
func (boot *baseBootstrap) receivedMiniblock(hash []byte, _ interface{}) {
	boot.mutRcvMiniBlocks.Lock()
	if len(boot.requestedHashes.ExpectedData()) == 0 {
		boot.mutRcvMiniBlocks.Unlock()
		return
	}

	boot.requestedHashes.SetReceivedHash(hash)
	if boot.requestedHashes.ReceivedAll() {
		log.Debug("received all the requested mini blocks from network")
		boot.setRequestedMiniBlocks(nil)
		boot.mutRcvMiniBlocks.Unlock()
		boot.chRcvMiniBlocks <- true
	} else {
		boot.mutRcvMiniBlocks.Unlock()
	}
}

// requestMiniBlocksByHashes method requests a block body from network when it is not found in the pool
func (boot *baseBootstrap) requestMiniBlocksByHashes(hashes [][]byte) {
	boot.setRequestedMiniBlocks(hashes)
	log.Debug("requesting mini blocks from network",
		"num miniblocks", len(hashes),
	)
	boot.requestHandler.RequestMiniBlocks(boot.shardCoordinator.SelfId(), hashes)
}

// getMiniBlocksRequestingIfMissing method gets the body with given nonce from pool, if it exist there,
// and if not it will be requested from network
// the func returns interface{} as to match the next implementations for block body fetchers
// that will be added. The block executor should decide by parsing the header block body type value
// what kind of block body received.
func (boot *baseBootstrap) getMiniBlocksRequestingIfMissing(hashes [][]byte) (block.MiniBlockSlice, error) {
	miniBlocksAndHashes, missingMiniBlocksHashes := boot.miniBlocksProvider.GetMiniBlocksFromPool(hashes)
	if len(missingMiniBlocksHashes) == 0 {
		miniBlocks := make([]*block.MiniBlock, len(miniBlocksAndHashes))
		for index, miniBlockAndHash := range miniBlocksAndHashes {
			miniBlocks[index] = miniBlockAndHash.Miniblock
		}

		return miniBlocks, nil
	}

	_ = core.EmptyChannel(boot.chRcvMiniBlocks)
	boot.requestMiniBlocksByHashes(missingMiniBlocksHashes)
	err := boot.waitForMiniBlocks()
	if err != nil {
		return nil, err
	}

	receivedMiniBlocksAndHashes, unreceivedMiniBlocksHashes := boot.miniBlocksProvider.GetMiniBlocksFromPool(missingMiniBlocksHashes)
	if len(unreceivedMiniBlocksHashes) > 0 {
		return nil, process.ErrMissingBody
	}

	miniBlocksAndHashes = append(miniBlocksAndHashes, receivedMiniBlocksAndHashes...)

	return getOrderedMiniBlocks(hashes, miniBlocksAndHashes)
}

func getOrderedMiniBlocks(
	hashes [][]byte,
	miniBlocksAndHashes []*block.MiniblockAndHash,
) (block.MiniBlockSlice, error) {

	mapHashMiniBlock := make(map[string]*block.MiniBlock, len(miniBlocksAndHashes))
	for _, miniBlockAndHash := range miniBlocksAndHashes {
		mapHashMiniBlock[string(miniBlockAndHash.Hash)] = miniBlockAndHash.Miniblock
	}

	orderedMiniBlocks := make(block.MiniBlockSlice, len(hashes))
	for index, hash := range hashes {
		miniBlock, ok := mapHashMiniBlock[string(hash)]
		if !ok {
			return nil, process.ErrMissingBody
		}

		orderedMiniBlocks[index] = miniBlock
	}

	return orderedMiniBlocks, nil
}

// waitForMiniBlocks method wait for body with the requested nonce to be received
func (boot *baseBootstrap) waitForMiniBlocks() error {
	select {
	case <-boot.chRcvMiniBlocks:
		return nil
	case <-time.After(boot.waitTime):
		return process.ErrTimeIsOut
	}
}

func (boot *baseBootstrap) init() {
	boot.forkInfo = process.NewForkInfo()

	boot.chRcvHdrNonce = make(chan bool)
	boot.chRcvHdrHash = make(chan bool)
	boot.chRcvMiniBlocks = make(chan bool)

	boot.setRequestedHeaderNonce(nil)
	boot.setRequestedHeaderHash(nil)
	boot.setRequestedMiniBlocks(nil)

	boot.poolsHolder.MiniBlocks().RegisterHandler(boot.receivedMiniblock, core.UniqueIdentifier())
	boot.headers.RegisterHandler(boot.processReceivedHeader)

	boot.syncStateListeners = make([]func(bool), 0)
	boot.requestedHashes = process.RequiredDataPool{}
	boot.mapNonceSyncedWithErrors = make(map[uint64]uint32)
}

func (boot *baseBootstrap) requestHeaders(fromNonce uint64, toNonce uint64) {
	boot.mutRequestHeaders.Lock()
	defer boot.mutRequestHeaders.Unlock()

	for currentNonce := fromNonce; currentNonce <= toNonce; currentNonce++ {
		haveHeader := boot.blockBootstrapper.haveHeaderInPoolWithNonce(currentNonce)
		if haveHeader {
			continue
		}

		boot.blockBootstrapper.requestHeaderByNonce(currentNonce)
	}
}

// GetNodeState method returns the sync state of the node. If it returns 'NsNotSynchronized', this means that the node
// is not synchronized yet and it has to continue the bootstrapping mechanism. If it returns 'NsSynchronized', this means
// that the node is already synced and it can participate to the consensus. This method could also returns 'NsNotCalculated'
// which means that the state of the node in the current round is not calculated yet. Note that when the node is not
// connected to the network, GetNodeState could return 'NsNotSynchronized' but the SyncBlock is not automatically called.
func (boot *baseBootstrap) GetNodeState() core.NodeState {
	if boot.isInImportMode {
		return core.NsNotSynchronized
	}
	currentSyncedEpoch := boot.getEpochOfCurrentBlock()
	if !boot.currentEpochProvider.EpochIsActiveInNetwork(currentSyncedEpoch) {
		return core.NsNotSynchronized
	}

	boot.mutNodeState.RLock()
	isNodeStateCalculatedInCurrentRound := boot.roundIndex == boot.roundHandler.Index() && boot.isNodeStateCalculated
	isNodeSynchronized := boot.isNodeSynchronized
	boot.mutNodeState.RUnlock()

	if !isNodeStateCalculatedInCurrentRound {
		return core.NsNotCalculated
	}

	if isNodeSynchronized {
		return core.NsSynchronized
	}

	return core.NsNotSynchronized
}

// Close will close the endless running go routine
func (boot *baseBootstrap) Close() error {
	if boot.cancelFunc != nil {
		boot.cancelFunc()
	}

	boot.cleanChannels()

	return nil
}

func (boot *baseBootstrap) cleanChannels() {
	nrReads := core.EmptyChannel(boot.chRcvHdrNonce)
	log.Debug("close baseSync: emptied channel", "chRcvHdrNonce nrReads", nrReads)

	nrReads = core.EmptyChannel(boot.chRcvHdrHash)
	log.Debug("close baseSync: emptied channel", "chRcvHdrHash nrReads", nrReads)

	nrReads = core.EmptyChannel(boot.chRcvMiniBlocks)
	log.Debug("close baseSync: emptied channel", "chRcvMiniBlocks nrReads", nrReads)
}

// IsInterfaceNil returns true if there is no value under the interface
func (boot *baseBootstrap) IsInterfaceNil() bool {
	return boot == nil
}<|MERGE_RESOLUTION|>--- conflicted
+++ resolved
@@ -105,12 +105,8 @@
 	storageBootstrapper  process.BootstrapperFromStorage
 	currentEpochProvider process.CurrentNetworkEpochProviderHandler
 
-<<<<<<< HEAD
-	outportHandler outport.OutportHandler
-=======
-	indexer          process.Indexer
+	outportHandler   outport.OutportHandler
 	accountsDBSyncer process.AccountsDBSyncer
->>>>>>> 9f0e6c4f
 
 	chRcvMiniBlocks    chan bool
 	mutRcvMiniBlocks   sync.Mutex
