--- conflicted
+++ resolved
@@ -27,13 +27,10 @@
 // sleepTime defines the time in milliseconds between each iteration made in syncBlocks method
 const sleepTime = 5 * time.Millisecond
 
-<<<<<<< HEAD
 // maxRoundsToWait defines the maximum rounds to wait, when bootstrapping, after which the node will add an empty
 // block through recovery mechanism, if its block request is not resolved and no new block header is received meantime
 const maxRoundsToWait = 3
 
-=======
->>>>>>> c80b7178
 type notarizedInfo struct {
 	lastNotarized           map[uint32]uint64
 	finalNotarized          map[uint32]uint64
@@ -98,16 +95,13 @@
 	requestsWithTimeout   uint32
 
 	requestMiniBlocks func(uint32, uint64)
-<<<<<<< HEAD
 
 	networkWatcher process.NetworkConnectionWatcher
-=======
 	getHeaderFromPool func([]byte) (data.HeaderHandler, error)
 
 	headerStore          storage.Storer
 	headerNonceHashStore storage.Storer
 	hdrRes               dataRetriever.HeaderResolver
->>>>>>> c80b7178
 }
 
 func (boot *baseBootstrap) loadBlocks(
