--- conflicted
+++ resolved
@@ -794,7 +794,27 @@
 	}
 }
 
-<<<<<<< HEAD
+func (boot *baseBootstrap) setCurrentBlockInfo(
+	headerHash []byte,
+	header data.HeaderHandler,
+	body data.BodyHandler,
+) error {
+
+	err := boot.blkc.SetCurrentBlockHeader(header)
+	if err != nil {
+		return err
+	}
+
+	err = boot.blkc.SetCurrentBlockBody(body)
+	if err != nil {
+		return err
+	}
+
+	boot.blkc.SetCurrentBlockHeaderHash(headerHash)
+
+	return nil
+}
+
 // setRequestedMiniBlocks method sets the body hash requested by the sync mechanism
 func (boot *baseBootstrap) setRequestedMiniBlocks(hashes [][]byte) {
 	boot.requestedHashes.SetHashes(hashes)
@@ -877,25 +897,4 @@
 	case <-time.After(boot.waitTime):
 		return process.ErrTimeIsOut
 	}
-=======
-func (boot *baseBootstrap) setCurrentBlockInfo(
-	headerHash []byte,
-	header data.HeaderHandler,
-	body data.BodyHandler,
-) error {
-
-	err := boot.blkc.SetCurrentBlockHeader(header)
-	if err != nil {
-		return err
-	}
-
-	err = boot.blkc.SetCurrentBlockBody(body)
-	if err != nil {
-		return err
-	}
-
-	boot.blkc.SetCurrentBlockHeaderHash(headerHash)
-
-	return nil
->>>>>>> 63290a5d
 }