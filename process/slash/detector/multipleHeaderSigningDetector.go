package detector

import (
	"bytes"
	"sync"

	"github.com/ElrondNetwork/elrond-go-core/core"
	"github.com/ElrondNetwork/elrond-go-core/core/check"
	"github.com/ElrondNetwork/elrond-go-core/core/sliceUtil"
	"github.com/ElrondNetwork/elrond-go-core/data"
	coreSlash "github.com/ElrondNetwork/elrond-go-core/data/slash"
	"github.com/ElrondNetwork/elrond-go-core/hashing"
	"github.com/ElrondNetwork/elrond-go-core/marshal"
	logger "github.com/ElrondNetwork/elrond-go-logger"
	"github.com/ElrondNetwork/elrond-go/consensus"
	"github.com/ElrondNetwork/elrond-go/process"
	"github.com/ElrondNetwork/elrond-go/process/slash"
	"github.com/ElrondNetwork/elrond-go/sharding"
)

var log = logger.GetOrCreate("process/slash/detector/multipleHeaderSigning")

// MultipleHeaderSigningDetectorArgs is a a struct containing all arguments required to create a new multipleHeaderSigningDetector
type MultipleHeaderSigningDetectorArgs struct {
	MultipleHeaderDetectorArgs
	RoundHashCache RoundHashCache
}

// multipleHeaderSigningDetector - checks for slashable events in case one(or more)
// validator signs multiple headers in the same round
type multipleHeaderSigningDetector struct {
	slashingCache     RoundValidatorHeadersCache
	hashesCache       RoundHashCache
	nodesCoordinator  sharding.NodesCoordinator
	hasher            hashing.Hasher
	marshaller        marshal.Marshalizer
	cachesMutex       sync.RWMutex
	headerSigVerifier consensus.HeaderSigVerifier
	baseSlashingDetector
}

// NewMultipleHeaderSigningDetector - creates a new header slashing detector for multiple signatures
func NewMultipleHeaderSigningDetector(args *MultipleHeaderSigningDetectorArgs) (*multipleHeaderSigningDetector, error) {
	if args == nil {
		return nil, process.ErrNilMultipleHeaderSigningDetectorArgs
	}
	if check.IfNil(args.NodesCoordinator) {
		return nil, process.ErrNilNodesCoordinator
	}
	if check.IfNil(args.RoundHandler) {
		return nil, process.ErrNilRoundHandler
	}
	if check.IfNil(args.Hasher) {
		return nil, process.ErrNilHasher
	}
	if check.IfNil(args.Marshaller) {
		return nil, process.ErrNilMarshalizer
	}
	if check.IfNil(args.RoundValidatorHeadersCache) {
		return nil, process.ErrNilRoundValidatorHeadersCache
	}
	if check.IfNil(args.RoundHashCache) {
		return nil, process.ErrNilRoundHeadersCache
	}
	if check.IfNil(args.HeaderSigVerifier) {
		return nil, process.ErrNilHeaderSigVerifier
	}

	baseDetector := baseSlashingDetector{roundHandler: args.RoundHandler}

	return &multipleHeaderSigningDetector{
		baseSlashingDetector: baseDetector,
		slashingCache:        args.RoundValidatorHeadersCache,
		hashesCache:          args.RoundHashCache,
		nodesCoordinator:     args.NodesCoordinator,
		hasher:               args.Hasher,
		marshaller:           args.Marshaller,
		headerSigVerifier:    args.HeaderSigVerifier,
		cachesMutex:          sync.RWMutex{},
	}, nil
}

// VerifyData - checks if an intercepted data represents a slashable event
func (mhs *multipleHeaderSigningDetector) VerifyData(interceptedData process.InterceptedData) (coreSlash.SlashingProofHandler, error) {
	header, err := getCheckedHeader(interceptedData)
	if err != nil {
		return nil, err
	}

	round := header.GetRound()
	if !mhs.isRoundRelevant(round) {
		return nil, process.ErrHeaderRoundNotRelevant
	}

	mhs.cachesMutex.Lock()
	defer mhs.cachesMutex.Unlock()

	headerHashWithoutSignatures, err := mhs.cacheHeaderHashWithoutSignatures(header)
	if err != nil {
		return nil, err
	}

	err = mhs.cacheSigners(header, interceptedData.Hash())
	if err != nil {
		mhs.hashesCache.Remove(round, headerHashWithoutSignatures)
		return nil, err
	}

	slashingResult := mhs.getSlashingResult(round)
	if len(slashingResult) != 0 {
		return coreSlash.NewMultipleSigningProof(slashingResult)
	}

	return nil, process.ErrNoSlashingEventDetected
}

func (mhs *multipleHeaderSigningDetector) cacheHeaderHashWithoutSignatures(header data.HeaderHandler) ([]byte, error) {
	headerHash, err := mhs.computeHashWithoutSignatures(header)
	if err != nil {
		return nil, err
	}

	err = mhs.hashesCache.Add(header.GetRound(), headerHash)
	if err != nil {
		return nil, err
	}

	return headerHash, nil
}

func (mhs *multipleHeaderSigningDetector) computeHashWithoutSignatures(header data.HeaderHandler) ([]byte, error) {
	headerCopy, err := process.CopyHeaderWithoutSig(header)
	if err != nil {
		return nil, err
	}

	return core.CalculateHash(mhs.marshaller, mhs.hasher, headerCopy)
}

func (mhs *multipleHeaderSigningDetector) cacheSigners(header data.HeaderHandler, hash []byte) error {
	group, err := mhs.nodesCoordinator.ComputeConsensusGroup(
		header.GetPrevRandSeed(),
		header.GetRound(),
		header.GetShardID(),
		header.GetEpoch())
	if err != nil {
		return err
	}

	bitmap := header.GetPubKeysBitmap()
	headerInfo := &slash.HeaderInfo{Header: header, Hash: hash}
	for idx, validator := range group {
		if sliceUtil.IsIndexSetInBitmap(uint32(idx), bitmap) {
			// We could never have an error here, since an error could only happen if:
			// 1. Round is irrelevant = false, because it is checked before calling this func
			// 2. Header is already cached = false, because it is already checked before using mhs.hashesCache
			err = mhs.slashingCache.Add(header.GetRound(), validator.PubKey(), headerInfo)
			log.LogIfError(err)
		}
	}

	return nil
}

func (mhs *multipleHeaderSigningDetector) getSlashingResult(round uint64) map[string]coreSlash.SlashingResult {
	slashingData := make(map[string]coreSlash.SlashingResult)

	for _, validator := range mhs.slashingCache.GetPubKeys(round) {
		signedHeadersInfo := mhs.slashingCache.GetHeaders(round, validator)
		if len(signedHeadersInfo) > 1 {
			headerHandlers := getHeaderHandlers(signedHeadersInfo)
			slashingData[string(validator)] = coreSlash.SlashingResult{
				SlashingLevel: mhs.computeSlashLevel(headerHandlers),
				Headers:       signedHeadersInfo,
			}
		}
	}

	return slashingData
}

// TODO: Add different logic here once slashing threat levels are clearly defined
func (mhs *multipleHeaderSigningDetector) computeSlashLevel(headers slash.HeaderList) coreSlash.ThreatLevel {
	return computeSlashLevelBasedOnHeadersCount(headers)
}

// ValidateProof - validates the given proof
func (mhs *multipleHeaderSigningDetector) ValidateProof(proof coreSlash.SlashingProofHandler) error {
	err := checkProofType(proof, coreSlash.MultipleSigningProofID)
	if err != nil {
		return err
	}
	multipleSigningProof, castOk := proof.(coreSlash.MultipleSigningProofHandler)
	if !castOk {
		return process.ErrCannotCastProofToMultipleSignedHeaders
	}

	signers := multipleSigningProof.GetPubKeys()
	if len(signers) == 0 {
		return process.ErrNotEnoughPublicKeysProvided
	}

	for _, signer := range signers {
		err := mhs.checkSlashLevel(multipleSigningProof.GetHeaders(signer), multipleSigningProof.GetLevel(signer))
		if err != nil {
			return err
		}

		err = mhs.checkSignedHeaders(signer, multipleSigningProof.GetHeaders(signer))
		if err != nil {
			return err
		}
	}

	return nil
}

// TODO: Add different logic here once slashing threat levels are clearly defined
func (mhs *multipleHeaderSigningDetector) checkSlashLevel(headers slash.HeaderList, level coreSlash.ThreatLevel) error {
	return checkThreatLevelBasedOnHeadersCount(headers, level)
}

func (mhs *multipleHeaderSigningDetector) checkSignedHeaders(pubKey []byte, headers slash.HeaderList) error {
	if len(headers) < minSlashableNoOfHeaders {
		return process.ErrNotEnoughHeadersProvided
	}
	if check.IfNil(headers[0]) {
		return process.ErrNilHeaderHandler
	}

	round := headers[0].GetRound()
	hashes := make(map[string]struct{})
	for _, header := range headers {
		if check.IfNil(header) {
			return process.ErrNilHeaderHandler
		}
		if header.GetRound() != round {
			return process.ErrHeadersNotSameRound
		}

		hash, err := mhs.checkHashWithoutSigExists(hashes, header)
		if err != nil {
			return err
		}

		if !mhs.signedHeader(pubKey, header) {
			return process.ErrHeaderNotSignedByValidator
		}

		hashes[hash] = struct{}{}
	}

	return nil
}

func (mhs *multipleHeaderSigningDetector) checkHashWithoutSigExists(hashes map[string]struct{}, header data.HeaderHandler) (string, error) {
	hash, err := mhs.computeHashWithoutSignatures(header)
	if err != nil {
		return "", err
	}

	hashStr := string(hash)
	if _, exists := hashes[hashStr]; exists {
		return "", process.ErrHeadersNotDifferentHashes
	}

	return hashStr, nil
}

func (mhs *multipleHeaderSigningDetector) signedHeader(pubKey []byte, header data.HeaderHandler) bool {
	group, err := mhs.nodesCoordinator.ComputeConsensusGroup(
		header.GetPrevRandSeed(),
		header.GetRound(),
		header.GetShardID(),
		header.GetEpoch())
	if err != nil {
		return false
	}

	bitmap := header.GetPubKeysBitmap()
	for idx, validator := range group {
		currPubKey := validator.PubKey()
<<<<<<< HEAD
		if bytes.Equal(currPubKey, pubKey) {
			if sliceUtil.IsIndexSetInBitmap(uint32(idx), bitmap) {
				err = mhs.headerSigVerifier.VerifySignature(header)
				log.LogIfError(err)
				err = mhs.headerSigVerifier.VerifyLeaderSignature(header)
				log.LogIfError(err)
				if err == nil {
					return true
				}
			}
=======

		samePubKey := bytes.Equal(currPubKey, pubKey)
		isInConsensusGroup := sliceUtil.IsIndexSetInBitmap(uint32(idx), bitmap)
		headerSigValid := mhs.headerSigVerifier.VerifySignature(header) == nil

		if samePubKey && isInConsensusGroup && headerSigValid {
			return true
>>>>>>> cb4ffde9
		}
	}

	return false
}<|MERGE_RESOLUTION|>--- conflicted
+++ resolved
@@ -280,26 +280,14 @@
 	bitmap := header.GetPubKeysBitmap()
 	for idx, validator := range group {
 		currPubKey := validator.PubKey()
-<<<<<<< HEAD
-		if bytes.Equal(currPubKey, pubKey) {
-			if sliceUtil.IsIndexSetInBitmap(uint32(idx), bitmap) {
-				err = mhs.headerSigVerifier.VerifySignature(header)
-				log.LogIfError(err)
-				err = mhs.headerSigVerifier.VerifyLeaderSignature(header)
-				log.LogIfError(err)
-				if err == nil {
-					return true
-				}
-			}
-=======
 
 		samePubKey := bytes.Equal(currPubKey, pubKey)
 		isInConsensusGroup := sliceUtil.IsIndexSetInBitmap(uint32(idx), bitmap)
 		headerSigValid := mhs.headerSigVerifier.VerifySignature(header) == nil
-
-		if samePubKey && isInConsensusGroup && headerSigValid {
+		leaderSigValid := mhs.headerSigVerifier.VerifyLeaderSignature(header) == nil
+
+		if samePubKey && isInConsensusGroup && headerSigValid && leaderSigValid{
 			return true
->>>>>>> cb4ffde9
 		}
 	}
 
