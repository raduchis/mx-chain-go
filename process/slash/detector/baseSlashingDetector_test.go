package detector

import (
	"errors"
	"testing"

	"github.com/ElrondNetwork/elrond-go-core/data"
	"github.com/ElrondNetwork/elrond-go-core/data/block"
	coreSlash "github.com/ElrondNetwork/elrond-go-core/data/slash"
	"github.com/ElrondNetwork/elrond-go/process"
	"github.com/ElrondNetwork/elrond-go/process/mock"
	"github.com/ElrondNetwork/elrond-go/process/slash"
	"github.com/ElrondNetwork/elrond-go/testscommon"
	"github.com/ElrondNetwork/elrond-go/testscommon/slashMocks"
	"github.com/stretchr/testify/require"
)

func TestBaseSlashingDetector_IsRoundRelevant_DifferentRelevantAndIrrelevantRounds(t *testing.T) {
	t.Parallel()

	round := uint64(100)
	roundHandler := &mock.RoundHandlerMock{RoundIndex: int64(round)}
	bsd := baseSlashingDetector{roundHandler: roundHandler}

	tests := []struct {
		round    func() uint64
		relevant bool
	}{
		{
			round: func() uint64 {
				return round
			},
			relevant: true,
		},
		{
			round: func() uint64 {
				return round - MaxDeltaToCurrentRound + 1
			},
			relevant: true,
		},
		{
			round: func() uint64 {
				return round + MaxDeltaToCurrentRound - 1
			},
			relevant: true,
		},
		{
			round: func() uint64 {
				return round - MaxDeltaToCurrentRound
			},
			relevant: false,
		},
		{
			round: func() uint64 {
				return round + MaxDeltaToCurrentRound
			},
			relevant: false,
		},
		{
			round: func() uint64 {
				return round - MaxDeltaToCurrentRound - 1
			},
			relevant: false,
		},
		{
			round: func() uint64 {
				return round + MaxDeltaToCurrentRound + 1
			},
			relevant: false,
		},
	}

	for _, currTest := range tests {
		require.Equal(t, currTest.relevant, bsd.isRoundRelevant(currTest.round()))
	}
}

func TestBaseSlashingDetector_CheckAndGetHeader(t *testing.T) {
<<<<<<< HEAD
	round := uint64(10000)
	roundHandler := &mock.RoundHandlerMock{RoundIndex: int64(round)}
	bsd := baseSlashingDetector{roundHandler: roundHandler}

	tests := []struct {
		data           process.InterceptedData
		expectedHeader data.HeaderHandler
		expectedError  error
	}{
		{
			data:           nil,
			expectedHeader: nil,
			expectedError:  process.ErrNilInterceptedData,
		},
		{
			data:           &testscommon.InterceptedDataStub{},
			expectedHeader: nil,
			expectedError:  process.ErrCannotCastInterceptedDataToHeader,
		},
		{
			data:           &testscommon.InterceptedHeaderStub{},
=======
	tests := []struct {
		interceptedData process.InterceptedData
		expectedHeader  data.HeaderHandler
		expectedError   error
	}{
		{
			interceptedData: nil,
			expectedHeader:  nil,
			expectedError:   process.ErrNilInterceptedData,
		},
		{
			interceptedData: &testscommon.InterceptedDataStub{},
			expectedHeader:  nil,
			expectedError:   process.ErrCannotCastInterceptedDataToHeader,
		},
		{
			interceptedData: &testscommon.InterceptedHeaderStub{
				HeaderHandlerCalled: func() data.HeaderHandler {
					return nil
				},
				InterceptedDataStub: testscommon.InterceptedDataStub{
					HashCalled: func() []byte {
						return []byte("hash")
					},
				},
			},
>>>>>>> 0c9ed228
			expectedHeader: nil,
			expectedError:  process.ErrNilHeaderHandler,
		},
		{
<<<<<<< HEAD
			data:           slashMocks.CreateInterceptedHeaderData(&block.Header{Round: round - 2*MaxDeltaToCurrentRound}),
			expectedHeader: nil,
			expectedError:  process.ErrHeaderRoundNotRelevant,
		},
		{
			data:           slashMocks.CreateInterceptedHeaderData(&block.Header{Round: round}),
			expectedHeader: &block.Header{Round: round},
			expectedError:  nil,
=======
			interceptedData: &testscommon.InterceptedHeaderStub{
				HeaderHandlerCalled: func() data.HeaderHandler {
					return &testscommon.HeaderHandlerStub{}
				},
				InterceptedDataStub: testscommon.InterceptedDataStub{
					HashCalled: func() []byte {
						return nil
					},
				},
			},
			expectedHeader: nil,
			expectedError:  data.ErrNilHash,
		},
		{
			interceptedData: slashMocks.CreateInterceptedHeaderData(&block.Header{Round: 1}),
			expectedHeader:  &block.Header{Round: 1},
			expectedError:   nil,
>>>>>>> 0c9ed228
		},
	}

	for _, test := range tests {
<<<<<<< HEAD
		header, err := bsd.checkAndGetHeader(test.data)
=======
		header, err := getCheckedHeader(test.interceptedData)
>>>>>>> 0c9ed228
		require.Equal(t, test.expectedHeader, header)
		require.Equal(t, test.expectedError, err)
	}
}

func TestBaseSlashingDetector_CheckSlashLevelBasedOnHeadersCount_DifferentSlashLevelsAndTypes(t *testing.T) {
	t.Parallel()

	tests := []struct {
		args        func() (coreSlash.ThreatLevel, slash.HeaderList)
		expectedErr error
	}{
		{
			args: func() (coreSlash.ThreatLevel, slash.HeaderList) {
				return coreSlash.Zero, slash.HeaderList{}
			},
			expectedErr: process.ErrInvalidSlashLevel,
		},
		{
			args: func() (coreSlash.ThreatLevel, slash.HeaderList) {
				return coreSlash.ThreatLevel(9999), slash.HeaderList{}
			},
			expectedErr: process.ErrInvalidSlashLevel,
		},
		{
			args: func() (coreSlash.ThreatLevel, slash.HeaderList) {
				return coreSlash.Medium, slash.HeaderList{}
			},
			expectedErr: process.ErrNotEnoughHeadersProvided,
		},
		{
			args: func() (coreSlash.ThreatLevel, slash.HeaderList) {
				h1 := &block.HeaderV2{Header: &block.Header{Round: 2, Nonce: 1}}
				h2 := &block.HeaderV2{Header: &block.Header{Round: 2, Nonce: 2}}
				h3 := &block.HeaderV2{Header: &block.Header{Round: 2, Nonce: 3}}
				return coreSlash.Medium, slash.HeaderList{h1, h2, h3}
			},
			expectedErr: process.ErrSlashLevelDoesNotMatchSlashType,
		},
		{
			args: func() (coreSlash.ThreatLevel, slash.HeaderList) {
				h1 := &block.HeaderV2{Header: &block.Header{Round: 2, Nonce: 1}}
				h2 := &block.HeaderV2{Header: &block.Header{Round: 2, Nonce: 2}}
				return coreSlash.High, slash.HeaderList{h1, h2}
			},
			expectedErr: process.ErrSlashLevelDoesNotMatchSlashType,
		},
		{
			args: func() (coreSlash.ThreatLevel, slash.HeaderList) {
				h1 := &block.HeaderV2{Header: &block.Header{Round: 2, Nonce: 1}}
				h2 := &block.HeaderV2{Header: &block.Header{Round: 2, Nonce: 2}}
				return coreSlash.Medium, slash.HeaderList{h1, h2}
			},
			expectedErr: nil,
		},
		{
			args: func() (coreSlash.ThreatLevel, slash.HeaderList) {
				h1 := &block.HeaderV2{Header: &block.Header{Round: 2, Nonce: 1}}
				h2 := &block.HeaderV2{Header: &block.Header{Round: 2, Nonce: 2}}
				h3 := &block.HeaderV2{Header: &block.Header{Round: 2, Nonce: 3}}
				return coreSlash.High, slash.HeaderList{h1, h2, h3}
			},
			expectedErr: nil,
		},
	}

	for _, currTest := range tests {
		level, headers := currTest.args()

		err := checkThreatLevelBasedOnHeadersCount(headers, level)
		require.Equal(t, currTest.expectedErr, err)
	}
}

func TestBaseSlashingDetector_CheckProofType(t *testing.T) {
	t.Parallel()

<<<<<<< HEAD
	errGetProofData := errors.New("error get proof tx data")
	tests := []struct {
		proof         coreSlash.SlashingProofHandler
		expectedType  byte
=======
	errGetProofTxData := errors.New("error getting proof tx data")
	tests := []struct {
		proof         coreSlash.SlashingProofHandler
		proofType     byte
>>>>>>> 0c9ed228
		expectedError error
	}{
		{
			proof:         nil,
<<<<<<< HEAD
			expectedType:  coreSlash.MultipleProposalProofID,
=======
			proofType:     coreSlash.MultipleProposalProofID,
>>>>>>> 0c9ed228
			expectedError: process.ErrNilProof,
		},
		{
			proof: &slashMocks.SlashingProofStub{
				GetProofTxDataCalled: func() (*coreSlash.ProofTxData, error) {
<<<<<<< HEAD
					return nil, errGetProofData
				},
			},
			expectedType:  coreSlash.MultipleProposalProofID,
			expectedError: errGetProofData,
		},
		{
			proof:         &slashMocks.MultipleHeaderProposalProofStub{},
			expectedType:  coreSlash.MultipleSigningProofID,
			expectedError: process.ErrInvalidSlashType,
		},
		{
			proof:         &slashMocks.MultipleHeaderProposalProofStub{},
			expectedType:  coreSlash.MultipleProposalProofID,
=======
					return &coreSlash.ProofTxData{
						ProofID: coreSlash.MultipleProposalProofID,
					}, nil
				},
			},
			proofType:     coreSlash.MultipleSigningProofID,
			expectedError: process.ErrInvalidSlashType,
		},
		{
			proof: &slashMocks.SlashingProofStub{
				GetProofTxDataCalled: func() (*coreSlash.ProofTxData, error) {
					return nil, errGetProofTxData
				},
			},
			proofType:     coreSlash.MultipleSigningProofID,
			expectedError: errGetProofTxData,
		},
		{
			proof: &slashMocks.SlashingProofStub{
				GetProofTxDataCalled: func() (*coreSlash.ProofTxData, error) {
					return &coreSlash.ProofTxData{
						ProofID: coreSlash.MultipleProposalProofID,
					}, nil
				},
			},
			proofType:     coreSlash.MultipleProposalProofID,
>>>>>>> 0c9ed228
			expectedError: nil,
		},
	}

	for _, test := range tests {
<<<<<<< HEAD
		err := checkProofType(test.proof, test.expectedType)
=======
		err := checkProofType(test.proof, test.proofType)
>>>>>>> 0c9ed228
		require.Equal(t, test.expectedError, err)
	}
}<|MERGE_RESOLUTION|>--- conflicted
+++ resolved
@@ -76,29 +76,10 @@
 }
 
 func TestBaseSlashingDetector_CheckAndGetHeader(t *testing.T) {
-<<<<<<< HEAD
 	round := uint64(10000)
 	roundHandler := &mock.RoundHandlerMock{RoundIndex: int64(round)}
 	bsd := baseSlashingDetector{roundHandler: roundHandler}
 
-	tests := []struct {
-		data           process.InterceptedData
-		expectedHeader data.HeaderHandler
-		expectedError  error
-	}{
-		{
-			data:           nil,
-			expectedHeader: nil,
-			expectedError:  process.ErrNilInterceptedData,
-		},
-		{
-			data:           &testscommon.InterceptedDataStub{},
-			expectedHeader: nil,
-			expectedError:  process.ErrCannotCastInterceptedDataToHeader,
-		},
-		{
-			data:           &testscommon.InterceptedHeaderStub{},
-=======
 	tests := []struct {
 		interceptedData process.InterceptedData
 		expectedHeader  data.HeaderHandler
@@ -125,21 +106,10 @@
 					},
 				},
 			},
->>>>>>> 0c9ed228
 			expectedHeader: nil,
 			expectedError:  process.ErrNilHeaderHandler,
 		},
 		{
-<<<<<<< HEAD
-			data:           slashMocks.CreateInterceptedHeaderData(&block.Header{Round: round - 2*MaxDeltaToCurrentRound}),
-			expectedHeader: nil,
-			expectedError:  process.ErrHeaderRoundNotRelevant,
-		},
-		{
-			data:           slashMocks.CreateInterceptedHeaderData(&block.Header{Round: round}),
-			expectedHeader: &block.Header{Round: round},
-			expectedError:  nil,
-=======
 			interceptedData: &testscommon.InterceptedHeaderStub{
 				HeaderHandlerCalled: func() data.HeaderHandler {
 					return &testscommon.HeaderHandlerStub{}
@@ -154,19 +124,19 @@
 			expectedError:  data.ErrNilHash,
 		},
 		{
+			interceptedData: slashMocks.CreateInterceptedHeaderData(&block.Header{Round: round - MaxDeltaToCurrentRound - 1}),
+			expectedHeader:  nil,
+			expectedError:   process.ErrHeaderRoundNotRelevant,
+		},
+		{
 			interceptedData: slashMocks.CreateInterceptedHeaderData(&block.Header{Round: 1}),
 			expectedHeader:  &block.Header{Round: 1},
 			expectedError:   nil,
->>>>>>> 0c9ed228
 		},
 	}
 
 	for _, test := range tests {
-<<<<<<< HEAD
-		header, err := bsd.checkAndGetHeader(test.data)
-=======
-		header, err := getCheckedHeader(test.interceptedData)
->>>>>>> 0c9ed228
+		header, err := bsd.getCheckedHeader(test.interceptedData)
 		require.Equal(t, test.expectedHeader, header)
 		require.Equal(t, test.expectedError, err)
 	}
@@ -244,63 +214,16 @@
 func TestBaseSlashingDetector_CheckProofType(t *testing.T) {
 	t.Parallel()
 
-<<<<<<< HEAD
-	errGetProofData := errors.New("error get proof tx data")
-	tests := []struct {
-		proof         coreSlash.SlashingProofHandler
-		expectedType  byte
-=======
 	errGetProofTxData := errors.New("error getting proof tx data")
 	tests := []struct {
 		proof         coreSlash.SlashingProofHandler
 		proofType     byte
->>>>>>> 0c9ed228
 		expectedError error
 	}{
 		{
 			proof:         nil,
-<<<<<<< HEAD
-			expectedType:  coreSlash.MultipleProposalProofID,
-=======
 			proofType:     coreSlash.MultipleProposalProofID,
->>>>>>> 0c9ed228
 			expectedError: process.ErrNilProof,
-		},
-		{
-			proof: &slashMocks.SlashingProofStub{
-				GetProofTxDataCalled: func() (*coreSlash.ProofTxData, error) {
-<<<<<<< HEAD
-					return nil, errGetProofData
-				},
-			},
-			expectedType:  coreSlash.MultipleProposalProofID,
-			expectedError: errGetProofData,
-		},
-		{
-			proof:         &slashMocks.MultipleHeaderProposalProofStub{},
-			expectedType:  coreSlash.MultipleSigningProofID,
-			expectedError: process.ErrInvalidSlashType,
-		},
-		{
-			proof:         &slashMocks.MultipleHeaderProposalProofStub{},
-			expectedType:  coreSlash.MultipleProposalProofID,
-=======
-					return &coreSlash.ProofTxData{
-						ProofID: coreSlash.MultipleProposalProofID,
-					}, nil
-				},
-			},
-			proofType:     coreSlash.MultipleSigningProofID,
-			expectedError: process.ErrInvalidSlashType,
-		},
-		{
-			proof: &slashMocks.SlashingProofStub{
-				GetProofTxDataCalled: func() (*coreSlash.ProofTxData, error) {
-					return nil, errGetProofTxData
-				},
-			},
-			proofType:     coreSlash.MultipleSigningProofID,
-			expectedError: errGetProofTxData,
 		},
 		{
 			proof: &slashMocks.SlashingProofStub{
@@ -310,18 +233,33 @@
 					}, nil
 				},
 			},
+			proofType:     coreSlash.MultipleSigningProofID,
+			expectedError: process.ErrInvalidSlashType,
+		},
+		{
+			proof: &slashMocks.SlashingProofStub{
+				GetProofTxDataCalled: func() (*coreSlash.ProofTxData, error) {
+					return nil, errGetProofTxData
+				},
+			},
+			proofType:     coreSlash.MultipleSigningProofID,
+			expectedError: errGetProofTxData,
+		},
+		{
+			proof: &slashMocks.SlashingProofStub{
+				GetProofTxDataCalled: func() (*coreSlash.ProofTxData, error) {
+					return &coreSlash.ProofTxData{
+						ProofID: coreSlash.MultipleProposalProofID,
+					}, nil
+				},
+			},
 			proofType:     coreSlash.MultipleProposalProofID,
->>>>>>> 0c9ed228
 			expectedError: nil,
 		},
 	}
 
 	for _, test := range tests {
-<<<<<<< HEAD
-		err := checkProofType(test.proof, test.expectedType)
-=======
 		err := checkProofType(test.proof, test.proofType)
->>>>>>> 0c9ed228
 		require.Equal(t, test.expectedError, err)
 	}
 }