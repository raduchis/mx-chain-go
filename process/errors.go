package process

import (
	"errors"
)

// ErrNilMessage signals that a nil message has been received
var ErrNilMessage = errors.New("nil message")

// ErrNilAccountsAdapter defines the error when trying to use a nil AccountsAddapter
var ErrNilAccountsAdapter = errors.New("nil AccountsAdapter")

// ErrNilHasher signals that an operation has been attempted to or with a nil hasher implementation
var ErrNilHasher = errors.New("nil Hasher")

// ErrNilAddressConverter signals that an operation has been attempted to or with a nil AddressConverter implementation
var ErrNilAddressConverter = errors.New("nil AddressConverter")

// ErrNilGasSchedule signals that an operation has been attempted with a nil gas schedule
var ErrNilGasSchedule = errors.New("nil GasSchedule")

// ErrNilAddressContainer signals that an operation has been attempted to or with a nil AddressContainer implementation
var ErrNilAddressContainer = errors.New("nil AddressContainer")

// ErrNilTransaction signals that an operation has been attempted to or with a nil transaction
var ErrNilTransaction = errors.New("nil transaction")

// ErrWrongTransaction signals that transaction is invalid
var ErrWrongTransaction = errors.New("invalid transaction")

// ErrNoVM signals that no SCHandler has been set
var ErrNoVM = errors.New("no VM (hook not set)")

// ErrHigherNonceInTransaction signals the nonce in transaction is higher than the account's nonce
var ErrHigherNonceInTransaction = errors.New("higher nonce in transaction")

// ErrLowerNonceInTransaction signals the nonce in transaction is lower than the account's nonce
var ErrLowerNonceInTransaction = errors.New("lower nonce in transaction")

// ErrInsufficientFunds signals the funds are insufficient for the move balance operation but the
// transaction fee is covered by the current balance
var ErrInsufficientFunds = errors.New("insufficient funds")

// ErrInsufficientFee signals that the current balance doesn't have the required transaction fee
var ErrInsufficientFee = errors.New("insufficient fees")

// ErrNilValue signals the value is nil
var ErrNilValue = errors.New("nil value")

// ErrNilBlockChain signals that an operation has been attempted to or with a nil blockchain
var ErrNilBlockChain = errors.New("nil block chain")

// ErrNilMetaBlockHeader signals that an operation has been attempted to or with a nil metablock
var ErrNilMetaBlockHeader = errors.New("nil metablock header")

// ErrNilTxBlockBody signals that an operation has been attempted to or with a nil tx block body
var ErrNilTxBlockBody = errors.New("nil tx block body")

// ErrNilStore signals that the provided storage service is nil
var ErrNilStore = errors.New("nil data storage service")

// ErrNilBootStorer signals that the provided boot storer is bil
var ErrNilBootStorer = errors.New("nil boot storer")

// ErrNilBlockHeader signals that an operation has been attempted to or with a nil block header
var ErrNilBlockHeader = errors.New("nil block header")

// ErrNilBlockBody signals that an operation has been attempted to or with a nil block body
var ErrNilBlockBody = errors.New("nil block body")

// ErrNilTxHash signals that an operation has been attempted with a nil hash
var ErrNilTxHash = errors.New("nil transaction hash")

// ErrNilPubKeysBitmap signals that a operation has been attempted with a nil public keys bitmap
var ErrNilPubKeysBitmap = errors.New("nil public keys bitmap")

// ErrNilPreviousBlockHash signals that a operation has been attempted with a nil previous block header hash
var ErrNilPreviousBlockHash = errors.New("nil previous block header hash")

// ErrNilSignature signals that a operation has been attempted with a nil signature
var ErrNilSignature = errors.New("nil signature")

// ErrNilMiniBlocks signals that an operation has been attempted with a nil mini-block
var ErrNilMiniBlocks = errors.New("nil mini blocks")

// ErrNilMiniBlock signals that an operation has been attempted with a nil miniblock
var ErrNilMiniBlock = errors.New("nil mini block")

// ErrNilRootHash signals that an operation has been attempted with a nil root hash
var ErrNilRootHash = errors.New("root hash is nil")

// ErrWrongNonceInBlock signals the nonce in block is different than expected nonce
var ErrWrongNonceInBlock = errors.New("wrong nonce in block")

// ErrBlockHashDoesNotMatch signals that header hash does not match with the previous one
var ErrBlockHashDoesNotMatch = errors.New("block hash does not match")

// ErrMissingTransaction signals that one transaction is missing
var ErrMissingTransaction = errors.New("missing transaction")

// ErrMarshalWithoutSuccess signals that marshal some data was not done with success
var ErrMarshalWithoutSuccess = errors.New("marshal without success")

// ErrUnmarshalWithoutSuccess signals that unmarshal some data was not done with success
var ErrUnmarshalWithoutSuccess = errors.New("unmarshal without success")

// ErrRootStateDoesNotMatch signals that root state does not match
var ErrRootStateDoesNotMatch = errors.New("root state does not match")

// ErrValidatorStatsRootHashDoesNotMatch signals that the root hash for the validator statistics does not match
var ErrValidatorStatsRootHashDoesNotMatch = errors.New("root hash for validator statistics does not match")

// ErrAccountStateDirty signals that the accounts were modified before starting the current modification
var ErrAccountStateDirty = errors.New("accountState was dirty before starting to change")

// ErrInvalidShardId signals that the shard id is invalid
var ErrInvalidShardId = errors.New("invalid shard id")

// ErrMissingHeader signals that header of the block is missing
var ErrMissingHeader = errors.New("missing header")

// ErrMissingHashForHeaderNonce signals that hash of the block is missing
var ErrMissingHashForHeaderNonce = errors.New("missing hash for header nonce")

// ErrMissingBody signals that body of the block is missing
var ErrMissingBody = errors.New("missing body")

// ErrNilBlockProcessor signals that an operation has been attempted to or with a nil BlockProcessor implementation
var ErrNilBlockProcessor = errors.New("nil block processor")

// ErrNilMarshalizer signals that an operation has been attempted to or with a nil Marshalizer implementation
var ErrNilMarshalizer = errors.New("nil Marshalizer")

// ErrNilRounder signals that an operation has been attempted to or with a nil Rounder implementation
var ErrNilRounder = errors.New("nil Rounder")

// ErrNilMessenger signals that a nil Messenger object was provided
var ErrNilMessenger = errors.New("nil Messenger")

// ErrNilTxDataPool signals that a nil transaction pool has been provided
var ErrNilTxDataPool = errors.New("nil transaction data pool")

// ErrEmptyTxDataPool signals that a empty transaction pool has been provided
var ErrEmptyTxDataPool = errors.New("empty transaction data pool")

// ErrNilHeadersDataPool signals that a nil headers pool has been provided
var ErrNilHeadersDataPool = errors.New("nil headers data pool")

// ErrNilCacher signals that a nil cache has been provided
var ErrNilCacher = errors.New("nil cacher")

// ErrNilRcvAddr signals that an operation has been attempted to or with a nil receiver address
var ErrNilRcvAddr = errors.New("nil receiver address")

// ErrNilSndAddr signals that an operation has been attempted to or with a nil sender address
var ErrNilSndAddr = errors.New("nil sender address")

// ErrNegativeValue signals that a negative value has been detected and it is not allowed
var ErrNegativeValue = errors.New("negative value")

// ErrNilShardCoordinator signals that an operation has been attempted to or with a nil shard coordinator
var ErrNilShardCoordinator = errors.New("nil shard coordinator")

// ErrNilNodesCoordinator signals that an operation has been attempted to or with a nil nodes coordinator
var ErrNilNodesCoordinator = errors.New("nil nodes coordinator")

// ErrInvalidRcvAddr signals that an operation has been attempted to or with an invalid receiver address
var ErrInvalidRcvAddr = errors.New("invalid receiver address")

// ErrInvalidSndAddr signals that an operation has been attempted to or with an invalid sender address
var ErrInvalidSndAddr = errors.New("invalid sender address")

// ErrNilKeyGen signals that an operation has been attempted to or with a nil single sign key generator
var ErrNilKeyGen = errors.New("nil key generator")

// ErrNilSingleSigner signals that a nil single signer is used
var ErrNilSingleSigner = errors.New("nil single signer")

// ErrBlockProposerSignatureMissing signals that block proposer signature is missing from the block aggregated sig
var ErrBlockProposerSignatureMissing = errors.New("block proposer signature is missing")

// ErrNilMultiSigVerifier signals that a nil multi-signature verifier is used
var ErrNilMultiSigVerifier = errors.New("nil multi-signature verifier")

// ErrNilDataToProcess signals that nil data was provided
var ErrNilDataToProcess = errors.New("nil data to process")

// ErrNilPoolsHolder signals that an operation has been attempted to or with a nil pools holder object
var ErrNilPoolsHolder = errors.New("nil pools holder")

// ErrNilTxStorage signals that a nil transaction storage has been provided
var ErrNilTxStorage = errors.New("nil transaction storage")

// ErrNilStorage signals that a nil storage has been provided
var ErrNilStorage = errors.New("nil storage")

// ErrNilShardedDataCacherNotifier signals that a nil sharded data cacher notifier has been provided
var ErrNilShardedDataCacherNotifier = errors.New("nil sharded data cacher notifier")

// ErrInvalidTxInPool signals an invalid transaction in the transactions pool
var ErrInvalidTxInPool = errors.New("invalid transaction in the transactions pool")

// ErrTxNotFound signals that a transaction has not found
var ErrTxNotFound = errors.New("transaction not found")

// ErrNilHeadersStorage signals that a nil header storage has been provided
var ErrNilHeadersStorage = errors.New("nil headers storage")

// ErrNilHeadersNonceHashStorage signals that a nil header nonce hash storage has been provided
var ErrNilHeadersNonceHashStorage = errors.New("nil headers nonce hash storage")

// ErrNilTransactionPool signals that a nil transaction pool was used
var ErrNilTransactionPool = errors.New("nil transaction pool")

// ErrNilMiniBlockPool signals that a nil mini blocks pool was used
var ErrNilMiniBlockPool = errors.New("nil mini block pool")

// ErrNilMetaBlocksPool signals that a nil meta blocks pool was used
var ErrNilMetaBlocksPool = errors.New("nil meta blocks pool")

// ErrNilTxProcessor signals that a nil transactions processor was used
var ErrNilTxProcessor = errors.New("nil transactions processor")

// ErrNilDataPoolHolder signals that the data pool holder is nil
var ErrNilDataPoolHolder = errors.New("nil data pool holder")

// ErrTimeIsOut signals that time is out
var ErrTimeIsOut = errors.New("time is out")

// ErrNilForkDetector signals that the fork detector is nil
var ErrNilForkDetector = errors.New("nil fork detector")

// ErrNilContainerElement signals when trying to add a nil element in the container
var ErrNilContainerElement = errors.New("element cannot be nil")

// ErrNilArgumentStruct signals that a function has received nil instead of an instantiated Arg... structure
var ErrNilArgumentStruct = errors.New("nil argument struct")

// ErrInvalidContainerKey signals that an element does not exist in the container's map
var ErrInvalidContainerKey = errors.New("element does not exist in container")

// ErrContainerKeyAlreadyExists signals that an element was already set in the container's map
var ErrContainerKeyAlreadyExists = errors.New("provided key already exists in container")

// ErrNilRequestHandler signals that a nil request handler interface was provided
var ErrNilRequestHandler = errors.New("nil request handler")

// ErrNilHaveTimeHandler signals that a nil have time handler func was provided
var ErrNilHaveTimeHandler = errors.New("nil have time handler")

// ErrWrongTypeInContainer signals that a wrong type of object was found in container
var ErrWrongTypeInContainer = errors.New("wrong type of object inside container")

// ErrLenMismatch signals that 2 or more slices have different lengths
var ErrLenMismatch = errors.New("lengths mismatch")

// ErrWrongTypeAssertion signals that an type assertion failed
var ErrWrongTypeAssertion = errors.New("wrong type assertion")

// ErrHeaderShardDataMismatch signals that shard header does not match created shard info
var ErrHeaderShardDataMismatch = errors.New("shard header does not match shard info")

// ErrNoDataInMessage signals that no data was found after parsing received p2p message
var ErrNoDataInMessage = errors.New("no data found in received message")

// ErrNilBuffer signals that a provided byte buffer is nil
var ErrNilBuffer = errors.New("provided byte buffer is nil")

// ErrNilRandSeed signals that a nil rand seed has been provided
var ErrNilRandSeed = errors.New("provided rand seed is nil")

// ErrNilPrevRandSeed signals that a nil previous rand seed has been provided
var ErrNilPrevRandSeed = errors.New("provided previous rand seed is nil")

// ErrLowerRoundInBlock signals that a header round is too low for processing it
var ErrLowerRoundInBlock = errors.New("header round is lower than last committed")

// ErrHigherRoundInBlock signals that a block with higher round than permitted has been provided
var ErrHigherRoundInBlock = errors.New("higher round in block")

// ErrLowerNonceInBlock signals that a block with lower nonce than permitted has been provided
var ErrLowerNonceInBlock = errors.New("lower nonce in block")

// ErrHigherNonceInBlock signals that a block with higher nonce than permitted has been provided
var ErrHigherNonceInBlock = errors.New("higher nonce in block")

// ErrRandSeedDoesNotMatch signals that random seed does not match with the previous one
var ErrRandSeedDoesNotMatch = errors.New("random seed do not match")

// ErrHeaderNotFinal signals that header is not final and it should be
var ErrHeaderNotFinal = errors.New("header in metablock is not final")

// ErrShardIdMissmatch signals shard ID does not match expectations
var ErrShardIdMissmatch = errors.New("shard ID missmatch")

// ErrMintAddressNotInThisShard signals that the mint address does not belong to current shard
var ErrMintAddressNotInThisShard = errors.New("mint address does not belong to current shard")

// ErrNotarizedHeadersSliceIsNil signals that the slice holding notarized headers is nil
var ErrNotarizedHeadersSliceIsNil = errors.New("notarized headers slice is nil")

// ErrNotarizedHeadersSliceForShardIsNil signals that the slice holding notarized headers for shard is nil
var ErrNotarizedHeadersSliceForShardIsNil = errors.New("notarized headers slice for shard is nil")

// ErrCrossShardMBWithoutConfirmationFromMeta signals that miniblock was not yet notarized by metachain
var ErrCrossShardMBWithoutConfirmationFromMeta = errors.New("cross shard miniblock with destination current shard is not confirmed by metachain")

// ErrHeaderBodyMismatch signals that the header does not attest all data from the block
var ErrHeaderBodyMismatch = errors.New("body cannot be validated from header data")

// ErrNilSmartContractProcessor signals that smart contract call executor is nil
var ErrNilSmartContractProcessor = errors.New("smart contract processor is nil")

// ErrNilArgumentParser signals that the argument parser is nil
var ErrNilArgumentParser = errors.New("argument parser is nil")

// ErrNilSCDestAccount signals that destination account is nil
var ErrNilSCDestAccount = errors.New("nil destination SC account")

// ErrWrongNonceInVMOutput signals that nonce in vm output is wrong
var ErrWrongNonceInVMOutput = errors.New("nonce invalid from SC run")

// ErrNilVMOutput signals that vmoutput is nil
var ErrNilVMOutput = errors.New("nil vm output")

// ErrNilValueFromRewardTransaction signals that the transfered value is nil
var ErrNilValueFromRewardTransaction = errors.New("transferred value is nil in reward transaction")

// ErrNilTemporaryAccountsHandler signals that temporary accounts handler is nil
var ErrNilTemporaryAccountsHandler = errors.New("temporary accounts handler is nil")

// ErrNotEnoughValidBlocksInStorage signals that bootstrap from storage failed due to not enough valid blocks stored
var ErrNotEnoughValidBlocksInStorage = errors.New("not enough valid blocks to start from storage")

// ErrNilSmartContractResult signals that the smart contract result is nil
var ErrNilSmartContractResult = errors.New("smart contract result is nil")

// ErrNilRewardTransaction signals that the reward transaction is nil
var ErrNilRewardTransaction = errors.New("reward transaction is nil")

// ErrNilUTxDataPool signals that unsigned transaction pool is nil
var ErrNilUTxDataPool = errors.New("unsigned transactions pool is nil")

// ErrNilRewardTxDataPool signals that the reward transactions pool is nil
var ErrNilRewardTxDataPool = errors.New("reward transactions pool is nil")

// ErrNilUnsignedTxDataPool signals that the unsigned transactions pool is nil
var ErrNilUnsignedTxDataPool = errors.New("unsigned transactions pool is nil")

// ErrNilUTxStorage signals that unsigned transaction storage is nil
var ErrNilUTxStorage = errors.New("unsigned transactions storage is nil")

// ErrNilScAddress signals that a nil smart contract address has been provided
var ErrNilScAddress = errors.New("nil SC address")

// ErrEmptyFunctionName signals that an empty function name has been provided
var ErrEmptyFunctionName = errors.New("empty function name")

// ErrMiniBlockHashMismatch signals that miniblock hashes does not match
var ErrMiniBlockHashMismatch = errors.New("miniblocks does not match")

// ErrNilIntermediateTransactionHandler signals that nil intermediate transaction handler was provided
var ErrNilIntermediateTransactionHandler = errors.New("intermediate transaction handler is nil")

// ErrWrongTypeInMiniBlock signals that type is not correct for processing
var ErrWrongTypeInMiniBlock = errors.New("type in miniblock is not correct for processing")

// ErrNilTransactionCoordinator signals that transaction coordinator is nil
var ErrNilTransactionCoordinator = errors.New("transaction coordinator is nil")

// ErrNilUint64Converter signals that uint64converter is nil
var ErrNilUint64Converter = errors.New("unit64converter is nil")

// ErrNilSmartContractResultProcessor signals that smart contract result processor is nil
var ErrNilSmartContractResultProcessor = errors.New("nil smart contract result processor")

// ErrNilRewardsTxProcessor signals that the rewards transaction processor is nil
var ErrNilRewardsTxProcessor = errors.New("nil rewards transaction processor")

// ErrNilIntermediateProcessorContainer signals that intermediate processors container is nil
var ErrNilIntermediateProcessorContainer = errors.New("intermediate processor container is nil")

// ErrNilPreProcessorsContainer signals that preprocessors container is nil
var ErrNilPreProcessorsContainer = errors.New("preprocessors container is nil")

// ErrNilPreProcessor signals that preprocessors is nil
var ErrNilPreProcessor = errors.New("preprocessor is nil")

// ErrNilGasHandler signals that gas handler is nil
var ErrNilGasHandler = errors.New("nil gas handler")

// ErrUnknownBlockType signals that block type is not correct
var ErrUnknownBlockType = errors.New("block type is unknown")

// ErrMissingPreProcessor signals that required pre processor is missing
var ErrMissingPreProcessor = errors.New("pre processor is missing")

// ErrNilAppStatusHandler defines the error for setting a nil AppStatusHandler
var ErrNilAppStatusHandler = errors.New("nil AppStatusHandler")

// ErrNilInterceptedDataFactory signals that a nil intercepted data factory was provided
var ErrNilInterceptedDataFactory = errors.New("nil intercepted data factory")

// ErrNilInterceptedDataProcessor signals that a nil intercepted data processor was provided
var ErrNilInterceptedDataProcessor = errors.New("nil intercepted data processor")

// ErrNilInterceptorThrottler signals that a nil interceptor throttler was provided
var ErrNilInterceptorThrottler = errors.New("nil interceptor throttler")

// ErrNilUnsignedTxHandler signals that the unsigned tx handler is nil
var ErrNilUnsignedTxHandler = errors.New("nil unsigned tx handler")

// ErrNilTxTypeHandler signals that tx type handler is nil
var ErrNilTxTypeHandler = errors.New("nil tx type handler")

// ErrNilPeerAccountsAdapter signals that a nil peer accounts database was provided
var ErrNilPeerAccountsAdapter = errors.New("nil peer accounts database")

// ErrInvalidPeerAccount signals that a peer account is invalid
var ErrInvalidPeerAccount = errors.New("invalid peer account")

// ErrInvalidMetaHeader signals that a wrong implementation of HeaderHandler was provided
var ErrInvalidMetaHeader = errors.New("invalid header provided, expected MetaBlock")

// ErrNilEpochStartTrigger signals that a nil start of epoch trigger was provided
var ErrNilEpochStartTrigger = errors.New("nil start of epoch trigger")

// ErrNilEpochHandler signals that a nil epoch handler was provided
var ErrNilEpochHandler = errors.New("nil epoch handler")

// ErrEpochDoesNotMatch signals that epoch does not match between headers
var ErrEpochDoesNotMatch = errors.New("epoch does not match")

// ErrVMTypeLengthInvalid signals that vm type length is too long
var ErrVMTypeLengthInvalid = errors.New("vm type length is too long")

// ErrOverallBalanceChangeFromSC signals that all sumed balance changes are not zero
var ErrOverallBalanceChangeFromSC = errors.New("SC output balance updates are wrong")

// ErrOverflow signals that an overflow occured
var ErrOverflow = errors.New("type overflow occured")

// ErrNilTxValidator signals that a nil tx validator has been provided
var ErrNilTxValidator = errors.New("nil transaction validator")

// ErrNilHdrValidator signals that a nil header validator has been provided
var ErrNilHdrValidator = errors.New("nil header validator")

// ErrNilPendingMiniBlocksHandler signals that a nil pending miniblocks handler has been provided
var ErrNilPendingMiniBlocksHandler = errors.New("nil pending miniblocks handler")

// ErrMiniblockNotForCurrentShard signals that the current processing miniblock must not be
// processed on the current shard
var ErrMiniblockNotForCurrentShard = errors.New("miniblock is not addressed for current shard")

// ErrNilTxsPoolsCleaner signals that a nil transactions pools cleaner has been provided
var ErrNilTxsPoolsCleaner = errors.New("nil transactions pools cleaner")

// ErrZeroMaxCleanTime signals that cleaning time for pools is less or equal with 0
var ErrZeroMaxCleanTime = errors.New("cleaning time is equal or less than zero")

// ErrNilEconomicsFeeHandler signals that fee handler is nil
var ErrNilEconomicsFeeHandler = errors.New("nil economics fee handler")

// ErrSystemBusy signals that the system is busy
var ErrSystemBusy = errors.New("system busy")

// ErrInsufficientGasPriceInTx signals that a lower gas price than required was provided
var ErrInsufficientGasPriceInTx = errors.New("insufficient gas price in tx")

// ErrInsufficientGasLimitInTx signals that a lower gas limit than required was provided
var ErrInsufficientGasLimitInTx = errors.New("insufficient gas limit in tx")

// ErrHigherGasLimitRequiredInTx signals that a higher gas limit was required in tx
var ErrHigherGasLimitRequiredInTx = errors.New("higher gas limit required in tx")

// ErrInvalidMaxGasLimitPerBlock signals that an invalid max gas limit per block has been read from config file
var ErrInvalidMaxGasLimitPerBlock = errors.New("invalid max gas limit per block")

// ErrInvalidGasPerDataByte signals that an invalid gas per data byte has been read from config file
var ErrInvalidGasPerDataByte = errors.New("invalid gas per data byte")

// ErrMaxGasLimitPerMiniBlockInSenderShardIsReached signals that max gas limit per mini block in sender shard has been reached
var ErrMaxGasLimitPerMiniBlockInSenderShardIsReached = errors.New("max gas limit per mini block in sender shard is reached")

// ErrMaxGasLimitPerMiniBlockInReceiverShardIsReached signals that max gas limit per mini block in receiver shard has been reached
var ErrMaxGasLimitPerMiniBlockInReceiverShardIsReached = errors.New("max gas limit per mini block in receiver shard is reached")

// ErrMaxGasLimitPerBlockInSelfShardIsReached signals that max gas limit per block in self shard has been reached
var ErrMaxGasLimitPerBlockInSelfShardIsReached = errors.New("max gas limit per block in self shard is reached")

// ErrInvalidMinimumGasPrice signals that an invalid gas price has been read from config file
var ErrInvalidMinimumGasPrice = errors.New("invalid minimum gas price")

// ErrInvalidMinimumGasLimitForTx signals that an invalid minimum gas limit for transactions has been read from config file
var ErrInvalidMinimumGasLimitForTx = errors.New("invalid minimum gas limit for transactions")

// ErrInvalidRewardsValue signals that an invalid rewards value has been read from config file
var ErrInvalidRewardsValue = errors.New("invalid rewards value")

// ErrInvalidUnBondPeriod signals that an invalid unbond period has been read from config file
var ErrInvalidUnBondPeriod = errors.New("invalid unbond period")

// ErrInvalidRewardsPercentages signals that rewards percentages are not correct
var ErrInvalidRewardsPercentages = errors.New("invalid rewards percentages")

// ErrInvalidNonceRequest signals that invalid nonce was requested
var ErrInvalidNonceRequest = errors.New("invalid nonce request")

// ErrNilBlockChainHook signals that nil blockchain hook has been provided
var ErrNilBlockChainHook = errors.New("nil blockchain hook")

// ErrNilSCDataGetter signals that a nil sc data getter has been provided
var ErrNilSCDataGetter = errors.New("nil sc data getter")

// ErrNilTxForCurrentBlockHandler signals that nil tx for current block handler has been provided
var ErrNilTxForCurrentBlockHandler = errors.New("nil tx for current block handler")

// ErrNilSCToProtocol signals that nil smart contract to protocol handler has been provided
var ErrNilSCToProtocol = errors.New("nil sc to protocol")

// ErrNilNodesSetup signals that nil nodes setup has been provided
var ErrNilNodesSetup = errors.New("nil nodes setup")

// ErrNilBlackListHandler signals that a nil black list handler was provided
var ErrNilBlackListHandler = errors.New("nil black list handler")

// ErrNilBlockTracker signals that a nil block tracker was provided
var ErrNilBlockTracker = errors.New("nil block tracker")

// ErrHeaderIsBlackListed signals that the header provided is black listed
var ErrHeaderIsBlackListed = errors.New("header is black listed")

// ErrNilEconomicsData signals that nil economics data has been provided
var ErrNilEconomicsData = errors.New("nil economics data")

// ErrZeroMaxComputableRounds signals that a value of zero was provided on the maxComputableRounds
var ErrZeroMaxComputableRounds = errors.New("max computable rounds is zero")

// ErrNilRater signals that nil rater has been provided
var ErrNilRater = errors.New("nil rater")

// ErrNilNetworkWatcher signals that a nil network watcher has been provided
var ErrNilNetworkWatcher = errors.New("nil network watcher")

// ErrNilHeaderValidator signals that nil header validator has been provided
var ErrNilHeaderValidator = errors.New("nil header validator")

// ErrMaxRatingIsSmallerThanMinRating signals that the max rating is smaller than the min rating value
var ErrMaxRatingIsSmallerThanMinRating = errors.New("max rating is smaller than min rating")

// ErrMinRatingSmallerThanOne signals that the min rating is smaller than the min value of 1
var ErrMinRatingSmallerThanOne = errors.New("min rating is smaller than one")

// ErrStartRatingNotBetweenMinAndMax signals that the start rating is not between min and max rating
var ErrStartRatingNotBetweenMinAndMax = errors.New("start rating is not between min and max rating")

// ErrSignedBlocksThresholdNotBetweenZeroAndOne signals that the signed blocks threshold is not between 0 and 1
var ErrSignedBlocksThresholdNotBetweenZeroAndOne = errors.New("signed blocks threshold is not between 0 and 1")

// ErrConsecutiveMissedBlocksPenaltyLowerThanOne signals that the ConsecutiveMissedBlocksPenalty is lower than 1
var ErrConsecutiveMissedBlocksPenaltyLowerThanOne = errors.New("consecutive missed blocks penalty lower than 1")

// ErrDecreaseRatingsStepMoreThanMinusOne signals that the decrease rating step has a vale greater than -1
var ErrDecreaseRatingsStepMoreThanMinusOne = errors.New("decrease rating step has a value greater than -1")

// ErrHoursToMaxRatingFromStartRatingZero signals that the number of hours to reach max rating step is zero
var ErrHoursToMaxRatingFromStartRatingZero = errors.New("hours to reach max rating is zero")

// ErrSCDeployFromSCRIsNotPermitted signals that operation is not permitted
var ErrSCDeployFromSCRIsNotPermitted = errors.New("it is not permitted to deploy a smart contract from another smart contract cross shard")

// ErrNotEnoughGas signals that not enough gas has been provided
var ErrNotEnoughGas = errors.New("not enough gas was sent in the transaction")

// ErrInvalidValue signals that an invalid value was provided
var ErrInvalidValue = errors.New("invalid value provided")

// ErrNilQuotaStatusHandler signals that a nil quota status handler has been provided
var ErrNilQuotaStatusHandler = errors.New("nil quota status handler")

// ErrNilAntifloodHandler signals that a nil antiflood handler has been provided
var ErrNilAntifloodHandler = errors.New("nil antiflood handler")

// ErrNilHeaderSigVerifier signals that a nil header sig verifier has been provided
var ErrNilHeaderSigVerifier = errors.New("nil header sig verifier")

// ErrFailedTransaction signals that transaction is of type failed.
var ErrFailedTransaction = errors.New("failed transaction, gas consumed")

// ErrNilBadTxHandler signals that bad tx handler is nil
var ErrNilBadTxHandler = errors.New("nil bad tx handler")

// ErrNilReceiptHandler signals that receipt handler is nil
var ErrNilReceiptHandler = errors.New("nil receipt handler")

// ErrTooManyReceiptsMiniBlocks signals that there were too many receipts miniblocks created
var ErrTooManyReceiptsMiniBlocks = errors.New("too many receipts miniblocks")

// ErrReceiptsHashMissmatch signals that overall receipts has does not match
var ErrReceiptsHashMissmatch = errors.New("receipts hash missmatch")

// ErrMiniBlockNumMissMatch signals that number of miniblocks does not match
var ErrMiniBlockNumMissMatch = errors.New("num miniblocks does not match")

// ErrInvalidChainID signals that an invalid chain ID has been provided
var ErrInvalidChainID = errors.New("invalid chain ID while processing")

// ErrEpochStartDataDoesNotMatch signals that EpochStartData is not the same as the leader created
var ErrEpochStartDataDoesNotMatch = errors.New("epoch start data does not match")

// ErrInvalidMinStepValue signals the min step value is invalid
var ErrInvalidMinStepValue = errors.New("invalid min step value")

// ErrNotEpochStartBlock signals that block is not of type epoch start
var ErrNotEpochStartBlock = errors.New("not epoch start block")

// ErrGettingShardDataFromEpochStartData signals that could not get shard data from previous epoch start block
var ErrGettingShardDataFromEpochStartData = errors.New("could not find shard data from previous epoch start metablock")

// ErrNilValidityAttester signals that a nil validity attester has been provided
var ErrNilValidityAttester = errors.New("nil validity attester")

// ErrNilHeaderHandler signals that a nil header handler has been provided
var ErrNilHeaderHandler = errors.New("nil header handler")

// ErrNilMiniBlocksResolver signals that a nil miniblocks resolver has been provided
var ErrNilMiniBlocksResolver = errors.New("nil miniblocks resolver")

// ErrNilWhiteListHandler signals that white list handler is nil
var ErrNilWhiteListHandler = errors.New("nil whitelist handler")

// ErrNilInterceptedDataVerifier signals that intercepted data verifier is nil
var ErrNilInterceptedDataVerifier = errors.New("nil intercepted data verifier")

// ErrMiniBlocksInWrongOrder signals the miniblocks are in wrong order
var ErrMiniBlocksInWrongOrder = errors.New("miniblocks in wrong order, should have been only from me")

// ErrEmptyTopic signals that an empty topic has been provided
var ErrEmptyTopic = errors.New("empty topic")

// ErrInvalidArguments signals that invalid arguments were given to process built-in function
var ErrInvalidArguments = errors.New("invalid arguments to process built-in function")

// ErrNilBuiltInFunction signals that built in function is nil
var ErrNilBuiltInFunction = errors.New("built in function is nil")

// ErrRewardMiniBlockNotFromMeta signals that miniblock has a different sender shard than meta
var ErrRewardMiniBlockNotFromMeta = errors.New("rewards miniblocks should come only from meta")

// ErrValidatorInfoMiniBlockNotFromMeta signals that miniblock has a different sender shard than meta
var ErrValidatorInfoMiniBlockNotFromMeta = errors.New("validatorInfo miniblocks should come only from meta")

// ErrAccumulatedFeesDoNotMatch signals that accumulated fees do not match
var ErrAccumulatedFeesDoNotMatch = errors.New("accumulated fees do not match")

// ErrAccumulatedFeesInEpochDoNotMatch signals that accumulated fees in epoch do not match
var ErrAccumulatedFeesInEpochDoNotMatch = errors.New("accumulated fees in epoch do not match")

// ErrNilRewardsHandler signals that rewards handler is nil
var ErrNilRewardsHandler = errors.New("rewards handler is nil")

// ErrNilEpochEconomics signals that nil end of epoch econimics was provided
var ErrNilEpochEconomics = errors.New("nil epoch economics")

// ErrNilEpochStartDataCreator signals that nil epoch start data creator was provided
var ErrNilEpochStartDataCreator = errors.New("nil epoch start data creator")

// ErrNilEpochStartRewardsCreator signals that nil epoch start rewards creator was provided
var ErrNilEpochStartRewardsCreator = errors.New("nil epoch start rewards creator")

// ErrNilEpochStartValidatorInfoCreator signals that nil epoch start validator info creator was provided
var ErrNilEpochStartValidatorInfoCreator = errors.New("nil epoch start validator info creator")

// ErrInvalidGenesisTotalSupply signals that invalid genesis total supply was provided
var ErrInvalidGenesisTotalSupply = errors.New("invalid genesis total supply")

// ErrInvalidAuctionEnableNonce signals that auction enable nonce is invalid
var ErrInvalidAuctionEnableNonce = errors.New("invalid auction enable nonce")

// ErrInvalidStakingEnableNonce signals that the staking enable nonce is invalid
var ErrInvalidStakingEnableNonce = errors.New("invalid staking enable nonce")

// ErrInvalidUnJailPrice signals that invalid unjail price was provided
var ErrInvalidUnJailPrice = errors.New("invalid unjail price")

// ErrOperationNotPermitted signals that operation is not permitted
var ErrOperationNotPermitted = errors.New("operation in account not permitted")

// ErrInvalidAddressLength signals that address length is invalid
var ErrInvalidAddressLength = errors.New("invalid address length")

// ErrDuplicateThreshold signals that two thresholds are the same
var ErrDuplicateThreshold = errors.New("two thresholds are the same")

// ErrNoChancesForMaxThreshold signals that the max threshold has no chance defined
var ErrNoChancesForMaxThreshold = errors.New("max threshold has no chances")

// ErrNoChancesProvided signals that there were no chances provided
var ErrNoChancesProvided = errors.New("no chances are provided")

// ErrNilMinChanceIfZero signals that there was no min chance provided if a chance is still needed
var ErrNilMinChanceIfZero = errors.New("no min chance ")

// ErrInvalidShardCacherIdentifier signals an invalid identifier
var ErrInvalidShardCacherIdentifier = errors.New("invalid identifier for shard cacher")

// ErrMaxBlockSizeReached signals that max block size has been reached
var ErrMaxBlockSizeReached = errors.New("max block size has been reached")

// ErrBlockBodyHashMismatch signals that block body hashes does not match
var ErrBlockBodyHashMismatch = errors.New("block bodies does not match")

// ErrInvalidMiniBlockType signals that an invalid miniblock type has been provided
var ErrInvalidMiniBlockType = errors.New("invalid miniblock type")

// ErrInvalidBody signals that an invalid body has been provided
var ErrInvalidBody = errors.New("invalid body")

// ErrNilBlockSizeComputationHandler signals that a nil block size computation handler has been provided
var ErrNilBlockSizeComputationHandler = errors.New("nil block size computation handler")

// ErrNilValidatorStatistics signals that a nil validator statistics has been provided
var ErrNilValidatorStatistics = errors.New("nil validator statistics")

// ErrAccountNotFound signals that the account was not found for the provided address
var ErrAccountNotFound = errors.New("account not found")

// ErrMaxRatingZero signals that maxrating with a value of zero has been provided
var ErrMaxRatingZero = errors.New("max rating is zero")

// ErrNilValidatorInfos signals that a nil validator infos has been provided
var ErrNilValidatorInfos = errors.New("nil validator infos")

// ErrNilBlockSizeThrottler signals that block size throttler si nil
var ErrNilBlockSizeThrottler = errors.New("block size throttler is nil")

// ErrInvalidMetaTransaction signals that meta transaction is invalid
var ErrInvalidMetaTransaction = errors.New("meta transaction is invalid")

<<<<<<< HEAD
// ErrLogNotFound is the error returned when a transaction has no logs
var ErrLogNotFound = errors.New("no logs for queried transaction")

// ErrNilTxLogsProcessor is the error returned when a transaction has no logs
var ErrNilTxLogsProcessor = errors.New("nil transaction logs processor")
=======
// ErrIncreaseStepLowerThanOne signals that an increase step lower than one has been provided
var ErrIncreaseStepLowerThanOne = errors.New("increase step is lower than one")

// ErrNilVmInput signals that provided vm input is nil
var ErrNilVmInput = errors.New("nil vm input")

// ErrNilDnsAddresses signals that nil dns addresses map was provided
var ErrNilDnsAddresses = errors.New("nil dns addresses map")

// ErrCallerIsNotTheDNSAddress signals that called address is not the DNS address
var ErrCallerIsNotTheDNSAddress = errors.New("not a dns address")

// ErrUserNameChangeIsDisabled signals the user name change is not allowed
var ErrUserNameChangeIsDisabled = errors.New("user name change is disabled")

// ErrDestinationNotInSelfShard signals that user is not in self shard
var ErrDestinationNotInSelfShard = errors.New("destination is not in self shard")

// ErrUserNameDoesNotMatch signals that user name does not match
var ErrUserNameDoesNotMatch = errors.New("user name does not match")

// ErrUserNameDoesNotMatchInCrossShardTx signals that user name does not match in case of cross shard tx
var ErrUserNameDoesNotMatchInCrossShardTx = errors.New("user name does not match in destination shard")
>>>>>>> a2f1cf70
<|MERGE_RESOLUTION|>--- conflicted
+++ resolved
@@ -738,13 +738,12 @@
 // ErrInvalidMetaTransaction signals that meta transaction is invalid
 var ErrInvalidMetaTransaction = errors.New("meta transaction is invalid")
 
-<<<<<<< HEAD
 // ErrLogNotFound is the error returned when a transaction has no logs
 var ErrLogNotFound = errors.New("no logs for queried transaction")
 
 // ErrNilTxLogsProcessor is the error returned when a transaction has no logs
 var ErrNilTxLogsProcessor = errors.New("nil transaction logs processor")
-=======
+
 // ErrIncreaseStepLowerThanOne signals that an increase step lower than one has been provided
 var ErrIncreaseStepLowerThanOne = errors.New("increase step is lower than one")
 
@@ -767,5 +766,4 @@
 var ErrUserNameDoesNotMatch = errors.New("user name does not match")
 
 // ErrUserNameDoesNotMatchInCrossShardTx signals that user name does not match in case of cross shard tx
-var ErrUserNameDoesNotMatchInCrossShardTx = errors.New("user name does not match in destination shard")
->>>>>>> a2f1cf70
+var ErrUserNameDoesNotMatchInCrossShardTx = errors.New("user name does not match in destination shard")