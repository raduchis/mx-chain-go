--- conflicted
+++ resolved
@@ -1230,7 +1230,9 @@
 // ErrInvalidAsyncArguments signals that invalid arguments were given for async/callBack processing
 var ErrInvalidAsyncArguments = errors.New("invalid arguments to process async/callback function")
 
-<<<<<<< HEAD
+// ErrNilSentSignatureTracker defines the error for setting a nil SentSignatureTracker
+var ErrNilSentSignatureTracker = errors.New("nil sent signature tracker")
+
 // ErrNilShardBootstrap signals that a nil shard bootstrap was provided
 var ErrNilShardBootstrap = errors.New("nil shard bootstrap")
 
@@ -1262,8 +1264,4 @@
 var ErrNilSCProcessorCreator = errors.New("nil sc processor creator")
 
 // ErrNilSCProcessorHelper signals that a nil sc processor helper was provided
-var ErrNilSCProcessorHelper = errors.New("nil sc processor helper")
-=======
-// ErrNilSentSignatureTracker defines the error for setting a nil SentSignatureTracker
-var ErrNilSentSignatureTracker = errors.New("nil sent signature tracker")
->>>>>>> c3a1bf94
+var ErrNilSCProcessorHelper = errors.New("nil sc processor helper")