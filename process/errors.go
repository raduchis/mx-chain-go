--- conflicted
+++ resolved
@@ -521,13 +521,11 @@
 // ErrNilMiniBlocksCompacter signals that a nil mini blocks compacter has been provided
 var ErrNilMiniBlocksCompacter = errors.New("nil mini blocks compacter")
 
-<<<<<<< HEAD
 // ErrNilBlackListHandler signals that a nil black list handler was provided
 var ErrNilBlackListHandler = errors.New("nil black list handler")
 
 // ErrHeaderIsBlackListed signals that the header provided is black listed
 var ErrHeaderIsBlackListed = errors.New("header is black listed")
-=======
+
 // ErrNilNetworkWatcher signals that a nil network watcher has been provided
-var ErrNilNetworkWatcher = errors.New("nil network watcher")
->>>>>>> 36674c25
+var ErrNilNetworkWatcher = errors.New("nil network watcher")