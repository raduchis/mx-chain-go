package process

import (
	"errors"
)

// ErrNilMessage signals that a nil message has been received
var ErrNilMessage = errors.New("nil message")

// ErrNilAccountsAdapter defines the error when trying to use a nil AccountsAddapter
var ErrNilAccountsAdapter = errors.New("nil AccountsAdapter")

// ErrNilCoreComponentsHolder signals that a nil core components holder was provided
var ErrNilCoreComponentsHolder = errors.New("nil core components holder")

// ErrNilBootstrapComponentsHolder signals that a nil bootstrap components holder was provided
var ErrNilBootstrapComponentsHolder = errors.New("nil bootstrap components holder")

// ErrNilStatusComponentsHolder signals that a nil status components holder was provided
var ErrNilStatusComponentsHolder = errors.New("nil status components holder")

// ErrNilStatusCoreComponentsHolder signals that a nil status core components holder was provided
var ErrNilStatusCoreComponentsHolder = errors.New("nil status core components holder")

// ErrNilCryptoComponentsHolder signals that a nil crypto components holder was provided
var ErrNilCryptoComponentsHolder = errors.New("nil crypto components holder")

// ErrNilDataComponentsHolder signals that a nil data components holder was provided
var ErrNilDataComponentsHolder = errors.New("nil data components holder")

// ErrNilHasher signals that an operation has been attempted to or with a nil hasher implementation
var ErrNilHasher = errors.New("nil Hasher")

// ErrNilPubkeyConverter signals that an operation has been attempted to or with a nil public key converter implementation
var ErrNilPubkeyConverter = errors.New("nil pubkey converter")

// ErrNilGasSchedule signals that an operation has been attempted with a nil gas schedule
var ErrNilGasSchedule = errors.New("nil GasSchedule")

// ErrNilAddressContainer signals that an operation has been attempted to or with a nil AddressContainer implementation
var ErrNilAddressContainer = errors.New("nil AddressContainer")

// ErrNilTransaction signals that an operation has been attempted to or with a nil transaction
var ErrNilTransaction = errors.New("nil transaction")

// ErrWrongTransaction signals that transaction is invalid
var ErrWrongTransaction = errors.New("invalid transaction")

// ErrNoVM signals that no SCHandler has been set
var ErrNoVM = errors.New("no VM (hook not set)")

// ErrHigherNonceInTransaction signals the nonce in transaction is higher than the account's nonce
var ErrHigherNonceInTransaction = errors.New("higher nonce in transaction")

// ErrLowerNonceInTransaction signals the nonce in transaction is lower than the account's nonce
var ErrLowerNonceInTransaction = errors.New("lower nonce in transaction")

// ErrInsufficientFunds signals the funds are insufficient for the move balance operation but the
// transaction fee is covered by the current balance
var ErrInsufficientFunds = errors.New("insufficient funds")

// ErrInsufficientFee signals that the current balance doesn't have the required transaction fee
var ErrInsufficientFee = errors.New("insufficient balance for fees")

// ErrNilValue signals the value is nil
var ErrNilValue = errors.New("nil value")

// ErrNilBlockChain signals that an operation has been attempted to or with a nil blockchain
var ErrNilBlockChain = errors.New("nil block chain")

// ErrNilMetaBlockHeader signals that an operation has been attempted to or with a nil metablock
var ErrNilMetaBlockHeader = errors.New("nil metablock header")

// ErrNilTxBlockBody signals that an operation has been attempted to or with a nil tx block body
var ErrNilTxBlockBody = errors.New("nil tx block body")

// ErrNilStore signals that the provided storage service is nil
var ErrNilStore = errors.New("nil data storage service")

// ErrNilBootStorer signals that the provided boot storer is bil
var ErrNilBootStorer = errors.New("nil boot storer")

// ErrNilBlockHeader signals that an operation has been attempted to or with a nil block header
var ErrNilBlockHeader = errors.New("nil block header")

// ErrNilBlockBody signals that an operation has been attempted to or with a nil block body
var ErrNilBlockBody = errors.New("nil block body")

// ErrNilTxHash signals that an operation has been attempted with a nil hash
var ErrNilTxHash = errors.New("nil transaction hash")

// ErrNilPubKeysBitmap signals that an operation has been attempted with a nil public keys bitmap
var ErrNilPubKeysBitmap = errors.New("nil public keys bitmap")

// ErrNilPreviousBlockHash signals that an operation has been attempted with a nil previous block header hash
var ErrNilPreviousBlockHash = errors.New("nil previous block header hash")

// ErrNilSignature signals that an operation has been attempted with a nil signature
var ErrNilSignature = errors.New("nil signature")

// ErrNilMiniBlocks signals that an operation has been attempted with a nil mini-block
var ErrNilMiniBlocks = errors.New("nil mini blocks")

// ErrNilMiniBlock signals that an operation has been attempted with a nil miniblock
var ErrNilMiniBlock = errors.New("nil mini block")

// ErrNilRootHash signals that an operation has been attempted with a nil root hash
var ErrNilRootHash = errors.New("root hash is nil")

// ErrWrongNonceInBlock signals the nonce in block is different from expected nonce
var ErrWrongNonceInBlock = errors.New("wrong nonce in block")

// ErrBlockHashDoesNotMatch signals that header hash does not match with the previous one
var ErrBlockHashDoesNotMatch = errors.New("block hash does not match")

// ErrMissingTransaction signals that one transaction is missing
var ErrMissingTransaction = errors.New("missing transaction")

// ErrMarshalWithoutSuccess signals that marshal some data was not done with success
var ErrMarshalWithoutSuccess = errors.New("marshal without success")

// ErrUnmarshalWithoutSuccess signals that unmarshal some data was not done with success
var ErrUnmarshalWithoutSuccess = errors.New("unmarshal without success")

// ErrRootStateDoesNotMatch signals that root state does not match
var ErrRootStateDoesNotMatch = errors.New("root state does not match")

// ErrValidatorStatsRootHashDoesNotMatch signals that the root hash for the validator statistics does not match
var ErrValidatorStatsRootHashDoesNotMatch = errors.New("root hash for validator statistics does not match")

// ErrAccountStateDirty signals that the accounts were modified before starting the current modification
var ErrAccountStateDirty = errors.New("accountState was dirty before starting to change")

// ErrInvalidShardId signals that the shard id is invalid
var ErrInvalidShardId = errors.New("invalid shard id")

// ErrMissingHeader signals that header of the block is missing
var ErrMissingHeader = errors.New("missing header")

// ErrMissingHashForHeaderNonce signals that hash of the block is missing
var ErrMissingHashForHeaderNonce = errors.New("missing hash for header nonce")

// ErrMissingBody signals that body of the block is missing
var ErrMissingBody = errors.New("missing body")

// ErrNilBlockProcessor signals that an operation has been attempted to or with a nil BlockProcessor implementation
var ErrNilBlockProcessor = errors.New("nil block processor")

// ErrNilMarshalizer signals that an operation has been attempted to or with a nil Marshalizer implementation
var ErrNilMarshalizer = errors.New("nil Marshalizer")

// ErrNilNodesConfigProvider signals that an operation has been attempted to or with a nil nodes config provider
var ErrNilNodesConfigProvider = errors.New("nil nodes config provider")

// ErrNilSystemSCConfig signals that nil system sc config was provided
var ErrNilSystemSCConfig = errors.New("nil system sc config")

// ErrNilRoundHandler signals that an operation has been attempted to or with a nil RoundHandler implementation
var ErrNilRoundHandler = errors.New("nil RoundHandler")

// ErrNilRoundTimeDurationHandler signals that an operation has been attempted to or with a nil RoundTimeDurationHandler implementation
var ErrNilRoundTimeDurationHandler = errors.New("nil RoundTimeDurationHandler")

// ErrNilMessenger signals that a nil Messenger object was provided
var ErrNilMessenger = errors.New("nil Messenger")

// ErrNilTxDataPool signals that a nil transaction pool has been provided
var ErrNilTxDataPool = errors.New("nil transaction data pool")

// ErrNilHeadersDataPool signals that a nil headers pool has been provided
var ErrNilHeadersDataPool = errors.New("nil headers data pool")

// ErrNilCacher signals that a nil cache has been provided
var ErrNilCacher = errors.New("nil cacher")

// ErrNilRcvAddr signals that an operation has been attempted to or with a nil receiver address
var ErrNilRcvAddr = errors.New("nil receiver address")

// ErrInvalidRcvAddr signals that an invalid receiver address was provided
var ErrInvalidRcvAddr = errors.New("invalid receiver address")

// ErrNilSndAddr signals that an operation has been attempted to or with a nil sender address
var ErrNilSndAddr = errors.New("nil sender address")

// ErrInvalidSndAddr signals that an invalid sender address was provided
var ErrInvalidSndAddr = errors.New("invalid sender address")

// ErrNegativeValue signals that a negative value has been detected, and it is not allowed
var ErrNegativeValue = errors.New("negative value")

// ErrNilShardCoordinator signals that an operation has been attempted to or with a nil shard coordinator
var ErrNilShardCoordinator = errors.New("nil shard coordinator")

// ErrNilNodesCoordinator signals that an operation has been attempted to or with a nil nodes coordinator
var ErrNilNodesCoordinator = errors.New("nil nodes coordinator")

// ErrNilStakingDataProvider signals that a nil staking data provider was used
var ErrNilStakingDataProvider = errors.New("nil staking data provider")

// ErrNilKeyGen signals that an operation has been attempted to or with a nil single sign key generator
var ErrNilKeyGen = errors.New("nil key generator")

// ErrNilSingleSigner signals that a nil single signer is used
var ErrNilSingleSigner = errors.New("nil single signer")

// ErrBlockProposerSignatureMissing signals that block proposer signature is missing from the block aggregated sig
var ErrBlockProposerSignatureMissing = errors.New("block proposer signature is missing")

// ErrNilMultiSigVerifier signals that a nil multi-signature verifier is used
var ErrNilMultiSigVerifier = errors.New("nil multi-signature verifier")

// ErrNilDataToProcess signals that nil data was provided
var ErrNilDataToProcess = errors.New("nil data to process")

// ErrNilPoolsHolder signals that an operation has been attempted to or with a nil pools holder object
var ErrNilPoolsHolder = errors.New("nil pools holder")

// ErrNilTxStorage signals that a nil transaction storage has been provided
var ErrNilTxStorage = errors.New("nil transaction storage")

// ErrNilStorage signals that a nil storage has been provided
var ErrNilStorage = errors.New("nil storage")

// ErrNilShardedDataCacherNotifier signals that a nil sharded data cacher notifier has been provided
var ErrNilShardedDataCacherNotifier = errors.New("nil sharded data cacher notifier")

// ErrInvalidTxInPool signals an invalid transaction in the transactions pool
var ErrInvalidTxInPool = errors.New("invalid transaction in the transactions pool")

// ErrTxNotFound signals that a transaction has not found
var ErrTxNotFound = errors.New("transaction not found")

// ErrNilTransactionPool signals that a nil transaction pool was used
var ErrNilTransactionPool = errors.New("nil transaction pool")

// ErrNilMiniBlockPool signals that a nil mini blocks pool was used
var ErrNilMiniBlockPool = errors.New("nil mini block pool")

// ErrNilMetaBlocksPool signals that a nil meta blocks pool was used
var ErrNilMetaBlocksPool = errors.New("nil meta blocks pool")

// ErrNilTxProcessor signals that a nil transactions processor was used
var ErrNilTxProcessor = errors.New("nil transactions processor")

// ErrNilDataPoolHolder signals that the data pool holder is nil
var ErrNilDataPoolHolder = errors.New("nil data pool holder")

// ErrTimeIsOut signals that time is out
var ErrTimeIsOut = errors.New("time is out")

// ErrNilForkDetector signals that the fork detector is nil
var ErrNilForkDetector = errors.New("nil fork detector")

// ErrNilContainerElement signals when trying to add a nil element in the container
var ErrNilContainerElement = errors.New("element cannot be nil")

// ErrNilArgumentStruct signals that a function has received nil instead of an instantiated Arg... structure
var ErrNilArgumentStruct = errors.New("nil argument struct")

// ErrInvalidContainerKey signals that an element does not exist in the container's map
var ErrInvalidContainerKey = errors.New("element does not exist in container")

// ErrContainerKeyAlreadyExists signals that an element was already set in the container's map
var ErrContainerKeyAlreadyExists = errors.New("provided key already exists in container")

// ErrNilRequestHandler signals that a nil request handler interface was provided
var ErrNilRequestHandler = errors.New("nil request handler")

// ErrNilHaveTimeHandler signals that a nil have time handler func was provided
var ErrNilHaveTimeHandler = errors.New("nil have time handler")

// ErrWrongTypeInContainer signals that a wrong type of object was found in container
var ErrWrongTypeInContainer = errors.New("wrong type of object inside container")

// ErrLenMismatch signals that 2 or more slices have different lengths
var ErrLenMismatch = errors.New("lengths mismatch")

// ErrWrongTypeAssertion signals that a type assertion failed
var ErrWrongTypeAssertion = errors.New("wrong type assertion")

// ErrHeaderShardDataMismatch signals that shard header does not match created shard info
var ErrHeaderShardDataMismatch = errors.New("shard header does not match shard info")

// ErrNoDataInMessage signals that no data was found after parsing received p2p message
var ErrNoDataInMessage = errors.New("no data found in received message")

// ErrNilBuffer signals that a provided byte buffer is nil
var ErrNilBuffer = errors.New("provided byte buffer is nil")

// ErrNilRandSeed signals that a nil rand seed has been provided
var ErrNilRandSeed = errors.New("provided rand seed is nil")

// ErrNilPrevRandSeed signals that a nil previous rand seed has been provided
var ErrNilPrevRandSeed = errors.New("provided previous rand seed is nil")

// ErrReservedFieldInvalid signals that reserved field has an invalid content
var ErrReservedFieldInvalid = errors.New("reserved field content is invalid")

// ErrLowerRoundInBlock signals that a header round is too low for processing it
var ErrLowerRoundInBlock = errors.New("header round is lower than last committed")

// ErrHigherRoundInBlock signals that a block with higher round than permitted has been provided
var ErrHigherRoundInBlock = errors.New("higher round in block")

// ErrLowerNonceInBlock signals that a block with lower nonce than permitted has been provided
var ErrLowerNonceInBlock = errors.New("lower nonce in block")

// ErrHigherNonceInBlock signals that a block with higher nonce than permitted has been provided
var ErrHigherNonceInBlock = errors.New("higher nonce in block")

// ErrRandSeedDoesNotMatch signals that random seed does not match with the previous one
var ErrRandSeedDoesNotMatch = errors.New("random seed does not match")

// ErrHeaderNotFinal signals that header is not final, and it should be
var ErrHeaderNotFinal = errors.New("header in metablock is not final")

// ErrShardIdMissmatch signals shard ID does not match expectations
var ErrShardIdMissmatch = errors.New("shard ID missmatch")

// ErrNotarizedHeadersSliceIsNil signals that the slice holding notarized headers is nil
var ErrNotarizedHeadersSliceIsNil = errors.New("notarized headers slice is nil")

// ErrNotarizedHeadersSliceForShardIsNil signals that the slice holding notarized headers for shard is nil
var ErrNotarizedHeadersSliceForShardIsNil = errors.New("notarized headers slice for shard is nil")

// ErrCrossShardMBWithoutConfirmationFromMeta signals that miniblock was not yet notarized by metachain
var ErrCrossShardMBWithoutConfirmationFromMeta = errors.New("cross shard miniblock with destination current shard is not confirmed by metachain")

// ErrHeaderBodyMismatch signals that the header does not attest all data from the block
var ErrHeaderBodyMismatch = errors.New("body cannot be validated from header data")

// ErrScheduledMiniBlocksMismatch signals that scheduled mini blocks created and executed in the last block, which are not yet final,
// do not match with the ones received in the next proposed body
var ErrScheduledMiniBlocksMismatch = errors.New("scheduled miniblocks does not match")

// ErrNilSmartContractProcessor signals that smart contract call executor is nil
var ErrNilSmartContractProcessor = errors.New("smart contract processor is nil")

// ErrNilArgumentParser signals that the argument parser is nil
var ErrNilArgumentParser = errors.New("argument parser is nil")

// ErrNilSCDestAccount signals that destination account is nil
var ErrNilSCDestAccount = errors.New("nil destination SC account")

// ErrWrongNonceInVMOutput signals that nonce in vm output is wrong
var ErrWrongNonceInVMOutput = errors.New("nonce invalid from SC run")

// ErrNilVMOutput signals that vmoutput is nil
var ErrNilVMOutput = errors.New("nil vm output")

// ErrNilValueFromRewardTransaction signals that the transfered value is nil
var ErrNilValueFromRewardTransaction = errors.New("transferred value is nil in reward transaction")

// ErrNilTemporaryAccountsHandler signals that temporary accounts handler is nil
var ErrNilTemporaryAccountsHandler = errors.New("temporary accounts handler is nil")

// ErrNotEnoughValidBlocksInStorage signals that bootstrap from storage failed due to not enough valid blocks stored
var ErrNotEnoughValidBlocksInStorage = errors.New("not enough valid blocks to start from storage")

// ErrNilSmartContractResult signals that the smart contract result is nil
var ErrNilSmartContractResult = errors.New("smart contract result is nil")

// ErrNilRewardTransaction signals that the reward transaction is nil
var ErrNilRewardTransaction = errors.New("reward transaction is nil")

// ErrNilUTxDataPool signals that unsigned transaction pool is nil
var ErrNilUTxDataPool = errors.New("unsigned transactions pool is nil")

// ErrNilRewardTxDataPool signals that the reward transactions pool is nil
var ErrNilRewardTxDataPool = errors.New("reward transactions pool is nil")

// ErrNilUnsignedTxDataPool signals that the unsigned transactions pool is nil
var ErrNilUnsignedTxDataPool = errors.New("unsigned transactions pool is nil")

// ErrNilUTxStorage signals that unsigned transaction storage is nil
var ErrNilUTxStorage = errors.New("unsigned transactions storage is nil")

// ErrNilScAddress signals that a nil smart contract address has been provided
var ErrNilScAddress = errors.New("nil SC address")

// ErrEmptyFunctionName signals that an empty function name has been provided
var ErrEmptyFunctionName = errors.New("empty function name")

// ErrMiniBlockHashMismatch signals that miniblock hashes does not match
var ErrMiniBlockHashMismatch = errors.New("miniblocks does not match")

// ErrNilIntermediateTransactionHandler signals that nil intermediate transaction handler was provided
var ErrNilIntermediateTransactionHandler = errors.New("intermediate transaction handler is nil")

// ErrWrongTypeInMiniBlock signals that type is not correct for processing
var ErrWrongTypeInMiniBlock = errors.New("type in miniblock is not correct for processing")

// ErrNilTransactionCoordinator signals that transaction coordinator is nil
var ErrNilTransactionCoordinator = errors.New("transaction coordinator is nil")

// ErrNilUint64Converter signals that uint64converter is nil
var ErrNilUint64Converter = errors.New("uint64converter is nil")

// ErrNilSmartContractResultProcessor signals that smart contract result processor is nil
var ErrNilSmartContractResultProcessor = errors.New("nil smart contract result processor")

// ErrNilRewardsTxProcessor signals that the rewards transaction processor is nil
var ErrNilRewardsTxProcessor = errors.New("nil rewards transaction processor")

// ErrNilIntermediateProcessorContainer signals that intermediate processors container is nil
var ErrNilIntermediateProcessorContainer = errors.New("intermediate processor container is nil")

// ErrNilPreProcessorsContainer signals that preprocessors container is nil
var ErrNilPreProcessorsContainer = errors.New("preprocessors container is nil")

// ErrNilPreProcessor signals that preprocessors is nil
var ErrNilPreProcessor = errors.New("preprocessor is nil")

// ErrNilGasHandler signals that gas handler is nil
var ErrNilGasHandler = errors.New("nil gas handler")

// ErrUnknownBlockType signals that block type is not correct
var ErrUnknownBlockType = errors.New("block type is unknown")

// ErrMissingPreProcessor signals that required pre-processor is missing
var ErrMissingPreProcessor = errors.New("pre processor is missing")

// ErrNilAppStatusHandler defines the error for setting a nil AppStatusHandler
var ErrNilAppStatusHandler = errors.New("nil AppStatusHandler")

// ErrNilInterceptedDataFactory signals that a nil intercepted data factory was provided
var ErrNilInterceptedDataFactory = errors.New("nil intercepted data factory")

// ErrNilInterceptedDataProcessor signals that a nil intercepted data processor was provided
var ErrNilInterceptedDataProcessor = errors.New("nil intercepted data processor")

// ErrNilInterceptorThrottler signals that a nil interceptor throttler was provided
var ErrNilInterceptorThrottler = errors.New("nil interceptor throttler")

// ErrNilUnsignedTxHandler signals that the unsigned tx handler is nil
var ErrNilUnsignedTxHandler = errors.New("nil unsigned tx handler")

// ErrNilTxTypeHandler signals that tx type handler is nil
var ErrNilTxTypeHandler = errors.New("nil tx type handler")

// ErrNilPeerAccountsAdapter signals that a nil peer accounts database was provided
var ErrNilPeerAccountsAdapter = errors.New("nil peer accounts database")

// ErrInvalidPeerAccount signals that a peer account is invalid
var ErrInvalidPeerAccount = errors.New("invalid peer account")

// ErrInvalidMetaHeader signals that a wrong implementation of HeaderHandler was provided
var ErrInvalidMetaHeader = errors.New("invalid header provided, expected MetaBlock")

// ErrInvalidChainID signals that an invalid chain ID was provided
var ErrInvalidChainID = errors.New("invalid chain ID")

// ErrNilEpochStartTrigger signals that a nil start of epoch trigger was provided
var ErrNilEpochStartTrigger = errors.New("nil start of epoch trigger")

// ErrNilEpochHandler signals that a nil epoch handler was provided
var ErrNilEpochHandler = errors.New("nil epoch handler")

// ErrNilEpochStartNotifier signals that the provided epochStartNotifier is nil
var ErrNilEpochStartNotifier = errors.New("nil epochStartNotifier")

// ErrNilEpochNotifier signals that the provided EpochNotifier is nil
var ErrNilEpochNotifier = errors.New("nil EpochNotifier")

// ErrNilRoundNotifier signals that the provided EpochNotifier is nil
var ErrNilRoundNotifier = errors.New("nil RoundNotifier")

// ErrNilChainParametersHandler signals that the provided chain parameters handler is nil
var ErrNilChainParametersHandler = errors.New("nil chain parameters handler")

// ErrInvalidCacheRefreshIntervalInSec signals that the cacheRefreshIntervalInSec is invalid - zero or less
var ErrInvalidCacheRefreshIntervalInSec = errors.New("invalid cacheRefreshIntervalInSec")

// ErrEpochDoesNotMatch signals that epoch does not match between headers
var ErrEpochDoesNotMatch = errors.New("epoch does not match")

// ErrOverallBalanceChangeFromSC signals that all sumed balance changes are not zero
var ErrOverallBalanceChangeFromSC = errors.New("SC output balance updates are wrong")

// ErrOverflow signals that an overflow occured
var ErrOverflow = errors.New("type overflow occured")

// ErrNilTxValidator signals that a nil tx validator has been provided
var ErrNilTxValidator = errors.New("nil transaction validator")

// ErrNilPendingMiniBlocksHandler signals that a nil pending miniblocks handler has been provided
var ErrNilPendingMiniBlocksHandler = errors.New("nil pending miniblocks handler")

// ErrNilEconomicsFeeHandler signals that fee handler is nil
var ErrNilEconomicsFeeHandler = errors.New("nil economics fee handler")

// ErrSystemBusy signals that the system is busy
var ErrSystemBusy = errors.New("system busy")

// ErrInsufficientGasPriceInTx signals that a lower gas price than required was provided
var ErrInsufficientGasPriceInTx = errors.New("insufficient gas price in tx")

// ErrInsufficientGasLimitInTx signals that a lower gas limit than required was provided
var ErrInsufficientGasLimitInTx = errors.New("insufficient gas limit in tx")

// ErrInvalidMaxGasLimitPerBlock signals that an invalid max gas limit per block has been read from config file
var ErrInvalidMaxGasLimitPerBlock = errors.New("invalid max gas limit per block")

// ErrInvalidMaxGasLimitPerMiniBlock signals that an invalid max gas limit per mini block has been read from config file
var ErrInvalidMaxGasLimitPerMiniBlock = errors.New("invalid max gas limit per mini block")

// ErrInvalidMaxGasLimitPerMetaBlock signals that an invalid max gas limit per meta block has been read from config file
var ErrInvalidMaxGasLimitPerMetaBlock = errors.New("invalid max gas limit per meta block")

// ErrInvalidMaxGasLimitPerMetaMiniBlock signals that an invalid max gas limit per meta mini block has been read from config file
var ErrInvalidMaxGasLimitPerMetaMiniBlock = errors.New("invalid max gas limit per meta mini block")

// ErrInvalidMaxGasLimitPerTx signals that an invalid max gas limit per tx has been read from config file
var ErrInvalidMaxGasLimitPerTx = errors.New("invalid max gas limit per tx")

// ErrInvalidGasPerDataByte signals that an invalid gas per data byte has been read from config file
var ErrInvalidGasPerDataByte = errors.New("invalid gas per data byte")

// ErrMaxGasLimitPerMiniBlockInReceiverShardIsReached signals that max gas limit per mini block in receiver shard has been reached
var ErrMaxGasLimitPerMiniBlockInReceiverShardIsReached = errors.New("max gas limit per mini block in receiver shard is reached")

// ErrMaxGasLimitPerOneTxInReceiverShardIsReached signals that max gas limit per one transaction in receiver shard has been reached
var ErrMaxGasLimitPerOneTxInReceiverShardIsReached = errors.New("max gas limit per one transaction in receiver shard is reached")

// ErrMaxGasLimitPerBlockInSelfShardIsReached signals that max gas limit per block in self shard has been reached
var ErrMaxGasLimitPerBlockInSelfShardIsReached = errors.New("max gas limit per block in self shard is reached")

// ErrMaxGasLimitUsedForDestMeTxsIsReached signals that max gas limit used for dest me txs has been reached
var ErrMaxGasLimitUsedForDestMeTxsIsReached = errors.New("max gas limit used for dest me txs is reached")

// ErrInvalidMinimumGasPrice signals that an invalid gas price has been read from config file
var ErrInvalidMinimumGasPrice = errors.New("invalid minimum gas price")

// ErrInvalidExtraGasLimitGuardedTx signals that an invalid gas limit has been provided in the config file
var ErrInvalidExtraGasLimitGuardedTx = errors.New("invalid extra gas limit for guarded transactions")

// ErrInvalidMaxGasPriceSetGuardian signals that an invalid maximum gas price has been provided in the config file
var ErrInvalidMaxGasPriceSetGuardian = errors.New("invalid maximum gas price for set guardian")

// ErrGuardianSignatureNotExpected signals that the guardian signature is not expected
var ErrGuardianSignatureNotExpected = errors.New("guardian signature not expected")

// ErrGuardianAddressNotExpected signals that the guardian address is not expected
var ErrGuardianAddressNotExpected = errors.New("guardian address not expected")

// ErrInvalidMinimumGasLimitForTx signals that an invalid minimum gas limit for transactions has been read from config file
var ErrInvalidMinimumGasLimitForTx = errors.New("invalid minimum gas limit for transactions")

// ErrEmptyEpochRewardsConfig signals that the epoch rewards config is empty
var ErrEmptyEpochRewardsConfig = errors.New("the epoch rewards config is empty")

// ErrEmptyGasLimitSettings signals that the gas limit settings is empty
var ErrEmptyGasLimitSettings = errors.New("the gas limit settings is empty")

// ErrEmptyYearSettings signals that the year settings is empty
var ErrEmptyYearSettings = errors.New("the year settings is empty")

// ErrInvalidRewardsPercentages signals that rewards percentages are not correct
var ErrInvalidRewardsPercentages = errors.New("invalid rewards percentages")

// ErrInvalidInflationPercentages signals that inflation percentages are not correct
var ErrInvalidInflationPercentages = errors.New("invalid inflation percentages")

// ErrInvalidNonceRequest signals that invalid nonce was requested
var ErrInvalidNonceRequest = errors.New("invalid nonce request")

// ErrInvalidBlockRequestOldEpoch signals that invalid block was requested from old epoch
var ErrInvalidBlockRequestOldEpoch = errors.New("invalid block request from old epoch")

// ErrNilBlockChainHook signals that nil blockchain hook has been provided
var ErrNilBlockChainHook = errors.New("nil blockchain hook")

// ErrNilTxForCurrentBlockHandler signals that nil tx for current block handler has been provided
var ErrNilTxForCurrentBlockHandler = errors.New("nil tx for current block handler")

// ErrNilSCToProtocol signals that nil smart contract to protocol handler has been provided
var ErrNilSCToProtocol = errors.New("nil sc to protocol")

// ErrNilNodesSetup signals that nil nodes setup has been provided
var ErrNilNodesSetup = errors.New("nil nodes setup")

// ErrNilBlackListCacher signals that a nil black list cacher was provided
var ErrNilBlackListCacher = errors.New("nil black list cacher")

// ErrNilPeerShardMapper signals that a nil peer shard mapper has been provided
var ErrNilPeerShardMapper = errors.New("nil peer shard mapper")

// ErrNilBlockTracker signals that a nil block tracker was provided
var ErrNilBlockTracker = errors.New("nil block tracker")

// ErrHeaderIsBlackListed signals that the header provided is black listed
var ErrHeaderIsBlackListed = errors.New("header is black listed")

// ErrNilEconomicsData signals that nil economics data has been provided
var ErrNilEconomicsData = errors.New("nil economics data")

// ErrNilOutportDataProvider signals that a nil outport data provider has been given
var ErrNilOutportDataProvider = errors.New("nil outport data  provider")

// ErrZeroMaxComputableRounds signals that a value of zero was provided on the maxComputableRounds
var ErrZeroMaxComputableRounds = errors.New("max computable rounds is zero")

// ErrZeroMaxConsecutiveRoundsOfRatingDecrease signals that a value of zero was provided on the MaxConsecutiveRoundsOfRatingDecrease
var ErrZeroMaxConsecutiveRoundsOfRatingDecrease = errors.New("max consecutive number of rounds, in which we can decrease a validator rating, is zero")

// ErrNilRater signals that nil rater has been provided
var ErrNilRater = errors.New("nil rater")

// ErrNilNetworkWatcher signals that a nil network watcher has been provided
var ErrNilNetworkWatcher = errors.New("nil network watcher")

// ErrNilHeaderValidator signals that nil header validator has been provided
var ErrNilHeaderValidator = errors.New("nil header validator")

// ErrMaxRatingIsSmallerThanMinRating signals that the max rating is smaller than the min rating value
var ErrMaxRatingIsSmallerThanMinRating = errors.New("max rating is smaller than min rating")

// ErrMinRatingSmallerThanOne signals that the min rating is smaller than the min value of 1
var ErrMinRatingSmallerThanOne = errors.New("min rating is smaller than one")

// ErrStartRatingNotBetweenMinAndMax signals that the start rating is not between min and max rating
var ErrStartRatingNotBetweenMinAndMax = errors.New("start rating is not between min and max rating")

// ErrSignedBlocksThresholdNotBetweenZeroAndOne signals that the signed blocks threshold is not between 0 and 1
var ErrSignedBlocksThresholdNotBetweenZeroAndOne = errors.New("signed blocks threshold is not between 0 and 1")

// ErrConsecutiveMissedBlocksPenaltyLowerThanOne signals that the ConsecutiveMissedBlocksPenalty is lower than 1
var ErrConsecutiveMissedBlocksPenaltyLowerThanOne = errors.New("consecutive missed blocks penalty lower than 1")

// ErrDecreaseRatingsStepMoreThanMinusOne signals that the decrease rating step has a vale greater than -1
var ErrDecreaseRatingsStepMoreThanMinusOne = errors.New("decrease rating step has a value greater than -1")

// ErrHoursToMaxRatingFromStartRatingZero signals that the number of hours to reach max rating step is zero
var ErrHoursToMaxRatingFromStartRatingZero = errors.New("hours to reach max rating is zero")

// ErrSCDeployFromSCRIsNotPermitted signals that operation is not permitted
var ErrSCDeployFromSCRIsNotPermitted = errors.New("it is not permitted to deploy a smart contract from another smart contract cross shard")

// ErrNotEnoughGas signals that not enough gas has been provided
var ErrNotEnoughGas = errors.New("not enough gas was sent in the transaction")

// ErrInvalidValue signals that an invalid value was provided
var ErrInvalidValue = errors.New("invalid value provided")

// ErrNilQuotaStatusHandler signals that a nil quota status handler has been provided
var ErrNilQuotaStatusHandler = errors.New("nil quota status handler")

// ErrNilAntifloodHandler signals that a nil antiflood handler has been provided
var ErrNilAntifloodHandler = errors.New("nil antiflood handler")

// ErrNilHeaderSigVerifier signals that a nil header sig verifier has been provided
var ErrNilHeaderSigVerifier = errors.New("nil header sig verifier")

// ErrNilHeaderIntegrityVerifier signals that a nil header integrity verifier has been provided
var ErrNilHeaderIntegrityVerifier = errors.New("nil header integrity verifier")

// ErrFailedTransaction signals that transaction is of type failed.
var ErrFailedTransaction = errors.New("failed transaction, gas consumed")

// ErrNilBadTxHandler signals that bad tx handler is nil
var ErrNilBadTxHandler = errors.New("nil bad tx handler")

// ErrNilReceiptHandler signals that receipt handler is nil
var ErrNilReceiptHandler = errors.New("nil receipt handler")

// ErrTooManyReceiptsMiniBlocks signals that there were too many receipts miniblocks created
var ErrTooManyReceiptsMiniBlocks = errors.New("too many receipts miniblocks")

// ErrReceiptsHashMissmatch signals that overall receipts has does not match
var ErrReceiptsHashMissmatch = errors.New("receipts hash missmatch")

// ErrMiniBlockNumMissMatch signals that number of miniblocks does not match
var ErrMiniBlockNumMissMatch = errors.New("num miniblocks does not match")

// ErrEpochStartDataDoesNotMatch signals that EpochStartData is not the same as the leader created
var ErrEpochStartDataDoesNotMatch = errors.New("epoch start data does not match")

// ErrNotEpochStartBlock signals that block is not of type epoch start
var ErrNotEpochStartBlock = errors.New("not epoch start block")

// ErrGettingShardDataFromEpochStartData signals that could not get shard data from previous epoch start block
var ErrGettingShardDataFromEpochStartData = errors.New("could not find shard data from previous epoch start metablock")

// ErrNilValidityAttester signals that a nil validity attester has been provided
var ErrNilValidityAttester = errors.New("nil validity attester")

// ErrNilHeaderHandler signals that a nil header handler has been provided
var ErrNilHeaderHandler = errors.New("nil header handler")

// ErrNilMiniBlocksProvider signals that a nil miniblocks data provider has been passed over
var ErrNilMiniBlocksProvider = errors.New("nil miniblocks provider")

// ErrNilWhiteListHandler signals that white list handler is nil
var ErrNilWhiteListHandler = errors.New("nil whitelist handler")

// ErrNilPreferredPeersHolder signals that preferred peers holder is nil
var ErrNilPreferredPeersHolder = errors.New("nil preferred peers holder")

// ErrMiniBlocksInWrongOrder signals the miniblocks are in wrong order
var ErrMiniBlocksInWrongOrder = errors.New("miniblocks in wrong order, should have been only from me")

// ErrEmptyTopic signals that an empty topic has been provided
var ErrEmptyTopic = errors.New("empty topic")

// ErrInvalidArguments signals that invalid arguments were given to process built-in function
var ErrInvalidArguments = errors.New("invalid arguments to process built-in function")

// ErrNilBuiltInFunction signals that built-in function is nil
var ErrNilBuiltInFunction = errors.New("built in function is nil")

// ErrRewardMiniBlockNotFromMeta signals that miniblock has a different sender shard than meta
var ErrRewardMiniBlockNotFromMeta = errors.New("rewards miniblocks should come only from meta")

// ErrValidatorInfoMiniBlockNotFromMeta signals that miniblock has a different sender shard than meta
var ErrValidatorInfoMiniBlockNotFromMeta = errors.New("validatorInfo miniblocks should come only from meta")

// ErrAccumulatedFeesDoNotMatch signals that accumulated fees do not match
var ErrAccumulatedFeesDoNotMatch = errors.New("accumulated fees do not match")

// ErrDeveloperFeesDoNotMatch signals that developer fees do not match
var ErrDeveloperFeesDoNotMatch = errors.New("developer fees do not match")

// ErrAccumulatedFeesInEpochDoNotMatch signals that accumulated fees in epoch do not match
var ErrAccumulatedFeesInEpochDoNotMatch = errors.New("accumulated fees in epoch do not match")

// ErrDevFeesInEpochDoNotMatch signals that developer fees in epoch do not match
var ErrDevFeesInEpochDoNotMatch = errors.New("developer fees in epoch do not match")

// ErrNilRewardsHandler signals that rewards handler is nil
var ErrNilRewardsHandler = errors.New("rewards handler is nil")

// ErrNilEpochEconomics signals that nil end of epoch econimics was provided
var ErrNilEpochEconomics = errors.New("nil epoch economics")

// ErrNilEpochStartDataCreator signals that nil epoch start data creator was provided
var ErrNilEpochStartDataCreator = errors.New("nil epoch start data creator")

// ErrNilRewardsCreator signals that nil epoch start rewards creator was provided
var ErrNilRewardsCreator = errors.New("nil epoch start rewards creator")

// ErrNilEpochStartValidatorInfoCreator signals that nil epoch start validator info creator was provided
var ErrNilEpochStartValidatorInfoCreator = errors.New("nil epoch start validator info creator")

// ErrInvalidGenesisTotalSupply signals that invalid genesis total supply was provided
var ErrInvalidGenesisTotalSupply = errors.New("invalid genesis total supply")

// ErrDuplicateThreshold signals that two thresholds are the same
var ErrDuplicateThreshold = errors.New("two thresholds are the same")

// ErrNoChancesForMaxThreshold signals that the max threshold has no chance defined
var ErrNoChancesForMaxThreshold = errors.New("max threshold has no chances")

// ErrNoChancesProvided signals that there were no chances provided
var ErrNoChancesProvided = errors.New("no chances are provided")

// ErrNilMinChanceIfZero signals that there was no min chance provided if a chance is still needed
var ErrNilMinChanceIfZero = errors.New("no min chance ")

// ErrInvalidShardCacherIdentifier signals an invalid identifier
var ErrInvalidShardCacherIdentifier = errors.New("invalid identifier for shard cacher")

// ErrMaxBlockSizeReached signals that max block size has been reached
var ErrMaxBlockSizeReached = errors.New("max block size has been reached")

// ErrBlockBodyHashMismatch signals that block body hashes does not match
var ErrBlockBodyHashMismatch = errors.New("block bodies does not match")

// ErrInvalidMiniBlockType signals that an invalid miniblock type has been provided
var ErrInvalidMiniBlockType = errors.New("invalid miniblock type")

// ErrInvalidBody signals that an invalid body has been provided
var ErrInvalidBody = errors.New("invalid body")

// ErrNilBlockSizeComputationHandler signals that a nil block size computation handler has been provided
var ErrNilBlockSizeComputationHandler = errors.New("nil block size computation handler")

// ErrNilValidatorStatistics signals that a nil validator statistics has been provided
var ErrNilValidatorStatistics = errors.New("nil validator statistics")

// ErrAccountNotFound signals that the account was not found for the provided address
var ErrAccountNotFound = errors.New("account not found")

// ErrMaxRatingZero signals that maxrating with a value of zero has been provided
var ErrMaxRatingZero = errors.New("max rating is zero")

// ErrNilValidatorInfos signals that a nil validator infos has been provided
var ErrNilValidatorInfos = errors.New("nil validator infos")

// ErrNilBlockSizeThrottler signals that block size throttler si nil
var ErrNilBlockSizeThrottler = errors.New("block size throttler is nil")

// ErrNilHistoryRepository signals that history processor is nil
var ErrNilHistoryRepository = errors.New("history repository is nil")

// ErrInvalidMetaTransaction signals that meta transaction is invalid
var ErrInvalidMetaTransaction = errors.New("meta transaction is invalid")

// ErrLogNotFound is the error returned when a transaction has no logs
var ErrLogNotFound = errors.New("no logs for queried transaction")

// ErrNilTxLogsProcessor is the error returned when a transaction has no logs
var ErrNilTxLogsProcessor = errors.New("nil transaction logs processor")

// ErrIncreaseStepLowerThanOne signals that an increase step lower than one has been provided
var ErrIncreaseStepLowerThanOne = errors.New("increase step is lower than one")

// ErrNilVmInput signals that provided vm input is nil
var ErrNilVmInput = errors.New("nil vm input")

// ErrNilDnsAddresses signals that nil dns addresses map was provided
var ErrNilDnsAddresses = errors.New("nil dns addresses map")

// ErrNilProtocolSustainabilityAddress signals that a nil protocol sustainability address was provided
var ErrNilProtocolSustainabilityAddress = errors.New("nil protocol sustainability address")

// ErrUserNameDoesNotMatch signals that username does not match
var ErrUserNameDoesNotMatch = errors.New("user name does not match")

// ErrUserNameDoesNotMatchInCrossShardTx signals that username does not match in case of cross shard tx
var ErrUserNameDoesNotMatchInCrossShardTx = errors.New("mismatch between receiver username and address")

// ErrNilBalanceComputationHandler signals that a nil balance computation handler has been provided
var ErrNilBalanceComputationHandler = errors.New("nil balance computation handler")

// ErrNilRatingsInfoHandler signals that nil ratings info handler has been provided
var ErrNilRatingsInfoHandler = errors.New("nil ratings info handler")

// ErrNilDebugger signals that a nil debug handler has been provided
var ErrNilDebugger = errors.New("nil debug handler")

// ErrEmptyFloodPreventerList signals that an empty flood preventer list has been provided
var ErrEmptyFloodPreventerList = errors.New("empty flood preventer provided")

// ErrNilTopicFloodPreventer signals that a nil topic flood preventer has been provided
var ErrNilTopicFloodPreventer = errors.New("nil topic flood preventer")

// ErrOriginatorIsBlacklisted signals that a message originator is blacklisted on the current node
var ErrOriginatorIsBlacklisted = errors.New("originator is blacklisted")

// ErrShardIsStuck signals that a shard is stuck
var ErrShardIsStuck = errors.New("shard is stuck")

// ErrRelayedTxBeneficiaryDoesNotMatchReceiver signals that an invalid address was provided in the relayed tx
var ErrRelayedTxBeneficiaryDoesNotMatchReceiver = errors.New("invalid address in relayed tx")

// ErrRecursiveRelayedTxIsNotAllowed signals that recursive relayed tx is not allowed
var ErrRecursiveRelayedTxIsNotAllowed = errors.New("recursive relayed tx is not allowed")

// ErrRelayedTxValueHigherThenUserTxValue signals that relayed tx value is higher than user tx value
var ErrRelayedTxValueHigherThenUserTxValue = errors.New("relayed tx value is higher than user tx value")

// ErrNilInterceptorContainer signals that nil interceptor container has been provided
var ErrNilInterceptorContainer = errors.New("nil interceptor container")

// ErrInvalidTransactionVersion signals  that an invalid transaction version has been provided
var ErrInvalidTransactionVersion = errors.New("invalid transaction version")

// ErrTxValueTooBig signals that transaction value is too big
var ErrTxValueTooBig = errors.New("tx value is too big")

// ErrInvalidUserNameLength signals that provided username length is invalid
var ErrInvalidUserNameLength = errors.New("invalid user name length")

// ErrTxValueOutOfBounds signals that transaction value is out of bounds
var ErrTxValueOutOfBounds = errors.New("tx value is out of bounds")

// ErrNilBlackListedPkCache signals that a nil black listed public key cache has been provided
var ErrNilBlackListedPkCache = errors.New("nil black listed public key cache")

// ErrInvalidDecayCoefficient signals that the provided decay coefficient is invalid
var ErrInvalidDecayCoefficient = errors.New("decay coefficient is invalid")

// ErrInvalidDecayIntervalInSeconds signals that an invalid interval in seconds was provided
var ErrInvalidDecayIntervalInSeconds = errors.New("invalid decay interval in seconds")

// ErrInvalidMinScore signals that an invalid minimum score was provided
var ErrInvalidMinScore = errors.New("invalid minimum score")

// ErrInvalidMaxScore signals that an invalid maximum score was provided
var ErrInvalidMaxScore = errors.New("invalid maximum score")

// ErrInvalidUnitValue signals that an invalid unit value was provided
var ErrInvalidUnitValue = errors.New("invalid unit value")

// ErrInvalidBadPeerThreshold signals that an invalid bad peer threshold has been provided
var ErrInvalidBadPeerThreshold = errors.New("invalid bad peer threshold")

// ErrNilPeerValidatorMapper signals that nil peer validator mapper has been provided
var ErrNilPeerValidatorMapper = errors.New("nil peer validator mapper")

// ErrOnlyValidatorsCanUseThisTopic signals that topic can be used by validator only
var ErrOnlyValidatorsCanUseThisTopic = errors.New("only validators can use this topic")

// ErrTransactionIsNotWhitelisted signals that a transaction is not whitelisted
var ErrTransactionIsNotWhitelisted = errors.New("transaction is not whitelisted")

// ErrTrieNodeIsNotWhitelisted signals that a trie node is not whitelisted
var ErrTrieNodeIsNotWhitelisted = errors.New("trie node is not whitelisted")

// ErrInterceptedDataNotForCurrentShard signals that intercepted data is not for current shard
var ErrInterceptedDataNotForCurrentShard = errors.New("intercepted data not for current shard")

// ErrAccountNotPayable will be sent when trying to send money to a non-payable account
var ErrAccountNotPayable = errors.New("sending value to non payable contract")

// ErrNilOutportHandler signals that outport is nil
var ErrNilOutportHandler = errors.New("outport handler is nil")

// ErrSmartContractDeploymentIsDisabled signals that smart contract deployment was disabled
var ErrSmartContractDeploymentIsDisabled = errors.New("smart Contract deployment is disabled")

// ErrUpgradeNotAllowed signals that upgrade is not allowed
var ErrUpgradeNotAllowed = errors.New("upgrade is allowed only for owner")

// ErrBuiltInFunctionsAreDisabled signals that built-in functions are disabled
var ErrBuiltInFunctionsAreDisabled = errors.New("built in functions are disabled")

// ErrRelayedTxDisabled signals that relayed tx are disabled
var ErrRelayedTxDisabled = errors.New("relayed tx is disabled")

// ErrRelayedTxV2Disabled signals that the v2 version of relayed tx is disabled
var ErrRelayedTxV2Disabled = errors.New("relayed tx v2 is disabled")

// ErrRelayedTxV2ZeroVal signals that the v2 version of relayed tx should be created with 0 as value
var ErrRelayedTxV2ZeroVal = errors.New("relayed tx v2 value should be 0")

// ErrEmptyConsensusGroup is raised when an operation is attempted with an empty consensus group
var ErrEmptyConsensusGroup = errors.New("consensusGroup is empty")

// ErrRelayedTxGasLimitMissmatch signals that relayed tx gas limit is higher than user tx gas limit
var ErrRelayedTxGasLimitMissmatch = errors.New("relayed tx gas limit higher then user tx gas limit")

// ErrRelayedGasPriceMissmatch signals that relayed gas price is not equal with user tx
var ErrRelayedGasPriceMissmatch = errors.New("relayed gas price missmatch")

// ErrNilUserAccount signals that nil user account was provided
var ErrNilUserAccount = errors.New("nil user account")

// ErrNilEpochStartSystemSCProcessor signals that nil epoch start system sc processor was provided
var ErrNilEpochStartSystemSCProcessor = errors.New("nil epoch start system sc processor")

// ErrEmptyPeerID signals that an empty peer ID has been provided
var ErrEmptyPeerID = errors.New("empty peer ID")

// ErrNilFallbackHeaderValidator signals that a nil fallback header validator has been provided
var ErrNilFallbackHeaderValidator = errors.New("nil fallback header validator")

// ErrTransactionSignedWithHashIsNotEnabled signals that a transaction signed with hash is not enabled
var ErrTransactionSignedWithHashIsNotEnabled = errors.New("transaction signed with hash is not enabled")

// ErrNilTransactionVersionChecker signals that provided transaction version checker is nil
var ErrNilTransactionVersionChecker = errors.New("nil transaction version checker")

// ErrInvalidRewardsTopUpGradientPoint signals that the top-up gradient point is invalid
var ErrInvalidRewardsTopUpGradientPoint = errors.New("rewards top up gradient point is invalid")

// ErrInvalidVMInputGasComputation signals that invalid vm input gas computation was provided
var ErrInvalidVMInputGasComputation = errors.New("invalid vm input gas computation")

// ErrMoreGasConsumedThanProvided signals that VM used more gas than provided
var ErrMoreGasConsumedThanProvided = errors.New("more gas used than provided")

// ErrInvalidGasModifier signals that provided gas modifier is invalid
var ErrInvalidGasModifier = errors.New("invalid gas modifier")

// ErrMoreGasThanGasLimitPerBlock signals that more gas was provided than gas limit per block
var ErrMoreGasThanGasLimitPerBlock = errors.New("more gas was provided than gas limit per block")

// ErrMoreGasThanGasLimitPerMiniBlockForSafeCrossShard signals that more gas was provided than gas limit per mini block for safe cross shard
var ErrMoreGasThanGasLimitPerMiniBlockForSafeCrossShard = errors.New("more gas was provided than gas limit per mini block for safe cross shard")

// ErrNotEnoughGasInUserTx signals that not enough gas was provided in user tx
var ErrNotEnoughGasInUserTx = errors.New("not enough gas provided in user tx")

// ErrNegativeBalanceDeltaOnCrossShardAccount signals that negative balance delta was given on cross shard account
var ErrNegativeBalanceDeltaOnCrossShardAccount = errors.New("negative balance delta on cross shard account")

// ErrNilOrEmptyList signals that a nil or empty list was provided
var ErrNilOrEmptyList = errors.New("nil or empty provided list")

// ErrNilScQueryElement signals that a nil sc query service element was provided
var ErrNilScQueryElement = errors.New("nil SC query service element")

// ErrMaxAccumulatedFeesExceeded signals that max accumulated fees has been exceeded
var ErrMaxAccumulatedFeesExceeded = errors.New("max accumulated fees has been exceeded")

// ErrMaxDeveloperFeesExceeded signals that max developer fees has been exceeded
var ErrMaxDeveloperFeesExceeded = errors.New("max developer fees has been exceeded")

// ErrInvalidEpochStartMetaBlockConsensusPercentage signals that a small epoch start meta block consensus percentage has been provided
var ErrInvalidEpochStartMetaBlockConsensusPercentage = errors.New("invalid epoch start meta block consensus percentage")

// ErrNilNumConnectedPeersProvider signals that a nil number of connected peers provider has been provided
var ErrNilNumConnectedPeersProvider = errors.New("nil number of connected peers provider")

// ErrNilLocker signals that a nil locker was provided
var ErrNilLocker = errors.New("nil locker")

// ErrNilAllowExternalQueriesChan signals that a nil channel for signaling the allowance of external queries provided is nil
var ErrNilAllowExternalQueriesChan = errors.New("nil channel for signaling the allowance of external queries")

// ErrQueriesNotAllowedYet signals that the node is not ready yet to process VM Queries
var ErrQueriesNotAllowedYet = errors.New("node is not ready yet to process VM Queries")

// ErrNilChunksProcessor signals that a nil chunks processor has been provided
var ErrNilChunksProcessor = errors.New("nil chunks processor")

// ErrIncompatibleReference signals that an incompatible reference was provided when processing a batch
var ErrIncompatibleReference = errors.New("incompatible reference when processing batch")

// ErrProcessClosed signals that an incomplete processing occurred due to the early process closing
var ErrProcessClosed = errors.New("incomplete processing: process is closing")

// ErrNilAccountsDBSyncer signals that a nil accounts db syncer has been provided
var ErrNilAccountsDBSyncer = errors.New("nil accounts DB syncer")

// ErrNilCurrentNetworkEpochProvider signals that a nil CurrentNetworkEpochProvider handler has been provided
var ErrNilCurrentNetworkEpochProvider = errors.New("nil current network epoch provider")

// ErrNilESDTTransferParser signals that a nil ESDT transfer parser has been provided
var ErrNilESDTTransferParser = errors.New("nil esdt transfer parser")

// ErrResultingSCRIsTooBig signals that resulting smart contract result is too big
var ErrResultingSCRIsTooBig = errors.New("resulting SCR is too big")

// ErrNotAllowedToWriteUnderProtectedKey signals that writing under protected key is not allowed
var ErrNotAllowedToWriteUnderProtectedKey = errors.New("not allowed to write under protected key")

// ErrNilNFTStorageHandler signals that nil NFT storage handler has been provided
var ErrNilNFTStorageHandler = errors.New("nil NFT storage handler")

// ErrNilBootstrapper signals that a nil bootstraper has been provided
var ErrNilBootstrapper = errors.New("nil bootstrapper")

// ErrNodeIsNotSynced signals that the VM query cannot be executed because the node is not synced and the request required this
var ErrNodeIsNotSynced = errors.New("node is not synced")

// ErrStateChangedWhileExecutingVmQuery signals that the state has been changed while executing a vm query and the request required not to
var ErrStateChangedWhileExecutingVmQuery = errors.New("state changed while executing vm query")

// ErrNilEnableRoundsHandler signals a nil enable rounds handler has been provided
var ErrNilEnableRoundsHandler = errors.New("nil enable rounds handler has been provided")

// ErrNilScheduledTxsExecutionHandler signals that scheduled txs execution handler is nil
var ErrNilScheduledTxsExecutionHandler = errors.New("nil scheduled txs execution handler")

// ErrNilVersionedHeaderFactory signals that the versioned header factory is nil
var ErrNilVersionedHeaderFactory = errors.New("nil versioned header factory")

// ErrNilIntermediateProcessor signals that intermediate processors is nil
var ErrNilIntermediateProcessor = errors.New("intermediate processor is nil")

// ErrNilSyncTimer signals that the sync timer is nil
var ErrNilSyncTimer = errors.New("sync timer is nil")

// ErrNilIsShardStuckHandler signals a nil shard stuck handler
var ErrNilIsShardStuckHandler = errors.New("nil handler for checking stuck shard")

// ErrNilIsMaxBlockSizeReachedHandler signals a nil max block size reached handler
var ErrNilIsMaxBlockSizeReachedHandler = errors.New("nil handler for max block size reached")

// ErrNilTxMaxTotalCostHandler signals a nil transaction max total cost
var ErrNilTxMaxTotalCostHandler = errors.New("nil transaction max total cost")

// ErrScheduledRootHashDoesNotMatch signals that scheduled root hash does not match
var ErrScheduledRootHashDoesNotMatch = errors.New("scheduled root hash does not match")

// ErrNilAdditionalData signals that additional data is nil
var ErrNilAdditionalData = errors.New("nil additional data")

// ErrNumOfMiniBlocksAndMiniBlocksHeadersMismatch signals that number of mini blocks and mini blocks headers does not match
var ErrNumOfMiniBlocksAndMiniBlocksHeadersMismatch = errors.New("num of mini blocks and mini blocks headers does not match")

// ErrNilDoubleTransactionsDetector signals that a nil double transactions detector has been provided
var ErrNilDoubleTransactionsDetector = errors.New("nil double transactions detector")

// ErrNoTxToProcess signals that no transaction were sent for processing
var ErrNoTxToProcess = errors.New("no transaction to process")

// ErrInvalidPeerSubType signals that an invalid peer subtype was provided
var ErrInvalidPeerSubType = errors.New("invalid peer subtype")

// ErrNilSignaturesHandler signals that a nil signatures handler was provided
var ErrNilSignaturesHandler = errors.New("nil signatures handler")

// ErrMessageExpired signals that a received message is expired
var ErrMessageExpired = errors.New("message expired")

// ErrInvalidExpiryTimespan signals that an invalid expiry timespan was provided
var ErrInvalidExpiryTimespan = errors.New("invalid expiry timespan")

// ErrNilPeerSignatureHandler signals that a nil peer signature handler was provided
var ErrNilPeerSignatureHandler = errors.New("nil peer signature handler")

// ErrNilPeerAuthenticationCacher signals that a nil peer authentication cacher was provided
var ErrNilPeerAuthenticationCacher = errors.New("nil peer authentication cacher")

// ErrNilHeartbeatCacher signals that a nil heartbeat cacher was provided
var ErrNilHeartbeatCacher = errors.New("nil heartbeat cacher")

// ErrInvalidProcessWaitTime signals that an invalid process wait time was provided
var ErrInvalidProcessWaitTime = errors.New("invalid process wait time")

// ErrMetaHeaderEpochOutOfRange signals that the given header is out of accepted range
var ErrMetaHeaderEpochOutOfRange = errors.New("epoch out of range for meta block header")

// ErrNilHardforkTrigger signals that a nil hardfork trigger has been provided
var ErrNilHardforkTrigger = errors.New("nil hardfork trigger")

// ErrMissingMiniBlockHeader signals that mini block header is missing
var ErrMissingMiniBlockHeader = errors.New("missing mini block header")

// ErrMissingMiniBlock signals that mini block is missing
var ErrMissingMiniBlock = errors.New("missing mini block")

// ErrIndexIsOutOfBound signals that the given index is out of bound
var ErrIndexIsOutOfBound = errors.New("index is out of bound")

// ErrIndexDoesNotMatchWithPartialExecutedMiniBlock signals that the given index does not match with a partial executed mini block
var ErrIndexDoesNotMatchWithPartialExecutedMiniBlock = errors.New("index does not match with a partial executed mini block")

// ErrIndexDoesNotMatchWithFullyExecutedMiniBlock signals that the given index does not match with a fully executed mini block
var ErrIndexDoesNotMatchWithFullyExecutedMiniBlock = errors.New("index does not match with a fully executed mini block")

// ErrNilProcessedMiniBlocksTracker signals that a nil processed mini blocks tracker has been provided
var ErrNilProcessedMiniBlocksTracker = errors.New("nil processed mini blocks tracker")

// ErrNilReceiptsRepository signals that a nil receipts repository has been provided
var ErrNilReceiptsRepository = errors.New("nil receipts repository")

// ErrNilBlockProcessingCutoffHandler signals that a nil block processing cutoff handler has been provided
var ErrNilBlockProcessingCutoffHandler = errors.New("nil block processing cutoff handler")

// ErrNilESDTGlobalSettingsHandler signals that nil global settings handler was provided
var ErrNilESDTGlobalSettingsHandler = errors.New("nil esdt global settings handler")

// ErrNilEnableEpochsHandler signals that a nil enable epochs handler has been provided
var ErrNilEnableEpochsHandler = errors.New("nil enable epochs handler")

// ErrNilMultiSignerContainer signals that the given multisigner container is nil
var ErrNilMultiSignerContainer = errors.New("nil multiSigner container")

// ErrNilCrawlerAllowedAddress signals that no crawler allowed address was found
var ErrNilCrawlerAllowedAddress = errors.New("nil crawler allowed address")

// ErrNilPayloadValidator signals that a nil payload validator was provided
var ErrNilPayloadValidator = errors.New("nil payload validator")

// ErrNilValidatorInfoPool signals that a nil validator info pool has been provided
var ErrNilValidatorInfoPool = errors.New("nil validator info pool")

// ErrPropertyTooLong signals that a heartbeat property was too long
var ErrPropertyTooLong = errors.New("property too long")

// ErrPropertyTooShort signals that a heartbeat property was too short
var ErrPropertyTooShort = errors.New("property too short")

// ErrNilProcessDebugger signals that a nil process debugger was provided
var ErrNilProcessDebugger = errors.New("nil process debugger")

// ErrAsyncCallsDisabled signals that async calls are disabled
var ErrAsyncCallsDisabled = errors.New("async calls disabled")

// ErrNilVMContainer defines the error when trying to use a nil vm container
var ErrNilVMContainer = errors.New("nil ErrNilVMContainer")

// ErrMaxCallsReached signals that the allowed max number of calls was reached
var ErrMaxCallsReached = errors.New("max calls reached")

// ErrNilTxExecutionOrderHandler signals that a nil transaction execution order handler was provided
var ErrNilTxExecutionOrderHandler = errors.New("nil transaction execution order handler")

// ErrWrongTransactionType signals that transaction is invalid
var ErrWrongTransactionType = errors.New("invalid transaction type")

// ErrNilGuardianChecker signals that a nil guardian checker was provided
var ErrNilGuardianChecker = errors.New("nil guardian checker")

// ErrAccountHasNoGuardianSet signals that the account has no guardians set
var ErrAccountHasNoGuardianSet = errors.New("account has no guardian set")

// ErrAccountHasNoActiveGuardian signals that the account has no active guardian
var ErrAccountHasNoActiveGuardian = errors.New("account has no active guardian")

// ErrAccountHasNoPendingGuardian signals that the account has no pending guardian
var ErrAccountHasNoPendingGuardian = errors.New("account has no pending guardian")

// ErrNilGuardedAccountHandler signals that a nil guarded account handler was provided
var ErrNilGuardedAccountHandler = errors.New("nil guarded account handler")

// ErrTransactionNotExecutable signals that a transaction is not executable and gas will not be consumed
var ErrTransactionNotExecutable = errors.New("transaction is not executable and gas will not be consumed")

// ErrTransactionAndAccountGuardianMismatch signals a mismatch between the guardian on the account and the one on the transaction
var ErrTransactionAndAccountGuardianMismatch = errors.New("mismatch between transaction guardian and configured account guardian")

// ErrInvalidSetGuardianEpochsDelay signals an invalid configuration for the epochs delay
var ErrInvalidSetGuardianEpochsDelay = errors.New("incorrect setting for set guardian epochs delay")

// ErrCannotReplaceGuardedAccountPendingGuardian signals that a pending guardian on a guarded account cannot be replaced
var ErrCannotReplaceGuardedAccountPendingGuardian = errors.New("cannot replace pending guardian on guarded account")

// ErrNilGuardianServiceUID signals that a nil guardian service identifier was provided
var ErrNilGuardianServiceUID = errors.New("nil guardian service unique identifier")

// ErrGasPriceTooHigh signals a too high gas price
var ErrGasPriceTooHigh = errors.New("gas price is too high for the transaction")

// ErrGuardedTransactionNotExpected signals that a guarded transaction was received for processing but the account is not guarded
var ErrGuardedTransactionNotExpected = errors.New("guarded transaction not expected")

// ErrBuiltinFunctionMismatch signals that a builtin function mismatch was detected
var ErrBuiltinFunctionMismatch = errors.New("builtin function mismatch")

// ErrBuiltinFunctionNotExecutable signals that a builtin function is not executable
var ErrBuiltinFunctionNotExecutable = errors.New("builtin function not executable")

// ErrNilManagedPeersHolder signals that a nil managed peers holder has been provided
var ErrNilManagedPeersHolder = errors.New("nil managed peers holder")

// ErrNilStorageService signals that a nil storage service has been provided
var ErrNilStorageService = errors.New("nil storage service")

// ErrInvalidAsyncArguments signals that invalid arguments were given for async/callBack processing
var ErrInvalidAsyncArguments = errors.New("invalid arguments to process async/callback function")

// ErrNilSentSignatureTracker defines the error for setting a nil SentSignatureTracker
var ErrNilSentSignatureTracker = errors.New("nil sent signature tracker")

// ErrTransferAndExecuteByUserAddressesAreNil signals that transfer and execute by user addresses are nil
var ErrTransferAndExecuteByUserAddressesAreNil = errors.New("transfer and execute by user addresses are nil")

<<<<<<< HEAD
// ErrMissingConfigurationForEpochZero signals that the provided configuration doesn't include anything for epoch 0
var ErrMissingConfigurationForEpochZero = errors.New("missing configuration for epoch 0")

// ErrEmptyChainParametersConfiguration signals that an empty chain parameters configuration has been provided
var ErrEmptyChainParametersConfiguration = errors.New("empty chain parameters configuration")

// ErrNoMatchingConfigForProvidedEpoch signals that there is no matching configuration for the provided epoch
var ErrNoMatchingConfigForProvidedEpoch = errors.New("no matching configuration")

// ErrRelayedV3GasPriceMismatch signals that relayed v3 gas price is not equal with inner tx
var ErrRelayedV3GasPriceMismatch = errors.New("relayed tx v3 gas price mismatch")

// ErrRelayedTxV3SenderDoesNotMatchReceiver signals that the sender of relayed tx v3 does not match the receiver
var ErrRelayedTxV3SenderDoesNotMatchReceiver = errors.New("relayed tx v3 sender does not match receiver")

// ErrRelayedTxV3Disabled signals that the v3 version of relayed tx is disabled
var ErrRelayedTxV3Disabled = errors.New("relayed tx v3 is disabled")

// ErrRelayedTxV3ZeroVal signals that the v3 version of relayed tx should be created with 0 as value
var ErrRelayedTxV3ZeroVal = errors.New("relayed tx v3 value should be 0")

// ErrRelayedTxV3RelayerMismatch signals that the relayer address of the inner tx does not match the real relayer
var ErrRelayedTxV3RelayerMismatch = errors.New("relayed tx v3 relayer mismatch")

// ErrRelayedTxV3GasLimitMismatch signals that relayed tx v3 gas limit is higher than user tx gas limit
var ErrRelayedTxV3GasLimitMismatch = errors.New("relayed tx v3 gas limit mismatch")

// ErrNilRelayedTxV3Processor signals that a nil relayed tx v3 processor has been provided
var ErrNilRelayedTxV3Processor = errors.New("nil relayed tx v3 processor")

// ErrRelayedTxV3SenderShardMismatch signals that the sender from inner transaction is from a different shard than relayer
var ErrRelayedTxV3SenderShardMismatch = errors.New("sender shard mismatch")

// ErrNilRelayerAccount signals that a nil relayer accouont has been provided
var ErrNilRelayerAccount = errors.New("nil relayer account")

// ErrRelayedTxV3TooManyInnerTransactions signals that too many inner transactions were provided
var ErrRelayedTxV3TooManyInnerTransactions = errors.New("too many inner transactions")

// ErrConsumedFeesMismatch signals that the fees consumed from relayer do not match the inner transactions fees
var ErrConsumedFeesMismatch = errors.New("consumed fees mismatch")

// ErrRelayedTxV3InvalidDataField signals that the data field is invalid
var ErrRelayedTxV3InvalidDataField = errors.New("invalid data field")
=======
// ErrRelayedTxV3Disabled signals that relayed tx v3 are disabled
var ErrRelayedTxV3Disabled = errors.New("relayed tx v3 are disabled")
>>>>>>> b505135d

// ErrGuardedRelayerNotAllowed signals that the provided relayer is guarded
var ErrGuardedRelayerNotAllowed = errors.New("guarded relayer not allowed")

// ErrRelayedByGuardianNotAllowed signals that the provided guardian is also the relayer
var ErrRelayedByGuardianNotAllowed = errors.New("relayed by guardian not allowed")

// ErrInvalidRelayedTxV3 signals that an invalid relayed tx v3 has been provided
var ErrInvalidRelayedTxV3 = errors.New("invalid relayed transaction")<|MERGE_RESOLUTION|>--- conflicted
+++ resolved
@@ -1230,7 +1230,9 @@
 // ErrTransferAndExecuteByUserAddressesAreNil signals that transfer and execute by user addresses are nil
 var ErrTransferAndExecuteByUserAddressesAreNil = errors.New("transfer and execute by user addresses are nil")
 
-<<<<<<< HEAD
+// ErrRelayedTxV3Disabled signals that relayed tx v3 are disabled
+var ErrRelayedTxV3Disabled = errors.New("relayed tx v3 are disabled")
+
 // ErrMissingConfigurationForEpochZero signals that the provided configuration doesn't include anything for epoch 0
 var ErrMissingConfigurationForEpochZero = errors.New("missing configuration for epoch 0")
 
@@ -1240,46 +1242,6 @@
 // ErrNoMatchingConfigForProvidedEpoch signals that there is no matching configuration for the provided epoch
 var ErrNoMatchingConfigForProvidedEpoch = errors.New("no matching configuration")
 
-// ErrRelayedV3GasPriceMismatch signals that relayed v3 gas price is not equal with inner tx
-var ErrRelayedV3GasPriceMismatch = errors.New("relayed tx v3 gas price mismatch")
-
-// ErrRelayedTxV3SenderDoesNotMatchReceiver signals that the sender of relayed tx v3 does not match the receiver
-var ErrRelayedTxV3SenderDoesNotMatchReceiver = errors.New("relayed tx v3 sender does not match receiver")
-
-// ErrRelayedTxV3Disabled signals that the v3 version of relayed tx is disabled
-var ErrRelayedTxV3Disabled = errors.New("relayed tx v3 is disabled")
-
-// ErrRelayedTxV3ZeroVal signals that the v3 version of relayed tx should be created with 0 as value
-var ErrRelayedTxV3ZeroVal = errors.New("relayed tx v3 value should be 0")
-
-// ErrRelayedTxV3RelayerMismatch signals that the relayer address of the inner tx does not match the real relayer
-var ErrRelayedTxV3RelayerMismatch = errors.New("relayed tx v3 relayer mismatch")
-
-// ErrRelayedTxV3GasLimitMismatch signals that relayed tx v3 gas limit is higher than user tx gas limit
-var ErrRelayedTxV3GasLimitMismatch = errors.New("relayed tx v3 gas limit mismatch")
-
-// ErrNilRelayedTxV3Processor signals that a nil relayed tx v3 processor has been provided
-var ErrNilRelayedTxV3Processor = errors.New("nil relayed tx v3 processor")
-
-// ErrRelayedTxV3SenderShardMismatch signals that the sender from inner transaction is from a different shard than relayer
-var ErrRelayedTxV3SenderShardMismatch = errors.New("sender shard mismatch")
-
-// ErrNilRelayerAccount signals that a nil relayer accouont has been provided
-var ErrNilRelayerAccount = errors.New("nil relayer account")
-
-// ErrRelayedTxV3TooManyInnerTransactions signals that too many inner transactions were provided
-var ErrRelayedTxV3TooManyInnerTransactions = errors.New("too many inner transactions")
-
-// ErrConsumedFeesMismatch signals that the fees consumed from relayer do not match the inner transactions fees
-var ErrConsumedFeesMismatch = errors.New("consumed fees mismatch")
-
-// ErrRelayedTxV3InvalidDataField signals that the data field is invalid
-var ErrRelayedTxV3InvalidDataField = errors.New("invalid data field")
-=======
-// ErrRelayedTxV3Disabled signals that relayed tx v3 are disabled
-var ErrRelayedTxV3Disabled = errors.New("relayed tx v3 are disabled")
->>>>>>> b505135d
-
 // ErrGuardedRelayerNotAllowed signals that the provided relayer is guarded
 var ErrGuardedRelayerNotAllowed = errors.New("guarded relayer not allowed")
 
