--- conflicted
+++ resolved
@@ -1080,10 +1080,8 @@
 // ErrInvalidProcessWaitTime signals that an invalid process wait time was provided
 var ErrInvalidProcessWaitTime = errors.New("invalid process wait time")
 
-<<<<<<< HEAD
-// ErrNilESDTGlobalSettingsHandler signals that nil global settings handler was provided
-var ErrNilESDTGlobalSettingsHandler = errors.New("nil esdt global settings handler")
-=======
 // ErrMetaHeaderEpochOutOfRange signals that the given header is out of accepted range
 var ErrMetaHeaderEpochOutOfRange = errors.New("epoch out of range for meta block header")
->>>>>>> 140c5641
+
+// ErrNilESDTGlobalSettingsHandler signals that nil global settings handler was provided
+var ErrNilESDTGlobalSettingsHandler = errors.New("nil esdt global settings handler")