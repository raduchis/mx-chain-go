package process

import (
	"errors"
)

// ErrNilMessage signals that a nil message has been received
var ErrNilMessage = errors.New("nil message")

// ErrNilAccountsAdapter defines the error when trying to use a nil AccountsAddapter
var ErrNilAccountsAdapter = errors.New("nil AccountsAdapter")

// ErrNilCoreComponentsHolder signals that a nil core components holder was provided
var ErrNilCoreComponentsHolder = errors.New("nil core components holder")

// ErrNilBootstrapComponentsHolder signals that a nil bootstrap components holder was provided
var ErrNilBootstrapComponentsHolder = errors.New("nil bootstrap components holder")

// ErrNilStatusComponentsHolder signals that a nil status components holder was provided
var ErrNilStatusComponentsHolder = errors.New("nil status components holder")

// ErrNilCryptoComponentsHolder signals that a nil crypto components holder was provided
var ErrNilCryptoComponentsHolder = errors.New("nil crypto components holder")

// ErrNilDataComponentsHolder signals that a nil data components holder was provided
var ErrNilDataComponentsHolder = errors.New("nil data components holder")

// ErrNilHasher signals that an operation has been attempted to or with a nil hasher implementation
var ErrNilHasher = errors.New("nil Hasher")

// ErrNilPubkeyConverter signals that an operation has been attempted to or with a nil public key converter implementation
var ErrNilPubkeyConverter = errors.New("nil pubkey converter")

// ErrNilGasSchedule signals that an operation has been attempted with a nil gas schedule
var ErrNilGasSchedule = errors.New("nil GasSchedule")

// ErrNilAddressContainer signals that an operation has been attempted to or with a nil AddressContainer implementation
var ErrNilAddressContainer = errors.New("nil AddressContainer")

// ErrNilTransaction signals that an operation has been attempted to or with a nil transaction
var ErrNilTransaction = errors.New("nil transaction")

// ErrWrongTransaction signals that transaction is invalid
var ErrWrongTransaction = errors.New("invalid transaction")

// ErrNoVM signals that no SCHandler has been set
var ErrNoVM = errors.New("no VM (hook not set)")

// ErrHigherNonceInTransaction signals the nonce in transaction is higher than the account's nonce
var ErrHigherNonceInTransaction = errors.New("higher nonce in transaction")

// ErrLowerNonceInTransaction signals the nonce in transaction is lower than the account's nonce
var ErrLowerNonceInTransaction = errors.New("lower nonce in transaction")

// ErrInsufficientFunds signals the funds are insufficient for the move balance operation but the
// transaction fee is covered by the current balance
var ErrInsufficientFunds = errors.New("insufficient funds")

// ErrInsufficientFee signals that the current balance doesn't have the required transaction fee
var ErrInsufficientFee = errors.New("insufficient balance for fees")

// ErrNilValue signals the value is nil
var ErrNilValue = errors.New("nil value")

// ErrNilBlockChain signals that an operation has been attempted to or with a nil blockchain
var ErrNilBlockChain = errors.New("nil block chain")

// ErrNilMetaBlockHeader signals that an operation has been attempted to or with a nil metablock
var ErrNilMetaBlockHeader = errors.New("nil metablock header")

// ErrNilTxBlockBody signals that an operation has been attempted to or with a nil tx block body
var ErrNilTxBlockBody = errors.New("nil tx block body")

// ErrNilStore signals that the provided storage service is nil
var ErrNilStore = errors.New("nil data storage service")

// ErrNilBootStorer signals that the provided boot storer is bil
var ErrNilBootStorer = errors.New("nil boot storer")

// ErrNilBlockHeader signals that an operation has been attempted to or with a nil block header
var ErrNilBlockHeader = errors.New("nil block header")

// ErrNilBlockBody signals that an operation has been attempted to or with a nil block body
var ErrNilBlockBody = errors.New("nil block body")

// ErrNilTxHash signals that an operation has been attempted with a nil hash
var ErrNilTxHash = errors.New("nil transaction hash")

// ErrNilPubKeysBitmap signals that a operation has been attempted with a nil public keys bitmap
var ErrNilPubKeysBitmap = errors.New("nil public keys bitmap")

// ErrNilPreviousBlockHash signals that a operation has been attempted with a nil previous block header hash
var ErrNilPreviousBlockHash = errors.New("nil previous block header hash")

// ErrNilSignature signals that a operation has been attempted with a nil signature
var ErrNilSignature = errors.New("nil signature")

// ErrNilMiniBlocks signals that an operation has been attempted with a nil mini-block
var ErrNilMiniBlocks = errors.New("nil mini blocks")

// ErrNilMiniBlock signals that an operation has been attempted with a nil miniblock
var ErrNilMiniBlock = errors.New("nil mini block")

// ErrNilRootHash signals that an operation has been attempted with a nil root hash
var ErrNilRootHash = errors.New("root hash is nil")

// ErrWrongNonceInBlock signals the nonce in block is different than expected nonce
var ErrWrongNonceInBlock = errors.New("wrong nonce in block")

// ErrBlockHashDoesNotMatch signals that header hash does not match with the previous one
var ErrBlockHashDoesNotMatch = errors.New("block hash does not match")

// ErrMissingTransaction signals that one transaction is missing
var ErrMissingTransaction = errors.New("missing transaction")

// ErrMarshalWithoutSuccess signals that marshal some data was not done with success
var ErrMarshalWithoutSuccess = errors.New("marshal without success")

// ErrUnmarshalWithoutSuccess signals that unmarshal some data was not done with success
var ErrUnmarshalWithoutSuccess = errors.New("unmarshal without success")

// ErrRootStateDoesNotMatch signals that root state does not match
var ErrRootStateDoesNotMatch = errors.New("root state does not match")

// ErrValidatorStatsRootHashDoesNotMatch signals that the root hash for the validator statistics does not match
var ErrValidatorStatsRootHashDoesNotMatch = errors.New("root hash for validator statistics does not match")

// ErrAccountStateDirty signals that the accounts were modified before starting the current modification
var ErrAccountStateDirty = errors.New("accountState was dirty before starting to change")

// ErrInvalidShardId signals that the shard id is invalid
var ErrInvalidShardId = errors.New("invalid shard id")

// ErrMissingHeader signals that header of the block is missing
var ErrMissingHeader = errors.New("missing header")

// ErrMissingHashForHeaderNonce signals that hash of the block is missing
var ErrMissingHashForHeaderNonce = errors.New("missing hash for header nonce")

// ErrMissingBody signals that body of the block is missing
var ErrMissingBody = errors.New("missing body")

// ErrNilBlockProcessor signals that an operation has been attempted to or with a nil BlockProcessor implementation
var ErrNilBlockProcessor = errors.New("nil block processor")

// ErrNilMarshalizer signals that an operation has been attempted to or with a nil Marshalizer implementation
var ErrNilMarshalizer = errors.New("nil Marshalizer")

// ErrNilNodesConfigProvider signals that an operation has been attempted to or with a nil nodes config provider
var ErrNilNodesConfigProvider = errors.New("nil nodes config provider")

// ErrNilSystemSCConfig signals that nil system sc config was provided
var ErrNilSystemSCConfig = errors.New("nil system sc config")

// ErrNilRoundHandler signals that an operation has been attempted to or with a nil RoundHandler implementation
var ErrNilRoundHandler = errors.New("nil RoundHandler")

// ErrNilRoundTimeDurationHandler signals that an operation has been attempted to or with a nil RoundTimeDurationHandler implementation
var ErrNilRoundTimeDurationHandler = errors.New("nil RoundTimeDurationHandler")

// ErrNilMessenger signals that a nil Messenger object was provided
var ErrNilMessenger = errors.New("nil Messenger")

// ErrNilTxDataPool signals that a nil transaction pool has been provided
var ErrNilTxDataPool = errors.New("nil transaction data pool")

// ErrNilHeadersDataPool signals that a nil headers pool has been provided
var ErrNilHeadersDataPool = errors.New("nil headers data pool")

// ErrNilCacher signals that a nil cache has been provided
var ErrNilCacher = errors.New("nil cacher")

// ErrNilRcvAddr signals that an operation has been attempted to or with a nil receiver address
var ErrNilRcvAddr = errors.New("nil receiver address")

// ErrInvalidRcvAddr signals that an invalid receiver address was provided
var ErrInvalidRcvAddr = errors.New("invalid receiver address")

// ErrNilSndAddr signals that an operation has been attempted to or with a nil sender address
var ErrNilSndAddr = errors.New("nil sender address")

// ErrInvalidSndAddr signals that an invalid sender address was provided
var ErrInvalidSndAddr = errors.New("invalid sender address")

// ErrNegativeValue signals that a negative value has been detected and it is not allowed
var ErrNegativeValue = errors.New("negative value")

// ErrNilShardCoordinator signals that an operation has been attempted to or with a nil shard coordinator
var ErrNilShardCoordinator = errors.New("nil shard coordinator")

// ErrNilNodesCoordinator signals that an operation has been attempted to or with a nil nodes coordinator
var ErrNilNodesCoordinator = errors.New("nil nodes coordinator")

// ErrNilKeyGen signals that an operation has been attempted to or with a nil single sign key generator
var ErrNilKeyGen = errors.New("nil key generator")

// ErrNilSingleSigner signals that a nil single signer is used
var ErrNilSingleSigner = errors.New("nil single signer")

// ErrBlockProposerSignatureMissing signals that block proposer signature is missing from the block aggregated sig
var ErrBlockProposerSignatureMissing = errors.New("block proposer signature is missing")

// ErrNilMultiSigVerifier signals that a nil multi-signature verifier is used
var ErrNilMultiSigVerifier = errors.New("nil multi-signature verifier")

// ErrNilDataToProcess signals that nil data was provided
var ErrNilDataToProcess = errors.New("nil data to process")

// ErrNilPoolsHolder signals that an operation has been attempted to or with a nil pools holder object
var ErrNilPoolsHolder = errors.New("nil pools holder")

// ErrNilTxStorage signals that a nil transaction storage has been provided
var ErrNilTxStorage = errors.New("nil transaction storage")

// ErrNilStorage signals that a nil storage has been provided
var ErrNilStorage = errors.New("nil storage")

// ErrNilShardedDataCacherNotifier signals that a nil sharded data cacher notifier has been provided
var ErrNilShardedDataCacherNotifier = errors.New("nil sharded data cacher notifier")

// ErrInvalidTxInPool signals an invalid transaction in the transactions pool
var ErrInvalidTxInPool = errors.New("invalid transaction in the transactions pool")

// ErrTxNotFound signals that a transaction has not found
var ErrTxNotFound = errors.New("transaction not found")

// ErrNilHeadersStorage signals that a nil header storage has been provided
var ErrNilHeadersStorage = errors.New("nil headers storage")

// ErrNilHeadersNonceHashStorage signals that a nil header nonce hash storage has been provided
var ErrNilHeadersNonceHashStorage = errors.New("nil headers nonce hash storage")

// ErrNilTransactionPool signals that a nil transaction pool was used
var ErrNilTransactionPool = errors.New("nil transaction pool")

// ErrNilMiniBlockPool signals that a nil mini blocks pool was used
var ErrNilMiniBlockPool = errors.New("nil mini block pool")

// ErrNilMetaBlocksPool signals that a nil meta blocks pool was used
var ErrNilMetaBlocksPool = errors.New("nil meta blocks pool")

// ErrNilTxProcessor signals that a nil transactions processor was used
var ErrNilTxProcessor = errors.New("nil transactions processor")

// ErrNilDataPoolHolder signals that the data pool holder is nil
var ErrNilDataPoolHolder = errors.New("nil data pool holder")

// ErrTimeIsOut signals that time is out
var ErrTimeIsOut = errors.New("time is out")

// ErrNilForkDetector signals that the fork detector is nil
var ErrNilForkDetector = errors.New("nil fork detector")

// ErrNilContainerElement signals when trying to add a nil element in the container
var ErrNilContainerElement = errors.New("element cannot be nil")

// ErrNilArgumentStruct signals that a function has received nil instead of an instantiated Arg... structure
var ErrNilArgumentStruct = errors.New("nil argument struct")

// ErrInvalidContainerKey signals that an element does not exist in the container's map
var ErrInvalidContainerKey = errors.New("element does not exist in container")

// ErrContainerKeyAlreadyExists signals that an element was already set in the container's map
var ErrContainerKeyAlreadyExists = errors.New("provided key already exists in container")

// ErrNilRequestHandler signals that a nil request handler interface was provided
var ErrNilRequestHandler = errors.New("nil request handler")

// ErrNilHaveTimeHandler signals that a nil have time handler func was provided
var ErrNilHaveTimeHandler = errors.New("nil have time handler")

// ErrWrongTypeInContainer signals that a wrong type of object was found in container
var ErrWrongTypeInContainer = errors.New("wrong type of object inside container")

// ErrLenMismatch signals that 2 or more slices have different lengths
var ErrLenMismatch = errors.New("lengths mismatch")

// ErrWrongTypeAssertion signals that an type assertion failed
var ErrWrongTypeAssertion = errors.New("wrong type assertion")

// ErrHeaderShardDataMismatch signals that shard header does not match created shard info
var ErrHeaderShardDataMismatch = errors.New("shard header does not match shard info")

// ErrNoDataInMessage signals that no data was found after parsing received p2p message
var ErrNoDataInMessage = errors.New("no data found in received message")

// ErrNilBuffer signals that a provided byte buffer is nil
var ErrNilBuffer = errors.New("provided byte buffer is nil")

// ErrNilRandSeed signals that a nil rand seed has been provided
var ErrNilRandSeed = errors.New("provided rand seed is nil")

// ErrNilPrevRandSeed signals that a nil previous rand seed has been provided
var ErrNilPrevRandSeed = errors.New("provided previous rand seed is nil")

// ErrReservedFieldInvalid signals that reserved field has an invalid content
var ErrReservedFieldInvalid = errors.New("reserved field content is invalid")

// ErrLowerRoundInBlock signals that a header round is too low for processing it
var ErrLowerRoundInBlock = errors.New("header round is lower than last committed")

// ErrHigherRoundInBlock signals that a block with higher round than permitted has been provided
var ErrHigherRoundInBlock = errors.New("higher round in block")

// ErrLowerNonceInBlock signals that a block with lower nonce than permitted has been provided
var ErrLowerNonceInBlock = errors.New("lower nonce in block")

// ErrHigherNonceInBlock signals that a block with higher nonce than permitted has been provided
var ErrHigherNonceInBlock = errors.New("higher nonce in block")

// ErrRandSeedDoesNotMatch signals that random seed does not match with the previous one
var ErrRandSeedDoesNotMatch = errors.New("random seed does not match")

// ErrHeaderNotFinal signals that header is not final and it should be
var ErrHeaderNotFinal = errors.New("header in metablock is not final")

// ErrShardIdMissmatch signals shard ID does not match expectations
var ErrShardIdMissmatch = errors.New("shard ID missmatch")

// ErrNotarizedHeadersSliceIsNil signals that the slice holding notarized headers is nil
var ErrNotarizedHeadersSliceIsNil = errors.New("notarized headers slice is nil")

// ErrNotarizedHeadersSliceForShardIsNil signals that the slice holding notarized headers for shard is nil
var ErrNotarizedHeadersSliceForShardIsNil = errors.New("notarized headers slice for shard is nil")

// ErrCrossShardMBWithoutConfirmationFromMeta signals that miniblock was not yet notarized by metachain
var ErrCrossShardMBWithoutConfirmationFromMeta = errors.New("cross shard miniblock with destination current shard is not confirmed by metachain")

// ErrHeaderBodyMismatch signals that the header does not attest all data from the block
var ErrHeaderBodyMismatch = errors.New("body cannot be validated from header data")

// ErrScheduledMiniBlocksMismatch signals that scheduled mini blocks created and executed in the last block, which are not yet final,
// do not match with the ones received in the next proposed body
var ErrScheduledMiniBlocksMismatch = errors.New("scheduled miniblocks does not match")

// ErrNilSmartContractProcessor signals that smart contract call executor is nil
var ErrNilSmartContractProcessor = errors.New("smart contract processor is nil")

// ErrNilArgumentParser signals that the argument parser is nil
var ErrNilArgumentParser = errors.New("argument parser is nil")

// ErrNilSCDestAccount signals that destination account is nil
var ErrNilSCDestAccount = errors.New("nil destination SC account")

// ErrWrongNonceInVMOutput signals that nonce in vm output is wrong
var ErrWrongNonceInVMOutput = errors.New("nonce invalid from SC run")

// ErrNilVMOutput signals that vmoutput is nil
var ErrNilVMOutput = errors.New("nil vm output")

// ErrNilValueFromRewardTransaction signals that the transfered value is nil
var ErrNilValueFromRewardTransaction = errors.New("transferred value is nil in reward transaction")

// ErrNilTemporaryAccountsHandler signals that temporary accounts handler is nil
var ErrNilTemporaryAccountsHandler = errors.New("temporary accounts handler is nil")

// ErrNotEnoughValidBlocksInStorage signals that bootstrap from storage failed due to not enough valid blocks stored
var ErrNotEnoughValidBlocksInStorage = errors.New("not enough valid blocks to start from storage")

// ErrNilSmartContractResult signals that the smart contract result is nil
var ErrNilSmartContractResult = errors.New("smart contract result is nil")

// ErrNilRewardTransaction signals that the reward transaction is nil
var ErrNilRewardTransaction = errors.New("reward transaction is nil")

// ErrNilUTxDataPool signals that unsigned transaction pool is nil
var ErrNilUTxDataPool = errors.New("unsigned transactions pool is nil")

// ErrNilRewardTxDataPool signals that the reward transactions pool is nil
var ErrNilRewardTxDataPool = errors.New("reward transactions pool is nil")

// ErrNilUnsignedTxDataPool signals that the unsigned transactions pool is nil
var ErrNilUnsignedTxDataPool = errors.New("unsigned transactions pool is nil")

// ErrNilUTxStorage signals that unsigned transaction storage is nil
var ErrNilUTxStorage = errors.New("unsigned transactions storage is nil")

// ErrNilScAddress signals that a nil smart contract address has been provided
var ErrNilScAddress = errors.New("nil SC address")

// ErrEmptyFunctionName signals that an empty function name has been provided
var ErrEmptyFunctionName = errors.New("empty function name")

// ErrMiniBlockHashMismatch signals that miniblock hashes does not match
var ErrMiniBlockHashMismatch = errors.New("miniblocks does not match")

// ErrNilIntermediateTransactionHandler signals that nil intermediate transaction handler was provided
var ErrNilIntermediateTransactionHandler = errors.New("intermediate transaction handler is nil")

// ErrWrongTypeInMiniBlock signals that type is not correct for processing
var ErrWrongTypeInMiniBlock = errors.New("type in miniblock is not correct for processing")

// ErrNilTransactionCoordinator signals that transaction coordinator is nil
var ErrNilTransactionCoordinator = errors.New("transaction coordinator is nil")

// ErrNilUint64Converter signals that uint64converter is nil
var ErrNilUint64Converter = errors.New("unit64converter is nil")

// ErrNilSmartContractResultProcessor signals that smart contract result processor is nil
var ErrNilSmartContractResultProcessor = errors.New("nil smart contract result processor")

// ErrNilRewardsTxProcessor signals that the rewards transaction processor is nil
var ErrNilRewardsTxProcessor = errors.New("nil rewards transaction processor")

// ErrNilIntermediateProcessorContainer signals that intermediate processors container is nil
var ErrNilIntermediateProcessorContainer = errors.New("intermediate processor container is nil")

// ErrNilPreProcessorsContainer signals that preprocessors container is nil
var ErrNilPreProcessorsContainer = errors.New("preprocessors container is nil")

// ErrNilPreProcessor signals that preprocessors is nil
var ErrNilPreProcessor = errors.New("preprocessor is nil")

// ErrNilGasHandler signals that gas handler is nil
var ErrNilGasHandler = errors.New("nil gas handler")

// ErrUnknownBlockType signals that block type is not correct
var ErrUnknownBlockType = errors.New("block type is unknown")

// ErrMissingPreProcessor signals that required pre processor is missing
var ErrMissingPreProcessor = errors.New("pre processor is missing")

// ErrNilAppStatusHandler defines the error for setting a nil AppStatusHandler
var ErrNilAppStatusHandler = errors.New("nil AppStatusHandler")

// ErrNilInterceptedDataFactory signals that a nil intercepted data factory was provided
var ErrNilInterceptedDataFactory = errors.New("nil intercepted data factory")

// ErrNilInterceptedDataProcessor signals that a nil intercepted data processor was provided
var ErrNilInterceptedDataProcessor = errors.New("nil intercepted data processor")

// ErrNilInterceptorThrottler signals that a nil interceptor throttler was provided
var ErrNilInterceptorThrottler = errors.New("nil interceptor throttler")

// ErrNilUnsignedTxHandler signals that the unsigned tx handler is nil
var ErrNilUnsignedTxHandler = errors.New("nil unsigned tx handler")

// ErrNilTxTypeHandler signals that tx type handler is nil
var ErrNilTxTypeHandler = errors.New("nil tx type handler")

// ErrNilPeerAccountsAdapter signals that a nil peer accounts database was provided
var ErrNilPeerAccountsAdapter = errors.New("nil peer accounts database")

// ErrInvalidPeerAccount signals that a peer account is invalid
var ErrInvalidPeerAccount = errors.New("invalid peer account")

// ErrInvalidMetaHeader signals that a wrong implementation of HeaderHandler was provided
var ErrInvalidMetaHeader = errors.New("invalid header provided, expected MetaBlock")

// ErrInvalidChainID signals that an invalid chain ID was provided
var ErrInvalidChainID = errors.New("invalid chain ID")

// ErrNilEpochStartTrigger signals that a nil start of epoch trigger was provided
var ErrNilEpochStartTrigger = errors.New("nil start of epoch trigger")

// ErrNilEpochHandler signals that a nil epoch handler was provided
var ErrNilEpochHandler = errors.New("nil epoch handler")

// ErrNilEpochStartNotifier signals that the provided epochStartNotifier is nil
var ErrNilEpochStartNotifier = errors.New("nil epochStartNotifier")

// ErrNilEpochNotifier signals that the provided EpochNotifier is nil
var ErrNilEpochNotifier = errors.New("nil EpochNotifier")

// ErrInvalidCacheRefreshIntervalInSec signals that the cacheRefreshIntervalInSec is invalid - zero or less
var ErrInvalidCacheRefreshIntervalInSec = errors.New("invalid cacheRefreshIntervalInSec")

// ErrEpochDoesNotMatch signals that epoch does not match between headers
var ErrEpochDoesNotMatch = errors.New("epoch does not match")

// ErrOverallBalanceChangeFromSC signals that all sumed balance changes are not zero
var ErrOverallBalanceChangeFromSC = errors.New("SC output balance updates are wrong")

// ErrOverflow signals that an overflow occured
var ErrOverflow = errors.New("type overflow occured")

// ErrNilTxValidator signals that a nil tx validator has been provided
var ErrNilTxValidator = errors.New("nil transaction validator")

// ErrNilPendingMiniBlocksHandler signals that a nil pending miniblocks handler has been provided
var ErrNilPendingMiniBlocksHandler = errors.New("nil pending miniblocks handler")

// ErrNilEconomicsFeeHandler signals that fee handler is nil
var ErrNilEconomicsFeeHandler = errors.New("nil economics fee handler")

// ErrSystemBusy signals that the system is busy
var ErrSystemBusy = errors.New("system busy")

// ErrInsufficientGasPriceInTx signals that a lower gas price than required was provided
var ErrInsufficientGasPriceInTx = errors.New("insufficient gas price in tx")

// ErrInsufficientGasLimitInTx signals that a lower gas limit than required was provided
var ErrInsufficientGasLimitInTx = errors.New("insufficient gas limit in tx")

// ErrInvalidMaxGasLimitPerBlock signals that an invalid max gas limit per block has been read from config file
var ErrInvalidMaxGasLimitPerBlock = errors.New("invalid max gas limit per block")

// ErrInvalidMaxGasLimitPerMiniBlock signals that an invalid max gas limit per mini block has been read from config file
var ErrInvalidMaxGasLimitPerMiniBlock = errors.New("invalid max gas limit per mini block")

// ErrInvalidMaxGasLimitPerMetaBlock signals that an invalid max gas limit per meta block has been read from config file
var ErrInvalidMaxGasLimitPerMetaBlock = errors.New("invalid max gas limit per meta block")

// ErrInvalidMaxGasLimitPerMetaMiniBlock signals that an invalid max gas limit per meta mini block has been read from config file
var ErrInvalidMaxGasLimitPerMetaMiniBlock = errors.New("invalid max gas limit per meta mini block")

// ErrInvalidMaxGasLimitPerTx signals that an invalid max gas limit per tx has been read from config file
var ErrInvalidMaxGasLimitPerTx = errors.New("invalid max gas limit per tx")

// ErrInvalidGasPerDataByte signals that an invalid gas per data byte has been read from config file
var ErrInvalidGasPerDataByte = errors.New("invalid gas per data byte")

// ErrMaxGasLimitPerMiniBlockInReceiverShardIsReached signals that max gas limit per mini block in receiver shard has been reached
var ErrMaxGasLimitPerMiniBlockInReceiverShardIsReached = errors.New("max gas limit per mini block in receiver shard is reached")

// ErrMaxGasLimitPerOneTxInReceiverShardIsReached signals that max gas limit per one transaction in receiver shard has been reached
var ErrMaxGasLimitPerOneTxInReceiverShardIsReached = errors.New("max gas limit per one transaction in receiver shard is reached")

// ErrMaxGasLimitPerBlockInSelfShardIsReached signals that max gas limit per block in self shard has been reached
var ErrMaxGasLimitPerBlockInSelfShardIsReached = errors.New("max gas limit per block in self shard is reached")

// ErrMaxGasLimitUsedForDestMeTxsIsReached signals that max gas limit used for dest me txs has been reached
var ErrMaxGasLimitUsedForDestMeTxsIsReached = errors.New("max gas limit used for dest me txs is reached")

// ErrInvalidMinimumGasPrice signals that an invalid gas price has been read from config file
var ErrInvalidMinimumGasPrice = errors.New("invalid minimum gas price")

// ErrInvalidMinimumGasLimitForTx signals that an invalid minimum gas limit for transactions has been read from config file
var ErrInvalidMinimumGasLimitForTx = errors.New("invalid minimum gas limit for transactions")

// ErrEmptyEpochRewardsConfig signals that the epoch rewards config is empty
var ErrEmptyEpochRewardsConfig = errors.New("the epoch rewards config is empty")

// ErrEmptyGasLimitSettings signals that the gas limit settings is empty
var ErrEmptyGasLimitSettings = errors.New("the gas limit settings is empty")

// ErrEmptyYearSettings signals that the year settings is empty
var ErrEmptyYearSettings = errors.New("the year settings is empty")

// ErrInvalidRewardsPercentages signals that rewards percentages are not correct
var ErrInvalidRewardsPercentages = errors.New("invalid rewards percentages")

// ErrInvalidInflationPercentages signals that inflation percentages are not correct
var ErrInvalidInflationPercentages = errors.New("invalid inflation percentages")

// ErrInvalidNonceRequest signals that invalid nonce was requested
var ErrInvalidNonceRequest = errors.New("invalid nonce request")

// ErrInvalidBlockRequestOldEpoch signals that invalid block was requested from old epoch
var ErrInvalidBlockRequestOldEpoch = errors.New("invalid block request from old epoch")

// ErrNilBlockChainHook signals that nil blockchain hook has been provided
var ErrNilBlockChainHook = errors.New("nil blockchain hook")

// ErrNilTxForCurrentBlockHandler signals that nil tx for current block handler has been provided
var ErrNilTxForCurrentBlockHandler = errors.New("nil tx for current block handler")

// ErrNilSCToProtocol signals that nil smart contract to protocol handler has been provided
var ErrNilSCToProtocol = errors.New("nil sc to protocol")

// ErrNilNodesSetup signals that nil nodes setup has been provided
var ErrNilNodesSetup = errors.New("nil nodes setup")

// ErrNilBlackListCacher signals that a nil black list cacher was provided
var ErrNilBlackListCacher = errors.New("nil black list cacher")

// ErrNilPeerShardMapper signals that a nil peer shard mapper has been provided
var ErrNilPeerShardMapper = errors.New("nil peer shard mapper")

// ErrNilBlockTracker signals that a nil block tracker was provided
var ErrNilBlockTracker = errors.New("nil block tracker")

// ErrHeaderIsBlackListed signals that the header provided is black listed
var ErrHeaderIsBlackListed = errors.New("header is black listed")

// ErrNilEconomicsData signals that nil economics data has been provided
var ErrNilEconomicsData = errors.New("nil economics data")

// ErrZeroMaxComputableRounds signals that a value of zero was provided on the maxComputableRounds
var ErrZeroMaxComputableRounds = errors.New("max computable rounds is zero")

// ErrZeroMaxConsecutiveRoundsOfRatingDecrease signals that a value of zero was provided on the MaxConsecutiveRoundsOfRatingDecrease
var ErrZeroMaxConsecutiveRoundsOfRatingDecrease = errors.New("max consecutive number of rounds, in which we can decrease a validator rating, is zero")

// ErrNilRater signals that nil rater has been provided
var ErrNilRater = errors.New("nil rater")

// ErrNilNetworkWatcher signals that a nil network watcher has been provided
var ErrNilNetworkWatcher = errors.New("nil network watcher")

// ErrNilHeaderValidator signals that nil header validator has been provided
var ErrNilHeaderValidator = errors.New("nil header validator")

// ErrMaxRatingIsSmallerThanMinRating signals that the max rating is smaller than the min rating value
var ErrMaxRatingIsSmallerThanMinRating = errors.New("max rating is smaller than min rating")

// ErrMinRatingSmallerThanOne signals that the min rating is smaller than the min value of 1
var ErrMinRatingSmallerThanOne = errors.New("min rating is smaller than one")

// ErrStartRatingNotBetweenMinAndMax signals that the start rating is not between min and max rating
var ErrStartRatingNotBetweenMinAndMax = errors.New("start rating is not between min and max rating")

// ErrSignedBlocksThresholdNotBetweenZeroAndOne signals that the signed blocks threshold is not between 0 and 1
var ErrSignedBlocksThresholdNotBetweenZeroAndOne = errors.New("signed blocks threshold is not between 0 and 1")

// ErrConsecutiveMissedBlocksPenaltyLowerThanOne signals that the ConsecutiveMissedBlocksPenalty is lower than 1
var ErrConsecutiveMissedBlocksPenaltyLowerThanOne = errors.New("consecutive missed blocks penalty lower than 1")

// ErrDecreaseRatingsStepMoreThanMinusOne signals that the decrease rating step has a vale greater than -1
var ErrDecreaseRatingsStepMoreThanMinusOne = errors.New("decrease rating step has a value greater than -1")

// ErrHoursToMaxRatingFromStartRatingZero signals that the number of hours to reach max rating step is zero
var ErrHoursToMaxRatingFromStartRatingZero = errors.New("hours to reach max rating is zero")

// ErrSCDeployFromSCRIsNotPermitted signals that operation is not permitted
var ErrSCDeployFromSCRIsNotPermitted = errors.New("it is not permitted to deploy a smart contract from another smart contract cross shard")

// ErrNotEnoughGas signals that not enough gas has been provided
var ErrNotEnoughGas = errors.New("not enough gas was sent in the transaction")

// ErrInvalidValue signals that an invalid value was provided
var ErrInvalidValue = errors.New("invalid value provided")

// ErrNilQuotaStatusHandler signals that a nil quota status handler has been provided
var ErrNilQuotaStatusHandler = errors.New("nil quota status handler")

// ErrNilAntifloodHandler signals that a nil antiflood handler has been provided
var ErrNilAntifloodHandler = errors.New("nil antiflood handler")

// ErrNilHeaderSigVerifier signals that a nil header sig verifier has been provided
var ErrNilHeaderSigVerifier = errors.New("nil header sig verifier")

// ErrNilHeaderIntegrityVerifier signals that a nil header integrity verifier has been provided
var ErrNilHeaderIntegrityVerifier = errors.New("nil header integrity verifier")

// ErrFailedTransaction signals that transaction is of type failed.
var ErrFailedTransaction = errors.New("failed transaction, gas consumed")

// ErrNilBadTxHandler signals that bad tx handler is nil
var ErrNilBadTxHandler = errors.New("nil bad tx handler")

// ErrNilReceiptHandler signals that receipt handler is nil
var ErrNilReceiptHandler = errors.New("nil receipt handler")

// ErrTooManyReceiptsMiniBlocks signals that there were too many receipts miniblocks created
var ErrTooManyReceiptsMiniBlocks = errors.New("too many receipts miniblocks")

// ErrReceiptsHashMissmatch signals that overall receipts has does not match
var ErrReceiptsHashMissmatch = errors.New("receipts hash missmatch")

// ErrMiniBlockNumMissMatch signals that number of miniblocks does not match
var ErrMiniBlockNumMissMatch = errors.New("num miniblocks does not match")

// ErrEpochStartDataDoesNotMatch signals that EpochStartData is not the same as the leader created
var ErrEpochStartDataDoesNotMatch = errors.New("epoch start data does not match")

// ErrNotEpochStartBlock signals that block is not of type epoch start
var ErrNotEpochStartBlock = errors.New("not epoch start block")

// ErrGettingShardDataFromEpochStartData signals that could not get shard data from previous epoch start block
var ErrGettingShardDataFromEpochStartData = errors.New("could not find shard data from previous epoch start metablock")

// ErrNilValidityAttester signals that a nil validity attester has been provided
var ErrNilValidityAttester = errors.New("nil validity attester")

// ErrNilHeaderHandler signals that a nil header handler has been provided
var ErrNilHeaderHandler = errors.New("nil header handler")

// ErrNilMiniBlocksProvider signals that a nil miniblocks data provider has been passed over
var ErrNilMiniBlocksProvider = errors.New("nil miniblocks provider")

// ErrNilWhiteListHandler signals that white list handler is nil
var ErrNilWhiteListHandler = errors.New("nil whitelist handler")

// ErrNilPreferredPeersHolder signals that preferred peers holder is nil
var ErrNilPreferredPeersHolder = errors.New("nil preferred peers holder")

// ErrMiniBlocksInWrongOrder signals the miniblocks are in wrong order
var ErrMiniBlocksInWrongOrder = errors.New("miniblocks in wrong order, should have been only from me")

// ErrEmptyTopic signals that an empty topic has been provided
var ErrEmptyTopic = errors.New("empty topic")

// ErrInvalidArguments signals that invalid arguments were given to process built-in function
var ErrInvalidArguments = errors.New("invalid arguments to process built-in function")

// ErrNilBuiltInFunction signals that built in function is nil
var ErrNilBuiltInFunction = errors.New("built in function is nil")

// ErrRewardMiniBlockNotFromMeta signals that miniblock has a different sender shard than meta
var ErrRewardMiniBlockNotFromMeta = errors.New("rewards miniblocks should come only from meta")

// ErrValidatorInfoMiniBlockNotFromMeta signals that miniblock has a different sender shard than meta
var ErrValidatorInfoMiniBlockNotFromMeta = errors.New("validatorInfo miniblocks should come only from meta")

// ErrAccumulatedFeesDoNotMatch signals that accumulated fees do not match
var ErrAccumulatedFeesDoNotMatch = errors.New("accumulated fees do not match")

// ErrDeveloperFeesDoNotMatch signals that developer fees do not match
var ErrDeveloperFeesDoNotMatch = errors.New("developer fees do not match")

// ErrAccumulatedFeesInEpochDoNotMatch signals that accumulated fees in epoch do not match
var ErrAccumulatedFeesInEpochDoNotMatch = errors.New("accumulated fees in epoch do not match")

// ErrDevFeesInEpochDoNotMatch signals that developer fees in epoch do not match
var ErrDevFeesInEpochDoNotMatch = errors.New("developer fees in epoch do not match")

// ErrNilRewardsHandler signals that rewards handler is nil
var ErrNilRewardsHandler = errors.New("rewards handler is nil")

// ErrNilEpochEconomics signals that nil end of epoch econimics was provided
var ErrNilEpochEconomics = errors.New("nil epoch economics")

// ErrNilEpochStartDataCreator signals that nil epoch start data creator was provided
var ErrNilEpochStartDataCreator = errors.New("nil epoch start data creator")

// ErrNilRewardsCreator signals that nil epoch start rewards creator was provided
var ErrNilRewardsCreator = errors.New("nil epoch start rewards creator")

// ErrNilEpochStartValidatorInfoCreator signals that nil epoch start validator info creator was provided
var ErrNilEpochStartValidatorInfoCreator = errors.New("nil epoch start validator info creator")

// ErrInvalidGenesisTotalSupply signals that invalid genesis total supply was provided
var ErrInvalidGenesisTotalSupply = errors.New("invalid genesis total supply")

// ErrDuplicateThreshold signals that two thresholds are the same
var ErrDuplicateThreshold = errors.New("two thresholds are the same")

// ErrNoChancesForMaxThreshold signals that the max threshold has no chance defined
var ErrNoChancesForMaxThreshold = errors.New("max threshold has no chances")

// ErrNoChancesProvided signals that there were no chances provided
var ErrNoChancesProvided = errors.New("no chances are provided")

// ErrNilMinChanceIfZero signals that there was no min chance provided if a chance is still needed
var ErrNilMinChanceIfZero = errors.New("no min chance ")

// ErrInvalidShardCacherIdentifier signals an invalid identifier
var ErrInvalidShardCacherIdentifier = errors.New("invalid identifier for shard cacher")

// ErrMaxBlockSizeReached signals that max block size has been reached
var ErrMaxBlockSizeReached = errors.New("max block size has been reached")

// ErrBlockBodyHashMismatch signals that block body hashes does not match
var ErrBlockBodyHashMismatch = errors.New("block bodies does not match")

// ErrInvalidMiniBlockType signals that an invalid miniblock type has been provided
var ErrInvalidMiniBlockType = errors.New("invalid miniblock type")

// ErrInvalidBody signals that an invalid body has been provided
var ErrInvalidBody = errors.New("invalid body")

// ErrNilBlockSizeComputationHandler signals that a nil block size computation handler has been provided
var ErrNilBlockSizeComputationHandler = errors.New("nil block size computation handler")

// ErrNilValidatorStatistics signals that a nil validator statistics has been provided
var ErrNilValidatorStatistics = errors.New("nil validator statistics")

// ErrAccountNotFound signals that the account was not found for the provided address
var ErrAccountNotFound = errors.New("account not found")

// ErrMaxRatingZero signals that maxrating with a value of zero has been provided
var ErrMaxRatingZero = errors.New("max rating is zero")

// ErrNilValidatorInfos signals that a nil validator infos has been provided
var ErrNilValidatorInfos = errors.New("nil validator infos")

// ErrNilBlockSizeThrottler signals that block size throttler si nil
var ErrNilBlockSizeThrottler = errors.New("block size throttler is nil")

// ErrNilHistoryRepository signals that history processor is nil
var ErrNilHistoryRepository = errors.New("history repository is nil")

// ErrInvalidMetaTransaction signals that meta transaction is invalid
var ErrInvalidMetaTransaction = errors.New("meta transaction is invalid")

// ErrLogNotFound is the error returned when a transaction has no logs
var ErrLogNotFound = errors.New("no logs for queried transaction")

// ErrNilTxLogsProcessor is the error returned when a transaction has no logs
var ErrNilTxLogsProcessor = errors.New("nil transaction logs processor")

// ErrIncreaseStepLowerThanOne signals that an increase step lower than one has been provided
var ErrIncreaseStepLowerThanOne = errors.New("increase step is lower than one")

// ErrNilVmInput signals that provided vm input is nil
var ErrNilVmInput = errors.New("nil vm input")

// ErrNilDnsAddresses signals that nil dns addresses map was provided
var ErrNilDnsAddresses = errors.New("nil dns addresses map")

// ErrNilProtocolSustainabilityAddress signals that a nil protocol sustainability address was provided
var ErrNilProtocolSustainabilityAddress = errors.New("nil protocol sustainability address")

// ErrUserNameDoesNotMatch signals that user name does not match
var ErrUserNameDoesNotMatch = errors.New("user name does not match")

// ErrUserNameDoesNotMatchInCrossShardTx signals that user name does not match in case of cross shard tx
var ErrUserNameDoesNotMatchInCrossShardTx = errors.New("mismatch between receiver username and address")

// ErrNilBalanceComputationHandler signals that a nil balance computation handler has been provided
var ErrNilBalanceComputationHandler = errors.New("nil balance computation handler")

// ErrNilRatingsInfoHandler signals that nil ratings info handler has been provided
var ErrNilRatingsInfoHandler = errors.New("nil ratings info handler")

// ErrNilDebugger signals that a nil debug handler has been provided
var ErrNilDebugger = errors.New("nil debug handler")

// ErrEmptyFloodPreventerList signals that an empty flood preventer list has been provided
var ErrEmptyFloodPreventerList = errors.New("empty flood preventer provided")

// ErrNilTopicFloodPreventer signals that a nil topic flood preventer has been provided
var ErrNilTopicFloodPreventer = errors.New("nil topic flood preventer")

// ErrOriginatorIsBlacklisted signals that a message originator is blacklisted on the current node
var ErrOriginatorIsBlacklisted = errors.New("originator is blacklisted")

// ErrShardIsStuck signals that a shard is stuck
var ErrShardIsStuck = errors.New("shard is stuck")

// ErrRelayedTxBeneficiaryDoesNotMatchReceiver signals that an invalid address was provided in the relayed tx
var ErrRelayedTxBeneficiaryDoesNotMatchReceiver = errors.New("invalid address in relayed tx")

// ErrInvalidVMType signals that invalid vm type was provided
var ErrInvalidVMType = errors.New("invalid VM type")

// ErrRecursiveRelayedTxIsNotAllowed signals that recursive relayed tx is not allowed
var ErrRecursiveRelayedTxIsNotAllowed = errors.New("recursive relayed tx is not allowed")

// ErrRelayedTxValueHigherThenUserTxValue signals that relayed tx value is higher then user tx value
var ErrRelayedTxValueHigherThenUserTxValue = errors.New("relayed tx value is higher than user tx value")

// ErrNilInterceptorContainer signals that nil interceptor container has been provided
var ErrNilInterceptorContainer = errors.New("nil interceptor container")

// ErrInvalidTransactionVersion signals  that an invalid transaction version has been provided
var ErrInvalidTransactionVersion = errors.New("invalid transaction version")

// ErrTxValueTooBig signals that transaction value is too big
var ErrTxValueTooBig = errors.New("tx value is too big")

// ErrInvalidUserNameLength signals that provided user name length is invalid
var ErrInvalidUserNameLength = errors.New("invalid user name length")

// ErrTxValueOutOfBounds signals that transaction value is out of bounds
var ErrTxValueOutOfBounds = errors.New("tx value is out of bounds")

// ErrNilBlackListedPkCache signals that a nil black listed public key cache has been provided
var ErrNilBlackListedPkCache = errors.New("nil black listed public key cache")

// ErrInvalidDecayCoefficient signals that the provided decay coefficient is invalid
var ErrInvalidDecayCoefficient = errors.New("decay coefficient is invalid")

// ErrInvalidDecayIntervalInSeconds signals that an invalid interval in seconds was provided
var ErrInvalidDecayIntervalInSeconds = errors.New("invalid decay interval in seconds")

// ErrInvalidMinScore signals that an invalid minimum score was provided
var ErrInvalidMinScore = errors.New("invalid minimum score")

// ErrInvalidMaxScore signals that an invalid maximum score was provided
var ErrInvalidMaxScore = errors.New("invalid maximum score")

// ErrInvalidUnitValue signals that an invalid unit value was provided
var ErrInvalidUnitValue = errors.New("invalid unit value")

// ErrInvalidBadPeerThreshold signals that an invalid bad peer threshold has been provided
var ErrInvalidBadPeerThreshold = errors.New("invalid bad peer threshold")

// ErrNilPeerValidatorMapper signals that nil peer validator mapper has been provided
var ErrNilPeerValidatorMapper = errors.New("nil peer validator mapper")

// ErrOnlyValidatorsCanUseThisTopic signals that topic can be used by validator only
var ErrOnlyValidatorsCanUseThisTopic = errors.New("only validators can use this topic")

// ErrTransactionIsNotWhitelisted signals that a transaction is not whitelisted
var ErrTransactionIsNotWhitelisted = errors.New("transaction is not whitelisted")

// ErrTrieNodeIsNotWhitelisted signals that a trie node is not whitelisted
var ErrTrieNodeIsNotWhitelisted = errors.New("trie node is not whitelisted")

// ErrInterceptedDataNotForCurrentShard signals that intercepted data is not for current shard
var ErrInterceptedDataNotForCurrentShard = errors.New("intercepted data not for current shard")

// ErrAccountNotPayable will be sent when trying to send money to a non-payable account
var ErrAccountNotPayable = errors.New("sending value to non payable contract")

// ErrNilOutportHandler signals that outport is nil
var ErrNilOutportHandler = errors.New("outport handler is nil")

// ErrSmartContractDeploymentIsDisabled signals that smart contract deployment was disabled
var ErrSmartContractDeploymentIsDisabled = errors.New("smart Contract deployment is disabled")

// ErrUpgradeNotAllowed signals that upgrade is not allowed
var ErrUpgradeNotAllowed = errors.New("upgrade is allowed only for owner")

// ErrBuiltInFunctionsAreDisabled signals that built in functions are disabled
var ErrBuiltInFunctionsAreDisabled = errors.New("built in functions are disabled")

// ErrRelayedTxDisabled signals that relayed tx are disabled
var ErrRelayedTxDisabled = errors.New("relayed tx is disabled")

// ErrRelayedTxV2Disabled signals that the v2 version of relayed tx is disabled
var ErrRelayedTxV2Disabled = errors.New("relayed tx v2 is disabled")

// ErrRelayedTxV2ZeroVal signals that the v2 version of relayed tx should be created with 0 as value
var ErrRelayedTxV2ZeroVal = errors.New("relayed tx v2 value should be 0")

// ErrEmptyConsensusGroup is raised when an operation is attempted with an empty consensus group
var ErrEmptyConsensusGroup = errors.New("consensusGroup is empty")

// ErrRelayedTxGasLimitMissmatch signals that relayed tx gas limit is higher then user tx gas limit
var ErrRelayedTxGasLimitMissmatch = errors.New("relayed tx gas limit higher then user tx gas limit")

// ErrRelayedGasPriceMissmatch signals that relayed gas price is not equal with user tx
var ErrRelayedGasPriceMissmatch = errors.New("relayed gas price missmatch")

// ErrNilUserAccount signals that nil user account was provided
var ErrNilUserAccount = errors.New("nil user account")

// ErrNilEpochStartSystemSCProcessor signals that nil epoch start system sc processor was provided
var ErrNilEpochStartSystemSCProcessor = errors.New("nil epoch start system sc processor")

// ErrEmptyPeerID signals that an empty peer ID has been provided
var ErrEmptyPeerID = errors.New("empty peer ID")

// ErrNilFallbackHeaderValidator signals that a nil fallback header validator has been provided
var ErrNilFallbackHeaderValidator = errors.New("nil fallback header validator")

// ErrTransactionSignedWithHashIsNotEnabled signals that a transaction signed with hash is not enabled
var ErrTransactionSignedWithHashIsNotEnabled = errors.New("transaction signed with hash is not enabled")

// ErrNilTransactionVersionChecker signals that provided transaction version checker is nil
var ErrNilTransactionVersionChecker = errors.New("nil transaction version checker")

// ErrInvalidRewardsTopUpGradientPoint signals that the top up gradient point is invalid
var ErrInvalidRewardsTopUpGradientPoint = errors.New("rewards top up gradient point is invalid")

// ErrInvalidVMInputGasComputation signals that invalid vm input gas computation was provided
var ErrInvalidVMInputGasComputation = errors.New("invalid vm input gas computation")

// ErrMoreGasConsumedThanProvided signals that VM used more gas than provided
var ErrMoreGasConsumedThanProvided = errors.New("more gas used than provided")

// ErrInvalidGasModifier signals that provided gas modifier is invalid
var ErrInvalidGasModifier = errors.New("invalid gas modifier")

// ErrMoreGasThanGasLimitPerBlock signals that more gas was provided than gas limit per block
var ErrMoreGasThanGasLimitPerBlock = errors.New("more gas was provided than gas limit per block")

// ErrMoreGasThanGasLimitPerMiniBlockForSafeCrossShard signals that more gas was provided than gas limit per mini block for safe cross shard
var ErrMoreGasThanGasLimitPerMiniBlockForSafeCrossShard = errors.New("more gas was provided than gas limit per mini block for safe cross shard")

// ErrNotEnoughGasInUserTx signals that not enough gas was provided in user tx
var ErrNotEnoughGasInUserTx = errors.New("not enough gas provided in user tx")

// ErrNegativeBalanceDeltaOnCrossShardAccount signals that negative balance delta was given on cross shard account
var ErrNegativeBalanceDeltaOnCrossShardAccount = errors.New("negative balance delta on cross shard account")

// ErrNilOrEmptyList signals that a nil or empty list was provided
var ErrNilOrEmptyList = errors.New("nil or empty provided list")

// ErrNilScQueryElement signals that a nil sc query service element was provided
var ErrNilScQueryElement = errors.New("nil SC query service element")

// ErrMaxAccumulatedFeesExceeded signals that max accumulated fees has been exceeded
var ErrMaxAccumulatedFeesExceeded = errors.New("max accumulated fees has been exceeded")

// ErrMaxDeveloperFeesExceeded signals that max developer fees has been exceeded
var ErrMaxDeveloperFeesExceeded = errors.New("max developer fees has been exceeded")

// ErrNilBuiltInFunctionsCostHandler signals that a nil built in functions cost handler has been provided
var ErrNilBuiltInFunctionsCostHandler = errors.New("nil built in functions cost handler")

// ErrNilArgsBuiltInFunctionsConstHandler signals that a nil arguments struct for built in functions cost handler has been provided
var ErrNilArgsBuiltInFunctionsConstHandler = errors.New("nil arguments for built in functions cost handler")

// ErrInvalidEpochStartMetaBlockConsensusPercentage signals that a small epoch start meta block consensus percentage has been provided
var ErrInvalidEpochStartMetaBlockConsensusPercentage = errors.New("invalid epoch start meta block consensus percentage")

// ErrNilNumConnectedPeersProvider signals that a nil number of connected peers provider has been provided
var ErrNilNumConnectedPeersProvider = errors.New("nil number of connected peers provider")

// ErrNilLocker signals that a nil locker was provided
var ErrNilLocker = errors.New("nil locker")

// ErrNilAllowExternalQueriesChan signals that a nil channel for signaling the allowance of external queries provided is nil
var ErrNilAllowExternalQueriesChan = errors.New("nil channel for signaling the allowance of external queries")

// ErrQueriesNotAllowedYet signals that the node is not ready yet to process VM Queries
var ErrQueriesNotAllowedYet = errors.New("node is not ready yet to process VM Queries")

// ErrNilChunksProcessor signals that a nil chunks processor has been provided
var ErrNilChunksProcessor = errors.New("nil chunks processor")

// ErrIncompatibleReference signals that an incompatible reference was provided when processing a batch
var ErrIncompatibleReference = errors.New("incompatible reference when processing batch")

// ErrProcessClosed signals that an incomplete processing occurred due to the early process closing
var ErrProcessClosed = errors.New("incomplete processing: process is closing")

// ErrNilAccountsDBSyncer signals that a nil accounts db syncer has been provided
var ErrNilAccountsDBSyncer = errors.New("nil accounts DB syncer")

// ErrNilCurrentNetworkEpochProvider signals that a nil CurrentNetworkEpochProvider handler has been provided
var ErrNilCurrentNetworkEpochProvider = errors.New("nil current network epoch provider")

// ErrNilESDTTransferParser signals that a nil ESDT transfer parser has been provided
var ErrNilESDTTransferParser = errors.New("nil esdt transfer parser")

// ErrResultingSCRIsTooBig signals that resulting smart contract result is too big
var ErrResultingSCRIsTooBig = errors.New("resulting SCR is too big")

// ErrNotAllowedToWriteUnderProtectedKey signals that writing under protected key is not allowed
var ErrNotAllowedToWriteUnderProtectedKey = errors.New("not allowed to write under protected key")

// ErrNilNFTStorageHandler signals that nil NFT storage handler has been provided
var ErrNilNFTStorageHandler = errors.New("nil NFT storage handler")

// ErrNilBootstrapper signals that a nil bootstraper has been provided
var ErrNilBootstrapper = errors.New("nil bootstrapper")

// ErrNodeIsNotSynced signals that the VM query cannot be executed because the node is not synced and the request required this
var ErrNodeIsNotSynced = errors.New("node is not synced")

// ErrStateChangedWhileExecutingVmQuery signals that the state has been changed while executing a vm query and the request required not to
var ErrStateChangedWhileExecutingVmQuery = errors.New("state changed while executing vm query")

// ErrDuplicateRoundActivationName signals a round activation name is already taken
var ErrDuplicateRoundActivationName = errors.New("round activation name already exists in config file")

// ErrNilActivationRoundName signals an empty activation round name has been set in config file
var ErrNilActivationRoundName = errors.New("round activation name is empty in config file")

// ErrInvalidRoundActivationConfig signals that RoundConfig struct is invalid
var ErrInvalidRoundActivationConfig = errors.New("invalid round config struct; should be of type config.ActivationRoundByName")

// ErrNilRoundNotifier signals a nil round notifier has been provided
var ErrNilRoundNotifier = errors.New("nil round notifier has been provided")

// ErrNilScheduledTxsExecutionHandler signals that scheduled txs execution handler is nil
var ErrNilScheduledTxsExecutionHandler = errors.New("nil scheduled txs execution handler")

// ErrNilVersionedHeaderFactory signals that the versioned header factory is nil
var ErrNilVersionedHeaderFactory = errors.New("nil versioned header factory")

// ErrNilIntermediateProcessor signals that intermediate processors is nil
var ErrNilIntermediateProcessor = errors.New("intermediate processor is nil")

// ErrNilSyncTimer signals that the sync timer is nil
var ErrNilSyncTimer = errors.New("sync timer is nil")

// ErrNilIsShardStuckHandler signals a nil shard stuck handler
var ErrNilIsShardStuckHandler = errors.New("nil handler for checking stuck shard")

// ErrNilIsMaxBlockSizeReachedHandler signals a nil max block size reached handler
var ErrNilIsMaxBlockSizeReachedHandler = errors.New("nil handler for max block size reached")

// ErrNilTxMaxTotalCostHandler signals a nil transaction max total cost
var ErrNilTxMaxTotalCostHandler = errors.New("nil transaction max total cost")

// ErrNilAccountTxsPerShard signals a nil mapping for account transactions to shard
var ErrNilAccountTxsPerShard = errors.New("nil account transactions per shard mapping")

// ErrScheduledRootHashDoesNotMatch signals that scheduled root hash does not match
var ErrScheduledRootHashDoesNotMatch = errors.New("scheduled root hash does not match")

// ErrNilAdditionalData signals that additional data is nil
var ErrNilAdditionalData = errors.New("nil additional data")

// ErrNumOfMiniBlocksAndMiniBlocksHeadersMismatch signals that number of mini blocks and mini blocks headers does not match
var ErrNumOfMiniBlocksAndMiniBlocksHeadersMismatch = errors.New("num of mini blocks and mini blocks headers does not match")

// ErrNilDoubleTransactionsDetector signals that a nil double transactions detector has been provided
var ErrNilDoubleTransactionsDetector = errors.New("nil double transactions detector")

// ErrNoTxToProcess signals that no transaction were sent for processing
var ErrNoTxToProcess = errors.New("no transaction to process")

<<<<<<< HEAD
// ErrMissingMiniBlockHeader signals that mini block header is missing
var ErrMissingMiniBlockHeader = errors.New("missing mini block header")
=======
// ErrInvalidProcessWaitTime signals that an invalid process wait time was provided
var ErrInvalidProcessWaitTime = errors.New("invalid process wait time")
>>>>>>> 92de8e0f
<|MERGE_RESOLUTION|>--- conflicted
+++ resolved
@@ -1077,10 +1077,8 @@
 // ErrNoTxToProcess signals that no transaction were sent for processing
 var ErrNoTxToProcess = errors.New("no transaction to process")
 
-<<<<<<< HEAD
-// ErrMissingMiniBlockHeader signals that mini block header is missing
-var ErrMissingMiniBlockHeader = errors.New("missing mini block header")
-=======
 // ErrInvalidProcessWaitTime signals that an invalid process wait time was provided
 var ErrInvalidProcessWaitTime = errors.New("invalid process wait time")
->>>>>>> 92de8e0f
+
+// ErrMissingMiniBlockHeader signals that mini block header is missing
+var ErrMissingMiniBlockHeader = errors.New("missing mini block header")