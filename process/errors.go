package process

import (
	"errors"
)

// ErrNilMessage signals that a nil message has been received
var ErrNilMessage = errors.New("nil message")

// ErrNilAccountsAdapter defines the error when trying to use a nil AccountsAddapter
var ErrNilAccountsAdapter = errors.New("nil AccountsAdapter")

// ErrNilCoreComponentsHolder signals that a nil core components holder was provided
var ErrNilCoreComponentsHolder = errors.New("nil core components holder")

// ErrNilBootstrapComponentsHolder signals that a nil bootstrap components holder was provided
var ErrNilBootstrapComponentsHolder = errors.New("nil bootstrap components holder")

// ErrNilStatusComponentsHolder signals that a nil status components holder was provided
var ErrNilStatusComponentsHolder = errors.New("nil status components holder")

// ErrNilStatusCoreComponentsHolder signals that a nil status core components holder was provided
var ErrNilStatusCoreComponentsHolder = errors.New("nil status core components holder")

// ErrNilCryptoComponentsHolder signals that a nil crypto components holder was provided
var ErrNilCryptoComponentsHolder = errors.New("nil crypto components holder")

// ErrNilDataComponentsHolder signals that a nil data components holder was provided
var ErrNilDataComponentsHolder = errors.New("nil data components holder")

// ErrNilHasher signals that an operation has been attempted to or with a nil hasher implementation
var ErrNilHasher = errors.New("nil Hasher")

// ErrNilPubkeyConverter signals that an operation has been attempted to or with a nil public key converter implementation
var ErrNilPubkeyConverter = errors.New("nil pubkey converter")

// ErrNilGasSchedule signals that an operation has been attempted with a nil gas schedule
var ErrNilGasSchedule = errors.New("nil GasSchedule")

// ErrNilAddressContainer signals that an operation has been attempted to or with a nil AddressContainer implementation
var ErrNilAddressContainer = errors.New("nil AddressContainer")

// ErrNilTransaction signals that an operation has been attempted to or with a nil transaction
var ErrNilTransaction = errors.New("nil transaction")

// ErrWrongTransaction signals that transaction is invalid
var ErrWrongTransaction = errors.New("invalid transaction")

// ErrNoVM signals that no SCHandler has been set
var ErrNoVM = errors.New("no VM (hook not set)")

// ErrHigherNonceInTransaction signals the nonce in transaction is higher than the account's nonce
var ErrHigherNonceInTransaction = errors.New("higher nonce in transaction")

// ErrLowerNonceInTransaction signals the nonce in transaction is lower than the account's nonce
var ErrLowerNonceInTransaction = errors.New("lower nonce in transaction")

// ErrInsufficientFunds signals the funds are insufficient for the move balance operation but the
// transaction fee is covered by the current balance
var ErrInsufficientFunds = errors.New("insufficient funds")

// ErrInsufficientFee signals that the current balance doesn't have the required transaction fee
var ErrInsufficientFee = errors.New("insufficient balance for fees")

// ErrNilValue signals the value is nil
var ErrNilValue = errors.New("nil value")

// ErrNilBlockChain signals that an operation has been attempted to or with a nil blockchain
var ErrNilBlockChain = errors.New("nil block chain")

// ErrNilMetaBlockHeader signals that an operation has been attempted to or with a nil metablock
var ErrNilMetaBlockHeader = errors.New("nil metablock header")

// ErrNilTxBlockBody signals that an operation has been attempted to or with a nil tx block body
var ErrNilTxBlockBody = errors.New("nil tx block body")

// ErrNilStore signals that the provided storage service is nil
var ErrNilStore = errors.New("nil data storage service")

// ErrNilBootStorer signals that the provided boot storer is bil
var ErrNilBootStorer = errors.New("nil boot storer")

// ErrNilBlockHeader signals that an operation has been attempted to or with a nil block header
var ErrNilBlockHeader = errors.New("nil block header")

// ErrNilBlockBody signals that an operation has been attempted to or with a nil block body
var ErrNilBlockBody = errors.New("nil block body")

// ErrNilTxHash signals that an operation has been attempted with a nil hash
var ErrNilTxHash = errors.New("nil transaction hash")

// ErrNilPubKeysBitmap signals that an operation has been attempted with a nil public keys bitmap
var ErrNilPubKeysBitmap = errors.New("nil public keys bitmap")

// ErrNilPreviousBlockHash signals that an operation has been attempted with a nil previous block header hash
var ErrNilPreviousBlockHash = errors.New("nil previous block header hash")

// ErrNilSignature signals that an operation has been attempted with a nil signature
var ErrNilSignature = errors.New("nil signature")

// ErrNilMiniBlocks signals that an operation has been attempted with a nil mini-block
var ErrNilMiniBlocks = errors.New("nil mini blocks")

// ErrNilMiniBlock signals that an operation has been attempted with a nil miniblock
var ErrNilMiniBlock = errors.New("nil mini block")

// ErrNilRootHash signals that an operation has been attempted with a nil root hash
var ErrNilRootHash = errors.New("root hash is nil")

// ErrWrongNonceInBlock signals the nonce in block is different from expected nonce
var ErrWrongNonceInBlock = errors.New("wrong nonce in block")

// ErrBlockHashDoesNotMatch signals that header hash does not match with the previous one
var ErrBlockHashDoesNotMatch = errors.New("block hash does not match")

// ErrMissingTransaction signals that one transaction is missing
var ErrMissingTransaction = errors.New("missing transaction")

// ErrMarshalWithoutSuccess signals that marshal some data was not done with success
var ErrMarshalWithoutSuccess = errors.New("marshal without success")

// ErrUnmarshalWithoutSuccess signals that unmarshal some data was not done with success
var ErrUnmarshalWithoutSuccess = errors.New("unmarshal without success")

// ErrRootStateDoesNotMatch signals that root state does not match
var ErrRootStateDoesNotMatch = errors.New("root state does not match")

// ErrValidatorStatsRootHashDoesNotMatch signals that the root hash for the validator statistics does not match
var ErrValidatorStatsRootHashDoesNotMatch = errors.New("root hash for validator statistics does not match")

// ErrAccountStateDirty signals that the accounts were modified before starting the current modification
var ErrAccountStateDirty = errors.New("accountState was dirty before starting to change")

// ErrInvalidShardId signals that the shard id is invalid
var ErrInvalidShardId = errors.New("invalid shard id")

// ErrMissingHeader signals that header of the block is missing
var ErrMissingHeader = errors.New("missing header")

// ErrMissingHashForHeaderNonce signals that hash of the block is missing
var ErrMissingHashForHeaderNonce = errors.New("missing hash for header nonce")

// ErrMissingBody signals that body of the block is missing
var ErrMissingBody = errors.New("missing body")

// ErrNilBlockProcessor signals that an operation has been attempted to or with a nil BlockProcessor implementation
var ErrNilBlockProcessor = errors.New("nil block processor")

// ErrNilMarshalizer signals that an operation has been attempted to or with a nil Marshalizer implementation
var ErrNilMarshalizer = errors.New("nil Marshalizer")

// ErrNilNodesConfigProvider signals that an operation has been attempted to or with a nil nodes config provider
var ErrNilNodesConfigProvider = errors.New("nil nodes config provider")

// ErrNilSystemSCConfig signals that nil system sc config was provided
var ErrNilSystemSCConfig = errors.New("nil system sc config")

// ErrNilRoundHandler signals that an operation has been attempted to or with a nil RoundHandler implementation
var ErrNilRoundHandler = errors.New("nil RoundHandler")

// ErrNilRoundTimeDurationHandler signals that an operation has been attempted to or with a nil RoundTimeDurationHandler implementation
var ErrNilRoundTimeDurationHandler = errors.New("nil RoundTimeDurationHandler")

// ErrNilMessenger signals that a nil Messenger object was provided
var ErrNilMessenger = errors.New("nil Messenger")

// ErrNilTxDataPool signals that a nil transaction pool has been provided
var ErrNilTxDataPool = errors.New("nil transaction data pool")

// ErrNilHeadersDataPool signals that a nil headers pool has been provided
var ErrNilHeadersDataPool = errors.New("nil headers data pool")

// ErrNilCacher signals that a nil cache has been provided
var ErrNilCacher = errors.New("nil cacher")

// ErrNilRcvAddr signals that an operation has been attempted to or with a nil receiver address
var ErrNilRcvAddr = errors.New("nil receiver address")

// ErrInvalidRcvAddr signals that an invalid receiver address was provided
var ErrInvalidRcvAddr = errors.New("invalid receiver address")

// ErrNilSndAddr signals that an operation has been attempted to or with a nil sender address
var ErrNilSndAddr = errors.New("nil sender address")

// ErrInvalidSndAddr signals that an invalid sender address was provided
var ErrInvalidSndAddr = errors.New("invalid sender address")

// ErrNegativeValue signals that a negative value has been detected, and it is not allowed
var ErrNegativeValue = errors.New("negative value")

// ErrNilShardCoordinator signals that an operation has been attempted to or with a nil shard coordinator
var ErrNilShardCoordinator = errors.New("nil shard coordinator")

// ErrNilNodesCoordinator signals that an operation has been attempted to or with a nil nodes coordinator
var ErrNilNodesCoordinator = errors.New("nil nodes coordinator")

// ErrNilStakingDataProvider signals that a nil staking data provider was used
var ErrNilStakingDataProvider = errors.New("nil staking data provider")

// ErrNilKeyGen signals that an operation has been attempted to or with a nil single sign key generator
var ErrNilKeyGen = errors.New("nil key generator")

// ErrNilSingleSigner signals that a nil single signer is used
var ErrNilSingleSigner = errors.New("nil single signer")

// ErrBlockProposerSignatureMissing signals that block proposer signature is missing from the block aggregated sig
var ErrBlockProposerSignatureMissing = errors.New("block proposer signature is missing")

// ErrNilMultiSigVerifier signals that a nil multi-signature verifier is used
var ErrNilMultiSigVerifier = errors.New("nil multi-signature verifier")

// ErrNilDataToProcess signals that nil data was provided
var ErrNilDataToProcess = errors.New("nil data to process")

// ErrNilPoolsHolder signals that an operation has been attempted to or with a nil pools holder object
var ErrNilPoolsHolder = errors.New("nil pools holder")

// ErrNilTxStorage signals that a nil transaction storage has been provided
var ErrNilTxStorage = errors.New("nil transaction storage")

// ErrNilStorage signals that a nil storage has been provided
var ErrNilStorage = errors.New("nil storage")

// ErrNilShardedDataCacherNotifier signals that a nil sharded data cacher notifier has been provided
var ErrNilShardedDataCacherNotifier = errors.New("nil sharded data cacher notifier")

// ErrInvalidTxInPool signals an invalid transaction in the transactions pool
var ErrInvalidTxInPool = errors.New("invalid transaction in the transactions pool")

// ErrTxNotFound signals that a transaction has not found
var ErrTxNotFound = errors.New("transaction not found")

// ErrNilTransactionPool signals that a nil transaction pool was used
var ErrNilTransactionPool = errors.New("nil transaction pool")

// ErrNilMiniBlockPool signals that a nil mini blocks pool was used
var ErrNilMiniBlockPool = errors.New("nil mini block pool")

// ErrNilMetaBlocksPool signals that a nil meta blocks pool was used
var ErrNilMetaBlocksPool = errors.New("nil meta blocks pool")

// ErrNilProofsPool signals that a nil proofs pool was used
var ErrNilProofsPool = errors.New("nil proofs pool")

// ErrNilTxProcessor signals that a nil transactions processor was used
var ErrNilTxProcessor = errors.New("nil transactions processor")

// ErrNilDataPoolHolder signals that the data pool holder is nil
var ErrNilDataPoolHolder = errors.New("nil data pool holder")

// ErrTimeIsOut signals that time is out
var ErrTimeIsOut = errors.New("time is out")

// ErrNilForkDetector signals that the fork detector is nil
var ErrNilForkDetector = errors.New("nil fork detector")

// ErrNilContainerElement signals when trying to add a nil element in the container
var ErrNilContainerElement = errors.New("element cannot be nil")

// ErrNilArgumentStruct signals that a function has received nil instead of an instantiated Arg... structure
var ErrNilArgumentStruct = errors.New("nil argument struct")

// ErrInvalidContainerKey signals that an element does not exist in the container's map
var ErrInvalidContainerKey = errors.New("element does not exist in container")

// ErrContainerKeyAlreadyExists signals that an element was already set in the container's map
var ErrContainerKeyAlreadyExists = errors.New("provided key already exists in container")

// ErrNilRequestHandler signals that a nil request handler interface was provided
var ErrNilRequestHandler = errors.New("nil request handler")

// ErrNilHaveTimeHandler signals that a nil have time handler func was provided
var ErrNilHaveTimeHandler = errors.New("nil have time handler")

// ErrWrongTypeInContainer signals that a wrong type of object was found in container
var ErrWrongTypeInContainer = errors.New("wrong type of object inside container")

// ErrLenMismatch signals that 2 or more slices have different lengths
var ErrLenMismatch = errors.New("lengths mismatch")

// ErrWrongTypeAssertion signals that a type assertion failed
var ErrWrongTypeAssertion = errors.New("wrong type assertion")

// ErrHeaderShardDataMismatch signals that shard header does not match created shard info
var ErrHeaderShardDataMismatch = errors.New("shard header does not match shard info")

// ErrNoDataInMessage signals that no data was found after parsing received p2p message
var ErrNoDataInMessage = errors.New("no data found in received message")

// ErrNilBuffer signals that a provided byte buffer is nil
var ErrNilBuffer = errors.New("provided byte buffer is nil")

// ErrNilRandSeed signals that a nil rand seed has been provided
var ErrNilRandSeed = errors.New("provided rand seed is nil")

// ErrNilPrevRandSeed signals that a nil previous rand seed has been provided
var ErrNilPrevRandSeed = errors.New("provided previous rand seed is nil")

// ErrReservedFieldInvalid signals that reserved field has an invalid content
var ErrReservedFieldInvalid = errors.New("reserved field content is invalid")

// ErrLowerRoundInBlock signals that a header round is too low for processing it
var ErrLowerRoundInBlock = errors.New("header round is lower than last committed")

// ErrHigherRoundInBlock signals that a block with higher round than permitted has been provided
var ErrHigherRoundInBlock = errors.New("higher round in block")

// ErrLowerNonceInBlock signals that a block with lower nonce than permitted has been provided
var ErrLowerNonceInBlock = errors.New("lower nonce in block")

// ErrHigherNonceInBlock signals that a block with higher nonce than permitted has been provided
var ErrHigherNonceInBlock = errors.New("higher nonce in block")

// ErrRandSeedDoesNotMatch signals that random seed does not match with the previous one
var ErrRandSeedDoesNotMatch = errors.New("random seed does not match")

// ErrHeaderNotFinal signals that header is not final, and it should be
var ErrHeaderNotFinal = errors.New("header in metablock is not final")

// ErrShardIdMissmatch signals shard ID does not match expectations
var ErrShardIdMissmatch = errors.New("shard ID missmatch")

// ErrNotarizedHeadersSliceIsNil signals that the slice holding notarized headers is nil
var ErrNotarizedHeadersSliceIsNil = errors.New("notarized headers slice is nil")

// ErrNotarizedHeadersSliceForShardIsNil signals that the slice holding notarized headers for shard is nil
var ErrNotarizedHeadersSliceForShardIsNil = errors.New("notarized headers slice for shard is nil")

// ErrCrossShardMBWithoutConfirmationFromMeta signals that miniblock was not yet notarized by metachain
var ErrCrossShardMBWithoutConfirmationFromMeta = errors.New("cross shard miniblock with destination current shard is not confirmed by metachain")

// ErrHeaderBodyMismatch signals that the header does not attest all data from the block
var ErrHeaderBodyMismatch = errors.New("body cannot be validated from header data")

// ErrScheduledMiniBlocksMismatch signals that scheduled mini blocks created and executed in the last block, which are not yet final,
// do not match with the ones received in the next proposed body
var ErrScheduledMiniBlocksMismatch = errors.New("scheduled miniblocks does not match")

// ErrNilSmartContractProcessor signals that smart contract call executor is nil
var ErrNilSmartContractProcessor = errors.New("smart contract processor is nil")

// ErrNilArgumentParser signals that the argument parser is nil
var ErrNilArgumentParser = errors.New("argument parser is nil")

// ErrNilSCDestAccount signals that destination account is nil
var ErrNilSCDestAccount = errors.New("nil destination SC account")

// ErrWrongNonceInVMOutput signals that nonce in vm output is wrong
var ErrWrongNonceInVMOutput = errors.New("nonce invalid from SC run")

// ErrNilVMOutput signals that vmoutput is nil
var ErrNilVMOutput = errors.New("nil vm output")

// ErrNilValueFromRewardTransaction signals that the transfered value is nil
var ErrNilValueFromRewardTransaction = errors.New("transferred value is nil in reward transaction")

// ErrNilTemporaryAccountsHandler signals that temporary accounts handler is nil
var ErrNilTemporaryAccountsHandler = errors.New("temporary accounts handler is nil")

// ErrNotEnoughValidBlocksInStorage signals that bootstrap from storage failed due to not enough valid blocks stored
var ErrNotEnoughValidBlocksInStorage = errors.New("not enough valid blocks to start from storage")

// ErrNilSmartContractResult signals that the smart contract result is nil
var ErrNilSmartContractResult = errors.New("smart contract result is nil")

// ErrNilRewardTransaction signals that the reward transaction is nil
var ErrNilRewardTransaction = errors.New("reward transaction is nil")

// ErrNilUTxDataPool signals that unsigned transaction pool is nil
var ErrNilUTxDataPool = errors.New("unsigned transactions pool is nil")

// ErrNilRewardTxDataPool signals that the reward transactions pool is nil
var ErrNilRewardTxDataPool = errors.New("reward transactions pool is nil")

// ErrNilUnsignedTxDataPool signals that the unsigned transactions pool is nil
var ErrNilUnsignedTxDataPool = errors.New("unsigned transactions pool is nil")

// ErrNilUTxStorage signals that unsigned transaction storage is nil
var ErrNilUTxStorage = errors.New("unsigned transactions storage is nil")

// ErrNilScAddress signals that a nil smart contract address has been provided
var ErrNilScAddress = errors.New("nil SC address")

// ErrEmptyFunctionName signals that an empty function name has been provided
var ErrEmptyFunctionName = errors.New("empty function name")

// ErrMiniBlockHashMismatch signals that miniblock hashes does not match
var ErrMiniBlockHashMismatch = errors.New("miniblocks does not match")

// ErrNilIntermediateTransactionHandler signals that nil intermediate transaction handler was provided
var ErrNilIntermediateTransactionHandler = errors.New("intermediate transaction handler is nil")

// ErrWrongTypeInMiniBlock signals that type is not correct for processing
var ErrWrongTypeInMiniBlock = errors.New("type in miniblock is not correct for processing")

// ErrNilTransactionCoordinator signals that transaction coordinator is nil
var ErrNilTransactionCoordinator = errors.New("transaction coordinator is nil")

// ErrNilUint64Converter signals that uint64converter is nil
var ErrNilUint64Converter = errors.New("uint64converter is nil")

// ErrNilSmartContractResultProcessor signals that smart contract result processor is nil
var ErrNilSmartContractResultProcessor = errors.New("nil smart contract result processor")

// ErrNilRewardsTxProcessor signals that the rewards transaction processor is nil
var ErrNilRewardsTxProcessor = errors.New("nil rewards transaction processor")

// ErrNilIntermediateProcessorContainer signals that intermediate processors container is nil
var ErrNilIntermediateProcessorContainer = errors.New("intermediate processor container is nil")

// ErrNilPreProcessorsContainer signals that preprocessors container is nil
var ErrNilPreProcessorsContainer = errors.New("preprocessors container is nil")

// ErrNilPreProcessor signals that preprocessors is nil
var ErrNilPreProcessor = errors.New("preprocessor is nil")

// ErrNilGasHandler signals that gas handler is nil
var ErrNilGasHandler = errors.New("nil gas handler")

// ErrUnknownBlockType signals that block type is not correct
var ErrUnknownBlockType = errors.New("block type is unknown")

// ErrMissingPreProcessor signals that required pre-processor is missing
var ErrMissingPreProcessor = errors.New("pre processor is missing")

// ErrNilAppStatusHandler defines the error for setting a nil AppStatusHandler
var ErrNilAppStatusHandler = errors.New("nil AppStatusHandler")

// ErrNilInterceptedDataFactory signals that a nil intercepted data factory was provided
var ErrNilInterceptedDataFactory = errors.New("nil intercepted data factory")

// ErrNilInterceptedDataProcessor signals that a nil intercepted data processor was provided
var ErrNilInterceptedDataProcessor = errors.New("nil intercepted data processor")

// ErrNilInterceptorThrottler signals that a nil interceptor throttler was provided
var ErrNilInterceptorThrottler = errors.New("nil interceptor throttler")

// ErrNilUnsignedTxHandler signals that the unsigned tx handler is nil
var ErrNilUnsignedTxHandler = errors.New("nil unsigned tx handler")

// ErrNilTxTypeHandler signals that tx type handler is nil
var ErrNilTxTypeHandler = errors.New("nil tx type handler")

// ErrNilPeerAccountsAdapter signals that a nil peer accounts database was provided
var ErrNilPeerAccountsAdapter = errors.New("nil peer accounts database")

// ErrInvalidPeerAccount signals that a peer account is invalid
var ErrInvalidPeerAccount = errors.New("invalid peer account")

// ErrInvalidMetaHeader signals that a wrong implementation of HeaderHandler was provided
var ErrInvalidMetaHeader = errors.New("invalid header provided, expected MetaBlock")

// ErrInvalidChainID signals that an invalid chain ID was provided
var ErrInvalidChainID = errors.New("invalid chain ID")

// ErrNilEpochStartTrigger signals that a nil start of epoch trigger was provided
var ErrNilEpochStartTrigger = errors.New("nil start of epoch trigger")

// ErrNilEpochHandler signals that a nil epoch handler was provided
var ErrNilEpochHandler = errors.New("nil epoch handler")

// ErrNilEpochStartNotifier signals that the provided epochStartNotifier is nil
var ErrNilEpochStartNotifier = errors.New("nil epochStartNotifier")

// ErrNilEpochNotifier signals that the provided EpochNotifier is nil
var ErrNilEpochNotifier = errors.New("nil EpochNotifier")

// ErrNilRoundNotifier signals that the provided EpochNotifier is nil
var ErrNilRoundNotifier = errors.New("nil RoundNotifier")

// ErrNilChainParametersHandler signals that the provided chain parameters handler is nil
var ErrNilChainParametersHandler = errors.New("nil chain parameters handler")

// ErrInvalidCacheRefreshIntervalInSec signals that the cacheRefreshIntervalInSec is invalid - zero or less
var ErrInvalidCacheRefreshIntervalInSec = errors.New("invalid cacheRefreshIntervalInSec")

// ErrEpochDoesNotMatch signals that epoch does not match between headers
var ErrEpochDoesNotMatch = errors.New("epoch does not match")

// ErrOverallBalanceChangeFromSC signals that all sumed balance changes are not zero
var ErrOverallBalanceChangeFromSC = errors.New("SC output balance updates are wrong")

// ErrOverflow signals that an overflow occured
var ErrOverflow = errors.New("type overflow occured")

// ErrNilTxValidator signals that a nil tx validator has been provided
var ErrNilTxValidator = errors.New("nil transaction validator")

// ErrNilPendingMiniBlocksHandler signals that a nil pending miniblocks handler has been provided
var ErrNilPendingMiniBlocksHandler = errors.New("nil pending miniblocks handler")

// ErrNilEconomicsFeeHandler signals that fee handler is nil
var ErrNilEconomicsFeeHandler = errors.New("nil economics fee handler")

// ErrSystemBusy signals that the system is busy
var ErrSystemBusy = errors.New("system busy")

// ErrInsufficientGasPriceInTx signals that a lower gas price than required was provided
var ErrInsufficientGasPriceInTx = errors.New("insufficient gas price in tx")

// ErrInsufficientGasLimitInTx signals that a lower gas limit than required was provided
var ErrInsufficientGasLimitInTx = errors.New("insufficient gas limit in tx")

// ErrInvalidMaxGasLimitPerBlock signals that an invalid max gas limit per block has been read from config file
var ErrInvalidMaxGasLimitPerBlock = errors.New("invalid max gas limit per block")

// ErrInvalidMaxGasLimitPerMiniBlock signals that an invalid max gas limit per mini block has been read from config file
var ErrInvalidMaxGasLimitPerMiniBlock = errors.New("invalid max gas limit per mini block")

// ErrInvalidMaxGasLimitPerMetaBlock signals that an invalid max gas limit per meta block has been read from config file
var ErrInvalidMaxGasLimitPerMetaBlock = errors.New("invalid max gas limit per meta block")

// ErrInvalidMaxGasLimitPerMetaMiniBlock signals that an invalid max gas limit per meta mini block has been read from config file
var ErrInvalidMaxGasLimitPerMetaMiniBlock = errors.New("invalid max gas limit per meta mini block")

// ErrInvalidMaxGasLimitPerTx signals that an invalid max gas limit per tx has been read from config file
var ErrInvalidMaxGasLimitPerTx = errors.New("invalid max gas limit per tx")

// ErrInvalidGasPerDataByte signals that an invalid gas per data byte has been read from config file
var ErrInvalidGasPerDataByte = errors.New("invalid gas per data byte")

// ErrMaxGasLimitPerMiniBlockInReceiverShardIsReached signals that max gas limit per mini block in receiver shard has been reached
var ErrMaxGasLimitPerMiniBlockInReceiverShardIsReached = errors.New("max gas limit per mini block in receiver shard is reached")

// ErrMaxGasLimitPerOneTxInReceiverShardIsReached signals that max gas limit per one transaction in receiver shard has been reached
var ErrMaxGasLimitPerOneTxInReceiverShardIsReached = errors.New("max gas limit per one transaction in receiver shard is reached")

// ErrMaxGasLimitPerBlockInSelfShardIsReached signals that max gas limit per block in self shard has been reached
var ErrMaxGasLimitPerBlockInSelfShardIsReached = errors.New("max gas limit per block in self shard is reached")

// ErrMaxGasLimitUsedForDestMeTxsIsReached signals that max gas limit used for dest me txs has been reached
var ErrMaxGasLimitUsedForDestMeTxsIsReached = errors.New("max gas limit used for dest me txs is reached")

// ErrInvalidMinimumGasPrice signals that an invalid gas price has been read from config file
var ErrInvalidMinimumGasPrice = errors.New("invalid minimum gas price")

// ErrInvalidExtraGasLimitGuardedTx signals that an invalid gas limit has been provided in the config file
var ErrInvalidExtraGasLimitGuardedTx = errors.New("invalid extra gas limit for guarded transactions")

// ErrInvalidMaxGasPriceSetGuardian signals that an invalid maximum gas price has been provided in the config file
var ErrInvalidMaxGasPriceSetGuardian = errors.New("invalid maximum gas price for set guardian")

// ErrGuardianSignatureNotExpected signals that the guardian signature is not expected
var ErrGuardianSignatureNotExpected = errors.New("guardian signature not expected")

// ErrGuardianAddressNotExpected signals that the guardian address is not expected
var ErrGuardianAddressNotExpected = errors.New("guardian address not expected")

// ErrInvalidMinimumGasLimitForTx signals that an invalid minimum gas limit for transactions has been read from config file
var ErrInvalidMinimumGasLimitForTx = errors.New("invalid minimum gas limit for transactions")

// ErrEmptyEpochRewardsConfig signals that the epoch rewards config is empty
var ErrEmptyEpochRewardsConfig = errors.New("the epoch rewards config is empty")

// ErrEmptyGasLimitSettings signals that the gas limit settings is empty
var ErrEmptyGasLimitSettings = errors.New("the gas limit settings is empty")

// ErrEmptyYearSettings signals that the year settings is empty
var ErrEmptyYearSettings = errors.New("the year settings is empty")

// ErrInvalidRewardsPercentages signals that rewards percentages are not correct
var ErrInvalidRewardsPercentages = errors.New("invalid rewards percentages")

// ErrInvalidInflationPercentages signals that inflation percentages are not correct
var ErrInvalidInflationPercentages = errors.New("invalid inflation percentages")

// ErrInvalidNonceRequest signals that invalid nonce was requested
var ErrInvalidNonceRequest = errors.New("invalid nonce request")

// ErrInvalidBlockRequestOldEpoch signals that invalid block was requested from old epoch
var ErrInvalidBlockRequestOldEpoch = errors.New("invalid block request from old epoch")

// ErrNilBlockChainHook signals that nil blockchain hook has been provided
var ErrNilBlockChainHook = errors.New("nil blockchain hook")

// ErrNilTxForCurrentBlockHandler signals that nil tx for current block handler has been provided
var ErrNilTxForCurrentBlockHandler = errors.New("nil tx for current block handler")

// ErrNilSCToProtocol signals that nil smart contract to protocol handler has been provided
var ErrNilSCToProtocol = errors.New("nil sc to protocol")

// ErrNilNodesSetup signals that nil nodes setup has been provided
var ErrNilNodesSetup = errors.New("nil nodes setup")

// ErrNilBlackListCacher signals that a nil black list cacher was provided
var ErrNilBlackListCacher = errors.New("nil black list cacher")

// ErrNilPeerShardMapper signals that a nil peer shard mapper has been provided
var ErrNilPeerShardMapper = errors.New("nil peer shard mapper")

// ErrNilBlockTracker signals that a nil block tracker was provided
var ErrNilBlockTracker = errors.New("nil block tracker")

// ErrHeaderIsBlackListed signals that the header provided is black listed
var ErrHeaderIsBlackListed = errors.New("header is black listed")

// ErrNilEconomicsData signals that nil economics data has been provided
var ErrNilEconomicsData = errors.New("nil economics data")

// ErrNilOutportDataProvider signals that a nil outport data provider has been given
var ErrNilOutportDataProvider = errors.New("nil outport data  provider")

// ErrZeroMaxComputableRounds signals that a value of zero was provided on the maxComputableRounds
var ErrZeroMaxComputableRounds = errors.New("max computable rounds is zero")

// ErrZeroMaxConsecutiveRoundsOfRatingDecrease signals that a value of zero was provided on the MaxConsecutiveRoundsOfRatingDecrease
var ErrZeroMaxConsecutiveRoundsOfRatingDecrease = errors.New("max consecutive number of rounds, in which we can decrease a validator rating, is zero")

// ErrNilRater signals that nil rater has been provided
var ErrNilRater = errors.New("nil rater")

// ErrNilNetworkWatcher signals that a nil network watcher has been provided
var ErrNilNetworkWatcher = errors.New("nil network watcher")

// ErrNilHeaderValidator signals that nil header validator has been provided
var ErrNilHeaderValidator = errors.New("nil header validator")

// ErrMaxRatingIsSmallerThanMinRating signals that the max rating is smaller than the min rating value
var ErrMaxRatingIsSmallerThanMinRating = errors.New("max rating is smaller than min rating")

// ErrMinRatingSmallerThanOne signals that the min rating is smaller than the min value of 1
var ErrMinRatingSmallerThanOne = errors.New("min rating is smaller than one")

// ErrStartRatingNotBetweenMinAndMax signals that the start rating is not between min and max rating
var ErrStartRatingNotBetweenMinAndMax = errors.New("start rating is not between min and max rating")

// ErrSignedBlocksThresholdNotBetweenZeroAndOne signals that the signed blocks threshold is not between 0 and 1
var ErrSignedBlocksThresholdNotBetweenZeroAndOne = errors.New("signed blocks threshold is not between 0 and 1")

// ErrConsecutiveMissedBlocksPenaltyLowerThanOne signals that the ConsecutiveMissedBlocksPenalty is lower than 1
var ErrConsecutiveMissedBlocksPenaltyLowerThanOne = errors.New("consecutive missed blocks penalty lower than 1")

// ErrDecreaseRatingsStepMoreThanMinusOne signals that the decrease rating step has a vale greater than -1
var ErrDecreaseRatingsStepMoreThanMinusOne = errors.New("decrease rating step has a value greater than -1")

// ErrHoursToMaxRatingFromStartRatingZero signals that the number of hours to reach max rating step is zero
var ErrHoursToMaxRatingFromStartRatingZero = errors.New("hours to reach max rating is zero")

// ErrSCDeployFromSCRIsNotPermitted signals that operation is not permitted
var ErrSCDeployFromSCRIsNotPermitted = errors.New("it is not permitted to deploy a smart contract from another smart contract cross shard")

// ErrNotEnoughGas signals that not enough gas has been provided
var ErrNotEnoughGas = errors.New("not enough gas was sent in the transaction")

// ErrInvalidValue signals that an invalid value was provided
var ErrInvalidValue = errors.New("invalid value provided")

// ErrNilQuotaStatusHandler signals that a nil quota status handler has been provided
var ErrNilQuotaStatusHandler = errors.New("nil quota status handler")

// ErrNilAntifloodHandler signals that a nil antiflood handler has been provided
var ErrNilAntifloodHandler = errors.New("nil antiflood handler")

// ErrNilHeaderSigVerifier signals that a nil header sig verifier has been provided
var ErrNilHeaderSigVerifier = errors.New("nil header sig verifier")

// ErrNilHeaderIntegrityVerifier signals that a nil header integrity verifier has been provided
var ErrNilHeaderIntegrityVerifier = errors.New("nil header integrity verifier")

// ErrFailedTransaction signals that transaction is of type failed.
var ErrFailedTransaction = errors.New("failed transaction, gas consumed")

// ErrNilBadTxHandler signals that bad tx handler is nil
var ErrNilBadTxHandler = errors.New("nil bad tx handler")

// ErrNilReceiptHandler signals that receipt handler is nil
var ErrNilReceiptHandler = errors.New("nil receipt handler")

// ErrTooManyReceiptsMiniBlocks signals that there were too many receipts miniblocks created
var ErrTooManyReceiptsMiniBlocks = errors.New("too many receipts miniblocks")

// ErrReceiptsHashMissmatch signals that overall receipts has does not match
var ErrReceiptsHashMissmatch = errors.New("receipts hash missmatch")

// ErrMiniBlockNumMissMatch signals that number of miniblocks does not match
var ErrMiniBlockNumMissMatch = errors.New("num miniblocks does not match")

// ErrEpochStartDataDoesNotMatch signals that EpochStartData is not the same as the leader created
var ErrEpochStartDataDoesNotMatch = errors.New("epoch start data does not match")

// ErrNotEpochStartBlock signals that block is not of type epoch start
var ErrNotEpochStartBlock = errors.New("not epoch start block")

// ErrGettingShardDataFromEpochStartData signals that could not get shard data from previous epoch start block
var ErrGettingShardDataFromEpochStartData = errors.New("could not find shard data from previous epoch start metablock")

// ErrNilValidityAttester signals that a nil validity attester has been provided
var ErrNilValidityAttester = errors.New("nil validity attester")

// ErrNilHeaderHandler signals that a nil header handler has been provided
var ErrNilHeaderHandler = errors.New("nil header handler")

// ErrNilMiniBlocksProvider signals that a nil miniblocks data provider has been passed over
var ErrNilMiniBlocksProvider = errors.New("nil miniblocks provider")

// ErrNilWhiteListHandler signals that white list handler is nil
var ErrNilWhiteListHandler = errors.New("nil whitelist handler")

// ErrNilPreferredPeersHolder signals that preferred peers holder is nil
var ErrNilPreferredPeersHolder = errors.New("nil preferred peers holder")

// ErrNilInterceptedDataVerifier signals that intercepted data verifier is nil
var ErrNilInterceptedDataVerifier = errors.New("nil intercepted data verifier")

// ErrMiniBlocksInWrongOrder signals the miniblocks are in wrong order
var ErrMiniBlocksInWrongOrder = errors.New("miniblocks in wrong order, should have been only from me")

// ErrEmptyTopic signals that an empty topic has been provided
var ErrEmptyTopic = errors.New("empty topic")

// ErrInvalidArguments signals that invalid arguments were given to process built-in function
var ErrInvalidArguments = errors.New("invalid arguments to process built-in function")

// ErrNilBuiltInFunction signals that built-in function is nil
var ErrNilBuiltInFunction = errors.New("built in function is nil")

// ErrRewardMiniBlockNotFromMeta signals that miniblock has a different sender shard than meta
var ErrRewardMiniBlockNotFromMeta = errors.New("rewards miniblocks should come only from meta")

// ErrValidatorInfoMiniBlockNotFromMeta signals that miniblock has a different sender shard than meta
var ErrValidatorInfoMiniBlockNotFromMeta = errors.New("validatorInfo miniblocks should come only from meta")

// ErrAccumulatedFeesDoNotMatch signals that accumulated fees do not match
var ErrAccumulatedFeesDoNotMatch = errors.New("accumulated fees do not match")

// ErrDeveloperFeesDoNotMatch signals that developer fees do not match
var ErrDeveloperFeesDoNotMatch = errors.New("developer fees do not match")

// ErrAccumulatedFeesInEpochDoNotMatch signals that accumulated fees in epoch do not match
var ErrAccumulatedFeesInEpochDoNotMatch = errors.New("accumulated fees in epoch do not match")

// ErrDevFeesInEpochDoNotMatch signals that developer fees in epoch do not match
var ErrDevFeesInEpochDoNotMatch = errors.New("developer fees in epoch do not match")

// ErrNilRewardsHandler signals that rewards handler is nil
var ErrNilRewardsHandler = errors.New("rewards handler is nil")

// ErrNilEpochEconomics signals that nil end of epoch econimics was provided
var ErrNilEpochEconomics = errors.New("nil epoch economics")

// ErrNilEpochStartDataCreator signals that nil epoch start data creator was provided
var ErrNilEpochStartDataCreator = errors.New("nil epoch start data creator")

// ErrNilRewardsCreator signals that nil epoch start rewards creator was provided
var ErrNilRewardsCreator = errors.New("nil epoch start rewards creator")

// ErrNilEpochStartValidatorInfoCreator signals that nil epoch start validator info creator was provided
var ErrNilEpochStartValidatorInfoCreator = errors.New("nil epoch start validator info creator")

// ErrInvalidGenesisTotalSupply signals that invalid genesis total supply was provided
var ErrInvalidGenesisTotalSupply = errors.New("invalid genesis total supply")

// ErrDuplicateThreshold signals that two thresholds are the same
var ErrDuplicateThreshold = errors.New("two thresholds are the same")

// ErrNoChancesForMaxThreshold signals that the max threshold has no chance defined
var ErrNoChancesForMaxThreshold = errors.New("max threshold has no chances")

// ErrNoChancesProvided signals that there were no chances provided
var ErrNoChancesProvided = errors.New("no chances are provided")

// ErrNilMinChanceIfZero signals that there was no min chance provided if a chance is still needed
var ErrNilMinChanceIfZero = errors.New("no min chance ")

// ErrInvalidShardCacherIdentifier signals an invalid identifier
var ErrInvalidShardCacherIdentifier = errors.New("invalid identifier for shard cacher")

// ErrMaxBlockSizeReached signals that max block size has been reached
var ErrMaxBlockSizeReached = errors.New("max block size has been reached")

// ErrBlockBodyHashMismatch signals that block body hashes does not match
var ErrBlockBodyHashMismatch = errors.New("block bodies does not match")

// ErrInvalidMiniBlockType signals that an invalid miniblock type has been provided
var ErrInvalidMiniBlockType = errors.New("invalid miniblock type")

// ErrInvalidBody signals that an invalid body has been provided
var ErrInvalidBody = errors.New("invalid body")

// ErrNilBlockSizeComputationHandler signals that a nil block size computation handler has been provided
var ErrNilBlockSizeComputationHandler = errors.New("nil block size computation handler")

// ErrNilValidatorStatistics signals that a nil validator statistics has been provided
var ErrNilValidatorStatistics = errors.New("nil validator statistics")

// ErrAccountNotFound signals that the account was not found for the provided address
var ErrAccountNotFound = errors.New("account not found")

// ErrMaxRatingZero signals that maxrating with a value of zero has been provided
var ErrMaxRatingZero = errors.New("max rating is zero")

// ErrNilValidatorInfos signals that a nil validator infos has been provided
var ErrNilValidatorInfos = errors.New("nil validator infos")

// ErrNilBlockSizeThrottler signals that block size throttler si nil
var ErrNilBlockSizeThrottler = errors.New("block size throttler is nil")

// ErrNilHistoryRepository signals that history processor is nil
var ErrNilHistoryRepository = errors.New("history repository is nil")

// ErrInvalidMetaTransaction signals that meta transaction is invalid
var ErrInvalidMetaTransaction = errors.New("meta transaction is invalid")

// ErrLogNotFound is the error returned when a transaction has no logs
var ErrLogNotFound = errors.New("no logs for queried transaction")

// ErrNilTxLogsProcessor is the error returned when a transaction has no logs
var ErrNilTxLogsProcessor = errors.New("nil transaction logs processor")

// ErrIncreaseStepLowerThanOne signals that an increase step lower than one has been provided
var ErrIncreaseStepLowerThanOne = errors.New("increase step is lower than one")

// ErrNilVmInput signals that provided vm input is nil
var ErrNilVmInput = errors.New("nil vm input")

// ErrNilDnsAddresses signals that nil dns addresses map was provided
var ErrNilDnsAddresses = errors.New("nil dns addresses map")

// ErrNilProtocolSustainabilityAddress signals that a nil protocol sustainability address was provided
var ErrNilProtocolSustainabilityAddress = errors.New("nil protocol sustainability address")

// ErrUserNameDoesNotMatch signals that username does not match
var ErrUserNameDoesNotMatch = errors.New("user name does not match")

// ErrUserNameDoesNotMatchInCrossShardTx signals that username does not match in case of cross shard tx
var ErrUserNameDoesNotMatchInCrossShardTx = errors.New("mismatch between receiver username and address")

// ErrNilBalanceComputationHandler signals that a nil balance computation handler has been provided
var ErrNilBalanceComputationHandler = errors.New("nil balance computation handler")

// ErrNilRatingsInfoHandler signals that nil ratings info handler has been provided
var ErrNilRatingsInfoHandler = errors.New("nil ratings info handler")

// ErrNilDebugger signals that a nil debug handler has been provided
var ErrNilDebugger = errors.New("nil debug handler")

// ErrEmptyFloodPreventerList signals that an empty flood preventer list has been provided
var ErrEmptyFloodPreventerList = errors.New("empty flood preventer provided")

// ErrNilTopicFloodPreventer signals that a nil topic flood preventer has been provided
var ErrNilTopicFloodPreventer = errors.New("nil topic flood preventer")

// ErrOriginatorIsBlacklisted signals that a message originator is blacklisted on the current node
var ErrOriginatorIsBlacklisted = errors.New("originator is blacklisted")

// ErrShardIsStuck signals that a shard is stuck
var ErrShardIsStuck = errors.New("shard is stuck")

// ErrRelayedTxBeneficiaryDoesNotMatchReceiver signals that an invalid address was provided in the relayed tx
var ErrRelayedTxBeneficiaryDoesNotMatchReceiver = errors.New("invalid address in relayed tx")

// ErrRecursiveRelayedTxIsNotAllowed signals that recursive relayed tx is not allowed
var ErrRecursiveRelayedTxIsNotAllowed = errors.New("recursive relayed tx is not allowed")

// ErrRelayedTxValueHigherThenUserTxValue signals that relayed tx value is higher than user tx value
var ErrRelayedTxValueHigherThenUserTxValue = errors.New("relayed tx value is higher than user tx value")

// ErrNilInterceptorContainer signals that nil interceptor container has been provided
var ErrNilInterceptorContainer = errors.New("nil interceptor container")

// ErrInvalidTransactionVersion signals  that an invalid transaction version has been provided
var ErrInvalidTransactionVersion = errors.New("invalid transaction version")

// ErrTxValueTooBig signals that transaction value is too big
var ErrTxValueTooBig = errors.New("tx value is too big")

// ErrInvalidUserNameLength signals that provided username length is invalid
var ErrInvalidUserNameLength = errors.New("invalid user name length")

// ErrTxValueOutOfBounds signals that transaction value is out of bounds
var ErrTxValueOutOfBounds = errors.New("tx value is out of bounds")

// ErrNilBlackListedPkCache signals that a nil black listed public key cache has been provided
var ErrNilBlackListedPkCache = errors.New("nil black listed public key cache")

// ErrInvalidDecayCoefficient signals that the provided decay coefficient is invalid
var ErrInvalidDecayCoefficient = errors.New("decay coefficient is invalid")

// ErrInvalidDecayIntervalInSeconds signals that an invalid interval in seconds was provided
var ErrInvalidDecayIntervalInSeconds = errors.New("invalid decay interval in seconds")

// ErrInvalidMinScore signals that an invalid minimum score was provided
var ErrInvalidMinScore = errors.New("invalid minimum score")

// ErrInvalidMaxScore signals that an invalid maximum score was provided
var ErrInvalidMaxScore = errors.New("invalid maximum score")

// ErrInvalidUnitValue signals that an invalid unit value was provided
var ErrInvalidUnitValue = errors.New("invalid unit value")

// ErrInvalidBadPeerThreshold signals that an invalid bad peer threshold has been provided
var ErrInvalidBadPeerThreshold = errors.New("invalid bad peer threshold")

// ErrNilPeerValidatorMapper signals that nil peer validator mapper has been provided
var ErrNilPeerValidatorMapper = errors.New("nil peer validator mapper")

// ErrOnlyValidatorsCanUseThisTopic signals that topic can be used by validator only
var ErrOnlyValidatorsCanUseThisTopic = errors.New("only validators can use this topic")

// ErrTransactionIsNotWhitelisted signals that a transaction is not whitelisted
var ErrTransactionIsNotWhitelisted = errors.New("transaction is not whitelisted")

// ErrTrieNodeIsNotWhitelisted signals that a trie node is not whitelisted
var ErrTrieNodeIsNotWhitelisted = errors.New("trie node is not whitelisted")

// ErrInterceptedDataNotForCurrentShard signals that intercepted data is not for current shard
var ErrInterceptedDataNotForCurrentShard = errors.New("intercepted data not for current shard")

// ErrAccountNotPayable will be sent when trying to send money to a non-payable account
var ErrAccountNotPayable = errors.New("sending value to non payable contract")

// ErrNilOutportHandler signals that outport is nil
var ErrNilOutportHandler = errors.New("outport handler is nil")

// ErrSmartContractDeploymentIsDisabled signals that smart contract deployment was disabled
var ErrSmartContractDeploymentIsDisabled = errors.New("smart Contract deployment is disabled")

// ErrUpgradeNotAllowed signals that upgrade is not allowed
var ErrUpgradeNotAllowed = errors.New("upgrade is allowed only for owner")

// ErrBuiltInFunctionsAreDisabled signals that built-in functions are disabled
var ErrBuiltInFunctionsAreDisabled = errors.New("built in functions are disabled")

// ErrRelayedTxDisabled signals that relayed tx are disabled
var ErrRelayedTxDisabled = errors.New("relayed tx is disabled")

// ErrRelayedTxV2Disabled signals that the v2 version of relayed tx is disabled
var ErrRelayedTxV2Disabled = errors.New("relayed tx v2 is disabled")

// ErrRelayedTxV2ZeroVal signals that the v2 version of relayed tx should be created with 0 as value
var ErrRelayedTxV2ZeroVal = errors.New("relayed tx v2 value should be 0")

// ErrEmptyConsensusGroup is raised when an operation is attempted with an empty consensus group
var ErrEmptyConsensusGroup = errors.New("consensusGroup is empty")

// ErrRelayedTxGasLimitMissmatch signals that relayed tx gas limit is higher than user tx gas limit
var ErrRelayedTxGasLimitMissmatch = errors.New("relayed tx gas limit higher then user tx gas limit")

// ErrRelayedGasPriceMissmatch signals that relayed gas price is not equal with user tx
var ErrRelayedGasPriceMissmatch = errors.New("relayed gas price missmatch")

// ErrNilUserAccount signals that nil user account was provided
var ErrNilUserAccount = errors.New("nil user account")

// ErrNilEpochStartSystemSCProcessor signals that nil epoch start system sc processor was provided
var ErrNilEpochStartSystemSCProcessor = errors.New("nil epoch start system sc processor")

// ErrEmptyPeerID signals that an empty peer ID has been provided
var ErrEmptyPeerID = errors.New("empty peer ID")

// ErrNilFallbackHeaderValidator signals that a nil fallback header validator has been provided
var ErrNilFallbackHeaderValidator = errors.New("nil fallback header validator")

// ErrTransactionSignedWithHashIsNotEnabled signals that a transaction signed with hash is not enabled
var ErrTransactionSignedWithHashIsNotEnabled = errors.New("transaction signed with hash is not enabled")

// ErrNilTransactionVersionChecker signals that provided transaction version checker is nil
var ErrNilTransactionVersionChecker = errors.New("nil transaction version checker")

// ErrInvalidRewardsTopUpGradientPoint signals that the top-up gradient point is invalid
var ErrInvalidRewardsTopUpGradientPoint = errors.New("rewards top up gradient point is invalid")

// ErrInvalidVMInputGasComputation signals that invalid vm input gas computation was provided
var ErrInvalidVMInputGasComputation = errors.New("invalid vm input gas computation")

// ErrMoreGasConsumedThanProvided signals that VM used more gas than provided
var ErrMoreGasConsumedThanProvided = errors.New("more gas used than provided")

// ErrInvalidGasModifier signals that provided gas modifier is invalid
var ErrInvalidGasModifier = errors.New("invalid gas modifier")

// ErrMoreGasThanGasLimitPerBlock signals that more gas was provided than gas limit per block
var ErrMoreGasThanGasLimitPerBlock = errors.New("more gas was provided than gas limit per block")

// ErrMoreGasThanGasLimitPerMiniBlockForSafeCrossShard signals that more gas was provided than gas limit per mini block for safe cross shard
var ErrMoreGasThanGasLimitPerMiniBlockForSafeCrossShard = errors.New("more gas was provided than gas limit per mini block for safe cross shard")

// ErrNotEnoughGasInUserTx signals that not enough gas was provided in user tx
var ErrNotEnoughGasInUserTx = errors.New("not enough gas provided in user tx")

// ErrNegativeBalanceDeltaOnCrossShardAccount signals that negative balance delta was given on cross shard account
var ErrNegativeBalanceDeltaOnCrossShardAccount = errors.New("negative balance delta on cross shard account")

// ErrNilOrEmptyList signals that a nil or empty list was provided
var ErrNilOrEmptyList = errors.New("nil or empty provided list")

// ErrNilScQueryElement signals that a nil sc query service element was provided
var ErrNilScQueryElement = errors.New("nil SC query service element")

// ErrMaxAccumulatedFeesExceeded signals that max accumulated fees has been exceeded
var ErrMaxAccumulatedFeesExceeded = errors.New("max accumulated fees has been exceeded")

// ErrMaxDeveloperFeesExceeded signals that max developer fees has been exceeded
var ErrMaxDeveloperFeesExceeded = errors.New("max developer fees has been exceeded")

// ErrInvalidEpochStartMetaBlockConsensusPercentage signals that a small epoch start meta block consensus percentage has been provided
var ErrInvalidEpochStartMetaBlockConsensusPercentage = errors.New("invalid epoch start meta block consensus percentage")

// ErrNilNumConnectedPeersProvider signals that a nil number of connected peers provider has been provided
var ErrNilNumConnectedPeersProvider = errors.New("nil number of connected peers provider")

// ErrNilLocker signals that a nil locker was provided
var ErrNilLocker = errors.New("nil locker")

// ErrNilAllowExternalQueriesChan signals that a nil channel for signaling the allowance of external queries provided is nil
var ErrNilAllowExternalQueriesChan = errors.New("nil channel for signaling the allowance of external queries")

// ErrQueriesNotAllowedYet signals that the node is not ready yet to process VM Queries
var ErrQueriesNotAllowedYet = errors.New("node is not ready yet to process VM Queries")

// ErrNilChunksProcessor signals that a nil chunks processor has been provided
var ErrNilChunksProcessor = errors.New("nil chunks processor")

// ErrIncompatibleReference signals that an incompatible reference was provided when processing a batch
var ErrIncompatibleReference = errors.New("incompatible reference when processing batch")

// ErrProcessClosed signals that an incomplete processing occurred due to the early process closing
var ErrProcessClosed = errors.New("incomplete processing: process is closing")

// ErrNilAccountsDBSyncer signals that a nil accounts db syncer has been provided
var ErrNilAccountsDBSyncer = errors.New("nil accounts DB syncer")

// ErrNilCurrentNetworkEpochProvider signals that a nil CurrentNetworkEpochProvider handler has been provided
var ErrNilCurrentNetworkEpochProvider = errors.New("nil current network epoch provider")

// ErrNilESDTTransferParser signals that a nil ESDT transfer parser has been provided
var ErrNilESDTTransferParser = errors.New("nil esdt transfer parser")

// ErrResultingSCRIsTooBig signals that resulting smart contract result is too big
var ErrResultingSCRIsTooBig = errors.New("resulting SCR is too big")

// ErrNotAllowedToWriteUnderProtectedKey signals that writing under protected key is not allowed
var ErrNotAllowedToWriteUnderProtectedKey = errors.New("not allowed to write under protected key")

// ErrNilNFTStorageHandler signals that nil NFT storage handler has been provided
var ErrNilNFTStorageHandler = errors.New("nil NFT storage handler")

// ErrNilBootstrapper signals that a nil bootstraper has been provided
var ErrNilBootstrapper = errors.New("nil bootstrapper")

// ErrNodeIsNotSynced signals that the VM query cannot be executed because the node is not synced and the request required this
var ErrNodeIsNotSynced = errors.New("node is not synced")

// ErrStateChangedWhileExecutingVmQuery signals that the state has been changed while executing a vm query and the request required not to
var ErrStateChangedWhileExecutingVmQuery = errors.New("state changed while executing vm query")

// ErrNilEnableRoundsHandler signals a nil enable rounds handler has been provided
var ErrNilEnableRoundsHandler = errors.New("nil enable rounds handler has been provided")

// ErrNilScheduledTxsExecutionHandler signals that scheduled txs execution handler is nil
var ErrNilScheduledTxsExecutionHandler = errors.New("nil scheduled txs execution handler")

// ErrNilVersionedHeaderFactory signals that the versioned header factory is nil
var ErrNilVersionedHeaderFactory = errors.New("nil versioned header factory")

// ErrNilIntermediateProcessor signals that intermediate processors is nil
var ErrNilIntermediateProcessor = errors.New("intermediate processor is nil")

// ErrNilSyncTimer signals that the sync timer is nil
var ErrNilSyncTimer = errors.New("sync timer is nil")

// ErrNilIsShardStuckHandler signals a nil shard stuck handler
var ErrNilIsShardStuckHandler = errors.New("nil handler for checking stuck shard")

// ErrNilIsMaxBlockSizeReachedHandler signals a nil max block size reached handler
var ErrNilIsMaxBlockSizeReachedHandler = errors.New("nil handler for max block size reached")

// ErrNilTxMaxTotalCostHandler signals a nil transaction max total cost
var ErrNilTxMaxTotalCostHandler = errors.New("nil transaction max total cost")

// ErrScheduledRootHashDoesNotMatch signals that scheduled root hash does not match
var ErrScheduledRootHashDoesNotMatch = errors.New("scheduled root hash does not match")

// ErrNilAdditionalData signals that additional data is nil
var ErrNilAdditionalData = errors.New("nil additional data")

// ErrNumOfMiniBlocksAndMiniBlocksHeadersMismatch signals that number of mini blocks and mini blocks headers does not match
var ErrNumOfMiniBlocksAndMiniBlocksHeadersMismatch = errors.New("num of mini blocks and mini blocks headers does not match")

// ErrNilDoubleTransactionsDetector signals that a nil double transactions detector has been provided
var ErrNilDoubleTransactionsDetector = errors.New("nil double transactions detector")

// ErrNoTxToProcess signals that no transaction were sent for processing
var ErrNoTxToProcess = errors.New("no transaction to process")

// ErrInvalidPeerSubType signals that an invalid peer subtype was provided
var ErrInvalidPeerSubType = errors.New("invalid peer subtype")

// ErrNilSignaturesHandler signals that a nil signatures handler was provided
var ErrNilSignaturesHandler = errors.New("nil signatures handler")

// ErrMessageExpired signals that a received message is expired
var ErrMessageExpired = errors.New("message expired")

// ErrInvalidExpiryTimespan signals that an invalid expiry timespan was provided
var ErrInvalidExpiryTimespan = errors.New("invalid expiry timespan")

// ErrNilPeerSignatureHandler signals that a nil peer signature handler was provided
var ErrNilPeerSignatureHandler = errors.New("nil peer signature handler")

// ErrNilInterceptedDataVerifierFactory signals that a nil intercepted data verifier factory was provided
var ErrNilInterceptedDataVerifierFactory = errors.New("nil intercepted data verifier factory")

// ErrNilPeerAuthenticationCacher signals that a nil peer authentication cacher was provided
var ErrNilPeerAuthenticationCacher = errors.New("nil peer authentication cacher")

// ErrNilHeartbeatCacher signals that a nil heartbeat cacher was provided
var ErrNilHeartbeatCacher = errors.New("nil heartbeat cacher")

// ErrInvalidProcessWaitTime signals that an invalid process wait time was provided
var ErrInvalidProcessWaitTime = errors.New("invalid process wait time")

// ErrMetaHeaderEpochOutOfRange signals that the given header is out of accepted range
var ErrMetaHeaderEpochOutOfRange = errors.New("epoch out of range for meta block header")

// ErrNilHardforkTrigger signals that a nil hardfork trigger has been provided
var ErrNilHardforkTrigger = errors.New("nil hardfork trigger")

// ErrMissingMiniBlockHeader signals that mini block header is missing
var ErrMissingMiniBlockHeader = errors.New("missing mini block header")

// ErrMissingMiniBlock signals that mini block is missing
var ErrMissingMiniBlock = errors.New("missing mini block")

// ErrIndexIsOutOfBound signals that the given index is out of bound
var ErrIndexIsOutOfBound = errors.New("index is out of bound")

// ErrIndexDoesNotMatchWithPartialExecutedMiniBlock signals that the given index does not match with a partial executed mini block
var ErrIndexDoesNotMatchWithPartialExecutedMiniBlock = errors.New("index does not match with a partial executed mini block")

// ErrIndexDoesNotMatchWithFullyExecutedMiniBlock signals that the given index does not match with a fully executed mini block
var ErrIndexDoesNotMatchWithFullyExecutedMiniBlock = errors.New("index does not match with a fully executed mini block")

// ErrNilProcessedMiniBlocksTracker signals that a nil processed mini blocks tracker has been provided
var ErrNilProcessedMiniBlocksTracker = errors.New("nil processed mini blocks tracker")

// ErrNilReceiptsRepository signals that a nil receipts repository has been provided
var ErrNilReceiptsRepository = errors.New("nil receipts repository")

// ErrNilBlockProcessingCutoffHandler signals that a nil block processing cutoff handler has been provided
var ErrNilBlockProcessingCutoffHandler = errors.New("nil block processing cutoff handler")

// ErrNilESDTGlobalSettingsHandler signals that nil global settings handler was provided
var ErrNilESDTGlobalSettingsHandler = errors.New("nil esdt global settings handler")

// ErrNilEnableEpochsHandler signals that a nil enable epochs handler has been provided
var ErrNilEnableEpochsHandler = errors.New("nil enable epochs handler")

// ErrNilMultiSignerContainer signals that the given multisigner container is nil
var ErrNilMultiSignerContainer = errors.New("nil multiSigner container")

// ErrNilCrawlerAllowedAddress signals that no crawler allowed address was found
var ErrNilCrawlerAllowedAddress = errors.New("nil crawler allowed address")

// ErrNilPayloadValidator signals that a nil payload validator was provided
var ErrNilPayloadValidator = errors.New("nil payload validator")

// ErrNilValidatorInfoPool signals that a nil validator info pool has been provided
var ErrNilValidatorInfoPool = errors.New("nil validator info pool")

// ErrPropertyTooLong signals that a heartbeat property was too long
var ErrPropertyTooLong = errors.New("property too long")

// ErrPropertyTooShort signals that a heartbeat property was too short
var ErrPropertyTooShort = errors.New("property too short")

// ErrNilProcessDebugger signals that a nil process debugger was provided
var ErrNilProcessDebugger = errors.New("nil process debugger")

// ErrAsyncCallsDisabled signals that async calls are disabled
var ErrAsyncCallsDisabled = errors.New("async calls disabled")

// ErrNilVMContainer defines the error when trying to use a nil vm container
var ErrNilVMContainer = errors.New("nil ErrNilVMContainer")

// ErrMaxCallsReached signals that the allowed max number of calls was reached
var ErrMaxCallsReached = errors.New("max calls reached")

// ErrNilTxExecutionOrderHandler signals that a nil transaction execution order handler was provided
var ErrNilTxExecutionOrderHandler = errors.New("nil transaction execution order handler")

// ErrWrongTransactionType signals that transaction is invalid
var ErrWrongTransactionType = errors.New("invalid transaction type")

// ErrNilGuardianChecker signals that a nil guardian checker was provided
var ErrNilGuardianChecker = errors.New("nil guardian checker")

// ErrAccountHasNoGuardianSet signals that the account has no guardians set
var ErrAccountHasNoGuardianSet = errors.New("account has no guardian set")

// ErrAccountHasNoActiveGuardian signals that the account has no active guardian
var ErrAccountHasNoActiveGuardian = errors.New("account has no active guardian")

// ErrAccountHasNoPendingGuardian signals that the account has no pending guardian
var ErrAccountHasNoPendingGuardian = errors.New("account has no pending guardian")

// ErrNilGuardedAccountHandler signals that a nil guarded account handler was provided
var ErrNilGuardedAccountHandler = errors.New("nil guarded account handler")

// ErrTransactionNotExecutable signals that a transaction is not executable and gas will not be consumed
var ErrTransactionNotExecutable = errors.New("transaction is not executable and gas will not be consumed")

// ErrTransactionAndAccountGuardianMismatch signals a mismatch between the guardian on the account and the one on the transaction
var ErrTransactionAndAccountGuardianMismatch = errors.New("mismatch between transaction guardian and configured account guardian")

// ErrInvalidSetGuardianEpochsDelay signals an invalid configuration for the epochs delay
var ErrInvalidSetGuardianEpochsDelay = errors.New("incorrect setting for set guardian epochs delay")

// ErrCannotReplaceGuardedAccountPendingGuardian signals that a pending guardian on a guarded account cannot be replaced
var ErrCannotReplaceGuardedAccountPendingGuardian = errors.New("cannot replace pending guardian on guarded account")

// ErrNilGuardianServiceUID signals that a nil guardian service identifier was provided
var ErrNilGuardianServiceUID = errors.New("nil guardian service unique identifier")

// ErrGasPriceTooHigh signals a too high gas price
var ErrGasPriceTooHigh = errors.New("gas price is too high for the transaction")

// ErrGuardedTransactionNotExpected signals that a guarded transaction was received for processing but the account is not guarded
var ErrGuardedTransactionNotExpected = errors.New("guarded transaction not expected")

// ErrBuiltinFunctionMismatch signals that a builtin function mismatch was detected
var ErrBuiltinFunctionMismatch = errors.New("builtin function mismatch")

// ErrBuiltinFunctionNotExecutable signals that a builtin function is not executable
var ErrBuiltinFunctionNotExecutable = errors.New("builtin function not executable")

// ErrNilManagedPeersHolder signals that a nil managed peers holder has been provided
var ErrNilManagedPeersHolder = errors.New("nil managed peers holder")

// ErrNilStorageService signals that a nil storage service has been provided
var ErrNilStorageService = errors.New("nil storage service")

// ErrInvalidAsyncArguments signals that invalid arguments were given for async/callBack processing
var ErrInvalidAsyncArguments = errors.New("invalid arguments to process async/callback function")

// ErrNilSentSignatureTracker defines the error for setting a nil SentSignatureTracker
var ErrNilSentSignatureTracker = errors.New("nil sent signature tracker")

// ErrTransferAndExecuteByUserAddressesAreNil signals that transfer and execute by user addresses are nil
var ErrTransferAndExecuteByUserAddressesAreNil = errors.New("transfer and execute by user addresses are nil")

// ErrRelayedTxV3Disabled signals that relayed tx v3 are disabled
var ErrRelayedTxV3Disabled = errors.New("relayed tx v3 are disabled")

// ErrMissingConfigurationForEpochZero signals that the provided configuration doesn't include anything for epoch 0
var ErrMissingConfigurationForEpochZero = errors.New("missing configuration for epoch 0")

// ErrEmptyChainParametersConfiguration signals that an empty chain parameters configuration has been provided
var ErrEmptyChainParametersConfiguration = errors.New("empty chain parameters configuration")

// ErrNoMatchingConfigForProvidedEpoch signals that there is no matching configuration for the provided epoch
var ErrNoMatchingConfigForProvidedEpoch = errors.New("no matching configuration")

<<<<<<< HEAD
// ErrNilHeaderProof signals that a nil header proof has been provided
var ErrNilHeaderProof = errors.New("nil header proof")

// ErrNilInterceptedDataCache signals that a nil cacher was provided for intercepted data verifier
var ErrNilInterceptedDataCache = errors.New("nil cache for intercepted data")

// ErrFlagNotActive signals that a flag is not active
var ErrFlagNotActive = errors.New("flag not active")

// ErrInvalidInterceptedData signals that an invalid data has been intercepted
var ErrInvalidInterceptedData = errors.New("invalid intercepted data")

// ErrMissingHeaderProof signals that the proof for the header is missing
var ErrMissingHeaderProof = errors.New("missing header proof")

// ErrMissingPrevHeaderProof signals that the proof for the previous header is missing
var ErrMissingPrevHeaderProof = errors.New("missing previous header proof")

// ErrInvalidHeaderProof signals that an invalid equivalent proof has been provided
var ErrInvalidHeaderProof = errors.New("invalid equivalent proof")

// ErrUnexpectedHeaderProof signals that a header proof has been provided unexpectedly
var ErrUnexpectedHeaderProof = errors.New("unexpected header proof")
=======
// ErrGuardedRelayerNotAllowed signals that the provided relayer is guarded
var ErrGuardedRelayerNotAllowed = errors.New("guarded relayer not allowed")

// ErrRelayedByGuardianNotAllowed signals that the provided guardian is also the relayer
var ErrRelayedByGuardianNotAllowed = errors.New("relayed by guardian not allowed")

// ErrInvalidRelayedTxV3 signals that an invalid relayed tx v3 has been provided
var ErrInvalidRelayedTxV3 = errors.New("invalid relayed transaction")
>>>>>>> 088c57f0
<|MERGE_RESOLUTION|>--- conflicted
+++ resolved
@@ -1251,7 +1251,15 @@
 // ErrNoMatchingConfigForProvidedEpoch signals that there is no matching configuration for the provided epoch
 var ErrNoMatchingConfigForProvidedEpoch = errors.New("no matching configuration")
 
-<<<<<<< HEAD
+// ErrGuardedRelayerNotAllowed signals that the provided relayer is guarded
+var ErrGuardedRelayerNotAllowed = errors.New("guarded relayer not allowed")
+
+// ErrRelayedByGuardianNotAllowed signals that the provided guardian is also the relayer
+var ErrRelayedByGuardianNotAllowed = errors.New("relayed by guardian not allowed")
+
+// ErrInvalidRelayedTxV3 signals that an invalid relayed tx v3 has been provided
+var ErrInvalidRelayedTxV3 = errors.New("invalid relayed transaction")
+
 // ErrNilHeaderProof signals that a nil header proof has been provided
 var ErrNilHeaderProof = errors.New("nil header proof")
 
@@ -1274,14 +1282,4 @@
 var ErrInvalidHeaderProof = errors.New("invalid equivalent proof")
 
 // ErrUnexpectedHeaderProof signals that a header proof has been provided unexpectedly
-var ErrUnexpectedHeaderProof = errors.New("unexpected header proof")
-=======
-// ErrGuardedRelayerNotAllowed signals that the provided relayer is guarded
-var ErrGuardedRelayerNotAllowed = errors.New("guarded relayer not allowed")
-
-// ErrRelayedByGuardianNotAllowed signals that the provided guardian is also the relayer
-var ErrRelayedByGuardianNotAllowed = errors.New("relayed by guardian not allowed")
-
-// ErrInvalidRelayedTxV3 signals that an invalid relayed tx v3 has been provided
-var ErrInvalidRelayedTxV3 = errors.New("invalid relayed transaction")
->>>>>>> 088c57f0
+var ErrUnexpectedHeaderProof = errors.New("unexpected header proof")