--- conflicted
+++ resolved
@@ -920,7 +920,18 @@
 // ErrNilTransactionVersionChecker signals that provided transaction version checker is nil
 var ErrNilTransactionVersionChecker = errors.New("nil transaction version checker")
 
-<<<<<<< HEAD
+// ErrInvalidVMInputGasComputation signals that invalid vm input gas computation was provided
+var ErrInvalidVMInputGasComputation = errors.New("invalid vm input gas computation")
+
+// ErrMoreGasConsumedThanProvided signals that VM used more gas than provided
+var ErrMoreGasConsumedThanProvided = errors.New("more gas used than provided")
+
+// ErrAdditionOverflow signals that uint64 addition overflowed
+var ErrAdditionOverflow = errors.New("uint64 addition overflow")
+
+// ErrSubtractionOverflow signals that uint64 subtraction overflowed
+var ErrSubtractionOverflow = errors.New("uint64 subtraction overflowed")
+
 // ErrInvalidEpochStartMetaBlockConsensusPercentage signals that a small epoch start meta block consensus percentage has been provided
 var ErrInvalidEpochStartMetaBlockConsensusPercentage = errors.New("invalid epoch start meta block consensus percentage")
 
@@ -928,17 +939,4 @@
 var ErrNilCurrentNetworkEpochSetter = errors.New("nil current network epoch setter")
 
 // ErrNilNumConnectedPeersProvider signals that a nil number of connected peers provider has been provided
-var ErrNilNumConnectedPeersProvider = errors.New("nil number of connected peers provider")
-=======
-// ErrInvalidVMInputGasComputation signals that invalid vm input gas computation was provided
-var ErrInvalidVMInputGasComputation = errors.New("invalid vm input gas computation")
-
-// ErrMoreGasConsumedThanProvided signals that VM used more gas than provided
-var ErrMoreGasConsumedThanProvided = errors.New("more gas used than provided")
-
-// ErrAdditionOverflow signals that uint64 addition overflowed
-var ErrAdditionOverflow = errors.New("uint64 addition overflow")
-
-// ErrSubtractionOverflow signals that uint64 subtraction overflowed
-var ErrSubtractionOverflow = errors.New("uint64 subtraction overflowed")
->>>>>>> 925ff994
+var ErrNilNumConnectedPeersProvider = errors.New("nil number of connected peers provider")