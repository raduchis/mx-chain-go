--- conflicted
+++ resolved
@@ -575,10 +575,8 @@
 // ErrNotEnoughGas signals that not enough gas has been provided
 var ErrNotEnoughGas = errors.New("not enough gas was sent in the transaction")
 
-<<<<<<< HEAD
-// ErrInvalidChainID signals that an invalid chain ID has been provided
-var ErrInvalidChainID = errors.New("invalid chain ID while processing")
-=======
 // ErrNilHeaderSigVerifier signals that a nil header sig verifier has been provided
 var ErrNilHeaderSigVerifier = errors.New("nil header sig verifier")
->>>>>>> e15539d7
+
+// ErrInvalidChainID signals that an invalid chain ID has been provided
+var ErrInvalidChainID = errors.New("invalid chain ID while processing")