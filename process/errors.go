--- conflicted
+++ resolved
@@ -1125,7 +1125,9 @@
 // ErrNilProcessedMiniBlocksTracker signals that a nil processed mini blocks tracker has been provided
 var ErrNilProcessedMiniBlocksTracker = errors.New("nil processed mini blocks tracker")
 
-<<<<<<< HEAD
+// ErrNilESDTGlobalSettingsHandler signals that nil global settings handler was provided
+var ErrNilESDTGlobalSettingsHandler = errors.New("nil esdt global settings handler")
+
 // ErrNilValidatorInfoPool signals that a nil validator info pool has been provided
 var ErrNilValidatorInfoPool = errors.New("nil validator info pool")
 
@@ -1133,8 +1135,4 @@
 var ErrPropertyTooLong = errors.New("property too long")
 
 // ErrPropertyTooShort signals that a heartbeat property was too short
-var ErrPropertyTooShort = errors.New("property too short")
-=======
-// ErrNilESDTGlobalSettingsHandler signals that nil global settings handler was provided
-var ErrNilESDTGlobalSettingsHandler = errors.New("nil esdt global settings handler")
->>>>>>> 3cda7ca9
+var ErrPropertyTooShort = errors.New("property too short")