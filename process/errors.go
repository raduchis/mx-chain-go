--- conflicted
+++ resolved
@@ -624,10 +624,6 @@
 // ErrEpochStartDataDoesNotMatch signals that EpochStartData is not the same as the leader created
 var ErrEpochStartDataDoesNotMatch = errors.New("epoch start data does not match")
 
-<<<<<<< HEAD
-// ErrNilWhiteListHandler signals that white list handler is nil
-var ErrNilWhiteListHandler = errors.New("nil whitelist handler")
-=======
 // ErrNotEpochStartBlock signals that block is not of type epoch start
 var ErrNotEpochStartBlock = errors.New("not epoch start block")
 
@@ -642,4 +638,6 @@
 
 // ErrNilMiniBlocksResolver signals that a nil miniblocks resolver has been provided
 var ErrNilMiniBlocksResolver = errors.New("nil miniblocks resolver")
->>>>>>> 7fe3821b
+
+// ErrNilWhiteListHandler signals that white list handler is nil
+var ErrNilWhiteListHandler = errors.New("nil whitelist handler")