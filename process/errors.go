--- conflicted
+++ resolved
@@ -639,7 +639,9 @@
 // ErrNilMiniBlocksResolver signals that a nil miniblocks resolver has been provided
 var ErrNilMiniBlocksResolver = errors.New("nil miniblocks resolver")
 
-<<<<<<< HEAD
+// ErrMiniBlocksInWrongOrder signals the miniblocks are in wrong order
+var ErrMiniBlocksInWrongOrder = errors.New("miniblocks in wrong order, should have been only from me")
+
 // ErrInvalidAuctionEnableNonce signals that auction enable nonce is invalid
 var ErrInvalidAuctionEnableNonce = errors.New("invalid auction enable nonce")
 
@@ -647,8 +649,4 @@
 var ErrInvalidStakingEnableNonce = errors.New("invalid staking enable nonce")
 
 // ErrInvalidUnJailPrice signals that invalid unjail price was provided
-var ErrInvalidUnJailPrice = errors.New("invalid unjail price")
-=======
-// ErrMiniBlocksInWrongOrder signals the miniblocks are in wrong order
-var ErrMiniBlocksInWrongOrder = errors.New("miniblocks in wrong order, should have been only from me")
->>>>>>> 77bfb2b2
+var ErrInvalidUnJailPrice = errors.New("invalid unjail price")