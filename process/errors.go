package process

import (
	"errors"
)

// ErrNilMessage signals that a nil message has been received
var ErrNilMessage = errors.New("nil message")

// ErrNilAccountsAdapter defines the error when trying to use a nil AccountsAddapter
var ErrNilAccountsAdapter = errors.New("nil AccountsAdapter")

// ErrNilCoreComponentsHolder signals that a nil core components holder was provided
var ErrNilCoreComponentsHolder = errors.New("nil core components holder")

// ErrNilBootstrapComponentsHolder signals that a nil bootstrap components holder was provided
var ErrNilBootstrapComponentsHolder = errors.New("nil bootstrap components holder")

// ErrNilStatusComponentsHolder signals that a nil status components holder was provided
var ErrNilStatusComponentsHolder = errors.New("nil status components holder")

// ErrNilStatusCoreComponentsHolder signals that a nil status core components holder was provided
var ErrNilStatusCoreComponentsHolder = errors.New("nil status core components holder")

// ErrNilCryptoComponentsHolder signals that a nil crypto components holder was provided
var ErrNilCryptoComponentsHolder = errors.New("nil crypto components holder")

// ErrNilDataComponentsHolder signals that a nil data components holder was provided
var ErrNilDataComponentsHolder = errors.New("nil data components holder")

// ErrNilHasher signals that an operation has been attempted to or with a nil hasher implementation
var ErrNilHasher = errors.New("nil Hasher")

// ErrNilPubkeyConverter signals that an operation has been attempted to or with a nil public key converter implementation
var ErrNilPubkeyConverter = errors.New("nil pubkey converter")

// ErrNilGasSchedule signals that an operation has been attempted with a nil gas schedule
var ErrNilGasSchedule = errors.New("nil GasSchedule")

// ErrNilAddressContainer signals that an operation has been attempted to or with a nil AddressContainer implementation
var ErrNilAddressContainer = errors.New("nil AddressContainer")

// ErrNilTransaction signals that an operation has been attempted to or with a nil transaction
var ErrNilTransaction = errors.New("nil transaction")

// ErrWrongTransaction signals that transaction is invalid
var ErrWrongTransaction = errors.New("invalid transaction")

// ErrNoVM signals that no SCHandler has been set
var ErrNoVM = errors.New("no VM (hook not set)")

// ErrHigherNonceInTransaction signals the nonce in transaction is higher than the account's nonce
var ErrHigherNonceInTransaction = errors.New("higher nonce in transaction")

// ErrLowerNonceInTransaction signals the nonce in transaction is lower than the account's nonce
var ErrLowerNonceInTransaction = errors.New("lower nonce in transaction")

// ErrInsufficientFunds signals the funds are insufficient for the move balance operation but the
// transaction fee is covered by the current balance
var ErrInsufficientFunds = errors.New("insufficient funds")

// ErrInsufficientFee signals that the current balance doesn't have the required transaction fee
var ErrInsufficientFee = errors.New("insufficient balance for fees")

// ErrNilValue signals the value is nil
var ErrNilValue = errors.New("nil value")

// ErrNilBlockChain signals that an operation has been attempted to or with a nil blockchain
var ErrNilBlockChain = errors.New("nil block chain")

// ErrNilMetaBlockHeader signals that an operation has been attempted to or with a nil metablock
var ErrNilMetaBlockHeader = errors.New("nil metablock header")

// ErrNilTxBlockBody signals that an operation has been attempted to or with a nil tx block body
var ErrNilTxBlockBody = errors.New("nil tx block body")

// ErrNilStore signals that the provided storage service is nil
var ErrNilStore = errors.New("nil data storage service")

// ErrNilBootStorer signals that the provided boot storer is bil
var ErrNilBootStorer = errors.New("nil boot storer")

// ErrNilBlockHeader signals that an operation has been attempted to or with a nil block header
var ErrNilBlockHeader = errors.New("nil block header")

// ErrNilBlockBody signals that an operation has been attempted to or with a nil block body
var ErrNilBlockBody = errors.New("nil block body")

// ErrNilTxHash signals that an operation has been attempted with a nil hash
var ErrNilTxHash = errors.New("nil transaction hash")

// ErrNilPubKeysBitmap signals that an operation has been attempted with a nil public keys bitmap
var ErrNilPubKeysBitmap = errors.New("nil public keys bitmap")

// ErrNilPreviousBlockHash signals that an operation has been attempted with a nil previous block header hash
var ErrNilPreviousBlockHash = errors.New("nil previous block header hash")

// ErrNilSignature signals that an operation has been attempted with a nil signature
var ErrNilSignature = errors.New("nil signature")

// ErrNilMiniBlocks signals that an operation has been attempted with a nil mini-block
var ErrNilMiniBlocks = errors.New("nil mini blocks")

// ErrNilMiniBlock signals that an operation has been attempted with a nil miniblock
var ErrNilMiniBlock = errors.New("nil mini block")

// ErrNilRootHash signals that an operation has been attempted with a nil root hash
var ErrNilRootHash = errors.New("root hash is nil")

// ErrWrongNonceInBlock signals the nonce in block is different from expected nonce
var ErrWrongNonceInBlock = errors.New("wrong nonce in block")

// ErrBlockHashDoesNotMatch signals that header hash does not match with the previous one
var ErrBlockHashDoesNotMatch = errors.New("block hash does not match")

// ErrMissingTransaction signals that one transaction is missing
var ErrMissingTransaction = errors.New("missing transaction")

// ErrMarshalWithoutSuccess signals that marshal some data was not done with success
var ErrMarshalWithoutSuccess = errors.New("marshal without success")

// ErrUnmarshalWithoutSuccess signals that unmarshal some data was not done with success
var ErrUnmarshalWithoutSuccess = errors.New("unmarshal without success")

// ErrRootStateDoesNotMatch signals that root state does not match
var ErrRootStateDoesNotMatch = errors.New("root state does not match")

// ErrValidatorStatsRootHashDoesNotMatch signals that the root hash for the validator statistics does not match
var ErrValidatorStatsRootHashDoesNotMatch = errors.New("root hash for validator statistics does not match")

// ErrAccountStateDirty signals that the accounts were modified before starting the current modification
var ErrAccountStateDirty = errors.New("accountState was dirty before starting to change")

// ErrInvalidShardId signals that the shard id is invalid
var ErrInvalidShardId = errors.New("invalid shard id")

// ErrMissingHeader signals that header of the block is missing
var ErrMissingHeader = errors.New("missing header")

// ErrMissingHashForHeaderNonce signals that hash of the block is missing
var ErrMissingHashForHeaderNonce = errors.New("missing hash for header nonce")

// ErrMissingBody signals that body of the block is missing
var ErrMissingBody = errors.New("missing body")

// ErrNilBlockProcessor signals that an operation has been attempted to or with a nil BlockProcessor implementation
var ErrNilBlockProcessor = errors.New("nil block processor")

// ErrNilMarshalizer signals that an operation has been attempted to or with a nil Marshalizer implementation
var ErrNilMarshalizer = errors.New("nil Marshalizer")

// ErrNilNodesConfigProvider signals that an operation has been attempted to or with a nil nodes config provider
var ErrNilNodesConfigProvider = errors.New("nil nodes config provider")

// ErrNilSystemSCConfig signals that nil system sc config was provided
var ErrNilSystemSCConfig = errors.New("nil system sc config")

// ErrNilRoundHandler signals that an operation has been attempted to or with a nil RoundHandler implementation
var ErrNilRoundHandler = errors.New("nil RoundHandler")

// ErrNilRoundTimeDurationHandler signals that an operation has been attempted to or with a nil RoundTimeDurationHandler implementation
var ErrNilRoundTimeDurationHandler = errors.New("nil RoundTimeDurationHandler")

// ErrNilMessenger signals that a nil Messenger object was provided
var ErrNilMessenger = errors.New("nil Messenger")

// ErrNilTxDataPool signals that a nil transaction pool has been provided
var ErrNilTxDataPool = errors.New("nil transaction data pool")

// ErrNilHeadersDataPool signals that a nil headers pool has been provided
var ErrNilHeadersDataPool = errors.New("nil headers data pool")

// ErrNilCacher signals that a nil cache has been provided
var ErrNilCacher = errors.New("nil cacher")

// ErrNilRcvAddr signals that an operation has been attempted to or with a nil receiver address
var ErrNilRcvAddr = errors.New("nil receiver address")

// ErrInvalidRcvAddr signals that an invalid receiver address was provided
var ErrInvalidRcvAddr = errors.New("invalid receiver address")

// ErrNilSndAddr signals that an operation has been attempted to or with a nil sender address
var ErrNilSndAddr = errors.New("nil sender address")

// ErrInvalidSndAddr signals that an invalid sender address was provided
var ErrInvalidSndAddr = errors.New("invalid sender address")

// ErrNegativeValue signals that a negative value has been detected, and it is not allowed
var ErrNegativeValue = errors.New("negative value")

// ErrNilShardCoordinator signals that an operation has been attempted to or with a nil shard coordinator
var ErrNilShardCoordinator = errors.New("nil shard coordinator")

// ErrNilNodesCoordinator signals that an operation has been attempted to or with a nil nodes coordinator
var ErrNilNodesCoordinator = errors.New("nil nodes coordinator")

// ErrNilKeyGen signals that an operation has been attempted to or with a nil single sign key generator
var ErrNilKeyGen = errors.New("nil key generator")

// ErrNilSingleSigner signals that a nil single signer is used
var ErrNilSingleSigner = errors.New("nil single signer")

// ErrBlockProposerSignatureMissing signals that block proposer signature is missing from the block aggregated sig
var ErrBlockProposerSignatureMissing = errors.New("block proposer signature is missing")

// ErrNilMultiSigVerifier signals that a nil multi-signature verifier is used
var ErrNilMultiSigVerifier = errors.New("nil multi-signature verifier")

// ErrNilDataToProcess signals that nil data was provided
var ErrNilDataToProcess = errors.New("nil data to process")

// ErrNilPoolsHolder signals that an operation has been attempted to or with a nil pools holder object
var ErrNilPoolsHolder = errors.New("nil pools holder")

// ErrNilTxStorage signals that a nil transaction storage has been provided
var ErrNilTxStorage = errors.New("nil transaction storage")

// ErrNilStorage signals that a nil storage has been provided
var ErrNilStorage = errors.New("nil storage")

// ErrNilShardedDataCacherNotifier signals that a nil sharded data cacher notifier has been provided
var ErrNilShardedDataCacherNotifier = errors.New("nil sharded data cacher notifier")

// ErrInvalidTxInPool signals an invalid transaction in the transactions pool
var ErrInvalidTxInPool = errors.New("invalid transaction in the transactions pool")

// ErrTxNotFound signals that a transaction has not found
var ErrTxNotFound = errors.New("transaction not found")

// ErrNilTransactionPool signals that a nil transaction pool was used
var ErrNilTransactionPool = errors.New("nil transaction pool")

// ErrNilMiniBlockPool signals that a nil mini blocks pool was used
var ErrNilMiniBlockPool = errors.New("nil mini block pool")

// ErrNilMetaBlocksPool signals that a nil meta blocks pool was used
var ErrNilMetaBlocksPool = errors.New("nil meta blocks pool")

// ErrNilTxProcessor signals that a nil transactions processor was used
var ErrNilTxProcessor = errors.New("nil transactions processor")

// ErrNilDataPoolHolder signals that the data pool holder is nil
var ErrNilDataPoolHolder = errors.New("nil data pool holder")

// ErrTimeIsOut signals that time is out
var ErrTimeIsOut = errors.New("time is out")

// ErrNilForkDetector signals that the fork detector is nil
var ErrNilForkDetector = errors.New("nil fork detector")

// ErrNilContainerElement signals when trying to add a nil element in the container
var ErrNilContainerElement = errors.New("element cannot be nil")

// ErrNilArgumentStruct signals that a function has received nil instead of an instantiated Arg... structure
var ErrNilArgumentStruct = errors.New("nil argument struct")

// ErrInvalidContainerKey signals that an element does not exist in the container's map
var ErrInvalidContainerKey = errors.New("element does not exist in container")

// ErrContainerKeyAlreadyExists signals that an element was already set in the container's map
var ErrContainerKeyAlreadyExists = errors.New("provided key already exists in container")

// ErrNilRequestHandler signals that a nil request handler interface was provided
var ErrNilRequestHandler = errors.New("nil request handler")

// ErrNilHaveTimeHandler signals that a nil have time handler func was provided
var ErrNilHaveTimeHandler = errors.New("nil have time handler")

// ErrWrongTypeInContainer signals that a wrong type of object was found in container
var ErrWrongTypeInContainer = errors.New("wrong type of object inside container")

// ErrLenMismatch signals that 2 or more slices have different lengths
var ErrLenMismatch = errors.New("lengths mismatch")

// ErrWrongTypeAssertion signals that a type assertion failed
var ErrWrongTypeAssertion = errors.New("wrong type assertion")

// ErrHeaderShardDataMismatch signals that shard header does not match created shard info
var ErrHeaderShardDataMismatch = errors.New("shard header does not match shard info")

// ErrNoDataInMessage signals that no data was found after parsing received p2p message
var ErrNoDataInMessage = errors.New("no data found in received message")

// ErrNilBuffer signals that a provided byte buffer is nil
var ErrNilBuffer = errors.New("provided byte buffer is nil")

// ErrNilRandSeed signals that a nil rand seed has been provided
var ErrNilRandSeed = errors.New("provided rand seed is nil")

// ErrNilPrevRandSeed signals that a nil previous rand seed has been provided
var ErrNilPrevRandSeed = errors.New("provided previous rand seed is nil")

// ErrReservedFieldInvalid signals that reserved field has an invalid content
var ErrReservedFieldInvalid = errors.New("reserved field content is invalid")

// ErrLowerRoundInBlock signals that a header round is too low for processing it
var ErrLowerRoundInBlock = errors.New("header round is lower than last committed")

// ErrHigherRoundInBlock signals that a block with higher round than permitted has been provided
var ErrHigherRoundInBlock = errors.New("higher round in block")

// ErrLowerNonceInBlock signals that a block with lower nonce than permitted has been provided
var ErrLowerNonceInBlock = errors.New("lower nonce in block")

// ErrHigherNonceInBlock signals that a block with higher nonce than permitted has been provided
var ErrHigherNonceInBlock = errors.New("higher nonce in block")

// ErrRandSeedDoesNotMatch signals that random seed does not match with the previous one
var ErrRandSeedDoesNotMatch = errors.New("random seed does not match")

// ErrHeaderNotFinal signals that header is not final, and it should be
var ErrHeaderNotFinal = errors.New("header in metablock is not final")

// ErrShardIdMissmatch signals shard ID does not match expectations
var ErrShardIdMissmatch = errors.New("shard ID missmatch")

// ErrNotarizedHeadersSliceIsNil signals that the slice holding notarized headers is nil
var ErrNotarizedHeadersSliceIsNil = errors.New("notarized headers slice is nil")

// ErrNotarizedHeadersSliceForShardIsNil signals that the slice holding notarized headers for shard is nil
var ErrNotarizedHeadersSliceForShardIsNil = errors.New("notarized headers slice for shard is nil")

// ErrCrossShardMBWithoutConfirmationFromMeta signals that miniblock was not yet notarized by metachain
var ErrCrossShardMBWithoutConfirmationFromMeta = errors.New("cross shard miniblock with destination current shard is not confirmed by metachain")

// ErrCrossShardMBWithoutConfirmationFromNotifier signals that miniblock was not yet notarized by notifier
var ErrCrossShardMBWithoutConfirmationFromNotifier = errors.New("cross shard miniblock with destination current shard is not confirmed by notifier")

// ErrHeaderBodyMismatch signals that the header does not attest all data from the block
var ErrHeaderBodyMismatch = errors.New("body cannot be validated from header data")

// ErrScheduledMiniBlocksMismatch signals that scheduled mini blocks created and executed in the last block, which are not yet final,
// do not match with the ones received in the next proposed body
var ErrScheduledMiniBlocksMismatch = errors.New("scheduled miniblocks does not match")

// ErrNilSmartContractProcessor signals that smart contract call executor is nil
var ErrNilSmartContractProcessor = errors.New("smart contract processor is nil")

// ErrNilArgumentParser signals that the argument parser is nil
var ErrNilArgumentParser = errors.New("argument parser is nil")

// ErrNilSCDestAccount signals that destination account is nil
var ErrNilSCDestAccount = errors.New("nil destination SC account")

// ErrWrongNonceInVMOutput signals that nonce in vm output is wrong
var ErrWrongNonceInVMOutput = errors.New("nonce invalid from SC run")

// ErrNilVMOutput signals that vmoutput is nil
var ErrNilVMOutput = errors.New("nil vm output")

// ErrNilValueFromRewardTransaction signals that the transfered value is nil
var ErrNilValueFromRewardTransaction = errors.New("transferred value is nil in reward transaction")

// ErrNilTemporaryAccountsHandler signals that temporary accounts handler is nil
var ErrNilTemporaryAccountsHandler = errors.New("temporary accounts handler is nil")

// ErrNotEnoughValidBlocksInStorage signals that bootstrap from storage failed due to not enough valid blocks stored
var ErrNotEnoughValidBlocksInStorage = errors.New("not enough valid blocks to start from storage")

// ErrNilSmartContractResult signals that the smart contract result is nil
var ErrNilSmartContractResult = errors.New("smart contract result is nil")

// ErrNilRewardTransaction signals that the reward transaction is nil
var ErrNilRewardTransaction = errors.New("reward transaction is nil")

// ErrNilUTxDataPool signals that unsigned transaction pool is nil
var ErrNilUTxDataPool = errors.New("unsigned transactions pool is nil")

// ErrNilRewardTxDataPool signals that the reward transactions pool is nil
var ErrNilRewardTxDataPool = errors.New("reward transactions pool is nil")

// ErrNilUnsignedTxDataPool signals that the unsigned transactions pool is nil
var ErrNilUnsignedTxDataPool = errors.New("unsigned transactions pool is nil")

// ErrNilUTxStorage signals that unsigned transaction storage is nil
var ErrNilUTxStorage = errors.New("unsigned transactions storage is nil")

// ErrNilScAddress signals that a nil smart contract address has been provided
var ErrNilScAddress = errors.New("nil SC address")

// ErrEmptyFunctionName signals that an empty function name has been provided
var ErrEmptyFunctionName = errors.New("empty function name")

// ErrMiniBlockHashMismatch signals that miniblock hashes does not match
var ErrMiniBlockHashMismatch = errors.New("miniblocks does not match")

// ErrNilIntermediateTransactionHandler signals that nil intermediate transaction handler was provided
var ErrNilIntermediateTransactionHandler = errors.New("intermediate transaction handler is nil")

// ErrWrongTypeInMiniBlock signals that type is not correct for processing
var ErrWrongTypeInMiniBlock = errors.New("type in miniblock is not correct for processing")

// ErrNilTransactionCoordinator signals that transaction coordinator is nil
var ErrNilTransactionCoordinator = errors.New("transaction coordinator is nil")

// ErrNilUint64Converter signals that uint64converter is nil
var ErrNilUint64Converter = errors.New("uint64converter is nil")

// ErrNilSmartContractResultProcessor signals that smart contract result processor is nil
var ErrNilSmartContractResultProcessor = errors.New("nil smart contract result processor")

// ErrNilRewardsTxProcessor signals that the rewards transaction processor is nil
var ErrNilRewardsTxProcessor = errors.New("nil rewards transaction processor")

// ErrNilIntermediateProcessorContainer signals that intermediate processors container is nil
var ErrNilIntermediateProcessorContainer = errors.New("intermediate processor container is nil")

// ErrNilPreProcessorsContainer signals that preprocessors container is nil
var ErrNilPreProcessorsContainer = errors.New("preprocessors container is nil")

// ErrNilPreProcessor signals that preprocessors is nil
var ErrNilPreProcessor = errors.New("preprocessor is nil")

// ErrNilGasHandler signals that gas handler is nil
var ErrNilGasHandler = errors.New("nil gas handler")

// ErrUnknownBlockType signals that block type is not correct
var ErrUnknownBlockType = errors.New("block type is unknown")

// ErrMissingPreProcessor signals that required pre-processor is missing
var ErrMissingPreProcessor = errors.New("pre processor is missing")

// ErrNilAppStatusHandler defines the error for setting a nil AppStatusHandler
var ErrNilAppStatusHandler = errors.New("nil AppStatusHandler")

// ErrNilInterceptedDataFactory signals that a nil intercepted data factory was provided
var ErrNilInterceptedDataFactory = errors.New("nil intercepted data factory")

// ErrNilInterceptedDataProcessor signals that a nil intercepted data processor was provided
var ErrNilInterceptedDataProcessor = errors.New("nil intercepted data processor")

// ErrNilInterceptorThrottler signals that a nil interceptor throttler was provided
var ErrNilInterceptorThrottler = errors.New("nil interceptor throttler")

// ErrNilUnsignedTxHandler signals that the unsigned tx handler is nil
var ErrNilUnsignedTxHandler = errors.New("nil unsigned tx handler")

// ErrNilTxTypeHandler signals that tx type handler is nil
var ErrNilTxTypeHandler = errors.New("nil tx type handler")

// ErrNilPeerAccountsAdapter signals that a nil peer accounts database was provided
var ErrNilPeerAccountsAdapter = errors.New("nil peer accounts database")

// ErrInvalidPeerAccount signals that a peer account is invalid
var ErrInvalidPeerAccount = errors.New("invalid peer account")

// ErrInvalidMetaHeader signals that a wrong implementation of HeaderHandler was provided
var ErrInvalidMetaHeader = errors.New("invalid header provided, expected MetaBlock")

// ErrInvalidChainID signals that an invalid chain ID was provided
var ErrInvalidChainID = errors.New("invalid chain ID")

// ErrNilEpochStartTrigger signals that a nil start of epoch trigger was provided
var ErrNilEpochStartTrigger = errors.New("nil start of epoch trigger")

// ErrNilEpochHandler signals that a nil epoch handler was provided
var ErrNilEpochHandler = errors.New("nil epoch handler")

// ErrNilEpochStartNotifier signals that the provided epochStartNotifier is nil
var ErrNilEpochStartNotifier = errors.New("nil epochStartNotifier")

// ErrNilEpochNotifier signals that the provided EpochNotifier is nil
var ErrNilEpochNotifier = errors.New("nil EpochNotifier")

// ErrNilRoundNotifier signals that the provided EpochNotifier is nil
var ErrNilRoundNotifier = errors.New("nil RoundNotifier")

// ErrInvalidCacheRefreshIntervalInSec signals that the cacheRefreshIntervalInSec is invalid - zero or less
var ErrInvalidCacheRefreshIntervalInSec = errors.New("invalid cacheRefreshIntervalInSec")

// ErrEpochDoesNotMatch signals that epoch does not match between headers
var ErrEpochDoesNotMatch = errors.New("epoch does not match")

// ErrOverallBalanceChangeFromSC signals that all sumed balance changes are not zero
var ErrOverallBalanceChangeFromSC = errors.New("SC output balance updates are wrong")

// ErrOverflow signals that an overflow occured
var ErrOverflow = errors.New("type overflow occured")

// ErrNilTxValidator signals that a nil tx validator has been provided
var ErrNilTxValidator = errors.New("nil transaction validator")

// ErrNilPendingMiniBlocksHandler signals that a nil pending miniblocks handler has been provided
var ErrNilPendingMiniBlocksHandler = errors.New("nil pending miniblocks handler")

// ErrNilEconomicsFeeHandler signals that fee handler is nil
var ErrNilEconomicsFeeHandler = errors.New("nil economics fee handler")

// ErrSystemBusy signals that the system is busy
var ErrSystemBusy = errors.New("system busy")

// ErrInsufficientGasPriceInTx signals that a lower gas price than required was provided
var ErrInsufficientGasPriceInTx = errors.New("insufficient gas price in tx")

// ErrInsufficientGasLimitInTx signals that a lower gas limit than required was provided
var ErrInsufficientGasLimitInTx = errors.New("insufficient gas limit in tx")

// ErrInvalidMaxGasLimitPerBlock signals that an invalid max gas limit per block has been read from config file
var ErrInvalidMaxGasLimitPerBlock = errors.New("invalid max gas limit per block")

// ErrInvalidMaxGasLimitPerMiniBlock signals that an invalid max gas limit per mini block has been read from config file
var ErrInvalidMaxGasLimitPerMiniBlock = errors.New("invalid max gas limit per mini block")

// ErrInvalidMaxGasLimitPerMetaBlock signals that an invalid max gas limit per meta block has been read from config file
var ErrInvalidMaxGasLimitPerMetaBlock = errors.New("invalid max gas limit per meta block")

// ErrInvalidMaxGasLimitPerMetaMiniBlock signals that an invalid max gas limit per meta mini block has been read from config file
var ErrInvalidMaxGasLimitPerMetaMiniBlock = errors.New("invalid max gas limit per meta mini block")

// ErrInvalidMaxGasLimitPerTx signals that an invalid max gas limit per tx has been read from config file
var ErrInvalidMaxGasLimitPerTx = errors.New("invalid max gas limit per tx")

// ErrInvalidGasPerDataByte signals that an invalid gas per data byte has been read from config file
var ErrInvalidGasPerDataByte = errors.New("invalid gas per data byte")

// ErrMaxGasLimitPerMiniBlockInReceiverShardIsReached signals that max gas limit per mini block in receiver shard has been reached
var ErrMaxGasLimitPerMiniBlockInReceiverShardIsReached = errors.New("max gas limit per mini block in receiver shard is reached")

// ErrMaxGasLimitPerOneTxInReceiverShardIsReached signals that max gas limit per one transaction in receiver shard has been reached
var ErrMaxGasLimitPerOneTxInReceiverShardIsReached = errors.New("max gas limit per one transaction in receiver shard is reached")

// ErrMaxGasLimitPerBlockInSelfShardIsReached signals that max gas limit per block in self shard has been reached
var ErrMaxGasLimitPerBlockInSelfShardIsReached = errors.New("max gas limit per block in self shard is reached")

// ErrMaxGasLimitUsedForDestMeTxsIsReached signals that max gas limit used for dest me txs has been reached
var ErrMaxGasLimitUsedForDestMeTxsIsReached = errors.New("max gas limit used for dest me txs is reached")

// ErrInvalidMinimumGasPrice signals that an invalid gas price has been read from config file
var ErrInvalidMinimumGasPrice = errors.New("invalid minimum gas price")

// ErrInvalidExtraGasLimitGuardedTx signals that an invalid gas limit has been provided in the config file
var ErrInvalidExtraGasLimitGuardedTx = errors.New("invalid extra gas limit for guarded transactions")

// ErrInvalidMaxGasPriceSetGuardian signals that an invalid maximum gas price has been provided in the config file
var ErrInvalidMaxGasPriceSetGuardian = errors.New("invalid maximum gas price for set guardian")

// ErrGuardianSignatureNotExpected signals that the guardian signature is not expected
var ErrGuardianSignatureNotExpected = errors.New("guardian signature not expected")

// ErrGuardianAddressNotExpected signals that the guardian address is not expected
var ErrGuardianAddressNotExpected = errors.New("guardian address not expected")

// ErrInvalidMinimumGasLimitForTx signals that an invalid minimum gas limit for transactions has been read from config file
var ErrInvalidMinimumGasLimitForTx = errors.New("invalid minimum gas limit for transactions")

// ErrEmptyEpochRewardsConfig signals that the epoch rewards config is empty
var ErrEmptyEpochRewardsConfig = errors.New("the epoch rewards config is empty")

// ErrEmptyGasLimitSettings signals that the gas limit settings is empty
var ErrEmptyGasLimitSettings = errors.New("the gas limit settings is empty")

// ErrEmptyYearSettings signals that the year settings is empty
var ErrEmptyYearSettings = errors.New("the year settings is empty")

// ErrInvalidRewardsPercentages signals that rewards percentages are not correct
var ErrInvalidRewardsPercentages = errors.New("invalid rewards percentages")

// ErrInvalidInflationPercentages signals that inflation percentages are not correct
var ErrInvalidInflationPercentages = errors.New("invalid inflation percentages")

// ErrInvalidNonceRequest signals that invalid nonce was requested
var ErrInvalidNonceRequest = errors.New("invalid nonce request")

// ErrInvalidBlockRequestOldEpoch signals that invalid block was requested from old epoch
var ErrInvalidBlockRequestOldEpoch = errors.New("invalid block request from old epoch")

// ErrNilBlockChainHook signals that nil blockchain hook has been provided
var ErrNilBlockChainHook = errors.New("nil blockchain hook")

// ErrNilTxForCurrentBlockHandler signals that nil tx for current block handler has been provided
var ErrNilTxForCurrentBlockHandler = errors.New("nil tx for current block handler")

// ErrNilSCToProtocol signals that nil smart contract to protocol handler has been provided
var ErrNilSCToProtocol = errors.New("nil sc to protocol")

// ErrNilNodesSetup signals that nil nodes setup has been provided
var ErrNilNodesSetup = errors.New("nil nodes setup")

// ErrNilBlackListCacher signals that a nil black list cacher was provided
var ErrNilBlackListCacher = errors.New("nil black list cacher")

// ErrNilPeerShardMapper signals that a nil peer shard mapper has been provided
var ErrNilPeerShardMapper = errors.New("nil peer shard mapper")

// ErrNilBlockTracker signals that a nil block tracker was provided
var ErrNilBlockTracker = errors.New("nil block tracker")

// ErrHeaderIsBlackListed signals that the header provided is black listed
var ErrHeaderIsBlackListed = errors.New("header is black listed")

// ErrNilEconomicsData signals that nil economics data has been provided
var ErrNilEconomicsData = errors.New("nil economics data")

// ErrNilOutportDataProvider signals that a nil outport data provider has been given
var ErrNilOutportDataProvider = errors.New("nil outport data  provider")

// ErrZeroMaxComputableRounds signals that a value of zero was provided on the maxComputableRounds
var ErrZeroMaxComputableRounds = errors.New("max computable rounds is zero")

// ErrZeroMaxConsecutiveRoundsOfRatingDecrease signals that a value of zero was provided on the MaxConsecutiveRoundsOfRatingDecrease
var ErrZeroMaxConsecutiveRoundsOfRatingDecrease = errors.New("max consecutive number of rounds, in which we can decrease a validator rating, is zero")

// ErrNilRater signals that nil rater has been provided
var ErrNilRater = errors.New("nil rater")

// ErrNilNetworkWatcher signals that a nil network watcher has been provided
var ErrNilNetworkWatcher = errors.New("nil network watcher")

// ErrNilHeaderValidator signals that nil header validator has been provided
var ErrNilHeaderValidator = errors.New("nil header validator")

// ErrMaxRatingIsSmallerThanMinRating signals that the max rating is smaller than the min rating value
var ErrMaxRatingIsSmallerThanMinRating = errors.New("max rating is smaller than min rating")

// ErrMinRatingSmallerThanOne signals that the min rating is smaller than the min value of 1
var ErrMinRatingSmallerThanOne = errors.New("min rating is smaller than one")

// ErrStartRatingNotBetweenMinAndMax signals that the start rating is not between min and max rating
var ErrStartRatingNotBetweenMinAndMax = errors.New("start rating is not between min and max rating")

// ErrSignedBlocksThresholdNotBetweenZeroAndOne signals that the signed blocks threshold is not between 0 and 1
var ErrSignedBlocksThresholdNotBetweenZeroAndOne = errors.New("signed blocks threshold is not between 0 and 1")

// ErrConsecutiveMissedBlocksPenaltyLowerThanOne signals that the ConsecutiveMissedBlocksPenalty is lower than 1
var ErrConsecutiveMissedBlocksPenaltyLowerThanOne = errors.New("consecutive missed blocks penalty lower than 1")

// ErrDecreaseRatingsStepMoreThanMinusOne signals that the decrease rating step has a vale greater than -1
var ErrDecreaseRatingsStepMoreThanMinusOne = errors.New("decrease rating step has a value greater than -1")

// ErrHoursToMaxRatingFromStartRatingZero signals that the number of hours to reach max rating step is zero
var ErrHoursToMaxRatingFromStartRatingZero = errors.New("hours to reach max rating is zero")

// ErrSCDeployFromSCRIsNotPermitted signals that operation is not permitted
var ErrSCDeployFromSCRIsNotPermitted = errors.New("it is not permitted to deploy a smart contract from another smart contract cross shard")

// ErrNotEnoughGas signals that not enough gas has been provided
var ErrNotEnoughGas = errors.New("not enough gas was sent in the transaction")

// ErrInvalidValue signals that an invalid value was provided
var ErrInvalidValue = errors.New("invalid value provided")

// ErrNilQuotaStatusHandler signals that a nil quota status handler has been provided
var ErrNilQuotaStatusHandler = errors.New("nil quota status handler")

// ErrNilAntifloodHandler signals that a nil antiflood handler has been provided
var ErrNilAntifloodHandler = errors.New("nil antiflood handler")

// ErrNilHeaderSigVerifier signals that a nil header sig verifier has been provided
var ErrNilHeaderSigVerifier = errors.New("nil header sig verifier")

// ErrNilHeaderIntegrityVerifier signals that a nil header integrity verifier has been provided
var ErrNilHeaderIntegrityVerifier = errors.New("nil header integrity verifier")

// ErrFailedTransaction signals that transaction is of type failed.
var ErrFailedTransaction = errors.New("failed transaction, gas consumed")

// ErrNilBadTxHandler signals that bad tx handler is nil
var ErrNilBadTxHandler = errors.New("nil bad tx handler")

// ErrNilReceiptHandler signals that receipt handler is nil
var ErrNilReceiptHandler = errors.New("nil receipt handler")

// ErrTooManyReceiptsMiniBlocks signals that there were too many receipts miniblocks created
var ErrTooManyReceiptsMiniBlocks = errors.New("too many receipts miniblocks")

// ErrReceiptsHashMissmatch signals that overall receipts has does not match
var ErrReceiptsHashMissmatch = errors.New("receipts hash missmatch")

// ErrMiniBlockNumMissMatch signals that number of miniblocks does not match
var ErrMiniBlockNumMissMatch = errors.New("num miniblocks does not match")

// ErrEpochStartDataDoesNotMatch signals that EpochStartData is not the same as the leader created
var ErrEpochStartDataDoesNotMatch = errors.New("epoch start data does not match")

// ErrNotEpochStartBlock signals that block is not of type epoch start
var ErrNotEpochStartBlock = errors.New("not epoch start block")

// ErrGettingShardDataFromEpochStartData signals that could not get shard data from previous epoch start block
var ErrGettingShardDataFromEpochStartData = errors.New("could not find shard data from previous epoch start metablock")

// ErrNilValidityAttester signals that a nil validity attester has been provided
var ErrNilValidityAttester = errors.New("nil validity attester")

// ErrNilHeaderHandler signals that a nil header handler has been provided
var ErrNilHeaderHandler = errors.New("nil header handler")

// ErrNilMiniBlocksProvider signals that a nil miniblocks data provider has been passed over
var ErrNilMiniBlocksProvider = errors.New("nil miniblocks provider")

// ErrNilWhiteListHandler signals that white list handler is nil
var ErrNilWhiteListHandler = errors.New("nil whitelist handler")

// ErrNilPreferredPeersHolder signals that preferred peers holder is nil
var ErrNilPreferredPeersHolder = errors.New("nil preferred peers holder")

// ErrMiniBlocksInWrongOrder signals the miniblocks are in wrong order
var ErrMiniBlocksInWrongOrder = errors.New("miniblocks in wrong order, should have been only from me")

// ErrEmptyTopic signals that an empty topic has been provided
var ErrEmptyTopic = errors.New("empty topic")

// ErrInvalidArguments signals that invalid arguments were given to process built-in function
var ErrInvalidArguments = errors.New("invalid arguments to process built-in function")

// ErrNilBuiltInFunction signals that built-in function is nil
var ErrNilBuiltInFunction = errors.New("built in function is nil")

// ErrRewardMiniBlockNotFromMeta signals that miniblock has a different sender shard than meta
var ErrRewardMiniBlockNotFromMeta = errors.New("rewards miniblocks should come only from meta")

// ErrValidatorInfoMiniBlockNotFromMeta signals that miniblock has a different sender shard than meta
var ErrValidatorInfoMiniBlockNotFromMeta = errors.New("validatorInfo miniblocks should come only from meta")

// ErrAccumulatedFeesDoNotMatch signals that accumulated fees do not match
var ErrAccumulatedFeesDoNotMatch = errors.New("accumulated fees do not match")

// ErrDeveloperFeesDoNotMatch signals that developer fees do not match
var ErrDeveloperFeesDoNotMatch = errors.New("developer fees do not match")

// ErrAccumulatedFeesInEpochDoNotMatch signals that accumulated fees in epoch do not match
var ErrAccumulatedFeesInEpochDoNotMatch = errors.New("accumulated fees in epoch do not match")

// ErrDevFeesInEpochDoNotMatch signals that developer fees in epoch do not match
var ErrDevFeesInEpochDoNotMatch = errors.New("developer fees in epoch do not match")

// ErrNilRewardsHandler signals that rewards handler is nil
var ErrNilRewardsHandler = errors.New("rewards handler is nil")

// ErrNilEpochEconomics signals that nil end of epoch econimics was provided
var ErrNilEpochEconomics = errors.New("nil epoch economics")

// ErrNilEpochStartDataCreator signals that nil epoch start data creator was provided
var ErrNilEpochStartDataCreator = errors.New("nil epoch start data creator")

// ErrNilRewardsCreator signals that nil epoch start rewards creator was provided
var ErrNilRewardsCreator = errors.New("nil epoch start rewards creator")

// ErrNilEpochStartValidatorInfoCreator signals that nil epoch start validator info creator was provided
var ErrNilEpochStartValidatorInfoCreator = errors.New("nil epoch start validator info creator")

// ErrInvalidGenesisTotalSupply signals that invalid genesis total supply was provided
var ErrInvalidGenesisTotalSupply = errors.New("invalid genesis total supply")

// ErrDuplicateThreshold signals that two thresholds are the same
var ErrDuplicateThreshold = errors.New("two thresholds are the same")

// ErrNoChancesForMaxThreshold signals that the max threshold has no chance defined
var ErrNoChancesForMaxThreshold = errors.New("max threshold has no chances")

// ErrNoChancesProvided signals that there were no chances provided
var ErrNoChancesProvided = errors.New("no chances are provided")

// ErrNilMinChanceIfZero signals that there was no min chance provided if a chance is still needed
var ErrNilMinChanceIfZero = errors.New("no min chance ")

// ErrInvalidShardCacherIdentifier signals an invalid identifier
var ErrInvalidShardCacherIdentifier = errors.New("invalid identifier for shard cacher")

// ErrMaxBlockSizeReached signals that max block size has been reached
var ErrMaxBlockSizeReached = errors.New("max block size has been reached")

// ErrBlockBodyHashMismatch signals that block body hashes does not match
var ErrBlockBodyHashMismatch = errors.New("block bodies does not match")

// ErrInvalidMiniBlockType signals that an invalid miniblock type has been provided
var ErrInvalidMiniBlockType = errors.New("invalid miniblock type")

// ErrInvalidBody signals that an invalid body has been provided
var ErrInvalidBody = errors.New("invalid body")

// ErrNilBlockSizeComputationHandler signals that a nil block size computation handler has been provided
var ErrNilBlockSizeComputationHandler = errors.New("nil block size computation handler")

// ErrNilValidatorStatistics signals that a nil validator statistics has been provided
var ErrNilValidatorStatistics = errors.New("nil validator statistics")

// ErrAccountNotFound signals that the account was not found for the provided address
var ErrAccountNotFound = errors.New("account not found")

// ErrMaxRatingZero signals that maxrating with a value of zero has been provided
var ErrMaxRatingZero = errors.New("max rating is zero")

// ErrNilValidatorInfos signals that a nil validator infos has been provided
var ErrNilValidatorInfos = errors.New("nil validator infos")

// ErrNilBlockSizeThrottler signals that block size throttler si nil
var ErrNilBlockSizeThrottler = errors.New("block size throttler is nil")

// ErrNilHistoryRepository signals that history processor is nil
var ErrNilHistoryRepository = errors.New("history repository is nil")

// ErrInvalidMetaTransaction signals that meta transaction is invalid
var ErrInvalidMetaTransaction = errors.New("meta transaction is invalid")

// ErrLogNotFound is the error returned when a transaction has no logs
var ErrLogNotFound = errors.New("no logs for queried transaction")

// ErrNilTxLogsProcessor is the error returned when a transaction has no logs
var ErrNilTxLogsProcessor = errors.New("nil transaction logs processor")

// ErrIncreaseStepLowerThanOne signals that an increase step lower than one has been provided
var ErrIncreaseStepLowerThanOne = errors.New("increase step is lower than one")

// ErrNilVmInput signals that provided vm input is nil
var ErrNilVmInput = errors.New("nil vm input")

// ErrNilDnsAddresses signals that nil dns addresses map was provided
var ErrNilDnsAddresses = errors.New("nil dns addresses map")

// ErrNilProtocolSustainabilityAddress signals that a nil protocol sustainability address was provided
var ErrNilProtocolSustainabilityAddress = errors.New("nil protocol sustainability address")

// ErrUserNameDoesNotMatch signals that username does not match
var ErrUserNameDoesNotMatch = errors.New("user name does not match")

// ErrUserNameDoesNotMatchInCrossShardTx signals that username does not match in case of cross shard tx
var ErrUserNameDoesNotMatchInCrossShardTx = errors.New("mismatch between receiver username and address")

// ErrNilBalanceComputationHandler signals that a nil balance computation handler has been provided
var ErrNilBalanceComputationHandler = errors.New("nil balance computation handler")

// ErrNilRatingsInfoHandler signals that nil ratings info handler has been provided
var ErrNilRatingsInfoHandler = errors.New("nil ratings info handler")

// ErrNilDebugger signals that a nil debug handler has been provided
var ErrNilDebugger = errors.New("nil debug handler")

// ErrEmptyFloodPreventerList signals that an empty flood preventer list has been provided
var ErrEmptyFloodPreventerList = errors.New("empty flood preventer provided")

// ErrNilTopicFloodPreventer signals that a nil topic flood preventer has been provided
var ErrNilTopicFloodPreventer = errors.New("nil topic flood preventer")

// ErrOriginatorIsBlacklisted signals that a message originator is blacklisted on the current node
var ErrOriginatorIsBlacklisted = errors.New("originator is blacklisted")

// ErrShardIsStuck signals that a shard is stuck
var ErrShardIsStuck = errors.New("shard is stuck")

// ErrRelayedTxBeneficiaryDoesNotMatchReceiver signals that an invalid address was provided in the relayed tx
var ErrRelayedTxBeneficiaryDoesNotMatchReceiver = errors.New("invalid address in relayed tx")

// ErrRecursiveRelayedTxIsNotAllowed signals that recursive relayed tx is not allowed
var ErrRecursiveRelayedTxIsNotAllowed = errors.New("recursive relayed tx is not allowed")

// ErrRelayedTxValueHigherThenUserTxValue signals that relayed tx value is higher than user tx value
var ErrRelayedTxValueHigherThenUserTxValue = errors.New("relayed tx value is higher than user tx value")

// ErrNilInterceptorContainer signals that nil interceptor container has been provided
var ErrNilInterceptorContainer = errors.New("nil interceptor container")

// ErrInvalidTransactionVersion signals  that an invalid transaction version has been provided
var ErrInvalidTransactionVersion = errors.New("invalid transaction version")

// ErrTxValueTooBig signals that transaction value is too big
var ErrTxValueTooBig = errors.New("tx value is too big")

// ErrInvalidUserNameLength signals that provided username length is invalid
var ErrInvalidUserNameLength = errors.New("invalid user name length")

// ErrTxValueOutOfBounds signals that transaction value is out of bounds
var ErrTxValueOutOfBounds = errors.New("tx value is out of bounds")

// ErrNilBlackListedPkCache signals that a nil black listed public key cache has been provided
var ErrNilBlackListedPkCache = errors.New("nil black listed public key cache")

// ErrInvalidDecayCoefficient signals that the provided decay coefficient is invalid
var ErrInvalidDecayCoefficient = errors.New("decay coefficient is invalid")

// ErrInvalidDecayIntervalInSeconds signals that an invalid interval in seconds was provided
var ErrInvalidDecayIntervalInSeconds = errors.New("invalid decay interval in seconds")

// ErrInvalidMinScore signals that an invalid minimum score was provided
var ErrInvalidMinScore = errors.New("invalid minimum score")

// ErrInvalidMaxScore signals that an invalid maximum score was provided
var ErrInvalidMaxScore = errors.New("invalid maximum score")

// ErrInvalidUnitValue signals that an invalid unit value was provided
var ErrInvalidUnitValue = errors.New("invalid unit value")

// ErrInvalidBadPeerThreshold signals that an invalid bad peer threshold has been provided
var ErrInvalidBadPeerThreshold = errors.New("invalid bad peer threshold")

// ErrNilPeerValidatorMapper signals that nil peer validator mapper has been provided
var ErrNilPeerValidatorMapper = errors.New("nil peer validator mapper")

// ErrOnlyValidatorsCanUseThisTopic signals that topic can be used by validator only
var ErrOnlyValidatorsCanUseThisTopic = errors.New("only validators can use this topic")

// ErrTransactionIsNotWhitelisted signals that a transaction is not whitelisted
var ErrTransactionIsNotWhitelisted = errors.New("transaction is not whitelisted")

// ErrTrieNodeIsNotWhitelisted signals that a trie node is not whitelisted
var ErrTrieNodeIsNotWhitelisted = errors.New("trie node is not whitelisted")

// ErrInterceptedDataNotForCurrentShard signals that intercepted data is not for current shard
var ErrInterceptedDataNotForCurrentShard = errors.New("intercepted data not for current shard")

// ErrAccountNotPayable will be sent when trying to send money to a non-payable account
var ErrAccountNotPayable = errors.New("sending value to non payable contract")

// ErrNilOutportHandler signals that outport is nil
var ErrNilOutportHandler = errors.New("outport handler is nil")

// ErrSmartContractDeploymentIsDisabled signals that smart contract deployment was disabled
var ErrSmartContractDeploymentIsDisabled = errors.New("smart Contract deployment is disabled")

// ErrUpgradeNotAllowed signals that upgrade is not allowed
var ErrUpgradeNotAllowed = errors.New("upgrade is allowed only for owner")

// ErrBuiltInFunctionsAreDisabled signals that built-in functions are disabled
var ErrBuiltInFunctionsAreDisabled = errors.New("built in functions are disabled")

// ErrRelayedTxDisabled signals that relayed tx are disabled
var ErrRelayedTxDisabled = errors.New("relayed tx is disabled")

// ErrRelayedTxV2Disabled signals that the v2 version of relayed tx is disabled
var ErrRelayedTxV2Disabled = errors.New("relayed tx v2 is disabled")

// ErrRelayedTxV2ZeroVal signals that the v2 version of relayed tx should be created with 0 as value
var ErrRelayedTxV2ZeroVal = errors.New("relayed tx v2 value should be 0")

// ErrEmptyConsensusGroup is raised when an operation is attempted with an empty consensus group
var ErrEmptyConsensusGroup = errors.New("consensusGroup is empty")

// ErrRelayedTxGasLimitMissmatch signals that relayed tx gas limit is higher than user tx gas limit
var ErrRelayedTxGasLimitMissmatch = errors.New("relayed tx gas limit higher then user tx gas limit")

// ErrRelayedGasPriceMissmatch signals that relayed gas price is not equal with user tx
var ErrRelayedGasPriceMissmatch = errors.New("relayed gas price missmatch")

// ErrNilUserAccount signals that nil user account was provided
var ErrNilUserAccount = errors.New("nil user account")

// ErrNilEpochStartSystemSCProcessor signals that nil epoch start system sc processor was provided
var ErrNilEpochStartSystemSCProcessor = errors.New("nil epoch start system sc processor")

// ErrEmptyPeerID signals that an empty peer ID has been provided
var ErrEmptyPeerID = errors.New("empty peer ID")

// ErrNilFallbackHeaderValidator signals that a nil fallback header validator has been provided
var ErrNilFallbackHeaderValidator = errors.New("nil fallback header validator")

// ErrTransactionSignedWithHashIsNotEnabled signals that a transaction signed with hash is not enabled
var ErrTransactionSignedWithHashIsNotEnabled = errors.New("transaction signed with hash is not enabled")

// ErrNilTransactionVersionChecker signals that provided transaction version checker is nil
var ErrNilTransactionVersionChecker = errors.New("nil transaction version checker")

// ErrInvalidRewardsTopUpGradientPoint signals that the top-up gradient point is invalid
var ErrInvalidRewardsTopUpGradientPoint = errors.New("rewards top up gradient point is invalid")

// ErrInvalidVMInputGasComputation signals that invalid vm input gas computation was provided
var ErrInvalidVMInputGasComputation = errors.New("invalid vm input gas computation")

// ErrMoreGasConsumedThanProvided signals that VM used more gas than provided
var ErrMoreGasConsumedThanProvided = errors.New("more gas used than provided")

// ErrInvalidGasModifier signals that provided gas modifier is invalid
var ErrInvalidGasModifier = errors.New("invalid gas modifier")

// ErrMoreGasThanGasLimitPerBlock signals that more gas was provided than gas limit per block
var ErrMoreGasThanGasLimitPerBlock = errors.New("more gas was provided than gas limit per block")

// ErrMoreGasThanGasLimitPerMiniBlockForSafeCrossShard signals that more gas was provided than gas limit per mini block for safe cross shard
var ErrMoreGasThanGasLimitPerMiniBlockForSafeCrossShard = errors.New("more gas was provided than gas limit per mini block for safe cross shard")

// ErrNotEnoughGasInUserTx signals that not enough gas was provided in user tx
var ErrNotEnoughGasInUserTx = errors.New("not enough gas provided in user tx")

// ErrNegativeBalanceDeltaOnCrossShardAccount signals that negative balance delta was given on cross shard account
var ErrNegativeBalanceDeltaOnCrossShardAccount = errors.New("negative balance delta on cross shard account")

// ErrNilOrEmptyList signals that a nil or empty list was provided
var ErrNilOrEmptyList = errors.New("nil or empty provided list")

// ErrNilScQueryElement signals that a nil sc query service element was provided
var ErrNilScQueryElement = errors.New("nil SC query service element")

// ErrMaxAccumulatedFeesExceeded signals that max accumulated fees has been exceeded
var ErrMaxAccumulatedFeesExceeded = errors.New("max accumulated fees has been exceeded")

// ErrMaxDeveloperFeesExceeded signals that max developer fees has been exceeded
var ErrMaxDeveloperFeesExceeded = errors.New("max developer fees has been exceeded")

// ErrNilBuiltInFunctionsCostHandler signals that a nil built-in functions cost handler has been provided
var ErrNilBuiltInFunctionsCostHandler = errors.New("nil built in functions cost handler")

// ErrNilArgsBuiltInFunctionsConstHandler signals that a nil arguments struct for built-in functions cost handler has been provided
var ErrNilArgsBuiltInFunctionsConstHandler = errors.New("nil arguments for built in functions cost handler")

// ErrInvalidEpochStartMetaBlockConsensusPercentage signals that a small epoch start meta block consensus percentage has been provided
var ErrInvalidEpochStartMetaBlockConsensusPercentage = errors.New("invalid epoch start meta block consensus percentage")

// ErrNilNumConnectedPeersProvider signals that a nil number of connected peers provider has been provided
var ErrNilNumConnectedPeersProvider = errors.New("nil number of connected peers provider")

// ErrNilLocker signals that a nil locker was provided
var ErrNilLocker = errors.New("nil locker")

// ErrNilAllowExternalQueriesChan signals that a nil channel for signaling the allowance of external queries provided is nil
var ErrNilAllowExternalQueriesChan = errors.New("nil channel for signaling the allowance of external queries")

// ErrQueriesNotAllowedYet signals that the node is not ready yet to process VM Queries
var ErrQueriesNotAllowedYet = errors.New("node is not ready yet to process VM Queries")

// ErrNilChunksProcessor signals that a nil chunks processor has been provided
var ErrNilChunksProcessor = errors.New("nil chunks processor")

// ErrIncompatibleReference signals that an incompatible reference was provided when processing a batch
var ErrIncompatibleReference = errors.New("incompatible reference when processing batch")

// ErrProcessClosed signals that an incomplete processing occurred due to the early process closing
var ErrProcessClosed = errors.New("incomplete processing: process is closing")

// ErrNilAccountsDBSyncer signals that a nil accounts db syncer has been provided
var ErrNilAccountsDBSyncer = errors.New("nil accounts DB syncer")

// ErrNilCurrentNetworkEpochProvider signals that a nil CurrentNetworkEpochProvider handler has been provided
var ErrNilCurrentNetworkEpochProvider = errors.New("nil current network epoch provider")

// ErrNilESDTTransferParser signals that a nil ESDT transfer parser has been provided
var ErrNilESDTTransferParser = errors.New("nil esdt transfer parser")

// ErrResultingSCRIsTooBig signals that resulting smart contract result is too big
var ErrResultingSCRIsTooBig = errors.New("resulting SCR is too big")

// ErrNotAllowedToWriteUnderProtectedKey signals that writing under protected key is not allowed
var ErrNotAllowedToWriteUnderProtectedKey = errors.New("not allowed to write under protected key")

// ErrNilNFTStorageHandler signals that nil NFT storage handler has been provided
var ErrNilNFTStorageHandler = errors.New("nil NFT storage handler")

// ErrNilBootstrapper signals that a nil bootstraper has been provided
var ErrNilBootstrapper = errors.New("nil bootstrapper")

// ErrNodeIsNotSynced signals that the VM query cannot be executed because the node is not synced and the request required this
var ErrNodeIsNotSynced = errors.New("node is not synced")

// ErrStateChangedWhileExecutingVmQuery signals that the state has been changed while executing a vm query and the request required not to
var ErrStateChangedWhileExecutingVmQuery = errors.New("state changed while executing vm query")

// ErrNilEnableRoundsHandler signals a nil enable rounds handler has been provided
var ErrNilEnableRoundsHandler = errors.New("nil enable rounds handler has been provided")

// ErrNilScheduledTxsExecutionHandler signals that scheduled txs execution handler is nil
var ErrNilScheduledTxsExecutionHandler = errors.New("nil scheduled txs execution handler")

// ErrNilVersionedHeaderFactory signals that the versioned header factory is nil
var ErrNilVersionedHeaderFactory = errors.New("nil versioned header factory")

// ErrNilIntermediateProcessor signals that intermediate processors is nil
var ErrNilIntermediateProcessor = errors.New("intermediate processor is nil")

// ErrNilSyncTimer signals that the sync timer is nil
var ErrNilSyncTimer = errors.New("sync timer is nil")

// ErrNilIsShardStuckHandler signals a nil shard stuck handler
var ErrNilIsShardStuckHandler = errors.New("nil handler for checking stuck shard")

// ErrNilIsMaxBlockSizeReachedHandler signals a nil max block size reached handler
var ErrNilIsMaxBlockSizeReachedHandler = errors.New("nil handler for max block size reached")

// ErrNilTxMaxTotalCostHandler signals a nil transaction max total cost
var ErrNilTxMaxTotalCostHandler = errors.New("nil transaction max total cost")

// ErrNilAccountTxsPerShard signals a nil mapping for account transactions to shard
var ErrNilAccountTxsPerShard = errors.New("nil account transactions per shard mapping")

// ErrScheduledRootHashDoesNotMatch signals that scheduled root hash does not match
var ErrScheduledRootHashDoesNotMatch = errors.New("scheduled root hash does not match")

// ErrNilAdditionalData signals that additional data is nil
var ErrNilAdditionalData = errors.New("nil additional data")

// ErrNumOfMiniBlocksAndMiniBlocksHeadersMismatch signals that number of mini blocks and mini blocks headers does not match
var ErrNumOfMiniBlocksAndMiniBlocksHeadersMismatch = errors.New("num of mini blocks and mini blocks headers does not match")

// ErrNilDoubleTransactionsDetector signals that a nil double transactions detector has been provided
var ErrNilDoubleTransactionsDetector = errors.New("nil double transactions detector")

// ErrNoTxToProcess signals that no transaction were sent for processing
var ErrNoTxToProcess = errors.New("no transaction to process")

// ErrInvalidPeerSubType signals that an invalid peer subtype was provided
var ErrInvalidPeerSubType = errors.New("invalid peer subtype")

// ErrNilSignaturesHandler signals that a nil signatures handler was provided
var ErrNilSignaturesHandler = errors.New("nil signatures handler")

// ErrMessageExpired signals that a received message is expired
var ErrMessageExpired = errors.New("message expired")

// ErrInvalidExpiryTimespan signals that an invalid expiry timespan was provided
var ErrInvalidExpiryTimespan = errors.New("invalid expiry timespan")

// ErrNilPeerSignatureHandler signals that a nil peer signature handler was provided
var ErrNilPeerSignatureHandler = errors.New("nil peer signature handler")

// ErrNilPeerAuthenticationCacher signals that a nil peer authentication cacher was provided
var ErrNilPeerAuthenticationCacher = errors.New("nil peer authentication cacher")

// ErrNilHeartbeatCacher signals that a nil heartbeat cacher was provided
var ErrNilHeartbeatCacher = errors.New("nil heartbeat cacher")

// ErrInvalidProcessWaitTime signals that an invalid process wait time was provided
var ErrInvalidProcessWaitTime = errors.New("invalid process wait time")

// ErrMetaHeaderEpochOutOfRange signals that the given header is out of accepted range
var ErrMetaHeaderEpochOutOfRange = errors.New("epoch out of range for meta block header")

// ErrNilHardforkTrigger signals that a nil hardfork trigger has been provided
var ErrNilHardforkTrigger = errors.New("nil hardfork trigger")

// ErrMissingMiniBlockHeader signals that mini block header is missing
var ErrMissingMiniBlockHeader = errors.New("missing mini block header")

// ErrMissingMiniBlock signals that mini block is missing
var ErrMissingMiniBlock = errors.New("missing mini block")

// ErrIndexIsOutOfBound signals that the given index is out of bound
var ErrIndexIsOutOfBound = errors.New("index is out of bound")

// ErrIndexDoesNotMatchWithPartialExecutedMiniBlock signals that the given index does not match with a partial executed mini block
var ErrIndexDoesNotMatchWithPartialExecutedMiniBlock = errors.New("index does not match with a partial executed mini block")

// ErrIndexDoesNotMatchWithFullyExecutedMiniBlock signals that the given index does not match with a fully executed mini block
var ErrIndexDoesNotMatchWithFullyExecutedMiniBlock = errors.New("index does not match with a fully executed mini block")

// ErrNilProcessedMiniBlocksTracker signals that a nil processed mini blocks tracker has been provided
var ErrNilProcessedMiniBlocksTracker = errors.New("nil processed mini blocks tracker")

// ErrNilReceiptsRepository signals that a nil receipts repository has been provided
var ErrNilReceiptsRepository = errors.New("nil receipts repository")

// ErrNilBlockProcessingCutoffHandler signals that a nil block processing cutoff handler has been provided
var ErrNilBlockProcessingCutoffHandler = errors.New("nil block processing cutoff handler")

// ErrNilESDTGlobalSettingsHandler signals that nil global settings handler was provided
var ErrNilESDTGlobalSettingsHandler = errors.New("nil esdt global settings handler")

// ErrNilEnableEpochsHandler signals that a nil enable epochs handler has been provided
var ErrNilEnableEpochsHandler = errors.New("nil enable epochs handler")

// ErrNilMultiSignerContainer signals that the given multisigner container is nil
var ErrNilMultiSignerContainer = errors.New("nil multiSigner container")

// ErrNilCrawlerAllowedAddress signals that no crawler allowed address was found
var ErrNilCrawlerAllowedAddress = errors.New("nil crawler allowed address")

// ErrNilPayloadValidator signals that a nil payload validator was provided
var ErrNilPayloadValidator = errors.New("nil payload validator")

// ErrNilValidatorInfoPool signals that a nil validator info pool has been provided
var ErrNilValidatorInfoPool = errors.New("nil validator info pool")

// ErrPropertyTooLong signals that a heartbeat property was too long
var ErrPropertyTooLong = errors.New("property too long")

// ErrPropertyTooShort signals that a heartbeat property was too short
var ErrPropertyTooShort = errors.New("property too short")

// ErrNilProcessDebugger signals that a nil process debugger was provided
var ErrNilProcessDebugger = errors.New("nil process debugger")

// ErrAsyncCallsDisabled signals that async calls are disabled
var ErrAsyncCallsDisabled = errors.New("async calls disabled")

// ErrNilVMContainer defines the error when trying to use a nil vm container
var ErrNilVMContainer = errors.New("nil ErrNilVMContainer")

// ErrMaxCallsReached signals that the allowed max number of calls was reached
var ErrMaxCallsReached = errors.New("max calls reached")

// ErrWrongTransactionType signals that transaction is invalid
var ErrWrongTransactionType = errors.New("invalid transaction type")

// ErrNilGuardianChecker signals that a nil guardian checker was provided
var ErrNilGuardianChecker = errors.New("nil guardian checker")

// ErrAccountHasNoGuardianSet signals that the account has no guardians set
var ErrAccountHasNoGuardianSet = errors.New("account has no guardian set")

// ErrAccountHasNoActiveGuardian signals that the account has no active guardian
var ErrAccountHasNoActiveGuardian = errors.New("account has no active guardian")

// ErrAccountHasNoPendingGuardian signals that the account has no pending guardian
var ErrAccountHasNoPendingGuardian = errors.New("account has no pending guardian")

// ErrNilGuardedAccountHandler signals that a nil guarded account handler was provided
var ErrNilGuardedAccountHandler = errors.New("nil guarded account handler")

// ErrTransactionNotExecutable signals that a transaction is not executable and gas will not be consumed
var ErrTransactionNotExecutable = errors.New("transaction is not executable and gas will not be consumed")

// ErrTransactionAndAccountGuardianMismatch signals a mismatch between the guardian on the account and the one on the transaction
var ErrTransactionAndAccountGuardianMismatch = errors.New("mismatch between transaction guardian and configured account guardian")

// ErrInvalidSetGuardianEpochsDelay signals an invalid configuration for the epochs delay
var ErrInvalidSetGuardianEpochsDelay = errors.New("incorrect setting for set guardian epochs delay")

// ErrCannotReplaceGuardedAccountPendingGuardian signals that a pending guardian on a guarded account cannot be replaced
var ErrCannotReplaceGuardedAccountPendingGuardian = errors.New("cannot replace pending guardian on guarded account")

// ErrNilGuardianServiceUID signals that a nil guardian service identifier was provided
var ErrNilGuardianServiceUID = errors.New("nil guardian service unique identifier")

// ErrGasPriceTooHigh signals a too high gas price
var ErrGasPriceTooHigh = errors.New("gas price is too high for the transaction")

// ErrGuardedTransactionNotExpected signals that a guarded transaction was received for processing but the account is not guarded
var ErrGuardedTransactionNotExpected = errors.New("guarded transaction not expected")

// ErrBuiltinFunctionMismatch signals that a builtin function mismatch was detected
var ErrBuiltinFunctionMismatch = errors.New("builtin function mismatch")

// ErrBuiltinFunctionNotExecutable signals that a builtin function is not executable
var ErrBuiltinFunctionNotExecutable = errors.New("builtin function not executable")

<<<<<<< HEAD
// ErrNilShardBootstrap signals that a nil shard bootstrap was provided
var ErrNilShardBootstrap = errors.New("nil shard bootstrap")

// ErrNilShardStorageBootstrapper signals that a nil shard storage bootstrapper was provided
var ErrNilShardStorageBootstrapper = errors.New("nil shard storage bootstrapper")

// ErrWrongHeaderVersion signals that a wrong header version has been found
var ErrWrongHeaderVersion = errors.New("wrong header version")
=======
// ErrNilManagedPeersHolder signals that a nil managed peers holder has been provided
var ErrNilManagedPeersHolder = errors.New("nil managed peers holder")
>>>>>>> 7c5d69e1
<|MERGE_RESOLUTION|>--- conflicted
+++ resolved
@@ -1218,7 +1218,9 @@
 // ErrBuiltinFunctionNotExecutable signals that a builtin function is not executable
 var ErrBuiltinFunctionNotExecutable = errors.New("builtin function not executable")
 
-<<<<<<< HEAD
+// ErrNilManagedPeersHolder signals that a nil managed peers holder has been provided
+var ErrNilManagedPeersHolder = errors.New("nil managed peers holder")
+
 // ErrNilShardBootstrap signals that a nil shard bootstrap was provided
 var ErrNilShardBootstrap = errors.New("nil shard bootstrap")
 
@@ -1226,8 +1228,4 @@
 var ErrNilShardStorageBootstrapper = errors.New("nil shard storage bootstrapper")
 
 // ErrWrongHeaderVersion signals that a wrong header version has been found
-var ErrWrongHeaderVersion = errors.New("wrong header version")
-=======
-// ErrNilManagedPeersHolder signals that a nil managed peers holder has been provided
-var ErrNilManagedPeersHolder = errors.New("nil managed peers holder")
->>>>>>> 7c5d69e1
+var ErrWrongHeaderVersion = errors.New("wrong header version")