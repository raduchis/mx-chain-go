package process

import (
	"errors"
)

// ErrNilMessage signals that a nil message has been received
var ErrNilMessage = errors.New("nil message")

// ErrNilAccountsAdapter defines the error when trying to use a nil AccountsAddapter
var ErrNilAccountsAdapter = errors.New("nil AccountsAdapter")

// ErrNilHasher signals that an operation has been attempted to or with a nil hasher implementation
var ErrNilHasher = errors.New("nil Hasher")

// ErrNilPubkeyConverter signals that an operation has been attempted to or with a nil public key converter implementation
var ErrNilPubkeyConverter = errors.New("nil pubkey converter")

// ErrNilGasSchedule signals that an operation has been attempted with a nil gas schedule
var ErrNilGasSchedule = errors.New("nil GasSchedule")

// ErrNilAddressContainer signals that an operation has been attempted to or with a nil AddressContainer implementation
var ErrNilAddressContainer = errors.New("nil AddressContainer")

// ErrNilTransaction signals that an operation has been attempted to or with a nil transaction
var ErrNilTransaction = errors.New("nil transaction")

// ErrWrongTransaction signals that transaction is invalid
var ErrWrongTransaction = errors.New("invalid transaction")

// ErrNoVM signals that no SCHandler has been set
var ErrNoVM = errors.New("no VM (hook not set)")

// ErrHigherNonceInTransaction signals the nonce in transaction is higher than the account's nonce
var ErrHigherNonceInTransaction = errors.New("higher nonce in transaction")

// ErrLowerNonceInTransaction signals the nonce in transaction is lower than the account's nonce
var ErrLowerNonceInTransaction = errors.New("lower nonce in transaction")

// ErrInsufficientFunds signals the funds are insufficient for the move balance operation but the
// transaction fee is covered by the current balance
var ErrInsufficientFunds = errors.New("insufficient funds")

// ErrInsufficientFee signals that the current balance doesn't have the required transaction fee
var ErrInsufficientFee = errors.New("insufficient balance for fees")

// ErrNilValue signals the value is nil
var ErrNilValue = errors.New("nil value")

// ErrNilBlockChain signals that an operation has been attempted to or with a nil blockchain
var ErrNilBlockChain = errors.New("nil block chain")

// ErrNilMetaBlockHeader signals that an operation has been attempted to or with a nil metablock
var ErrNilMetaBlockHeader = errors.New("nil metablock header")

// ErrNilTxBlockBody signals that an operation has been attempted to or with a nil tx block body
var ErrNilTxBlockBody = errors.New("nil tx block body")

// ErrNilStore signals that the provided storage service is nil
var ErrNilStore = errors.New("nil data storage service")

// ErrNilBootStorer signals that the provided boot storer is bil
var ErrNilBootStorer = errors.New("nil boot storer")

// ErrNilBlockHeader signals that an operation has been attempted to or with a nil block header
var ErrNilBlockHeader = errors.New("nil block header")

// ErrNilBlockBody signals that an operation has been attempted to or with a nil block body
var ErrNilBlockBody = errors.New("nil block body")

// ErrNilTxHash signals that an operation has been attempted with a nil hash
var ErrNilTxHash = errors.New("nil transaction hash")

// ErrNilPubKeysBitmap signals that a operation has been attempted with a nil public keys bitmap
var ErrNilPubKeysBitmap = errors.New("nil public keys bitmap")

// ErrNilPreviousBlockHash signals that a operation has been attempted with a nil previous block header hash
var ErrNilPreviousBlockHash = errors.New("nil previous block header hash")

// ErrNilSignature signals that a operation has been attempted with a nil signature
var ErrNilSignature = errors.New("nil signature")

// ErrNilMiniBlocks signals that an operation has been attempted with a nil mini-block
var ErrNilMiniBlocks = errors.New("nil mini blocks")

// ErrNilMiniBlock signals that an operation has been attempted with a nil miniblock
var ErrNilMiniBlock = errors.New("nil mini block")

// ErrNilRootHash signals that an operation has been attempted with a nil root hash
var ErrNilRootHash = errors.New("root hash is nil")

// ErrWrongNonceInBlock signals the nonce in block is different than expected nonce
var ErrWrongNonceInBlock = errors.New("wrong nonce in block")

// ErrBlockHashDoesNotMatch signals that header hash does not match with the previous one
var ErrBlockHashDoesNotMatch = errors.New("block hash does not match")

// ErrMissingTransaction signals that one transaction is missing
var ErrMissingTransaction = errors.New("missing transaction")

// ErrMarshalWithoutSuccess signals that marshal some data was not done with success
var ErrMarshalWithoutSuccess = errors.New("marshal without success")

// ErrUnmarshalWithoutSuccess signals that unmarshal some data was not done with success
var ErrUnmarshalWithoutSuccess = errors.New("unmarshal without success")

// ErrRootStateDoesNotMatch signals that root state does not match
var ErrRootStateDoesNotMatch = errors.New("root state does not match")

// ErrValidatorStatsRootHashDoesNotMatch signals that the root hash for the validator statistics does not match
var ErrValidatorStatsRootHashDoesNotMatch = errors.New("root hash for validator statistics does not match")

// ErrAccountStateDirty signals that the accounts were modified before starting the current modification
var ErrAccountStateDirty = errors.New("accountState was dirty before starting to change")

// ErrInvalidShardId signals that the shard id is invalid
var ErrInvalidShardId = errors.New("invalid shard id")

// ErrMissingHeader signals that header of the block is missing
var ErrMissingHeader = errors.New("missing header")

// ErrMissingHashForHeaderNonce signals that hash of the block is missing
var ErrMissingHashForHeaderNonce = errors.New("missing hash for header nonce")

// ErrMissingBody signals that body of the block is missing
var ErrMissingBody = errors.New("missing body")

// ErrNilBlockProcessor signals that an operation has been attempted to or with a nil BlockProcessor implementation
var ErrNilBlockProcessor = errors.New("nil block processor")

// ErrNilMarshalizer signals that an operation has been attempted to or with a nil Marshalizer implementation
var ErrNilMarshalizer = errors.New("nil Marshalizer")

// ErrNilNodesConfigProvider signals that an operation has been attempted to or with a nil nodes config provider
var ErrNilNodesConfigProvider = errors.New("nil nodes config provider")

// ErrNilSystemSCConfig signals that nil system sc config was provided
var ErrNilSystemSCConfig = errors.New("nil system sc config")

// ErrNilRounder signals that an operation has been attempted to or with a nil Rounder implementation
var ErrNilRounder = errors.New("nil Rounder")

// ErrNilMessenger signals that a nil Messenger object was provided
var ErrNilMessenger = errors.New("nil Messenger")

// ErrNilTxDataPool signals that a nil transaction pool has been provided
var ErrNilTxDataPool = errors.New("nil transaction data pool")

// ErrNilHeadersDataPool signals that a nil headers pool has been provided
var ErrNilHeadersDataPool = errors.New("nil headers data pool")

// ErrNilCacher signals that a nil cache has been provided
var ErrNilCacher = errors.New("nil cacher")

// ErrNilRcvAddr signals that an operation has been attempted to or with a nil receiver address
var ErrNilRcvAddr = errors.New("nil receiver address")

// ErrNilSndAddr signals that an operation has been attempted to or with a nil sender address
var ErrNilSndAddr = errors.New("nil sender address")

// ErrNegativeValue signals that a negative value has been detected and it is not allowed
var ErrNegativeValue = errors.New("negative value")

// ErrNilShardCoordinator signals that an operation has been attempted to or with a nil shard coordinator
var ErrNilShardCoordinator = errors.New("nil shard coordinator")

// ErrNilNodesCoordinator signals that an operation has been attempted to or with a nil nodes coordinator
var ErrNilNodesCoordinator = errors.New("nil nodes coordinator")

// ErrNilKeyGen signals that an operation has been attempted to or with a nil single sign key generator
var ErrNilKeyGen = errors.New("nil key generator")

// ErrNilSingleSigner signals that a nil single signer is used
var ErrNilSingleSigner = errors.New("nil single signer")

// ErrBlockProposerSignatureMissing signals that block proposer signature is missing from the block aggregated sig
var ErrBlockProposerSignatureMissing = errors.New("block proposer signature is missing")

// ErrNilMultiSigVerifier signals that a nil multi-signature verifier is used
var ErrNilMultiSigVerifier = errors.New("nil multi-signature verifier")

// ErrNilDataToProcess signals that nil data was provided
var ErrNilDataToProcess = errors.New("nil data to process")

// ErrNilPoolsHolder signals that an operation has been attempted to or with a nil pools holder object
var ErrNilPoolsHolder = errors.New("nil pools holder")

// ErrNilTxStorage signals that a nil transaction storage has been provided
var ErrNilTxStorage = errors.New("nil transaction storage")

// ErrNilStorage signals that a nil storage has been provided
var ErrNilStorage = errors.New("nil storage")

// ErrNilShardedDataCacherNotifier signals that a nil sharded data cacher notifier has been provided
var ErrNilShardedDataCacherNotifier = errors.New("nil sharded data cacher notifier")

// ErrInvalidTxInPool signals an invalid transaction in the transactions pool
var ErrInvalidTxInPool = errors.New("invalid transaction in the transactions pool")

// ErrTxNotFound signals that a transaction has not found
var ErrTxNotFound = errors.New("transaction not found")

// ErrNilHeadersStorage signals that a nil header storage has been provided
var ErrNilHeadersStorage = errors.New("nil headers storage")

// ErrNilHeadersNonceHashStorage signals that a nil header nonce hash storage has been provided
var ErrNilHeadersNonceHashStorage = errors.New("nil headers nonce hash storage")

// ErrNilTransactionPool signals that a nil transaction pool was used
var ErrNilTransactionPool = errors.New("nil transaction pool")

// ErrNilMiniBlockPool signals that a nil mini blocks pool was used
var ErrNilMiniBlockPool = errors.New("nil mini block pool")

// ErrNilMetaBlocksPool signals that a nil meta blocks pool was used
var ErrNilMetaBlocksPool = errors.New("nil meta blocks pool")

// ErrNilTxProcessor signals that a nil transactions processor was used
var ErrNilTxProcessor = errors.New("nil transactions processor")

// ErrNilDataPoolHolder signals that the data pool holder is nil
var ErrNilDataPoolHolder = errors.New("nil data pool holder")

// ErrTimeIsOut signals that time is out
var ErrTimeIsOut = errors.New("time is out")

// ErrNilForkDetector signals that the fork detector is nil
var ErrNilForkDetector = errors.New("nil fork detector")

// ErrNilContainerElement signals when trying to add a nil element in the container
var ErrNilContainerElement = errors.New("element cannot be nil")

// ErrNilArgumentStruct signals that a function has received nil instead of an instantiated Arg... structure
var ErrNilArgumentStruct = errors.New("nil argument struct")

// ErrInvalidContainerKey signals that an element does not exist in the container's map
var ErrInvalidContainerKey = errors.New("element does not exist in container")

// ErrContainerKeyAlreadyExists signals that an element was already set in the container's map
var ErrContainerKeyAlreadyExists = errors.New("provided key already exists in container")

// ErrNilRequestHandler signals that a nil request handler interface was provided
var ErrNilRequestHandler = errors.New("nil request handler")

// ErrNilHaveTimeHandler signals that a nil have time handler func was provided
var ErrNilHaveTimeHandler = errors.New("nil have time handler")

// ErrWrongTypeInContainer signals that a wrong type of object was found in container
var ErrWrongTypeInContainer = errors.New("wrong type of object inside container")

// ErrLenMismatch signals that 2 or more slices have different lengths
var ErrLenMismatch = errors.New("lengths mismatch")

// ErrWrongTypeAssertion signals that an type assertion failed
var ErrWrongTypeAssertion = errors.New("wrong type assertion")

// ErrHeaderShardDataMismatch signals that shard header does not match created shard info
var ErrHeaderShardDataMismatch = errors.New("shard header does not match shard info")

// ErrNoDataInMessage signals that no data was found after parsing received p2p message
var ErrNoDataInMessage = errors.New("no data found in received message")

// ErrNilBuffer signals that a provided byte buffer is nil
var ErrNilBuffer = errors.New("provided byte buffer is nil")

// ErrNilRandSeed signals that a nil rand seed has been provided
var ErrNilRandSeed = errors.New("provided rand seed is nil")

// ErrNilPrevRandSeed signals that a nil previous rand seed has been provided
var ErrNilPrevRandSeed = errors.New("provided previous rand seed is nil")

// ErrLowerRoundInBlock signals that a header round is too low for processing it
var ErrLowerRoundInBlock = errors.New("header round is lower than last committed")

// ErrHigherRoundInBlock signals that a block with higher round than permitted has been provided
var ErrHigherRoundInBlock = errors.New("higher round in block")

// ErrLowerNonceInBlock signals that a block with lower nonce than permitted has been provided
var ErrLowerNonceInBlock = errors.New("lower nonce in block")

// ErrHigherNonceInBlock signals that a block with higher nonce than permitted has been provided
var ErrHigherNonceInBlock = errors.New("higher nonce in block")

// ErrRandSeedDoesNotMatch signals that random seed does not match with the previous one
var ErrRandSeedDoesNotMatch = errors.New("random seed do not match")

// ErrHeaderNotFinal signals that header is not final and it should be
var ErrHeaderNotFinal = errors.New("header in metablock is not final")

// ErrShardIdMissmatch signals shard ID does not match expectations
var ErrShardIdMissmatch = errors.New("shard ID missmatch")

// ErrNotarizedHeadersSliceIsNil signals that the slice holding notarized headers is nil
var ErrNotarizedHeadersSliceIsNil = errors.New("notarized headers slice is nil")

// ErrNotarizedHeadersSliceForShardIsNil signals that the slice holding notarized headers for shard is nil
var ErrNotarizedHeadersSliceForShardIsNil = errors.New("notarized headers slice for shard is nil")

// ErrCrossShardMBWithoutConfirmationFromMeta signals that miniblock was not yet notarized by metachain
var ErrCrossShardMBWithoutConfirmationFromMeta = errors.New("cross shard miniblock with destination current shard is not confirmed by metachain")

// ErrHeaderBodyMismatch signals that the header does not attest all data from the block
var ErrHeaderBodyMismatch = errors.New("body cannot be validated from header data")

// ErrNilSmartContractProcessor signals that smart contract call executor is nil
var ErrNilSmartContractProcessor = errors.New("smart contract processor is nil")

// ErrNilArgumentParser signals that the argument parser is nil
var ErrNilArgumentParser = errors.New("argument parser is nil")

// ErrNilSCDestAccount signals that destination account is nil
var ErrNilSCDestAccount = errors.New("nil destination SC account")

// ErrWrongNonceInVMOutput signals that nonce in vm output is wrong
var ErrWrongNonceInVMOutput = errors.New("nonce invalid from SC run")

// ErrNilVMOutput signals that vmoutput is nil
var ErrNilVMOutput = errors.New("nil vm output")

// ErrNilValueFromRewardTransaction signals that the transfered value is nil
var ErrNilValueFromRewardTransaction = errors.New("transferred value is nil in reward transaction")

// ErrNilTemporaryAccountsHandler signals that temporary accounts handler is nil
var ErrNilTemporaryAccountsHandler = errors.New("temporary accounts handler is nil")

// ErrNotEnoughValidBlocksInStorage signals that bootstrap from storage failed due to not enough valid blocks stored
var ErrNotEnoughValidBlocksInStorage = errors.New("not enough valid blocks to start from storage")

// ErrNilSmartContractResult signals that the smart contract result is nil
var ErrNilSmartContractResult = errors.New("smart contract result is nil")

// ErrNilRewardTransaction signals that the reward transaction is nil
var ErrNilRewardTransaction = errors.New("reward transaction is nil")

// ErrNilUTxDataPool signals that unsigned transaction pool is nil
var ErrNilUTxDataPool = errors.New("unsigned transactions pool is nil")

// ErrNilRewardTxDataPool signals that the reward transactions pool is nil
var ErrNilRewardTxDataPool = errors.New("reward transactions pool is nil")

// ErrNilUnsignedTxDataPool signals that the unsigned transactions pool is nil
var ErrNilUnsignedTxDataPool = errors.New("unsigned transactions pool is nil")

// ErrNilUTxStorage signals that unsigned transaction storage is nil
var ErrNilUTxStorage = errors.New("unsigned transactions storage is nil")

// ErrNilScAddress signals that a nil smart contract address has been provided
var ErrNilScAddress = errors.New("nil SC address")

// ErrEmptyFunctionName signals that an empty function name has been provided
var ErrEmptyFunctionName = errors.New("empty function name")

// ErrMiniBlockHashMismatch signals that miniblock hashes does not match
var ErrMiniBlockHashMismatch = errors.New("miniblocks does not match")

// ErrNilIntermediateTransactionHandler signals that nil intermediate transaction handler was provided
var ErrNilIntermediateTransactionHandler = errors.New("intermediate transaction handler is nil")

// ErrWrongTypeInMiniBlock signals that type is not correct for processing
var ErrWrongTypeInMiniBlock = errors.New("type in miniblock is not correct for processing")

// ErrNilTransactionCoordinator signals that transaction coordinator is nil
var ErrNilTransactionCoordinator = errors.New("transaction coordinator is nil")

// ErrNilUint64Converter signals that uint64converter is nil
var ErrNilUint64Converter = errors.New("unit64converter is nil")

// ErrNilSmartContractResultProcessor signals that smart contract result processor is nil
var ErrNilSmartContractResultProcessor = errors.New("nil smart contract result processor")

// ErrNilRewardsTxProcessor signals that the rewards transaction processor is nil
var ErrNilRewardsTxProcessor = errors.New("nil rewards transaction processor")

// ErrNilIntermediateProcessorContainer signals that intermediate processors container is nil
var ErrNilIntermediateProcessorContainer = errors.New("intermediate processor container is nil")

// ErrNilPreProcessorsContainer signals that preprocessors container is nil
var ErrNilPreProcessorsContainer = errors.New("preprocessors container is nil")

// ErrNilPreProcessor signals that preprocessors is nil
var ErrNilPreProcessor = errors.New("preprocessor is nil")

// ErrNilGasHandler signals that gas handler is nil
var ErrNilGasHandler = errors.New("nil gas handler")

// ErrUnknownBlockType signals that block type is not correct
var ErrUnknownBlockType = errors.New("block type is unknown")

// ErrMissingPreProcessor signals that required pre processor is missing
var ErrMissingPreProcessor = errors.New("pre processor is missing")

// ErrNilAppStatusHandler defines the error for setting a nil AppStatusHandler
var ErrNilAppStatusHandler = errors.New("nil AppStatusHandler")

// ErrNilInterceptedDataFactory signals that a nil intercepted data factory was provided
var ErrNilInterceptedDataFactory = errors.New("nil intercepted data factory")

// ErrNilInterceptedDataProcessor signals that a nil intercepted data processor was provided
var ErrNilInterceptedDataProcessor = errors.New("nil intercepted data processor")

// ErrNilInterceptorThrottler signals that a nil interceptor throttler was provided
var ErrNilInterceptorThrottler = errors.New("nil interceptor throttler")

// ErrNilUnsignedTxHandler signals that the unsigned tx handler is nil
var ErrNilUnsignedTxHandler = errors.New("nil unsigned tx handler")

// ErrNilTxTypeHandler signals that tx type handler is nil
var ErrNilTxTypeHandler = errors.New("nil tx type handler")

// ErrNilPeerAccountsAdapter signals that a nil peer accounts database was provided
var ErrNilPeerAccountsAdapter = errors.New("nil peer accounts database")

// ErrInvalidPeerAccount signals that a peer account is invalid
var ErrInvalidPeerAccount = errors.New("invalid peer account")

// ErrInvalidMetaHeader signals that a wrong implementation of HeaderHandler was provided
var ErrInvalidMetaHeader = errors.New("invalid header provided, expected MetaBlock")

// ErrNilEpochStartTrigger signals that a nil start of epoch trigger was provided
var ErrNilEpochStartTrigger = errors.New("nil start of epoch trigger")

// ErrNilEpochHandler signals that a nil epoch handler was provided
var ErrNilEpochHandler = errors.New("nil epoch handler")

// ErrNilEpochStartNotifier signals that the ErrNilEpochStartNotifier is nil
var ErrNilEpochStartNotifier = errors.New("nil epochStartNotifier")

// ErrInvalidCacheRefreshIntervalInSec signals that the cacheRefreshIntervalInSec is invalid - zero or less
var ErrInvalidCacheRefreshIntervalInSec = errors.New("invalid cacheRefreshIntervalInSec")

// ErrEpochDoesNotMatch signals that epoch does not match between headers
var ErrEpochDoesNotMatch = errors.New("epoch does not match")

// ErrOverallBalanceChangeFromSC signals that all sumed balance changes are not zero
var ErrOverallBalanceChangeFromSC = errors.New("SC output balance updates are wrong")

// ErrOverflow signals that an overflow occured
var ErrOverflow = errors.New("type overflow occured")

// ErrNilTxValidator signals that a nil tx validator has been provided
var ErrNilTxValidator = errors.New("nil transaction validator")

// ErrNilHdrValidator signals that a nil header validator has been provided
var ErrNilHdrValidator = errors.New("nil header validator")

// ErrNilPendingMiniBlocksHandler signals that a nil pending miniblocks handler has been provided
var ErrNilPendingMiniBlocksHandler = errors.New("nil pending miniblocks handler")

// ErrNilEconomicsFeeHandler signals that fee handler is nil
var ErrNilEconomicsFeeHandler = errors.New("nil economics fee handler")

// ErrSystemBusy signals that the system is busy
var ErrSystemBusy = errors.New("system busy")

// ErrInsufficientGasPriceInTx signals that a lower gas price than required was provided
var ErrInsufficientGasPriceInTx = errors.New("insufficient gas price in tx")

// ErrInsufficientGasLimitInTx signals that a lower gas limit than required was provided
var ErrInsufficientGasLimitInTx = errors.New("insufficient gas limit in tx")

// ErrHigherGasLimitRequiredInTx signals that a higher gas limit was required in tx
var ErrHigherGasLimitRequiredInTx = errors.New("higher gas limit required in tx")

// ErrInvalidMaxGasLimitPerBlock signals that an invalid max gas limit per block has been read from config file
var ErrInvalidMaxGasLimitPerBlock = errors.New("invalid max gas limit per block")

// ErrInvalidGasPerDataByte signals that an invalid gas per data byte has been read from config file
var ErrInvalidGasPerDataByte = errors.New("invalid gas per data byte")

// ErrMaxGasLimitPerMiniBlockInSenderShardIsReached signals that max gas limit per mini block in sender shard has been reached
var ErrMaxGasLimitPerMiniBlockInSenderShardIsReached = errors.New("max gas limit per mini block in sender shard is reached")

// ErrMaxGasLimitPerMiniBlockInReceiverShardIsReached signals that max gas limit per mini block in receiver shard has been reached
var ErrMaxGasLimitPerMiniBlockInReceiverShardIsReached = errors.New("max gas limit per mini block in receiver shard is reached")

// ErrMaxGasLimitPerBlockInSelfShardIsReached signals that max gas limit per block in self shard has been reached
var ErrMaxGasLimitPerBlockInSelfShardIsReached = errors.New("max gas limit per block in self shard is reached")

// ErrInvalidMinimumGasPrice signals that an invalid gas price has been read from config file
var ErrInvalidMinimumGasPrice = errors.New("invalid minimum gas price")

// ErrInvalidMinimumGasLimitForTx signals that an invalid minimum gas limit for transactions has been read from config file
var ErrInvalidMinimumGasLimitForTx = errors.New("invalid minimum gas limit for transactions")

// ErrInvalidRewardsValue signals that an invalid rewards value has been read from config file
var ErrInvalidRewardsValue = errors.New("invalid rewards value")

// ErrInvalidUnBondPeriod signals that an invalid unbond period has been read from config file
var ErrInvalidUnBondPeriod = errors.New("invalid unbond period")

// ErrInvalidRewardsPercentages signals that rewards percentages are not correct
var ErrInvalidRewardsPercentages = errors.New("invalid rewards percentages")

// ErrInvalidNonceRequest signals that invalid nonce was requested
var ErrInvalidNonceRequest = errors.New("invalid nonce request")

// ErrNilBlockChainHook signals that nil blockchain hook has been provided
var ErrNilBlockChainHook = errors.New("nil blockchain hook")

// ErrNilSCDataGetter signals that a nil sc data getter has been provided
var ErrNilSCDataGetter = errors.New("nil sc data getter")

// ErrNilTxForCurrentBlockHandler signals that nil tx for current block handler has been provided
var ErrNilTxForCurrentBlockHandler = errors.New("nil tx for current block handler")

// ErrNilSCToProtocol signals that nil smart contract to protocol handler has been provided
var ErrNilSCToProtocol = errors.New("nil sc to protocol")

// ErrNilNodesSetup signals that nil nodes setup has been provided
var ErrNilNodesSetup = errors.New("nil nodes setup")

// ErrNilBlackListCacher signals that a nil black list cacher was provided
var ErrNilBlackListCacher = errors.New("nil black list cacher")

// ErrNilPeerShardMapper signals that a nil peer shard mapper has been provided
var ErrNilPeerShardMapper = errors.New("nil peer shard mapper")

// ErrNilBlockTracker signals that a nil block tracker was provided
var ErrNilBlockTracker = errors.New("nil block tracker")

// ErrHeaderIsBlackListed signals that the header provided is black listed
var ErrHeaderIsBlackListed = errors.New("header is black listed")

// ErrNilEconomicsData signals that nil economics data has been provided
var ErrNilEconomicsData = errors.New("nil economics data")

// ErrZeroMaxComputableRounds signals that a value of zero was provided on the maxComputableRounds
var ErrZeroMaxComputableRounds = errors.New("max computable rounds is zero")

// ErrNilRater signals that nil rater has been provided
var ErrNilRater = errors.New("nil rater")

// ErrNilNetworkWatcher signals that a nil network watcher has been provided
var ErrNilNetworkWatcher = errors.New("nil network watcher")

// ErrNilHeaderValidator signals that nil header validator has been provided
var ErrNilHeaderValidator = errors.New("nil header validator")

// ErrMaxRatingIsSmallerThanMinRating signals that the max rating is smaller than the min rating value
var ErrMaxRatingIsSmallerThanMinRating = errors.New("max rating is smaller than min rating")

// ErrMinRatingSmallerThanOne signals that the min rating is smaller than the min value of 1
var ErrMinRatingSmallerThanOne = errors.New("min rating is smaller than one")

// ErrStartRatingNotBetweenMinAndMax signals that the start rating is not between min and max rating
var ErrStartRatingNotBetweenMinAndMax = errors.New("start rating is not between min and max rating")

// ErrSignedBlocksThresholdNotBetweenZeroAndOne signals that the signed blocks threshold is not between 0 and 1
var ErrSignedBlocksThresholdNotBetweenZeroAndOne = errors.New("signed blocks threshold is not between 0 and 1")

// ErrConsecutiveMissedBlocksPenaltyLowerThanOne signals that the ConsecutiveMissedBlocksPenalty is lower than 1
var ErrConsecutiveMissedBlocksPenaltyLowerThanOne = errors.New("consecutive missed blocks penalty lower than 1")

// ErrDecreaseRatingsStepMoreThanMinusOne signals that the decrease rating step has a vale greater than -1
var ErrDecreaseRatingsStepMoreThanMinusOne = errors.New("decrease rating step has a value greater than -1")

// ErrHoursToMaxRatingFromStartRatingZero signals that the number of hours to reach max rating step is zero
var ErrHoursToMaxRatingFromStartRatingZero = errors.New("hours to reach max rating is zero")

// ErrSCDeployFromSCRIsNotPermitted signals that operation is not permitted
var ErrSCDeployFromSCRIsNotPermitted = errors.New("it is not permitted to deploy a smart contract from another smart contract cross shard")

// ErrNotEnoughGas signals that not enough gas has been provided
var ErrNotEnoughGas = errors.New("not enough gas was sent in the transaction")

// ErrInvalidValue signals that an invalid value was provided
var ErrInvalidValue = errors.New("invalid value provided")

// ErrNilQuotaStatusHandler signals that a nil quota status handler has been provided
var ErrNilQuotaStatusHandler = errors.New("nil quota status handler")

// ErrNilAntifloodHandler signals that a nil antiflood handler has been provided
var ErrNilAntifloodHandler = errors.New("nil antiflood handler")

// ErrNilHeaderSigVerifier signals that a nil header sig verifier has been provided
var ErrNilHeaderSigVerifier = errors.New("nil header sig verifier")

// ErrNilHeaderIntegrityVerifier signals that a nil header integrity verifier has been provided
var ErrNilHeaderIntegrityVerifier = errors.New("nil header integrity verifier")

// ErrFailedTransaction signals that transaction is of type failed.
var ErrFailedTransaction = errors.New("failed transaction, gas consumed")

// ErrNilBadTxHandler signals that bad tx handler is nil
var ErrNilBadTxHandler = errors.New("nil bad tx handler")

// ErrNilReceiptHandler signals that receipt handler is nil
var ErrNilReceiptHandler = errors.New("nil receipt handler")

// ErrTooManyReceiptsMiniBlocks signals that there were too many receipts miniblocks created
var ErrTooManyReceiptsMiniBlocks = errors.New("too many receipts miniblocks")

// ErrReceiptsHashMissmatch signals that overall receipts has does not match
var ErrReceiptsHashMissmatch = errors.New("receipts hash missmatch")

// ErrMiniBlockNumMissMatch signals that number of miniblocks does not match
var ErrMiniBlockNumMissMatch = errors.New("num miniblocks does not match")

// ErrEpochStartDataDoesNotMatch signals that EpochStartData is not the same as the leader created
var ErrEpochStartDataDoesNotMatch = errors.New("epoch start data does not match")

// ErrInvalidMinStepValue signals the min step value is invalid
var ErrInvalidMinStepValue = errors.New("invalid min step value")

// ErrNotEpochStartBlock signals that block is not of type epoch start
var ErrNotEpochStartBlock = errors.New("not epoch start block")

// ErrGettingShardDataFromEpochStartData signals that could not get shard data from previous epoch start block
var ErrGettingShardDataFromEpochStartData = errors.New("could not find shard data from previous epoch start metablock")

// ErrNilValidityAttester signals that a nil validity attester has been provided
var ErrNilValidityAttester = errors.New("nil validity attester")

// ErrNilHeaderHandler signals that a nil header handler has been provided
var ErrNilHeaderHandler = errors.New("nil header handler")

// ErrNilMiniBlocksProvider signals that a nil miniblocks data provider has been passed over
var ErrNilMiniBlocksProvider = errors.New("nil miniblocks provider")

// ErrNilWhiteListHandler signals that white list handler is nil
var ErrNilWhiteListHandler = errors.New("nil whitelist handler")

// ErrMiniBlocksInWrongOrder signals the miniblocks are in wrong order
var ErrMiniBlocksInWrongOrder = errors.New("miniblocks in wrong order, should have been only from me")

// ErrEmptyTopic signals that an empty topic has been provided
var ErrEmptyTopic = errors.New("empty topic")

// ErrInvalidArguments signals that invalid arguments were given to process built-in function
var ErrInvalidArguments = errors.New("invalid arguments to process built-in function")

// ErrNilBuiltInFunction signals that built in function is nil
var ErrNilBuiltInFunction = errors.New("built in function is nil")

// ErrRewardMiniBlockNotFromMeta signals that miniblock has a different sender shard than meta
var ErrRewardMiniBlockNotFromMeta = errors.New("rewards miniblocks should come only from meta")

// ErrValidatorInfoMiniBlockNotFromMeta signals that miniblock has a different sender shard than meta
var ErrValidatorInfoMiniBlockNotFromMeta = errors.New("validatorInfo miniblocks should come only from meta")

// ErrAccumulatedFeesDoNotMatch signals that accumulated fees do not match
var ErrAccumulatedFeesDoNotMatch = errors.New("accumulated fees do not match")

// ErrDeveloperFeesDoNotMatch signals that developer fees do not match
var ErrDeveloperFeesDoNotMatch = errors.New("developer fees do not match")

// ErrAccumulatedFeesInEpochDoNotMatch signals that accumulated fees in epoch do not match
var ErrAccumulatedFeesInEpochDoNotMatch = errors.New("accumulated fees in epoch do not match")

// ErrDevFeesInEpochDoNotMatch signals that developer fees in epoch do not match
var ErrDevFeesInEpochDoNotMatch = errors.New("developer fees in epoch do not match")

// ErrNilRewardsHandler signals that rewards handler is nil
var ErrNilRewardsHandler = errors.New("rewards handler is nil")

// ErrNilEpochEconomics signals that nil end of epoch econimics was provided
var ErrNilEpochEconomics = errors.New("nil epoch economics")

// ErrNilEpochStartDataCreator signals that nil epoch start data creator was provided
var ErrNilEpochStartDataCreator = errors.New("nil epoch start data creator")

// ErrNilEpochStartRewardsCreator signals that nil epoch start rewards creator was provided
var ErrNilEpochStartRewardsCreator = errors.New("nil epoch start rewards creator")

// ErrNilEpochStartValidatorInfoCreator signals that nil epoch start validator info creator was provided
var ErrNilEpochStartValidatorInfoCreator = errors.New("nil epoch start validator info creator")

// ErrInvalidGenesisTotalSupply signals that invalid genesis total supply was provided
var ErrInvalidGenesisTotalSupply = errors.New("invalid genesis total supply")

// ErrInvalidAuctionEnableNonce signals that auction enable nonce is invalid
var ErrInvalidAuctionEnableNonce = errors.New("invalid auction enable nonce")

// ErrInvalidStakingEnableNonce signals that the staking enable nonce is invalid
var ErrInvalidStakingEnableNonce = errors.New("invalid staking enable nonce")

// ErrInvalidUnJailPrice signals that invalid unjail price was provided
var ErrInvalidUnJailPrice = errors.New("invalid unjail price")

// ErrOperationNotPermitted signals that operation is not permitted
var ErrOperationNotPermitted = errors.New("operation in account not permitted")

// ErrInvalidAddressLength signals that address length is invalid
var ErrInvalidAddressLength = errors.New("invalid address length")

// ErrDuplicateThreshold signals that two thresholds are the same
var ErrDuplicateThreshold = errors.New("two thresholds are the same")

// ErrNoChancesForMaxThreshold signals that the max threshold has no chance defined
var ErrNoChancesForMaxThreshold = errors.New("max threshold has no chances")

// ErrNoChancesProvided signals that there were no chances provided
var ErrNoChancesProvided = errors.New("no chances are provided")

// ErrNilMinChanceIfZero signals that there was no min chance provided if a chance is still needed
var ErrNilMinChanceIfZero = errors.New("no min chance ")

// ErrInvalidShardCacherIdentifier signals an invalid identifier
var ErrInvalidShardCacherIdentifier = errors.New("invalid identifier for shard cacher")

// ErrMaxBlockSizeReached signals that max block size has been reached
var ErrMaxBlockSizeReached = errors.New("max block size has been reached")

// ErrBlockBodyHashMismatch signals that block body hashes does not match
var ErrBlockBodyHashMismatch = errors.New("block bodies does not match")

// ErrInvalidMiniBlockType signals that an invalid miniblock type has been provided
var ErrInvalidMiniBlockType = errors.New("invalid miniblock type")

// ErrInvalidBody signals that an invalid body has been provided
var ErrInvalidBody = errors.New("invalid body")

// ErrNilBlockSizeComputationHandler signals that a nil block size computation handler has been provided
var ErrNilBlockSizeComputationHandler = errors.New("nil block size computation handler")

// ErrNilValidatorStatistics signals that a nil validator statistics has been provided
var ErrNilValidatorStatistics = errors.New("nil validator statistics")

// ErrAccountNotFound signals that the account was not found for the provided address
var ErrAccountNotFound = errors.New("account not found")

// ErrMaxRatingZero signals that maxrating with a value of zero has been provided
var ErrMaxRatingZero = errors.New("max rating is zero")

// ErrNilValidatorInfos signals that a nil validator infos has been provided
var ErrNilValidatorInfos = errors.New("nil validator infos")

// ErrNilBlockSizeThrottler signals that block size throttler si nil
var ErrNilBlockSizeThrottler = errors.New("block size throttler is nil")

// ErrInvalidMetaTransaction signals that meta transaction is invalid
var ErrInvalidMetaTransaction = errors.New("meta transaction is invalid")

// ErrLogNotFound is the error returned when a transaction has no logs
var ErrLogNotFound = errors.New("no logs for queried transaction")

// ErrNilTxLogsProcessor is the error returned when a transaction has no logs
var ErrNilTxLogsProcessor = errors.New("nil transaction logs processor")

// ErrIncreaseStepLowerThanOne signals that an increase step lower than one has been provided
var ErrIncreaseStepLowerThanOne = errors.New("increase step is lower than one")

// ErrNilVmInput signals that provided vm input is nil
var ErrNilVmInput = errors.New("nil vm input")

// ErrNilDnsAddresses signals that nil dns addresses map was provided
var ErrNilDnsAddresses = errors.New("nil dns addresses map")

// ErrNilCommunityAddress signals that a nil community address was provided
var ErrNilCommunityAddress = errors.New("nil community address")

// ErrCallerIsNotTheDNSAddress signals that called address is not the DNS address
var ErrCallerIsNotTheDNSAddress = errors.New("not a dns address")

// ErrUserNameChangeIsDisabled signals the user name change is not allowed
var ErrUserNameChangeIsDisabled = errors.New("user name change is disabled")

// ErrDestinationNotInSelfShard signals that user is not in self shard
var ErrDestinationNotInSelfShard = errors.New("destination is not in self shard")

// ErrUserNameDoesNotMatch signals that user name does not match
var ErrUserNameDoesNotMatch = errors.New("user name does not match")

// ErrUserNameDoesNotMatchInCrossShardTx signals that user name does not match in case of cross shard tx
var ErrUserNameDoesNotMatchInCrossShardTx = errors.New("user name does not match in destination shard")

// ErrNilBalanceComputationHandler signals that a nil balance computation handler has been provided
var ErrNilBalanceComputationHandler = errors.New("nil balance computation handler")

// ErrNilRatingsInfoHandler signals that nil ratings info handler has been provided
var ErrNilRatingsInfoHandler = errors.New("nil ratings info handler")

// ErrNilDebugger signals that a nil debug handler has been provided
var ErrNilDebugger = errors.New("nil debug handler")

// ErrBuiltInFunctionCalledWithValue signals that builtin function was called with value that is not allowed
var ErrBuiltInFunctionCalledWithValue = errors.New("built in function called with tx value is not allowed")

// ErrEmptySoftwareVersion signals that empty software version was called
var ErrEmptySoftwareVersion = errors.New("empty software version")

// ErrEmptyFloodPreventerList signals that an empty flood preventer list has been provided
var ErrEmptyFloodPreventerList = errors.New("empty flood preventer provided")

// ErrNilTopicFloodPreventer signals that a nil topic flood preventer has been provided
var ErrNilTopicFloodPreventer = errors.New("nil topic flood preventer")

// ErrOriginatorIsBlacklisted signals that a message originator is blacklisted on the current node
var ErrOriginatorIsBlacklisted = errors.New("originator is blacklisted")

// ErrShardIsStuck signals that a shard is stuck
var ErrShardIsStuck = errors.New("shard is stuck")

// ErrRelayedTxBeneficiaryDoesNotMatchReceiver signals that an invalid address was provided in the relayed tx
var ErrRelayedTxBeneficiaryDoesNotMatchReceiver = errors.New("invalid address in relayed tx")

// ErrInvalidVMType signals that invalid vm type was provided
var ErrInvalidVMType = errors.New("invalid VM type")

// ErrRecursiveRelayedTxIsNotAllowed signals that recursive relayed tx is not allowed
var ErrRecursiveRelayedTxIsNotAllowed = errors.New("recursive relayed tx is not allowed")

// ErrRelayedTxValueHigherThenUserTxValue signals that relayed tx value is higher then user tx value
var ErrRelayedTxValueHigherThenUserTxValue = errors.New("relayed tx value is higher than user tx value")

// ErrNilInterceptorContainer signals that nil interceptor container has been provided
var ErrNilInterceptorContainer = errors.New("nil interceptor container")

// ErrInvalidChainID signals that an invalid chain ID has been provided
var ErrInvalidChainID = errors.New("invalid chain ID")

// ErrTxValueTooBig signals that transaction value is too big
var ErrTxValueTooBig = errors.New("tx value is too big")

// ErrInvalidUserNameLength signals that provided user name length is invalid
var ErrInvalidUserNameLength = errors.New("invalid user name length")

// ErrTxValueOutOfBounds signals that transaction value is out of bounds
<<<<<<< HEAD
var ErrTxValueOutOfBounds = errors.New("tx value is out of bounds")
=======
var ErrTxValueOutOfBounds = errors.New("tx value is out of bounds")

// ErrNilBlackListedPkCache signals that a nil black listed public key cache has been provided
var ErrNilBlackListedPkCache = errors.New("nil black listed public key cache")

// ErrInvalidDecayCoefficient signals that the provided decay coefficient is invalid
var ErrInvalidDecayCoefficient = errors.New("decay coefficient is invalid")

// ErrInvalidDecayIntervalInSeconds signals that an invalid interval in seconds was provided
var ErrInvalidDecayIntervalInSeconds = errors.New("invalid decay interval in seconds")

// ErrInvalidMinScore signals that an invalid minimum score was provided
var ErrInvalidMinScore = errors.New("invalid minimum score")

// ErrInvalidMaxScore signals that an invalid maximum score was provided
var ErrInvalidMaxScore = errors.New("invalid maximum score")

// ErrInvalidUnitValue signals that an invalid unit value was provided
var ErrInvalidUnitValue = errors.New("invalid unit value")

// ErrInvalidBadPeerThreshold signals that an invalid bad peer threshold has been provided
var ErrInvalidBadPeerThreshold = errors.New("invalid bad peer threshold")

// ErrNilPeerValidatorMapper signals that nil peer validator mapper has been provided
var ErrNilPeerValidatorMapper = errors.New("nil peer validator mapper")

// ErrOnlyValidatorsCanUseThisTopic signals that topic can be used by validator only
var ErrOnlyValidatorsCanUseThisTopic = errors.New("only validators can use this topic")
>>>>>>> 1d889849
<|MERGE_RESOLUTION|>--- conflicted
+++ resolved
@@ -816,9 +816,6 @@
 var ErrInvalidUserNameLength = errors.New("invalid user name length")
 
 // ErrTxValueOutOfBounds signals that transaction value is out of bounds
-<<<<<<< HEAD
-var ErrTxValueOutOfBounds = errors.New("tx value is out of bounds")
-=======
 var ErrTxValueOutOfBounds = errors.New("tx value is out of bounds")
 
 // ErrNilBlackListedPkCache signals that a nil black listed public key cache has been provided
@@ -846,5 +843,4 @@
 var ErrNilPeerValidatorMapper = errors.New("nil peer validator mapper")
 
 // ErrOnlyValidatorsCanUseThisTopic signals that topic can be used by validator only
-var ErrOnlyValidatorsCanUseThisTopic = errors.New("only validators can use this topic")
->>>>>>> 1d889849
+var ErrOnlyValidatorsCanUseThisTopic = errors.New("only validators can use this topic")