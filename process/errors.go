--- conflicted
+++ resolved
@@ -1203,7 +1203,12 @@
 // ErrGuardedTransactionNotExpected signals that a guarded transaction was received for processing but the account is not guarded
 var ErrGuardedTransactionNotExpected = errors.New("guarded transaction not expected")
 
-<<<<<<< HEAD
+// ErrBuiltinFunctionMismatch signals that a builtin function mismatch was detected
+var ErrBuiltinFunctionMismatch = errors.New("builtin function mismatch")
+
+// ErrBuiltinFunctionNotExecutable signals that a builtin function is not executable
+var ErrBuiltinFunctionNotExecutable = errors.New("builtin function not executable")
+
 // ErrMissingConfigurationForEpochZero signals that the provided configuration doesn't include anything for epoch 0
 var ErrMissingConfigurationForEpochZero = errors.New("missing configuration for epoch 0")
 
@@ -1211,11 +1216,4 @@
 var ErrEmptyChainParametersConfiguration = errors.New("empty chain parameters configuration")
 
 // ErrNoMatchingConfigForProvidedEpoch signals that there is no matching configuration for the provided epoch
-var ErrNoMatchingConfigForProvidedEpoch = errors.New("no matching configuration")
-=======
-// ErrBuiltinFunctionMismatch signals that a builtin function mismatch was detected
-var ErrBuiltinFunctionMismatch = errors.New("builtin function mismatch")
-
-// ErrBuiltinFunctionNotExecutable signals that a builtin function is not executable
-var ErrBuiltinFunctionNotExecutable = errors.New("builtin function not executable")
->>>>>>> 799e5991
+var ErrNoMatchingConfigForProvidedEpoch = errors.New("no matching configuration")