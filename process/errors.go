package process

import (
	"errors"
)

// ErrNilMessage signals that a nil message has been received
var ErrNilMessage = errors.New("nil message")

// ErrNilAccountsAdapter defines the error when trying to use a nil AccountsAddapter
var ErrNilAccountsAdapter = errors.New("nil AccountsAdapter")

// ErrNilCoreComponentsHolder signals that a nil core components holder was provided
var ErrNilCoreComponentsHolder = errors.New("nil core components holder")

// ErrNilBootstrapComponentsHolder signals that a nil bootstrap components holder was provided
var ErrNilBootstrapComponentsHolder = errors.New("nil bootstrap components holder")

// ErrNilStatusComponentsHolder signals that a nil status components holder was provided
var ErrNilStatusComponentsHolder = errors.New("nil status components holder")

// ErrNilCryptoComponentsHolder signals that a nil crypto components holder was provided
var ErrNilCryptoComponentsHolder = errors.New("nil crypto components holder")

// ErrNilDataComponentsHolder signals that a nil data components holder was provided
var ErrNilDataComponentsHolder = errors.New("nil data components holder")

// ErrNilHasher signals that an operation has been attempted to or with a nil hasher implementation
var ErrNilHasher = errors.New("nil Hasher")

// ErrNilPubkeyConverter signals that an operation has been attempted to or with a nil public key converter implementation
var ErrNilPubkeyConverter = errors.New("nil pubkey converter")

// ErrNilGasSchedule signals that an operation has been attempted with a nil gas schedule
var ErrNilGasSchedule = errors.New("nil GasSchedule")

// ErrNilAddressContainer signals that an operation has been attempted to or with a nil AddressContainer implementation
var ErrNilAddressContainer = errors.New("nil AddressContainer")

// ErrNilTransaction signals that an operation has been attempted to or with a nil transaction
var ErrNilTransaction = errors.New("nil transaction")

// ErrWrongTransaction signals that transaction is invalid
var ErrWrongTransaction = errors.New("invalid transaction")

// ErrNoVM signals that no SCHandler has been set
var ErrNoVM = errors.New("no VM (hook not set)")

// ErrHigherNonceInTransaction signals the nonce in transaction is higher than the account's nonce
var ErrHigherNonceInTransaction = errors.New("higher nonce in transaction")

// ErrLowerNonceInTransaction signals the nonce in transaction is lower than the account's nonce
var ErrLowerNonceInTransaction = errors.New("lower nonce in transaction")

// ErrInsufficientFunds signals the funds are insufficient for the move balance operation but the
// transaction fee is covered by the current balance
var ErrInsufficientFunds = errors.New("insufficient funds")

// ErrInsufficientFee signals that the current balance doesn't have the required transaction fee
var ErrInsufficientFee = errors.New("insufficient balance for fees")

// ErrNilValue signals the value is nil
var ErrNilValue = errors.New("nil value")

// ErrNilBlockChain signals that an operation has been attempted to or with a nil blockchain
var ErrNilBlockChain = errors.New("nil block chain")

// ErrNilMetaBlockHeader signals that an operation has been attempted to or with a nil metablock
var ErrNilMetaBlockHeader = errors.New("nil metablock header")

// ErrNilTxBlockBody signals that an operation has been attempted to or with a nil tx block body
var ErrNilTxBlockBody = errors.New("nil tx block body")

// ErrNilStore signals that the provided storage service is nil
var ErrNilStore = errors.New("nil data storage service")

// ErrNilBootStorer signals that the provided boot storer is bil
var ErrNilBootStorer = errors.New("nil boot storer")

// ErrNilBlockHeader signals that an operation has been attempted to or with a nil block header
var ErrNilBlockHeader = errors.New("nil block header")

// ErrNilBlockBody signals that an operation has been attempted to or with a nil block body
var ErrNilBlockBody = errors.New("nil block body")

// ErrNilTxHash signals that an operation has been attempted with a nil hash
var ErrNilTxHash = errors.New("nil transaction hash")

// ErrNilPubKeysBitmap signals that a operation has been attempted with a nil public keys bitmap
var ErrNilPubKeysBitmap = errors.New("nil public keys bitmap")

// ErrNilPreviousBlockHash signals that a operation has been attempted with a nil previous block header hash
var ErrNilPreviousBlockHash = errors.New("nil previous block header hash")

// ErrNilSignature signals that a operation has been attempted with a nil signature
var ErrNilSignature = errors.New("nil signature")

// ErrNilMiniBlocks signals that an operation has been attempted with a nil mini-block
var ErrNilMiniBlocks = errors.New("nil mini blocks")

// ErrNilMiniBlock signals that an operation has been attempted with a nil miniblock
var ErrNilMiniBlock = errors.New("nil mini block")

// ErrNilRootHash signals that an operation has been attempted with a nil root hash
var ErrNilRootHash = errors.New("root hash is nil")

// ErrWrongNonceInBlock signals the nonce in block is different than expected nonce
var ErrWrongNonceInBlock = errors.New("wrong nonce in block")

// ErrBlockHashDoesNotMatch signals that header hash does not match with the previous one
var ErrBlockHashDoesNotMatch = errors.New("block hash does not match")

// ErrMissingTransaction signals that one transaction is missing
var ErrMissingTransaction = errors.New("missing transaction")

// ErrMarshalWithoutSuccess signals that marshal some data was not done with success
var ErrMarshalWithoutSuccess = errors.New("marshal without success")

// ErrUnmarshalWithoutSuccess signals that unmarshal some data was not done with success
var ErrUnmarshalWithoutSuccess = errors.New("unmarshal without success")

// ErrRootStateDoesNotMatch signals that root state does not match
var ErrRootStateDoesNotMatch = errors.New("root state does not match")

// ErrValidatorStatsRootHashDoesNotMatch signals that the root hash for the validator statistics does not match
var ErrValidatorStatsRootHashDoesNotMatch = errors.New("root hash for validator statistics does not match")

// ErrAccountStateDirty signals that the accounts were modified before starting the current modification
var ErrAccountStateDirty = errors.New("accountState was dirty before starting to change")

// ErrInvalidShardId signals that the shard id is invalid
var ErrInvalidShardId = errors.New("invalid shard id")

// ErrMissingHeader signals that header of the block is missing
var ErrMissingHeader = errors.New("missing header")

// ErrMissingHashForHeaderNonce signals that hash of the block is missing
var ErrMissingHashForHeaderNonce = errors.New("missing hash for header nonce")

// ErrMissingBody signals that body of the block is missing
var ErrMissingBody = errors.New("missing body")

// ErrNilBlockProcessor signals that an operation has been attempted to or with a nil BlockProcessor implementation
var ErrNilBlockProcessor = errors.New("nil block processor")

// ErrNilMarshalizer signals that an operation has been attempted to or with a nil Marshalizer implementation
var ErrNilMarshalizer = errors.New("nil Marshalizer")

// ErrNilNodesConfigProvider signals that an operation has been attempted to or with a nil nodes config provider
var ErrNilNodesConfigProvider = errors.New("nil nodes config provider")

// ErrNilSystemSCConfig signals that nil system sc config was provided
var ErrNilSystemSCConfig = errors.New("nil system sc config")

// ErrNilRoundHandler signals that an operation has been attempted to or with a nil RoundHandler implementation
var ErrNilRoundHandler = errors.New("nil RoundHandler")

// ErrNilMessenger signals that a nil Messenger object was provided
var ErrNilMessenger = errors.New("nil Messenger")

// ErrNilTxDataPool signals that a nil transaction pool has been provided
var ErrNilTxDataPool = errors.New("nil transaction data pool")

// ErrNilHeadersDataPool signals that a nil headers pool has been provided
var ErrNilHeadersDataPool = errors.New("nil headers data pool")

// ErrNilCacher signals that a nil cache has been provided
var ErrNilCacher = errors.New("nil cacher")

// ErrNilRcvAddr signals that an operation has been attempted to or with a nil receiver address
var ErrNilRcvAddr = errors.New("nil receiver address")

// ErrInvalidRcvAddr signals that an invalid receiver address was provided
var ErrInvalidRcvAddr = errors.New("invalid receiver address")

// ErrNilSndAddr signals that an operation has been attempted to or with a nil sender address
var ErrNilSndAddr = errors.New("nil sender address")

// ErrInvalidSndAddr signals that an invalid sender address was provided
var ErrInvalidSndAddr = errors.New("invalid sender address")

// ErrNegativeValue signals that a negative value has been detected and it is not allowed
var ErrNegativeValue = errors.New("negative value")

// ErrNilShardCoordinator signals that an operation has been attempted to or with a nil shard coordinator
var ErrNilShardCoordinator = errors.New("nil shard coordinator")

// ErrNilNodesCoordinator signals that an operation has been attempted to or with a nil nodes coordinator
var ErrNilNodesCoordinator = errors.New("nil nodes coordinator")

// ErrNilKeyGen signals that an operation has been attempted to or with a nil single sign key generator
var ErrNilKeyGen = errors.New("nil key generator")

// ErrNilSingleSigner signals that a nil single signer is used
var ErrNilSingleSigner = errors.New("nil single signer")

// ErrBlockProposerSignatureMissing signals that block proposer signature is missing from the block aggregated sig
var ErrBlockProposerSignatureMissing = errors.New("block proposer signature is missing")

// ErrNilMultiSigVerifier signals that a nil multi-signature verifier is used
var ErrNilMultiSigVerifier = errors.New("nil multi-signature verifier")

// ErrNilDataToProcess signals that nil data was provided
var ErrNilDataToProcess = errors.New("nil data to process")

// ErrNilPoolsHolder signals that an operation has been attempted to or with a nil pools holder object
var ErrNilPoolsHolder = errors.New("nil pools holder")

// ErrNilTxStorage signals that a nil transaction storage has been provided
var ErrNilTxStorage = errors.New("nil transaction storage")

// ErrNilStorage signals that a nil storage has been provided
var ErrNilStorage = errors.New("nil storage")

// ErrNilShardedDataCacherNotifier signals that a nil sharded data cacher notifier has been provided
var ErrNilShardedDataCacherNotifier = errors.New("nil sharded data cacher notifier")

// ErrInvalidTxInPool signals an invalid transaction in the transactions pool
var ErrInvalidTxInPool = errors.New("invalid transaction in the transactions pool")

// ErrTxNotFound signals that a transaction has not found
var ErrTxNotFound = errors.New("transaction not found")

// ErrNilHeadersStorage signals that a nil header storage has been provided
var ErrNilHeadersStorage = errors.New("nil headers storage")

// ErrNilHeadersNonceHashStorage signals that a nil header nonce hash storage has been provided
var ErrNilHeadersNonceHashStorage = errors.New("nil headers nonce hash storage")

// ErrNilTransactionPool signals that a nil transaction pool was used
var ErrNilTransactionPool = errors.New("nil transaction pool")

// ErrNilMiniBlockPool signals that a nil mini blocks pool was used
var ErrNilMiniBlockPool = errors.New("nil mini block pool")

// ErrNilMetaBlocksPool signals that a nil meta blocks pool was used
var ErrNilMetaBlocksPool = errors.New("nil meta blocks pool")

// ErrNilTxProcessor signals that a nil transactions processor was used
var ErrNilTxProcessor = errors.New("nil transactions processor")

// ErrNilDataPoolHolder signals that the data pool holder is nil
var ErrNilDataPoolHolder = errors.New("nil data pool holder")

// ErrTimeIsOut signals that time is out
var ErrTimeIsOut = errors.New("time is out")

// ErrNilForkDetector signals that the fork detector is nil
var ErrNilForkDetector = errors.New("nil fork detector")

// ErrNilContainerElement signals when trying to add a nil element in the container
var ErrNilContainerElement = errors.New("element cannot be nil")

// ErrNilArgumentStruct signals that a function has received nil instead of an instantiated Arg... structure
var ErrNilArgumentStruct = errors.New("nil argument struct")

// ErrInvalidContainerKey signals that an element does not exist in the container's map
var ErrInvalidContainerKey = errors.New("element does not exist in container")

// ErrContainerKeyAlreadyExists signals that an element was already set in the container's map
var ErrContainerKeyAlreadyExists = errors.New("provided key already exists in container")

// ErrNilRequestHandler signals that a nil request handler interface was provided
var ErrNilRequestHandler = errors.New("nil request handler")

// ErrNilHaveTimeHandler signals that a nil have time handler func was provided
var ErrNilHaveTimeHandler = errors.New("nil have time handler")

// ErrWrongTypeInContainer signals that a wrong type of object was found in container
var ErrWrongTypeInContainer = errors.New("wrong type of object inside container")

// ErrLenMismatch signals that 2 or more slices have different lengths
var ErrLenMismatch = errors.New("lengths mismatch")

// ErrWrongTypeAssertion signals that an type assertion failed
var ErrWrongTypeAssertion = errors.New("wrong type assertion")

// ErrHeaderShardDataMismatch signals that shard header does not match created shard info
var ErrHeaderShardDataMismatch = errors.New("shard header does not match shard info")

// ErrNoDataInMessage signals that no data was found after parsing received p2p message
var ErrNoDataInMessage = errors.New("no data found in received message")

// ErrNilBuffer signals that a provided byte buffer is nil
var ErrNilBuffer = errors.New("provided byte buffer is nil")

// ErrNilRandSeed signals that a nil rand seed has been provided
var ErrNilRandSeed = errors.New("provided rand seed is nil")

// ErrNilPrevRandSeed signals that a nil previous rand seed has been provided
var ErrNilPrevRandSeed = errors.New("provided previous rand seed is nil")

// ErrReservedFieldInvalid signals that reserved field has an invalid content
var ErrReservedFieldInvalid = errors.New("reserved field content is invalid")

// ErrLowerRoundInBlock signals that a header round is too low for processing it
var ErrLowerRoundInBlock = errors.New("header round is lower than last committed")

// ErrHigherRoundInBlock signals that a block with higher round than permitted has been provided
var ErrHigherRoundInBlock = errors.New("higher round in block")

// ErrLowerNonceInBlock signals that a block with lower nonce than permitted has been provided
var ErrLowerNonceInBlock = errors.New("lower nonce in block")

// ErrHigherNonceInBlock signals that a block with higher nonce than permitted has been provided
var ErrHigherNonceInBlock = errors.New("higher nonce in block")

// ErrRandSeedDoesNotMatch signals that random seed does not match with the previous one
var ErrRandSeedDoesNotMatch = errors.New("random seed does not match")

// ErrHeaderNotFinal signals that header is not final and it should be
var ErrHeaderNotFinal = errors.New("header in metablock is not final")

// ErrShardIdMissmatch signals shard ID does not match expectations
var ErrShardIdMissmatch = errors.New("shard ID missmatch")

// ErrNotarizedHeadersSliceIsNil signals that the slice holding notarized headers is nil
var ErrNotarizedHeadersSliceIsNil = errors.New("notarized headers slice is nil")

// ErrNotarizedHeadersSliceForShardIsNil signals that the slice holding notarized headers for shard is nil
var ErrNotarizedHeadersSliceForShardIsNil = errors.New("notarized headers slice for shard is nil")

// ErrCrossShardMBWithoutConfirmationFromMeta signals that miniblock was not yet notarized by metachain
var ErrCrossShardMBWithoutConfirmationFromMeta = errors.New("cross shard miniblock with destination current shard is not confirmed by metachain")

// ErrHeaderBodyMismatch signals that the header does not attest all data from the block
var ErrHeaderBodyMismatch = errors.New("body cannot be validated from header data")

// ErrNilSmartContractProcessor signals that smart contract call executor is nil
var ErrNilSmartContractProcessor = errors.New("smart contract processor is nil")

// ErrNilArgumentParser signals that the argument parser is nil
var ErrNilArgumentParser = errors.New("argument parser is nil")

// ErrNilSCDestAccount signals that destination account is nil
var ErrNilSCDestAccount = errors.New("nil destination SC account")

// ErrWrongNonceInVMOutput signals that nonce in vm output is wrong
var ErrWrongNonceInVMOutput = errors.New("nonce invalid from SC run")

// ErrNilVMOutput signals that vmoutput is nil
var ErrNilVMOutput = errors.New("nil vm output")

// ErrNilValueFromRewardTransaction signals that the transfered value is nil
var ErrNilValueFromRewardTransaction = errors.New("transferred value is nil in reward transaction")

// ErrNilTemporaryAccountsHandler signals that temporary accounts handler is nil
var ErrNilTemporaryAccountsHandler = errors.New("temporary accounts handler is nil")

// ErrNotEnoughValidBlocksInStorage signals that bootstrap from storage failed due to not enough valid blocks stored
var ErrNotEnoughValidBlocksInStorage = errors.New("not enough valid blocks to start from storage")

// ErrNilSmartContractResult signals that the smart contract result is nil
var ErrNilSmartContractResult = errors.New("smart contract result is nil")

// ErrNilRewardTransaction signals that the reward transaction is nil
var ErrNilRewardTransaction = errors.New("reward transaction is nil")

// ErrNilUTxDataPool signals that unsigned transaction pool is nil
var ErrNilUTxDataPool = errors.New("unsigned transactions pool is nil")

// ErrNilRewardTxDataPool signals that the reward transactions pool is nil
var ErrNilRewardTxDataPool = errors.New("reward transactions pool is nil")

// ErrNilUnsignedTxDataPool signals that the unsigned transactions pool is nil
var ErrNilUnsignedTxDataPool = errors.New("unsigned transactions pool is nil")

// ErrNilUTxStorage signals that unsigned transaction storage is nil
var ErrNilUTxStorage = errors.New("unsigned transactions storage is nil")

// ErrNilScAddress signals that a nil smart contract address has been provided
var ErrNilScAddress = errors.New("nil SC address")

// ErrEmptyFunctionName signals that an empty function name has been provided
var ErrEmptyFunctionName = errors.New("empty function name")

// ErrMiniBlockHashMismatch signals that miniblock hashes does not match
var ErrMiniBlockHashMismatch = errors.New("miniblocks does not match")

// ErrNilIntermediateTransactionHandler signals that nil intermediate transaction handler was provided
var ErrNilIntermediateTransactionHandler = errors.New("intermediate transaction handler is nil")

// ErrWrongTypeInMiniBlock signals that type is not correct for processing
var ErrWrongTypeInMiniBlock = errors.New("type in miniblock is not correct for processing")

// ErrNilTransactionCoordinator signals that transaction coordinator is nil
var ErrNilTransactionCoordinator = errors.New("transaction coordinator is nil")

// ErrNilUint64Converter signals that uint64converter is nil
var ErrNilUint64Converter = errors.New("unit64converter is nil")

// ErrNilSmartContractResultProcessor signals that smart contract result processor is nil
var ErrNilSmartContractResultProcessor = errors.New("nil smart contract result processor")

// ErrNilRewardsTxProcessor signals that the rewards transaction processor is nil
var ErrNilRewardsTxProcessor = errors.New("nil rewards transaction processor")

// ErrNilIntermediateProcessorContainer signals that intermediate processors container is nil
var ErrNilIntermediateProcessorContainer = errors.New("intermediate processor container is nil")

// ErrNilPreProcessorsContainer signals that preprocessors container is nil
var ErrNilPreProcessorsContainer = errors.New("preprocessors container is nil")

// ErrNilPreProcessor signals that preprocessors is nil
var ErrNilPreProcessor = errors.New("preprocessor is nil")

// ErrNilGasHandler signals that gas handler is nil
var ErrNilGasHandler = errors.New("nil gas handler")

// ErrUnknownBlockType signals that block type is not correct
var ErrUnknownBlockType = errors.New("block type is unknown")

// ErrMissingPreProcessor signals that required pre processor is missing
var ErrMissingPreProcessor = errors.New("pre processor is missing")

// ErrNilAppStatusHandler defines the error for setting a nil AppStatusHandler
var ErrNilAppStatusHandler = errors.New("nil AppStatusHandler")

// ErrNilInterceptedDataFactory signals that a nil intercepted data factory was provided
var ErrNilInterceptedDataFactory = errors.New("nil intercepted data factory")

// ErrNilInterceptedDataProcessor signals that a nil intercepted data processor was provided
var ErrNilInterceptedDataProcessor = errors.New("nil intercepted data processor")

// ErrNilInterceptorThrottler signals that a nil interceptor throttler was provided
var ErrNilInterceptorThrottler = errors.New("nil interceptor throttler")

// ErrNilUnsignedTxHandler signals that the unsigned tx handler is nil
var ErrNilUnsignedTxHandler = errors.New("nil unsigned tx handler")

// ErrNilTxTypeHandler signals that tx type handler is nil
var ErrNilTxTypeHandler = errors.New("nil tx type handler")

// ErrNilPeerAccountsAdapter signals that a nil peer accounts database was provided
var ErrNilPeerAccountsAdapter = errors.New("nil peer accounts database")

// ErrInvalidPeerAccount signals that a peer account is invalid
var ErrInvalidPeerAccount = errors.New("invalid peer account")

// ErrInvalidMetaHeader signals that a wrong implementation of HeaderHandler was provided
var ErrInvalidMetaHeader = errors.New("invalid header provided, expected MetaBlock")

// ErrInvalidChainID signals that an invalid chain ID was provided
var ErrInvalidChainID = errors.New("invalid chain ID")

// ErrNilEpochStartTrigger signals that a nil start of epoch trigger was provided
var ErrNilEpochStartTrigger = errors.New("nil start of epoch trigger")

// ErrNilEpochHandler signals that a nil epoch handler was provided
var ErrNilEpochHandler = errors.New("nil epoch handler")

// ErrNilEpochStartNotifier signals that the provided epochStartNotifier is nil
var ErrNilEpochStartNotifier = errors.New("nil epochStartNotifier")

// ErrNilEpochNotifier signals that the provided EpochNotifier is nil
var ErrNilEpochNotifier = errors.New("nil EpochNotifier")

// ErrInvalidCacheRefreshIntervalInSec signals that the cacheRefreshIntervalInSec is invalid - zero or less
var ErrInvalidCacheRefreshIntervalInSec = errors.New("invalid cacheRefreshIntervalInSec")

// ErrEpochDoesNotMatch signals that epoch does not match between headers
var ErrEpochDoesNotMatch = errors.New("epoch does not match")

// ErrOverallBalanceChangeFromSC signals that all sumed balance changes are not zero
var ErrOverallBalanceChangeFromSC = errors.New("SC output balance updates are wrong")

// ErrOverflow signals that an overflow occured
var ErrOverflow = errors.New("type overflow occured")

// ErrNilTxValidator signals that a nil tx validator has been provided
var ErrNilTxValidator = errors.New("nil transaction validator")

// ErrNilPendingMiniBlocksHandler signals that a nil pending miniblocks handler has been provided
var ErrNilPendingMiniBlocksHandler = errors.New("nil pending miniblocks handler")

// ErrNilEconomicsFeeHandler signals that fee handler is nil
var ErrNilEconomicsFeeHandler = errors.New("nil economics fee handler")

// ErrSystemBusy signals that the system is busy
var ErrSystemBusy = errors.New("system busy")

// ErrInsufficientGasPriceInTx signals that a lower gas price than required was provided
var ErrInsufficientGasPriceInTx = errors.New("insufficient gas price in tx")

// ErrInsufficientGasLimitInTx signals that a lower gas limit than required was provided
var ErrInsufficientGasLimitInTx = errors.New("insufficient gas limit in tx")

// ErrInvalidMaxGasLimitPerBlock signals that an invalid max gas limit per block has been read from config file
var ErrInvalidMaxGasLimitPerBlock = errors.New("invalid max gas limit per block")

// ErrInvalidMaxGasLimitPerMiniBlock signals that an invalid max gas limit per mini block has been read from config file
var ErrInvalidMaxGasLimitPerMiniBlock = errors.New("invalid max gas limit per mini block")

// ErrInvalidMaxGasLimitPerMetaBlock signals that an invalid max gas limit per meta block has been read from config file
var ErrInvalidMaxGasLimitPerMetaBlock = errors.New("invalid max gas limit per meta block")

// ErrInvalidMaxGasLimitPerMetaMiniBlock signals that an invalid max gas limit per meta mini block has been read from config file
var ErrInvalidMaxGasLimitPerMetaMiniBlock = errors.New("invalid max gas limit per meta mini block")

// ErrInvalidMaxGasLimitPerTx signals that an invalid max gas limit per tx has been read from config file
var ErrInvalidMaxGasLimitPerTx = errors.New("invalid max gas limit per tx")

// ErrInvalidGasPerDataByte signals that an invalid gas per data byte has been read from config file
var ErrInvalidGasPerDataByte = errors.New("invalid gas per data byte")

// ErrMaxGasLimitPerMiniBlockInReceiverShardIsReached signals that max gas limit per mini block in receiver shard has been reached
var ErrMaxGasLimitPerMiniBlockInReceiverShardIsReached = errors.New("max gas limit per mini block in receiver shard is reached")

// ErrMaxGasLimitPerOneTxInReceiverShardIsReached signals that max gas limit per one transaction in receiver shard has been reached
var ErrMaxGasLimitPerOneTxInReceiverShardIsReached = errors.New("max gas limit per one transaction in receiver shard is reached")

// ErrMaxGasLimitPerBlockInSelfShardIsReached signals that max gas limit per block in self shard has been reached
var ErrMaxGasLimitPerBlockInSelfShardIsReached = errors.New("max gas limit per block in self shard is reached")

// ErrMaxGasLimitUsedForDestMeTxsIsReached signals that max gas limit used for dest me txs has been reached
var ErrMaxGasLimitUsedForDestMeTxsIsReached = errors.New("max gas limit used for dest me txs is reached")

// ErrInvalidMinimumGasPrice signals that an invalid gas price has been read from config file
var ErrInvalidMinimumGasPrice = errors.New("invalid minimum gas price")

// ErrInvalidMinimumGasLimitForTx signals that an invalid minimum gas limit for transactions has been read from config file
var ErrInvalidMinimumGasLimitForTx = errors.New("invalid minimum gas limit for transactions")

// ErrEmptyEpochRewardsConfig signals that the epoch rewards config is empty
var ErrEmptyEpochRewardsConfig = errors.New("the epoch rewards config is empty")

// ErrEmptyGasLimitSettings signals that the gas limit settings is empty
var ErrEmptyGasLimitSettings = errors.New("the gas limit settings is empty")

// ErrEmptyYearSettings signals that the year settings is empty
var ErrEmptyYearSettings = errors.New("the year settings is empty")

// ErrInvalidRewardsPercentages signals that rewards percentages are not correct
var ErrInvalidRewardsPercentages = errors.New("invalid rewards percentages")

// ErrInvalidInflationPercentages signals that inflation percentages are not correct
var ErrInvalidInflationPercentages = errors.New("invalid inflation percentages")

// ErrInvalidNonceRequest signals that invalid nonce was requested
var ErrInvalidNonceRequest = errors.New("invalid nonce request")

// ErrInvalidBlockRequestOldEpoch signals that invalid block was requested from old epoch
var ErrInvalidBlockRequestOldEpoch = errors.New("invalid block request from old epoch")

// ErrNilBlockChainHook signals that nil blockchain hook has been provided
var ErrNilBlockChainHook = errors.New("nil blockchain hook")

// ErrNilTxForCurrentBlockHandler signals that nil tx for current block handler has been provided
var ErrNilTxForCurrentBlockHandler = errors.New("nil tx for current block handler")

// ErrNilSCToProtocol signals that nil smart contract to protocol handler has been provided
var ErrNilSCToProtocol = errors.New("nil sc to protocol")

// ErrNilNodesSetup signals that nil nodes setup has been provided
var ErrNilNodesSetup = errors.New("nil nodes setup")

// ErrNilBlackListCacher signals that a nil black list cacher was provided
var ErrNilBlackListCacher = errors.New("nil black list cacher")

// ErrNilPeerShardMapper signals that a nil peer shard mapper has been provided
var ErrNilPeerShardMapper = errors.New("nil peer shard mapper")

// ErrNilBlockTracker signals that a nil block tracker was provided
var ErrNilBlockTracker = errors.New("nil block tracker")

// ErrHeaderIsBlackListed signals that the header provided is black listed
var ErrHeaderIsBlackListed = errors.New("header is black listed")

// ErrNilEconomicsData signals that nil economics data has been provided
var ErrNilEconomicsData = errors.New("nil economics data")

// ErrZeroMaxComputableRounds signals that a value of zero was provided on the maxComputableRounds
var ErrZeroMaxComputableRounds = errors.New("max computable rounds is zero")

// ErrZeroMaxConsecutiveRoundsOfRatingDecrease signals that a value of zero was provided on the MaxConsecutiveRoundsOfRatingDecrease
var ErrZeroMaxConsecutiveRoundsOfRatingDecrease = errors.New("max consecutive number of rounds, in which we can decrease a validator rating, is zero")

// ErrNilRater signals that nil rater has been provided
var ErrNilRater = errors.New("nil rater")

// ErrNilNetworkWatcher signals that a nil network watcher has been provided
var ErrNilNetworkWatcher = errors.New("nil network watcher")

// ErrNilHeaderValidator signals that nil header validator has been provided
var ErrNilHeaderValidator = errors.New("nil header validator")

// ErrMaxRatingIsSmallerThanMinRating signals that the max rating is smaller than the min rating value
var ErrMaxRatingIsSmallerThanMinRating = errors.New("max rating is smaller than min rating")

// ErrMinRatingSmallerThanOne signals that the min rating is smaller than the min value of 1
var ErrMinRatingSmallerThanOne = errors.New("min rating is smaller than one")

// ErrStartRatingNotBetweenMinAndMax signals that the start rating is not between min and max rating
var ErrStartRatingNotBetweenMinAndMax = errors.New("start rating is not between min and max rating")

// ErrSignedBlocksThresholdNotBetweenZeroAndOne signals that the signed blocks threshold is not between 0 and 1
var ErrSignedBlocksThresholdNotBetweenZeroAndOne = errors.New("signed blocks threshold is not between 0 and 1")

// ErrConsecutiveMissedBlocksPenaltyLowerThanOne signals that the ConsecutiveMissedBlocksPenalty is lower than 1
var ErrConsecutiveMissedBlocksPenaltyLowerThanOne = errors.New("consecutive missed blocks penalty lower than 1")

// ErrDecreaseRatingsStepMoreThanMinusOne signals that the decrease rating step has a vale greater than -1
var ErrDecreaseRatingsStepMoreThanMinusOne = errors.New("decrease rating step has a value greater than -1")

// ErrHoursToMaxRatingFromStartRatingZero signals that the number of hours to reach max rating step is zero
var ErrHoursToMaxRatingFromStartRatingZero = errors.New("hours to reach max rating is zero")

// ErrSCDeployFromSCRIsNotPermitted signals that operation is not permitted
var ErrSCDeployFromSCRIsNotPermitted = errors.New("it is not permitted to deploy a smart contract from another smart contract cross shard")

// ErrNotEnoughGas signals that not enough gas has been provided
var ErrNotEnoughGas = errors.New("not enough gas was sent in the transaction")

// ErrInvalidValue signals that an invalid value was provided
var ErrInvalidValue = errors.New("invalid value provided")

// ErrNilQuotaStatusHandler signals that a nil quota status handler has been provided
var ErrNilQuotaStatusHandler = errors.New("nil quota status handler")

// ErrNilAntifloodHandler signals that a nil antiflood handler has been provided
var ErrNilAntifloodHandler = errors.New("nil antiflood handler")

// ErrNilHeaderSigVerifier signals that a nil header sig verifier has been provided
var ErrNilHeaderSigVerifier = errors.New("nil header sig verifier")

// ErrNilHeaderIntegrityVerifier signals that a nil header integrity verifier has been provided
var ErrNilHeaderIntegrityVerifier = errors.New("nil header integrity verifier")

// ErrFailedTransaction signals that transaction is of type failed.
var ErrFailedTransaction = errors.New("failed transaction, gas consumed")

// ErrNilBadTxHandler signals that bad tx handler is nil
var ErrNilBadTxHandler = errors.New("nil bad tx handler")

// ErrNilReceiptHandler signals that receipt handler is nil
var ErrNilReceiptHandler = errors.New("nil receipt handler")

// ErrTooManyReceiptsMiniBlocks signals that there were too many receipts miniblocks created
var ErrTooManyReceiptsMiniBlocks = errors.New("too many receipts miniblocks")

// ErrReceiptsHashMissmatch signals that overall receipts has does not match
var ErrReceiptsHashMissmatch = errors.New("receipts hash missmatch")

// ErrMiniBlockNumMissMatch signals that number of miniblocks does not match
var ErrMiniBlockNumMissMatch = errors.New("num miniblocks does not match")

// ErrEpochStartDataDoesNotMatch signals that EpochStartData is not the same as the leader created
var ErrEpochStartDataDoesNotMatch = errors.New("epoch start data does not match")

// ErrNotEpochStartBlock signals that block is not of type epoch start
var ErrNotEpochStartBlock = errors.New("not epoch start block")

// ErrGettingShardDataFromEpochStartData signals that could not get shard data from previous epoch start block
var ErrGettingShardDataFromEpochStartData = errors.New("could not find shard data from previous epoch start metablock")

// ErrNilValidityAttester signals that a nil validity attester has been provided
var ErrNilValidityAttester = errors.New("nil validity attester")

// ErrNilHeaderHandler signals that a nil header handler has been provided
var ErrNilHeaderHandler = errors.New("nil header handler")

// ErrNilMiniBlocksProvider signals that a nil miniblocks data provider has been passed over
var ErrNilMiniBlocksProvider = errors.New("nil miniblocks provider")

// ErrNilWhiteListHandler signals that white list handler is nil
var ErrNilWhiteListHandler = errors.New("nil whitelist handler")

// ErrNilPreferredPeersHolder signals that preferred peers holder is nil
var ErrNilPreferredPeersHolder = errors.New("nil preferred peers holder")

// ErrMiniBlocksInWrongOrder signals the miniblocks are in wrong order
var ErrMiniBlocksInWrongOrder = errors.New("miniblocks in wrong order, should have been only from me")

// ErrEmptyTopic signals that an empty topic has been provided
var ErrEmptyTopic = errors.New("empty topic")

// ErrInvalidArguments signals that invalid arguments were given to process built-in function
var ErrInvalidArguments = errors.New("invalid arguments to process built-in function")

// ErrNilBuiltInFunction signals that built in function is nil
var ErrNilBuiltInFunction = errors.New("built in function is nil")

// ErrRewardMiniBlockNotFromMeta signals that miniblock has a different sender shard than meta
var ErrRewardMiniBlockNotFromMeta = errors.New("rewards miniblocks should come only from meta")

// ErrValidatorInfoMiniBlockNotFromMeta signals that miniblock has a different sender shard than meta
var ErrValidatorInfoMiniBlockNotFromMeta = errors.New("validatorInfo miniblocks should come only from meta")

// ErrAccumulatedFeesDoNotMatch signals that accumulated fees do not match
var ErrAccumulatedFeesDoNotMatch = errors.New("accumulated fees do not match")

// ErrDeveloperFeesDoNotMatch signals that developer fees do not match
var ErrDeveloperFeesDoNotMatch = errors.New("developer fees do not match")

// ErrAccumulatedFeesInEpochDoNotMatch signals that accumulated fees in epoch do not match
var ErrAccumulatedFeesInEpochDoNotMatch = errors.New("accumulated fees in epoch do not match")

// ErrDevFeesInEpochDoNotMatch signals that developer fees in epoch do not match
var ErrDevFeesInEpochDoNotMatch = errors.New("developer fees in epoch do not match")

// ErrNilRewardsHandler signals that rewards handler is nil
var ErrNilRewardsHandler = errors.New("rewards handler is nil")

// ErrNilEpochEconomics signals that nil end of epoch econimics was provided
var ErrNilEpochEconomics = errors.New("nil epoch economics")

// ErrNilEpochStartDataCreator signals that nil epoch start data creator was provided
var ErrNilEpochStartDataCreator = errors.New("nil epoch start data creator")

// ErrNilRewardsCreator signals that nil epoch start rewards creator was provided
var ErrNilRewardsCreator = errors.New("nil epoch start rewards creator")

// ErrNilEpochStartValidatorInfoCreator signals that nil epoch start validator info creator was provided
var ErrNilEpochStartValidatorInfoCreator = errors.New("nil epoch start validator info creator")

// ErrInvalidGenesisTotalSupply signals that invalid genesis total supply was provided
var ErrInvalidGenesisTotalSupply = errors.New("invalid genesis total supply")

// ErrInvalidAddressLength signals that address length is invalid
var ErrInvalidAddressLength = errors.New("invalid address length")

// ErrDuplicateThreshold signals that two thresholds are the same
var ErrDuplicateThreshold = errors.New("two thresholds are the same")

// ErrNoChancesForMaxThreshold signals that the max threshold has no chance defined
var ErrNoChancesForMaxThreshold = errors.New("max threshold has no chances")

// ErrNoChancesProvided signals that there were no chances provided
var ErrNoChancesProvided = errors.New("no chances are provided")

// ErrNilMinChanceIfZero signals that there was no min chance provided if a chance is still needed
var ErrNilMinChanceIfZero = errors.New("no min chance ")

// ErrInvalidShardCacherIdentifier signals an invalid identifier
var ErrInvalidShardCacherIdentifier = errors.New("invalid identifier for shard cacher")

// ErrMaxBlockSizeReached signals that max block size has been reached
var ErrMaxBlockSizeReached = errors.New("max block size has been reached")

// ErrBlockBodyHashMismatch signals that block body hashes does not match
var ErrBlockBodyHashMismatch = errors.New("block bodies does not match")

// ErrInvalidMiniBlockType signals that an invalid miniblock type has been provided
var ErrInvalidMiniBlockType = errors.New("invalid miniblock type")

// ErrInvalidBody signals that an invalid body has been provided
var ErrInvalidBody = errors.New("invalid body")

// ErrNilBlockSizeComputationHandler signals that a nil block size computation handler has been provided
var ErrNilBlockSizeComputationHandler = errors.New("nil block size computation handler")

// ErrNilValidatorStatistics signals that a nil validator statistics has been provided
var ErrNilValidatorStatistics = errors.New("nil validator statistics")

// ErrAccountNotFound signals that the account was not found for the provided address
var ErrAccountNotFound = errors.New("account not found")

// ErrMaxRatingZero signals that maxrating with a value of zero has been provided
var ErrMaxRatingZero = errors.New("max rating is zero")

// ErrNilValidatorInfos signals that a nil validator infos has been provided
var ErrNilValidatorInfos = errors.New("nil validator infos")

// ErrNilBlockSizeThrottler signals that block size throttler si nil
var ErrNilBlockSizeThrottler = errors.New("block size throttler is nil")

// ErrNilHistoryRepository signals that history processor is nil
var ErrNilHistoryRepository = errors.New("history repository is nil")

// ErrInvalidMetaTransaction signals that meta transaction is invalid
var ErrInvalidMetaTransaction = errors.New("meta transaction is invalid")

// ErrLogNotFound is the error returned when a transaction has no logs
var ErrLogNotFound = errors.New("no logs for queried transaction")

// ErrNilTxLogsProcessor is the error returned when a transaction has no logs
var ErrNilTxLogsProcessor = errors.New("nil transaction logs processor")

// ErrIncreaseStepLowerThanOne signals that an increase step lower than one has been provided
var ErrIncreaseStepLowerThanOne = errors.New("increase step is lower than one")

// ErrNilVmInput signals that provided vm input is nil
var ErrNilVmInput = errors.New("nil vm input")

// ErrNilDnsAddresses signals that nil dns addresses map was provided
var ErrNilDnsAddresses = errors.New("nil dns addresses map")

// ErrNilProtocolSustainabilityAddress signals that a nil protocol sustainability address was provided
var ErrNilProtocolSustainabilityAddress = errors.New("nil protocol sustainability address")

// ErrUserNameDoesNotMatch signals that user name does not match
var ErrUserNameDoesNotMatch = errors.New("user name does not match")

// ErrUserNameDoesNotMatchInCrossShardTx signals that user name does not match in case of cross shard tx
var ErrUserNameDoesNotMatchInCrossShardTx = errors.New("mismatch between receiver username and address")

// ErrNilBalanceComputationHandler signals that a nil balance computation handler has been provided
var ErrNilBalanceComputationHandler = errors.New("nil balance computation handler")

// ErrNilRatingsInfoHandler signals that nil ratings info handler has been provided
var ErrNilRatingsInfoHandler = errors.New("nil ratings info handler")

// ErrNilDebugger signals that a nil debug handler has been provided
var ErrNilDebugger = errors.New("nil debug handler")

// ErrEmptyFloodPreventerList signals that an empty flood preventer list has been provided
var ErrEmptyFloodPreventerList = errors.New("empty flood preventer provided")

// ErrNilTopicFloodPreventer signals that a nil topic flood preventer has been provided
var ErrNilTopicFloodPreventer = errors.New("nil topic flood preventer")

// ErrOriginatorIsBlacklisted signals that a message originator is blacklisted on the current node
var ErrOriginatorIsBlacklisted = errors.New("originator is blacklisted")

// ErrShardIsStuck signals that a shard is stuck
var ErrShardIsStuck = errors.New("shard is stuck")

// ErrRelayedTxBeneficiaryDoesNotMatchReceiver signals that an invalid address was provided in the relayed tx
var ErrRelayedTxBeneficiaryDoesNotMatchReceiver = errors.New("invalid address in relayed tx")

// ErrInvalidVMType signals that invalid vm type was provided
var ErrInvalidVMType = errors.New("invalid VM type")

// ErrRecursiveRelayedTxIsNotAllowed signals that recursive relayed tx is not allowed
var ErrRecursiveRelayedTxIsNotAllowed = errors.New("recursive relayed tx is not allowed")

// ErrRelayedTxValueHigherThenUserTxValue signals that relayed tx value is higher then user tx value
var ErrRelayedTxValueHigherThenUserTxValue = errors.New("relayed tx value is higher than user tx value")

// ErrNilInterceptorContainer signals that nil interceptor container has been provided
var ErrNilInterceptorContainer = errors.New("nil interceptor container")

// ErrInvalidTransactionVersion signals  that an invalid transaction version has been provided
var ErrInvalidTransactionVersion = errors.New("invalid transaction version")

// ErrTxValueTooBig signals that transaction value is too big
var ErrTxValueTooBig = errors.New("tx value is too big")

// ErrInvalidUserNameLength signals that provided user name length is invalid
var ErrInvalidUserNameLength = errors.New("invalid user name length")

// ErrTxValueOutOfBounds signals that transaction value is out of bounds
var ErrTxValueOutOfBounds = errors.New("tx value is out of bounds")

// ErrNilBlackListedPkCache signals that a nil black listed public key cache has been provided
var ErrNilBlackListedPkCache = errors.New("nil black listed public key cache")

// ErrInvalidDecayCoefficient signals that the provided decay coefficient is invalid
var ErrInvalidDecayCoefficient = errors.New("decay coefficient is invalid")

// ErrInvalidDecayIntervalInSeconds signals that an invalid interval in seconds was provided
var ErrInvalidDecayIntervalInSeconds = errors.New("invalid decay interval in seconds")

// ErrInvalidMinScore signals that an invalid minimum score was provided
var ErrInvalidMinScore = errors.New("invalid minimum score")

// ErrInvalidMaxScore signals that an invalid maximum score was provided
var ErrInvalidMaxScore = errors.New("invalid maximum score")

// ErrInvalidUnitValue signals that an invalid unit value was provided
var ErrInvalidUnitValue = errors.New("invalid unit value")

// ErrInvalidBadPeerThreshold signals that an invalid bad peer threshold has been provided
var ErrInvalidBadPeerThreshold = errors.New("invalid bad peer threshold")

// ErrNilPeerValidatorMapper signals that nil peer validator mapper has been provided
var ErrNilPeerValidatorMapper = errors.New("nil peer validator mapper")

// ErrOnlyValidatorsCanUseThisTopic signals that topic can be used by validator only
var ErrOnlyValidatorsCanUseThisTopic = errors.New("only validators can use this topic")

// ErrTransactionIsNotWhitelisted signals that a transaction is not whitelisted
var ErrTransactionIsNotWhitelisted = errors.New("transaction is not whitelisted")

// ErrTrieNodeIsNotWhitelisted signals that a trie node is not whitelisted
var ErrTrieNodeIsNotWhitelisted = errors.New("trie node is not whitelisted")

// ErrInterceptedDataNotForCurrentShard signals that intercepted data is not for current shard
var ErrInterceptedDataNotForCurrentShard = errors.New("intercepted data not for current shard")

// ErrAccountNotPayable will be sent when trying to send money to a non-payable account
var ErrAccountNotPayable = errors.New("sending value to non payable contract")

// ErrNilOutportHandler signals that outport is nil
var ErrNilOutportHandler = errors.New("outport handler is nil")

// ErrSmartContractDeploymentIsDisabled signals that smart contract deployment was disabled
var ErrSmartContractDeploymentIsDisabled = errors.New("smart Contract deployment is disabled")

// ErrUpgradeNotAllowed signals that upgrade is not allowed
var ErrUpgradeNotAllowed = errors.New("upgrade is allowed only for owner")

// ErrBuiltInFunctionsAreDisabled signals that built in functions are disabled
var ErrBuiltInFunctionsAreDisabled = errors.New("built in functions are disabled")

// ErrRelayedTxDisabled signals that relayed tx are disabled
var ErrRelayedTxDisabled = errors.New("relayed tx is disabled")

// ErrRelayedTxV2Disabled signals that the v2 version of relayed tx is disabled
var ErrRelayedTxV2Disabled = errors.New("relayed tx v2 is disabled")

// ErrRelayedTxV2ZeroVal signals that the v2 version of relayed tx should be created with 0 as value
var ErrRelayedTxV2ZeroVal = errors.New("relayed tx v2 value should be 0")

// ErrEmptyConsensusGroup is raised when an operation is attempted with an empty consensus group
var ErrEmptyConsensusGroup = errors.New("consensusGroup is empty")

// ErrRelayedTxGasLimitMissmatch signals that relayed tx gas limit is higher then user tx gas limit
var ErrRelayedTxGasLimitMissmatch = errors.New("relayed tx gas limit higher then user tx gas limit")

// ErrRelayedGasPriceMissmatch signals that relayed gas price is not equal with user tx
var ErrRelayedGasPriceMissmatch = errors.New("relayed gas price missmatch")

// ErrNilUserAccount signals that nil user account was provided
var ErrNilUserAccount = errors.New("nil user account")

// ErrNilEpochStartSystemSCProcessor signals that nil epoch start system sc processor was provided
var ErrNilEpochStartSystemSCProcessor = errors.New("nil epoch start system sc processor")

// ErrEmptyPeerID signals that an empty peer ID has been provided
var ErrEmptyPeerID = errors.New("empty peer ID")

// ErrNilFallbackHeaderValidator signals that a nil fallback header validator has been provided
var ErrNilFallbackHeaderValidator = errors.New("nil fallback header validator")

// ErrTransactionSignedWithHashIsNotEnabled signals that a transaction signed with hash is not enabled
var ErrTransactionSignedWithHashIsNotEnabled = errors.New("transaction signed with hash is not enabled")

// ErrNilTransactionVersionChecker signals that provided transaction version checker is nil
var ErrNilTransactionVersionChecker = errors.New("nil transaction version checker")

// ErrInvalidRewardsTopUpGradientPoint signals that the top up gradient point is invalid
var ErrInvalidRewardsTopUpGradientPoint = errors.New("rewards top up gradient point is invalid")

// ErrInvalidVMInputGasComputation signals that invalid vm input gas computation was provided
var ErrInvalidVMInputGasComputation = errors.New("invalid vm input gas computation")

// ErrMoreGasConsumedThanProvided signals that VM used more gas than provided
var ErrMoreGasConsumedThanProvided = errors.New("more gas used than provided")

// ErrInvalidGasModifier signals that provided gas modifier is invalid
var ErrInvalidGasModifier = errors.New("invalid gas modifier")

// ErrMoreGasThanGasLimitPerBlock signals that more gas was provided than gas limit per block
var ErrMoreGasThanGasLimitPerBlock = errors.New("more gas was provided than gas limit per block")

// ErrMoreGasThanGasLimitPerMiniBlockForSafeCrossShard signals that more gas was provided than gas limit per mini block for safe cross shard
var ErrMoreGasThanGasLimitPerMiniBlockForSafeCrossShard = errors.New("more gas was provided than gas limit per mini block for safe cross shard")

// ErrNotEnoughGasInUserTx signals that not enough gas was provided in user tx
var ErrNotEnoughGasInUserTx = errors.New("not enough gas provided in user tx")

// ErrNegativeBalanceDeltaOnCrossShardAccount signals that negative balance delta was given on cross shard account
var ErrNegativeBalanceDeltaOnCrossShardAccount = errors.New("negative balance delta on cross shard account")

// ErrNilOrEmptyList signals that a nil or empty list was provided
var ErrNilOrEmptyList = errors.New("nil or empty provided list")

// ErrNilScQueryElement signals that a nil sc query service element was provided
var ErrNilScQueryElement = errors.New("nil SC query service element")

// ErrMaxAccumulatedFeesExceeded signals that max accumulated fees has been exceeded
var ErrMaxAccumulatedFeesExceeded = errors.New("max accumulated fees has been exceeded")

// ErrMaxDeveloperFeesExceeded signals that max developer fees has been exceeded
var ErrMaxDeveloperFeesExceeded = errors.New("max developer fees has been exceeded")

// ErrNilBuiltInFunctionsCostHandler signals that a nil built in functions cost handler has been provided
var ErrNilBuiltInFunctionsCostHandler = errors.New("nil built in functions cost handler")

// ErrNilArgsBuiltInFunctionsConstHandler signals that a nil arguments struct for built in functions cost handler has been provided
var ErrNilArgsBuiltInFunctionsConstHandler = errors.New("nil arguments for built in functions cost handler")

// ErrInvalidEpochStartMetaBlockConsensusPercentage signals that a small epoch start meta block consensus percentage has been provided
var ErrInvalidEpochStartMetaBlockConsensusPercentage = errors.New("invalid epoch start meta block consensus percentage")

// ErrNilNumConnectedPeersProvider signals that a nil number of connected peers provider has been provided
var ErrNilNumConnectedPeersProvider = errors.New("nil number of connected peers provider")

// ErrNilLocker signals that a nil locker was provided
var ErrNilLocker = errors.New("nil locker")

// ErrNilChunksProcessor signals that a nil chunks processor has been provided
var ErrNilChunksProcessor = errors.New("nil chunks processor")

// ErrIncompatibleReference signals that an incompatible reference was provided when processing a batch
var ErrIncompatibleReference = errors.New("incompatible reference when processing batch")

// ErrProcessClosed signals that an incomplete processing occurred due to the early process closing
var ErrProcessClosed = errors.New("incomplete processing: process is closing")

// ErrNilAccountsDBSyncer signals that a nil accounts db syncer has been provided
var ErrNilAccountsDBSyncer = errors.New("nil accounts DB syncer")

// ErrNilCurrentNetworkEpochProvider signals that a nil CurrentNetworkEpochProvider handler has been provided
var ErrNilCurrentNetworkEpochProvider = errors.New("nil current network epoch provider")

// ErrNilESDTTransferParser signals that a nil ESDT transfer parser has been provided
var ErrNilESDTTransferParser = errors.New("nil esdt transfer parser")

// ErrResultingSCRIsTooBig signals that resulting smart contract result is too big
var ErrResultingSCRIsTooBig = errors.New("resulting SCR is too big")

// ErrNotAllowedToWriteUnderProtectedKey signals that writing under protected key is not allowed
var ErrNotAllowedToWriteUnderProtectedKey = errors.New("not allowed to write under protected key")

// ErrNilNFTStorageHandler signals that nil NFT storage handler has been provided
var ErrNilNFTStorageHandler = errors.New("nil NFT storage handler")

// ErrNilBootstrapper signals that a nil bootstraper has been provided
var ErrNilBootstrapper = errors.New("nil bootstrapper")

// ErrNodeIsNotSynced signals that the VM query cannot be executed because the node is not synced and the request required this
var ErrNodeIsNotSynced = errors.New("node is not synced")

// ErrStateChangedWhileExecutingVmQuery signals that the state has been changed while executing a vm query and the request required not to
var ErrStateChangedWhileExecutingVmQuery = errors.New("state changed while executing vm query")

<<<<<<< HEAD
// ErrNilScheduledTxsExecutionHandler signals that scheduled txs execution handler is nil
var ErrNilScheduledTxsExecutionHandler = errors.New("nil scheduled txs execution handler")

// ErrNilVersionedHeaderFactory signals that the versioned header factory is nil
var ErrNilVersionedHeaderFactory = errors.New("nil versioned header factory")

// ErrNilIntermediateProcessor signals that intermediate processors is nil
var ErrNilIntermediateProcessor = errors.New("intermediate processor is nil")

// ErrNilSyncTimer signals that the sync timer is nil
var ErrNilSyncTimer = errors.New("sync timer is nil")

// ErrInvalidProcessingTime signals an invalid processing time
var ErrInvalidProcessingTime = errors.New("processing time is invalid")

// ErrNilIsShardStuckHandler signals a nil shard stuck handler
var ErrNilIsShardStuckHandler = errors.New("nil handler for checking stuck shard")

// ErrNilIsMaxBlockSizeReachedHandler signals a nil max block size reached handler
var ErrNilIsMaxBlockSizeReachedHandler = errors.New("nil handler for max block size reached")

// ErrNilTxMaxTotalCostHandler signals a nil transaction max total cost
var ErrNilTxMaxTotalCostHandler = errors.New("nil transaction max total cost")

// ErrNilAccountTxsPerShard signals a nil mapping for account transactions to shard
var ErrNilAccountTxsPerShard = errors.New("nil account transactions per shard mapping")

// ErrScheduledRootHashDoesNotMatch signals that scheduled root hash does not match
var ErrScheduledRootHashDoesNotMatch = errors.New("scheduled root hash does not match")

// ErrNilAdditionalData signals that additional data is nil
var ErrNilAdditionalData = errors.New("nil additional data")
=======
// ErrDuplicateRoundActivationName signals a round activation name is already taken
var ErrDuplicateRoundActivationName = errors.New("round activation name already exists in config file")

// ErrNilActivationRoundName signals an empty activation round name has been set in config file
var ErrNilActivationRoundName = errors.New("round activation name is empty in config file")

// ErrInvalidRoundActivationConfig signals that RoundConfig struct is invalid
var ErrInvalidRoundActivationConfig = errors.New("invalid round config struct; should be of type config.ActivationRoundByName")

// ErrNilRoundNotifier signals a nil round notifier has been provided
var ErrNilRoundNotifier = errors.New("nil round notifier has been provided")
>>>>>>> 3df64271
<|MERGE_RESOLUTION|>--- conflicted
+++ resolved
@@ -1016,7 +1016,18 @@
 // ErrStateChangedWhileExecutingVmQuery signals that the state has been changed while executing a vm query and the request required not to
 var ErrStateChangedWhileExecutingVmQuery = errors.New("state changed while executing vm query")
 
-<<<<<<< HEAD
+// ErrDuplicateRoundActivationName signals a round activation name is already taken
+var ErrDuplicateRoundActivationName = errors.New("round activation name already exists in config file")
+
+// ErrNilActivationRoundName signals an empty activation round name has been set in config file
+var ErrNilActivationRoundName = errors.New("round activation name is empty in config file")
+
+// ErrInvalidRoundActivationConfig signals that RoundConfig struct is invalid
+var ErrInvalidRoundActivationConfig = errors.New("invalid round config struct; should be of type config.ActivationRoundByName")
+
+// ErrNilRoundNotifier signals a nil round notifier has been provided
+var ErrNilRoundNotifier = errors.New("nil round notifier has been provided")
+
 // ErrNilScheduledTxsExecutionHandler signals that scheduled txs execution handler is nil
 var ErrNilScheduledTxsExecutionHandler = errors.New("nil scheduled txs execution handler")
 
@@ -1048,17 +1059,4 @@
 var ErrScheduledRootHashDoesNotMatch = errors.New("scheduled root hash does not match")
 
 // ErrNilAdditionalData signals that additional data is nil
-var ErrNilAdditionalData = errors.New("nil additional data")
-=======
-// ErrDuplicateRoundActivationName signals a round activation name is already taken
-var ErrDuplicateRoundActivationName = errors.New("round activation name already exists in config file")
-
-// ErrNilActivationRoundName signals an empty activation round name has been set in config file
-var ErrNilActivationRoundName = errors.New("round activation name is empty in config file")
-
-// ErrInvalidRoundActivationConfig signals that RoundConfig struct is invalid
-var ErrInvalidRoundActivationConfig = errors.New("invalid round config struct; should be of type config.ActivationRoundByName")
-
-// ErrNilRoundNotifier signals a nil round notifier has been provided
-var ErrNilRoundNotifier = errors.New("nil round notifier has been provided")
->>>>>>> 3df64271
+var ErrNilAdditionalData = errors.New("nil additional data")