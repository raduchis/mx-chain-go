package process

import (
	"errors"
)

// ErrNilMessage signals that a nil message has been received
var ErrNilMessage = errors.New("nil message")

// ErrNilAccountsAdapter defines the error when trying to use a nil AccountsAddapter
var ErrNilAccountsAdapter = errors.New("nil AccountsAdapter")

// ErrNilCoreComponentsHolder signals that a nil core components holder was provided
var ErrNilCoreComponentsHolder = errors.New("nil core components holder")

// ErrNilBootstrapComponentsHolder signals that a nil bootstrap components holder was provided
var ErrNilBootstrapComponentsHolder = errors.New("nil bootstrap components holder")

// ErrNilStatusComponentsHolder signals that a nil status components holder was provided
var ErrNilStatusComponentsHolder = errors.New("nil status components holder")

// ErrNilStatusCoreComponentsHolder signals that a nil status core components holder was provided
var ErrNilStatusCoreComponentsHolder = errors.New("nil status core components holder")

// ErrNilCryptoComponentsHolder signals that a nil crypto components holder was provided
var ErrNilCryptoComponentsHolder = errors.New("nil crypto components holder")

// ErrNilDataComponentsHolder signals that a nil data components holder was provided
var ErrNilDataComponentsHolder = errors.New("nil data components holder")

// ErrNilHasher signals that an operation has been attempted to or with a nil hasher implementation
var ErrNilHasher = errors.New("nil Hasher")

// ErrNilPubkeyConverter signals that an operation has been attempted to or with a nil public key converter implementation
var ErrNilPubkeyConverter = errors.New("nil pubkey converter")

// ErrNilGasSchedule signals that an operation has been attempted with a nil gas schedule
var ErrNilGasSchedule = errors.New("nil GasSchedule")

// ErrNilAddressContainer signals that an operation has been attempted to or with a nil AddressContainer implementation
var ErrNilAddressContainer = errors.New("nil AddressContainer")

// ErrNilTransaction signals that an operation has been attempted to or with a nil transaction
var ErrNilTransaction = errors.New("nil transaction")

// ErrWrongTransaction signals that transaction is invalid
var ErrWrongTransaction = errors.New("invalid transaction")

// ErrNoVM signals that no SCHandler has been set
var ErrNoVM = errors.New("no VM (hook not set)")

// ErrHigherNonceInTransaction signals the nonce in transaction is higher than the account's nonce
var ErrHigherNonceInTransaction = errors.New("higher nonce in transaction")

// ErrLowerNonceInTransaction signals the nonce in transaction is lower than the account's nonce
var ErrLowerNonceInTransaction = errors.New("lower nonce in transaction")

// ErrInsufficientFunds signals the funds are insufficient for the move balance operation but the
// transaction fee is covered by the current balance
var ErrInsufficientFunds = errors.New("insufficient funds")

// ErrInsufficientFee signals that the current balance doesn't have the required transaction fee
var ErrInsufficientFee = errors.New("insufficient balance for fees")

// ErrNilValue signals the value is nil
var ErrNilValue = errors.New("nil value")

// ErrNilBlockChain signals that an operation has been attempted to or with a nil blockchain
var ErrNilBlockChain = errors.New("nil block chain")

// ErrNilMetaBlockHeader signals that an operation has been attempted to or with a nil metablock
var ErrNilMetaBlockHeader = errors.New("nil metablock header")

// ErrNilTxBlockBody signals that an operation has been attempted to or with a nil tx block body
var ErrNilTxBlockBody = errors.New("nil tx block body")

// ErrNilStore signals that the provided storage service is nil
var ErrNilStore = errors.New("nil data storage service")

// ErrNilBootStorer signals that the provided boot storer is bil
var ErrNilBootStorer = errors.New("nil boot storer")

// ErrNilBlockHeader signals that an operation has been attempted to or with a nil block header
var ErrNilBlockHeader = errors.New("nil block header")

// ErrNilBlockBody signals that an operation has been attempted to or with a nil block body
var ErrNilBlockBody = errors.New("nil block body")

// ErrNilTxHash signals that an operation has been attempted with a nil hash
var ErrNilTxHash = errors.New("nil transaction hash")

// ErrNilPubKeysBitmap signals that an operation has been attempted with a nil public keys bitmap
var ErrNilPubKeysBitmap = errors.New("nil public keys bitmap")

// ErrNilPreviousBlockHash signals that an operation has been attempted with a nil previous block header hash
var ErrNilPreviousBlockHash = errors.New("nil previous block header hash")

// ErrNilSignature signals that an operation has been attempted with a nil signature
var ErrNilSignature = errors.New("nil signature")

// ErrNilMiniBlocks signals that an operation has been attempted with a nil mini-block
var ErrNilMiniBlocks = errors.New("nil mini blocks")

// ErrNilMiniBlock signals that an operation has been attempted with a nil miniblock
var ErrNilMiniBlock = errors.New("nil mini block")

// ErrNilRootHash signals that an operation has been attempted with a nil root hash
var ErrNilRootHash = errors.New("root hash is nil")

// ErrWrongNonceInBlock signals the nonce in block is different from expected nonce
var ErrWrongNonceInBlock = errors.New("wrong nonce in block")

// ErrBlockHashDoesNotMatch signals that header hash does not match with the previous one
var ErrBlockHashDoesNotMatch = errors.New("block hash does not match")

// ErrMissingTransaction signals that one transaction is missing
var ErrMissingTransaction = errors.New("missing transaction")

// ErrMarshalWithoutSuccess signals that marshal some data was not done with success
var ErrMarshalWithoutSuccess = errors.New("marshal without success")

// ErrUnmarshalWithoutSuccess signals that unmarshal some data was not done with success
var ErrUnmarshalWithoutSuccess = errors.New("unmarshal without success")

// ErrRootStateDoesNotMatch signals that root state does not match
var ErrRootStateDoesNotMatch = errors.New("root state does not match")

// ErrValidatorStatsRootHashDoesNotMatch signals that the root hash for the validator statistics does not match
var ErrValidatorStatsRootHashDoesNotMatch = errors.New("root hash for validator statistics does not match")

// ErrAccountStateDirty signals that the accounts were modified before starting the current modification
var ErrAccountStateDirty = errors.New("accountState was dirty before starting to change")

// ErrInvalidShardId signals that the shard id is invalid
var ErrInvalidShardId = errors.New("invalid shard id")

// ErrMissingHeader signals that header of the block is missing
var ErrMissingHeader = errors.New("missing header")

// ErrMissingHashForHeaderNonce signals that hash of the block is missing
var ErrMissingHashForHeaderNonce = errors.New("missing hash for header nonce")

// ErrMissingBody signals that body of the block is missing
var ErrMissingBody = errors.New("missing body")

// ErrNilBlockProcessor signals that an operation has been attempted to or with a nil BlockProcessor implementation
var ErrNilBlockProcessor = errors.New("nil block processor")

// ErrNilMarshalizer signals that an operation has been attempted to or with a nil Marshalizer implementation
var ErrNilMarshalizer = errors.New("nil Marshalizer")

// ErrNilNodesConfigProvider signals that an operation has been attempted to or with a nil nodes config provider
var ErrNilNodesConfigProvider = errors.New("nil nodes config provider")

// ErrNilSystemSCConfig signals that nil system sc config was provided
var ErrNilSystemSCConfig = errors.New("nil system sc config")

// ErrNilRoundHandler signals that an operation has been attempted to or with a nil RoundHandler implementation
var ErrNilRoundHandler = errors.New("nil RoundHandler")

// ErrNilRoundTimeDurationHandler signals that an operation has been attempted to or with a nil RoundTimeDurationHandler implementation
var ErrNilRoundTimeDurationHandler = errors.New("nil RoundTimeDurationHandler")

// ErrNilMessenger signals that a nil Messenger object was provided
var ErrNilMessenger = errors.New("nil Messenger")

// ErrNilTxDataPool signals that a nil transaction pool has been provided
var ErrNilTxDataPool = errors.New("nil transaction data pool")

// ErrNilHeadersDataPool signals that a nil headers pool has been provided
var ErrNilHeadersDataPool = errors.New("nil headers data pool")

// ErrNilCacher signals that a nil cache has been provided
var ErrNilCacher = errors.New("nil cacher")

// ErrNilRcvAddr signals that an operation has been attempted to or with a nil receiver address
var ErrNilRcvAddr = errors.New("nil receiver address")

// ErrInvalidRcvAddr signals that an invalid receiver address was provided
var ErrInvalidRcvAddr = errors.New("invalid receiver address")

// ErrNilSndAddr signals that an operation has been attempted to or with a nil sender address
var ErrNilSndAddr = errors.New("nil sender address")

// ErrInvalidSndAddr signals that an invalid sender address was provided
var ErrInvalidSndAddr = errors.New("invalid sender address")

// ErrNegativeValue signals that a negative value has been detected, and it is not allowed
var ErrNegativeValue = errors.New("negative value")

// ErrNilShardCoordinator signals that an operation has been attempted to or with a nil shard coordinator
var ErrNilShardCoordinator = errors.New("nil shard coordinator")

// ErrNilNodesCoordinator signals that an operation has been attempted to or with a nil nodes coordinator
var ErrNilNodesCoordinator = errors.New("nil nodes coordinator")

// ErrNilKeyGen signals that an operation has been attempted to or with a nil single sign key generator
var ErrNilKeyGen = errors.New("nil key generator")

// ErrNilSingleSigner signals that a nil single signer is used
var ErrNilSingleSigner = errors.New("nil single signer")

// ErrBlockProposerSignatureMissing signals that block proposer signature is missing from the block aggregated sig
var ErrBlockProposerSignatureMissing = errors.New("block proposer signature is missing")

// ErrNilMultiSigVerifier signals that a nil multi-signature verifier is used
var ErrNilMultiSigVerifier = errors.New("nil multi-signature verifier")

// ErrNilDataToProcess signals that nil data was provided
var ErrNilDataToProcess = errors.New("nil data to process")

// ErrNilPoolsHolder signals that an operation has been attempted to or with a nil pools holder object
var ErrNilPoolsHolder = errors.New("nil pools holder")

// ErrNilTxStorage signals that a nil transaction storage has been provided
var ErrNilTxStorage = errors.New("nil transaction storage")

// ErrNilStorage signals that a nil storage has been provided
var ErrNilStorage = errors.New("nil storage")

// ErrNilShardedDataCacherNotifier signals that a nil sharded data cacher notifier has been provided
var ErrNilShardedDataCacherNotifier = errors.New("nil sharded data cacher notifier")

// ErrInvalidTxInPool signals an invalid transaction in the transactions pool
var ErrInvalidTxInPool = errors.New("invalid transaction in the transactions pool")

// ErrTxNotFound signals that a transaction has not found
var ErrTxNotFound = errors.New("transaction not found")

// ErrNilTransactionPool signals that a nil transaction pool was used
var ErrNilTransactionPool = errors.New("nil transaction pool")

// ErrNilMiniBlockPool signals that a nil mini blocks pool was used
var ErrNilMiniBlockPool = errors.New("nil mini block pool")

// ErrNilMetaBlocksPool signals that a nil meta blocks pool was used
var ErrNilMetaBlocksPool = errors.New("nil meta blocks pool")

// ErrNilTxProcessor signals that a nil transactions processor was used
var ErrNilTxProcessor = errors.New("nil transactions processor")

// ErrNilDataPoolHolder signals that the data pool holder is nil
var ErrNilDataPoolHolder = errors.New("nil data pool holder")

// ErrTimeIsOut signals that time is out
var ErrTimeIsOut = errors.New("time is out")

// ErrNilForkDetector signals that the fork detector is nil
var ErrNilForkDetector = errors.New("nil fork detector")

// ErrNilContainerElement signals when trying to add a nil element in the container
var ErrNilContainerElement = errors.New("element cannot be nil")

// ErrNilArgumentStruct signals that a function has received nil instead of an instantiated Arg... structure
var ErrNilArgumentStruct = errors.New("nil argument struct")

// ErrInvalidContainerKey signals that an element does not exist in the container's map
var ErrInvalidContainerKey = errors.New("element does not exist in container")

// ErrContainerKeyAlreadyExists signals that an element was already set in the container's map
var ErrContainerKeyAlreadyExists = errors.New("provided key already exists in container")

// ErrNilRequestHandler signals that a nil request handler interface was provided
var ErrNilRequestHandler = errors.New("nil request handler")

// ErrNilHaveTimeHandler signals that a nil have time handler func was provided
var ErrNilHaveTimeHandler = errors.New("nil have time handler")

// ErrWrongTypeInContainer signals that a wrong type of object was found in container
var ErrWrongTypeInContainer = errors.New("wrong type of object inside container")

// ErrLenMismatch signals that 2 or more slices have different lengths
var ErrLenMismatch = errors.New("lengths mismatch")

// ErrWrongTypeAssertion signals that a type assertion failed
var ErrWrongTypeAssertion = errors.New("wrong type assertion")

// ErrHeaderShardDataMismatch signals that shard header does not match created shard info
var ErrHeaderShardDataMismatch = errors.New("shard header does not match shard info")

// ErrNoDataInMessage signals that no data was found after parsing received p2p message
var ErrNoDataInMessage = errors.New("no data found in received message")

// ErrNilBuffer signals that a provided byte buffer is nil
var ErrNilBuffer = errors.New("provided byte buffer is nil")

// ErrNilRandSeed signals that a nil rand seed has been provided
var ErrNilRandSeed = errors.New("provided rand seed is nil")

// ErrNilPrevRandSeed signals that a nil previous rand seed has been provided
var ErrNilPrevRandSeed = errors.New("provided previous rand seed is nil")

// ErrReservedFieldInvalid signals that reserved field has an invalid content
var ErrReservedFieldInvalid = errors.New("reserved field content is invalid")

// ErrLowerRoundInBlock signals that a header round is too low for processing it
var ErrLowerRoundInBlock = errors.New("header round is lower than last committed")

// ErrHigherRoundInBlock signals that a block with higher round than permitted has been provided
var ErrHigherRoundInBlock = errors.New("higher round in block")

// ErrLowerNonceInBlock signals that a block with lower nonce than permitted has been provided
var ErrLowerNonceInBlock = errors.New("lower nonce in block")

// ErrHigherNonceInBlock signals that a block with higher nonce than permitted has been provided
var ErrHigherNonceInBlock = errors.New("higher nonce in block")

// ErrRandSeedDoesNotMatch signals that random seed does not match with the previous one
var ErrRandSeedDoesNotMatch = errors.New("random seed does not match")

// ErrHeaderNotFinal signals that header is not final, and it should be
var ErrHeaderNotFinal = errors.New("header in metablock is not final")

// ErrShardIdMissmatch signals shard ID does not match expectations
var ErrShardIdMissmatch = errors.New("shard ID missmatch")

// ErrNotarizedHeadersSliceIsNil signals that the slice holding notarized headers is nil
var ErrNotarizedHeadersSliceIsNil = errors.New("notarized headers slice is nil")

// ErrNotarizedHeadersSliceForShardIsNil signals that the slice holding notarized headers for shard is nil
var ErrNotarizedHeadersSliceForShardIsNil = errors.New("notarized headers slice for shard is nil")

// ErrCrossShardMBWithoutConfirmationFromMeta signals that miniblock was not yet notarized by metachain
var ErrCrossShardMBWithoutConfirmationFromMeta = errors.New("cross shard miniblock with destination current shard is not confirmed by metachain")

// ErrHeaderBodyMismatch signals that the header does not attest all data from the block
var ErrHeaderBodyMismatch = errors.New("body cannot be validated from header data")

// ErrScheduledMiniBlocksMismatch signals that scheduled mini blocks created and executed in the last block, which are not yet final,
// do not match with the ones received in the next proposed body
var ErrScheduledMiniBlocksMismatch = errors.New("scheduled miniblocks does not match")

// ErrNilSmartContractProcessor signals that smart contract call executor is nil
var ErrNilSmartContractProcessor = errors.New("smart contract processor is nil")

// ErrNilArgumentParser signals that the argument parser is nil
var ErrNilArgumentParser = errors.New("argument parser is nil")

// ErrNilSCDestAccount signals that destination account is nil
var ErrNilSCDestAccount = errors.New("nil destination SC account")

// ErrWrongNonceInVMOutput signals that nonce in vm output is wrong
var ErrWrongNonceInVMOutput = errors.New("nonce invalid from SC run")

// ErrNilVMOutput signals that vmoutput is nil
var ErrNilVMOutput = errors.New("nil vm output")

// ErrNilValueFromRewardTransaction signals that the transfered value is nil
var ErrNilValueFromRewardTransaction = errors.New("transferred value is nil in reward transaction")

// ErrNilTemporaryAccountsHandler signals that temporary accounts handler is nil
var ErrNilTemporaryAccountsHandler = errors.New("temporary accounts handler is nil")

// ErrNotEnoughValidBlocksInStorage signals that bootstrap from storage failed due to not enough valid blocks stored
var ErrNotEnoughValidBlocksInStorage = errors.New("not enough valid blocks to start from storage")

// ErrNilSmartContractResult signals that the smart contract result is nil
var ErrNilSmartContractResult = errors.New("smart contract result is nil")

// ErrNilRewardTransaction signals that the reward transaction is nil
var ErrNilRewardTransaction = errors.New("reward transaction is nil")

// ErrNilUTxDataPool signals that unsigned transaction pool is nil
var ErrNilUTxDataPool = errors.New("unsigned transactions pool is nil")

// ErrNilRewardTxDataPool signals that the reward transactions pool is nil
var ErrNilRewardTxDataPool = errors.New("reward transactions pool is nil")

// ErrNilUnsignedTxDataPool signals that the unsigned transactions pool is nil
var ErrNilUnsignedTxDataPool = errors.New("unsigned transactions pool is nil")

// ErrNilUTxStorage signals that unsigned transaction storage is nil
var ErrNilUTxStorage = errors.New("unsigned transactions storage is nil")

// ErrNilScAddress signals that a nil smart contract address has been provided
var ErrNilScAddress = errors.New("nil SC address")

// ErrEmptyFunctionName signals that an empty function name has been provided
var ErrEmptyFunctionName = errors.New("empty function name")

// ErrMiniBlockHashMismatch signals that miniblock hashes does not match
var ErrMiniBlockHashMismatch = errors.New("miniblocks does not match")

// ErrNilIntermediateTransactionHandler signals that nil intermediate transaction handler was provided
var ErrNilIntermediateTransactionHandler = errors.New("intermediate transaction handler is nil")

// ErrWrongTypeInMiniBlock signals that type is not correct for processing
var ErrWrongTypeInMiniBlock = errors.New("type in miniblock is not correct for processing")

// ErrNilTransactionCoordinator signals that transaction coordinator is nil
var ErrNilTransactionCoordinator = errors.New("transaction coordinator is nil")

// ErrNilUint64Converter signals that uint64converter is nil
var ErrNilUint64Converter = errors.New("unit64converter is nil")

// ErrNilSmartContractResultProcessor signals that smart contract result processor is nil
var ErrNilSmartContractResultProcessor = errors.New("nil smart contract result processor")

// ErrNilRewardsTxProcessor signals that the rewards transaction processor is nil
var ErrNilRewardsTxProcessor = errors.New("nil rewards transaction processor")

// ErrNilIntermediateProcessorContainer signals that intermediate processors container is nil
var ErrNilIntermediateProcessorContainer = errors.New("intermediate processor container is nil")

// ErrNilPreProcessorsContainer signals that preprocessors container is nil
var ErrNilPreProcessorsContainer = errors.New("preprocessors container is nil")

// ErrNilPreProcessor signals that preprocessors is nil
var ErrNilPreProcessor = errors.New("preprocessor is nil")

// ErrNilGasHandler signals that gas handler is nil
var ErrNilGasHandler = errors.New("nil gas handler")

// ErrUnknownBlockType signals that block type is not correct
var ErrUnknownBlockType = errors.New("block type is unknown")

// ErrMissingPreProcessor signals that required pre-processor is missing
var ErrMissingPreProcessor = errors.New("pre processor is missing")

// ErrNilAppStatusHandler defines the error for setting a nil AppStatusHandler
var ErrNilAppStatusHandler = errors.New("nil AppStatusHandler")

// ErrNilInterceptedDataFactory signals that a nil intercepted data factory was provided
var ErrNilInterceptedDataFactory = errors.New("nil intercepted data factory")

// ErrNilInterceptedDataProcessor signals that a nil intercepted data processor was provided
var ErrNilInterceptedDataProcessor = errors.New("nil intercepted data processor")

// ErrNilInterceptorThrottler signals that a nil interceptor throttler was provided
var ErrNilInterceptorThrottler = errors.New("nil interceptor throttler")

// ErrNilUnsignedTxHandler signals that the unsigned tx handler is nil
var ErrNilUnsignedTxHandler = errors.New("nil unsigned tx handler")

// ErrNilTxTypeHandler signals that tx type handler is nil
var ErrNilTxTypeHandler = errors.New("nil tx type handler")

// ErrNilPeerAccountsAdapter signals that a nil peer accounts database was provided
var ErrNilPeerAccountsAdapter = errors.New("nil peer accounts database")

// ErrInvalidPeerAccount signals that a peer account is invalid
var ErrInvalidPeerAccount = errors.New("invalid peer account")

// ErrInvalidMetaHeader signals that a wrong implementation of HeaderHandler was provided
var ErrInvalidMetaHeader = errors.New("invalid header provided, expected MetaBlock")

// ErrInvalidChainID signals that an invalid chain ID was provided
var ErrInvalidChainID = errors.New("invalid chain ID")

// ErrNilEpochStartTrigger signals that a nil start of epoch trigger was provided
var ErrNilEpochStartTrigger = errors.New("nil start of epoch trigger")

// ErrNilEpochHandler signals that a nil epoch handler was provided
var ErrNilEpochHandler = errors.New("nil epoch handler")

// ErrNilEpochStartNotifier signals that the provided epochStartNotifier is nil
var ErrNilEpochStartNotifier = errors.New("nil epochStartNotifier")

// ErrNilEpochNotifier signals that the provided EpochNotifier is nil
var ErrNilEpochNotifier = errors.New("nil EpochNotifier")

// ErrInvalidCacheRefreshIntervalInSec signals that the cacheRefreshIntervalInSec is invalid - zero or less
var ErrInvalidCacheRefreshIntervalInSec = errors.New("invalid cacheRefreshIntervalInSec")

// ErrEpochDoesNotMatch signals that epoch does not match between headers
var ErrEpochDoesNotMatch = errors.New("epoch does not match")

// ErrOverallBalanceChangeFromSC signals that all sumed balance changes are not zero
var ErrOverallBalanceChangeFromSC = errors.New("SC output balance updates are wrong")

// ErrOverflow signals that an overflow occured
var ErrOverflow = errors.New("type overflow occured")

// ErrNilTxValidator signals that a nil tx validator has been provided
var ErrNilTxValidator = errors.New("nil transaction validator")

// ErrNilPendingMiniBlocksHandler signals that a nil pending miniblocks handler has been provided
var ErrNilPendingMiniBlocksHandler = errors.New("nil pending miniblocks handler")

// ErrNilEconomicsFeeHandler signals that fee handler is nil
var ErrNilEconomicsFeeHandler = errors.New("nil economics fee handler")

// ErrSystemBusy signals that the system is busy
var ErrSystemBusy = errors.New("system busy")

// ErrInsufficientGasPriceInTx signals that a lower gas price than required was provided
var ErrInsufficientGasPriceInTx = errors.New("insufficient gas price in tx")

// ErrInsufficientGasLimitInTx signals that a lower gas limit than required was provided
var ErrInsufficientGasLimitInTx = errors.New("insufficient gas limit in tx")

// ErrInvalidMaxGasLimitPerBlock signals that an invalid max gas limit per block has been read from config file
var ErrInvalidMaxGasLimitPerBlock = errors.New("invalid max gas limit per block")

// ErrInvalidMaxGasLimitPerMiniBlock signals that an invalid max gas limit per mini block has been read from config file
var ErrInvalidMaxGasLimitPerMiniBlock = errors.New("invalid max gas limit per mini block")

// ErrInvalidMaxGasLimitPerMetaBlock signals that an invalid max gas limit per meta block has been read from config file
var ErrInvalidMaxGasLimitPerMetaBlock = errors.New("invalid max gas limit per meta block")

// ErrInvalidMaxGasLimitPerMetaMiniBlock signals that an invalid max gas limit per meta mini block has been read from config file
var ErrInvalidMaxGasLimitPerMetaMiniBlock = errors.New("invalid max gas limit per meta mini block")

// ErrInvalidMaxGasLimitPerTx signals that an invalid max gas limit per tx has been read from config file
var ErrInvalidMaxGasLimitPerTx = errors.New("invalid max gas limit per tx")

// ErrInvalidGasPerDataByte signals that an invalid gas per data byte has been read from config file
var ErrInvalidGasPerDataByte = errors.New("invalid gas per data byte")

// ErrMaxGasLimitPerMiniBlockInReceiverShardIsReached signals that max gas limit per mini block in receiver shard has been reached
var ErrMaxGasLimitPerMiniBlockInReceiverShardIsReached = errors.New("max gas limit per mini block in receiver shard is reached")

// ErrMaxGasLimitPerOneTxInReceiverShardIsReached signals that max gas limit per one transaction in receiver shard has been reached
var ErrMaxGasLimitPerOneTxInReceiverShardIsReached = errors.New("max gas limit per one transaction in receiver shard is reached")

// ErrMaxGasLimitPerBlockInSelfShardIsReached signals that max gas limit per block in self shard has been reached
var ErrMaxGasLimitPerBlockInSelfShardIsReached = errors.New("max gas limit per block in self shard is reached")

// ErrMaxGasLimitUsedForDestMeTxsIsReached signals that max gas limit used for dest me txs has been reached
var ErrMaxGasLimitUsedForDestMeTxsIsReached = errors.New("max gas limit used for dest me txs is reached")

// ErrInvalidMinimumGasPrice signals that an invalid gas price has been read from config file
var ErrInvalidMinimumGasPrice = errors.New("invalid minimum gas price")

// ErrInvalidExtraGasLimitGuardedTx signals that an invalid gas limit has been provided in the config file
var ErrInvalidExtraGasLimitGuardedTx = errors.New("invalid extra gas limit for guarded transactions")

// ErrInvalidMaxGasPriceSetGuardian signals that an invalid maximum gas price has been provided in the config file
var ErrInvalidMaxGasPriceSetGuardian = errors.New("invalid maximum gas price for set guardian")

// ErrGuardianSignatureNotExpected signals that the guardian signature is not expected
var ErrGuardianSignatureNotExpected = errors.New("guardian signature not expected")

// ErrGuardianAddressNotExpected signals that the guardian address is not expected
var ErrGuardianAddressNotExpected = errors.New("guardian address not expected")

// ErrInvalidMinimumGasLimitForTx signals that an invalid minimum gas limit for transactions has been read from config file
var ErrInvalidMinimumGasLimitForTx = errors.New("invalid minimum gas limit for transactions")

// ErrEmptyEpochRewardsConfig signals that the epoch rewards config is empty
var ErrEmptyEpochRewardsConfig = errors.New("the epoch rewards config is empty")

// ErrEmptyGasLimitSettings signals that the gas limit settings is empty
var ErrEmptyGasLimitSettings = errors.New("the gas limit settings is empty")

// ErrEmptyYearSettings signals that the year settings is empty
var ErrEmptyYearSettings = errors.New("the year settings is empty")

// ErrInvalidRewardsPercentages signals that rewards percentages are not correct
var ErrInvalidRewardsPercentages = errors.New("invalid rewards percentages")

// ErrInvalidInflationPercentages signals that inflation percentages are not correct
var ErrInvalidInflationPercentages = errors.New("invalid inflation percentages")

// ErrInvalidNonceRequest signals that invalid nonce was requested
var ErrInvalidNonceRequest = errors.New("invalid nonce request")

// ErrInvalidBlockRequestOldEpoch signals that invalid block was requested from old epoch
var ErrInvalidBlockRequestOldEpoch = errors.New("invalid block request from old epoch")

// ErrNilBlockChainHook signals that nil blockchain hook has been provided
var ErrNilBlockChainHook = errors.New("nil blockchain hook")

// ErrNilTxForCurrentBlockHandler signals that nil tx for current block handler has been provided
var ErrNilTxForCurrentBlockHandler = errors.New("nil tx for current block handler")

// ErrNilSCToProtocol signals that nil smart contract to protocol handler has been provided
var ErrNilSCToProtocol = errors.New("nil sc to protocol")

// ErrNilNodesSetup signals that nil nodes setup has been provided
var ErrNilNodesSetup = errors.New("nil nodes setup")

// ErrNilBlackListCacher signals that a nil black list cacher was provided
var ErrNilBlackListCacher = errors.New("nil black list cacher")

// ErrNilPeerShardMapper signals that a nil peer shard mapper has been provided
var ErrNilPeerShardMapper = errors.New("nil peer shard mapper")

// ErrNilBlockTracker signals that a nil block tracker was provided
var ErrNilBlockTracker = errors.New("nil block tracker")

// ErrHeaderIsBlackListed signals that the header provided is black listed
var ErrHeaderIsBlackListed = errors.New("header is black listed")

// ErrNilEconomicsData signals that nil economics data has been provided
var ErrNilEconomicsData = errors.New("nil economics data")

// ErrNilOutportDataProvider signals that a nil outport data provider has been given
var ErrNilOutportDataProvider = errors.New("nil outport data  provider")

// ErrZeroMaxComputableRounds signals that a value of zero was provided on the maxComputableRounds
var ErrZeroMaxComputableRounds = errors.New("max computable rounds is zero")

// ErrZeroMaxConsecutiveRoundsOfRatingDecrease signals that a value of zero was provided on the MaxConsecutiveRoundsOfRatingDecrease
var ErrZeroMaxConsecutiveRoundsOfRatingDecrease = errors.New("max consecutive number of rounds, in which we can decrease a validator rating, is zero")

// ErrNilRater signals that nil rater has been provided
var ErrNilRater = errors.New("nil rater")

// ErrNilNetworkWatcher signals that a nil network watcher has been provided
var ErrNilNetworkWatcher = errors.New("nil network watcher")

// ErrNilHeaderValidator signals that nil header validator has been provided
var ErrNilHeaderValidator = errors.New("nil header validator")

// ErrMaxRatingIsSmallerThanMinRating signals that the max rating is smaller than the min rating value
var ErrMaxRatingIsSmallerThanMinRating = errors.New("max rating is smaller than min rating")

// ErrMinRatingSmallerThanOne signals that the min rating is smaller than the min value of 1
var ErrMinRatingSmallerThanOne = errors.New("min rating is smaller than one")

// ErrStartRatingNotBetweenMinAndMax signals that the start rating is not between min and max rating
var ErrStartRatingNotBetweenMinAndMax = errors.New("start rating is not between min and max rating")

// ErrSignedBlocksThresholdNotBetweenZeroAndOne signals that the signed blocks threshold is not between 0 and 1
var ErrSignedBlocksThresholdNotBetweenZeroAndOne = errors.New("signed blocks threshold is not between 0 and 1")

// ErrConsecutiveMissedBlocksPenaltyLowerThanOne signals that the ConsecutiveMissedBlocksPenalty is lower than 1
var ErrConsecutiveMissedBlocksPenaltyLowerThanOne = errors.New("consecutive missed blocks penalty lower than 1")

// ErrDecreaseRatingsStepMoreThanMinusOne signals that the decrease rating step has a vale greater than -1
var ErrDecreaseRatingsStepMoreThanMinusOne = errors.New("decrease rating step has a value greater than -1")

// ErrHoursToMaxRatingFromStartRatingZero signals that the number of hours to reach max rating step is zero
var ErrHoursToMaxRatingFromStartRatingZero = errors.New("hours to reach max rating is zero")

// ErrSCDeployFromSCRIsNotPermitted signals that operation is not permitted
var ErrSCDeployFromSCRIsNotPermitted = errors.New("it is not permitted to deploy a smart contract from another smart contract cross shard")

// ErrNotEnoughGas signals that not enough gas has been provided
var ErrNotEnoughGas = errors.New("not enough gas was sent in the transaction")

// ErrInvalidValue signals that an invalid value was provided
var ErrInvalidValue = errors.New("invalid value provided")

// ErrNilQuotaStatusHandler signals that a nil quota status handler has been provided
var ErrNilQuotaStatusHandler = errors.New("nil quota status handler")

// ErrNilAntifloodHandler signals that a nil antiflood handler has been provided
var ErrNilAntifloodHandler = errors.New("nil antiflood handler")

// ErrNilHeaderSigVerifier signals that a nil header sig verifier has been provided
var ErrNilHeaderSigVerifier = errors.New("nil header sig verifier")

// ErrNilHeaderIntegrityVerifier signals that a nil header integrity verifier has been provided
var ErrNilHeaderIntegrityVerifier = errors.New("nil header integrity verifier")

// ErrFailedTransaction signals that transaction is of type failed.
var ErrFailedTransaction = errors.New("failed transaction, gas consumed")

// ErrNilBadTxHandler signals that bad tx handler is nil
var ErrNilBadTxHandler = errors.New("nil bad tx handler")

// ErrNilReceiptHandler signals that receipt handler is nil
var ErrNilReceiptHandler = errors.New("nil receipt handler")

// ErrTooManyReceiptsMiniBlocks signals that there were too many receipts miniblocks created
var ErrTooManyReceiptsMiniBlocks = errors.New("too many receipts miniblocks")

// ErrReceiptsHashMissmatch signals that overall receipts has does not match
var ErrReceiptsHashMissmatch = errors.New("receipts hash missmatch")

// ErrMiniBlockNumMissMatch signals that number of miniblocks does not match
var ErrMiniBlockNumMissMatch = errors.New("num miniblocks does not match")

// ErrEpochStartDataDoesNotMatch signals that EpochStartData is not the same as the leader created
var ErrEpochStartDataDoesNotMatch = errors.New("epoch start data does not match")

// ErrNotEpochStartBlock signals that block is not of type epoch start
var ErrNotEpochStartBlock = errors.New("not epoch start block")

// ErrGettingShardDataFromEpochStartData signals that could not get shard data from previous epoch start block
var ErrGettingShardDataFromEpochStartData = errors.New("could not find shard data from previous epoch start metablock")

// ErrNilValidityAttester signals that a nil validity attester has been provided
var ErrNilValidityAttester = errors.New("nil validity attester")

// ErrNilHeaderHandler signals that a nil header handler has been provided
var ErrNilHeaderHandler = errors.New("nil header handler")

// ErrNilMiniBlocksProvider signals that a nil miniblocks data provider has been passed over
var ErrNilMiniBlocksProvider = errors.New("nil miniblocks provider")

// ErrNilWhiteListHandler signals that white list handler is nil
var ErrNilWhiteListHandler = errors.New("nil whitelist handler")

// ErrNilPreferredPeersHolder signals that preferred peers holder is nil
var ErrNilPreferredPeersHolder = errors.New("nil preferred peers holder")

// ErrMiniBlocksInWrongOrder signals the miniblocks are in wrong order
var ErrMiniBlocksInWrongOrder = errors.New("miniblocks in wrong order, should have been only from me")

// ErrEmptyTopic signals that an empty topic has been provided
var ErrEmptyTopic = errors.New("empty topic")

// ErrInvalidArguments signals that invalid arguments were given to process built-in function
var ErrInvalidArguments = errors.New("invalid arguments to process built-in function")

// ErrNilBuiltInFunction signals that built-in function is nil
var ErrNilBuiltInFunction = errors.New("built in function is nil")

// ErrRewardMiniBlockNotFromMeta signals that miniblock has a different sender shard than meta
var ErrRewardMiniBlockNotFromMeta = errors.New("rewards miniblocks should come only from meta")

// ErrValidatorInfoMiniBlockNotFromMeta signals that miniblock has a different sender shard than meta
var ErrValidatorInfoMiniBlockNotFromMeta = errors.New("validatorInfo miniblocks should come only from meta")

// ErrAccumulatedFeesDoNotMatch signals that accumulated fees do not match
var ErrAccumulatedFeesDoNotMatch = errors.New("accumulated fees do not match")

// ErrDeveloperFeesDoNotMatch signals that developer fees do not match
var ErrDeveloperFeesDoNotMatch = errors.New("developer fees do not match")

// ErrAccumulatedFeesInEpochDoNotMatch signals that accumulated fees in epoch do not match
var ErrAccumulatedFeesInEpochDoNotMatch = errors.New("accumulated fees in epoch do not match")

// ErrDevFeesInEpochDoNotMatch signals that developer fees in epoch do not match
var ErrDevFeesInEpochDoNotMatch = errors.New("developer fees in epoch do not match")

// ErrNilRewardsHandler signals that rewards handler is nil
var ErrNilRewardsHandler = errors.New("rewards handler is nil")

// ErrNilEpochEconomics signals that nil end of epoch econimics was provided
var ErrNilEpochEconomics = errors.New("nil epoch economics")

// ErrNilEpochStartDataCreator signals that nil epoch start data creator was provided
var ErrNilEpochStartDataCreator = errors.New("nil epoch start data creator")

// ErrNilRewardsCreator signals that nil epoch start rewards creator was provided
var ErrNilRewardsCreator = errors.New("nil epoch start rewards creator")

// ErrNilEpochStartValidatorInfoCreator signals that nil epoch start validator info creator was provided
var ErrNilEpochStartValidatorInfoCreator = errors.New("nil epoch start validator info creator")

// ErrInvalidGenesisTotalSupply signals that invalid genesis total supply was provided
var ErrInvalidGenesisTotalSupply = errors.New("invalid genesis total supply")

// ErrDuplicateThreshold signals that two thresholds are the same
var ErrDuplicateThreshold = errors.New("two thresholds are the same")

// ErrNoChancesForMaxThreshold signals that the max threshold has no chance defined
var ErrNoChancesForMaxThreshold = errors.New("max threshold has no chances")

// ErrNoChancesProvided signals that there were no chances provided
var ErrNoChancesProvided = errors.New("no chances are provided")

// ErrNilMinChanceIfZero signals that there was no min chance provided if a chance is still needed
var ErrNilMinChanceIfZero = errors.New("no min chance ")

// ErrInvalidShardCacherIdentifier signals an invalid identifier
var ErrInvalidShardCacherIdentifier = errors.New("invalid identifier for shard cacher")

// ErrMaxBlockSizeReached signals that max block size has been reached
var ErrMaxBlockSizeReached = errors.New("max block size has been reached")

// ErrBlockBodyHashMismatch signals that block body hashes does not match
var ErrBlockBodyHashMismatch = errors.New("block bodies does not match")

// ErrInvalidMiniBlockType signals that an invalid miniblock type has been provided
var ErrInvalidMiniBlockType = errors.New("invalid miniblock type")

// ErrInvalidBody signals that an invalid body has been provided
var ErrInvalidBody = errors.New("invalid body")

// ErrNilBlockSizeComputationHandler signals that a nil block size computation handler has been provided
var ErrNilBlockSizeComputationHandler = errors.New("nil block size computation handler")

// ErrNilValidatorStatistics signals that a nil validator statistics has been provided
var ErrNilValidatorStatistics = errors.New("nil validator statistics")

// ErrAccountNotFound signals that the account was not found for the provided address
var ErrAccountNotFound = errors.New("account not found")

// ErrMaxRatingZero signals that maxrating with a value of zero has been provided
var ErrMaxRatingZero = errors.New("max rating is zero")

// ErrNilValidatorInfos signals that a nil validator infos has been provided
var ErrNilValidatorInfos = errors.New("nil validator infos")

// ErrNilBlockSizeThrottler signals that block size throttler si nil
var ErrNilBlockSizeThrottler = errors.New("block size throttler is nil")

// ErrNilHistoryRepository signals that history processor is nil
var ErrNilHistoryRepository = errors.New("history repository is nil")

// ErrInvalidMetaTransaction signals that meta transaction is invalid
var ErrInvalidMetaTransaction = errors.New("meta transaction is invalid")

// ErrLogNotFound is the error returned when a transaction has no logs
var ErrLogNotFound = errors.New("no logs for queried transaction")

// ErrNilTxLogsProcessor is the error returned when a transaction has no logs
var ErrNilTxLogsProcessor = errors.New("nil transaction logs processor")

// ErrIncreaseStepLowerThanOne signals that an increase step lower than one has been provided
var ErrIncreaseStepLowerThanOne = errors.New("increase step is lower than one")

// ErrNilVmInput signals that provided vm input is nil
var ErrNilVmInput = errors.New("nil vm input")

// ErrNilDnsAddresses signals that nil dns addresses map was provided
var ErrNilDnsAddresses = errors.New("nil dns addresses map")

// ErrNilProtocolSustainabilityAddress signals that a nil protocol sustainability address was provided
var ErrNilProtocolSustainabilityAddress = errors.New("nil protocol sustainability address")

// ErrUserNameDoesNotMatch signals that username does not match
var ErrUserNameDoesNotMatch = errors.New("user name does not match")

// ErrUserNameDoesNotMatchInCrossShardTx signals that username does not match in case of cross shard tx
var ErrUserNameDoesNotMatchInCrossShardTx = errors.New("mismatch between receiver username and address")

// ErrNilBalanceComputationHandler signals that a nil balance computation handler has been provided
var ErrNilBalanceComputationHandler = errors.New("nil balance computation handler")

// ErrNilRatingsInfoHandler signals that nil ratings info handler has been provided
var ErrNilRatingsInfoHandler = errors.New("nil ratings info handler")

// ErrNilDebugger signals that a nil debug handler has been provided
var ErrNilDebugger = errors.New("nil debug handler")

// ErrEmptyFloodPreventerList signals that an empty flood preventer list has been provided
var ErrEmptyFloodPreventerList = errors.New("empty flood preventer provided")

// ErrNilTopicFloodPreventer signals that a nil topic flood preventer has been provided
var ErrNilTopicFloodPreventer = errors.New("nil topic flood preventer")

// ErrOriginatorIsBlacklisted signals that a message originator is blacklisted on the current node
var ErrOriginatorIsBlacklisted = errors.New("originator is blacklisted")

// ErrShardIsStuck signals that a shard is stuck
var ErrShardIsStuck = errors.New("shard is stuck")

// ErrRelayedTxBeneficiaryDoesNotMatchReceiver signals that an invalid address was provided in the relayed tx
var ErrRelayedTxBeneficiaryDoesNotMatchReceiver = errors.New("invalid address in relayed tx")

// ErrInvalidVMType signals that invalid vm type was provided
var ErrInvalidVMType = errors.New("invalid VM type")

// ErrRecursiveRelayedTxIsNotAllowed signals that recursive relayed tx is not allowed
var ErrRecursiveRelayedTxIsNotAllowed = errors.New("recursive relayed tx is not allowed")

// ErrRelayedTxValueHigherThenUserTxValue signals that relayed tx value is higher than user tx value
var ErrRelayedTxValueHigherThenUserTxValue = errors.New("relayed tx value is higher than user tx value")

// ErrNilInterceptorContainer signals that nil interceptor container has been provided
var ErrNilInterceptorContainer = errors.New("nil interceptor container")

// ErrInvalidTransactionVersion signals  that an invalid transaction version has been provided
var ErrInvalidTransactionVersion = errors.New("invalid transaction version")

// ErrTxValueTooBig signals that transaction value is too big
var ErrTxValueTooBig = errors.New("tx value is too big")

// ErrInvalidUserNameLength signals that provided username length is invalid
var ErrInvalidUserNameLength = errors.New("invalid user name length")

// ErrTxValueOutOfBounds signals that transaction value is out of bounds
var ErrTxValueOutOfBounds = errors.New("tx value is out of bounds")

// ErrNilBlackListedPkCache signals that a nil black listed public key cache has been provided
var ErrNilBlackListedPkCache = errors.New("nil black listed public key cache")

// ErrInvalidDecayCoefficient signals that the provided decay coefficient is invalid
var ErrInvalidDecayCoefficient = errors.New("decay coefficient is invalid")

// ErrInvalidDecayIntervalInSeconds signals that an invalid interval in seconds was provided
var ErrInvalidDecayIntervalInSeconds = errors.New("invalid decay interval in seconds")

// ErrInvalidMinScore signals that an invalid minimum score was provided
var ErrInvalidMinScore = errors.New("invalid minimum score")

// ErrInvalidMaxScore signals that an invalid maximum score was provided
var ErrInvalidMaxScore = errors.New("invalid maximum score")

// ErrInvalidUnitValue signals that an invalid unit value was provided
var ErrInvalidUnitValue = errors.New("invalid unit value")

// ErrInvalidBadPeerThreshold signals that an invalid bad peer threshold has been provided
var ErrInvalidBadPeerThreshold = errors.New("invalid bad peer threshold")

// ErrNilPeerValidatorMapper signals that nil peer validator mapper has been provided
var ErrNilPeerValidatorMapper = errors.New("nil peer validator mapper")

// ErrOnlyValidatorsCanUseThisTopic signals that topic can be used by validator only
var ErrOnlyValidatorsCanUseThisTopic = errors.New("only validators can use this topic")

// ErrTransactionIsNotWhitelisted signals that a transaction is not whitelisted
var ErrTransactionIsNotWhitelisted = errors.New("transaction is not whitelisted")

// ErrTrieNodeIsNotWhitelisted signals that a trie node is not whitelisted
var ErrTrieNodeIsNotWhitelisted = errors.New("trie node is not whitelisted")

// ErrInterceptedDataNotForCurrentShard signals that intercepted data is not for current shard
var ErrInterceptedDataNotForCurrentShard = errors.New("intercepted data not for current shard")

// ErrAccountNotPayable will be sent when trying to send money to a non-payable account
var ErrAccountNotPayable = errors.New("sending value to non payable contract")

// ErrNilOutportHandler signals that outport is nil
var ErrNilOutportHandler = errors.New("outport handler is nil")

// ErrSmartContractDeploymentIsDisabled signals that smart contract deployment was disabled
var ErrSmartContractDeploymentIsDisabled = errors.New("smart Contract deployment is disabled")

// ErrUpgradeNotAllowed signals that upgrade is not allowed
var ErrUpgradeNotAllowed = errors.New("upgrade is allowed only for owner")

// ErrBuiltInFunctionsAreDisabled signals that built-in functions are disabled
var ErrBuiltInFunctionsAreDisabled = errors.New("built in functions are disabled")

// ErrRelayedTxDisabled signals that relayed tx are disabled
var ErrRelayedTxDisabled = errors.New("relayed tx is disabled")

// ErrRelayedTxV2Disabled signals that the v2 version of relayed tx is disabled
var ErrRelayedTxV2Disabled = errors.New("relayed tx v2 is disabled")

// ErrRelayedTxV2ZeroVal signals that the v2 version of relayed tx should be created with 0 as value
var ErrRelayedTxV2ZeroVal = errors.New("relayed tx v2 value should be 0")

// ErrEmptyConsensusGroup is raised when an operation is attempted with an empty consensus group
var ErrEmptyConsensusGroup = errors.New("consensusGroup is empty")

// ErrRelayedTxGasLimitMissmatch signals that relayed tx gas limit is higher than user tx gas limit
var ErrRelayedTxGasLimitMissmatch = errors.New("relayed tx gas limit higher then user tx gas limit")

// ErrRelayedGasPriceMissmatch signals that relayed gas price is not equal with user tx
var ErrRelayedGasPriceMissmatch = errors.New("relayed gas price missmatch")

// ErrNilUserAccount signals that nil user account was provided
var ErrNilUserAccount = errors.New("nil user account")

// ErrNilEpochStartSystemSCProcessor signals that nil epoch start system sc processor was provided
var ErrNilEpochStartSystemSCProcessor = errors.New("nil epoch start system sc processor")

// ErrEmptyPeerID signals that an empty peer ID has been provided
var ErrEmptyPeerID = errors.New("empty peer ID")

// ErrNilFallbackHeaderValidator signals that a nil fallback header validator has been provided
var ErrNilFallbackHeaderValidator = errors.New("nil fallback header validator")

// ErrTransactionSignedWithHashIsNotEnabled signals that a transaction signed with hash is not enabled
var ErrTransactionSignedWithHashIsNotEnabled = errors.New("transaction signed with hash is not enabled")

// ErrNilTransactionVersionChecker signals that provided transaction version checker is nil
var ErrNilTransactionVersionChecker = errors.New("nil transaction version checker")

// ErrInvalidRewardsTopUpGradientPoint signals that the top-up gradient point is invalid
var ErrInvalidRewardsTopUpGradientPoint = errors.New("rewards top up gradient point is invalid")

// ErrInvalidVMInputGasComputation signals that invalid vm input gas computation was provided
var ErrInvalidVMInputGasComputation = errors.New("invalid vm input gas computation")

// ErrMoreGasConsumedThanProvided signals that VM used more gas than provided
var ErrMoreGasConsumedThanProvided = errors.New("more gas used than provided")

// ErrInvalidGasModifier signals that provided gas modifier is invalid
var ErrInvalidGasModifier = errors.New("invalid gas modifier")

// ErrMoreGasThanGasLimitPerBlock signals that more gas was provided than gas limit per block
var ErrMoreGasThanGasLimitPerBlock = errors.New("more gas was provided than gas limit per block")

// ErrMoreGasThanGasLimitPerMiniBlockForSafeCrossShard signals that more gas was provided than gas limit per mini block for safe cross shard
var ErrMoreGasThanGasLimitPerMiniBlockForSafeCrossShard = errors.New("more gas was provided than gas limit per mini block for safe cross shard")

// ErrNotEnoughGasInUserTx signals that not enough gas was provided in user tx
var ErrNotEnoughGasInUserTx = errors.New("not enough gas provided in user tx")

// ErrNegativeBalanceDeltaOnCrossShardAccount signals that negative balance delta was given on cross shard account
var ErrNegativeBalanceDeltaOnCrossShardAccount = errors.New("negative balance delta on cross shard account")

// ErrNilOrEmptyList signals that a nil or empty list was provided
var ErrNilOrEmptyList = errors.New("nil or empty provided list")

// ErrNilScQueryElement signals that a nil sc query service element was provided
var ErrNilScQueryElement = errors.New("nil SC query service element")

// ErrMaxAccumulatedFeesExceeded signals that max accumulated fees has been exceeded
var ErrMaxAccumulatedFeesExceeded = errors.New("max accumulated fees has been exceeded")

// ErrMaxDeveloperFeesExceeded signals that max developer fees has been exceeded
var ErrMaxDeveloperFeesExceeded = errors.New("max developer fees has been exceeded")

// ErrNilBuiltInFunctionsCostHandler signals that a nil built-in functions cost handler has been provided
var ErrNilBuiltInFunctionsCostHandler = errors.New("nil built in functions cost handler")

// ErrNilArgsBuiltInFunctionsConstHandler signals that a nil arguments struct for built-in functions cost handler has been provided
var ErrNilArgsBuiltInFunctionsConstHandler = errors.New("nil arguments for built in functions cost handler")

// ErrInvalidEpochStartMetaBlockConsensusPercentage signals that a small epoch start meta block consensus percentage has been provided
var ErrInvalidEpochStartMetaBlockConsensusPercentage = errors.New("invalid epoch start meta block consensus percentage")

// ErrNilNumConnectedPeersProvider signals that a nil number of connected peers provider has been provided
var ErrNilNumConnectedPeersProvider = errors.New("nil number of connected peers provider")

// ErrNilLocker signals that a nil locker was provided
var ErrNilLocker = errors.New("nil locker")

// ErrNilAllowExternalQueriesChan signals that a nil channel for signaling the allowance of external queries provided is nil
var ErrNilAllowExternalQueriesChan = errors.New("nil channel for signaling the allowance of external queries")

// ErrQueriesNotAllowedYet signals that the node is not ready yet to process VM Queries
var ErrQueriesNotAllowedYet = errors.New("node is not ready yet to process VM Queries")

// ErrNilChunksProcessor signals that a nil chunks processor has been provided
var ErrNilChunksProcessor = errors.New("nil chunks processor")

// ErrIncompatibleReference signals that an incompatible reference was provided when processing a batch
var ErrIncompatibleReference = errors.New("incompatible reference when processing batch")

// ErrProcessClosed signals that an incomplete processing occurred due to the early process closing
var ErrProcessClosed = errors.New("incomplete processing: process is closing")

// ErrNilAccountsDBSyncer signals that a nil accounts db syncer has been provided
var ErrNilAccountsDBSyncer = errors.New("nil accounts DB syncer")

// ErrNilCurrentNetworkEpochProvider signals that a nil CurrentNetworkEpochProvider handler has been provided
var ErrNilCurrentNetworkEpochProvider = errors.New("nil current network epoch provider")

// ErrNilESDTTransferParser signals that a nil ESDT transfer parser has been provided
var ErrNilESDTTransferParser = errors.New("nil esdt transfer parser")

// ErrResultingSCRIsTooBig signals that resulting smart contract result is too big
var ErrResultingSCRIsTooBig = errors.New("resulting SCR is too big")

// ErrNotAllowedToWriteUnderProtectedKey signals that writing under protected key is not allowed
var ErrNotAllowedToWriteUnderProtectedKey = errors.New("not allowed to write under protected key")

// ErrNilNFTStorageHandler signals that nil NFT storage handler has been provided
var ErrNilNFTStorageHandler = errors.New("nil NFT storage handler")

// ErrNilBootstrapper signals that a nil bootstraper has been provided
var ErrNilBootstrapper = errors.New("nil bootstrapper")

// ErrNodeIsNotSynced signals that the VM query cannot be executed because the node is not synced and the request required this
var ErrNodeIsNotSynced = errors.New("node is not synced")

// ErrStateChangedWhileExecutingVmQuery signals that the state has been changed while executing a vm query and the request required not to
var ErrStateChangedWhileExecutingVmQuery = errors.New("state changed while executing vm query")

// ErrNilEnableRoundsHandler signals a nil enable rounds handler has been provided
var ErrNilEnableRoundsHandler = errors.New("nil enable rounds handler has been provided")

// ErrNilScheduledTxsExecutionHandler signals that scheduled txs execution handler is nil
var ErrNilScheduledTxsExecutionHandler = errors.New("nil scheduled txs execution handler")

// ErrNilVersionedHeaderFactory signals that the versioned header factory is nil
var ErrNilVersionedHeaderFactory = errors.New("nil versioned header factory")

// ErrNilIntermediateProcessor signals that intermediate processors is nil
var ErrNilIntermediateProcessor = errors.New("intermediate processor is nil")

// ErrNilSyncTimer signals that the sync timer is nil
var ErrNilSyncTimer = errors.New("sync timer is nil")

// ErrNilIsShardStuckHandler signals a nil shard stuck handler
var ErrNilIsShardStuckHandler = errors.New("nil handler for checking stuck shard")

// ErrNilIsMaxBlockSizeReachedHandler signals a nil max block size reached handler
var ErrNilIsMaxBlockSizeReachedHandler = errors.New("nil handler for max block size reached")

// ErrNilTxMaxTotalCostHandler signals a nil transaction max total cost
var ErrNilTxMaxTotalCostHandler = errors.New("nil transaction max total cost")

// ErrNilAccountTxsPerShard signals a nil mapping for account transactions to shard
var ErrNilAccountTxsPerShard = errors.New("nil account transactions per shard mapping")

// ErrScheduledRootHashDoesNotMatch signals that scheduled root hash does not match
var ErrScheduledRootHashDoesNotMatch = errors.New("scheduled root hash does not match")

// ErrNilAdditionalData signals that additional data is nil
var ErrNilAdditionalData = errors.New("nil additional data")

// ErrNumOfMiniBlocksAndMiniBlocksHeadersMismatch signals that number of mini blocks and mini blocks headers does not match
var ErrNumOfMiniBlocksAndMiniBlocksHeadersMismatch = errors.New("num of mini blocks and mini blocks headers does not match")

// ErrNilDoubleTransactionsDetector signals that a nil double transactions detector has been provided
var ErrNilDoubleTransactionsDetector = errors.New("nil double transactions detector")

// ErrNoTxToProcess signals that no transaction were sent for processing
var ErrNoTxToProcess = errors.New("no transaction to process")

// ErrInvalidPeerSubType signals that an invalid peer subtype was provided
var ErrInvalidPeerSubType = errors.New("invalid peer subtype")

// ErrNilSignaturesHandler signals that a nil signatures handler was provided
var ErrNilSignaturesHandler = errors.New("nil signatures handler")

// ErrMessageExpired signals that a received message is expired
var ErrMessageExpired = errors.New("message expired")

// ErrInvalidExpiryTimespan signals that an invalid expiry timespan was provided
var ErrInvalidExpiryTimespan = errors.New("invalid expiry timespan")

// ErrNilPeerSignatureHandler signals that a nil peer signature handler was provided
var ErrNilPeerSignatureHandler = errors.New("nil peer signature handler")

// ErrNilPeerAuthenticationCacher signals that a nil peer authentication cacher was provided
var ErrNilPeerAuthenticationCacher = errors.New("nil peer authentication cacher")

// ErrNilHeartbeatCacher signals that a nil heartbeat cacher was provided
var ErrNilHeartbeatCacher = errors.New("nil heartbeat cacher")

// ErrInvalidProcessWaitTime signals that an invalid process wait time was provided
var ErrInvalidProcessWaitTime = errors.New("invalid process wait time")

// ErrMetaHeaderEpochOutOfRange signals that the given header is out of accepted range
var ErrMetaHeaderEpochOutOfRange = errors.New("epoch out of range for meta block header")

// ErrNilHardforkTrigger signals that a nil hardfork trigger has been provided
var ErrNilHardforkTrigger = errors.New("nil hardfork trigger")

// ErrMissingMiniBlockHeader signals that mini block header is missing
var ErrMissingMiniBlockHeader = errors.New("missing mini block header")

// ErrMissingMiniBlock signals that mini block is missing
var ErrMissingMiniBlock = errors.New("missing mini block")

// ErrIndexIsOutOfBound signals that the given index is out of bound
var ErrIndexIsOutOfBound = errors.New("index is out of bound")

// ErrIndexDoesNotMatchWithPartialExecutedMiniBlock signals that the given index does not match with a partial executed mini block
var ErrIndexDoesNotMatchWithPartialExecutedMiniBlock = errors.New("index does not match with a partial executed mini block")

// ErrIndexDoesNotMatchWithFullyExecutedMiniBlock signals that the given index does not match with a fully executed mini block
var ErrIndexDoesNotMatchWithFullyExecutedMiniBlock = errors.New("index does not match with a fully executed mini block")

// ErrNilProcessedMiniBlocksTracker signals that a nil processed mini blocks tracker has been provided
var ErrNilProcessedMiniBlocksTracker = errors.New("nil processed mini blocks tracker")

// ErrNilReceiptsRepository signals that a nil receipts repository has been provided
var ErrNilReceiptsRepository = errors.New("nil receipts repository")

// ErrNilESDTGlobalSettingsHandler signals that nil global settings handler was provided
var ErrNilESDTGlobalSettingsHandler = errors.New("nil esdt global settings handler")

// ErrNilEnableEpochsHandler signals that a nil enable epochs handler has been provided
var ErrNilEnableEpochsHandler = errors.New("nil enable epochs handler")

// ErrNilMultiSignerContainer signals that the given multisigner container is nil
var ErrNilMultiSignerContainer = errors.New("nil multiSigner container")

// ErrNilCrawlerAllowedAddress signals that no crawler allowed address was found
var ErrNilCrawlerAllowedAddress = errors.New("nil crawler allowed address")

// ErrNilPayloadValidator signals that a nil payload validator was provided
var ErrNilPayloadValidator = errors.New("nil payload validator")

// ErrNilValidatorInfoPool signals that a nil validator info pool has been provided
var ErrNilValidatorInfoPool = errors.New("nil validator info pool")

// ErrPropertyTooLong signals that a heartbeat property was too long
var ErrPropertyTooLong = errors.New("property too long")

// ErrPropertyTooShort signals that a heartbeat property was too short
var ErrPropertyTooShort = errors.New("property too short")

// ErrNilProcessDebugger signals that a nil process debugger was provided
var ErrNilProcessDebugger = errors.New("nil process debugger")

<<<<<<< HEAD
// ErrMaxBuiltInCallsReached signals that the allowed max number of calls was reached
var ErrMaxBuiltInCallsReached = errors.New("max built in call reached")

// ErrNilGuardianChecker signals that a nil guardian checker was provided
var ErrNilGuardianChecker = errors.New("nil guardian checker")

// ErrAccountHasNoGuardianSet signals that the account has no guardians set
var ErrAccountHasNoGuardianSet = errors.New("account has no guardian set")

// ErrAccountHasNoActiveGuardian signals that the account has no active guardian
var ErrAccountHasNoActiveGuardian = errors.New("account has no active guardian")

// ErrAccountHasNoPendingGuardian signals that the account has no pending guardian
var ErrAccountHasNoPendingGuardian = errors.New("account has no pending guardian")

// ErrNilGuardedAccountHandler signals that a nil guarded account handler was provided
var ErrNilGuardedAccountHandler = errors.New("nil guarded account handler")

// ErrTransactionNotExecutable signals that a transaction is not executable and gas will not be consumed
var ErrTransactionNotExecutable = errors.New("transaction is not executable and gas will not be consumed")

// ErrTransactionAndAccountGuardianMismatch signals a mismatch between the guardian on the account and the one on the transaction
var ErrTransactionAndAccountGuardianMismatch = errors.New("mismatch between transaction guardian and configured account guardian")

// ErrInvalidSetGuardianEpochsDelay signals an invalid configuration for the epochs delay
var ErrInvalidSetGuardianEpochsDelay = errors.New("incorrect setting for set guardian epochs delay")

// ErrCannotReplaceGuardedAccountPendingGuardian signals that a pending guardian on a guarded account cannot be replaced
var ErrCannotReplaceGuardedAccountPendingGuardian = errors.New("cannot replace pending guardian on guarded account")

// ErrNilGuardianServiceUID signals that a nil guardian service identifier was provided
var ErrNilGuardianServiceUID = errors.New("nil guardian service unique identifier")

// ErrGasPriceTooHigh signals a too high gas price
var ErrGasPriceTooHigh = errors.New("gas price is too high for the transaction")

// ErrGuardedTransactionNotExpected signals that a guarded transaction was received for processing but the account is not guarded
var ErrGuardedTransactionNotExpected = errors.New("guarded transaction not expected")
=======
// ErrMaxCallsReached signals that the allowed max number of calls was reached
var ErrMaxCallsReached = errors.New("max calls reached")
>>>>>>> 0afb7961
<|MERGE_RESOLUTION|>--- conflicted
+++ resolved
@@ -1158,9 +1158,8 @@
 // ErrNilProcessDebugger signals that a nil process debugger was provided
 var ErrNilProcessDebugger = errors.New("nil process debugger")
 
-<<<<<<< HEAD
-// ErrMaxBuiltInCallsReached signals that the allowed max number of calls was reached
-var ErrMaxBuiltInCallsReached = errors.New("max built in call reached")
+// ErrMaxCallsReached signals that the allowed max number of calls was reached
+var ErrMaxCallsReached = errors.New("max calls reached")
 
 // ErrNilGuardianChecker signals that a nil guardian checker was provided
 var ErrNilGuardianChecker = errors.New("nil guardian checker")
@@ -1196,8 +1195,4 @@
 var ErrGasPriceTooHigh = errors.New("gas price is too high for the transaction")
 
 // ErrGuardedTransactionNotExpected signals that a guarded transaction was received for processing but the account is not guarded
-var ErrGuardedTransactionNotExpected = errors.New("guarded transaction not expected")
-=======
-// ErrMaxCallsReached signals that the allowed max number of calls was reached
-var ErrMaxCallsReached = errors.New("max calls reached")
->>>>>>> 0afb7961
+var ErrGuardedTransactionNotExpected = errors.New("guarded transaction not expected")