package process

import (
	"errors"
)

// ErrNilMessage signals that a nil message has been received
var ErrNilMessage = errors.New("nil message")

// ErrNilAccountsAdapter defines the error when trying to use a nil AccountsAddapter
var ErrNilAccountsAdapter = errors.New("nil AccountsAdapter")

// ErrNilCoreComponentsHolder signals that a nil core components holder was provided
var ErrNilCoreComponentsHolder = errors.New("nil core components holder")

// ErrNilBootstrapComponentsHolder signals that a nil bootstrap components holder was provided
var ErrNilBootstrapComponentsHolder = errors.New("nil bootstrap components holder")

// ErrNilStatusComponentsHolder signals that a nil status components holder was provided
var ErrNilStatusComponentsHolder = errors.New("nil status components holder")

// ErrNilCryptoComponentsHolder signals that a nil crypto components holder was provided
var ErrNilCryptoComponentsHolder = errors.New("nil crypto components holder")

// ErrNilDataComponentsHolder signals that a nil data components holder was provided
var ErrNilDataComponentsHolder = errors.New("nil data components holder")

// ErrNilHasher signals that an operation has been attempted to or with a nil hasher implementation
var ErrNilHasher = errors.New("nil Hasher")

// ErrNilPubkeyConverter signals that an operation has been attempted to or with a nil public key converter implementation
var ErrNilPubkeyConverter = errors.New("nil pubkey converter")

// ErrNilGasSchedule signals that an operation has been attempted with a nil gas schedule
var ErrNilGasSchedule = errors.New("nil GasSchedule")

// ErrNilAddressContainer signals that an operation has been attempted to or with a nil AddressContainer implementation
var ErrNilAddressContainer = errors.New("nil AddressContainer")

// ErrNilTransaction signals that an operation has been attempted to or with a nil transaction
var ErrNilTransaction = errors.New("nil transaction")

// ErrWrongTransaction signals that transaction is invalid
var ErrWrongTransaction = errors.New("invalid transaction")

// ErrNoVM signals that no SCHandler has been set
var ErrNoVM = errors.New("no VM (hook not set)")

// ErrHigherNonceInTransaction signals the nonce in transaction is higher than the account's nonce
var ErrHigherNonceInTransaction = errors.New("higher nonce in transaction")

// ErrLowerNonceInTransaction signals the nonce in transaction is lower than the account's nonce
var ErrLowerNonceInTransaction = errors.New("lower nonce in transaction")

// ErrInsufficientFunds signals the funds are insufficient for the move balance operation but the
// transaction fee is covered by the current balance
var ErrInsufficientFunds = errors.New("insufficient funds")

// ErrInsufficientFee signals that the current balance doesn't have the required transaction fee
var ErrInsufficientFee = errors.New("insufficient balance for fees")

// ErrNilValue signals the value is nil
var ErrNilValue = errors.New("nil value")

// ErrNilBlockChain signals that an operation has been attempted to or with a nil blockchain
var ErrNilBlockChain = errors.New("nil block chain")

// ErrNilMetaBlockHeader signals that an operation has been attempted to or with a nil metablock
var ErrNilMetaBlockHeader = errors.New("nil metablock header")

// ErrNilTxBlockBody signals that an operation has been attempted to or with a nil tx block body
var ErrNilTxBlockBody = errors.New("nil tx block body")

// ErrNilStore signals that the provided storage service is nil
var ErrNilStore = errors.New("nil data storage service")

// ErrNilBootStorer signals that the provided boot storer is bil
var ErrNilBootStorer = errors.New("nil boot storer")

// ErrNilBlockHeader signals that an operation has been attempted to or with a nil block header
var ErrNilBlockHeader = errors.New("nil block header")

// ErrNilBlockBody signals that an operation has been attempted to or with a nil block body
var ErrNilBlockBody = errors.New("nil block body")

// ErrNilTxHash signals that an operation has been attempted with a nil hash
var ErrNilTxHash = errors.New("nil transaction hash")

// ErrNilPubKeysBitmap signals that a operation has been attempted with a nil public keys bitmap
var ErrNilPubKeysBitmap = errors.New("nil public keys bitmap")

// ErrNilPreviousBlockHash signals that a operation has been attempted with a nil previous block header hash
var ErrNilPreviousBlockHash = errors.New("nil previous block header hash")

// ErrNilSignature signals that a operation has been attempted with a nil signature
var ErrNilSignature = errors.New("nil signature")

// ErrNilMiniBlocks signals that an operation has been attempted with a nil mini-block
var ErrNilMiniBlocks = errors.New("nil mini blocks")

// ErrNilMiniBlock signals that an operation has been attempted with a nil miniblock
var ErrNilMiniBlock = errors.New("nil mini block")

// ErrNilRootHash signals that an operation has been attempted with a nil root hash
var ErrNilRootHash = errors.New("root hash is nil")

// ErrWrongNonceInBlock signals the nonce in block is different than expected nonce
var ErrWrongNonceInBlock = errors.New("wrong nonce in block")

// ErrBlockHashDoesNotMatch signals that header hash does not match with the previous one
var ErrBlockHashDoesNotMatch = errors.New("block hash does not match")

// ErrMissingTransaction signals that one transaction is missing
var ErrMissingTransaction = errors.New("missing transaction")

// ErrMarshalWithoutSuccess signals that marshal some data was not done with success
var ErrMarshalWithoutSuccess = errors.New("marshal without success")

// ErrUnmarshalWithoutSuccess signals that unmarshal some data was not done with success
var ErrUnmarshalWithoutSuccess = errors.New("unmarshal without success")

// ErrRootStateDoesNotMatch signals that root state does not match
var ErrRootStateDoesNotMatch = errors.New("root state does not match")

// ErrValidatorStatsRootHashDoesNotMatch signals that the root hash for the validator statistics does not match
var ErrValidatorStatsRootHashDoesNotMatch = errors.New("root hash for validator statistics does not match")

// ErrAccountStateDirty signals that the accounts were modified before starting the current modification
var ErrAccountStateDirty = errors.New("accountState was dirty before starting to change")

// ErrInvalidShardId signals that the shard id is invalid
var ErrInvalidShardId = errors.New("invalid shard id")

// ErrMissingHeader signals that header of the block is missing
var ErrMissingHeader = errors.New("missing header")

// ErrMissingHashForHeaderNonce signals that hash of the block is missing
var ErrMissingHashForHeaderNonce = errors.New("missing hash for header nonce")

// ErrMissingBody signals that body of the block is missing
var ErrMissingBody = errors.New("missing body")

// ErrNilBlockProcessor signals that an operation has been attempted to or with a nil BlockProcessor implementation
var ErrNilBlockProcessor = errors.New("nil block processor")

// ErrNilMarshalizer signals that an operation has been attempted to or with a nil Marshalizer implementation
var ErrNilMarshalizer = errors.New("nil Marshalizer")

// ErrNilNodesConfigProvider signals that an operation has been attempted to or with a nil nodes config provider
var ErrNilNodesConfigProvider = errors.New("nil nodes config provider")

// ErrNilSystemSCConfig signals that nil system sc config was provided
var ErrNilSystemSCConfig = errors.New("nil system sc config")

// ErrNilRoundHandler signals that an operation has been attempted to or with a nil RoundHandler implementation
var ErrNilRoundHandler = errors.New("nil RoundHandler")

// ErrNilRoundTimeDurationHandler signals that an operation has been attempted to or with a nil RoundTimeDurationHandler implementation
var ErrNilRoundTimeDurationHandler = errors.New("nil RoundTimeDurationHandler")

// ErrNilMessenger signals that a nil Messenger object was provided
var ErrNilMessenger = errors.New("nil Messenger")

// ErrNilTxDataPool signals that a nil transaction pool has been provided
var ErrNilTxDataPool = errors.New("nil transaction data pool")

// ErrNilHeadersDataPool signals that a nil headers pool has been provided
var ErrNilHeadersDataPool = errors.New("nil headers data pool")

// ErrNilCacher signals that a nil cache has been provided
var ErrNilCacher = errors.New("nil cacher")

// ErrNilRcvAddr signals that an operation has been attempted to or with a nil receiver address
var ErrNilRcvAddr = errors.New("nil receiver address")

// ErrInvalidRcvAddr signals that an invalid receiver address was provided
var ErrInvalidRcvAddr = errors.New("invalid receiver address")

// ErrNilSndAddr signals that an operation has been attempted to or with a nil sender address
var ErrNilSndAddr = errors.New("nil sender address")

// ErrInvalidSndAddr signals that an invalid sender address was provided
var ErrInvalidSndAddr = errors.New("invalid sender address")

// ErrNegativeValue signals that a negative value has been detected and it is not allowed
var ErrNegativeValue = errors.New("negative value")

// ErrNilShardCoordinator signals that an operation has been attempted to or with a nil shard coordinator
var ErrNilShardCoordinator = errors.New("nil shard coordinator")

// ErrNilNodesCoordinator signals that an operation has been attempted to or with a nil nodes coordinator
var ErrNilNodesCoordinator = errors.New("nil nodes coordinator")

// ErrNilKeyGen signals that an operation has been attempted to or with a nil single sign key generator
var ErrNilKeyGen = errors.New("nil key generator")

// ErrNilSingleSigner signals that a nil single signer is used
var ErrNilSingleSigner = errors.New("nil single signer")

// ErrBlockProposerSignatureMissing signals that block proposer signature is missing from the block aggregated sig
var ErrBlockProposerSignatureMissing = errors.New("block proposer signature is missing")

// ErrNilMultiSigVerifier signals that a nil multi-signature verifier is used
var ErrNilMultiSigVerifier = errors.New("nil multi-signature verifier")

// ErrNilDataToProcess signals that nil data was provided
var ErrNilDataToProcess = errors.New("nil data to process")

// ErrNilPoolsHolder signals that an operation has been attempted to or with a nil pools holder object
var ErrNilPoolsHolder = errors.New("nil pools holder")

// ErrNilTxStorage signals that a nil transaction storage has been provided
var ErrNilTxStorage = errors.New("nil transaction storage")

// ErrNilStorage signals that a nil storage has been provided
var ErrNilStorage = errors.New("nil storage")

// ErrNilShardedDataCacherNotifier signals that a nil sharded data cacher notifier has been provided
var ErrNilShardedDataCacherNotifier = errors.New("nil sharded data cacher notifier")

// ErrInvalidTxInPool signals an invalid transaction in the transactions pool
var ErrInvalidTxInPool = errors.New("invalid transaction in the transactions pool")

// ErrTxNotFound signals that a transaction has not found
var ErrTxNotFound = errors.New("transaction not found")

// ErrNilHeadersStorage signals that a nil header storage has been provided
var ErrNilHeadersStorage = errors.New("nil headers storage")

// ErrNilHeadersNonceHashStorage signals that a nil header nonce hash storage has been provided
var ErrNilHeadersNonceHashStorage = errors.New("nil headers nonce hash storage")

// ErrNilTransactionPool signals that a nil transaction pool was used
var ErrNilTransactionPool = errors.New("nil transaction pool")

// ErrNilMiniBlockPool signals that a nil mini blocks pool was used
var ErrNilMiniBlockPool = errors.New("nil mini block pool")

// ErrNilMetaBlocksPool signals that a nil meta blocks pool was used
var ErrNilMetaBlocksPool = errors.New("nil meta blocks pool")

// ErrNilTxProcessor signals that a nil transactions processor was used
var ErrNilTxProcessor = errors.New("nil transactions processor")

// ErrNilDataPoolHolder signals that the data pool holder is nil
var ErrNilDataPoolHolder = errors.New("nil data pool holder")

// ErrTimeIsOut signals that time is out
var ErrTimeIsOut = errors.New("time is out")

// ErrNilForkDetector signals that the fork detector is nil
var ErrNilForkDetector = errors.New("nil fork detector")

// ErrNilContainerElement signals when trying to add a nil element in the container
var ErrNilContainerElement = errors.New("element cannot be nil")

// ErrNilArgumentStruct signals that a function has received nil instead of an instantiated Arg... structure
var ErrNilArgumentStruct = errors.New("nil argument struct")

// ErrInvalidContainerKey signals that an element does not exist in the container's map
var ErrInvalidContainerKey = errors.New("element does not exist in container")

// ErrContainerKeyAlreadyExists signals that an element was already set in the container's map
var ErrContainerKeyAlreadyExists = errors.New("provided key already exists in container")

// ErrNilRequestHandler signals that a nil request handler interface was provided
var ErrNilRequestHandler = errors.New("nil request handler")

// ErrNilHaveTimeHandler signals that a nil have time handler func was provided
var ErrNilHaveTimeHandler = errors.New("nil have time handler")

// ErrWrongTypeInContainer signals that a wrong type of object was found in container
var ErrWrongTypeInContainer = errors.New("wrong type of object inside container")

// ErrLenMismatch signals that 2 or more slices have different lengths
var ErrLenMismatch = errors.New("lengths mismatch")

// ErrWrongTypeAssertion signals that an type assertion failed
var ErrWrongTypeAssertion = errors.New("wrong type assertion")

// ErrHeaderShardDataMismatch signals that shard header does not match created shard info
var ErrHeaderShardDataMismatch = errors.New("shard header does not match shard info")

// ErrNoDataInMessage signals that no data was found after parsing received p2p message
var ErrNoDataInMessage = errors.New("no data found in received message")

// ErrNilBuffer signals that a provided byte buffer is nil
var ErrNilBuffer = errors.New("provided byte buffer is nil")

// ErrNilRandSeed signals that a nil rand seed has been provided
var ErrNilRandSeed = errors.New("provided rand seed is nil")

// ErrNilPrevRandSeed signals that a nil previous rand seed has been provided
var ErrNilPrevRandSeed = errors.New("provided previous rand seed is nil")

// ErrReservedFieldInvalid signals that reserved field has an invalid content
var ErrReservedFieldInvalid = errors.New("reserved field content is invalid")

// ErrLowerRoundInBlock signals that a header round is too low for processing it
var ErrLowerRoundInBlock = errors.New("header round is lower than last committed")

// ErrHigherRoundInBlock signals that a block with higher round than permitted has been provided
var ErrHigherRoundInBlock = errors.New("higher round in block")

// ErrLowerNonceInBlock signals that a block with lower nonce than permitted has been provided
var ErrLowerNonceInBlock = errors.New("lower nonce in block")

// ErrHigherNonceInBlock signals that a block with higher nonce than permitted has been provided
var ErrHigherNonceInBlock = errors.New("higher nonce in block")

// ErrRandSeedDoesNotMatch signals that random seed does not match with the previous one
var ErrRandSeedDoesNotMatch = errors.New("random seed does not match")

// ErrHeaderNotFinal signals that header is not final and it should be
var ErrHeaderNotFinal = errors.New("header in metablock is not final")

// ErrShardIdMissmatch signals shard ID does not match expectations
var ErrShardIdMissmatch = errors.New("shard ID missmatch")

// ErrNotarizedHeadersSliceIsNil signals that the slice holding notarized headers is nil
var ErrNotarizedHeadersSliceIsNil = errors.New("notarized headers slice is nil")

// ErrNotarizedHeadersSliceForShardIsNil signals that the slice holding notarized headers for shard is nil
var ErrNotarizedHeadersSliceForShardIsNil = errors.New("notarized headers slice for shard is nil")

// ErrCrossShardMBWithoutConfirmationFromMeta signals that miniblock was not yet notarized by metachain
var ErrCrossShardMBWithoutConfirmationFromMeta = errors.New("cross shard miniblock with destination current shard is not confirmed by metachain")

// ErrHeaderBodyMismatch signals that the header does not attest all data from the block
var ErrHeaderBodyMismatch = errors.New("body cannot be validated from header data")

// ErrScheduledMiniBlocksMismatch signals that scheduled mini blocks created and executed in the last block, which are not yet final,
// do not match with the ones received in the next proposed body
var ErrScheduledMiniBlocksMismatch = errors.New("scheduled miniblocks does not match")

// ErrNilSmartContractProcessor signals that smart contract call executor is nil
var ErrNilSmartContractProcessor = errors.New("smart contract processor is nil")

// ErrNilArgumentParser signals that the argument parser is nil
var ErrNilArgumentParser = errors.New("argument parser is nil")

// ErrNilSCDestAccount signals that destination account is nil
var ErrNilSCDestAccount = errors.New("nil destination SC account")

// ErrWrongNonceInVMOutput signals that nonce in vm output is wrong
var ErrWrongNonceInVMOutput = errors.New("nonce invalid from SC run")

// ErrNilVMOutput signals that vmoutput is nil
var ErrNilVMOutput = errors.New("nil vm output")

// ErrNilValueFromRewardTransaction signals that the transfered value is nil
var ErrNilValueFromRewardTransaction = errors.New("transferred value is nil in reward transaction")

// ErrNilTemporaryAccountsHandler signals that temporary accounts handler is nil
var ErrNilTemporaryAccountsHandler = errors.New("temporary accounts handler is nil")

// ErrNotEnoughValidBlocksInStorage signals that bootstrap from storage failed due to not enough valid blocks stored
var ErrNotEnoughValidBlocksInStorage = errors.New("not enough valid blocks to start from storage")

// ErrNilSmartContractResult signals that the smart contract result is nil
var ErrNilSmartContractResult = errors.New("smart contract result is nil")

// ErrNilRewardTransaction signals that the reward transaction is nil
var ErrNilRewardTransaction = errors.New("reward transaction is nil")

// ErrNilUTxDataPool signals that unsigned transaction pool is nil
var ErrNilUTxDataPool = errors.New("unsigned transactions pool is nil")

// ErrNilRewardTxDataPool signals that the reward transactions pool is nil
var ErrNilRewardTxDataPool = errors.New("reward transactions pool is nil")

// ErrNilUnsignedTxDataPool signals that the unsigned transactions pool is nil
var ErrNilUnsignedTxDataPool = errors.New("unsigned transactions pool is nil")

// ErrNilUTxStorage signals that unsigned transaction storage is nil
var ErrNilUTxStorage = errors.New("unsigned transactions storage is nil")

// ErrNilScAddress signals that a nil smart contract address has been provided
var ErrNilScAddress = errors.New("nil SC address")

// ErrEmptyFunctionName signals that an empty function name has been provided
var ErrEmptyFunctionName = errors.New("empty function name")

// ErrMiniBlockHashMismatch signals that miniblock hashes does not match
var ErrMiniBlockHashMismatch = errors.New("miniblocks does not match")

// ErrNilIntermediateTransactionHandler signals that nil intermediate transaction handler was provided
var ErrNilIntermediateTransactionHandler = errors.New("intermediate transaction handler is nil")

// ErrWrongTypeInMiniBlock signals that type is not correct for processing
var ErrWrongTypeInMiniBlock = errors.New("type in miniblock is not correct for processing")

// ErrNilTransactionCoordinator signals that transaction coordinator is nil
var ErrNilTransactionCoordinator = errors.New("transaction coordinator is nil")

// ErrNilUint64Converter signals that uint64converter is nil
var ErrNilUint64Converter = errors.New("unit64converter is nil")

// ErrNilSmartContractResultProcessor signals that smart contract result processor is nil
var ErrNilSmartContractResultProcessor = errors.New("nil smart contract result processor")

// ErrNilRewardsTxProcessor signals that the rewards transaction processor is nil
var ErrNilRewardsTxProcessor = errors.New("nil rewards transaction processor")

// ErrNilIntermediateProcessorContainer signals that intermediate processors container is nil
var ErrNilIntermediateProcessorContainer = errors.New("intermediate processor container is nil")

// ErrNilPreProcessorsContainer signals that preprocessors container is nil
var ErrNilPreProcessorsContainer = errors.New("preprocessors container is nil")

// ErrNilPreProcessor signals that preprocessors is nil
var ErrNilPreProcessor = errors.New("preprocessor is nil")

// ErrNilGasHandler signals that gas handler is nil
var ErrNilGasHandler = errors.New("nil gas handler")

// ErrUnknownBlockType signals that block type is not correct
var ErrUnknownBlockType = errors.New("block type is unknown")

// ErrMissingPreProcessor signals that required pre processor is missing
var ErrMissingPreProcessor = errors.New("pre processor is missing")

// ErrNilAppStatusHandler defines the error for setting a nil AppStatusHandler
var ErrNilAppStatusHandler = errors.New("nil AppStatusHandler")

// ErrNilInterceptedDataFactory signals that a nil intercepted data factory was provided
var ErrNilInterceptedDataFactory = errors.New("nil intercepted data factory")

// ErrNilInterceptedDataProcessor signals that a nil intercepted data processor was provided
var ErrNilInterceptedDataProcessor = errors.New("nil intercepted data processor")

// ErrNilInterceptorThrottler signals that a nil interceptor throttler was provided
var ErrNilInterceptorThrottler = errors.New("nil interceptor throttler")

// ErrNilUnsignedTxHandler signals that the unsigned tx handler is nil
var ErrNilUnsignedTxHandler = errors.New("nil unsigned tx handler")

// ErrNilTxTypeHandler signals that tx type handler is nil
var ErrNilTxTypeHandler = errors.New("nil tx type handler")

// ErrNilPeerAccountsAdapter signals that a nil peer accounts database was provided
var ErrNilPeerAccountsAdapter = errors.New("nil peer accounts database")

// ErrInvalidPeerAccount signals that a peer account is invalid
var ErrInvalidPeerAccount = errors.New("invalid peer account")

// ErrInvalidMetaHeader signals that a wrong implementation of HeaderHandler was provided
var ErrInvalidMetaHeader = errors.New("invalid header provided, expected MetaBlock")

// ErrInvalidChainID signals that an invalid chain ID was provided
var ErrInvalidChainID = errors.New("invalid chain ID")

// ErrNilEpochStartTrigger signals that a nil start of epoch trigger was provided
var ErrNilEpochStartTrigger = errors.New("nil start of epoch trigger")

// ErrNilEpochHandler signals that a nil epoch handler was provided
var ErrNilEpochHandler = errors.New("nil epoch handler")

// ErrNilEpochStartNotifier signals that the provided epochStartNotifier is nil
var ErrNilEpochStartNotifier = errors.New("nil epochStartNotifier")

// ErrNilEpochNotifier signals that the provided EpochNotifier is nil
var ErrNilEpochNotifier = errors.New("nil EpochNotifier")

// ErrInvalidCacheRefreshIntervalInSec signals that the cacheRefreshIntervalInSec is invalid - zero or less
var ErrInvalidCacheRefreshIntervalInSec = errors.New("invalid cacheRefreshIntervalInSec")

// ErrEpochDoesNotMatch signals that epoch does not match between headers
var ErrEpochDoesNotMatch = errors.New("epoch does not match")

// ErrOverallBalanceChangeFromSC signals that all sumed balance changes are not zero
var ErrOverallBalanceChangeFromSC = errors.New("SC output balance updates are wrong")

// ErrOverflow signals that an overflow occured
var ErrOverflow = errors.New("type overflow occured")

// ErrNilTxValidator signals that a nil tx validator has been provided
var ErrNilTxValidator = errors.New("nil transaction validator")

// ErrNilPendingMiniBlocksHandler signals that a nil pending miniblocks handler has been provided
var ErrNilPendingMiniBlocksHandler = errors.New("nil pending miniblocks handler")

// ErrNilEconomicsFeeHandler signals that fee handler is nil
var ErrNilEconomicsFeeHandler = errors.New("nil economics fee handler")

// ErrSystemBusy signals that the system is busy
var ErrSystemBusy = errors.New("system busy")

// ErrInsufficientGasPriceInTx signals that a lower gas price than required was provided
var ErrInsufficientGasPriceInTx = errors.New("insufficient gas price in tx")

// ErrInsufficientGasLimitInTx signals that a lower gas limit than required was provided
var ErrInsufficientGasLimitInTx = errors.New("insufficient gas limit in tx")

// ErrInvalidMaxGasLimitPerBlock signals that an invalid max gas limit per block has been read from config file
var ErrInvalidMaxGasLimitPerBlock = errors.New("invalid max gas limit per block")

// ErrInvalidMaxGasLimitPerMiniBlock signals that an invalid max gas limit per mini block has been read from config file
var ErrInvalidMaxGasLimitPerMiniBlock = errors.New("invalid max gas limit per mini block")

// ErrInvalidMaxGasLimitPerMetaBlock signals that an invalid max gas limit per meta block has been read from config file
var ErrInvalidMaxGasLimitPerMetaBlock = errors.New("invalid max gas limit per meta block")

// ErrInvalidMaxGasLimitPerMetaMiniBlock signals that an invalid max gas limit per meta mini block has been read from config file
var ErrInvalidMaxGasLimitPerMetaMiniBlock = errors.New("invalid max gas limit per meta mini block")

// ErrInvalidMaxGasLimitPerTx signals that an invalid max gas limit per tx has been read from config file
var ErrInvalidMaxGasLimitPerTx = errors.New("invalid max gas limit per tx")

// ErrInvalidGasPerDataByte signals that an invalid gas per data byte has been read from config file
var ErrInvalidGasPerDataByte = errors.New("invalid gas per data byte")

// ErrMaxGasLimitPerMiniBlockInReceiverShardIsReached signals that max gas limit per mini block in receiver shard has been reached
var ErrMaxGasLimitPerMiniBlockInReceiverShardIsReached = errors.New("max gas limit per mini block in receiver shard is reached")

// ErrMaxGasLimitPerOneTxInReceiverShardIsReached signals that max gas limit per one transaction in receiver shard has been reached
var ErrMaxGasLimitPerOneTxInReceiverShardIsReached = errors.New("max gas limit per one transaction in receiver shard is reached")

// ErrMaxGasLimitPerBlockInSelfShardIsReached signals that max gas limit per block in self shard has been reached
var ErrMaxGasLimitPerBlockInSelfShardIsReached = errors.New("max gas limit per block in self shard is reached")

// ErrMaxGasLimitUsedForDestMeTxsIsReached signals that max gas limit used for dest me txs has been reached
var ErrMaxGasLimitUsedForDestMeTxsIsReached = errors.New("max gas limit used for dest me txs is reached")

// ErrInvalidMinimumGasPrice signals that an invalid gas price has been read from config file
var ErrInvalidMinimumGasPrice = errors.New("invalid minimum gas price")

// ErrInvalidMinimumGasLimitForTx signals that an invalid minimum gas limit for transactions has been read from config file
var ErrInvalidMinimumGasLimitForTx = errors.New("invalid minimum gas limit for transactions")

// ErrEmptyEpochRewardsConfig signals that the epoch rewards config is empty
var ErrEmptyEpochRewardsConfig = errors.New("the epoch rewards config is empty")

// ErrEmptyGasLimitSettings signals that the gas limit settings is empty
var ErrEmptyGasLimitSettings = errors.New("the gas limit settings is empty")

// ErrEmptyYearSettings signals that the year settings is empty
var ErrEmptyYearSettings = errors.New("the year settings is empty")

// ErrInvalidRewardsPercentages signals that rewards percentages are not correct
var ErrInvalidRewardsPercentages = errors.New("invalid rewards percentages")

// ErrInvalidInflationPercentages signals that inflation percentages are not correct
var ErrInvalidInflationPercentages = errors.New("invalid inflation percentages")

// ErrInvalidNonceRequest signals that invalid nonce was requested
var ErrInvalidNonceRequest = errors.New("invalid nonce request")

// ErrInvalidBlockRequestOldEpoch signals that invalid block was requested from old epoch
var ErrInvalidBlockRequestOldEpoch = errors.New("invalid block request from old epoch")

// ErrNilBlockChainHook signals that nil blockchain hook has been provided
var ErrNilBlockChainHook = errors.New("nil blockchain hook")

// ErrNilTxForCurrentBlockHandler signals that nil tx for current block handler has been provided
var ErrNilTxForCurrentBlockHandler = errors.New("nil tx for current block handler")

// ErrNilSCToProtocol signals that nil smart contract to protocol handler has been provided
var ErrNilSCToProtocol = errors.New("nil sc to protocol")

// ErrNilNodesSetup signals that nil nodes setup has been provided
var ErrNilNodesSetup = errors.New("nil nodes setup")

// ErrNilBlackListCacher signals that a nil black list cacher was provided
var ErrNilBlackListCacher = errors.New("nil black list cacher")

// ErrNilPeerShardMapper signals that a nil peer shard mapper has been provided
var ErrNilPeerShardMapper = errors.New("nil peer shard mapper")

// ErrNilBlockTracker signals that a nil block tracker was provided
var ErrNilBlockTracker = errors.New("nil block tracker")

// ErrHeaderIsBlackListed signals that the header provided is black listed
var ErrHeaderIsBlackListed = errors.New("header is black listed")

// ErrNilEconomicsData signals that nil economics data has been provided
var ErrNilEconomicsData = errors.New("nil economics data")

// ErrZeroMaxComputableRounds signals that a value of zero was provided on the maxComputableRounds
var ErrZeroMaxComputableRounds = errors.New("max computable rounds is zero")

// ErrZeroMaxConsecutiveRoundsOfRatingDecrease signals that a value of zero was provided on the MaxConsecutiveRoundsOfRatingDecrease
var ErrZeroMaxConsecutiveRoundsOfRatingDecrease = errors.New("max consecutive number of rounds, in which we can decrease a validator rating, is zero")

// ErrNilRater signals that nil rater has been provided
var ErrNilRater = errors.New("nil rater")

// ErrNilNetworkWatcher signals that a nil network watcher has been provided
var ErrNilNetworkWatcher = errors.New("nil network watcher")

// ErrNilHeaderValidator signals that nil header validator has been provided
var ErrNilHeaderValidator = errors.New("nil header validator")

// ErrMaxRatingIsSmallerThanMinRating signals that the max rating is smaller than the min rating value
var ErrMaxRatingIsSmallerThanMinRating = errors.New("max rating is smaller than min rating")

// ErrMinRatingSmallerThanOne signals that the min rating is smaller than the min value of 1
var ErrMinRatingSmallerThanOne = errors.New("min rating is smaller than one")

// ErrStartRatingNotBetweenMinAndMax signals that the start rating is not between min and max rating
var ErrStartRatingNotBetweenMinAndMax = errors.New("start rating is not between min and max rating")

// ErrSignedBlocksThresholdNotBetweenZeroAndOne signals that the signed blocks threshold is not between 0 and 1
var ErrSignedBlocksThresholdNotBetweenZeroAndOne = errors.New("signed blocks threshold is not between 0 and 1")

// ErrConsecutiveMissedBlocksPenaltyLowerThanOne signals that the ConsecutiveMissedBlocksPenalty is lower than 1
var ErrConsecutiveMissedBlocksPenaltyLowerThanOne = errors.New("consecutive missed blocks penalty lower than 1")

// ErrDecreaseRatingsStepMoreThanMinusOne signals that the decrease rating step has a vale greater than -1
var ErrDecreaseRatingsStepMoreThanMinusOne = errors.New("decrease rating step has a value greater than -1")

// ErrHoursToMaxRatingFromStartRatingZero signals that the number of hours to reach max rating step is zero
var ErrHoursToMaxRatingFromStartRatingZero = errors.New("hours to reach max rating is zero")

// ErrSCDeployFromSCRIsNotPermitted signals that operation is not permitted
var ErrSCDeployFromSCRIsNotPermitted = errors.New("it is not permitted to deploy a smart contract from another smart contract cross shard")

// ErrNotEnoughGas signals that not enough gas has been provided
var ErrNotEnoughGas = errors.New("not enough gas was sent in the transaction")

// ErrInvalidValue signals that an invalid value was provided
var ErrInvalidValue = errors.New("invalid value provided")

// ErrNilQuotaStatusHandler signals that a nil quota status handler has been provided
var ErrNilQuotaStatusHandler = errors.New("nil quota status handler")

// ErrNilAntifloodHandler signals that a nil antiflood handler has been provided
var ErrNilAntifloodHandler = errors.New("nil antiflood handler")

// ErrNilHeaderSigVerifier signals that a nil header sig verifier has been provided
var ErrNilHeaderSigVerifier = errors.New("nil header sig verifier")

// ErrNilHeaderIntegrityVerifier signals that a nil header integrity verifier has been provided
var ErrNilHeaderIntegrityVerifier = errors.New("nil header integrity verifier")

// ErrFailedTransaction signals that transaction is of type failed.
var ErrFailedTransaction = errors.New("failed transaction, gas consumed")

// ErrNilBadTxHandler signals that bad tx handler is nil
var ErrNilBadTxHandler = errors.New("nil bad tx handler")

// ErrNilReceiptHandler signals that receipt handler is nil
var ErrNilReceiptHandler = errors.New("nil receipt handler")

// ErrTooManyReceiptsMiniBlocks signals that there were too many receipts miniblocks created
var ErrTooManyReceiptsMiniBlocks = errors.New("too many receipts miniblocks")

// ErrReceiptsHashMissmatch signals that overall receipts has does not match
var ErrReceiptsHashMissmatch = errors.New("receipts hash missmatch")

// ErrMiniBlockNumMissMatch signals that number of miniblocks does not match
var ErrMiniBlockNumMissMatch = errors.New("num miniblocks does not match")

// ErrEpochStartDataDoesNotMatch signals that EpochStartData is not the same as the leader created
var ErrEpochStartDataDoesNotMatch = errors.New("epoch start data does not match")

// ErrNotEpochStartBlock signals that block is not of type epoch start
var ErrNotEpochStartBlock = errors.New("not epoch start block")

// ErrGettingShardDataFromEpochStartData signals that could not get shard data from previous epoch start block
var ErrGettingShardDataFromEpochStartData = errors.New("could not find shard data from previous epoch start metablock")

// ErrNilValidityAttester signals that a nil validity attester has been provided
var ErrNilValidityAttester = errors.New("nil validity attester")

// ErrNilHeaderHandler signals that a nil header handler has been provided
var ErrNilHeaderHandler = errors.New("nil header handler")

// ErrNilMiniBlocksProvider signals that a nil miniblocks data provider has been passed over
var ErrNilMiniBlocksProvider = errors.New("nil miniblocks provider")

// ErrNilWhiteListHandler signals that white list handler is nil
var ErrNilWhiteListHandler = errors.New("nil whitelist handler")

// ErrNilPreferredPeersHolder signals that preferred peers holder is nil
var ErrNilPreferredPeersHolder = errors.New("nil preferred peers holder")

// ErrMiniBlocksInWrongOrder signals the miniblocks are in wrong order
var ErrMiniBlocksInWrongOrder = errors.New("miniblocks in wrong order, should have been only from me")

// ErrEmptyTopic signals that an empty topic has been provided
var ErrEmptyTopic = errors.New("empty topic")

// ErrInvalidArguments signals that invalid arguments were given to process built-in function
var ErrInvalidArguments = errors.New("invalid arguments to process built-in function")

// ErrNilBuiltInFunction signals that built in function is nil
var ErrNilBuiltInFunction = errors.New("built in function is nil")

// ErrRewardMiniBlockNotFromMeta signals that miniblock has a different sender shard than meta
var ErrRewardMiniBlockNotFromMeta = errors.New("rewards miniblocks should come only from meta")

// ErrValidatorInfoMiniBlockNotFromMeta signals that miniblock has a different sender shard than meta
var ErrValidatorInfoMiniBlockNotFromMeta = errors.New("validatorInfo miniblocks should come only from meta")

// ErrAccumulatedFeesDoNotMatch signals that accumulated fees do not match
var ErrAccumulatedFeesDoNotMatch = errors.New("accumulated fees do not match")

// ErrDeveloperFeesDoNotMatch signals that developer fees do not match
var ErrDeveloperFeesDoNotMatch = errors.New("developer fees do not match")

// ErrAccumulatedFeesInEpochDoNotMatch signals that accumulated fees in epoch do not match
var ErrAccumulatedFeesInEpochDoNotMatch = errors.New("accumulated fees in epoch do not match")

// ErrDevFeesInEpochDoNotMatch signals that developer fees in epoch do not match
var ErrDevFeesInEpochDoNotMatch = errors.New("developer fees in epoch do not match")

// ErrNilRewardsHandler signals that rewards handler is nil
var ErrNilRewardsHandler = errors.New("rewards handler is nil")

// ErrNilEpochEconomics signals that nil end of epoch econimics was provided
var ErrNilEpochEconomics = errors.New("nil epoch economics")

// ErrNilEpochStartDataCreator signals that nil epoch start data creator was provided
var ErrNilEpochStartDataCreator = errors.New("nil epoch start data creator")

// ErrNilRewardsCreator signals that nil epoch start rewards creator was provided
var ErrNilRewardsCreator = errors.New("nil epoch start rewards creator")

// ErrNilEpochStartValidatorInfoCreator signals that nil epoch start validator info creator was provided
var ErrNilEpochStartValidatorInfoCreator = errors.New("nil epoch start validator info creator")

// ErrInvalidGenesisTotalSupply signals that invalid genesis total supply was provided
var ErrInvalidGenesisTotalSupply = errors.New("invalid genesis total supply")

// ErrDuplicateThreshold signals that two thresholds are the same
var ErrDuplicateThreshold = errors.New("two thresholds are the same")

// ErrNoChancesForMaxThreshold signals that the max threshold has no chance defined
var ErrNoChancesForMaxThreshold = errors.New("max threshold has no chances")

// ErrNoChancesProvided signals that there were no chances provided
var ErrNoChancesProvided = errors.New("no chances are provided")

// ErrNilMinChanceIfZero signals that there was no min chance provided if a chance is still needed
var ErrNilMinChanceIfZero = errors.New("no min chance ")

// ErrInvalidShardCacherIdentifier signals an invalid identifier
var ErrInvalidShardCacherIdentifier = errors.New("invalid identifier for shard cacher")

// ErrMaxBlockSizeReached signals that max block size has been reached
var ErrMaxBlockSizeReached = errors.New("max block size has been reached")

// ErrBlockBodyHashMismatch signals that block body hashes does not match
var ErrBlockBodyHashMismatch = errors.New("block bodies does not match")

// ErrInvalidMiniBlockType signals that an invalid miniblock type has been provided
var ErrInvalidMiniBlockType = errors.New("invalid miniblock type")

// ErrInvalidBody signals that an invalid body has been provided
var ErrInvalidBody = errors.New("invalid body")

// ErrNilBlockSizeComputationHandler signals that a nil block size computation handler has been provided
var ErrNilBlockSizeComputationHandler = errors.New("nil block size computation handler")

// ErrNilValidatorStatistics signals that a nil validator statistics has been provided
var ErrNilValidatorStatistics = errors.New("nil validator statistics")

// ErrAccountNotFound signals that the account was not found for the provided address
var ErrAccountNotFound = errors.New("account not found")

// ErrMaxRatingZero signals that maxrating with a value of zero has been provided
var ErrMaxRatingZero = errors.New("max rating is zero")

// ErrNilValidatorInfos signals that a nil validator infos has been provided
var ErrNilValidatorInfos = errors.New("nil validator infos")

// ErrNilBlockSizeThrottler signals that block size throttler si nil
var ErrNilBlockSizeThrottler = errors.New("block size throttler is nil")

// ErrNilHistoryRepository signals that history processor is nil
var ErrNilHistoryRepository = errors.New("history repository is nil")

// ErrInvalidMetaTransaction signals that meta transaction is invalid
var ErrInvalidMetaTransaction = errors.New("meta transaction is invalid")

// ErrLogNotFound is the error returned when a transaction has no logs
var ErrLogNotFound = errors.New("no logs for queried transaction")

// ErrNilTxLogsProcessor is the error returned when a transaction has no logs
var ErrNilTxLogsProcessor = errors.New("nil transaction logs processor")

// ErrIncreaseStepLowerThanOne signals that an increase step lower than one has been provided
var ErrIncreaseStepLowerThanOne = errors.New("increase step is lower than one")

// ErrNilVmInput signals that provided vm input is nil
var ErrNilVmInput = errors.New("nil vm input")

// ErrNilDnsAddresses signals that nil dns addresses map was provided
var ErrNilDnsAddresses = errors.New("nil dns addresses map")

// ErrNilProtocolSustainabilityAddress signals that a nil protocol sustainability address was provided
var ErrNilProtocolSustainabilityAddress = errors.New("nil protocol sustainability address")

// ErrUserNameDoesNotMatch signals that user name does not match
var ErrUserNameDoesNotMatch = errors.New("user name does not match")

// ErrUserNameDoesNotMatchInCrossShardTx signals that user name does not match in case of cross shard tx
var ErrUserNameDoesNotMatchInCrossShardTx = errors.New("mismatch between receiver username and address")

// ErrNilBalanceComputationHandler signals that a nil balance computation handler has been provided
var ErrNilBalanceComputationHandler = errors.New("nil balance computation handler")

// ErrNilRatingsInfoHandler signals that nil ratings info handler has been provided
var ErrNilRatingsInfoHandler = errors.New("nil ratings info handler")

// ErrNilDebugger signals that a nil debug handler has been provided
var ErrNilDebugger = errors.New("nil debug handler")

// ErrEmptyFloodPreventerList signals that an empty flood preventer list has been provided
var ErrEmptyFloodPreventerList = errors.New("empty flood preventer provided")

// ErrNilTopicFloodPreventer signals that a nil topic flood preventer has been provided
var ErrNilTopicFloodPreventer = errors.New("nil topic flood preventer")

// ErrOriginatorIsBlacklisted signals that a message originator is blacklisted on the current node
var ErrOriginatorIsBlacklisted = errors.New("originator is blacklisted")

// ErrShardIsStuck signals that a shard is stuck
var ErrShardIsStuck = errors.New("shard is stuck")

// ErrRelayedTxBeneficiaryDoesNotMatchReceiver signals that an invalid address was provided in the relayed tx
var ErrRelayedTxBeneficiaryDoesNotMatchReceiver = errors.New("invalid address in relayed tx")

// ErrInvalidVMType signals that invalid vm type was provided
var ErrInvalidVMType = errors.New("invalid VM type")

// ErrRecursiveRelayedTxIsNotAllowed signals that recursive relayed tx is not allowed
var ErrRecursiveRelayedTxIsNotAllowed = errors.New("recursive relayed tx is not allowed")

// ErrRelayedTxValueHigherThenUserTxValue signals that relayed tx value is higher then user tx value
var ErrRelayedTxValueHigherThenUserTxValue = errors.New("relayed tx value is higher than user tx value")

// ErrNilInterceptorContainer signals that nil interceptor container has been provided
var ErrNilInterceptorContainer = errors.New("nil interceptor container")

// ErrInvalidTransactionVersion signals  that an invalid transaction version has been provided
var ErrInvalidTransactionVersion = errors.New("invalid transaction version")

// ErrTxValueTooBig signals that transaction value is too big
var ErrTxValueTooBig = errors.New("tx value is too big")

// ErrInvalidUserNameLength signals that provided user name length is invalid
var ErrInvalidUserNameLength = errors.New("invalid user name length")

// ErrTxValueOutOfBounds signals that transaction value is out of bounds
var ErrTxValueOutOfBounds = errors.New("tx value is out of bounds")

// ErrNilBlackListedPkCache signals that a nil black listed public key cache has been provided
var ErrNilBlackListedPkCache = errors.New("nil black listed public key cache")

// ErrInvalidDecayCoefficient signals that the provided decay coefficient is invalid
var ErrInvalidDecayCoefficient = errors.New("decay coefficient is invalid")

// ErrInvalidDecayIntervalInSeconds signals that an invalid interval in seconds was provided
var ErrInvalidDecayIntervalInSeconds = errors.New("invalid decay interval in seconds")

// ErrInvalidMinScore signals that an invalid minimum score was provided
var ErrInvalidMinScore = errors.New("invalid minimum score")

// ErrInvalidMaxScore signals that an invalid maximum score was provided
var ErrInvalidMaxScore = errors.New("invalid maximum score")

// ErrInvalidUnitValue signals that an invalid unit value was provided
var ErrInvalidUnitValue = errors.New("invalid unit value")

// ErrInvalidBadPeerThreshold signals that an invalid bad peer threshold has been provided
var ErrInvalidBadPeerThreshold = errors.New("invalid bad peer threshold")

// ErrNilPeerValidatorMapper signals that nil peer validator mapper has been provided
var ErrNilPeerValidatorMapper = errors.New("nil peer validator mapper")

// ErrOnlyValidatorsCanUseThisTopic signals that topic can be used by validator only
var ErrOnlyValidatorsCanUseThisTopic = errors.New("only validators can use this topic")

// ErrTransactionIsNotWhitelisted signals that a transaction is not whitelisted
var ErrTransactionIsNotWhitelisted = errors.New("transaction is not whitelisted")

// ErrTrieNodeIsNotWhitelisted signals that a trie node is not whitelisted
var ErrTrieNodeIsNotWhitelisted = errors.New("trie node is not whitelisted")

// ErrInterceptedDataNotForCurrentShard signals that intercepted data is not for current shard
var ErrInterceptedDataNotForCurrentShard = errors.New("intercepted data not for current shard")

// ErrAccountNotPayable will be sent when trying to send money to a non-payable account
var ErrAccountNotPayable = errors.New("sending value to non payable contract")

// ErrNilOutportHandler signals that outport is nil
var ErrNilOutportHandler = errors.New("outport handler is nil")

// ErrSmartContractDeploymentIsDisabled signals that smart contract deployment was disabled
var ErrSmartContractDeploymentIsDisabled = errors.New("smart Contract deployment is disabled")

// ErrUpgradeNotAllowed signals that upgrade is not allowed
var ErrUpgradeNotAllowed = errors.New("upgrade is allowed only for owner")

// ErrBuiltInFunctionsAreDisabled signals that built in functions are disabled
var ErrBuiltInFunctionsAreDisabled = errors.New("built in functions are disabled")

// ErrRelayedTxDisabled signals that relayed tx are disabled
var ErrRelayedTxDisabled = errors.New("relayed tx is disabled")

// ErrRelayedTxV2Disabled signals that the v2 version of relayed tx is disabled
var ErrRelayedTxV2Disabled = errors.New("relayed tx v2 is disabled")

// ErrRelayedTxV2ZeroVal signals that the v2 version of relayed tx should be created with 0 as value
var ErrRelayedTxV2ZeroVal = errors.New("relayed tx v2 value should be 0")

// ErrEmptyConsensusGroup is raised when an operation is attempted with an empty consensus group
var ErrEmptyConsensusGroup = errors.New("consensusGroup is empty")

// ErrRelayedTxGasLimitMissmatch signals that relayed tx gas limit is higher then user tx gas limit
var ErrRelayedTxGasLimitMissmatch = errors.New("relayed tx gas limit higher then user tx gas limit")

// ErrRelayedGasPriceMissmatch signals that relayed gas price is not equal with user tx
var ErrRelayedGasPriceMissmatch = errors.New("relayed gas price missmatch")

// ErrNilUserAccount signals that nil user account was provided
var ErrNilUserAccount = errors.New("nil user account")

// ErrNilEpochStartSystemSCProcessor signals that nil epoch start system sc processor was provided
var ErrNilEpochStartSystemSCProcessor = errors.New("nil epoch start system sc processor")

// ErrEmptyPeerID signals that an empty peer ID has been provided
var ErrEmptyPeerID = errors.New("empty peer ID")

// ErrNilFallbackHeaderValidator signals that a nil fallback header validator has been provided
var ErrNilFallbackHeaderValidator = errors.New("nil fallback header validator")

// ErrTransactionSignedWithHashIsNotEnabled signals that a transaction signed with hash is not enabled
var ErrTransactionSignedWithHashIsNotEnabled = errors.New("transaction signed with hash is not enabled")

// ErrNilTransactionVersionChecker signals that provided transaction version checker is nil
var ErrNilTransactionVersionChecker = errors.New("nil transaction version checker")

// ErrInvalidRewardsTopUpGradientPoint signals that the top up gradient point is invalid
var ErrInvalidRewardsTopUpGradientPoint = errors.New("rewards top up gradient point is invalid")

// ErrInvalidVMInputGasComputation signals that invalid vm input gas computation was provided
var ErrInvalidVMInputGasComputation = errors.New("invalid vm input gas computation")

// ErrMoreGasConsumedThanProvided signals that VM used more gas than provided
var ErrMoreGasConsumedThanProvided = errors.New("more gas used than provided")

// ErrInvalidGasModifier signals that provided gas modifier is invalid
var ErrInvalidGasModifier = errors.New("invalid gas modifier")

// ErrMoreGasThanGasLimitPerBlock signals that more gas was provided than gas limit per block
var ErrMoreGasThanGasLimitPerBlock = errors.New("more gas was provided than gas limit per block")

// ErrMoreGasThanGasLimitPerMiniBlockForSafeCrossShard signals that more gas was provided than gas limit per mini block for safe cross shard
var ErrMoreGasThanGasLimitPerMiniBlockForSafeCrossShard = errors.New("more gas was provided than gas limit per mini block for safe cross shard")

// ErrNotEnoughGasInUserTx signals that not enough gas was provided in user tx
var ErrNotEnoughGasInUserTx = errors.New("not enough gas provided in user tx")

// ErrNegativeBalanceDeltaOnCrossShardAccount signals that negative balance delta was given on cross shard account
var ErrNegativeBalanceDeltaOnCrossShardAccount = errors.New("negative balance delta on cross shard account")

// ErrNilOrEmptyList signals that a nil or empty list was provided
var ErrNilOrEmptyList = errors.New("nil or empty provided list")

// ErrNilScQueryElement signals that a nil sc query service element was provided
var ErrNilScQueryElement = errors.New("nil SC query service element")

// ErrMaxAccumulatedFeesExceeded signals that max accumulated fees has been exceeded
var ErrMaxAccumulatedFeesExceeded = errors.New("max accumulated fees has been exceeded")

// ErrMaxDeveloperFeesExceeded signals that max developer fees has been exceeded
var ErrMaxDeveloperFeesExceeded = errors.New("max developer fees has been exceeded")

// ErrNilBuiltInFunctionsCostHandler signals that a nil built in functions cost handler has been provided
var ErrNilBuiltInFunctionsCostHandler = errors.New("nil built in functions cost handler")

// ErrNilArgsBuiltInFunctionsConstHandler signals that a nil arguments struct for built in functions cost handler has been provided
var ErrNilArgsBuiltInFunctionsConstHandler = errors.New("nil arguments for built in functions cost handler")

// ErrInvalidEpochStartMetaBlockConsensusPercentage signals that a small epoch start meta block consensus percentage has been provided
var ErrInvalidEpochStartMetaBlockConsensusPercentage = errors.New("invalid epoch start meta block consensus percentage")

// ErrNilNumConnectedPeersProvider signals that a nil number of connected peers provider has been provided
var ErrNilNumConnectedPeersProvider = errors.New("nil number of connected peers provider")

// ErrNilLocker signals that a nil locker was provided
var ErrNilLocker = errors.New("nil locker")

// ErrNilAllowExternalQueriesChan signals that a nil channel for signaling the allowance of external queries provided is nil
var ErrNilAllowExternalQueriesChan = errors.New("nil channel for signaling the allowance of external queries")

// ErrQueriesNotAllowedYet signals that the node is not ready yet to process VM Queries
var ErrQueriesNotAllowedYet = errors.New("node is not ready yet to process VM Queries")

// ErrNilChunksProcessor signals that a nil chunks processor has been provided
var ErrNilChunksProcessor = errors.New("nil chunks processor")

// ErrIncompatibleReference signals that an incompatible reference was provided when processing a batch
var ErrIncompatibleReference = errors.New("incompatible reference when processing batch")

// ErrProcessClosed signals that an incomplete processing occurred due to the early process closing
var ErrProcessClosed = errors.New("incomplete processing: process is closing")

// ErrNilAccountsDBSyncer signals that a nil accounts db syncer has been provided
var ErrNilAccountsDBSyncer = errors.New("nil accounts DB syncer")

// ErrNilCurrentNetworkEpochProvider signals that a nil CurrentNetworkEpochProvider handler has been provided
var ErrNilCurrentNetworkEpochProvider = errors.New("nil current network epoch provider")

// ErrNilESDTTransferParser signals that a nil ESDT transfer parser has been provided
var ErrNilESDTTransferParser = errors.New("nil esdt transfer parser")

// ErrResultingSCRIsTooBig signals that resulting smart contract result is too big
var ErrResultingSCRIsTooBig = errors.New("resulting SCR is too big")

// ErrNotAllowedToWriteUnderProtectedKey signals that writing under protected key is not allowed
var ErrNotAllowedToWriteUnderProtectedKey = errors.New("not allowed to write under protected key")

// ErrNilNFTStorageHandler signals that nil NFT storage handler has been provided
var ErrNilNFTStorageHandler = errors.New("nil NFT storage handler")

// ErrNilBootstrapper signals that a nil bootstraper has been provided
var ErrNilBootstrapper = errors.New("nil bootstrapper")

// ErrNodeIsNotSynced signals that the VM query cannot be executed because the node is not synced and the request required this
var ErrNodeIsNotSynced = errors.New("node is not synced")

// ErrStateChangedWhileExecutingVmQuery signals that the state has been changed while executing a vm query and the request required not to
var ErrStateChangedWhileExecutingVmQuery = errors.New("state changed while executing vm query")

// ErrDuplicateRoundActivationName signals a round activation name is already taken
var ErrDuplicateRoundActivationName = errors.New("round activation name already exists in config file")

// ErrNilActivationRoundName signals an empty activation round name has been set in config file
var ErrNilActivationRoundName = errors.New("round activation name is empty in config file")

// ErrInvalidRoundActivationConfig signals that RoundConfig struct is invalid
var ErrInvalidRoundActivationConfig = errors.New("invalid round config struct; should be of type config.ActivationRoundByName")

// ErrNilRoundNotifier signals a nil round notifier has been provided
var ErrNilRoundNotifier = errors.New("nil round notifier has been provided")

// ErrNilScheduledTxsExecutionHandler signals that scheduled txs execution handler is nil
var ErrNilScheduledTxsExecutionHandler = errors.New("nil scheduled txs execution handler")

// ErrNilVersionedHeaderFactory signals that the versioned header factory is nil
var ErrNilVersionedHeaderFactory = errors.New("nil versioned header factory")

// ErrNilIntermediateProcessor signals that intermediate processors is nil
var ErrNilIntermediateProcessor = errors.New("intermediate processor is nil")

// ErrNilSyncTimer signals that the sync timer is nil
var ErrNilSyncTimer = errors.New("sync timer is nil")

// ErrNilIsShardStuckHandler signals a nil shard stuck handler
var ErrNilIsShardStuckHandler = errors.New("nil handler for checking stuck shard")

// ErrNilIsMaxBlockSizeReachedHandler signals a nil max block size reached handler
var ErrNilIsMaxBlockSizeReachedHandler = errors.New("nil handler for max block size reached")

// ErrNilTxMaxTotalCostHandler signals a nil transaction max total cost
var ErrNilTxMaxTotalCostHandler = errors.New("nil transaction max total cost")

// ErrNilAccountTxsPerShard signals a nil mapping for account transactions to shard
var ErrNilAccountTxsPerShard = errors.New("nil account transactions per shard mapping")

// ErrScheduledRootHashDoesNotMatch signals that scheduled root hash does not match
var ErrScheduledRootHashDoesNotMatch = errors.New("scheduled root hash does not match")

// ErrNilAdditionalData signals that additional data is nil
var ErrNilAdditionalData = errors.New("nil additional data")

// ErrNumOfMiniBlocksAndMiniBlocksHeadersMismatch signals that number of mini blocks and mini blocks headers does not match
var ErrNumOfMiniBlocksAndMiniBlocksHeadersMismatch = errors.New("num of mini blocks and mini blocks headers does not match")

// ErrNilDoubleTransactionsDetector signals that a nil double transactions detector has been provided
var ErrNilDoubleTransactionsDetector = errors.New("nil double transactions detector")

// ErrNoTxToProcess signals that no transaction were sent for processing
var ErrNoTxToProcess = errors.New("no transaction to process")

<<<<<<< HEAD
// ErrInvalidProcessWaitTime signals that an invalid process wait time was provided
var ErrInvalidProcessWaitTime = errors.New("invalid process wait time")
=======
// ErrPropertyTooLong signals that a heartbeat property was too long
var ErrPropertyTooLong = errors.New("property too long")

// ErrPropertyTooShort signals that a heartbeat property was too short
var ErrPropertyTooShort = errors.New("property too short")

// ErrInvalidPeerSubType signals that an invalid peer subtype was provided
var ErrInvalidPeerSubType = errors.New("invalid peer subtype")

// ErrNilSignaturesHandler signals that a nil signatures handler was provided
var ErrNilSignaturesHandler = errors.New("nil signatures handler")

// ErrMessageExpired signals that a received message is expired
var ErrMessageExpired = errors.New("message expired")

// ErrInvalidExpiryTimespan signals that an invalid expiry timespan was provided
var ErrInvalidExpiryTimespan = errors.New("invalid expiry timespan")

// ErrNilPeerSignatureHandler signals that a nil peer signature handler was provided
var ErrNilPeerSignatureHandler = errors.New("nil peer signature handler")

// ErrNilPeerAuthenticationCacher signals that a nil peer authentication cacher was provided
var ErrNilPeerAuthenticationCacher = errors.New("nil peer authentication cacher")

// ErrNilHeartbeatCacher signals that a nil heartbeat cacher was provided
var ErrNilHeartbeatCacher = errors.New("nil heartbeat cacher")

// ErrInvalidProcessWaitTime signals that an invalid process wait time was provided
var ErrInvalidProcessWaitTime = errors.New("invalid process wait time")

// ErrMetaHeaderEpochOutOfRange signals that the given header is out of accepted range
var ErrMetaHeaderEpochOutOfRange = errors.New("epoch out of range for meta block header")

// ErrNilHardforkTrigger signals that a nil hardfork trigger has been provided
var ErrNilHardforkTrigger = errors.New("nil hardfork trigger")

// ErrMissingMiniBlockHeader signals that mini block header is missing
var ErrMissingMiniBlockHeader = errors.New("missing mini block header")

// ErrMissingMiniBlock signals that mini block is missing
var ErrMissingMiniBlock = errors.New("missing mini block")

// ErrIndexIsOutOfBound signals that the given index is out of bound
var ErrIndexIsOutOfBound = errors.New("index is out of bound")

// ErrIndexDoesNotMatchWithPartialExecuted signals that the given index does not match with a partial executed mini block
var ErrIndexDoesNotMatchWithPartialExecutedMiniBlock = errors.New("index does not match with a partial executed mini block")

// ErrIndexDoesNotMatchWithFullyExecuted signals that the given index does not match with a fully executed mini block
var ErrIndexDoesNotMatchWithFullyExecutedMiniBlock = errors.New("index does not match with a fully executed mini block")

// ErrNilProcessedMiniBlocksTracker signals that a nil processed mini blocks tracker has been provided
var ErrNilProcessedMiniBlocksTracker = errors.New("nil processed mini blocks tracker")

// ErrNilESDTGlobalSettingsHandler signals that nil global settings handler was provided
var ErrNilESDTGlobalSettingsHandler = errors.New("nil esdt global settings handler")
>>>>>>> c8588495
<|MERGE_RESOLUTION|>--- conflicted
+++ resolved
@@ -1077,39 +1077,35 @@
 // ErrNoTxToProcess signals that no transaction were sent for processing
 var ErrNoTxToProcess = errors.New("no transaction to process")
 
-<<<<<<< HEAD
+// ErrPropertyTooLong signals that a heartbeat property was too long
+var ErrPropertyTooLong = errors.New("property too long")
+
+// ErrPropertyTooShort signals that a heartbeat property was too short
+var ErrPropertyTooShort = errors.New("property too short")
+
+// ErrInvalidPeerSubType signals that an invalid peer subtype was provided
+var ErrInvalidPeerSubType = errors.New("invalid peer subtype")
+
+// ErrNilSignaturesHandler signals that a nil signatures handler was provided
+var ErrNilSignaturesHandler = errors.New("nil signatures handler")
+
+// ErrMessageExpired signals that a received message is expired
+var ErrMessageExpired = errors.New("message expired")
+
+// ErrInvalidExpiryTimespan signals that an invalid expiry timespan was provided
+var ErrInvalidExpiryTimespan = errors.New("invalid expiry timespan")
+
+// ErrNilPeerSignatureHandler signals that a nil peer signature handler was provided
+var ErrNilPeerSignatureHandler = errors.New("nil peer signature handler")
+
+// ErrNilPeerAuthenticationCacher signals that a nil peer authentication cacher was provided
+var ErrNilPeerAuthenticationCacher = errors.New("nil peer authentication cacher")
+
+// ErrNilHeartbeatCacher signals that a nil heartbeat cacher was provided
+var ErrNilHeartbeatCacher = errors.New("nil heartbeat cacher")
+
 // ErrInvalidProcessWaitTime signals that an invalid process wait time was provided
 var ErrInvalidProcessWaitTime = errors.New("invalid process wait time")
-=======
-// ErrPropertyTooLong signals that a heartbeat property was too long
-var ErrPropertyTooLong = errors.New("property too long")
-
-// ErrPropertyTooShort signals that a heartbeat property was too short
-var ErrPropertyTooShort = errors.New("property too short")
-
-// ErrInvalidPeerSubType signals that an invalid peer subtype was provided
-var ErrInvalidPeerSubType = errors.New("invalid peer subtype")
-
-// ErrNilSignaturesHandler signals that a nil signatures handler was provided
-var ErrNilSignaturesHandler = errors.New("nil signatures handler")
-
-// ErrMessageExpired signals that a received message is expired
-var ErrMessageExpired = errors.New("message expired")
-
-// ErrInvalidExpiryTimespan signals that an invalid expiry timespan was provided
-var ErrInvalidExpiryTimespan = errors.New("invalid expiry timespan")
-
-// ErrNilPeerSignatureHandler signals that a nil peer signature handler was provided
-var ErrNilPeerSignatureHandler = errors.New("nil peer signature handler")
-
-// ErrNilPeerAuthenticationCacher signals that a nil peer authentication cacher was provided
-var ErrNilPeerAuthenticationCacher = errors.New("nil peer authentication cacher")
-
-// ErrNilHeartbeatCacher signals that a nil heartbeat cacher was provided
-var ErrNilHeartbeatCacher = errors.New("nil heartbeat cacher")
-
-// ErrInvalidProcessWaitTime signals that an invalid process wait time was provided
-var ErrInvalidProcessWaitTime = errors.New("invalid process wait time")
 
 // ErrMetaHeaderEpochOutOfRange signals that the given header is out of accepted range
 var ErrMetaHeaderEpochOutOfRange = errors.New("epoch out of range for meta block header")
@@ -1136,5 +1132,4 @@
 var ErrNilProcessedMiniBlocksTracker = errors.New("nil processed mini blocks tracker")
 
 // ErrNilESDTGlobalSettingsHandler signals that nil global settings handler was provided
-var ErrNilESDTGlobalSettingsHandler = errors.New("nil esdt global settings handler")
->>>>>>> c8588495
+var ErrNilESDTGlobalSettingsHandler = errors.New("nil esdt global settings handler")