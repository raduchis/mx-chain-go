package process

import (
	"errors"
)

// ErrNilMessage signals that a nil message has been received
var ErrNilMessage = errors.New("nil message")

// ErrNilAccountsAdapter defines the error when trying to use a nil AccountsAddapter
var ErrNilAccountsAdapter = errors.New("nil AccountsAdapter")

// ErrNilCoreComponentsHolder signals that a nil core components holder was provided
var ErrNilCoreComponentsHolder = errors.New("nil core components holder")

// ErrNilBootstrapComponentsHolder signals that a nil bootstrap components holder was provided
var ErrNilBootstrapComponentsHolder = errors.New("nil bootstrap components holder")

// ErrNilStatusComponentsHolder signals that a nil status components holder was provided
var ErrNilStatusComponentsHolder = errors.New("nil status components holder")

// ErrNilCryptoComponentsHolder signals that a nil crypto components holder was provided
var ErrNilCryptoComponentsHolder = errors.New("nil crypto components holder")

// ErrNilDataComponentsHolder signals that a nil data components holder was provided
var ErrNilDataComponentsHolder = errors.New("nil data components holder")

// ErrNilHasher signals that an operation has been attempted to or with a nil hasher implementation
var ErrNilHasher = errors.New("nil Hasher")

// ErrNilPubkeyConverter signals that an operation has been attempted to or with a nil public key converter implementation
var ErrNilPubkeyConverter = errors.New("nil pubkey converter")

// ErrNilGasSchedule signals that an operation has been attempted with a nil gas schedule
var ErrNilGasSchedule = errors.New("nil GasSchedule")

// ErrNilAddressContainer signals that an operation has been attempted to or with a nil AddressContainer implementation
var ErrNilAddressContainer = errors.New("nil AddressContainer")

// ErrNilTransaction signals that an operation has been attempted to or with a nil transaction
var ErrNilTransaction = errors.New("nil transaction")

// ErrWrongTransaction signals that transaction is invalid
var ErrWrongTransaction = errors.New("invalid transaction")

// ErrNoVM signals that no SCHandler has been set
var ErrNoVM = errors.New("no VM (hook not set)")

// ErrHigherNonceInTransaction signals the nonce in transaction is higher than the account's nonce
var ErrHigherNonceInTransaction = errors.New("higher nonce in transaction")

// ErrLowerNonceInTransaction signals the nonce in transaction is lower than the account's nonce
var ErrLowerNonceInTransaction = errors.New("lower nonce in transaction")

// ErrInsufficientFunds signals the funds are insufficient for the move balance operation but the
// transaction fee is covered by the current balance
var ErrInsufficientFunds = errors.New("insufficient funds")

// ErrInsufficientFee signals that the current balance doesn't have the required transaction fee
var ErrInsufficientFee = errors.New("insufficient balance for fees")

// ErrNilValue signals the value is nil
var ErrNilValue = errors.New("nil value")

// ErrNilBlockChain signals that an operation has been attempted to or with a nil blockchain
var ErrNilBlockChain = errors.New("nil block chain")

// ErrNilMetaBlockHeader signals that an operation has been attempted to or with a nil metablock
var ErrNilMetaBlockHeader = errors.New("nil metablock header")

// ErrNilTxBlockBody signals that an operation has been attempted to or with a nil tx block body
var ErrNilTxBlockBody = errors.New("nil tx block body")

// ErrNilStore signals that the provided storage service is nil
var ErrNilStore = errors.New("nil data storage service")

// ErrNilBootStorer signals that the provided boot storer is bil
var ErrNilBootStorer = errors.New("nil boot storer")

// ErrNilBlockHeader signals that an operation has been attempted to or with a nil block header
var ErrNilBlockHeader = errors.New("nil block header")

// ErrNilBlockBody signals that an operation has been attempted to or with a nil block body
var ErrNilBlockBody = errors.New("nil block body")

// ErrNilTxHash signals that an operation has been attempted with a nil hash
var ErrNilTxHash = errors.New("nil transaction hash")

// ErrNilPubKeysBitmap signals that a operation has been attempted with a nil public keys bitmap
var ErrNilPubKeysBitmap = errors.New("nil public keys bitmap")

// ErrNilPreviousBlockHash signals that a operation has been attempted with a nil previous block header hash
var ErrNilPreviousBlockHash = errors.New("nil previous block header hash")

// ErrNilSignature signals that a operation has been attempted with a nil signature
var ErrNilSignature = errors.New("nil signature")

// ErrNilMiniBlocks signals that an operation has been attempted with a nil mini-block
var ErrNilMiniBlocks = errors.New("nil mini blocks")

// ErrNilMiniBlock signals that an operation has been attempted with a nil miniblock
var ErrNilMiniBlock = errors.New("nil mini block")

// ErrNilRootHash signals that an operation has been attempted with a nil root hash
var ErrNilRootHash = errors.New("root hash is nil")

// ErrWrongNonceInBlock signals the nonce in block is different than expected nonce
var ErrWrongNonceInBlock = errors.New("wrong nonce in block")

// ErrBlockHashDoesNotMatch signals that header hash does not match with the previous one
var ErrBlockHashDoesNotMatch = errors.New("block hash does not match")

// ErrMissingTransaction signals that one transaction is missing
var ErrMissingTransaction = errors.New("missing transaction")

// ErrMarshalWithoutSuccess signals that marshal some data was not done with success
var ErrMarshalWithoutSuccess = errors.New("marshal without success")

// ErrUnmarshalWithoutSuccess signals that unmarshal some data was not done with success
var ErrUnmarshalWithoutSuccess = errors.New("unmarshal without success")

// ErrRootStateDoesNotMatch signals that root state does not match
var ErrRootStateDoesNotMatch = errors.New("root state does not match")

// ErrValidatorStatsRootHashDoesNotMatch signals that the root hash for the validator statistics does not match
var ErrValidatorStatsRootHashDoesNotMatch = errors.New("root hash for validator statistics does not match")

// ErrAccountStateDirty signals that the accounts were modified before starting the current modification
var ErrAccountStateDirty = errors.New("accountState was dirty before starting to change")

// ErrInvalidShardId signals that the shard id is invalid
var ErrInvalidShardId = errors.New("invalid shard id")

// ErrMissingHeader signals that header of the block is missing
var ErrMissingHeader = errors.New("missing header")

// ErrMissingHashForHeaderNonce signals that hash of the block is missing
var ErrMissingHashForHeaderNonce = errors.New("missing hash for header nonce")

// ErrMissingBody signals that body of the block is missing
var ErrMissingBody = errors.New("missing body")

// ErrNilBlockProcessor signals that an operation has been attempted to or with a nil BlockProcessor implementation
var ErrNilBlockProcessor = errors.New("nil block processor")

// ErrNilMarshalizer signals that an operation has been attempted to or with a nil Marshalizer implementation
var ErrNilMarshalizer = errors.New("nil Marshalizer")

// ErrNilNodesConfigProvider signals that an operation has been attempted to or with a nil nodes config provider
var ErrNilNodesConfigProvider = errors.New("nil nodes config provider")

// ErrNilSystemSCConfig signals that nil system sc config was provided
var ErrNilSystemSCConfig = errors.New("nil system sc config")

// ErrNilRoundHandler signals that an operation has been attempted to or with a nil RoundHandler implementation
var ErrNilRoundHandler = errors.New("nil RoundHandler")

// ErrNilMessenger signals that a nil Messenger object was provided
var ErrNilMessenger = errors.New("nil Messenger")

// ErrNilTxDataPool signals that a nil transaction pool has been provided
var ErrNilTxDataPool = errors.New("nil transaction data pool")

// ErrNilHeadersDataPool signals that a nil headers pool has been provided
var ErrNilHeadersDataPool = errors.New("nil headers data pool")

// ErrNilCacher signals that a nil cache has been provided
var ErrNilCacher = errors.New("nil cacher")

// ErrNilRcvAddr signals that an operation has been attempted to or with a nil receiver address
var ErrNilRcvAddr = errors.New("nil receiver address")

// ErrInvalidRcvAddr signals that an invalid receiver address was provided
var ErrInvalidRcvAddr = errors.New("invalid receiver address")

// ErrNilSndAddr signals that an operation has been attempted to or with a nil sender address
var ErrNilSndAddr = errors.New("nil sender address")

// ErrInvalidSndAddr signals that an invalid sender address was provided
var ErrInvalidSndAddr = errors.New("invalid sender address")

// ErrNegativeValue signals that a negative value has been detected and it is not allowed
var ErrNegativeValue = errors.New("negative value")

// ErrNilShardCoordinator signals that an operation has been attempted to or with a nil shard coordinator
var ErrNilShardCoordinator = errors.New("nil shard coordinator")

// ErrNilNodesCoordinator signals that an operation has been attempted to or with a nil nodes coordinator
var ErrNilNodesCoordinator = errors.New("nil nodes coordinator")

// ErrNilKeyGen signals that an operation has been attempted to or with a nil single sign key generator
var ErrNilKeyGen = errors.New("nil key generator")

// ErrNilSingleSigner signals that a nil single signer is used
var ErrNilSingleSigner = errors.New("nil single signer")

// ErrBlockProposerSignatureMissing signals that block proposer signature is missing from the block aggregated sig
var ErrBlockProposerSignatureMissing = errors.New("block proposer signature is missing")

// ErrNilMultiSigVerifier signals that a nil multi-signature verifier is used
var ErrNilMultiSigVerifier = errors.New("nil multi-signature verifier")

// ErrNilDataToProcess signals that nil data was provided
var ErrNilDataToProcess = errors.New("nil data to process")

// ErrNilPoolsHolder signals that an operation has been attempted to or with a nil pools holder object
var ErrNilPoolsHolder = errors.New("nil pools holder")

// ErrNilTxStorage signals that a nil transaction storage has been provided
var ErrNilTxStorage = errors.New("nil transaction storage")

// ErrNilStorage signals that a nil storage has been provided
var ErrNilStorage = errors.New("nil storage")

// ErrNilShardedDataCacherNotifier signals that a nil sharded data cacher notifier has been provided
var ErrNilShardedDataCacherNotifier = errors.New("nil sharded data cacher notifier")

// ErrInvalidTxInPool signals an invalid transaction in the transactions pool
var ErrInvalidTxInPool = errors.New("invalid transaction in the transactions pool")

// ErrTxNotFound signals that a transaction has not found
var ErrTxNotFound = errors.New("transaction not found")

// ErrNilHeadersStorage signals that a nil header storage has been provided
var ErrNilHeadersStorage = errors.New("nil headers storage")

// ErrNilHeadersNonceHashStorage signals that a nil header nonce hash storage has been provided
var ErrNilHeadersNonceHashStorage = errors.New("nil headers nonce hash storage")

// ErrNilTransactionPool signals that a nil transaction pool was used
var ErrNilTransactionPool = errors.New("nil transaction pool")

// ErrNilMiniBlockPool signals that a nil mini blocks pool was used
var ErrNilMiniBlockPool = errors.New("nil mini block pool")

// ErrNilMetaBlocksPool signals that a nil meta blocks pool was used
var ErrNilMetaBlocksPool = errors.New("nil meta blocks pool")

// ErrNilTxProcessor signals that a nil transactions processor was used
var ErrNilTxProcessor = errors.New("nil transactions processor")

// ErrNilDataPoolHolder signals that the data pool holder is nil
var ErrNilDataPoolHolder = errors.New("nil data pool holder")

// ErrTimeIsOut signals that time is out
var ErrTimeIsOut = errors.New("time is out")

// ErrNilForkDetector signals that the fork detector is nil
var ErrNilForkDetector = errors.New("nil fork detector")

// ErrNilContainerElement signals when trying to add a nil element in the container
var ErrNilContainerElement = errors.New("element cannot be nil")

// ErrNilArgumentStruct signals that a function has received nil instead of an instantiated Arg... structure
var ErrNilArgumentStruct = errors.New("nil argument struct")

// ErrInvalidContainerKey signals that an element does not exist in the container's map
var ErrInvalidContainerKey = errors.New("element does not exist in container")

// ErrContainerKeyAlreadyExists signals that an element was already set in the container's map
var ErrContainerKeyAlreadyExists = errors.New("provided key already exists in container")

// ErrNilRequestHandler signals that a nil request handler interface was provided
var ErrNilRequestHandler = errors.New("nil request handler")

// ErrNilHaveTimeHandler signals that a nil have time handler func was provided
var ErrNilHaveTimeHandler = errors.New("nil have time handler")

// ErrWrongTypeInContainer signals that a wrong type of object was found in container
var ErrWrongTypeInContainer = errors.New("wrong type of object inside container")

// ErrLenMismatch signals that 2 or more slices have different lengths
var ErrLenMismatch = errors.New("lengths mismatch")

// ErrWrongTypeAssertion signals that an type assertion failed
var ErrWrongTypeAssertion = errors.New("wrong type assertion")

// ErrHeaderShardDataMismatch signals that shard header does not match created shard info
var ErrHeaderShardDataMismatch = errors.New("shard header does not match shard info")

// ErrNoDataInMessage signals that no data was found after parsing received p2p message
var ErrNoDataInMessage = errors.New("no data found in received message")

// ErrNilBuffer signals that a provided byte buffer is nil
var ErrNilBuffer = errors.New("provided byte buffer is nil")

// ErrNilRandSeed signals that a nil rand seed has been provided
var ErrNilRandSeed = errors.New("provided rand seed is nil")

// ErrNilPrevRandSeed signals that a nil previous rand seed has been provided
var ErrNilPrevRandSeed = errors.New("provided previous rand seed is nil")

// ErrReservedFieldNotSupportedYet signals that reserved field is not empty
var ErrReservedFieldNotSupportedYet = errors.New("reserved field not supported yet")

// ErrLowerRoundInBlock signals that a header round is too low for processing it
var ErrLowerRoundInBlock = errors.New("header round is lower than last committed")

// ErrHigherRoundInBlock signals that a block with higher round than permitted has been provided
var ErrHigherRoundInBlock = errors.New("higher round in block")

// ErrLowerNonceInBlock signals that a block with lower nonce than permitted has been provided
var ErrLowerNonceInBlock = errors.New("lower nonce in block")

// ErrHigherNonceInBlock signals that a block with higher nonce than permitted has been provided
var ErrHigherNonceInBlock = errors.New("higher nonce in block")

// ErrRandSeedDoesNotMatch signals that random seed does not match with the previous one
var ErrRandSeedDoesNotMatch = errors.New("random seed do not match")

// ErrHeaderNotFinal signals that header is not final and it should be
var ErrHeaderNotFinal = errors.New("header in metablock is not final")

// ErrShardIdMissmatch signals shard ID does not match expectations
var ErrShardIdMissmatch = errors.New("shard ID missmatch")

// ErrNotarizedHeadersSliceIsNil signals that the slice holding notarized headers is nil
var ErrNotarizedHeadersSliceIsNil = errors.New("notarized headers slice is nil")

// ErrNotarizedHeadersSliceForShardIsNil signals that the slice holding notarized headers for shard is nil
var ErrNotarizedHeadersSliceForShardIsNil = errors.New("notarized headers slice for shard is nil")

// ErrCrossShardMBWithoutConfirmationFromMeta signals that miniblock was not yet notarized by metachain
var ErrCrossShardMBWithoutConfirmationFromMeta = errors.New("cross shard miniblock with destination current shard is not confirmed by metachain")

// ErrHeaderBodyMismatch signals that the header does not attest all data from the block
var ErrHeaderBodyMismatch = errors.New("body cannot be validated from header data")

// ErrNilSmartContractProcessor signals that smart contract call executor is nil
var ErrNilSmartContractProcessor = errors.New("smart contract processor is nil")

// ErrNilArgumentParser signals that the argument parser is nil
var ErrNilArgumentParser = errors.New("argument parser is nil")

// ErrNilSCDestAccount signals that destination account is nil
var ErrNilSCDestAccount = errors.New("nil destination SC account")

// ErrWrongNonceInVMOutput signals that nonce in vm output is wrong
var ErrWrongNonceInVMOutput = errors.New("nonce invalid from SC run")

// ErrNilVMOutput signals that vmoutput is nil
var ErrNilVMOutput = errors.New("nil vm output")

// ErrNilValueFromRewardTransaction signals that the transfered value is nil
var ErrNilValueFromRewardTransaction = errors.New("transferred value is nil in reward transaction")

// ErrNilTemporaryAccountsHandler signals that temporary accounts handler is nil
var ErrNilTemporaryAccountsHandler = errors.New("temporary accounts handler is nil")

// ErrNotEnoughValidBlocksInStorage signals that bootstrap from storage failed due to not enough valid blocks stored
var ErrNotEnoughValidBlocksInStorage = errors.New("not enough valid blocks to start from storage")

// ErrNilSmartContractResult signals that the smart contract result is nil
var ErrNilSmartContractResult = errors.New("smart contract result is nil")

// ErrNilRewardTransaction signals that the reward transaction is nil
var ErrNilRewardTransaction = errors.New("reward transaction is nil")

// ErrNilUTxDataPool signals that unsigned transaction pool is nil
var ErrNilUTxDataPool = errors.New("unsigned transactions pool is nil")

// ErrNilRewardTxDataPool signals that the reward transactions pool is nil
var ErrNilRewardTxDataPool = errors.New("reward transactions pool is nil")

// ErrNilUnsignedTxDataPool signals that the unsigned transactions pool is nil
var ErrNilUnsignedTxDataPool = errors.New("unsigned transactions pool is nil")

// ErrNilUTxStorage signals that unsigned transaction storage is nil
var ErrNilUTxStorage = errors.New("unsigned transactions storage is nil")

// ErrNilScAddress signals that a nil smart contract address has been provided
var ErrNilScAddress = errors.New("nil SC address")

// ErrEmptyFunctionName signals that an empty function name has been provided
var ErrEmptyFunctionName = errors.New("empty function name")

// ErrMiniBlockHashMismatch signals that miniblock hashes does not match
var ErrMiniBlockHashMismatch = errors.New("miniblocks does not match")

// ErrNilIntermediateTransactionHandler signals that nil intermediate transaction handler was provided
var ErrNilIntermediateTransactionHandler = errors.New("intermediate transaction handler is nil")

// ErrWrongTypeInMiniBlock signals that type is not correct for processing
var ErrWrongTypeInMiniBlock = errors.New("type in miniblock is not correct for processing")

// ErrNilTransactionCoordinator signals that transaction coordinator is nil
var ErrNilTransactionCoordinator = errors.New("transaction coordinator is nil")

// ErrNilUint64Converter signals that uint64converter is nil
var ErrNilUint64Converter = errors.New("unit64converter is nil")

// ErrNilSmartContractResultProcessor signals that smart contract result processor is nil
var ErrNilSmartContractResultProcessor = errors.New("nil smart contract result processor")

// ErrNilRewardsTxProcessor signals that the rewards transaction processor is nil
var ErrNilRewardsTxProcessor = errors.New("nil rewards transaction processor")

// ErrNilIntermediateProcessorContainer signals that intermediate processors container is nil
var ErrNilIntermediateProcessorContainer = errors.New("intermediate processor container is nil")

// ErrNilPreProcessorsContainer signals that preprocessors container is nil
var ErrNilPreProcessorsContainer = errors.New("preprocessors container is nil")

// ErrNilPreProcessor signals that preprocessors is nil
var ErrNilPreProcessor = errors.New("preprocessor is nil")

// ErrNilGasHandler signals that gas handler is nil
var ErrNilGasHandler = errors.New("nil gas handler")

// ErrUnknownBlockType signals that block type is not correct
var ErrUnknownBlockType = errors.New("block type is unknown")

// ErrMissingPreProcessor signals that required pre processor is missing
var ErrMissingPreProcessor = errors.New("pre processor is missing")

// ErrNilAppStatusHandler defines the error for setting a nil AppStatusHandler
var ErrNilAppStatusHandler = errors.New("nil AppStatusHandler")

// ErrNilInterceptedDataFactory signals that a nil intercepted data factory was provided
var ErrNilInterceptedDataFactory = errors.New("nil intercepted data factory")

// ErrNilInterceptedDataProcessor signals that a nil intercepted data processor was provided
var ErrNilInterceptedDataProcessor = errors.New("nil intercepted data processor")

// ErrNilInterceptorThrottler signals that a nil interceptor throttler was provided
var ErrNilInterceptorThrottler = errors.New("nil interceptor throttler")

// ErrNilUnsignedTxHandler signals that the unsigned tx handler is nil
var ErrNilUnsignedTxHandler = errors.New("nil unsigned tx handler")

// ErrNilTxTypeHandler signals that tx type handler is nil
var ErrNilTxTypeHandler = errors.New("nil tx type handler")

// ErrNilPeerAccountsAdapter signals that a nil peer accounts database was provided
var ErrNilPeerAccountsAdapter = errors.New("nil peer accounts database")

// ErrInvalidPeerAccount signals that a peer account is invalid
var ErrInvalidPeerAccount = errors.New("invalid peer account")

// ErrInvalidMetaHeader signals that a wrong implementation of HeaderHandler was provided
var ErrInvalidMetaHeader = errors.New("invalid header provided, expected MetaBlock")

// ErrInvalidChainID signals that an invalid chain ID was provided
var ErrInvalidChainID = errors.New("invalid chain ID")

// ErrNilEpochStartTrigger signals that a nil start of epoch trigger was provided
var ErrNilEpochStartTrigger = errors.New("nil start of epoch trigger")

// ErrNilEpochHandler signals that a nil epoch handler was provided
var ErrNilEpochHandler = errors.New("nil epoch handler")

// ErrNilEpochStartNotifier signals that the provided epochStartNotifier is nil
var ErrNilEpochStartNotifier = errors.New("nil epochStartNotifier")

// ErrNilEpochNotifier signals that the provided EpochNotifier is nil
var ErrNilEpochNotifier = errors.New("nil EpochNotifier")

// ErrInvalidCacheRefreshIntervalInSec signals that the cacheRefreshIntervalInSec is invalid - zero or less
var ErrInvalidCacheRefreshIntervalInSec = errors.New("invalid cacheRefreshIntervalInSec")

// ErrEpochDoesNotMatch signals that epoch does not match between headers
var ErrEpochDoesNotMatch = errors.New("epoch does not match")

// ErrOverallBalanceChangeFromSC signals that all sumed balance changes are not zero
var ErrOverallBalanceChangeFromSC = errors.New("SC output balance updates are wrong")

// ErrOverflow signals that an overflow occured
var ErrOverflow = errors.New("type overflow occured")

// ErrNilTxValidator signals that a nil tx validator has been provided
var ErrNilTxValidator = errors.New("nil transaction validator")

// ErrNilPendingMiniBlocksHandler signals that a nil pending miniblocks handler has been provided
var ErrNilPendingMiniBlocksHandler = errors.New("nil pending miniblocks handler")

// ErrNilEconomicsFeeHandler signals that fee handler is nil
var ErrNilEconomicsFeeHandler = errors.New("nil economics fee handler")

// ErrSystemBusy signals that the system is busy
var ErrSystemBusy = errors.New("system busy")

// ErrInsufficientGasPriceInTx signals that a lower gas price than required was provided
var ErrInsufficientGasPriceInTx = errors.New("insufficient gas price in tx")

// ErrInsufficientGasLimitInTx signals that a lower gas limit than required was provided
var ErrInsufficientGasLimitInTx = errors.New("insufficient gas limit in tx")

// ErrInvalidMaxGasLimitPerBlock signals that an invalid max gas limit per block has been read from config file
var ErrInvalidMaxGasLimitPerBlock = errors.New("invalid max gas limit per block")

// ErrInvalidMaxGasLimitPerMiniBlock signals that an invalid max gas limit per mini block has been read from config file
var ErrInvalidMaxGasLimitPerMiniBlock = errors.New("invalid max gas limit per mini block")

// ErrInvalidMaxGasLimitPerMetaBlock signals that an invalid max gas limit per meta block has been read from config file
var ErrInvalidMaxGasLimitPerMetaBlock = errors.New("invalid max gas limit per meta block")

// ErrInvalidMaxGasLimitPerMetaMiniBlock signals that an invalid max gas limit per meta mini block has been read from config file
var ErrInvalidMaxGasLimitPerMetaMiniBlock = errors.New("invalid max gas limit per meta mini block")

// ErrInvalidGasPerDataByte signals that an invalid gas per data byte has been read from config file
var ErrInvalidGasPerDataByte = errors.New("invalid gas per data byte")

// ErrMaxGasLimitPerMiniBlockInReceiverShardIsReached signals that max gas limit per mini block in receiver shard has been reached
var ErrMaxGasLimitPerMiniBlockInReceiverShardIsReached = errors.New("max gas limit per mini block in receiver shard is reached")

// ErrMaxGasLimitPerOneTxInReceiverShardIsReached signals that max gas limit per one transaction in receiver shard has been reached
var ErrMaxGasLimitPerOneTxInReceiverShardIsReached = errors.New("max gas limit per one transaction in receiver shard is reached")

// ErrMaxGasLimitPerBlockInSelfShardIsReached signals that max gas limit per block in self shard has been reached
var ErrMaxGasLimitPerBlockInSelfShardIsReached = errors.New("max gas limit per block in self shard is reached")

// ErrInvalidMinimumGasPrice signals that an invalid gas price has been read from config file
var ErrInvalidMinimumGasPrice = errors.New("invalid minimum gas price")

// ErrInvalidMinimumGasLimitForTx signals that an invalid minimum gas limit for transactions has been read from config file
var ErrInvalidMinimumGasLimitForTx = errors.New("invalid minimum gas limit for transactions")

// ErrEmptyEpochRewardsConfig signals that the epoch rewards config is empty
var ErrEmptyEpochRewardsConfig = errors.New("the epoch rewards config is empty")

// ErrEmptyGasLimitSettings signals that the gas limit settings is empty
var ErrEmptyGasLimitSettings = errors.New("the gas limit settings is empty")

// ErrEmptyYearSettings signals that the year settings is empty
var ErrEmptyYearSettings = errors.New("the year settings is empty")

// ErrInvalidRewardsPercentages signals that rewards percentages are not correct
var ErrInvalidRewardsPercentages = errors.New("invalid rewards percentages")

// ErrInvalidInflationPercentages signals that inflation percentages are not correct
var ErrInvalidInflationPercentages = errors.New("invalid inflation percentages")

// ErrInvalidNonceRequest signals that invalid nonce was requested
var ErrInvalidNonceRequest = errors.New("invalid nonce request")

// ErrInvalidBlockRequestOldEpoch signals that invalid block was requested from old epoch
var ErrInvalidBlockRequestOldEpoch = errors.New("invalid block request from old epoch")

// ErrNilBlockChainHook signals that nil blockchain hook has been provided
var ErrNilBlockChainHook = errors.New("nil blockchain hook")

// ErrNilTxForCurrentBlockHandler signals that nil tx for current block handler has been provided
var ErrNilTxForCurrentBlockHandler = errors.New("nil tx for current block handler")

// ErrNilSCToProtocol signals that nil smart contract to protocol handler has been provided
var ErrNilSCToProtocol = errors.New("nil sc to protocol")

// ErrNilNodesSetup signals that nil nodes setup has been provided
var ErrNilNodesSetup = errors.New("nil nodes setup")

// ErrNilBlackListCacher signals that a nil black list cacher was provided
var ErrNilBlackListCacher = errors.New("nil black list cacher")

// ErrNilPeerShardMapper signals that a nil peer shard mapper has been provided
var ErrNilPeerShardMapper = errors.New("nil peer shard mapper")

// ErrNilBlockTracker signals that a nil block tracker was provided
var ErrNilBlockTracker = errors.New("nil block tracker")

// ErrHeaderIsBlackListed signals that the header provided is black listed
var ErrHeaderIsBlackListed = errors.New("header is black listed")

// ErrNilEconomicsData signals that nil economics data has been provided
var ErrNilEconomicsData = errors.New("nil economics data")

// ErrZeroMaxComputableRounds signals that a value of zero was provided on the maxComputableRounds
var ErrZeroMaxComputableRounds = errors.New("max computable rounds is zero")

// ErrZeroMaxConsecutiveRoundsOfRatingDecrease signals that a value of zero was provided on the MaxConsecutiveRoundsOfRatingDecrease
var ErrZeroMaxConsecutiveRoundsOfRatingDecrease = errors.New("max consecutive number of rounds, in which we can decrease a validator rating, is zero")

// ErrNilRater signals that nil rater has been provided
var ErrNilRater = errors.New("nil rater")

// ErrNilNetworkWatcher signals that a nil network watcher has been provided
var ErrNilNetworkWatcher = errors.New("nil network watcher")

// ErrNilHeaderValidator signals that nil header validator has been provided
var ErrNilHeaderValidator = errors.New("nil header validator")

// ErrMaxRatingIsSmallerThanMinRating signals that the max rating is smaller than the min rating value
var ErrMaxRatingIsSmallerThanMinRating = errors.New("max rating is smaller than min rating")

// ErrMinRatingSmallerThanOne signals that the min rating is smaller than the min value of 1
var ErrMinRatingSmallerThanOne = errors.New("min rating is smaller than one")

// ErrStartRatingNotBetweenMinAndMax signals that the start rating is not between min and max rating
var ErrStartRatingNotBetweenMinAndMax = errors.New("start rating is not between min and max rating")

// ErrSignedBlocksThresholdNotBetweenZeroAndOne signals that the signed blocks threshold is not between 0 and 1
var ErrSignedBlocksThresholdNotBetweenZeroAndOne = errors.New("signed blocks threshold is not between 0 and 1")

// ErrConsecutiveMissedBlocksPenaltyLowerThanOne signals that the ConsecutiveMissedBlocksPenalty is lower than 1
var ErrConsecutiveMissedBlocksPenaltyLowerThanOne = errors.New("consecutive missed blocks penalty lower than 1")

// ErrDecreaseRatingsStepMoreThanMinusOne signals that the decrease rating step has a vale greater than -1
var ErrDecreaseRatingsStepMoreThanMinusOne = errors.New("decrease rating step has a value greater than -1")

// ErrHoursToMaxRatingFromStartRatingZero signals that the number of hours to reach max rating step is zero
var ErrHoursToMaxRatingFromStartRatingZero = errors.New("hours to reach max rating is zero")

// ErrSCDeployFromSCRIsNotPermitted signals that operation is not permitted
var ErrSCDeployFromSCRIsNotPermitted = errors.New("it is not permitted to deploy a smart contract from another smart contract cross shard")

// ErrNotEnoughGas signals that not enough gas has been provided
var ErrNotEnoughGas = errors.New("not enough gas was sent in the transaction")

// ErrInvalidValue signals that an invalid value was provided
var ErrInvalidValue = errors.New("invalid value provided")

// ErrNilQuotaStatusHandler signals that a nil quota status handler has been provided
var ErrNilQuotaStatusHandler = errors.New("nil quota status handler")

// ErrNilAntifloodHandler signals that a nil antiflood handler has been provided
var ErrNilAntifloodHandler = errors.New("nil antiflood handler")

// ErrNilHeaderSigVerifier signals that a nil header sig verifier has been provided
var ErrNilHeaderSigVerifier = errors.New("nil header sig verifier")

// ErrNilHeaderIntegrityVerifier signals that a nil header integrity verifier has been provided
var ErrNilHeaderIntegrityVerifier = errors.New("nil header integrity verifier")

// ErrFailedTransaction signals that transaction is of type failed.
var ErrFailedTransaction = errors.New("failed transaction, gas consumed")

// ErrNilBadTxHandler signals that bad tx handler is nil
var ErrNilBadTxHandler = errors.New("nil bad tx handler")

// ErrNilReceiptHandler signals that receipt handler is nil
var ErrNilReceiptHandler = errors.New("nil receipt handler")

// ErrTooManyReceiptsMiniBlocks signals that there were too many receipts miniblocks created
var ErrTooManyReceiptsMiniBlocks = errors.New("too many receipts miniblocks")

// ErrReceiptsHashMissmatch signals that overall receipts has does not match
var ErrReceiptsHashMissmatch = errors.New("receipts hash missmatch")

// ErrMiniBlockNumMissMatch signals that number of miniblocks does not match
var ErrMiniBlockNumMissMatch = errors.New("num miniblocks does not match")

// ErrEpochStartDataDoesNotMatch signals that EpochStartData is not the same as the leader created
var ErrEpochStartDataDoesNotMatch = errors.New("epoch start data does not match")

// ErrNotEpochStartBlock signals that block is not of type epoch start
var ErrNotEpochStartBlock = errors.New("not epoch start block")

// ErrGettingShardDataFromEpochStartData signals that could not get shard data from previous epoch start block
var ErrGettingShardDataFromEpochStartData = errors.New("could not find shard data from previous epoch start metablock")

// ErrNilValidityAttester signals that a nil validity attester has been provided
var ErrNilValidityAttester = errors.New("nil validity attester")

// ErrNilHeaderHandler signals that a nil header handler has been provided
var ErrNilHeaderHandler = errors.New("nil header handler")

// ErrNilMiniBlocksProvider signals that a nil miniblocks data provider has been passed over
var ErrNilMiniBlocksProvider = errors.New("nil miniblocks provider")

// ErrNilWhiteListHandler signals that white list handler is nil
var ErrNilWhiteListHandler = errors.New("nil whitelist handler")

// ErrNilPreferredPeersHolder signals that preferred peers holder is nil
var ErrNilPreferredPeersHolder = errors.New("nil preferred peers holder")

// ErrMiniBlocksInWrongOrder signals the miniblocks are in wrong order
var ErrMiniBlocksInWrongOrder = errors.New("miniblocks in wrong order, should have been only from me")

// ErrEmptyTopic signals that an empty topic has been provided
var ErrEmptyTopic = errors.New("empty topic")

// ErrInvalidArguments signals that invalid arguments were given to process built-in function
var ErrInvalidArguments = errors.New("invalid arguments to process built-in function")

// ErrNilBuiltInFunction signals that built in function is nil
var ErrNilBuiltInFunction = errors.New("built in function is nil")

// ErrRewardMiniBlockNotFromMeta signals that miniblock has a different sender shard than meta
var ErrRewardMiniBlockNotFromMeta = errors.New("rewards miniblocks should come only from meta")

// ErrValidatorInfoMiniBlockNotFromMeta signals that miniblock has a different sender shard than meta
var ErrValidatorInfoMiniBlockNotFromMeta = errors.New("validatorInfo miniblocks should come only from meta")

// ErrAccumulatedFeesDoNotMatch signals that accumulated fees do not match
var ErrAccumulatedFeesDoNotMatch = errors.New("accumulated fees do not match")

// ErrDeveloperFeesDoNotMatch signals that developer fees do not match
var ErrDeveloperFeesDoNotMatch = errors.New("developer fees do not match")

// ErrAccumulatedFeesInEpochDoNotMatch signals that accumulated fees in epoch do not match
var ErrAccumulatedFeesInEpochDoNotMatch = errors.New("accumulated fees in epoch do not match")

// ErrDevFeesInEpochDoNotMatch signals that developer fees in epoch do not match
var ErrDevFeesInEpochDoNotMatch = errors.New("developer fees in epoch do not match")

// ErrNilRewardsHandler signals that rewards handler is nil
var ErrNilRewardsHandler = errors.New("rewards handler is nil")

// ErrNilEpochEconomics signals that nil end of epoch econimics was provided
var ErrNilEpochEconomics = errors.New("nil epoch economics")

// ErrNilEpochStartDataCreator signals that nil epoch start data creator was provided
var ErrNilEpochStartDataCreator = errors.New("nil epoch start data creator")

// ErrNilRewardsCreator signals that nil epoch start rewards creator was provided
var ErrNilRewardsCreator = errors.New("nil epoch start rewards creator")

// ErrNilEpochStartValidatorInfoCreator signals that nil epoch start validator info creator was provided
var ErrNilEpochStartValidatorInfoCreator = errors.New("nil epoch start validator info creator")

// ErrInvalidGenesisTotalSupply signals that invalid genesis total supply was provided
var ErrInvalidGenesisTotalSupply = errors.New("invalid genesis total supply")

// ErrInvalidAddressLength signals that address length is invalid
var ErrInvalidAddressLength = errors.New("invalid address length")

// ErrDuplicateThreshold signals that two thresholds are the same
var ErrDuplicateThreshold = errors.New("two thresholds are the same")

// ErrNoChancesForMaxThreshold signals that the max threshold has no chance defined
var ErrNoChancesForMaxThreshold = errors.New("max threshold has no chances")

// ErrNoChancesProvided signals that there were no chances provided
var ErrNoChancesProvided = errors.New("no chances are provided")

// ErrNilMinChanceIfZero signals that there was no min chance provided if a chance is still needed
var ErrNilMinChanceIfZero = errors.New("no min chance ")

// ErrInvalidShardCacherIdentifier signals an invalid identifier
var ErrInvalidShardCacherIdentifier = errors.New("invalid identifier for shard cacher")

// ErrMaxBlockSizeReached signals that max block size has been reached
var ErrMaxBlockSizeReached = errors.New("max block size has been reached")

// ErrBlockBodyHashMismatch signals that block body hashes does not match
var ErrBlockBodyHashMismatch = errors.New("block bodies does not match")

// ErrInvalidMiniBlockType signals that an invalid miniblock type has been provided
var ErrInvalidMiniBlockType = errors.New("invalid miniblock type")

// ErrInvalidBody signals that an invalid body has been provided
var ErrInvalidBody = errors.New("invalid body")

// ErrNilBlockSizeComputationHandler signals that a nil block size computation handler has been provided
var ErrNilBlockSizeComputationHandler = errors.New("nil block size computation handler")

// ErrNilValidatorStatistics signals that a nil validator statistics has been provided
var ErrNilValidatorStatistics = errors.New("nil validator statistics")

// ErrAccountNotFound signals that the account was not found for the provided address
var ErrAccountNotFound = errors.New("account not found")

// ErrMaxRatingZero signals that maxrating with a value of zero has been provided
var ErrMaxRatingZero = errors.New("max rating is zero")

// ErrNilValidatorInfos signals that a nil validator infos has been provided
var ErrNilValidatorInfos = errors.New("nil validator infos")

// ErrNilBlockSizeThrottler signals that block size throttler si nil
var ErrNilBlockSizeThrottler = errors.New("block size throttler is nil")

// ErrNilHistoryRepository signals that history processor is nil
var ErrNilHistoryRepository = errors.New("history repository is nil")

// ErrInvalidMetaTransaction signals that meta transaction is invalid
var ErrInvalidMetaTransaction = errors.New("meta transaction is invalid")

// ErrLogNotFound is the error returned when a transaction has no logs
var ErrLogNotFound = errors.New("no logs for queried transaction")

// ErrNilTxLogsProcessor is the error returned when a transaction has no logs
var ErrNilTxLogsProcessor = errors.New("nil transaction logs processor")

// ErrIncreaseStepLowerThanOne signals that an increase step lower than one has been provided
var ErrIncreaseStepLowerThanOne = errors.New("increase step is lower than one")

// ErrNilVmInput signals that provided vm input is nil
var ErrNilVmInput = errors.New("nil vm input")

// ErrNilDnsAddresses signals that nil dns addresses map was provided
var ErrNilDnsAddresses = errors.New("nil dns addresses map")

// ErrNilProtocolSustainabilityAddress signals that a nil protocol sustainability address was provided
var ErrNilProtocolSustainabilityAddress = errors.New("nil protocol sustainability address")

// ErrUserNameDoesNotMatch signals that user name does not match
var ErrUserNameDoesNotMatch = errors.New("user name does not match")

// ErrUserNameDoesNotMatchInCrossShardTx signals that user name does not match in case of cross shard tx
var ErrUserNameDoesNotMatchInCrossShardTx = errors.New("mismatch between receiver username and address")

// ErrNilBalanceComputationHandler signals that a nil balance computation handler has been provided
var ErrNilBalanceComputationHandler = errors.New("nil balance computation handler")

// ErrNilRatingsInfoHandler signals that nil ratings info handler has been provided
var ErrNilRatingsInfoHandler = errors.New("nil ratings info handler")

// ErrNilDebugger signals that a nil debug handler has been provided
var ErrNilDebugger = errors.New("nil debug handler")

// ErrEmptyFloodPreventerList signals that an empty flood preventer list has been provided
var ErrEmptyFloodPreventerList = errors.New("empty flood preventer provided")

// ErrNilTopicFloodPreventer signals that a nil topic flood preventer has been provided
var ErrNilTopicFloodPreventer = errors.New("nil topic flood preventer")

// ErrOriginatorIsBlacklisted signals that a message originator is blacklisted on the current node
var ErrOriginatorIsBlacklisted = errors.New("originator is blacklisted")

// ErrShardIsStuck signals that a shard is stuck
var ErrShardIsStuck = errors.New("shard is stuck")

// ErrRelayedTxBeneficiaryDoesNotMatchReceiver signals that an invalid address was provided in the relayed tx
var ErrRelayedTxBeneficiaryDoesNotMatchReceiver = errors.New("invalid address in relayed tx")

// ErrInvalidVMType signals that invalid vm type was provided
var ErrInvalidVMType = errors.New("invalid VM type")

// ErrRecursiveRelayedTxIsNotAllowed signals that recursive relayed tx is not allowed
var ErrRecursiveRelayedTxIsNotAllowed = errors.New("recursive relayed tx is not allowed")

// ErrRelayedTxValueHigherThenUserTxValue signals that relayed tx value is higher then user tx value
var ErrRelayedTxValueHigherThenUserTxValue = errors.New("relayed tx value is higher than user tx value")

// ErrNilInterceptorContainer signals that nil interceptor container has been provided
var ErrNilInterceptorContainer = errors.New("nil interceptor container")

// ErrInvalidTransactionVersion signals  that an invalid transaction version has been provided
var ErrInvalidTransactionVersion = errors.New("invalid transaction version")

// ErrTxValueTooBig signals that transaction value is too big
var ErrTxValueTooBig = errors.New("tx value is too big")

// ErrInvalidUserNameLength signals that provided user name length is invalid
var ErrInvalidUserNameLength = errors.New("invalid user name length")

// ErrTxValueOutOfBounds signals that transaction value is out of bounds
var ErrTxValueOutOfBounds = errors.New("tx value is out of bounds")

// ErrNilBlackListedPkCache signals that a nil black listed public key cache has been provided
var ErrNilBlackListedPkCache = errors.New("nil black listed public key cache")

// ErrInvalidDecayCoefficient signals that the provided decay coefficient is invalid
var ErrInvalidDecayCoefficient = errors.New("decay coefficient is invalid")

// ErrInvalidDecayIntervalInSeconds signals that an invalid interval in seconds was provided
var ErrInvalidDecayIntervalInSeconds = errors.New("invalid decay interval in seconds")

// ErrInvalidMinScore signals that an invalid minimum score was provided
var ErrInvalidMinScore = errors.New("invalid minimum score")

// ErrInvalidMaxScore signals that an invalid maximum score was provided
var ErrInvalidMaxScore = errors.New("invalid maximum score")

// ErrInvalidUnitValue signals that an invalid unit value was provided
var ErrInvalidUnitValue = errors.New("invalid unit value")

// ErrInvalidBadPeerThreshold signals that an invalid bad peer threshold has been provided
var ErrInvalidBadPeerThreshold = errors.New("invalid bad peer threshold")

// ErrNilPeerValidatorMapper signals that nil peer validator mapper has been provided
var ErrNilPeerValidatorMapper = errors.New("nil peer validator mapper")

// ErrOnlyValidatorsCanUseThisTopic signals that topic can be used by validator only
var ErrOnlyValidatorsCanUseThisTopic = errors.New("only validators can use this topic")

// ErrTransactionIsNotWhitelisted signals that a transaction is not whitelisted
var ErrTransactionIsNotWhitelisted = errors.New("transaction is not whitelisted")

// ErrTrieNodeIsNotWhitelisted signals that a trie node is not whitelisted
var ErrTrieNodeIsNotWhitelisted = errors.New("trie node is not whitelisted")

// ErrInterceptedDataNotForCurrentShard signals that intercepted data is not for current shard
var ErrInterceptedDataNotForCurrentShard = errors.New("intercepted data not for current shard")

// ErrAccountNotPayable will be sent when trying to send money to a non-payable account
var ErrAccountNotPayable = errors.New("sending value to non payable contract")

// ErrNilOutportHandler signals that outport is nil
var ErrNilOutportHandler = errors.New("outport handler is nil")

// ErrSmartContractDeploymentIsDisabled signals that smart contract deployment was disabled
var ErrSmartContractDeploymentIsDisabled = errors.New("smart Contract deployment is disabled")

// ErrUpgradeNotAllowed signals that upgrade is not allowed
var ErrUpgradeNotAllowed = errors.New("upgrade is allowed only for owner")

// ErrBuiltInFunctionsAreDisabled signals that built in functions are disabled
var ErrBuiltInFunctionsAreDisabled = errors.New("built in functions are disabled")

// ErrRelayedTxDisabled signals that relayed tx are disabled
var ErrRelayedTxDisabled = errors.New("relayed tx is disabled")

// ErrRelayedTxV2Disabled signals that the v2 version of relayed tx is disabled
var ErrRelayedTxV2Disabled = errors.New("relayed tx v2 is disabled")

// ErrRelayedTxV2ZeroVal signals that the v2 version of relayed tx should be created with 0 as value
var ErrRelayedTxV2ZeroVal = errors.New("relayed tx v2 value should be 0")

// ErrEmptyConsensusGroup is raised when an operation is attempted with an empty consensus group
var ErrEmptyConsensusGroup = errors.New("consensusGroup is empty")

// ErrRelayedTxGasLimitMissmatch signals that relayed tx gas limit is higher then user tx gas limit
var ErrRelayedTxGasLimitMissmatch = errors.New("relayed tx gas limit higher then user tx gas limit")

// ErrRelayedGasPriceMissmatch signals that relayed gas price is not equal with user tx
var ErrRelayedGasPriceMissmatch = errors.New("relayed gas price missmatch")

// ErrNilUserAccount signals that nil user account was provided
var ErrNilUserAccount = errors.New("nil user account")

// ErrNilEpochStartSystemSCProcessor signals that nil epoch start system sc processor was provided
var ErrNilEpochStartSystemSCProcessor = errors.New("nil epoch start system sc processor")

// ErrEmptyPeerID signals that an empty peer ID has been provided
var ErrEmptyPeerID = errors.New("empty peer ID")

// ErrNilFallbackHeaderValidator signals that a nil fallback header validator has been provided
var ErrNilFallbackHeaderValidator = errors.New("nil fallback header validator")

// ErrTransactionSignedWithHashIsNotEnabled signals that a transaction signed with hash is not enabled
var ErrTransactionSignedWithHashIsNotEnabled = errors.New("transaction signed with hash is not enabled")

// ErrNilTransactionVersionChecker signals that provided transaction version checker is nil
var ErrNilTransactionVersionChecker = errors.New("nil transaction version checker")

// ErrInvalidRewardsTopUpGradientPoint signals that the top up gradient point is invalid
var ErrInvalidRewardsTopUpGradientPoint = errors.New("rewards top up gradient point is invalid")

// ErrInvalidVMInputGasComputation signals that invalid vm input gas computation was provided
var ErrInvalidVMInputGasComputation = errors.New("invalid vm input gas computation")

// ErrMoreGasConsumedThanProvided signals that VM used more gas than provided
var ErrMoreGasConsumedThanProvided = errors.New("more gas used than provided")

// ErrInvalidGasModifier signals that provided gas modifier is invalid
var ErrInvalidGasModifier = errors.New("invalid gas modifier")

// ErrMoreGasThanGasLimitPerBlock signals that more gas was provided than gas limit per block
var ErrMoreGasThanGasLimitPerBlock = errors.New("more gas was provided than gas limit per block")

// ErrMoreGasThanGasLimitPerMiniBlockForSafeCrossShard signals that more gas was provided than gas limit per mini block for safe cross shard
var ErrMoreGasThanGasLimitPerMiniBlockForSafeCrossShard = errors.New("more gas was provided than gas limit per mini block for safe cross shard")

// ErrNotEnoughGasInUserTx signals that not enough gas was provided in user tx
var ErrNotEnoughGasInUserTx = errors.New("not enough gas provided in user tx")

// ErrNegativeBalanceDeltaOnCrossShardAccount signals that negative balance delta was given on cross shard account
var ErrNegativeBalanceDeltaOnCrossShardAccount = errors.New("negative balance delta on cross shard account")

// ErrNilOrEmptyList signals that a nil or empty list was provided
var ErrNilOrEmptyList = errors.New("nil or empty provided list")

// ErrNilScQueryElement signals that a nil sc query service element was provided
var ErrNilScQueryElement = errors.New("nil SC query service element")

// ErrMaxAccumulatedFeesExceeded signals that max accumulated fees has been exceeded
var ErrMaxAccumulatedFeesExceeded = errors.New("max accumulated fees has been exceeded")

// ErrMaxDeveloperFeesExceeded signals that max developer fees has been exceeded
var ErrMaxDeveloperFeesExceeded = errors.New("max developer fees has been exceeded")

// ErrNilBuiltInFunctionsCostHandler signals that a nil built in functions cost handler has been provided
var ErrNilBuiltInFunctionsCostHandler = errors.New("nil built in functions cost handler")

// ErrNilArgsBuiltInFunctionsConstHandler signals that a nil arguments struct for built in functions cost handler has been provided
var ErrNilArgsBuiltInFunctionsConstHandler = errors.New("nil arguments for built in functions cost handler")

// ErrInvalidEpochStartMetaBlockConsensusPercentage signals that a small epoch start meta block consensus percentage has been provided
var ErrInvalidEpochStartMetaBlockConsensusPercentage = errors.New("invalid epoch start meta block consensus percentage")

// ErrNilNumConnectedPeersProvider signals that a nil number of connected peers provider has been provided
var ErrNilNumConnectedPeersProvider = errors.New("nil number of connected peers provider")

// ErrNilLocker signals that a nil locker was provided
var ErrNilLocker = errors.New("nil locker")

// ErrNilChunksProcessor signals that a nil chunks processor has been provided
var ErrNilChunksProcessor = errors.New("nil chunks processor")

// ErrIncompatibleReference signals that an incompatible reference was provided when processing a batch
var ErrIncompatibleReference = errors.New("incompatible reference when processing batch")

// ErrProcessClosed signals that an incomplete processing occurred due to the early process closing
var ErrProcessClosed = errors.New("incomplete processing: process is closing")

// ErrNilAccountsDBSyncer signals that a nil accounts db syncer has been provided
var ErrNilAccountsDBSyncer = errors.New("nil accounts DB syncer")

// ErrNilCurrentNetworkEpochProvider signals that a nil CurrentNetworkEpochProvider handler has been provided
var ErrNilCurrentNetworkEpochProvider = errors.New("nil current network epoch provider")

// ErrNilESDTTransferParser signals that a nil ESDT transfer parser has been provided
var ErrNilESDTTransferParser = errors.New("nil esdt transfer parser")

// ErrResultingSCRIsTooBig signals that resulting smart contract result is too big
var ErrResultingSCRIsTooBig = errors.New("resulting SCR is too big")

// ErrNotAllowedToWriteUnderProtectedKey signals that writing under protected key is not allowed
var ErrNotAllowedToWriteUnderProtectedKey = errors.New("not allowed to write under protected key")

// ErrNilNFTStorageHandler signals that nil NFT storage handler has been provided
var ErrNilNFTStorageHandler = errors.New("nil NFT storage handler")

<<<<<<< HEAD
// ErrDuplicateRoundActivationName signals a round activation name is already taken
var ErrDuplicateRoundActivationName = errors.New("round activation name already exists in config file")

// ErrNilActivationRoundName signals an empty activation round name has been set in config file
var ErrNilActivationRoundName = errors.New("round activation name is empty in config file")

// ErrInvalidRoundActivationConfig signals that RoundConfig struct is invalid
var ErrInvalidRoundActivationConfig = errors.New("invalid round config struct; should be of type config.ActivationRoundByName")

// ErrNilRoundNotifier signals a nil round notifier has been provided
var ErrNilRoundNotifier = errors.New("nil round notifier has been provided")
=======
// ErrNilBootstrapper signals that a nil bootstraper has been provided
var ErrNilBootstrapper = errors.New("nil bootstrapper")

// ErrNodeIsNotSynced signals that the VM query cannot be executed because the node is not synced and the request required this
var ErrNodeIsNotSynced = errors.New("node is not synced")

// ErrStateChangedWhileExecutingVmQuery signals that the state has been changed while executing a vm query and the request required not to
var ErrStateChangedWhileExecutingVmQuery = errors.New("state changed while executing vm query")
>>>>>>> cc1df473
<|MERGE_RESOLUTION|>--- conflicted
+++ resolved
@@ -1001,7 +1001,15 @@
 // ErrNilNFTStorageHandler signals that nil NFT storage handler has been provided
 var ErrNilNFTStorageHandler = errors.New("nil NFT storage handler")
 
-<<<<<<< HEAD
+// ErrNilBootstrapper signals that a nil bootstraper has been provided
+var ErrNilBootstrapper = errors.New("nil bootstrapper")
+
+// ErrNodeIsNotSynced signals that the VM query cannot be executed because the node is not synced and the request required this
+var ErrNodeIsNotSynced = errors.New("node is not synced")
+
+// ErrStateChangedWhileExecutingVmQuery signals that the state has been changed while executing a vm query and the request required not to
+var ErrStateChangedWhileExecutingVmQuery = errors.New("state changed while executing vm query")
+
 // ErrDuplicateRoundActivationName signals a round activation name is already taken
 var ErrDuplicateRoundActivationName = errors.New("round activation name already exists in config file")
 
@@ -1012,14 +1020,4 @@
 var ErrInvalidRoundActivationConfig = errors.New("invalid round config struct; should be of type config.ActivationRoundByName")
 
 // ErrNilRoundNotifier signals a nil round notifier has been provided
-var ErrNilRoundNotifier = errors.New("nil round notifier has been provided")
-=======
-// ErrNilBootstrapper signals that a nil bootstraper has been provided
-var ErrNilBootstrapper = errors.New("nil bootstrapper")
-
-// ErrNodeIsNotSynced signals that the VM query cannot be executed because the node is not synced and the request required this
-var ErrNodeIsNotSynced = errors.New("node is not synced")
-
-// ErrStateChangedWhileExecutingVmQuery signals that the state has been changed while executing a vm query and the request required not to
-var ErrStateChangedWhileExecutingVmQuery = errors.New("state changed while executing vm query")
->>>>>>> cc1df473
+var ErrNilRoundNotifier = errors.New("nil round notifier has been provided")