package process

import (
	"errors"
)

// ErrNilMessage signals that a nil message has been received
var ErrNilMessage = errors.New("nil message")

// ErrNilAccountsAdapter defines the error when trying to use a nil AccountsAddapter
var ErrNilAccountsAdapter = errors.New("nil AccountsAdapter")

// ErrNilHasher signals that an operation has been attempted to or with a nil hasher implementation
var ErrNilHasher = errors.New("nil Hasher")

// ErrNilPubkeyConverter signals that an operation has been attempted to or with a nil public key converter implementation
var ErrNilPubkeyConverter = errors.New("nil pubkey converter")

// ErrNilGasSchedule signals that an operation has been attempted with a nil gas schedule
var ErrNilGasSchedule = errors.New("nil GasSchedule")

// ErrNilAddressContainer signals that an operation has been attempted to or with a nil AddressContainer implementation
var ErrNilAddressContainer = errors.New("nil AddressContainer")

// ErrNilTransaction signals that an operation has been attempted to or with a nil transaction
var ErrNilTransaction = errors.New("nil transaction")

// ErrWrongTransaction signals that transaction is invalid
var ErrWrongTransaction = errors.New("invalid transaction")

// ErrNoVM signals that no SCHandler has been set
var ErrNoVM = errors.New("no VM (hook not set)")

// ErrHigherNonceInTransaction signals the nonce in transaction is higher than the account's nonce
var ErrHigherNonceInTransaction = errors.New("higher nonce in transaction")

// ErrLowerNonceInTransaction signals the nonce in transaction is lower than the account's nonce
var ErrLowerNonceInTransaction = errors.New("lower nonce in transaction")

// ErrInsufficientFunds signals the funds are insufficient for the move balance operation but the
// transaction fee is covered by the current balance
var ErrInsufficientFunds = errors.New("insufficient funds")

// ErrInsufficientFee signals that the current balance doesn't have the required transaction fee
var ErrInsufficientFee = errors.New("insufficient fees")

// ErrNilValue signals the value is nil
var ErrNilValue = errors.New("nil value")

// ErrNilBlockChain signals that an operation has been attempted to or with a nil blockchain
var ErrNilBlockChain = errors.New("nil block chain")

// ErrNilMetaBlockHeader signals that an operation has been attempted to or with a nil metablock
var ErrNilMetaBlockHeader = errors.New("nil metablock header")

// ErrNilTxBlockBody signals that an operation has been attempted to or with a nil tx block body
var ErrNilTxBlockBody = errors.New("nil tx block body")

// ErrNilStore signals that the provided storage service is nil
var ErrNilStore = errors.New("nil data storage service")

// ErrNilBootStorer signals that the provided boot storer is bil
var ErrNilBootStorer = errors.New("nil boot storer")

// ErrNilBlockHeader signals that an operation has been attempted to or with a nil block header
var ErrNilBlockHeader = errors.New("nil block header")

// ErrNilBlockBody signals that an operation has been attempted to or with a nil block body
var ErrNilBlockBody = errors.New("nil block body")

// ErrNilTxHash signals that an operation has been attempted with a nil hash
var ErrNilTxHash = errors.New("nil transaction hash")

// ErrNilPubKeysBitmap signals that a operation has been attempted with a nil public keys bitmap
var ErrNilPubKeysBitmap = errors.New("nil public keys bitmap")

// ErrNilPreviousBlockHash signals that a operation has been attempted with a nil previous block header hash
var ErrNilPreviousBlockHash = errors.New("nil previous block header hash")

// ErrNilSignature signals that a operation has been attempted with a nil signature
var ErrNilSignature = errors.New("nil signature")

// ErrNilMiniBlocks signals that an operation has been attempted with a nil mini-block
var ErrNilMiniBlocks = errors.New("nil mini blocks")

// ErrNilMiniBlock signals that an operation has been attempted with a nil miniblock
var ErrNilMiniBlock = errors.New("nil mini block")

// ErrNilRootHash signals that an operation has been attempted with a nil root hash
var ErrNilRootHash = errors.New("root hash is nil")

// ErrWrongNonceInBlock signals the nonce in block is different than expected nonce
var ErrWrongNonceInBlock = errors.New("wrong nonce in block")

// ErrBlockHashDoesNotMatch signals that header hash does not match with the previous one
var ErrBlockHashDoesNotMatch = errors.New("block hash does not match")

// ErrMissingTransaction signals that one transaction is missing
var ErrMissingTransaction = errors.New("missing transaction")

// ErrMarshalWithoutSuccess signals that marshal some data was not done with success
var ErrMarshalWithoutSuccess = errors.New("marshal without success")

// ErrUnmarshalWithoutSuccess signals that unmarshal some data was not done with success
var ErrUnmarshalWithoutSuccess = errors.New("unmarshal without success")

// ErrRootStateDoesNotMatch signals that root state does not match
var ErrRootStateDoesNotMatch = errors.New("root state does not match")

// ErrValidatorStatsRootHashDoesNotMatch signals that the root hash for the validator statistics does not match
var ErrValidatorStatsRootHashDoesNotMatch = errors.New("root hash for validator statistics does not match")

// ErrAccountStateDirty signals that the accounts were modified before starting the current modification
var ErrAccountStateDirty = errors.New("accountState was dirty before starting to change")

// ErrInvalidShardId signals that the shard id is invalid
var ErrInvalidShardId = errors.New("invalid shard id")

// ErrMissingHeader signals that header of the block is missing
var ErrMissingHeader = errors.New("missing header")

// ErrMissingHashForHeaderNonce signals that hash of the block is missing
var ErrMissingHashForHeaderNonce = errors.New("missing hash for header nonce")

// ErrMissingBody signals that body of the block is missing
var ErrMissingBody = errors.New("missing body")

// ErrNilBlockProcessor signals that an operation has been attempted to or with a nil BlockProcessor implementation
var ErrNilBlockProcessor = errors.New("nil block processor")

// ErrNilMarshalizer signals that an operation has been attempted to or with a nil Marshalizer implementation
var ErrNilMarshalizer = errors.New("nil Marshalizer")

// ErrNilNodesConfigProvider signals that an operation has been attempted to or with a nil nodes config provider
var ErrNilNodesConfigProvider = errors.New("nil nodes config provider")

// ErrNilSystemSCConfig signals that nil system sc config was provided
var ErrNilSystemSCConfig = errors.New("nil system sc config")

// ErrNilRounder signals that an operation has been attempted to or with a nil Rounder implementation
var ErrNilRounder = errors.New("nil Rounder")

// ErrNilMessenger signals that a nil Messenger object was provided
var ErrNilMessenger = errors.New("nil Messenger")

// ErrNilTxDataPool signals that a nil transaction pool has been provided
var ErrNilTxDataPool = errors.New("nil transaction data pool")

// ErrNilHeadersDataPool signals that a nil headers pool has been provided
var ErrNilHeadersDataPool = errors.New("nil headers data pool")

// ErrNilCacher signals that a nil cache has been provided
var ErrNilCacher = errors.New("nil cacher")

// ErrNilRcvAddr signals that an operation has been attempted to or with a nil receiver address
var ErrNilRcvAddr = errors.New("nil receiver address")

// ErrNilSndAddr signals that an operation has been attempted to or with a nil sender address
var ErrNilSndAddr = errors.New("nil sender address")

// ErrNegativeValue signals that a negative value has been detected and it is not allowed
var ErrNegativeValue = errors.New("negative value")

// ErrNilShardCoordinator signals that an operation has been attempted to or with a nil shard coordinator
var ErrNilShardCoordinator = errors.New("nil shard coordinator")

// ErrNilNodesCoordinator signals that an operation has been attempted to or with a nil nodes coordinator
var ErrNilNodesCoordinator = errors.New("nil nodes coordinator")

// ErrNilKeyGen signals that an operation has been attempted to or with a nil single sign key generator
var ErrNilKeyGen = errors.New("nil key generator")

// ErrNilSingleSigner signals that a nil single signer is used
var ErrNilSingleSigner = errors.New("nil single signer")

// ErrBlockProposerSignatureMissing signals that block proposer signature is missing from the block aggregated sig
var ErrBlockProposerSignatureMissing = errors.New("block proposer signature is missing")

// ErrNilMultiSigVerifier signals that a nil multi-signature verifier is used
var ErrNilMultiSigVerifier = errors.New("nil multi-signature verifier")

// ErrNilDataToProcess signals that nil data was provided
var ErrNilDataToProcess = errors.New("nil data to process")

// ErrNilPoolsHolder signals that an operation has been attempted to or with a nil pools holder object
var ErrNilPoolsHolder = errors.New("nil pools holder")

// ErrNilTxStorage signals that a nil transaction storage has been provided
var ErrNilTxStorage = errors.New("nil transaction storage")

// ErrNilStorage signals that a nil storage has been provided
var ErrNilStorage = errors.New("nil storage")

// ErrNilShardedDataCacherNotifier signals that a nil sharded data cacher notifier has been provided
var ErrNilShardedDataCacherNotifier = errors.New("nil sharded data cacher notifier")

// ErrInvalidTxInPool signals an invalid transaction in the transactions pool
var ErrInvalidTxInPool = errors.New("invalid transaction in the transactions pool")

// ErrTxNotFound signals that a transaction has not found
var ErrTxNotFound = errors.New("transaction not found")

// ErrNilHeadersStorage signals that a nil header storage has been provided
var ErrNilHeadersStorage = errors.New("nil headers storage")

// ErrNilHeadersNonceHashStorage signals that a nil header nonce hash storage has been provided
var ErrNilHeadersNonceHashStorage = errors.New("nil headers nonce hash storage")

// ErrNilTransactionPool signals that a nil transaction pool was used
var ErrNilTransactionPool = errors.New("nil transaction pool")

// ErrNilMiniBlockPool signals that a nil mini blocks pool was used
var ErrNilMiniBlockPool = errors.New("nil mini block pool")

// ErrNilMetaBlocksPool signals that a nil meta blocks pool was used
var ErrNilMetaBlocksPool = errors.New("nil meta blocks pool")

// ErrNilTxProcessor signals that a nil transactions processor was used
var ErrNilTxProcessor = errors.New("nil transactions processor")

// ErrNilDataPoolHolder signals that the data pool holder is nil
var ErrNilDataPoolHolder = errors.New("nil data pool holder")

// ErrTimeIsOut signals that time is out
var ErrTimeIsOut = errors.New("time is out")

// ErrNilForkDetector signals that the fork detector is nil
var ErrNilForkDetector = errors.New("nil fork detector")

// ErrNilContainerElement signals when trying to add a nil element in the container
var ErrNilContainerElement = errors.New("element cannot be nil")

// ErrNilArgumentStruct signals that a function has received nil instead of an instantiated Arg... structure
var ErrNilArgumentStruct = errors.New("nil argument struct")

// ErrInvalidContainerKey signals that an element does not exist in the container's map
var ErrInvalidContainerKey = errors.New("element does not exist in container")

// ErrContainerKeyAlreadyExists signals that an element was already set in the container's map
var ErrContainerKeyAlreadyExists = errors.New("provided key already exists in container")

// ErrNilRequestHandler signals that a nil request handler interface was provided
var ErrNilRequestHandler = errors.New("nil request handler")

// ErrNilHaveTimeHandler signals that a nil have time handler func was provided
var ErrNilHaveTimeHandler = errors.New("nil have time handler")

// ErrWrongTypeInContainer signals that a wrong type of object was found in container
var ErrWrongTypeInContainer = errors.New("wrong type of object inside container")

// ErrLenMismatch signals that 2 or more slices have different lengths
var ErrLenMismatch = errors.New("lengths mismatch")

// ErrWrongTypeAssertion signals that an type assertion failed
var ErrWrongTypeAssertion = errors.New("wrong type assertion")

// ErrHeaderShardDataMismatch signals that shard header does not match created shard info
var ErrHeaderShardDataMismatch = errors.New("shard header does not match shard info")

// ErrNoDataInMessage signals that no data was found after parsing received p2p message
var ErrNoDataInMessage = errors.New("no data found in received message")

// ErrNilBuffer signals that a provided byte buffer is nil
var ErrNilBuffer = errors.New("provided byte buffer is nil")

// ErrNilRandSeed signals that a nil rand seed has been provided
var ErrNilRandSeed = errors.New("provided rand seed is nil")

// ErrNilPrevRandSeed signals that a nil previous rand seed has been provided
var ErrNilPrevRandSeed = errors.New("provided previous rand seed is nil")

// ErrLowerRoundInBlock signals that a header round is too low for processing it
var ErrLowerRoundInBlock = errors.New("header round is lower than last committed")

// ErrHigherRoundInBlock signals that a block with higher round than permitted has been provided
var ErrHigherRoundInBlock = errors.New("higher round in block")

// ErrLowerNonceInBlock signals that a block with lower nonce than permitted has been provided
var ErrLowerNonceInBlock = errors.New("lower nonce in block")

// ErrHigherNonceInBlock signals that a block with higher nonce than permitted has been provided
var ErrHigherNonceInBlock = errors.New("higher nonce in block")

// ErrRandSeedDoesNotMatch signals that random seed does not match with the previous one
var ErrRandSeedDoesNotMatch = errors.New("random seed do not match")

// ErrHeaderNotFinal signals that header is not final and it should be
var ErrHeaderNotFinal = errors.New("header in metablock is not final")

// ErrShardIdMissmatch signals shard ID does not match expectations
var ErrShardIdMissmatch = errors.New("shard ID missmatch")

// ErrNotarizedHeadersSliceIsNil signals that the slice holding notarized headers is nil
var ErrNotarizedHeadersSliceIsNil = errors.New("notarized headers slice is nil")

// ErrNotarizedHeadersSliceForShardIsNil signals that the slice holding notarized headers for shard is nil
var ErrNotarizedHeadersSliceForShardIsNil = errors.New("notarized headers slice for shard is nil")

// ErrCrossShardMBWithoutConfirmationFromMeta signals that miniblock was not yet notarized by metachain
var ErrCrossShardMBWithoutConfirmationFromMeta = errors.New("cross shard miniblock with destination current shard is not confirmed by metachain")

// ErrHeaderBodyMismatch signals that the header does not attest all data from the block
var ErrHeaderBodyMismatch = errors.New("body cannot be validated from header data")

// ErrNilSmartContractProcessor signals that smart contract call executor is nil
var ErrNilSmartContractProcessor = errors.New("smart contract processor is nil")

// ErrNilArgumentParser signals that the argument parser is nil
var ErrNilArgumentParser = errors.New("argument parser is nil")

// ErrNilSCDestAccount signals that destination account is nil
var ErrNilSCDestAccount = errors.New("nil destination SC account")

// ErrWrongNonceInVMOutput signals that nonce in vm output is wrong
var ErrWrongNonceInVMOutput = errors.New("nonce invalid from SC run")

// ErrNilVMOutput signals that vmoutput is nil
var ErrNilVMOutput = errors.New("nil vm output")

// ErrNilValueFromRewardTransaction signals that the transfered value is nil
var ErrNilValueFromRewardTransaction = errors.New("transferred value is nil in reward transaction")

// ErrNilTemporaryAccountsHandler signals that temporary accounts handler is nil
var ErrNilTemporaryAccountsHandler = errors.New("temporary accounts handler is nil")

// ErrNotEnoughValidBlocksInStorage signals that bootstrap from storage failed due to not enough valid blocks stored
var ErrNotEnoughValidBlocksInStorage = errors.New("not enough valid blocks to start from storage")

// ErrNilSmartContractResult signals that the smart contract result is nil
var ErrNilSmartContractResult = errors.New("smart contract result is nil")

// ErrNilRewardTransaction signals that the reward transaction is nil
var ErrNilRewardTransaction = errors.New("reward transaction is nil")

// ErrNilUTxDataPool signals that unsigned transaction pool is nil
var ErrNilUTxDataPool = errors.New("unsigned transactions pool is nil")

// ErrNilRewardTxDataPool signals that the reward transactions pool is nil
var ErrNilRewardTxDataPool = errors.New("reward transactions pool is nil")

// ErrNilUnsignedTxDataPool signals that the unsigned transactions pool is nil
var ErrNilUnsignedTxDataPool = errors.New("unsigned transactions pool is nil")

// ErrNilUTxStorage signals that unsigned transaction storage is nil
var ErrNilUTxStorage = errors.New("unsigned transactions storage is nil")

// ErrNilScAddress signals that a nil smart contract address has been provided
var ErrNilScAddress = errors.New("nil SC address")

// ErrEmptyFunctionName signals that an empty function name has been provided
var ErrEmptyFunctionName = errors.New("empty function name")

// ErrMiniBlockHashMismatch signals that miniblock hashes does not match
var ErrMiniBlockHashMismatch = errors.New("miniblocks does not match")

// ErrNilIntermediateTransactionHandler signals that nil intermediate transaction handler was provided
var ErrNilIntermediateTransactionHandler = errors.New("intermediate transaction handler is nil")

// ErrWrongTypeInMiniBlock signals that type is not correct for processing
var ErrWrongTypeInMiniBlock = errors.New("type in miniblock is not correct for processing")

// ErrNilTransactionCoordinator signals that transaction coordinator is nil
var ErrNilTransactionCoordinator = errors.New("transaction coordinator is nil")

// ErrNilUint64Converter signals that uint64converter is nil
var ErrNilUint64Converter = errors.New("unit64converter is nil")

// ErrNilSmartContractResultProcessor signals that smart contract result processor is nil
var ErrNilSmartContractResultProcessor = errors.New("nil smart contract result processor")

// ErrNilRewardsTxProcessor signals that the rewards transaction processor is nil
var ErrNilRewardsTxProcessor = errors.New("nil rewards transaction processor")

// ErrNilIntermediateProcessorContainer signals that intermediate processors container is nil
var ErrNilIntermediateProcessorContainer = errors.New("intermediate processor container is nil")

// ErrNilPreProcessorsContainer signals that preprocessors container is nil
var ErrNilPreProcessorsContainer = errors.New("preprocessors container is nil")

// ErrNilPreProcessor signals that preprocessors is nil
var ErrNilPreProcessor = errors.New("preprocessor is nil")

// ErrNilGasHandler signals that gas handler is nil
var ErrNilGasHandler = errors.New("nil gas handler")

// ErrUnknownBlockType signals that block type is not correct
var ErrUnknownBlockType = errors.New("block type is unknown")

// ErrMissingPreProcessor signals that required pre processor is missing
var ErrMissingPreProcessor = errors.New("pre processor is missing")

// ErrNilAppStatusHandler defines the error for setting a nil AppStatusHandler
var ErrNilAppStatusHandler = errors.New("nil AppStatusHandler")

// ErrNilInterceptedDataFactory signals that a nil intercepted data factory was provided
var ErrNilInterceptedDataFactory = errors.New("nil intercepted data factory")

// ErrNilInterceptedDataProcessor signals that a nil intercepted data processor was provided
var ErrNilInterceptedDataProcessor = errors.New("nil intercepted data processor")

// ErrNilInterceptorThrottler signals that a nil interceptor throttler was provided
var ErrNilInterceptorThrottler = errors.New("nil interceptor throttler")

// ErrNilUnsignedTxHandler signals that the unsigned tx handler is nil
var ErrNilUnsignedTxHandler = errors.New("nil unsigned tx handler")

// ErrNilTxTypeHandler signals that tx type handler is nil
var ErrNilTxTypeHandler = errors.New("nil tx type handler")

// ErrNilPeerAccountsAdapter signals that a nil peer accounts database was provided
var ErrNilPeerAccountsAdapter = errors.New("nil peer accounts database")

// ErrInvalidPeerAccount signals that a peer account is invalid
var ErrInvalidPeerAccount = errors.New("invalid peer account")

// ErrInvalidMetaHeader signals that a wrong implementation of HeaderHandler was provided
var ErrInvalidMetaHeader = errors.New("invalid header provided, expected MetaBlock")

// ErrNilEpochStartTrigger signals that a nil start of epoch trigger was provided
var ErrNilEpochStartTrigger = errors.New("nil start of epoch trigger")

// ErrNilEpochHandler signals that a nil epoch handler was provided
var ErrNilEpochHandler = errors.New("nil epoch handler")

// ErrNilEpochStartNotifier signals that the ErrNilEpochStartNotifier is nil
var ErrNilEpochStartNotifier = errors.New("nil epochStartNotifier")

// ErrInvalidCacheRefreshIntervalInSec signals that the cacheRefreshIntervalInSec is invalid - zero or less
var ErrInvalidCacheRefreshIntervalInSec = errors.New("invalid cacheRefreshIntervalInSec")

// ErrEpochDoesNotMatch signals that epoch does not match between headers
var ErrEpochDoesNotMatch = errors.New("epoch does not match")

// ErrVMTypeLengthInvalid signals that vm type length is too long
var ErrVMTypeLengthInvalid = errors.New("vm type length is too long")

// ErrOverallBalanceChangeFromSC signals that all sumed balance changes are not zero
var ErrOverallBalanceChangeFromSC = errors.New("SC output balance updates are wrong")

// ErrOverflow signals that an overflow occured
var ErrOverflow = errors.New("type overflow occured")

// ErrNilTxValidator signals that a nil tx validator has been provided
var ErrNilTxValidator = errors.New("nil transaction validator")

// ErrNilHdrValidator signals that a nil header validator has been provided
var ErrNilHdrValidator = errors.New("nil header validator")

// ErrNilPendingMiniBlocksHandler signals that a nil pending miniblocks handler has been provided
var ErrNilPendingMiniBlocksHandler = errors.New("nil pending miniblocks handler")

// ErrNilEconomicsFeeHandler signals that fee handler is nil
var ErrNilEconomicsFeeHandler = errors.New("nil economics fee handler")

// ErrSystemBusy signals that the system is busy
var ErrSystemBusy = errors.New("system busy")

// ErrInsufficientGasPriceInTx signals that a lower gas price than required was provided
var ErrInsufficientGasPriceInTx = errors.New("insufficient gas price in tx")

// ErrInsufficientGasLimitInTx signals that a lower gas limit than required was provided
var ErrInsufficientGasLimitInTx = errors.New("insufficient gas limit in tx")

// ErrHigherGasLimitRequiredInTx signals that a higher gas limit was required in tx
var ErrHigherGasLimitRequiredInTx = errors.New("higher gas limit required in tx")

// ErrInvalidMaxGasLimitPerBlock signals that an invalid max gas limit per block has been read from config file
var ErrInvalidMaxGasLimitPerBlock = errors.New("invalid max gas limit per block")

// ErrInvalidGasPerDataByte signals that an invalid gas per data byte has been read from config file
var ErrInvalidGasPerDataByte = errors.New("invalid gas per data byte")

// ErrMaxGasLimitPerMiniBlockInSenderShardIsReached signals that max gas limit per mini block in sender shard has been reached
var ErrMaxGasLimitPerMiniBlockInSenderShardIsReached = errors.New("max gas limit per mini block in sender shard is reached")

// ErrMaxGasLimitPerMiniBlockInReceiverShardIsReached signals that max gas limit per mini block in receiver shard has been reached
var ErrMaxGasLimitPerMiniBlockInReceiverShardIsReached = errors.New("max gas limit per mini block in receiver shard is reached")

// ErrMaxGasLimitPerBlockInSelfShardIsReached signals that max gas limit per block in self shard has been reached
var ErrMaxGasLimitPerBlockInSelfShardIsReached = errors.New("max gas limit per block in self shard is reached")

// ErrInvalidMinimumGasPrice signals that an invalid gas price has been read from config file
var ErrInvalidMinimumGasPrice = errors.New("invalid minimum gas price")

// ErrInvalidMinimumGasLimitForTx signals that an invalid minimum gas limit for transactions has been read from config file
var ErrInvalidMinimumGasLimitForTx = errors.New("invalid minimum gas limit for transactions")

// ErrInvalidRewardsValue signals that an invalid rewards value has been read from config file
var ErrInvalidRewardsValue = errors.New("invalid rewards value")

// ErrInvalidUnBondPeriod signals that an invalid unbond period has been read from config file
var ErrInvalidUnBondPeriod = errors.New("invalid unbond period")

// ErrInvalidRewardsPercentages signals that rewards percentages are not correct
var ErrInvalidRewardsPercentages = errors.New("invalid rewards percentages")

// ErrInvalidNonceRequest signals that invalid nonce was requested
var ErrInvalidNonceRequest = errors.New("invalid nonce request")

// ErrNilBlockChainHook signals that nil blockchain hook has been provided
var ErrNilBlockChainHook = errors.New("nil blockchain hook")

// ErrNilSCDataGetter signals that a nil sc data getter has been provided
var ErrNilSCDataGetter = errors.New("nil sc data getter")

// ErrNilTxForCurrentBlockHandler signals that nil tx for current block handler has been provided
var ErrNilTxForCurrentBlockHandler = errors.New("nil tx for current block handler")

// ErrNilSCToProtocol signals that nil smart contract to protocol handler has been provided
var ErrNilSCToProtocol = errors.New("nil sc to protocol")

// ErrNilNodesSetup signals that nil nodes setup has been provided
var ErrNilNodesSetup = errors.New("nil nodes setup")

// ErrNilBlackListCacher signals that a nil black list cacher was provided
var ErrNilBlackListCacher = errors.New("nil black list cacher")

// ErrNilPeerShardMapper signals that a nil peer shard mapper has been provided
var ErrNilPeerShardMapper = errors.New("nil peer shard mapper")

// ErrNilBlockTracker signals that a nil block tracker was provided
var ErrNilBlockTracker = errors.New("nil block tracker")

// ErrHeaderIsBlackListed signals that the header provided is black listed
var ErrHeaderIsBlackListed = errors.New("header is black listed")

// ErrNilEconomicsData signals that nil economics data has been provided
var ErrNilEconomicsData = errors.New("nil economics data")

// ErrZeroMaxComputableRounds signals that a value of zero was provided on the maxComputableRounds
var ErrZeroMaxComputableRounds = errors.New("max computable rounds is zero")

// ErrNilRater signals that nil rater has been provided
var ErrNilRater = errors.New("nil rater")

// ErrNilNetworkWatcher signals that a nil network watcher has been provided
var ErrNilNetworkWatcher = errors.New("nil network watcher")

// ErrNilHeaderValidator signals that nil header validator has been provided
var ErrNilHeaderValidator = errors.New("nil header validator")

// ErrMaxRatingIsSmallerThanMinRating signals that the max rating is smaller than the min rating value
var ErrMaxRatingIsSmallerThanMinRating = errors.New("max rating is smaller than min rating")

// ErrMinRatingSmallerThanOne signals that the min rating is smaller than the min value of 1
var ErrMinRatingSmallerThanOne = errors.New("min rating is smaller than one")

// ErrStartRatingNotBetweenMinAndMax signals that the start rating is not between min and max rating
var ErrStartRatingNotBetweenMinAndMax = errors.New("start rating is not between min and max rating")

// ErrSignedBlocksThresholdNotBetweenZeroAndOne signals that the signed blocks threshold is not between 0 and 1
var ErrSignedBlocksThresholdNotBetweenZeroAndOne = errors.New("signed blocks threshold is not between 0 and 1")

// ErrConsecutiveMissedBlocksPenaltyLowerThanOne signals that the ConsecutiveMissedBlocksPenalty is lower than 1
var ErrConsecutiveMissedBlocksPenaltyLowerThanOne = errors.New("consecutive missed blocks penalty lower than 1")

// ErrDecreaseRatingsStepMoreThanMinusOne signals that the decrease rating step has a vale greater than -1
var ErrDecreaseRatingsStepMoreThanMinusOne = errors.New("decrease rating step has a value greater than -1")

// ErrHoursToMaxRatingFromStartRatingZero signals that the number of hours to reach max rating step is zero
var ErrHoursToMaxRatingFromStartRatingZero = errors.New("hours to reach max rating is zero")

// ErrSCDeployFromSCRIsNotPermitted signals that operation is not permitted
var ErrSCDeployFromSCRIsNotPermitted = errors.New("it is not permitted to deploy a smart contract from another smart contract cross shard")

// ErrNotEnoughGas signals that not enough gas has been provided
var ErrNotEnoughGas = errors.New("not enough gas was sent in the transaction")

// ErrInvalidValue signals that an invalid value was provided
var ErrInvalidValue = errors.New("invalid value provided")

// ErrNilQuotaStatusHandler signals that a nil quota status handler has been provided
var ErrNilQuotaStatusHandler = errors.New("nil quota status handler")

// ErrNilAntifloodHandler signals that a nil antiflood handler has been provided
var ErrNilAntifloodHandler = errors.New("nil antiflood handler")

// ErrNilHeaderSigVerifier signals that a nil header sig verifier has been provided
var ErrNilHeaderSigVerifier = errors.New("nil header sig verifier")

// ErrNilHeaderIntegrityVerifier signals that a nil header integrity verifier has been provided
var ErrNilHeaderIntegrityVerifier = errors.New("nil header integrity verifier")

// ErrFailedTransaction signals that transaction is of type failed.
var ErrFailedTransaction = errors.New("failed transaction, gas consumed")

// ErrNilBadTxHandler signals that bad tx handler is nil
var ErrNilBadTxHandler = errors.New("nil bad tx handler")

// ErrNilReceiptHandler signals that receipt handler is nil
var ErrNilReceiptHandler = errors.New("nil receipt handler")

// ErrTooManyReceiptsMiniBlocks signals that there were too many receipts miniblocks created
var ErrTooManyReceiptsMiniBlocks = errors.New("too many receipts miniblocks")

// ErrReceiptsHashMissmatch signals that overall receipts has does not match
var ErrReceiptsHashMissmatch = errors.New("receipts hash missmatch")

// ErrMiniBlockNumMissMatch signals that number of miniblocks does not match
var ErrMiniBlockNumMissMatch = errors.New("num miniblocks does not match")

// ErrEpochStartDataDoesNotMatch signals that EpochStartData is not the same as the leader created
var ErrEpochStartDataDoesNotMatch = errors.New("epoch start data does not match")

// ErrInvalidMinStepValue signals the min step value is invalid
var ErrInvalidMinStepValue = errors.New("invalid min step value")

// ErrNotEpochStartBlock signals that block is not of type epoch start
var ErrNotEpochStartBlock = errors.New("not epoch start block")

// ErrGettingShardDataFromEpochStartData signals that could not get shard data from previous epoch start block
var ErrGettingShardDataFromEpochStartData = errors.New("could not find shard data from previous epoch start metablock")

// ErrNilValidityAttester signals that a nil validity attester has been provided
var ErrNilValidityAttester = errors.New("nil validity attester")

// ErrNilHeaderHandler signals that a nil header handler has been provided
var ErrNilHeaderHandler = errors.New("nil header handler")

// ErrNilMiniBlocksProvider signals that a nil miniblocks data provider has been passed over
var ErrNilMiniBlocksProvider = errors.New("nil miniblocks provider")

// ErrNilWhiteListHandler signals that white list handler is nil
var ErrNilWhiteListHandler = errors.New("nil whitelist handler")

// ErrMiniBlocksInWrongOrder signals the miniblocks are in wrong order
var ErrMiniBlocksInWrongOrder = errors.New("miniblocks in wrong order, should have been only from me")

// ErrEmptyTopic signals that an empty topic has been provided
var ErrEmptyTopic = errors.New("empty topic")

// ErrInvalidArguments signals that invalid arguments were given to process built-in function
var ErrInvalidArguments = errors.New("invalid arguments to process built-in function")

// ErrNilBuiltInFunction signals that built in function is nil
var ErrNilBuiltInFunction = errors.New("built in function is nil")

// ErrRewardMiniBlockNotFromMeta signals that miniblock has a different sender shard than meta
var ErrRewardMiniBlockNotFromMeta = errors.New("rewards miniblocks should come only from meta")

// ErrValidatorInfoMiniBlockNotFromMeta signals that miniblock has a different sender shard than meta
var ErrValidatorInfoMiniBlockNotFromMeta = errors.New("validatorInfo miniblocks should come only from meta")

// ErrAccumulatedFeesDoNotMatch signals that accumulated fees do not match
var ErrAccumulatedFeesDoNotMatch = errors.New("accumulated fees do not match")

// ErrDeveloperFeesDoNotMatch signals that developer fees do not match
var ErrDeveloperFeesDoNotMatch = errors.New("developer fees do not match")

// ErrAccumulatedFeesInEpochDoNotMatch signals that accumulated fees in epoch do not match
var ErrAccumulatedFeesInEpochDoNotMatch = errors.New("accumulated fees in epoch do not match")

// ErrDevFeesInEpochDoNotMatch signals that developer fees in epoch do not match
var ErrDevFeesInEpochDoNotMatch = errors.New("developer fees in epoch do not match")

// ErrNilRewardsHandler signals that rewards handler is nil
var ErrNilRewardsHandler = errors.New("rewards handler is nil")

// ErrNilEpochEconomics signals that nil end of epoch econimics was provided
var ErrNilEpochEconomics = errors.New("nil epoch economics")

// ErrNilEpochStartDataCreator signals that nil epoch start data creator was provided
var ErrNilEpochStartDataCreator = errors.New("nil epoch start data creator")

// ErrNilEpochStartRewardsCreator signals that nil epoch start rewards creator was provided
var ErrNilEpochStartRewardsCreator = errors.New("nil epoch start rewards creator")

// ErrNilEpochStartValidatorInfoCreator signals that nil epoch start validator info creator was provided
var ErrNilEpochStartValidatorInfoCreator = errors.New("nil epoch start validator info creator")

// ErrInvalidGenesisTotalSupply signals that invalid genesis total supply was provided
var ErrInvalidGenesisTotalSupply = errors.New("invalid genesis total supply")

// ErrInvalidAuctionEnableNonce signals that auction enable nonce is invalid
var ErrInvalidAuctionEnableNonce = errors.New("invalid auction enable nonce")

// ErrInvalidStakingEnableNonce signals that the staking enable nonce is invalid
var ErrInvalidStakingEnableNonce = errors.New("invalid staking enable nonce")

// ErrInvalidUnJailPrice signals that invalid unjail price was provided
var ErrInvalidUnJailPrice = errors.New("invalid unjail price")

// ErrOperationNotPermitted signals that operation is not permitted
var ErrOperationNotPermitted = errors.New("operation in account not permitted")

// ErrInvalidAddressLength signals that address length is invalid
var ErrInvalidAddressLength = errors.New("invalid address length")

// ErrDuplicateThreshold signals that two thresholds are the same
var ErrDuplicateThreshold = errors.New("two thresholds are the same")

// ErrNoChancesForMaxThreshold signals that the max threshold has no chance defined
var ErrNoChancesForMaxThreshold = errors.New("max threshold has no chances")

// ErrNoChancesProvided signals that there were no chances provided
var ErrNoChancesProvided = errors.New("no chances are provided")

// ErrNilMinChanceIfZero signals that there was no min chance provided if a chance is still needed
var ErrNilMinChanceIfZero = errors.New("no min chance ")

// ErrInvalidShardCacherIdentifier signals an invalid identifier
var ErrInvalidShardCacherIdentifier = errors.New("invalid identifier for shard cacher")

// ErrMaxBlockSizeReached signals that max block size has been reached
var ErrMaxBlockSizeReached = errors.New("max block size has been reached")

// ErrBlockBodyHashMismatch signals that block body hashes does not match
var ErrBlockBodyHashMismatch = errors.New("block bodies does not match")

// ErrInvalidMiniBlockType signals that an invalid miniblock type has been provided
var ErrInvalidMiniBlockType = errors.New("invalid miniblock type")

// ErrInvalidBody signals that an invalid body has been provided
var ErrInvalidBody = errors.New("invalid body")

// ErrNilBlockSizeComputationHandler signals that a nil block size computation handler has been provided
var ErrNilBlockSizeComputationHandler = errors.New("nil block size computation handler")

// ErrNilValidatorStatistics signals that a nil validator statistics has been provided
var ErrNilValidatorStatistics = errors.New("nil validator statistics")

// ErrAccountNotFound signals that the account was not found for the provided address
var ErrAccountNotFound = errors.New("account not found")

// ErrMaxRatingZero signals that maxrating with a value of zero has been provided
var ErrMaxRatingZero = errors.New("max rating is zero")

// ErrNilValidatorInfos signals that a nil validator infos has been provided
var ErrNilValidatorInfos = errors.New("nil validator infos")

// ErrNilBlockSizeThrottler signals that block size throttler si nil
var ErrNilBlockSizeThrottler = errors.New("block size throttler is nil")

// ErrInvalidMetaTransaction signals that meta transaction is invalid
var ErrInvalidMetaTransaction = errors.New("meta transaction is invalid")

// ErrLogNotFound is the error returned when a transaction has no logs
var ErrLogNotFound = errors.New("no logs for queried transaction")

// ErrNilTxLogsProcessor is the error returned when a transaction has no logs
var ErrNilTxLogsProcessor = errors.New("nil transaction logs processor")

// ErrIncreaseStepLowerThanOne signals that an increase step lower than one has been provided
var ErrIncreaseStepLowerThanOne = errors.New("increase step is lower than one")

// ErrNilVmInput signals that provided vm input is nil
var ErrNilVmInput = errors.New("nil vm input")

// ErrNilDnsAddresses signals that nil dns addresses map was provided
var ErrNilDnsAddresses = errors.New("nil dns addresses map")

// ErrNilCommunityAddress signals that a nil community address was provided
var ErrNilCommunityAddress = errors.New("nil community address")

// ErrCallerIsNotTheDNSAddress signals that called address is not the DNS address
var ErrCallerIsNotTheDNSAddress = errors.New("not a dns address")

// ErrUserNameChangeIsDisabled signals the user name change is not allowed
var ErrUserNameChangeIsDisabled = errors.New("user name change is disabled")

// ErrDestinationNotInSelfShard signals that user is not in self shard
var ErrDestinationNotInSelfShard = errors.New("destination is not in self shard")

// ErrUserNameDoesNotMatch signals that user name does not match
var ErrUserNameDoesNotMatch = errors.New("user name does not match")

// ErrUserNameDoesNotMatchInCrossShardTx signals that user name does not match in case of cross shard tx
var ErrUserNameDoesNotMatchInCrossShardTx = errors.New("user name does not match in destination shard")

// ErrNilBalanceComputationHandler signals that a nil balance computation handler has been provided
var ErrNilBalanceComputationHandler = errors.New("nil balance computation handler")

// ErrNilRatingsInfoHandler signals that nil ratings info handler has been provided
var ErrNilRatingsInfoHandler = errors.New("nil ratings info handler")

// ErrNilDebugger signals that a nil debug handler has been provided
var ErrNilDebugger = errors.New("nil debug handler")

// ErrBuiltInFunctionCalledWithValue signals that builtin function was called with value that is not allowed
var ErrBuiltInFunctionCalledWithValue = errors.New("built in function called with tx value is not allowed")

// ErrEmptySoftwareVersion signals that empty software version was called
var ErrEmptySoftwareVersion = errors.New("empty software version")

// ErrEmptyFloodPreventerList signals that an empty flood preventer list has been provided
var ErrEmptyFloodPreventerList = errors.New("empty flood preventer provided")

// ErrNilTopicFloodPreventer signals that a nil topic flood preventer has been provided
var ErrNilTopicFloodPreventer = errors.New("nil topic flood preventer")

// ErrOriginatorIsBlacklisted signals that a message originator is blacklisted on the current node
var ErrOriginatorIsBlacklisted = errors.New("originator is blacklisted")

// ErrShardIsStuck signals that a shard is stuck
var ErrShardIsStuck = errors.New("shard is stuck")

// ErrNilInterceptorContainer signals that nil interceptor container has been provided
var ErrNilInterceptorContainer = errors.New("nil interceptor container")

// ErrInvalidChainID signals that an invalid chain ID has been provided
var ErrInvalidChainID = errors.New("invalid chain ID")

// ErrTxValueTooBig signals that transaction value is too big
var ErrTxValueTooBig = errors.New("tx value is too big")

// ErrInvalidUserNameLength signals that provided user name length is invalid
var ErrInvalidUserNameLength = errors.New("invalid user name length")

// ErrTxValueOutOfBounds signals that transaction value is out of bounds
var ErrTxValueOutOfBounds = errors.New("tx value is out of bounds")

<<<<<<< HEAD
// ErrTransactionIsNotWhitelisted signals that a transaction is not whitelisted
var ErrTransactionIsNotWhitelisted = errors.New("transaction is not whitelisted")
=======
// ErrNilBlackListedPkCache signals that a nil black listed public key cache has been provided
var ErrNilBlackListedPkCache = errors.New("nil black listed public key cache")

// ErrInvalidDecayCoefficient signals that the provided decay coefficient is invalid
var ErrInvalidDecayCoefficient = errors.New("decay coefficient is invalid")

// ErrInvalidDecayIntervalInSeconds signals that an invalid interval in seconds was provided
var ErrInvalidDecayIntervalInSeconds = errors.New("invalid decay interval in seconds")

// ErrInvalidMinScore signals that an invalid minimum score was provided
var ErrInvalidMinScore = errors.New("invalid minimum score")

// ErrInvalidMaxScore signals that an invalid maximum score was provided
var ErrInvalidMaxScore = errors.New("invalid maximum score")

// ErrInvalidUnitValue signals that an invalid unit value was provided
var ErrInvalidUnitValue = errors.New("invalid unit value")

// ErrInvalidBadPeerThreshold signals that an invalid bad peer threshold has been provided
var ErrInvalidBadPeerThreshold = errors.New("invalid bad peer threshold")

// ErrNilPeerValidatorMapper signals that nil peer validator mapper has been provided
var ErrNilPeerValidatorMapper = errors.New("nil peer validator mapper")

// ErrOnlyValidatorsCanUseThisTopic signals that topic can be used by validator only
var ErrOnlyValidatorsCanUseThisTopic = errors.New("only validators can use this topic")
>>>>>>> 1d889849
<|MERGE_RESOLUTION|>--- conflicted
+++ resolved
@@ -809,10 +809,6 @@
 // ErrTxValueOutOfBounds signals that transaction value is out of bounds
 var ErrTxValueOutOfBounds = errors.New("tx value is out of bounds")
 
-<<<<<<< HEAD
-// ErrTransactionIsNotWhitelisted signals that a transaction is not whitelisted
-var ErrTransactionIsNotWhitelisted = errors.New("transaction is not whitelisted")
-=======
 // ErrNilBlackListedPkCache signals that a nil black listed public key cache has been provided
 var ErrNilBlackListedPkCache = errors.New("nil black listed public key cache")
 
@@ -839,4 +835,6 @@
 
 // ErrOnlyValidatorsCanUseThisTopic signals that topic can be used by validator only
 var ErrOnlyValidatorsCanUseThisTopic = errors.New("only validators can use this topic")
->>>>>>> 1d889849
+
+// ErrTransactionIsNotWhitelisted signals that a transaction is not whitelisted
+var ErrTransactionIsNotWhitelisted = errors.New("transaction is not whitelisted")