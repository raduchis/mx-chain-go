--- conflicted
+++ resolved
@@ -521,13 +521,11 @@
 // ErrInvalidRewardsPercentages signals that rewards percentages are not correct
 var ErrInvalidRewardsPercentages = errors.New("invalid rewards percentages")
 
-<<<<<<< HEAD
 // ErrInvalidNonceRequest signals that invalid nonce was requested
 var ErrInvalidNonceRequest = errors.New("invalid nonce request")
 
 // ErrNilBlockChainHook signals that nil blockchain hook has been provided
 var ErrNilBlockChainHook = errors.New("nil blockchain hook")
-=======
+
 // ErrNilMiniBlocksCompacter signals that a nil mini blocks compacter has been provided
-var ErrNilMiniBlocksCompacter = errors.New("nil mini blocks compacter")
->>>>>>> 80a5a2b8
+var ErrNilMiniBlocksCompacter = errors.New("nil mini blocks compacter")