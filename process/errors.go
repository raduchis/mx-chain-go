--- conflicted
+++ resolved
@@ -494,8 +494,6 @@
 // ErrInvalidMaxGasLimitPerBlock signals that an invalid max gas limit per block has been read from config file
 var ErrInvalidMaxGasLimitPerBlock = errors.New("invalid max gas limit per block")
 
-<<<<<<< HEAD
-=======
 // ErrMaxGasLimitPerMiniBlockInSenderShardIsReached signals that max gas limit per mini block in sender shard has been reached
 var ErrMaxGasLimitPerMiniBlockInSenderShardIsReached = errors.New("max gas limit per mini block in sender shard is reached")
 
@@ -505,7 +503,6 @@
 // ErrMaxGasLimitPerBlockInSelfShardIsReached signals that max gas limit per block in self shard has been reached
 var ErrMaxGasLimitPerBlockInSelfShardIsReached = errors.New("max gas limit per block in self shard is reached")
 
->>>>>>> 01a584bf
 // ErrInvalidMinimumGasPrice signals that an invalid gas price has been read from config file
 var ErrInvalidMinimumGasPrice = errors.New("invalid minimum gas price")
 
