--- conflicted
+++ resolved
@@ -999,11 +999,7 @@
 var ErrNilTxMaxTotalCostHandler = errors.New("nil transaction max total cost")
 
 // ErrNilAccountTxsPerShard signals a nil mapping for account transactions to shard
-<<<<<<< HEAD
 var ErrNilAccountTxsPerShard = errors.New("nil account transactions per shard mapping")
-=======
-var ErrNilAccountTxsPerShard = errors.New("nil account transactions per shard mapping")
 
 // ErrScheduledRootHashDoesNotMatch signals that scheduled root hash does not match
-var ErrScheduledRootHashDoesNotMatch = errors.New("scheduled root hash does not match")
->>>>>>> ac311baf
+var ErrScheduledRootHashDoesNotMatch = errors.New("scheduled root hash does not match")