--- conflicted
+++ resolved
@@ -791,10 +791,8 @@
 // ErrShardIsStuck signals that a shard is stuck
 var ErrShardIsStuck = errors.New("shard is stuck")
 
-<<<<<<< HEAD
-// ErrInvalidChainID signals that an invalid chain ID has been provided
-var ErrInvalidChainID = errors.New("invalid chain ID")
-=======
 // ErrNilInterceptorContainer signals that nil interceptor container has been provided
 var ErrNilInterceptorContainer = errors.New("nil interceptor container")
->>>>>>> 0304d7df
+
+// ErrInvalidChainID signals that an invalid chain ID has been provided
+var ErrInvalidChainID = errors.New("invalid chain ID")