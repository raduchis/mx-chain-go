package process

import (
	"errors"
)

// ErrNilMessage signals that a nil message has been received
var ErrNilMessage = errors.New("nil message")

// ErrNilAccountsAdapter defines the error when trying to use a nil AccountsAddapter
var ErrNilAccountsAdapter = errors.New("nil AccountsAdapter")

// ErrNilCoreComponentsHolder signals that a nil core components holder was provided
var ErrNilCoreComponentsHolder = errors.New("nil core components holder")

// ErrNilBootstrapComponentsHolder signals that a nil bootstrap components holder was provided
var ErrNilBootstrapComponentsHolder = errors.New("nil bootstrap components holder")

// ErrNilStatusComponentsHolder signals that a nil status components holder was provided
var ErrNilStatusComponentsHolder = errors.New("nil status components holder")

// ErrNilCryptoComponentsHolder signals that a nil crypto components holder was provided
var ErrNilCryptoComponentsHolder = errors.New("nil crypto components holder")

// ErrNilDataComponentsHolder signals that a nil data components holder was provided
var ErrNilDataComponentsHolder = errors.New("nil data components holder")

// ErrNilHasher signals that an operation has been attempted to or with a nil hasher implementation
var ErrNilHasher = errors.New("nil Hasher")

// ErrNilPubkeyConverter signals that an operation has been attempted to or with a nil public key converter implementation
var ErrNilPubkeyConverter = errors.New("nil pubkey converter")

// ErrNilGasSchedule signals that an operation has been attempted with a nil gas schedule
var ErrNilGasSchedule = errors.New("nil GasSchedule")

// ErrNilAddressContainer signals that an operation has been attempted to or with a nil AddressContainer implementation
var ErrNilAddressContainer = errors.New("nil AddressContainer")

// ErrNilTransaction signals that an operation has been attempted to or with a nil transaction
var ErrNilTransaction = errors.New("nil transaction")

// ErrWrongTransaction signals that transaction is invalid
var ErrWrongTransaction = errors.New("invalid transaction")

// ErrNoVM signals that no SCHandler has been set
var ErrNoVM = errors.New("no VM (hook not set)")

// ErrHigherNonceInTransaction signals the nonce in transaction is higher than the account's nonce
var ErrHigherNonceInTransaction = errors.New("higher nonce in transaction")

// ErrLowerNonceInTransaction signals the nonce in transaction is lower than the account's nonce
var ErrLowerNonceInTransaction = errors.New("lower nonce in transaction")

// ErrInsufficientFunds signals the funds are insufficient for the move balance operation but the
// transaction fee is covered by the current balance
var ErrInsufficientFunds = errors.New("insufficient funds")

// ErrInsufficientFee signals that the current balance doesn't have the required transaction fee
var ErrInsufficientFee = errors.New("insufficient balance for fees")

// ErrNilValue signals the value is nil
var ErrNilValue = errors.New("nil value")

// ErrNilBlockChain signals that an operation has been attempted to or with a nil blockchain
var ErrNilBlockChain = errors.New("nil block chain")

// ErrNilMetaBlockHeader signals that an operation has been attempted to or with a nil metablock
var ErrNilMetaBlockHeader = errors.New("nil metablock header")

// ErrNilTxBlockBody signals that an operation has been attempted to or with a nil tx block body
var ErrNilTxBlockBody = errors.New("nil tx block body")

// ErrNilStore signals that the provided storage service is nil
var ErrNilStore = errors.New("nil data storage service")

// ErrNilBootStorer signals that the provided boot storer is bil
var ErrNilBootStorer = errors.New("nil boot storer")

// ErrNilBlockHeader signals that an operation has been attempted to or with a nil block header
var ErrNilBlockHeader = errors.New("nil block header")

// ErrNilBlockBody signals that an operation has been attempted to or with a nil block body
var ErrNilBlockBody = errors.New("nil block body")

// ErrNilTxHash signals that an operation has been attempted with a nil hash
var ErrNilTxHash = errors.New("nil transaction hash")

// ErrNilPubKeysBitmap signals that a operation has been attempted with a nil public keys bitmap
var ErrNilPubKeysBitmap = errors.New("nil public keys bitmap")

// ErrNilPreviousBlockHash signals that a operation has been attempted with a nil previous block header hash
var ErrNilPreviousBlockHash = errors.New("nil previous block header hash")

// ErrNilSignature signals that a operation has been attempted with a nil signature
var ErrNilSignature = errors.New("nil signature")

// ErrNilMiniBlocks signals that an operation has been attempted with a nil mini-block
var ErrNilMiniBlocks = errors.New("nil mini blocks")

// ErrNilMiniBlock signals that an operation has been attempted with a nil miniblock
var ErrNilMiniBlock = errors.New("nil mini block")

// ErrNilRootHash signals that an operation has been attempted with a nil root hash
var ErrNilRootHash = errors.New("root hash is nil")

// ErrWrongNonceInBlock signals the nonce in block is different than expected nonce
var ErrWrongNonceInBlock = errors.New("wrong nonce in block")

// ErrBlockHashDoesNotMatch signals that header hash does not match with the previous one
var ErrBlockHashDoesNotMatch = errors.New("block hash does not match")

// ErrMissingTransaction signals that one transaction is missing
var ErrMissingTransaction = errors.New("missing transaction")

// ErrMarshalWithoutSuccess signals that marshal some data was not done with success
var ErrMarshalWithoutSuccess = errors.New("marshal without success")

// ErrUnmarshalWithoutSuccess signals that unmarshal some data was not done with success
var ErrUnmarshalWithoutSuccess = errors.New("unmarshal without success")

// ErrRootStateDoesNotMatch signals that root state does not match
var ErrRootStateDoesNotMatch = errors.New("root state does not match")

// ErrValidatorStatsRootHashDoesNotMatch signals that the root hash for the validator statistics does not match
var ErrValidatorStatsRootHashDoesNotMatch = errors.New("root hash for validator statistics does not match")

// ErrAccountStateDirty signals that the accounts were modified before starting the current modification
var ErrAccountStateDirty = errors.New("accountState was dirty before starting to change")

// ErrInvalidShardId signals that the shard id is invalid
var ErrInvalidShardId = errors.New("invalid shard id")

// ErrMissingHeader signals that header of the block is missing
var ErrMissingHeader = errors.New("missing header")

// ErrMissingHashForHeaderNonce signals that hash of the block is missing
var ErrMissingHashForHeaderNonce = errors.New("missing hash for header nonce")

// ErrMissingBody signals that body of the block is missing
var ErrMissingBody = errors.New("missing body")

// ErrNilBlockProcessor signals that an operation has been attempted to or with a nil BlockProcessor implementation
var ErrNilBlockProcessor = errors.New("nil block processor")

// ErrNilMarshalizer signals that an operation has been attempted to or with a nil Marshalizer implementation
var ErrNilMarshalizer = errors.New("nil Marshalizer")

// ErrLogsNotSavedInStorage signals that logs are not save in storage
var ErrLogsNotSavedInStorage = errors.New("logs are not saved in storage, check config")

// ErrNilNodesConfigProvider signals that an operation has been attempted to or with a nil nodes config provider
var ErrNilNodesConfigProvider = errors.New("nil nodes config provider")

// ErrNilSystemSCConfig signals that nil system sc config was provided
var ErrNilSystemSCConfig = errors.New("nil system sc config")

// ErrNilRoundHandler signals that an operation has been attempted to or with a nil RoundHandler implementation
var ErrNilRoundHandler = errors.New("nil RoundHandler")

// ErrNilMessenger signals that a nil Messenger object was provided
var ErrNilMessenger = errors.New("nil Messenger")

// ErrNilTxDataPool signals that a nil transaction pool has been provided
var ErrNilTxDataPool = errors.New("nil transaction data pool")

// ErrNilHeadersDataPool signals that a nil headers pool has been provided
var ErrNilHeadersDataPool = errors.New("nil headers data pool")

// ErrNilCacher signals that a nil cache has been provided
var ErrNilCacher = errors.New("nil cacher")

// ErrNilRcvAddr signals that an operation has been attempted to or with a nil receiver address
var ErrNilRcvAddr = errors.New("nil receiver address")

// ErrInvalidRcvAddr signals that an invalid receiver address was provided
var ErrInvalidRcvAddr = errors.New("invalid receiver address")

// ErrNilSndAddr signals that an operation has been attempted to or with a nil sender address
var ErrNilSndAddr = errors.New("nil sender address")

// ErrInvalidSndAddr signals that an invalid sender address was provided
var ErrInvalidSndAddr = errors.New("invalid sender address")

// ErrNegativeValue signals that a negative value has been detected and it is not allowed
var ErrNegativeValue = errors.New("negative value")

// ErrNilShardCoordinator signals that an operation has been attempted to or with a nil shard coordinator
var ErrNilShardCoordinator = errors.New("nil shard coordinator")

// ErrNilNodesCoordinator signals that an operation has been attempted to or with a nil nodes coordinator
var ErrNilNodesCoordinator = errors.New("nil nodes coordinator")

// ErrNilKeyGen signals that an operation has been attempted to or with a nil single sign key generator
var ErrNilKeyGen = errors.New("nil key generator")

// ErrNilSingleSigner signals that a nil single signer is used
var ErrNilSingleSigner = errors.New("nil single signer")

// ErrBlockProposerSignatureMissing signals that block proposer signature is missing from the block aggregated sig
var ErrBlockProposerSignatureMissing = errors.New("block proposer signature is missing")

// ErrNilMultiSigVerifier signals that a nil multi-signature verifier is used
var ErrNilMultiSigVerifier = errors.New("nil multi-signature verifier")

// ErrNilDataToProcess signals that nil data was provided
var ErrNilDataToProcess = errors.New("nil data to process")

// ErrNilPoolsHolder signals that an operation has been attempted to or with a nil pools holder object
var ErrNilPoolsHolder = errors.New("nil pools holder")

// ErrNilTxStorage signals that a nil transaction storage has been provided
var ErrNilTxStorage = errors.New("nil transaction storage")

// ErrNilStorage signals that a nil storage has been provided
var ErrNilStorage = errors.New("nil storage")

// ErrNilShardedDataCacherNotifier signals that a nil sharded data cacher notifier has been provided
var ErrNilShardedDataCacherNotifier = errors.New("nil sharded data cacher notifier")

// ErrInvalidTxInPool signals an invalid transaction in the transactions pool
var ErrInvalidTxInPool = errors.New("invalid transaction in the transactions pool")

// ErrTxNotFound signals that a transaction has not found
var ErrTxNotFound = errors.New("transaction not found")

// ErrNilHeadersStorage signals that a nil header storage has been provided
var ErrNilHeadersStorage = errors.New("nil headers storage")

// ErrNilHeadersNonceHashStorage signals that a nil header nonce hash storage has been provided
var ErrNilHeadersNonceHashStorage = errors.New("nil headers nonce hash storage")

// ErrNilTransactionPool signals that a nil transaction pool was used
var ErrNilTransactionPool = errors.New("nil transaction pool")

// ErrNilMiniBlockPool signals that a nil mini blocks pool was used
var ErrNilMiniBlockPool = errors.New("nil mini block pool")

// ErrNilMetaBlocksPool signals that a nil meta blocks pool was used
var ErrNilMetaBlocksPool = errors.New("nil meta blocks pool")

// ErrNilTxProcessor signals that a nil transactions processor was used
var ErrNilTxProcessor = errors.New("nil transactions processor")

// ErrNilDataPoolHolder signals that the data pool holder is nil
var ErrNilDataPoolHolder = errors.New("nil data pool holder")

// ErrTimeIsOut signals that time is out
var ErrTimeIsOut = errors.New("time is out")

// ErrNilForkDetector signals that the fork detector is nil
var ErrNilForkDetector = errors.New("nil fork detector")

// ErrNilContainerElement signals when trying to add a nil element in the container
var ErrNilContainerElement = errors.New("element cannot be nil")

// ErrNilArgumentStruct signals that a function has received nil instead of an instantiated Arg... structure
var ErrNilArgumentStruct = errors.New("nil argument struct")

// ErrInvalidContainerKey signals that an element does not exist in the container's map
var ErrInvalidContainerKey = errors.New("element does not exist in container")

// ErrContainerKeyAlreadyExists signals that an element was already set in the container's map
var ErrContainerKeyAlreadyExists = errors.New("provided key already exists in container")

// ErrNilRequestHandler signals that a nil request handler interface was provided
var ErrNilRequestHandler = errors.New("nil request handler")

// ErrNilHaveTimeHandler signals that a nil have time handler func was provided
var ErrNilHaveTimeHandler = errors.New("nil have time handler")

// ErrWrongTypeInContainer signals that a wrong type of object was found in container
var ErrWrongTypeInContainer = errors.New("wrong type of object inside container")

// ErrLenMismatch signals that 2 or more slices have different lengths
var ErrLenMismatch = errors.New("lengths mismatch")

// ErrWrongTypeAssertion signals that an type assertion failed
var ErrWrongTypeAssertion = errors.New("wrong type assertion")

// ErrHeaderShardDataMismatch signals that shard header does not match created shard info
var ErrHeaderShardDataMismatch = errors.New("shard header does not match shard info")

// ErrNoDataInMessage signals that no data was found after parsing received p2p message
var ErrNoDataInMessage = errors.New("no data found in received message")

// ErrNilBuffer signals that a provided byte buffer is nil
var ErrNilBuffer = errors.New("provided byte buffer is nil")

// ErrNilRandSeed signals that a nil rand seed has been provided
var ErrNilRandSeed = errors.New("provided rand seed is nil")

// ErrNilPrevRandSeed signals that a nil previous rand seed has been provided
var ErrNilPrevRandSeed = errors.New("provided previous rand seed is nil")

// ErrReservedFieldNotSupportedYet signals that reserved field is not empty
var ErrReservedFieldNotSupportedYet = errors.New("reserved field not supported yet")

// ErrLowerRoundInBlock signals that a header round is too low for processing it
var ErrLowerRoundInBlock = errors.New("header round is lower than last committed")

// ErrHigherRoundInBlock signals that a block with higher round than permitted has been provided
var ErrHigherRoundInBlock = errors.New("higher round in block")

// ErrLowerNonceInBlock signals that a block with lower nonce than permitted has been provided
var ErrLowerNonceInBlock = errors.New("lower nonce in block")

// ErrHigherNonceInBlock signals that a block with higher nonce than permitted has been provided
var ErrHigherNonceInBlock = errors.New("higher nonce in block")

// ErrRandSeedDoesNotMatch signals that random seed does not match with the previous one
var ErrRandSeedDoesNotMatch = errors.New("random seed do not match")

// ErrHeaderNotFinal signals that header is not final and it should be
var ErrHeaderNotFinal = errors.New("header in metablock is not final")

// ErrShardIdMissmatch signals shard ID does not match expectations
var ErrShardIdMissmatch = errors.New("shard ID missmatch")

// ErrNotarizedHeadersSliceIsNil signals that the slice holding notarized headers is nil
var ErrNotarizedHeadersSliceIsNil = errors.New("notarized headers slice is nil")

// ErrNotarizedHeadersSliceForShardIsNil signals that the slice holding notarized headers for shard is nil
var ErrNotarizedHeadersSliceForShardIsNil = errors.New("notarized headers slice for shard is nil")

// ErrCrossShardMBWithoutConfirmationFromMeta signals that miniblock was not yet notarized by metachain
var ErrCrossShardMBWithoutConfirmationFromMeta = errors.New("cross shard miniblock with destination current shard is not confirmed by metachain")

// ErrHeaderBodyMismatch signals that the header does not attest all data from the block
var ErrHeaderBodyMismatch = errors.New("body cannot be validated from header data")

// ErrNilSmartContractProcessor signals that smart contract call executor is nil
var ErrNilSmartContractProcessor = errors.New("smart contract processor is nil")

// ErrNilArgumentParser signals that the argument parser is nil
var ErrNilArgumentParser = errors.New("argument parser is nil")

// ErrNilSCDestAccount signals that destination account is nil
var ErrNilSCDestAccount = errors.New("nil destination SC account")

// ErrWrongNonceInVMOutput signals that nonce in vm output is wrong
var ErrWrongNonceInVMOutput = errors.New("nonce invalid from SC run")

// ErrNilVMOutput signals that vmoutput is nil
var ErrNilVMOutput = errors.New("nil vm output")

// ErrNilValueFromRewardTransaction signals that the transfered value is nil
var ErrNilValueFromRewardTransaction = errors.New("transferred value is nil in reward transaction")

// ErrNilTemporaryAccountsHandler signals that temporary accounts handler is nil
var ErrNilTemporaryAccountsHandler = errors.New("temporary accounts handler is nil")

// ErrNotEnoughValidBlocksInStorage signals that bootstrap from storage failed due to not enough valid blocks stored
var ErrNotEnoughValidBlocksInStorage = errors.New("not enough valid blocks to start from storage")

// ErrNilSmartContractResult signals that the smart contract result is nil
var ErrNilSmartContractResult = errors.New("smart contract result is nil")

// ErrNilRewardTransaction signals that the reward transaction is nil
var ErrNilRewardTransaction = errors.New("reward transaction is nil")

// ErrNilUTxDataPool signals that unsigned transaction pool is nil
var ErrNilUTxDataPool = errors.New("unsigned transactions pool is nil")

// ErrNilRewardTxDataPool signals that the reward transactions pool is nil
var ErrNilRewardTxDataPool = errors.New("reward transactions pool is nil")

// ErrNilUnsignedTxDataPool signals that the unsigned transactions pool is nil
var ErrNilUnsignedTxDataPool = errors.New("unsigned transactions pool is nil")

// ErrNilUTxStorage signals that unsigned transaction storage is nil
var ErrNilUTxStorage = errors.New("unsigned transactions storage is nil")

// ErrNilScAddress signals that a nil smart contract address has been provided
var ErrNilScAddress = errors.New("nil SC address")

// ErrEmptyFunctionName signals that an empty function name has been provided
var ErrEmptyFunctionName = errors.New("empty function name")

// ErrMiniBlockHashMismatch signals that miniblock hashes does not match
var ErrMiniBlockHashMismatch = errors.New("miniblocks does not match")

// ErrNilIntermediateTransactionHandler signals that nil intermediate transaction handler was provided
var ErrNilIntermediateTransactionHandler = errors.New("intermediate transaction handler is nil")

// ErrWrongTypeInMiniBlock signals that type is not correct for processing
var ErrWrongTypeInMiniBlock = errors.New("type in miniblock is not correct for processing")

// ErrNilTransactionCoordinator signals that transaction coordinator is nil
var ErrNilTransactionCoordinator = errors.New("transaction coordinator is nil")

// ErrNilUint64Converter signals that uint64converter is nil
var ErrNilUint64Converter = errors.New("unit64converter is nil")

// ErrNilSmartContractResultProcessor signals that smart contract result processor is nil
var ErrNilSmartContractResultProcessor = errors.New("nil smart contract result processor")

// ErrNilRewardsTxProcessor signals that the rewards transaction processor is nil
var ErrNilRewardsTxProcessor = errors.New("nil rewards transaction processor")

// ErrNilIntermediateProcessorContainer signals that intermediate processors container is nil
var ErrNilIntermediateProcessorContainer = errors.New("intermediate processor container is nil")

// ErrNilPreProcessorsContainer signals that preprocessors container is nil
var ErrNilPreProcessorsContainer = errors.New("preprocessors container is nil")

// ErrNilPreProcessor signals that preprocessors is nil
var ErrNilPreProcessor = errors.New("preprocessor is nil")

// ErrNilGasHandler signals that gas handler is nil
var ErrNilGasHandler = errors.New("nil gas handler")

// ErrUnknownBlockType signals that block type is not correct
var ErrUnknownBlockType = errors.New("block type is unknown")

// ErrMissingPreProcessor signals that required pre processor is missing
var ErrMissingPreProcessor = errors.New("pre processor is missing")

// ErrNilAppStatusHandler defines the error for setting a nil AppStatusHandler
var ErrNilAppStatusHandler = errors.New("nil AppStatusHandler")

// ErrNilInterceptedDataFactory signals that a nil intercepted data factory was provided
var ErrNilInterceptedDataFactory = errors.New("nil intercepted data factory")

// ErrNilInterceptedDataProcessor signals that a nil intercepted data processor was provided
var ErrNilInterceptedDataProcessor = errors.New("nil intercepted data processor")

// ErrNilInterceptorThrottler signals that a nil interceptor throttler was provided
var ErrNilInterceptorThrottler = errors.New("nil interceptor throttler")

// ErrNilUnsignedTxHandler signals that the unsigned tx handler is nil
var ErrNilUnsignedTxHandler = errors.New("nil unsigned tx handler")

// ErrNilTxTypeHandler signals that tx type handler is nil
var ErrNilTxTypeHandler = errors.New("nil tx type handler")

// ErrNilPeerAccountsAdapter signals that a nil peer accounts database was provided
var ErrNilPeerAccountsAdapter = errors.New("nil peer accounts database")

// ErrInvalidPeerAccount signals that a peer account is invalid
var ErrInvalidPeerAccount = errors.New("invalid peer account")

// ErrInvalidMetaHeader signals that a wrong implementation of HeaderHandler was provided
var ErrInvalidMetaHeader = errors.New("invalid header provided, expected MetaBlock")

// ErrInvalidChainID signals that an invalid chain ID was provided
var ErrInvalidChainID = errors.New("invalid chain ID")

// ErrNilEpochStartTrigger signals that a nil start of epoch trigger was provided
var ErrNilEpochStartTrigger = errors.New("nil start of epoch trigger")

// ErrNilEpochHandler signals that a nil epoch handler was provided
var ErrNilEpochHandler = errors.New("nil epoch handler")

// ErrNilEpochStartNotifier signals that the provided epochStartNotifier is nil
var ErrNilEpochStartNotifier = errors.New("nil epochStartNotifier")

// ErrNilEpochNotifier signals that the provided EpochNotifier is nil
var ErrNilEpochNotifier = errors.New("nil EpochNotifier")

// ErrInvalidCacheRefreshIntervalInSec signals that the cacheRefreshIntervalInSec is invalid - zero or less
var ErrInvalidCacheRefreshIntervalInSec = errors.New("invalid cacheRefreshIntervalInSec")

// ErrEpochDoesNotMatch signals that epoch does not match between headers
var ErrEpochDoesNotMatch = errors.New("epoch does not match")

// ErrOverallBalanceChangeFromSC signals that all sumed balance changes are not zero
var ErrOverallBalanceChangeFromSC = errors.New("SC output balance updates are wrong")

// ErrOverflow signals that an overflow occured
var ErrOverflow = errors.New("type overflow occured")

// ErrNilTxValidator signals that a nil tx validator has been provided
var ErrNilTxValidator = errors.New("nil transaction validator")

// ErrNilHdrValidator signals that a nil header validator has been provided
var ErrNilHdrValidator = errors.New("nil header validator")

// ErrNilPendingMiniBlocksHandler signals that a nil pending miniblocks handler has been provided
var ErrNilPendingMiniBlocksHandler = errors.New("nil pending miniblocks handler")

// ErrNilEconomicsFeeHandler signals that fee handler is nil
var ErrNilEconomicsFeeHandler = errors.New("nil economics fee handler")

// ErrSystemBusy signals that the system is busy
var ErrSystemBusy = errors.New("system busy")

// ErrInsufficientGasPriceInTx signals that a lower gas price than required was provided
var ErrInsufficientGasPriceInTx = errors.New("insufficient gas price in tx")

// ErrInsufficientGasLimitInTx signals that a lower gas limit than required was provided
var ErrInsufficientGasLimitInTx = errors.New("insufficient gas limit in tx")

// ErrInvalidMaxGasLimitPerBlock signals that an invalid max gas limit per block has been read from config file
var ErrInvalidMaxGasLimitPerBlock = errors.New("invalid max gas limit per block")

// ErrInvalidGasPerDataByte signals that an invalid gas per data byte has been read from config file
var ErrInvalidGasPerDataByte = errors.New("invalid gas per data byte")

// ErrMaxGasLimitPerMiniBlockInSenderShardIsReached signals that max gas limit per mini block in sender shard has been reached
var ErrMaxGasLimitPerMiniBlockInSenderShardIsReached = errors.New("max gas limit per mini block in sender shard is reached")

// ErrMaxGasLimitPerMiniBlockInReceiverShardIsReached signals that max gas limit per mini block in receiver shard has been reached
var ErrMaxGasLimitPerMiniBlockInReceiverShardIsReached = errors.New("max gas limit per mini block in receiver shard is reached")

// ErrMaxGasLimitPerBlockInSelfShardIsReached signals that max gas limit per block in self shard has been reached
var ErrMaxGasLimitPerBlockInSelfShardIsReached = errors.New("max gas limit per block in self shard is reached")

// ErrInvalidMinimumGasPrice signals that an invalid gas price has been read from config file
var ErrInvalidMinimumGasPrice = errors.New("invalid minimum gas price")

// ErrInvalidMinimumGasLimitForTx signals that an invalid minimum gas limit for transactions has been read from config file
var ErrInvalidMinimumGasLimitForTx = errors.New("invalid minimum gas limit for transactions")

// ErrEmptyEpochRewardsConfig signals that the epoch rewards config is empty
var ErrEmptyEpochRewardsConfig = errors.New("the epoch rewards config is empty")

// ErrInvalidRewardsPercentages signals that rewards percentages are not correct
var ErrInvalidRewardsPercentages = errors.New("invalid rewards percentages")

// ErrInvalidInflationPercentages signals that inflation percentages are not correct
var ErrInvalidInflationPercentages = errors.New("invalid inflation percentages")

// ErrInvalidNonceRequest signals that invalid nonce was requested
var ErrInvalidNonceRequest = errors.New("invalid nonce request")

// ErrInvalidBlockRequestOldEpoch signals that invalid block was requested from old epoch
var ErrInvalidBlockRequestOldEpoch = errors.New("invalid block request from old epoch")

// ErrNilBlockChainHook signals that nil blockchain hook has been provided
var ErrNilBlockChainHook = errors.New("nil blockchain hook")

// ErrNilTxForCurrentBlockHandler signals that nil tx for current block handler has been provided
var ErrNilTxForCurrentBlockHandler = errors.New("nil tx for current block handler")

// ErrNilSCToProtocol signals that nil smart contract to protocol handler has been provided
var ErrNilSCToProtocol = errors.New("nil sc to protocol")

// ErrNilNodesSetup signals that nil nodes setup has been provided
var ErrNilNodesSetup = errors.New("nil nodes setup")

// ErrNilBlackListCacher signals that a nil black list cacher was provided
var ErrNilBlackListCacher = errors.New("nil black list cacher")

// ErrNilPeerShardMapper signals that a nil peer shard mapper has been provided
var ErrNilPeerShardMapper = errors.New("nil peer shard mapper")

// ErrNilBlockTracker signals that a nil block tracker was provided
var ErrNilBlockTracker = errors.New("nil block tracker")

// ErrHeaderIsBlackListed signals that the header provided is black listed
var ErrHeaderIsBlackListed = errors.New("header is black listed")

// ErrNilEconomicsData signals that nil economics data has been provided
var ErrNilEconomicsData = errors.New("nil economics data")

// ErrZeroMaxComputableRounds signals that a value of zero was provided on the maxComputableRounds
var ErrZeroMaxComputableRounds = errors.New("max computable rounds is zero")

// ErrNilRater signals that nil rater has been provided
var ErrNilRater = errors.New("nil rater")

// ErrNilNetworkWatcher signals that a nil network watcher has been provided
var ErrNilNetworkWatcher = errors.New("nil network watcher")

// ErrNilHeaderValidator signals that nil header validator has been provided
var ErrNilHeaderValidator = errors.New("nil header validator")

// ErrMaxRatingIsSmallerThanMinRating signals that the max rating is smaller than the min rating value
var ErrMaxRatingIsSmallerThanMinRating = errors.New("max rating is smaller than min rating")

// ErrMinRatingSmallerThanOne signals that the min rating is smaller than the min value of 1
var ErrMinRatingSmallerThanOne = errors.New("min rating is smaller than one")

// ErrStartRatingNotBetweenMinAndMax signals that the start rating is not between min and max rating
var ErrStartRatingNotBetweenMinAndMax = errors.New("start rating is not between min and max rating")

// ErrSignedBlocksThresholdNotBetweenZeroAndOne signals that the signed blocks threshold is not between 0 and 1
var ErrSignedBlocksThresholdNotBetweenZeroAndOne = errors.New("signed blocks threshold is not between 0 and 1")

// ErrConsecutiveMissedBlocksPenaltyLowerThanOne signals that the ConsecutiveMissedBlocksPenalty is lower than 1
var ErrConsecutiveMissedBlocksPenaltyLowerThanOne = errors.New("consecutive missed blocks penalty lower than 1")

// ErrDecreaseRatingsStepMoreThanMinusOne signals that the decrease rating step has a vale greater than -1
var ErrDecreaseRatingsStepMoreThanMinusOne = errors.New("decrease rating step has a value greater than -1")

// ErrHoursToMaxRatingFromStartRatingZero signals that the number of hours to reach max rating step is zero
var ErrHoursToMaxRatingFromStartRatingZero = errors.New("hours to reach max rating is zero")

// ErrSCDeployFromSCRIsNotPermitted signals that operation is not permitted
var ErrSCDeployFromSCRIsNotPermitted = errors.New("it is not permitted to deploy a smart contract from another smart contract cross shard")

// ErrNotEnoughGas signals that not enough gas has been provided
var ErrNotEnoughGas = errors.New("not enough gas was sent in the transaction")

// ErrInvalidValue signals that an invalid value was provided
var ErrInvalidValue = errors.New("invalid value provided")

// ErrNilQuotaStatusHandler signals that a nil quota status handler has been provided
var ErrNilQuotaStatusHandler = errors.New("nil quota status handler")

// ErrNilAntifloodHandler signals that a nil antiflood handler has been provided
var ErrNilAntifloodHandler = errors.New("nil antiflood handler")

// ErrNilHeaderSigVerifier signals that a nil header sig verifier has been provided
var ErrNilHeaderSigVerifier = errors.New("nil header sig verifier")

// ErrNilHeaderIntegrityVerifier signals that a nil header integrity verifier has been provided
var ErrNilHeaderIntegrityVerifier = errors.New("nil header integrity verifier")

// ErrFailedTransaction signals that transaction is of type failed.
var ErrFailedTransaction = errors.New("failed transaction, gas consumed")

// ErrNilBadTxHandler signals that bad tx handler is nil
var ErrNilBadTxHandler = errors.New("nil bad tx handler")

// ErrNilReceiptHandler signals that receipt handler is nil
var ErrNilReceiptHandler = errors.New("nil receipt handler")

// ErrTooManyReceiptsMiniBlocks signals that there were too many receipts miniblocks created
var ErrTooManyReceiptsMiniBlocks = errors.New("too many receipts miniblocks")

// ErrReceiptsHashMissmatch signals that overall receipts has does not match
var ErrReceiptsHashMissmatch = errors.New("receipts hash missmatch")

// ErrMiniBlockNumMissMatch signals that number of miniblocks does not match
var ErrMiniBlockNumMissMatch = errors.New("num miniblocks does not match")

// ErrEpochStartDataDoesNotMatch signals that EpochStartData is not the same as the leader created
var ErrEpochStartDataDoesNotMatch = errors.New("epoch start data does not match")

// ErrNotEpochStartBlock signals that block is not of type epoch start
var ErrNotEpochStartBlock = errors.New("not epoch start block")

// ErrGettingShardDataFromEpochStartData signals that could not get shard data from previous epoch start block
var ErrGettingShardDataFromEpochStartData = errors.New("could not find shard data from previous epoch start metablock")

// ErrNilValidityAttester signals that a nil validity attester has been provided
var ErrNilValidityAttester = errors.New("nil validity attester")

// ErrNilHeaderHandler signals that a nil header handler has been provided
var ErrNilHeaderHandler = errors.New("nil header handler")

// ErrNilMiniBlocksProvider signals that a nil miniblocks data provider has been passed over
var ErrNilMiniBlocksProvider = errors.New("nil miniblocks provider")

// ErrNilWhiteListHandler signals that white list handler is nil
var ErrNilWhiteListHandler = errors.New("nil whitelist handler")

// ErrNilPreferredPeersHolder signals that preferred peers holder is nil
var ErrNilPreferredPeersHolder = errors.New("nil preferred peers holder")

// ErrMiniBlocksInWrongOrder signals the miniblocks are in wrong order
var ErrMiniBlocksInWrongOrder = errors.New("miniblocks in wrong order, should have been only from me")

// ErrEmptyTopic signals that an empty topic has been provided
var ErrEmptyTopic = errors.New("empty topic")

// ErrInvalidArguments signals that invalid arguments were given to process built-in function
var ErrInvalidArguments = errors.New("invalid arguments to process built-in function")

// ErrNilBuiltInFunction signals that built in function is nil
var ErrNilBuiltInFunction = errors.New("built in function is nil")

// ErrRewardMiniBlockNotFromMeta signals that miniblock has a different sender shard than meta
var ErrRewardMiniBlockNotFromMeta = errors.New("rewards miniblocks should come only from meta")

// ErrValidatorInfoMiniBlockNotFromMeta signals that miniblock has a different sender shard than meta
var ErrValidatorInfoMiniBlockNotFromMeta = errors.New("validatorInfo miniblocks should come only from meta")

// ErrAccumulatedFeesDoNotMatch signals that accumulated fees do not match
var ErrAccumulatedFeesDoNotMatch = errors.New("accumulated fees do not match")

// ErrDeveloperFeesDoNotMatch signals that developer fees do not match
var ErrDeveloperFeesDoNotMatch = errors.New("developer fees do not match")

// ErrAccumulatedFeesInEpochDoNotMatch signals that accumulated fees in epoch do not match
var ErrAccumulatedFeesInEpochDoNotMatch = errors.New("accumulated fees in epoch do not match")

// ErrDevFeesInEpochDoNotMatch signals that developer fees in epoch do not match
var ErrDevFeesInEpochDoNotMatch = errors.New("developer fees in epoch do not match")

// ErrNilRewardsHandler signals that rewards handler is nil
var ErrNilRewardsHandler = errors.New("rewards handler is nil")

// ErrNilEpochEconomics signals that nil end of epoch econimics was provided
var ErrNilEpochEconomics = errors.New("nil epoch economics")

// ErrNilEpochStartDataCreator signals that nil epoch start data creator was provided
var ErrNilEpochStartDataCreator = errors.New("nil epoch start data creator")

// ErrNilRewardsCreator signals that nil epoch start rewards creator was provided
var ErrNilRewardsCreator = errors.New("nil epoch start rewards creator")

// ErrNilEpochStartValidatorInfoCreator signals that nil epoch start validator info creator was provided
var ErrNilEpochStartValidatorInfoCreator = errors.New("nil epoch start validator info creator")

// ErrInvalidGenesisTotalSupply signals that invalid genesis total supply was provided
var ErrInvalidGenesisTotalSupply = errors.New("invalid genesis total supply")

// ErrInvalidAddressLength signals that address length is invalid
var ErrInvalidAddressLength = errors.New("invalid address length")

// ErrDuplicateThreshold signals that two thresholds are the same
var ErrDuplicateThreshold = errors.New("two thresholds are the same")

// ErrNoChancesForMaxThreshold signals that the max threshold has no chance defined
var ErrNoChancesForMaxThreshold = errors.New("max threshold has no chances")

// ErrNoChancesProvided signals that there were no chances provided
var ErrNoChancesProvided = errors.New("no chances are provided")

// ErrNilMinChanceIfZero signals that there was no min chance provided if a chance is still needed
var ErrNilMinChanceIfZero = errors.New("no min chance ")

// ErrInvalidShardCacherIdentifier signals an invalid identifier
var ErrInvalidShardCacherIdentifier = errors.New("invalid identifier for shard cacher")

// ErrMaxBlockSizeReached signals that max block size has been reached
var ErrMaxBlockSizeReached = errors.New("max block size has been reached")

// ErrBlockBodyHashMismatch signals that block body hashes does not match
var ErrBlockBodyHashMismatch = errors.New("block bodies does not match")

// ErrInvalidMiniBlockType signals that an invalid miniblock type has been provided
var ErrInvalidMiniBlockType = errors.New("invalid miniblock type")

// ErrInvalidBody signals that an invalid body has been provided
var ErrInvalidBody = errors.New("invalid body")

// ErrNilBlockSizeComputationHandler signals that a nil block size computation handler has been provided
var ErrNilBlockSizeComputationHandler = errors.New("nil block size computation handler")

// ErrNilValidatorStatistics signals that a nil validator statistics has been provided
var ErrNilValidatorStatistics = errors.New("nil validator statistics")

// ErrAccountNotFound signals that the account was not found for the provided address
var ErrAccountNotFound = errors.New("account not found")

// ErrMaxRatingZero signals that maxrating with a value of zero has been provided
var ErrMaxRatingZero = errors.New("max rating is zero")

// ErrNilValidatorInfos signals that a nil validator infos has been provided
var ErrNilValidatorInfos = errors.New("nil validator infos")

// ErrNilBlockSizeThrottler signals that block size throttler si nil
var ErrNilBlockSizeThrottler = errors.New("block size throttler is nil")

// ErrNilHistoryRepository signals that history processor is nil
var ErrNilHistoryRepository = errors.New("history repository is nil")

// ErrInvalidMetaTransaction signals that meta transaction is invalid
var ErrInvalidMetaTransaction = errors.New("meta transaction is invalid")

// ErrLogNotFound is the error returned when a transaction has no logs
var ErrLogNotFound = errors.New("no logs for queried transaction")

// ErrNilTxLogsProcessor is the error returned when a transaction has no logs
var ErrNilTxLogsProcessor = errors.New("nil transaction logs processor")

// ErrIncreaseStepLowerThanOne signals that an increase step lower than one has been provided
var ErrIncreaseStepLowerThanOne = errors.New("increase step is lower than one")

// ErrNilVmInput signals that provided vm input is nil
var ErrNilVmInput = errors.New("nil vm input")

// ErrNilDnsAddresses signals that nil dns addresses map was provided
var ErrNilDnsAddresses = errors.New("nil dns addresses map")

// ErrNilProtocolSustainabilityAddress signals that a nil protocol sustainability address was provided
var ErrNilProtocolSustainabilityAddress = errors.New("nil protocol sustainability address")

// ErrUserNameDoesNotMatch signals that user name does not match
var ErrUserNameDoesNotMatch = errors.New("user name does not match")

// ErrUserNameDoesNotMatchInCrossShardTx signals that user name does not match in case of cross shard tx
var ErrUserNameDoesNotMatchInCrossShardTx = errors.New("mismatch between receiver username and address")

// ErrNilBalanceComputationHandler signals that a nil balance computation handler has been provided
var ErrNilBalanceComputationHandler = errors.New("nil balance computation handler")

// ErrNilRatingsInfoHandler signals that nil ratings info handler has been provided
var ErrNilRatingsInfoHandler = errors.New("nil ratings info handler")

// ErrNilDebugger signals that a nil debug handler has been provided
var ErrNilDebugger = errors.New("nil debug handler")

// ErrEmptyFloodPreventerList signals that an empty flood preventer list has been provided
var ErrEmptyFloodPreventerList = errors.New("empty flood preventer provided")

// ErrNilTopicFloodPreventer signals that a nil topic flood preventer has been provided
var ErrNilTopicFloodPreventer = errors.New("nil topic flood preventer")

// ErrOriginatorIsBlacklisted signals that a message originator is blacklisted on the current node
var ErrOriginatorIsBlacklisted = errors.New("originator is blacklisted")

// ErrShardIsStuck signals that a shard is stuck
var ErrShardIsStuck = errors.New("shard is stuck")

// ErrRelayedTxBeneficiaryDoesNotMatchReceiver signals that an invalid address was provided in the relayed tx
var ErrRelayedTxBeneficiaryDoesNotMatchReceiver = errors.New("invalid address in relayed tx")

// ErrInvalidVMType signals that invalid vm type was provided
var ErrInvalidVMType = errors.New("invalid VM type")

// ErrRecursiveRelayedTxIsNotAllowed signals that recursive relayed tx is not allowed
var ErrRecursiveRelayedTxIsNotAllowed = errors.New("recursive relayed tx is not allowed")

// ErrRelayedTxValueHigherThenUserTxValue signals that relayed tx value is higher then user tx value
var ErrRelayedTxValueHigherThenUserTxValue = errors.New("relayed tx value is higher than user tx value")

// ErrNilInterceptorContainer signals that nil interceptor container has been provided
var ErrNilInterceptorContainer = errors.New("nil interceptor container")

// ErrInvalidTransactionVersion signals  that an invalid transaction version has been provided
var ErrInvalidTransactionVersion = errors.New("invalid transaction version")

// ErrTxValueTooBig signals that transaction value is too big
var ErrTxValueTooBig = errors.New("tx value is too big")

// ErrInvalidUserNameLength signals that provided user name length is invalid
var ErrInvalidUserNameLength = errors.New("invalid user name length")

// ErrTxValueOutOfBounds signals that transaction value is out of bounds
var ErrTxValueOutOfBounds = errors.New("tx value is out of bounds")

// ErrNilBlackListedPkCache signals that a nil black listed public key cache has been provided
var ErrNilBlackListedPkCache = errors.New("nil black listed public key cache")

// ErrInvalidDecayCoefficient signals that the provided decay coefficient is invalid
var ErrInvalidDecayCoefficient = errors.New("decay coefficient is invalid")

// ErrInvalidDecayIntervalInSeconds signals that an invalid interval in seconds was provided
var ErrInvalidDecayIntervalInSeconds = errors.New("invalid decay interval in seconds")

// ErrInvalidMinScore signals that an invalid minimum score was provided
var ErrInvalidMinScore = errors.New("invalid minimum score")

// ErrInvalidMaxScore signals that an invalid maximum score was provided
var ErrInvalidMaxScore = errors.New("invalid maximum score")

// ErrInvalidUnitValue signals that an invalid unit value was provided
var ErrInvalidUnitValue = errors.New("invalid unit value")

// ErrInvalidBadPeerThreshold signals that an invalid bad peer threshold has been provided
var ErrInvalidBadPeerThreshold = errors.New("invalid bad peer threshold")

// ErrNilPeerValidatorMapper signals that nil peer validator mapper has been provided
var ErrNilPeerValidatorMapper = errors.New("nil peer validator mapper")

// ErrOnlyValidatorsCanUseThisTopic signals that topic can be used by validator only
var ErrOnlyValidatorsCanUseThisTopic = errors.New("only validators can use this topic")

// ErrTransactionIsNotWhitelisted signals that a transaction is not whitelisted
var ErrTransactionIsNotWhitelisted = errors.New("transaction is not whitelisted")

// ErrTrieNodeIsNotWhitelisted signals that a trie node is not whitelisted
var ErrTrieNodeIsNotWhitelisted = errors.New("trie node is not whitelisted")

// ErrInterceptedDataNotForCurrentShard signals that intercepted data is not for current shard
var ErrInterceptedDataNotForCurrentShard = errors.New("intercepted data not for current shard")

// ErrAccountNotPayable will be sent when trying to send money to a non-payable account
var ErrAccountNotPayable = errors.New("sending value to non payable contract")

// ErrNilIndexer signals that indexer is nil
var ErrNilIndexer = errors.New("indexer is nil")

// ErrNilTpsBenchmark signals that tps benchmark object is nil
var ErrNilTpsBenchmark = errors.New("tps benchmark object is nil")

// ErrSmartContractDeploymentIsDisabled signals that smart contract deployment was disabled
var ErrSmartContractDeploymentIsDisabled = errors.New("smart Contract deployment is disabled")

// ErrUpgradeNotAllowed signals that upgrade is not allowed
var ErrUpgradeNotAllowed = errors.New("upgrade is allowed only for owner")

// ErrBuiltInFunctionsAreDisabled signals that built in functions are disabled
var ErrBuiltInFunctionsAreDisabled = errors.New("built in functions are disabled")

// ErrRelayedTxDisabled signals that relayed tx are disabled
var ErrRelayedTxDisabled = errors.New("relayed tx is disabled")

// ErrRelayedTxV2Disabled signals that the v2 version of relayed tx is disabled
var ErrRelayedTxV2Disabled = errors.New("relayed tx v2 is disabled")

// ErrRelayedTxV2ZeroVal signals that the v2 version of relayed tx should be created with 0 as value
var ErrRelayedTxV2ZeroVal = errors.New("relayed tx v2 value should be 0")

// ErrEmptyConsensusGroup is raised when an operation is attempted with an empty consensus group
var ErrEmptyConsensusGroup = errors.New("consensusGroup is empty")

// ErrRelayedTxGasLimitMissmatch signals that relayed tx gas limit is higher then user tx gas limit
var ErrRelayedTxGasLimitMissmatch = errors.New("relayed tx gas limit higher then user tx gas limit")

// ErrRelayedGasPriceMissmatch signals that relayed gas price is not equal with user tx
var ErrRelayedGasPriceMissmatch = errors.New("relayed gas price missmatch")

// ErrNilUserAccount signals that nil user account was provided
var ErrNilUserAccount = errors.New("nil user account")

// ErrNilEpochStartSystemSCProcessor signals that nil epoch start system sc processor was provided
var ErrNilEpochStartSystemSCProcessor = errors.New("nil epoch start system sc processor")

// ErrEmptyPeerID signals that an empty peer ID has been provided
var ErrEmptyPeerID = errors.New("empty peer ID")

// ErrNilFallbackHeaderValidator signals that a nil fallback header validator has been provided
var ErrNilFallbackHeaderValidator = errors.New("nil fallback header validator")

// ErrTransactionSignedWithHashIsNotEnabled signals that a transaction signed with hash is not enabled
var ErrTransactionSignedWithHashIsNotEnabled = errors.New("transaction signed with hash is not enabled")

// ErrNilTransactionVersionChecker signals that provided transaction version checker is nil
var ErrNilTransactionVersionChecker = errors.New("nil transaction version checker")

// ErrInvalidRewardsTopUpGradientPoint signals that the top up gradient point is invalid
var ErrInvalidRewardsTopUpGradientPoint = errors.New("rewards top up gradient point is invalid")

// ErrInvalidVMInputGasComputation signals that invalid vm input gas computation was provided
var ErrInvalidVMInputGasComputation = errors.New("invalid vm input gas computation")

// ErrMoreGasConsumedThanProvided signals that VM used more gas than provided
var ErrMoreGasConsumedThanProvided = errors.New("more gas used than provided")

// ErrInvalidGasModifier signals that provided gas modifier is invalid
var ErrInvalidGasModifier = errors.New("invalid gas modifier")

// ErrMoreGasThanGasLimitPerBlock signals that more gas was provided than gas limit per block
var ErrMoreGasThanGasLimitPerBlock = errors.New("more gas was provided than gas limit per block")

// ErrNotEnoughGasInUserTx signals that not enough gas was provided in user tx
var ErrNotEnoughGasInUserTx = errors.New("not enough gas provided in user tx")

// ErrNegativeBalanceDeltaOnCrossShardAccount signals that negative balance delta was given on cross shard account
var ErrNegativeBalanceDeltaOnCrossShardAccount = errors.New("negative balance delta on cross shard account")

// ErrNilOrEmptyList signals that a nil or empty list was provided
var ErrNilOrEmptyList = errors.New("nil or empty provided list")

// ErrNilScQueryElement signals that a nil sc query service element was provided
var ErrNilScQueryElement = errors.New("nil SC query service element")

// ErrMaxAccumulatedFeesExceeded signals that max accumulated fees has been exceeded
var ErrMaxAccumulatedFeesExceeded = errors.New("max accumulated fees has been exceeded")

// ErrMaxDeveloperFeesExceeded signals that max developer fees has been exceeded
var ErrMaxDeveloperFeesExceeded = errors.New("max developer fees has been exceeded")

// ErrNilBuiltInFunctionsCostHandler signals that a nil built in functions cost handler has been provided
var ErrNilBuiltInFunctionsCostHandler = errors.New("nil built in functions cost handler")

// ErrNilArgsBuiltInFunctionsConstHandler signals that a nil arguments struct for built in functions cost handler has been provided
var ErrNilArgsBuiltInFunctionsConstHandler = errors.New("nil arguments for built in functions cost handler")

// ErrInvalidEpochStartMetaBlockConsensusPercentage signals that a small epoch start meta block consensus percentage has been provided
var ErrInvalidEpochStartMetaBlockConsensusPercentage = errors.New("invalid epoch start meta block consensus percentage")

// ErrNilNumConnectedPeersProvider signals that a nil number of connected peers provider has been provided
var ErrNilNumConnectedPeersProvider = errors.New("nil number of connected peers provider")

// ErrNilLocker signals that a nil locker was provided
var ErrNilLocker = errors.New("nil locker")

// ErrNilChunksProcessor signals that a nil chunks processor has been provided
var ErrNilChunksProcessor = errors.New("nil chunks processor")

// ErrIncompatibleReference signals that an incompatible reference was provided when processing a batch
var ErrIncompatibleReference = errors.New("incompatible reference when processing batch")

// ErrProcessClosed signals that an incomplete processing occurred due to the early process closing
var ErrProcessClosed = errors.New("incomplete processing: process is closing")

// ErrNilAccountsDBSyncer signals that a nil accounts db syncer has been provided
var ErrNilAccountsDBSyncer = errors.New("nil accounts DB syncer")

<<<<<<< HEAD
// ErrNilScheduledTxsExecutionHandler signals that scheduled txs execution handler is nil
var ErrNilScheduledTxsExecutionHandler = errors.New("nil scheduled txs execution handler")

// ErrNilVersionedHeaderFactory signals that the versioned header factory is nil
var ErrNilVersionedHeaderFactory = errors.New("nil versioned header factory")

// ErrNilIntermediateProcessor signals that intermediate processors is nil
var ErrNilIntermediateProcessor = errors.New("intermediate processor is nil")

// ErrNilSyncTimer signals that the sync timer is nil
var ErrNilSyncTimer = errors.New("sync timer is nil")

// ErrInvalidProcessingTime signals an invalid processing time
var ErrInvalidProcessingTime = errors.New("processing time is invalid")
=======
// ErrNilCurrentNetworkEpochProvider signals that a nil CurrentNetworkEpochProvider handler has been provided
var ErrNilCurrentNetworkEpochProvider = errors.New("nil current network epoch provider")

// ErrNilESDTTransferParser signals that a nil ESDT transfer parser has been provider
var ErrNilESDTTransferParser = errors.New("nil esdt transfer parser")
>>>>>>> fbb2186b
<|MERGE_RESOLUTION|>--- conflicted
+++ resolved
@@ -974,7 +974,12 @@
 // ErrNilAccountsDBSyncer signals that a nil accounts db syncer has been provided
 var ErrNilAccountsDBSyncer = errors.New("nil accounts DB syncer")
 
-<<<<<<< HEAD
+// ErrNilCurrentNetworkEpochProvider signals that a nil CurrentNetworkEpochProvider handler has been provided
+var ErrNilCurrentNetworkEpochProvider = errors.New("nil current network epoch provider")
+
+// ErrNilESDTTransferParser signals that a nil ESDT transfer parser has been provider
+var ErrNilESDTTransferParser = errors.New("nil esdt transfer parser")
+
 // ErrNilScheduledTxsExecutionHandler signals that scheduled txs execution handler is nil
 var ErrNilScheduledTxsExecutionHandler = errors.New("nil scheduled txs execution handler")
 
@@ -988,11 +993,4 @@
 var ErrNilSyncTimer = errors.New("sync timer is nil")
 
 // ErrInvalidProcessingTime signals an invalid processing time
-var ErrInvalidProcessingTime = errors.New("processing time is invalid")
-=======
-// ErrNilCurrentNetworkEpochProvider signals that a nil CurrentNetworkEpochProvider handler has been provided
-var ErrNilCurrentNetworkEpochProvider = errors.New("nil current network epoch provider")
-
-// ErrNilESDTTransferParser signals that a nil ESDT transfer parser has been provider
-var ErrNilESDTTransferParser = errors.New("nil esdt transfer parser")
->>>>>>> fbb2186b
+var ErrInvalidProcessingTime = errors.New("processing time is invalid")