package process

import (
	"errors"
)

// ErrNilMessage signals that a nil message has been received
var ErrNilMessage = errors.New("nil message")

// ErrNilAccountsAdapter defines the error when trying to use a nil AccountsAddapter
var ErrNilAccountsAdapter = errors.New("nil AccountsAdapter")

// ErrNilCoreComponentsHolder signals that a nil core components holder was provided
var ErrNilCoreComponentsHolder = errors.New("nil core components holder")

// ErrNilBootstrapComponentsHolder signals that a nil bootstrap components holder was provided
var ErrNilBootstrapComponentsHolder = errors.New("nil bootstrap components holder")

// ErrNilStatusComponentsHolder signals that a nil status components holder was provided
var ErrNilStatusComponentsHolder = errors.New("nil status components holder")

// ErrNilCryptoComponentsHolder signals that a nil crypto components holder was provided
var ErrNilCryptoComponentsHolder = errors.New("nil crypto components holder")

// ErrNilDataComponentsHolder signals that a nil data components holder was provided
var ErrNilDataComponentsHolder = errors.New("nil data components holder")

// ErrNilHasher signals that an operation has been attempted to or with a nil hasher implementation
var ErrNilHasher = errors.New("nil Hasher")

// ErrNilPubkeyConverter signals that an operation has been attempted to or with a nil public key converter implementation
var ErrNilPubkeyConverter = errors.New("nil pubkey converter")

// ErrNilGasSchedule signals that an operation has been attempted with a nil gas schedule
var ErrNilGasSchedule = errors.New("nil GasSchedule")

// ErrNilAddressContainer signals that an operation has been attempted to or with a nil AddressContainer implementation
var ErrNilAddressContainer = errors.New("nil AddressContainer")

// ErrNilTransaction signals that an operation has been attempted to or with a nil transaction
var ErrNilTransaction = errors.New("nil transaction")

// ErrWrongTransaction signals that transaction is invalid
var ErrWrongTransaction = errors.New("invalid transaction")

// ErrNoVM signals that no SCHandler has been set
var ErrNoVM = errors.New("no VM (hook not set)")

// ErrHigherNonceInTransaction signals the nonce in transaction is higher than the account's nonce
var ErrHigherNonceInTransaction = errors.New("higher nonce in transaction")

// ErrLowerNonceInTransaction signals the nonce in transaction is lower than the account's nonce
var ErrLowerNonceInTransaction = errors.New("lower nonce in transaction")

// ErrInsufficientFunds signals the funds are insufficient for the move balance operation but the
// transaction fee is covered by the current balance
var ErrInsufficientFunds = errors.New("insufficient funds")

// ErrInsufficientFee signals that the current balance doesn't have the required transaction fee
var ErrInsufficientFee = errors.New("insufficient balance for fees")

// ErrNilValue signals the value is nil
var ErrNilValue = errors.New("nil value")

// ErrNilBlockChain signals that an operation has been attempted to or with a nil blockchain
var ErrNilBlockChain = errors.New("nil block chain")

// ErrNilMetaBlockHeader signals that an operation has been attempted to or with a nil metablock
var ErrNilMetaBlockHeader = errors.New("nil metablock header")

// ErrNilTxBlockBody signals that an operation has been attempted to or with a nil tx block body
var ErrNilTxBlockBody = errors.New("nil tx block body")

// ErrNilStore signals that the provided storage service is nil
var ErrNilStore = errors.New("nil data storage service")

// ErrNilBootStorer signals that the provided boot storer is bil
var ErrNilBootStorer = errors.New("nil boot storer")

// ErrNilBlockHeader signals that an operation has been attempted to or with a nil block header
var ErrNilBlockHeader = errors.New("nil block header")

// ErrNilBlockBody signals that an operation has been attempted to or with a nil block body
var ErrNilBlockBody = errors.New("nil block body")

// ErrNilTxHash signals that an operation has been attempted with a nil hash
var ErrNilTxHash = errors.New("nil transaction hash")

// ErrNilPubKeysBitmap signals that a operation has been attempted with a nil public keys bitmap
var ErrNilPubKeysBitmap = errors.New("nil public keys bitmap")

// ErrNilPreviousBlockHash signals that a operation has been attempted with a nil previous block header hash
var ErrNilPreviousBlockHash = errors.New("nil previous block header hash")

// ErrNilSignature signals that a operation has been attempted with a nil signature
var ErrNilSignature = errors.New("nil signature")

// ErrNilMiniBlocks signals that an operation has been attempted with a nil mini-block
var ErrNilMiniBlocks = errors.New("nil mini blocks")

// ErrNilMiniBlock signals that an operation has been attempted with a nil miniblock
var ErrNilMiniBlock = errors.New("nil mini block")

// ErrNilRootHash signals that an operation has been attempted with a nil root hash
var ErrNilRootHash = errors.New("root hash is nil")

// ErrWrongNonceInBlock signals the nonce in block is different than expected nonce
var ErrWrongNonceInBlock = errors.New("wrong nonce in block")

// ErrBlockHashDoesNotMatch signals that header hash does not match with the previous one
var ErrBlockHashDoesNotMatch = errors.New("block hash does not match")

// ErrMissingTransaction signals that one transaction is missing
var ErrMissingTransaction = errors.New("missing transaction")

// ErrMarshalWithoutSuccess signals that marshal some data was not done with success
var ErrMarshalWithoutSuccess = errors.New("marshal without success")

// ErrUnmarshalWithoutSuccess signals that unmarshal some data was not done with success
var ErrUnmarshalWithoutSuccess = errors.New("unmarshal without success")

// ErrRootStateDoesNotMatch signals that root state does not match
var ErrRootStateDoesNotMatch = errors.New("root state does not match")

// ErrValidatorStatsRootHashDoesNotMatch signals that the root hash for the validator statistics does not match
var ErrValidatorStatsRootHashDoesNotMatch = errors.New("root hash for validator statistics does not match")

// ErrAccountStateDirty signals that the accounts were modified before starting the current modification
var ErrAccountStateDirty = errors.New("accountState was dirty before starting to change")

// ErrInvalidShardId signals that the shard id is invalid
var ErrInvalidShardId = errors.New("invalid shard id")

// ErrMissingHeader signals that header of the block is missing
var ErrMissingHeader = errors.New("missing header")

// ErrMissingHashForHeaderNonce signals that hash of the block is missing
var ErrMissingHashForHeaderNonce = errors.New("missing hash for header nonce")

// ErrMissingBody signals that body of the block is missing
var ErrMissingBody = errors.New("missing body")

// ErrNilBlockProcessor signals that an operation has been attempted to or with a nil BlockProcessor implementation
var ErrNilBlockProcessor = errors.New("nil block processor")

// ErrNilMarshalizer signals that an operation has been attempted to or with a nil Marshalizer implementation
var ErrNilMarshalizer = errors.New("nil Marshalizer")

// ErrNilNodesConfigProvider signals that an operation has been attempted to or with a nil nodes config provider
var ErrNilNodesConfigProvider = errors.New("nil nodes config provider")

// ErrNilSystemSCConfig signals that nil system sc config was provided
var ErrNilSystemSCConfig = errors.New("nil system sc config")

// ErrNilRoundHandler signals that an operation has been attempted to or with a nil RoundHandler implementation
var ErrNilRoundHandler = errors.New("nil RoundHandler")

// ErrNilRoundTimeDurationHandler signals that an operation has been attempted to or with a nil RoundTimeDurationHandler implementation
var ErrNilRoundTimeDurationHandler = errors.New("nil RoundTimeDurationHandler")

// ErrNilMessenger signals that a nil Messenger object was provided
var ErrNilMessenger = errors.New("nil Messenger")

// ErrNilTxDataPool signals that a nil transaction pool has been provided
var ErrNilTxDataPool = errors.New("nil transaction data pool")

// ErrNilHeadersDataPool signals that a nil headers pool has been provided
var ErrNilHeadersDataPool = errors.New("nil headers data pool")

// ErrNilCacher signals that a nil cache has been provided
var ErrNilCacher = errors.New("nil cacher")

// ErrNilRcvAddr signals that an operation has been attempted to or with a nil receiver address
var ErrNilRcvAddr = errors.New("nil receiver address")

// ErrInvalidRcvAddr signals that an invalid receiver address was provided
var ErrInvalidRcvAddr = errors.New("invalid receiver address")

// ErrNilSndAddr signals that an operation has been attempted to or with a nil sender address
var ErrNilSndAddr = errors.New("nil sender address")

// ErrInvalidSndAddr signals that an invalid sender address was provided
var ErrInvalidSndAddr = errors.New("invalid sender address")

// ErrNegativeValue signals that a negative value has been detected and it is not allowed
var ErrNegativeValue = errors.New("negative value")

// ErrNilShardCoordinator signals that an operation has been attempted to or with a nil shard coordinator
var ErrNilShardCoordinator = errors.New("nil shard coordinator")

// ErrNilNodesCoordinator signals that an operation has been attempted to or with a nil nodes coordinator
var ErrNilNodesCoordinator = errors.New("nil nodes coordinator")

// ErrNilKeyGen signals that an operation has been attempted to or with a nil single sign key generator
var ErrNilKeyGen = errors.New("nil key generator")

// ErrNilSingleSigner signals that a nil single signer is used
var ErrNilSingleSigner = errors.New("nil single signer")

// ErrBlockProposerSignatureMissing signals that block proposer signature is missing from the block aggregated sig
var ErrBlockProposerSignatureMissing = errors.New("block proposer signature is missing")

// ErrNilMultiSigVerifier signals that a nil multi-signature verifier is used
var ErrNilMultiSigVerifier = errors.New("nil multi-signature verifier")

// ErrNilDataToProcess signals that nil data was provided
var ErrNilDataToProcess = errors.New("nil data to process")

// ErrNilPoolsHolder signals that an operation has been attempted to or with a nil pools holder object
var ErrNilPoolsHolder = errors.New("nil pools holder")

// ErrNilTxStorage signals that a nil transaction storage has been provided
var ErrNilTxStorage = errors.New("nil transaction storage")

// ErrNilStorage signals that a nil storage has been provided
var ErrNilStorage = errors.New("nil storage")

// ErrNilShardedDataCacherNotifier signals that a nil sharded data cacher notifier has been provided
var ErrNilShardedDataCacherNotifier = errors.New("nil sharded data cacher notifier")

// ErrInvalidTxInPool signals an invalid transaction in the transactions pool
var ErrInvalidTxInPool = errors.New("invalid transaction in the transactions pool")

// ErrTxNotFound signals that a transaction has not found
var ErrTxNotFound = errors.New("transaction not found")

// ErrNilHeadersStorage signals that a nil header storage has been provided
var ErrNilHeadersStorage = errors.New("nil headers storage")

// ErrNilHeadersNonceHashStorage signals that a nil header nonce hash storage has been provided
var ErrNilHeadersNonceHashStorage = errors.New("nil headers nonce hash storage")

// ErrNilTransactionPool signals that a nil transaction pool was used
var ErrNilTransactionPool = errors.New("nil transaction pool")

// ErrNilMiniBlockPool signals that a nil mini blocks pool was used
var ErrNilMiniBlockPool = errors.New("nil mini block pool")

// ErrNilMetaBlocksPool signals that a nil meta blocks pool was used
var ErrNilMetaBlocksPool = errors.New("nil meta blocks pool")

// ErrNilTxProcessor signals that a nil transactions processor was used
var ErrNilTxProcessor = errors.New("nil transactions processor")

// ErrNilDataPoolHolder signals that the data pool holder is nil
var ErrNilDataPoolHolder = errors.New("nil data pool holder")

// ErrTimeIsOut signals that time is out
var ErrTimeIsOut = errors.New("time is out")

// ErrNilForkDetector signals that the fork detector is nil
var ErrNilForkDetector = errors.New("nil fork detector")

// ErrNilContainerElement signals when trying to add a nil element in the container
var ErrNilContainerElement = errors.New("element cannot be nil")

// ErrNilArgumentStruct signals that a function has received nil instead of an instantiated Arg... structure
var ErrNilArgumentStruct = errors.New("nil argument struct")

// ErrInvalidContainerKey signals that an element does not exist in the container's map
var ErrInvalidContainerKey = errors.New("element does not exist in container")

// ErrContainerKeyAlreadyExists signals that an element was already set in the container's map
var ErrContainerKeyAlreadyExists = errors.New("provided key already exists in container")

// ErrNilRequestHandler signals that a nil request handler interface was provided
var ErrNilRequestHandler = errors.New("nil request handler")

// ErrNilHaveTimeHandler signals that a nil have time handler func was provided
var ErrNilHaveTimeHandler = errors.New("nil have time handler")

// ErrWrongTypeInContainer signals that a wrong type of object was found in container
var ErrWrongTypeInContainer = errors.New("wrong type of object inside container")

// ErrLenMismatch signals that 2 or more slices have different lengths
var ErrLenMismatch = errors.New("lengths mismatch")

// ErrWrongTypeAssertion signals that an type assertion failed
var ErrWrongTypeAssertion = errors.New("wrong type assertion")

// ErrHeaderShardDataMismatch signals that shard header does not match created shard info
var ErrHeaderShardDataMismatch = errors.New("shard header does not match shard info")

// ErrNoDataInMessage signals that no data was found after parsing received p2p message
var ErrNoDataInMessage = errors.New("no data found in received message")

// ErrNilBuffer signals that a provided byte buffer is nil
var ErrNilBuffer = errors.New("provided byte buffer is nil")

// ErrNilRandSeed signals that a nil rand seed has been provided
var ErrNilRandSeed = errors.New("provided rand seed is nil")

// ErrNilPrevRandSeed signals that a nil previous rand seed has been provided
var ErrNilPrevRandSeed = errors.New("provided previous rand seed is nil")

// ErrReservedFieldInvalid signals that reserved field has an invalid content
var ErrReservedFieldInvalid = errors.New("reserved field content is invalid")

// ErrLowerRoundInBlock signals that a header round is too low for processing it
var ErrLowerRoundInBlock = errors.New("header round is lower than last committed")

// ErrHigherRoundInBlock signals that a block with higher round than permitted has been provided
var ErrHigherRoundInBlock = errors.New("higher round in block")

// ErrLowerNonceInBlock signals that a block with lower nonce than permitted has been provided
var ErrLowerNonceInBlock = errors.New("lower nonce in block")

// ErrHigherNonceInBlock signals that a block with higher nonce than permitted has been provided
var ErrHigherNonceInBlock = errors.New("higher nonce in block")

// ErrRandSeedDoesNotMatch signals that random seed does not match with the previous one
var ErrRandSeedDoesNotMatch = errors.New("random seed does not match")

// ErrHeaderNotFinal signals that header is not final and it should be
var ErrHeaderNotFinal = errors.New("header in metablock is not final")

// ErrShardIdMissmatch signals shard ID does not match expectations
var ErrShardIdMissmatch = errors.New("shard ID missmatch")

// ErrNotarizedHeadersSliceIsNil signals that the slice holding notarized headers is nil
var ErrNotarizedHeadersSliceIsNil = errors.New("notarized headers slice is nil")

// ErrNotarizedHeadersSliceForShardIsNil signals that the slice holding notarized headers for shard is nil
var ErrNotarizedHeadersSliceForShardIsNil = errors.New("notarized headers slice for shard is nil")

// ErrCrossShardMBWithoutConfirmationFromMeta signals that miniblock was not yet notarized by metachain
var ErrCrossShardMBWithoutConfirmationFromMeta = errors.New("cross shard miniblock with destination current shard is not confirmed by metachain")

// ErrHeaderBodyMismatch signals that the header does not attest all data from the block
var ErrHeaderBodyMismatch = errors.New("body cannot be validated from header data")

// ErrScheduledMiniBlocksMismatch signals that scheduled mini blocks created and executed in the last block, which are not yet final,
// do not match with the ones received in the next proposed body
var ErrScheduledMiniBlocksMismatch = errors.New("scheduled miniblocks does not match")

// ErrNilSmartContractProcessor signals that smart contract call executor is nil
var ErrNilSmartContractProcessor = errors.New("smart contract processor is nil")

// ErrNilArgumentParser signals that the argument parser is nil
var ErrNilArgumentParser = errors.New("argument parser is nil")

// ErrNilSCDestAccount signals that destination account is nil
var ErrNilSCDestAccount = errors.New("nil destination SC account")

// ErrWrongNonceInVMOutput signals that nonce in vm output is wrong
var ErrWrongNonceInVMOutput = errors.New("nonce invalid from SC run")

// ErrNilVMOutput signals that vmoutput is nil
var ErrNilVMOutput = errors.New("nil vm output")

// ErrNilValueFromRewardTransaction signals that the transfered value is nil
var ErrNilValueFromRewardTransaction = errors.New("transferred value is nil in reward transaction")

// ErrNilTemporaryAccountsHandler signals that temporary accounts handler is nil
var ErrNilTemporaryAccountsHandler = errors.New("temporary accounts handler is nil")

// ErrNotEnoughValidBlocksInStorage signals that bootstrap from storage failed due to not enough valid blocks stored
var ErrNotEnoughValidBlocksInStorage = errors.New("not enough valid blocks to start from storage")

// ErrNilSmartContractResult signals that the smart contract result is nil
var ErrNilSmartContractResult = errors.New("smart contract result is nil")

// ErrNilRewardTransaction signals that the reward transaction is nil
var ErrNilRewardTransaction = errors.New("reward transaction is nil")

// ErrNilUTxDataPool signals that unsigned transaction pool is nil
var ErrNilUTxDataPool = errors.New("unsigned transactions pool is nil")

// ErrNilRewardTxDataPool signals that the reward transactions pool is nil
var ErrNilRewardTxDataPool = errors.New("reward transactions pool is nil")

// ErrNilUnsignedTxDataPool signals that the unsigned transactions pool is nil
var ErrNilUnsignedTxDataPool = errors.New("unsigned transactions pool is nil")

// ErrNilUTxStorage signals that unsigned transaction storage is nil
var ErrNilUTxStorage = errors.New("unsigned transactions storage is nil")

// ErrNilScAddress signals that a nil smart contract address has been provided
var ErrNilScAddress = errors.New("nil SC address")

// ErrEmptyFunctionName signals that an empty function name has been provided
var ErrEmptyFunctionName = errors.New("empty function name")

// ErrMiniBlockHashMismatch signals that miniblock hashes does not match
var ErrMiniBlockHashMismatch = errors.New("miniblocks does not match")

// ErrNilIntermediateTransactionHandler signals that nil intermediate transaction handler was provided
var ErrNilIntermediateTransactionHandler = errors.New("intermediate transaction handler is nil")

// ErrWrongTypeInMiniBlock signals that type is not correct for processing
var ErrWrongTypeInMiniBlock = errors.New("type in miniblock is not correct for processing")

// ErrNilTransactionCoordinator signals that transaction coordinator is nil
var ErrNilTransactionCoordinator = errors.New("transaction coordinator is nil")

// ErrNilUint64Converter signals that uint64converter is nil
var ErrNilUint64Converter = errors.New("unit64converter is nil")

// ErrNilSmartContractResultProcessor signals that smart contract result processor is nil
var ErrNilSmartContractResultProcessor = errors.New("nil smart contract result processor")

// ErrNilRewardsTxProcessor signals that the rewards transaction processor is nil
var ErrNilRewardsTxProcessor = errors.New("nil rewards transaction processor")

// ErrNilIntermediateProcessorContainer signals that intermediate processors container is nil
var ErrNilIntermediateProcessorContainer = errors.New("intermediate processor container is nil")

// ErrNilPreProcessorsContainer signals that preprocessors container is nil
var ErrNilPreProcessorsContainer = errors.New("preprocessors container is nil")

// ErrNilPreProcessor signals that preprocessors is nil
var ErrNilPreProcessor = errors.New("preprocessor is nil")

// ErrNilGasHandler signals that gas handler is nil
var ErrNilGasHandler = errors.New("nil gas handler")

// ErrUnknownBlockType signals that block type is not correct
var ErrUnknownBlockType = errors.New("block type is unknown")

// ErrMissingPreProcessor signals that required pre processor is missing
var ErrMissingPreProcessor = errors.New("pre processor is missing")

// ErrNilAppStatusHandler defines the error for setting a nil AppStatusHandler
var ErrNilAppStatusHandler = errors.New("nil AppStatusHandler")

// ErrNilInterceptedDataFactory signals that a nil intercepted data factory was provided
var ErrNilInterceptedDataFactory = errors.New("nil intercepted data factory")

// ErrNilInterceptedDataProcessor signals that a nil intercepted data processor was provided
var ErrNilInterceptedDataProcessor = errors.New("nil intercepted data processor")

// ErrNilInterceptorThrottler signals that a nil interceptor throttler was provided
var ErrNilInterceptorThrottler = errors.New("nil interceptor throttler")

// ErrNilUnsignedTxHandler signals that the unsigned tx handler is nil
var ErrNilUnsignedTxHandler = errors.New("nil unsigned tx handler")

// ErrNilTxTypeHandler signals that tx type handler is nil
var ErrNilTxTypeHandler = errors.New("nil tx type handler")

// ErrNilPeerAccountsAdapter signals that a nil peer accounts database was provided
var ErrNilPeerAccountsAdapter = errors.New("nil peer accounts database")

// ErrInvalidPeerAccount signals that a peer account is invalid
var ErrInvalidPeerAccount = errors.New("invalid peer account")

// ErrInvalidMetaHeader signals that a wrong implementation of HeaderHandler was provided
var ErrInvalidMetaHeader = errors.New("invalid header provided, expected MetaBlock")

// ErrInvalidChainID signals that an invalid chain ID was provided
var ErrInvalidChainID = errors.New("invalid chain ID")

// ErrNilEpochStartTrigger signals that a nil start of epoch trigger was provided
var ErrNilEpochStartTrigger = errors.New("nil start of epoch trigger")

// ErrNilEpochHandler signals that a nil epoch handler was provided
var ErrNilEpochHandler = errors.New("nil epoch handler")

// ErrNilEpochStartNotifier signals that the provided epochStartNotifier is nil
var ErrNilEpochStartNotifier = errors.New("nil epochStartNotifier")

// ErrNilEpochNotifier signals that the provided EpochNotifier is nil
var ErrNilEpochNotifier = errors.New("nil EpochNotifier")

// ErrInvalidCacheRefreshIntervalInSec signals that the cacheRefreshIntervalInSec is invalid - zero or less
var ErrInvalidCacheRefreshIntervalInSec = errors.New("invalid cacheRefreshIntervalInSec")

// ErrEpochDoesNotMatch signals that epoch does not match between headers
var ErrEpochDoesNotMatch = errors.New("epoch does not match")

// ErrOverallBalanceChangeFromSC signals that all sumed balance changes are not zero
var ErrOverallBalanceChangeFromSC = errors.New("SC output balance updates are wrong")

// ErrOverflow signals that an overflow occured
var ErrOverflow = errors.New("type overflow occured")

// ErrNilTxValidator signals that a nil tx validator has been provided
var ErrNilTxValidator = errors.New("nil transaction validator")

// ErrNilPendingMiniBlocksHandler signals that a nil pending miniblocks handler has been provided
var ErrNilPendingMiniBlocksHandler = errors.New("nil pending miniblocks handler")

// ErrNilEconomicsFeeHandler signals that fee handler is nil
var ErrNilEconomicsFeeHandler = errors.New("nil economics fee handler")

// ErrSystemBusy signals that the system is busy
var ErrSystemBusy = errors.New("system busy")

// ErrInsufficientGasPriceInTx signals that a lower gas price than required was provided
var ErrInsufficientGasPriceInTx = errors.New("insufficient gas price in tx")

// ErrInsufficientGasLimitInTx signals that a lower gas limit than required was provided
var ErrInsufficientGasLimitInTx = errors.New("insufficient gas limit in tx")

// ErrInvalidMaxGasLimitPerBlock signals that an invalid max gas limit per block has been read from config file
var ErrInvalidMaxGasLimitPerBlock = errors.New("invalid max gas limit per block")

// ErrInvalidMaxGasLimitPerMiniBlock signals that an invalid max gas limit per mini block has been read from config file
var ErrInvalidMaxGasLimitPerMiniBlock = errors.New("invalid max gas limit per mini block")

// ErrInvalidMaxGasLimitPerMetaBlock signals that an invalid max gas limit per meta block has been read from config file
var ErrInvalidMaxGasLimitPerMetaBlock = errors.New("invalid max gas limit per meta block")

// ErrInvalidMaxGasLimitPerMetaMiniBlock signals that an invalid max gas limit per meta mini block has been read from config file
var ErrInvalidMaxGasLimitPerMetaMiniBlock = errors.New("invalid max gas limit per meta mini block")

// ErrInvalidMaxGasLimitPerTx signals that an invalid max gas limit per tx has been read from config file
var ErrInvalidMaxGasLimitPerTx = errors.New("invalid max gas limit per tx")

// ErrInvalidGasPerDataByte signals that an invalid gas per data byte has been read from config file
var ErrInvalidGasPerDataByte = errors.New("invalid gas per data byte")

// ErrMaxGasLimitPerMiniBlockInReceiverShardIsReached signals that max gas limit per mini block in receiver shard has been reached
var ErrMaxGasLimitPerMiniBlockInReceiverShardIsReached = errors.New("max gas limit per mini block in receiver shard is reached")

// ErrMaxGasLimitPerOneTxInReceiverShardIsReached signals that max gas limit per one transaction in receiver shard has been reached
var ErrMaxGasLimitPerOneTxInReceiverShardIsReached = errors.New("max gas limit per one transaction in receiver shard is reached")

// ErrMaxGasLimitPerBlockInSelfShardIsReached signals that max gas limit per block in self shard has been reached
var ErrMaxGasLimitPerBlockInSelfShardIsReached = errors.New("max gas limit per block in self shard is reached")

// ErrMaxGasLimitUsedForDestMeTxsIsReached signals that max gas limit used for dest me txs has been reached
var ErrMaxGasLimitUsedForDestMeTxsIsReached = errors.New("max gas limit used for dest me txs is reached")

// ErrInvalidMinimumGasPrice signals that an invalid gas price has been read from config file
var ErrInvalidMinimumGasPrice = errors.New("invalid minimum gas price")

// ErrInvalidMinimumGasLimitForTx signals that an invalid minimum gas limit for transactions has been read from config file
var ErrInvalidMinimumGasLimitForTx = errors.New("invalid minimum gas limit for transactions")

// ErrEmptyEpochRewardsConfig signals that the epoch rewards config is empty
var ErrEmptyEpochRewardsConfig = errors.New("the epoch rewards config is empty")

// ErrEmptyGasLimitSettings signals that the gas limit settings is empty
var ErrEmptyGasLimitSettings = errors.New("the gas limit settings is empty")

// ErrEmptyYearSettings signals that the year settings is empty
var ErrEmptyYearSettings = errors.New("the year settings is empty")

// ErrInvalidRewardsPercentages signals that rewards percentages are not correct
var ErrInvalidRewardsPercentages = errors.New("invalid rewards percentages")

// ErrInvalidInflationPercentages signals that inflation percentages are not correct
var ErrInvalidInflationPercentages = errors.New("invalid inflation percentages")

// ErrInvalidNonceRequest signals that invalid nonce was requested
var ErrInvalidNonceRequest = errors.New("invalid nonce request")

// ErrInvalidBlockRequestOldEpoch signals that invalid block was requested from old epoch
var ErrInvalidBlockRequestOldEpoch = errors.New("invalid block request from old epoch")

// ErrNilBlockChainHook signals that nil blockchain hook has been provided
var ErrNilBlockChainHook = errors.New("nil blockchain hook")

// ErrNilTxForCurrentBlockHandler signals that nil tx for current block handler has been provided
var ErrNilTxForCurrentBlockHandler = errors.New("nil tx for current block handler")

// ErrNilSCToProtocol signals that nil smart contract to protocol handler has been provided
var ErrNilSCToProtocol = errors.New("nil sc to protocol")

// ErrNilNodesSetup signals that nil nodes setup has been provided
var ErrNilNodesSetup = errors.New("nil nodes setup")

// ErrNilBlackListCacher signals that a nil black list cacher was provided
var ErrNilBlackListCacher = errors.New("nil black list cacher")

// ErrNilPeerShardMapper signals that a nil peer shard mapper has been provided
var ErrNilPeerShardMapper = errors.New("nil peer shard mapper")

// ErrNilBlockTracker signals that a nil block tracker was provided
var ErrNilBlockTracker = errors.New("nil block tracker")

// ErrHeaderIsBlackListed signals that the header provided is black listed
var ErrHeaderIsBlackListed = errors.New("header is black listed")

// ErrNilEconomicsData signals that nil economics data has been provided
var ErrNilEconomicsData = errors.New("nil economics data")

// ErrZeroMaxComputableRounds signals that a value of zero was provided on the maxComputableRounds
var ErrZeroMaxComputableRounds = errors.New("max computable rounds is zero")

// ErrZeroMaxConsecutiveRoundsOfRatingDecrease signals that a value of zero was provided on the MaxConsecutiveRoundsOfRatingDecrease
var ErrZeroMaxConsecutiveRoundsOfRatingDecrease = errors.New("max consecutive number of rounds, in which we can decrease a validator rating, is zero")

// ErrNilRater signals that nil rater has been provided
var ErrNilRater = errors.New("nil rater")

// ErrNilNetworkWatcher signals that a nil network watcher has been provided
var ErrNilNetworkWatcher = errors.New("nil network watcher")

// ErrNilHeaderValidator signals that nil header validator has been provided
var ErrNilHeaderValidator = errors.New("nil header validator")

// ErrMaxRatingIsSmallerThanMinRating signals that the max rating is smaller than the min rating value
var ErrMaxRatingIsSmallerThanMinRating = errors.New("max rating is smaller than min rating")

// ErrMinRatingSmallerThanOne signals that the min rating is smaller than the min value of 1
var ErrMinRatingSmallerThanOne = errors.New("min rating is smaller than one")

// ErrStartRatingNotBetweenMinAndMax signals that the start rating is not between min and max rating
var ErrStartRatingNotBetweenMinAndMax = errors.New("start rating is not between min and max rating")

// ErrSignedBlocksThresholdNotBetweenZeroAndOne signals that the signed blocks threshold is not between 0 and 1
var ErrSignedBlocksThresholdNotBetweenZeroAndOne = errors.New("signed blocks threshold is not between 0 and 1")

// ErrConsecutiveMissedBlocksPenaltyLowerThanOne signals that the ConsecutiveMissedBlocksPenalty is lower than 1
var ErrConsecutiveMissedBlocksPenaltyLowerThanOne = errors.New("consecutive missed blocks penalty lower than 1")

// ErrDecreaseRatingsStepMoreThanMinusOne signals that the decrease rating step has a vale greater than -1
var ErrDecreaseRatingsStepMoreThanMinusOne = errors.New("decrease rating step has a value greater than -1")

// ErrHoursToMaxRatingFromStartRatingZero signals that the number of hours to reach max rating step is zero
var ErrHoursToMaxRatingFromStartRatingZero = errors.New("hours to reach max rating is zero")

// ErrSCDeployFromSCRIsNotPermitted signals that operation is not permitted
var ErrSCDeployFromSCRIsNotPermitted = errors.New("it is not permitted to deploy a smart contract from another smart contract cross shard")

// ErrNotEnoughGas signals that not enough gas has been provided
var ErrNotEnoughGas = errors.New("not enough gas was sent in the transaction")

// ErrInvalidValue signals that an invalid value was provided
var ErrInvalidValue = errors.New("invalid value provided")

// ErrNilQuotaStatusHandler signals that a nil quota status handler has been provided
var ErrNilQuotaStatusHandler = errors.New("nil quota status handler")

// ErrNilAntifloodHandler signals that a nil antiflood handler has been provided
var ErrNilAntifloodHandler = errors.New("nil antiflood handler")

// ErrNilHeaderSigVerifier signals that a nil header sig verifier has been provided
var ErrNilHeaderSigVerifier = errors.New("nil header sig verifier")

// ErrNilHeaderIntegrityVerifier signals that a nil header integrity verifier has been provided
var ErrNilHeaderIntegrityVerifier = errors.New("nil header integrity verifier")

// ErrFailedTransaction signals that transaction is of type failed.
var ErrFailedTransaction = errors.New("failed transaction, gas consumed")

// ErrNilBadTxHandler signals that bad tx handler is nil
var ErrNilBadTxHandler = errors.New("nil bad tx handler")

// ErrNilReceiptHandler signals that receipt handler is nil
var ErrNilReceiptHandler = errors.New("nil receipt handler")

// ErrTooManyReceiptsMiniBlocks signals that there were too many receipts miniblocks created
var ErrTooManyReceiptsMiniBlocks = errors.New("too many receipts miniblocks")

// ErrReceiptsHashMissmatch signals that overall receipts has does not match
var ErrReceiptsHashMissmatch = errors.New("receipts hash missmatch")

// ErrMiniBlockNumMissMatch signals that number of miniblocks does not match
var ErrMiniBlockNumMissMatch = errors.New("num miniblocks does not match")

// ErrEpochStartDataDoesNotMatch signals that EpochStartData is not the same as the leader created
var ErrEpochStartDataDoesNotMatch = errors.New("epoch start data does not match")

// ErrNotEpochStartBlock signals that block is not of type epoch start
var ErrNotEpochStartBlock = errors.New("not epoch start block")

// ErrGettingShardDataFromEpochStartData signals that could not get shard data from previous epoch start block
var ErrGettingShardDataFromEpochStartData = errors.New("could not find shard data from previous epoch start metablock")

// ErrNilValidityAttester signals that a nil validity attester has been provided
var ErrNilValidityAttester = errors.New("nil validity attester")

// ErrNilHeaderHandler signals that a nil header handler has been provided
var ErrNilHeaderHandler = errors.New("nil header handler")

// ErrNilMiniBlocksProvider signals that a nil miniblocks data provider has been passed over
var ErrNilMiniBlocksProvider = errors.New("nil miniblocks provider")

// ErrNilWhiteListHandler signals that white list handler is nil
var ErrNilWhiteListHandler = errors.New("nil whitelist handler")

// ErrNilPreferredPeersHolder signals that preferred peers holder is nil
var ErrNilPreferredPeersHolder = errors.New("nil preferred peers holder")

// ErrMiniBlocksInWrongOrder signals the miniblocks are in wrong order
var ErrMiniBlocksInWrongOrder = errors.New("miniblocks in wrong order, should have been only from me")

// ErrEmptyTopic signals that an empty topic has been provided
var ErrEmptyTopic = errors.New("empty topic")

// ErrInvalidArguments signals that invalid arguments were given to process built-in function
var ErrInvalidArguments = errors.New("invalid arguments to process built-in function")

// ErrNilBuiltInFunction signals that built in function is nil
var ErrNilBuiltInFunction = errors.New("built in function is nil")

// ErrRewardMiniBlockNotFromMeta signals that miniblock has a different sender shard than meta
var ErrRewardMiniBlockNotFromMeta = errors.New("rewards miniblocks should come only from meta")

// ErrValidatorInfoMiniBlockNotFromMeta signals that miniblock has a different sender shard than meta
var ErrValidatorInfoMiniBlockNotFromMeta = errors.New("validatorInfo miniblocks should come only from meta")

// ErrAccumulatedFeesDoNotMatch signals that accumulated fees do not match
var ErrAccumulatedFeesDoNotMatch = errors.New("accumulated fees do not match")

// ErrDeveloperFeesDoNotMatch signals that developer fees do not match
var ErrDeveloperFeesDoNotMatch = errors.New("developer fees do not match")

// ErrAccumulatedFeesInEpochDoNotMatch signals that accumulated fees in epoch do not match
var ErrAccumulatedFeesInEpochDoNotMatch = errors.New("accumulated fees in epoch do not match")

// ErrDevFeesInEpochDoNotMatch signals that developer fees in epoch do not match
var ErrDevFeesInEpochDoNotMatch = errors.New("developer fees in epoch do not match")

// ErrNilRewardsHandler signals that rewards handler is nil
var ErrNilRewardsHandler = errors.New("rewards handler is nil")

// ErrNilEpochEconomics signals that nil end of epoch econimics was provided
var ErrNilEpochEconomics = errors.New("nil epoch economics")

// ErrNilEpochStartDataCreator signals that nil epoch start data creator was provided
var ErrNilEpochStartDataCreator = errors.New("nil epoch start data creator")

// ErrNilRewardsCreator signals that nil epoch start rewards creator was provided
var ErrNilRewardsCreator = errors.New("nil epoch start rewards creator")

// ErrNilEpochStartValidatorInfoCreator signals that nil epoch start validator info creator was provided
var ErrNilEpochStartValidatorInfoCreator = errors.New("nil epoch start validator info creator")

// ErrInvalidGenesisTotalSupply signals that invalid genesis total supply was provided
var ErrInvalidGenesisTotalSupply = errors.New("invalid genesis total supply")

// ErrDuplicateThreshold signals that two thresholds are the same
var ErrDuplicateThreshold = errors.New("two thresholds are the same")

// ErrNoChancesForMaxThreshold signals that the max threshold has no chance defined
var ErrNoChancesForMaxThreshold = errors.New("max threshold has no chances")

// ErrNoChancesProvided signals that there were no chances provided
var ErrNoChancesProvided = errors.New("no chances are provided")

// ErrNilMinChanceIfZero signals that there was no min chance provided if a chance is still needed
var ErrNilMinChanceIfZero = errors.New("no min chance ")

// ErrInvalidShardCacherIdentifier signals an invalid identifier
var ErrInvalidShardCacherIdentifier = errors.New("invalid identifier for shard cacher")

// ErrMaxBlockSizeReached signals that max block size has been reached
var ErrMaxBlockSizeReached = errors.New("max block size has been reached")

// ErrBlockBodyHashMismatch signals that block body hashes does not match
var ErrBlockBodyHashMismatch = errors.New("block bodies does not match")

// ErrInvalidMiniBlockType signals that an invalid miniblock type has been provided
var ErrInvalidMiniBlockType = errors.New("invalid miniblock type")

// ErrInvalidBody signals that an invalid body has been provided
var ErrInvalidBody = errors.New("invalid body")

// ErrNilBlockSizeComputationHandler signals that a nil block size computation handler has been provided
var ErrNilBlockSizeComputationHandler = errors.New("nil block size computation handler")

// ErrNilValidatorStatistics signals that a nil validator statistics has been provided
var ErrNilValidatorStatistics = errors.New("nil validator statistics")

// ErrAccountNotFound signals that the account was not found for the provided address
var ErrAccountNotFound = errors.New("account not found")

// ErrMaxRatingZero signals that maxrating with a value of zero has been provided
var ErrMaxRatingZero = errors.New("max rating is zero")

// ErrNilValidatorInfos signals that a nil validator infos has been provided
var ErrNilValidatorInfos = errors.New("nil validator infos")

// ErrNilBlockSizeThrottler signals that block size throttler si nil
var ErrNilBlockSizeThrottler = errors.New("block size throttler is nil")

// ErrNilHistoryRepository signals that history processor is nil
var ErrNilHistoryRepository = errors.New("history repository is nil")

// ErrInvalidMetaTransaction signals that meta transaction is invalid
var ErrInvalidMetaTransaction = errors.New("meta transaction is invalid")

// ErrLogNotFound is the error returned when a transaction has no logs
var ErrLogNotFound = errors.New("no logs for queried transaction")

// ErrNilTxLogsProcessor is the error returned when a transaction has no logs
var ErrNilTxLogsProcessor = errors.New("nil transaction logs processor")

// ErrIncreaseStepLowerThanOne signals that an increase step lower than one has been provided
var ErrIncreaseStepLowerThanOne = errors.New("increase step is lower than one")

// ErrNilVmInput signals that provided vm input is nil
var ErrNilVmInput = errors.New("nil vm input")

// ErrNilDnsAddresses signals that nil dns addresses map was provided
var ErrNilDnsAddresses = errors.New("nil dns addresses map")

// ErrNilProtocolSustainabilityAddress signals that a nil protocol sustainability address was provided
var ErrNilProtocolSustainabilityAddress = errors.New("nil protocol sustainability address")

// ErrUserNameDoesNotMatch signals that user name does not match
var ErrUserNameDoesNotMatch = errors.New("user name does not match")

// ErrUserNameDoesNotMatchInCrossShardTx signals that user name does not match in case of cross shard tx
var ErrUserNameDoesNotMatchInCrossShardTx = errors.New("mismatch between receiver username and address")

// ErrNilBalanceComputationHandler signals that a nil balance computation handler has been provided
var ErrNilBalanceComputationHandler = errors.New("nil balance computation handler")

// ErrNilRatingsInfoHandler signals that nil ratings info handler has been provided
var ErrNilRatingsInfoHandler = errors.New("nil ratings info handler")

// ErrNilDebugger signals that a nil debug handler has been provided
var ErrNilDebugger = errors.New("nil debug handler")

// ErrEmptyFloodPreventerList signals that an empty flood preventer list has been provided
var ErrEmptyFloodPreventerList = errors.New("empty flood preventer provided")

// ErrNilTopicFloodPreventer signals that a nil topic flood preventer has been provided
var ErrNilTopicFloodPreventer = errors.New("nil topic flood preventer")

// ErrOriginatorIsBlacklisted signals that a message originator is blacklisted on the current node
var ErrOriginatorIsBlacklisted = errors.New("originator is blacklisted")

// ErrShardIsStuck signals that a shard is stuck
var ErrShardIsStuck = errors.New("shard is stuck")

// ErrRelayedTxBeneficiaryDoesNotMatchReceiver signals that an invalid address was provided in the relayed tx
var ErrRelayedTxBeneficiaryDoesNotMatchReceiver = errors.New("invalid address in relayed tx")

// ErrInvalidVMType signals that invalid vm type was provided
var ErrInvalidVMType = errors.New("invalid VM type")

// ErrRecursiveRelayedTxIsNotAllowed signals that recursive relayed tx is not allowed
var ErrRecursiveRelayedTxIsNotAllowed = errors.New("recursive relayed tx is not allowed")

// ErrRelayedTxValueHigherThenUserTxValue signals that relayed tx value is higher then user tx value
var ErrRelayedTxValueHigherThenUserTxValue = errors.New("relayed tx value is higher than user tx value")

// ErrNilInterceptorContainer signals that nil interceptor container has been provided
var ErrNilInterceptorContainer = errors.New("nil interceptor container")

// ErrInvalidTransactionVersion signals  that an invalid transaction version has been provided
var ErrInvalidTransactionVersion = errors.New("invalid transaction version")

// ErrTxValueTooBig signals that transaction value is too big
var ErrTxValueTooBig = errors.New("tx value is too big")

// ErrInvalidUserNameLength signals that provided user name length is invalid
var ErrInvalidUserNameLength = errors.New("invalid user name length")

// ErrTxValueOutOfBounds signals that transaction value is out of bounds
var ErrTxValueOutOfBounds = errors.New("tx value is out of bounds")

// ErrNilBlackListedPkCache signals that a nil black listed public key cache has been provided
var ErrNilBlackListedPkCache = errors.New("nil black listed public key cache")

// ErrInvalidDecayCoefficient signals that the provided decay coefficient is invalid
var ErrInvalidDecayCoefficient = errors.New("decay coefficient is invalid")

// ErrInvalidDecayIntervalInSeconds signals that an invalid interval in seconds was provided
var ErrInvalidDecayIntervalInSeconds = errors.New("invalid decay interval in seconds")

// ErrInvalidMinScore signals that an invalid minimum score was provided
var ErrInvalidMinScore = errors.New("invalid minimum score")

// ErrInvalidMaxScore signals that an invalid maximum score was provided
var ErrInvalidMaxScore = errors.New("invalid maximum score")

// ErrInvalidUnitValue signals that an invalid unit value was provided
var ErrInvalidUnitValue = errors.New("invalid unit value")

// ErrInvalidBadPeerThreshold signals that an invalid bad peer threshold has been provided
var ErrInvalidBadPeerThreshold = errors.New("invalid bad peer threshold")

// ErrNilPeerValidatorMapper signals that nil peer validator mapper has been provided
var ErrNilPeerValidatorMapper = errors.New("nil peer validator mapper")

// ErrOnlyValidatorsCanUseThisTopic signals that topic can be used by validator only
var ErrOnlyValidatorsCanUseThisTopic = errors.New("only validators can use this topic")

// ErrTransactionIsNotWhitelisted signals that a transaction is not whitelisted
var ErrTransactionIsNotWhitelisted = errors.New("transaction is not whitelisted")

// ErrTrieNodeIsNotWhitelisted signals that a trie node is not whitelisted
var ErrTrieNodeIsNotWhitelisted = errors.New("trie node is not whitelisted")

// ErrInterceptedDataNotForCurrentShard signals that intercepted data is not for current shard
var ErrInterceptedDataNotForCurrentShard = errors.New("intercepted data not for current shard")

// ErrAccountNotPayable will be sent when trying to send money to a non-payable account
var ErrAccountNotPayable = errors.New("sending value to non payable contract")

// ErrNilOutportHandler signals that outport is nil
var ErrNilOutportHandler = errors.New("outport handler is nil")

// ErrSmartContractDeploymentIsDisabled signals that smart contract deployment was disabled
var ErrSmartContractDeploymentIsDisabled = errors.New("smart Contract deployment is disabled")

// ErrUpgradeNotAllowed signals that upgrade is not allowed
var ErrUpgradeNotAllowed = errors.New("upgrade is allowed only for owner")

// ErrBuiltInFunctionsAreDisabled signals that built in functions are disabled
var ErrBuiltInFunctionsAreDisabled = errors.New("built in functions are disabled")

// ErrRelayedTxDisabled signals that relayed tx are disabled
var ErrRelayedTxDisabled = errors.New("relayed tx is disabled")

// ErrRelayedTxV2Disabled signals that the v2 version of relayed tx is disabled
var ErrRelayedTxV2Disabled = errors.New("relayed tx v2 is disabled")

// ErrRelayedTxV2ZeroVal signals that the v2 version of relayed tx should be created with 0 as value
var ErrRelayedTxV2ZeroVal = errors.New("relayed tx v2 value should be 0")

// ErrEmptyConsensusGroup is raised when an operation is attempted with an empty consensus group
var ErrEmptyConsensusGroup = errors.New("consensusGroup is empty")

// ErrRelayedTxGasLimitMissmatch signals that relayed tx gas limit is higher then user tx gas limit
var ErrRelayedTxGasLimitMissmatch = errors.New("relayed tx gas limit higher then user tx gas limit")

// ErrRelayedGasPriceMissmatch signals that relayed gas price is not equal with user tx
var ErrRelayedGasPriceMissmatch = errors.New("relayed gas price missmatch")

// ErrNilUserAccount signals that nil user account was provided
var ErrNilUserAccount = errors.New("nil user account")

// ErrNilEpochStartSystemSCProcessor signals that nil epoch start system sc processor was provided
var ErrNilEpochStartSystemSCProcessor = errors.New("nil epoch start system sc processor")

// ErrEmptyPeerID signals that an empty peer ID has been provided
var ErrEmptyPeerID = errors.New("empty peer ID")

// ErrNilFallbackHeaderValidator signals that a nil fallback header validator has been provided
var ErrNilFallbackHeaderValidator = errors.New("nil fallback header validator")

// ErrTransactionSignedWithHashIsNotEnabled signals that a transaction signed with hash is not enabled
var ErrTransactionSignedWithHashIsNotEnabled = errors.New("transaction signed with hash is not enabled")

// ErrNilTransactionVersionChecker signals that provided transaction version checker is nil
var ErrNilTransactionVersionChecker = errors.New("nil transaction version checker")

// ErrInvalidRewardsTopUpGradientPoint signals that the top up gradient point is invalid
var ErrInvalidRewardsTopUpGradientPoint = errors.New("rewards top up gradient point is invalid")

// ErrInvalidVMInputGasComputation signals that invalid vm input gas computation was provided
var ErrInvalidVMInputGasComputation = errors.New("invalid vm input gas computation")

// ErrMoreGasConsumedThanProvided signals that VM used more gas than provided
var ErrMoreGasConsumedThanProvided = errors.New("more gas used than provided")

// ErrInvalidGasModifier signals that provided gas modifier is invalid
var ErrInvalidGasModifier = errors.New("invalid gas modifier")

// ErrMoreGasThanGasLimitPerBlock signals that more gas was provided than gas limit per block
var ErrMoreGasThanGasLimitPerBlock = errors.New("more gas was provided than gas limit per block")

// ErrMoreGasThanGasLimitPerMiniBlockForSafeCrossShard signals that more gas was provided than gas limit per mini block for safe cross shard
var ErrMoreGasThanGasLimitPerMiniBlockForSafeCrossShard = errors.New("more gas was provided than gas limit per mini block for safe cross shard")

// ErrNotEnoughGasInUserTx signals that not enough gas was provided in user tx
var ErrNotEnoughGasInUserTx = errors.New("not enough gas provided in user tx")

// ErrNegativeBalanceDeltaOnCrossShardAccount signals that negative balance delta was given on cross shard account
var ErrNegativeBalanceDeltaOnCrossShardAccount = errors.New("negative balance delta on cross shard account")

// ErrNilOrEmptyList signals that a nil or empty list was provided
var ErrNilOrEmptyList = errors.New("nil or empty provided list")

// ErrNilScQueryElement signals that a nil sc query service element was provided
var ErrNilScQueryElement = errors.New("nil SC query service element")

// ErrMaxAccumulatedFeesExceeded signals that max accumulated fees has been exceeded
var ErrMaxAccumulatedFeesExceeded = errors.New("max accumulated fees has been exceeded")

// ErrMaxDeveloperFeesExceeded signals that max developer fees has been exceeded
var ErrMaxDeveloperFeesExceeded = errors.New("max developer fees has been exceeded")

// ErrNilBuiltInFunctionsCostHandler signals that a nil built in functions cost handler has been provided
var ErrNilBuiltInFunctionsCostHandler = errors.New("nil built in functions cost handler")

// ErrNilArgsBuiltInFunctionsConstHandler signals that a nil arguments struct for built in functions cost handler has been provided
var ErrNilArgsBuiltInFunctionsConstHandler = errors.New("nil arguments for built in functions cost handler")

// ErrInvalidEpochStartMetaBlockConsensusPercentage signals that a small epoch start meta block consensus percentage has been provided
var ErrInvalidEpochStartMetaBlockConsensusPercentage = errors.New("invalid epoch start meta block consensus percentage")

// ErrNilNumConnectedPeersProvider signals that a nil number of connected peers provider has been provided
var ErrNilNumConnectedPeersProvider = errors.New("nil number of connected peers provider")

// ErrNilLocker signals that a nil locker was provided
var ErrNilLocker = errors.New("nil locker")

// ErrNilAllowExternalQueriesChan signals that a nil channel for signaling the allowance of external queries provided is nil
var ErrNilAllowExternalQueriesChan = errors.New("nil channel for signaling the allowance of external queries")

// ErrQueriesNotAllowedYet signals that the node is not ready yet to process VM Queries
var ErrQueriesNotAllowedYet = errors.New("node is not ready yet to process VM Queries")

// ErrNilChunksProcessor signals that a nil chunks processor has been provided
var ErrNilChunksProcessor = errors.New("nil chunks processor")

// ErrIncompatibleReference signals that an incompatible reference was provided when processing a batch
var ErrIncompatibleReference = errors.New("incompatible reference when processing batch")

// ErrProcessClosed signals that an incomplete processing occurred due to the early process closing
var ErrProcessClosed = errors.New("incomplete processing: process is closing")

// ErrNilAccountsDBSyncer signals that a nil accounts db syncer has been provided
var ErrNilAccountsDBSyncer = errors.New("nil accounts DB syncer")

// ErrNilCurrentNetworkEpochProvider signals that a nil CurrentNetworkEpochProvider handler has been provided
var ErrNilCurrentNetworkEpochProvider = errors.New("nil current network epoch provider")

// ErrNilESDTTransferParser signals that a nil ESDT transfer parser has been provided
var ErrNilESDTTransferParser = errors.New("nil esdt transfer parser")

// ErrResultingSCRIsTooBig signals that resulting smart contract result is too big
var ErrResultingSCRIsTooBig = errors.New("resulting SCR is too big")

// ErrNotAllowedToWriteUnderProtectedKey signals that writing under protected key is not allowed
var ErrNotAllowedToWriteUnderProtectedKey = errors.New("not allowed to write under protected key")

// ErrNilNFTStorageHandler signals that nil NFT storage handler has been provided
var ErrNilNFTStorageHandler = errors.New("nil NFT storage handler")

// ErrNilBootstrapper signals that a nil bootstraper has been provided
var ErrNilBootstrapper = errors.New("nil bootstrapper")

// ErrNodeIsNotSynced signals that the VM query cannot be executed because the node is not synced and the request required this
var ErrNodeIsNotSynced = errors.New("node is not synced")

// ErrStateChangedWhileExecutingVmQuery signals that the state has been changed while executing a vm query and the request required not to
var ErrStateChangedWhileExecutingVmQuery = errors.New("state changed while executing vm query")

// ErrDuplicateRoundActivationName signals a round activation name is already taken
var ErrDuplicateRoundActivationName = errors.New("round activation name already exists in config file")

// ErrNilActivationRoundName signals an empty activation round name has been set in config file
var ErrNilActivationRoundName = errors.New("round activation name is empty in config file")

// ErrInvalidRoundActivationConfig signals that RoundConfig struct is invalid
var ErrInvalidRoundActivationConfig = errors.New("invalid round config struct; should be of type config.ActivationRoundByName")

// ErrNilRoundNotifier signals a nil round notifier has been provided
var ErrNilRoundNotifier = errors.New("nil round notifier has been provided")

// ErrNilScheduledTxsExecutionHandler signals that scheduled txs execution handler is nil
var ErrNilScheduledTxsExecutionHandler = errors.New("nil scheduled txs execution handler")

// ErrNilVersionedHeaderFactory signals that the versioned header factory is nil
var ErrNilVersionedHeaderFactory = errors.New("nil versioned header factory")

// ErrNilIntermediateProcessor signals that intermediate processors is nil
var ErrNilIntermediateProcessor = errors.New("intermediate processor is nil")

// ErrNilSyncTimer signals that the sync timer is nil
var ErrNilSyncTimer = errors.New("sync timer is nil")

// ErrNilIsShardStuckHandler signals a nil shard stuck handler
var ErrNilIsShardStuckHandler = errors.New("nil handler for checking stuck shard")

// ErrNilIsMaxBlockSizeReachedHandler signals a nil max block size reached handler
var ErrNilIsMaxBlockSizeReachedHandler = errors.New("nil handler for max block size reached")

// ErrNilTxMaxTotalCostHandler signals a nil transaction max total cost
var ErrNilTxMaxTotalCostHandler = errors.New("nil transaction max total cost")

// ErrNilAccountTxsPerShard signals a nil mapping for account transactions to shard
var ErrNilAccountTxsPerShard = errors.New("nil account transactions per shard mapping")

// ErrScheduledRootHashDoesNotMatch signals that scheduled root hash does not match
var ErrScheduledRootHashDoesNotMatch = errors.New("scheduled root hash does not match")

// ErrNilAdditionalData signals that additional data is nil
var ErrNilAdditionalData = errors.New("nil additional data")

// ErrNumOfMiniBlocksAndMiniBlocksHeadersMismatch signals that number of mini blocks and mini blocks headers does not match
var ErrNumOfMiniBlocksAndMiniBlocksHeadersMismatch = errors.New("num of mini blocks and mini blocks headers does not match")

// ErrNilDoubleTransactionsDetector signals that a nil double transactions detector has been provided
var ErrNilDoubleTransactionsDetector = errors.New("nil double transactions detector")

// ErrNoTxToProcess signals that no transaction were sent for processing
var ErrNoTxToProcess = errors.New("no transaction to process")

// ErrInvalidProcessWaitTime signals that an invalid process wait time was provided
var ErrInvalidProcessWaitTime = errors.New("invalid process wait time")

<<<<<<< HEAD
// ErrMissingMiniBlockHeader signals that mini block header is missing
var ErrMissingMiniBlockHeader = errors.New("missing mini block header")

// ErrMissingMiniBlock signals that mini block is missing
var ErrMissingMiniBlock = errors.New("missing mini block")

// ErrIndexIsOutOfBound signals that the given index is out of bound
var ErrIndexIsOutOfBound = errors.New("index is out of bound")

// ErrIndexDoesNotMatchWithPartialExecuted signals that the given index does not match with a partial executed mini block
var ErrIndexDoesNotMatchWithPartialExecutedMiniBlock = errors.New("index does not match with a partial executed mini block")

// ErrIndexDoesNotMatchWithFullyExecuted signals that the given index does not match with a fully executed mini block
var ErrIndexDoesNotMatchWithFullyExecutedMiniBlock = errors.New("index does not match with a fully executed mini block")

// ErrNilProcessedMiniBlocksTracker signals that a nil processed mini blocks tracker has been provided
var ErrNilProcessedMiniBlocksTracker = errors.New("nil processed mini blocks tracker")
=======
// ErrMetaHeaderEpochOutOfRange signals that the given header is out of accepted range
var ErrMetaHeaderEpochOutOfRange = errors.New("epoch out of range for meta block header")
>>>>>>> ed36edf5
<|MERGE_RESOLUTION|>--- conflicted
+++ resolved
@@ -1080,7 +1080,9 @@
 // ErrInvalidProcessWaitTime signals that an invalid process wait time was provided
 var ErrInvalidProcessWaitTime = errors.New("invalid process wait time")
 
-<<<<<<< HEAD
+// ErrMetaHeaderEpochOutOfRange signals that the given header is out of accepted range
+var ErrMetaHeaderEpochOutOfRange = errors.New("epoch out of range for meta block header")
+
 // ErrMissingMiniBlockHeader signals that mini block header is missing
 var ErrMissingMiniBlockHeader = errors.New("missing mini block header")
 
@@ -1097,8 +1099,4 @@
 var ErrIndexDoesNotMatchWithFullyExecutedMiniBlock = errors.New("index does not match with a fully executed mini block")
 
 // ErrNilProcessedMiniBlocksTracker signals that a nil processed mini blocks tracker has been provided
-var ErrNilProcessedMiniBlocksTracker = errors.New("nil processed mini blocks tracker")
-=======
-// ErrMetaHeaderEpochOutOfRange signals that the given header is out of accepted range
-var ErrMetaHeaderEpochOutOfRange = errors.New("epoch out of range for meta block header")
->>>>>>> ed36edf5
+var ErrNilProcessedMiniBlocksTracker = errors.New("nil processed mini blocks tracker")