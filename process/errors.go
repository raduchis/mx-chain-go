package process

import (
	"errors"
)

// ErrNilMessage signals that a nil message has been received
var ErrNilMessage = errors.New("nil message")

// ErrNilAccountsAdapter defines the error when trying to use a nil AccountsAddapter
var ErrNilAccountsAdapter = errors.New("nil AccountsAdapter")

// ErrNilHasher signals that an operation has been attempted to or with a nil hasher implementation
var ErrNilHasher = errors.New("nil Hasher")

// ErrNilAddressConverter signals that an operation has been attempted to or with a nil AddressConverter implementation
var ErrNilAddressConverter = errors.New("nil AddressConverter")

// ErrNilAddressContainer signals that an operation has been attempted to or with a nil AddressContainer implementation
var ErrNilAddressContainer = errors.New("nil AddressContainer")

// ErrNilTransaction signals that an operation has been attempted to or with a nil transaction
var ErrNilTransaction = errors.New("nil transaction")

// ErrWrongTransaction signals that transaction is invalid
var ErrWrongTransaction = errors.New("invalid transaction")

// ErrNoVM signals that no SCHandler has been set
var ErrNoVM = errors.New("no VM (hook not set)")

// ErrHigherNonceInTransaction signals the nonce in transaction is higher than the account's nonce
var ErrHigherNonceInTransaction = errors.New("higher nonce in transaction")

// ErrLowerNonceInTransaction signals the nonce in transaction is lower than the account's nonce
var ErrLowerNonceInTransaction = errors.New("lower nonce in transaction")

// ErrInsufficientFunds signals the funds are insufficient
var ErrInsufficientFunds = errors.New("insufficient funds")

// ErrNilValue signals the value is nil
var ErrNilValue = errors.New("nil value")

// ErrNilBlockChain signals that an operation has been attempted to or with a nil blockchain
var ErrNilBlockChain = errors.New("nil block chain")

// ErrNilMetaBlockHeader signals that an operation has been attempted to or with a nil metablock
var ErrNilMetaBlockHeader = errors.New("nil metablock header")

// ErrNilTxBlockBody signals that an operation has been attempted to or with a nil tx block body
var ErrNilTxBlockBody = errors.New("nil tx block body")

// ErrNilStore signals that the provided storage service is nil
var ErrNilStore = errors.New("nil data storage service")

// ErrNilPeerBlockBody signals that an operation has been attempted to or with a nil block body
var ErrNilPeerBlockBody = errors.New("nil block body")

// ErrNilBlockHeader signals that an operation has been attempted to or with a nil block header
var ErrNilBlockHeader = errors.New("nil block header")

// ErrNilBlockBody signals that an operation has been attempted to or with a nil block body
var ErrNilBlockBody = errors.New("nil block body")

// ErrNilTxHash signals that an operation has been attempted with a nil hash
var ErrNilTxHash = errors.New("nil transaction hash")

// ErrNilPublicKey signals that a operation has been attempted with a nil public key
var ErrNilPublicKey = errors.New("nil public key")

// ErrNilPubKeysBitmap signals that a operation has been attempted with a nil public keys bitmap
var ErrNilPubKeysBitmap = errors.New("nil public keys bitmap")

// ErrNilPreviousBlockHash signals that a operation has been attempted with a nil previous block header hash
var ErrNilPreviousBlockHash = errors.New("nil previous block header hash")

// ErrNilSignature signals that a operation has been attempted with a nil signature
var ErrNilSignature = errors.New("nil signature")

// ErrNilMiniBlocks signals that an operation has been attempted with a nil mini-block
var ErrNilMiniBlocks = errors.New("nil mini blocks")

// ErrNilMiniBlockHeaders signals that an operation has been attempted with a nil mini-block
var ErrNilMiniBlockHeaders = errors.New("nil mini block headers")

// ErrNilTxHashes signals that an operation has been atempted with nil transaction hashes
var ErrNilTxHashes = errors.New("nil transaction hashes")

// ErrNilRootHash signals that an operation has been attempted with a nil root hash
var ErrNilRootHash = errors.New("root hash is nil")

// ErrWrongNonceInBlock signals the nonce in block is different than expected nonce
var ErrWrongNonceInBlock = errors.New("wrong nonce in block")

// ErrInvalidBlockHash signals the hash of the block is not matching with the previous one
var ErrInvalidBlockHash = errors.New("invalid block hash")

// ErrMissingTransaction signals that one transaction is missing
var ErrMissingTransaction = errors.New("missing transaction")

// ErrMarshalWithoutSuccess signals that marshal some data was not done with success
var ErrMarshalWithoutSuccess = errors.New("marshal without success")

// ErrUnmarshalWithoutSuccess signals that unmarshal some data was not done with success
var ErrUnmarshalWithoutSuccess = errors.New("unmarshal without success")

// ErrRootStateMissmatch signals that persist some data was not done with success
var ErrRootStateMissmatch = errors.New("root state does not match")

// ErrAccountStateDirty signals that the accounts were modified before starting the current modification
var ErrAccountStateDirty = errors.New("accountState was dirty before starting to change")

// ErrInvalidShardId signals that the shard id is invalid
var ErrInvalidShardId = errors.New("invalid shard id")

// ErrMissingHeader signals that header of the block is missing
var ErrMissingHeader = errors.New("missing header")

// ErrMissingHashForHeaderNonce signals that hash of the block is missing
var ErrMissingHashForHeaderNonce = errors.New("missing hash for header nonce")

// ErrMissingBody signals that body of the block is missing
var ErrMissingBody = errors.New("missing body")

// ErrNilBlockExecutor signals that an operation has been attempted to or with a nil BlockExecutor implementation
var ErrNilBlockExecutor = errors.New("nil BlockExecutor")

// ErrNilMarshalizer signals that an operation has been attempted to or with a nil Marshalizer implementation
var ErrNilMarshalizer = errors.New("nil Marshalizer")

// ErrNilRounder signals that an operation has been attempted to or with a nil Rounder implementation
var ErrNilRounder = errors.New("nil Rounder")

// ErrNilMessenger signals that a nil Messenger object was provided
var ErrNilMessenger = errors.New("nil Messenger")

// ErrNilTxDataPool signals that a nil transaction pool has been provided
var ErrNilTxDataPool = errors.New("nil transaction data pool")

// ErrNilHeadersDataPool signals that a nil header pool has been provided
var ErrNilHeadersDataPool = errors.New("nil headers data pool")

// ErrNilMetachainHeadersDataPool signals that a nil metachain header pool has been provided
var ErrNilMetachainHeadersDataPool = errors.New("nil metachain headers data pool")

// ErrNilHeadersNoncesDataPool signals that a nil header - nonce cache
var ErrNilHeadersNoncesDataPool = errors.New("nil headers nonces cache")

//ErrNilMetachainHeadersNoncesDataPool signals a nil metachain header - nonce cache
var ErrNilMetachainHeadersNoncesDataPool = errors.New("nil metachain headers nonces cache")

// ErrNilCacher signals that a nil cache has been provided
var ErrNilCacher = errors.New("nil cacher")

// ErrNilRcvAddr signals that an operation has been attempted to or with a nil receiver address
var ErrNilRcvAddr = errors.New("nil receiver address")

// ErrNilSndAddr signals that an operation has been attempted to or with a nil sender address
var ErrNilSndAddr = errors.New("nil sender address")

// ErrNegativeValue signals that a negative value has been detected and it is not allowed
var ErrNegativeValue = errors.New("negative value")

// ErrNilShardCoordinator signals that an operation has been attempted to or with a nil shard coordinator
var ErrNilShardCoordinator = errors.New("nil shard coordinator")

// ErrInvalidRcvAddr signals that an operation has been attempted to or with an invalid receiver address
var ErrInvalidRcvAddr = errors.New("invalid receiver address")

// ErrInvalidSndAddr signals that an operation has been attempted to or with an invalid sender address
var ErrInvalidSndAddr = errors.New("invalid sender address")

// ErrNilKeyGen signals that an operation has been attempted to or with a nil single sign key generator
var ErrNilKeyGen = errors.New("nil key generator")

// ErrNilSingleSigner signals that a nil single signer is used
var ErrNilSingleSigner = errors.New("nil single signer")

// ErrNilMultiSigVerifier signals that a nil multi-signature verifier is used
var ErrNilMultiSigVerifier = errors.New("nil multi-signature verifier")

// ErrInvalidBlockBodyType signals that an operation has been attempted with an invalid block body type
var ErrInvalidBlockBodyType = errors.New("invalid block body type")

// ErrNotImplementedBlockProcessingType signals that a not supported block body type was found in header
var ErrNotImplementedBlockProcessingType = errors.New("not implemented block processing type")

// ErrNilDataToProcess signals that nil data was provided
var ErrNilDataToProcess = errors.New("nil data to process")

// ErrNilPoolsHolder signals that an operation has been attempted to or with a nil pools holder object
var ErrNilPoolsHolder = errors.New("nil pools holder")

// ErrNilTxStorage signals that a nil transaction storage has been provided
var ErrNilTxStorage = errors.New("nil transaction storage")

// ErrNilStorage signals that a nil storage has been provided
var ErrNilStorage = errors.New("nil storage")

// ErrNilBlocksTracker signals that a nil blocks tracker has been provided
var ErrNilBlocksTracker = errors.New("nil blocks tracker")

// ErrInvalidTxInPool signals an invalid transaction in the transactions pool
var ErrInvalidTxInPool = errors.New("invalid transaction in the transactions pool")

// ErrTxNotFound signals that a transaction has not found
var ErrTxNotFound = errors.New("transaction not found")

// ErrNilHeadersStorage signals that a nil header storage has been provided
var ErrNilHeadersStorage = errors.New("nil headers storage")

// ErrNilHeadersNonceHashStorage signals that a nil header nonce hash storage has been provided
var ErrNilHeadersNonceHashStorage = errors.New("nil headers nonce hash storage")

// ErrNilMetachainHeadersStorage signals that a nil metachain header storage has been provided
var ErrNilMetachainHeadersStorage = errors.New("nil metachain headers storage")

// ErrNilResolverSender signals that a nil resolver sender object has been provided
var ErrNilResolverSender = errors.New("nil resolver sender")

// ErrNilBlockBodyStorage signals that a nil block body storage has been provided
var ErrNilBlockBodyStorage = errors.New("nil block body storage")

// ErrNilTransactionPool signals that a nil transaction pool was used
var ErrNilTransactionPool = errors.New("nil transaction pool")

// ErrNilMiniBlockPool signals that a nil mini blocks pool was used
var ErrNilMiniBlockPool = errors.New("nil mini block pool")

// ErrNilMetaBlockPool signals that a nil meta blocks pool was used
var ErrNilMetaBlockPool = errors.New("nil meta block pool")

// ErrNilTxProcessor signals that a nil transactions processor was used
var ErrNilTxProcessor = errors.New("nil transactions processor")

// ErrNilDataPoolHolder signals that the data pool holder is nil
var ErrNilDataPoolHolder = errors.New("nil data pool holder")

// ErrTimeIsOut signals that time is out
var ErrTimeIsOut = errors.New("time is out")

// ErrNilForkDetector signals that the fork detector is nil
var ErrNilForkDetector = errors.New("nil fork detector")

// ErrNilContainerElement signals when trying to add a nil element in the container
var ErrNilContainerElement = errors.New("element cannot be nil")

// ErrInvalidContainerKey signals that an element does not exist in the container's map
var ErrInvalidContainerKey = errors.New("element does not exist in container")

// ErrContainerKeyAlreadyExists signals that an element was already set in the container's map
var ErrContainerKeyAlreadyExists = errors.New("provided key already exists in container")

// ErrNilResolverContainer signals that a nil resolver container was provided
var ErrNilResolverContainer = errors.New("nil resolver container")

// ErrNilRequestHandler signals that a nil request handler interface was provided
var ErrNilRequestHandler = errors.New("nil request handler")

// ErrNilHaveTimeHandler signals that a nil have time handler func was provided
var ErrNilHaveTimeHandler = errors.New("nil have time handler")

// ErrCouldNotDecodeUnderlyingBody signals that an InterceptedBlockBody could not be decoded to a block.Body using type assertion
var ErrCouldNotDecodeUnderlyingBody = errors.New("could not decode InterceptedBlockBody to block.Body")

// ErrWrongTypeInContainer signals that a wrong type of object was found in container
var ErrWrongTypeInContainer = errors.New("wrong type of object inside container")

// ErrLenMismatch signals that 2 or more slices have different lengths
var ErrLenMismatch = errors.New("lengths mismatch")

// ErrWrongTypeAssertion signals that an type assertion failed
var ErrWrongTypeAssertion = errors.New("wrong type assertion")

// ErrRollbackFromGenesis signals that a rollback from genesis is called
var ErrRollbackFromGenesis = errors.New("roll back from genesis is not supported")

// ErrNoTransactionInMessage signals that no transaction was found after parsing received p2p message
var ErrNoTransactionInMessage = errors.New("no transaction found in received message")

// ErrNilBuffer signals that a provided byte buffer is nil
var ErrNilBuffer = errors.New("provided byte buffer is nil")

// ErrNilChronologyValidator signals that a nil chronology validator has been provided
var ErrNilChronologyValidator = errors.New("provided chronology validator object is nil")

// ErrNilRandSeed signals that a nil rand seed has been provided
var ErrNilRandSeed = errors.New("provided rand seed is nil")

// ErrNilPrevRandSeed signals that a nil previous rand seed has been provided
var ErrNilPrevRandSeed = errors.New("provided previous rand seed is nil")

// ErrNilRequestHeaderHandlerByNonce signals that a nil header request handler by nonce func was provided
var ErrNilRequestHeaderHandlerByNonce = errors.New("nil request header handler by nonce")

// ErrLowShardHeaderRound signals that shard header round is too low for processing
var ErrLowShardHeaderRound = errors.New("shard header round is lower than last committed for this shard")

// ErrRandSeedMismatch signals that random seeds are not equal
var ErrRandSeedMismatch = errors.New("random seeds do not match")

// ErrHeaderNotFinal signals that header is not final and it should be
var ErrHeaderNotFinal = errors.New("header in metablock is not final")

// ErrShardIdMissmatch signals shard ID does not match expectations
var ErrShardIdMissmatch = errors.New("shard ID missmatch")

// ErrMintAddressNotInThisShard signals that the mint address does not belong to current shard
var ErrMintAddressNotInThisShard = errors.New("mint address does not belong to current shard")

// ErrNotarizedHdrsSliceIsNil signals that the slice holding last notarized headers is nil
var ErrNotarizedHdrsSliceIsNil = errors.New("notarized shard headers slice is nil")

// ErrNoNewMetablocks signals that no new metablocks are in the pool
var ErrNoNewMetablocks = errors.New("there is no new metablocks")

// ErrNoSortedHdrsForShard signals that there are no sorted hdrs in pool
var ErrNoSortedHdrsForShard = errors.New("no sorted headers in pool")

// ErrCrossShardMBWithoutConfirmationFromMeta signals that miniblock was not yet notarized by metachain
var ErrCrossShardMBWithoutConfirmationFromMeta = errors.New("cross shard miniblock with destination current shard is not confirmed by metachain")

// ErrHeaderBodyMismatch signals that the header does not attest all data from the block
var ErrHeaderBodyMismatch = errors.New("body cannot be validated from header data")

// ErrMetaBlockNotFinal signals that metablock is not final
var ErrMetaBlockNotFinal = errors.New("cannot attest meta blocks finality")

// ErrNilSmartContractProcessor signals that smart contract call executor is nil
var ErrNilSmartContractProcessor = errors.New("smart contract processor is nil")

// ErrNilArguments signals that arguments from transactions data is nil
var ErrNilArguments = errors.New("smart contract arguments are nil")

// ErrNilCode signals that code from transaction data is nil
var ErrNilCode = errors.New("smart contract code is nil")

// ErrNilFunction signals that function from transaction data is nil
var ErrNilFunction = errors.New("smart contract function is nil")

// ErrStringSplitFailed signals that data splitting into arguments and code failed
var ErrStringSplitFailed = errors.New("data splitting into arguments and code/function failed")

// ErrNilArgumentParser signals that the argument parser is nil
var ErrNilArgumentParser = errors.New("argument parser is nil")

// ErrNilSCDestAccount signals that destination account is nil
var ErrNilSCDestAccount = errors.New("nil destination SC account")

// ErrWrongNonceInVMOutput signals that nonce in vm output is wrong
var ErrWrongNonceInVMOutput = errors.New("nonce invalid from SC run")

// ErrNilVMOutput signals that vmoutput is nil
var ErrNilVMOutput = errors.New("nil vm output")

// ErrNilBalanceFromSC signals that balance is nil
var ErrNilBalanceFromSC = errors.New("output balance from VM is nil")

// ErrNilTemporaryAccountsHandler signals that temporary accounts handler is nil
var ErrNilTemporaryAccountsHandler = errors.New("temporary accounts handler is nil")

// ErrBoostrapFromStorage signals that boostrap from storage has been failed
var ErrBoostrapFromStorage = errors.New("boostrap from storage has been failed")

// ErrNilSmartContractResult signals that the smart contract result is nil
var ErrNilSmartContractResult = errors.New("smart contract result is nil")

// ErrInvalidDataInput signals that the data input is invalid for parsing
<<<<<<< HEAD
var ErrInvalidDataInput = errors.New("data input is invalid to create key, value storage output")
=======
var ErrInvalidDataInput = errors.New("data input is invalid to create key, value storage output")

// ErrUnknownMiniBlockType signals that miniblock type is wrong
var ErrUnknownMiniBlockType = errors.New("miniblock type is unknown")

// ErrNoSmartContractResultInMessage signals that message does not contain required data
var ErrNoSmartContractResultInMessage = errors.New("no smart contract result in message")

// ErrNilScrDataPool signals that smart contract pool is nil
var ErrNilScrDataPool = errors.New("smart contract result pool is nil")

// ErrNilScrStorage signals that smart contract storage is nil
var ErrNilScrStorage = errors.New("smart contract result storage is nil")
>>>>>>> 7cea8032
<|MERGE_RESOLUTION|>--- conflicted
+++ resolved
@@ -365,9 +365,6 @@
 var ErrNilSmartContractResult = errors.New("smart contract result is nil")
 
 // ErrInvalidDataInput signals that the data input is invalid for parsing
-<<<<<<< HEAD
-var ErrInvalidDataInput = errors.New("data input is invalid to create key, value storage output")
-=======
 var ErrInvalidDataInput = errors.New("data input is invalid to create key, value storage output")
 
 // ErrUnknownMiniBlockType signals that miniblock type is wrong
@@ -380,5 +377,4 @@
 var ErrNilScrDataPool = errors.New("smart contract result pool is nil")
 
 // ErrNilScrStorage signals that smart contract storage is nil
-var ErrNilScrStorage = errors.New("smart contract result storage is nil")
->>>>>>> 7cea8032
+var ErrNilScrStorage = errors.New("smart contract result storage is nil")