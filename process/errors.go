package process

import (
	"errors"
)

// ErrNilMessage signals that a nil message has been received
var ErrNilMessage = errors.New("nil message")

// ErrNilAccountsAdapter defines the error when trying to use a nil AccountsAddapter
var ErrNilAccountsAdapter = errors.New("nil AccountsAdapter")

// ErrNilCoreComponentsHolder signals that a nil core components holder was provided
var ErrNilCoreComponentsHolder = errors.New("nil core components holder")

// ErrNilBootstrapComponentsHolder signals that a nil bootstrap components holder was provided
var ErrNilBootstrapComponentsHolder = errors.New("nil bootstrap components holder")

// ErrNilStatusComponentsHolder signals that a nil status components holder was provided
var ErrNilStatusComponentsHolder = errors.New("nil status components holder")

// ErrNilCryptoComponentsHolder signals that a nil crypto components holder was provided
var ErrNilCryptoComponentsHolder = errors.New("nil crypto components holder")

// ErrNilDataComponentsHolder signals that a nil data components holder was provided
var ErrNilDataComponentsHolder = errors.New("nil data components holder")

// ErrNilHasher signals that an operation has been attempted to or with a nil hasher implementation
var ErrNilHasher = errors.New("nil Hasher")

// ErrNilPubkeyConverter signals that an operation has been attempted to or with a nil public key converter implementation
var ErrNilPubkeyConverter = errors.New("nil pubkey converter")

// ErrNilGasSchedule signals that an operation has been attempted with a nil gas schedule
var ErrNilGasSchedule = errors.New("nil GasSchedule")

// ErrNilAddressContainer signals that an operation has been attempted to or with a nil AddressContainer implementation
var ErrNilAddressContainer = errors.New("nil AddressContainer")

// ErrNilTransaction signals that an operation has been attempted to or with a nil transaction
var ErrNilTransaction = errors.New("nil transaction")

// ErrWrongTransaction signals that transaction is invalid
var ErrWrongTransaction = errors.New("invalid transaction")

// ErrNoVM signals that no SCHandler has been set
var ErrNoVM = errors.New("no VM (hook not set)")

// ErrHigherNonceInTransaction signals the nonce in transaction is higher than the account's nonce
var ErrHigherNonceInTransaction = errors.New("higher nonce in transaction")

// ErrLowerNonceInTransaction signals the nonce in transaction is lower than the account's nonce
var ErrLowerNonceInTransaction = errors.New("lower nonce in transaction")

// ErrInsufficientFunds signals the funds are insufficient for the move balance operation but the
// transaction fee is covered by the current balance
var ErrInsufficientFunds = errors.New("insufficient funds")

// ErrInsufficientFee signals that the current balance doesn't have the required transaction fee
var ErrInsufficientFee = errors.New("insufficient balance for fees")

// ErrNilValue signals the value is nil
var ErrNilValue = errors.New("nil value")

// ErrNilBlockChain signals that an operation has been attempted to or with a nil blockchain
var ErrNilBlockChain = errors.New("nil block chain")

// ErrNilMetaBlockHeader signals that an operation has been attempted to or with a nil metablock
var ErrNilMetaBlockHeader = errors.New("nil metablock header")

// ErrNilTxBlockBody signals that an operation has been attempted to or with a nil tx block body
var ErrNilTxBlockBody = errors.New("nil tx block body")

// ErrNilStore signals that the provided storage service is nil
var ErrNilStore = errors.New("nil data storage service")

// ErrNilBootStorer signals that the provided boot storer is bil
var ErrNilBootStorer = errors.New("nil boot storer")

// ErrNilBlockHeader signals that an operation has been attempted to or with a nil block header
var ErrNilBlockHeader = errors.New("nil block header")

// ErrNilBlockBody signals that an operation has been attempted to or with a nil block body
var ErrNilBlockBody = errors.New("nil block body")

// ErrNilTxHash signals that an operation has been attempted with a nil hash
var ErrNilTxHash = errors.New("nil transaction hash")

// ErrNilPubKeysBitmap signals that a operation has been attempted with a nil public keys bitmap
var ErrNilPubKeysBitmap = errors.New("nil public keys bitmap")

// ErrNilPreviousBlockHash signals that a operation has been attempted with a nil previous block header hash
var ErrNilPreviousBlockHash = errors.New("nil previous block header hash")

// ErrNilSignature signals that a operation has been attempted with a nil signature
var ErrNilSignature = errors.New("nil signature")

// ErrNilMiniBlocks signals that an operation has been attempted with a nil mini-block
var ErrNilMiniBlocks = errors.New("nil mini blocks")

// ErrNilMiniBlock signals that an operation has been attempted with a nil miniblock
var ErrNilMiniBlock = errors.New("nil mini block")

// ErrNilRootHash signals that an operation has been attempted with a nil root hash
var ErrNilRootHash = errors.New("root hash is nil")

// ErrWrongNonceInBlock signals the nonce in block is different than expected nonce
var ErrWrongNonceInBlock = errors.New("wrong nonce in block")

// ErrBlockHashDoesNotMatch signals that header hash does not match with the previous one
var ErrBlockHashDoesNotMatch = errors.New("block hash does not match")

// ErrMissingTransaction signals that one transaction is missing
var ErrMissingTransaction = errors.New("missing transaction")

// ErrMarshalWithoutSuccess signals that marshal some data was not done with success
var ErrMarshalWithoutSuccess = errors.New("marshal without success")

// ErrUnmarshalWithoutSuccess signals that unmarshal some data was not done with success
var ErrUnmarshalWithoutSuccess = errors.New("unmarshal without success")

// ErrRootStateDoesNotMatch signals that root state does not match
var ErrRootStateDoesNotMatch = errors.New("root state does not match")

// ErrValidatorStatsRootHashDoesNotMatch signals that the root hash for the validator statistics does not match
var ErrValidatorStatsRootHashDoesNotMatch = errors.New("root hash for validator statistics does not match")

// ErrAccountStateDirty signals that the accounts were modified before starting the current modification
var ErrAccountStateDirty = errors.New("accountState was dirty before starting to change")

// ErrInvalidShardId signals that the shard id is invalid
var ErrInvalidShardId = errors.New("invalid shard id")

// ErrMissingHeader signals that header of the block is missing
var ErrMissingHeader = errors.New("missing header")

// ErrMissingHashForHeaderNonce signals that hash of the block is missing
var ErrMissingHashForHeaderNonce = errors.New("missing hash for header nonce")

// ErrMissingBody signals that body of the block is missing
var ErrMissingBody = errors.New("missing body")

// ErrNilBlockProcessor signals that an operation has been attempted to or with a nil BlockProcessor implementation
var ErrNilBlockProcessor = errors.New("nil block processor")

// ErrNilMarshalizer signals that an operation has been attempted to or with a nil Marshalizer implementation
var ErrNilMarshalizer = errors.New("nil Marshalizer")

// ErrNilNodesConfigProvider signals that an operation has been attempted to or with a nil nodes config provider
var ErrNilNodesConfigProvider = errors.New("nil nodes config provider")

// ErrNilSystemSCConfig signals that nil system sc config was provided
var ErrNilSystemSCConfig = errors.New("nil system sc config")

// ErrNilRoundHandler signals that an operation has been attempted to or with a nil RoundHandler implementation
var ErrNilRoundHandler = errors.New("nil RoundHandler")

// ErrNilRoundTimeDurationHandler signals that an operation has been attempted to or with a nil RoundTimeDurationHandler implementation
var ErrNilRoundTimeDurationHandler = errors.New("nil RoundTimeDurationHandler")

// ErrNilMessenger signals that a nil Messenger object was provided
var ErrNilMessenger = errors.New("nil Messenger")

// ErrNilTxDataPool signals that a nil transaction pool has been provided
var ErrNilTxDataPool = errors.New("nil transaction data pool")

// ErrNilHeadersDataPool signals that a nil headers pool has been provided
var ErrNilHeadersDataPool = errors.New("nil headers data pool")

// ErrNilCacher signals that a nil cache has been provided
var ErrNilCacher = errors.New("nil cacher")

// ErrNilRcvAddr signals that an operation has been attempted to or with a nil receiver address
var ErrNilRcvAddr = errors.New("nil receiver address")

// ErrInvalidRcvAddr signals that an invalid receiver address was provided
var ErrInvalidRcvAddr = errors.New("invalid receiver address")

// ErrNilSndAddr signals that an operation has been attempted to or with a nil sender address
var ErrNilSndAddr = errors.New("nil sender address")

// ErrInvalidSndAddr signals that an invalid sender address was provided
var ErrInvalidSndAddr = errors.New("invalid sender address")

// ErrNegativeValue signals that a negative value has been detected and it is not allowed
var ErrNegativeValue = errors.New("negative value")

// ErrNilShardCoordinator signals that an operation has been attempted to or with a nil shard coordinator
var ErrNilShardCoordinator = errors.New("nil shard coordinator")

// ErrNilNodesCoordinator signals that an operation has been attempted to or with a nil nodes coordinator
var ErrNilNodesCoordinator = errors.New("nil nodes coordinator")

// ErrNilKeyGen signals that an operation has been attempted to or with a nil single sign key generator
var ErrNilKeyGen = errors.New("nil key generator")

// ErrNilSingleSigner signals that a nil single signer is used
var ErrNilSingleSigner = errors.New("nil single signer")

// ErrBlockProposerSignatureMissing signals that block proposer signature is missing from the block aggregated sig
var ErrBlockProposerSignatureMissing = errors.New("block proposer signature is missing")

// ErrNilMultiSigVerifier signals that a nil multi-signature verifier is used
var ErrNilMultiSigVerifier = errors.New("nil multi-signature verifier")

// ErrNilDataToProcess signals that nil data was provided
var ErrNilDataToProcess = errors.New("nil data to process")

// ErrNilPoolsHolder signals that an operation has been attempted to or with a nil pools holder object
var ErrNilPoolsHolder = errors.New("nil pools holder")

// ErrNilTxStorage signals that a nil transaction storage has been provided
var ErrNilTxStorage = errors.New("nil transaction storage")

// ErrNilStorage signals that a nil storage has been provided
var ErrNilStorage = errors.New("nil storage")

// ErrNilShardedDataCacherNotifier signals that a nil sharded data cacher notifier has been provided
var ErrNilShardedDataCacherNotifier = errors.New("nil sharded data cacher notifier")

// ErrInvalidTxInPool signals an invalid transaction in the transactions pool
var ErrInvalidTxInPool = errors.New("invalid transaction in the transactions pool")

// ErrTxNotFound signals that a transaction has not found
var ErrTxNotFound = errors.New("transaction not found")

// ErrNilHeadersStorage signals that a nil header storage has been provided
var ErrNilHeadersStorage = errors.New("nil headers storage")

// ErrNilHeadersNonceHashStorage signals that a nil header nonce hash storage has been provided
var ErrNilHeadersNonceHashStorage = errors.New("nil headers nonce hash storage")

// ErrNilTransactionPool signals that a nil transaction pool was used
var ErrNilTransactionPool = errors.New("nil transaction pool")

// ErrNilMiniBlockPool signals that a nil mini blocks pool was used
var ErrNilMiniBlockPool = errors.New("nil mini block pool")

// ErrNilMetaBlocksPool signals that a nil meta blocks pool was used
var ErrNilMetaBlocksPool = errors.New("nil meta blocks pool")

// ErrNilTxProcessor signals that a nil transactions processor was used
var ErrNilTxProcessor = errors.New("nil transactions processor")

// ErrNilDataPoolHolder signals that the data pool holder is nil
var ErrNilDataPoolHolder = errors.New("nil data pool holder")

// ErrTimeIsOut signals that time is out
var ErrTimeIsOut = errors.New("time is out")

// ErrNilForkDetector signals that the fork detector is nil
var ErrNilForkDetector = errors.New("nil fork detector")

// ErrNilContainerElement signals when trying to add a nil element in the container
var ErrNilContainerElement = errors.New("element cannot be nil")

// ErrNilArgumentStruct signals that a function has received nil instead of an instantiated Arg... structure
var ErrNilArgumentStruct = errors.New("nil argument struct")

// ErrInvalidContainerKey signals that an element does not exist in the container's map
var ErrInvalidContainerKey = errors.New("element does not exist in container")

// ErrContainerKeyAlreadyExists signals that an element was already set in the container's map
var ErrContainerKeyAlreadyExists = errors.New("provided key already exists in container")

// ErrNilRequestHandler signals that a nil request handler interface was provided
var ErrNilRequestHandler = errors.New("nil request handler")

// ErrNilHaveTimeHandler signals that a nil have time handler func was provided
var ErrNilHaveTimeHandler = errors.New("nil have time handler")

// ErrWrongTypeInContainer signals that a wrong type of object was found in container
var ErrWrongTypeInContainer = errors.New("wrong type of object inside container")

// ErrLenMismatch signals that 2 or more slices have different lengths
var ErrLenMismatch = errors.New("lengths mismatch")

// ErrWrongTypeAssertion signals that an type assertion failed
var ErrWrongTypeAssertion = errors.New("wrong type assertion")

// ErrHeaderShardDataMismatch signals that shard header does not match created shard info
var ErrHeaderShardDataMismatch = errors.New("shard header does not match shard info")

// ErrNoDataInMessage signals that no data was found after parsing received p2p message
var ErrNoDataInMessage = errors.New("no data found in received message")

// ErrNilBuffer signals that a provided byte buffer is nil
var ErrNilBuffer = errors.New("provided byte buffer is nil")

// ErrNilRandSeed signals that a nil rand seed has been provided
var ErrNilRandSeed = errors.New("provided rand seed is nil")

// ErrNilPrevRandSeed signals that a nil previous rand seed has been provided
var ErrNilPrevRandSeed = errors.New("provided previous rand seed is nil")

// ErrReservedFieldInvalid signals that reserved field has an invalid content
var ErrReservedFieldInvalid = errors.New("reserved field content is invalid")

// ErrLowerRoundInBlock signals that a header round is too low for processing it
var ErrLowerRoundInBlock = errors.New("header round is lower than last committed")

// ErrHigherRoundInBlock signals that a block with higher round than permitted has been provided
var ErrHigherRoundInBlock = errors.New("higher round in block")

// ErrLowerNonceInBlock signals that a block with lower nonce than permitted has been provided
var ErrLowerNonceInBlock = errors.New("lower nonce in block")

// ErrHigherNonceInBlock signals that a block with higher nonce than permitted has been provided
var ErrHigherNonceInBlock = errors.New("higher nonce in block")

// ErrRandSeedDoesNotMatch signals that random seed does not match with the previous one
var ErrRandSeedDoesNotMatch = errors.New("random seed does not match")

// ErrHeaderNotFinal signals that header is not final and it should be
var ErrHeaderNotFinal = errors.New("header in metablock is not final")

// ErrShardIdMissmatch signals shard ID does not match expectations
var ErrShardIdMissmatch = errors.New("shard ID missmatch")

// ErrNotarizedHeadersSliceIsNil signals that the slice holding notarized headers is nil
var ErrNotarizedHeadersSliceIsNil = errors.New("notarized headers slice is nil")

// ErrNotarizedHeadersSliceForShardIsNil signals that the slice holding notarized headers for shard is nil
var ErrNotarizedHeadersSliceForShardIsNil = errors.New("notarized headers slice for shard is nil")

// ErrCrossShardMBWithoutConfirmationFromMeta signals that miniblock was not yet notarized by metachain
var ErrCrossShardMBWithoutConfirmationFromMeta = errors.New("cross shard miniblock with destination current shard is not confirmed by metachain")

// ErrHeaderBodyMismatch signals that the header does not attest all data from the block
var ErrHeaderBodyMismatch = errors.New("body cannot be validated from header data")

// ErrScheduledMiniBlocksMismatch signals that scheduled mini blocks created and executed in the last block, which are not yet final,
// do not match with the ones received in the next proposed body
var ErrScheduledMiniBlocksMismatch = errors.New("scheduled miniblocks does not match")

// ErrNilSmartContractProcessor signals that smart contract call executor is nil
var ErrNilSmartContractProcessor = errors.New("smart contract processor is nil")

// ErrNilArgumentParser signals that the argument parser is nil
var ErrNilArgumentParser = errors.New("argument parser is nil")

// ErrNilSCDestAccount signals that destination account is nil
var ErrNilSCDestAccount = errors.New("nil destination SC account")

// ErrWrongNonceInVMOutput signals that nonce in vm output is wrong
var ErrWrongNonceInVMOutput = errors.New("nonce invalid from SC run")

// ErrNilVMOutput signals that vmoutput is nil
var ErrNilVMOutput = errors.New("nil vm output")

// ErrNilValueFromRewardTransaction signals that the transfered value is nil
var ErrNilValueFromRewardTransaction = errors.New("transferred value is nil in reward transaction")

// ErrNilTemporaryAccountsHandler signals that temporary accounts handler is nil
var ErrNilTemporaryAccountsHandler = errors.New("temporary accounts handler is nil")

// ErrNotEnoughValidBlocksInStorage signals that bootstrap from storage failed due to not enough valid blocks stored
var ErrNotEnoughValidBlocksInStorage = errors.New("not enough valid blocks to start from storage")

// ErrNilSmartContractResult signals that the smart contract result is nil
var ErrNilSmartContractResult = errors.New("smart contract result is nil")

// ErrNilRewardTransaction signals that the reward transaction is nil
var ErrNilRewardTransaction = errors.New("reward transaction is nil")

// ErrNilUTxDataPool signals that unsigned transaction pool is nil
var ErrNilUTxDataPool = errors.New("unsigned transactions pool is nil")

// ErrNilRewardTxDataPool signals that the reward transactions pool is nil
var ErrNilRewardTxDataPool = errors.New("reward transactions pool is nil")

// ErrNilUnsignedTxDataPool signals that the unsigned transactions pool is nil
var ErrNilUnsignedTxDataPool = errors.New("unsigned transactions pool is nil")

// ErrNilUTxStorage signals that unsigned transaction storage is nil
var ErrNilUTxStorage = errors.New("unsigned transactions storage is nil")

// ErrNilScAddress signals that a nil smart contract address has been provided
var ErrNilScAddress = errors.New("nil SC address")

// ErrEmptyFunctionName signals that an empty function name has been provided
var ErrEmptyFunctionName = errors.New("empty function name")

// ErrMiniBlockHashMismatch signals that miniblock hashes does not match
var ErrMiniBlockHashMismatch = errors.New("miniblocks does not match")

// ErrNilIntermediateTransactionHandler signals that nil intermediate transaction handler was provided
var ErrNilIntermediateTransactionHandler = errors.New("intermediate transaction handler is nil")

// ErrWrongTypeInMiniBlock signals that type is not correct for processing
var ErrWrongTypeInMiniBlock = errors.New("type in miniblock is not correct for processing")

// ErrNilTransactionCoordinator signals that transaction coordinator is nil
var ErrNilTransactionCoordinator = errors.New("transaction coordinator is nil")

// ErrNilUint64Converter signals that uint64converter is nil
var ErrNilUint64Converter = errors.New("unit64converter is nil")

// ErrNilSmartContractResultProcessor signals that smart contract result processor is nil
var ErrNilSmartContractResultProcessor = errors.New("nil smart contract result processor")

// ErrNilRewardsTxProcessor signals that the rewards transaction processor is nil
var ErrNilRewardsTxProcessor = errors.New("nil rewards transaction processor")

// ErrNilIntermediateProcessorContainer signals that intermediate processors container is nil
var ErrNilIntermediateProcessorContainer = errors.New("intermediate processor container is nil")

// ErrNilPreProcessorsContainer signals that preprocessors container is nil
var ErrNilPreProcessorsContainer = errors.New("preprocessors container is nil")

// ErrNilPreProcessor signals that preprocessors is nil
var ErrNilPreProcessor = errors.New("preprocessor is nil")

// ErrNilGasHandler signals that gas handler is nil
var ErrNilGasHandler = errors.New("nil gas handler")

// ErrUnknownBlockType signals that block type is not correct
var ErrUnknownBlockType = errors.New("block type is unknown")

// ErrMissingPreProcessor signals that required pre processor is missing
var ErrMissingPreProcessor = errors.New("pre processor is missing")

// ErrNilAppStatusHandler defines the error for setting a nil AppStatusHandler
var ErrNilAppStatusHandler = errors.New("nil AppStatusHandler")

// ErrNilInterceptedDataFactory signals that a nil intercepted data factory was provided
var ErrNilInterceptedDataFactory = errors.New("nil intercepted data factory")

// ErrNilInterceptedDataProcessor signals that a nil intercepted data processor was provided
var ErrNilInterceptedDataProcessor = errors.New("nil intercepted data processor")

// ErrNilInterceptorThrottler signals that a nil interceptor throttler was provided
var ErrNilInterceptorThrottler = errors.New("nil interceptor throttler")

// ErrNilUnsignedTxHandler signals that the unsigned tx handler is nil
var ErrNilUnsignedTxHandler = errors.New("nil unsigned tx handler")

// ErrNilTxTypeHandler signals that tx type handler is nil
var ErrNilTxTypeHandler = errors.New("nil tx type handler")

// ErrNilPeerAccountsAdapter signals that a nil peer accounts database was provided
var ErrNilPeerAccountsAdapter = errors.New("nil peer accounts database")

// ErrInvalidPeerAccount signals that a peer account is invalid
var ErrInvalidPeerAccount = errors.New("invalid peer account")

// ErrInvalidMetaHeader signals that a wrong implementation of HeaderHandler was provided
var ErrInvalidMetaHeader = errors.New("invalid header provided, expected MetaBlock")

// ErrInvalidChainID signals that an invalid chain ID was provided
var ErrInvalidChainID = errors.New("invalid chain ID")

// ErrNilEpochStartTrigger signals that a nil start of epoch trigger was provided
var ErrNilEpochStartTrigger = errors.New("nil start of epoch trigger")

// ErrNilEpochHandler signals that a nil epoch handler was provided
var ErrNilEpochHandler = errors.New("nil epoch handler")

// ErrNilEpochStartNotifier signals that the provided epochStartNotifier is nil
var ErrNilEpochStartNotifier = errors.New("nil epochStartNotifier")

// ErrNilEpochNotifier signals that the provided EpochNotifier is nil
var ErrNilEpochNotifier = errors.New("nil EpochNotifier")

// ErrInvalidCacheRefreshIntervalInSec signals that the cacheRefreshIntervalInSec is invalid - zero or less
var ErrInvalidCacheRefreshIntervalInSec = errors.New("invalid cacheRefreshIntervalInSec")

// ErrEpochDoesNotMatch signals that epoch does not match between headers
var ErrEpochDoesNotMatch = errors.New("epoch does not match")

// ErrOverallBalanceChangeFromSC signals that all sumed balance changes are not zero
var ErrOverallBalanceChangeFromSC = errors.New("SC output balance updates are wrong")

// ErrOverflow signals that an overflow occured
var ErrOverflow = errors.New("type overflow occured")

// ErrNilTxValidator signals that a nil tx validator has been provided
var ErrNilTxValidator = errors.New("nil transaction validator")

// ErrNilPendingMiniBlocksHandler signals that a nil pending miniblocks handler has been provided
var ErrNilPendingMiniBlocksHandler = errors.New("nil pending miniblocks handler")

// ErrNilEconomicsFeeHandler signals that fee handler is nil
var ErrNilEconomicsFeeHandler = errors.New("nil economics fee handler")

// ErrSystemBusy signals that the system is busy
var ErrSystemBusy = errors.New("system busy")

// ErrInsufficientGasPriceInTx signals that a lower gas price than required was provided
var ErrInsufficientGasPriceInTx = errors.New("insufficient gas price in tx")

// ErrInsufficientGasLimitInTx signals that a lower gas limit than required was provided
var ErrInsufficientGasLimitInTx = errors.New("insufficient gas limit in tx")

// ErrInvalidMaxGasLimitPerBlock signals that an invalid max gas limit per block has been read from config file
var ErrInvalidMaxGasLimitPerBlock = errors.New("invalid max gas limit per block")

// ErrInvalidMaxGasLimitPerMiniBlock signals that an invalid max gas limit per mini block has been read from config file
var ErrInvalidMaxGasLimitPerMiniBlock = errors.New("invalid max gas limit per mini block")

// ErrInvalidMaxGasLimitPerMetaBlock signals that an invalid max gas limit per meta block has been read from config file
var ErrInvalidMaxGasLimitPerMetaBlock = errors.New("invalid max gas limit per meta block")

// ErrInvalidMaxGasLimitPerMetaMiniBlock signals that an invalid max gas limit per meta mini block has been read from config file
var ErrInvalidMaxGasLimitPerMetaMiniBlock = errors.New("invalid max gas limit per meta mini block")

// ErrInvalidMaxGasLimitPerTx signals that an invalid max gas limit per tx has been read from config file
var ErrInvalidMaxGasLimitPerTx = errors.New("invalid max gas limit per tx")

// ErrInvalidGasPerDataByte signals that an invalid gas per data byte has been read from config file
var ErrInvalidGasPerDataByte = errors.New("invalid gas per data byte")

// ErrMaxGasLimitPerMiniBlockInReceiverShardIsReached signals that max gas limit per mini block in receiver shard has been reached
var ErrMaxGasLimitPerMiniBlockInReceiverShardIsReached = errors.New("max gas limit per mini block in receiver shard is reached")

// ErrMaxGasLimitPerOneTxInReceiverShardIsReached signals that max gas limit per one transaction in receiver shard has been reached
var ErrMaxGasLimitPerOneTxInReceiverShardIsReached = errors.New("max gas limit per one transaction in receiver shard is reached")

// ErrMaxGasLimitPerBlockInSelfShardIsReached signals that max gas limit per block in self shard has been reached
var ErrMaxGasLimitPerBlockInSelfShardIsReached = errors.New("max gas limit per block in self shard is reached")

// ErrMaxGasLimitUsedForDestMeTxsIsReached signals that max gas limit used for dest me txs has been reached
var ErrMaxGasLimitUsedForDestMeTxsIsReached = errors.New("max gas limit used for dest me txs is reached")

// ErrInvalidMinimumGasPrice signals that an invalid gas price has been read from config file
var ErrInvalidMinimumGasPrice = errors.New("invalid minimum gas price")

// ErrInvalidMinimumGasLimitForTx signals that an invalid minimum gas limit for transactions has been read from config file
var ErrInvalidMinimumGasLimitForTx = errors.New("invalid minimum gas limit for transactions")

// ErrEmptyEpochRewardsConfig signals that the epoch rewards config is empty
var ErrEmptyEpochRewardsConfig = errors.New("the epoch rewards config is empty")

// ErrEmptyGasLimitSettings signals that the gas limit settings is empty
var ErrEmptyGasLimitSettings = errors.New("the gas limit settings is empty")

// ErrEmptyYearSettings signals that the year settings is empty
var ErrEmptyYearSettings = errors.New("the year settings is empty")

// ErrInvalidRewardsPercentages signals that rewards percentages are not correct
var ErrInvalidRewardsPercentages = errors.New("invalid rewards percentages")

// ErrInvalidInflationPercentages signals that inflation percentages are not correct
var ErrInvalidInflationPercentages = errors.New("invalid inflation percentages")

// ErrInvalidNonceRequest signals that invalid nonce was requested
var ErrInvalidNonceRequest = errors.New("invalid nonce request")

// ErrInvalidBlockRequestOldEpoch signals that invalid block was requested from old epoch
var ErrInvalidBlockRequestOldEpoch = errors.New("invalid block request from old epoch")

// ErrNilBlockChainHook signals that nil blockchain hook has been provided
var ErrNilBlockChainHook = errors.New("nil blockchain hook")

// ErrNilTxForCurrentBlockHandler signals that nil tx for current block handler has been provided
var ErrNilTxForCurrentBlockHandler = errors.New("nil tx for current block handler")

// ErrNilSCToProtocol signals that nil smart contract to protocol handler has been provided
var ErrNilSCToProtocol = errors.New("nil sc to protocol")

// ErrNilNodesSetup signals that nil nodes setup has been provided
var ErrNilNodesSetup = errors.New("nil nodes setup")

// ErrNilBlackListCacher signals that a nil black list cacher was provided
var ErrNilBlackListCacher = errors.New("nil black list cacher")

// ErrNilPeerShardMapper signals that a nil peer shard mapper has been provided
var ErrNilPeerShardMapper = errors.New("nil peer shard mapper")

// ErrNilBlockTracker signals that a nil block tracker was provided
var ErrNilBlockTracker = errors.New("nil block tracker")

// ErrHeaderIsBlackListed signals that the header provided is black listed
var ErrHeaderIsBlackListed = errors.New("header is black listed")

// ErrNilEconomicsData signals that nil economics data has been provided
var ErrNilEconomicsData = errors.New("nil economics data")

// ErrZeroMaxComputableRounds signals that a value of zero was provided on the maxComputableRounds
var ErrZeroMaxComputableRounds = errors.New("max computable rounds is zero")

// ErrZeroMaxConsecutiveRoundsOfRatingDecrease signals that a value of zero was provided on the MaxConsecutiveRoundsOfRatingDecrease
var ErrZeroMaxConsecutiveRoundsOfRatingDecrease = errors.New("max consecutive number of rounds, in which we can decrease a validator rating, is zero")

// ErrNilRater signals that nil rater has been provided
var ErrNilRater = errors.New("nil rater")

// ErrNilNetworkWatcher signals that a nil network watcher has been provided
var ErrNilNetworkWatcher = errors.New("nil network watcher")

// ErrNilHeaderValidator signals that nil header validator has been provided
var ErrNilHeaderValidator = errors.New("nil header validator")

// ErrMaxRatingIsSmallerThanMinRating signals that the max rating is smaller than the min rating value
var ErrMaxRatingIsSmallerThanMinRating = errors.New("max rating is smaller than min rating")

// ErrMinRatingSmallerThanOne signals that the min rating is smaller than the min value of 1
var ErrMinRatingSmallerThanOne = errors.New("min rating is smaller than one")

// ErrStartRatingNotBetweenMinAndMax signals that the start rating is not between min and max rating
var ErrStartRatingNotBetweenMinAndMax = errors.New("start rating is not between min and max rating")

// ErrSignedBlocksThresholdNotBetweenZeroAndOne signals that the signed blocks threshold is not between 0 and 1
var ErrSignedBlocksThresholdNotBetweenZeroAndOne = errors.New("signed blocks threshold is not between 0 and 1")

// ErrConsecutiveMissedBlocksPenaltyLowerThanOne signals that the ConsecutiveMissedBlocksPenalty is lower than 1
var ErrConsecutiveMissedBlocksPenaltyLowerThanOne = errors.New("consecutive missed blocks penalty lower than 1")

// ErrDecreaseRatingsStepMoreThanMinusOne signals that the decrease rating step has a vale greater than -1
var ErrDecreaseRatingsStepMoreThanMinusOne = errors.New("decrease rating step has a value greater than -1")

// ErrHoursToMaxRatingFromStartRatingZero signals that the number of hours to reach max rating step is zero
var ErrHoursToMaxRatingFromStartRatingZero = errors.New("hours to reach max rating is zero")

// ErrSCDeployFromSCRIsNotPermitted signals that operation is not permitted
var ErrSCDeployFromSCRIsNotPermitted = errors.New("it is not permitted to deploy a smart contract from another smart contract cross shard")

// ErrNotEnoughGas signals that not enough gas has been provided
var ErrNotEnoughGas = errors.New("not enough gas was sent in the transaction")

// ErrInvalidValue signals that an invalid value was provided
var ErrInvalidValue = errors.New("invalid value provided")

// ErrNilQuotaStatusHandler signals that a nil quota status handler has been provided
var ErrNilQuotaStatusHandler = errors.New("nil quota status handler")

// ErrNilAntifloodHandler signals that a nil antiflood handler has been provided
var ErrNilAntifloodHandler = errors.New("nil antiflood handler")

// ErrNilHeaderSigVerifier signals that a nil header sig verifier has been provided
var ErrNilHeaderSigVerifier = errors.New("nil header sig verifier")

// ErrNilHeaderIntegrityVerifier signals that a nil header integrity verifier has been provided
var ErrNilHeaderIntegrityVerifier = errors.New("nil header integrity verifier")

// ErrFailedTransaction signals that transaction is of type failed.
var ErrFailedTransaction = errors.New("failed transaction, gas consumed")

// ErrNilBadTxHandler signals that bad tx handler is nil
var ErrNilBadTxHandler = errors.New("nil bad tx handler")

// ErrNilReceiptHandler signals that receipt handler is nil
var ErrNilReceiptHandler = errors.New("nil receipt handler")

// ErrTooManyReceiptsMiniBlocks signals that there were too many receipts miniblocks created
var ErrTooManyReceiptsMiniBlocks = errors.New("too many receipts miniblocks")

// ErrReceiptsHashMissmatch signals that overall receipts has does not match
var ErrReceiptsHashMissmatch = errors.New("receipts hash missmatch")

// ErrMiniBlockNumMissMatch signals that number of miniblocks does not match
var ErrMiniBlockNumMissMatch = errors.New("num miniblocks does not match")

// ErrEpochStartDataDoesNotMatch signals that EpochStartData is not the same as the leader created
var ErrEpochStartDataDoesNotMatch = errors.New("epoch start data does not match")

// ErrNotEpochStartBlock signals that block is not of type epoch start
var ErrNotEpochStartBlock = errors.New("not epoch start block")

// ErrGettingShardDataFromEpochStartData signals that could not get shard data from previous epoch start block
var ErrGettingShardDataFromEpochStartData = errors.New("could not find shard data from previous epoch start metablock")

// ErrNilValidityAttester signals that a nil validity attester has been provided
var ErrNilValidityAttester = errors.New("nil validity attester")

// ErrNilHeaderHandler signals that a nil header handler has been provided
var ErrNilHeaderHandler = errors.New("nil header handler")

// ErrNilMiniBlocksProvider signals that a nil miniblocks data provider has been passed over
var ErrNilMiniBlocksProvider = errors.New("nil miniblocks provider")

// ErrNilWhiteListHandler signals that white list handler is nil
var ErrNilWhiteListHandler = errors.New("nil whitelist handler")

// ErrNilPreferredPeersHolder signals that preferred peers holder is nil
var ErrNilPreferredPeersHolder = errors.New("nil preferred peers holder")

// ErrMiniBlocksInWrongOrder signals the miniblocks are in wrong order
var ErrMiniBlocksInWrongOrder = errors.New("miniblocks in wrong order, should have been only from me")

// ErrEmptyTopic signals that an empty topic has been provided
var ErrEmptyTopic = errors.New("empty topic")

// ErrInvalidArguments signals that invalid arguments were given to process built-in function
var ErrInvalidArguments = errors.New("invalid arguments to process built-in function")

// ErrNilBuiltInFunction signals that built in function is nil
var ErrNilBuiltInFunction = errors.New("built in function is nil")

// ErrRewardMiniBlockNotFromMeta signals that miniblock has a different sender shard than meta
var ErrRewardMiniBlockNotFromMeta = errors.New("rewards miniblocks should come only from meta")

// ErrValidatorInfoMiniBlockNotFromMeta signals that miniblock has a different sender shard than meta
var ErrValidatorInfoMiniBlockNotFromMeta = errors.New("validatorInfo miniblocks should come only from meta")

// ErrAccumulatedFeesDoNotMatch signals that accumulated fees do not match
var ErrAccumulatedFeesDoNotMatch = errors.New("accumulated fees do not match")

// ErrDeveloperFeesDoNotMatch signals that developer fees do not match
var ErrDeveloperFeesDoNotMatch = errors.New("developer fees do not match")

// ErrAccumulatedFeesInEpochDoNotMatch signals that accumulated fees in epoch do not match
var ErrAccumulatedFeesInEpochDoNotMatch = errors.New("accumulated fees in epoch do not match")

// ErrDevFeesInEpochDoNotMatch signals that developer fees in epoch do not match
var ErrDevFeesInEpochDoNotMatch = errors.New("developer fees in epoch do not match")

// ErrNilRewardsHandler signals that rewards handler is nil
var ErrNilRewardsHandler = errors.New("rewards handler is nil")

// ErrNilEpochEconomics signals that nil end of epoch econimics was provided
var ErrNilEpochEconomics = errors.New("nil epoch economics")

// ErrNilEpochStartDataCreator signals that nil epoch start data creator was provided
var ErrNilEpochStartDataCreator = errors.New("nil epoch start data creator")

// ErrNilRewardsCreator signals that nil epoch start rewards creator was provided
var ErrNilRewardsCreator = errors.New("nil epoch start rewards creator")

// ErrNilEpochStartValidatorInfoCreator signals that nil epoch start validator info creator was provided
var ErrNilEpochStartValidatorInfoCreator = errors.New("nil epoch start validator info creator")

// ErrInvalidGenesisTotalSupply signals that invalid genesis total supply was provided
var ErrInvalidGenesisTotalSupply = errors.New("invalid genesis total supply")

// ErrDuplicateThreshold signals that two thresholds are the same
var ErrDuplicateThreshold = errors.New("two thresholds are the same")

// ErrNoChancesForMaxThreshold signals that the max threshold has no chance defined
var ErrNoChancesForMaxThreshold = errors.New("max threshold has no chances")

// ErrNoChancesProvided signals that there were no chances provided
var ErrNoChancesProvided = errors.New("no chances are provided")

// ErrNilMinChanceIfZero signals that there was no min chance provided if a chance is still needed
var ErrNilMinChanceIfZero = errors.New("no min chance ")

// ErrInvalidShardCacherIdentifier signals an invalid identifier
var ErrInvalidShardCacherIdentifier = errors.New("invalid identifier for shard cacher")

// ErrMaxBlockSizeReached signals that max block size has been reached
var ErrMaxBlockSizeReached = errors.New("max block size has been reached")

// ErrBlockBodyHashMismatch signals that block body hashes does not match
var ErrBlockBodyHashMismatch = errors.New("block bodies does not match")

// ErrInvalidMiniBlockType signals that an invalid miniblock type has been provided
var ErrInvalidMiniBlockType = errors.New("invalid miniblock type")

// ErrInvalidBody signals that an invalid body has been provided
var ErrInvalidBody = errors.New("invalid body")

// ErrNilBlockSizeComputationHandler signals that a nil block size computation handler has been provided
var ErrNilBlockSizeComputationHandler = errors.New("nil block size computation handler")

// ErrNilValidatorStatistics signals that a nil validator statistics has been provided
var ErrNilValidatorStatistics = errors.New("nil validator statistics")

// ErrAccountNotFound signals that the account was not found for the provided address
var ErrAccountNotFound = errors.New("account not found")

// ErrMaxRatingZero signals that maxrating with a value of zero has been provided
var ErrMaxRatingZero = errors.New("max rating is zero")

// ErrNilValidatorInfos signals that a nil validator infos has been provided
var ErrNilValidatorInfos = errors.New("nil validator infos")

// ErrNilBlockSizeThrottler signals that block size throttler si nil
var ErrNilBlockSizeThrottler = errors.New("block size throttler is nil")

// ErrNilHistoryRepository signals that history processor is nil
var ErrNilHistoryRepository = errors.New("history repository is nil")

// ErrInvalidMetaTransaction signals that meta transaction is invalid
var ErrInvalidMetaTransaction = errors.New("meta transaction is invalid")

// ErrLogNotFound is the error returned when a transaction has no logs
var ErrLogNotFound = errors.New("no logs for queried transaction")

// ErrNilTxLogsProcessor is the error returned when a transaction has no logs
var ErrNilTxLogsProcessor = errors.New("nil transaction logs processor")

// ErrIncreaseStepLowerThanOne signals that an increase step lower than one has been provided
var ErrIncreaseStepLowerThanOne = errors.New("increase step is lower than one")

// ErrNilVmInput signals that provided vm input is nil
var ErrNilVmInput = errors.New("nil vm input")

// ErrNilDnsAddresses signals that nil dns addresses map was provided
var ErrNilDnsAddresses = errors.New("nil dns addresses map")

// ErrNilProtocolSustainabilityAddress signals that a nil protocol sustainability address was provided
var ErrNilProtocolSustainabilityAddress = errors.New("nil protocol sustainability address")

// ErrUserNameDoesNotMatch signals that user name does not match
var ErrUserNameDoesNotMatch = errors.New("user name does not match")

// ErrUserNameDoesNotMatchInCrossShardTx signals that user name does not match in case of cross shard tx
var ErrUserNameDoesNotMatchInCrossShardTx = errors.New("mismatch between receiver username and address")

// ErrNilBalanceComputationHandler signals that a nil balance computation handler has been provided
var ErrNilBalanceComputationHandler = errors.New("nil balance computation handler")

// ErrNilRatingsInfoHandler signals that nil ratings info handler has been provided
var ErrNilRatingsInfoHandler = errors.New("nil ratings info handler")

// ErrNilDebugger signals that a nil debug handler has been provided
var ErrNilDebugger = errors.New("nil debug handler")

// ErrEmptyFloodPreventerList signals that an empty flood preventer list has been provided
var ErrEmptyFloodPreventerList = errors.New("empty flood preventer provided")

// ErrNilTopicFloodPreventer signals that a nil topic flood preventer has been provided
var ErrNilTopicFloodPreventer = errors.New("nil topic flood preventer")

// ErrOriginatorIsBlacklisted signals that a message originator is blacklisted on the current node
var ErrOriginatorIsBlacklisted = errors.New("originator is blacklisted")

// ErrShardIsStuck signals that a shard is stuck
var ErrShardIsStuck = errors.New("shard is stuck")

// ErrRelayedTxBeneficiaryDoesNotMatchReceiver signals that an invalid address was provided in the relayed tx
var ErrRelayedTxBeneficiaryDoesNotMatchReceiver = errors.New("invalid address in relayed tx")

// ErrInvalidVMType signals that invalid vm type was provided
var ErrInvalidVMType = errors.New("invalid VM type")

// ErrRecursiveRelayedTxIsNotAllowed signals that recursive relayed tx is not allowed
var ErrRecursiveRelayedTxIsNotAllowed = errors.New("recursive relayed tx is not allowed")

// ErrRelayedTxValueHigherThenUserTxValue signals that relayed tx value is higher then user tx value
var ErrRelayedTxValueHigherThenUserTxValue = errors.New("relayed tx value is higher than user tx value")

// ErrNilInterceptorContainer signals that nil interceptor container has been provided
var ErrNilInterceptorContainer = errors.New("nil interceptor container")

// ErrInvalidTransactionVersion signals  that an invalid transaction version has been provided
var ErrInvalidTransactionVersion = errors.New("invalid transaction version")

// ErrTxValueTooBig signals that transaction value is too big
var ErrTxValueTooBig = errors.New("tx value is too big")

// ErrInvalidUserNameLength signals that provided user name length is invalid
var ErrInvalidUserNameLength = errors.New("invalid user name length")

// ErrTxValueOutOfBounds signals that transaction value is out of bounds
var ErrTxValueOutOfBounds = errors.New("tx value is out of bounds")

// ErrNilBlackListedPkCache signals that a nil black listed public key cache has been provided
var ErrNilBlackListedPkCache = errors.New("nil black listed public key cache")

// ErrInvalidDecayCoefficient signals that the provided decay coefficient is invalid
var ErrInvalidDecayCoefficient = errors.New("decay coefficient is invalid")

// ErrInvalidDecayIntervalInSeconds signals that an invalid interval in seconds was provided
var ErrInvalidDecayIntervalInSeconds = errors.New("invalid decay interval in seconds")

// ErrInvalidMinScore signals that an invalid minimum score was provided
var ErrInvalidMinScore = errors.New("invalid minimum score")

// ErrInvalidMaxScore signals that an invalid maximum score was provided
var ErrInvalidMaxScore = errors.New("invalid maximum score")

// ErrInvalidUnitValue signals that an invalid unit value was provided
var ErrInvalidUnitValue = errors.New("invalid unit value")

// ErrInvalidBadPeerThreshold signals that an invalid bad peer threshold has been provided
var ErrInvalidBadPeerThreshold = errors.New("invalid bad peer threshold")

// ErrNilPeerValidatorMapper signals that nil peer validator mapper has been provided
var ErrNilPeerValidatorMapper = errors.New("nil peer validator mapper")

// ErrOnlyValidatorsCanUseThisTopic signals that topic can be used by validator only
var ErrOnlyValidatorsCanUseThisTopic = errors.New("only validators can use this topic")

// ErrTransactionIsNotWhitelisted signals that a transaction is not whitelisted
var ErrTransactionIsNotWhitelisted = errors.New("transaction is not whitelisted")

// ErrTrieNodeIsNotWhitelisted signals that a trie node is not whitelisted
var ErrTrieNodeIsNotWhitelisted = errors.New("trie node is not whitelisted")

// ErrInterceptedDataNotForCurrentShard signals that intercepted data is not for current shard
var ErrInterceptedDataNotForCurrentShard = errors.New("intercepted data not for current shard")

// ErrAccountNotPayable will be sent when trying to send money to a non-payable account
var ErrAccountNotPayable = errors.New("sending value to non payable contract")

// ErrNilOutportHandler signals that outport is nil
var ErrNilOutportHandler = errors.New("outport handler is nil")

// ErrSmartContractDeploymentIsDisabled signals that smart contract deployment was disabled
var ErrSmartContractDeploymentIsDisabled = errors.New("smart Contract deployment is disabled")

// ErrUpgradeNotAllowed signals that upgrade is not allowed
var ErrUpgradeNotAllowed = errors.New("upgrade is allowed only for owner")

// ErrBuiltInFunctionsAreDisabled signals that built in functions are disabled
var ErrBuiltInFunctionsAreDisabled = errors.New("built in functions are disabled")

// ErrRelayedTxDisabled signals that relayed tx are disabled
var ErrRelayedTxDisabled = errors.New("relayed tx is disabled")

// ErrRelayedTxV2Disabled signals that the v2 version of relayed tx is disabled
var ErrRelayedTxV2Disabled = errors.New("relayed tx v2 is disabled")

// ErrRelayedTxV2ZeroVal signals that the v2 version of relayed tx should be created with 0 as value
var ErrRelayedTxV2ZeroVal = errors.New("relayed tx v2 value should be 0")

// ErrEmptyConsensusGroup is raised when an operation is attempted with an empty consensus group
var ErrEmptyConsensusGroup = errors.New("consensusGroup is empty")

// ErrRelayedTxGasLimitMissmatch signals that relayed tx gas limit is higher then user tx gas limit
var ErrRelayedTxGasLimitMissmatch = errors.New("relayed tx gas limit higher then user tx gas limit")

// ErrRelayedGasPriceMissmatch signals that relayed gas price is not equal with user tx
var ErrRelayedGasPriceMissmatch = errors.New("relayed gas price missmatch")

// ErrNilUserAccount signals that nil user account was provided
var ErrNilUserAccount = errors.New("nil user account")

// ErrNilEpochStartSystemSCProcessor signals that nil epoch start system sc processor was provided
var ErrNilEpochStartSystemSCProcessor = errors.New("nil epoch start system sc processor")

// ErrEmptyPeerID signals that an empty peer ID has been provided
var ErrEmptyPeerID = errors.New("empty peer ID")

// ErrNilFallbackHeaderValidator signals that a nil fallback header validator has been provided
var ErrNilFallbackHeaderValidator = errors.New("nil fallback header validator")

// ErrTransactionSignedWithHashIsNotEnabled signals that a transaction signed with hash is not enabled
var ErrTransactionSignedWithHashIsNotEnabled = errors.New("transaction signed with hash is not enabled")

// ErrNilTransactionVersionChecker signals that provided transaction version checker is nil
var ErrNilTransactionVersionChecker = errors.New("nil transaction version checker")

// ErrInvalidRewardsTopUpGradientPoint signals that the top up gradient point is invalid
var ErrInvalidRewardsTopUpGradientPoint = errors.New("rewards top up gradient point is invalid")

// ErrInvalidVMInputGasComputation signals that invalid vm input gas computation was provided
var ErrInvalidVMInputGasComputation = errors.New("invalid vm input gas computation")

// ErrMoreGasConsumedThanProvided signals that VM used more gas than provided
var ErrMoreGasConsumedThanProvided = errors.New("more gas used than provided")

// ErrInvalidGasModifier signals that provided gas modifier is invalid
var ErrInvalidGasModifier = errors.New("invalid gas modifier")

// ErrMoreGasThanGasLimitPerBlock signals that more gas was provided than gas limit per block
var ErrMoreGasThanGasLimitPerBlock = errors.New("more gas was provided than gas limit per block")

// ErrMoreGasThanGasLimitPerMiniBlockForSafeCrossShard signals that more gas was provided than gas limit per mini block for safe cross shard
var ErrMoreGasThanGasLimitPerMiniBlockForSafeCrossShard = errors.New("more gas was provided than gas limit per mini block for safe cross shard")

// ErrNotEnoughGasInUserTx signals that not enough gas was provided in user tx
var ErrNotEnoughGasInUserTx = errors.New("not enough gas provided in user tx")

// ErrNegativeBalanceDeltaOnCrossShardAccount signals that negative balance delta was given on cross shard account
var ErrNegativeBalanceDeltaOnCrossShardAccount = errors.New("negative balance delta on cross shard account")

// ErrNilOrEmptyList signals that a nil or empty list was provided
var ErrNilOrEmptyList = errors.New("nil or empty provided list")

// ErrNilScQueryElement signals that a nil sc query service element was provided
var ErrNilScQueryElement = errors.New("nil SC query service element")

// ErrMaxAccumulatedFeesExceeded signals that max accumulated fees has been exceeded
var ErrMaxAccumulatedFeesExceeded = errors.New("max accumulated fees has been exceeded")

// ErrMaxDeveloperFeesExceeded signals that max developer fees has been exceeded
var ErrMaxDeveloperFeesExceeded = errors.New("max developer fees has been exceeded")

// ErrNilBuiltInFunctionsCostHandler signals that a nil built in functions cost handler has been provided
var ErrNilBuiltInFunctionsCostHandler = errors.New("nil built in functions cost handler")

// ErrNilArgsBuiltInFunctionsConstHandler signals that a nil arguments struct for built in functions cost handler has been provided
var ErrNilArgsBuiltInFunctionsConstHandler = errors.New("nil arguments for built in functions cost handler")

// ErrInvalidEpochStartMetaBlockConsensusPercentage signals that a small epoch start meta block consensus percentage has been provided
var ErrInvalidEpochStartMetaBlockConsensusPercentage = errors.New("invalid epoch start meta block consensus percentage")

// ErrNilNumConnectedPeersProvider signals that a nil number of connected peers provider has been provided
var ErrNilNumConnectedPeersProvider = errors.New("nil number of connected peers provider")

// ErrNilLocker signals that a nil locker was provided
var ErrNilLocker = errors.New("nil locker")

// ErrNilAllowExternalQueriesChan signals that a nil channel for signaling the allowance of external queries provided is nil
var ErrNilAllowExternalQueriesChan = errors.New("nil channel for signaling the allowance of external queries")

// ErrQueriesNotAllowedYet signals that the node is not ready yet to process VM Queries
var ErrQueriesNotAllowedYet = errors.New("node is not ready yet to process VM Queries")

// ErrNilChunksProcessor signals that a nil chunks processor has been provided
var ErrNilChunksProcessor = errors.New("nil chunks processor")

// ErrIncompatibleReference signals that an incompatible reference was provided when processing a batch
var ErrIncompatibleReference = errors.New("incompatible reference when processing batch")

// ErrProcessClosed signals that an incomplete processing occurred due to the early process closing
var ErrProcessClosed = errors.New("incomplete processing: process is closing")

// ErrNilAccountsDBSyncer signals that a nil accounts db syncer has been provided
var ErrNilAccountsDBSyncer = errors.New("nil accounts DB syncer")

// ErrNilCurrentNetworkEpochProvider signals that a nil CurrentNetworkEpochProvider handler has been provided
var ErrNilCurrentNetworkEpochProvider = errors.New("nil current network epoch provider")

// ErrNilESDTTransferParser signals that a nil ESDT transfer parser has been provided
var ErrNilESDTTransferParser = errors.New("nil esdt transfer parser")

// ErrResultingSCRIsTooBig signals that resulting smart contract result is too big
var ErrResultingSCRIsTooBig = errors.New("resulting SCR is too big")

// ErrNotAllowedToWriteUnderProtectedKey signals that writing under protected key is not allowed
var ErrNotAllowedToWriteUnderProtectedKey = errors.New("not allowed to write under protected key")

// ErrNilNFTStorageHandler signals that nil NFT storage handler has been provided
var ErrNilNFTStorageHandler = errors.New("nil NFT storage handler")

// ErrNilBootstrapper signals that a nil bootstraper has been provided
var ErrNilBootstrapper = errors.New("nil bootstrapper")

// ErrNodeIsNotSynced signals that the VM query cannot be executed because the node is not synced and the request required this
var ErrNodeIsNotSynced = errors.New("node is not synced")

// ErrStateChangedWhileExecutingVmQuery signals that the state has been changed while executing a vm query and the request required not to
var ErrStateChangedWhileExecutingVmQuery = errors.New("state changed while executing vm query")

// ErrDuplicateRoundActivationName signals a round activation name is already taken
var ErrDuplicateRoundActivationName = errors.New("round activation name already exists in config file")

// ErrNilActivationRoundName signals an empty activation round name has been set in config file
var ErrNilActivationRoundName = errors.New("round activation name is empty in config file")

// ErrInvalidRoundActivationConfig signals that RoundConfig struct is invalid
var ErrInvalidRoundActivationConfig = errors.New("invalid round config struct; should be of type config.ActivationRoundByName")

// ErrNilRoundNotifier signals a nil round notifier has been provided
var ErrNilRoundNotifier = errors.New("nil round notifier has been provided")

// ErrNilScheduledTxsExecutionHandler signals that scheduled txs execution handler is nil
var ErrNilScheduledTxsExecutionHandler = errors.New("nil scheduled txs execution handler")

// ErrNilVersionedHeaderFactory signals that the versioned header factory is nil
var ErrNilVersionedHeaderFactory = errors.New("nil versioned header factory")

// ErrNilIntermediateProcessor signals that intermediate processors is nil
var ErrNilIntermediateProcessor = errors.New("intermediate processor is nil")

// ErrNilSyncTimer signals that the sync timer is nil
var ErrNilSyncTimer = errors.New("sync timer is nil")

// ErrNilIsShardStuckHandler signals a nil shard stuck handler
var ErrNilIsShardStuckHandler = errors.New("nil handler for checking stuck shard")

// ErrNilIsMaxBlockSizeReachedHandler signals a nil max block size reached handler
var ErrNilIsMaxBlockSizeReachedHandler = errors.New("nil handler for max block size reached")

// ErrNilTxMaxTotalCostHandler signals a nil transaction max total cost
var ErrNilTxMaxTotalCostHandler = errors.New("nil transaction max total cost")

// ErrNilAccountTxsPerShard signals a nil mapping for account transactions to shard
var ErrNilAccountTxsPerShard = errors.New("nil account transactions per shard mapping")

// ErrScheduledRootHashDoesNotMatch signals that scheduled root hash does not match
var ErrScheduledRootHashDoesNotMatch = errors.New("scheduled root hash does not match")

// ErrNilAdditionalData signals that additional data is nil
var ErrNilAdditionalData = errors.New("nil additional data")

<<<<<<< HEAD
// ErrNoTxToProcess signals that no transaction were sent for processing
var ErrNoTxToProcess = errors.New("no transaction to process")
=======
// ErrNumOfMiniBlocksAndMiniBlocksHeadersMismatch signals that number of mini blocks and mini blocks headers does not match
var ErrNumOfMiniBlocksAndMiniBlocksHeadersMismatch = errors.New("num of mini blocks and mini blocks headers does not match")

// ErrNilDoubleTransactionsDetector signals that a nil double transactions detector has been provided
var ErrNilDoubleTransactionsDetector = errors.New("nil double transactions detector")
>>>>>>> 582f6795
<|MERGE_RESOLUTION|>--- conflicted
+++ resolved
@@ -1068,13 +1068,11 @@
 // ErrNilAdditionalData signals that additional data is nil
 var ErrNilAdditionalData = errors.New("nil additional data")
 
-<<<<<<< HEAD
-// ErrNoTxToProcess signals that no transaction were sent for processing
-var ErrNoTxToProcess = errors.New("no transaction to process")
-=======
 // ErrNumOfMiniBlocksAndMiniBlocksHeadersMismatch signals that number of mini blocks and mini blocks headers does not match
 var ErrNumOfMiniBlocksAndMiniBlocksHeadersMismatch = errors.New("num of mini blocks and mini blocks headers does not match")
 
 // ErrNilDoubleTransactionsDetector signals that a nil double transactions detector has been provided
 var ErrNilDoubleTransactionsDetector = errors.New("nil double transactions detector")
->>>>>>> 582f6795
+
+// ErrNoTxToProcess signals that no transaction were sent for processing
+var ErrNoTxToProcess = errors.New("no transaction to process")