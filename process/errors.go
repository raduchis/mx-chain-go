--- conflicted
+++ resolved
@@ -1260,7 +1260,9 @@
 // ErrInvalidRelayedTxV3 signals that an invalid relayed tx v3 has been provided
 var ErrInvalidRelayedTxV3 = errors.New("invalid relayed transaction")
 
-<<<<<<< HEAD
+// ErrProtocolSustainabilityAddressInMetachain signals that protocol sustainability address is in metachain which is not allowed
+var ErrProtocolSustainabilityAddressInMetachain = errors.New("protocol sustainability address in metachain")
+
 // ErrNilHeaderProof signals that a nil header proof has been provided
 var ErrNilHeaderProof = errors.New("nil header proof")
 
@@ -1286,8 +1288,4 @@
 var ErrUnexpectedHeaderProof = errors.New("unexpected header proof")
 
 // ErrEpochMismatch signals that the epoch do not match
-var ErrEpochMismatch = errors.New("epoch mismatch")
-=======
-// ErrProtocolSustainabilityAddressInMetachain signals that protocol sustainability address is in metachain which is not allowed
-var ErrProtocolSustainabilityAddressInMetachain = errors.New("protocol sustainability address in metachain")
->>>>>>> a8f913e8
+var ErrEpochMismatch = errors.New("epoch mismatch")