package process

import (
	"errors"
)

// ErrNilMessage signals that a nil message has been received
var ErrNilMessage = errors.New("nil message")

// ErrNilAccountsAdapter defines the error when trying to use a nil AccountsAddapter
var ErrNilAccountsAdapter = errors.New("nil AccountsAdapter")

// ErrNilCoreComponentsHolder signals that a nil core components holder was provided
var ErrNilCoreComponentsHolder = errors.New("nil core components holder")

// ErrNilBootstrapComponentsHolder signals that a nil bootstrap components holder was provided
var ErrNilBootstrapComponentsHolder = errors.New("nil bootstrap components holder")

// ErrNilStatusComponentsHolder signals that a nil status components holder was provided
var ErrNilStatusComponentsHolder = errors.New("nil status components holder")

// ErrNilCryptoComponentsHolder signals that a nil crypto components holder was provided
var ErrNilCryptoComponentsHolder = errors.New("nil crypto components holder")

// ErrNilDataComponentsHolder signals that a nil data components holder was provided
var ErrNilDataComponentsHolder = errors.New("nil data components holder")

// ErrNilHasher signals that an operation has been attempted to or with a nil hasher implementation
var ErrNilHasher = errors.New("nil Hasher")

// ErrNilPubkeyConverter signals that an operation has been attempted to or with a nil public key converter implementation
var ErrNilPubkeyConverter = errors.New("nil pubkey converter")

// ErrNilGasSchedule signals that an operation has been attempted with a nil gas schedule
var ErrNilGasSchedule = errors.New("nil GasSchedule")

// ErrNilAddressContainer signals that an operation has been attempted to or with a nil AddressContainer implementation
var ErrNilAddressContainer = errors.New("nil AddressContainer")

// ErrNilTransaction signals that an operation has been attempted to or with a nil transaction
var ErrNilTransaction = errors.New("nil transaction")

// ErrWrongTransaction signals that transaction is invalid
var ErrWrongTransaction = errors.New("invalid transaction")

// ErrNoVM signals that no SCHandler has been set
var ErrNoVM = errors.New("no VM (hook not set)")

// ErrHigherNonceInTransaction signals the nonce in transaction is higher than the account's nonce
var ErrHigherNonceInTransaction = errors.New("higher nonce in transaction")

// ErrLowerNonceInTransaction signals the nonce in transaction is lower than the account's nonce
var ErrLowerNonceInTransaction = errors.New("lower nonce in transaction")

// ErrInsufficientFunds signals the funds are insufficient for the move balance operation but the
// transaction fee is covered by the current balance
var ErrInsufficientFunds = errors.New("insufficient funds")

// ErrInsufficientFee signals that the current balance doesn't have the required transaction fee
var ErrInsufficientFee = errors.New("insufficient balance for fees")

// ErrNilValue signals the value is nil
var ErrNilValue = errors.New("nil value")

// ErrNilBlockChain signals that an operation has been attempted to or with a nil blockchain
var ErrNilBlockChain = errors.New("nil block chain")

// ErrNilMetaBlockHeader signals that an operation has been attempted to or with a nil metablock
var ErrNilMetaBlockHeader = errors.New("nil metablock header")

// ErrNilTxBlockBody signals that an operation has been attempted to or with a nil tx block body
var ErrNilTxBlockBody = errors.New("nil tx block body")

// ErrNilStore signals that the provided storage service is nil
var ErrNilStore = errors.New("nil data storage service")

// ErrNilBootStorer signals that the provided boot storer is bil
var ErrNilBootStorer = errors.New("nil boot storer")

// ErrNilBlockHeader signals that an operation has been attempted to or with a nil block header
var ErrNilBlockHeader = errors.New("nil block header")

// ErrNilBlockBody signals that an operation has been attempted to or with a nil block body
var ErrNilBlockBody = errors.New("nil block body")

// ErrNilTxHash signals that an operation has been attempted with a nil hash
var ErrNilTxHash = errors.New("nil transaction hash")

// ErrNilPubKeysBitmap signals that a operation has been attempted with a nil public keys bitmap
var ErrNilPubKeysBitmap = errors.New("nil public keys bitmap")

// ErrNilPreviousBlockHash signals that a operation has been attempted with a nil previous block header hash
var ErrNilPreviousBlockHash = errors.New("nil previous block header hash")

// ErrNilSignature signals that a operation has been attempted with a nil signature
var ErrNilSignature = errors.New("nil signature")

// ErrNilMiniBlocks signals that an operation has been attempted with a nil mini-block
var ErrNilMiniBlocks = errors.New("nil mini blocks")

// ErrNilMiniBlock signals that an operation has been attempted with a nil miniblock
var ErrNilMiniBlock = errors.New("nil mini block")

// ErrNilRootHash signals that an operation has been attempted with a nil root hash
var ErrNilRootHash = errors.New("root hash is nil")

// ErrWrongNonceInBlock signals the nonce in block is different than expected nonce
var ErrWrongNonceInBlock = errors.New("wrong nonce in block")

// ErrBlockHashDoesNotMatch signals that header hash does not match with the previous one
var ErrBlockHashDoesNotMatch = errors.New("block hash does not match")

// ErrMissingTransaction signals that one transaction is missing
var ErrMissingTransaction = errors.New("missing transaction")

// ErrMarshalWithoutSuccess signals that marshal some data was not done with success
var ErrMarshalWithoutSuccess = errors.New("marshal without success")

// ErrUnmarshalWithoutSuccess signals that unmarshal some data was not done with success
var ErrUnmarshalWithoutSuccess = errors.New("unmarshal without success")

// ErrRootStateDoesNotMatch signals that root state does not match
var ErrRootStateDoesNotMatch = errors.New("root state does not match")

// ErrValidatorStatsRootHashDoesNotMatch signals that the root hash for the validator statistics does not match
var ErrValidatorStatsRootHashDoesNotMatch = errors.New("root hash for validator statistics does not match")

// ErrAccountStateDirty signals that the accounts were modified before starting the current modification
var ErrAccountStateDirty = errors.New("accountState was dirty before starting to change")

// ErrInvalidShardId signals that the shard id is invalid
var ErrInvalidShardId = errors.New("invalid shard id")

// ErrMissingHeader signals that header of the block is missing
var ErrMissingHeader = errors.New("missing header")

// ErrMissingHashForHeaderNonce signals that hash of the block is missing
var ErrMissingHashForHeaderNonce = errors.New("missing hash for header nonce")

// ErrMissingBody signals that body of the block is missing
var ErrMissingBody = errors.New("missing body")

// ErrNilBlockProcessor signals that an operation has been attempted to or with a nil BlockProcessor implementation
var ErrNilBlockProcessor = errors.New("nil block processor")

// ErrNilMarshalizer signals that an operation has been attempted to or with a nil Marshalizer implementation
var ErrNilMarshalizer = errors.New("nil Marshalizer")

// ErrNilNodesConfigProvider signals that an operation has been attempted to or with a nil nodes config provider
var ErrNilNodesConfigProvider = errors.New("nil nodes config provider")

// ErrNilSystemSCConfig signals that nil system sc config was provided
var ErrNilSystemSCConfig = errors.New("nil system sc config")

// ErrNilRoundHandler signals that an operation has been attempted to or with a nil RoundHandler implementation
var ErrNilRoundHandler = errors.New("nil RoundHandler")

// ErrNilRoundTimeDurationHandler signals that an operation has been attempted to or with a nil RoundTimeDurationHandler implementation
var ErrNilRoundTimeDurationHandler = errors.New("nil RoundTimeDurationHandler")

// ErrNilMessenger signals that a nil Messenger object was provided
var ErrNilMessenger = errors.New("nil Messenger")

// ErrNilTxDataPool signals that a nil transaction pool has been provided
var ErrNilTxDataPool = errors.New("nil transaction data pool")

// ErrNilHeadersDataPool signals that a nil headers pool has been provided
var ErrNilHeadersDataPool = errors.New("nil headers data pool")

// ErrNilCacher signals that a nil cache has been provided
var ErrNilCacher = errors.New("nil cacher")

// ErrNilRcvAddr signals that an operation has been attempted to or with a nil receiver address
var ErrNilRcvAddr = errors.New("nil receiver address")

// ErrInvalidRcvAddr signals that an invalid receiver address was provided
var ErrInvalidRcvAddr = errors.New("invalid receiver address")

// ErrNilSndAddr signals that an operation has been attempted to or with a nil sender address
var ErrNilSndAddr = errors.New("nil sender address")

// ErrInvalidSndAddr signals that an invalid sender address was provided
var ErrInvalidSndAddr = errors.New("invalid sender address")

// ErrNegativeValue signals that a negative value has been detected and it is not allowed
var ErrNegativeValue = errors.New("negative value")

// ErrNilShardCoordinator signals that an operation has been attempted to or with a nil shard coordinator
var ErrNilShardCoordinator = errors.New("nil shard coordinator")

// ErrNilNodesCoordinator signals that an operation has been attempted to or with a nil nodes coordinator
var ErrNilNodesCoordinator = errors.New("nil nodes coordinator")

// ErrNilKeyGen signals that an operation has been attempted to or with a nil single sign key generator
var ErrNilKeyGen = errors.New("nil key generator")

// ErrNilSingleSigner signals that a nil single signer is used
var ErrNilSingleSigner = errors.New("nil single signer")

// ErrBlockProposerSignatureMissing signals that block proposer signature is missing from the block aggregated sig
var ErrBlockProposerSignatureMissing = errors.New("block proposer signature is missing")

// ErrNilMultiSigVerifier signals that a nil multi-signature verifier is used
var ErrNilMultiSigVerifier = errors.New("nil multi-signature verifier")

// ErrNilDataToProcess signals that nil data was provided
var ErrNilDataToProcess = errors.New("nil data to process")

// ErrNilPoolsHolder signals that an operation has been attempted to or with a nil pools holder object
var ErrNilPoolsHolder = errors.New("nil pools holder")

// ErrNilTxStorage signals that a nil transaction storage has been provided
var ErrNilTxStorage = errors.New("nil transaction storage")

// ErrNilStorage signals that a nil storage has been provided
var ErrNilStorage = errors.New("nil storage")

// ErrNilShardedDataCacherNotifier signals that a nil sharded data cacher notifier has been provided
var ErrNilShardedDataCacherNotifier = errors.New("nil sharded data cacher notifier")

// ErrInvalidTxInPool signals an invalid transaction in the transactions pool
var ErrInvalidTxInPool = errors.New("invalid transaction in the transactions pool")

// ErrTxNotFound signals that a transaction has not found
var ErrTxNotFound = errors.New("transaction not found")

// ErrNilTransactionPool signals that a nil transaction pool was used
var ErrNilTransactionPool = errors.New("nil transaction pool")

// ErrNilMiniBlockPool signals that a nil mini blocks pool was used
var ErrNilMiniBlockPool = errors.New("nil mini block pool")

// ErrNilMetaBlocksPool signals that a nil meta blocks pool was used
var ErrNilMetaBlocksPool = errors.New("nil meta blocks pool")

// ErrNilTxProcessor signals that a nil transactions processor was used
var ErrNilTxProcessor = errors.New("nil transactions processor")

// ErrNilDataPoolHolder signals that the data pool holder is nil
var ErrNilDataPoolHolder = errors.New("nil data pool holder")

// ErrTimeIsOut signals that time is out
var ErrTimeIsOut = errors.New("time is out")

// ErrNilForkDetector signals that the fork detector is nil
var ErrNilForkDetector = errors.New("nil fork detector")

// ErrNilContainerElement signals when trying to add a nil element in the container
var ErrNilContainerElement = errors.New("element cannot be nil")

// ErrNilArgumentStruct signals that a function has received nil instead of an instantiated Arg... structure
var ErrNilArgumentStruct = errors.New("nil argument struct")

// ErrInvalidContainerKey signals that an element does not exist in the container's map
var ErrInvalidContainerKey = errors.New("element does not exist in container")

// ErrContainerKeyAlreadyExists signals that an element was already set in the container's map
var ErrContainerKeyAlreadyExists = errors.New("provided key already exists in container")

// ErrNilRequestHandler signals that a nil request handler interface was provided
var ErrNilRequestHandler = errors.New("nil request handler")

// ErrNilHaveTimeHandler signals that a nil have time handler func was provided
var ErrNilHaveTimeHandler = errors.New("nil have time handler")

// ErrWrongTypeInContainer signals that a wrong type of object was found in container
var ErrWrongTypeInContainer = errors.New("wrong type of object inside container")

// ErrLenMismatch signals that 2 or more slices have different lengths
var ErrLenMismatch = errors.New("lengths mismatch")

// ErrWrongTypeAssertion signals that an type assertion failed
var ErrWrongTypeAssertion = errors.New("wrong type assertion")

// ErrHeaderShardDataMismatch signals that shard header does not match created shard info
var ErrHeaderShardDataMismatch = errors.New("shard header does not match shard info")

// ErrNoDataInMessage signals that no data was found after parsing received p2p message
var ErrNoDataInMessage = errors.New("no data found in received message")

// ErrNilBuffer signals that a provided byte buffer is nil
var ErrNilBuffer = errors.New("provided byte buffer is nil")

// ErrNilRandSeed signals that a nil rand seed has been provided
var ErrNilRandSeed = errors.New("provided rand seed is nil")

// ErrNilPrevRandSeed signals that a nil previous rand seed has been provided
var ErrNilPrevRandSeed = errors.New("provided previous rand seed is nil")

// ErrReservedFieldInvalid signals that reserved field has an invalid content
var ErrReservedFieldInvalid = errors.New("reserved field content is invalid")

// ErrLowerRoundInBlock signals that a header round is too low for processing it
var ErrLowerRoundInBlock = errors.New("header round is lower than last committed")

// ErrHigherRoundInBlock signals that a block with higher round than permitted has been provided
var ErrHigherRoundInBlock = errors.New("higher round in block")

// ErrLowerNonceInBlock signals that a block with lower nonce than permitted has been provided
var ErrLowerNonceInBlock = errors.New("lower nonce in block")

// ErrHigherNonceInBlock signals that a block with higher nonce than permitted has been provided
var ErrHigherNonceInBlock = errors.New("higher nonce in block")

// ErrRandSeedDoesNotMatch signals that random seed does not match with the previous one
var ErrRandSeedDoesNotMatch = errors.New("random seed does not match")

// ErrHeaderNotFinal signals that header is not final and it should be
var ErrHeaderNotFinal = errors.New("header in metablock is not final")

// ErrShardIdMissmatch signals shard ID does not match expectations
var ErrShardIdMissmatch = errors.New("shard ID missmatch")

// ErrNotarizedHeadersSliceIsNil signals that the slice holding notarized headers is nil
var ErrNotarizedHeadersSliceIsNil = errors.New("notarized headers slice is nil")

// ErrNotarizedHeadersSliceForShardIsNil signals that the slice holding notarized headers for shard is nil
var ErrNotarizedHeadersSliceForShardIsNil = errors.New("notarized headers slice for shard is nil")

// ErrCrossShardMBWithoutConfirmationFromMeta signals that miniblock was not yet notarized by metachain
var ErrCrossShardMBWithoutConfirmationFromMeta = errors.New("cross shard miniblock with destination current shard is not confirmed by metachain")

// ErrHeaderBodyMismatch signals that the header does not attest all data from the block
var ErrHeaderBodyMismatch = errors.New("body cannot be validated from header data")

// ErrScheduledMiniBlocksMismatch signals that scheduled mini blocks created and executed in the last block, which are not yet final,
// do not match with the ones received in the next proposed body
var ErrScheduledMiniBlocksMismatch = errors.New("scheduled miniblocks does not match")

// ErrNilSmartContractProcessor signals that smart contract call executor is nil
var ErrNilSmartContractProcessor = errors.New("smart contract processor is nil")

// ErrNilArgumentParser signals that the argument parser is nil
var ErrNilArgumentParser = errors.New("argument parser is nil")

// ErrNilSCDestAccount signals that destination account is nil
var ErrNilSCDestAccount = errors.New("nil destination SC account")

// ErrWrongNonceInVMOutput signals that nonce in vm output is wrong
var ErrWrongNonceInVMOutput = errors.New("nonce invalid from SC run")

// ErrNilVMOutput signals that vmoutput is nil
var ErrNilVMOutput = errors.New("nil vm output")

// ErrNilValueFromRewardTransaction signals that the transfered value is nil
var ErrNilValueFromRewardTransaction = errors.New("transferred value is nil in reward transaction")

// ErrNilTemporaryAccountsHandler signals that temporary accounts handler is nil
var ErrNilTemporaryAccountsHandler = errors.New("temporary accounts handler is nil")

// ErrNotEnoughValidBlocksInStorage signals that bootstrap from storage failed due to not enough valid blocks stored
var ErrNotEnoughValidBlocksInStorage = errors.New("not enough valid blocks to start from storage")

// ErrNilSmartContractResult signals that the smart contract result is nil
var ErrNilSmartContractResult = errors.New("smart contract result is nil")

// ErrNilRewardTransaction signals that the reward transaction is nil
var ErrNilRewardTransaction = errors.New("reward transaction is nil")

// ErrNilUTxDataPool signals that unsigned transaction pool is nil
var ErrNilUTxDataPool = errors.New("unsigned transactions pool is nil")

// ErrNilRewardTxDataPool signals that the reward transactions pool is nil
var ErrNilRewardTxDataPool = errors.New("reward transactions pool is nil")

// ErrNilUnsignedTxDataPool signals that the unsigned transactions pool is nil
var ErrNilUnsignedTxDataPool = errors.New("unsigned transactions pool is nil")

// ErrNilUTxStorage signals that unsigned transaction storage is nil
var ErrNilUTxStorage = errors.New("unsigned transactions storage is nil")

// ErrNilScAddress signals that a nil smart contract address has been provided
var ErrNilScAddress = errors.New("nil SC address")

// ErrEmptyFunctionName signals that an empty function name has been provided
var ErrEmptyFunctionName = errors.New("empty function name")

// ErrMiniBlockHashMismatch signals that miniblock hashes does not match
var ErrMiniBlockHashMismatch = errors.New("miniblocks does not match")

// ErrNilIntermediateTransactionHandler signals that nil intermediate transaction handler was provided
var ErrNilIntermediateTransactionHandler = errors.New("intermediate transaction handler is nil")

// ErrWrongTypeInMiniBlock signals that type is not correct for processing
var ErrWrongTypeInMiniBlock = errors.New("type in miniblock is not correct for processing")

// ErrNilTransactionCoordinator signals that transaction coordinator is nil
var ErrNilTransactionCoordinator = errors.New("transaction coordinator is nil")

// ErrNilUint64Converter signals that uint64converter is nil
var ErrNilUint64Converter = errors.New("unit64converter is nil")

// ErrNilSmartContractResultProcessor signals that smart contract result processor is nil
var ErrNilSmartContractResultProcessor = errors.New("nil smart contract result processor")

// ErrNilRewardsTxProcessor signals that the rewards transaction processor is nil
var ErrNilRewardsTxProcessor = errors.New("nil rewards transaction processor")

// ErrNilIntermediateProcessorContainer signals that intermediate processors container is nil
var ErrNilIntermediateProcessorContainer = errors.New("intermediate processor container is nil")

// ErrNilPreProcessorsContainer signals that preprocessors container is nil
var ErrNilPreProcessorsContainer = errors.New("preprocessors container is nil")

// ErrNilPreProcessor signals that preprocessors is nil
var ErrNilPreProcessor = errors.New("preprocessor is nil")

// ErrNilGasHandler signals that gas handler is nil
var ErrNilGasHandler = errors.New("nil gas handler")

// ErrUnknownBlockType signals that block type is not correct
var ErrUnknownBlockType = errors.New("block type is unknown")

// ErrMissingPreProcessor signals that required pre processor is missing
var ErrMissingPreProcessor = errors.New("pre processor is missing")

// ErrNilAppStatusHandler defines the error for setting a nil AppStatusHandler
var ErrNilAppStatusHandler = errors.New("nil AppStatusHandler")

// ErrNilInterceptedDataFactory signals that a nil intercepted data factory was provided
var ErrNilInterceptedDataFactory = errors.New("nil intercepted data factory")

// ErrNilInterceptedDataProcessor signals that a nil intercepted data processor was provided
var ErrNilInterceptedDataProcessor = errors.New("nil intercepted data processor")

// ErrNilInterceptorThrottler signals that a nil interceptor throttler was provided
var ErrNilInterceptorThrottler = errors.New("nil interceptor throttler")

// ErrNilUnsignedTxHandler signals that the unsigned tx handler is nil
var ErrNilUnsignedTxHandler = errors.New("nil unsigned tx handler")

// ErrNilTxTypeHandler signals that tx type handler is nil
var ErrNilTxTypeHandler = errors.New("nil tx type handler")

// ErrNilPeerAccountsAdapter signals that a nil peer accounts database was provided
var ErrNilPeerAccountsAdapter = errors.New("nil peer accounts database")

// ErrInvalidPeerAccount signals that a peer account is invalid
var ErrInvalidPeerAccount = errors.New("invalid peer account")

// ErrInvalidMetaHeader signals that a wrong implementation of HeaderHandler was provided
var ErrInvalidMetaHeader = errors.New("invalid header provided, expected MetaBlock")

// ErrInvalidChainID signals that an invalid chain ID was provided
var ErrInvalidChainID = errors.New("invalid chain ID")

// ErrNilEpochStartTrigger signals that a nil start of epoch trigger was provided
var ErrNilEpochStartTrigger = errors.New("nil start of epoch trigger")

// ErrNilEpochHandler signals that a nil epoch handler was provided
var ErrNilEpochHandler = errors.New("nil epoch handler")

// ErrNilEpochStartNotifier signals that the provided epochStartNotifier is nil
var ErrNilEpochStartNotifier = errors.New("nil epochStartNotifier")

// ErrNilEpochNotifier signals that the provided EpochNotifier is nil
var ErrNilEpochNotifier = errors.New("nil EpochNotifier")

// ErrInvalidCacheRefreshIntervalInSec signals that the cacheRefreshIntervalInSec is invalid - zero or less
var ErrInvalidCacheRefreshIntervalInSec = errors.New("invalid cacheRefreshIntervalInSec")

// ErrEpochDoesNotMatch signals that epoch does not match between headers
var ErrEpochDoesNotMatch = errors.New("epoch does not match")

// ErrOverallBalanceChangeFromSC signals that all sumed balance changes are not zero
var ErrOverallBalanceChangeFromSC = errors.New("SC output balance updates are wrong")

// ErrOverflow signals that an overflow occured
var ErrOverflow = errors.New("type overflow occured")

// ErrNilTxValidator signals that a nil tx validator has been provided
var ErrNilTxValidator = errors.New("nil transaction validator")

// ErrNilPendingMiniBlocksHandler signals that a nil pending miniblocks handler has been provided
var ErrNilPendingMiniBlocksHandler = errors.New("nil pending miniblocks handler")

// ErrNilEconomicsFeeHandler signals that fee handler is nil
var ErrNilEconomicsFeeHandler = errors.New("nil economics fee handler")

// ErrSystemBusy signals that the system is busy
var ErrSystemBusy = errors.New("system busy")

// ErrInsufficientGasPriceInTx signals that a lower gas price than required was provided
var ErrInsufficientGasPriceInTx = errors.New("insufficient gas price in tx")

// ErrInsufficientGasLimitInTx signals that a lower gas limit than required was provided
var ErrInsufficientGasLimitInTx = errors.New("insufficient gas limit in tx")

// ErrInvalidMaxGasLimitPerBlock signals that an invalid max gas limit per block has been read from config file
var ErrInvalidMaxGasLimitPerBlock = errors.New("invalid max gas limit per block")

// ErrInvalidMaxGasLimitPerMiniBlock signals that an invalid max gas limit per mini block has been read from config file
var ErrInvalidMaxGasLimitPerMiniBlock = errors.New("invalid max gas limit per mini block")

// ErrInvalidMaxGasLimitPerMetaBlock signals that an invalid max gas limit per meta block has been read from config file
var ErrInvalidMaxGasLimitPerMetaBlock = errors.New("invalid max gas limit per meta block")

// ErrInvalidMaxGasLimitPerMetaMiniBlock signals that an invalid max gas limit per meta mini block has been read from config file
var ErrInvalidMaxGasLimitPerMetaMiniBlock = errors.New("invalid max gas limit per meta mini block")

// ErrInvalidMaxGasLimitPerTx signals that an invalid max gas limit per tx has been read from config file
var ErrInvalidMaxGasLimitPerTx = errors.New("invalid max gas limit per tx")

// ErrInvalidGasPerDataByte signals that an invalid gas per data byte has been read from config file
var ErrInvalidGasPerDataByte = errors.New("invalid gas per data byte")

// ErrMaxGasLimitPerMiniBlockInReceiverShardIsReached signals that max gas limit per mini block in receiver shard has been reached
var ErrMaxGasLimitPerMiniBlockInReceiverShardIsReached = errors.New("max gas limit per mini block in receiver shard is reached")

// ErrMaxGasLimitPerOneTxInReceiverShardIsReached signals that max gas limit per one transaction in receiver shard has been reached
var ErrMaxGasLimitPerOneTxInReceiverShardIsReached = errors.New("max gas limit per one transaction in receiver shard is reached")

// ErrMaxGasLimitPerBlockInSelfShardIsReached signals that max gas limit per block in self shard has been reached
var ErrMaxGasLimitPerBlockInSelfShardIsReached = errors.New("max gas limit per block in self shard is reached")

// ErrMaxGasLimitUsedForDestMeTxsIsReached signals that max gas limit used for dest me txs has been reached
var ErrMaxGasLimitUsedForDestMeTxsIsReached = errors.New("max gas limit used for dest me txs is reached")

// ErrInvalidMinimumGasPrice signals that an invalid gas price has been read from config file
var ErrInvalidMinimumGasPrice = errors.New("invalid minimum gas price")

// ErrInvalidMinimumGasLimitForTx signals that an invalid minimum gas limit for transactions has been read from config file
var ErrInvalidMinimumGasLimitForTx = errors.New("invalid minimum gas limit for transactions")

// ErrEmptyEpochRewardsConfig signals that the epoch rewards config is empty
var ErrEmptyEpochRewardsConfig = errors.New("the epoch rewards config is empty")

// ErrEmptyGasLimitSettings signals that the gas limit settings is empty
var ErrEmptyGasLimitSettings = errors.New("the gas limit settings is empty")

// ErrEmptyYearSettings signals that the year settings is empty
var ErrEmptyYearSettings = errors.New("the year settings is empty")

// ErrInvalidRewardsPercentages signals that rewards percentages are not correct
var ErrInvalidRewardsPercentages = errors.New("invalid rewards percentages")

// ErrInvalidInflationPercentages signals that inflation percentages are not correct
var ErrInvalidInflationPercentages = errors.New("invalid inflation percentages")

// ErrInvalidNonceRequest signals that invalid nonce was requested
var ErrInvalidNonceRequest = errors.New("invalid nonce request")

// ErrInvalidBlockRequestOldEpoch signals that invalid block was requested from old epoch
var ErrInvalidBlockRequestOldEpoch = errors.New("invalid block request from old epoch")

// ErrNilBlockChainHook signals that nil blockchain hook has been provided
var ErrNilBlockChainHook = errors.New("nil blockchain hook")

// ErrNilTxForCurrentBlockHandler signals that nil tx for current block handler has been provided
var ErrNilTxForCurrentBlockHandler = errors.New("nil tx for current block handler")

// ErrNilSCToProtocol signals that nil smart contract to protocol handler has been provided
var ErrNilSCToProtocol = errors.New("nil sc to protocol")

// ErrNilNodesSetup signals that nil nodes setup has been provided
var ErrNilNodesSetup = errors.New("nil nodes setup")

// ErrNilBlackListCacher signals that a nil black list cacher was provided
var ErrNilBlackListCacher = errors.New("nil black list cacher")

// ErrNilPeerShardMapper signals that a nil peer shard mapper has been provided
var ErrNilPeerShardMapper = errors.New("nil peer shard mapper")

// ErrNilBlockTracker signals that a nil block tracker was provided
var ErrNilBlockTracker = errors.New("nil block tracker")

// ErrHeaderIsBlackListed signals that the header provided is black listed
var ErrHeaderIsBlackListed = errors.New("header is black listed")

// ErrNilEconomicsData signals that nil economics data has been provided
var ErrNilEconomicsData = errors.New("nil economics data")

// ErrZeroMaxComputableRounds signals that a value of zero was provided on the maxComputableRounds
var ErrZeroMaxComputableRounds = errors.New("max computable rounds is zero")

// ErrZeroMaxConsecutiveRoundsOfRatingDecrease signals that a value of zero was provided on the MaxConsecutiveRoundsOfRatingDecrease
var ErrZeroMaxConsecutiveRoundsOfRatingDecrease = errors.New("max consecutive number of rounds, in which we can decrease a validator rating, is zero")

// ErrNilRater signals that nil rater has been provided
var ErrNilRater = errors.New("nil rater")

// ErrNilNetworkWatcher signals that a nil network watcher has been provided
var ErrNilNetworkWatcher = errors.New("nil network watcher")

// ErrNilHeaderValidator signals that nil header validator has been provided
var ErrNilHeaderValidator = errors.New("nil header validator")

// ErrMaxRatingIsSmallerThanMinRating signals that the max rating is smaller than the min rating value
var ErrMaxRatingIsSmallerThanMinRating = errors.New("max rating is smaller than min rating")

// ErrMinRatingSmallerThanOne signals that the min rating is smaller than the min value of 1
var ErrMinRatingSmallerThanOne = errors.New("min rating is smaller than one")

// ErrStartRatingNotBetweenMinAndMax signals that the start rating is not between min and max rating
var ErrStartRatingNotBetweenMinAndMax = errors.New("start rating is not between min and max rating")

// ErrSignedBlocksThresholdNotBetweenZeroAndOne signals that the signed blocks threshold is not between 0 and 1
var ErrSignedBlocksThresholdNotBetweenZeroAndOne = errors.New("signed blocks threshold is not between 0 and 1")

// ErrConsecutiveMissedBlocksPenaltyLowerThanOne signals that the ConsecutiveMissedBlocksPenalty is lower than 1
var ErrConsecutiveMissedBlocksPenaltyLowerThanOne = errors.New("consecutive missed blocks penalty lower than 1")

// ErrDecreaseRatingsStepMoreThanMinusOne signals that the decrease rating step has a vale greater than -1
var ErrDecreaseRatingsStepMoreThanMinusOne = errors.New("decrease rating step has a value greater than -1")

// ErrHoursToMaxRatingFromStartRatingZero signals that the number of hours to reach max rating step is zero
var ErrHoursToMaxRatingFromStartRatingZero = errors.New("hours to reach max rating is zero")

// ErrSCDeployFromSCRIsNotPermitted signals that operation is not permitted
var ErrSCDeployFromSCRIsNotPermitted = errors.New("it is not permitted to deploy a smart contract from another smart contract cross shard")

// ErrNotEnoughGas signals that not enough gas has been provided
var ErrNotEnoughGas = errors.New("not enough gas was sent in the transaction")

// ErrInvalidValue signals that an invalid value was provided
var ErrInvalidValue = errors.New("invalid value provided")

// ErrNilQuotaStatusHandler signals that a nil quota status handler has been provided
var ErrNilQuotaStatusHandler = errors.New("nil quota status handler")

// ErrNilAntifloodHandler signals that a nil antiflood handler has been provided
var ErrNilAntifloodHandler = errors.New("nil antiflood handler")

// ErrNilHeaderSigVerifier signals that a nil header sig verifier has been provided
var ErrNilHeaderSigVerifier = errors.New("nil header sig verifier")

// ErrNilHeaderIntegrityVerifier signals that a nil header integrity verifier has been provided
var ErrNilHeaderIntegrityVerifier = errors.New("nil header integrity verifier")

// ErrFailedTransaction signals that transaction is of type failed.
var ErrFailedTransaction = errors.New("failed transaction, gas consumed")

// ErrNilBadTxHandler signals that bad tx handler is nil
var ErrNilBadTxHandler = errors.New("nil bad tx handler")

// ErrNilReceiptHandler signals that receipt handler is nil
var ErrNilReceiptHandler = errors.New("nil receipt handler")

// ErrTooManyReceiptsMiniBlocks signals that there were too many receipts miniblocks created
var ErrTooManyReceiptsMiniBlocks = errors.New("too many receipts miniblocks")

// ErrReceiptsHashMissmatch signals that overall receipts has does not match
var ErrReceiptsHashMissmatch = errors.New("receipts hash missmatch")

// ErrMiniBlockNumMissMatch signals that number of miniblocks does not match
var ErrMiniBlockNumMissMatch = errors.New("num miniblocks does not match")

// ErrEpochStartDataDoesNotMatch signals that EpochStartData is not the same as the leader created
var ErrEpochStartDataDoesNotMatch = errors.New("epoch start data does not match")

// ErrNotEpochStartBlock signals that block is not of type epoch start
var ErrNotEpochStartBlock = errors.New("not epoch start block")

// ErrGettingShardDataFromEpochStartData signals that could not get shard data from previous epoch start block
var ErrGettingShardDataFromEpochStartData = errors.New("could not find shard data from previous epoch start metablock")

// ErrNilValidityAttester signals that a nil validity attester has been provided
var ErrNilValidityAttester = errors.New("nil validity attester")

// ErrNilHeaderHandler signals that a nil header handler has been provided
var ErrNilHeaderHandler = errors.New("nil header handler")

// ErrNilMiniBlocksProvider signals that a nil miniblocks data provider has been passed over
var ErrNilMiniBlocksProvider = errors.New("nil miniblocks provider")

// ErrNilWhiteListHandler signals that white list handler is nil
var ErrNilWhiteListHandler = errors.New("nil whitelist handler")

// ErrNilPreferredPeersHolder signals that preferred peers holder is nil
var ErrNilPreferredPeersHolder = errors.New("nil preferred peers holder")

// ErrMiniBlocksInWrongOrder signals the miniblocks are in wrong order
var ErrMiniBlocksInWrongOrder = errors.New("miniblocks in wrong order, should have been only from me")

// ErrEmptyTopic signals that an empty topic has been provided
var ErrEmptyTopic = errors.New("empty topic")

// ErrInvalidArguments signals that invalid arguments were given to process built-in function
var ErrInvalidArguments = errors.New("invalid arguments to process built-in function")

// ErrNilBuiltInFunction signals that built in function is nil
var ErrNilBuiltInFunction = errors.New("built in function is nil")

// ErrRewardMiniBlockNotFromMeta signals that miniblock has a different sender shard than meta
var ErrRewardMiniBlockNotFromMeta = errors.New("rewards miniblocks should come only from meta")

// ErrValidatorInfoMiniBlockNotFromMeta signals that miniblock has a different sender shard than meta
var ErrValidatorInfoMiniBlockNotFromMeta = errors.New("validatorInfo miniblocks should come only from meta")

// ErrAccumulatedFeesDoNotMatch signals that accumulated fees do not match
var ErrAccumulatedFeesDoNotMatch = errors.New("accumulated fees do not match")

// ErrDeveloperFeesDoNotMatch signals that developer fees do not match
var ErrDeveloperFeesDoNotMatch = errors.New("developer fees do not match")

// ErrAccumulatedFeesInEpochDoNotMatch signals that accumulated fees in epoch do not match
var ErrAccumulatedFeesInEpochDoNotMatch = errors.New("accumulated fees in epoch do not match")

// ErrDevFeesInEpochDoNotMatch signals that developer fees in epoch do not match
var ErrDevFeesInEpochDoNotMatch = errors.New("developer fees in epoch do not match")

// ErrNilRewardsHandler signals that rewards handler is nil
var ErrNilRewardsHandler = errors.New("rewards handler is nil")

// ErrNilEpochEconomics signals that nil end of epoch econimics was provided
var ErrNilEpochEconomics = errors.New("nil epoch economics")

// ErrNilEpochStartDataCreator signals that nil epoch start data creator was provided
var ErrNilEpochStartDataCreator = errors.New("nil epoch start data creator")

// ErrNilRewardsCreator signals that nil epoch start rewards creator was provided
var ErrNilRewardsCreator = errors.New("nil epoch start rewards creator")

// ErrNilEpochStartValidatorInfoCreator signals that nil epoch start validator info creator was provided
var ErrNilEpochStartValidatorInfoCreator = errors.New("nil epoch start validator info creator")

// ErrInvalidGenesisTotalSupply signals that invalid genesis total supply was provided
var ErrInvalidGenesisTotalSupply = errors.New("invalid genesis total supply")

// ErrDuplicateThreshold signals that two thresholds are the same
var ErrDuplicateThreshold = errors.New("two thresholds are the same")

// ErrNoChancesForMaxThreshold signals that the max threshold has no chance defined
var ErrNoChancesForMaxThreshold = errors.New("max threshold has no chances")

// ErrNoChancesProvided signals that there were no chances provided
var ErrNoChancesProvided = errors.New("no chances are provided")

// ErrNilMinChanceIfZero signals that there was no min chance provided if a chance is still needed
var ErrNilMinChanceIfZero = errors.New("no min chance ")

// ErrInvalidShardCacherIdentifier signals an invalid identifier
var ErrInvalidShardCacherIdentifier = errors.New("invalid identifier for shard cacher")

// ErrMaxBlockSizeReached signals that max block size has been reached
var ErrMaxBlockSizeReached = errors.New("max block size has been reached")

// ErrBlockBodyHashMismatch signals that block body hashes does not match
var ErrBlockBodyHashMismatch = errors.New("block bodies does not match")

// ErrInvalidMiniBlockType signals that an invalid miniblock type has been provided
var ErrInvalidMiniBlockType = errors.New("invalid miniblock type")

// ErrInvalidBody signals that an invalid body has been provided
var ErrInvalidBody = errors.New("invalid body")

// ErrNilBlockSizeComputationHandler signals that a nil block size computation handler has been provided
var ErrNilBlockSizeComputationHandler = errors.New("nil block size computation handler")

// ErrNilValidatorStatistics signals that a nil validator statistics has been provided
var ErrNilValidatorStatistics = errors.New("nil validator statistics")

// ErrAccountNotFound signals that the account was not found for the provided address
var ErrAccountNotFound = errors.New("account not found")

// ErrMaxRatingZero signals that maxrating with a value of zero has been provided
var ErrMaxRatingZero = errors.New("max rating is zero")

// ErrNilValidatorInfos signals that a nil validator infos has been provided
var ErrNilValidatorInfos = errors.New("nil validator infos")

// ErrNilBlockSizeThrottler signals that block size throttler si nil
var ErrNilBlockSizeThrottler = errors.New("block size throttler is nil")

// ErrNilHistoryRepository signals that history processor is nil
var ErrNilHistoryRepository = errors.New("history repository is nil")

// ErrInvalidMetaTransaction signals that meta transaction is invalid
var ErrInvalidMetaTransaction = errors.New("meta transaction is invalid")

// ErrLogNotFound is the error returned when a transaction has no logs
var ErrLogNotFound = errors.New("no logs for queried transaction")

// ErrNilTxLogsProcessor is the error returned when a transaction has no logs
var ErrNilTxLogsProcessor = errors.New("nil transaction logs processor")

// ErrIncreaseStepLowerThanOne signals that an increase step lower than one has been provided
var ErrIncreaseStepLowerThanOne = errors.New("increase step is lower than one")

// ErrNilVmInput signals that provided vm input is nil
var ErrNilVmInput = errors.New("nil vm input")

// ErrNilDnsAddresses signals that nil dns addresses map was provided
var ErrNilDnsAddresses = errors.New("nil dns addresses map")

// ErrNilProtocolSustainabilityAddress signals that a nil protocol sustainability address was provided
var ErrNilProtocolSustainabilityAddress = errors.New("nil protocol sustainability address")

// ErrUserNameDoesNotMatch signals that user name does not match
var ErrUserNameDoesNotMatch = errors.New("user name does not match")

// ErrUserNameDoesNotMatchInCrossShardTx signals that user name does not match in case of cross shard tx
var ErrUserNameDoesNotMatchInCrossShardTx = errors.New("mismatch between receiver username and address")

// ErrNilBalanceComputationHandler signals that a nil balance computation handler has been provided
var ErrNilBalanceComputationHandler = errors.New("nil balance computation handler")

// ErrNilRatingsInfoHandler signals that nil ratings info handler has been provided
var ErrNilRatingsInfoHandler = errors.New("nil ratings info handler")

// ErrNilDebugger signals that a nil debug handler has been provided
var ErrNilDebugger = errors.New("nil debug handler")

// ErrEmptyFloodPreventerList signals that an empty flood preventer list has been provided
var ErrEmptyFloodPreventerList = errors.New("empty flood preventer provided")

// ErrNilTopicFloodPreventer signals that a nil topic flood preventer has been provided
var ErrNilTopicFloodPreventer = errors.New("nil topic flood preventer")

// ErrOriginatorIsBlacklisted signals that a message originator is blacklisted on the current node
var ErrOriginatorIsBlacklisted = errors.New("originator is blacklisted")

// ErrShardIsStuck signals that a shard is stuck
var ErrShardIsStuck = errors.New("shard is stuck")

// ErrRelayedTxBeneficiaryDoesNotMatchReceiver signals that an invalid address was provided in the relayed tx
var ErrRelayedTxBeneficiaryDoesNotMatchReceiver = errors.New("invalid address in relayed tx")

// ErrInvalidVMType signals that invalid vm type was provided
var ErrInvalidVMType = errors.New("invalid VM type")

// ErrRecursiveRelayedTxIsNotAllowed signals that recursive relayed tx is not allowed
var ErrRecursiveRelayedTxIsNotAllowed = errors.New("recursive relayed tx is not allowed")

// ErrRelayedTxValueHigherThenUserTxValue signals that relayed tx value is higher then user tx value
var ErrRelayedTxValueHigherThenUserTxValue = errors.New("relayed tx value is higher than user tx value")

// ErrNilInterceptorContainer signals that nil interceptor container has been provided
var ErrNilInterceptorContainer = errors.New("nil interceptor container")

// ErrInvalidTransactionVersion signals  that an invalid transaction version has been provided
var ErrInvalidTransactionVersion = errors.New("invalid transaction version")

// ErrTxValueTooBig signals that transaction value is too big
var ErrTxValueTooBig = errors.New("tx value is too big")

// ErrInvalidUserNameLength signals that provided user name length is invalid
var ErrInvalidUserNameLength = errors.New("invalid user name length")

// ErrTxValueOutOfBounds signals that transaction value is out of bounds
var ErrTxValueOutOfBounds = errors.New("tx value is out of bounds")

// ErrNilBlackListedPkCache signals that a nil black listed public key cache has been provided
var ErrNilBlackListedPkCache = errors.New("nil black listed public key cache")

// ErrInvalidDecayCoefficient signals that the provided decay coefficient is invalid
var ErrInvalidDecayCoefficient = errors.New("decay coefficient is invalid")

// ErrInvalidDecayIntervalInSeconds signals that an invalid interval in seconds was provided
var ErrInvalidDecayIntervalInSeconds = errors.New("invalid decay interval in seconds")

// ErrInvalidMinScore signals that an invalid minimum score was provided
var ErrInvalidMinScore = errors.New("invalid minimum score")

// ErrInvalidMaxScore signals that an invalid maximum score was provided
var ErrInvalidMaxScore = errors.New("invalid maximum score")

// ErrInvalidUnitValue signals that an invalid unit value was provided
var ErrInvalidUnitValue = errors.New("invalid unit value")

// ErrInvalidBadPeerThreshold signals that an invalid bad peer threshold has been provided
var ErrInvalidBadPeerThreshold = errors.New("invalid bad peer threshold")

// ErrNilPeerValidatorMapper signals that nil peer validator mapper has been provided
var ErrNilPeerValidatorMapper = errors.New("nil peer validator mapper")

// ErrOnlyValidatorsCanUseThisTopic signals that topic can be used by validator only
var ErrOnlyValidatorsCanUseThisTopic = errors.New("only validators can use this topic")

// ErrTransactionIsNotWhitelisted signals that a transaction is not whitelisted
var ErrTransactionIsNotWhitelisted = errors.New("transaction is not whitelisted")

// ErrTrieNodeIsNotWhitelisted signals that a trie node is not whitelisted
var ErrTrieNodeIsNotWhitelisted = errors.New("trie node is not whitelisted")

// ErrInterceptedDataNotForCurrentShard signals that intercepted data is not for current shard
var ErrInterceptedDataNotForCurrentShard = errors.New("intercepted data not for current shard")

// ErrAccountNotPayable will be sent when trying to send money to a non-payable account
var ErrAccountNotPayable = errors.New("sending value to non payable contract")

// ErrNilOutportHandler signals that outport is nil
var ErrNilOutportHandler = errors.New("outport handler is nil")

// ErrSmartContractDeploymentIsDisabled signals that smart contract deployment was disabled
var ErrSmartContractDeploymentIsDisabled = errors.New("smart Contract deployment is disabled")

// ErrUpgradeNotAllowed signals that upgrade is not allowed
var ErrUpgradeNotAllowed = errors.New("upgrade is allowed only for owner")

// ErrBuiltInFunctionsAreDisabled signals that built in functions are disabled
var ErrBuiltInFunctionsAreDisabled = errors.New("built in functions are disabled")

// ErrRelayedTxDisabled signals that relayed tx are disabled
var ErrRelayedTxDisabled = errors.New("relayed tx is disabled")

// ErrRelayedTxV2Disabled signals that the v2 version of relayed tx is disabled
var ErrRelayedTxV2Disabled = errors.New("relayed tx v2 is disabled")

// ErrRelayedTxV2ZeroVal signals that the v2 version of relayed tx should be created with 0 as value
var ErrRelayedTxV2ZeroVal = errors.New("relayed tx v2 value should be 0")

// ErrEmptyConsensusGroup is raised when an operation is attempted with an empty consensus group
var ErrEmptyConsensusGroup = errors.New("consensusGroup is empty")

// ErrRelayedTxGasLimitMissmatch signals that relayed tx gas limit is higher then user tx gas limit
var ErrRelayedTxGasLimitMissmatch = errors.New("relayed tx gas limit higher then user tx gas limit")

// ErrRelayedGasPriceMissmatch signals that relayed gas price is not equal with user tx
var ErrRelayedGasPriceMissmatch = errors.New("relayed gas price missmatch")

// ErrNilUserAccount signals that nil user account was provided
var ErrNilUserAccount = errors.New("nil user account")

// ErrNilEpochStartSystemSCProcessor signals that nil epoch start system sc processor was provided
var ErrNilEpochStartSystemSCProcessor = errors.New("nil epoch start system sc processor")

// ErrEmptyPeerID signals that an empty peer ID has been provided
var ErrEmptyPeerID = errors.New("empty peer ID")

// ErrNilFallbackHeaderValidator signals that a nil fallback header validator has been provided
var ErrNilFallbackHeaderValidator = errors.New("nil fallback header validator")

// ErrTransactionSignedWithHashIsNotEnabled signals that a transaction signed with hash is not enabled
var ErrTransactionSignedWithHashIsNotEnabled = errors.New("transaction signed with hash is not enabled")

// ErrNilTransactionVersionChecker signals that provided transaction version checker is nil
var ErrNilTransactionVersionChecker = errors.New("nil transaction version checker")

// ErrInvalidRewardsTopUpGradientPoint signals that the top up gradient point is invalid
var ErrInvalidRewardsTopUpGradientPoint = errors.New("rewards top up gradient point is invalid")

// ErrInvalidVMInputGasComputation signals that invalid vm input gas computation was provided
var ErrInvalidVMInputGasComputation = errors.New("invalid vm input gas computation")

// ErrMoreGasConsumedThanProvided signals that VM used more gas than provided
var ErrMoreGasConsumedThanProvided = errors.New("more gas used than provided")

// ErrInvalidGasModifier signals that provided gas modifier is invalid
var ErrInvalidGasModifier = errors.New("invalid gas modifier")

// ErrMoreGasThanGasLimitPerBlock signals that more gas was provided than gas limit per block
var ErrMoreGasThanGasLimitPerBlock = errors.New("more gas was provided than gas limit per block")

// ErrMoreGasThanGasLimitPerMiniBlockForSafeCrossShard signals that more gas was provided than gas limit per mini block for safe cross shard
var ErrMoreGasThanGasLimitPerMiniBlockForSafeCrossShard = errors.New("more gas was provided than gas limit per mini block for safe cross shard")

// ErrNotEnoughGasInUserTx signals that not enough gas was provided in user tx
var ErrNotEnoughGasInUserTx = errors.New("not enough gas provided in user tx")

// ErrNegativeBalanceDeltaOnCrossShardAccount signals that negative balance delta was given on cross shard account
var ErrNegativeBalanceDeltaOnCrossShardAccount = errors.New("negative balance delta on cross shard account")

// ErrNilOrEmptyList signals that a nil or empty list was provided
var ErrNilOrEmptyList = errors.New("nil or empty provided list")

// ErrNilScQueryElement signals that a nil sc query service element was provided
var ErrNilScQueryElement = errors.New("nil SC query service element")

// ErrMaxAccumulatedFeesExceeded signals that max accumulated fees has been exceeded
var ErrMaxAccumulatedFeesExceeded = errors.New("max accumulated fees has been exceeded")

// ErrMaxDeveloperFeesExceeded signals that max developer fees has been exceeded
var ErrMaxDeveloperFeesExceeded = errors.New("max developer fees has been exceeded")

// ErrNilBuiltInFunctionsCostHandler signals that a nil built in functions cost handler has been provided
var ErrNilBuiltInFunctionsCostHandler = errors.New("nil built in functions cost handler")

// ErrNilArgsBuiltInFunctionsConstHandler signals that a nil arguments struct for built in functions cost handler has been provided
var ErrNilArgsBuiltInFunctionsConstHandler = errors.New("nil arguments for built in functions cost handler")

// ErrInvalidEpochStartMetaBlockConsensusPercentage signals that a small epoch start meta block consensus percentage has been provided
var ErrInvalidEpochStartMetaBlockConsensusPercentage = errors.New("invalid epoch start meta block consensus percentage")

// ErrNilNumConnectedPeersProvider signals that a nil number of connected peers provider has been provided
var ErrNilNumConnectedPeersProvider = errors.New("nil number of connected peers provider")

// ErrNilLocker signals that a nil locker was provided
var ErrNilLocker = errors.New("nil locker")

// ErrNilAllowExternalQueriesChan signals that a nil channel for signaling the allowance of external queries provided is nil
var ErrNilAllowExternalQueriesChan = errors.New("nil channel for signaling the allowance of external queries")

// ErrQueriesNotAllowedYet signals that the node is not ready yet to process VM Queries
var ErrQueriesNotAllowedYet = errors.New("node is not ready yet to process VM Queries")

// ErrNilChunksProcessor signals that a nil chunks processor has been provided
var ErrNilChunksProcessor = errors.New("nil chunks processor")

// ErrIncompatibleReference signals that an incompatible reference was provided when processing a batch
var ErrIncompatibleReference = errors.New("incompatible reference when processing batch")

// ErrProcessClosed signals that an incomplete processing occurred due to the early process closing
var ErrProcessClosed = errors.New("incomplete processing: process is closing")

// ErrNilAccountsDBSyncer signals that a nil accounts db syncer has been provided
var ErrNilAccountsDBSyncer = errors.New("nil accounts DB syncer")

// ErrNilCurrentNetworkEpochProvider signals that a nil CurrentNetworkEpochProvider handler has been provided
var ErrNilCurrentNetworkEpochProvider = errors.New("nil current network epoch provider")

// ErrNilESDTTransferParser signals that a nil ESDT transfer parser has been provided
var ErrNilESDTTransferParser = errors.New("nil esdt transfer parser")

// ErrResultingSCRIsTooBig signals that resulting smart contract result is too big
var ErrResultingSCRIsTooBig = errors.New("resulting SCR is too big")

// ErrNotAllowedToWriteUnderProtectedKey signals that writing under protected key is not allowed
var ErrNotAllowedToWriteUnderProtectedKey = errors.New("not allowed to write under protected key")

// ErrNilNFTStorageHandler signals that nil NFT storage handler has been provided
var ErrNilNFTStorageHandler = errors.New("nil NFT storage handler")

// ErrNilBootstrapper signals that a nil bootstraper has been provided
var ErrNilBootstrapper = errors.New("nil bootstrapper")

// ErrNodeIsNotSynced signals that the VM query cannot be executed because the node is not synced and the request required this
var ErrNodeIsNotSynced = errors.New("node is not synced")

// ErrStateChangedWhileExecutingVmQuery signals that the state has been changed while executing a vm query and the request required not to
var ErrStateChangedWhileExecutingVmQuery = errors.New("state changed while executing vm query")

// ErrNilEnableRoundsHandler signals a nil enable rounds handler has been provided
var ErrNilEnableRoundsHandler = errors.New("nil enable rounds handler has been provided")

// ErrNilScheduledTxsExecutionHandler signals that scheduled txs execution handler is nil
var ErrNilScheduledTxsExecutionHandler = errors.New("nil scheduled txs execution handler")

// ErrNilVersionedHeaderFactory signals that the versioned header factory is nil
var ErrNilVersionedHeaderFactory = errors.New("nil versioned header factory")

// ErrNilIntermediateProcessor signals that intermediate processors is nil
var ErrNilIntermediateProcessor = errors.New("intermediate processor is nil")

// ErrNilSyncTimer signals that the sync timer is nil
var ErrNilSyncTimer = errors.New("sync timer is nil")

// ErrNilIsShardStuckHandler signals a nil shard stuck handler
var ErrNilIsShardStuckHandler = errors.New("nil handler for checking stuck shard")

// ErrNilIsMaxBlockSizeReachedHandler signals a nil max block size reached handler
var ErrNilIsMaxBlockSizeReachedHandler = errors.New("nil handler for max block size reached")

// ErrNilTxMaxTotalCostHandler signals a nil transaction max total cost
var ErrNilTxMaxTotalCostHandler = errors.New("nil transaction max total cost")

// ErrNilAccountTxsPerShard signals a nil mapping for account transactions to shard
var ErrNilAccountTxsPerShard = errors.New("nil account transactions per shard mapping")

// ErrScheduledRootHashDoesNotMatch signals that scheduled root hash does not match
var ErrScheduledRootHashDoesNotMatch = errors.New("scheduled root hash does not match")

// ErrNilAdditionalData signals that additional data is nil
var ErrNilAdditionalData = errors.New("nil additional data")

// ErrNumOfMiniBlocksAndMiniBlocksHeadersMismatch signals that number of mini blocks and mini blocks headers does not match
var ErrNumOfMiniBlocksAndMiniBlocksHeadersMismatch = errors.New("num of mini blocks and mini blocks headers does not match")

// ErrNilDoubleTransactionsDetector signals that a nil double transactions detector has been provided
var ErrNilDoubleTransactionsDetector = errors.New("nil double transactions detector")

// ErrNoTxToProcess signals that no transaction were sent for processing
var ErrNoTxToProcess = errors.New("no transaction to process")

// ErrInvalidPeerSubType signals that an invalid peer subtype was provided
var ErrInvalidPeerSubType = errors.New("invalid peer subtype")

// ErrNilSignaturesHandler signals that a nil signatures handler was provided
var ErrNilSignaturesHandler = errors.New("nil signatures handler")

// ErrMessageExpired signals that a received message is expired
var ErrMessageExpired = errors.New("message expired")

// ErrInvalidExpiryTimespan signals that an invalid expiry timespan was provided
var ErrInvalidExpiryTimespan = errors.New("invalid expiry timespan")

// ErrNilPeerSignatureHandler signals that a nil peer signature handler was provided
var ErrNilPeerSignatureHandler = errors.New("nil peer signature handler")

// ErrNilPeerAuthenticationCacher signals that a nil peer authentication cacher was provided
var ErrNilPeerAuthenticationCacher = errors.New("nil peer authentication cacher")

// ErrNilHeartbeatCacher signals that a nil heartbeat cacher was provided
var ErrNilHeartbeatCacher = errors.New("nil heartbeat cacher")

// ErrInvalidProcessWaitTime signals that an invalid process wait time was provided
var ErrInvalidProcessWaitTime = errors.New("invalid process wait time")

// ErrMetaHeaderEpochOutOfRange signals that the given header is out of accepted range
var ErrMetaHeaderEpochOutOfRange = errors.New("epoch out of range for meta block header")

// ErrNilHardforkTrigger signals that a nil hardfork trigger has been provided
var ErrNilHardforkTrigger = errors.New("nil hardfork trigger")

// ErrMissingMiniBlockHeader signals that mini block header is missing
var ErrMissingMiniBlockHeader = errors.New("missing mini block header")

// ErrMissingMiniBlock signals that mini block is missing
var ErrMissingMiniBlock = errors.New("missing mini block")

// ErrIndexIsOutOfBound signals that the given index is out of bound
var ErrIndexIsOutOfBound = errors.New("index is out of bound")

// ErrIndexDoesNotMatchWithPartialExecutedMiniBlock signals that the given index does not match with a partial executed mini block
var ErrIndexDoesNotMatchWithPartialExecutedMiniBlock = errors.New("index does not match with a partial executed mini block")

// ErrIndexDoesNotMatchWithFullyExecutedMiniBlock signals that the given index does not match with a fully executed mini block
var ErrIndexDoesNotMatchWithFullyExecutedMiniBlock = errors.New("index does not match with a fully executed mini block")

// ErrNilProcessedMiniBlocksTracker signals that a nil processed mini blocks tracker has been provided
var ErrNilProcessedMiniBlocksTracker = errors.New("nil processed mini blocks tracker")

// ErrNilReceiptsRepository signals that a nil receipts repository has been provided
var ErrNilReceiptsRepository = errors.New("nil receipts repository")

// ErrNilESDTGlobalSettingsHandler signals that nil global settings handler was provided
var ErrNilESDTGlobalSettingsHandler = errors.New("nil esdt global settings handler")

<<<<<<< HEAD
// ErrNilValidatorInfoPool signals that a nil validator info pool has been provided
var ErrNilValidatorInfoPool = errors.New("nil validator info pool")

// ErrPropertyTooLong signals that a heartbeat property was too long
var ErrPropertyTooLong = errors.New("property too long")

// ErrPropertyTooShort signals that a heartbeat property was too short
var ErrPropertyTooShort = errors.New("property too short")
=======
// ErrNilEnableEpochsHandler signals that a nil enable epochs handler has been provided
var ErrNilEnableEpochsHandler = errors.New("nil enable epochs handler")
>>>>>>> e127d417
<|MERGE_RESOLUTION|>--- conflicted
+++ resolved
@@ -1116,7 +1116,9 @@
 // ErrNilESDTGlobalSettingsHandler signals that nil global settings handler was provided
 var ErrNilESDTGlobalSettingsHandler = errors.New("nil esdt global settings handler")
 
-<<<<<<< HEAD
+// ErrNilEnableEpochsHandler signals that a nil enable epochs handler has been provided
+var ErrNilEnableEpochsHandler = errors.New("nil enable epochs handler")
+
 // ErrNilValidatorInfoPool signals that a nil validator info pool has been provided
 var ErrNilValidatorInfoPool = errors.New("nil validator info pool")
 
@@ -1124,8 +1126,4 @@
 var ErrPropertyTooLong = errors.New("property too long")
 
 // ErrPropertyTooShort signals that a heartbeat property was too short
-var ErrPropertyTooShort = errors.New("property too short")
-=======
-// ErrNilEnableEpochsHandler signals that a nil enable epochs handler has been provided
-var ErrNilEnableEpochsHandler = errors.New("nil enable epochs handler")
->>>>>>> e127d417
+var ErrPropertyTooShort = errors.New("property too short")