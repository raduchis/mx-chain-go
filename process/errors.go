package process

import (
	"errors"
)

// ErrNilMessage signals that a nil message has been received
var ErrNilMessage = errors.New("nil message")

// ErrNilAccountsAdapter defines the error when trying to use a nil AccountsAddapter
var ErrNilAccountsAdapter = errors.New("nil AccountsAdapter")

// ErrNilCoreComponentsHolder signals that a nil core components holder was provided
var ErrNilCoreComponentsHolder = errors.New("nil core components holder")

// ErrNilBootstrapComponentsHolder signals that a nil bootstrap components holder was provided
var ErrNilBootstrapComponentsHolder = errors.New("nil bootstrap components holder")

// ErrNilStatusComponentsHolder signals that a nil status components holder was provided
var ErrNilStatusComponentsHolder = errors.New("nil status components holder")

// ErrNilCryptoComponentsHolder signals that a nil crypto components holder was provided
var ErrNilCryptoComponentsHolder = errors.New("nil crypto components holder")

// ErrNilDataComponentsHolder signals that a nil data components holder was provided
var ErrNilDataComponentsHolder = errors.New("nil data components holder")

// ErrNilHasher signals that an operation has been attempted to or with a nil hasher implementation
var ErrNilHasher = errors.New("nil Hasher")

// ErrNilPubkeyConverter signals that an operation has been attempted to or with a nil public key converter implementation
var ErrNilPubkeyConverter = errors.New("nil pubkey converter")

// ErrNilGasSchedule signals that an operation has been attempted with a nil gas schedule
var ErrNilGasSchedule = errors.New("nil GasSchedule")

// ErrNilAddressContainer signals that an operation has been attempted to or with a nil AddressContainer implementation
var ErrNilAddressContainer = errors.New("nil AddressContainer")

// ErrNilTransaction signals that an operation has been attempted to or with a nil transaction
var ErrNilTransaction = errors.New("nil transaction")

// ErrWrongTransaction signals that transaction is invalid
var ErrWrongTransaction = errors.New("invalid transaction")

// ErrNoVM signals that no SCHandler has been set
var ErrNoVM = errors.New("no VM (hook not set)")

// ErrHigherNonceInTransaction signals the nonce in transaction is higher than the account's nonce
var ErrHigherNonceInTransaction = errors.New("higher nonce in transaction")

// ErrLowerNonceInTransaction signals the nonce in transaction is lower than the account's nonce
var ErrLowerNonceInTransaction = errors.New("lower nonce in transaction")

// ErrInsufficientFunds signals the funds are insufficient for the move balance operation but the
// transaction fee is covered by the current balance
var ErrInsufficientFunds = errors.New("insufficient funds")

// ErrInsufficientFee signals that the current balance doesn't have the required transaction fee
var ErrInsufficientFee = errors.New("insufficient balance for fees")

// ErrNilValue signals the value is nil
var ErrNilValue = errors.New("nil value")

// ErrNilBlockChain signals that an operation has been attempted to or with a nil blockchain
var ErrNilBlockChain = errors.New("nil block chain")

// ErrNilMetaBlockHeader signals that an operation has been attempted to or with a nil metablock
var ErrNilMetaBlockHeader = errors.New("nil metablock header")

// ErrNilTxBlockBody signals that an operation has been attempted to or with a nil tx block body
var ErrNilTxBlockBody = errors.New("nil tx block body")

// ErrNilStore signals that the provided storage service is nil
var ErrNilStore = errors.New("nil data storage service")

// ErrNilBootStorer signals that the provided boot storer is bil
var ErrNilBootStorer = errors.New("nil boot storer")

// ErrNilBlockHeader signals that an operation has been attempted to or with a nil block header
var ErrNilBlockHeader = errors.New("nil block header")

// ErrNilBlockBody signals that an operation has been attempted to or with a nil block body
var ErrNilBlockBody = errors.New("nil block body")

// ErrNilTxHash signals that an operation has been attempted with a nil hash
var ErrNilTxHash = errors.New("nil transaction hash")

// ErrNilPubKeysBitmap signals that a operation has been attempted with a nil public keys bitmap
var ErrNilPubKeysBitmap = errors.New("nil public keys bitmap")

// ErrNilPreviousBlockHash signals that a operation has been attempted with a nil previous block header hash
var ErrNilPreviousBlockHash = errors.New("nil previous block header hash")

// ErrNilSignature signals that a operation has been attempted with a nil signature
var ErrNilSignature = errors.New("nil signature")

// ErrNilMiniBlocks signals that an operation has been attempted with a nil mini-block
var ErrNilMiniBlocks = errors.New("nil mini blocks")

// ErrNilMiniBlock signals that an operation has been attempted with a nil miniblock
var ErrNilMiniBlock = errors.New("nil mini block")

// ErrNilRootHash signals that an operation has been attempted with a nil root hash
var ErrNilRootHash = errors.New("root hash is nil")

// ErrWrongNonceInBlock signals the nonce in block is different than expected nonce
var ErrWrongNonceInBlock = errors.New("wrong nonce in block")

// ErrBlockHashDoesNotMatch signals that header hash does not match with the previous one
var ErrBlockHashDoesNotMatch = errors.New("block hash does not match")

// ErrMissingTransaction signals that one transaction is missing
var ErrMissingTransaction = errors.New("missing transaction")

// ErrMarshalWithoutSuccess signals that marshal some data was not done with success
var ErrMarshalWithoutSuccess = errors.New("marshal without success")

// ErrUnmarshalWithoutSuccess signals that unmarshal some data was not done with success
var ErrUnmarshalWithoutSuccess = errors.New("unmarshal without success")

// ErrRootStateDoesNotMatch signals that root state does not match
var ErrRootStateDoesNotMatch = errors.New("root state does not match")

// ErrValidatorStatsRootHashDoesNotMatch signals that the root hash for the validator statistics does not match
var ErrValidatorStatsRootHashDoesNotMatch = errors.New("root hash for validator statistics does not match")

// ErrAccountStateDirty signals that the accounts were modified before starting the current modification
var ErrAccountStateDirty = errors.New("accountState was dirty before starting to change")

// ErrInvalidShardId signals that the shard id is invalid
var ErrInvalidShardId = errors.New("invalid shard id")

// ErrMissingHeader signals that header of the block is missing
var ErrMissingHeader = errors.New("missing header")

// ErrMissingHashForHeaderNonce signals that hash of the block is missing
var ErrMissingHashForHeaderNonce = errors.New("missing hash for header nonce")

// ErrMissingBody signals that body of the block is missing
var ErrMissingBody = errors.New("missing body")

// ErrNilBlockProcessor signals that an operation has been attempted to or with a nil BlockProcessor implementation
var ErrNilBlockProcessor = errors.New("nil block processor")

// ErrNilMarshalizer signals that an operation has been attempted to or with a nil Marshalizer implementation
var ErrNilMarshalizer = errors.New("nil Marshalizer")

// ErrNilNodesConfigProvider signals that an operation has been attempted to or with a nil nodes config provider
var ErrNilNodesConfigProvider = errors.New("nil nodes config provider")

// ErrNilSystemSCConfig signals that nil system sc config was provided
var ErrNilSystemSCConfig = errors.New("nil system sc config")

// ErrNilRoundHandler signals that an operation has been attempted to or with a nil RoundHandler implementation
var ErrNilRoundHandler = errors.New("nil RoundHandler")

// ErrNilMessenger signals that a nil Messenger object was provided
var ErrNilMessenger = errors.New("nil Messenger")

// ErrNilTxDataPool signals that a nil transaction pool has been provided
var ErrNilTxDataPool = errors.New("nil transaction data pool")

// ErrNilHeadersDataPool signals that a nil headers pool has been provided
var ErrNilHeadersDataPool = errors.New("nil headers data pool")

// ErrNilCacher signals that a nil cache has been provided
var ErrNilCacher = errors.New("nil cacher")

// ErrNilRcvAddr signals that an operation has been attempted to or with a nil receiver address
var ErrNilRcvAddr = errors.New("nil receiver address")

// ErrInvalidRcvAddr signals that an invalid receiver address was provided
var ErrInvalidRcvAddr = errors.New("invalid receiver address")

// ErrNilSndAddr signals that an operation has been attempted to or with a nil sender address
var ErrNilSndAddr = errors.New("nil sender address")

// ErrInvalidSndAddr signals that an invalid sender address was provided
var ErrInvalidSndAddr = errors.New("invalid sender address")

// ErrNegativeValue signals that a negative value has been detected and it is not allowed
var ErrNegativeValue = errors.New("negative value")

// ErrNilShardCoordinator signals that an operation has been attempted to or with a nil shard coordinator
var ErrNilShardCoordinator = errors.New("nil shard coordinator")

// ErrNilNodesCoordinator signals that an operation has been attempted to or with a nil nodes coordinator
var ErrNilNodesCoordinator = errors.New("nil nodes coordinator")

// ErrNilKeyGen signals that an operation has been attempted to or with a nil single sign key generator
var ErrNilKeyGen = errors.New("nil key generator")

// ErrNilSingleSigner signals that a nil single signer is used
var ErrNilSingleSigner = errors.New("nil single signer")

// ErrBlockProposerSignatureMissing signals that block proposer signature is missing from the block aggregated sig
var ErrBlockProposerSignatureMissing = errors.New("block proposer signature is missing")

// ErrNilMultiSigVerifier signals that a nil multi-signature verifier is used
var ErrNilMultiSigVerifier = errors.New("nil multi-signature verifier")

// ErrNilDataToProcess signals that nil data was provided
var ErrNilDataToProcess = errors.New("nil data to process")

// ErrNilPoolsHolder signals that an operation has been attempted to or with a nil pools holder object
var ErrNilPoolsHolder = errors.New("nil pools holder")

// ErrNilTxStorage signals that a nil transaction storage has been provided
var ErrNilTxStorage = errors.New("nil transaction storage")

// ErrNilStorage signals that a nil storage has been provided
var ErrNilStorage = errors.New("nil storage")

// ErrNilShardedDataCacherNotifier signals that a nil sharded data cacher notifier has been provided
var ErrNilShardedDataCacherNotifier = errors.New("nil sharded data cacher notifier")

// ErrInvalidTxInPool signals an invalid transaction in the transactions pool
var ErrInvalidTxInPool = errors.New("invalid transaction in the transactions pool")

// ErrTxNotFound signals that a transaction has not found
var ErrTxNotFound = errors.New("transaction not found")

// ErrNilHeadersStorage signals that a nil header storage has been provided
var ErrNilHeadersStorage = errors.New("nil headers storage")

// ErrNilHeadersNonceHashStorage signals that a nil header nonce hash storage has been provided
var ErrNilHeadersNonceHashStorage = errors.New("nil headers nonce hash storage")

// ErrNilTransactionPool signals that a nil transaction pool was used
var ErrNilTransactionPool = errors.New("nil transaction pool")

// ErrNilMiniBlockPool signals that a nil mini blocks pool was used
var ErrNilMiniBlockPool = errors.New("nil mini block pool")

// ErrNilMetaBlocksPool signals that a nil meta blocks pool was used
var ErrNilMetaBlocksPool = errors.New("nil meta blocks pool")

// ErrNilTxProcessor signals that a nil transactions processor was used
var ErrNilTxProcessor = errors.New("nil transactions processor")

// ErrNilDataPoolHolder signals that the data pool holder is nil
var ErrNilDataPoolHolder = errors.New("nil data pool holder")

// ErrTimeIsOut signals that time is out
var ErrTimeIsOut = errors.New("time is out")

// ErrNilForkDetector signals that the fork detector is nil
var ErrNilForkDetector = errors.New("nil fork detector")

// ErrNilContainerElement signals when trying to add a nil element in the container
var ErrNilContainerElement = errors.New("element cannot be nil")

// ErrNilArgumentStruct signals that a function has received nil instead of an instantiated Arg... structure
var ErrNilArgumentStruct = errors.New("nil argument struct")

// ErrInvalidContainerKey signals that an element does not exist in the container's map
var ErrInvalidContainerKey = errors.New("element does not exist in container")

// ErrContainerKeyAlreadyExists signals that an element was already set in the container's map
var ErrContainerKeyAlreadyExists = errors.New("provided key already exists in container")

// ErrNilRequestHandler signals that a nil request handler interface was provided
var ErrNilRequestHandler = errors.New("nil request handler")

// ErrNilHaveTimeHandler signals that a nil have time handler func was provided
var ErrNilHaveTimeHandler = errors.New("nil have time handler")

// ErrWrongTypeInContainer signals that a wrong type of object was found in container
var ErrWrongTypeInContainer = errors.New("wrong type of object inside container")

// ErrLenMismatch signals that 2 or more slices have different lengths
var ErrLenMismatch = errors.New("lengths mismatch")

// ErrWrongTypeAssertion signals that an type assertion failed
var ErrWrongTypeAssertion = errors.New("wrong type assertion")

// ErrHeaderShardDataMismatch signals that shard header does not match created shard info
var ErrHeaderShardDataMismatch = errors.New("shard header does not match shard info")

// ErrNoDataInMessage signals that no data was found after parsing received p2p message
var ErrNoDataInMessage = errors.New("no data found in received message")

// ErrNilBuffer signals that a provided byte buffer is nil
var ErrNilBuffer = errors.New("provided byte buffer is nil")

// ErrNilRandSeed signals that a nil rand seed has been provided
var ErrNilRandSeed = errors.New("provided rand seed is nil")

// ErrNilPrevRandSeed signals that a nil previous rand seed has been provided
var ErrNilPrevRandSeed = errors.New("provided previous rand seed is nil")

// ErrReservedFieldNotSupportedYet signals that reserved field is not empty
var ErrReservedFieldNotSupportedYet = errors.New("reserved field not supported yet")

// ErrLowerRoundInBlock signals that a header round is too low for processing it
var ErrLowerRoundInBlock = errors.New("header round is lower than last committed")

// ErrHigherRoundInBlock signals that a block with higher round than permitted has been provided
var ErrHigherRoundInBlock = errors.New("higher round in block")

// ErrLowerNonceInBlock signals that a block with lower nonce than permitted has been provided
var ErrLowerNonceInBlock = errors.New("lower nonce in block")

// ErrHigherNonceInBlock signals that a block with higher nonce than permitted has been provided
var ErrHigherNonceInBlock = errors.New("higher nonce in block")

// ErrRandSeedDoesNotMatch signals that random seed does not match with the previous one
var ErrRandSeedDoesNotMatch = errors.New("random seed do not match")

// ErrHeaderNotFinal signals that header is not final and it should be
var ErrHeaderNotFinal = errors.New("header in metablock is not final")

// ErrShardIdMissmatch signals shard ID does not match expectations
var ErrShardIdMissmatch = errors.New("shard ID missmatch")

// ErrNotarizedHeadersSliceIsNil signals that the slice holding notarized headers is nil
var ErrNotarizedHeadersSliceIsNil = errors.New("notarized headers slice is nil")

// ErrNotarizedHeadersSliceForShardIsNil signals that the slice holding notarized headers for shard is nil
var ErrNotarizedHeadersSliceForShardIsNil = errors.New("notarized headers slice for shard is nil")

// ErrCrossShardMBWithoutConfirmationFromMeta signals that miniblock was not yet notarized by metachain
var ErrCrossShardMBWithoutConfirmationFromMeta = errors.New("cross shard miniblock with destination current shard is not confirmed by metachain")

// ErrHeaderBodyMismatch signals that the header does not attest all data from the block
var ErrHeaderBodyMismatch = errors.New("body cannot be validated from header data")

// ErrNilSmartContractProcessor signals that smart contract call executor is nil
var ErrNilSmartContractProcessor = errors.New("smart contract processor is nil")

// ErrNilArgumentParser signals that the argument parser is nil
var ErrNilArgumentParser = errors.New("argument parser is nil")

// ErrNilSCDestAccount signals that destination account is nil
var ErrNilSCDestAccount = errors.New("nil destination SC account")

// ErrWrongNonceInVMOutput signals that nonce in vm output is wrong
var ErrWrongNonceInVMOutput = errors.New("nonce invalid from SC run")

// ErrNilVMOutput signals that vmoutput is nil
var ErrNilVMOutput = errors.New("nil vm output")

// ErrNilValueFromRewardTransaction signals that the transfered value is nil
var ErrNilValueFromRewardTransaction = errors.New("transferred value is nil in reward transaction")

// ErrNilTemporaryAccountsHandler signals that temporary accounts handler is nil
var ErrNilTemporaryAccountsHandler = errors.New("temporary accounts handler is nil")

// ErrNotEnoughValidBlocksInStorage signals that bootstrap from storage failed due to not enough valid blocks stored
var ErrNotEnoughValidBlocksInStorage = errors.New("not enough valid blocks to start from storage")

// ErrNilSmartContractResult signals that the smart contract result is nil
var ErrNilSmartContractResult = errors.New("smart contract result is nil")

// ErrNilRewardTransaction signals that the reward transaction is nil
var ErrNilRewardTransaction = errors.New("reward transaction is nil")

// ErrNilUTxDataPool signals that unsigned transaction pool is nil
var ErrNilUTxDataPool = errors.New("unsigned transactions pool is nil")

// ErrNilRewardTxDataPool signals that the reward transactions pool is nil
var ErrNilRewardTxDataPool = errors.New("reward transactions pool is nil")

// ErrNilUnsignedTxDataPool signals that the unsigned transactions pool is nil
var ErrNilUnsignedTxDataPool = errors.New("unsigned transactions pool is nil")

// ErrNilUTxStorage signals that unsigned transaction storage is nil
var ErrNilUTxStorage = errors.New("unsigned transactions storage is nil")

// ErrNilScAddress signals that a nil smart contract address has been provided
var ErrNilScAddress = errors.New("nil SC address")

// ErrEmptyFunctionName signals that an empty function name has been provided
var ErrEmptyFunctionName = errors.New("empty function name")

// ErrMiniBlockHashMismatch signals that miniblock hashes does not match
var ErrMiniBlockHashMismatch = errors.New("miniblocks does not match")

// ErrNilIntermediateTransactionHandler signals that nil intermediate transaction handler was provided
var ErrNilIntermediateTransactionHandler = errors.New("intermediate transaction handler is nil")

// ErrWrongTypeInMiniBlock signals that type is not correct for processing
var ErrWrongTypeInMiniBlock = errors.New("type in miniblock is not correct for processing")

// ErrNilTransactionCoordinator signals that transaction coordinator is nil
var ErrNilTransactionCoordinator = errors.New("transaction coordinator is nil")

// ErrNilUint64Converter signals that uint64converter is nil
var ErrNilUint64Converter = errors.New("unit64converter is nil")

// ErrNilSmartContractResultProcessor signals that smart contract result processor is nil
var ErrNilSmartContractResultProcessor = errors.New("nil smart contract result processor")

// ErrNilRewardsTxProcessor signals that the rewards transaction processor is nil
var ErrNilRewardsTxProcessor = errors.New("nil rewards transaction processor")

// ErrNilIntermediateProcessorContainer signals that intermediate processors container is nil
var ErrNilIntermediateProcessorContainer = errors.New("intermediate processor container is nil")

// ErrNilPreProcessorsContainer signals that preprocessors container is nil
var ErrNilPreProcessorsContainer = errors.New("preprocessors container is nil")

// ErrNilPreProcessor signals that preprocessors is nil
var ErrNilPreProcessor = errors.New("preprocessor is nil")

// ErrNilGasHandler signals that gas handler is nil
var ErrNilGasHandler = errors.New("nil gas handler")

// ErrUnknownBlockType signals that block type is not correct
var ErrUnknownBlockType = errors.New("block type is unknown")

// ErrMissingPreProcessor signals that required pre processor is missing
var ErrMissingPreProcessor = errors.New("pre processor is missing")

// ErrNilAppStatusHandler defines the error for setting a nil AppStatusHandler
var ErrNilAppStatusHandler = errors.New("nil AppStatusHandler")

// ErrNilInterceptedDataFactory signals that a nil intercepted data factory was provided
var ErrNilInterceptedDataFactory = errors.New("nil intercepted data factory")

// ErrNilInterceptedDataProcessor signals that a nil intercepted data processor was provided
var ErrNilInterceptedDataProcessor = errors.New("nil intercepted data processor")

// ErrNilInterceptorThrottler signals that a nil interceptor throttler was provided
var ErrNilInterceptorThrottler = errors.New("nil interceptor throttler")

// ErrNilUnsignedTxHandler signals that the unsigned tx handler is nil
var ErrNilUnsignedTxHandler = errors.New("nil unsigned tx handler")

// ErrNilTxTypeHandler signals that tx type handler is nil
var ErrNilTxTypeHandler = errors.New("nil tx type handler")

// ErrNilPeerAccountsAdapter signals that a nil peer accounts database was provided
var ErrNilPeerAccountsAdapter = errors.New("nil peer accounts database")

// ErrInvalidPeerAccount signals that a peer account is invalid
var ErrInvalidPeerAccount = errors.New("invalid peer account")

// ErrInvalidMetaHeader signals that a wrong implementation of HeaderHandler was provided
var ErrInvalidMetaHeader = errors.New("invalid header provided, expected MetaBlock")

// ErrInvalidChainID signals that an invalid chain ID was provided
var ErrInvalidChainID = errors.New("invalid chain ID")

// ErrNilEpochStartTrigger signals that a nil start of epoch trigger was provided
var ErrNilEpochStartTrigger = errors.New("nil start of epoch trigger")

// ErrNilEpochHandler signals that a nil epoch handler was provided
var ErrNilEpochHandler = errors.New("nil epoch handler")

// ErrNilEpochStartNotifier signals that the provided epochStartNotifier is nil
var ErrNilEpochStartNotifier = errors.New("nil epochStartNotifier")

// ErrNilEpochNotifier signals that the provided EpochNotifier is nil
var ErrNilEpochNotifier = errors.New("nil EpochNotifier")

// ErrInvalidCacheRefreshIntervalInSec signals that the cacheRefreshIntervalInSec is invalid - zero or less
var ErrInvalidCacheRefreshIntervalInSec = errors.New("invalid cacheRefreshIntervalInSec")

// ErrEpochDoesNotMatch signals that epoch does not match between headers
var ErrEpochDoesNotMatch = errors.New("epoch does not match")

// ErrOverallBalanceChangeFromSC signals that all sumed balance changes are not zero
var ErrOverallBalanceChangeFromSC = errors.New("SC output balance updates are wrong")

// ErrOverflow signals that an overflow occured
var ErrOverflow = errors.New("type overflow occured")

// ErrNilTxValidator signals that a nil tx validator has been provided
var ErrNilTxValidator = errors.New("nil transaction validator")

// ErrNilHdrValidator signals that a nil header validator has been provided
var ErrNilHdrValidator = errors.New("nil header validator")

// ErrNilPendingMiniBlocksHandler signals that a nil pending miniblocks handler has been provided
var ErrNilPendingMiniBlocksHandler = errors.New("nil pending miniblocks handler")

// ErrNilEconomicsFeeHandler signals that fee handler is nil
var ErrNilEconomicsFeeHandler = errors.New("nil economics fee handler")

// ErrSystemBusy signals that the system is busy
var ErrSystemBusy = errors.New("system busy")

// ErrInsufficientGasPriceInTx signals that a lower gas price than required was provided
var ErrInsufficientGasPriceInTx = errors.New("insufficient gas price in tx")

// ErrInsufficientGasLimitInTx signals that a lower gas limit than required was provided
var ErrInsufficientGasLimitInTx = errors.New("insufficient gas limit in tx")

// ErrInvalidMaxGasLimitPerBlock signals that an invalid max gas limit per block has been read from config file
var ErrInvalidMaxGasLimitPerBlock = errors.New("invalid max gas limit per block")

// ErrInvalidGasPerDataByte signals that an invalid gas per data byte has been read from config file
var ErrInvalidGasPerDataByte = errors.New("invalid gas per data byte")

// ErrMaxGasLimitPerMiniBlockInSenderShardIsReached signals that max gas limit per mini block in sender shard has been reached
var ErrMaxGasLimitPerMiniBlockInSenderShardIsReached = errors.New("max gas limit per mini block in sender shard is reached")

// ErrMaxGasLimitPerMiniBlockInReceiverShardIsReached signals that max gas limit per mini block in receiver shard has been reached
var ErrMaxGasLimitPerMiniBlockInReceiverShardIsReached = errors.New("max gas limit per mini block in receiver shard is reached")

// ErrMaxGasLimitPerBlockInSelfShardIsReached signals that max gas limit per block in self shard has been reached
var ErrMaxGasLimitPerBlockInSelfShardIsReached = errors.New("max gas limit per block in self shard is reached")

// ErrInvalidMinimumGasPrice signals that an invalid gas price has been read from config file
var ErrInvalidMinimumGasPrice = errors.New("invalid minimum gas price")

// ErrInvalidMinimumGasLimitForTx signals that an invalid minimum gas limit for transactions has been read from config file
var ErrInvalidMinimumGasLimitForTx = errors.New("invalid minimum gas limit for transactions")

// ErrEmptyEpochRewardsConfig signals that the epoch rewards config is empty
var ErrEmptyEpochRewardsConfig = errors.New("the epoch rewards config is empty")

// ErrInvalidRewardsPercentages signals that rewards percentages are not correct
var ErrInvalidRewardsPercentages = errors.New("invalid rewards percentages")

// ErrInvalidInflationPercentages signals that inflation percentages are not correct
var ErrInvalidInflationPercentages = errors.New("invalid inflation percentages")

// ErrInvalidNonceRequest signals that invalid nonce was requested
var ErrInvalidNonceRequest = errors.New("invalid nonce request")

// ErrInvalidBlockRequestOldEpoch signals that invalid block was requested from old epoch
var ErrInvalidBlockRequestOldEpoch = errors.New("invalid block request from old epoch")

// ErrNilBlockChainHook signals that nil blockchain hook has been provided
var ErrNilBlockChainHook = errors.New("nil blockchain hook")

// ErrNilTxForCurrentBlockHandler signals that nil tx for current block handler has been provided
var ErrNilTxForCurrentBlockHandler = errors.New("nil tx for current block handler")

// ErrNilSCToProtocol signals that nil smart contract to protocol handler has been provided
var ErrNilSCToProtocol = errors.New("nil sc to protocol")

// ErrNilNodesSetup signals that nil nodes setup has been provided
var ErrNilNodesSetup = errors.New("nil nodes setup")

// ErrNilBlackListCacher signals that a nil black list cacher was provided
var ErrNilBlackListCacher = errors.New("nil black list cacher")

// ErrNilPeerShardMapper signals that a nil peer shard mapper has been provided
var ErrNilPeerShardMapper = errors.New("nil peer shard mapper")

// ErrNilBlockTracker signals that a nil block tracker was provided
var ErrNilBlockTracker = errors.New("nil block tracker")

// ErrHeaderIsBlackListed signals that the header provided is black listed
var ErrHeaderIsBlackListed = errors.New("header is black listed")

// ErrNilEconomicsData signals that nil economics data has been provided
var ErrNilEconomicsData = errors.New("nil economics data")

// ErrZeroMaxComputableRounds signals that a value of zero was provided on the maxComputableRounds
var ErrZeroMaxComputableRounds = errors.New("max computable rounds is zero")

// ErrNilRater signals that nil rater has been provided
var ErrNilRater = errors.New("nil rater")

// ErrNilNetworkWatcher signals that a nil network watcher has been provided
var ErrNilNetworkWatcher = errors.New("nil network watcher")

// ErrNilHeaderValidator signals that nil header validator has been provided
var ErrNilHeaderValidator = errors.New("nil header validator")

// ErrMaxRatingIsSmallerThanMinRating signals that the max rating is smaller than the min rating value
var ErrMaxRatingIsSmallerThanMinRating = errors.New("max rating is smaller than min rating")

// ErrMinRatingSmallerThanOne signals that the min rating is smaller than the min value of 1
var ErrMinRatingSmallerThanOne = errors.New("min rating is smaller than one")

// ErrStartRatingNotBetweenMinAndMax signals that the start rating is not between min and max rating
var ErrStartRatingNotBetweenMinAndMax = errors.New("start rating is not between min and max rating")

// ErrSignedBlocksThresholdNotBetweenZeroAndOne signals that the signed blocks threshold is not between 0 and 1
var ErrSignedBlocksThresholdNotBetweenZeroAndOne = errors.New("signed blocks threshold is not between 0 and 1")

// ErrConsecutiveMissedBlocksPenaltyLowerThanOne signals that the ConsecutiveMissedBlocksPenalty is lower than 1
var ErrConsecutiveMissedBlocksPenaltyLowerThanOne = errors.New("consecutive missed blocks penalty lower than 1")

// ErrDecreaseRatingsStepMoreThanMinusOne signals that the decrease rating step has a vale greater than -1
var ErrDecreaseRatingsStepMoreThanMinusOne = errors.New("decrease rating step has a value greater than -1")

// ErrHoursToMaxRatingFromStartRatingZero signals that the number of hours to reach max rating step is zero
var ErrHoursToMaxRatingFromStartRatingZero = errors.New("hours to reach max rating is zero")

// ErrSCDeployFromSCRIsNotPermitted signals that operation is not permitted
var ErrSCDeployFromSCRIsNotPermitted = errors.New("it is not permitted to deploy a smart contract from another smart contract cross shard")

// ErrNotEnoughGas signals that not enough gas has been provided
var ErrNotEnoughGas = errors.New("not enough gas was sent in the transaction")

// ErrInvalidValue signals that an invalid value was provided
var ErrInvalidValue = errors.New("invalid value provided")

// ErrNilQuotaStatusHandler signals that a nil quota status handler has been provided
var ErrNilQuotaStatusHandler = errors.New("nil quota status handler")

// ErrNilAntifloodHandler signals that a nil antiflood handler has been provided
var ErrNilAntifloodHandler = errors.New("nil antiflood handler")

// ErrNilHeaderSigVerifier signals that a nil header sig verifier has been provided
var ErrNilHeaderSigVerifier = errors.New("nil header sig verifier")

// ErrNilHeaderIntegrityVerifier signals that a nil header integrity verifier has been provided
var ErrNilHeaderIntegrityVerifier = errors.New("nil header integrity verifier")

// ErrFailedTransaction signals that transaction is of type failed.
var ErrFailedTransaction = errors.New("failed transaction, gas consumed")

// ErrNilBadTxHandler signals that bad tx handler is nil
var ErrNilBadTxHandler = errors.New("nil bad tx handler")

// ErrNilReceiptHandler signals that receipt handler is nil
var ErrNilReceiptHandler = errors.New("nil receipt handler")

// ErrTooManyReceiptsMiniBlocks signals that there were too many receipts miniblocks created
var ErrTooManyReceiptsMiniBlocks = errors.New("too many receipts miniblocks")

// ErrReceiptsHashMissmatch signals that overall receipts has does not match
var ErrReceiptsHashMissmatch = errors.New("receipts hash missmatch")

// ErrMiniBlockNumMissMatch signals that number of miniblocks does not match
var ErrMiniBlockNumMissMatch = errors.New("num miniblocks does not match")

// ErrEpochStartDataDoesNotMatch signals that EpochStartData is not the same as the leader created
var ErrEpochStartDataDoesNotMatch = errors.New("epoch start data does not match")

// ErrNotEpochStartBlock signals that block is not of type epoch start
var ErrNotEpochStartBlock = errors.New("not epoch start block")

// ErrGettingShardDataFromEpochStartData signals that could not get shard data from previous epoch start block
var ErrGettingShardDataFromEpochStartData = errors.New("could not find shard data from previous epoch start metablock")

// ErrNilValidityAttester signals that a nil validity attester has been provided
var ErrNilValidityAttester = errors.New("nil validity attester")

// ErrNilHeaderHandler signals that a nil header handler has been provided
var ErrNilHeaderHandler = errors.New("nil header handler")

// ErrNilMiniBlocksProvider signals that a nil miniblocks data provider has been passed over
var ErrNilMiniBlocksProvider = errors.New("nil miniblocks provider")

// ErrNilWhiteListHandler signals that white list handler is nil
var ErrNilWhiteListHandler = errors.New("nil whitelist handler")

// ErrNilPreferredPeersHolder signals that preferred peers holder is nil
var ErrNilPreferredPeersHolder = errors.New("nil preferred peers holder")

// ErrMiniBlocksInWrongOrder signals the miniblocks are in wrong order
var ErrMiniBlocksInWrongOrder = errors.New("miniblocks in wrong order, should have been only from me")

// ErrEmptyTopic signals that an empty topic has been provided
var ErrEmptyTopic = errors.New("empty topic")

// ErrInvalidArguments signals that invalid arguments were given to process built-in function
var ErrInvalidArguments = errors.New("invalid arguments to process built-in function")

// ErrNilBuiltInFunction signals that built in function is nil
var ErrNilBuiltInFunction = errors.New("built in function is nil")

// ErrRewardMiniBlockNotFromMeta signals that miniblock has a different sender shard than meta
var ErrRewardMiniBlockNotFromMeta = errors.New("rewards miniblocks should come only from meta")

// ErrValidatorInfoMiniBlockNotFromMeta signals that miniblock has a different sender shard than meta
var ErrValidatorInfoMiniBlockNotFromMeta = errors.New("validatorInfo miniblocks should come only from meta")

// ErrAccumulatedFeesDoNotMatch signals that accumulated fees do not match
var ErrAccumulatedFeesDoNotMatch = errors.New("accumulated fees do not match")

// ErrDeveloperFeesDoNotMatch signals that developer fees do not match
var ErrDeveloperFeesDoNotMatch = errors.New("developer fees do not match")

// ErrAccumulatedFeesInEpochDoNotMatch signals that accumulated fees in epoch do not match
var ErrAccumulatedFeesInEpochDoNotMatch = errors.New("accumulated fees in epoch do not match")

// ErrDevFeesInEpochDoNotMatch signals that developer fees in epoch do not match
var ErrDevFeesInEpochDoNotMatch = errors.New("developer fees in epoch do not match")

// ErrNilRewardsHandler signals that rewards handler is nil
var ErrNilRewardsHandler = errors.New("rewards handler is nil")

// ErrNilEpochEconomics signals that nil end of epoch econimics was provided
var ErrNilEpochEconomics = errors.New("nil epoch economics")

// ErrNilEpochStartDataCreator signals that nil epoch start data creator was provided
var ErrNilEpochStartDataCreator = errors.New("nil epoch start data creator")

// ErrNilRewardsCreator signals that nil epoch start rewards creator was provided
var ErrNilRewardsCreator = errors.New("nil epoch start rewards creator")

// ErrNilEpochStartValidatorInfoCreator signals that nil epoch start validator info creator was provided
var ErrNilEpochStartValidatorInfoCreator = errors.New("nil epoch start validator info creator")

// ErrInvalidGenesisTotalSupply signals that invalid genesis total supply was provided
var ErrInvalidGenesisTotalSupply = errors.New("invalid genesis total supply")

// ErrInvalidAddressLength signals that address length is invalid
var ErrInvalidAddressLength = errors.New("invalid address length")

// ErrDuplicateThreshold signals that two thresholds are the same
var ErrDuplicateThreshold = errors.New("two thresholds are the same")

// ErrNoChancesForMaxThreshold signals that the max threshold has no chance defined
var ErrNoChancesForMaxThreshold = errors.New("max threshold has no chances")

// ErrNoChancesProvided signals that there were no chances provided
var ErrNoChancesProvided = errors.New("no chances are provided")

// ErrNilMinChanceIfZero signals that there was no min chance provided if a chance is still needed
var ErrNilMinChanceIfZero = errors.New("no min chance ")

// ErrInvalidShardCacherIdentifier signals an invalid identifier
var ErrInvalidShardCacherIdentifier = errors.New("invalid identifier for shard cacher")

// ErrMaxBlockSizeReached signals that max block size has been reached
var ErrMaxBlockSizeReached = errors.New("max block size has been reached")

// ErrBlockBodyHashMismatch signals that block body hashes does not match
var ErrBlockBodyHashMismatch = errors.New("block bodies does not match")

// ErrInvalidMiniBlockType signals that an invalid miniblock type has been provided
var ErrInvalidMiniBlockType = errors.New("invalid miniblock type")

// ErrInvalidBody signals that an invalid body has been provided
var ErrInvalidBody = errors.New("invalid body")

// ErrNilBlockSizeComputationHandler signals that a nil block size computation handler has been provided
var ErrNilBlockSizeComputationHandler = errors.New("nil block size computation handler")

// ErrNilValidatorStatistics signals that a nil validator statistics has been provided
var ErrNilValidatorStatistics = errors.New("nil validator statistics")

// ErrAccountNotFound signals that the account was not found for the provided address
var ErrAccountNotFound = errors.New("account not found")

// ErrMaxRatingZero signals that maxrating with a value of zero has been provided
var ErrMaxRatingZero = errors.New("max rating is zero")

// ErrNilValidatorInfos signals that a nil validator infos has been provided
var ErrNilValidatorInfos = errors.New("nil validator infos")

// ErrNilBlockSizeThrottler signals that block size throttler si nil
var ErrNilBlockSizeThrottler = errors.New("block size throttler is nil")

// ErrNilHistoryRepository signals that history processor is nil
var ErrNilHistoryRepository = errors.New("history repository is nil")

// ErrInvalidMetaTransaction signals that meta transaction is invalid
var ErrInvalidMetaTransaction = errors.New("meta transaction is invalid")

// ErrLogNotFound is the error returned when a transaction has no logs
var ErrLogNotFound = errors.New("no logs for queried transaction")

// ErrNilTxLogsProcessor is the error returned when a transaction has no logs
var ErrNilTxLogsProcessor = errors.New("nil transaction logs processor")

// ErrIncreaseStepLowerThanOne signals that an increase step lower than one has been provided
var ErrIncreaseStepLowerThanOne = errors.New("increase step is lower than one")

// ErrNilVmInput signals that provided vm input is nil
var ErrNilVmInput = errors.New("nil vm input")

// ErrNilDnsAddresses signals that nil dns addresses map was provided
var ErrNilDnsAddresses = errors.New("nil dns addresses map")

// ErrNilProtocolSustainabilityAddress signals that a nil protocol sustainability address was provided
var ErrNilProtocolSustainabilityAddress = errors.New("nil protocol sustainability address")

// ErrUserNameDoesNotMatch signals that user name does not match
var ErrUserNameDoesNotMatch = errors.New("user name does not match")

// ErrUserNameDoesNotMatchInCrossShardTx signals that user name does not match in case of cross shard tx
var ErrUserNameDoesNotMatchInCrossShardTx = errors.New("mismatch between receiver username and address")

// ErrNilBalanceComputationHandler signals that a nil balance computation handler has been provided
var ErrNilBalanceComputationHandler = errors.New("nil balance computation handler")

// ErrNilRatingsInfoHandler signals that nil ratings info handler has been provided
var ErrNilRatingsInfoHandler = errors.New("nil ratings info handler")

// ErrNilDebugger signals that a nil debug handler has been provided
var ErrNilDebugger = errors.New("nil debug handler")

// ErrEmptyFloodPreventerList signals that an empty flood preventer list has been provided
var ErrEmptyFloodPreventerList = errors.New("empty flood preventer provided")

// ErrNilTopicFloodPreventer signals that a nil topic flood preventer has been provided
var ErrNilTopicFloodPreventer = errors.New("nil topic flood preventer")

// ErrOriginatorIsBlacklisted signals that a message originator is blacklisted on the current node
var ErrOriginatorIsBlacklisted = errors.New("originator is blacklisted")

// ErrShardIsStuck signals that a shard is stuck
var ErrShardIsStuck = errors.New("shard is stuck")

// ErrRelayedTxBeneficiaryDoesNotMatchReceiver signals that an invalid address was provided in the relayed tx
var ErrRelayedTxBeneficiaryDoesNotMatchReceiver = errors.New("invalid address in relayed tx")

// ErrInvalidVMType signals that invalid vm type was provided
var ErrInvalidVMType = errors.New("invalid VM type")

// ErrRecursiveRelayedTxIsNotAllowed signals that recursive relayed tx is not allowed
var ErrRecursiveRelayedTxIsNotAllowed = errors.New("recursive relayed tx is not allowed")

// ErrRelayedTxValueHigherThenUserTxValue signals that relayed tx value is higher then user tx value
var ErrRelayedTxValueHigherThenUserTxValue = errors.New("relayed tx value is higher than user tx value")

// ErrNilInterceptorContainer signals that nil interceptor container has been provided
var ErrNilInterceptorContainer = errors.New("nil interceptor container")

// ErrInvalidTransactionVersion signals  that an invalid transaction version has been provided
var ErrInvalidTransactionVersion = errors.New("invalid transaction version")

// ErrTxValueTooBig signals that transaction value is too big
var ErrTxValueTooBig = errors.New("tx value is too big")

// ErrInvalidUserNameLength signals that provided user name length is invalid
var ErrInvalidUserNameLength = errors.New("invalid user name length")

// ErrTxValueOutOfBounds signals that transaction value is out of bounds
var ErrTxValueOutOfBounds = errors.New("tx value is out of bounds")

// ErrNilBlackListedPkCache signals that a nil black listed public key cache has been provided
var ErrNilBlackListedPkCache = errors.New("nil black listed public key cache")

// ErrInvalidDecayCoefficient signals that the provided decay coefficient is invalid
var ErrInvalidDecayCoefficient = errors.New("decay coefficient is invalid")

// ErrInvalidDecayIntervalInSeconds signals that an invalid interval in seconds was provided
var ErrInvalidDecayIntervalInSeconds = errors.New("invalid decay interval in seconds")

// ErrInvalidMinScore signals that an invalid minimum score was provided
var ErrInvalidMinScore = errors.New("invalid minimum score")

// ErrInvalidMaxScore signals that an invalid maximum score was provided
var ErrInvalidMaxScore = errors.New("invalid maximum score")

// ErrInvalidUnitValue signals that an invalid unit value was provided
var ErrInvalidUnitValue = errors.New("invalid unit value")

// ErrInvalidBadPeerThreshold signals that an invalid bad peer threshold has been provided
var ErrInvalidBadPeerThreshold = errors.New("invalid bad peer threshold")

// ErrNilPeerValidatorMapper signals that nil peer validator mapper has been provided
var ErrNilPeerValidatorMapper = errors.New("nil peer validator mapper")

// ErrOnlyValidatorsCanUseThisTopic signals that topic can be used by validator only
var ErrOnlyValidatorsCanUseThisTopic = errors.New("only validators can use this topic")

// ErrTransactionIsNotWhitelisted signals that a transaction is not whitelisted
var ErrTransactionIsNotWhitelisted = errors.New("transaction is not whitelisted")

// ErrTrieNodeIsNotWhitelisted signals that a trie node is not whitelisted
var ErrTrieNodeIsNotWhitelisted = errors.New("trie node is not whitelisted")

// ErrInterceptedDataNotForCurrentShard signals that intercepted data is not for current shard
var ErrInterceptedDataNotForCurrentShard = errors.New("intercepted data not for current shard")

// ErrAccountNotPayable will be sent when trying to send money to a non-payable account
var ErrAccountNotPayable = errors.New("sending value to non payable contract")

// ErrNilIndexer signals that indexer is nil
var ErrNilIndexer = errors.New("indexer is nil")

// ErrNilTpsBenchmark signals that tps benchmark object is nil
var ErrNilTpsBenchmark = errors.New("tps benchmark object is nil")

// ErrSmartContractDeploymentIsDisabled signals that smart contract deployment was disabled
var ErrSmartContractDeploymentIsDisabled = errors.New("smart Contract deployment is disabled")

// ErrUpgradeNotAllowed signals that upgrade is not allowed
var ErrUpgradeNotAllowed = errors.New("upgrade is allowed only for owner")

// ErrBuiltInFunctionsAreDisabled signals that built in functions are disabled
var ErrBuiltInFunctionsAreDisabled = errors.New("built in functions are disabled")

// ErrRelayedTxDisabled signals that relayed tx are disabled
var ErrRelayedTxDisabled = errors.New("relayed tx is disabled")

// ErrRelayedTxV2Disabled signals that the v2 version of relayed tx is disabled
var ErrRelayedTxV2Disabled = errors.New("relayed tx v2 is disabled")

// ErrRelayedTxV2ZeroVal signals that the v2 version of relayed tx should be created with 0 as value
var ErrRelayedTxV2ZeroVal = errors.New("relayed tx v2 value should be 0")

// ErrEmptyConsensusGroup is raised when an operation is attempted with an empty consensus group
var ErrEmptyConsensusGroup = errors.New("consensusGroup is empty")

// ErrRelayedTxGasLimitMissmatch signals that relayed tx gas limit is higher then user tx gas limit
var ErrRelayedTxGasLimitMissmatch = errors.New("relayed tx gas limit higher then user tx gas limit")

// ErrRelayedGasPriceMissmatch signals that relayed gas price is not equal with user tx
var ErrRelayedGasPriceMissmatch = errors.New("relayed gas price missmatch")

// ErrNilUserAccount signals that nil user account was provided
var ErrNilUserAccount = errors.New("nil user account")

// ErrNilEpochStartSystemSCProcessor signals that nil epoch start system sc processor was provided
var ErrNilEpochStartSystemSCProcessor = errors.New("nil epoch start system sc processor")

// ErrEmptyPeerID signals that an empty peer ID has been provided
var ErrEmptyPeerID = errors.New("empty peer ID")

// ErrNilFallbackHeaderValidator signals that a nil fallback header validator has been provided
var ErrNilFallbackHeaderValidator = errors.New("nil fallback header validator")

// ErrTransactionSignedWithHashIsNotEnabled signals that a transaction signed with hash is not enabled
var ErrTransactionSignedWithHashIsNotEnabled = errors.New("transaction signed with hash is not enabled")

// ErrNilTransactionVersionChecker signals that provided transaction version checker is nil
var ErrNilTransactionVersionChecker = errors.New("nil transaction version checker")

// ErrInvalidRewardsTopUpGradientPoint signals that the top up gradient point is invalid
var ErrInvalidRewardsTopUpGradientPoint = errors.New("rewards top up gradient point is invalid")

// ErrInvalidVMInputGasComputation signals that invalid vm input gas computation was provided
var ErrInvalidVMInputGasComputation = errors.New("invalid vm input gas computation")

// ErrMoreGasConsumedThanProvided signals that VM used more gas than provided
var ErrMoreGasConsumedThanProvided = errors.New("more gas used than provided")

// ErrInvalidGasModifier signals that provided gas modifier is invalid
var ErrInvalidGasModifier = errors.New("invalid gas modifier")

// ErrMoreGasThanGasLimitPerBlock signals that more gas was provided than gas limit per block
var ErrMoreGasThanGasLimitPerBlock = errors.New("more gas was provided than gas limit per block")

// ErrNotEnoughGasInUserTx signals that not enough gas was provided in user tx
var ErrNotEnoughGasInUserTx = errors.New("not enough gas provided in user tx")

// ErrNegativeBalanceDeltaOnCrossShardAccount signals that negative balance delta was given on cross shard account
var ErrNegativeBalanceDeltaOnCrossShardAccount = errors.New("negative balance delta on cross shard account")

// ErrNilOrEmptyList signals that a nil or empty list was provided
var ErrNilOrEmptyList = errors.New("nil or empty provided list")

// ErrNilScQueryElement signals that a nil sc query service element was provided
var ErrNilScQueryElement = errors.New("nil SC query service element")

// ErrMaxAccumulatedFeesExceeded signals that max accumulated fees has been exceeded
var ErrMaxAccumulatedFeesExceeded = errors.New("max accumulated fees has been exceeded")

// ErrMaxDeveloperFeesExceeded signals that max developer fees has been exceeded
var ErrMaxDeveloperFeesExceeded = errors.New("max developer fees has been exceeded")

// ErrNilBuiltInFunctionsCostHandler signals that a nil built in functions cost handler has been provided
var ErrNilBuiltInFunctionsCostHandler = errors.New("nil built in functions cost handler")

// ErrNilArgsBuiltInFunctionsConstHandler signals that a nil arguments struct for built in functions cost handler has been provided
var ErrNilArgsBuiltInFunctionsConstHandler = errors.New("nil arguments for built in functions cost handler")

// ErrInvalidEpochStartMetaBlockConsensusPercentage signals that a small epoch start meta block consensus percentage has been provided
var ErrInvalidEpochStartMetaBlockConsensusPercentage = errors.New("invalid epoch start meta block consensus percentage")

// ErrNilNumConnectedPeersProvider signals that a nil number of connected peers provider has been provided
var ErrNilNumConnectedPeersProvider = errors.New("nil number of connected peers provider")

// ErrNilLocker signals that a nil locker was provided
var ErrNilLocker = errors.New("nil locker")

// ErrNilChunksProcessor signals that a nil chunks processor has been provided
var ErrNilChunksProcessor = errors.New("nil chunks processor")

// ErrIncompatibleReference signals that an incompatible reference was provided when processing a batch
var ErrIncompatibleReference = errors.New("incompatible reference when processing batch")

// ErrProcessClosed signals that an incomplete processing occurred due to the early process closing
var ErrProcessClosed = errors.New("incomplete processing: process is closing")

<<<<<<< HEAD
// ErrNilCurrentNetworkEpochProvider signals that a nil CurrentNetworkEpochProvider handler has been provided
var ErrNilCurrentNetworkEpochProvider = errors.New("nil current network epoch provider")
=======
// ErrNilAccountsDBSyncer signals that a nil accounts db syncer has been provided
var ErrNilAccountsDBSyncer = errors.New("nil accounts DB syncer")
>>>>>>> c33aeba3
<|MERGE_RESOLUTION|>--- conflicted
+++ resolved
@@ -968,10 +968,8 @@
 // ErrProcessClosed signals that an incomplete processing occurred due to the early process closing
 var ErrProcessClosed = errors.New("incomplete processing: process is closing")
 
-<<<<<<< HEAD
-// ErrNilCurrentNetworkEpochProvider signals that a nil CurrentNetworkEpochProvider handler has been provided
-var ErrNilCurrentNetworkEpochProvider = errors.New("nil current network epoch provider")
-=======
 // ErrNilAccountsDBSyncer signals that a nil accounts db syncer has been provided
 var ErrNilAccountsDBSyncer = errors.New("nil accounts DB syncer")
->>>>>>> c33aeba3
+
+// ErrNilCurrentNetworkEpochProvider signals that a nil CurrentNetworkEpochProvider handler has been provided
+var ErrNilCurrentNetworkEpochProvider = errors.New("nil current network epoch provider")