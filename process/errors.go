--- conflicted
+++ resolved
@@ -618,7 +618,51 @@
 // ErrMiniBlocksInWrongOrder signals the miniblocks are in wrong order
 var ErrMiniBlocksInWrongOrder = errors.New("miniblocks in wrong order, should have been only from me")
 
-<<<<<<< HEAD
+// ErrInvalidArguments signals that invalid arguments were given to process built-in function
+var ErrInvalidArguments = errors.New("invalid arguments to process built-in function")
+
+// ErrNilBuiltInFunction signals that built in function is nil
+var ErrNilBuiltInFunction = errors.New("built in function is nil")
+
+// ErrRewardMiniBlockNotFromMeta signals that miniblock has a different sender shard than meta
+var ErrRewardMiniBlockNotFromMeta = errors.New("rewards miniblocks should come only from meta")
+
+// ErrAccumulatedFeesDoNotMatch signals that accumulated fees do not match
+var ErrAccumulatedFeesDoNotMatch = errors.New("accumulated fees do not match")
+
+// ErrAccumulatedFeesInEpochDoNotMatch signals that accumulated fees in epoch do not match
+var ErrAccumulatedFeesInEpochDoNotMatch = errors.New("accumulated fees in epoch do not match")
+
+// ErrNilRewardsHandler signals that rewards handler is nil
+var ErrNilRewardsHandler = errors.New("rewards handler is nil")
+
+// ErrNilTotalAccumulatedFeesInEpoch signals that total accumulated fees in epoch is nil
+var ErrNilTotalAccumulatedFeesInEpoch = errors.New("total accumulated fees in epoch is nil")
+
+// ErrEndOfEpochEconomicsDataDoesNotMatch signals that end of epoch data does not match
+var ErrEndOfEpochEconomicsDataDoesNotMatch = errors.New("end of epoch econimics data does not match")
+
+// ErrNilEpochEconomics signals that nil end of epoch econimics was provided
+var ErrNilEpochEconomics = errors.New("nil epoch economics")
+
+// ErrNilEpochStartDataCreator signals that nil epoch start data creator was provided
+var ErrNilEpochStartDataCreator = errors.New("nil epoch start data creator")
+
+// ErrNilEpochStartRewardsCreator signals that nil epoch start rewards creator was provided
+var ErrNilEpochStartRewardsCreator = errors.New("nil epoch start rewards creator")
+
+// ErrInvalidGenesisTotalSupply signals that invalid genesis total supply was provided
+var ErrInvalidGenesisTotalSupply = errors.New("invalid genesis total supply")
+
+// ErrInvalidAuctionEnableNonce signals that auction enable nonce is invalid
+var ErrInvalidAuctionEnableNonce = errors.New("invalid auction enable nonce")
+
+// ErrInvalidStakingEnableNonce signals that the staking enable nonce is invalid
+var ErrInvalidStakingEnableNonce = errors.New("invalid staking enable nonce")
+
+// ErrInvalidUnJailPrice signals that invalid unjail price was provided
+var ErrInvalidUnJailPrice = errors.New("invalid unjail price")
+
 // ErrInvalidShardCacherIdentifier signals an invalid identifier
 var ErrInvalidShardCacherIdentifier = errors.New("invalid identifier for shard cacher")
 
@@ -632,50 +676,4 @@
 var ErrInvalidMiniBlockType = errors.New("invalid miniblock type")
 
 // ErrInvalidBody signals that an invalid body has been provided
-var ErrInvalidBody = errors.New("invalid body")
-=======
-// ErrInvalidArguments signals that invalid arguments were given to process built-in function
-var ErrInvalidArguments = errors.New("invalid arguments to process built-in function")
-
-// ErrNilBuiltInFunction signals that built in function is nil
-var ErrNilBuiltInFunction = errors.New("built in function is nil")
-
-// ErrRewardMiniBlockNotFromMeta signals that miniblock has a different sender shard than meta
-var ErrRewardMiniBlockNotFromMeta = errors.New("rewards miniblocks should come only from meta")
-
-// ErrAccumulatedFeesDoNotMatch signals that accumulated fees do not match
-var ErrAccumulatedFeesDoNotMatch = errors.New("accumulated fees do not match")
-
-// ErrAccumulatedFeesInEpochDoNotMatch signals that accumulated fees in epoch do not match
-var ErrAccumulatedFeesInEpochDoNotMatch = errors.New("accumulated fees in epoch do not match")
-
-// ErrNilRewardsHandler signals that rewards handler is nil
-var ErrNilRewardsHandler = errors.New("rewards handler is nil")
-
-// ErrNilTotalAccumulatedFeesInEpoch signals that total accumulated fees in epoch is nil
-var ErrNilTotalAccumulatedFeesInEpoch = errors.New("total accumulated fees in epoch is nil")
-
-// ErrEndOfEpochEconomicsDataDoesNotMatch signals that end of epoch data does not match
-var ErrEndOfEpochEconomicsDataDoesNotMatch = errors.New("end of epoch econimics data does not match")
-
-// ErrNilEpochEconomics signals that nil end of epoch econimics was provided
-var ErrNilEpochEconomics = errors.New("nil epoch economics")
-
-// ErrNilEpochStartDataCreator signals that nil epoch start data creator was provided
-var ErrNilEpochStartDataCreator = errors.New("nil epoch start data creator")
-
-// ErrNilEpochStartRewardsCreator signals that nil epoch start rewards creator was provided
-var ErrNilEpochStartRewardsCreator = errors.New("nil epoch start rewards creator")
-
-// ErrInvalidGenesisTotalSupply signals that invalid genesis total supply was provided
-var ErrInvalidGenesisTotalSupply = errors.New("invalid genesis total supply")
-
-// ErrInvalidAuctionEnableNonce signals that auction enable nonce is invalid
-var ErrInvalidAuctionEnableNonce = errors.New("invalid auction enable nonce")
-
-// ErrInvalidStakingEnableNonce signals that the staking enable nonce is invalid
-var ErrInvalidStakingEnableNonce = errors.New("invalid staking enable nonce")
-
-// ErrInvalidUnJailPrice signals that invalid unjail price was provided
-var ErrInvalidUnJailPrice = errors.New("invalid unjail price")
->>>>>>> 53c5906b
+var ErrInvalidBody = errors.New("invalid body")