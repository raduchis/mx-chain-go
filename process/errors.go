package process

import (
	"errors"
)

// ErrNilMessage signals that a nil message has been received
var ErrNilMessage = errors.New("nil message")

// ErrNilAccountsAdapter defines the error when trying to use a nil AccountsAddapter
var ErrNilAccountsAdapter = errors.New("nil AccountsAdapter")

// ErrNilCoreComponentsHolder signals that a nil core components holder was provided
var ErrNilCoreComponentsHolder = errors.New("nil core components holder")

// ErrNilBootstrapComponentsHolder signals that a nil bootstrap components holder was provided
var ErrNilBootstrapComponentsHolder = errors.New("nil bootstrap components holder")

// ErrNilStatusComponentsHolder signals that a nil status components holder was provided
var ErrNilStatusComponentsHolder = errors.New("nil status components holder")

// ErrNilCryptoComponentsHolder signals that a nil crypto components holder was provided
var ErrNilCryptoComponentsHolder = errors.New("nil crypto components holder")

// ErrNilDataComponentsHolder signals that a nil data components holder was provided
var ErrNilDataComponentsHolder = errors.New("nil data components holder")

// ErrNilHasher signals that an operation has been attempted to or with a nil hasher implementation
var ErrNilHasher = errors.New("nil Hasher")

// ErrNilPubkeyConverter signals that an operation has been attempted to or with a nil public key converter implementation
var ErrNilPubkeyConverter = errors.New("nil pubkey converter")

// ErrNilGasSchedule signals that an operation has been attempted with a nil gas schedule
var ErrNilGasSchedule = errors.New("nil GasSchedule")

// ErrNilAddressContainer signals that an operation has been attempted to or with a nil AddressContainer implementation
var ErrNilAddressContainer = errors.New("nil AddressContainer")

// ErrNilTransaction signals that an operation has been attempted to or with a nil transaction
var ErrNilTransaction = errors.New("nil transaction")

// ErrWrongTransaction signals that transaction is invalid
var ErrWrongTransaction = errors.New("invalid transaction")

// ErrNoVM signals that no SCHandler has been set
var ErrNoVM = errors.New("no VM (hook not set)")

// ErrHigherNonceInTransaction signals the nonce in transaction is higher than the account's nonce
var ErrHigherNonceInTransaction = errors.New("higher nonce in transaction")

// ErrLowerNonceInTransaction signals the nonce in transaction is lower than the account's nonce
var ErrLowerNonceInTransaction = errors.New("lower nonce in transaction")

// ErrInsufficientFunds signals the funds are insufficient for the move balance operation but the
// transaction fee is covered by the current balance
var ErrInsufficientFunds = errors.New("insufficient funds")

// ErrInsufficientFee signals that the current balance doesn't have the required transaction fee
var ErrInsufficientFee = errors.New("insufficient balance for fees")

// ErrNilValue signals the value is nil
var ErrNilValue = errors.New("nil value")

// ErrNilBlockChain signals that an operation has been attempted to or with a nil blockchain
var ErrNilBlockChain = errors.New("nil block chain")

// ErrNilMetaBlockHeader signals that an operation has been attempted to or with a nil metablock
var ErrNilMetaBlockHeader = errors.New("nil metablock header")

// ErrNilTxBlockBody signals that an operation has been attempted to or with a nil tx block body
var ErrNilTxBlockBody = errors.New("nil tx block body")

// ErrNilStore signals that the provided storage service is nil
var ErrNilStore = errors.New("nil data storage service")

// ErrNilBootStorer signals that the provided boot storer is bil
var ErrNilBootStorer = errors.New("nil boot storer")

// ErrNilBlockHeader signals that an operation has been attempted to or with a nil block header
var ErrNilBlockHeader = errors.New("nil block header")

// ErrNilBlockBody signals that an operation has been attempted to or with a nil block body
var ErrNilBlockBody = errors.New("nil block body")

// ErrNilTxHash signals that an operation has been attempted with a nil hash
var ErrNilTxHash = errors.New("nil transaction hash")

// ErrNilPubKeysBitmap signals that a operation has been attempted with a nil public keys bitmap
var ErrNilPubKeysBitmap = errors.New("nil public keys bitmap")

// ErrNilPreviousBlockHash signals that a operation has been attempted with a nil previous block header hash
var ErrNilPreviousBlockHash = errors.New("nil previous block header hash")

// ErrNilSignature signals that a operation has been attempted with a nil signature
var ErrNilSignature = errors.New("nil signature")

// ErrNilMiniBlocks signals that an operation has been attempted with a nil mini-block
var ErrNilMiniBlocks = errors.New("nil mini blocks")

// ErrNilMiniBlock signals that an operation has been attempted with a nil miniblock
var ErrNilMiniBlock = errors.New("nil mini block")

// ErrNilRootHash signals that an operation has been attempted with a nil root hash
var ErrNilRootHash = errors.New("root hash is nil")

// ErrWrongNonceInBlock signals the nonce in block is different than expected nonce
var ErrWrongNonceInBlock = errors.New("wrong nonce in block")

// ErrBlockHashDoesNotMatch signals that header hash does not match with the previous one
var ErrBlockHashDoesNotMatch = errors.New("block hash does not match")

// ErrMissingTransaction signals that one transaction is missing
var ErrMissingTransaction = errors.New("missing transaction")

// ErrMarshalWithoutSuccess signals that marshal some data was not done with success
var ErrMarshalWithoutSuccess = errors.New("marshal without success")

// ErrUnmarshalWithoutSuccess signals that unmarshal some data was not done with success
var ErrUnmarshalWithoutSuccess = errors.New("unmarshal without success")

// ErrRootStateDoesNotMatch signals that root state does not match
var ErrRootStateDoesNotMatch = errors.New("root state does not match")

// ErrValidatorStatsRootHashDoesNotMatch signals that the root hash for the validator statistics does not match
var ErrValidatorStatsRootHashDoesNotMatch = errors.New("root hash for validator statistics does not match")

// ErrAccountStateDirty signals that the accounts were modified before starting the current modification
var ErrAccountStateDirty = errors.New("accountState was dirty before starting to change")

// ErrInvalidShardId signals that the shard id is invalid
var ErrInvalidShardId = errors.New("invalid shard id")

// ErrMissingHeader signals that header of the block is missing
var ErrMissingHeader = errors.New("missing header")

// ErrMissingHashForHeaderNonce signals that hash of the block is missing
var ErrMissingHashForHeaderNonce = errors.New("missing hash for header nonce")

// ErrMissingBody signals that body of the block is missing
var ErrMissingBody = errors.New("missing body")

// ErrNilBlockProcessor signals that an operation has been attempted to or with a nil BlockProcessor implementation
var ErrNilBlockProcessor = errors.New("nil block processor")

// ErrNilMarshalizer signals that an operation has been attempted to or with a nil Marshalizer implementation
var ErrNilMarshalizer = errors.New("nil Marshalizer")

// ErrNilNodesConfigProvider signals that an operation has been attempted to or with a nil nodes config provider
var ErrNilNodesConfigProvider = errors.New("nil nodes config provider")

// ErrNilSystemSCConfig signals that nil system sc config was provided
var ErrNilSystemSCConfig = errors.New("nil system sc config")

// ErrNilRoundHandler signals that an operation has been attempted to or with a nil RoundHandler implementation
var ErrNilRoundHandler = errors.New("nil RoundHandler")

// ErrNilRoundTimeDurationHandler signals that an operation has been attempted to or with a nil RoundTimeDurationHandler implementation
var ErrNilRoundTimeDurationHandler = errors.New("nil RoundTimeDurationHandler")

// ErrNilMessenger signals that a nil Messenger object was provided
var ErrNilMessenger = errors.New("nil Messenger")

// ErrNilTxDataPool signals that a nil transaction pool has been provided
var ErrNilTxDataPool = errors.New("nil transaction data pool")

// ErrNilHeadersDataPool signals that a nil headers pool has been provided
var ErrNilHeadersDataPool = errors.New("nil headers data pool")

// ErrNilCacher signals that a nil cache has been provided
var ErrNilCacher = errors.New("nil cacher")

// ErrNilRcvAddr signals that an operation has been attempted to or with a nil receiver address
var ErrNilRcvAddr = errors.New("nil receiver address")

// ErrInvalidRcvAddr signals that an invalid receiver address was provided
var ErrInvalidRcvAddr = errors.New("invalid receiver address")

// ErrNilSndAddr signals that an operation has been attempted to or with a nil sender address
var ErrNilSndAddr = errors.New("nil sender address")

// ErrInvalidSndAddr signals that an invalid sender address was provided
var ErrInvalidSndAddr = errors.New("invalid sender address")

// ErrNegativeValue signals that a negative value has been detected and it is not allowed
var ErrNegativeValue = errors.New("negative value")

// ErrNilShardCoordinator signals that an operation has been attempted to or with a nil shard coordinator
var ErrNilShardCoordinator = errors.New("nil shard coordinator")

// ErrNilNodesCoordinator signals that an operation has been attempted to or with a nil nodes coordinator
var ErrNilNodesCoordinator = errors.New("nil nodes coordinator")

// ErrNilKeyGen signals that an operation has been attempted to or with a nil single sign key generator
var ErrNilKeyGen = errors.New("nil key generator")

// ErrNilSingleSigner signals that a nil single signer is used
var ErrNilSingleSigner = errors.New("nil single signer")

// ErrBlockProposerSignatureMissing signals that block proposer signature is missing from the block aggregated sig
var ErrBlockProposerSignatureMissing = errors.New("block proposer signature is missing")

// ErrNilMultiSigVerifier signals that a nil multi-signature verifier is used
var ErrNilMultiSigVerifier = errors.New("nil multi-signature verifier")

// ErrNilDataToProcess signals that nil data was provided
var ErrNilDataToProcess = errors.New("nil data to process")

// ErrNilPoolsHolder signals that an operation has been attempted to or with a nil pools holder object
var ErrNilPoolsHolder = errors.New("nil pools holder")

// ErrNilTxStorage signals that a nil transaction storage has been provided
var ErrNilTxStorage = errors.New("nil transaction storage")

// ErrNilStorage signals that a nil storage has been provided
var ErrNilStorage = errors.New("nil storage")

// ErrNilShardedDataCacherNotifier signals that a nil sharded data cacher notifier has been provided
var ErrNilShardedDataCacherNotifier = errors.New("nil sharded data cacher notifier")

// ErrInvalidTxInPool signals an invalid transaction in the transactions pool
var ErrInvalidTxInPool = errors.New("invalid transaction in the transactions pool")

// ErrTxNotFound signals that a transaction has not found
var ErrTxNotFound = errors.New("transaction not found")

// ErrNilHeadersStorage signals that a nil header storage has been provided
var ErrNilHeadersStorage = errors.New("nil headers storage")

// ErrNilHeadersNonceHashStorage signals that a nil header nonce hash storage has been provided
var ErrNilHeadersNonceHashStorage = errors.New("nil headers nonce hash storage")

// ErrNilTransactionPool signals that a nil transaction pool was used
var ErrNilTransactionPool = errors.New("nil transaction pool")

// ErrNilMiniBlockPool signals that a nil mini blocks pool was used
var ErrNilMiniBlockPool = errors.New("nil mini block pool")

// ErrNilMetaBlocksPool signals that a nil meta blocks pool was used
var ErrNilMetaBlocksPool = errors.New("nil meta blocks pool")

// ErrNilTxProcessor signals that a nil transactions processor was used
var ErrNilTxProcessor = errors.New("nil transactions processor")

// ErrNilDataPoolHolder signals that the data pool holder is nil
var ErrNilDataPoolHolder = errors.New("nil data pool holder")

// ErrTimeIsOut signals that time is out
var ErrTimeIsOut = errors.New("time is out")

// ErrNilForkDetector signals that the fork detector is nil
var ErrNilForkDetector = errors.New("nil fork detector")

// ErrNilContainerElement signals when trying to add a nil element in the container
var ErrNilContainerElement = errors.New("element cannot be nil")

// ErrNilArgumentStruct signals that a function has received nil instead of an instantiated Arg... structure
var ErrNilArgumentStruct = errors.New("nil argument struct")

// ErrInvalidContainerKey signals that an element does not exist in the container's map
var ErrInvalidContainerKey = errors.New("element does not exist in container")

// ErrContainerKeyAlreadyExists signals that an element was already set in the container's map
var ErrContainerKeyAlreadyExists = errors.New("provided key already exists in container")

// ErrNilRequestHandler signals that a nil request handler interface was provided
var ErrNilRequestHandler = errors.New("nil request handler")

// ErrNilHaveTimeHandler signals that a nil have time handler func was provided
var ErrNilHaveTimeHandler = errors.New("nil have time handler")

// ErrWrongTypeInContainer signals that a wrong type of object was found in container
var ErrWrongTypeInContainer = errors.New("wrong type of object inside container")

// ErrLenMismatch signals that 2 or more slices have different lengths
var ErrLenMismatch = errors.New("lengths mismatch")

// ErrWrongTypeAssertion signals that an type assertion failed
var ErrWrongTypeAssertion = errors.New("wrong type assertion")

// ErrHeaderShardDataMismatch signals that shard header does not match created shard info
var ErrHeaderShardDataMismatch = errors.New("shard header does not match shard info")

// ErrNoDataInMessage signals that no data was found after parsing received p2p message
var ErrNoDataInMessage = errors.New("no data found in received message")

// ErrNilBuffer signals that a provided byte buffer is nil
var ErrNilBuffer = errors.New("provided byte buffer is nil")

// ErrNilRandSeed signals that a nil rand seed has been provided
var ErrNilRandSeed = errors.New("provided rand seed is nil")

// ErrNilPrevRandSeed signals that a nil previous rand seed has been provided
var ErrNilPrevRandSeed = errors.New("provided previous rand seed is nil")

// ErrReservedFieldInvalid signals that reserved field has an invalid content
var ErrReservedFieldInvalid = errors.New("reserved field content is invalid")

// ErrLowerRoundInBlock signals that a header round is too low for processing it
var ErrLowerRoundInBlock = errors.New("header round is lower than last committed")

// ErrHigherRoundInBlock signals that a block with higher round than permitted has been provided
var ErrHigherRoundInBlock = errors.New("higher round in block")

// ErrLowerNonceInBlock signals that a block with lower nonce than permitted has been provided
var ErrLowerNonceInBlock = errors.New("lower nonce in block")

// ErrHigherNonceInBlock signals that a block with higher nonce than permitted has been provided
var ErrHigherNonceInBlock = errors.New("higher nonce in block")

// ErrRandSeedDoesNotMatch signals that random seed does not match with the previous one
var ErrRandSeedDoesNotMatch = errors.New("random seed does not match")

// ErrHeaderNotFinal signals that header is not final and it should be
var ErrHeaderNotFinal = errors.New("header in metablock is not final")

// ErrShardIdMissmatch signals shard ID does not match expectations
var ErrShardIdMissmatch = errors.New("shard ID missmatch")

// ErrNotarizedHeadersSliceIsNil signals that the slice holding notarized headers is nil
var ErrNotarizedHeadersSliceIsNil = errors.New("notarized headers slice is nil")

// ErrNotarizedHeadersSliceForShardIsNil signals that the slice holding notarized headers for shard is nil
var ErrNotarizedHeadersSliceForShardIsNil = errors.New("notarized headers slice for shard is nil")

// ErrCrossShardMBWithoutConfirmationFromMeta signals that miniblock was not yet notarized by metachain
var ErrCrossShardMBWithoutConfirmationFromMeta = errors.New("cross shard miniblock with destination current shard is not confirmed by metachain")

// ErrHeaderBodyMismatch signals that the header does not attest all data from the block
var ErrHeaderBodyMismatch = errors.New("body cannot be validated from header data")

// ErrScheduledMiniBlocksMismatch signals that scheduled mini blocks created and executed in the last block, which are not yet final,
// do not match with the ones received in the next proposed body
var ErrScheduledMiniBlocksMismatch = errors.New("scheduled miniblocks does not match")

// ErrNilSmartContractProcessor signals that smart contract call executor is nil
var ErrNilSmartContractProcessor = errors.New("smart contract processor is nil")

// ErrNilArgumentParser signals that the argument parser is nil
var ErrNilArgumentParser = errors.New("argument parser is nil")

// ErrNilSCDestAccount signals that destination account is nil
var ErrNilSCDestAccount = errors.New("nil destination SC account")

// ErrWrongNonceInVMOutput signals that nonce in vm output is wrong
var ErrWrongNonceInVMOutput = errors.New("nonce invalid from SC run")

// ErrNilVMOutput signals that vmoutput is nil
var ErrNilVMOutput = errors.New("nil vm output")

// ErrNilValueFromRewardTransaction signals that the transfered value is nil
var ErrNilValueFromRewardTransaction = errors.New("transferred value is nil in reward transaction")

// ErrNilTemporaryAccountsHandler signals that temporary accounts handler is nil
var ErrNilTemporaryAccountsHandler = errors.New("temporary accounts handler is nil")

// ErrNotEnoughValidBlocksInStorage signals that bootstrap from storage failed due to not enough valid blocks stored
var ErrNotEnoughValidBlocksInStorage = errors.New("not enough valid blocks to start from storage")

// ErrNilSmartContractResult signals that the smart contract result is nil
var ErrNilSmartContractResult = errors.New("smart contract result is nil")

// ErrNilRewardTransaction signals that the reward transaction is nil
var ErrNilRewardTransaction = errors.New("reward transaction is nil")

// ErrNilUTxDataPool signals that unsigned transaction pool is nil
var ErrNilUTxDataPool = errors.New("unsigned transactions pool is nil")

// ErrNilRewardTxDataPool signals that the reward transactions pool is nil
var ErrNilRewardTxDataPool = errors.New("reward transactions pool is nil")

// ErrNilUnsignedTxDataPool signals that the unsigned transactions pool is nil
var ErrNilUnsignedTxDataPool = errors.New("unsigned transactions pool is nil")

// ErrNilUTxStorage signals that unsigned transaction storage is nil
var ErrNilUTxStorage = errors.New("unsigned transactions storage is nil")

// ErrNilScAddress signals that a nil smart contract address has been provided
var ErrNilScAddress = errors.New("nil SC address")

// ErrEmptyFunctionName signals that an empty function name has been provided
var ErrEmptyFunctionName = errors.New("empty function name")

// ErrMiniBlockHashMismatch signals that miniblock hashes does not match
var ErrMiniBlockHashMismatch = errors.New("miniblocks does not match")

// ErrNilIntermediateTransactionHandler signals that nil intermediate transaction handler was provided
var ErrNilIntermediateTransactionHandler = errors.New("intermediate transaction handler is nil")

// ErrWrongTypeInMiniBlock signals that type is not correct for processing
var ErrWrongTypeInMiniBlock = errors.New("type in miniblock is not correct for processing")

// ErrNilTransactionCoordinator signals that transaction coordinator is nil
var ErrNilTransactionCoordinator = errors.New("transaction coordinator is nil")

// ErrNilUint64Converter signals that uint64converter is nil
var ErrNilUint64Converter = errors.New("unit64converter is nil")

// ErrNilSmartContractResultProcessor signals that smart contract result processor is nil
var ErrNilSmartContractResultProcessor = errors.New("nil smart contract result processor")

// ErrNilRewardsTxProcessor signals that the rewards transaction processor is nil
var ErrNilRewardsTxProcessor = errors.New("nil rewards transaction processor")

// ErrNilIntermediateProcessorContainer signals that intermediate processors container is nil
var ErrNilIntermediateProcessorContainer = errors.New("intermediate processor container is nil")

// ErrNilPreProcessorsContainer signals that preprocessors container is nil
var ErrNilPreProcessorsContainer = errors.New("preprocessors container is nil")

// ErrNilPreProcessor signals that preprocessors is nil
var ErrNilPreProcessor = errors.New("preprocessor is nil")

// ErrNilGasHandler signals that gas handler is nil
var ErrNilGasHandler = errors.New("nil gas handler")

// ErrUnknownBlockType signals that block type is not correct
var ErrUnknownBlockType = errors.New("block type is unknown")

// ErrMissingPreProcessor signals that required pre processor is missing
var ErrMissingPreProcessor = errors.New("pre processor is missing")

// ErrNilAppStatusHandler defines the error for setting a nil AppStatusHandler
var ErrNilAppStatusHandler = errors.New("nil AppStatusHandler")

// ErrNilInterceptedDataFactory signals that a nil intercepted data factory was provided
var ErrNilInterceptedDataFactory = errors.New("nil intercepted data factory")

// ErrNilInterceptedDataProcessor signals that a nil intercepted data processor was provided
var ErrNilInterceptedDataProcessor = errors.New("nil intercepted data processor")

// ErrNilInterceptorThrottler signals that a nil interceptor throttler was provided
var ErrNilInterceptorThrottler = errors.New("nil interceptor throttler")

// ErrNilUnsignedTxHandler signals that the unsigned tx handler is nil
var ErrNilUnsignedTxHandler = errors.New("nil unsigned tx handler")

// ErrNilTxTypeHandler signals that tx type handler is nil
var ErrNilTxTypeHandler = errors.New("nil tx type handler")

// ErrNilPeerAccountsAdapter signals that a nil peer accounts database was provided
var ErrNilPeerAccountsAdapter = errors.New("nil peer accounts database")

// ErrInvalidPeerAccount signals that a peer account is invalid
var ErrInvalidPeerAccount = errors.New("invalid peer account")

// ErrInvalidMetaHeader signals that a wrong implementation of HeaderHandler was provided
var ErrInvalidMetaHeader = errors.New("invalid header provided, expected MetaBlock")

// ErrInvalidChainID signals that an invalid chain ID was provided
var ErrInvalidChainID = errors.New("invalid chain ID")

// ErrNilEpochStartTrigger signals that a nil start of epoch trigger was provided
var ErrNilEpochStartTrigger = errors.New("nil start of epoch trigger")

// ErrNilEpochHandler signals that a nil epoch handler was provided
var ErrNilEpochHandler = errors.New("nil epoch handler")

// ErrNilEpochStartNotifier signals that the provided epochStartNotifier is nil
var ErrNilEpochStartNotifier = errors.New("nil epochStartNotifier")

// ErrNilEpochNotifier signals that the provided EpochNotifier is nil
var ErrNilEpochNotifier = errors.New("nil EpochNotifier")

// ErrInvalidCacheRefreshIntervalInSec signals that the cacheRefreshIntervalInSec is invalid - zero or less
var ErrInvalidCacheRefreshIntervalInSec = errors.New("invalid cacheRefreshIntervalInSec")

// ErrEpochDoesNotMatch signals that epoch does not match between headers
var ErrEpochDoesNotMatch = errors.New("epoch does not match")

// ErrOverallBalanceChangeFromSC signals that all sumed balance changes are not zero
var ErrOverallBalanceChangeFromSC = errors.New("SC output balance updates are wrong")

// ErrOverflow signals that an overflow occured
var ErrOverflow = errors.New("type overflow occured")

// ErrNilTxValidator signals that a nil tx validator has been provided
var ErrNilTxValidator = errors.New("nil transaction validator")

// ErrNilPendingMiniBlocksHandler signals that a nil pending miniblocks handler has been provided
var ErrNilPendingMiniBlocksHandler = errors.New("nil pending miniblocks handler")

// ErrNilEconomicsFeeHandler signals that fee handler is nil
var ErrNilEconomicsFeeHandler = errors.New("nil economics fee handler")

// ErrSystemBusy signals that the system is busy
var ErrSystemBusy = errors.New("system busy")

// ErrInsufficientGasPriceInTx signals that a lower gas price than required was provided
var ErrInsufficientGasPriceInTx = errors.New("insufficient gas price in tx")

// ErrInsufficientGasLimitInTx signals that a lower gas limit than required was provided
var ErrInsufficientGasLimitInTx = errors.New("insufficient gas limit in tx")

// ErrInvalidMaxGasLimitPerBlock signals that an invalid max gas limit per block has been read from config file
var ErrInvalidMaxGasLimitPerBlock = errors.New("invalid max gas limit per block")

// ErrInvalidMaxGasLimitPerMiniBlock signals that an invalid max gas limit per mini block has been read from config file
var ErrInvalidMaxGasLimitPerMiniBlock = errors.New("invalid max gas limit per mini block")

// ErrInvalidMaxGasLimitPerMetaBlock signals that an invalid max gas limit per meta block has been read from config file
var ErrInvalidMaxGasLimitPerMetaBlock = errors.New("invalid max gas limit per meta block")

// ErrInvalidMaxGasLimitPerMetaMiniBlock signals that an invalid max gas limit per meta mini block has been read from config file
var ErrInvalidMaxGasLimitPerMetaMiniBlock = errors.New("invalid max gas limit per meta mini block")

// ErrInvalidMaxGasLimitPerTx signals that an invalid max gas limit per tx has been read from config file
var ErrInvalidMaxGasLimitPerTx = errors.New("invalid max gas limit per tx")

// ErrInvalidGasPerDataByte signals that an invalid gas per data byte has been read from config file
var ErrInvalidGasPerDataByte = errors.New("invalid gas per data byte")

// ErrMaxGasLimitPerMiniBlockInReceiverShardIsReached signals that max gas limit per mini block in receiver shard has been reached
var ErrMaxGasLimitPerMiniBlockInReceiverShardIsReached = errors.New("max gas limit per mini block in receiver shard is reached")

// ErrMaxGasLimitPerOneTxInReceiverShardIsReached signals that max gas limit per one transaction in receiver shard has been reached
var ErrMaxGasLimitPerOneTxInReceiverShardIsReached = errors.New("max gas limit per one transaction in receiver shard is reached")

// ErrMaxGasLimitPerBlockInSelfShardIsReached signals that max gas limit per block in self shard has been reached
var ErrMaxGasLimitPerBlockInSelfShardIsReached = errors.New("max gas limit per block in self shard is reached")

// ErrMaxGasLimitUsedForDestMeTxsIsReached signals that max gas limit used for dest me txs has been reached
var ErrMaxGasLimitUsedForDestMeTxsIsReached = errors.New("max gas limit used for dest me txs is reached")

// ErrInvalidMinimumGasPrice signals that an invalid gas price has been read from config file
var ErrInvalidMinimumGasPrice = errors.New("invalid minimum gas price")

// ErrInvalidMinimumGasLimitForTx signals that an invalid minimum gas limit for transactions has been read from config file
var ErrInvalidMinimumGasLimitForTx = errors.New("invalid minimum gas limit for transactions")

// ErrEmptyEpochRewardsConfig signals that the epoch rewards config is empty
var ErrEmptyEpochRewardsConfig = errors.New("the epoch rewards config is empty")

// ErrEmptyGasLimitSettings signals that the gas limit settings is empty
var ErrEmptyGasLimitSettings = errors.New("the gas limit settings is empty")

// ErrEmptyYearSettings signals that the year settings is empty
var ErrEmptyYearSettings = errors.New("the year settings is empty")

// ErrInvalidRewardsPercentages signals that rewards percentages are not correct
var ErrInvalidRewardsPercentages = errors.New("invalid rewards percentages")

// ErrInvalidInflationPercentages signals that inflation percentages are not correct
var ErrInvalidInflationPercentages = errors.New("invalid inflation percentages")

// ErrInvalidNonceRequest signals that invalid nonce was requested
var ErrInvalidNonceRequest = errors.New("invalid nonce request")

// ErrInvalidBlockRequestOldEpoch signals that invalid block was requested from old epoch
var ErrInvalidBlockRequestOldEpoch = errors.New("invalid block request from old epoch")

// ErrNilBlockChainHook signals that nil blockchain hook has been provided
var ErrNilBlockChainHook = errors.New("nil blockchain hook")

// ErrNilTxForCurrentBlockHandler signals that nil tx for current block handler has been provided
var ErrNilTxForCurrentBlockHandler = errors.New("nil tx for current block handler")

// ErrNilSCToProtocol signals that nil smart contract to protocol handler has been provided
var ErrNilSCToProtocol = errors.New("nil sc to protocol")

// ErrNilNodesSetup signals that nil nodes setup has been provided
var ErrNilNodesSetup = errors.New("nil nodes setup")

// ErrNilBlackListCacher signals that a nil black list cacher was provided
var ErrNilBlackListCacher = errors.New("nil black list cacher")

// ErrNilPeerShardMapper signals that a nil peer shard mapper has been provided
var ErrNilPeerShardMapper = errors.New("nil peer shard mapper")

// ErrNilBlockTracker signals that a nil block tracker was provided
var ErrNilBlockTracker = errors.New("nil block tracker")

// ErrHeaderIsBlackListed signals that the header provided is black listed
var ErrHeaderIsBlackListed = errors.New("header is black listed")

// ErrNilEconomicsData signals that nil economics data has been provided
var ErrNilEconomicsData = errors.New("nil economics data")

// ErrZeroMaxComputableRounds signals that a value of zero was provided on the maxComputableRounds
var ErrZeroMaxComputableRounds = errors.New("max computable rounds is zero")

// ErrZeroMaxConsecutiveRoundsOfRatingDecrease signals that a value of zero was provided on the MaxConsecutiveRoundsOfRatingDecrease
var ErrZeroMaxConsecutiveRoundsOfRatingDecrease = errors.New("max consecutive number of rounds, in which we can decrease a validator rating, is zero")

// ErrNilRater signals that nil rater has been provided
var ErrNilRater = errors.New("nil rater")

// ErrNilNetworkWatcher signals that a nil network watcher has been provided
var ErrNilNetworkWatcher = errors.New("nil network watcher")

// ErrNilHeaderValidator signals that nil header validator has been provided
var ErrNilHeaderValidator = errors.New("nil header validator")

// ErrMaxRatingIsSmallerThanMinRating signals that the max rating is smaller than the min rating value
var ErrMaxRatingIsSmallerThanMinRating = errors.New("max rating is smaller than min rating")

// ErrMinRatingSmallerThanOne signals that the min rating is smaller than the min value of 1
var ErrMinRatingSmallerThanOne = errors.New("min rating is smaller than one")

// ErrStartRatingNotBetweenMinAndMax signals that the start rating is not between min and max rating
var ErrStartRatingNotBetweenMinAndMax = errors.New("start rating is not between min and max rating")

// ErrSignedBlocksThresholdNotBetweenZeroAndOne signals that the signed blocks threshold is not between 0 and 1
var ErrSignedBlocksThresholdNotBetweenZeroAndOne = errors.New("signed blocks threshold is not between 0 and 1")

// ErrConsecutiveMissedBlocksPenaltyLowerThanOne signals that the ConsecutiveMissedBlocksPenalty is lower than 1
var ErrConsecutiveMissedBlocksPenaltyLowerThanOne = errors.New("consecutive missed blocks penalty lower than 1")

// ErrDecreaseRatingsStepMoreThanMinusOne signals that the decrease rating step has a vale greater than -1
var ErrDecreaseRatingsStepMoreThanMinusOne = errors.New("decrease rating step has a value greater than -1")

// ErrHoursToMaxRatingFromStartRatingZero signals that the number of hours to reach max rating step is zero
var ErrHoursToMaxRatingFromStartRatingZero = errors.New("hours to reach max rating is zero")

// ErrSCDeployFromSCRIsNotPermitted signals that operation is not permitted
var ErrSCDeployFromSCRIsNotPermitted = errors.New("it is not permitted to deploy a smart contract from another smart contract cross shard")

// ErrNotEnoughGas signals that not enough gas has been provided
var ErrNotEnoughGas = errors.New("not enough gas was sent in the transaction")

// ErrInvalidValue signals that an invalid value was provided
var ErrInvalidValue = errors.New("invalid value provided")

// ErrNilQuotaStatusHandler signals that a nil quota status handler has been provided
var ErrNilQuotaStatusHandler = errors.New("nil quota status handler")

// ErrNilAntifloodHandler signals that a nil antiflood handler has been provided
var ErrNilAntifloodHandler = errors.New("nil antiflood handler")

// ErrNilHeaderSigVerifier signals that a nil header sig verifier has been provided
var ErrNilHeaderSigVerifier = errors.New("nil header sig verifier")

// ErrNilHeaderIntegrityVerifier signals that a nil header integrity verifier has been provided
var ErrNilHeaderIntegrityVerifier = errors.New("nil header integrity verifier")

// ErrFailedTransaction signals that transaction is of type failed.
var ErrFailedTransaction = errors.New("failed transaction, gas consumed")

// ErrNilBadTxHandler signals that bad tx handler is nil
var ErrNilBadTxHandler = errors.New("nil bad tx handler")

// ErrNilReceiptHandler signals that receipt handler is nil
var ErrNilReceiptHandler = errors.New("nil receipt handler")

// ErrTooManyReceiptsMiniBlocks signals that there were too many receipts miniblocks created
var ErrTooManyReceiptsMiniBlocks = errors.New("too many receipts miniblocks")

// ErrReceiptsHashMissmatch signals that overall receipts has does not match
var ErrReceiptsHashMissmatch = errors.New("receipts hash missmatch")

// ErrMiniBlockNumMissMatch signals that number of miniblocks does not match
var ErrMiniBlockNumMissMatch = errors.New("num miniblocks does not match")

// ErrEpochStartDataDoesNotMatch signals that EpochStartData is not the same as the leader created
var ErrEpochStartDataDoesNotMatch = errors.New("epoch start data does not match")

// ErrNotEpochStartBlock signals that block is not of type epoch start
var ErrNotEpochStartBlock = errors.New("not epoch start block")

// ErrGettingShardDataFromEpochStartData signals that could not get shard data from previous epoch start block
var ErrGettingShardDataFromEpochStartData = errors.New("could not find shard data from previous epoch start metablock")

// ErrNilValidityAttester signals that a nil validity attester has been provided
var ErrNilValidityAttester = errors.New("nil validity attester")

// ErrNilHeaderHandler signals that a nil header handler has been provided
var ErrNilHeaderHandler = errors.New("nil header handler")

// ErrNilMiniBlocksProvider signals that a nil miniblocks data provider has been passed over
var ErrNilMiniBlocksProvider = errors.New("nil miniblocks provider")

// ErrNilWhiteListHandler signals that white list handler is nil
var ErrNilWhiteListHandler = errors.New("nil whitelist handler")

// ErrNilPreferredPeersHolder signals that preferred peers holder is nil
var ErrNilPreferredPeersHolder = errors.New("nil preferred peers holder")

// ErrMiniBlocksInWrongOrder signals the miniblocks are in wrong order
var ErrMiniBlocksInWrongOrder = errors.New("miniblocks in wrong order, should have been only from me")

// ErrEmptyTopic signals that an empty topic has been provided
var ErrEmptyTopic = errors.New("empty topic")

// ErrInvalidArguments signals that invalid arguments were given to process built-in function
var ErrInvalidArguments = errors.New("invalid arguments to process built-in function")

// ErrNilBuiltInFunction signals that built in function is nil
var ErrNilBuiltInFunction = errors.New("built in function is nil")

// ErrRewardMiniBlockNotFromMeta signals that miniblock has a different sender shard than meta
var ErrRewardMiniBlockNotFromMeta = errors.New("rewards miniblocks should come only from meta")

// ErrValidatorInfoMiniBlockNotFromMeta signals that miniblock has a different sender shard than meta
var ErrValidatorInfoMiniBlockNotFromMeta = errors.New("validatorInfo miniblocks should come only from meta")

// ErrAccumulatedFeesDoNotMatch signals that accumulated fees do not match
var ErrAccumulatedFeesDoNotMatch = errors.New("accumulated fees do not match")

// ErrDeveloperFeesDoNotMatch signals that developer fees do not match
var ErrDeveloperFeesDoNotMatch = errors.New("developer fees do not match")

// ErrAccumulatedFeesInEpochDoNotMatch signals that accumulated fees in epoch do not match
var ErrAccumulatedFeesInEpochDoNotMatch = errors.New("accumulated fees in epoch do not match")

// ErrDevFeesInEpochDoNotMatch signals that developer fees in epoch do not match
var ErrDevFeesInEpochDoNotMatch = errors.New("developer fees in epoch do not match")

// ErrNilRewardsHandler signals that rewards handler is nil
var ErrNilRewardsHandler = errors.New("rewards handler is nil")

// ErrNilEpochEconomics signals that nil end of epoch econimics was provided
var ErrNilEpochEconomics = errors.New("nil epoch economics")

// ErrNilEpochStartDataCreator signals that nil epoch start data creator was provided
var ErrNilEpochStartDataCreator = errors.New("nil epoch start data creator")

// ErrNilRewardsCreator signals that nil epoch start rewards creator was provided
var ErrNilRewardsCreator = errors.New("nil epoch start rewards creator")

// ErrNilEpochStartValidatorInfoCreator signals that nil epoch start validator info creator was provided
var ErrNilEpochStartValidatorInfoCreator = errors.New("nil epoch start validator info creator")

// ErrInvalidGenesisTotalSupply signals that invalid genesis total supply was provided
var ErrInvalidGenesisTotalSupply = errors.New("invalid genesis total supply")

// ErrDuplicateThreshold signals that two thresholds are the same
var ErrDuplicateThreshold = errors.New("two thresholds are the same")

// ErrNoChancesForMaxThreshold signals that the max threshold has no chance defined
var ErrNoChancesForMaxThreshold = errors.New("max threshold has no chances")

// ErrNoChancesProvided signals that there were no chances provided
var ErrNoChancesProvided = errors.New("no chances are provided")

// ErrNilMinChanceIfZero signals that there was no min chance provided if a chance is still needed
var ErrNilMinChanceIfZero = errors.New("no min chance ")

// ErrInvalidShardCacherIdentifier signals an invalid identifier
var ErrInvalidShardCacherIdentifier = errors.New("invalid identifier for shard cacher")

// ErrMaxBlockSizeReached signals that max block size has been reached
var ErrMaxBlockSizeReached = errors.New("max block size has been reached")

// ErrBlockBodyHashMismatch signals that block body hashes does not match
var ErrBlockBodyHashMismatch = errors.New("block bodies does not match")

// ErrInvalidMiniBlockType signals that an invalid miniblock type has been provided
var ErrInvalidMiniBlockType = errors.New("invalid miniblock type")

// ErrInvalidBody signals that an invalid body has been provided
var ErrInvalidBody = errors.New("invalid body")

// ErrNilBlockSizeComputationHandler signals that a nil block size computation handler has been provided
var ErrNilBlockSizeComputationHandler = errors.New("nil block size computation handler")

// ErrNilValidatorStatistics signals that a nil validator statistics has been provided
var ErrNilValidatorStatistics = errors.New("nil validator statistics")

// ErrAccountNotFound signals that the account was not found for the provided address
var ErrAccountNotFound = errors.New("account not found")

// ErrMaxRatingZero signals that maxrating with a value of zero has been provided
var ErrMaxRatingZero = errors.New("max rating is zero")

// ErrNilValidatorInfos signals that a nil validator infos has been provided
var ErrNilValidatorInfos = errors.New("nil validator infos")

// ErrNilBlockSizeThrottler signals that block size throttler si nil
var ErrNilBlockSizeThrottler = errors.New("block size throttler is nil")

// ErrNilHistoryRepository signals that history processor is nil
var ErrNilHistoryRepository = errors.New("history repository is nil")

// ErrInvalidMetaTransaction signals that meta transaction is invalid
var ErrInvalidMetaTransaction = errors.New("meta transaction is invalid")

// ErrLogNotFound is the error returned when a transaction has no logs
var ErrLogNotFound = errors.New("no logs for queried transaction")

// ErrNilTxLogsProcessor is the error returned when a transaction has no logs
var ErrNilTxLogsProcessor = errors.New("nil transaction logs processor")

// ErrIncreaseStepLowerThanOne signals that an increase step lower than one has been provided
var ErrIncreaseStepLowerThanOne = errors.New("increase step is lower than one")

// ErrNilVmInput signals that provided vm input is nil
var ErrNilVmInput = errors.New("nil vm input")

// ErrNilDnsAddresses signals that nil dns addresses map was provided
var ErrNilDnsAddresses = errors.New("nil dns addresses map")

// ErrNilProtocolSustainabilityAddress signals that a nil protocol sustainability address was provided
var ErrNilProtocolSustainabilityAddress = errors.New("nil protocol sustainability address")

// ErrUserNameDoesNotMatch signals that user name does not match
var ErrUserNameDoesNotMatch = errors.New("user name does not match")

// ErrUserNameDoesNotMatchInCrossShardTx signals that user name does not match in case of cross shard tx
var ErrUserNameDoesNotMatchInCrossShardTx = errors.New("mismatch between receiver username and address")

// ErrNilBalanceComputationHandler signals that a nil balance computation handler has been provided
var ErrNilBalanceComputationHandler = errors.New("nil balance computation handler")

// ErrNilRatingsInfoHandler signals that nil ratings info handler has been provided
var ErrNilRatingsInfoHandler = errors.New("nil ratings info handler")

// ErrNilDebugger signals that a nil debug handler has been provided
var ErrNilDebugger = errors.New("nil debug handler")

// ErrEmptyFloodPreventerList signals that an empty flood preventer list has been provided
var ErrEmptyFloodPreventerList = errors.New("empty flood preventer provided")

// ErrNilTopicFloodPreventer signals that a nil topic flood preventer has been provided
var ErrNilTopicFloodPreventer = errors.New("nil topic flood preventer")

// ErrOriginatorIsBlacklisted signals that a message originator is blacklisted on the current node
var ErrOriginatorIsBlacklisted = errors.New("originator is blacklisted")

// ErrShardIsStuck signals that a shard is stuck
var ErrShardIsStuck = errors.New("shard is stuck")

// ErrRelayedTxBeneficiaryDoesNotMatchReceiver signals that an invalid address was provided in the relayed tx
var ErrRelayedTxBeneficiaryDoesNotMatchReceiver = errors.New("invalid address in relayed tx")

// ErrInvalidVMType signals that invalid vm type was provided
var ErrInvalidVMType = errors.New("invalid VM type")

// ErrRecursiveRelayedTxIsNotAllowed signals that recursive relayed tx is not allowed
var ErrRecursiveRelayedTxIsNotAllowed = errors.New("recursive relayed tx is not allowed")

// ErrRelayedTxValueHigherThenUserTxValue signals that relayed tx value is higher then user tx value
var ErrRelayedTxValueHigherThenUserTxValue = errors.New("relayed tx value is higher than user tx value")

// ErrNilInterceptorContainer signals that nil interceptor container has been provided
var ErrNilInterceptorContainer = errors.New("nil interceptor container")

// ErrInvalidTransactionVersion signals  that an invalid transaction version has been provided
var ErrInvalidTransactionVersion = errors.New("invalid transaction version")

// ErrTxValueTooBig signals that transaction value is too big
var ErrTxValueTooBig = errors.New("tx value is too big")

// ErrInvalidUserNameLength signals that provided user name length is invalid
var ErrInvalidUserNameLength = errors.New("invalid user name length")

// ErrTxValueOutOfBounds signals that transaction value is out of bounds
var ErrTxValueOutOfBounds = errors.New("tx value is out of bounds")

// ErrNilBlackListedPkCache signals that a nil black listed public key cache has been provided
var ErrNilBlackListedPkCache = errors.New("nil black listed public key cache")

// ErrInvalidDecayCoefficient signals that the provided decay coefficient is invalid
var ErrInvalidDecayCoefficient = errors.New("decay coefficient is invalid")

// ErrInvalidDecayIntervalInSeconds signals that an invalid interval in seconds was provided
var ErrInvalidDecayIntervalInSeconds = errors.New("invalid decay interval in seconds")

// ErrInvalidMinScore signals that an invalid minimum score was provided
var ErrInvalidMinScore = errors.New("invalid minimum score")

// ErrInvalidMaxScore signals that an invalid maximum score was provided
var ErrInvalidMaxScore = errors.New("invalid maximum score")

// ErrInvalidUnitValue signals that an invalid unit value was provided
var ErrInvalidUnitValue = errors.New("invalid unit value")

// ErrInvalidBadPeerThreshold signals that an invalid bad peer threshold has been provided
var ErrInvalidBadPeerThreshold = errors.New("invalid bad peer threshold")

// ErrNilPeerValidatorMapper signals that nil peer validator mapper has been provided
var ErrNilPeerValidatorMapper = errors.New("nil peer validator mapper")

// ErrOnlyValidatorsCanUseThisTopic signals that topic can be used by validator only
var ErrOnlyValidatorsCanUseThisTopic = errors.New("only validators can use this topic")

// ErrTransactionIsNotWhitelisted signals that a transaction is not whitelisted
var ErrTransactionIsNotWhitelisted = errors.New("transaction is not whitelisted")

// ErrTrieNodeIsNotWhitelisted signals that a trie node is not whitelisted
var ErrTrieNodeIsNotWhitelisted = errors.New("trie node is not whitelisted")

// ErrInterceptedDataNotForCurrentShard signals that intercepted data is not for current shard
var ErrInterceptedDataNotForCurrentShard = errors.New("intercepted data not for current shard")

// ErrAccountNotPayable will be sent when trying to send money to a non-payable account
var ErrAccountNotPayable = errors.New("sending value to non payable contract")

// ErrNilOutportHandler signals that outport is nil
var ErrNilOutportHandler = errors.New("outport handler is nil")

// ErrSmartContractDeploymentIsDisabled signals that smart contract deployment was disabled
var ErrSmartContractDeploymentIsDisabled = errors.New("smart Contract deployment is disabled")

// ErrUpgradeNotAllowed signals that upgrade is not allowed
var ErrUpgradeNotAllowed = errors.New("upgrade is allowed only for owner")

// ErrBuiltInFunctionsAreDisabled signals that built in functions are disabled
var ErrBuiltInFunctionsAreDisabled = errors.New("built in functions are disabled")

// ErrRelayedTxDisabled signals that relayed tx are disabled
var ErrRelayedTxDisabled = errors.New("relayed tx is disabled")

// ErrRelayedTxV2Disabled signals that the v2 version of relayed tx is disabled
var ErrRelayedTxV2Disabled = errors.New("relayed tx v2 is disabled")

// ErrRelayedTxV2ZeroVal signals that the v2 version of relayed tx should be created with 0 as value
var ErrRelayedTxV2ZeroVal = errors.New("relayed tx v2 value should be 0")

// ErrEmptyConsensusGroup is raised when an operation is attempted with an empty consensus group
var ErrEmptyConsensusGroup = errors.New("consensusGroup is empty")

// ErrRelayedTxGasLimitMissmatch signals that relayed tx gas limit is higher then user tx gas limit
var ErrRelayedTxGasLimitMissmatch = errors.New("relayed tx gas limit higher then user tx gas limit")

// ErrRelayedGasPriceMissmatch signals that relayed gas price is not equal with user tx
var ErrRelayedGasPriceMissmatch = errors.New("relayed gas price missmatch")

// ErrNilUserAccount signals that nil user account was provided
var ErrNilUserAccount = errors.New("nil user account")

// ErrNilEpochStartSystemSCProcessor signals that nil epoch start system sc processor was provided
var ErrNilEpochStartSystemSCProcessor = errors.New("nil epoch start system sc processor")

// ErrEmptyPeerID signals that an empty peer ID has been provided
var ErrEmptyPeerID = errors.New("empty peer ID")

// ErrNilFallbackHeaderValidator signals that a nil fallback header validator has been provided
var ErrNilFallbackHeaderValidator = errors.New("nil fallback header validator")

// ErrTransactionSignedWithHashIsNotEnabled signals that a transaction signed with hash is not enabled
var ErrTransactionSignedWithHashIsNotEnabled = errors.New("transaction signed with hash is not enabled")

// ErrNilTransactionVersionChecker signals that provided transaction version checker is nil
var ErrNilTransactionVersionChecker = errors.New("nil transaction version checker")

// ErrInvalidRewardsTopUpGradientPoint signals that the top up gradient point is invalid
var ErrInvalidRewardsTopUpGradientPoint = errors.New("rewards top up gradient point is invalid")

// ErrInvalidVMInputGasComputation signals that invalid vm input gas computation was provided
var ErrInvalidVMInputGasComputation = errors.New("invalid vm input gas computation")

// ErrMoreGasConsumedThanProvided signals that VM used more gas than provided
var ErrMoreGasConsumedThanProvided = errors.New("more gas used than provided")

// ErrInvalidGasModifier signals that provided gas modifier is invalid
var ErrInvalidGasModifier = errors.New("invalid gas modifier")

// ErrMoreGasThanGasLimitPerBlock signals that more gas was provided than gas limit per block
var ErrMoreGasThanGasLimitPerBlock = errors.New("more gas was provided than gas limit per block")

// ErrMoreGasThanGasLimitPerMiniBlockForSafeCrossShard signals that more gas was provided than gas limit per mini block for safe cross shard
var ErrMoreGasThanGasLimitPerMiniBlockForSafeCrossShard = errors.New("more gas was provided than gas limit per mini block for safe cross shard")

// ErrNotEnoughGasInUserTx signals that not enough gas was provided in user tx
var ErrNotEnoughGasInUserTx = errors.New("not enough gas provided in user tx")

// ErrNegativeBalanceDeltaOnCrossShardAccount signals that negative balance delta was given on cross shard account
var ErrNegativeBalanceDeltaOnCrossShardAccount = errors.New("negative balance delta on cross shard account")

// ErrNilOrEmptyList signals that a nil or empty list was provided
var ErrNilOrEmptyList = errors.New("nil or empty provided list")

// ErrNilScQueryElement signals that a nil sc query service element was provided
var ErrNilScQueryElement = errors.New("nil SC query service element")

// ErrMaxAccumulatedFeesExceeded signals that max accumulated fees has been exceeded
var ErrMaxAccumulatedFeesExceeded = errors.New("max accumulated fees has been exceeded")

// ErrMaxDeveloperFeesExceeded signals that max developer fees has been exceeded
var ErrMaxDeveloperFeesExceeded = errors.New("max developer fees has been exceeded")

// ErrNilBuiltInFunctionsCostHandler signals that a nil built in functions cost handler has been provided
var ErrNilBuiltInFunctionsCostHandler = errors.New("nil built in functions cost handler")

// ErrNilArgsBuiltInFunctionsConstHandler signals that a nil arguments struct for built in functions cost handler has been provided
var ErrNilArgsBuiltInFunctionsConstHandler = errors.New("nil arguments for built in functions cost handler")

// ErrInvalidEpochStartMetaBlockConsensusPercentage signals that a small epoch start meta block consensus percentage has been provided
var ErrInvalidEpochStartMetaBlockConsensusPercentage = errors.New("invalid epoch start meta block consensus percentage")

// ErrNilNumConnectedPeersProvider signals that a nil number of connected peers provider has been provided
var ErrNilNumConnectedPeersProvider = errors.New("nil number of connected peers provider")

// ErrNilLocker signals that a nil locker was provided
var ErrNilLocker = errors.New("nil locker")

// ErrNilAllowExternalQueriesChan signals that a nil channel for signaling the allowance of external queries provided is nil
var ErrNilAllowExternalQueriesChan = errors.New("nil channel for signaling the allowance of external queries")

// ErrQueriesNotAllowedYet signals that the node is not ready yet to process VM Queries
var ErrQueriesNotAllowedYet = errors.New("node is not ready yet to process VM Queries")

// ErrNilChunksProcessor signals that a nil chunks processor has been provided
var ErrNilChunksProcessor = errors.New("nil chunks processor")

// ErrIncompatibleReference signals that an incompatible reference was provided when processing a batch
var ErrIncompatibleReference = errors.New("incompatible reference when processing batch")

// ErrProcessClosed signals that an incomplete processing occurred due to the early process closing
var ErrProcessClosed = errors.New("incomplete processing: process is closing")

// ErrNilAccountsDBSyncer signals that a nil accounts db syncer has been provided
var ErrNilAccountsDBSyncer = errors.New("nil accounts DB syncer")

// ErrNilCurrentNetworkEpochProvider signals that a nil CurrentNetworkEpochProvider handler has been provided
var ErrNilCurrentNetworkEpochProvider = errors.New("nil current network epoch provider")

// ErrNilESDTTransferParser signals that a nil ESDT transfer parser has been provided
var ErrNilESDTTransferParser = errors.New("nil esdt transfer parser")

// ErrResultingSCRIsTooBig signals that resulting smart contract result is too big
var ErrResultingSCRIsTooBig = errors.New("resulting SCR is too big")

// ErrNotAllowedToWriteUnderProtectedKey signals that writing under protected key is not allowed
var ErrNotAllowedToWriteUnderProtectedKey = errors.New("not allowed to write under protected key")

// ErrNilNFTStorageHandler signals that nil NFT storage handler has been provided
var ErrNilNFTStorageHandler = errors.New("nil NFT storage handler")

// ErrNilBootstrapper signals that a nil bootstraper has been provided
var ErrNilBootstrapper = errors.New("nil bootstrapper")

// ErrNodeIsNotSynced signals that the VM query cannot be executed because the node is not synced and the request required this
var ErrNodeIsNotSynced = errors.New("node is not synced")

// ErrStateChangedWhileExecutingVmQuery signals that the state has been changed while executing a vm query and the request required not to
var ErrStateChangedWhileExecutingVmQuery = errors.New("state changed while executing vm query")

// ErrDuplicateRoundActivationName signals a round activation name is already taken
var ErrDuplicateRoundActivationName = errors.New("round activation name already exists in config file")

// ErrNilActivationRoundName signals an empty activation round name has been set in config file
var ErrNilActivationRoundName = errors.New("round activation name is empty in config file")

// ErrInvalidRoundActivationConfig signals that RoundConfig struct is invalid
var ErrInvalidRoundActivationConfig = errors.New("invalid round config struct; should be of type config.ActivationRoundByName")

// ErrNilRoundNotifier signals a nil round notifier has been provided
var ErrNilRoundNotifier = errors.New("nil round notifier has been provided")

// ErrNilScheduledTxsExecutionHandler signals that scheduled txs execution handler is nil
var ErrNilScheduledTxsExecutionHandler = errors.New("nil scheduled txs execution handler")

// ErrNilVersionedHeaderFactory signals that the versioned header factory is nil
var ErrNilVersionedHeaderFactory = errors.New("nil versioned header factory")

// ErrNilIntermediateProcessor signals that intermediate processors is nil
var ErrNilIntermediateProcessor = errors.New("intermediate processor is nil")

// ErrNilSyncTimer signals that the sync timer is nil
var ErrNilSyncTimer = errors.New("sync timer is nil")

// ErrNilIsShardStuckHandler signals a nil shard stuck handler
var ErrNilIsShardStuckHandler = errors.New("nil handler for checking stuck shard")

// ErrNilIsMaxBlockSizeReachedHandler signals a nil max block size reached handler
var ErrNilIsMaxBlockSizeReachedHandler = errors.New("nil handler for max block size reached")

// ErrNilTxMaxTotalCostHandler signals a nil transaction max total cost
var ErrNilTxMaxTotalCostHandler = errors.New("nil transaction max total cost")

// ErrNilAccountTxsPerShard signals a nil mapping for account transactions to shard
var ErrNilAccountTxsPerShard = errors.New("nil account transactions per shard mapping")

// ErrScheduledRootHashDoesNotMatch signals that scheduled root hash does not match
var ErrScheduledRootHashDoesNotMatch = errors.New("scheduled root hash does not match")

// ErrNilAdditionalData signals that additional data is nil
var ErrNilAdditionalData = errors.New("nil additional data")

// ErrNumOfMiniBlocksAndMiniBlocksHeadersMismatch signals that number of mini blocks and mini blocks headers does not match
var ErrNumOfMiniBlocksAndMiniBlocksHeadersMismatch = errors.New("num of mini blocks and mini blocks headers does not match")

// ErrNilDoubleTransactionsDetector signals that a nil double transactions detector has been provided
var ErrNilDoubleTransactionsDetector = errors.New("nil double transactions detector")

// ErrNoTxToProcess signals that no transaction were sent for processing
var ErrNoTxToProcess = errors.New("no transaction to process")

// ErrPropertyTooLong signals that a heartbeat property was too long
var ErrPropertyTooLong = errors.New("property too long")

// ErrPropertyTooShort signals that a heartbeat property was too short
var ErrPropertyTooShort = errors.New("property too short")

// ErrInvalidPeerSubType signals that an invalid peer subtype was provided
var ErrInvalidPeerSubType = errors.New("invalid peer subtype")

// ErrNilSignaturesHandler signals that a nil signatures handler was provided
var ErrNilSignaturesHandler = errors.New("nil signatures handler")

// ErrMessageExpired signals that a received message is expired
var ErrMessageExpired = errors.New("message expired")

// ErrInvalidExpiryTimespan signals that an invalid expiry timespan was provided
var ErrInvalidExpiryTimespan = errors.New("invalid expiry timespan")

// ErrNilPeerSignatureHandler signals that a nil peer signature handler was provided
var ErrNilPeerSignatureHandler = errors.New("nil peer signature handler")

// ErrNilPeerAuthenticationCacher signals that a nil peer authentication cacher was provided
var ErrNilPeerAuthenticationCacher = errors.New("nil peer authentication cacher")

// ErrNilHeartbeatCacher signals that a nil heartbeat cacher was provided
var ErrNilHeartbeatCacher = errors.New("nil heartbeat cacher")

// ErrInvalidProcessWaitTime signals that an invalid process wait time was provided
var ErrInvalidProcessWaitTime = errors.New("invalid process wait time")

// ErrMetaHeaderEpochOutOfRange signals that the given header is out of accepted range
var ErrMetaHeaderEpochOutOfRange = errors.New("epoch out of range for meta block header")

<<<<<<< HEAD
// ErrMissingMiniBlockHeader signals that mini block header is missing
var ErrMissingMiniBlockHeader = errors.New("missing mini block header")

// ErrMissingMiniBlock signals that mini block is missing
var ErrMissingMiniBlock = errors.New("missing mini block")

// ErrIndexIsOutOfBound signals that the given index is out of bound
var ErrIndexIsOutOfBound = errors.New("index is out of bound")

// ErrIndexDoesNotMatchWithPartialExecuted signals that the given index does not match with a partial executed mini block
var ErrIndexDoesNotMatchWithPartialExecutedMiniBlock = errors.New("index does not match with a partial executed mini block")

// ErrIndexDoesNotMatchWithFullyExecuted signals that the given index does not match with a fully executed mini block
var ErrIndexDoesNotMatchWithFullyExecutedMiniBlock = errors.New("index does not match with a fully executed mini block")

// ErrNilProcessedMiniBlocksTracker signals that a nil processed mini blocks tracker has been provided
var ErrNilProcessedMiniBlocksTracker = errors.New("nil processed mini blocks tracker")
=======
// ErrNilHardforkTrigger signals that a nil hardfork trigger has been provided
var ErrNilHardforkTrigger = errors.New("nil hardfork trigger")
>>>>>>> 3bae78e8
<|MERGE_RESOLUTION|>--- conflicted
+++ resolved
@@ -1110,7 +1110,9 @@
 // ErrMetaHeaderEpochOutOfRange signals that the given header is out of accepted range
 var ErrMetaHeaderEpochOutOfRange = errors.New("epoch out of range for meta block header")
 
-<<<<<<< HEAD
+// ErrNilHardforkTrigger signals that a nil hardfork trigger has been provided
+var ErrNilHardforkTrigger = errors.New("nil hardfork trigger")
+
 // ErrMissingMiniBlockHeader signals that mini block header is missing
 var ErrMissingMiniBlockHeader = errors.New("missing mini block header")
 
@@ -1127,8 +1129,4 @@
 var ErrIndexDoesNotMatchWithFullyExecutedMiniBlock = errors.New("index does not match with a fully executed mini block")
 
 // ErrNilProcessedMiniBlocksTracker signals that a nil processed mini blocks tracker has been provided
-var ErrNilProcessedMiniBlocksTracker = errors.New("nil processed mini blocks tracker")
-=======
-// ErrNilHardforkTrigger signals that a nil hardfork trigger has been provided
-var ErrNilHardforkTrigger = errors.New("nil hardfork trigger")
->>>>>>> 3bae78e8
+var ErrNilProcessedMiniBlocksTracker = errors.New("nil processed mini blocks tracker")