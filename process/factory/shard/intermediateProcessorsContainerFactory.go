package shard

import (
	"github.com/ElrondNetwork/elrond-go/data/block"
	"github.com/ElrondNetwork/elrond-go/data/state"
	"github.com/ElrondNetwork/elrond-go/dataRetriever"
	"github.com/ElrondNetwork/elrond-go/hashing"
	"github.com/ElrondNetwork/elrond-go/marshal"
	"github.com/ElrondNetwork/elrond-go/process"
	"github.com/ElrondNetwork/elrond-go/process/block/preprocess"
	"github.com/ElrondNetwork/elrond-go/process/factory/containers"
	"github.com/ElrondNetwork/elrond-go/process/unsigned"
	"github.com/ElrondNetwork/elrond-go/sharding"
)

type intermediateProcessorsContainerFactory struct {
<<<<<<< HEAD
	shardCoordinator      sharding.Coordinator
	marshalizer           marshal.Marshalizer
	hasher                hashing.Hasher
	addrConverter         state.AddressConverter
	specialAddressHandler process.SpecialAddressHandler
=======
	shardCoordinator sharding.Coordinator
	marshalizer      marshal.Marshalizer
	hasher           hashing.Hasher
	addrConverter    state.AddressConverter
	store            dataRetriever.StorageService
>>>>>>> 9f256384
}

// NewIntermediateProcessorsContainerFactory is responsible for creating a new intermediate processors factory object
func NewIntermediateProcessorsContainerFactory(
	shardCoordinator sharding.Coordinator,
	marshalizer marshal.Marshalizer,
	hasher hashing.Hasher,
	addrConverter state.AddressConverter,
<<<<<<< HEAD
	specialAddressHandler process.SpecialAddressHandler,
=======
	store dataRetriever.StorageService,
>>>>>>> 9f256384
) (*intermediateProcessorsContainerFactory, error) {

	if shardCoordinator == nil {
		return nil, process.ErrNilShardCoordinator
	}
	if marshalizer == nil {
		return nil, process.ErrNilMarshalizer
	}
	if hasher == nil {
		return nil, process.ErrNilHasher
	}
	if addrConverter == nil {
		return nil, process.ErrNilAddressConverter
	}
<<<<<<< HEAD
	if specialAddressHandler == nil {
		return nil, process.ErrNilSpecialAddressHandler
	}

	return &intermediateProcessorsContainerFactory{
		shardCoordinator:      shardCoordinator,
		marshalizer:           marshalizer,
		hasher:                hasher,
		addrConverter:         addrConverter,
		specialAddressHandler: specialAddressHandler,
=======
	if store == nil {
		return nil, process.ErrNilStorage
	}

	return &intermediateProcessorsContainerFactory{
		shardCoordinator: shardCoordinator,
		marshalizer:      marshalizer,
		hasher:           hasher,
		addrConverter:    addrConverter,
		store:            store,
>>>>>>> 9f256384
	}, nil
}

// Create returns a preprocessor container that will hold all preprocessors in the system
func (ppcm *intermediateProcessorsContainerFactory) Create() (process.IntermediateProcessorContainer, error) {
	container := containers.NewIntermediateTransactionHandlersContainer()

	interproc, err := ppcm.createSmartContractResultsIntermediateProcessor()
	if err != nil {
		return nil, err
	}

	err = container.Add(block.SmartContractResultBlock, interproc)
	if err != nil {
		return nil, err
	}

	interproc, err = ppcm.createTxFeeIntermediateProcessor()
	if err != nil {
		return nil, err
	}

	err = container.Add(block.TxFeeBlock, interproc)
	if err != nil {
		return nil, err
	}

	return container, nil
}

func (ppcm *intermediateProcessorsContainerFactory) createSmartContractResultsIntermediateProcessor() (process.IntermediateTransactionHandler, error) {
	irp, err := preprocess.NewIntermediateResultsProcessor(
		ppcm.hasher,
		ppcm.marshalizer,
		ppcm.shardCoordinator,
		ppcm.addrConverter,
		ppcm.store,
		block.SmartContractResultBlock,
	)

	return irp, err
}

func (ppcm *intermediateProcessorsContainerFactory) createTxFeeIntermediateProcessor() (process.IntermediateTransactionHandler, error) {
	irp, err := unsigned.NewFeeTxHandler(
		ppcm.specialAddressHandler,
		ppcm.hasher,
		ppcm.marshalizer,
	)

	return irp, err
}<|MERGE_RESOLUTION|>--- conflicted
+++ resolved
@@ -14,19 +14,12 @@
 )
 
 type intermediateProcessorsContainerFactory struct {
-<<<<<<< HEAD
 	shardCoordinator      sharding.Coordinator
 	marshalizer           marshal.Marshalizer
 	hasher                hashing.Hasher
 	addrConverter         state.AddressConverter
 	specialAddressHandler process.SpecialAddressHandler
-=======
-	shardCoordinator sharding.Coordinator
-	marshalizer      marshal.Marshalizer
-	hasher           hashing.Hasher
-	addrConverter    state.AddressConverter
 	store            dataRetriever.StorageService
->>>>>>> 9f256384
 }
 
 // NewIntermediateProcessorsContainerFactory is responsible for creating a new intermediate processors factory object
@@ -35,11 +28,8 @@
 	marshalizer marshal.Marshalizer,
 	hasher hashing.Hasher,
 	addrConverter state.AddressConverter,
-<<<<<<< HEAD
 	specialAddressHandler process.SpecialAddressHandler,
-=======
 	store dataRetriever.StorageService,
->>>>>>> 9f256384
 ) (*intermediateProcessorsContainerFactory, error) {
 
 	if shardCoordinator == nil {
@@ -54,9 +44,11 @@
 	if addrConverter == nil {
 		return nil, process.ErrNilAddressConverter
 	}
-<<<<<<< HEAD
 	if specialAddressHandler == nil {
 		return nil, process.ErrNilSpecialAddressHandler
+	}
+	if store == nil {
+		return nil, process.ErrNilStorage
 	}
 
 	return &intermediateProcessorsContainerFactory{
@@ -65,18 +57,7 @@
 		hasher:                hasher,
 		addrConverter:         addrConverter,
 		specialAddressHandler: specialAddressHandler,
-=======
-	if store == nil {
-		return nil, process.ErrNilStorage
-	}
-
-	return &intermediateProcessorsContainerFactory{
-		shardCoordinator: shardCoordinator,
-		marshalizer:      marshalizer,
-		hasher:           hasher,
-		addrConverter:    addrConverter,
 		store:            store,
->>>>>>> 9f256384
 	}, nil
 }
 
