package shard

import (
	"github.com/multiversx/mx-chain-core-go/core"
	"github.com/multiversx/mx-chain-core-go/core/check"
	"github.com/multiversx/mx-chain-core-go/data/block"
	"github.com/multiversx/mx-chain-core-go/hashing"
	"github.com/multiversx/mx-chain-core-go/marshal"
	"github.com/multiversx/mx-chain-go/common"
	"github.com/multiversx/mx-chain-go/config"
	"github.com/multiversx/mx-chain-go/dataRetriever"
	"github.com/multiversx/mx-chain-go/process"
	"github.com/multiversx/mx-chain-go/process/block/preprocess"
	"github.com/multiversx/mx-chain-go/process/factory/containers"
	"github.com/multiversx/mx-chain-go/sharding"
	"github.com/multiversx/mx-chain-go/state"
)

var _ process.PreProcessorsContainerFactory = (*preProcessorsContainerFactory)(nil)

type preProcessorsContainerFactory struct {
	shardCoordinator             sharding.Coordinator
	store                        dataRetriever.StorageService
	marshalizer                  marshal.Marshalizer
	hasher                       hashing.Hasher
	dataPool                     dataRetriever.PoolsHolder
	pubkeyConverter              core.PubkeyConverter
	txProcessor                  process.TransactionProcessor
	scProcessor                  process.SmartContractProcessor
	scResultProcessor            process.SmartContractResultProcessor
	rewardsTxProcessor           process.RewardTransactionProcessor
	accounts                     state.AccountsAdapter
	requestHandler               process.RequestHandler
	economicsFee                 process.FeeHandler
	gasHandler                   process.GasHandler
	blockTracker                 preprocess.BlockTracker
	blockSizeComputation         preprocess.BlockSizeComputationHandler
	balanceComputation           preprocess.BalanceComputationHandler
	enableEpochsHandler          common.EnableEpochsHandler
	txTypeHandler                process.TxTypeHandler
	scheduledTxsExecutionHandler process.ScheduledTxsExecutionHandler
	processedMiniBlocksTracker   process.ProcessedMiniBlocksTracker
	txExecutionOrderHandler      common.TxExecutionOrderHandler
<<<<<<< HEAD
	txPoolConfig                 config.TransactionsPoolConfig
=======
>>>>>>> ac497575
	mempoolSelectionConfig       config.MempoolSelectionConfig
}

// NewPreProcessorsContainerFactory is responsible for creating a new preProcessors factory object
func NewPreProcessorsContainerFactory(
	shardCoordinator sharding.Coordinator,
	store dataRetriever.StorageService,
	marshalizer marshal.Marshalizer,
	hasher hashing.Hasher,
	dataPool dataRetriever.PoolsHolder,
	pubkeyConverter core.PubkeyConverter,
	accounts state.AccountsAdapter,
	requestHandler process.RequestHandler,
	txProcessor process.TransactionProcessor,
	scProcessor process.SmartContractProcessor,
	scResultProcessor process.SmartContractResultProcessor,
	rewardsTxProcessor process.RewardTransactionProcessor,
	economicsFee process.FeeHandler,
	gasHandler process.GasHandler,
	blockTracker preprocess.BlockTracker,
	blockSizeComputation preprocess.BlockSizeComputationHandler,
	balanceComputation preprocess.BalanceComputationHandler,
	enableEpochsHandler common.EnableEpochsHandler,
	txTypeHandler process.TxTypeHandler,
	scheduledTxsExecutionHandler process.ScheduledTxsExecutionHandler,
	processedMiniBlocksTracker process.ProcessedMiniBlocksTracker,
	txExecutionOrderHandler common.TxExecutionOrderHandler,
<<<<<<< HEAD
	txPoolConfig config.TransactionsPoolConfig,
=======
>>>>>>> ac497575
	mempoolSelectionConfig config.MempoolSelectionConfig,
) (*preProcessorsContainerFactory, error) {

	if check.IfNil(shardCoordinator) {
		return nil, process.ErrNilShardCoordinator
	}
	if check.IfNil(store) {
		return nil, process.ErrNilStore
	}
	if check.IfNil(marshalizer) {
		return nil, process.ErrNilMarshalizer
	}
	if check.IfNil(hasher) {
		return nil, process.ErrNilHasher
	}
	if check.IfNil(dataPool) {
		return nil, process.ErrNilDataPoolHolder
	}
	if check.IfNil(pubkeyConverter) {
		return nil, process.ErrNilPubkeyConverter
	}
	if check.IfNil(txProcessor) {
		return nil, process.ErrNilTxProcessor
	}
	if check.IfNil(accounts) {
		return nil, process.ErrNilAccountsAdapter
	}
	if check.IfNil(scProcessor) {
		return nil, process.ErrNilSmartContractProcessor
	}
	if check.IfNil(scResultProcessor) {
		return nil, process.ErrNilSmartContractResultProcessor
	}
	if check.IfNil(rewardsTxProcessor) {
		return nil, process.ErrNilRewardsTxProcessor
	}
	if check.IfNil(requestHandler) {
		return nil, process.ErrNilRequestHandler
	}
	if check.IfNil(economicsFee) {
		return nil, process.ErrNilEconomicsFeeHandler
	}
	if check.IfNil(gasHandler) {
		return nil, process.ErrNilGasHandler
	}
	if check.IfNil(blockTracker) {
		return nil, process.ErrNilBlockTracker
	}
	if check.IfNil(blockSizeComputation) {
		return nil, process.ErrNilBlockSizeComputationHandler
	}
	if check.IfNil(balanceComputation) {
		return nil, process.ErrNilBalanceComputationHandler
	}
	if check.IfNil(enableEpochsHandler) {
		return nil, process.ErrNilEnableEpochsHandler
	}
	if check.IfNil(txTypeHandler) {
		return nil, process.ErrNilTxTypeHandler
	}
	if check.IfNil(scheduledTxsExecutionHandler) {
		return nil, process.ErrNilScheduledTxsExecutionHandler
	}
	if check.IfNil(processedMiniBlocksTracker) {
		return nil, process.ErrNilProcessedMiniBlocksTracker
	}
	if check.IfNil(txExecutionOrderHandler) {
		return nil, process.ErrNilTxExecutionOrderHandler
	}
	if mempoolSelectionConfig.SelectionGasBandwidthIncreasePercent == 0 {
		return nil, process.ErrBadSelectionGasBandwidthIncreasePercent
	}
	if mempoolSelectionConfig.SelectionGasBandwidthIncreaseScheduledPercent == 0 {
		return nil, process.ErrBadSelectionGasBandwidthIncreaseScheduledPercent
	}
<<<<<<< HEAD
	if mempoolSelectionConfig.SelectionGasRequested == 0 {
		return nil, process.ErrBadTxCacheSelectionGasRequested
	}
=======
>>>>>>> ac497575
	if mempoolSelectionConfig.SelectionMaxNumTxs == 0 {
		return nil, process.ErrBadTxCacheSelectionMaxNumTxs
	}
	if mempoolSelectionConfig.SelectionLoopMaximumDuration == 0 {
		return nil, process.ErrBadTxCacheSelectionLoopMaximumDuration
	}

	return &preProcessorsContainerFactory{
		shardCoordinator:             shardCoordinator,
		store:                        store,
		marshalizer:                  marshalizer,
		hasher:                       hasher,
		dataPool:                     dataPool,
		pubkeyConverter:              pubkeyConverter,
		txProcessor:                  txProcessor,
		accounts:                     accounts,
		scProcessor:                  scProcessor,
		scResultProcessor:            scResultProcessor,
		rewardsTxProcessor:           rewardsTxProcessor,
		requestHandler:               requestHandler,
		economicsFee:                 economicsFee,
		gasHandler:                   gasHandler,
		blockTracker:                 blockTracker,
		blockSizeComputation:         blockSizeComputation,
		balanceComputation:           balanceComputation,
		enableEpochsHandler:          enableEpochsHandler,
		txTypeHandler:                txTypeHandler,
		scheduledTxsExecutionHandler: scheduledTxsExecutionHandler,
		processedMiniBlocksTracker:   processedMiniBlocksTracker,
		txExecutionOrderHandler:      txExecutionOrderHandler,
<<<<<<< HEAD
		txPoolConfig:                 txPoolConfig,
=======
>>>>>>> ac497575
		mempoolSelectionConfig:       mempoolSelectionConfig,
	}, nil
}

// Create returns a preprocessor container that will hold all preprocessors in the system
func (ppcm *preProcessorsContainerFactory) Create() (process.PreProcessorsContainer, error) {
	container := containers.NewPreProcessorsContainer()

	preproc, err := ppcm.createTxPreProcessor()
	if err != nil {
		return nil, err
	}

	err = container.Add(block.TxBlock, preproc)
	if err != nil {
		return nil, err
	}

	preproc, err = ppcm.createSmartContractResultPreProcessor()
	if err != nil {
		return nil, err
	}

	err = container.Add(block.SmartContractResultBlock, preproc)
	if err != nil {
		return nil, err
	}

	preproc, err = ppcm.createRewardsTransactionPreProcessor()
	if err != nil {
		return nil, err
	}

	err = container.Add(block.RewardsBlock, preproc)
	if err != nil {
		return nil, err
	}

	preproc, err = ppcm.createValidatorInfoPreProcessor()
	if err != nil {
		return nil, err
	}

	err = container.Add(block.PeerBlock, preproc)
	if err != nil {
		return nil, err
	}

	return container, nil
}

func (ppcm *preProcessorsContainerFactory) createTxPreProcessor() (process.PreProcessor, error) {
	args := preprocess.ArgsTransactionPreProcessor{
		TxDataPool:                   ppcm.dataPool.Transactions(),
		Store:                        ppcm.store,
		Hasher:                       ppcm.hasher,
		Marshalizer:                  ppcm.marshalizer,
		TxProcessor:                  ppcm.txProcessor,
		ShardCoordinator:             ppcm.shardCoordinator,
		Accounts:                     ppcm.accounts,
		OnRequestTransaction:         ppcm.requestHandler.RequestTransaction,
		EconomicsFee:                 ppcm.economicsFee,
		GasHandler:                   ppcm.gasHandler,
		BlockTracker:                 ppcm.blockTracker,
		BlockType:                    block.TxBlock,
		PubkeyConverter:              ppcm.pubkeyConverter,
		BlockSizeComputation:         ppcm.blockSizeComputation,
		BalanceComputation:           ppcm.balanceComputation,
		EnableEpochsHandler:          ppcm.enableEpochsHandler,
		TxTypeHandler:                ppcm.txTypeHandler,
		ScheduledTxsExecutionHandler: ppcm.scheduledTxsExecutionHandler,
		ProcessedMiniBlocksTracker:   ppcm.processedMiniBlocksTracker,
		TxExecutionOrderHandler:      ppcm.txExecutionOrderHandler,
<<<<<<< HEAD
		TxPoolConfig:                 ppcm.txPoolConfig,
=======
>>>>>>> ac497575
		MempoolSelectionConfig:       ppcm.mempoolSelectionConfig,
	}

	txPreprocessor, err := preprocess.NewTransactionPreprocessor(args)

	return txPreprocessor, err
}

func (ppcm *preProcessorsContainerFactory) createSmartContractResultPreProcessor() (process.PreProcessor, error) {
	scrPreprocessor, err := preprocess.NewSmartContractResultPreprocessor(
		ppcm.dataPool.UnsignedTransactions(),
		ppcm.store,
		ppcm.hasher,
		ppcm.marshalizer,
		ppcm.scResultProcessor,
		ppcm.shardCoordinator,
		ppcm.accounts,
		ppcm.requestHandler.RequestUnsignedTransactions,
		ppcm.gasHandler,
		ppcm.economicsFee,
		ppcm.pubkeyConverter,
		ppcm.blockSizeComputation,
		ppcm.balanceComputation,
		ppcm.enableEpochsHandler,
		ppcm.processedMiniBlocksTracker,
		ppcm.txExecutionOrderHandler,
	)

	return scrPreprocessor, err
}

func (ppcm *preProcessorsContainerFactory) createRewardsTransactionPreProcessor() (process.PreProcessor, error) {
	rewardTxPreprocessor, err := preprocess.NewRewardTxPreprocessor(
		ppcm.dataPool.RewardTransactions(),
		ppcm.store,
		ppcm.hasher,
		ppcm.marshalizer,
		ppcm.rewardsTxProcessor,
		ppcm.shardCoordinator,
		ppcm.accounts,
		ppcm.requestHandler.RequestRewardTransactions,
		ppcm.gasHandler,
		ppcm.pubkeyConverter,
		ppcm.blockSizeComputation,
		ppcm.balanceComputation,
		ppcm.processedMiniBlocksTracker,
		ppcm.txExecutionOrderHandler,
	)

	return rewardTxPreprocessor, err
}

func (ppcm *preProcessorsContainerFactory) createValidatorInfoPreProcessor() (process.PreProcessor, error) {
	validatorInfoPreprocessor, err := preprocess.NewValidatorInfoPreprocessor(
		ppcm.hasher,
		ppcm.marshalizer,
		ppcm.blockSizeComputation,
		ppcm.dataPool.ValidatorsInfo(),
		ppcm.store,
		ppcm.enableEpochsHandler,
	)

	return validatorInfoPreprocessor, err
}

// IsInterfaceNil returns true if there is no value under the interface
func (ppcm *preProcessorsContainerFactory) IsInterfaceNil() bool {
	return ppcm == nil
}<|MERGE_RESOLUTION|>--- conflicted
+++ resolved
@@ -41,10 +41,6 @@
 	scheduledTxsExecutionHandler process.ScheduledTxsExecutionHandler
 	processedMiniBlocksTracker   process.ProcessedMiniBlocksTracker
 	txExecutionOrderHandler      common.TxExecutionOrderHandler
-<<<<<<< HEAD
-	txPoolConfig                 config.TransactionsPoolConfig
-=======
->>>>>>> ac497575
 	mempoolSelectionConfig       config.MempoolSelectionConfig
 }
 
@@ -72,10 +68,6 @@
 	scheduledTxsExecutionHandler process.ScheduledTxsExecutionHandler,
 	processedMiniBlocksTracker process.ProcessedMiniBlocksTracker,
 	txExecutionOrderHandler common.TxExecutionOrderHandler,
-<<<<<<< HEAD
-	txPoolConfig config.TransactionsPoolConfig,
-=======
->>>>>>> ac497575
 	mempoolSelectionConfig config.MempoolSelectionConfig,
 ) (*preProcessorsContainerFactory, error) {
 
@@ -151,14 +143,11 @@
 	if mempoolSelectionConfig.SelectionGasBandwidthIncreaseScheduledPercent == 0 {
 		return nil, process.ErrBadSelectionGasBandwidthIncreaseScheduledPercent
 	}
-<<<<<<< HEAD
+	if mempoolSelectionConfig.SelectionMaxNumTxs == 0 {
+		return nil, process.ErrBadTxCacheSelectionMaxNumTxs
+	}
 	if mempoolSelectionConfig.SelectionGasRequested == 0 {
 		return nil, process.ErrBadTxCacheSelectionGasRequested
-	}
-=======
->>>>>>> ac497575
-	if mempoolSelectionConfig.SelectionMaxNumTxs == 0 {
-		return nil, process.ErrBadTxCacheSelectionMaxNumTxs
 	}
 	if mempoolSelectionConfig.SelectionLoopMaximumDuration == 0 {
 		return nil, process.ErrBadTxCacheSelectionLoopMaximumDuration
@@ -187,10 +176,6 @@
 		scheduledTxsExecutionHandler: scheduledTxsExecutionHandler,
 		processedMiniBlocksTracker:   processedMiniBlocksTracker,
 		txExecutionOrderHandler:      txExecutionOrderHandler,
-<<<<<<< HEAD
-		txPoolConfig:                 txPoolConfig,
-=======
->>>>>>> ac497575
 		mempoolSelectionConfig:       mempoolSelectionConfig,
 	}, nil
 }
@@ -264,10 +249,6 @@
 		ScheduledTxsExecutionHandler: ppcm.scheduledTxsExecutionHandler,
 		ProcessedMiniBlocksTracker:   ppcm.processedMiniBlocksTracker,
 		TxExecutionOrderHandler:      ppcm.txExecutionOrderHandler,
-<<<<<<< HEAD
-		TxPoolConfig:                 ppcm.txPoolConfig,
-=======
->>>>>>> ac497575
 		MempoolSelectionConfig:       ppcm.mempoolSelectionConfig,
 	}
 
