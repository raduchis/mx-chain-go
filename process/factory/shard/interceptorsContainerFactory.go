--- conflicted
+++ resolved
@@ -21,34 +21,19 @@
 const maxGoRoutinexTxInterceptor = 100
 
 type interceptorsContainerFactory struct {
-<<<<<<< HEAD
-	accounts               state.AccountsAdapter
-	shardCoordinator       sharding.Coordinator
-	messenger              process.TopicHandler
-	store                  dataRetriever.StorageService
-	marshalizer            marshal.Marshalizer
-	hasher                 hashing.Hasher
-	keyGen                 crypto.KeyGenerator
-	singleSigner           crypto.SingleSigner
-	multiSigner            crypto.MultiSigner
-	dataPool               dataRetriever.PoolsHolder
-	addrConverter          state.AddressConverter
-	chronologyValidator    process.ChronologyValidator
-	txInterceptorThrottler process.InterceptorThrottler
-=======
-	accounts            state.AccountsAdapter
-	shardCoordinator sharding.Coordinator
-	messenger        process.TopicHandler
-	store            dataRetriever.StorageService
-	marshalizer      marshal.Marshalizer
-	hasher           hashing.Hasher
-	keyGen           crypto.KeyGenerator
-	singleSigner     crypto.SingleSigner
-	multiSigner      crypto.MultiSigner
-	dataPool         dataRetriever.PoolsHolder
-	addrConverter    state.AddressConverter
-	nodesCoordinator sharding.NodesCoordinator
->>>>>>> f3a85cb0
+	accounts				state.AccountsAdapter
+	shardCoordinator		sharding.Coordinator
+	messenger				process.TopicHandler
+	store					dataRetriever.StorageService
+	marshalizer				marshal.Marshalizer
+	hasher					hashing.Hasher
+	keyGen					crypto.KeyGenerator
+	singleSigner			crypto.SingleSigner
+	multiSigner				crypto.MultiSigner
+	dataPool				dataRetriever.PoolsHolder
+	addrConverter			state.AddressConverter
+	nodesCoordinator		sharding.NodesCoordinator
+	txInterceptorThrottler	process.InterceptorThrottler
 }
 
 // NewInterceptorsContainerFactory is responsible for creating a new interceptors factory object
@@ -109,9 +94,9 @@
 	}
 
 	return &interceptorsContainerFactory{
-<<<<<<< HEAD
 		accounts:               accounts,
 		shardCoordinator:       shardCoordinator,
+		nodesCoordinator: 		nodesCoordinator,
 		messenger:              messenger,
 		store:                  store,
 		marshalizer:            marshalizer,
@@ -123,20 +108,6 @@
 		addrConverter:          addrConverter,
 		chronologyValidator:    chronologyValidator,
 		txInterceptorThrottler: txInterceptorThrottler,
-=======
-		accounts:            accounts,
-		shardCoordinator: shardCoordinator,
-		nodesCoordinator: nodesCoordinator,
-		messenger:        messenger,
-		store:            store,
-		marshalizer:      marshalizer,
-		hasher:           hasher,
-		keyGen:           keyGen,
-		singleSigner:     singleSigner,
-		multiSigner:      multiSigner,
-		dataPool:         dataPool,
-		addrConverter:    addrConverter,
->>>>>>> f3a85cb0
 	}, nil
 }
 
