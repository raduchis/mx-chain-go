--- conflicted
+++ resolved
@@ -707,12 +707,7 @@
 	numInterceptorsUnsignedTxs := numInterceptorTxs
 	numInterceptorsRewardTxs := numInterceptorTxs
 	numInterceptorHeaders := 1
-<<<<<<< HEAD
-	numInterceptorMiniBlocks := noOfShards
-=======
 	numInterceptorMiniBlocks := noOfShards + 1
-	numInterceptorPeerChanges := 1
->>>>>>> 6762ddfe
 	numInterceptorMetachainHeaders := 1
 	totalInterceptors := numInterceptorTxs + numInterceptorsUnsignedTxs + numInterceptorsRewardTxs +
 		numInterceptorHeaders + numInterceptorMiniBlocks + numInterceptorMetachainHeaders
