--- conflicted
+++ resolved
@@ -110,12 +110,9 @@
 		&mock.HeaderSigVerifierStub{},
 		chainID,
 		0,
-<<<<<<< HEAD
-		&mock.WhiteListHandlerMock{},
-=======
-		&mock.ValidityAttesterStub{},
-		&mock.EpochStartTriggerStub{},
->>>>>>> 7fe3821b
+		&mock.ValidityAttesterStub{},
+		&mock.EpochStartTriggerStub{},
+		&mock.WhiteListHandlerMock{},
 	)
 
 	assert.Nil(t, icf)
@@ -146,12 +143,9 @@
 		&mock.HeaderSigVerifierStub{},
 		chainID,
 		0,
-<<<<<<< HEAD
-		&mock.WhiteListHandlerMock{},
-=======
-		&mock.ValidityAttesterStub{},
-		&mock.EpochStartTriggerStub{},
->>>>>>> 7fe3821b
+		&mock.ValidityAttesterStub{},
+		&mock.EpochStartTriggerStub{},
+		&mock.WhiteListHandlerMock{},
 	)
 
 	assert.Nil(t, icf)
@@ -182,12 +176,9 @@
 		&mock.HeaderSigVerifierStub{},
 		chainID,
 		0,
-<<<<<<< HEAD
-		&mock.WhiteListHandlerMock{},
-=======
-		&mock.ValidityAttesterStub{},
-		&mock.EpochStartTriggerStub{},
->>>>>>> 7fe3821b
+		&mock.ValidityAttesterStub{},
+		&mock.EpochStartTriggerStub{},
+		&mock.WhiteListHandlerMock{},
 	)
 
 	assert.Nil(t, icf)
@@ -218,12 +209,9 @@
 		&mock.HeaderSigVerifierStub{},
 		chainID,
 		0,
-<<<<<<< HEAD
-		&mock.WhiteListHandlerMock{},
-=======
-		&mock.ValidityAttesterStub{},
-		&mock.EpochStartTriggerStub{},
->>>>>>> 7fe3821b
+		&mock.ValidityAttesterStub{},
+		&mock.EpochStartTriggerStub{},
+		&mock.WhiteListHandlerMock{},
 	)
 
 	assert.Nil(t, icf)
@@ -254,12 +242,9 @@
 		&mock.HeaderSigVerifierStub{},
 		chainID,
 		0,
-<<<<<<< HEAD
-		&mock.WhiteListHandlerMock{},
-=======
-		&mock.ValidityAttesterStub{},
-		&mock.EpochStartTriggerStub{},
->>>>>>> 7fe3821b
+		&mock.ValidityAttesterStub{},
+		&mock.EpochStartTriggerStub{},
+		&mock.WhiteListHandlerMock{},
 	)
 
 	assert.Nil(t, icf)
@@ -290,12 +275,9 @@
 		&mock.HeaderSigVerifierStub{},
 		chainID,
 		0,
-<<<<<<< HEAD
-		&mock.WhiteListHandlerMock{},
-=======
-		&mock.ValidityAttesterStub{},
-		&mock.EpochStartTriggerStub{},
->>>>>>> 7fe3821b
+		&mock.ValidityAttesterStub{},
+		&mock.EpochStartTriggerStub{},
+		&mock.WhiteListHandlerMock{},
 	)
 
 	assert.Nil(t, icf)
@@ -326,12 +308,9 @@
 		&mock.HeaderSigVerifierStub{},
 		chainID,
 		1,
-<<<<<<< HEAD
-		&mock.WhiteListHandlerMock{},
-=======
-		&mock.ValidityAttesterStub{},
-		&mock.EpochStartTriggerStub{},
->>>>>>> 7fe3821b
+		&mock.ValidityAttesterStub{},
+		&mock.EpochStartTriggerStub{},
+		&mock.WhiteListHandlerMock{},
 	)
 
 	assert.Nil(t, icf)
@@ -362,12 +341,9 @@
 		&mock.HeaderSigVerifierStub{},
 		chainID,
 		0,
-<<<<<<< HEAD
-		&mock.WhiteListHandlerMock{},
-=======
-		&mock.ValidityAttesterStub{},
-		&mock.EpochStartTriggerStub{},
->>>>>>> 7fe3821b
+		&mock.ValidityAttesterStub{},
+		&mock.EpochStartTriggerStub{},
+		&mock.WhiteListHandlerMock{},
 	)
 
 	assert.Nil(t, icf)
@@ -398,12 +374,9 @@
 		&mock.HeaderSigVerifierStub{},
 		chainID,
 		0,
-<<<<<<< HEAD
-		&mock.WhiteListHandlerMock{},
-=======
-		&mock.ValidityAttesterStub{},
-		&mock.EpochStartTriggerStub{},
->>>>>>> 7fe3821b
+		&mock.ValidityAttesterStub{},
+		&mock.EpochStartTriggerStub{},
+		&mock.WhiteListHandlerMock{},
 	)
 
 	assert.Nil(t, icf)
@@ -434,12 +407,9 @@
 		&mock.HeaderSigVerifierStub{},
 		chainID,
 		0,
-<<<<<<< HEAD
-		&mock.WhiteListHandlerMock{},
-=======
-		&mock.ValidityAttesterStub{},
-		&mock.EpochStartTriggerStub{},
->>>>>>> 7fe3821b
+		&mock.ValidityAttesterStub{},
+		&mock.EpochStartTriggerStub{},
+		&mock.WhiteListHandlerMock{},
 	)
 
 	assert.Nil(t, icf)
@@ -470,12 +440,9 @@
 		&mock.HeaderSigVerifierStub{},
 		chainID,
 		0,
-<<<<<<< HEAD
-		&mock.WhiteListHandlerMock{},
-=======
-		&mock.ValidityAttesterStub{},
-		&mock.EpochStartTriggerStub{},
->>>>>>> 7fe3821b
+		&mock.ValidityAttesterStub{},
+		&mock.EpochStartTriggerStub{},
+		&mock.WhiteListHandlerMock{},
 	)
 
 	assert.Nil(t, icf)
@@ -506,12 +473,9 @@
 		&mock.HeaderSigVerifierStub{},
 		chainID,
 		0,
-<<<<<<< HEAD
-		&mock.WhiteListHandlerMock{},
-=======
-		&mock.ValidityAttesterStub{},
-		&mock.EpochStartTriggerStub{},
->>>>>>> 7fe3821b
+		&mock.ValidityAttesterStub{},
+		&mock.EpochStartTriggerStub{},
+		&mock.WhiteListHandlerMock{},
 	)
 
 	assert.Nil(t, icf)
@@ -542,12 +506,9 @@
 		&mock.HeaderSigVerifierStub{},
 		chainID,
 		0,
-<<<<<<< HEAD
-		&mock.WhiteListHandlerMock{},
-=======
-		&mock.ValidityAttesterStub{},
-		&mock.EpochStartTriggerStub{},
->>>>>>> 7fe3821b
+		&mock.ValidityAttesterStub{},
+		&mock.EpochStartTriggerStub{},
+		&mock.WhiteListHandlerMock{},
 	)
 
 	assert.Nil(t, icf)
@@ -578,12 +539,9 @@
 		&mock.HeaderSigVerifierStub{},
 		chainID,
 		0,
-<<<<<<< HEAD
-		&mock.WhiteListHandlerMock{},
-=======
-		&mock.ValidityAttesterStub{},
-		&mock.EpochStartTriggerStub{},
->>>>>>> 7fe3821b
+		&mock.ValidityAttesterStub{},
+		&mock.EpochStartTriggerStub{},
+		&mock.WhiteListHandlerMock{},
 	)
 
 	assert.Nil(t, icf)
@@ -614,12 +572,9 @@
 		&mock.HeaderSigVerifierStub{},
 		chainID,
 		0,
-<<<<<<< HEAD
-		&mock.WhiteListHandlerMock{},
-=======
-		&mock.ValidityAttesterStub{},
-		&mock.EpochStartTriggerStub{},
->>>>>>> 7fe3821b
+		&mock.ValidityAttesterStub{},
+		&mock.EpochStartTriggerStub{},
+		&mock.WhiteListHandlerMock{},
 	)
 
 	assert.Nil(t, icf)
@@ -650,12 +605,9 @@
 		&mock.HeaderSigVerifierStub{},
 		nil,
 		0,
-<<<<<<< HEAD
-		&mock.WhiteListHandlerMock{},
-=======
-		&mock.ValidityAttesterStub{},
-		&mock.EpochStartTriggerStub{},
->>>>>>> 7fe3821b
+		&mock.ValidityAttesterStub{},
+		&mock.EpochStartTriggerStub{},
+		&mock.WhiteListHandlerMock{},
 	)
 
 	assert.Nil(t, icf)
@@ -750,12 +702,9 @@
 		&mock.HeaderSigVerifierStub{},
 		chainID,
 		0,
-<<<<<<< HEAD
-		&mock.WhiteListHandlerMock{},
-=======
-		&mock.ValidityAttesterStub{},
-		&mock.EpochStartTriggerStub{},
->>>>>>> 7fe3821b
+		&mock.ValidityAttesterStub{},
+		&mock.EpochStartTriggerStub{},
+		&mock.WhiteListHandlerMock{},
 	)
 
 	assert.NotNil(t, icf)
@@ -786,12 +735,9 @@
 		&mock.HeaderSigVerifierStub{},
 		chainID,
 		1,
-<<<<<<< HEAD
-		&mock.WhiteListHandlerMock{},
-=======
-		&mock.ValidityAttesterStub{},
-		&mock.EpochStartTriggerStub{},
->>>>>>> 7fe3821b
+		&mock.ValidityAttesterStub{},
+		&mock.EpochStartTriggerStub{},
+		&mock.WhiteListHandlerMock{},
 	)
 
 	assert.NotNil(t, icf)
@@ -824,12 +770,9 @@
 		&mock.HeaderSigVerifierStub{},
 		chainID,
 		0,
-<<<<<<< HEAD
-		&mock.WhiteListHandlerMock{},
-=======
-		&mock.ValidityAttesterStub{},
-		&mock.EpochStartTriggerStub{},
->>>>>>> 7fe3821b
+		&mock.ValidityAttesterStub{},
+		&mock.EpochStartTriggerStub{},
+		&mock.WhiteListHandlerMock{},
 	)
 
 	container, err := icf.Create()
@@ -862,12 +805,9 @@
 		&mock.HeaderSigVerifierStub{},
 		chainID,
 		0,
-<<<<<<< HEAD
-		&mock.WhiteListHandlerMock{},
-=======
-		&mock.ValidityAttesterStub{},
-		&mock.EpochStartTriggerStub{},
->>>>>>> 7fe3821b
+		&mock.ValidityAttesterStub{},
+		&mock.EpochStartTriggerStub{},
+		&mock.WhiteListHandlerMock{},
 	)
 
 	container, err := icf.Create()
@@ -900,12 +840,9 @@
 		&mock.HeaderSigVerifierStub{},
 		chainID,
 		0,
-<<<<<<< HEAD
-		&mock.WhiteListHandlerMock{},
-=======
-		&mock.ValidityAttesterStub{},
-		&mock.EpochStartTriggerStub{},
->>>>>>> 7fe3821b
+		&mock.ValidityAttesterStub{},
+		&mock.EpochStartTriggerStub{},
+		&mock.WhiteListHandlerMock{},
 	)
 
 	container, err := icf.Create()
@@ -938,12 +875,9 @@
 		&mock.HeaderSigVerifierStub{},
 		chainID,
 		0,
-<<<<<<< HEAD
-		&mock.WhiteListHandlerMock{},
-=======
-		&mock.ValidityAttesterStub{},
-		&mock.EpochStartTriggerStub{},
->>>>>>> 7fe3821b
+		&mock.ValidityAttesterStub{},
+		&mock.EpochStartTriggerStub{},
+		&mock.WhiteListHandlerMock{},
 	)
 
 	container, err := icf.Create()
@@ -976,12 +910,9 @@
 		&mock.HeaderSigVerifierStub{},
 		chainID,
 		0,
-<<<<<<< HEAD
-		&mock.WhiteListHandlerMock{},
-=======
-		&mock.ValidityAttesterStub{},
-		&mock.EpochStartTriggerStub{},
->>>>>>> 7fe3821b
+		&mock.ValidityAttesterStub{},
+		&mock.EpochStartTriggerStub{},
+		&mock.WhiteListHandlerMock{},
 	)
 
 	container, err := icf.Create()
@@ -1014,12 +945,9 @@
 		&mock.HeaderSigVerifierStub{},
 		chainID,
 		0,
-<<<<<<< HEAD
-		&mock.WhiteListHandlerMock{},
-=======
-		&mock.ValidityAttesterStub{},
-		&mock.EpochStartTriggerStub{},
->>>>>>> 7fe3821b
+		&mock.ValidityAttesterStub{},
+		&mock.EpochStartTriggerStub{},
+		&mock.WhiteListHandlerMock{},
 	)
 
 	container, err := icf.Create()
@@ -1052,12 +980,9 @@
 		&mock.HeaderSigVerifierStub{},
 		chainID,
 		0,
-<<<<<<< HEAD
-		&mock.WhiteListHandlerMock{},
-=======
-		&mock.ValidityAttesterStub{},
-		&mock.EpochStartTriggerStub{},
->>>>>>> 7fe3821b
+		&mock.ValidityAttesterStub{},
+		&mock.EpochStartTriggerStub{},
+		&mock.WhiteListHandlerMock{},
 	)
 
 	container, err := icf.Create()
@@ -1090,12 +1015,9 @@
 		&mock.HeaderSigVerifierStub{},
 		chainID,
 		0,
-<<<<<<< HEAD
-		&mock.WhiteListHandlerMock{},
-=======
-		&mock.ValidityAttesterStub{},
-		&mock.EpochStartTriggerStub{},
->>>>>>> 7fe3821b
+		&mock.ValidityAttesterStub{},
+		&mock.EpochStartTriggerStub{},
+		&mock.WhiteListHandlerMock{},
 	)
 
 	container, err := icf.Create()
@@ -1128,12 +1050,9 @@
 		&mock.HeaderSigVerifierStub{},
 		chainID,
 		0,
-<<<<<<< HEAD
-		&mock.WhiteListHandlerMock{},
-=======
-		&mock.ValidityAttesterStub{},
-		&mock.EpochStartTriggerStub{},
->>>>>>> 7fe3821b
+		&mock.ValidityAttesterStub{},
+		&mock.EpochStartTriggerStub{},
+		&mock.WhiteListHandlerMock{},
 	)
 
 	container, err := icf.Create()
@@ -1173,12 +1092,9 @@
 		&mock.HeaderSigVerifierStub{},
 		chainID,
 		0,
-<<<<<<< HEAD
-		&mock.WhiteListHandlerMock{},
-=======
-		&mock.ValidityAttesterStub{},
-		&mock.EpochStartTriggerStub{},
->>>>>>> 7fe3821b
+		&mock.ValidityAttesterStub{},
+		&mock.EpochStartTriggerStub{},
+		&mock.WhiteListHandlerMock{},
 	)
 
 	container, err := icf.Create()
@@ -1231,12 +1147,9 @@
 		&mock.HeaderSigVerifierStub{},
 		chainID,
 		0,
-<<<<<<< HEAD
-		&mock.WhiteListHandlerMock{},
-=======
-		&mock.ValidityAttesterStub{},
-		&mock.EpochStartTriggerStub{},
->>>>>>> 7fe3821b
+		&mock.ValidityAttesterStub{},
+		&mock.EpochStartTriggerStub{},
+		&mock.WhiteListHandlerMock{},
 	)
 
 	container, err := icf.Create()
