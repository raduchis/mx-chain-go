package shard

import (
	"fmt"
	"io"
	"sort"

	arwen12 "github.com/ElrondNetwork/arwen-wasm-vm/v1_2/arwen"
	arwenHost12 "github.com/ElrondNetwork/arwen-wasm-vm/v1_2/arwen/host"
	arwen13 "github.com/ElrondNetwork/arwen-wasm-vm/v1_3/arwen"
	arwenHost13 "github.com/ElrondNetwork/arwen-wasm-vm/v1_3/arwen/host"
	arwen14 "github.com/ElrondNetwork/arwen-wasm-vm/v1_4/arwen"
	arwenHost14 "github.com/ElrondNetwork/arwen-wasm-vm/v1_4/arwen/host"
	"github.com/ElrondNetwork/elrond-go-core/core"
	"github.com/ElrondNetwork/elrond-go-core/core/check"
	logger "github.com/ElrondNetwork/elrond-go-logger"
	"github.com/ElrondNetwork/elrond-go/common"
	"github.com/ElrondNetwork/elrond-go/config"
	"github.com/ElrondNetwork/elrond-go/process"
	"github.com/ElrondNetwork/elrond-go/process/factory"
	"github.com/ElrondNetwork/elrond-go/process/factory/containers"
	"github.com/ElrondNetwork/elrond-go/process/smartContract/hooks"
	vmcommon "github.com/ElrondNetwork/elrond-vm-common"
)

var _ process.VirtualMachinesContainerFactory = (*vmContainerFactory)(nil)

var logVMContainerFactory = logger.GetOrCreate("vmContainerFactory")

type vmContainerFactory struct {
	config             config.VirtualMachineConfig
	blockChainHook     process.BlockChainHookHandler
	cryptoHook         vmcommon.CryptoHook
	blockGasLimit      uint64
	gasSchedule        core.GasScheduleNotifier
	builtinFunctions   vmcommon.BuiltInFunctionContainer
	epochNotifier      process.EpochNotifier
	epochConfig        config.EnableEpochs
	container          process.VirtualMachinesContainer
	arwenVersions      []config.ArwenVersionByEpoch
	arwenChangeLocker  common.Locker
	esdtTransferParser vmcommon.ESDTTransferParser
}

// ArgVMContainerFactory defines the arguments needed to the new VM factory
type ArgVMContainerFactory struct {
	Config             config.VirtualMachineConfig
	BlockGasLimit      uint64
	GasSchedule        core.GasScheduleNotifier
	EpochNotifier      process.EpochNotifier
	EpochConfig        config.EnableEpochs
	ArwenChangeLocker  common.Locker
	ESDTTransferParser vmcommon.ESDTTransferParser
	BuiltInFunctions   vmcommon.BuiltInFunctionContainer
	BlockChainHook     process.BlockChainHookHandler
}

// NewVMContainerFactory is responsible for creating a new virtual machine factory object
func NewVMContainerFactory(args ArgVMContainerFactory) (*vmContainerFactory, error) {
	if check.IfNil(args.GasSchedule) {
		return nil, process.ErrNilGasSchedule
	}
	if check.IfNil(args.EpochNotifier) {
		return nil, process.ErrNilEpochNotifier
	}
	if check.IfNilReflect(args.ArwenChangeLocker) {
		return nil, process.ErrNilLocker
	}
	if check.IfNil(args.ESDTTransferParser) {
		return nil, process.ErrNilESDTTransferParser
	}
	if check.IfNil(args.BuiltInFunctions) {
		return nil, process.ErrNilBuiltInFunction
	}
	if check.IfNil(args.BlockChainHook) {
		return nil, process.ErrNilBlockChainHook
	}

	cryptoHook := hooks.NewVMCryptoHook()

	vmf := &vmContainerFactory{
		config:             args.Config,
		blockChainHook:     args.BlockChainHook,
		cryptoHook:         cryptoHook,
		blockGasLimit:      args.BlockGasLimit,
		gasSchedule:        args.GasSchedule,
		builtinFunctions:   args.BuiltInFunctions,
		epochNotifier:      args.EpochNotifier,
		epochConfig:        args.EpochConfig,
		container:          nil,
		arwenChangeLocker:  args.ArwenChangeLocker,
		esdtTransferParser: args.ESDTTransferParser,
	}

	vmf.arwenVersions = args.Config.ArwenVersions
	vmf.sortArwenVersions()
	err := vmf.validateArwenVersions()
	if err != nil {
		return nil, err
	}

	return vmf, nil
}

func (vmf *vmContainerFactory) sortArwenVersions() {
	sort.Slice(vmf.arwenVersions, func(i, j int) bool {
		return vmf.arwenVersions[i].StartEpoch < vmf.arwenVersions[j].StartEpoch
	})
}

func (vmf *vmContainerFactory) validateArwenVersions() error {
	if len(vmf.arwenVersions) == 0 {
		return ErrEmptyVersionsByEpochsList
	}

	currentEpoch := uint32(0)
	for idx, ver := range vmf.arwenVersions {
		if idx == 0 && ver.StartEpoch != 0 {
			return fmt.Errorf("%w first version should start on epoch 0",
				ErrInvalidVersionOnEpochValues)
		}

		if idx > 0 && currentEpoch >= ver.StartEpoch {
			return fmt.Errorf("%w, StartEpoch is greater or equal to next epoch StartEpoch value, version %s",
				ErrInvalidVersionOnEpochValues, ver.Version)
		}
		currentEpoch = ver.StartEpoch

		if len(ver.Version) > common.MaxSoftwareVersionLengthInBytes {
			return fmt.Errorf("%w for version %s",
				ErrInvalidVersionStringTooLong, ver.Version)
		}
	}

	return nil
}

// Create sets up all the needed virtual machine returning a container of all the VMs
func (vmf *vmContainerFactory) Create() (process.VirtualMachinesContainer, error) {
	container := containers.NewVirtualMachinesContainer()

	vmf.arwenChangeLocker.Lock()
	version := vmf.getMatchingVersion(vmf.epochNotifier.CurrentEpoch())
	currentVM, err := vmf.createArwenVM(version)
	if err != nil {
		vmf.arwenChangeLocker.Unlock()
		return nil, err
	}

	err = container.Add(factory.ArwenVirtualMachine, currentVM)
	if err != nil {
		vmf.arwenChangeLocker.Unlock()
		return nil, err
	}

	// The vmContainerFactory keeps a reference to the container it has created,
	// in order to replace, from within the container, the VM instances that
	// become out-of-date after specific epochs.
	vmf.container = container
	vmf.arwenChangeLocker.Unlock()

	vmf.epochNotifier.RegisterNotifyHandler(vmf)
	vmf.gasSchedule.RegisterNotifyHandler(vmf)

	return container, nil
}

// Close closes the vm container factory
func (vmf *vmContainerFactory) Close() error {
	errContainer := vmf.container.Close()
	if errContainer != nil {
		logVMContainerFactory.Error("cannot close container", "error", errContainer)
	}

	errBlockchain := vmf.blockChainHook.Close()
	if errBlockchain != nil {
		logVMContainerFactory.Error("cannot close blockchain hook implementation", "error", errBlockchain)
	}

	if errContainer != nil {
		return errContainer
	}

	return errBlockchain
}

// GasScheduleChange updates the gas schedule map in all the components
func (vmf *vmContainerFactory) GasScheduleChange(gasSchedule map[string]map[string]uint64) {
	// clear compiled codes always before changing gasSchedule
	vmf.blockChainHook.ClearCompiledCodes()
	for _, key := range vmf.container.Keys() {
		currentVM, err := vmf.container.Get(key)
		if err != nil {
			logVMContainerFactory.Error("cannot get VM on GasSchedule Change", "error", err)
			continue
		}

		currentVM.GasScheduleChange(gasSchedule)
	}
}

// EpochConfirmed updates the VM version in the container, depending on the epoch
func (vmf *vmContainerFactory) EpochConfirmed(epoch uint32, _ uint64) {
	vmf.ensureCorrectArwenVersion(epoch)
}

func (vmf *vmContainerFactory) ensureCorrectArwenVersion(epoch uint32) {
	newVersion := vmf.getMatchingVersion(epoch)
	currentArwenVM, err := vmf.container.Get(factory.ArwenVirtualMachine)
	if err != nil {
		logVMContainerFactory.Error("cannot retrieve Arwen VM from container", "epoch", epoch, "error", err)
		return
	}

	if !vmf.shouldReplaceArwenInstance(newVersion, currentArwenVM) {
		return
	}

	vmf.arwenChangeLocker.Lock()
	defer vmf.arwenChangeLocker.Unlock()

	vmf.closePreviousVM(currentArwenVM)
	newArwenVM, err := vmf.createArwenVM(newVersion)
	if err != nil {
		logVMContainerFactory.Error("cannot replace Arwen VM", "epoch", epoch, "error", err)
		return
	}

	err = vmf.container.Replace(factory.ArwenVirtualMachine, newArwenVM)
	if err != nil {
		logVMContainerFactory.Error("cannot replace Arwen VM", "epoch", epoch, "error", err)
		return
	}

	logVMContainerFactory.Debug("Arwen VM replaced", "epoch", epoch)
}

func (vmf *vmContainerFactory) shouldReplaceArwenInstance(
	newVersion config.ArwenVersionByEpoch,
	currentVM vmcommon.VMExecutionHandler,
) bool {
	specificVersionRequired := newVersion.Version != "*"
	differentVersion := newVersion.Version != currentVM.GetVersion()

	return specificVersionRequired && differentVersion
}

func (vmf *vmContainerFactory) createArwenVM(version config.ArwenVersionByEpoch) (vmcommon.VMExecutionHandler, error) {
	currentVM, err := vmf.createInProcessArwenVMByVersion(version)
	if err != nil {
		return nil, err
	}

	return currentVM, nil
}

func (vmf *vmContainerFactory) getMatchingVersion(epoch uint32) config.ArwenVersionByEpoch {
	matchingVersion := vmf.arwenVersions[len(vmf.arwenVersions)-1]
	for idx := 0; idx < len(vmf.arwenVersions)-1; idx++ {
		crtVer := vmf.arwenVersions[idx]
		nextVer := vmf.arwenVersions[idx+1]
		if crtVer.StartEpoch <= epoch && epoch < nextVer.StartEpoch {
			return crtVer
		}
	}

	return matchingVersion
}

func (vmf *vmContainerFactory) createInProcessArwenVMByVersion(version config.ArwenVersionByEpoch) (vmcommon.VMExecutionHandler, error) {
	logVMContainerFactory.Debug("createInProcessArwenVM", "version", version)
	switch version.Version {
	case "v1.2":
		return vmf.createInProcessArwenVMV12()
	case "v1.3":
		return vmf.createInProcessArwenVMV13()
	default:
		return vmf.createInProcessArwenVMV14()
	}
}

func (vmf *vmContainerFactory) createInProcessArwenVMV12() (vmcommon.VMExecutionHandler, error) {
	hostParameters := &arwen12.VMHostParameters{
		VMType:                   factory.ArwenVirtualMachine,
		BlockGasLimit:            vmf.blockGasLimit,
		GasSchedule:              vmf.gasSchedule.LatestGasSchedule(),
		ProtocolBuiltinFunctions: vmf.builtinFunctions.Keys(),
		ElrondProtectedKeyPrefix: []byte(core.ElrondProtectedKeyPrefix),
		ArwenV2EnableEpoch:       vmf.epochConfig.SCDeployEnableEpoch,
		AheadOfTimeEnableEpoch:   vmf.epochConfig.AheadOfTimeGasUsageEnableEpoch,
		DynGasLockEnableEpoch:    vmf.epochConfig.SCDeployEnableEpoch,
		ArwenV3EnableEpoch:       vmf.epochConfig.RepairCallbackEnableEpoch,
	}
	return arwenHost12.NewArwenVM(vmf.blockChainHook, hostParameters)
}

func (vmf *vmContainerFactory) createInProcessArwenVMV13() (vmcommon.VMExecutionHandler, error) {
	hostParameters := &arwen13.VMHostParameters{
		VMType:                   factory.ArwenVirtualMachine,
		BlockGasLimit:            vmf.blockGasLimit,
		GasSchedule:              vmf.gasSchedule.LatestGasSchedule(),
		BuiltInFuncContainer:     vmf.builtinFunctions,
		ElrondProtectedKeyPrefix: []byte(core.ElrondProtectedKeyPrefix),
		ArwenV2EnableEpoch:       vmf.epochConfig.SCDeployEnableEpoch,
		AheadOfTimeEnableEpoch:   vmf.epochConfig.AheadOfTimeGasUsageEnableEpoch,
		DynGasLockEnableEpoch:    vmf.epochConfig.SCDeployEnableEpoch,
		ArwenV3EnableEpoch:       vmf.epochConfig.RepairCallbackEnableEpoch,
	}
	return arwenHost13.NewArwenVM(vmf.blockChainHook, hostParameters)
}

func (vmf *vmContainerFactory) createInProcessArwenVMV14() (vmcommon.VMExecutionHandler, error) {
	hostParameters := &arwen14.VMHostParameters{
		VMType:                              factory.ArwenVirtualMachine,
		BlockGasLimit:                       vmf.blockGasLimit,
		GasSchedule:                         vmf.gasSchedule.LatestGasSchedule(),
		BuiltInFuncContainer:                vmf.builtinFunctions,
		ElrondProtectedKeyPrefix:            []byte(core.ElrondProtectedKeyPrefix),
		ESDTTransferParser:                  vmf.esdtTransferParser,
		EpochNotifier:                       vmf.epochNotifier,
		WasmerSIGSEGVPassthrough:            vmf.config.WasmerSIGSEGVPassthrough,
		TimeOutForSCExecutionInMilliseconds: vmf.config.TimeOutForSCExecutionInMilliseconds,
		MultiESDTTransferAsyncCallBackEnableEpoch:       vmf.epochConfig.MultiESDTTransferFixOnCallBackOnEnableEpoch,
		FixOOGReturnCodeEnableEpoch:                     vmf.epochConfig.FixOOGReturnCodeEnableEpoch,
		RemoveNonUpdatedStorageEnableEpoch:              vmf.epochConfig.RemoveNonUpdatedStorageEnableEpoch,
		CreateNFTThroughExecByCallerEnableEpoch:         vmf.epochConfig.CreateNFTThroughExecByCallerEnableEpoch,
		UseDifferentGasCostForReadingCachedStorageEpoch: vmf.epochConfig.StorageAPICostOptimizationEnableEpoch,
		FixFailExecutionOnErrorEnableEpoch:              vmf.epochConfig.FailExecutionOnEveryAPIErrorEnableEpoch,
<<<<<<< HEAD
=======
		ManagedCryptoAPIEnableEpoch:                     vmf.epochConfig.ManagedCryptoAPIsEnableEpoch,
>>>>>>> c8588495
	}
	return arwenHost14.NewArwenVM(vmf.blockChainHook, hostParameters)
}

func (vmf *vmContainerFactory) closePreviousVM(vm vmcommon.VMExecutionHandler) {
	vmf.blockChainHook.ClearCompiledCodes()
	logVMContainerFactory.Debug("AOT compilation cache cleared")

	vmAsCloser, ok := vm.(io.Closer)
	if ok {
		err := vmAsCloser.Close()
		logVMContainerFactory.LogIfError(err, "closePreviousVM", "error", err)
	}
}

// BlockChainHookImpl returns the created blockChainHookImpl
func (vmf *vmContainerFactory) BlockChainHookImpl() process.BlockChainHookHandler {
	return vmf.blockChainHook
}

// IsInterfaceNil returns true if there is no value under the interface
func (vmf *vmContainerFactory) IsInterfaceNil() bool {
	return vmf == nil
}<|MERGE_RESOLUTION|>--- conflicted
+++ resolved
@@ -326,10 +326,7 @@
 		CreateNFTThroughExecByCallerEnableEpoch:         vmf.epochConfig.CreateNFTThroughExecByCallerEnableEpoch,
 		UseDifferentGasCostForReadingCachedStorageEpoch: vmf.epochConfig.StorageAPICostOptimizationEnableEpoch,
 		FixFailExecutionOnErrorEnableEpoch:              vmf.epochConfig.FailExecutionOnEveryAPIErrorEnableEpoch,
-<<<<<<< HEAD
-=======
 		ManagedCryptoAPIEnableEpoch:                     vmf.epochConfig.ManagedCryptoAPIsEnableEpoch,
->>>>>>> c8588495
 	}
 	return arwenHost14.NewArwenVM(vmf.blockChainHook, hostParameters)
 }
