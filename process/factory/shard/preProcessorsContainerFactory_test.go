--- conflicted
+++ resolved
@@ -42,11 +42,9 @@
 		&epochNotifier.EpochNotifierStub{},
 		2,
 		2,
-<<<<<<< HEAD
-		&testscommon.TxTypeHandlerMock{},
-		&testscommon.ScheduledTxsExecutionStub{},
-=======
->>>>>>> 357c6001
+		2,
+		&testscommon.TxTypeHandlerMock{},
+		&testscommon.ScheduledTxsExecutionStub{},
 	)
 
 	assert.Equal(t, process.ErrNilShardCoordinator, err)
@@ -77,12 +75,9 @@
 		&epochNotifier.EpochNotifierStub{},
 		2,
 		2,
-<<<<<<< HEAD
-		&testscommon.TxTypeHandlerMock{},
-		&testscommon.ScheduledTxsExecutionStub{},
-=======
-		2,
->>>>>>> 357c6001
+		2,
+		&testscommon.TxTypeHandlerMock{},
+		&testscommon.ScheduledTxsExecutionStub{},
 	)
 
 	assert.Equal(t, process.ErrNilStore, err)
@@ -113,12 +108,9 @@
 		&epochNotifier.EpochNotifierStub{},
 		2,
 		2,
-<<<<<<< HEAD
-		&testscommon.TxTypeHandlerMock{},
-		&testscommon.ScheduledTxsExecutionStub{},
-=======
-		2,
->>>>>>> 357c6001
+		2,
+		&testscommon.TxTypeHandlerMock{},
+		&testscommon.ScheduledTxsExecutionStub{},
 	)
 
 	assert.Equal(t, process.ErrNilMarshalizer, err)
@@ -149,11 +141,9 @@
 		&epochNotifier.EpochNotifierStub{},
 		2,
 		2,
-<<<<<<< HEAD
-		&testscommon.TxTypeHandlerMock{},
-		&testscommon.ScheduledTxsExecutionStub{},
-=======
->>>>>>> 357c6001
+		2,
+		&testscommon.TxTypeHandlerMock{},
+		&testscommon.ScheduledTxsExecutionStub{},
 	)
 
 	assert.Equal(t, process.ErrNilHasher, err)
@@ -184,12 +174,9 @@
 		&epochNotifier.EpochNotifierStub{},
 		2,
 		2,
-<<<<<<< HEAD
-		&testscommon.TxTypeHandlerMock{},
-		&testscommon.ScheduledTxsExecutionStub{},
-=======
-		2,
->>>>>>> 357c6001
+		2,
+		&testscommon.TxTypeHandlerMock{},
+		&testscommon.ScheduledTxsExecutionStub{},
 	)
 
 	assert.Equal(t, process.ErrNilDataPoolHolder, err)
@@ -220,11 +207,9 @@
 		&epochNotifier.EpochNotifierStub{},
 		2,
 		2,
-<<<<<<< HEAD
-		&testscommon.TxTypeHandlerMock{},
-		&testscommon.ScheduledTxsExecutionStub{},
-=======
->>>>>>> 357c6001
+		2,
+		&testscommon.TxTypeHandlerMock{},
+		&testscommon.ScheduledTxsExecutionStub{},
 	)
 
 	assert.Equal(t, process.ErrNilPubkeyConverter, err)
@@ -255,12 +240,9 @@
 		&epochNotifier.EpochNotifierStub{},
 		2,
 		2,
-<<<<<<< HEAD
-		&testscommon.TxTypeHandlerMock{},
-		&testscommon.ScheduledTxsExecutionStub{},
-=======
-		2,
->>>>>>> 357c6001
+		2,
+		&testscommon.TxTypeHandlerMock{},
+		&testscommon.ScheduledTxsExecutionStub{},
 	)
 
 	assert.Equal(t, process.ErrNilAccountsAdapter, err)
@@ -291,11 +273,9 @@
 		&epochNotifier.EpochNotifierStub{},
 		2,
 		2,
-<<<<<<< HEAD
-		&testscommon.TxTypeHandlerMock{},
-		&testscommon.ScheduledTxsExecutionStub{},
-=======
->>>>>>> 357c6001
+		2,
+		&testscommon.TxTypeHandlerMock{},
+		&testscommon.ScheduledTxsExecutionStub{},
 	)
 
 	assert.Equal(t, process.ErrNilTxProcessor, err)
@@ -326,12 +306,9 @@
 		&epochNotifier.EpochNotifierStub{},
 		2,
 		2,
-<<<<<<< HEAD
-		&testscommon.TxTypeHandlerMock{},
-		&testscommon.ScheduledTxsExecutionStub{},
-=======
-		2,
->>>>>>> 357c6001
+		2,
+		&testscommon.TxTypeHandlerMock{},
+		&testscommon.ScheduledTxsExecutionStub{},
 	)
 
 	assert.Equal(t, process.ErrNilSmartContractProcessor, err)
@@ -362,11 +339,9 @@
 		&epochNotifier.EpochNotifierStub{},
 		2,
 		2,
-<<<<<<< HEAD
-		&testscommon.TxTypeHandlerMock{},
-		&testscommon.ScheduledTxsExecutionStub{},
-=======
->>>>>>> 357c6001
+		2,
+		&testscommon.TxTypeHandlerMock{},
+		&testscommon.ScheduledTxsExecutionStub{},
 	)
 
 	assert.Equal(t, process.ErrNilSmartContractResultProcessor, err)
@@ -397,12 +372,9 @@
 		&epochNotifier.EpochNotifierStub{},
 		2,
 		2,
-<<<<<<< HEAD
-		&testscommon.TxTypeHandlerMock{},
-		&testscommon.ScheduledTxsExecutionStub{},
-=======
-		2,
->>>>>>> 357c6001
+		2,
+		&testscommon.TxTypeHandlerMock{},
+		&testscommon.ScheduledTxsExecutionStub{},
 	)
 
 	assert.Equal(t, process.ErrNilRewardsTxProcessor, err)
@@ -433,12 +405,9 @@
 		&epochNotifier.EpochNotifierStub{},
 		2,
 		2,
-<<<<<<< HEAD
-		&testscommon.TxTypeHandlerMock{},
-		&testscommon.ScheduledTxsExecutionStub{},
-=======
-		2,
->>>>>>> 357c6001
+		2,
+		&testscommon.TxTypeHandlerMock{},
+		&testscommon.ScheduledTxsExecutionStub{},
 	)
 
 	assert.Equal(t, process.ErrNilRequestHandler, err)
@@ -469,11 +438,9 @@
 		&epochNotifier.EpochNotifierStub{},
 		2,
 		2,
-<<<<<<< HEAD
-		&testscommon.TxTypeHandlerMock{},
-		&testscommon.ScheduledTxsExecutionStub{},
-=======
->>>>>>> 357c6001
+		2,
+		&testscommon.TxTypeHandlerMock{},
+		&testscommon.ScheduledTxsExecutionStub{},
 	)
 
 	assert.Equal(t, process.ErrNilEconomicsFeeHandler, err)
@@ -504,12 +471,9 @@
 		&epochNotifier.EpochNotifierStub{},
 		2,
 		2,
-<<<<<<< HEAD
-		&testscommon.TxTypeHandlerMock{},
-		&testscommon.ScheduledTxsExecutionStub{},
-=======
-		2,
->>>>>>> 357c6001
+		2,
+		&testscommon.TxTypeHandlerMock{},
+		&testscommon.ScheduledTxsExecutionStub{},
 	)
 
 	assert.Equal(t, process.ErrNilGasHandler, err)
@@ -540,11 +504,9 @@
 		&epochNotifier.EpochNotifierStub{},
 		2,
 		2,
-<<<<<<< HEAD
-		&testscommon.TxTypeHandlerMock{},
-		&testscommon.ScheduledTxsExecutionStub{},
-=======
->>>>>>> 357c6001
+		2,
+		&testscommon.TxTypeHandlerMock{},
+		&testscommon.ScheduledTxsExecutionStub{},
 	)
 
 	assert.Equal(t, process.ErrNilBlockTracker, err)
@@ -575,12 +537,9 @@
 		&epochNotifier.EpochNotifierStub{},
 		2,
 		2,
-<<<<<<< HEAD
-		&testscommon.TxTypeHandlerMock{},
-		&testscommon.ScheduledTxsExecutionStub{},
-=======
-		2,
->>>>>>> 357c6001
+		2,
+		&testscommon.TxTypeHandlerMock{},
+		&testscommon.ScheduledTxsExecutionStub{},
 	)
 
 	assert.Equal(t, process.ErrNilBlockSizeComputationHandler, err)
@@ -611,11 +570,9 @@
 		&epochNotifier.EpochNotifierStub{},
 		2,
 		2,
-<<<<<<< HEAD
-		&testscommon.TxTypeHandlerMock{},
-		&testscommon.ScheduledTxsExecutionStub{},
-=======
->>>>>>> 357c6001
+		2,
+		&testscommon.TxTypeHandlerMock{},
+		&testscommon.ScheduledTxsExecutionStub{},
 	)
 
 	assert.Equal(t, process.ErrNilBalanceComputationHandler, err)
@@ -646,11 +603,9 @@
 		nil,
 		2,
 		2,
-<<<<<<< HEAD
-		&testscommon.TxTypeHandlerMock{},
-		&testscommon.ScheduledTxsExecutionStub{},
-=======
->>>>>>> 357c6001
+		2,
+		&testscommon.TxTypeHandlerMock{},
+		&testscommon.ScheduledTxsExecutionStub{},
 	)
 
 	assert.Equal(t, process.ErrNilEpochNotifier, err)
@@ -681,6 +636,7 @@
 		&epochNotifier.EpochNotifierStub{},
 		2,
 		2,
+		2,
 		nil,
 		&testscommon.ScheduledTxsExecutionStub{},
 	)
@@ -713,6 +669,7 @@
 		&epochNotifier.EpochNotifierStub{},
 		2,
 		2,
+		2,
 		&testscommon.TxTypeHandlerMock{},
 		nil,
 	)
@@ -745,11 +702,9 @@
 		&epochNotifier.EpochNotifierStub{},
 		2,
 		2,
-<<<<<<< HEAD
-		&testscommon.TxTypeHandlerMock{},
-		&testscommon.ScheduledTxsExecutionStub{},
-=======
->>>>>>> 357c6001
+		2,
+		&testscommon.TxTypeHandlerMock{},
+		&testscommon.ScheduledTxsExecutionStub{},
 	)
 
 	assert.Nil(t, err)
@@ -785,12 +740,9 @@
 		&epochNotifier.EpochNotifierStub{},
 		2,
 		2,
-<<<<<<< HEAD
-		&testscommon.TxTypeHandlerMock{},
-		&testscommon.ScheduledTxsExecutionStub{},
-=======
-		2,
->>>>>>> 357c6001
+		2,
+		&testscommon.TxTypeHandlerMock{},
+		&testscommon.ScheduledTxsExecutionStub{},
 	)
 
 	assert.Nil(t, err)
@@ -832,11 +784,9 @@
 		&epochNotifier.EpochNotifierStub{},
 		2,
 		2,
-<<<<<<< HEAD
-		&testscommon.TxTypeHandlerMock{},
-		&testscommon.ScheduledTxsExecutionStub{},
-=======
->>>>>>> 357c6001
+		2,
+		&testscommon.TxTypeHandlerMock{},
+		&testscommon.ScheduledTxsExecutionStub{},
 	)
 
 	assert.Nil(t, err)
@@ -881,12 +831,9 @@
 		&epochNotifier.EpochNotifierStub{},
 		2,
 		2,
-<<<<<<< HEAD
-		&testscommon.TxTypeHandlerMock{},
-		&testscommon.ScheduledTxsExecutionStub{},
-=======
-		2,
->>>>>>> 357c6001
+		2,
+		&testscommon.TxTypeHandlerMock{},
+		&testscommon.ScheduledTxsExecutionStub{},
 	)
 
 	assert.Nil(t, err)
