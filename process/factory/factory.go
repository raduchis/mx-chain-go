package factory

const (
	// TransactionTopic is the topic used for sharing transactions
	TransactionTopic = "transactions"
	// UnsignedTransactionTopic is the topic used for sharing unsigned transactions
	UnsignedTransactionTopic = "unsignedTransactions"
	// RewardsTransactionTopic is the topic used for sharing fee transactions
	RewardsTransactionTopic = "rewardsTransactions"
	// HeadersTopic is the topic used for sharing block headers
	HeadersTopic = "headers"
	// MiniBlocksTopic is the topic used for sharing mini blocks
	MiniBlocksTopic = "txBlockBodies"
	// PeerChBodyTopic is used for sharing peer change block bodies
	PeerChBodyTopic = "peerChangeBlockBodies"
	// MetachainBlocksTopic is used for sharing metachain block headers between shards
	MetachainBlocksTopic = "metachainBlocks"
	// ShardHeadersForMetachainTopic is used for sharing shards block headers to the metachain nodes
	ShardHeadersForMetachainTopic = "shardHeadersForMetachain"
)

// SystemVirtualMachine is a byte array identifier for the smart contract address created for system VM
var SystemVirtualMachine = []byte{0, 1}

// IELEVirtualMachine is a byte array identifier for the smart contract address created for IELE VM
var IELEVirtualMachine = []byte{1, 0}

<<<<<<< HEAD
// HeraWABTVirtualMachine is a byte array identifier for the smart contract address created for Hera WABT VM
var HeraWABTVirtualMachine = []byte{2, 0}

// HeraWAVMVirtualMachine is a byte array identifier for the smart contract address created for Hera WAVM VM
var HeraWAVMVirtualMachine = []byte{3, 0}

// HeraWBinaryenVirtualMachine is a byte array identifier for the smart contract address created for Hera Binaryen VM
var HeraWBinaryenVirtualMachine = []byte{4, 0}

// ArwenVirtualMachine is a byte array identifier for the smart contract address created for Arwen VM
var ArwenVirtualMachine = []byte{5, 0}
=======
// InternalTestingVM is a byte array identified for the smart contract address created for the testing VM
var InternalTestingVM = []byte{255, 255}
>>>>>>> 6a38fb39
<|MERGE_RESOLUTION|>--- conflicted
+++ resolved
@@ -25,7 +25,6 @@
 // IELEVirtualMachine is a byte array identifier for the smart contract address created for IELE VM
 var IELEVirtualMachine = []byte{1, 0}
 
-<<<<<<< HEAD
 // HeraWABTVirtualMachine is a byte array identifier for the smart contract address created for Hera WABT VM
 var HeraWABTVirtualMachine = []byte{2, 0}
 
@@ -37,7 +36,6 @@
 
 // ArwenVirtualMachine is a byte array identifier for the smart contract address created for Arwen VM
 var ArwenVirtualMachine = []byte{5, 0}
-=======
+
 // InternalTestingVM is a byte array identified for the smart contract address created for the testing VM
-var InternalTestingVM = []byte{255, 255}
->>>>>>> 6a38fb39
+var InternalTestingVM = []byte{255, 255}