package interceptorscontainer

import (
	crypto "github.com/multiversx/mx-chain-crypto-go"
	"github.com/multiversx/mx-chain-go/common"
	"github.com/multiversx/mx-chain-go/dataRetriever"
	"github.com/multiversx/mx-chain-go/heartbeat"
	"github.com/multiversx/mx-chain-go/process"
	"github.com/multiversx/mx-chain-go/sharding"
	"github.com/multiversx/mx-chain-go/sharding/nodesCoordinator"
	"github.com/multiversx/mx-chain-go/state"
)

// CommonInterceptorsContainerFactoryArgs holds the arguments needed for the metachain/shard interceptors factories
type CommonInterceptorsContainerFactoryArgs struct {
	CoreComponents               process.CoreComponentsHolder
	CryptoComponents             process.CryptoComponentsHolder
	Accounts                     state.AccountsAdapter
	ShardCoordinator             sharding.Coordinator
	NodesCoordinator             nodesCoordinator.NodesCoordinator
	MainMessenger                process.TopicHandler
	FullArchiveMessenger         process.TopicHandler
	Store                        dataRetriever.StorageService
	DataPool                     dataRetriever.PoolsHolder
	MaxTxNonceDeltaAllowed       int
	TxFeeHandler                 process.FeeHandler
	BlockBlackList               process.TimeCacher
	HeaderSigVerifier            process.InterceptedHeaderSigVerifier
	HeaderIntegrityVerifier      process.HeaderIntegrityVerifier
	ValidityAttester             process.ValidityAttester
	EpochStartTrigger            process.EpochStartTriggerHandler
	WhiteListHandler             process.WhiteListHandler
	WhiteListerVerifiedTxs       process.WhiteListHandler
	AntifloodHandler             process.P2PAntifloodHandler
	ArgumentsParser              process.ArgumentsParser
	PreferredPeersHolder         process.PreferredPeersHolderHandler
	SizeCheckDelta               uint32
	RequestHandler               process.RequestHandler
	PeerSignatureHandler         crypto.PeerSignatureHandler
	SignaturesHandler            process.SignaturesHandler
	HeartbeatExpiryTimespanInSec int64
	MainPeerShardMapper          process.PeerShardMapper
	FullArchivePeerShardMapper   process.PeerShardMapper
	HardforkTrigger              heartbeat.HardforkTrigger
	NodeOperationMode            common.NodeOperation
<<<<<<< HEAD
	IncomingHeaderSubscriber     process.IncomingHeaderSubscriber
=======
	RelayedTxV3Processor         process.RelayedTxV3Processor
>>>>>>> 6dc2dda5
}<|MERGE_RESOLUTION|>--- conflicted
+++ resolved
@@ -43,9 +43,6 @@
 	FullArchivePeerShardMapper   process.PeerShardMapper
 	HardforkTrigger              heartbeat.HardforkTrigger
 	NodeOperationMode            common.NodeOperation
-<<<<<<< HEAD
+	RelayedTxV3Processor         process.RelayedTxV3Processor
 	IncomingHeaderSubscriber     process.IncomingHeaderSubscriber
-=======
-	RelayedTxV3Processor         process.RelayedTxV3Processor
->>>>>>> 6dc2dda5
 }