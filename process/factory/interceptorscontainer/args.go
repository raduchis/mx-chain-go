--- conflicted
+++ resolved
@@ -11,12 +11,11 @@
 
 // CommonInterceptorsContainerFactoryArgs holds the arguments needed for the metachain/shard interceptors factories
 type CommonInterceptorsContainerFactoryArgs struct {
-<<<<<<< HEAD
 	CoreComponents          process.CoreComponentsHolder
 	CryptoComponents        process.CryptoComponentsHolder
 	Accounts                state.AccountsAdapter
 	ShardCoordinator        sharding.Coordinator
-	NodesCoordinator        sharding.NodesCoordinator
+	NodesCoordinator        nodesCoordinator.NodesCoordinator
 	Messenger               process.TopicHandler
 	Store                   dataRetriever.StorageService
 	DataPool                dataRetriever.PoolsHolder
@@ -36,29 +35,4 @@
 	EnableEpochs            config.EnableEpochs
 	RequestHandler          process.RequestHandler
 	GuardianSigVerifier     process.GuardianSigVerifier
-=======
-	CoreComponents            process.CoreComponentsHolder
-	CryptoComponents          process.CryptoComponentsHolder
-	Accounts                  state.AccountsAdapter
-	ShardCoordinator          sharding.Coordinator
-	NodesCoordinator          nodesCoordinator.NodesCoordinator
-	Messenger                 process.TopicHandler
-	Store                     dataRetriever.StorageService
-	DataPool                  dataRetriever.PoolsHolder
-	MaxTxNonceDeltaAllowed    int
-	TxFeeHandler              process.FeeHandler
-	BlockBlackList            process.TimeCacher
-	HeaderSigVerifier         process.InterceptedHeaderSigVerifier
-	HeaderIntegrityVerifier   process.HeaderIntegrityVerifier
-	ValidityAttester          process.ValidityAttester
-	EpochStartTrigger         process.EpochStartTriggerHandler
-	WhiteListHandler          process.WhiteListHandler
-	WhiteListerVerifiedTxs    process.WhiteListHandler
-	AntifloodHandler          process.P2PAntifloodHandler
-	ArgumentsParser           process.ArgumentsParser
-	PreferredPeersHolder      process.PreferredPeersHolderHandler
-	SizeCheckDelta            uint32
-	EnableSignTxWithHashEpoch uint32
-	RequestHandler            process.RequestHandler
->>>>>>> fc78258f
 }