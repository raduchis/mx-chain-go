--- conflicted
+++ resolved
@@ -12,31 +12,6 @@
 
 // CommonInterceptorsContainerFactoryArgs holds the arguments needed for the metachain/shard interceptors factories
 type CommonInterceptorsContainerFactoryArgs struct {
-<<<<<<< HEAD
-	CoreComponents            process.CoreComponentsHolder
-	CryptoComponents          process.CryptoComponentsHolder
-	Accounts                  state.AccountsAdapter
-	ShardCoordinator          sharding.Coordinator
-	NodesCoordinator          nodesCoordinator.NodesCoordinator
-	Messenger                 process.TopicHandler
-	Store                     dataRetriever.StorageService
-	DataPool                  dataRetriever.PoolsHolder
-	MaxTxNonceDeltaAllowed    int
-	TxFeeHandler              process.FeeHandler
-	BlockBlackList            process.TimeCacher
-	HeaderSigVerifier         process.InterceptedHeaderSigVerifier
-	HeaderIntegrityVerifier   process.HeaderIntegrityVerifier
-	ValidityAttester          process.ValidityAttester
-	EpochStartTrigger         process.EpochStartTriggerHandler
-	WhiteListHandler          process.WhiteListHandler
-	WhiteListerVerifiedTxs    process.WhiteListHandler
-	AntifloodHandler          process.P2PAntifloodHandler
-	ArgumentsParser           process.ArgumentsParser
-	PreferredPeersHolder      process.PreferredPeersHolderHandler
-	SizeCheckDelta            uint32
-	EnableSignTxWithHashEpoch uint32
-	RequestHandler            process.RequestHandler
-=======
 	CoreComponents               process.CoreComponentsHolder
 	CryptoComponents             process.CryptoComponentsHolder
 	Accounts                     state.AccountsAdapter
@@ -65,5 +40,4 @@
 	HeartbeatExpiryTimespanInSec int64
 	PeerShardMapper              process.PeerShardMapper
 	HardforkTrigger              heartbeat.HardforkTrigger
->>>>>>> c8588495
 }