package interceptorscontainer

import (
	"github.com/ElrondNetwork/elrond-go/core"
	"github.com/ElrondNetwork/elrond-go/crypto"
	"github.com/ElrondNetwork/elrond-go/data/state"
	"github.com/ElrondNetwork/elrond-go/dataRetriever"
	"github.com/ElrondNetwork/elrond-go/hashing"
	"github.com/ElrondNetwork/elrond-go/marshal"
	"github.com/ElrondNetwork/elrond-go/process"
	"github.com/ElrondNetwork/elrond-go/sharding"
)

// ShardInterceptorsContainerFactoryArgs holds the arguments needed for ShardInterceptorsContainerFactory
type ShardInterceptorsContainerFactoryArgs struct {
	Accounts                state.AccountsAdapter
	ShardCoordinator        sharding.Coordinator
	NodesCoordinator        sharding.NodesCoordinator
	Messenger               process.TopicHandler
	Store                   dataRetriever.StorageService
	ProtoMarshalizer        marshal.Marshalizer
	TxSignMarshalizer       marshal.Marshalizer
	Hasher                  hashing.Hasher
	KeyGen                  crypto.KeyGenerator
	BlockSignKeyGen         crypto.KeyGenerator
	SingleSigner            crypto.SingleSigner
	BlockSingleSigner       crypto.SingleSigner
	MultiSigner             crypto.MultiSigner
	DataPool                dataRetriever.PoolsHolder
	AddressPubkeyConverter  core.PubkeyConverter
	MaxTxNonceDeltaAllowed  int
	TxFeeHandler            process.FeeHandler
	BlockBlackList          process.TimeCacher
	HeaderSigVerifier       process.InterceptedHeaderSigVerifier
	HeaderIntegrityVerifier process.InterceptedHeaderIntegrityVerifier
	SizeCheckDelta          uint32
	ValidityAttester        process.ValidityAttester
	EpochStartTrigger       process.EpochStartTriggerHandler
	WhiteListHandler        process.WhiteListHandler
	WhiteListerVerifiedTxs  process.WhiteListHandler
	AntifloodHandler        process.P2PAntifloodHandler
<<<<<<< HEAD
	NonceConverter          typeConverters.Uint64ByteSliceConverter
	ArgumentsParser         process.ArgumentsParser
=======
>>>>>>> 1d889849
}

// MetaInterceptorsContainerFactoryArgs holds the arguments needed for MetaInterceptorsContainerFactory
type MetaInterceptorsContainerFactoryArgs struct {
	ShardCoordinator        sharding.Coordinator
	NodesCoordinator        sharding.NodesCoordinator
	Messenger               process.TopicHandler
	Store                   dataRetriever.StorageService
	ProtoMarshalizer        marshal.Marshalizer
	TxSignMarshalizer       marshal.Marshalizer
	Hasher                  hashing.Hasher
	MultiSigner             crypto.MultiSigner
	DataPool                dataRetriever.PoolsHolder
	Accounts                state.AccountsAdapter
	AddressPubkeyConverter  core.PubkeyConverter
	SingleSigner            crypto.SingleSigner
	BlockSingleSigner       crypto.SingleSigner
	KeyGen                  crypto.KeyGenerator
	BlockKeyGen             crypto.KeyGenerator
	MaxTxNonceDeltaAllowed  int
	TxFeeHandler            process.FeeHandler
	BlackList               process.TimeCacher
	HeaderSigVerifier       process.InterceptedHeaderSigVerifier
	HeaderIntegrityVerifier process.InterceptedHeaderIntegrityVerifier
	SizeCheckDelta          uint32
	ValidityAttester        process.ValidityAttester
	EpochStartTrigger       process.EpochStartTriggerHandler
	WhiteListHandler        process.WhiteListHandler
	WhiteListerVerifiedTxs  process.WhiteListHandler
	AntifloodHandler        process.P2PAntifloodHandler
<<<<<<< HEAD
	NonceConverter          typeConverters.Uint64ByteSliceConverter
	ArgumentsParser         process.ArgumentsParser
=======
>>>>>>> 1d889849
}<|MERGE_RESOLUTION|>--- conflicted
+++ resolved
@@ -39,11 +39,7 @@
 	WhiteListHandler        process.WhiteListHandler
 	WhiteListerVerifiedTxs  process.WhiteListHandler
 	AntifloodHandler        process.P2PAntifloodHandler
-<<<<<<< HEAD
-	NonceConverter          typeConverters.Uint64ByteSliceConverter
 	ArgumentsParser         process.ArgumentsParser
-=======
->>>>>>> 1d889849
 }
 
 // MetaInterceptorsContainerFactoryArgs holds the arguments needed for MetaInterceptorsContainerFactory
@@ -74,9 +70,5 @@
 	WhiteListHandler        process.WhiteListHandler
 	WhiteListerVerifiedTxs  process.WhiteListHandler
 	AntifloodHandler        process.P2PAntifloodHandler
-<<<<<<< HEAD
-	NonceConverter          typeConverters.Uint64ByteSliceConverter
 	ArgumentsParser         process.ArgumentsParser
-=======
->>>>>>> 1d889849
 }