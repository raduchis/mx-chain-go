--- conflicted
+++ resolved
@@ -61,33 +61,6 @@
 	mainContainer, fullArchiveContainer, err := sovContainer.Create()
 	require.Nil(t, err)
 
-<<<<<<< HEAD
-	//noOfShards := 1
-	//totalInterceptors := calcNumShardInterceptors(noOfShards) + 1 // one extra for shard extended header
-	//require.Nil(t, err)
-	//require.Equal(t, totalInterceptors, mainContainer.Len())
-	//require.Equal(t, 0, fullArchiveContainer.Len())
-
-	_ = fullArchiveContainer
-
-	topicDelim := "_"
-	topicDelimCt := 0
-	iterateFunc := func(key string, interceptor process.Interceptor) bool {
-		fmt.Printf("KEY:%s\n", key)
-		require.False(t, strings.Contains(strings.ToLower(key), "meta"))
-
-		if strings.Contains(key, topicDelim) {
-			keyTokens := strings.Split(key, topicDelim)
-			require.Len(t, keyTokens, 2)
-			require.Equal(t, fmt.Sprintf("%d", core.SovereignChainShardId), keyTokens[1])
-			topicDelimCt++
-		}
-
-		return true
-	}
-
-	mainContainer.Iterate(iterateFunc)
-=======
 	numInterceptorTxs := 1
 	numInterceptorsUnsignedTxs := 1
 	numInterceptorsRewardTxs := 0
@@ -107,7 +80,6 @@
 
 	require.Equal(t, totalInterceptors, mainContainer.Len())
 	require.Equal(t, 0, fullArchiveContainer.Len())
->>>>>>> 43e0d2fd
 
 	topicDelim := "_"
 	topicDelimCt := 0
