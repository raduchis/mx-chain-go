package interceptorscontainer_test

import (
	"errors"
	"strings"
	"testing"

	"github.com/ElrondNetwork/elrond-go/dataRetriever"
	"github.com/ElrondNetwork/elrond-go/p2p"
	"github.com/ElrondNetwork/elrond-go/process"
	"github.com/ElrondNetwork/elrond-go/process/factory"
	"github.com/ElrondNetwork/elrond-go/process/factory/interceptorscontainer"
	"github.com/ElrondNetwork/elrond-go/process/mock"
	"github.com/ElrondNetwork/elrond-go/storage"
	"github.com/ElrondNetwork/elrond-go/testscommon"
	"github.com/stretchr/testify/assert"
	"github.com/stretchr/testify/require"
)

const maxTxNonceDeltaAllowed = 100

var chainID = "chain ID"
var errExpected = errors.New("expected error")

func createMetaStubTopicHandler(matchStrToErrOnCreate string, matchStrToErrOnRegister string) process.TopicHandler {
	return &mock.TopicHandlerStub{
		CreateTopicCalled: func(name string, createChannelForTopic bool) error {
			if matchStrToErrOnCreate == "" {
				return nil
			}

			if strings.Contains(name, matchStrToErrOnCreate) {
				return errExpected
			}

			return nil
		},
		RegisterMessageProcessorCalled: func(topic string, identifier string, handler p2p.MessageProcessor) error {
			if matchStrToErrOnRegister == "" {
				return nil
			}

			if strings.Contains(topic, matchStrToErrOnRegister) {
				return errExpected
			}

			return nil
		},
	}
}

func createMetaDataPools() dataRetriever.PoolsHolder {
	pools := &testscommon.PoolsHolderStub{
		HeadersCalled: func() dataRetriever.HeadersPool {
			return &mock.HeadersCacherStub{}
		},
		MiniBlocksCalled: func() storage.Cacher {
			return testscommon.NewCacherStub()
		},
		TransactionsCalled: func() dataRetriever.ShardedDataCacherNotifier {
			return testscommon.NewShardedDataStub()
		},
		UnsignedTransactionsCalled: func() dataRetriever.ShardedDataCacherNotifier {
			return testscommon.NewShardedDataStub()
		},
		TrieNodesCalled: func() storage.Cacher {
			return testscommon.NewCacherStub()
		},
		RewardTransactionsCalled: func() dataRetriever.ShardedDataCacherNotifier {
			return testscommon.NewShardedDataStub()
		},
	}

	return pools
}

func createMetaStore() *mock.ChainStorerMock {
	return &mock.ChainStorerMock{
		GetStorerCalled: func(unitType dataRetriever.UnitType) storage.Storer {
			return &mock.StorerStub{}
		},
	}
}

//------- NewInterceptorsContainerFactory

func TestNewMetaInterceptorsContainerFactory_NilShardCoordinatorShouldErr(t *testing.T) {
	t.Parallel()

	coreComp, cryptoComp := createMockComponentHolders()
	args := getArgumentsMeta(coreComp, cryptoComp)
	args.ShardCoordinator = nil
	icf, err := interceptorscontainer.NewMetaInterceptorsContainerFactory(args)

	assert.Nil(t, icf)
	assert.Equal(t, process.ErrNilShardCoordinator, err)
}

func TestNewMetaInterceptorsContainerFactory_InvalidChainIDShouldErr(t *testing.T) {
	t.Parallel()

	coreComp, cryptoComp := createMockComponentHolders()
	coreComp.ChainIdCalled = func() string {
		return ""
	}
	args := getArgumentsMeta(coreComp, cryptoComp)
	icf, err := interceptorscontainer.NewMetaInterceptorsContainerFactory(args)

	assert.Nil(t, icf)
	assert.Equal(t, process.ErrInvalidChainID, err)
}

func TestNewMetaInterceptorsContainerFactory_InvalidMinTransactionVersionShouldErr(t *testing.T) {
	t.Parallel()

	coreComp, cryptoComp := createMockComponentHolders()
	coreComp.MinTransactionVersionCalled = func() uint32 {
		return 0
	}
	args := getArgumentsMeta(coreComp, cryptoComp)
	icf, err := interceptorscontainer.NewMetaInterceptorsContainerFactory(args)

	assert.Nil(t, icf)
	assert.Equal(t, process.ErrInvalidTransactionVersion, err)
}

func TestNewMetaInterceptorsContainerFactory_NilNodesCoordinatorShouldErr(t *testing.T) {
	t.Parallel()

	coreComp, cryptoComp := createMockComponentHolders()
	args := getArgumentsMeta(coreComp, cryptoComp)
	args.NodesCoordinator = nil
	icf, err := interceptorscontainer.NewMetaInterceptorsContainerFactory(args)

	assert.Nil(t, icf)
	assert.Equal(t, process.ErrNilNodesCoordinator, err)
}

func TestNewMetaInterceptorsContainerFactory_NilTopicHandlerShouldErr(t *testing.T) {
	t.Parallel()

	coreComp, cryptoComp := createMockComponentHolders()
	args := getArgumentsMeta(coreComp, cryptoComp)
	args.Messenger = nil
	icf, err := interceptorscontainer.NewMetaInterceptorsContainerFactory(args)

	assert.Nil(t, icf)
	assert.Equal(t, process.ErrNilMessenger, err)
}

func TestNewMetaInterceptorsContainerFactory_NilStoreShouldErr(t *testing.T) {
	t.Parallel()

	coreComp, cryptoComp := createMockComponentHolders()
	args := getArgumentsMeta(coreComp, cryptoComp)
	args.Store = nil
	icf, err := interceptorscontainer.NewMetaInterceptorsContainerFactory(args)

	assert.Nil(t, icf)
	assert.Equal(t, process.ErrNilStore, err)
}

func TestNewMetaInterceptorsContainerFactory_NilMarshalizerShouldErr(t *testing.T) {
	t.Parallel()

	coreComp, cryptoComp := createMockComponentHolders()
	coreComp.IntMarsh = nil
	args := getArgumentsMeta(coreComp, cryptoComp)
	icf, err := interceptorscontainer.NewMetaInterceptorsContainerFactory(args)

	assert.Nil(t, icf)
	assert.Equal(t, process.ErrNilMarshalizer, err)
}

func TestNewMetaInterceptorsContainerFactory_NilMarshalizerAndSizeCheckShouldErr(t *testing.T) {
	t.Parallel()

	coreComp, cryptoComp := createMockComponentHolders()
	coreComp.IntMarsh = nil
	args := getArgumentsMeta(coreComp, cryptoComp)
	args.SizeCheckDelta = 1
	icf, err := interceptorscontainer.NewMetaInterceptorsContainerFactory(args)

	assert.Nil(t, icf)
	assert.Equal(t, process.ErrNilMarshalizer, err)
}

func TestNewMetaInterceptorsContainerFactory_NilHasherShouldErr(t *testing.T) {
	t.Parallel()

	coreComp, cryptoComp := createMockComponentHolders()
	coreComp.Hash = nil
	args := getArgumentsMeta(coreComp, cryptoComp)
	icf, err := interceptorscontainer.NewMetaInterceptorsContainerFactory(args)

	assert.Nil(t, icf)
	assert.Equal(t, process.ErrNilHasher, err)
}

func TestNewMetaInterceptorsContainerFactory_NilHeaderSigVerifierShouldErr(t *testing.T) {
	t.Parallel()

	coreComp, cryptoComp := createMockComponentHolders()
	args := getArgumentsMeta(coreComp, cryptoComp)
	args.HeaderSigVerifier = nil
	icf, err := interceptorscontainer.NewMetaInterceptorsContainerFactory(args)

	assert.Nil(t, icf)
	assert.Equal(t, process.ErrNilHeaderSigVerifier, err)
}

func TestNewMetaInterceptorsContainerFactory_NilHeaderIntegrityVerifierShouldErr(t *testing.T) {
	t.Parallel()

	coreComp, cryptoComp := createMockComponentHolders()
	args := getArgumentsMeta(coreComp, cryptoComp)
	args.HeaderIntegrityVerifier = nil
	icf, err := interceptorscontainer.NewMetaInterceptorsContainerFactory(args)

	assert.Nil(t, icf)
	assert.Equal(t, process.ErrNilHeaderIntegrityVerifier, err)
}

func TestNewMetaInterceptorsContainerFactory_NilMultiSignerShouldErr(t *testing.T) {
	t.Parallel()

	coreComp, cryptoComp := createMockComponentHolders()
	cryptoComp.MultiSig = nil
	args := getArgumentsMeta(coreComp, cryptoComp)
	icf, err := interceptorscontainer.NewMetaInterceptorsContainerFactory(args)

	assert.Nil(t, icf)
	assert.Equal(t, process.ErrNilMultiSigVerifier, err)
}

func TestNewMetaInterceptorsContainerFactory_NilDataPoolShouldErr(t *testing.T) {
	t.Parallel()

	coreComp, cryptoComp := createMockComponentHolders()
	args := getArgumentsMeta(coreComp, cryptoComp)
	args.DataPool = nil
	icf, err := interceptorscontainer.NewMetaInterceptorsContainerFactory(args)

	assert.Nil(t, icf)
	assert.Equal(t, process.ErrNilDataPoolHolder, err)
}

func TestNewMetaInterceptorsContainerFactory_NilAccountsShouldErr(t *testing.T) {
	t.Parallel()

	coreComp, cryptoComp := createMockComponentHolders()
	args := getArgumentsMeta(coreComp, cryptoComp)
	args.Accounts = nil
	icf, err := interceptorscontainer.NewMetaInterceptorsContainerFactory(args)

	assert.Nil(t, icf)
	assert.Equal(t, process.ErrNilAccountsAdapter, err)
}

func TestNewMetaInterceptorsContainerFactory_NilAddrConvShouldErr(t *testing.T) {
	t.Parallel()

	coreComp, cryptoComp := createMockComponentHolders()
	coreComp.AddrPubKeyConv = nil
	args := getArgumentsMeta(coreComp, cryptoComp)
	icf, err := interceptorscontainer.NewMetaInterceptorsContainerFactory(args)

	assert.Nil(t, icf)
	assert.Equal(t, process.ErrNilPubkeyConverter, err)
}

func TestNewMetaInterceptorsContainerFactory_NilSingleSignerShouldErr(t *testing.T) {
	t.Parallel()

	coreComp, cryptoComp := createMockComponentHolders()
	cryptoComp.TxSig = nil
	args := getArgumentsMeta(coreComp, cryptoComp)
	icf, err := interceptorscontainer.NewMetaInterceptorsContainerFactory(args)

	assert.Nil(t, icf)
	assert.Equal(t, process.ErrNilSingleSigner, err)
}

func TestNewMetaInterceptorsContainerFactory_NilKeyGenShouldErr(t *testing.T) {
	t.Parallel()

	coreComp, cryptoComp := createMockComponentHolders()
	cryptoComp.TxKeyGen = nil
	args := getArgumentsMeta(coreComp, cryptoComp)
	icf, err := interceptorscontainer.NewMetaInterceptorsContainerFactory(args)

	assert.Nil(t, icf)
	assert.Equal(t, process.ErrNilKeyGen, err)
}

func TestNewMetaInterceptorsContainerFactory_NilTxSignHasherShouldErr(t *testing.T) {
	t.Parallel()

	coreComp, cryptoComp := createMockComponentHolders()
	coreComp.TxSignHasherField = nil
	args := getArgumentsMeta(coreComp, cryptoComp)
	icf, err := interceptorscontainer.NewMetaInterceptorsContainerFactory(args)

	assert.Nil(t, icf)
	assert.Equal(t, process.ErrNilHasher, err)
}

func TestNewMetaInterceptorsContainerFactory_NilEpochNotifierShouldErr(t *testing.T) {
	t.Parallel()

	coreComp, cryptoComp := createMockComponentHolders()
	coreComp.EpochNotifierField = nil
	args := getArgumentsMeta(coreComp, cryptoComp)
	icf, err := interceptorscontainer.NewMetaInterceptorsContainerFactory(args)

	assert.Nil(t, icf)
	assert.Equal(t, process.ErrNilEpochNotifier, err)
}

func TestNewMetaInterceptorsContainerFactory_NilFeeHandlerShouldErr(t *testing.T) {
	t.Parallel()

	coreComp, cryptoComp := createMockComponentHolders()
	args := getArgumentsMeta(coreComp, cryptoComp)
	args.TxFeeHandler = nil
	icf, err := interceptorscontainer.NewMetaInterceptorsContainerFactory(args)

	assert.Nil(t, icf)
	assert.Equal(t, process.ErrNilEconomicsFeeHandler, err)
}

func TestNewMetaInterceptorsContainerFactory_NilBlackListHandlerShouldErr(t *testing.T) {
	t.Parallel()

	coreComp, cryptoComp := createMockComponentHolders()
	args := getArgumentsMeta(coreComp, cryptoComp)
	args.BlackList = nil
	icf, err := interceptorscontainer.NewMetaInterceptorsContainerFactory(args)

	assert.Nil(t, icf)
	assert.Equal(t, process.ErrNilBlackListCacher, err)
}

func TestNewMetaInterceptorsContainerFactory_NilValidityAttesterShouldErr(t *testing.T) {
	t.Parallel()

	coreComp, cryptoComp := createMockComponentHolders()
	args := getArgumentsMeta(coreComp, cryptoComp)
	args.ValidityAttester = nil
	icf, err := interceptorscontainer.NewMetaInterceptorsContainerFactory(args)

	assert.Nil(t, icf)
	assert.Equal(t, process.ErrNilValidityAttester, err)
}

func TestNewMetaInterceptorsContainerFactory_EpochStartTriggerShouldErr(t *testing.T) {
	t.Parallel()

	coreComp, cryptoComp := createMockComponentHolders()
	args := getArgumentsMeta(coreComp, cryptoComp)
	args.EpochStartTrigger = nil
	icf, err := interceptorscontainer.NewMetaInterceptorsContainerFactory(args)

	assert.Nil(t, icf)
	assert.Equal(t, process.ErrNilEpochStartTrigger, err)
}

func TestNewMetaInterceptorsContainerFactory_ShouldWork(t *testing.T) {
	t.Parallel()

	coreComp, cryptoComp := createMockComponentHolders()
	args := getArgumentsMeta(coreComp, cryptoComp)
	icf, err := interceptorscontainer.NewMetaInterceptorsContainerFactory(args)

	assert.NotNil(t, icf)
	assert.Nil(t, err)
}

func TestNewMetaInterceptorsContainerFactory_ShouldWorkWithSizeCheck(t *testing.T) {
	t.Parallel()

	coreComp, cryptoComp := createMockComponentHolders()
	args := getArgumentsMeta(coreComp, cryptoComp)
	args.SizeCheckDelta = 1
	icf, err := interceptorscontainer.NewMetaInterceptorsContainerFactory(args)

	assert.NotNil(t, icf)
	assert.Nil(t, err)
	assert.False(t, icf.IsInterfaceNil())
}

//------- Create

func TestMetaInterceptorsContainerFactory_CreateTopicMetablocksFailsShouldErr(t *testing.T) {
	t.Parallel()

	coreComp, cryptoComp := createMockComponentHolders()
	args := getArgumentsMeta(coreComp, cryptoComp)
	args.Messenger = createMetaStubTopicHandler(factory.MetachainBlocksTopic, "")
	icf, _ := interceptorscontainer.NewMetaInterceptorsContainerFactory(args)

	container, err := icf.Create()

	assert.Nil(t, container)
	assert.Equal(t, errExpected, err)
}

func TestMetaInterceptorsContainerFactory_CreateTopicShardHeadersForMetachainFailsShouldErr(t *testing.T) {
	t.Parallel()

	coreComp, cryptoComp := createMockComponentHolders()
	args := getArgumentsMeta(coreComp, cryptoComp)
	args.Messenger = createMetaStubTopicHandler(factory.ShardBlocksTopic, "")
	icf, _ := interceptorscontainer.NewMetaInterceptorsContainerFactory(args)

	container, err := icf.Create()

	assert.Nil(t, container)
	assert.Equal(t, errExpected, err)
}

func TestMetaInterceptorsContainerFactory_CreateRegisterForMetablocksFailsShouldErr(t *testing.T) {
	t.Parallel()

	coreComp, cryptoComp := createMockComponentHolders()
	args := getArgumentsMeta(coreComp, cryptoComp)
	args.Messenger = createMetaStubTopicHandler("", factory.MetachainBlocksTopic)
	icf, _ := interceptorscontainer.NewMetaInterceptorsContainerFactory(args)

	container, err := icf.Create()

	assert.Nil(t, container)
	assert.Equal(t, errExpected, err)
}

func TestMetaInterceptorsContainerFactory_CreateRegisterShardHeadersForMetachainFailsShouldErr(t *testing.T) {
	t.Parallel()

	coreComp, cryptoComp := createMockComponentHolders()
	args := getArgumentsMeta(coreComp, cryptoComp)
	args.Messenger = createMetaStubTopicHandler("", factory.MetachainBlocksTopic)
	icf, _ := interceptorscontainer.NewMetaInterceptorsContainerFactory(args)

	container, err := icf.Create()

	assert.Nil(t, container)
	assert.Equal(t, errExpected, err)
}

func TestMetaInterceptorsContainerFactory_CreateRegisterTrieNodesFailsShouldErr(t *testing.T) {
	t.Parallel()

	coreComp, cryptoComp := createMockComponentHolders()
	args := getArgumentsMeta(coreComp, cryptoComp)
	args.Messenger = createMetaStubTopicHandler("", factory.AccountTrieNodesTopic)
	icf, _ := interceptorscontainer.NewMetaInterceptorsContainerFactory(args)

	container, err := icf.Create()

	assert.Nil(t, container)
	assert.Equal(t, errExpected, err)
}

func TestMetaInterceptorsContainerFactory_CreateShouldWork(t *testing.T) {
	t.Parallel()

	coreComp, cryptoComp := createMockComponentHolders()
	args := getArgumentsMeta(coreComp, cryptoComp)
	args.Messenger = &mock.TopicHandlerStub{
		CreateTopicCalled: func(name string, createChannelForTopic bool) error {
			return nil
		},
		RegisterMessageProcessorCalled: func(topic string, identifier string, handler p2p.MessageProcessor) error {
			return nil
		},
	}
	icf, _ := interceptorscontainer.NewMetaInterceptorsContainerFactory(args)

	container, err := icf.Create()

	assert.NotNil(t, container)
	assert.Nil(t, err)
}

func TestMetaInterceptorsContainerFactory_With4ShardsShouldWork(t *testing.T) {
	t.Parallel()

	noOfShards := 4

	shardCoordinator := mock.NewMultipleShardsCoordinatorMock()
	shardCoordinator.SetNoShards(uint32(noOfShards))
	shardCoordinator.CurrentShard = 1

	nodesCoordinator := &mock.NodesCoordinatorMock{
		ShardConsensusSize: 1,
		MetaConsensusSize:  1,
		NbShards:           uint32(noOfShards),
		ShardId:            1,
	}

	coreComp, cryptoComp := createMockComponentHolders()
	args := getArgumentsMeta(coreComp, cryptoComp)
	args.ShardCoordinator = shardCoordinator
	args.NodesCoordinator = nodesCoordinator
	args.Messenger = &mock.TopicHandlerStub{
		CreateTopicCalled: func(name string, createChannelForTopic bool) error {
			return nil
		},
		RegisterMessageProcessorCalled: func(topic string, identifier string, handler p2p.MessageProcessor) error {
			return nil
		},
	}
	icf, err := interceptorscontainer.NewMetaInterceptorsContainerFactory(args)
	require.Nil(t, err)

	container, err := icf.Create()

	numInterceptorsMetablock := 1
	numInterceptorsShardHeadersForMetachain := noOfShards
	numInterceptorsTransactionsForMetachain := noOfShards + 1
	numInterceptorsMiniBlocksForMetachain := noOfShards + 1 + 1
	numInterceptorsUnsignedTxsForMetachain := noOfShards
	numInterceptorsRewardsTxsForMetachain := noOfShards
	numInterceptorsTrieNodes := 2
	totalInterceptors := numInterceptorsMetablock + numInterceptorsShardHeadersForMetachain + numInterceptorsTrieNodes +
		numInterceptorsTransactionsForMetachain + numInterceptorsUnsignedTxsForMetachain + numInterceptorsMiniBlocksForMetachain +
		numInterceptorsRewardsTxsForMetachain

	assert.Nil(t, err)
	assert.Equal(t, totalInterceptors, container.Len())

	err = icf.AddShardTrieNodeInterceptors(container)
	assert.Nil(t, err)
	assert.Equal(t, totalInterceptors+noOfShards, container.Len())
}

func getArgumentsMeta(
	coreComp *mock.CoreComponentsMock,
	cryptoComp *mock.CryptoComponentsMock,
) interceptorscontainer.MetaInterceptorsContainerFactoryArgs {
	return interceptorscontainer.MetaInterceptorsContainerFactoryArgs{
		CoreComponents:          coreComp,
		CryptoComponents:        cryptoComp,
		ShardCoordinator:        mock.NewOneShardCoordinatorMock(),
		NodesCoordinator:        mock.NewNodesCoordinatorMock(),
		Messenger:               &mock.TopicHandlerStub{},
		Store:                   createMetaStore(),
		DataPool:                createMetaDataPools(),
<<<<<<< HEAD
		Accounts:                &testscommon.AccountsStub{},
		AddressPubkeyConverter:  mock.NewPubkeyConverterMock(32),
		SingleSigner:            &mock.SignerMock{},
		BlockSingleSigner:       &mock.SignerMock{},
		KeyGen:                  &mock.SingleSignKeyGenMock{},
		BlockKeyGen:             &mock.SingleSignKeyGenMock{},
=======
		Accounts:                &mock.AccountsStub{},
>>>>>>> cef81fe8
		MaxTxNonceDeltaAllowed:  maxTxNonceDeltaAllowed,
		TxFeeHandler:            &mock.FeeHandlerStub{},
		BlackList:               &mock.BlackListHandlerStub{},
		HeaderSigVerifier:       &mock.HeaderSigVerifierStub{},
		HeaderIntegrityVerifier: &mock.HeaderIntegrityVerifierStub{},
		SizeCheckDelta:          0,
		ValidityAttester:        &mock.ValidityAttesterStub{},
		EpochStartTrigger:       &mock.EpochStartTriggerStub{},
		AntifloodHandler:        &mock.P2PAntifloodHandlerStub{},
		WhiteListHandler:        &mock.WhiteListHandlerStub{},
		WhiteListerVerifiedTxs:  &mock.WhiteListHandlerStub{},
		ArgumentsParser:         &mock.ArgumentParserMock{},
	}
}<|MERGE_RESOLUTION|>--- conflicted
+++ resolved
@@ -546,16 +546,7 @@
 		Messenger:               &mock.TopicHandlerStub{},
 		Store:                   createMetaStore(),
 		DataPool:                createMetaDataPools(),
-<<<<<<< HEAD
 		Accounts:                &testscommon.AccountsStub{},
-		AddressPubkeyConverter:  mock.NewPubkeyConverterMock(32),
-		SingleSigner:            &mock.SignerMock{},
-		BlockSingleSigner:       &mock.SignerMock{},
-		KeyGen:                  &mock.SingleSignKeyGenMock{},
-		BlockKeyGen:             &mock.SingleSignKeyGenMock{},
-=======
-		Accounts:                &mock.AccountsStub{},
->>>>>>> cef81fe8
 		MaxTxNonceDeltaAllowed:  maxTxNonceDeltaAllowed,
 		TxFeeHandler:            &mock.FeeHandlerStub{},
 		BlackList:               &mock.BlackListHandlerStub{},
