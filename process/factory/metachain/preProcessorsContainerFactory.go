package metachain

import (
	"github.com/ElrondNetwork/elrond-go/core/check"
	"github.com/ElrondNetwork/elrond-go/data/block"
	"github.com/ElrondNetwork/elrond-go/data/state"
	"github.com/ElrondNetwork/elrond-go/dataRetriever"
	"github.com/ElrondNetwork/elrond-go/hashing"
	"github.com/ElrondNetwork/elrond-go/marshal"
	"github.com/ElrondNetwork/elrond-go/process"
	"github.com/ElrondNetwork/elrond-go/process/block/preprocess"
	"github.com/ElrondNetwork/elrond-go/process/factory/containers"
	"github.com/ElrondNetwork/elrond-go/sharding"
)

type preProcessorsContainerFactory struct {
	shardCoordinator    sharding.Coordinator
	store               dataRetriever.StorageService
	marshalizer         marshal.Marshalizer
	hasher              hashing.Hasher
	dataPool            dataRetriever.MetaPoolsHolder
	txProcessor         process.TransactionProcessor
	scResultProcessor   process.SmartContractResultProcessor
	accounts            state.AccountsAdapter
	requestHandler      process.RequestHandler
	economicsFee        process.FeeHandler
	miniBlocksCompacter process.MiniBlocksCompacter
	gasHandler          process.GasHandler
}

// NewPreProcessorsContainerFactory is responsible for creating a new preProcessors factory object
func NewPreProcessorsContainerFactory(
	shardCoordinator sharding.Coordinator,
	store dataRetriever.StorageService,
	marshalizer marshal.Marshalizer,
	hasher hashing.Hasher,
	dataPool dataRetriever.MetaPoolsHolder,
	accounts state.AccountsAdapter,
	requestHandler process.RequestHandler,
	txProcessor process.TransactionProcessor,
	scResultProcessor process.SmartContractResultProcessor,
	economicsFee process.FeeHandler,
	miniBlocksCompacter process.MiniBlocksCompacter,
	gasHandler process.GasHandler,
) (*preProcessorsContainerFactory, error) {

	if check.IfNil(shardCoordinator) {
		return nil, process.ErrNilShardCoordinator
	}
	if check.IfNil(store) {
		return nil, process.ErrNilStore
	}
	if check.IfNil(marshalizer) {
		return nil, process.ErrNilMarshalizer
	}
	if check.IfNil(hasher) {
		return nil, process.ErrNilHasher
	}
	if check.IfNil(dataPool) {
		return nil, process.ErrNilDataPoolHolder
	}
	if check.IfNil(txProcessor) {
		return nil, process.ErrNilTxProcessor
	}
	if check.IfNil(accounts) {
		return nil, process.ErrNilAccountsAdapter
	}
	if check.IfNil(requestHandler) {
		return nil, process.ErrNilRequestHandler
	}
	if check.IfNil(economicsFee) {
		return nil, process.ErrNilEconomicsFeeHandler
	}
	if check.IfNil(miniBlocksCompacter) {
		return nil, process.ErrNilMiniBlocksCompacter
	}
<<<<<<< HEAD
	if check.IfNil(scResultProcessor) {
		return nil, process.ErrNilSmartContractResultProcessor
=======
	if check.IfNil(gasHandler) {
		return nil, process.ErrNilGasHandler
>>>>>>> 01a584bf
	}

	return &preProcessorsContainerFactory{
		shardCoordinator:    shardCoordinator,
		store:               store,
		marshalizer:         marshalizer,
		hasher:              hasher,
		dataPool:            dataPool,
		txProcessor:         txProcessor,
		accounts:            accounts,
		requestHandler:      requestHandler,
		economicsFee:        economicsFee,
		miniBlocksCompacter: miniBlocksCompacter,
<<<<<<< HEAD
		scResultProcessor:   scResultProcessor,
=======
		gasHandler:          gasHandler,
>>>>>>> 01a584bf
	}, nil
}

// Create returns a preprocessor container that will hold all preprocessors in the system
func (ppcm *preProcessorsContainerFactory) Create() (process.PreProcessorsContainer, error) {
	container := containers.NewPreProcessorsContainer()

	preproc, err := ppcm.createTxPreProcessor()
	if err != nil {
		return nil, err
	}

	err = container.Add(block.TxBlock, preproc)
	if err != nil {
		return nil, err
	}

	preproc, err = ppcm.createSmartContractResultPreProcessor()
	if err != nil {
		return nil, err
	}

	err = container.Add(block.SmartContractResultBlock, preproc)
	if err != nil {
		return nil, err
	}

	return container, nil
}

func (ppcm *preProcessorsContainerFactory) createTxPreProcessor() (process.PreProcessor, error) {
	txPreprocessor, err := preprocess.NewTransactionPreprocessor(
		ppcm.dataPool.Transactions(),
		ppcm.store,
		ppcm.hasher,
		ppcm.marshalizer,
		ppcm.txProcessor,
		ppcm.shardCoordinator,
		ppcm.accounts,
		ppcm.requestHandler.RequestTransaction,
		ppcm.economicsFee,
		ppcm.miniBlocksCompacter,
		ppcm.gasHandler,
	)

	return txPreprocessor, err
}

func (ppcm *preProcessorsContainerFactory) createSmartContractResultPreProcessor() (process.PreProcessor, error) {
	scrPreprocessor, err := preprocess.NewSmartContractResultPreprocessor(
		ppcm.dataPool.UnsignedTransactions(),
		ppcm.store,
		ppcm.hasher,
		ppcm.marshalizer,
		ppcm.scResultProcessor,
		ppcm.shardCoordinator,
		ppcm.accounts,
		ppcm.requestHandler.RequestUnsignedTransactions,
	)

	return scrPreprocessor, err
}

// IsInterfaceNil returns true if there is no value under the interface
func (ppcm *preProcessorsContainerFactory) IsInterfaceNil() bool {
	if ppcm == nil {
		return true
	}
	return false
}<|MERGE_RESOLUTION|>--- conflicted
+++ resolved
@@ -74,13 +74,11 @@
 	if check.IfNil(miniBlocksCompacter) {
 		return nil, process.ErrNilMiniBlocksCompacter
 	}
-<<<<<<< HEAD
 	if check.IfNil(scResultProcessor) {
 		return nil, process.ErrNilSmartContractResultProcessor
-=======
+	}
 	if check.IfNil(gasHandler) {
 		return nil, process.ErrNilGasHandler
->>>>>>> 01a584bf
 	}
 
 	return &preProcessorsContainerFactory{
@@ -94,11 +92,8 @@
 		requestHandler:      requestHandler,
 		economicsFee:        economicsFee,
 		miniBlocksCompacter: miniBlocksCompacter,
-<<<<<<< HEAD
 		scResultProcessor:   scResultProcessor,
-=======
 		gasHandler:          gasHandler,
->>>>>>> 01a584bf
 	}, nil
 }
 
