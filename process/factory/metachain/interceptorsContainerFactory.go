package metachain

import (
	"github.com/ElrondNetwork/elrond-go/core/check"
	"github.com/ElrondNetwork/elrond-go/core/statistics"
	"github.com/ElrondNetwork/elrond-go/core/throttler"
	"github.com/ElrondNetwork/elrond-go/crypto"
	"github.com/ElrondNetwork/elrond-go/data/state"
	"github.com/ElrondNetwork/elrond-go/dataRetriever"
	"github.com/ElrondNetwork/elrond-go/hashing"
	"github.com/ElrondNetwork/elrond-go/marshal"
	"github.com/ElrondNetwork/elrond-go/process"
	"github.com/ElrondNetwork/elrond-go/process/dataValidators"
	"github.com/ElrondNetwork/elrond-go/process/factory"
	"github.com/ElrondNetwork/elrond-go/process/factory/containers"
<<<<<<< HEAD
	processInterceptors "github.com/ElrondNetwork/elrond-go/process/interceptors"
	interceptorFactory "github.com/ElrondNetwork/elrond-go/process/interceptors/factory"
	"github.com/ElrondNetwork/elrond-go/process/interceptors/processor"
	"github.com/ElrondNetwork/elrond-go/sharding"
)

const numGoRoutines = 100

type interceptorsContainerFactory struct {
	marshalizer           marshal.Marshalizer
	hasher                hashing.Hasher
	store                 dataRetriever.StorageService
	dataPool              dataRetriever.MetaPoolsHolder
	shardCoordinator      sharding.Coordinator
	messenger             process.TopicHandler
	multiSigner           crypto.MultiSigner
	nodesCoordinator      sharding.NodesCoordinator
	tpsBenchmark          *statistics.TpsBenchmark
	argInterceptorFactory *interceptorFactory.ArgMetaInterceptedDataFactory
	globalThrottler       process.InterceptorThrottler
=======
	"github.com/ElrondNetwork/elrond-go/process/transaction"
	"github.com/ElrondNetwork/elrond-go/sharding"
)

const maxGoRoutineTxInterceptor = 100

type interceptorsContainerFactory struct {
	accounts               state.AccountsAdapter
	addrConverter          state.AddressConverter
	singleSigner           crypto.SingleSigner
	keyGen                 crypto.KeyGenerator
	maxTxNonceDeltaAllowed int
	txFeeHandler           process.FeeHandler
	txInterceptorThrottler process.InterceptorThrottler
	marshalizer            marshal.Marshalizer
	hasher                 hashing.Hasher
	store                  dataRetriever.StorageService
	dataPool               dataRetriever.MetaPoolsHolder
	shardCoordinator       sharding.Coordinator
	nodesCoordinator       sharding.NodesCoordinator
	messenger              process.TopicHandler
	multiSigner            crypto.MultiSigner
	tpsBenchmark           *statistics.TpsBenchmark
>>>>>>> 6762ddfe
}

// NewInterceptorsContainerFactory is responsible for creating a new interceptors factory object
func NewInterceptorsContainerFactory(
	shardCoordinator sharding.Coordinator,
	nodesCoordinator sharding.NodesCoordinator,
	messenger process.TopicHandler,
	store dataRetriever.StorageService,
	marshalizer marshal.Marshalizer,
	hasher hashing.Hasher,
	multiSigner crypto.MultiSigner,
	dataPool dataRetriever.MetaPoolsHolder,
	accounts state.AccountsAdapter,
	addrConverter state.AddressConverter,
	singleSigner crypto.SingleSigner,
	keyGen crypto.KeyGenerator,
	maxTxNonceDeltaAllowed int,
	txFeeHandler process.FeeHandler,
) (*interceptorsContainerFactory, error) {

	if check.IfNil(shardCoordinator) {
		return nil, process.ErrNilShardCoordinator
	}
	if check.IfNil(messenger) {
		return nil, process.ErrNilMessenger
	}
	if check.IfNil(store) {
		return nil, process.ErrNilStore
	}
	if check.IfNil(marshalizer) {
		return nil, process.ErrNilMarshalizer
	}
	if check.IfNil(hasher) {
		return nil, process.ErrNilHasher
	}
	if check.IfNil(multiSigner) {
		return nil, process.ErrNilMultiSigVerifier
	}
	if check.IfNil(dataPool) {
		return nil, process.ErrNilDataPoolHolder
	}
<<<<<<< HEAD
	if check.IfNil(nodesCoordinator) {
		return nil, process.ErrNilNodesCoordinator
	}

	argInterceptorFactory := &interceptorFactory.ArgMetaInterceptedDataFactory{
		Marshalizer:      marshalizer,
		Hasher:           hasher,
		ShardCoordinator: shardCoordinator,
		NodesCoordinator: nodesCoordinator,
		MultiSigVerifier: multiSigner,
	}

	icf := &interceptorsContainerFactory{
		shardCoordinator:      shardCoordinator,
		messenger:             messenger,
		store:                 store,
		marshalizer:           marshalizer,
		hasher:                hasher,
		multiSigner:           multiSigner,
		dataPool:              dataPool,
		nodesCoordinator:      nodesCoordinator,
		argInterceptorFactory: argInterceptorFactory,
	}

	var err error
	icf.globalThrottler, err = throttler.NewNumGoRoutineThrottler(numGoRoutines)
	if err != nil {
		return nil, err
	}

	return icf, nil
=======
	if accounts == nil || accounts.IsInterfaceNil() {
		return nil, process.ErrNilAccountsAdapter
	}
	if addrConverter == nil || addrConverter.IsInterfaceNil() {
		return nil, process.ErrNilAddressConverter
	}
	if singleSigner == nil || singleSigner.IsInterfaceNil() {
		return nil, process.ErrNilSingleSigner
	}
	if keyGen == nil || keyGen.IsInterfaceNil() {
		return nil, process.ErrNilKeyGen
	}
	if txFeeHandler == nil || txFeeHandler.IsInterfaceNil() {
		return nil, process.ErrNilEconomicsFeeHandler
	}

	txInterceptorThrottler, err := throttler.NewNumGoRoutineThrottler(maxGoRoutineTxInterceptor)
	if err != nil {
		return nil, err
	}

	return &interceptorsContainerFactory{
		accounts:               accounts,
		addrConverter:          addrConverter,
		singleSigner:           singleSigner,
		keyGen:                 keyGen,
		maxTxNonceDeltaAllowed: maxTxNonceDeltaAllowed,
		txFeeHandler:           txFeeHandler,
		txInterceptorThrottler: txInterceptorThrottler,
		shardCoordinator:       shardCoordinator,
		nodesCoordinator:       nodesCoordinator,
		messenger:              messenger,
		store:                  store,
		marshalizer:            marshalizer,
		hasher:                 hasher,
		multiSigner:            multiSigner,
		dataPool:               dataPool,
	}, nil
>>>>>>> 6762ddfe
}

// Create returns an interceptor container that will hold all interceptors in the system
func (icf *interceptorsContainerFactory) Create() (process.InterceptorsContainer, error) {
	container := containers.NewInterceptorsContainer()

	keys, interceptorSlice, err := icf.generateMetablockInterceptor()
	if err != nil {
		return nil, err
	}
	err = container.AddMultiple(keys, interceptorSlice)
	if err != nil {
		return nil, err
	}

	keys, interceptorSlice, err = icf.generateShardHeaderInterceptors()
	if err != nil {
		return nil, err
	}
	err = container.AddMultiple(keys, interceptorSlice)
	if err != nil {
		return nil, err
	}

	keys, interceptorSlice, err = icf.generateTxInterceptors()
	if err != nil {
		return nil, err
	}
	err = container.AddMultiple(keys, interceptorSlice)
	if err != nil {
		return nil, err
	}

	keys, interceptorSlice, err = icf.generateMiniBlocksInterceptors()
	if err != nil {
		return nil, err
	}
	err = container.AddMultiple(keys, interceptorSlice)
	if err != nil {
		return nil, err
	}

	return container, nil
}

func (icf *interceptorsContainerFactory) createTopicAndAssignHandler(
	topic string,
	interceptor process.Interceptor,
	createChannel bool,
) (process.Interceptor, error) {

	err := icf.messenger.CreateTopic(topic, createChannel)
	if err != nil {
		return nil, err
	}

	return interceptor, icf.messenger.RegisterMessageProcessor(topic, interceptor)
}

//------- Metablock interceptor

func (icf *interceptorsContainerFactory) generateMetablockInterceptor() ([]string, []process.Interceptor, error) {
	identifierHdr := factory.MetachainBlocksTopic

	//TODO implement other HeaderHandlerProcessValidator that will check the header's nonce
	// against blockchain's latest nonce - k finality
	hdrValidator, err := dataValidators.NewNilHeaderValidator()
	if err != nil {
		return nil, nil, err
	}

	hdrFactory, err := interceptorFactory.NewMetaInterceptedDataFactory(
		icf.argInterceptorFactory,
		interceptorFactory.InterceptedMetaHeader,
	)

	argProcessor := &processor.ArgHdrInterceptorProcessor{
		Headers:       icf.dataPool.MetaChainBlocks(),
		HeadersNonces: icf.dataPool.HeadersNonces(),
		HdrValidator:  hdrValidator,
	}
	hdrProcessor, err := processor.NewHdrInterceptorProcessor(argProcessor)
	if err != nil {
		return nil, nil, err
	}

	//only one metachain header topic
	interceptor, err := processInterceptors.NewSingleDataInterceptor(
		hdrFactory,
		hdrProcessor,
		icf.globalThrottler,
	)
	if err != nil {
		return nil, nil, err
	}

	_, err = icf.createTopicAndAssignHandler(identifierHdr, interceptor, true)
	if err != nil {
		return nil, nil, err
	}

	return []string{identifierHdr}, []process.Interceptor{interceptor}, nil
}

//------- Shard header interceptors

func (icf *interceptorsContainerFactory) generateShardHeaderInterceptors() ([]string, []process.Interceptor, error) {
	shardC := icf.shardCoordinator
	noOfShards := shardC.NumberOfShards()
	keys := make([]string, noOfShards)
	interceptorSlice := make([]process.Interceptor, noOfShards)

	//wire up to topics: shardHeadersForMetachain_0_META, shardHeadersForMetachain_1_META ...
	for idx := uint32(0); idx < noOfShards; idx++ {
		identifierHeader := factory.ShardHeadersForMetachainTopic + shardC.CommunicationIdentifier(idx)
		interceptor, err := icf.createOneShardHeaderInterceptor(identifierHeader)
		if err != nil {
			return nil, nil, err
		}

		keys[int(idx)] = identifierHeader
		interceptorSlice[int(idx)] = interceptor
	}

	return keys, interceptorSlice, nil
}

func (icf *interceptorsContainerFactory) createOneShardHeaderInterceptor(topic string) (process.Interceptor, error) {
	//TODO implement other HeaderHandlerProcessValidator that will check the header's nonce
	// against blockchain's latest nonce - k finality
	hdrValidator, err := dataValidators.NewNilHeaderValidator()
	if err != nil {
		return nil, err
	}

	hdrFactory, err := interceptorFactory.NewMetaInterceptedDataFactory(
		icf.argInterceptorFactory,
		interceptorFactory.InterceptedShardHeader,
	)

	argProcessor := &processor.ArgHdrInterceptorProcessor{
		Headers:       icf.dataPool.ShardHeaders(),
		HeadersNonces: icf.dataPool.HeadersNonces(),
		HdrValidator:  hdrValidator,
	}
	hdrProcessor, err := processor.NewHdrInterceptorProcessor(argProcessor)
	if err != nil {
		return nil, err
	}

	//TODO rename interceptors2 when process/block/interceptors are no longer required
	interceptor, err := processInterceptors.NewSingleDataInterceptor(
		hdrFactory,
		hdrProcessor,
		icf.globalThrottler,
	)
	if err != nil {
		return nil, err
	}

	return icf.createTopicAndAssignHandler(topic, interceptor, true)
}

//------- Tx interceptors

func (icf *interceptorsContainerFactory) generateTxInterceptors() ([]string, []process.Interceptor, error) {
	shardC := icf.shardCoordinator

	noOfShards := shardC.NumberOfShards()

	keys := make([]string, noOfShards)
	interceptorSlice := make([]process.Interceptor, noOfShards)

	for idx := uint32(0); idx < noOfShards; idx++ {
		identifierTx := factory.TransactionTopic + shardC.CommunicationIdentifier(idx)

		interceptor, err := icf.createOneTxInterceptor(identifierTx)
		if err != nil {
			return nil, nil, err
		}

		keys[int(idx)] = identifierTx
		interceptorSlice[int(idx)] = interceptor
	}

	//tx interceptor for metachain topic
	identifierTx := factory.TransactionTopic + shardC.CommunicationIdentifier(sharding.MetachainShardId)

	interceptor, err := icf.createOneTxInterceptor(identifierTx)
	if err != nil {
		return nil, nil, err
	}

	keys = append(keys, identifierTx)
	interceptorSlice = append(interceptorSlice, interceptor)
	return keys, interceptorSlice, nil
}

func (icf *interceptorsContainerFactory) createOneTxInterceptor(identifier string) (process.Interceptor, error) {
	txValidator, err := dataValidators.NewTxValidator(icf.accounts, icf.shardCoordinator, icf.maxTxNonceDeltaAllowed)
	if err != nil {
		return nil, err
	}

	interceptor, err := transaction.NewTxInterceptor(
		icf.marshalizer,
		icf.dataPool.Transactions(),
		txValidator,
		icf.addrConverter,
		icf.hasher,
		icf.singleSigner,
		icf.keyGen,
		icf.shardCoordinator,
		icf.txInterceptorThrottler,
		icf.txFeeHandler,
	)

	if err != nil {
		return nil, err
	}

	return icf.createTopicAndAssignHandler(identifier, interceptor, true)
}

//------- MiniBlocks interceptors

func (icf *interceptorsContainerFactory) generateMiniBlocksInterceptors() ([]string, []process.Interceptor, error) {
	shardC := icf.shardCoordinator
	noOfShards := shardC.NumberOfShards()
	keys := make([]string, noOfShards+1)
	interceptorSlice := make([]process.Interceptor, noOfShards+1)

	for idx := uint32(0); idx < noOfShards; idx++ {
		identifierMiniBlocks := factory.MiniBlocksTopic + shardC.CommunicationIdentifier(idx)

		interceptor, err := icf.createOneMiniBlocksInterceptor(identifierMiniBlocks)
		if err != nil {
			return nil, nil, err
		}

		keys[int(idx)] = identifierMiniBlocks
		interceptorSlice[int(idx)] = interceptor
	}

	identifierMiniBlocks := factory.MiniBlocksTopic + shardC.CommunicationIdentifier(sharding.MetachainShardId)

	interceptor, err := icf.createOneMiniBlocksInterceptor(identifierMiniBlocks)
	if err != nil {
		return nil, nil, err
	}

	keys[noOfShards] = identifierMiniBlocks
	interceptorSlice[noOfShards] = interceptor

	return keys, interceptorSlice, nil
}

func (icf *interceptorsContainerFactory) createOneMiniBlocksInterceptor(identifier string) (process.Interceptor, error) {
	txBlockBodyStorer := icf.store.GetStorer(dataRetriever.MiniBlockUnit)

	interceptor, err := interceptors.NewTxBlockBodyInterceptor(
		icf.marshalizer,
		icf.dataPool.MiniBlocks(),
		txBlockBodyStorer,
		icf.hasher,
		icf.shardCoordinator,
	)

	if err != nil {
		return nil, err
	}

	return icf.createTopicAndAssignHandler(identifier, interceptor, true)
}

// IsInterfaceNil returns true if there is no value under the interface
func (icf *interceptorsContainerFactory) IsInterfaceNil() bool {
	if icf == nil {
		return true
	}
	return false
}<|MERGE_RESOLUTION|>--- conflicted
+++ resolved
@@ -13,7 +13,6 @@
 	"github.com/ElrondNetwork/elrond-go/process/dataValidators"
 	"github.com/ElrondNetwork/elrond-go/process/factory"
 	"github.com/ElrondNetwork/elrond-go/process/factory/containers"
-<<<<<<< HEAD
 	processInterceptors "github.com/ElrondNetwork/elrond-go/process/interceptors"
 	interceptorFactory "github.com/ElrondNetwork/elrond-go/process/interceptors/factory"
 	"github.com/ElrondNetwork/elrond-go/process/interceptors/processor"
@@ -23,6 +22,13 @@
 const numGoRoutines = 100
 
 type interceptorsContainerFactory struct {
+	accounts               state.AccountsAdapter
+	addrConverter          state.AddressConverter
+	singleSigner           crypto.SingleSigner
+	keyGen                 crypto.KeyGenerator
+	maxTxNonceDeltaAllowed int
+	txFeeHandler           process.FeeHandler
+	txInterceptorThrottler process.InterceptorThrottler
 	marshalizer           marshal.Marshalizer
 	hasher                hashing.Hasher
 	store                 dataRetriever.StorageService
@@ -34,31 +40,6 @@
 	tpsBenchmark          *statistics.TpsBenchmark
 	argInterceptorFactory *interceptorFactory.ArgMetaInterceptedDataFactory
 	globalThrottler       process.InterceptorThrottler
-=======
-	"github.com/ElrondNetwork/elrond-go/process/transaction"
-	"github.com/ElrondNetwork/elrond-go/sharding"
-)
-
-const maxGoRoutineTxInterceptor = 100
-
-type interceptorsContainerFactory struct {
-	accounts               state.AccountsAdapter
-	addrConverter          state.AddressConverter
-	singleSigner           crypto.SingleSigner
-	keyGen                 crypto.KeyGenerator
-	maxTxNonceDeltaAllowed int
-	txFeeHandler           process.FeeHandler
-	txInterceptorThrottler process.InterceptorThrottler
-	marshalizer            marshal.Marshalizer
-	hasher                 hashing.Hasher
-	store                  dataRetriever.StorageService
-	dataPool               dataRetriever.MetaPoolsHolder
-	shardCoordinator       sharding.Coordinator
-	nodesCoordinator       sharding.NodesCoordinator
-	messenger              process.TopicHandler
-	multiSigner            crypto.MultiSigner
-	tpsBenchmark           *statistics.TpsBenchmark
->>>>>>> 6762ddfe
 }
 
 // NewInterceptorsContainerFactory is responsible for creating a new interceptors factory object
@@ -100,9 +81,30 @@
 	if check.IfNil(dataPool) {
 		return nil, process.ErrNilDataPoolHolder
 	}
-<<<<<<< HEAD
 	if check.IfNil(nodesCoordinator) {
 		return nil, process.ErrNilNodesCoordinator
+	}
+
+	//---check
+	if accounts == nil || accounts.IsInterfaceNil() {
+		return nil, process.ErrNilAccountsAdapter
+	}
+	if addrConverter == nil || addrConverter.IsInterfaceNil() {
+		return nil, process.ErrNilAddressConverter
+	}
+	if singleSigner == nil || singleSigner.IsInterfaceNil() {
+		return nil, process.ErrNilSingleSigner
+	}
+	if keyGen == nil || keyGen.IsInterfaceNil() {
+		return nil, process.ErrNilKeyGen
+	}
+	if txFeeHandler == nil || txFeeHandler.IsInterfaceNil() {
+		return nil, process.ErrNilEconomicsFeeHandler
+	}
+
+	txInterceptorThrottler, err := throttler.NewNumGoRoutineThrottler(maxGoRoutineTxInterceptor)
+	if err != nil {
+		return nil, err
 	}
 
 	argInterceptorFactory := &interceptorFactory.ArgMetaInterceptedDataFactory{
@@ -132,46 +134,6 @@
 	}
 
 	return icf, nil
-=======
-	if accounts == nil || accounts.IsInterfaceNil() {
-		return nil, process.ErrNilAccountsAdapter
-	}
-	if addrConverter == nil || addrConverter.IsInterfaceNil() {
-		return nil, process.ErrNilAddressConverter
-	}
-	if singleSigner == nil || singleSigner.IsInterfaceNil() {
-		return nil, process.ErrNilSingleSigner
-	}
-	if keyGen == nil || keyGen.IsInterfaceNil() {
-		return nil, process.ErrNilKeyGen
-	}
-	if txFeeHandler == nil || txFeeHandler.IsInterfaceNil() {
-		return nil, process.ErrNilEconomicsFeeHandler
-	}
-
-	txInterceptorThrottler, err := throttler.NewNumGoRoutineThrottler(maxGoRoutineTxInterceptor)
-	if err != nil {
-		return nil, err
-	}
-
-	return &interceptorsContainerFactory{
-		accounts:               accounts,
-		addrConverter:          addrConverter,
-		singleSigner:           singleSigner,
-		keyGen:                 keyGen,
-		maxTxNonceDeltaAllowed: maxTxNonceDeltaAllowed,
-		txFeeHandler:           txFeeHandler,
-		txInterceptorThrottler: txInterceptorThrottler,
-		shardCoordinator:       shardCoordinator,
-		nodesCoordinator:       nodesCoordinator,
-		messenger:              messenger,
-		store:                  store,
-		marshalizer:            marshalizer,
-		hasher:                 hasher,
-		multiSigner:            multiSigner,
-		dataPool:               dataPool,
-	}, nil
->>>>>>> 6762ddfe
 }
 
 // Create returns an interceptor container that will hold all interceptors in the system
@@ -322,17 +284,7 @@
 		return nil, err
 	}
 
-	//TODO rename interceptors2 when process/block/interceptors are no longer required
-	interceptor, err := processInterceptors.NewSingleDataInterceptor(
-		hdrFactory,
-		hdrProcessor,
-		icf.globalThrottler,
-	)
-	if err != nil {
-		return nil, err
-	}
-
-	return icf.createTopicAndAssignHandler(topic, interceptor, true)
+	return icf.createTopicAndAssignHandler(identifier, interceptor, true)
 }
 
 //------- Tx interceptors
@@ -444,7 +396,17 @@
 		return nil, err
 	}
 
-	return icf.createTopicAndAssignHandler(identifier, interceptor, true)
+	//TODO rename interceptors2 when process/block/interceptors are no longer required
+	interceptor, err := processInterceptors.NewSingleDataInterceptor(
+		hdrFactory,
+		hdrProcessor,
+		icf.globalThrottler,
+	)
+	if err != nil {
+		return nil, err
+	}
+
+	return icf.createTopicAndAssignHandler(topic, interceptor, true)
 }
 
 // IsInterfaceNil returns true if there is no value under the interface
