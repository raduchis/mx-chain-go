--- conflicted
+++ resolved
@@ -280,16 +280,10 @@
 				MaxGasPriceSetGuardian: "100000",
 			},
 		},
-<<<<<<< HEAD
-		PenalizedTooMuchGasEnableEpoch: 0,
-		EpochNotifier:                  &epochNotifier.EpochNotifierStub{},
-		BuiltInFunctionsCostHandler:    &mock.BuiltInCostHandlerStub{},
-		TxVersionChecker:               &testscommon.TxVersionCheckerStub{},
-=======
 		EpochNotifier:               &epochNotifier.EpochNotifierStub{},
 		EnableEpochsHandler:         &testscommon.EnableEpochsHandlerStub{},
 		BuiltInFunctionsCostHandler: &mock.BuiltInCostHandlerStub{},
->>>>>>> b1a9a213
+		TxVersionChecker:            &testscommon.TxVersionCheckerStub{},
 	}
 	economicsData, _ := economics.NewEconomicsData(argsNewEconomicsData)
 
