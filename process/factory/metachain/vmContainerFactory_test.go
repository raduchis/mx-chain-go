package metachain

import (
	"errors"
	"testing"

	arwenConfig "github.com/ElrondNetwork/arwen-wasm-vm/config"
	"github.com/ElrondNetwork/elrond-go/config"
	"github.com/ElrondNetwork/elrond-go/core"
	"github.com/ElrondNetwork/elrond-go/core/check"
	"github.com/ElrondNetwork/elrond-go/data/state"
	"github.com/ElrondNetwork/elrond-go/process"
	"github.com/ElrondNetwork/elrond-go/process/economics"
	"github.com/ElrondNetwork/elrond-go/process/factory"
	"github.com/ElrondNetwork/elrond-go/process/mock"
	"github.com/ElrondNetwork/elrond-go/process/smartContract/builtInFunctions"
	"github.com/ElrondNetwork/elrond-go/process/smartContract/hooks"
	"github.com/ElrondNetwork/elrond-go/testscommon"
	"github.com/ElrondNetwork/elrond-go/testscommon/economicsmocks"
	"github.com/ElrondNetwork/elrond-go/vm"
	"github.com/stretchr/testify/assert"
	"github.com/stretchr/testify/require"
)

func createMockVMAccountsArguments() hooks.ArgBlockChainHook {
	datapool := testscommon.NewPoolsHolderMock()
	arguments := hooks.ArgBlockChainHook{
		Accounts: &mock.AccountsStub{
			GetExistingAccountCalled: func(address []byte) (handler state.AccountHandler, e error) {
				return &mock.AccountWrapMock{}, nil
			},
		},
		PubkeyConv:         mock.NewPubkeyConverterMock(32),
		StorageService:     &mock.ChainStorerMock{},
		BlockChain:         &mock.BlockChainMock{},
		ShardCoordinator:   mock.NewOneShardCoordinatorMock(),
		Marshalizer:        &mock.MarshalizerMock{},
		Uint64Converter:    &mock.Uint64ByteSliceConverterMock{},
		BuiltInFunctions:   builtInFunctions.NewBuiltInFunctionContainer(),
		DataPool:           datapool,
		CompiledSCPool:     datapool.SmartContracts(),
		NilCompiledSCStore: true,
	}
	return arguments
}

func createVmContainerMockArgument(gasSchedule core.GasScheduleNotifier) ArgsNewVMContainerFactory {
	return ArgsNewVMContainerFactory{
		ArgBlockChainHook:   createMockVMAccountsArguments(),
		Economics:           &economicsmocks.EconomicsHandlerStub{},
		MessageSignVerifier: &mock.MessageSignVerifierMock{},
		GasSchedule:         gasSchedule,
		NodesConfigProvider: &mock.NodesConfigProviderStub{},
		Hasher:              &mock.HasherMock{},
		Marshalizer:         &mock.MarshalizerMock{},
		SystemSCConfig: &config.SystemSmartContractsConfig{
			ESDTSystemSCConfig: config.ESDTSystemSCConfig{
				BaseIssuingCost: "100000000",
				OwnerAddress:    "aaaaaa",
			},
			GovernanceSystemSCConfig: config.GovernanceSystemSCConfig{
				ProposalCost:     "500",
				NumNodes:         100,
				MinQuorum:        50,
				MinPassThreshold: 50,
				MinVetoThreshold: 50,
			},
			StakingSystemSCConfig: config.StakingSystemSCConfig{
				GenesisNodePrice:                     "1000",
				UnJailValue:                          "10",
				MinStepValue:                         "10",
				MinStakeValue:                        "1",
				UnBondPeriod:                         1,
				NumRoundsWithoutBleed:                1,
				MaximumPercentageToBleed:             1,
				BleedPercentagePerRound:              1,
				MaxNumberOfNodesForStake:             1,
				ActivateBLSPubKeyMessageVerification: false,
			},
		},
		ValidatorAccountsDB: &mock.AccountsStub{},
		ChanceComputer:      &mock.RaterMock{},
		EpochNotifier:       &mock.EpochNotifierStub{},
<<<<<<< HEAD
		EpochConfig: &config.EpochConfig{
			EnableEpochs: config.EnableEpochs{
				StakingV2EnableEpoch: 10,
				StakeEnableEpoch:     0,
			},
		},
=======
		ShardCoordinator:    &mock.ShardCoordinatorStub{},
>>>>>>> fd5f221b
	}
}

func TestNewVMContainerFactory_NilEconomics(t *testing.T) {
	t.Parallel()

	gasSchedule := makeGasSchedule()
	argsNewVmContainerFactory := createVmContainerMockArgument(gasSchedule)
	argsNewVmContainerFactory.Economics = nil
	vmf, err := NewVMContainerFactory(argsNewVmContainerFactory)

	assert.True(t, check.IfNil(vmf))
	assert.True(t, errors.Is(err, process.ErrNilEconomicsData))
}

func TestNewVMContainerFactory_NilMessageSignVerifier(t *testing.T) {
	t.Parallel()

	gasSchedule := makeGasSchedule()
	argsNewVmContainerFactory := createVmContainerMockArgument(gasSchedule)
	argsNewVmContainerFactory.MessageSignVerifier = nil
	vmf, err := NewVMContainerFactory(argsNewVmContainerFactory)

	assert.True(t, check.IfNil(vmf))
	assert.True(t, errors.Is(err, process.ErrNilKeyGen))
}

func TestNewVMContainerFactory_NilNodesConfigProvider(t *testing.T) {
	t.Parallel()

	gasSchedule := makeGasSchedule()
	argsNewVmContainerFactory := createVmContainerMockArgument(gasSchedule)
	argsNewVmContainerFactory.NodesConfigProvider = nil
	vmf, err := NewVMContainerFactory(argsNewVmContainerFactory)

	assert.True(t, check.IfNil(vmf))
	assert.True(t, errors.Is(err, process.ErrNilNodesConfigProvider))
}

func TestNewVMContainerFactory_NilHasher(t *testing.T) {
	t.Parallel()

	gasSchedule := makeGasSchedule()
	argsNewVmContainerFactory := createVmContainerMockArgument(gasSchedule)
	argsNewVmContainerFactory.Hasher = nil
	vmf, err := NewVMContainerFactory(argsNewVmContainerFactory)

	assert.True(t, check.IfNil(vmf))
	assert.True(t, errors.Is(err, process.ErrNilHasher))
}

func TestNewVMContainerFactory_NilMarshalizer(t *testing.T) {
	t.Parallel()

	gasSchedule := makeGasSchedule()
	argsNewVmContainerFactory := createVmContainerMockArgument(gasSchedule)
	argsNewVmContainerFactory.Marshalizer = nil
	vmf, err := NewVMContainerFactory(argsNewVmContainerFactory)

	assert.True(t, check.IfNil(vmf))
	assert.True(t, errors.Is(err, process.ErrNilMarshalizer))
}

func TestNewVMContainerFactory_NilSystemConfig(t *testing.T) {
	t.Parallel()

	gasSchedule := makeGasSchedule()
	argsNewVmContainerFactory := createVmContainerMockArgument(gasSchedule)
	argsNewVmContainerFactory.SystemSCConfig = nil
	vmf, err := NewVMContainerFactory(argsNewVmContainerFactory)

	assert.True(t, check.IfNil(vmf))
	assert.True(t, errors.Is(err, process.ErrNilSystemSCConfig))
}

func TestNewVMContainerFactory_NilValidatorAccountsDB(t *testing.T) {
	t.Parallel()

	gasSchedule := makeGasSchedule()
	argsNewVmContainerFactory := createVmContainerMockArgument(gasSchedule)
	argsNewVmContainerFactory.ValidatorAccountsDB = nil
	vmf, err := NewVMContainerFactory(argsNewVmContainerFactory)

	assert.True(t, check.IfNil(vmf))
	assert.True(t, errors.Is(err, vm.ErrNilValidatorAccountsDB))
}

func TestNewVMContainerFactory_NilChanceComputer(t *testing.T) {
	t.Parallel()

	gasSchedule := makeGasSchedule()
	argsNewVmContainerFactory := createVmContainerMockArgument(gasSchedule)
	argsNewVmContainerFactory.ChanceComputer = nil
	vmf, err := NewVMContainerFactory(argsNewVmContainerFactory)

	assert.True(t, check.IfNil(vmf))
	assert.True(t, errors.Is(err, vm.ErrNilChanceComputer))
}

func TestNewVMContainerFactory_NilGasSchedule(t *testing.T) {
	t.Parallel()

	gasSchedule := makeGasSchedule()
	argsNewVmContainerFactory := createVmContainerMockArgument(gasSchedule)
	argsNewVmContainerFactory.GasSchedule = nil
	vmf, err := NewVMContainerFactory(argsNewVmContainerFactory)

	assert.True(t, check.IfNil(vmf))
	assert.True(t, errors.Is(err, vm.ErrNilGasSchedule))
}

func TestNewVMContainerFactory_NilPubkeyConverter(t *testing.T) {
	t.Parallel()

	gasSchedule := makeGasSchedule()
	argsNewVmContainerFactory := createVmContainerMockArgument(gasSchedule)
	argsNewVmContainerFactory.ArgBlockChainHook.PubkeyConv = nil
	vmf, err := NewVMContainerFactory(argsNewVmContainerFactory)

	assert.True(t, check.IfNil(vmf))
	assert.True(t, errors.Is(err, vm.ErrNilAddressPubKeyConverter))
}

func TestNewVMContainerFactory_NilBlockChainHookFails(t *testing.T) {
	t.Parallel()

	gasSchedule := makeGasSchedule()
	argsNewVmContainerFactory := createVmContainerMockArgument(gasSchedule)
	argsNewVmContainerFactory.ArgBlockChainHook.Accounts = nil
	vmf, err := NewVMContainerFactory(argsNewVmContainerFactory)

	assert.True(t, check.IfNil(vmf))
	assert.True(t, errors.Is(err, process.ErrNilAccountsAdapter))
}

func TestNewVMContainerFactory_NilShardCoordinator(t *testing.T) {
	t.Parallel()

	gasSchedule := makeGasSchedule()
	argsNewVmContainerFactory := createVmContainerMockArgument(gasSchedule)
	argsNewVmContainerFactory.ShardCoordinator = nil
	vmf, err := NewVMContainerFactory(argsNewVmContainerFactory)

	assert.True(t, check.IfNil(vmf))
	assert.True(t, errors.Is(err, vm.ErrNilShardCoordinator))
}

func TestNewVMContainerFactory_OkValues(t *testing.T) {
	t.Parallel()

	gasSchedule := makeGasSchedule()
	argsNewVmContainerFactory := createVmContainerMockArgument(gasSchedule)
	vmf, err := NewVMContainerFactory(argsNewVmContainerFactory)

	assert.False(t, check.IfNil(vmf))
	assert.Nil(t, err)
}

func TestVmContainerFactory_Create(t *testing.T) {
	t.Parallel()

	argsNewEconomicsData := economics.ArgsNewEconomicsData{
		Economics: &config.EconomicsConfig{
			GlobalSettings: config.GlobalSettings{
				GenesisTotalSupply: "2000000000000000000000",
				MinimumInflation:   0,
				YearSettings: []*config.YearSetting{
					{
						Year:             0,
						MaximumInflation: 0.01,
					},
				},
			},
			RewardsSettings: config.RewardsSettings{
				RewardsConfigByEpoch: []config.EpochRewardSettings{
					{
						LeaderPercentage:                 0.1,
						DeveloperPercentage:              0.1,
						ProtocolSustainabilityPercentage: 0.1,
						ProtocolSustainabilityAddress:    "erd1932eft30w753xyvme8d49qejgkjc09n5e49w4mwdjtm0neld797su0dlxp",
						TopUpGradientPoint:               "300000000000000000000",
						TopUpFactor:                      0.25,
					},
				},
			},
			FeeSettings: config.FeeSettings{
				MaxGasLimitPerBlock:     "10000000000",
				MaxGasLimitPerMetaBlock: "10000000000",
				MinGasPrice:             "10",
				MinGasLimit:             "10",
				GasPerDataByte:          "1",
				GasPriceModifier:        1.0,
			},
		},
		PenalizedTooMuchGasEnableEpoch: 0,
		EpochNotifier:                  &mock.EpochNotifierStub{},
		BuiltInFunctionsCostHandler:    &mock.BuiltInCostHandlerStub{},
	}
	economicsData, _ := economics.NewEconomicsData(argsNewEconomicsData)

	argsNewVMContainerFactory := ArgsNewVMContainerFactory{
		ArgBlockChainHook:   createMockVMAccountsArguments(),
		Economics:           economicsData,
		MessageSignVerifier: &mock.MessageSignVerifierMock{},
		GasSchedule:         makeGasSchedule(),
		NodesConfigProvider: &mock.NodesConfigProviderStub{},
		Hasher:              &mock.HasherMock{},
		Marshalizer:         &mock.MarshalizerMock{},
		SystemSCConfig: &config.SystemSmartContractsConfig{
			ESDTSystemSCConfig: config.ESDTSystemSCConfig{
				BaseIssuingCost: "100000000",
				OwnerAddress:    "aaaaaa",
			},
			GovernanceSystemSCConfig: config.GovernanceSystemSCConfig{
				ProposalCost:     "500",
				NumNodes:         100,
				MinQuorum:        50,
				MinPassThreshold: 50,
				MinVetoThreshold: 50,
			},
			StakingSystemSCConfig: config.StakingSystemSCConfig{
				GenesisNodePrice:                     "1000",
				UnJailValue:                          "100",
				MinStepValue:                         "100",
				MinStakeValue:                        "1",
				UnBondPeriod:                         1,
				NumRoundsWithoutBleed:                1,
				MaximumPercentageToBleed:             1,
				BleedPercentagePerRound:              1,
				MaxNumberOfNodesForStake:             100,
				ActivateBLSPubKeyMessageVerification: false,
				MinUnstakeTokensValue:                "1",
			},
			DelegationManagerSystemSCConfig: config.DelegationManagerSystemSCConfig{
				MinCreationDeposit:  "100",
				MinStakeAmount:      "100",
				ConfigChangeAddress: "aabb00",
			},
			DelegationSystemSCConfig: config.DelegationSystemSCConfig{
				MinServiceFee: 0,
				MaxServiceFee: 100,
			},
		},
		ValidatorAccountsDB: &mock.AccountsStub{},
		ChanceComputer:      &mock.RaterMock{},
		EpochNotifier:       &mock.EpochNotifierStub{},
<<<<<<< HEAD
		EpochConfig: &config.EpochConfig{
			EnableEpochs: config.EnableEpochs{
				StakingV2EnableEpoch:               10,
				StakeEnableEpoch:                   1,
				DelegationManagerEnableEpoch:       0,
				DelegationSmartContractEnableEpoch: 0,
			},
		},
=======
		ShardCoordinator:    mock.NewMultiShardsCoordinatorMock(1),
>>>>>>> fd5f221b
	}
	vmf, err := NewVMContainerFactory(argsNewVMContainerFactory)
	assert.NotNil(t, vmf)
	assert.Nil(t, err)

	container, err := vmf.Create()
	require.Nil(t, err)
	require.NotNil(t, container)
	defer func() {
		_ = container.Close()
	}()

	assert.Nil(t, err)
	assert.NotNil(t, container)

	vmInstance, err := container.Get(factory.SystemVirtualMachine)
	assert.Nil(t, err)
	assert.NotNil(t, vmInstance)

	acc := vmf.BlockChainHookImpl()
	assert.NotNil(t, acc)
}

func makeGasSchedule() core.GasScheduleNotifier {
	gasSchedule := arwenConfig.MakeGasMapForTests()
	FillGasMapInternal(gasSchedule, 1)
	return mock.NewGasScheduleNotifierMock(gasSchedule)
}

func FillGasMapInternal(gasMap map[string]map[string]uint64, value uint64) map[string]map[string]uint64 {
	gasMap[core.BaseOperationCost] = FillGasMapBaseOperationCosts(value)
	gasMap[core.MetaChainSystemSCsCost] = FillGasMapMetaChainSystemSCsCosts(value)

	return gasMap
}

func FillGasMapBaseOperationCosts(value uint64) map[string]uint64 {
	gasMap := make(map[string]uint64)
	gasMap["StorePerByte"] = value
	gasMap["DataCopyPerByte"] = value
	gasMap["ReleasePerByte"] = value
	gasMap["PersistPerByte"] = value
	gasMap["CompilePerByte"] = value
	gasMap["AoTPreparePerByte"] = value
	gasMap["GetCode"] = value
	return gasMap
}

func FillGasMapMetaChainSystemSCsCosts(value uint64) map[string]uint64 {
	gasMap := make(map[string]uint64)
	gasMap["Stake"] = value
	gasMap["UnStake"] = value
	gasMap["UnBond"] = value
	gasMap["Claim"] = value
	gasMap["Get"] = value
	gasMap["ChangeRewardAddress"] = value
	gasMap["ChangeValidatorKeys"] = value
	gasMap["UnJail"] = value
	gasMap["ESDTIssue"] = value
	gasMap["ESDTOperations"] = value
	gasMap["Proposal"] = value
	gasMap["Vote"] = value
	gasMap["DelegateVote"] = value
	gasMap["RevokeVote"] = value
	gasMap["CloseProposal"] = value
	gasMap["DelegationOps"] = value
	gasMap["UnStakeTokens"] = value
	gasMap["UnBondTokens"] = value
	gasMap["DelegationMgrOps"] = value
	gasMap["GetAllNodeStates"] = value
	gasMap["ValidatorToDelegation"] = value

	return gasMap
}<|MERGE_RESOLUTION|>--- conflicted
+++ resolved
@@ -81,16 +81,13 @@
 		ValidatorAccountsDB: &mock.AccountsStub{},
 		ChanceComputer:      &mock.RaterMock{},
 		EpochNotifier:       &mock.EpochNotifierStub{},
-<<<<<<< HEAD
 		EpochConfig: &config.EpochConfig{
 			EnableEpochs: config.EnableEpochs{
 				StakingV2EnableEpoch: 10,
 				StakeEnableEpoch:     0,
 			},
 		},
-=======
 		ShardCoordinator:    &mock.ShardCoordinatorStub{},
->>>>>>> fd5f221b
 	}
 }
 
@@ -337,7 +334,6 @@
 		ValidatorAccountsDB: &mock.AccountsStub{},
 		ChanceComputer:      &mock.RaterMock{},
 		EpochNotifier:       &mock.EpochNotifierStub{},
-<<<<<<< HEAD
 		EpochConfig: &config.EpochConfig{
 			EnableEpochs: config.EnableEpochs{
 				StakingV2EnableEpoch:               10,
@@ -346,9 +342,7 @@
 				DelegationSmartContractEnableEpoch: 0,
 			},
 		},
-=======
 		ShardCoordinator:    mock.NewMultiShardsCoordinatorMock(1),
->>>>>>> fd5f221b
 	}
 	vmf, err := NewVMContainerFactory(argsNewVMContainerFactory)
 	assert.NotNil(t, vmf)
