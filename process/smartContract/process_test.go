--- conflicted
+++ resolved
@@ -4042,17 +4042,10 @@
 						ExtraGasLimitGuardedTx:      "50000",
 					},
 				},
-<<<<<<< HEAD
 				GasPerDataByte:         "1500",
 				MinGasPrice:            "1000000000",
 				GasPriceModifier:       0.01,
-				ExtraGasLimitGuardedTx: "50000",
 				MaxGasPriceSetGuardian: "100000",
-=======
-				GasPerDataByte:   "1500",
-				MinGasPrice:      "1000000000",
-				GasPriceModifier: 0.01,
->>>>>>> 707bf7c0
 			},
 		},
 		EpochNotifier:                  &epochNotifier.EpochNotifierStub{},
