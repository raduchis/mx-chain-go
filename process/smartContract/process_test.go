package smartContract

import (
	"bytes"
	"encoding/hex"
	"fmt"
	"math/big"
	"sync"
	"testing"

	"github.com/ElrondNetwork/elrond-go-core/core"
	"github.com/ElrondNetwork/elrond-go-core/data"
	"github.com/ElrondNetwork/elrond-go-core/data/smartContractResult"
	"github.com/ElrondNetwork/elrond-go-core/data/transaction"
	vmData "github.com/ElrondNetwork/elrond-go-core/data/vm"
	"github.com/ElrondNetwork/elrond-go/common"
	"github.com/ElrondNetwork/elrond-go/common/enablers"
	"github.com/ElrondNetwork/elrond-go/common/forking"
	"github.com/ElrondNetwork/elrond-go/config"
	"github.com/ElrondNetwork/elrond-go/process"
	"github.com/ElrondNetwork/elrond-go/process/block/postprocess"
	"github.com/ElrondNetwork/elrond-go/process/economics"
	"github.com/ElrondNetwork/elrond-go/process/mock"
	"github.com/ElrondNetwork/elrond-go/sharding"
	"github.com/ElrondNetwork/elrond-go/state"
	"github.com/ElrondNetwork/elrond-go/storage/storageunit"
	"github.com/ElrondNetwork/elrond-go/storage/txcache"
	"github.com/ElrondNetwork/elrond-go/testscommon"
	"github.com/ElrondNetwork/elrond-go/testscommon/economicsmocks"
	"github.com/ElrondNetwork/elrond-go/testscommon/epochNotifier"
	"github.com/ElrondNetwork/elrond-go/testscommon/hashingMocks"
	stateMock "github.com/ElrondNetwork/elrond-go/testscommon/state"
	vmcommon "github.com/ElrondNetwork/elrond-vm-common"
	"github.com/ElrondNetwork/elrond-vm-common/builtInFunctions"
	"github.com/ElrondNetwork/elrond-vm-common/parsers"
	"github.com/pkg/errors"
	"github.com/stretchr/testify/assert"
	"github.com/stretchr/testify/require"
)

func generateEmptyByteSlice(size int) []byte {
	buff := make([]byte, size)

	return buff
}

func createMockPubkeyConverter() *mock.PubkeyConverterMock {
	return mock.NewPubkeyConverterMock(32)
}

func createAccounts(tx data.TransactionHandler) (state.UserAccountHandler, state.UserAccountHandler) {
	acntSrc, _ := state.NewUserAccount(tx.GetSndAddr())
	acntSrc.Balance = acntSrc.Balance.Add(acntSrc.Balance, tx.GetValue())
	totalFee := big.NewInt(0)
	totalFee = totalFee.Mul(big.NewInt(int64(tx.GetGasLimit())), big.NewInt(int64(tx.GetGasPrice())))
	acntSrc.Balance.Set(acntSrc.Balance.Add(acntSrc.Balance, totalFee))

	acntDst, _ := state.NewUserAccount(tx.GetRcvAddr())

	return acntSrc, acntDst
}

func createMockSmartContractProcessorArguments() ArgsNewSmartContractProcessor {
	gasSchedule := make(map[string]map[string]uint64)
	gasSchedule[common.ElrondAPICost] = make(map[string]uint64)
	gasSchedule[common.ElrondAPICost][common.AsyncCallStepField] = 1000
	gasSchedule[common.ElrondAPICost][common.AsyncCallbackGasLockField] = 3000
	gasSchedule[common.BuiltInCost] = make(map[string]uint64)
	gasSchedule[common.BuiltInCost][core.BuiltInFunctionESDTTransfer] = 2000

	return ArgsNewSmartContractProcessor{
		VmContainer: &mock.VMContainerMock{},
		ArgsParser:  &mock.ArgumentParserMock{},
		Hasher:      &hashingMocks.HasherMock{},
		Marshalizer: &mock.MarshalizerMock{},
		AccountsDB: &stateMock.AccountsStub{
			RevertToSnapshotCalled: func(snapshot int) error {
				return nil
			},
		},
		BlockChainHook:   &testscommon.BlockChainHookStub{},
		BuiltInFunctions: builtInFunctions.NewBuiltInFunctionContainer(),
		PubkeyConv:       createMockPubkeyConverter(),
		ShardCoordinator: mock.NewMultiShardsCoordinatorMock(5),
		ScrForwarder:     &mock.IntermediateTransactionHandlerMock{},
		BadTxForwarder:   &mock.IntermediateTransactionHandlerMock{},
		TxFeeHandler:     &mock.FeeAccumulatorStub{},
		TxLogsProcessor:  &mock.TxLogsProcessorStub{},
		EconomicsFee: &economicsmocks.EconomicsHandlerStub{
			DeveloperPercentageCalled: func() float64 {
				return 0.0
			},
			ComputeTxFeeCalled: func(tx data.TransactionWithFeeHandler) *big.Int {
				return core.SafeMul(tx.GetGasLimit(), tx.GetGasPrice())
			},
			ComputeFeeForProcessingCalled: func(tx data.TransactionWithFeeHandler, gasToUse uint64) *big.Int {
				return core.SafeMul(tx.GetGasPrice(), gasToUse)
			},
		},
		TxTypeHandler: &testscommon.TxTypeHandlerMock{},
		GasHandler: &testscommon.GasHandlerStub{
			SetGasRefundedCalled: func(gasRefunded uint64, hash []byte) {},
		},
		GasSchedule: testscommon.NewGasScheduleNotifierMock(gasSchedule),
		EnableEpochsHandler: &testscommon.EnableEpochsHandlerStub{
			IsSCDeployFlagEnabledField: true,
		},
		ArwenChangeLocker: &sync.RWMutex{},
		VMOutputCacher:    txcache.NewDisabledCache(),
	}
}

// ===================== TestNewSmartContractProcessor =====================
func TestNewSmartContractProcessorNilVM(t *testing.T) {
	t.Parallel()

	arguments := createMockSmartContractProcessorArguments()
	arguments.VmContainer = nil
	sc, err := NewSmartContractProcessor(arguments)

	require.Nil(t, sc)
	require.Nil(t, sc)
	require.Equal(t, process.ErrNoVM, err)
}

func TestNewSmartContractProcessorNilVMOutputCacher(t *testing.T) {
	t.Parallel()

	arguments := createMockSmartContractProcessorArguments()
	arguments.VMOutputCacher = nil
	sc, err := NewSmartContractProcessor(arguments)

	require.Nil(t, sc)
	require.Nil(t, sc)
	require.Equal(t, process.ErrNilCacher, err)
}

func TestNewSmartContractProcessorNilBuiltInFunctions(t *testing.T) {
	t.Parallel()

	arguments := createMockSmartContractProcessorArguments()
	arguments.BuiltInFunctions = nil
	sc, err := NewSmartContractProcessor(arguments)

	require.Nil(t, sc)
	require.Nil(t, sc)
	require.Equal(t, process.ErrNilBuiltInFunction, err)
}

func TestNewSmartContractProcessorNilArgsParser(t *testing.T) {
	t.Parallel()

	arguments := createMockSmartContractProcessorArguments()
	arguments.ArgsParser = nil
	sc, err := NewSmartContractProcessor(arguments)

	require.Nil(t, sc)
	require.Equal(t, process.ErrNilArgumentParser, err)
}

func TestNewSmartContractProcessorNilHasher(t *testing.T) {
	t.Parallel()

	arguments := createMockSmartContractProcessorArguments()
	arguments.Hasher = nil
	sc, err := NewSmartContractProcessor(arguments)

	require.Nil(t, sc)
	require.Equal(t, process.ErrNilHasher, err)
}

func TestNewSmartContractProcessorNilMarshalizer(t *testing.T) {
	t.Parallel()

	arguments := createMockSmartContractProcessorArguments()
	arguments.Marshalizer = nil
	sc, err := NewSmartContractProcessor(arguments)

	require.Nil(t, sc)
	require.Equal(t, process.ErrNilMarshalizer, err)
}

func TestNewSmartContractProcessorNilAccountsDB(t *testing.T) {
	t.Parallel()

	arguments := createMockSmartContractProcessorArguments()
	arguments.AccountsDB = nil
	sc, err := NewSmartContractProcessor(arguments)

	require.Nil(t, sc)
	require.Equal(t, process.ErrNilAccountsAdapter, err)
}

func TestNewSmartContractProcessorNilAdrConv(t *testing.T) {
	t.Parallel()

	arguments := createMockSmartContractProcessorArguments()
	arguments.PubkeyConv = nil
	sc, err := NewSmartContractProcessor(arguments)

	require.Nil(t, sc)
	require.Equal(t, process.ErrNilPubkeyConverter, err)
}

func TestNewSmartContractProcessorNilShardCoordinator(t *testing.T) {
	t.Parallel()

	arguments := createMockSmartContractProcessorArguments()
	arguments.ShardCoordinator = nil
	sc, err := NewSmartContractProcessor(arguments)

	require.Nil(t, sc)
	require.Equal(t, process.ErrNilShardCoordinator, err)
}

func TestNewSmartContractProcessorNilFakeAccountsHandler(t *testing.T) {
	t.Parallel()

	arguments := createMockSmartContractProcessorArguments()
	arguments.BlockChainHook = nil
	sc, err := NewSmartContractProcessor(arguments)

	require.Nil(t, sc)
	require.Equal(t, process.ErrNilTemporaryAccountsHandler, err)
}

func TestNewSmartContractProcessor_NilIntermediateMock(t *testing.T) {
	t.Parallel()

	arguments := createMockSmartContractProcessorArguments()
	arguments.ScrForwarder = nil
	sc, err := NewSmartContractProcessor(arguments)

	require.Nil(t, sc)
	require.Equal(t, process.ErrNilIntermediateTransactionHandler, err)
}

func TestNewSmartContractProcessor_ErrNilUnsignedTxHandlerMock(t *testing.T) {
	t.Parallel()

	arguments := createMockSmartContractProcessorArguments()
	arguments.TxFeeHandler = nil
	sc, err := NewSmartContractProcessor(arguments)

	require.Nil(t, sc)
	require.Equal(t, process.ErrNilUnsignedTxHandler, err)
}

func TestNewSmartContractProcessor_ErrNilGasHandlerMock(t *testing.T) {
	t.Parallel()

	arguments := createMockSmartContractProcessorArguments()
	arguments.GasHandler = nil
	sc, err := NewSmartContractProcessor(arguments)

	require.Nil(t, sc)
	require.Equal(t, process.ErrNilGasHandler, err)
}

func TestNewSmartContractProcessor_NilEnableEpochsHandlerShouldErr(t *testing.T) {
	t.Parallel()

	arguments := createMockSmartContractProcessorArguments()
	arguments.EnableEpochsHandler = nil
	sc, err := NewSmartContractProcessor(arguments)

	require.Nil(t, sc)
	require.Equal(t, process.ErrNilEnableEpochsHandler, err)
}

func TestNewSmartContractProcessor_NilEconomicsFeeShouldErr(t *testing.T) {
	t.Parallel()

	arguments := createMockSmartContractProcessorArguments()
	arguments.EconomicsFee = nil
	sc, err := NewSmartContractProcessor(arguments)

	require.Nil(t, sc)
	require.Equal(t, process.ErrNilEconomicsFeeHandler, err)
}

func TestNewSmartContractProcessor_NilTxTypeHandlerShouldErr(t *testing.T) {
	t.Parallel()

	arguments := createMockSmartContractProcessorArguments()
	arguments.TxTypeHandler = nil
	sc, err := NewSmartContractProcessor(arguments)

	require.Nil(t, sc)
	require.Equal(t, process.ErrNilTxTypeHandler, err)
}

func TestNewSmartContractProcessor_NilGasScheduleShouldErr(t *testing.T) {
	t.Parallel()

	arguments := createMockSmartContractProcessorArguments()
	arguments.GasSchedule = nil
	sc, err := NewSmartContractProcessor(arguments)

	require.Nil(t, sc)
	require.Equal(t, process.ErrNilGasSchedule, err)
}

func TestNewSmartContractProcessor_NilLatestGasScheduleShouldErr(t *testing.T) {
	t.Parallel()

	arguments := createMockSmartContractProcessorArguments()
	arguments.GasSchedule = testscommon.NewGasScheduleNotifierMock(nil)
	sc, err := NewSmartContractProcessor(arguments)

	require.Nil(t, sc)
	require.Equal(t, process.ErrNilGasSchedule, err)
}

func TestNewSmartContractProcessor_NilTxLogsProcessorShouldErr(t *testing.T) {
	t.Parallel()

	arguments := createMockSmartContractProcessorArguments()
	arguments.TxLogsProcessor = nil
	sc, err := NewSmartContractProcessor(arguments)

	require.Nil(t, sc)
	require.Equal(t, process.ErrNilTxLogsProcessor, err)
}

func TestNewSmartContractProcessor_NilBadTxForwarderShouldErr(t *testing.T) {
	t.Parallel()

	arguments := createMockSmartContractProcessorArguments()
	arguments.BadTxForwarder = nil
	sc, err := NewSmartContractProcessor(arguments)

	require.Nil(t, sc)
	require.Equal(t, process.ErrNilBadTxHandler, err)
}

func TestNewSmartContractProcessor_NilLockerShouldErr(t *testing.T) {
	t.Parallel()

	arguments := createMockSmartContractProcessorArguments()
	arguments.ArwenChangeLocker = nil
	sc, err := NewSmartContractProcessor(arguments)

	require.Nil(t, sc)
	require.Equal(t, process.ErrNilLocker, err)
}

func TestNewSmartContractProcessor_ShouldRegisterNotifiers(t *testing.T) {
	t.Parallel()

	gasScheduleRegisterCalled := false

	arguments := createMockSmartContractProcessorArguments()
	gasSchedule := testscommon.NewGasScheduleNotifierMock(make(map[string]map[string]uint64))
	gasSchedule.RegisterNotifyHandlerCalled = func(handler core.GasScheduleSubscribeHandler) {
		gasScheduleRegisterCalled = true
	}
	arguments.GasSchedule = gasSchedule

	_, _ = NewSmartContractProcessor(arguments)

	require.True(t, gasScheduleRegisterCalled)
}

func TestNewSmartContractProcessor(t *testing.T) {
	t.Parallel()

	arguments := createMockSmartContractProcessorArguments()
	sc, err := NewSmartContractProcessor(arguments)

	require.NotNil(t, sc)
	require.Nil(t, err)
	require.False(t, sc.IsInterfaceNil())
}

func TestNewSmartContractProcessorVerifyAllMembers(t *testing.T) {
	t.Parallel()

	arguments := createMockSmartContractProcessorArguments()
	sc, _ := NewSmartContractProcessor(arguments)

	assert.Equal(t, arguments.VmContainer, sc.vmContainer)
	assert.Equal(t, arguments.ArgsParser, sc.argsParser)
	assert.Equal(t, arguments.Hasher, sc.hasher)
	assert.Equal(t, arguments.AccountsDB, sc.accounts)
	assert.Equal(t, arguments.BlockChainHook, sc.blockChainHook)
	assert.Equal(t, arguments.PubkeyConv, sc.pubkeyConv)
	assert.Equal(t, arguments.ShardCoordinator, sc.shardCoordinator)
	assert.Equal(t, arguments.ScrForwarder, sc.scrForwarder)
	assert.Equal(t, arguments.TxFeeHandler, sc.txFeeHandler)
	assert.Equal(t, arguments.EconomicsFee, sc.economicsFee)
	assert.Equal(t, arguments.TxTypeHandler, sc.txTypeHandler)
	assert.Equal(t, arguments.TxLogsProcessor, sc.txLogsProcessor)
	assert.Equal(t, arguments.BadTxForwarder, sc.badTxForwarder)
}

// ===================== TestGasScheduleChange =====================

func TestGasScheduleChangeNoApiCostShouldNotChange(t *testing.T) {
	t.Parallel()

	arguments := createMockSmartContractProcessorArguments()
	sc, _ := NewSmartContractProcessor(arguments)

	gasSchedule := make(map[string]map[string]uint64)
	gasSchedule[common.BuiltInCost] = nil

	sc.GasScheduleChange(gasSchedule)
	require.Equal(t, sc.builtInGasCosts[core.BuiltInFunctionESDTNFTTransfer], uint64(0))

	gasSchedule[common.BuiltInCost] = make(map[string]uint64)
	gasSchedule[common.BuiltInCost][core.BuiltInFunctionESDTTransfer] = 2000
	sc.GasScheduleChange(gasSchedule)
	require.Equal(t, sc.builtInGasCosts[core.BuiltInFunctionESDTTransfer], uint64(2000))
}

func TestGasScheduleChangeShouldWork(t *testing.T) {
	t.Parallel()

	arguments := createMockSmartContractProcessorArguments()
	sc, _ := NewSmartContractProcessor(arguments)

	gasSchedule := make(map[string]map[string]uint64)
	gasSchedule[common.BuiltInCost] = make(map[string]uint64)
	gasSchedule[common.BuiltInCost][core.BuiltInFunctionESDTTransfer] = 20

	sc.GasScheduleChange(gasSchedule)

	require.Equal(t, sc.builtInGasCosts[core.BuiltInFunctionESDTTransfer], uint64(20))
}

// ===================== TestDeploySmartContract =====================

func TestScProcessor_DeploySmartContractBadParse(t *testing.T) {
	t.Parallel()

	argParser := &mock.ArgumentParserMock{}
	arguments := createMockSmartContractProcessorArguments()
	arguments.VmContainer = &mock.VMContainerMock{}
	arguments.ArgsParser = argParser

	tx := &transaction.Transaction{}
	tx.Nonce = 0
	tx.SndAddr = []byte("SRC")
	tx.RcvAddr = generateEmptyByteSlice(createMockPubkeyConverter().Len())
	tx.Data = []byte("data")
	tx.Value = big.NewInt(45)
	acntSrc, _ := createAccounts(tx)

	parseError := fmt.Errorf("fooError")
	argParser.ParseDeployDataCalled = func(data string) (*parsers.DeployArgs, error) {
		return nil, parseError
	}

	arguments.AccountsDB = &stateMock.AccountsStub{
		RevertToSnapshotCalled: func(snapshot int) error {
			return nil
		},
		LoadAccountCalled: func(address []byte) (vmcommon.AccountHandler, error) {
			return acntSrc, nil
		},
	}

	sc, err := NewSmartContractProcessor(arguments)
	require.NotNil(t, sc)
	require.Nil(t, err)

	returnCode, _ := sc.DeploySmartContract(tx, acntSrc)

	tsc := NewTestScProcessor(sc)

	scrs := tsc.GetAllSCRs()
	expectedError := "@" + hex.EncodeToString([]byte(parseError.Error()))
	require.Equal(t, expectedError, string(scrs[0].GetData()))
	require.Equal(t, vmcommon.UserError, returnCode)
	require.Equal(t, uint64(1), acntSrc.GetNonce())
	require.True(t, acntSrc.GetBalance().Cmp(tx.Value) == 0)
}

func TestScProcessor_DeploySmartContractRunError(t *testing.T) {
	t.Parallel()

	vmContainer := &mock.VMContainerMock{}
	argParser := NewArgumentParser()
	arguments := createMockSmartContractProcessorArguments()
	arguments.AccountsDB = &stateMock.AccountsStub{RevertToSnapshotCalled: func(snapshot int) error {
		return nil
	}}
	arguments.VmContainer = vmContainer
	arguments.ArgsParser = argParser
	sc, err := NewSmartContractProcessor(arguments)
	require.NotNil(t, sc)
	require.Nil(t, err)

	tx := &transaction.Transaction{}
	tx.Nonce = 0
	tx.SndAddr = []byte("SRC")
	tx.RcvAddr = generateEmptyByteSlice(createMockPubkeyConverter().Len())
	tx.Data = []byte("abba@0500@0000")
	tx.Value = big.NewInt(45)
	acntSrc, _ := createAccounts(tx)

	vm := &mock.VMExecutionHandlerStub{}

	createError := fmt.Errorf("fooError")
	vm.RunSmartContractCreateCalled = func(input *vmcommon.ContractCreateInput) (output *vmcommon.VMOutput, e error) {
		return nil, createError
	}

	vmContainer.GetCalled = func(key []byte) (handler vmcommon.VMExecutionHandler, e error) {
		return vm, nil
	}

	_, _ = sc.DeploySmartContract(tx, acntSrc)
	tsc := NewTestScProcessor(sc)
	scrs := tsc.GetAllSCRs()
	expectedError := "@" + hex.EncodeToString([]byte(createError.Error()))
	require.Equal(t, expectedError, string(scrs[0].GetData()))
}

func TestScProcessor_DeploySmartContractDisabled(t *testing.T) {
	t.Parallel()

	vmContainer := &mock.VMContainerMock{}
	argParser := NewArgumentParser()
	arguments := createMockSmartContractProcessorArguments()
	arguments.AccountsDB = &stateMock.AccountsStub{RevertToSnapshotCalled: func(snapshot int) error {
		return nil
	}}
	arguments.VmContainer = vmContainer
	arguments.ArgsParser = argParser
	arguments.EnableEpochsHandler = &testscommon.EnableEpochsHandlerStub{
		IsBuiltInFunctionsFlagEnabledField: true,
	}

	sc, err := NewSmartContractProcessor(arguments)
	require.NotNil(t, sc)
	require.Nil(t, err)

	tx := &transaction.Transaction{}
	tx.Nonce = 0
	tx.SndAddr = []byte("SRC")
	tx.RcvAddr = generateEmptyByteSlice(createMockPubkeyConverter().Len())
	tx.Data = []byte("abba@0500@0000")
	tx.Value = big.NewInt(45)
	acntSrc, _ := createAccounts(tx)

	vm := &mock.VMExecutionHandlerStub{}
	vmContainer.GetCalled = func(key []byte) (handler vmcommon.VMExecutionHandler, e error) {
		return vm, nil
	}

	returnCode, err := sc.DeploySmartContract(tx, acntSrc)
	require.Nil(t, err)
	require.Equal(t, vmcommon.UserError, returnCode)
}

func TestScProcessor_BuiltInCallSmartContractDisabled(t *testing.T) {
	t.Parallel()

	vmContainer := &mock.VMContainerMock{}
	argParser := NewArgumentParser()
	arguments := createMockSmartContractProcessorArguments()
	arguments.AccountsDB = &stateMock.AccountsStub{RevertToSnapshotCalled: func(snapshot int) error {
		return nil
	}}
	arguments.VmContainer = vmContainer
	arguments.ArgsParser = argParser
	funcName := "builtIn"
	sc, err := NewSmartContractProcessor(arguments)
	require.NotNil(t, sc)
	require.Nil(t, err)

	tx := &transaction.Transaction{}
	tx.Nonce = 0
	tx.SndAddr = []byte("SRC")
	tx.RcvAddr = []byte("DST")
	tx.Data = []byte(funcName + "@0500@0000")
	tx.Value = big.NewInt(45)
	acntSrc, _ := createAccounts(tx)

	vm := &mock.VMExecutionHandlerStub{}
	vmContainer.GetCalled = func(key []byte) (handler vmcommon.VMExecutionHandler, e error) {
		return vm, nil
	}

	_, err = sc.ExecuteBuiltInFunction(tx, acntSrc, nil)
	require.Equal(t, process.ErrFailedTransaction, err)
}

func TestScProcessor_BuiltInCallSmartContractSenderFailed(t *testing.T) {
	t.Parallel()

	vmContainer := &mock.VMContainerMock{}
	argParser := NewArgumentParser()
	arguments := createMockSmartContractProcessorArguments()
	arguments.AccountsDB = &stateMock.AccountsStub{RevertToSnapshotCalled: func(snapshot int) error {
		return nil
	}}
	arguments.VmContainer = vmContainer
	arguments.ArgsParser = argParser
	funcName := "builtIn"
	localError := errors.New("failed built in call")
	arguments.BlockChainHook = &testscommon.BlockChainHookStub{
		ProcessBuiltInFunctionCalled: func(input *vmcommon.ContractCallInput) (*vmcommon.VMOutput, error) {
			return nil, localError
		},
	}

	scrAdded := false
	badTxAdded := false
	arguments.BadTxForwarder = &mock.IntermediateTransactionHandlerMock{
		AddIntermediateTransactionsCalled: func(txs []data.TransactionHandler) error {
			badTxAdded = true
			return nil
		},
	}
	arguments.ScrForwarder = &mock.IntermediateTransactionHandlerMock{
		AddIntermediateTransactionsCalled: func(txs []data.TransactionHandler) error {
			scrAdded = true
			return nil
		},
	}

	sc, err := NewSmartContractProcessor(arguments)
	require.NotNil(t, sc)
	require.Nil(t, err)

	tx := &transaction.Transaction{}
	tx.Nonce = 0
	tx.SndAddr = []byte("SRC")
	tx.RcvAddr = []byte("DST")
	tx.Data = []byte(funcName + "@0500@0000")
	tx.Value = big.NewInt(45)
	acntSrc, _ := createAccounts(tx)

	vm := &mock.VMExecutionHandlerStub{}
	vmContainer.GetCalled = func(key []byte) (handler vmcommon.VMExecutionHandler, e error) {
		return vm, nil
	}

	_, err = sc.ExecuteBuiltInFunction(tx, acntSrc, nil)
	require.Equal(t, process.ErrFailedTransaction, err)
	require.True(t, scrAdded)
	require.True(t, badTxAdded)

	_, err = sc.ExecuteSmartContractTransaction(tx, nil, acntSrc)
	require.Nil(t, err)
}

func TestScProcessor_ExecuteBuiltInFunctionSCResultCallSelfShard(t *testing.T) {
	t.Parallel()

	vmContainer := &mock.VMContainerMock{}
	argParser := NewArgumentParser()
	arguments := createMockSmartContractProcessorArguments()
	accountState := &stateMock.AccountsStub{
		RevertToSnapshotCalled: func(snapshot int) error {
			return nil
		},
	}
	arguments.AccountsDB = accountState
	arguments.VmContainer = vmContainer
	arguments.ArgsParser = argParser
	enableEpochsHandlerStub := &testscommon.EnableEpochsHandlerStub{}
	arguments.EnableEpochsHandler = enableEpochsHandlerStub
	funcName := "builtIn"
	sc, err := NewSmartContractProcessor(arguments)
	require.NotNil(t, sc)
	require.Nil(t, err)

	tx := &smartContractResult.SmartContractResult{}
	tx.Nonce = 0
	tx.SndAddr = []byte("SRC")
	tx.RcvAddr = make([]byte, arguments.PubkeyConv.Len())
	tx.Data = []byte(funcName + "@0500@0000")
	tx.Value = big.NewInt(0)
	tx.CallType = vmData.AsynchronousCallBack
	acntSrc, actDst := createAccounts(tx)

	vm := &mock.VMExecutionHandlerStub{}
	vmContainer.GetCalled = func(key []byte) (handler vmcommon.VMExecutionHandler, e error) {
		return vm, nil
	}
	accountState.LoadAccountCalled = func(address []byte) (vmcommon.AccountHandler, error) {
		if bytes.Equal(tx.SndAddr, address) {
			return acntSrc, nil
		}
		if bytes.Equal(tx.RcvAddr, address) {
			return actDst, nil
		}
		return nil, nil
	}

	enableEpochsHandlerStub.IsBuiltInFunctionsFlagEnabledField = true
	retCode, err := sc.ExecuteBuiltInFunction(tx, acntSrc, actDst)
	require.Equal(t, vmcommon.Ok, retCode)
	require.Nil(t, err)
}

func TestScProcessor_ExecuteBuiltInFunctionSCResultCallSelfShardCannotSaveLog(t *testing.T) {
	t.Parallel()

	vmContainer := &mock.VMContainerMock{}
	argParser := NewArgumentParser()
	arguments := createMockSmartContractProcessorArguments()
	accountState := &stateMock.AccountsStub{
		RevertToSnapshotCalled: func(snapshot int) error {
			return nil
		},
	}

	called := false
	localErr := errors.New("local err")
	arguments.TxLogsProcessor = &mock.TxLogsProcessorStub{
		SaveLogCalled: func(_ []byte, tx data.TransactionHandler, _ []*vmcommon.LogEntry) error {
			called = true
			return localErr
		},
	}

	arguments.AccountsDB = accountState
	arguments.VmContainer = vmContainer
	arguments.ArgsParser = argParser
	enableEpochsHandlerStub := &testscommon.EnableEpochsHandlerStub{}
	arguments.EnableEpochsHandler = enableEpochsHandlerStub
	funcName := "builtIn"
	sc, err := NewSmartContractProcessor(arguments)
	require.NotNil(t, sc)
	require.Nil(t, err)

	tx := &smartContractResult.SmartContractResult{}
	tx.Nonce = 0
	tx.SndAddr = []byte("SRC")
	tx.RcvAddr = make([]byte, arguments.PubkeyConv.Len())
	tx.Data = []byte(funcName + "@0500@0000")
	tx.Value = big.NewInt(0)
	tx.CallType = vmData.AsynchronousCallBack
	acntSrc, actDst := createAccounts(tx)

	vm := &mock.VMExecutionHandlerStub{}
	vmContainer.GetCalled = func(key []byte) (handler vmcommon.VMExecutionHandler, e error) {
		return vm, nil
	}
	accountState.LoadAccountCalled = func(address []byte) (vmcommon.AccountHandler, error) {
		if bytes.Equal(tx.SndAddr, address) {
			return acntSrc, nil
		}
		if bytes.Equal(tx.RcvAddr, address) {
			return actDst, nil
		}
		return nil, nil
	}

	enableEpochsHandlerStub.IsBuiltInFunctionsFlagEnabledField = true
	retCode, err := sc.ExecuteBuiltInFunction(tx, acntSrc, actDst)
	require.Equal(t, vmcommon.Ok, retCode)
	require.Nil(t, err)
	require.True(t, called)
}

func TestScProcessor_ExecuteBuiltInFunction(t *testing.T) {
	t.Parallel()

	vmContainer := &mock.VMContainerMock{}
	argParser := NewArgumentParser()
	arguments := createMockSmartContractProcessorArguments()
	accountState := &stateMock.AccountsStub{
		RevertToSnapshotCalled: func(snapshot int) error {
			return nil
		},
	}
	arguments.AccountsDB = accountState
	arguments.VmContainer = vmContainer
	arguments.ArgsParser = argParser
	enableEpochsHandlerStub := &testscommon.EnableEpochsHandlerStub{}
	arguments.EnableEpochsHandler = enableEpochsHandlerStub
	funcName := "builtIn"
	sc, err := NewSmartContractProcessor(arguments)
	require.NotNil(t, sc)
	require.Nil(t, err)

	tx := &transaction.Transaction{}
	tx.Nonce = 0
	tx.SndAddr = []byte("SRC")
	tx.RcvAddr = []byte("DST")
	tx.Data = []byte(funcName + "@0500@0000")
	tx.Value = big.NewInt(45)
	acntSrc, _ := createAccounts(tx)

	vm := &mock.VMExecutionHandlerStub{}
	vmContainer.GetCalled = func(key []byte) (handler vmcommon.VMExecutionHandler, e error) {
		return vm, nil
	}
	accountState.LoadAccountCalled = func(address []byte) (vmcommon.AccountHandler, error) {
		return acntSrc, nil
	}

	enableEpochsHandlerStub.IsBuiltInFunctionsFlagEnabledField = true
	retCode, err := sc.ExecuteBuiltInFunction(tx, acntSrc, nil)
	require.Equal(t, vmcommon.Ok, retCode)
	require.Nil(t, err)
}

func TestScProcessor_ExecuteBuiltInFunctionSCRTooBig(t *testing.T) {
	t.Parallel()

	vmContainer := &mock.VMContainerMock{}
	argParser := NewArgumentParser()
	arguments := createMockSmartContractProcessorArguments()
	accountState := &stateMock.AccountsStub{
		RevertToSnapshotCalled: func(snapshot int) error {
			return nil
		},
	}
	arguments.AccountsDB = accountState
	arguments.VmContainer = vmContainer
	arguments.ArgsParser = argParser
	enableEpochsHandlerStub := &testscommon.EnableEpochsHandlerStub{
		IsBuiltInFunctionsFlagEnabledField: true,
	}
	arguments.EnableEpochsHandler = enableEpochsHandlerStub
	funcName := "builtIn"
	tx := &transaction.Transaction{}
	tx.Nonce = 0
	tx.SndAddr = []byte("SRC")
	tx.RcvAddr = []byte("DST")
	tx.Data = []byte(funcName + "@0500@0000")
	tx.Value = big.NewInt(45)
	acntSrc, _ := createAccounts(tx)
	userAcc, _ := acntSrc.(vmcommon.UserAccountHandler)

	builtInFunc := &mock.BuiltInFunctionStub{ProcessBuiltinFunctionCalled: func(acntSnd, acntDst vmcommon.UserAccountHandler, vmInput *vmcommon.ContractCallInput) (*vmcommon.VMOutput, error) {
		longData := bytes.Repeat([]byte{1}, 1<<21)

		return &vmcommon.VMOutput{ReturnCode: vmcommon.Ok, ReturnData: [][]byte{longData}}, nil
	}}
	_ = arguments.BuiltInFunctions.Add(funcName, builtInFunc)
	arguments.BlockChainHook = &testscommon.BlockChainHookStub{
		ProcessBuiltInFunctionCalled: func(input *vmcommon.ContractCallInput) (*vmcommon.VMOutput, error) {
			return builtInFunc.ProcessBuiltinFunction(userAcc, nil, input)
		},
	}
	sc, err := NewSmartContractProcessor(arguments)
	require.NotNil(t, sc)
	require.Nil(t, err)

	vm := &mock.VMExecutionHandlerStub{}
	vmContainer.GetCalled = func(key []byte) (handler vmcommon.VMExecutionHandler, e error) {
		return vm, nil
	}
	accountState.LoadAccountCalled = func(address []byte) (vmcommon.AccountHandler, error) {
		return acntSrc, nil
	}

	retCode, err := sc.ExecuteBuiltInFunction(tx, acntSrc, nil)
	require.Equal(t, vmcommon.Ok, retCode)
	require.Nil(t, err)

	_ = acntSrc.AddToBalance(big.NewInt(100))
	enableEpochsHandlerStub.IsSCRSizeInvariantOnBuiltInResultFlagEnabledField = true
	enableEpochsHandlerStub.IsSCRSizeInvariantCheckFlagEnabledField = true
	retCode, err = sc.ExecuteBuiltInFunction(tx, acntSrc, nil)
	require.Equal(t, vmcommon.UserError, retCode)
	require.Nil(t, err)
}

func TestScProcessor_DeploySmartContractWrongTx(t *testing.T) {
	t.Parallel()

	vm := &mock.VMContainerMock{}
	argParser := &mock.ArgumentParserMock{}
	arguments := createMockSmartContractProcessorArguments()
	arguments.VmContainer = vm
	arguments.ArgsParser = argParser
	sc, _ := NewSmartContractProcessor(arguments)

	tx := &transaction.Transaction{}
	tx.Nonce = 0
	tx.SndAddr = []byte("SRC")
	tx.RcvAddr = []byte("DST")
	tx.Data = []byte("data")
	tx.Value = big.NewInt(45)
	acntSrc, _ := createAccounts(tx)

	_, err := sc.DeploySmartContract(tx, acntSrc)
	require.Equal(t, process.ErrWrongTransaction, err)
}

func TestScProcessor_DeploySmartContractNilTx(t *testing.T) {
	t.Parallel()

	vm := &mock.VMContainerMock{}
	argParser := &mock.ArgumentParserMock{}
	arguments := createMockSmartContractProcessorArguments()
	arguments.VmContainer = vm
	arguments.ArgsParser = argParser
	sc, _ := NewSmartContractProcessor(arguments)

	tx := &transaction.Transaction{}
	tx.Nonce = 0
	tx.SndAddr = []byte("SRC")
	tx.RcvAddr = []byte("DST")
	tx.Data = []byte("data")
	tx.Value = big.NewInt(45)
	acntSrc, _ := createAccounts(tx)

	_, err := sc.DeploySmartContract(nil, acntSrc)
	require.Equal(t, process.ErrNilTransaction, err)
}

func TestScProcessor_DeploySmartContractNotEmptyDestinationAddress(t *testing.T) {
	t.Parallel()

	vm := &mock.VMContainerMock{}
	argParser := &mock.ArgumentParserMock{}
	arguments := createMockSmartContractProcessorArguments()
	arguments.VmContainer = vm
	arguments.ArgsParser = argParser
	arguments.PubkeyConv = mock.NewPubkeyConverterMock(3)
	sc, _ := NewSmartContractProcessor(arguments)

	tx := &transaction.Transaction{}
	tx.Nonce = 0
	tx.SndAddr = []byte("SRC")
	tx.RcvAddr = []byte("DST")
	tx.Data = []byte("data")
	tx.Value = big.NewInt(45)
	acntSrc, _ := createAccounts(tx)

	_, err := sc.DeploySmartContract(tx, acntSrc)
	require.Equal(t, process.ErrWrongTransaction, err)
}

func TestScProcessor_DeploySmartContractCalculateHashFails(t *testing.T) {
	t.Parallel()

	vm := &mock.VMContainerMock{}
	argParser := &mock.ArgumentParserMock{}
	arguments := createMockSmartContractProcessorArguments()
	arguments.VmContainer = vm
	arguments.ArgsParser = argParser

	arguments.Marshalizer = &mock.MarshalizerMock{
		Fail: true,
	}

	sc, err := NewSmartContractProcessor(arguments)
	require.NotNil(t, sc)
	require.Nil(t, err)

	tx := &transaction.Transaction{}
	tx.Nonce = 0
	tx.SndAddr = []byte("SRC")
	tx.RcvAddr = make([]byte, sc.pubkeyConv.Len())
	tx.Data = []byte("data")
	tx.Value = big.NewInt(45)
	acntSrc, _ := createAccounts(tx)

	_, err = sc.DeploySmartContract(tx, acntSrc)
	require.NotNil(t, err)
	require.Equal(t, "MarshalizerMock generic error", err.Error())
}

func TestScProcessor_DeploySmartContractEconomicsFeeValidateFails(t *testing.T) {
	t.Parallel()

	expectedError := errors.New("expected error")

	vm := &mock.VMContainerMock{}
	argParser := &mock.ArgumentParserMock{}
	arguments := createMockSmartContractProcessorArguments()
	arguments.VmContainer = vm
	arguments.ArgsParser = argParser

	arguments.EconomicsFee = &economicsmocks.EconomicsHandlerStub{
		CheckValidityTxValuesCalled: func(tx data.TransactionWithFeeHandler) error {
			return expectedError
		},
	}

	sc, _ := NewSmartContractProcessor(arguments)

	tx := &transaction.Transaction{}
	tx.Nonce = 0
	tx.SndAddr = []byte("SRC")
	tx.RcvAddr = make([]byte, sc.pubkeyConv.Len())
	tx.Data = []byte("data")
	tx.Value = big.NewInt(45)
	acntSrc, _ := createAccounts(tx)

	_, err := sc.DeploySmartContract(tx, acntSrc)
	require.Equal(t, expectedError, err)
}

func TestScProcessor_DeploySmartContractEconomicsFeeSaveAccountsFails(t *testing.T) {
	t.Parallel()

	expectedError := errors.New("expected error")

	vm := &mock.VMContainerMock{}
	argParser := &mock.ArgumentParserMock{}
	arguments := createMockSmartContractProcessorArguments()
	arguments.VmContainer = vm
	arguments.ArgsParser = argParser
	arguments.AccountsDB = &stateMock.AccountsStub{
		SaveAccountCalled: func(account vmcommon.AccountHandler) error {
			return expectedError
		},
	}

	sc, _ := NewSmartContractProcessor(arguments)

	tx := &transaction.Transaction{}
	tx.Nonce = 0
	tx.SndAddr = []byte("SRC")
	tx.RcvAddr = make([]byte, sc.pubkeyConv.Len())
	tx.Data = []byte("data")
	tx.Value = big.NewInt(45)
	acntSrc, _ := createAccounts(tx)

	_, err := sc.DeploySmartContract(tx, acntSrc)
	require.Equal(t, expectedError, err)
}

func TestScProcessor_DeploySmartContractEconomicsWithFlagPenalizeTooMuchGasEnabled(t *testing.T) {
	t.Parallel()

	vm := &mock.VMContainerMock{}
	argParser := NewArgumentParser()
	arguments := createMockSmartContractProcessorArguments()
	arguments.VmContainer = vm
	arguments.ArgsParser = argParser

	sc, _ := NewSmartContractProcessor(arguments)

	tx := &transaction.Transaction{}
	tx.Nonce = 0
	tx.SndAddr = []byte("SRC")
	tx.RcvAddr = make([]byte, sc.pubkeyConv.Len())
	tx.Data = []byte("data")
	tx.Value = big.NewInt(45)
	acntSrc, _ := createAccounts(tx)

	_, err := sc.DeploySmartContract(tx, acntSrc)
	require.Equal(t, nil, err)
}

func TestScProcessor_DeploySmartContractVmContainerGetFails(t *testing.T) {
	t.Parallel()

	expectedError := errors.New("expected error")
	argParser := NewArgumentParser()
	vm := &mock.VMContainerMock{}
	vm.GetCalled = func(key []byte) (vmcommon.VMExecutionHandler, error) {
		return nil, expectedError
	}
	arguments := createMockSmartContractProcessorArguments()
	arguments.VmContainer = vm
	arguments.ArgsParser = argParser

	sc, _ := NewSmartContractProcessor(arguments)

	tx := &transaction.Transaction{}
	tx.Nonce = 0
	tx.SndAddr = []byte("SRC")
	tx.RcvAddr = make([]byte, sc.pubkeyConv.Len())
	tx.Data = []byte("abba@0500@0000")
	tx.Value = big.NewInt(45)
	acntSrc, _ := createAccounts(tx)

	errCode, err := sc.DeploySmartContract(tx, acntSrc)
	// TODO: check why nil error here
	require.Nil(t, err)
	require.Equal(t, vmcommon.UserError, errCode)
}

func TestScProcessor_DeploySmartContractVmExecuteCreateSCFails(t *testing.T) {
	t.Parallel()

	expectedError := errors.New("expected error")
	argParser := NewArgumentParser()
	vm := &mock.VMContainerMock{}
	vmExecutor := &mock.VMExecutionHandlerStub{
		RunSmartContractCreateCalled: func(input *vmcommon.ContractCreateInput) (*vmcommon.VMOutput, error) {
			return nil, expectedError
		},
	}
	vm.GetCalled = func(key []byte) (vmcommon.VMExecutionHandler, error) {
		return vmExecutor, nil
	}
	arguments := createMockSmartContractProcessorArguments()
	arguments.VmContainer = vm
	arguments.ArgsParser = argParser

	sc, _ := NewSmartContractProcessor(arguments)

	tx := &transaction.Transaction{}
	tx.Nonce = 0
	tx.SndAddr = []byte("SRC")
	tx.RcvAddr = make([]byte, sc.pubkeyConv.Len())
	tx.Data = []byte("abba@0500@0000")
	tx.Value = big.NewInt(45)
	acntSrc, _ := createAccounts(tx)

	errCode, err := sc.DeploySmartContract(tx, acntSrc)
	// TODO: check why nil error here
	require.Nil(t, err)
	require.Equal(t, vmcommon.UserError, errCode)
}

func TestScProcessor_DeploySmartContractVmExecuteCreateSCVMOutputNil(t *testing.T) {
	t.Parallel()

	argParser := NewArgumentParser()
	vm := &mock.VMContainerMock{}
	vmExecutor := &mock.VMExecutionHandlerStub{
		RunSmartContractCreateCalled: func(input *vmcommon.ContractCreateInput) (*vmcommon.VMOutput, error) {
			return nil, nil
		},
	}
	vm.GetCalled = func(key []byte) (vmcommon.VMExecutionHandler, error) {
		return vmExecutor, nil
	}
	arguments := createMockSmartContractProcessorArguments()
	arguments.VmContainer = vm
	arguments.ArgsParser = argParser

	sc, _ := NewSmartContractProcessor(arguments)

	tx := &transaction.Transaction{}
	tx.Nonce = 0
	tx.SndAddr = []byte("SRC")
	tx.RcvAddr = make([]byte, sc.pubkeyConv.Len())
	tx.Data = []byte("abba@0500@0000")
	tx.Value = big.NewInt(45)
	acntSrc, _ := createAccounts(tx)

	errCode, err := sc.DeploySmartContract(tx, acntSrc)
	// TODO: check why nil error here
	require.Nil(t, err)
	require.Equal(t, vmcommon.UserError, errCode)
}

func TestScProcessor_DeploySmartContractVmOutputReturnCodeNotOk(t *testing.T) {
	t.Parallel()

	argParser := NewArgumentParser()
	vm := &mock.VMContainerMock{}
	vmExecutor := &mock.VMExecutionHandlerStub{
		RunSmartContractCreateCalled: func(input *vmcommon.ContractCreateInput) (*vmcommon.VMOutput, error) {
			return &vmcommon.VMOutput{ReturnCode: vmcommon.CallStackOverFlow, ReturnMessage: "returnMessage"}, nil
		},
	}
	vm.GetCalled = func(key []byte) (vmcommon.VMExecutionHandler, error) {
		return vmExecutor, nil
	}
	arguments := createMockSmartContractProcessorArguments()
	arguments.VmContainer = vm
	arguments.ArgsParser = argParser

	sc, _ := NewSmartContractProcessor(arguments)

	tx := &transaction.Transaction{}
	tx.Nonce = 0
	tx.SndAddr = []byte("SRC")
	tx.RcvAddr = make([]byte, sc.pubkeyConv.Len())
	tx.Data = []byte("abba@0500@0000")
	tx.Value = big.NewInt(45)
	acntSrc, _ := createAccounts(tx)

	errCode, err := sc.DeploySmartContract(tx, acntSrc)
	require.Nil(t, err)
	// TODO: check why userError here and not executionException? The run failed with callStackOverflow
	require.Equal(t, vmcommon.UserError, errCode)
}

func TestScProcessor_DeploySmartContractUpdateDeveloperRewardsFails(t *testing.T) {
	t.Parallel()

	nrCalls := 0

	vm := &mock.VMContainerMock{}
	argParser := NewArgumentParser()
	accntState := &stateMock.AccountsStub{}
	arguments := createMockSmartContractProcessorArguments()
	arguments.VmContainer = vm
	arguments.ArgsParser = argParser
	arguments.AccountsDB = accntState
	economicsFee := &economicsmocks.EconomicsHandlerStub{
		DeveloperPercentageCalled: func() float64 {
			return 0.0
		},
		ComputeTxFeeCalled: func(tx data.TransactionWithFeeHandler) *big.Int {
			return core.SafeMul(tx.GetGasLimit(), tx.GetGasPrice())
		},
		ComputeFeeForProcessingCalled: func(tx data.TransactionWithFeeHandler, gasToUse uint64) *big.Int {
			return core.SafeMul(tx.GetGasPrice(), gasToUse)
		},
		// second call is in rewards and will fail
		ComputeGasLimitCalled: func(tx data.TransactionWithFeeHandler) uint64 {
			if nrCalls == 0 {
				nrCalls++
				return 0
			}
			return 1000000
		},
	}
	arguments.EconomicsFee = economicsFee
	sc, err := NewSmartContractProcessor(arguments)
	require.NotNil(t, sc)
	require.Nil(t, err)

	tx := &transaction.Transaction{}
	tx.Nonce = 0
	tx.SndAddr = []byte("SRC")
	tx.RcvAddr = generateEmptyByteSlice(createMockPubkeyConverter().Len())
	tx.Data = []byte("abba@0500@0000")
	tx.Value = big.NewInt(0)
	acntSrc, _ := createAccounts(tx)

	accntState.LoadAccountCalled = func(address []byte) (handler vmcommon.AccountHandler, e error) {
		return acntSrc, nil
	}

	errCode, err := sc.DeploySmartContract(tx, acntSrc)
	require.NotNil(t, err)
	require.Equal(t, core.ErrSubtractionOverflow, err)
	require.Equal(t, vmcommon.Ok, errCode)
}

func TestScProcessor_DeploySmartContractVmOutputGasRemainingNotOk(t *testing.T) {
	t.Parallel()

	gasRemainingOnVmOutput := uint64(100)
	gasLimit := uint64(50)

	argParser := NewArgumentParser()
	vm := &mock.VMContainerMock{}
	vmExecutor := &mock.VMExecutionHandlerStub{
		RunSmartContractCreateCalled: func(input *vmcommon.ContractCreateInput) (*vmcommon.VMOutput, error) {
			return &vmcommon.VMOutput{
				GasRemaining: gasRemainingOnVmOutput,
				ReturnCode:   vmcommon.Ok}, nil
		},
	}
	vm.GetCalled = func(key []byte) (vmcommon.VMExecutionHandler, error) {
		return vmExecutor, nil
	}
	arguments := createMockSmartContractProcessorArguments()
	arguments.VmContainer = vm
	arguments.ArgsParser = argParser

	sc, _ := NewSmartContractProcessor(arguments)

	tx := &transaction.Transaction{}
	tx.Nonce = 0
	tx.SndAddr = []byte("SRC")
	tx.RcvAddr = make([]byte, sc.pubkeyConv.Len())
	tx.Data = []byte("abba@0500@0000")
	tx.Value = big.NewInt(45)
	tx.GasLimit = gasLimit
	acntSrc, _ := createAccounts(tx)

	errCode, err := sc.DeploySmartContract(tx, acntSrc)
	require.Nil(t, err)
	require.Equal(t, vmcommon.ExecutionFailed, errCode)
}

func TestScProcessor_DeploySmartContractVmOutputProcessDeleteAccountsFails(t *testing.T) {
	t.Parallel()

	argParser := NewArgumentParser()
	vm := &mock.VMContainerMock{}
	vmExecutor := &mock.VMExecutionHandlerStub{
		RunSmartContractCreateCalled: func(input *vmcommon.ContractCreateInput) (*vmcommon.VMOutput, error) {
			return &vmcommon.VMOutput{
				DeletedAccounts: [][]byte{[]byte("deletedAccount")},
				ReturnCode:      vmcommon.Ok,
			}, nil
		},
	}
	vm.GetCalled = func(key []byte) (vmcommon.VMExecutionHandler, error) {
		return vmExecutor, nil
	}
	accountsDb := &stateMock.AccountsStub{
		RevertToSnapshotCalled: func(snapshot int) error {
			return nil
		},
		RemoveAccountCalled: func(address []byte) error {
			return errors.New("remove failed")
		},
	}
	arguments := createMockSmartContractProcessorArguments()
	arguments.VmContainer = vm
	arguments.ArgsParser = argParser
	arguments.AccountsDB = accountsDb

	sc, _ := NewSmartContractProcessor(arguments)

	tx := &transaction.Transaction{}
	tx.Nonce = 0
	tx.SndAddr = []byte("SRC")
	tx.RcvAddr = make([]byte, sc.pubkeyConv.Len())
	tx.Data = []byte("abba@0500@0000")
	tx.Value = big.NewInt(0)
	acntSrc, _ := createAccounts(tx)

	accountsDb.LoadAccountCalled = func(address []byte) (vmcommon.AccountHandler, error) {
		return acntSrc, nil
	}

	errCode, err := sc.DeploySmartContract(tx, acntSrc)
	require.Nil(t, err)
	require.Equal(t, vmcommon.ExecutionFailed, errCode)
}

func TestScProcessor_DeploySmartContractReloadAccountFails(t *testing.T) {
	t.Parallel()

	calledNr := 0

	vm := &mock.VMContainerMock{}
	argParser := NewArgumentParser()
	accntState := &stateMock.AccountsStub{}
	arguments := createMockSmartContractProcessorArguments()
	arguments.VmContainer = vm
	arguments.ArgsParser = argParser
	arguments.AccountsDB = accntState
	sc, err := NewSmartContractProcessor(arguments)
	require.NotNil(t, sc)
	require.Nil(t, err)

	tx := &transaction.Transaction{}
	tx.Nonce = 0
	tx.SndAddr = []byte("SRC")
	tx.RcvAddr = generateEmptyByteSlice(createMockPubkeyConverter().Len())
	tx.Data = []byte("abba@0500@0000")
	tx.Value = big.NewInt(0)
	acntSrc, _ := createAccounts(tx)

	accntState.LoadAccountCalled = func(address []byte) (handler vmcommon.AccountHandler, e error) {
		if calledNr == 0 {
			calledNr++
			return acntSrc, nil
		}
		return nil, process.ErrWrongTypeAssertion
	}

	errCode, err := sc.DeploySmartContract(tx, acntSrc)

	require.Equal(t, process.ErrWrongTypeAssertion, err)
	require.Equal(t, vmcommon.Ok, errCode)
}

func TestScProcessor_DeploySmartContractAddIntermediateTxFails(t *testing.T) {
	t.Parallel()

	expectedError := errors.New("expected error")

	argParser := NewArgumentParser()
	arguments := createMockSmartContractProcessorArguments()
	arguments.ArgsParser = argParser
	arguments.ScrForwarder = &mock.IntermediateTransactionHandlerMock{
		AddIntermediateTransactionsCalled: func(txs []data.TransactionHandler) error {
			return expectedError
		},
	}
	accntState := &stateMock.AccountsStub{}
	arguments.AccountsDB = accntState
	sc, _ := NewSmartContractProcessor(arguments)

	tx := &transaction.Transaction{}
	tx.Nonce = 0
	tx.SndAddr = []byte("SRC")
	tx.RcvAddr = generateEmptyByteSlice(createMockPubkeyConverter().Len())
	tx.Data = []byte("abba@0500@0000")
	tx.Value = big.NewInt(0)
	acntSrc, _ := createAccounts(tx)

	accntState.LoadAccountCalled = func(address []byte) (handler vmcommon.AccountHandler, e error) {
		return acntSrc, nil
	}

	returnCode, err := sc.DeploySmartContract(tx, acntSrc)
	// TODO: check OK?
	require.Equal(t, vmcommon.Ok, returnCode)
	require.Equal(t, expectedError, err)
}

func TestScProcessor_DeploySmartContractComputeRewardsFails(t *testing.T) {
	t.Parallel()

	expectedError := errors.New("expected error")

	argParser := NewArgumentParser()
	arguments := createMockSmartContractProcessorArguments()
	arguments.ArgsParser = argParser
	arguments.ScrForwarder = &mock.IntermediateTransactionHandlerMock{
		AddIntermediateTransactionsCalled: func(txs []data.TransactionHandler) error {
			return expectedError
		},
	}
	accntState := &stateMock.AccountsStub{}
	arguments.AccountsDB = accntState
	sc, _ := NewSmartContractProcessor(arguments)

	tx := &transaction.Transaction{}
	tx.Nonce = 0
	tx.SndAddr = []byte("SRC")
	tx.RcvAddr = generateEmptyByteSlice(createMockPubkeyConverter().Len())
	tx.Data = []byte("abba@0500@0000")
	tx.Value = big.NewInt(0)
	acntSrc, _ := createAccounts(tx)

	accntState.LoadAccountCalled = func(address []byte) (handler vmcommon.AccountHandler, e error) {
		return acntSrc, nil
	}

	returnCode, err := sc.DeploySmartContract(tx, acntSrc)
	// TODO: check OK?
	require.Equal(t, vmcommon.Ok, returnCode)
	require.Equal(t, expectedError, err)
}

func TestScProcessor_DeploySmartContract(t *testing.T) {
	t.Parallel()

	vm := &mock.VMContainerMock{}
	argParser := NewArgumentParser()
	accntState := &stateMock.AccountsStub{}
	arguments := createMockSmartContractProcessorArguments()
	arguments.VmContainer = vm
	arguments.ArgsParser = argParser
	arguments.AccountsDB = accntState
	sc, err := NewSmartContractProcessor(arguments)
	require.NotNil(t, sc)
	require.Nil(t, err)

	tx := &transaction.Transaction{}
	tx.Nonce = 0
	tx.SndAddr = []byte("SRC")
	tx.RcvAddr = generateEmptyByteSlice(createMockPubkeyConverter().Len())
	tx.Data = []byte("abba@0500@0000")
	tx.Value = big.NewInt(0)
	acntSrc, _ := createAccounts(tx)

	accntState.LoadAccountCalled = func(address []byte) (handler vmcommon.AccountHandler, e error) {
		return acntSrc, nil
	}

	returnCode, err := sc.DeploySmartContract(tx, acntSrc)
	require.Nil(t, err)
	require.Equal(t, vmcommon.Ok, returnCode)
}

func TestScProcessor_ExecuteSmartContractTransactionNilTx(t *testing.T) {
	t.Parallel()

	vm := &mock.VMContainerMock{}
	argParser := &mock.ArgumentParserMock{}
	arguments := createMockSmartContractProcessorArguments()
	arguments.VmContainer = vm
	arguments.ArgsParser = argParser
	sc, err := NewSmartContractProcessor(arguments)
	require.NotNil(t, sc)
	require.Nil(t, err)

	tx := &transaction.Transaction{}
	tx.Nonce = 0
	tx.SndAddr = []byte("SRC")
	tx.RcvAddr = []byte("DST")
	tx.Data = []byte("data")
	tx.Value = big.NewInt(45)
	acntSrc, acntDst := createAccounts(tx)

	_, err = sc.ExecuteSmartContractTransaction(nil, acntSrc, acntDst)
	require.Equal(t, process.ErrNilTransaction, err)
}

func TestScProcessor_ExecuteSmartContractTransactionNilAccount(t *testing.T) {
	t.Parallel()

	vm := &mock.VMContainerMock{}
	argParser := &mock.ArgumentParserMock{}
	arguments := createMockSmartContractProcessorArguments()
	arguments.VmContainer = vm
	arguments.ArgsParser = argParser
	sc, err := NewSmartContractProcessor(arguments)
	require.NotNil(t, sc)
	require.Nil(t, err)

	tx := &transaction.Transaction{}
	tx.Nonce = 0
	tx.SndAddr = []byte("SRC")
	tx.RcvAddr = []byte("DST")
	tx.Data = []byte("data")
	tx.Value = big.NewInt(45)
	acntSrc, _ := createAccounts(tx)

	_, err = sc.ExecuteSmartContractTransaction(tx, acntSrc, nil)
	require.Equal(t, process.ErrNilSCDestAccount, err)

	acntSrc, acntDst := createAccounts(tx)
	_, err = sc.ExecuteSmartContractTransaction(tx, acntSrc, acntDst)
	require.Nil(t, err)

	acntSrc, _ = createAccounts(tx)
	acntDst = nil
	_, err = sc.ExecuteSmartContractTransaction(tx, acntSrc, acntDst)
	require.Equal(t, process.ErrNilSCDestAccount, err)
}

func TestScProcessor_ExecuteSmartContractTransactionBadParser(t *testing.T) {
	t.Parallel()

	vm := &mock.VMContainerMock{}
	argParser := &mock.ArgumentParserMock{}
	arguments := createMockSmartContractProcessorArguments()
	arguments.VmContainer = vm
	arguments.ArgsParser = argParser
	sc, err := NewSmartContractProcessor(arguments)
	require.NotNil(t, sc)
	require.Nil(t, err)

	tx := &transaction.Transaction{}
	tx.Nonce = 0
	tx.SndAddr = []byte("SRC")
	tx.RcvAddr = []byte("DST")
	tx.Data = []byte("data")
	tx.Value = big.NewInt(45)
	acntSrc, acntDst := createAccounts(tx)

	acntDst.SetCode([]byte("code"))
	tmpError := errors.New("error")
	called := false
	argParser.ParseCallDataCalled = func(data string) (string, [][]byte, error) {
		called = true
		return "", nil, tmpError
	}
	_, err = sc.ExecuteSmartContractTransaction(tx, acntSrc, acntDst)
	require.True(t, called)
	require.Nil(t, err)
}

func TestScProcessor_ExecuteSmartContractTransactionVMRunError(t *testing.T) {
	t.Parallel()

	vmContainer := &mock.VMContainerMock{}
	argParser := &mock.ArgumentParserMock{}
	arguments := createMockSmartContractProcessorArguments()
	arguments.VmContainer = vmContainer
	arguments.ArgsParser = argParser
	sc, err := NewSmartContractProcessor(arguments)
	require.NotNil(t, sc)
	require.Nil(t, err)

	tx := &transaction.Transaction{}
	tx.Nonce = 0
	tx.SndAddr = []byte("SRC")
	tx.RcvAddr = []byte("DST0000000")
	tx.Data = []byte("data")
	tx.Value = big.NewInt(45)
	acntSrc, acntDst := createAccounts(tx)

	acntDst.SetCode([]byte("code"))
	tmpError := errors.New("error")
	vm := &mock.VMExecutionHandlerStub{}
	called := false
	vm.RunSmartContractCallCalled = func(input *vmcommon.ContractCallInput) (output *vmcommon.VMOutput, e error) {
		called = true
		return nil, tmpError
	}
	vmContainer.GetCalled = func(key []byte) (handler vmcommon.VMExecutionHandler, e error) {
		return vm, nil
	}

	_, err = sc.ExecuteSmartContractTransaction(tx, acntSrc, acntDst)
	require.True(t, called)
	require.Nil(t, err)
}

func TestScProcessor_ExecuteSmartContractTransactionGasConsumedChecksError(t *testing.T) {
	t.Parallel()

	gasRemainingOnVmOutput := uint64(100)

	argParser := NewArgumentParser()
	vm := &mock.VMContainerMock{}
	vmExecutor := &mock.VMExecutionHandlerStub{
		RunSmartContractCallCalled: func(input *vmcommon.ContractCallInput) (*vmcommon.VMOutput, error) {
			return &vmcommon.VMOutput{
				GasRemaining: gasRemainingOnVmOutput,
				ReturnCode:   vmcommon.Ok}, nil
		},
	}
	vm.GetCalled = func(key []byte) (vmcommon.VMExecutionHandler, error) {
		return vmExecutor, nil
	}
	accntState := &stateMock.AccountsStub{}
	arguments := createMockSmartContractProcessorArguments()
	arguments.VmContainer = vm
	arguments.ArgsParser = argParser
	arguments.AccountsDB = accntState
	arguments.VMOutputCacher, _ = storageunit.NewCache(storageunit.CacheConfig{
		Type:     storageunit.LRUCache,
		Capacity: 10000,
	})

	sc, _ := NewSmartContractProcessor(arguments)

	tx := &transaction.Transaction{}
	tx.Nonce = 0
	tx.SndAddr = []byte("SRC")
	tx.RcvAddr = []byte("DST0000000")
	tx.Data = []byte("data")
	tx.Value = big.NewInt(0)
	acntSrc, acntDst := createAccounts(tx)

	accntState.LoadAccountCalled = func(address []byte) (handler vmcommon.AccountHandler, e error) {
		return acntSrc, nil
	}
	accntState.RevertToSnapshotCalled = func(snapshot int) error {
		return nil
	}

	acntDst.SetCode([]byte("code"))
	errCode, err := sc.ExecuteSmartContractTransaction(tx, acntSrc, acntDst)
	require.Nil(t, err)
	require.Equal(t, vmcommon.ExecutionFailed, errCode)
}

func TestScProcessor_ExecuteSmartContractTransactionVmOutputError(t *testing.T) {
	t.Parallel()

	expectedError := errors.New("expected error")

	argParser := NewArgumentParser()
	vm := &mock.VMContainerMock{}
	vmExecutor := &mock.VMExecutionHandlerStub{
		RunSmartContractCallCalled: func(input *vmcommon.ContractCallInput) (*vmcommon.VMOutput, error) {
			return &vmcommon.VMOutput{
				GasRemaining:    0,
				DeletedAccounts: [][]byte{[]byte("DEL")},
				ReturnCode:      vmcommon.Ok}, nil
		},
	}
	vm.GetCalled = func(key []byte) (vmcommon.VMExecutionHandler, error) {
		return vmExecutor, nil
	}
	accntState := &stateMock.AccountsStub{}
	arguments := createMockSmartContractProcessorArguments()
	arguments.VmContainer = vm
	arguments.ArgsParser = argParser
	arguments.AccountsDB = accntState

	sc, _ := NewSmartContractProcessor(arguments)

	tx := &transaction.Transaction{}
	tx.Nonce = 0
	tx.SndAddr = []byte("SRC")
	tx.RcvAddr = []byte("DST0000000")
	tx.Data = []byte("data")
	tx.Value = big.NewInt(0)
	acntSrc, acntDst := createAccounts(tx)

	accntState.LoadAccountCalled = func(address []byte) (handler vmcommon.AccountHandler, e error) {
		return acntSrc, nil
	}
	accntState.RevertToSnapshotCalled = func(snapshot int) error {
		return nil
	}
	accntState.RemoveAccountCalled = func(address []byte) error {
		return expectedError
	}

	acntDst.SetCode([]byte("code"))
	errCode, err := sc.ExecuteSmartContractTransaction(tx, acntSrc, acntDst)
	require.Nil(t, err)
	require.Equal(t, vmcommon.ExecutionFailed, errCode)
}

func TestScProcessor_ExecuteSmartContractTransaction(t *testing.T) {
	t.Parallel()

	vm := &mock.VMContainerMock{}
	argParser := &mock.ArgumentParserMock{}
	accntState := &stateMock.AccountsStub{}
	arguments := createMockSmartContractProcessorArguments()
	arguments.VmContainer = vm
	arguments.ArgsParser = argParser
	arguments.AccountsDB = accntState
	sc, err := NewSmartContractProcessor(arguments)
	require.NotNil(t, sc)
	require.Nil(t, err)

	tx := &transaction.Transaction{}
	tx.Nonce = 0
	tx.SndAddr = []byte("SRC")
	tx.RcvAddr = []byte("DST0000000")
	tx.Data = []byte("data")
	tx.Value = big.NewInt(0)
	acntSrc, acntDst := createAccounts(tx)

	accntState.LoadAccountCalled = func(address []byte) (handler vmcommon.AccountHandler, e error) {
		return acntSrc, nil
	}

	acntDst.SetCode([]byte("code"))
	_, err = sc.ExecuteSmartContractTransaction(tx, acntSrc, acntDst)
	require.Nil(t, err)
}

func TestScProcessor_ExecuteSmartContractTransactionSaveLogCalled(t *testing.T) {
	t.Parallel()

	slCalled := false

	vm := &mock.VMContainerMock{}
	argParser := &mock.ArgumentParserMock{}
	accntState := &stateMock.AccountsStub{}
	arguments := createMockSmartContractProcessorArguments()
	arguments.VmContainer = vm
	arguments.ArgsParser = argParser
	arguments.AccountsDB = accntState
	arguments.TxLogsProcessor = &mock.TxLogsProcessorStub{
		SaveLogCalled: func(txHash []byte, tx data.TransactionHandler, vmLogs []*vmcommon.LogEntry) error {
			slCalled = true
			return nil
		},
	}
	sc, err := NewSmartContractProcessor(arguments)
	require.NotNil(t, sc)
	require.Nil(t, err)

	tx := &transaction.Transaction{}
	tx.Nonce = 0
	tx.SndAddr = []byte("SRC")
	tx.RcvAddr = []byte("DST0000000")
	tx.Data = []byte("data")
	tx.Value = big.NewInt(0)
	acntSrc, acntDst := createAccounts(tx)

	accntState.LoadAccountCalled = func(address []byte) (handler vmcommon.AccountHandler, e error) {
		return acntSrc, nil
	}

	acntDst.SetCode([]byte("code"))
	_, _ = sc.ExecuteSmartContractTransaction(tx, acntSrc, acntDst)
	require.True(t, slCalled)
}

func TestScProcessor_CreateVMCallInputWrongCode(t *testing.T) {
	t.Parallel()

	vm := &mock.VMContainerMock{}
	argParser := &mock.ArgumentParserMock{}
	arguments := createMockSmartContractProcessorArguments()
	arguments.VmContainer = vm
	arguments.ArgsParser = argParser
	sc, err := NewSmartContractProcessor(arguments)
	require.NotNil(t, sc)
	require.Nil(t, err)

	tx := &transaction.Transaction{}
	tx.Nonce = 0
	tx.SndAddr = []byte("SRC")
	tx.RcvAddr = []byte("DST")
	tx.Data = []byte("data")
	tx.Value = big.NewInt(45)

	tmpError := errors.New("error")
	argParser.ParseCallDataCalled = func(data string) (string, [][]byte, error) {
		return "", nil, tmpError
	}
	input, err := sc.createVMCallInput(tx, []byte{}, false)
	require.Nil(t, input)
	require.Equal(t, tmpError, err)
}

func TestScProcessor_CreateVMCallInput(t *testing.T) {
	t.Parallel()

	vm := &mock.VMContainerMock{}
	argParser := &mock.ArgumentParserMock{}
	arguments := createMockSmartContractProcessorArguments()
	arguments.VmContainer = vm
	arguments.ArgsParser = argParser
	sc, err := NewSmartContractProcessor(arguments)
	require.NotNil(t, sc)
	require.Nil(t, err)

	tx := &transaction.Transaction{}
	tx.Nonce = 0
	tx.SndAddr = []byte("SRC")
	tx.RcvAddr = []byte("DST")
	tx.Data = []byte("data")
	tx.Value = big.NewInt(45)

	input, err := sc.createVMCallInput(tx, []byte{}, false)
	require.NotNil(t, input)
	require.Nil(t, err)
}

func TestScProcessor_CreateVMDeployBadCode(t *testing.T) {
	t.Parallel()

	vm := &mock.VMContainerMock{}
	argParser := &mock.ArgumentParserMock{}
	arguments := createMockSmartContractProcessorArguments()
	arguments.VmContainer = vm
	arguments.ArgsParser = argParser
	sc, err := NewSmartContractProcessor(arguments)
	require.NotNil(t, sc)
	require.Nil(t, err)

	tx := &transaction.Transaction{}
	tx.Data = nil
	tx.Value = big.NewInt(0)

	badCodeError := errors.New("fooError")
	argParser.ParseDeployDataCalled = func(data string) (*parsers.DeployArgs, error) {
		return nil, badCodeError
	}

	input, vmType, err := sc.createVMDeployInput(tx)
	require.Nil(t, vmType)
	require.Nil(t, input)
	require.Equal(t, badCodeError, err)
}

func TestScProcessor_CreateVMDeployInput(t *testing.T) {
	t.Parallel()

	vm := &mock.VMContainerMock{}
	argParser := &mock.ArgumentParserMock{}
	arguments := createMockSmartContractProcessorArguments()
	arguments.VmContainer = vm
	arguments.ArgsParser = argParser
	sc, err := NewSmartContractProcessor(arguments)
	require.NotNil(t, sc)
	require.Nil(t, err)

	tx := &transaction.Transaction{}
	tx.Nonce = 0
	tx.SndAddr = []byte("SRC")
	tx.RcvAddr = []byte("DST")
	tx.Data = []byte("foobar")
	tx.Value = big.NewInt(45)

	expectedVMType := []byte{5, 6}
	expectedCodeMetadata := vmcommon.CodeMetadata{Upgradeable: true}
	argParser.ParseDeployDataCalled = func(data string) (*parsers.DeployArgs, error) {
		return &parsers.DeployArgs{
			Code:         []byte("code"),
			VMType:       expectedVMType,
			CodeMetadata: expectedCodeMetadata,
			Arguments:    nil,
		}, nil
	}

	input, vmType, err := sc.createVMDeployInput(tx)
	require.NotNil(t, input)
	require.Nil(t, err)
	require.Equal(t, vmData.DirectCall, input.CallType)
	require.True(t, bytes.Equal(expectedVMType, vmType))
	require.Equal(t, expectedCodeMetadata.ToBytes(), input.ContractCodeMetadata)
	require.Nil(t, err)
}

func TestScProcessor_CreateVMDeployInputNotEnoughArguments(t *testing.T) {
	t.Parallel()

	vm := &mock.VMContainerMock{}
	argParser := NewArgumentParser()
	arguments := createMockSmartContractProcessorArguments()
	arguments.VmContainer = vm
	arguments.ArgsParser = argParser
	sc, err := NewSmartContractProcessor(arguments)
	require.NotNil(t, sc)
	require.Nil(t, err)

	tx := &transaction.Transaction{}
	tx.Nonce = 0
	tx.SndAddr = []byte("SRC")
	tx.RcvAddr = []byte("DST")
	tx.Data = []byte("data@0000")
	tx.Value = big.NewInt(45)

	input, vmType, err := sc.createVMDeployInput(tx)
	require.Nil(t, input)
	require.Nil(t, vmType)
	require.Equal(t, parsers.ErrInvalidDeployArguments, err)
}

func TestScProcessor_CreateVMDeployInputWrongArgument(t *testing.T) {
	t.Parallel()

	vm := &mock.VMContainerMock{}
	argParser := &mock.ArgumentParserMock{}
	arguments := createMockSmartContractProcessorArguments()
	arguments.VmContainer = vm
	arguments.ArgsParser = argParser
	sc, err := NewSmartContractProcessor(arguments)
	require.NotNil(t, sc)
	require.Nil(t, err)

	tx := &transaction.Transaction{}
	tx.Nonce = 0
	tx.SndAddr = []byte("SRC")
	tx.RcvAddr = []byte("DST")
	tx.Data = []byte("data")
	tx.Value = big.NewInt(45)

	tmpError := errors.New("fooError")
	argParser.ParseDeployDataCalled = func(data string) (*parsers.DeployArgs, error) {
		return nil, tmpError
	}
	input, vmType, err := sc.createVMDeployInput(tx)
	require.Nil(t, input)
	require.Nil(t, vmType)
	require.Equal(t, tmpError, err)
}

func TestScProcessor_InitializeVMInputFromTx_ShouldErrNotEnoughGas(t *testing.T) {
	t.Parallel()

	vm := &mock.VMContainerMock{}
	argParser := &mock.ArgumentParserMock{}
	arguments := createMockSmartContractProcessorArguments()
	arguments.VmContainer = vm
	arguments.ArgsParser = argParser
	arguments.EconomicsFee = &economicsmocks.EconomicsHandlerStub{
		ComputeGasLimitCalled: func(tx data.TransactionWithFeeHandler) uint64 {
			return 1000
		},
	}
	sc, err := NewSmartContractProcessor(arguments)
	require.NotNil(t, sc)
	require.Nil(t, err)

	tx := &transaction.Transaction{}
	tx.Nonce = 0
	tx.SndAddr = []byte("SRC")
	tx.RcvAddr = []byte("DST")
	tx.Data = []byte("data")
	tx.Value = big.NewInt(45)
	tx.GasLimit = 100

	vmInput := &vmcommon.VMInput{}
	err = sc.initializeVMInputFromTx(vmInput, tx)
	require.Equal(t, process.ErrNotEnoughGas, err)
}

func TestScProcessor_InitializeVMInputFromTx(t *testing.T) {
	t.Parallel()

	vm := &mock.VMContainerMock{}
	argParser := &mock.ArgumentParserMock{}
	arguments := createMockSmartContractProcessorArguments()
	arguments.VmContainer = vm
	arguments.ArgsParser = argParser
	sc, err := NewSmartContractProcessor(arguments)
	require.NotNil(t, sc)
	require.Nil(t, err)

	tx := &transaction.Transaction{}
	tx.Nonce = 0
	tx.SndAddr = []byte("SRC")
	tx.RcvAddr = []byte("DST")
	tx.Data = []byte("data")
	tx.Value = big.NewInt(45)

	vmInput := &vmcommon.VMInput{}
	err = sc.initializeVMInputFromTx(vmInput, tx)
	require.Nil(t, err)
}

func createAccountsAndTransaction() (state.UserAccountHandler, state.UserAccountHandler, *transaction.Transaction) {
	tx := &transaction.Transaction{}
	tx.Nonce = 0
	tx.SndAddr = []byte("SRC")
	tx.RcvAddr = []byte("DST")
	tx.Data = []byte("data")
	tx.Value = big.NewInt(45)

	acntSrc, acntDst := createAccounts(tx)

	return acntSrc, acntDst, tx
}

func TestScProcessor_processVMOutputNilSndAcc(t *testing.T) {
	t.Parallel()

	vm := &mock.VMContainerMock{}
	argParser := &mock.ArgumentParserMock{}
	arguments := createMockSmartContractProcessorArguments()
	arguments.VmContainer = vm
	arguments.ArgsParser = argParser
	arguments.ShardCoordinator = &mock.CoordinatorStub{ComputeIdCalled: func(address []byte) uint32 {
		return 5
	}}
	sc, err := NewSmartContractProcessor(arguments)
	require.NotNil(t, sc)
	require.Nil(t, err)

	tx := &transaction.Transaction{Value: big.NewInt(0)}

	vmOutput := &vmcommon.VMOutput{
		GasRefund:    big.NewInt(0),
		GasRemaining: 0,
	}
	txHash, _ := core.CalculateHash(arguments.Marshalizer, arguments.Hasher, tx)
	_, err = sc.processVMOutput(vmOutput, txHash, tx, vmData.DirectCall, 0)
	require.Nil(t, err)
}

func TestScProcessor_processVMOutputNilDstAcc(t *testing.T) {
	t.Parallel()

	vm := &mock.VMContainerMock{}
	argParser := &mock.ArgumentParserMock{}
	accntState := &stateMock.AccountsStub{}
	arguments := createMockSmartContractProcessorArguments()
	arguments.VmContainer = vm
	arguments.ArgsParser = argParser
	arguments.AccountsDB = accntState
	sc, err := NewSmartContractProcessor(arguments)
	require.NotNil(t, sc)
	require.Nil(t, err)

	acntSnd, _, tx := createAccountsAndTransaction()

	vmOutput := &vmcommon.VMOutput{
		GasRefund:    big.NewInt(0),
		GasRemaining: 0,
	}

	accntState.LoadAccountCalled = func(address []byte) (handler vmcommon.AccountHandler, e error) {
		return acntSnd, nil
	}

	tx.Value = big.NewInt(0)
	txHash, _ := core.CalculateHash(arguments.Marshalizer, arguments.Hasher, tx)
	_, err = sc.processVMOutput(vmOutput, txHash, tx, vmData.DirectCall, 0)
	require.Nil(t, err)
}

func TestScProcessor_GetAccountFromAddressAccNotFound(t *testing.T) {
	t.Parallel()

	accountsDB := &stateMock.AccountsStub{}
	accountsDB.LoadAccountCalled = func(address []byte) (handler vmcommon.AccountHandler, e error) {
		return nil, state.ErrAccNotFound
	}

	shardCoordinator := mock.NewMultiShardsCoordinatorMock(2)
	shardCoordinator.ComputeIdCalled = func(address []byte) uint32 {
		return shardCoordinator.SelfId()
	}

	vm := &mock.VMContainerMock{}
	argParser := &mock.ArgumentParserMock{}
	arguments := createMockSmartContractProcessorArguments()
	arguments.VmContainer = vm
	arguments.ArgsParser = argParser
	arguments.AccountsDB = accountsDB
	arguments.ShardCoordinator = shardCoordinator
	sc, err := NewSmartContractProcessor(arguments)
	require.NotNil(t, sc)
	require.Nil(t, err)

	acc, err := sc.getAccountFromAddress([]byte("SRC"))
	require.Nil(t, acc)
	require.Equal(t, state.ErrAccNotFound, err)
}

func TestScProcessor_GetAccountFromAddrFailedGetExistingAccount(t *testing.T) {
	t.Parallel()

	accountsDB := &stateMock.AccountsStub{}
	getCalled := 0
	accountsDB.LoadAccountCalled = func(address []byte) (handler vmcommon.AccountHandler, e error) {
		getCalled++
		return nil, state.ErrAccNotFound
	}

	shardCoordinator := mock.NewMultiShardsCoordinatorMock(2)
	shardCoordinator.ComputeIdCalled = func(address []byte) uint32 {
		return shardCoordinator.SelfId()
	}

	vm := &mock.VMContainerMock{}
	argParser := &mock.ArgumentParserMock{}
	arguments := createMockSmartContractProcessorArguments()
	arguments.VmContainer = vm
	arguments.ArgsParser = argParser
	arguments.AccountsDB = accountsDB
	arguments.ShardCoordinator = shardCoordinator
	sc, err := NewSmartContractProcessor(arguments)
	require.NotNil(t, sc)
	require.Nil(t, err)

	acc, err := sc.getAccountFromAddress([]byte("DST"))
	require.Nil(t, acc)
	require.Equal(t, state.ErrAccNotFound, err)
	require.Equal(t, 1, getCalled)
}

func TestScProcessor_GetAccountFromAddrAccNotInShard(t *testing.T) {
	t.Parallel()

	accountsDB := &stateMock.AccountsStub{}
	getCalled := 0
	accountsDB.LoadAccountCalled = func(address []byte) (handler vmcommon.AccountHandler, e error) {
		getCalled++
		return nil, state.ErrAccNotFound
	}

	shardCoordinator := mock.NewMultiShardsCoordinatorMock(2)
	shardCoordinator.ComputeIdCalled = func(address []byte) uint32 {
		return shardCoordinator.SelfId() + 1
	}

	vm := &mock.VMContainerMock{}
	argParser := &mock.ArgumentParserMock{}
	arguments := createMockSmartContractProcessorArguments()
	arguments.VmContainer = vm
	arguments.ArgsParser = argParser
	arguments.AccountsDB = accountsDB
	arguments.ShardCoordinator = shardCoordinator
	sc, err := NewSmartContractProcessor(arguments)
	require.NotNil(t, sc)
	require.Nil(t, err)

	acc, err := sc.getAccountFromAddress([]byte("DST"))
	require.Nil(t, acc)
	require.Nil(t, err)
	require.Equal(t, 0, getCalled)
}

func TestScProcessor_GetAccountFromAddr(t *testing.T) {
	t.Parallel()

	accountsDB := &stateMock.AccountsStub{}
	getCalled := 0
	accountsDB.LoadAccountCalled = func(address []byte) (handler vmcommon.AccountHandler, e error) {
		getCalled++
		acc, _ := state.NewUserAccount(address)
		return acc, nil
	}

	shardCoordinator := mock.NewMultiShardsCoordinatorMock(2)
	shardCoordinator.ComputeIdCalled = func(address []byte) uint32 {
		return shardCoordinator.SelfId()
	}

	vm := &mock.VMContainerMock{}
	argParser := &mock.ArgumentParserMock{}
	arguments := createMockSmartContractProcessorArguments()
	arguments.VmContainer = vm
	arguments.ArgsParser = argParser
	arguments.AccountsDB = accountsDB
	arguments.ShardCoordinator = shardCoordinator
	sc, err := NewSmartContractProcessor(arguments)
	require.NotNil(t, sc)
	require.Nil(t, err)

	acc, err := sc.getAccountFromAddress([]byte("DST"))
	require.NotNil(t, acc)
	require.Nil(t, err)
	require.Equal(t, 1, getCalled)
}

func TestScProcessor_DeleteAccountsFailedAtRemove(t *testing.T) {
	t.Parallel()

	accountsDB := &stateMock.AccountsStub{}
	removeCalled := 0
	accountsDB.LoadAccountCalled = func(address []byte) (handler vmcommon.AccountHandler, e error) {
		return nil, state.ErrAccNotFound
	}
	accountsDB.RemoveAccountCalled = func(address []byte) error {
		removeCalled++
		return state.ErrAccNotFound
	}

	shardCoordinator := mock.NewMultiShardsCoordinatorMock(2)
	shardCoordinator.ComputeIdCalled = func(address []byte) uint32 {
		return shardCoordinator.SelfId()
	}

	vm := &mock.VMContainerMock{}
	argParser := &mock.ArgumentParserMock{}
	arguments := createMockSmartContractProcessorArguments()
	arguments.VmContainer = vm
	arguments.ArgsParser = argParser
	arguments.AccountsDB = accountsDB
	arguments.ShardCoordinator = shardCoordinator
	sc, err := NewSmartContractProcessor(arguments)
	require.NotNil(t, sc)
	require.Nil(t, err)

	deletedAccounts := make([][]byte, 0)
	deletedAccounts = append(deletedAccounts, []byte("acc1"), []byte("acc2"), []byte("acc3"))
	err = sc.deleteAccounts(deletedAccounts)
	require.Equal(t, state.ErrAccNotFound, err)
	require.Equal(t, 0, removeCalled)
}

func TestScProcessor_DeleteAccountsNotInShard(t *testing.T) {
	t.Parallel()

	accountsDB := &stateMock.AccountsStub{}
	removeCalled := 0
	accountsDB.RemoveAccountCalled = func(address []byte) error {
		removeCalled++
		return state.ErrAccNotFound
	}

	shardCoordinator := mock.NewMultiShardsCoordinatorMock(2)
	computeIdCalled := 0
	shardCoordinator.ComputeIdCalled = func(address []byte) uint32 {
		computeIdCalled++
		return shardCoordinator.SelfId() + 1
	}

	vm := &mock.VMContainerMock{}
	argParser := &mock.ArgumentParserMock{}
	arguments := createMockSmartContractProcessorArguments()
	arguments.VmContainer = vm
	arguments.ArgsParser = argParser
	arguments.AccountsDB = accountsDB
	arguments.ShardCoordinator = shardCoordinator
	sc, err := NewSmartContractProcessor(arguments)
	require.NotNil(t, sc)
	require.Nil(t, err)

	deletedAccounts := make([][]byte, 0)
	deletedAccounts = append(deletedAccounts, []byte("acc1"), []byte("acc2"), []byte("acc3"))
	err = sc.deleteAccounts(deletedAccounts)
	require.Nil(t, err)
	require.Equal(t, 0, removeCalled)
	require.Equal(t, len(deletedAccounts), computeIdCalled)
}

func TestScProcessor_DeleteAccountsInShard(t *testing.T) {
	t.Parallel()

	accountsDB := &stateMock.AccountsStub{}
	removeCalled := 0
	accountsDB.LoadAccountCalled = func(address []byte) (handler vmcommon.AccountHandler, e error) {
		acc, _ := state.NewUserAccount(address)
		return acc, nil
	}
	accountsDB.RemoveAccountCalled = func(address []byte) error {
		removeCalled++
		return nil
	}

	shardCoordinator := mock.NewMultiShardsCoordinatorMock(2)
	computeIdCalled := 0
	shardCoordinator.ComputeIdCalled = func(address []byte) uint32 {
		computeIdCalled++
		return shardCoordinator.SelfId()
	}

	vm := &mock.VMContainerMock{}
	argParser := &mock.ArgumentParserMock{}
	arguments := createMockSmartContractProcessorArguments()
	arguments.VmContainer = vm
	arguments.ArgsParser = argParser
	arguments.AccountsDB = accountsDB
	arguments.ShardCoordinator = shardCoordinator
	sc, err := NewSmartContractProcessor(arguments)
	require.NotNil(t, sc)
	require.Nil(t, err)

	deletedAccounts := make([][]byte, 0)
	deletedAccounts = append(deletedAccounts, []byte("acc1"), []byte("acc2"), []byte("acc3"))
	err = sc.deleteAccounts(deletedAccounts)
	require.Nil(t, err)
	require.Equal(t, len(deletedAccounts), removeCalled)
	require.Equal(t, len(deletedAccounts), computeIdCalled)
}

func TestScProcessor_ProcessSCPaymentAccNotInShardShouldNotReturnError(t *testing.T) {
	t.Parallel()

	arguments := createMockSmartContractProcessorArguments()
	sc, err := NewSmartContractProcessor(arguments)

	require.NotNil(t, sc)
	require.Nil(t, err)

	tx := &transaction.Transaction{}
	tx.Nonce = 1
	tx.SndAddr = []byte("SRC")
	tx.RcvAddr = []byte("DST")

	tx.Value = big.NewInt(45)
	tx.GasPrice = 10
	tx.GasLimit = 10

	err = sc.processSCPayment(tx, nil)
	require.Nil(t, err)
}

func TestScProcessor_ProcessSCPaymentNotEnoughBalance(t *testing.T) {
	t.Parallel()

	arguments := createMockSmartContractProcessorArguments()
	arguments.EconomicsFee = &economicsmocks.EconomicsHandlerStub{
		ComputeTxFeeCalled: func(tx data.TransactionWithFeeHandler) *big.Int {
			return core.SafeMul(tx.GetGasPrice(), tx.GetGasLimit())
		}}
	sc, err := NewSmartContractProcessor(arguments)

	require.NotNil(t, sc)
	require.Nil(t, err)

	tx := &transaction.Transaction{}
	tx.Nonce = 1
	tx.SndAddr = []byte("SRC")
	tx.RcvAddr = []byte("DST")

	tx.Value = big.NewInt(45)
	tx.GasPrice = 10
	tx.GasLimit = 15

	acntSrc, _ := state.NewUserAccount(tx.SndAddr)
	_ = acntSrc.AddToBalance(big.NewInt(45))

	currBalance := acntSrc.GetBalance().Uint64()

	err = sc.processSCPayment(tx, acntSrc)
	require.Equal(t, process.ErrInsufficientFunds, err)
	require.Equal(t, currBalance, acntSrc.GetBalance().Uint64())
}

func TestScProcessor_ProcessSCPayment(t *testing.T) {
	t.Parallel()

	arguments := createMockSmartContractProcessorArguments()
	sc, err := NewSmartContractProcessor(arguments)

	require.NotNil(t, sc)
	require.Nil(t, err)

	tx := &transaction.Transaction{}
	tx.Nonce = 0
	tx.SndAddr = []byte("SRC")
	tx.RcvAddr = []byte("DST")

	tx.Value = big.NewInt(45)
	tx.GasPrice = 10
	tx.GasLimit = 10

	acntSrc, _ := createAccounts(tx)
	currBalance := acntSrc.GetBalance().Uint64()
	modifiedBalance := currBalance - tx.Value.Uint64() - tx.GasLimit*tx.GasLimit

	err = sc.processSCPayment(tx, acntSrc)
	require.Nil(t, err)
	require.Equal(t, modifiedBalance, acntSrc.GetBalance().Uint64())
}

func TestScProcessor_ProcessSCPaymentWithNewFlags(t *testing.T) {
	t.Parallel()

	txFee := big.NewInt(25)

	arguments := createMockSmartContractProcessorArguments()
	arguments.EconomicsFee = &economicsmocks.EconomicsHandlerStub{
		DeveloperPercentageCalled: func() float64 {
			return 0.0
		},
		ComputeTxFeeCalled: func(tx data.TransactionWithFeeHandler) *big.Int {
			return txFee
		},
		ComputeFeeForProcessingCalled: func(tx data.TransactionWithFeeHandler, gasToUse uint64) *big.Int {
			return core.SafeMul(tx.GetGasPrice(), gasToUse)
		},
	}
	enableEpochsHandlerStub := &testscommon.EnableEpochsHandlerStub{
		IsPenalizedTooMuchGasFlagEnabledField: true,
	}
	arguments.EnableEpochsHandler = enableEpochsHandlerStub
	sc, err := NewSmartContractProcessor(arguments)

	require.NotNil(t, sc)
	require.Nil(t, err)

	tx := &transaction.Transaction{}
	tx.Nonce = 0
	tx.SndAddr = []byte("SRC")
	tx.RcvAddr = []byte("DST")

	tx.Value = big.NewInt(45)
	tx.GasPrice = 10
	tx.GasLimit = 10

	acntSrc, _ := createAccounts(tx)
	currBalance := acntSrc.GetBalance().Uint64()
	modifiedBalance := currBalance - tx.Value.Uint64() - txFee.Uint64()
	err = sc.processSCPayment(tx, acntSrc)
	require.Nil(t, err)
	require.Equal(t, modifiedBalance, acntSrc.GetBalance().Uint64())

	acntSrc, _ = createAccounts(tx)
	modifiedBalance = currBalance - tx.Value.Uint64() - tx.GasLimit*tx.GasLimit
	enableEpochsHandlerStub.IsPenalizedTooMuchGasFlagEnabledField = false
	err = sc.processSCPayment(tx, acntSrc)
	require.Nil(t, err)
	require.Equal(t, modifiedBalance, acntSrc.GetBalance().Uint64())
}

func TestScProcessor_RefundGasToSenderNilAndZeroRefund(t *testing.T) {
	t.Parallel()

	arguments := createMockSmartContractProcessorArguments()
	sc, err := NewSmartContractProcessor(arguments)

	require.NotNil(t, sc)
	require.Nil(t, err)

	tx := &transaction.Transaction{}
	tx.Nonce = 1
	tx.SndAddr = []byte("SRC")
	tx.RcvAddr = []byte("DST")

	tx.Value = big.NewInt(45)
	tx.GasPrice = 10
	tx.GasLimit = 10

	txHash := []byte("txHash")

	acntSrc, _ := createAccounts(tx)
	currBalance := acntSrc.GetBalance().Uint64()
	vmOutput := &vmcommon.VMOutput{GasRemaining: 0, GasRefund: big.NewInt(0)}
	_, _ = sc.createSCRForSenderAndRelayer(
		vmOutput,
		tx,
		txHash,
		vmData.DirectCall,
	)
	require.Nil(t, err)
	require.Equal(t, currBalance, acntSrc.GetBalance().Uint64())
}

func TestScProcessor_RefundGasToSenderAccNotInShard(t *testing.T) {
	t.Parallel()

	arguments := createMockSmartContractProcessorArguments()
	sc, err := NewSmartContractProcessor(arguments)

	require.NotNil(t, sc)
	require.Nil(t, err)

	tx := &transaction.Transaction{}
	tx.Nonce = 1
	tx.SndAddr = []byte("SRC")
	tx.RcvAddr = []byte("DST")

	tx.Value = big.NewInt(45)
	tx.GasPrice = 10
	tx.GasLimit = 10
	txHash := []byte("txHash")
	vmOutput := &vmcommon.VMOutput{GasRemaining: 0, GasRefund: big.NewInt(10)}
	sctx, _ := sc.createSCRForSenderAndRelayer(
		vmOutput,
		tx,
		txHash,
		vmData.DirectCall,
	)
	require.Nil(t, err)
	require.NotNil(t, sctx)

	vmOutput = &vmcommon.VMOutput{GasRemaining: 0, GasRefund: big.NewInt(10)}
	sctx, _ = sc.createSCRForSenderAndRelayer(
		vmOutput,
		tx,
		txHash,
		vmData.DirectCall,
	)
	require.Nil(t, err)
	require.NotNil(t, sctx)
}

func TestScProcessor_RefundGasToSender(t *testing.T) {
	t.Parallel()

	minGasPrice := uint64(10)
	arguments := createMockSmartContractProcessorArguments()
	arguments.EconomicsFee = &economicsmocks.EconomicsHandlerStub{MinGasPriceCalled: func() uint64 {
		return minGasPrice
	}}
	arguments.EnableEpochsHandler = &testscommon.EnableEpochsHandlerStub{}
	sc, err := NewSmartContractProcessor(arguments)
	require.NotNil(t, sc)
	require.Nil(t, err)

	tx := &transaction.Transaction{}
	tx.Nonce = 1
	tx.SndAddr = []byte("SRC")
	tx.RcvAddr = []byte("DST")

	tx.Value = big.NewInt(45)
	tx.GasPrice = 15
	tx.GasLimit = 15
	txHash := []byte("txHash")
	acntSrc, _ := createAccounts(tx)
	currBalance := acntSrc.GetBalance().Uint64()

	refundGas := big.NewInt(10)
	vmOutput := &vmcommon.VMOutput{GasRemaining: 0, GasRefund: refundGas}
	scr, _ := sc.createSCRForSenderAndRelayer(
		vmOutput,
		tx,
		txHash,
		vmData.DirectCall,
	)
	require.Nil(t, err)

	finalValue := big.NewInt(0).Mul(refundGas, big.NewInt(0).SetUint64(sc.economicsFee.MinGasPrice()))
	require.Equal(t, currBalance, acntSrc.GetBalance().Uint64())
	require.Equal(t, scr.Value.Cmp(finalValue), 0)
}

func TestScProcessor_DoNotRefundGasToSenderForAsyncCall(t *testing.T) {
	t.Parallel()

	minGasPrice := uint64(10)
	arguments := createMockSmartContractProcessorArguments()
	arguments.EconomicsFee = &economicsmocks.EconomicsHandlerStub{MinGasPriceCalled: func() uint64 {
		return minGasPrice
	}}
	arguments.EnableEpochsHandler = &testscommon.EnableEpochsHandlerStub{}
	sc, err := NewSmartContractProcessor(arguments)
	require.NotNil(t, sc)
	require.Nil(t, err)

	tx := &smartContractResult.SmartContractResult{}
	tx.Nonce = 1
	tx.SndAddr = []byte("SRC")
	tx.RcvAddr = []byte("DST")

	tx.Value = big.NewInt(45)
	tx.GasPrice = 15
	tx.GasLimit = 15
	txHash := []byte("txHash")

	refundGas := big.NewInt(10)
	vmOutput := &vmcommon.VMOutput{GasRemaining: 10, GasRefund: refundGas}
	scr, _ := sc.createSCRForSenderAndRelayer(
		vmOutput,
		tx,
		txHash,
		vmData.AsynchronousCall,
	)
	require.Nil(t, err)

	scrValue := big.NewInt(0).Mul(vmOutput.GasRefund, big.NewInt(0).SetUint64(sc.economicsFee.MinGasPrice()))
	require.Equal(t, scr.Value.Cmp(scrValue), 0)
	require.Equal(t, scr.GasLimit, vmOutput.GasRemaining)
	require.Equal(t, scr.GasPrice, tx.GasPrice)
}

func TestScProcessor_processVMOutput(t *testing.T) {
	t.Parallel()

	acntSrc, _, tx := createAccountsAndTransaction()

	accntState := &stateMock.AccountsStub{}
	arguments := createMockSmartContractProcessorArguments()
	arguments.AccountsDB = accntState
	sc, err := NewSmartContractProcessor(arguments)
	require.NotNil(t, sc)
	require.Nil(t, err)

	vmOutput := &vmcommon.VMOutput{
		GasRefund:    big.NewInt(0),
		GasRemaining: 0,
	}

	accntState.LoadAccountCalled = func(address []byte) (handler vmcommon.AccountHandler, e error) {
		return acntSrc, nil
	}

	tx.Value = big.NewInt(0)
	txHash, _ := core.CalculateHash(arguments.Marshalizer, arguments.Hasher, tx)
	_, err = sc.processVMOutput(vmOutput, txHash, tx, vmData.DirectCall, 0)
	require.Nil(t, err)
}

func TestScProcessor_processSCOutputAccounts(t *testing.T) {
	t.Parallel()

	accountsDB := &stateMock.AccountsStub{}

	arguments := createMockSmartContractProcessorArguments()
	arguments.AccountsDB = accountsDB
	sc, err := NewSmartContractProcessor(arguments)
	require.NotNil(t, sc)
	require.Nil(t, err)

	tx := &transaction.Transaction{Value: big.NewInt(0)}
	outputAccounts := make([]*vmcommon.OutputAccount, 0)
	_, _, err = sc.processSCOutputAccounts(&vmcommon.VMOutput{}, vmData.DirectCall, outputAccounts, tx, []byte("hash"))
	require.Nil(t, err)

	outaddress := []byte("newsmartcontract")
	outacc1 := &vmcommon.OutputAccount{}
	outacc1.Address = outaddress
	outacc1.Code = []byte("contract-code")
	outacc1.Nonce = 5
	outacc1.BalanceDelta = big.NewInt(int64(5))
	outputAccounts = append(outputAccounts, outacc1)

	testAddr := outaddress
	testAcc, _ := state.NewUserAccount(testAddr)

	accountsDB.LoadAccountCalled = func(address []byte) (handler vmcommon.AccountHandler, e error) {
		if bytes.Equal(address, testAddr) {
			return testAcc, nil
		}
		return nil, state.ErrAccNotFound
	}

	accountsDB.SaveAccountCalled = func(accountHandler vmcommon.AccountHandler) error {
		return nil
	}

	tx.Value = big.NewInt(int64(5))
	_, _, err = sc.processSCOutputAccounts(&vmcommon.VMOutput{}, vmData.DirectCall, outputAccounts, tx, []byte("hash"))
	require.Nil(t, err)

	outacc1.BalanceDelta = nil
	outacc1.Nonce++
	tx.Value = big.NewInt(0)
	_, _, err = sc.processSCOutputAccounts(&vmcommon.VMOutput{}, vmData.DirectCall, outputAccounts, tx, []byte("hash"))
	require.Nil(t, err)

	outacc1.Nonce++
	outacc1.BalanceDelta = big.NewInt(int64(10))
	tx.Value = big.NewInt(int64(10))

	currentBalance := testAcc.Balance.Uint64()
	vmOutBalance := outacc1.BalanceDelta.Uint64()
	_, _, err = sc.processSCOutputAccounts(&vmcommon.VMOutput{}, vmData.DirectCall, outputAccounts, tx, []byte("hash"))
	require.Nil(t, err)
	require.Equal(t, currentBalance+vmOutBalance, testAcc.Balance.Uint64())
}

func TestScProcessor_processSCOutputAccountsNotInShard(t *testing.T) {
	t.Parallel()

	accountsDB := &stateMock.AccountsStub{}
	shardCoordinator := mock.NewMultiShardsCoordinatorMock(5)
	arguments := createMockSmartContractProcessorArguments()
	arguments.AccountsDB = accountsDB
	arguments.ShardCoordinator = shardCoordinator
	sc, err := NewSmartContractProcessor(arguments)
	require.NotNil(t, sc)
	require.Nil(t, err)

	tx := &transaction.Transaction{Value: big.NewInt(0)}
	outputAccounts := make([]*vmcommon.OutputAccount, 0)
	_, _, err = sc.processSCOutputAccounts(&vmcommon.VMOutput{}, vmData.DirectCall, outputAccounts, tx, []byte("hash"))
	require.Nil(t, err)

	outaddress := []byte("newsmartcontract")
	outacc1 := &vmcommon.OutputAccount{}
	outacc1.Address = outaddress
	outacc1.Code = []byte("contract-code")
	outacc1.Nonce = 5
	outputAccounts = append(outputAccounts, outacc1)

	shardCoordinator.ComputeIdCalled = func(address []byte) uint32 {
		return shardCoordinator.SelfId() + 1
	}

	_, _, err = sc.processSCOutputAccounts(&vmcommon.VMOutput{}, vmData.DirectCall, outputAccounts, tx, []byte("hash"))
	require.Nil(t, err)

	outacc1.BalanceDelta = big.NewInt(-50)
	_, _, err = sc.processSCOutputAccounts(&vmcommon.VMOutput{}, vmData.DirectCall, outputAccounts, tx, []byte("hash"))
	require.Equal(t, err, process.ErrNegativeBalanceDeltaOnCrossShardAccount)
}

func TestScProcessor_CreateCrossShardTransactions(t *testing.T) {
	t.Parallel()

	testAccounts, _ := state.NewUserAccount([]byte("address"))
	accountsDB := &stateMock.AccountsStub{
		LoadAccountCalled: func(address []byte) (handler vmcommon.AccountHandler, err error) {
			return testAccounts, nil
		},
		SaveAccountCalled: func(accountHandler vmcommon.AccountHandler) error {
			return nil
		},
	}
	shardCoordinator := mock.NewMultiShardsCoordinatorMock(5)
	arguments := createMockSmartContractProcessorArguments()
	arguments.AccountsDB = accountsDB
	arguments.ShardCoordinator = shardCoordinator
	sc, err := NewSmartContractProcessor(arguments)
	require.NotNil(t, sc)
	require.Nil(t, err)

	outputAccounts := make([]*vmcommon.OutputAccount, 0)
	outaddress := []byte("newsmartcontract")
	outacc1 := &vmcommon.OutputAccount{}
	outacc1.Address = outaddress
	outacc1.Nonce = 0
	outacc1.Balance = big.NewInt(5)
	outacc1.BalanceDelta = big.NewInt(15)
	outTransfer := vmcommon.OutputTransfer{Value: big.NewInt(5)}
	outacc1.OutputTransfers = append(outacc1.OutputTransfers, outTransfer)
	outputAccounts = append(outputAccounts, outacc1, outacc1, outacc1)

	tx := &transaction.Transaction{}
	tx.Nonce = 1
	tx.SndAddr = []byte("SRC")
	tx.RcvAddr = []byte("DST")

	tx.Value = big.NewInt(45)
	tx.GasPrice = 10
	tx.GasLimit = 15
	txHash := []byte("txHash")

	createdAsyncSCR, scTxs, err := sc.processSCOutputAccounts(&vmcommon.VMOutput{}, vmData.DirectCall, outputAccounts, tx, txHash)
	require.Nil(t, err)
	require.Equal(t, len(outputAccounts), len(scTxs))
	require.False(t, createdAsyncSCR)
}

func TestScProcessor_CreateCrossShardTransactionsWithAsyncCalls(t *testing.T) {
	t.Parallel()

	testAccounts, _ := state.NewUserAccount([]byte("address"))
	accountsDB := &stateMock.AccountsStub{
		LoadAccountCalled: func(address []byte) (handler vmcommon.AccountHandler, err error) {
			return testAccounts, nil
		},
		SaveAccountCalled: func(accountHandler vmcommon.AccountHandler) error {
			return nil
		},
	}
	shardCoordinator := mock.NewMultiShardsCoordinatorMock(5)
	arguments := createMockSmartContractProcessorArguments()
	enableEpochsHandler := &testscommon.EnableEpochsHandlerStub{
		IsFixAsyncCallBackArgsListFlagEnabledField: false,
	}
	arguments.EnableEpochsHandler = enableEpochsHandler
	arguments.AccountsDB = accountsDB
	arguments.ShardCoordinator = shardCoordinator
	sc, err := NewSmartContractProcessor(arguments)
	require.NotNil(t, sc)
	require.Nil(t, err)

	outputAccounts := make([]*vmcommon.OutputAccount, 0)
	outaddress := []byte("newsmartcontract")
	outacc1 := &vmcommon.OutputAccount{}
	outacc1.Address = outaddress
	outacc1.Nonce = 0
	outacc1.Balance = big.NewInt(5)
	outacc1.BalanceDelta = big.NewInt(15)
	outTransfer := vmcommon.OutputTransfer{Value: big.NewInt(5)}
	outacc1.OutputTransfers = append(outacc1.OutputTransfers, outTransfer)
	outputAccounts = append(outputAccounts, outacc1, outacc1, outacc1)

	tx := &transaction.Transaction{}
	tx.Nonce = 1
	tx.SndAddr = []byte("SRC")
	tx.RcvAddr = []byte("DST")

	tx.Value = big.NewInt(45)
	tx.GasPrice = 10
	tx.GasLimit = 15
	txHash := []byte("txHash")

	createdAsyncSCR, scTxs, err := sc.processSCOutputAccounts(&vmcommon.VMOutput{GasRemaining: 1000}, vmData.AsynchronousCall, outputAccounts, tx, txHash)
	require.Nil(t, err)
	require.Equal(t, len(outputAccounts), len(scTxs))
	require.False(t, createdAsyncSCR)

	outAccBackTransfer := &vmcommon.OutputAccount{
		Address:         tx.SndAddr,
		Nonce:           0,
		Balance:         big.NewInt(0),
		BalanceDelta:    big.NewInt(0),
		OutputTransfers: []vmcommon.OutputTransfer{outTransfer},
		GasUsed:         0,
	}
	outputAccounts = append(outputAccounts, outAccBackTransfer)
	shardCoordinator.ComputeIdCalled = func(_ []byte) uint32 {
		return shardCoordinator.SelfId() + 1
	}
	createdAsyncSCR, scTxs, err = sc.processSCOutputAccounts(&vmcommon.VMOutput{GasRemaining: 1000}, vmData.AsynchronousCall, outputAccounts, tx, txHash)
	require.Nil(t, err)
	require.Equal(t, len(outputAccounts), len(scTxs))
	require.True(t, createdAsyncSCR)
	lastScTx := scTxs[len(scTxs)-1].(*smartContractResult.SmartContractResult)

	t.Run("backwards compatibility", func(t *testing.T) {
		require.Equal(t, vmData.AsynchronousCallBack, lastScTx.CallType)
		require.Equal(t, []byte(nil), lastScTx.Data)
	})
	enableEpochsHandler.IsFixAsyncCallBackArgsListFlagEnabledField = true

	_, scTxs, err = sc.processSCOutputAccounts(&vmcommon.VMOutput{GasRemaining: 1000}, vmData.AsynchronousCall, outputAccounts, tx, txHash)
	require.Nil(t, err)
	require.Equal(t, len(outputAccounts), len(scTxs))
	require.True(t, createdAsyncSCR)
	lastScTx = scTxs[len(scTxs)-1].(*smartContractResult.SmartContractResult)
	t.Run("fix enabled, data field is correctly populated", func(t *testing.T) {
		require.Equal(t, vmData.AsynchronousCallBack, lastScTx.CallType)
		require.Equal(t, []byte("@"+core.ConvertToEvenHex(int(vmcommon.Ok))), lastScTx.Data)
	})

	tx.Value = big.NewInt(0)
	scTxs, err = sc.processVMOutput(&vmcommon.VMOutput{GasRemaining: 1000}, txHash, tx, vmData.AsynchronousCall, 10000)
	require.Nil(t, err)
	require.Equal(t, 1, len(scTxs))
	lastScTx = scTxs[len(scTxs)-1].(*smartContractResult.SmartContractResult)
	require.Equal(t, vmData.AsynchronousCallBack, lastScTx.CallType)
}

func TestScProcessor_CreateIntraShardTransactionsWithAsyncCalls(t *testing.T) {
	t.Parallel()

	testAccounts, _ := state.NewUserAccount([]byte("address"))
	accountsDB := &stateMock.AccountsStub{
		LoadAccountCalled: func(address []byte) (handler vmcommon.AccountHandler, err error) {
			return testAccounts, nil
		},
		SaveAccountCalled: func(accountHandler vmcommon.AccountHandler) error {
			return nil
		},
	}
	shardCoordinator := mock.NewMultiShardsCoordinatorMock(5)
	arguments := createMockSmartContractProcessorArguments()
	arguments.AccountsDB = accountsDB
	arguments.ShardCoordinator = shardCoordinator
	arguments.EnableEpochsHandler = &testscommon.EnableEpochsHandlerStub{
		IsMultiESDTTransferFixOnCallBackFlagEnabledField: true,
	}
	sc, err := NewSmartContractProcessor(arguments)
	require.NotNil(t, sc)
	require.Nil(t, err)

	outputAccounts := make([]*vmcommon.OutputAccount, 0)
	outaddress := []byte("newsmartcontract")
	outacc1 := &vmcommon.OutputAccount{}
	outacc1.Address = outaddress
	outacc1.Nonce = 0
	outacc1.Balance = big.NewInt(5)
	outacc1.BalanceDelta = big.NewInt(15)
	outTransfer := vmcommon.OutputTransfer{Value: big.NewInt(5)}
	outacc1.OutputTransfers = append(outacc1.OutputTransfers, outTransfer)
	outputAccounts = append(outputAccounts, outacc1, outacc1, outacc1)

	tx := &transaction.Transaction{}
	tx.Nonce = 1
	tx.SndAddr = []byte("SRC")
	tx.RcvAddr = []byte("DST")

	tx.Value = big.NewInt(45)
	tx.GasPrice = 10
	tx.GasLimit = 15
	txHash := []byte("txHash")

	outAccBackTransfer := &vmcommon.OutputAccount{
		Address:         tx.SndAddr,
		Nonce:           0,
		Balance:         big.NewInt(0),
		BalanceDelta:    big.NewInt(0),
		OutputTransfers: []vmcommon.OutputTransfer{outTransfer},
		GasUsed:         0,
	}
	outputAccounts = append(outputAccounts, outAccBackTransfer)
	shardCoordinator.ComputeIdCalled = func(_ []byte) uint32 {
		return shardCoordinator.SelfId()
	}
	createdAsyncSCR, scTxs, err := sc.processSCOutputAccounts(&vmcommon.VMOutput{GasRemaining: 1000}, vmData.AsynchronousCall, outputAccounts, tx, txHash)
	require.Nil(t, err)
	require.Equal(t, len(outputAccounts), len(scTxs))
	require.False(t, createdAsyncSCR)
}

func TestScProcessor_ProcessSmartContractResultNilScr(t *testing.T) {
	t.Parallel()

	accountsDB := &stateMock.AccountsStub{}
	shardCoordinator := mock.NewMultiShardsCoordinatorMock(5)
	arguments := createMockSmartContractProcessorArguments()
	arguments.AccountsDB = accountsDB
	arguments.ShardCoordinator = shardCoordinator
	sc, err := NewSmartContractProcessor(arguments)
	require.NotNil(t, sc)
	require.Nil(t, err)

	_, err = sc.ProcessSmartContractResult(nil)
	require.Equal(t, process.ErrNilSmartContractResult, err)
}

func TestScProcessor_ProcessSmartContractResultErrGetAccount(t *testing.T) {
	t.Parallel()

	accError := errors.New("account get error")
	called := false
	accountsDB := &stateMock.AccountsStub{LoadAccountCalled: func(address []byte) (handler vmcommon.AccountHandler, e error) {
		called = true
		return nil, accError
	}}
	shardCoordinator := mock.NewMultiShardsCoordinatorMock(5)
	arguments := createMockSmartContractProcessorArguments()
	arguments.AccountsDB = accountsDB
	arguments.ShardCoordinator = shardCoordinator
	sc, err := NewSmartContractProcessor(arguments)
	require.NotNil(t, sc)
	require.Nil(t, err)

	scr := smartContractResult.SmartContractResult{RcvAddr: []byte("recv address")}
	_, _ = sc.ProcessSmartContractResult(&scr)
	require.True(t, called)
}

func TestScProcessor_ProcessSmartContractResultAccNotInShard(t *testing.T) {
	t.Parallel()

	accountsDB := &stateMock.AccountsStub{}
	shardCoordinator := mock.NewMultiShardsCoordinatorMock(5)
	arguments := createMockSmartContractProcessorArguments()
	arguments.AccountsDB = accountsDB
	arguments.ShardCoordinator = shardCoordinator
	sc, err := NewSmartContractProcessor(arguments)
	require.NotNil(t, sc)
	require.Nil(t, err)

	shardCoordinator.ComputeIdCalled = func(address []byte) uint32 {
		return shardCoordinator.CurrentShard + 1
	}
	scr := smartContractResult.SmartContractResult{RcvAddr: []byte("recv address")}
	_, err = sc.ProcessSmartContractResult(&scr)
	require.Equal(t, err, process.ErrNilSCDestAccount)
}

func TestScProcessor_ProcessSmartContractResultBadAccType(t *testing.T) {
	t.Parallel()

	accountsDB := &stateMock.AccountsStub{
		LoadAccountCalled: func(address []byte) (handler vmcommon.AccountHandler, e error) {
			return &stateMock.AccountWrapMock{}, nil
		},
	}
	shardCoordinator := mock.NewMultiShardsCoordinatorMock(5)
	arguments := createMockSmartContractProcessorArguments()
	arguments.AccountsDB = accountsDB
	arguments.ShardCoordinator = shardCoordinator
	sc, err := NewSmartContractProcessor(arguments)
	require.NotNil(t, sc)
	require.Nil(t, err)

	scr := smartContractResult.SmartContractResult{RcvAddr: []byte("recv address"), Value: big.NewInt(0)}
	_, err = sc.ProcessSmartContractResult(&scr)
	require.Nil(t, err)
}

func TestScProcessor_ProcessSmartContractResultNotPayable(t *testing.T) {
	t.Parallel()

	userAcc, _ := state.NewUserAccount([]byte("recv address"))
	accountsDB := &stateMock.AccountsStub{
		LoadAccountCalled: func(address []byte) (handler vmcommon.AccountHandler, e error) {
			if bytes.Equal(address, userAcc.Address) {
				return userAcc, nil
			}
			return state.NewEmptyUserAccount(), nil
		},
		SaveAccountCalled: func(accountHandler vmcommon.AccountHandler) error {
			return nil
		},
		RevertToSnapshotCalled: func(snapshot int) error {
			return nil
		},
	}

	shardCoordinator := mock.NewMultiShardsCoordinatorMock(5)
	arguments := createMockSmartContractProcessorArguments()
	arguments.AccountsDB = accountsDB
	arguments.ShardCoordinator = shardCoordinator
	arguments.BlockChainHook = &testscommon.BlockChainHookStub{
		IsPayableCalled: func(_ []byte, _ []byte) (bool, error) {
			return false, nil
		},
	}
	sc, err := NewSmartContractProcessor(arguments)
	require.NotNil(t, sc)
	require.Nil(t, err)

	scr := smartContractResult.SmartContractResult{
		RcvAddr: userAcc.Address,
		SndAddr: []byte("snd addr"),
		Value:   big.NewInt(0),
	}
	returnCode, err := sc.ProcessSmartContractResult(&scr)
	require.Nil(t, err)
	require.Equal(t, vmcommon.Ok, returnCode)

	scr.Value = big.NewInt(10)
	returnCode, err = sc.ProcessSmartContractResult(&scr)
	require.Nil(t, err)
	require.Equal(t, vmcommon.UserError, returnCode)
	require.True(t, userAcc.GetBalance().Cmp(zero) == 0)

	scr.OriginalSender = scr.RcvAddr
	returnCode, err = sc.ProcessSmartContractResult(&scr)
	require.Nil(t, err)
	require.Equal(t, vmcommon.Ok, returnCode)
	require.True(t, userAcc.GetBalance().Cmp(scr.Value) == 0)
}

func TestScProcessor_ProcessSmartContractResultOutputBalanceNil(t *testing.T) {
	t.Parallel()

	accountsDB := &stateMock.AccountsStub{
		LoadAccountCalled: func(address []byte) (handler vmcommon.AccountHandler, e error) {
			return state.NewUserAccount(address)
		},
		SaveAccountCalled: func(accountHandler vmcommon.AccountHandler) error {
			return nil
		},
	}
	shardCoordinator := mock.NewMultiShardsCoordinatorMock(5)
	arguments := createMockSmartContractProcessorArguments()
	arguments.AccountsDB = accountsDB
	arguments.ShardCoordinator = shardCoordinator
	sc, err := NewSmartContractProcessor(arguments)
	require.NotNil(t, sc)
	require.Nil(t, err)

	scr := smartContractResult.SmartContractResult{
		RcvAddr: []byte("recv address"),
		SndAddr: []byte("snd addr"),
		Value:   big.NewInt(0),
	}
	_, err = sc.ProcessSmartContractResult(&scr)
	require.Nil(t, err)
}

func TestScProcessor_ProcessSmartContractResultWithCode(t *testing.T) {
	t.Parallel()

	putCodeCalled := 0
	accountsDB := &stateMock.AccountsStub{
		LoadAccountCalled: func(address []byte) (handler vmcommon.AccountHandler, e error) {
			return state.NewUserAccount(address)
		},
		SaveAccountCalled: func(accountHandler vmcommon.AccountHandler) error {
			putCodeCalled++
			return nil
		},
		RevertToSnapshotCalled: func(snapshot int) error {
			return nil
		},
	}
	shardCoordinator := mock.NewMultiShardsCoordinatorMock(5)
	arguments := createMockSmartContractProcessorArguments()
	arguments.AccountsDB = accountsDB
	arguments.ShardCoordinator = shardCoordinator
	sc, err := NewSmartContractProcessor(arguments)
	require.NotNil(t, sc)
	require.Nil(t, err)

	scr := smartContractResult.SmartContractResult{
		SndAddr: []byte("snd addr"),
		RcvAddr: []byte("recv address"),
		Code:    []byte("code"),
		Value:   big.NewInt(15),
	}
	_, err = sc.ProcessSmartContractResult(&scr)
	require.Nil(t, err)
	require.Equal(t, 1, putCodeCalled)
}

func TestScProcessor_ProcessSmartContractResultWithData(t *testing.T) {
	t.Parallel()

	saveAccountCalled := 0
	accountsDB := &stateMock.AccountsStub{
		LoadAccountCalled: func(address []byte) (handler vmcommon.AccountHandler, e error) {
			return state.NewUserAccount(address)
		},
		SaveAccountCalled: func(accountHandler vmcommon.AccountHandler) error {
			saveAccountCalled++
			return nil
		},
		RevertToSnapshotCalled: func(snapshot int) error {
			return nil
		},
	}
	shardCoordinator := mock.NewMultiShardsCoordinatorMock(5)
	arguments := createMockSmartContractProcessorArguments()
	arguments.AccountsDB = accountsDB
	arguments.ShardCoordinator = shardCoordinator
	sc, err := NewSmartContractProcessor(arguments)
	require.NotNil(t, sc)
	require.Nil(t, err)

	test := "test"
	result := ""
	sep := "@"
	for i := 0; i < 6; i++ {
		result += test
		result += sep
	}

	scr := smartContractResult.SmartContractResult{
		SndAddr: []byte("snd addr"),
		RcvAddr: []byte("recv address"),
		Data:    []byte(result),
		Value:   big.NewInt(15),
	}
	_, err = sc.ProcessSmartContractResult(&scr)
	require.Nil(t, err)
	require.Equal(t, 1, saveAccountCalled)
}

func TestScProcessor_ProcessSmartContractResultDeploySCShouldError(t *testing.T) {
	t.Parallel()

	accountsDB := &stateMock.AccountsStub{
		LoadAccountCalled: func(address []byte) (handler vmcommon.AccountHandler, e error) {
			return state.NewUserAccount(address)
		},
		SaveAccountCalled: func(accountHandler vmcommon.AccountHandler) error {
			return nil
		},
		RevertToSnapshotCalled: func(snapshot int) error {
			return nil
		},
	}
	shardCoordinator := mock.NewMultiShardsCoordinatorMock(5)
	arguments := createMockSmartContractProcessorArguments()
	arguments.AccountsDB = accountsDB
	arguments.ShardCoordinator = shardCoordinator
	arguments.TxTypeHandler = &testscommon.TxTypeHandlerMock{
		ComputeTransactionTypeCalled: func(tx data.TransactionHandler) (process.TransactionType, process.TransactionType) {
			return process.SCDeployment, process.SCDeployment
		},
	}
	sc, err := NewSmartContractProcessor(arguments)
	require.NotNil(t, sc)
	require.Nil(t, err)

	scr := smartContractResult.SmartContractResult{
		SndAddr: []byte("snd addr"),
		RcvAddr: []byte("recv address"),
		Data:    []byte("code@06"),
		Value:   big.NewInt(15),
	}
	_, err = sc.ProcessSmartContractResult(&scr)
	require.Nil(t, err)
}

func TestScProcessor_ProcessSmartContractResultExecuteSC(t *testing.T) {
	t.Parallel()

	scAddress := []byte("000000000001234567890123456789012")
	dstScAddress, _ := state.NewUserAccount(scAddress)
	dstScAddress.SetCode([]byte("code"))
	accountsDB := &stateMock.AccountsStub{
		LoadAccountCalled: func(address []byte) (handler vmcommon.AccountHandler, e error) {
			if bytes.Equal(scAddress, address) {
				return dstScAddress, nil
			}
			return nil, nil
		},
		SaveAccountCalled: func(accountHandler vmcommon.AccountHandler) error {
			return nil
		},
		RevertToSnapshotCalled: func(snapshot int) error {
			return nil
		},
	}
	shardCoordinator := mock.NewMultiShardsCoordinatorMock(5)
	shardCoordinator.ComputeIdCalled = func(address []byte) uint32 {
		if bytes.Equal(scAddress, address) {
			return shardCoordinator.SelfId()
		}
		return shardCoordinator.SelfId() + 1
	}

	executeCalled := false
	arguments := createMockSmartContractProcessorArguments()
	arguments.AccountsDB = accountsDB
	arguments.ShardCoordinator = shardCoordinator
	arguments.VmContainer = &mock.VMContainerMock{
		GetCalled: func(key []byte) (handler vmcommon.VMExecutionHandler, e error) {
			return &mock.VMExecutionHandlerStub{
				RunSmartContractCallCalled: func(input *vmcommon.ContractCallInput) (output *vmcommon.VMOutput, e error) {
					executeCalled = true
					return nil, nil
				},
			}, nil
		},
	}
	arguments.TxTypeHandler = &testscommon.TxTypeHandlerMock{
		ComputeTransactionTypeCalled: func(tx data.TransactionHandler) (process.TransactionType, process.TransactionType) {
			return process.SCInvoking, process.SCInvoking
		},
	}
	sc, err := NewSmartContractProcessor(arguments)
	require.NotNil(t, sc)
	require.Nil(t, err)

	scr := smartContractResult.SmartContractResult{
		SndAddr: []byte("snd addr"),
		RcvAddr: scAddress,
		Data:    []byte("code@06"),
		Value:   big.NewInt(15),
	}
	_, err = sc.ProcessSmartContractResult(&scr)
	require.Nil(t, err)
	require.True(t, executeCalled)
}

func TestScProcessor_ProcessSmartContractResultExecuteSCIfMetaAndBuiltIn(t *testing.T) {
	t.Parallel()

	scAddress := []byte("000000000001234567890123456789012")
	dstScAddress, _ := state.NewUserAccount(scAddress)
	dstScAddress.SetCode([]byte("code"))
	accountsDB := &stateMock.AccountsStub{
		LoadAccountCalled: func(address []byte) (handler vmcommon.AccountHandler, e error) {
			if bytes.Equal(scAddress, address) {
				return dstScAddress, nil
			}
			return nil, nil
		},
		SaveAccountCalled: func(accountHandler vmcommon.AccountHandler) error {
			return nil
		},
		RevertToSnapshotCalled: func(snapshot int) error {
			return nil
		},
	}
	shardCoordinator := mock.NewMultiShardsCoordinatorMock(5)
	shardCoordinator.ComputeIdCalled = func(address []byte) uint32 {
		if bytes.Equal(scAddress, address) {
			return shardCoordinator.SelfId()
		}
		return 0
	}
	shardCoordinator.CurrentShard = core.MetachainShardId

	executeCalled := false
	arguments := createMockSmartContractProcessorArguments()
	arguments.AccountsDB = accountsDB
	arguments.ShardCoordinator = shardCoordinator
	arguments.VmContainer = &mock.VMContainerMock{
		GetCalled: func(key []byte) (handler vmcommon.VMExecutionHandler, e error) {
			return &mock.VMExecutionHandlerStub{
				RunSmartContractCallCalled: func(input *vmcommon.ContractCallInput) (output *vmcommon.VMOutput, e error) {
					executeCalled = true
					return nil, nil
				},
			}, nil
		},
	}
	arguments.TxTypeHandler = &testscommon.TxTypeHandlerMock{
		ComputeTransactionTypeCalled: func(tx data.TransactionHandler) (process.TransactionType, process.TransactionType) {
			return process.BuiltInFunctionCall, process.BuiltInFunctionCall
		},
	}
	enableEpochsHandlerStub := &testscommon.EnableEpochsHandlerStub{
		IsSCDeployFlagEnabledField: true,
	}
	arguments.EnableEpochsHandler = enableEpochsHandlerStub

	sc, err := NewSmartContractProcessor(arguments)
	require.NotNil(t, sc)
	require.Nil(t, err)

	scr := smartContractResult.SmartContractResult{
		SndAddr: []byte("snd addr"),
		RcvAddr: scAddress,
		Data:    []byte("code@06"),
		Value:   big.NewInt(15),
	}
	_, err = sc.ProcessSmartContractResult(&scr)
	require.Nil(t, err)
	require.True(t, executeCalled)

	executeCalled = false
	enableEpochsHandlerStub.IsBuiltInFunctionOnMetaFlagEnabledField = true
	enableEpochsHandlerStub.IsBuiltInFunctionsFlagEnabledField = true
	_, err = sc.ProcessSmartContractResult(&scr)
	require.Nil(t, err)
	require.False(t, executeCalled)
}

func TestScProcessor_ProcessRelayedSCRValueBackToRelayer(t *testing.T) {
	t.Parallel()

	scAddress := []byte("000000000001234567890123456789012")
	dstScAddress, _ := state.NewUserAccount(scAddress)
	dstScAddress.SetCode([]byte("code"))

	baseValue := big.NewInt(100)
	userAddress := []byte("111111111111234567890123456789012")
	userAcc, _ := state.NewUserAccount(userAddress)
	_ = userAcc.AddToBalance(baseValue)
	relayedAddress := []byte("211111111111234567890123456789012")
	relayedAcc, _ := state.NewUserAccount(relayedAddress)

	accountsDB := &stateMock.AccountsStub{
		LoadAccountCalled: func(address []byte) (handler vmcommon.AccountHandler, e error) {
			if bytes.Equal(scAddress, address) {
				return dstScAddress, nil
			}
			if bytes.Equal(userAddress, address) {
				return userAcc, nil
			}
			if bytes.Equal(relayedAddress, address) {
				return relayedAcc, nil
			}

			return nil, nil
		},
		SaveAccountCalled: func(accountHandler vmcommon.AccountHandler) error {
			return nil
		},
		RevertToSnapshotCalled: func(snapshot int) error {
			return nil
		},
	}

	shardCoordinator := mock.NewMultiShardsCoordinatorMock(5)
	executeCalled := false
	arguments := createMockSmartContractProcessorArguments()
	arguments.AccountsDB = accountsDB
	arguments.ShardCoordinator = shardCoordinator
	arguments.VmContainer = &mock.VMContainerMock{
		GetCalled: func(key []byte) (handler vmcommon.VMExecutionHandler, e error) {
			return &mock.VMExecutionHandlerStub{
				RunSmartContractCallCalled: func(input *vmcommon.ContractCallInput) (output *vmcommon.VMOutput, e error) {
					executeCalled = true
					return &vmcommon.VMOutput{ReturnCode: vmcommon.UserError}, nil
				},
			}, nil
		},
	}
	arguments.TxTypeHandler = &testscommon.TxTypeHandlerMock{
		ComputeTransactionTypeCalled: func(tx data.TransactionHandler) (process.TransactionType, process.TransactionType) {
			return process.SCInvoking, process.SCInvoking
		},
	}
	sc, err := NewSmartContractProcessor(arguments)
	require.NotNil(t, sc)
	require.Nil(t, err)

	scr := smartContractResult.SmartContractResult{
		SndAddr:      userAddress,
		RcvAddr:      scAddress,
		RelayerAddr:  relayedAddress,
		RelayedValue: big.NewInt(10),
		Data:         []byte("code@06"),
		Value:        big.NewInt(15),
	}
	returnCode, err := sc.ProcessSmartContractResult(&scr)
	require.Nil(t, err)
	require.True(t, executeCalled)
	require.Equal(t, returnCode, vmcommon.UserError)

	require.True(t, relayedAcc.GetBalance().Cmp(scr.RelayedValue) == 0)
	userReturnValue := big.NewInt(0).Sub(scr.Value, scr.RelayedValue)
	userFinalValue := baseValue.Sub(baseValue, scr.Value)
	userFinalValue.Add(userFinalValue, userReturnValue)
	require.True(t, userAcc.GetBalance().Cmp(userFinalValue) == 0)
}

func TestScProcessor_checkUpgradePermission(t *testing.T) {
	t.Parallel()

	arguments := createMockSmartContractProcessorArguments()
	sc, err := NewSmartContractProcessor(arguments)
	require.NotNil(t, sc)
	require.Nil(t, err)

	// Not an upgrade
	err = sc.checkUpgradePermission(nil, &vmcommon.ContractCallInput{})
	require.Nil(t, err)

	// Upgrade, nil contract passed (quite impossible though)
	err = sc.checkUpgradePermission(nil, &vmcommon.ContractCallInput{Function: "upgradeContract"})
	require.Equal(t, process.ErrUpgradeNotAllowed, err)

	// Create a contract, owned by Alice
	contract, err := state.NewUserAccount([]byte("contract"))
	require.Nil(t, err)
	contract.SetOwnerAddress([]byte("alice"))
	// Not yet upgradeable
	contract.SetCodeMetadata([]byte{0, 0})

	// Upgrade as Alice, but not allowed (not upgradeable)
	err = sc.checkUpgradePermission(contract, &vmcommon.ContractCallInput{Function: "upgradeContract", VMInput: vmcommon.VMInput{CallerAddr: []byte("alice")}})
	require.Equal(t, process.ErrUpgradeNotAllowed, err)

	// Upgrade as Bob, but not allowed
	err = sc.checkUpgradePermission(contract, &vmcommon.ContractCallInput{Function: "upgradeContract", VMInput: vmcommon.VMInput{CallerAddr: []byte("bob")}})
	require.Equal(t, process.ErrUpgradeNotAllowed, err)

	// Mark as upgradeable
	contract.SetCodeMetadata([]byte{1, 0})

	// Upgrade as Alice, allowed
	err = sc.checkUpgradePermission(contract, &vmcommon.ContractCallInput{Function: "upgradeContract", VMInput: vmcommon.VMInput{CallerAddr: []byte("alice")}})
	require.Nil(t, err)

	// Upgrade as Bob, but not allowed
	err = sc.checkUpgradePermission(contract, &vmcommon.ContractCallInput{Function: "upgradeContract", VMInput: vmcommon.VMInput{CallerAddr: []byte("bob")}})
	require.Equal(t, process.ErrUpgradeNotAllowed, err)

	// Upgrade as nobody, not allowed
	err = sc.checkUpgradePermission(contract, &vmcommon.ContractCallInput{Function: "upgradeContract", VMInput: vmcommon.VMInput{CallerAddr: nil}})
	require.Equal(t, process.ErrUpgradeNotAllowed, err)
}

func TestScProcessor_penalizeUserIfNeededShouldWork(t *testing.T) {
	t.Parallel()

	arguments := createMockSmartContractProcessorArguments()
	arguments.EnableEpochsHandler = &testscommon.EnableEpochsHandlerStub{
		IsPenalizedTooMuchGasFlagEnabledField: true,
	}
	sc, _ := NewSmartContractProcessor(arguments)

	gasProvided := uint64(1000)
	maxGasToRemain := gasProvided - (gasProvided / process.MaxGasFeeHigherFactorAccepted)

	callType := vmData.DirectCall
	vmOutput := &vmcommon.VMOutput{
		GasRemaining: maxGasToRemain,
	}
	sc.penalizeUserIfNeeded(&transaction.Transaction{}, []byte("txHash"), callType, gasProvided, vmOutput)
	assert.Equal(t, maxGasToRemain, vmOutput.GasRemaining)

	callType = vmData.AsynchronousCall
	vmOutput = &vmcommon.VMOutput{
		GasRemaining: maxGasToRemain + 1,
	}
	sc.penalizeUserIfNeeded(&transaction.Transaction{}, []byte("txHash"), callType, gasProvided, vmOutput)
	assert.Equal(t, maxGasToRemain+1, vmOutput.GasRemaining)

	callType = vmData.DirectCall
	vmOutput = &vmcommon.VMOutput{
		GasRemaining: maxGasToRemain + 1,
	}
	sc.penalizeUserIfNeeded(&transaction.Transaction{}, []byte("txHash"), callType, gasProvided, vmOutput)
	assert.Equal(t, uint64(0), vmOutput.GasRemaining)
}

func TestScProcessor_isTooMuchGasProvidedShouldWork(t *testing.T) {
	t.Parallel()

	gasProvided := uint64(100)
	maxGasToRemain := gasProvided - (gasProvided / process.MaxGasFeeHigherFactorAccepted)

	isTooMuchGas := isTooMuchGasProvided(gasProvided, gasProvided)
	assert.False(t, isTooMuchGas)

	isTooMuchGas = isTooMuchGasProvided(gasProvided, maxGasToRemain-1)
	assert.False(t, isTooMuchGas)

	isTooMuchGas = isTooMuchGasProvided(gasProvided, maxGasToRemain)
	assert.False(t, isTooMuchGas)

	isTooMuchGas = isTooMuchGasProvided(gasProvided, maxGasToRemain+1)
	assert.True(t, isTooMuchGas)
}

func TestScProcessor_penalizeUserIfNeededShouldWorkOnFlagActivation(t *testing.T) {
	arguments := createMockSmartContractProcessorArguments()
	genericEpochNotifier := forking.NewGenericEpochNotifier()
	cfg := config.EnableEpochs{
		PenalizedTooMuchGasEnableEpoch: 1,
	}
	arguments.EnableEpochsHandler, _ = enablers.NewEnableEpochsHandler(cfg, genericEpochNotifier)
	sc, _ := NewSmartContractProcessor(arguments)

	gasProvided := uint64(1000)
	maxGasToRemain := gasProvided - (gasProvided / process.MaxGasFeeHigherFactorAccepted)

	callType := vmData.DirectCall
	vmOutput := &vmcommon.VMOutput{
		GasRemaining: maxGasToRemain + 1,
	}

	genericEpochNotifier.CheckEpoch(&testscommon.HeaderHandlerStub{
		EpochField: 0,
	})
	sc.penalizeUserIfNeeded(&transaction.Transaction{}, []byte("txHash"), callType, gasProvided, vmOutput)
	assert.Equal(t, maxGasToRemain+1, vmOutput.GasRemaining)

	genericEpochNotifier.CheckEpoch(&testscommon.HeaderHandlerStub{
		EpochField: 1,
	})
	sc.penalizeUserIfNeeded(&transaction.Transaction{}, []byte("txHash"), callType, gasProvided, vmOutput)
	assert.Equal(t, uint64(0), vmOutput.GasRemaining)
}

func TestSCProcessor_createSCRWhenError(t *testing.T) {
	arguments := createMockSmartContractProcessorArguments()
	arguments.EnableEpochsHandler = &testscommon.EnableEpochsHandlerStub{
		IsSCDeployFlagEnabledField:            true,
		IsPenalizedTooMuchGasFlagEnabledField: true,
		IsRepairCallbackFlagEnabledField:      true,
	}
	sc, _ := NewSmartContractProcessor(arguments)

	acntSnd := &stateMock.UserAccountStub{}
	scr, consumedFee := sc.createSCRsWhenError(nil, []byte("txHash"), &transaction.Transaction{}, "string", []byte("msg"), 0)
	assert.Equal(t, uint64(0), scr.GasLimit)
	assert.Equal(t, consumedFee.Cmp(big.NewInt(0)), 0)
	expectedError := "@" + hex.EncodeToString([]byte("string"))
	assert.Equal(t, expectedError, string(scr.Data))

	scr, consumedFee = sc.createSCRsWhenError(acntSnd, []byte("txHash"), &transaction.Transaction{}, "string", []byte("msg"), 0)
	assert.Equal(t, uint64(0), scr.GasLimit)
	assert.Equal(t, consumedFee.Cmp(big.NewInt(0)), 0)
	assert.Equal(t, expectedError, string(scr.Data))

	scr, consumedFee = sc.createSCRsWhenError(
		acntSnd,
		[]byte("txHash"),
		&smartContractResult.SmartContractResult{CallType: vmData.AsynchronousCall},
		"string",
		[]byte("msg"),
		0)
	assert.Equal(t, uint64(0), scr.GasLimit)
	assert.Equal(t, consumedFee.Cmp(big.NewInt(0)), 0)
	assert.Equal(t, "@04@6d7367", string(scr.Data))

	scr, consumedFee = sc.createSCRsWhenError(
		acntSnd,
		[]byte("txHash"),
		&smartContractResult.SmartContractResult{CallType: vmData.AsynchronousCall, GasPrice: 1, GasLimit: 100},
		"string",
		[]byte("msg"),
		20)
	assert.Equal(t, uint64(1), scr.GasPrice)
	assert.Equal(t, consumedFee.Cmp(big.NewInt(80)), 0)
	assert.Equal(t, "@04@6d7367", string(scr.Data))
	assert.Equal(t, uint64(20), scr.GasLimit)

	scr, consumedFee = sc.createSCRsWhenError(
		acntSnd,
		[]byte("txHash"),
		&smartContractResult.SmartContractResult{CallType: vmData.AsynchronousCall, GasPrice: 1, GasLimit: 100},
		"string",
		[]byte("msg"),
		0)
	assert.Equal(t, uint64(1), scr.GasPrice)
	assert.Equal(t, consumedFee.Cmp(big.NewInt(100)), 0)
	assert.Equal(t, "@04@6d7367", string(scr.Data))
	assert.Equal(t, uint64(0), scr.GasLimit)
}

func TestGasLockedInSmartContractProcessor(t *testing.T) {
	arguments := createMockSmartContractProcessorArguments()
	arguments.ArgsParser = NewArgumentParser()
	shardCoordinator := mock.NewMultiShardsCoordinatorMock(5)
	shardCoordinator.ComputeIdCalled = func(_ []byte) uint32 {
		return shardCoordinator.SelfId() + 1
	}
	arguments.ShardCoordinator = shardCoordinator
	arguments.EnableEpochsHandler = &testscommon.EnableEpochsHandlerStub{
		IsMultiESDTTransferFixOnCallBackFlagEnabledField: true,
	}
	sc, _ := NewSmartContractProcessor(arguments)

	outaddress := []byte("newsmartcontract")
	outacc1 := &vmcommon.OutputAccount{}
	outacc1.Address = outaddress
	outacc1.Nonce = 0
	outacc1.Balance = big.NewInt(5)
	outacc1.BalanceDelta = big.NewInt(15)
	outTransfer := vmcommon.OutputTransfer{
		Value:     big.NewInt(5),
		CallType:  vmData.AsynchronousCall,
		GasLocked: 100,
		GasLimit:  100,
		Data:      []byte("functionCall"),
	}
	outacc1.OutputTransfers = append(outacc1.OutputTransfers, outTransfer)
	vmOutput := &vmcommon.VMOutput{
		OutputAccounts: make(map[string]*vmcommon.OutputAccount),
	}
	vmOutput.OutputAccounts[string(outaddress)] = outacc1

	asyncCallback, results := sc.createSmartContractResults(vmOutput, vmData.DirectCall, outacc1, &transaction.Transaction{}, []byte("hash"))
	require.False(t, asyncCallback)
	require.Equal(t, 1, len(results))

	scr := results[0].(*smartContractResult.SmartContractResult)
	gasLocked := sc.getGasLockedFromSCR(scr)
	require.Equal(t, gasLocked, outTransfer.GasLocked)

	_, args, err := sc.argsParser.ParseCallData(string(scr.Data))
	require.Nil(t, err)
	require.Equal(t, 1, len(args))

	finalArguments, gasLocked := sc.getAsyncCallGasLockFromTxData(scr.CallType, args)
	require.Equal(t, 0, len(finalArguments))
	require.Equal(t, gasLocked, outTransfer.GasLocked)

	shardCoordinator.ComputeIdCalled = func(_ []byte) uint32 {
		return shardCoordinator.SelfId()
	}
	asyncCallback, results = sc.createSmartContractResults(vmOutput, vmData.DirectCall, outacc1, &transaction.Transaction{}, []byte("hash"))
	require.False(t, asyncCallback)
	require.Equal(t, 1, len(results))

	scr = results[0].(*smartContractResult.SmartContractResult)
	gasLocked = sc.getGasLockedFromSCR(scr)
	require.Equal(t, gasLocked, uint64(0))
}

func TestSmartContractProcessor_computeTotalConsumedFeeAndDevRwd(t *testing.T) {
	t.Parallel()

	arguments := createMockSmartContractProcessorArguments()
	arguments.ArgsParser = NewArgumentParser()
	shardCoordinator := &mock.CoordinatorStub{ComputeIdCalled: func(address []byte) uint32 {
		return 0
	}}
	feeHandler := &economicsmocks.EconomicsHandlerStub{
		ComputeGasLimitCalled: func(tx data.TransactionWithFeeHandler) uint64 {
			return 0
		},
		ComputeTxFeeCalled: func(tx data.TransactionWithFeeHandler) *big.Int {
			return core.SafeMul(tx.GetGasLimit(), tx.GetGasPrice())
		},
		ComputeFeeForProcessingCalled: func(tx data.TransactionWithFeeHandler, gasToUse uint64) *big.Int {
			return core.SafeMul(tx.GetGasPrice(), gasToUse)
		},
	}
	arguments.EconomicsFee = feeHandler
	arguments.ShardCoordinator = shardCoordinator
	sc, _ := NewSmartContractProcessor(arguments)

	totalFee, devFees := sc.computeTotalConsumedFeeAndDevRwd(&transaction.Transaction{GasPrice: 1}, &vmcommon.VMOutput{}, 0)
	assert.Equal(t, totalFee.Int64(), int64(0))
	assert.Equal(t, devFees.Int64(), int64(0))

	totalFee, devFees = sc.computeTotalConsumedFeeAndDevRwd(&transaction.Transaction{GasLimit: 100, GasPrice: 1}, &vmcommon.VMOutput{GasRemaining: 200}, 0)
	assert.Equal(t, totalFee.Int64(), int64(0))
	assert.Equal(t, devFees.Int64(), int64(0))

	totalFee, _ = sc.computeTotalConsumedFeeAndDevRwd(&transaction.Transaction{GasLimit: 100, GasPrice: 1}, &vmcommon.VMOutput{GasRemaining: 50}, 0)
	assert.Equal(t, totalFee.Int64(), int64(50))

	feeHandler.DeveloperPercentageCalled = func() float64 {
		return 0.5
	}
	totalFee, devFees = sc.computeTotalConsumedFeeAndDevRwd(&transaction.Transaction{GasLimit: 100, GasPrice: 1}, &vmcommon.VMOutput{GasRemaining: 50}, 10)
	assert.Equal(t, totalFee.Int64(), int64(50))
	assert.Equal(t, devFees.Int64(), int64(20))

	feeHandler.ComputeGasLimitCalled = func(tx data.TransactionWithFeeHandler) uint64 {
		return 10
	}
	shardCoordinator.SelfIdCalled = func() uint32 {
		return 1
	}
	totalFee, devFees = sc.computeTotalConsumedFeeAndDevRwd(&transaction.Transaction{GasLimit: 100, GasPrice: 1}, &vmcommon.VMOutput{GasRemaining: 50}, 10)
	assert.Equal(t, totalFee.Int64(), int64(30))
	assert.Equal(t, devFees.Int64(), int64(15))

	vmOutput := &vmcommon.VMOutput{GasRemaining: 50}
	vmOutput.OutputAccounts = make(map[string]*vmcommon.OutputAccount)
	vmOutput.OutputAccounts["address"] = &vmcommon.OutputAccount{OutputTransfers: []vmcommon.OutputTransfer{{GasLimit: 10}}}
	totalFee, devFees = sc.computeTotalConsumedFeeAndDevRwd(
		&transaction.Transaction{GasLimit: 100, GasPrice: 1},
		vmOutput,
		10)
	assert.Equal(t, totalFee.Int64(), int64(20))
	assert.Equal(t, devFees.Int64(), int64(10))
}

func TestSmartContractProcessor_computeTotalConsumedFeeAndDevRwdWithDifferentSCCallPrice(t *testing.T) {
	t.Parallel()

	scAccountAddress := []byte{0x00, 0x00, 0x00, 0x00, 0x00, 0x00, 0x00, 0x00, 0x05, 0x00, 0x1e, 0x2e, 0x61, 0x1a, 0x9c, 0xe1, 0xe0, 0xc8, 0xe3, 0x28, 0x3c, 0xcc, 0x7c, 0x1b, 0x0f, 0x46, 0x61, 0x91, 0x70, 0x79, 0xa7, 0x5c}
	acc, err := state.NewUserAccount(scAccountAddress)
	require.Nil(t, err)
	require.NotNil(t, acc)

	arguments := createMockSmartContractProcessorArguments()
	arguments.ArgsParser = NewArgumentParser()
	shardCoordinator := &mock.CoordinatorStub{ComputeIdCalled: func(address []byte) uint32 {
		return 0
	}}

	// use a real fee handler
	args := createRealEconomicsDataArgs()
	feeHandler, err := economics.NewEconomicsData(*args)
	require.Nil(t, err)
	require.NotNil(t, feeHandler)
	arguments.TxFeeHandler, _ = postprocess.NewFeeAccumulator()

	arguments.EconomicsFee = feeHandler
	arguments.ShardCoordinator = shardCoordinator
	arguments.AccountsDB = &stateMock.AccountsStub{
		RevertToSnapshotCalled: func(snapshot int) error {
			return nil
		},
		LoadAccountCalled: func(address []byte) (vmcommon.AccountHandler, error) {
			return acc, nil
		},
	}
	arguments.EnableEpochsHandler = &testscommon.EnableEpochsHandlerStub{
		IsSCDeployFlagEnabledField:                             true,
		IsStakingV2FlagEnabledForActivationEpochCompletedField: true,
	}

	sc, err := NewSmartContractProcessor(arguments)
	require.Nil(t, err)
	require.NotNil(t, sc)

	tx := &transaction.Transaction{
		RcvAddr:  scAccountAddress,
		GasPrice: 1000000000,
		GasLimit: 30000000,
		Data:     make([]byte, 100),
	}
	vmoutput := &vmcommon.VMOutput{
		GasRemaining: 10000000,
		GasRefund:    big.NewInt(0),
	}
	builtInGasUsed := uint64(1000000)

	totalFee, devFees := sc.computeTotalConsumedFeeAndDevRwd(tx, vmoutput, builtInGasUsed)
	expectedTotalFee, expectedDevFees := computeExpectedResults(args, tx, builtInGasUsed, vmoutput, true)
	require.Equal(t, expectedTotalFee, totalFee)
	require.Equal(t, expectedDevFees, devFees)
}

func TestSmartContractProcessor_finishSCExecutionV2(t *testing.T) {
	scAccountAddress := []byte{0x00, 0x00, 0x00, 0x00, 0x00, 0x00, 0x00, 0x00, 0x05, 0x00, 0x1e, 0x2e, 0x61, 0x1a, 0x9c, 0xe1, 0xe0, 0xc8, 0xe3, 0x28, 0x3c, 0xcc, 0x7c, 0x1b, 0x0f, 0x46, 0x61, 0x91, 0x70, 0x79, 0xa7, 0x5c}
	tests := []struct {
		name           string
		tx             *transaction.Transaction
		vmOutput       *vmcommon.VMOutput
		builtInGasUsed uint64
	}{
		{
			name:           "intra shard smart contract execution with builtin gas and remaining gas",
			tx:             &transaction.Transaction{RcvAddr: scAccountAddress, GasPrice: 1000000000, GasLimit: 30000000, Data: make([]byte, 100)},
			vmOutput:       &vmcommon.VMOutput{GasRemaining: 10000000, GasRefund: big.NewInt(0)},
			builtInGasUsed: uint64(1000000),
		},
		{
			name:           "intra shard smart contract execution with no builtin gas and remaining gas",
			tx:             &transaction.Transaction{RcvAddr: scAccountAddress, GasPrice: 1000000000, GasLimit: 30000000, Data: make([]byte, 100)},
			vmOutput:       &vmcommon.VMOutput{GasRemaining: 10000000, GasRefund: big.NewInt(0)},
			builtInGasUsed: uint64(1000000),
		},
		{
			name:           "intra shard smart contract execution with builtin gas and no remaining gas",
			tx:             &transaction.Transaction{RcvAddr: scAccountAddress, GasPrice: 2000000000, GasLimit: 20000000, Data: make([]byte, 100)},
			vmOutput:       &vmcommon.VMOutput{GasRemaining: 0, GasRefund: big.NewInt(0)},
			builtInGasUsed: uint64(1000000),
		},
		{
			name:           "intra shard smart contract execution with no builtin gas and no remaining gas",
			tx:             &transaction.Transaction{RcvAddr: scAccountAddress, GasPrice: 2000000000, GasLimit: 20000000, Data: make([]byte, 100)},
			vmOutput:       &vmcommon.VMOutput{GasRemaining: 0, GasRefund: big.NewInt(0)},
			builtInGasUsed: uint64(0),
		},
	}

	for _, test := range tests {
		t.Run(test.name, func(t *testing.T) {
			acc, err := state.NewUserAccount(scAccountAddress)
			require.Nil(t, err)
			require.NotNil(t, acc)

			arguments := createMockSmartContractProcessorArguments()
			arguments.ArgsParser = NewArgumentParser()
			shardCoordinator := &mock.CoordinatorStub{ComputeIdCalled: func(address []byte) uint32 {
				return 0
			}}

			// use a real fee handler
			args := createRealEconomicsDataArgs()
			arguments.EconomicsFee, err = economics.NewEconomicsData(*args)
			require.Nil(t, err)

			arguments.TxFeeHandler, err = postprocess.NewFeeAccumulator()
			require.Nil(t, err)

			arguments.ShardCoordinator = shardCoordinator
			arguments.AccountsDB = &stateMock.AccountsStub{
				RevertToSnapshotCalled: func(snapshot int) error {
					return nil
				},
				LoadAccountCalled: func(address []byte) (vmcommon.AccountHandler, error) {
					return acc, nil
				},
			}
			arguments.EnableEpochsHandler = &testscommon.EnableEpochsHandlerStub{
				IsSCDeployFlagEnabledField:                             true,
				IsStakingV2FlagEnabledForActivationEpochCompletedField: true,
			}

			sc, err := NewSmartContractProcessor(arguments)
			require.Nil(t, err)
			require.NotNil(t, sc)

			expectedTotalFee, expectedDevFees := computeExpectedResults(args, test.tx, test.builtInGasUsed, test.vmOutput, true)

			retcode, err := sc.finishSCExecution(nil, []byte("txhash"), test.tx, test.vmOutput, test.builtInGasUsed)
			require.Nil(t, err)
			require.Equal(t, retcode, vmcommon.Ok)
			require.Nil(t, err)
			require.Equal(t, expectedDevFees, acc.DeveloperReward)
			require.Equal(t, expectedTotalFee, sc.txFeeHandler.GetAccumulatedFees())
			require.Equal(t, expectedDevFees, sc.txFeeHandler.GetDeveloperFees())
		})
	}
}

func TestScProcessor_CreateRefundForRelayerFromAnotherShard(t *testing.T) {
	arguments := createMockSmartContractProcessorArguments()
	sndAddress := []byte("sender11")
	rcvAddress := []byte("receiver")

	shardCoordinator := &mock.CoordinatorStub{
		ComputeIdCalled: func(address []byte) uint32 {
			if bytes.Equal(address, sndAddress) {
				return 1
			}
			if bytes.Equal(address, rcvAddress) {
				return 0
			}
			return 2
		},
		SelfIdCalled: func() uint32 {
			return 0
		}}
	arguments.ShardCoordinator = shardCoordinator
	arguments.EconomicsFee = &economicsmocks.EconomicsHandlerStub{ComputeFeeForProcessingCalled: func(tx data.TransactionWithFeeHandler, gasToUse uint64) *big.Int {
		return big.NewInt(100)
	}}
	sc, _ := NewSmartContractProcessor(arguments)

	scrWithRelayed := &smartContractResult.SmartContractResult{
		Nonce:          0,
		Value:          big.NewInt(0),
		RcvAddr:        rcvAddress,
		SndAddr:        sndAddress,
		RelayerAddr:    []byte("relayer1"),
		RelayedValue:   big.NewInt(0),
		PrevTxHash:     []byte("someHash"),
		OriginalTxHash: []byte("someHash"),
		GasLimit:       10000,
		GasPrice:       10,
		CallType:       vmData.DirectCall,
	}

	vmOutput := &vmcommon.VMOutput{GasRemaining: 1000}
	_, relayerRefund := sc.createSCRForSenderAndRelayer(vmOutput, scrWithRelayed, []byte("txhash"), vmData.DirectCall)
	assert.NotNil(t, relayerRefund)

	senderID := sc.shardCoordinator.ComputeId(relayerRefund.SndAddr)
	assert.Equal(t, sc.shardCoordinator.SelfId(), senderID)
}

func TestScProcessor_ProcessIfErrorRevertAccountFails(t *testing.T) {
	t.Parallel()
	expectedError := errors.New("expected error")
	arguments := createMockSmartContractProcessorArguments()
	arguments.AccountsDB = &stateMock.AccountsStub{
		RevertToSnapshotCalled: func(snapshot int) error {
			return expectedError
		},
	}

	sc, _ := NewSmartContractProcessor(arguments)

	sndAccount := &stateMock.UserAccountStub{}
	err := sc.ProcessIfError(sndAccount, []byte("txHash"), nil, "0", []byte("message"), 1, 100)
	require.NotNil(t, err)
	require.Equal(t, expectedError, err)
}

func TestScProcessor_ProcessIfErrorAsyncCallBack(t *testing.T) {
	t.Parallel()
	arguments := createMockSmartContractProcessorArguments()
	scr := &smartContractResult.SmartContractResult{
		CallType: vmData.AsynchronousCallBack,
		Value:    big.NewInt(10),
		SndAddr:  make([]byte, 32),
	}

	dstAccount := &stateMock.UserAccountStub{
		AddToBalanceCalled: func(value *big.Int) error {
			assert.Equal(t, value, scr.Value)
			return nil
		},
	}
	arguments.AccountsDB = &stateMock.AccountsStub{
		LoadAccountCalled: func(address []byte) (vmcommon.AccountHandler, error) {
			return dstAccount, nil
		},
		SaveAccountCalled: func(account vmcommon.AccountHandler) error {
			return nil
		},
		RevertToSnapshotCalled: func(snapshot int) error {
			return nil
		},
	}

	sc, _ := NewSmartContractProcessor(arguments)

	err := sc.ProcessIfError(nil, []byte("txHash"), scr, "0", []byte("message"), 1, 100)
	require.Nil(t, err)
}

func TestProcessIfErrorCheckBackwardsCompatibilityProcessTransactionFeeCalledShouldBeCalled(t *testing.T) {
	t.Parallel()

	arguments := createMockSmartContractProcessorArguments()
	shardCoordinator := &mock.CoordinatorStub{
		ComputeIdCalled: func(address []byte) uint32 {
			return 1
		},
		SelfIdCalled: func() uint32 {
			return 0
		}}
	arguments.ShardCoordinator = shardCoordinator
	arguments.EconomicsFee = &economicsmocks.EconomicsHandlerStub{
		ComputeFeeForProcessingCalled: func(tx data.TransactionWithFeeHandler, gasToUse uint64) *big.Int {
			return big.NewInt(100)
		},
	}

	called := false
	arguments.TxFeeHandler = &mock.FeeAccumulatorStub{
		ProcessTransactionFeeCalled: func(cost *big.Int, devFee *big.Int, hash []byte) {
			called = true
		},
	}

	sc, _ := NewSmartContractProcessor(arguments)

	tx := &transaction.Transaction{
		SndAddr: []byte("snd"),
		RcvAddr: []byte("rcv"),
		Value:   big.NewInt(15),
	}

	sndAccount := &stateMock.UserAccountStub{}
	err := sc.ProcessIfError(sndAccount, []byte("txHash"), tx, "0", []byte("message"), 1, 100)
	require.Nil(t, err)
	require.True(t, called)
}

func TestProcessIfErrorCheckBackwardsCompatibilityProcessTransactionFeeCalledShouldNOTBeCalled(t *testing.T) {
	t.Parallel()

	arguments := createMockSmartContractProcessorArguments()
	shardCoordinator := &mock.CoordinatorStub{
		ComputeIdCalled: func(address []byte) uint32 {
			return 1
		},
		SelfIdCalled: func() uint32 {
			return 0
		}}
	arguments.ShardCoordinator = shardCoordinator
	arguments.EconomicsFee = &economicsmocks.EconomicsHandlerStub{
		ComputeFeeForProcessingCalled: func(tx data.TransactionWithFeeHandler, gasToUse uint64) *big.Int {
			return big.NewInt(100)
		},
	}

	called := false
	arguments.TxFeeHandler = &mock.FeeAccumulatorStub{
		ProcessTransactionFeeCalled: func(cost *big.Int, devFee *big.Int, hash []byte) {
			called = true
		},
	}

	arguments.EnableEpochsHandler = &testscommon.EnableEpochsHandlerStub{
		IsSCDeployFlagEnabledField:                         true,
		IsCleanUpInformativeSCRsFlagEnabledField:           true,
		IsOptimizeGasUsedInCrossMiniBlocksFlagEnabledField: true,
	}

	sc, _ := NewSmartContractProcessor(arguments)

	tx := &transaction.Transaction{
		SndAddr: []byte("snd"),
		RcvAddr: []byte("rcv"),
		Value:   big.NewInt(15),
	}

	err := sc.ProcessIfError(nil, []byte("txHash"), tx, "0", []byte("message"), 1, 100)
	require.Nil(t, err)
	require.False(t, called)
}

func TestProcessSCRSizeTooBig(t *testing.T) {
	t.Parallel()

	arguments := createMockSmartContractProcessorArguments()
	enableEpochsHandlerStub := &testscommon.EnableEpochsHandlerStub{}
	arguments.EnableEpochsHandler = enableEpochsHandlerStub
	sc, _ := NewSmartContractProcessor(arguments)

	scrTooBig := &smartContractResult.SmartContractResult{Data: bytes.Repeat([]byte{1}, core.MegabyteSize)}
	scrs := make([]data.TransactionHandler, 0)
	scrs = append(scrs, scrTooBig)

	err := sc.checkSCRSizeInvariant(scrs)
	assert.Nil(t, err)

	enableEpochsHandlerStub.IsSCRSizeInvariantCheckFlagEnabledField = true
	err = sc.checkSCRSizeInvariant(scrs)
	assert.Equal(t, err, process.ErrResultingSCRIsTooBig)
}

func TestProcessIsInformativeSCR(t *testing.T) {
	t.Parallel()

	arguments := createMockSmartContractProcessorArguments()
	builtInFuncs := builtInFunctions.NewBuiltInFunctionContainer()
	arguments.BuiltInFunctions = builtInFuncs
	arguments.ArgsParser = NewArgumentParser()
	sc, _ := NewSmartContractProcessor(arguments)

	scr := &smartContractResult.SmartContractResult{Value: big.NewInt(1)}
	assert.False(t, sc.isInformativeTxHandler(scr))

	scr.Value = big.NewInt(0)
	scr.CallType = vmData.AsynchronousCallBack
	assert.False(t, sc.isInformativeTxHandler(scr))

	scr.CallType = vmData.DirectCall
	scr.Data = []byte("@abab")
	assert.True(t, sc.isInformativeTxHandler(scr))

	scr.Data = []byte("ab@ab")
	scr.RcvAddr = make([]byte, 32)
	assert.False(t, sc.isInformativeTxHandler(scr))

	scr.RcvAddr = []byte("address")
	assert.True(t, sc.isInformativeTxHandler(scr))

	_ = builtInFuncs.Add("ab", &mock.BuiltInFunctionStub{})
	assert.False(t, sc.isInformativeTxHandler(scr))
}

func TestCleanInformativeOnlySCRs(t *testing.T) {
	t.Parallel()

	arguments := createMockSmartContractProcessorArguments()
	builtInFuncs := builtInFunctions.NewBuiltInFunctionContainer()
	arguments.BuiltInFunctions = builtInFuncs
	arguments.ArgsParser = NewArgumentParser()
	enableEpochsHandlerStub := &testscommon.EnableEpochsHandlerStub{}
	arguments.EnableEpochsHandler = enableEpochsHandlerStub
	sc, _ := NewSmartContractProcessor(arguments)

	scrs := make([]data.TransactionHandler, 0)
	scrs = append(scrs, &smartContractResult.SmartContractResult{Value: big.NewInt(1)})
	scrs = append(scrs, &smartContractResult.SmartContractResult{Value: big.NewInt(0), Data: []byte("@6b6f")})

	finalSCRs, logs := sc.cleanInformativeOnlySCRs(scrs)
	assert.Equal(t, len(finalSCRs), len(scrs))
	assert.Equal(t, 1, len(logs))

	enableEpochsHandlerStub.IsCleanUpInformativeSCRsFlagEnabledField = true
	finalSCRs, logs = sc.cleanInformativeOnlySCRs(scrs)
	assert.Equal(t, 1, len(finalSCRs))
	assert.Equal(t, 1, len(logs))
}

func TestProcessGetOriginalTxHashForRelayedIntraShard(t *testing.T) {
	t.Parallel()

	arguments := createMockSmartContractProcessorArguments()
	arguments.ArgsParser = NewArgumentParser()
	shardCoordinator, _ := sharding.NewMultiShardCoordinator(2, 0)
	arguments.ShardCoordinator = shardCoordinator
	sc, _ := NewSmartContractProcessor(arguments)

	scr := &smartContractResult.SmartContractResult{Value: big.NewInt(1), SndAddr: bytes.Repeat([]byte{1}, 32)}
	scrHash := []byte("hash")

	logHash := sc.getOriginalTxHashIfIntraShardRelayedSCR(scr, scrHash)
	assert.Equal(t, scrHash, logHash)

	scr.OriginalTxHash = []byte("originalHash")
	scr.RelayerAddr = bytes.Repeat([]byte{1}, 32)
	scr.SndAddr = bytes.Repeat([]byte{1}, 32)
	scr.RcvAddr = bytes.Repeat([]byte{1}, 32)
	logHash = sc.getOriginalTxHashIfIntraShardRelayedSCR(scr, scrHash)
	assert.Equal(t, scr.OriginalTxHash, logHash)

	scr.RcvAddr = bytes.Repeat([]byte{2}, 32)
	logHash = sc.getOriginalTxHashIfIntraShardRelayedSCR(scr, scrHash)
	assert.Equal(t, scrHash, logHash)
}

func TestProcess_createCompletedTxEvent(t *testing.T) {
	t.Parallel()

	arguments := createMockSmartContractProcessorArguments()
	arguments.ArgsParser = NewArgumentParser()
	shardCoordinator, _ := sharding.NewMultiShardCoordinator(2, 0)
	arguments.ShardCoordinator = shardCoordinator
	completedLogSaved := false
	arguments.TxLogsProcessor = &mock.TxLogsProcessorStub{SaveLogCalled: func(txHash []byte, tx data.TransactionHandler, vmLogs []*vmcommon.LogEntry) error {
		for _, vmLog := range vmLogs {
			if string(vmLog.Identifier) == core.CompletedTxEventIdentifier {
				completedLogSaved = true
			}
		}
		return nil
	}}
	sc, _ := NewSmartContractProcessor(arguments)

	scAddress := bytes.Repeat([]byte{0}, 32)
	scAddress[31] = 2
	userAddress := bytes.Repeat([]byte{1}, 32)

	scr := &smartContractResult.SmartContractResult{
		Value:      big.NewInt(1),
		SndAddr:    userAddress,
		RcvAddr:    scAddress,
		PrevTxHash: []byte("prevTxHash"),
		GasLimit:   1000,
		GasPrice:   1000,
	}
	scrHash := []byte("hash")

	completeTxEvent := sc.createCompleteEventLogIfNoMoreAction(scr, scrHash, nil)
	assert.NotNil(t, completeTxEvent)

	scrWithTransfer := &smartContractResult.SmartContractResult{
		Value:   big.NewInt(1),
		SndAddr: scAddress,
		RcvAddr: userAddress,
		Data:    []byte("transfer"),
	}
	completeTxEvent = sc.createCompleteEventLogIfNoMoreAction(scr, scrHash, []data.TransactionHandler{scrWithTransfer})
	assert.Nil(t, completeTxEvent)

	scrWithTransfer.Value = big.NewInt(0)
	completeTxEvent = sc.createCompleteEventLogIfNoMoreAction(scr, scrHash, []data.TransactionHandler{scrWithTransfer})
	assert.NotNil(t, completeTxEvent)
	assert.Equal(t, completeTxEvent.Identifier, []byte(core.CompletedTxEventIdentifier))
	assert.Equal(t, completeTxEvent.Topics[0], scr.PrevTxHash)

	scrWithRefund := &smartContractResult.SmartContractResult{Value: big.NewInt(10), PrevTxHash: scrHash, Data: []byte("@6f6b@aaffaa")}
	completedLogSaved = false

	acntDst, _ := state.NewUserAccount(userAddress)
	err := sc.processSimpleSCR(scrWithRefund, []byte("scrHash"), acntDst)
	assert.Nil(t, err)
	assert.True(t, completedLogSaved)
}

func createRealEconomicsDataArgs() *economics.ArgsNewEconomicsData {
	return &economics.ArgsNewEconomicsData{
		Economics: &config.EconomicsConfig{
			GlobalSettings: config.GlobalSettings{
				GenesisTotalSupply: "20000000000000000000000000",
				MinimumInflation:   0.0,
				YearSettings: []*config.YearSetting{
					{Year: 1, MaximumInflation: 0.10845130},
				},
				Denomination: 18,
			},
			RewardsSettings: config.RewardsSettings{
				RewardsConfigByEpoch: []config.EpochRewardSettings{
					{
						LeaderPercentage:                 0.1,
						DeveloperPercentage:              0.3,
						ProtocolSustainabilityPercentage: 0.1,
						ProtocolSustainabilityAddress:    "erd1j25xk97yf820rgdp3mj5scavhjkn6tjyn0t63pmv5qyjj7wxlcfqqe2rw5",
						TopUpGradientPoint:               "300000000000000000000",
						TopUpFactor:                      0.25,
					},
				},
			},
			FeeSettings: config.FeeSettings{
				GasLimitSettings: []config.GasLimitSetting{
					{
						MaxGasLimitPerBlock:         "1500000000",
						MaxGasLimitPerMiniBlock:     "1500000000",
						MaxGasLimitPerMetaBlock:     "15000000000",
						MaxGasLimitPerMetaMiniBlock: "15000000000",
						MaxGasLimitPerTx:            "1500000000",
						MinGasLimit:                 "50000",
						ExtraGasLimitGuardedTx:      "50000",
					},
				},
				GasPerDataByte:         "1500",
				MinGasPrice:            "1000000000",
				GasPriceModifier:       0.01,
				MaxGasPriceSetGuardian: "100000",
			},
		},
<<<<<<< HEAD
		EpochNotifier:                  &epochNotifier.EpochNotifierStub{},
		PenalizedTooMuchGasEnableEpoch: 0,
		GasPriceModifierEnableEpoch:    0,
		BuiltInFunctionsCostHandler:    &mock.BuiltInCostHandlerStub{},
		TxVersionChecker:               &testscommon.TxVersionCheckerStub{},
=======
		EpochNotifier: &epochNotifier.EpochNotifierStub{},
		EnableEpochsHandler: &testscommon.EnableEpochsHandlerStub{
			IsGasPriceModifierFlagEnabledField: true,
		},
		BuiltInFunctionsCostHandler: &mock.BuiltInCostHandlerStub{},
>>>>>>> b1a9a213
	}
}

func computeExpectedResults(
	args *economics.ArgsNewEconomicsData,
	tx *transaction.Transaction,
	builtInGasUsed uint64,
	vmoutput *vmcommon.VMOutput,
	stakingV2Enabled bool,
) (*big.Int, *big.Int) {
	minGasLimitBigInt, _ := big.NewInt(0).SetString(args.Economics.FeeSettings.GasLimitSettings[0].MinGasLimit, 10)
	gasPerByteBigInt, _ := big.NewInt(0).SetString(args.Economics.FeeSettings.GasPerDataByte, 10)
	minGasLimit := minGasLimitBigInt.Uint64()
	gasPerByte := gasPerByteBigInt.Uint64()

	moveGas := uint64(len(tx.Data))*gasPerByte + minGasLimit
	moveFee := big.NewInt(0).SetUint64(moveGas)
	moveFee = big.NewInt(0).Mul(moveFee, big.NewInt(0).SetUint64(tx.GasPrice))

	processGas := tx.GasLimit - builtInGasUsed - moveGas - vmoutput.GasRemaining
	processPrice := big.NewInt(0).SetUint64(uint64(float64(tx.GasPrice) * args.Economics.FeeSettings.GasPriceModifier))
	processFee := big.NewInt(0).SetUint64(processGas)
	processFee = big.NewInt(0).Mul(processFee, processPrice)

	builtInFee := big.NewInt(0).Mul(big.NewInt(0).SetUint64(builtInGasUsed), processPrice)

	expectedTotalFee := big.NewInt(0).Add(moveFee, processFee)
	expectedTotalFee.Add(expectedTotalFee, builtInFee)
	var expectedDevFees *big.Int
	if stakingV2Enabled {
		expectedDevFees = core.GetIntTrimmedPercentageOfValue(processFee, args.Economics.RewardsSettings.RewardsConfigByEpoch[0].DeveloperPercentage)
	} else {
		expectedDevFees = core.GetApproximatePercentageOfValue(processFee, args.Economics.RewardsSettings.RewardsConfigByEpoch[0].DeveloperPercentage)
	}
	return expectedTotalFee, expectedDevFees
}

func TestMergeVmOutputLogs(t *testing.T) {
	t.Parallel()

	vmOutput1 := &vmcommon.VMOutput{
		Logs: nil,
	}

	vmOutput2 := &vmcommon.VMOutput{
		Logs: nil,
	}

	mergeVMOutputLogs(vmOutput1, vmOutput2)
	require.Nil(t, vmOutput1.Logs)

	vmOutput1 = &vmcommon.VMOutput{
		Logs: nil,
	}

	vmOutput2 = &vmcommon.VMOutput{
		Logs: []*vmcommon.LogEntry{
			{},
		},
	}

	mergeVMOutputLogs(vmOutput1, vmOutput2)
	require.Len(t, vmOutput1.Logs, 1)

	vmOutput1 = &vmcommon.VMOutput{
		Logs: []*vmcommon.LogEntry{
			{},
		},
	}

	vmOutput2 = &vmcommon.VMOutput{
		Logs: []*vmcommon.LogEntry{
			{},
		},
	}

	mergeVMOutputLogs(vmOutput1, vmOutput2)
	require.Len(t, vmOutput1.Logs, 2)

	vmOutput1 = &vmcommon.VMOutput{
		Logs: []*vmcommon.LogEntry{
			{
				Identifier: []byte("identifier2"),
			},
		},
	}

	vmOutput2 = &vmcommon.VMOutput{
		Logs: []*vmcommon.LogEntry{
			{
				Identifier: []byte("identifier1"),
			},
		},
	}

	mergeVMOutputLogs(vmOutput1, vmOutput2)
	require.Len(t, vmOutput1.Logs, 2)
	require.Equal(t, []byte("identifier1"), vmOutput1.Logs[0].Identifier)
	require.Equal(t, []byte("identifier2"), vmOutput1.Logs[1].Identifier)
}

func TestScProcessor_TooMuchGasProvidedMessage(t *testing.T) {
	t.Parallel()

	arguments := createMockSmartContractProcessorArguments()
	enableEpochsHandlerStub := &testscommon.EnableEpochsHandlerStub{
		IsSCDeployFlagEnabledField:            true,
		IsPenalizedTooMuchGasFlagEnabledField: true,
	}
	arguments.EnableEpochsHandler = enableEpochsHandlerStub
	sc, _ := NewSmartContractProcessor(arguments)

	tx := &transaction.Transaction{}
	tx.Nonce = 0
	tx.SndAddr = []byte("SRC")
	tx.RcvAddr = make([]byte, sc.pubkeyConv.Len())
	tx.Data = []byte("abba@0500@0000")
	tx.Value = big.NewInt(45)

	vmOutput := &vmcommon.VMOutput{GasRemaining: 10}
	sc.penalizeUserIfNeeded(tx, []byte("txHash"), vmData.DirectCall, 11, vmOutput)
	returnMessage := "@" + fmt.Sprintf("%s: gas needed = %d, gas remained = %d",
		TooMuchGasProvidedMessage, 1, 10)
	assert.Equal(t, vmOutput.ReturnMessage, returnMessage)

	enableEpochsHandlerStub.IsCleanUpInformativeSCRsFlagEnabledField = true
	vmOutput = &vmcommon.VMOutput{GasRemaining: 10}
	sc.penalizeUserIfNeeded(tx, []byte("txHash"), vmData.DirectCall, 11, vmOutput)
	returnMessage = "@" + fmt.Sprintf("%s for processing: gas provided = %d, gas used = %d",
		TooMuchGasProvidedMessage, 11, 1)
	assert.Equal(t, vmOutput.ReturnMessage, returnMessage)
}<|MERGE_RESOLUTION|>--- conflicted
+++ resolved
@@ -4217,19 +4217,12 @@
 				MaxGasPriceSetGuardian: "100000",
 			},
 		},
-<<<<<<< HEAD
-		EpochNotifier:                  &epochNotifier.EpochNotifierStub{},
-		PenalizedTooMuchGasEnableEpoch: 0,
-		GasPriceModifierEnableEpoch:    0,
-		BuiltInFunctionsCostHandler:    &mock.BuiltInCostHandlerStub{},
-		TxVersionChecker:               &testscommon.TxVersionCheckerStub{},
-=======
 		EpochNotifier: &epochNotifier.EpochNotifierStub{},
 		EnableEpochsHandler: &testscommon.EnableEpochsHandlerStub{
 			IsGasPriceModifierFlagEnabledField: true,
 		},
 		BuiltInFunctionsCostHandler: &mock.BuiltInCostHandlerStub{},
->>>>>>> b1a9a213
+		TxVersionChecker:               &testscommon.TxVersionCheckerStub{},
 	}
 }
 
