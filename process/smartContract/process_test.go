package smartContract

import (
	"bytes"
	"encoding/hex"
	"fmt"
	"math/big"
	"sync"
	"testing"

	"github.com/multiversx/mx-chain-core-go/core"
	"github.com/multiversx/mx-chain-core-go/data"
	"github.com/multiversx/mx-chain-core-go/data/smartContractResult"
	"github.com/multiversx/mx-chain-core-go/data/transaction"
	vmData "github.com/multiversx/mx-chain-core-go/data/vm"
	"github.com/multiversx/mx-chain-go/common"
	"github.com/multiversx/mx-chain-go/common/enablers"
	"github.com/multiversx/mx-chain-go/common/forking"
	"github.com/multiversx/mx-chain-go/config"
	"github.com/multiversx/mx-chain-go/process"
	"github.com/multiversx/mx-chain-go/process/block/postprocess"
	"github.com/multiversx/mx-chain-go/process/economics"
	"github.com/multiversx/mx-chain-go/process/mock"
	"github.com/multiversx/mx-chain-go/process/smartContract/scrCommon"
	"github.com/multiversx/mx-chain-go/sharding"
	"github.com/multiversx/mx-chain-go/state"
	"github.com/multiversx/mx-chain-go/storage/storageunit"
	"github.com/multiversx/mx-chain-go/storage/txcache"
	"github.com/multiversx/mx-chain-go/testscommon"
	"github.com/multiversx/mx-chain-go/testscommon/economicsmocks"
	"github.com/multiversx/mx-chain-go/testscommon/enableEpochsHandlerMock"
	"github.com/multiversx/mx-chain-go/testscommon/epochNotifier"
	"github.com/multiversx/mx-chain-go/testscommon/hashingMocks"
	"github.com/multiversx/mx-chain-go/testscommon/marshallerMock"
	stateMock "github.com/multiversx/mx-chain-go/testscommon/state"
	"github.com/multiversx/mx-chain-go/testscommon/vmcommonMocks"
	vmcommon "github.com/multiversx/mx-chain-vm-common-go"
	"github.com/multiversx/mx-chain-vm-common-go/builtInFunctions"
	"github.com/multiversx/mx-chain-vm-common-go/parsers"
	"github.com/pkg/errors"
	"github.com/stretchr/testify/assert"
	"github.com/stretchr/testify/require"
)

const setGuardianCost = 250000

func generateEmptyByteSlice(size int) []byte {
	buff := make([]byte, size)

	return buff
}

func createMockPubkeyConverter() *testscommon.PubkeyConverterMock {
	return testscommon.NewPubkeyConverterMock(32)
}

func createAccount(address []byte) state.UserAccountHandler {
	argsAccCreation := state.ArgsAccountCreation{
		Hasher:              &hashingMocks.HasherMock{},
		Marshaller:          &marshallerMock.MarshalizerMock{},
		EnableEpochsHandler: &enableEpochsHandlerMock.EnableEpochsHandlerStub{},
	}
	acc, _ := state.NewUserAccount(address, argsAccCreation)
	return acc
}

func createAccounts(tx data.TransactionHandler) (state.UserAccountHandler, state.UserAccountHandler) {
	acntSrc := createAccount(tx.GetSndAddr())
	_ = acntSrc.AddToBalance(tx.GetValue())
	totalFee := big.NewInt(0)
	totalFee = totalFee.Mul(big.NewInt(int64(tx.GetGasLimit())), big.NewInt(int64(tx.GetGasPrice())))
	_ = acntSrc.AddToBalance(totalFee)

	acntDst := createAccount(tx.GetRcvAddr())

	return acntSrc, acntDst
}

func createMockSmartContractProcessorArguments() scrCommon.ArgsNewSmartContractProcessor {
	gasSchedule := make(map[string]map[string]uint64)
	gasSchedule[common.BaseOpsAPICost] = make(map[string]uint64)
	gasSchedule[common.BaseOpsAPICost][common.AsyncCallStepField] = 1000
	gasSchedule[common.BaseOpsAPICost][common.AsyncCallbackGasLockField] = 3000
	gasSchedule[common.BuiltInCost] = make(map[string]uint64)
	gasSchedule[common.BuiltInCost][core.BuiltInFunctionESDTTransfer] = 2000
	gasSchedule[common.BuiltInCost][core.BuiltInFunctionSetGuardian] = setGuardianCost

	return scrCommon.ArgsNewSmartContractProcessor{
		VmContainer: &mock.VMContainerMock{},
		ArgsParser:  &mock.ArgumentParserMock{},
		Hasher:      &hashingMocks.HasherMock{},
		Marshalizer: &mock.MarshalizerMock{},
		AccountsDB: &stateMock.AccountsStub{
			RevertToSnapshotCalled: func(snapshot int) error {
				return nil
			},
		},
		BlockChainHook:   &testscommon.BlockChainHookStub{},
		BuiltInFunctions: builtInFunctions.NewBuiltInFunctionContainer(),
		PubkeyConv:       createMockPubkeyConverter(),
		ShardCoordinator: mock.NewMultiShardsCoordinatorMock(5),
		ScrForwarder:     &mock.IntermediateTransactionHandlerMock{},
		BadTxForwarder:   &mock.IntermediateTransactionHandlerMock{},
		TxFeeHandler:     &mock.FeeAccumulatorStub{},
		TxLogsProcessor:  &mock.TxLogsProcessorStub{},
		EconomicsFee: &economicsmocks.EconomicsHandlerStub{
			DeveloperPercentageCalled: func() float64 {
				return 0.0
			},
			ComputeTxFeeCalled: func(tx data.TransactionWithFeeHandler) *big.Int {
				return core.SafeMul(tx.GetGasLimit(), tx.GetGasPrice())
			},
			ComputeFeeForProcessingCalled: func(tx data.TransactionWithFeeHandler, gasToUse uint64) *big.Int {
				return core.SafeMul(tx.GetGasPrice(), gasToUse)
			},
		},
		TxTypeHandler: &testscommon.TxTypeHandlerMock{},
		GasHandler: &testscommon.GasHandlerStub{
			SetGasRefundedCalled: func(gasRefunded uint64, hash []byte) {},
		},
<<<<<<< HEAD
		GasSchedule:         testscommon.NewGasScheduleNotifierMock(gasSchedule),
		EnableRoundsHandler: &testscommon.EnableRoundsHandlerStub{},
		EnableEpochsHandler: &testscommon.EnableEpochsHandlerStub{
=======
		GasSchedule: testscommon.NewGasScheduleNotifierMock(gasSchedule),
		EnableEpochsHandler: &enableEpochsHandlerMock.EnableEpochsHandlerStub{
>>>>>>> f8bcebd3
			IsSCDeployFlagEnabledField: true,
		},
		WasmVMChangeLocker: &sync.RWMutex{},
		VMOutputCacher:     txcache.NewDisabledCache(),
	}
}

// ===================== TestNewSmartContractProcessor =====================
func TestNewSmartContractProcessorNilVM(t *testing.T) {
	t.Parallel()

	arguments := createMockSmartContractProcessorArguments()
	arguments.VmContainer = nil
	sc, err := NewSmartContractProcessor(arguments)

	require.Nil(t, sc)
	require.Nil(t, sc)
	require.Equal(t, process.ErrNoVM, err)
}

func TestNewSmartContractProcessorNilVMOutputCacher(t *testing.T) {
	t.Parallel()

	arguments := createMockSmartContractProcessorArguments()
	arguments.VMOutputCacher = nil
	sc, err := NewSmartContractProcessor(arguments)

	require.Nil(t, sc)
	require.Nil(t, sc)
	require.Equal(t, process.ErrNilCacher, err)
}

func TestNewSmartContractProcessorNilBuiltInFunctions(t *testing.T) {
	t.Parallel()

	arguments := createMockSmartContractProcessorArguments()
	arguments.BuiltInFunctions = nil
	sc, err := NewSmartContractProcessor(arguments)

	require.Nil(t, sc)
	require.Nil(t, sc)
	require.Equal(t, process.ErrNilBuiltInFunction, err)
}

func TestNewSmartContractProcessorNilArgsParser(t *testing.T) {
	t.Parallel()

	arguments := createMockSmartContractProcessorArguments()
	arguments.ArgsParser = nil
	sc, err := NewSmartContractProcessor(arguments)

	require.Nil(t, sc)
	require.Equal(t, process.ErrNilArgumentParser, err)
}

func TestNewSmartContractProcessorNilHasher(t *testing.T) {
	t.Parallel()

	arguments := createMockSmartContractProcessorArguments()
	arguments.Hasher = nil
	sc, err := NewSmartContractProcessor(arguments)

	require.Nil(t, sc)
	require.Equal(t, process.ErrNilHasher, err)
}

func TestNewSmartContractProcessorNilMarshalizer(t *testing.T) {
	t.Parallel()

	arguments := createMockSmartContractProcessorArguments()
	arguments.Marshalizer = nil
	sc, err := NewSmartContractProcessor(arguments)

	require.Nil(t, sc)
	require.Equal(t, process.ErrNilMarshalizer, err)
}

func TestNewSmartContractProcessorNilAccountsDB(t *testing.T) {
	t.Parallel()

	arguments := createMockSmartContractProcessorArguments()
	arguments.AccountsDB = nil
	sc, err := NewSmartContractProcessor(arguments)

	require.Nil(t, sc)
	require.Equal(t, process.ErrNilAccountsAdapter, err)
}

func TestNewSmartContractProcessorNilAdrConv(t *testing.T) {
	t.Parallel()

	arguments := createMockSmartContractProcessorArguments()
	arguments.PubkeyConv = nil
	sc, err := NewSmartContractProcessor(arguments)

	require.Nil(t, sc)
	require.Equal(t, process.ErrNilPubkeyConverter, err)
}

func TestNewSmartContractProcessorNilShardCoordinator(t *testing.T) {
	t.Parallel()

	arguments := createMockSmartContractProcessorArguments()
	arguments.ShardCoordinator = nil
	sc, err := NewSmartContractProcessor(arguments)

	require.Nil(t, sc)
	require.Equal(t, process.ErrNilShardCoordinator, err)
}

func TestNewSmartContractProcessorNilFakeAccountsHandler(t *testing.T) {
	t.Parallel()

	arguments := createMockSmartContractProcessorArguments()
	arguments.BlockChainHook = nil
	sc, err := NewSmartContractProcessor(arguments)

	require.Nil(t, sc)
	require.Equal(t, process.ErrNilTemporaryAccountsHandler, err)
}

func TestNewSmartContractProcessor_NilIntermediateMock(t *testing.T) {
	t.Parallel()

	arguments := createMockSmartContractProcessorArguments()
	arguments.ScrForwarder = nil
	sc, err := NewSmartContractProcessor(arguments)

	require.Nil(t, sc)
	require.Equal(t, process.ErrNilIntermediateTransactionHandler, err)
}

func TestNewSmartContractProcessor_ErrNilUnsignedTxHandlerMock(t *testing.T) {
	t.Parallel()

	arguments := createMockSmartContractProcessorArguments()
	arguments.TxFeeHandler = nil
	sc, err := NewSmartContractProcessor(arguments)

	require.Nil(t, sc)
	require.Equal(t, process.ErrNilUnsignedTxHandler, err)
}

func TestNewSmartContractProcessor_ErrNilGasHandlerMock(t *testing.T) {
	t.Parallel()

	arguments := createMockSmartContractProcessorArguments()
	arguments.GasHandler = nil
	sc, err := NewSmartContractProcessor(arguments)

	require.Nil(t, sc)
	require.Equal(t, process.ErrNilGasHandler, err)
}

func TestNewSmartContractProcessor_NilEnableEpochsHandlerShouldErr(t *testing.T) {
	t.Parallel()

	arguments := createMockSmartContractProcessorArguments()
	arguments.EnableEpochsHandler = nil
	sc, err := NewSmartContractProcessor(arguments)

	require.Nil(t, sc)
	require.Equal(t, process.ErrNilEnableEpochsHandler, err)
}

func TestNewSmartContractProcessor_NilEconomicsFeeShouldErr(t *testing.T) {
	t.Parallel()

	arguments := createMockSmartContractProcessorArguments()
	arguments.EconomicsFee = nil
	sc, err := NewSmartContractProcessor(arguments)

	require.Nil(t, sc)
	require.Equal(t, process.ErrNilEconomicsFeeHandler, err)
}

func TestNewSmartContractProcessor_NilTxTypeHandlerShouldErr(t *testing.T) {
	t.Parallel()

	arguments := createMockSmartContractProcessorArguments()
	arguments.TxTypeHandler = nil
	sc, err := NewSmartContractProcessor(arguments)

	require.Nil(t, sc)
	require.Equal(t, process.ErrNilTxTypeHandler, err)
}

func TestNewSmartContractProcessor_NilGasScheduleShouldErr(t *testing.T) {
	t.Parallel()

	arguments := createMockSmartContractProcessorArguments()
	arguments.GasSchedule = nil
	sc, err := NewSmartContractProcessor(arguments)

	require.Nil(t, sc)
	require.Equal(t, process.ErrNilGasSchedule, err)
}

func TestNewSmartContractProcessor_NilLatestGasScheduleShouldErr(t *testing.T) {
	t.Parallel()

	arguments := createMockSmartContractProcessorArguments()
	arguments.GasSchedule = testscommon.NewGasScheduleNotifierMock(nil)
	sc, err := NewSmartContractProcessor(arguments)

	require.Nil(t, sc)
	require.Equal(t, process.ErrNilGasSchedule, err)
}

func TestNewSmartContractProcessor_NilTxLogsProcessorShouldErr(t *testing.T) {
	t.Parallel()

	arguments := createMockSmartContractProcessorArguments()
	arguments.TxLogsProcessor = nil
	sc, err := NewSmartContractProcessor(arguments)

	require.Nil(t, sc)
	require.Equal(t, process.ErrNilTxLogsProcessor, err)
}

func TestNewSmartContractProcessor_NilBadTxForwarderShouldErr(t *testing.T) {
	t.Parallel()

	arguments := createMockSmartContractProcessorArguments()
	arguments.BadTxForwarder = nil
	sc, err := NewSmartContractProcessor(arguments)

	require.Nil(t, sc)
	require.Equal(t, process.ErrNilBadTxHandler, err)
}

func TestNewSmartContractProcessor_NilLockerShouldErr(t *testing.T) {
	t.Parallel()

	arguments := createMockSmartContractProcessorArguments()
	arguments.WasmVMChangeLocker = nil
	sc, err := NewSmartContractProcessor(arguments)

	require.Nil(t, sc)
	require.Equal(t, process.ErrNilLocker, err)
}

func TestNewSmartContractProcessor_ShouldRegisterNotifiers(t *testing.T) {
	t.Parallel()

	gasScheduleRegisterCalled := false

	arguments := createMockSmartContractProcessorArguments()
	gasSchedule := testscommon.NewGasScheduleNotifierMock(make(map[string]map[string]uint64))
	gasSchedule.RegisterNotifyHandlerCalled = func(handler core.GasScheduleSubscribeHandler) {
		gasScheduleRegisterCalled = true
	}
	arguments.GasSchedule = gasSchedule

	_, _ = NewSmartContractProcessor(arguments)

	require.True(t, gasScheduleRegisterCalled)
}

func TestNewSmartContractProcessor(t *testing.T) {
	t.Parallel()

	arguments := createMockSmartContractProcessorArguments()
	sc, err := NewSmartContractProcessor(arguments)

	require.NotNil(t, sc)
	require.Nil(t, err)
	require.False(t, sc.IsInterfaceNil())
}

func TestNewSmartContractProcessorVerifyAllMembers(t *testing.T) {
	t.Parallel()

	arguments := createMockSmartContractProcessorArguments()
	sc, _ := NewSmartContractProcessor(arguments)

	assert.Equal(t, arguments.VmContainer, sc.vmContainer)
	assert.Equal(t, arguments.ArgsParser, sc.argsParser)
	assert.Equal(t, arguments.Hasher, sc.hasher)
	assert.Equal(t, arguments.AccountsDB, sc.accounts)
	assert.Equal(t, arguments.BlockChainHook, sc.blockChainHook)
	assert.Equal(t, arguments.PubkeyConv, sc.pubkeyConv)
	assert.Equal(t, arguments.ShardCoordinator, sc.shardCoordinator)
	assert.Equal(t, arguments.ScrForwarder, sc.scrForwarder)
	assert.Equal(t, arguments.TxFeeHandler, sc.txFeeHandler)
	assert.Equal(t, arguments.EconomicsFee, sc.economicsFee)
	assert.Equal(t, arguments.TxTypeHandler, sc.txTypeHandler)
	assert.Equal(t, arguments.TxLogsProcessor, sc.txLogsProcessor)
	assert.Equal(t, arguments.BadTxForwarder, sc.badTxForwarder)
}

// ===================== TestGasScheduleChange =====================

func TestGasScheduleChangeNoApiCostShouldNotChange(t *testing.T) {
	t.Parallel()

	arguments := createMockSmartContractProcessorArguments()
	sc, _ := NewSmartContractProcessor(arguments)

	gasSchedule := make(map[string]map[string]uint64)
	gasSchedule[common.BuiltInCost] = nil

	sc.GasScheduleChange(gasSchedule)
	require.Equal(t, sc.builtInGasCosts[core.BuiltInFunctionESDTNFTTransfer], uint64(0))

	gasSchedule[common.BuiltInCost] = make(map[string]uint64)
	gasSchedule[common.BuiltInCost][core.BuiltInFunctionESDTTransfer] = 2000
	sc.GasScheduleChange(gasSchedule)
	require.Equal(t, sc.builtInGasCosts[core.BuiltInFunctionESDTTransfer], uint64(2000))
}

func TestGasScheduleChangeShouldWork(t *testing.T) {
	t.Parallel()

	arguments := createMockSmartContractProcessorArguments()
	sc, _ := NewSmartContractProcessor(arguments)

	gasSchedule := make(map[string]map[string]uint64)
	gasSchedule[common.BuiltInCost] = make(map[string]uint64)
	gasSchedule[common.BuiltInCost][core.BuiltInFunctionESDTTransfer] = 20

	sc.GasScheduleChange(gasSchedule)

	require.Equal(t, sc.builtInGasCosts[core.BuiltInFunctionESDTTransfer], uint64(20))
}

// ===================== TestDeploySmartContract =====================

func TestScProcessor_DeploySmartContractBadParse(t *testing.T) {
	t.Parallel()

	argParser := &mock.ArgumentParserMock{}
	arguments := createMockSmartContractProcessorArguments()
	arguments.VmContainer = &mock.VMContainerMock{}
	arguments.ArgsParser = argParser

	tx := &transaction.Transaction{}
	tx.Nonce = 0
	tx.SndAddr = []byte("SRC")
	tx.RcvAddr = generateEmptyByteSlice(createMockPubkeyConverter().Len())
	tx.Data = []byte("data")
	tx.Value = big.NewInt(45)
	acntSrc, _ := createAccounts(tx)

	parseError := fmt.Errorf("fooError")
	argParser.ParseDeployDataCalled = func(data string) (*parsers.DeployArgs, error) {
		return nil, parseError
	}

	arguments.AccountsDB = &stateMock.AccountsStub{
		RevertToSnapshotCalled: func(snapshot int) error {
			return nil
		},
		LoadAccountCalled: func(address []byte) (vmcommon.AccountHandler, error) {
			return acntSrc, nil
		},
	}

	sc, err := NewSmartContractProcessor(arguments)
	require.NotNil(t, sc)
	require.Nil(t, err)

	returnCode, _ := sc.DeploySmartContract(tx, acntSrc)

	tsc := NewTestScProcessor(sc)

	scrs := tsc.GetAllSCRs()
	expectedError := "@" + hex.EncodeToString([]byte(parseError.Error()))
	require.Equal(t, expectedError, string(scrs[0].GetData()))
	require.Equal(t, vmcommon.UserError, returnCode)
	require.Equal(t, uint64(1), acntSrc.GetNonce())
	require.True(t, acntSrc.GetBalance().Cmp(tx.Value) == 0)
}

func TestScProcessor_DeploySmartContractRunError(t *testing.T) {
	t.Parallel()

	vmContainer := &mock.VMContainerMock{}
	argParser := NewArgumentParser()
	arguments := createMockSmartContractProcessorArguments()
	arguments.AccountsDB = &stateMock.AccountsStub{RevertToSnapshotCalled: func(snapshot int) error {
		return nil
	}}
	arguments.VmContainer = vmContainer
	arguments.ArgsParser = argParser
	sc, err := NewSmartContractProcessor(arguments)
	require.NotNil(t, sc)
	require.Nil(t, err)

	tx := &transaction.Transaction{}
	tx.Nonce = 0
	tx.SndAddr = []byte("SRC")
	tx.RcvAddr = generateEmptyByteSlice(createMockPubkeyConverter().Len())
	tx.Data = []byte("abba@0500@0000")
	tx.Value = big.NewInt(45)
	acntSrc, _ := createAccounts(tx)

	vm := &mock.VMExecutionHandlerStub{}

	createError := fmt.Errorf("fooError")
	vm.RunSmartContractCreateCalled = func(input *vmcommon.ContractCreateInput) (output *vmcommon.VMOutput, e error) {
		return nil, createError
	}

	vmContainer.GetCalled = func(key []byte) (handler vmcommon.VMExecutionHandler, e error) {
		return vm, nil
	}

	_, _ = sc.DeploySmartContract(tx, acntSrc)
	tsc := NewTestScProcessor(sc)
	scrs := tsc.GetAllSCRs()
	expectedError := "@" + hex.EncodeToString([]byte(createError.Error()))
	require.Equal(t, expectedError, string(scrs[0].GetData()))
}

func TestScProcessor_DeploySmartContractDisabled(t *testing.T) {
	t.Parallel()

	vmContainer := &mock.VMContainerMock{}
	argParser := NewArgumentParser()
	arguments := createMockSmartContractProcessorArguments()
	arguments.AccountsDB = &stateMock.AccountsStub{RevertToSnapshotCalled: func(snapshot int) error {
		return nil
	}}
	arguments.VmContainer = vmContainer
	arguments.ArgsParser = argParser
	arguments.EnableEpochsHandler = &enableEpochsHandlerMock.EnableEpochsHandlerStub{
		IsBuiltInFunctionsFlagEnabledField: true,
	}

	sc, err := NewSmartContractProcessor(arguments)
	require.NotNil(t, sc)
	require.Nil(t, err)

	tx := &transaction.Transaction{}
	tx.Nonce = 0
	tx.SndAddr = []byte("SRC")
	tx.RcvAddr = generateEmptyByteSlice(createMockPubkeyConverter().Len())
	tx.Data = []byte("abba@0500@0000")
	tx.Value = big.NewInt(45)
	acntSrc, _ := createAccounts(tx)

	vm := &mock.VMExecutionHandlerStub{}
	vmContainer.GetCalled = func(key []byte) (handler vmcommon.VMExecutionHandler, e error) {
		return vm, nil
	}

	returnCode, err := sc.DeploySmartContract(tx, acntSrc)
	require.Nil(t, err)
	require.Equal(t, vmcommon.UserError, returnCode)
}

func TestScProcessor_BuiltInCallSmartContractDisabled(t *testing.T) {
	t.Parallel()

	vmContainer := &mock.VMContainerMock{}
	argParser := NewArgumentParser()
	arguments := createMockSmartContractProcessorArguments()
	arguments.AccountsDB = &stateMock.AccountsStub{RevertToSnapshotCalled: func(snapshot int) error {
		return nil
	}}
	arguments.VmContainer = vmContainer
	arguments.ArgsParser = argParser
	funcName := "builtIn"
	sc, err := NewSmartContractProcessor(arguments)
	require.NotNil(t, sc)
	require.Nil(t, err)

	tx := &transaction.Transaction{}
	tx.Nonce = 0
	tx.SndAddr = []byte("SRC")
	tx.RcvAddr = []byte("DST")
	tx.Data = []byte(funcName + "@0500@0000")
	tx.Value = big.NewInt(45)
	acntSrc, _ := createAccounts(tx)

	vm := &mock.VMExecutionHandlerStub{}
	vmContainer.GetCalled = func(key []byte) (handler vmcommon.VMExecutionHandler, e error) {
		return vm, nil
	}

	_, err = sc.ExecuteBuiltInFunction(tx, acntSrc, nil)
	require.Equal(t, process.ErrFailedTransaction, err)
}

func TestScProcessor_BuiltInCallSmartContractSenderFailed(t *testing.T) {
	t.Parallel()

	vmContainer := &mock.VMContainerMock{}
	argParser := NewArgumentParser()
	arguments := createMockSmartContractProcessorArguments()
	arguments.AccountsDB = &stateMock.AccountsStub{RevertToSnapshotCalled: func(snapshot int) error {
		return nil
	}}
	arguments.VmContainer = vmContainer
	arguments.ArgsParser = argParser
	funcName := "builtIn"
	localError := errors.New("failed built in call")
	arguments.BlockChainHook = &testscommon.BlockChainHookStub{
		ProcessBuiltInFunctionCalled: func(input *vmcommon.ContractCallInput) (*vmcommon.VMOutput, error) {
			return nil, localError
		},
	}

	scrAdded := false
	badTxAdded := false
	arguments.BadTxForwarder = &mock.IntermediateTransactionHandlerMock{
		AddIntermediateTransactionsCalled: func(txs []data.TransactionHandler) error {
			badTxAdded = true
			return nil
		},
	}
	arguments.ScrForwarder = &mock.IntermediateTransactionHandlerMock{
		AddIntermediateTransactionsCalled: func(txs []data.TransactionHandler) error {
			scrAdded = true
			return nil
		},
	}

	sc, err := NewSmartContractProcessor(arguments)
	require.NotNil(t, sc)
	require.Nil(t, err)

	tx := &transaction.Transaction{}
	tx.Nonce = 0
	tx.SndAddr = []byte("SRC")
	tx.RcvAddr = []byte("DST")
	tx.Data = []byte(funcName + "@0500@0000")
	tx.Value = big.NewInt(45)
	acntSrc, _ := createAccounts(tx)

	vm := &mock.VMExecutionHandlerStub{}
	vmContainer.GetCalled = func(key []byte) (handler vmcommon.VMExecutionHandler, e error) {
		return vm, nil
	}

	_, err = sc.ExecuteBuiltInFunction(tx, acntSrc, nil)
	require.Equal(t, process.ErrFailedTransaction, err)
	require.True(t, scrAdded)
	require.True(t, badTxAdded)

	_, err = sc.ExecuteSmartContractTransaction(tx, nil, acntSrc)
	require.Nil(t, err)
}

func TestScProcessor_ExecuteBuiltInFunctionSCResultCallSelfShard(t *testing.T) {
	t.Parallel()

	vmContainer := &mock.VMContainerMock{}
	argParser := NewArgumentParser()
	arguments := createMockSmartContractProcessorArguments()
	accountState := &stateMock.AccountsStub{
		RevertToSnapshotCalled: func(snapshot int) error {
			return nil
		},
	}
	arguments.AccountsDB = accountState
	arguments.VmContainer = vmContainer
	arguments.ArgsParser = argParser
	enableEpochsHandlerStub := &enableEpochsHandlerMock.EnableEpochsHandlerStub{}
	arguments.EnableEpochsHandler = enableEpochsHandlerStub
	funcName := "builtIn"
	sc, err := NewSmartContractProcessor(arguments)
	require.NotNil(t, sc)
	require.Nil(t, err)

	tx := &smartContractResult.SmartContractResult{}
	tx.Nonce = 0
	tx.SndAddr = []byte("SRC")
	tx.RcvAddr = make([]byte, arguments.PubkeyConv.Len())
	tx.Data = []byte(funcName + "@@@0500@0000")
	tx.Value = big.NewInt(0)
	tx.CallType = vmData.AsynchronousCallBack
	acntSrc, actDst := createAccounts(tx)

	vm := &mock.VMExecutionHandlerStub{}
	vmContainer.GetCalled = func(key []byte) (handler vmcommon.VMExecutionHandler, e error) {
		return vm, nil
	}
	accountState.LoadAccountCalled = func(address []byte) (vmcommon.AccountHandler, error) {
		if bytes.Equal(tx.SndAddr, address) {
			return acntSrc, nil
		}
		if bytes.Equal(tx.RcvAddr, address) {
			return actDst, nil
		}
		return nil, nil
	}

	enableEpochsHandlerStub.IsBuiltInFunctionsFlagEnabledField = true
	retCode, err := sc.ExecuteBuiltInFunction(tx, acntSrc, actDst)
	require.Equal(t, vmcommon.Ok, retCode)
	require.Nil(t, err)
}

func TestScProcessor_ExecuteBuiltInFunctionSCResultCallSelfShardCannotSaveLog(t *testing.T) {
	t.Parallel()

	vmContainer := &mock.VMContainerMock{}
	argParser := NewArgumentParser()
	arguments := createMockSmartContractProcessorArguments()
	accountState := &stateMock.AccountsStub{
		RevertToSnapshotCalled: func(snapshot int) error {
			return nil
		},
	}

	called := false
	localErr := errors.New("local err")
	arguments.TxLogsProcessor = &mock.TxLogsProcessorStub{
		SaveLogCalled: func(_ []byte, tx data.TransactionHandler, _ []*vmcommon.LogEntry) error {
			called = true
			return localErr
		},
	}

	arguments.AccountsDB = accountState
	arguments.VmContainer = vmContainer
	arguments.ArgsParser = argParser
	enableEpochsHandlerStub := &enableEpochsHandlerMock.EnableEpochsHandlerStub{}
	arguments.EnableEpochsHandler = enableEpochsHandlerStub
	funcName := "builtIn"
	sc, err := NewSmartContractProcessor(arguments)
	require.NotNil(t, sc)
	require.Nil(t, err)

	tx := &smartContractResult.SmartContractResult{}
	tx.Nonce = 0
	tx.SndAddr = []byte("SRC")
	tx.RcvAddr = make([]byte, arguments.PubkeyConv.Len())
	tx.Data = []byte(funcName + "@@@0500@0000")
	tx.Value = big.NewInt(0)
	tx.CallType = vmData.AsynchronousCallBack
	acntSrc, actDst := createAccounts(tx)

	vm := &mock.VMExecutionHandlerStub{}
	vmContainer.GetCalled = func(key []byte) (handler vmcommon.VMExecutionHandler, e error) {
		return vm, nil
	}
	accountState.LoadAccountCalled = func(address []byte) (vmcommon.AccountHandler, error) {
		if bytes.Equal(tx.SndAddr, address) {
			return acntSrc, nil
		}
		if bytes.Equal(tx.RcvAddr, address) {
			return actDst, nil
		}
		return nil, nil
	}

	enableEpochsHandlerStub.IsBuiltInFunctionsFlagEnabledField = true
	retCode, err := sc.ExecuteBuiltInFunction(tx, acntSrc, actDst)
	require.Equal(t, vmcommon.Ok, retCode)
	require.Nil(t, err)
	require.True(t, called)
}

func TestScProcessor_ExecuteBuiltInFunction(t *testing.T) {
	t.Parallel()

	vmContainer := &mock.VMContainerMock{}
	argParser := NewArgumentParser()
	arguments := createMockSmartContractProcessorArguments()
	accountState := &stateMock.AccountsStub{
		RevertToSnapshotCalled: func(snapshot int) error {
			return nil
		},
	}
	arguments.AccountsDB = accountState
	arguments.VmContainer = vmContainer
	arguments.ArgsParser = argParser
	enableEpochsHandlerStub := &enableEpochsHandlerMock.EnableEpochsHandlerStub{}
	arguments.EnableEpochsHandler = enableEpochsHandlerStub
	funcName := "builtIn"
	sc, err := NewSmartContractProcessor(arguments)
	require.NotNil(t, sc)
	require.Nil(t, err)

	tx := &transaction.Transaction{}
	tx.Nonce = 0
	tx.SndAddr = []byte("SRC")
	tx.RcvAddr = []byte("DST")
	tx.Data = []byte(funcName + "@0500@0000")
	tx.Value = big.NewInt(45)
	acntSrc, _ := createAccounts(tx)

	vm := &mock.VMExecutionHandlerStub{}
	vmContainer.GetCalled = func(key []byte) (handler vmcommon.VMExecutionHandler, e error) {
		return vm, nil
	}
	accountState.LoadAccountCalled = func(address []byte) (vmcommon.AccountHandler, error) {
		return acntSrc, nil
	}

	enableEpochsHandlerStub.IsBuiltInFunctionsFlagEnabledField = true
	retCode, err := sc.ExecuteBuiltInFunction(tx, acntSrc, nil)
	require.Equal(t, vmcommon.Ok, retCode)
	require.Nil(t, err)
}

func TestScProcessor_ExecuteBuiltInFunctionSCRTooBig(t *testing.T) {
	t.Parallel()

	vmContainer := &mock.VMContainerMock{}
	argParser := NewArgumentParser()
	arguments := createMockSmartContractProcessorArguments()
	accountState := &stateMock.AccountsStub{
		RevertToSnapshotCalled: func(snapshot int) error {
			return nil
		},
	}
	arguments.AccountsDB = accountState
	arguments.VmContainer = vmContainer
	arguments.ArgsParser = argParser
	enableEpochsHandlerStub := &enableEpochsHandlerMock.EnableEpochsHandlerStub{
		IsBuiltInFunctionsFlagEnabledField: true,
	}
	arguments.EnableEpochsHandler = enableEpochsHandlerStub
	funcName := "builtIn"
	tx := &transaction.Transaction{}
	tx.Nonce = 0
	tx.SndAddr = []byte("SRC")
	tx.RcvAddr = []byte("DST")
	tx.Data = []byte(funcName + "@0500@0000")
	tx.Value = big.NewInt(45)
	acntSrc, _ := createAccounts(tx)
	userAcc, _ := acntSrc.(vmcommon.UserAccountHandler)

	builtInFunc := &mock.BuiltInFunctionStub{ProcessBuiltinFunctionCalled: func(acntSnd, acntDst vmcommon.UserAccountHandler, vmInput *vmcommon.ContractCallInput) (*vmcommon.VMOutput, error) {
		longData := bytes.Repeat([]byte{1}, 1<<21)

		return &vmcommon.VMOutput{ReturnCode: vmcommon.Ok, ReturnData: [][]byte{longData}}, nil
	}}
	_ = arguments.BuiltInFunctions.Add(funcName, builtInFunc)
	arguments.BlockChainHook = &testscommon.BlockChainHookStub{
		ProcessBuiltInFunctionCalled: func(input *vmcommon.ContractCallInput) (*vmcommon.VMOutput, error) {
			return builtInFunc.ProcessBuiltinFunction(userAcc, nil, input)
		},
	}
	sc, err := NewSmartContractProcessor(arguments)
	require.NotNil(t, sc)
	require.Nil(t, err)

	vm := &mock.VMExecutionHandlerStub{}
	vmContainer.GetCalled = func(key []byte) (handler vmcommon.VMExecutionHandler, e error) {
		return vm, nil
	}
	accountState.LoadAccountCalled = func(address []byte) (vmcommon.AccountHandler, error) {
		return acntSrc, nil
	}

	retCode, err := sc.ExecuteBuiltInFunction(tx, acntSrc, nil)
	require.Equal(t, vmcommon.Ok, retCode)
	require.Nil(t, err)

	_ = acntSrc.AddToBalance(big.NewInt(100))
	enableEpochsHandlerStub.IsSCRSizeInvariantOnBuiltInResultFlagEnabledField = true
	enableEpochsHandlerStub.IsSCRSizeInvariantCheckFlagEnabledField = true
	retCode, err = sc.ExecuteBuiltInFunction(tx, acntSrc, nil)
	require.Equal(t, vmcommon.UserError, retCode)
	require.Nil(t, err)
}

func TestScProcessor_DeploySmartContractWrongTx(t *testing.T) {
	t.Parallel()

	vm := &mock.VMContainerMock{}
	argParser := &mock.ArgumentParserMock{}
	arguments := createMockSmartContractProcessorArguments()
	arguments.VmContainer = vm
	arguments.ArgsParser = argParser
	sc, _ := NewSmartContractProcessor(arguments)

	tx := &transaction.Transaction{}
	tx.Nonce = 0
	tx.SndAddr = []byte("SRC")
	tx.RcvAddr = []byte("DST")
	tx.Data = []byte("data")
	tx.Value = big.NewInt(45)
	acntSrc, _ := createAccounts(tx)

	_, err := sc.DeploySmartContract(tx, acntSrc)
	require.Equal(t, process.ErrWrongTransaction, err)
}

func TestScProcessor_DeploySmartContractNilTx(t *testing.T) {
	t.Parallel()

	vm := &mock.VMContainerMock{}
	argParser := &mock.ArgumentParserMock{}
	arguments := createMockSmartContractProcessorArguments()
	arguments.VmContainer = vm
	arguments.ArgsParser = argParser
	sc, _ := NewSmartContractProcessor(arguments)

	tx := &transaction.Transaction{}
	tx.Nonce = 0
	tx.SndAddr = []byte("SRC")
	tx.RcvAddr = []byte("DST")
	tx.Data = []byte("data")
	tx.Value = big.NewInt(45)
	acntSrc, _ := createAccounts(tx)

	_, err := sc.DeploySmartContract(nil, acntSrc)
	require.Equal(t, process.ErrNilTransaction, err)
}

func TestScProcessor_DeploySmartContractNotEmptyDestinationAddress(t *testing.T) {
	t.Parallel()

	vm := &mock.VMContainerMock{}
	argParser := &mock.ArgumentParserMock{}
	arguments := createMockSmartContractProcessorArguments()
	arguments.VmContainer = vm
	arguments.ArgsParser = argParser
	arguments.PubkeyConv = testscommon.NewPubkeyConverterMock(3)
	sc, _ := NewSmartContractProcessor(arguments)

	tx := &transaction.Transaction{}
	tx.Nonce = 0
	tx.SndAddr = []byte("SRC")
	tx.RcvAddr = []byte("DST")
	tx.Data = []byte("data")
	tx.Value = big.NewInt(45)
	acntSrc, _ := createAccounts(tx)

	_, err := sc.DeploySmartContract(tx, acntSrc)
	require.Equal(t, process.ErrWrongTransaction, err)
}

func TestScProcessor_DeploySmartContractCalculateHashFails(t *testing.T) {
	t.Parallel()

	vm := &mock.VMContainerMock{}
	argParser := &mock.ArgumentParserMock{}
	arguments := createMockSmartContractProcessorArguments()
	arguments.VmContainer = vm
	arguments.ArgsParser = argParser

	arguments.Marshalizer = &mock.MarshalizerMock{
		Fail: true,
	}

	sc, err := NewSmartContractProcessor(arguments)
	require.NotNil(t, sc)
	require.Nil(t, err)

	tx := &transaction.Transaction{}
	tx.Nonce = 0
	tx.SndAddr = []byte("SRC")
	tx.RcvAddr = make([]byte, sc.pubkeyConv.Len())
	tx.Data = []byte("data")
	tx.Value = big.NewInt(45)
	acntSrc, _ := createAccounts(tx)

	_, err = sc.DeploySmartContract(tx, acntSrc)
	require.NotNil(t, err)
	require.Equal(t, "MarshalizerMock generic error", err.Error())
}

func TestScProcessor_DeploySmartContractEconomicsFeeValidateFails(t *testing.T) {
	t.Parallel()

	expectedError := errors.New("expected error")

	vm := &mock.VMContainerMock{}
	argParser := &mock.ArgumentParserMock{}
	arguments := createMockSmartContractProcessorArguments()
	arguments.VmContainer = vm
	arguments.ArgsParser = argParser

	arguments.EconomicsFee = &economicsmocks.EconomicsHandlerStub{
		CheckValidityTxValuesCalled: func(tx data.TransactionWithFeeHandler) error {
			return expectedError
		},
	}

	sc, _ := NewSmartContractProcessor(arguments)

	tx := &transaction.Transaction{}
	tx.Nonce = 0
	tx.SndAddr = []byte("SRC")
	tx.RcvAddr = make([]byte, sc.pubkeyConv.Len())
	tx.Data = []byte("data")
	tx.Value = big.NewInt(45)
	acntSrc, _ := createAccounts(tx)

	_, err := sc.DeploySmartContract(tx, acntSrc)
	require.Equal(t, expectedError, err)
}

func TestScProcessor_DeploySmartContractEconomicsFeeSaveAccountsFails(t *testing.T) {
	t.Parallel()

	expectedError := errors.New("expected error")

	vm := &mock.VMContainerMock{}
	argParser := &mock.ArgumentParserMock{}
	arguments := createMockSmartContractProcessorArguments()
	arguments.VmContainer = vm
	arguments.ArgsParser = argParser
	arguments.AccountsDB = &stateMock.AccountsStub{
		SaveAccountCalled: func(account vmcommon.AccountHandler) error {
			return expectedError
		},
	}

	sc, _ := NewSmartContractProcessor(arguments)

	tx := &transaction.Transaction{}
	tx.Nonce = 0
	tx.SndAddr = []byte("SRC")
	tx.RcvAddr = make([]byte, sc.pubkeyConv.Len())
	tx.Data = []byte("data")
	tx.Value = big.NewInt(45)
	acntSrc, _ := createAccounts(tx)

	_, err := sc.DeploySmartContract(tx, acntSrc)
	require.Equal(t, expectedError, err)
}

func TestScProcessor_DeploySmartContractEconomicsWithFlagPenalizeTooMuchGasEnabled(t *testing.T) {
	t.Parallel()

	vm := &mock.VMContainerMock{}
	argParser := NewArgumentParser()
	arguments := createMockSmartContractProcessorArguments()
	arguments.VmContainer = vm
	arguments.ArgsParser = argParser

	sc, _ := NewSmartContractProcessor(arguments)

	tx := &transaction.Transaction{}
	tx.Nonce = 0
	tx.SndAddr = []byte("SRC")
	tx.RcvAddr = make([]byte, sc.pubkeyConv.Len())
	tx.Data = []byte("data")
	tx.Value = big.NewInt(45)
	acntSrc, _ := createAccounts(tx)

	_, err := sc.DeploySmartContract(tx, acntSrc)
	require.Equal(t, nil, err)
}

func TestScProcessor_DeploySmartContractVmContainerGetFails(t *testing.T) {
	t.Parallel()

	expectedError := errors.New("expected error")
	argParser := NewArgumentParser()
	vm := &mock.VMContainerMock{}
	vm.GetCalled = func(key []byte) (vmcommon.VMExecutionHandler, error) {
		return nil, expectedError
	}
	arguments := createMockSmartContractProcessorArguments()
	arguments.VmContainer = vm
	arguments.ArgsParser = argParser

	sc, _ := NewSmartContractProcessor(arguments)

	tx := &transaction.Transaction{}
	tx.Nonce = 0
	tx.SndAddr = []byte("SRC")
	tx.RcvAddr = make([]byte, sc.pubkeyConv.Len())
	tx.Data = []byte("abba@0500@0000")
	tx.Value = big.NewInt(45)
	acntSrc, _ := createAccounts(tx)

	errCode, err := sc.DeploySmartContract(tx, acntSrc)
	// TODO: check why nil error here
	require.Nil(t, err)
	require.Equal(t, vmcommon.UserError, errCode)
}

func TestScProcessor_DeploySmartContractVmExecuteCreateSCFails(t *testing.T) {
	t.Parallel()

	expectedError := errors.New("expected error")
	argParser := NewArgumentParser()
	vm := &mock.VMContainerMock{}
	vmExecutor := &mock.VMExecutionHandlerStub{
		RunSmartContractCreateCalled: func(input *vmcommon.ContractCreateInput) (*vmcommon.VMOutput, error) {
			return nil, expectedError
		},
	}
	vm.GetCalled = func(key []byte) (vmcommon.VMExecutionHandler, error) {
		return vmExecutor, nil
	}
	arguments := createMockSmartContractProcessorArguments()
	arguments.VmContainer = vm
	arguments.ArgsParser = argParser

	sc, _ := NewSmartContractProcessor(arguments)

	tx := &transaction.Transaction{}
	tx.Nonce = 0
	tx.SndAddr = []byte("SRC")
	tx.RcvAddr = make([]byte, sc.pubkeyConv.Len())
	tx.Data = []byte("abba@0500@0000")
	tx.Value = big.NewInt(45)
	acntSrc, _ := createAccounts(tx)

	errCode, err := sc.DeploySmartContract(tx, acntSrc)
	// TODO: check why nil error here
	require.Nil(t, err)
	require.Equal(t, vmcommon.UserError, errCode)
}

func TestScProcessor_DeploySmartContractVmExecuteCreateSCVMOutputNil(t *testing.T) {
	t.Parallel()

	argParser := NewArgumentParser()
	vm := &mock.VMContainerMock{}
	vmExecutor := &mock.VMExecutionHandlerStub{
		RunSmartContractCreateCalled: func(input *vmcommon.ContractCreateInput) (*vmcommon.VMOutput, error) {
			return nil, nil
		},
	}
	vm.GetCalled = func(key []byte) (vmcommon.VMExecutionHandler, error) {
		return vmExecutor, nil
	}
	arguments := createMockSmartContractProcessorArguments()
	arguments.VmContainer = vm
	arguments.ArgsParser = argParser

	sc, _ := NewSmartContractProcessor(arguments)

	tx := &transaction.Transaction{}
	tx.Nonce = 0
	tx.SndAddr = []byte("SRC")
	tx.RcvAddr = make([]byte, sc.pubkeyConv.Len())
	tx.Data = []byte("abba@0500@0000")
	tx.Value = big.NewInt(45)
	acntSrc, _ := createAccounts(tx)

	errCode, err := sc.DeploySmartContract(tx, acntSrc)
	// TODO: check why nil error here
	require.Nil(t, err)
	require.Equal(t, vmcommon.UserError, errCode)
}

func TestScProcessor_DeploySmartContractVmOutputReturnCodeNotOk(t *testing.T) {
	t.Parallel()

	argParser := NewArgumentParser()
	vm := &mock.VMContainerMock{}
	vmExecutor := &mock.VMExecutionHandlerStub{
		RunSmartContractCreateCalled: func(input *vmcommon.ContractCreateInput) (*vmcommon.VMOutput, error) {
			return &vmcommon.VMOutput{ReturnCode: vmcommon.CallStackOverFlow, ReturnMessage: "returnMessage"}, nil
		},
	}
	vm.GetCalled = func(key []byte) (vmcommon.VMExecutionHandler, error) {
		return vmExecutor, nil
	}
	arguments := createMockSmartContractProcessorArguments()
	arguments.VmContainer = vm
	arguments.ArgsParser = argParser

	sc, _ := NewSmartContractProcessor(arguments)

	tx := &transaction.Transaction{}
	tx.Nonce = 0
	tx.SndAddr = []byte("SRC")
	tx.RcvAddr = make([]byte, sc.pubkeyConv.Len())
	tx.Data = []byte("abba@0500@0000")
	tx.Value = big.NewInt(45)
	acntSrc, _ := createAccounts(tx)

	errCode, err := sc.DeploySmartContract(tx, acntSrc)
	require.Nil(t, err)
	// TODO: check why userError here and not executionException? The run failed with callStackOverflow
	require.Equal(t, vmcommon.UserError, errCode)
}

func TestScProcessor_DeploySmartContractUpdateDeveloperRewardsFails(t *testing.T) {
	t.Parallel()

	nrCalls := 0

	vm := &mock.VMContainerMock{}
	argParser := NewArgumentParser()
	accntState := &stateMock.AccountsStub{}
	arguments := createMockSmartContractProcessorArguments()
	arguments.VmContainer = vm
	arguments.ArgsParser = argParser
	arguments.AccountsDB = accntState
	economicsFee := &economicsmocks.EconomicsHandlerStub{
		DeveloperPercentageCalled: func() float64 {
			return 0.0
		},
		ComputeTxFeeCalled: func(tx data.TransactionWithFeeHandler) *big.Int {
			return core.SafeMul(tx.GetGasLimit(), tx.GetGasPrice())
		},
		ComputeFeeForProcessingCalled: func(tx data.TransactionWithFeeHandler, gasToUse uint64) *big.Int {
			return core.SafeMul(tx.GetGasPrice(), gasToUse)
		},
		// second call is in rewards and will fail
		ComputeGasLimitCalled: func(tx data.TransactionWithFeeHandler) uint64 {
			if nrCalls == 0 {
				nrCalls++
				return 0
			}
			return 1000000
		},
	}
	arguments.EconomicsFee = economicsFee
	sc, err := NewSmartContractProcessor(arguments)
	require.NotNil(t, sc)
	require.Nil(t, err)

	tx := &transaction.Transaction{}
	tx.Nonce = 0
	tx.SndAddr = []byte("SRC")
	tx.RcvAddr = generateEmptyByteSlice(createMockPubkeyConverter().Len())
	tx.Data = []byte("abba@0500@0000")
	tx.Value = big.NewInt(0)
	acntSrc, _ := createAccounts(tx)

	accntState.LoadAccountCalled = func(address []byte) (handler vmcommon.AccountHandler, e error) {
		return acntSrc, nil
	}

	errCode, err := sc.DeploySmartContract(tx, acntSrc)
	require.NotNil(t, err)
	require.Equal(t, core.ErrSubtractionOverflow, err)
	require.Equal(t, vmcommon.Ok, errCode)
}

func TestScProcessor_DeploySmartContractVmOutputGasRemainingNotOk(t *testing.T) {
	t.Parallel()

	gasRemainingOnVmOutput := uint64(100)
	gasLimit := uint64(50)

	argParser := NewArgumentParser()
	vm := &mock.VMContainerMock{}
	vmExecutor := &mock.VMExecutionHandlerStub{
		RunSmartContractCreateCalled: func(input *vmcommon.ContractCreateInput) (*vmcommon.VMOutput, error) {
			return &vmcommon.VMOutput{
				GasRemaining: gasRemainingOnVmOutput,
				ReturnCode:   vmcommon.Ok}, nil
		},
	}
	vm.GetCalled = func(key []byte) (vmcommon.VMExecutionHandler, error) {
		return vmExecutor, nil
	}
	arguments := createMockSmartContractProcessorArguments()
	arguments.VmContainer = vm
	arguments.ArgsParser = argParser

	sc, _ := NewSmartContractProcessor(arguments)

	tx := &transaction.Transaction{}
	tx.Nonce = 0
	tx.SndAddr = []byte("SRC")
	tx.RcvAddr = make([]byte, sc.pubkeyConv.Len())
	tx.Data = []byte("abba@0500@0000")
	tx.Value = big.NewInt(45)
	tx.GasLimit = gasLimit
	acntSrc, _ := createAccounts(tx)

	errCode, err := sc.DeploySmartContract(tx, acntSrc)
	require.Nil(t, err)
	require.Equal(t, vmcommon.ExecutionFailed, errCode)
}

func TestScProcessor_DeploySmartContractVmOutputProcessDeleteAccountsFails(t *testing.T) {
	t.Parallel()

	argParser := NewArgumentParser()
	vm := &mock.VMContainerMock{}
	vmExecutor := &mock.VMExecutionHandlerStub{
		RunSmartContractCreateCalled: func(input *vmcommon.ContractCreateInput) (*vmcommon.VMOutput, error) {
			return &vmcommon.VMOutput{
				DeletedAccounts: [][]byte{[]byte("deletedAccount")},
				ReturnCode:      vmcommon.Ok,
			}, nil
		},
	}
	vm.GetCalled = func(key []byte) (vmcommon.VMExecutionHandler, error) {
		return vmExecutor, nil
	}
	accountsDb := &stateMock.AccountsStub{
		RevertToSnapshotCalled: func(snapshot int) error {
			return nil
		},
		RemoveAccountCalled: func(address []byte) error {
			return errors.New("remove failed")
		},
	}
	arguments := createMockSmartContractProcessorArguments()
	arguments.VmContainer = vm
	arguments.ArgsParser = argParser
	arguments.AccountsDB = accountsDb

	sc, _ := NewSmartContractProcessor(arguments)

	tx := &transaction.Transaction{}
	tx.Nonce = 0
	tx.SndAddr = []byte("SRC")
	tx.RcvAddr = make([]byte, sc.pubkeyConv.Len())
	tx.Data = []byte("abba@0500@0000")
	tx.Value = big.NewInt(0)
	acntSrc, _ := createAccounts(tx)

	accountsDb.LoadAccountCalled = func(address []byte) (vmcommon.AccountHandler, error) {
		return acntSrc, nil
	}

	errCode, err := sc.DeploySmartContract(tx, acntSrc)
	require.Nil(t, err)
	require.Equal(t, vmcommon.ExecutionFailed, errCode)
}

func TestScProcessor_DeploySmartContractReloadAccountFails(t *testing.T) {
	t.Parallel()

	calledNr := 0

	vm := &mock.VMContainerMock{}
	argParser := NewArgumentParser()
	accntState := &stateMock.AccountsStub{}
	arguments := createMockSmartContractProcessorArguments()
	arguments.VmContainer = vm
	arguments.ArgsParser = argParser
	arguments.AccountsDB = accntState
	sc, err := NewSmartContractProcessor(arguments)
	require.NotNil(t, sc)
	require.Nil(t, err)

	tx := &transaction.Transaction{}
	tx.Nonce = 0
	tx.SndAddr = []byte("SRC")
	tx.RcvAddr = generateEmptyByteSlice(createMockPubkeyConverter().Len())
	tx.Data = []byte("abba@0500@0000")
	tx.Value = big.NewInt(0)
	acntSrc, _ := createAccounts(tx)

	accntState.LoadAccountCalled = func(address []byte) (handler vmcommon.AccountHandler, e error) {
		if calledNr == 0 {
			calledNr++
			return acntSrc, nil
		}
		return nil, process.ErrWrongTypeAssertion
	}

	errCode, err := sc.DeploySmartContract(tx, acntSrc)

	require.Equal(t, process.ErrWrongTypeAssertion, err)
	require.Equal(t, vmcommon.Ok, errCode)
}

func TestScProcessor_DeploySmartContractAddIntermediateTxFails(t *testing.T) {
	t.Parallel()

	expectedError := errors.New("expected error")

	argParser := NewArgumentParser()
	arguments := createMockSmartContractProcessorArguments()
	arguments.ArgsParser = argParser
	arguments.ScrForwarder = &mock.IntermediateTransactionHandlerMock{
		AddIntermediateTransactionsCalled: func(txs []data.TransactionHandler) error {
			return expectedError
		},
	}
	accntState := &stateMock.AccountsStub{}
	arguments.AccountsDB = accntState
	sc, _ := NewSmartContractProcessor(arguments)

	tx := &transaction.Transaction{}
	tx.Nonce = 0
	tx.SndAddr = []byte("SRC")
	tx.RcvAddr = generateEmptyByteSlice(createMockPubkeyConverter().Len())
	tx.Data = []byte("abba@0500@0000")
	tx.Value = big.NewInt(0)
	acntSrc, _ := createAccounts(tx)

	accntState.LoadAccountCalled = func(address []byte) (handler vmcommon.AccountHandler, e error) {
		return acntSrc, nil
	}

	returnCode, err := sc.DeploySmartContract(tx, acntSrc)
	// TODO: check OK?
	require.Equal(t, vmcommon.Ok, returnCode)
	require.Equal(t, expectedError, err)
}

func TestScProcessor_DeploySmartContractComputeRewardsFails(t *testing.T) {
	t.Parallel()

	expectedError := errors.New("expected error")

	argParser := NewArgumentParser()
	arguments := createMockSmartContractProcessorArguments()
	arguments.ArgsParser = argParser
	arguments.ScrForwarder = &mock.IntermediateTransactionHandlerMock{
		AddIntermediateTransactionsCalled: func(txs []data.TransactionHandler) error {
			return expectedError
		},
	}
	accntState := &stateMock.AccountsStub{}
	arguments.AccountsDB = accntState
	sc, _ := NewSmartContractProcessor(arguments)

	tx := &transaction.Transaction{}
	tx.Nonce = 0
	tx.SndAddr = []byte("SRC")
	tx.RcvAddr = generateEmptyByteSlice(createMockPubkeyConverter().Len())
	tx.Data = []byte("abba@0500@0000")
	tx.Value = big.NewInt(0)
	acntSrc, _ := createAccounts(tx)

	accntState.LoadAccountCalled = func(address []byte) (handler vmcommon.AccountHandler, e error) {
		return acntSrc, nil
	}

	returnCode, err := sc.DeploySmartContract(tx, acntSrc)
	// TODO: check OK?
	require.Equal(t, vmcommon.Ok, returnCode)
	require.Equal(t, expectedError, err)
}

func TestScProcessor_DeploySmartContract(t *testing.T) {
	t.Parallel()

	vm := &mock.VMContainerMock{}
	argParser := NewArgumentParser()
	accntState := &stateMock.AccountsStub{}
	arguments := createMockSmartContractProcessorArguments()
	arguments.VmContainer = vm
	arguments.ArgsParser = argParser
	arguments.AccountsDB = accntState
	sc, err := NewSmartContractProcessor(arguments)
	require.NotNil(t, sc)
	require.Nil(t, err)

	tx := &transaction.Transaction{}
	tx.Nonce = 0
	tx.SndAddr = []byte("SRC")
	tx.RcvAddr = generateEmptyByteSlice(createMockPubkeyConverter().Len())
	tx.Data = []byte("abba@0500@0000")
	tx.Value = big.NewInt(0)
	acntSrc, _ := createAccounts(tx)

	accntState.LoadAccountCalled = func(address []byte) (handler vmcommon.AccountHandler, e error) {
		return acntSrc, nil
	}

	returnCode, err := sc.DeploySmartContract(tx, acntSrc)
	require.Nil(t, err)
	require.Equal(t, vmcommon.Ok, returnCode)
}

func TestScProcessor_ExecuteSmartContractTransactionNilTx(t *testing.T) {
	t.Parallel()

	vm := &mock.VMContainerMock{}
	argParser := &mock.ArgumentParserMock{}
	arguments := createMockSmartContractProcessorArguments()
	arguments.VmContainer = vm
	arguments.ArgsParser = argParser
	sc, err := NewSmartContractProcessor(arguments)
	require.NotNil(t, sc)
	require.Nil(t, err)

	tx := &transaction.Transaction{}
	tx.Nonce = 0
	tx.SndAddr = []byte("SRC")
	tx.RcvAddr = []byte("DST")
	tx.Data = []byte("data")
	tx.Value = big.NewInt(45)
	acntSrc, acntDst := createAccounts(tx)

	_, err = sc.ExecuteSmartContractTransaction(nil, acntSrc, acntDst)
	require.Equal(t, process.ErrNilTransaction, err)
}

func TestScProcessor_ExecuteSmartContractTransactionNilAccount(t *testing.T) {
	t.Parallel()

	vm := &mock.VMContainerMock{}
	argParser := &mock.ArgumentParserMock{}
	arguments := createMockSmartContractProcessorArguments()
	arguments.VmContainer = vm
	arguments.ArgsParser = argParser
	sc, err := NewSmartContractProcessor(arguments)
	require.NotNil(t, sc)
	require.Nil(t, err)

	tx := &transaction.Transaction{}
	tx.Nonce = 0
	tx.SndAddr = []byte("SRC")
	tx.RcvAddr = []byte("DST")
	tx.Data = []byte("data")
	tx.Value = big.NewInt(45)
	acntSrc, _ := createAccounts(tx)

	_, err = sc.ExecuteSmartContractTransaction(tx, acntSrc, nil)
	require.Equal(t, process.ErrNilSCDestAccount, err)

	acntSrc, acntDst := createAccounts(tx)
	_, err = sc.ExecuteSmartContractTransaction(tx, acntSrc, acntDst)
	require.Nil(t, err)

	acntSrc, _ = createAccounts(tx)
	acntDst = nil
	_, err = sc.ExecuteSmartContractTransaction(tx, acntSrc, acntDst)
	require.Equal(t, process.ErrNilSCDestAccount, err)
}

func TestScProcessor_ExecuteSmartContractTransactionBadParser(t *testing.T) {
	t.Parallel()

	vm := &mock.VMContainerMock{}
	argParser := &mock.ArgumentParserMock{}
	arguments := createMockSmartContractProcessorArguments()
	arguments.VmContainer = vm
	arguments.ArgsParser = argParser
	sc, err := NewSmartContractProcessor(arguments)
	require.NotNil(t, sc)
	require.Nil(t, err)

	tx := &transaction.Transaction{}
	tx.Nonce = 0
	tx.SndAddr = []byte("SRC")
	tx.RcvAddr = []byte("DST")
	tx.Data = []byte("data")
	tx.Value = big.NewInt(45)
	acntSrc, acntDst := createAccounts(tx)

	acntDst.SetCode([]byte("code"))
	tmpError := errors.New("error")
	called := false
	argParser.ParseCallDataCalled = func(data string) (string, [][]byte, error) {
		called = true
		return "", nil, tmpError
	}
	_, err = sc.ExecuteSmartContractTransaction(tx, acntSrc, acntDst)
	require.True(t, called)
	require.Nil(t, err)
}

func TestScProcessor_ExecuteSmartContractTransactionVMRunError(t *testing.T) {
	t.Parallel()

	vmContainer := &mock.VMContainerMock{}
	argParser := &mock.ArgumentParserMock{}
	arguments := createMockSmartContractProcessorArguments()
	arguments.VmContainer = vmContainer
	arguments.ArgsParser = argParser
	sc, err := NewSmartContractProcessor(arguments)
	require.NotNil(t, sc)
	require.Nil(t, err)

	tx := &transaction.Transaction{}
	tx.Nonce = 0
	tx.SndAddr = []byte("SRC")
	tx.RcvAddr = []byte("DST0000000")
	tx.Data = []byte("data")
	tx.Value = big.NewInt(45)
	acntSrc, acntDst := createAccounts(tx)

	acntDst.SetCode([]byte("code"))
	tmpError := errors.New("error")
	vm := &mock.VMExecutionHandlerStub{}
	called := false
	vm.RunSmartContractCallCalled = func(input *vmcommon.ContractCallInput) (output *vmcommon.VMOutput, e error) {
		called = true
		return nil, tmpError
	}
	vmContainer.GetCalled = func(key []byte) (handler vmcommon.VMExecutionHandler, e error) {
		return vm, nil
	}

	_, err = sc.ExecuteSmartContractTransaction(tx, acntSrc, acntDst)
	require.True(t, called)
	require.Nil(t, err)
}

func TestScProcessor_ExecuteSmartContractTransactionGasConsumedChecksError(t *testing.T) {
	t.Parallel()

	gasRemainingOnVmOutput := uint64(100)

	argParser := NewArgumentParser()
	vm := &mock.VMContainerMock{}
	vmExecutor := &mock.VMExecutionHandlerStub{
		RunSmartContractCallCalled: func(input *vmcommon.ContractCallInput) (*vmcommon.VMOutput, error) {
			return &vmcommon.VMOutput{
				GasRemaining: gasRemainingOnVmOutput,
				ReturnCode:   vmcommon.Ok}, nil
		},
	}
	vm.GetCalled = func(key []byte) (vmcommon.VMExecutionHandler, error) {
		return vmExecutor, nil
	}
	accntState := &stateMock.AccountsStub{}
	arguments := createMockSmartContractProcessorArguments()
	arguments.VmContainer = vm
	arguments.ArgsParser = argParser
	arguments.AccountsDB = accntState
	arguments.VMOutputCacher, _ = storageunit.NewCache(storageunit.CacheConfig{
		Type:     storageunit.LRUCache,
		Capacity: 10000,
	})

	sc, _ := NewSmartContractProcessor(arguments)

	tx := &transaction.Transaction{}
	tx.Nonce = 0
	tx.SndAddr = []byte("SRC")
	tx.RcvAddr = []byte("DST0000000")
	tx.Data = []byte("data")
	tx.Value = big.NewInt(0)
	acntSrc, acntDst := createAccounts(tx)

	accntState.LoadAccountCalled = func(address []byte) (handler vmcommon.AccountHandler, e error) {
		return acntSrc, nil
	}
	accntState.RevertToSnapshotCalled = func(snapshot int) error {
		return nil
	}

	acntDst.SetCode([]byte("code"))
	errCode, err := sc.ExecuteSmartContractTransaction(tx, acntSrc, acntDst)
	require.Nil(t, err)
	require.Equal(t, vmcommon.ExecutionFailed, errCode)
}

func TestScProcessor_ExecuteSmartContractTransactionVmOutputError(t *testing.T) {
	t.Parallel()

	expectedError := errors.New("expected error")

	argParser := NewArgumentParser()
	vm := &mock.VMContainerMock{}
	vmExecutor := &mock.VMExecutionHandlerStub{
		RunSmartContractCallCalled: func(input *vmcommon.ContractCallInput) (*vmcommon.VMOutput, error) {
			return &vmcommon.VMOutput{
				GasRemaining:    0,
				DeletedAccounts: [][]byte{[]byte("DEL")},
				ReturnCode:      vmcommon.Ok}, nil
		},
	}
	vm.GetCalled = func(key []byte) (vmcommon.VMExecutionHandler, error) {
		return vmExecutor, nil
	}
	accntState := &stateMock.AccountsStub{}
	arguments := createMockSmartContractProcessorArguments()
	arguments.VmContainer = vm
	arguments.ArgsParser = argParser
	arguments.AccountsDB = accntState

	sc, _ := NewSmartContractProcessor(arguments)

	tx := &transaction.Transaction{}
	tx.Nonce = 0
	tx.SndAddr = []byte("SRC")
	tx.RcvAddr = []byte("DST0000000")
	tx.Data = []byte("data")
	tx.Value = big.NewInt(0)
	acntSrc, acntDst := createAccounts(tx)

	accntState.LoadAccountCalled = func(address []byte) (handler vmcommon.AccountHandler, e error) {
		return acntSrc, nil
	}
	accntState.RevertToSnapshotCalled = func(snapshot int) error {
		return nil
	}
	accntState.RemoveAccountCalled = func(address []byte) error {
		return expectedError
	}

	acntDst.SetCode([]byte("code"))
	errCode, err := sc.ExecuteSmartContractTransaction(tx, acntSrc, acntDst)
	require.Nil(t, err)
	require.Equal(t, vmcommon.ExecutionFailed, errCode)
}

func TestScProcessor_ExecuteSmartContractTransaction(t *testing.T) {
	t.Parallel()

	vm := &mock.VMContainerMock{}
	argParser := &mock.ArgumentParserMock{}
	accntState := &stateMock.AccountsStub{}
	arguments := createMockSmartContractProcessorArguments()
	arguments.VmContainer = vm
	arguments.ArgsParser = argParser
	arguments.AccountsDB = accntState
	sc, err := NewSmartContractProcessor(arguments)
	require.NotNil(t, sc)
	require.Nil(t, err)

	tx := &transaction.Transaction{}
	tx.Nonce = 0
	tx.SndAddr = []byte("SRC")
	tx.RcvAddr = []byte("DST0000000")
	tx.Data = []byte("data")
	tx.Value = big.NewInt(0)
	acntSrc, acntDst := createAccounts(tx)

	accntState.LoadAccountCalled = func(address []byte) (handler vmcommon.AccountHandler, e error) {
		return acntSrc, nil
	}

	acntDst.SetCode([]byte("code"))
	_, err = sc.ExecuteSmartContractTransaction(tx, acntSrc, acntDst)
	require.Nil(t, err)
}

func TestScProcessor_ExecuteSmartContractTransactionSaveLogCalled(t *testing.T) {
	t.Parallel()

	slCalled := false

	vm := &mock.VMContainerMock{}
	argParser := &mock.ArgumentParserMock{}
	accntState := &stateMock.AccountsStub{}
	arguments := createMockSmartContractProcessorArguments()
	arguments.VmContainer = vm
	arguments.ArgsParser = argParser
	arguments.AccountsDB = accntState
	arguments.TxLogsProcessor = &mock.TxLogsProcessorStub{
		SaveLogCalled: func(txHash []byte, tx data.TransactionHandler, vmLogs []*vmcommon.LogEntry) error {
			slCalled = true
			return nil
		},
	}
	sc, err := NewSmartContractProcessor(arguments)
	require.NotNil(t, sc)
	require.Nil(t, err)

	tx := &transaction.Transaction{}
	tx.Nonce = 0
	tx.SndAddr = []byte("SRC")
	tx.RcvAddr = []byte("DST0000000")
	tx.Data = []byte("data")
	tx.Value = big.NewInt(0)
	acntSrc, acntDst := createAccounts(tx)

	accntState.LoadAccountCalled = func(address []byte) (handler vmcommon.AccountHandler, e error) {
		return acntSrc, nil
	}

	acntDst.SetCode([]byte("code"))
	_, _ = sc.ExecuteSmartContractTransaction(tx, acntSrc, acntDst)
	require.True(t, slCalled)
}

func TestScProcessor_CreateVMCallInputWrongCode(t *testing.T) {
	t.Parallel()

	vm := &mock.VMContainerMock{}
	argParser := &mock.ArgumentParserMock{}
	arguments := createMockSmartContractProcessorArguments()
	arguments.VmContainer = vm
	arguments.ArgsParser = argParser
	sc, err := NewSmartContractProcessor(arguments)
	require.NotNil(t, sc)
	require.Nil(t, err)

	tx := &transaction.Transaction{}
	tx.Nonce = 0
	tx.SndAddr = []byte("SRC")
	tx.RcvAddr = []byte("DST")
	tx.Data = []byte("data")
	tx.Value = big.NewInt(45)

	tmpError := errors.New("error")
	argParser.ParseCallDataCalled = func(data string) (string, [][]byte, error) {
		return "", nil, tmpError
	}
	input, err := sc.createVMCallInput(tx, []byte{}, false)
	require.Nil(t, input)
	require.Equal(t, tmpError, err)
}

func TestScProcessor_CreateVMCallInput(t *testing.T) {
	t.Parallel()

	vm := &mock.VMContainerMock{}
	argParser := &mock.ArgumentParserMock{}
	arguments := createMockSmartContractProcessorArguments()
	arguments.VmContainer = vm
	arguments.ArgsParser = argParser
	sc, err := NewSmartContractProcessor(arguments)
	require.NotNil(t, sc)
	require.Nil(t, err)

	tx := &transaction.Transaction{}
	tx.Nonce = 0
	tx.SndAddr = []byte("SRC")
	tx.RcvAddr = []byte("DST")
	tx.Data = []byte("data")
	tx.Value = big.NewInt(45)

	input, err := sc.createVMCallInput(tx, []byte{}, false)
	require.NotNil(t, input)
	require.Nil(t, err)
}

func TestScProcessor_CreateVMDeployBadCode(t *testing.T) {
	t.Parallel()

	vm := &mock.VMContainerMock{}
	argParser := &mock.ArgumentParserMock{}
	arguments := createMockSmartContractProcessorArguments()
	arguments.VmContainer = vm
	arguments.ArgsParser = argParser
	sc, err := NewSmartContractProcessor(arguments)
	require.NotNil(t, sc)
	require.Nil(t, err)

	tx := &transaction.Transaction{}
	tx.Data = nil
	tx.Value = big.NewInt(0)

	badCodeError := errors.New("fooError")
	argParser.ParseDeployDataCalled = func(data string) (*parsers.DeployArgs, error) {
		return nil, badCodeError
	}

	input, vmType, err := sc.createVMDeployInput(tx)
	require.Nil(t, vmType)
	require.Nil(t, input)
	require.Equal(t, badCodeError, err)
}

func TestScProcessor_CreateVMDeployInput(t *testing.T) {
	t.Parallel()

	vm := &mock.VMContainerMock{}
	argParser := &mock.ArgumentParserMock{}
	arguments := createMockSmartContractProcessorArguments()
	arguments.VmContainer = vm
	arguments.ArgsParser = argParser
	sc, err := NewSmartContractProcessor(arguments)
	require.NotNil(t, sc)
	require.Nil(t, err)

	tx := &transaction.Transaction{}
	tx.Nonce = 0
	tx.SndAddr = []byte("SRC")
	tx.RcvAddr = []byte("DST")
	tx.Data = []byte("foobar")
	tx.Value = big.NewInt(45)

	expectedVMType := []byte{5, 6}
	expectedCodeMetadata := vmcommon.CodeMetadata{Upgradeable: true}
	argParser.ParseDeployDataCalled = func(data string) (*parsers.DeployArgs, error) {
		return &parsers.DeployArgs{
			Code:         []byte("code"),
			VMType:       expectedVMType,
			CodeMetadata: expectedCodeMetadata,
			Arguments:    nil,
		}, nil
	}

	input, vmType, err := sc.createVMDeployInput(tx)
	require.NotNil(t, input)
	require.Nil(t, err)
	require.Equal(t, vmData.DirectCall, input.CallType)
	require.True(t, bytes.Equal(expectedVMType, vmType))
	require.Equal(t, expectedCodeMetadata.ToBytes(), input.ContractCodeMetadata)
	require.Nil(t, err)
}

func TestScProcessor_CreateVMDeployInputNotEnoughArguments(t *testing.T) {
	t.Parallel()

	vm := &mock.VMContainerMock{}
	argParser := NewArgumentParser()
	arguments := createMockSmartContractProcessorArguments()
	arguments.VmContainer = vm
	arguments.ArgsParser = argParser
	sc, err := NewSmartContractProcessor(arguments)
	require.NotNil(t, sc)
	require.Nil(t, err)

	tx := &transaction.Transaction{}
	tx.Nonce = 0
	tx.SndAddr = []byte("SRC")
	tx.RcvAddr = []byte("DST")
	tx.Data = []byte("data@0000")
	tx.Value = big.NewInt(45)

	input, vmType, err := sc.createVMDeployInput(tx)
	require.Nil(t, input)
	require.Nil(t, vmType)
	require.Equal(t, parsers.ErrInvalidDeployArguments, err)
}

func TestScProcessor_CreateVMDeployInputWrongArgument(t *testing.T) {
	t.Parallel()

	vm := &mock.VMContainerMock{}
	argParser := &mock.ArgumentParserMock{}
	arguments := createMockSmartContractProcessorArguments()
	arguments.VmContainer = vm
	arguments.ArgsParser = argParser
	sc, err := NewSmartContractProcessor(arguments)
	require.NotNil(t, sc)
	require.Nil(t, err)

	tx := &transaction.Transaction{}
	tx.Nonce = 0
	tx.SndAddr = []byte("SRC")
	tx.RcvAddr = []byte("DST")
	tx.Data = []byte("data")
	tx.Value = big.NewInt(45)

	tmpError := errors.New("fooError")
	argParser.ParseDeployDataCalled = func(data string) (*parsers.DeployArgs, error) {
		return nil, tmpError
	}
	input, vmType, err := sc.createVMDeployInput(tx)
	require.Nil(t, input)
	require.Nil(t, vmType)
	require.Equal(t, tmpError, err)
}

func TestScProcessor_InitializeVMInputFromTx_ShouldErrNotEnoughGas(t *testing.T) {
	t.Parallel()

	vm := &mock.VMContainerMock{}
	argParser := &mock.ArgumentParserMock{}
	arguments := createMockSmartContractProcessorArguments()
	arguments.VmContainer = vm
	arguments.ArgsParser = argParser
	arguments.EconomicsFee = &economicsmocks.EconomicsHandlerStub{
		ComputeGasLimitCalled: func(tx data.TransactionWithFeeHandler) uint64 {
			return 1000
		},
	}
	sc, err := NewSmartContractProcessor(arguments)
	require.NotNil(t, sc)
	require.Nil(t, err)

	tx := &transaction.Transaction{}
	tx.Nonce = 0
	tx.SndAddr = []byte("SRC")
	tx.RcvAddr = []byte("DST")
	tx.Data = []byte("data")
	tx.Value = big.NewInt(45)
	tx.GasLimit = 100

	vmInput := &vmcommon.VMInput{}
	err = sc.initializeVMInputFromTx(vmInput, tx)
	require.Equal(t, process.ErrNotEnoughGas, err)
}

func TestScProcessor_InitializeVMInputFromTx(t *testing.T) {
	t.Parallel()

	vm := &mock.VMContainerMock{}
	argParser := &mock.ArgumentParserMock{}
	arguments := createMockSmartContractProcessorArguments()
	arguments.VmContainer = vm
	arguments.ArgsParser = argParser
	sc, err := NewSmartContractProcessor(arguments)
	require.NotNil(t, sc)
	require.Nil(t, err)

	tx := &transaction.Transaction{}
	tx.Nonce = 0
	tx.SndAddr = []byte("SRC")
	tx.RcvAddr = []byte("DST")
	tx.Data = []byte("data")
	tx.Value = big.NewInt(45)

	vmInput := &vmcommon.VMInput{}
	err = sc.initializeVMInputFromTx(vmInput, tx)
	require.Nil(t, err)
}

func createAccountsAndTransaction() (state.UserAccountHandler, state.UserAccountHandler, *transaction.Transaction) {
	tx := &transaction.Transaction{}
	tx.Nonce = 0
	tx.SndAddr = []byte("SRC")
	tx.RcvAddr = []byte("DST")
	tx.Data = []byte("data")
	tx.Value = big.NewInt(45)

	acntSrc, acntDst := createAccounts(tx)

	return acntSrc, acntDst, tx
}

func TestScProcessor_processVMOutputNilSndAcc(t *testing.T) {
	t.Parallel()

	vm := &mock.VMContainerMock{}
	argParser := &mock.ArgumentParserMock{}
	arguments := createMockSmartContractProcessorArguments()
	arguments.VmContainer = vm
	arguments.ArgsParser = argParser
	arguments.ShardCoordinator = &mock.CoordinatorStub{ComputeIdCalled: func(address []byte) uint32 {
		return 5
	}}
	sc, err := NewSmartContractProcessor(arguments)
	require.NotNil(t, sc)
	require.Nil(t, err)

	tx := &transaction.Transaction{Value: big.NewInt(0)}

	vmOutput := &vmcommon.VMOutput{
		GasRefund:    big.NewInt(0),
		GasRemaining: 0,
	}
	txHash, _ := core.CalculateHash(arguments.Marshalizer, arguments.Hasher, tx)
	_, err = sc.processVMOutput(&vmcommon.VMInput{
		CallType:    vmData.DirectCall,
		GasProvided: 0,
	}, vmOutput, txHash, tx)
	require.Nil(t, err)
}

func TestScProcessor_processVMOutputNilDstAcc(t *testing.T) {
	t.Parallel()

	vm := &mock.VMContainerMock{}
	argParser := &mock.ArgumentParserMock{}
	accntState := &stateMock.AccountsStub{}
	arguments := createMockSmartContractProcessorArguments()
	arguments.VmContainer = vm
	arguments.ArgsParser = argParser
	arguments.AccountsDB = accntState
	sc, err := NewSmartContractProcessor(arguments)
	require.NotNil(t, sc)
	require.Nil(t, err)

	acntSnd, _, tx := createAccountsAndTransaction()

	vmOutput := &vmcommon.VMOutput{
		GasRefund:    big.NewInt(0),
		GasRemaining: 0,
	}

	accntState.LoadAccountCalled = func(address []byte) (handler vmcommon.AccountHandler, e error) {
		return acntSnd, nil
	}

	tx.Value = big.NewInt(0)
	txHash, _ := core.CalculateHash(arguments.Marshalizer, arguments.Hasher, tx)
	_, err = sc.processVMOutput(&vmcommon.VMInput{
		CallType:    vmData.DirectCall,
		GasProvided: 0,
	}, vmOutput, txHash, tx)
	require.Nil(t, err)
}

func TestScProcessor_GetAccountFromAddressAccNotFound(t *testing.T) {
	t.Parallel()

	accountsDB := &stateMock.AccountsStub{}
	accountsDB.LoadAccountCalled = func(address []byte) (handler vmcommon.AccountHandler, e error) {
		return nil, state.ErrAccNotFound
	}

	shardCoordinator := mock.NewMultiShardsCoordinatorMock(2)
	shardCoordinator.ComputeIdCalled = func(address []byte) uint32 {
		return shardCoordinator.SelfId()
	}

	vm := &mock.VMContainerMock{}
	argParser := &mock.ArgumentParserMock{}
	arguments := createMockSmartContractProcessorArguments()
	arguments.VmContainer = vm
	arguments.ArgsParser = argParser
	arguments.AccountsDB = accountsDB
	arguments.ShardCoordinator = shardCoordinator
	sc, err := NewSmartContractProcessor(arguments)
	require.NotNil(t, sc)
	require.Nil(t, err)

	acc, err := sc.getAccountFromAddress([]byte("SRC"))
	require.Nil(t, acc)
	require.Equal(t, state.ErrAccNotFound, err)
}

func TestScProcessor_GetAccountFromAddrFailedGetExistingAccount(t *testing.T) {
	t.Parallel()

	accountsDB := &stateMock.AccountsStub{}
	getCalled := 0
	accountsDB.LoadAccountCalled = func(address []byte) (handler vmcommon.AccountHandler, e error) {
		getCalled++
		return nil, state.ErrAccNotFound
	}

	shardCoordinator := mock.NewMultiShardsCoordinatorMock(2)
	shardCoordinator.ComputeIdCalled = func(address []byte) uint32 {
		return shardCoordinator.SelfId()
	}

	vm := &mock.VMContainerMock{}
	argParser := &mock.ArgumentParserMock{}
	arguments := createMockSmartContractProcessorArguments()
	arguments.VmContainer = vm
	arguments.ArgsParser = argParser
	arguments.AccountsDB = accountsDB
	arguments.ShardCoordinator = shardCoordinator
	sc, err := NewSmartContractProcessor(arguments)
	require.NotNil(t, sc)
	require.Nil(t, err)

	acc, err := sc.getAccountFromAddress([]byte("DST"))
	require.Nil(t, acc)
	require.Equal(t, state.ErrAccNotFound, err)
	require.Equal(t, 1, getCalled)
}

func TestScProcessor_GetAccountFromAddrAccNotInShard(t *testing.T) {
	t.Parallel()

	accountsDB := &stateMock.AccountsStub{}
	getCalled := 0
	accountsDB.LoadAccountCalled = func(address []byte) (handler vmcommon.AccountHandler, e error) {
		getCalled++
		return nil, state.ErrAccNotFound
	}

	shardCoordinator := mock.NewMultiShardsCoordinatorMock(2)
	shardCoordinator.ComputeIdCalled = func(address []byte) uint32 {
		return shardCoordinator.SelfId() + 1
	}

	vm := &mock.VMContainerMock{}
	argParser := &mock.ArgumentParserMock{}
	arguments := createMockSmartContractProcessorArguments()
	arguments.VmContainer = vm
	arguments.ArgsParser = argParser
	arguments.AccountsDB = accountsDB
	arguments.ShardCoordinator = shardCoordinator
	sc, err := NewSmartContractProcessor(arguments)
	require.NotNil(t, sc)
	require.Nil(t, err)

	acc, err := sc.getAccountFromAddress([]byte("DST"))
	require.Nil(t, acc)
	require.Nil(t, err)
	require.Equal(t, 0, getCalled)
}

func TestScProcessor_GetAccountFromAddr(t *testing.T) {
	t.Parallel()

	accountsDB := &stateMock.AccountsStub{}
	getCalled := 0
	accountsDB.LoadAccountCalled = func(address []byte) (handler vmcommon.AccountHandler, e error) {
		getCalled++
		acc := createAccount(address)
		return acc, nil
	}

	shardCoordinator := mock.NewMultiShardsCoordinatorMock(2)
	shardCoordinator.ComputeIdCalled = func(address []byte) uint32 {
		return shardCoordinator.SelfId()
	}

	vm := &mock.VMContainerMock{}
	argParser := &mock.ArgumentParserMock{}
	arguments := createMockSmartContractProcessorArguments()
	arguments.VmContainer = vm
	arguments.ArgsParser = argParser
	arguments.AccountsDB = accountsDB
	arguments.ShardCoordinator = shardCoordinator
	sc, err := NewSmartContractProcessor(arguments)
	require.NotNil(t, sc)
	require.Nil(t, err)

	acc, err := sc.getAccountFromAddress([]byte("DST"))
	require.NotNil(t, acc)
	require.Nil(t, err)
	require.Equal(t, 1, getCalled)
}

func TestScProcessor_DeleteAccountsFailedAtRemove(t *testing.T) {
	t.Parallel()

	accountsDB := &stateMock.AccountsStub{}
	removeCalled := 0
	accountsDB.LoadAccountCalled = func(address []byte) (handler vmcommon.AccountHandler, e error) {
		return nil, state.ErrAccNotFound
	}
	accountsDB.RemoveAccountCalled = func(address []byte) error {
		removeCalled++
		return state.ErrAccNotFound
	}

	shardCoordinator := mock.NewMultiShardsCoordinatorMock(2)
	shardCoordinator.ComputeIdCalled = func(address []byte) uint32 {
		return shardCoordinator.SelfId()
	}

	vm := &mock.VMContainerMock{}
	argParser := &mock.ArgumentParserMock{}
	arguments := createMockSmartContractProcessorArguments()
	arguments.VmContainer = vm
	arguments.ArgsParser = argParser
	arguments.AccountsDB = accountsDB
	arguments.ShardCoordinator = shardCoordinator
	sc, err := NewSmartContractProcessor(arguments)
	require.NotNil(t, sc)
	require.Nil(t, err)

	deletedAccounts := make([][]byte, 0)
	deletedAccounts = append(deletedAccounts, []byte("acc1"), []byte("acc2"), []byte("acc3"))
	err = sc.deleteAccounts(deletedAccounts)
	require.Equal(t, state.ErrAccNotFound, err)
	require.Equal(t, 0, removeCalled)
}

func TestScProcessor_DeleteAccountsNotInShard(t *testing.T) {
	t.Parallel()

	accountsDB := &stateMock.AccountsStub{}
	removeCalled := 0
	accountsDB.RemoveAccountCalled = func(address []byte) error {
		removeCalled++
		return state.ErrAccNotFound
	}

	shardCoordinator := mock.NewMultiShardsCoordinatorMock(2)
	computeIdCalled := 0
	shardCoordinator.ComputeIdCalled = func(address []byte) uint32 {
		computeIdCalled++
		return shardCoordinator.SelfId() + 1
	}

	vm := &mock.VMContainerMock{}
	argParser := &mock.ArgumentParserMock{}
	arguments := createMockSmartContractProcessorArguments()
	arguments.VmContainer = vm
	arguments.ArgsParser = argParser
	arguments.AccountsDB = accountsDB
	arguments.ShardCoordinator = shardCoordinator
	sc, err := NewSmartContractProcessor(arguments)
	require.NotNil(t, sc)
	require.Nil(t, err)

	deletedAccounts := make([][]byte, 0)
	deletedAccounts = append(deletedAccounts, []byte("acc1"), []byte("acc2"), []byte("acc3"))
	err = sc.deleteAccounts(deletedAccounts)
	require.Nil(t, err)
	require.Equal(t, 0, removeCalled)
	require.Equal(t, len(deletedAccounts), computeIdCalled)
}

func TestScProcessor_DeleteAccountsInShard(t *testing.T) {
	t.Parallel()

	accountsDB := &stateMock.AccountsStub{}
	removeCalled := 0
	accountsDB.LoadAccountCalled = func(address []byte) (handler vmcommon.AccountHandler, e error) {
		return createAccount(address), nil
	}
	accountsDB.RemoveAccountCalled = func(address []byte) error {
		removeCalled++
		return nil
	}

	shardCoordinator := mock.NewMultiShardsCoordinatorMock(2)
	computeIdCalled := 0
	shardCoordinator.ComputeIdCalled = func(address []byte) uint32 {
		computeIdCalled++
		return shardCoordinator.SelfId()
	}

	vm := &mock.VMContainerMock{}
	argParser := &mock.ArgumentParserMock{}
	arguments := createMockSmartContractProcessorArguments()
	arguments.VmContainer = vm
	arguments.ArgsParser = argParser
	arguments.AccountsDB = accountsDB
	arguments.ShardCoordinator = shardCoordinator
	sc, err := NewSmartContractProcessor(arguments)
	require.NotNil(t, sc)
	require.Nil(t, err)

	deletedAccounts := make([][]byte, 0)
	deletedAccounts = append(deletedAccounts, []byte("acc1"), []byte("acc2"), []byte("acc3"))
	err = sc.deleteAccounts(deletedAccounts)
	require.Nil(t, err)
	require.Equal(t, len(deletedAccounts), removeCalled)
	require.Equal(t, len(deletedAccounts), computeIdCalled)
}

func TestScProcessor_ProcessSCPaymentAccNotInShardShouldNotReturnError(t *testing.T) {
	t.Parallel()

	arguments := createMockSmartContractProcessorArguments()
	sc, err := NewSmartContractProcessor(arguments)

	require.NotNil(t, sc)
	require.Nil(t, err)

	tx := &transaction.Transaction{}
	tx.Nonce = 1
	tx.SndAddr = []byte("SRC")
	tx.RcvAddr = []byte("DST")

	tx.Value = big.NewInt(45)
	tx.GasPrice = 10
	tx.GasLimit = 10

	err = sc.processSCPayment(tx, nil)
	require.Nil(t, err)
}

func TestScProcessor_ProcessSCPaymentNotEnoughBalance(t *testing.T) {
	t.Parallel()

	arguments := createMockSmartContractProcessorArguments()
	arguments.EconomicsFee = &economicsmocks.EconomicsHandlerStub{
		ComputeTxFeeCalled: func(tx data.TransactionWithFeeHandler) *big.Int {
			return core.SafeMul(tx.GetGasPrice(), tx.GetGasLimit())
		}}
	sc, err := NewSmartContractProcessor(arguments)

	require.NotNil(t, sc)
	require.Nil(t, err)

	tx := &transaction.Transaction{}
	tx.Nonce = 1
	tx.SndAddr = []byte("SRC")
	tx.RcvAddr = []byte("DST")

	tx.Value = big.NewInt(45)
	tx.GasPrice = 10
	tx.GasLimit = 15

	acntSrc := createAccount(tx.SndAddr)
	_ = acntSrc.AddToBalance(big.NewInt(45))

	currBalance := acntSrc.GetBalance().Uint64()

	err = sc.processSCPayment(tx, acntSrc)
	require.Equal(t, process.ErrInsufficientFunds, err)
	require.Equal(t, currBalance, acntSrc.GetBalance().Uint64())
}

func TestScProcessor_ProcessSCPayment(t *testing.T) {
	t.Parallel()

	arguments := createMockSmartContractProcessorArguments()
	sc, err := NewSmartContractProcessor(arguments)

	require.NotNil(t, sc)
	require.Nil(t, err)

	tx := &transaction.Transaction{}
	tx.Nonce = 0
	tx.SndAddr = []byte("SRC")
	tx.RcvAddr = []byte("DST")

	tx.Value = big.NewInt(45)
	tx.GasPrice = 10
	tx.GasLimit = 10

	acntSrc, _ := createAccounts(tx)
	currBalance := acntSrc.GetBalance().Uint64()
	modifiedBalance := currBalance - tx.Value.Uint64() - tx.GasLimit*tx.GasLimit

	err = sc.processSCPayment(tx, acntSrc)
	require.Nil(t, err)
	require.Equal(t, modifiedBalance, acntSrc.GetBalance().Uint64())
}

func TestScProcessor_ProcessSCPaymentWithNewFlags(t *testing.T) {
	t.Parallel()

	txFee := big.NewInt(25)

	arguments := createMockSmartContractProcessorArguments()
	arguments.EconomicsFee = &economicsmocks.EconomicsHandlerStub{
		DeveloperPercentageCalled: func() float64 {
			return 0.0
		},
		ComputeTxFeeCalled: func(tx data.TransactionWithFeeHandler) *big.Int {
			return txFee
		},
		ComputeFeeForProcessingCalled: func(tx data.TransactionWithFeeHandler, gasToUse uint64) *big.Int {
			return core.SafeMul(tx.GetGasPrice(), gasToUse)
		},
	}
	enableEpochsHandlerStub := &enableEpochsHandlerMock.EnableEpochsHandlerStub{
		IsPenalizedTooMuchGasFlagEnabledField: true,
	}
	arguments.EnableEpochsHandler = enableEpochsHandlerStub
	sc, err := NewSmartContractProcessor(arguments)

	require.NotNil(t, sc)
	require.Nil(t, err)

	tx := &transaction.Transaction{}
	tx.Nonce = 0
	tx.SndAddr = []byte("SRC")
	tx.RcvAddr = []byte("DST")

	tx.Value = big.NewInt(45)
	tx.GasPrice = 10
	tx.GasLimit = 10

	acntSrc, _ := createAccounts(tx)
	currBalance := acntSrc.GetBalance().Uint64()
	modifiedBalance := currBalance - tx.Value.Uint64() - txFee.Uint64()
	err = sc.processSCPayment(tx, acntSrc)
	require.Nil(t, err)
	require.Equal(t, modifiedBalance, acntSrc.GetBalance().Uint64())

	acntSrc, _ = createAccounts(tx)
	modifiedBalance = currBalance - tx.Value.Uint64() - tx.GasLimit*tx.GasLimit
	enableEpochsHandlerStub.IsPenalizedTooMuchGasFlagEnabledField = false
	err = sc.processSCPayment(tx, acntSrc)
	require.Nil(t, err)
	require.Equal(t, modifiedBalance, acntSrc.GetBalance().Uint64())
}

func TestScProcessor_RefundGasToSenderNilAndZeroRefund(t *testing.T) {
	t.Parallel()

	arguments := createMockSmartContractProcessorArguments()
	sc, err := NewSmartContractProcessor(arguments)

	require.NotNil(t, sc)
	require.Nil(t, err)

	tx := &transaction.Transaction{}
	tx.Nonce = 1
	tx.SndAddr = []byte("SRC")
	tx.RcvAddr = []byte("DST")

	tx.Value = big.NewInt(45)
	tx.GasPrice = 10
	tx.GasLimit = 10

	txHash := []byte("txHash")

	acntSrc, _ := createAccounts(tx)
	currBalance := acntSrc.GetBalance().Uint64()
	vmOutput := &vmcommon.VMOutput{GasRemaining: 0, GasRefund: big.NewInt(0)}
	_, _ = sc.createSCRForSenderAndRelayer(
		vmOutput,
		tx,
		txHash,
		vmData.DirectCall,
	)
	require.Nil(t, err)
	require.Equal(t, currBalance, acntSrc.GetBalance().Uint64())
}

func TestScProcessor_RefundGasToSenderAccNotInShard(t *testing.T) {
	t.Parallel()

	arguments := createMockSmartContractProcessorArguments()
	sc, err := NewSmartContractProcessor(arguments)

	require.NotNil(t, sc)
	require.Nil(t, err)

	tx := &transaction.Transaction{}
	tx.Nonce = 1
	tx.SndAddr = []byte("SRC")
	tx.RcvAddr = []byte("DST")

	tx.Value = big.NewInt(45)
	tx.GasPrice = 10
	tx.GasLimit = 10
	txHash := []byte("txHash")
	vmOutput := &vmcommon.VMOutput{GasRemaining: 0, GasRefund: big.NewInt(10)}
	sctx, _ := sc.createSCRForSenderAndRelayer(
		vmOutput,
		tx,
		txHash,
		vmData.DirectCall,
	)
	require.Nil(t, err)
	require.NotNil(t, sctx)

	vmOutput = &vmcommon.VMOutput{GasRemaining: 0, GasRefund: big.NewInt(10)}
	sctx, _ = sc.createSCRForSenderAndRelayer(
		vmOutput,
		tx,
		txHash,
		vmData.DirectCall,
	)
	require.Nil(t, err)
	require.NotNil(t, sctx)
}

func TestScProcessor_RefundGasToSender(t *testing.T) {
	t.Parallel()

	minGasPrice := uint64(10)
	arguments := createMockSmartContractProcessorArguments()
	arguments.EconomicsFee = &economicsmocks.EconomicsHandlerStub{MinGasPriceCalled: func() uint64 {
		return minGasPrice
	}}
	arguments.EnableEpochsHandler = &enableEpochsHandlerMock.EnableEpochsHandlerStub{}
	sc, err := NewSmartContractProcessor(arguments)
	require.NotNil(t, sc)
	require.Nil(t, err)

	tx := &transaction.Transaction{}
	tx.Nonce = 1
	tx.SndAddr = []byte("SRC")
	tx.RcvAddr = []byte("DST")

	tx.Value = big.NewInt(45)
	tx.GasPrice = 15
	tx.GasLimit = 15
	txHash := []byte("txHash")
	acntSrc, _ := createAccounts(tx)
	currBalance := acntSrc.GetBalance().Uint64()

	refundGas := big.NewInt(10)
	vmOutput := &vmcommon.VMOutput{GasRemaining: 0, GasRefund: refundGas}
	scr, _ := sc.createSCRForSenderAndRelayer(
		vmOutput,
		tx,
		txHash,
		vmData.DirectCall,
	)
	require.Nil(t, err)

	finalValue := big.NewInt(0).Mul(refundGas, big.NewInt(0).SetUint64(sc.economicsFee.MinGasPrice()))
	require.Equal(t, currBalance, acntSrc.GetBalance().Uint64())
	require.Equal(t, scr.Value.Cmp(finalValue), 0)
}

func TestScProcessor_DoNotRefundGasToSenderForAsyncCall(t *testing.T) {
	t.Parallel()

	minGasPrice := uint64(10)
	arguments := createMockSmartContractProcessorArguments()
	arguments.EconomicsFee = &economicsmocks.EconomicsHandlerStub{MinGasPriceCalled: func() uint64 {
		return minGasPrice
	}}
	arguments.EnableEpochsHandler = &enableEpochsHandlerMock.EnableEpochsHandlerStub{}
	sc, err := NewSmartContractProcessor(arguments)
	require.NotNil(t, sc)
	require.Nil(t, err)

	tx := &smartContractResult.SmartContractResult{}
	tx.Nonce = 1
	tx.SndAddr = []byte("SRC")
	tx.RcvAddr = []byte("DST")

	tx.Value = big.NewInt(45)
	tx.GasPrice = 15
	tx.GasLimit = 15
	txHash := []byte("txHash")

	refundGas := big.NewInt(10)
	vmOutput := &vmcommon.VMOutput{GasRemaining: 10, GasRefund: refundGas}
	scr, _ := sc.createSCRForSenderAndRelayer(
		vmOutput,
		tx,
		txHash,
		vmData.AsynchronousCall,
	)
	require.Nil(t, err)

	scrValue := big.NewInt(0).Mul(vmOutput.GasRefund, big.NewInt(0).SetUint64(sc.economicsFee.MinGasPrice()))
	require.Equal(t, scr.Value.Cmp(scrValue), 0)
	require.Equal(t, scr.GasLimit, vmOutput.GasRemaining)
	require.Equal(t, scr.GasPrice, tx.GasPrice)
}

func TestScProcessor_processVMOutput(t *testing.T) {
	t.Parallel()

	acntSrc, _, tx := createAccountsAndTransaction()

	accntState := &stateMock.AccountsStub{}
	arguments := createMockSmartContractProcessorArguments()
	arguments.AccountsDB = accntState
	sc, err := NewSmartContractProcessor(arguments)
	require.NotNil(t, sc)
	require.Nil(t, err)

	vmOutput := &vmcommon.VMOutput{
		GasRefund:    big.NewInt(0),
		GasRemaining: 0,
	}

	accntState.LoadAccountCalled = func(address []byte) (handler vmcommon.AccountHandler, e error) {
		return acntSrc, nil
	}

	tx.Value = big.NewInt(0)
	txHash, _ := core.CalculateHash(arguments.Marshalizer, arguments.Hasher, tx)
	_, err = sc.processVMOutput(&vmcommon.VMInput{
		CallType:    vmData.DirectCall,
		GasProvided: 0,
	}, vmOutput, txHash, tx)
	require.Nil(t, err)
}

func TestScProcessor_processSCOutputAccounts(t *testing.T) {
	t.Parallel()

	accountsDB := &stateMock.AccountsStub{}

	arguments := createMockSmartContractProcessorArguments()
	arguments.AccountsDB = accountsDB
	sc, err := NewSmartContractProcessor(arguments)
	require.NotNil(t, sc)
	require.Nil(t, err)

	tx := &transaction.Transaction{Value: big.NewInt(0)}
	outputAccounts := make([]*vmcommon.OutputAccount, 0)
	_, _, err = sc.processSCOutputAccounts(&vmcommon.VMInput{CallType: vmData.DirectCall},
		&vmcommon.VMOutput{}, outputAccounts, tx, []byte("hash"))
	require.Nil(t, err)

	outaddress := []byte("newsmartcontract")
	outacc1 := &vmcommon.OutputAccount{}
	outacc1.Address = outaddress
	outacc1.Code = []byte("contract-code")
	outacc1.Nonce = 5
	outacc1.BalanceDelta = big.NewInt(int64(5))
	outputAccounts = append(outputAccounts, outacc1)

	testAddr := outaddress
	testAcc := createAccount(testAddr)

	accountsDB.LoadAccountCalled = func(address []byte) (handler vmcommon.AccountHandler, e error) {
		if bytes.Equal(address, testAddr) {
			return testAcc, nil
		}
		return nil, state.ErrAccNotFound
	}

	accountsDB.SaveAccountCalled = func(accountHandler vmcommon.AccountHandler) error {
		return nil
	}

	tx.Value = big.NewInt(int64(5))
	_, _, err = sc.processSCOutputAccounts(&vmcommon.VMInput{CallType: vmData.DirectCall},
		&vmcommon.VMOutput{}, outputAccounts, tx, []byte("hash"))
	require.Nil(t, err)

	outacc1.BalanceDelta = nil
	outacc1.Nonce++
	tx.Value = big.NewInt(0)
	_, _, err = sc.processSCOutputAccounts(&vmcommon.VMInput{CallType: vmData.DirectCall},
		&vmcommon.VMOutput{}, outputAccounts, tx, []byte("hash"))
	require.Nil(t, err)

	outacc1.Nonce++
	outacc1.BalanceDelta = big.NewInt(int64(10))
	tx.Value = big.NewInt(int64(10))

	currentBalance := testAcc.GetBalance().Uint64()
	vmOutBalance := outacc1.BalanceDelta.Uint64()
	_, _, err = sc.processSCOutputAccounts(&vmcommon.VMInput{CallType: vmData.DirectCall},
		&vmcommon.VMOutput{}, outputAccounts, tx, []byte("hash"))
	require.Nil(t, err)
	require.Equal(t, currentBalance+vmOutBalance, testAcc.GetBalance().Uint64())
}

func TestScProcessor_processSCOutputAccountsNotInShard(t *testing.T) {
	t.Parallel()

	accountsDB := &stateMock.AccountsStub{}
	shardCoordinator := mock.NewMultiShardsCoordinatorMock(5)
	arguments := createMockSmartContractProcessorArguments()
	arguments.AccountsDB = accountsDB
	arguments.ShardCoordinator = shardCoordinator
	sc, err := NewSmartContractProcessor(arguments)
	require.NotNil(t, sc)
	require.Nil(t, err)

	tx := &transaction.Transaction{Value: big.NewInt(0)}
	outputAccounts := make([]*vmcommon.OutputAccount, 0)
	_, _, err = sc.processSCOutputAccounts(&vmcommon.VMInput{CallType: vmData.DirectCall},
		&vmcommon.VMOutput{}, outputAccounts, tx, []byte("hash"))
	require.Nil(t, err)

	outaddress := []byte("newsmartcontract")
	outacc1 := &vmcommon.OutputAccount{}
	outacc1.Address = outaddress
	outacc1.Code = []byte("contract-code")
	outacc1.Nonce = 5
	outputAccounts = append(outputAccounts, outacc1)

	shardCoordinator.ComputeIdCalled = func(address []byte) uint32 {
		return shardCoordinator.SelfId() + 1
	}

	_, _, err = sc.processSCOutputAccounts(&vmcommon.VMInput{CallType: vmData.DirectCall},
		&vmcommon.VMOutput{}, outputAccounts, tx, []byte("hash"))
	require.Nil(t, err)

	outacc1.BalanceDelta = big.NewInt(-50)
	_, _, err = sc.processSCOutputAccounts(&vmcommon.VMInput{CallType: vmData.DirectCall},
		&vmcommon.VMOutput{}, outputAccounts, tx, []byte("hash"))
	require.Equal(t, err, process.ErrNegativeBalanceDeltaOnCrossShardAccount)
}

func TestScProcessor_CreateCrossShardTransactions(t *testing.T) {
	t.Parallel()

	testAccounts := createAccount([]byte("address"))
	accountsDB := &stateMock.AccountsStub{
		LoadAccountCalled: func(address []byte) (handler vmcommon.AccountHandler, err error) {
			return testAccounts, nil
		},
		SaveAccountCalled: func(accountHandler vmcommon.AccountHandler) error {
			return nil
		},
	}
	shardCoordinator := mock.NewMultiShardsCoordinatorMock(5)
	arguments := createMockSmartContractProcessorArguments()
	arguments.AccountsDB = accountsDB
	arguments.ShardCoordinator = shardCoordinator
	sc, err := NewSmartContractProcessor(arguments)
	require.NotNil(t, sc)
	require.Nil(t, err)

	outputAccounts := make([]*vmcommon.OutputAccount, 0)
	outaddress := []byte("newsmartcontract")
	outacc1 := &vmcommon.OutputAccount{}
	outacc1.Address = outaddress
	outacc1.Nonce = 0
	outacc1.Balance = big.NewInt(5)
	outacc1.BalanceDelta = big.NewInt(15)
	outTransfer := vmcommon.OutputTransfer{Value: big.NewInt(5)}
	outacc1.OutputTransfers = append(outacc1.OutputTransfers, outTransfer)
	outputAccounts = append(outputAccounts, outacc1, outacc1, outacc1)

	tx := &transaction.Transaction{}
	tx.Nonce = 1
	tx.SndAddr = []byte("SRC")
	tx.RcvAddr = []byte("DST")

	tx.Value = big.NewInt(45)
	tx.GasPrice = 10
	tx.GasLimit = 15
	txHash := []byte("txHash")

	createdAsyncSCR, scTxs, err := sc.processSCOutputAccounts(&vmcommon.VMInput{CallType: vmData.DirectCall},
		&vmcommon.VMOutput{}, outputAccounts, tx, txHash)
	require.Nil(t, err)
	require.Equal(t, len(outputAccounts), len(scTxs))
	require.False(t, createdAsyncSCR)
}

func TestScProcessor_CreateCrossShardTransactionsWithAsyncCalls(t *testing.T) {
	t.Parallel()

	testAccounts := createAccount([]byte("address"))
	accountsDB := &stateMock.AccountsStub{
		LoadAccountCalled: func(address []byte) (handler vmcommon.AccountHandler, err error) {
			return testAccounts, nil
		},
		SaveAccountCalled: func(accountHandler vmcommon.AccountHandler) error {
			return nil
		},
	}
	shardCoordinator := mock.NewMultiShardsCoordinatorMock(5)
	arguments := createMockSmartContractProcessorArguments()
	enableEpochsHandler := &enableEpochsHandlerMock.EnableEpochsHandlerStub{
		IsFixAsyncCallBackArgsListFlagEnabledField: false,
	}
	arguments.EnableEpochsHandler = enableEpochsHandler
	arguments.AccountsDB = accountsDB
	arguments.ShardCoordinator = shardCoordinator
	sc, err := NewSmartContractProcessor(arguments)
	require.NotNil(t, sc)
	require.Nil(t, err)

	outputAccounts := make([]*vmcommon.OutputAccount, 0)
	outaddress := []byte("newsmartcontract")
	outacc1 := &vmcommon.OutputAccount{}
	outacc1.Address = outaddress
	outacc1.Nonce = 0
	outacc1.Balance = big.NewInt(5)
	outacc1.BalanceDelta = big.NewInt(15)
	outTransfer := vmcommon.OutputTransfer{Value: big.NewInt(5)}
	outacc1.OutputTransfers = append(outacc1.OutputTransfers, outTransfer)
	outputAccounts = append(outputAccounts, outacc1, outacc1, outacc1)

	tx := &transaction.Transaction{}
	tx.Nonce = 1
	tx.SndAddr = []byte("SRC")
	tx.RcvAddr = []byte("DST")

	tx.Value = big.NewInt(45)
	tx.GasPrice = 10
	tx.GasLimit = 15
	txHash := []byte("txHash")

	createdAsyncSCR, scTxs, err := sc.processSCOutputAccounts(&vmcommon.VMInput{CallType: vmData.AsynchronousCall},
		&vmcommon.VMOutput{GasRemaining: 1000}, outputAccounts, tx, txHash)
	require.Nil(t, err)
	require.Equal(t, len(outputAccounts), len(scTxs))
	require.False(t, createdAsyncSCR)

	outAccBackTransfer := &vmcommon.OutputAccount{
		Address:         tx.SndAddr,
		Nonce:           0,
		Balance:         big.NewInt(0),
		BalanceDelta:    big.NewInt(0),
		OutputTransfers: []vmcommon.OutputTransfer{outTransfer},
		GasUsed:         0,
	}
	outputAccounts = append(outputAccounts, outAccBackTransfer)
	shardCoordinator.ComputeIdCalled = func(_ []byte) uint32 {
		return shardCoordinator.SelfId() + 1
	}
	createdAsyncSCR, scTxs, err = sc.processSCOutputAccounts(
		&vmcommon.VMInput{
			Arguments: [][]byte{{}, {}},
			CallType:  vmData.AsynchronousCall},
		&vmcommon.VMOutput{GasRemaining: 1000},
		outputAccounts,
		tx,
		txHash)
	require.Nil(t, err)
	require.Equal(t, len(outputAccounts), len(scTxs))
	require.True(t, createdAsyncSCR)
	lastScTx := scTxs[len(scTxs)-1].(*smartContractResult.SmartContractResult)

	t.Run("backwards compatibility", func(t *testing.T) {
		require.Equal(t, vmData.AsynchronousCallBack, lastScTx.CallType)
		require.Equal(t, []byte(nil), lastScTx.Data)
	})
	enableEpochsHandler.IsFixAsyncCallBackArgsListFlagEnabledField = true

	_, scTxs, err = sc.processSCOutputAccounts(
		&vmcommon.VMInput{CallType: vmData.AsynchronousCall},
		&vmcommon.VMOutput{GasRemaining: 1000},
		outputAccounts,
		tx,
		txHash)
	require.Nil(t, err)
	require.Equal(t, len(outputAccounts), len(scTxs))
	require.True(t, createdAsyncSCR)
	lastScTx = scTxs[len(scTxs)-1].(*smartContractResult.SmartContractResult)
	t.Run("fix enabled, data field is correctly populated", func(t *testing.T) {
		require.Equal(t, vmData.AsynchronousCallBack, lastScTx.CallType)
		require.Equal(t, []byte("@"+core.ConvertToEvenHex(int(vmcommon.Ok))), lastScTx.Data)
	})

	tx.Value = big.NewInt(0)
	scTxs, err = sc.processVMOutput(&vmcommon.VMInput{
		Arguments:   [][]byte{{}, {}},
		CallType:    vmData.AsynchronousCall,
		GasProvided: 10000,
	}, &vmcommon.VMOutput{GasRemaining: 1000}, txHash, tx)
	require.Nil(t, err)
	require.Equal(t, 1, len(scTxs))
	lastScTx = scTxs[len(scTxs)-1].(*smartContractResult.SmartContractResult)
	require.Equal(t, vmData.AsynchronousCallBack, lastScTx.CallType)
}

func TestScProcessor_CreateIntraShardTransactionsWithAsyncCalls(t *testing.T) {
	t.Parallel()

	testAccounts := createAccount([]byte("address"))
	accountsDB := &stateMock.AccountsStub{
		LoadAccountCalled: func(address []byte) (handler vmcommon.AccountHandler, err error) {
			return testAccounts, nil
		},
		SaveAccountCalled: func(accountHandler vmcommon.AccountHandler) error {
			return nil
		},
	}
	shardCoordinator := mock.NewMultiShardsCoordinatorMock(5)
	arguments := createMockSmartContractProcessorArguments()
	arguments.AccountsDB = accountsDB
	arguments.ShardCoordinator = shardCoordinator
	arguments.EnableEpochsHandler = &enableEpochsHandlerMock.EnableEpochsHandlerStub{
		IsMultiESDTTransferFixOnCallBackFlagEnabledField: true,
	}
	sc, err := NewSmartContractProcessor(arguments)
	require.NotNil(t, sc)
	require.Nil(t, err)

	outputAccounts := make([]*vmcommon.OutputAccount, 0)
	outaddress := []byte("newsmartcontract")
	outacc1 := &vmcommon.OutputAccount{}
	outacc1.Address = outaddress
	outacc1.Nonce = 0
	outacc1.Balance = big.NewInt(5)
	outacc1.BalanceDelta = big.NewInt(15)
	outTransfer := vmcommon.OutputTransfer{Value: big.NewInt(5)}
	outacc1.OutputTransfers = append(outacc1.OutputTransfers, outTransfer)
	outputAccounts = append(outputAccounts, outacc1, outacc1, outacc1)

	tx := &transaction.Transaction{}
	tx.Nonce = 1
	tx.SndAddr = []byte("SRC")
	tx.RcvAddr = []byte("DST")

	tx.Value = big.NewInt(45)
	tx.GasPrice = 10
	tx.GasLimit = 15
	txHash := []byte("txHash")

	outAccBackTransfer := &vmcommon.OutputAccount{
		Address:         tx.SndAddr,
		Nonce:           0,
		Balance:         big.NewInt(0),
		BalanceDelta:    big.NewInt(0),
		OutputTransfers: []vmcommon.OutputTransfer{outTransfer},
		GasUsed:         0,
	}
	outputAccounts = append(outputAccounts, outAccBackTransfer)
	shardCoordinator.ComputeIdCalled = func(_ []byte) uint32 {
		return shardCoordinator.SelfId()
	}
	createdAsyncSCR, scTxs, err := sc.processSCOutputAccounts(&vmcommon.VMInput{CallType: vmData.AsynchronousCall},
		&vmcommon.VMOutput{GasRemaining: 1000}, outputAccounts, tx, txHash)
	require.Nil(t, err)
	require.Equal(t, len(outputAccounts), len(scTxs))
	require.False(t, createdAsyncSCR)
}

func TestScProcessor_ProcessSmartContractResultNilScr(t *testing.T) {
	t.Parallel()

	accountsDB := &stateMock.AccountsStub{}
	shardCoordinator := mock.NewMultiShardsCoordinatorMock(5)
	arguments := createMockSmartContractProcessorArguments()
	arguments.AccountsDB = accountsDB
	arguments.ShardCoordinator = shardCoordinator
	sc, err := NewSmartContractProcessor(arguments)
	require.NotNil(t, sc)
	require.Nil(t, err)

	_, err = sc.ProcessSmartContractResult(nil)
	require.Equal(t, process.ErrNilSmartContractResult, err)
}

func TestScProcessor_ProcessSmartContractResultErrGetAccount(t *testing.T) {
	t.Parallel()

	accError := errors.New("account get error")
	called := false
	accountsDB := &stateMock.AccountsStub{LoadAccountCalled: func(address []byte) (handler vmcommon.AccountHandler, e error) {
		called = true
		return nil, accError
	}}
	shardCoordinator := mock.NewMultiShardsCoordinatorMock(5)
	arguments := createMockSmartContractProcessorArguments()
	arguments.AccountsDB = accountsDB
	arguments.ShardCoordinator = shardCoordinator
	sc, err := NewSmartContractProcessor(arguments)
	require.NotNil(t, sc)
	require.Nil(t, err)

	scr := smartContractResult.SmartContractResult{RcvAddr: []byte("recv address")}
	_, _ = sc.ProcessSmartContractResult(&scr)
	require.True(t, called)
}

func TestScProcessor_ProcessSmartContractResultAccNotInShard(t *testing.T) {
	t.Parallel()

	accountsDB := &stateMock.AccountsStub{}
	shardCoordinator := mock.NewMultiShardsCoordinatorMock(5)
	arguments := createMockSmartContractProcessorArguments()
	arguments.AccountsDB = accountsDB
	arguments.ShardCoordinator = shardCoordinator
	sc, err := NewSmartContractProcessor(arguments)
	require.NotNil(t, sc)
	require.Nil(t, err)

	shardCoordinator.ComputeIdCalled = func(address []byte) uint32 {
		return shardCoordinator.CurrentShard + 1
	}
	scr := smartContractResult.SmartContractResult{RcvAddr: []byte("recv address")}
	_, err = sc.ProcessSmartContractResult(&scr)
	require.Equal(t, err, process.ErrNilSCDestAccount)
}

func TestScProcessor_ProcessSmartContractResultBadAccType(t *testing.T) {
	t.Parallel()

	accountsDB := &stateMock.AccountsStub{
		LoadAccountCalled: func(address []byte) (handler vmcommon.AccountHandler, e error) {
			return &stateMock.AccountWrapMock{}, nil
		},
	}
	shardCoordinator := mock.NewMultiShardsCoordinatorMock(5)
	arguments := createMockSmartContractProcessorArguments()
	arguments.AccountsDB = accountsDB
	arguments.ShardCoordinator = shardCoordinator
	sc, err := NewSmartContractProcessor(arguments)
	require.NotNil(t, sc)
	require.Nil(t, err)

	scr := smartContractResult.SmartContractResult{RcvAddr: []byte("recv address"), Value: big.NewInt(0)}
	_, err = sc.ProcessSmartContractResult(&scr)
	require.Nil(t, err)
}

func TestScProcessor_ProcessSmartContractResultNotPayable(t *testing.T) {
	t.Parallel()

	userAcc := createAccount([]byte("recv address"))
	accountsDB := &stateMock.AccountsStub{
		LoadAccountCalled: func(address []byte) (vmcommon.AccountHandler, error) {
			if bytes.Equal(address, userAcc.AddressBytes()) {
				return userAcc, nil
			}
			return &stateMock.AccountWrapMock{
				Balance: big.NewInt(0),
			}, nil
		},
		SaveAccountCalled: func(accountHandler vmcommon.AccountHandler) error {
			return nil
		},
		RevertToSnapshotCalled: func(snapshot int) error {
			return nil
		},
	}

	shardCoordinator := mock.NewMultiShardsCoordinatorMock(5)
	arguments := createMockSmartContractProcessorArguments()
	arguments.AccountsDB = accountsDB
	arguments.ShardCoordinator = shardCoordinator
	arguments.BlockChainHook = &testscommon.BlockChainHookStub{
		IsPayableCalled: func(_ []byte, _ []byte) (bool, error) {
			return false, nil
		},
	}
	sc, err := NewSmartContractProcessor(arguments)
	require.NotNil(t, sc)
	require.Nil(t, err)

	scr := smartContractResult.SmartContractResult{
		RcvAddr: userAcc.AddressBytes(),
		SndAddr: []byte("snd addr"),
		Value:   big.NewInt(0),
	}
	returnCode, err := sc.ProcessSmartContractResult(&scr)
	require.Nil(t, err)
	require.Equal(t, vmcommon.Ok, returnCode)

	scr.Value = big.NewInt(10)
	returnCode, err = sc.ProcessSmartContractResult(&scr)
	require.Nil(t, err)
	require.Equal(t, vmcommon.UserError, returnCode)
	require.True(t, userAcc.GetBalance().Cmp(zero) == 0)

	scr.OriginalSender = scr.RcvAddr
	returnCode, err = sc.ProcessSmartContractResult(&scr)
	require.Nil(t, err)
	require.Equal(t, vmcommon.Ok, returnCode)
	require.True(t, userAcc.GetBalance().Cmp(scr.Value) == 0)
}

func TestScProcessor_ProcessSmartContractResultOutputBalanceNil(t *testing.T) {
	t.Parallel()

	accountsDB := &stateMock.AccountsStub{
		LoadAccountCalled: func(address []byte) (vmcommon.AccountHandler, error) {
			return createAccount(address), nil
		},
		SaveAccountCalled: func(accountHandler vmcommon.AccountHandler) error {
			return nil
		},
	}
	shardCoordinator := mock.NewMultiShardsCoordinatorMock(5)
	arguments := createMockSmartContractProcessorArguments()
	arguments.AccountsDB = accountsDB
	arguments.ShardCoordinator = shardCoordinator
	sc, err := NewSmartContractProcessor(arguments)
	require.NotNil(t, sc)
	require.Nil(t, err)

	scr := smartContractResult.SmartContractResult{
		RcvAddr: []byte("recv address"),
		SndAddr: []byte("snd addr"),
		Value:   big.NewInt(0),
	}
	_, err = sc.ProcessSmartContractResult(&scr)
	require.Nil(t, err)
}

func TestScProcessor_ProcessSmartContractResultWithCode(t *testing.T) {
	t.Parallel()

	putCodeCalled := 0
	accountsDB := &stateMock.AccountsStub{
		LoadAccountCalled: func(address []byte) (handler vmcommon.AccountHandler, e error) {
			return createAccount(address), nil
		},
		SaveAccountCalled: func(accountHandler vmcommon.AccountHandler) error {
			putCodeCalled++
			return nil
		},
		RevertToSnapshotCalled: func(snapshot int) error {
			return nil
		},
	}
	shardCoordinator := mock.NewMultiShardsCoordinatorMock(5)
	arguments := createMockSmartContractProcessorArguments()
	arguments.AccountsDB = accountsDB
	arguments.ShardCoordinator = shardCoordinator
	sc, err := NewSmartContractProcessor(arguments)
	require.NotNil(t, sc)
	require.Nil(t, err)

	scr := smartContractResult.SmartContractResult{
		SndAddr: []byte("snd addr"),
		RcvAddr: []byte("recv address"),
		Code:    []byte("code"),
		Value:   big.NewInt(15),
	}
	_, err = sc.ProcessSmartContractResult(&scr)
	require.Nil(t, err)
	require.Equal(t, 1, putCodeCalled)
}

func TestScProcessor_ProcessSmartContractResultWithData(t *testing.T) {
	t.Parallel()

	saveAccountCalled := 0
	accountsDB := &stateMock.AccountsStub{
		LoadAccountCalled: func(address []byte) (handler vmcommon.AccountHandler, e error) {
			return createAccount(address), nil
		},
		SaveAccountCalled: func(accountHandler vmcommon.AccountHandler) error {
			saveAccountCalled++
			return nil
		},
		RevertToSnapshotCalled: func(snapshot int) error {
			return nil
		},
	}
	shardCoordinator := mock.NewMultiShardsCoordinatorMock(5)
	arguments := createMockSmartContractProcessorArguments()
	arguments.AccountsDB = accountsDB
	arguments.ShardCoordinator = shardCoordinator
	sc, err := NewSmartContractProcessor(arguments)
	require.NotNil(t, sc)
	require.Nil(t, err)

	test := "test"
	result := ""
	sep := "@"
	for i := 0; i < 6; i++ {
		result += test
		result += sep
	}

	scr := smartContractResult.SmartContractResult{
		SndAddr: []byte("snd addr"),
		RcvAddr: []byte("recv address"),
		Data:    []byte(result),
		Value:   big.NewInt(15),
	}
	_, err = sc.ProcessSmartContractResult(&scr)
	require.Nil(t, err)
	require.Equal(t, 1, saveAccountCalled)
}

func TestScProcessor_ProcessSmartContractResultDeploySCShouldError(t *testing.T) {
	t.Parallel()

	accountsDB := &stateMock.AccountsStub{
		LoadAccountCalled: func(address []byte) (handler vmcommon.AccountHandler, e error) {
			return createAccount(address), nil
		},
		SaveAccountCalled: func(accountHandler vmcommon.AccountHandler) error {
			return nil
		},
		RevertToSnapshotCalled: func(snapshot int) error {
			return nil
		},
	}
	shardCoordinator := mock.NewMultiShardsCoordinatorMock(5)
	arguments := createMockSmartContractProcessorArguments()
	arguments.AccountsDB = accountsDB
	arguments.ShardCoordinator = shardCoordinator
	arguments.TxTypeHandler = &testscommon.TxTypeHandlerMock{
		ComputeTransactionTypeCalled: func(tx data.TransactionHandler) (process.TransactionType, process.TransactionType) {
			return process.SCDeployment, process.SCDeployment
		},
	}
	sc, err := NewSmartContractProcessor(arguments)
	require.NotNil(t, sc)
	require.Nil(t, err)

	scr := smartContractResult.SmartContractResult{
		SndAddr: []byte("snd addr"),
		RcvAddr: []byte("recv address"),
		Data:    []byte("code@06"),
		Value:   big.NewInt(15),
	}
	_, err = sc.ProcessSmartContractResult(&scr)
	require.Nil(t, err)
}

func TestScProcessor_ProcessSmartContractResultExecuteSC(t *testing.T) {
	t.Parallel()

	scAddress := []byte("000000000001234567890123456789012")
	dstScAddress := createAccount(scAddress)
	dstScAddress.SetCode([]byte("code"))
	accountsDB := &stateMock.AccountsStub{
		LoadAccountCalled: func(address []byte) (handler vmcommon.AccountHandler, e error) {
			if bytes.Equal(scAddress, address) {
				return dstScAddress, nil
			}
			return nil, nil
		},
		SaveAccountCalled: func(accountHandler vmcommon.AccountHandler) error {
			return nil
		},
		RevertToSnapshotCalled: func(snapshot int) error {
			return nil
		},
	}
	shardCoordinator := mock.NewMultiShardsCoordinatorMock(5)
	shardCoordinator.ComputeIdCalled = func(address []byte) uint32 {
		if bytes.Equal(scAddress, address) {
			return shardCoordinator.SelfId()
		}
		return shardCoordinator.SelfId() + 1
	}

	executeCalled := false
	arguments := createMockSmartContractProcessorArguments()
	arguments.AccountsDB = accountsDB
	arguments.ShardCoordinator = shardCoordinator
	arguments.VmContainer = &mock.VMContainerMock{
		GetCalled: func(key []byte) (handler vmcommon.VMExecutionHandler, e error) {
			return &mock.VMExecutionHandlerStub{
				RunSmartContractCallCalled: func(input *vmcommon.ContractCallInput) (output *vmcommon.VMOutput, e error) {
					executeCalled = true
					return nil, nil
				},
			}, nil
		},
	}
	arguments.TxTypeHandler = &testscommon.TxTypeHandlerMock{
		ComputeTransactionTypeCalled: func(tx data.TransactionHandler) (process.TransactionType, process.TransactionType) {
			return process.SCInvoking, process.SCInvoking
		},
	}
	sc, err := NewSmartContractProcessor(arguments)
	require.NotNil(t, sc)
	require.Nil(t, err)

	scr := smartContractResult.SmartContractResult{
		SndAddr: []byte("snd addr"),
		RcvAddr: scAddress,
		Data:    []byte("code@06"),
		Value:   big.NewInt(15),
	}
	_, err = sc.ProcessSmartContractResult(&scr)
	require.Nil(t, err)
	require.True(t, executeCalled)
}

func TestScProcessor_ProcessSmartContractResultExecuteSCIfMetaAndBuiltIn(t *testing.T) {
	t.Parallel()

	scAddress := []byte("000000000001234567890123456789012")
	dstScAddress := createAccount(scAddress)
	dstScAddress.SetCode([]byte("code"))
	accountsDB := &stateMock.AccountsStub{
		LoadAccountCalled: func(address []byte) (handler vmcommon.AccountHandler, e error) {
			if bytes.Equal(scAddress, address) {
				return dstScAddress, nil
			}
			return nil, nil
		},
		SaveAccountCalled: func(accountHandler vmcommon.AccountHandler) error {
			return nil
		},
		RevertToSnapshotCalled: func(snapshot int) error {
			return nil
		},
	}
	shardCoordinator := mock.NewMultiShardsCoordinatorMock(5)
	shardCoordinator.ComputeIdCalled = func(address []byte) uint32 {
		if bytes.Equal(scAddress, address) {
			return shardCoordinator.SelfId()
		}
		return 0
	}
	shardCoordinator.CurrentShard = core.MetachainShardId

	executeCalled := false
	arguments := createMockSmartContractProcessorArguments()
	arguments.AccountsDB = accountsDB
	arguments.ShardCoordinator = shardCoordinator
	arguments.VmContainer = &mock.VMContainerMock{
		GetCalled: func(key []byte) (handler vmcommon.VMExecutionHandler, e error) {
			return &mock.VMExecutionHandlerStub{
				RunSmartContractCallCalled: func(input *vmcommon.ContractCallInput) (output *vmcommon.VMOutput, e error) {
					executeCalled = true
					return nil, nil
				},
			}, nil
		},
	}
	arguments.TxTypeHandler = &testscommon.TxTypeHandlerMock{
		ComputeTransactionTypeCalled: func(tx data.TransactionHandler) (process.TransactionType, process.TransactionType) {
			return process.BuiltInFunctionCall, process.BuiltInFunctionCall
		},
	}
	enableEpochsHandlerStub := &enableEpochsHandlerMock.EnableEpochsHandlerStub{
		IsSCDeployFlagEnabledField: true,
	}
	arguments.EnableEpochsHandler = enableEpochsHandlerStub

	sc, err := NewSmartContractProcessor(arguments)
	require.NotNil(t, sc)
	require.Nil(t, err)

	scr := smartContractResult.SmartContractResult{
		SndAddr: []byte("snd addr"),
		RcvAddr: scAddress,
		Data:    []byte("code@06"),
		Value:   big.NewInt(0),
	}
	_, err = sc.ProcessSmartContractResult(&scr)
	require.Nil(t, err)
	require.True(t, executeCalled)

	executeCalled = false
	enableEpochsHandlerStub.IsBuiltInFunctionOnMetaFlagEnabledField = true
	enableEpochsHandlerStub.IsBuiltInFunctionsFlagEnabledField = true
	_, err = sc.ProcessSmartContractResult(&scr)
	require.Nil(t, err)
	require.False(t, executeCalled)
}

func TestScProcessor_ProcessRelayedSCRValueBackToRelayer(t *testing.T) {
	t.Parallel()

	scAddress := []byte("000000000001234567890123456789012")
	dstScAddress := createAccount(scAddress)
	dstScAddress.SetCode([]byte("code"))

	baseValue := big.NewInt(100)
	userAddress := []byte("111111111111234567890123456789012")
	userAcc := createAccount(userAddress)
	_ = userAcc.AddToBalance(baseValue)
	relayedAddress := []byte("211111111111234567890123456789012")
	relayedAcc := createAccount(relayedAddress)

	accountsDB := &stateMock.AccountsStub{
		LoadAccountCalled: func(address []byte) (handler vmcommon.AccountHandler, e error) {
			if bytes.Equal(scAddress, address) {
				return dstScAddress, nil
			}
			if bytes.Equal(userAddress, address) {
				return userAcc, nil
			}
			if bytes.Equal(relayedAddress, address) {
				return relayedAcc, nil
			}

			return nil, nil
		},
		SaveAccountCalled: func(accountHandler vmcommon.AccountHandler) error {
			return nil
		},
		RevertToSnapshotCalled: func(snapshot int) error {
			return nil
		},
	}

	shardCoordinator := mock.NewMultiShardsCoordinatorMock(5)
	executeCalled := false
	arguments := createMockSmartContractProcessorArguments()
	arguments.AccountsDB = accountsDB
	arguments.ShardCoordinator = shardCoordinator
	arguments.VmContainer = &mock.VMContainerMock{
		GetCalled: func(key []byte) (handler vmcommon.VMExecutionHandler, e error) {
			return &mock.VMExecutionHandlerStub{
				RunSmartContractCallCalled: func(input *vmcommon.ContractCallInput) (output *vmcommon.VMOutput, e error) {
					executeCalled = true
					return &vmcommon.VMOutput{ReturnCode: vmcommon.UserError}, nil
				},
			}, nil
		},
	}
	arguments.TxTypeHandler = &testscommon.TxTypeHandlerMock{
		ComputeTransactionTypeCalled: func(tx data.TransactionHandler) (process.TransactionType, process.TransactionType) {
			return process.SCInvoking, process.SCInvoking
		},
	}
	sc, err := NewSmartContractProcessor(arguments)
	require.NotNil(t, sc)
	require.Nil(t, err)

	scr := smartContractResult.SmartContractResult{
		SndAddr:      userAddress,
		RcvAddr:      scAddress,
		RelayerAddr:  relayedAddress,
		RelayedValue: big.NewInt(10),
		Data:         []byte("code@06"),
		Value:        big.NewInt(15),
	}
	returnCode, err := sc.ProcessSmartContractResult(&scr)
	require.Nil(t, err)
	require.True(t, executeCalled)
	require.Equal(t, returnCode, vmcommon.UserError)

	require.True(t, relayedAcc.GetBalance().Cmp(scr.RelayedValue) == 0)
	userReturnValue := big.NewInt(0).Sub(scr.Value, scr.RelayedValue)
	userFinalValue := baseValue.Sub(baseValue, scr.Value)
	userFinalValue.Add(userFinalValue, userReturnValue)
	require.True(t, userAcc.GetBalance().Cmp(userFinalValue) == 0)
}

func TestScProcessor_checkUpgradePermission(t *testing.T) {
	t.Parallel()

	arguments := createMockSmartContractProcessorArguments()
	sc, err := NewSmartContractProcessor(arguments)
	require.NotNil(t, sc)
	require.Nil(t, err)

	// Not an upgrade
	err = sc.checkUpgradePermission(nil, &vmcommon.ContractCallInput{})
	require.Nil(t, err)

	// Upgrade, nil contract passed (quite impossible though)
	err = sc.checkUpgradePermission(nil, &vmcommon.ContractCallInput{Function: "upgradeContract"})
	require.Equal(t, process.ErrUpgradeNotAllowed, err)

	// Create a contract, owned by Alice
	contract := createAccount([]byte("contract"))
	contract.SetOwnerAddress([]byte("alice"))
	// Not yet upgradeable
	contract.SetCodeMetadata([]byte{0, 0})

	// Upgrade as Alice, but not allowed (not upgradeable)
	err = sc.checkUpgradePermission(contract, &vmcommon.ContractCallInput{Function: "upgradeContract", VMInput: vmcommon.VMInput{CallerAddr: []byte("alice")}})
	require.Equal(t, process.ErrUpgradeNotAllowed, err)

	// Upgrade as Bob, but not allowed
	err = sc.checkUpgradePermission(contract, &vmcommon.ContractCallInput{Function: "upgradeContract", VMInput: vmcommon.VMInput{CallerAddr: []byte("bob")}})
	require.Equal(t, process.ErrUpgradeNotAllowed, err)

	// Mark as upgradeable
	contract.SetCodeMetadata([]byte{1, 0})

	// Upgrade as Alice, allowed
	err = sc.checkUpgradePermission(contract, &vmcommon.ContractCallInput{Function: "upgradeContract", VMInput: vmcommon.VMInput{CallerAddr: []byte("alice")}})
	require.Nil(t, err)

	// Upgrade as Bob, but not allowed
	err = sc.checkUpgradePermission(contract, &vmcommon.ContractCallInput{Function: "upgradeContract", VMInput: vmcommon.VMInput{CallerAddr: []byte("bob")}})
	require.Equal(t, process.ErrUpgradeNotAllowed, err)

	// Upgrade as nobody, not allowed
	err = sc.checkUpgradePermission(contract, &vmcommon.ContractCallInput{Function: "upgradeContract", VMInput: vmcommon.VMInput{CallerAddr: nil}})
	require.Equal(t, process.ErrUpgradeNotAllowed, err)
}

func TestScProcessor_penalizeUserIfNeededShouldWork(t *testing.T) {
	t.Parallel()

	arguments := createMockSmartContractProcessorArguments()
	arguments.EnableEpochsHandler = &enableEpochsHandlerMock.EnableEpochsHandlerStub{
		IsPenalizedTooMuchGasFlagEnabledField: true,
	}
	sc, _ := NewSmartContractProcessor(arguments)

	gasProvided := uint64(1000)
	maxGasToRemain := gasProvided - (gasProvided / process.MaxGasFeeHigherFactorAccepted)

	callType := vmData.DirectCall
	vmOutput := &vmcommon.VMOutput{
		GasRemaining: maxGasToRemain,
	}
	sc.penalizeUserIfNeeded(&transaction.Transaction{}, []byte("txHash"), callType, gasProvided, vmOutput)
	assert.Equal(t, maxGasToRemain, vmOutput.GasRemaining)

	callType = vmData.AsynchronousCall
	vmOutput = &vmcommon.VMOutput{
		GasRemaining: maxGasToRemain + 1,
	}
	sc.penalizeUserIfNeeded(&transaction.Transaction{}, []byte("txHash"), callType, gasProvided, vmOutput)
	assert.Equal(t, maxGasToRemain+1, vmOutput.GasRemaining)

	callType = vmData.DirectCall
	vmOutput = &vmcommon.VMOutput{
		GasRemaining: maxGasToRemain + 1,
	}
	sc.penalizeUserIfNeeded(&transaction.Transaction{}, []byte("txHash"), callType, gasProvided, vmOutput)
	assert.Equal(t, uint64(0), vmOutput.GasRemaining)
}

func TestScProcessor_isTooMuchGasProvidedShouldWork(t *testing.T) {
	t.Parallel()

	gasProvided := uint64(100)
	maxGasToRemain := gasProvided - (gasProvided / process.MaxGasFeeHigherFactorAccepted)

	isTooMuchGas := isTooMuchGasProvided(gasProvided, gasProvided)
	assert.False(t, isTooMuchGas)

	isTooMuchGas = isTooMuchGasProvided(gasProvided, maxGasToRemain-1)
	assert.False(t, isTooMuchGas)

	isTooMuchGas = isTooMuchGasProvided(gasProvided, maxGasToRemain)
	assert.False(t, isTooMuchGas)

	isTooMuchGas = isTooMuchGasProvided(gasProvided, maxGasToRemain+1)
	assert.True(t, isTooMuchGas)
}

func TestScProcessor_penalizeUserIfNeededShouldWorkOnFlagActivation(t *testing.T) {
	arguments := createMockSmartContractProcessorArguments()
	genericEpochNotifier := forking.NewGenericEpochNotifier()
	cfg := config.EnableEpochs{
		PenalizedTooMuchGasEnableEpoch: 1,
	}
	arguments.EnableEpochsHandler, _ = enablers.NewEnableEpochsHandler(cfg, genericEpochNotifier)
	sc, _ := NewSmartContractProcessor(arguments)

	gasProvided := uint64(1000)
	maxGasToRemain := gasProvided - (gasProvided / process.MaxGasFeeHigherFactorAccepted)

	callType := vmData.DirectCall
	vmOutput := &vmcommon.VMOutput{
		GasRemaining: maxGasToRemain + 1,
	}

	genericEpochNotifier.CheckEpoch(&testscommon.HeaderHandlerStub{
		EpochField: 0,
	})
	sc.penalizeUserIfNeeded(&transaction.Transaction{}, []byte("txHash"), callType, gasProvided, vmOutput)
	assert.Equal(t, maxGasToRemain+1, vmOutput.GasRemaining)

	genericEpochNotifier.CheckEpoch(&testscommon.HeaderHandlerStub{
		EpochField: 1,
	})
	sc.penalizeUserIfNeeded(&transaction.Transaction{}, []byte("txHash"), callType, gasProvided, vmOutput)
	assert.Equal(t, uint64(0), vmOutput.GasRemaining)
}

func TestSCProcessor_createSCRWhenError(t *testing.T) {
	arguments := createMockSmartContractProcessorArguments()
	arguments.EnableEpochsHandler = &enableEpochsHandlerMock.EnableEpochsHandlerStub{
		IsSCDeployFlagEnabledField:            true,
		IsPenalizedTooMuchGasFlagEnabledField: true,
		IsRepairCallbackFlagEnabledField:      true,
	}
	sc, _ := NewSmartContractProcessor(arguments)

	acntSnd := &stateMock.UserAccountStub{}
	scr, consumedFee := sc.createSCRsWhenError(nil, []byte("txHash"), &transaction.Transaction{}, "string", []byte("msg"), 0)
	assert.Equal(t, uint64(0), scr.GasLimit)
	assert.Equal(t, consumedFee.Cmp(big.NewInt(0)), 0)
	expectedError := "@" + hex.EncodeToString([]byte("string"))
	assert.Equal(t, expectedError, string(scr.Data))

	scr, consumedFee = sc.createSCRsWhenError(acntSnd, []byte("txHash"), &transaction.Transaction{}, "string", []byte("msg"), 0)
	assert.Equal(t, uint64(0), scr.GasLimit)
	assert.Equal(t, consumedFee.Cmp(big.NewInt(0)), 0)
	assert.Equal(t, expectedError, string(scr.Data))

	scr, consumedFee = sc.createSCRsWhenError(
		acntSnd,
		[]byte("txHash"),
		&smartContractResult.SmartContractResult{CallType: vmData.AsynchronousCall},
		"string",
		[]byte("msg"),
		0)
	assert.Equal(t, uint64(0), scr.GasLimit)
	assert.Equal(t, consumedFee.Cmp(big.NewInt(0)), 0)
	assert.Equal(t, "@04@6d7367", string(scr.Data))

	scr, consumedFee = sc.createSCRsWhenError(
		acntSnd,
		[]byte("txHash"),
		&smartContractResult.SmartContractResult{CallType: vmData.AsynchronousCall, GasPrice: 1, GasLimit: 100},
		"string",
		[]byte("msg"),
		20)
	assert.Equal(t, uint64(1), scr.GasPrice)
	assert.Equal(t, consumedFee.Cmp(big.NewInt(80)), 0)
	assert.Equal(t, "@04@6d7367", string(scr.Data))
	assert.Equal(t, uint64(20), scr.GasLimit)

	scr, consumedFee = sc.createSCRsWhenError(
		acntSnd,
		[]byte("txHash"),
		&smartContractResult.SmartContractResult{CallType: vmData.AsynchronousCall, GasPrice: 1, GasLimit: 100},
		"string",
		[]byte("msg"),
		0)
	assert.Equal(t, uint64(1), scr.GasPrice)
	assert.Equal(t, consumedFee.Cmp(big.NewInt(100)), 0)
	assert.Equal(t, "@04@6d7367", string(scr.Data))
	assert.Equal(t, uint64(0), scr.GasLimit)
}

func TestGasLockedInSmartContractProcessor(t *testing.T) {
	arguments := createMockSmartContractProcessorArguments()
	arguments.ArgsParser = NewArgumentParser()
	shardCoordinator := mock.NewMultiShardsCoordinatorMock(5)
	shardCoordinator.ComputeIdCalled = func(_ []byte) uint32 {
		return shardCoordinator.SelfId() + 1
	}
	arguments.ShardCoordinator = shardCoordinator
	arguments.EnableEpochsHandler = &enableEpochsHandlerMock.EnableEpochsHandlerStub{
		IsMultiESDTTransferFixOnCallBackFlagEnabledField: true,
	}
	sc, _ := NewSmartContractProcessor(arguments)

	outaddress := []byte("newsmartcontract")
	outacc1 := &vmcommon.OutputAccount{}
	outacc1.Address = outaddress
	outacc1.Nonce = 0
	outacc1.Balance = big.NewInt(5)
	outacc1.BalanceDelta = big.NewInt(15)
	outTransfer := vmcommon.OutputTransfer{
		Value:     big.NewInt(5),
		CallType:  vmData.AsynchronousCall,
		GasLocked: 100,
		GasLimit:  100,
		Data:      []byte("functionCall"),
	}
	outacc1.OutputTransfers = append(outacc1.OutputTransfers, outTransfer)
	vmOutput := &vmcommon.VMOutput{
		OutputAccounts: make(map[string]*vmcommon.OutputAccount),
	}
	vmOutput.OutputAccounts[string(outaddress)] = outacc1

	asyncCallback, results, err := sc.createSmartContractResults(&vmcommon.VMInput{CallType: vmData.DirectCall},
		vmOutput, outacc1, &transaction.Transaction{}, []byte("hash"))
	require.Nil(t, err)
	require.False(t, asyncCallback)
	require.Equal(t, 1, len(results))

	scr := results[0].(*smartContractResult.SmartContractResult)
	gasLocked := sc.getGasLockedFromSCR(scr)
	require.Equal(t, gasLocked, outTransfer.GasLocked)

	_, args, err := sc.argsParser.ParseCallData(string(scr.Data))
	require.Nil(t, err)
	require.Equal(t, 1, len(args))

	finalArguments, gasLocked := sc.getAsyncCallGasLockFromTxData(scr.CallType, args)
	require.Equal(t, 0, len(finalArguments))
	require.Equal(t, gasLocked, outTransfer.GasLocked)

	shardCoordinator.ComputeIdCalled = func(_ []byte) uint32 {
		return shardCoordinator.SelfId()
	}
	asyncCallback, results, err = sc.createSmartContractResults(&vmcommon.VMInput{CallType: vmData.DirectCall},
		vmOutput, outacc1, &transaction.Transaction{}, []byte("hash"))
	require.Nil(t, err)
	require.False(t, asyncCallback)
	require.Equal(t, 1, len(results))

	scr = results[0].(*smartContractResult.SmartContractResult)
	gasLocked = sc.getGasLockedFromSCR(scr)
	require.Equal(t, gasLocked, uint64(0))
}

func TestSmartContractProcessor_computeTotalConsumedFeeAndDevRwd(t *testing.T) {
	t.Parallel()

	arguments := createMockSmartContractProcessorArguments()
	arguments.ArgsParser = NewArgumentParser()
	shardCoordinator := &mock.CoordinatorStub{ComputeIdCalled: func(address []byte) uint32 {
		return 0
	}}
	feeHandler := &economicsmocks.EconomicsHandlerStub{
		ComputeGasLimitCalled: func(tx data.TransactionWithFeeHandler) uint64 {
			return 0
		},
		ComputeTxFeeCalled: func(tx data.TransactionWithFeeHandler) *big.Int {
			return core.SafeMul(tx.GetGasLimit(), tx.GetGasPrice())
		},
		ComputeFeeForProcessingCalled: func(tx data.TransactionWithFeeHandler, gasToUse uint64) *big.Int {
			return core.SafeMul(tx.GetGasPrice(), gasToUse)
		},
	}
	arguments.EconomicsFee = feeHandler
	arguments.ShardCoordinator = shardCoordinator
	sc, _ := NewSmartContractProcessor(arguments)

	totalFee, devFees := sc.computeTotalConsumedFeeAndDevRwd(&transaction.Transaction{GasPrice: 1}, &vmcommon.VMOutput{}, 0)
	assert.Equal(t, totalFee.Int64(), int64(0))
	assert.Equal(t, devFees.Int64(), int64(0))

	totalFee, devFees = sc.computeTotalConsumedFeeAndDevRwd(&transaction.Transaction{GasLimit: 100, GasPrice: 1}, &vmcommon.VMOutput{GasRemaining: 200}, 0)
	assert.Equal(t, totalFee.Int64(), int64(0))
	assert.Equal(t, devFees.Int64(), int64(0))

	totalFee, _ = sc.computeTotalConsumedFeeAndDevRwd(&transaction.Transaction{GasLimit: 100, GasPrice: 1}, &vmcommon.VMOutput{GasRemaining: 50}, 0)
	assert.Equal(t, totalFee.Int64(), int64(50))

	feeHandler.DeveloperPercentageCalled = func() float64 {
		return 0.5
	}
	totalFee, devFees = sc.computeTotalConsumedFeeAndDevRwd(&transaction.Transaction{GasLimit: 100, GasPrice: 1}, &vmcommon.VMOutput{GasRemaining: 50}, 10)
	assert.Equal(t, totalFee.Int64(), int64(50))
	assert.Equal(t, devFees.Int64(), int64(20))

	feeHandler.ComputeGasLimitCalled = func(tx data.TransactionWithFeeHandler) uint64 {
		return 10
	}
	shardCoordinator.SelfIdCalled = func() uint32 {
		return 1
	}
	totalFee, devFees = sc.computeTotalConsumedFeeAndDevRwd(&transaction.Transaction{GasLimit: 100, GasPrice: 1}, &vmcommon.VMOutput{GasRemaining: 50}, 10)
	assert.Equal(t, totalFee.Int64(), int64(30))
	assert.Equal(t, devFees.Int64(), int64(15))

	vmOutput := &vmcommon.VMOutput{GasRemaining: 50}
	vmOutput.OutputAccounts = make(map[string]*vmcommon.OutputAccount)
	vmOutput.OutputAccounts["address"] = &vmcommon.OutputAccount{OutputTransfers: []vmcommon.OutputTransfer{{GasLimit: 10}}}
	totalFee, devFees = sc.computeTotalConsumedFeeAndDevRwd(
		&transaction.Transaction{GasLimit: 100, GasPrice: 1},
		vmOutput,
		10)
	assert.Equal(t, totalFee.Int64(), int64(20))
	assert.Equal(t, devFees.Int64(), int64(10))
}

func TestSmartContractProcessor_computeTotalConsumedFeeAndDevRwdWithDifferentSCCallPrice(t *testing.T) {
	t.Parallel()

	scAccountAddress := []byte{0x00, 0x00, 0x00, 0x00, 0x00, 0x00, 0x00, 0x00, 0x05, 0x00, 0x1e, 0x2e, 0x61, 0x1a, 0x9c, 0xe1, 0xe0, 0xc8, 0xe3, 0x28, 0x3c, 0xcc, 0x7c, 0x1b, 0x0f, 0x46, 0x61, 0x91, 0x70, 0x79, 0xa7, 0x5c}
	acc := createAccount(scAccountAddress)
	require.NotNil(t, acc)

	arguments := createMockSmartContractProcessorArguments()
	arguments.ArgsParser = NewArgumentParser()
	shardCoordinator := &mock.CoordinatorStub{ComputeIdCalled: func(address []byte) uint32 {
		return 0
	}}

	// use a real fee handler
	args := createRealEconomicsDataArgs()
	feeHandler, err := economics.NewEconomicsData(*args)
	require.Nil(t, err)
	require.NotNil(t, feeHandler)
	arguments.TxFeeHandler, _ = postprocess.NewFeeAccumulator()

	arguments.EconomicsFee = feeHandler
	arguments.ShardCoordinator = shardCoordinator
	arguments.AccountsDB = &stateMock.AccountsStub{
		RevertToSnapshotCalled: func(snapshot int) error {
			return nil
		},
		LoadAccountCalled: func(address []byte) (vmcommon.AccountHandler, error) {
			return acc, nil
		},
	}
	arguments.EnableEpochsHandler = &enableEpochsHandlerMock.EnableEpochsHandlerStub{
		IsSCDeployFlagEnabledField:                             true,
		IsStakingV2FlagEnabledForActivationEpochCompletedField: true,
	}

	sc, err := NewSmartContractProcessor(arguments)
	require.Nil(t, err)
	require.NotNil(t, sc)

	tx := &transaction.Transaction{
		RcvAddr:  scAccountAddress,
		GasPrice: 1000000000,
		GasLimit: 30000000,
		Data:     make([]byte, 100),
	}
	vmoutput := &vmcommon.VMOutput{
		GasRemaining: 10000000,
		GasRefund:    big.NewInt(0),
	}
	builtInGasUsed := uint64(1000000)

	totalFee, devFees := sc.computeTotalConsumedFeeAndDevRwd(tx, vmoutput, builtInGasUsed)
	expectedTotalFee, expectedDevFees := computeExpectedResults(args, tx, builtInGasUsed, vmoutput, true)
	require.Equal(t, expectedTotalFee, totalFee)
	require.Equal(t, expectedDevFees, devFees)
}

func TestSmartContractProcessor_finishSCExecutionV2(t *testing.T) {
	scAccountAddress := []byte{0x00, 0x00, 0x00, 0x00, 0x00, 0x00, 0x00, 0x00, 0x05, 0x00, 0x1e, 0x2e, 0x61, 0x1a, 0x9c, 0xe1, 0xe0, 0xc8, 0xe3, 0x28, 0x3c, 0xcc, 0x7c, 0x1b, 0x0f, 0x46, 0x61, 0x91, 0x70, 0x79, 0xa7, 0x5c}
	tests := []struct {
		name           string
		tx             *transaction.Transaction
		vmOutput       *vmcommon.VMOutput
		builtInGasUsed uint64
	}{
		{
			name:           "intra shard smart contract execution with builtin gas and remaining gas",
			tx:             &transaction.Transaction{RcvAddr: scAccountAddress, GasPrice: 1000000000, GasLimit: 30000000, Data: make([]byte, 100)},
			vmOutput:       &vmcommon.VMOutput{GasRemaining: 10000000, GasRefund: big.NewInt(0)},
			builtInGasUsed: uint64(1000000),
		},
		{
			name:           "intra shard smart contract execution with no builtin gas and remaining gas",
			tx:             &transaction.Transaction{RcvAddr: scAccountAddress, GasPrice: 1000000000, GasLimit: 30000000, Data: make([]byte, 100)},
			vmOutput:       &vmcommon.VMOutput{GasRemaining: 10000000, GasRefund: big.NewInt(0)},
			builtInGasUsed: uint64(1000000),
		},
		{
			name:           "intra shard smart contract execution with builtin gas and no remaining gas",
			tx:             &transaction.Transaction{RcvAddr: scAccountAddress, GasPrice: 2000000000, GasLimit: 20000000, Data: make([]byte, 100)},
			vmOutput:       &vmcommon.VMOutput{GasRemaining: 0, GasRefund: big.NewInt(0)},
			builtInGasUsed: uint64(1000000),
		},
		{
			name:           "intra shard smart contract execution with no builtin gas and no remaining gas",
			tx:             &transaction.Transaction{RcvAddr: scAccountAddress, GasPrice: 2000000000, GasLimit: 20000000, Data: make([]byte, 100)},
			vmOutput:       &vmcommon.VMOutput{GasRemaining: 0, GasRefund: big.NewInt(0)},
			builtInGasUsed: uint64(0),
		},
	}

	for _, test := range tests {
		t.Run(test.name, func(t *testing.T) {
			acc := createAccount(scAccountAddress)
			require.NotNil(t, acc)

			arguments := createMockSmartContractProcessorArguments()
			arguments.ArgsParser = NewArgumentParser()
			shardCoordinator := &mock.CoordinatorStub{ComputeIdCalled: func(address []byte) uint32 {
				return 0
			}}

			// use a real fee handler
			args := createRealEconomicsDataArgs()
			var err error
			arguments.EconomicsFee, err = economics.NewEconomicsData(*args)
			require.Nil(t, err)

			arguments.TxFeeHandler, err = postprocess.NewFeeAccumulator()
			require.Nil(t, err)

			arguments.ShardCoordinator = shardCoordinator
			arguments.AccountsDB = &stateMock.AccountsStub{
				RevertToSnapshotCalled: func(snapshot int) error {
					return nil
				},
				LoadAccountCalled: func(address []byte) (vmcommon.AccountHandler, error) {
					return acc, nil
				},
			}
			arguments.EnableEpochsHandler = &enableEpochsHandlerMock.EnableEpochsHandlerStub{
				IsSCDeployFlagEnabledField:                             true,
				IsStakingV2FlagEnabledForActivationEpochCompletedField: true,
			}

			sc, err := NewSmartContractProcessor(arguments)
			require.Nil(t, err)
			require.NotNil(t, sc)

			expectedTotalFee, expectedDevFees := computeExpectedResults(args, test.tx, test.builtInGasUsed, test.vmOutput, true)

			retcode, err := sc.finishSCExecution(nil, []byte("txhash"), test.tx, test.vmOutput, test.builtInGasUsed)
			require.Nil(t, err)
			require.Equal(t, retcode, vmcommon.Ok)
			require.Nil(t, err)
			require.Equal(t, expectedDevFees, acc.GetDeveloperReward())
			require.Equal(t, expectedTotalFee, sc.txFeeHandler.GetAccumulatedFees())
			require.Equal(t, expectedDevFees, sc.txFeeHandler.GetDeveloperFees())
		})
	}
}

func TestScProcessor_CreateRefundForRelayerFromAnotherShard(t *testing.T) {
	arguments := createMockSmartContractProcessorArguments()
	sndAddress := []byte("sender11")
	rcvAddress := []byte("receiver")

	shardCoordinator := &mock.CoordinatorStub{
		ComputeIdCalled: func(address []byte) uint32 {
			if bytes.Equal(address, sndAddress) {
				return 1
			}
			if bytes.Equal(address, rcvAddress) {
				return 0
			}
			return 2
		},
		SelfIdCalled: func() uint32 {
			return 0
		}}
	arguments.ShardCoordinator = shardCoordinator
	arguments.EconomicsFee = &economicsmocks.EconomicsHandlerStub{ComputeFeeForProcessingCalled: func(tx data.TransactionWithFeeHandler, gasToUse uint64) *big.Int {
		return big.NewInt(100)
	}}
	sc, _ := NewSmartContractProcessor(arguments)

	scrWithRelayed := &smartContractResult.SmartContractResult{
		Nonce:          0,
		Value:          big.NewInt(0),
		RcvAddr:        rcvAddress,
		SndAddr:        sndAddress,
		RelayerAddr:    []byte("relayer1"),
		RelayedValue:   big.NewInt(0),
		PrevTxHash:     []byte("someHash"),
		OriginalTxHash: []byte("someHash"),
		GasLimit:       10000,
		GasPrice:       10,
		CallType:       vmData.DirectCall,
	}

	vmOutput := &vmcommon.VMOutput{GasRemaining: 1000}
	_, relayerRefund := sc.createSCRForSenderAndRelayer(vmOutput, scrWithRelayed, []byte("txhash"), vmData.DirectCall)
	assert.NotNil(t, relayerRefund)

	senderID := sc.shardCoordinator.ComputeId(relayerRefund.SndAddr)
	assert.Equal(t, sc.shardCoordinator.SelfId(), senderID)
}

func TestScProcessor_ProcessIfErrorRevertAccountFails(t *testing.T) {
	t.Parallel()
	expectedError := errors.New("expected error")
	arguments := createMockSmartContractProcessorArguments()
	arguments.AccountsDB = &stateMock.AccountsStub{
		RevertToSnapshotCalled: func(snapshot int) error {
			return expectedError
		},
	}

	sc, _ := NewSmartContractProcessor(arguments)

	sndAccount := &stateMock.UserAccountStub{}
	err := sc.ProcessIfError(sndAccount, []byte("txHash"), nil, "0", []byte("message"), 1, 100)
	require.NotNil(t, err)
	require.Equal(t, expectedError, err)
}

func TestScProcessor_ProcessIfErrorAsyncCallBack(t *testing.T) {
	t.Parallel()
	arguments := createMockSmartContractProcessorArguments()
	scr := &smartContractResult.SmartContractResult{
		CallType: vmData.AsynchronousCallBack,
		Value:    big.NewInt(10),
		SndAddr:  make([]byte, 32),
	}

	dstAccount := &stateMock.UserAccountStub{
		AddToBalanceCalled: func(value *big.Int) error {
			assert.Equal(t, value, scr.Value)
			return nil
		},
	}
	arguments.AccountsDB = &stateMock.AccountsStub{
		LoadAccountCalled: func(address []byte) (vmcommon.AccountHandler, error) {
			return dstAccount, nil
		},
		SaveAccountCalled: func(account vmcommon.AccountHandler) error {
			return nil
		},
		RevertToSnapshotCalled: func(snapshot int) error {
			return nil
		},
	}

	sc, _ := NewSmartContractProcessor(arguments)

	err := sc.ProcessIfError(nil, []byte("txHash"), scr, "0", []byte("message"), 1, 100)
	require.Nil(t, err)
}

func TestProcessIfErrorCheckBackwardsCompatibilityProcessTransactionFeeCalledShouldBeCalled(t *testing.T) {
	t.Parallel()

	arguments := createMockSmartContractProcessorArguments()
	shardCoordinator := &mock.CoordinatorStub{
		ComputeIdCalled: func(address []byte) uint32 {
			return 1
		},
		SelfIdCalled: func() uint32 {
			return 0
		}}
	arguments.ShardCoordinator = shardCoordinator
	arguments.EconomicsFee = &economicsmocks.EconomicsHandlerStub{
		ComputeFeeForProcessingCalled: func(tx data.TransactionWithFeeHandler, gasToUse uint64) *big.Int {
			return big.NewInt(100)
		},
	}

	called := false
	arguments.TxFeeHandler = &mock.FeeAccumulatorStub{
		ProcessTransactionFeeCalled: func(cost *big.Int, devFee *big.Int, hash []byte) {
			called = true
		},
	}

	sc, _ := NewSmartContractProcessor(arguments)

	tx := &transaction.Transaction{
		SndAddr: []byte("snd"),
		RcvAddr: []byte("rcv"),
		Value:   big.NewInt(15),
	}

	sndAccount := &stateMock.UserAccountStub{}
	err := sc.ProcessIfError(sndAccount, []byte("txHash"), tx, "0", []byte("message"), 1, 100)
	require.Nil(t, err)
	require.True(t, called)
}

func TestProcessIfErrorCheckBackwardsCompatibilityProcessTransactionFeeCalledShouldNOTBeCalled(t *testing.T) {
	t.Parallel()

	arguments := createMockSmartContractProcessorArguments()
	shardCoordinator := &mock.CoordinatorStub{
		ComputeIdCalled: func(address []byte) uint32 {
			return 1
		},
		SelfIdCalled: func() uint32 {
			return 0
		}}
	arguments.ShardCoordinator = shardCoordinator
	arguments.EconomicsFee = &economicsmocks.EconomicsHandlerStub{
		ComputeFeeForProcessingCalled: func(tx data.TransactionWithFeeHandler, gasToUse uint64) *big.Int {
			return big.NewInt(100)
		},
	}

	called := false
	arguments.TxFeeHandler = &mock.FeeAccumulatorStub{
		ProcessTransactionFeeCalled: func(cost *big.Int, devFee *big.Int, hash []byte) {
			called = true
		},
	}

	arguments.EnableEpochsHandler = &enableEpochsHandlerMock.EnableEpochsHandlerStub{
		IsSCDeployFlagEnabledField:                         true,
		IsCleanUpInformativeSCRsFlagEnabledField:           true,
		IsOptimizeGasUsedInCrossMiniBlocksFlagEnabledField: true,
	}

	sc, _ := NewSmartContractProcessor(arguments)

	tx := &transaction.Transaction{
		SndAddr: []byte("snd"),
		RcvAddr: []byte("rcv"),
		Value:   big.NewInt(15),
	}

	err := sc.ProcessIfError(nil, []byte("txHash"), tx, "0", []byte("message"), 1, 100)
	require.Nil(t, err)
	require.False(t, called)
}

func TestProcessSCRSizeTooBig(t *testing.T) {
	t.Parallel()

	arguments := createMockSmartContractProcessorArguments()
	enableEpochsHandlerStub := &enableEpochsHandlerMock.EnableEpochsHandlerStub{}
	arguments.EnableEpochsHandler = enableEpochsHandlerStub
	sc, _ := NewSmartContractProcessor(arguments)

	scrTooBig := &smartContractResult.SmartContractResult{Data: bytes.Repeat([]byte{1}, core.MegabyteSize)}
	scrs := make([]data.TransactionHandler, 0)
	scrs = append(scrs, scrTooBig)

	err := sc.checkSCRSizeInvariant(scrs)
	assert.Nil(t, err)

	enableEpochsHandlerStub.IsSCRSizeInvariantCheckFlagEnabledField = true
	err = sc.checkSCRSizeInvariant(scrs)
	assert.Equal(t, err, process.ErrResultingSCRIsTooBig)
}

func TestProcessIsInformativeSCR(t *testing.T) {
	t.Parallel()

	arguments := createMockSmartContractProcessorArguments()
	builtInFuncs := builtInFunctions.NewBuiltInFunctionContainer()
	arguments.BuiltInFunctions = builtInFuncs
	arguments.ArgsParser = NewArgumentParser()
	sc, _ := NewSmartContractProcessor(arguments)

	scr := &smartContractResult.SmartContractResult{Value: big.NewInt(1)}
	assert.False(t, sc.isInformativeTxHandler(scr))

	scr.Value = big.NewInt(0)
	scr.CallType = vmData.AsynchronousCallBack
	assert.False(t, sc.isInformativeTxHandler(scr))

	scr.CallType = vmData.DirectCall
	scr.Data = []byte("@abab")
	assert.True(t, sc.isInformativeTxHandler(scr))

	scr.Data = []byte("ab@ab")
	scr.RcvAddr = make([]byte, 32)
	assert.False(t, sc.isInformativeTxHandler(scr))

	scr.RcvAddr = []byte("address")
	assert.True(t, sc.isInformativeTxHandler(scr))

	_ = builtInFuncs.Add("ab", &mock.BuiltInFunctionStub{})
	assert.False(t, sc.isInformativeTxHandler(scr))
}

func TestCleanInformativeOnlySCRs(t *testing.T) {
	t.Parallel()

	arguments := createMockSmartContractProcessorArguments()
	builtInFuncs := builtInFunctions.NewBuiltInFunctionContainer()
	arguments.BuiltInFunctions = builtInFuncs
	arguments.ArgsParser = NewArgumentParser()
	enableEpochsHandlerStub := &enableEpochsHandlerMock.EnableEpochsHandlerStub{}
	arguments.EnableEpochsHandler = enableEpochsHandlerStub
	sc, _ := NewSmartContractProcessor(arguments)

	scrs := make([]data.TransactionHandler, 0)
	scrs = append(scrs, &smartContractResult.SmartContractResult{Value: big.NewInt(1)})
	scrs = append(scrs, &smartContractResult.SmartContractResult{Value: big.NewInt(0), Data: []byte("@6b6f")})

	finalSCRs, logs := sc.cleanInformativeOnlySCRs(scrs)
	assert.Equal(t, len(finalSCRs), len(scrs))
	assert.Equal(t, 1, len(logs))

	enableEpochsHandlerStub.IsCleanUpInformativeSCRsFlagEnabledField = true
	finalSCRs, logs = sc.cleanInformativeOnlySCRs(scrs)
	assert.Equal(t, 1, len(finalSCRs))
	assert.Equal(t, 1, len(logs))
}

func TestProcessGetOriginalTxHashForRelayedIntraShard(t *testing.T) {
	t.Parallel()

	arguments := createMockSmartContractProcessorArguments()
	arguments.ArgsParser = NewArgumentParser()
	shardCoordinator, _ := sharding.NewMultiShardCoordinator(2, 0)
	arguments.ShardCoordinator = shardCoordinator
	sc, _ := NewSmartContractProcessor(arguments)

	scr := &smartContractResult.SmartContractResult{Value: big.NewInt(1), SndAddr: bytes.Repeat([]byte{1}, 32)}
	scrHash := []byte("hash")

	logHash := sc.getOriginalTxHashIfIntraShardRelayedSCR(scr, scrHash)
	assert.Equal(t, scrHash, logHash)

	scr.OriginalTxHash = []byte("originalHash")
	scr.RelayerAddr = bytes.Repeat([]byte{1}, 32)
	scr.SndAddr = bytes.Repeat([]byte{1}, 32)
	scr.RcvAddr = bytes.Repeat([]byte{1}, 32)
	logHash = sc.getOriginalTxHashIfIntraShardRelayedSCR(scr, scrHash)
	assert.Equal(t, scr.OriginalTxHash, logHash)

	scr.RcvAddr = bytes.Repeat([]byte{2}, 32)
	logHash = sc.getOriginalTxHashIfIntraShardRelayedSCR(scr, scrHash)
	assert.Equal(t, scrHash, logHash)
}

func TestProcess_createCompletedTxEvent(t *testing.T) {
	t.Parallel()

	arguments := createMockSmartContractProcessorArguments()
	arguments.ArgsParser = NewArgumentParser()
	shardCoordinator, _ := sharding.NewMultiShardCoordinator(2, 0)
	arguments.ShardCoordinator = shardCoordinator
	completedLogSaved := false
	arguments.TxLogsProcessor = &mock.TxLogsProcessorStub{SaveLogCalled: func(txHash []byte, tx data.TransactionHandler, vmLogs []*vmcommon.LogEntry) error {
		for _, vmLog := range vmLogs {
			if string(vmLog.Identifier) == core.CompletedTxEventIdentifier {
				completedLogSaved = true
			}
		}
		return nil
	}}
	sc, _ := NewSmartContractProcessor(arguments)

	scAddress := bytes.Repeat([]byte{0}, 32)
	scAddress[31] = 2
	userAddress := bytes.Repeat([]byte{1}, 32)

	scr := &smartContractResult.SmartContractResult{
		Value:      big.NewInt(1),
		SndAddr:    userAddress,
		RcvAddr:    scAddress,
		PrevTxHash: []byte("prevTxHash"),
		GasLimit:   1000,
		GasPrice:   1000,
	}
	scrHash := []byte("hash")

	completeTxEvent := sc.createCompleteEventLogIfNoMoreAction(scr, scrHash, nil)
	assert.NotNil(t, completeTxEvent)

	scrWithTransfer := &smartContractResult.SmartContractResult{
		Value:   big.NewInt(1),
		SndAddr: scAddress,
		RcvAddr: userAddress,
		Data:    []byte("transfer"),
	}
	completeTxEvent = sc.createCompleteEventLogIfNoMoreAction(scr, scrHash, []data.TransactionHandler{scrWithTransfer})
	assert.Nil(t, completeTxEvent)

	scrWithTransfer.Value = big.NewInt(0)
	completeTxEvent = sc.createCompleteEventLogIfNoMoreAction(scr, scrHash, []data.TransactionHandler{scrWithTransfer})
	assert.NotNil(t, completeTxEvent)
	assert.Equal(t, completeTxEvent.Identifier, []byte(core.CompletedTxEventIdentifier))
	assert.Equal(t, completeTxEvent.Topics[0], scr.PrevTxHash)

	scrWithRefund := &smartContractResult.SmartContractResult{Value: big.NewInt(10), PrevTxHash: scrHash, Data: []byte("@6f6b@aaffaa")}
	completedLogSaved = false

	acntDst := createAccount(userAddress)
	err := sc.processSimpleSCR(scrWithRefund, []byte("scrHash"), acntDst)
	assert.Nil(t, err)
	assert.True(t, completedLogSaved)
}

func createRealEconomicsDataArgs() *economics.ArgsNewEconomicsData {
	return &economics.ArgsNewEconomicsData{
		Economics: &config.EconomicsConfig{
			GlobalSettings: config.GlobalSettings{
				GenesisTotalSupply: "20000000000000000000000000",
				MinimumInflation:   0.0,
				YearSettings: []*config.YearSetting{
					{Year: 1, MaximumInflation: 0.10845130},
				},
				Denomination: 18,
			},
			RewardsSettings: config.RewardsSettings{
				RewardsConfigByEpoch: []config.EpochRewardSettings{
					{
						LeaderPercentage:                 0.1,
						DeveloperPercentage:              0.3,
						ProtocolSustainabilityPercentage: 0.1,
						ProtocolSustainabilityAddress:    "erd1j25xk97yf820rgdp3mj5scavhjkn6tjyn0t63pmv5qyjj7wxlcfqqe2rw5",
						TopUpGradientPoint:               "300000000000000000000",
						TopUpFactor:                      0.25,
					},
				},
			},
			FeeSettings: config.FeeSettings{
				GasLimitSettings: []config.GasLimitSetting{
					{
						MaxGasLimitPerBlock:         "1500000000",
						MaxGasLimitPerMiniBlock:     "1500000000",
						MaxGasLimitPerMetaBlock:     "15000000000",
						MaxGasLimitPerMetaMiniBlock: "15000000000",
						MaxGasLimitPerTx:            "1500000000",
						MinGasLimit:                 "50000",
						ExtraGasLimitGuardedTx:      "50000",
					},
				},
				GasPerDataByte:         "1500",
				MinGasPrice:            "1000000000",
				GasPriceModifier:       0.01,
				MaxGasPriceSetGuardian: "100000",
			},
		},
		EpochNotifier: &epochNotifier.EpochNotifierStub{},
		EnableEpochsHandler: &enableEpochsHandlerMock.EnableEpochsHandlerStub{
			IsGasPriceModifierFlagEnabledField: true,
		},
		BuiltInFunctionsCostHandler: &mock.BuiltInCostHandlerStub{},
		TxVersionChecker:            &testscommon.TxVersionCheckerStub{},
	}
}

func computeExpectedResults(
	args *economics.ArgsNewEconomicsData,
	tx *transaction.Transaction,
	builtInGasUsed uint64,
	vmoutput *vmcommon.VMOutput,
	stakingV2Enabled bool,
) (*big.Int, *big.Int) {
	minGasLimitBigInt, _ := big.NewInt(0).SetString(args.Economics.FeeSettings.GasLimitSettings[0].MinGasLimit, 10)
	gasPerByteBigInt, _ := big.NewInt(0).SetString(args.Economics.FeeSettings.GasPerDataByte, 10)
	minGasLimit := minGasLimitBigInt.Uint64()
	gasPerByte := gasPerByteBigInt.Uint64()

	moveGas := uint64(len(tx.Data))*gasPerByte + minGasLimit
	moveFee := big.NewInt(0).SetUint64(moveGas)
	moveFee = big.NewInt(0).Mul(moveFee, big.NewInt(0).SetUint64(tx.GasPrice))

	processGas := tx.GasLimit - builtInGasUsed - moveGas - vmoutput.GasRemaining
	processPrice := big.NewInt(0).SetUint64(uint64(float64(tx.GasPrice) * args.Economics.FeeSettings.GasPriceModifier))
	processFee := big.NewInt(0).SetUint64(processGas)
	processFee = big.NewInt(0).Mul(processFee, processPrice)

	builtInFee := big.NewInt(0).Mul(big.NewInt(0).SetUint64(builtInGasUsed), processPrice)

	expectedTotalFee := big.NewInt(0).Add(moveFee, processFee)
	expectedTotalFee.Add(expectedTotalFee, builtInFee)
	var expectedDevFees *big.Int
	if stakingV2Enabled {
		expectedDevFees = core.GetIntTrimmedPercentageOfValue(processFee, args.Economics.RewardsSettings.RewardsConfigByEpoch[0].DeveloperPercentage)
	} else {
		expectedDevFees = core.GetApproximatePercentageOfValue(processFee, args.Economics.RewardsSettings.RewardsConfigByEpoch[0].DeveloperPercentage)
	}
	return expectedTotalFee, expectedDevFees
}

func TestMergeVmOutputLogs(t *testing.T) {
	t.Parallel()

	vmOutput1 := &vmcommon.VMOutput{
		Logs: nil,
	}

	vmOutput2 := &vmcommon.VMOutput{
		Logs: nil,
	}

	mergeVMOutputLogs(vmOutput1, vmOutput2)
	require.Nil(t, vmOutput1.Logs)

	vmOutput1 = &vmcommon.VMOutput{
		Logs: nil,
	}

	vmOutput2 = &vmcommon.VMOutput{
		Logs: []*vmcommon.LogEntry{
			{},
		},
	}

	mergeVMOutputLogs(vmOutput1, vmOutput2)
	require.Len(t, vmOutput1.Logs, 1)

	vmOutput1 = &vmcommon.VMOutput{
		Logs: []*vmcommon.LogEntry{
			{},
		},
	}

	vmOutput2 = &vmcommon.VMOutput{
		Logs: []*vmcommon.LogEntry{
			{},
		},
	}

	mergeVMOutputLogs(vmOutput1, vmOutput2)
	require.Len(t, vmOutput1.Logs, 2)

	vmOutput1 = &vmcommon.VMOutput{
		Logs: []*vmcommon.LogEntry{
			{
				Identifier: []byte("identifier2"),
			},
		},
	}

	vmOutput2 = &vmcommon.VMOutput{
		Logs: []*vmcommon.LogEntry{
			{
				Identifier: []byte("identifier1"),
			},
		},
	}

	mergeVMOutputLogs(vmOutput1, vmOutput2)
	require.Len(t, vmOutput1.Logs, 2)
	require.Equal(t, []byte("identifier1"), vmOutput1.Logs[0].Identifier)
	require.Equal(t, []byte("identifier2"), vmOutput1.Logs[1].Identifier)
}

func TestScProcessor_TooMuchGasProvidedMessage(t *testing.T) {
	t.Parallel()

	arguments := createMockSmartContractProcessorArguments()
	enableEpochsHandlerStub := &enableEpochsHandlerMock.EnableEpochsHandlerStub{
		IsSCDeployFlagEnabledField:            true,
		IsPenalizedTooMuchGasFlagEnabledField: true,
	}
	arguments.EnableEpochsHandler = enableEpochsHandlerStub
	sc, _ := NewSmartContractProcessor(arguments)

	tx := &transaction.Transaction{}
	tx.Nonce = 0
	tx.SndAddr = []byte("SRC")
	tx.RcvAddr = make([]byte, sc.pubkeyConv.Len())
	tx.Data = []byte("abba@0500@0000")
	tx.Value = big.NewInt(45)

	vmOutput := &vmcommon.VMOutput{GasRemaining: 10}
	sc.penalizeUserIfNeeded(tx, []byte("txHash"), vmData.DirectCall, 11, vmOutput)
	returnMessage := "@" + fmt.Sprintf("%s: gas needed = %d, gas remained = %d",
		TooMuchGasProvidedMessage, 1, 10)
	assert.Equal(t, vmOutput.ReturnMessage, returnMessage)

	enableEpochsHandlerStub.IsCleanUpInformativeSCRsFlagEnabledField = true
	vmOutput = &vmcommon.VMOutput{GasRemaining: 10}
	sc.penalizeUserIfNeeded(tx, []byte("txHash"), vmData.DirectCall, 11, vmOutput)
	returnMessage = "@" + fmt.Sprintf("%s for processing: gas provided = %d, gas used = %d",
		TooMuchGasProvidedMessage, 11, 1)
	assert.Equal(t, vmOutput.ReturnMessage, returnMessage)
}

<<<<<<< HEAD
func TestScProcessor_DisableAsyncCalls(t *testing.T) {
	arguments := createMockSmartContractProcessorArguments()
	arguments.ArgsParser = NewArgumentParser()
	shardCoordinator := mock.NewMultiShardsCoordinatorMock(5)
	shardCoordinator.ComputeIdCalled = func(_ []byte) uint32 {
		return shardCoordinator.SelfId() + 1
	}
	arguments.ShardCoordinator = shardCoordinator
	arguments.EnableEpochsHandler = &testscommon.EnableEpochsHandlerStub{}
	arguments.EnableRoundsHandler = &testscommon.EnableRoundsHandlerStub{
		IsDisableAsyncCallV1EnabledCalled: func() bool {
			return false
		},
	}
	sc, _ := NewSmartContractProcessor(arguments)

	outaddress := []byte("newsmartcontract")
	outacc1 := &vmcommon.OutputAccount{}
	outacc1.Address = outaddress
	outacc1.Nonce = 0
	outacc1.Balance = big.NewInt(5)
	outacc1.BalanceDelta = big.NewInt(15)
	outTransfer := vmcommon.OutputTransfer{
		Value:     big.NewInt(5),
		CallType:  vmData.AsynchronousCall,
		GasLocked: 100,
		GasLimit:  100,
		Data:      []byte("functionCall"),
	}
	outacc1.OutputTransfers = append(outacc1.OutputTransfers, outTransfer)
	vmOutput := &vmcommon.VMOutput{
		OutputAccounts: make(map[string]*vmcommon.OutputAccount),
	}
	vmOutput.OutputAccounts[string(outaddress)] = outacc1

	_, scResults, err := sc.createSmartContractResults(&vmcommon.VMInput{CallType: vmData.DirectCall},
		vmOutput, outacc1, &transaction.Transaction{}, []byte("hash"))
	require.Nil(t, err)
	require.NotNil(t, scResults)

	arguments.EnableRoundsHandler = &testscommon.EnableRoundsHandlerStub{
		IsDisableAsyncCallV1EnabledCalled: func() bool {
			return true
		},
	}
	sc, _ = NewSmartContractProcessor(arguments)

	_, scResults, err = sc.createSmartContractResults(&vmcommon.VMInput{CallType: vmData.DirectCall},
		vmOutput, outacc1, &transaction.Transaction{}, []byte("hash"))
	require.Equal(t, process.ErrAsyncCallsDisabled.Error(), err.Error())
	require.Nil(t, scResults)
=======
func TestScProcessor_CheckBuiltinFunctionIsExecutable(t *testing.T) {
	t.Parallel()

	arguments := createMockSmartContractProcessorArguments()
	expectedErr := errors.New("expected error")

	t.Run("nil transaction should error", func(t *testing.T) {
		sc, _ := NewSmartContractProcessor(arguments)
		err := sc.CheckBuiltinFunctionIsExecutable("SetGuardian", nil)
		require.Equal(t, process.ErrNilTransaction, err)
	})
	t.Run("args parser error should error", func(t *testing.T) {
		tx := &transaction.Transaction{}
		sc, _ := NewSmartContractProcessor(arguments)
		err := sc.CheckBuiltinFunctionIsExecutable("SetGuardian", tx)
		require.Error(t, err)
	})
	t.Run("", func(t *testing.T) {
		argsCopy := arguments
		argsCopy.ArgsParser = &mock.ArgumentParserMock{
			ParseCallDataCalled: func(data string) (string, [][]byte, error) {
				return "", nil, expectedErr
			},
		}
		sc, _ := NewSmartContractProcessor(argsCopy)
		err := sc.CheckBuiltinFunctionIsExecutable("SetGuardian", &transaction.Transaction{})
		require.Equal(t, expectedErr, err)
	})
	t.Run("expected builtin function different than the parsed function name should return error", func(t *testing.T) {
		argsCopy := arguments
		argsCopy.ArgsParser = &mock.ArgumentParserMock{
			ParseCallDataCalled: func(data string) (string, [][]byte, error) {
				return "differentFunction", nil, nil
			},
		}
		sc, _ := NewSmartContractProcessor(argsCopy)
		err := sc.CheckBuiltinFunctionIsExecutable("SetGuardian", &transaction.Transaction{})
		require.Equal(t, process.ErrBuiltinFunctionMismatch, err)
	})
	t.Run("prepare gas provided with error should error", func(t *testing.T) {
		argsCopy := arguments
		argsCopy.ArgsParser = &mock.ArgumentParserMock{
			ParseCallDataCalled: func(data string) (string, [][]byte, error) {
				return "SetGuardian", nil, nil
			},
		}
		argsCopy.EconomicsFee = &economicsmocks.EconomicsHandlerStub{
			ComputeGasLimitCalled: func(tx data.TransactionWithFeeHandler) uint64 {
				return setGuardianCost
			},
		}
		sc, _ := NewSmartContractProcessor(argsCopy)
		err := sc.CheckBuiltinFunctionIsExecutable("SetGuardian", &transaction.Transaction{
			GasLimit: setGuardianCost - 100,
		})
		require.Equal(t, process.ErrNotEnoughGas, err)
	})
	t.Run("builtin function not found should error", func(t *testing.T) {
		argsCopy := arguments
		argsCopy.ArgsParser = &mock.ArgumentParserMock{
			ParseCallDataCalled: func(data string) (string, [][]byte, error) {
				return "SetGuardian", nil, nil
			},
		}
		argsCopy.EconomicsFee = &economicsmocks.EconomicsHandlerStub{
			ComputeGasLimitCalled: func(tx data.TransactionWithFeeHandler) uint64 {
				return setGuardianCost
			},
		}
		sc, _ := NewSmartContractProcessor(argsCopy)
		err := sc.CheckBuiltinFunctionIsExecutable(
			"SetGuardian",
			&transaction.Transaction{
				GasLimit: setGuardianCost + 1000,
			})

		require.Equal(t, process.ErrBuiltinFunctionNotExecutable, err)
	})
	t.Run("builtin function not supporting executable check should error", func(t *testing.T) {
		argsCopy := arguments
		argsCopy.ArgsParser = &mock.ArgumentParserMock{
			ParseCallDataCalled: func(data string) (string, [][]byte, error) {
				return "SetGuardian", nil, nil
			},
		}
		argsCopy.EconomicsFee = &economicsmocks.EconomicsHandlerStub{
			ComputeGasLimitCalled: func(tx data.TransactionWithFeeHandler) uint64 {
				return setGuardianCost
			},
		}
		// BuiltInFunctionStub is not supporting executable check
		_ = argsCopy.BuiltInFunctions.Add("SetGuardian", &mock.BuiltInFunctionStub{})
		sc, _ := NewSmartContractProcessor(argsCopy)
		err := sc.CheckBuiltinFunctionIsExecutable("SetGuardian", &transaction.Transaction{
			GasLimit: setGuardianCost + 1000,
		})
		require.Equal(t, process.ErrBuiltinFunctionNotExecutable, err)
	})
	t.Run("OK", func(t *testing.T) {
		argsCopy := arguments
		argsCopy.ArgsParser = &mock.ArgumentParserMock{
			ParseCallDataCalled: func(data string) (string, [][]byte, error) {
				return "SetGuardian", nil, nil
			},
		}
		argsCopy.EconomicsFee = &economicsmocks.EconomicsHandlerStub{
			ComputeGasLimitCalled: func(tx data.TransactionWithFeeHandler) uint64 {
				return setGuardianCost
			},
		}
		argsCopy.BuiltInFunctions = builtInFunctions.NewBuiltInFunctionContainer()
		// BuiltInFunctionExecutableStub is supporting executable check
		_ = argsCopy.BuiltInFunctions.Add("SetGuardian", &vmcommonMocks.BuiltInFunctionExecutableStub{})
		sc, _ := NewSmartContractProcessor(argsCopy)
		err := sc.CheckBuiltinFunctionIsExecutable("SetGuardian", &transaction.Transaction{
			GasLimit: setGuardianCost + 1000,
		})
		require.Nil(t, err)
	})
}

func Test_createExecutableCheckersMap(t *testing.T) {
	t.Parallel()

	t.Run("empty builtInFunctions should return empty map", func(t *testing.T) {
		arguments := createMockSmartContractProcessorArguments()
		builtinFuncs := arguments.BuiltInFunctions
		executableCheckersMap := createExecutableCheckersMap(builtinFuncs)
		require.NotNil(t, executableCheckersMap)
		require.Equal(t, 0, len(executableCheckersMap))
	})
	t.Run("no builtinFunctions implementing ExecutableChecker interface should return empty map", func(t *testing.T) {
		arguments := createMockSmartContractProcessorArguments()
		builtinFuncs := arguments.BuiltInFunctions
		_ = builtinFuncs.Add("SetGuardian", &mock.BuiltInFunctionStub{})
		executableCheckersMap := createExecutableCheckersMap(builtinFuncs)
		require.NotNil(t, executableCheckersMap)
		require.Equal(t, 0, len(executableCheckersMap))
	})
	t.Run("one builtinFunctions implementing ExecutableChecker interface should return map with one entry that builtin func", func(t *testing.T) {
		arguments := createMockSmartContractProcessorArguments()
		expectedExecutableChecker := &vmcommonMocks.BuiltInFunctionExecutableStub{}
		builtinFuncs := arguments.BuiltInFunctions
		_ = builtinFuncs.Add("SetGuardian", expectedExecutableChecker)
		_ = builtinFuncs.Add("SetGuardian2", &mock.BuiltInFunctionStub{})
		executableCheckersMap := createExecutableCheckersMap(builtinFuncs)
		require.NotNil(t, executableCheckersMap)
		require.Equal(t, 1, len(executableCheckersMap))
		require.Equal(t, expectedExecutableChecker, executableCheckersMap["SetGuardian"])
	})
>>>>>>> f8bcebd3
}<|MERGE_RESOLUTION|>--- conflicted
+++ resolved
@@ -118,14 +118,9 @@
 		GasHandler: &testscommon.GasHandlerStub{
 			SetGasRefundedCalled: func(gasRefunded uint64, hash []byte) {},
 		},
-<<<<<<< HEAD
 		GasSchedule:         testscommon.NewGasScheduleNotifierMock(gasSchedule),
-		EnableRoundsHandler: &testscommon.EnableRoundsHandlerStub{},
+		EnableRoundsHandler: &enableEpochsHandlerMock.EnableRoundsHandlerStub{},
 		EnableEpochsHandler: &testscommon.EnableEpochsHandlerStub{
-=======
-		GasSchedule: testscommon.NewGasScheduleNotifierMock(gasSchedule),
-		EnableEpochsHandler: &enableEpochsHandlerMock.EnableEpochsHandlerStub{
->>>>>>> f8bcebd3
 			IsSCDeployFlagEnabledField: true,
 		},
 		WasmVMChangeLocker: &sync.RWMutex{},
@@ -4417,59 +4412,6 @@
 	assert.Equal(t, vmOutput.ReturnMessage, returnMessage)
 }
 
-<<<<<<< HEAD
-func TestScProcessor_DisableAsyncCalls(t *testing.T) {
-	arguments := createMockSmartContractProcessorArguments()
-	arguments.ArgsParser = NewArgumentParser()
-	shardCoordinator := mock.NewMultiShardsCoordinatorMock(5)
-	shardCoordinator.ComputeIdCalled = func(_ []byte) uint32 {
-		return shardCoordinator.SelfId() + 1
-	}
-	arguments.ShardCoordinator = shardCoordinator
-	arguments.EnableEpochsHandler = &testscommon.EnableEpochsHandlerStub{}
-	arguments.EnableRoundsHandler = &testscommon.EnableRoundsHandlerStub{
-		IsDisableAsyncCallV1EnabledCalled: func() bool {
-			return false
-		},
-	}
-	sc, _ := NewSmartContractProcessor(arguments)
-
-	outaddress := []byte("newsmartcontract")
-	outacc1 := &vmcommon.OutputAccount{}
-	outacc1.Address = outaddress
-	outacc1.Nonce = 0
-	outacc1.Balance = big.NewInt(5)
-	outacc1.BalanceDelta = big.NewInt(15)
-	outTransfer := vmcommon.OutputTransfer{
-		Value:     big.NewInt(5),
-		CallType:  vmData.AsynchronousCall,
-		GasLocked: 100,
-		GasLimit:  100,
-		Data:      []byte("functionCall"),
-	}
-	outacc1.OutputTransfers = append(outacc1.OutputTransfers, outTransfer)
-	vmOutput := &vmcommon.VMOutput{
-		OutputAccounts: make(map[string]*vmcommon.OutputAccount),
-	}
-	vmOutput.OutputAccounts[string(outaddress)] = outacc1
-
-	_, scResults, err := sc.createSmartContractResults(&vmcommon.VMInput{CallType: vmData.DirectCall},
-		vmOutput, outacc1, &transaction.Transaction{}, []byte("hash"))
-	require.Nil(t, err)
-	require.NotNil(t, scResults)
-
-	arguments.EnableRoundsHandler = &testscommon.EnableRoundsHandlerStub{
-		IsDisableAsyncCallV1EnabledCalled: func() bool {
-			return true
-		},
-	}
-	sc, _ = NewSmartContractProcessor(arguments)
-
-	_, scResults, err = sc.createSmartContractResults(&vmcommon.VMInput{CallType: vmData.DirectCall},
-		vmOutput, outacc1, &transaction.Transaction{}, []byte("hash"))
-	require.Equal(t, process.ErrAsyncCallsDisabled.Error(), err.Error())
-	require.Nil(t, scResults)
-=======
 func TestScProcessor_CheckBuiltinFunctionIsExecutable(t *testing.T) {
 	t.Parallel()
 
@@ -4620,5 +4562,57 @@
 		require.Equal(t, 1, len(executableCheckersMap))
 		require.Equal(t, expectedExecutableChecker, executableCheckersMap["SetGuardian"])
 	})
->>>>>>> f8bcebd3
+}
+
+func TestScProcessor_DisableAsyncCalls(t *testing.T) {
+	arguments := createMockSmartContractProcessorArguments()
+	arguments.ArgsParser = NewArgumentParser()
+	shardCoordinator := mock.NewMultiShardsCoordinatorMock(5)
+	shardCoordinator.ComputeIdCalled = func(_ []byte) uint32 {
+		return shardCoordinator.SelfId() + 1
+	}
+	arguments.ShardCoordinator = shardCoordinator
+	arguments.EnableEpochsHandler = &testscommon.EnableEpochsHandlerStub{}
+	arguments.EnableRoundsHandler = &testscommon.EnableRoundsHandlerStub{
+		IsDisableAsyncCallV1EnabledCalled: func() bool {
+			return false
+		},
+	}
+	sc, _ := NewSmartContractProcessor(arguments)
+
+	outaddress := []byte("newsmartcontract")
+	outacc1 := &vmcommon.OutputAccount{}
+	outacc1.Address = outaddress
+	outacc1.Nonce = 0
+	outacc1.Balance = big.NewInt(5)
+	outacc1.BalanceDelta = big.NewInt(15)
+	outTransfer := vmcommon.OutputTransfer{
+		Value:     big.NewInt(5),
+		CallType:  vmData.AsynchronousCall,
+		GasLocked: 100,
+		GasLimit:  100,
+		Data:      []byte("functionCall"),
+	}
+	outacc1.OutputTransfers = append(outacc1.OutputTransfers, outTransfer)
+	vmOutput := &vmcommon.VMOutput{
+		OutputAccounts: make(map[string]*vmcommon.OutputAccount),
+	}
+	vmOutput.OutputAccounts[string(outaddress)] = outacc1
+
+	_, scResults, err := sc.createSmartContractResults(&vmcommon.VMInput{CallType: vmData.DirectCall},
+		vmOutput, outacc1, &transaction.Transaction{}, []byte("hash"))
+	require.Nil(t, err)
+	require.NotNil(t, scResults)
+
+	arguments.EnableRoundsHandler = &testscommon.EnableRoundsHandlerStub{
+		IsDisableAsyncCallV1EnabledCalled: func() bool {
+			return true
+		},
+	}
+	sc, _ = NewSmartContractProcessor(arguments)
+
+	_, scResults, err = sc.createSmartContractResults(&vmcommon.VMInput{CallType: vmData.DirectCall},
+		vmOutput, outacc1, &transaction.Transaction{}, []byte("hash"))
+	require.Equal(t, process.ErrAsyncCallsDisabled.Error(), err.Error())
+	require.Nil(t, scResults)
 }