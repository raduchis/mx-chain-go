package builtInFunctions

import (
	"github.com/ElrondNetwork/elrond-go-core/core"
	"github.com/ElrondNetwork/elrond-go-core/core/check"
	"github.com/ElrondNetwork/elrond-go-core/marshal"
	"github.com/ElrondNetwork/elrond-go/process"
	"github.com/ElrondNetwork/elrond-go/sharding"
	"github.com/ElrondNetwork/elrond-go/state"
	vmcommon "github.com/ElrondNetwork/elrond-vm-common"
	vmcommonBuiltInFunctions "github.com/ElrondNetwork/elrond-vm-common/builtInFunctions"
)

// ArgsCreateBuiltInFunctionContainer defines the argument structure to create new built in function container
type ArgsCreateBuiltInFunctionContainer struct {
<<<<<<< HEAD
	GasSchedule                  core.GasScheduleNotifier
	MapDNSAddresses              map[string]struct{}
	EnableUserNameChange         bool
	Marshalizer                  marshal.Marshalizer
	Accounts                     state.AccountsAdapter
	ShardCoordinator             sharding.Coordinator
	EpochNotifier                vmcommon.EpochNotifier
	GuardedAccountHandler        vmcommon.GuardedAccountHandler
	ESDTMultiTransferEnableEpoch uint32
	ESDTTransferRoleEnableEpoch  uint32
	GlobalMintBurnDisableEpoch   uint32
	ESDTTransferMetaEnableEpoch  uint32
	OptimizeNFTStoreEnableEpoch  uint32
=======
	GasSchedule                      core.GasScheduleNotifier
	MapDNSAddresses                  map[string]struct{}
	EnableUserNameChange             bool
	Marshalizer                      marshal.Marshalizer
	Accounts                         state.AccountsAdapter
	ShardCoordinator                 sharding.Coordinator
	EpochNotifier                    vmcommon.EpochNotifier
	ESDTMultiTransferEnableEpoch     uint32
	ESDTTransferRoleEnableEpoch      uint32
	GlobalMintBurnDisableEpoch       uint32
	ESDTTransferMetaEnableEpoch      uint32
	OptimizeNFTStoreEnableEpoch      uint32
	CheckCorrectTokenIDEnableEpoch   uint32
	CheckFunctionArgumentEnableEpoch uint32
>>>>>>> fc78258f
}

// CreateBuiltInFuncContainerAndNFTStorageHandler creates a container that will hold all the available built in functions
func CreateBuiltInFuncContainerAndNFTStorageHandler(args ArgsCreateBuiltInFunctionContainer) (vmcommon.BuiltInFunctionContainer, vmcommon.SimpleESDTNFTStorageHandler, vmcommon.ESDTGlobalSettingsHandler, error) {
	if check.IfNil(args.GasSchedule) {
		return nil, nil, nil, process.ErrNilGasSchedule
	}
	if check.IfNil(args.Marshalizer) {
		return nil, nil, nil, process.ErrNilMarshalizer
	}
	if check.IfNil(args.Accounts) {
		return nil, nil, nil, process.ErrNilAccountsAdapter
	}
	if args.MapDNSAddresses == nil {
		return nil, nil, nil, process.ErrNilDnsAddresses
	}
	if check.IfNil(args.ShardCoordinator) {
		return nil, nil, nil, process.ErrNilShardCoordinator
	}
	if check.IfNil(args.EpochNotifier) {
		return nil, nil, nil, process.ErrNilEpochNotifier
	}
	if check.IfNil(args.GuardedAccountHandler) {
		return nil, nil, process.ErrNilGuardedAccountHandler
	}

	vmcommonAccounts, ok := args.Accounts.(vmcommon.AccountsAdapter)
	if !ok {
		return nil, nil, nil, process.ErrWrongTypeAssertion
	}

	modifiedArgs := vmcommonBuiltInFunctions.ArgsCreateBuiltInFunctionContainer{
		GasMap:                              args.GasSchedule.LatestGasSchedule(),
		MapDNSAddresses:                     args.MapDNSAddresses,
		EnableUserNameChange:                args.EnableUserNameChange,
		Marshalizer:                         args.Marshalizer,
		Accounts:                            vmcommonAccounts,
		ShardCoordinator:                    args.ShardCoordinator,
		EpochNotifier:                       args.EpochNotifier,
		ESDTNFTImprovementV1ActivationEpoch: args.ESDTMultiTransferEnableEpoch,
		ESDTTransferToMetaEnableEpoch:       args.ESDTTransferMetaEnableEpoch,
		ESDTTransferRoleEnableEpoch:         args.ESDTTransferRoleEnableEpoch,
		GlobalMintBurnDisableEpoch:          args.GlobalMintBurnDisableEpoch,
		SaveNFTToSystemAccountEnableEpoch:   args.OptimizeNFTStoreEnableEpoch,
<<<<<<< HEAD
		GuardedAccountHandler:               args.GuardedAccountHandler,
=======
		CheckCorrectTokenIDEnableEpoch:      args.CheckCorrectTokenIDEnableEpoch,
		CheckFunctionArgumentEnableEpoch:    args.CheckFunctionArgumentEnableEpoch,
>>>>>>> fc78258f
	}

	bContainerFactory, err := vmcommonBuiltInFunctions.NewBuiltInFunctionsCreator(modifiedArgs)
	if err != nil {
		return nil, nil, nil, err
	}

	container, err := bContainerFactory.CreateBuiltInFunctionContainer()
	if err != nil {
		return nil, nil, nil, err
	}

	args.GasSchedule.RegisterNotifyHandler(bContainerFactory)

	return container, bContainerFactory.NFTStorageHandler(), bContainerFactory.ESDTGlobalSettingsHandler(), nil
}<|MERGE_RESOLUTION|>--- conflicted
+++ resolved
@@ -13,21 +13,6 @@
 
 // ArgsCreateBuiltInFunctionContainer defines the argument structure to create new built in function container
 type ArgsCreateBuiltInFunctionContainer struct {
-<<<<<<< HEAD
-	GasSchedule                  core.GasScheduleNotifier
-	MapDNSAddresses              map[string]struct{}
-	EnableUserNameChange         bool
-	Marshalizer                  marshal.Marshalizer
-	Accounts                     state.AccountsAdapter
-	ShardCoordinator             sharding.Coordinator
-	EpochNotifier                vmcommon.EpochNotifier
-	GuardedAccountHandler        vmcommon.GuardedAccountHandler
-	ESDTMultiTransferEnableEpoch uint32
-	ESDTTransferRoleEnableEpoch  uint32
-	GlobalMintBurnDisableEpoch   uint32
-	ESDTTransferMetaEnableEpoch  uint32
-	OptimizeNFTStoreEnableEpoch  uint32
-=======
 	GasSchedule                      core.GasScheduleNotifier
 	MapDNSAddresses                  map[string]struct{}
 	EnableUserNameChange             bool
@@ -35,6 +20,7 @@
 	Accounts                         state.AccountsAdapter
 	ShardCoordinator                 sharding.Coordinator
 	EpochNotifier                    vmcommon.EpochNotifier
+	GuardedAccountHandler        vmcommon.GuardedAccountHandler
 	ESDTMultiTransferEnableEpoch     uint32
 	ESDTTransferRoleEnableEpoch      uint32
 	GlobalMintBurnDisableEpoch       uint32
@@ -42,7 +28,6 @@
 	OptimizeNFTStoreEnableEpoch      uint32
 	CheckCorrectTokenIDEnableEpoch   uint32
 	CheckFunctionArgumentEnableEpoch uint32
->>>>>>> fc78258f
 }
 
 // CreateBuiltInFuncContainerAndNFTStorageHandler creates a container that will hold all the available built in functions
@@ -66,7 +51,7 @@
 		return nil, nil, nil, process.ErrNilEpochNotifier
 	}
 	if check.IfNil(args.GuardedAccountHandler) {
-		return nil, nil, process.ErrNilGuardedAccountHandler
+		return nil, nil, nil, process.ErrNilGuardedAccountHandler
 	}
 
 	vmcommonAccounts, ok := args.Accounts.(vmcommon.AccountsAdapter)
@@ -87,12 +72,9 @@
 		ESDTTransferRoleEnableEpoch:         args.ESDTTransferRoleEnableEpoch,
 		GlobalMintBurnDisableEpoch:          args.GlobalMintBurnDisableEpoch,
 		SaveNFTToSystemAccountEnableEpoch:   args.OptimizeNFTStoreEnableEpoch,
-<<<<<<< HEAD
-		GuardedAccountHandler:               args.GuardedAccountHandler,
-=======
 		CheckCorrectTokenIDEnableEpoch:      args.CheckCorrectTokenIDEnableEpoch,
 		CheckFunctionArgumentEnableEpoch:    args.CheckFunctionArgumentEnableEpoch,
->>>>>>> fc78258f
+		GuardedAccountHandler:               args.GuardedAccountHandler,
 	}
 
 	bContainerFactory, err := vmcommonBuiltInFunctions.NewBuiltInFunctionsCreator(modifiedArgs)
