package builtInFunctions

import (
	"bytes"
	"testing"

	"github.com/ElrondNetwork/elrond-go/common"
	"github.com/ElrondNetwork/elrond-go/process"
	"github.com/ElrondNetwork/elrond-go/process/mock"
	"github.com/ElrondNetwork/elrond-go/testscommon"
	"github.com/ElrondNetwork/elrond-go/testscommon/epochNotifier"
	"github.com/ElrondNetwork/elrond-go/testscommon/guardianMocks"
	stateMock "github.com/ElrondNetwork/elrond-go/testscommon/state"
	"github.com/stretchr/testify/assert"
)

func createMockArguments() ArgsCreateBuiltInFunctionContainer {
	gasMap := make(map[string]map[string]uint64)
	fillGasMapInternal(gasMap, 1)

	gasScheduleNotifier := testscommon.NewGasScheduleNotifierMock(gasMap)
	args := ArgsCreateBuiltInFunctionContainer{
<<<<<<< HEAD
		GasSchedule:           gasScheduleNotifier,
		MapDNSAddresses:       make(map[string]struct{}),
		EnableUserNameChange:  false,
		Marshalizer:           &mock.MarshalizerMock{},
		Accounts:              &stateMock.AccountsStub{},
		ShardCoordinator:      mock.NewMultiShardsCoordinatorMock(1),
		EpochNotifier:         &epochNotifier.EpochNotifierStub{},
		GuardedAccountHandler: &guardianMocks.GuardedAccountHandlerStub{},
=======
		GasSchedule:               gasScheduleNotifier,
		MapDNSAddresses:           make(map[string]struct{}),
		EnableUserNameChange:      false,
		Marshalizer:               &mock.MarshalizerMock{},
		Accounts:                  &stateMock.AccountsStub{},
		ShardCoordinator:          mock.NewMultiShardsCoordinatorMock(1),
		EpochNotifier:             &epochNotifier.EpochNotifierStub{},
		AutomaticCrawlerAddress:   bytes.Repeat([]byte{1}, 32),
		MaxNumNodesInTransferRole: 100,
>>>>>>> 5357e613
	}

	return args
}

func fillGasMapInternal(gasMap map[string]map[string]uint64, value uint64) map[string]map[string]uint64 {
	gasMap[common.BaseOperationCost] = fillGasMapBaseOperationCosts(value)
	gasMap[common.BuiltInCost] = fillGasMapBuiltInCosts(value)

	return gasMap
}

func fillGasMapBaseOperationCosts(value uint64) map[string]uint64 {
	gasMap := make(map[string]uint64)
	gasMap["StorePerByte"] = value
	gasMap["DataCopyPerByte"] = value
	gasMap["ReleasePerByte"] = value
	gasMap["PersistPerByte"] = value
	gasMap["CompilePerByte"] = value
	gasMap["AoTPreparePerByte"] = value
	gasMap["GetCode"] = value
	return gasMap
}

func fillGasMapBuiltInCosts(value uint64) map[string]uint64 {
	gasMap := make(map[string]uint64)
	gasMap["ClaimDeveloperRewards"] = value
	gasMap["ChangeOwnerAddress"] = value
	gasMap["SaveUserName"] = value
	gasMap["SaveKeyValue"] = value
	gasMap["ESDTTransfer"] = value
	gasMap["ESDTBurn"] = value
	gasMap["ChangeOwnerAddress"] = value
	gasMap["ClaimDeveloperRewards"] = value
	gasMap["SaveUserName"] = value
	gasMap["SaveKeyValue"] = value
	gasMap["ESDTTransfer"] = value
	gasMap["ESDTBurn"] = value
	gasMap["ESDTLocalMint"] = value
	gasMap["ESDTLocalBurn"] = value
	gasMap["ESDTNFTCreate"] = value
	gasMap["ESDTNFTAddQuantity"] = value
	gasMap["ESDTNFTBurn"] = value
	gasMap["ESDTNFTTransfer"] = value
	gasMap["ESDTNFTChangeCreateOwner"] = value
	gasMap["ESDTNFTAddUri"] = value
	gasMap["ESDTNFTUpdateAttributes"] = value
	gasMap["ESDTNFTMultiTransfer"] = value
	gasMap["SetGuardian"] = value
	gasMap["FreezeAccount"] = value

	return gasMap
}

func TestCreateBuiltInFunctionContainer_Errors(t *testing.T) {
	t.Parallel()

	args := createMockArguments()
	args.GasSchedule = nil
	builtInFuncFactory, err := CreateBuiltInFunctionsFactory(args)
	assert.NotNil(t, err)
	assert.Nil(t, builtInFuncFactory)

	args = createMockArguments()
	args.MapDNSAddresses = nil
	builtInFuncFactory, err = CreateBuiltInFunctionsFactory(args)
	assert.Equal(t, process.ErrNilDnsAddresses, err)
	assert.Nil(t, builtInFuncFactory)

	args = createMockArguments()
	builtInFuncFactory, err = CreateBuiltInFunctionsFactory(args)
	assert.Nil(t, err)
<<<<<<< HEAD
	assert.Equal(t, 32, len(container.Keys()))
=======
	assert.Equal(t, len(builtInFuncFactory.BuiltInFunctionContainer().Keys()), 31)
>>>>>>> 5357e613

	err = builtInFuncFactory.SetPayableHandler(&testscommon.BlockChainHookStub{})
	assert.Nil(t, err)

	assert.False(t, builtInFuncFactory.BuiltInFunctionContainer().IsInterfaceNil())
	assert.False(t, builtInFuncFactory.NFTStorageHandler().IsInterfaceNil())
	assert.False(t, builtInFuncFactory.ESDTGlobalSettingsHandler().IsInterfaceNil())
}<|MERGE_RESOLUTION|>--- conflicted
+++ resolved
@@ -20,16 +20,6 @@
 
 	gasScheduleNotifier := testscommon.NewGasScheduleNotifierMock(gasMap)
 	args := ArgsCreateBuiltInFunctionContainer{
-<<<<<<< HEAD
-		GasSchedule:           gasScheduleNotifier,
-		MapDNSAddresses:       make(map[string]struct{}),
-		EnableUserNameChange:  false,
-		Marshalizer:           &mock.MarshalizerMock{},
-		Accounts:              &stateMock.AccountsStub{},
-		ShardCoordinator:      mock.NewMultiShardsCoordinatorMock(1),
-		EpochNotifier:         &epochNotifier.EpochNotifierStub{},
-		GuardedAccountHandler: &guardianMocks.GuardedAccountHandlerStub{},
-=======
 		GasSchedule:               gasScheduleNotifier,
 		MapDNSAddresses:           make(map[string]struct{}),
 		EnableUserNameChange:      false,
@@ -39,7 +29,7 @@
 		EpochNotifier:             &epochNotifier.EpochNotifierStub{},
 		AutomaticCrawlerAddress:   bytes.Repeat([]byte{1}, 32),
 		MaxNumNodesInTransferRole: 100,
->>>>>>> 5357e613
+		GuardedAccountHandler: &guardianMocks.GuardedAccountHandlerStub{},
 	}
 
 	return args
@@ -112,11 +102,7 @@
 	args = createMockArguments()
 	builtInFuncFactory, err = CreateBuiltInFunctionsFactory(args)
 	assert.Nil(t, err)
-<<<<<<< HEAD
-	assert.Equal(t, 32, len(container.Keys()))
-=======
-	assert.Equal(t, len(builtInFuncFactory.BuiltInFunctionContainer().Keys()), 31)
->>>>>>> 5357e613
+	assert.Equal(t, 34, len(builtInFuncFactory.BuiltInFunctionContainer().Keys()))
 
 	err = builtInFuncFactory.SetPayableHandler(&testscommon.BlockChainHookStub{})
 	assert.Nil(t, err)
