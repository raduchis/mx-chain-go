package builtInFunctions

import (
	"bytes"
	"fmt"

	"github.com/ElrondNetwork/elrond-go/core/check"
	"github.com/ElrondNetwork/elrond-go/data/state"
	"github.com/ElrondNetwork/elrond-go/process"
	vmcommon "github.com/ElrondNetwork/elrond-vm-common"
)

var _ process.BuiltinFunction = (*changeOwnerAddress)(nil)

type changeOwnerAddress struct {
	gasCost uint64
}

// NewChangeOwnerAddressFunc create a new change owner built in function
func NewChangeOwnerAddressFunc(gasCost uint64) *changeOwnerAddress {
	return &changeOwnerAddress{gasCost: gasCost}
}

// ProcessBuiltinFunction processes simple protocol built-in function
func (c *changeOwnerAddress) ProcessBuiltinFunction(
	_, acntDst state.UserAccountHandler,
	vmInput *vmcommon.ContractCallInput,
) (*vmcommon.VMOutput, error) {
	if vmInput == nil {
		return nil, process.ErrNilVmInput
	}
	if len(vmInput.Arguments) == 0 {
		return nil, process.ErrInvalidArguments
	}
	if check.IfNil(acntDst) {
		// cross-shard call, in sender shard only the gas is taken out
		return &vmcommon.VMOutput{ReturnCode: vmcommon.Ok}, nil
	}

	if !bytes.Equal(vmInput.CallerAddr, acntDst.GetOwnerAddress()) {
		return nil, fmt.Errorf("%w not the owner of the account", process.ErrOperationNotPermitted)
	}
<<<<<<< HEAD
	if len(vmInput.Arguments[0]) != len(acntDst.AddressContainer().Bytes()) {
		return nil, process.ErrInvalidAddressLength
=======
	if len(vmInput.Arguments[0]) != len(acntDst.AddressBytes()) {
		return nil, 0, process.ErrInvalidAddressLength
>>>>>>> 5d9f5b5b
	}
	if vmInput.GasProvided < c.gasCost {
		return nil, process.ErrNotEnoughGas
	}

	err := acntDst.ChangeOwnerAddress(vmInput.CallerAddr, vmInput.Arguments[0])
	if err != nil {
		return nil, err
	}

	return &vmcommon.VMOutput{ReturnCode: vmcommon.Ok}, nil
}

// IsInterfaceNil returns true if underlying object in nil
func (c *changeOwnerAddress) IsInterfaceNil() bool {
	return c == nil
}<|MERGE_RESOLUTION|>--- conflicted
+++ resolved
@@ -40,13 +40,8 @@
 	if !bytes.Equal(vmInput.CallerAddr, acntDst.GetOwnerAddress()) {
 		return nil, fmt.Errorf("%w not the owner of the account", process.ErrOperationNotPermitted)
 	}
-<<<<<<< HEAD
-	if len(vmInput.Arguments[0]) != len(acntDst.AddressContainer().Bytes()) {
+	if len(vmInput.Arguments[0]) != len(acntDst.AddressBytes()) {
 		return nil, process.ErrInvalidAddressLength
-=======
-	if len(vmInput.Arguments[0]) != len(acntDst.AddressBytes()) {
-		return nil, 0, process.ErrInvalidAddressLength
->>>>>>> 5d9f5b5b
 	}
 	if vmInput.GasProvided < c.gasCost {
 		return nil, process.ErrNotEnoughGas
