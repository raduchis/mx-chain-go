package hooks

import (
	"bytes"
	"encoding/binary"
	"fmt"
	"math/big"
	"path"
	"sync"
	"time"

	"github.com/ElrondNetwork/elrond-go-core/core"
	"github.com/ElrondNetwork/elrond-go-core/core/check"
	"github.com/ElrondNetwork/elrond-go-core/data"
	"github.com/ElrondNetwork/elrond-go-core/data/block"
	"github.com/ElrondNetwork/elrond-go-core/data/esdt"
	"github.com/ElrondNetwork/elrond-go-core/data/typeConverters"
	"github.com/ElrondNetwork/elrond-go-core/hashing/keccak"
	"github.com/ElrondNetwork/elrond-go-core/marshal"
	logger "github.com/ElrondNetwork/elrond-go-logger"
	"github.com/ElrondNetwork/elrond-go/common"
	"github.com/ElrondNetwork/elrond-go/config"
	"github.com/ElrondNetwork/elrond-go/dataRetriever"
	"github.com/ElrondNetwork/elrond-go/process"
	"github.com/ElrondNetwork/elrond-go/sharding"
	"github.com/ElrondNetwork/elrond-go/state"
	"github.com/ElrondNetwork/elrond-go/storage"
	"github.com/ElrondNetwork/elrond-go/storage/factory"
	"github.com/ElrondNetwork/elrond-go/storage/storageUnit"
	vmcommon "github.com/ElrondNetwork/elrond-vm-common"
	"github.com/ElrondNetwork/elrond-vm-common/parsers"
)

var _ process.BlockChainHookHandler = (*BlockChainHookImpl)(nil)

var log = logger.GetOrCreate("process/smartcontract/blockchainhook")

const defaultCompiledSCPath = "compiledSCStorage"
const executeDurationAlarmThreshold = time.Duration(50) * time.Millisecond

// ArgBlockChainHook represents the arguments structure for the blockchain hook
type ArgBlockChainHook struct {
<<<<<<< HEAD
	Accounts            state.AccountsAdapter
	PubkeyConv          core.PubkeyConverter
	StorageService      dataRetriever.StorageService
	DataPool            dataRetriever.PoolsHolder
	BlockChain          data.ChainHandler
	ShardCoordinator    sharding.Coordinator
	Marshalizer         marshal.Marshalizer
	Uint64Converter     typeConverters.Uint64ByteSliceConverter
	BuiltInFunctions    vmcommon.BuiltInFunctionContainer
	NFTStorageHandler   vmcommon.SimpleESDTNFTStorageHandler
	CompiledSCPool      storage.Cacher
	ConfigSCStorage     config.StorageConfig
	EnableEpochsHandler common.EnableEpochsHandler
	WorkingDir          string
	NilCompiledSCStore  bool
=======
	Accounts              state.AccountsAdapter
	PubkeyConv            core.PubkeyConverter
	StorageService        dataRetriever.StorageService
	DataPool              dataRetriever.PoolsHolder
	BlockChain            data.ChainHandler
	ShardCoordinator      sharding.Coordinator
	Marshalizer           marshal.Marshalizer
	Uint64Converter       typeConverters.Uint64ByteSliceConverter
	BuiltInFunctions      vmcommon.BuiltInFunctionContainer
	NFTStorageHandler     vmcommon.SimpleESDTNFTStorageHandler
	GlobalSettingsHandler vmcommon.ESDTGlobalSettingsHandler
	CompiledSCPool        storage.Cacher
	ConfigSCStorage       config.StorageConfig
	EnableEpochs          config.EnableEpochs
	EpochNotifier         vmcommon.EpochNotifier
	WorkingDir            string
	NilCompiledSCStore    bool
>>>>>>> 376dddf1
}

// BlockChainHookImpl is a wrapper over AccountsAdapter that satisfy vmcommon.BlockchainHook interface
type BlockChainHookImpl struct {
<<<<<<< HEAD
	accounts            state.AccountsAdapter
	pubkeyConv          core.PubkeyConverter
	storageService      dataRetriever.StorageService
	blockChain          data.ChainHandler
	shardCoordinator    sharding.Coordinator
	marshalizer         marshal.Marshalizer
	uint64Converter     typeConverters.Uint64ByteSliceConverter
	builtInFunctions    vmcommon.BuiltInFunctionContainer
	nftStorageHandler   vmcommon.SimpleESDTNFTStorageHandler
	enableEpochsHandler common.EnableEpochsHandler
=======
	accounts              state.AccountsAdapter
	pubkeyConv            core.PubkeyConverter
	storageService        dataRetriever.StorageService
	blockChain            data.ChainHandler
	shardCoordinator      sharding.Coordinator
	marshalizer           marshal.Marshalizer
	uint64Converter       typeConverters.Uint64ByteSliceConverter
	builtInFunctions      vmcommon.BuiltInFunctionContainer
	nftStorageHandler     vmcommon.SimpleESDTNFTStorageHandler
	globalSettingsHandler vmcommon.ESDTGlobalSettingsHandler
>>>>>>> 376dddf1

	mutCurrentHdr sync.RWMutex
	currentHdr    data.HeaderHandler

	compiledScPool     storage.Cacher
	compiledScStorage  storage.Storer
	configSCStorage    config.StorageConfig
	workingDir         string
	nilCompiledSCStore bool
}

// NewBlockChainHookImpl creates a new BlockChainHookImpl instance
func NewBlockChainHookImpl(
	args ArgBlockChainHook,
) (*BlockChainHookImpl, error) {
	err := checkForNil(args)
	if err != nil {
		return nil, err
	}

	blockChainHookImpl := &BlockChainHookImpl{
<<<<<<< HEAD
		accounts:            args.Accounts,
		pubkeyConv:          args.PubkeyConv,
		storageService:      args.StorageService,
		blockChain:          args.BlockChain,
		shardCoordinator:    args.ShardCoordinator,
		marshalizer:         args.Marshalizer,
		uint64Converter:     args.Uint64Converter,
		builtInFunctions:    args.BuiltInFunctions,
		compiledScPool:      args.CompiledSCPool,
		configSCStorage:     args.ConfigSCStorage,
		workingDir:          args.WorkingDir,
		nilCompiledSCStore:  args.NilCompiledSCStore,
		nftStorageHandler:   args.NFTStorageHandler,
		enableEpochsHandler: args.EnableEpochsHandler,
	}
=======
		accounts:                       args.Accounts,
		pubkeyConv:                     args.PubkeyConv,
		storageService:                 args.StorageService,
		blockChain:                     args.BlockChain,
		shardCoordinator:               args.ShardCoordinator,
		marshalizer:                    args.Marshalizer,
		uint64Converter:                args.Uint64Converter,
		builtInFunctions:               args.BuiltInFunctions,
		compiledScPool:                 args.CompiledSCPool,
		configSCStorage:                args.ConfigSCStorage,
		workingDir:                     args.WorkingDir,
		nilCompiledSCStore:             args.NilCompiledSCStore,
		nftStorageHandler:              args.NFTStorageHandler,
		globalSettingsHandler:          args.GlobalSettingsHandler,
		isPayableBySCEnableEpoch:       args.EnableEpochs.IsPayableBySCEnableEpoch,
		optimizeNFTStoreEnableEpoch:    args.EnableEpochs.OptimizeNFTStoreEnableEpoch,
		doNotReturnOldBlockEnableEpoch: args.EnableEpochs.DoNotReturnOldBlockInBlockchainHookEnableEpoch,
		filterCodeMetadataEnableEpoch:  args.EnableEpochs.IsPayableBySCEnableEpoch,
	}

	log.Debug("blockchainHook: payable by SC", "epoch", blockChainHookImpl.isPayableBySCEnableEpoch)
	log.Debug("blockchainHook: optimize nft metadata store", "epoch", blockChainHookImpl.optimizeNFTStoreEnableEpoch)
	log.Debug("blockchainHook: do not return old block", "epoch", blockChainHookImpl.doNotReturnOldBlockEnableEpoch)
	log.Debug("blockchainHook: filter code metadata", "epoch", blockChainHookImpl.filterCodeMetadataEnableEpoch)
>>>>>>> 376dddf1

	err = blockChainHookImpl.makeCompiledSCStorage()
	if err != nil {
		return nil, err
	}

	blockChainHookImpl.ClearCompiledCodes()
	blockChainHookImpl.currentHdr = &block.Header{}

	return blockChainHookImpl, nil
}

func checkForNil(args ArgBlockChainHook) error {
	if check.IfNil(args.Accounts) {
		return process.ErrNilAccountsAdapter
	}
	if check.IfNil(args.PubkeyConv) {
		return process.ErrNilPubkeyConverter
	}
	if check.IfNil(args.StorageService) {
		return process.ErrNilStorage
	}
	if check.IfNil(args.BlockChain) {
		return process.ErrNilBlockChain
	}
	if check.IfNil(args.ShardCoordinator) {
		return process.ErrNilShardCoordinator
	}
	if check.IfNil(args.Marshalizer) {
		return process.ErrNilMarshalizer
	}
	if check.IfNil(args.Uint64Converter) {
		return process.ErrNilUint64Converter
	}
	if check.IfNil(args.BuiltInFunctions) {
		return process.ErrNilBuiltInFunction
	}
	if check.IfNil(args.CompiledSCPool) {
		return process.ErrNilCacher
	}
	if check.IfNil(args.NFTStorageHandler) {
		return process.ErrNilNFTStorageHandler
	}
	if check.IfNil(args.EnableEpochsHandler) {
		return process.ErrNilEnableEpochsHandler
	}
	if check.IfNil(args.GlobalSettingsHandler) {
		return process.ErrNilESDTGlobalSettingsHandler
	}

	return nil
}

// GetCode returns the code for the given account
func (bh *BlockChainHookImpl) GetCode(account vmcommon.UserAccountHandler) []byte {
	if check.IfNil(account) {
		return nil
	}

	return bh.accounts.GetCode(account.GetCodeHash())
}

func (bh *BlockChainHookImpl) isNotSystemAccountAndCrossShard(address []byte) bool {
	dstShardId := bh.shardCoordinator.ComputeId(address)
	return !core.IsSystemAccountAddress(address) && dstShardId != bh.shardCoordinator.SelfId()
}

// GetUserAccount returns the balance of a shard account
func (bh *BlockChainHookImpl) GetUserAccount(address []byte) (vmcommon.UserAccountHandler, error) {
	defer stopMeasure(startMeasure("GetUserAccount"))

	if bh.isNotSystemAccountAndCrossShard(address) {
		return nil, state.ErrAccNotFound
	}

	acc, err := bh.accounts.GetExistingAccount(address)
	if err != nil {
		return nil, err
	}

	dstAccount, ok := acc.(vmcommon.UserAccountHandler)
	if !ok {
		return nil, process.ErrWrongTypeAssertion
	}

	return dstAccount, nil
}

// GetStorageData returns the storage value of a variable held in account's data trie
func (bh *BlockChainHookImpl) GetStorageData(accountAddress []byte, index []byte) ([]byte, error) {
	defer stopMeasure(startMeasure("GetStorageData"))

	userAcc, err := bh.GetUserAccount(accountAddress)
	if err == state.ErrAccNotFound {
		return make([]byte, 0), nil
	}
	if err != nil {
		return nil, err
	}

	value, err := userAcc.AccountDataHandler().RetrieveValue(index)
	messages := []interface{}{
		"address", accountAddress,
		"rootHash", userAcc.GetRootHash(),
		"key", index,
		"value", value,
	}
	if err != nil {
		messages = append(messages, "error")
		messages = append(messages, err)
	}
	log.Trace("GetStorageData ", messages...)
	return value, err
}

// GetBlockhash returns the header hash for a requested nonce delta
func (bh *BlockChainHookImpl) GetBlockhash(nonce uint64) ([]byte, error) {
	defer stopMeasure(startMeasure("GetBlockhash"))

	hdr := bh.blockChain.GetCurrentBlockHeader()

	if check.IfNil(hdr) {
		return nil, process.ErrNilBlockHeader
	}
	if nonce > hdr.GetNonce() {
		return nil, process.ErrInvalidNonceRequest
	}
	if nonce == hdr.GetNonce() {
		return bh.blockChain.GetCurrentBlockHeaderHash(), nil
	}
	if bh.enableEpochsHandler.IsDoNotReturnOldBlockInBlockchainHookFlagEnabled() {
		return nil, process.ErrInvalidNonceRequest
	}

	header, hash, err := process.GetHeaderFromStorageWithNonce(
		nonce,
		bh.shardCoordinator.SelfId(),
		bh.storageService,
		bh.uint64Converter,
		bh.marshalizer,
	)
	if err != nil {
		return nil, err
	}

	if header.GetEpoch() != hdr.GetEpoch() {
		return nil, process.ErrInvalidBlockRequestOldEpoch
	}

	return hash, nil
}

// LastNonce returns the nonce from the last committed block
func (bh *BlockChainHookImpl) LastNonce() uint64 {
	if !check.IfNil(bh.blockChain.GetCurrentBlockHeader()) {
		return bh.blockChain.GetCurrentBlockHeader().GetNonce()
	}
	return 0
}

// LastRound returns the round from the last committed block
func (bh *BlockChainHookImpl) LastRound() uint64 {
	if !check.IfNil(bh.blockChain.GetCurrentBlockHeader()) {
		return bh.blockChain.GetCurrentBlockHeader().GetRound()
	}
	return 0
}

// LastTimeStamp returns the timeStamp from the last committed block
func (bh *BlockChainHookImpl) LastTimeStamp() uint64 {
	if !check.IfNil(bh.blockChain.GetCurrentBlockHeader()) {
		return bh.blockChain.GetCurrentBlockHeader().GetTimeStamp()
	}
	return 0
}

// LastRandomSeed returns the random seed from the last committed block
func (bh *BlockChainHookImpl) LastRandomSeed() []byte {
	if !check.IfNil(bh.blockChain.GetCurrentBlockHeader()) {
		return bh.blockChain.GetCurrentBlockHeader().GetRandSeed()
	}
	return make([]byte, 0)
}

// LastEpoch returns the epoch from the last committed block
func (bh *BlockChainHookImpl) LastEpoch() uint32 {
	if !check.IfNil(bh.blockChain.GetCurrentBlockHeader()) {
		return bh.blockChain.GetCurrentBlockHeader().GetEpoch()
	}
	return 0
}

// GetStateRootHash returns the state root hash from the last committed block
func (bh *BlockChainHookImpl) GetStateRootHash() []byte {
	rootHash := bh.blockChain.GetCurrentBlockRootHash()
	if len(rootHash) > 0 {
		return rootHash
	}

	return make([]byte, 0)
}

// CurrentNonce returns the nonce from the current block
func (bh *BlockChainHookImpl) CurrentNonce() uint64 {
	bh.mutCurrentHdr.RLock()
	defer bh.mutCurrentHdr.RUnlock()

	return bh.currentHdr.GetNonce()
}

// CurrentRound returns the round from the current block
func (bh *BlockChainHookImpl) CurrentRound() uint64 {
	bh.mutCurrentHdr.RLock()
	defer bh.mutCurrentHdr.RUnlock()

	return bh.currentHdr.GetRound()
}

// CurrentTimeStamp return the timestamp from the current block
func (bh *BlockChainHookImpl) CurrentTimeStamp() uint64 {
	bh.mutCurrentHdr.RLock()
	defer bh.mutCurrentHdr.RUnlock()

	return bh.currentHdr.GetTimeStamp()
}

// CurrentRandomSeed returns the random seed from the current header
func (bh *BlockChainHookImpl) CurrentRandomSeed() []byte {
	bh.mutCurrentHdr.RLock()
	defer bh.mutCurrentHdr.RUnlock()

	return bh.currentHdr.GetRandSeed()
}

// CurrentEpoch returns the current epoch
func (bh *BlockChainHookImpl) CurrentEpoch() uint32 {
	bh.mutCurrentHdr.RLock()
	defer bh.mutCurrentHdr.RUnlock()

	return bh.currentHdr.GetEpoch()
}

// NewAddress is a hook which creates a new smart contract address from the creators address and nonce
// The address is created by applied keccak256 on the appended value off creator address and nonce
// Prefix mask is applied for first 8 bytes 0, and for bytes 9-10 - VM type
// Suffix mask is applied - last 2 bytes are for the shard ID - mask is applied as suffix mask
func (bh *BlockChainHookImpl) NewAddress(creatorAddress []byte, creatorNonce uint64, vmType []byte) ([]byte, error) {
	addressLength := bh.pubkeyConv.Len()
	if len(creatorAddress) != addressLength {
		return nil, ErrAddressLengthNotCorrect
	}

	if len(vmType) != core.VMTypeLen {
		return nil, ErrVMTypeLengthIsNotCorrect
	}

	base := hashFromAddressAndNonce(creatorAddress, creatorNonce)
	prefixMask := createPrefixMask(vmType)
	suffixMask := createSuffixMask(creatorAddress)

	copy(base[:core.NumInitCharactersForScAddress], prefixMask)
	copy(base[len(base)-core.ShardIdentiferLen:], suffixMask)

	return base, nil
}

// ProcessBuiltInFunction is the hook through which a smart contract can execute a built in function
func (bh *BlockChainHookImpl) ProcessBuiltInFunction(input *vmcommon.ContractCallInput) (*vmcommon.VMOutput, error) {
	defer stopMeasure(startMeasure("ProcessBuiltInFunction"))

	if input == nil {
		return nil, process.ErrNilVmInput
	}

	function, err := bh.builtInFunctions.Get(input.Function)
	if err != nil {
		return nil, err
	}

	sndAccount, dstAccount, err := bh.getUserAccounts(input)
	if err != nil {
		return nil, err
	}

	vmOutput, err := function.ProcessBuiltinFunction(sndAccount, dstAccount, input)
	if err != nil {
		return nil, err
	}

	if !check.IfNil(sndAccount) {
		err = bh.accounts.SaveAccount(sndAccount)
		if err != nil {
			return nil, err
		}
	}

	if !check.IfNil(dstAccount) && !bytes.Equal(input.CallerAddr, input.RecipientAddr) {
		err = bh.accounts.SaveAccount(dstAccount)
		if err != nil {
			return nil, err
		}
	}

	return vmOutput, nil
}

// SaveNFTMetaDataToSystemAccount will save NFT meta data to system account for the given transaction
func (bh *BlockChainHookImpl) SaveNFTMetaDataToSystemAccount(tx data.TransactionHandler) error {
	return bh.nftStorageHandler.SaveNFTMetaDataToSystemAccount(tx)
}

// GetShardOfAddress is the hook that returns the shard of a given address
func (bh *BlockChainHookImpl) GetShardOfAddress(address []byte) uint32 {
	return bh.shardCoordinator.ComputeId(address)
}

// IsSmartContract returns whether the address points to a smart contract
func (bh *BlockChainHookImpl) IsSmartContract(address []byte) bool {
	return core.IsSmartContractAddress(address)
}

// IsPayable checks whether the provided address can receive ERD or not
func (bh *BlockChainHookImpl) IsPayable(sndAddress []byte, recvAddress []byte) (bool, error) {
	if core.IsSystemAccountAddress(recvAddress) {
		return false, nil
	}

	if !bh.IsSmartContract(recvAddress) {
		return true, nil
	}

	if bh.isNotSystemAccountAndCrossShard(recvAddress) {
		return true, nil
	}

	userAcc, err := bh.GetUserAccount(recvAddress)
	if err == state.ErrAccNotFound {
		return false, nil
	}
	if err != nil {
		return false, err
	}

	metadata := vmcommon.CodeMetadataFromBytes(userAcc.GetCodeMetadata())
	if bh.enableEpochsHandler.IsPayableBySCFlagEnabled() && bh.IsSmartContract(sndAddress) {
		return metadata.Payable || metadata.PayableBySC, nil
	}

	return metadata.Payable, nil
}

// FilterCodeMetadataForUpgrade will filter the provided input bytes as a correctly constructed vmcommon.CodeMetadata bytes
// taking into account the activation flags for the future flags. This should be used in the upgrade SC process
func (bh *BlockChainHookImpl) FilterCodeMetadataForUpgrade(input []byte) ([]byte, error) {
	isFilterCodeMetadataFlagSet := bh.enableEpochsHandler.IsPayableBySCFlagEnabled()
	if !isFilterCodeMetadataFlagSet {
		// return the raw bytes unconditioned here for backwards compatibility reasons
		return input, nil
	}

	raw := vmcommon.CodeMetadataFromBytes(input)
	filtered := bh.ApplyFiltersOnCodeMetadata(raw)
	if bytes.Equal(input, filtered.ToBytes()) {
		return filtered.ToBytes(), nil
	}

	return nil, parsers.ErrInvalidCodeMetadata
}

// ApplyFiltersOnCodeMetadata will apply all known filters on the provided code metadata value
func (bh *BlockChainHookImpl) ApplyFiltersOnCodeMetadata(codeMetadata vmcommon.CodeMetadata) vmcommon.CodeMetadata {
	codeMetadata.PayableBySC = codeMetadata.PayableBySC && bh.enableEpochsHandler.IsPayableBySCFlagEnabled()

	return codeMetadata
}

func (bh *BlockChainHookImpl) getUserAccounts(
	input *vmcommon.ContractCallInput,
) (vmcommon.UserAccountHandler, vmcommon.UserAccountHandler, error) {
	var sndAccount vmcommon.UserAccountHandler
	sndShardId := bh.shardCoordinator.ComputeId(input.CallerAddr)
	if sndShardId == bh.shardCoordinator.SelfId() {
		acc, err := bh.accounts.GetExistingAccount(input.CallerAddr)
		if err != nil {
			return nil, nil, err
		}

		var ok bool
		sndAccount, ok = acc.(vmcommon.UserAccountHandler)
		if !ok {
			return nil, nil, process.ErrWrongTypeAssertion
		}

		if bytes.Equal(input.CallerAddr, input.RecipientAddr) {
			return sndAccount, sndAccount, nil
		}
	}

	var dstAccount vmcommon.UserAccountHandler
	dstShardId := bh.shardCoordinator.ComputeId(input.RecipientAddr)
	if dstShardId == bh.shardCoordinator.SelfId() {
		acc, err := bh.accounts.LoadAccount(input.RecipientAddr)
		if err != nil {
			return nil, nil, err
		}

		var ok bool
		dstAccount, ok = acc.(vmcommon.UserAccountHandler)
		if !ok {
			return nil, nil, process.ErrWrongTypeAssertion
		}
	}

	return sndAccount, dstAccount, nil
}

// GetBuiltinFunctionNames returns the built in function names
func (bh *BlockChainHookImpl) GetBuiltinFunctionNames() vmcommon.FunctionNames {
	return bh.builtInFunctions.Keys()
}

// GetBuiltinFunctionsContainer returns the built in functions container
func (bh *BlockChainHookImpl) GetBuiltinFunctionsContainer() vmcommon.BuiltInFunctionContainer {
	return bh.builtInFunctions
}

// GetAllState returns the underlying state of a given account
// TODO remove this func completely
func (bh *BlockChainHookImpl) GetAllState(_ []byte) (map[string][]byte, error) {
	return nil, nil
}

// GetESDTToken returns the unmarshalled esdt data for the given key
func (bh *BlockChainHookImpl) GetESDTToken(address []byte, tokenID []byte, nonce uint64) (*esdt.ESDigitalToken, error) {
	userAcc, err := bh.GetUserAccount(address)
	esdtData := &esdt.ESDigitalToken{Value: big.NewInt(0)}
	if err == state.ErrAccNotFound {
		return esdtData, nil
	}
	if err != nil {
		return nil, err
	}

	esdtTokenKey := []byte(core.ElrondProtectedKeyPrefix + core.ESDTKeyIdentifier + string(tokenID))
	if !bh.enableEpochsHandler.IsOptimizeNFTStoreFlagEnabled() {
		return bh.returnESDTTokenByLegacyMethod(userAcc, esdtData, esdtTokenKey, nonce)
	}

	esdtData, _, err = bh.nftStorageHandler.GetESDTNFTTokenOnDestination(userAcc, esdtTokenKey, nonce)
	if err != nil {
		return nil, err
	}

	return esdtData, nil
}

// IsPaused returns true if the transfers for the given token ID are paused
func (bh *BlockChainHookImpl) IsPaused(tokenID []byte) bool {
	esdtTokenKey := []byte(core.ElrondProtectedKeyPrefix + core.ESDTKeyIdentifier + string(tokenID))
	return bh.globalSettingsHandler.IsPaused(esdtTokenKey)
}

// IsLimitedTransfer returns true if the transfers
func (bh *BlockChainHookImpl) IsLimitedTransfer(tokenID []byte) bool {
	esdtTokenKey := []byte(core.ElrondProtectedKeyPrefix + core.ESDTKeyIdentifier + string(tokenID))
	return bh.globalSettingsHandler.IsLimitedTransfer(esdtTokenKey)
}

func (bh *BlockChainHookImpl) returnESDTTokenByLegacyMethod(
	userAcc vmcommon.UserAccountHandler,
	esdtData *esdt.ESDigitalToken,
	esdtTokenKey []byte,
	nonce uint64,
) (*esdt.ESDigitalToken, error) {
	if nonce > 0 {
		esdtTokenKey = append(esdtTokenKey, big.NewInt(0).SetUint64(nonce).Bytes()...)
	}

	value, err := userAcc.AccountDataHandler().RetrieveValue(esdtTokenKey)
	if err != nil {
		return nil, err
	}
	if len(value) == 0 {
		return esdtData, nil
	}

	err = bh.marshalizer.Unmarshal(esdtData, value)
	if err != nil {
		return nil, err
	}

	return esdtData, nil
}

// NumberOfShards returns the number of shards
func (bh *BlockChainHookImpl) NumberOfShards() uint32 {
	return bh.shardCoordinator.NumberOfShards()
}

func hashFromAddressAndNonce(creatorAddress []byte, creatorNonce uint64) []byte {
	buffNonce := make([]byte, 8)
	binary.LittleEndian.PutUint64(buffNonce, creatorNonce)
	adrAndNonce := append(creatorAddress, buffNonce...)
	scAddress := keccak.NewKeccak().Compute(string(adrAndNonce))

	return scAddress
}

func createPrefixMask(vmType []byte) []byte {
	prefixMask := make([]byte, core.NumInitCharactersForScAddress-core.VMTypeLen)
	prefixMask = append(prefixMask, vmType...)

	return prefixMask
}

func createSuffixMask(creatorAddress []byte) []byte {
	return creatorAddress[len(creatorAddress)-2:]
}

// SetCurrentHeader sets current header to be used by smart contracts
func (bh *BlockChainHookImpl) SetCurrentHeader(hdr data.HeaderHandler) {
	if check.IfNil(hdr) {
		return
	}

	bh.mutCurrentHdr.Lock()
	bh.currentHdr = hdr
	bh.mutCurrentHdr.Unlock()
}

// SaveCompiledCode saves the compiled code to cache and storage
func (bh *BlockChainHookImpl) SaveCompiledCode(codeHash []byte, code []byte) {
	bh.compiledScPool.Put(codeHash, code, len(code))
	err := bh.compiledScStorage.Put(codeHash, code)
	if err != nil {
		log.Debug("BlockChainHookImpl.SaveCompiledCode: compiledScStorage.Put",
			"error", err, "codeHash", codeHash)
	}
}

// GetCompiledCode returns the compiled code if it is found in the cache or storage
func (bh *BlockChainHookImpl) GetCompiledCode(codeHash []byte) (bool, []byte) {
	val, found := bh.compiledScPool.Get(codeHash)
	if found {
		compiledCode, ok := val.([]byte)
		if ok {
			return true, compiledCode
		}
	}

	compiledCode, err := bh.compiledScStorage.Get(codeHash)
	if err != nil || len(compiledCode) == 0 {
		return false, nil
	}

	bh.compiledScPool.Put(codeHash, compiledCode, len(compiledCode))

	return true, compiledCode
}

// DeleteCompiledCode deletes the compiled code from storage and cache
func (bh *BlockChainHookImpl) DeleteCompiledCode(codeHash []byte) {
	bh.compiledScPool.Remove(codeHash)
	err := bh.compiledScStorage.Remove(codeHash)
	if err != nil {
		log.Debug("BlockChainHookImpl.DeleteCompiledCode: compiledScStorage.Remove",
			"error", err, "codeHash", codeHash)
	}
}

// Close closes/cleans up the blockchain hook
func (bh *BlockChainHookImpl) Close() error {
	bh.compiledScPool.Clear()
	return bh.compiledScStorage.DestroyUnit()
}

// ClearCompiledCodes deletes the compiled codes from storage and cache
func (bh *BlockChainHookImpl) ClearCompiledCodes() {
	bh.compiledScPool.Clear()
	err := bh.compiledScStorage.DestroyUnit()
	if err != nil {
		log.Debug("BlockChainHookImpl.ClearCompiledCodes: compiledScStorage.DestroyUnit", "error", err)
	}

	err = bh.makeCompiledSCStorage()
	if err != nil {
		log.Debug("BlockChainHookImpl.ClearCompiledCodes: makeCompiledSCStorage", "error", err)
	}
}

func (bh *BlockChainHookImpl) makeCompiledSCStorage() error {
	if bh.nilCompiledSCStore {
		bh.compiledScStorage = storageUnit.NewNilStorer()
		return nil
	}

	dbConfig := factory.GetDBFromConfig(bh.configSCStorage.DB)
	dbConfig.FilePath = path.Join(bh.workingDir, defaultCompiledSCPath, bh.configSCStorage.DB.FilePath)
	store, err := storageUnit.NewStorageUnitFromConf(
		factory.GetCacherFromConfig(bh.configSCStorage.Cache),
		dbConfig,
	)
	if err != nil {
		return err
	}

	bh.compiledScStorage = store
	return nil
}

// GetSnapshot gets the number of entries in the journal as a snapshot id
func (bh *BlockChainHookImpl) GetSnapshot() int {
	return bh.accounts.JournalLen()
}

// RevertToSnapshot reverts snapshots up to the specified one
func (bh *BlockChainHookImpl) RevertToSnapshot(snapshot int) error {
	return bh.accounts.RevertToSnapshot(snapshot)
}

// IsInterfaceNil returns true if there is no value under the interface
func (bh *BlockChainHookImpl) IsInterfaceNil() bool {
	return bh == nil
}

func startMeasure(hook string) (string, *core.StopWatch) {
	sw := core.NewStopWatch()
	sw.Start(hook)
	return hook, sw
}

func stopMeasure(hook string, sw *core.StopWatch) {
	sw.Stop(hook)

	duration := sw.GetMeasurement(hook)
	if duration > executeDurationAlarmThreshold {
		log.Debug(fmt.Sprintf("%s took > %s", hook, executeDurationAlarmThreshold), "duration", duration)
	} else {
		log.Trace(hook, "duration", duration)
	}
}<|MERGE_RESOLUTION|>--- conflicted
+++ resolved
@@ -40,23 +40,6 @@
 
 // ArgBlockChainHook represents the arguments structure for the blockchain hook
 type ArgBlockChainHook struct {
-<<<<<<< HEAD
-	Accounts            state.AccountsAdapter
-	PubkeyConv          core.PubkeyConverter
-	StorageService      dataRetriever.StorageService
-	DataPool            dataRetriever.PoolsHolder
-	BlockChain          data.ChainHandler
-	ShardCoordinator    sharding.Coordinator
-	Marshalizer         marshal.Marshalizer
-	Uint64Converter     typeConverters.Uint64ByteSliceConverter
-	BuiltInFunctions    vmcommon.BuiltInFunctionContainer
-	NFTStorageHandler   vmcommon.SimpleESDTNFTStorageHandler
-	CompiledSCPool      storage.Cacher
-	ConfigSCStorage     config.StorageConfig
-	EnableEpochsHandler common.EnableEpochsHandler
-	WorkingDir          string
-	NilCompiledSCStore  bool
-=======
 	Accounts              state.AccountsAdapter
 	PubkeyConv            core.PubkeyConverter
 	StorageService        dataRetriever.StorageService
@@ -70,27 +53,13 @@
 	GlobalSettingsHandler vmcommon.ESDTGlobalSettingsHandler
 	CompiledSCPool        storage.Cacher
 	ConfigSCStorage       config.StorageConfig
-	EnableEpochs          config.EnableEpochs
-	EpochNotifier         vmcommon.EpochNotifier
+	EnableEpochsHandler common.EnableEpochsHandler
 	WorkingDir            string
 	NilCompiledSCStore    bool
->>>>>>> 376dddf1
 }
 
 // BlockChainHookImpl is a wrapper over AccountsAdapter that satisfy vmcommon.BlockchainHook interface
 type BlockChainHookImpl struct {
-<<<<<<< HEAD
-	accounts            state.AccountsAdapter
-	pubkeyConv          core.PubkeyConverter
-	storageService      dataRetriever.StorageService
-	blockChain          data.ChainHandler
-	shardCoordinator    sharding.Coordinator
-	marshalizer         marshal.Marshalizer
-	uint64Converter     typeConverters.Uint64ByteSliceConverter
-	builtInFunctions    vmcommon.BuiltInFunctionContainer
-	nftStorageHandler   vmcommon.SimpleESDTNFTStorageHandler
-	enableEpochsHandler common.EnableEpochsHandler
-=======
 	accounts              state.AccountsAdapter
 	pubkeyConv            core.PubkeyConverter
 	storageService        dataRetriever.StorageService
@@ -101,7 +70,7 @@
 	builtInFunctions      vmcommon.BuiltInFunctionContainer
 	nftStorageHandler     vmcommon.SimpleESDTNFTStorageHandler
 	globalSettingsHandler vmcommon.ESDTGlobalSettingsHandler
->>>>>>> 376dddf1
+	enableEpochsHandler common.EnableEpochsHandler
 
 	mutCurrentHdr sync.RWMutex
 	currentHdr    data.HeaderHandler
@@ -123,23 +92,6 @@
 	}
 
 	blockChainHookImpl := &BlockChainHookImpl{
-<<<<<<< HEAD
-		accounts:            args.Accounts,
-		pubkeyConv:          args.PubkeyConv,
-		storageService:      args.StorageService,
-		blockChain:          args.BlockChain,
-		shardCoordinator:    args.ShardCoordinator,
-		marshalizer:         args.Marshalizer,
-		uint64Converter:     args.Uint64Converter,
-		builtInFunctions:    args.BuiltInFunctions,
-		compiledScPool:      args.CompiledSCPool,
-		configSCStorage:     args.ConfigSCStorage,
-		workingDir:          args.WorkingDir,
-		nilCompiledSCStore:  args.NilCompiledSCStore,
-		nftStorageHandler:   args.NFTStorageHandler,
-		enableEpochsHandler: args.EnableEpochsHandler,
-	}
-=======
 		accounts:                       args.Accounts,
 		pubkeyConv:                     args.PubkeyConv,
 		storageService:                 args.StorageService,
@@ -154,17 +106,8 @@
 		nilCompiledSCStore:             args.NilCompiledSCStore,
 		nftStorageHandler:              args.NFTStorageHandler,
 		globalSettingsHandler:          args.GlobalSettingsHandler,
-		isPayableBySCEnableEpoch:       args.EnableEpochs.IsPayableBySCEnableEpoch,
-		optimizeNFTStoreEnableEpoch:    args.EnableEpochs.OptimizeNFTStoreEnableEpoch,
-		doNotReturnOldBlockEnableEpoch: args.EnableEpochs.DoNotReturnOldBlockInBlockchainHookEnableEpoch,
-		filterCodeMetadataEnableEpoch:  args.EnableEpochs.IsPayableBySCEnableEpoch,
-	}
-
-	log.Debug("blockchainHook: payable by SC", "epoch", blockChainHookImpl.isPayableBySCEnableEpoch)
-	log.Debug("blockchainHook: optimize nft metadata store", "epoch", blockChainHookImpl.optimizeNFTStoreEnableEpoch)
-	log.Debug("blockchainHook: do not return old block", "epoch", blockChainHookImpl.doNotReturnOldBlockEnableEpoch)
-	log.Debug("blockchainHook: filter code metadata", "epoch", blockChainHookImpl.filterCodeMetadataEnableEpoch)
->>>>>>> 376dddf1
+		enableEpochsHandler: args.EnableEpochsHandler,
+	}
 
 	err = blockChainHookImpl.makeCompiledSCStorage()
 	if err != nil {
@@ -208,11 +151,11 @@
 	if check.IfNil(args.NFTStorageHandler) {
 		return process.ErrNilNFTStorageHandler
 	}
+	if check.IfNil(args.GlobalSettingsHandler) {
+		return process.ErrNilESDTGlobalSettingsHandler
+	}
 	if check.IfNil(args.EnableEpochsHandler) {
 		return process.ErrNilEnableEpochsHandler
-	}
-	if check.IfNil(args.GlobalSettingsHandler) {
-		return process.ErrNilESDTGlobalSettingsHandler
 	}
 
 	return nil
