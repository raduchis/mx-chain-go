package hooks

import (
	"encoding/binary"
	"math/big"
	"sync"

	"github.com/ElrondNetwork/elrond-go/data/state"
	"github.com/ElrondNetwork/elrond-go/hashing/keccak"
)

// VMAccountsDB is a wrapper over AccountsAdapter that satisfy vmcommon.BlockchainHook interface
type VMAccountsDB struct {
	accounts state.AccountsAdapter
	addrConv state.AddressConverter

	mutTempAccounts sync.Mutex
	tempAccounts    map[string]state.AccountHandler
}

<<<<<<< HEAD
// LastNonce returns the nonce from from the last committed block
func (v *VMAccountsDB) LastNonce() uint64 {
	panic("not implemented")
}

// LastRound returns the round from the last committed block
func (v *VMAccountsDB) LastRound() uint64 {
	panic("not implemented")
}

// LastTimeStamp returns the timeStamp from the last committed block
func (v *VMAccountsDB) LastTimeStamp() uint64 {
	panic("not implemented")
}

// LastRandomSeed returns the random seed from the last committed block
func (v *VMAccountsDB) LastRandomSeed() []byte {
	panic("not implemented")
}

// LastEpoch returns the epoch from the last committed block
func (v *VMAccountsDB) LastEpoch() uint32 {
	panic("not implemented")
}

// GetStateRootHash returns the state root hash from the last committed block
func (v *VMAccountsDB) GetStateRootHash() []byte {
	panic("not implemented")
}

// CurrentNonce returns the nonce from the current block
func (v *VMAccountsDB) CurrentNonce() uint64 {
	panic("not implemented")
}

// CurrentRound returns the round from the current block
func (v *VMAccountsDB) CurrentRound() uint64 {
	panic("not implemented")
}

// CurrentTimeStamp return the timestamp from the current block
func (v *VMAccountsDB) CurrentTimeStamp() uint64 {
	panic("not implemented")
}

// CurrentRandomSeed returns the random seed from the current header
func (v *VMAccountsDB) CurrentRandomSeed() []byte {
	panic("not implemented")
}

// CurrentEpoch returns the current epoch
func (v *VMAccountsDB) CurrentEpoch() uint32 {
	panic("not implemented")
=======
func (vadb *VMAccountsDB) LastNonce() uint64 {
	panic("implement me")
}

func (vadb *VMAccountsDB) LastRound() uint64 {
	panic("implement me")
}

func (vadb *VMAccountsDB) LastTimeStamp() uint64 {
	panic("implement me")
}

func (vadb *VMAccountsDB) LastRandomSeed() []byte {
	panic("implement me")
}

func (vadb *VMAccountsDB) LastEpoch() uint32 {
	panic("implement me")
}

func (vadb *VMAccountsDB) GetStateRootHash() []byte {
	panic("implement me")
}

func (vadb *VMAccountsDB) CurrentNonce() uint64 {
	panic("implement me")
}

func (vadb *VMAccountsDB) CurrentRound() uint64 {
	panic("implement me")
}

func (vadb *VMAccountsDB) CurrentTimeStamp() uint64 {
	panic("implement me")
}

func (vadb *VMAccountsDB) CurrentRandomSeed() []byte {
	panic("implement me")
}

func (vadb *VMAccountsDB) CurrentEpoch() uint32 {
	panic("implement me")
>>>>>>> 7e78c90c
}

// NewVMAccountsDB creates a new VMAccountsDB instance
func NewVMAccountsDB(
	accounts state.AccountsAdapter,
	addrConv state.AddressConverter,
) (*VMAccountsDB, error) {

	if accounts == nil || accounts.IsInterfaceNil() {
		return nil, state.ErrNilAccountsAdapter
	}
	if addrConv == nil || addrConv.IsInterfaceNil() {
		return nil, state.ErrNilAddressConverter
	}

	vmAccountsDB := &VMAccountsDB{
		accounts: accounts,
		addrConv: addrConv,
	}

	vmAccountsDB.tempAccounts = make(map[string]state.AccountHandler, 0)

	return vmAccountsDB, nil
}

// AccountExists checks if an account exists in provided AccountAdapter
func (vadb *VMAccountsDB) AccountExists(address []byte) (bool, error) {
	_, err := vadb.getAccountFromAddressBytes(address)
	if err != nil {
		if err == state.ErrAccNotFound {
			return false, nil
		}
		return false, err
	}
	return true, nil
}

// GetBalance returns the balance of a shard account
func (vadb *VMAccountsDB) GetBalance(address []byte) (*big.Int, error) {
	exists, err := vadb.AccountExists(address)
	if err != nil {
		return nil, err
	}
	if !exists {
		return big.NewInt(0), nil
	}

	shardAccount, err := vadb.getShardAccountFromAddressBytes(address)
	if err != nil {
		return nil, err
	}

	return shardAccount.Balance, nil
}

// GetNonce returns the nonce of a shard account
func (vadb *VMAccountsDB) GetNonce(address []byte) (uint64, error) {
	exists, err := vadb.AccountExists(address)
	if err != nil {
		return 0, err
	}
	if !exists {
		return 0, nil
	}

	shardAccount, err := vadb.getShardAccountFromAddressBytes(address)
	if err != nil {
		return 0, err
	}

	return shardAccount.Nonce, nil
}

// GetStorageData returns the storage value of a variable held in account's data trie
func (vadb *VMAccountsDB) GetStorageData(accountAddress []byte, index []byte) ([]byte, error) {
	exists, err := vadb.AccountExists(accountAddress)
	if err != nil {
		return nil, err
	}
	if !exists {
		return make([]byte, 0), nil
	}

	account, err := vadb.getAccountFromAddressBytes(accountAddress)
	if err != nil {
		return nil, err
	}

	return account.DataTrieTracker().RetrieveValue(index)
}

// IsCodeEmpty returns if the code is empty
func (vadb *VMAccountsDB) IsCodeEmpty(address []byte) (bool, error) {
	exists, err := vadb.AccountExists(address)
	if err != nil {
		return false, err
	}
	if !exists {
		return true, nil
	}

	account, err := vadb.getAccountFromAddressBytes(address)
	if err != nil {
		return false, err
	}

	isCodeEmpty := len(account.GetCode()) == 0
	return isCodeEmpty, nil
}

// GetCode retrieves the account's code
func (vadb *VMAccountsDB) GetCode(address []byte) ([]byte, error) {
	account, err := vadb.getAccountFromAddressBytes(address)
	if err != nil {
		return nil, err
	}

	code := account.GetCode()
	if len(code) == 0 {
		return nil, ErrEmptyCode
	}

	return code, nil
}

// GetBlockhash is deprecated
func (vadb *VMAccountsDB) GetBlockhash(offset *big.Int) ([]byte, error) {
	return nil, nil
}

// NewAddress is a hook which creates a new smart contract address from the creators address and nonce
// The address is created by applied keccak256 on the appended value off creator address and nonce
// Prefix mask is applied for first 8 bytes 0, and for bytes 9-10 - VM type
// Suffix mask is applied - last 2 bytes are for the shard ID - mask is applied as suffix mask
func (vadb *VMAccountsDB) NewAddress(creatorAddress []byte, creatorNonce uint64, vmType []byte) ([]byte, error) {
	addressLength := vadb.addrConv.AddressLen()
	if len(creatorAddress) != addressLength {
		return nil, ErrAddressLengthNotCorrect
	}

	if len(vmType) != VMTypeLen {
		return nil, ErrVMTypeLengthIsNotCorrect
	}

	base := hashFromAddressAndNonce(creatorAddress, creatorNonce)
	prefixMask := createPrefixMask(vmType)
	suffixMask := createSuffixMask(creatorAddress)

	copy(base[:NumInitCharactersForScAddress], prefixMask)
	copy(base[len(base)-ShardIdentiferLen:], suffixMask)

	return base, nil
}

func hashFromAddressAndNonce(creatorAddress []byte, creatorNonce uint64) []byte {
	buffNonce := make([]byte, 8)
	binary.LittleEndian.PutUint64(buffNonce, creatorNonce)
	adrAndNonce := append(creatorAddress, buffNonce...)
	scAddress := keccak.Keccak{}.Compute(string(adrAndNonce))

	return scAddress
}

func createPrefixMask(vmType []byte) []byte {
	prefixMask := make([]byte, NumInitCharactersForScAddress-VMTypeLen)
	prefixMask = append(prefixMask, vmType...)

	return prefixMask
}

func createSuffixMask(creatorAddress []byte) []byte {
	return creatorAddress[len(creatorAddress)-2:]
}

func (vadb *VMAccountsDB) getAccountFromAddressBytes(address []byte) (state.AccountHandler, error) {
	tempAcc, success := vadb.getAccountFromTemporaryAccounts(address)
	if success {
		return tempAcc, nil
	}

	addr, err := vadb.addrConv.CreateAddressFromPublicKeyBytes(address)
	if err != nil {
		return nil, err
	}

	return vadb.accounts.GetExistingAccount(addr)
}

func (vadb *VMAccountsDB) getShardAccountFromAddressBytes(address []byte) (*state.Account, error) {
	account, err := vadb.getAccountFromAddressBytes(address)
	if err != nil {
		return nil, err
	}

	shardAccount, ok := account.(*state.Account)
	if !ok {
		return nil, state.ErrWrongTypeAssertion
	}

	return shardAccount, nil
}

func (vadb *VMAccountsDB) getAccountFromTemporaryAccounts(address []byte) (state.AccountHandler, bool) {
	vadb.mutTempAccounts.Lock()
	defer vadb.mutTempAccounts.Unlock()

	if tempAcc, ok := vadb.tempAccounts[string(address)]; ok {
		return tempAcc, true
	}

	return nil, false
}

// AddTempAccount will add a temporary account in temporary store
func (vadb *VMAccountsDB) AddTempAccount(address []byte, balance *big.Int, nonce uint64) {
	vadb.mutTempAccounts.Lock()
	vadb.tempAccounts[string(address)] = &state.Account{Balance: balance, Nonce: nonce}
	vadb.mutTempAccounts.Unlock()
}

// CleanTempAccounts cleans the map holding the temporary accounts
func (vadb *VMAccountsDB) CleanTempAccounts() {
	vadb.mutTempAccounts.Lock()
	vadb.tempAccounts = make(map[string]state.AccountHandler, 0)
	vadb.mutTempAccounts.Unlock()
}

// TempAccount can retrieve a temporary account from provided address
func (vadb *VMAccountsDB) TempAccount(address []byte) state.AccountHandler {
	tempAcc, success := vadb.getAccountFromTemporaryAccounts(address)
	if success {
		return tempAcc
	}

	return nil
}

// IsInterfaceNil returns true if there is no value under the interface
func (vadb *VMAccountsDB) IsInterfaceNil() bool {
	if vadb == nil {
		return true
	}
	return false
}

// VMTypeFromAddressBytes gets VM type from scAddress
func VMTypeFromAddressBytes(scAddress []byte) []byte {
	return scAddress[NumInitCharactersForScAddress-VMTypeLen : NumInitCharactersForScAddress]
}<|MERGE_RESOLUTION|>--- conflicted
+++ resolved
@@ -18,61 +18,6 @@
 	tempAccounts    map[string]state.AccountHandler
 }
 
-<<<<<<< HEAD
-// LastNonce returns the nonce from from the last committed block
-func (v *VMAccountsDB) LastNonce() uint64 {
-	panic("not implemented")
-}
-
-// LastRound returns the round from the last committed block
-func (v *VMAccountsDB) LastRound() uint64 {
-	panic("not implemented")
-}
-
-// LastTimeStamp returns the timeStamp from the last committed block
-func (v *VMAccountsDB) LastTimeStamp() uint64 {
-	panic("not implemented")
-}
-
-// LastRandomSeed returns the random seed from the last committed block
-func (v *VMAccountsDB) LastRandomSeed() []byte {
-	panic("not implemented")
-}
-
-// LastEpoch returns the epoch from the last committed block
-func (v *VMAccountsDB) LastEpoch() uint32 {
-	panic("not implemented")
-}
-
-// GetStateRootHash returns the state root hash from the last committed block
-func (v *VMAccountsDB) GetStateRootHash() []byte {
-	panic("not implemented")
-}
-
-// CurrentNonce returns the nonce from the current block
-func (v *VMAccountsDB) CurrentNonce() uint64 {
-	panic("not implemented")
-}
-
-// CurrentRound returns the round from the current block
-func (v *VMAccountsDB) CurrentRound() uint64 {
-	panic("not implemented")
-}
-
-// CurrentTimeStamp return the timestamp from the current block
-func (v *VMAccountsDB) CurrentTimeStamp() uint64 {
-	panic("not implemented")
-}
-
-// CurrentRandomSeed returns the random seed from the current header
-func (v *VMAccountsDB) CurrentRandomSeed() []byte {
-	panic("not implemented")
-}
-
-// CurrentEpoch returns the current epoch
-func (v *VMAccountsDB) CurrentEpoch() uint32 {
-	panic("not implemented")
-=======
 func (vadb *VMAccountsDB) LastNonce() uint64 {
 	panic("implement me")
 }
@@ -115,7 +60,6 @@
 
 func (vadb *VMAccountsDB) CurrentEpoch() uint32 {
 	panic("implement me")
->>>>>>> 7e78c90c
 }
 
 // NewVMAccountsDB creates a new VMAccountsDB instance
