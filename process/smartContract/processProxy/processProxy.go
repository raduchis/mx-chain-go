--- conflicted
+++ resolved
@@ -31,14 +31,7 @@
 	args                scrCommon.ArgsNewSmartContractProcessor
 	processor           process.SmartContractProcessorFacade
 	processorsCache     map[configuredProcessor]process.SmartContractProcessorFacade
-<<<<<<< HEAD
-	testScProcessor     scrCommon.TestSmartContractProcessor
-	testProcessorsCache map[configuredProcessor]scrCommon.TestSmartContractProcessor
 	mutRc               sync.RWMutex
-	isTestVersion       bool
-=======
-	mutRc               sync.Mutex
->>>>>>> 3615b957
 }
 
 // TODO -> remove the epochNotifier usage and instead extend EnableEpochsHandler
