--- conflicted
+++ resolved
@@ -80,11 +80,7 @@
 		return nil, err
 	}
 
-<<<<<<< HEAD
-	gasForQuery := uint64(math.MaxInt64)
-=======
 	gasForQuery := uint64(MaxGasLimitPerQuery)
->>>>>>> ab9721e5
 	if args.MaxGasLimitPerQuery > 0 {
 		gasForQuery = args.MaxGasLimitPerQuery
 	}
