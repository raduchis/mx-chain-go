--- conflicted
+++ resolved
@@ -13,29 +13,18 @@
 
 // SovereignSCProcessArgs - arguments for creating a new sovereign smart contract processor
 type SovereignSCProcessArgs struct {
-<<<<<<< HEAD
 	ArgsParser             process.ArgumentsParser
 	TxTypeHandler          process.TxTypeHandler
 	SCProcessHelperHandler process.SCProcessHelperHandler
-=======
-	ArgsParser    process.ArgumentsParser
-	TxTypeHandler process.TxTypeHandler
-
->>>>>>> 1d090497
 	SmartContractProcessor process.SmartContractProcessorFacade
 }
 
 type sovereignSCProcessor struct {
 	process.SmartContractProcessorFacade
 
-<<<<<<< HEAD
 	argsParser      process.ArgumentsParser
 	txTypeHandler   process.TxTypeHandler
 	scProcessHelper process.SCProcessHelperHandler
-=======
-	argsParser    process.ArgumentsParser
-	txTypeHandler process.TxTypeHandler
->>>>>>> 1d090497
 }
 
 // NewSovereignSCRProcessor creates a sovereign scr processor
@@ -65,10 +54,7 @@
 		SmartContractProcessorFacade: args.SmartContractProcessor,
 		argsParser:                   args.ArgsParser,
 		txTypeHandler:                args.TxTypeHandler,
-<<<<<<< HEAD
 		scProcessHelper:              args.SCProcessHelperHandler,
-=======
->>>>>>> 1d090497
 	}, nil
 }
 
