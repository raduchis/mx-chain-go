--- conflicted
+++ resolved
@@ -42,29 +42,13 @@
 
 // ArgsNewSmartContractProcessor defines the arguments needed for new smart contract processor
 type ArgsNewSmartContractProcessor struct {
-<<<<<<< HEAD
-	VmContainer   process.VirtualMachinesContainer
-	ArgsParser    process.ArgumentsParser
-	Hasher        hashing.Hasher
-	Marshalizer   marshal.Marshalizer
-	AccountsDB    state.AccountsAdapter
-	TempAccounts  process.TemporaryAccountsHandler
-	PubkeyConv    state.PubkeyConverter
-	Coordinator   sharding.Coordinator
-	ScrForwarder  process.IntermediateTransactionHandler
-	TxFeeHandler  process.TransactionFeeHandler
-	EconomicsFee  process.FeeHandler
-	TxTypeHandler process.TxTypeHandler
-	GasHandler    process.GasHandler
-	GasMap        map[string]map[string]uint64
-=======
 	VmContainer      process.VirtualMachinesContainer
 	ArgsParser       process.ArgumentsParser
 	Hasher           hashing.Hasher
 	Marshalizer      marshal.Marshalizer
 	AccountsDB       state.AccountsAdapter
 	TempAccounts     process.TemporaryAccountsHandler
-	AdrConv          state.AddressConverter
+	PubkeyConv       state.PubkeyConverter
 	Coordinator      sharding.Coordinator
 	ScrForwarder     process.IntermediateTransactionHandler
 	TxFeeHandler     process.TransactionFeeHandler
@@ -72,7 +56,6 @@
 	TxTypeHandler    process.TxTypeHandler
 	GasHandler       process.GasHandler
 	BuiltInFunctions process.BuiltInFunctionContainer
->>>>>>> a2f1cf70
 }
 
 // NewSmartContractProcessor create a smart contract processor creates and interprets VM data
@@ -861,24 +844,12 @@
 
 	codeMetadata := vmcommon.CodeMetadataFromBytes(scAccount.GetCodeMetadata())
 
-<<<<<<< HEAD
-		log.Trace("created SC address", "address", sc.pubkeyConv.Encode(outAcc.Address))
-		return nil
-	}
-
-	// TODO: implement upgradable flag for smart contracts
-	isUpgradeEnabled := bytes.Equal(account.GetOwnerAddress(), tx.GetSndAddr())
-	if isUpgradeEnabled {
-		account.SetCode(outAcc.Code)
-
-		log.Trace("created SC address", "address", sc.pubkeyConv.Encode(outAcc.Address))
-=======
 	isDeployment := len(scAccount.GetCode()) == 0
 	if isDeployment {
 		scAccount.SetOwnerAddress(tx.GetSndAddr())
 		scAccount.SetCodeMetadata(outputAccount.CodeMetadata)
 		scAccount.SetCode(outputAccount.Code)
-		log.Trace("updateSmartContractCode(): created", "address", outputAccount.Address)
+		log.Trace("updateSmartContractCode(): created", "address", sc.pubkeyConv.Encode(outputAccount.Address))
 		return nil
 	}
 
@@ -887,8 +858,7 @@
 	if isUpgrade {
 		scAccount.SetCodeMetadata(outputAccount.CodeMetadata)
 		scAccount.SetCode(outputAccount.Code)
-		log.Trace("updateSmartContractCode(): upgraded", "address", outputAccount.Address)
->>>>>>> a2f1cf70
+		log.Trace("updateSmartContractCode(): upgraded", "address", sc.pubkeyConv.Encode(outputAccount.Address))
 		return nil
 	}
 
