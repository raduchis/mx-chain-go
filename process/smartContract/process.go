--- conflicted
+++ resolved
@@ -65,85 +65,47 @@
 	txTypeHandler process.TxTypeHandler,
 	gasHandler process.GasHandler,
 ) (*scProcessor, error) {
-	err := checkArgumentsForNil(vmContainer, argsParser, hasher, marshalizer, accountsDB,
-		tempAccounts, adrConv, coordinator, scrForwarder, txFeeHandler, economicsFee, gasHandler)
-	if err != nil {
-		return nil, err
-	}
-
-	return &scProcessor{
-		vmContainer:      vmContainer,
-		argsParser:       argsParser,
-		hasher:           hasher,
-		marshalizer:      marshalizer,
-		accounts:         accountsDB,
-		tempAccounts:     tempAccounts,
-		adrConv:          adrConv,
-		shardCoordinator: coordinator,
-		scrForwarder:     scrForwarder,
-		txFeeHandler:     txFeeHandler,
-		economicsFee:     economicsFee,
-		gasHandler:       gasHandler,
-		mapExecState:     make(map[uint64]scExecutionState)}, nil
-}
-
-func checkArgumentsForNil(
-	vmContainer process.VirtualMachinesContainer,
-	argsParser process.ArgumentsParser,
-	hasher hashing.Hasher,
-	marshalizer marshal.Marshalizer,
-	accountsDB state.AccountsAdapter,
-	tempAccounts process.TemporaryAccountsHandler,
-	adrConv state.AddressConverter,
-	coordinator sharding.Coordinator,
-	scrForwarder process.IntermediateTransactionHandler,
-	txFeeHandler process.TransactionFeeHandler,
-	economicsFee process.FeeHandler,
-	gasHandler process.GasHandler,
-) error {
+
 	if check.IfNil(vmContainer) {
-		return process.ErrNoVM
+		return nil, process.ErrNoVM
 	}
 	if check.IfNil(argsParser) {
-		return process.ErrNilArgumentParser
+		return nil, process.ErrNilArgumentParser
 	}
 	if check.IfNil(hasher) {
-		return process.ErrNilHasher
+		return nil, process.ErrNilHasher
 	}
 	if check.IfNil(marshalizer) {
-		return process.ErrNilMarshalizer
+		return nil, process.ErrNilMarshalizer
 	}
 	if check.IfNil(accountsDB) {
-		return process.ErrNilAccountsAdapter
+		return nil, process.ErrNilAccountsAdapter
 	}
 	if check.IfNil(tempAccounts) {
-		return process.ErrNilTemporaryAccountsHandler
+		return nil, process.ErrNilTemporaryAccountsHandler
 	}
 	if check.IfNil(adrConv) {
-		return process.ErrNilAddressConverter
+		return nil, process.ErrNilAddressConverter
 	}
 	if check.IfNil(coordinator) {
-		return process.ErrNilShardCoordinator
+		return nil, process.ErrNilShardCoordinator
 	}
 	if check.IfNil(scrForwarder) {
-		return process.ErrNilIntermediateTransactionHandler
+		return nil, process.ErrNilIntermediateTransactionHandler
 	}
 	if check.IfNil(txFeeHandler) {
-		return process.ErrNilUnsignedTxHandler
+		return nil, process.ErrNilUnsignedTxHandler
 	}
 	if check.IfNil(economicsFee) {
-		return process.ErrNilEconomicsFeeHandler
+		return nil, process.ErrNilEconomicsFeeHandler
 	}
 	if check.IfNil(txTypeHandler) {
 		return nil, process.ErrNilTxTypeHandler
 	}
 	if check.IfNil(gasHandler) {
-		return process.ErrNilGasHandler
-	}
-
-<<<<<<< HEAD
-	return nil
-=======
+		return nil, process.ErrNilGasHandler
+	}
+
 	return &scProcessor{
 		vmContainer:      vmContainer,
 		argsParser:       argsParser,
@@ -159,7 +121,6 @@
 		txTypeHandler:    txTypeHandler,
 		gasHandler:       gasHandler,
 		mapExecState:     make(map[uint64]scExecutionState)}, nil
->>>>>>> 2f3dc7af
 }
 
 func (sc *scProcessor) checkTxValidity(tx data.TransactionHandler) error {
@@ -178,40 +139,6 @@
 func (sc *scProcessor) isDestAddressEmpty(tx data.TransactionHandler) bool {
 	isEmptyAddress := bytes.Equal(tx.GetRecvAddress(), make([]byte, sc.adrConv.AddressLen()))
 	return isEmptyAddress
-}
-
-func (sc *scProcessor) computeTransactionHash(tx data.TransactionHandler) ([]byte, error) {
-	scr, ok := tx.(*smartContractResult.SmartContractResult)
-	if ok {
-		return scr.TxHash, nil
-	}
-
-	return core.CalculateHash(sc.marshalizer, sc.hasher, tx)
-}
-
-func (sc *scProcessor) createSCRsWhenError(
-	tx data.TransactionHandler,
-	returnCode vmcommon.ReturnCode,
-) ([]data.TransactionHandler, error) {
-	txHash, err := sc.computeTransactionHash(tx)
-	if err != nil {
-		return nil, err
-	}
-
-	scr := &smartContractResult.SmartContractResult{
-		Nonce:   tx.GetNonce(),
-		Value:   tx.GetValue(),
-		RcvAddr: tx.GetSndAddress(),
-		SndAddr: tx.GetRecvAddress(),
-		Code:    nil,
-		Data:    "@" + hex.EncodeToString([]byte(returnCode.String())) + "@" + hex.EncodeToString(txHash),
-		TxHash:  txHash,
-	}
-
-	resultedScrs := make([]data.TransactionHandler, 0)
-	resultedScrs = append(resultedScrs, scr)
-
-	return resultedScrs, nil
 }
 
 // ExecuteSmartContractTransaction processes the transaction, call the VM and processes the SC call output
@@ -292,21 +219,6 @@
 		return err
 	}
 
-<<<<<<< HEAD
-	if check.IfNil(acntSnd) {
-		return nil
-	}
-
-	stAcc, ok := acntSnd.(*state.Account)
-	if !ok {
-		return process.ErrWrongTypeAssertion
-	}
-
-	totalCost := big.NewInt(0)
-	err = stAcc.SetBalanceWithJournal(totalCost.Add(stAcc.Balance, tx.GetValue()))
-	if err != nil {
-		return err
-=======
 	if !check.IfNil(acntSnd) {
 		stAcc, ok := acntSnd.(*state.Account)
 		if !ok {
@@ -318,7 +230,6 @@
 		if err != nil {
 			return err
 		}
->>>>>>> 2f3dc7af
 	}
 
 	err = sc.scrForwarder.AddIntermediateTransactions(scrIfError)
@@ -331,10 +242,6 @@
 	return nil
 }
 
-<<<<<<< HEAD
-func (sc *scProcessor) prepareSmartContractCall(tx *transaction.Transaction, acntSnd state.AccountHandler) error {
-	err := sc.argsParser.ParseData(tx.Data)
-=======
 func (sc *scProcessor) prepareSmartContractCall(tx data.TransactionHandler, acntSnd state.AccountHandler) error {
 	sc.isCallBack = false
 	dataToParse := tx.GetData()
@@ -347,7 +254,6 @@
 	}
 
 	err := sc.argsParser.ParseData(dataToParse)
->>>>>>> 2f3dc7af
 	if err != nil {
 		return err
 	}
@@ -526,19 +432,12 @@
 	vmInput.CallValue = tx.GetValue()
 	vmInput.GasPrice = tx.GetGasPrice()
 	moveBalanceGasConsume := sc.economicsFee.ComputeGasLimit(tx)
-<<<<<<< HEAD
-	vmInput.GasProvided = tx.GasLimit - moveBalanceGasConsume
+
 	if tx.GetGasLimit() < moveBalanceGasConsume {
 		return nil, process.ErrNotEnoughGas
 	}
-=======
-
-	if tx.GetGasLimit() < moveBalanceGasConsume {
-		return nil, process.ErrNotEnoughGas
-	}
 
 	vmInput.GasProvided = tx.GetGasLimit() - moveBalanceGasConsume
->>>>>>> 2f3dc7af
 
 	return vmInput, nil
 }
@@ -643,26 +542,15 @@
 		return nil, nil, err
 	}
 
-<<<<<<< HEAD
-	totalGasConsumed := tx.GasLimit - vmOutput.GasRemaining
-=======
 	totalGasConsumed := tx.GetGasLimit() - vmOutput.GasRemaining
->>>>>>> 2f3dc7af
 	log.Debug("total gas consumed", "value", totalGasConsumed, "hash", txHash)
 
 	if vmOutput.GasRefund.Uint64() > 0 {
 		log.Debug("total gas refunded", "value", vmOutput.GasRefund.Uint64(), "hash", txHash)
 	}
 
-<<<<<<< HEAD
-	totalGasRefund := big.NewInt(0)
-	totalGasRefund = totalGasRefund.Add(vmOutput.GasRefund, big.NewInt(0).SetUint64(vmOutput.GasRemaining))
-	sc.gasHandler.SetGasRefunded(vmOutput.GasRemaining, txHash)
-	scrRefund, consumedFee, err := sc.refundGasToSender(totalGasRefund, tx, txHash, acntSnd)
-=======
 	sc.gasHandler.SetGasRefunded(vmOutput.GasRemaining, txHash)
 	scrRefund, consumedFee, err := sc.createSCRForSender(vmOutput, tx, txHash, acntSnd)
->>>>>>> 2f3dc7af
 	if err != nil {
 		return nil, nil, err
 	}
@@ -1043,11 +931,6 @@
 		return nil
 	}
 
-<<<<<<< HEAD
-	storageUpdates, _ := sc.argsParser.GetStorageUpdates(scr.Data)
-	for i := 0; i < len(storageUpdates); i++ {
-		stAcc.DataTrieTracker().SaveKeyValue(storageUpdates[i].Offset, storageUpdates[i].Data)
-=======
 	switch txType {
 	case process.MoveBalance:
 		err = sc.processSimpleSCR(scr, dstAcc)
@@ -1071,7 +954,6 @@
 	stAcc, ok := dstAcc.(*state.Account)
 	if !ok {
 		return process.ErrWrongTypeAssertion
->>>>>>> 2f3dc7af
 	}
 
 	if len(scr.Data) > 0 {
