--- conflicted
+++ resolved
@@ -262,18 +262,14 @@
 		return nil
 	}
 
-<<<<<<< HEAD
 	err = sc.saveAccounts(acntSnd, acntDst)
 	if err != nil {
 		return err
 	}
 
-	results, consumedFee, err := sc.processVMOutput(vmOutput, tx, acntSnd, vmInput.CallType)
-=======
 	var consumedFee *big.Int
 	var results []data.TransactionHandler
 	results, consumedFee, err = sc.processVMOutput(vmOutput, tx, acntSnd, vmInput.CallType)
->>>>>>> 8456e65c
 	if err != nil {
 		log.Debug("process vm output error", "error", err.Error())
 		return nil
@@ -1128,30 +1124,10 @@
 	scr *smartContractResult.SmartContractResult,
 	dstAcc state.UserAccountHandler,
 ) error {
-<<<<<<< HEAD
-	if len(scr.Data) > 0 {
-		storageUpdates, err := sc.argsParser.GetStorageUpdates(string(scr.Data))
-		if err != nil {
-			log.Debug("storage updates could not be parsed")
-		}
-
-		for i := 0; i < len(storageUpdates); i++ {
-			dstAcc.DataTrieTracker().SaveKeyValue(storageUpdates[i].Offset, storageUpdates[i].Data)
-		}
-	}
-
-=======
->>>>>>> 8456e65c
 	err := sc.updateSmartContractCode(dstAcc, &vmcommon.OutputAccount{Code: scr.Code, Address: scr.RcvAddr}, scr)
 	if err != nil {
 		return err
 	}
-
-	if scr.Value == nil {
-		err = sc.accounts.SaveAccount(dstAcc)
-		if err != nil {
-			return err
-		}
 
 		return nil
 	}
