--- conflicted
+++ resolved
@@ -105,8 +105,6 @@
 		mapExecState:     make(map[uint64]scExecutionState)}, nil
 }
 
-<<<<<<< HEAD
-=======
 // ComputeTransactionType calculates the type of the transaction
 func (sc *scProcessor) ComputeTransactionType(tx *transaction.Transaction) (process.TransactionType, error) {
 	err := sc.checkTxValidity(tx)
@@ -138,7 +136,6 @@
 	return process.MoveBalance, nil
 }
 
->>>>>>> 1f56dff9
 func (sc *scProcessor) checkTxValidity(tx *transaction.Transaction) error {
 	if tx == nil || tx.IsInterfaceNil() {
 		return process.ErrNilTransaction
