--- conflicted
+++ resolved
@@ -53,7 +53,6 @@
 var zero = big.NewInt(0)
 
 type scProcessor struct {
-<<<<<<< HEAD
 	accounts           state.AccountsAdapter
 	blockChainHook     process.BlockChainHookHandler
 	pubkeyConv         core.PubkeyConverter
@@ -73,70 +72,6 @@
 	economicsFee        process.FeeHandler
 	txTypeHandler       process.TxTypeHandler
 	gasHandler          process.GasHandler
-=======
-	accounts                                    state.AccountsAdapter
-	blockChainHook                              process.BlockChainHookHandler
-	pubkeyConv                                  core.PubkeyConverter
-	hasher                                      hashing.Hasher
-	marshalizer                                 marshal.Marshalizer
-	shardCoordinator                            sharding.Coordinator
-	vmContainer                                 process.VirtualMachinesContainer
-	argsParser                                  process.ArgumentsParser
-	esdtTransferParser                          vmcommon.ESDTTransferParser
-	builtInFunctions                            vmcommon.BuiltInFunctionContainer
-	deployEnableEpoch                           uint32
-	builtinEnableEpoch                          uint32
-	penalizedTooMuchGasEnableEpoch              uint32
-	repairCallBackEnableEpoch                   uint32
-	stakingV2EnableEpoch                        uint32
-	returnDataToLastTransferEnableEpoch         uint32
-	senderInOutTransferEnableEpoch              uint32
-	incrementSCRNonceInMultiTransferEnableEpoch uint32
-	builtInFunctionOnMetachainEnableEpoch       uint32
-	scrSizeInvariantCheckEnableEpoch            uint32
-	backwardCompSaveKeyValueEnableEpoch         uint32
-	createdCallBackCrossShardOnlyEnableEpoch    uint32
-	optimizeGasUsedInCrossMiniBlocksEnableEpoch uint32
-	saveKeyValueUnderProtectedErrorEnableEpoch  uint32
-	optimizeNFTStoreEnableEpoch                 uint32
-	cleanUpInformativeSCRsEnableEpoch           uint32
-	isPayableBySCEnableEpoch                    uint32
-	fixCodeMetadataOnUpgradeContract            uint32
-	scrSizeInvariantOnBuiltInResultEnableEpoch  uint32
-	deleteWrongArgAsyncAfterBuiltInEnableEpoch  uint32
-	fixAsyncCallBackArgParserEnableEpoch        uint32
-	fixAsyncCallBackArgsListEnableEpoch         uint32
-	flagStakingV2                               atomic.Flag
-	flagDeploy                                  atomic.Flag
-	flagBuiltin                                 atomic.Flag
-	flagPenalizedTooMuchGas                     atomic.Flag
-	flagRepairCallBackData                      atomic.Flag
-	flagReturnDataToLastTransfer                atomic.Flag
-	flagSenderInOutTransfer                     atomic.Flag
-	flagIncrementSCRNonceInMultiTransfer        atomic.Flag
-	flagBuiltInFunctionOnMetachain              atomic.Flag
-	flagSCRSizeInvariantCheck                   atomic.Flag
-	flagBackwardCompOnSaveKeyValue              atomic.Flag
-	flagCreatedCallBackCrossShardOnly           atomic.Flag
-	arwenChangeLocker                           common.Locker
-	flagOptimizeGasUsedInCrossMiniBlocks        atomic.Flag
-	flagSaveKeyValueUnderProtectedError         atomic.Flag
-	flagOptimizeNFTStore                        atomic.Flag
-	flagCleanUpInformativeSCRs                  atomic.Flag
-	flagIsPayableBySC                           atomic.Flag
-	flagFixCodeMetadataOnUpgradeContract        atomic.Flag
-	flagSCRSizeInvariantOnBuiltInResult         atomic.Flag
-	flagDeleteWrongArgAsyncAfterBuiltIn         atomic.Flag
-	flagFixAsyncCallBackArgumentsParser         atomic.Flag
-	flagFixAsyncCallBackArgumentsList           atomic.Flag
-
-	badTxForwarder process.IntermediateTransactionHandler
-	scrForwarder   process.IntermediateTransactionHandler
-	txFeeHandler   process.TransactionFeeHandler
-	economicsFee   process.FeeHandler
-	txTypeHandler  process.TxTypeHandler
-	gasHandler     process.GasHandler
->>>>>>> 47b8513d
 
 	builtInGasCosts     map[string]uint64
 	persistPerByte      uint64
@@ -238,7 +173,6 @@
 	builtInFuncCost := args.GasSchedule.LatestGasSchedule()[common.BuiltInCost]
 	baseOperationCost := args.GasSchedule.LatestGasSchedule()[common.BaseOperationCost]
 	sc := &scProcessor{
-<<<<<<< HEAD
 		vmContainer:         args.VmContainer,
 		argsParser:          args.ArgsParser,
 		hasher:              args.Hasher,
@@ -262,52 +196,6 @@
 		vmOutputCacher:      args.VMOutputCacher,
 		storePerByte:        baseOperationCost["StorePerByte"],
 		persistPerByte:      baseOperationCost["PersistPerByte"],
-=======
-		vmContainer:                           args.VmContainer,
-		argsParser:                            args.ArgsParser,
-		hasher:                                args.Hasher,
-		marshalizer:                           args.Marshalizer,
-		accounts:                              args.AccountsDB,
-		blockChainHook:                        args.BlockChainHook,
-		pubkeyConv:                            args.PubkeyConv,
-		shardCoordinator:                      args.ShardCoordinator,
-		scrForwarder:                          args.ScrForwarder,
-		txFeeHandler:                          args.TxFeeHandler,
-		economicsFee:                          args.EconomicsFee,
-		txTypeHandler:                         args.TxTypeHandler,
-		gasHandler:                            args.GasHandler,
-		builtInGasCosts:                       builtInFuncCost,
-		txLogsProcessor:                       args.TxLogsProcessor,
-		badTxForwarder:                        args.BadTxForwarder,
-		builtInFunctions:                      args.BuiltInFunctions,
-		deployEnableEpoch:                     args.EnableEpochs.SCDeployEnableEpoch,
-		builtinEnableEpoch:                    args.EnableEpochs.BuiltInFunctionsEnableEpoch,
-		repairCallBackEnableEpoch:             args.EnableEpochs.RepairCallbackEnableEpoch,
-		penalizedTooMuchGasEnableEpoch:        args.EnableEpochs.PenalizedTooMuchGasEnableEpoch,
-		isGenesisProcessing:                   args.IsGenesisProcessing,
-		stakingV2EnableEpoch:                  args.EnableEpochs.StakingV2EnableEpoch,
-		returnDataToLastTransferEnableEpoch:   args.EnableEpochs.ReturnDataToLastTransferEnableEpoch,
-		senderInOutTransferEnableEpoch:        args.EnableEpochs.SenderInOutTransferEnableEpoch,
-		builtInFunctionOnMetachainEnableEpoch: args.EnableEpochs.BuiltInFunctionOnMetaEnableEpoch,
-		scrSizeInvariantCheckEnableEpoch:      args.EnableEpochs.SCRSizeInvariantCheckEnableEpoch,
-		backwardCompSaveKeyValueEnableEpoch:   args.EnableEpochs.BackwardCompSaveKeyValueEnableEpoch,
-		arwenChangeLocker:                     args.ArwenChangeLocker,
-		vmOutputCacher:                        args.VMOutputCacher,
-		storePerByte:                          baseOperationCost["StorePerByte"],
-		persistPerByte:                        baseOperationCost["PersistPerByte"],
-		incrementSCRNonceInMultiTransferEnableEpoch: args.EnableEpochs.IncrementSCRNonceInMultiTransferEnableEpoch,
-		createdCallBackCrossShardOnlyEnableEpoch:    args.EnableEpochs.MultiESDTTransferFixOnCallBackOnEnableEpoch,
-		optimizeGasUsedInCrossMiniBlocksEnableEpoch: args.EnableEpochs.OptimizeGasUsedInCrossMiniBlocksEnableEpoch,
-		saveKeyValueUnderProtectedErrorEnableEpoch:  args.EnableEpochs.RemoveNonUpdatedStorageEnableEpoch,
-		optimizeNFTStoreEnableEpoch:                 args.EnableEpochs.OptimizeNFTStoreEnableEpoch,
-		cleanUpInformativeSCRsEnableEpoch:           args.EnableEpochs.CleanUpInformativeSCRsEnableEpoch,
-		isPayableBySCEnableEpoch:                    args.EnableEpochs.IsPayableBySCEnableEpoch,
-		fixCodeMetadataOnUpgradeContract:            args.EnableEpochs.IsPayableBySCEnableEpoch,
-		scrSizeInvariantOnBuiltInResultEnableEpoch:  args.EnableEpochs.SCRSizeInvariantOnBuiltInResultEnableEpoch,
-		deleteWrongArgAsyncAfterBuiltInEnableEpoch:  args.EnableEpochs.ManagedCryptoAPIsEnableEpoch,
-		fixAsyncCallBackArgParserEnableEpoch:        args.EnableEpochs.ESDTMetadataContinuousCleanupEnableEpoch,
-		fixAsyncCallBackArgsListEnableEpoch:         args.EnableEpochs.FixAsyncCallBackArgsListEnableEpoch,
->>>>>>> 47b8513d
 	}
 
 	var err error
@@ -2935,78 +2823,6 @@
 	return sc.blockChainHook.IsPayable(sndAddress, recvAddress)
 }
 
-<<<<<<< HEAD
-=======
-// EpochConfirmed is called whenever a new epoch is confirmed
-func (sc *scProcessor) EpochConfirmed(epoch uint32, _ uint64) {
-	sc.flagDeploy.SetValue(epoch >= sc.deployEnableEpoch)
-	log.Debug("scProcessor: deployment of SC", "enabled", sc.flagDeploy.IsSet())
-
-	sc.flagBuiltin.SetValue(epoch >= sc.builtinEnableEpoch)
-	log.Debug("scProcessor: built in functions", "enabled", sc.flagBuiltin.IsSet())
-
-	sc.flagPenalizedTooMuchGas.SetValue(epoch >= sc.penalizedTooMuchGasEnableEpoch)
-	log.Debug("scProcessor: penalized too much gas", "enabled", sc.flagPenalizedTooMuchGas.IsSet())
-
-	sc.flagRepairCallBackData.SetValue(epoch >= sc.repairCallBackEnableEpoch)
-	log.Debug("scProcessor: repair call back", "enabled", sc.flagRepairCallBackData.IsSet())
-
-	sc.flagStakingV2.SetValue(epoch > sc.stakingV2EnableEpoch)
-	log.Debug("scProcessor: staking v2", "enabled", sc.flagStakingV2.IsSet())
-
-	sc.flagReturnDataToLastTransfer.SetValue(epoch > sc.returnDataToLastTransferEnableEpoch)
-	log.Debug("scProcessor: return data to last transfer", "enabled", sc.flagReturnDataToLastTransfer.IsSet())
-
-	sc.flagSenderInOutTransfer.SetValue(epoch >= sc.senderInOutTransferEnableEpoch)
-	log.Debug("scProcessor: sender in output transfer", "enabled", sc.flagSenderInOutTransfer.IsSet())
-
-	sc.flagIncrementSCRNonceInMultiTransfer.SetValue(epoch >= sc.incrementSCRNonceInMultiTransferEnableEpoch)
-	log.Debug("scProcessor: increment SCR nonce in multi transfer", "enabled", sc.flagIncrementSCRNonceInMultiTransfer.IsSet())
-
-	sc.flagBuiltInFunctionOnMetachain.SetValue(epoch >= sc.builtInFunctionOnMetachainEnableEpoch)
-	log.Debug("scProcessor: built in functions on metachain", "enabled", sc.flagBuiltInFunctionOnMetachain.IsSet())
-
-	sc.flagSCRSizeInvariantCheck.SetValue(epoch >= sc.scrSizeInvariantCheckEnableEpoch)
-	log.Debug("scProcessor: scr size invariant check", "enabled", sc.flagSCRSizeInvariantCheck.IsSet())
-
-	sc.flagBackwardCompOnSaveKeyValue.SetValue(epoch < sc.backwardCompSaveKeyValueEnableEpoch)
-	log.Debug("scProcessor: backward compatibility on save key value", "enabled", sc.flagBackwardCompOnSaveKeyValue.IsSet())
-
-	sc.flagCreatedCallBackCrossShardOnly.SetValue(epoch >= sc.createdCallBackCrossShardOnlyEnableEpoch)
-	log.Debug("scProcessor: created callback cross shard only", "enabled", sc.flagCreatedCallBackCrossShardOnly.IsSet())
-
-	sc.flagOptimizeGasUsedInCrossMiniBlocks.SetValue(epoch >= sc.optimizeGasUsedInCrossMiniBlocksEnableEpoch)
-	log.Debug("scProcessor: optimize gas used in cross mini blocks", "enabled", sc.flagOptimizeGasUsedInCrossMiniBlocks.IsSet())
-
-	sc.flagSaveKeyValueUnderProtectedError.SetValue(epoch >= sc.saveKeyValueUnderProtectedErrorEnableEpoch)
-	log.Debug("scProcessor: return failure when saving under protected key", "enabled", sc.flagSaveKeyValueUnderProtectedError.IsSet())
-
-	sc.flagOptimizeNFTStore.SetValue(epoch >= sc.optimizeNFTStoreEnableEpoch)
-	log.Debug("scProcessor: optimize nft store", "enabled", sc.flagOptimizeNFTStore.IsSet())
-
-	sc.flagCleanUpInformativeSCRs.SetValue(epoch >= sc.cleanUpInformativeSCRsEnableEpoch)
-	log.Debug("scProcessor: cleanup scr data", "enabled", sc.flagCleanUpInformativeSCRs.IsSet())
-
-	sc.flagFixCodeMetadataOnUpgradeContract.SetValue(epoch >= sc.fixCodeMetadataOnUpgradeContract)
-	log.Debug("scProcessor: fix code metadata on upgrade contract", "enabled", sc.flagFixCodeMetadataOnUpgradeContract.IsSet())
-
-	sc.flagIsPayableBySC.SetValue(epoch >= sc.isPayableBySCEnableEpoch)
-	log.Debug("smartContract: enable epoch for payable by SC", "enabled", sc.flagIsPayableBySC.IsSet())
-
-	sc.flagSCRSizeInvariantOnBuiltInResult.SetValue(epoch >= sc.scrSizeInvariantOnBuiltInResultEnableEpoch)
-	log.Debug("scProcessor: scr size invariant check on build in result", "enabled", sc.flagSCRSizeInvariantOnBuiltInResult.IsSet())
-
-	sc.flagDeleteWrongArgAsyncAfterBuiltIn.SetValue(epoch >= sc.deleteWrongArgAsyncAfterBuiltInEnableEpoch)
-	log.Debug("scProcessor: delete wrong argument on async callback after builtin", "enabled", sc.flagDeleteWrongArgAsyncAfterBuiltIn.IsSet())
-
-	sc.flagFixAsyncCallBackArgumentsParser.SetValue(epoch >= sc.fixAsyncCallBackArgParserEnableEpoch)
-	log.Debug("scProcessor: fix async callback arguments parser", "enabled", sc.flagFixAsyncCallBackArgumentsParser.IsSet())
-
-	sc.flagFixAsyncCallBackArgumentsList.SetValue(epoch >= sc.fixAsyncCallBackArgsListEnableEpoch)
-	log.Debug("scProcessor: fix async callback arguments list", "enabled", sc.flagFixAsyncCallBackArgumentsList.IsSet())
-}
-
->>>>>>> 47b8513d
 // IsInterfaceNil returns true if there is no value under the interface
 func (sc *scProcessor) IsInterfaceNil() bool {
 	return sc == nil
