package smartContract

import (
	"bytes"
	"encoding/hex"
	"fmt"
	"math/big"
	"sort"

	"github.com/ElrondNetwork/elrond-go/core"
	"github.com/ElrondNetwork/elrond-go/core/check"
	"github.com/ElrondNetwork/elrond-go/data"
	"github.com/ElrondNetwork/elrond-go/data/smartContractResult"
	"github.com/ElrondNetwork/elrond-go/data/state"
	"github.com/ElrondNetwork/elrond-go/hashing"
	"github.com/ElrondNetwork/elrond-go/logger"
	"github.com/ElrondNetwork/elrond-go/marshal"
	"github.com/ElrondNetwork/elrond-go/process"
	"github.com/ElrondNetwork/elrond-go/sharding"
	"github.com/ElrondNetwork/elrond-vm-common"
	"github.com/mitchellh/mapstructure"
)

// claimDeveloperRewardsFunctionName is a constant which defines the name for the claim developer rewards function
const claimDeveloperRewardsFunctionName = "ClaimDeveloperRewards"

// changeOwnerAddressFunctionName is a constant which defines the name for the change owner address function
const changeOwnerAddressFunctionName = "ChangeOwnerAddress"

var log = logger.GetOrCreate("process/smartcontract")

type scProcessor struct {
	accounts         state.AccountsAdapter
	tempAccounts     process.TemporaryAccountsHandler
	adrConv          state.AddressConverter
	hasher           hashing.Hasher
	marshalizer      marshal.Marshalizer
	shardCoordinator sharding.Coordinator
	vmContainer      process.VirtualMachinesContainer
	argsParser       process.ArgumentsParser
	builtInFunctions map[string]process.BuiltinFunction

	scrForwarder  process.IntermediateTransactionHandler
	txFeeHandler  process.TransactionFeeHandler
	economicsFee  process.FeeHandler
	txTypeHandler process.TxTypeHandler
	gasHandler    process.GasHandler
	gasCost       GasCost
}

// ArgsNewSmartContractProcessor defines the arguments needed for new smart contract processor
type ArgsNewSmartContractProcessor struct {
	VmContainer   process.VirtualMachinesContainer
	ArgsParser    process.ArgumentsParser
	Hasher        hashing.Hasher
	Marshalizer   marshal.Marshalizer
	AccountsDB    state.AccountsAdapter
	TempAccounts  process.TemporaryAccountsHandler
	AdrConv       state.AddressConverter
	Coordinator   sharding.Coordinator
	ScrForwarder  process.IntermediateTransactionHandler
	TxFeeHandler  process.TransactionFeeHandler
	EconomicsFee  process.FeeHandler
	TxTypeHandler process.TxTypeHandler
	GasHandler    process.GasHandler
	GasMap        map[string]map[string]uint64
}

// NewSmartContractProcessor create a smart contract processor creates and interprets VM data
func NewSmartContractProcessor(args ArgsNewSmartContractProcessor) (*scProcessor, error) {

	if check.IfNil(args.VmContainer) {
		return nil, process.ErrNoVM
	}
	if check.IfNil(args.ArgsParser) {
		return nil, process.ErrNilArgumentParser
	}
	if check.IfNil(args.Hasher) {
		return nil, process.ErrNilHasher
	}
	if check.IfNil(args.Marshalizer) {
		return nil, process.ErrNilMarshalizer
	}
	if check.IfNil(args.AccountsDB) {
		return nil, process.ErrNilAccountsAdapter
	}
	if check.IfNil(args.TempAccounts) {
		return nil, process.ErrNilTemporaryAccountsHandler
	}
	if check.IfNil(args.AdrConv) {
		return nil, process.ErrNilAddressConverter
	}
	if check.IfNil(args.Coordinator) {
		return nil, process.ErrNilShardCoordinator
	}
	if check.IfNil(args.ScrForwarder) {
		return nil, process.ErrNilIntermediateTransactionHandler
	}
	if check.IfNil(args.TxFeeHandler) {
		return nil, process.ErrNilUnsignedTxHandler
	}
	if check.IfNil(args.EconomicsFee) {
		return nil, process.ErrNilEconomicsFeeHandler
	}
	if check.IfNil(args.TxTypeHandler) {
		return nil, process.ErrNilTxTypeHandler
	}
	if check.IfNil(args.GasHandler) {
		return nil, process.ErrNilGasHandler
	}

	sc := &scProcessor{
		vmContainer:      args.VmContainer,
		argsParser:       args.ArgsParser,
		hasher:           args.Hasher,
		marshalizer:      args.Marshalizer,
		accounts:         args.AccountsDB,
		tempAccounts:     args.TempAccounts,
		adrConv:          args.AdrConv,
		shardCoordinator: args.Coordinator,
		scrForwarder:     args.ScrForwarder,
		txFeeHandler:     args.TxFeeHandler,
		economicsFee:     args.EconomicsFee,
		txTypeHandler:    args.TxTypeHandler,
		gasHandler:       args.GasHandler,
	}

	err := sc.createGasConfig(args.GasMap)
	if err != nil {
		return nil, err
	}

	err = sc.createBuiltInFunctions()
	if err != nil {
		return nil, err
	}

	return sc, nil
}

func (sc *scProcessor) createGasConfig(gasMap map[string]map[string]uint64) error {
	baseOps := &BaseOperationCost{}
	err := mapstructure.Decode(gasMap[core.BaseOperationCost], baseOps)
	if err != nil {
		return err
	}

	err = check.ForZeroUintFields(*baseOps)
	if err != nil {
		return err
	}

	builtInOps := &BuiltInCost{}
	err = mapstructure.Decode(gasMap[core.BuiltInCost], builtInOps)
	if err != nil {
		return err
	}

	err = check.ForZeroUintFields(*builtInOps)
	if err != nil {
		return err
	}

	sc.gasCost = GasCost{
		BaseOperationCost: *baseOps,
		BuiltInCost:       *builtInOps,
	}

	return nil
}

func (sc *scProcessor) createBuiltInFunctions() error {
	sc.builtInFunctions = make(map[string]process.BuiltinFunction)

	sc.builtInFunctions[claimDeveloperRewardsFunctionName] = &claimDeveloperRewards{gasCost: sc.gasCost.BuiltInCost.ClaimDeveloperRewards}
	sc.builtInFunctions[changeOwnerAddressFunctionName] = &changeOwnerAddress{gasCost: sc.gasCost.BuiltInCost.ClaimDeveloperRewards}

	return nil
}

func (sc *scProcessor) checkTxValidity(tx data.TransactionHandler) error {
	if check.IfNil(tx) {
		return process.ErrNilTransaction
	}

	recvAddressIsInvalid := sc.adrConv.AddressLen() != len(tx.GetRcvAddr())
	if recvAddressIsInvalid {
		return process.ErrWrongTransaction
	}

	return nil
}

func (sc *scProcessor) isDestAddressEmpty(tx data.TransactionHandler) bool {
	isEmptyAddress := bytes.Equal(tx.GetRcvAddr(), make([]byte, sc.adrConv.AddressLen()))
	return isEmptyAddress
}

// ExecuteSmartContractTransaction processes the transaction, call the VM and processes the SC call output
func (sc *scProcessor) ExecuteSmartContractTransaction(
	tx data.TransactionHandler,
	acntSnd, acntDst state.UserAccountHandler,
) error {
	defer sc.tempAccounts.CleanTempAccounts()

	if check.IfNil(tx) {
		return process.ErrNilTransaction
	}
	if check.IfNil(acntDst) {
		return process.ErrNilSCDestAccount
	}

	err := sc.processSCPayment(tx, acntSnd)
	if err != nil {
		log.Debug("process sc payment error", "error", err.Error())
		return err
	}

	var txHash []byte
	txHash, err = core.CalculateHash(sc.marshalizer, sc.hasher, tx)
	if err != nil {
		log.Debug("CalculateHash error", "error", err)
		return err
	}

	defer func() {
		if err != nil {
<<<<<<< HEAD
			errNotCritical := sc.processIfError(acntSnd, tx, err.Error())
			if errNotCritical != nil {
=======
			err = sc.processIfError(acntSnd, txHash, tx, err.Error())
			if err != nil {
>>>>>>> bfcde70b
				log.Debug("error while processing error in smart contract processor")
			}
		}
	}()

	err = sc.prepareSmartContractCall(tx, acntSnd)
	if err != nil {
		log.Debug("prepare smart contract call error", "error", err.Error())
		return nil
	}

	var vmInput *vmcommon.ContractCallInput
	vmInput, err = sc.createVMCallInput(tx)
	if err != nil {
		log.Debug("create vm call input error", "error", err.Error())
		return nil
	}

	var executed bool
	executed, err = sc.resolveBuiltInFunctions(txHash, tx, acntSnd, acntDst, vmInput)
	if err != nil {
		log.Debug("processed built in functions error", "error", err.Error())
		return nil
	}
	if executed {
		return nil
	}

	var vm vmcommon.VMExecutionHandler
	vm, err = sc.getVMFromRecvAddress(tx)
	if err != nil {
		log.Debug("get vm from address error", "error", err.Error())
		return nil
	}

	var vmOutput *vmcommon.VMOutput
	vmOutput, err = vm.RunSmartContractCall(vmInput)
	if err != nil {
		log.Debug("run smart contract call error", "error", err.Error())
		return nil
	}

	err = sc.saveAccounts(acntSnd, acntDst)
	if err != nil {
		return err
	}

	var consumedFee *big.Int
	var results []data.TransactionHandler
	results, consumedFee, err = sc.processVMOutput(vmOutput, txHash, tx, acntSnd, vmInput.CallType)
	if err != nil {
		log.Trace("process vm output error", "error", err.Error())
		return nil
	}

	err = sc.scrForwarder.AddIntermediateTransactions(results)
	if err != nil {
		log.Debug("AddIntermediateTransactions error", "error", err.Error())
		return nil
	}

	newDeveloperReward := core.GetPercentageOfValue(consumedFee, sc.economicsFee.DeveloperPercentage())
	feeForValidators := big.NewInt(0).Sub(consumedFee, newDeveloperReward)

	acntDst, err = sc.reloadLocalAccount(acntDst)
	if err != nil {
		log.Debug("reloadLocalAccount error", "error", err.Error())
		return nil
	}

	acntDst.AddToDeveloperReward(newDeveloperReward)
	sc.txFeeHandler.ProcessTransactionFee(feeForValidators)

	err = sc.accounts.SaveAccount(acntDst)
	if err != nil {
		log.Debug("error saving account")
	}

<<<<<<< HEAD
	return nil
}

func (sc *scProcessor) saveAccounts(acntSnd, acntDst state.AccountHandler) error {
	if !check.IfNil(acntSnd) {
		err := sc.accounts.SaveAccount(acntSnd)
		if err != nil {
			return err
		}
	}

	if !check.IfNil(acntDst) {
		err := sc.accounts.SaveAccount(acntDst)
		if err != nil {
			return err
		}
	}
=======
	sc.txFeeHandler.ProcessTransactionFee(feeForValidators, txHash)
>>>>>>> bfcde70b

	return nil
}

func (sc *scProcessor) resolveBuiltInFunctions(
	txHash []byte,
	tx data.TransactionHandler,
	acntSnd, acntDst state.UserAccountHandler,
	vmInput *vmcommon.ContractCallInput,
) (bool, error) {

	builtIn, ok := sc.builtInFunctions[vmInput.Function]
	if !ok {
		return false, nil
	}
	if check.IfNil(builtIn) {
		return true, process.ErrNilBuiltInFunction
	}

	valueToSend, err := builtIn.ProcessBuiltinFunction(tx, acntSnd, acntDst, vmInput)
	if err != nil {
		return true, err
	}

	gasConsumed := builtIn.GasUsed()
	if tx.GetGasLimit() < gasConsumed {
		return true, process.ErrNotEnoughGas
	}

	gasRemaining := tx.GetGasLimit() - gasConsumed
	scrRefund, consumedFee, err := sc.createSCRForSender(
		big.NewInt(0),
		gasRemaining,
		vmcommon.Ok,
		make([][]byte, 0),
		tx,
		txHash,
		acntSnd,
		vmcommon.DirectCall,
	)
	if err != nil {
		return true, err
	}

	scrRefund.Value.Add(scrRefund.Value, valueToSend)
	err = sc.scrForwarder.AddIntermediateTransactions([]data.TransactionHandler{scrRefund})
	if err != nil {
		log.Debug("AddIntermediateTransactions error", "error", err.Error())
		return true, err
	}

	sc.gasHandler.SetGasRefunded(gasRemaining, txHash)
	sc.txFeeHandler.ProcessTransactionFee(consumedFee, txHash)

	return true, sc.saveAccounts(acntSnd, acntDst)
}

func (sc *scProcessor) processIfError(
	acntSnd state.UserAccountHandler,
	txHash []byte,
	tx data.TransactionHandler,
	returnCode string,
) error {
	consumedFee := big.NewInt(0).Mul(big.NewInt(0).SetUint64(tx.GetGasLimit()), big.NewInt(0).SetUint64(tx.GetGasPrice()))
	scrIfError, err := sc.createSCRsWhenError(txHash, tx, returnCode)
	if err != nil {
		return err
	}

	if !check.IfNil(acntSnd) {
		err = acntSnd.AddToBalance(tx.GetValue())
		if err != nil {
			return err
		}

		err = sc.accounts.SaveAccount(acntSnd)
		if err != nil {
			log.Debug("error saving account")
		}
	} else {
		moveBalanceCost := sc.economicsFee.ComputeFee(tx)
		consumedFee.Sub(consumedFee, moveBalanceCost)
	}

	err = sc.scrForwarder.AddIntermediateTransactions(scrIfError)
	if err != nil {
		return err
	}

	sc.txFeeHandler.ProcessTransactionFee(consumedFee, txHash)

	return nil
}

func (sc *scProcessor) prepareSmartContractCall(tx data.TransactionHandler, acntSnd state.UserAccountHandler) error {
	nonce := tx.GetNonce()
	if acntSnd != nil && !acntSnd.IsInterfaceNil() {
		nonce = acntSnd.GetNonce()
	}

	txValue := big.NewInt(0).Set(tx.GetValue())
	sc.tempAccounts.AddTempAccount(tx.GetSndAddr(), txValue, nonce)

	return nil
}

func (sc *scProcessor) getVMTypeFromArguments(vmType []byte) ([]byte, error) {
	// first parsed argument after the code in case of vmDeploy is the actual vmType
	vmAppendedType := make([]byte, core.VMTypeLen)
	vmArgLen := len(vmType)
	if vmArgLen > core.VMTypeLen {
		return nil, process.ErrVMTypeLengthInvalid
	}

	copy(vmAppendedType[core.VMTypeLen-vmArgLen:], vmType)
	return vmAppendedType, nil
}

func (sc *scProcessor) getVMFromRecvAddress(tx data.TransactionHandler) (vmcommon.VMExecutionHandler, error) {
	vmType := core.GetVMType(tx.GetRcvAddr())
	vm, err := sc.vmContainer.Get(vmType)
	if err != nil {
		return nil, err
	}
	return vm, nil
}

// DeploySmartContract processes the transaction, than deploy the smart contract into VM, final code is saved in account
func (sc *scProcessor) DeploySmartContract(
	tx data.TransactionHandler,
	acntSnd state.UserAccountHandler,
) error {
	defer sc.tempAccounts.CleanTempAccounts()

	err := sc.checkTxValidity(tx)
	if err != nil {
		log.Debug("Transaction invalid", "error", err.Error())
		return err
	}

	isEmptyAddress := sc.isDestAddressEmpty(tx)
	if !isEmptyAddress {
		log.Debug("Transaction wrong", "error", process.ErrWrongTransaction.Error())
		return process.ErrWrongTransaction
	}

	txHash, err := core.CalculateHash(sc.marshalizer, sc.hasher, tx)
	if err != nil {
		log.Debug("CalculateHash error", "error", err)
		return err
	}

	err = sc.processSCPayment(tx, acntSnd)
	if err != nil {
		return err
	}

	defer func() {
		if err != nil {
<<<<<<< HEAD
			errNotCritical := sc.processIfError(acntSnd, tx, err.Error())
			if errNotCritical != nil {
=======
			err = sc.processIfError(acntSnd, txHash, tx, err.Error())
			if err != nil {
>>>>>>> bfcde70b
				log.Debug("error while processing error in smart contract processor")
			}
		}
	}()

	err = sc.prepareSmartContractCall(tx, acntSnd)
	if err != nil {
		log.Debug("Transaction error", "error", err.Error())
		return nil
	}

	vmInput, vmType, err := sc.createVMDeployInput(tx)
	if err != nil {
		log.Debug("Transaction error", "error", err.Error())
		return nil
	}

	vm, err := sc.vmContainer.Get(vmType)
	if err != nil {
		log.Debug("VM error", "error", err.Error())
		return nil
	}

	vmOutput, err := vm.RunSmartContractCreate(vmInput)
	if err != nil {
		log.Debug("VM error", "error", err.Error())
		return nil
	}

<<<<<<< HEAD
	err = sc.accounts.SaveAccount(acntSnd)
	if err != nil {
		log.Debug("Save account error", "error", err.Error())
		return nil
	}

	results, consumedFee, err := sc.processVMOutput(vmOutput, tx, acntSnd, vmInput.CallType)
=======
	results, consumedFee, err := sc.processVMOutput(vmOutput, txHash, tx, acntSnd, vmInput.CallType)
>>>>>>> bfcde70b
	if err != nil {
		log.Trace("Processing error", "error", err.Error())
		return nil
	}

	err = sc.scrForwarder.AddIntermediateTransactions(results)
	if err != nil {
		log.Debug("AddIntermediate Transaction error", "error", err.Error())
		return nil
	}

	sc.txFeeHandler.ProcessTransactionFee(consumedFee, txHash)

	log.Debug("SmartContract deployed")
	return nil
}

func (sc *scProcessor) createVMCallInput(tx data.TransactionHandler) (*vmcommon.ContractCallInput, error) {
	vmInput, err := sc.createVMInput(tx)
	if err != nil {
		return nil, err
	}

	vmCallInput := &vmcommon.ContractCallInput{}
	vmCallInput.VMInput = *vmInput
	vmCallInput.Function, err = sc.argsParser.GetFunction()
	if err != nil {
		return nil, err
	}

	vmCallInput.RecipientAddr = tx.GetRcvAddr()

	return vmCallInput, nil
}

func (sc *scProcessor) createVMDeployInput(
	tx data.TransactionHandler,
) (*vmcommon.ContractCreateInput, []byte, error) {
	vmInput, err := sc.createVMInput(tx)
	if err != nil {
		return nil, nil, err
	}

	if len(vmInput.Arguments) < 1 {
		return nil, nil, process.ErrNotEnoughArgumentsToDeploy
	}

	vmType, err := sc.getVMTypeFromArguments(vmInput.Arguments[0])
	if err != nil {
		return nil, nil, err
	}
	// delete the first argument as it is the vmType
	vmInput.Arguments = vmInput.Arguments[1:]

	vmCreateInput := &vmcommon.ContractCreateInput{}
	hexCode, err := sc.argsParser.GetCode()
	if err != nil {
		return nil, nil, err
	}

	vmCreateInput.ContractCode, err = hex.DecodeString(string(hexCode))
	if err != nil {
		return nil, nil, err
	}

	vmCreateInput.VMInput = *vmInput

	return vmCreateInput, vmType, nil
}

func (sc *scProcessor) createVMInput(tx data.TransactionHandler) (*vmcommon.VMInput, error) {
	var err error
	vmInput := &vmcommon.VMInput{}
	vmInput.CallType = determineCallType(tx)

	dataToParse := tx.GetData()
	if vmInput.CallType == vmcommon.AsynchronousCallBack {
		dataToParse = append([]byte("callBack"), tx.GetData()...)
	}

	err = sc.argsParser.ParseData(string(dataToParse))
	if err != nil {
		return nil, err
	}

	vmInput.CallerAddr = tx.GetSndAddr()
	vmInput.Arguments, err = sc.argsParser.GetArguments()
	if err != nil {
		return nil, err
	}

	vmInput.CallValue = new(big.Int).Set(tx.GetValue())
	vmInput.GasPrice = tx.GetGasPrice()
	moveBalanceGasConsume := sc.economicsFee.ComputeGasLimit(tx)

	if tx.GetGasLimit() < moveBalanceGasConsume {
		return nil, process.ErrNotEnoughGas
	}

	vmInput.GasProvided = tx.GetGasLimit() - moveBalanceGasConsume

	return vmInput, nil
}

func determineCallType(tx data.TransactionHandler) vmcommon.CallType {
	scr, isSCR := tx.(*smartContractResult.SmartContractResult)
	if isSCR {
		return scr.CallType
	}
	return vmcommon.DirectCall
}

// taking money from sender, as VM might not have access to him because of state sharding
func (sc *scProcessor) processSCPayment(tx data.TransactionHandler, acntSnd state.UserAccountHandler) error {
	if check.IfNil(acntSnd) {
		// transaction was already processed at sender shard
		return nil
	}

	acntSnd.IncreaseNonce(1)
	err := sc.economicsFee.CheckValidityTxValues(tx)
	if err != nil {
		return err
	}

	cost := big.NewInt(0)
	cost = cost.Mul(big.NewInt(0).SetUint64(tx.GetGasPrice()), big.NewInt(0).SetUint64(tx.GetGasLimit()))
	cost = cost.Add(cost, tx.GetValue())

	if cost.Cmp(big.NewInt(0)) == 0 {
		return nil
	}

	err = acntSnd.SubFromBalance(cost)
	if err != nil {
		return err
	}

	return nil
}

func (sc *scProcessor) processVMOutput(
	vmOutput *vmcommon.VMOutput,
	txHash []byte,
	tx data.TransactionHandler,
	acntSnd state.UserAccountHandler,
	callType vmcommon.CallType,
) ([]data.TransactionHandler, *big.Int, error) {
	if vmOutput == nil {
		return nil, nil, process.ErrNilVMOutput
	}
	if check.IfNil(tx) {
		return nil, nil, process.ErrNilTransaction
	}

	if vmOutput.ReturnCode != vmcommon.Ok {
		log.Trace("smart contract processing returned with error",
			"hash", txHash,
			"return code", vmOutput.ReturnCode.String(),
			"return message", vmOutput.ReturnMessage,
		)

		return nil, nil, fmt.Errorf(vmOutput.ReturnCode.String())
	}

	outPutAccounts := sortVMOutputInsideData(vmOutput)

	scrTxs, err := sc.processSCOutputAccounts(outPutAccounts, tx, txHash)
	if err != nil {
		return nil, nil, err
	}

	acntSnd, err = sc.reloadLocalAccount(acntSnd)
	if err != nil {
		return nil, nil, err
	}

	totalGasConsumed := tx.GetGasLimit() - vmOutput.GasRemaining
	log.Trace("total gas consumed", "value", totalGasConsumed, "hash", txHash)

	if vmOutput.GasRefund.Cmp(big.NewInt(0)) > 0 {
		log.Trace("total gas refunded", "value", vmOutput.GasRefund.String(), "hash", txHash)
	}

	scrRefund, consumedFee, err := sc.createSCRForSender(
		vmOutput.GasRefund,
		vmOutput.GasRemaining,
		vmOutput.ReturnCode,
		vmOutput.ReturnData,
		tx,
		txHash,
		acntSnd,
		callType,
	)
	if err != nil {
		return nil, nil, err
	}

	scrTxs = append(scrTxs, scrRefund)

	if !check.IfNil(acntSnd) {
		err = sc.accounts.SaveAccount(acntSnd)
		if err != nil {
			return nil, nil, err
		}
	}

	err = sc.deleteAccounts(vmOutput.DeletedAccounts)
	if err != nil {
		return nil, nil, err
	}

	err = sc.processTouchedAccounts(vmOutput.TouchedAccounts)
	if err != nil {
		return nil, nil, err
	}

	sc.gasHandler.SetGasRefunded(vmOutput.GasRemaining, txHash)

	return scrTxs, consumedFee, nil
}

func sortVMOutputInsideData(vmOutput *vmcommon.VMOutput) []*vmcommon.OutputAccount {
	sort.Slice(vmOutput.DeletedAccounts, func(i, j int) bool {
		return bytes.Compare(vmOutput.DeletedAccounts[i], vmOutput.DeletedAccounts[j]) < 0
	})
	sort.Slice(vmOutput.TouchedAccounts, func(i, j int) bool {
		return bytes.Compare(vmOutput.TouchedAccounts[i], vmOutput.TouchedAccounts[j]) < 0
	})

	outPutAccounts := make([]*vmcommon.OutputAccount, len(vmOutput.OutputAccounts))
	i := 0
	for _, outAcc := range vmOutput.OutputAccounts {
		outPutAccounts[i] = outAcc
		i++
	}

	sort.Slice(outPutAccounts, func(i, j int) bool {
		return bytes.Compare(outPutAccounts[i].Address, outPutAccounts[j].Address) < 0
	})

	return outPutAccounts
}

func getSortedStorageUpdates(account *vmcommon.OutputAccount) []*vmcommon.StorageUpdate {
	storageUpdates := make([]*vmcommon.StorageUpdate, len(account.StorageUpdates))
	i := 0
	for _, update := range account.StorageUpdates {
		storageUpdates[i] = update
		i++
	}

	sort.Slice(storageUpdates, func(i, j int) bool {
		return bytes.Compare(storageUpdates[i].Offset, storageUpdates[j].Offset) < 0
	})

	return storageUpdates
}

func (sc *scProcessor) createSCRsWhenError(
	txHash []byte,
	tx data.TransactionHandler,
	returnCode string,
) ([]data.TransactionHandler, error) {
	rcvAddress := tx.GetSndAddr()

	callType := determineCallType(tx)
	if callType == vmcommon.AsynchronousCallBack {
		rcvAddress = tx.GetRcvAddr()
	}

	scr := &smartContractResult.SmartContractResult{
		Nonce:   tx.GetNonce(),
		Value:   tx.GetValue(),
		RcvAddr: rcvAddress,
		SndAddr: tx.GetRcvAddr(),
		Code:    nil,
		Data:    []byte("@" + hex.EncodeToString([]byte(returnCode)) + "@" + hex.EncodeToString(txHash)),
		TxHash:  txHash,
	}

	resultedScrs := []data.TransactionHandler{scr}

	return resultedScrs, nil
}

// reloadLocalAccount will reload from current account state the sender account
// this requirement is needed because in the case of refunding the exact account that was previously
// modified in saveSCOutputToCurrentState, the modifications done there should be visible here
func (sc *scProcessor) reloadLocalAccount(acntSnd state.UserAccountHandler) (state.UserAccountHandler, error) {
	if check.IfNil(acntSnd) {
		return acntSnd, nil
	}

	isAccountFromCurrentShard := acntSnd.AddressContainer() != nil
	if !isAccountFromCurrentShard {
		return acntSnd, nil
	}

	return sc.getAccountFromAddress(acntSnd.AddressContainer().Bytes())
}

func (sc *scProcessor) createSmartContractResult(
	outAcc *vmcommon.OutputAccount,
	tx data.TransactionHandler,
	txHash []byte,
	storageUpdates []*vmcommon.StorageUpdate,
) *smartContractResult.SmartContractResult {
	result := &smartContractResult.SmartContractResult{}

	result.Value = outAcc.BalanceDelta
	result.Nonce = outAcc.Nonce
	result.RcvAddr = outAcc.Address
	result.SndAddr = tx.GetRcvAddr()
	result.Code = outAcc.Code
	result.Data = append(outAcc.Data, sc.argsParser.CreateDataFromStorageUpdate(storageUpdates)...)
	result.GasLimit = outAcc.GasLimit
	result.GasPrice = tx.GetGasPrice()
	result.TxHash = txHash

	return result
}

// createSCRForSender(vmOutput, tx, txHash, acntSnd)
// give back the user the unused gas money
func (sc *scProcessor) createSCRForSender(
	gasRefund *big.Int,
	gasRemaining uint64,
	returnCode vmcommon.ReturnCode,
	returnData [][]byte,
	tx data.TransactionHandler,
	txHash []byte,
	acntSnd state.UserAccountHandler,
	callType vmcommon.CallType,
) (*smartContractResult.SmartContractResult, *big.Int, error) {
	storageFreeRefund := big.NewInt(0).Mul(gasRefund, big.NewInt(0).SetUint64(sc.economicsFee.MinGasPrice()))

	consumedFee := big.NewInt(0)
	consumedFee.Mul(big.NewInt(0).SetUint64(tx.GetGasPrice()), big.NewInt(0).SetUint64(tx.GetGasLimit()))

	refundErd := big.NewInt(0)
	refundErd.Mul(big.NewInt(0).SetUint64(gasRemaining), big.NewInt(0).SetUint64(tx.GetGasPrice()))
	consumedFee.Sub(consumedFee, refundErd)

	rcvAddress := tx.GetSndAddr()
	if callType == vmcommon.AsynchronousCallBack {
		rcvAddress = tx.GetRcvAddr()
	}

	scTx := &smartContractResult.SmartContractResult{}
	scTx.Value = big.NewInt(0).Add(refundErd, storageFreeRefund)
	scTx.RcvAddr = rcvAddress
	scTx.SndAddr = tx.GetRcvAddr()
	scTx.Nonce = tx.GetNonce() + 1
	scTx.TxHash = txHash
	scTx.GasLimit = gasRemaining
	scTx.GasPrice = tx.GetGasPrice()

	scTx.Data = []byte("@" + hex.EncodeToString([]byte(returnCode.String())))
	for _, retData := range returnData {
		scTx.Data = append(scTx.Data, []byte("@"+hex.EncodeToString(retData))...)
	}

	if callType == vmcommon.AsynchronousCall {
		scTx.CallType = vmcommon.AsynchronousCallBack
	}

	if check.IfNil(acntSnd) {
		// cross shard move balance fee was already consumed at sender shard
		moveBalanceCost := sc.economicsFee.ComputeFee(tx)
		consumedFee.Sub(consumedFee, moveBalanceCost)
		return scTx, consumedFee, nil
	}

	err := acntSnd.AddToBalance(scTx.Value)
	if err != nil {
		return nil, nil, err
	}

	return scTx, consumedFee, nil
}

// save account changes in state from vmOutput - protected by VM - every output can be treated as is.
func (sc *scProcessor) processSCOutputAccounts(
	outputAccounts []*vmcommon.OutputAccount,
	tx data.TransactionHandler,
	txHash []byte,
) ([]data.TransactionHandler, error) {
	scResults := make([]data.TransactionHandler, 0, len(outputAccounts))

	sumOfAllDiff := big.NewInt(0)
	sumOfAllDiff.Sub(sumOfAllDiff, tx.GetValue())

	zero := big.NewInt(0)
	for i := 0; i < len(outputAccounts); i++ {
		outAcc := outputAccounts[i]
		acc, err := sc.getAccountFromAddress(outAcc.Address)
		if err != nil {
			return nil, err
		}

		storageUpdates := getSortedStorageUpdates(outAcc)
		scTx := sc.createSmartContractResult(outAcc, tx, txHash, storageUpdates)
		scResults = append(scResults, scTx)

		if check.IfNil(acc) {
			if outAcc.BalanceDelta != nil {
				sumOfAllDiff.Add(sumOfAllDiff, outAcc.BalanceDelta)
			}
			continue
		}

		for j := 0; j < len(storageUpdates); j++ {
			storeUpdate := storageUpdates[j]
			acc.DataTrieTracker().SaveKeyValue(storeUpdate.Offset, storeUpdate.Data)

			log.Trace("storeUpdate", "acc", outAcc.Address, "key", storeUpdate.Offset, "data", storeUpdate.Data)
		}

		err = sc.updateSmartContractCode(acc, outAcc, tx)
		if err != nil {
			return nil, err
		}

		// change nonce only if there is a change
		if outAcc.Nonce != acc.GetNonce() && outAcc.Nonce != 0 {
			if outAcc.Nonce < acc.GetNonce() {
				return nil, process.ErrWrongNonceInVMOutput
			}

			nonceDifference := outAcc.Nonce - acc.GetNonce()
			acc.IncreaseNonce(nonceDifference)
		}

		// if no change then continue
		if outAcc.BalanceDelta == nil || outAcc.BalanceDelta.Cmp(zero) == 0 {
			err = sc.accounts.SaveAccount(acc)
			if err != nil {
				return nil, err
			}

			continue
		}

		sumOfAllDiff = sumOfAllDiff.Add(sumOfAllDiff, outAcc.BalanceDelta)

		err = acc.AddToBalance(outAcc.BalanceDelta)
		if err != nil {
			return nil, err
		}

		err = sc.accounts.SaveAccount(acc)
		if err != nil {
			return nil, err
		}
	}

	if sumOfAllDiff.Cmp(zero) != 0 {
		return nil, process.ErrOverallBalanceChangeFromSC
	}

	return scResults, nil
}

func (sc *scProcessor) updateSmartContractCode(
	account state.UserAccountHandler,
	outAcc *vmcommon.OutputAccount,
	tx data.TransactionHandler,
) error {
	if len(outAcc.Code) == 0 {
		return nil
	}

	isDeployment := len(account.GetCode()) == 0
	if isDeployment {
		account.SetOwnerAddress(tx.GetSndAddr())
		account.SetCode(outAcc.Code)

		log.Trace("created SC address", "address", hex.EncodeToString(outAcc.Address))
		return nil
	}

	// TODO: implement upgradable flag for smart contracts
	isUpgradeEnabled := bytes.Equal(account.GetOwnerAddress(), tx.GetSndAddr())
	if isUpgradeEnabled {
		account.SetCode(outAcc.Code)

		log.Trace("created SC address", "address", hex.EncodeToString(outAcc.Address))
		return nil
	}

	// TODO: change to return some error when IELE is updated. Currently IELE sends the code in output account even for normal SC RUN
	return nil
}

// delete accounts - only suicide by current SC or another SC called by current SC - protected by VM
func (sc *scProcessor) deleteAccounts(deletedAccounts [][]byte) error {
	for _, value := range deletedAccounts {
		acc, err := sc.getAccountFromAddress(value)
		if err != nil {
			return err
		}

		if acc == nil || acc.IsInterfaceNil() {
			//TODO: sharded Smart Contract processing
			continue
		}

		err = sc.accounts.RemoveAccount(acc.AddressContainer())
		if err != nil {
			return err
		}
	}
	return nil
}

func (sc *scProcessor) processTouchedAccounts(_ [][]byte) error {
	//TODO: implement
	return nil
}

func (sc *scProcessor) getAccountFromAddress(address []byte) (state.UserAccountHandler, error) {
	adrSrc, err := sc.adrConv.CreateAddressFromPublicKeyBytes(address)
	if err != nil {
		return nil, err
	}

	shardForCurrentNode := sc.shardCoordinator.SelfId()
	shardForSrc := sc.shardCoordinator.ComputeId(adrSrc)
	if shardForCurrentNode != shardForSrc {
		return nil, nil
	}

	acnt, err := sc.accounts.LoadAccount(adrSrc)
	if err != nil {
		return nil, err
	}

	stAcc, ok := acnt.(state.UserAccountHandler)
	if !ok {
		return nil, process.ErrWrongTypeAssertion
	}

	return stAcc, nil
}

// ProcessSmartContractResult updates the account state from the smart contract result
func (sc *scProcessor) ProcessSmartContractResult(scr *smartContractResult.SmartContractResult) error {
	if scr == nil {
		return process.ErrNilSmartContractResult
	}

	var err error
	txHash, err := core.CalculateHash(sc.marshalizer, sc.hasher, scr)
	if err != nil {
		log.Debug("CalculateHash error", "error", err)
		return err
	}

	defer func() {
		if err != nil {
<<<<<<< HEAD
			errNotCritical := sc.processIfError(nil, scr, err.Error())
			if errNotCritical != nil {
=======
			err = sc.processIfError(nil, txHash, scr, err.Error())
			if err != nil {
>>>>>>> bfcde70b
				log.Debug("error while processing error in smart contract processor")
			}
		}
	}()

	dstAcc, err := sc.getAccountFromAddress(scr.RcvAddr)
	if err != nil {
		return nil
	}
	if check.IfNil(dstAcc) {
		err = process.ErrNilSCDestAccount
		return nil
	}

	process.DisplayProcessTxDetails("ProcessSmartContractResult: receiver account details", dstAcc, scr)

	txType, err := sc.txTypeHandler.ComputeTransactionType(scr)
	if err != nil {
		return nil
	}

	switch txType {
	case process.MoveBalance:
		err = sc.processSimpleSCR(scr, dstAcc)
		return nil
	case process.SCDeployment:
		err = process.ErrSCDeployFromSCRIsNotPermitted
		return nil
	case process.SCInvoking:
		err = sc.ExecuteSmartContractTransaction(scr, nil, dstAcc)
		return nil
	}

	err = process.ErrWrongTransaction
	return nil
}

func (sc *scProcessor) processSimpleSCR(
	scr *smartContractResult.SmartContractResult,
	dstAcc state.UserAccountHandler,
) error {
	err := sc.updateSmartContractCode(dstAcc, &vmcommon.OutputAccount{Code: scr.Code, Address: scr.RcvAddr}, scr)
	if err != nil {
		return err
	}

	if scr.Value != nil {
		err = dstAcc.AddToBalance(scr.Value)
		if err != nil {
			return err
		}

		err = sc.accounts.SaveAccount(dstAcc)
		if err != nil {
			return err
		}
	}

	return nil
}

// IsInterfaceNil returns true if there is no value under the interface
func (sc *scProcessor) IsInterfaceNil() bool {
	return sc == nil
}<|MERGE_RESOLUTION|>--- conflicted
+++ resolved
@@ -225,13 +225,8 @@
 
 	defer func() {
 		if err != nil {
-<<<<<<< HEAD
-			errNotCritical := sc.processIfError(acntSnd, tx, err.Error())
+			errNotCritical := sc.processIfError(acntSnd, txHash, tx, err.Error())
 			if errNotCritical != nil {
-=======
-			err = sc.processIfError(acntSnd, txHash, tx, err.Error())
-			if err != nil {
->>>>>>> bfcde70b
 				log.Debug("error while processing error in smart contract processor")
 			}
 		}
@@ -303,14 +298,13 @@
 	}
 
 	acntDst.AddToDeveloperReward(newDeveloperReward)
-	sc.txFeeHandler.ProcessTransactionFee(feeForValidators)
+	sc.txFeeHandler.ProcessTransactionFee(feeForValidators, txHash)
 
 	err = sc.accounts.SaveAccount(acntDst)
 	if err != nil {
 		log.Debug("error saving account")
 	}
 
-<<<<<<< HEAD
 	return nil
 }
 
@@ -328,9 +322,6 @@
 			return err
 		}
 	}
-=======
-	sc.txFeeHandler.ProcessTransactionFee(feeForValidators, txHash)
->>>>>>> bfcde70b
 
 	return nil
 }
@@ -490,13 +481,8 @@
 
 	defer func() {
 		if err != nil {
-<<<<<<< HEAD
-			errNotCritical := sc.processIfError(acntSnd, tx, err.Error())
+			errNotCritical := sc.processIfError(acntSnd, txHash, tx, err.Error())
 			if errNotCritical != nil {
-=======
-			err = sc.processIfError(acntSnd, txHash, tx, err.Error())
-			if err != nil {
->>>>>>> bfcde70b
 				log.Debug("error while processing error in smart contract processor")
 			}
 		}
@@ -526,17 +512,13 @@
 		return nil
 	}
 
-<<<<<<< HEAD
 	err = sc.accounts.SaveAccount(acntSnd)
 	if err != nil {
 		log.Debug("Save account error", "error", err.Error())
 		return nil
 	}
 
-	results, consumedFee, err := sc.processVMOutput(vmOutput, tx, acntSnd, vmInput.CallType)
-=======
 	results, consumedFee, err := sc.processVMOutput(vmOutput, txHash, tx, acntSnd, vmInput.CallType)
->>>>>>> bfcde70b
 	if err != nil {
 		log.Trace("Processing error", "error", err.Error())
 		return nil
@@ -1098,13 +1080,8 @@
 
 	defer func() {
 		if err != nil {
-<<<<<<< HEAD
-			errNotCritical := sc.processIfError(nil, scr, err.Error())
+			errNotCritical := sc.processIfError(nil, txHash, scr, err.Error())
 			if errNotCritical != nil {
-=======
-			err = sc.processIfError(nil, txHash, scr, err.Error())
-			if err != nil {
->>>>>>> bfcde70b
 				log.Debug("error while processing error in smart contract processor")
 			}
 		}
