package smartContract

import (
	"bytes"
	"encoding/hex"
	"fmt"
	"math/big"
	"sort"

	logger "github.com/ElrondNetwork/elrond-go-logger"
	"github.com/ElrondNetwork/elrond-go/core"
	"github.com/ElrondNetwork/elrond-go/core/check"
	"github.com/ElrondNetwork/elrond-go/data"
	"github.com/ElrondNetwork/elrond-go/data/smartContractResult"
	"github.com/ElrondNetwork/elrond-go/data/state"
	"github.com/ElrondNetwork/elrond-go/hashing"
	"github.com/ElrondNetwork/elrond-go/marshal"
	"github.com/ElrondNetwork/elrond-go/process"
	"github.com/ElrondNetwork/elrond-go/sharding"
	"github.com/ElrondNetwork/elrond-vm-common"
)

var log = logger.GetOrCreate("process/smartcontract")

type scProcessor struct {
	accounts         state.AccountsAdapter
	tempAccounts     process.TemporaryAccountsHandler
	adrConv          state.AddressConverter
	hasher           hashing.Hasher
	marshalizer      marshal.Marshalizer
	shardCoordinator sharding.Coordinator
	vmContainer      process.VirtualMachinesContainer
	argsParser       process.ArgumentsParser
	builtInFunctions process.BuiltInFunctionContainer

	scrForwarder  process.IntermediateTransactionHandler
	txFeeHandler  process.TransactionFeeHandler
	economicsFee  process.FeeHandler
	txTypeHandler process.TxTypeHandler
	gasHandler    process.GasHandler
<<<<<<< HEAD
	gasCost       GasCost

	txLogsProcessor process.TransactionLogProcessor
=======
>>>>>>> a2f1cf70
}

// ArgsNewSmartContractProcessor defines the arguments needed for new smart contract processor
type ArgsNewSmartContractProcessor struct {
<<<<<<< HEAD
	VmContainer     process.VirtualMachinesContainer
	ArgsParser      process.ArgumentsParser
	Hasher          hashing.Hasher
	Marshalizer     marshal.Marshalizer
	AccountsDB      state.AccountsAdapter
	TempAccounts    process.TemporaryAccountsHandler
	AdrConv         state.AddressConverter
	Coordinator     sharding.Coordinator
	ScrForwarder    process.IntermediateTransactionHandler
	TxFeeHandler    process.TransactionFeeHandler
	EconomicsFee    process.FeeHandler
	TxTypeHandler   process.TxTypeHandler
	GasHandler      process.GasHandler
	TxLogsProcessor process.TransactionLogProcessor
	GasMap          map[string]map[string]uint64
=======
	VmContainer      process.VirtualMachinesContainer
	ArgsParser       process.ArgumentsParser
	Hasher           hashing.Hasher
	Marshalizer      marshal.Marshalizer
	AccountsDB       state.AccountsAdapter
	TempAccounts     process.TemporaryAccountsHandler
	AdrConv          state.AddressConverter
	Coordinator      sharding.Coordinator
	ScrForwarder     process.IntermediateTransactionHandler
	TxFeeHandler     process.TransactionFeeHandler
	EconomicsFee     process.FeeHandler
	TxTypeHandler    process.TxTypeHandler
	GasHandler       process.GasHandler
	BuiltInFunctions process.BuiltInFunctionContainer
>>>>>>> a2f1cf70
}

// NewSmartContractProcessor create a smart contract processor creates and interprets VM data
func NewSmartContractProcessor(args ArgsNewSmartContractProcessor) (*scProcessor, error) {
	if check.IfNil(args.VmContainer) {
		return nil, process.ErrNoVM
	}
	if check.IfNil(args.ArgsParser) {
		return nil, process.ErrNilArgumentParser
	}
	if check.IfNil(args.Hasher) {
		return nil, process.ErrNilHasher
	}
	if check.IfNil(args.Marshalizer) {
		return nil, process.ErrNilMarshalizer
	}
	if check.IfNil(args.AccountsDB) {
		return nil, process.ErrNilAccountsAdapter
	}
	if check.IfNil(args.TempAccounts) {
		return nil, process.ErrNilTemporaryAccountsHandler
	}
	if check.IfNil(args.AdrConv) {
		return nil, process.ErrNilAddressConverter
	}
	if check.IfNil(args.Coordinator) {
		return nil, process.ErrNilShardCoordinator
	}
	if check.IfNil(args.ScrForwarder) {
		return nil, process.ErrNilIntermediateTransactionHandler
	}
	if check.IfNil(args.TxFeeHandler) {
		return nil, process.ErrNilUnsignedTxHandler
	}
	if check.IfNil(args.EconomicsFee) {
		return nil, process.ErrNilEconomicsFeeHandler
	}
	if check.IfNil(args.TxTypeHandler) {
		return nil, process.ErrNilTxTypeHandler
	}
	if check.IfNil(args.GasHandler) {
		return nil, process.ErrNilGasHandler
	}
<<<<<<< HEAD
	if check.IfNil(args.TxLogsProcessor) {
		return nil, process.ErrNilTxLogsProcessor
=======
	if check.IfNil(args.BuiltInFunctions) {
		return nil, process.ErrNilBuiltInFunction
>>>>>>> a2f1cf70
	}

	sc := &scProcessor{
		vmContainer:      args.VmContainer,
		argsParser:       args.ArgsParser,
		hasher:           args.Hasher,
		marshalizer:      args.Marshalizer,
		accounts:         args.AccountsDB,
		tempAccounts:     args.TempAccounts,
		adrConv:          args.AdrConv,
		shardCoordinator: args.Coordinator,
		scrForwarder:     args.ScrForwarder,
		txFeeHandler:     args.TxFeeHandler,
		economicsFee:     args.EconomicsFee,
		txTypeHandler:    args.TxTypeHandler,
		gasHandler:       args.GasHandler,
<<<<<<< HEAD
		txLogsProcessor:  args.TxLogsProcessor,
	}

	err := sc.createGasConfig(args.GasMap)
	if err != nil {
		return nil, err
	}

	err = sc.createBuiltInFunctions()
	if err != nil {
		return nil, err
=======
		builtInFunctions: args.BuiltInFunctions,
>>>>>>> a2f1cf70
	}

	return sc, nil
}

func (sc *scProcessor) checkTxValidity(tx data.TransactionHandler) error {
	if check.IfNil(tx) {
		return process.ErrNilTransaction
	}

	recvAddressIsInvalid := sc.adrConv.AddressLen() != len(tx.GetRcvAddr())
	if recvAddressIsInvalid {
		return process.ErrWrongTransaction
	}

	return nil
}

func (sc *scProcessor) isDestAddressEmpty(tx data.TransactionHandler) bool {
	isEmptyAddress := bytes.Equal(tx.GetRcvAddr(), make([]byte, sc.adrConv.AddressLen()))
	return isEmptyAddress
}

// ExecuteSmartContractTransaction processes the transaction, call the VM and processes the SC call output
func (sc *scProcessor) ExecuteSmartContractTransaction(
	tx data.TransactionHandler,
	acntSnd, acntDst state.UserAccountHandler,
) error {
	defer sc.tempAccounts.CleanTempAccounts()

	if check.IfNil(tx) {
		return process.ErrNilTransaction
	}
	if check.IfNil(acntDst) {
		return process.ErrNilSCDestAccount
	}

	log.Trace("scProcessor.ExecuteSmartContractTransaction()", "sc", tx.GetRcvAddr(), "data", string(tx.GetData()))

	err := sc.processSCPayment(tx, acntSnd)
	if err != nil {
		log.Debug("process sc payment error", "error", err.Error())
		return err
	}

	var txHash []byte
	txHash, err = core.CalculateHash(sc.marshalizer, sc.hasher, tx)
	if err != nil {
		log.Debug("CalculateHash error", "error", err)
		return err
	}

	snapshot := sc.accounts.JournalLen()
	defer func() {
		if err != nil {
			errNotCritical := sc.ProcessIfError(acntSnd, txHash, tx, err.Error(), snapshot)
			if errNotCritical != nil {
				log.Debug("error while processing error in smart contract processor")
			}
		}
	}()

	err = sc.prepareSmartContractCall(tx, acntSnd)
	if err != nil {
		log.Debug("prepare smart contract call error", "error", err.Error())
		return nil
	}

	var vmInput *vmcommon.ContractCallInput
	vmInput, err = sc.createVMCallInput(tx)
	if err != nil {
		log.Debug("create vm call input error", "error", err.Error())
		return nil
	}

	var executed bool
	executed, err = sc.resolveBuiltInFunctions(txHash, tx, acntSnd, acntDst, vmInput)
	if err != nil {
		log.Debug("processed built in functions error", "error", err.Error())
		return nil
	}
	if executed {
		return nil
	}

	var vm vmcommon.VMExecutionHandler
	vm, err = findVMByTransaction(sc.vmContainer, tx)
	if err != nil {
		log.Debug("get vm from address error", "error", err.Error())
		return nil
	}

	var vmOutput *vmcommon.VMOutput
	vmOutput, err = vm.RunSmartContractCall(vmInput)
	if err != nil {
		log.Debug("run smart contract call error", "error", err.Error())
		return nil
	}

	err = sc.saveAccounts(acntSnd, acntDst)
	if err != nil {
		return err
	}

	var consumedFee *big.Int
	var results []data.TransactionHandler
	results, consumedFee, err = sc.processVMOutput(vmOutput, txHash, tx, acntSnd, vmInput.CallType)
	if err != nil {
		log.Trace("process vm output error", "error", err.Error())
		return nil
	}

	err = sc.scrForwarder.AddIntermediateTransactions(results)
	if err != nil {
		log.Debug("AddIntermediateTransactions error", "error", err.Error())
		return nil
	}

	err = sc.txLogsProcessor.SaveLog(txHash, tx, vmOutput.Logs)
	if err != nil {
		log.Debug("txLogsProcessor.SaveLog() error", "error", err.Error())
		return nil
	}

	newDeveloperReward := core.GetPercentageOfValue(consumedFee, sc.economicsFee.DeveloperPercentage())
	feeForValidators := big.NewInt(0).Sub(consumedFee, newDeveloperReward)

	acntDst, err = sc.reloadLocalAccount(acntDst)
	if err != nil {
		log.Debug("reloadLocalAccount error", "error", err.Error())
		return nil
	}

	acntDst.AddToDeveloperReward(newDeveloperReward)
	sc.txFeeHandler.ProcessTransactionFee(feeForValidators, txHash)

	err = sc.accounts.SaveAccount(acntDst)
	if err != nil {
		log.Debug("error saving account")
	}

	return nil
}

func (sc *scProcessor) saveAccounts(acntSnd, acntDst state.AccountHandler) error {
	if !check.IfNil(acntSnd) {
		err := sc.accounts.SaveAccount(acntSnd)
		if err != nil {
			return err
		}
	}

	if !check.IfNil(acntDst) {
		err := sc.accounts.SaveAccount(acntDst)
		if err != nil {
			return err
		}
	}

	return nil
}

func (sc *scProcessor) resolveBuiltInFunctions(
	txHash []byte,
	tx data.TransactionHandler,
	acntSnd, acntDst state.UserAccountHandler,
	vmInput *vmcommon.ContractCallInput,
) (bool, error) {

	builtIn, err := sc.builtInFunctions.Get(vmInput.Function)
	if err != nil {
		return false, nil
	}
	if check.IfNil(builtIn) {
		return true, process.ErrNilBuiltInFunction
	}

	valueToSend, gasConsumed, err := builtIn.ProcessBuiltinFunction(acntSnd, acntDst, vmInput)
	if err != nil {
		return true, err
	}

	if tx.GetGasLimit() < gasConsumed {
		return true, process.ErrNotEnoughGas
	}

	gasRemaining := tx.GetGasLimit() - gasConsumed
	scrRefund, consumedFee, err := sc.createSCRForSender(
		big.NewInt(0),
		gasRemaining,
		vmcommon.Ok,
		make([][]byte, 0),
		tx,
		txHash,
		acntSnd,
		vmcommon.DirectCall,
	)
	if err != nil {
		return true, err
	}

	scrRefund.Value.Add(scrRefund.Value, valueToSend)
	err = sc.scrForwarder.AddIntermediateTransactions([]data.TransactionHandler{scrRefund})
	if err != nil {
		log.Debug("AddIntermediateTransactions error", "error", err.Error())
		return true, err
	}

	sc.gasHandler.SetGasRefunded(gasRemaining, txHash)
	sc.txFeeHandler.ProcessTransactionFee(consumedFee, txHash)

	return true, sc.saveAccounts(acntSnd, acntDst)
}

// ProcessIfError creates a smart contract result, consumed the gas and returns the value to the user
func (sc *scProcessor) ProcessIfError(
	acntSnd state.UserAccountHandler,
	txHash []byte,
	tx data.TransactionHandler,
	returnCode string,
	snapShot int,
) error {
	err := sc.accounts.RevertToSnapshot(snapShot)
	if err != nil {
		log.Warn("revert to snapshot", "error", err.Error())
	}

	consumedFee := big.NewInt(0).Mul(big.NewInt(0).SetUint64(tx.GetGasLimit()), big.NewInt(0).SetUint64(tx.GetGasPrice()))
	scrIfError, err := sc.createSCRsWhenError(txHash, tx, returnCode)
	if err != nil {
		return err
	}

	if !check.IfNil(acntSnd) {
		err = acntSnd.AddToBalance(tx.GetValue())
		if err != nil {
			return err
		}

		err = sc.accounts.SaveAccount(acntSnd)
		if err != nil {
			log.Debug("error saving account")
		}
	} else {
		moveBalanceCost := sc.economicsFee.ComputeFee(tx)
		consumedFee.Sub(consumedFee, moveBalanceCost)
	}

	err = sc.scrForwarder.AddIntermediateTransactions(scrIfError)
	if err != nil {
		return err
	}

	sc.txFeeHandler.ProcessTransactionFee(consumedFee, txHash)

	return nil
}

func (sc *scProcessor) prepareSmartContractCall(tx data.TransactionHandler, acntSnd state.UserAccountHandler) error {
	nonce := tx.GetNonce()
	if acntSnd != nil && !acntSnd.IsInterfaceNil() {
		nonce = acntSnd.GetNonce()
	}

	txValue := big.NewInt(0).Set(tx.GetValue())
	sc.tempAccounts.AddTempAccount(tx.GetSndAddr(), txValue, nonce)

	return nil
}

// DeploySmartContract processes the transaction, than deploy the smart contract into VM, final code is saved in account
func (sc *scProcessor) DeploySmartContract(
	tx data.TransactionHandler,
	acntSnd state.UserAccountHandler,
) error {
	defer sc.tempAccounts.CleanTempAccounts()

	err := sc.checkTxValidity(tx)
	if err != nil {
		log.Debug("Transaction invalid", "error", err.Error())
		return err
	}

	isEmptyAddress := sc.isDestAddressEmpty(tx)
	if !isEmptyAddress {
		log.Debug("Transaction wrong", "error", process.ErrWrongTransaction.Error())
		return process.ErrWrongTransaction
	}

	txHash, err := core.CalculateHash(sc.marshalizer, sc.hasher, tx)
	if err != nil {
		log.Debug("CalculateHash error", "error", err)
		return err
	}

	err = sc.processSCPayment(tx, acntSnd)
	if err != nil {
		return err
	}

	snapshot := sc.accounts.JournalLen()
	defer func() {
		if err != nil {
			errNotCritical := sc.ProcessIfError(acntSnd, txHash, tx, err.Error(), snapshot)
			if errNotCritical != nil {
				log.Debug("error while processing error in smart contract processor")
			}
		}
	}()

	err = sc.prepareSmartContractCall(tx, acntSnd)
	if err != nil {
		log.Debug("Transaction error", "error", err.Error())
		return nil
	}

	vmInput, vmType, err := sc.createVMDeployInput(tx)
	if err != nil {
		log.Debug("Transaction error", "error", err.Error())
		return nil
	}

	vm, err := sc.vmContainer.Get(vmType)
	if err != nil {
		log.Debug("VM error", "error", err.Error())
		return nil
	}

	vmOutput, err := vm.RunSmartContractCreate(vmInput)
	if err != nil {
		log.Debug("VM error", "error", err.Error())
		return nil
	}

	err = sc.accounts.SaveAccount(acntSnd)
	if err != nil {
		log.Debug("Save account error", "error", err.Error())
		return nil
	}

	results, consumedFee, err := sc.processVMOutput(vmOutput, txHash, tx, acntSnd, vmInput.CallType)
	if err != nil {
		log.Trace("Processing error", "error", err.Error())
		return nil
	}

	err = sc.scrForwarder.AddIntermediateTransactions(results)
	if err != nil {
		log.Debug("AddIntermediate Transaction error", "error", err.Error())
		return nil
	}

	sc.txFeeHandler.ProcessTransactionFee(consumedFee, txHash)

	log.Debug("SmartContract deployed")
	return nil
}

// taking money from sender, as VM might not have access to him because of state sharding
func (sc *scProcessor) processSCPayment(tx data.TransactionHandler, acntSnd state.UserAccountHandler) error {
	if check.IfNil(acntSnd) {
		// transaction was already processed at sender shard
		return nil
	}

	acntSnd.IncreaseNonce(1)
	err := sc.economicsFee.CheckValidityTxValues(tx)
	if err != nil {
		return err
	}

	cost := big.NewInt(0)
	cost = cost.Mul(big.NewInt(0).SetUint64(tx.GetGasPrice()), big.NewInt(0).SetUint64(tx.GetGasLimit()))
	cost = cost.Add(cost, tx.GetValue())

	if cost.Cmp(big.NewInt(0)) == 0 {
		return nil
	}

	err = acntSnd.SubFromBalance(cost)
	if err != nil {
		return err
	}

	return nil
}

func (sc *scProcessor) processVMOutput(
	vmOutput *vmcommon.VMOutput,
	txHash []byte,
	tx data.TransactionHandler,
	acntSnd state.UserAccountHandler,
	callType vmcommon.CallType,
) ([]data.TransactionHandler, *big.Int, error) {
	if vmOutput == nil {
		return nil, nil, process.ErrNilVMOutput
	}
	if check.IfNil(tx) {
		return nil, nil, process.ErrNilTransaction
	}

	if vmOutput.ReturnCode != vmcommon.Ok {
		log.Trace("smart contract processing returned with error",
			"hash", txHash,
			"return code", vmOutput.ReturnCode.String(),
			"return message", vmOutput.ReturnMessage,
		)

		return nil, nil, fmt.Errorf(vmOutput.ReturnCode.String())
	}

	outPutAccounts := sortVMOutputInsideData(vmOutput)

	scrTxs, err := sc.processSCOutputAccounts(outPutAccounts, tx, txHash)
	if err != nil {
		return nil, nil, err
	}

	acntSnd, err = sc.reloadLocalAccount(acntSnd)
	if err != nil {
		return nil, nil, err
	}

	totalGasConsumed := tx.GetGasLimit() - vmOutput.GasRemaining
	log.Trace("total gas consumed", "value", totalGasConsumed, "hash", txHash)

	if vmOutput.GasRefund.Cmp(big.NewInt(0)) > 0 {
		log.Trace("total gas refunded", "value", vmOutput.GasRefund.String(), "hash", txHash)
	}

	scrRefund, consumedFee, err := sc.createSCRForSender(
		vmOutput.GasRefund,
		vmOutput.GasRemaining,
		vmOutput.ReturnCode,
		vmOutput.ReturnData,
		tx,
		txHash,
		acntSnd,
		callType,
	)
	if err != nil {
		return nil, nil, err
	}

	scrTxs = append(scrTxs, scrRefund)

	if !check.IfNil(acntSnd) {
		err = sc.accounts.SaveAccount(acntSnd)
		if err != nil {
			return nil, nil, err
		}
	}

	err = sc.deleteAccounts(vmOutput.DeletedAccounts)
	if err != nil {
		return nil, nil, err
	}

	sc.gasHandler.SetGasRefunded(vmOutput.GasRemaining, txHash)

	return scrTxs, consumedFee, nil
}

func sortVMOutputInsideData(vmOutput *vmcommon.VMOutput) []*vmcommon.OutputAccount {
	sort.Slice(vmOutput.DeletedAccounts, func(i, j int) bool {
		return bytes.Compare(vmOutput.DeletedAccounts[i], vmOutput.DeletedAccounts[j]) < 0
	})
	sort.Slice(vmOutput.TouchedAccounts, func(i, j int) bool {
		return bytes.Compare(vmOutput.TouchedAccounts[i], vmOutput.TouchedAccounts[j]) < 0
	})

	outPutAccounts := make([]*vmcommon.OutputAccount, len(vmOutput.OutputAccounts))
	i := 0
	for _, outAcc := range vmOutput.OutputAccounts {
		outPutAccounts[i] = outAcc
		i++
	}

	sort.Slice(outPutAccounts, func(i, j int) bool {
		return bytes.Compare(outPutAccounts[i].Address, outPutAccounts[j].Address) < 0
	})

	return outPutAccounts
}

func getSortedStorageUpdates(account *vmcommon.OutputAccount) []*vmcommon.StorageUpdate {
	storageUpdates := make([]*vmcommon.StorageUpdate, len(account.StorageUpdates))
	i := 0
	for _, update := range account.StorageUpdates {
		storageUpdates[i] = update
		i++
	}

	sort.Slice(storageUpdates, func(i, j int) bool {
		return bytes.Compare(storageUpdates[i].Offset, storageUpdates[j].Offset) < 0
	})

	return storageUpdates
}

func (sc *scProcessor) createSCRsWhenError(
	txHash []byte,
	tx data.TransactionHandler,
	returnCode string,
) ([]data.TransactionHandler, error) {
	rcvAddress := tx.GetSndAddr()

	callType := determineCallType(tx)
	if callType == vmcommon.AsynchronousCallBack {
		rcvAddress = tx.GetRcvAddr()
	}

	scr := &smartContractResult.SmartContractResult{
		Nonce:      tx.GetNonce(),
		Value:      tx.GetValue(),
		RcvAddr:    rcvAddress,
		SndAddr:    tx.GetRcvAddr(),
		Code:       nil,
		Data:       []byte("@" + hex.EncodeToString([]byte(returnCode)) + "@" + hex.EncodeToString(txHash)),
		PrevTxHash: txHash,
	}
	setOriginalTxHash(scr, txHash, tx)

	resultedScrs := []data.TransactionHandler{scr}

	return resultedScrs, nil
}

func setOriginalTxHash(
	scr *smartContractResult.SmartContractResult,
	txHash []byte,
	tx data.TransactionHandler,
) {
	currSCR, isSCR := tx.(*smartContractResult.SmartContractResult)
	if isSCR {
		scr.OriginalTxHash = currSCR.OriginalTxHash
	} else {
		scr.OriginalTxHash = txHash
	}
}

// reloadLocalAccount will reload from current account state the sender account
// this requirement is needed because in the case of refunding the exact account that was previously
// modified in saveSCOutputToCurrentState, the modifications done there should be visible here
func (sc *scProcessor) reloadLocalAccount(acntSnd state.UserAccountHandler) (state.UserAccountHandler, error) {
	if check.IfNil(acntSnd) {
		return acntSnd, nil
	}

	isAccountFromCurrentShard := acntSnd.AddressContainer() != nil
	if !isAccountFromCurrentShard {
		return acntSnd, nil
	}

	return sc.getAccountFromAddress(acntSnd.AddressContainer().Bytes())
}

func (sc *scProcessor) createSmartContractResult(
	outAcc *vmcommon.OutputAccount,
	tx data.TransactionHandler,
	txHash []byte,
	storageUpdates []*vmcommon.StorageUpdate,
) *smartContractResult.SmartContractResult {
	result := &smartContractResult.SmartContractResult{}

	result.Value = outAcc.BalanceDelta
	result.Nonce = outAcc.Nonce
	result.RcvAddr = outAcc.Address
	result.SndAddr = tx.GetRcvAddr()
	result.Code = outAcc.Code
	result.Data = append(outAcc.Data, sc.argsParser.CreateDataFromStorageUpdate(storageUpdates)...)
	result.GasLimit = outAcc.GasLimit
	result.GasPrice = tx.GetGasPrice()
	result.PrevTxHash = txHash
	setOriginalTxHash(result, txHash, tx)

	return result
}

// createSCRForSender(vmOutput, tx, txHash, acntSnd)
// give back the user the unused gas money
func (sc *scProcessor) createSCRForSender(
	gasRefund *big.Int,
	gasRemaining uint64,
	returnCode vmcommon.ReturnCode,
	returnData [][]byte,
	tx data.TransactionHandler,
	txHash []byte,
	acntSnd state.UserAccountHandler,
	callType vmcommon.CallType,
) (*smartContractResult.SmartContractResult, *big.Int, error) {
	storageFreeRefund := big.NewInt(0).Mul(gasRefund, big.NewInt(0).SetUint64(sc.economicsFee.MinGasPrice()))

	consumedFee := big.NewInt(0)
	consumedFee.Mul(big.NewInt(0).SetUint64(tx.GetGasPrice()), big.NewInt(0).SetUint64(tx.GetGasLimit()))

	refundErd := big.NewInt(0)
	refundErd.Mul(big.NewInt(0).SetUint64(gasRemaining), big.NewInt(0).SetUint64(tx.GetGasPrice()))
	consumedFee.Sub(consumedFee, refundErd)

	rcvAddress := tx.GetSndAddr()
	if callType == vmcommon.AsynchronousCallBack {
		rcvAddress = tx.GetRcvAddr()
	}

	scTx := &smartContractResult.SmartContractResult{}
	scTx.Value = big.NewInt(0).Add(refundErd, storageFreeRefund)
	scTx.RcvAddr = rcvAddress
	scTx.SndAddr = tx.GetRcvAddr()
	scTx.Nonce = tx.GetNonce() + 1
	scTx.PrevTxHash = txHash
	scTx.GasLimit = gasRemaining
	scTx.GasPrice = tx.GetGasPrice()
	setOriginalTxHash(scTx, txHash, tx)

	scTx.Data = []byte("@" + hex.EncodeToString([]byte(returnCode.String())))
	for _, retData := range returnData {
		scTx.Data = append(scTx.Data, []byte("@"+hex.EncodeToString(retData))...)
	}

	if callType == vmcommon.AsynchronousCall {
		scTx.CallType = vmcommon.AsynchronousCallBack
	}

	if check.IfNil(acntSnd) {
		// cross shard move balance fee was already consumed at sender shard
		moveBalanceCost := sc.economicsFee.ComputeFee(tx)
		consumedFee.Sub(consumedFee, moveBalanceCost)
		return scTx, consumedFee, nil
	}

	err := acntSnd.AddToBalance(scTx.Value)
	if err != nil {
		return nil, nil, err
	}

	return scTx, consumedFee, nil
}

// save account changes in state from vmOutput - protected by VM - every output can be treated as is.
func (sc *scProcessor) processSCOutputAccounts(
	outputAccounts []*vmcommon.OutputAccount,
	tx data.TransactionHandler,
	txHash []byte,
) ([]data.TransactionHandler, error) {
	scResults := make([]data.TransactionHandler, 0, len(outputAccounts))

	sumOfAllDiff := big.NewInt(0)
	sumOfAllDiff.Sub(sumOfAllDiff, tx.GetValue())

	zero := big.NewInt(0)
	for i := 0; i < len(outputAccounts); i++ {
		outAcc := outputAccounts[i]
		acc, err := sc.getAccountFromAddress(outAcc.Address)
		if err != nil {
			return nil, err
		}

		storageUpdates := getSortedStorageUpdates(outAcc)
		scTx := sc.createSmartContractResult(outAcc, tx, txHash, storageUpdates)
		scResults = append(scResults, scTx)

		if check.IfNil(acc) {
			if outAcc.BalanceDelta != nil {
				sumOfAllDiff.Add(sumOfAllDiff, outAcc.BalanceDelta)
			}
			continue
		}

		for j := 0; j < len(storageUpdates); j++ {
			storeUpdate := storageUpdates[j]
			acc.DataTrieTracker().SaveKeyValue(storeUpdate.Offset, storeUpdate.Data)

			log.Trace("storeUpdate", "acc", outAcc.Address, "key", storeUpdate.Offset, "data", storeUpdate.Data)
		}

		err = sc.updateSmartContractCode(acc, outAcc, tx)
		if err != nil {
			return nil, err
		}

		// change nonce only if there is a change
		if outAcc.Nonce != acc.GetNonce() && outAcc.Nonce != 0 {
			if outAcc.Nonce < acc.GetNonce() {
				return nil, process.ErrWrongNonceInVMOutput
			}

			nonceDifference := outAcc.Nonce - acc.GetNonce()
			acc.IncreaseNonce(nonceDifference)
		}

		// if no change then continue
		if outAcc.BalanceDelta == nil || outAcc.BalanceDelta.Cmp(zero) == 0 {
			err = sc.accounts.SaveAccount(acc)
			if err != nil {
				return nil, err
			}

			continue
		}

		sumOfAllDiff = sumOfAllDiff.Add(sumOfAllDiff, outAcc.BalanceDelta)

		err = acc.AddToBalance(outAcc.BalanceDelta)
		if err != nil {
			return nil, err
		}

		err = sc.accounts.SaveAccount(acc)
		if err != nil {
			return nil, err
		}
	}

	if sumOfAllDiff.Cmp(zero) != 0 {
		return nil, process.ErrOverallBalanceChangeFromSC
	}

	return scResults, nil
}

func (sc *scProcessor) updateSmartContractCode(
	scAccount state.UserAccountHandler,
	outputAccount *vmcommon.OutputAccount,
	tx data.TransactionHandler,
) error {
	if len(outputAccount.Code) == 0 {
		return nil
	}

	codeMetadata := vmcommon.CodeMetadataFromBytes(scAccount.GetCodeMetadata())

	isDeployment := len(scAccount.GetCode()) == 0
	if isDeployment {
		scAccount.SetOwnerAddress(tx.GetSndAddr())
		scAccount.SetCodeMetadata(outputAccount.CodeMetadata)
		scAccount.SetCode(outputAccount.Code)
		log.Trace("updateSmartContractCode(): created", "address", outputAccount.Address)
		return nil
	}

	isSenderOwner := bytes.Equal(scAccount.GetOwnerAddress(), tx.GetSndAddr())
	isUpgrade := !isDeployment && isSenderOwner && codeMetadata.Upgradeable
	if isUpgrade {
		scAccount.SetCodeMetadata(outputAccount.CodeMetadata)
		scAccount.SetCode(outputAccount.Code)
		log.Trace("updateSmartContractCode(): upgraded", "address", outputAccount.Address)
		return nil
	}

	log.Trace("updateSmartContractCode() nothing changed", "address", outputAccount.Address)
	// TODO: change to return some error when IELE is updated. Currently IELE sends the code in output account even for normal SC RUN
	return nil
}

// delete accounts - only suicide by current SC or another SC called by current SC - protected by VM
func (sc *scProcessor) deleteAccounts(deletedAccounts [][]byte) error {
	for _, value := range deletedAccounts {
		acc, err := sc.getAccountFromAddress(value)
		if err != nil {
			return err
		}

		if check.IfNil(acc) {
			//TODO: sharded Smart Contract processing
			continue
		}

		err = sc.accounts.RemoveAccount(acc.AddressContainer())
		if err != nil {
			return err
		}
	}
	return nil
}

func (sc *scProcessor) getAccountFromAddress(address []byte) (state.UserAccountHandler, error) {
	adrSrc, err := sc.adrConv.CreateAddressFromPublicKeyBytes(address)
	if err != nil {
		return nil, err
	}

	shardForCurrentNode := sc.shardCoordinator.SelfId()
	shardForSrc := sc.shardCoordinator.ComputeId(adrSrc)
	if shardForCurrentNode != shardForSrc {
		return nil, nil
	}

	acnt, err := sc.accounts.LoadAccount(adrSrc)
	if err != nil {
		return nil, err
	}

	stAcc, ok := acnt.(state.UserAccountHandler)
	if !ok {
		return nil, process.ErrWrongTypeAssertion
	}

	return stAcc, nil
}

// ProcessSmartContractResult updates the account state from the smart contract result
func (sc *scProcessor) ProcessSmartContractResult(scr *smartContractResult.SmartContractResult) error {
	if scr == nil {
		return process.ErrNilSmartContractResult
	}

	log.Trace("scProcessor.ProcessSmartContractResult()", "sender", scr.GetSndAddr(), "receiver", scr.GetRcvAddr())

	var err error
	txHash, err := core.CalculateHash(sc.marshalizer, sc.hasher, scr)
	if err != nil {
		log.Debug("CalculateHash error", "error", err)
		return err
	}

	snapshot := sc.accounts.JournalLen()
	defer func() {
		if err != nil {
			errNotCritical := sc.ProcessIfError(nil, txHash, scr, err.Error(), snapshot)
			if errNotCritical != nil {
				log.Debug("error while processing error in smart contract processor")
			}
		}
	}()

	dstAcc, err := sc.getAccountFromAddress(scr.RcvAddr)
	if err != nil {
		return nil
	}
	if check.IfNil(dstAcc) {
		err = process.ErrNilSCDestAccount
		return nil
	}

	process.DisplayProcessTxDetails("ProcessSmartContractResult: receiver account details", dstAcc, scr)

	txType, err := sc.txTypeHandler.ComputeTransactionType(scr)
	if err != nil {
		return nil
	}

	switch txType {
	case process.MoveBalance:
		err = sc.processSimpleSCR(scr, dstAcc)
		return nil
	case process.SCDeployment:
		err = process.ErrSCDeployFromSCRIsNotPermitted
		return nil
	case process.SCInvoking:
		err = sc.ExecuteSmartContractTransaction(scr, nil, dstAcc)
		return nil
	}

	err = process.ErrWrongTransaction
	return nil
}

func (sc *scProcessor) processSimpleSCR(
	scResult *smartContractResult.SmartContractResult,
	dstAcc state.UserAccountHandler,
) error {
	outputAccount := &vmcommon.OutputAccount{
		Code:         scResult.Code,
		CodeMetadata: scResult.CodeMetadata,
		Address:      scResult.RcvAddr,
	}

	err := sc.updateSmartContractCode(dstAcc, outputAccount, scResult)
	if err != nil {
		return err
	}

	if scResult.Value != nil {
		err = dstAcc.AddToBalance(scResult.Value)
		if err != nil {
			return err
		}
	}

	return sc.accounts.SaveAccount(dstAcc)
}

// IsInterfaceNil returns true if there is no value under the interface
func (sc *scProcessor) IsInterfaceNil() bool {
	return sc == nil
}<|MERGE_RESOLUTION|>--- conflicted
+++ resolved
@@ -17,7 +17,7 @@
 	"github.com/ElrondNetwork/elrond-go/marshal"
 	"github.com/ElrondNetwork/elrond-go/process"
 	"github.com/ElrondNetwork/elrond-go/sharding"
-	"github.com/ElrondNetwork/elrond-vm-common"
+	vmcommon "github.com/ElrondNetwork/elrond-vm-common"
 )
 
 var log = logger.GetOrCreate("process/smartcontract")
@@ -38,33 +38,12 @@
 	economicsFee  process.FeeHandler
 	txTypeHandler process.TxTypeHandler
 	gasHandler    process.GasHandler
-<<<<<<< HEAD
-	gasCost       GasCost
 
 	txLogsProcessor process.TransactionLogProcessor
-=======
->>>>>>> a2f1cf70
 }
 
 // ArgsNewSmartContractProcessor defines the arguments needed for new smart contract processor
 type ArgsNewSmartContractProcessor struct {
-<<<<<<< HEAD
-	VmContainer     process.VirtualMachinesContainer
-	ArgsParser      process.ArgumentsParser
-	Hasher          hashing.Hasher
-	Marshalizer     marshal.Marshalizer
-	AccountsDB      state.AccountsAdapter
-	TempAccounts    process.TemporaryAccountsHandler
-	AdrConv         state.AddressConverter
-	Coordinator     sharding.Coordinator
-	ScrForwarder    process.IntermediateTransactionHandler
-	TxFeeHandler    process.TransactionFeeHandler
-	EconomicsFee    process.FeeHandler
-	TxTypeHandler   process.TxTypeHandler
-	GasHandler      process.GasHandler
-	TxLogsProcessor process.TransactionLogProcessor
-	GasMap          map[string]map[string]uint64
-=======
 	VmContainer      process.VirtualMachinesContainer
 	ArgsParser       process.ArgumentsParser
 	Hasher           hashing.Hasher
@@ -79,7 +58,7 @@
 	TxTypeHandler    process.TxTypeHandler
 	GasHandler       process.GasHandler
 	BuiltInFunctions process.BuiltInFunctionContainer
->>>>>>> a2f1cf70
+	TxLogsProcessor  process.TransactionLogProcessor
 }
 
 // NewSmartContractProcessor create a smart contract processor creates and interprets VM data
@@ -123,13 +102,11 @@
 	if check.IfNil(args.GasHandler) {
 		return nil, process.ErrNilGasHandler
 	}
-<<<<<<< HEAD
+	if check.IfNil(args.BuiltInFunctions) {
+		return nil, process.ErrNilBuiltInFunction
+	}
 	if check.IfNil(args.TxLogsProcessor) {
 		return nil, process.ErrNilTxLogsProcessor
-=======
-	if check.IfNil(args.BuiltInFunctions) {
-		return nil, process.ErrNilBuiltInFunction
->>>>>>> a2f1cf70
 	}
 
 	sc := &scProcessor{
@@ -146,21 +123,8 @@
 		economicsFee:     args.EconomicsFee,
 		txTypeHandler:    args.TxTypeHandler,
 		gasHandler:       args.GasHandler,
-<<<<<<< HEAD
+		builtInFunctions: args.BuiltInFunctions,
 		txLogsProcessor:  args.TxLogsProcessor,
-	}
-
-	err := sc.createGasConfig(args.GasMap)
-	if err != nil {
-		return nil, err
-	}
-
-	err = sc.createBuiltInFunctions()
-	if err != nil {
-		return nil, err
-=======
-		builtInFunctions: args.BuiltInFunctions,
->>>>>>> a2f1cf70
 	}
 
 	return sc, nil
