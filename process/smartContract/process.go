package smartContract

import (
	"bytes"
	"encoding/hex"
	"fmt"
	"math/big"
	"sort"
	"strings"

	logger "github.com/ElrondNetwork/elrond-go-logger"
	"github.com/ElrondNetwork/elrond-go/core"
	"github.com/ElrondNetwork/elrond-go/core/check"
	"github.com/ElrondNetwork/elrond-go/data"
	"github.com/ElrondNetwork/elrond-go/data/smartContractResult"
	"github.com/ElrondNetwork/elrond-go/data/state"
	"github.com/ElrondNetwork/elrond-go/hashing"
	"github.com/ElrondNetwork/elrond-go/marshal"
	"github.com/ElrondNetwork/elrond-go/process"
	"github.com/ElrondNetwork/elrond-go/sharding"
	vmcommon "github.com/ElrondNetwork/elrond-vm-common"
)

var _ process.SmartContractResultProcessor = (*scProcessor)(nil)
var _ process.SmartContractProcessor = (*scProcessor)(nil)

var log = logger.GetOrCreate("process/smartcontract")

var zero = big.NewInt(0)

type scProcessor struct {
	accounts         state.AccountsAdapter
	tempAccounts     process.TemporaryAccountsHandler
	pubkeyConv       state.PubkeyConverter
	hasher           hashing.Hasher
	marshalizer      marshal.Marshalizer
	shardCoordinator sharding.Coordinator
	vmContainer      process.VirtualMachinesContainer
	argsParser       process.ArgumentsParser
	builtInFunctions process.BuiltInFunctionContainer

	scrForwarder  process.IntermediateTransactionHandler
	txFeeHandler  process.TransactionFeeHandler
	economicsFee  process.FeeHandler
	txTypeHandler process.TxTypeHandler
	gasHandler    process.GasHandler

	txLogsProcessor process.TransactionLogProcessor
}

// ArgsNewSmartContractProcessor defines the arguments needed for new smart contract processor
type ArgsNewSmartContractProcessor struct {
	VmContainer      process.VirtualMachinesContainer
	ArgsParser       process.ArgumentsParser
	Hasher           hashing.Hasher
	Marshalizer      marshal.Marshalizer
	AccountsDB       state.AccountsAdapter
	TempAccounts     process.TemporaryAccountsHandler
	PubkeyConv       state.PubkeyConverter
	Coordinator      sharding.Coordinator
	ScrForwarder     process.IntermediateTransactionHandler
	TxFeeHandler     process.TransactionFeeHandler
	EconomicsFee     process.FeeHandler
	TxTypeHandler    process.TxTypeHandler
	GasHandler       process.GasHandler
	BuiltInFunctions process.BuiltInFunctionContainer
	TxLogsProcessor  process.TransactionLogProcessor
}

// NewSmartContractProcessor create a smart contract processor creates and interprets VM data
func NewSmartContractProcessor(args ArgsNewSmartContractProcessor) (*scProcessor, error) {
	if check.IfNil(args.VmContainer) {
		return nil, process.ErrNoVM
	}
	if check.IfNil(args.ArgsParser) {
		return nil, process.ErrNilArgumentParser
	}
	if check.IfNil(args.Hasher) {
		return nil, process.ErrNilHasher
	}
	if check.IfNil(args.Marshalizer) {
		return nil, process.ErrNilMarshalizer
	}
	if check.IfNil(args.AccountsDB) {
		return nil, process.ErrNilAccountsAdapter
	}
	if check.IfNil(args.TempAccounts) {
		return nil, process.ErrNilTemporaryAccountsHandler
	}
	if check.IfNil(args.PubkeyConv) {
		return nil, process.ErrNilPubkeyConverter
	}
	if check.IfNil(args.Coordinator) {
		return nil, process.ErrNilShardCoordinator
	}
	if check.IfNil(args.ScrForwarder) {
		return nil, process.ErrNilIntermediateTransactionHandler
	}
	if check.IfNil(args.TxFeeHandler) {
		return nil, process.ErrNilUnsignedTxHandler
	}
	if check.IfNil(args.EconomicsFee) {
		return nil, process.ErrNilEconomicsFeeHandler
	}
	if check.IfNil(args.TxTypeHandler) {
		return nil, process.ErrNilTxTypeHandler
	}
	if check.IfNil(args.GasHandler) {
		return nil, process.ErrNilGasHandler
	}
	if check.IfNil(args.BuiltInFunctions) {
		return nil, process.ErrNilBuiltInFunction
	}
	if check.IfNil(args.TxLogsProcessor) {
		return nil, process.ErrNilTxLogsProcessor
	}

	sc := &scProcessor{
		vmContainer:      args.VmContainer,
		argsParser:       args.ArgsParser,
		hasher:           args.Hasher,
		marshalizer:      args.Marshalizer,
		accounts:         args.AccountsDB,
		tempAccounts:     args.TempAccounts,
		pubkeyConv:       args.PubkeyConv,
		shardCoordinator: args.Coordinator,
		scrForwarder:     args.ScrForwarder,
		txFeeHandler:     args.TxFeeHandler,
		economicsFee:     args.EconomicsFee,
		txTypeHandler:    args.TxTypeHandler,
		gasHandler:       args.GasHandler,
		builtInFunctions: args.BuiltInFunctions,
		txLogsProcessor:  args.TxLogsProcessor,
	}

	return sc, nil
}

func (sc *scProcessor) checkTxValidity(tx data.TransactionHandler) error {
	if check.IfNil(tx) {
		return process.ErrNilTransaction
	}

	recvAddressIsInvalid := sc.pubkeyConv.Len() != len(tx.GetRcvAddr())
	if recvAddressIsInvalid {
		return process.ErrWrongTransaction
	}

	return nil
}

func (sc *scProcessor) isDestAddressEmpty(tx data.TransactionHandler) bool {
	isEmptyAddress := bytes.Equal(tx.GetRcvAddr(), make([]byte, sc.pubkeyConv.Len()))
	return isEmptyAddress
}

// ExecuteSmartContractTransaction processes the transaction, call the VM and processes the SC call output
func (sc *scProcessor) ExecuteSmartContractTransaction(
	tx data.TransactionHandler,
	acntSnd, acntDst state.UserAccountHandler,
) error {
	defer sc.tempAccounts.CleanTempAccounts()

	if check.IfNil(tx) {
		return process.ErrNilTransaction
	}
	log.Trace("scProcessor.ExecuteSmartContractTransaction()", "sc", tx.GetRcvAddr(), "data", string(tx.GetData()))

	err := sc.processSCPayment(tx, acntSnd)
	if err != nil {
		log.Debug("process sc payment error", "error", err.Error())
		return err
	}

	var txHash []byte
	txHash, err = core.CalculateHash(sc.marshalizer, sc.hasher, tx)
	if err != nil {
		log.Debug("CalculateHash error", "error", err)
		return err
	}

	err = sc.saveAccounts(acntSnd, acntDst)
	if err != nil {
		log.Debug("saveAccounts error", "error", err)
		return err
	}

	var executedBuiltIn bool
	snapshot := sc.accounts.JournalLen()
	defer func() {
		if err != nil && !executedBuiltIn {
			errNotCritical := sc.ProcessIfError(acntSnd, txHash, tx, err.Error(), snapshot)
			if errNotCritical != nil {
				log.Debug("error while processing error in smart contract processor")
			}
		}
	}()

	err = sc.prepareSmartContractCall(tx, acntSnd)
	if err != nil {
		log.Debug("prepare smart contract call error", "error", err.Error())
		return nil
	}

	var vmInput *vmcommon.ContractCallInput
	vmInput, err = sc.createVMCallInput(tx)
	if err != nil {
		log.Debug("create vm call input error", "error", err.Error())
		return nil
	}

	executedBuiltIn, err = sc.resolveBuiltInFunctions(txHash, tx, acntSnd, acntDst, vmInput)
	if err != nil {
		log.Debug("processed built in functions error", "error", err.Error())
		return err
	}
	if executedBuiltIn {
		return nil
	}

	if check.IfNil(acntDst) {
		return process.ErrNilSCDestAccount
	}

	var vm vmcommon.VMExecutionHandler
	vm, err = findVMByTransaction(sc.vmContainer, tx)
	if err != nil {
		log.Debug("get vm from address error", "error", err.Error())
		return nil
	}

	var vmOutput *vmcommon.VMOutput
	vmOutput, err = vm.RunSmartContractCall(vmInput)
	if err != nil {
		log.Debug("run smart contract call error", "error", err.Error())
		return nil
	}

	err = sc.saveAccounts(acntSnd, acntDst)
	if err != nil {
		log.Debug("saveAccounts error", "error", err)
		return nil
	}

	var consumedFee *big.Int
	var results []data.TransactionHandler
	results, consumedFee, err = sc.processVMOutput(vmOutput, txHash, tx, acntSnd, vmInput.CallType)
	if err != nil {
		log.Trace("process vm output error", "error", err.Error())
		return nil
	}

	finalResults := sc.deleteSCRsWithValueZeroGoingToMeta(results)
	err = sc.scrForwarder.AddIntermediateTransactions(finalResults)
	if err != nil {
		log.Debug("AddIntermediateTransactions error", "error", err.Error())
		return nil
	}

	ignorableError := sc.txLogsProcessor.SaveLog(txHash, tx, vmOutput.Logs)
	if ignorableError != nil {
		log.Debug("txLogsProcessor.SaveLog() error", "error", ignorableError.Error())
	}

	newDeveloperReward := core.GetPercentageOfValue(consumedFee, sc.economicsFee.DeveloperPercentage())

	acntDst, err = sc.reloadLocalAccount(acntDst)
	if err != nil {
		log.Debug("reloadLocalAccount error", "error", err.Error())
		return nil
	}

	acntDst.AddToDeveloperReward(newDeveloperReward)
	sc.txFeeHandler.ProcessTransactionFee(consumedFee, newDeveloperReward, txHash)

	err = sc.accounts.SaveAccount(acntDst)
	if err != nil {
		log.Debug("error saving account")
	}

	return nil
}

func (sc *scProcessor) deleteSCRsWithValueZeroGoingToMeta(scrs []data.TransactionHandler) []data.TransactionHandler {
	if sc.shardCoordinator.SelfId() == core.MetachainShardId || len(scrs) == 0 {
		return scrs
	}

	cleanSCRs := make([]data.TransactionHandler, 0, len(scrs))
	for _, scr := range scrs {
		shardID := sc.shardCoordinator.ComputeId(scr.GetRcvAddr())
		if shardID == core.MetachainShardId && scr.GetGasLimit() == 0 && scr.GetValue().Cmp(zero) == 0 {
			continue
		}
		cleanSCRs = append(cleanSCRs, scr)
	}

	return cleanSCRs
}

func (sc *scProcessor) saveAccounts(acntSnd, acntDst state.AccountHandler) error {
	if !check.IfNil(acntSnd) {
		err := sc.accounts.SaveAccount(acntSnd)
		if err != nil {
			return err
		}
	}

	if !check.IfNil(acntDst) {
		err := sc.accounts.SaveAccount(acntDst)
		if err != nil {
			return err
		}
	}

	return nil
}

func (sc *scProcessor) resolveBuiltInFunctions(
	txHash []byte,
	tx data.TransactionHandler,
	acntSnd, acntDst state.UserAccountHandler,
	vmInput *vmcommon.ContractCallInput,
) (bool, error) {

	builtIn, err := sc.builtInFunctions.Get(vmInput.Function)
	if err != nil {
		return false, nil
	}

	// return error here only if acntSnd is not nil - so this is sender shard
	vmOutput, err := builtIn.ProcessBuiltinFunction(acntSnd, acntDst, vmInput)
	if err != nil {
		if !check.IfNil(acntSnd) {
			log.Trace("built in function error at sender", "err", err, "function", vmInput.Function)
			return true, err
		}

		vmOutput = &vmcommon.VMOutput{ReturnCode: vmcommon.UserError, ReturnMessage: err.Error()}
	}

	scrResults := make([]data.TransactionHandler, 0, len(vmOutput.OutputAccounts)+1)

	outputAccounts := sortVMOutputInsideData(vmOutput)
	for _, outAcc := range outputAccounts {
		storageUpdates := getSortedStorageUpdates(outAcc)
		scTx := sc.createSmartContractResult(outAcc, tx, txHash, storageUpdates)
		scrResults = append(scrResults, scTx)
	}

	refund := big.NewInt(0)
	if vmOutput.GasRefund != nil {
		refund = vmOutput.GasRefund
	}
	scrForSender, consumedFee := sc.createSCRForSender(
		refund,
		vmOutput.GasRemaining,
		vmOutput.ReturnCode,
		vmOutput.ReturnData,
		tx,
		txHash,
		acntSnd,
		vmcommon.DirectCall,
	)
	if !check.IfNil(acntSnd) {
		err = acntSnd.AddToBalance(scrForSender.Value)
		if err != nil {
			return true, err
		}
	}

	scrResults = append(scrResults, scrForSender)
	finalResults := sc.deleteSCRsWithValueZeroGoingToMeta(scrResults)
	err = sc.scrForwarder.AddIntermediateTransactions(finalResults)
	if err != nil {
		log.Debug("AddIntermediateTransactions error", "error", err.Error())
		return true, err
	}

	if check.IfNil(acntSnd) {
		// it was already consumed in sender shard
		consumedFee = big.NewInt(0)
	}

	sc.gasHandler.SetGasRefunded(vmOutput.GasRemaining, txHash)
	sc.txFeeHandler.ProcessTransactionFee(consumedFee, big.NewInt(0), txHash)

	return true, sc.saveAccounts(acntSnd, acntDst)
}

// ProcessIfError creates a smart contract result, consumed the gas and returns the value to the user
func (sc *scProcessor) ProcessIfError(
	acntSnd state.UserAccountHandler,
	txHash []byte,
	tx data.TransactionHandler,
	returnCode string,
	snapShot int,
) error {
	err := sc.accounts.RevertToSnapshot(snapShot)
	if err != nil {
		log.Warn("revert to snapshot", "error", err.Error())
	}

	consumedFee := big.NewInt(0).Mul(big.NewInt(0).SetUint64(tx.GetGasLimit()), big.NewInt(0).SetUint64(tx.GetGasPrice()))
	scrIfError, err := sc.createSCRsWhenError(txHash, tx, returnCode)
	if err != nil {
		return err
	}

	if !check.IfNil(acntSnd) {
		err = acntSnd.AddToBalance(tx.GetValue())
		if err != nil {
			return err
		}

		err = sc.accounts.SaveAccount(acntSnd)
		if err != nil {
			log.Debug("error saving account")
		}
	} else {
		moveBalanceCost := sc.economicsFee.ComputeFee(tx)
		consumedFee.Sub(consumedFee, moveBalanceCost)
	}

	err = sc.scrForwarder.AddIntermediateTransactions(scrIfError)
	if err != nil {
		return err
	}

	sc.txFeeHandler.ProcessTransactionFee(consumedFee, big.NewInt(0), txHash)

	return nil
}

func (sc *scProcessor) prepareSmartContractCall(tx data.TransactionHandler, acntSnd state.UserAccountHandler) error {
	nonce := tx.GetNonce()
	if acntSnd != nil && !acntSnd.IsInterfaceNil() {
		nonce = acntSnd.GetNonce()
	}

	txValue := big.NewInt(0).Set(tx.GetValue())
	sc.tempAccounts.AddTempAccount(tx.GetSndAddr(), txValue, nonce)

	return nil
}

// DeploySmartContract processes the transaction, than deploy the smart contract into VM, final code is saved in account
func (sc *scProcessor) DeploySmartContract(
	tx data.TransactionHandler,
	acntSnd state.UserAccountHandler,
) error {
	defer sc.tempAccounts.CleanTempAccounts()

	err := sc.checkTxValidity(tx)
	if err != nil {
		log.Debug("invalid transaction", "error", err.Error())
		return err
	}

	isEmptyAddress := sc.isDestAddressEmpty(tx)
	if !isEmptyAddress {
		log.Debug("wrong transaction", "error", process.ErrWrongTransaction.Error())
		return process.ErrWrongTransaction
	}

	txHash, err := core.CalculateHash(sc.marshalizer, sc.hasher, tx)
	if err != nil {
		log.Debug("CalculateHash error", "error", err)
		return err
	}

	err = sc.processSCPayment(tx, acntSnd)
	if err != nil {
		return err
	}

	err = sc.saveAccounts(acntSnd, nil)
	if err != nil {
		log.Debug("saveAccounts error", "error", err)
		return err
	}

	snapshot := sc.accounts.JournalLen()
	defer func() {
		if err != nil {
			errNotCritical := sc.ProcessIfError(acntSnd, txHash, tx, err.Error(), snapshot)
			if errNotCritical != nil {
				log.Debug("error while processing error in smart contract processor")
			}
		}
	}()

	err = sc.prepareSmartContractCall(tx, acntSnd)
	if err != nil {
		log.Debug("Transaction error", "error", err.Error())
		return nil
	}

	vmInput, vmType, err := sc.createVMDeployInput(tx)
	if err != nil {
		log.Debug("Transaction error", "error", err.Error())
		return nil
	}

	vm, err := sc.vmContainer.Get(vmType)
	if err != nil {
		log.Debug("VM error", "error", err.Error())
		return nil
	}

	vmOutput, err := vm.RunSmartContractCreate(vmInput)
	if err != nil {
		log.Debug("VM error", "error", err.Error())
		return nil
	}

	err = sc.accounts.SaveAccount(acntSnd)
	if err != nil {
		log.Debug("Save account error", "error", err.Error())
		return nil
	}

	results, consumedFee, err := sc.processVMOutput(vmOutput, txHash, tx, acntSnd, vmInput.CallType)
	if err != nil {
		log.Trace("Processing error", "error", err.Error())
		return nil
	}

	err = sc.scrForwarder.AddIntermediateTransactions(results)
	if err != nil {
		log.Debug("AddIntermediate Transaction error", "error", err.Error())
		return nil
	}

	sc.txFeeHandler.ProcessTransactionFee(consumedFee, big.NewInt(0), txHash)
	sc.printScDeployed(vmOutput, tx)

	return nil
}

func (sc *scProcessor) printScDeployed(vmOutput *vmcommon.VMOutput, tx data.TransactionHandler) {
	scGenerated := make([]string, 0, len(vmOutput.OutputAccounts))
<<<<<<< HEAD
	for key := range vmOutput.OutputAccounts {
		addr := vmOutput.OutputAccounts[key].Address
=======
	for _, account := range vmOutput.OutputAccounts {
		if account == nil {
			continue
		}

		addr := account.Address
>>>>>>> 7eb0642f
		if !core.IsSmartContractAddress([]byte(addr)) {
			continue
		}

		scGenerated = append(scGenerated, sc.pubkeyConv.Encode([]byte(addr)))
	}

	log.Debug("SmartContract deployed",
		"owner", sc.pubkeyConv.Encode(tx.GetSndAddr()),
		"SC address(es)", strings.Join(scGenerated, ", "))
}

// taking money from sender, as VM might not have access to him because of state sharding
func (sc *scProcessor) processSCPayment(tx data.TransactionHandler, acntSnd state.UserAccountHandler) error {
	if check.IfNil(acntSnd) {
		// transaction was already processed at sender shard
		return nil
	}

	acntSnd.IncreaseNonce(1)
	err := sc.economicsFee.CheckValidityTxValues(tx)
	if err != nil {
		return err
	}

	cost := big.NewInt(0)
	cost = cost.Mul(big.NewInt(0).SetUint64(tx.GetGasPrice()), big.NewInt(0).SetUint64(tx.GetGasLimit()))
	cost = cost.Add(cost, tx.GetValue())

	if cost.Cmp(big.NewInt(0)) == 0 {
		return nil
	}

	err = acntSnd.SubFromBalance(cost)
	if err != nil {
		return err
	}

	return nil
}

func (sc *scProcessor) computeGasRemainingFromVMOutput(vmOutput *vmcommon.VMOutput) uint64 {
	gasRemaining := vmOutput.GasRemaining
	for _, outAcc := range vmOutput.OutputAccounts {
		if outAcc.GasLimit == 0 {
			continue
		}

		if gasRemaining < outAcc.GasLimit {
			log.Error("gasLimit missmatch in vmOutput - too much consumed gas - more then tx.GasLimit")
			return 0
		}

		gasRemaining -= outAcc.GasLimit
	}

	return gasRemaining
}

func (sc *scProcessor) processVMOutput(
	vmOutput *vmcommon.VMOutput,
	txHash []byte,
	tx data.TransactionHandler,
	acntSnd state.UserAccountHandler,
	callType vmcommon.CallType,
) ([]data.TransactionHandler, *big.Int, error) {
	if vmOutput == nil {
		return nil, nil, process.ErrNilVMOutput
	}
	if check.IfNil(tx) {
		return nil, nil, process.ErrNilTransaction
	}

	gasRemainedForSender := sc.computeGasRemainingFromVMOutput(vmOutput)
	scrForSender, consumedFee := sc.createSCRForSender(
		vmOutput.GasRefund,
		gasRemainedForSender,
		vmOutput.ReturnCode,
		vmOutput.ReturnData,
		tx,
		txHash,
		acntSnd,
		callType,
	)

	if vmOutput.ReturnCode != vmcommon.Ok {
		log.Trace("smart contract processing returned with error",
			"hash", txHash,
			"return code", vmOutput.ReturnCode.String(),
			"return message", vmOutput.ReturnMessage,
		)

		if callType == vmcommon.AsynchronousCall {
			return []data.TransactionHandler{scrForSender}, consumedFee, nil
		}

		return nil, nil, fmt.Errorf(vmOutput.ReturnCode.String())
	}

	outPutAccounts := sortVMOutputInsideData(vmOutput)

	scrTxs, err := sc.processSCOutputAccounts(outPutAccounts, tx, txHash)
	if err != nil {
		return nil, nil, err
	}

	acntSnd, err = sc.reloadLocalAccount(acntSnd)
	if err != nil {
		return nil, nil, err
	}

	totalGasConsumed := tx.GetGasLimit() - gasRemainedForSender
	log.Trace("total gas consumed", "value", totalGasConsumed, "hash", txHash)

	if vmOutput.GasRefund.Cmp(big.NewInt(0)) > 0 {
		log.Trace("total gas refunded", "value", vmOutput.GasRefund.String(), "hash", txHash)
	}

	scrTxs = append(scrTxs, scrForSender)

	if !check.IfNil(acntSnd) {
		err = acntSnd.AddToBalance(scrForSender.Value)
		if err != nil {
			return nil, nil, err
		}

		err = sc.accounts.SaveAccount(acntSnd)
		if err != nil {
			return nil, nil, err
		}
	}

	err = sc.deleteAccounts(vmOutput.DeletedAccounts)
	if err != nil {
		return nil, nil, err
	}

	sc.gasHandler.SetGasRefunded(vmOutput.GasRemaining, txHash)

	return scrTxs, consumedFee, nil
}

func sortVMOutputInsideData(vmOutput *vmcommon.VMOutput) []*vmcommon.OutputAccount {
	sort.Slice(vmOutput.DeletedAccounts, func(i, j int) bool {
		return bytes.Compare(vmOutput.DeletedAccounts[i], vmOutput.DeletedAccounts[j]) < 0
	})
	sort.Slice(vmOutput.TouchedAccounts, func(i, j int) bool {
		return bytes.Compare(vmOutput.TouchedAccounts[i], vmOutput.TouchedAccounts[j]) < 0
	})

	outPutAccounts := make([]*vmcommon.OutputAccount, len(vmOutput.OutputAccounts))
	i := 0
	for _, outAcc := range vmOutput.OutputAccounts {
		outPutAccounts[i] = outAcc
		i++
	}

	sort.Slice(outPutAccounts, func(i, j int) bool {
		return bytes.Compare(outPutAccounts[i].Address, outPutAccounts[j].Address) < 0
	})

	return outPutAccounts
}

func getSortedStorageUpdates(account *vmcommon.OutputAccount) []*vmcommon.StorageUpdate {
	storageUpdates := make([]*vmcommon.StorageUpdate, len(account.StorageUpdates))
	i := 0
	for _, update := range account.StorageUpdates {
		storageUpdates[i] = update
		i++
	}

	sort.Slice(storageUpdates, func(i, j int) bool {
		return bytes.Compare(storageUpdates[i].Offset, storageUpdates[j].Offset) < 0
	})

	return storageUpdates
}

func (sc *scProcessor) createSCRsWhenError(
	txHash []byte,
	tx data.TransactionHandler,
	returnCode string,
) ([]data.TransactionHandler, error) {
	rcvAddress := tx.GetSndAddr()

	callType := determineCallType(tx)
	if callType == vmcommon.AsynchronousCallBack {
		rcvAddress = tx.GetRcvAddr()
	}

	scr := &smartContractResult.SmartContractResult{
		Nonce:      tx.GetNonce(),
		Value:      tx.GetValue(),
		RcvAddr:    rcvAddress,
		SndAddr:    tx.GetRcvAddr(),
		Code:       nil,
		Data:       []byte("@" + hex.EncodeToString([]byte(returnCode)) + "@" + hex.EncodeToString(txHash)),
		PrevTxHash: txHash,
	}
	setOriginalTxHash(scr, txHash, tx)

	resultedScrs := []data.TransactionHandler{scr}

	return resultedScrs, nil
}

func setOriginalTxHash(
	scr *smartContractResult.SmartContractResult,
	txHash []byte,
	tx data.TransactionHandler,
) {
	currSCR, isSCR := tx.(*smartContractResult.SmartContractResult)
	if isSCR {
		scr.OriginalTxHash = currSCR.OriginalTxHash
	} else {
		scr.OriginalTxHash = txHash
	}
}

// reloadLocalAccount will reload from current account state the sender account
// this requirement is needed because in the case of refunding the exact account that was previously
// modified in saveSCOutputToCurrentState, the modifications done there should be visible here
func (sc *scProcessor) reloadLocalAccount(acntSnd state.UserAccountHandler) (state.UserAccountHandler, error) {
	if check.IfNil(acntSnd) {
		return acntSnd, nil
	}

	isAccountFromCurrentShard := acntSnd.AddressBytes() != nil
	if !isAccountFromCurrentShard {
		return acntSnd, nil
	}

	return sc.getAccountFromAddress(acntSnd.AddressBytes())
}

func (sc *scProcessor) createSmartContractResult(
	outAcc *vmcommon.OutputAccount,
	tx data.TransactionHandler,
	txHash []byte,
	storageUpdates []*vmcommon.StorageUpdate,
) *smartContractResult.SmartContractResult {
	result := &smartContractResult.SmartContractResult{}

	result.Value = outAcc.BalanceDelta
	result.Nonce = outAcc.Nonce
	result.RcvAddr = outAcc.Address
	result.SndAddr = tx.GetRcvAddr()
	result.Code = outAcc.Code
	result.Data = append(outAcc.Data, sc.argsParser.CreateDataFromStorageUpdate(storageUpdates)...)
	result.GasLimit = outAcc.GasLimit
	result.GasPrice = tx.GetGasPrice()
	result.PrevTxHash = txHash
	setOriginalTxHash(result, txHash, tx)

	return result
}

// createSCRForSender(vmOutput, tx, txHash, acntSnd)
// give back the user the unused gas money
func (sc *scProcessor) createSCRForSender(
	gasRefund *big.Int,
	gasRemaining uint64,
	returnCode vmcommon.ReturnCode,
	returnData [][]byte,
	tx data.TransactionHandler,
	txHash []byte,
	acntSnd state.UserAccountHandler,
	callType vmcommon.CallType,
) (*smartContractResult.SmartContractResult, *big.Int) {
	storageFreeRefund := big.NewInt(0).Mul(gasRefund, big.NewInt(0).SetUint64(sc.economicsFee.MinGasPrice()))

	consumedFee := big.NewInt(0)
	consumedFee.Mul(big.NewInt(0).SetUint64(tx.GetGasPrice()), big.NewInt(0).SetUint64(tx.GetGasLimit()))

	refundErd := big.NewInt(0)
	refundErd.Mul(big.NewInt(0).SetUint64(gasRemaining), big.NewInt(0).SetUint64(tx.GetGasPrice()))
	consumedFee.Sub(consumedFee, refundErd)

	rcvAddress := tx.GetSndAddr()
	if callType == vmcommon.AsynchronousCallBack {
		rcvAddress = tx.GetRcvAddr()
	}

	scTx := &smartContractResult.SmartContractResult{}
	scTx.Value = big.NewInt(0).Add(refundErd, storageFreeRefund)
	scTx.RcvAddr = rcvAddress
	scTx.SndAddr = tx.GetRcvAddr()
	scTx.Nonce = tx.GetNonce() + 1
	scTx.PrevTxHash = txHash
	scTx.GasLimit = gasRemaining
	scTx.GasPrice = tx.GetGasPrice()
	setOriginalTxHash(scTx, txHash, tx)

	scTx.Data = []byte("@" + hex.EncodeToString([]byte(returnCode.String())))
	for _, retData := range returnData {
		scTx.Data = append(scTx.Data, []byte("@"+hex.EncodeToString(retData))...)
	}

	if callType == vmcommon.AsynchronousCall {
		scTx.CallType = vmcommon.AsynchronousCallBack
	}

	if check.IfNil(acntSnd) {
		// cross shard move balance fee was already consumed at sender shard
		moveBalanceCost := sc.economicsFee.ComputeFee(tx)
		consumedFee.Sub(consumedFee, moveBalanceCost)
		return scTx, consumedFee
	}

	return scTx, consumedFee
}

// save account changes in state from vmOutput - protected by VM - every output can be treated as is.
func (sc *scProcessor) processSCOutputAccounts(
	outputAccounts []*vmcommon.OutputAccount,
	tx data.TransactionHandler,
	txHash []byte,
) ([]data.TransactionHandler, error) {
	scResults := make([]data.TransactionHandler, 0, len(outputAccounts))

	sumOfAllDiff := big.NewInt(0)
	sumOfAllDiff.Sub(sumOfAllDiff, tx.GetValue())

	zero := big.NewInt(0)
	for _, outAcc := range outputAccounts {
		acc, err := sc.getAccountFromAddress(outAcc.Address)
		if err != nil {
			return nil, err
		}

		storageUpdates := getSortedStorageUpdates(outAcc)
		scTx := sc.createSmartContractResult(outAcc, tx, txHash, storageUpdates)
		scResults = append(scResults, scTx)

		if check.IfNil(acc) {
			if outAcc.BalanceDelta != nil {
				sumOfAllDiff.Add(sumOfAllDiff, outAcc.BalanceDelta)
			}
			continue
		}

		for j := 0; j < len(storageUpdates); j++ {
			storeUpdate := storageUpdates[j]
			if !process.IsAllowedToSaveUnderKey(storeUpdate.Offset) {
				log.Trace("storeUpdate is not allowed", "acc", outAcc.Address, "key", storeUpdate.Offset, "data", storeUpdate.Data)
				continue
			}

			acc.DataTrieTracker().SaveKeyValue(storeUpdate.Offset, storeUpdate.Data)
			log.Trace("storeUpdate", "acc", outAcc.Address, "key", storeUpdate.Offset, "data", storeUpdate.Data)
		}

		err = sc.updateSmartContractCode(acc, outAcc, tx)
		if err != nil {
			return nil, err
		}

		// change nonce only if there is a change
		if outAcc.Nonce != acc.GetNonce() && outAcc.Nonce != 0 {
			if outAcc.Nonce < acc.GetNonce() {
				return nil, process.ErrWrongNonceInVMOutput
			}

			nonceDifference := outAcc.Nonce - acc.GetNonce()
			acc.IncreaseNonce(nonceDifference)
		}

		// if no change then continue
		if outAcc.BalanceDelta == nil || outAcc.BalanceDelta.Cmp(zero) == 0 {
			err = sc.accounts.SaveAccount(acc)
			if err != nil {
				return nil, err
			}

			continue
		}

		sumOfAllDiff = sumOfAllDiff.Add(sumOfAllDiff, outAcc.BalanceDelta)

		err = acc.AddToBalance(outAcc.BalanceDelta)
		if err != nil {
			return nil, err
		}

		err = sc.accounts.SaveAccount(acc)
		if err != nil {
			return nil, err
		}
	}

	if sumOfAllDiff.Cmp(zero) != 0 {
		return nil, process.ErrOverallBalanceChangeFromSC
	}

	return scResults, nil
}

func (sc *scProcessor) updateSmartContractCode(
	scAccount state.UserAccountHandler,
	outputAccount *vmcommon.OutputAccount,
	tx data.TransactionHandler,
) error {
	if len(outputAccount.Code) == 0 {
		return nil
	}

	codeMetadata := vmcommon.CodeMetadataFromBytes(scAccount.GetCodeMetadata())

	isDeployment := len(scAccount.GetCode()) == 0
	if isDeployment {
		scAccount.SetOwnerAddress(tx.GetSndAddr())
		scAccount.SetCodeMetadata(outputAccount.CodeMetadata)
		scAccount.SetCode(outputAccount.Code)
		log.Trace("updateSmartContractCode(): created", "address", sc.pubkeyConv.Encode(outputAccount.Address))
		return nil
	}

	isSenderOwner := bytes.Equal(scAccount.GetOwnerAddress(), tx.GetSndAddr())
	isUpgrade := !isDeployment && isSenderOwner && codeMetadata.Upgradeable
	if isUpgrade {
		scAccount.SetCodeMetadata(outputAccount.CodeMetadata)
		scAccount.SetCode(outputAccount.Code)
		log.Trace("updateSmartContractCode(): upgraded", "address", sc.pubkeyConv.Encode(outputAccount.Address))
		return nil
	}

	log.Trace("updateSmartContractCode() nothing changed", "address", outputAccount.Address)
	// TODO: change to return some error when IELE is updated. Currently IELE sends the code in output account even for normal SC RUN
	return nil
}

// delete accounts - only suicide by current SC or another SC called by current SC - protected by VM
func (sc *scProcessor) deleteAccounts(deletedAccounts [][]byte) error {
	for _, value := range deletedAccounts {
		acc, err := sc.getAccountFromAddress(value)
		if err != nil {
			return err
		}

		if check.IfNil(acc) {
			//TODO: sharded Smart Contract processing
			continue
		}

		err = sc.accounts.RemoveAccount(acc.AddressBytes())
		if err != nil {
			return err
		}
	}
	return nil
}

func (sc *scProcessor) getAccountFromAddress(address []byte) (state.UserAccountHandler, error) {
	shardForCurrentNode := sc.shardCoordinator.SelfId()
	shardForSrc := sc.shardCoordinator.ComputeId(address)
	if shardForCurrentNode != shardForSrc {
		return nil, nil
	}

	acnt, err := sc.accounts.LoadAccount(address)
	if err != nil {
		return nil, err
	}

	stAcc, ok := acnt.(state.UserAccountHandler)
	if !ok {
		return nil, process.ErrWrongTypeAssertion
	}

	return stAcc, nil
}

// ProcessSmartContractResult updates the account state from the smart contract result
func (sc *scProcessor) ProcessSmartContractResult(scr *smartContractResult.SmartContractResult) error {
	if scr == nil {
		return process.ErrNilSmartContractResult
	}

	log.Trace("scProcessor.ProcessSmartContractResult()", "sender", scr.GetSndAddr(), "receiver", scr.GetRcvAddr())

	var err error
	txHash, err := core.CalculateHash(sc.marshalizer, sc.hasher, scr)
	if err != nil {
		log.Debug("CalculateHash error", "error", err)
		return err
	}

	snapshot := sc.accounts.JournalLen()
	defer func() {
		if err != nil {
			errNotCritical := sc.ProcessIfError(nil, txHash, scr, err.Error(), snapshot)
			if errNotCritical != nil {
				log.Debug("error while processing error in smart contract processor")
			}
		}
	}()

	dstAcc, err := sc.getAccountFromAddress(scr.RcvAddr)
	if err != nil {
		return nil
	}
	if check.IfNil(dstAcc) {
		err = process.ErrNilSCDestAccount
		return nil
	}

	process.DisplayProcessTxDetails(
		"ProcessSmartContractResult: receiver account details",
		dstAcc,
		scr,
		sc.pubkeyConv,
	)

	txType := sc.txTypeHandler.ComputeTransactionType(scr)

	switch txType {
	case process.MoveBalance:
		err = sc.processSimpleSCR(scr, dstAcc)
		return nil
	case process.SCDeployment:
		err = process.ErrSCDeployFromSCRIsNotPermitted
		return nil
	case process.SCInvoking:
		err = sc.ExecuteSmartContractTransaction(scr, nil, dstAcc)
		return nil
	case process.BuiltInFunctionCall:
		err = sc.ExecuteSmartContractTransaction(scr, nil, dstAcc)
		return nil
	}

	err = process.ErrWrongTransaction
	return nil
}

func (sc *scProcessor) processSimpleSCR(
	scResult *smartContractResult.SmartContractResult,
	dstAcc state.UserAccountHandler,
) error {
	outputAccount := &vmcommon.OutputAccount{
		Code:         scResult.Code,
		CodeMetadata: scResult.CodeMetadata,
		Address:      scResult.RcvAddr,
	}

	err := sc.updateSmartContractCode(dstAcc, outputAccount, scResult)
	if err != nil {
		return err
	}

	if scResult.Value != nil {
		err = dstAcc.AddToBalance(scResult.Value)
		if err != nil {
			return err
		}
	}

	return sc.accounts.SaveAccount(dstAcc)
}

// IsInterfaceNil returns true if there is no value under the interface
func (sc *scProcessor) IsInterfaceNil() bool {
	return sc == nil
}<|MERGE_RESOLUTION|>--- conflicted
+++ resolved
@@ -540,17 +540,12 @@
 
 func (sc *scProcessor) printScDeployed(vmOutput *vmcommon.VMOutput, tx data.TransactionHandler) {
 	scGenerated := make([]string, 0, len(vmOutput.OutputAccounts))
-<<<<<<< HEAD
-	for key := range vmOutput.OutputAccounts {
-		addr := vmOutput.OutputAccounts[key].Address
-=======
 	for _, account := range vmOutput.OutputAccounts {
 		if account == nil {
 			continue
 		}
 
 		addr := account.Address
->>>>>>> 7eb0642f
 		if !core.IsSmartContractAddress([]byte(addr)) {
 			continue
 		}
