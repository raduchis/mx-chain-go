--- conflicted
+++ resolved
@@ -515,11 +515,7 @@
 ) *smartContractResult.SmartContractResult {
 	crossSc := &smartContractResult.SmartContractResult{}
 
-<<<<<<< HEAD
-	crossSc.Value = outAcc.Balance
-=======
 	crossSc.Value = outAcc.BalanceDelta
->>>>>>> 33210bff
 	crossSc.Nonce = outAcc.Nonce
 	crossSc.RcvAddr = outAcc.Address
 	crossSc.SndAddr = scAddress
@@ -627,15 +623,6 @@
 			fmt.Printf("Created SC addess %s \n", hex.EncodeToString(outAcc.Address))
 		}
 
-<<<<<<< HEAD
-		if outAcc.Nonce < acc.GetNonce() {
-			return nil, process.ErrWrongNonceInVMOutput
-		}
-
-		err = acc.SetNonceWithJournal(outAcc.Nonce)
-		if err != nil {
-			return nil, err
-=======
 		// change nonce only if there is a change
 		if outAcc.Nonce != acc.GetNonce() {
 			if outAcc.Nonce < acc.GetNonce() {
@@ -646,7 +633,6 @@
 			if err != nil {
 				return err
 			}
->>>>>>> 33210bff
 		}
 
 		// if no change then continue
