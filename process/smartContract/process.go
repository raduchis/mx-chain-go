package smartContract

import (
	"bytes"
	"encoding/hex"
	"math/big"
	"sync"

	"github.com/ElrondNetwork/elrond-go/core"
	"github.com/ElrondNetwork/elrond-go/core/check"
	"github.com/ElrondNetwork/elrond-go/data"
	"github.com/ElrondNetwork/elrond-go/data/smartContractResult"
	"github.com/ElrondNetwork/elrond-go/data/state"
	"github.com/ElrondNetwork/elrond-go/hashing"
	"github.com/ElrondNetwork/elrond-go/logger"
	"github.com/ElrondNetwork/elrond-go/marshal"
	"github.com/ElrondNetwork/elrond-go/process"
	"github.com/ElrondNetwork/elrond-go/sharding"
	"github.com/ElrondNetwork/elrond-vm-common"
)

var log = logger.GetOrCreate("process/smartcontract")

type scExecutionState struct {
	allLogs       map[string][]*vmcommon.LogEntry
	allReturnData map[string][]*big.Int
	returnCodes   map[string]vmcommon.ReturnCode
	rootHash      []byte
}

type scProcessor struct {
	accounts         state.AccountsAdapter
	tempAccounts     process.TemporaryAccountsHandler
	adrConv          state.AddressConverter
	hasher           hashing.Hasher
	marshalizer      marshal.Marshalizer
	shardCoordinator sharding.Coordinator
	vmContainer      process.VirtualMachinesContainer
	argsParser       process.ArgumentsParser
	isCallBack       bool

	mutSCState   sync.Mutex
	mapExecState map[uint64]scExecutionState

<<<<<<< HEAD
	scrForwarder  process.IntermediateTransactionHandler
	txFeeHandler  process.TransactionFeeHandler
	economicsFee  process.FeeHandler
	txTypeHandler process.TxTypeHandler
=======
	scrForwarder process.IntermediateTransactionHandler
	txFeeHandler process.TransactionFeeHandler
	economicsFee process.FeeHandler
	gasHandler   process.GasHandler
>>>>>>> 01a584bf
}

// NewSmartContractProcessor create a smart contract processor creates and interprets VM data
func NewSmartContractProcessor(
	vmContainer process.VirtualMachinesContainer,
	argsParser process.ArgumentsParser,
	hasher hashing.Hasher,
	marshalizer marshal.Marshalizer,
	accountsDB state.AccountsAdapter,
	tempAccounts process.TemporaryAccountsHandler,
	adrConv state.AddressConverter,
	coordinator sharding.Coordinator,
	scrForwarder process.IntermediateTransactionHandler,
	txFeeHandler process.TransactionFeeHandler,
	economicsFee process.FeeHandler,
<<<<<<< HEAD
	txTypeHandler process.TxTypeHandler,
) (*scProcessor, error) {
=======
	gasHandler process.GasHandler,
) (*scProcessor, error) {

>>>>>>> 01a584bf
	if check.IfNil(vmContainer) {
		return nil, process.ErrNoVM
	}
	if check.IfNil(argsParser) {
		return nil, process.ErrNilArgumentParser
	}
	if check.IfNil(hasher) {
		return nil, process.ErrNilHasher
	}
	if check.IfNil(marshalizer) {
		return nil, process.ErrNilMarshalizer
	}
	if check.IfNil(accountsDB) {
		return nil, process.ErrNilAccountsAdapter
	}
	if check.IfNil(tempAccounts) {
		return nil, process.ErrNilTemporaryAccountsHandler
	}
	if check.IfNil(adrConv) {
		return nil, process.ErrNilAddressConverter
	}
	if check.IfNil(coordinator) {
		return nil, process.ErrNilShardCoordinator
	}
	if check.IfNil(scrForwarder) {
		return nil, process.ErrNilIntermediateTransactionHandler
	}
	if check.IfNil(txFeeHandler) {
		return nil, process.ErrNilUnsignedTxHandler
	}
	if check.IfNil(economicsFee) {
		return nil, process.ErrNilEconomicsFeeHandler
	}
<<<<<<< HEAD
	if check.IfNil(txTypeHandler) {
		return nil, process.ErrNilTxTypeHandler
=======
	if check.IfNil(gasHandler) {
		return nil, process.ErrNilGasHandler
>>>>>>> 01a584bf
	}

	return &scProcessor{
		vmContainer:      vmContainer,
		argsParser:       argsParser,
		hasher:           hasher,
		marshalizer:      marshalizer,
		accounts:         accountsDB,
		tempAccounts:     tempAccounts,
		adrConv:          adrConv,
		shardCoordinator: coordinator,
		scrForwarder:     scrForwarder,
		txFeeHandler:     txFeeHandler,
		economicsFee:     economicsFee,
<<<<<<< HEAD
		txTypeHandler:    txTypeHandler,
=======
		gasHandler:       gasHandler,
>>>>>>> 01a584bf
		mapExecState:     make(map[uint64]scExecutionState)}, nil
}

func (sc *scProcessor) checkTxValidity(tx data.TransactionHandler) error {
	if check.IfNil(tx) {
		return process.ErrNilTransaction
	}

	recvAddressIsInvalid := sc.adrConv.AddressLen() != len(tx.GetRecvAddress())
	if recvAddressIsInvalid {
		return process.ErrWrongTransaction
	}

	return nil
}

func (sc *scProcessor) isDestAddressEmpty(tx data.TransactionHandler) bool {
	isEmptyAddress := bytes.Equal(tx.GetRecvAddress(), make([]byte, sc.adrConv.AddressLen()))
	return isEmptyAddress
}

// ExecuteSmartContractTransaction processes the transaction, call the VM and processes the SC call output
func (sc *scProcessor) ExecuteSmartContractTransaction(
	tx data.TransactionHandler,
	acntSnd, acntDst state.AccountHandler,
	round uint64,
) error {
	defer sc.tempAccounts.CleanTempAccounts()

	if tx == nil || tx.IsInterfaceNil() {
		return process.ErrNilTransaction
	}
	if acntDst == nil || acntDst.IsInterfaceNil() {
		return process.ErrNilSCDestAccount
	}
	if acntDst.IsInterfaceNil() || acntDst.GetCode() == nil {
		return process.ErrNilSCDestAccount
	}

	err := sc.prepareSmartContractCall(tx, acntSnd)
	if err != nil {
		return err
	}

	vmInput, err := sc.createVMCallInput(tx)
	if err != nil {
		return err
	}

	vm, err := sc.getVMFromRecvAddress(tx)
	if err != nil {
		return err
	}

	vmOutput, err := vm.RunSmartContractCall(vmInput)
	if err != nil {
		return err
	}

	results, consumedFee, err := sc.processVMOutput(vmOutput, tx, acntSnd, round)
	if err != nil {
		return err
	}

	err = sc.scrForwarder.AddIntermediateTransactions(results)
	if err != nil {
		return err
	}

	sc.txFeeHandler.ProcessTransactionFee(consumedFee)

	return nil
}

func (sc *scProcessor) prepareSmartContractCall(tx data.TransactionHandler, acntSnd state.AccountHandler) error {
	sc.isCallBack = false
	dataToParse := tx.GetData()

	scr, ok := tx.(*smartContractResult.SmartContractResult)
	isSCRResultFromCrossShardCall := ok && len(scr.Data) > 0 && scr.Data[0] == '@'
	if isSCRResultFromCrossShardCall {
		dataToParse = "callBack" + tx.GetData()
		sc.isCallBack = true
	}

	err := sc.argsParser.ParseData(dataToParse)
	if err != nil {
		return err
	}

	err = sc.processSCPayment(tx, acntSnd)
	if err != nil {
		return err
	}

	nonce := tx.GetNonce()
	if acntSnd != nil && !acntSnd.IsInterfaceNil() {
		nonce = acntSnd.GetNonce()
	}

	txValue := big.NewInt(0).Set(tx.GetValue())
	sc.tempAccounts.AddTempAccount(tx.GetSndAddress(), txValue, nonce)

	return nil
}

func (sc *scProcessor) getVMTypeFromArguments(vmType []byte) ([]byte, error) {
	// first parsed argument after the code in case of vmDeploy is the actual vmType
	vmAppendedType := make([]byte, core.VMTypeLen)
	vmArgLen := len(vmType)
	if vmArgLen > core.VMTypeLen {
		return nil, process.ErrVMTypeLengthInvalid
	}

	copy(vmAppendedType[core.VMTypeLen-vmArgLen:], vmType)
	return vmAppendedType, nil
}

func (sc *scProcessor) getVMFromRecvAddress(tx data.TransactionHandler) (vmcommon.VMExecutionHandler, error) {
	vmType := core.GetVMType(tx.GetRecvAddress())
	vm, err := sc.vmContainer.Get(vmType)
	if err != nil {
		return nil, err
	}
	return vm, nil
}

// DeploySmartContract processes the transaction, than deploy the smart contract into VM, final code is saved in account
func (sc *scProcessor) DeploySmartContract(
	tx data.TransactionHandler,
	acntSnd state.AccountHandler,
	round uint64,
) error {
	defer sc.tempAccounts.CleanTempAccounts()

	err := sc.checkTxValidity(tx)
	if err != nil {
		log.Debug("Transaction invalid", "error", err.Error())
		return err
	}

	isEmptyAddress := sc.isDestAddressEmpty(tx)
	if !isEmptyAddress {
		log.Debug("Transaction wrong", "error", process.ErrWrongTransaction.Error())
		return process.ErrWrongTransaction
	}

	err = sc.prepareSmartContractCall(tx, acntSnd)
	if err != nil {
		log.Debug("Transaction error", "error", err.Error())
		return err
	}

	vmInput, vmType, err := sc.createVMDeployInput(tx)
	if err != nil {
		log.Debug("Transaction error", "error", err.Error())
		return err
	}

	vm, err := sc.vmContainer.Get(vmType)
	if err != nil {
		log.Debug("VM error", "error", err.Error())
		return err
	}

	vmOutput, err := vm.RunSmartContractCreate(vmInput)
	if err != nil {
		log.Debug("VM error", "error", err.Error())
		return err
	}

	results, consumedFee, err := sc.processVMOutput(vmOutput, tx, acntSnd, round)
	if err != nil {
		log.Debug("Processing error", "error", err.Error())
		return err
	}

	err = sc.scrForwarder.AddIntermediateTransactions(results)
	if err != nil {
		log.Debug("Processing error", "error", err.Error())
		return err
	}

	sc.txFeeHandler.ProcessTransactionFee(consumedFee)

	log.Trace("SmartContract deployed")
	return nil
}

func (sc *scProcessor) createVMCallInput(tx data.TransactionHandler) (*vmcommon.ContractCallInput, error) {
	vmInput, err := sc.createVMInput(tx)
	if err != nil {
		return nil, err
	}

	vmCallInput := &vmcommon.ContractCallInput{}
	vmCallInput.VMInput = *vmInput
	vmCallInput.Function, err = sc.argsParser.GetFunction()
	if err != nil {
		return nil, err
	}

	vmCallInput.RecipientAddr = tx.GetRecvAddress()

	return vmCallInput, nil
}

func (sc *scProcessor) createVMDeployInput(
	tx data.TransactionHandler,
) (*vmcommon.ContractCreateInput, []byte, error) {
	vmInput, err := sc.createVMInput(tx)
	if err != nil {
		return nil, nil, err
	}

	if len(vmInput.Arguments) < 1 {
		return nil, nil, process.ErrNotEnoughArgumentsToDeploy
	}

	vmType, err := sc.getVMTypeFromArguments(vmInput.Arguments[0])
	if err != nil {
		return nil, nil, err
	}
	// delete the first argument as it is the vmType
	vmInput.Arguments = vmInput.Arguments[1:]

	vmCreateInput := &vmcommon.ContractCreateInput{}
	hexCode, err := sc.argsParser.GetCode()
	if err != nil {
		return nil, nil, err
	}

	vmCreateInput.ContractCode, err = hex.DecodeString(string(hexCode))
	if err != nil {
		return nil, nil, err
	}

	vmCreateInput.VMInput = *vmInput

	return vmCreateInput, vmType, nil
}

func (sc *scProcessor) createVMInput(tx data.TransactionHandler) (*vmcommon.VMInput, error) {
	var err error
	vmInput := &vmcommon.VMInput{}

	vmInput.CallerAddr = tx.GetSndAddress()
	vmInput.Arguments, err = sc.argsParser.GetArguments()
	if err != nil {
		return nil, err
	}

	vmInput.CallValue = tx.GetValue()
	vmInput.GasPrice = tx.GetGasPrice()
	moveBalanceGasConsume := sc.economicsFee.ComputeGasLimit(tx)

	if tx.GetGasLimit() < moveBalanceGasConsume {
		return nil, process.ErrNotEnoughGas
	}

	vmInput.GasProvided = tx.GetGasLimit() - moveBalanceGasConsume

	return vmInput, nil
}

// taking money from sender, as VM might not have access to him because of state sharding
func (sc *scProcessor) processSCPayment(tx data.TransactionHandler, acntSnd state.AccountHandler) error {
	if acntSnd == nil || acntSnd.IsInterfaceNil() {
		// transaction was already done at sender shard
		return nil
	}

	err := acntSnd.SetNonceWithJournal(acntSnd.GetNonce() + 1)
	if err != nil {
		return err
	}

	err = sc.economicsFee.CheckValidityTxValues(tx)
	if err != nil {
		return err
	}

	cost := big.NewInt(0)
	cost = cost.Mul(big.NewInt(0).SetUint64(tx.GetGasPrice()), big.NewInt(0).SetUint64(tx.GetGasLimit()))
	cost = cost.Add(cost, tx.GetValue())

	if cost.Cmp(big.NewInt(0)) == 0 {
		return nil
	}

	stAcc, ok := acntSnd.(*state.Account)
	if !ok {
		return process.ErrWrongTypeAssertion
	}

	if stAcc.Balance.Cmp(cost) < 0 {
		return process.ErrInsufficientFunds
	}

	totalCost := big.NewInt(0)
	err = stAcc.SetBalanceWithJournal(totalCost.Sub(stAcc.Balance, cost))
	if err != nil {
		return err
	}

	return nil
}

func (sc *scProcessor) computeTransactionHash(tx data.TransactionHandler) ([]byte, error) {
	scr, ok := tx.(*smartContractResult.SmartContractResult)
	if ok {
		return scr.TxHash, nil
	}

	return core.CalculateHash(sc.marshalizer, sc.hasher, tx)
}

func (sc *scProcessor) processVMOutput(
	vmOutput *vmcommon.VMOutput,
	tx data.TransactionHandler,
	acntSnd state.AccountHandler,
	round uint64,
) ([]data.TransactionHandler, *big.Int, error) {
	if vmOutput == nil {
		return nil, nil, process.ErrNilVMOutput
	}
	if check.IfNil(tx) {
		return nil, nil, process.ErrNilTransaction
	}

	txHash, err := sc.computeTransactionHash(tx)
	if err != nil {
		return nil, nil, err
	}

	err = sc.saveSCOutputToCurrentState(vmOutput, round, txHash)
	if err != nil {
		return nil, nil, err
	}

	if vmOutput.ReturnCode != vmcommon.Ok {
		log.Debug("error processing tx VM",
			"hash", txHash,
			"return code", vmOutput.ReturnCode.String(),
		)

		consumedFee := big.NewInt(0).SetUint64(tx.GetGasLimit() * tx.GetGasPrice())
		scrIfError, err := sc.createSCRsWhenError(tx, vmOutput.ReturnCode)
		if err != nil {
			return nil, nil, err
		}

		if check.IfNil(acntSnd) {
			return scrIfError, consumedFee, nil
		}

		stAcc, ok := acntSnd.(*state.Account)
		if !ok {
			return nil, nil, process.ErrWrongTypeAssertion
		}

		totalCost := big.NewInt(0)
		err = stAcc.SetBalanceWithJournal(totalCost.Add(stAcc.Balance, tx.GetValue()))
		if err != nil {
			return nil, nil, err
		}

		return scrIfError, consumedFee, nil
	}

	err = sc.processSCOutputAccounts(vmOutput.OutputAccounts, tx)
	if err != nil {
		return nil, nil, err
	}

	scrTxs, err := sc.createSCRTransactions(vmOutput.OutputAccounts, tx, txHash)
	if err != nil {
		return nil, nil, err
	}

	acntSnd, err = sc.reloadLocalSndAccount(acntSnd)
	if err != nil {
		return nil, nil, err
	}

	totalGasConsumed := tx.GetGasLimit() - vmOutput.GasRemaining
	log.Debug("total gas consumed", "value", totalGasConsumed, "hash", txHash)

	if vmOutput.GasRefund.Uint64() > 0 {
		log.Debug("total gas refunded", "value", vmOutput.GasRefund.Uint64(), "hash", txHash)
	}

<<<<<<< HEAD
	scrRefund, consumedFee, err := sc.createSCRForSender(vmOutput, tx, txHash, acntSnd)
=======
	totalGasRefund := big.NewInt(0)
	totalGasRefund = totalGasRefund.Add(vmOutput.GasRefund, vmOutput.GasRemaining)
	sc.gasHandler.SetGasRefunded(vmOutput.GasRemaining.Uint64(), txHash)
	scrRefund, consumedFee, err := sc.refundGasToSender(totalGasRefund, tx, txHash, acntSnd)
>>>>>>> 01a584bf
	if err != nil {
		return nil, nil, err
	}

	if scrRefund != nil {
		scrTxs = append(scrTxs, scrRefund)
	}

	err = sc.deleteAccounts(vmOutput.DeletedAccounts)
	if err != nil {
		return nil, nil, err
	}

	err = sc.processTouchedAccounts(vmOutput.TouchedAccounts)
	if err != nil {
		return nil, nil, err
	}

	//TODO: think about if merge is needed between the resulted SCRs and if whether it does not complicates stuff
	// when smart contract processes in the second shard

	return scrTxs, consumedFee, nil
}

func (sc *scProcessor) createSCRsWhenError(
	tx data.TransactionHandler,
	returnCode vmcommon.ReturnCode,
) ([]data.TransactionHandler, error) {
	txHash, err := core.CalculateHash(sc.marshalizer, sc.hasher, tx)
	if err != nil {
		return nil, err
	}

	rcvAddress := tx.GetSndAddress()
	if sc.isCallBack {
		rcvAddress = tx.GetRecvAddress()
	}

	scr := &smartContractResult.SmartContractResult{
		Nonce:   tx.GetNonce(),
		Value:   tx.GetValue(),
		RcvAddr: rcvAddress,
		SndAddr: tx.GetRecvAddress(),
		Code:    nil,
		Data:    "@" + hex.EncodeToString([]byte(returnCode.String())) + "@" + hex.EncodeToString(txHash),
		TxHash:  txHash,
	}

	resultedScrs := make([]data.TransactionHandler, 0)
	resultedScrs = append(resultedScrs, scr)

	return resultedScrs, nil
}

// reloadLocalSndAccount will reload from current account state the sender account
// this requirement is needed because in the case of refunding the exact account that was previously
// modified in saveSCOutputToCurrentState, the modifications done there should be visible here
func (sc *scProcessor) reloadLocalSndAccount(acntSnd state.AccountHandler) (state.AccountHandler, error) {
	if acntSnd == nil || acntSnd.IsInterfaceNil() {
		return acntSnd, nil
	}

	isAccountFromCurrentShard := acntSnd.AddressContainer() != nil
	if !isAccountFromCurrentShard {
		return acntSnd, nil
	}

	return sc.getAccountFromAddress(acntSnd.AddressContainer().Bytes())
}

func (sc *scProcessor) createSmartContractResult(
	outAcc *vmcommon.OutputAccount,
	tx data.TransactionHandler,
	txHash []byte,
) *smartContractResult.SmartContractResult {
	result := &smartContractResult.SmartContractResult{}

	result.Value = outAcc.BalanceDelta
	result.Nonce = outAcc.Nonce
	result.RcvAddr = outAcc.Address
	result.SndAddr = tx.GetRecvAddress()
	result.Code = outAcc.Code
	result.Data = string(outAcc.Data) + sc.argsParser.CreateDataFromStorageUpdate(outAcc.StorageUpdates)
	result.GasLimit = outAcc.GasLimit
	result.GasPrice = tx.GetGasPrice()
	result.TxHash = txHash

	return result
}

func (sc *scProcessor) createSCRTransactions(
	outAccs []*vmcommon.OutputAccount,
	tx data.TransactionHandler,
	txHash []byte,
) ([]data.TransactionHandler, error) {
	scResults := make([]data.TransactionHandler, 0)

	for i := 0; i < len(outAccs); i++ {
		scTx := sc.createSmartContractResult(outAccs[i], tx, txHash)
		scResults = append(scResults, scTx)
	}

	return scResults, nil
}

// createSCRForSender(vmOutput, tx, txHash, acntSnd)
// give back the user the unused gas money
func (sc *scProcessor) createSCRForSender(
	vmOutput *vmcommon.VMOutput,
	tx data.TransactionHandler,
	txHash []byte,
	acntSnd state.AccountHandler,
) (*smartContractResult.SmartContractResult, *big.Int, error) {
	gasRefund := big.NewInt(0).Add(vmOutput.GasRefund, big.NewInt(0).SetUint64(vmOutput.GasRemaining))

	consumedFee := big.NewInt(0)
	consumedFee = consumedFee.Mul(big.NewInt(0).SetUint64(tx.GetGasPrice()), big.NewInt(0).SetUint64(tx.GetGasLimit()))

	refundErd := big.NewInt(0)
	refundErd = refundErd.Mul(gasRefund, big.NewInt(int64(tx.GetGasPrice())))
	consumedFee = consumedFee.Sub(consumedFee, refundErd)

	rcvAddress := tx.GetSndAddress()
	if sc.isCallBack {
		rcvAddress = tx.GetRecvAddress()
	}

	scTx := &smartContractResult.SmartContractResult{}
	scTx.Value = refundErd
	scTx.RcvAddr = rcvAddress
	scTx.SndAddr = tx.GetRecvAddress()
	scTx.Nonce = tx.GetNonce() + 1
	scTx.TxHash = txHash
	scTx.GasLimit = vmOutput.GasRemaining
	scTx.GasPrice = tx.GetGasPrice()

	scTx.Data = "@" + hex.EncodeToString([]byte(vmOutput.ReturnCode.String()))
	for _, retData := range vmOutput.ReturnData {
		scTx.Data += "@" + hex.EncodeToString(retData)
	}

	if acntSnd == nil || acntSnd.IsInterfaceNil() {
		return scTx, consumedFee, nil
	}

	stAcc, ok := acntSnd.(*state.Account)
	if !ok {
		return nil, nil, process.ErrWrongTypeAssertion
	}

	newBalance := big.NewInt(0).Add(stAcc.Balance, refundErd)
	err := stAcc.SetBalanceWithJournal(newBalance)
	if err != nil {
		return nil, nil, err
	}

	return scTx, consumedFee, nil
}

// save account changes in state from vmOutput - protected by VM - every output can be treated as is.
func (sc *scProcessor) processSCOutputAccounts(outputAccounts []*vmcommon.OutputAccount, tx data.TransactionHandler) error {
	sumOfAllDiff := big.NewInt(0)
	sumOfAllDiff = sumOfAllDiff.Sub(sumOfAllDiff, tx.GetValue())

	zero := big.NewInt(0)
	for i := 0; i < len(outputAccounts); i++ {
		outAcc := outputAccounts[i]
		acc, err := sc.getAccountFromAddress(outAcc.Address)
		if err != nil {
			return err
		}

		if acc == nil || acc.IsInterfaceNil() {
			if outAcc.BalanceDelta != nil {
				sumOfAllDiff = sumOfAllDiff.Add(sumOfAllDiff, outAcc.BalanceDelta)
			}
			continue
		}

		for j := 0; j < len(outAcc.StorageUpdates); j++ {
			storeUpdate := outAcc.StorageUpdates[j]
			acc.DataTrieTracker().SaveKeyValue(storeUpdate.Offset, storeUpdate.Data)
		}

		if len(outAcc.StorageUpdates) > 0 {
			//SC with data variables
			err := sc.accounts.SaveDataTrie(acc)
			if err != nil {
				return err
			}
		}

		// change code if there is a change
		if len(outAcc.Code) > 0 {
			err = sc.accounts.PutCode(acc, outAcc.Code)
			if err != nil {
				return err
			}

			log.Debug("created SC address", "address", hex.EncodeToString(outAcc.Address))
		}

		// change nonce only if there is a change
		if outAcc.Nonce != acc.GetNonce() && outAcc.Nonce != 0 {
			if outAcc.Nonce < acc.GetNonce() {
				return process.ErrWrongNonceInVMOutput
			}

			err = acc.SetNonceWithJournal(outAcc.Nonce)
			if err != nil {
				return err
			}
		}

		// if no change then continue
		if outAcc.BalanceDelta == nil || outAcc.BalanceDelta.Cmp(zero) == 0 {
			continue
		}

		stAcc, ok := acc.(*state.Account)
		if !ok {
			return process.ErrWrongTypeAssertion
		}

		sumOfAllDiff = sumOfAllDiff.Add(sumOfAllDiff, outAcc.BalanceDelta)

		// update the values according to SC output
		updatedBalance := big.NewInt(0)
		updatedBalance = updatedBalance.Add(stAcc.Balance, outAcc.BalanceDelta)
		if updatedBalance.Cmp(big.NewInt(0)) < 0 {
			return process.ErrOverallBalanceChangeFromSC
		}

		err = stAcc.SetBalanceWithJournal(updatedBalance)
		if err != nil {
			return err
		}
	}

	if sumOfAllDiff.Cmp(zero) != 0 {
		return process.ErrOverallBalanceChangeFromSC
	}

	return nil
}

// delete accounts - only suicide by current SC or another SC called by current SC - protected by VM
func (sc *scProcessor) deleteAccounts(deletedAccounts [][]byte) error {
	for _, value := range deletedAccounts {
		acc, err := sc.getAccountFromAddress(value)
		if err != nil {
			return err
		}

		if acc == nil || acc.IsInterfaceNil() {
			//TODO: sharded Smart Contract processing
			continue
		}

		err = sc.accounts.RemoveAccount(acc.AddressContainer())
		if err != nil {
			return err
		}
	}
	return nil
}

func (sc *scProcessor) processTouchedAccounts(touchedAccounts [][]byte) error {
	//TODO: implement
	return nil
}

func (sc *scProcessor) getAccountFromAddress(address []byte) (state.AccountHandler, error) {
	adrSrc, err := sc.adrConv.CreateAddressFromPublicKeyBytes(address)
	if err != nil {
		return nil, err
	}

	shardForCurrentNode := sc.shardCoordinator.SelfId()
	shardForSrc := sc.shardCoordinator.ComputeId(adrSrc)
	if shardForCurrentNode != shardForSrc {
		return nil, nil
	}

	acnt, err := sc.accounts.GetAccountWithJournal(adrSrc)
	if err != nil {
		return nil, err
	}

	return acnt, nil
}

// saves VM output into state
func (sc *scProcessor) saveSCOutputToCurrentState(output *vmcommon.VMOutput, round uint64, txHash []byte) error {
	var err error

	sc.mutSCState.Lock()
	defer sc.mutSCState.Unlock()

	/*
		if _, ok := sc.mapExecState[round]; !ok {
			sc.mapExecState[round] = scExecutionState{
				allLogs:       make(map[string][]*vmcommon.LogEntry),
				allReturnData: make(map[string][]*big.Int),
				returnCodes:   make(map[string]vmcommon.ReturnCode)}
		}*/

	//tmpCurrScState := sc.mapExecState[round]
	defer func() {
		if err != nil {
			//sc.mapExecState[round] = tmpCurrScState
		}
	}()

	err = sc.saveReturnData(output.ReturnData, round, txHash)
	if err != nil {
		return err
	}

	err = sc.saveReturnCode(output.ReturnCode, round, txHash)
	if err != nil {
		return err
	}

	err = sc.saveLogsIntoState(output.Logs, round, txHash)
	if err != nil {
		return err
	}

	return nil
}

// saves return data into account state
func (sc *scProcessor) saveReturnData(returnData [][]byte, round uint64, txHash []byte) error {
	//sc.mapExecState[round].allReturnData[string(txHash)] = returnData
	return nil
}

// saves smart contract return code into account state
func (sc *scProcessor) saveReturnCode(returnCode vmcommon.ReturnCode, round uint64, txHash []byte) error {
	//sc.mapExecState[round].returnCodes[string(txHash)] = returnCode
	return nil
}

// save vm output logs into accounts
func (sc *scProcessor) saveLogsIntoState(logs []*vmcommon.LogEntry, round uint64, txHash []byte) error {
	//sc.mapExecState[round].allLogs[string(txHash)] = logs
	return nil
}

// ProcessSmartContractResult updates the account state from the smart contract result
func (sc *scProcessor) ProcessSmartContractResult(scr *smartContractResult.SmartContractResult) error {
	if scr == nil {
		return process.ErrNilSmartContractResult
	}

	var err error
	defer func() {
		if err != nil {
			consumedFee := big.NewInt(0).SetUint64(scr.GetGasLimit() * scr.GetGasPrice())
			scrIfError, err := sc.createSCRsWhenError(scr, vmcommon.FunctionWrongSignature)
			if err != nil {
				log.Error("error when creating scr when error")
			}

			err = sc.scrForwarder.AddIntermediateTransactions(scrIfError)
			if err != nil {
				log.Error("error when adding intermediate transaction scrIfError")
			}

			sc.txFeeHandler.ProcessTransactionFee(consumedFee)
		}
	}()

	dstAcc, err := sc.getAccountFromAddress(scr.RcvAddr)
	if err != nil {
		return nil
	}
	if dstAcc == nil || dstAcc.IsInterfaceNil() {
		err = process.ErrNilSCDestAccount
		return nil
	}

	txType, err := sc.txTypeHandler.ComputeTransactionType(scr)
	if err != nil {
		return nil
	}

	switch txType {
	case process.MoveBalance:
		err = sc.processSimpleSCR(scr, dstAcc)
		return nil
	case process.SCDeployment:
		err = process.ErrSCDeployFromSCRIsNotPermitted
		return nil
	case process.SCInvoking:
		err = sc.ExecuteSmartContractTransaction(scr, nil, dstAcc, scr.Nonce)
		return nil
	}

	err = process.ErrWrongTransaction
	return nil
}

func (sc *scProcessor) processSimpleSCR(
	scr *smartContractResult.SmartContractResult,
	dstAcc state.AccountHandler,
) error {
	stAcc, ok := dstAcc.(*state.Account)
	if !ok {
		return process.ErrWrongTypeAssertion
	}

	if len(scr.Data) > 0 {
		storageUpdates, err := sc.argsParser.GetStorageUpdates(scr.Data)
		if err != nil {
			log.Debug("storage updates could not be parsed")
		}

		for i := 0; i < len(storageUpdates); i++ {
			stAcc.DataTrieTracker().SaveKeyValue(storageUpdates[i].Offset, storageUpdates[i].Data)
		}

		//SC with data variables
		err = sc.accounts.SaveDataTrie(stAcc)
		if err != nil {
			return err
		}
	}

	if len(scr.Code) > 0 {
		err := sc.accounts.PutCode(stAcc, scr.Code)
		if err != nil {
			return err
		}
	}

	if scr.Value == nil {
		return nil
	}

	operation := big.NewInt(0)
	operation = operation.Add(scr.Value, stAcc.Balance)
	err := stAcc.SetBalanceWithJournal(operation)
	if err != nil {
		return err
	}

	return nil
}

// IsInterfaceNil returns true if there is no value under the interface
func (sc *scProcessor) IsInterfaceNil() bool {
	if sc == nil {
		return true
	}
	return false
}<|MERGE_RESOLUTION|>--- conflicted
+++ resolved
@@ -42,17 +42,11 @@
 	mutSCState   sync.Mutex
 	mapExecState map[uint64]scExecutionState
 
-<<<<<<< HEAD
 	scrForwarder  process.IntermediateTransactionHandler
 	txFeeHandler  process.TransactionFeeHandler
 	economicsFee  process.FeeHandler
 	txTypeHandler process.TxTypeHandler
-=======
-	scrForwarder process.IntermediateTransactionHandler
-	txFeeHandler process.TransactionFeeHandler
-	economicsFee process.FeeHandler
 	gasHandler   process.GasHandler
->>>>>>> 01a584bf
 }
 
 // NewSmartContractProcessor create a smart contract processor creates and interprets VM data
@@ -68,14 +62,9 @@
 	scrForwarder process.IntermediateTransactionHandler,
 	txFeeHandler process.TransactionFeeHandler,
 	economicsFee process.FeeHandler,
-<<<<<<< HEAD
 	txTypeHandler process.TxTypeHandler,
-) (*scProcessor, error) {
-=======
 	gasHandler process.GasHandler,
 ) (*scProcessor, error) {
-
->>>>>>> 01a584bf
 	if check.IfNil(vmContainer) {
 		return nil, process.ErrNoVM
 	}
@@ -109,13 +98,11 @@
 	if check.IfNil(economicsFee) {
 		return nil, process.ErrNilEconomicsFeeHandler
 	}
-<<<<<<< HEAD
 	if check.IfNil(txTypeHandler) {
 		return nil, process.ErrNilTxTypeHandler
-=======
+	}
 	if check.IfNil(gasHandler) {
 		return nil, process.ErrNilGasHandler
->>>>>>> 01a584bf
 	}
 
 	return &scProcessor{
@@ -130,11 +117,8 @@
 		scrForwarder:     scrForwarder,
 		txFeeHandler:     txFeeHandler,
 		economicsFee:     economicsFee,
-<<<<<<< HEAD
 		txTypeHandler:    txTypeHandler,
-=======
 		gasHandler:       gasHandler,
->>>>>>> 01a584bf
 		mapExecState:     make(map[uint64]scExecutionState)}, nil
 }
 
@@ -527,14 +511,8 @@
 		log.Debug("total gas refunded", "value", vmOutput.GasRefund.Uint64(), "hash", txHash)
 	}
 
-<<<<<<< HEAD
+	sc.gasHandler.SetGasRefunded(vmOutput.GasRemaining.Uint64(), txHash)
 	scrRefund, consumedFee, err := sc.createSCRForSender(vmOutput, tx, txHash, acntSnd)
-=======
-	totalGasRefund := big.NewInt(0)
-	totalGasRefund = totalGasRefund.Add(vmOutput.GasRefund, vmOutput.GasRemaining)
-	sc.gasHandler.SetGasRefunded(vmOutput.GasRemaining.Uint64(), txHash)
-	scrRefund, consumedFee, err := sc.refundGasToSender(totalGasRefund, tx, txHash, acntSnd)
->>>>>>> 01a584bf
 	if err != nil {
 		return nil, nil, err
 	}
