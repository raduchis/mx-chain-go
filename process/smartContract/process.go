package smartContract

import (
	"bytes"
	"encoding/hex"
	"fmt"
	"math/big"
	"strings"
	"sync"
	"time"

	logger "github.com/ElrondNetwork/elrond-go-logger"
	"github.com/ElrondNetwork/elrond-go/core"
	"github.com/ElrondNetwork/elrond-go/core/atomic"
	"github.com/ElrondNetwork/elrond-go/core/check"
	"github.com/ElrondNetwork/elrond-go/core/vmcommon"
	"github.com/ElrondNetwork/elrond-go/data"
	"github.com/ElrondNetwork/elrond-go/data/smartContractResult"
	"github.com/ElrondNetwork/elrond-go/data/state"
	"github.com/ElrondNetwork/elrond-go/data/transaction"
	"github.com/ElrondNetwork/elrond-go/hashing"
	"github.com/ElrondNetwork/elrond-go/marshal"
	"github.com/ElrondNetwork/elrond-go/process"
	"github.com/ElrondNetwork/elrond-go/sharding"
	"github.com/ElrondNetwork/elrond-go/storage"
	"github.com/ElrondNetwork/elrond-go/vm"
)

var _ process.SmartContractResultProcessor = (*scProcessor)(nil)
var _ process.SmartContractProcessor = (*scProcessor)(nil)

var log = logger.GetOrCreate("process/smartcontract")

const executeDurationAlarmThreshold = time.Duration(100) * time.Millisecond

// TODO: Move to vm-common.
const upgradeFunctionName = "upgradeContract"

// TooMuchGasProvidedMessage is the message for the too much gas provided error
const TooMuchGasProvidedMessage = "too much gas provided"

var zero = big.NewInt(0)

type scProcessor struct {
	accounts                                    state.AccountsAdapter
	blockChainHook                              process.BlockChainHookHandler
	pubkeyConv                                  core.PubkeyConverter
	hasher                                      hashing.Hasher
	marshalizer                                 marshal.Marshalizer
	shardCoordinator                            sharding.Coordinator
	vmContainer                                 process.VirtualMachinesContainer
	argsParser                                  process.ArgumentsParser
	builtInFunctions                            process.BuiltInFunctionContainer
	deployEnableEpoch                           uint32
	builtinEnableEpoch                          uint32
	penalizedTooMuchGasEnableEpoch              uint32
	repairCallBackEnableEpoch                   uint32
	stakingV2EnableEpoch                        uint32
	returnDataToLastTransferEnableEpoch         uint32
	senderInOutTransferEnableEpoch              uint32
	incrementSCRNonceInMultiTransferEnableEpoch uint32
	flagStakingV2                               atomic.Flag
	flagDeploy                                  atomic.Flag
	flagBuiltin                                 atomic.Flag
	flagPenalizedTooMuchGas                     atomic.Flag
	flagRepairCallBackData                      atomic.Flag
	flagReturnDataToLastTransfer                atomic.Flag
	flagSenderInOutTransfer                     atomic.Flag
	flagIncrementSCRNonceInMultiTransfer        atomic.Flag
	arwenChangeLocker                           process.Locker

	badTxForwarder process.IntermediateTransactionHandler
	scrForwarder   process.IntermediateTransactionHandler
	txFeeHandler   process.TransactionFeeHandler
	economicsFee   process.FeeHandler
	txTypeHandler  process.TxTypeHandler
	gasHandler     process.GasHandler

<<<<<<< HEAD
	builtInGasCosts map[string]uint64
	mutGasLock      sync.RWMutex

	txLogsProcessor process.TransactionLogProcessor
	vmOutputCacher  storage.Cacher
=======
	builtInGasCosts     map[string]uint64
	mutGasLock          sync.RWMutex
	txLogsProcessor     process.TransactionLogProcessor
	isGenesisProcessing bool
>>>>>>> 44cf2092
}

// ArgsNewSmartContractProcessor defines the arguments needed for new smart contract processor
type ArgsNewSmartContractProcessor struct {
<<<<<<< HEAD
	VmContainer                         process.VirtualMachinesContainer
	ArgsParser                          process.ArgumentsParser
	Hasher                              hashing.Hasher
	Marshalizer                         marshal.Marshalizer
	AccountsDB                          state.AccountsAdapter
	BlockChainHook                      process.BlockChainHookHandler
	PubkeyConv                          core.PubkeyConverter
	ShardCoordinator                    sharding.Coordinator
	ScrForwarder                        process.IntermediateTransactionHandler
	TxFeeHandler                        process.TransactionFeeHandler
	EconomicsFee                        process.FeeHandler
	TxTypeHandler                       process.TxTypeHandler
	GasHandler                          process.GasHandler
	GasSchedule                         core.GasScheduleNotifier
	BuiltInFunctions                    process.BuiltInFunctionContainer
	TxLogsProcessor                     process.TransactionLogProcessor
	BadTxForwarder                      process.IntermediateTransactionHandler
	DeployEnableEpoch                   uint32
	BuiltinEnableEpoch                  uint32
	PenalizedTooMuchGasEnableEpoch      uint32
	RepairCallbackEnableEpoch           uint32
	StakingV2EnableEpoch                uint32
	ReturnDataToLastTransferEnableEpoch uint32
	SenderInOutTransferEnableEpoch      uint32
	EpochNotifier                       process.EpochNotifier
	IsGenesisProcessing                 bool
	VMOutputCacher                      storage.Cacher
	ArwenChangeLocker                   process.Locker
=======
	VmContainer                                 process.VirtualMachinesContainer
	ArgsParser                                  process.ArgumentsParser
	Hasher                                      hashing.Hasher
	Marshalizer                                 marshal.Marshalizer
	AccountsDB                                  state.AccountsAdapter
	BlockChainHook                              process.BlockChainHookHandler
	PubkeyConv                                  core.PubkeyConverter
	ShardCoordinator                            sharding.Coordinator
	ScrForwarder                                process.IntermediateTransactionHandler
	TxFeeHandler                                process.TransactionFeeHandler
	EconomicsFee                                process.FeeHandler
	TxTypeHandler                               process.TxTypeHandler
	GasHandler                                  process.GasHandler
	GasSchedule                                 core.GasScheduleNotifier
	BuiltInFunctions                            process.BuiltInFunctionContainer
	TxLogsProcessor                             process.TransactionLogProcessor
	BadTxForwarder                              process.IntermediateTransactionHandler
	DeployEnableEpoch                           uint32
	BuiltinEnableEpoch                          uint32
	PenalizedTooMuchGasEnableEpoch              uint32
	RepairCallbackEnableEpoch                   uint32
	StakingV2EnableEpoch                        uint32
	ReturnDataToLastTransferEnableEpoch         uint32
	SenderInOutTransferEnableEpoch              uint32
	IncrementSCRNonceInMultiTransferEnableEpoch uint32
	EpochNotifier                               process.EpochNotifier
	ArwenChangeLocker                           process.Locker
	IsGenesisProcessing                         bool
>>>>>>> 44cf2092
}

// NewSmartContractProcessor creates a smart contract processor that creates and interprets VM data
func NewSmartContractProcessor(args ArgsNewSmartContractProcessor) (*scProcessor, error) {
	if check.IfNil(args.VmContainer) {
		return nil, process.ErrNoVM
	}
	if check.IfNil(args.ArgsParser) {
		return nil, process.ErrNilArgumentParser
	}
	if check.IfNil(args.Hasher) {
		return nil, process.ErrNilHasher
	}
	if check.IfNil(args.Marshalizer) {
		return nil, process.ErrNilMarshalizer
	}
	if check.IfNil(args.AccountsDB) {
		return nil, process.ErrNilAccountsAdapter
	}
	if check.IfNil(args.BlockChainHook) {
		return nil, process.ErrNilTemporaryAccountsHandler
	}
	if check.IfNil(args.PubkeyConv) {
		return nil, process.ErrNilPubkeyConverter
	}
	if check.IfNil(args.ShardCoordinator) {
		return nil, process.ErrNilShardCoordinator
	}
	if check.IfNil(args.ScrForwarder) {
		return nil, process.ErrNilIntermediateTransactionHandler
	}
	if check.IfNil(args.TxFeeHandler) {
		return nil, process.ErrNilUnsignedTxHandler
	}
	if check.IfNil(args.EconomicsFee) {
		return nil, process.ErrNilEconomicsFeeHandler
	}
	if check.IfNil(args.TxTypeHandler) {
		return nil, process.ErrNilTxTypeHandler
	}
	if check.IfNil(args.GasHandler) {
		return nil, process.ErrNilGasHandler
	}
	if check.IfNil(args.GasSchedule) || args.GasSchedule.LatestGasSchedule() == nil {
		return nil, process.ErrNilGasSchedule
	}
	if check.IfNil(args.BuiltInFunctions) {
		return nil, process.ErrNilBuiltInFunction
	}
	if check.IfNil(args.TxLogsProcessor) {
		return nil, process.ErrNilTxLogsProcessor
	}
	if check.IfNil(args.BadTxForwarder) {
		return nil, process.ErrNilBadTxHandler
	}
	if check.IfNil(args.EpochNotifier) {
		return nil, process.ErrNilEpochNotifier
	}
	if check.IfNilReflect(args.ArwenChangeLocker) {
		return nil, process.ErrNilLocker
	}
	if check.IfNil(args.VMOutputCacher) {
		return nil, process.ErrNilCacher
	}

	builtInFuncCost := args.GasSchedule.LatestGasSchedule()[core.BuiltInCost]
	sc := &scProcessor{
		vmContainer:                         args.VmContainer,
		argsParser:                          args.ArgsParser,
		hasher:                              args.Hasher,
		marshalizer:                         args.Marshalizer,
		accounts:                            args.AccountsDB,
		blockChainHook:                      args.BlockChainHook,
		pubkeyConv:                          args.PubkeyConv,
		shardCoordinator:                    args.ShardCoordinator,
		scrForwarder:                        args.ScrForwarder,
		txFeeHandler:                        args.TxFeeHandler,
		economicsFee:                        args.EconomicsFee,
		txTypeHandler:                       args.TxTypeHandler,
		gasHandler:                          args.GasHandler,
		builtInGasCosts:                     builtInFuncCost,
		builtInFunctions:                    args.BuiltInFunctions,
		txLogsProcessor:                     args.TxLogsProcessor,
		badTxForwarder:                      args.BadTxForwarder,
		deployEnableEpoch:                   args.DeployEnableEpoch,
		builtinEnableEpoch:                  args.BuiltinEnableEpoch,
		repairCallBackEnableEpoch:           args.RepairCallbackEnableEpoch,
		penalizedTooMuchGasEnableEpoch:      args.PenalizedTooMuchGasEnableEpoch,
		isGenesisProcessing:                 args.IsGenesisProcessing,
		stakingV2EnableEpoch:                args.StakingV2EnableEpoch,
		returnDataToLastTransferEnableEpoch: args.ReturnDataToLastTransferEnableEpoch,
		senderInOutTransferEnableEpoch:      args.SenderInOutTransferEnableEpoch,
		arwenChangeLocker:                   args.ArwenChangeLocker,
<<<<<<< HEAD
		vmOutputCacher:                      args.VMOutputCacher,
=======

		incrementSCRNonceInMultiTransferEnableEpoch: args.IncrementSCRNonceInMultiTransferEnableEpoch,
>>>>>>> 44cf2092
	}

	log.Debug("smartContract/process: enable epoch for sc deploy", "epoch", sc.deployEnableEpoch)
	log.Debug("smartContract/process: enable epoch for built in functions", "epoch", sc.builtinEnableEpoch)
	log.Debug("smartContract/process: enable epoch for repair callback", "epoch", sc.repairCallBackEnableEpoch)
	log.Debug("smartContract/process: enable epoch for penalized too much gas", "epoch", sc.penalizedTooMuchGasEnableEpoch)
	log.Debug("smartContract/process: enable epoch for staking v2", "epoch", sc.stakingV2EnableEpoch)
	log.Debug("smartContract/process: enable epoch for increment SCR nonce in multi transfer",
		"epoch", sc.incrementSCRNonceInMultiTransferEnableEpoch)

	args.EpochNotifier.RegisterNotifyHandler(sc)
	args.GasSchedule.RegisterNotifyHandler(sc)

	return sc, nil
}

// GasScheduleChange sets the new gas schedule where it is needed
func (sc *scProcessor) GasScheduleChange(gasSchedule map[string]map[string]uint64) {
	sc.mutGasLock.Lock()
	defer sc.mutGasLock.Unlock()

	builtInFuncCost := gasSchedule[core.BuiltInCost]
	if builtInFuncCost == nil {
		return
	}

	sc.builtInGasCosts = builtInFuncCost
}

func (sc *scProcessor) checkTxValidity(tx data.TransactionHandler) error {
	if check.IfNil(tx) {
		return process.ErrNilTransaction
	}

	recvAddressIsInvalid := sc.pubkeyConv.Len() != len(tx.GetRcvAddr())
	if recvAddressIsInvalid {
		return process.ErrWrongTransaction
	}

	return nil
}

func (sc *scProcessor) isDestAddressEmpty(tx data.TransactionHandler) bool {
	isEmptyAddress := bytes.Equal(tx.GetRcvAddr(), make([]byte, sc.pubkeyConv.Len()))
	return isEmptyAddress
}

// ExecuteSmartContractTransaction processes the transaction, call the VM and processes the SC call output
func (sc *scProcessor) ExecuteSmartContractTransaction(
	tx data.TransactionHandler,
	acntSnd, acntDst state.UserAccountHandler,
) (vmcommon.ReturnCode, error) {
	if check.IfNil(tx) {
		return 0, process.ErrNilTransaction
	}

	sw := core.NewStopWatch()
	sw.Start("execute")
	returnCode, err := sc.doExecuteSmartContractTransaction(tx, acntSnd, acntDst)
	sw.Stop("execute")
	duration := sw.GetMeasurement("execute")

	if duration > executeDurationAlarmThreshold {
		log.Debug(fmt.Sprintf("scProcessor.ExecuteSmartContractTransaction(): execution took > %s", duration), "sc", tx.GetRcvAddr(), "duration", duration, "returnCode", returnCode, "err", err, "data", string(tx.GetData()))
	} else {
		log.Trace("scProcessor.ExecuteSmartContractTransaction()", "sc", tx.GetRcvAddr(), "duration", duration, "returnCode", returnCode, "err", err, "data", string(tx.GetData()))
	}

	return returnCode, err
}

func (sc *scProcessor) prepareExecution(
	tx data.TransactionHandler,
	acntSnd, acntDst state.UserAccountHandler,
	builtInFuncCall bool,
) (vmcommon.ReturnCode, *vmcommon.ContractCallInput, []byte, error) {
	err := sc.processSCPayment(tx, acntSnd)
	if err != nil {
		log.Debug("process sc payment error", "error", err.Error())
		return 0, nil, nil, err
	}

	var txHash []byte
	txHash, err = core.CalculateHash(sc.marshalizer, sc.hasher, tx)
	if err != nil {
		log.Debug("CalculateHash error", "error", err)
		return 0, nil, nil, err
	}

	err = sc.saveAccounts(acntSnd, acntDst)
	if err != nil {
		log.Debug("saveAccounts error", "error", err)
		return 0, nil, nil, err
	}

	snapshot := sc.accounts.JournalLen()

	var vmInput *vmcommon.ContractCallInput
	vmInput, err = sc.createVMCallInput(tx, txHash, builtInFuncCall)
	if err != nil {
		returnMessage := "cannot create VMInput, check the transaction data field"
		log.Debug("create vm call input error", "error", err.Error())
		return vmcommon.UserError, vmInput, txHash, sc.ProcessIfError(acntSnd, txHash, tx, err.Error(), []byte(returnMessage), snapshot, 0)
	}

	err = sc.checkUpgradePermission(acntDst, vmInput)
	if err != nil {
		log.Debug("checkUpgradePermission", "error", err.Error())
		return vmcommon.UserError, vmInput, txHash, sc.ProcessIfError(acntSnd, txHash, tx, err.Error(), []byte(err.Error()), snapshot, vmInput.GasLocked)
	}

	return vmcommon.Ok, vmInput, txHash, nil
}

func (sc *scProcessor) doExecuteSmartContractTransaction(
	tx data.TransactionHandler,
	acntSnd, acntDst state.UserAccountHandler,
) (vmcommon.ReturnCode, error) {
	returnCode, vmInput, txHash, err := sc.prepareExecution(tx, acntSnd, acntDst, false)
	if err != nil || returnCode != vmcommon.Ok {
		return returnCode, err
	}

	snapshot := sc.accounts.JournalLen()

	vmOutput, err := sc.executeSmartContractCall(vmInput, tx, txHash, snapshot, acntSnd, acntDst)
	if err != nil {
		return returnCode, err
	}
	if vmOutput.ReturnCode != vmcommon.Ok {
		return vmOutput.ReturnCode, nil
	}

	err = sc.gasConsumedChecks(tx, vmInput.GasProvided, vmInput.GasLocked, vmOutput)
	if err != nil {
		log.Error("gasConsumedChecks with problem ", "err", err.Error(), "txHash", txHash)
		return vmcommon.ExecutionFailed, sc.ProcessIfError(acntSnd, txHash, tx, err.Error(), []byte("gas consumed exceeded"), snapshot, vmInput.GasLocked)
	}

	var results []data.TransactionHandler
	results, err = sc.processVMOutput(vmOutput, txHash, tx, vmInput.CallType, vmInput.GasProvided)
	if err != nil {
		log.Trace("process vm output returned with problem ", "err", err.Error())
		return vmcommon.ExecutionFailed, sc.ProcessIfError(acntSnd, txHash, tx, err.Error(), []byte(vmOutput.ReturnMessage), snapshot, vmInput.GasLocked)
	}

	return sc.finishSCExecution(results, txHash, tx, vmOutput, 0)
}

func (sc *scProcessor) executeSmartContractCall(
	vmInput *vmcommon.ContractCallInput,
	tx data.TransactionHandler,
	txHash []byte,
	snapshot int,
	acntSnd, acntDst state.UserAccountHandler,
) (*vmcommon.VMOutput, error) {
	if check.IfNil(acntDst) {
		return nil, process.ErrNilSCDestAccount
	}

	sc.arwenChangeLocker.RLock()

	userErrorVmOutput := &vmcommon.VMOutput{
		ReturnCode: vmcommon.UserError,
	}
	vmExec, err := findVMByScAddress(sc.vmContainer, vmInput.RecipientAddr)
	if err != nil {
		sc.arwenChangeLocker.RUnlock()
		returnMessage := "cannot get vm from address"
		log.Trace("get vm from address error", "error", err.Error())
		return userErrorVmOutput, sc.ProcessIfError(acntSnd, txHash, tx, err.Error(), []byte(returnMessage), snapshot, vmInput.GasLocked)
	}

	var vmOutput *vmcommon.VMOutput
	vmOutput, err = vmExec.RunSmartContractCall(vmInput)
	sc.arwenChangeLocker.RUnlock()
	if err != nil {
		log.Debug("run smart contract call error", "error", err.Error())
		return userErrorVmOutput, sc.ProcessIfError(acntSnd, txHash, tx, err.Error(), []byte(""), snapshot, vmInput.GasLocked)
	}
	if vmOutput == nil {
		err = process.ErrNilVMOutput
		log.Debug("run smart contract call error", "error", err.Error())
		return userErrorVmOutput, sc.ProcessIfError(acntSnd, txHash, tx, err.Error(), []byte(""), snapshot, vmInput.GasLocked)
	}
	vmOutput.GasRemaining += vmInput.GasLocked

	if vmOutput.ReturnCode != vmcommon.Ok {
		return userErrorVmOutput, sc.ProcessIfError(acntSnd, txHash, tx, vmOutput.ReturnCode.String(), []byte(vmOutput.ReturnMessage), snapshot, vmInput.GasLocked)
	}

	acntSnd, err = sc.reloadLocalAccount(acntSnd) // nolint
	if err != nil {
		log.Debug("reloadLocalAccount error", "error", err.Error())
		return nil, err
	}

	return vmOutput, nil
}

func (sc *scProcessor) finishSCExecution(
	results []data.TransactionHandler,
	txHash []byte,
	tx data.TransactionHandler,
	vmOutput *vmcommon.VMOutput,
	builtInFuncGasUsed uint64,
) (vmcommon.ReturnCode, error) {
	finalResults := sc.deleteSCRsWithValueZeroGoingToMeta(results)
	err := sc.scrForwarder.AddIntermediateTransactions(finalResults)
	if err != nil {
		log.Error("AddIntermediateTransactions error", "error", err.Error())
		return 0, err
	}

	err = sc.updateDeveloperRewardsProxy(tx, vmOutput, builtInFuncGasUsed)
	if err != nil {
		log.Error("updateDeveloperRewardsProxy", "error", err.Error())
		return 0, err
	}

	ignorableError := sc.txLogsProcessor.SaveLog(txHash, tx, vmOutput.Logs)
	if ignorableError != nil {
		log.Debug("scProcessor.ExecuteBuiltInFunction txLogsProcessor.SaveLog()", "error", ignorableError.Error())
	}

	totalConsumedFee, totalDevRwd := sc.computeTotalConsumedFeeAndDevRwd(tx, vmOutput, builtInFuncGasUsed)
	sc.txFeeHandler.ProcessTransactionFee(totalConsumedFee, totalDevRwd, txHash)
	sc.gasHandler.SetGasRefunded(vmOutput.GasRemaining, txHash)

	sc.vmOutputCacher.Put(txHash, vmOutput, 0)

	return vmcommon.Ok, nil
}

func (sc *scProcessor) updateDeveloperRewardsV2(
	tx data.TransactionHandler,
	vmOutput *vmcommon.VMOutput,
	builtInFuncGasUsed uint64,
) error {
	usedGasByMainSC, err := core.SafeSubUint64(tx.GetGasLimit(), vmOutput.GasRemaining)
	if err != nil {
		return err
	}
	usedGasByMainSC, err = core.SafeSubUint64(usedGasByMainSC, builtInFuncGasUsed)
	if err != nil {
		return err
	}

	for _, outAcc := range vmOutput.OutputAccounts {
		if bytes.Equal(tx.GetRcvAddr(), outAcc.Address) {
			continue
		}

		sentGas := uint64(0)
		for _, outTransfer := range outAcc.OutputTransfers {
			sentGas, err = core.SafeAddUint64(sentGas, outTransfer.GasLimit)
			if err != nil {
				return err
			}

			sentGas, err = core.SafeAddUint64(sentGas, outTransfer.GasLocked)
			if err != nil {
				return err
			}
		}

		usedGasByMainSC, err = core.SafeSubUint64(usedGasByMainSC, sentGas)
		if err != nil {
			return err
		}
		usedGasByMainSC, err = core.SafeSubUint64(usedGasByMainSC, outAcc.GasUsed)
		if err != nil {
			return err
		}

		if outAcc.GasUsed > 0 && sc.isSelfShard(outAcc.Address) {
			err = sc.addToDevRewardsV2(outAcc.Address, outAcc.GasUsed, tx)
			if err != nil {
				return err
			}
		}
	}

	moveBalanceGasLimit := sc.economicsFee.ComputeGasLimit(tx)
	if !sc.flagDeploy.IsSet() && !sc.isSelfShard(tx.GetSndAddr()) {
		usedGasByMainSC, err = core.SafeSubUint64(usedGasByMainSC, moveBalanceGasLimit)
		if err != nil {
			return err
		}
	} else if !isSmartContractResult(tx) {
		usedGasByMainSC, err = core.SafeSubUint64(usedGasByMainSC, moveBalanceGasLimit)
		if err != nil {
			return err
		}
	}

	err = sc.addToDevRewardsV2(tx.GetRcvAddr(), usedGasByMainSC, tx)
	if err != nil {
		return err
	}

	return nil
}

func (sc *scProcessor) addToDevRewardsV2(address []byte, gasUsed uint64, tx data.TransactionHandler) error {
	if core.IsEmptyAddress(address) || !core.IsSmartContractAddress(address) {
		return nil
	}

	consumedFee := sc.economicsFee.ComputeFeeForProcessing(tx, gasUsed)
	var devRwd *big.Int
	if sc.flagStakingV2.IsSet() {
		devRwd = core.GetIntTrimmedPercentageOfValue(consumedFee, sc.economicsFee.DeveloperPercentage())
	} else {
		devRwd = core.GetApproximatePercentageOfValue(consumedFee, sc.economicsFee.DeveloperPercentage())
	}
	userAcc, err := sc.getAccountFromAddress(address)
	if err != nil {
		return err
	}

	if check.IfNil(userAcc) {
		return nil
	}

	userAcc.AddToDeveloperReward(devRwd)
	err = sc.accounts.SaveAccount(userAcc)
	if err != nil {
		return err
	}

	return nil
}

func (sc *scProcessor) isSelfShard(address []byte) bool {
	return sc.shardCoordinator.ComputeId(address) == sc.shardCoordinator.SelfId()
}

func (sc *scProcessor) gasConsumedChecks(
	tx data.TransactionHandler,
	gasProvided uint64,
	gasLocked uint64,
	vmOutput *vmcommon.VMOutput,
) error {
	if tx.GetGasLimit() == 0 && sc.shardCoordinator.ComputeId(tx.GetSndAddr()) == core.MetachainShardId {
		// special case for issuing and minting ESDT tokens for normal users
		return nil
	}

	totalGasProvided, err := core.SafeAddUint64(gasProvided, gasLocked)
	if err != nil {
		return err
	}

	totalGasInVMOutput := vmOutput.GasRemaining
	for _, outAcc := range vmOutput.OutputAccounts {
		for _, outTransfer := range outAcc.OutputTransfers {
			transferGas := uint64(0)
			transferGas, err = core.SafeAddUint64(outTransfer.GasLocked, outTransfer.GasLimit)
			if err != nil {
				return err
			}

			totalGasInVMOutput, err = core.SafeAddUint64(totalGasInVMOutput, transferGas)
			if err != nil {
				return err
			}
		}
		totalGasInVMOutput, err = core.SafeAddUint64(totalGasInVMOutput, outAcc.GasUsed)
		if err != nil {
			return err
		}
	}

	if totalGasInVMOutput > totalGasProvided {
		return process.ErrMoreGasConsumedThanProvided
	}

	return nil
}

func (sc *scProcessor) computeTotalConsumedFeeAndDevRwd(
	tx data.TransactionHandler,
	vmOutput *vmcommon.VMOutput,
	builtInFuncGasUsed uint64,
) (*big.Int, *big.Int) {
	if tx.GetGasLimit() == 0 {
		return big.NewInt(0), big.NewInt(0)
	}

	senderInSelfShard := sc.isSelfShard(tx.GetSndAddr())
	consumedGas, err := core.SafeSubUint64(tx.GetGasLimit(), vmOutput.GasRemaining)
	log.LogIfError(err, "computeTotalConsumedFeeAndDevRwd", "vmOutput.GasRemaining")
	if !senderInSelfShard {
		consumedGas, err = core.SafeSubUint64(consumedGas, builtInFuncGasUsed)
		log.LogIfError(err, "computeTotalConsumedFeeAndDevRwd", "builtInFuncGasUsed")
	}

	accumulatedGasUsedForOtherShard := uint64(0)
	for _, outAcc := range vmOutput.OutputAccounts {
		if !sc.isSelfShard(outAcc.Address) {
			sentGas := uint64(0)
			for _, outTransfer := range outAcc.OutputTransfers {
				sentGas, _ = core.SafeAddUint64(sentGas, outTransfer.GasLimit)
				sentGas, _ = core.SafeAddUint64(sentGas, outTransfer.GasLocked)
			}
			displayConsumedGas := consumedGas
			consumedGas, err = core.SafeSubUint64(consumedGas, sentGas)
			log.LogIfError(err,
				"function", "computeTotalConsumedFeeAndDevRwd",
				"resulted consumedGas", consumedGas,
				"consumedGas", displayConsumedGas,
				"sentGas", sentGas,
			)
			displayConsumedGas = consumedGas
			consumedGas, err = core.SafeAddUint64(consumedGas, outAcc.GasUsed)
			log.LogIfError(err,
				"function", "computeTotalConsumedFeeAndDevRwd",
				"resulted consumedGas", consumedGas,
				"consumedGas", displayConsumedGas,
				"outAcc.GasUsed", outAcc.GasUsed,
			)
			displayAccumulatedGasUsedForOtherShard := accumulatedGasUsedForOtherShard
			accumulatedGasUsedForOtherShard, err = core.SafeAddUint64(accumulatedGasUsedForOtherShard, outAcc.GasUsed)
			log.LogIfError(err,
				"function", "computeTotalConsumedFeeAndDevRwd",
				"resulted accumulatedGasUsedForOtherShard", accumulatedGasUsedForOtherShard,
				"accumulatedGasUsedForOtherShard", displayAccumulatedGasUsedForOtherShard,
				"outAcc.GasUsed", outAcc.GasUsed,
			)
		}
	}

	moveBalanceGasLimit := sc.economicsFee.ComputeGasLimit(tx)
	if !isSmartContractResult(tx) {
		displayConsumedGas := consumedGas
		consumedGas, err = core.SafeSubUint64(consumedGas, moveBalanceGasLimit)
		log.LogIfError(err,
			"function", "computeTotalConsumedFeeAndDevRwd",
			"resulted consumedGas", consumedGas,
			"consumedGas", displayConsumedGas,
			"moveBalanceGasLimit", moveBalanceGasLimit,
		)
	}

	consumedGasWithoutBuiltin, err := core.SafeSubUint64(consumedGas, accumulatedGasUsedForOtherShard)
	log.LogIfError(err,
		"function", "computeTotalConsumedFeeAndDevRwd",
		"resulted consumedGasWithoutBuiltin", consumedGasWithoutBuiltin,
		"consumedGas", consumedGas,
		"accumulatedGasUsedForOtherShard", accumulatedGasUsedForOtherShard,
	)
	if senderInSelfShard {
		displayConsumedGasWithoutBuiltin := consumedGasWithoutBuiltin
		consumedGasWithoutBuiltin, err = core.SafeSubUint64(consumedGasWithoutBuiltin, builtInFuncGasUsed)
		log.LogIfError(err,
			"function", "computeTotalConsumedFeeAndDevRwd",
			"resulted consumedGasWithoutBuiltin", consumedGasWithoutBuiltin,
			"consumedGasWithoutBuiltin", displayConsumedGasWithoutBuiltin,
			"builtInFuncGasUsed", builtInFuncGasUsed,
		)
	}

	totalFee := sc.economicsFee.ComputeFeeForProcessing(tx, consumedGas)
	totalFeeMinusBuiltIn := sc.economicsFee.ComputeFeeForProcessing(tx, consumedGasWithoutBuiltin)

	var totalDevRwd *big.Int
	if sc.flagStakingV2.IsSet() {
		totalDevRwd = core.GetIntTrimmedPercentageOfValue(totalFeeMinusBuiltIn, sc.economicsFee.DeveloperPercentage())
	} else {
		totalDevRwd = core.GetApproximatePercentageOfValue(totalFeeMinusBuiltIn, sc.economicsFee.DeveloperPercentage())
	}

	if !isSmartContractResult(tx) && senderInSelfShard {
		totalFee.Add(totalFee, sc.economicsFee.ComputeMoveBalanceFee(tx))
	}

	if !sc.flagDeploy.IsSet() {
		totalDevRwd = core.GetApproximatePercentageOfValue(totalFee, sc.economicsFee.DeveloperPercentage())
	}

	return totalFee, totalDevRwd
}

func (sc *scProcessor) deleteSCRsWithValueZeroGoingToMeta(scrs []data.TransactionHandler) []data.TransactionHandler {
	if sc.shardCoordinator.SelfId() == core.MetachainShardId || len(scrs) == 0 {
		return scrs
	}

	cleanSCRs := make([]data.TransactionHandler, 0, len(scrs))
	for _, scr := range scrs {
		shardID := sc.shardCoordinator.ComputeId(scr.GetRcvAddr())
		if shardID == core.MetachainShardId && scr.GetGasLimit() == 0 && scr.GetValue().Cmp(zero) == 0 {
			continue
		}
		cleanSCRs = append(cleanSCRs, scr)
	}

	return cleanSCRs
}

func (sc *scProcessor) saveAccounts(acntSnd, acntDst state.AccountHandler) error {
	if !check.IfNil(acntSnd) {
		err := sc.accounts.SaveAccount(acntSnd)
		if err != nil {
			return err
		}
	}

	if !check.IfNil(acntDst) {
		err := sc.accounts.SaveAccount(acntDst)
		if err != nil {
			return err
		}
	}

	return nil
}

func (sc *scProcessor) resolveFailedTransaction(
	acntSnd state.UserAccountHandler,
	tx data.TransactionHandler,
	txHash []byte,
	errorMessage string,
	snapshot int,
) error {

	err := sc.ProcessIfError(acntSnd, txHash, tx, errorMessage, []byte(errorMessage), snapshot, 0)
	if err != nil {
		return err
	}

	if _, ok := tx.(*transaction.Transaction); ok {
		err = sc.badTxForwarder.AddIntermediateTransactions([]data.TransactionHandler{tx})
		if err != nil {
			return err
		}
	}

	return process.ErrFailedTransaction
}

func (sc *scProcessor) computeBuiltInFuncGasUsed(
	txTypeOnDst process.TransactionType,
	function string,
	gasProvided uint64,
	gasRemaining uint64,
) (uint64, error) {
	if txTypeOnDst != process.SCInvoking {
		return core.SafeSubUint64(gasProvided, gasRemaining)
	}

	sc.mutGasLock.RLock()
	builtInFuncGasUsed := sc.builtInGasCosts[function]
	sc.mutGasLock.RUnlock()

	return builtInFuncGasUsed, nil
}

// ExecuteBuiltInFunction  processes the transaction, executes the built in function call and subsequent results
func (sc *scProcessor) ExecuteBuiltInFunction(
	tx data.TransactionHandler,
	acntSnd, acntDst state.UserAccountHandler,
) (vmcommon.ReturnCode, error) {
	returnCode, vmInput, txHash, err := sc.prepareExecution(tx, acntSnd, acntDst, true)
	if err != nil || returnCode != vmcommon.Ok {
		return returnCode, err
	}

	snapshot := sc.accounts.JournalLen()
	if !sc.flagBuiltin.IsSet() {
		return vmcommon.UserError, sc.resolveFailedTransaction(acntSnd, tx, txHash, process.ErrBuiltInFunctionsAreDisabled.Error(), snapshot)
	}

	var vmOutput *vmcommon.VMOutput
	vmOutput, err = sc.resolveBuiltInFunctions(acntSnd, acntDst, vmInput)
	if err != nil {
		log.Debug("processed built in functions error", "error", err.Error())
		return 0, err
	}
	_, txTypeOnDst := sc.txTypeHandler.ComputeTransactionType(tx)
	builtInFuncGasUsed, err := sc.computeBuiltInFuncGasUsed(txTypeOnDst, vmInput.Function, vmInput.GasProvided, vmOutput.GasRemaining)
	log.LogIfError(err, "function", "ExecuteBuiltInFunction.computeBuiltInFuncGasUsed")

	if txTypeOnDst != process.SCInvoking {
		vmOutput.GasRemaining += vmInput.GasLocked
	}

	if vmOutput.ReturnCode != vmcommon.Ok {
		if !check.IfNil(acntSnd) {
			return vmcommon.UserError, sc.resolveFailedTransaction(acntSnd, tx, txHash, vmOutput.ReturnMessage, snapshot)
		}
		return vmcommon.UserError, sc.ProcessIfError(acntSnd, txHash, tx, vmOutput.ReturnCode.String(), []byte(vmOutput.ReturnMessage), snapshot, vmInput.GasLocked)
	}

	if vmInput.CallType == vmcommon.AsynchronousCallBack {
		// in case of asynchronous callback - the process of built in function is a must
		snapshot = sc.accounts.JournalLen()
	}

	err = sc.gasConsumedChecks(tx, vmInput.GasProvided, vmInput.GasLocked, vmOutput)
	if err != nil {
		log.Error("gasConsumedChecks with problem ", "err", err.Error(), "txHash", txHash)
		return vmcommon.ExecutionFailed, sc.ProcessIfError(acntSnd, txHash, tx, err.Error(), []byte("gas consumed exceeded"), snapshot, vmInput.GasLocked)
	}

	createdAsyncCallback := false
	scrResults := make([]data.TransactionHandler, 0, len(vmOutput.OutputAccounts)+1)
	outputAccounts := process.SortVMOutputInsideData(vmOutput)
	for _, outAcc := range outputAccounts {
		tmpCreatedAsyncCallback, scTxs := sc.createSmartContractResults(vmOutput, vmInput.CallType, outAcc, tx, txHash)
		createdAsyncCallback = createdAsyncCallback || tmpCreatedAsyncCallback
		if len(scTxs) > 0 {
			scrResults = append(scrResults, scTxs...)
		}
	}

	isSCCallSelfShard, newVMOutput, newVMInput, err := sc.treatExecutionAfterBuiltInFunc(tx, vmInput, vmOutput, acntSnd, snapshot)
	if err != nil {
		log.Debug("treat execution after built in function", "error", err.Error())
		return 0, err
	}
	if newVMOutput.ReturnCode != vmcommon.Ok {
		return vmcommon.UserError, nil
	}

	if isSCCallSelfShard {
		err = sc.gasConsumedChecks(tx, newVMInput.GasProvided, newVMInput.GasLocked, newVMOutput)
		if err != nil {
			log.Error("gasConsumedChecks with problem ", "err", err.Error(), "txHash", txHash)
			return vmcommon.ExecutionFailed, sc.ProcessIfError(acntSnd, txHash, tx, err.Error(), []byte("gas consumed exceeded"), snapshot, vmInput.GasLocked)
		}

		if sc.flagRepairCallBackData.IsSet() {
			sc.penalizeUserIfNeeded(tx, txHash, newVMInput.CallType, newVMInput.GasProvided, newVMOutput)
		}

		outPutAccounts := process.SortVMOutputInsideData(newVMOutput)
		var newSCRTxs []data.TransactionHandler
		tmpCreatedAsyncCallback := false
		tmpCreatedAsyncCallback, newSCRTxs, err = sc.processSCOutputAccounts(newVMOutput, vmInput.CallType, outPutAccounts, tx, txHash)
		if err != nil {
			return 0, err
		}
		createdAsyncCallback = createdAsyncCallback || tmpCreatedAsyncCallback

		if len(newSCRTxs) > 0 {
			scrResults = append(scrResults, newSCRTxs...)
		}
	}

	isSCCallCrossShard := !isSCCallSelfShard && txTypeOnDst == process.SCInvoking
	if !isSCCallCrossShard {
		if sc.flagRepairCallBackData.IsSet() {
			sc.penalizeUserIfNeeded(tx, txHash, newVMInput.CallType, newVMInput.GasProvided, newVMOutput)
		}

		scrForSender, scrForRelayer, errCreateSCR := sc.processSCRForSenderAfterBuiltIn(tx, txHash, vmInput, newVMOutput)
		if errCreateSCR != nil {
			return 0, errCreateSCR
		}

		if !createdAsyncCallback {
			if vmInput.CallType == vmcommon.AsynchronousCall {
				asyncCallBackSCR := sc.createAsyncCallBackSCRFromVMOutput(newVMOutput, tx, txHash)
				scrResults = append(scrResults, asyncCallBackSCR)
			} else {
				scrResults = append(scrResults, scrForSender)
			}
		}

		if !check.IfNil(scrForRelayer) {
			scrResults = append(scrResults, scrForRelayer)
		}
	}

	return sc.finishSCExecution(scrResults, txHash, tx, newVMOutput, builtInFuncGasUsed)
}

func (sc *scProcessor) processSCRForSenderAfterBuiltIn(
	tx data.TransactionHandler,
	txHash []byte,
	vmInput *vmcommon.ContractCallInput,
	vmOutput *vmcommon.VMOutput,
) (*smartContractResult.SmartContractResult, *smartContractResult.SmartContractResult, error) {
	sc.penalizeUserIfNeeded(tx, txHash, vmInput.CallType, vmInput.GasProvided, vmOutput)
	scrForSender, scrForRelayer := sc.createSCRForSenderAndRelayer(
		vmOutput,
		tx,
		txHash,
		vmInput.CallType,
	)

	err := sc.addGasRefundIfInShard(scrForSender.RcvAddr, scrForSender.Value)
	if err != nil {
		return nil, nil, err
	}

	if !check.IfNil(scrForRelayer) {
		err = sc.addGasRefundIfInShard(scrForRelayer.RcvAddr, scrForRelayer.Value)
		if err != nil {
			return nil, nil, err
		}
	}

	return scrForSender, scrForRelayer, nil
}

func (sc *scProcessor) resolveBuiltInFunctions(
	acntSnd, acntDst state.UserAccountHandler,
	vmInput *vmcommon.ContractCallInput,
) (*vmcommon.VMOutput, error) {

	vmOutput := &vmcommon.VMOutput{
		ReturnCode: vmcommon.UserError,
	}

	builtIn, err := sc.builtInFunctions.Get(vmInput.Function)
	if err != nil {
		vmOutput.ReturnMessage = err.Error()
		return vmOutput, nil
	}

	vmOutput, err = builtIn.ProcessBuiltinFunction(acntSnd, acntDst, vmInput)
	if err != nil {
		vmOutput = &vmcommon.VMOutput{
			ReturnCode:    vmcommon.UserError,
			ReturnMessage: err.Error(),
			GasRemaining:  0,
		}
	}

	err = sc.saveAccounts(acntSnd, acntDst)
	if err != nil {
		return nil, err
	}

	return vmOutput, nil
}

func (sc *scProcessor) treatExecutionAfterBuiltInFunc(
	tx data.TransactionHandler,
	vmInput *vmcommon.ContractCallInput,
	vmOutput *vmcommon.VMOutput,
	acntSnd state.UserAccountHandler,
	snapshot int,
) (bool, *vmcommon.VMOutput, *vmcommon.ContractCallInput, error) {
	isSCCall, newVMInput, err := sc.isSCExecutionAfterBuiltInFunc(tx, vmInput, vmOutput)
	if !isSCCall {
		return false, vmOutput, vmInput, nil
	}

	userErrorVmOutput := &vmcommon.VMOutput{
		ReturnCode: vmcommon.UserError,
	}
	if err != nil {
		return true, userErrorVmOutput, newVMInput, sc.ProcessIfError(acntSnd, vmInput.CurrentTxHash, tx, err.Error(), []byte(""), snapshot, vmInput.GasLocked)
	}

	newDestSC, err := sc.getAccountFromAddress(vmInput.RecipientAddr)
	if err != nil {
		return true, userErrorVmOutput, newVMInput, sc.ProcessIfError(acntSnd, vmInput.CurrentTxHash, tx, err.Error(), []byte(""), snapshot, vmInput.GasLocked)
	}
	err = sc.checkUpgradePermission(newDestSC, newVMInput)
	if err != nil {
		log.Debug("checkUpgradePermission", "error", err.Error())
		return true, userErrorVmOutput, newVMInput, sc.ProcessIfError(acntSnd, vmInput.CurrentTxHash, tx, err.Error(), []byte(""), snapshot, vmInput.GasLocked)
	}

	newVMOutput, err := sc.executeSmartContractCall(newVMInput, tx, newVMInput.CurrentTxHash, snapshot, acntSnd, newDestSC)
	if err != nil {
		return true, userErrorVmOutput, newVMInput, err
	}
	if newVMOutput.ReturnCode != vmcommon.Ok {
		return true, newVMOutput, newVMInput, nil
	}

	return true, newVMOutput, newVMInput, nil
}

func (sc *scProcessor) isSCExecutionAfterBuiltInFunc(
	tx data.TransactionHandler,
	vmInput *vmcommon.ContractCallInput,
	vmOutput *vmcommon.VMOutput,
) (bool, *vmcommon.ContractCallInput, error) {
	if vmOutput.ReturnCode != vmcommon.Ok {
		return false, nil, nil
	}
	recipient := vmInput.RecipientAddr
	if vmInput.Function == core.BuiltInFunctionESDTNFTTransfer && bytes.Equal(vmInput.CallerAddr, vmInput.RecipientAddr) {
		if len(vmInput.Arguments) <= 4 {
			return false, nil, nil
		}
		recipient = vmInput.Arguments[3]
	}
	if !core.IsSmartContractAddress(recipient) {
		return false, nil, nil
	}
	if sc.shardCoordinator.ComputeId(recipient) != sc.shardCoordinator.SelfId() {
		return false, nil, nil
	}

	callType := determineCallType(tx)
	if callType == vmcommon.AsynchronousCallBack {
		newVMInput := sc.createVMInputWithAsyncCallBack(vmInput, vmOutput)
		return true, newVMInput, nil
	}

	outAcc, ok := vmOutput.OutputAccounts[string(recipient)]
	if !ok {
		return false, nil, nil
	}
	if len(outAcc.OutputTransfers) != 1 {
		return false, nil, nil
	}

	scExecuteOutTransfer := outAcc.OutputTransfers[0]
	function, arguments, err := sc.argsParser.ParseCallData(string(scExecuteOutTransfer.Data))
	if err != nil {
		return true, nil, err
	}

	newVMInput := &vmcommon.ContractCallInput{
		VMInput: vmcommon.VMInput{
			CallerAddr:     vmInput.CallerAddr,
			Arguments:      arguments,
			CallValue:      big.NewInt(0),
			CallType:       callType,
			GasPrice:       vmInput.GasPrice,
			GasProvided:    scExecuteOutTransfer.GasLimit,
			GasLocked:      vmInput.GasLocked,
			OriginalTxHash: vmInput.OriginalTxHash,
			CurrentTxHash:  vmInput.CurrentTxHash,
		},
		RecipientAddr:     recipient,
		Function:          function,
		AllowInitFunction: false,
	}

	fillWithESDTValue(vmInput, newVMInput)

	return true, newVMInput, nil
}

func (sc *scProcessor) createVMInputWithAsyncCallBack(vmInput *vmcommon.ContractCallInput, vmOutput *vmcommon.VMOutput) *vmcommon.ContractCallInput {
	arguments := [][]byte{
		big.NewInt(int64(vmOutput.ReturnCode)).Bytes(),
	}
	gasLimit := vmOutput.GasRemaining

	outAcc, ok := vmOutput.OutputAccounts[string(vmInput.RecipientAddr)]
	if ok && len(outAcc.OutputTransfers) == 1 {
		gasLimit = outAcc.OutputTransfers[0].GasLimit
		function, args, err := sc.argsParser.ParseCallData(string(outAcc.OutputTransfers[0].Data))
		log.LogIfError(err, "function", "createVMInputWithAsyncCallBack.ParseCallData")
		if len(function) > 0 {
			arguments = append(arguments, []byte(function))
		}

		arguments = append(arguments, args...)
	}

	newVMInput := &vmcommon.ContractCallInput{
		VMInput: vmcommon.VMInput{
			CallerAddr:     vmInput.CallerAddr,
			Arguments:      arguments,
			CallValue:      big.NewInt(0),
			CallType:       vmcommon.AsynchronousCallBack,
			GasPrice:       vmInput.GasPrice,
			GasProvided:    gasLimit,
			GasLocked:      vmInput.GasLocked,
			OriginalTxHash: vmInput.OriginalTxHash,
			CurrentTxHash:  vmInput.CurrentTxHash,
		},
		RecipientAddr:     vmInput.RecipientAddr,
		Function:          "callBack",
		AllowInitFunction: false,
	}

	fillWithESDTValue(vmInput, newVMInput)
	return newVMInput
}

func fillWithESDTValue(fullVMInput *vmcommon.ContractCallInput, newVMInput *vmcommon.ContractCallInput) {
	if fullVMInput.Function == core.BuiltInFunctionESDTTransfer {
		newVMInput.ESDTTokenName = fullVMInput.Arguments[0]
		newVMInput.ESDTValue = big.NewInt(0).SetBytes(fullVMInput.Arguments[1])
		newVMInput.ESDTTokenType = uint32(core.Fungible)
	}

	if fullVMInput.Function == core.BuiltInFunctionESDTNFTTransfer {
		newVMInput.ESDTTokenName = fullVMInput.Arguments[0]
		newVMInput.ESDTTokenNonce = big.NewInt(0).SetBytes(fullVMInput.Arguments[1]).Uint64()
		newVMInput.ESDTValue = big.NewInt(0).SetBytes(fullVMInput.Arguments[2])
		newVMInput.ESDTTokenType = uint32(core.NonFungible)
	}
}

func (sc *scProcessor) isCrossShardESDTTransfer(tx data.TransactionHandler) (string, bool) {
	sndShardID := sc.shardCoordinator.ComputeId(tx.GetSndAddr())
	if sndShardID == sc.shardCoordinator.SelfId() {
		return "", false
	}

	dstShardID := sc.shardCoordinator.ComputeId(tx.GetRcvAddr())
	if dstShardID == sndShardID {
		return "", false
	}

	function, args, err := sc.argsParser.ParseCallData(string(tx.GetData()))
	if err != nil {
		return "", false
	}

	if len(args) < 2 {
		return "", false
	}

	if function == core.BuiltInFunctionESDTTransfer {
		returnData := ""
		returnData += function + "@"
		returnData += hex.EncodeToString(args[0]) + "@"
		returnData += hex.EncodeToString(args[1])

		return returnData, true
	}

	if function == core.BuiltInFunctionESDTNFTTransfer {
		if len(args) < 4 {
			return "", false
		}

		returnData := ""
		returnData += function + "@"
		returnData += hex.EncodeToString(args[0]) + "@"
		returnData += hex.EncodeToString(args[1]) + "@"
		returnData += hex.EncodeToString(args[2]) + "@"
		returnData += hex.EncodeToString(args[3])

		return returnData, true
	}

	return "", false
}

// ProcessIfError creates a smart contract result, consumes the gas and returns the value to the user
func (sc *scProcessor) ProcessIfError(
	acntSnd state.UserAccountHandler,
	txHash []byte,
	tx data.TransactionHandler,
	returnCode string,
	returnMessage []byte,
	snapshot int,
	gasLocked uint64,
) error {
	sc.vmOutputCacher.Put(txHash, &vmcommon.VMOutput{
		ReturnCode:    vmcommon.SimulateFailed,
		ReturnMessage: string(returnMessage),
	}, 0)

	err := sc.accounts.RevertToSnapshot(snapshot)
	if err != nil {
		log.Warn("revert to snapshot", "error", err.Error())
		return err
	}

	if len(returnMessage) == 0 && sc.flagDeploy.IsSet() {
		returnMessage = []byte(returnCode)
	}

	scrIfError, consumedFee := sc.createSCRsWhenError(acntSnd, txHash, tx, returnCode, returnMessage, gasLocked)
	err = sc.addBackTxValues(acntSnd, scrIfError, tx)
	if err != nil {
		return err
	}

	err = sc.scrForwarder.AddIntermediateTransactions([]data.TransactionHandler{scrIfError})
	if err != nil {
		return err
	}

	err = sc.processForRelayerWhenError(tx, txHash, returnMessage)
	if err != nil {
		return err
	}

	txType, _ := sc.txTypeHandler.ComputeTransactionType(tx)
	isCrossShardMoveBalance := txType == process.MoveBalance && check.IfNil(acntSnd)
	if isCrossShardMoveBalance && sc.flagDeploy.IsSet() {
		// move balance was already consumed in sender shard
		return nil
	}

	sc.txFeeHandler.ProcessTransactionFee(consumedFee, big.NewInt(0), txHash)

	return nil
}

func (sc *scProcessor) processForRelayerWhenError(
	originalTx data.TransactionHandler,
	txHash []byte,
	returnMessage []byte,
) error {
	relayedSCR, isRelayed := isRelayedTx(originalTx)
	if !isRelayed {
		return nil
	}
	if relayedSCR.Value.Cmp(zero) == 0 {
		return nil
	}

	relayerAcnt, err := sc.getAccountFromAddress(relayedSCR.RelayerAddr)
	if err != nil {
		return err
	}

	if !check.IfNil(relayerAcnt) {
		err = relayerAcnt.AddToBalance(relayedSCR.RelayedValue)
		if err != nil {
			return err
		}

		err = sc.accounts.SaveAccount(relayerAcnt)
		if err != nil {
			log.Debug("error saving account")
			return err
		}
	}

	scrForRelayer := &smartContractResult.SmartContractResult{
		Nonce:          originalTx.GetNonce(),
		Value:          relayedSCR.RelayedValue,
		RcvAddr:        relayedSCR.RelayerAddr,
		SndAddr:        relayedSCR.RcvAddr,
		OriginalTxHash: relayedSCR.OriginalTxHash,
		PrevTxHash:     txHash,
		ReturnMessage:  returnMessage,
	}

	err = sc.scrForwarder.AddIntermediateTransactions([]data.TransactionHandler{scrForRelayer})
	if err != nil {
		return err
	}

	return nil
}

// transaction must be of type SCR and relayed address to be set with relayed value higher than 0
func isRelayedTx(tx data.TransactionHandler) (*smartContractResult.SmartContractResult, bool) {
	relayedSCR, ok := tx.(*smartContractResult.SmartContractResult)
	if !ok {
		return nil, false
	}

	if len(relayedSCR.RelayerAddr) == len(relayedSCR.SndAddr) {
		return relayedSCR, true
	}

	return nil, false
}

// refunds the transaction values minus the relayed value to the sender account
// in case of failed smart contract execution - gas is consumed, value is sent back
func (sc *scProcessor) addBackTxValues(
	acntSnd state.UserAccountHandler,
	scrIfError *smartContractResult.SmartContractResult,
	originalTx data.TransactionHandler,
) error {
	valueForSnd := big.NewInt(0).Set(scrIfError.Value)

	relayedSCR, isRelayed := isRelayedTx(originalTx)
	if isRelayed {
		valueForSnd.Sub(valueForSnd, relayedSCR.RelayedValue)
		if valueForSnd.Cmp(zero) < 0 {
			return process.ErrNegativeValue
		}
		scrIfError.Value = big.NewInt(0).Set(valueForSnd)
	}

	isOriginalTxAsyncCallBack := sc.flagSenderInOutTransfer.IsSet() &&
		determineCallType(originalTx) == vmcommon.AsynchronousCallBack &&
		sc.shardCoordinator.SelfId() == sc.shardCoordinator.ComputeId(originalTx.GetRcvAddr())
	if isOriginalTxAsyncCallBack {
		destAcc, err := sc.getAccountFromAddress(originalTx.GetRcvAddr())
		if err != nil {
			return err
		}

		err = destAcc.AddToBalance(valueForSnd)
		if err != nil {
			return err
		}

		return sc.accounts.SaveAccount(destAcc)
	}

	if !check.IfNil(acntSnd) {
		err := acntSnd.AddToBalance(valueForSnd)
		if err != nil {
			return err
		}

		err = sc.accounts.SaveAccount(acntSnd)
		if err != nil {
			log.Debug("error saving account")
			return err
		}
	}

	return nil
}

// DeploySmartContract processes the transaction, than deploy the smart contract into VM, final code is saved in account
func (sc *scProcessor) DeploySmartContract(tx data.TransactionHandler, acntSnd state.UserAccountHandler) (vmcommon.ReturnCode, error) {
	err := sc.checkTxValidity(tx)
	if err != nil {
		log.Debug("invalid transaction", "error", err.Error())
		return 0, err
	}

	isEmptyAddress := sc.isDestAddressEmpty(tx)
	if !isEmptyAddress {
		log.Debug("wrong transaction - not empty address", "error", process.ErrWrongTransaction.Error())
		return 0, process.ErrWrongTransaction
	}

	txHash, err := core.CalculateHash(sc.marshalizer, sc.hasher, tx)
	if err != nil {
		log.Debug("CalculateHash error", "error", err)
		return 0, err
	}

	err = sc.processSCPayment(tx, acntSnd)
	if err != nil {
		return 0, err
	}

	err = sc.saveAccounts(acntSnd, nil)
	if err != nil {
		log.Debug("saveAccounts error", "error", err)
		return 0, err
	}

	var vmOutput *vmcommon.VMOutput
	snapshot := sc.accounts.JournalLen()
	shouldAllowDeploy := sc.flagDeploy.IsSet() || sc.isGenesisProcessing
	if !shouldAllowDeploy {
		log.Trace("deploy is disabled")
		return vmcommon.UserError, sc.ProcessIfError(acntSnd, txHash, tx, process.ErrSmartContractDeploymentIsDisabled.Error(), []byte(""), snapshot, 0)
	}

	vmInput, vmType, err := sc.createVMDeployInput(tx)
	if err != nil {
		log.Trace("Transaction data invalid", "error", err.Error())
		return vmcommon.UserError, sc.ProcessIfError(acntSnd, txHash, tx, err.Error(), []byte(""), snapshot, 0)
	}

	sc.arwenChangeLocker.RLock()
	vmExec, err := sc.vmContainer.Get(vmType)
	if err != nil {
		sc.arwenChangeLocker.RUnlock()
		log.Trace("VM not found", "error", err.Error())
		return vmcommon.UserError, sc.ProcessIfError(acntSnd, txHash, tx, err.Error(), []byte(""), snapshot, vmInput.GasLocked)
	}

	vmOutput, err = vmExec.RunSmartContractCreate(vmInput)
	sc.arwenChangeLocker.RUnlock()
	if err != nil {
		log.Debug("VM error", "error", err.Error())
		return vmcommon.UserError, sc.ProcessIfError(acntSnd, txHash, tx, err.Error(), []byte(""), snapshot, vmInput.GasLocked)
	}

	if vmOutput == nil {
		err = process.ErrNilVMOutput
		log.Trace("run smart contract create", "error", err.Error())
		return vmcommon.UserError, sc.ProcessIfError(acntSnd, txHash, tx, err.Error(), []byte(""), snapshot, vmInput.GasLocked)
	}
	vmOutput.GasRemaining += vmInput.GasLocked
	if vmOutput.ReturnCode != vmcommon.Ok {
		return vmcommon.UserError, sc.ProcessIfError(acntSnd, txHash, tx, vmOutput.ReturnCode.String(), []byte(vmOutput.ReturnMessage), snapshot, vmInput.GasLocked)
	}

	err = sc.gasConsumedChecks(tx, vmInput.GasProvided, vmInput.GasLocked, vmOutput)
	if err != nil {
		log.Error("gasConsumedChecks with problem ", "err", err.Error(), "txHash", txHash)
		return vmcommon.ExecutionFailed, sc.ProcessIfError(acntSnd, txHash, tx, err.Error(), []byte("gas consumed exceeded"), snapshot, vmInput.GasLocked)
	}

	results, err := sc.processVMOutput(vmOutput, txHash, tx, vmInput.CallType, vmInput.GasProvided)
	if err != nil {
		log.Trace("Processing error", "error", err.Error())
		return vmcommon.ExecutionFailed, sc.ProcessIfError(acntSnd, txHash, tx, err.Error(), []byte(vmOutput.ReturnMessage), snapshot, vmInput.GasLocked)
	}

	acntSnd, err = sc.reloadLocalAccount(acntSnd) // nolint
	if err != nil {
		log.Debug("reloadLocalAccount error", "error", err.Error())
		return 0, err
	}
	err = sc.scrForwarder.AddIntermediateTransactions(results)
	if err != nil {
		log.Debug("AddIntermediate Transaction error", "error", err.Error())
		return 0, err
	}

	err = sc.updateDeveloperRewardsProxy(tx, vmOutput, 0)
	if err != nil {
		log.Debug("updateDeveloperRewardsProxy", "error", err.Error())
		return 0, err
	}

	totalConsumedFee, totalDevRwd := sc.computeTotalConsumedFeeAndDevRwd(tx, vmOutput, 0)
	sc.txFeeHandler.ProcessTransactionFee(totalConsumedFee, totalDevRwd, txHash)
	sc.printScDeployed(vmOutput, tx)
	sc.gasHandler.SetGasRefunded(vmOutput.GasRemaining, txHash)

	sc.vmOutputCacher.Put(txHash, vmOutput, 0)

	return 0, nil
}

func (sc *scProcessor) updateDeveloperRewardsProxy(
	tx data.TransactionHandler,
	vmOutput *vmcommon.VMOutput,
	builtInFuncGasUsed uint64,
) error {
	if !sc.flagDeploy.IsSet() {
		return sc.updateDeveloperRewardsV1(tx, vmOutput, builtInFuncGasUsed)
	}

	return sc.updateDeveloperRewardsV2(tx, vmOutput, builtInFuncGasUsed)
}

func (sc *scProcessor) printScDeployed(vmOutput *vmcommon.VMOutput, tx data.TransactionHandler) {
	scGenerated := make([]string, 0, len(vmOutput.OutputAccounts))
	for _, account := range vmOutput.OutputAccounts {
		if account == nil {
			continue
		}

		addr := account.Address
		if !core.IsSmartContractAddress(addr) {
			continue
		}

		scGenerated = append(scGenerated, sc.pubkeyConv.Encode(addr))
	}

	log.Debug("SmartContract deployed",
		"owner", sc.pubkeyConv.Encode(tx.GetSndAddr()),
		"SC address(es)", strings.Join(scGenerated, ", "))
}

// taking money from sender, as VM might not have access to him because of state sharding
func (sc *scProcessor) processSCPayment(tx data.TransactionHandler, acntSnd state.UserAccountHandler) error {
	if check.IfNil(acntSnd) {
		// transaction was already processed at sender shard
		return nil
	}

	acntSnd.IncreaseNonce(1)
	err := sc.economicsFee.CheckValidityTxValues(tx)
	if err != nil {
		return err
	}

	cost := sc.economicsFee.ComputeTxFee(tx)
	if !sc.flagPenalizedTooMuchGas.IsSet() {
		cost = core.SafeMul(tx.GetGasLimit(), tx.GetGasPrice())
	}
	cost = cost.Add(cost, tx.GetValue())

	if cost.Cmp(big.NewInt(0)) == 0 {
		return nil
	}

	err = acntSnd.SubFromBalance(cost)
	if err != nil {
		return err
	}

	return nil
}

func (sc *scProcessor) processVMOutput(
	vmOutput *vmcommon.VMOutput,
	txHash []byte,
	tx data.TransactionHandler,
	callType vmcommon.CallType,
	gasProvided uint64,
) ([]data.TransactionHandler, error) {

	sc.penalizeUserIfNeeded(tx, txHash, callType, gasProvided, vmOutput)
	scrForSender, scrForRelayer := sc.createSCRForSenderAndRelayer(
		vmOutput,
		tx,
		txHash,
		callType,
	)

	outPutAccounts := process.SortVMOutputInsideData(vmOutput)
	createdAsyncCallback, scrTxs, err := sc.processSCOutputAccounts(vmOutput, callType, outPutAccounts, tx, txHash)
	if err != nil {
		return nil, err
	}

	if !check.IfNil(scrForRelayer) {
		scrTxs = append(scrTxs, scrForRelayer)
		err = sc.addGasRefundIfInShard(scrForRelayer.RcvAddr, scrForRelayer.Value)
		if err != nil {
			return nil, err
		}
	}

	if !createdAsyncCallback && callType == vmcommon.AsynchronousCall {
		asyncCallBackSCR := sc.createAsyncCallBackSCRFromVMOutput(vmOutput, tx, txHash)
		scrTxs = append(scrTxs, asyncCallBackSCR)
	} else if !createdAsyncCallback {
		scrTxs = append(scrTxs, scrForSender)
	}

	if !createdAsyncCallback {
		err = sc.addGasRefundIfInShard(scrForSender.RcvAddr, scrForSender.Value)
		if err != nil {
			return nil, err
		}
	}

	err = sc.deleteAccounts(vmOutput.DeletedAccounts)
	if err != nil {
		return nil, err
	}

	return scrTxs, nil
}

func (sc *scProcessor) addGasRefundIfInShard(address []byte, value *big.Int) error {
	userAcc, err := sc.getAccountFromAddress(address)
	if err != nil {
		return err
	}

	if check.IfNil(userAcc) {
		return nil
	}

	if sc.flagDeploy.IsSet() && core.IsSmartContractAddress(address) {
		userAcc.AddToDeveloperReward(value)
	} else {
		err = userAcc.AddToBalance(value)
		if err != nil {
			return err
		}
	}

	return sc.accounts.SaveAccount(userAcc)
}

func (sc *scProcessor) penalizeUserIfNeeded(
	tx data.TransactionHandler,
	txHash []byte,
	callType vmcommon.CallType,
	gasProvided uint64,
	vmOutput *vmcommon.VMOutput,
) {
	if !sc.flagPenalizedTooMuchGas.IsSet() {
		return
	}
	if callType == vmcommon.AsynchronousCall {
		return
	}

	isTooMuchProvided := isTooMuchGasProvided(gasProvided, vmOutput.GasRemaining)
	if !isTooMuchProvided {
		return
	}

	gasUsed := gasProvided - vmOutput.GasRemaining
	log.Trace("scProcessor.penalizeUserIfNeeded: too much gas provided",
		"hash", txHash,
		"nonce", tx.GetNonce(),
		"value", tx.GetValue(),
		"sender", tx.GetSndAddr(),
		"receiver", tx.GetRcvAddr(),
		"gas limit", tx.GetGasLimit(),
		"gas price", tx.GetGasPrice(),
		"gas provided", gasProvided,
		"gas remained", vmOutput.GasRemaining,
		"gas used", gasUsed,
		"return code", vmOutput.ReturnCode.String(),
		"return message", vmOutput.ReturnMessage,
	)

	if sc.flagDeploy.IsSet() {
		vmOutput.ReturnMessage += "@"
		if !isSmartContractResult(tx) {
			gasUsed += sc.economicsFee.ComputeGasLimit(tx)
		}
	}

	vmOutput.ReturnMessage += fmt.Sprintf("%s: gas needed = %d, gas remained = %d",
		TooMuchGasProvidedMessage, gasUsed, vmOutput.GasRemaining)
	vmOutput.GasRemaining = 0
}

func isTooMuchGasProvided(gasProvided uint64, gasRemained uint64) bool {
	if gasProvided <= gasRemained {
		return false
	}

	gasUsed := gasProvided - gasRemained
	return gasProvided > gasUsed*process.MaxGasFeeHigherFactorAccepted
}

func (sc *scProcessor) createSCRsWhenError(
	acntSnd state.UserAccountHandler,
	txHash []byte,
	tx data.TransactionHandler,
	returnCode string,
	returnMessage []byte,
	gasLocked uint64,
) (*smartContractResult.SmartContractResult, *big.Int) {
	rcvAddress := tx.GetSndAddr()
	callType := determineCallType(tx)
	if callType == vmcommon.AsynchronousCallBack {
		rcvAddress = tx.GetRcvAddr()
	}

	scr := &smartContractResult.SmartContractResult{
		Nonce:         tx.GetNonce(),
		Value:         tx.GetValue(),
		RcvAddr:       rcvAddress,
		SndAddr:       tx.GetRcvAddr(),
		PrevTxHash:    txHash,
		ReturnMessage: returnMessage,
	}

	accumulatedSCRData := ""
	esdtReturnData, isCrossShardESDTCall := sc.isCrossShardESDTTransfer(tx)
	if callType != vmcommon.AsynchronousCallBack && isCrossShardESDTCall {
		accumulatedSCRData += esdtReturnData
	}

	consumedFee := sc.economicsFee.ComputeTxFee(tx)
	if !sc.flagPenalizedTooMuchGas.IsSet() {
		consumedFee = core.SafeMul(tx.GetGasLimit(), tx.GetGasPrice())
	}

	if !sc.flagDeploy.IsSet() {
		accumulatedSCRData += "@" + hex.EncodeToString([]byte(returnCode)) + "@" + hex.EncodeToString(txHash)
		if check.IfNil(acntSnd) {
			moveBalanceCost := sc.economicsFee.ComputeMoveBalanceFee(tx)
			consumedFee.Sub(consumedFee, moveBalanceCost)
		}
	} else {
		if callType == vmcommon.AsynchronousCall {
			scr.CallType = vmcommon.AsynchronousCallBack
			scr.GasPrice = tx.GetGasPrice()
			if tx.GetGasLimit() >= gasLocked {
				scr.GasLimit = gasLocked
				consumedFee = sc.economicsFee.ComputeFeeForProcessing(tx, tx.GetGasLimit()-gasLocked)
			}
			accumulatedSCRData += "@" + core.ConvertToEvenHex(int(vmcommon.UserError))
			if sc.flagRepairCallBackData.IsSet() {
				accumulatedSCRData += "@" + hex.EncodeToString(returnMessage)
			}
		} else {
			accumulatedSCRData += "@" + hex.EncodeToString([]byte(returnCode))
			if check.IfNil(acntSnd) {
				moveBalanceCost := sc.economicsFee.ComputeMoveBalanceFee(tx)
				consumedFee.Sub(consumedFee, moveBalanceCost)
			}
		}
	}

	scr.Data = []byte(accumulatedSCRData)
	setOriginalTxHash(scr, txHash, tx)
	if scr.Value == nil {
		scr.Value = big.NewInt(0)
	}
	if scr.Value.Cmp(zero) > 0 {
		scr.OriginalSender = tx.GetSndAddr()
	}

	return scr, consumedFee
}

func setOriginalTxHash(
	scr *smartContractResult.SmartContractResult,
	txHash []byte,
	tx data.TransactionHandler,
) {
	currSCR, isSCR := tx.(*smartContractResult.SmartContractResult)
	if isSCR {
		scr.OriginalTxHash = currSCR.OriginalTxHash
	} else {
		scr.OriginalTxHash = txHash
	}
}

// reloadLocalAccount will reload from current account state the sender account
// this requirement is needed because in the case of refunding the exact account that was previously
// modified in saveSCOutputToCurrentState, the modifications done there should be visible here
func (sc *scProcessor) reloadLocalAccount(acntSnd state.UserAccountHandler) (state.UserAccountHandler, error) {
	if check.IfNil(acntSnd) {
		return acntSnd, nil
	}

	isAccountFromCurrentShard := acntSnd.AddressBytes() != nil
	if !isAccountFromCurrentShard {
		return acntSnd, nil
	}

	return sc.getAccountFromAddress(acntSnd.AddressBytes())
}

func createBaseSCR(
	outAcc *vmcommon.OutputAccount,
	tx data.TransactionHandler,
	txHash []byte,
	transferNonce uint64,
) *smartContractResult.SmartContractResult {
	result := &smartContractResult.SmartContractResult{}

	result.Value = big.NewInt(0)
	result.Nonce = outAcc.Nonce + transferNonce
	result.RcvAddr = outAcc.Address
	result.SndAddr = tx.GetRcvAddr()
	result.Code = outAcc.Code
	result.GasPrice = tx.GetGasPrice()
	result.PrevTxHash = txHash
	result.CallType = vmcommon.DirectCall
	setOriginalTxHash(result, txHash, tx)

	relayedTx, isRelayed := isRelayedTx(tx)
	if isRelayed {
		result.RelayedValue = big.NewInt(0)
		result.RelayerAddr = relayedTx.RelayerAddr
	}

	return result
}

func (sc *scProcessor) addVMOutputResultsToSCR(vmOutput *vmcommon.VMOutput, result *smartContractResult.SmartContractResult) {
	result.CallType = vmcommon.AsynchronousCallBack
	result.GasLimit = vmOutput.GasRemaining
	result.Data = []byte("@" + core.ConvertToEvenHex(int(vmOutput.ReturnCode)))

	if vmOutput.ReturnCode != vmcommon.Ok && sc.flagRepairCallBackData.IsSet() {
		encodedReturnMessage := "@" + hex.EncodeToString([]byte(vmOutput.ReturnMessage))
		result.Data = append(result.Data, encodedReturnMessage...)
	}

	addReturnDataToSCR(vmOutput, result)
}

func (sc *scProcessor) createAsyncCallBackSCRFromVMOutput(
	vmOutput *vmcommon.VMOutput,
	tx data.TransactionHandler,
	txHash []byte,
) *smartContractResult.SmartContractResult {
	scr := &smartContractResult.SmartContractResult{
		Value:          big.NewInt(0),
		RcvAddr:        tx.GetSndAddr(),
		SndAddr:        tx.GetRcvAddr(),
		PrevTxHash:     txHash,
		GasPrice:       tx.GetGasPrice(),
		ReturnMessage:  []byte(vmOutput.ReturnMessage),
		OriginalSender: tx.GetSndAddr(),
	}
	setOriginalTxHash(scr, txHash, tx)
	relayedTx, isRelayed := isRelayedTx(tx)
	if isRelayed {
		scr.RelayedValue = big.NewInt(0)
		scr.RelayerAddr = relayedTx.RelayerAddr
	}

	sc.addVMOutputResultsToSCR(vmOutput, scr)

	return scr
}

func (sc *scProcessor) createSmartContractResults(
	vmOutput *vmcommon.VMOutput,
	callType vmcommon.CallType,
	outAcc *vmcommon.OutputAccount,
	tx data.TransactionHandler,
	txHash []byte,
) (bool, []data.TransactionHandler) {

	if bytes.Equal(outAcc.Address, vm.StakingSCAddress) {
		storageUpdates := process.GetSortedStorageUpdates(outAcc)
		result := createBaseSCR(outAcc, tx, txHash, 0)
		result.Data = append(result.Data, sc.argsParser.CreateDataFromStorageUpdate(storageUpdates)...)

		return false, []data.TransactionHandler{result}
	}

	lenOutTransfers := len(outAcc.OutputTransfers)
	if lenOutTransfers == 0 {
		if callType == vmcommon.AsynchronousCall && bytes.Equal(outAcc.Address, tx.GetSndAddr()) {
			result := createBaseSCR(outAcc, tx, txHash, 0)
			sc.addVMOutputResultsToSCR(vmOutput, result)
			return true, []data.TransactionHandler{result}
		}

		if !sc.flagDeploy.IsSet() {
			result := createBaseSCR(outAcc, tx, txHash, 0)
			result.Code = outAcc.Code
			result.Value.Set(outAcc.BalanceDelta)
			if result.Value.Cmp(zero) > 0 {
				result.OriginalSender = tx.GetSndAddr()
			}

			return false, []data.TransactionHandler{result}
		}

		return false, nil
	}

	createdAsyncCallBack := false
	var result *smartContractResult.SmartContractResult
	scResults := make([]data.TransactionHandler, 0, len(outAcc.OutputTransfers))
	for i, outputTransfer := range outAcc.OutputTransfers {
		transferNonce := uint64(0)
		if sc.flagIncrementSCRNonceInMultiTransfer.IsSet() {
			transferNonce = uint64(i)
		}
		result = createBaseSCR(outAcc, tx, txHash, transferNonce)

		if outputTransfer.Value != nil {
			result.Value.Set(outputTransfer.Value)
		}
		result.Data = outputTransfer.Data
		result.GasLimit = outputTransfer.GasLimit
		result.CallType = outputTransfer.CallType
		setOriginalTxHash(result, txHash, tx)
		if result.Value.Cmp(zero) > 0 {
			result.OriginalSender = tx.GetSndAddr()
		}

		if result.CallType == vmcommon.AsynchronousCallBack {
			createdAsyncCallBack = true
			result.GasLimit, _ = core.SafeAddUint64(result.GasLimit, vmOutput.GasRemaining)
		}

		useSenderAddressFromOutTransfer := sc.flagSenderInOutTransfer.IsSet() &&
			len(outputTransfer.SenderAddress) == len(tx.GetSndAddr()) &&
			sc.shardCoordinator.ComputeId(outputTransfer.SenderAddress) == sc.shardCoordinator.SelfId()
		if useSenderAddressFromOutTransfer {
			result.SndAddr = outputTransfer.SenderAddress
		}

		isOutTransferTxRcvAddr := bytes.Equal(result.SndAddr, tx.GetRcvAddr())
		outputTransferCopy := outputTransfer
		isLastOutTransfer := i == lenOutTransfers-1
		if !createdAsyncCallBack && isLastOutTransfer && isOutTransferTxRcvAddr &&
			sc.useLastTransferAsAsyncCallBackWhenNeeded(callType, outAcc, &outputTransferCopy, vmOutput, tx, result) {
			createdAsyncCallBack = true
		}

		if result.CallType == vmcommon.AsynchronousCall {
			result.GasLimit += outputTransfer.GasLocked
			lastArgAsGasLocked := "@" + hex.EncodeToString(big.NewInt(0).SetUint64(outputTransfer.GasLocked).Bytes())
			result.Data = append(result.Data, []byte(lastArgAsGasLocked)...)
		}

		scResults = append(scResults, result)
	}

	return createdAsyncCallBack, scResults
}

func (sc *scProcessor) useLastTransferAsAsyncCallBackWhenNeeded(
	callType vmcommon.CallType,
	outAcc *vmcommon.OutputAccount,
	outputTransfer *vmcommon.OutputTransfer,
	vmOutput *vmcommon.VMOutput,
	tx data.TransactionHandler,
	result *smartContractResult.SmartContractResult,
) bool {
	if len(vmOutput.ReturnData) > 0 && !sc.flagReturnDataToLastTransfer.IsSet() {
		return false
	}

	isAsyncTransferBackToSender := callType == vmcommon.AsynchronousCall &&
		bytes.Equal(outAcc.Address, tx.GetSndAddr())
	if !isAsyncTransferBackToSender {
		return false
	}

	if !sc.isTransferWithNoAdditionalData(outputTransfer.Data) {
		return false
	}

	addReturnDataToSCR(vmOutput, result)
	result.CallType = vmcommon.AsynchronousCallBack
	result.GasLimit, _ = core.SafeAddUint64(result.GasLimit, vmOutput.GasRemaining)

	return true
}

func (sc *scProcessor) isTransferWithNoAdditionalData(data []byte) bool {
	if len(data) == 0 {
		return true
	}
	function, args, err := sc.argsParser.ParseCallData(string(data))
	if err != nil {
		return false
	}

	_, err = sc.builtInFunctions.Get(function)
	if err != nil {
		return false
	}

	if function == core.BuiltInFunctionESDTTransfer {
		return len(args) == core.MinLenArgumentsESDTTransfer
	}
	if function == core.BuiltInFunctionESDTNFTTransfer {
		return len(args) == core.MinLenArgumentsESDTNFTTransfer
	}

	return false
}

// createSCRForSender(vmOutput, tx, txHash, acntSnd)
// give back the user the unused gas money
func (sc *scProcessor) createSCRForSenderAndRelayer(
	vmOutput *vmcommon.VMOutput,
	tx data.TransactionHandler,
	txHash []byte,
	callType vmcommon.CallType,
) (*smartContractResult.SmartContractResult, *smartContractResult.SmartContractResult) {
	if vmOutput.GasRefund == nil {
		// TODO: compute gas refund with reduced gasPrice if we need to activate this
		vmOutput.GasRefund = big.NewInt(0)
	}

	gasRefund := sc.economicsFee.ComputeFeeForProcessing(tx, vmOutput.GasRemaining)
	gasRemaining := uint64(0)
	storageFreeRefund := big.NewInt(0)
	// backward compatibility - there should be no refund as the storage pay was already distributed among validators
	// this would only create additional inflation
	// backward compatibility - direct smart contract results were created with gasLimit - there is no need for them
	if !sc.flagDeploy.IsSet() {
		storageFreeRefund = big.NewInt(0).Mul(vmOutput.GasRefund, big.NewInt(0).SetUint64(sc.economicsFee.MinGasPrice()))
		gasRemaining = vmOutput.GasRemaining
	}

	rcvAddress := tx.GetSndAddr()
	if callType == vmcommon.AsynchronousCallBack {
		rcvAddress = tx.GetRcvAddr()
	}

	var refundGasToRelayerSCR *smartContractResult.SmartContractResult
	relayedSCR, isRelayed := isRelayedTx(tx)
	shouldRefundGasToRelayerSCR := isRelayed && callType != vmcommon.AsynchronousCall && gasRefund.Cmp(zero) > 0
	if shouldRefundGasToRelayerSCR {
		senderForRelayerRefund := tx.GetRcvAddr()
		if !sc.isSelfShard(tx.GetRcvAddr()) {
			senderForRelayerRefund = tx.GetSndAddr()
		}

		refundGasToRelayerSCR = &smartContractResult.SmartContractResult{
			Nonce:          relayedSCR.Nonce + 1,
			Value:          big.NewInt(0).Set(gasRefund),
			RcvAddr:        relayedSCR.RelayerAddr,
			SndAddr:        senderForRelayerRefund,
			PrevTxHash:     txHash,
			OriginalTxHash: relayedSCR.OriginalTxHash,
			GasPrice:       tx.GetGasPrice(),
			CallType:       vmcommon.DirectCall,
			ReturnMessage:  []byte("gas refund for relayer"),
			OriginalSender: relayedSCR.OriginalSender,
		}
		gasRemaining = 0
	}

	scTx := &smartContractResult.SmartContractResult{}
	scTx.Value = big.NewInt(0).Set(storageFreeRefund)
	if callType != vmcommon.AsynchronousCall && check.IfNil(refundGasToRelayerSCR) {
		scTx.Value.Add(scTx.Value, gasRefund)
	}

	scTx.RcvAddr = rcvAddress
	scTx.SndAddr = tx.GetRcvAddr()
	scTx.Nonce = tx.GetNonce() + 1
	scTx.PrevTxHash = txHash
	scTx.GasLimit = gasRemaining
	scTx.GasPrice = tx.GetGasPrice()
	scTx.ReturnMessage = []byte(vmOutput.ReturnMessage)
	scTx.CallType = vmcommon.DirectCall
	setOriginalTxHash(scTx, txHash, tx)
	scTx.Data = []byte("@" + hex.EncodeToString([]byte(vmOutput.ReturnCode.String())))

	// when asynchronous call - the callback is created by combining the last output transfer with the returnData
	if callType != vmcommon.AsynchronousCall {
		addReturnDataToSCR(vmOutput, scTx)
	}

	log.Trace("createSCRForSenderAndRelayer ", "data", string(scTx.Data), "snd", scTx.SndAddr, "rcv", scTx.RcvAddr)
	return scTx, refundGasToRelayerSCR
}

func addReturnDataToSCR(vmOutput *vmcommon.VMOutput, scTx *smartContractResult.SmartContractResult) {
	for _, retData := range vmOutput.ReturnData {
		scTx.Data = append(scTx.Data, []byte("@"+hex.EncodeToString(retData))...)
	}
}

// save account changes in state from vmOutput - protected by VM - every output can be treated as is.
func (sc *scProcessor) processSCOutputAccounts(
	vmOutput *vmcommon.VMOutput,
	callType vmcommon.CallType,
	outputAccounts []*vmcommon.OutputAccount,
	tx data.TransactionHandler,
	txHash []byte,
) (bool, []data.TransactionHandler, error) {
	scResults := make([]data.TransactionHandler, 0, len(outputAccounts))

	sumOfAllDiff := big.NewInt(0)
	sumOfAllDiff.Sub(sumOfAllDiff, tx.GetValue())

	createdAsyncCallback := false
	for _, outAcc := range outputAccounts {
		acc, err := sc.getAccountFromAddress(outAcc.Address)
		if err != nil {
			return false, nil, err
		}

		tmpCreatedAsyncCallback, newScrs := sc.createSmartContractResults(vmOutput, callType, outAcc, tx, txHash)
		createdAsyncCallback = createdAsyncCallback || tmpCreatedAsyncCallback

		if len(newScrs) != 0 {
			scResults = append(scResults, newScrs...)
		}
		if check.IfNil(acc) {
			if outAcc.BalanceDelta != nil {
				if outAcc.BalanceDelta.Cmp(zero) < 0 {
					return false, nil, process.ErrNegativeBalanceDeltaOnCrossShardAccount
				}
				sumOfAllDiff.Add(sumOfAllDiff, outAcc.BalanceDelta)
			}
			continue
		}

		storageUpdates := process.GetSortedStorageUpdates(outAcc)
		for j := 0; j < len(storageUpdates); j++ {
			storeUpdate := storageUpdates[j]
			if !process.IsAllowedToSaveUnderKey(storeUpdate.Offset) {
				log.Trace("storeUpdate is not allowed", "acc", outAcc.Address, "key", storeUpdate.Offset, "data", storeUpdate.Data)
				continue
			}

			err = acc.DataTrieTracker().SaveKeyValue(storeUpdate.Offset, storeUpdate.Data)
			if err != nil {
				log.Warn("saveKeyValue", "error", err)
				return false, nil, err
			}
			log.Trace("storeUpdate", "acc", outAcc.Address, "key", storeUpdate.Offset, "data", storeUpdate.Data)
		}

		sc.updateSmartContractCode(acc, outAcc)
		// change nonce only if there is a change
		if outAcc.Nonce != acc.GetNonce() && outAcc.Nonce != 0 {
			if outAcc.Nonce < acc.GetNonce() {
				return false, nil, process.ErrWrongNonceInVMOutput
			}

			nonceDifference := outAcc.Nonce - acc.GetNonce()
			acc.IncreaseNonce(nonceDifference)
		}

		// if no change then continue
		if outAcc.BalanceDelta == nil || outAcc.BalanceDelta.Cmp(zero) == 0 {
			err = sc.accounts.SaveAccount(acc)
			if err != nil {
				return false, nil, err
			}

			continue
		}

		sumOfAllDiff = sumOfAllDiff.Add(sumOfAllDiff, outAcc.BalanceDelta)

		err = acc.AddToBalance(outAcc.BalanceDelta)
		if err != nil {
			return false, nil, err
		}

		err = sc.accounts.SaveAccount(acc)
		if err != nil {
			return false, nil, err
		}
	}

	if sumOfAllDiff.Cmp(zero) != 0 {
		return false, nil, process.ErrOverallBalanceChangeFromSC
	}

	return createdAsyncCallback, scResults, nil
}

// updateSmartContractCode upgrades code for "direct" deployments & upgrades and for "indirect" deployments & upgrades
// It receives:
// 	(1) the account as found in the State
//	(2) the account as returned in VM Output
// 	(3) the transaction that, upon execution, produced the VM Output
func (sc *scProcessor) updateSmartContractCode(
	stateAccount state.UserAccountHandler,
	outputAccount *vmcommon.OutputAccount,
) {
	if len(outputAccount.Code) == 0 {
		return
	}
	if len(outputAccount.CodeMetadata) == 0 {
		return
	}
	if !core.IsSmartContractAddress(outputAccount.Address) {
		return
	}

	// This check is desirable (not required though) since currently both Arwen and IELE send the code in the output account even for "regular" execution
	sameCode := bytes.Equal(outputAccount.Code, sc.accounts.GetCode(stateAccount.GetCodeHash()))
	sameCodeMetadata := bytes.Equal(outputAccount.CodeMetadata, stateAccount.GetCodeMetadata())
	if sameCode && sameCodeMetadata {
		return
	}

	currentOwner := stateAccount.GetOwnerAddress()
	isCodeDeployerSet := len(outputAccount.CodeDeployerAddress) > 0
	isCodeDeployerOwner := bytes.Equal(currentOwner, outputAccount.CodeDeployerAddress) && isCodeDeployerSet

	noExistingCode := len(sc.accounts.GetCode(stateAccount.GetCodeHash())) == 0
	noExistingOwner := len(currentOwner) == 0
	currentCodeMetadata := vmcommon.CodeMetadataFromBytes(stateAccount.GetCodeMetadata())
	newCodeMetadata := vmcommon.CodeMetadataFromBytes(outputAccount.CodeMetadata)
	isUpgradeable := currentCodeMetadata.Upgradeable
	isDeployment := noExistingCode && noExistingOwner
	isUpgrade := !isDeployment && isCodeDeployerOwner && isUpgradeable

	if isDeployment {
		// At this point, we are under the condition "noExistingOwner"
		stateAccount.SetOwnerAddress(outputAccount.CodeDeployerAddress)
		stateAccount.SetCodeMetadata(outputAccount.CodeMetadata)
		stateAccount.SetCode(outputAccount.Code)
		log.Info("updateSmartContractCode(): created", "address", sc.pubkeyConv.Encode(outputAccount.Address), "upgradeable", newCodeMetadata.Upgradeable)
		return
	}

	if isUpgrade {
		stateAccount.SetCodeMetadata(outputAccount.CodeMetadata)
		stateAccount.SetCode(outputAccount.Code)
		log.Debug("updateSmartContractCode(): upgraded", "address", sc.pubkeyConv.Encode(outputAccount.Address), "upgradeable", newCodeMetadata.Upgradeable)
		return
	}
}

// delete accounts - only suicide by current SC or another SC called by current SC - protected by VM
func (sc *scProcessor) deleteAccounts(deletedAccounts [][]byte) error {
	for _, value := range deletedAccounts {
		acc, err := sc.getAccountFromAddress(value)
		if err != nil {
			return err
		}

		if check.IfNil(acc) {
			// TODO: sharded Smart Contract processing
			continue
		}

		err = sc.accounts.RemoveAccount(acc.AddressBytes())
		if err != nil {
			return err
		}
	}
	return nil
}

func (sc *scProcessor) getAccountFromAddress(address []byte) (state.UserAccountHandler, error) {
	shardForCurrentNode := sc.shardCoordinator.SelfId()
	shardForSrc := sc.shardCoordinator.ComputeId(address)
	if shardForCurrentNode != shardForSrc {
		return nil, nil
	}

	acnt, err := sc.accounts.LoadAccount(address)
	if err != nil {
		return nil, err
	}

	stAcc, ok := acnt.(state.UserAccountHandler)
	if !ok {
		return nil, process.ErrWrongTypeAssertion
	}

	return stAcc, nil
}

// ProcessSmartContractResult updates the account state from the smart contract result
func (sc *scProcessor) ProcessSmartContractResult(scr *smartContractResult.SmartContractResult) (vmcommon.ReturnCode, error) {
	if check.IfNil(scr) {
		return 0, process.ErrNilSmartContractResult
	}

	log.Trace("scProcessor.ProcessSmartContractResult()", "sender", scr.GetSndAddr(), "receiver", scr.GetRcvAddr(), "data", string(scr.GetData()))

	var err error
	returnCode := vmcommon.UserError
	txHash, err := core.CalculateHash(sc.marshalizer, sc.hasher, scr)
	if err != nil {
		log.Debug("CalculateHash error", "error", err)
		return returnCode, err
	}

	dstAcc, err := sc.getAccountFromAddress(scr.RcvAddr)
	if err != nil {
		return returnCode, err
	}
	sndAcc, err := sc.getAccountFromAddress(scr.SndAddr)
	if err != nil {
		return returnCode, err
	}

	if check.IfNil(dstAcc) {
		err = process.ErrNilSCDestAccount
		return returnCode, err
	}

	snapshot := sc.accounts.JournalLen()
	process.DisplayProcessTxDetails(
		"ProcessSmartContractResult: receiver account details",
		dstAcc,
		scr,
		sc.pubkeyConv,
	)

	gasLocked := sc.getGasLockedFromSCR(scr)

	txType, _ := sc.txTypeHandler.ComputeTransactionType(scr)
	switch txType {
	case process.MoveBalance:
		err = sc.processSimpleSCR(scr, dstAcc)
		if err != nil {
			return returnCode, sc.ProcessIfError(sndAcc, txHash, scr, err.Error(), scr.ReturnMessage, snapshot, gasLocked)
		}
		return vmcommon.Ok, nil
	case process.SCDeployment:
		err = process.ErrSCDeployFromSCRIsNotPermitted
		return returnCode, sc.ProcessIfError(sndAcc, txHash, scr, err.Error(), scr.ReturnMessage, snapshot, gasLocked)
	case process.SCInvoking:
		returnCode, err = sc.ExecuteSmartContractTransaction(scr, sndAcc, dstAcc)
		return returnCode, err
	case process.BuiltInFunctionCall:
		if sc.shardCoordinator.SelfId() == core.MetachainShardId {
			returnCode, err = sc.ExecuteSmartContractTransaction(scr, sndAcc, dstAcc)
			return returnCode, err
		}
		returnCode, err = sc.ExecuteBuiltInFunction(scr, sndAcc, dstAcc)
		return returnCode, err
	}

	err = process.ErrWrongTransaction
	return returnCode, sc.ProcessIfError(sndAcc, txHash, scr, err.Error(), scr.ReturnMessage, snapshot, gasLocked)
}

func (sc *scProcessor) getGasLockedFromSCR(scr *smartContractResult.SmartContractResult) uint64 {
	if scr.CallType != vmcommon.AsynchronousCall {
		return 0
	}

	_, arguments, err := sc.argsParser.ParseCallData(string(scr.Data))
	if err != nil {
		return 0
	}
	_, gasLocked := sc.getAsyncCallGasLockFromTxData(scr.CallType, arguments)
	return gasLocked
}

func (sc *scProcessor) processSimpleSCR(
	scResult *smartContractResult.SmartContractResult,
	dstAcc state.UserAccountHandler,
) error {
	if scResult.Value.Cmp(zero) <= 0 {
		return nil
	}

	isPayable, err := sc.IsPayable(scResult.RcvAddr)
	if err != nil {
		return err
	}
	if !isPayable && !bytes.Equal(scResult.RcvAddr, scResult.OriginalSender) {
		return process.ErrAccountNotPayable
	}

	err = dstAcc.AddToBalance(scResult.Value)
	if err != nil {
		return err
	}

	return sc.accounts.SaveAccount(dstAcc)
}

func (sc *scProcessor) checkUpgradePermission(contract state.UserAccountHandler, vmInput *vmcommon.ContractCallInput) error {
	isUpgradeCalled := vmInput.Function == upgradeFunctionName
	if !isUpgradeCalled {
		return nil
	}
	if check.IfNil(contract) {
		return process.ErrUpgradeNotAllowed
	}

	codeMetadata := vmcommon.CodeMetadataFromBytes(contract.GetCodeMetadata())
	isUpgradeable := codeMetadata.Upgradeable
	callerAddress := vmInput.CallerAddr
	ownerAddress := contract.GetOwnerAddress()
	isCallerOwner := bytes.Equal(callerAddress, ownerAddress)

	if isUpgradeable && isCallerOwner {
		return nil
	}

	return process.ErrUpgradeNotAllowed
}

// IsPayable returns if address is payable, smart contract ca set to false
func (sc *scProcessor) IsPayable(address []byte) (bool, error) {
	return sc.blockChainHook.IsPayable(address)
}

// EpochConfirmed is called whenever a new epoch is confirmed
func (sc *scProcessor) EpochConfirmed(epoch uint32, _ uint64) {
	sc.flagDeploy.Toggle(epoch >= sc.deployEnableEpoch)
	log.Debug("scProcessor: deployment of SC", "enabled", sc.flagDeploy.IsSet())

	sc.flagBuiltin.Toggle(epoch >= sc.builtinEnableEpoch)
	log.Debug("scProcessor: built in functions", "enabled", sc.flagBuiltin.IsSet())

	sc.flagPenalizedTooMuchGas.Toggle(epoch >= sc.penalizedTooMuchGasEnableEpoch)
	log.Debug("scProcessor: penalized too much gas", "enabled", sc.flagPenalizedTooMuchGas.IsSet())

	sc.flagRepairCallBackData.Toggle(epoch >= sc.repairCallBackEnableEpoch)
	log.Debug("scProcessor: repair call back", "enabled", sc.flagRepairCallBackData.IsSet())

	sc.flagStakingV2.Toggle(epoch > sc.stakingV2EnableEpoch)
	log.Debug("scProcessor: staking v2", "enabled", sc.flagStakingV2.IsSet())

	sc.flagReturnDataToLastTransfer.Toggle(epoch > sc.returnDataToLastTransferEnableEpoch)
	log.Debug("scProcessor: return data to last transfer", "enabled", sc.flagReturnDataToLastTransfer.IsSet())

	sc.flagSenderInOutTransfer.Toggle(epoch >= sc.senderInOutTransferEnableEpoch)
	log.Debug("scProcessor: sender in output transfer", "enabled", sc.flagSenderInOutTransfer.IsSet())

	sc.flagIncrementSCRNonceInMultiTransfer.Toggle(epoch >= sc.incrementSCRNonceInMultiTransferEnableEpoch)
	log.Debug("scProcessor: increment SCR nonce in multi transfer", "enabled", sc.flagIncrementSCRNonceInMultiTransfer.IsSet())
}

// IsInterfaceNil returns true if there is no value under the interface
func (sc *scProcessor) IsInterfaceNil() bool {
	return sc == nil
}<|MERGE_RESOLUTION|>--- conflicted
+++ resolved
@@ -76,52 +76,15 @@
 	txTypeHandler  process.TxTypeHandler
 	gasHandler     process.GasHandler
 
-<<<<<<< HEAD
-	builtInGasCosts map[string]uint64
-	mutGasLock      sync.RWMutex
-
-	txLogsProcessor process.TransactionLogProcessor
-	vmOutputCacher  storage.Cacher
-=======
 	builtInGasCosts     map[string]uint64
 	mutGasLock          sync.RWMutex
 	txLogsProcessor     process.TransactionLogProcessor
+	vmOutputCacher      storage.Cacher
 	isGenesisProcessing bool
->>>>>>> 44cf2092
 }
 
 // ArgsNewSmartContractProcessor defines the arguments needed for new smart contract processor
 type ArgsNewSmartContractProcessor struct {
-<<<<<<< HEAD
-	VmContainer                         process.VirtualMachinesContainer
-	ArgsParser                          process.ArgumentsParser
-	Hasher                              hashing.Hasher
-	Marshalizer                         marshal.Marshalizer
-	AccountsDB                          state.AccountsAdapter
-	BlockChainHook                      process.BlockChainHookHandler
-	PubkeyConv                          core.PubkeyConverter
-	ShardCoordinator                    sharding.Coordinator
-	ScrForwarder                        process.IntermediateTransactionHandler
-	TxFeeHandler                        process.TransactionFeeHandler
-	EconomicsFee                        process.FeeHandler
-	TxTypeHandler                       process.TxTypeHandler
-	GasHandler                          process.GasHandler
-	GasSchedule                         core.GasScheduleNotifier
-	BuiltInFunctions                    process.BuiltInFunctionContainer
-	TxLogsProcessor                     process.TransactionLogProcessor
-	BadTxForwarder                      process.IntermediateTransactionHandler
-	DeployEnableEpoch                   uint32
-	BuiltinEnableEpoch                  uint32
-	PenalizedTooMuchGasEnableEpoch      uint32
-	RepairCallbackEnableEpoch           uint32
-	StakingV2EnableEpoch                uint32
-	ReturnDataToLastTransferEnableEpoch uint32
-	SenderInOutTransferEnableEpoch      uint32
-	EpochNotifier                       process.EpochNotifier
-	IsGenesisProcessing                 bool
-	VMOutputCacher                      storage.Cacher
-	ArwenChangeLocker                   process.Locker
-=======
 	VmContainer                                 process.VirtualMachinesContainer
 	ArgsParser                                  process.ArgumentsParser
 	Hasher                                      hashing.Hasher
@@ -148,9 +111,9 @@
 	SenderInOutTransferEnableEpoch              uint32
 	IncrementSCRNonceInMultiTransferEnableEpoch uint32
 	EpochNotifier                               process.EpochNotifier
+	VMOutputCacher                              storage.Cacher
 	ArwenChangeLocker                           process.Locker
 	IsGenesisProcessing                         bool
->>>>>>> 44cf2092
 }
 
 // NewSmartContractProcessor creates a smart contract processor that creates and interprets VM data
@@ -244,12 +207,9 @@
 		returnDataToLastTransferEnableEpoch: args.ReturnDataToLastTransferEnableEpoch,
 		senderInOutTransferEnableEpoch:      args.SenderInOutTransferEnableEpoch,
 		arwenChangeLocker:                   args.ArwenChangeLocker,
-<<<<<<< HEAD
 		vmOutputCacher:                      args.VMOutputCacher,
-=======
 
 		incrementSCRNonceInMultiTransferEnableEpoch: args.IncrementSCRNonceInMultiTransferEnableEpoch,
->>>>>>> 44cf2092
 	}
 
 	log.Debug("smartContract/process: enable epoch for sc deploy", "epoch", sc.deployEnableEpoch)
