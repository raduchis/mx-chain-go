package smartContract

import (
	"bytes"
	"encoding/hex"
	"fmt"
	"math/big"
	"sort"
	"strings"
	"sync"
	"time"

	"github.com/multiversx/mx-chain-core-go/core"
	"github.com/multiversx/mx-chain-core-go/core/check"
	"github.com/multiversx/mx-chain-core-go/data"
	"github.com/multiversx/mx-chain-core-go/data/smartContractResult"
	"github.com/multiversx/mx-chain-core-go/data/transaction"
	vmData "github.com/multiversx/mx-chain-core-go/data/vm"
	"github.com/multiversx/mx-chain-core-go/hashing"
	"github.com/multiversx/mx-chain-core-go/marshal"
	"github.com/multiversx/mx-chain-go/common"
	"github.com/multiversx/mx-chain-go/process"
	"github.com/multiversx/mx-chain-go/sharding"
	"github.com/multiversx/mx-chain-go/state"
	"github.com/multiversx/mx-chain-go/storage"
	"github.com/multiversx/mx-chain-go/vm"
	logger "github.com/multiversx/mx-chain-logger-go"
	vmcommon "github.com/multiversx/mx-chain-vm-common-go"
	"github.com/multiversx/mx-chain-vm-common-go/parsers"
)

var _ process.SmartContractResultProcessor = (*scProcessor)(nil)
var _ process.SmartContractProcessor = (*scProcessor)(nil)

var log = logger.GetOrCreate("process/smartcontract")
var logCounters = logger.GetOrCreate("process/smartcontract.blockchainHookCounters")

const maxTotalSCRsSize = 3 * (1 << 18) // 768KB

const (
	// TooMuchGasProvidedMessage is the message for the too much gas provided error
	TooMuchGasProvidedMessage = "too much gas provided"

	executeDurationAlarmThreshold = time.Duration(100) * time.Millisecond

	// TODO: Move to vm-common.
	upgradeFunctionName = "upgradeContract"
	returnOkData        = "@6f6b"
)

var zero = big.NewInt(0)

<<<<<<< HEAD
type scrProcessingData struct {
	hash        []byte
	snapshot    int
	sender      state.UserAccountHandler
	destination state.UserAccountHandler
=======
// ExecutableChecker is an interface for checking if a builtin function is executable
type ExecutableChecker interface {
	CheckIsExecutable(senderAddr []byte, value *big.Int, receiverAddr []byte, gasProvidedForCall uint64, arguments [][]byte) error
>>>>>>> 799e5991
}

type scProcessor struct {
	accounts           state.AccountsAdapter
	blockChainHook     process.BlockChainHookHandler
	pubkeyConv         core.PubkeyConverter
	hasher             hashing.Hasher
	marshalizer        marshal.Marshalizer
	shardCoordinator   sharding.Coordinator
	vmContainer        process.VirtualMachinesContainer
	argsParser         process.ArgumentsParser
	esdtTransferParser vmcommon.ESDTTransferParser
	builtInFunctions   vmcommon.BuiltInFunctionContainer
	wasmVMChangeLocker common.Locker

	enableEpochsHandler common.EnableEpochsHandler
	badTxForwarder      process.IntermediateTransactionHandler
	scrForwarder        process.IntermediateTransactionHandler
	txFeeHandler        process.TransactionFeeHandler
	economicsFee        process.FeeHandler
	txTypeHandler       process.TxTypeHandler
	gasHandler          process.GasHandler

	builtInGasCosts     map[string]uint64
	persistPerByte      uint64
	storePerByte        uint64
	mutGasLock          sync.RWMutex
	txLogsProcessor     process.TransactionLogProcessor
	vmOutputCacher      storage.Cacher
	isGenesisProcessing bool

	executableCheckers    map[string]ExecutableChecker
	mutExecutableCheckers sync.RWMutex
}

// ArgsNewSmartContractProcessor defines the arguments needed for new smart contract processor
type ArgsNewSmartContractProcessor struct {
	VmContainer         process.VirtualMachinesContainer
	ArgsParser          process.ArgumentsParser
	Hasher              hashing.Hasher
	Marshalizer         marshal.Marshalizer
	AccountsDB          state.AccountsAdapter
	BlockChainHook      process.BlockChainHookHandler
	BuiltInFunctions    vmcommon.BuiltInFunctionContainer
	PubkeyConv          core.PubkeyConverter
	ShardCoordinator    sharding.Coordinator
	ScrForwarder        process.IntermediateTransactionHandler
	TxFeeHandler        process.TransactionFeeHandler
	EconomicsFee        process.FeeHandler
	TxTypeHandler       process.TxTypeHandler
	GasHandler          process.GasHandler
	GasSchedule         core.GasScheduleNotifier
	TxLogsProcessor     process.TransactionLogProcessor
	EnableEpochsHandler common.EnableEpochsHandler
	BadTxForwarder      process.IntermediateTransactionHandler
	VMOutputCacher      storage.Cacher
	WasmVMChangeLocker  common.Locker
	IsGenesisProcessing bool
}

// NewSmartContractProcessor creates a smart contract processor that creates and interprets VM data
func NewSmartContractProcessor(args ArgsNewSmartContractProcessor) (*scProcessor, error) {
	if check.IfNil(args.VmContainer) {
		return nil, process.ErrNoVM
	}
	if check.IfNil(args.ArgsParser) {
		return nil, process.ErrNilArgumentParser
	}
	if check.IfNil(args.Hasher) {
		return nil, process.ErrNilHasher
	}
	if check.IfNil(args.Marshalizer) {
		return nil, process.ErrNilMarshalizer
	}
	if check.IfNil(args.AccountsDB) {
		return nil, process.ErrNilAccountsAdapter
	}
	if check.IfNil(args.BlockChainHook) {
		return nil, process.ErrNilTemporaryAccountsHandler
	}
	if check.IfNil(args.PubkeyConv) {
		return nil, process.ErrNilPubkeyConverter
	}
	if check.IfNil(args.ShardCoordinator) {
		return nil, process.ErrNilShardCoordinator
	}
	if check.IfNil(args.ScrForwarder) {
		return nil, process.ErrNilIntermediateTransactionHandler
	}
	if check.IfNil(args.TxFeeHandler) {
		return nil, process.ErrNilUnsignedTxHandler
	}
	if check.IfNil(args.EconomicsFee) {
		return nil, process.ErrNilEconomicsFeeHandler
	}
	if check.IfNil(args.TxTypeHandler) {
		return nil, process.ErrNilTxTypeHandler
	}
	if check.IfNil(args.GasHandler) {
		return nil, process.ErrNilGasHandler
	}
	if check.IfNil(args.GasSchedule) || args.GasSchedule.LatestGasSchedule() == nil {
		return nil, process.ErrNilGasSchedule
	}
	if check.IfNil(args.TxLogsProcessor) {
		return nil, process.ErrNilTxLogsProcessor
	}
	if check.IfNil(args.EnableEpochsHandler) {
		return nil, process.ErrNilEnableEpochsHandler
	}
	if check.IfNil(args.BadTxForwarder) {
		return nil, process.ErrNilBadTxHandler
	}
	if check.IfNilReflect(args.WasmVMChangeLocker) {
		return nil, process.ErrNilLocker
	}
	if check.IfNil(args.VMOutputCacher) {
		return nil, process.ErrNilCacher
	}
	if check.IfNil(args.BuiltInFunctions) {
		return nil, process.ErrNilBuiltInFunction
	}

	builtInFuncCost := args.GasSchedule.LatestGasSchedule()[common.BuiltInCost]
	baseOperationCost := args.GasSchedule.LatestGasSchedule()[common.BaseOperationCost]
	sc := &scProcessor{
		vmContainer:         args.VmContainer,
		argsParser:          args.ArgsParser,
		hasher:              args.Hasher,
		marshalizer:         args.Marshalizer,
		accounts:            args.AccountsDB,
		blockChainHook:      args.BlockChainHook,
		pubkeyConv:          args.PubkeyConv,
		shardCoordinator:    args.ShardCoordinator,
		scrForwarder:        args.ScrForwarder,
		txFeeHandler:        args.TxFeeHandler,
		economicsFee:        args.EconomicsFee,
		txTypeHandler:       args.TxTypeHandler,
		gasHandler:          args.GasHandler,
		builtInGasCosts:     builtInFuncCost,
		txLogsProcessor:     args.TxLogsProcessor,
		enableEpochsHandler: args.EnableEpochsHandler,
		badTxForwarder:      args.BadTxForwarder,
		builtInFunctions:    args.BuiltInFunctions,
		isGenesisProcessing: args.IsGenesisProcessing,
		wasmVMChangeLocker:  args.WasmVMChangeLocker,
		vmOutputCacher:      args.VMOutputCacher,
		storePerByte:        baseOperationCost["StorePerByte"],
		persistPerByte:      baseOperationCost["PersistPerByte"],
		executableCheckers:  createExecutableCheckersMap(args.BuiltInFunctions),
	}

	var err error
	sc.esdtTransferParser, err = parsers.NewESDTTransferParser(args.Marshalizer)
	if err != nil {
		return nil, err
	}

	args.GasSchedule.RegisterNotifyHandler(sc)

	return sc, nil
}

// GasScheduleChange sets the new gas schedule where it is needed
// Warning: do not use flags in this function as it will raise backward compatibility issues because the GasScheduleChange
// is not called on each epoch change
func (sc *scProcessor) GasScheduleChange(gasSchedule map[string]map[string]uint64) {
	sc.mutGasLock.Lock()
	defer sc.mutGasLock.Unlock()

	builtInFuncCost := gasSchedule[common.BuiltInCost]
	if builtInFuncCost == nil {
		return
	}

	sc.builtInGasCosts = builtInFuncCost
	sc.storePerByte = gasSchedule[common.BaseOperationCost]["StorePerByte"]
	sc.persistPerByte = gasSchedule[common.BaseOperationCost]["PersistPerByte"]
}

func (sc *scProcessor) checkTxValidity(tx data.TransactionHandler) error {
	if check.IfNil(tx) {
		return process.ErrNilTransaction
	}

	recvAddressIsInvalid := sc.pubkeyConv.Len() != len(tx.GetRcvAddr())
	if recvAddressIsInvalid {
		return process.ErrWrongTransaction
	}

	return nil
}

func (sc *scProcessor) isDestAddressEmpty(tx data.TransactionHandler) bool {
	isEmptyAddress := bytes.Equal(tx.GetRcvAddr(), make([]byte, sc.pubkeyConv.Len()))
	return isEmptyAddress
}

// ExecuteSmartContractTransaction processes the transaction, call the VM and processes the SC call output
func (sc *scProcessor) ExecuteSmartContractTransaction(
	tx data.TransactionHandler,
	acntSnd, acntDst state.UserAccountHandler,
) (vmcommon.ReturnCode, error) {
	if check.IfNil(tx) {
		return 0, process.ErrNilTransaction
	}

	sw := core.NewStopWatch()
	sw.Start("execute")
	returnCode, err := sc.doExecuteSmartContractTransaction(tx, acntSnd, acntDst)
	sw.Stop("execute")
	duration := sw.GetMeasurement("execute")

	if duration > executeDurationAlarmThreshold {
		txHash := sc.computeTxHashUnsafe(tx)
		log.Debug(fmt.Sprintf("scProcessor.ExecuteSmartContractTransaction(): execution took > %s", executeDurationAlarmThreshold), "tx hash", txHash, "sc", tx.GetRcvAddr(), "duration", duration, "returnCode", returnCode, "err", err, "data", string(tx.GetData()))
	} else {
		log.Trace("scProcessor.ExecuteSmartContractTransaction()", "sc", tx.GetRcvAddr(), "duration", duration, "returnCode", returnCode, "err", err, "data", string(tx.GetData()))
	}

	return returnCode, err
}

func (sc *scProcessor) prepareExecution(
	tx data.TransactionHandler,
	acntSnd, acntDst state.UserAccountHandler,
	builtInFuncCall bool,
) (vmcommon.ReturnCode, *vmcommon.ContractCallInput, []byte, error) {
	err := sc.processSCPayment(tx, acntSnd)
	if err != nil {
		log.Debug("process sc payment error", "error", err.Error())
		return 0, nil, nil, err
	}

	var txHash []byte
	txHash, err = core.CalculateHash(sc.marshalizer, sc.hasher, tx)
	if err != nil {
		log.Debug("CalculateHash error", "error", err)
		return 0, nil, nil, err
	}

	err = sc.saveAccounts(acntSnd, acntDst)
	if err != nil {
		log.Debug("saveAccounts error", "error", err)
		return 0, nil, nil, err
	}

	snapshot := sc.accounts.JournalLen()

	var vmInput *vmcommon.ContractCallInput
	vmInput, err = sc.createVMCallInput(tx, txHash, builtInFuncCall)
	if err != nil {
		returnMessage := "cannot create VMInput, check the transaction data field"
		log.Debug("create vm call input error", "error", err.Error())
		return vmcommon.UserError, vmInput, txHash, sc.ProcessIfError(acntSnd, txHash, tx, err.Error(), []byte(returnMessage), snapshot, 0)
	}

	err = sc.checkUpgradePermission(acntDst, vmInput)
	if err != nil {
		log.Debug("checkUpgradePermission", "error", err.Error())
		return vmcommon.UserError, vmInput, txHash, sc.ProcessIfError(acntSnd, txHash, tx, err.Error(), []byte(err.Error()), snapshot, vmInput.GasLocked)
	}

	return vmcommon.Ok, vmInput, txHash, nil
}

func (sc *scProcessor) doExecuteSmartContractTransaction(
	tx data.TransactionHandler,
	acntSnd, acntDst state.UserAccountHandler,
) (vmcommon.ReturnCode, error) {
	returnCode, vmInput, txHash, err := sc.prepareExecution(tx, acntSnd, acntDst, false)
	if err != nil || returnCode != vmcommon.Ok {
		return returnCode, err
	}

	snapshot := sc.accounts.JournalLen()

	vmOutput, err := sc.executeSmartContractCall(vmInput, tx, txHash, snapshot, acntSnd, acntDst, nil)
	if err != nil {
		return returnCode, err
	}
	if vmOutput.ReturnCode != vmcommon.Ok {
		return vmOutput.ReturnCode, nil
	}

	err = sc.gasConsumedChecks(tx, vmInput.GasProvided, vmInput.GasLocked, vmOutput)
	if err != nil {
		log.Error("gasConsumedChecks with problem ", "err", err.Error(), "txHash", txHash)
		return vmcommon.ExecutionFailed, sc.ProcessIfError(acntSnd, txHash, tx, err.Error(), []byte("gas consumed exceeded"), snapshot, vmInput.GasLocked)
	}

	var results []data.TransactionHandler
	results, err = sc.processVMOutput(vmOutput, txHash, tx, vmInput.CallType, vmInput.GasProvided)
	if err != nil {
		if core.IsGetNodeFromDBError(err) {
			return vmcommon.ExecutionFailed, err
		}
		log.Trace("process vm output returned with problem ", "err", err.Error())
		return vmcommon.ExecutionFailed, sc.ProcessIfError(acntSnd, txHash, tx, err.Error(), []byte(vmOutput.ReturnMessage), snapshot, vmInput.GasLocked)
	}

	return sc.finishSCExecution(results, txHash, tx, vmOutput, 0)
}

func (sc *scProcessor) executeSmartContractCall(
	vmInput *vmcommon.ContractCallInput,
	tx data.TransactionHandler,
	txHash []byte,
	snapshot int,
	acntSnd, acntDst state.UserAccountHandler,
	prevVmOutput *vmcommon.VMOutput,
) (*vmcommon.VMOutput, error) {
	if check.IfNil(acntDst) {
		return nil, process.ErrNilSCDestAccount
	}

	sc.wasmVMChangeLocker.RLock()

	userErrorVmOutput := &vmcommon.VMOutput{
		ReturnCode: vmcommon.UserError,
	}
	vmExec, err := findVMByScAddress(sc.vmContainer, vmInput.RecipientAddr)
	if err != nil {
		sc.wasmVMChangeLocker.RUnlock()
		returnMessage := "cannot get vm from address"
		log.Trace("get vm from address error", "error", err.Error())
		return userErrorVmOutput, sc.ProcessIfError(acntSnd, txHash, tx, err.Error(), []byte(returnMessage), snapshot, vmInput.GasLocked)
	}

	sc.blockChainHook.ResetCounters()
	defer sc.printBlockchainHookCounters(tx)

	var vmOutput *vmcommon.VMOutput
	vmOutput, err = vmExec.RunSmartContractCall(vmInput)
	sc.wasmVMChangeLocker.RUnlock()
	if err != nil {
		if core.IsGetNodeFromDBError(err) {
			return nil, err
		}
		log.Debug("run smart contract call error", "error", err.Error())
		return userErrorVmOutput, sc.ProcessIfError(acntSnd, txHash, tx, err.Error(), []byte(""), snapshot, vmInput.GasLocked)
	}
	if vmOutput == nil {
		err = process.ErrNilVMOutput
		log.Debug("run smart contract call error", "error", err.Error())
		return userErrorVmOutput, sc.ProcessIfError(acntSnd, txHash, tx, err.Error(), []byte(""), snapshot, vmInput.GasLocked)
	}
	vmOutput.GasRemaining += vmInput.GasLocked

	if vmOutput.ReturnCode != vmcommon.Ok {
		return userErrorVmOutput, sc.processIfErrorWithAddedLogs(acntSnd, txHash, tx, vmOutput.ReturnCode.String(), []byte(vmOutput.ReturnMessage), snapshot, vmInput.GasLocked, prevVmOutput, vmOutput.Logs)
	}

	acntSnd, err = sc.reloadLocalAccount(acntSnd) // nolint
	if err != nil {
		log.Debug("reloadLocalAccount error", "error", err.Error())
		return nil, err
	}

	return vmOutput, nil
}

func (sc *scProcessor) isInformativeTxHandler(txHandler data.TransactionHandler) bool {
	if txHandler.GetValue().Cmp(zero) > 0 {
		return false
	}

	scr, ok := txHandler.(*smartContractResult.SmartContractResult)
	if ok && scr.CallType == vmData.AsynchronousCallBack {
		return false
	}

	function, _, err := sc.argsParser.ParseCallData(string(txHandler.GetData()))
	if err != nil {
		return true
	}

	if core.IsSmartContractAddress(txHandler.GetRcvAddr()) {
		return false
	}

	_, err = sc.builtInFunctions.Get(function)
	return err != nil
}

func (sc *scProcessor) printBlockchainHookCounters(tx data.TransactionHandler) {
	if logCounters.GetLevel() > logger.LogTrace {
		return
	}

	logCounters.Trace("blockchain hook counters",
		"counters", sc.getBlockchainHookCountersString(),
		"tx hash", sc.computeTxHashUnsafe(tx),
		"receiver", sc.pubkeyConv.SilentEncode(tx.GetRcvAddr(), log),
		"sender", sc.pubkeyConv.SilentEncode(tx.GetSndAddr(), log),
		"value", tx.GetValue().String(),
		"data", tx.GetData(),
	)
}

func (sc *scProcessor) getBlockchainHookCountersString() string {
	counters := sc.blockChainHook.GetCounterValues()
	keys := make([]string, len(counters))

	idx := 0
	for key := range counters {
		keys[idx] = key
		idx++
	}

	sort.Slice(keys, func(i, j int) bool {
		return keys[i] < keys[j]
	})

	lines := make([]string, 0, len(counters))
	for _, key := range keys {
		lines = append(lines, fmt.Sprintf("%s: %d", key, counters[key]))
	}

	return strings.Join(lines, ", ")
}

func (sc *scProcessor) cleanInformativeOnlySCRs(scrs []data.TransactionHandler) ([]data.TransactionHandler, []*vmcommon.LogEntry) {
	cleanedUPSCrs := make([]data.TransactionHandler, 0)
	logsFromSCRs := make([]*vmcommon.LogEntry, 0)

	for _, scr := range scrs {
		if sc.isInformativeTxHandler(scr) {
			logsFromSCRs = append(logsFromSCRs, createNewLogFromSCR(scr))
			continue
		}

		cleanedUPSCrs = append(cleanedUPSCrs, scr)
	}

	if !sc.enableEpochsHandler.IsCleanUpInformativeSCRsFlagEnabled() {
		return scrs, logsFromSCRs
	}

	return cleanedUPSCrs, logsFromSCRs
}

func (sc *scProcessor) finishSCExecution(
	results []data.TransactionHandler,
	txHash []byte,
	tx data.TransactionHandler,
	vmOutput *vmcommon.VMOutput,
	builtInFuncGasUsed uint64,
) (vmcommon.ReturnCode, error) {
	resultWithoutMeta := sc.deleteSCRsWithValueZeroGoingToMeta(results)
	finalResults, logsFromSCRs := sc.cleanInformativeOnlySCRs(resultWithoutMeta)

	err := sc.updateDeveloperRewardsProxy(tx, vmOutput, builtInFuncGasUsed)
	if err != nil {
		log.Error("updateDeveloperRewardsProxy", "error", err.Error())
		return 0, err
	}

	err = sc.scrForwarder.AddIntermediateTransactions(finalResults)
	if err != nil {
		log.Error("AddIntermediateTransactions error", "error", err.Error())
		return 0, err
	}

	vmOutput.Logs = append(vmOutput.Logs, logsFromSCRs...)
	completedTxLog := sc.createCompleteEventLogIfNoMoreAction(tx, txHash, finalResults)
	if completedTxLog != nil {
		vmOutput.Logs = append(vmOutput.Logs, completedTxLog)
	}

	ignorableError := sc.txLogsProcessor.SaveLog(txHash, tx, vmOutput.Logs)
	if ignorableError != nil {
		log.Debug("scProcessor.finishSCExecution txLogsProcessor.SaveLog()", "error", ignorableError.Error())
	}

	totalConsumedFee, totalDevRwd := sc.computeTotalConsumedFeeAndDevRwd(tx, vmOutput, builtInFuncGasUsed)
	sc.txFeeHandler.ProcessTransactionFee(totalConsumedFee, totalDevRwd, txHash)
	sc.gasHandler.SetGasRefunded(vmOutput.GasRemaining, txHash)

	sc.vmOutputCacher.Put(txHash, vmOutput, 0)

	return vmcommon.Ok, nil
}

func (sc *scProcessor) updateDeveloperRewardsV2(
	tx data.TransactionHandler,
	vmOutput *vmcommon.VMOutput,
	builtInFuncGasUsed uint64,
) error {
	usedGasByMainSC, err := core.SafeSubUint64(tx.GetGasLimit(), vmOutput.GasRemaining)
	if err != nil {
		return err
	}
	usedGasByMainSC, err = core.SafeSubUint64(usedGasByMainSC, builtInFuncGasUsed)
	if err != nil {
		return err
	}

	for _, outAcc := range vmOutput.OutputAccounts {
		if bytes.Equal(tx.GetRcvAddr(), outAcc.Address) {
			continue
		}

		sentGas := uint64(0)
		for _, outTransfer := range outAcc.OutputTransfers {
			sentGas, err = core.SafeAddUint64(sentGas, outTransfer.GasLimit)
			if err != nil {
				return err
			}

			sentGas, err = core.SafeAddUint64(sentGas, outTransfer.GasLocked)
			if err != nil {
				return err
			}
		}

		usedGasByMainSC, err = core.SafeSubUint64(usedGasByMainSC, sentGas)
		if err != nil {
			return err
		}
		usedGasByMainSC, err = core.SafeSubUint64(usedGasByMainSC, outAcc.GasUsed)
		if err != nil {
			return err
		}

		if outAcc.GasUsed > 0 && sc.isSelfShard(outAcc.Address) {
			err = sc.addToDevRewardsV2(outAcc.Address, outAcc.GasUsed, tx)
			if err != nil {
				return err
			}
		}
	}

	moveBalanceGasLimit := sc.economicsFee.ComputeGasLimit(tx)
	if !sc.enableEpochsHandler.IsSCDeployFlagEnabled() && !sc.isSelfShard(tx.GetSndAddr()) {
		usedGasByMainSC, err = core.SafeSubUint64(usedGasByMainSC, moveBalanceGasLimit)
		if err != nil {
			return err
		}
	} else if !isSmartContractResult(tx) {
		usedGasByMainSC, err = core.SafeSubUint64(usedGasByMainSC, moveBalanceGasLimit)
		if err != nil {
			return err
		}
	}

	err = sc.addToDevRewardsV2(tx.GetRcvAddr(), usedGasByMainSC, tx)
	if err != nil {
		return err
	}

	return nil
}

func (sc *scProcessor) addToDevRewardsV2(address []byte, gasUsed uint64, tx data.TransactionHandler) error {
	if core.IsEmptyAddress(address) || !core.IsSmartContractAddress(address) {
		return nil
	}

	consumedFee := sc.economicsFee.ComputeFeeForProcessing(tx, gasUsed)
	var devRwd *big.Int
	if sc.enableEpochsHandler.IsStakingV2FlagEnabledForActivationEpochCompleted() {
		devRwd = core.GetIntTrimmedPercentageOfValue(consumedFee, sc.economicsFee.DeveloperPercentage())
	} else {
		devRwd = core.GetApproximatePercentageOfValue(consumedFee, sc.economicsFee.DeveloperPercentage())
	}
	userAcc, err := sc.getAccountFromAddress(address)
	if err != nil {
		return err
	}

	if check.IfNil(userAcc) {
		return nil
	}

	userAcc.AddToDeveloperReward(devRwd)
	err = sc.accounts.SaveAccount(userAcc)
	if err != nil {
		return err
	}

	return nil
}

func (sc *scProcessor) isSelfShard(address []byte) bool {
	addressShardID := sc.shardCoordinator.ComputeId(address)
	if !sc.enableEpochsHandler.IsCleanUpInformativeSCRsFlagEnabled() && core.IsEmptyAddress(address) {
		addressShardID = 0
	}

	return addressShardID == sc.shardCoordinator.SelfId()
}

func (sc *scProcessor) gasConsumedChecks(
	tx data.TransactionHandler,
	gasProvided uint64,
	gasLocked uint64,
	vmOutput *vmcommon.VMOutput,
) error {
	if tx.GetGasLimit() == 0 && sc.shardCoordinator.ComputeId(tx.GetSndAddr()) == core.MetachainShardId {
		// special case for issuing and minting ESDT tokens for normal users
		return nil
	}

	totalGasProvided, err := core.SafeAddUint64(gasProvided, gasLocked)
	if err != nil {
		return err
	}

	totalGasInVMOutput := vmOutput.GasRemaining
	for _, outAcc := range vmOutput.OutputAccounts {
		for _, outTransfer := range outAcc.OutputTransfers {
			transferGas := uint64(0)
			transferGas, err = core.SafeAddUint64(outTransfer.GasLocked, outTransfer.GasLimit)
			if err != nil {
				return err
			}

			totalGasInVMOutput, err = core.SafeAddUint64(totalGasInVMOutput, transferGas)
			if err != nil {
				return err
			}
		}
		totalGasInVMOutput, err = core.SafeAddUint64(totalGasInVMOutput, outAcc.GasUsed)
		if err != nil {
			return err
		}
	}

	if totalGasInVMOutput > totalGasProvided {
		return process.ErrMoreGasConsumedThanProvided
	}

	return nil
}

func (sc *scProcessor) computeTotalConsumedFeeAndDevRwd(
	tx data.TransactionHandler,
	vmOutput *vmcommon.VMOutput,
	builtInFuncGasUsed uint64,
) (*big.Int, *big.Int) {
	if tx.GetGasLimit() == 0 {
		return big.NewInt(0), big.NewInt(0)
	}

	senderInSelfShard := sc.isSelfShard(tx.GetSndAddr())
	consumedGas, err := core.SafeSubUint64(tx.GetGasLimit(), vmOutput.GasRemaining)
	log.LogIfError(err, "computeTotalConsumedFeeAndDevRwd", "vmOutput.GasRemaining")
	if !senderInSelfShard {
		consumedGas, err = core.SafeSubUint64(consumedGas, builtInFuncGasUsed)
		log.LogIfError(err, "computeTotalConsumedFeeAndDevRwd", "builtInFuncGasUsed")
	}

	accumulatedGasUsedForOtherShard := uint64(0)
	for _, outAcc := range vmOutput.OutputAccounts {
		if !sc.isSelfShard(outAcc.Address) {
			sentGas := uint64(0)
			for _, outTransfer := range outAcc.OutputTransfers {
				sentGas, _ = core.SafeAddUint64(sentGas, outTransfer.GasLimit)
				sentGas, _ = core.SafeAddUint64(sentGas, outTransfer.GasLocked)
			}
			displayConsumedGas := consumedGas
			consumedGas, err = core.SafeSubUint64(consumedGas, sentGas)
			log.LogIfError(err,
				"function", "computeTotalConsumedFeeAndDevRwd",
				"resulted consumedGas", consumedGas,
				"consumedGas", displayConsumedGas,
				"sentGas", sentGas,
			)
			displayConsumedGas = consumedGas
			consumedGas, err = core.SafeAddUint64(consumedGas, outAcc.GasUsed)
			log.LogIfError(err,
				"function", "computeTotalConsumedFeeAndDevRwd",
				"resulted consumedGas", consumedGas,
				"consumedGas", displayConsumedGas,
				"outAcc.GasUsed", outAcc.GasUsed,
			)
			displayAccumulatedGasUsedForOtherShard := accumulatedGasUsedForOtherShard
			accumulatedGasUsedForOtherShard, err = core.SafeAddUint64(accumulatedGasUsedForOtherShard, outAcc.GasUsed)
			log.LogIfError(err,
				"function", "computeTotalConsumedFeeAndDevRwd",
				"resulted accumulatedGasUsedForOtherShard", accumulatedGasUsedForOtherShard,
				"accumulatedGasUsedForOtherShard", displayAccumulatedGasUsedForOtherShard,
				"outAcc.GasUsed", outAcc.GasUsed,
			)
		}
	}

	moveBalanceGasLimit := sc.economicsFee.ComputeGasLimit(tx)
	if !isSmartContractResult(tx) {
		displayConsumedGas := consumedGas
		consumedGas, err = core.SafeSubUint64(consumedGas, moveBalanceGasLimit)
		log.LogIfError(err,
			"function", "computeTotalConsumedFeeAndDevRwd",
			"resulted consumedGas", consumedGas,
			"consumedGas", displayConsumedGas,
			"moveBalanceGasLimit", moveBalanceGasLimit,
		)
	}

	consumedGasWithoutBuiltin, err := core.SafeSubUint64(consumedGas, accumulatedGasUsedForOtherShard)
	log.LogIfError(err,
		"function", "computeTotalConsumedFeeAndDevRwd",
		"resulted consumedGasWithoutBuiltin", consumedGasWithoutBuiltin,
		"consumedGas", consumedGas,
		"accumulatedGasUsedForOtherShard", accumulatedGasUsedForOtherShard,
	)
	if senderInSelfShard {
		displayConsumedGasWithoutBuiltin := consumedGasWithoutBuiltin
		consumedGasWithoutBuiltin, err = core.SafeSubUint64(consumedGasWithoutBuiltin, builtInFuncGasUsed)
		log.LogIfError(err,
			"function", "computeTotalConsumedFeeAndDevRwd",
			"resulted consumedGasWithoutBuiltin", consumedGasWithoutBuiltin,
			"consumedGasWithoutBuiltin", displayConsumedGasWithoutBuiltin,
			"builtInFuncGasUsed", builtInFuncGasUsed,
		)
	}

	totalFee := sc.economicsFee.ComputeFeeForProcessing(tx, consumedGas)
	totalFeeMinusBuiltIn := sc.economicsFee.ComputeFeeForProcessing(tx, consumedGasWithoutBuiltin)

	var totalDevRwd *big.Int
	if sc.enableEpochsHandler.IsStakingV2FlagEnabledForActivationEpochCompleted() {
		totalDevRwd = core.GetIntTrimmedPercentageOfValue(totalFeeMinusBuiltIn, sc.economicsFee.DeveloperPercentage())
	} else {
		totalDevRwd = core.GetApproximatePercentageOfValue(totalFeeMinusBuiltIn, sc.economicsFee.DeveloperPercentage())
	}

	if !isSmartContractResult(tx) && senderInSelfShard {
		totalFee.Add(totalFee, sc.economicsFee.ComputeMoveBalanceFee(tx))
	}

	if !sc.enableEpochsHandler.IsSCDeployFlagEnabled() {
		totalDevRwd = core.GetApproximatePercentageOfValue(totalFee, sc.economicsFee.DeveloperPercentage())
	}

	return totalFee, totalDevRwd
}

func (sc *scProcessor) deleteSCRsWithValueZeroGoingToMeta(scrs []data.TransactionHandler) []data.TransactionHandler {
	if sc.shardCoordinator.SelfId() == core.MetachainShardId || len(scrs) == 0 {
		return scrs
	}

	cleanSCRs := make([]data.TransactionHandler, 0, len(scrs))
	for _, scr := range scrs {
		shardID := sc.shardCoordinator.ComputeId(scr.GetRcvAddr())
		if shardID == core.MetachainShardId && scr.GetGasLimit() == 0 && scr.GetValue().Cmp(zero) == 0 {
			_, err := sc.getESDTParsedTransfers(scr.GetSndAddr(), scr.GetRcvAddr(), scr.GetData())
			if err != nil {
				continue
			}
		}
		cleanSCRs = append(cleanSCRs, scr)
	}

	return cleanSCRs
}

func (sc *scProcessor) saveAccounts(acntSnd, acntDst vmcommon.AccountHandler) error {
	if !check.IfNil(acntSnd) {
		err := sc.accounts.SaveAccount(acntSnd)
		if err != nil {
			return err
		}
	}

	if !check.IfNil(acntDst) {
		err := sc.accounts.SaveAccount(acntDst)
		if err != nil {
			return err
		}
	}

	return nil
}

func (sc *scProcessor) resolveFailedTransaction(
	acntSnd state.UserAccountHandler,
	tx data.TransactionHandler,
	txHash []byte,
	errorMessage string,
	snapshot int,
) error {

	err := sc.ProcessIfError(acntSnd, txHash, tx, errorMessage, []byte(errorMessage), snapshot, 0)
	if err != nil {
		return err
	}

	if _, ok := tx.(*transaction.Transaction); ok {
		err = sc.badTxForwarder.AddIntermediateTransactions([]data.TransactionHandler{tx})
		if err != nil {
			return err
		}
	}

	return process.ErrFailedTransaction
}

func (sc *scProcessor) computeBuiltInFuncGasUsed(
	txTypeOnDst process.TransactionType,
	function string,
	gasProvided uint64,
	gasRemaining uint64,
	isCrossShard bool,
) (uint64, error) {
	if txTypeOnDst != process.SCInvoking {
		return core.SafeSubUint64(gasProvided, gasRemaining)
	}

	isFixAsyncCallBackArgumentsParserFlagSet := sc.enableEpochsHandler.IsESDTMetadataContinuousCleanupFlagEnabled()
	if isFixAsyncCallBackArgumentsParserFlagSet && isCrossShard {
		return 0, nil
	}

	sc.mutGasLock.RLock()
	builtInFuncGasUsed := sc.builtInGasCosts[function]
	sc.mutGasLock.RUnlock()

	return builtInFuncGasUsed, nil
}

// ExecuteBuiltInFunction  processes the transaction, executes the built in function call and subsequent results
func (sc *scProcessor) ExecuteBuiltInFunction(
	tx data.TransactionHandler,
	acntSnd, acntDst state.UserAccountHandler,
) (vmcommon.ReturnCode, error) {
	sw := core.NewStopWatch()
	sw.Start("executeBuiltIn")
	returnCode, err := sc.doExecuteBuiltInFunction(tx, acntSnd, acntDst)
	sw.Stop("executeBuiltIn")
	duration := sw.GetMeasurement("executeBuiltIn")

	if duration > executeDurationAlarmThreshold {
		txHash := sc.computeTxHashUnsafe(tx)
		log.Debug(fmt.Sprintf("scProcessor.ExecuteBuiltInFunction(): execution took > %s", executeDurationAlarmThreshold), "tx hash", txHash, "sc", tx.GetRcvAddr(), "duration", duration, "returnCode", returnCode, "err", err, "data", string(tx.GetData()))
	} else {
		log.Trace("scProcessor.ExecuteBuiltInFunction()", "sc", tx.GetRcvAddr(), "duration", duration, "returnCode", returnCode, "err", err, "data", string(tx.GetData()))
	}

	return returnCode, err
}

func (sc *scProcessor) doExecuteBuiltInFunction(
	tx data.TransactionHandler,
	acntSnd, acntDst state.UserAccountHandler,
) (vmcommon.ReturnCode, error) {
	sc.blockChainHook.ResetCounters()
	defer sc.printBlockchainHookCounters(tx)

	returnCode, vmInput, txHash, err := sc.prepareExecution(tx, acntSnd, acntDst, true)
	if err != nil || returnCode != vmcommon.Ok {
		return returnCode, err
	}

	snapshot := sc.accounts.JournalLen()
	if !sc.enableEpochsHandler.IsBuiltInFunctionsFlagEnabled() {
		return vmcommon.UserError, sc.resolveFailedTransaction(acntSnd, tx, txHash, process.ErrBuiltInFunctionsAreDisabled.Error(), snapshot)
	}

	var vmOutput *vmcommon.VMOutput
	vmOutput, err = sc.resolveBuiltInFunctions(vmInput)
	if err != nil {
		log.Debug("processed built in functions error", "error", err.Error())
		return 0, err
	}

	acntSnd, err = sc.reloadLocalAccount(acntSnd)
	if err != nil {
		return 0, err
	}

	if vmInput.ReturnCallAfterError && vmInput.CallType != vmData.AsynchronousCallBack {
		return sc.finishSCExecution(make([]data.TransactionHandler, 0), txHash, tx, vmOutput, 0)
	}

	_, txTypeOnDst := sc.txTypeHandler.ComputeTransactionType(tx)
	builtInFuncGasUsed, err := sc.computeBuiltInFuncGasUsed(txTypeOnDst, vmInput.Function, vmInput.GasProvided, vmOutput.GasRemaining, check.IfNil(acntSnd))
	log.LogIfError(err, "function", "ExecuteBuiltInFunction.computeBuiltInFuncGasUsed")

	if txTypeOnDst != process.SCInvoking {
		vmOutput.GasRemaining += vmInput.GasLocked
	}

	if vmOutput.ReturnCode != vmcommon.Ok {
		if !check.IfNil(acntSnd) {
			return vmcommon.UserError, sc.resolveFailedTransaction(acntSnd, tx, txHash, vmOutput.ReturnMessage, snapshot)
		}
		return vmcommon.UserError, sc.ProcessIfError(acntSnd, txHash, tx, vmOutput.ReturnCode.String(), []byte(vmOutput.ReturnMessage), snapshot, vmInput.GasLocked)
	}

	if vmInput.CallType == vmData.AsynchronousCallBack {
		// in case of asynchronous callback - the process of built-in function is a must
		snapshot = sc.accounts.JournalLen()
	}

	err = sc.gasConsumedChecks(tx, vmInput.GasProvided, vmInput.GasLocked, vmOutput)
	if err != nil {
		log.Error("gasConsumedChecks with problem ", "err", err.Error(), "txHash", txHash)
		return vmcommon.ExecutionFailed, sc.ProcessIfError(acntSnd, txHash, tx, err.Error(), []byte("gas consumed exceeded"), snapshot, vmInput.GasLocked)
	}

	createdAsyncCallback := false
	scrResults := make([]data.TransactionHandler, 0, len(vmOutput.OutputAccounts)+1)
	outputAccounts := process.SortVMOutputInsideData(vmOutput)
	for _, outAcc := range outputAccounts {
		tmpCreatedAsyncCallback, scTxs := sc.createSmartContractResults(vmOutput, vmInput.CallType, outAcc, tx, txHash)
		createdAsyncCallback = createdAsyncCallback || tmpCreatedAsyncCallback
		if len(scTxs) > 0 {
			scrResults = append(scrResults, scTxs...)
		}
	}

	isSCCallSelfShard, newVMOutput, newVMInput, err := sc.treatExecutionAfterBuiltInFunc(tx, vmInput, vmOutput, acntSnd, snapshot)
	if err != nil {
		log.Debug("treat execution after built in function", "error", err.Error())
		return 0, err
	}
	if newVMOutput.ReturnCode != vmcommon.Ok {
		return vmcommon.UserError, nil
	}

	if isSCCallSelfShard {
		err = sc.gasConsumedChecks(tx, newVMInput.GasProvided, newVMInput.GasLocked, newVMOutput)
		if err != nil {
			log.Error("gasConsumedChecks with problem ", "err", err.Error(), "txHash", txHash)
			return vmcommon.ExecutionFailed, sc.ProcessIfError(acntSnd, txHash, tx, err.Error(), []byte("gas consumed exceeded"), snapshot, vmInput.GasLocked)
		}

		if sc.enableEpochsHandler.IsRepairCallbackFlagEnabled() {
			sc.penalizeUserIfNeeded(tx, txHash, newVMInput.CallType, newVMInput.GasProvided, newVMOutput)
		}

		outPutAccounts := process.SortVMOutputInsideData(newVMOutput)
		var newSCRTxs []data.TransactionHandler
		tmpCreatedAsyncCallback := false
		tmpCreatedAsyncCallback, newSCRTxs, err = sc.processSCOutputAccounts(newVMOutput, vmInput.CallType, outPutAccounts, tx, txHash)
		if err != nil {
			if core.IsGetNodeFromDBError(err) {
				return vmcommon.ExecutionFailed, err
			}
			return vmcommon.ExecutionFailed, sc.ProcessIfError(acntSnd, txHash, tx, err.Error(), []byte(err.Error()), snapshot, vmInput.GasLocked)
		}
		createdAsyncCallback = createdAsyncCallback || tmpCreatedAsyncCallback

		if len(newSCRTxs) > 0 {
			scrResults = append(scrResults, newSCRTxs...)
		}

		mergeVMOutputLogs(newVMOutput, vmOutput)
	}

	isSCCallCrossShard := !isSCCallSelfShard && txTypeOnDst == process.SCInvoking
	if !isSCCallCrossShard {
		if sc.enableEpochsHandler.IsRepairCallbackFlagEnabled() {
			sc.penalizeUserIfNeeded(tx, txHash, newVMInput.CallType, newVMInput.GasProvided, newVMOutput)
		}

		scrForSender, scrForRelayer, errCreateSCR := sc.processSCRForSenderAfterBuiltIn(tx, txHash, vmInput, newVMOutput)
		if errCreateSCR != nil {
			return 0, errCreateSCR
		}

		if !createdAsyncCallback {
			if vmInput.CallType == vmData.AsynchronousCall {
				asyncCallBackSCR := sc.createAsyncCallBackSCRFromVMOutput(newVMOutput, tx, txHash)
				scrResults = append(scrResults, asyncCallBackSCR)
			} else {
				scrResults = append(scrResults, scrForSender)
			}
		}

		if !check.IfNil(scrForRelayer) {
			scrResults = append(scrResults, scrForRelayer)
		}
	}

	if sc.enableEpochsHandler.IsSCRSizeInvariantOnBuiltInResultFlagEnabled() {
		errCheck := sc.checkSCRSizeInvariant(scrResults)
		if errCheck != nil {
			return vmcommon.UserError, sc.ProcessIfError(acntSnd, txHash, tx, errCheck.Error(), []byte(errCheck.Error()), snapshot, vmInput.GasLocked)
		}
	}

	return sc.finishSCExecution(scrResults, txHash, tx, newVMOutput, builtInFuncGasUsed)
}

func mergeVMOutputLogs(newVMOutput *vmcommon.VMOutput, vmOutput *vmcommon.VMOutput) {
	if vmOutput == nil || len(vmOutput.Logs) == 0 {
		return
	}

	if newVMOutput.Logs == nil {
		newVMOutput.Logs = make([]*vmcommon.LogEntry, 0, len(vmOutput.Logs))
	}

	newVMOutput.Logs = append(vmOutput.Logs, newVMOutput.Logs...)
}

func (sc *scProcessor) processSCRForSenderAfterBuiltIn(
	tx data.TransactionHandler,
	txHash []byte,
	vmInput *vmcommon.ContractCallInput,
	vmOutput *vmcommon.VMOutput,
) (*smartContractResult.SmartContractResult, *smartContractResult.SmartContractResult, error) {
	sc.penalizeUserIfNeeded(tx, txHash, vmInput.CallType, vmInput.GasProvided, vmOutput)
	scrForSender, scrForRelayer := sc.createSCRForSenderAndRelayer(
		vmOutput,
		tx,
		txHash,
		vmInput.CallType,
	)

	err := sc.addGasRefundIfInShard(scrForSender.RcvAddr, scrForSender.Value)
	if err != nil {
		return nil, nil, err
	}

	if !check.IfNil(scrForRelayer) {
		err = sc.addGasRefundIfInShard(scrForRelayer.RcvAddr, scrForRelayer.Value)
		if err != nil {
			return nil, nil, err
		}
	}

	return scrForSender, scrForRelayer, nil
}

func (sc *scProcessor) resolveBuiltInFunctions(
	vmInput *vmcommon.ContractCallInput,
) (*vmcommon.VMOutput, error) {

	vmOutput, err := sc.blockChainHook.ProcessBuiltInFunction(vmInput)
	if err != nil {
		vmOutput = &vmcommon.VMOutput{
			ReturnCode:    vmcommon.UserError,
			ReturnMessage: err.Error(),
			GasRemaining:  0,
		}

		if core.IsGetNodeFromDBError(err) {
			return nil, err
		}

		return vmOutput, nil
	}

	return vmOutput, nil
}

func (sc *scProcessor) treatExecutionAfterBuiltInFunc(
	tx data.TransactionHandler,
	vmInput *vmcommon.ContractCallInput,
	vmOutput *vmcommon.VMOutput,
	acntSnd state.UserAccountHandler,
	snapshot int,
) (bool, *vmcommon.VMOutput, *vmcommon.ContractCallInput, error) {
	isSCCall, newVMInput, err := sc.isSCExecutionAfterBuiltInFunc(tx, vmInput, vmOutput)
	if !isSCCall {
		return false, vmOutput, vmInput, nil
	}

	userErrorVmOutput := &vmcommon.VMOutput{
		ReturnCode: vmcommon.UserError,
	}
	if err != nil {
		return true, userErrorVmOutput, newVMInput, sc.ProcessIfError(acntSnd, vmInput.CurrentTxHash, tx, err.Error(), []byte(""), snapshot, vmInput.GasLocked)
	}

	newDestSC, err := sc.getAccountFromAddress(vmInput.RecipientAddr)
	if err != nil {
		return true, userErrorVmOutput, newVMInput, sc.ProcessIfError(acntSnd, vmInput.CurrentTxHash, tx, err.Error(), []byte(""), snapshot, vmInput.GasLocked)
	}
	err = sc.checkUpgradePermission(newDestSC, newVMInput)
	if err != nil {
		log.Debug("checkUpgradePermission", "error", err.Error())
		return true, userErrorVmOutput, newVMInput, sc.ProcessIfError(acntSnd, vmInput.CurrentTxHash, tx, err.Error(), []byte(""), snapshot, vmInput.GasLocked)
	}

	newVMOutput, err := sc.executeSmartContractCall(newVMInput, tx, newVMInput.CurrentTxHash, snapshot, acntSnd, newDestSC, vmOutput)
	if err != nil {
		return true, userErrorVmOutput, newVMInput, err
	}
	if newVMOutput.ReturnCode != vmcommon.Ok {
		return true, newVMOutput, newVMInput, nil
	}

	return true, newVMOutput, newVMInput, nil
}

func (sc *scProcessor) isSCExecutionAfterBuiltInFunc(
	tx data.TransactionHandler,
	vmInput *vmcommon.ContractCallInput,
	vmOutput *vmcommon.VMOutput,
) (bool, *vmcommon.ContractCallInput, error) {
	if vmOutput.ReturnCode != vmcommon.Ok {
		return false, nil, nil
	}

	parsedTransfer, err := sc.esdtTransferParser.ParseESDTTransfers(vmInput.CallerAddr, vmInput.RecipientAddr, vmInput.Function, vmInput.Arguments)
	if err != nil {
		return false, nil, nil
	}
	if !core.IsSmartContractAddress(parsedTransfer.RcvAddr) {
		return false, nil, nil
	}

	if sc.shardCoordinator.ComputeId(parsedTransfer.RcvAddr) != sc.shardCoordinator.SelfId() {
		return false, nil, nil
	}

	callType := determineCallType(tx)
	if callType == vmData.AsynchronousCallBack {
		newVMInput := sc.createVMInputWithAsyncCallBackAfterBuiltIn(vmInput, vmOutput, parsedTransfer)
		return true, newVMInput, nil
	}

	if len(parsedTransfer.CallFunction) == 0 {
		return false, nil, nil
	}

	outAcc, ok := vmOutput.OutputAccounts[string(parsedTransfer.RcvAddr)]
	if !ok {
		return false, nil, nil
	}
	if len(outAcc.OutputTransfers) != 1 {
		return false, nil, nil
	}

	scExecuteOutTransfer := outAcc.OutputTransfers[0]
	if !sc.enableEpochsHandler.IsIncrementSCRNonceInMultiTransferFlagEnabled() {
		_, _, err = sc.argsParser.ParseCallData(string(scExecuteOutTransfer.Data))
		if err != nil {
			return true, nil, err
		}
	}

	newVMInput := &vmcommon.ContractCallInput{
		VMInput: vmcommon.VMInput{
			CallerAddr:           vmInput.CallerAddr,
			Arguments:            parsedTransfer.CallArgs,
			CallValue:            big.NewInt(0),
			CallType:             callType,
			GasPrice:             vmInput.GasPrice,
			GasProvided:          scExecuteOutTransfer.GasLimit,
			GasLocked:            vmInput.GasLocked,
			OriginalTxHash:       vmInput.OriginalTxHash,
			CurrentTxHash:        vmInput.CurrentTxHash,
			ReturnCallAfterError: vmInput.ReturnCallAfterError,
		},
		RecipientAddr:     parsedTransfer.RcvAddr,
		Function:          parsedTransfer.CallFunction,
		AllowInitFunction: false,
	}
	newVMInput.ESDTTransfers = parsedTransfer.ESDTTransfers

	return true, newVMInput, nil
}

func (sc *scProcessor) createVMInputWithAsyncCallBackAfterBuiltIn(
	vmInput *vmcommon.ContractCallInput,
	vmOutput *vmcommon.VMOutput,
	parsedTransfer *vmcommon.ParsedESDTTransfers,
) *vmcommon.ContractCallInput {
	arguments := [][]byte{big.NewInt(int64(vmOutput.ReturnCode)).Bytes()}
	gasLimit := vmOutput.GasRemaining

	outAcc, ok := vmOutput.OutputAccounts[string(vmInput.RecipientAddr)]
	if ok && len(outAcc.OutputTransfers) == 1 {
		isDeleteWrongArgAsyncAfterBuiltInFlagEnabled := sc.enableEpochsHandler.IsManagedCryptoAPIsFlagEnabled()
		if isDeleteWrongArgAsyncAfterBuiltInFlagEnabled {
			arguments = [][]byte{}
		}

		gasLimit = outAcc.OutputTransfers[0].GasLimit

		isFixAsyncCallBackArgumentsParserFlagSet := sc.enableEpochsHandler.IsESDTMetadataContinuousCleanupFlagEnabled()
		if isFixAsyncCallBackArgumentsParserFlagSet {
			args, err := sc.argsParser.ParseArguments(string(outAcc.OutputTransfers[0].Data))
			log.LogIfError(err, "function", "createVMInputWithAsyncCallBackAfterBuiltIn.ParseArguments")
			arguments = append(arguments, args...)
		} else {
			function, args, err := sc.argsParser.ParseCallData(string(outAcc.OutputTransfers[0].Data))
			log.LogIfError(err, "function", "createVMInputWithAsyncCallBackAfterBuiltIn.ParseCallData")
			if len(function) > 0 {
				arguments = append(arguments, []byte(function))
			}

			arguments = append(arguments, args...)
		}
	}

	newVMInput := &vmcommon.ContractCallInput{
		VMInput: vmcommon.VMInput{
			CallerAddr:           vmInput.CallerAddr,
			Arguments:            arguments,
			CallValue:            big.NewInt(0),
			CallType:             vmData.AsynchronousCallBack,
			GasPrice:             vmInput.GasPrice,
			GasProvided:          gasLimit,
			GasLocked:            vmInput.GasLocked,
			OriginalTxHash:       vmInput.OriginalTxHash,
			CurrentTxHash:        vmInput.CurrentTxHash,
			ReturnCallAfterError: vmInput.ReturnCallAfterError,
		},
		RecipientAddr:     vmInput.RecipientAddr,
		Function:          "callBack",
		AllowInitFunction: false,
	}
	newVMInput.ESDTTransfers = parsedTransfer.ESDTTransfers

	return newVMInput
}

// isCrossShardESDTTransfer is called when return is created out of the esdt transfer as of failed transaction
func (sc *scProcessor) isCrossShardESDTTransfer(tx data.TransactionHandler) (string, bool) {
	sndShardID := sc.shardCoordinator.ComputeId(tx.GetSndAddr())
	if sndShardID == sc.shardCoordinator.SelfId() {
		return "", false
	}

	dstShardID := sc.shardCoordinator.ComputeId(tx.GetRcvAddr())
	if dstShardID == sndShardID {
		return "", false
	}

	function, args, err := sc.argsParser.ParseCallData(string(tx.GetData()))
	if err != nil {
		return "", false
	}

	if len(args) < 2 {
		return "", false
	}

	parsedTransfer, err := sc.esdtTransferParser.ParseESDTTransfers(tx.GetSndAddr(), tx.GetRcvAddr(), function, args)
	if err != nil {
		return "", false
	}

	returnData := ""
	returnData += function + "@"

	if function == core.BuiltInFunctionESDTTransfer {
		returnData += hex.EncodeToString(args[0]) + "@"
		returnData += hex.EncodeToString(args[1])

		return returnData, true
	}

	if function == core.BuiltInFunctionESDTNFTTransfer {
		if len(args) < 4 {
			return "", false
		}

		returnData += hex.EncodeToString(args[0]) + "@"
		returnData += hex.EncodeToString(args[1]) + "@"
		returnData += hex.EncodeToString(args[2]) + "@"
		returnData += hex.EncodeToString(args[3])

		return returnData, true
	}

	if function == core.BuiltInFunctionMultiESDTNFTTransfer {
		numTransferArgs := len(args)
		if len(parsedTransfer.CallFunction) > 0 {
			numTransferArgs -= len(parsedTransfer.CallArgs) + 1
		}
		if numTransferArgs < 4 {
			return "", false
		}

		for i := 0; i < numTransferArgs-1; i++ {
			returnData += hex.EncodeToString(args[i]) + "@"
		}
		returnData += hex.EncodeToString(args[numTransferArgs-1])
		return returnData, true
	}

	return "", false
}

func (sc *scProcessor) getOriginalTxHashIfIntraShardRelayedSCR(
	tx data.TransactionHandler,
	txHash []byte) []byte {
	relayedSCR, isRelayed := isRelayedTx(tx)
	if !isRelayed {
		return txHash
	}

	sndShardID := sc.shardCoordinator.ComputeId(relayedSCR.SndAddr)
	rcvShardID := sc.shardCoordinator.ComputeId(relayedSCR.RcvAddr)
	if sndShardID != rcvShardID {
		return txHash
	}

	return relayedSCR.OriginalTxHash
}

// ProcessIfError creates a smart contract result, consumes the gas and returns the value to the user
func (sc *scProcessor) ProcessIfError(
	acntSnd state.UserAccountHandler,
	txHash []byte,
	tx data.TransactionHandler,
	returnCode string,
	returnMessage []byte,
	snapshot int,
	gasLocked uint64,
) error {
	return sc.processIfErrorWithAddedLogs(acntSnd, txHash, tx, returnCode, returnMessage, snapshot, gasLocked, nil, nil)
}

func (sc *scProcessor) processIfErrorWithAddedLogs(
	acntSnd state.UserAccountHandler,
	txHash []byte,
	tx data.TransactionHandler,
	returnCode string,
	returnMessage []byte,
	snapshot int,
	gasLocked uint64,
	prevVmOutput *vmcommon.VMOutput,
	internalVMLogs []*vmcommon.LogEntry,
) error {
	sc.vmOutputCacher.Put(txHash, &vmcommon.VMOutput{
		ReturnCode:    vmcommon.SimulateFailed,
		ReturnMessage: string(returnMessage),
	}, 0)

	err := sc.accounts.RevertToSnapshot(snapshot)
	if err != nil {
		if !core.IsClosingError(err) {
			log.Warn("revert to snapshot", "error", err.Error())
		}

		return err
	}

	if len(returnMessage) == 0 && sc.enableEpochsHandler.IsSCDeployFlagEnabled() {
		returnMessage = []byte(returnCode)
	}

	acntSnd, err = sc.reloadLocalAccount(acntSnd)
	if err != nil {
		return err
	}

	sc.setEmptyRoothashOnErrorIfSaveKeyValue(tx, acntSnd)

	scrIfError, consumedFee := sc.createSCRsWhenError(acntSnd, txHash, tx, returnCode, returnMessage, gasLocked)
	err = sc.addBackTxValues(acntSnd, scrIfError, tx)
	if err != nil {
		return err
	}

	userErrorLog := createNewLogFromSCRIfError(scrIfError)

	if !sc.enableEpochsHandler.IsCleanUpInformativeSCRsFlagEnabled() || !sc.isInformativeTxHandler(scrIfError) {
		err = sc.scrForwarder.AddIntermediateTransactions([]data.TransactionHandler{scrIfError})
		if err != nil {
			return err
		}
	}

	relayerLog, err := sc.processForRelayerWhenError(tx, txHash, returnMessage)
	if err != nil {
		return err
	}

	processIfErrorLogs := make([]*vmcommon.LogEntry, 0)
	if prevVmOutput != nil && len(prevVmOutput.Logs) > 0 {
		processIfErrorLogs = append(processIfErrorLogs, prevVmOutput.Logs...)
	}

	processIfErrorLogs = append(processIfErrorLogs, userErrorLog)
	if relayerLog != nil {
		processIfErrorLogs = append(processIfErrorLogs, relayerLog)
	}
	if len(internalVMLogs) > 0 {
		processIfErrorLogs = append(processIfErrorLogs, internalVMLogs...)
	}

	logsTxHash := sc.getOriginalTxHashIfIntraShardRelayedSCR(tx, txHash)
	ignorableError := sc.txLogsProcessor.SaveLog(logsTxHash, tx, processIfErrorLogs)
	if ignorableError != nil {
		log.Debug("scProcessor.ProcessIfError() txLogsProcessor.SaveLog()", "error", ignorableError.Error())
	}

	txType, _ := sc.txTypeHandler.ComputeTransactionType(tx)
	isCrossShardMoveBalance := txType == process.MoveBalance && check.IfNil(acntSnd)
	if isCrossShardMoveBalance && sc.enableEpochsHandler.IsSCDeployFlagEnabled() {
		// move balance was already consumed in sender shard
		return nil
	}

	sc.txFeeHandler.ProcessTransactionFee(consumedFee, big.NewInt(0), txHash)

	if sc.enableEpochsHandler.IsOptimizeNFTStoreFlagEnabled() {
		err = sc.blockChainHook.SaveNFTMetaDataToSystemAccount(tx)
		if err != nil {
			return err
		}
	}

	return nil
}

func (sc *scProcessor) setEmptyRoothashOnErrorIfSaveKeyValue(tx data.TransactionHandler, account state.UserAccountHandler) {
	if !sc.enableEpochsHandler.IsBackwardCompSaveKeyValueFlagEnabled() {
		return
	}
	if sc.shardCoordinator.SelfId() == core.MetachainShardId {
		return
	}
	if check.IfNil(account) {
		return
	}
	if !bytes.Equal(tx.GetSndAddr(), tx.GetRcvAddr()) {
		return
	}
	if account.GetRootHash() != nil {
		return
	}

	function, args, err := sc.argsParser.ParseCallData(string(tx.GetData()))
	if err != nil {
		return
	}
	if function != core.BuiltInFunctionSaveKeyValue {
		return
	}
	if len(args) < 3 {
		return
	}

	txGasProvided, err := sc.prepareGasProvided(tx)
	if err != nil {
		return
	}

	lenVal := len(args[1])
	lenKeyVal := len(args[0]) + len(args[1])
	gasToUseForOneSave := sc.builtInGasCosts[function] + sc.persistPerByte*uint64(lenKeyVal) + sc.storePerByte*uint64(lenVal)
	if txGasProvided < gasToUseForOneSave {
		return
	}

	account.SetRootHash(make([]byte, 32))
}

func (sc *scProcessor) processForRelayerWhenError(
	originalTx data.TransactionHandler,
	txHash []byte,
	returnMessage []byte,
) (*vmcommon.LogEntry, error) {
	relayedSCR, isRelayed := isRelayedTx(originalTx)
	if !isRelayed {
		return nil, nil
	}
	if relayedSCR.Value.Cmp(zero) == 0 {
		return nil, nil
	}

	relayerAcnt, err := sc.getAccountFromAddress(relayedSCR.RelayerAddr)
	if err != nil {
		return nil, err
	}

	if !check.IfNil(relayerAcnt) {
		err = relayerAcnt.AddToBalance(relayedSCR.RelayedValue)
		if err != nil {
			return nil, err
		}

		err = sc.accounts.SaveAccount(relayerAcnt)
		if err != nil {
			log.Debug("error saving account")
			return nil, err
		}
	}

	scrForRelayer := &smartContractResult.SmartContractResult{
		Nonce:          originalTx.GetNonce(),
		Value:          relayedSCR.RelayedValue,
		RcvAddr:        relayedSCR.RelayerAddr,
		SndAddr:        relayedSCR.RcvAddr,
		OriginalTxHash: relayedSCR.OriginalTxHash,
		PrevTxHash:     txHash,
		ReturnMessage:  returnMessage,
	}

	if !sc.enableEpochsHandler.IsCleanUpInformativeSCRsFlagEnabled() || scrForRelayer.Value.Cmp(zero) > 0 {
		err = sc.scrForwarder.AddIntermediateTransactions([]data.TransactionHandler{scrForRelayer})
		if err != nil {
			return nil, err
		}
	}

	newLog := createNewLogFromSCRIfError(scrForRelayer)

	return newLog, nil
}

func createNewLogFromSCR(txHandler data.TransactionHandler) *vmcommon.LogEntry {
	returnMessage := make([]byte, 0)
	scr, ok := txHandler.(*smartContractResult.SmartContractResult)
	if ok {
		returnMessage = scr.ReturnMessage
	}

	newLog := &vmcommon.LogEntry{
		Identifier: []byte(core.WriteLogIdentifier),
		Address:    txHandler.GetSndAddr(),
		Topics:     [][]byte{txHandler.GetRcvAddr()},
		Data:       txHandler.GetData(),
	}
	if len(returnMessage) > 0 {
		newLog.Topics = append(newLog.Topics, returnMessage)
	}

	return newLog
}

func createNewLogFromSCRIfError(txHandler data.TransactionHandler) *vmcommon.LogEntry {
	returnMessage := make([]byte, 0)
	scr, ok := txHandler.(*smartContractResult.SmartContractResult)
	if ok {
		returnMessage = scr.ReturnMessage
	}

	newLog := &vmcommon.LogEntry{
		Identifier: []byte(core.SignalErrorOperation),
		Address:    txHandler.GetSndAddr(),
		Topics:     [][]byte{txHandler.GetRcvAddr(), returnMessage},
		Data:       txHandler.GetData(),
	}

	return newLog
}

// transaction must be of type SCR and relayed address to be set with relayed value higher than 0
func isRelayedTx(tx data.TransactionHandler) (*smartContractResult.SmartContractResult, bool) {
	relayedSCR, ok := tx.(*smartContractResult.SmartContractResult)
	if !ok {
		return nil, false
	}

	if len(relayedSCR.RelayerAddr) == len(relayedSCR.SndAddr) {
		return relayedSCR, true
	}

	return nil, false
}

// refunds the transaction values minus the relayed value to the sender account
// in case of failed smart contract execution - gas is consumed, value is sent back
func (sc *scProcessor) addBackTxValues(
	acntSnd state.UserAccountHandler,
	scrIfError *smartContractResult.SmartContractResult,
	originalTx data.TransactionHandler,
) error {
	valueForSnd := big.NewInt(0).Set(scrIfError.Value)

	relayedSCR, isRelayed := isRelayedTx(originalTx)
	if isRelayed {
		valueForSnd.Sub(valueForSnd, relayedSCR.RelayedValue)
		if valueForSnd.Cmp(zero) < 0 {
			return process.ErrNegativeValue
		}
		scrIfError.Value = big.NewInt(0).Set(valueForSnd)
	}

	isOriginalTxAsyncCallBack := sc.enableEpochsHandler.IsSenderInOutTransferFlagEnabled() &&
		determineCallType(originalTx) == vmData.AsynchronousCallBack &&
		sc.shardCoordinator.SelfId() == sc.shardCoordinator.ComputeId(originalTx.GetRcvAddr())
	if isOriginalTxAsyncCallBack {
		destAcc, err := sc.getAccountFromAddress(originalTx.GetRcvAddr())
		if err != nil {
			return err
		}

		err = destAcc.AddToBalance(valueForSnd)
		if err != nil {
			return err
		}

		return sc.accounts.SaveAccount(destAcc)
	}

	if !check.IfNil(acntSnd) {
		err := acntSnd.AddToBalance(valueForSnd)
		if err != nil {
			return err
		}

		err = sc.accounts.SaveAccount(acntSnd)
		if err != nil {
			log.Debug("error saving account")
			return err
		}
	}

	return nil
}

// DeploySmartContract processes the transaction, then deploy the smart contract into VM, final code is saved in account
func (sc *scProcessor) DeploySmartContract(tx data.TransactionHandler, acntSnd state.UserAccountHandler) (vmcommon.ReturnCode, error) {
	err := sc.checkTxValidity(tx)
	if err != nil {
		log.Debug("invalid transaction", "error", err.Error())
		return 0, err
	}

	sw := core.NewStopWatch()
	sw.Start("deploy")
	returnCode, err := sc.doDeploySmartContract(tx, acntSnd)
	sw.Stop("deploy")
	duration := sw.GetMeasurement("deploy")

	if duration > executeDurationAlarmThreshold {
		txHash := sc.computeTxHashUnsafe(tx)
		log.Debug(fmt.Sprintf("scProcessor.DeploySmartContract(): execution took > %s", executeDurationAlarmThreshold), "tx hash", txHash, "sc", tx.GetRcvAddr(), "duration", duration, "returnCode", returnCode, "err", err, "data", string(tx.GetData()))
	} else {
		log.Trace("scProcessor.DeploySmartContract()", "sc", tx.GetRcvAddr(), "duration", duration, "returnCode", returnCode, "err", err, "data", string(tx.GetData()))
	}

	return returnCode, err
}

func (sc *scProcessor) doDeploySmartContract(
	tx data.TransactionHandler,
	acntSnd state.UserAccountHandler,
) (vmcommon.ReturnCode, error) {
	sc.blockChainHook.ResetCounters()
	defer sc.printBlockchainHookCounters(tx)

	isEmptyAddress := sc.isDestAddressEmpty(tx)
	if !isEmptyAddress {
		log.Debug("wrong transaction - not empty address", "error", process.ErrWrongTransaction.Error())
		return 0, process.ErrWrongTransaction
	}

	txHash, err := core.CalculateHash(sc.marshalizer, sc.hasher, tx)
	if err != nil {
		log.Debug("CalculateHash error", "error", err)
		return 0, err
	}

	err = sc.processSCPayment(tx, acntSnd)
	if err != nil {
		return 0, err
	}

	err = sc.saveAccounts(acntSnd, nil)
	if err != nil {
		log.Debug("saveAccounts error", "error", err)
		return 0, err
	}

	var vmOutput *vmcommon.VMOutput
	snapshot := sc.accounts.JournalLen()
	shouldAllowDeploy := sc.enableEpochsHandler.IsSCDeployFlagEnabled() || sc.isGenesisProcessing
	if !shouldAllowDeploy {
		log.Trace("deploy is disabled")
		return vmcommon.UserError, sc.ProcessIfError(acntSnd, txHash, tx, process.ErrSmartContractDeploymentIsDisabled.Error(), []byte(""), snapshot, 0)
	}

	vmInput, vmType, err := sc.createVMDeployInput(tx)
	if err != nil {
		log.Trace("Transaction data invalid", "error", err.Error())
		return vmcommon.UserError, sc.ProcessIfError(acntSnd, txHash, tx, err.Error(), []byte(""), snapshot, 0)
	}

	sc.wasmVMChangeLocker.RLock()
	vmExec, err := sc.vmContainer.Get(vmType)
	if err != nil {
		sc.wasmVMChangeLocker.RUnlock()
		log.Trace("VM not found", "error", err.Error())
		return vmcommon.UserError, sc.ProcessIfError(acntSnd, txHash, tx, err.Error(), []byte(""), snapshot, vmInput.GasLocked)
	}

	vmOutput, err = vmExec.RunSmartContractCreate(vmInput)
	sc.wasmVMChangeLocker.RUnlock()
	if err != nil {
		log.Debug("VM error", "error", err.Error())
		if core.IsGetNodeFromDBError(err) {
			return vmcommon.ExecutionFailed, err
		}
		return vmcommon.UserError, sc.ProcessIfError(acntSnd, txHash, tx, err.Error(), []byte(""), snapshot, vmInput.GasLocked)
	}

	if vmOutput == nil {
		err = process.ErrNilVMOutput
		log.Trace("run smart contract create", "error", err.Error())
		return vmcommon.UserError, sc.ProcessIfError(acntSnd, txHash, tx, err.Error(), []byte(""), snapshot, vmInput.GasLocked)
	}
	vmOutput.GasRemaining += vmInput.GasLocked
	if vmOutput.ReturnCode != vmcommon.Ok {
		return vmcommon.UserError, sc.processIfErrorWithAddedLogs(acntSnd, txHash, tx, vmOutput.ReturnCode.String(), []byte(vmOutput.ReturnMessage), snapshot, vmInput.GasLocked, nil, vmOutput.Logs)
	}

	err = sc.gasConsumedChecks(tx, vmInput.GasProvided, vmInput.GasLocked, vmOutput)
	if err != nil {
		log.Error("gasConsumedChecks with problem ", "err", err.Error(), "txHash", txHash)
		return vmcommon.ExecutionFailed, sc.ProcessIfError(acntSnd, txHash, tx, err.Error(), []byte("gas consumed exceeded"), snapshot, vmInput.GasLocked)
	}

	results, err := sc.processVMOutput(vmOutput, txHash, tx, vmInput.CallType, vmInput.GasProvided)
	if err != nil {
		log.Trace("Processing error", "error", err.Error())
		if core.IsGetNodeFromDBError(err) {
			return vmcommon.ExecutionFailed, err
		}
		return vmcommon.ExecutionFailed, sc.ProcessIfError(acntSnd, txHash, tx, err.Error(), []byte(vmOutput.ReturnMessage), snapshot, vmInput.GasLocked)
	}

	acntSnd, err = sc.reloadLocalAccount(acntSnd) // nolint
	if err != nil {
		log.Debug("reloadLocalAccount error", "error", err.Error())
		return 0, err
	}
	finalResults, logsFromSCRs := sc.cleanInformativeOnlySCRs(results)

	vmOutput.Logs = append(vmOutput.Logs, logsFromSCRs...)
	err = sc.updateDeveloperRewardsProxy(tx, vmOutput, 0)
	if err != nil {
		log.Debug("updateDeveloperRewardsProxy", "error", err.Error())
		return 0, err
	}

	err = sc.scrForwarder.AddIntermediateTransactions(finalResults)
	if err != nil {
		log.Debug("AddIntermediate Transaction error", "error", err.Error())
		return 0, err
	}

	totalConsumedFee, totalDevRwd := sc.computeTotalConsumedFeeAndDevRwd(tx, vmOutput, 0)
	sc.txFeeHandler.ProcessTransactionFee(totalConsumedFee, totalDevRwd, txHash)
	sc.printScDeployed(vmOutput, tx)
	sc.gasHandler.SetGasRefunded(vmOutput.GasRemaining, txHash)

	sc.vmOutputCacher.Put(txHash, vmOutput, 0)

	ignorableError := sc.txLogsProcessor.SaveLog(txHash, tx, vmOutput.Logs)
	if ignorableError != nil {
		log.Debug("scProcessor.DeploySmartContract() txLogsProcessor.SaveLog()", "error", ignorableError.Error())
	}

	return 0, nil
}

func (sc *scProcessor) updateDeveloperRewardsProxy(
	tx data.TransactionHandler,
	vmOutput *vmcommon.VMOutput,
	builtInFuncGasUsed uint64,
) error {
	if !sc.enableEpochsHandler.IsSCDeployFlagEnabled() {
		return sc.updateDeveloperRewardsV1(tx, vmOutput, builtInFuncGasUsed)
	}

	return sc.updateDeveloperRewardsV2(tx, vmOutput, builtInFuncGasUsed)
}

func (sc *scProcessor) printScDeployed(vmOutput *vmcommon.VMOutput, tx data.TransactionHandler) {
	scGenerated := make([]string, 0, len(vmOutput.OutputAccounts))
	for _, account := range vmOutput.OutputAccounts {
		if account == nil {
			continue
		}

		addr := account.Address
		if !core.IsSmartContractAddress(addr) {
			continue
		}

		scAddress := sc.pubkeyConv.SilentEncode(addr, log)
		scGenerated = append(scGenerated, scAddress)
	}

	ownerAddress := sc.pubkeyConv.SilentEncode(tx.GetSndAddr(), log)

	log.Debug("SmartContract deployed",
		"owner", ownerAddress,
		"SC address(es)", strings.Join(scGenerated, ", "))
}

// taking money from sender, as VM might not have access to him because of state sharding
func (sc *scProcessor) processSCPayment(tx data.TransactionHandler, acntSnd state.UserAccountHandler) error {
	if check.IfNil(acntSnd) {
		// transaction was already processed at sender shard
		return nil
	}

	acntSnd.IncreaseNonce(1)
	err := sc.economicsFee.CheckValidityTxValues(tx)
	if err != nil {
		return err
	}

	cost := sc.economicsFee.ComputeTxFee(tx)
	if !sc.enableEpochsHandler.IsPenalizedTooMuchGasFlagEnabled() {
		cost = core.SafeMul(tx.GetGasLimit(), tx.GetGasPrice())
	}
	cost = cost.Add(cost, tx.GetValue())

	if cost.Cmp(big.NewInt(0)) == 0 {
		return nil
	}

	err = acntSnd.SubFromBalance(cost)
	if err != nil {
		return err
	}

	return nil
}

func (sc *scProcessor) processVMOutput(
	vmOutput *vmcommon.VMOutput,
	txHash []byte,
	tx data.TransactionHandler,
	callType vmData.CallType,
	gasProvided uint64,
) ([]data.TransactionHandler, error) {

	sc.penalizeUserIfNeeded(tx, txHash, callType, gasProvided, vmOutput)
	scrForSender, scrForRelayer := sc.createSCRForSenderAndRelayer(
		vmOutput,
		tx,
		txHash,
		callType,
	)

	outPutAccounts := process.SortVMOutputInsideData(vmOutput)
	createdAsyncCallback, scrTxs, err := sc.processSCOutputAccounts(vmOutput, callType, outPutAccounts, tx, txHash)
	if err != nil {
		return nil, err
	}

	if !check.IfNil(scrForRelayer) {
		scrTxs = append(scrTxs, scrForRelayer)
		err = sc.addGasRefundIfInShard(scrForRelayer.RcvAddr, scrForRelayer.Value)
		if err != nil {
			return nil, err
		}
	}

	if !createdAsyncCallback && callType == vmData.AsynchronousCall {
		asyncCallBackSCR := sc.createAsyncCallBackSCRFromVMOutput(vmOutput, tx, txHash)
		scrTxs = append(scrTxs, asyncCallBackSCR)
	} else if !createdAsyncCallback {
		scrTxs = append(scrTxs, scrForSender)
	}

	if !createdAsyncCallback {
		err = sc.addGasRefundIfInShard(scrForSender.RcvAddr, scrForSender.Value)
		if err != nil {
			return nil, err
		}
	}

	err = sc.deleteAccounts(vmOutput.DeletedAccounts)
	if err != nil {
		return nil, err
	}

	err = sc.checkSCRSizeInvariant(scrTxs)
	if err != nil {
		return nil, err
	}

	return scrTxs, nil
}

func (sc *scProcessor) checkSCRSizeInvariant(scrTxs []data.TransactionHandler) error {
	if !sc.enableEpochsHandler.IsSCRSizeInvariantCheckFlagEnabled() {
		return nil
	}

	for _, scrHandler := range scrTxs {
		scr, ok := scrHandler.(*smartContractResult.SmartContractResult)
		if !ok {
			return process.ErrWrongTypeAssertion
		}

		lenTotalData := len(scr.Data) + len(scr.ReturnMessage) + len(scr.Code)
		if lenTotalData > maxTotalSCRsSize {
			return process.ErrResultingSCRIsTooBig
		}
	}

	return nil
}

func (sc *scProcessor) addGasRefundIfInShard(address []byte, value *big.Int) error {
	userAcc, err := sc.getAccountFromAddress(address)
	if err != nil {
		return err
	}

	if check.IfNil(userAcc) {
		return nil
	}

	if sc.enableEpochsHandler.IsSCDeployFlagEnabled() && core.IsSmartContractAddress(address) {
		userAcc.AddToDeveloperReward(value)
	} else {
		err = userAcc.AddToBalance(value)
		if err != nil {
			return err
		}
	}

	return sc.accounts.SaveAccount(userAcc)
}

func (sc *scProcessor) penalizeUserIfNeeded(
	tx data.TransactionHandler,
	txHash []byte,
	callType vmData.CallType,
	gasProvidedForProcessing uint64,
	vmOutput *vmcommon.VMOutput,
) {
	if !sc.enableEpochsHandler.IsPenalizedTooMuchGasFlagEnabled() {
		return
	}
	if callType == vmData.AsynchronousCall {
		return
	}

	isTooMuchProvided := isTooMuchGasProvided(gasProvidedForProcessing, vmOutput.GasRemaining)
	if !isTooMuchProvided {
		return
	}

	gasUsed := gasProvidedForProcessing - vmOutput.GasRemaining
	log.Trace("scProcessor.penalizeUserIfNeeded: too much gas provided",
		"hash", txHash,
		"nonce", tx.GetNonce(),
		"value", tx.GetValue(),
		"sender", tx.GetSndAddr(),
		"receiver", tx.GetRcvAddr(),
		"gas limit", tx.GetGasLimit(),
		"gas price", tx.GetGasPrice(),
		"gas provided", gasProvidedForProcessing,
		"gas remained", vmOutput.GasRemaining,
		"gas used", gasUsed,
		"return code", vmOutput.ReturnCode.String(),
		"return message", vmOutput.ReturnMessage,
	)

	if sc.enableEpochsHandler.IsSCDeployFlagEnabled() {
		vmOutput.ReturnMessage += "@"
		if !isSmartContractResult(tx) {
			gasUsed += sc.economicsFee.ComputeGasLimit(tx)
		}
	}

	if sc.enableEpochsHandler.IsOptimizeGasUsedInCrossMiniBlocksFlagEnabled() {
		sc.gasHandler.SetGasPenalized(vmOutput.GasRemaining, txHash)
	}

	if !sc.enableEpochsHandler.IsCleanUpInformativeSCRsFlagEnabled() {
		vmOutput.ReturnMessage += fmt.Sprintf("%s: gas needed = %d, gas remained = %d",
			TooMuchGasProvidedMessage, gasUsed, vmOutput.GasRemaining)
	} else {
		vmOutput.ReturnMessage += fmt.Sprintf("%s for processing: gas provided = %d, gas used = %d",
			TooMuchGasProvidedMessage, gasProvidedForProcessing, gasProvidedForProcessing-vmOutput.GasRemaining)
	}

	vmOutput.GasRemaining = 0
}

func isTooMuchGasProvided(gasProvided uint64, gasRemained uint64) bool {
	if gasProvided <= gasRemained {
		return false
	}

	gasUsed := gasProvided - gasRemained
	return gasProvided > gasUsed*process.MaxGasFeeHigherFactorAccepted
}

func (sc *scProcessor) createSCRsWhenError(
	acntSnd state.UserAccountHandler,
	txHash []byte,
	tx data.TransactionHandler,
	returnCode string,
	returnMessage []byte,
	gasLocked uint64,
) (*smartContractResult.SmartContractResult, *big.Int) {
	rcvAddress := tx.GetSndAddr()
	callType := determineCallType(tx)
	if callType == vmData.AsynchronousCallBack {
		rcvAddress = tx.GetRcvAddr()
	}

	scr := &smartContractResult.SmartContractResult{
		Nonce:         tx.GetNonce(),
		Value:         tx.GetValue(),
		RcvAddr:       rcvAddress,
		SndAddr:       tx.GetRcvAddr(),
		PrevTxHash:    txHash,
		ReturnMessage: returnMessage,
	}

	accumulatedSCRData := ""
	esdtReturnData, isCrossShardESDTCall := sc.isCrossShardESDTTransfer(tx)
	if callType != vmData.AsynchronousCallBack && isCrossShardESDTCall {
		accumulatedSCRData += esdtReturnData
	}

	consumedFee := sc.economicsFee.ComputeTxFee(tx)
	if !sc.enableEpochsHandler.IsPenalizedTooMuchGasFlagEnabled() {
		consumedFee = core.SafeMul(tx.GetGasLimit(), tx.GetGasPrice())
	}

	if !sc.enableEpochsHandler.IsSCDeployFlagEnabled() {
		accumulatedSCRData += "@" + hex.EncodeToString([]byte(returnCode)) + "@" + hex.EncodeToString(txHash)
		if check.IfNil(acntSnd) {
			moveBalanceCost := sc.economicsFee.ComputeMoveBalanceFee(tx)
			consumedFee.Sub(consumedFee, moveBalanceCost)
		}
	} else {
		if callType == vmData.AsynchronousCall {
			scr.CallType = vmData.AsynchronousCallBack
			scr.GasPrice = tx.GetGasPrice()
			if tx.GetGasLimit() >= gasLocked {
				scr.GasLimit = gasLocked
				consumedFee = sc.economicsFee.ComputeFeeForProcessing(tx, tx.GetGasLimit()-gasLocked)
			}
			accumulatedSCRData += "@" + core.ConvertToEvenHex(int(vmcommon.UserError))
			if sc.enableEpochsHandler.IsRepairCallbackFlagEnabled() {
				accumulatedSCRData += "@" + hex.EncodeToString(returnMessage)
			}
		} else {
			accumulatedSCRData += "@" + hex.EncodeToString([]byte(returnCode))
			if check.IfNil(acntSnd) {
				moveBalanceCost := sc.economicsFee.ComputeMoveBalanceFee(tx)
				consumedFee.Sub(consumedFee, moveBalanceCost)
			}
		}
	}

	scr.Data = []byte(accumulatedSCRData)
	setOriginalTxHash(scr, txHash, tx)
	if scr.Value == nil {
		scr.Value = big.NewInt(0)
	}
	if scr.Value.Cmp(zero) > 0 {
		scr.OriginalSender = tx.GetSndAddr()
	}

	return scr, consumedFee
}

func setOriginalTxHash(
	scr *smartContractResult.SmartContractResult,
	txHash []byte,
	tx data.TransactionHandler,
) {
	currSCR, isSCR := tx.(*smartContractResult.SmartContractResult)
	if isSCR {
		scr.OriginalTxHash = currSCR.OriginalTxHash
	} else {
		scr.OriginalTxHash = txHash
	}
}

// reloadLocalAccount will reload from current account state the sender account
// this requirement is needed because in the case of refunding the exact account that was previously
// modified in saveSCOutputToCurrentState, the modifications done there should be visible here
func (sc *scProcessor) reloadLocalAccount(acntSnd state.UserAccountHandler) (state.UserAccountHandler, error) {
	if check.IfNil(acntSnd) {
		return acntSnd, nil
	}

	isAccountFromCurrentShard := acntSnd.AddressBytes() != nil
	if !isAccountFromCurrentShard {
		return acntSnd, nil
	}

	return sc.getAccountFromAddress(acntSnd.AddressBytes())
}

func createBaseSCR(
	outAcc *vmcommon.OutputAccount,
	tx data.TransactionHandler,
	txHash []byte,
	transferNonce uint64,
) *smartContractResult.SmartContractResult {
	result := &smartContractResult.SmartContractResult{}

	result.Value = big.NewInt(0)
	result.Nonce = outAcc.Nonce + transferNonce
	result.RcvAddr = outAcc.Address
	result.SndAddr = tx.GetRcvAddr()
	result.Code = outAcc.Code
	result.GasPrice = tx.GetGasPrice()
	result.PrevTxHash = txHash
	result.CallType = vmData.DirectCall
	setOriginalTxHash(result, txHash, tx)

	relayedTx, isRelayed := isRelayedTx(tx)
	if isRelayed {
		result.RelayedValue = big.NewInt(0)
		result.RelayerAddr = relayedTx.RelayerAddr
	}

	return result
}

func (sc *scProcessor) addVMOutputResultsToSCR(vmOutput *vmcommon.VMOutput, result *smartContractResult.SmartContractResult) {
	result.CallType = vmData.AsynchronousCallBack
	result.GasLimit = vmOutput.GasRemaining
	result.Data = []byte("@" + core.ConvertToEvenHex(int(vmOutput.ReturnCode)))

	if vmOutput.ReturnCode != vmcommon.Ok && sc.enableEpochsHandler.IsRepairCallbackFlagEnabled() {
		encodedReturnMessage := "@" + hex.EncodeToString([]byte(vmOutput.ReturnMessage))
		result.Data = append(result.Data, encodedReturnMessage...)
	}

	addReturnDataToSCR(vmOutput, result)
}

func (sc *scProcessor) createAsyncCallBackSCRFromVMOutput(
	vmOutput *vmcommon.VMOutput,
	tx data.TransactionHandler,
	txHash []byte,
) *smartContractResult.SmartContractResult {
	scr := &smartContractResult.SmartContractResult{
		Value:          big.NewInt(0),
		RcvAddr:        tx.GetSndAddr(),
		SndAddr:        tx.GetRcvAddr(),
		PrevTxHash:     txHash,
		GasPrice:       tx.GetGasPrice(),
		ReturnMessage:  []byte(vmOutput.ReturnMessage),
		OriginalSender: tx.GetSndAddr(),
	}
	setOriginalTxHash(scr, txHash, tx)
	relayedTx, isRelayed := isRelayedTx(tx)
	if isRelayed {
		scr.RelayedValue = big.NewInt(0)
		scr.RelayerAddr = relayedTx.RelayerAddr
	}

	sc.addVMOutputResultsToSCR(vmOutput, scr)

	return scr
}

func (sc *scProcessor) createSCRFromStakingSC(
	outAcc *vmcommon.OutputAccount,
	tx data.TransactionHandler,
	txHash []byte,
) *smartContractResult.SmartContractResult {
	if !bytes.Equal(outAcc.Address, vm.StakingSCAddress) {
		return nil
	}

	storageUpdates := process.GetSortedStorageUpdates(outAcc)
	result := createBaseSCR(outAcc, tx, txHash, 0)
	result.Data = append(result.Data, sc.argsParser.CreateDataFromStorageUpdate(storageUpdates)...)
	return result
}

func (sc *scProcessor) createSCRIfNoOutputTransfer(
	vmOutput *vmcommon.VMOutput,
	callType vmData.CallType,
	outAcc *vmcommon.OutputAccount,
	tx data.TransactionHandler,
	txHash []byte,
) (bool, []data.TransactionHandler) {
	if callType == vmData.AsynchronousCall && bytes.Equal(outAcc.Address, tx.GetSndAddr()) {
		result := createBaseSCR(outAcc, tx, txHash, 0)
		sc.addVMOutputResultsToSCR(vmOutput, result)
		return true, []data.TransactionHandler{result}
	}

	if !sc.enableEpochsHandler.IsSCDeployFlagEnabled() {
		result := createBaseSCR(outAcc, tx, txHash, 0)
		result.Code = outAcc.Code
		result.Value.Set(outAcc.BalanceDelta)
		if result.Value.Cmp(zero) > 0 {
			result.OriginalSender = tx.GetSndAddr()
		}

		return false, []data.TransactionHandler{result}
	}

	return false, nil
}

func (sc *scProcessor) preprocessOutTransferToSCR(
	index int,
	outputTransfer vmcommon.OutputTransfer,
	outAcc *vmcommon.OutputAccount,
	tx data.TransactionHandler,
	txHash []byte,
) *smartContractResult.SmartContractResult {
	transferNonce := uint64(0)
	if sc.enableEpochsHandler.IsIncrementSCRNonceInMultiTransferFlagEnabled() {
		transferNonce = uint64(index)
	}
	result := createBaseSCR(outAcc, tx, txHash, transferNonce)

	if outputTransfer.Value != nil {
		result.Value.Set(outputTransfer.Value)
	}
	result.Data = outputTransfer.Data
	result.GasLimit = outputTransfer.GasLimit
	result.CallType = outputTransfer.CallType
	setOriginalTxHash(result, txHash, tx)
	if result.Value.Cmp(zero) > 0 {
		result.OriginalSender = tx.GetSndAddr()
	}
	return result
}

func (sc *scProcessor) createSmartContractResults(
	vmOutput *vmcommon.VMOutput,
	callType vmData.CallType,
	outAcc *vmcommon.OutputAccount,
	tx data.TransactionHandler,
	txHash []byte,
) (bool, []data.TransactionHandler) {

	result := sc.createSCRFromStakingSC(outAcc, tx, txHash)
	if !check.IfNil(result) {
		return false, []data.TransactionHandler{result}
	}

	lenOutTransfers := len(outAcc.OutputTransfers)
	if lenOutTransfers == 0 {
		return sc.createSCRIfNoOutputTransfer(vmOutput, callType, outAcc, tx, txHash)
	}

	createdAsyncCallBack := false
	scResults := make([]data.TransactionHandler, 0, len(outAcc.OutputTransfers))
	for i, outputTransfer := range outAcc.OutputTransfers {
		result = sc.preprocessOutTransferToSCR(i, outputTransfer, outAcc, tx, txHash)

		isCrossShard := sc.shardCoordinator.ComputeId(outAcc.Address) != sc.shardCoordinator.SelfId()
		if result.CallType == vmData.AsynchronousCallBack {
			isCreatedCallBackCrossShardOnlyFlagSet := sc.enableEpochsHandler.IsMultiESDTTransferFixOnCallBackFlagEnabled()
			if !isCreatedCallBackCrossShardOnlyFlagSet || isCrossShard {
				// backward compatibility
				createdAsyncCallBack = true
				result.GasLimit, _ = core.SafeAddUint64(result.GasLimit, vmOutput.GasRemaining)
			}
		}

		useSenderAddressFromOutTransfer := sc.enableEpochsHandler.IsSenderInOutTransferFlagEnabled() &&
			len(outputTransfer.SenderAddress) == len(tx.GetSndAddr()) &&
			sc.shardCoordinator.ComputeId(outputTransfer.SenderAddress) == sc.shardCoordinator.SelfId()
		if useSenderAddressFromOutTransfer {
			result.SndAddr = outputTransfer.SenderAddress
		}

		isOutTransferTxRcvAddr := bytes.Equal(result.SndAddr, tx.GetRcvAddr())
		outputTransferCopy := outputTransfer
		isLastOutTransfer := i == lenOutTransfers-1
		if !createdAsyncCallBack && isLastOutTransfer && isOutTransferTxRcvAddr &&
			sc.useLastTransferAsAsyncCallBackWhenNeeded(callType, outAcc, &outputTransferCopy, vmOutput, tx, result, isCrossShard) {
			createdAsyncCallBack = true
		}

		if result.CallType == vmData.AsynchronousCall {
			isCreatedCallBackCrossShardOnlyFlagSet := sc.enableEpochsHandler.IsMultiESDTTransferFixOnCallBackFlagEnabled()
			if !isCreatedCallBackCrossShardOnlyFlagSet || isCrossShard {
				result.GasLimit += outputTransfer.GasLocked
				lastArgAsGasLocked := "@" + hex.EncodeToString(big.NewInt(0).SetUint64(outputTransfer.GasLocked).Bytes())
				result.Data = append(result.Data, []byte(lastArgAsGasLocked)...)
			}
		}

		scResults = append(scResults, result)
	}

	return createdAsyncCallBack, scResults
}

func (sc *scProcessor) useLastTransferAsAsyncCallBackWhenNeeded(
	callType vmData.CallType,
	outAcc *vmcommon.OutputAccount,
	outputTransfer *vmcommon.OutputTransfer,
	vmOutput *vmcommon.VMOutput,
	tx data.TransactionHandler,
	result *smartContractResult.SmartContractResult,
	isCrossShard bool,
) bool {
	if len(vmOutput.ReturnData) > 0 && !sc.enableEpochsHandler.IsReturnDataToLastTransferFlagEnabled() {
		return false
	}

	isAsyncTransferBackToSender := callType == vmData.AsynchronousCall &&
		bytes.Equal(outAcc.Address, tx.GetSndAddr())
	if !isAsyncTransferBackToSender {
		return false
	}

	isCreatedCallBackCrossShardOnlyFlagSet := sc.enableEpochsHandler.IsMultiESDTTransferFixOnCallBackFlagEnabled()
	if isCreatedCallBackCrossShardOnlyFlagSet && !isCrossShard {
		return false
	}

	if !sc.isTransferWithNoAdditionalData(outputTransfer.SenderAddress, outAcc.Address, outputTransfer.Data) {
		return false
	}

	if sc.enableEpochsHandler.IsFixAsyncCallBackArgsListFlagEnabled() {
		result.Data = append(result.Data, []byte("@"+core.ConvertToEvenHex(int(vmOutput.ReturnCode)))...)
	}

	addReturnDataToSCR(vmOutput, result)
	result.CallType = vmData.AsynchronousCallBack
	result.GasLimit, _ = core.SafeAddUint64(result.GasLimit, vmOutput.GasRemaining)

	return true
}

func (sc *scProcessor) getESDTParsedTransfers(sndAddr []byte, dstAddr []byte, data []byte,
) (*vmcommon.ParsedESDTTransfers, error) {
	function, args, err := sc.argsParser.ParseCallData(string(data))
	if err != nil {
		return nil, err
	}

	parsedTransfer, err := sc.esdtTransferParser.ParseESDTTransfers(sndAddr, dstAddr, function, args)
	if err != nil {
		return nil, err
	}

	return parsedTransfer, nil
}

func (sc *scProcessor) isTransferWithNoAdditionalData(sndAddr []byte, dstAddr []byte, data []byte) bool {
	if len(data) == 0 {
		return true
	}

	parsedTransfer, err := sc.getESDTParsedTransfers(sndAddr, dstAddr, data)
	if err != nil {
		return false
	}

	return len(parsedTransfer.CallFunction) == 0
}

// createSCRForSender(vmOutput, tx, txHash, acntSnd)
// give back the user the unused gas money
func (sc *scProcessor) createSCRForSenderAndRelayer(
	vmOutput *vmcommon.VMOutput,
	tx data.TransactionHandler,
	txHash []byte,
	callType vmData.CallType,
) (*smartContractResult.SmartContractResult, *smartContractResult.SmartContractResult) {
	if vmOutput.GasRefund == nil {
		// TODO: compute gas refund with reduced gasPrice if we need to activate this
		vmOutput.GasRefund = big.NewInt(0)
	}

	gasRefund := sc.economicsFee.ComputeFeeForProcessing(tx, vmOutput.GasRemaining)
	gasRemaining := uint64(0)
	storageFreeRefund := big.NewInt(0)
	// backward compatibility - there should be no refund as the storage pay was already distributed among validators
	// this would only create additional inflation
	// backward compatibility - direct smart contract results were created with gasLimit - there is no need for them
	if !sc.enableEpochsHandler.IsSCDeployFlagEnabled() {
		storageFreeRefund = big.NewInt(0).Mul(vmOutput.GasRefund, big.NewInt(0).SetUint64(sc.economicsFee.MinGasPrice()))
		gasRemaining = vmOutput.GasRemaining
	}

	rcvAddress := tx.GetSndAddr()
	if callType == vmData.AsynchronousCallBack {
		rcvAddress = tx.GetRcvAddr()
	}

	var refundGasToRelayerSCR *smartContractResult.SmartContractResult
	relayedSCR, isRelayed := isRelayedTx(tx)
	shouldRefundGasToRelayerSCR := isRelayed && callType != vmData.AsynchronousCall && gasRefund.Cmp(zero) > 0
	if shouldRefundGasToRelayerSCR {
		senderForRelayerRefund := tx.GetRcvAddr()
		if !sc.isSelfShard(tx.GetRcvAddr()) {
			senderForRelayerRefund = tx.GetSndAddr()
		}

		refundGasToRelayerSCR = &smartContractResult.SmartContractResult{
			Nonce:          relayedSCR.Nonce + 1,
			Value:          big.NewInt(0).Set(gasRefund),
			RcvAddr:        relayedSCR.RelayerAddr,
			SndAddr:        senderForRelayerRefund,
			PrevTxHash:     txHash,
			OriginalTxHash: relayedSCR.OriginalTxHash,
			GasPrice:       tx.GetGasPrice(),
			CallType:       vmData.DirectCall,
			ReturnMessage:  []byte(core.GasRefundForRelayerMessage),
			OriginalSender: relayedSCR.OriginalSender,
		}
		gasRemaining = 0
	}

	scTx := &smartContractResult.SmartContractResult{}
	scTx.Value = big.NewInt(0).Set(storageFreeRefund)
	if callType != vmData.AsynchronousCall && check.IfNil(refundGasToRelayerSCR) {
		scTx.Value.Add(scTx.Value, gasRefund)
	}

	scTx.RcvAddr = rcvAddress
	scTx.SndAddr = tx.GetRcvAddr()
	scTx.Nonce = tx.GetNonce() + 1
	scTx.PrevTxHash = txHash
	scTx.GasLimit = gasRemaining
	scTx.GasPrice = tx.GetGasPrice()
	scTx.ReturnMessage = []byte(vmOutput.ReturnMessage)
	scTx.CallType = vmData.DirectCall
	setOriginalTxHash(scTx, txHash, tx)
	scTx.Data = []byte("@" + hex.EncodeToString([]byte(vmOutput.ReturnCode.String())))
	isDeleteWrongArgAsyncAfterBuiltInFlagEnabled := sc.enableEpochsHandler.IsManagedCryptoAPIsFlagEnabled()
	if isDeleteWrongArgAsyncAfterBuiltInFlagEnabled && callType == vmData.AsynchronousCall {
		scTx.Data = []byte("@" + core.ConvertToEvenHex(int(vmOutput.ReturnCode)))
	}

	// when asynchronous call - the callback is created by combining the last output transfer with the returnData
	if callType != vmData.AsynchronousCall {
		addReturnDataToSCR(vmOutput, scTx)
	}

	log.Trace("createSCRForSenderAndRelayer ", "data", string(scTx.Data), "snd", scTx.SndAddr, "rcv", scTx.RcvAddr, "gasRemaining", vmOutput.GasRemaining)
	return scTx, refundGasToRelayerSCR
}

func addReturnDataToSCR(vmOutput *vmcommon.VMOutput, scTx *smartContractResult.SmartContractResult) {
	for _, retData := range vmOutput.ReturnData {
		scTx.Data = append(scTx.Data, []byte("@"+hex.EncodeToString(retData))...)
	}
}

// save account changes in state from vmOutput - protected by VM - every output can be treated as is.
func (sc *scProcessor) processSCOutputAccounts(
	vmOutput *vmcommon.VMOutput,
	callType vmData.CallType,
	outputAccounts []*vmcommon.OutputAccount,
	tx data.TransactionHandler,
	txHash []byte,
) (bool, []data.TransactionHandler, error) {
	scResults := make([]data.TransactionHandler, 0, len(outputAccounts))

	sumOfAllDiff := big.NewInt(0)
	sumOfAllDiff.Sub(sumOfAllDiff, tx.GetValue())

	createdAsyncCallback := false
	for _, outAcc := range outputAccounts {
		acc, err := sc.getAccountFromAddress(outAcc.Address)
		if err != nil {
			return false, nil, err
		}

		tmpCreatedAsyncCallback, newScrs := sc.createSmartContractResults(vmOutput, callType, outAcc, tx, txHash)
		createdAsyncCallback = createdAsyncCallback || tmpCreatedAsyncCallback

		if len(newScrs) != 0 {
			scResults = append(scResults, newScrs...)
		}
		if check.IfNil(acc) {
			if outAcc.BalanceDelta != nil {
				if outAcc.BalanceDelta.Cmp(zero) < 0 {
					return false, nil, process.ErrNegativeBalanceDeltaOnCrossShardAccount
				}
				sumOfAllDiff.Add(sumOfAllDiff, outAcc.BalanceDelta)
			}
			continue
		}

		for _, storeUpdate := range outAcc.StorageUpdates {
			if !process.IsAllowedToSaveUnderKey(storeUpdate.Offset) {
				log.Trace("storeUpdate is not allowed", "acc", outAcc.Address, "key", storeUpdate.Offset, "data", storeUpdate.Data)
				isSaveKeyValueUnderProtectedErrorFlagSet := sc.enableEpochsHandler.IsRemoveNonUpdatedStorageFlagEnabled()
				if isSaveKeyValueUnderProtectedErrorFlagSet {
					return false, nil, process.ErrNotAllowedToWriteUnderProtectedKey
				}

				continue
			}

			err = acc.SaveKeyValue(storeUpdate.Offset, storeUpdate.Data)
			if err != nil {
				log.Warn("saveKeyValue", "error", err)
				return false, nil, err
			}
			log.Trace("storeUpdate", "acc", outAcc.Address, "key", storeUpdate.Offset, "data", storeUpdate.Data)
		}

		err = sc.updateSmartContractCode(vmOutput, acc, outAcc)
		if err != nil {
			return false, nil, err
		}

		// change nonce only if there is a change
		if outAcc.Nonce != acc.GetNonce() && outAcc.Nonce != 0 {
			if outAcc.Nonce < acc.GetNonce() {
				return false, nil, process.ErrWrongNonceInVMOutput
			}

			nonceDifference := outAcc.Nonce - acc.GetNonce()
			acc.IncreaseNonce(nonceDifference)
		}

		// if no change then continue
		if outAcc.BalanceDelta == nil || outAcc.BalanceDelta.Cmp(zero) == 0 {
			err = sc.accounts.SaveAccount(acc)
			if err != nil {
				return false, nil, err
			}

			continue
		}

		sumOfAllDiff = sumOfAllDiff.Add(sumOfAllDiff, outAcc.BalanceDelta)

		err = acc.AddToBalance(outAcc.BalanceDelta)
		if err != nil {
			return false, nil, err
		}

		err = sc.accounts.SaveAccount(acc)
		if err != nil {
			return false, nil, err
		}
	}

	if sumOfAllDiff.Cmp(zero) != 0 {
		return false, nil, process.ErrOverallBalanceChangeFromSC
	}

	return createdAsyncCallback, scResults, nil
}

// updateSmartContractCode upgrades code for "direct" deployments & upgrades and for "indirect" deployments & upgrades
// It receives:
// 	(1) the account as found in the State
//	(2) the account as returned in VM Output
// 	(3) the transaction that, upon execution, produced the VM Output
func (sc *scProcessor) updateSmartContractCode(
	vmOutput *vmcommon.VMOutput,
	stateAccount state.UserAccountHandler,
	outputAccount *vmcommon.OutputAccount,
) error {
	if len(outputAccount.Code) == 0 {
		return nil
	}
	if len(outputAccount.CodeMetadata) == 0 {
		return nil
	}
	if !core.IsSmartContractAddress(outputAccount.Address) {
		return nil
	}

	outputAccountCodeMetadataBytes, err := sc.blockChainHook.FilterCodeMetadataForUpgrade(outputAccount.CodeMetadata)
	if err != nil {
		return err
	}

	// This check is desirable (not required though) since currently both Wasm VM and IELE send the code in the output account even for "regular" execution
	sameCode := bytes.Equal(outputAccount.Code, sc.accounts.GetCode(stateAccount.GetCodeHash()))
	sameCodeMetadata := bytes.Equal(outputAccountCodeMetadataBytes, stateAccount.GetCodeMetadata())
	if sameCode && sameCodeMetadata {
		return nil
	}

	currentOwner := stateAccount.GetOwnerAddress()
	isCodeDeployerSet := len(outputAccount.CodeDeployerAddress) > 0
	isCodeDeployerOwner := bytes.Equal(currentOwner, outputAccount.CodeDeployerAddress) && isCodeDeployerSet

	noExistingCode := len(sc.accounts.GetCode(stateAccount.GetCodeHash())) == 0
	noExistingOwner := len(currentOwner) == 0
	currentCodeMetadata := vmcommon.CodeMetadataFromBytes(stateAccount.GetCodeMetadata())
	newCodeMetadata := vmcommon.CodeMetadataFromBytes(outputAccountCodeMetadataBytes)
	isUpgradeable := currentCodeMetadata.Upgradeable
	isDeployment := noExistingCode && noExistingOwner
	isUpgrade := !isDeployment && isCodeDeployerOwner && isUpgradeable

	entry := &vmcommon.LogEntry{
		Address: stateAccount.AddressBytes(),
		Topics: [][]byte{
			outputAccount.Address, outputAccount.CodeDeployerAddress,
		},
	}

	encodedOutputAccountAddr := sc.pubkeyConv.SilentEncode(outputAccount.Address, log)

	if isDeployment {
		// At this point, we are under the condition "noExistingOwner"
		stateAccount.SetOwnerAddress(outputAccount.CodeDeployerAddress)
		stateAccount.SetCodeMetadata(outputAccountCodeMetadataBytes)
		stateAccount.SetCode(outputAccount.Code)
		log.Debug("updateSmartContractCode(): created", "address", encodedOutputAccountAddr, "upgradeable", newCodeMetadata.Upgradeable)

		entry.Identifier = []byte(core.SCDeployIdentifier)
		vmOutput.Logs = append(vmOutput.Logs, entry)
		return nil
	}

	if isUpgrade {
		stateAccount.SetCodeMetadata(outputAccountCodeMetadataBytes)
		stateAccount.SetCode(outputAccount.Code)
		log.Debug("updateSmartContractCode(): upgraded", "address", encodedOutputAccountAddr, "upgradeable", newCodeMetadata.Upgradeable)

		entry.Identifier = []byte(core.SCUpgradeIdentifier)
		vmOutput.Logs = append(vmOutput.Logs, entry)
		return nil
	}

	return nil
}

// delete accounts - only suicide by current SC or another SC called by current SC - protected by VM
func (sc *scProcessor) deleteAccounts(deletedAccounts [][]byte) error {
	for _, value := range deletedAccounts {
		acc, err := sc.getAccountFromAddress(value)
		if err != nil {
			return err
		}

		if check.IfNil(acc) {
			// TODO: sharded Smart Contract processing
			continue
		}

		err = sc.accounts.RemoveAccount(acc.AddressBytes())
		if err != nil {
			return err
		}
	}
	return nil
}

func (sc *scProcessor) getAccountFromAddress(address []byte) (state.UserAccountHandler, error) {
	shardForCurrentNode := sc.shardCoordinator.SelfId()
	shardForSrc := sc.shardCoordinator.ComputeId(address)
	if shardForCurrentNode != shardForSrc {
		return nil, nil
	}

	acnt, err := sc.accounts.LoadAccount(address)
	if err != nil {
		return nil, err
	}

	stAcc, ok := acnt.(state.UserAccountHandler)
	if !ok {
		return nil, process.ErrWrongTypeAssertion
	}

	return stAcc, nil
}

// ProcessSmartContractResult updates the account state from the smart contract result
func (sc *scProcessor) ProcessSmartContractResult(scr *smartContractResult.SmartContractResult) (vmcommon.ReturnCode, error) {
	if check.IfNil(scr) {
		return 0, process.ErrNilSmartContractResult
	}

	log.Trace("scProcessor.ProcessSmartContractResult()", "sender", scr.GetSndAddr(), "receiver", scr.GetRcvAddr(), "data", string(scr.GetData()))

	var err error
	returnCode := vmcommon.UserError
	scrData, err := sc.checkSCRBeforeProcessing(scr)
	if err != nil {
		return returnCode, err
	}

	gasLocked := sc.getGasLockedFromSCR(scr)

	txType, _ := sc.txTypeHandler.ComputeTransactionType(scr)
	switch txType {
	case process.MoveBalance:
		err = sc.processSimpleSCR(scr, scrData.hash, scrData.destination)
		if err != nil {
			return returnCode, sc.ProcessIfError(scrData.sender, scrData.hash, scr, err.Error(), scr.ReturnMessage, scrData.snapshot, gasLocked)
		}
		return vmcommon.Ok, nil
	case process.SCDeployment:
		err = process.ErrSCDeployFromSCRIsNotPermitted
		return returnCode, sc.ProcessIfError(scrData.sender, scrData.hash, scr, err.Error(), scr.ReturnMessage, scrData.snapshot, gasLocked)
	case process.SCInvoking:
		returnCode, err = sc.ExecuteSmartContractTransaction(scr, scrData.sender, scrData.destination)
		return returnCode, err
	case process.BuiltInFunctionCall:
		if sc.shardCoordinator.SelfId() == core.MetachainShardId && !sc.enableEpochsHandler.IsBuiltInFunctionOnMetaFlagEnabled() {
			returnCode, err = sc.ExecuteSmartContractTransaction(scr, scrData.sender, scrData.destination)
			return returnCode, err
		}
		returnCode, err = sc.ExecuteBuiltInFunction(scr, scrData.sender, scrData.destination)
		return returnCode, err
	}

	err = process.ErrWrongTransaction
	return returnCode, sc.ProcessIfError(scrData.sender, scrData.hash, scr, err.Error(), scr.ReturnMessage, scrData.snapshot, gasLocked)
}

func (sc *scProcessor) checkSCRBeforeProcessing(scr *smartContractResult.SmartContractResult) (*scrProcessingData, error) {
	scrHash, err := core.CalculateHash(sc.marshalizer, sc.hasher, scr)
	if err != nil {
		log.Debug("CalculateHash error", "error", err)
		return nil, err
	}

	dstAcc, err := sc.getAccountFromAddress(scr.RcvAddr)
	if err != nil {
		return nil, err
	}
	sndAcc, err := sc.getAccountFromAddress(scr.SndAddr)
	if err != nil {
		return nil, err
	}

	if check.IfNil(dstAcc) {
		err = process.ErrNilSCDestAccount
		return nil, err
	}

	snapshot := sc.accounts.JournalLen()
	process.DisplayProcessTxDetails(
		"ProcessSmartContractResult: receiver account details",
		dstAcc,
		scr,
		scrHash,
		sc.pubkeyConv,
	)

	return &scrProcessingData{
		hash:        scrHash,
		snapshot:    snapshot,
		sender:      sndAcc,
		destination: dstAcc,
	}, nil
}

func (sc *scProcessor) getGasLockedFromSCR(scr *smartContractResult.SmartContractResult) uint64 {
	if scr.CallType != vmData.AsynchronousCall {
		return 0
	}

	_, arguments, err := sc.argsParser.ParseCallData(string(scr.Data))
	if err != nil {
		return 0
	}
	_, gasLocked := sc.getAsyncCallGasLockFromTxData(scr.CallType, arguments)
	return gasLocked
}

func (sc *scProcessor) processSimpleSCR(
	scResult *smartContractResult.SmartContractResult,
	txHash []byte,
	dstAcc state.UserAccountHandler,
) error {
	if scResult.Value.Cmp(zero) <= 0 {
		return nil
	}

	isPayable, err := sc.IsPayable(scResult.SndAddr, scResult.RcvAddr)
	if err != nil {
		return err
	}
	if !isPayable && !bytes.Equal(scResult.RcvAddr, scResult.OriginalSender) {
		return process.ErrAccountNotPayable
	}

	err = dstAcc.AddToBalance(scResult.Value)
	if err != nil {
		return err
	}

	err = sc.accounts.SaveAccount(dstAcc)
	if err != nil {
		return err
	}

	if isReturnOKTxHandler(scResult) {
		completedTxLog := createCompleteEventLog(scResult, txHash)
		ignorableError := sc.txLogsProcessor.SaveLog(txHash, scResult, []*vmcommon.LogEntry{completedTxLog})
		if ignorableError != nil {
			log.Debug("scProcessor.finishSCExecution txLogsProcessor.SaveLog()", "error", ignorableError.Error())
		}
	}

	return nil
}

// CheckBuiltinFunctionIsExecutable validates the builtin function arguments and tx fields without executing it
func (sc *scProcessor) CheckBuiltinFunctionIsExecutable(expectedBuiltinFunction string, tx data.TransactionHandler) error {
	if check.IfNil(tx) {
		return process.ErrNilTransaction
	}

	functionName, arguments, err := sc.argsParser.ParseCallData(string(tx.GetData()))
	if err != nil {
		return err
	}

	if expectedBuiltinFunction != functionName {
		return process.ErrBuiltinFunctionMismatch
	}

	gasProvided, err := sc.prepareGasProvided(tx)
	if err != nil {
		return err
	}

	sc.mutExecutableCheckers.RLock()
	executableChecker, ok := sc.executableCheckers[functionName]
	sc.mutExecutableCheckers.RUnlock()
	if !ok {
		return process.ErrBuiltinFunctionNotExecutable
	}

	// check if the function is executable
	return executableChecker.CheckIsExecutable(
		tx.GetSndAddr(),
		tx.GetValue(),
		tx.GetRcvAddr(),
		gasProvided,
		arguments,
	)
}

func createExecutableCheckersMap(builtinFunctions vmcommon.BuiltInFunctionContainer) map[string]ExecutableChecker {
	executableCheckers := make(map[string]ExecutableChecker)

	for key := range builtinFunctions.Keys() {
		builtinFunc, err := builtinFunctions.Get(key)
		if err != nil {
			continue
		}
		executableCheckerFunc, ok := builtinFunc.(ExecutableChecker)
		if !ok {
			continue
		}
		executableCheckers[key] = executableCheckerFunc
	}

	return executableCheckers
}

func (sc *scProcessor) checkUpgradePermission(contract state.UserAccountHandler, vmInput *vmcommon.ContractCallInput) error {
	isUpgradeCalled := vmInput.Function == upgradeFunctionName
	if !isUpgradeCalled {
		return nil
	}
	if check.IfNil(contract) {
		return process.ErrUpgradeNotAllowed
	}

	codeMetadata := vmcommon.CodeMetadataFromBytes(contract.GetCodeMetadata())
	isUpgradeable := codeMetadata.Upgradeable
	callerAddress := vmInput.CallerAddr
	ownerAddress := contract.GetOwnerAddress()
	isCallerOwner := bytes.Equal(callerAddress, ownerAddress)

	if isUpgradeable && isCallerOwner {
		return nil
	}

	return process.ErrUpgradeNotAllowed
}

func (sc *scProcessor) createCompleteEventLogIfNoMoreAction(
	tx data.TransactionHandler,
	txHash []byte,
	results []data.TransactionHandler,
) *vmcommon.LogEntry {
	sndShardID := sc.shardCoordinator.ComputeId(tx.GetSndAddr())
	dstShardID := sc.shardCoordinator.ComputeId(tx.GetRcvAddr())
	isCrossShardTxWithExecAtSender := sc.shardCoordinator.SelfId() == sndShardID && sndShardID != dstShardID
	if isCrossShardTxWithExecAtSender && !sc.isInformativeTxHandler(tx) {
		return nil
	}

	for _, scr := range results {
		sndShardID = sc.shardCoordinator.ComputeId(scr.GetSndAddr())
		dstShardID = sc.shardCoordinator.ComputeId(scr.GetRcvAddr())
		isCrossShard := sndShardID != dstShardID
		if isCrossShard && !sc.isInformativeTxHandler(scr) {
			return nil
		}
	}

	return createCompleteEventLog(tx, txHash)
}

func createCompleteEventLog(tx data.TransactionHandler, txHash []byte) *vmcommon.LogEntry {
	prevTxHash := txHash
	originalSCR, ok := tx.(*smartContractResult.SmartContractResult)
	if ok {
		prevTxHash = originalSCR.PrevTxHash
	}

	newLog := &vmcommon.LogEntry{
		Identifier: []byte(core.CompletedTxEventIdentifier),
		Address:    tx.GetRcvAddr(),
		Topics:     [][]byte{prevTxHash},
	}

	return newLog
}

func isReturnOKTxHandler(
	resultTx data.TransactionHandler,
) bool {
	return bytes.HasPrefix(resultTx.GetData(), []byte(returnOkData))
}

// this function should only be called for logging reasons, since it does not perform sanity checks
func (sc *scProcessor) computeTxHashUnsafe(tx data.TransactionHandler) []byte {
	txHash, _ := core.CalculateHash(sc.marshalizer, sc.hasher, tx)

	return txHash
}

// IsPayable returns if address is payable, smart contract ca set to false
func (sc *scProcessor) IsPayable(sndAddress []byte, recvAddress []byte) (bool, error) {
	return sc.blockChainHook.IsPayable(sndAddress, recvAddress)
}

// IsInterfaceNil returns true if there is no value under the interface
func (sc *scProcessor) IsInterfaceNil() bool {
	return sc == nil
}<|MERGE_RESOLUTION|>--- conflicted
+++ resolved
@@ -50,17 +50,16 @@
 
 var zero = big.NewInt(0)
 
-<<<<<<< HEAD
+// ExecutableChecker is an interface for checking if a builtin function is executable
+type ExecutableChecker interface {
+	CheckIsExecutable(senderAddr []byte, value *big.Int, receiverAddr []byte, gasProvidedForCall uint64, arguments [][]byte) error
+}
+
 type scrProcessingData struct {
 	hash        []byte
 	snapshot    int
 	sender      state.UserAccountHandler
 	destination state.UserAccountHandler
-=======
-// ExecutableChecker is an interface for checking if a builtin function is executable
-type ExecutableChecker interface {
-	CheckIsExecutable(senderAddr []byte, value *big.Int, receiverAddr []byte, gasProvidedForCall uint64, arguments [][]byte) error
->>>>>>> 799e5991
 }
 
 type scProcessor struct {
