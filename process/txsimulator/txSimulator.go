package txsimulator

import (
	"encoding/hex"
	"sync"

	"github.com/multiversx/mx-chain-core-go/core"
	"github.com/multiversx/mx-chain-core-go/core/check"
	"github.com/multiversx/mx-chain-core-go/data/block"
	"github.com/multiversx/mx-chain-core-go/data/receipt"
	"github.com/multiversx/mx-chain-core-go/data/smartContractResult"
	"github.com/multiversx/mx-chain-core-go/data/transaction"
	"github.com/multiversx/mx-chain-core-go/hashing"
	"github.com/multiversx/mx-chain-core-go/marshal"
	"github.com/multiversx/mx-chain-go/node/external/transactionAPI"
	"github.com/multiversx/mx-chain-go/process"
	txSimData "github.com/multiversx/mx-chain-go/process/txsimulator/data"
	"github.com/multiversx/mx-chain-go/sharding"
	"github.com/multiversx/mx-chain-go/storage"
	logger "github.com/multiversx/mx-chain-logger-go"
	vmcommon "github.com/multiversx/mx-chain-vm-common-go"
	datafield "github.com/multiversx/mx-chain-vm-common-go/parsers/dataField"
)

var log = logger.GetOrCreate("process/txSimulator")

// ArgsTxSimulator holds the arguments required for creating a new transaction simulator
type ArgsTxSimulator struct {
	TransactionProcessor      TransactionProcessor
	IntermediateProcContainer process.IntermediateProcessorContainer
	AddressPubKeyConverter    core.PubkeyConverter
	ShardCoordinator          sharding.Coordinator
	VMOutputCacher            storage.Cacher
	Hasher                    hashing.Hasher
	Marshalizer               marshal.Marshalizer
}

type refundHandler interface {
	IsRefund(input transactionAPI.RefundDetectorInput) bool
}

type transactionSimulator struct {
	mutOperation           sync.Mutex
	txProcessor            TransactionProcessor
	intermProcContainer    process.IntermediateProcessorContainer
	addressPubKeyConverter core.PubkeyConverter
	shardCoordinator       sharding.Coordinator
	vmOutputCacher         storage.Cacher
	hasher                 hashing.Hasher
	marshalizer            marshal.Marshalizer
	refundDetector         refundHandler
	dataFieldParser        DataFieldParser
}

// NewTransactionSimulator returns a new instance of a transactionSimulator
func NewTransactionSimulator(args ArgsTxSimulator) (*transactionSimulator, error) {
	if check.IfNil(args.TransactionProcessor) {
		return nil, ErrNilTxSimulatorProcessor
	}
	if check.IfNil(args.IntermediateProcContainer) {
		return nil, ErrNilIntermediateProcessorContainer
	}
	if check.IfNil(args.AddressPubKeyConverter) {
		return nil, ErrNilPubkeyConverter
	}
	if check.IfNil(args.ShardCoordinator) {
		return nil, ErrNilShardCoordinator
	}
	if check.IfNil(args.VMOutputCacher) {
		return nil, ErrNilCacher
	}
	if check.IfNil(args.Marshalizer) {
		return nil, ErrNilMarshalizer
	}
	if check.IfNil(args.Hasher) {
		return nil, ErrNilHasher
	}

	dataFieldParser, err := datafield.NewOperationDataFieldParser(&datafield.ArgsOperationDataFieldParser{
		AddressLength: args.AddressPubKeyConverter.Len(),
		Marshalizer:   args.Marshalizer,
	})
	if err != nil {
		return nil, err
	}

	return &transactionSimulator{
		txProcessor:            args.TransactionProcessor,
		intermProcContainer:    args.IntermediateProcContainer,
		addressPubKeyConverter: args.AddressPubKeyConverter,
		shardCoordinator:       args.ShardCoordinator,
		vmOutputCacher:         args.VMOutputCacher,
		marshalizer:            args.Marshalizer,
		hasher:                 args.Hasher,
		refundDetector:         transactionAPI.NewRefundDetector(),
		dataFieldParser:        dataFieldParser,
	}, nil
}

// ProcessTx will process the transaction in a special environment, where state-writing is not allowed
func (ts *transactionSimulator) ProcessTx(tx *transaction.Transaction) (*txSimData.SimulationResults, error) {
	ts.mutOperation.Lock()
	defer ts.mutOperation.Unlock()

	txStatus := transaction.TxStatusPending
	failReason := ""

	retCode, err := ts.txProcessor.ProcessTransaction(tx)
	if err != nil {
		failReason = err.Error()
		txStatus = transaction.TxStatusFail
	} else {
		if retCode == vmcommon.Ok {
			txStatus = transaction.TxStatusSuccess
		}
	}

	results := &txSimData.SimulationResults{
		SimulationResults: transaction.SimulationResults{
			Status:     txStatus,
			FailReason: failReason,
		},
	}

	err = ts.addIntermediateTxsToResult(results)
	if err != nil {
		return nil, err
	}

	vmOutput, ok := ts.getVMOutputOfTx(tx)
	if ok {
		results.VMOutput = vmOutput
	}

	ts.addLogsFromVmOutput(results, vmOutput)

	return results, nil
}

func (ts *transactionSimulator) addLogsFromVmOutput(results *txSimData.SimulationResults, vmOutput *vmcommon.VMOutput) {
	if vmOutput == nil || len(vmOutput.Logs) == 0 {
		return
	}

	results.Logs = &transaction.ApiLogs{
		Events: make([]*transaction.Events, 0, len(vmOutput.Logs)),
	}

	for _, entry := range vmOutput.Logs {
		results.Logs.Events = append(results.Logs.Events, &transaction.Events{
			Address:    ts.addressPubKeyConverter.Encode(entry.Address),
			Identifier: string(entry.Identifier),
			Topics:     entry.Topics,
			Data:       entry.Data,
		})
	}
}

func (ts *transactionSimulator) getVMOutputOfTx(tx *transaction.Transaction) (*vmcommon.VMOutput, bool) {
	txHash, err := core.CalculateHash(ts.marshalizer, ts.hasher, tx)
	if err != nil {
		return nil, false
	}

	defer ts.vmOutputCacher.Remove(txHash)

	vmOutputI, ok := ts.vmOutputCacher.Get(txHash)
	if !ok || check.IfNilReflect(vmOutputI) {
		return nil, false
	}

	vmOutput, ok := vmOutputI.(*vmcommon.VMOutput)
	if !ok {
		return nil, false
	}

	return vmOutput, true
}

func (ts *transactionSimulator) addIntermediateTxsToResult(result *txSimData.SimulationResults) error {
	defer func() {
		processorsKeys := ts.intermProcContainer.Keys()
		for _, procKey := range processorsKeys {
			processor, errGetProc := ts.intermProcContainer.Get(procKey)
			if errGetProc != nil || processor == nil {
				continue
			}

			processor.CreateBlockStarted()
		}
	}()

	scrForwarder, err := ts.intermProcContainer.Get(block.SmartContractResultBlock)
	if err != nil {
		return err
	}

	scResults := make(map[string]*transaction.ApiSmartContractResult)
	for hash, value := range scrForwarder.GetAllCurrentFinishedTxs() {
		scr, ok := value.(*smartContractResult.SmartContractResult)
		if !ok {
			continue
		}
		scResults[hex.EncodeToString([]byte(hash))] = ts.adaptSmartContractResult(scr)
	}
	result.ScResults = scResults

	if ts.shardCoordinator.SelfId() == core.MetachainShardId {
		return nil
	}

	receiptsForwarder, err := ts.intermProcContainer.Get(block.ReceiptBlock)
	if err != nil {
		return err
	}

	receipts := make(map[string]*transaction.ApiReceipt)
	for hash, value := range receiptsForwarder.GetAllCurrentFinishedTxs() {
		rcpt, ok := value.(*receipt.Receipt)
		if !ok {
			continue
		}
		receipts[hex.EncodeToString([]byte(hash))] = ts.adaptReceipt(rcpt)
	}
	result.Receipts = receipts

	return nil
}

func (ts *transactionSimulator) adaptSmartContractResult(scr *smartContractResult.SmartContractResult) *transaction.ApiSmartContractResult {
<<<<<<< HEAD
	isRefund := ts.refundDetector.IsRefund(transactionAPI.RefundDetectorInput{
		Value:         scr.Value.String(),
		Data:          scr.Data,
		ReturnMessage: string(scr.ReturnMessage),
		GasLimit:      scr.GasLimit,
	})
	res := ts.dataFieldParser.Parse(scr.Data, scr.SndAddr, scr.RcvAddr, ts.shardCoordinator.NumberOfShards())

	resScr := &transaction.ApiSmartContractResult{
		Nonce:             scr.Nonce,
		Value:             scr.Value,
		RcvAddr:           ts.addressPubKeyConverter.Encode(scr.RcvAddr),
		SndAddr:           ts.addressPubKeyConverter.Encode(scr.SndAddr),
		RelayedValue:      scr.RelayedValue,
		Code:              hex.EncodeToString(scr.Code),
		Data:              string(scr.Data),
		PrevTxHash:        hex.EncodeToString(scr.PrevTxHash),
		OriginalTxHash:    hex.EncodeToString(scr.OriginalTxHash),
		GasLimit:          scr.GasLimit,
		GasPrice:          scr.GasPrice,
		CallType:          scr.CallType,
		CodeMetadata:      hex.EncodeToString(scr.CodeMetadata),
		ReturnMessage:     string(scr.ReturnMessage),
		IsRefund:          isRefund,
		Operation:         res.Operation,
		Function:          res.Function,
		ESDTValues:        res.ESDTValues,
		Tokens:            res.Tokens,
		Receivers:         datafield.EncodeBytesSlice(ts.addressPubKeyConverter.Encode, res.Receivers),
		ReceiversShardIDs: res.ReceiversShardID,
		IsRelayed:         res.IsRelayed,
=======
	rcvAddress := ts.addressPubKeyConverter.SilentEncode(scr.RcvAddr, log)
	sndAddress := ts.addressPubKeyConverter.SilentEncode(scr.SndAddr, log)

	resScr := &transaction.ApiSmartContractResult{
		Nonce:          scr.Nonce,
		Value:          scr.Value,
		RcvAddr:        rcvAddress,
		SndAddr:        sndAddress,
		RelayedValue:   scr.RelayedValue,
		Code:           string(scr.Code),
		Data:           string(scr.Data),
		PrevTxHash:     hex.EncodeToString(scr.PrevTxHash),
		OriginalTxHash: hex.EncodeToString(scr.OriginalTxHash),
		GasLimit:       scr.GasLimit,
		GasPrice:       scr.GasPrice,
		CallType:       scr.CallType,
		CodeMetadata:   string(scr.CodeMetadata),
		ReturnMessage:  string(scr.ReturnMessage),
>>>>>>> 1375708e
	}

	if scr.OriginalSender != nil {
		resScr.OriginalSender = ts.addressPubKeyConverter.SilentEncode(scr.OriginalSender, log)
	}

	if scr.RelayerAddr != nil {
		resScr.RelayerAddr = ts.addressPubKeyConverter.SilentEncode(scr.RelayerAddr, log)
	}

	return resScr
}

func (ts *transactionSimulator) adaptReceipt(rcpt *receipt.Receipt) *transaction.ApiReceipt {
	receiptSenderAddress := ts.addressPubKeyConverter.SilentEncode(rcpt.SndAddr, log)

	return &transaction.ApiReceipt{
		Value:   rcpt.Value,
		SndAddr: receiptSenderAddress,
		Data:    string(rcpt.Data),
		TxHash:  hex.EncodeToString(rcpt.TxHash),
	}
}

// IsInterfaceNil returns true if there is no value under the interface
func (ts *transactionSimulator) IsInterfaceNil() bool {
	return ts == nil
}<|MERGE_RESOLUTION|>--- conflicted
+++ resolved
@@ -228,7 +228,6 @@
 }
 
 func (ts *transactionSimulator) adaptSmartContractResult(scr *smartContractResult.SmartContractResult) *transaction.ApiSmartContractResult {
-<<<<<<< HEAD
 	isRefund := ts.refundDetector.IsRefund(transactionAPI.RefundDetectorInput{
 		Value:         scr.Value.String(),
 		Data:          scr.Data,
@@ -237,11 +236,12 @@
 	})
 	res := ts.dataFieldParser.Parse(scr.Data, scr.SndAddr, scr.RcvAddr, ts.shardCoordinator.NumberOfShards())
 
+
 	resScr := &transaction.ApiSmartContractResult{
 		Nonce:             scr.Nonce,
 		Value:             scr.Value,
-		RcvAddr:           ts.addressPubKeyConverter.Encode(scr.RcvAddr),
-		SndAddr:           ts.addressPubKeyConverter.Encode(scr.SndAddr),
+		RcvAddr:           ts.addressPubKeyConverter.SilentEncode(scr.RcvAddr, log),
+		SndAddr:           ts.addressPubKeyConverter.SilentEncode(scr.SndAddr, log),
 		RelayedValue:      scr.RelayedValue,
 		Code:              hex.EncodeToString(scr.Code),
 		Data:              string(scr.Data),
@@ -260,26 +260,6 @@
 		Receivers:         datafield.EncodeBytesSlice(ts.addressPubKeyConverter.Encode, res.Receivers),
 		ReceiversShardIDs: res.ReceiversShardID,
 		IsRelayed:         res.IsRelayed,
-=======
-	rcvAddress := ts.addressPubKeyConverter.SilentEncode(scr.RcvAddr, log)
-	sndAddress := ts.addressPubKeyConverter.SilentEncode(scr.SndAddr, log)
-
-	resScr := &transaction.ApiSmartContractResult{
-		Nonce:          scr.Nonce,
-		Value:          scr.Value,
-		RcvAddr:        rcvAddress,
-		SndAddr:        sndAddress,
-		RelayedValue:   scr.RelayedValue,
-		Code:           string(scr.Code),
-		Data:           string(scr.Data),
-		PrevTxHash:     hex.EncodeToString(scr.PrevTxHash),
-		OriginalTxHash: hex.EncodeToString(scr.OriginalTxHash),
-		GasLimit:       scr.GasLimit,
-		GasPrice:       scr.GasPrice,
-		CallType:       scr.CallType,
-		CodeMetadata:   string(scr.CodeMetadata),
-		ReturnMessage:  string(scr.ReturnMessage),
->>>>>>> 1375708e
 	}
 
 	if scr.OriginalSender != nil {
