package mock

<<<<<<< HEAD
=======
import (
	"math/big"
)

// ValidatorMock -
>>>>>>> 0c4e1625
type ValidatorMock struct {
	pubKey  []byte
	address []byte

	PubKeyCalled  func() []byte
	AddressCalled func() []byte
}

<<<<<<< HEAD
=======
// Stake -
func (vm *ValidatorMock) Stake() *big.Int {
	return vm.stake
}

// Rating -
func (vm *ValidatorMock) Rating() int32 {
	return vm.rating
}

// PubKey -
>>>>>>> 0c4e1625
func (vm *ValidatorMock) PubKey() []byte {
	if vm.PubKeyCalled != nil {
		return vm.PubKeyCalled()
	}
	return vm.pubKey
}

// Address -
func (vm *ValidatorMock) Address() []byte {
	if vm.AddressCalled != nil {
		return vm.AddressCalled()
	}
	return vm.address
}<|MERGE_RESOLUTION|>--- conflicted
+++ resolved
@@ -1,13 +1,6 @@
 package mock
 
-<<<<<<< HEAD
-=======
-import (
-	"math/big"
-)
-
 // ValidatorMock -
->>>>>>> 0c4e1625
 type ValidatorMock struct {
 	pubKey  []byte
 	address []byte
@@ -16,20 +9,7 @@
 	AddressCalled func() []byte
 }
 
-<<<<<<< HEAD
-=======
-// Stake -
-func (vm *ValidatorMock) Stake() *big.Int {
-	return vm.stake
-}
-
-// Rating -
-func (vm *ValidatorMock) Rating() int32 {
-	return vm.rating
-}
-
 // PubKey -
->>>>>>> 0c4e1625
 func (vm *ValidatorMock) PubKey() []byte {
 	if vm.PubKeyCalled != nil {
 		return vm.PubKeyCalled()
