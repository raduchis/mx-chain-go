package mock

import (
	"github.com/ElrondNetwork/elrond-go-core/data"
	"github.com/ElrondNetwork/elrond-go-core/data/block"
)

// GasHandlerMock -
type GasHandlerMock struct {
<<<<<<< HEAD
	InitCalled                           func()
	SetGasConsumedCalled                 func(gasConsumed uint64, hash []byte)
	SetGasRefundedCalled                 func(gasRefunded uint64, hash []byte)
	GasConsumedCalled                    func(hash []byte) uint64
	GasRefundedCalled                    func(hash []byte) uint64
	TotalGasConsumedCalled               func() uint64
	TotalGasRefundedCalled               func() uint64
	RemoveGasConsumedCalled              func(hashes [][]byte)
	RemoveGasRefundedCalled              func(hashes [][]byte)
	ComputeGasConsumedByMiniBlockCalled  func(miniBlock *block.MiniBlock, mapHashTx map[string]data.TransactionHandler) (uint64, uint64, error)
	ComputeGasConsumedByTxCalled         func(txSenderShardId uint32, txReceiverSharedId uint32, txHandler data.TransactionHandler) (uint64, uint64, error)
	AddTotalGasConsumedInSelfShardCalled func(gasConsumed uint64)
	GetTotalGasConsumedInSelfShardCalled func() uint64
}

// AddTotalGasConsumedInSelfShard -
func (ghm *GasHandlerMock) AddTotalGasConsumedInSelfShard(gasConsumed uint64) {
	if ghm.AddTotalGasConsumedInSelfShardCalled != nil {
		ghm.AddTotalGasConsumedInSelfShardCalled(gasConsumed)
	}
}

// GetTotalGasConsumedInSelfShard -
func (ghm *GasHandlerMock) GetTotalGasConsumedInSelfShard() uint64 {
	if ghm.GetTotalGasConsumedInSelfShardCalled != nil {
		return ghm.GetTotalGasConsumedInSelfShardCalled()
	}

	return 0
=======
	InitCalled                          func()
	SetGasConsumedCalled                func(gasConsumed uint64, hash []byte)
	SetGasRefundedCalled                func(gasRefunded uint64, hash []byte)
	SetGasPenalizedCalled               func(gasPenalized uint64, hash []byte)
	GasConsumedCalled                   func(hash []byte) uint64
	GasRefundedCalled                   func(hash []byte) uint64
	GasPenalizedCalled                  func(hash []byte) uint64
	TotalGasConsumedCalled              func() uint64
	TotalGasRefundedCalled              func() uint64
	TotalGasPenalizedCalled             func() uint64
	RemoveGasConsumedCalled             func(hashes [][]byte)
	RemoveGasRefundedCalled             func(hashes [][]byte)
	RemoveGasPenalizedCalled            func(hashes [][]byte)
	ComputeGasConsumedByMiniBlockCalled func(miniBlock *block.MiniBlock, mapHashTx map[string]data.TransactionHandler) (uint64, uint64, error)
	ComputeGasConsumedByTxCalled        func(txSenderShardId uint32, txReceiverSharedId uint32, txHandler data.TransactionHandler) (uint64, uint64, error)
>>>>>>> 0f4656f4
}

// Init -
func (ghm *GasHandlerMock) Init() {
	if ghm.InitCalled != nil {
		ghm.InitCalled()
	}
}

// SetGasConsumed -
func (ghm *GasHandlerMock) SetGasConsumed(gasConsumed uint64, hash []byte) {
	if ghm.SetGasConsumedCalled != nil {
		ghm.SetGasConsumedCalled(gasConsumed, hash)
	}
}

// SetGasRefunded -
func (ghm *GasHandlerMock) SetGasRefunded(gasRefunded uint64, hash []byte) {
	if ghm.SetGasRefundedCalled != nil {
		ghm.SetGasRefundedCalled(gasRefunded, hash)
	}
}

// SetGasPenalized -
func (ghm *GasHandlerMock) SetGasPenalized(gasPenalized uint64, hash []byte) {
	if ghm.SetGasPenalizedCalled != nil {
		ghm.SetGasPenalizedCalled(gasPenalized, hash)
	}
}

// GasConsumed -
func (ghm *GasHandlerMock) GasConsumed(hash []byte) uint64 {
	if ghm.GasConsumedCalled != nil {
		return ghm.GasConsumedCalled(hash)
	}
	return 0
}

// GasRefunded -
func (ghm *GasHandlerMock) GasRefunded(hash []byte) uint64 {
	if ghm.GasRefundedCalled != nil {
		return ghm.GasRefundedCalled(hash)
	}
	return 0
}

// GasPenalized -
func (ghm *GasHandlerMock) GasPenalized(hash []byte) uint64 {
	if ghm.GasPenalizedCalled != nil {
		return ghm.GasPenalizedCalled(hash)
	}
	return 0
}

// TotalGasConsumed -
func (ghm *GasHandlerMock) TotalGasConsumed() uint64 {
	if ghm.TotalGasConsumedCalled != nil {
		return ghm.TotalGasConsumedCalled()
	}
	return 0
}

// TotalGasRefunded -
func (ghm *GasHandlerMock) TotalGasRefunded() uint64 {
	if ghm.TotalGasRefundedCalled != nil {
		return ghm.TotalGasRefundedCalled()
	}
	return 0
<<<<<<< HEAD
=======
}

// TotalGasPenalized -
func (ghm *GasHandlerMock) TotalGasPenalized() uint64 {
	if ghm.TotalGasPenalizedCalled != nil {
		return ghm.TotalGasPenalizedCalled()
	}
	return 0
>>>>>>> 0f4656f4
}

// RemoveGasConsumed -
func (ghm *GasHandlerMock) RemoveGasConsumed(hashes [][]byte) {
	if ghm.RemoveGasConsumedCalled != nil {
		ghm.RemoveGasConsumedCalled(hashes)
	}
}

// RemoveGasRefunded -
func (ghm *GasHandlerMock) RemoveGasRefunded(hashes [][]byte) {
	if ghm.RemoveGasRefundedCalled != nil {
		ghm.RemoveGasRefundedCalled(hashes)
	}
<<<<<<< HEAD
=======
}

// RemoveGasPenalized -
func (ghm *GasHandlerMock) RemoveGasPenalized(hashes [][]byte) {
	if ghm.RemoveGasPenalizedCalled != nil {
		ghm.RemoveGasPenalizedCalled(hashes)
	}
>>>>>>> 0f4656f4
}

// ComputeGasConsumedByMiniBlock -
func (ghm *GasHandlerMock) ComputeGasConsumedByMiniBlock(miniBlock *block.MiniBlock, mapHashTx map[string]data.TransactionHandler) (uint64, uint64, error) {
	if ghm.ComputeGasConsumedByMiniBlockCalled != nil {
		return ghm.ComputeGasConsumedByMiniBlockCalled(miniBlock, mapHashTx)
	}
	return 0, 0, nil
}

// ComputeGasConsumedByTx -
func (ghm *GasHandlerMock) ComputeGasConsumedByTx(txSenderShardId uint32, txReceiverShardId uint32, txHandler data.TransactionHandler) (uint64, uint64, error) {
	if ghm.ComputeGasConsumedByTxCalled != nil {
		return ghm.ComputeGasConsumedByTxCalled(txSenderShardId, txReceiverShardId, txHandler)
	}
	return 0, 0, nil
}

// IsInterfaceNil -
func (ghm *GasHandlerMock) IsInterfaceNil() bool {
	return ghm == nil
}<|MERGE_RESOLUTION|>--- conflicted
+++ resolved
@@ -7,16 +7,17 @@
 
 // GasHandlerMock -
 type GasHandlerMock struct {
-<<<<<<< HEAD
 	InitCalled                           func()
 	SetGasConsumedCalled                 func(gasConsumed uint64, hash []byte)
 	SetGasRefundedCalled                 func(gasRefunded uint64, hash []byte)
-	GasConsumedCalled                    func(hash []byte) uint64
+	SetGasPenalizedCalled               func(gasPenalized uint64, hash []byte)GasConsumedCalled                    func(hash []byte) uint64
 	GasRefundedCalled                    func(hash []byte) uint64
-	TotalGasConsumedCalled               func() uint64
+	GasPenalizedCalled                  func(hash []byte) uint64TotalGasConsumedCalled               func() uint64
 	TotalGasRefundedCalled               func() uint64
+	TotalGasPenalizedCalledfunc() uint64
 	RemoveGasConsumedCalled              func(hashes [][]byte)
 	RemoveGasRefundedCalled              func(hashes [][]byte)
+	RemoveGasPenalizedCalledfunc(hashes [][]byte)
 	ComputeGasConsumedByMiniBlockCalled  func(miniBlock *block.MiniBlock, mapHashTx map[string]data.TransactionHandler) (uint64, uint64, error)
 	ComputeGasConsumedByTxCalled         func(txSenderShardId uint32, txReceiverSharedId uint32, txHandler data.TransactionHandler) (uint64, uint64, error)
 	AddTotalGasConsumedInSelfShardCalled func(gasConsumed uint64)
@@ -37,23 +38,6 @@
 	}
 
 	return 0
-=======
-	InitCalled                          func()
-	SetGasConsumedCalled                func(gasConsumed uint64, hash []byte)
-	SetGasRefundedCalled                func(gasRefunded uint64, hash []byte)
-	SetGasPenalizedCalled               func(gasPenalized uint64, hash []byte)
-	GasConsumedCalled                   func(hash []byte) uint64
-	GasRefundedCalled                   func(hash []byte) uint64
-	GasPenalizedCalled                  func(hash []byte) uint64
-	TotalGasConsumedCalled              func() uint64
-	TotalGasRefundedCalled              func() uint64
-	TotalGasPenalizedCalled             func() uint64
-	RemoveGasConsumedCalled             func(hashes [][]byte)
-	RemoveGasRefundedCalled             func(hashes [][]byte)
-	RemoveGasPenalizedCalled            func(hashes [][]byte)
-	ComputeGasConsumedByMiniBlockCalled func(miniBlock *block.MiniBlock, mapHashTx map[string]data.TransactionHandler) (uint64, uint64, error)
-	ComputeGasConsumedByTxCalled        func(txSenderShardId uint32, txReceiverSharedId uint32, txHandler data.TransactionHandler) (uint64, uint64, error)
->>>>>>> 0f4656f4
 }
 
 // Init -
@@ -122,8 +106,6 @@
 		return ghm.TotalGasRefundedCalled()
 	}
 	return 0
-<<<<<<< HEAD
-=======
 }
 
 // TotalGasPenalized -
@@ -132,7 +114,6 @@
 		return ghm.TotalGasPenalizedCalled()
 	}
 	return 0
->>>>>>> 0f4656f4
 }
 
 // RemoveGasConsumed -
@@ -147,8 +128,6 @@
 	if ghm.RemoveGasRefundedCalled != nil {
 		ghm.RemoveGasRefundedCalled(hashes)
 	}
-<<<<<<< HEAD
-=======
 }
 
 // RemoveGasPenalized -
@@ -156,7 +135,6 @@
 	if ghm.RemoveGasPenalizedCalled != nil {
 		ghm.RemoveGasPenalizedCalled(hashes)
 	}
->>>>>>> 0f4656f4
 }
 
 // ComputeGasConsumedByMiniBlock -
