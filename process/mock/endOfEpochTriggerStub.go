--- conflicted
+++ resolved
@@ -35,18 +35,17 @@
 	return nil
 }
 
-<<<<<<< HEAD
+// GetSavedStateKey -
 func (e *EpochStartTriggerStub) GetSavedStateKey() []byte {
 	return []byte("epoch start trigger key")
 }
 
+// LoadState -
 func (e *EpochStartTriggerStub) LoadState(_ []byte) error {
 	return nil
 }
 
-=======
 // Revert -
->>>>>>> 0c4e1625
 func (e *EpochStartTriggerStub) Revert(_ uint64) {
 }
 
