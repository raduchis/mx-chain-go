--- conflicted
+++ resolved
@@ -85,17 +85,10 @@
 	panic("implement me")
 }
 
-<<<<<<< HEAD
-// RevertStateToBlock recreates thee state tries to the root hashes indicated by the provided header
-func (bpm *BlockProcessorMock) RevertStateToBlock(header data.HeaderHandler) error {
-	if bpm.RevertStateToBlockCalled != nil {
-		return bpm.RevertStateToBlockCalled(header)
-=======
 // RevertStateToBlock recreates the state tries to the root hashes indicated by the provided header
 func (blProcMock *BlockProcessorMock) RevertStateToBlock(header data.HeaderHandler) error {
 	if blProcMock.RevertStateToBlockCalled != nil {
 		return blProcMock.RevertStateToBlockCalled(header)
->>>>>>> 8d9f0108
 	}
 	return nil
 }
