package mock

import (
	"github.com/ElrondNetwork/elrond-go/data/typeConverters/uint64ByteSlice"
	"github.com/ElrondNetwork/elrond-go/dataRetriever"
	"github.com/ElrondNetwork/elrond-go/dataRetriever/dataPool"
	"github.com/ElrondNetwork/elrond-go/dataRetriever/shardedData"
	"github.com/ElrondNetwork/elrond-go/storage"
	"github.com/ElrondNetwork/elrond-go/storage/storageUnit"
)

type MetaPoolsHolderFake struct {
<<<<<<< HEAD
	metaBlocks storage.Cacher
	miniBlocks      storage.Cacher
	shardHeaders    storage.Cacher
	headersNonces   dataRetriever.Uint64SyncMapCacher
	transactions    dataRetriever.ShardedDataCacherNotifier
	unsigned        dataRetriever.ShardedDataCacherNotifier

	MetaBlocksCalled func() storage.Cacher
=======
	metaBlocks    storage.Cacher
	miniBlocks    storage.Cacher
	shardHeaders  storage.Cacher
	headersNonces dataRetriever.Uint64SyncMapCacher
	transactions  dataRetriever.ShardedDataCacherNotifier
	unsigned      dataRetriever.ShardedDataCacherNotifier
	currTxs       dataRetriever.TransactionCacher
>>>>>>> 602f05f9
}

func NewMetaPoolsHolderFake() *MetaPoolsHolderFake {
	mphf := &MetaPoolsHolderFake{}
	mphf.miniBlocks, _ = storageUnit.NewCache(storageUnit.LRUCache, 10000, 1)
	mphf.transactions, _ = shardedData.NewShardedData(storageUnit.CacheConfig{Size: 10000, Type: storageUnit.LRUCache})
	mphf.unsigned, _ = shardedData.NewShardedData(storageUnit.CacheConfig{Size: 10000, Type: storageUnit.LRUCache})
	mphf.metaBlocks, _ = storageUnit.NewCache(storageUnit.LRUCache, 10000, 1)
	mphf.shardHeaders, _ = storageUnit.NewCache(storageUnit.LRUCache, 10000, 1)

	cacheShardHdrNonces, _ := storageUnit.NewCache(storageUnit.LRUCache, 10000, 1)
	mphf.headersNonces, _ = dataPool.NewNonceSyncMapCacher(
		cacheShardHdrNonces,
		uint64ByteSlice.NewBigEndianConverter(),
	)
	mphf.currTxs, _ = dataPool.NewCurrentBlockPool()

	return mphf
}

func (mphf *MetaPoolsHolderFake) CurrentBlockTxs() dataRetriever.TransactionCacher {
	return mphf.currTxs
}

func (mphf *MetaPoolsHolderFake) Transactions() dataRetriever.ShardedDataCacherNotifier {
	return mphf.transactions
}

func (mphf *MetaPoolsHolderFake) UnsignedTransactions() dataRetriever.ShardedDataCacherNotifier {
	return mphf.unsigned
}

func (mphf *MetaPoolsHolderFake) MetaBlocks() storage.Cacher {
	if mphf.MetaBlocksCalled != nil {
		return mphf.MetaBlocksCalled()
	}
	return mphf.metaBlocks
}

func (mphf *MetaPoolsHolderFake) MiniBlocks() storage.Cacher {
	return mphf.miniBlocks
}

func (mphf *MetaPoolsHolderFake) ShardHeaders() storage.Cacher {
	return mphf.shardHeaders
}

func (mphf *MetaPoolsHolderFake) HeadersNonces() dataRetriever.Uint64SyncMapCacher {
	return mphf.headersNonces
}

// IsInterfaceNil returns true if there is no value under the interface
func (mphf *MetaPoolsHolderFake) IsInterfaceNil() bool {
	if mphf == nil {
		return true
	}
	return false
}<|MERGE_RESOLUTION|>--- conflicted
+++ resolved
@@ -10,24 +10,15 @@
 )
 
 type MetaPoolsHolderFake struct {
-<<<<<<< HEAD
 	metaBlocks storage.Cacher
 	miniBlocks      storage.Cacher
 	shardHeaders    storage.Cacher
 	headersNonces   dataRetriever.Uint64SyncMapCacher
 	transactions    dataRetriever.ShardedDataCacherNotifier
 	unsigned        dataRetriever.ShardedDataCacherNotifier
+	currTxs         dataRetriever.TransactionCacher
 
 	MetaBlocksCalled func() storage.Cacher
-=======
-	metaBlocks    storage.Cacher
-	miniBlocks    storage.Cacher
-	shardHeaders  storage.Cacher
-	headersNonces dataRetriever.Uint64SyncMapCacher
-	transactions  dataRetriever.ShardedDataCacherNotifier
-	unsigned      dataRetriever.ShardedDataCacherNotifier
-	currTxs       dataRetriever.TransactionCacher
->>>>>>> 602f05f9
 }
 
 func NewMetaPoolsHolderFake() *MetaPoolsHolderFake {
