--- conflicted
+++ resolved
@@ -7,13 +7,8 @@
 
 type MetaPoolsHolderStub struct {
 	MiniBlocksCalled           func() storage.Cacher
-<<<<<<< HEAD
-	ShardHeadersCalled         func() storage.Cacher
+	HeadersCalled              func() dataRetriever.HeadersPool
 	TrieNodesCalled            func() storage.Cacher
-	HeadersNoncesCalled        func() dataRetriever.Uint64SyncMapCacher
-=======
-	HeadersCalled              func() dataRetriever.HeadersPool
->>>>>>> e747a9c8
 	TransactionsCalled         func() dataRetriever.ShardedDataCacherNotifier
 	UnsignedTransactionsCalled func() dataRetriever.ShardedDataCacherNotifier
 	CurrBlockTxsCalled         func() dataRetriever.TransactionCacher
@@ -35,21 +30,12 @@
 	return mphs.MiniBlocksCalled()
 }
 
-<<<<<<< HEAD
-func (mphs *MetaPoolsHolderStub) ShardHeaders() storage.Cacher {
-	return mphs.ShardHeadersCalled()
+func (mphs *MetaPoolsHolderStub) Headers() dataRetriever.HeadersPool {
+	return mphs.HeadersCalled()
 }
 
 func (mphs *MetaPoolsHolderStub) TrieNodes() storage.Cacher {
 	return mphs.ShardHeadersCalled()
-}
-
-func (mphs *MetaPoolsHolderStub) HeadersNonces() dataRetriever.Uint64SyncMapCacher {
-	return mphs.HeadersNoncesCalled()
-=======
-func (mphs *MetaPoolsHolderStub) Headers() dataRetriever.HeadersPool {
-	return mphs.HeadersCalled()
->>>>>>> e747a9c8
 }
 
 // IsInterfaceNil returns true if there is no value under the interface
