package mock

import (
<<<<<<< HEAD
	"github.com/ElrondNetwork/elrond-go/data"
	"github.com/ElrondNetwork/elrond-go/data/smartContractResult"
	"math/big"
)

type TxProcessorMock struct {
	ProcessTransactionCalled         func(transaction data.TransactionHandler, round uint32) error
=======
	"math/big"

	"github.com/ElrondNetwork/elrond-go/data/smartContractResult"
	"github.com/ElrondNetwork/elrond-go/data/transaction"
)

type TxProcessorMock struct {
	ProcessTransactionCalled         func(transaction *transaction.Transaction, round uint64) error
>>>>>>> c75b127c
	SetBalancesToTrieCalled          func(accBalance map[string]*big.Int) (rootHash []byte, err error)
	ProcessSmartContractResultCalled func(scr *smartContractResult.SmartContractResult) error
}

<<<<<<< HEAD
func (etm *TxProcessorMock) ProcessTransaction(transaction data.TransactionHandler, round uint32) error {
=======
func (etm *TxProcessorMock) ProcessTransaction(transaction *transaction.Transaction, round uint64) error {
>>>>>>> c75b127c
	return etm.ProcessTransactionCalled(transaction, round)
}

func (etm *TxProcessorMock) SetBalancesToTrie(accBalance map[string]*big.Int) (rootHash []byte, err error) {
	return etm.SetBalancesToTrieCalled(accBalance)
}

func (etm *TxProcessorMock) ProcessSmartContractResult(scr *smartContractResult.SmartContractResult) error {
	return etm.ProcessSmartContractResultCalled(scr)
}<|MERGE_RESOLUTION|>--- conflicted
+++ resolved
@@ -1,15 +1,6 @@
 package mock
 
 import (
-<<<<<<< HEAD
-	"github.com/ElrondNetwork/elrond-go/data"
-	"github.com/ElrondNetwork/elrond-go/data/smartContractResult"
-	"math/big"
-)
-
-type TxProcessorMock struct {
-	ProcessTransactionCalled         func(transaction data.TransactionHandler, round uint32) error
-=======
 	"math/big"
 
 	"github.com/ElrondNetwork/elrond-go/data/smartContractResult"
@@ -18,16 +9,11 @@
 
 type TxProcessorMock struct {
 	ProcessTransactionCalled         func(transaction *transaction.Transaction, round uint64) error
->>>>>>> c75b127c
 	SetBalancesToTrieCalled          func(accBalance map[string]*big.Int) (rootHash []byte, err error)
 	ProcessSmartContractResultCalled func(scr *smartContractResult.SmartContractResult) error
 }
 
-<<<<<<< HEAD
-func (etm *TxProcessorMock) ProcessTransaction(transaction data.TransactionHandler, round uint32) error {
-=======
 func (etm *TxProcessorMock) ProcessTransaction(transaction *transaction.Transaction, round uint64) error {
->>>>>>> c75b127c
 	return etm.ProcessTransactionCalled(transaction, round)
 }
 
