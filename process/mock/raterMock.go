--- conflicted
+++ resolved
@@ -7,27 +7,6 @@
 
 // RaterMock -
 type RaterMock struct {
-<<<<<<< HEAD
-	StartRating       uint32
-	MinRating         uint32
-	MaxRating         uint32
-	Chance            uint32
-	IncreaseProposer  uint32
-	DecreaseProposer  uint32
-	IncreaseValidator uint32
-	DecreaseValidator uint32
-
-	GetRatingCalled                  func(string) uint32
-	UpdateRatingFromTempRatingCalled func([]string) error
-	GetStartRatingCalled             func() uint32
-	ComputeIncreaseProposerCalled    func(val uint32) uint32
-	ComputeDecreaseProposerCalled    func(val uint32) uint32
-	ComputeIncreaseValidatorCalled   func(val uint32) uint32
-	ComputeDecreaseValidatorCalled   func(val uint32) uint32
-	GetChancesCalled                 func(val uint32) uint32
-	UpdateListAndIndexCalled         func(pubKey string, shardID uint32, list string, index uint32) error
-	RatingReader                     sharding.RatingReader
-=======
 	StartRating           uint32
 	MinRating             uint32
 	MaxRating             uint32
@@ -51,7 +30,6 @@
 	ComputeDecreaseValidatorCalled func(shardId uint32, rating uint32) uint32
 	GetChancesCalled               func(val uint32) uint32
 	RatingReader                   sharding.RatingReader
->>>>>>> 1e9fd5ab
 }
 
 // GetNewMockRater -
