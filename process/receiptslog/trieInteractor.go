--- conflicted
+++ resolved
@@ -92,16 +92,11 @@
 		return nil, errGet
 	}
 
-<<<<<<< HEAD
 	serializedNodes := state.NewSerializedNodesMap()
-	serializedNodes.SerializedNodes[string(currentNodeData.Hash)] = currentNodeData.SerializedNode
-=======
-	serializedNodes := make([][]byte, 0)
 	err = ti.saveNodeData(currentNodeData, serializedNodes)
 	if err != nil {
 		return nil, err
 	}
->>>>>>> 3ee366ca
 
 	for dfsIterator.HasNext() {
 		err = dfsIterator.Next()
@@ -114,20 +109,9 @@
 			return nil, errGet
 		}
 
-<<<<<<< HEAD
-		if currentNodeData.Type != trie.LeafNodeType {
-			serializedNodes.SerializedNodes[string(currentNodeData.Hash)] = currentNodeData.SerializedNode
-			continue
-		}
-
-		errSave := ti.storage.Put(currentNodeData.Hash, currentNodeData.SerializedNode)
-		if errSave != nil {
-			return nil, errSave
-=======
 		err = ti.saveNodeData(currentNodeData, serializedNodes)
 		if err != nil {
 			return nil, err
->>>>>>> 3ee366ca
 		}
 
 	}
