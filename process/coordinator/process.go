package coordinator

import (
	"sort"
	"sync"
	"time"

	"github.com/ElrondNetwork/elrond-go/data"
	"github.com/ElrondNetwork/elrond-go/data/block"
	"github.com/ElrondNetwork/elrond-go/data/state"
<<<<<<< HEAD
	"github.com/ElrondNetwork/elrond-go/dataRetriever"
	"github.com/ElrondNetwork/elrond-go/logger"
=======
>>>>>>> fcc08c87
	"github.com/ElrondNetwork/elrond-go/process"
	"github.com/ElrondNetwork/elrond-go/process/factory"
	"github.com/ElrondNetwork/elrond-go/sharding"
	"github.com/ElrondNetwork/elrond-go/storage"
)

var log = logger.GetOrCreate("process/coordinator")

type transactionCoordinator struct {
	shardCoordinator sharding.Coordinator
	accounts         state.AccountsAdapter
	miniBlockPool    storage.Cacher

	mutPreProcessor sync.RWMutex
	txPreProcessors map[block.Type]process.PreProcessor
	keysTxPreProcs  []block.Type

	mutInterimProcessors sync.RWMutex
	interimProcessors    map[block.Type]process.IntermediateTransactionHandler
	keysInterimProcs     []block.Type

	mutRequestedTxs sync.RWMutex
	requestedTxs    map[block.Type]int

	onRequestMiniBlock func(shardId uint32, mbHash []byte)
}

// NewTransactionCoordinator creates a transaction coordinator to run and coordinate preprocessors and processors
func NewTransactionCoordinator(
	shardCoordinator sharding.Coordinator,
	accounts state.AccountsAdapter,
	miniBlockPool storage.Cacher,
	requestHandler process.RequestHandler,
	preProcessors process.PreProcessorsContainer,
	interProcessors process.IntermediateProcessorContainer,
) (*transactionCoordinator, error) {
	if shardCoordinator == nil || shardCoordinator.IsInterfaceNil() {
		return nil, process.ErrNilShardCoordinator
	}
	if accounts == nil || accounts.IsInterfaceNil() {
		return nil, process.ErrNilAccountsAdapter
	}
	if miniBlockPool == nil || miniBlockPool.IsInterfaceNil() {
		return nil, process.ErrNilMiniBlockPool
	}
	if requestHandler == nil || requestHandler.IsInterfaceNil() {
		return nil, process.ErrNilRequestHandler
	}
	if interProcessors == nil || interProcessors.IsInterfaceNil() {
		return nil, process.ErrNilIntermediateProcessorContainer
	}
	if preProcessors == nil || preProcessors.IsInterfaceNil() {
		return nil, process.ErrNilPreProcessorsContainer
	}

	tc := &transactionCoordinator{
		shardCoordinator: shardCoordinator,
		accounts:         accounts,
	}

	tc.miniBlockPool = miniBlockPool
	tc.miniBlockPool.RegisterHandler(tc.receivedMiniBlock)

	tc.onRequestMiniBlock = requestHandler.RequestMiniBlock
	tc.requestedTxs = make(map[block.Type]int)
	tc.txPreProcessors = make(map[block.Type]process.PreProcessor)
	tc.interimProcessors = make(map[block.Type]process.IntermediateTransactionHandler)

	tc.keysTxPreProcs = preProcessors.Keys()
	sort.Slice(tc.keysTxPreProcs, func(i, j int) bool {
		return tc.keysTxPreProcs[i] < tc.keysTxPreProcs[j]
	})
	for _, value := range tc.keysTxPreProcs {
		preProc, err := preProcessors.Get(value)
		if err != nil {
			return nil, err
		}
		tc.txPreProcessors[value] = preProc
	}

	tc.keysInterimProcs = interProcessors.Keys()
	sort.Slice(tc.keysInterimProcs, func(i, j int) bool {
		return tc.keysInterimProcs[i] < tc.keysInterimProcs[j]
	})
	for _, value := range tc.keysInterimProcs {
		interProc, err := interProcessors.Get(value)
		if err != nil {
			return nil, err
		}
		tc.interimProcessors[value] = interProc
	}

	return tc, nil
}

// separateBodyByType creates a map of bodies according to type
func (tc *transactionCoordinator) separateBodyByType(body block.Body) map[block.Type]block.Body {
	separatedBodies := make(map[block.Type]block.Body)

	for i := 0; i < len(body); i++ {
		mb := body[i]

		if separatedBodies[mb.Type] == nil {
			separatedBodies[mb.Type] = block.Body{}
		}

		separatedBodies[mb.Type] = append(separatedBodies[mb.Type], mb)
	}

	return separatedBodies
}

// initRequestedTxs init the requested txs number
func (tc *transactionCoordinator) initRequestedTxs() {
	tc.mutRequestedTxs.Lock()
	tc.requestedTxs = make(map[block.Type]int)
	tc.mutRequestedTxs.Unlock()
}

// RequestBlockTransactions verifies missing transaction and requests them
func (tc *transactionCoordinator) RequestBlockTransactions(body block.Body) {
	separatedBodies := tc.separateBodyByType(body)

	tc.initRequestedTxs()

	wg := sync.WaitGroup{}
	wg.Add(len(separatedBodies))

	for key, value := range separatedBodies {
		go func(blockType block.Type, blockBody block.Body) {
			preproc := tc.getPreProcessor(blockType)
			if preproc == nil {
				wg.Done()
				return
			}
			requestedTxs := preproc.RequestBlockTransactions(blockBody)

			tc.mutRequestedTxs.Lock()
			tc.requestedTxs[blockType] = requestedTxs
			tc.mutRequestedTxs.Unlock()

			wg.Done()
		}(key, value)
	}

	wg.Wait()
}

// IsDataPreparedForProcessing verifies if all the needed data is prepared
func (tc *transactionCoordinator) IsDataPreparedForProcessing(haveTime func() time.Duration) error {
	var errFound error
	errMutex := sync.Mutex{}

	wg := sync.WaitGroup{}

	tc.mutRequestedTxs.RLock()
	wg.Add(len(tc.requestedTxs))

	for key, value := range tc.requestedTxs {
		go func(blockType block.Type, requestedTxs int) {
			preproc := tc.getPreProcessor(blockType)
			if preproc == nil {
				wg.Done()

				return
			}

			err := preproc.IsDataPrepared(requestedTxs, haveTime)
			if err != nil {
				log.Trace("IsDataPrepared", "error", err.Error())

				errMutex.Lock()
				errFound = err
				errMutex.Unlock()
			}
			wg.Done()
		}(key, value)
	}

	tc.mutRequestedTxs.RUnlock()
	wg.Wait()

	return errFound
}

// SaveBlockDataToStorage saves the data from block body into storage units
func (tc *transactionCoordinator) SaveBlockDataToStorage(body block.Body) error {
	separatedBodies := tc.separateBodyByType(body)

	var errFound error
	errMutex := sync.Mutex{}

	wg := sync.WaitGroup{}
	wg.Add(len(separatedBodies) + len(tc.keysInterimProcs))

	for key, value := range separatedBodies {
		go func(blockType block.Type, blockBody block.Body) {
			preproc := tc.getPreProcessor(blockType)
			if preproc == nil {
				wg.Done()
				return
			}

			err := preproc.SaveTxBlockToStorage(blockBody)
			if err != nil {
				log.Trace("SaveTxBlockToStorage", "error", err.Error())

				errMutex.Lock()
				errFound = err
				errMutex.Unlock()
			}

			wg.Done()
		}(key, value)
	}

	for _, blockType := range tc.keysInterimProcs {
		go func(blockType block.Type) {
			intermediateProc := tc.getInterimProcessor(blockType)
			if intermediateProc == nil {
				wg.Done()
				return
			}

			err := intermediateProc.SaveCurrentIntermediateTxToStorage()
			if err != nil {
				log.Trace("SaveCurrentIntermediateTxToStorage", "error", err.Error())

				errMutex.Lock()
				errFound = err
				errMutex.Unlock()
			}

			wg.Done()
		}(blockType)
	}

	wg.Wait()

	return errFound
}

// RestoreBlockDataFromStorage restores block data from storage to pool
func (tc *transactionCoordinator) RestoreBlockDataFromStorage(body block.Body) (int, error) {
	separatedBodies := tc.separateBodyByType(body)

	var errFound error
	localMutex := sync.Mutex{}
	totalRestoredTx := 0

	wg := sync.WaitGroup{}
	wg.Add(len(separatedBodies))

	for key, value := range separatedBodies {
		go func(blockType block.Type, blockBody block.Body) {
			preproc := tc.getPreProcessor(blockType)
			if preproc == nil {
				wg.Done()
				return
			}

			restoredTxs, err := preproc.RestoreTxBlockIntoPools(blockBody, tc.miniBlockPool)
			if err != nil {
				log.Trace("RestoreTxBlockIntoPools", "error", err.Error())

				localMutex.Lock()
				errFound = err
				localMutex.Unlock()
			}

			localMutex.Lock()
			totalRestoredTx += restoredTxs

			localMutex.Unlock()

			wg.Done()
		}(key, value)
	}

	wg.Wait()

	return totalRestoredTx, errFound
}

// RemoveBlockDataFromPool deletes block data from pools
func (tc *transactionCoordinator) RemoveBlockDataFromPool(body block.Body) error {
	separatedBodies := tc.separateBodyByType(body)

	var errFound error
	errMutex := sync.Mutex{}

	wg := sync.WaitGroup{}
	wg.Add(len(separatedBodies))

	for key, value := range separatedBodies {
		go func(blockType block.Type, blockBody block.Body) {
			preproc := tc.getPreProcessor(blockType)
			if preproc == nil || preproc.IsInterfaceNil() {
				wg.Done()
				return
			}

			err := preproc.RemoveTxBlockFromPools(blockBody, tc.miniBlockPool)
			if err != nil {
				log.Trace("RemoveTxBlockFromPools", "error", err.Error())

				errMutex.Lock()
				errFound = err
				errMutex.Unlock()
			}
			wg.Done()
		}(key, value)
	}

	wg.Wait()

	return errFound
}

// ProcessBlockTransaction processes transactions and updates state tries
func (tc *transactionCoordinator) ProcessBlockTransaction(
	body block.Body,
	round uint64,
	timeRemaining func() time.Duration,
) error {

	haveTime := func() bool {
		return timeRemaining() >= 0
	}

	separatedBodies := tc.separateBodyByType(body)
	// processing has to be done in order, as the order of different type of transactions over the same account is strict
	for _, blockType := range tc.keysTxPreProcs {
		if separatedBodies[blockType] == nil {
			continue
		}

		preproc := tc.getPreProcessor(blockType)
		if preproc == nil || preproc.IsInterfaceNil() {
			return process.ErrMissingPreProcessor
		}

		err := preproc.ProcessBlockTransactions(separatedBodies[blockType], round, haveTime)
		if err != nil {
			return err
		}
	}

	return nil
}

// CreateMbsAndProcessCrossShardTransactionsDstMe creates miniblocks and processes cross shard transaction
// with destination of current shard
func (tc *transactionCoordinator) CreateMbsAndProcessCrossShardTransactionsDstMe(
	hdr data.HeaderHandler,
	processedMiniBlocksHashes map[string]struct{},
	maxTxRemaining uint32,
	maxMbRemaining uint32,
	round uint64,
	haveTime func() bool,
) (block.MiniBlockSlice, uint32, bool) {
	miniBlocks := make(block.MiniBlockSlice, 0)
	nrTxAdded := uint32(0)
	nrMiniBlocksProcessed := 0

	if hdr == nil || hdr.IsInterfaceNil() {
		return miniBlocks, nrTxAdded, true
	}

	crossMiniBlockHashes := hdr.GetMiniBlockHeadersWithDst(tc.shardCoordinator.SelfId())
	for key, senderShardId := range crossMiniBlockHashes {
		if !haveTime() {
			break
		}

		_, ok := processedMiniBlocksHashes[key]
		if ok {
			nrMiniBlocksProcessed++
			continue
		}

		miniVal, _ := tc.miniBlockPool.Peek([]byte(key))
		if miniVal == nil {
			go tc.onRequestMiniBlock(senderShardId, []byte(key))
			continue
		}

		miniBlock, ok := miniVal.(*block.MiniBlock)
		if !ok {
			continue
		}

		preproc := tc.getPreProcessor(miniBlock.Type)
		if preproc == nil || preproc.IsInterfaceNil() {
			continue
		}

		// overflow would happen if processing would continue
		txOverFlow := nrTxAdded+uint32(len(miniBlock.TxHashes)) > maxTxRemaining
		if txOverFlow {
			return miniBlocks, nrTxAdded, false
		}

		requestedTxs := preproc.RequestTransactionsForMiniBlock(miniBlock)
		if requestedTxs > 0 {
			continue
		}

		err := tc.processCompleteMiniBlock(preproc, miniBlock, round, haveTime)
		if err != nil {
			continue
		}

		// all txs processed, add to processed miniblocks
		miniBlocks = append(miniBlocks, miniBlock)
		nrTxAdded = nrTxAdded + uint32(len(miniBlock.TxHashes))
		nrMiniBlocksProcessed++

		mbOverFlow := uint32(len(miniBlocks)) >= maxMbRemaining
		if mbOverFlow {
			return miniBlocks, nrTxAdded, false
		}
	}

	allMBsProcessed := nrMiniBlocksProcessed == len(crossMiniBlockHashes)
	return miniBlocks, nrTxAdded, allMBsProcessed
}

// CreateMbsAndProcessTransactionsFromMe creates miniblocks and processes transactions from pool
func (tc *transactionCoordinator) CreateMbsAndProcessTransactionsFromMe(
	maxTxSpaceRemained uint32,
	maxMbSpaceRemained uint32,
	round uint64,
	haveTime func() bool,
) block.MiniBlockSlice {

	miniBlocks := make(block.MiniBlockSlice, 0)
	for _, blockType := range tc.keysTxPreProcs {
		txPreProc := tc.getPreProcessor(blockType)
		if txPreProc == nil || txPreProc.IsInterfaceNil() {
			return nil
		}

		mbs, err := txPreProc.CreateAndProcessMiniBlocks(
			maxTxSpaceRemained,
			maxMbSpaceRemained,
			round,
			haveTime,
		)
		if err != nil {
			log.Debug("CreateAndProcessMiniBlocks", "error", err.Error())
		}

		if len(mbs) > 0 {
			miniBlocks = append(miniBlocks, mbs...)
		}
	}

	interMBs := tc.processAddedInterimTransactions()
	if len(interMBs) > 0 {
		miniBlocks = append(miniBlocks, interMBs...)
	}

	return miniBlocks
}

func (tc *transactionCoordinator) processAddedInterimTransactions() block.MiniBlockSlice {
	miniBlocks := make(block.MiniBlockSlice, 0)

	// processing has to be done in order, as the order of different type of transactions over the same account is strict
	for _, blockType := range tc.keysInterimProcs {
		if blockType == block.RewardsBlock {
			// this has to be processed last
			continue
		}

		interimProc := tc.getInterimProcessor(blockType)
		if interimProc == nil {
			// this will never be reached as keysInterimProcs are the actual keys from the interimMap
			continue
		}

		currMbs := interimProc.CreateAllInterMiniBlocks()
		for _, value := range currMbs {
			miniBlocks = append(miniBlocks, value)
		}
	}

	return miniBlocks
}

// CreateBlockStarted initializes necessary data for preprocessors at block create or block process
func (tc *transactionCoordinator) CreateBlockStarted() {
	tc.mutPreProcessor.RLock()
	for _, value := range tc.txPreProcessors {
		value.CreateBlockStarted()
	}
	tc.mutPreProcessor.RUnlock()

	tc.mutInterimProcessors.RLock()
	for _, value := range tc.interimProcessors {
		value.CreateBlockStarted()
	}
	tc.mutInterimProcessors.RUnlock()
}

func (tc *transactionCoordinator) getPreProcessor(blockType block.Type) process.PreProcessor {
	tc.mutPreProcessor.RLock()
	preprocessor, exists := tc.txPreProcessors[blockType]
	tc.mutPreProcessor.RUnlock()

	if !exists {
		return nil
	}

	return preprocessor
}

func (tc *transactionCoordinator) getInterimProcessor(blockType block.Type) process.IntermediateTransactionHandler {
	tc.mutInterimProcessors.RLock()
	interProcessor, exists := tc.interimProcessors[blockType]
	tc.mutInterimProcessors.RUnlock()

	if !exists {
		return nil
	}

	return interProcessor
}

func createBroadcastTopic(shardC sharding.Coordinator, destShId uint32, mbType block.Type) (string, error) {
	var baseTopic string

	switch mbType {
	case block.TxBlock:
		baseTopic = factory.TransactionTopic
	case block.PeerBlock:
		baseTopic = factory.PeerChBodyTopic
	case block.SmartContractResultBlock:
		baseTopic = factory.UnsignedTransactionTopic
	case block.RewardsBlock:
		baseTopic = factory.RewardsTransactionTopic
	default:
		return "", process.ErrUnknownBlockType
	}

	transactionTopic := baseTopic +
		shardC.CommunicationIdentifier(destShId)

	return transactionTopic, nil
}

// CreateMarshalizedData creates marshalized data for broadcasting
func (tc *transactionCoordinator) CreateMarshalizedData(body block.Body) (map[uint32]block.MiniBlockSlice, map[string][][]byte) {
	mrsTxs := make(map[string][][]byte)
	bodies := make(map[uint32]block.MiniBlockSlice)

	for i := 0; i < len(body); i++ {
		miniblock := body[i]
		receiverShardId := miniblock.ReceiverShardID
		if receiverShardId == tc.shardCoordinator.SelfId() { // not taking into account miniblocks for current shard
			continue
		}

		broadcastTopic, err := createBroadcastTopic(tc.shardCoordinator, receiverShardId, miniblock.Type)
		if err != nil {
			log.Trace("createBroadcastTopic", "error", err.Error())
			continue
		}

		appended := false
		preproc := tc.getPreProcessor(miniblock.Type)
		if preproc != nil && !preproc.IsInterfaceNil() {
			bodies[receiverShardId] = append(bodies[receiverShardId], miniblock)
			appended = true

<<<<<<< HEAD
		currMrsTxs, err := preproc.CreateMarshalizedData(miniblock.TxHashes)
		if err != nil {
			log.Trace("CreateMarshalizedData", "error", err.Error())
			continue
		}
=======
			currMrsTxs, err := preproc.CreateMarshalizedData(miniblock.TxHashes)
			if err != nil {
				log.Debug(err.Error())
				continue
			}
>>>>>>> fcc08c87

			if len(currMrsTxs) > 0 {
				mrsTxs[broadcastTopic] = append(mrsTxs[broadcastTopic], currMrsTxs...)
			}
		}

		interimProc := tc.getInterimProcessor(miniblock.Type)
		if interimProc != nil && !interimProc.IsInterfaceNil() {
			if !appended {
				bodies[receiverShardId] = append(bodies[receiverShardId], miniblock)
			}

<<<<<<< HEAD
		currMrsInterTxs, err := interimProc.CreateMarshalizedData(miniblock.TxHashes)
		if err != nil {
			log.Trace("CreateMarshalizedData", "error", err.Error())
			continue
		}
=======
			currMrsInterTxs, err := interimProc.CreateMarshalizedData(miniblock.TxHashes)
			if err != nil {
				log.Debug(err.Error())
				continue
			}
>>>>>>> fcc08c87

			if len(currMrsInterTxs) > 0 {
				mrsTxs[broadcastTopic] = append(mrsTxs[broadcastTopic], currMrsInterTxs...)
			}
		}
	}

	return bodies, mrsTxs
}

// GetAllCurrentUsedTxs returns the cached transaction data for current round
func (tc *transactionCoordinator) GetAllCurrentUsedTxs(blockType block.Type) map[string]data.TransactionHandler {
	txPool := make(map[string]data.TransactionHandler, 0)
	interTxPool := make(map[string]data.TransactionHandler, 0)

	preProc := tc.getPreProcessor(blockType)
	if preProc != nil {
		txPool = preProc.GetAllCurrentUsedTxs()
	}

	interProc := tc.getInterimProcessor(blockType)
	if interProc != nil {
		interTxPool = interProc.GetAllCurrentFinishedTxs()
	}

	for hash, tx := range interTxPool {
		txPool[hash] = tx
	}

	return txPool
}

// RequestMiniBlocks request miniblocks if missing
func (tc *transactionCoordinator) RequestMiniBlocks(header data.HeaderHandler) {
	if header == nil || header.IsInterfaceNil() {
		return
	}

	crossMiniBlockHashes := header.GetMiniBlockHeadersWithDst(tc.shardCoordinator.SelfId())
	for key, senderShardId := range crossMiniBlockHashes {
		obj, _ := tc.miniBlockPool.Peek([]byte(key))
		if obj == nil {
			go tc.onRequestMiniBlock(senderShardId, []byte(key))
		}
	}
}

// receivedMiniBlock is a callback function when a new miniblock was received
// it will further ask for missing transactions
func (tc *transactionCoordinator) receivedMiniBlock(miniBlockHash []byte) {
	val, ok := tc.miniBlockPool.Peek(miniBlockHash)
	if !ok {
		return
	}

	miniBlock, ok := val.(*block.MiniBlock)
	if !ok {
		return
	}

	preproc := tc.getPreProcessor(miniBlock.Type)
	if preproc == nil || preproc.IsInterfaceNil() {
		return
	}

	_ = preproc.RequestTransactionsForMiniBlock(miniBlock)
}

// processMiniBlockComplete - all transactions must be processed together, otherwise error
func (tc *transactionCoordinator) processCompleteMiniBlock(
	preproc process.PreProcessor,
	miniBlock *block.MiniBlock,
	round uint64,
	haveTime func() bool,
) error {

	snapshot := tc.accounts.JournalLen()
	err := preproc.ProcessMiniBlock(miniBlock, haveTime, round)
	if err != nil {
		log.Debug("ProcessMiniBlock", "error", err.Error())
		errAccountState := tc.accounts.RevertToSnapshot(snapshot)
		if errAccountState != nil {
			// TODO: evaluate if reloading the trie from disk will might solve the problem
			log.Debug("RevertToSnapshot", "error", errAccountState.Error())
		}

		return err
	}

	return nil
}

// VerifyCreatedBlockTransactions checks whether the created transactions are the same as the one proposed
func (tc *transactionCoordinator) VerifyCreatedBlockTransactions(body block.Body) error {
	tc.mutInterimProcessors.RLock()
	defer tc.mutInterimProcessors.RUnlock()
	errMutex := sync.Mutex{}
	var errFound error
	// TODO: think if it is good in parallel or it is needed in sequences
	wg := sync.WaitGroup{}
	wg.Add(len(tc.interimProcessors))

	for key, interimProc := range tc.interimProcessors {
		if key == block.RewardsBlock {
			// this has to be processed last
			wg.Done()
			continue
		}

		go func(intermediateProcessor process.IntermediateTransactionHandler) {
			err := intermediateProcessor.VerifyInterMiniBlocks(body)
			if err != nil {
				errMutex.Lock()
				errFound = err
				errMutex.Unlock()
			}
			wg.Done()
		}(interimProc)
	}

	wg.Wait()

	if errFound != nil {
		return errFound
	}

	interimProc := tc.getInterimProcessor(block.RewardsBlock)
	if interimProc == nil {
		return nil
	}

	return interimProc.VerifyInterMiniBlocks(body)
}

// IsInterfaceNil returns true if there is no value under the interface
func (tc *transactionCoordinator) IsInterfaceNil() bool {
	if tc == nil {
		return true
	}
	return false
}<|MERGE_RESOLUTION|>--- conflicted
+++ resolved
@@ -8,11 +8,8 @@
 	"github.com/ElrondNetwork/elrond-go/data"
 	"github.com/ElrondNetwork/elrond-go/data/block"
 	"github.com/ElrondNetwork/elrond-go/data/state"
-<<<<<<< HEAD
 	"github.com/ElrondNetwork/elrond-go/dataRetriever"
 	"github.com/ElrondNetwork/elrond-go/logger"
-=======
->>>>>>> fcc08c87
 	"github.com/ElrondNetwork/elrond-go/process"
 	"github.com/ElrondNetwork/elrond-go/process/factory"
 	"github.com/ElrondNetwork/elrond-go/sharding"
@@ -589,19 +586,13 @@
 			bodies[receiverShardId] = append(bodies[receiverShardId], miniblock)
 			appended = true
 
-<<<<<<< HEAD
-		currMrsTxs, err := preproc.CreateMarshalizedData(miniblock.TxHashes)
-		if err != nil {
-			log.Trace("CreateMarshalizedData", "error", err.Error())
-			continue
-		}
-=======
 			currMrsTxs, err := preproc.CreateMarshalizedData(miniblock.TxHashes)
 			if err != nil {
 				log.Debug(err.Error())
+				JLS
+				log.Trace("CreateMarshalizedData", "error", err.Error())
 				continue
 			}
->>>>>>> fcc08c87
 
 			if len(currMrsTxs) > 0 {
 				mrsTxs[broadcastTopic] = append(mrsTxs[broadcastTopic], currMrsTxs...)
@@ -614,19 +605,13 @@
 				bodies[receiverShardId] = append(bodies[receiverShardId], miniblock)
 			}
 
-<<<<<<< HEAD
-		currMrsInterTxs, err := interimProc.CreateMarshalizedData(miniblock.TxHashes)
-		if err != nil {
-			log.Trace("CreateMarshalizedData", "error", err.Error())
-			continue
-		}
-=======
 			currMrsInterTxs, err := interimProc.CreateMarshalizedData(miniblock.TxHashes)
 			if err != nil {
 				log.Debug(err.Error())
+				JLS
+				log.Trace("CreateMarshalizedData", "error", err.Error())
 				continue
 			}
->>>>>>> fcc08c87
 
 			if len(currMrsInterTxs) > 0 {
 				mrsTxs[broadcastTopic] = append(mrsTxs[broadcastTopic], currMrsInterTxs...)
