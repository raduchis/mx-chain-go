--- conflicted
+++ resolved
@@ -420,7 +420,6 @@
 	header data.HeaderHandler,
 	body *block.Body,
 	timeRemaining func() time.Duration,
-	randomness []byte,
 ) error {
 	if check.IfNil(body) {
 		return process.ErrNilBlockBody
@@ -443,11 +442,7 @@
 	}
 
 	startTime := time.Now()
-<<<<<<< HEAD
 	mbIndex, err := tc.processMiniBlocksToMe(header, body, haveTime)
-=======
-	mbIndex, err := tc.processMiniBlocksToMe(body, haveTime, randomness)
->>>>>>> 357c6001
 	elapsedTime := time.Since(startTime)
 	log.Debug("elapsed time to processMiniBlocksToMe",
 		"time [s]", elapsedTime,
@@ -462,11 +457,7 @@
 
 	miniBlocksFromMe := body.MiniBlocks[mbIndex:]
 	startTime = time.Now()
-<<<<<<< HEAD
 	err = tc.processMiniBlocksFromMe(header, &block.Body{MiniBlocks: miniBlocksFromMe}, haveTime)
-=======
-	err = tc.processMiniBlocksFromMe(&block.Body{MiniBlocks: miniBlocksFromMe}, haveTime, randomness)
->>>>>>> 357c6001
 	elapsedTime = time.Since(startTime)
 	log.Debug("elapsed time to processMiniBlocksFromMe",
 		"time [s]", elapsedTime,
@@ -482,14 +473,13 @@
 	header data.HeaderHandler,
 	body *block.Body,
 	haveTime func() bool,
-	randomness []byte,
 ) error {
 	numMiniBlocksProcessed := 0
 
 	defer func() {
 		log.Debug("transactionCoordinator.processMiniBlocksFromMe: gas consumed, refunded and penalized info",
 			"num mini blocks processed", numMiniBlocksProcessed,
-			"total gas consumed", tc.gasHandler.TotalGasConsumed(),
+			"total gas provided", tc.gasHandler.TotalGasProvided(),
 			"total gas refunded", tc.gasHandler.TotalGasRefunded(),
 			"total gas penalized", tc.gasHandler.TotalGasPenalized())
 	}()
@@ -512,11 +502,7 @@
 			return process.ErrMissingPreProcessor
 		}
 
-<<<<<<< HEAD
 		err := preProc.ProcessBlockTransactions(header, separatedBodies[blockType], haveTime)
-=======
-		err := preProc.ProcessBlockTransactions(separatedBodies[blockType], haveTime, randomness)
->>>>>>> 357c6001
 		if err != nil {
 			return err
 		}
@@ -524,15 +510,6 @@
 		numMiniBlocksProcessed += len(separatedBodies[blockType].MiniBlocks)
 	}
 
-<<<<<<< HEAD
-=======
-	log.Debug("transactionCoordinator.processMiniBlocksFromMe: gas provided, refunded and penalized info",
-		"num mini blocks processed", numMiniBlocksProcessed,
-		"total gas provided", tc.gasHandler.TotalGasProvided(),
-		"total gas refunded", tc.gasHandler.TotalGasRefunded(),
-		"total gas penalized", tc.gasHandler.TotalGasPenalized())
-
->>>>>>> 357c6001
 	return nil
 }
 
@@ -540,14 +517,13 @@
 	header data.HeaderHandler,
 	body *block.Body,
 	haveTime func() bool,
-	randomness []byte,
 ) (int, error) {
 	numMiniBlocksProcessed := 0
 
 	defer func() {
 		log.Debug("transactionCoordinator.processMiniBlocksToMe: gas consumed, refunded and penalized info",
 			"num mini blocks processed", numMiniBlocksProcessed,
-			"total gas consumed", tc.gasHandler.TotalGasConsumed(),
+			"total gas provided", tc.gasHandler.TotalGasProvided(),
 			"total gas refunded", tc.gasHandler.TotalGasRefunded(),
 			"total gas penalized", tc.gasHandler.TotalGasPenalized())
 	}()
@@ -566,25 +542,13 @@
 			return mbIndex, process.ErrMissingPreProcessor
 		}
 
-<<<<<<< HEAD
 		err := preProc.ProcessBlockTransactions(header, &block.Body{MiniBlocks: []*block.MiniBlock{miniBlock}}, haveTime)
-=======
-		err := preProc.ProcessBlockTransactions(&block.Body{MiniBlocks: []*block.MiniBlock{miniBlock}}, haveTime, randomness)
->>>>>>> 357c6001
 		if err != nil {
 			return mbIndex, err
 		}
 
-<<<<<<< HEAD
 		numMiniBlocksProcessed++
 	}
-=======
-	log.Debug("transactionCoordinator.processMiniBlocksToMe: gas provided, refunded and penalized info",
-		"num mini blocks processed", len(body.MiniBlocks),
-		"total gas provided", tc.gasHandler.TotalGasProvided(),
-		"total gas refunded", tc.gasHandler.TotalGasRefunded(),
-		"total gas penalized", tc.gasHandler.TotalGasPenalized())
->>>>>>> 357c6001
 
 	return mbIndex, nil
 }
@@ -604,6 +568,15 @@
 	numMiniBlocksProcessed := 0
 
 	defer func() {
+		log.Debug("transactionCoordinator.CreateMbsAndProcessCrossShardTransactionsDstMe: gas provided, refunded and penalized info",
+			"header round", hdr.GetRound(),
+			"header nonce", hdr.GetNonce(),
+			"num mini blocks to be processed", len(crossMiniBlockInfos),
+			"num mini blocks processed", nrMiniBlocksProcessed,
+			"total gas provided", tc.gasHandler.TotalGasProvided(),
+			"total gas refunded", tc.gasHandler.TotalGasRefunded(),
+			"total gas penalized", tc.gasHandler.TotalGasPenalized())
+
 		log.Debug("transactionCoordinator.CreateMbsAndProcessCrossShardTransactionsDstMe: gas consumed, refunded and penalized info",
 			"num mini blocks processed", numMiniBlocksProcessed,
 			"total gas consumed", tc.gasHandler.TotalGasConsumed(),
@@ -733,20 +706,7 @@
 
 	allMBsProcessed := numMiniBlocksProcessed == len(crossMiniBlockInfos)
 
-<<<<<<< HEAD
 	return miniBlocks, numTxAdded, allMBsProcessed, nil
-=======
-	log.Debug("transactionCoordinator.CreateMbsAndProcessCrossShardTransactionsDstMe: gas provided, refunded and penalized info",
-		"header round", hdr.GetRound(),
-		"header nonce", hdr.GetNonce(),
-		"num mini blocks to be processed", len(crossMiniBlockInfos),
-		"num mini blocks processed", nrMiniBlocksProcessed,
-		"total gas provided", tc.gasHandler.TotalGasProvided(),
-		"total gas refunded", tc.gasHandler.TotalGasRefunded(),
-		"total gas penalized", tc.gasHandler.TotalGasPenalized())
-
-	return miniBlocks, nrTxAdded, allMBsProcessed, nil
->>>>>>> 357c6001
 }
 
 // CreateMbsAndProcessTransactionsFromMe creates miniblocks and processes transactions from pool
@@ -761,7 +721,7 @@
 	defer func() {
 		log.Debug("transactionCoordinator.CreateMbsAndProcessTransactionsFromMe: gas consumed, refunded and penalized info",
 			"num mini blocks processed", numMiniBlocksProcessed,
-			"total gas consumed", tc.gasHandler.TotalGasConsumed(),
+			"total gas provided", tc.gasHandler.TotalGasProvided(),
 			"total gas refunded", tc.gasHandler.TotalGasRefunded(),
 			"total gas penalized", tc.gasHandler.TotalGasPenalized())
 	}()
@@ -789,15 +749,6 @@
 		miniBlocks = append(miniBlocks, interMBs...)
 	}
 
-<<<<<<< HEAD
-=======
-	log.Debug("transactionCoordinator.CreateMbsAndProcessTransactionsFromMe: gas provided, refunded and penalized info",
-		"num mini blocks processed", numMiniBlocksProcessed,
-		"total gas provided", tc.gasHandler.TotalGasProvided(),
-		"total gas refunded", tc.gasHandler.TotalGasRefunded(),
-		"total gas penalized", tc.gasHandler.TotalGasPenalized())
-
->>>>>>> 357c6001
 	return miniBlocks
 }
 
