package coordinator

import (
	"bytes"
	"reflect"
	"sync"
	"sync/atomic"
	"testing"
	"time"

	"github.com/ElrondNetwork/elrond-go/core"
	"github.com/ElrondNetwork/elrond-go/data"
	"github.com/ElrondNetwork/elrond-go/data/block"
	"github.com/ElrondNetwork/elrond-go/data/smartContractResult"
	"github.com/ElrondNetwork/elrond-go/data/state"
	"github.com/ElrondNetwork/elrond-go/data/transaction"
	"github.com/ElrondNetwork/elrond-go/dataRetriever"
	"github.com/ElrondNetwork/elrond-go/process"
	"github.com/ElrondNetwork/elrond-go/process/factory/shard"
	"github.com/ElrondNetwork/elrond-go/process/mock"
	"github.com/ElrondNetwork/elrond-go/storage"
	"github.com/ElrondNetwork/elrond-go/storage/memorydb"
	"github.com/ElrondNetwork/elrond-go/storage/storageUnit"
	"github.com/stretchr/testify/assert"
)

func initDataPool(testHash []byte) *mock.PoolsHolderStub {
	sdp := &mock.PoolsHolderStub{
		TransactionsCalled: func() dataRetriever.ShardedDataCacherNotifier {
			return &mock.ShardedDataStub{
				RegisterHandlerCalled: func(i func(key []byte)) {},
				ShardDataStoreCalled: func(id string) (c storage.Cacher) {
					return &mock.CacherStub{
						PeekCalled: func(key []byte) (value interface{}, ok bool) {
							if reflect.DeepEqual(key, testHash) {
								return &transaction.Transaction{Nonce: 10, Data: id}, true
							}
							return nil, false
						},
						KeysCalled: func() [][]byte {
							return [][]byte{[]byte("key1"), []byte("key2"), testHash}
						},
						LenCalled: func() int {
							return 0
						},
					}
				},
				RemoveSetOfDataFromPoolCalled: func(keys [][]byte, id string) {},
				SearchFirstDataCalled: func(key []byte) (value interface{}, ok bool) {
					if reflect.DeepEqual(key, testHash) {
						return &transaction.Transaction{Nonce: 10}, true
					}
					return nil, false
				},
				AddDataCalled: func(key []byte, data interface{}, cacheId string) {
				},
			}
		},
		UnsignedTransactionsCalled: func() dataRetriever.ShardedDataCacherNotifier {
			return &mock.ShardedDataStub{
				RegisterHandlerCalled: func(i func(key []byte)) {},
				ShardDataStoreCalled: func(id string) (c storage.Cacher) {
					return &mock.CacherStub{
						PeekCalled: func(key []byte) (value interface{}, ok bool) {
							if reflect.DeepEqual(key, testHash) {
								return &smartContractResult.SmartContractResult{Nonce: 10, SndAddr: []byte("0"), RcvAddr: []byte("1")}, true
							}
							return nil, false
						},
						KeysCalled: func() [][]byte {
							return [][]byte{[]byte("key1"), []byte("key2")}
						},
						LenCalled: func() int {
							return 0
						},
					}
				},
				RemoveSetOfDataFromPoolCalled: func(keys [][]byte, id string) {},
				SearchFirstDataCalled: func(key []byte) (value interface{}, ok bool) {
					if reflect.DeepEqual(key, testHash) {
						return &smartContractResult.SmartContractResult{Nonce: 10, SndAddr: []byte("0"), RcvAddr: []byte("1")}, true
					}
					return nil, false
				},
				AddDataCalled: func(key []byte, data interface{}, cacheId string) {
				},
			}
		},
		HeadersNoncesCalled: func() dataRetriever.Uint64Cacher {
			return &mock.Uint64CacherStub{
				PutCalled: func(u uint64, i interface{}) bool {
					return true
				},
			}
		},
		MetaBlocksCalled: func() storage.Cacher {
			return &mock.CacherStub{
				GetCalled: func(key []byte) (value interface{}, ok bool) {
					if reflect.DeepEqual(key, []byte("tx1_hash")) {
						return &transaction.Transaction{Nonce: 10}, true
					}
					return nil, false
				},
				KeysCalled: func() [][]byte {
					return nil
				},
				LenCalled: func() int {
					return 0
				},
				PeekCalled: func(key []byte) (value interface{}, ok bool) {
					if reflect.DeepEqual(key, []byte("tx1_hash")) {
						return &transaction.Transaction{Nonce: 10}, true
					}
					return nil, false
				},
				RegisterHandlerCalled: func(i func(key []byte)) {},
			}
		},
		MiniBlocksCalled: func() storage.Cacher {
			cs := &mock.CacherStub{}
			cs.RegisterHandlerCalled = func(i func(key []byte)) {
			}
			cs.GetCalled = func(key []byte) (value interface{}, ok bool) {
				if bytes.Equal([]byte("bbb"), key) {
					return make(block.MiniBlockSlice, 0), true
				}

				return nil, false
			}
			cs.PeekCalled = func(key []byte) (value interface{}, ok bool) {
				if bytes.Equal([]byte("bbb"), key) {
					return make(block.MiniBlockSlice, 0), true
				}

				return nil, false
			}
			cs.RegisterHandlerCalled = func(i func(key []byte)) {}
			cs.RemoveCalled = func(key []byte) {}
			cs.PutCalled = func(key []byte, value interface{}) (evicted bool) {
				return false
			}
			return cs
		},
		HeadersCalled: func() storage.Cacher {
			cs := &mock.CacherStub{}
			cs.RegisterHandlerCalled = func(i func(key []byte)) {
			}
			return cs
		},
		MetaHeadersNoncesCalled: func() dataRetriever.Uint64Cacher {
			cs := &mock.Uint64CacherStub{}
			cs.HasCalled = func(u uint64) bool {
				return true
			}
			return cs
		},
	}
	return sdp
}
func containsHash(txHashes [][]byte, hash []byte) bool {
	for _, txHash := range txHashes {
		if bytes.Equal(hash, txHash) {
			return true
		}
	}
	return false
}

func initStore() *dataRetriever.ChainStorer {
	store := dataRetriever.NewChainStorer()
	store.AddStorer(dataRetriever.TransactionUnit, generateTestUnit())
	store.AddStorer(dataRetriever.MiniBlockUnit, generateTestUnit())
	store.AddStorer(dataRetriever.MetaBlockUnit, generateTestUnit())
	store.AddStorer(dataRetriever.PeerChangesUnit, generateTestUnit())
	store.AddStorer(dataRetriever.BlockHeaderUnit, generateTestUnit())
	store.AddStorer(dataRetriever.ShardHdrNonceHashDataUnit, generateTestUnit())
	store.AddStorer(dataRetriever.MetaHdrNonceHashDataUnit, generateTestUnit())
	return store
}

func generateTestCache() storage.Cacher {
	cache, _ := storageUnit.NewCache(storageUnit.LRUCache, 1000, 1)
	return cache
}

func generateTestUnit() storage.Storer {
	memDB, _ := memorydb.New()

	storer, _ := storageUnit.NewStorageUnit(
		generateTestCache(),
		memDB,
	)

	return storer
}

func initAccountsMock() *mock.AccountsStub {
	rootHashCalled := func() ([]byte, error) {
		return []byte("rootHash"), nil
	}
	return &mock.AccountsStub{
		RootHashCalled: rootHashCalled,
	}
}

func TestNewTransactionCoordinator_NilShardCoordinator(t *testing.T) {
	t.Parallel()

	tc, err := NewTransactionCoordinator(
		nil,
		&mock.AccountsStub{},
		mock.NewPoolsHolderFake(),
		&mock.RequestHandlerMock{},
		&mock.PreProcessorContainerMock{},
		&mock.InterimProcessorContainerMock{},
	)

	assert.Nil(t, tc)
	assert.Equal(t, process.ErrNilShardCoordinator, err)
}

func TestNewTransactionCoordinator_NilAccountsStub(t *testing.T) {
	t.Parallel()

	tc, err := NewTransactionCoordinator(
		mock.NewMultiShardsCoordinatorMock(5),
		nil,
		mock.NewPoolsHolderFake(),
		&mock.RequestHandlerMock{},
		&mock.PreProcessorContainerMock{},
		&mock.InterimProcessorContainerMock{},
	)

	assert.Nil(t, tc)
	assert.Equal(t, process.ErrNilAccountsAdapter, err)
}

func TestNewTransactionCoordinator_NilDataPool(t *testing.T) {
	t.Parallel()

	tc, err := NewTransactionCoordinator(
		mock.NewMultiShardsCoordinatorMock(5),
		&mock.AccountsStub{},
		nil,
		&mock.RequestHandlerMock{},
		&mock.PreProcessorContainerMock{},
		&mock.InterimProcessorContainerMock{},
	)

	assert.Nil(t, tc)
	assert.Equal(t, process.ErrNilDataPoolHolder, err)
}

func TestNewTransactionCoordinator_NilRequestHandler(t *testing.T) {
	t.Parallel()

	tc, err := NewTransactionCoordinator(
		mock.NewMultiShardsCoordinatorMock(5),
		&mock.AccountsStub{},
		mock.NewPoolsHolderFake(),
		nil,
		&mock.PreProcessorContainerMock{},
		&mock.InterimProcessorContainerMock{},
	)

	assert.Nil(t, tc)
	assert.Equal(t, process.ErrNilRequestHandler, err)
}

func TestNewTransactionCoordinator_NilHasher(t *testing.T) {
	t.Parallel()

	tc, err := NewTransactionCoordinator(
		mock.NewMultiShardsCoordinatorMock(5),
		&mock.AccountsStub{},
		mock.NewPoolsHolderFake(),
		&mock.RequestHandlerMock{},
		nil,
		&mock.InterimProcessorContainerMock{},
	)

	assert.Nil(t, tc)
	assert.Equal(t, process.ErrNilPreProcessorsContainer, err)
}

func TestNewTransactionCoordinator_NilMarshalizer(t *testing.T) {
	t.Parallel()

	tc, err := NewTransactionCoordinator(
		mock.NewMultiShardsCoordinatorMock(5),
		&mock.AccountsStub{},
		mock.NewPoolsHolderFake(),
		&mock.RequestHandlerMock{},
		&mock.PreProcessorContainerMock{},
		nil,
	)

	assert.Nil(t, tc)
	assert.Equal(t, process.ErrNilIntermediateProcessorContainer, err)
}

func TestNewTransactionCoordinator_OK(t *testing.T) {
	t.Parallel()

	tc, err := NewTransactionCoordinator(
		mock.NewMultiShardsCoordinatorMock(5),
		&mock.AccountsStub{},
		mock.NewPoolsHolderFake(),
		&mock.RequestHandlerMock{},
		&mock.PreProcessorContainerMock{},
		&mock.InterimProcessorContainerMock{},
	)

	assert.Nil(t, err)
	assert.NotNil(t, tc)
}

func TestTransactionCoordinator_SeparateBodyNil(t *testing.T) {
	t.Parallel()

	tc, err := NewTransactionCoordinator(
		mock.NewMultiShardsCoordinatorMock(5),
		&mock.AccountsStub{},
		mock.NewPoolsHolderFake(),
		&mock.RequestHandlerMock{},
		&mock.PreProcessorContainerMock{},
		&mock.InterimProcessorContainerMock{},
	)
	assert.Nil(t, err)
	assert.NotNil(t, tc)

	separated := tc.separateBodyByType(nil)
	assert.Equal(t, 0, len(separated))
}

func TestTransactionCoordinator_SeparateBody(t *testing.T) {
	t.Parallel()

	tc, err := NewTransactionCoordinator(
		mock.NewMultiShardsCoordinatorMock(5),
		&mock.AccountsStub{},
		mock.NewPoolsHolderFake(),
		&mock.RequestHandlerMock{},
		&mock.PreProcessorContainerMock{},
		&mock.InterimProcessorContainerMock{},
	)
	assert.Nil(t, err)
	assert.NotNil(t, tc)

	body := block.Body{}
	body = append(body, &block.MiniBlock{Type: block.TxBlock})
	body = append(body, &block.MiniBlock{Type: block.TxBlock})
	body = append(body, &block.MiniBlock{Type: block.TxBlock})
	body = append(body, &block.MiniBlock{Type: block.SmartContractResultBlock})
	body = append(body, &block.MiniBlock{Type: block.SmartContractResultBlock})
	body = append(body, &block.MiniBlock{Type: block.SmartContractResultBlock})
	body = append(body, &block.MiniBlock{Type: block.SmartContractResultBlock})

	separated := tc.separateBodyByType(body)
	assert.Equal(t, 2, len(separated))
	assert.Equal(t, 3, len(separated[block.TxBlock]))
	assert.Equal(t, 4, len(separated[block.SmartContractResultBlock]))
}

func createPreProcessorContainer() process.PreProcessorsContainer {
	factory, _ := shard.NewPreProcessorsContainerFactory(
		mock.NewMultiShardsCoordinatorMock(5),
		initStore(),
		&mock.MarshalizerMock{},
		&mock.HasherMock{},
		initDataPool([]byte("tx_hash0")),
		&mock.AddressConverterMock{},
		&mock.AccountsStub{},
		&mock.RequestHandlerMock{},
		&mock.TxProcessorMock{
			ProcessTransactionCalled: func(transaction data.TransactionHandler, round uint32) error {
				return nil
			},
		},
		&mock.SCProcessorMock{},
		&mock.SmartContractResultsProcessorMock{},
	)
	container, _ := factory.Create()

	return container
}

func createPreProcessorContainerWithDataPool(dataPool dataRetriever.PoolsHolder) process.PreProcessorsContainer {
	factory, _ := shard.NewPreProcessorsContainerFactory(
		mock.NewMultiShardsCoordinatorMock(5),
		initStore(),
		&mock.MarshalizerMock{},
		&mock.HasherMock{},
		dataPool,
		&mock.AddressConverterMock{},
		&mock.AccountsStub{},
		&mock.RequestHandlerMock{},
		&mock.TxProcessorMock{
			ProcessTransactionCalled: func(transaction data.TransactionHandler, round uint32) error {
				return nil
			},
		},
		&mock.SCProcessorMock{},
		&mock.SmartContractResultsProcessorMock{},
	)
	container, _ := factory.Create()

	return container
}

func TestTransactionCoordinator_CreateBlockStarted(t *testing.T) {
	t.Parallel()

	tc, err := NewTransactionCoordinator(
		mock.NewMultiShardsCoordinatorMock(5),
		&mock.AccountsStub{},
		mock.NewPoolsHolderFake(),
		&mock.RequestHandlerMock{},
		createPreProcessorContainer(),
		&mock.InterimProcessorContainerMock{},
	)
	assert.Nil(t, err)
	assert.NotNil(t, tc)

	tc.CreateBlockStarted()

	tc.mutPreprocessor.Lock()
	for _, value := range tc.txPreprocessors {
		txs := value.GetAllCurrentUsedTxs()
		assert.Equal(t, 0, len(txs))
	}
	tc.mutPreprocessor.Unlock()
}

func TestTransactionCoordinator_CreateMarshalizedDataNilBody(t *testing.T) {
	t.Parallel()

	tc, err := NewTransactionCoordinator(
		mock.NewMultiShardsCoordinatorMock(5),
		&mock.AccountsStub{},
		mock.NewPoolsHolderFake(),
		&mock.RequestHandlerMock{},
		createPreProcessorContainer(),
		&mock.InterimProcessorContainerMock{},
	)
	assert.Nil(t, err)
	assert.NotNil(t, tc)

	mrBody, mrTxs := tc.CreateMarshalizedData(nil)
	assert.Equal(t, 0, len(mrTxs))
	assert.Equal(t, 0, len(mrBody))
}

func createMiniBlockWithOneTx(sndId, dstId uint32, blockType block.Type, txHash []byte) *block.MiniBlock {
	txHashes := make([][]byte, 0)
	txHashes = append(txHashes, txHash)

	return &block.MiniBlock{Type: blockType, SenderShardID: sndId, ReceiverShardID: dstId, TxHashes: txHashes}
}

func createTestBody() block.Body {
	body := block.Body{}
	txHashes := make([][]byte, 0)
	txHashes = append(txHashes, []byte("tx_hash1"))
	body = append(body, createMiniBlockWithOneTx(0, 1, block.TxBlock, []byte("tx_hash1")))
	body = append(body, createMiniBlockWithOneTx(0, 1, block.TxBlock, []byte("tx_hash2")))
	body = append(body, createMiniBlockWithOneTx(0, 1, block.TxBlock, []byte("tx_hash3")))
	body = append(body, createMiniBlockWithOneTx(0, 1, block.SmartContractResultBlock, []byte("tx_hash1")))
	body = append(body, createMiniBlockWithOneTx(0, 1, block.SmartContractResultBlock, []byte("tx_hash2")))
	body = append(body, createMiniBlockWithOneTx(0, 1, block.SmartContractResultBlock, []byte("tx_hash3")))

	return body
}

func TestTransactionCoordinator_CreateMarshalizedData(t *testing.T) {
	t.Parallel()

	tc, err := NewTransactionCoordinator(
		mock.NewMultiShardsCoordinatorMock(5),
		&mock.AccountsStub{},
		mock.NewPoolsHolderFake(),
		&mock.RequestHandlerMock{},
		createPreProcessorContainer(),
		&mock.InterimProcessorContainerMock{},
	)
	assert.Nil(t, err)
	assert.NotNil(t, tc)

	mrBody, mrTxs := tc.CreateMarshalizedData(createTestBody())
	assert.Equal(t, 0, len(mrTxs))
	assert.Equal(t, 1, len(mrBody))
}

func TestTransactionCoordinator_CreateMbsAndProcessCrossShardTransactionsDstMeNilHeader(t *testing.T) {
	t.Parallel()

	tc, err := NewTransactionCoordinator(
		mock.NewMultiShardsCoordinatorMock(5),
		&mock.AccountsStub{},
		mock.NewPoolsHolderFake(),
		&mock.RequestHandlerMock{},
		createPreProcessorContainer(),
		&mock.InterimProcessorContainerMock{},
	)
	assert.Nil(t, err)
	assert.NotNil(t, tc)

	maxTxRemaining := uint32(15000)
	haveTime := func() bool {
		return true
	}
	mbs, txs, finalized := tc.CreateMbsAndProcessCrossShardTransactionsDstMe(nil, maxTxRemaining, 10, haveTime)

	assert.Equal(t, 0, len(mbs))
	assert.Equal(t, uint32(0), txs)
	assert.True(t, finalized)
}

func createTestMetablock() *block.MetaBlock {
	meta := &block.MetaBlock{}

	meta.ShardInfo = make([]block.ShardData, 0)

	shardMbs := make([]block.ShardMiniBlockHeader, 0)
	shardMbs = append(shardMbs, block.ShardMiniBlockHeader{Hash: []byte("mb0"), SenderShardId: 0, ReceiverShardId: 0, TxCount: 1})
	shardMbs = append(shardMbs, block.ShardMiniBlockHeader{Hash: []byte("mb1"), SenderShardId: 0, ReceiverShardId: 1, TxCount: 1})
	shardData := block.ShardData{ShardId: 0, HeaderHash: []byte("header0"), TxCount: 2, ShardMiniBlockHeaders: shardMbs}

	meta.ShardInfo = append(meta.ShardInfo, shardData)

	shardMbs = make([]block.ShardMiniBlockHeader, 0)
	shardMbs = append(shardMbs, block.ShardMiniBlockHeader{Hash: []byte("mb2"), SenderShardId: 1, ReceiverShardId: 0, TxCount: 1})
	shardMbs = append(shardMbs, block.ShardMiniBlockHeader{Hash: []byte("mb3"), SenderShardId: 1, ReceiverShardId: 1, TxCount: 1})
	shardData = block.ShardData{ShardId: 1, HeaderHash: []byte("header0"), TxCount: 2, ShardMiniBlockHeaders: shardMbs}

	meta.ShardInfo = append(meta.ShardInfo, shardData)

	return meta
}

func TestTransactionCoordinator_CreateMbsAndProcessCrossShardTransactionsDstMeNoTime(t *testing.T) {
	t.Parallel()

	tc, err := NewTransactionCoordinator(
		mock.NewMultiShardsCoordinatorMock(5),
		&mock.AccountsStub{},
		mock.NewPoolsHolderFake(),
		&mock.RequestHandlerMock{},
		createPreProcessorContainer(),
		&mock.InterimProcessorContainerMock{},
	)
	assert.Nil(t, err)
	assert.NotNil(t, tc)

	maxTxRemaining := uint32(15000)
	haveTime := func() bool {
		return false
	}
	mbs, txs, finalized := tc.CreateMbsAndProcessCrossShardTransactionsDstMe(createTestMetablock(), maxTxRemaining, 10, haveTime)

	assert.Equal(t, 0, len(mbs))
	assert.Equal(t, uint32(0), txs)
	assert.False(t, finalized)
}

func TestTransactionCoordinator_CreateMbsAndProcessCrossShardTransactionsNothingInPool(t *testing.T) {
	t.Parallel()

	tc, err := NewTransactionCoordinator(
		mock.NewMultiShardsCoordinatorMock(5),
		&mock.AccountsStub{},
		mock.NewPoolsHolderFake(),
		&mock.RequestHandlerMock{},
		createPreProcessorContainer(),
		&mock.InterimProcessorContainerMock{},
	)
	assert.Nil(t, err)
	assert.NotNil(t, tc)

	maxTxRemaining := uint32(15000)
	haveTime := func() bool {
		return true
	}
	mbs, txs, finalized := tc.CreateMbsAndProcessCrossShardTransactionsDstMe(createTestMetablock(), maxTxRemaining, 10, haveTime)

	assert.Equal(t, 0, len(mbs))
	assert.Equal(t, uint32(0), txs)
	assert.False(t, finalized)
}

func TestTransactionCoordinator_CreateMbsAndProcessCrossShardTransactions(t *testing.T) {
	t.Parallel()

	txHash := []byte("txHash")
	tdp := initDataPool(txHash)
	cacherCfg := storageUnit.CacheConfig{Size: 100, Type: storageUnit.LRUCache}
	hdrPool, _ := storageUnit.NewCache(cacherCfg.Type, cacherCfg.Size, cacherCfg.Shards)
	tdp.MiniBlocksCalled = func() storage.Cacher {
		return hdrPool
	}

	factory, _ := shard.NewPreProcessorsContainerFactory(
		mock.NewMultiShardsCoordinatorMock(5),
		initStore(),
		&mock.MarshalizerMock{},
		&mock.HasherMock{},
		tdp,
		&mock.AddressConverterMock{},
		&mock.AccountsStub{},
		&mock.RequestHandlerMock{},
		&mock.TxProcessorMock{
			ProcessTransactionCalled: func(transaction data.TransactionHandler, round uint32) error {
				return nil
			},
		},
		&mock.SCProcessorMock{},
		&mock.SmartContractResultsProcessorMock{},
	)
	container, _ := factory.Create()

	tc, err := NewTransactionCoordinator(
		mock.NewMultiShardsCoordinatorMock(5),
		&mock.AccountsStub{},
		tdp,
		&mock.RequestHandlerMock{},
		container,
		&mock.InterimProcessorContainerMock{},
	)
	assert.Nil(t, err)
	assert.NotNil(t, tc)

	maxTxRemaining := uint32(15000)
	haveTime := func() bool {
		return true
	}
	metaHdr := createTestMetablock()

	for i := 0; i < len(metaHdr.ShardInfo); i++ {
		for j := 0; j < len(metaHdr.ShardInfo[i].ShardMiniBlockHeaders); j++ {
			mbHdr := metaHdr.ShardInfo[i].ShardMiniBlockHeaders[j]
			mb := block.MiniBlock{SenderShardID: mbHdr.SenderShardId, ReceiverShardID: mbHdr.ReceiverShardId, Type: block.TxBlock, TxHashes: [][]byte{txHash}}
			tdp.MiniBlocks().Put(mbHdr.Hash, &mb)
		}
	}

	mbs, txs, finalized := tc.CreateMbsAndProcessCrossShardTransactionsDstMe(metaHdr, maxTxRemaining, 10, haveTime)

	assert.Equal(t, 1, len(mbs))
	assert.Equal(t, uint32(1), txs)
	assert.True(t, finalized)
}

func TestTransactionCoordinator_CreateMbsAndProcessTransactionsFromMeNothingToProcess(t *testing.T) {
	t.Parallel()

	shardedCacheMock := &mock.ShardedDataStub{
		RegisterHandlerCalled: func(i func(key []byte)) {},
		ShardDataStoreCalled: func(id string) (c storage.Cacher) {
			return &mock.CacherStub{
				PeekCalled: func(key []byte) (value interface{}, ok bool) {
					return nil, false
				},
				KeysCalled: func() [][]byte {
					return nil
				},
				LenCalled: func() int {
					return 0
				},
			}
		},
		RemoveSetOfDataFromPoolCalled: func(keys [][]byte, id string) {},
		SearchFirstDataCalled: func(key []byte) (value interface{}, ok bool) {
			return nil, false
		},
		AddDataCalled: func(key []byte, data interface{}, cacheId string) {
		},
	}

	factory, _ := shard.NewPreProcessorsContainerFactory(
		mock.NewMultiShardsCoordinatorMock(5),
		initStore(),
		&mock.MarshalizerMock{},
		&mock.HasherMock{},
		&mock.PoolsHolderStub{
			TransactionsCalled: func() dataRetriever.ShardedDataCacherNotifier {
				return shardedCacheMock
			},
			UnsignedTransactionsCalled: func() dataRetriever.ShardedDataCacherNotifier {
				return shardedCacheMock
			},
		},
		&mock.AddressConverterMock{},
		&mock.AccountsStub{},
		&mock.RequestHandlerMock{},
		&mock.TxProcessorMock{
			ProcessTransactionCalled: func(transaction data.TransactionHandler, round uint32) error {
				return nil
			},
		},
		&mock.SCProcessorMock{},
		&mock.SmartContractResultsProcessorMock{},
	)
	container, _ := factory.Create()

	tc, err := NewTransactionCoordinator(
		mock.NewMultiShardsCoordinatorMock(5),
		&mock.AccountsStub{},
		mock.NewPoolsHolderFake(),
		&mock.RequestHandlerMock{},
		container,
		&mock.InterimProcessorContainerMock{},
	)
	assert.Nil(t, err)
	assert.NotNil(t, tc)

	maxTxRemaining := uint32(15000)
	haveTime := func() bool {
		return true
	}
	mbs := tc.CreateMbsAndProcessTransactionsFromMe(maxTxRemaining, 10, haveTime)

	assert.Equal(t, 0, len(mbs))
}

func TestTransactionCoordinator_CreateMbsAndProcessTransactionsFromMeNoTime(t *testing.T) {
	t.Parallel()
	tdp := initDataPool([]byte("tx_hash1"))
	tc, err := NewTransactionCoordinator(
		mock.NewMultiShardsCoordinatorMock(5),
		&mock.AccountsStub{},
		tdp,
		&mock.RequestHandlerMock{},
		createPreProcessorContainerWithDataPool(tdp),
		&mock.InterimProcessorContainerMock{},
	)
	assert.Nil(t, err)
	assert.NotNil(t, tc)

	maxTxRemaining := uint32(15000)
	haveTime := func() bool {
		return false
	}
	mbs := tc.CreateMbsAndProcessTransactionsFromMe(maxTxRemaining, 10, haveTime)

	assert.Equal(t, 0, len(mbs))
}

func TestTransactionCoordinator_CreateMbsAndProcessTransactionsFromMeNoSpace(t *testing.T) {
	t.Parallel()
	tdp := initDataPool([]byte("tx_hash1"))
	tc, err := NewTransactionCoordinator(
		mock.NewMultiShardsCoordinatorMock(5),
		&mock.AccountsStub{},
		tdp,
		&mock.RequestHandlerMock{},
		createPreProcessorContainerWithDataPool(tdp),
		&mock.InterimProcessorContainerMock{},
	)
	assert.Nil(t, err)
	assert.NotNil(t, tc)

	maxTxRemaining := uint32(0)
	haveTime := func() bool {
		return true
	}
	mbs := tc.CreateMbsAndProcessTransactionsFromMe(maxTxRemaining, 10, haveTime)

	assert.Equal(t, 0, len(mbs))
}

func TestTransactionCoordinator_CreateMbsAndProcessTransactionsFromMe(t *testing.T) {
	t.Parallel()
	tdp := initDataPool([]byte("tx_hash1"))
	nrShards := uint32(5)
	tc, err := NewTransactionCoordinator(
		mock.NewMultiShardsCoordinatorMock(nrShards),
		&mock.AccountsStub{},
		tdp,
		&mock.RequestHandlerMock{},
		createPreProcessorContainerWithDataPool(tdp),
		&mock.InterimProcessorContainerMock{},
	)
	assert.Nil(t, err)
	assert.NotNil(t, tc)

	maxTxRemaining := uint32(15000)
	haveTime := func() bool {
		return true
	}

	// we have one tx per shard.
	mbs := tc.CreateMbsAndProcessTransactionsFromMe(maxTxRemaining, 10, haveTime)

	assert.Equal(t, int(nrShards), len(mbs))
}

func TestTransactionCoordinator_GetAllCurrentUsedTxs(t *testing.T) {
	t.Parallel()

	tdp := initDataPool([]byte("tx_hash1"))
	nrShards := uint32(5)
	tc, err := NewTransactionCoordinator(
		mock.NewMultiShardsCoordinatorMock(nrShards),
		&mock.AccountsStub{},
		tdp,
		&mock.RequestHandlerMock{},
		createPreProcessorContainerWithDataPool(tdp),
		&mock.InterimProcessorContainerMock{},
	)
	assert.Nil(t, err)
	assert.NotNil(t, tc)

	usedTxs := tc.GetAllCurrentUsedTxs(block.TxBlock)
	assert.Equal(t, 0, len(usedTxs))

	// create block to have some txs
	maxTxRemaining := uint32(15000)
	haveTime := func() bool {
		return true
	}
	mbs := tc.CreateMbsAndProcessTransactionsFromMe(maxTxRemaining, 10, haveTime)
	assert.Equal(t, int(nrShards), len(mbs))

	usedTxs = tc.GetAllCurrentUsedTxs(block.TxBlock)
	assert.Equal(t, 1, len(usedTxs))
}

func TestTransactionCoordinator_RequestBlockTransactionsNilBody(t *testing.T) {
	t.Parallel()

	tdp := initDataPool([]byte("tx_hash1"))
	nrShards := uint32(5)
	tc, err := NewTransactionCoordinator(
		mock.NewMultiShardsCoordinatorMock(nrShards),
		&mock.AccountsStub{},
		tdp,
		&mock.RequestHandlerMock{},
		createPreProcessorContainerWithDataPool(tdp),
		&mock.InterimProcessorContainerMock{},
	)
	assert.Nil(t, err)
	assert.NotNil(t, tc)

	tc.RequestBlockTransactions(nil)

	tc.mutRequestedTxs.Lock()
	for _, value := range tc.requestedTxs {
		assert.Equal(t, 0, value)
	}
	tc.mutRequestedTxs.Unlock()
}

func TestTransactionCoordinator_RequestBlockTransactionsRequestOne(t *testing.T) {
	t.Parallel()

	txHashInPool := []byte("tx_hash1")
	tdp := initDataPool(txHashInPool)
	nrShards := uint32(5)
	tc, err := NewTransactionCoordinator(
		mock.NewMultiShardsCoordinatorMock(nrShards),
		&mock.AccountsStub{},
		tdp,
		&mock.RequestHandlerMock{},
		createPreProcessorContainerWithDataPool(tdp),
		&mock.InterimProcessorContainerMock{},
	)
	assert.Nil(t, err)
	assert.NotNil(t, tc)

	body := block.Body{}
	txHashToAsk := []byte("tx_hashnotinPool")
	miniBlock := &block.MiniBlock{SenderShardID: 0, ReceiverShardID: 0, Type: block.TxBlock, TxHashes: [][]byte{txHashInPool, txHashToAsk}}
	body = append(body, miniBlock)
	tc.RequestBlockTransactions(body)

	tc.mutRequestedTxs.Lock()
	assert.Equal(t, 1, tc.requestedTxs[block.TxBlock])
	tc.mutRequestedTxs.Unlock()

	haveTime := func() time.Duration {
		return time.Second
	}
	err = tc.IsDataPreparedForProcessing(haveTime)
	assert.Equal(t, process.ErrTimeIsOut, err)
}

func TestTransactionCoordinator_IsDataPreparedForProcessing(t *testing.T) {
	t.Parallel()

	tdp := initDataPool([]byte("tx_hash1"))
	nrShards := uint32(5)
	tc, err := NewTransactionCoordinator(
		mock.NewMultiShardsCoordinatorMock(nrShards),
		&mock.AccountsStub{},
		tdp,
		&mock.RequestHandlerMock{},
		createPreProcessorContainerWithDataPool(tdp),
		&mock.InterimProcessorContainerMock{},
	)
	assert.Nil(t, err)
	assert.NotNil(t, tc)

	haveTime := func() time.Duration {
		return time.Second
	}
	err = tc.IsDataPreparedForProcessing(haveTime)
	assert.Nil(t, err)
}

func TestTransactionCoordinator_receivedMiniBlockRequestTxs(t *testing.T) {
	t.Parallel()

	hasher := mock.HasherMock{}
	marshalizer := &mock.MarshalizerMock{}
	dataPool := mock.NewPoolsHolderFake()

	//we will have a miniblock that will have 3 tx hashes
	//1 tx hash will be in cache
	//2 will be requested on network

	txHash1 := []byte("tx hash 1 found in cache")
	txHash2 := []byte("tx hash 2")
	txHash3 := []byte("tx hash 3")

	senderShardId := uint32(1)
	receiverShardId := uint32(2)

	miniBlock := block.MiniBlock{
		SenderShardID:   senderShardId,
		ReceiverShardID: receiverShardId,
		TxHashes:        [][]byte{txHash1, txHash2, txHash3},
	}

	//put this miniblock inside datapool
	miniBlockHash := []byte("miniblock hash")
	dataPool.MiniBlocks().Put(miniBlockHash, miniBlock)

	//put the existing tx inside datapool
	cacheId := process.ShardCacherIdentifier(senderShardId, receiverShardId)
	dataPool.Transactions().AddData(txHash1, &transaction.Transaction{}, cacheId)

	txHash1Requested := int32(0)
	txHash2Requested := int32(0)
	txHash3Requested := int32(0)

	requestHandler := &mock.RequestHandlerMock{}
	requestHandler.RequestTransactionHandlerCalled = func(destShardID uint32, txHashes [][]byte) {
		if containsHash(txHashes, txHash1) {
			atomic.AddInt32(&txHash1Requested, 1)
		}
		if containsHash(txHashes, txHash2) {
			atomic.AddInt32(&txHash2Requested, 1)
		}
		if containsHash(txHashes, txHash3) {
			atomic.AddInt32(&txHash3Requested, 1)
		}
	}
	accounts := initAccountsMock()
	factory, _ := shard.NewPreProcessorsContainerFactory(
		mock.NewMultiShardsCoordinatorMock(5),
		initStore(),
		marshalizer,
		hasher,
		dataPool,
		&mock.AddressConverterMock{},
		accounts,
		requestHandler,
		&mock.TxProcessorMock{},
		&mock.SCProcessorMock{},
		&mock.SmartContractResultsProcessorMock{},
	)
	container, _ := factory.Create()

	tc, err := NewTransactionCoordinator(
		mock.NewMultiShardsCoordinatorMock(3),
		accounts,
		dataPool,
		requestHandler,
		container,
		&mock.InterimProcessorContainerMock{},
	)
	assert.Nil(t, err)
	tc.receivedMiniBlock(miniBlockHash)

	//we have to wait to be sure txHash1Requested is not incremented by a late call
	time.Sleep(time.Second)

	assert.Equal(t, int32(0), atomic.LoadInt32(&txHash1Requested))
	assert.Equal(t, int32(1), atomic.LoadInt32(&txHash2Requested))
	assert.Equal(t, int32(1), atomic.LoadInt32(&txHash2Requested))
}

func TestTransactionCoordinator_SaveBlockDataToStorage(t *testing.T) {
	t.Parallel()

	txHash := []byte("tx_hash1")
	tdp := initDataPool(txHash)
	tc, err := NewTransactionCoordinator(
		mock.NewMultiShardsCoordinatorMock(3),
		initAccountsMock(),
		tdp,
		&mock.RequestHandlerMock{},
		createPreProcessorContainerWithDataPool(tdp),
		&mock.InterimProcessorContainerMock{},
	)
	assert.Nil(t, err)
	assert.NotNil(t, tc)

	err = tc.SaveBlockDataToStorage(nil)
	assert.Nil(t, err)

	body := block.Body{}
	miniBlock := &block.MiniBlock{SenderShardID: 0, ReceiverShardID: 0, Type: block.TxBlock, TxHashes: [][]byte{txHash}}
	body = append(body, miniBlock)

	tc.RequestBlockTransactions(body)

	err = tc.SaveBlockDataToStorage(body)
	assert.Nil(t, err)

	txHashToAsk := []byte("tx_hashnotinPool")
	miniBlock = &block.MiniBlock{SenderShardID: 0, ReceiverShardID: 0, Type: block.TxBlock, TxHashes: [][]byte{txHashToAsk}}
	body = append(body, miniBlock)

	err = tc.SaveBlockDataToStorage(body)
	assert.Equal(t, process.ErrMissingTransaction, err)
}

func TestTransactionCoordinator_RestoreBlockDataFromStorage(t *testing.T) {
	t.Parallel()

	txHash := []byte("tx_hash1")
	tdp := initDataPool(txHash)
	tc, err := NewTransactionCoordinator(
		mock.NewMultiShardsCoordinatorMock(3),
		initAccountsMock(),
		tdp,
		&mock.RequestHandlerMock{},
		createPreProcessorContainerWithDataPool(tdp),
		&mock.InterimProcessorContainerMock{},
	)
	assert.Nil(t, err)
	assert.NotNil(t, tc)

	nrTxs, mbs, err := tc.RestoreBlockDataFromStorage(nil)
	assert.Nil(t, err)
	assert.Equal(t, 0, nrTxs)
	assert.Equal(t, 0, len(mbs))

	body := block.Body{}
	miniBlock := &block.MiniBlock{SenderShardID: 1, ReceiverShardID: 0, Type: block.TxBlock, TxHashes: [][]byte{txHash}}
	body = append(body, miniBlock)

	tc.RequestBlockTransactions(body)
	err = tc.SaveBlockDataToStorage(body)
	assert.Nil(t, err)
	nrTxs, mbs, err = tc.RestoreBlockDataFromStorage(body)
	assert.Equal(t, 1, nrTxs)
	assert.Equal(t, 1, len(mbs))
	assert.Nil(t, err)

	txHashToAsk := []byte("tx_hashnotinPool")
	miniBlock = &block.MiniBlock{SenderShardID: 0, ReceiverShardID: 0, Type: block.TxBlock, TxHashes: [][]byte{txHashToAsk}}
	body = append(body, miniBlock)

	err = tc.SaveBlockDataToStorage(body)
	assert.Equal(t, process.ErrMissingTransaction, err)

	nrTxs, mbs, err = tc.RestoreBlockDataFromStorage(body)
	assert.Equal(t, 1, nrTxs)
	assert.Equal(t, 1, len(mbs))
	assert.NotNil(t, err)
}

func TestTransactionCoordinator_RemoveBlockDataFromPool(t *testing.T) {
	t.Parallel()

	txHash := []byte("tx_hash1")
	dataPool := initDataPool(txHash)
	tc, err := NewTransactionCoordinator(
		mock.NewMultiShardsCoordinatorMock(3),
		initAccountsMock(),
		dataPool,
		&mock.RequestHandlerMock{},
		createPreProcessorContainerWithDataPool(dataPool),
		&mock.InterimProcessorContainerMock{},
	)
	assert.Nil(t, err)
	assert.NotNil(t, tc)

	err = tc.RemoveBlockDataFromPool(nil)
	assert.Nil(t, err)

	body := block.Body{}
	miniBlock := &block.MiniBlock{SenderShardID: 1, ReceiverShardID: 0, Type: block.TxBlock, TxHashes: [][]byte{txHash}}
	body = append(body, miniBlock)

	tc.RequestBlockTransactions(body)
	err = tc.RemoveBlockDataFromPool(body)
	assert.Nil(t, err)
}

func TestTransactionCoordinator_ProcessBlockTransactionProcessTxError(t *testing.T) {
	t.Parallel()

	txHash := []byte("tx_hash1")
	dataPool := initDataPool(txHash)

	accounts := initAccountsMock()
	factory, _ := shard.NewPreProcessorsContainerFactory(
		mock.NewMultiShardsCoordinatorMock(5),
		initStore(),
		&mock.MarshalizerMock{},
		&mock.HasherMock{},
		dataPool,
		&mock.AddressConverterMock{},
		accounts,
		&mock.RequestHandlerMock{},
		&mock.TxProcessorMock{
			ProcessTransactionCalled: func(transaction data.TransactionHandler, round uint32) error {
				return process.ErrHigherNonceInTransaction
			},
		},
		&mock.SCProcessorMock{},
		&mock.SmartContractResultsProcessorMock{},
	)
	container, _ := factory.Create()

	tc, err := NewTransactionCoordinator(
		mock.NewMultiShardsCoordinatorMock(3),
		initAccountsMock(),
		dataPool,
		&mock.RequestHandlerMock{},
		container,
		&mock.InterimProcessorContainerMock{},
	)
	assert.Nil(t, err)
	assert.NotNil(t, tc)

	haveTime := func() time.Duration {
		return time.Second
	}
	err = tc.ProcessBlockTransaction(nil, 10, haveTime)
	assert.Nil(t, err)

	body := block.Body{}
	miniBlock := &block.MiniBlock{SenderShardID: 1, ReceiverShardID: 0, Type: block.TxBlock, TxHashes: [][]byte{txHash}}
	body = append(body, miniBlock)

	tc.RequestBlockTransactions(body)
	err = tc.ProcessBlockTransaction(body, 10, haveTime)
	assert.Equal(t, process.ErrHigherNonceInTransaction, err)

	noTime := func() time.Duration {
		return 0
	}
	err = tc.ProcessBlockTransaction(body, 10, noTime)
	assert.Equal(t, process.ErrHigherNonceInTransaction, err)

	txHashToAsk := []byte("tx_hashnotinPool")
	miniBlock = &block.MiniBlock{SenderShardID: 0, ReceiverShardID: 0, Type: block.TxBlock, TxHashes: [][]byte{txHashToAsk}}
	body = append(body, miniBlock)
	err = tc.ProcessBlockTransaction(body, 10, haveTime)
	assert.Equal(t, process.ErrHigherNonceInTransaction, err)
}

func TestTransactionCoordinator_ProcessBlockTransaction(t *testing.T) {
	t.Parallel()

	txHash := []byte("tx_hash1")
	dataPool := initDataPool(txHash)
	tc, err := NewTransactionCoordinator(
		mock.NewMultiShardsCoordinatorMock(3),
		initAccountsMock(),
		dataPool,
		&mock.RequestHandlerMock{},
		createPreProcessorContainerWithDataPool(dataPool),
		&mock.InterimProcessorContainerMock{},
	)
	assert.Nil(t, err)
	assert.NotNil(t, tc)

	haveTime := func() time.Duration {
		return time.Second
	}
	err = tc.ProcessBlockTransaction(nil, 10, haveTime)
	assert.Nil(t, err)

	body := block.Body{}
	miniBlock := &block.MiniBlock{SenderShardID: 1, ReceiverShardID: 0, Type: block.TxBlock, TxHashes: [][]byte{txHash}}
	body = append(body, miniBlock)

	tc.RequestBlockTransactions(body)
	err = tc.ProcessBlockTransaction(body, 10, haveTime)
	assert.Nil(t, err)

	noTime := func() time.Duration {
		return -1
	}
	err = tc.ProcessBlockTransaction(body, 10, noTime)
	assert.Equal(t, process.ErrTimeIsOut, err)

	txHashToAsk := []byte("tx_hashnotinPool")
	miniBlock = &block.MiniBlock{SenderShardID: 0, ReceiverShardID: 0, Type: block.TxBlock, TxHashes: [][]byte{txHashToAsk}}
	body = append(body, miniBlock)
	err = tc.ProcessBlockTransaction(body, 10, haveTime)
	assert.Equal(t, process.ErrMissingTransaction, err)
}

func TestTransactionCoordinator_RequestMiniblocks(t *testing.T) {
	t.Parallel()

	txHash := []byte("tx_hash1")
	dataPool := initDataPool(txHash)
	shardCoordinator := mock.NewMultiShardsCoordinatorMock(3)
	nrCalled := 0
	mutex := sync.Mutex{}

	requestHandler := &mock.RequestHandlerMock{
		RequestMiniBlockHandlerCalled: func(destShardID uint32, miniblockHash []byte) {
			mutex.Lock()
			nrCalled++
			mutex.Unlock()
		},
	}

	accounts := initAccountsMock()
	factory, _ := shard.NewPreProcessorsContainerFactory(
		mock.NewMultiShardsCoordinatorMock(5),
		initStore(),
		&mock.MarshalizerMock{},
		&mock.HasherMock{},
		dataPool,
		&mock.AddressConverterMock{},
		accounts,
		requestHandler,
		&mock.TxProcessorMock{
			ProcessTransactionCalled: func(transaction data.TransactionHandler, round uint32) error {
				return nil
			},
		},
		&mock.SCProcessorMock{},
		&mock.SmartContractResultsProcessorMock{},
	)
	container, _ := factory.Create()

	tc, err := NewTransactionCoordinator(
		shardCoordinator,
		accounts,
		dataPool,
		requestHandler,
		container,
		&mock.InterimProcessorContainerMock{},
	)
	assert.Nil(t, err)
	assert.NotNil(t, tc)

	tc.RequestMiniBlocks(nil)
	time.Sleep(time.Second)
	mutex.Lock()
	assert.Equal(t, 0, nrCalled)
	mutex.Unlock()

	header := createTestMetablock()
	tc.RequestMiniBlocks(header)

	crossMbs := header.GetMiniBlockHeadersWithDst(shardCoordinator.SelfId())
	time.Sleep(time.Second)
	mutex.Lock()
	assert.Equal(t, len(crossMbs), nrCalled)
	mutex.Unlock()
}

func TestShardProcessor_ProcessMiniBlockCompleteWithOkTxsShouldExecuteThemAndNotRevertAccntState(t *testing.T) {
	t.Parallel()

	hasher := mock.HasherMock{}
	marshalizer := &mock.MarshalizerMock{}
	dataPool := mock.NewPoolsHolderFake()

	//we will have a miniblock that will have 3 tx hashes
	//all txs will be in datapool and none of them will return err when processed
	//so, tx processor will return nil on processing tx

	txHash1 := []byte("tx hash 1")
	txHash2 := []byte("tx hash 2")
	txHash3 := []byte("tx hash 3")

	senderShardId := uint32(1)
	receiverShardId := uint32(2)

	miniBlock := block.MiniBlock{
		SenderShardID:   senderShardId,
		ReceiverShardID: receiverShardId,
		TxHashes:        [][]byte{txHash1, txHash2, txHash3},
	}

	tx1Nonce := uint64(45)
	tx2Nonce := uint64(46)
	tx3Nonce := uint64(47)

	//put the existing tx inside datapool
	cacheId := process.ShardCacherIdentifier(senderShardId, receiverShardId)
	dataPool.Transactions().AddData(txHash1, &transaction.Transaction{
		Nonce: tx1Nonce,
		Data:  string(txHash1),
	}, cacheId)
	dataPool.Transactions().AddData(txHash2, &transaction.Transaction{
		Nonce: tx2Nonce,
		Data:  string(txHash2),
	}, cacheId)
	dataPool.Transactions().AddData(txHash3, &transaction.Transaction{
		Nonce: tx3Nonce,
		Data:  string(txHash3),
	}, cacheId)

	tx1ExecutionResult := uint64(0)
	tx2ExecutionResult := uint64(0)
	tx3ExecutionResult := uint64(0)

	accounts := &mock.AccountsStub{
		RevertToSnapshotCalled: func(snapshot int) error {
			assert.Fail(t, "revert should have not been called")
			return nil
		},
		JournalLenCalled: func() int {
			return 0
		},
	}
	factory, _ := shard.NewPreProcessorsContainerFactory(
		mock.NewMultiShardsCoordinatorMock(5),
		initStore(),
		marshalizer,
		hasher,
		dataPool,
		&mock.AddressConverterMock{},
		accounts,
		&mock.RequestHandlerMock{},
		&mock.TxProcessorMock{
			ProcessTransactionCalled: func(trans data.TransactionHandler, round uint32) error {
				//execution, in this context, means moving the tx nonce to itx corresponding execution result variable
<<<<<<< HEAD
				tx, _ := trans.(*transaction.Transaction)
				if bytes.Equal(tx.Data, txHash1) {
					tx1ExecutionResult = tx.Nonce
				}
				if bytes.Equal(tx.Data, txHash2) {
					tx2ExecutionResult = tx.Nonce
				}
				if bytes.Equal(tx.Data, txHash3) {
					tx3ExecutionResult = tx.Nonce
=======
				if transaction.Data == string(txHash1) {
					tx1ExecutionResult = transaction.Nonce
				}
				if transaction.Data == string(txHash2) {
					tx2ExecutionResult = transaction.Nonce
				}
				if transaction.Data == string(txHash3) {
					tx3ExecutionResult = transaction.Nonce
>>>>>>> 9af46b27
				}

				return nil
			},
		},
		&mock.SCProcessorMock{},
		&mock.SmartContractResultsProcessorMock{},
	)
	container, _ := factory.Create()

	tc, err := NewTransactionCoordinator(
		mock.NewMultiShardsCoordinatorMock(3),
		accounts,
		dataPool,
		&mock.RequestHandlerMock{},
		container,
		&mock.InterimProcessorContainerMock{},
	)
	assert.Nil(t, err)
	assert.NotNil(t, tc)

	haveTime := func() bool {
		return true
	}
	preproc := tc.getPreprocessor(block.TxBlock)
	err = tc.processCompleteMiniBlock(preproc, &miniBlock, 0, haveTime)

	assert.Nil(t, err)
	assert.Equal(t, tx1Nonce, tx1ExecutionResult)
	assert.Equal(t, tx2Nonce, tx2ExecutionResult)
	assert.Equal(t, tx3Nonce, tx3ExecutionResult)
}

func TestShardProcessor_ProcessMiniBlockCompleteWithErrorWhileProcessShouldCallRevertAccntState(t *testing.T) {
	t.Parallel()

	hasher := mock.HasherMock{}
	marshalizer := &mock.MarshalizerMock{}
	dataPool := mock.NewPoolsHolderFake()

	//we will have a miniblock that will have 3 tx hashes
	//all txs will be in datapool and none of them will return err when processed
	//so, tx processor will return nil on processing tx

	txHash1 := []byte("tx hash 1")
	txHash2 := []byte("tx hash 2 - this will cause the tx processor to err")
	txHash3 := []byte("tx hash 3")

	senderShardId := uint32(1)
	receiverShardId := uint32(2)

	miniBlock := block.MiniBlock{
		SenderShardID:   senderShardId,
		ReceiverShardID: receiverShardId,
		TxHashes:        [][]byte{txHash1, txHash2, txHash3},
	}

	tx1Nonce := uint64(45)
	tx2Nonce := uint64(46)
	tx3Nonce := uint64(47)

	//put the existing tx inside datapool
	cacheId := process.ShardCacherIdentifier(senderShardId, receiverShardId)
	dataPool.Transactions().AddData(txHash1, &transaction.Transaction{
		Nonce: tx1Nonce,
		Data:  string(txHash1),
	}, cacheId)
	dataPool.Transactions().AddData(txHash2, &transaction.Transaction{
		Nonce: tx2Nonce,
		Data:  string(txHash2),
	}, cacheId)
	dataPool.Transactions().AddData(txHash3, &transaction.Transaction{
		Nonce: tx3Nonce,
		Data:  string(txHash3),
	}, cacheId)

	currentJournalLen := 445
	revertAccntStateCalled := false

	accounts := &mock.AccountsStub{
		RevertToSnapshotCalled: func(snapshot int) error {
			if snapshot == currentJournalLen {
				revertAccntStateCalled = true
			}

			return nil
		},
		JournalLenCalled: func() int {
			return currentJournalLen
		},
	}

	factory, _ := shard.NewPreProcessorsContainerFactory(
		mock.NewMultiShardsCoordinatorMock(5),
		initStore(),
		marshalizer,
		hasher,
		dataPool,
		&mock.AddressConverterMock{},
		accounts,
		&mock.RequestHandlerMock{},
		&mock.TxProcessorMock{
<<<<<<< HEAD
			ProcessTransactionCalled: func(transaction data.TransactionHandler, round uint32) error {
				if bytes.Equal(transaction.GetData(), txHash2) {
=======
			ProcessTransactionCalled: func(transaction *transaction.Transaction, round uint32) error {
				if transaction.Data == string(txHash2) {
>>>>>>> 9af46b27
					return process.ErrHigherNonceInTransaction
				}
				return nil
			},
		},
		&mock.SCProcessorMock{},
		&mock.SmartContractResultsProcessorMock{},
	)
	container, _ := factory.Create()

	tc, err := NewTransactionCoordinator(
		mock.NewMultiShardsCoordinatorMock(3),
		accounts,
		dataPool,
		&mock.RequestHandlerMock{},
		container,
		&mock.InterimProcessorContainerMock{},
	)
	assert.Nil(t, err)
	assert.NotNil(t, tc)

	haveTime := func() bool {
		return true
	}
	preproc := tc.getPreprocessor(block.TxBlock)
	err = tc.processCompleteMiniBlock(preproc, &miniBlock, 0, haveTime)

	assert.Equal(t, process.ErrHigherNonceInTransaction, err)
	assert.True(t, revertAccntStateCalled)
}

func TestTransactionCoordinator_VerifyCreatedBlockTransactionsNilOrMiss(t *testing.T) {
	t.Parallel()

	txHash := []byte("txHash")
	tdp := initDataPool(txHash)
	shardCoordinator := mock.NewMultiShardsCoordinatorMock(5)
	adrConv := &mock.AddressConverterMock{}
	factory, _ := shard.NewIntermediateProcessorsContainerFactory(
		shardCoordinator,
		&mock.MarshalizerMock{},
		&mock.HasherMock{},
		adrConv,
		&mock.SpecialAddressHandlerMock{},
	)
	container, _ := factory.Create()

	tc, err := NewTransactionCoordinator(
		shardCoordinator,
		&mock.AccountsStub{},
		tdp,
		&mock.RequestHandlerMock{},
		&mock.PreProcessorContainerMock{},
		container,
	)
	assert.Nil(t, err)
	assert.NotNil(t, tc)

	err = tc.VerifyCreatedBlockTransactions(nil)
	assert.Nil(t, err)

	body := block.Body{&block.MiniBlock{Type: block.TxBlock}}
	err = tc.VerifyCreatedBlockTransactions(body)
	assert.Nil(t, err)

	body = block.Body{&block.MiniBlock{Type: block.SmartContractResultBlock, ReceiverShardID: shardCoordinator.SelfId()}}
	err = tc.VerifyCreatedBlockTransactions(body)
	assert.Nil(t, err)

	body = block.Body{&block.MiniBlock{Type: block.SmartContractResultBlock, ReceiverShardID: shardCoordinator.SelfId() + 1}}
	err = tc.VerifyCreatedBlockTransactions(body)
	assert.Equal(t, process.ErrNilMiniBlocks, err)
}

func TestTransactionCoordinator_VerifyCreatedBlockTransactionsOk(t *testing.T) {
	t.Parallel()

	txHash := []byte("txHash")
	tdp := initDataPool(txHash)
	shardCoordinator := mock.NewMultiShardsCoordinatorMock(5)
	adrConv := &mock.AddressConverterMock{}
	factory, _ := shard.NewIntermediateProcessorsContainerFactory(
		shardCoordinator,
		&mock.MarshalizerMock{},
		&mock.HasherMock{},
		adrConv,
		&mock.SpecialAddressHandlerMock{},
	)
	container, _ := factory.Create()

	tc, err := NewTransactionCoordinator(
		shardCoordinator,
		&mock.AccountsStub{},
		tdp,
		&mock.RequestHandlerMock{},
		&mock.PreProcessorContainerMock{},
		container,
	)
	assert.Nil(t, err)
	assert.NotNil(t, tc)

	sndAddr := []byte("0")
	rcvAddr := []byte("1")
	scr := &smartContractResult.SmartContractResult{Nonce: 10, SndAddr: sndAddr, RcvAddr: rcvAddr}
	scrHash, _ := core.CalculateHash(&mock.MarshalizerMock{}, &mock.HasherMock{}, scr)

	shardCoordinator.ComputeIdCalled = func(address state.AddressContainer) uint32 {
		if bytes.Equal(address.Bytes(), sndAddr) {
			return shardCoordinator.SelfId()
		}
		if bytes.Equal(address.Bytes(), rcvAddr) {
			return shardCoordinator.SelfId() + 1
		}
		return shardCoordinator.SelfId() + 2
	}

	tdp.UnsignedTransactionsCalled = func() dataRetriever.ShardedDataCacherNotifier {
		return &mock.ShardedDataStub{
			RegisterHandlerCalled: func(i func(key []byte)) {},
			ShardDataStoreCalled: func(id string) (c storage.Cacher) {
				return &mock.CacherStub{
					PeekCalled: func(key []byte) (value interface{}, ok bool) {
						if reflect.DeepEqual(key, scrHash) {
							return scr, true
						}
						return nil, false
					},
					KeysCalled: func() [][]byte {
						return [][]byte{[]byte("key1"), []byte("key2")}
					},
					LenCalled: func() int {
						return 0
					},
				}
			},
			RemoveSetOfDataFromPoolCalled: func(keys [][]byte, id string) {},
			SearchFirstDataCalled: func(key []byte) (value interface{}, ok bool) {
				if reflect.DeepEqual(key, scrHash) {
					return scr, true
				}
				return nil, false
			},
			AddDataCalled: func(key []byte, data interface{}, cacheId string) {
			},
		}
	}

	interProc, _ := container.Get(block.SmartContractResultBlock)
	tx, _ := tdp.UnsignedTransactions().SearchFirstData(scrHash)
	txs := make([]data.TransactionHandler, 0)
	txs = append(txs, tx.(data.TransactionHandler))
	err = interProc.AddIntermediateTransactions(txs)
	assert.Nil(t, err)

	body := block.Body{&block.MiniBlock{Type: block.SmartContractResultBlock, ReceiverShardID: shardCoordinator.SelfId() + 1, TxHashes: [][]byte{scrHash}}}
	err = tc.VerifyCreatedBlockTransactions(body)
	assert.Nil(t, err)
}<|MERGE_RESOLUTION|>--- conflicted
+++ resolved
@@ -1339,7 +1339,6 @@
 		&mock.TxProcessorMock{
 			ProcessTransactionCalled: func(trans data.TransactionHandler, round uint32) error {
 				//execution, in this context, means moving the tx nonce to itx corresponding execution result variable
-<<<<<<< HEAD
 				tx, _ := trans.(*transaction.Transaction)
 				if bytes.Equal(tx.Data, txHash1) {
 					tx1ExecutionResult = tx.Nonce
@@ -1349,16 +1348,6 @@
 				}
 				if bytes.Equal(tx.Data, txHash3) {
 					tx3ExecutionResult = tx.Nonce
-=======
-				if transaction.Data == string(txHash1) {
-					tx1ExecutionResult = transaction.Nonce
-				}
-				if transaction.Data == string(txHash2) {
-					tx2ExecutionResult = transaction.Nonce
-				}
-				if transaction.Data == string(txHash3) {
-					tx3ExecutionResult = transaction.Nonce
->>>>>>> 9af46b27
 				}
 
 				return nil
@@ -1461,13 +1450,8 @@
 		accounts,
 		&mock.RequestHandlerMock{},
 		&mock.TxProcessorMock{
-<<<<<<< HEAD
 			ProcessTransactionCalled: func(transaction data.TransactionHandler, round uint32) error {
 				if bytes.Equal(transaction.GetData(), txHash2) {
-=======
-			ProcessTransactionCalled: func(transaction *transaction.Transaction, round uint32) error {
-				if transaction.Data == string(txHash2) {
->>>>>>> 9af46b27
 					return process.ErrHigherNonceInTransaction
 				}
 				return nil
