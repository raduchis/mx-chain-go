package coordinator

import (
	"bytes"
	"encoding/hex"
	"errors"
	"fmt"
	"math"
	"math/big"
	"reflect"
	"sync"
	"testing"
	"time"

	"github.com/ElrondNetwork/elrond-go-core/core"
	"github.com/ElrondNetwork/elrond-go-core/data"
	"github.com/ElrondNetwork/elrond-go-core/data/batch"
	"github.com/ElrondNetwork/elrond-go-core/data/block"
	"github.com/ElrondNetwork/elrond-go-core/data/rewardTx"
	"github.com/ElrondNetwork/elrond-go-core/data/smartContractResult"
	"github.com/ElrondNetwork/elrond-go-core/data/transaction"
	"github.com/ElrondNetwork/elrond-go/dataRetriever"
	"github.com/ElrondNetwork/elrond-go/process"
	"github.com/ElrondNetwork/elrond-go/process/factory"
	"github.com/ElrondNetwork/elrond-go/process/factory/shard"
	"github.com/ElrondNetwork/elrond-go/process/mock"
	"github.com/ElrondNetwork/elrond-go/storage"
	"github.com/ElrondNetwork/elrond-go/storage/memorydb"
	"github.com/ElrondNetwork/elrond-go/storage/storageUnit"
	"github.com/ElrondNetwork/elrond-go/testscommon"
	dataRetrieverMock "github.com/ElrondNetwork/elrond-go/testscommon/dataRetriever"
	"github.com/ElrondNetwork/elrond-go/testscommon/epochNotifier"
	"github.com/ElrondNetwork/elrond-go/testscommon/hashingMocks"
	stateMock "github.com/ElrondNetwork/elrond-go/testscommon/state"
	vmcommon "github.com/ElrondNetwork/elrond-vm-common"
	"github.com/stretchr/testify/assert"
	"github.com/stretchr/testify/require"
)

const MaxGasLimitPerBlock = uint64(100000)

var txHash = []byte("tx_hash1")

func FeeHandlerMock() *mock.FeeHandlerStub {
	return &mock.FeeHandlerStub{
		ComputeGasLimitCalled: func(tx data.TransactionWithFeeHandler) uint64 {
			return 0
		},
		MaxGasLimitPerBlockCalled: func(shardID uint32) uint64 {
			return MaxGasLimitPerBlock
		},
	}
}

func createShardedDataChacherNotifier(
	handler data.TransactionHandler,
	testHash []byte,
) func() dataRetriever.ShardedDataCacherNotifier {
	return func() dataRetriever.ShardedDataCacherNotifier {
		return &testscommon.ShardedDataStub{
			RegisterOnAddedCalled: func(i func(key []byte, value interface{})) {},
			ShardDataStoreCalled: func(id string) (c storage.Cacher) {
				return &testscommon.CacherStub{
					PeekCalled: func(key []byte) (value interface{}, ok bool) {
						if reflect.DeepEqual(key, testHash) {
							return handler, true
						}
						return nil, false
					},
					KeysCalled: func() [][]byte {
						return [][]byte{[]byte("key1"), []byte("key2")}
					},
					LenCalled: func() int {
						return 0
					},
				}
			},
			RemoveSetOfDataFromPoolCalled: func(keys [][]byte, id string) {},
			SearchFirstDataCalled: func(key []byte) (value interface{}, ok bool) {
				if reflect.DeepEqual(key, []byte("tx1_hash")) {
					return handler, true
				}
				return nil, false
			},
			AddDataCalled: func(key []byte, data interface{}, sizeInBytes int, cacheId string) {
			},
		}
	}
}

func initDataPool(testHash []byte) *dataRetrieverMock.PoolsHolderStub {
	tx := &transaction.Transaction{
		Nonce: 10,
		Value: big.NewInt(0),
	}
	sc := &smartContractResult.SmartContractResult{Nonce: 10, SndAddr: []byte("0"), RcvAddr: []byte("1")}
	rTx := &rewardTx.RewardTx{Epoch: 0, Round: 1, RcvAddr: []byte("1")}

	txCalled := createShardedDataChacherNotifier(tx, testHash)
	unsignedTxHandler := createShardedDataChacherNotifier(sc, testHash)
	rewardTxCalled := createShardedDataChacherNotifier(rTx, testHash)

	sdp := &dataRetrieverMock.PoolsHolderStub{
		TransactionsCalled:         txCalled,
		UnsignedTransactionsCalled: unsignedTxHandler,
		RewardTransactionsCalled:   rewardTxCalled,
		MetaBlocksCalled: func() storage.Cacher {
			return &testscommon.CacherStub{
				GetCalled: func(key []byte) (value interface{}, ok bool) {
					if reflect.DeepEqual(key, []byte("tx1_hash")) {
						return &transaction.Transaction{Nonce: 10}, true
					}
					return nil, false
				},
				KeysCalled: func() [][]byte {
					return nil
				},
				LenCalled: func() int {
					return 0
				},
				PeekCalled: func(key []byte) (value interface{}, ok bool) {
					if reflect.DeepEqual(key, []byte("tx1_hash")) {
						return &transaction.Transaction{Nonce: 10}, true
					}
					return nil, false
				},
				RegisterHandlerCalled: func(i func(key []byte, value interface{})) {},
			}
		},
		MiniBlocksCalled: func() storage.Cacher {
			cs := testscommon.NewCacherStub()
			cs.RegisterHandlerCalled = func(i func(key []byte, value interface{})) {
			}
			cs.GetCalled = func(key []byte) (value interface{}, ok bool) {
				if bytes.Equal([]byte("bbb"), key) {
					return make(block.MiniBlockSlice, 0), true
				}

				return nil, false
			}
			cs.PeekCalled = func(key []byte) (value interface{}, ok bool) {
				if bytes.Equal([]byte("bbb"), key) {
					return make(block.MiniBlockSlice, 0), true
				}

				return nil, false
			}
			cs.RegisterHandlerCalled = func(i func(key []byte, value interface{})) {}
			cs.RemoveCalled = func(key []byte) {}
			cs.PutCalled = func(key []byte, value interface{}, sizeInBytes int) (evicted bool) {
				return false
			}
			return cs
		},
		HeadersCalled: func() dataRetriever.HeadersPool {
			cs := &mock.HeadersCacherStub{}
			cs.RegisterHandlerCalled = func(i func(header data.HeaderHandler, key []byte)) {
			}
			return cs
		},
		CurrBlockTxsCalled: func() dataRetriever.TransactionCacher {
			return &mock.TxForCurrentBlockStub{}
		},
	}
	return sdp
}

func initStore() *dataRetriever.ChainStorer {
	store := dataRetriever.NewChainStorer()
	store.AddStorer(dataRetriever.TransactionUnit, generateTestUnit())
	store.AddStorer(dataRetriever.MiniBlockUnit, generateTestUnit())
	store.AddStorer(dataRetriever.RewardTransactionUnit, generateTestUnit())
	store.AddStorer(dataRetriever.MetaBlockUnit, generateTestUnit())
	store.AddStorer(dataRetriever.PeerChangesUnit, generateTestUnit())
	store.AddStorer(dataRetriever.BlockHeaderUnit, generateTestUnit())
	store.AddStorer(dataRetriever.ShardHdrNonceHashDataUnit, generateTestUnit())
	store.AddStorer(dataRetriever.MetaHdrNonceHashDataUnit, generateTestUnit())
	store.AddStorer(dataRetriever.ReceiptsUnit, generateTestUnit())
	store.AddStorer(dataRetriever.ScheduledSCRsUnit, generateTestUnit())
	return store
}

func generateTestCache() storage.Cacher {
	cache, _ := storageUnit.NewCache(storageUnit.CacheConfig{Type: storageUnit.LRUCache, Capacity: 1000, Shards: 1, SizeInBytes: 0})
	return cache
}

func generateTestUnit() storage.Storer {
	storer, _ := storageUnit.NewStorageUnit(
		generateTestCache(),
		memorydb.New(),
	)

	return storer
}

func initAccountsMock() *stateMock.AccountsStub {
	rootHashCalled := func() ([]byte, error) {
		return []byte("rootHash"), nil
	}
	return &stateMock.AccountsStub{
		RootHashCalled: rootHashCalled,
	}
}

func createMockTransactionCoordinatorArguments() ArgTransactionCoordinator {
	argsTransactionCoordinator := ArgTransactionCoordinator{
		Hasher:                            &hashingMocks.HasherMock{},
		Marshalizer:                       &mock.MarshalizerMock{},
		ShardCoordinator:                  mock.NewMultiShardsCoordinatorMock(5),
		Accounts:                          &stateMock.AccountsStub{},
		MiniBlockPool:                     dataRetrieverMock.NewPoolsHolderMock().MiniBlocks(),
		RequestHandler:                    &testscommon.RequestHandlerStub{},
		PreProcessors:                     &mock.PreProcessorContainerMock{},
		InterProcessors:                   &mock.InterimProcessorContainerMock{},
		GasHandler:                        &testscommon.GasHandlerStub{},
		FeeHandler:                        &mock.FeeAccumulatorStub{},
		BlockSizeComputation:              &testscommon.BlockSizeComputationStub{},
		BalanceComputation:                &testscommon.BalanceComputationStub{},
		EconomicsFee:                      &mock.FeeHandlerStub{},
		TxTypeHandler:                     &testscommon.TxTypeHandlerMock{},
		BlockGasAndFeesReCheckEnableEpoch: 0,
		ScheduledMiniBlocksEnableEpoch:    2,
		TransactionsLogProcessor:          &mock.TxLogsProcessorStub{},
	}

	return argsTransactionCoordinator
}

func TestNewTransactionCoordinator_NilHasher(t *testing.T) {
	t.Parallel()

	argsTransactionCoordinator := createMockTransactionCoordinatorArguments()
	argsTransactionCoordinator.Hasher = nil
	tc, err := NewTransactionCoordinator(argsTransactionCoordinator)

	assert.Nil(t, tc)
	assert.Equal(t, process.ErrNilHasher, err)
}

func TestNewTransactionCoordinator_TxLogProcessor(t *testing.T) {
	t.Parallel()

	argsTransactionCoordinator := createMockTransactionCoordinatorArguments()
	argsTransactionCoordinator.TransactionsLogProcessor = nil
	tc, err := NewTransactionCoordinator(argsTransactionCoordinator)

	assert.Nil(t, tc)
	assert.Equal(t, process.ErrNilTxLogsProcessor, err)
}

func TestNewTransactionCoordinator_NilMarshalizer(t *testing.T) {
	t.Parallel()

	argsTransactionCoordinator := createMockTransactionCoordinatorArguments()
	argsTransactionCoordinator.Marshalizer = nil
	tc, err := NewTransactionCoordinator(argsTransactionCoordinator)

	assert.Nil(t, tc)
	assert.Equal(t, process.ErrNilMarshalizer, err)
}

func TestNewTransactionCoordinator_NilShardCoordinator(t *testing.T) {
	t.Parallel()

	argsTransactionCoordinator := createMockTransactionCoordinatorArguments()
	argsTransactionCoordinator.ShardCoordinator = nil
	tc, err := NewTransactionCoordinator(argsTransactionCoordinator)

	assert.Nil(t, tc)
	assert.Equal(t, process.ErrNilShardCoordinator, err)
}

func TestNewTransactionCoordinator_NilAccountsStub(t *testing.T) {
	t.Parallel()

	argsTransactionCoordinator := createMockTransactionCoordinatorArguments()
	argsTransactionCoordinator.Accounts = nil
	tc, err := NewTransactionCoordinator(argsTransactionCoordinator)

	assert.Nil(t, tc)
	assert.Equal(t, process.ErrNilAccountsAdapter, err)
}

func TestNewTransactionCoordinator_NilDataPool(t *testing.T) {
	t.Parallel()

	argsTransactionCoordinator := createMockTransactionCoordinatorArguments()
	argsTransactionCoordinator.MiniBlockPool = nil
	tc, err := NewTransactionCoordinator(argsTransactionCoordinator)

	assert.Nil(t, tc)
	assert.Equal(t, process.ErrNilMiniBlockPool, err)
}

func TestNewTransactionCoordinator_NilRequestHandler(t *testing.T) {
	t.Parallel()

	argsTransactionCoordinator := createMockTransactionCoordinatorArguments()
	argsTransactionCoordinator.RequestHandler = nil
	tc, err := NewTransactionCoordinator(argsTransactionCoordinator)

	assert.Nil(t, tc)
	assert.Equal(t, process.ErrNilRequestHandler, err)
}

func TestNewTransactionCoordinator_NilPreProcessor(t *testing.T) {
	t.Parallel()

	argsTransactionCoordinator := createMockTransactionCoordinatorArguments()
	argsTransactionCoordinator.PreProcessors = nil
	tc, err := NewTransactionCoordinator(argsTransactionCoordinator)

	assert.Nil(t, tc)
	assert.Equal(t, process.ErrNilPreProcessorsContainer, err)
}

func TestNewTransactionCoordinator_NilInterProcessor(t *testing.T) {
	t.Parallel()

	argsTransactionCoordinator := createMockTransactionCoordinatorArguments()
	argsTransactionCoordinator.InterProcessors = nil
	tc, err := NewTransactionCoordinator(argsTransactionCoordinator)

	assert.Nil(t, tc)
	assert.Equal(t, process.ErrNilIntermediateProcessorContainer, err)
}

func TestNewTransactionCoordinator_NilGasHandler(t *testing.T) {
	t.Parallel()

	argsTransactionCoordinator := createMockTransactionCoordinatorArguments()
	argsTransactionCoordinator.GasHandler = nil
	tc, err := NewTransactionCoordinator(argsTransactionCoordinator)

	assert.Nil(t, tc)
	assert.Equal(t, process.ErrNilGasHandler, err)
}

func TestNewTransactionCoordinator_NilFeeAcumulator(t *testing.T) {
	t.Parallel()

	argsTransactionCoordinator := createMockTransactionCoordinatorArguments()
	argsTransactionCoordinator.FeeHandler = nil
	tc, err := NewTransactionCoordinator(argsTransactionCoordinator)

	assert.Nil(t, tc)
	assert.Equal(t, process.ErrNilEconomicsFeeHandler, err)
}

func TestNewTransactionCoordinator_NilBlockSizeComputation(t *testing.T) {
	t.Parallel()

	argsTransactionCoordinator := createMockTransactionCoordinatorArguments()
	argsTransactionCoordinator.BlockSizeComputation = nil
	tc, err := NewTransactionCoordinator(argsTransactionCoordinator)

	assert.Nil(t, tc)
	assert.Equal(t, process.ErrNilBlockSizeComputationHandler, err)
}

func TestNewTransactionCoordinator_NilBalanceComputation(t *testing.T) {
	t.Parallel()

	argsTransactionCoordinator := createMockTransactionCoordinatorArguments()
	argsTransactionCoordinator.BalanceComputation = nil
	tc, err := NewTransactionCoordinator(argsTransactionCoordinator)

	assert.Nil(t, tc)
	assert.Equal(t, process.ErrNilBalanceComputationHandler, err)
}

func TestNewTransactionCoordinator_NilEconomicsFee(t *testing.T) {
	t.Parallel()

	argsTransactionCoordinator := createMockTransactionCoordinatorArguments()
	argsTransactionCoordinator.EconomicsFee = nil
	tc, err := NewTransactionCoordinator(argsTransactionCoordinator)

	assert.Nil(t, tc)
	assert.Equal(t, process.ErrNilEconomicsFeeHandler, err)
}

func TestNewTransactionCoordinator_NilTxTypeHandler(t *testing.T) {
	t.Parallel()

	argsTransactionCoordinator := createMockTransactionCoordinatorArguments()
	argsTransactionCoordinator.TxTypeHandler = nil
	tc, err := NewTransactionCoordinator(argsTransactionCoordinator)

	assert.Nil(t, tc)
	assert.Equal(t, process.ErrNilTxTypeHandler, err)
}

func TestNewTransactionCoordinator_OK(t *testing.T) {
	t.Parallel()

	argsTransactionCoordinator := createMockTransactionCoordinatorArguments()
	tc, err := NewTransactionCoordinator(argsTransactionCoordinator)

	assert.Nil(t, err)
	assert.NotNil(t, tc)
	assert.False(t, tc.IsInterfaceNil())
}

func TestTransactionCoordinator_GetAllCurrentLogs(t *testing.T) {
	t.Parallel()

	argsTransactionCoordinator := createMockTransactionCoordinatorArguments()
	argsTransactionCoordinator.TransactionsLogProcessor = &mock.TxLogsProcessorStub{
		GetAllCurrentLogsCalled: func() map[string]data.LogHandler {
			return map[string]data.LogHandler{}
		},
	}

	tc, _ := NewTransactionCoordinator(argsTransactionCoordinator)

	logs := tc.GetAllCurrentLogs()
	require.NotNil(t, logs)
}

func TestTransactionCoordinator_SeparateBody(t *testing.T) {
	t.Parallel()

	argsTransactionCoordinator := createMockTransactionCoordinatorArguments()
	tc, err := NewTransactionCoordinator(argsTransactionCoordinator)
	assert.Nil(t, err)
	assert.NotNil(t, tc)

	body := &block.Body{}
	body.MiniBlocks = append(body.MiniBlocks, &block.MiniBlock{Type: block.TxBlock})
	body.MiniBlocks = append(body.MiniBlocks, &block.MiniBlock{Type: block.TxBlock})
	body.MiniBlocks = append(body.MiniBlocks, &block.MiniBlock{Type: block.TxBlock})
	body.MiniBlocks = append(body.MiniBlocks, &block.MiniBlock{Type: block.SmartContractResultBlock})
	body.MiniBlocks = append(body.MiniBlocks, &block.MiniBlock{Type: block.SmartContractResultBlock})
	body.MiniBlocks = append(body.MiniBlocks, &block.MiniBlock{Type: block.SmartContractResultBlock})
	body.MiniBlocks = append(body.MiniBlocks, &block.MiniBlock{Type: block.SmartContractResultBlock})

	separated := tc.separateBodyByType(body)
	assert.Equal(t, 2, len(separated))
	assert.Equal(t, 3, len(separated[block.TxBlock].MiniBlocks))
	assert.Equal(t, 4, len(separated[block.SmartContractResultBlock].MiniBlocks))
}

func createPreProcessorContainer() process.PreProcessorsContainer {
	preFactory, _ := shard.NewPreProcessorsContainerFactory(
		mock.NewMultiShardsCoordinatorMock(5),
		initStore(),
		&mock.MarshalizerMock{},
		&hashingMocks.HasherMock{},
		initDataPool([]byte("tx_hash0")),
		createMockPubkeyConverter(),
		&stateMock.AccountsStub{},
		&testscommon.RequestHandlerStub{},
		&testscommon.TxProcessorMock{
			ProcessTransactionCalled: func(transaction *transaction.Transaction) (vmcommon.ReturnCode, error) {
				return 0, nil
			},
		},
		&testscommon.SCProcessorMock{},
		&testscommon.SmartContractResultsProcessorMock{},
		&testscommon.RewardTxProcessorMock{},
		FeeHandlerMock(),
		&testscommon.GasHandlerStub{},
		&mock.BlockTrackerMock{},
		&testscommon.BlockSizeComputationStub{},
		&testscommon.BalanceComputationStub{},
		&epochNotifier.EpochNotifierStub{},
		0,
		&testscommon.TxTypeHandlerMock{},
		&testscommon.ScheduledTxsExecutionStub{},
	)
	container, _ := preFactory.Create()

	return container
}

func createInterimProcessorContainer() process.IntermediateProcessorContainer {
	preFactory, _ := shard.NewIntermediateProcessorsContainerFactory(
		mock.NewMultiShardsCoordinatorMock(5),
		&mock.MarshalizerMock{},
		&hashingMocks.HasherMock{},
		createMockPubkeyConverter(),
		initStore(),
		initDataPool([]byte("test_hash1")),
		&mock.FeeHandlerStub{},
	)
	container, _ := preFactory.Create()

	return container
}

func createPreProcessorContainerWithDataPool(
	dataPool dataRetriever.PoolsHolder,
	feeHandler process.FeeHandler,
) process.PreProcessorsContainer {

	totalGasConsumed := uint64(0)
	preFactory, _ := shard.NewPreProcessorsContainerFactory(
		mock.NewMultiShardsCoordinatorMock(5),
		initStore(),
		&mock.MarshalizerMock{},
		&hashingMocks.HasherMock{},
		dataPool,
		createMockPubkeyConverter(),
		&stateMock.AccountsStub{},
		&testscommon.RequestHandlerStub{},
		&testscommon.TxProcessorMock{
			ProcessTransactionCalled: func(transaction *transaction.Transaction) (vmcommon.ReturnCode, error) {
				return 0, nil
			},
		},
		&testscommon.SCProcessorMock{},
		&testscommon.SmartContractResultsProcessorMock{},
		&testscommon.RewardTxProcessorMock{},
		FeeHandlerMock(),
		&testscommon.GasHandlerStub{
			SetGasConsumedCalled: func(gasConsumed uint64, hash []byte) {
				totalGasConsumed += gasConsumed
			},
			TotalGasConsumedCalled: func() uint64 {
				return totalGasConsumed
			},
			ComputeGasConsumedByTxCalled: func(txSenderShardId uint32, txReceiverShardId uint32, txHandler data.TransactionHandler) (uint64, uint64, error) {
				tx, ok := txHandler.(*transaction.Transaction)
				if !ok {
					return 0, 0, process.ErrWrongTypeAssertion
				}

				txGasLimitConsumption := feeHandler.ComputeGasLimit(tx)
				if tx.GasLimit < txGasLimitConsumption {
					return 0, 0, process.ErrInsufficientGasLimitInTx
				}

				if core.IsSmartContractAddress(tx.RcvAddr) {
					if txSenderShardId != txReceiverShardId {
						gasConsumedByTxInSenderShard := txGasLimitConsumption
						gasConsumedByTxInReceiverShard := tx.GasLimit - txGasLimitConsumption

						return gasConsumedByTxInSenderShard, gasConsumedByTxInReceiverShard, nil
					}

					return tx.GasLimit, tx.GasLimit, nil
				}

				return txGasLimitConsumption, txGasLimitConsumption, nil
			},
			ComputeGasConsumedByMiniBlockCalled: func(miniBlock *block.MiniBlock, mapHashTx map[string]data.TransactionHandler) (uint64, uint64, error) {
				return 0, 0, nil
			},
			SetGasRefundedCalled: func(gasRefunded uint64, hash []byte) {},
			GasRefundedCalled: func(hash []byte) uint64 {
				return 0
			},
			RemoveGasConsumedCalled: func(hashes [][]byte) {
			},
			RemoveGasRefundedCalled: func(hashes [][]byte) {
			},
		},
		&mock.BlockTrackerMock{},
		&testscommon.BlockSizeComputationStub{},
		&testscommon.BalanceComputationStub{},
		&epochNotifier.EpochNotifierStub{},
		0,
		&testscommon.TxTypeHandlerMock{},
		&testscommon.ScheduledTxsExecutionStub{},
	)
	container, _ := preFactory.Create()

	return container
}

func TestTransactionCoordinator_CreateBlockStarted(t *testing.T) {
	t.Parallel()

	totalGasConsumed := uint64(0)
	argsTransactionCoordinator := createMockTransactionCoordinatorArguments()
	argsTransactionCoordinator.GasHandler = &testscommon.GasHandlerStub{
		InitCalled: func() {
			totalGasConsumed = uint64(0)
		},
		TotalGasConsumedCalled: func() uint64 {
			return totalGasConsumed
		},
	}
	argsTransactionCoordinator.PreProcessors = createPreProcessorContainer()
	tc, err := NewTransactionCoordinator(argsTransactionCoordinator)
	assert.Nil(t, err)
	assert.NotNil(t, tc)

	tc.CreateBlockStarted()

	tc.mutPreProcessor.Lock()
	for _, value := range tc.txPreProcessors {
		txs := value.GetAllCurrentUsedTxs()
		assert.Equal(t, 0, len(txs))
	}
	tc.mutPreProcessor.Unlock()
}

func TestTransactionCoordinator_CreateMarshalizedDataNilBody(t *testing.T) {
	t.Parallel()

	argsTransactionCoordinator := createMockTransactionCoordinatorArguments()
	argsTransactionCoordinator.PreProcessors = createPreProcessorContainer()
	tc, err := NewTransactionCoordinator(argsTransactionCoordinator)
	assert.Nil(t, err)
	assert.NotNil(t, tc)

	mrTxs := tc.CreateMarshalizedData(nil)
	assert.Equal(t, 0, len(mrTxs))
}

func createMiniBlockWithOneTx(sndId, dstId uint32, blockType block.Type, txHash []byte) *block.MiniBlock {
	txHashes := make([][]byte, 0)
	txHashes = append(txHashes, txHash)

	return &block.MiniBlock{Type: blockType, SenderShardID: sndId, ReceiverShardID: dstId, TxHashes: txHashes}
}

func createTestBody() *block.Body {
	body := &block.Body{}

	body.MiniBlocks = append(body.MiniBlocks, createMiniBlockWithOneTx(0, 1, block.TxBlock, []byte("tx_hash1")))
	body.MiniBlocks = append(body.MiniBlocks, createMiniBlockWithOneTx(0, 1, block.TxBlock, []byte("tx_hash2")))
	body.MiniBlocks = append(body.MiniBlocks, createMiniBlockWithOneTx(0, 1, block.TxBlock, []byte("tx_hash3")))
	body.MiniBlocks = append(body.MiniBlocks, createMiniBlockWithOneTx(0, 1, block.SmartContractResultBlock, []byte("tx_hash4")))
	body.MiniBlocks = append(body.MiniBlocks, createMiniBlockWithOneTx(0, 1, block.SmartContractResultBlock, []byte("tx_hash5")))
	body.MiniBlocks = append(body.MiniBlocks, createMiniBlockWithOneTx(0, 1, block.SmartContractResultBlock, []byte("tx_hash6")))

	return body
}

func TestTransactionCoordinator_CreateMarshalizedData(t *testing.T) {
	t.Parallel()

	argsTransactionCoordinator := createMockTransactionCoordinatorArguments()
	argsTransactionCoordinator.PreProcessors = createPreProcessorContainer()
	tc, err := NewTransactionCoordinator(argsTransactionCoordinator)
	assert.Nil(t, err)
	assert.NotNil(t, tc)

	mrTxs := tc.CreateMarshalizedData(createTestBody())
	assert.Equal(t, 0, len(mrTxs))
}

func TestTransactionCoordinator_CreateMarshalizedDataWithTxsAndScr(t *testing.T) {
	t.Parallel()

	interimContainer := createInterimProcessorContainer()
	argsTransactionCoordinator := createMockTransactionCoordinatorArguments()
	argsTransactionCoordinator.PreProcessors = createPreProcessorContainer()
	argsTransactionCoordinator.InterProcessors = interimContainer
	tc, err := NewTransactionCoordinator(argsTransactionCoordinator)
	assert.Nil(t, err)
	assert.NotNil(t, tc)

	scrs := make([]data.TransactionHandler, 0)
	body := &block.Body{}
	body.MiniBlocks = append(body.MiniBlocks, createMiniBlockWithOneTx(0, 1, block.TxBlock, txHash))

	scr := &smartContractResult.SmartContractResult{SndAddr: []byte("snd"), RcvAddr: []byte("rcv"), Value: big.NewInt(99), PrevTxHash: []byte("txHash")}
	scrHash, _ := core.CalculateHash(&mock.MarshalizerMock{}, &hashingMocks.HasherMock{}, scr)
	scrs = append(scrs, scr)
	body.MiniBlocks = append(body.MiniBlocks, createMiniBlockWithOneTx(0, 1, block.SmartContractResultBlock, scrHash))

	scr = &smartContractResult.SmartContractResult{SndAddr: []byte("snd"), RcvAddr: []byte("rcv"), Value: big.NewInt(199), PrevTxHash: []byte("txHash")}
	scrHash, _ = core.CalculateHash(&mock.MarshalizerMock{}, &hashingMocks.HasherMock{}, scr)
	scrs = append(scrs, scr)
	body.MiniBlocks = append(body.MiniBlocks, createMiniBlockWithOneTx(0, 1, block.SmartContractResultBlock, scrHash))

	scr = &smartContractResult.SmartContractResult{SndAddr: []byte("snd"), RcvAddr: []byte("rcv"), Value: big.NewInt(299), PrevTxHash: []byte("txHash")}
	scrHash, _ = core.CalculateHash(&mock.MarshalizerMock{}, &hashingMocks.HasherMock{}, scr)
	scrs = append(scrs, scr)
	body.MiniBlocks = append(body.MiniBlocks, createMiniBlockWithOneTx(0, 1, block.SmartContractResultBlock, scrHash))

	scrInterimProc, _ := interimContainer.Get(block.SmartContractResultBlock)
	_ = scrInterimProc.AddIntermediateTransactions(scrs)

	mrTxs := tc.CreateMarshalizedData(body)
	assert.Equal(t, 1, len(mrTxs))

	marshalizer := &mock.MarshalizerMock{}
	topic := factory.UnsignedTransactionTopic + "_0_1"
	assert.Equal(t, len(scrs), len(mrTxs[topic]))
	for i := 0; i < len(mrTxs[topic]); i++ {
		unMrsScr := &smartContractResult.SmartContractResult{}
		_ = marshalizer.Unmarshal(unMrsScr, mrTxs[topic][i])

		assert.Equal(t, unMrsScr, scrs[i])
	}
}

func TestTransactionCoordinator_CreateMbsAndProcessCrossShardTransactionsDstMeNilHeader(t *testing.T) {
	t.Parallel()

	argsTransactionCoordinator := createMockTransactionCoordinatorArguments()
	argsTransactionCoordinator.PreProcessors = createPreProcessorContainer()
	tc, err := NewTransactionCoordinator(argsTransactionCoordinator)
	assert.Nil(t, err)
	assert.NotNil(t, tc)

	haveTime := func() bool {
		return true
	}
	mbs, txs, finalized, err := tc.CreateMbsAndProcessCrossShardTransactionsDstMe(nil, nil, haveTime, false)

	assert.Nil(t, err)
	assert.Equal(t, 0, len(mbs))
	assert.Equal(t, uint32(0), txs)
	assert.False(t, finalized)
}

func createTestMetablock() *block.MetaBlock {
	meta := &block.MetaBlock{}

	meta.ShardInfo = make([]block.ShardData, 0)

	shardMbs := make([]block.MiniBlockHeader, 0)
	shardMbs = append(shardMbs, block.MiniBlockHeader{Hash: []byte("mb0"), SenderShardID: 0, ReceiverShardID: 0, TxCount: 1})
	shardMbs = append(shardMbs, block.MiniBlockHeader{Hash: []byte("mb1"), SenderShardID: 0, ReceiverShardID: 1, TxCount: 1})
	shardData := block.ShardData{ShardID: 0, HeaderHash: []byte("header0"), TxCount: 2, ShardMiniBlockHeaders: shardMbs}

	meta.ShardInfo = append(meta.ShardInfo, shardData)

	shardMbs = make([]block.MiniBlockHeader, 0)
	shardMbs = append(shardMbs, block.MiniBlockHeader{Hash: []byte("mb2"), SenderShardID: 1, ReceiverShardID: 0, TxCount: 1})
	shardMbs = append(shardMbs, block.MiniBlockHeader{Hash: []byte("mb3"), SenderShardID: 1, ReceiverShardID: 1, TxCount: 1})
	shardData = block.ShardData{ShardID: 1, HeaderHash: []byte("header0"), TxCount: 2, ShardMiniBlockHeaders: shardMbs}

	meta.ShardInfo = append(meta.ShardInfo, shardData)

	return meta
}

func TestTransactionCoordinator_CreateMbsAndProcessCrossShardTransactionsDstMeNoTime(t *testing.T) {
	t.Parallel()

	argsTransactionCoordinator := createMockTransactionCoordinatorArguments()
	argsTransactionCoordinator.PreProcessors = createPreProcessorContainer()
	tc, err := NewTransactionCoordinator(argsTransactionCoordinator)
	assert.Nil(t, err)
	assert.NotNil(t, tc)

	haveTime := func() bool {
		return false
	}
	mbs, txs, finalized, err := tc.CreateMbsAndProcessCrossShardTransactionsDstMe(createTestMetablock(), nil, haveTime, false)

	assert.Nil(t, err)
	assert.Equal(t, 0, len(mbs))
	assert.Equal(t, uint32(0), txs)
	assert.False(t, finalized)
}

func TestTransactionCoordinator_CreateMbsAndProcessCrossShardTransactionsNothingInPool(t *testing.T) {
	t.Parallel()

	argsTransactionCoordinator := createMockTransactionCoordinatorArguments()
	argsTransactionCoordinator.PreProcessors = createPreProcessorContainer()
	tc, err := NewTransactionCoordinator(argsTransactionCoordinator)
	assert.Nil(t, err)
	assert.NotNil(t, tc)

	haveTime := func() bool {
		return true
	}
	mbs, txs, finalized, err := tc.CreateMbsAndProcessCrossShardTransactionsDstMe(createTestMetablock(), nil, haveTime, false)
	assert.Nil(t, err)
	assert.Equal(t, 0, len(mbs))
	assert.Equal(t, uint32(0), txs)
	assert.False(t, finalized)
}

func TestTransactionCoordinator_CreateMbsAndProcessCrossShardTransactions(t *testing.T) {
	t.Parallel()

	tdp := initDataPool(txHash)
	cacherCfg := storageUnit.CacheConfig{Capacity: 100, Type: storageUnit.LRUCache}
	hdrPool, _ := storageUnit.NewCache(cacherCfg)
	tdp.MiniBlocksCalled = func() storage.Cacher {
		return hdrPool
	}

	totalGasConsumed := uint64(0)
	preFactory, _ := shard.NewPreProcessorsContainerFactory(
		mock.NewMultiShardsCoordinatorMock(5),
		initStore(),
		&mock.MarshalizerMock{},
		&hashingMocks.HasherMock{},
		tdp,
		createMockPubkeyConverter(),
		&stateMock.AccountsStub{},
		&testscommon.RequestHandlerStub{},
		&testscommon.TxProcessorMock{
			ProcessTransactionCalled: func(transaction *transaction.Transaction) (vmcommon.ReturnCode, error) {
				return 0, nil
			},
		},
		&testscommon.SCProcessorMock{},
		&testscommon.SmartContractResultsProcessorMock{},
		&testscommon.RewardTxProcessorMock{},
		FeeHandlerMock(),
		&testscommon.GasHandlerStub{
			SetGasConsumedCalled: func(gasConsumed uint64, hash []byte) {
				totalGasConsumed += gasConsumed
			},
			ComputeGasConsumedByTxCalled: func(txSenderShardId uint32, txReceiverSharedId uint32, txHandler data.TransactionHandler) (uint64, uint64, error) {
				return 0, 0, nil
			},
			TotalGasConsumedCalled: func() uint64 {
				return totalGasConsumed
			},
			SetGasRefundedCalled: func(gasRefunded uint64, hash []byte) {},
			TotalGasRefundedCalled: func() uint64 {
				return 0
			},
		},
		&mock.BlockTrackerMock{},
		&testscommon.BlockSizeComputationStub{},
		&testscommon.BalanceComputationStub{},
		&epochNotifier.EpochNotifierStub{},
		0,
		&testscommon.TxTypeHandlerMock{},
		&testscommon.ScheduledTxsExecutionStub{},
	)
	container, _ := preFactory.Create()

	argsTransactionCoordinator := createMockTransactionCoordinatorArguments()
	argsTransactionCoordinator.MiniBlockPool = tdp.MiniBlocks()
	argsTransactionCoordinator.PreProcessors = container
	argsTransactionCoordinator.GasHandler = &testscommon.GasHandlerStub{
		TotalGasConsumedCalled: func() uint64 {
			return totalGasConsumed
		},
	}
	tc, err := NewTransactionCoordinator(argsTransactionCoordinator)
	assert.Nil(t, err)
	assert.NotNil(t, tc)

	haveTime := func() bool {
		return true
	}
	metaHdr := createTestMetablock()

	for i := 0; i < len(metaHdr.ShardInfo); i++ {
		for j := 0; j < len(metaHdr.ShardInfo[i].ShardMiniBlockHeaders); j++ {
			mbHdr := metaHdr.ShardInfo[i].ShardMiniBlockHeaders[j]
			mb := block.MiniBlock{SenderShardID: mbHdr.SenderShardID, ReceiverShardID: mbHdr.ReceiverShardID, Type: block.TxBlock, TxHashes: [][]byte{txHash}}
			tdp.MiniBlocks().Put(mbHdr.Hash, &mb, mb.Size())
		}
	}

	mbs, txs, finalized, err := tc.CreateMbsAndProcessCrossShardTransactionsDstMe(metaHdr, nil, haveTime, false)

	assert.Nil(t, err)
	assert.Equal(t, 1, len(mbs))
	assert.Equal(t, uint32(1), txs)
	assert.True(t, finalized)
}

func TestTransactionCoordinator_CreateMbsAndProcessCrossShardTransactionsWithSkippedShard(t *testing.T) {
	t.Parallel()

	mbPool := dataRetrieverMock.NewPoolsHolderMock().MiniBlocks()
	argsTransactionCoordinator := createMockTransactionCoordinatorArguments()
	argsTransactionCoordinator.MiniBlockPool = mbPool
	tc, _ := NewTransactionCoordinator(argsTransactionCoordinator)

	tc.txPreProcessors[block.TxBlock] = &mock.PreProcessorMock{
		RequestTransactionsForMiniBlockCalled: func(miniBlock *block.MiniBlock) int {
			return 0
		},
	}

	haveTime := func() bool {
		return true
	}

	metaBlock := &block.MetaBlock{}
	metaBlock.ShardInfo = make([]block.ShardData, 0)
	shardMbs := make([]block.MiniBlockHeader, 0)
	shardMbs = append(shardMbs, block.MiniBlockHeader{Hash: []byte("mb0"), SenderShardID: 1, ReceiverShardID: 0, TxCount: 1})
	shardMbs = append(shardMbs, block.MiniBlockHeader{Hash: []byte("mb1"), SenderShardID: 1, ReceiverShardID: 0, TxCount: 1})
	shardMbs = append(shardMbs, block.MiniBlockHeader{Hash: []byte("mb2"), SenderShardID: 1, ReceiverShardID: 0, TxCount: 1})
	shardData := block.ShardData{ShardID: 1, HeaderHash: []byte("header0"), TxCount: 3, ShardMiniBlockHeaders: shardMbs}

	metaBlock.ShardInfo = append(metaBlock.ShardInfo, shardData)

	for i := 0; i < len(metaBlock.ShardInfo); i++ {
		for j := 0; j < len(metaBlock.ShardInfo[i].ShardMiniBlockHeaders); j++ {
			mbHdr := metaBlock.ShardInfo[i].ShardMiniBlockHeaders[j]
			if bytes.Equal(mbHdr.Hash, []byte("mb1")) {
				continue
			}

			hash := fmt.Sprintf("tx_hash_from_%s", mbHdr.Hash)
			mb := block.MiniBlock{SenderShardID: mbHdr.SenderShardID, ReceiverShardID: mbHdr.ReceiverShardID, Type: block.TxBlock, TxHashes: [][]byte{[]byte(hash)}}
			mbPool.Put(mbHdr.Hash, &mb, mb.Size())
		}
	}

	mbs, txs, finalized, err := tc.CreateMbsAndProcessCrossShardTransactionsDstMe(metaBlock, nil, haveTime, false)
	assert.Nil(t, err)
	require.Equal(t, 1, len(mbs))
	assert.Equal(t, uint32(1), txs)
	assert.False(t, finalized)
	require.Equal(t, 1, len(mbs[0].TxHashes))
	assert.Equal(t, []byte("tx_hash_from_mb0"), mbs[0].TxHashes[0])
}

func TestTransactionCoordinator_CreateMbsAndProcessCrossShardTransactionsNilPreProcessor(t *testing.T) {
	t.Parallel()

	tdp := initDataPool(txHash)
	cacherCfg := storageUnit.CacheConfig{Capacity: 100, Type: storageUnit.LRUCache}
	hdrPool, _ := storageUnit.NewCache(cacherCfg)
	tdp.MiniBlocksCalled = func() storage.Cacher {
		return hdrPool
	}

	totalGasConsumed := uint64(0)
	preFactory, _ := shard.NewPreProcessorsContainerFactory(
		mock.NewMultiShardsCoordinatorMock(5),
		initStore(),
		&mock.MarshalizerMock{},
		&hashingMocks.HasherMock{},
		tdp,
		createMockPubkeyConverter(),
		&stateMock.AccountsStub{},
		&testscommon.RequestHandlerStub{},
		&testscommon.TxProcessorMock{},
		&testscommon.SCProcessorMock{},
		&testscommon.SmartContractResultsProcessorMock{},
		&testscommon.RewardTxProcessorMock{},
		FeeHandlerMock(),
		&testscommon.GasHandlerStub{
			SetGasConsumedCalled: func(gasConsumed uint64, hash []byte) {
				totalGasConsumed += gasConsumed
			},
			ComputeGasConsumedByTxCalled: func(txSenderShardId uint32, txReceiverSharedId uint32, txHandler data.TransactionHandler) (uint64, uint64, error) {
				return 0, 0, nil
			},
			TotalGasConsumedCalled: func() uint64 {
				return totalGasConsumed
			},
			SetGasRefundedCalled: func(gasRefunded uint64, hash []byte) {},
			TotalGasRefundedCalled: func() uint64 {
				return 0
			},
		},
		&mock.BlockTrackerMock{},
		&testscommon.BlockSizeComputationStub{},
		&testscommon.BalanceComputationStub{},
		&epochNotifier.EpochNotifierStub{},
		0,
		&testscommon.TxTypeHandlerMock{},
		&testscommon.ScheduledTxsExecutionStub{},
	)
	container, _ := preFactory.Create()

	argsTransactionCoordinator := createMockTransactionCoordinatorArguments()
	argsTransactionCoordinator.MiniBlockPool = tdp.MiniBlocks()
	argsTransactionCoordinator.PreProcessors = container
	argsTransactionCoordinator.GasHandler = &testscommon.GasHandlerStub{
		TotalGasConsumedCalled: func() uint64 {
			return totalGasConsumed
		},
	}
	tc, err := NewTransactionCoordinator(argsTransactionCoordinator)
	assert.Nil(t, err)
	assert.NotNil(t, tc)

	haveTime := func() bool {
		return true
	}
	metaHdr := createTestMetablock()

	unknownPreprocessorType := block.Type(254)
	for i := 0; i < len(metaHdr.ShardInfo); i++ {
		for j := 0; j < len(metaHdr.ShardInfo[i].ShardMiniBlockHeaders); j++ {
			mbHdr := metaHdr.ShardInfo[i].ShardMiniBlockHeaders[j]
			mb := block.MiniBlock{SenderShardID: mbHdr.SenderShardID, ReceiverShardID: mbHdr.ReceiverShardID, Type: unknownPreprocessorType, TxHashes: [][]byte{txHash}}
			tdp.MiniBlocks().Put(mbHdr.Hash, &mb, mb.Size())
		}
	}

	mbs, txs, finalized, err := tc.CreateMbsAndProcessCrossShardTransactionsDstMe(metaHdr, nil, haveTime, false)

	assert.NotNil(t, err)
	assert.True(t, errors.Is(err, process.ErrNilPreProcessor))
	assert.Nil(t, mbs)
	assert.Equal(t, uint32(0), txs)
	assert.False(t, finalized)
}

func TestTransactionCoordinator_CreateMbsAndProcessTransactionsFromMeNothingToProcess(t *testing.T) {
	t.Parallel()

	shardedCacheMock := &testscommon.ShardedDataStub{
		RegisterOnAddedCalled: func(i func(key []byte, value interface{})) {},
		ShardDataStoreCalled: func(id string) (c storage.Cacher) {
			return &testscommon.CacherStub{
				PeekCalled: func(key []byte) (value interface{}, ok bool) {
					return nil, false
				},
				KeysCalled: func() [][]byte {
					return nil
				},
				LenCalled: func() int {
					return 0
				},
			}
		},
		RemoveSetOfDataFromPoolCalled: func(keys [][]byte, id string) {},
		SearchFirstDataCalled: func(key []byte) (value interface{}, ok bool) {
			return nil, false
		},
		AddDataCalled: func(_ []byte, _ interface{}, _ int, _ string) {
		},
	}

	totalGasConsumed := uint64(0)
	preFactory, _ := shard.NewPreProcessorsContainerFactory(
		mock.NewMultiShardsCoordinatorMock(5),
		initStore(),
		&mock.MarshalizerMock{},
		&hashingMocks.HasherMock{},
		&dataRetrieverMock.PoolsHolderStub{
			TransactionsCalled: func() dataRetriever.ShardedDataCacherNotifier {
				return shardedCacheMock
			},
			UnsignedTransactionsCalled: func() dataRetriever.ShardedDataCacherNotifier {
				return shardedCacheMock
			},
			RewardTransactionsCalled: func() dataRetriever.ShardedDataCacherNotifier {
				return shardedCacheMock
			},
		},
		createMockPubkeyConverter(),
		&stateMock.AccountsStub{},
		&testscommon.RequestHandlerStub{},
		&testscommon.TxProcessorMock{
			ProcessTransactionCalled: func(transaction *transaction.Transaction) (vmcommon.ReturnCode, error) {
				return 0, nil
			},
		},
		&testscommon.SCProcessorMock{},
		&testscommon.SmartContractResultsProcessorMock{},
		&testscommon.RewardTxProcessorMock{},
		FeeHandlerMock(),
		&testscommon.GasHandlerStub{
			TotalGasConsumedCalled: func() uint64 {
				return totalGasConsumed
			},
		},
		&mock.BlockTrackerMock{},
		&testscommon.BlockSizeComputationStub{},
		&testscommon.BalanceComputationStub{},
		&epochNotifier.EpochNotifierStub{},
		0,
		&testscommon.TxTypeHandlerMock{},
		&testscommon.ScheduledTxsExecutionStub{},
	)
	container, _ := preFactory.Create()

	argsTransactionCoordinator := createMockTransactionCoordinatorArguments()
	argsTransactionCoordinator.MiniBlockPool = dataRetrieverMock.NewPoolsHolderMock().MiniBlocks()
	argsTransactionCoordinator.PreProcessors = container
	tc, err := NewTransactionCoordinator(argsTransactionCoordinator)
	assert.Nil(t, err)
	assert.NotNil(t, tc)

	haveTime := func() bool {
		return true
	}
	mbs := tc.CreateMbsAndProcessTransactionsFromMe(haveTime)

	assert.Equal(t, 0, len(mbs))
}

func TestTransactionCoordinator_CreateMbsAndProcessTransactionsFromMeNoTime(t *testing.T) {
	t.Parallel()
	tdp := initDataPool(txHash)
	argsTransactionCoordinator := createMockTransactionCoordinatorArguments()
	argsTransactionCoordinator.MiniBlockPool = tdp.MiniBlocks()
	argsTransactionCoordinator.PreProcessors = createPreProcessorContainerWithDataPool(tdp, FeeHandlerMock())
	tc, err := NewTransactionCoordinator(argsTransactionCoordinator)
	assert.Nil(t, err)
	assert.NotNil(t, tc)

	haveTime := func() bool {
		return false
	}
	mbs := tc.CreateMbsAndProcessTransactionsFromMe(haveTime)

	assert.Equal(t, 0, len(mbs))
}

func TestTransactionCoordinator_CreateMbsAndProcessTransactionsFromMeNoSpace(t *testing.T) {
	t.Parallel()
	totalGasConsumed := uint64(0)
	tdp := initDataPool(txHash)
	argsTransactionCoordinator := createMockTransactionCoordinatorArguments()
	argsTransactionCoordinator.MiniBlockPool = tdp.MiniBlocks()
	argsTransactionCoordinator.PreProcessors = createPreProcessorContainerWithDataPool(tdp, FeeHandlerMock())
	argsTransactionCoordinator.GasHandler = &testscommon.GasHandlerStub{
		TotalGasConsumedCalled: func() uint64 {
			return totalGasConsumed
		},
	}
	tc, err := NewTransactionCoordinator(argsTransactionCoordinator)
	assert.Nil(t, err)
	assert.NotNil(t, tc)

	haveTime := func() bool {
		return true
	}
	mbs := tc.CreateMbsAndProcessTransactionsFromMe(haveTime)

	assert.Equal(t, 0, len(mbs))
}

func TestTransactionCoordinator_CreateMbsAndProcessTransactionsFromMe(t *testing.T) {
	t.Parallel()

	nrShards := uint32(5)
	txPool, _ := dataRetrieverMock.CreateTxPool(nrShards, 0)
	tdp := initDataPool(txHash)
	tdp.TransactionsCalled = func() dataRetriever.ShardedDataCacherNotifier {
		return txPool
	}

	argsTransactionCoordinator := createMockTransactionCoordinatorArguments()
	argsTransactionCoordinator.ShardCoordinator = mock.NewMultiShardsCoordinatorMock(nrShards)
	argsTransactionCoordinator.MiniBlockPool = tdp.MiniBlocks()
	argsTransactionCoordinator.PreProcessors = createPreProcessorContainerWithDataPool(tdp, FeeHandlerMock())
	tc, err := NewTransactionCoordinator(argsTransactionCoordinator)
	assert.Nil(t, err)
	assert.NotNil(t, tc)

	haveTime := func() bool {
		return true
	}

	marshalizer := &mock.MarshalizerMock{}
	hasher := &hashingMocks.HasherMock{}
	for shId := uint32(0); shId < nrShards; shId++ {
		strCache := process.ShardCacherIdentifier(0, shId)
		newTx := &transaction.Transaction{GasLimit: uint64(shId)}

		computedTxHash, _ := core.CalculateHash(marshalizer, hasher, newTx)
		txPool.AddData(computedTxHash, newTx, newTx.Size(), strCache)
	}

	// we have one tx per shard.
	mbs := tc.CreateMbsAndProcessTransactionsFromMe(haveTime)

	assert.Equal(t, int(nrShards), len(mbs))
}

func TestTransactionCoordinator_CreateMbsAndProcessTransactionsFromMeMultipleMiniblocks(t *testing.T) {
	t.Parallel()

	nrShards := uint32(5)
	txPool, _ := dataRetrieverMock.CreateTxPool(nrShards, 0)
	tdp := initDataPool(txHash)
	tdp.TransactionsCalled = func() dataRetriever.ShardedDataCacherNotifier {
		return txPool
	}

	argsTransactionCoordinator := createMockTransactionCoordinatorArguments()
	argsTransactionCoordinator.ShardCoordinator = mock.NewMultiShardsCoordinatorMock(nrShards)
	argsTransactionCoordinator.MiniBlockPool = tdp.MiniBlocks()
	argsTransactionCoordinator.PreProcessors = createPreProcessorContainerWithDataPool(tdp, FeeHandlerMock())
	tc, err := NewTransactionCoordinator(argsTransactionCoordinator)
	assert.Nil(t, err)
	assert.NotNil(t, tc)

	haveTime := func() bool {
		return true
	}

	marshalizer := &mock.MarshalizerMock{}
	hasher := &hashingMocks.HasherMock{}

	sndShardId := uint32(0)
	dstShardId := uint32(1)
	strCache := process.ShardCacherIdentifier(sndShardId, dstShardId)

	numTxsToAdd := 100
	gasLimit := MaxGasLimitPerBlock / uint64(numTxsToAdd)

	scAddress, _ := hex.DecodeString("000000000000000000005fed9c659422cd8429ce92f8973bba2a9fb51e0eb3a1")

	allTxs := 100
	for i := 0; i < allTxs; i++ {
		newTx := &transaction.Transaction{GasLimit: gasLimit, GasPrice: uint64(i), RcvAddr: scAddress}

		computedTxHash, _ := core.CalculateHash(marshalizer, hasher, newTx)
		txPool.AddData(computedTxHash, newTx, newTx.Size(), strCache)
	}

	// we have one tx per shard.
	mbs := tc.CreateMbsAndProcessTransactionsFromMe(haveTime)

	assert.Equal(t, 1, len(mbs))
}

func TestTransactionCoordinator_CreateMbsAndProcessTransactionsFromMeMultipleMiniblocksShouldApplyGasLimit(t *testing.T) {
	t.Parallel()

	allTxs := 100
	numTxsToAdd := 20
	gasLimit := MaxGasLimitPerBlock / uint64(numTxsToAdd)
	numMiniBlocks := allTxs / numTxsToAdd

	nrShards := uint32(5)
	txPool, _ := dataRetrieverMock.CreateTxPool(nrShards, 0)
	tdp := initDataPool(txHash)
	tdp.TransactionsCalled = func() dataRetriever.ShardedDataCacherNotifier {
		return txPool
	}

	argsTransactionCoordinator := createMockTransactionCoordinatorArguments()
	argsTransactionCoordinator.ShardCoordinator = mock.NewMultiShardsCoordinatorMock(nrShards)
	argsTransactionCoordinator.MiniBlockPool = tdp.MiniBlocks()
	argsTransactionCoordinator.PreProcessors = createPreProcessorContainerWithDataPool(
		tdp,
		&mock.FeeHandlerStub{
			MaxGasLimitPerBlockCalled: func(shardID uint32) uint64 {
				return MaxGasLimitPerBlock
			},
			ComputeGasLimitCalled: func(tx data.TransactionWithFeeHandler) uint64 {
				return gasLimit / uint64(numMiniBlocks)
			},
		})
	tc, err := NewTransactionCoordinator(argsTransactionCoordinator)
	assert.Nil(t, err)
	assert.NotNil(t, tc)

	haveTime := func() bool {
		return true
	}

	marshalizer := &mock.MarshalizerMock{}
	hasher := &hashingMocks.HasherMock{}

	sndShardId := uint32(0)
	dstShardId := uint32(1)
	strCache := process.ShardCacherIdentifier(sndShardId, dstShardId)

	scAddress, _ := hex.DecodeString("000000000000000000005fed9c659422cd8429ce92f8973bba2a9fb51e0eb3a1")

	for i := 0; i < allTxs; i++ {
		newTx := &transaction.Transaction{GasLimit: gasLimit + gasLimit/uint64(numMiniBlocks), GasPrice: uint64(i), RcvAddr: scAddress}

		computedTxHash, _ := core.CalculateHash(marshalizer, hasher, newTx)
		txPool.AddData(computedTxHash, newTx, newTx.Size(), strCache)
	}

	// we have one tx per shard.
	mbs := tc.CreateMbsAndProcessTransactionsFromMe(haveTime)

	assert.Equal(t, 1, len(mbs))
}

func TestTransactionCoordinator_CompactAndExpandMiniblocksShouldWork(t *testing.T) {
	t.Parallel()

	numTxsPerBulk := 100
	numTxsToAdd := 20
	gasLimit := MaxGasLimitPerBlock / uint64(numTxsToAdd)

	nrShards := uint32(5)
	txPool, _ := dataRetrieverMock.CreateTxPool(nrShards, 0)
	tdp := initDataPool(txHash)
	tdp.TransactionsCalled = func() dataRetriever.ShardedDataCacherNotifier {
		return txPool
	}

	argsTransactionCoordinator := createMockTransactionCoordinatorArguments()
	argsTransactionCoordinator.ShardCoordinator = mock.NewMultiShardsCoordinatorMock(nrShards)
	argsTransactionCoordinator.MiniBlockPool = tdp.MiniBlocks()
	argsTransactionCoordinator.PreProcessors = createPreProcessorContainerWithDataPool(
		tdp,
		&mock.FeeHandlerStub{
			MaxGasLimitPerBlockCalled: func(shardID uint32) uint64 {
				return MaxGasLimitPerBlock
			},
			ComputeGasLimitCalled: func(tx data.TransactionWithFeeHandler) uint64 {
				return 0
			},
		})
	tc, err := NewTransactionCoordinator(argsTransactionCoordinator)
	assert.Nil(t, err)
	assert.NotNil(t, tc)

	haveTime := func() bool {
		return true
	}

	marshalizer := &mock.MarshalizerMock{}
	hasher := &hashingMocks.HasherMock{}

	// set more identifiers to match both scenarios: intra-shard txs and cross-shard txs.
	var shardCacherIdentifiers []string
	shardCacherIdentifiers = append(shardCacherIdentifiers, process.ShardCacherIdentifier(0, 0))
	shardCacherIdentifiers = append(shardCacherIdentifiers, process.ShardCacherIdentifier(0, 1))
	shardCacherIdentifiers = append(shardCacherIdentifiers, process.ShardCacherIdentifier(0, 2))
	shardCacherIdentifiers = append(shardCacherIdentifiers, process.ShardCacherIdentifier(0, 3))
	shardCacherIdentifiers = append(shardCacherIdentifiers, process.ShardCacherIdentifier(0, 4))

	scAddress, _ := hex.DecodeString("000000000000000000005fed9c659422cd8429ce92f8973bba2a9fb51e0eb3a1")

	for _, shardCacher := range shardCacherIdentifiers {
		for i := 0; i < numTxsPerBulk; i++ {
			newTx := &transaction.Transaction{GasLimit: gasLimit, GasPrice: uint64(i), RcvAddr: scAddress}

			computedTxHash, _ := core.CalculateHash(marshalizer, hasher, newTx)
			txPool.AddData(computedTxHash, newTx, newTx.Size(), shardCacher)
		}
	}

	mbs := tc.CreateMbsAndProcessTransactionsFromMe(haveTime)

	assert.Equal(t, 1, len(mbs))
}

func TestTransactionCoordinator_GetAllCurrentUsedTxs(t *testing.T) {
	t.Parallel()

	nrShards := uint32(5)
	txPool, _ := dataRetrieverMock.CreateTxPool(nrShards, 0)
	tdp := initDataPool(txHash)
	tdp.TransactionsCalled = func() dataRetriever.ShardedDataCacherNotifier {
		return txPool
	}

	argsTransactionCoordinator := createMockTransactionCoordinatorArguments()
	argsTransactionCoordinator.ShardCoordinator = mock.NewMultiShardsCoordinatorMock(nrShards)
	argsTransactionCoordinator.MiniBlockPool = tdp.MiniBlocks()
	argsTransactionCoordinator.PreProcessors = createPreProcessorContainerWithDataPool(tdp, FeeHandlerMock())
	argsTransactionCoordinator.GasHandler = &testscommon.GasHandlerStub{
		ComputeGasConsumedByTxCalled: func(txSndShId uint32, txRcvShId uint32, txHandler data.TransactionHandler) (uint64, uint64, error) {
			return 0, 0, nil
		},
	}
	tc, err := NewTransactionCoordinator(argsTransactionCoordinator)
	assert.Nil(t, err)
	assert.NotNil(t, tc)

	usedTxs := tc.GetAllCurrentUsedTxs(block.TxBlock)
	assert.Equal(t, 0, len(usedTxs))

	// create block to have some txs
	haveTime := func() bool {
		return true
	}

	marshalizer := &mock.MarshalizerMock{}
	hasher := &hashingMocks.HasherMock{}
	for i := uint32(0); i < nrShards; i++ {
		strCache := process.ShardCacherIdentifier(0, i)
		newTx := &transaction.Transaction{GasLimit: uint64(i)}

		computedTxHash, _ := core.CalculateHash(marshalizer, hasher, newTx)
		txPool.AddData(computedTxHash, newTx, newTx.Size(), strCache)
	}

	mbs := tc.CreateMbsAndProcessTransactionsFromMe(haveTime)
	require.Equal(t, 5, len(mbs))

	usedTxs = tc.GetAllCurrentUsedTxs(block.TxBlock)
	require.Equal(t, 5, len(usedTxs))
}

func TestTransactionCoordinator_RequestBlockTransactionsNilBody(t *testing.T) {
	t.Parallel()

	tdp := initDataPool(txHash)
	nrShards := uint32(5)
	argsTransactionCoordinator := createMockTransactionCoordinatorArguments()
	argsTransactionCoordinator.ShardCoordinator = mock.NewMultiShardsCoordinatorMock(nrShards)
	argsTransactionCoordinator.MiniBlockPool = tdp.MiniBlocks()
	argsTransactionCoordinator.PreProcessors = createPreProcessorContainerWithDataPool(tdp, FeeHandlerMock())
	tc, err := NewTransactionCoordinator(argsTransactionCoordinator)
	assert.Nil(t, err)
	assert.NotNil(t, tc)

	tc.RequestBlockTransactions(nil)

	tc.mutRequestedTxs.Lock()
	for _, value := range tc.requestedTxs {
		assert.Equal(t, 0, value)
	}
	tc.mutRequestedTxs.Unlock()
}

func TestTransactionCoordinator_RequestBlockTransactionsRequestOne(t *testing.T) {
	t.Parallel()

	tdp := initDataPool(txHash)
	nrShards := uint32(5)
	argsTransactionCoordinator := createMockTransactionCoordinatorArguments()
	argsTransactionCoordinator.ShardCoordinator = mock.NewMultiShardsCoordinatorMock(nrShards)
	argsTransactionCoordinator.MiniBlockPool = tdp.MiniBlocks()
	argsTransactionCoordinator.PreProcessors = createPreProcessorContainerWithDataPool(tdp, FeeHandlerMock())
	tc, err := NewTransactionCoordinator(argsTransactionCoordinator)
	assert.Nil(t, err)
	assert.NotNil(t, tc)

	body := &block.Body{}
	txHashToAsk := []byte("tx_hashnotinPool")
	miniBlock := &block.MiniBlock{SenderShardID: 0, ReceiverShardID: 0, Type: block.TxBlock, TxHashes: [][]byte{txHash, txHashToAsk}}
	body.MiniBlocks = append(body.MiniBlocks, miniBlock)
	tc.RequestBlockTransactions(body)

	tc.mutRequestedTxs.Lock()
	assert.Equal(t, 1, tc.requestedTxs[block.TxBlock])
	tc.mutRequestedTxs.Unlock()

	haveTime := func() time.Duration {
		return time.Second
	}
	err = tc.IsDataPreparedForProcessing(haveTime)
	assert.Equal(t, process.ErrTimeIsOut, err)
}

func TestTransactionCoordinator_IsDataPreparedForProcessing(t *testing.T) {
	t.Parallel()

	tdp := initDataPool(txHash)
	nrShards := uint32(5)
	argsTransactionCoordinator := createMockTransactionCoordinatorArguments()
	argsTransactionCoordinator.ShardCoordinator = mock.NewMultiShardsCoordinatorMock(nrShards)
	argsTransactionCoordinator.MiniBlockPool = tdp.MiniBlocks()
	argsTransactionCoordinator.PreProcessors = createPreProcessorContainerWithDataPool(tdp, FeeHandlerMock())
	tc, err := NewTransactionCoordinator(argsTransactionCoordinator)
	assert.Nil(t, err)
	assert.NotNil(t, tc)

	haveTime := func() time.Duration {
		return time.Second
	}
	err = tc.IsDataPreparedForProcessing(haveTime)
	assert.Nil(t, err)
}

func TestTransactionCoordinator_SaveTxsToStorage(t *testing.T) {
	t.Parallel()

	tdp := initDataPool(txHash)
	argsTransactionCoordinator := createMockTransactionCoordinatorArguments()
	argsTransactionCoordinator.ShardCoordinator = mock.NewMultiShardsCoordinatorMock(3)
	argsTransactionCoordinator.Accounts = initAccountsMock()
	argsTransactionCoordinator.MiniBlockPool = tdp.MiniBlocks()
	argsTransactionCoordinator.PreProcessors = createPreProcessorContainerWithDataPool(tdp, FeeHandlerMock())
	tc, err := NewTransactionCoordinator(argsTransactionCoordinator)
	assert.Nil(t, err)
	assert.NotNil(t, tc)

	err = tc.SaveTxsToStorage(nil)
	assert.Nil(t, err)

	body := &block.Body{}
	miniBlock := &block.MiniBlock{SenderShardID: 0, ReceiverShardID: 0, Type: block.TxBlock, TxHashes: [][]byte{txHash}}
	body.MiniBlocks = append(body.MiniBlocks, miniBlock)

	tc.RequestBlockTransactions(body)

	err = tc.SaveTxsToStorage(body)
	assert.Nil(t, err)

	txHashToAsk := []byte("tx_hashnotinPool")
	miniBlock = &block.MiniBlock{SenderShardID: 0, ReceiverShardID: 0, Type: block.TxBlock, TxHashes: [][]byte{txHashToAsk}}
	body.MiniBlocks = append(body.MiniBlocks, miniBlock)

	err = tc.SaveTxsToStorage(body)
	assert.Equal(t, process.ErrMissingTransaction, err)
}

func TestTransactionCoordinator_RestoreBlockDataFromStorage(t *testing.T) {
	t.Parallel()

	tdp := initDataPool(txHash)
	argsTransactionCoordinator := createMockTransactionCoordinatorArguments()
	argsTransactionCoordinator.ShardCoordinator = mock.NewMultiShardsCoordinatorMock(3)
	argsTransactionCoordinator.Accounts = initAccountsMock()
	argsTransactionCoordinator.MiniBlockPool = tdp.MiniBlocks()
	argsTransactionCoordinator.PreProcessors = createPreProcessorContainerWithDataPool(tdp, FeeHandlerMock())
	tc, err := NewTransactionCoordinator(argsTransactionCoordinator)
	assert.Nil(t, err)
	assert.NotNil(t, tc)

	nrTxs, err := tc.RestoreBlockDataFromStorage(nil)
	assert.Nil(t, err)
	assert.Equal(t, 0, nrTxs)

	body := &block.Body{}
	miniBlock := &block.MiniBlock{SenderShardID: 1, ReceiverShardID: 0, Type: block.TxBlock, TxHashes: [][]byte{txHash}}
	body.MiniBlocks = append(body.MiniBlocks, miniBlock)

	tc.RequestBlockTransactions(body)
	err = tc.SaveTxsToStorage(body)
	assert.Nil(t, err)
	nrTxs, err = tc.RestoreBlockDataFromStorage(body)
	assert.Equal(t, 1, nrTxs)
	assert.Nil(t, err)

	txHashToAsk := []byte("tx_hashnotinPool")
	miniBlock = &block.MiniBlock{SenderShardID: 0, ReceiverShardID: 0, Type: block.TxBlock, TxHashes: [][]byte{txHashToAsk}}
	body.MiniBlocks = append(body.MiniBlocks, miniBlock)

	err = tc.SaveTxsToStorage(body)
	assert.Equal(t, process.ErrMissingTransaction, err)

	nrTxs, err = tc.RestoreBlockDataFromStorage(body)
	assert.Equal(t, 1, nrTxs)
	assert.NotNil(t, err)
}

func TestTransactionCoordinator_RemoveBlockDataFromPool(t *testing.T) {
	t.Parallel()

	dataPool := initDataPool(txHash)
	argsTransactionCoordinator := createMockTransactionCoordinatorArguments()
	argsTransactionCoordinator.ShardCoordinator = mock.NewMultiShardsCoordinatorMock(3)
	argsTransactionCoordinator.Accounts = initAccountsMock()
	argsTransactionCoordinator.MiniBlockPool = dataPool.MiniBlocks()
	argsTransactionCoordinator.PreProcessors = createPreProcessorContainerWithDataPool(dataPool, FeeHandlerMock())
	tc, err := NewTransactionCoordinator(argsTransactionCoordinator)
	assert.Nil(t, err)
	assert.NotNil(t, tc)

	err = tc.RemoveBlockDataFromPool(nil)
	assert.Nil(t, err)

	body := &block.Body{}
	miniBlock := &block.MiniBlock{SenderShardID: 1, ReceiverShardID: 0, Type: block.TxBlock, TxHashes: [][]byte{txHash}}
	body.MiniBlocks = append(body.MiniBlocks, miniBlock)

	tc.RequestBlockTransactions(body)
	err = tc.RemoveBlockDataFromPool(body)
	assert.Nil(t, err)
}

func TestTransactionCoordinator_ProcessBlockTransactionProcessTxError(t *testing.T) {
	t.Parallel()

	dataPool := initDataPool(txHash)

	accounts := initAccountsMock()
	preFactory, _ := shard.NewPreProcessorsContainerFactory(
		mock.NewMultiShardsCoordinatorMock(5),
		initStore(),
		&mock.MarshalizerMock{},
		&hashingMocks.HasherMock{},
		dataPool,
		createMockPubkeyConverter(),
		accounts,
		&testscommon.RequestHandlerStub{},
		&testscommon.TxProcessorMock{
			ProcessTransactionCalled: func(transaction *transaction.Transaction) (vmcommon.ReturnCode, error) {
				return 0, process.ErrHigherNonceInTransaction
			},
		},
		&testscommon.SCProcessorMock{},
		&testscommon.SmartContractResultsProcessorMock{},
		&testscommon.RewardTxProcessorMock{},
		FeeHandlerMock(),
		&testscommon.GasHandlerStub{
			ComputeGasConsumedByMiniBlockCalled: func(miniBlock *block.MiniBlock, mapHashTx map[string]data.TransactionHandler) (uint64, uint64, error) {
				return 0, 0, nil
			},
			TotalGasConsumedCalled: func() uint64 {
				return 0
			},
			SetGasRefundedCalled: func(gasRefunded uint64, hash []byte) {},
		},
		&mock.BlockTrackerMock{},
		&testscommon.BlockSizeComputationStub{},
		&testscommon.BalanceComputationStub{},
		&epochNotifier.EpochNotifierStub{},
		0,
		&testscommon.TxTypeHandlerMock{},
		&testscommon.ScheduledTxsExecutionStub{},
	)
	container, _ := preFactory.Create()

	argsTransactionCoordinator := createMockTransactionCoordinatorArguments()
	argsTransactionCoordinator.ShardCoordinator = mock.NewMultiShardsCoordinatorMock(3)
	argsTransactionCoordinator.Accounts = initAccountsMock()
	argsTransactionCoordinator.MiniBlockPool = dataPool.MiniBlocks()
	argsTransactionCoordinator.PreProcessors = container
	tc, err := NewTransactionCoordinator(argsTransactionCoordinator)
	assert.Nil(t, err)
	assert.NotNil(t, tc)

	haveTime := func() time.Duration {
		return time.Second
	}
<<<<<<< HEAD
	err = tc.ProcessBlockTransaction(&block.Header{}, &block.Body{}, haveTime)
=======
	err = tc.ProcessBlockTransaction(&block.Body{}, &block.Header{}, haveTime)
>>>>>>> ac311baf
	assert.Nil(t, err)

	body := &block.Body{}
	miniBlock := &block.MiniBlock{SenderShardID: 1, ReceiverShardID: 0, Type: block.TxBlock, TxHashes: [][]byte{txHash}}
	body.MiniBlocks = append(body.MiniBlocks, miniBlock)

	tc.RequestBlockTransactions(body)
<<<<<<< HEAD
	err = tc.ProcessBlockTransaction(&block.Header{}, body, haveTime)
=======
	err = tc.ProcessBlockTransaction(body, &block.Header{}, haveTime)
>>>>>>> ac311baf
	assert.Equal(t, process.ErrHigherNonceInTransaction, err)

	noTime := func() time.Duration {
		return 0
	}
<<<<<<< HEAD
	err = tc.ProcessBlockTransaction(&block.Header{}, body, noTime)
=======
	err = tc.ProcessBlockTransaction(body, &block.Header{}, noTime)
>>>>>>> ac311baf
	assert.Equal(t, process.ErrHigherNonceInTransaction, err)

	txHashToAsk := []byte("tx_hashnotinPool")
	miniBlock = &block.MiniBlock{SenderShardID: 0, ReceiverShardID: 0, Type: block.TxBlock, TxHashes: [][]byte{txHashToAsk}}
	body.MiniBlocks = append(body.MiniBlocks, miniBlock)
<<<<<<< HEAD
	err = tc.ProcessBlockTransaction(&block.Header{}, body, haveTime)
=======
	err = tc.ProcessBlockTransaction(body, &block.Header{}, haveTime)
>>>>>>> ac311baf
	assert.Equal(t, process.ErrHigherNonceInTransaction, err)
}

func TestTransactionCoordinator_ProcessBlockTransaction(t *testing.T) {
	t.Parallel()

	dataPool := initDataPool(txHash)
	argsTransactionCoordinator := createMockTransactionCoordinatorArguments()
	argsTransactionCoordinator.ShardCoordinator = mock.NewMultiShardsCoordinatorMock(3)
	argsTransactionCoordinator.Accounts = initAccountsMock()
	argsTransactionCoordinator.MiniBlockPool = dataPool.MiniBlocks()
	argsTransactionCoordinator.PreProcessors = createPreProcessorContainerWithDataPool(dataPool, FeeHandlerMock())
	tc, err := NewTransactionCoordinator(argsTransactionCoordinator)
	assert.Nil(t, err)
	assert.NotNil(t, tc)

	haveTime := func() time.Duration {
		return time.Second
	}
<<<<<<< HEAD
	err = tc.ProcessBlockTransaction(&block.Header{}, &block.Body{}, haveTime)
=======
	err = tc.ProcessBlockTransaction(&block.Body{}, &block.Header{}, haveTime)
>>>>>>> ac311baf
	assert.Nil(t, err)

	body := &block.Body{}
	miniBlock := &block.MiniBlock{SenderShardID: 1, ReceiverShardID: 0, Type: block.TxBlock, TxHashes: [][]byte{txHash}}
	body.MiniBlocks = append(body.MiniBlocks, miniBlock)

	tc.RequestBlockTransactions(body)
<<<<<<< HEAD
	err = tc.ProcessBlockTransaction(&block.Header{}, body, haveTime)
=======
	err = tc.ProcessBlockTransaction(body, &block.Header{}, haveTime)
>>>>>>> ac311baf
	assert.Nil(t, err)

	noTime := func() time.Duration {
		return -1
	}
<<<<<<< HEAD
	err = tc.ProcessBlockTransaction(&block.Header{}, body, noTime)
=======
	err = tc.ProcessBlockTransaction(body, &block.Header{}, noTime)
>>>>>>> ac311baf
	assert.Equal(t, process.ErrTimeIsOut, err)

	txHashToAsk := []byte("tx_hashnotinPool")
	miniBlock = &block.MiniBlock{SenderShardID: 0, ReceiverShardID: 0, Type: block.TxBlock, TxHashes: [][]byte{txHashToAsk}}
	body.MiniBlocks = append(body.MiniBlocks, miniBlock)
<<<<<<< HEAD
	err = tc.ProcessBlockTransaction(&block.Header{}, body, haveTime)
=======
	err = tc.ProcessBlockTransaction(body, &block.Header{}, haveTime)
>>>>>>> ac311baf
	assert.Equal(t, process.ErrMissingTransaction, err)
}

func TestTransactionCoordinator_RequestMiniblocks(t *testing.T) {
	t.Parallel()

	dataPool := initDataPool(txHash)
	shardCoordinator := mock.NewMultiShardsCoordinatorMock(3)
	nrCalled := 0
	mutex := sync.Mutex{}

	requestHandler := &testscommon.RequestHandlerStub{
		RequestMiniBlockHandlerCalled: func(destShardID uint32, miniblockHash []byte) {
			mutex.Lock()
			nrCalled++
			mutex.Unlock()
		},
	}

	accounts := initAccountsMock()
	preFactory, _ := shard.NewPreProcessorsContainerFactory(
		mock.NewMultiShardsCoordinatorMock(5),
		initStore(),
		&mock.MarshalizerMock{},
		&hashingMocks.HasherMock{},
		dataPool,
		createMockPubkeyConverter(),
		accounts,
		requestHandler,
		&testscommon.TxProcessorMock{
			ProcessTransactionCalled: func(transaction *transaction.Transaction) (vmcommon.ReturnCode, error) {
				return 0, nil
			},
		},
		&testscommon.SCProcessorMock{},
		&testscommon.SmartContractResultsProcessorMock{},
		&testscommon.RewardTxProcessorMock{},
		FeeHandlerMock(),
		&testscommon.GasHandlerStub{},
		&mock.BlockTrackerMock{},
		&testscommon.BlockSizeComputationStub{},
		&testscommon.BalanceComputationStub{},
		&epochNotifier.EpochNotifierStub{},
		0,
		&testscommon.TxTypeHandlerMock{},
		&testscommon.ScheduledTxsExecutionStub{},
	)
	container, _ := preFactory.Create()

	argsTransactionCoordinator := createMockTransactionCoordinatorArguments()
	argsTransactionCoordinator.ShardCoordinator = shardCoordinator
	argsTransactionCoordinator.Accounts = accounts
	argsTransactionCoordinator.MiniBlockPool = dataPool.MiniBlocks()
	argsTransactionCoordinator.RequestHandler = requestHandler
	argsTransactionCoordinator.PreProcessors = container
	tc, err := NewTransactionCoordinator(argsTransactionCoordinator)
	assert.Nil(t, err)
	assert.NotNil(t, tc)

	tc.RequestMiniBlocks(nil)
	time.Sleep(time.Second)
	mutex.Lock()
	assert.Equal(t, 0, nrCalled)
	mutex.Unlock()

	header := createTestMetablock()
	tc.RequestMiniBlocks(header)

	crossMbs := header.GetMiniBlockHeadersWithDst(shardCoordinator.SelfId())
	time.Sleep(time.Second)
	mutex.Lock()
	assert.Equal(t, len(crossMbs), nrCalled)
	mutex.Unlock()
}

func TestShardProcessor_ProcessMiniBlockCompleteWithOkTxsShouldExecuteThemAndNotRevertAccntState(t *testing.T) {
	t.Parallel()

	hasher := &hashingMocks.HasherMock{}
	marshalizer := &mock.MarshalizerMock{}
	dataPool := dataRetrieverMock.NewPoolsHolderMock()

	// we will have a miniblock that will have 3 tx hashes
	// all txs will be in datapool and none of them will return err when processed
	// so, tx processor will return nil on processing tx

	txHash1 := []byte("tx hash 1")
	txHash2 := []byte("tx hash 2")
	txHash3 := []byte("tx hash 3")

	senderShardId := uint32(0)
	receiverShardId := uint32(1)

	miniBlock := block.MiniBlock{
		SenderShardID:   senderShardId,
		ReceiverShardID: receiverShardId,
		TxHashes:        [][]byte{txHash1, txHash2, txHash3},
	}

	tx1Nonce := uint64(45)
	tx2Nonce := uint64(46)
	tx3Nonce := uint64(47)

	// put the existing tx inside datapool
	cacheId := process.ShardCacherIdentifier(senderShardId, receiverShardId)
	dataPool.Transactions().AddData(txHash1, &transaction.Transaction{
		Nonce: tx1Nonce,
		Data:  txHash1,
	}, 0, cacheId)
	dataPool.Transactions().AddData(txHash2, &transaction.Transaction{
		Nonce: tx2Nonce,
		Data:  txHash2,
	}, 0, cacheId)
	dataPool.Transactions().AddData(txHash3, &transaction.Transaction{
		Nonce: tx3Nonce,
		Data:  txHash3,
	}, 0, cacheId)

	tx1ExecutionResult := uint64(0)
	tx2ExecutionResult := uint64(0)
	tx3ExecutionResult := uint64(0)

	accounts := &stateMock.AccountsStub{
		RevertToSnapshotCalled: func(snapshot int) error {
			assert.Fail(t, "revert should have not been called")
			return nil
		},
		JournalLenCalled: func() int {
			return 0
		},
	}

	totalGasConsumed := uint64(0)

	preFactory, _ := shard.NewPreProcessorsContainerFactory(
		mock.NewMultiShardsCoordinatorMock(5),
		initStore(),
		marshalizer,
		hasher,
		dataPool,
		createMockPubkeyConverter(),
		accounts,
		&testscommon.RequestHandlerStub{},
		&testscommon.TxProcessorMock{
			ProcessTransactionCalled: func(transaction *transaction.Transaction) (vmcommon.ReturnCode, error) {
				// execution, in this context, means moving the tx nonce to itx corresponding execution result variable
				if bytes.Equal(transaction.Data, txHash1) {
					tx1ExecutionResult = transaction.Nonce
				}
				if bytes.Equal(transaction.Data, txHash2) {
					tx2ExecutionResult = transaction.Nonce
				}
				if bytes.Equal(transaction.Data, txHash3) {
					tx3ExecutionResult = transaction.Nonce
				}

				return 0, nil
			},
		},
		&testscommon.SCProcessorMock{},
		&testscommon.SmartContractResultsProcessorMock{},
		&testscommon.RewardTxProcessorMock{},
		FeeHandlerMock(),
		&testscommon.GasHandlerStub{
			SetGasConsumedCalled: func(gasConsumed uint64, hash []byte) {
				totalGasConsumed += gasConsumed
			},
			ComputeGasConsumedByTxCalled: func(txSenderShardId uint32, txReceiverSharedId uint32, txHandler data.TransactionHandler) (uint64, uint64, error) {
				return 0, 0, nil
			},
			TotalGasConsumedCalled: func() uint64 {
				return 0
			},
			SetGasRefundedCalled: func(gasRefunded uint64, hash []byte) {},
			TotalGasRefundedCalled: func() uint64 {
				return 0
			},
		},
		&mock.BlockTrackerMock{},
		&testscommon.BlockSizeComputationStub{},
		&testscommon.BalanceComputationStub{},
		&epochNotifier.EpochNotifierStub{},
		0,
		&testscommon.TxTypeHandlerMock{},
		&testscommon.ScheduledTxsExecutionStub{},
	)
	container, _ := preFactory.Create()

	argsTransactionCoordinator := createMockTransactionCoordinatorArguments()
	argsTransactionCoordinator.ShardCoordinator = mock.NewMultiShardsCoordinatorMock(3)
	argsTransactionCoordinator.Accounts = accounts
	argsTransactionCoordinator.MiniBlockPool = dataPool.MiniBlocks()
	argsTransactionCoordinator.PreProcessors = container
	argsTransactionCoordinator.GasHandler = &testscommon.GasHandlerStub{
		TotalGasConsumedCalled: func() uint64 {
			return 0
		},
	}
	tc, err := NewTransactionCoordinator(argsTransactionCoordinator)
	assert.Nil(t, err)
	assert.NotNil(t, tc)

	haveTime := func() bool {
		return true
	}
	preproc := tc.getPreProcessor(block.TxBlock)
	err = tc.processCompleteMiniBlock(preproc, &miniBlock, []byte("hash"), haveTime, false)

	assert.Nil(t, err)
	assert.Equal(t, tx1Nonce, tx1ExecutionResult)
	assert.Equal(t, tx2Nonce, tx2ExecutionResult)
	assert.Equal(t, tx3Nonce, tx3ExecutionResult)
}

func TestShardProcessor_ProcessMiniBlockCompleteWithErrorWhileProcessShouldCallRevertAccntState(t *testing.T) {
	t.Parallel()

	hasher := &hashingMocks.HasherMock{}
	marshalizer := &mock.MarshalizerMock{}
	dataPool := dataRetrieverMock.NewPoolsHolderMock()

	// we will have a miniblock that will have 3 tx hashes
	// all txs will be in datapool and none of them will return err when processed
	// so, tx processor will return nil on processing tx

	txHash1 := []byte("tx hash 1")
	txHash2 := []byte("tx hash 2 - this will cause the tx processor to err")
	txHash3 := []byte("tx hash 3")

	senderShardId := uint32(0)
	receiverShardId := uint32(1)

	miniBlock := block.MiniBlock{
		SenderShardID:   senderShardId,
		ReceiverShardID: receiverShardId,
		TxHashes:        [][]byte{txHash1, txHash2, txHash3},
	}

	tx1Nonce := uint64(45)
	tx2Nonce := uint64(46)
	tx3Nonce := uint64(47)

	// put the existing tx inside datapool
	cacheId := process.ShardCacherIdentifier(senderShardId, receiverShardId)
	dataPool.Transactions().AddData(txHash1, &transaction.Transaction{
		Nonce: tx1Nonce,
		Data:  txHash1,
	}, 0, cacheId)
	dataPool.Transactions().AddData(txHash2, &transaction.Transaction{
		Nonce: tx2Nonce,
		Data:  txHash2,
	}, 0, cacheId)
	dataPool.Transactions().AddData(txHash3, &transaction.Transaction{
		Nonce: tx3Nonce,
		Data:  txHash3,
	}, 0, cacheId)

	currentJournalLen := 445
	revertAccntStateCalled := false

	accounts := &stateMock.AccountsStub{
		RevertToSnapshotCalled: func(snapshot int) error {
			if snapshot == currentJournalLen {
				revertAccntStateCalled = true
			}

			return nil
		},
		JournalLenCalled: func() int {
			return currentJournalLen
		},
	}

	preFactory, _ := shard.NewPreProcessorsContainerFactory(
		mock.NewMultiShardsCoordinatorMock(5),
		initStore(),
		marshalizer,
		hasher,
		dataPool,
		createMockPubkeyConverter(),
		accounts,
		&testscommon.RequestHandlerStub{},
		&testscommon.TxProcessorMock{
			ProcessTransactionCalled: func(transaction *transaction.Transaction) (vmcommon.ReturnCode, error) {
				if bytes.Equal(transaction.Data, txHash2) {
					return 0, process.ErrHigherNonceInTransaction
				}
				return 0, nil
			},
		},
		&testscommon.SCProcessorMock{},
		&testscommon.SmartContractResultsProcessorMock{},
		&testscommon.RewardTxProcessorMock{},
		FeeHandlerMock(),
		&testscommon.GasHandlerStub{
			ComputeGasConsumedByTxCalled: func(txSenderShardId uint32, txReceiverSharedId uint32, txHandler data.TransactionHandler) (uint64, uint64, error) {
				return 0, 0, nil
			},
			TotalGasConsumedCalled: func() uint64 {
				return 0
			},
			SetGasRefundedCalled: func(gasRefunded uint64, hash []byte) {},
			TotalGasRefundedCalled: func() uint64 {
				return 0
			},
			SetGasConsumedCalled: func(gasConsumed uint64, hash []byte) {},
			RemoveGasRefundedCalled: func(hashes [][]byte) {
			},
			RemoveGasConsumedCalled: func(hashes [][]byte) {
			},
		},
		&mock.BlockTrackerMock{},
		&testscommon.BlockSizeComputationStub{},
		&testscommon.BalanceComputationStub{},
		&epochNotifier.EpochNotifierStub{},
		0,
		&testscommon.TxTypeHandlerMock{},
		&testscommon.ScheduledTxsExecutionStub{},
	)
	container, _ := preFactory.Create()

	totalGasConsumed := uint64(0)
	argsTransactionCoordinator := createMockTransactionCoordinatorArguments()
	argsTransactionCoordinator.ShardCoordinator = mock.NewMultiShardsCoordinatorMock(3)
	argsTransactionCoordinator.Accounts = accounts
	argsTransactionCoordinator.MiniBlockPool = dataPool.MiniBlocks()
	argsTransactionCoordinator.PreProcessors = container
	argsTransactionCoordinator.GasHandler = &testscommon.GasHandlerStub{
		TotalGasConsumedCalled: func() uint64 {
			return totalGasConsumed
		},
		SetGasConsumedCalled: func(gasConsumed uint64, hash []byte) {
			totalGasConsumed = gasConsumed
		},
	}
	tc, err := NewTransactionCoordinator(argsTransactionCoordinator)
	assert.Nil(t, err)
	assert.NotNil(t, tc)

	haveTime := func() bool {
		return true
	}
	preproc := tc.getPreProcessor(block.TxBlock)
	err = tc.processCompleteMiniBlock(preproc, &miniBlock, []byte("hash"), haveTime, false)

	assert.Equal(t, process.ErrHigherNonceInTransaction, err)
	assert.True(t, revertAccntStateCalled)
}

func TestTransactionCoordinator_VerifyCreatedBlockTransactionsNilOrMiss(t *testing.T) {
	t.Parallel()

	tdp := initDataPool(txHash)
	shardCoordinator := mock.NewMultiShardsCoordinatorMock(5)
	preFactory, _ := shard.NewIntermediateProcessorsContainerFactory(
		shardCoordinator,
		&mock.MarshalizerMock{},
		&hashingMocks.HasherMock{},
		createMockPubkeyConverter(),
		&mock.ChainStorerMock{},
		tdp,
		&mock.FeeHandlerStub{},
	)
	container, _ := preFactory.Create()

	argsTransactionCoordinator := createMockTransactionCoordinatorArguments()
	argsTransactionCoordinator.ShardCoordinator = shardCoordinator
	argsTransactionCoordinator.MiniBlockPool = tdp.MiniBlocks()
	argsTransactionCoordinator.InterProcessors = container
	tc, err := NewTransactionCoordinator(argsTransactionCoordinator)
	assert.Nil(t, err)
	assert.NotNil(t, tc)

	err = tc.VerifyCreatedBlockTransactions(&block.Header{ReceiptsHash: []byte("receipt")}, &block.Body{})
	assert.Equal(t, process.ErrReceiptsHashMissmatch, err)

	body := &block.Body{MiniBlocks: []*block.MiniBlock{{Type: block.TxBlock}}}
	err = tc.VerifyCreatedBlockTransactions(&block.Header{ReceiptsHash: []byte("receipt")}, body)
	assert.Equal(t, process.ErrReceiptsHashMissmatch, err)

	body = &block.Body{
		MiniBlocks: []*block.MiniBlock{
			{
				Type:            block.SmartContractResultBlock,
				ReceiverShardID: shardCoordinator.SelfId(),
				SenderShardID:   shardCoordinator.SelfId() + 1},
		},
	}
	err = tc.VerifyCreatedBlockTransactions(&block.Header{ReceiptsHash: []byte("receipt")}, body)
	assert.Equal(t, process.ErrReceiptsHashMissmatch, err)

	body = &block.Body{
		MiniBlocks: []*block.MiniBlock{
			{
				Type:            block.SmartContractResultBlock,
				ReceiverShardID: shardCoordinator.SelfId() + 1,
			},
		},
	}
	err = tc.VerifyCreatedBlockTransactions(&block.Header{ReceiptsHash: []byte("receipt")}, body)
	assert.Equal(t, process.ErrNilMiniBlocks, err)
}

func TestTransactionCoordinator_VerifyCreatedBlockTransactionsOk(t *testing.T) {
	t.Parallel()

	tdp := initDataPool(txHash)
	shardCoordinator := mock.NewMultiShardsCoordinatorMock(5)
	interFactory, _ := shard.NewIntermediateProcessorsContainerFactory(
		shardCoordinator,
		&mock.MarshalizerMock{},
		&hashingMocks.HasherMock{},
		createMockPubkeyConverter(),
		&mock.ChainStorerMock{},
		tdp,
		&mock.FeeHandlerStub{
			MaxGasLimitPerBlockCalled: func(shardID uint32) uint64 {
				return MaxGasLimitPerBlock
			},
		},
	)
	container, _ := interFactory.Create()

	argsTransactionCoordinator := createMockTransactionCoordinatorArguments()
	argsTransactionCoordinator.ShardCoordinator = shardCoordinator
	argsTransactionCoordinator.MiniBlockPool = tdp.MiniBlocks()
	argsTransactionCoordinator.InterProcessors = container
	tc, err := NewTransactionCoordinator(argsTransactionCoordinator)
	assert.Nil(t, err)
	assert.NotNil(t, tc)

	sndAddr := []byte("0")
	rcvAddr := []byte("1")
	scr := &smartContractResult.SmartContractResult{Nonce: 10, SndAddr: sndAddr, RcvAddr: rcvAddr, PrevTxHash: []byte("txHash"), Value: big.NewInt(0)}
	scrHash, _ := core.CalculateHash(&mock.MarshalizerMock{}, &hashingMocks.HasherMock{}, scr)

	shardCoordinator.ComputeIdCalled = func(address []byte) uint32 {
		if bytes.Equal(address, sndAddr) {
			return shardCoordinator.SelfId()
		}
		if bytes.Equal(address, rcvAddr) {
			return shardCoordinator.SelfId() + 1
		}
		return shardCoordinator.SelfId() + 2
	}

	tdp.UnsignedTransactionsCalled = func() dataRetriever.ShardedDataCacherNotifier {
		return &testscommon.ShardedDataStub{
			RegisterOnAddedCalled: func(i func(key []byte, value interface{})) {},
			ShardDataStoreCalled: func(id string) (c storage.Cacher) {
				return &testscommon.CacherStub{
					PeekCalled: func(key []byte) (value interface{}, ok bool) {
						if reflect.DeepEqual(key, scrHash) {
							return scr, true
						}
						return nil, false
					},
					KeysCalled: func() [][]byte {
						return [][]byte{[]byte("key1"), []byte("key2")}
					},
					LenCalled: func() int {
						return 0
					},
				}
			},
			RemoveSetOfDataFromPoolCalled: func(keys [][]byte, id string) {},
			SearchFirstDataCalled: func(key []byte) (value interface{}, ok bool) {
				if reflect.DeepEqual(key, scrHash) {
					return scr, true
				}
				return nil, false
			},
			AddDataCalled: func(key []byte, data interface{}, sizeInBytes int, cacheId string) {
			},
		}
	}

	interProc, _ := container.Get(block.SmartContractResultBlock)
	tx, _ := tdp.UnsignedTransactions().SearchFirstData(scrHash)
	txs := make([]data.TransactionHandler, 0)
	txs = append(txs, tx.(data.TransactionHandler))
	err = interProc.AddIntermediateTransactions(txs)
	assert.Nil(t, err)

	body := &block.Body{MiniBlocks: []*block.MiniBlock{{Type: block.SmartContractResultBlock, ReceiverShardID: shardCoordinator.SelfId() + 1, TxHashes: [][]byte{scrHash}}}}
	err = tc.VerifyCreatedBlockTransactions(&block.Header{}, body)
	assert.Equal(t, process.ErrReceiptsHashMissmatch, err)
}

func TestTransactionCoordinator_SaveTxsToStorageSaveIntermediateTxsErrors(t *testing.T) {
	t.Parallel()

	tdp := initDataPool(txHash)
	retError := errors.New("save error")
	argsTransactionCoordinator := createMockTransactionCoordinatorArguments()
	argsTransactionCoordinator.ShardCoordinator = mock.NewMultiShardsCoordinatorMock(3)
	argsTransactionCoordinator.Accounts = initAccountsMock()
	argsTransactionCoordinator.MiniBlockPool = tdp.MiniBlocks()
	argsTransactionCoordinator.PreProcessors = createPreProcessorContainerWithDataPool(tdp, FeeHandlerMock())
	argsTransactionCoordinator.InterProcessors = &mock.InterimProcessorContainerMock{
		KeysCalled: func() []block.Type {
			return []block.Type{block.SmartContractResultBlock}
		},
		GetCalled: func(key block.Type) (handler process.IntermediateTransactionHandler, e error) {
			if key == block.SmartContractResultBlock {
				return &mock.IntermediateTransactionHandlerMock{
					SaveCurrentIntermediateTxToStorageCalled: func() error {
						return retError
					},
				}, nil
			}
			return nil, errors.New("invalid handler type")
		},
	}
	tc, err := NewTransactionCoordinator(argsTransactionCoordinator)
	assert.Nil(t, err)
	assert.NotNil(t, tc)

	body := &block.Body{}
	miniBlock := &block.MiniBlock{SenderShardID: 0, ReceiverShardID: 0, Type: block.TxBlock, TxHashes: [][]byte{txHash}}
	body.MiniBlocks = append(body.MiniBlocks, miniBlock)

	tc.RequestBlockTransactions(body)

	err = tc.SaveTxsToStorage(body)
	assert.Equal(t, retError, err)
}

func TestTransactionCoordinator_SaveTxsToStorageCallsSaveIntermediate(t *testing.T) {
	t.Parallel()

	tdp := initDataPool(txHash)
	intermediateTxWereSaved := false
	argsTransactionCoordinator := createMockTransactionCoordinatorArguments()
	argsTransactionCoordinator.ShardCoordinator = mock.NewMultiShardsCoordinatorMock(3)
	argsTransactionCoordinator.Accounts = initAccountsMock()
	argsTransactionCoordinator.MiniBlockPool = tdp.MiniBlocks()
	argsTransactionCoordinator.PreProcessors = createPreProcessorContainerWithDataPool(tdp, FeeHandlerMock())
	argsTransactionCoordinator.InterProcessors = &mock.InterimProcessorContainerMock{
		KeysCalled: func() []block.Type {
			return []block.Type{block.SmartContractResultBlock}
		},
		GetCalled: func(key block.Type) (handler process.IntermediateTransactionHandler, e error) {
			if key == block.SmartContractResultBlock {
				return &mock.IntermediateTransactionHandlerMock{
					SaveCurrentIntermediateTxToStorageCalled: func() error {
						intermediateTxWereSaved = true
						return nil
					},
				}, nil
			}
			return nil, errors.New("invalid handler type")
		},
	}
	tc, err := NewTransactionCoordinator(argsTransactionCoordinator)
	assert.Nil(t, err)
	assert.NotNil(t, tc)

	body := &block.Body{}
	miniBlock := &block.MiniBlock{SenderShardID: 0, ReceiverShardID: 0, Type: block.TxBlock, TxHashes: [][]byte{txHash}}
	body.MiniBlocks = append(body.MiniBlocks, miniBlock)

	tc.RequestBlockTransactions(body)

	err = tc.SaveTxsToStorage(body)
	assert.Nil(t, err)

	assert.True(t, intermediateTxWereSaved)
}

func TestTransactionCoordinator_PreprocessorsHasToBeOrderedRewardsAreLast(t *testing.T) {
	t.Parallel()

	dataPool := initDataPool(txHash)
	argsTransactionCoordinator := createMockTransactionCoordinatorArguments()
	argsTransactionCoordinator.ShardCoordinator = mock.NewMultiShardsCoordinatorMock(3)
	argsTransactionCoordinator.Accounts = initAccountsMock()
	argsTransactionCoordinator.MiniBlockPool = dataPool.MiniBlocks()
	argsTransactionCoordinator.PreProcessors = createPreProcessorContainerWithDataPool(dataPool, FeeHandlerMock())
	argsTransactionCoordinator.InterProcessors = createInterimProcessorContainer()
	tc, err := NewTransactionCoordinator(argsTransactionCoordinator)
	assert.Nil(t, err)
	assert.NotNil(t, tc)

	preProcLen := len(tc.keysTxPreProcs)
	lastKey := tc.keysTxPreProcs[preProcLen-1]

	assert.Equal(t, block.RewardsBlock, lastKey)
}

func TestTransactionCoordinator_CreateMarshalizedReceiptsShouldWork(t *testing.T) {
	t.Parallel()

	argsTransactionCoordinator := createMockTransactionCoordinatorArguments()
	tc, _ := NewTransactionCoordinator(argsTransactionCoordinator)

	mb1 := &block.MiniBlock{
		Type: block.SmartContractResultBlock,
	}
	mb2 := &block.MiniBlock{
		Type: block.ReceiptBlock,
	}

	mbsBatch := &batch.Batch{}
	marshalizedMb1, _ := tc.marshalizer.Marshal(mb1)
	marshalizedMb2, _ := tc.marshalizer.Marshal(mb2)
	mbsBatch.Data = append(mbsBatch.Data, marshalizedMb1)
	mbsBatch.Data = append(mbsBatch.Data, marshalizedMb2)
	expectedMarshalizedReceipts, _ := tc.marshalizer.Marshal(mbsBatch)

	tc.keysInterimProcs = append(tc.keysInterimProcs, block.SmartContractResultBlock)
	tc.keysInterimProcs = append(tc.keysInterimProcs, block.ReceiptBlock)

	tc.interimProcessors[block.SmartContractResultBlock] = &mock.IntermediateTransactionHandlerMock{
		GetCreatedInShardMiniBlockCalled: func() *block.MiniBlock {
			return mb1
		},
	}
	tc.interimProcessors[block.ReceiptBlock] = &mock.IntermediateTransactionHandlerMock{
		GetCreatedInShardMiniBlockCalled: func() *block.MiniBlock {
			return mb2
		},
	}

	marshalizedReceipts, err := tc.CreateMarshalizedReceipts()

	assert.Nil(t, err)
	assert.Equal(t, expectedMarshalizedReceipts, marshalizedReceipts)
}

func TestTransactionCoordinator_GetNumOfCrossInterMbsAndTxsShouldWork(t *testing.T) {
	t.Parallel()

	argsTransactionCoordinator := createMockTransactionCoordinatorArguments()
	tc, _ := NewTransactionCoordinator(argsTransactionCoordinator)

	tc.keysInterimProcs = append(tc.keysInterimProcs, block.SmartContractResultBlock)
	tc.keysInterimProcs = append(tc.keysInterimProcs, block.ReceiptBlock)

	tc.interimProcessors[block.SmartContractResultBlock] = &mock.IntermediateTransactionHandlerMock{
		GetNumOfCrossInterMbsAndTxsCalled: func() (int, int) {
			return 2, 2
		},
	}
	tc.interimProcessors[block.ReceiptBlock] = &mock.IntermediateTransactionHandlerMock{
		GetNumOfCrossInterMbsAndTxsCalled: func() (int, int) {
			return 3, 8
		},
	}

	numMbs, numTxs := tc.getNumOfCrossInterMbsAndTxs()

	assert.Equal(t, 5, numMbs)
	assert.Equal(t, 10, numTxs)
}

func TestTransactionCoordinator_IsMaxBlockSizeReachedShouldWork(t *testing.T) {
	t.Parallel()

	argsTransactionCoordinator := createMockTransactionCoordinatorArguments()
	argsTransactionCoordinator.BlockSizeComputation = &testscommon.BlockSizeComputationStub{
		IsMaxBlockSizeWithoutThrottleReachedCalled: func(i int, i2 int) bool {
			return i+i2 > 4
		},
	}
	tc, _ := NewTransactionCoordinator(argsTransactionCoordinator)

	tc.keysTxPreProcs = append(tc.keysTxPreProcs, block.TxBlock)

	body := &block.Body{
		MiniBlocks: make([]*block.MiniBlock, 0),
	}

	mb1 := &block.MiniBlock{
		Type:            block.TxBlock,
		ReceiverShardID: 0,
		TxHashes:        [][]byte{[]byte("txHash1")},
	}
	mb2 := &block.MiniBlock{
		Type:            block.TxBlock,
		ReceiverShardID: 1,
		TxHashes:        [][]byte{[]byte("txHash2")},
	}
	body.MiniBlocks = append(body.MiniBlocks, mb1)
	body.MiniBlocks = append(body.MiniBlocks, mb2)

	tc.txPreProcessors[block.TxBlock] = &mock.PreProcessorMock{
		GetAllCurrentUsedTxsCalled: func() map[string]data.TransactionHandler {
			allTxs := make(map[string]data.TransactionHandler)
			allTxs["txHash2"] = &transaction.Transaction{
				RcvAddr: make([]byte, 0),
			}
			return allTxs
		},
	}
	assert.False(t, tc.isMaxBlockSizeReached(body))

	tc.txPreProcessors[block.TxBlock] = &mock.PreProcessorMock{
		GetAllCurrentUsedTxsCalled: func() map[string]data.TransactionHandler {
			allTxs := make(map[string]data.TransactionHandler)
			allTxs["txHash2"] = &transaction.Transaction{
				RcvAddr: make([]byte, core.NumInitCharactersForScAddress+1),
			}
			return allTxs
		},
	}
	assert.True(t, tc.isMaxBlockSizeReached(body))
}

func TestTransactionCoordinator_GetNumOfCrossShardScCallsShouldWork(t *testing.T) {
	t.Parallel()

	mb := &block.MiniBlock{
		Type:     block.TxBlock,
		TxHashes: [][]byte{[]byte("txHash1")},
	}

	allTxs := make(map[string]data.TransactionHandler)

	mb.ReceiverShardID = 0
	assert.Equal(t, 0, getNumOfCrossShardScCallsOrSpecialTxs(mb, allTxs, 0))

	mb.ReceiverShardID = 1
	assert.Equal(t, 1, getNumOfCrossShardScCallsOrSpecialTxs(mb, allTxs, 0))

	allTxs["txHash1"] = &transaction.Transaction{
		RcvAddr:     make([]byte, 0),
		RcvUserName: make([]byte, 0),
	}
	assert.Equal(t, 0, getNumOfCrossShardScCallsOrSpecialTxs(mb, allTxs, 0))

	allTxs["txHash1"] = &transaction.Transaction{
		RcvAddr:     make([]byte, core.NumInitCharactersForScAddress+1),
		RcvUserName: make([]byte, 0),
	}
	assert.Equal(t, 1, getNumOfCrossShardScCallsOrSpecialTxs(mb, allTxs, 0))
}

func TestTransactionCoordinator_GetNumOfCrossShardSpecialTxsShouldWork(t *testing.T) {
	t.Parallel()

	mb := &block.MiniBlock{
		Type:     block.TxBlock,
		TxHashes: [][]byte{[]byte("txHash1")},
	}

	allTxs := make(map[string]data.TransactionHandler)

	mb.ReceiverShardID = 0
	assert.Equal(t, 0, getNumOfCrossShardScCallsOrSpecialTxs(mb, allTxs, 0))

	mb.ReceiverShardID = 1
	assert.Equal(t, 1, getNumOfCrossShardScCallsOrSpecialTxs(mb, allTxs, 0))

	allTxs["txHash1"] = &transaction.Transaction{
		RcvAddr:     make([]byte, 0),
		RcvUserName: make([]byte, 0),
	}
	assert.Equal(t, 0, getNumOfCrossShardScCallsOrSpecialTxs(mb, allTxs, 0))

	allTxs["txHash1"] = &transaction.Transaction{
		RcvAddr:     make([]byte, 0),
		RcvUserName: []byte("username"),
	}
	assert.Equal(t, 1, getNumOfCrossShardScCallsOrSpecialTxs(mb, allTxs, 0))
}

func TestTransactionCoordinator_VerifyCreatedMiniBlocksShouldReturnWhenEpochIsNotEnabled(t *testing.T) {
	t.Parallel()

	dataPool := initDataPool(txHash)
	txCoordinatorArgs := ArgTransactionCoordinator{
		Hasher:                            &hashingMocks.HasherMock{},
		Marshalizer:                       &mock.MarshalizerMock{},
		ShardCoordinator:                  mock.NewMultiShardsCoordinatorMock(3),
		Accounts:                          initAccountsMock(),
		MiniBlockPool:                     dataPool.MiniBlocks(),
		RequestHandler:                    &testscommon.RequestHandlerStub{},
		PreProcessors:                     createPreProcessorContainerWithDataPool(dataPool, FeeHandlerMock()),
		InterProcessors:                   createInterimProcessorContainer(),
		GasHandler:                        &testscommon.GasHandlerStub{},
		FeeHandler:                        &mock.FeeAccumulatorStub{},
		BlockSizeComputation:              &testscommon.BlockSizeComputationStub{},
		BalanceComputation:                &testscommon.BalanceComputationStub{},
		EconomicsFee:                      &mock.FeeHandlerStub{},
		TxTypeHandler:                     &testscommon.TxTypeHandlerMock{},
		BlockGasAndFeesReCheckEnableEpoch: 1,
		ScheduledMiniBlocksEnableEpoch:    2,
		TransactionsLogProcessor:          &mock.TxLogsProcessorStub{},
	}
	tc, err := NewTransactionCoordinator(txCoordinatorArgs)
	assert.Nil(t, err)
	assert.NotNil(t, tc)

	header := &block.Header{}
	body := &block.Body{}

	err = tc.VerifyCreatedMiniBlocks(header, body)
	assert.Nil(t, err)
}

func TestTransactionCoordinator_VerifyCreatedMiniBlocksShouldErrMaxGasLimitPerMiniBlockInReceiverShardIsReached(t *testing.T) {
	t.Parallel()

	maxGasLimitPerBlock := uint64(1500000000)
	dataPool := initDataPool(txHash)
	txCoordinatorArgs := ArgTransactionCoordinator{
		Hasher:               &hashingMocks.HasherMock{},
		Marshalizer:          &mock.MarshalizerMock{},
		ShardCoordinator:     mock.NewMultiShardsCoordinatorMock(3),
		Accounts:             initAccountsMock(),
		MiniBlockPool:        dataPool.MiniBlocks(),
		RequestHandler:       &testscommon.RequestHandlerStub{},
		PreProcessors:        createPreProcessorContainerWithDataPool(dataPool, FeeHandlerMock()),
		InterProcessors:      createInterimProcessorContainer(),
		GasHandler:           &testscommon.GasHandlerStub{},
		FeeHandler:           &mock.FeeAccumulatorStub{},
		BlockSizeComputation: &testscommon.BlockSizeComputationStub{},
		BalanceComputation:   &testscommon.BalanceComputationStub{},
		EconomicsFee: &mock.FeeHandlerStub{
			ComputeGasLimitCalled: func(tx data.TransactionWithFeeHandler) uint64 {
				return maxGasLimitPerBlock + 1
			},
			MaxGasLimitPerBlockCalled: func(shardID uint32) uint64 {
				return maxGasLimitPerBlock
			},
		},
		TxTypeHandler:                     &testscommon.TxTypeHandlerMock{},
		BlockGasAndFeesReCheckEnableEpoch: 0,
		ScheduledMiniBlocksEnableEpoch:    2,
		TransactionsLogProcessor:          &mock.TxLogsProcessorStub{},
	}

	tc, err := NewTransactionCoordinator(txCoordinatorArgs)
	assert.Nil(t, err)
	assert.NotNil(t, tc)

	tc.txPreProcessors[block.TxBlock] = &mock.PreProcessorMock{
		GetAllCurrentUsedTxsCalled: func() map[string]data.TransactionHandler {
			allTxs := make(map[string]data.TransactionHandler)
			allTxs[string(txHash)] = &transaction.Transaction{}
			return allTxs
		},
	}

	header := &block.Header{}
	body := &block.Body{
		MiniBlocks: []*block.MiniBlock{
			{
				TxHashes:        [][]byte{txHash},
				ReceiverShardID: 1,
			},
		},
	}

	err = tc.VerifyCreatedMiniBlocks(header, body)
	assert.Equal(t, process.ErrMaxGasLimitPerMiniBlockInReceiverShardIsReached, err)
}

func TestTransactionCoordinator_VerifyCreatedMiniBlocksShouldErrMaxAccumulatedFeesExceeded(t *testing.T) {
	t.Parallel()

	maxGasLimitPerBlock := uint64(1500000000)
	dataPool := initDataPool(txHash)
	txCoordinatorArgs := ArgTransactionCoordinator{
		Hasher:               &hashingMocks.HasherMock{},
		Marshalizer:          &mock.MarshalizerMock{},
		ShardCoordinator:     mock.NewMultiShardsCoordinatorMock(3),
		Accounts:             initAccountsMock(),
		MiniBlockPool:        dataPool.MiniBlocks(),
		RequestHandler:       &testscommon.RequestHandlerStub{},
		PreProcessors:        createPreProcessorContainerWithDataPool(dataPool, FeeHandlerMock()),
		InterProcessors:      createInterimProcessorContainer(),
		GasHandler:           &testscommon.GasHandlerStub{},
		FeeHandler:           &mock.FeeAccumulatorStub{},
		BlockSizeComputation: &testscommon.BlockSizeComputationStub{},
		BalanceComputation:   &testscommon.BalanceComputationStub{},
		EconomicsFee: &mock.FeeHandlerStub{
			ComputeGasLimitCalled: func(tx data.TransactionWithFeeHandler) uint64 {
				return maxGasLimitPerBlock
			},
			MaxGasLimitPerBlockCalled: func(shardID uint32) uint64 {
				return maxGasLimitPerBlock
			},
			DeveloperPercentageCalled: func() float64 {
				return 0.1
			},
		},
		TxTypeHandler:                     &testscommon.TxTypeHandlerMock{},
		BlockGasAndFeesReCheckEnableEpoch: 0,
		ScheduledMiniBlocksEnableEpoch:    2,
		TransactionsLogProcessor:          &mock.TxLogsProcessorStub{},
	}

	tc, err := NewTransactionCoordinator(txCoordinatorArgs)
	assert.Nil(t, err)
	assert.NotNil(t, tc)

	tc.txPreProcessors[block.TxBlock] = &mock.PreProcessorMock{
		GetAllCurrentUsedTxsCalled: func() map[string]data.TransactionHandler {
			allTxs := make(map[string]data.TransactionHandler)
			allTxs[string(txHash)] = &transaction.Transaction{
				GasLimit: 100,
				GasPrice: 1,
			}
			return allTxs
		},
	}

	header := &block.Header{
		AccumulatedFees: big.NewInt(101),
		DeveloperFees:   big.NewInt(10),
	}
	body := &block.Body{
		MiniBlocks: []*block.MiniBlock{
			{
				TxHashes:        [][]byte{txHash},
				ReceiverShardID: 1,
			},
		},
	}

	err = tc.VerifyCreatedMiniBlocks(header, body)
	assert.Equal(t, process.ErrMaxAccumulatedFeesExceeded, err)
}

func TestTransactionCoordinator_VerifyCreatedMiniBlocksShouldErrMaxDeveloperFeesExceeded(t *testing.T) {
	t.Parallel()

	maxGasLimitPerBlock := uint64(1500000000)
	dataPool := initDataPool(txHash)
	txCoordinatorArgs := ArgTransactionCoordinator{
		Hasher:               &hashingMocks.HasherMock{},
		Marshalizer:          &mock.MarshalizerMock{},
		ShardCoordinator:     mock.NewMultiShardsCoordinatorMock(3),
		Accounts:             initAccountsMock(),
		MiniBlockPool:        dataPool.MiniBlocks(),
		RequestHandler:       &testscommon.RequestHandlerStub{},
		PreProcessors:        createPreProcessorContainerWithDataPool(dataPool, FeeHandlerMock()),
		InterProcessors:      createInterimProcessorContainer(),
		GasHandler:           &testscommon.GasHandlerStub{},
		FeeHandler:           &mock.FeeAccumulatorStub{},
		BlockSizeComputation: &testscommon.BlockSizeComputationStub{},
		BalanceComputation:   &testscommon.BalanceComputationStub{},
		EconomicsFee: &mock.FeeHandlerStub{
			ComputeGasLimitCalled: func(tx data.TransactionWithFeeHandler) uint64 {
				return maxGasLimitPerBlock
			},
			MaxGasLimitPerBlockCalled: func(shardID uint32) uint64 {
				return maxGasLimitPerBlock
			},
			DeveloperPercentageCalled: func() float64 {
				return 0.1
			},
		},
		TxTypeHandler:                     &testscommon.TxTypeHandlerMock{},
		BlockGasAndFeesReCheckEnableEpoch: 0,
		ScheduledMiniBlocksEnableEpoch:    2,
		TransactionsLogProcessor:          &mock.TxLogsProcessorStub{},
	}

	tc, err := NewTransactionCoordinator(txCoordinatorArgs)
	assert.Nil(t, err)
	assert.NotNil(t, tc)

	tc.txPreProcessors[block.TxBlock] = &mock.PreProcessorMock{
		GetAllCurrentUsedTxsCalled: func() map[string]data.TransactionHandler {
			allTxs := make(map[string]data.TransactionHandler)
			allTxs[string(txHash)] = &transaction.Transaction{
				GasLimit: 100,
				GasPrice: 1,
			}
			return allTxs
		},
	}

	header := &block.Header{
		AccumulatedFees: big.NewInt(100),
		DeveloperFees:   big.NewInt(11),
	}
	body := &block.Body{
		MiniBlocks: []*block.MiniBlock{
			{
				TxHashes:        [][]byte{txHash},
				ReceiverShardID: 1,
			},
		},
	}

	err = tc.VerifyCreatedMiniBlocks(header, body)
	assert.Equal(t, process.ErrMaxDeveloperFeesExceeded, err)
}

func TestTransactionCoordinator_VerifyCreatedMiniBlocksShouldWork(t *testing.T) {
	t.Parallel()

	maxGasLimitPerBlock := uint64(1500000000)
	dataPool := initDataPool(txHash)
	txCoordinatorArgs := ArgTransactionCoordinator{
		Hasher:               &hashingMocks.HasherMock{},
		Marshalizer:          &mock.MarshalizerMock{},
		ShardCoordinator:     mock.NewMultiShardsCoordinatorMock(3),
		Accounts:             initAccountsMock(),
		MiniBlockPool:        dataPool.MiniBlocks(),
		RequestHandler:       &testscommon.RequestHandlerStub{},
		PreProcessors:        createPreProcessorContainerWithDataPool(dataPool, FeeHandlerMock()),
		InterProcessors:      createInterimProcessorContainer(),
		GasHandler:           &testscommon.GasHandlerStub{},
		FeeHandler:           &mock.FeeAccumulatorStub{},
		BlockSizeComputation: &testscommon.BlockSizeComputationStub{},
		BalanceComputation:   &testscommon.BalanceComputationStub{},
		EconomicsFee: &mock.FeeHandlerStub{
			ComputeGasLimitCalled: func(tx data.TransactionWithFeeHandler) uint64 {
				return maxGasLimitPerBlock
			},
			MaxGasLimitPerBlockCalled: func(shardID uint32) uint64 {
				return maxGasLimitPerBlock
			},
			DeveloperPercentageCalled: func() float64 {
				return 0.1
			},
		},
		TxTypeHandler:                     &testscommon.TxTypeHandlerMock{},
		BlockGasAndFeesReCheckEnableEpoch: 0,
		ScheduledMiniBlocksEnableEpoch:    2,
		TransactionsLogProcessor:          &mock.TxLogsProcessorStub{},
	}

	tc, err := NewTransactionCoordinator(txCoordinatorArgs)
	assert.Nil(t, err)
	assert.NotNil(t, tc)

	tc.txPreProcessors[block.TxBlock] = &mock.PreProcessorMock{
		GetAllCurrentUsedTxsCalled: func() map[string]data.TransactionHandler {
			allTxs := make(map[string]data.TransactionHandler)
			allTxs[string(txHash)] = &transaction.Transaction{
				GasLimit: 100,
				GasPrice: 1,
			}
			return allTxs
		},
	}

	header := &block.Header{
		AccumulatedFees: big.NewInt(100),
		DeveloperFees:   big.NewInt(10),
	}
	body := &block.Body{
		MiniBlocks: []*block.MiniBlock{
			{
				TxHashes:        [][]byte{txHash},
				ReceiverShardID: 1,
			},
		},
	}

	err = tc.VerifyCreatedMiniBlocks(header, body)
	assert.Nil(t, err)
}

func TestTransactionCoordinator_GetAllTransactionsShouldWork(t *testing.T) {
	t.Parallel()

	dataPool := initDataPool(txHash)
	txCoordinatorArgs := ArgTransactionCoordinator{
		Hasher:                            &hashingMocks.HasherMock{},
		Marshalizer:                       &mock.MarshalizerMock{},
		ShardCoordinator:                  mock.NewMultiShardsCoordinatorMock(3),
		Accounts:                          initAccountsMock(),
		MiniBlockPool:                     dataPool.MiniBlocks(),
		RequestHandler:                    &testscommon.RequestHandlerStub{},
		PreProcessors:                     createPreProcessorContainerWithDataPool(dataPool, FeeHandlerMock()),
		InterProcessors:                   createInterimProcessorContainer(),
		GasHandler:                        &testscommon.GasHandlerStub{},
		FeeHandler:                        &mock.FeeAccumulatorStub{},
		BlockSizeComputation:              &testscommon.BlockSizeComputationStub{},
		BalanceComputation:                &testscommon.BalanceComputationStub{},
		EconomicsFee:                      &mock.FeeHandlerStub{},
		TxTypeHandler:                     &testscommon.TxTypeHandlerMock{},
		BlockGasAndFeesReCheckEnableEpoch: 0,
		ScheduledMiniBlocksEnableEpoch:    2,
		TransactionsLogProcessor:          &mock.TxLogsProcessorStub{},
	}
	tc, err := NewTransactionCoordinator(txCoordinatorArgs)
	assert.Nil(t, err)
	assert.NotNil(t, tc)

	tx1 := &transaction.Transaction{Nonce: 1}
	tx2 := &transaction.Transaction{Nonce: 2}
	tx3 := &transaction.Transaction{Nonce: 3}

	txHash1 := "hash1"
	txHash2 := "hash2"
	txHash3 := "hash3"

	tc.txPreProcessors[block.TxBlock] = &mock.PreProcessorMock{
		GetAllCurrentUsedTxsCalled: func() map[string]data.TransactionHandler {
			allTxs := make(map[string]data.TransactionHandler)
			allTxs[txHash1] = tx1
			allTxs[txHash2] = tx2
			allTxs[txHash3] = tx3
			return allTxs
		},
	}

	body := &block.Body{
		MiniBlocks: []*block.MiniBlock{
			{},
		},
	}

	mapMiniBlockTypeAllTxs := tc.getAllTransactions(body)

	require.NotNil(t, mapMiniBlockTypeAllTxs)
	require.Equal(t, 1, len(mapMiniBlockTypeAllTxs))

	mapAllTxs := mapMiniBlockTypeAllTxs[block.TxBlock]

	require.NotNil(t, mapAllTxs)
	require.Equal(t, 3, len(mapAllTxs))

	assert.Equal(t, tx1, mapAllTxs[txHash1])
	assert.Equal(t, tx2, mapAllTxs[txHash2])
	assert.Equal(t, tx3, mapAllTxs[txHash3])
}

func TestTransactionCoordinator_VerifyGasLimitShouldErrMaxGasLimitPerMiniBlockInReceiverShardIsReached(t *testing.T) {
	t.Parallel()

	tx1GasLimit := uint64(100)
	tx2GasLimit := uint64(200)
	tx3GasLimit := uint64(300)

	dataPool := initDataPool(txHash)
	txCoordinatorArgs := ArgTransactionCoordinator{
		Hasher:               &hashingMocks.HasherMock{},
		Marshalizer:          &mock.MarshalizerMock{},
		ShardCoordinator:     mock.NewMultiShardsCoordinatorMock(3),
		Accounts:             initAccountsMock(),
		MiniBlockPool:        dataPool.MiniBlocks(),
		RequestHandler:       &testscommon.RequestHandlerStub{},
		PreProcessors:        createPreProcessorContainerWithDataPool(dataPool, FeeHandlerMock()),
		InterProcessors:      createInterimProcessorContainer(),
		GasHandler:           &testscommon.GasHandlerStub{},
		FeeHandler:           &mock.FeeAccumulatorStub{},
		BlockSizeComputation: &testscommon.BlockSizeComputationStub{},
		BalanceComputation:   &testscommon.BalanceComputationStub{},
		EconomicsFee: &mock.FeeHandlerStub{
			MaxGasLimitPerBlockCalled: func(shardID uint32) uint64 {
				return tx1GasLimit + tx2GasLimit + tx3GasLimit - 1
			},
			ComputeGasLimitCalled: func(tx data.TransactionWithFeeHandler) uint64 {
				return tx.GetGasLimit()
			},
		},
		TxTypeHandler:                     &testscommon.TxTypeHandlerMock{},
		BlockGasAndFeesReCheckEnableEpoch: 0,
		ScheduledMiniBlocksEnableEpoch:    2,
		TransactionsLogProcessor:          &mock.TxLogsProcessorStub{},
	}
	tc, err := NewTransactionCoordinator(txCoordinatorArgs)
	assert.Nil(t, err)
	assert.NotNil(t, tc)

	tx1 := &transaction.Transaction{Nonce: 1, GasLimit: tx1GasLimit}
	tx2 := &transaction.Transaction{Nonce: 2, GasLimit: tx2GasLimit}
	tx3 := &transaction.Transaction{Nonce: 3, GasLimit: tx3GasLimit}

	txHash1 := "hash1"
	txHash2 := "hash2"
	txHash3 := "hash3"

	tc.txPreProcessors[block.TxBlock] = &mock.PreProcessorMock{
		GetAllCurrentUsedTxsCalled: func() map[string]data.TransactionHandler {
			allTxs := make(map[string]data.TransactionHandler)
			allTxs[txHash1] = tx1
			allTxs[txHash2] = tx2
			allTxs[txHash3] = tx3
			return allTxs
		},
	}

	body := &block.Body{
		MiniBlocks: []*block.MiniBlock{
			{
				Type:            block.TxBlock,
				ReceiverShardID: 0,
			},
			{
				Type:            block.SmartContractResultBlock,
				ReceiverShardID: 1,
			},
			{
				Type:            block.TxBlock,
				TxHashes:        [][]byte{[]byte(txHash1), []byte(txHash2), []byte(txHash3)},
				ReceiverShardID: 1,
			},
		},
	}

	mapMiniBlockTypeAllTxs := make(map[block.Type]map[string]data.TransactionHandler)

	mapAllTxs := make(map[string]data.TransactionHandler)
	mapAllTxs[txHash1] = tx1
	mapAllTxs[txHash2] = tx2
	mapAllTxs[txHash3] = tx3

	mapMiniBlockTypeAllTxs[block.TxBlock] = mapAllTxs

	err = tc.verifyGasLimit(body, mapMiniBlockTypeAllTxs)
	assert.Equal(t, process.ErrMaxGasLimitPerMiniBlockInReceiverShardIsReached, err)
}

func TestTransactionCoordinator_VerifyGasLimitShouldWork(t *testing.T) {
	t.Parallel()

	tx1GasLimit := uint64(100)
	tx2GasLimit := uint64(200)
	tx3GasLimit := uint64(300)

	dataPool := initDataPool(txHash)
	txCoordinatorArgs := ArgTransactionCoordinator{
		Hasher:               &hashingMocks.HasherMock{},
		Marshalizer:          &mock.MarshalizerMock{},
		ShardCoordinator:     mock.NewMultiShardsCoordinatorMock(3),
		Accounts:             initAccountsMock(),
		MiniBlockPool:        dataPool.MiniBlocks(),
		RequestHandler:       &testscommon.RequestHandlerStub{},
		PreProcessors:        createPreProcessorContainerWithDataPool(dataPool, FeeHandlerMock()),
		InterProcessors:      createInterimProcessorContainer(),
		GasHandler:           &testscommon.GasHandlerStub{},
		FeeHandler:           &mock.FeeAccumulatorStub{},
		BlockSizeComputation: &testscommon.BlockSizeComputationStub{},
		BalanceComputation:   &testscommon.BalanceComputationStub{},
		EconomicsFee: &mock.FeeHandlerStub{
			MaxGasLimitPerBlockCalled: func(shardID uint32) uint64 {
				return tx1GasLimit + tx2GasLimit + tx3GasLimit
			},
			ComputeGasLimitCalled: func(tx data.TransactionWithFeeHandler) uint64 {
				return tx.GetGasLimit()
			},
		},
		TxTypeHandler:                     &testscommon.TxTypeHandlerMock{},
		BlockGasAndFeesReCheckEnableEpoch: 0,
		ScheduledMiniBlocksEnableEpoch:    2,
		TransactionsLogProcessor:          &mock.TxLogsProcessorStub{},
	}
	tc, err := NewTransactionCoordinator(txCoordinatorArgs)
	assert.Nil(t, err)
	assert.NotNil(t, tc)

	tx1 := &transaction.Transaction{Nonce: 1, GasLimit: tx1GasLimit}
	tx2 := &transaction.Transaction{Nonce: 2, GasLimit: tx2GasLimit}
	tx3 := &transaction.Transaction{Nonce: 3, GasLimit: tx3GasLimit}

	txHash1 := "hash1"
	txHash2 := "hash2"
	txHash3 := "hash3"

	tc.txPreProcessors[block.TxBlock] = &mock.PreProcessorMock{
		GetAllCurrentUsedTxsCalled: func() map[string]data.TransactionHandler {
			allTxs := make(map[string]data.TransactionHandler)
			allTxs[txHash1] = tx1
			allTxs[txHash2] = tx2
			allTxs[txHash3] = tx3
			return allTxs
		},
	}

	body := &block.Body{
		MiniBlocks: []*block.MiniBlock{
			{
				Type:            block.TxBlock,
				ReceiverShardID: 0,
			},
			{
				Type:            block.SmartContractResultBlock,
				ReceiverShardID: 1,
			},
			{
				Type:            block.TxBlock,
				TxHashes:        [][]byte{[]byte(txHash1), []byte(txHash2), []byte(txHash3)},
				ReceiverShardID: 1,
			},
		},
	}

	mapMiniBlockTypeAllTxs := make(map[block.Type]map[string]data.TransactionHandler)

	mapAllTxs := make(map[string]data.TransactionHandler)
	mapAllTxs[txHash1] = tx1
	mapAllTxs[txHash2] = tx2
	mapAllTxs[txHash3] = tx3

	mapMiniBlockTypeAllTxs[block.TxBlock] = mapAllTxs

	err = tc.verifyGasLimit(body, mapMiniBlockTypeAllTxs)
	assert.Nil(t, err)
}

func TestTransactionCoordinator_CheckGasConsumedByMiniBlockInReceiverShardShouldErrMissingTransaction(t *testing.T) {
	t.Parallel()

	dataPool := initDataPool(txHash)
	txCoordinatorArgs := ArgTransactionCoordinator{
		Hasher:                            &hashingMocks.HasherMock{},
		Marshalizer:                       &mock.MarshalizerMock{},
		ShardCoordinator:                  mock.NewMultiShardsCoordinatorMock(3),
		Accounts:                          initAccountsMock(),
		MiniBlockPool:                     dataPool.MiniBlocks(),
		RequestHandler:                    &testscommon.RequestHandlerStub{},
		PreProcessors:                     createPreProcessorContainerWithDataPool(dataPool, FeeHandlerMock()),
		InterProcessors:                   createInterimProcessorContainer(),
		GasHandler:                        &testscommon.GasHandlerStub{},
		FeeHandler:                        &mock.FeeAccumulatorStub{},
		BlockSizeComputation:              &testscommon.BlockSizeComputationStub{},
		BalanceComputation:                &testscommon.BalanceComputationStub{},
		EconomicsFee:                      &mock.FeeHandlerStub{},
		TxTypeHandler:                     &testscommon.TxTypeHandlerMock{},
		BlockGasAndFeesReCheckEnableEpoch: 0,
		ScheduledMiniBlocksEnableEpoch:    2,
		TransactionsLogProcessor:          &mock.TxLogsProcessorStub{},
	}
	tc, err := NewTransactionCoordinator(txCoordinatorArgs)
	assert.Nil(t, err)
	assert.NotNil(t, tc)

	mb := &block.MiniBlock{
		Type:            block.TxBlock,
		TxHashes:        [][]byte{[]byte("hash1"), []byte("hash2"), []byte("hash3")},
		ReceiverShardID: 1,
	}

	err = tc.checkGasConsumedByMiniBlockInReceiverShard(mb, nil)
	assert.Equal(t, err, process.ErrMissingTransaction)
}

func TestTransactionCoordinator_CheckGasConsumedByMiniBlockInReceiverShardShouldErrSubtractionOverflow(t *testing.T) {
	t.Parallel()

	tx1GasLimit := uint64(100)

	dataPool := initDataPool(txHash)
	txCoordinatorArgs := ArgTransactionCoordinator{
		Hasher:               &hashingMocks.HasherMock{},
		Marshalizer:          &mock.MarshalizerMock{},
		ShardCoordinator:     mock.NewMultiShardsCoordinatorMock(3),
		Accounts:             initAccountsMock(),
		MiniBlockPool:        dataPool.MiniBlocks(),
		RequestHandler:       &testscommon.RequestHandlerStub{},
		PreProcessors:        createPreProcessorContainerWithDataPool(dataPool, FeeHandlerMock()),
		InterProcessors:      createInterimProcessorContainer(),
		GasHandler:           &testscommon.GasHandlerStub{},
		FeeHandler:           &mock.FeeAccumulatorStub{},
		BlockSizeComputation: &testscommon.BlockSizeComputationStub{},
		BalanceComputation:   &testscommon.BalanceComputationStub{},
		EconomicsFee: &mock.FeeHandlerStub{
			ComputeGasLimitCalled: func(tx data.TransactionWithFeeHandler) uint64 {
				return tx.GetGasLimit() + 1
			},
		},
		TxTypeHandler: &testscommon.TxTypeHandlerMock{
			ComputeTransactionTypeCalled: func(tx data.TransactionHandler) (process.TransactionType, process.TransactionType) {
				return process.MoveBalance, process.SCInvoking
			},
		},
		BlockGasAndFeesReCheckEnableEpoch: 0,
		ScheduledMiniBlocksEnableEpoch:    2,
		TransactionsLogProcessor:          &mock.TxLogsProcessorStub{},
	}
	tc, err := NewTransactionCoordinator(txCoordinatorArgs)
	assert.Nil(t, err)
	assert.NotNil(t, tc)

	tx1 := &transaction.Transaction{Nonce: 1, GasLimit: tx1GasLimit}
	txHash1 := "hash1"

	mapAllTxs := make(map[string]data.TransactionHandler)
	mapAllTxs[txHash1] = tx1

	mb := &block.MiniBlock{
		Type:            block.TxBlock,
		TxHashes:        [][]byte{[]byte(txHash1)},
		ReceiverShardID: 1,
	}

	err = tc.checkGasConsumedByMiniBlockInReceiverShard(mb, mapAllTxs)
	assert.Equal(t, err, core.ErrSubtractionOverflow)
}

func TestTransactionCoordinator_CheckGasConsumedByMiniBlockInReceiverShardShouldErrAdditionOverflow(t *testing.T) {
	t.Parallel()

	tx1GasLimit := uint64(math.MaxUint64)
	tx2GasLimit := uint64(1)

	dataPool := initDataPool(txHash)
	txCoordinatorArgs := ArgTransactionCoordinator{
		Hasher:               &hashingMocks.HasherMock{},
		Marshalizer:          &mock.MarshalizerMock{},
		ShardCoordinator:     mock.NewMultiShardsCoordinatorMock(3),
		Accounts:             initAccountsMock(),
		MiniBlockPool:        dataPool.MiniBlocks(),
		RequestHandler:       &testscommon.RequestHandlerStub{},
		PreProcessors:        createPreProcessorContainerWithDataPool(dataPool, FeeHandlerMock()),
		InterProcessors:      createInterimProcessorContainer(),
		GasHandler:           &testscommon.GasHandlerStub{},
		FeeHandler:           &mock.FeeAccumulatorStub{},
		BlockSizeComputation: &testscommon.BlockSizeComputationStub{},
		BalanceComputation:   &testscommon.BalanceComputationStub{},
		EconomicsFee: &mock.FeeHandlerStub{
			ComputeGasLimitCalled: func(tx data.TransactionWithFeeHandler) uint64 {
				return 0
			},
		},
		TxTypeHandler: &testscommon.TxTypeHandlerMock{
			ComputeTransactionTypeCalled: func(tx data.TransactionHandler) (process.TransactionType, process.TransactionType) {
				return process.MoveBalance, process.SCInvoking
			},
		},
		BlockGasAndFeesReCheckEnableEpoch: 0,
		ScheduledMiniBlocksEnableEpoch:    2,
		TransactionsLogProcessor:          &mock.TxLogsProcessorStub{},
	}
	tc, err := NewTransactionCoordinator(txCoordinatorArgs)
	assert.Nil(t, err)
	assert.NotNil(t, tc)

	tx1 := &transaction.Transaction{Nonce: 1, GasLimit: tx1GasLimit}
	tx2 := &transaction.Transaction{Nonce: 2, GasLimit: tx2GasLimit}

	txHash1 := "hash1"
	txHash2 := "hash2"

	mapAllTxs := make(map[string]data.TransactionHandler)
	mapAllTxs[txHash1] = tx1
	mapAllTxs[txHash2] = tx2

	mb := &block.MiniBlock{
		Type:            block.TxBlock,
		TxHashes:        [][]byte{[]byte(txHash1), []byte(txHash2)},
		ReceiverShardID: 1,
	}

	err = tc.checkGasConsumedByMiniBlockInReceiverShard(mb, mapAllTxs)
	assert.Equal(t, err, core.ErrAdditionOverflow)
}

func TestTransactionCoordinator_CheckGasConsumedByMiniBlockInReceiverShardShouldErrMaxGasLimitPerMiniBlockInReceiverShardIsReached(t *testing.T) {
	t.Parallel()

	tx1GasLimit := uint64(100)
	tx2GasLimit := uint64(200)
	tx3GasLimit := uint64(300)

	dataPool := initDataPool(txHash)
	txCoordinatorArgs := ArgTransactionCoordinator{
		Hasher:               &hashingMocks.HasherMock{},
		Marshalizer:          &mock.MarshalizerMock{},
		ShardCoordinator:     mock.NewMultiShardsCoordinatorMock(3),
		Accounts:             initAccountsMock(),
		MiniBlockPool:        dataPool.MiniBlocks(),
		RequestHandler:       &testscommon.RequestHandlerStub{},
		PreProcessors:        createPreProcessorContainerWithDataPool(dataPool, FeeHandlerMock()),
		InterProcessors:      createInterimProcessorContainer(),
		GasHandler:           &testscommon.GasHandlerStub{},
		FeeHandler:           &mock.FeeAccumulatorStub{},
		BlockSizeComputation: &testscommon.BlockSizeComputationStub{},
		BalanceComputation:   &testscommon.BalanceComputationStub{},
		EconomicsFee: &mock.FeeHandlerStub{
			MaxGasLimitPerBlockCalled: func(shardID uint32) uint64 {
				return tx1GasLimit + tx2GasLimit + tx3GasLimit - 1
			},
			ComputeGasLimitCalled: func(tx data.TransactionWithFeeHandler) uint64 {
				return tx.GetGasLimit()
			},
		},
		TxTypeHandler:                     &testscommon.TxTypeHandlerMock{},
		BlockGasAndFeesReCheckEnableEpoch: 0,
		ScheduledMiniBlocksEnableEpoch:    2,
		TransactionsLogProcessor:          &mock.TxLogsProcessorStub{},
	}
	tc, err := NewTransactionCoordinator(txCoordinatorArgs)
	assert.Nil(t, err)
	assert.NotNil(t, tc)

	tx1 := &transaction.Transaction{Nonce: 1, GasLimit: tx1GasLimit}
	tx2 := &transaction.Transaction{Nonce: 2, GasLimit: tx2GasLimit}
	tx3 := &transaction.Transaction{Nonce: 3, GasLimit: tx3GasLimit}

	txHash1 := "hash1"
	txHash2 := "hash2"
	txHash3 := "hash3"

	mapAllTxs := make(map[string]data.TransactionHandler)
	mapAllTxs[txHash1] = tx1
	mapAllTxs[txHash2] = tx2
	mapAllTxs[txHash3] = tx3

	mb := &block.MiniBlock{
		Type:            block.TxBlock,
		TxHashes:        [][]byte{[]byte(txHash1), []byte(txHash2), []byte(txHash3)},
		ReceiverShardID: 1,
	}

	err = tc.checkGasConsumedByMiniBlockInReceiverShard(mb, mapAllTxs)
	assert.Equal(t, err, process.ErrMaxGasLimitPerMiniBlockInReceiverShardIsReached)
}

func TestTransactionCoordinator_CheckGasConsumedByMiniBlockInReceiverShardShouldWork(t *testing.T) {
	t.Parallel()

	tx1GasLimit := uint64(100)
	tx2GasLimit := uint64(200)
	tx3GasLimit := uint64(300)

	dataPool := initDataPool(txHash)
	txCoordinatorArgs := ArgTransactionCoordinator{
		Hasher:               &hashingMocks.HasherMock{},
		Marshalizer:          &mock.MarshalizerMock{},
		ShardCoordinator:     mock.NewMultiShardsCoordinatorMock(3),
		Accounts:             initAccountsMock(),
		MiniBlockPool:        dataPool.MiniBlocks(),
		RequestHandler:       &testscommon.RequestHandlerStub{},
		PreProcessors:        createPreProcessorContainerWithDataPool(dataPool, FeeHandlerMock()),
		InterProcessors:      createInterimProcessorContainer(),
		GasHandler:           &testscommon.GasHandlerStub{},
		FeeHandler:           &mock.FeeAccumulatorStub{},
		BlockSizeComputation: &testscommon.BlockSizeComputationStub{},
		BalanceComputation:   &testscommon.BalanceComputationStub{},
		EconomicsFee: &mock.FeeHandlerStub{
			MaxGasLimitPerBlockCalled: func(shardID uint32) uint64 {
				return tx1GasLimit + tx2GasLimit + tx3GasLimit
			},
			ComputeGasLimitCalled: func(tx data.TransactionWithFeeHandler) uint64 {
				return tx.GetGasLimit()
			},
		},
		TxTypeHandler:                     &testscommon.TxTypeHandlerMock{},
		BlockGasAndFeesReCheckEnableEpoch: 0,
		ScheduledMiniBlocksEnableEpoch:    2,
		TransactionsLogProcessor:          &mock.TxLogsProcessorStub{},
	}

	tc, err := NewTransactionCoordinator(txCoordinatorArgs)
	assert.Nil(t, err)
	assert.NotNil(t, tc)

	tx1 := &transaction.Transaction{Nonce: 1, GasLimit: tx1GasLimit}
	tx2 := &transaction.Transaction{Nonce: 2, GasLimit: tx2GasLimit}
	tx3 := &transaction.Transaction{Nonce: 3, GasLimit: tx3GasLimit}

	txHash1 := "hash1"
	txHash2 := "hash2"
	txHash3 := "hash3"

	mapAllTxs := make(map[string]data.TransactionHandler)
	mapAllTxs[txHash1] = tx1
	mapAllTxs[txHash2] = tx2
	mapAllTxs[txHash3] = tx3

	mb := &block.MiniBlock{
		Type:            block.TxBlock,
		TxHashes:        [][]byte{[]byte(txHash1), []byte(txHash2), []byte(txHash3)},
		ReceiverShardID: 1,
	}

	err = tc.checkGasConsumedByMiniBlockInReceiverShard(mb, mapAllTxs)
	assert.Nil(t, err)
}

func TestTransactionCoordinator_VerifyFeesShouldErrMissingTransaction(t *testing.T) {
	t.Parallel()

	dataPool := initDataPool(txHash)
	txCoordinatorArgs := ArgTransactionCoordinator{
		Hasher:                            &hashingMocks.HasherMock{},
		Marshalizer:                       &mock.MarshalizerMock{},
		ShardCoordinator:                  mock.NewMultiShardsCoordinatorMock(3),
		Accounts:                          initAccountsMock(),
		MiniBlockPool:                     dataPool.MiniBlocks(),
		RequestHandler:                    &testscommon.RequestHandlerStub{},
		PreProcessors:                     createPreProcessorContainerWithDataPool(dataPool, FeeHandlerMock()),
		InterProcessors:                   createInterimProcessorContainer(),
		GasHandler:                        &testscommon.GasHandlerStub{},
		FeeHandler:                        &mock.FeeAccumulatorStub{},
		BlockSizeComputation:              &testscommon.BlockSizeComputationStub{},
		BalanceComputation:                &testscommon.BalanceComputationStub{},
		EconomicsFee:                      &mock.FeeHandlerStub{},
		TxTypeHandler:                     &testscommon.TxTypeHandlerMock{},
		BlockGasAndFeesReCheckEnableEpoch: 0,
		ScheduledMiniBlocksEnableEpoch:    2,
		TransactionsLogProcessor:          &mock.TxLogsProcessorStub{},
	}

	tc, err := NewTransactionCoordinator(txCoordinatorArgs)
	assert.Nil(t, err)
	assert.NotNil(t, tc)

	txHash1 := "hash1"

	header := &block.Header{
		AccumulatedFees: big.NewInt(100),
		DeveloperFees:   big.NewInt(10),
	}

	body := &block.Body{
		MiniBlocks: []*block.MiniBlock{
			{
				Type:            block.TxBlock,
				TxHashes:        [][]byte{[]byte(txHash1)},
				ReceiverShardID: 1,
			},
		},
	}

	err = tc.verifyFees(header, body, nil)
	assert.Equal(t, process.ErrMissingTransaction, err)
}

func TestTransactionCoordinator_VerifyFeesShouldErrMaxAccumulatedFeesExceeded(t *testing.T) {
	t.Parallel()

	tx1GasLimit := uint64(100)

	dataPool := initDataPool(txHash)
	txCoordinatorArgs := ArgTransactionCoordinator{
		Hasher:               &hashingMocks.HasherMock{},
		Marshalizer:          &mock.MarshalizerMock{},
		ShardCoordinator:     mock.NewMultiShardsCoordinatorMock(3),
		Accounts:             initAccountsMock(),
		MiniBlockPool:        dataPool.MiniBlocks(),
		RequestHandler:       &testscommon.RequestHandlerStub{},
		PreProcessors:        createPreProcessorContainerWithDataPool(dataPool, FeeHandlerMock()),
		InterProcessors:      createInterimProcessorContainer(),
		GasHandler:           &testscommon.GasHandlerStub{},
		FeeHandler:           &mock.FeeAccumulatorStub{},
		BlockSizeComputation: &testscommon.BlockSizeComputationStub{},
		BalanceComputation:   &testscommon.BalanceComputationStub{},
		EconomicsFee: &mock.FeeHandlerStub{
			DeveloperPercentageCalled: func() float64 {
				return 0.1
			},
		},
		TxTypeHandler:                     &testscommon.TxTypeHandlerMock{},
		BlockGasAndFeesReCheckEnableEpoch: 0,
		ScheduledMiniBlocksEnableEpoch:    2,
		TransactionsLogProcessor:          &mock.TxLogsProcessorStub{},
	}

	tc, err := NewTransactionCoordinator(txCoordinatorArgs)
	assert.Nil(t, err)
	assert.NotNil(t, tc)

	tx1 := &transaction.Transaction{Nonce: 1, GasLimit: tx1GasLimit, GasPrice: 1}
	txHash1 := "hash1"

	mapMiniBlockTypeAllTxs := make(map[block.Type]map[string]data.TransactionHandler)

	mapAllTxs := make(map[string]data.TransactionHandler)
	mapAllTxs[txHash1] = tx1
	mapMiniBlockTypeAllTxs[block.TxBlock] = mapAllTxs

	header := &block.Header{
		AccumulatedFees: big.NewInt(101),
		DeveloperFees:   big.NewInt(10),
	}

	body := &block.Body{
		MiniBlocks: []*block.MiniBlock{
			{
				Type: block.PeerBlock,
			},
			{
				Type:            block.TxBlock,
				TxHashes:        [][]byte{[]byte(txHash1)},
				ReceiverShardID: 1,
			},
		},
	}

	err = tc.verifyFees(header, body, mapMiniBlockTypeAllTxs)
	assert.Equal(t, process.ErrMaxAccumulatedFeesExceeded, err)
}

func TestTransactionCoordinator_VerifyFeesShouldErrMaxDeveloperFeesExceeded(t *testing.T) {
	t.Parallel()

	tx1GasLimit := uint64(100)

	dataPool := initDataPool(txHash)
	txCoordinatorArgs := ArgTransactionCoordinator{
		Hasher:               &hashingMocks.HasherMock{},
		Marshalizer:          &mock.MarshalizerMock{},
		ShardCoordinator:     mock.NewMultiShardsCoordinatorMock(3),
		Accounts:             initAccountsMock(),
		MiniBlockPool:        dataPool.MiniBlocks(),
		RequestHandler:       &testscommon.RequestHandlerStub{},
		PreProcessors:        createPreProcessorContainerWithDataPool(dataPool, FeeHandlerMock()),
		InterProcessors:      createInterimProcessorContainer(),
		GasHandler:           &testscommon.GasHandlerStub{},
		FeeHandler:           &mock.FeeAccumulatorStub{},
		BlockSizeComputation: &testscommon.BlockSizeComputationStub{},
		BalanceComputation:   &testscommon.BalanceComputationStub{},
		EconomicsFee: &mock.FeeHandlerStub{
			DeveloperPercentageCalled: func() float64 {
				return 0.1
			},
		},
		TxTypeHandler:                     &testscommon.TxTypeHandlerMock{},
		BlockGasAndFeesReCheckEnableEpoch: 0,
		ScheduledMiniBlocksEnableEpoch:    2,
		TransactionsLogProcessor:          &mock.TxLogsProcessorStub{},
	}
	tc, err := NewTransactionCoordinator(txCoordinatorArgs)
	assert.Nil(t, err)
	assert.NotNil(t, tc)

	tx1 := &transaction.Transaction{Nonce: 1, GasLimit: tx1GasLimit, GasPrice: 1}
	txHash1 := "hash1"

	mapMiniBlockTypeAllTxs := make(map[block.Type]map[string]data.TransactionHandler)

	mapAllTxs := make(map[string]data.TransactionHandler)
	mapAllTxs[txHash1] = tx1
	mapMiniBlockTypeAllTxs[block.TxBlock] = mapAllTxs

	header := &block.Header{
		AccumulatedFees: big.NewInt(100),
		DeveloperFees:   big.NewInt(11),
	}

	body := &block.Body{
		MiniBlocks: []*block.MiniBlock{
			{
				Type: block.PeerBlock,
			},
			{
				Type:            block.TxBlock,
				TxHashes:        [][]byte{[]byte(txHash1)},
				ReceiverShardID: 1,
			},
		},
	}

	err = tc.verifyFees(header, body, mapMiniBlockTypeAllTxs)
	assert.Equal(t, process.ErrMaxDeveloperFeesExceeded, err)
}

func TestTransactionCoordinator_VerifyFeesShouldWork(t *testing.T) {
	t.Parallel()

	tx1GasLimit := uint64(100)

	dataPool := initDataPool(txHash)
	txCoordinatorArgs := ArgTransactionCoordinator{
		Hasher:               &hashingMocks.HasherMock{},
		Marshalizer:          &mock.MarshalizerMock{},
		ShardCoordinator:     mock.NewMultiShardsCoordinatorMock(3),
		Accounts:             initAccountsMock(),
		MiniBlockPool:        dataPool.MiniBlocks(),
		RequestHandler:       &testscommon.RequestHandlerStub{},
		PreProcessors:        createPreProcessorContainerWithDataPool(dataPool, FeeHandlerMock()),
		InterProcessors:      createInterimProcessorContainer(),
		GasHandler:           &testscommon.GasHandlerStub{},
		FeeHandler:           &mock.FeeAccumulatorStub{},
		BlockSizeComputation: &testscommon.BlockSizeComputationStub{},
		BalanceComputation:   &testscommon.BalanceComputationStub{},
		EconomicsFee: &mock.FeeHandlerStub{
			DeveloperPercentageCalled: func() float64 {
				return 0.1
			},
		},
		TxTypeHandler:                     &testscommon.TxTypeHandlerMock{},
		BlockGasAndFeesReCheckEnableEpoch: 0,
		ScheduledMiniBlocksEnableEpoch:    2,
		TransactionsLogProcessor:          &mock.TxLogsProcessorStub{},
	}
	tc, err := NewTransactionCoordinator(txCoordinatorArgs)
	assert.Nil(t, err)
	assert.NotNil(t, tc)

	tx1 := &transaction.Transaction{Nonce: 1, GasLimit: tx1GasLimit, GasPrice: 1}
	txHash1 := "hash1"

	mapMiniBlockTypeAllTxs := make(map[block.Type]map[string]data.TransactionHandler)

	mapAllTxs := make(map[string]data.TransactionHandler)
	mapAllTxs[txHash1] = tx1
	mapMiniBlockTypeAllTxs[block.TxBlock] = mapAllTxs

	header := &block.Header{
		AccumulatedFees: big.NewInt(100),
		DeveloperFees:   big.NewInt(10),
	}

	body := &block.Body{
		MiniBlocks: []*block.MiniBlock{
			{
				Type: block.PeerBlock,
			},
			{
				Type:            block.TxBlock,
				TxHashes:        [][]byte{[]byte(txHash1)},
				ReceiverShardID: 1,
			},
		},
	}

	err = tc.verifyFees(header, body, mapMiniBlockTypeAllTxs)
	assert.Nil(t, err)
}

func TestTransactionCoordinator_GetMaxAccumulatedAndDeveloperFeesShouldErr(t *testing.T) {
	t.Parallel()

	dataPool := initDataPool(txHash)
	txCoordinatorArgs := ArgTransactionCoordinator{
		Hasher:                            &hashingMocks.HasherMock{},
		Marshalizer:                       &mock.MarshalizerMock{},
		ShardCoordinator:                  mock.NewMultiShardsCoordinatorMock(3),
		Accounts:                          initAccountsMock(),
		MiniBlockPool:                     dataPool.MiniBlocks(),
		RequestHandler:                    &testscommon.RequestHandlerStub{},
		PreProcessors:                     createPreProcessorContainerWithDataPool(dataPool, FeeHandlerMock()),
		InterProcessors:                   createInterimProcessorContainer(),
		GasHandler:                        &testscommon.GasHandlerStub{},
		FeeHandler:                        &mock.FeeAccumulatorStub{},
		BlockSizeComputation:              &testscommon.BlockSizeComputationStub{},
		BalanceComputation:                &testscommon.BalanceComputationStub{},
		EconomicsFee:                      &mock.FeeHandlerStub{},
		TxTypeHandler:                     &testscommon.TxTypeHandlerMock{},
		BlockGasAndFeesReCheckEnableEpoch: 0,
		ScheduledMiniBlocksEnableEpoch:    2,
		TransactionsLogProcessor:          &mock.TxLogsProcessorStub{},
	}
	tc, err := NewTransactionCoordinator(txCoordinatorArgs)
	assert.Nil(t, err)
	assert.NotNil(t, tc)

	txHash1 := "hash1"

	mb := &block.MiniBlock{
		Type:            block.TxBlock,
		TxHashes:        [][]byte{[]byte(txHash1)},
		ReceiverShardID: 1,
	}

	accumulatedFees, developerFees, errGetMaxFees := tc.getMaxAccumulatedAndDeveloperFees(mb, nil)
	assert.Equal(t, process.ErrMissingTransaction, errGetMaxFees)
	assert.Equal(t, big.NewInt(0), accumulatedFees)
	assert.Equal(t, big.NewInt(0), developerFees)
}

func TestTransactionCoordinator_GetMaxAccumulatedAndDeveloperFeesShouldWork(t *testing.T) {
	t.Parallel()

	tx1GasLimit := uint64(100)
	tx2GasLimit := uint64(200)
	tx3GasLimit := uint64(300)

	dataPool := initDataPool(txHash)
	txCoordinatorArgs := ArgTransactionCoordinator{
		Hasher:               &hashingMocks.HasherMock{},
		Marshalizer:          &mock.MarshalizerMock{},
		ShardCoordinator:     mock.NewMultiShardsCoordinatorMock(3),
		Accounts:             initAccountsMock(),
		MiniBlockPool:        dataPool.MiniBlocks(),
		RequestHandler:       &testscommon.RequestHandlerStub{},
		PreProcessors:        createPreProcessorContainerWithDataPool(dataPool, FeeHandlerMock()),
		InterProcessors:      createInterimProcessorContainer(),
		GasHandler:           &testscommon.GasHandlerStub{},
		FeeHandler:           &mock.FeeAccumulatorStub{},
		BlockSizeComputation: &testscommon.BlockSizeComputationStub{},
		BalanceComputation:   &testscommon.BalanceComputationStub{},
		EconomicsFee: &mock.FeeHandlerStub{
			DeveloperPercentageCalled: func() float64 {
				return 0.1
			},
		},
		TxTypeHandler:                     &testscommon.TxTypeHandlerMock{},
		BlockGasAndFeesReCheckEnableEpoch: 0,
		ScheduledMiniBlocksEnableEpoch:    2,
		TransactionsLogProcessor:          &mock.TxLogsProcessorStub{},
	}
	tc, err := NewTransactionCoordinator(txCoordinatorArgs)
	assert.Nil(t, err)
	assert.NotNil(t, tc)

	tx1 := &transaction.Transaction{Nonce: 1, GasLimit: tx1GasLimit, GasPrice: 1}
	tx2 := &transaction.Transaction{Nonce: 2, GasLimit: tx2GasLimit, GasPrice: 1}
	tx3 := &transaction.Transaction{Nonce: 3, GasLimit: tx3GasLimit, GasPrice: 1}

	txHash1 := "hash1"
	txHash2 := "hash2"
	txHash3 := "hash3"

	mapAllTxs := make(map[string]data.TransactionHandler)
	mapAllTxs[txHash1] = tx1
	mapAllTxs[txHash2] = tx2
	mapAllTxs[txHash3] = tx3

	mb := &block.MiniBlock{
		Type:            block.TxBlock,
		TxHashes:        [][]byte{[]byte(txHash1), []byte(txHash2), []byte(txHash3)},
		ReceiverShardID: 1,
	}

	accumulatedFees, developerFees, errGetMaxFees := tc.getMaxAccumulatedAndDeveloperFees(mb, mapAllTxs)
	assert.Nil(t, errGetMaxFees)
	assert.Equal(t, big.NewInt(600), accumulatedFees)
	assert.Equal(t, big.NewInt(60), developerFees)
}

//TODO: Add unit tests for AddIntermediateTransactions and GetAllIntermediateTxs methods<|MERGE_RESOLUTION|>--- conflicted
+++ resolved
@@ -220,7 +220,6 @@
 		EconomicsFee:                      &mock.FeeHandlerStub{},
 		TxTypeHandler:                     &testscommon.TxTypeHandlerMock{},
 		BlockGasAndFeesReCheckEnableEpoch: 0,
-		ScheduledMiniBlocksEnableEpoch:    2,
 		TransactionsLogProcessor:          &mock.TxLogsProcessorStub{},
 	}
 
@@ -1600,11 +1599,7 @@
 	haveTime := func() time.Duration {
 		return time.Second
 	}
-<<<<<<< HEAD
 	err = tc.ProcessBlockTransaction(&block.Header{}, &block.Body{}, haveTime)
-=======
-	err = tc.ProcessBlockTransaction(&block.Body{}, &block.Header{}, haveTime)
->>>>>>> ac311baf
 	assert.Nil(t, err)
 
 	body := &block.Body{}
@@ -1612,31 +1607,19 @@
 	body.MiniBlocks = append(body.MiniBlocks, miniBlock)
 
 	tc.RequestBlockTransactions(body)
-<<<<<<< HEAD
 	err = tc.ProcessBlockTransaction(&block.Header{}, body, haveTime)
-=======
-	err = tc.ProcessBlockTransaction(body, &block.Header{}, haveTime)
->>>>>>> ac311baf
 	assert.Equal(t, process.ErrHigherNonceInTransaction, err)
 
 	noTime := func() time.Duration {
 		return 0
 	}
-<<<<<<< HEAD
 	err = tc.ProcessBlockTransaction(&block.Header{}, body, noTime)
-=======
-	err = tc.ProcessBlockTransaction(body, &block.Header{}, noTime)
->>>>>>> ac311baf
 	assert.Equal(t, process.ErrHigherNonceInTransaction, err)
 
 	txHashToAsk := []byte("tx_hashnotinPool")
 	miniBlock = &block.MiniBlock{SenderShardID: 0, ReceiverShardID: 0, Type: block.TxBlock, TxHashes: [][]byte{txHashToAsk}}
 	body.MiniBlocks = append(body.MiniBlocks, miniBlock)
-<<<<<<< HEAD
 	err = tc.ProcessBlockTransaction(&block.Header{}, body, haveTime)
-=======
-	err = tc.ProcessBlockTransaction(body, &block.Header{}, haveTime)
->>>>>>> ac311baf
 	assert.Equal(t, process.ErrHigherNonceInTransaction, err)
 }
 
@@ -1656,11 +1639,7 @@
 	haveTime := func() time.Duration {
 		return time.Second
 	}
-<<<<<<< HEAD
 	err = tc.ProcessBlockTransaction(&block.Header{}, &block.Body{}, haveTime)
-=======
-	err = tc.ProcessBlockTransaction(&block.Body{}, &block.Header{}, haveTime)
->>>>>>> ac311baf
 	assert.Nil(t, err)
 
 	body := &block.Body{}
@@ -1668,31 +1647,19 @@
 	body.MiniBlocks = append(body.MiniBlocks, miniBlock)
 
 	tc.RequestBlockTransactions(body)
-<<<<<<< HEAD
 	err = tc.ProcessBlockTransaction(&block.Header{}, body, haveTime)
-=======
-	err = tc.ProcessBlockTransaction(body, &block.Header{}, haveTime)
->>>>>>> ac311baf
 	assert.Nil(t, err)
 
 	noTime := func() time.Duration {
 		return -1
 	}
-<<<<<<< HEAD
 	err = tc.ProcessBlockTransaction(&block.Header{}, body, noTime)
-=======
-	err = tc.ProcessBlockTransaction(body, &block.Header{}, noTime)
->>>>>>> ac311baf
 	assert.Equal(t, process.ErrTimeIsOut, err)
 
 	txHashToAsk := []byte("tx_hashnotinPool")
 	miniBlock = &block.MiniBlock{SenderShardID: 0, ReceiverShardID: 0, Type: block.TxBlock, TxHashes: [][]byte{txHashToAsk}}
 	body.MiniBlocks = append(body.MiniBlocks, miniBlock)
-<<<<<<< HEAD
 	err = tc.ProcessBlockTransaction(&block.Header{}, body, haveTime)
-=======
-	err = tc.ProcessBlockTransaction(body, &block.Header{}, haveTime)
->>>>>>> ac311baf
 	assert.Equal(t, process.ErrMissingTransaction, err)
 }
 
@@ -2480,7 +2447,6 @@
 		EconomicsFee:                      &mock.FeeHandlerStub{},
 		TxTypeHandler:                     &testscommon.TxTypeHandlerMock{},
 		BlockGasAndFeesReCheckEnableEpoch: 1,
-		ScheduledMiniBlocksEnableEpoch:    2,
 		TransactionsLogProcessor:          &mock.TxLogsProcessorStub{},
 	}
 	tc, err := NewTransactionCoordinator(txCoordinatorArgs)
@@ -2522,7 +2488,6 @@
 		},
 		TxTypeHandler:                     &testscommon.TxTypeHandlerMock{},
 		BlockGasAndFeesReCheckEnableEpoch: 0,
-		ScheduledMiniBlocksEnableEpoch:    2,
 		TransactionsLogProcessor:          &mock.TxLogsProcessorStub{},
 	}
 
@@ -2583,7 +2548,6 @@
 		},
 		TxTypeHandler:                     &testscommon.TxTypeHandlerMock{},
 		BlockGasAndFeesReCheckEnableEpoch: 0,
-		ScheduledMiniBlocksEnableEpoch:    2,
 		TransactionsLogProcessor:          &mock.TxLogsProcessorStub{},
 	}
 
@@ -2650,7 +2614,6 @@
 		},
 		TxTypeHandler:                     &testscommon.TxTypeHandlerMock{},
 		BlockGasAndFeesReCheckEnableEpoch: 0,
-		ScheduledMiniBlocksEnableEpoch:    2,
 		TransactionsLogProcessor:          &mock.TxLogsProcessorStub{},
 	}
 
@@ -2717,7 +2680,6 @@
 		},
 		TxTypeHandler:                     &testscommon.TxTypeHandlerMock{},
 		BlockGasAndFeesReCheckEnableEpoch: 0,
-		ScheduledMiniBlocksEnableEpoch:    2,
 		TransactionsLogProcessor:          &mock.TxLogsProcessorStub{},
 	}
 
@@ -2773,7 +2735,6 @@
 		EconomicsFee:                      &mock.FeeHandlerStub{},
 		TxTypeHandler:                     &testscommon.TxTypeHandlerMock{},
 		BlockGasAndFeesReCheckEnableEpoch: 0,
-		ScheduledMiniBlocksEnableEpoch:    2,
 		TransactionsLogProcessor:          &mock.TxLogsProcessorStub{},
 	}
 	tc, err := NewTransactionCoordinator(txCoordinatorArgs)
@@ -2850,7 +2811,6 @@
 		},
 		TxTypeHandler:                     &testscommon.TxTypeHandlerMock{},
 		BlockGasAndFeesReCheckEnableEpoch: 0,
-		ScheduledMiniBlocksEnableEpoch:    2,
 		TransactionsLogProcessor:          &mock.TxLogsProcessorStub{},
 	}
 	tc, err := NewTransactionCoordinator(txCoordinatorArgs)
@@ -2937,7 +2897,6 @@
 		},
 		TxTypeHandler:                     &testscommon.TxTypeHandlerMock{},
 		BlockGasAndFeesReCheckEnableEpoch: 0,
-		ScheduledMiniBlocksEnableEpoch:    2,
 		TransactionsLogProcessor:          &mock.TxLogsProcessorStub{},
 	}
 	tc, err := NewTransactionCoordinator(txCoordinatorArgs)
@@ -3013,7 +2972,6 @@
 		EconomicsFee:                      &mock.FeeHandlerStub{},
 		TxTypeHandler:                     &testscommon.TxTypeHandlerMock{},
 		BlockGasAndFeesReCheckEnableEpoch: 0,
-		ScheduledMiniBlocksEnableEpoch:    2,
 		TransactionsLogProcessor:          &mock.TxLogsProcessorStub{},
 	}
 	tc, err := NewTransactionCoordinator(txCoordinatorArgs)
@@ -3060,7 +3018,6 @@
 			},
 		},
 		BlockGasAndFeesReCheckEnableEpoch: 0,
-		ScheduledMiniBlocksEnableEpoch:    2,
 		TransactionsLogProcessor:          &mock.TxLogsProcessorStub{},
 	}
 	tc, err := NewTransactionCoordinator(txCoordinatorArgs)
@@ -3114,7 +3071,6 @@
 			},
 		},
 		BlockGasAndFeesReCheckEnableEpoch: 0,
-		ScheduledMiniBlocksEnableEpoch:    2,
 		TransactionsLogProcessor:          &mock.TxLogsProcessorStub{},
 	}
 	tc, err := NewTransactionCoordinator(txCoordinatorArgs)
@@ -3172,7 +3128,6 @@
 		},
 		TxTypeHandler:                     &testscommon.TxTypeHandlerMock{},
 		BlockGasAndFeesReCheckEnableEpoch: 0,
-		ScheduledMiniBlocksEnableEpoch:    2,
 		TransactionsLogProcessor:          &mock.TxLogsProcessorStub{},
 	}
 	tc, err := NewTransactionCoordinator(txCoordinatorArgs)
@@ -3233,7 +3188,6 @@
 		},
 		TxTypeHandler:                     &testscommon.TxTypeHandlerMock{},
 		BlockGasAndFeesReCheckEnableEpoch: 0,
-		ScheduledMiniBlocksEnableEpoch:    2,
 		TransactionsLogProcessor:          &mock.TxLogsProcessorStub{},
 	}
 
@@ -3284,7 +3238,6 @@
 		EconomicsFee:                      &mock.FeeHandlerStub{},
 		TxTypeHandler:                     &testscommon.TxTypeHandlerMock{},
 		BlockGasAndFeesReCheckEnableEpoch: 0,
-		ScheduledMiniBlocksEnableEpoch:    2,
 		TransactionsLogProcessor:          &mock.TxLogsProcessorStub{},
 	}
 
@@ -3339,7 +3292,6 @@
 		},
 		TxTypeHandler:                     &testscommon.TxTypeHandlerMock{},
 		BlockGasAndFeesReCheckEnableEpoch: 0,
-		ScheduledMiniBlocksEnableEpoch:    2,
 		TransactionsLogProcessor:          &mock.TxLogsProcessorStub{},
 	}
 
@@ -3404,7 +3356,6 @@
 		},
 		TxTypeHandler:                     &testscommon.TxTypeHandlerMock{},
 		BlockGasAndFeesReCheckEnableEpoch: 0,
-		ScheduledMiniBlocksEnableEpoch:    2,
 		TransactionsLogProcessor:          &mock.TxLogsProcessorStub{},
 	}
 	tc, err := NewTransactionCoordinator(txCoordinatorArgs)
@@ -3468,7 +3419,6 @@
 		},
 		TxTypeHandler:                     &testscommon.TxTypeHandlerMock{},
 		BlockGasAndFeesReCheckEnableEpoch: 0,
-		ScheduledMiniBlocksEnableEpoch:    2,
 		TransactionsLogProcessor:          &mock.TxLogsProcessorStub{},
 	}
 	tc, err := NewTransactionCoordinator(txCoordinatorArgs)
@@ -3526,7 +3476,6 @@
 		EconomicsFee:                      &mock.FeeHandlerStub{},
 		TxTypeHandler:                     &testscommon.TxTypeHandlerMock{},
 		BlockGasAndFeesReCheckEnableEpoch: 0,
-		ScheduledMiniBlocksEnableEpoch:    2,
 		TransactionsLogProcessor:          &mock.TxLogsProcessorStub{},
 	}
 	tc, err := NewTransactionCoordinator(txCoordinatorArgs)
@@ -3575,7 +3524,6 @@
 		},
 		TxTypeHandler:                     &testscommon.TxTypeHandlerMock{},
 		BlockGasAndFeesReCheckEnableEpoch: 0,
-		ScheduledMiniBlocksEnableEpoch:    2,
 		TransactionsLogProcessor:          &mock.TxLogsProcessorStub{},
 	}
 	tc, err := NewTransactionCoordinator(txCoordinatorArgs)
