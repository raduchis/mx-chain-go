--- conflicted
+++ resolved
@@ -96,20 +96,13 @@
 func createArgsForEconomicsData(gasModifier float64) economics.ArgsNewEconomicsData {
 	feeSettings := feeSettingsDummy(gasModifier)
 	args := economics.ArgsNewEconomicsData{
-<<<<<<< HEAD
-		Economics:                      createDummyEconomicsConfig(feeSettings),
-		PenalizedTooMuchGasEnableEpoch: 0,
-		EpochNotifier:                  &epochNotifier.EpochNotifierStub{},
-		BuiltInFunctionsCostHandler:    &mock.BuiltInCostHandlerStub{},
-		TxVersionChecker:               &testscommon.TxVersionCheckerStub{},
-=======
 		Economics:     createDummyEconomicsConfig(feeSettings),
 		EpochNotifier: &epochNotifier.EpochNotifierStub{},
 		EnableEpochsHandler: &testscommon.EnableEpochsHandlerStub{
 			IsGasPriceModifierFlagEnabledField: true,
 		},
 		BuiltInFunctionsCostHandler: &mock.BuiltInCostHandlerStub{},
->>>>>>> b1a9a213
+		TxVersionChecker:               &testscommon.TxVersionCheckerStub{},
 	}
 	return args
 }
@@ -117,20 +110,13 @@
 func createArgsForEconomicsDataRealFees(handler economics.BuiltInFunctionsCostHandler) economics.ArgsNewEconomicsData {
 	feeSettings := feeSettingsReal()
 	args := economics.ArgsNewEconomicsData{
-<<<<<<< HEAD
-		Economics:                      createDummyEconomicsConfig(feeSettings),
-		PenalizedTooMuchGasEnableEpoch: 0,
-		EpochNotifier:                  &epochNotifier.EpochNotifierStub{},
-		BuiltInFunctionsCostHandler:    handler,
-		TxVersionChecker:               &testscommon.TxVersionCheckerStub{},
-=======
 		Economics:     createDummyEconomicsConfig(feeSettings),
 		EpochNotifier: &epochNotifier.EpochNotifierStub{},
 		EnableEpochsHandler: &testscommon.EnableEpochsHandlerStub{
 			IsGasPriceModifierFlagEnabledField: true,
 		},
 		BuiltInFunctionsCostHandler: handler,
->>>>>>> b1a9a213
+		TxVersionChecker:               &testscommon.TxVersionCheckerStub{},
 	}
 	return args
 }
