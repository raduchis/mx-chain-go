package economics

import (
	"fmt"
	"math/big"
	"sync"

	"github.com/multiversx/mx-chain-core-go/core"
	"github.com/multiversx/mx-chain-core-go/core/check"
	"github.com/multiversx/mx-chain-core-go/data"
	"github.com/multiversx/mx-chain-core-go/data/smartContractResult"
	"github.com/multiversx/mx-chain-core-go/data/transaction"
	"github.com/multiversx/mx-chain-go/common"
	"github.com/multiversx/mx-chain-go/config"
	"github.com/multiversx/mx-chain-go/demo"
	"github.com/multiversx/mx-chain-go/process"
	"github.com/multiversx/mx-chain-go/statusHandler"
	logger "github.com/multiversx/mx-chain-logger-go"
)

var _ process.EconomicsDataHandler = (*economicsData)(nil)
var _ process.RewardsHandler = (*economicsData)(nil)
var _ process.FeeHandler = (*economicsData)(nil)

var log = logger.GetOrCreate("process/economics")

// economicsData will store information about economics
type economicsData struct {
	*gasConfigHandler
	*rewardsConfigHandler
	gasPriceModifier    float64
	minInflation        float64
	yearSettings        map[uint32]*config.YearSetting
	mutYearSettings     sync.RWMutex
	statusHandler       core.AppStatusHandler
	enableEpochsHandler common.EnableEpochsHandler
	txVersionHandler    process.TxVersionCheckerHandler
	mut                 sync.RWMutex
}

// ArgsNewEconomicsData defines the arguments needed for new economics economicsData
type ArgsNewEconomicsData struct {
	TxVersionChecker    process.TxVersionCheckerHandler
	Economics           *config.EconomicsConfig
	EpochNotifier       process.EpochNotifier
	EnableEpochsHandler common.EnableEpochsHandler
}

// NewEconomicsData will create an object with information about economics parameters
func NewEconomicsData(args ArgsNewEconomicsData) (*economicsData, error) {
	if check.IfNil(args.TxVersionChecker) {
		return nil, process.ErrNilTransactionVersionChecker
	}
	if check.IfNil(args.EpochNotifier) {
		return nil, process.ErrNilEpochNotifier
	}
	if check.IfNil(args.EnableEpochsHandler) {
		return nil, process.ErrNilEnableEpochsHandler
	}
	err := core.CheckHandlerCompatibility(args.EnableEpochsHandler, []core.EnableEpochFlag{
		common.GasPriceModifierFlag,
		common.PenalizedTooMuchGasFlag,
	})
	if err != nil {
		return nil, err
	}

	err = checkEconomicsConfig(args.Economics)
	if err != nil {
		return nil, err
	}

	ed := &economicsData{
		minInflation:        args.Economics.GlobalSettings.MinimumInflation,
		gasPriceModifier:    args.Economics.FeeSettings.GasPriceModifier,
		statusHandler:       statusHandler.NewNilStatusHandler(),
		enableEpochsHandler: args.EnableEpochsHandler,
		txVersionHandler:    args.TxVersionChecker,
	}

	ed.yearSettings = make(map[uint32]*config.YearSetting)
	for _, yearSetting := range args.Economics.GlobalSettings.YearSettings {
		ed.yearSettings[yearSetting.Year] = &config.YearSetting{
			Year:             yearSetting.Year,
			MaximumInflation: yearSetting.MaximumInflation,
		}
	}

	ed.gasConfigHandler, err = newGasConfigHandler(args.Economics)
	if err != nil {
		return nil, err
	}

	ed.rewardsConfigHandler, err = newRewardsConfigHandler(args.Economics.RewardsSettings)
	if err != nil {
		return nil, err
	}

	args.EpochNotifier.RegisterNotifyHandler(ed)

	return ed, nil
}

func checkEconomicsConfig(economics *config.EconomicsConfig) error {
	if isPercentageInvalid(economics.GlobalSettings.MinimumInflation) {
		return process.ErrInvalidInflationPercentages
	}

	if len(economics.RewardsSettings.RewardsConfigByEpoch) == 0 {
		return process.ErrEmptyEpochRewardsConfig
	}

	if len(economics.GlobalSettings.YearSettings) == 0 {
		return process.ErrEmptyYearSettings
	}
	for _, yearSetting := range economics.GlobalSettings.YearSettings {
		if isPercentageInvalid(yearSetting.MaximumInflation) {
			return process.ErrInvalidInflationPercentages
		}
	}

	return nil
}

// SetStatusHandler will set the provided status handler if not nil
func (ed *economicsData) SetStatusHandler(statusHandler core.AppStatusHandler) error {
	if check.IfNil(statusHandler) {
		return core.ErrNilAppStatusHandler
	}
	ed.mut.Lock()
	ed.statusHandler = statusHandler
	ed.mut.Unlock()

	err := ed.gasConfigHandler.setStatusHandler(statusHandler)
	if err != nil {
		return err
	}
	return ed.rewardsConfigHandler.setStatusHandler(statusHandler)
}

// LeaderPercentage returns leader reward percentage
func (ed *economicsData) LeaderPercentage() float64 {
	currentEpoch := ed.enableEpochsHandler.GetCurrentEpoch()
	return ed.LeaderPercentageInEpoch(currentEpoch)
}

// LeaderPercentageInEpoch returns leader reward percentage in a specific epoch
func (ed *economicsData) LeaderPercentageInEpoch(epoch uint32) float64 {
	return ed.getLeaderPercentage(epoch)
}

// MinInflationRate returns the minimum inflation rate
func (ed *economicsData) MinInflationRate() float64 {
	return ed.minInflation
}

// MaxInflationRate returns the maximum inflation rate
func (ed *economicsData) MaxInflationRate(year uint32) float64 {
	ed.mutYearSettings.RLock()
	yearSetting, ok := ed.yearSettings[year]
	ed.mutYearSettings.RUnlock()

	if !ok {
		return ed.minInflation
	}

	return yearSetting.MaximumInflation
}

// GenesisTotalSupply returns the genesis total supply
func (ed *economicsData) GenesisTotalSupply() *big.Int {
	return ed.genesisTotalSupply
}

// MinGasPrice returns min gas price
func (ed *economicsData) MinGasPrice() uint64 {
	return ed.minGasPrice
}

// MinGasPriceForProcessing returns the minimum allowed gas price for processing
func (ed *economicsData) MinGasPriceForProcessing() uint64 {
	priceModifier := ed.GasPriceModifier()

	return uint64(float64(ed.minGasPrice) * priceModifier)
}

// GasPriceModifier returns the gas price modifier
func (ed *economicsData) GasPriceModifier() float64 {
	currentEpoch := ed.enableEpochsHandler.GetCurrentEpoch()
	return ed.GasPriceModifierInEpoch(currentEpoch)
}

// GasPriceModifierInEpoch returns the gas price modifier in a specific epoch
func (ed *economicsData) GasPriceModifierInEpoch(epoch uint32) float64 {
	if !ed.enableEpochsHandler.IsFlagEnabledInEpoch(common.GasPriceModifierFlag, epoch) {
		return 1.0
	}
	return ed.gasPriceModifier
}

// MinGasLimit returns min gas limit
func (ed *economicsData) MinGasLimit() uint64 {
	currentEpoch := ed.enableEpochsHandler.GetCurrentEpoch()
	return ed.MinGasLimitInEpoch(currentEpoch)
}

// MinGasLimitInEpoch returns min gas limit in a specific epoch
func (ed *economicsData) MinGasLimitInEpoch(epoch uint32) uint64 {
	return ed.getMinGasLimit(epoch)
}

// ExtraGasLimitGuardedTx returns the extra gas limit required by the guarded transactions
func (ed *economicsData) ExtraGasLimitGuardedTx() uint64 {
	currentEpoch := ed.enableEpochsHandler.GetCurrentEpoch()
	return ed.ExtraGasLimitGuardedTxInEpoch(currentEpoch)
}

// ExtraGasLimitGuardedTxInEpoch returns the extra gas limit required by the guarded transactions in a specific epoch
func (ed *economicsData) ExtraGasLimitGuardedTxInEpoch(epoch uint32) uint64 {
	return ed.getExtraGasLimitGuardedTx(epoch)
}

// MaxGasPriceSetGuardian returns the maximum gas price for set guardian transactions
func (ed *economicsData) MaxGasPriceSetGuardian() uint64 {
	return ed.maxGasPriceSetGuardian
}

// GasPerDataByte returns the gas required for a economicsData byte
func (ed *economicsData) GasPerDataByte() uint64 {
	return ed.gasPerDataByte
}

// ComputeMoveBalanceFee computes the provided transaction's fee
func (ed *economicsData) ComputeMoveBalanceFee(tx data.TransactionWithFeeHandler) *big.Int {
	currentEpoch := ed.enableEpochsHandler.GetCurrentEpoch()
	return ed.ComputeMoveBalanceFeeInEpoch(tx, currentEpoch)
}

var moveBalanceFeeInEpoch = big.NewInt(0)

// ComputeMoveBalanceFeeInEpoch computes the provided transaction's fee in a specific epoch
func (ed *economicsData) ComputeMoveBalanceFeeInEpoch(tx data.TransactionWithFeeHandler, epoch uint32) *big.Int {
	if isSmartContractResult(tx) {
		return big.NewInt(0)
	}

	if moveBalanceFeeInEpoch.Cmp(big.NewInt(0)) == 0 {
		moveBalanceFeeInEpoch = core.SafeMul(ed.GasPriceForMove(tx), ed.ComputeGasLimitInEpoch(tx, epoch))
	}

	return moveBalanceFeeInEpoch
}

// ComputeFeeForProcessing will compute the fee using the gas price modifier, the gas to use and the actual gas price
func (ed *economicsData) ComputeFeeForProcessing(tx data.TransactionWithFeeHandler, gasToUse uint64) *big.Int {
	currentEpoch := ed.enableEpochsHandler.GetCurrentEpoch()
	return ed.ComputeFeeForProcessingInEpoch(tx, gasToUse, currentEpoch)
}

// ComputeFeeForProcessingInEpoch will compute the fee using the gas price modifier, the gas to use and the actual gas price in a specific epoch
func (ed *economicsData) ComputeFeeForProcessingInEpoch(tx data.TransactionWithFeeHandler, gasToUse uint64, epoch uint32) *big.Int {
	gasPrice := ed.GasPriceForProcessingInEpoch(tx, epoch)
	return core.SafeMul(gasPrice, gasToUse)
}

// GasPriceForProcessing computes the price for the gas in addition to balance movement and data
func (ed *economicsData) GasPriceForProcessing(tx data.TransactionWithFeeHandler) uint64 {
	currentEpoch := ed.enableEpochsHandler.GetCurrentEpoch()
	return ed.GasPriceForProcessingInEpoch(tx, currentEpoch)
}

// GasPriceForProcessingInEpoch computes the price for the gas in addition to balance movement and data in a specific epoch
func (ed *economicsData) GasPriceForProcessingInEpoch(tx data.TransactionWithFeeHandler, epoch uint32) uint64 {
	return uint64(float64(tx.GetGasPrice()) * ed.GasPriceModifierInEpoch(epoch))
}

// GasPriceForMove returns the gas price for transferring funds
func (ed *economicsData) GasPriceForMove(tx data.TransactionWithFeeHandler) uint64 {
	return tx.GetGasPrice()
}

func isSmartContractResult(tx data.TransactionWithFeeHandler) bool {
	_, isSCR := tx.(*smartContractResult.SmartContractResult)
	return isSCR
}

// ComputeTxFee computes the provided transaction's fee using enable from epoch approach
func (ed *economicsData) ComputeTxFee(tx data.TransactionWithFeeHandler) *big.Int {
	//currentEpoch := ed.enableEpochsHandler.GetCurrentEpoch()
	return ed.ComputeTxFeeInEpoch(tx, 0)
}

// ComputeTxFeeInEpoch computes the provided transaction's fee in a specific epoch
func (ed *economicsData) ComputeTxFeeInEpoch(tx data.TransactionWithFeeHandler, epoch uint32) *big.Int {
<<<<<<< HEAD
	//if ed.enableEpochsHandler.IsFlagEnabledInEpoch(common.GasPriceModifierFlag, epoch) {
	//	if isSmartContractResult(tx) {
	//		return ed.ComputeFeeForProcessingInEpoch(tx, tx.GetGasLimit(), epoch)
	//	}
	//
	//	gasLimitForMoveBalance, difference := ed.SplitTxGasInCategoriesInEpoch(tx, epoch)
	//	moveBalanceFee := core.SafeMul(ed.GasPriceForMove(tx), gasLimitForMoveBalance)
	//	if tx.GetGasLimit() <= gasLimitForMoveBalance {
	//		return moveBalanceFee
	//	}
	//
	//	extraFee := ed.ComputeFeeForProcessingInEpoch(tx, difference, epoch)
	//	moveBalanceFee.Add(moveBalanceFee, extraFee)
	//	return moveBalanceFee
	//}
	//
	//if ed.enableEpochsHandler.IsFlagEnabledInEpoch(common.PenalizedTooMuchGasFlag, epoch) {
	//	return core.SafeMul(tx.GetGasLimit(), tx.GetGasPrice())
	//}

	return ed.ComputeMoveBalanceFeeInEpoch(tx, epoch)
=======
	return core.SafeMul(tx.GetGasLimit(), tx.GetGasPrice())
>>>>>>> 53c89658
}

// SplitTxGasInCategories returns the gas split per categories
func (ed *economicsData) SplitTxGasInCategories(tx data.TransactionWithFeeHandler) (gasLimitMove, gasLimitProcess uint64) {
	currentEpoch := ed.enableEpochsHandler.GetCurrentEpoch()
	return ed.SplitTxGasInCategoriesInEpoch(tx, currentEpoch)
}

// SplitTxGasInCategoriesInEpoch returns the gas split per categories in a specific epoch
func (ed *economicsData) SplitTxGasInCategoriesInEpoch(tx data.TransactionWithFeeHandler, epoch uint32) (gasLimitMove, gasLimitProcess uint64) {
	var err error
	gasLimitMove = ed.ComputeGasLimitInEpoch(tx, epoch)
	gasLimitProcess, err = core.SafeSubUint64(tx.GetGasLimit(), gasLimitMove)
	if err != nil {
		log.Warn("SplitTxGasInCategories - insufficient gas for move",
			"providedGas", tx.GetGasLimit(),
			"computedMinimumRequired", gasLimitMove,
			"dataLen", len(tx.GetData()),
		)
	}

	return
}

// CheckValidityTxValues checks if the provided transaction is economically correct
func (ed *economicsData) CheckValidityTxValues(tx data.TransactionWithFeeHandler) error {
	currentEpoch := ed.enableEpochsHandler.GetCurrentEpoch()
	return ed.CheckValidityTxValuesInEpoch(tx, currentEpoch)
}

// CheckValidityTxValuesInEpoch checks if the provided transaction is economically correct in a specific epoch
func (ed *economicsData) CheckValidityTxValuesInEpoch(tx data.TransactionWithFeeHandler, epoch uint32) error {
	if ed.minGasPrice > tx.GetGasPrice() {
		return process.ErrInsufficientGasPriceInTx
	}

	if !isSmartContractResult(tx) {
		requiredGasLimit := ed.ComputeGasLimitInEpoch(tx, epoch)
		if tx.GetGasLimit() < requiredGasLimit {
			return process.ErrInsufficientGasLimitInTx
		}
	}

	// The following check should be kept as it is in order to avoid backwards compatibility issues
	if tx.GetGasLimit() >= ed.getMaxGasLimitPerBlock(epoch) {
		return process.ErrMoreGasThanGasLimitPerBlock
	}

	// The following is required to mitigate a "big value" attack
	if len(tx.GetValue().Bytes()) > len(ed.genesisTotalSupply.Bytes()) {
		return process.ErrTxValueOutOfBounds
	}

	if tx.GetValue().Cmp(ed.genesisTotalSupply) > 0 {
		return process.ErrTxValueTooBig
	}

	return nil
}

// MaxGasLimitPerBlock returns maximum gas limit allowed per block
func (ed *economicsData) MaxGasLimitPerBlock(shardID uint32) uint64 {
	return demo.MaxGasLimitPerMiniBlock
}

// MaxGasLimitPerBlockInEpoch returns maximum gas limit allowed per block in a specific epoch
func (ed *economicsData) MaxGasLimitPerBlockInEpoch(shardID uint32, epoch uint32) uint64 {
	return demo.MaxGasLimitPerMiniBlock
}

// MaxGasLimitPerMiniBlock returns maximum gas limit allowed per mini block
func (ed *economicsData) MaxGasLimitPerMiniBlock(shardID uint32) uint64 {
	currentEpoch := ed.enableEpochsHandler.GetCurrentEpoch()
	return ed.MaxGasLimitPerMiniBlockInEpoch(shardID, currentEpoch)
}

// MaxGasLimitPerMiniBlockInEpoch returns maximum gas limit allowed per mini block in a specific epoch
func (ed *economicsData) MaxGasLimitPerMiniBlockInEpoch(shardID uint32, epoch uint32) uint64 {
	if shardID == core.MetachainShardId {
		return ed.getMaxGasLimitPerMetaMiniBlock(epoch)
	}
	return ed.getMaxGasLimitPerMiniBlock(epoch)
}

// MaxGasLimitPerBlockForSafeCrossShard returns maximum gas limit per block for safe cross shard
func (ed *economicsData) MaxGasLimitPerBlockForSafeCrossShard() uint64 {
	currentEpoch := ed.enableEpochsHandler.GetCurrentEpoch()
	return ed.MaxGasLimitPerBlockForSafeCrossShardInEpoch(currentEpoch)
}

// MaxGasLimitPerBlockForSafeCrossShardInEpoch returns maximum gas limit per block for safe cross shard in a specific epoch
func (ed *economicsData) MaxGasLimitPerBlockForSafeCrossShardInEpoch(epoch uint32) uint64 {
	return ed.getMaxGasLimitPerBlockForSafeCrossShard(epoch)
}

// MaxGasLimitPerMiniBlockForSafeCrossShard returns maximum gas limit per mini block for safe cross shard
func (ed *economicsData) MaxGasLimitPerMiniBlockForSafeCrossShard() uint64 {
	currentEpoch := ed.enableEpochsHandler.GetCurrentEpoch()
	return ed.MaxGasLimitPerMiniBlockForSafeCrossShardInEpoch(currentEpoch)
}

// MaxGasLimitPerMiniBlockForSafeCrossShardInEpoch returns maximum gas limit per mini block for safe cross shard in a specific epoch
func (ed *economicsData) MaxGasLimitPerMiniBlockForSafeCrossShardInEpoch(epoch uint32) uint64 {
	return ed.getMaxGasLimitPerMiniBlockForSafeCrossShard(epoch)
}

// MaxGasLimitPerTx returns maximum gas limit per tx
func (ed *economicsData) MaxGasLimitPerTx() uint64 {
	currentEpoch := ed.enableEpochsHandler.GetCurrentEpoch()
	return ed.MaxGasLimitPerTxInEpoch(currentEpoch)
}

// MaxGasLimitPerTxInEpoch returns maximum gas limit per tx in a specific epoch
func (ed *economicsData) MaxGasLimitPerTxInEpoch(epoch uint32) uint64 {
	return ed.getMaxGasLimitPerTx(epoch)
}

// DeveloperPercentage returns the developer percentage value
func (ed *economicsData) DeveloperPercentage() float64 {
	currentEpoch := ed.enableEpochsHandler.GetCurrentEpoch()
	return ed.DeveloperPercentageInEpoch(currentEpoch)
}

// DeveloperPercentageInEpoch returns the developer percentage value in a specific epoch
func (ed *economicsData) DeveloperPercentageInEpoch(epoch uint32) float64 {
	return ed.getDeveloperPercentage(epoch)
}

// ProtocolSustainabilityPercentage returns the protocol sustainability percentage value
func (ed *economicsData) ProtocolSustainabilityPercentage() float64 {
	currentEpoch := ed.enableEpochsHandler.GetCurrentEpoch()
	return ed.ProtocolSustainabilityPercentageInEpoch(currentEpoch)
}

// ProtocolSustainabilityPercentageInEpoch returns the protocol sustainability percentage value in a specific epoch
func (ed *economicsData) ProtocolSustainabilityPercentageInEpoch(epoch uint32) float64 {
	return ed.getProtocolSustainabilityPercentage(epoch)
}

// ProtocolSustainabilityAddress returns the protocol sustainability address
func (ed *economicsData) ProtocolSustainabilityAddress() string {
	currentEpoch := ed.enableEpochsHandler.GetCurrentEpoch()
	return ed.ProtocolSustainabilityAddressInEpoch(currentEpoch)
}

// ProtocolSustainabilityAddressInEpoch returns the protocol sustainability address in a specific epoch
func (ed *economicsData) ProtocolSustainabilityAddressInEpoch(epoch uint32) string {
	return ed.getProtocolSustainabilityAddress(epoch)
}

// RewardsTopUpGradientPoint returns the rewards top-up gradient point
func (ed *economicsData) RewardsTopUpGradientPoint() *big.Int {
	currentEpoch := ed.enableEpochsHandler.GetCurrentEpoch()
	return ed.RewardsTopUpGradientPointInEpoch(currentEpoch)
}

// RewardsTopUpGradientPointInEpoch returns the rewards top-up gradient point in a specific epoch
func (ed *economicsData) RewardsTopUpGradientPointInEpoch(epoch uint32) *big.Int {
	return big.NewInt(0).Set(ed.getTopUpGradientPoint(epoch))
}

// RewardsTopUpFactor returns the rewards top-up factor
func (ed *economicsData) RewardsTopUpFactor() float64 {
	currentEpoch := ed.enableEpochsHandler.GetCurrentEpoch()
	return ed.RewardsTopUpFactorInEpoch(currentEpoch)
}

// RewardsTopUpFactorInEpoch returns the rewards top-up factor in a specific epoch
func (ed *economicsData) RewardsTopUpFactorInEpoch(epoch uint32) float64 {
	return ed.getTopUpFactor(epoch)
}

// ComputeGasLimit returns the gas limit need by the provided transaction in order to be executed
func (ed *economicsData) ComputeGasLimit(tx data.TransactionWithFeeHandler) uint64 {
	currentEpoch := ed.enableEpochsHandler.GetCurrentEpoch()
	return ed.ComputeGasLimitInEpoch(tx, currentEpoch)
}

// ComputeGasLimitInEpoch returns the gas limit need by the provided transaction in order to be executed in a specific epoch
func (ed *economicsData) ComputeGasLimitInEpoch(tx data.TransactionWithFeeHandler, epoch uint32) uint64 {
	gasLimit := ed.getMinGasLimit(epoch)

	dataLen := uint64(len(tx.GetData()))
	gasLimit += dataLen * ed.gasPerDataByte
	txInstance, ok := tx.(*transaction.Transaction)
	if ok && ed.txVersionHandler.IsGuardedTransaction(txInstance) {
		gasLimit += ed.getExtraGasLimitGuardedTx(epoch)
	}

	return gasLimit
}

// ComputeGasUsedAndFeeBasedOnRefundValue will compute gas used value and transaction fee using refund value from a SCR
func (ed *economicsData) ComputeGasUsedAndFeeBasedOnRefundValue(tx data.TransactionWithFeeHandler, refundValue *big.Int) (uint64, *big.Int) {
	currentEpoch := ed.enableEpochsHandler.GetCurrentEpoch()
	return ed.ComputeGasUsedAndFeeBasedOnRefundValueInEpoch(tx, refundValue, currentEpoch)
}

// ComputeGasUsedAndFeeBasedOnRefundValueInEpoch will compute gas used value and transaction fee using refund value from a SCR in a specific epoch
func (ed *economicsData) ComputeGasUsedAndFeeBasedOnRefundValueInEpoch(tx data.TransactionWithFeeHandler, refundValue *big.Int, epoch uint32) (uint64, *big.Int) {
	if refundValue.Cmp(big.NewInt(0)) == 0 {
		txFee := ed.ComputeTxFeeInEpoch(tx, epoch)

		return tx.GetGasLimit(), txFee
	}

	txFee := ed.ComputeTxFeeInEpoch(tx, epoch)

	isPenalizedTooMuchGasFlagEnabled := ed.enableEpochsHandler.IsFlagEnabledInEpoch(common.PenalizedTooMuchGasFlag, epoch)
	isGasPriceModifierFlagEnabled := ed.enableEpochsHandler.IsFlagEnabledInEpoch(common.GasPriceModifierFlag, epoch)
	flagCorrectTxFee := !isPenalizedTooMuchGasFlagEnabled && !isGasPriceModifierFlagEnabled
	if flagCorrectTxFee {
		txFee = core.SafeMul(tx.GetGasLimit(), tx.GetGasPrice())
	}

	txFee = big.NewInt(0).Sub(txFee, refundValue)

	moveBalanceGasUnits := ed.ComputeGasLimitInEpoch(tx, epoch)
	moveBalanceFee := ed.ComputeMoveBalanceFeeInEpoch(tx, epoch)

	scOpFee := big.NewInt(0).Sub(txFee, moveBalanceFee)
	gasPriceForProcessing := big.NewInt(0).SetUint64(ed.GasPriceForProcessingInEpoch(tx, epoch))
	scOpGasUnits := big.NewInt(0).Div(scOpFee, gasPriceForProcessing)

	gasUsed := moveBalanceGasUnits + scOpGasUnits.Uint64()

	return gasUsed, txFee
}

// ComputeTxFeeBasedOnGasUsed will compute transaction fee
func (ed *economicsData) ComputeTxFeeBasedOnGasUsed(tx data.TransactionWithFeeHandler, gasUsed uint64) *big.Int {
	currenEpoch := ed.enableEpochsHandler.GetCurrentEpoch()
	return ed.ComputeTxFeeBasedOnGasUsedInEpoch(tx, gasUsed, currenEpoch)
}

// ComputeTxFeeBasedOnGasUsedInEpoch will compute transaction fee in a specific epoch
func (ed *economicsData) ComputeTxFeeBasedOnGasUsedInEpoch(tx data.TransactionWithFeeHandler, gasUsed uint64, epoch uint32) *big.Int {
	moveBalanceGasLimit := ed.ComputeGasLimitInEpoch(tx, epoch)
	moveBalanceFee := ed.ComputeMoveBalanceFeeInEpoch(tx, epoch)
	if gasUsed <= moveBalanceGasLimit {
		return moveBalanceFee
	}

	computeFeeForProcessing := ed.ComputeFeeForProcessingInEpoch(tx, gasUsed-moveBalanceGasLimit, epoch)
	txFee := big.NewInt(0).Add(moveBalanceFee, computeFeeForProcessing)

	return txFee
}

// EpochConfirmed is called whenever a new epoch is confirmed
func (ed *economicsData) EpochConfirmed(epoch uint32, _ uint64) {
	ed.mut.RLock()
	ed.statusHandler.SetStringValue(common.MetricGasPriceModifier, fmt.Sprintf("%g", ed.GasPriceModifierInEpoch(epoch)))
	ed.mut.RUnlock()

	ed.updateRewardsConfigMetrics(epoch)
	ed.updateGasConfigMetrics(epoch)
}

// ComputeGasLimitBasedOnBalance will compute gas limit for the given transaction based on the balance
func (ed *economicsData) ComputeGasLimitBasedOnBalance(tx data.TransactionWithFeeHandler, balance *big.Int) (uint64, error) {
	currentEpoch := ed.enableEpochsHandler.GetCurrentEpoch()
	return ed.ComputeGasLimitBasedOnBalanceInEpoch(tx, balance, currentEpoch)
}

// ComputeGasLimitBasedOnBalanceInEpoch will compute gas limit for the given transaction based on the balance in a specific epoch
func (ed *economicsData) ComputeGasLimitBasedOnBalanceInEpoch(tx data.TransactionWithFeeHandler, balance *big.Int, epoch uint32) (uint64, error) {
	balanceWithoutTransferValue := big.NewInt(0).Sub(balance, tx.GetValue())
	if balanceWithoutTransferValue.Cmp(big.NewInt(0)) < 1 {
		return 0, process.ErrInsufficientFunds
	}

	moveBalanceFee := ed.ComputeMoveBalanceFeeInEpoch(tx, epoch)
	if moveBalanceFee.Cmp(balanceWithoutTransferValue) > 0 {
		return 0, process.ErrInsufficientFunds
	}

	if !ed.enableEpochsHandler.IsFlagEnabledInEpoch(common.GasPriceModifierFlag, epoch) {
		gasPriceBig := big.NewInt(0).SetUint64(tx.GetGasPrice())
		gasLimitBig := big.NewInt(0).Div(balanceWithoutTransferValue, gasPriceBig)

		return gasLimitBig.Uint64(), nil
	}

	remainedBalanceAfterMoveBalanceFee := big.NewInt(0).Sub(balanceWithoutTransferValue, moveBalanceFee)
	gasPriceBigForProcessing := ed.GasPriceForProcessingInEpoch(tx, epoch)
	gasPriceBigForProcessingBig := big.NewInt(0).SetUint64(gasPriceBigForProcessing)
	gasLimitFromRemainedBalanceBig := big.NewInt(0).Div(remainedBalanceAfterMoveBalanceFee, gasPriceBigForProcessingBig)

	gasLimitMoveBalance := ed.ComputeGasLimitInEpoch(tx, epoch)
	totalGasLimit := gasLimitMoveBalance + gasLimitFromRemainedBalanceBig.Uint64()

	return totalGasLimit, nil
}

// IsInterfaceNil returns true if there is no value under the interface
func (ed *economicsData) IsInterfaceNil() bool {
	return ed == nil
}<|MERGE_RESOLUTION|>--- conflicted
+++ resolved
@@ -292,31 +292,7 @@
 
 // ComputeTxFeeInEpoch computes the provided transaction's fee in a specific epoch
 func (ed *economicsData) ComputeTxFeeInEpoch(tx data.TransactionWithFeeHandler, epoch uint32) *big.Int {
-<<<<<<< HEAD
-	//if ed.enableEpochsHandler.IsFlagEnabledInEpoch(common.GasPriceModifierFlag, epoch) {
-	//	if isSmartContractResult(tx) {
-	//		return ed.ComputeFeeForProcessingInEpoch(tx, tx.GetGasLimit(), epoch)
-	//	}
-	//
-	//	gasLimitForMoveBalance, difference := ed.SplitTxGasInCategoriesInEpoch(tx, epoch)
-	//	moveBalanceFee := core.SafeMul(ed.GasPriceForMove(tx), gasLimitForMoveBalance)
-	//	if tx.GetGasLimit() <= gasLimitForMoveBalance {
-	//		return moveBalanceFee
-	//	}
-	//
-	//	extraFee := ed.ComputeFeeForProcessingInEpoch(tx, difference, epoch)
-	//	moveBalanceFee.Add(moveBalanceFee, extraFee)
-	//	return moveBalanceFee
-	//}
-	//
-	//if ed.enableEpochsHandler.IsFlagEnabledInEpoch(common.PenalizedTooMuchGasFlag, epoch) {
-	//	return core.SafeMul(tx.GetGasLimit(), tx.GetGasPrice())
-	//}
-
-	return ed.ComputeMoveBalanceFeeInEpoch(tx, epoch)
-=======
 	return core.SafeMul(tx.GetGasLimit(), tx.GetGasPrice())
->>>>>>> 53c89658
 }
 
 // SplitTxGasInCategories returns the gas split per categories
