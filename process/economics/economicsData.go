--- conflicted
+++ resolved
@@ -61,28 +61,17 @@
 	mutYearSettings                  sync.RWMutex
 	statusHandler                    core.AppStatusHandler
 	builtInFunctionsCostHandler      BuiltInFunctionsCostHandler
-<<<<<<< HEAD
+	enableEpochsHandler              common.EnableEpochsHandler
 	txVersionHandler                 process.TxVersionCheckerHandler
-=======
-	enableEpochsHandler              common.EnableEpochsHandler
->>>>>>> b1a9a213
 }
 
 // ArgsNewEconomicsData defines the arguments needed for new economics economicsData
 type ArgsNewEconomicsData struct {
-<<<<<<< HEAD
 	TxVersionChecker               process.TxVersionCheckerHandler
-	BuiltInFunctionsCostHandler    BuiltInFunctionsCostHandler
-	Economics                      *config.EconomicsConfig
-	EpochNotifier                  EpochNotifier
-	PenalizedTooMuchGasEnableEpoch uint32
-	GasPriceModifierEnableEpoch    uint32
-=======
 	BuiltInFunctionsCostHandler BuiltInFunctionsCostHandler
 	Economics                   *config.EconomicsConfig
 	EpochNotifier               process.EpochNotifier
 	EnableEpochsHandler         common.EnableEpochsHandler
->>>>>>> b1a9a213
 }
 
 // NewEconomicsData will create an object with information about economics parameters
@@ -147,11 +136,8 @@
 		gasPriceModifier:                 args.Economics.FeeSettings.GasPriceModifier,
 		statusHandler:                    statusHandler.NewNilStatusHandler(),
 		builtInFunctionsCostHandler:      args.BuiltInFunctionsCostHandler,
-<<<<<<< HEAD
+		enableEpochsHandler:              args.EnableEpochsHandler,
 		txVersionHandler:                 args.TxVersionChecker,
-=======
-		enableEpochsHandler:              args.EnableEpochsHandler,
->>>>>>> b1a9a213
 	}
 
 	ed.yearSettings = make(map[uint32]*config.YearSetting)
