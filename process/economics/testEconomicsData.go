package economics

import "math/big"

// TestEconomicsData extends EconomicsData and is used in integration tests as it exposes some functions
// that are not supposed to be used in production code
// Exported functions simplify the reproduction of edge cases
type TestEconomicsData struct {
	*EconomicsData
}

// SetMaxGasLimitPerBlock sets the maximum gas limit allowed per one block
func (ted *TestEconomicsData) SetMaxGasLimitPerBlock(maxGasLimitPerBlock uint64) {
	ted.maxGasLimitPerBlock = maxGasLimitPerBlock
}

// SetMinGasPrice sets the minimum gas price for a transaction to be accepted
func (ted *TestEconomicsData) SetMinGasPrice(minGasPrice uint64) {
	ted.minGasPrice = minGasPrice
}

// SetMinGasLimit sets the minimum gas limit for a transaction to be accepted
func (ted *TestEconomicsData) SetMinGasLimit(minGasLimit uint64) {
	ted.minGasLimit = minGasLimit
}

<<<<<<< HEAD
// GetMinGasPrice returns the current min gas price
func (ted *TestEconomicsData) GetMinGasPrice() uint64 {
	return ted.minGasPrice
=======
// SetRewards sets the new reward value
func (ted *TestEconomicsData) SetRewards(value *big.Int) {
	ted.rewardsValue = value
>>>>>>> 435beb19
}<|MERGE_RESOLUTION|>--- conflicted
+++ resolved
@@ -24,13 +24,12 @@
 	ted.minGasLimit = minGasLimit
 }
 
-<<<<<<< HEAD
+// SetRewards sets the new reward value
+func (ted *TestEconomicsData) SetRewards(value *big.Int) {
+	ted.rewardsValue = value
+}
+
 // GetMinGasPrice returns the current min gas price
 func (ted *TestEconomicsData) GetMinGasPrice() uint64 {
 	return ted.minGasPrice
-=======
-// SetRewards sets the new reward value
-func (ted *TestEconomicsData) SetRewards(value *big.Int) {
-	ted.rewardsValue = value
->>>>>>> 435beb19
 }