package block_test

import (
	"bytes"
	"errors"
	"fmt"
	"reflect"
	"sync"
	"sync/atomic"
	"testing"
	"time"

	"github.com/ElrondNetwork/elrond-go/core"
	"github.com/ElrondNetwork/elrond-go/core/indexer"
	"github.com/ElrondNetwork/elrond-go/data"
	"github.com/ElrondNetwork/elrond-go/data/block"
	"github.com/ElrondNetwork/elrond-go/data/blockchain"
	"github.com/ElrondNetwork/elrond-go/data/smartContractResult"
	"github.com/ElrondNetwork/elrond-go/data/transaction"
	"github.com/ElrondNetwork/elrond-go/dataRetriever"
	"github.com/ElrondNetwork/elrond-go/hashing"
	"github.com/ElrondNetwork/elrond-go/integrationTests"
	"github.com/ElrondNetwork/elrond-go/marshal"
	"github.com/ElrondNetwork/elrond-go/process"
	blproc "github.com/ElrondNetwork/elrond-go/process/block"
	"github.com/ElrondNetwork/elrond-go/process/coordinator"
	"github.com/ElrondNetwork/elrond-go/process/factory/shard"
	"github.com/ElrondNetwork/elrond-go/process/mock"
	"github.com/ElrondNetwork/elrond-go/sharding"
	"github.com/ElrondNetwork/elrond-go/storage"
	"github.com/stretchr/testify/assert"
)

//------- NewShardProcessor

func initAccountsMock() *mock.AccountsStub {
	rootHashCalled := func() ([]byte, error) {
		return []byte("rootHash"), nil
	}
	return &mock.AccountsStub{
		RootHashCalled: rootHashCalled,
	}
}

func initBasicTestData() (*mock.PoolsHolderFake, *blockchain.BlockChain, []byte, block.Body, [][]byte, *mock.HasherMock, *mock.MarshalizerMock, error, []byte) {
	tdp := mock.NewPoolsHolderFake()
	txHash := []byte("tx_hash1")
	tdp.Transactions().AddData(txHash, &transaction.Transaction{}, process.ShardCacherIdentifier(1, 0))
	blkc := &blockchain.BlockChain{
		CurrentBlockHeader: &block.Header{
			Round: 1,
			Nonce: 1,
		},
	}
	rootHash := []byte("rootHash")
	body := make(block.Body, 0)
	txHashes := make([][]byte, 0)
	txHashes = append(txHashes, txHash)
	miniblock := block.MiniBlock{
		ReceiverShardID: 0,
		SenderShardID:   1,
		TxHashes:        txHashes,
	}
	body = append(body, &miniblock)
	hasher := &mock.HasherMock{}
	marshalizer := &mock.MarshalizerMock{}
	mbbytes, _ := marshalizer.Marshal(miniblock)
	mbHash := hasher.Compute(string(mbbytes))
	return tdp, blkc, rootHash, body, txHashes, hasher, marshalizer, nil, mbHash
}

func initBlockHeader(prevHash []byte, rootHash []byte, mbHdrs []block.MiniBlockHeader) block.Header {
	hdr := block.Header{
		Nonce:            2,
		Round:            2,
		PrevHash:         prevHash,
		Signature:        []byte("signature"),
		PubKeysBitmap:    []byte("00110"),
		ShardId:          0,
		RootHash:         rootHash,
		MiniBlockHeaders: mbHdrs,
	}
	return hdr
}

func CreateMockArgumentsMultiShard() blproc.ArgShardProcessor {
	arguments := CreateMockArguments()
	arguments.DataPool = initDataPool([]byte("tx_hash1"))
	arguments.Accounts = initAccountsMock()
	arguments.ShardCoordinator = mock.NewMultiShardsCoordinatorMock(3)
	arguments.StartHeaders = createGenesisBlocks(arguments.ShardCoordinator)

	return arguments
}

//------- NewBlockProcessor

func TestNewBlockProcessor_NilDataPoolShouldErr(t *testing.T) {
	t.Parallel()

	arguments := CreateMockArguments()
	arguments.DataPool = nil
	sp, err := blproc.NewShardProcessor(arguments)

	assert.Equal(t, process.ErrNilDataPoolHolder, err)
	assert.Nil(t, sp)
}

func TestNewShardProcessor_NilStoreShouldErr(t *testing.T) {
	t.Parallel()

	arguments := CreateMockArguments()
	arguments.Store = nil
	sp, err := blproc.NewShardProcessor(arguments)

	assert.Equal(t, process.ErrNilStorage, err)
	assert.Nil(t, sp)
}

func TestNewShardProcessor_NilHasherShouldErr(t *testing.T) {
	t.Parallel()

	arguments := CreateMockArguments()
	arguments.Hasher = nil
	sp, err := blproc.NewShardProcessor(arguments)

	assert.Equal(t, process.ErrNilHasher, err)
	assert.Nil(t, sp)
}

func TestNewShardProcessor_NilMarshalizerShouldWork(t *testing.T) {
	t.Parallel()

	arguments := CreateMockArguments()
	arguments.Marshalizer = nil
	sp, err := blproc.NewShardProcessor(arguments)

	assert.Equal(t, process.ErrNilMarshalizer, err)
	assert.Nil(t, sp)
}

func TestNewShardProcessor_NilAccountsAdapterShouldErr(t *testing.T) {
	t.Parallel()

	arguments := CreateMockArguments()
	arguments.Accounts = nil
	sp, err := blproc.NewShardProcessor(arguments)

	assert.Equal(t, process.ErrNilAccountsAdapter, err)
	assert.Nil(t, sp)
}

func TestNewShardProcessor_NilShardCoordinatorShouldErr(t *testing.T) {
	t.Parallel()

	arguments := CreateMockArguments()
	arguments.ShardCoordinator = nil
	sp, err := blproc.NewShardProcessor(arguments)

	assert.Equal(t, process.ErrNilShardCoordinator, err)
	assert.Nil(t, sp)
}

func TestNewShardProcessor_NilForkDetectorShouldErr(t *testing.T) {
	t.Parallel()

	arguments := CreateMockArguments()
	arguments.ForkDetector = nil
	sp, err := blproc.NewShardProcessor(arguments)

	assert.Equal(t, process.ErrNilForkDetector, err)
	assert.Nil(t, sp)
}

func TestNewShardProcessor_NilBlocksTrackerShouldErr(t *testing.T) {
	t.Parallel()

	arguments := CreateMockArguments()
	arguments.BlocksTracker = nil
	sp, err := blproc.NewShardProcessor(arguments)

	assert.Equal(t, process.ErrNilBlocksTracker, err)
	assert.Nil(t, sp)
}

func TestNewShardProcessor_NilRequestTransactionHandlerShouldErr(t *testing.T) {
	t.Parallel()

	arguments := CreateMockArguments()
	arguments.RequestHandler = nil
	sp, err := blproc.NewShardProcessor(arguments)

	assert.Equal(t, process.ErrNilRequestHandler, err)
	assert.Nil(t, sp)
}

func TestNewShardProcessor_NilTransactionPoolShouldErr(t *testing.T) {
	t.Parallel()

	tdp := initDataPool([]byte("tx_hash1"))
	tdp.TransactionsCalled = func() dataRetriever.ShardedDataCacherNotifier {
		return nil
	}
	arguments := CreateMockArgumentsMultiShard()
	arguments.DataPool = tdp
	sp, err := blproc.NewShardProcessor(arguments)

	assert.Equal(t, process.ErrNilTransactionPool, err)
	assert.Nil(t, sp)
}

func TestNewShardProcessor_NilTxCoordinator(t *testing.T) {
	t.Parallel()

	arguments := CreateMockArguments()
	arguments.TxCoordinator = nil
	sp, err := blproc.NewShardProcessor(arguments)

	assert.Equal(t, process.ErrNilTransactionCoordinator, err)
	assert.Nil(t, sp)
}

func TestNewShardProcessor_NilUint64Converter(t *testing.T) {
	t.Parallel()

	arguments := CreateMockArguments()
	arguments.Uint64Converter = nil
	sp, err := blproc.NewShardProcessor(arguments)

	assert.Equal(t, process.ErrNilUint64Converter, err)
	assert.Nil(t, sp)
}

func TestNewShardProcessor_OkValsShouldWork(t *testing.T) {
	t.Parallel()

	arguments := CreateMockArgumentsMultiShard()
	sp, err := blproc.NewShardProcessor(arguments)

	assert.Nil(t, err)
	assert.NotNil(t, sp)
}

//------- ProcessBlock

func TestShardProcessor_ProcessBlockWithNilBlockchainShouldErr(t *testing.T) {
	t.Parallel()

	arguments := CreateMockArgumentsMultiShard()
	sp, _ := blproc.NewShardProcessor(arguments)
	blk := make(block.Body, 0)
	err := sp.ProcessBlock(nil, &block.Header{}, blk, haveTime)

	assert.Equal(t, process.ErrNilBlockChain, err)
}

func TestShardProcessor_ProcessBlockWithNilHeaderShouldErr(t *testing.T) {
	t.Parallel()

	arguments := CreateMockArgumentsMultiShard()
	sp, _ := blproc.NewShardProcessor(arguments)
	body := make(block.Body, 0)
	err := sp.ProcessBlock(&blockchain.BlockChain{}, nil, body, haveTime)

	assert.Equal(t, process.ErrNilBlockHeader, err)
}

func TestShardProcessor_ProcessBlockWithNilBlockBodyShouldErr(t *testing.T) {
	t.Parallel()

	arguments := CreateMockArgumentsMultiShard()
	sp, _ := blproc.NewShardProcessor(arguments)
	err := sp.ProcessBlock(&blockchain.BlockChain{}, &block.Header{}, nil, haveTime)

	assert.Equal(t, process.ErrNilBlockBody, err)
}

func TestShardProcessor_ProcessBlockWithNilHaveTimeFuncShouldErr(t *testing.T) {
	t.Parallel()

	arguments := CreateMockArgumentsMultiShard()
	sp, _ := blproc.NewShardProcessor(arguments)
	blk := make(block.Body, 0)
	err := sp.ProcessBlock(&blockchain.BlockChain{}, &block.Header{}, blk, nil)

	assert.Equal(t, process.ErrNilHaveTimeHandler, err)
}

func TestShardProcessor_ProcessWithDirtyAccountShouldErr(t *testing.T) {
	t.Parallel()
	// set accounts dirty
	journalLen := func() int { return 3 }
	revToSnapshot := func(snapshot int) error { return nil }
	blkc := &blockchain.BlockChain{}
	hdr := block.Header{
		Nonce:         1,
		PubKeysBitmap: []byte("0100101"),
		PrevHash:      []byte(""),
		Signature:     []byte("signature"),
		RootHash:      []byte("roothash"),
	}

	body := make(block.Body, 0)
	arguments := CreateMockArgumentsMultiShard()
	arguments.Accounts = &mock.AccountsStub{
		JournalLenCalled:       journalLen,
		RevertToSnapshotCalled: revToSnapshot,
	}
	sp, _ := blproc.NewShardProcessor(arguments)
	err := sp.ProcessBlock(blkc, &hdr, body, haveTime)

	assert.NotNil(t, err)
	assert.Equal(t, err, process.ErrAccountStateDirty)
}

func TestShardProcessor_ProcessBlockHeaderBodyMismatchShouldErr(t *testing.T) {
	t.Parallel()

	txHash := []byte("tx_hash1")
	blkc := &blockchain.BlockChain{}
	hdr := block.Header{
		Nonce:         1,
		PrevHash:      []byte(""),
		Signature:     []byte("signature"),
		PubKeysBitmap: []byte("00110"),
		ShardId:       0,
		RootHash:      []byte("rootHash"),
	}
	body := make(block.Body, 0)
	txHashes := make([][]byte, 0)
	txHashes = append(txHashes, txHash)
	miniblock := block.MiniBlock{
		ReceiverShardID: 0,
		SenderShardID:   0,
		TxHashes:        txHashes,
	}
	body = append(body, &miniblock)
	// set accounts not dirty
	journalLen := func() int { return 0 }
	revertToSnapshot := func(snapshot int) error { return nil }
	rootHashCalled := func() ([]byte, error) {
		return []byte("rootHash"), nil
	}

	arguments := CreateMockArgumentsMultiShard()
	arguments.Accounts = &mock.AccountsStub{
		JournalLenCalled:       journalLen,
		RevertToSnapshotCalled: revertToSnapshot,
		RootHashCalled:         rootHashCalled,
	}
	arguments.ForkDetector = &mock.ForkDetectorMock{
		ProbableHighestNonceCalled: func() uint64 {
			return 0
		},
		GetHighestFinalBlockNonceCalled: func() uint64 {
			return 0
		},
	}
	sp, _ := blproc.NewShardProcessor(arguments)

	// should return err
	err := sp.ProcessBlock(blkc, &hdr, body, haveTime)
	assert.Equal(t, process.ErrHeaderBodyMismatch, err)
}

func TestShardProcessor_ProcessBlockWithInvalidTransactionShouldErr(t *testing.T) {
	t.Parallel()
	tdp := initDataPool([]byte("tx_hash1"))
	txHash := []byte("tx_hash1")
	blkc := &blockchain.BlockChain{}

	body := make(block.Body, 0)
	txHashes := make([][]byte, 0)
	txHashes = append(txHashes, txHash)
	miniblock := block.MiniBlock{
		ReceiverShardID: 0,
		SenderShardID:   0,
		TxHashes:        txHashes,
	}
	body = append(body, &miniblock)

	hasher := &mock.HasherStub{}
	marshalizer := &mock.MarshalizerMock{}

	mbbytes, _ := marshalizer.Marshal(miniblock)
	mbHash := hasher.Compute(string(mbbytes))
	mbHdr := block.MiniBlockHeader{
		SenderShardID:   0,
		ReceiverShardID: 0,
		TxCount:         uint32(len(txHashes)),
		Hash:            mbHash}
	mbHdrs := make([]block.MiniBlockHeader, 0)
	mbHdrs = append(mbHdrs, mbHdr)

	hdr := block.Header{
		Nonce:            1,
		PrevHash:         []byte(""),
		Signature:        []byte("signature"),
		PubKeysBitmap:    []byte("00110"),
		ShardId:          0,
		RootHash:         []byte("rootHash"),
		MiniBlockHeaders: mbHdrs,
	}
	// set accounts not dirty
	journalLen := func() int { return 0 }
	revertToSnapshot := func(snapshot int) error { return nil }
	rootHashCalled := func() ([]byte, error) {
		return []byte("rootHash"), nil
	}

	accounts := &mock.AccountsStub{
		JournalLenCalled:       journalLen,
		RevertToSnapshotCalled: revertToSnapshot,
		RootHashCalled:         rootHashCalled,
	}
	factory, _ := shard.NewPreProcessorsContainerFactory(
		mock.NewMultiShardsCoordinatorMock(5),
		initStore(),
		marshalizer,
		hasher,
		tdp,
		&mock.AddressConverterMock{},
		accounts,
		&mock.RequestHandlerMock{},
		&mock.TxProcessorMock{
			ProcessTransactionCalled: func(transaction *transaction.Transaction, round uint64) error {
				return process.ErrHigherNonceInTransaction
			},
		},
		&mock.SCProcessorMock{},
		&mock.SmartContractResultsProcessorMock{},
	)
	container, _ := factory.Create()

	tc, err := coordinator.NewTransactionCoordinator(
		mock.NewMultiShardsCoordinatorMock(3),
		accounts,
		tdp,
		&mock.RequestHandlerMock{},
		container,
		&mock.InterimProcessorContainerMock{},
	)

	arguments := CreateMockArgumentsMultiShard()
	arguments.DataPool = tdp
	arguments.Hasher = hasher
	arguments.Marshalizer = marshalizer
	arguments.Accounts = &mock.AccountsStub{
		JournalLenCalled:       journalLen,
		RevertToSnapshotCalled: revertToSnapshot,
		RootHashCalled:         rootHashCalled,
	}
	arguments.TxCoordinator = tc
	sp, _ := blproc.NewShardProcessor(arguments)

	// should return err
	err = sp.ProcessBlock(blkc, &hdr, body, haveTime)
	assert.Equal(t, process.ErrHigherNonceInTransaction, err)
}

func TestShardProcessor_ProcessWithHeaderNotFirstShouldErr(t *testing.T) {
	t.Parallel()
	arguments := CreateMockArgumentsMultiShard()
	sp, _ := blproc.NewShardProcessor(arguments)
	hdr := &block.Header{
		Nonce:         0,
		Round:         1,
		PubKeysBitmap: []byte("0100101"),
		PrevHash:      []byte(""),
		Signature:     []byte("signature"),
		RootHash:      []byte("root hash"),
	}
	body := make(block.Body, 0)
	blkc := &blockchain.BlockChain{}
	err := sp.ProcessBlock(blkc, hdr, body, haveTime)
	assert.Equal(t, process.ErrWrongNonceInBlock, err)
}

func TestShardProcessor_ProcessWithHeaderNotCorrectNonceShouldErr(t *testing.T) {
	t.Parallel()

	arguments := CreateMockArgumentsMultiShard()
	sp, _ := blproc.NewShardProcessor(arguments)
	hdr := &block.Header{
		Nonce:         0,
		Round:         1,
		PubKeysBitmap: []byte("0100101"),
		PrevHash:      []byte(""),
		Signature:     []byte("signature"),
		RootHash:      []byte("root hash"),
	}
	body := make(block.Body, 0)
	blkc := &blockchain.BlockChain{}
	err := sp.ProcessBlock(blkc, hdr, body, haveTime)

	assert.Equal(t, process.ErrWrongNonceInBlock, err)
}

func TestShardProcessor_ProcessWithHeaderNotCorrectPrevHashShouldErr(t *testing.T) {
	t.Parallel()

	arguments := CreateMockArgumentsMultiShard()
	arguments.ForkDetector = &mock.ForkDetectorMock{
		ProbableHighestNonceCalled: func() uint64 {
			return 0
		},
		GetHighestFinalBlockNonceCalled: func() uint64 {
			return 0
		},
	}
	sp, _ := blproc.NewShardProcessor(arguments)
	hdr := &block.Header{
		Nonce:         1,
		Round:         1,
		PubKeysBitmap: []byte("0100101"),
		PrevHash:      []byte("zzz"),
		Signature:     []byte("signature"),
		RootHash:      []byte("root hash"),
	}
	body := make(block.Body, 0)
	blkc := &blockchain.BlockChain{
		CurrentBlockHeader: &block.Header{
			Nonce: 0,
		},
	}
	err := sp.ProcessBlock(blkc, hdr, body, haveTime)
	assert.Equal(t, process.ErrBlockHashDoesNotMatch, err)
}

func TestShardProcessor_ProcessBlockWithErrOnProcessBlockTransactionsCallShouldRevertState(t *testing.T) {
	t.Parallel()
	tdp := initDataPool([]byte("tx_hash1"))
	txHash := []byte("tx_hash1")
	blkc := &blockchain.BlockChain{
		CurrentBlockHeader: &block.Header{
			Nonce: 0,
		},
	}
	body := make(block.Body, 0)
	txHashes := make([][]byte, 0)
	txHashes = append(txHashes, txHash)
	miniblock := block.MiniBlock{
		ReceiverShardID: 0,
		SenderShardID:   0,
		TxHashes:        txHashes,
	}
	body = append(body, &miniblock)

	hasher := &mock.HasherStub{}
	marshalizer := &mock.MarshalizerMock{}

	mbbytes, _ := marshalizer.Marshal(miniblock)
	mbHash := hasher.Compute(string(mbbytes))
	mbHdr := block.MiniBlockHeader{
		SenderShardID:   0,
		ReceiverShardID: 0,
		TxCount:         uint32(len(txHashes)),
		Hash:            mbHash}
	mbHdrs := make([]block.MiniBlockHeader, 0)
	mbHdrs = append(mbHdrs, mbHdr)

	hdr := block.Header{
		Round:            1,
		Nonce:            1,
		PrevHash:         []byte(""),
		Signature:        []byte("signature"),
		PubKeysBitmap:    []byte("00110"),
		ShardId:          0,
		RootHash:         []byte("rootHash"),
		MiniBlockHeaders: mbHdrs,
	}

	// set accounts not dirty
	journalLen := func() int { return 0 }
	wasCalled := false
	revertToSnapshot := func(snapshot int) error {
		wasCalled = true
		return nil
	}
	rootHashCalled := func() ([]byte, error) {
		return []byte("rootHash"), nil
	}

	err := errors.New("process block transaction error")
	txProcess := func(transaction *transaction.Transaction, round uint64) error {
		return err
	}

	shardCoordinator := mock.NewMultiShardsCoordinatorMock(3)
	tpm := &mock.TxProcessorMock{ProcessTransactionCalled: txProcess}
	store := &mock.ChainStorerMock{}
	accounts := &mock.AccountsStub{
		JournalLenCalled:       journalLen,
		RevertToSnapshotCalled: revertToSnapshot,
		RootHashCalled:         rootHashCalled,
	}
	factory, _ := shard.NewPreProcessorsContainerFactory(
		mock.NewMultiShardsCoordinatorMock(3),
		store,
		marshalizer,
		hasher,
		tdp,
		&mock.AddressConverterMock{},
		accounts,
		&mock.RequestHandlerMock{},
		tpm,
		&mock.SCProcessorMock{},
		&mock.SmartContractResultsProcessorMock{},
	)
	container, _ := factory.Create()

	tc, _ := coordinator.NewTransactionCoordinator(
		mock.NewMultiShardsCoordinatorMock(3),
		accounts,
		tdp,
		&mock.RequestHandlerMock{},
		container,
		&mock.InterimProcessorContainerMock{},
	)

	arguments := CreateMockArgumentsMultiShard()
	arguments.DataPool = tdp
	arguments.Store = store
	arguments.Hasher = hasher
	arguments.Accounts = accounts
	arguments.ShardCoordinator = shardCoordinator
	arguments.ForkDetector = &mock.ForkDetectorMock{
		ProbableHighestNonceCalled: func() uint64 {
			return 0
		},
		GetHighestFinalBlockNonceCalled: func() uint64 {
			return 0
		},
	}
	arguments.TxCoordinator = tc
	sp, _ := blproc.NewShardProcessor(arguments)

	// should return err
	err2 := sp.ProcessBlock(blkc, &hdr, body, haveTime)
	assert.Equal(t, err, err2)
	assert.True(t, wasCalled)
}

func TestShardProcessor_ProcessBlockWithErrOnVerifyStateRootCallShouldRevertState(t *testing.T) {
	t.Parallel()
	tdp := initDataPool([]byte("tx_hash1"))
	txHash := []byte("tx_hash1")
	blkc := &blockchain.BlockChain{
		CurrentBlockHeader: &block.Header{
			Nonce: 0,
		},
	}
	body := make(block.Body, 0)
	txHashes := make([][]byte, 0)
	txHashes = append(txHashes, txHash)
	miniblock := block.MiniBlock{
		ReceiverShardID: 0,
		SenderShardID:   0,
		TxHashes:        txHashes,
	}
	body = append(body, &miniblock)

	hasher := &mock.HasherStub{}
	marshalizer := &mock.MarshalizerMock{}

	mbbytes, _ := marshalizer.Marshal(miniblock)
	mbHash := hasher.Compute(string(mbbytes))
	mbHdr := block.MiniBlockHeader{
		SenderShardID:   0,
		ReceiverShardID: 0,
		TxCount:         uint32(len(txHashes)),
		Hash:            mbHash}
	mbHdrs := make([]block.MiniBlockHeader, 0)
	mbHdrs = append(mbHdrs, mbHdr)

	hdr := block.Header{
		Round:            1,
		Nonce:            1,
		PrevHash:         []byte(""),
		Signature:        []byte("signature"),
		PubKeysBitmap:    []byte("00110"),
		ShardId:          0,
		RootHash:         []byte("rootHash"),
		MiniBlockHeaders: mbHdrs,
	}

	// set accounts not dirty
	journalLen := func() int { return 0 }
	wasCalled := false
	revertToSnapshot := func(snapshot int) error {
		wasCalled = true
		return nil
	}
	rootHashCalled := func() ([]byte, error) {
		return []byte("rootHashX"), nil
	}

	arguments := CreateMockArgumentsMultiShard()
	arguments.DataPool = tdp
	arguments.Accounts = &mock.AccountsStub{
		JournalLenCalled:       journalLen,
		RevertToSnapshotCalled: revertToSnapshot,
		RootHashCalled:         rootHashCalled,
	}
	arguments.Hasher = &mock.HasherStub{}
	arguments.ForkDetector = &mock.ForkDetectorMock{
		ProbableHighestNonceCalled: func() uint64 {
			return 0
		},
		GetHighestFinalBlockNonceCalled: func() uint64 {
			return 0
		},
	}
	sp, _ := blproc.NewShardProcessor(arguments)
	// should return err
	err := sp.ProcessBlock(blkc, &hdr, body, haveTime)
	assert.Equal(t, process.ErrRootStateMissmatch, err)
	assert.True(t, wasCalled)
}

func TestShardProcessor_ProcessBlockOnlyIntraShardShouldPass(t *testing.T) {
	t.Parallel()
	tdp := initDataPool([]byte("tx_hash1"))
	txHash := []byte("tx_hash1")
	blkc := &blockchain.BlockChain{
		CurrentBlockHeader: &block.Header{
			Nonce: 0,
		},
	}
	rootHash := []byte("rootHash")
	body := make(block.Body, 0)
	txHashes := make([][]byte, 0)
	txHashes = append(txHashes, txHash)
	miniblock := block.MiniBlock{
		ReceiverShardID: 0,
		SenderShardID:   0,
		TxHashes:        txHashes,
	}
	body = append(body, &miniblock)

	hasher := &mock.HasherStub{}
	marshalizer := &mock.MarshalizerMock{}

	mbbytes, _ := marshalizer.Marshal(miniblock)
	mbHash := hasher.Compute(string(mbbytes))
	mbHdr := block.MiniBlockHeader{
		SenderShardID:   0,
		ReceiverShardID: 0,
		TxCount:         uint32(len(txHashes)),
		Hash:            mbHash}
	mbHdrs := make([]block.MiniBlockHeader, 0)
	mbHdrs = append(mbHdrs, mbHdr)

	hdr := block.Header{
		Round:            1,
		Nonce:            1,
		PrevHash:         []byte(""),
		Signature:        []byte("signature"),
		PubKeysBitmap:    []byte("00110"),
		ShardId:          0,
		RootHash:         rootHash,
		MiniBlockHeaders: mbHdrs,
	}
	// set accounts not dirty
	journalLen := func() int { return 0 }
	wasCalled := false
	revertToSnapshot := func(snapshot int) error {
		wasCalled = true
		return nil
	}
	rootHashCalled := func() ([]byte, error) {
		return rootHash, nil
	}

	arguments := CreateMockArgumentsMultiShard()
	arguments.DataPool = tdp
	arguments.Accounts = &mock.AccountsStub{
		JournalLenCalled:       journalLen,
		RevertToSnapshotCalled: revertToSnapshot,
		RootHashCalled:         rootHashCalled,
	}
	sp, _ := blproc.NewShardProcessor(arguments)

	// should return err
	err := sp.ProcessBlock(blkc, &hdr, body, haveTime)
	assert.Nil(t, err)
	assert.False(t, wasCalled)
}

func TestShardProcessor_ProcessBlockCrossShardWithoutMetaShouldFail(t *testing.T) {
	t.Parallel()
	tdp := initDataPool([]byte("tx_hash1"))
	txHash := []byte("tx_hash1")
	blkc := &blockchain.BlockChain{
		CurrentBlockHeader: &block.Header{
			Nonce: 0,
		},
	}
	rootHash := []byte("rootHash")
	body := make(block.Body, 0)
	txHashes := make([][]byte, 0)
	txHashes = append(txHashes, txHash)
	miniblock := block.MiniBlock{
		ReceiverShardID: 0,
		SenderShardID:   1,
		TxHashes:        txHashes,
	}
	body = append(body, &miniblock)

	shardCoordinator := mock.NewMultiShardsCoordinatorMock(3)
	tx := &transaction.Transaction{}
	tdp.Transactions().AddData(txHash, tx, shardCoordinator.CommunicationIdentifier(0))

	hasher := &mock.HasherStub{}
	marshalizer := &mock.MarshalizerMock{}

	mbbytes, _ := marshalizer.Marshal(miniblock)
	mbHash := hasher.Compute(string(mbbytes))
	mbHdr := block.MiniBlockHeader{
		ReceiverShardID: 0,
		SenderShardID:   1,
		TxCount:         uint32(len(txHashes)),
		Hash:            mbHash}
	mbHdrs := make([]block.MiniBlockHeader, 0)
	mbHdrs = append(mbHdrs, mbHdr)

	hdr := block.Header{
		Round:            1,
		Nonce:            1,
		PrevHash:         []byte(""),
		Signature:        []byte("signature"),
		PubKeysBitmap:    []byte("00110"),
		ShardId:          0,
		RootHash:         rootHash,
		MiniBlockHeaders: mbHdrs,
	}
	// set accounts not dirty
	journalLen := func() int { return 0 }
	wasCalled := false
	revertToSnapshot := func(snapshot int) error {
		wasCalled = true
		return nil
	}
	rootHashCalled := func() ([]byte, error) {
		return rootHash, nil
	}
	arguments := CreateMockArgumentsMultiShard()
	arguments.DataPool = tdp
	arguments.Accounts = &mock.AccountsStub{
		JournalLenCalled:       journalLen,
		RevertToSnapshotCalled: revertToSnapshot,
		RootHashCalled:         rootHashCalled,
	}
	sp, _ := blproc.NewShardProcessor(arguments)

	// should return err
	err := sp.ProcessBlock(blkc, &hdr, body, haveTime)
	assert.Equal(t, process.ErrCrossShardMBWithoutConfirmationFromMeta, err)
	assert.False(t, wasCalled)
}

func TestShardProcessor_ProcessBlockCrossShardWithMetaShouldPass(t *testing.T) {
	t.Parallel()

	tdp, blkc, rootHash, body, txHashes, hasher, marshalizer, _, mbHash := initBasicTestData()
	mbHdr := block.MiniBlockHeader{
		ReceiverShardID: 0,
		SenderShardID:   1,
		TxCount:         uint32(len(txHashes)),
		Hash:            mbHash}
	mbHdrs := make([]block.MiniBlockHeader, 0)
	mbHdrs = append(mbHdrs, mbHdr)

	lastHdr := blkc.GetCurrentBlockHeader()
	prevHash, _ := core.CalculateHash(marshalizer, hasher, lastHdr)
	hdr := initBlockHeader(prevHash, rootHash, mbHdrs)

	shardMiniBlock := block.ShardMiniBlockHeader{
		ReceiverShardId: mbHdr.ReceiverShardID,
		SenderShardId:   mbHdr.SenderShardID,
		TxCount:         mbHdr.TxCount,
		Hash:            mbHdr.Hash,
	}
	shardMiniblockHdrs := make([]block.ShardMiniBlockHeader, 0)
	shardMiniblockHdrs = append(shardMiniblockHdrs, shardMiniBlock)
	shardHeader := block.ShardData{
		ShardMiniBlockHeaders: shardMiniblockHdrs,
	}
	shardHdrs := make([]block.ShardData, 0)
	shardHdrs = append(shardHdrs, shardHeader)

	meta := block.MetaBlock{
		Nonce:     1,
		ShardInfo: shardHdrs,
	}
	metaBytes, _ := marshalizer.Marshal(meta)
	metaHash := hasher.Compute(string(metaBytes))

	tdp.MetaBlocks().Put(metaHash, meta)

	meta = block.MetaBlock{
		Nonce:     2,
		ShardInfo: make([]block.ShardData, 0),
	}
	metaBytes, _ = marshalizer.Marshal(meta)
	metaHash = hasher.Compute(string(metaBytes))

	tdp.MetaBlocks().Put(metaHash, meta)

	// set accounts not dirty
	journalLen := func() int { return 0 }
	wasCalled := false
	revertToSnapshot := func(snapshot int) error {
		wasCalled = true
		return nil
	}
	rootHashCalled := func() ([]byte, error) {
		return rootHash, nil
	}
	arguments := CreateMockArgumentsMultiShard()
	arguments.DataPool = tdp
	arguments.Hasher = hasher
	arguments.Marshalizer = marshalizer
	arguments.Accounts = &mock.AccountsStub{
		JournalLenCalled:       journalLen,
		RevertToSnapshotCalled: revertToSnapshot,
		RootHashCalled:         rootHashCalled,
	}
	sp, _ := blproc.NewShardProcessor(arguments)

	// should return err
	err := sp.ProcessBlock(blkc, &hdr, body, haveTime)
	assert.Equal(t, process.ErrCrossShardMBWithoutConfirmationFromMeta, err)
	assert.False(t, wasCalled)
}

func TestShardProcessor_ProcessBlockHaveTimeLessThanZeroShouldErr(t *testing.T) {
	t.Parallel()
	txHash := []byte("tx_hash1")
	tdp := initDataPool(txHash)

	blkc := &blockchain.BlockChain{
		CurrentBlockHeader: &block.Header{
			Nonce: 1,
		},
	}
	rootHash := []byte("rootHash")
	body := make(block.Body, 0)
	txHashes := make([][]byte, 0)
	txHashes = append(txHashes, txHash)
	miniblock := block.MiniBlock{
		ReceiverShardID: 0,
		SenderShardID:   0,
		TxHashes:        txHashes,
	}
	body = append(body, &miniblock)

	hasher := &mock.HasherMock{}
	marshalizer := &mock.MarshalizerMock{}

	mbbytes, _ := marshalizer.Marshal(miniblock)
	mbHash := hasher.Compute(string(mbbytes))
	mbHdr := block.MiniBlockHeader{
		SenderShardID:   0,
		ReceiverShardID: 0,
		TxCount:         uint32(len(txHashes)),
		Hash:            mbHash}
	mbHdrs := make([]block.MiniBlockHeader, 0)
	mbHdrs = append(mbHdrs, mbHdr)

	currHdr := blkc.GetCurrentBlockHeader()
	preHash, _ := core.CalculateHash(marshalizer, hasher, currHdr)
	hdr := block.Header{
		Round:            2,
		Nonce:            2,
		PrevHash:         preHash,
		Signature:        []byte("signature"),
		PubKeysBitmap:    []byte("00110"),
		ShardId:          0,
		RootHash:         rootHash,
		MiniBlockHeaders: mbHdrs,
	}
	genesisBlocks := createGenesisBlocks(mock.NewMultiShardsCoordinatorMock(3))
	sp, _ := blproc.NewShardProcessorEmptyWith3shards(tdp, genesisBlocks)
	haveTimeLessThanZero := func() time.Duration {
		return -1 * time.Millisecond
	}

	// should return err
	err := sp.ProcessBlock(blkc, &hdr, body, haveTimeLessThanZero)
	assert.Equal(t, process.ErrTimeIsOut, err)
}

func TestShardProcessor_ProcessBlockWithMissingMetaHdrShouldErr(t *testing.T) {
	t.Parallel()

	tdp, blkc, rootHash, body, txHashes, hasher, marshalizer, _, mbHash := initBasicTestData()
	mbHdr := block.MiniBlockHeader{
		ReceiverShardID: 0,
		SenderShardID:   1,
		TxCount:         uint32(len(txHashes)),
		Hash:            mbHash}
	mbHdrs := make([]block.MiniBlockHeader, 0)
	mbHdrs = append(mbHdrs, mbHdr)

	lastHdr := blkc.GetCurrentBlockHeader()
	prevHash, _ := core.CalculateHash(marshalizer, hasher, lastHdr)
	hdr := initBlockHeader(prevHash, rootHash, mbHdrs)

	shardMiniBlock := block.ShardMiniBlockHeader{
		ReceiverShardId: mbHdr.ReceiverShardID,
		SenderShardId:   mbHdr.SenderShardID,
		TxCount:         mbHdr.TxCount,
		Hash:            mbHdr.Hash,
	}
	shardMiniblockHdrs := make([]block.ShardMiniBlockHeader, 0)
	shardMiniblockHdrs = append(shardMiniblockHdrs, shardMiniBlock)
	shardHeader := block.ShardData{
		ShardMiniBlockHeaders: shardMiniblockHdrs,
	}
	shardHdrs := make([]block.ShardData, 0)
	shardHdrs = append(shardHdrs, shardHeader)

	meta := block.MetaBlock{
		Nonce:     1,
		ShardInfo: shardHdrs,
	}
	metaBytes, _ := marshalizer.Marshal(meta)
	metaHash := hasher.Compute(string(metaBytes))

	hdr.MetaBlockHashes = append(hdr.MetaBlockHashes, metaHash)
	tdp.MetaBlocks().Put(metaHash, meta)

	meta = block.MetaBlock{
		Nonce:     2,
		ShardInfo: make([]block.ShardData, 0),
	}
	metaBytes, _ = marshalizer.Marshal(meta)
	metaHash = hasher.Compute(string(metaBytes))

	hdr.MetaBlockHashes = append(hdr.MetaBlockHashes, metaHash)
	tdp.MetaBlocks().Put(metaHash, meta)

	// set accounts not dirty
	journalLen := func() int { return 0 }
	revertToSnapshot := func(snapshot int) error {
		return nil
	}
	rootHashCalled := func() ([]byte, error) {
		return rootHash, nil
	}
	arguments := CreateMockArgumentsMultiShard()
	arguments.DataPool = tdp
	arguments.Hasher = hasher
	arguments.Marshalizer = marshalizer
	arguments.Accounts = &mock.AccountsStub{
		JournalLenCalled:       journalLen,
		RevertToSnapshotCalled: revertToSnapshot,
		RootHashCalled:         rootHashCalled,
	}
	sp, _ := blproc.NewShardProcessor(arguments)

	// should return err
	err := sp.ProcessBlock(blkc, &hdr, body, haveTime)
	assert.Equal(t, process.ErrTimeIsOut, err)
}

func TestShardProcessor_ProcessBlockWithWrongMiniBlockHeaderShouldErr(t *testing.T) {
	t.Parallel()

	txHash := []byte("tx_hash1")
	tdp := initDataPool(txHash)
	blkc := &blockchain.BlockChain{
		CurrentBlockHeader: &block.Header{
			Nonce: 1,
		},
	}
	rootHash := []byte("rootHash")
	body := make(block.Body, 0)
	txHashes := make([][]byte, 0)
	txHashes = append(txHashes, txHash)
	miniblock := block.MiniBlock{
		ReceiverShardID: 1,
		SenderShardID:   0,
		TxHashes:        txHashes,
	}
	body = append(body, &miniblock)

	hasher := &mock.HasherStub{}
	marshalizer := &mock.MarshalizerMock{}

	mbbytes, _ := marshalizer.Marshal(miniblock)
	mbHash := hasher.Compute(string(mbbytes))
	mbHdr := block.MiniBlockHeader{
		SenderShardID:   1,
		ReceiverShardID: 0,
		TxCount:         uint32(len(txHashes)),
		Hash:            mbHash,
	}
	mbHdrs := make([]block.MiniBlockHeader, 0)
	mbHdrs = append(mbHdrs, mbHdr)

	lastHdr := blkc.GetCurrentBlockHeader()
	prevHash, _ := core.CalculateHash(marshalizer, hasher, lastHdr)
	hdr := initBlockHeader(prevHash, rootHash, mbHdrs)

	rootHashCalled := func() ([]byte, error) {
		return rootHash, nil
	}
	arguments := CreateMockArgumentsMultiShard()
	arguments.DataPool = tdp
	arguments.Accounts = &mock.AccountsStub{
		RootHashCalled: rootHashCalled,
	}
	sp, _ := blproc.NewShardProcessor(arguments)

	// should return err
	err := sp.ProcessBlock(blkc, &hdr, body, haveTime)
	assert.Equal(t, process.ErrHeaderBodyMismatch, err)
}

//------- checkAndRequestIfMetaHeadersMissing
func TestShardProcessor_CheckAndRequestIfMetaHeadersMissingShouldErr(t *testing.T) {
	t.Parallel()

	hdrNoncesRequestCalled := int32(0)
	tdp, blkc, rootHash, body, txHashes, hasher, marshalizer, _, mbHash := initBasicTestData()
	mbHdr := block.MiniBlockHeader{
		ReceiverShardID: 0,
		SenderShardID:   1,
		TxCount:         uint32(len(txHashes)),
		Hash:            mbHash}
	mbHdrs := make([]block.MiniBlockHeader, 0)
	mbHdrs = append(mbHdrs, mbHdr)

	lastHdr := blkc.GetCurrentBlockHeader()
	prevHash, _ := core.CalculateHash(marshalizer, hasher, lastHdr)
	hdr := initBlockHeader(prevHash, rootHash, mbHdrs)

	shardMiniBlock := block.ShardMiniBlockHeader{
		ReceiverShardId: mbHdr.ReceiverShardID,
		SenderShardId:   mbHdr.SenderShardID,
		TxCount:         mbHdr.TxCount,
		Hash:            mbHdr.Hash,
	}
	shardMiniblockHdrs := make([]block.ShardMiniBlockHeader, 0)
	shardMiniblockHdrs = append(shardMiniblockHdrs, shardMiniBlock)
	shardHeader := block.ShardData{
		ShardMiniBlockHeaders: shardMiniblockHdrs,
	}
	shardHdrs := make([]block.ShardData, 0)
	shardHdrs = append(shardHdrs, shardHeader)

	meta := &block.MetaBlock{
		Nonce:     1,
		ShardInfo: shardHdrs,
		Round:     1,
	}
	metaBytes, _ := marshalizer.Marshal(meta)
	metaHash := hasher.Compute(string(metaBytes))

	hdr.MetaBlockHashes = append(hdr.MetaBlockHashes, metaHash)
	tdp.MetaBlocks().Put(metaHash, meta)

	meta = &block.MetaBlock{
		Nonce:     2,
		ShardInfo: make([]block.ShardData, 0),
		Round:     2,
	}
	metaBytes, _ = marshalizer.Marshal(meta)
	metaHash = hasher.Compute(string(metaBytes))

	tdp.MetaBlocks().Put(metaHash, meta)

	// set accounts not dirty
	journalLen := func() int { return 0 }
	revertToSnapshot := func(snapshot int) error {
		return nil
	}
	rootHashCalled := func() ([]byte, error) {
		return rootHash, nil
	}

	arguments := CreateMockArgumentsMultiShard()
	arguments.DataPool = tdp
	arguments.Hasher = hasher
	arguments.Marshalizer = marshalizer
	arguments.RequestHandler = &mock.RequestHandlerMock{
		RequestHeaderHandlerByNonceCalled: func(destShardID uint32, nonce uint64) {
			atomic.AddInt32(&hdrNoncesRequestCalled, 1)
		},
	}
	arguments.Accounts = &mock.AccountsStub{
		JournalLenCalled:       journalLen,
		RevertToSnapshotCalled: revertToSnapshot,
		RootHashCalled:         rootHashCalled,
	}
	sp, _ := blproc.NewShardProcessor(arguments)

	err := sp.ProcessBlock(blkc, &hdr, body, haveTime)

	sp.CheckAndRequestIfMetaHeadersMissing(2)
	time.Sleep(100 * time.Millisecond)
	assert.Equal(t, int32(1), atomic.LoadInt32(&hdrNoncesRequestCalled))
	assert.Equal(t, err, process.ErrTimeIsOut)
}

//-------- isMetaHeaderFinal
func TestShardProcessor_IsMetaHeaderFinalShouldPass(t *testing.T) {
	t.Parallel()

	tdp := mock.NewPoolsHolderFake()
	txHash := []byte("tx_hash1")
	tdp.Transactions().AddData(txHash, &transaction.Transaction{}, process.ShardCacherIdentifier(1, 0))
	blkc := &blockchain.BlockChain{
		CurrentBlockHeader: &block.Header{
			Nonce: 1,
		},
	}
	rootHash := []byte("rootHash")
	body := make(block.Body, 0)
	txHashes := make([][]byte, 0)
	txHashes = append(txHashes, txHash)
	miniblock := block.MiniBlock{
		ReceiverShardID: 0,
		SenderShardID:   1,
		TxHashes:        txHashes,
	}
	body = append(body, &miniblock)

	hasher := &mock.HasherMock{}
	marshalizer := &mock.MarshalizerMock{}

	mbbytes, _ := marshalizer.Marshal(miniblock)
	mbHash := hasher.Compute(string(mbbytes))
	mbHdr := block.MiniBlockHeader{
		ReceiverShardID: 0,
		SenderShardID:   1,
		TxCount:         uint32(len(txHashes)),
		Hash:            mbHash,
	}
	mbHdrs := make([]block.MiniBlockHeader, 0)
	mbHdrs = append(mbHdrs, mbHdr)

	lastHdr := blkc.GetCurrentBlockHeader()
	prevHash, _ := core.CalculateHash(marshalizer, hasher, lastHdr)
	hdr := initBlockHeader(prevHash, rootHash, mbHdrs)

	shardMiniBlock := block.ShardMiniBlockHeader{
		ReceiverShardId: mbHdr.ReceiverShardID,
		SenderShardId:   mbHdr.SenderShardID,
		TxCount:         mbHdr.TxCount,
		Hash:            mbHdr.Hash,
	}
	shardMiniblockHdrs := make([]block.ShardMiniBlockHeader, 0)
	shardMiniblockHdrs = append(shardMiniblockHdrs, shardMiniBlock)
	shardHeader := block.ShardData{
		ShardMiniBlockHeaders: shardMiniblockHdrs,
	}
	shardHdrs := make([]block.ShardData, 0)
	shardHdrs = append(shardHdrs, shardHeader)

	meta := &block.MetaBlock{
		Nonce:     1,
		ShardInfo: shardHdrs,
		Round:     1,
	}
	metaBytes, _ := marshalizer.Marshal(meta)
	metaHash := hasher.Compute(string(metaBytes))

	hdr.MetaBlockHashes = append(hdr.MetaBlockHashes, metaHash)
	tdp.MetaBlocks().Put(metaHash, meta)

	meta = &block.MetaBlock{
		Nonce:     2,
		ShardInfo: make([]block.ShardData, 0),
		Round:     2,
		PrevHash:  metaHash,
	}
	metaBytes, _ = marshalizer.Marshal(meta)
	metaHash = hasher.Compute(string(metaBytes))
	tdp.MetaBlocks().Put(metaHash, meta)

	genesisBlocks := createGenesisBlocks(mock.NewMultiShardsCoordinatorMock(3))
	sp, _ := blproc.NewShardProcessorEmptyWith3shards(tdp, genesisBlocks)

	err := sp.ProcessBlock(blkc, &hdr, body, haveTime)
	assert.Equal(t, process.ErrTimeIsOut, err)
	res := sp.IsMetaHeaderFinal(&hdr, nil, 0)
	assert.False(t, res)
	res = sp.IsMetaHeaderFinal(nil, nil, 0)
	assert.False(t, res)

	meta = &block.MetaBlock{
		Nonce:     1,
		ShardInfo: shardHdrs,
		Round:     1,
	}
	ordered, _ := sp.GetOrderedMetaBlocks(3)
	res = sp.IsMetaHeaderFinal(meta, ordered, 0)
	assert.True(t, res)
}

//-------- requestFinalMissingHeaders
func TestShardProcessor_RequestFinalMissingHeaders(t *testing.T) {
	t.Parallel()

	tdp := mock.NewPoolsHolderFake()
	arguments := CreateMockArgumentsMultiShard()
	arguments.DataPool = tdp
	sp, _ := blproc.NewShardProcessor(arguments)

	sp.SetCurrHighestMetaHdrNonce(1)
	res := sp.RequestFinalMissingHeaders()
	assert.Equal(t, res > 0, true)
}

//--------- verifyIncludedMetaBlocksFinality
func TestShardProcessor_CheckMetaHeadersValidityAndFinalityShouldPass(t *testing.T) {
	t.Parallel()

	tdp := mock.NewPoolsHolderFake()
	txHash := []byte("tx_hash1")
	tdp.Transactions().AddData(txHash, &transaction.Transaction{}, process.ShardCacherIdentifier(1, 0))
	rootHash := []byte("rootHash")
	body := make(block.Body, 0)
	txHashes := make([][]byte, 0)
	txHashes = append(txHashes, txHash)
	miniblock := block.MiniBlock{
		ReceiverShardID: 0,
		SenderShardID:   1,
		TxHashes:        txHashes,
	}
	body = append(body, &miniblock)

	hasher := &mock.HasherMock{}
	marshalizer := &mock.MarshalizerMock{}

	mbbytes, _ := marshalizer.Marshal(miniblock)
	mbHash := hasher.Compute(string(mbbytes))
	mbHdr := block.MiniBlockHeader{
		ReceiverShardID: 0,
		SenderShardID:   1,
		TxCount:         uint32(len(txHashes)),
		Hash:            mbHash}
	mbHdrs := make([]block.MiniBlockHeader, 0)
	mbHdrs = append(mbHdrs, mbHdr)

	genesisBlocks := createGenesisBlocks(mock.NewMultiShardsCoordinatorMock(3))
	lastHdr := genesisBlocks[0]
	prevHash, _ := core.CalculateHash(marshalizer, hasher, lastHdr)
	hdr := initBlockHeader(prevHash, rootHash, mbHdrs)

	shardMiniBlock := block.ShardMiniBlockHeader{
		ReceiverShardId: mbHdr.ReceiverShardID,
		SenderShardId:   mbHdr.SenderShardID,
		TxCount:         mbHdr.TxCount,
		Hash:            mbHdr.Hash,
	}
	shardMiniblockHdrs := make([]block.ShardMiniBlockHeader, 0)
	shardMiniblockHdrs = append(shardMiniblockHdrs, shardMiniBlock)
	shardHeader := block.ShardData{
		ShardMiniBlockHeaders: shardMiniblockHdrs,
	}
	shardHdrs := make([]block.ShardData, 0)
	shardHdrs = append(shardHdrs, shardHeader)

	prevMeta := genesisBlocks[sharding.MetachainShardId]
	prevHash, _ = core.CalculateHash(marshalizer, hasher, prevMeta)
	meta := &block.MetaBlock{
		Nonce:        1,
		ShardInfo:    shardHdrs,
		Round:        1,
		PrevHash:     prevHash,
		PrevRandSeed: prevMeta.GetRandSeed(),
	}
	metaBytes, _ := marshalizer.Marshal(meta)
	metaHash := hasher.Compute(string(metaBytes))
	hdr.MetaBlockHashes = append(hdr.MetaBlockHashes, metaHash)

	tdp.MetaBlocks().Put(metaHash, meta)

	prevHash, _ = core.CalculateHash(marshalizer, hasher, meta)
	meta = &block.MetaBlock{
		Nonce:     2,
		ShardInfo: make([]block.ShardData, 0),
		Round:     2,
		PrevHash:  prevHash,
	}
	metaBytes, _ = marshalizer.Marshal(meta)
	metaHash = hasher.Compute(string(metaBytes))

	tdp.MetaBlocks().Put(metaHash, meta)
	arguments := CreateMockArgumentsMultiShard()
	arguments.DataPool = tdp
	arguments.Hasher = hasher
	arguments.Marshalizer = marshalizer
	arguments.StartHeaders = genesisBlocks
	sp, _ := blproc.NewShardProcessor(arguments)
	hdr.Round = 4

	err := sp.CheckMetaHeadersValidityAndFinality(&hdr)
	assert.Nil(t, err)
}

func TestShardProcessor_CheckMetaHeadersValidityAndFinalityShouldErr(t *testing.T) {
	t.Parallel()

	mbHdrs := make([]block.MiniBlockHeader, 0)
	rootHash := []byte("rootHash")
	txHash := []byte("txhash1")
	txHashes := make([][]byte, 0)
	txHashes = append(txHashes, txHash)

	tdp := mock.NewPoolsHolderFake()
	genesisBlocks := createGenesisBlocks(mock.NewMultiShardsCoordinatorMock(3))
	sp, _ := blproc.NewShardProcessorEmptyWith3shards(tdp, genesisBlocks)

	lastHdr := genesisBlocks[0]
	prevHash, _ := core.CalculateHash(&mock.MarshalizerMock{}, &mock.HasherMock{}, lastHdr)
	hdr := initBlockHeader(prevHash, rootHash, mbHdrs)

	hdr.MetaBlockHashes = append(hdr.MetaBlockHashes, []byte("meta"))
	hdr.Round = 0
	err := sp.CheckMetaHeadersValidityAndFinality(&hdr)
	assert.Equal(t, err, process.ErrNilMetaBlockHeader)
}

//------- CommitBlock

func TestShardProcessor_CommitBlockNilBlockchainShouldErr(t *testing.T) {
	t.Parallel()
	tdp := initDataPool([]byte("tx_hash1"))
	accounts := &mock.AccountsStub{}
	accounts.RevertToSnapshotCalled = func(snapshot int) error {
		return nil
	}
	arguments := CreateMockArgumentsMultiShard()
	arguments.DataPool = tdp
	arguments.Accounts = accounts
	sp, _ := blproc.NewShardProcessor(arguments)
	blk := make(block.Body, 0)

	err := sp.CommitBlock(nil, &block.Header{}, blk)
	assert.Equal(t, process.ErrNilBlockChain, err)
}

func TestShardProcessor_CommitBlockMarshalizerFailForHeaderShouldErr(t *testing.T) {
	t.Parallel()
	tdp := initDataPool([]byte("tx_hash1"))
	rootHash := []byte("root hash to be tested")
	accounts := &mock.AccountsStub{
		RootHashCalled: func() ([]byte, error) {
			return rootHash, nil
		},
		RevertToSnapshotCalled: func(snapshot int) error {
			return nil
		},
	}
	errMarshalizer := errors.New("failure")
	hdr := &block.Header{
		Nonce:         1,
		Round:         1,
		PubKeysBitmap: []byte("0100101"),
		Signature:     []byte("signature"),
		RootHash:      rootHash,
	}
	body := make(block.Body, 0)
	marshalizer := &mock.MarshalizerStub{
		MarshalCalled: func(obj interface{}) (i []byte, e error) {
			if reflect.DeepEqual(obj, hdr) {
				return nil, errMarshalizer
			}

			return []byte("obj"), nil
		},
	}
	arguments := CreateMockArgumentsMultiShard()
	arguments.DataPool = tdp
	arguments.Marshalizer = marshalizer
	arguments.Accounts = accounts
	sp, _ := blproc.NewShardProcessor(arguments)
	blkc := createTestBlockchain()

	err := sp.CommitBlock(blkc, hdr, body)
	assert.Equal(t, errMarshalizer, err)
}

func TestShardProcessor_CommitBlockStorageFailsForHeaderShouldErr(t *testing.T) {
	t.Parallel()
	tdp := initDataPool([]byte("tx_hash1"))
	errPersister := errors.New("failure")
	wasCalled := false
	rootHash := []byte("root hash to be tested")
	accounts := &mock.AccountsStub{
		CommitCalled: func() ([]byte, error) {
			return nil, nil
		},
		RootHashCalled: func() ([]byte, error) {
			return rootHash, nil
		},
		RevertToSnapshotCalled: func(snapshot int) error {
			return nil
		},
	}
	hdr := &block.Header{
		Nonce:         1,
		Round:         1,
		PubKeysBitmap: []byte("0100101"),
		Signature:     []byte("signature"),
		RootHash:      rootHash,
	}
	body := make(block.Body, 0)
	hdrUnit := &mock.StorerStub{
		PutCalled: func(key, data []byte) error {
			wasCalled = true
			return errPersister
		},
		HasCalled: func(key []byte) error {
			return nil
		},
	}
	store := initStore()
	store.AddStorer(dataRetriever.BlockHeaderUnit, hdrUnit)

<<<<<<< HEAD
	sp, _ := blproc.NewShardProcessor(
		&mock.ServiceContainerMock{},
		tdp,
		store,
		&mock.HasherStub{},
		&mock.MarshalizerMock{},
		accounts,
		mock.NewMultiShardsCoordinatorMock(3),
		&mock.ForkDetectorMock{
			AddHeaderCalled: func(header data.HeaderHandler, hash []byte, state process.BlockHeaderState, finalHeaders []data.HeaderHandler, finalHeadersHashes [][]byte) error {
				return nil
			},
			GetHighestFinalBlockNonceCalled: func() uint64 {
				return 0
			},
=======
	arguments := CreateMockArgumentsMultiShard()
	arguments.DataPool = tdp
	arguments.Store = store
	arguments.Accounts = accounts
	arguments.ForkDetector = &mock.ForkDetectorMock{
		AddHeaderCalled: func(header data.HeaderHandler, hash []byte, state process.BlockHeaderState, finalHeaders []data.HeaderHandler, finalHeadereHashes [][]byte) error {
			return nil
>>>>>>> 072caa83
		},
	}
	arguments.BlocksTracker = &mock.BlocksTrackerMock{
		AddBlockCalled: func(headerHandler data.HeaderHandler) {
		},
		UnnotarisedBlocksCalled: func() []data.HeaderHandler {
			return make([]data.HeaderHandler, 0)
		},
	}
	sp, _ := blproc.NewShardProcessor(arguments)

	blkc, _ := blockchain.NewBlockChain(
		generateTestCache(),
	)

	_ = blkc.SetAppStatusHandler(&mock.AppStatusHandlerStub{
		SetUInt64ValueHandler: func(key string, value uint64) {},
	})

	err := sp.CommitBlock(blkc, hdr, body)
	assert.True(t, wasCalled)
	assert.Nil(t, err)
}

func TestShardProcessor_CommitBlockStorageFailsForBodyShouldWork(t *testing.T) {
	t.Parallel()
	tdp := initDataPool([]byte("tx_hash1"))
	wasCalled := false
	errPersister := errors.New("failure")
	rootHash := []byte("root hash to be tested")
	accounts := &mock.AccountsStub{
		RootHashCalled: func() ([]byte, error) {
			return rootHash, nil
		},
		CommitCalled: func() (i []byte, e error) {
			return nil, nil
		},
		RevertToSnapshotCalled: func(snapshot int) error {
			return nil
		},
	}
	hdr := &block.Header{
		Nonce:         1,
		Round:         1,
		PubKeysBitmap: []byte("0100101"),
		Signature:     []byte("signature"),
		RootHash:      rootHash,
	}
	mb := block.MiniBlock{}
	body := make(block.Body, 0)
	body = append(body, &mb)

	miniBlockUnit := &mock.StorerStub{
		PutCalled: func(key, data []byte) error {
			wasCalled = true
			return errPersister
		},
	}
	store := initStore()
	store.AddStorer(dataRetriever.MiniBlockUnit, miniBlockUnit)

<<<<<<< HEAD
	sp, err := blproc.NewShardProcessor(
		&mock.ServiceContainerMock{},
		tdp,
		store,
		&mock.HasherStub{},
		&mock.MarshalizerMock{},
		accounts,
		mock.NewMultiShardsCoordinatorMock(3),
		&mock.ForkDetectorMock{
			AddHeaderCalled: func(header data.HeaderHandler, hash []byte, state process.BlockHeaderState, finalHeaders []data.HeaderHandler, finalHeadersHashes [][]byte) error {
				return nil
			},
			GetHighestFinalBlockNonceCalled: func() uint64 {
				return 0
			},
=======
	arguments := CreateMockArgumentsMultiShard()
	arguments.DataPool = tdp
	arguments.Store = store
	arguments.Accounts = accounts
	arguments.ForkDetector = &mock.ForkDetectorMock{
		AddHeaderCalled: func(header data.HeaderHandler, hash []byte, state process.BlockHeaderState, finalHeaders []data.HeaderHandler, finalHeadersHashes [][]byte) error {
			return nil
>>>>>>> 072caa83
		},
	}
	arguments.BlocksTracker = &mock.BlocksTrackerMock{
		AddBlockCalled: func(headerHandler data.HeaderHandler) {
		},
		UnnotarisedBlocksCalled: func() []data.HeaderHandler {
			return make([]data.HeaderHandler, 0)
		},
	}
	sp, err := blproc.NewShardProcessor(arguments)
	assert.Nil(t, err)

	blkc, _ := blockchain.NewBlockChain(
		generateTestCache(),
	)

	_ = blkc.SetAppStatusHandler(&mock.AppStatusHandlerStub{
		SetUInt64ValueHandler: func(key string, value uint64) {},
	})

	err = sp.CommitBlock(blkc, hdr, body)

	assert.Nil(t, err)
	assert.True(t, wasCalled)
}

func TestShardProcessor_CommitBlockNilNoncesDataPoolShouldErr(t *testing.T) {
	t.Parallel()
	tdp := initDataPool([]byte("tx_hash1"))
	rootHash := []byte("root hash to be tested")
	accounts := &mock.AccountsStub{
		RootHashCalled: func() ([]byte, error) {
			return rootHash, nil
		},
		RevertToSnapshotCalled: func(snapshot int) error {
			return nil
		},
	}
	hdr := &block.Header{
		Nonce:         1,
		Round:         1,
		PubKeysBitmap: []byte("0100101"),
		Signature:     []byte("signature"),
		RootHash:      rootHash,
	}
	body := make(block.Body, 0)
	store := initStore()

	arguments := CreateMockArgumentsMultiShard()
	arguments.DataPool = tdp
	arguments.Store = store
	arguments.Accounts = accounts
	sp, _ := blproc.NewShardProcessor(arguments)

	tdp.HeadersNoncesCalled = func() dataRetriever.Uint64SyncMapCacher {
		return nil
	}
	blkc := createTestBlockchain()
	err := sp.CommitBlock(blkc, hdr, body)

	assert.Equal(t, process.ErrNilDataPoolHolder, err)
}

func TestShardProcessor_CommitBlockNoTxInPoolShouldErr(t *testing.T) {
	t.Parallel()
	tdp := initDataPool([]byte("tx_hash1"))

	txCache := &mock.CacherStub{
		PeekCalled: func(key []byte) (value interface{}, ok bool) {
			return nil, false
		},
		LenCalled: func() int {
			return 0
		},
	}
	tdp.TransactionsCalled = func() dataRetriever.ShardedDataCacherNotifier {
		return &mock.ShardedDataStub{
			ShardDataStoreCalled: func(id string) (c storage.Cacher) {
				return txCache
			},
			RemoveSetOfDataFromPoolCalled: func(keys [][]byte, id string) {
			},
			SearchFirstDataCalled: func(key []byte) (value interface{}, ok bool) {
				if reflect.DeepEqual(key, []byte("tx1_hash")) {
					return &transaction.Transaction{Nonce: 10}, true
				}
				return nil, false
			},
			RegisterHandlerCalled: func(i func(key []byte)) {

			},
		}
	}

	txHash := []byte("txHash")
	rootHash := []byte("root hash")
	hdrHash := []byte("header hash")
	hdr := &block.Header{
		Nonce:         1,
		Round:         1,
		PubKeysBitmap: []byte("0100101"),
		Signature:     []byte("signature"),
		RootHash:      rootHash,
	}
	mb := block.MiniBlock{
		TxHashes: [][]byte{txHash},
	}
	body := block.Body{&mb}
	accounts := &mock.AccountsStub{
		CommitCalled: func() (i []byte, e error) {
			return rootHash, nil
		},
		RootHashCalled: func() ([]byte, error) {
			return rootHash, nil
		},
		RevertToSnapshotCalled: func(snapshot int) error {
			return nil
		},
	}
	fd := &mock.ForkDetectorMock{
		AddHeaderCalled: func(header data.HeaderHandler, hash []byte, state process.BlockHeaderState, finalHeaders []data.HeaderHandler, finalHeadersHashes [][]byte) error {
			return nil
		},
	}
	hasher := &mock.HasherStub{}
	hasher.ComputeCalled = func(s string) []byte {
		return hdrHash
	}
	store := initStore()

	factory, _ := shard.NewPreProcessorsContainerFactory(
		mock.NewMultiShardsCoordinatorMock(3),
		initStore(),
		&mock.MarshalizerMock{},
		&mock.HasherMock{},
		tdp,
		&mock.AddressConverterMock{},
		initAccountsMock(),
		&mock.RequestHandlerMock{},
		&mock.TxProcessorMock{},
		&mock.SCProcessorMock{},
		&mock.SmartContractResultsProcessorMock{},
	)
	container, _ := factory.Create()

	tc, err := coordinator.NewTransactionCoordinator(
		mock.NewMultiShardsCoordinatorMock(3),
		initAccountsMock(),
		tdp,
		&mock.RequestHandlerMock{},
		container,
		&mock.InterimProcessorContainerMock{},
	)

	arguments := CreateMockArgumentsMultiShard()
	arguments.DataPool = tdp
	arguments.Store = store
	arguments.Hasher = hasher
	arguments.ForkDetector = fd
	arguments.TxCoordinator = tc
	arguments.Accounts = accounts
	sp, _ := blproc.NewShardProcessor(arguments)

	blkc := createTestBlockchain()

	err = sp.CommitBlock(blkc, hdr, body)
	assert.Equal(t, process.ErrMissingTransaction, err)
}

func TestShardProcessor_CommitBlockOkValsShouldWork(t *testing.T) {
	t.Parallel()
	tdp := initDataPool([]byte("tx_hash1"))
	txHash := []byte("tx_hash1")

	rootHash := []byte("root hash")
	hdrHash := []byte("header hash")

	prevHdr := &block.Header{
		Nonce:         0,
		Round:         0,
		PubKeysBitmap: rootHash,
		PrevHash:      hdrHash,
		Signature:     rootHash,
		RootHash:      rootHash,
	}

	hdr := &block.Header{
		Nonce:         1,
		Round:         1,
		PubKeysBitmap: rootHash,
		PrevHash:      hdrHash,
		Signature:     rootHash,
		RootHash:      rootHash,
	}
	mb := block.MiniBlock{
		TxHashes: [][]byte{txHash},
	}
	body := block.Body{&mb}

	mbHdr := block.MiniBlockHeader{
		TxCount: uint32(len(mb.TxHashes)),
		Hash:    hdrHash,
	}
	mbHdrs := make([]block.MiniBlockHeader, 0)
	mbHdrs = append(mbHdrs, mbHdr)
	hdr.MiniBlockHeaders = mbHdrs

	accounts := &mock.AccountsStub{
		CommitCalled: func() (i []byte, e error) {
			return rootHash, nil
		},
		RootHashCalled: func() ([]byte, error) {
			return rootHash, nil
		},
	}
	forkDetectorAddCalled := false
	fd := &mock.ForkDetectorMock{
		AddHeaderCalled: func(header data.HeaderHandler, hash []byte, state process.BlockHeaderState, finalHeaders []data.HeaderHandler, finalHeadersHashes [][]byte) error {
			if header == hdr {
				forkDetectorAddCalled = true
				return nil
			}

			return errors.New("should have not got here")
		},
		GetHighestFinalBlockNonceCalled: func() uint64 {
			return 0
		},
	}
	hasher := &mock.HasherStub{}
	hasher.ComputeCalled = func(s string) []byte {
		return hdrHash
	}
	store := initStore()

	arguments := CreateMockArgumentsMultiShard()
	arguments.DataPool = tdp
	arguments.Store = store
	arguments.Hasher = hasher
	arguments.Accounts = accounts
	arguments.ForkDetector = fd
	arguments.BlocksTracker = &mock.BlocksTrackerMock{
		AddBlockCalled: func(headerHandler data.HeaderHandler) {
		},
		UnnotarisedBlocksCalled: func() []data.HeaderHandler {
			return make([]data.HeaderHandler, 0)
		},
	}
	sp, _ := blproc.NewShardProcessor(arguments)

	blkc := createTestBlockchain()
	blkc.GetCurrentBlockHeaderCalled = func() data.HeaderHandler {
		return prevHdr
	}
	blkc.GetCurrentBlockHeaderHashCalled = func() []byte {
		return hdrHash
	}
	err := sp.ProcessBlock(blkc, hdr, body, haveTime)
	assert.Nil(t, err)
	err = sp.CommitBlock(blkc, hdr, body)
	assert.Nil(t, err)
	assert.True(t, forkDetectorAddCalled)
	assert.Equal(t, hdrHash, blkc.GetCurrentBlockHeaderHash())
	//this should sleep as there is an async call to display current header and block in CommitBlock
	time.Sleep(time.Second)
}

func TestShardProcessor_CommitBlockCallsIndexerMethods(t *testing.T) {
	t.Parallel()
	tdp := initDataPool([]byte("tx_hash1"))
	txHash := []byte("tx_hash1")

	rootHash := []byte("root hash")
	hdrHash := []byte("header hash")

	prevHdr := &block.Header{
		Nonce:         0,
		Round:         0,
		PubKeysBitmap: rootHash,
		PrevHash:      hdrHash,
		Signature:     rootHash,
		RootHash:      rootHash,
	}

	hdr := &block.Header{
		Nonce:         1,
		Round:         1,
		PubKeysBitmap: rootHash,
		PrevHash:      hdrHash,
		Signature:     rootHash,
		RootHash:      rootHash,
	}
	mb := block.MiniBlock{
		TxHashes: [][]byte{txHash},
	}
	body := block.Body{&mb}

	mbHdr := block.MiniBlockHeader{
		TxCount: uint32(len(mb.TxHashes)),
		Hash:    hdrHash,
	}
	mbHdrs := make([]block.MiniBlockHeader, 0)
	mbHdrs = append(mbHdrs, mbHdr)
	hdr.MiniBlockHeaders = mbHdrs

	accounts := &mock.AccountsStub{
		CommitCalled: func() (i []byte, e error) {
			return rootHash, nil
		},
		RootHashCalled: func() ([]byte, error) {
			return rootHash, nil
		},
	}
	fd := &mock.ForkDetectorMock{
		AddHeaderCalled: func(header data.HeaderHandler, hash []byte, state process.BlockHeaderState, finalHeaders []data.HeaderHandler, finalHeadersHashes [][]byte) error {
			return nil
		},
		GetHighestFinalBlockNonceCalled: func() uint64 {
			return 0
		},
	}
	hasher := &mock.HasherStub{}
	hasher.ComputeCalled = func(s string) []byte {
		return hdrHash
	}
	store := initStore()

	var saveBlockCalled map[string]data.TransactionHandler
	saveBlockCalledMutex := sync.Mutex{}

	arguments := CreateMockArgumentsMultiShard()
	arguments.Core = &mock.ServiceContainerMock{
		IndexerCalled: func() indexer.Indexer {
			return &mock.IndexerMock{
				SaveBlockCalled: func(body data.BodyHandler, header data.HeaderHandler, txPool map[string]data.TransactionHandler) {
					saveBlockCalledMutex.Lock()
					saveBlockCalled = txPool
					saveBlockCalledMutex.Unlock()
				},
			}
		},
	}
	arguments.DataPool = tdp
	arguments.Store = store
	arguments.Hasher = hasher
	arguments.Accounts = accounts
	arguments.ForkDetector = fd
	arguments.BlocksTracker = &mock.BlocksTrackerMock{
		AddBlockCalled: func(headerHandler data.HeaderHandler) {
		},
		UnnotarisedBlocksCalled: func() []data.HeaderHandler {
			return make([]data.HeaderHandler, 0)
		},
	}
	arguments.TxCoordinator = &mock.TransactionCoordinatorMock{
		GetAllCurrentUsedTxsCalled: func(blockType block.Type) map[string]data.TransactionHandler {
			switch blockType {
			case block.TxBlock:
				return map[string]data.TransactionHandler{
					"tx_1": &transaction.Transaction{Nonce: 1},
					"tx_2": &transaction.Transaction{Nonce: 2},
				}
			case block.SmartContractResultBlock:
				return map[string]data.TransactionHandler{
					"utx_1": &smartContractResult.SmartContractResult{Nonce: 1},
					"utx_2": &smartContractResult.SmartContractResult{Nonce: 2},
				}
			default:
				return nil
			}
		},
	}

	sp, _ := blproc.NewShardProcessor(arguments)

	blkc := createTestBlockchain()
	blkc.GetCurrentBlockHeaderCalled = func() data.HeaderHandler {
		return prevHdr
	}
	blkc.GetCurrentBlockHeaderHashCalled = func() []byte {
		return hdrHash
	}
	err := sp.ProcessBlock(blkc, hdr, body, haveTime)
	assert.Nil(t, err)
	err = sp.CommitBlock(blkc, hdr, body)
	assert.Nil(t, err)

	// Wait for the index block go routine to start
	time.Sleep(time.Second * 2)

	saveBlockCalledMutex.Lock()
	wasCalled := saveBlockCalled
	saveBlockCalledMutex.Unlock()

	assert.Equal(t, 4, len(wasCalled))
}

func TestShardProcessor_CreateTxBlockBodyWithDirtyAccStateShouldErr(t *testing.T) {
	t.Parallel()
	tdp := initDataPool([]byte("tx_hash1"))
	journalLen := func() int { return 3 }
	revToSnapshot := func(snapshot int) error { return nil }

	arguments := CreateMockArgumentsMultiShard()
	arguments.DataPool = tdp
	arguments.Accounts = &mock.AccountsStub{
		JournalLenCalled:       journalLen,
		RevertToSnapshotCalled: revToSnapshot,
	}

	sp, _ := blproc.NewShardProcessor(arguments)

	bl, err := sp.CreateBlockBody(0, func() bool { return true })
	// nil block
	assert.Nil(t, bl)
	// error
	assert.Equal(t, process.ErrAccountStateDirty, err)
}

func TestShardProcessor_CreateTxBlockBodyWithNoTimeShouldEmptyBlock(t *testing.T) {
	t.Parallel()
	tdp := initDataPool([]byte("tx_hash1"))
	journalLen := func() int { return 0 }
	rootHashfunc := func() ([]byte, error) {
		return []byte("roothash"), nil
	}
	revToSnapshot := func(snapshot int) error { return nil }
	arguments := CreateMockArgumentsMultiShard()
	arguments.DataPool = tdp
	arguments.Accounts = &mock.AccountsStub{
		JournalLenCalled:       journalLen,
		RootHashCalled:         rootHashfunc,
		RevertToSnapshotCalled: revToSnapshot,
	}

	sp, _ := blproc.NewShardProcessor(arguments)
	haveTime := func() bool {
		return false
	}
	bl, err := sp.CreateBlockBody(0, haveTime)
	// no error
	assert.Equal(t, process.ErrTimeIsOut, err)
	// no miniblocks
	assert.Nil(t, bl)
}

func TestShardProcessor_CreateTxBlockBodyOK(t *testing.T) {
	t.Parallel()
	tdp := initDataPool([]byte("tx_hash1"))
	journalLen := func() int { return 0 }
	rootHashfunc := func() ([]byte, error) {
		return []byte("roothash"), nil
	}
	haveTime := func() bool {
		return true
	}
	arguments := CreateMockArgumentsMultiShard()
	arguments.DataPool = tdp
	arguments.Accounts = &mock.AccountsStub{
		JournalLenCalled: journalLen,
		RootHashCalled:   rootHashfunc,
	}

	sp, _ := blproc.NewShardProcessor(arguments)
	blk, err := sp.CreateBlockBody(0, haveTime)
	assert.NotNil(t, blk)
	assert.Nil(t, err)
}

//------- ComputeNewNoncePrevHash

func TestNode_ComputeNewNoncePrevHashShouldWork(t *testing.T) {
	t.Parallel()
	tdp := initDataPool([]byte("tx_hash1"))
	marshalizer := &mock.MarshalizerStub{}
	hasher := &mock.HasherStub{}
	arguments := CreateMockArgumentsMultiShard()
	arguments.Store = initStore()
	arguments.DataPool = tdp
	arguments.Hasher = hasher
	arguments.Marshalizer = marshalizer

	be, _ := blproc.NewShardProcessor(arguments)
	hdr, txBlock := createTestHdrTxBlockBody()
	marshalizer.MarshalCalled = func(obj interface{}) (bytes []byte, e error) {
		if hdr == obj {
			return []byte("hdrHeaderMarshalized"), nil
		}
		if reflect.DeepEqual(txBlock, obj) {
			return []byte("txBlockBodyMarshalized"), nil
		}
		return nil, nil
	}
	hasher.ComputeCalled = func(s string) []byte {
		if s == "hdrHeaderMarshalized" {
			return []byte("hdr hash")
		}
		if s == "txBlockBodyMarshalized" {
			return []byte("tx block body hash")
		}
		return nil
	}
	_, err := be.ComputeHeaderHash(hdr)
	assert.Nil(t, err)
}

func createTestHdrTxBlockBody() (*block.Header, block.Body) {
	hasher := mock.HasherMock{}
	hdr := &block.Header{
		Nonce:         1,
		ShardId:       2,
		Epoch:         3,
		Round:         4,
		TimeStamp:     uint64(11223344),
		PrevHash:      hasher.Compute("prev hash"),
		PubKeysBitmap: []byte{255, 0, 128},
		Signature:     hasher.Compute("signature"),
		RootHash:      hasher.Compute("root hash"),
	}
	txBlock := block.Body{
		{
			ReceiverShardID: 0,
			SenderShardID:   0,
			TxHashes: [][]byte{
				hasher.Compute("txHash_0_1"),
				hasher.Compute("txHash_0_2"),
			},
		},
		{
			ReceiverShardID: 1,
			SenderShardID:   0,
			TxHashes: [][]byte{
				hasher.Compute("txHash_1_1"),
				hasher.Compute("txHash_1_2"),
			},
		},
		{
			ReceiverShardID: 2,
			SenderShardID:   0,
			TxHashes: [][]byte{
				hasher.Compute("txHash_2_1"),
			},
		},
		{
			ReceiverShardID: 3,
			SenderShardID:   0,
			TxHashes:        make([][]byte, 0),
		},
	}
	return hdr, txBlock
}

//------- ComputeNewNoncePrevHash

func TestShardProcessor_DisplayLogInfo(t *testing.T) {
	t.Parallel()
	tdp := initDataPool([]byte("tx_hash1"))
	hasher := mock.HasherMock{}
	hdr, txBlock := createTestHdrTxBlockBody()
	shardCoordinator := mock.NewMultiShardsCoordinatorMock(3)

	arguments := CreateMockArgumentsMultiShard()
	arguments.DataPool = tdp

	sp, _ := blproc.NewShardProcessor(arguments)
	assert.NotNil(t, sp)
	hdr.PrevHash = hasher.Compute("prev hash")
	sp.DisplayLogInfo(hdr, txBlock, []byte("tx_hash1"), shardCoordinator.NumberOfShards(), shardCoordinator.SelfId(), tdp)
}

func TestBlockProcessor_CreateBlockHeaderShouldNotReturnNil(t *testing.T) {
	t.Parallel()
	arguments := CreateMockArgumentsMultiShard()

	bp, _ := blproc.NewShardProcessor(arguments)
	mbHeaders, err := bp.CreateBlockHeader(nil, 0, func() bool {
		return true
	})
	assert.Nil(t, err)
	assert.NotNil(t, mbHeaders)
	assert.Equal(t, 0, len(mbHeaders.(*block.Header).MiniBlockHeaders))
}

func TestShardProcessor_CreateBlockHeaderShouldErrWhenMarshalizerErrors(t *testing.T) {
	t.Parallel()

	arguments := CreateMockArgumentsMultiShard()
	arguments.Marshalizer = &mock.MarshalizerMock{Fail: true}
	bp, _ := blproc.NewShardProcessor(arguments)
	body := block.Body{
		{
			ReceiverShardID: 1,
			SenderShardID:   0,
			TxHashes:        make([][]byte, 0),
		},
		{
			ReceiverShardID: 2,
			SenderShardID:   0,
			TxHashes:        make([][]byte, 0),
		},
		{
			ReceiverShardID: 3,
			SenderShardID:   0,
			TxHashes:        make([][]byte, 0),
		},
	}
	mbHeaders, err := bp.CreateBlockHeader(body, 0, func() bool {
		return true
	})
	assert.NotNil(t, err)
	assert.Nil(t, mbHeaders)
}

func TestShardProcessor_CreateBlockHeaderReturnsOK(t *testing.T) {
	t.Parallel()

	arguments := CreateMockArgumentsMultiShard()
	bp, _ := blproc.NewShardProcessor(arguments)
	body := block.Body{
		{
			ReceiverShardID: 1,
			SenderShardID:   0,
			TxHashes:        make([][]byte, 0),
		},
		{
			ReceiverShardID: 2,
			SenderShardID:   0,
			TxHashes:        make([][]byte, 0),
		},
		{
			ReceiverShardID: 3,
			SenderShardID:   0,
			TxHashes:        make([][]byte, 0),
		},
	}
	mbHeaders, err := bp.CreateBlockHeader(body, 0, func() bool {
		return true
	})
	assert.Nil(t, err)
	assert.Equal(t, len(body), len(mbHeaders.(*block.Header).MiniBlockHeaders))
}

func TestShardProcessor_CommitBlockShouldRevertAccountStateWhenErr(t *testing.T) {
	t.Parallel()
	// set accounts dirty
	journalEntries := 3
	revToSnapshot := func(snapshot int) error {
		journalEntries = 0
		return nil
	}

	arguments := CreateMockArgumentsMultiShard()
	arguments.Accounts = &mock.AccountsStub{
		RevertToSnapshotCalled: revToSnapshot,
	}
	bp, _ := blproc.NewShardProcessor(arguments)
	err := bp.CommitBlock(nil, nil, nil)
	assert.NotNil(t, err)
	assert.Equal(t, 0, journalEntries)
}

func TestShardProcessor_MarshalizedDataToBroadcastShouldWork(t *testing.T) {
	t.Parallel()
	tdp := initDataPool([]byte("tx_hash1"))
	txHash0 := []byte("txHash0")
	mb0 := block.MiniBlock{
		ReceiverShardID: 0,
		SenderShardID:   0,
		TxHashes:        [][]byte{txHash0},
	}
	txHash1 := []byte("txHash1")
	mb1 := block.MiniBlock{
		ReceiverShardID: 1,
		SenderShardID:   0,
		TxHashes:        [][]byte{txHash1},
	}
	body := make(block.Body, 0)
	body = append(body, &mb0)
	body = append(body, &mb1)
	body = append(body, &mb0)
	body = append(body, &mb1)
	marshalizer := &mock.MarshalizerMock{
		Fail: false,
	}

	factory, _ := shard.NewPreProcessorsContainerFactory(
		mock.NewMultiShardsCoordinatorMock(3),
		initStore(),
		marshalizer,
		&mock.HasherMock{},
		tdp,
		&mock.AddressConverterMock{},
		initAccountsMock(),
		&mock.RequestHandlerMock{},
		&mock.TxProcessorMock{},
		&mock.SCProcessorMock{},
		&mock.SmartContractResultsProcessorMock{},
	)
	container, _ := factory.Create()

	tc, err := coordinator.NewTransactionCoordinator(
		mock.NewMultiShardsCoordinatorMock(3),
		initAccountsMock(),
		tdp,
		&mock.RequestHandlerMock{},
		container,
		&mock.InterimProcessorContainerMock{},
	)

	arguments := CreateMockArgumentsMultiShard()
	arguments.DataPool = tdp
	arguments.Marshalizer = marshalizer
	arguments.TxCoordinator = tc
	sp, _ := blproc.NewShardProcessor(arguments)
	msh, mstx, err := sp.MarshalizedDataToBroadcast(&block.Header{}, body)
	assert.Nil(t, err)
	assert.NotNil(t, msh)
	assert.NotNil(t, mstx)
	_, found := msh[0]
	assert.False(t, found)

	expectedBody := make(block.Body, 0)
	err = marshalizer.Unmarshal(&expectedBody, msh[1])
	assert.Nil(t, err)
	assert.Equal(t, len(expectedBody), 2)
	assert.Equal(t, &mb1, expectedBody[0])
	assert.Equal(t, &mb1, expectedBody[1])
}

func TestShardProcessor_MarshalizedDataWrongType(t *testing.T) {
	t.Parallel()
	tdp := initDataPool([]byte("tx_hash1"))
	marshalizer := &mock.MarshalizerMock{
		Fail: false,
	}

	arguments := CreateMockArgumentsMultiShard()
	arguments.DataPool = tdp
	arguments.Marshalizer = marshalizer

	sp, _ := blproc.NewShardProcessor(arguments)
	wr := &wrongBody{}
	msh, mstx, err := sp.MarshalizedDataToBroadcast(&block.Header{}, wr)
	assert.Equal(t, process.ErrWrongTypeAssertion, err)
	assert.Nil(t, msh)
	assert.Nil(t, mstx)
}

func TestShardProcessor_MarshalizedDataNilInput(t *testing.T) {
	t.Parallel()
	tdp := initDataPool([]byte("tx_hash1"))
	marshalizer := &mock.MarshalizerMock{
		Fail: false,
	}

	arguments := CreateMockArgumentsMultiShard()
	arguments.DataPool = tdp
	arguments.Marshalizer = marshalizer

	sp, _ := blproc.NewShardProcessor(arguments)
	msh, mstx, err := sp.MarshalizedDataToBroadcast(nil, nil)
	assert.Equal(t, process.ErrNilMiniBlocks, err)
	assert.Nil(t, msh)
	assert.Nil(t, mstx)
}

func TestShardProcessor_MarshalizedDataMarshalWithoutSuccess(t *testing.T) {
	t.Parallel()
	wasCalled := false
	tdp := initDataPool([]byte("tx_hash1"))
	txHash0 := []byte("txHash0")
	mb0 := block.MiniBlock{
		ReceiverShardID: 1,
		SenderShardID:   0,
		TxHashes:        [][]byte{txHash0},
	}
	body := make(block.Body, 0)
	body = append(body, &mb0)
	marshalizer := &mock.MarshalizerStub{
		MarshalCalled: func(obj interface{}) ([]byte, error) {
			wasCalled = true
			return nil, process.ErrMarshalWithoutSuccess
		},
	}

	factory, _ := shard.NewPreProcessorsContainerFactory(
		mock.NewMultiShardsCoordinatorMock(3),
		initStore(),
		marshalizer,
		&mock.HasherMock{},
		tdp,
		&mock.AddressConverterMock{},
		initAccountsMock(),
		&mock.RequestHandlerMock{},
		&mock.TxProcessorMock{},
		&mock.SCProcessorMock{},
		&mock.SmartContractResultsProcessorMock{},
	)
	container, _ := factory.Create()

	tc, err := coordinator.NewTransactionCoordinator(
		mock.NewMultiShardsCoordinatorMock(3),
		initAccountsMock(),
		tdp,
		&mock.RequestHandlerMock{},
		container,
		&mock.InterimProcessorContainerMock{},
	)

	arguments := CreateMockArgumentsMultiShard()
	arguments.DataPool = tdp
	arguments.Marshalizer = marshalizer
	arguments.TxCoordinator = tc

	sp, _ := blproc.NewShardProcessor(arguments)

	msh, mstx, err := sp.MarshalizedDataToBroadcast(&block.Header{}, body)
	assert.Nil(t, err)
	assert.True(t, wasCalled)
	assert.Equal(t, 0, len(msh))
	assert.Equal(t, 0, len(mstx))
}

//------- receivedMetaBlock

func TestShardProcessor_ReceivedMetaBlockShouldRequestMissingMiniBlocks(t *testing.T) {
	t.Parallel()

	hasher := mock.HasherMock{}
	marshalizer := &mock.MarshalizerMock{}
	dataPool := mock.NewPoolsHolderFake()

	//we will have a metablock that will return 3 miniblock hashes
	//1 miniblock hash will be in cache
	//2 will be requested on network

	miniBlockHash1 := []byte("miniblock hash 1 found in cache")
	miniBlockHash2 := []byte("miniblock hash 2")
	miniBlockHash3 := []byte("miniblock hash 3")

	metaBlock := mock.HeaderHandlerStub{
		GetMiniBlockHeadersWithDstCalled: func(destId uint32) map[string]uint32 {
			return map[string]uint32{
				string(miniBlockHash1): 0,
				string(miniBlockHash2): 0,
				string(miniBlockHash3): 0,
			}
		},
	}

	//put this metaBlock inside datapool
	metaBlockHash := []byte("metablock hash")
	dataPool.MetaBlocks().Put(metaBlockHash, &metaBlock)
	//put the existing miniblock inside datapool
	dataPool.MiniBlocks().Put(miniBlockHash1, &block.MiniBlock{})

	miniBlockHash1Requested := int32(0)
	miniBlockHash2Requested := int32(0)
	miniBlockHash3Requested := int32(0)

	requestHandler := &mock.RequestHandlerMock{RequestMiniBlockHandlerCalled: func(destShardID uint32, miniblockHash []byte) {
		if bytes.Equal(miniBlockHash1, miniblockHash) {
			atomic.AddInt32(&miniBlockHash1Requested, 1)
		}
		if bytes.Equal(miniBlockHash2, miniblockHash) {
			atomic.AddInt32(&miniBlockHash2Requested, 1)
		}
		if bytes.Equal(miniBlockHash3, miniblockHash) {
			atomic.AddInt32(&miniBlockHash3Requested, 1)
		}
	}}

	tc, _ := coordinator.NewTransactionCoordinator(
		mock.NewMultiShardsCoordinatorMock(3),
		initAccountsMock(),
		dataPool,
		requestHandler,
		&mock.PreProcessorContainerMock{},
		&mock.InterimProcessorContainerMock{},
	)

	arguments := CreateMockArgumentsMultiShard()
	arguments.DataPool = dataPool
	arguments.Hasher = hasher
	arguments.Marshalizer = marshalizer
	arguments.RequestHandler = requestHandler
	arguments.TxCoordinator = tc

	bp, _ := blproc.NewShardProcessor(arguments)
	bp.ReceivedMetaBlock(metaBlockHash)

	//we have to wait to be sure txHash1Requested is not incremented by a late call
	time.Sleep(time.Second)

	assert.Equal(t, int32(0), atomic.LoadInt32(&miniBlockHash1Requested))
	assert.Equal(t, int32(1), atomic.LoadInt32(&miniBlockHash2Requested))
	assert.Equal(t, int32(1), atomic.LoadInt32(&miniBlockHash2Requested))
}

//--------- receivedMetaBlockNoMissingMiniBlocks
func TestShardProcessor_ReceivedMetaBlockNoMissingMiniBlocksShouldPass(t *testing.T) {
	t.Parallel()

	hasher := mock.HasherMock{}
	marshalizer := &mock.MarshalizerMock{}
	dataPool := mock.NewPoolsHolderFake()

	//we will have a metablock that will return 3 miniblock hashes
	//1 miniblock hash will be in cache
	//2 will be requested on network

	miniBlockHash1 := []byte("miniblock hash 1 found in cache")

	metaBlock := mock.HeaderHandlerStub{
		GetMiniBlockHeadersWithDstCalled: func(destId uint32) map[string]uint32 {
			return map[string]uint32{
				string(miniBlockHash1): 0,
			}
		},
	}

	//put this metaBlock inside datapool
	metaBlockHash := []byte("metablock hash")
	dataPool.MetaBlocks().Put(metaBlockHash, &metaBlock)
	//put the existing miniblock inside datapool
	dataPool.MiniBlocks().Put(miniBlockHash1, &block.MiniBlock{})

	noOfMissingMiniBlocks := int32(0)

	requestHandler := &mock.RequestHandlerMock{RequestMiniBlockHandlerCalled: func(destShardID uint32, miniblockHash []byte) {
		atomic.AddInt32(&noOfMissingMiniBlocks, 1)
	}}

	tc, _ := coordinator.NewTransactionCoordinator(
		mock.NewMultiShardsCoordinatorMock(3),
		initAccountsMock(),
		dataPool,
		requestHandler,
		&mock.PreProcessorContainerMock{},
		&mock.InterimProcessorContainerMock{},
	)

	arguments := CreateMockArgumentsMultiShard()
	arguments.DataPool = dataPool
	arguments.Hasher = hasher
	arguments.Marshalizer = marshalizer
	arguments.RequestHandler = requestHandler
	arguments.TxCoordinator = tc

	sp, _ := blproc.NewShardProcessor(arguments)
	sp.ReceivedMetaBlock(metaBlockHash)
	assert.Equal(t, int32(0), atomic.LoadInt32(&noOfMissingMiniBlocks))
}

//--------- createAndProcessCrossMiniBlocksDstMe
func TestShardProcessor_CreateAndProcessCrossMiniBlocksDstMe(t *testing.T) {
	t.Parallel()

	tdp := mock.NewPoolsHolderFake()
	txHash := []byte("tx_hash1")
	tdp.Transactions().AddData(txHash, &transaction.Transaction{}, process.ShardCacherIdentifier(1, 0))
	body := make(block.Body, 0)
	txHashes := make([][]byte, 0)
	txHashes = append(txHashes, txHash)
	miniblock := block.MiniBlock{
		ReceiverShardID: 0,
		SenderShardID:   1,
		TxHashes:        txHashes,
	}
	body = append(body, &miniblock)

	hasher := &mock.HasherStub{}
	marshalizer := &mock.MarshalizerMock{}

	mbbytes, _ := marshalizer.Marshal(miniblock)
	mbHash := hasher.Compute(string(mbbytes))
	mbHdr := block.MiniBlockHeader{
		ReceiverShardID: 0,
		SenderShardID:   1,
		TxCount:         uint32(len(txHashes)),
		Hash:            mbHash}
	mbHdrs := make([]block.MiniBlockHeader, 0)
	mbHdrs = append(mbHdrs, mbHdr)

	shardMiniBlock := block.ShardMiniBlockHeader{
		ReceiverShardId: mbHdr.ReceiverShardID,
		SenderShardId:   mbHdr.SenderShardID,
		TxCount:         mbHdr.TxCount,
		Hash:            mbHdr.Hash,
	}
	shardMiniblockHdrs := make([]block.ShardMiniBlockHeader, 0)
	shardMiniblockHdrs = append(shardMiniblockHdrs, shardMiniBlock)
	shardHeader := block.ShardData{
		ShardMiniBlockHeaders: shardMiniblockHdrs,
	}
	shardHdrs := make([]block.ShardData, 0)
	shardHdrs = append(shardHdrs, shardHeader)

	meta := &block.MetaBlock{
		Nonce:        1,
		ShardInfo:    make([]block.ShardData, 0),
		Round:        1,
		PrevRandSeed: []byte("roothash"),
	}
	metaBytes, _ := marshalizer.Marshal(meta)
	metaHash := hasher.Compute(string(metaBytes))

	tdp.MetaBlocks().Put(metaHash, meta)

	haveTimeTrue := func() bool {
		return true
	}

	arguments := CreateMockArgumentsMultiShard()
	arguments.DataPool = tdp
	sp, _ := blproc.NewShardProcessor(arguments)
	miniBlockSlice, usedMetaHdrsHashes, noOfTxs, err := sp.CreateAndProcessCrossMiniBlocksDstMe(3, 2, 2, haveTimeTrue)
	assert.Equal(t, err == nil, true)
	assert.Equal(t, len(miniBlockSlice) == 0, true)
	assert.Equal(t, len(usedMetaHdrsHashes) == 0, true)
	assert.Equal(t, noOfTxs, uint32(0))
}

func TestShardProcessor_NewShardProcessorWrongTypeOfStartHeaderShouldErrWrongTypeAssertion(t *testing.T) {
	t.Parallel()

	tdp := mock.NewPoolsHolderFake()
	txHash := []byte(nil)
	tdp.Transactions().AddData(txHash, &transaction.Transaction{}, process.ShardCacherIdentifier(1, 0))

	startHeaders := createGenesisBlocks(mock.NewMultiShardsCoordinatorMock(3))

	startHeaders[sharding.MetachainShardId] = &block.Header{}

	arguments := CreateMockArgumentsMultiShard()
	arguments.DataPool = tdp
	arguments.StartHeaders = startHeaders

	sp, err := blproc.NewShardProcessor(arguments)

	assert.Nil(t, sp)
	assert.Equal(t, process.ErrWrongTypeAssertion, err)
}

func TestShardProcessor_CreateAndProcessCrossMiniBlocksDstMeProcessPartOfMiniBlocksInMetaBlock(t *testing.T) {
	t.Parallel()

	haveTimeTrue := func() bool {
		return true
	}
	tdp := mock.NewPoolsHolderFake()
	destShardId := uint32(2)

	hasher := &mock.HasherStub{}
	marshalizer := &mock.MarshalizerMock{}
	miniblocks := make([]*block.MiniBlock, 6)

	txHash := []byte("txhash")
	txHashes := make([][]byte, 0)
	txHashes = append(txHashes, txHash)

	miniblock1 := block.MiniBlock{
		ReceiverShardID: 0,
		SenderShardID:   1,
		TxHashes:        txHashes,
	}
	miniblock2 := block.MiniBlock{
		ReceiverShardID: 0,
		SenderShardID:   2,
		TxHashes:        txHashes,
	}

	miniBlocks := make([]block.MiniBlock, 0)
	miniBlocks = append(miniBlocks, miniblock1, miniblock2)

	destShards := []uint32{1, 3, 4}
	for i := 0; i < 6; i++ {
		miniblocks[i], _ = createDummyMiniBlock(fmt.Sprintf("tx hash %d", i), marshalizer, hasher, destShardId, destShards[i/2])
	}

	//put 2 metablocks in pool
	meta := &block.MetaBlock{
		Nonce:        1,
		ShardInfo:    createShardData(hasher, marshalizer, miniBlocks),
		Round:        1,
		PrevRandSeed: []byte("roothash"),
	}

	mb1Hash := []byte("meta block 1")
	tdp.MetaBlocks().Put(
		mb1Hash,
		meta,
	)

	meta = &block.MetaBlock{
		Nonce:     2,
		ShardInfo: createShardData(hasher, marshalizer, miniBlocks),
		Round:     2,
	}

	mb2Hash := []byte("meta block 2")
	tdp.MetaBlocks().Put(
		mb2Hash,
		meta,
	)

	meta = &block.MetaBlock{
		Nonce:        3,
		ShardInfo:    make([]block.ShardData, 0),
		Round:        3,
		PrevRandSeed: []byte("roothash"),
	}

	mb3Hash := []byte("meta block 3")
	tdp.MetaBlocks().Put(
		mb3Hash,
		meta,
	)

	arguments := CreateMockArgumentsMultiShard()
	arguments.DataPool = tdp
	sp, _ := blproc.NewShardProcessor(arguments)

	miniBlocksReturned, usedMetaHdrsHashes, nrTxAdded, err := sp.CreateAndProcessCrossMiniBlocksDstMe(3, 2, 2, haveTimeTrue)

	assert.Equal(t, 0, len(miniBlocksReturned))
	assert.Equal(t, 0, len(usedMetaHdrsHashes))
	assert.Equal(t, uint32(0), nrTxAdded)
	assert.Nil(t, err)
}

//------- createMiniBlocks

func TestShardProcessor_CreateMiniBlocksShouldWorkWithIntraShardTxs(t *testing.T) {
	t.Parallel()

	hasher := mock.HasherMock{}
	marshalizer := &mock.MarshalizerMock{}
	dataPool := mock.NewPoolsHolderFake()

	//we will have a 3 txs in pool

	txHash1 := []byte("tx hash 1")
	txHash2 := []byte("tx hash 2")
	txHash3 := []byte("tx hash 3")

	senderShardId := uint32(0)
	receiverShardId := uint32(0)

	tx1Nonce := uint64(45)
	tx2Nonce := uint64(46)
	tx3Nonce := uint64(47)

	//put the existing tx inside datapool
	cacheId := process.ShardCacherIdentifier(senderShardId, receiverShardId)
	dataPool.Transactions().AddData(txHash1, &transaction.Transaction{
		Nonce: tx1Nonce,
		Data:  string(txHash1),
	}, cacheId)
	dataPool.Transactions().AddData(txHash2, &transaction.Transaction{
		Nonce: tx2Nonce,
		Data:  string(txHash2),
	}, cacheId)
	dataPool.Transactions().AddData(txHash3, &transaction.Transaction{
		Nonce: tx3Nonce,
		Data:  string(txHash3),
	}, cacheId)

	tx1ExecutionResult := uint64(0)
	tx2ExecutionResult := uint64(0)
	tx3ExecutionResult := uint64(0)

	txProcessorMock := &mock.TxProcessorMock{
		ProcessTransactionCalled: func(transaction *transaction.Transaction, round uint64) error {
			//execution, in this context, means moving the tx nonce to itx corresponding execution result variable
			if transaction.Data == string(txHash1) {
				tx1ExecutionResult = transaction.Nonce
			}
			if transaction.Data == string(txHash2) {
				tx2ExecutionResult = transaction.Nonce
			}
			if transaction.Data == string(txHash3) {
				tx3ExecutionResult = transaction.Nonce
			}

			return nil
		},
	}
	shardCoordinator := mock.NewMultiShardsCoordinatorMock(3)
	accntAdapter := &mock.AccountsStub{
		RevertToSnapshotCalled: func(snapshot int) error {
			assert.Fail(t, "revert should have not been called")
			return nil
		},
		JournalLenCalled: func() int {
			return 0
		},
	}

	factory, _ := shard.NewPreProcessorsContainerFactory(
		shardCoordinator,
		initStore(),
		marshalizer,
		hasher,
		dataPool,
		&mock.AddressConverterMock{},
		accntAdapter,
		&mock.RequestHandlerMock{},
		txProcessorMock,
		&mock.SCProcessorMock{},
		&mock.SmartContractResultsProcessorMock{},
	)
	container, _ := factory.Create()

	tc, err := coordinator.NewTransactionCoordinator(
		mock.NewMultiShardsCoordinatorMock(3),
		accntAdapter,
		dataPool,
		&mock.RequestHandlerMock{},
		container,
		&mock.InterimProcessorContainerMock{},
	)

	arguments := CreateMockArgumentsMultiShard()
	arguments.DataPool = dataPool
	arguments.Hasher = hasher
	arguments.Marshalizer = marshalizer
	arguments.Accounts = accntAdapter
	arguments.TxCoordinator = tc
	bp, _ := blproc.NewShardProcessor(arguments)

	blockBody, err := bp.CreateMiniBlocks(1, 15000, 0, func() bool { return true })

	assert.Nil(t, err)
	//testing execution
	assert.Equal(t, tx1Nonce, tx1ExecutionResult)
	assert.Equal(t, tx2Nonce, tx2ExecutionResult)
	assert.Equal(t, tx3Nonce, tx3ExecutionResult)
	//one miniblock output
	assert.Equal(t, 1, len(blockBody))
	//miniblock should have 3 txs
	assert.Equal(t, 3, len(blockBody[0].TxHashes))
	//testing all 3 hashes are present in block body
	assert.True(t, isInTxHashes(txHash1, blockBody[0].TxHashes))
	assert.True(t, isInTxHashes(txHash2, blockBody[0].TxHashes))
	assert.True(t, isInTxHashes(txHash3, blockBody[0].TxHashes))
}

func TestShardProcessor_GetProcessedMetaBlockFromPoolShouldWork(t *testing.T) {
	t.Parallel()

	//we have 3 metablocks in pool each containing 2 miniblocks.
	//blockbody will have 2 + 1 miniblocks from 2 out of the 3 metablocks
	//The test should remove only one metablock

	destShardId := uint32(2)

	hasher := mock.HasherMock{}
	marshalizer := &mock.MarshalizerMock{}
	dataPool := mock.NewPoolsHolderFake()

	miniblockHashes := make([][]byte, 6)

	destShards := []uint32{1, 3, 4}
	for i := 0; i < 6; i++ {
		_, hash := createDummyMiniBlock(fmt.Sprintf("tx hash %d", i), marshalizer, hasher, destShardId, destShards[i/2])
		miniblockHashes[i] = hash
	}

	//put 3 metablocks in pool
	mb1Hash := []byte("meta block 1")
	dataPool.MetaBlocks().Put(
		mb1Hash,
		createDummyMetaBlock(destShardId, destShards[0], miniblockHashes[0], miniblockHashes[1]),
	)
	mb2Hash := []byte("meta block 2")
	dataPool.MetaBlocks().Put(
		mb2Hash,
		createDummyMetaBlock(destShardId, destShards[1], miniblockHashes[2], miniblockHashes[3]),
	)
	mb3Hash := []byte("meta block 3")
	dataPool.MetaBlocks().Put(
		mb3Hash,
		createDummyMetaBlock(destShardId, destShards[2], miniblockHashes[4], miniblockHashes[5]),
	)

	shardCoordinator := mock.NewMultipleShardsCoordinatorMock()
	shardCoordinator.CurrentShard = destShardId
	shardCoordinator.SetNoShards(destShardId + 1)

	arguments := CreateMockArgumentsMultiShard()
	arguments.DataPool = dataPool
	arguments.Hasher = hasher
	arguments.Marshalizer = marshalizer
	arguments.ShardCoordinator = shardCoordinator
	arguments.ForkDetector = &mock.ForkDetectorMock{
		GetHighestFinalBlockNonceCalled: func() uint64 {
			return 0
		},
	}
	arguments.BlocksTracker = &mock.BlocksTrackerMock{
		RemoveNotarisedBlocksCalled: func(headerHandler data.HeaderHandler) error {
			return nil
		},
	}
	arguments.StartHeaders = createGenesisBlocks(shardCoordinator)
	bp, _ := blproc.NewShardProcessor(arguments)

	//create mini block headers with first 3 miniblocks from miniblocks var
	mbHeaders := []block.MiniBlockHeader{
		{Hash: miniblockHashes[0]},
		{Hash: miniblockHashes[1]},
		{Hash: miniblockHashes[2]},
	}

	hashes := [][]byte{
		mb1Hash,
		mb2Hash,
		mb3Hash,
	}

	blockHeader := &block.Header{MetaBlockHashes: hashes, MiniBlockHeaders: mbHeaders}

	_, err := bp.GetProcessedMetaBlocksFromHeader(blockHeader)

	assert.Nil(t, err)
	//check WasMiniBlockProcessed for remaining metablocks
	metaBlock2Recov, _ := dataPool.MetaBlocks().Get(mb2Hash)
	assert.True(t, (metaBlock2Recov.(data.HeaderHandler)).GetMiniBlockProcessed(miniblockHashes[2]))
	assert.False(t, (metaBlock2Recov.(data.HeaderHandler)).GetMiniBlockProcessed(miniblockHashes[3]))

	metaBlock3Recov, _ := dataPool.MetaBlocks().Get(mb3Hash)
	assert.False(t, (metaBlock3Recov.(data.HeaderHandler)).GetMiniBlockProcessed(miniblockHashes[4]))
	assert.False(t, (metaBlock3Recov.(data.HeaderHandler)).GetMiniBlockProcessed(miniblockHashes[5]))
}

func TestBlockProcessor_RestoreBlockIntoPoolsShouldErrNilBlockHeader(t *testing.T) {
	t.Parallel()
	tdp := initDataPool([]byte("tx_hash1"))

	arguments := CreateMockArgumentsMultiShard()
	arguments.DataPool = tdp
	be, _ := blproc.NewShardProcessor(arguments)
	err := be.RestoreBlockIntoPools(nil, nil)
	assert.NotNil(t, err)
	assert.Equal(t, process.ErrNilBlockHeader, err)
}

func TestBlockProcessor_RestoreBlockIntoPoolsShouldErrNilTxBlockBody(t *testing.T) {
	t.Parallel()
	tdp := initDataPool([]byte("tx_hash1"))

	arguments := CreateMockArgumentsMultiShard()
	arguments.DataPool = tdp
	sp, _ := blproc.NewShardProcessor(arguments)

	err := sp.RestoreBlockIntoPools(&block.Header{}, nil)
	assert.NotNil(t, err)
	assert.Equal(t, err, process.ErrNilTxBlockBody)
}

func TestShardProcessor_RestoreBlockIntoPoolsShouldWork(t *testing.T) {
	t.Parallel()

	txHash := []byte("tx hash 1")

	dataPool := mock.NewPoolsHolderFake()
	marshalizerMock := &mock.MarshalizerMock{}
	hasherMock := &mock.HasherStub{}

	body := make(block.Body, 0)
	tx := transaction.Transaction{Nonce: 1}
	buffTx, _ := marshalizerMock.Marshal(tx)

	store := &mock.ChainStorerMock{
		GetAllCalled: func(unitType dataRetriever.UnitType, keys [][]byte) (map[string][]byte, error) {
			m := make(map[string][]byte, 0)
			m[string(txHash)] = buffTx
			return m, nil
		},
		GetStorerCalled: func(unitType dataRetriever.UnitType) storage.Storer {
			return &mock.StorerStub{
				RemoveCalled: func(key []byte) error {
					return nil
				},
			}
		},
	}

	factory, _ := shard.NewPreProcessorsContainerFactory(
		mock.NewMultiShardsCoordinatorMock(3),
		store,
		marshalizerMock,
		hasherMock,
		dataPool,
		&mock.AddressConverterMock{},
		initAccountsMock(),
		&mock.RequestHandlerMock{},
		&mock.TxProcessorMock{},
		&mock.SCProcessorMock{},
		&mock.SmartContractResultsProcessorMock{},
	)
	container, _ := factory.Create()

	tc, err := coordinator.NewTransactionCoordinator(
		mock.NewMultiShardsCoordinatorMock(3),
		initAccountsMock(),
		dataPool,
		&mock.RequestHandlerMock{},
		container,
		&mock.InterimProcessorContainerMock{},
	)

	arguments := CreateMockArgumentsMultiShard()
	arguments.DataPool = dataPool
	arguments.Store = store
	arguments.Hasher = hasherMock
	arguments.Marshalizer = marshalizerMock
	arguments.TxCoordinator = tc
	sp, _ := blproc.NewShardProcessor(arguments)

	txHashes := make([][]byte, 0)
	txHashes = append(txHashes, txHash)
	miniblock := block.MiniBlock{
		ReceiverShardID: 0,
		SenderShardID:   1,
		TxHashes:        txHashes,
	}
	body = append(body, &miniblock)

	miniblockHash := []byte("mini block hash 1")
	hasherMock.ComputeCalled = func(s string) []byte {
		return miniblockHash
	}

	metablockHash := []byte("meta block hash 1")
	metablockHeader := createDummyMetaBlock(0, 1, miniblockHash)
	metablockHeader.SetMiniBlockProcessed(metablockHash, true)
	dataPool.MetaBlocks().Put(
		metablockHash,
		metablockHeader,
	)

	err = sp.RestoreBlockIntoPools(&block.Header{}, body)

	miniblockFromPool, _ := dataPool.MiniBlocks().Get(miniblockHash)
	txFromPool, _ := dataPool.Transactions().SearchFirstData(txHash)
	metablockFromPool, _ := dataPool.MetaBlocks().Get(metablockHash)
	metablock := metablockFromPool.(*block.MetaBlock)
	assert.Nil(t, err)
	assert.Equal(t, &miniblock, miniblockFromPool)
	assert.Equal(t, &tx, txFromPool)
	assert.Equal(t, false, metablock.GetMiniBlockProcessed(miniblockHash))
}

func TestShardProcessor_DecodeBlockBody(t *testing.T) {
	t.Parallel()

	tdp := initDataPool([]byte("tx_hash1"))
	marshalizerMock := &mock.MarshalizerMock{}
	arguments := CreateMockArgumentsMultiShard()
	arguments.DataPool = tdp
	arguments.Marshalizer = marshalizerMock
	sp, err := blproc.NewShardProcessor(arguments)
	body := make(block.Body, 0)
	body = append(body, &block.MiniBlock{ReceiverShardID: 69})
	message, err := marshalizerMock.Marshal(body)
	assert.Nil(t, err)

	dcdBlk := sp.DecodeBlockBody(nil)
	assert.Nil(t, dcdBlk)

	dcdBlk = sp.DecodeBlockBody(message)
	assert.Equal(t, body, dcdBlk)
	assert.Equal(t, uint32(69), body[0].ReceiverShardID)
}

func TestShardProcessor_DecodeBlockHeader(t *testing.T) {
	t.Parallel()
	tdp := initDataPool([]byte("tx_hash1"))
	marshalizerMock := &mock.MarshalizerMock{}

	arguments := CreateMockArgumentsMultiShard()
	arguments.DataPool = tdp
	arguments.Marshalizer = marshalizerMock
	sp, err := blproc.NewShardProcessor(arguments)
	hdr := &block.Header{}
	hdr.Nonce = 1
	hdr.TimeStamp = uint64(0)
	hdr.Signature = []byte("A")
	message, err := marshalizerMock.Marshal(hdr)
	assert.Nil(t, err)

	message, err = marshalizerMock.Marshal(hdr)
	assert.Nil(t, err)

	dcdHdr := sp.DecodeBlockHeader(nil)
	assert.Nil(t, dcdHdr)

	dcdHdr = sp.DecodeBlockHeader(message)
	assert.Equal(t, hdr, dcdHdr)
	assert.Equal(t, []byte("A"), dcdHdr.GetSignature())
}

func TestShardProcessor_IsHdrConstructionValid(t *testing.T) {
	t.Parallel()

	hasher := mock.HasherMock{}
	marshalizer := &mock.MarshalizerMock{}
	dataPool := initDataPool([]byte("tx_hash1"))

	shardNr := uint32(5)
	arguments := CreateMockArgumentsMultiShard()
	arguments.DataPool = dataPool
	arguments.Hasher = hasher
	arguments.Marshalizer = marshalizer
	arguments.ShardCoordinator = mock.NewMultiShardsCoordinatorMock(shardNr)
	arguments.BlocksTracker = &mock.BlocksTrackerMock{
		RemoveNotarisedBlocksCalled: func(headerHandler data.HeaderHandler) error {
			return nil
		},
		UnnotarisedBlocksCalled: func() []data.HeaderHandler {
			return make([]data.HeaderHandler, 0)
		},
	}
	arguments.StartHeaders = createGenesisBlocks(arguments.ShardCoordinator)
	sp, _ := blproc.NewShardProcessor(arguments)

	prevRandSeed := []byte("prevrand")
	currRandSeed := []byte("currrand")
	notarizedHdrs := sp.NotarizedHdrs()
	lastHdr := &block.MetaBlock{Round: 9,
		Nonce:    44,
		RandSeed: prevRandSeed}
	notarizedHdrs[sharding.MetachainShardId] = append(notarizedHdrs[sharding.MetachainShardId], lastHdr)

	//put the existing headers inside datapool

	//header shard 0
	prevHash, _ := sp.ComputeHeaderHash(sp.LastNotarizedHdrForShard(sharding.MetachainShardId).(*block.MetaBlock))
	prevHdr := &block.MetaBlock{
		Round:        10,
		Nonce:        45,
		PrevRandSeed: prevRandSeed,
		RandSeed:     currRandSeed,
		PrevHash:     prevHash,
		RootHash:     []byte("prevRootHash")}

	prevHash, _ = sp.ComputeHeaderHash(prevHdr)
	currHdr := &block.MetaBlock{
		Round:        11,
		Nonce:        46,
		PrevRandSeed: currRandSeed,
		RandSeed:     []byte("nextrand"),
		PrevHash:     prevHash,
		RootHash:     []byte("currRootHash")}

	err := sp.IsHdrConstructionValid(nil, prevHdr)
	assert.Equal(t, err, process.ErrNilBlockHeader)

	err = sp.IsHdrConstructionValid(currHdr, nil)
	assert.Equal(t, err, process.ErrNilBlockHeader)

	currHdr.Nonce = 0
	err = sp.IsHdrConstructionValid(currHdr, prevHdr)
	assert.Equal(t, err, process.ErrWrongNonceInBlock)

	currHdr.Nonce = 0
	prevHdr.Nonce = 0
	err = sp.IsHdrConstructionValid(currHdr, prevHdr)
	assert.Equal(t, err, process.ErrRootStateMissmatch)

	currHdr.Nonce = 0
	prevHdr.Nonce = 0
	prevHdr.RootHash = nil
	err = sp.IsHdrConstructionValid(currHdr, prevHdr)
	assert.Nil(t, err)

	currHdr.Nonce = 46
	prevHdr.Nonce = 45
	prevHdr.Round = currHdr.Round + 1
	err = sp.IsHdrConstructionValid(currHdr, prevHdr)
	assert.Equal(t, err, process.ErrLowerRoundInOtherChainBlock)

	prevHdr.Round = currHdr.Round - 1
	currHdr.Nonce = prevHdr.Nonce + 2
	err = sp.IsHdrConstructionValid(currHdr, prevHdr)
	assert.Equal(t, err, process.ErrWrongNonceInBlock)

	currHdr.Nonce = prevHdr.Nonce + 1
	prevHdr.RandSeed = []byte("randomwrong")
	err = sp.IsHdrConstructionValid(currHdr, prevHdr)
	assert.Equal(t, err, process.ErrRandSeedMismatch)

	prevHdr.RandSeed = currRandSeed
	currHdr.PrevHash = []byte("wronghash")
	err = sp.IsHdrConstructionValid(currHdr, prevHdr)
	assert.Equal(t, err, process.ErrHashDoesNotMatchInOtherChainBlock)

	currHdr.PrevHash = prevHash
	prevHdr.RootHash = []byte("prevRootHash")
	err = sp.IsHdrConstructionValid(currHdr, prevHdr)
	assert.Nil(t, err)
}

func TestShardProcessor_RemoveAndSaveLastNotarizedMetaHdrNoDstMB(t *testing.T) {
	t.Parallel()

	hasher := mock.HasherMock{}
	marshalizer := &mock.MarshalizerMock{}
	dataPool := mock.NewPoolsHolderFake()
	forkDetector := &mock.ForkDetectorMock{}
	highNonce := uint64(500)
	forkDetector.GetHighestFinalBlockNonceCalled = func() uint64 {
		return highNonce
	}

	putCalledNr := 0
	store := &mock.ChainStorerMock{
		PutCalled: func(unitType dataRetriever.UnitType, key []byte, value []byte) error {
			putCalledNr++
			return nil
		},
	}

	shardNr := uint32(5)
	arguments := CreateMockArgumentsMultiShard()
	arguments.DataPool = dataPool
	arguments.Store = store
	arguments.Hasher = hasher
	arguments.Marshalizer = marshalizer
	arguments.ShardCoordinator = mock.NewMultiShardsCoordinatorMock(shardNr)
	arguments.ForkDetector = forkDetector
	arguments.BlocksTracker = &mock.BlocksTrackerMock{
		RemoveNotarisedBlocksCalled: func(headerHandler data.HeaderHandler) error {
			return nil
		},
		UnnotarisedBlocksCalled: func() []data.HeaderHandler {
			return make([]data.HeaderHandler, 0)
		},
	}
	arguments.StartHeaders = createGenesisBlocks(arguments.ShardCoordinator)
	sp, _ := blproc.NewShardProcessor(arguments)

	prevRandSeed := []byte("prevrand")
	currRandSeed := []byte("currrand")
	notarizedHdrs := sp.NotarizedHdrs()
	firstNonce := uint64(44)

	lastHdr := &block.MetaBlock{Round: 9,
		Nonce:    firstNonce,
		RandSeed: prevRandSeed}
	notarizedHdrs[sharding.MetachainShardId] = append(notarizedHdrs[sharding.MetachainShardId], lastHdr)

	//put the existing headers inside datapool

	//header shard 0
	prevHash, _ := sp.ComputeHeaderHash(sp.LastNotarizedHdrForShard(sharding.MetachainShardId).(*block.MetaBlock))
	prevHdr := &block.MetaBlock{
		Round:        10,
		Nonce:        45,
		PrevRandSeed: prevRandSeed,
		RandSeed:     currRandSeed,
		PrevHash:     prevHash,
		RootHash:     []byte("prevRootHash")}

	prevHash, _ = sp.ComputeHeaderHash(prevHdr)
	currHdr := &block.MetaBlock{
		Round:        11,
		Nonce:        46,
		PrevRandSeed: currRandSeed,
		RandSeed:     []byte("nextrand"),
		PrevHash:     prevHash,
		RootHash:     []byte("currRootHash")}
	currHash, _ := sp.ComputeHeaderHash(currHdr)
	prevHash, _ = sp.ComputeHeaderHash(prevHdr)

	shardHdr := &block.Header{Round: 15}
	mbHeaders := make([]block.MiniBlockHeader, 0)
	blockHeader := &block.Header{}

	// test header not in pool and defer called
	processedMetaHdrs, err := sp.GetProcessedMetaBlocksFromHeader(blockHeader)
	assert.Nil(t, err)

	err = sp.SaveLastNotarizedHeader(sharding.MetachainShardId, processedMetaHdrs)
	assert.Nil(t, err)

	err = sp.RemoveProcessedMetablocksFromPool(processedMetaHdrs)
	assert.Nil(t, err)
	assert.Equal(t, 0, putCalledNr)

	notarizedHdrs = sp.NotarizedHdrs()
	assert.Equal(t, firstNonce, sp.LastNotarizedHdrForShard(sharding.MetachainShardId).GetNonce())
	assert.Equal(t, 0, len(processedMetaHdrs))

	// wrong header type in pool and defer called
	dataPool.MetaBlocks().Put(currHash, shardHdr)

	hashes := make([][]byte, 0)
	hashes = append(hashes, currHash)
	blockHeader = &block.Header{MetaBlockHashes: hashes, MiniBlockHeaders: mbHeaders}

	processedMetaHdrs, err = sp.GetProcessedMetaBlocksFromHeader(blockHeader)
	assert.Equal(t, process.ErrWrongTypeAssertion, err)

	err = sp.SaveLastNotarizedHeader(sharding.MetachainShardId, processedMetaHdrs)
	assert.Nil(t, err)

	err = sp.RemoveProcessedMetablocksFromPool(processedMetaHdrs)
	assert.Nil(t, err)
	assert.Equal(t, 0, putCalledNr)

	notarizedHdrs = sp.NotarizedHdrs()
	assert.Equal(t, firstNonce, sp.LastNotarizedHdrForShard(sharding.MetachainShardId).GetNonce())

	// put headers in pool
	dataPool.MetaBlocks().Put(currHash, currHdr)
	dataPool.MetaBlocks().Put(prevHash, prevHdr)

	hashes = make([][]byte, 0)
	hashes = append(hashes, currHash)
	hashes = append(hashes, prevHash)
	blockHeader = &block.Header{MetaBlockHashes: hashes, MiniBlockHeaders: mbHeaders}

	processedMetaHdrs, err = sp.GetProcessedMetaBlocksFromHeader(blockHeader)
	assert.Nil(t, err)

	err = sp.SaveLastNotarizedHeader(sharding.MetachainShardId, processedMetaHdrs)
	assert.Nil(t, err)

	err = sp.RemoveProcessedMetablocksFromPool(processedMetaHdrs)
	assert.Nil(t, err)
	assert.Equal(t, 4, putCalledNr)

	assert.Equal(t, currHdr, sp.LastNotarizedHdrForShard(sharding.MetachainShardId))
}

func createShardData(hasher hashing.Hasher, marshalizer marshal.Marshalizer, miniBlocks []block.MiniBlock) []block.ShardData {
	shardData := make([]block.ShardData, len(miniBlocks))
	for i := 0; i < len(miniBlocks); i++ {
		marshaled, _ := marshalizer.Marshal(miniBlocks[i])
		hashed, _ := core.CalculateHash(marshalizer, hasher, string(marshaled))

		shardMBHeader := block.ShardMiniBlockHeader{
			ReceiverShardId: miniBlocks[i].ReceiverShardID,
			SenderShardId:   miniBlocks[i].SenderShardID,
			TxCount:         uint32(len(miniBlocks[i].TxHashes)),
			Hash:            hashed,
		}
		shardMBHeaders := make([]block.ShardMiniBlockHeader, 0)
		shardMBHeaders = append(shardMBHeaders, shardMBHeader)

		shardData[0].ShardId = miniBlocks[i].SenderShardID
		shardData[0].TxCount = 10
		shardData[0].HeaderHash = []byte("headerHash")
		shardData[0].ShardMiniBlockHeaders = shardMBHeaders
	}

	return shardData
}

func TestShardProcessor_RemoveAndSaveLastNotarizedMetaHdrNotAllMBFinished(t *testing.T) {
	t.Parallel()

	hasher := mock.HasherMock{}
	marshalizer := &mock.MarshalizerMock{}
	dataPool := mock.NewPoolsHolderFake()
	forkDetector := &mock.ForkDetectorMock{}
	highNonce := uint64(500)
	forkDetector.GetHighestFinalBlockNonceCalled = func() uint64 {
		return highNonce
	}

	putCalledNr := 0
	store := &mock.ChainStorerMock{
		PutCalled: func(unitType dataRetriever.UnitType, key []byte, value []byte) error {
			putCalledNr++
			return nil
		},
	}

	shardNr := uint32(5)

	arguments := CreateMockArgumentsMultiShard()
	arguments.DataPool = dataPool
	arguments.Store = store
	arguments.Hasher = hasher
	arguments.Marshalizer = marshalizer
	arguments.ShardCoordinator = mock.NewMultiShardsCoordinatorMock(shardNr)
	arguments.ForkDetector = forkDetector
	arguments.BlocksTracker = &mock.BlocksTrackerMock{
		RemoveNotarisedBlocksCalled: func(headerHandler data.HeaderHandler) error {
			return nil
		},
		UnnotarisedBlocksCalled: func() []data.HeaderHandler {
			return make([]data.HeaderHandler, 0)
		},
	}
	arguments.StartHeaders = createGenesisBlocks(arguments.ShardCoordinator)
	sp, _ := blproc.NewShardProcessor(arguments)

	prevRandSeed := []byte("prevrand")
	currRandSeed := []byte("currrand")
	notarizedHdrs := sp.NotarizedHdrs()
	firstNonce := uint64(44)

	lastHdr := &block.MetaBlock{Round: 9,
		Nonce:    firstNonce,
		RandSeed: prevRandSeed}
	notarizedHdrs[sharding.MetachainShardId] = append(notarizedHdrs[sharding.MetachainShardId], lastHdr)

	txHash := []byte("txhash")
	txHashes := make([][]byte, 0)
	txHashes = append(txHashes, txHash)
	miniblock1 := block.MiniBlock{
		ReceiverShardID: 0,
		SenderShardID:   1,
		TxHashes:        txHashes,
	}
	miniblock2 := block.MiniBlock{
		ReceiverShardID: 0,
		SenderShardID:   2,
		TxHashes:        txHashes,
	}
	miniblock3 := block.MiniBlock{
		ReceiverShardID: 0,
		SenderShardID:   3,
		TxHashes:        txHashes,
	}
	miniblock4 := block.MiniBlock{
		ReceiverShardID: 0,
		SenderShardID:   4,
		TxHashes:        txHashes,
	}
	mbHeaders := make([]block.MiniBlockHeader, 0)

	marshaled, _ := marshalizer.Marshal(miniblock1)
	hashed, _ := core.CalculateHash(marshalizer, hasher, string(marshaled))
	mbHeaders = append(mbHeaders, block.MiniBlockHeader{Hash: hashed})

	marshaled, _ = marshalizer.Marshal(miniblock2)
	hashed, _ = core.CalculateHash(marshalizer, hasher, string(marshaled))
	mbHeaders = append(mbHeaders, block.MiniBlockHeader{Hash: hashed})

	marshaled, _ = marshalizer.Marshal(miniblock3)
	hashed, _ = core.CalculateHash(marshalizer, hasher, string(marshaled))
	mbHeaders = append(mbHeaders, block.MiniBlockHeader{Hash: hashed})

	miniBlocks := make([]block.MiniBlock, 0)
	miniBlocks = append(miniBlocks, miniblock1, miniblock2)
	//header shard 0
	prevHash, _ := sp.ComputeHeaderHash(sp.LastNotarizedHdrForShard(sharding.MetachainShardId).(*block.MetaBlock))
	prevHdr := &block.MetaBlock{
		Round:        10,
		Nonce:        45,
		PrevRandSeed: prevRandSeed,
		RandSeed:     currRandSeed,
		PrevHash:     prevHash,
		RootHash:     []byte("prevRootHash"),
		ShardInfo:    createShardData(hasher, marshalizer, miniBlocks)}

	miniBlocks = make([]block.MiniBlock, 0)
	miniBlocks = append(miniBlocks, miniblock3, miniblock4)
	prevHash, _ = sp.ComputeHeaderHash(prevHdr)
	currHdr := &block.MetaBlock{
		Round:        11,
		Nonce:        46,
		PrevRandSeed: currRandSeed,
		RandSeed:     []byte("nextrand"),
		PrevHash:     prevHash,
		RootHash:     []byte("currRootHash"),
		ShardInfo:    createShardData(hasher, marshalizer, miniBlocks)}
	currHash, _ := sp.ComputeHeaderHash(currHdr)
	prevHash, _ = sp.ComputeHeaderHash(prevHdr)

	// put headers in pool
	dataPool.MetaBlocks().Put(currHash, currHdr)
	dataPool.MetaBlocks().Put(prevHash, prevHdr)

	hashes := make([][]byte, 0)
	hashes = append(hashes, currHash)
	hashes = append(hashes, prevHash)
	blockHeader := &block.Header{MetaBlockHashes: hashes, MiniBlockHeaders: mbHeaders}

	processedMetaHdrs, err := sp.GetProcessedMetaBlocksFromHeader(blockHeader)
	assert.Nil(t, err)

	err = sp.SaveLastNotarizedHeader(sharding.MetachainShardId, processedMetaHdrs)
	assert.Nil(t, err)

	err = sp.RemoveProcessedMetablocksFromPool(processedMetaHdrs)
	assert.Nil(t, err)
	assert.Equal(t, 2, putCalledNr)

	assert.Equal(t, prevHdr, sp.LastNotarizedHdrForShard(sharding.MetachainShardId))
}

func TestShardProcessor_RemoveAndSaveLastNotarizedMetaHdrAllMBFinished(t *testing.T) {
	t.Parallel()

	hasher := mock.HasherMock{}
	marshalizer := &mock.MarshalizerMock{}
	dataPool := mock.NewPoolsHolderFake()
	forkDetector := &mock.ForkDetectorMock{}
	highNonce := uint64(500)
	forkDetector.GetHighestFinalBlockNonceCalled = func() uint64 {
		return highNonce
	}
	putCalledNr := 0
	store := &mock.ChainStorerMock{
		PutCalled: func(unitType dataRetriever.UnitType, key []byte, value []byte) error {
			putCalledNr++
			return nil
		},
	}

	shardNr := uint32(5)

	arguments := CreateMockArgumentsMultiShard()
	arguments.DataPool = dataPool
	arguments.Store = store
	arguments.Hasher = hasher
	arguments.Marshalizer = marshalizer
	arguments.ShardCoordinator = mock.NewMultiShardsCoordinatorMock(shardNr)
	arguments.ForkDetector = forkDetector
	arguments.BlocksTracker = &mock.BlocksTrackerMock{
		RemoveNotarisedBlocksCalled: func(headerHandler data.HeaderHandler) error {
			return nil
		},
		UnnotarisedBlocksCalled: func() []data.HeaderHandler {
			return make([]data.HeaderHandler, 0)
		},
	}
	arguments.StartHeaders = createGenesisBlocks(arguments.ShardCoordinator)
	sp, _ := blproc.NewShardProcessor(arguments)

	prevRandSeed := []byte("prevrand")
	currRandSeed := []byte("currrand")
	notarizedHdrs := sp.NotarizedHdrs()
	firstNonce := uint64(44)

	lastHdr := &block.MetaBlock{Round: 9,
		Nonce:    firstNonce,
		RandSeed: prevRandSeed}
	notarizedHdrs[sharding.MetachainShardId] = append(notarizedHdrs[sharding.MetachainShardId], lastHdr)

	txHash := []byte("txhash")
	txHashes := make([][]byte, 0)
	txHashes = append(txHashes, txHash)
	miniblock1 := block.MiniBlock{
		ReceiverShardID: 0,
		SenderShardID:   1,
		TxHashes:        txHashes,
	}
	miniblock2 := block.MiniBlock{
		ReceiverShardID: 0,
		SenderShardID:   2,
		TxHashes:        txHashes,
	}
	miniblock3 := block.MiniBlock{
		ReceiverShardID: 0,
		SenderShardID:   3,
		TxHashes:        txHashes,
	}
	miniblock4 := block.MiniBlock{
		ReceiverShardID: 0,
		SenderShardID:   4,
		TxHashes:        txHashes,
	}

	mbHeaders := make([]block.MiniBlockHeader, 0)

	marshaled, _ := marshalizer.Marshal(miniblock1)
	hashed, _ := core.CalculateHash(marshalizer, hasher, string(marshaled))
	mbHeaders = append(mbHeaders, block.MiniBlockHeader{Hash: hashed})

	marshaled, _ = marshalizer.Marshal(miniblock2)
	hashed, _ = core.CalculateHash(marshalizer, hasher, string(marshaled))
	mbHeaders = append(mbHeaders, block.MiniBlockHeader{Hash: hashed})

	marshaled, _ = marshalizer.Marshal(miniblock3)
	hashed, _ = core.CalculateHash(marshalizer, hasher, string(marshaled))
	mbHeaders = append(mbHeaders, block.MiniBlockHeader{Hash: hashed})

	marshaled, _ = marshalizer.Marshal(miniblock4)
	hashed, _ = core.CalculateHash(marshalizer, hasher, string(marshaled))
	mbHeaders = append(mbHeaders, block.MiniBlockHeader{Hash: hashed})

	miniBlocks := make([]block.MiniBlock, 0)
	miniBlocks = append(miniBlocks, miniblock1, miniblock2)
	//header shard 0
	prevHash, _ := sp.ComputeHeaderHash(sp.LastNotarizedHdrForShard(sharding.MetachainShardId).(*block.MetaBlock))
	prevHdr := &block.MetaBlock{
		Round:        10,
		Nonce:        45,
		PrevRandSeed: prevRandSeed,
		RandSeed:     currRandSeed,
		PrevHash:     prevHash,
		RootHash:     []byte("prevRootHash"),
		ShardInfo:    createShardData(hasher, marshalizer, miniBlocks)}

	miniBlocks = make([]block.MiniBlock, 0)
	miniBlocks = append(miniBlocks, miniblock3, miniblock4)
	prevHash, _ = sp.ComputeHeaderHash(prevHdr)
	currHdr := &block.MetaBlock{
		Round:        11,
		Nonce:        46,
		PrevRandSeed: currRandSeed,
		RandSeed:     []byte("nextrand"),
		PrevHash:     prevHash,
		RootHash:     []byte("currRootHash"),
		ShardInfo:    createShardData(hasher, marshalizer, miniBlocks)}
	currHash, _ := sp.ComputeHeaderHash(currHdr)
	prevHash, _ = sp.ComputeHeaderHash(prevHdr)

	// put headers in pool
	dataPool.MetaBlocks().Put(currHash, currHdr)
	dataPool.MetaBlocks().Put(prevHash, prevHdr)
	dataPool.MetaBlocks().Put([]byte("shouldNotRemove"), &block.MetaBlock{
		Round:        12,
		PrevRandSeed: []byte("nextrand"),
		PrevHash:     currHash,
		Nonce:        47})

	hashes := make([][]byte, 0)
	hashes = append(hashes, currHash)
	hashes = append(hashes, prevHash)
	blockHeader := &block.Header{MetaBlockHashes: hashes, MiniBlockHeaders: mbHeaders}

	processedMetaHdrs, err := sp.GetProcessedMetaBlocksFromHeader(blockHeader)
	assert.Nil(t, err)
	assert.Equal(t, 2, len(processedMetaHdrs))

	err = sp.SaveLastNotarizedHeader(sharding.MetachainShardId, processedMetaHdrs)
	assert.Nil(t, err)

	err = sp.RemoveProcessedMetablocksFromPool(processedMetaHdrs)
	assert.Nil(t, err)
	assert.Equal(t, 4, putCalledNr)

	assert.Equal(t, currHdr, sp.LastNotarizedHdrForShard(sharding.MetachainShardId))
}

func createOneHeaderOneBody() (*block.Header, block.Body) {
	txHash := []byte("tx_hash1")
	rootHash := []byte("rootHash")
	body := make(block.Body, 0)
	txHashes := make([][]byte, 0)
	txHashes = append(txHashes, txHash)
	miniblock := block.MiniBlock{
		ReceiverShardID: 0,
		SenderShardID:   1,
		TxHashes:        txHashes,
	}
	body = append(body, &miniblock)

	hasher := &mock.HasherStub{}
	marshalizer := &mock.MarshalizerMock{}

	mbbytes, _ := marshalizer.Marshal(miniblock)
	mbHash := hasher.Compute(string(mbbytes))
	mbHdr := block.MiniBlockHeader{
		ReceiverShardID: 0,
		SenderShardID:   1,
		TxCount:         uint32(len(txHashes)),
		Hash:            mbHash}
	mbHdrs := make([]block.MiniBlockHeader, 0)
	mbHdrs = append(mbHdrs, mbHdr)

	hdr := &block.Header{
		Nonce:            1,
		PrevHash:         []byte(""),
		Signature:        []byte("signature"),
		PubKeysBitmap:    []byte("00110"),
		ShardId:          0,
		RootHash:         rootHash,
		MiniBlockHeaders: mbHdrs,
	}

	return hdr, body
}

func TestShardProcessor_CheckHeaderBodyCorrelationReceiverMissmatch(t *testing.T) {
	t.Parallel()

	hdr, body := createOneHeaderOneBody()
	arguments := CreateMockArgumentsMultiShard()
	sp, _ := blproc.NewShardProcessor(arguments)

	hdr.MiniBlockHeaders[0].ReceiverShardID = body[0].ReceiverShardID + 1
	err := sp.CheckHeaderBodyCorrelation(hdr, body)
	assert.Equal(t, process.ErrHeaderBodyMismatch, err)
}

func TestShardProcessor_CheckHeaderBodyCorrelationSenderMissmatch(t *testing.T) {
	t.Parallel()

	hdr, body := createOneHeaderOneBody()
	arguments := CreateMockArgumentsMultiShard()
	sp, _ := blproc.NewShardProcessor(arguments)

	hdr.MiniBlockHeaders[0].SenderShardID = body[0].SenderShardID + 1
	err := sp.CheckHeaderBodyCorrelation(hdr, body)
	assert.Equal(t, process.ErrHeaderBodyMismatch, err)
}

func TestShardProcessor_CheckHeaderBodyCorrelationTxCountMissmatch(t *testing.T) {
	t.Parallel()

	hdr, body := createOneHeaderOneBody()

	arguments := CreateMockArgumentsMultiShard()
	sp, _ := blproc.NewShardProcessor(arguments)

	hdr.MiniBlockHeaders[0].TxCount = uint32(len(body[0].TxHashes) + 1)
	err := sp.CheckHeaderBodyCorrelation(hdr, body)
	assert.Equal(t, process.ErrHeaderBodyMismatch, err)
}

func TestShardProcessor_CheckHeaderBodyCorrelationHashMissmatch(t *testing.T) {
	t.Parallel()

	hdr, body := createOneHeaderOneBody()
	arguments := CreateMockArgumentsMultiShard()
	sp, _ := blproc.NewShardProcessor(arguments)

	hdr.MiniBlockHeaders[0].Hash = []byte("wrongHash")
	err := sp.CheckHeaderBodyCorrelation(hdr, body)
	assert.Equal(t, process.ErrHeaderBodyMismatch, err)
}

func TestShardProcessor_CheckHeaderBodyCorrelationShouldPass(t *testing.T) {
	t.Parallel()

	hdr, body := createOneHeaderOneBody()
	arguments := CreateMockArgumentsMultiShard()
	sp, _ := blproc.NewShardProcessor(arguments)

	err := sp.CheckHeaderBodyCorrelation(hdr, body)
	assert.Nil(t, err)
}

func TestShardProcessor_RestoreMetaBlockIntoPoolShouldPass(t *testing.T) {
	t.Parallel()

	marshalizer := &mock.MarshalizerMock{}

	poolFake := mock.NewPoolsHolderFake()

	metaBlock := block.MetaBlock{
		Nonce:     1,
		ShardInfo: make([]block.ShardData, 0),
	}

	arguments := CreateMockArgumentsMultiShard()
	arguments.DataPool = poolFake
	arguments.Store = &mock.ChainStorerMock{
		GetCalled: func(unitType dataRetriever.UnitType, key []byte) ([]byte, error) {
			return marshalizer.Marshal(&metaBlock)
		},
		GetStorerCalled: func(unitType dataRetriever.UnitType) storage.Storer {
			return &mock.StorerStub{
				RemoveCalled: func(key []byte) error {
					return nil
				},
			}
		},
	}
	sp, _ := blproc.NewShardProcessor(arguments)

	miniblockHashes := make(map[string]uint32, 0)

	meta := block.MetaBlock{
		Nonce:     1,
		ShardInfo: make([]block.ShardData, 0),
	}
	hasher := &mock.HasherStub{}

	metaBytes, _ := marshalizer.Marshal(meta)
	hasher.ComputeCalled = func(s string) []byte {
		return []byte("cool")
	}
	metaHash := hasher.Compute(string(metaBytes))
	metablockHashes := make([][]byte, 0)
	metablockHashes = append(metablockHashes, metaHash)

	metaBlockRestored, ok := poolFake.MetaBlocks().Get(metaHash)

	assert.Equal(t, nil, metaBlockRestored)
	assert.False(t, ok)

	err := sp.RestoreMetaBlockIntoPool(miniblockHashes, metablockHashes)

	metaBlockRestored, _ = poolFake.MetaBlocks().Get(metaHash)

	assert.Equal(t, &metaBlock, metaBlockRestored)
	assert.Nil(t, err)
}

func TestShardPreprocessor_getAllMiniBlockDstMeFromMetaShouldPass(t *testing.T) {
	t.Parallel()

	marshalizer := &mock.MarshalizerMock{}

	txHash := []byte("tx_hash1")
	txHashes := make([][]byte, 0)
	txHashes = append(txHashes, txHash)
	miniblock := block.MiniBlock{
		ReceiverShardID: 0,
		SenderShardID:   1,
		TxHashes:        txHashes,
	}
	hasher := &mock.HasherStub{}

	mbbytes, _ := marshalizer.Marshal(miniblock)
	mbHash := hasher.Compute(string(mbbytes))

	shardMiniBlock := block.ShardMiniBlockHeader{
		ReceiverShardId: 0,
		SenderShardId:   2,
		TxCount:         uint32(len(txHashes)),
		Hash:            mbHash,
	}
	shardMiniblockHdrs := make([]block.ShardMiniBlockHeader, 0)
	shardMiniblockHdrs = append(shardMiniblockHdrs, shardMiniBlock)
	shardHeader := block.ShardData{
		ShardId:               1,
		ShardMiniBlockHeaders: shardMiniblockHdrs,
	}
	shardHdrs := make([]block.ShardData, 0)
	shardHdrs = append(shardHdrs, shardHeader)

	idp := initDataPool([]byte("tx_hash1"))
	idp.MetaBlocksCalled = func() storage.Cacher {
		return &mock.CacherStub{
			GetCalled: func(key []byte) (value interface{}, ok bool) {
				if reflect.DeepEqual(key, []byte("tx1_hash")) {
					return &transaction.Transaction{Nonce: 10}, true
				}
				return nil, false
			},
			KeysCalled: func() [][]byte {
				return nil
			},
			LenCalled: func() int {
				return 0
			},
			PeekCalled: func(key []byte) (value interface{}, ok bool) {
				return &block.MetaBlock{
					Nonce:     1,
					Round:     1,
					ShardInfo: shardHdrs,
				}, true
			},
			PutCalled: func(key []byte, value interface{}) (evicted bool) {
				return true
			},
			RegisterHandlerCalled: func(i func(key []byte)) {},
		}
	}

	arguments := CreateMockArgumentsMultiShard()
	arguments.DataPool = idp
	sp, _ := blproc.NewShardProcessor(arguments)

	meta := block.MetaBlock{
		Nonce:     0,
		ShardInfo: make([]block.ShardData, 0),
	}

	metaBytes, _ := marshalizer.Marshal(meta)
	hasher.ComputeCalled = func(s string) []byte {
		return []byte("cool")
	}
	metaHash := hasher.Compute(string(metaBytes))
	metablockHashes := make([][]byte, 0)
	metablockHashes = append(metablockHashes, metaHash)

	orderedMetaBlocks, err := sp.GetAllMiniBlockDstMeFromMeta(1, metablockHashes)

	assert.Equal(t, 1, len(orderedMetaBlocks))
	assert.Equal(t, orderedMetaBlocks[""], metaHash)
	assert.Nil(t, err)
}

func TestShardProcessor_GetHighestHdrForOwnShardFromMetachainNothingToProcess(t *testing.T) {
	t.Parallel()

<<<<<<< HEAD
	dataPool := initDataPool([]byte("tx_hash1"))

	sp, _ := blproc.NewShardProcessor(
		&mock.ServiceContainerMock{},
		dataPool,
		&mock.ChainStorerMock{},
		&mock.HasherStub{},
		&mock.MarshalizerMock{},
		&mock.AccountsStub{},
		mock.NewMultiShardsCoordinatorMock(3),
		&mock.ForkDetectorMock{},
		&mock.BlocksTrackerMock{},
		createGenesisBlocks(mock.NewMultiShardsCoordinatorMock(3)),
		&mock.RequestHandlerMock{},
		&mock.TransactionCoordinatorMock{},
		&mock.Uint64ByteSliceConverterMock{},
	)

	hdrs, _, _ := sp.GetHighestHdrForOwnShardFromMetachain(nil)
=======
	arguments := CreateMockArgumentsMultiShard()
	sp, _ := blproc.NewShardProcessor(arguments)
	hdrs, _ := sp.GetHighestHdrForOwnShardFromMetachain(nil)
>>>>>>> 072caa83

	assert.NotNil(t, hdrs)
	assert.Equal(t, uint64(0), hdrs[0].GetNonce())
}

func TestShardProcessor_GetHighestHdrForOwnShardFromMetachaiMetaHdrsWithoutOwnHdr(t *testing.T) {
	t.Parallel()

	processedHdrs := make([]data.HeaderHandler, 0)
	dataPool := integrationTests.CreateTestShardDataPool(nil)
	store := initStore()
	hasher := &mock.HasherMock{}
	marshalizer := &mock.MarshalizerMock{}
	genesisBlocks := createGenesisBlocks(mock.NewMultiShardsCoordinatorMock(3))

	arguments := CreateMockArgumentsMultiShard()
	arguments.DataPool = dataPool
	arguments.Store = store
	arguments.Hasher = hasher
	arguments.Marshalizer = marshalizer
	arguments.StartHeaders = genesisBlocks

	sp, _ := blproc.NewShardProcessor(arguments)

	shardInfo := make([]block.ShardData, 0)
	shardInfo = append(shardInfo, block.ShardData{HeaderHash: []byte("hash"), ShardId: 1})
	_ = dataPool.Headers().Put([]byte("hash"), &block.Header{ShardId: 0, Nonce: 1})

	prevMetaHdr := genesisBlocks[sharding.MetachainShardId]
	prevHash, _ := core.CalculateHash(marshalizer, hasher, prevMetaHdr)
	currMetaHdr := &block.MetaBlock{
		Nonce:        1,
		Epoch:        0,
		Round:        1,
		PrevHash:     prevHash,
		PrevRandSeed: prevMetaHdr.GetRandSeed(),
		RandSeed:     prevMetaHdr.GetRandSeed(),
		ShardInfo:    shardInfo,
	}
	currHash, _ := core.CalculateHash(marshalizer, hasher, currMetaHdr)
	_ = dataPool.MetaBlocks().Put(currHash, currMetaHdr)
	processedHdrs = append(processedHdrs, currMetaHdr)

	prevMetaHdr = currMetaHdr
	prevHash, _ = core.CalculateHash(marshalizer, hasher, prevMetaHdr)
	currMetaHdr = &block.MetaBlock{
		Nonce:        2,
		Epoch:        0,
		Round:        2,
		PrevHash:     prevHash,
		PrevRandSeed: prevMetaHdr.GetRandSeed(),
		RandSeed:     prevMetaHdr.GetRandSeed(),
		ShardInfo:    shardInfo,
	}
	currHash, _ = core.CalculateHash(marshalizer, hasher, currMetaHdr)
	_ = dataPool.MetaBlocks().Put(currHash, currMetaHdr)
	processedHdrs = append(processedHdrs, currMetaHdr)

	hdrs, _, _ := sp.GetHighestHdrForOwnShardFromMetachain(processedHdrs)

	assert.NotNil(t, hdrs)
	assert.Equal(t, uint64(0), hdrs[0].GetNonce())
}

func TestShardProcessor_GetHighestHdrForOwnShardFromMetachaiMetaHdrsWithOwnHdrButNotStored(t *testing.T) {
	t.Parallel()

	processedHdrs := make([]data.HeaderHandler, 0)
	dataPool := integrationTests.CreateTestShardDataPool(nil)
	store := initStore()
	hasher := &mock.HasherMock{}
	marshalizer := &mock.MarshalizerMock{}
	genesisBlocks := createGenesisBlocks(mock.NewMultiShardsCoordinatorMock(3))

	arguments := CreateMockArgumentsMultiShard()
	arguments.DataPool = dataPool
	arguments.Store = store
	arguments.Hasher = hasher
	arguments.Marshalizer = marshalizer
	arguments.StartHeaders = genesisBlocks

	sp, _ := blproc.NewShardProcessor(arguments)

	shardInfo := make([]block.ShardData, 0)
	shardInfo = append(shardInfo, block.ShardData{HeaderHash: []byte("hash"), ShardId: 0})

	prevMetaHdr := genesisBlocks[sharding.MetachainShardId]
	prevHash, _ := core.CalculateHash(marshalizer, hasher, prevMetaHdr)
	currMetaHdr := &block.MetaBlock{
		Nonce:        1,
		Epoch:        0,
		Round:        1,
		PrevHash:     prevHash,
		PrevRandSeed: prevMetaHdr.GetRandSeed(),
		RandSeed:     prevMetaHdr.GetRandSeed(),
		ShardInfo:    shardInfo,
	}
	currHash, _ := core.CalculateHash(marshalizer, hasher, currMetaHdr)
	_ = dataPool.MetaBlocks().Put(currHash, currMetaHdr)
	processedHdrs = append(processedHdrs, currMetaHdr)

	prevMetaHdr = currMetaHdr
	prevHash, _ = core.CalculateHash(marshalizer, hasher, prevMetaHdr)
	currMetaHdr = &block.MetaBlock{
		Nonce:        2,
		Epoch:        0,
		Round:        2,
		PrevHash:     prevHash,
		PrevRandSeed: prevMetaHdr.GetRandSeed(),
		RandSeed:     prevMetaHdr.GetRandSeed(),
		ShardInfo:    shardInfo,
	}
	currHash, _ = core.CalculateHash(marshalizer, hasher, currMetaHdr)
	_ = dataPool.MetaBlocks().Put(currHash, currMetaHdr)
	processedHdrs = append(processedHdrs, currMetaHdr)

	hdrs, _, _ := sp.GetHighestHdrForOwnShardFromMetachain(processedHdrs)

	assert.Nil(t, hdrs)
}

func TestShardProcessor_GetHighestHdrForOwnShardFromMetachaiMetaHdrsWithOwnHdrStored(t *testing.T) {
	t.Parallel()

	processedHdrs := make([]data.HeaderHandler, 0)
	dataPool := integrationTests.CreateTestShardDataPool(nil)
	store := initStore()
	hasher := &mock.HasherMock{}
	marshalizer := &mock.MarshalizerMock{}
	genesisBlocks := createGenesisBlocks(mock.NewMultiShardsCoordinatorMock(3))

	arguments := CreateMockArgumentsMultiShard()
	arguments.DataPool = dataPool
	arguments.Store = store
	arguments.Hasher = hasher
	arguments.Marshalizer = marshalizer
	arguments.StartHeaders = genesisBlocks

	sp, _ := blproc.NewShardProcessor(arguments)

	ownHdr := &block.Header{
		Nonce: 1,
		Round: 1,
	}
	ownHash, _ := core.CalculateHash(marshalizer, hasher, ownHdr)
	_ = dataPool.Headers().Put(ownHash, ownHdr)

	shardInfo := make([]block.ShardData, 0)
	shardInfo = append(shardInfo, block.ShardData{HeaderHash: ownHash, ShardId: 0})

	prevMetaHdr := genesisBlocks[sharding.MetachainShardId]
	prevHash, _ := core.CalculateHash(marshalizer, hasher, prevMetaHdr)
	currMetaHdr := &block.MetaBlock{
		Nonce:        1,
		Epoch:        0,
		Round:        1,
		PrevHash:     prevHash,
		PrevRandSeed: prevMetaHdr.GetRandSeed(),
		RandSeed:     prevMetaHdr.GetRandSeed(),
		ShardInfo:    shardInfo,
	}
	currHash, _ := core.CalculateHash(marshalizer, hasher, currMetaHdr)
	_ = dataPool.MetaBlocks().Put(currHash, currMetaHdr)

	ownHdr = &block.Header{
		Nonce: 2,
		Round: 2,
	}
	ownHash, _ = core.CalculateHash(marshalizer, hasher, ownHdr)
	mrsOwnHdr, _ := marshalizer.Marshal(ownHdr)
	_ = store.Put(dataRetriever.BlockHeaderUnit, ownHash, mrsOwnHdr)

	shardInfo = make([]block.ShardData, 0)
	shardInfo = append(shardInfo, block.ShardData{HeaderHash: ownHash, ShardId: 0})

	prevMetaHdr = currMetaHdr
	prevHash, _ = core.CalculateHash(marshalizer, hasher, prevMetaHdr)
	currMetaHdr = &block.MetaBlock{
		Nonce:        2,
		Epoch:        0,
		Round:        2,
		PrevHash:     prevHash,
		PrevRandSeed: prevMetaHdr.GetRandSeed(),
		RandSeed:     prevMetaHdr.GetRandSeed(),
		ShardInfo:    shardInfo,
	}
	currHash, _ = core.CalculateHash(marshalizer, hasher, currMetaHdr)
	_ = dataPool.MetaBlocks().Put(currHash, currMetaHdr)
	processedHdrs = append(processedHdrs, currMetaHdr)

	prevMetaHdr = currMetaHdr
	prevHash, _ = core.CalculateHash(marshalizer, hasher, prevMetaHdr)
	currMetaHdr = &block.MetaBlock{
		Nonce:        3,
		Epoch:        0,
		Round:        3,
		PrevHash:     prevHash,
		PrevRandSeed: prevMetaHdr.GetRandSeed(),
		RandSeed:     prevMetaHdr.GetRandSeed(),
	}
	currHash, _ = core.CalculateHash(marshalizer, hasher, currMetaHdr)
	_ = dataPool.MetaBlocks().Put(currHash, currMetaHdr)
	processedHdrs = append(processedHdrs, currMetaHdr)

	hdrs, _, _ := sp.GetHighestHdrForOwnShardFromMetachain(processedHdrs)

	assert.NotNil(t, hdrs)
	assert.Equal(t, ownHdr.GetNonce(), hdrs[0].GetNonce())
}

func TestShardProcessor_RestoreMetaBlockIntoPoolVerifyMiniblocks(t *testing.T) {
	t.Parallel()

	marshalizer := &mock.MarshalizerMock{}
	poolFake := mock.NewPoolsHolderFake()

	storer := &mock.ChainStorerMock{}
	shardC := mock.NewMultiShardsCoordinatorMock(3)

	arguments := CreateMockArgumentsMultiShard()
	arguments.DataPool = poolFake
	arguments.Store = storer
	arguments.ShardCoordinator = shardC
	arguments.StartHeaders = createGenesisBlocks(shardC)
	sp, _ := blproc.NewShardProcessor(arguments)

	miniblockHashes := make(map[string]uint32, 0)

	testMBHash := []byte("hash")
	shardMBHdr := block.ShardMiniBlockHeader{
		Hash:            testMBHash,
		SenderShardId:   shardC.SelfId() + 1,
		ReceiverShardId: shardC.SelfId(),
	}
	shardMBHeaders := make([]block.ShardMiniBlockHeader, 0)
	shardMBHeaders = append(shardMBHeaders, shardMBHdr)

	shardHdr := block.ShardData{ShardMiniBlockHeaders: shardMBHeaders, ShardId: shardC.SelfId() + 1}

	shardInfos := make([]block.ShardData, 0)
	shardInfos = append(shardInfos, shardHdr)

	meta := &block.MetaBlock{
		Nonce:     1,
		ShardInfo: shardInfos,
	}
	meta.SetMiniBlockProcessed(testMBHash, true)
	hasher := &mock.HasherStub{}

	metaBytes, _ := marshalizer.Marshal(meta)
	hasher.ComputeCalled = func(s string) []byte {
		return []byte("cool")
	}
	metaHash := hasher.Compute(string(metaBytes))
	metablockHashes := make([][]byte, 0)
	metablockHashes = append(metablockHashes, metaHash)

	metaBlockRestored, ok := poolFake.MetaBlocks().Get(metaHash)

	assert.Equal(t, nil, metaBlockRestored)
	assert.False(t, ok)

	storer.GetCalled = func(unitType dataRetriever.UnitType, key []byte) ([]byte, error) {
		return metaBytes, nil
	}
	storer.GetStorerCalled = func(unitType dataRetriever.UnitType) storage.Storer {
		return &mock.StorerStub{
			RemoveCalled: func(key []byte) error {
				return nil
			},
		}
	}

	err := sp.RestoreMetaBlockIntoPool(miniblockHashes, metablockHashes)

	metaBlockRestored, _ = poolFake.MetaBlocks().Get(metaHash)

	assert.Equal(t, meta, metaBlockRestored)
	assert.Nil(t, err)
	assert.True(t, meta.GetMiniBlockProcessed(testMBHash))
}<|MERGE_RESOLUTION|>--- conflicted
+++ resolved
@@ -1523,23 +1523,6 @@
 	store := initStore()
 	store.AddStorer(dataRetriever.BlockHeaderUnit, hdrUnit)
 
-<<<<<<< HEAD
-	sp, _ := blproc.NewShardProcessor(
-		&mock.ServiceContainerMock{},
-		tdp,
-		store,
-		&mock.HasherStub{},
-		&mock.MarshalizerMock{},
-		accounts,
-		mock.NewMultiShardsCoordinatorMock(3),
-		&mock.ForkDetectorMock{
-			AddHeaderCalled: func(header data.HeaderHandler, hash []byte, state process.BlockHeaderState, finalHeaders []data.HeaderHandler, finalHeadersHashes [][]byte) error {
-				return nil
-			},
-			GetHighestFinalBlockNonceCalled: func() uint64 {
-				return 0
-			},
-=======
 	arguments := CreateMockArgumentsMultiShard()
 	arguments.DataPool = tdp
 	arguments.Store = store
@@ -1547,7 +1530,9 @@
 	arguments.ForkDetector = &mock.ForkDetectorMock{
 		AddHeaderCalled: func(header data.HeaderHandler, hash []byte, state process.BlockHeaderState, finalHeaders []data.HeaderHandler, finalHeadereHashes [][]byte) error {
 			return nil
->>>>>>> 072caa83
+		},
+		GetHighestFinalBlockNonceCalled: func() uint64 {
+			return 0
 		},
 	}
 	arguments.BlocksTracker = &mock.BlocksTrackerMock{
@@ -1609,23 +1594,6 @@
 	store := initStore()
 	store.AddStorer(dataRetriever.MiniBlockUnit, miniBlockUnit)
 
-<<<<<<< HEAD
-	sp, err := blproc.NewShardProcessor(
-		&mock.ServiceContainerMock{},
-		tdp,
-		store,
-		&mock.HasherStub{},
-		&mock.MarshalizerMock{},
-		accounts,
-		mock.NewMultiShardsCoordinatorMock(3),
-		&mock.ForkDetectorMock{
-			AddHeaderCalled: func(header data.HeaderHandler, hash []byte, state process.BlockHeaderState, finalHeaders []data.HeaderHandler, finalHeadersHashes [][]byte) error {
-				return nil
-			},
-			GetHighestFinalBlockNonceCalled: func() uint64 {
-				return 0
-			},
-=======
 	arguments := CreateMockArgumentsMultiShard()
 	arguments.DataPool = tdp
 	arguments.Store = store
@@ -1633,7 +1601,9 @@
 	arguments.ForkDetector = &mock.ForkDetectorMock{
 		AddHeaderCalled: func(header data.HeaderHandler, hash []byte, state process.BlockHeaderState, finalHeaders []data.HeaderHandler, finalHeadersHashes [][]byte) error {
 			return nil
->>>>>>> 072caa83
+		},
+		GetHighestFinalBlockNonceCalled: func() uint64 {
+		return 0
 		},
 	}
 	arguments.BlocksTracker = &mock.BlocksTrackerMock{
@@ -3923,31 +3893,9 @@
 func TestShardProcessor_GetHighestHdrForOwnShardFromMetachainNothingToProcess(t *testing.T) {
 	t.Parallel()
 
-<<<<<<< HEAD
-	dataPool := initDataPool([]byte("tx_hash1"))
-
-	sp, _ := blproc.NewShardProcessor(
-		&mock.ServiceContainerMock{},
-		dataPool,
-		&mock.ChainStorerMock{},
-		&mock.HasherStub{},
-		&mock.MarshalizerMock{},
-		&mock.AccountsStub{},
-		mock.NewMultiShardsCoordinatorMock(3),
-		&mock.ForkDetectorMock{},
-		&mock.BlocksTrackerMock{},
-		createGenesisBlocks(mock.NewMultiShardsCoordinatorMock(3)),
-		&mock.RequestHandlerMock{},
-		&mock.TransactionCoordinatorMock{},
-		&mock.Uint64ByteSliceConverterMock{},
-	)
-
-	hdrs, _, _ := sp.GetHighestHdrForOwnShardFromMetachain(nil)
-=======
-	arguments := CreateMockArgumentsMultiShard()
-	sp, _ := blproc.NewShardProcessor(arguments)
-	hdrs, _ := sp.GetHighestHdrForOwnShardFromMetachain(nil)
->>>>>>> 072caa83
+	arguments := CreateMockArgumentsMultiShard()
+	sp, _ := blproc.NewShardProcessor(arguments)
+	hdrs,_,_ := sp.GetHighestHdrForOwnShardFromMetachain(nil)
 
 	assert.NotNil(t, hdrs)
 	assert.Equal(t, uint64(0), hdrs[0].GetNonce())
