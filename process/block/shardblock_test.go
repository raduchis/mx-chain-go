--- conflicted
+++ resolved
@@ -1526,28 +1526,13 @@
 	store := initStore()
 	store.AddStorer(dataRetriever.BlockHeaderUnit, hdrUnit)
 
-<<<<<<< HEAD
 	arguments := CreateMockArgumentsMultiShard()
 	arguments.DataPool = tdp
 	arguments.Store = store
 	arguments.Accounts = accounts
 	arguments.ForkDetector = &mock.ForkDetectorMock{
-		AddHeaderCalled: func(header data.HeaderHandler, hash []byte, state process.BlockHeaderState, finalHeader data.HeaderHandler, finalHeaderHash []byte) error {
+		AddHeaderCalled: func(header data.HeaderHandler, hash []byte, state process.BlockHeaderState, finalHeaders []data.HeaderHandler, finalHeadereHashes [][]byte) error {
 			return nil
-=======
-	sp, _ := blproc.NewShardProcessor(
-		&mock.ServiceContainerMock{},
-		tdp,
-		store,
-		&mock.HasherStub{},
-		&mock.MarshalizerMock{},
-		accounts,
-		mock.NewMultiShardsCoordinatorMock(3),
-		&mock.ForkDetectorMock{
-			AddHeaderCalled: func(header data.HeaderHandler, hash []byte, state process.BlockHeaderState, finalHeaders []data.HeaderHandler, finalHeadersHashes [][]byte) error {
-				return nil
-			},
->>>>>>> 7c610662
 		},
 	}
 	arguments.BlocksTracker = &mock.BlocksTrackerMock{
@@ -1609,28 +1594,13 @@
 	store := initStore()
 	store.AddStorer(dataRetriever.MiniBlockUnit, miniBlockUnit)
 
-<<<<<<< HEAD
 	arguments := CreateMockArgumentsMultiShard()
 	arguments.DataPool = tdp
 	arguments.Store = store
 	arguments.Accounts = accounts
 	arguments.ForkDetector = &mock.ForkDetectorMock{
-		AddHeaderCalled: func(header data.HeaderHandler, hash []byte, state process.BlockHeaderState, finalHeader data.HeaderHandler, finalHeaderHash []byte) error {
+		AddHeaderCalled: func(header data.HeaderHandler, hash []byte, state process.BlockHeaderState, finalHeaders []data.HeaderHandler, finalHeadersHashes [][]byte) error {
 			return nil
-=======
-	sp, err := blproc.NewShardProcessor(
-		&mock.ServiceContainerMock{},
-		tdp,
-		store,
-		&mock.HasherStub{},
-		&mock.MarshalizerMock{},
-		accounts,
-		mock.NewMultiShardsCoordinatorMock(3),
-		&mock.ForkDetectorMock{
-			AddHeaderCalled: func(header data.HeaderHandler, hash []byte, state process.BlockHeaderState, finalHeaders []data.HeaderHandler, finalHeadersHashes [][]byte) error {
-				return nil
-			},
->>>>>>> 7c610662
 		},
 	}
 	arguments.BlocksTracker = &mock.BlocksTrackerMock{
@@ -3948,31 +3918,9 @@
 func TestShardProcessor_GetHighestHdrForOwnShardFromMetachainNothingToProcess(t *testing.T) {
 	t.Parallel()
 
-<<<<<<< HEAD
-	arguments := CreateMockArgumentsMultiShard()
-	sp, _ := blproc.NewShardProcessor(arguments)
-	hdr, _, err := sp.GetHighestHdrForOwnShardFromMetachain(0)
-=======
-	dataPool := initDataPool([]byte("tx_hash1"))
-
-	sp, _ := blproc.NewShardProcessor(
-		&mock.ServiceContainerMock{},
-		dataPool,
-		&mock.ChainStorerMock{},
-		&mock.HasherStub{},
-		&mock.MarshalizerMock{},
-		&mock.AccountsStub{},
-		mock.NewMultiShardsCoordinatorMock(3),
-		&mock.ForkDetectorMock{},
-		&mock.BlocksTrackerMock{},
-		createGenesisBlocks(mock.NewMultiShardsCoordinatorMock(3)),
-		&mock.RequestHandlerMock{},
-		&mock.TransactionCoordinatorMock{},
-		&mock.Uint64ByteSliceConverterMock{},
-	)
-
+	arguments := CreateMockArgumentsMultiShard()
+	sp, _ := blproc.NewShardProcessor(arguments)
 	hdrs, _ := sp.GetHighestHdrForOwnShardFromMetachain(nil)
->>>>>>> 7c610662
 
 	assert.NotNil(t, hdrs)
 	assert.Equal(t, uint64(0), hdrs[0].GetNonce())
