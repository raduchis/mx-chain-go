--- conflicted
+++ resolved
@@ -56,12 +56,8 @@
 	cacherCfg = storageUnit.CacheConfig{Size: 100000, Type: storageUnit.LRUCache, Shards: 1}
 	metaBlocks, _ := storageUnit.NewCache(cacherCfg.Type, cacherCfg.Size, cacherCfg.Shards)
 
-<<<<<<< HEAD
 	cacherCfg = storageUnit.CacheConfig{Size: 50000, Type: storageUnit.LRUCache, Shards: 1}
 	trieNodes, _ := storageUnit.NewCache(cacherCfg.Type, cacherCfg.Size, cacherCfg.Shards)
-=======
-	currTxs, _ := dataPool.NewCurrentBlockPool()
->>>>>>> fcc08c87
 
 	dPool, _ := dataPool.NewShardedDataPool(
 		txPool,
@@ -72,11 +68,8 @@
 		txBlockBody,
 		peerChangeBlockBody,
 		metaBlocks,
-<<<<<<< HEAD
 		trieNodes,
-=======
 		currTxs,
->>>>>>> fcc08c87
 	)
 
 	return dPool
