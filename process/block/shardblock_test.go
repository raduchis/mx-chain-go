package block_test

import (
	"bytes"
	"errors"
	"fmt"
	"math/big"
	"reflect"
	"sync"
	"sync/atomic"
	"testing"
	"time"

	"github.com/ElrondNetwork/elrond-go/config"
	"github.com/ElrondNetwork/elrond-go/core"
	"github.com/ElrondNetwork/elrond-go/core/indexer"
	"github.com/ElrondNetwork/elrond-go/data"
	"github.com/ElrondNetwork/elrond-go/data/block"
	"github.com/ElrondNetwork/elrond-go/data/blockchain"
	"github.com/ElrondNetwork/elrond-go/data/smartContractResult"
	"github.com/ElrondNetwork/elrond-go/data/state"
	"github.com/ElrondNetwork/elrond-go/data/transaction"
	"github.com/ElrondNetwork/elrond-go/dataRetriever"
	"github.com/ElrondNetwork/elrond-go/dataRetriever/dataPool"
	"github.com/ElrondNetwork/elrond-go/dataRetriever/dataPool/headersCache"
	"github.com/ElrondNetwork/elrond-go/dataRetriever/shardedData"
	"github.com/ElrondNetwork/elrond-go/dataRetriever/txpool"
	"github.com/ElrondNetwork/elrond-go/hashing"
	"github.com/ElrondNetwork/elrond-go/marshal"
	"github.com/ElrondNetwork/elrond-go/process"
	blproc "github.com/ElrondNetwork/elrond-go/process/block"
	"github.com/ElrondNetwork/elrond-go/process/coordinator"
	"github.com/ElrondNetwork/elrond-go/process/factory/shard"
	"github.com/ElrondNetwork/elrond-go/process/mock"
	"github.com/ElrondNetwork/elrond-go/storage"
	"github.com/ElrondNetwork/elrond-go/storage/storageUnit"
	"github.com/gin-gonic/gin/json"
	"github.com/stretchr/testify/assert"
)

const MaxGasLimitPerBlock = uint64(100000)

func createTestShardDataPool() dataRetriever.PoolsHolder {
	txPool, _ := txpool.NewShardedTxPool(
		txpool.ArgShardedTxPool{
			Config: storageUnit.CacheConfig{
				Size:        100000,
				SizeInBytes: 1000000000,
				Shards:      1,
			},
			MinGasPrice:    100000000000000,
			NumberOfShards: 1,
		},
	)

	uTxPool, _ := shardedData.NewShardedData(storageUnit.CacheConfig{Size: 100000, Type: storageUnit.LRUCache, Shards: 1})
	rewardsTxPool, _ := shardedData.NewShardedData(storageUnit.CacheConfig{Size: 300, Type: storageUnit.LRUCache, Shards: 1})

	hdrPool, _ := headersCache.NewHeadersPool(config.HeadersPoolConfig{MaxHeadersPerShard: 1000, NumElementsToRemoveOnEviction: 100})

	cacherCfg := storageUnit.CacheConfig{Size: 100000, Type: storageUnit.LRUCache, Shards: 1}
	txBlockBody, _ := storageUnit.NewCache(cacherCfg.Type, cacherCfg.Size, cacherCfg.Shards)

	cacherCfg = storageUnit.CacheConfig{Size: 100000, Type: storageUnit.LRUCache, Shards: 1}
	peerChangeBlockBody, _ := storageUnit.NewCache(cacherCfg.Type, cacherCfg.Size, cacherCfg.Shards)

	cacherCfg = storageUnit.CacheConfig{Size: 100000, Type: storageUnit.LRUCache, Shards: 1}

	cacherCfg = storageUnit.CacheConfig{Size: 50000, Type: storageUnit.LRUCache, Shards: 1}
	trieNodes, _ := storageUnit.NewCache(cacherCfg.Type, cacherCfg.Size, cacherCfg.Shards)

	currTxs, _ := dataPool.NewCurrentBlockPool()

	dPool, _ := dataPool.NewDataPool(
		txPool,
		uTxPool,
		rewardsTxPool,
		hdrPool,
		txBlockBody,
		peerChangeBlockBody,
		trieNodes,
		currTxs,
	)

	return dPool
}

//------- NewShardProcessor

func initAccountsMock() *mock.AccountsStub {
	rootHashCalled := func() ([]byte, error) {
		return []byte("rootHash"), nil
	}
	return &mock.AccountsStub{
		RootHashCalled: rootHashCalled,
	}
}

func initBasicTestData() (*mock.PoolsHolderMock, *blockchain.BlockChain, []byte, *block.Body, [][]byte, *mock.HasherMock, *mock.MarshalizerMock, error, []byte) {
	tdp := mock.NewPoolsHolderMock()
	txHash := []byte("tx_hash1")
	randSeed := []byte("rand seed")
	tdp.Transactions().AddData(txHash, &transaction.Transaction{}, process.ShardCacherIdentifier(1, 0))
	blkc := &blockchain.BlockChain{
		CurrentBlockHeader: &block.Header{
			Round:    1,
			Nonce:    1,
			RandSeed: randSeed,
		},
	}
	rootHash := []byte("rootHash")
	body := &block.Body{}
	txHashes := make([][]byte, 0)
	txHashes = append(txHashes, txHash)
	miniblock := block.MiniBlock{
		ReceiverShardID: 0,
		SenderShardID:   1,
		TxHashes:        txHashes,
	}
	body.MiniBlocks = append(body.MiniBlocks, &miniblock)
	hasher := &mock.HasherMock{}
	marshalizer := &mock.MarshalizerMock{}
	mbbytes, _ := marshalizer.Marshal(&miniblock)
	mbHash := hasher.Compute(string(mbbytes))
	return tdp, blkc, rootHash, body, txHashes, hasher, marshalizer, nil, mbHash
}

func initBlockHeader(prevHash []byte, prevRandSeed []byte, rootHash []byte, mbHdrs []block.MiniBlockHeader) block.Header {
	hdr := block.Header{
		Nonce:            2,
		Round:            2,
		PrevHash:         prevHash,
		PrevRandSeed:     prevRandSeed,
		Signature:        []byte("signature"),
		PubKeysBitmap:    []byte("00110"),
		ShardID:          0,
		RootHash:         rootHash,
		MiniBlockHeaders: mbHdrs,
	}
	return hdr
}

func CreateMockArgumentsMultiShard() blproc.ArgShardProcessor {
	arguments := CreateMockArguments()
	arguments.DataPool = initDataPool([]byte("tx_hash1"))
	arguments.AccountsDB[state.UserAccountsState] = initAccountsMock()
	arguments.ShardCoordinator = mock.NewMultiShardsCoordinatorMock(3)
	arguments.BlockChain = &blockchain.BlockChain{}

	return arguments
}

//------- NewBlockProcessor

func TestNewBlockProcessor_NilDataPoolShouldErr(t *testing.T) {
	t.Parallel()

	arguments := CreateMockArguments()
	arguments.DataPool = nil
	sp, err := blproc.NewShardProcessor(arguments)

	assert.Equal(t, process.ErrNilDataPoolHolder, err)
	assert.Nil(t, sp)
}

func TestNewShardProcessor_NilStoreShouldErr(t *testing.T) {
	t.Parallel()

	arguments := CreateMockArguments()
	arguments.Store = nil
	sp, err := blproc.NewShardProcessor(arguments)

	assert.Equal(t, process.ErrNilStorage, err)
	assert.Nil(t, sp)
}

func TestNewShardProcessor_NilHasherShouldErr(t *testing.T) {
	t.Parallel()

	arguments := CreateMockArguments()
	arguments.Hasher = nil
	sp, err := blproc.NewShardProcessor(arguments)

	assert.Equal(t, process.ErrNilHasher, err)
	assert.Nil(t, sp)
}

func TestNewShardProcessor_NilMarshalizerShouldWork(t *testing.T) {
	t.Parallel()

	arguments := CreateMockArguments()
	arguments.Marshalizer = nil
	sp, err := blproc.NewShardProcessor(arguments)

	assert.Equal(t, process.ErrNilMarshalizer, err)
	assert.Nil(t, sp)
}

func TestNewShardProcessor_NilAccountsAdapterShouldErr(t *testing.T) {
	t.Parallel()

	arguments := CreateMockArguments()
	arguments.AccountsDB[state.UserAccountsState] = nil
	sp, err := blproc.NewShardProcessor(arguments)

	assert.Equal(t, process.ErrNilAccountsAdapter, err)
	assert.Nil(t, sp)
}

func TestNewShardProcessor_NilShardCoordinatorShouldErr(t *testing.T) {
	t.Parallel()

	arguments := CreateMockArguments()
	arguments.ShardCoordinator = nil
	sp, err := blproc.NewShardProcessor(arguments)

	assert.Equal(t, process.ErrNilShardCoordinator, err)
	assert.Nil(t, sp)
}

func TestNewShardProcessor_NilForkDetectorShouldErr(t *testing.T) {
	t.Parallel()

	arguments := CreateMockArguments()
	arguments.ForkDetector = nil
	sp, err := blproc.NewShardProcessor(arguments)

	assert.Equal(t, process.ErrNilForkDetector, err)
	assert.Nil(t, sp)
}

func TestNewShardProcessor_NilRequestTransactionHandlerShouldErr(t *testing.T) {
	t.Parallel()

	arguments := CreateMockArguments()
	arguments.RequestHandler = nil
	sp, err := blproc.NewShardProcessor(arguments)

	assert.Equal(t, process.ErrNilRequestHandler, err)
	assert.Nil(t, sp)
}

func TestNewShardProcessor_NilTransactionPoolShouldErr(t *testing.T) {
	t.Parallel()

	tdp := initDataPool([]byte("tx_hash1"))
	tdp.TransactionsCalled = func() dataRetriever.ShardedDataCacherNotifier {
		return nil
	}
	arguments := CreateMockArgumentsMultiShard()
	arguments.DataPool = tdp
	sp, err := blproc.NewShardProcessor(arguments)

	assert.Equal(t, process.ErrNilTransactionPool, err)
	assert.Nil(t, sp)
}

func TestNewShardProcessor_NilTxCoordinator(t *testing.T) {
	t.Parallel()

	arguments := CreateMockArguments()
	arguments.TxCoordinator = nil
	sp, err := blproc.NewShardProcessor(arguments)

	assert.Equal(t, process.ErrNilTransactionCoordinator, err)
	assert.Nil(t, sp)
}

func TestNewShardProcessor_NilUint64Converter(t *testing.T) {
	t.Parallel()

	arguments := CreateMockArguments()
	arguments.Uint64Converter = nil
	sp, err := blproc.NewShardProcessor(arguments)

	assert.Equal(t, process.ErrNilUint64Converter, err)
	assert.Nil(t, sp)
}

func TestNewShardProcessor_OkValsShouldWork(t *testing.T) {
	t.Parallel()

	arguments := CreateMockArgumentsMultiShard()
	sp, err := blproc.NewShardProcessor(arguments)

	assert.Nil(t, err)
	assert.NotNil(t, sp)
	assert.False(t, sp.IsInterfaceNil())
}

//------- ProcessBlock

func TestShardProcessor_ProcessBlockWithNilHeaderShouldErr(t *testing.T) {
	t.Parallel()

	arguments := CreateMockArgumentsMultiShard()
	sp, _ := blproc.NewShardProcessor(arguments)
	body := &block.Body{}
	err := sp.ProcessBlock(nil, body, haveTime)

	assert.Equal(t, process.ErrNilBlockHeader, err)
}

func TestShardProcessor_ProcessBlockWithNilBlockBodyShouldErr(t *testing.T) {
	t.Parallel()

	arguments := CreateMockArgumentsMultiShard()
	sp, _ := blproc.NewShardProcessor(arguments)
	err := sp.ProcessBlock(&block.Header{}, nil, haveTime)

	assert.Equal(t, process.ErrNilBlockBody, err)
}

func TestShardProcessor_ProcessBlockWithNilHaveTimeFuncShouldErr(t *testing.T) {
	t.Parallel()

	arguments := CreateMockArgumentsMultiShard()
	sp, _ := blproc.NewShardProcessor(arguments)
	blk := &block.Body{}
	err := sp.ProcessBlock(&block.Header{}, blk, nil)

	assert.Equal(t, process.ErrNilHaveTimeHandler, err)
}

func TestShardProcessor_ProcessWithDirtyAccountShouldErr(t *testing.T) {
	t.Parallel()
	// set accounts dirty
	journalLen := func() int { return 3 }
	revToSnapshot := func(snapshot int) error { return nil }
	hdr := block.Header{
		Nonce:         1,
		PubKeysBitmap: []byte("0100101"),
		PrevHash:      []byte(""),
		PrevRandSeed:  []byte("rand seed"),
		Signature:     []byte("signature"),
		RootHash:      []byte("roothash"),
	}

	body := &block.Body{}
	arguments := CreateMockArgumentsMultiShard()
	arguments.AccountsDB[state.UserAccountsState] = &mock.AccountsStub{
		JournalLenCalled:       journalLen,
		RevertToSnapshotCalled: revToSnapshot,
	}
	sp, _ := blproc.NewShardProcessor(arguments)
	err := sp.ProcessBlock(&hdr, body, haveTime)

	assert.NotNil(t, err)
	assert.Equal(t, process.ErrAccountStateDirty, err)
}

func TestShardProcessor_ProcessBlockHeaderBodyMismatchShouldErr(t *testing.T) {
	t.Parallel()

	txHash := []byte("tx_hash1")
	hdr := block.Header{
		Nonce:         1,
		PrevHash:      []byte(""),
		PrevRandSeed:  []byte("rand seed"),
		Signature:     []byte("signature"),
		PubKeysBitmap: []byte("00110"),
		ShardID:       0,
		RootHash:      []byte("rootHash"),
	}
	body := &block.Body{}
	txHashes := make([][]byte, 0)
	txHashes = append(txHashes, txHash)
	miniblock := block.MiniBlock{
		ReceiverShardID: 0,
		SenderShardID:   0,
		TxHashes:        txHashes,
	}
	body.MiniBlocks = append(body.MiniBlocks, &miniblock)
	// set accounts not dirty
	journalLen := func() int { return 0 }
	revertToSnapshot := func(snapshot int) error { return nil }
	rootHashCalled := func() ([]byte, error) {
		return []byte("rootHash"), nil
	}

	arguments := CreateMockArgumentsMultiShard()
	arguments.AccountsDB[state.UserAccountsState] = &mock.AccountsStub{
		JournalLenCalled:       journalLen,
		RevertToSnapshotCalled: revertToSnapshot,
		RootHashCalled:         rootHashCalled,
	}
	arguments.ForkDetector = &mock.ForkDetectorMock{
		ProbableHighestNonceCalled: func() uint64 {
			return 0
		},
		GetHighestFinalBlockNonceCalled: func() uint64 {
			return 0
		},
	}
	sp, _ := blproc.NewShardProcessor(arguments)

	// should return err
	err := sp.ProcessBlock(&hdr, body, haveTime)
	assert.Equal(t, process.ErrHeaderBodyMismatch, err)
}

func TestShardProcessor_ProcessBlockWithInvalidTransactionShouldErr(t *testing.T) {
	t.Parallel()
	tdp := initDataPool([]byte("tx_hash1"))
	txHash := []byte("tx_hash1")

	body := &block.Body{}
	txHashes := make([][]byte, 0)
	txHashes = append(txHashes, txHash)
	miniblock := block.MiniBlock{
		ReceiverShardID: 0,
		SenderShardID:   0,
		TxHashes:        txHashes,
	}
	body.MiniBlocks = append(body.MiniBlocks, &miniblock)

	hasher := &mock.HasherStub{}
	marshalizer := &mock.MarshalizerMock{}

	mbbytes, _ := marshalizer.Marshal(&miniblock)
	mbHash := hasher.Compute(string(mbbytes))
	mbHdr := block.MiniBlockHeader{
		SenderShardID:   0,
		ReceiverShardID: 0,
		TxCount:         uint32(len(txHashes)),
		Hash:            mbHash}
	mbHdrs := make([]block.MiniBlockHeader, 0)
	mbHdrs = append(mbHdrs, mbHdr)

	hdr := block.Header{
		Nonce:            1,
		PrevHash:         []byte(""),
		PrevRandSeed:     []byte("rand seed"),
		Signature:        []byte("signature"),
		PubKeysBitmap:    []byte("00110"),
		ShardID:          0,
		RootHash:         []byte("rootHash"),
		MiniBlockHeaders: mbHdrs,
	}
	// set accounts not dirty
	journalLen := func() int { return 0 }
	revertToSnapshot := func(snapshot int) error { return nil }
	rootHashCalled := func() ([]byte, error) {
		return []byte("rootHash"), nil
	}

	accounts := &mock.AccountsStub{
		JournalLenCalled:       journalLen,
		RevertToSnapshotCalled: revertToSnapshot,
		RootHashCalled:         rootHashCalled,
	}
	factory, _ := shard.NewPreProcessorsContainerFactory(
		mock.NewMultiShardsCoordinatorMock(5),
		initStore(),
		marshalizer,
		hasher,
		tdp,
		&mock.AddressConverterMock{},
		accounts,
		&mock.RequestHandlerStub{},
		&mock.TxProcessorMock{
			ProcessTransactionCalled: func(transaction *transaction.Transaction) error {
				return process.ErrHigherNonceInTransaction
			},
		},
		&mock.SCProcessorMock{},
		&mock.SmartContractResultsProcessorMock{},
		&mock.RewardTxProcessorMock{},
		&mock.FeeHandlerStub{
			ComputeGasLimitCalled: func(tx process.TransactionWithFeeHandler) uint64 {
				return 0
			},
			MaxGasLimitPerBlockCalled: func() uint64 {
				return MaxGasLimitPerBlock
			},
		},
		&mock.GasHandlerMock{
			ComputeGasConsumedByMiniBlockCalled: func(miniBlock *block.MiniBlock, mapHashTx map[string]data.TransactionHandler) (uint64, uint64, error) {
				return 0, 0, nil
			},
			TotalGasConsumedCalled: func() uint64 {
				return 0
			},
			SetGasRefundedCalled:    func(gasRefunded uint64, hash []byte) {},
			RemoveGasRefundedCalled: func(hashes [][]byte) {},
			RemoveGasConsumedCalled: func(hashes [][]byte) {},
		},
		&mock.BlockTrackerMock{},
		&mock.BlockSizeComputationStub{},
	)
	container, _ := factory.Create()

	tc, err := coordinator.NewTransactionCoordinator(
		&mock.HasherMock{},
		&mock.MarshalizerMock{},
		mock.NewMultiShardsCoordinatorMock(3),
		accounts,
		tdp.MiniBlocks(),
		&mock.RequestHandlerStub{},
		container,
		&mock.InterimProcessorContainerMock{},
		&mock.GasHandlerMock{
			InitCalled: func() {
			},
		},
	)
	assert.Nil(t, err)

	arguments := CreateMockArgumentsMultiShard()
	arguments.DataPool = tdp
	arguments.Hasher = hasher
	arguments.Marshalizer = marshalizer
	arguments.AccountsDB[state.UserAccountsState] = &mock.AccountsStub{
		JournalLenCalled:       journalLen,
		RevertToSnapshotCalled: revertToSnapshot,
		RootHashCalled:         rootHashCalled,
	}
	arguments.TxCoordinator = tc
	sp, _ := blproc.NewShardProcessor(arguments)

	// should return err
	err = sp.ProcessBlock(&hdr, body, haveTime)
	assert.Equal(t, process.ErrReceiptsHashMissmatch, err)
}

func TestShardProcessor_ProcessWithHeaderNotFirstShouldErr(t *testing.T) {
	t.Parallel()
	arguments := CreateMockArgumentsMultiShard()
	sp, _ := blproc.NewShardProcessor(arguments)
	hdr := &block.Header{
		Nonce:         0,
		Round:         1,
		PubKeysBitmap: []byte("0100101"),
		PrevHash:      []byte(""),
		PrevRandSeed:  []byte("rand seed"),
		Signature:     []byte("signature"),
		RootHash:      []byte("root hash"),
	}
	body := &block.Body{}
	err := sp.ProcessBlock(hdr, body, haveTime)
	assert.Equal(t, process.ErrWrongNonceInBlock, err)
}

func TestShardProcessor_ProcessWithHeaderNotCorrectNonceShouldErr(t *testing.T) {
	t.Parallel()

	arguments := CreateMockArgumentsMultiShard()
	sp, _ := blproc.NewShardProcessor(arguments)
	hdr := &block.Header{
		Nonce:         0,
		Round:         1,
		PubKeysBitmap: []byte("0100101"),
		PrevHash:      []byte(""),
		PrevRandSeed:  []byte("rand seed"),
		Signature:     []byte("signature"),
		RootHash:      []byte("root hash"),
	}
	body := &block.Body{}
	err := sp.ProcessBlock(hdr, body, haveTime)

	assert.Equal(t, process.ErrWrongNonceInBlock, err)
}

func TestShardProcessor_ProcessWithHeaderNotCorrectPrevHashShouldErr(t *testing.T) {
	t.Parallel()

	arguments := CreateMockArgumentsMultiShard()
	arguments.ForkDetector = &mock.ForkDetectorMock{
		ProbableHighestNonceCalled: func() uint64 {
			return 0
		},
		GetHighestFinalBlockNonceCalled: func() uint64 {
			return 0
		},
	}

	randSeed := []byte("rand seed")
	blkc := &blockchain.BlockChain{
		CurrentBlockHeader: &block.Header{
			Nonce:    0,
			RandSeed: randSeed,
		},
	}
	arguments.BlockChain = blkc
	sp, _ := blproc.NewShardProcessor(arguments)
	hdr := &block.Header{
		Nonce:         1,
		Round:         1,
		PubKeysBitmap: []byte("0100101"),
		PrevHash:      []byte("zzz"),
		PrevRandSeed:  randSeed,
		Signature:     []byte("signature"),
		RootHash:      []byte("root hash"),
	}
	body := &block.Body{}
	err := sp.ProcessBlock(hdr, body, haveTime)
	assert.Equal(t, process.ErrBlockHashDoesNotMatch, err)
}

func TestShardProcessor_ProcessBlockWithErrOnProcessBlockTransactionsCallShouldRevertState(t *testing.T) {
	t.Parallel()
	tdp := initDataPool([]byte("tx_hash1"))
	txHash := []byte("tx_hash1")
	randSeed := []byte("rand seed")
	blkc := &blockchain.BlockChain{
		CurrentBlockHeader: &block.Header{
			Nonce:    0,
			RandSeed: randSeed,
		},
	}
	body := &block.Body{}
	txHashes := make([][]byte, 0)
	txHashes = append(txHashes, txHash)
	miniblock := block.MiniBlock{
		ReceiverShardID: 0,
		SenderShardID:   0,
		TxHashes:        txHashes,
	}
	body.MiniBlocks = append(body.MiniBlocks, &miniblock)

	hasher := &mock.HasherStub{}
	marshalizer := &mock.MarshalizerMock{}

	mbbytes, _ := marshalizer.Marshal(&miniblock)
	mbHash := hasher.Compute(string(mbbytes))
	mbHdr := block.MiniBlockHeader{
		SenderShardID:   0,
		ReceiverShardID: 0,
		TxCount:         uint32(len(txHashes)),
		Hash:            mbHash}
	mbHdrs := make([]block.MiniBlockHeader, 0)
	mbHdrs = append(mbHdrs, mbHdr)

	hdr := block.Header{
		Round:            1,
		Nonce:            1,
		PrevHash:         []byte(""),
		PrevRandSeed:     randSeed,
		Signature:        []byte("signature"),
		PubKeysBitmap:    []byte("00110"),
		ShardID:          0,
		RootHash:         []byte("rootHash"),
		MiniBlockHeaders: mbHdrs,
	}

	// set accounts not dirty
	journalLen := func() int { return 0 }
	wasCalled := false
	revertToSnapshot := func(snapshot int) error {
		wasCalled = true
		return nil
	}
	rootHashCalled := func() ([]byte, error) {
		return []byte("rootHash"), nil
	}

	err := errors.New("process block transaction error")
	txProcess := func(transaction *transaction.Transaction) error {
		return err
	}

	shardCoordinator := mock.NewMultiShardsCoordinatorMock(3)
	tpm := &mock.TxProcessorMock{ProcessTransactionCalled: txProcess}
	store := &mock.ChainStorerMock{}
	accounts := &mock.AccountsStub{
		JournalLenCalled:       journalLen,
		RevertToSnapshotCalled: revertToSnapshot,
		RootHashCalled:         rootHashCalled,
	}
	factory, _ := shard.NewPreProcessorsContainerFactory(
		mock.NewMultiShardsCoordinatorMock(3),
		store,
		marshalizer,
		hasher,
		tdp,
		&mock.AddressConverterMock{},
		accounts,
		&mock.RequestHandlerStub{},
		tpm,
		&mock.SCProcessorMock{},
		&mock.SmartContractResultsProcessorMock{},
		&mock.RewardTxProcessorMock{},
		&mock.FeeHandlerStub{
			ComputeGasLimitCalled: func(tx process.TransactionWithFeeHandler) uint64 {
				return 0
			},
			MaxGasLimitPerBlockCalled: func() uint64 {
				return MaxGasLimitPerBlock
			},
		},
		&mock.GasHandlerMock{
			ComputeGasConsumedByMiniBlockCalled: func(miniBlock *block.MiniBlock, mapHashTx map[string]data.TransactionHandler) (uint64, uint64, error) {
				return 0, 0, nil
			},
			TotalGasConsumedCalled: func() uint64 {
				return 0
			},
			SetGasRefundedCalled:    func(gasRefunded uint64, hash []byte) {},
			RemoveGasRefundedCalled: func(hashes [][]byte) {},
			RemoveGasConsumedCalled: func(hashes [][]byte) {},
		},
		&mock.BlockTrackerMock{},
		&mock.BlockSizeComputationStub{},
	)
	container, _ := factory.Create()

	totalGasConsumed := uint64(0)
	tc, _ := coordinator.NewTransactionCoordinator(
		&mock.HasherMock{},
		&mock.MarshalizerMock{},
		mock.NewMultiShardsCoordinatorMock(3),
		accounts,
		tdp.MiniBlocks(),
		&mock.RequestHandlerStub{},
		container,
		&mock.InterimProcessorContainerMock{},
		&mock.GasHandlerMock{
			InitCalled: func() {
				totalGasConsumed = 0
			},
			TotalGasConsumedCalled: func() uint64 {
				return totalGasConsumed
			},
		},
	)

	arguments := CreateMockArgumentsMultiShard()
	arguments.DataPool = tdp
	arguments.Store = store
	arguments.Hasher = hasher
	arguments.AccountsDB[state.UserAccountsState] = accounts
	arguments.ShardCoordinator = shardCoordinator
	arguments.ForkDetector = &mock.ForkDetectorMock{
		ProbableHighestNonceCalled: func() uint64 {
			return 0
		},
		GetHighestFinalBlockNonceCalled: func() uint64 {
			return 0
		},
	}
	arguments.TxCoordinator = tc
	arguments.BlockChain = blkc
	sp, _ := blproc.NewShardProcessor(arguments)

	// should return err
	err2 := sp.ProcessBlock(&hdr, body, haveTime)
	assert.Equal(t, process.ErrReceiptsHashMissmatch, err2)
	assert.True(t, wasCalled)
}

func TestShardProcessor_ProcessBlockWithErrOnVerifyStateRootCallShouldRevertState(t *testing.T) {
	t.Parallel()

	tdp := initDataPool([]byte("tx_hash1"))
	randSeed := []byte("rand seed")
	txHash := []byte("tx_hash1")
	blkc := &blockchain.BlockChain{
		CurrentBlockHeader: &block.Header{
			Nonce:    0,
			RandSeed: randSeed,
		},
	}
	body := &block.Body{}
	txHashes := make([][]byte, 0)
	txHashes = append(txHashes, txHash)
	miniblock := block.MiniBlock{
		ReceiverShardID: 0,
		SenderShardID:   0,
		TxHashes:        txHashes,
	}
	body.MiniBlocks = append(body.MiniBlocks, &miniblock)

	hasher := &mock.HasherStub{}
	marshalizer := &mock.MarshalizerMock{}

	mbbytes, _ := marshalizer.Marshal(&miniblock)
	mbHash := hasher.Compute(string(mbbytes))
	mbHdr := block.MiniBlockHeader{
		SenderShardID:   0,
		ReceiverShardID: 0,
		TxCount:         uint32(len(txHashes)),
		Hash:            mbHash}
	mbHdrs := make([]block.MiniBlockHeader, 0)
	mbHdrs = append(mbHdrs, mbHdr)

	hdr := block.Header{
		Round:            1,
		Nonce:            1,
		PrevHash:         []byte(""),
		PrevRandSeed:     randSeed,
		Signature:        []byte("signature"),
		PubKeysBitmap:    []byte("00110"),
		ShardID:          0,
		RootHash:         []byte("rootHash"),
		MiniBlockHeaders: mbHdrs,
		AccumulatedFees:  big.NewInt(0),
	}

	// set accounts not dirty
	journalLen := func() int { return 0 }
	wasCalled := false
	revertToSnapshot := func(snapshot int) error {
		wasCalled = true
		return nil
	}
	rootHashCalled := func() ([]byte, error) {
		return []byte("rootHashX"), nil
	}

	arguments := CreateMockArgumentsMultiShard()
	arguments.DataPool = tdp
	arguments.AccountsDB[state.UserAccountsState] = &mock.AccountsStub{
		JournalLenCalled:       journalLen,
		RevertToSnapshotCalled: revertToSnapshot,
		RootHashCalled:         rootHashCalled,
	}
	arguments.Hasher = &mock.HasherStub{}
	arguments.ForkDetector = &mock.ForkDetectorMock{
		ProbableHighestNonceCalled: func() uint64 {
			return 0
		},
		GetHighestFinalBlockNonceCalled: func() uint64 {
			return 0
		},
	}
	arguments.BlockChain = blkc
	sp, _ := blproc.NewShardProcessor(arguments)
	// should return err
	err := sp.ProcessBlock(&hdr, body, haveTime)
	assert.Equal(t, process.ErrRootStateDoesNotMatch, err)
	assert.True(t, wasCalled)
}

func TestShardProcessor_ProcessBlockOnlyIntraShardShouldPass(t *testing.T) {
	t.Parallel()

	tdp := initDataPool([]byte("tx_hash1"))
	randSeed := []byte("rand seed")
	txHash := []byte("tx_hash1")
	blkc := &blockchain.BlockChain{
		CurrentBlockHeader: &block.Header{
			Nonce:    0,
			RandSeed: randSeed,
		},
	}
	rootHash := []byte("rootHash")
	body := &block.Body{}
	txHashes := make([][]byte, 0)
	txHashes = append(txHashes, txHash)
	miniblock := block.MiniBlock{
		ReceiverShardID: 0,
		SenderShardID:   0,
		TxHashes:        txHashes,
	}
	body.MiniBlocks = append(body.MiniBlocks, &miniblock)

	hasher := &mock.HasherStub{}
	marshalizer := &mock.MarshalizerMock{}

	mbbytes, _ := marshalizer.Marshal(&miniblock)
	mbHash := hasher.Compute(string(mbbytes))
	mbHdr := block.MiniBlockHeader{
		SenderShardID:   0,
		ReceiverShardID: 0,
		TxCount:         uint32(len(txHashes)),
		Hash:            mbHash}
	mbHdrs := make([]block.MiniBlockHeader, 0)
	mbHdrs = append(mbHdrs, mbHdr)

	hdr := block.Header{
		Round:            1,
		Nonce:            1,
		PrevHash:         []byte(""),
		PrevRandSeed:     randSeed,
		Signature:        []byte("signature"),
		PubKeysBitmap:    []byte("00110"),
		ShardID:          0,
		RootHash:         rootHash,
		MiniBlockHeaders: mbHdrs,
		AccumulatedFees:  big.NewInt(0),
	}
	// set accounts not dirty
	journalLen := func() int { return 0 }
	wasCalled := false
	revertToSnapshot := func(snapshot int) error {
		wasCalled = true
		return nil
	}
	rootHashCalled := func() ([]byte, error) {
		return rootHash, nil
	}

	arguments := CreateMockArgumentsMultiShard()
	arguments.DataPool = tdp
	arguments.AccountsDB[state.UserAccountsState] = &mock.AccountsStub{
		JournalLenCalled:       journalLen,
		RevertToSnapshotCalled: revertToSnapshot,
		RootHashCalled:         rootHashCalled,
	}
	arguments.BlockChain = blkc
	sp, _ := blproc.NewShardProcessor(arguments)

	// should return err
	err := sp.ProcessBlock(&hdr, body, haveTime)
	assert.Nil(t, err)
	assert.False(t, wasCalled)
}

func TestShardProcessor_ProcessBlockCrossShardWithoutMetaShouldFail(t *testing.T) {
	t.Parallel()

	randSeed := []byte("rand seed")
	tdp := initDataPool([]byte("tx_hash1"))
	txHash := []byte("tx_hash1")
	blkc := &blockchain.BlockChain{
		CurrentBlockHeader: &block.Header{
			Nonce:    0,
			RandSeed: randSeed,
		},
	}
	rootHash := []byte("rootHash")
	body := &block.Body{}
	txHashes := make([][]byte, 0)
	txHashes = append(txHashes, txHash)
	miniblock := block.MiniBlock{
		ReceiverShardID: 0,
		SenderShardID:   1,
		TxHashes:        txHashes,
	}
	body.MiniBlocks = append(body.MiniBlocks, &miniblock)

	shardCoordinator := mock.NewMultiShardsCoordinatorMock(3)
	tx := &transaction.Transaction{}
	tdp.Transactions().AddData(txHash, tx, shardCoordinator.CommunicationIdentifier(0))

	hasher := &mock.HasherStub{}
	marshalizer := &mock.MarshalizerMock{}

	mbbytes, _ := marshalizer.Marshal(&miniblock)
	mbHash := hasher.Compute(string(mbbytes))
	mbHdr := block.MiniBlockHeader{
		ReceiverShardID: 0,
		SenderShardID:   1,
		TxCount:         uint32(len(txHashes)),
		Hash:            mbHash}
	mbHdrs := make([]block.MiniBlockHeader, 0)
	mbHdrs = append(mbHdrs, mbHdr)

	hdr := block.Header{
		Round:            1,
		Nonce:            1,
		PrevHash:         []byte(""),
		PrevRandSeed:     randSeed,
		Signature:        []byte("signature"),
		PubKeysBitmap:    []byte("00110"),
		ShardID:          0,
		RootHash:         rootHash,
		MiniBlockHeaders: mbHdrs,
	}
	// set accounts not dirty
	journalLen := func() int { return 0 }
	wasCalled := false
	revertToSnapshot := func(snapshot int) error {
		wasCalled = true
		return nil
	}
	rootHashCalled := func() ([]byte, error) {
		return rootHash, nil
	}
	arguments := CreateMockArgumentsMultiShard()
	arguments.DataPool = tdp
	arguments.AccountsDB[state.UserAccountsState] = &mock.AccountsStub{
		JournalLenCalled:       journalLen,
		RevertToSnapshotCalled: revertToSnapshot,
		RootHashCalled:         rootHashCalled,
	}
	arguments.BlockChain = blkc
	sp, _ := blproc.NewShardProcessor(arguments)

	// should return err
	err := sp.ProcessBlock(&hdr, body, haveTime)
	assert.Equal(t, process.ErrCrossShardMBWithoutConfirmationFromMeta, err)
	assert.False(t, wasCalled)
}

func TestShardProcessor_ProcessBlockCrossShardWithMetaShouldPass(t *testing.T) {
	t.Parallel()

	tdp, blkc, rootHash, body, txHashes, hasher, marshalizer, _, mbHash := initBasicTestData()
	mbHdr := block.MiniBlockHeader{
		ReceiverShardID: 0,
		SenderShardID:   1,
		TxCount:         uint32(len(txHashes)),
		Hash:            mbHash}
	mbHdrs := make([]block.MiniBlockHeader, 0)
	mbHdrs = append(mbHdrs, mbHdr)

	randSeed := []byte("rand seed")
	lastHdr := blkc.GetCurrentBlockHeader()
	prevHash, _ := core.CalculateHash(marshalizer, hasher, lastHdr)
	blkc.SetCurrentBlockHeaderHash(prevHash)
	hdr := initBlockHeader(prevHash, randSeed, rootHash, mbHdrs)

	shardMiniBlock := block.ShardMiniBlockHeader{
		ReceiverShardID: mbHdr.ReceiverShardID,
		SenderShardID:   mbHdr.SenderShardID,
		TxCount:         mbHdr.TxCount,
		Hash:            mbHdr.Hash,
	}
	shardMiniblockHdrs := make([]block.ShardMiniBlockHeader, 0)
	shardMiniblockHdrs = append(shardMiniblockHdrs, shardMiniBlock)
	shardHeader := block.ShardData{
		ShardMiniBlockHeaders: shardMiniblockHdrs,
	}
	shardHdrs := make([]block.ShardData, 0)
	shardHdrs = append(shardHdrs, shardHeader)

	meta := block.MetaBlock{
		Nonce:     1,
		ShardInfo: shardHdrs,
		RandSeed:  randSeed,
	}
	metaBytes, _ := marshalizer.Marshal(&meta)
	metaHash := hasher.Compute(string(metaBytes))

	tdp.Headers().AddHeader(metaHash, &meta)

	meta = block.MetaBlock{
		Nonce:        2,
		ShardInfo:    make([]block.ShardData, 0),
		PrevRandSeed: randSeed,
	}
	metaBytes, _ = marshalizer.Marshal(&meta)
	metaHash = hasher.Compute(string(metaBytes))

	tdp.Headers().AddHeader(metaHash, &meta)

	// set accounts not dirty
	journalLen := func() int { return 0 }
	wasCalled := false
	revertToSnapshot := func(snapshot int) error {
		wasCalled = true
		return nil
	}
	rootHashCalled := func() ([]byte, error) {
		return rootHash, nil
	}
	arguments := CreateMockArgumentsMultiShard()
	arguments.DataPool = tdp
	arguments.Hasher = hasher
	arguments.Marshalizer = marshalizer
	arguments.AccountsDB[state.UserAccountsState] = &mock.AccountsStub{
		JournalLenCalled:       journalLen,
		RevertToSnapshotCalled: revertToSnapshot,
		RootHashCalled:         rootHashCalled,
	}
	arguments.BlockChain = blkc
	sp, _ := blproc.NewShardProcessor(arguments)

	// should return err
	err := sp.ProcessBlock(&hdr, body, haveTime)
	assert.Equal(t, process.ErrCrossShardMBWithoutConfirmationFromMeta, err)
	assert.False(t, wasCalled)
}

func TestShardProcessor_ProcessBlockHaveTimeLessThanZeroShouldErr(t *testing.T) {
	t.Parallel()
	txHash := []byte("tx_hash1")
	tdp := initDataPool(txHash)

	randSeed := []byte("rand seed")
	blkc := &blockchain.BlockChain{
		CurrentBlockHeader: &block.Header{
			Nonce:    1,
			RandSeed: randSeed,
		},
	}
	rootHash := []byte("rootHash")
	body := &block.Body{}
	txHashes := make([][]byte, 0)
	txHashes = append(txHashes, txHash)
	miniblock := block.MiniBlock{
		ReceiverShardID: 0,
		SenderShardID:   0,
		TxHashes:        txHashes,
	}
	body.MiniBlocks = append(body.MiniBlocks, &miniblock)

	hasher := &mock.HasherMock{}
	marshalizer := &mock.MarshalizerMock{}

	mbbytes, _ := marshalizer.Marshal(&miniblock)
	mbHash := hasher.Compute(string(mbbytes))
	mbHdr := block.MiniBlockHeader{
		SenderShardID:   0,
		ReceiverShardID: 0,
		TxCount:         uint32(len(txHashes)),
		Hash:            mbHash}
	mbHdrs := make([]block.MiniBlockHeader, 0)
	mbHdrs = append(mbHdrs, mbHdr)

	currHdr := blkc.GetCurrentBlockHeader()
	preHash, _ := core.CalculateHash(marshalizer, hasher, currHdr)
	blkc.SetCurrentBlockHeaderHash(preHash)
	hdr := block.Header{
		Round:            2,
		Nonce:            2,
		PrevHash:         preHash,
		PrevRandSeed:     randSeed,
		Signature:        []byte("signature"),
		PubKeysBitmap:    []byte("00110"),
		ShardID:          0,
		RootHash:         rootHash,
		MiniBlockHeaders: mbHdrs,
	}
	genesisBlocks := createGenesisBlocks(mock.NewMultiShardsCoordinatorMock(3))
	sp, _ := blproc.NewShardProcessorEmptyWith3shards(tdp, genesisBlocks, blkc)
	haveTimeLessThanZero := func() time.Duration {
		return -1 * time.Millisecond
	}

	// should return err
	err := sp.ProcessBlock(&hdr, body, haveTimeLessThanZero)
	assert.Equal(t, process.ErrTimeIsOut, err)
}

func TestShardProcessor_ProcessBlockWithMissingMetaHdrShouldErr(t *testing.T) {
	t.Parallel()

	tdp, blkc, rootHash, body, txHashes, hasher, marshalizer, _, mbHash := initBasicTestData()
	mbHdr := block.MiniBlockHeader{
		ReceiverShardID: 0,
		SenderShardID:   1,
		TxCount:         uint32(len(txHashes)),
		Hash:            mbHash}
	mbHdrs := make([]block.MiniBlockHeader, 0)
	mbHdrs = append(mbHdrs, mbHdr)

	randSeed := []byte("rand seed")
	lastHdr := blkc.GetCurrentBlockHeader()
	prevHash, _ := core.CalculateHash(marshalizer, hasher, lastHdr)
	blkc.SetCurrentBlockHeaderHash(prevHash)
	hdr := initBlockHeader(prevHash, randSeed, rootHash, mbHdrs)

	shardMiniBlock := block.ShardMiniBlockHeader{
		ReceiverShardID: mbHdr.ReceiverShardID,
		SenderShardID:   mbHdr.SenderShardID,
		TxCount:         mbHdr.TxCount,
		Hash:            mbHdr.Hash,
	}
	shardMiniblockHdrs := make([]block.ShardMiniBlockHeader, 0)
	shardMiniblockHdrs = append(shardMiniblockHdrs, shardMiniBlock)
	shardHeader := block.ShardData{
		ShardMiniBlockHeaders: shardMiniblockHdrs,
	}
	shardHdrs := make([]block.ShardData, 0)
	shardHdrs = append(shardHdrs, shardHeader)

	meta := block.MetaBlock{
		Nonce:     1,
		ShardInfo: shardHdrs,
		RandSeed:  randSeed,
	}
	metaBytes, _ := marshalizer.Marshal(&meta)
	metaHash := hasher.Compute(string(metaBytes))

	hdr.MetaBlockHashes = append(hdr.MetaBlockHashes, metaHash)
	tdp.Headers().AddHeader(metaHash, &meta)

	meta = block.MetaBlock{
		Nonce:        2,
		ShardInfo:    make([]block.ShardData, 0),
		PrevRandSeed: randSeed,
	}
	metaBytes, _ = marshalizer.Marshal(&meta)
	metaHash = hasher.Compute(string(metaBytes))

	hdr.MetaBlockHashes = append(hdr.MetaBlockHashes, metaHash)
	tdp.Headers().AddHeader(metaHash, &meta)

	// set accounts not dirty
	journalLen := func() int { return 0 }
	revertToSnapshot := func(snapshot int) error {
		return nil
	}
	rootHashCalled := func() ([]byte, error) {
		return rootHash, nil
	}
	arguments := CreateMockArgumentsMultiShard()
	arguments.DataPool = tdp
	arguments.Hasher = hasher
	arguments.Marshalizer = marshalizer
	arguments.AccountsDB[state.UserAccountsState] = &mock.AccountsStub{
		JournalLenCalled:       journalLen,
		RevertToSnapshotCalled: revertToSnapshot,
		RootHashCalled:         rootHashCalled,
	}
	arguments.BlockChain = blkc
	sp, _ := blproc.NewShardProcessor(arguments)

	// should return err
	err := sp.ProcessBlock(&hdr, body, haveTime)
	assert.Equal(t, process.ErrTimeIsOut, err)
}

func TestShardProcessor_ProcessBlockWithWrongMiniBlockHeaderShouldErr(t *testing.T) {
	t.Parallel()

	txHash := []byte("tx_hash1")
	tdp := initDataPool(txHash)
	randSeed := []byte("rand seed")
	blkc := &blockchain.BlockChain{
		CurrentBlockHeader: &block.Header{
			Nonce:    1,
			RandSeed: randSeed,
		},
	}
	rootHash := []byte("rootHash")
	body := &block.Body{}
	txHashes := make([][]byte, 0)
	txHashes = append(txHashes, txHash)
	miniblock := block.MiniBlock{
		ReceiverShardID: 1,
		SenderShardID:   0,
		TxHashes:        txHashes,
	}
	body.MiniBlocks = append(body.MiniBlocks, &miniblock)

	hasher := &mock.HasherStub{}
	marshalizer := &mock.MarshalizerMock{}

	mbbytes, _ := marshalizer.Marshal(&miniblock)
	mbHash := hasher.Compute(string(mbbytes))
	mbHdr := block.MiniBlockHeader{
		SenderShardID:   1,
		ReceiverShardID: 0,
		TxCount:         uint32(len(txHashes)),
		Hash:            mbHash,
	}
	mbHdrs := make([]block.MiniBlockHeader, 0)
	mbHdrs = append(mbHdrs, mbHdr)

	lastHdr := blkc.GetCurrentBlockHeader()
	prevHash, _ := core.CalculateHash(marshalizer, hasher, lastHdr)
	hdr := initBlockHeader(prevHash, randSeed, rootHash, mbHdrs)

	rootHashCalled := func() ([]byte, error) {
		return rootHash, nil
	}
	arguments := CreateMockArgumentsMultiShard()
	arguments.DataPool = tdp
	arguments.AccountsDB[state.UserAccountsState] = &mock.AccountsStub{
		RootHashCalled: rootHashCalled,
	}
	arguments.BlockChain = blkc
	sp, _ := blproc.NewShardProcessor(arguments)

	// should return err
	err := sp.ProcessBlock(&hdr, body, haveTime)
	assert.Equal(t, process.ErrHeaderBodyMismatch, err)
}

//------- checkAndRequestIfMetaHeadersMissing
func TestShardProcessor_CheckAndRequestIfMetaHeadersMissingShouldErr(t *testing.T) {
	t.Parallel()

	hdrNoncesRequestCalled := int32(0)
	tdp, blkc, rootHash, body, txHashes, hasher, marshalizer, _, mbHash := initBasicTestData()
	mbHdr := block.MiniBlockHeader{
		ReceiverShardID: 0,
		SenderShardID:   1,
		TxCount:         uint32(len(txHashes)),
		Hash:            mbHash,
	}
	mbHdrs := make([]block.MiniBlockHeader, 0)
	mbHdrs = append(mbHdrs, mbHdr)

	lastHdr := blkc.GetCurrentBlockHeader()
	prevHash, _ := core.CalculateHash(marshalizer, hasher, lastHdr)
	blkc.SetCurrentBlockHeaderHash(prevHash)
	randSeed := []byte("rand seed")

	hdr := initBlockHeader(prevHash, randSeed, rootHash, mbHdrs)

	shardMiniBlock := block.ShardMiniBlockHeader{
		ReceiverShardID: mbHdr.ReceiverShardID,
		SenderShardID:   mbHdr.SenderShardID,
		TxCount:         mbHdr.TxCount,
		Hash:            mbHdr.Hash,
	}
	shardMiniblockHdrs := make([]block.ShardMiniBlockHeader, 0)
	shardMiniblockHdrs = append(shardMiniblockHdrs, shardMiniBlock)
	shardHeader := block.ShardData{
		ShardMiniBlockHeaders: shardMiniblockHdrs,
	}
	shardHdrs := make([]block.ShardData, 0)
	shardHdrs = append(shardHdrs, shardHeader)

	meta := &block.MetaBlock{
		Nonce:     1,
		ShardInfo: shardHdrs,
		Round:     1,
		RandSeed:  randSeed,
	}
	metaBytes, _ := marshalizer.Marshal(meta)
	metaHash := hasher.Compute(string(metaBytes))

	hdr.MetaBlockHashes = append(hdr.MetaBlockHashes, metaHash)
	tdp.Headers().AddHeader(metaHash, meta)

	// set accounts not dirty
	journalLen := func() int { return 0 }
	revertToSnapshot := func(snapshot int) error {
		return nil
	}
	rootHashCalled := func() ([]byte, error) {
		return rootHash, nil
	}

	arguments := CreateMockArgumentsMultiShard()
	arguments.DataPool = tdp
	arguments.Hasher = hasher
	arguments.Marshalizer = marshalizer
	arguments.RequestHandler = &mock.RequestHandlerStub{
		RequestMetaHeaderByNonceCalled: func(nonce uint64) {
			atomic.AddInt32(&hdrNoncesRequestCalled, 1)
		},
	}
	arguments.AccountsDB[state.UserAccountsState] = &mock.AccountsStub{
		JournalLenCalled:       journalLen,
		RevertToSnapshotCalled: revertToSnapshot,
		RootHashCalled:         rootHashCalled,
	}
	arguments.BlockChain = blkc
	sp, _ := blproc.NewShardProcessor(arguments)

	err := sp.ProcessBlock(&hdr, body, haveTime)

	meta = &block.MetaBlock{
		Nonce:        2,
		ShardInfo:    make([]block.ShardData, 0),
		Round:        2,
		PrevRandSeed: randSeed,
	}
	metaBytes, _ = marshalizer.Marshal(meta)
	metaHash = hasher.Compute(string(metaBytes))

	tdp.Headers().AddHeader(metaHash, meta)

	sp.CheckAndRequestIfMetaHeadersMissing(2)
	time.Sleep(100 * time.Millisecond)
	assert.Equal(t, int32(1), atomic.LoadInt32(&hdrNoncesRequestCalled))
	assert.Equal(t, err, process.ErrTimeIsOut)
}

//-------- requestMissingFinalityAttestingHeaders
func TestShardProcessor_RequestMissingFinalityAttestingHeaders(t *testing.T) {
	t.Parallel()

	tdp := mock.NewPoolsHolderMock()
	arguments := CreateMockArgumentsMultiShard()
	arguments.DataPool = tdp
	sp, _ := blproc.NewShardProcessor(arguments)

	sp.SetHighestHdrNonceForCurrentBlock(core.MetachainShardId, 1)
	res := sp.RequestMissingFinalityAttestingHeaders()
	assert.Equal(t, res > 0, true)
}

//--------- verifyIncludedMetaBlocksFinality
func TestShardProcessor_CheckMetaHeadersValidityAndFinalityShouldPass(t *testing.T) {
	t.Parallel()

	tdp := mock.NewPoolsHolderMock()
	txHash := []byte("tx_hash1")
	tdp.Transactions().AddData(txHash, &transaction.Transaction{}, process.ShardCacherIdentifier(1, 0))
	rootHash := []byte("rootHash")
	txHashes := make([][]byte, 0)
	txHashes = append(txHashes, txHash)
	miniblock := block.MiniBlock{
		ReceiverShardID: 0,
		SenderShardID:   1,
		TxHashes:        txHashes,
	}

	hasher := &mock.HasherMock{}
	marshalizer := &mock.MarshalizerMock{}

	mbbytes, _ := marshalizer.Marshal(&miniblock)
	mbHash := hasher.Compute(string(mbbytes))
	mbHdr := block.MiniBlockHeader{
		ReceiverShardID: 0,
		SenderShardID:   1,
		TxCount:         uint32(len(txHashes)),
		Hash:            mbHash}
	mbHdrs := make([]block.MiniBlockHeader, 0)
	mbHdrs = append(mbHdrs, mbHdr)

	genesisBlocks := createGenesisBlocks(mock.NewMultiShardsCoordinatorMock(3))
	lastHdr := genesisBlocks[0]
	prevHash, _ := core.CalculateHash(marshalizer, hasher, lastHdr)
	randSeed := []byte("rand seed")
	hdr := initBlockHeader(prevHash, randSeed, rootHash, mbHdrs)

	shardMiniBlock := block.ShardMiniBlockHeader{
		ReceiverShardID: mbHdr.ReceiverShardID,
		SenderShardID:   mbHdr.SenderShardID,
		TxCount:         mbHdr.TxCount,
		Hash:            mbHdr.Hash,
	}
	shardMiniblockHdrs := make([]block.ShardMiniBlockHeader, 0)
	shardMiniblockHdrs = append(shardMiniblockHdrs, shardMiniBlock)
	shardHeader := block.ShardData{
		ShardMiniBlockHeaders: shardMiniblockHdrs,
	}
	shardHdrs := make([]block.ShardData, 0)
	shardHdrs = append(shardHdrs, shardHeader)

	prevMeta := genesisBlocks[core.MetachainShardId]
	prevHash, _ = core.CalculateHash(marshalizer, hasher, prevMeta)
	meta1 := &block.MetaBlock{
		Nonce:        1,
		ShardInfo:    shardHdrs,
		Round:        1,
		PrevHash:     prevHash,
		PrevRandSeed: prevMeta.GetRandSeed(),
	}
	metaBytes, _ := marshalizer.Marshal(meta1)
	metaHash1 := hasher.Compute(string(metaBytes))
	hdr.MetaBlockHashes = append(hdr.MetaBlockHashes, metaHash1)

	tdp.Headers().AddHeader(metaHash1, meta1)

	prevHash, _ = core.CalculateHash(marshalizer, hasher, meta1)
	meta2 := &block.MetaBlock{
		Nonce:     2,
		ShardInfo: make([]block.ShardData, 0),
		Round:     2,
		PrevHash:  prevHash,
	}
	metaBytes, _ = marshalizer.Marshal(meta2)
	metaHash2 := hasher.Compute(string(metaBytes))

	tdp.Headers().AddHeader(metaHash2, meta2)
	arguments := CreateMockArgumentsMultiShard()
	arguments.DataPool = tdp
	arguments.Hasher = hasher
	arguments.Marshalizer = marshalizer
	sp, _ := blproc.NewShardProcessor(arguments)
	hdr.Round = 4

	sp.SetHdrForCurrentBlock(metaHash1, meta1, true)
	sp.SetHdrForCurrentBlock(metaHash2, meta2, false)

	err := sp.CheckMetaHeadersValidityAndFinality()
	assert.Nil(t, err)
}

func TestShardProcessor_CheckMetaHeadersValidityAndFinalityShouldReturnNilWhenNoMetaBlocksAreUsed(t *testing.T) {
	t.Parallel()

	tdp := mock.NewPoolsHolderMock()
	genesisBlocks := createGenesisBlocks(mock.NewMultiShardsCoordinatorMock(3))
	sp, _ := blproc.NewShardProcessorEmptyWith3shards(tdp, genesisBlocks, &mock.BlockChainMock{})

	err := sp.CheckMetaHeadersValidityAndFinality()
	assert.Nil(t, err)
}

//------- CommitBlock

func TestShardProcessor_CommitBlockMarshalizerFailForHeaderShouldErr(t *testing.T) {
	t.Parallel()
	tdp := initDataPool([]byte("tx_hash1"))
	rootHash := []byte("root hash to be tested")
	accounts := &mock.AccountsStub{
		RootHashCalled: func() ([]byte, error) {
			return rootHash, nil
		},
		RevertToSnapshotCalled: func(snapshot int) error {
			return nil
		},
	}
	errMarshalizer := errors.New("failure")
	hdr := &block.Header{
		Nonce:         1,
		Round:         1,
		PubKeysBitmap: []byte("0100101"),
		Signature:     []byte("signature"),
		RootHash:      rootHash,
	}
	body := &block.Body{}
	marshalizer := &mock.MarshalizerStub{
		MarshalCalled: func(obj interface{}) (i []byte, e error) {
			if reflect.DeepEqual(obj, hdr) {
				return nil, errMarshalizer
			}

			return []byte("obj"), nil
		},
	}
	arguments := CreateMockArgumentsMultiShard()
	arguments.DataPool = tdp
	arguments.Marshalizer = marshalizer
	arguments.AccountsDB[state.UserAccountsState] = accounts
	sp, _ := blproc.NewShardProcessor(arguments)

	err := sp.CommitBlock(hdr, body)
	assert.Equal(t, errMarshalizer, err)
}

func TestShardProcessor_CommitBlockStorageFailsForHeaderShouldErr(t *testing.T) {
	t.Parallel()

	tdp := initDataPool([]byte("tx_hash1"))
	errPersister := errors.New("failure")
	putCalledNr := uint32(0)
	rootHash := []byte("root hash to be tested")
	marshalizer := &mock.MarshalizerMock{}
	accounts := &mock.AccountsStub{
		CommitCalled: func() ([]byte, error) {
			return nil, nil
		},
		RootHashCalled: func() ([]byte, error) {
			return rootHash, nil
		},
		RevertToSnapshotCalled: func(snapshot int) error {
			return nil
		},
	}
	hdr := &block.Header{
		Nonce:         1,
		Round:         1,
		PubKeysBitmap: []byte("0100101"),
		Signature:     []byte("signature"),
		RootHash:      rootHash,
	}
	body := &block.Body{}
	wg := sync.WaitGroup{}
	wg.Add(1)
	hdrUnit := &mock.StorerStub{
		GetCalled: func(key []byte) (i []byte, e error) {
			return marshalizer.Marshal(&block.Header{})
		},
		PutCalled: func(key, data []byte) error {
			atomic.AddUint32(&putCalledNr, 1)
			wg.Done()
			return errPersister
		},
		HasCalled: func(key []byte) error {
			return nil
		},
	}
	store := initStore()
	store.AddStorer(dataRetriever.BlockHeaderUnit, hdrUnit)

	arguments := CreateMockArgumentsMultiShard()
	arguments.DataPool = tdp
	arguments.Store = store
	arguments.AccountsDB[state.UserAccountsState] = accounts
	arguments.ForkDetector = &mock.ForkDetectorMock{
		AddHeaderCalled: func(header data.HeaderHandler, hash []byte, state process.BlockHeaderState, selfNotarizedHeaders []data.HeaderHandler, selfNotarizedHeadersHashes [][]byte) error {
			return nil
		},
		GetHighestFinalBlockNonceCalled: func() uint64 {
			return 0
		},
		GetHighestFinalBlockHashCalled: func() []byte {
			return nil
		},
	}

	blockTrackerMock := mock.NewBlockTrackerMock(mock.NewOneShardCoordinatorMock(), createGenesisBlocks(mock.NewOneShardCoordinatorMock()))
	blockTrackerMock.GetCrossNotarizedHeaderCalled = func(shardID uint32, offset uint64) (data.HeaderHandler, []byte, error) {
		return &block.MetaBlock{}, []byte("hash"), nil
	}
	arguments.BlockTracker = blockTrackerMock
	blkc, _ := blockchain.NewBlockChain(
		generateTestCache(),
	)
	_ = blkc.SetAppStatusHandler(&mock.AppStatusHandlerStub{
		SetUInt64ValueHandler: func(key string, value uint64) {},
	})
	arguments.BlockChain = blkc

	sp, _ := blproc.NewShardProcessor(arguments)

	err := sp.CommitBlock(hdr, body)
	wg.Wait()
	assert.True(t, atomic.LoadUint32(&putCalledNr) > 0)
	assert.Nil(t, err)
}

func TestShardProcessor_CommitBlockStorageFailsForBodyShouldWork(t *testing.T) {
	t.Parallel()
	tdp := initDataPool([]byte("tx_hash1"))
	putCalledNr := uint32(0)
	errPersister := errors.New("failure")
	rootHash := []byte("root hash to be tested")
	accounts := &mock.AccountsStub{
		RootHashCalled: func() ([]byte, error) {
			return rootHash, nil
		},
		CommitCalled: func() (i []byte, e error) {
			return nil, nil
		},
		RevertToSnapshotCalled: func(snapshot int) error {
			return nil
		},
	}
	hdr := &block.Header{
		Nonce:         1,
		Round:         1,
		PubKeysBitmap: []byte("0100101"),
		Signature:     []byte("signature"),
		RootHash:      rootHash,
	}
	mb := block.MiniBlock{}
	body := &block.Body{}
	body.MiniBlocks = append(body.MiniBlocks, &mb)

	wg := sync.WaitGroup{}
	wg.Add(1)
	miniBlockUnit := &mock.StorerStub{
		PutCalled: func(key, data []byte) error {
			atomic.AddUint32(&putCalledNr, 1)
			wg.Done()
			return errPersister
		},
	}
	store := initStore()
	store.AddStorer(dataRetriever.MiniBlockUnit, miniBlockUnit)

	arguments := CreateMockArgumentsMultiShard()
	arguments.DataPool = tdp
	arguments.Store = store
	arguments.AccountsDB[state.UserAccountsState] = accounts
	arguments.ForkDetector = &mock.ForkDetectorMock{
		AddHeaderCalled: func(header data.HeaderHandler, hash []byte, state process.BlockHeaderState, selfNotarizedHeaders []data.HeaderHandler, selfNotarizedHeadersHashes [][]byte) error {
			return nil
		},
		GetHighestFinalBlockNonceCalled: func() uint64 {
			return 0
		},
		GetHighestFinalBlockHashCalled: func() []byte {
			return nil
		},
	}
	blockTrackerMock := mock.NewBlockTrackerMock(arguments.ShardCoordinator, createGenesisBlocks(arguments.ShardCoordinator))
	blockTrackerMock.GetCrossNotarizedHeaderCalled = func(shardID uint32, offset uint64) (data.HeaderHandler, []byte, error) {
		return &block.MetaBlock{}, []byte("hash"), nil
	}
	arguments.BlockTracker = blockTrackerMock
	blkc, _ := blockchain.NewBlockChain(
		generateTestCache(),
	)
	_ = blkc.SetAppStatusHandler(&mock.AppStatusHandlerStub{
		SetUInt64ValueHandler: func(key string, value uint64) {},
	})
	arguments.BlockChain = blkc
	sp, err := blproc.NewShardProcessor(arguments)
	assert.Nil(t, err)

	err = sp.CommitBlock(hdr, body)
	wg.Wait()
	assert.Nil(t, err)
	assert.True(t, atomic.LoadUint32(&putCalledNr) > 0)
}

func TestShardProcessor_CommitBlockOkValsShouldWork(t *testing.T) {
	t.Parallel()
	tdp := initDataPool([]byte("tx_hash1"))
	txHash := []byte("tx_hash1")

	rootHash := []byte("root hash")
	hdrHash := []byte("header hash")
	randSeed := []byte("rand seed")

	prevHdr := &block.Header{
		Nonce:         0,
		Round:         0,
		PubKeysBitmap: rootHash,
		PrevHash:      hdrHash,
		Signature:     rootHash,
		RootHash:      rootHash,
		RandSeed:      randSeed,
	}

	hdr := &block.Header{
		Nonce:           1,
		Round:           1,
		PubKeysBitmap:   rootHash,
		PrevHash:        hdrHash,
		Signature:       rootHash,
		RootHash:        rootHash,
		PrevRandSeed:    randSeed,
		AccumulatedFees: big.NewInt(0),
	}
	mb := block.MiniBlock{
		TxHashes: [][]byte{txHash},
	}
	body := &block.Body{MiniBlocks: []*block.MiniBlock{&mb}}

	mbHdr := block.MiniBlockHeader{
		TxCount: uint32(len(mb.TxHashes)),
		Hash:    hdrHash,
	}
	mbHdrs := make([]block.MiniBlockHeader, 0)
	mbHdrs = append(mbHdrs, mbHdr)
	hdr.MiniBlockHeaders = mbHdrs

	accounts := &mock.AccountsStub{
		CommitCalled: func() (i []byte, e error) {
			return rootHash, nil
		},
		RootHashCalled: func() ([]byte, error) {
			return rootHash, nil
		},
	}
	forkDetectorAddCalled := false
	fd := &mock.ForkDetectorMock{
		AddHeaderCalled: func(header data.HeaderHandler, hash []byte, state process.BlockHeaderState, selfNotarizedHeaders []data.HeaderHandler, selfNotarizedHeadersHashes [][]byte) error {
			if header == hdr {
				forkDetectorAddCalled = true
				return nil
			}

			return errors.New("should have not got here")
		},
		GetHighestFinalBlockNonceCalled: func() uint64 {
			return 0
		},
		GetHighestFinalBlockHashCalled: func() []byte {
			return nil
		},
	}
	hasher := &mock.HasherStub{}
	hasher.ComputeCalled = func(s string) []byte {
		return hdrHash
	}
	store := initStore()

	arguments := CreateMockArgumentsMultiShard()
	arguments.DataPool = tdp
	arguments.Store = store
	arguments.Hasher = hasher
	arguments.AccountsDB[state.UserAccountsState] = accounts
	arguments.ForkDetector = fd
	blockTrackerMock := mock.NewBlockTrackerMock(mock.NewOneShardCoordinatorMock(), createGenesisBlocks(mock.NewOneShardCoordinatorMock()))
	blockTrackerMock.GetCrossNotarizedHeaderCalled = func(shardID uint32, offset uint64) (data.HeaderHandler, []byte, error) {
		return &block.MetaBlock{}, []byte("hash"), nil
	}
	arguments.BlockTracker = blockTrackerMock
	blkc := createTestBlockchain()
	blkc.GetCurrentBlockHeaderCalled = func() data.HeaderHandler {
		return prevHdr
	}
	blkc.GetCurrentBlockHeaderHashCalled = func() []byte {
		return hdrHash
	}
	arguments.BlockChain = blkc
	sp, _ := blproc.NewShardProcessor(arguments)

	err := sp.ProcessBlock(hdr, body, haveTime)
	assert.Nil(t, err)
	err = sp.CommitBlock(hdr, body)
	assert.Nil(t, err)
	assert.True(t, forkDetectorAddCalled)
	assert.Equal(t, hdrHash, blkc.GetCurrentBlockHeaderHash())
	//this should sleep as there is an async call to display current hdr and block in CommitBlock
	time.Sleep(time.Second)
}

func TestShardProcessor_CommitBlockCallsIndexerMethods(t *testing.T) {
	t.Parallel()
	tdp := initDataPool([]byte("tx_hash1"))
	txHash := []byte("tx_hash1")

	rootHash := []byte("root hash")
	hdrHash := []byte("header hash")
	randSeed := []byte("rand seed")

	prevHdr := &block.Header{
		Nonce:         0,
		Round:         0,
		PubKeysBitmap: rootHash,
		PrevHash:      hdrHash,
		Signature:     rootHash,
		RootHash:      rootHash,
		RandSeed:      randSeed,
	}

	hdr := &block.Header{
		Nonce:           1,
		Round:           1,
		PubKeysBitmap:   rootHash,
		PrevHash:        hdrHash,
		Signature:       rootHash,
		RootHash:        rootHash,
		PrevRandSeed:    randSeed,
		AccumulatedFees: big.NewInt(0),
	}
	mb := block.MiniBlock{
		TxHashes: [][]byte{txHash},
	}
	body := &block.Body{MiniBlocks: []*block.MiniBlock{&mb}}

	mbHdr := block.MiniBlockHeader{
		TxCount: uint32(len(mb.TxHashes)),
		Hash:    hdrHash,
	}
	mbHdrs := make([]block.MiniBlockHeader, 0)
	mbHdrs = append(mbHdrs, mbHdr)
	hdr.MiniBlockHeaders = mbHdrs

	accounts := &mock.AccountsStub{
		CommitCalled: func() (i []byte, e error) {
			return rootHash, nil
		},
		RootHashCalled: func() ([]byte, error) {
			return rootHash, nil
		},
	}
	fd := &mock.ForkDetectorMock{
		AddHeaderCalled: func(header data.HeaderHandler, hash []byte, state process.BlockHeaderState, selfNotarizedHeaders []data.HeaderHandler, selfNotarizedHeadersHashes [][]byte) error {
			return nil
		},
		GetHighestFinalBlockNonceCalled: func() uint64 {
			return 0
		},
		GetHighestFinalBlockHashCalled: func() []byte {
			return nil
		},
	}
	hasher := &mock.HasherStub{}
	hasher.ComputeCalled = func(s string) []byte {
		return hdrHash
	}
	store := initStore()

	var saveBlockCalled map[string]data.TransactionHandler
	saveBlockCalledMutex := sync.Mutex{}

	arguments := CreateMockArgumentsMultiShard()
	arguments.Core = &mock.ServiceContainerMock{
		IndexerCalled: func() indexer.Indexer {
			return &mock.IndexerMock{
				SaveBlockCalled: func(body data.BodyHandler, header data.HeaderHandler, txPool map[string]data.TransactionHandler) {
					saveBlockCalledMutex.Lock()
					saveBlockCalled = txPool
					saveBlockCalledMutex.Unlock()
				},
			}
		},
	}
	arguments.DataPool = tdp
	arguments.Store = store
	arguments.Hasher = hasher
	arguments.AccountsDB[state.UserAccountsState] = accounts
	arguments.ForkDetector = fd
	arguments.TxCoordinator = &mock.TransactionCoordinatorMock{
		GetAllCurrentUsedTxsCalled: func(blockType block.Type) map[string]data.TransactionHandler {
			switch blockType {
			case block.TxBlock:
				return map[string]data.TransactionHandler{
					"tx_1": &transaction.Transaction{Nonce: 1},
					"tx_2": &transaction.Transaction{Nonce: 2},
				}
			case block.SmartContractResultBlock:
				return map[string]data.TransactionHandler{
					"utx_1": &smartContractResult.SmartContractResult{Nonce: 1},
					"utx_2": &smartContractResult.SmartContractResult{Nonce: 2},
				}
			default:
				return nil
			}
		},
	}
	blockTrackerMock := mock.NewBlockTrackerMock(mock.NewOneShardCoordinatorMock(), createGenesisBlocks(mock.NewOneShardCoordinatorMock()))
	blockTrackerMock.GetCrossNotarizedHeaderCalled = func(shardID uint32, offset uint64) (data.HeaderHandler, []byte, error) {
		return &block.MetaBlock{}, []byte("hash"), nil
	}
	arguments.BlockTracker = blockTrackerMock
	blkc := createTestBlockchain()
	blkc.GetCurrentBlockHeaderCalled = func() data.HeaderHandler {
		return prevHdr
	}
	blkc.GetCurrentBlockHeaderHashCalled = func() []byte {
		return hdrHash
	}
	arguments.BlockChain = blkc
	sp, _ := blproc.NewShardProcessor(arguments)

	err := sp.ProcessBlock(hdr, body, haveTime)
	assert.Nil(t, err)
	err = sp.CommitBlock(hdr, body)
	assert.Nil(t, err)

	// Wait for the index block go routine to start
	time.Sleep(time.Second * 2)

	saveBlockCalledMutex.Lock()
	wasCalled := saveBlockCalled
	saveBlockCalledMutex.Unlock()

	assert.Equal(t, 4, len(wasCalled))
}

func TestShardProcessor_CreateTxBlockBodyWithDirtyAccStateShouldErr(t *testing.T) {
	t.Parallel()
	tdp := initDataPool([]byte("tx_hash1"))
	journalLen := func() int { return 3 }
	revToSnapshot := func(snapshot int) error { return nil }

	arguments := CreateMockArgumentsMultiShard()
	arguments.DataPool = tdp
	arguments.AccountsDB[state.UserAccountsState] = &mock.AccountsStub{
		JournalLenCalled:       journalLen,
		RevertToSnapshotCalled: revToSnapshot,
	}

	sp, _ := blproc.NewShardProcessor(arguments)

	bl, err := sp.CreateBlockBody(&block.Header{PrevRandSeed: []byte("randSeed")}, func() bool { return true })
	// nil block
	assert.Nil(t, bl)
	// error
	assert.Equal(t, process.ErrAccountStateDirty, err)
}

func TestShardProcessor_CreateTxBlockBodyWithNoTimeShouldEmptyBlock(t *testing.T) {
	t.Parallel()
	tdp := initDataPool([]byte("tx_hash1"))
	journalLen := func() int { return 0 }
	rootHashfunc := func() ([]byte, error) {
		return []byte("roothash"), nil
	}
	revToSnapshot := func(snapshot int) error { return nil }
	arguments := CreateMockArgumentsMultiShard()
	arguments.DataPool = tdp
	arguments.AccountsDB[state.UserAccountsState] = &mock.AccountsStub{
		JournalLenCalled:       journalLen,
		RootHashCalled:         rootHashfunc,
		RevertToSnapshotCalled: revToSnapshot,
	}

	sp, _ := blproc.NewShardProcessor(arguments)
	haveTimeTrue := func() bool {
		return false
	}
	bl, err := sp.CreateBlockBody(&block.Header{PrevRandSeed: []byte("randSeed")}, haveTimeTrue)
	// no error
	assert.Equal(t, process.ErrTimeIsOut, err)
	// no miniblocks
	assert.Nil(t, bl)
}

func TestShardProcessor_CreateTxBlockBodyOK(t *testing.T) {
	t.Parallel()
	tdp := initDataPool([]byte("tx_hash1"))
	journalLen := func() int { return 0 }
	rootHashfunc := func() ([]byte, error) {
		return []byte("roothash"), nil
	}
	haveTimeTrue := func() bool {
		return true
	}
	arguments := CreateMockArgumentsMultiShard()
	arguments.DataPool = tdp
	arguments.AccountsDB[state.UserAccountsState] = &mock.AccountsStub{
		JournalLenCalled: journalLen,
		RootHashCalled:   rootHashfunc,
	}

	sp, _ := blproc.NewShardProcessor(arguments)
	blk, err := sp.CreateBlockBody(&block.Header{PrevRandSeed: []byte("randSeed")}, haveTimeTrue)
	assert.NotNil(t, blk)
	assert.Nil(t, err)
}

//------- ComputeNewNoncePrevHash

func TestNode_ComputeNewNoncePrevHashShouldWork(t *testing.T) {
	t.Parallel()
	tdp := initDataPool([]byte("tx_hash1"))
	marshalizer := &mock.MarshalizerStub{}
	hasher := &mock.HasherStub{}
	arguments := CreateMockArgumentsMultiShard()
	arguments.Store = initStore()
	arguments.DataPool = tdp
	arguments.Hasher = hasher
	arguments.Marshalizer = marshalizer

	be, _ := blproc.NewShardProcessor(arguments)
	hdr, txBlock := createTestHdrTxBlockBody()
	marshalizer.MarshalCalled = func(obj interface{}) (bytes []byte, e error) {
		if hdr == obj {
			return []byte("hdrHeaderMarshalized"), nil
		}
		if reflect.DeepEqual(txBlock, obj) {
			return []byte("txBlockBodyMarshalized"), nil
		}
		return nil, nil
	}
	hasher.ComputeCalled = func(s string) []byte {
		if s == "hdrHeaderMarshalized" {
			return []byte("header hash")
		}
		if s == "txBlockBodyMarshalized" {
			return []byte("tx block body hash")
		}
		return nil
	}
	_, err := be.ComputeHeaderHash(hdr)
	assert.Nil(t, err)
}

func createTestHdrTxBlockBody() (*block.Header, *block.Body) {
	hasher := mock.HasherMock{}
	hdr := &block.Header{
		Nonce:         1,
		ShardID:       2,
		Epoch:         3,
		Round:         4,
		TimeStamp:     uint64(11223344),
		PrevHash:      hasher.Compute("prev hash"),
		PubKeysBitmap: []byte{255, 0, 128},
		Signature:     hasher.Compute("signature"),
		RootHash:      hasher.Compute("root hash"),
	}
	txBlock := &block.Body{
		MiniBlocks: []*block.MiniBlock{
			{
				ReceiverShardID: 0,
				SenderShardID:   0,
				TxHashes: [][]byte{
					hasher.Compute("txHash_0_1"),
					hasher.Compute("txHash_0_2"),
				},
			},
			{
				ReceiverShardID: 1,
				SenderShardID:   0,
				TxHashes: [][]byte{
					hasher.Compute("txHash_1_1"),
					hasher.Compute("txHash_1_2"),
				},
			},
			{
				ReceiverShardID: 2,
				SenderShardID:   0,
				TxHashes: [][]byte{
					hasher.Compute("txHash_2_1"),
				},
			},
			{
				ReceiverShardID: 3,
				SenderShardID:   0,
				TxHashes:        make([][]byte, 0),
			},
		},
	}
	return hdr, txBlock
}

//------- ComputeNewNoncePrevHash

func TestShardProcessor_DisplayLogInfo(t *testing.T) {
	t.Parallel()
	tdp := initDataPool([]byte("tx_hash1"))
	hasher := mock.HasherMock{}
	hdr, txBlock := createTestHdrTxBlockBody()
	shardCoordinator := mock.NewMultiShardsCoordinatorMock(3)
	statusHandler := &mock.AppStatusHandlerStub{
		SetUInt64ValueHandler: func(key string, value uint64) {

		},
	}

	arguments := CreateMockArgumentsMultiShard()
	arguments.DataPool = tdp

	sp, _ := blproc.NewShardProcessor(arguments)
	assert.NotNil(t, sp)
	hdr.PrevHash = hasher.Compute("prev hash")
	sp.DisplayLogInfo(hdr, txBlock, []byte("tx_hash1"), shardCoordinator.NumberOfShards(), shardCoordinator.SelfId(), tdp, statusHandler, &mock.BlockTrackerMock{})
}

func TestBlockProcessor_ApplyBodyToHeaderNilBodyError(t *testing.T) {
	t.Parallel()
	arguments := CreateMockArgumentsMultiShard()

	bp, _ := blproc.NewShardProcessor(arguments)
	hdr := &block.Header{}
	_, err := bp.ApplyBodyToHeader(hdr, nil)
	assert.Equal(t, process.ErrNilBlockBody, err)
}

func TestBlockProcessor_ApplyBodyToHeaderShouldNotReturnNil(t *testing.T) {
	t.Parallel()
	arguments := CreateMockArgumentsMultiShard()

	bp, _ := blproc.NewShardProcessor(arguments)
	hdr := &block.Header{}
	_, err := bp.ApplyBodyToHeader(hdr, &block.Body{})
	assert.Nil(t, err)
	assert.NotNil(t, hdr)
}

func TestShardProcessor_ApplyBodyToHeaderShouldErrWhenMarshalizerErrors(t *testing.T) {
	t.Parallel()

	arguments := CreateMockArgumentsMultiShard()
	arguments.Marshalizer = &mock.MarshalizerMock{Fail: true}
	bp, _ := blproc.NewShardProcessor(arguments)
	body := &block.Body{
		MiniBlocks: []*block.MiniBlock{{
			ReceiverShardID: 1,
			SenderShardID:   0,
			TxHashes:        make([][]byte, 0),
		},
			{
				ReceiverShardID: 2,
				SenderShardID:   0,
				TxHashes:        make([][]byte, 0),
			},
			{
				ReceiverShardID: 3,
				SenderShardID:   0,
				TxHashes:        make([][]byte, 0),
			},
		},
	}
	hdr := &block.Header{}
	_, err := bp.ApplyBodyToHeader(hdr, body)
	assert.NotNil(t, err)
}

func TestShardProcessor_ApplyBodyToHeaderReturnsOK(t *testing.T) {
	t.Parallel()

	arguments := CreateMockArgumentsMultiShard()
	bp, _ := blproc.NewShardProcessor(arguments)
	body := &block.Body{
		MiniBlocks: []*block.MiniBlock{
			{
				ReceiverShardID: 1,
				SenderShardID:   0,
				TxHashes:        make([][]byte, 0),
			},
			{
				ReceiverShardID: 2,
				SenderShardID:   0,
				TxHashes:        make([][]byte, 0),
			},
			{
				ReceiverShardID: 3,
				SenderShardID:   0,
				TxHashes:        make([][]byte, 0),
			},
		},
	}
	hdr := &block.Header{}
	_, err := bp.ApplyBodyToHeader(hdr, body)
	assert.Nil(t, err)
	assert.Equal(t, len(body.MiniBlocks), len(hdr.MiniBlockHeaders))
}

func TestShardProcessor_CommitBlockShouldRevertAccountStateWhenErr(t *testing.T) {
	t.Parallel()
	// set accounts dirty
	journalEntries := 3
	revToSnapshot := func(snapshot int) error {
		journalEntries = 0
		return nil
	}

	arguments := CreateMockArgumentsMultiShard()
	arguments.AccountsDB[state.UserAccountsState] = &mock.AccountsStub{
		RevertToSnapshotCalled: revToSnapshot,
	}
	bp, _ := blproc.NewShardProcessor(arguments)
	err := bp.CommitBlock(nil, nil)
	assert.NotNil(t, err)
	assert.Equal(t, 0, journalEntries)
}

func TestShardProcessor_MarshalizedDataToBroadcastShouldWork(t *testing.T) {
	t.Parallel()
	tdp := initDataPool([]byte("tx_hash1"))
	txHash0 := []byte("txHash0")
	mb0 := block.MiniBlock{
		ReceiverShardID: 0,
		SenderShardID:   0,
		TxHashes:        [][]byte{txHash0},
	}
	txHash1 := []byte("txHash1")
	mb1 := block.MiniBlock{
		ReceiverShardID: 1,
		SenderShardID:   0,
		TxHashes:        [][]byte{txHash1},
	}
	body := &block.Body{}
	body.MiniBlocks = append(body.MiniBlocks, &mb0)
	body.MiniBlocks = append(body.MiniBlocks, &mb1)
	body.MiniBlocks = append(body.MiniBlocks, &mb0)
	body.MiniBlocks = append(body.MiniBlocks, &mb1)
	marshalizer := &mock.MarshalizerMock{
		Fail: false,
	}

	factory, _ := shard.NewPreProcessorsContainerFactory(
		mock.NewMultiShardsCoordinatorMock(3),
		initStore(),
		marshalizer,
		&mock.HasherMock{},
		tdp,
		&mock.AddressConverterMock{},
		initAccountsMock(),
		&mock.RequestHandlerStub{},
		&mock.TxProcessorMock{},
		&mock.SCProcessorMock{},
		&mock.SmartContractResultsProcessorMock{},
		&mock.RewardTxProcessorMock{},
		&mock.FeeHandlerStub{},
		&mock.GasHandlerMock{},
		&mock.BlockTrackerMock{},
		&mock.BlockSizeComputationStub{},
	)
	container, _ := factory.Create()

	tc, err := coordinator.NewTransactionCoordinator(
		&mock.HasherMock{},
		&mock.MarshalizerMock{},
		mock.NewMultiShardsCoordinatorMock(3),
		initAccountsMock(),
		tdp.MiniBlocks(),
		&mock.RequestHandlerStub{},
		container,
		&mock.InterimProcessorContainerMock{},
		&mock.GasHandlerMock{},
	)
	assert.Nil(t, err)

	arguments := CreateMockArgumentsMultiShard()
	arguments.DataPool = tdp
	arguments.Marshalizer = marshalizer
	arguments.TxCoordinator = tc
	sp, _ := blproc.NewShardProcessor(arguments)
	msh, mstx, err := sp.MarshalizedDataToBroadcast(&block.Header{}, body)
	assert.Nil(t, err)
	assert.NotNil(t, msh)
	assert.NotNil(t, mstx)
	_, found := msh[0]
	assert.False(t, found)

	bh := &block.Body{}
	err = marshalizer.Unmarshal(bh, msh[1])
	assert.Nil(t, err)
	assert.Equal(t, len(bh.MiniBlocks), 2)
	assert.Equal(t, &mb1, bh.MiniBlocks[0])
	assert.Equal(t, &mb1, bh.MiniBlocks[1])
}

func TestShardProcessor_MarshalizedDataWrongType(t *testing.T) {
	t.Parallel()
	tdp := initDataPool([]byte("tx_hash1"))
	marshalizer := &mock.MarshalizerMock{
		Fail: false,
	}

	arguments := CreateMockArgumentsMultiShard()
	arguments.DataPool = tdp
	arguments.Marshalizer = marshalizer

	sp, _ := blproc.NewShardProcessor(arguments)
	wr := &wrongBody{}
	msh, mstx, err := sp.MarshalizedDataToBroadcast(&block.Header{}, wr)
	assert.Equal(t, process.ErrWrongTypeAssertion, err)
	assert.Nil(t, msh)
	assert.Nil(t, mstx)
}

func TestShardProcessor_MarshalizedDataNilInput(t *testing.T) {
	t.Parallel()
	tdp := initDataPool([]byte("tx_hash1"))
	marshalizer := &mock.MarshalizerMock{
		Fail: false,
	}

	arguments := CreateMockArgumentsMultiShard()
	arguments.DataPool = tdp
	arguments.Marshalizer = marshalizer

	sp, _ := blproc.NewShardProcessor(arguments)
	msh, mstx, err := sp.MarshalizedDataToBroadcast(nil, nil)
	assert.Equal(t, process.ErrNilMiniBlocks, err)
	assert.Nil(t, msh)
	assert.Nil(t, mstx)
}

func TestShardProcessor_MarshalizedDataMarshalWithoutSuccess(t *testing.T) {
	t.Parallel()
	wasCalled := false
	tdp := initDataPool([]byte("tx_hash1"))
	txHash0 := []byte("txHash0")
	mb0 := block.MiniBlock{
		ReceiverShardID: 1,
		SenderShardID:   0,
		TxHashes:        [][]byte{txHash0},
	}
	body := &block.Body{}
	body.MiniBlocks = append(body.MiniBlocks, &mb0)
	marshalizer := &mock.MarshalizerStub{
		MarshalCalled: func(obj interface{}) ([]byte, error) {
			wasCalled = true
			return nil, process.ErrMarshalWithoutSuccess
		},
	}

	factory, _ := shard.NewPreProcessorsContainerFactory(
		mock.NewMultiShardsCoordinatorMock(3),
		initStore(),
		&mock.MarshalizerMock{},
		&mock.HasherMock{},
		tdp,
		&mock.AddressConverterMock{},
		initAccountsMock(),
		&mock.RequestHandlerStub{},
		&mock.TxProcessorMock{},
		&mock.SCProcessorMock{},
		&mock.SmartContractResultsProcessorMock{},
		&mock.RewardTxProcessorMock{},
		&mock.FeeHandlerStub{},
		&mock.GasHandlerMock{},
		&mock.BlockTrackerMock{},
		&mock.BlockSizeComputationStub{},
	)
	container, _ := factory.Create()

	tc, err := coordinator.NewTransactionCoordinator(
		&mock.HasherMock{},
		&mock.MarshalizerMock{},
		mock.NewMultiShardsCoordinatorMock(3),
		initAccountsMock(),
		tdp.MiniBlocks(),
		&mock.RequestHandlerStub{},
		container,
		&mock.InterimProcessorContainerMock{},
		&mock.GasHandlerMock{},
	)
	assert.Nil(t, err)

	arguments := CreateMockArgumentsMultiShard()
	arguments.DataPool = tdp
	arguments.Marshalizer = marshalizer
	arguments.TxCoordinator = tc

	sp, _ := blproc.NewShardProcessor(arguments)

	msh, mstx, err := sp.MarshalizedDataToBroadcast(&block.Header{}, body)
	assert.Nil(t, err)
	assert.True(t, wasCalled)
	assert.Equal(t, 0, len(msh))
	assert.Equal(t, 0, len(mstx))
}

//------- receivedMetaBlock

func TestShardProcessor_ReceivedMetaBlockShouldRequestMissingMiniBlocks(t *testing.T) {
	t.Parallel()

	hasher := mock.HasherMock{}
	marshalizer := &mock.MarshalizerMock{}
	datapool := mock.NewPoolsHolderMock()

	//we will have a metablock that will return 3 miniblock hashes
	//1 miniblock hash will be in cache
	//2 will be requested on network

	miniBlockHash1 := []byte("miniblock hash 1 found in cache")
	miniBlockHash2 := []byte("miniblock hash 2")
	miniBlockHash3 := []byte("miniblock hash 3")

	metaBlock := &block.MetaBlock{
		Nonce: 1,
		Round: 1,
		ShardInfo: []block.ShardData{
			{
				ShardID: 1,
				ShardMiniBlockHeaders: []block.ShardMiniBlockHeader{
					{Hash: miniBlockHash1, SenderShardID: 1, ReceiverShardID: 0},
					{Hash: miniBlockHash2, SenderShardID: 1, ReceiverShardID: 0},
					{Hash: miniBlockHash3, SenderShardID: 1, ReceiverShardID: 0},
				}},
		}}

	//put this metaBlock inside datapool
	metaBlockHash := []byte("metablock hash")
	datapool.Headers().AddHeader(metaBlockHash, metaBlock)
	//put the existing miniblock inside datapool
	datapool.MiniBlocks().Put(miniBlockHash1, &block.MiniBlock{})

	miniBlockHash1Requested := int32(0)
	miniBlockHash2Requested := int32(0)
	miniBlockHash3Requested := int32(0)

	requestHandler := &mock.RequestHandlerStub{
		RequestMiniBlockHandlerCalled: func(destShardID uint32, miniblockHash []byte) {
			if bytes.Equal(miniBlockHash1, miniblockHash) {
				atomic.AddInt32(&miniBlockHash1Requested, 1)
			}
			if bytes.Equal(miniBlockHash2, miniblockHash) {
				atomic.AddInt32(&miniBlockHash2Requested, 1)
			}
			if bytes.Equal(miniBlockHash3, miniblockHash) {
				atomic.AddInt32(&miniBlockHash3Requested, 1)
			}
		},
	}

	tc, _ := coordinator.NewTransactionCoordinator(
		&mock.HasherMock{},
		&mock.MarshalizerMock{},
		mock.NewMultiShardsCoordinatorMock(3),
		initAccountsMock(),
		datapool.MiniBlocks(),
		requestHandler,
		&mock.PreProcessorContainerMock{},
		&mock.InterimProcessorContainerMock{},
		&mock.GasHandlerMock{},
	)

	arguments := CreateMockArgumentsMultiShard()
	arguments.DataPool = datapool
	arguments.Hasher = hasher
	arguments.Marshalizer = marshalizer
	arguments.RequestHandler = requestHandler
	arguments.TxCoordinator = tc

	bp, _ := blproc.NewShardProcessor(arguments)
	bp.ReceivedMetaBlock(metaBlock, metaBlockHash)

	//we have to wait to be sure txHash1Requested is not incremented by a late call
	time.Sleep(time.Second)

	assert.Equal(t, int32(0), atomic.LoadInt32(&miniBlockHash1Requested))
	assert.Equal(t, int32(1), atomic.LoadInt32(&miniBlockHash2Requested))
	assert.Equal(t, int32(1), atomic.LoadInt32(&miniBlockHash2Requested))
}

//--------- receivedMetaBlockNoMissingMiniBlocks
func TestShardProcessor_ReceivedMetaBlockNoMissingMiniBlocksShouldPass(t *testing.T) {
	t.Parallel()

	hasher := mock.HasherMock{}
	marshalizer := &mock.MarshalizerMock{}
	datapool := mock.NewPoolsHolderMock()

	//we will have a metablock that will return 3 miniblock hashes
	//1 miniblock hash will be in cache
	//2 will be requested on network

	miniBlockHash1 := []byte("miniblock hash 1 found in cache")

	metaBlock := &block.MetaBlock{
		Nonce: 1,
		Round: 1,
		ShardInfo: []block.ShardData{
			{
				ShardID: 1,
				ShardMiniBlockHeaders: []block.ShardMiniBlockHeader{
					{
						Hash:            miniBlockHash1,
						SenderShardID:   1,
						ReceiverShardID: 0,
					},
				},
			},
		}}

	//put this metaBlock inside datapool
	metaBlockHash := []byte("metablock hash")
	datapool.Headers().AddHeader(metaBlockHash, metaBlock)
	//put the existing miniblock inside datapool
	datapool.MiniBlocks().Put(miniBlockHash1, &block.MiniBlock{})

	noOfMissingMiniBlocks := int32(0)

	requestHandler := &mock.RequestHandlerStub{
		RequestMiniBlockHandlerCalled: func(destShardID uint32, miniblockHash []byte) {
			atomic.AddInt32(&noOfMissingMiniBlocks, 1)
		},
	}

	tc, _ := coordinator.NewTransactionCoordinator(
		&mock.HasherMock{},
		&mock.MarshalizerMock{},
		mock.NewMultiShardsCoordinatorMock(3),
		initAccountsMock(),
		datapool.MiniBlocks(),
		requestHandler,
		&mock.PreProcessorContainerMock{},
		&mock.InterimProcessorContainerMock{},
		&mock.GasHandlerMock{},
	)

	arguments := CreateMockArgumentsMultiShard()
	arguments.DataPool = datapool
	arguments.Hasher = hasher
	arguments.Marshalizer = marshalizer
	arguments.RequestHandler = requestHandler
	arguments.TxCoordinator = tc

	sp, _ := blproc.NewShardProcessor(arguments)
	sp.ReceivedMetaBlock(metaBlock, metaBlockHash)
	assert.Equal(t, int32(0), atomic.LoadInt32(&noOfMissingMiniBlocks))
}

//--------- createAndProcessCrossMiniBlocksDstMe
func TestShardProcessor_CreateAndProcessCrossMiniBlocksDstMe(t *testing.T) {
	t.Parallel()

	tdp := mock.NewPoolsHolderMock()
	txHash := []byte("tx_hash1")
	tdp.Transactions().AddData(txHash, &transaction.Transaction{}, process.ShardCacherIdentifier(1, 0))

	hasher := &mock.HasherStub{}
	marshalizer := &mock.MarshalizerMock{}

	meta := &block.MetaBlock{
		Nonce:        1,
		ShardInfo:    make([]block.ShardData, 0),
		Round:        1,
		PrevRandSeed: []byte("roothash"),
	}
	metaBytes, _ := marshalizer.Marshal(meta)
	metaHash := hasher.Compute(string(metaBytes))

	tdp.Headers().AddHeader(metaHash, meta)

	haveTimeTrue := func() bool {
		return true
	}

	arguments := CreateMockArgumentsMultiShard()
	arguments.DataPool = tdp
	sp, _ := blproc.NewShardProcessor(arguments)
	miniBlockSlice, usedMetaHdrsHashes, noOfTxs, err := sp.CreateAndProcessCrossMiniBlocksDstMe(haveTimeTrue)
	assert.Equal(t, err == nil, true)
	assert.Equal(t, len(miniBlockSlice) == 0, true)
	assert.Equal(t, usedMetaHdrsHashes, uint32(0))
	assert.Equal(t, noOfTxs, uint32(0))
}

func TestShardProcessor_CreateAndProcessCrossMiniBlocksDstMeProcessPartOfMiniBlocksInMetaBlock(t *testing.T) {
	t.Parallel()

	haveTimeTrue := func() bool {
		return true
	}
	tdp := mock.NewPoolsHolderMock()
	destShardId := uint32(2)

	hasher := &mock.HasherStub{}
	marshalizer := &mock.MarshalizerMock{}
	miniblocks := make([]*block.MiniBlock, 6)

	txHash := []byte("txhash")
	txHashes := make([][]byte, 0)
	txHashes = append(txHashes, txHash)

	miniblock1 := block.MiniBlock{
		ReceiverShardID: 0,
		SenderShardID:   1,
		TxHashes:        txHashes,
	}
	miniblock2 := block.MiniBlock{
		ReceiverShardID: 0,
		SenderShardID:   2,
		TxHashes:        txHashes,
	}

	miniBlocks := make([]block.MiniBlock, 0)
	miniBlocks = append(miniBlocks, miniblock1, miniblock2)

	destShards := []uint32{1, 3, 4}
	for i := 0; i < 6; i++ {
		miniblocks[i], _ = createDummyMiniBlock(fmt.Sprintf("tx hash %d", i), marshalizer, hasher, destShardId, destShards[i/2])
	}

	//put 2 metablocks in pool
	meta := &block.MetaBlock{
		Nonce:        1,
		ShardInfo:    createShardData(hasher, marshalizer, miniBlocks),
		Round:        1,
		PrevRandSeed: []byte("roothash"),
	}

	mb1Hash := []byte("meta block 1")
	tdp.Headers().AddHeader(mb1Hash, meta)

	meta = &block.MetaBlock{
		Nonce:     2,
		ShardInfo: createShardData(hasher, marshalizer, miniBlocks),
		Round:     2,
	}

	mb2Hash := []byte("meta block 2")
	tdp.Headers().AddHeader(mb2Hash, meta)

	meta = &block.MetaBlock{
		Nonce:        3,
		ShardInfo:    make([]block.ShardData, 0),
		Round:        3,
		PrevRandSeed: []byte("roothash"),
	}

	mb3Hash := []byte("meta block 3")
	tdp.Headers().AddHeader(mb3Hash, meta)

	arguments := CreateMockArgumentsMultiShard()
	arguments.DataPool = tdp
	sp, _ := blproc.NewShardProcessor(arguments)

	miniBlocksReturned, usedMetaHdrsHashes, nrTxAdded, err := sp.CreateAndProcessCrossMiniBlocksDstMe(haveTimeTrue)

	assert.Equal(t, 0, len(miniBlocksReturned))
	assert.Equal(t, uint32(0), usedMetaHdrsHashes)
	assert.Equal(t, uint32(0), nrTxAdded)
	assert.Nil(t, err)
}

//------- createMiniBlocks

func TestShardProcessor_CreateMiniBlocksShouldWorkWithIntraShardTxs(t *testing.T) {
	t.Parallel()

	hasher := mock.HasherMock{}
	marshalizer := &mock.MarshalizerMock{}
	datapool := mock.NewPoolsHolderMock()

	//we will have a 3 txs in pool

	txHash1 := []byte("tx hash 1")
	txHash2 := []byte("tx hash 2")
	txHash3 := []byte("tx hash 3")

	senderShardId := uint32(0)
	receiverShardId := uint32(0)

	tx1Nonce := uint64(45)
	tx2Nonce := uint64(46)
	tx3Nonce := uint64(47)

	//put the existing tx inside datapool
	cacheId := process.ShardCacherIdentifier(senderShardId, receiverShardId)
	datapool.Transactions().AddData(txHash1, &transaction.Transaction{
		Nonce: tx1Nonce,
		Data:  txHash1,
	}, cacheId)
	datapool.Transactions().AddData(txHash2, &transaction.Transaction{
		Nonce: tx2Nonce,
		Data:  txHash2,
	}, cacheId)
	datapool.Transactions().AddData(txHash3, &transaction.Transaction{
		Nonce: tx3Nonce,
		Data:  txHash3,
	}, cacheId)

	tx1ExecutionResult := uint64(0)
	tx2ExecutionResult := uint64(0)
	tx3ExecutionResult := uint64(0)

	txProcessorMock := &mock.TxProcessorMock{
		ProcessTransactionCalled: func(transaction *transaction.Transaction) error {
			//execution, in this context, means moving the tx nonce to itx corresponding execution result variable
			if bytes.Equal(transaction.Data, txHash1) {
				tx1ExecutionResult = transaction.Nonce
			}
			if bytes.Equal(transaction.Data, txHash2) {
				tx2ExecutionResult = transaction.Nonce
			}
			if bytes.Equal(transaction.Data, txHash3) {
				tx3ExecutionResult = transaction.Nonce
			}

			return nil
		},
	}
	shardCoordinator := mock.NewMultiShardsCoordinatorMock(3)
	accntAdapter := &mock.AccountsStub{
		RevertToSnapshotCalled: func(snapshot int) error {
			assert.Fail(t, "revert should have not been called")
			return nil
		},
		JournalLenCalled: func() int {
			return 0
		},
	}

	totalGasConsumed := uint64(0)
	factory, _ := shard.NewPreProcessorsContainerFactory(
		shardCoordinator,
		initStore(),
		marshalizer,
		hasher,
		datapool,
		&mock.AddressConverterMock{},
		accntAdapter,
		&mock.RequestHandlerStub{},
		txProcessorMock,
		&mock.SCProcessorMock{},
		&mock.SmartContractResultsProcessorMock{},
		&mock.RewardTxProcessorMock{},
		&mock.FeeHandlerStub{
			ComputeGasLimitCalled: func(tx process.TransactionWithFeeHandler) uint64 {
				return 0
			},
			MaxGasLimitPerBlockCalled: func() uint64 {
				return MaxGasLimitPerBlock
			},
		},
		&mock.GasHandlerMock{
			SetGasConsumedCalled: func(gasConsumed uint64, hash []byte) {
				totalGasConsumed += gasConsumed
			},
			TotalGasConsumedCalled: func() uint64 {
				return totalGasConsumed
			},
			ComputeGasConsumedByTxCalled: func(txSenderShardId uint32, txReceiverSharedId uint32, txHandler data.TransactionHandler) (uint64, uint64, error) {
				return 0, 0, nil
			},
			SetGasRefundedCalled: func(gasRefunded uint64, hash []byte) {},
			TotalGasRefundedCalled: func() uint64 {
				return 0
			},
		},
		&mock.BlockTrackerMock{},
		&mock.BlockSizeComputationStub{},
	)
	container, _ := factory.Create()

	tc, err := coordinator.NewTransactionCoordinator(
		&mock.HasherMock{},
		&mock.MarshalizerMock{},
		mock.NewMultiShardsCoordinatorMock(3),
		accntAdapter,
		datapool.MiniBlocks(),
		&mock.RequestHandlerStub{},
		container,
		&mock.InterimProcessorContainerMock{},
		&mock.GasHandlerMock{},
	)
	assert.Nil(t, err)

	arguments := CreateMockArgumentsMultiShard()
	arguments.DataPool = datapool
	arguments.Hasher = hasher
	arguments.Marshalizer = marshalizer
	arguments.AccountsDB[state.UserAccountsState] = accntAdapter
	arguments.TxCoordinator = tc
	bp, _ := blproc.NewShardProcessor(arguments)

	blockBody, err := bp.CreateMiniBlocks(func() bool { return true })

	assert.Nil(t, err)
	//testing execution
	assert.Equal(t, tx1Nonce, tx1ExecutionResult)
	assert.Equal(t, tx2Nonce, tx2ExecutionResult)
	assert.Equal(t, tx3Nonce, tx3ExecutionResult)
	//one miniblock output
	assert.Equal(t, 1, len(blockBody.MiniBlocks))
	//miniblock should have 3 txs
	assert.Equal(t, 3, len(blockBody.MiniBlocks[0].TxHashes))
	//testing all 3 hashes are present in block body
	assert.True(t, isInTxHashes(txHash1, blockBody.MiniBlocks[0].TxHashes))
	assert.True(t, isInTxHashes(txHash2, blockBody.MiniBlocks[0].TxHashes))
	assert.True(t, isInTxHashes(txHash3, blockBody.MiniBlocks[0].TxHashes))
}

func TestShardProcessor_GetProcessedMetaBlockFromPoolShouldWork(t *testing.T) {
	t.Parallel()

	//we have 3 metablocks in pool each containing 2 miniblocks.
	//blockbody will have 2 + 1 miniblocks from 2 out of the 3 metablocks
	//The test should remove only one metablock

	destShardId := uint32(2)

	hasher := mock.HasherMock{}
	marshalizer := &mock.MarshalizerMock{}
	datapool := mock.NewPoolsHolderMock()

	miniblockHashes := make([][]byte, 6)

	destShards := []uint32{1, 3, 4}
	for i := 0; i < 6; i++ {
		_, hash := createDummyMiniBlock(fmt.Sprintf("tx hash %d", i), marshalizer, hasher, destShardId, destShards[i/2])
		miniblockHashes[i] = hash
	}

	//put 3 metablocks in pool
	metaBlockHash1 := []byte("meta block 1")
	metaBlock1 := createDummyMetaBlock(destShardId, destShards[0], miniblockHashes[0], miniblockHashes[1])
	datapool.Headers().AddHeader(metaBlockHash1, metaBlock1)

	metaBlockHash2 := []byte("meta block 2")
	metaBlock2 := createDummyMetaBlock(destShardId, destShards[1], miniblockHashes[2], miniblockHashes[3])
	datapool.Headers().AddHeader(metaBlockHash2, metaBlock2)

	metaBlockHash3 := []byte("meta block 3")
	metaBlock3 := createDummyMetaBlock(destShardId, destShards[2], miniblockHashes[4], miniblockHashes[5])
	datapool.Headers().AddHeader(metaBlockHash3, metaBlock3)

	shardCoordinator := mock.NewMultipleShardsCoordinatorMock()
	shardCoordinator.CurrentShard = destShardId
	shardCoordinator.SetNoShards(destShardId + 1)

	arguments := CreateMockArgumentsMultiShard()
	arguments.DataPool = datapool
	arguments.Hasher = hasher
	arguments.Marshalizer = marshalizer
	arguments.ShardCoordinator = shardCoordinator
	arguments.ForkDetector = &mock.ForkDetectorMock{
		GetHighestFinalBlockNonceCalled: func() uint64 {
			return 0
		},
	}
	bp, _ := blproc.NewShardProcessor(arguments)

	bp.SetHdrForCurrentBlock(metaBlockHash1, metaBlock1, true)
	bp.SetHdrForCurrentBlock(metaBlockHash2, metaBlock2, true)
	bp.SetHdrForCurrentBlock(metaBlockHash3, metaBlock3, true)

	//create mini block headers with first 3 miniblocks from miniblocks var
	mbHeaders := []block.MiniBlockHeader{
		{Hash: miniblockHashes[0]},
		{Hash: miniblockHashes[1]},
		{Hash: miniblockHashes[2]},
	}

	hashes := [][]byte{
		metaBlockHash1,
		metaBlockHash2,
		metaBlockHash3,
	}

	blockHeader := &block.Header{MetaBlockHashes: hashes, MiniBlockHeaders: mbHeaders}

	err := bp.AddProcessedCrossMiniBlocksFromHeader(blockHeader)

	assert.Nil(t, err)
}

func TestBlockProcessor_RestoreBlockIntoPoolsShouldErrNilBlockHeader(t *testing.T) {
	t.Parallel()
	tdp := initDataPool([]byte("tx_hash1"))

	arguments := CreateMockArgumentsMultiShard()
	arguments.DataPool = tdp
	be, _ := blproc.NewShardProcessor(arguments)
	err := be.RestoreBlockIntoPools(nil, nil)
	assert.NotNil(t, err)
	assert.Equal(t, process.ErrNilBlockHeader, err)
}

func TestBlockProcessor_RestoreBlockIntoPoolsShouldErrNilTxBlockBody(t *testing.T) {
	t.Parallel()
	tdp := initDataPool([]byte("tx_hash1"))

	arguments := CreateMockArgumentsMultiShard()
	arguments.DataPool = tdp
	sp, _ := blproc.NewShardProcessor(arguments)

	err := sp.RestoreBlockIntoPools(&block.Header{}, nil)
	assert.NotNil(t, err)
	assert.Equal(t, err, process.ErrNilTxBlockBody)
}

func TestShardProcessor_RestoreBlockIntoPoolsShouldWork(t *testing.T) {
	t.Parallel()

	txHash := []byte("tx hash 1")

	datapool := mock.NewPoolsHolderMock()
	marshalizerMock := &mock.MarshalizerMock{}
	hasherMock := &mock.HasherStub{}

	body := &block.Body{}
	tx := &transaction.Transaction{
		Nonce: 1,
		Value: big.NewInt(0),
	}
	buffTx, _ := marshalizerMock.Marshal(tx)

	store := &mock.ChainStorerMock{
		GetAllCalled: func(unitType dataRetriever.UnitType, keys [][]byte) (map[string][]byte, error) {
			m := make(map[string][]byte)
			m[string(txHash)] = buffTx
			return m, nil
		},
	}

	factory, _ := shard.NewPreProcessorsContainerFactory(
		mock.NewMultiShardsCoordinatorMock(3),
		store,
		marshalizerMock,
		hasherMock,
		datapool,
		&mock.AddressConverterMock{},
		initAccountsMock(),
		&mock.RequestHandlerStub{},
		&mock.TxProcessorMock{},
		&mock.SCProcessorMock{},
		&mock.SmartContractResultsProcessorMock{},
		&mock.RewardTxProcessorMock{},
		&mock.FeeHandlerStub{},
		&mock.GasHandlerMock{},
		&mock.BlockTrackerMock{},
		&mock.BlockSizeComputationStub{},
	)
	container, _ := factory.Create()

	tc, err := coordinator.NewTransactionCoordinator(
		&mock.HasherMock{},
		&mock.MarshalizerMock{},
		mock.NewMultiShardsCoordinatorMock(3),
		initAccountsMock(),
		datapool.MiniBlocks(),
		&mock.RequestHandlerStub{},
		container,
		&mock.InterimProcessorContainerMock{},
		&mock.GasHandlerMock{},
	)
	assert.Nil(t, err)

	arguments := CreateMockArgumentsMultiShard()
	arguments.DataPool = datapool
	arguments.Store = store
	arguments.Hasher = hasherMock
	arguments.Marshalizer = marshalizerMock
	arguments.TxCoordinator = tc
	sp, _ := blproc.NewShardProcessor(arguments)

	txHashes := make([][]byte, 0)
	txHashes = append(txHashes, txHash)
	miniblock := block.MiniBlock{
		ReceiverShardID: 0,
		SenderShardID:   1,
		TxHashes:        txHashes,
	}
	body.MiniBlocks = append(body.MiniBlocks, &miniblock)

	miniblockHash := []byte("mini block hash 1")
	hasherMock.ComputeCalled = func(s string) []byte {
		return miniblockHash
	}

	metablockHash := []byte("meta block hash 1")
	metablockHeader := createDummyMetaBlock(0, 1, miniblockHash)
	datapool.Headers().AddHeader(metablockHash, metablockHeader)

	store.GetStorerCalled = func(unitType dataRetriever.UnitType) storage.Storer {
		return &mock.StorerStub{
			RemoveCalled: func(key []byte) error {
				return nil
			},
			GetCalled: func(key []byte) ([]byte, error) {
				return marshalizerMock.Marshal(metablockHeader)
			},
		}
	}

	miniBlockHeader := block.MiniBlockHeader{
		Hash:            miniblockHash,
		SenderShardID:   miniblock.SenderShardID,
		ReceiverShardID: miniblock.ReceiverShardID,
	}

	err = sp.RestoreBlockIntoPools(&block.Header{MetaBlockHashes: [][]byte{metablockHash}, MiniBlockHeaders: []block.MiniBlockHeader{miniBlockHeader}}, body)
	assert.Nil(t, err)

	miniblockFromPool, _ := datapool.MiniBlocks().Get(miniblockHash)
	txFromPool, _ := datapool.Transactions().SearchFirstData(txHash)
	assert.Nil(t, err)
	assert.Equal(t, &miniblock, miniblockFromPool)
	assert.Equal(t, tx, txFromPool)
}

<<<<<<< HEAD
=======
func TestShardProcessor_DecodeBlockBodyAndHeader(t *testing.T) {
	t.Parallel()

	tdp := initDataPool([]byte("tx_hash1"))
	marshalizerMock := &mock.MarshalizerMock{}
	arguments := CreateMockArgumentsMultiShard()
	arguments.DataPool = tdp
	arguments.Marshalizer = marshalizerMock

	sp, err := blproc.NewShardProcessor(arguments)
	assert.Nil(t, err)

	body := &block.Body{}
	body.MiniBlocks = append(body.MiniBlocks, &block.MiniBlock{ReceiverShardID: 69})

	hdr := &block.Header{}
	hdr.Nonce = 1
	hdr.TimeStamp = uint64(0)
	hdr.Signature = []byte("A")
	hdr.AccumulatedFees = new(big.Int)

	marshalizedBody, err := marshalizerMock.Marshal(body)
	assert.Nil(t, err)

	marshalizedHeader, err := marshalizerMock.Marshal(hdr)
	assert.Nil(t, err)

	marshalizedBodyAndHeader := block.BodyHeaderPair{
		Body:   marshalizedBody,
		Header: marshalizedHeader,
	}

	message, err := marshalizerMock.Marshal(&marshalizedBodyAndHeader)
	assert.Nil(t, err)

	dcdBlk, dcdHdr := sp.DecodeBlockBodyAndHeader(nil)
	assert.Nil(t, dcdBlk)
	assert.Nil(t, dcdHdr)

	dcdBlk, dcdHdr = sp.DecodeBlockBodyAndHeader(message)
	assert.Equal(t, body, dcdBlk)
	assert.Equal(t, uint32(69), body.MiniBlocks[0].ReceiverShardID)
	assert.Equal(t, hdr, dcdHdr)
	assert.Equal(t, []byte("A"), dcdHdr.GetSignature())
}

func TestShardProcessor_DecodeBlockBody(t *testing.T) {
	t.Parallel()

	tdp := initDataPool([]byte("tx_hash1"))
	marshalizerMock := &mock.MarshalizerMock{}
	arguments := CreateMockArgumentsMultiShard()
	arguments.DataPool = tdp
	arguments.Marshalizer = marshalizerMock
	sp, err := blproc.NewShardProcessor(arguments)
	body := &block.Body{}
	body.MiniBlocks = append(body.MiniBlocks, &block.MiniBlock{ReceiverShardID: 69})
	message, err := marshalizerMock.Marshal(body)
	assert.Nil(t, err)

	dcdBlk := sp.DecodeBlockBody(nil)
	assert.Equal(t, &block.Body{}, dcdBlk)

	dcdBlk = sp.DecodeBlockBody(message)
	assert.Equal(t, body, dcdBlk)
	assert.Equal(t, uint32(69), body.MiniBlocks[0].ReceiverShardID)
}

func TestShardProcessor_DecodeBlockHeader(t *testing.T) {
	t.Parallel()
	tdp := initDataPool([]byte("tx_hash1"))
	marshalizerMock := &mock.MarshalizerMock{}

	arguments := CreateMockArgumentsMultiShard()
	arguments.DataPool = tdp
	arguments.Marshalizer = marshalizerMock
	sp, err := blproc.NewShardProcessor(arguments)
	assert.Nil(t, err)
	hdr := &block.Header{}
	hdr.Nonce = 1
	hdr.TimeStamp = uint64(0)
	hdr.Signature = []byte("A")
	hdr.AccumulatedFees = new(big.Int)
	_, err = marshalizerMock.Marshal(hdr)
	assert.Nil(t, err)

	message, err := marshalizerMock.Marshal(hdr)
	assert.Nil(t, err)

	dcdHdr := sp.DecodeBlockHeader(nil)
	assert.Nil(t, dcdHdr)

	dcdHdr = sp.DecodeBlockHeader(message)
	assert.Equal(t, hdr, dcdHdr)
	assert.Equal(t, []byte("A"), dcdHdr.GetSignature())
}

>>>>>>> 9a90e47c
func TestShardProcessor_IsHdrConstructionValid(t *testing.T) {
	t.Parallel()

	hasher := mock.HasherMock{}
	marshalizer := &mock.MarshalizerMock{}
	datapool := initDataPool([]byte("tx_hash1"))

	shardNr := uint32(5)
	arguments := CreateMockArgumentsMultiShard()
	arguments.DataPool = datapool
	arguments.Hasher = hasher
	arguments.Marshalizer = marshalizer
	arguments.ShardCoordinator = mock.NewMultiShardsCoordinatorMock(shardNr)
	sp, _ := blproc.NewShardProcessor(arguments)

	prevRandSeed := []byte("prevrand")
	currRandSeed := []byte("currrand")
	notarizedHdrs := sp.NotarizedHdrs()
	lastHdr := &block.MetaBlock{Round: 9,
		Nonce:    44,
		RandSeed: prevRandSeed}
	notarizedHdrs[core.MetachainShardId] = append(notarizedHdrs[core.MetachainShardId], lastHdr)

	//put the existing headers inside datapool

	//header shard 0
	prevHash, _ := sp.ComputeHeaderHash(sp.LastNotarizedHdrForShard(core.MetachainShardId).(*block.MetaBlock))
	prevHdr := &block.MetaBlock{
		Round:        10,
		Nonce:        45,
		PrevRandSeed: prevRandSeed,
		RandSeed:     currRandSeed,
		PrevHash:     prevHash,
		RootHash:     []byte("prevRootHash")}

	prevHash, _ = sp.ComputeHeaderHash(prevHdr)
	currHdr := &block.MetaBlock{
		Round:        11,
		Nonce:        46,
		PrevRandSeed: currRandSeed,
		RandSeed:     []byte("nextrand"),
		PrevHash:     prevHash,
		RootHash:     []byte("currRootHash")}

	err := sp.IsHdrConstructionValid(nil, prevHdr)
	assert.Equal(t, err, process.ErrNilBlockHeader)

	err = sp.IsHdrConstructionValid(currHdr, nil)
	assert.Equal(t, err, process.ErrNilBlockHeader)

	currHdr.Nonce = 0
	err = sp.IsHdrConstructionValid(currHdr, prevHdr)
	assert.Equal(t, err, process.ErrWrongNonceInBlock)

	currHdr.Nonce = 46
	prevHdr.Nonce = 45
	prevHdr.Round = currHdr.Round + 1
	err = sp.IsHdrConstructionValid(currHdr, prevHdr)
	assert.Equal(t, err, process.ErrLowerRoundInBlock)

	prevHdr.Round = currHdr.Round - 1
	currHdr.Nonce = prevHdr.Nonce + 2
	err = sp.IsHdrConstructionValid(currHdr, prevHdr)
	assert.Equal(t, err, process.ErrWrongNonceInBlock)

	currHdr.Nonce = prevHdr.Nonce + 1
	currHdr.PrevHash = []byte("wronghash")
	err = sp.IsHdrConstructionValid(currHdr, prevHdr)
	assert.Equal(t, err, process.ErrBlockHashDoesNotMatch)

	prevHdr.RandSeed = []byte("randomwrong")
	currHdr.PrevHash, _ = sp.ComputeHeaderHash(prevHdr)
	err = sp.IsHdrConstructionValid(currHdr, prevHdr)
	assert.Equal(t, err, process.ErrRandSeedDoesNotMatch)

	currHdr.PrevHash = prevHash
	prevHdr.RandSeed = currRandSeed
	prevHdr.RootHash = []byte("prevRootHash")
	err = sp.IsHdrConstructionValid(currHdr, prevHdr)
	assert.Nil(t, err)
}

func TestShardProcessor_RemoveAndSaveLastNotarizedMetaHdrNoDstMB(t *testing.T) {
	t.Parallel()

	hasher := mock.HasherMock{}
	marshalizer := &mock.MarshalizerMock{}
	datapool := mock.NewPoolsHolderMock()
	forkDetector := &mock.ForkDetectorMock{}
	highNonce := uint64(500)
	forkDetector.GetHighestFinalBlockNonceCalled = func() uint64 {
		return highNonce
	}

	wg := sync.WaitGroup{}
	wg.Add(4)
	putCalledNr := uint32(0)
	store := &mock.ChainStorerMock{
		PutCalled: func(unitType dataRetriever.UnitType, key []byte, value []byte) error {
			atomic.AddUint32(&putCalledNr, 1)
			wg.Done()
			return nil
		},
	}

	shardNr := uint32(5)
	arguments := CreateMockArgumentsMultiShard()
	arguments.DataPool = datapool
	arguments.Store = store
	arguments.Hasher = hasher
	arguments.Marshalizer = marshalizer
	arguments.ShardCoordinator = mock.NewMultiShardsCoordinatorMock(shardNr)
	arguments.ForkDetector = forkDetector
	startHeaders := createGenesisBlocks(arguments.ShardCoordinator)
	arguments.BlockTracker = mock.NewBlockTrackerMock(arguments.ShardCoordinator, startHeaders)
	sp, _ := blproc.NewShardProcessor(arguments)

	prevRandSeed := []byte("prevrand")
	currRandSeed := []byte("currrand")
	firstNonce := uint64(44)

	lastHdr := &block.MetaBlock{Round: 9,
		Nonce:    firstNonce,
		RandSeed: prevRandSeed}

	arguments.BlockTracker.AddCrossNotarizedHeader(core.MetachainShardId, lastHdr, nil)

	//header shard 0
	prevHash, _ := sp.ComputeHeaderHash(sp.LastNotarizedHdrForShard(core.MetachainShardId).(*block.MetaBlock))
	prevHdr := &block.MetaBlock{
		Round:        10,
		Nonce:        45,
		PrevRandSeed: prevRandSeed,
		RandSeed:     currRandSeed,
		PrevHash:     prevHash,
		RootHash:     []byte("prevRootHash")}

	prevHash, _ = sp.ComputeHeaderHash(prevHdr)
	currHdr := &block.MetaBlock{
		Round:        11,
		Nonce:        46,
		PrevRandSeed: currRandSeed,
		RandSeed:     []byte("nextrand"),
		PrevHash:     prevHash,
		RootHash:     []byte("currRootHash")}
	currHash, _ := sp.ComputeHeaderHash(currHdr)
	prevHash, _ = sp.ComputeHeaderHash(prevHdr)

	shardHdr := &block.Header{Round: 15}
	mbHeaders := make([]block.MiniBlockHeader, 0)
	blockHeader := &block.Header{}

	// test header not in pool and defer called
	processedMetaHdrs, err := sp.GetOrderedProcessedMetaBlocksFromHeader(blockHeader)
	assert.Nil(t, err)

	err = sp.SaveLastNotarizedHeader(core.MetachainShardId, processedMetaHdrs)
	assert.Nil(t, err)

	err = sp.RemoveProcessedMetaBlocksFromPool(processedMetaHdrs)
	assert.Nil(t, err)
	assert.Equal(t, uint32(0), atomic.LoadUint32(&putCalledNr))

	assert.Equal(t, firstNonce, sp.LastNotarizedHdrForShard(core.MetachainShardId).GetNonce())
	assert.Equal(t, 0, len(processedMetaHdrs))

	// wrong header type in pool and defer called
	datapool.Headers().AddHeader(currHash, shardHdr)
	sp.SetHdrForCurrentBlock(currHash, shardHdr, true)

	hashes := make([][]byte, 0)
	hashes = append(hashes, currHash)
	blockHeader = &block.Header{MetaBlockHashes: hashes, MiniBlockHeaders: mbHeaders}

	processedMetaHdrs, err = sp.GetOrderedProcessedMetaBlocksFromHeader(blockHeader)
	assert.Equal(t, process.ErrWrongTypeAssertion, err)

	err = sp.SaveLastNotarizedHeader(core.MetachainShardId, processedMetaHdrs)
	assert.Nil(t, err)

	err = sp.RemoveProcessedMetaBlocksFromPool(processedMetaHdrs)
	assert.Nil(t, err)
	assert.Equal(t, uint32(0), atomic.LoadUint32(&putCalledNr))

	assert.Equal(t, firstNonce, sp.LastNotarizedHdrForShard(core.MetachainShardId).GetNonce())

	// put headers in pool
	datapool.Headers().AddHeader(currHash, currHdr)
	datapool.Headers().AddHeader(prevHash, prevHdr)

	sp.CreateBlockStarted()
	sp.SetHdrForCurrentBlock(currHash, currHdr, true)
	sp.SetHdrForCurrentBlock(prevHash, prevHdr, true)

	hashes = make([][]byte, 0)
	hashes = append(hashes, currHash)
	hashes = append(hashes, prevHash)
	blockHeader = &block.Header{MetaBlockHashes: hashes, MiniBlockHeaders: mbHeaders}

	processedMetaHdrs, err = sp.GetOrderedProcessedMetaBlocksFromHeader(blockHeader)
	assert.Nil(t, err)

	err = sp.SaveLastNotarizedHeader(core.MetachainShardId, processedMetaHdrs)
	assert.Nil(t, err)

	err = sp.RemoveProcessedMetaBlocksFromPool(processedMetaHdrs)
	wg.Wait()
	assert.Nil(t, err)
	assert.Equal(t, uint32(4), atomic.LoadUint32(&putCalledNr))

	assert.Equal(t, currHdr, sp.LastNotarizedHdrForShard(core.MetachainShardId))
}

func createShardData(hasher hashing.Hasher, marshalizer marshal.Marshalizer, miniBlocks []block.MiniBlock) []block.ShardData {
	shardData := make([]block.ShardData, len(miniBlocks))
	for i := 0; i < len(miniBlocks); i++ {
		hashed, _ := core.CalculateHash(marshalizer, hasher, &miniBlocks[i])

		shardMBHeader := block.ShardMiniBlockHeader{
			ReceiverShardID: miniBlocks[i].ReceiverShardID,
			SenderShardID:   miniBlocks[i].SenderShardID,
			TxCount:         uint32(len(miniBlocks[i].TxHashes)),
			Hash:            hashed,
		}
		shardMBHeaders := make([]block.ShardMiniBlockHeader, 0)
		shardMBHeaders = append(shardMBHeaders, shardMBHeader)

		shardData[0].ShardID = miniBlocks[i].SenderShardID
		shardData[0].TxCount = 10
		shardData[0].HeaderHash = []byte("headerHash")
		shardData[0].ShardMiniBlockHeaders = shardMBHeaders
	}

	return shardData
}

func TestShardProcessor_RemoveAndSaveLastNotarizedMetaHdrNotAllMBFinished(t *testing.T) {
	t.Parallel()

	hasher := mock.HasherMock{}
	marshalizer := &mock.MarshalizerMock{}
	datapool := mock.NewPoolsHolderMock()
	forkDetector := &mock.ForkDetectorMock{}
	highNonce := uint64(500)
	forkDetector.GetHighestFinalBlockNonceCalled = func() uint64 {
		return highNonce
	}

	wg := sync.WaitGroup{}
	wg.Add(2)
	putCalledNr := uint32(0)
	store := &mock.ChainStorerMock{
		PutCalled: func(unitType dataRetriever.UnitType, key []byte, value []byte) error {
			atomic.AddUint32(&putCalledNr, 1)
			wg.Done()
			return nil
		},
	}

	shardNr := uint32(5)

	arguments := CreateMockArgumentsMultiShard()
	arguments.DataPool = datapool
	arguments.Store = store
	arguments.Hasher = hasher
	arguments.Marshalizer = marshalizer
	arguments.ShardCoordinator = mock.NewMultiShardsCoordinatorMock(shardNr)
	arguments.ForkDetector = forkDetector
	startHeaders := createGenesisBlocks(arguments.ShardCoordinator)
	arguments.BlockTracker = mock.NewBlockTrackerMock(arguments.ShardCoordinator, startHeaders)
	sp, _ := blproc.NewShardProcessor(arguments)

	prevRandSeed := []byte("prevrand")
	currRandSeed := []byte("currrand")
	notarizedHdrs := sp.NotarizedHdrs()
	firstNonce := uint64(44)

	lastHdr := &block.MetaBlock{Round: 9,
		Nonce:    firstNonce,
		RandSeed: prevRandSeed}
	notarizedHdrs[core.MetachainShardId] = append(notarizedHdrs[core.MetachainShardId], lastHdr)

	txHash := []byte("txhash")
	txHashes := make([][]byte, 0)
	txHashes = append(txHashes, txHash)
	miniblock1 := block.MiniBlock{
		ReceiverShardID: 0,
		SenderShardID:   1,
		TxHashes:        txHashes,
	}
	miniblock2 := block.MiniBlock{
		ReceiverShardID: 0,
		SenderShardID:   2,
		TxHashes:        txHashes,
	}
	miniblock3 := block.MiniBlock{
		ReceiverShardID: 0,
		SenderShardID:   3,
		TxHashes:        txHashes,
	}
	miniblock4 := block.MiniBlock{
		ReceiverShardID: 0,
		SenderShardID:   4,
		TxHashes:        txHashes,
	}
	mbHeaders := make([]block.MiniBlockHeader, 0)

	hashed, _ := core.CalculateHash(marshalizer, hasher, &miniblock1)
	mbHeaders = append(mbHeaders, block.MiniBlockHeader{Hash: hashed})

	hashed, _ = core.CalculateHash(marshalizer, hasher, &miniblock2)
	mbHeaders = append(mbHeaders, block.MiniBlockHeader{Hash: hashed})

	hashed, _ = core.CalculateHash(marshalizer, hasher, &miniblock3)
	mbHeaders = append(mbHeaders, block.MiniBlockHeader{Hash: hashed})

	miniBlocks := make([]block.MiniBlock, 0)
	miniBlocks = append(miniBlocks, miniblock1, miniblock2)
	//header shard 0
	prevHash, _ := sp.ComputeHeaderHash(sp.LastNotarizedHdrForShard(core.MetachainShardId).(*block.MetaBlock))
	prevHdr := &block.MetaBlock{
		Round:        10,
		Nonce:        45,
		PrevRandSeed: prevRandSeed,
		RandSeed:     currRandSeed,
		PrevHash:     prevHash,
		RootHash:     []byte("prevRootHash"),
		ShardInfo:    createShardData(hasher, marshalizer, miniBlocks)}

	miniBlocks = make([]block.MiniBlock, 0)
	miniBlocks = append(miniBlocks, miniblock3, miniblock4)
	prevHash, _ = sp.ComputeHeaderHash(prevHdr)
	currHdr := &block.MetaBlock{
		Round:        11,
		Nonce:        46,
		PrevRandSeed: currRandSeed,
		RandSeed:     []byte("nextrand"),
		PrevHash:     prevHash,
		RootHash:     []byte("currRootHash"),
		ShardInfo:    createShardData(hasher, marshalizer, miniBlocks)}
	currHash, _ := sp.ComputeHeaderHash(currHdr)
	prevHash, _ = sp.ComputeHeaderHash(prevHdr)

	// put headers in pool
	datapool.Headers().AddHeader(currHash, currHdr)
	datapool.Headers().AddHeader(prevHash, prevHdr)

	sp.SetHdrForCurrentBlock(currHash, currHdr, true)
	sp.SetHdrForCurrentBlock(prevHash, prevHdr, true)

	hashes := make([][]byte, 0)
	hashes = append(hashes, currHash)
	hashes = append(hashes, prevHash)
	blockHeader := &block.Header{MetaBlockHashes: hashes, MiniBlockHeaders: mbHeaders}

	processedMetaHdrs, err := sp.GetOrderedProcessedMetaBlocksFromHeader(blockHeader)
	assert.Nil(t, err)

	err = sp.SaveLastNotarizedHeader(core.MetachainShardId, processedMetaHdrs)
	assert.Nil(t, err)

	err = sp.RemoveProcessedMetaBlocksFromPool(processedMetaHdrs)
	wg.Wait()
	assert.Nil(t, err)
	assert.Equal(t, uint32(2), atomic.LoadUint32(&putCalledNr))

	assert.Equal(t, prevHdr, sp.LastNotarizedHdrForShard(core.MetachainShardId))
}

func TestShardProcessor_RemoveAndSaveLastNotarizedMetaHdrAllMBFinished(t *testing.T) {
	t.Parallel()

	hasher := mock.HasherMock{}
	marshalizer := &mock.MarshalizerMock{}
	datapool := mock.NewPoolsHolderMock()
	forkDetector := &mock.ForkDetectorMock{}
	highNonce := uint64(500)
	forkDetector.GetHighestFinalBlockNonceCalled = func() uint64 {
		return highNonce
	}

	wg := sync.WaitGroup{}
	wg.Add(4)
	putCalledNr := uint32(0)
	store := &mock.ChainStorerMock{
		PutCalled: func(unitType dataRetriever.UnitType, key []byte, value []byte) error {
			atomic.AddUint32(&putCalledNr, 1)
			wg.Done()
			return nil
		},
	}

	shardNr := uint32(5)

	arguments := CreateMockArgumentsMultiShard()
	arguments.DataPool = datapool
	arguments.Store = store
	arguments.Hasher = hasher
	arguments.Marshalizer = marshalizer
	arguments.ShardCoordinator = mock.NewMultiShardsCoordinatorMock(shardNr)
	arguments.ForkDetector = forkDetector
	startHeaders := createGenesisBlocks(arguments.ShardCoordinator)
	arguments.BlockTracker = mock.NewBlockTrackerMock(arguments.ShardCoordinator, startHeaders)
	sp, _ := blproc.NewShardProcessor(arguments)

	prevRandSeed := []byte("prevrand")
	currRandSeed := []byte("currrand")
	notarizedHdrs := sp.NotarizedHdrs()
	firstNonce := uint64(44)

	lastHdr := &block.MetaBlock{Round: 9,
		Nonce:    firstNonce,
		RandSeed: prevRandSeed}
	notarizedHdrs[core.MetachainShardId] = append(notarizedHdrs[core.MetachainShardId], lastHdr)

	txHash := []byte("txhash")
	txHashes := make([][]byte, 0)
	txHashes = append(txHashes, txHash)
	miniblock1 := block.MiniBlock{
		ReceiverShardID: 0,
		SenderShardID:   1,
		TxHashes:        txHashes,
	}
	miniblock2 := block.MiniBlock{
		ReceiverShardID: 0,
		SenderShardID:   2,
		TxHashes:        txHashes,
	}
	miniblock3 := block.MiniBlock{
		ReceiverShardID: 0,
		SenderShardID:   3,
		TxHashes:        txHashes,
	}
	miniblock4 := block.MiniBlock{
		ReceiverShardID: 0,
		SenderShardID:   4,
		TxHashes:        txHashes,
	}

	mbHeaders := make([]block.MiniBlockHeader, 0, 4)

	hashed, _ := core.CalculateHash(marshalizer, hasher, &miniblock1)
	mbHeaders = append(mbHeaders, block.MiniBlockHeader{Hash: hashed})

	hashed, _ = core.CalculateHash(marshalizer, hasher, &miniblock2)
	mbHeaders = append(mbHeaders, block.MiniBlockHeader{Hash: hashed})

	hashed, _ = core.CalculateHash(marshalizer, hasher, &miniblock3)
	mbHeaders = append(mbHeaders, block.MiniBlockHeader{Hash: hashed})

	hashed, _ = core.CalculateHash(marshalizer, hasher, &miniblock4)
	mbHeaders = append(mbHeaders, block.MiniBlockHeader{Hash: hashed})

	miniBlocks := make([]block.MiniBlock, 0)
	miniBlocks = append(miniBlocks, miniblock1, miniblock2)
	//header shard 0
	prevHash, _ := sp.ComputeHeaderHash(sp.LastNotarizedHdrForShard(core.MetachainShardId).(*block.MetaBlock))
	prevHdr := &block.MetaBlock{
		Round:        10,
		Nonce:        45,
		PrevRandSeed: prevRandSeed,
		RandSeed:     currRandSeed,
		PrevHash:     prevHash,
		RootHash:     []byte("prevRootHash"),
		ShardInfo:    createShardData(hasher, marshalizer, miniBlocks)}

	miniBlocks = make([]block.MiniBlock, 0)
	miniBlocks = append(miniBlocks, miniblock3, miniblock4)
	prevHash, _ = sp.ComputeHeaderHash(prevHdr)
	currHdr := &block.MetaBlock{
		Round:        11,
		Nonce:        46,
		PrevRandSeed: currRandSeed,
		RandSeed:     []byte("nextrand"),
		PrevHash:     prevHash,
		RootHash:     []byte("currRootHash"),
		ShardInfo:    createShardData(hasher, marshalizer, miniBlocks)}
	currHash, _ := sp.ComputeHeaderHash(currHdr)
	prevHash, _ = sp.ComputeHeaderHash(prevHdr)

	// put headers in pool
	datapool.Headers().AddHeader(currHash, currHdr)
	datapool.Headers().AddHeader(prevHash, prevHdr)
	datapool.Headers().AddHeader([]byte("shouldNotRemove"), &block.MetaBlock{
		Round:        12,
		PrevRandSeed: []byte("nextrand"),
		PrevHash:     currHash,
		Nonce:        47})

	sp.SetHdrForCurrentBlock(currHash, currHdr, true)
	sp.SetHdrForCurrentBlock(prevHash, prevHdr, true)

	hashes := make([][]byte, 0)
	hashes = append(hashes, currHash)
	hashes = append(hashes, prevHash)
	blockHeader := &block.Header{MetaBlockHashes: hashes, MiniBlockHeaders: mbHeaders}

	processedMetaHdrs, err := sp.GetOrderedProcessedMetaBlocksFromHeader(blockHeader)
	assert.Nil(t, err)
	assert.Equal(t, 2, len(processedMetaHdrs))

	err = sp.SaveLastNotarizedHeader(core.MetachainShardId, processedMetaHdrs)
	assert.Nil(t, err)

	err = sp.RemoveProcessedMetaBlocksFromPool(processedMetaHdrs)
	wg.Wait()
	assert.Nil(t, err)
	assert.Equal(t, uint32(4), atomic.LoadUint32(&putCalledNr))

	assert.Equal(t, currHdr, sp.LastNotarizedHdrForShard(core.MetachainShardId))
}

func createOneHeaderOneBody() (*block.Header, *block.Body) {
	txHash := []byte("tx_hash1")
	rootHash := []byte("rootHash")
	body := &block.Body{}
	txHashes := make([][]byte, 0)
	txHashes = append(txHashes, txHash)
	miniblock := block.MiniBlock{
		ReceiverShardID: 0,
		SenderShardID:   1,
		TxHashes:        txHashes,
	}
	body.MiniBlocks = append(body.MiniBlocks, &miniblock)

	hasher := &mock.HasherStub{}
	marshalizer := &mock.MarshalizerMock{}

	mbbytes, _ := marshalizer.Marshal(&miniblock)
	mbHash := hasher.Compute(string(mbbytes))
	mbHdr := block.MiniBlockHeader{
		ReceiverShardID: 0,
		SenderShardID:   1,
		TxCount:         uint32(len(txHashes)),
		Hash:            mbHash}
	mbHdrs := make([]block.MiniBlockHeader, 0)
	mbHdrs = append(mbHdrs, mbHdr)

	hdr := &block.Header{
		Nonce:            1,
		PrevHash:         []byte(""),
		Signature:        []byte("signature"),
		PubKeysBitmap:    []byte("00110"),
		ShardID:          0,
		RootHash:         rootHash,
		MiniBlockHeaders: mbHdrs,
	}

	return hdr, body
}

func TestShardProcessor_CheckHeaderBodyCorrelationReceiverMissmatch(t *testing.T) {
	t.Parallel()

	hdr, body := createOneHeaderOneBody()
	arguments := CreateMockArgumentsMultiShard()
	sp, _ := blproc.NewShardProcessor(arguments)

	hdr.MiniBlockHeaders[0].ReceiverShardID = body.MiniBlocks[0].ReceiverShardID + 1
	err := sp.CheckHeaderBodyCorrelation(hdr, body)
	assert.Equal(t, process.ErrHeaderBodyMismatch, err)
}

func TestShardProcessor_CheckHeaderBodyCorrelationSenderMissmatch(t *testing.T) {
	t.Parallel()

	hdr, body := createOneHeaderOneBody()
	arguments := CreateMockArgumentsMultiShard()
	sp, _ := blproc.NewShardProcessor(arguments)

	hdr.MiniBlockHeaders[0].SenderShardID = body.MiniBlocks[0].SenderShardID + 1
	err := sp.CheckHeaderBodyCorrelation(hdr, body)
	assert.Equal(t, process.ErrHeaderBodyMismatch, err)
}

func TestShardProcessor_CheckHeaderBodyCorrelationTxCountMissmatch(t *testing.T) {
	t.Parallel()

	hdr, body := createOneHeaderOneBody()

	arguments := CreateMockArgumentsMultiShard()
	sp, _ := blproc.NewShardProcessor(arguments)

	hdr.MiniBlockHeaders[0].TxCount = uint32(len(body.MiniBlocks[0].TxHashes) + 1)
	err := sp.CheckHeaderBodyCorrelation(hdr, body)
	assert.Equal(t, process.ErrHeaderBodyMismatch, err)
}

func TestShardProcessor_CheckHeaderBodyCorrelationHashMissmatch(t *testing.T) {
	t.Parallel()

	hdr, body := createOneHeaderOneBody()
	arguments := CreateMockArgumentsMultiShard()
	sp, _ := blproc.NewShardProcessor(arguments)

	hdr.MiniBlockHeaders[0].Hash = []byte("wrongHash")
	err := sp.CheckHeaderBodyCorrelation(hdr, body)
	assert.Equal(t, process.ErrHeaderBodyMismatch, err)
}

func TestShardProcessor_CheckHeaderBodyCorrelationShouldPass(t *testing.T) {
	t.Parallel()

	hdr, body := createOneHeaderOneBody()
	arguments := CreateMockArgumentsMultiShard()
	sp, _ := blproc.NewShardProcessor(arguments)

	err := sp.CheckHeaderBodyCorrelation(hdr, body)
	assert.Nil(t, err)
}

func TestShardProcessor_RestoreMetaBlockIntoPoolShouldPass(t *testing.T) {
	t.Parallel()

	marshalizer := &mock.MarshalizerMock{}

	poolFake := mock.NewPoolsHolderMock()

	metaBlock := block.MetaBlock{
		Nonce:     1,
		ShardInfo: make([]block.ShardData, 0),
	}

	arguments := CreateMockArgumentsMultiShard()
	arguments.DataPool = poolFake
	arguments.Store = &mock.ChainStorerMock{
		GetStorerCalled: func(unitType dataRetriever.UnitType) storage.Storer {
			return &mock.StorerStub{
				RemoveCalled: func(key []byte) error {
					return nil
				},
				GetCalled: func(key []byte) ([]byte, error) {
					return marshalizer.Marshal(&metaBlock)
				},
			}
		},
	}
	sp, _ := blproc.NewShardProcessor(arguments)

	miniblockHashes := make(map[string]uint32)

	meta := &block.MetaBlock{
		Nonce:     1,
		ShardInfo: make([]block.ShardData, 0),
	}
	hasher := &mock.HasherStub{}

	metaBytes, _ := marshalizer.Marshal(meta)
	hasher.ComputeCalled = func(s string) []byte {
		return []byte("cool")
	}
	metaHash := hasher.Compute(string(metaBytes))
	metablockHashes := make([][]byte, 0)
	metablockHashes = append(metablockHashes, metaHash)

	metaBlockRestored, err := poolFake.Headers().GetHeaderByHash(metaHash)

	assert.Equal(t, nil, metaBlockRestored)
	assert.Error(t, err)

	err = sp.RestoreMetaBlockIntoPool(miniblockHashes, metablockHashes)

	metaBlockRestored, _ = poolFake.Headers().GetHeaderByHash(metaHash)

	assert.Equal(t, &metaBlock, metaBlockRestored)
	assert.Nil(t, err)
}

func TestShardPreprocessor_getAllMiniBlockDstMeFromMetaShouldPass(t *testing.T) {
	t.Parallel()

	marshalizer := &mock.MarshalizerMock{}

	txHash := []byte("tx_hash1")
	txHashes := make([][]byte, 0)
	txHashes = append(txHashes, txHash)
	miniblock := block.MiniBlock{
		ReceiverShardID: 0,
		SenderShardID:   1,
		TxHashes:        txHashes,
	}
	hasher := &mock.HasherStub{}

	mbbytes, _ := marshalizer.Marshal(&miniblock)
	mbHash := hasher.Compute(string(mbbytes))

	shardMiniBlock := block.ShardMiniBlockHeader{
		ReceiverShardID: 0,
		SenderShardID:   2,
		TxCount:         uint32(len(txHashes)),
		Hash:            mbHash,
	}
	shardMiniblockHdrs := make([]block.ShardMiniBlockHeader, 0)
	shardMiniblockHdrs = append(shardMiniblockHdrs, shardMiniBlock)
	shardHeader := block.ShardData{
		ShardID:               1,
		ShardMiniBlockHeaders: shardMiniblockHdrs,
	}
	shardHdrs := make([]block.ShardData, 0)
	shardHdrs = append(shardHdrs, shardHeader)
	metaBlock := &block.MetaBlock{Nonce: 1, Round: 1, ShardInfo: shardHdrs}

	idp := initDataPool([]byte("tx_hash1"))

	arguments := CreateMockArgumentsMultiShard()
	arguments.DataPool = idp
	sp, _ := blproc.NewShardProcessor(arguments)

	metaBytes, _ := marshalizer.Marshal(metaBlock)
	hasher.ComputeCalled = func(s string) []byte {
		return []byte("cool")
	}
	metaHash := hasher.Compute(string(metaBytes))
	sp.SetHdrForCurrentBlock(metaHash, metaBlock, true)

	metablockHashes := make([][]byte, 0)
	metablockHashes = append(metablockHashes, metaHash)
	header := &block.Header{Nonce: 1, Round: 1, MetaBlockHashes: metablockHashes}

	orderedMetaBlocks, err := sp.GetAllMiniBlockDstMeFromMeta(header)

	assert.Equal(t, 1, len(orderedMetaBlocks))
	assert.Equal(t, orderedMetaBlocks[""], metaHash)
	assert.Nil(t, err)
}

func TestShardProcessor_GetHighestHdrForOwnShardFromMetachainNothingToProcess(t *testing.T) {
	t.Parallel()

	arguments := CreateMockArgumentsMultiShard()
	sp, _ := blproc.NewShardProcessor(arguments)
	hdrs, _, _ := sp.GetHighestHdrForOwnShardFromMetachain(nil)

	assert.NotNil(t, hdrs)
	assert.Equal(t, 0, len(hdrs))
}

func TestShardProcessor_GetHighestHdrForOwnShardFromMetachaiMetaHdrsWithoutOwnHdr(t *testing.T) {
	t.Parallel()

	processedHdrs := make([]data.HeaderHandler, 0)
	datapool := createTestShardDataPool()
	store := initStore()
	hasher := &mock.HasherMock{}
	marshalizer := &mock.MarshalizerMock{}
	genesisBlocks := createGenesisBlocks(mock.NewMultiShardsCoordinatorMock(3))

	arguments := CreateMockArgumentsMultiShard()
	arguments.DataPool = datapool
	arguments.Store = store
	arguments.Hasher = hasher
	arguments.Marshalizer = marshalizer
	arguments.BlockTracker = &mock.BlockTrackerMock{}

	sp, _ := blproc.NewShardProcessor(arguments)

	shardInfo := make([]block.ShardData, 0)
	shardInfo = append(shardInfo, block.ShardData{HeaderHash: []byte("hash"), ShardID: 1})
	datapool.Headers().AddHeader([]byte("hash"), &block.Header{ShardID: 0, Nonce: 1})

	prevMetaHdr := genesisBlocks[core.MetachainShardId]
	prevHash, _ := core.CalculateHash(marshalizer, hasher, prevMetaHdr)
	currMetaHdr := &block.MetaBlock{
		Nonce:        1,
		Epoch:        0,
		Round:        1,
		PrevHash:     prevHash,
		PrevRandSeed: prevMetaHdr.GetRandSeed(),
		RandSeed:     prevMetaHdr.GetRandSeed(),
		ShardInfo:    shardInfo,
	}
	currHash, _ := core.CalculateHash(marshalizer, hasher, currMetaHdr)
	datapool.Headers().AddHeader(currHash, currMetaHdr)
	processedHdrs = append(processedHdrs, currMetaHdr)

	prevMetaHdr = currMetaHdr
	prevHash, _ = core.CalculateHash(marshalizer, hasher, prevMetaHdr)
	currMetaHdr = &block.MetaBlock{
		Nonce:        2,
		Epoch:        0,
		Round:        2,
		PrevHash:     prevHash,
		PrevRandSeed: prevMetaHdr.GetRandSeed(),
		RandSeed:     prevMetaHdr.GetRandSeed(),
		ShardInfo:    shardInfo,
	}
	currHash, _ = core.CalculateHash(marshalizer, hasher, currMetaHdr)
	datapool.Headers().AddHeader(currHash, currMetaHdr)
	processedHdrs = append(processedHdrs, currMetaHdr)

	hdrs, _, _ := sp.GetHighestHdrForOwnShardFromMetachain(processedHdrs)

	assert.NotNil(t, hdrs)
	assert.Equal(t, 0, len(hdrs))
}

func TestShardProcessor_GetHighestHdrForOwnShardFromMetachaiMetaHdrsWithOwnHdrButNotStored(t *testing.T) {
	t.Parallel()

	processedHdrs := make([]data.HeaderHandler, 0)
	datapool := createTestShardDataPool()
	store := initStore()
	hasher := &mock.HasherMock{}
	marshalizer := &mock.MarshalizerMock{}
	genesisBlocks := createGenesisBlocks(mock.NewMultiShardsCoordinatorMock(3))

	arguments := CreateMockArgumentsMultiShard()
	arguments.DataPool = datapool
	arguments.Store = store
	arguments.Hasher = hasher
	arguments.Marshalizer = marshalizer
	arguments.BlockTracker = &mock.BlockTrackerMock{}

	sp, _ := blproc.NewShardProcessor(arguments)

	shardInfo := make([]block.ShardData, 0)
	shardInfo = append(shardInfo, block.ShardData{HeaderHash: []byte("hash"), ShardID: 0})

	prevMetaHdr := genesisBlocks[core.MetachainShardId]
	prevHash, _ := core.CalculateHash(marshalizer, hasher, prevMetaHdr)
	currMetaHdr := &block.MetaBlock{
		Nonce:        1,
		Epoch:        0,
		Round:        1,
		PrevHash:     prevHash,
		PrevRandSeed: prevMetaHdr.GetRandSeed(),
		RandSeed:     prevMetaHdr.GetRandSeed(),
		ShardInfo:    shardInfo,
	}
	currHash, _ := core.CalculateHash(marshalizer, hasher, currMetaHdr)
	datapool.Headers().AddHeader(currHash, currMetaHdr)
	processedHdrs = append(processedHdrs, currMetaHdr)

	prevMetaHdr = currMetaHdr
	prevHash, _ = core.CalculateHash(marshalizer, hasher, prevMetaHdr)
	currMetaHdr = &block.MetaBlock{
		Nonce:        2,
		Epoch:        0,
		Round:        2,
		PrevHash:     prevHash,
		PrevRandSeed: prevMetaHdr.GetRandSeed(),
		RandSeed:     prevMetaHdr.GetRandSeed(),
		ShardInfo:    shardInfo,
	}
	currHash, _ = core.CalculateHash(marshalizer, hasher, currMetaHdr)
	datapool.Headers().AddHeader(currHash, currMetaHdr)
	processedHdrs = append(processedHdrs, currMetaHdr)

	hdrs, _, _ := sp.GetHighestHdrForOwnShardFromMetachain(processedHdrs)

	assert.Nil(t, hdrs)
}

func TestShardProcessor_GetHighestHdrForOwnShardFromMetachaiMetaHdrsWithOwnHdrStored(t *testing.T) {
	t.Parallel()

	processedHdrs := make([]data.HeaderHandler, 0)
	datapool := createTestShardDataPool()
	store := initStore()
	hasher := &mock.HasherMock{}
	marshalizer := &mock.MarshalizerMock{}
	genesisBlocks := createGenesisBlocks(mock.NewMultiShardsCoordinatorMock(3))

	arguments := CreateMockArgumentsMultiShard()
	arguments.DataPool = datapool
	arguments.Store = store
	arguments.Hasher = hasher
	arguments.Marshalizer = marshalizer
	arguments.BlockTracker = &mock.BlockTrackerMock{}

	sp, _ := blproc.NewShardProcessor(arguments)

	ownHdr := &block.Header{
		Nonce: 1,
		Round: 1,
	}
	ownHash, _ := core.CalculateHash(marshalizer, hasher, ownHdr)
	datapool.Headers().AddHeader(ownHash, ownHdr)

	shardInfo := make([]block.ShardData, 0)
	shardInfo = append(shardInfo, block.ShardData{HeaderHash: ownHash, ShardID: 0})

	prevMetaHdr := genesisBlocks[core.MetachainShardId]
	prevHash, _ := core.CalculateHash(marshalizer, hasher, prevMetaHdr)
	currMetaHdr := &block.MetaBlock{
		Nonce:        1,
		Epoch:        0,
		Round:        1,
		PrevHash:     prevHash,
		PrevRandSeed: prevMetaHdr.GetRandSeed(),
		RandSeed:     prevMetaHdr.GetRandSeed(),
		ShardInfo:    shardInfo,
	}
	currHash, _ := core.CalculateHash(marshalizer, hasher, currMetaHdr)
	datapool.Headers().AddHeader(currHash, currMetaHdr)

	ownHdr = &block.Header{
		Nonce: 2,
		Round: 2,
	}
	ownHash, _ = core.CalculateHash(marshalizer, hasher, ownHdr)
	mrsOwnHdr, _ := marshalizer.Marshal(ownHdr)
	_ = store.Put(dataRetriever.BlockHeaderUnit, ownHash, mrsOwnHdr)

	shardInfo = make([]block.ShardData, 0)
	shardInfo = append(shardInfo, block.ShardData{HeaderHash: ownHash, ShardID: 0})

	prevMetaHdr = currMetaHdr
	prevHash, _ = core.CalculateHash(marshalizer, hasher, prevMetaHdr)
	currMetaHdr = &block.MetaBlock{
		Nonce:        2,
		Epoch:        0,
		Round:        2,
		PrevHash:     prevHash,
		PrevRandSeed: prevMetaHdr.GetRandSeed(),
		RandSeed:     prevMetaHdr.GetRandSeed(),
		ShardInfo:    shardInfo,
	}
	currHash, _ = core.CalculateHash(marshalizer, hasher, currMetaHdr)
	datapool.Headers().AddHeader(currHash, currMetaHdr)
	processedHdrs = append(processedHdrs, currMetaHdr)

	prevMetaHdr = currMetaHdr
	prevHash, _ = core.CalculateHash(marshalizer, hasher, prevMetaHdr)
	currMetaHdr = &block.MetaBlock{
		Nonce:        3,
		Epoch:        0,
		Round:        3,
		PrevHash:     prevHash,
		PrevRandSeed: prevMetaHdr.GetRandSeed(),
		RandSeed:     prevMetaHdr.GetRandSeed(),
	}
	currHash, _ = core.CalculateHash(marshalizer, hasher, currMetaHdr)
	datapool.Headers().AddHeader(currHash, currMetaHdr)
	processedHdrs = append(processedHdrs, currMetaHdr)

	hdrs, _, _ := sp.GetHighestHdrForOwnShardFromMetachain(processedHdrs)

	assert.NotNil(t, hdrs)
	assert.Equal(t, ownHdr.GetNonce(), hdrs[0].GetNonce())
}

func TestShardProcessor_RestoreMetaBlockIntoPoolVerifyMiniblocks(t *testing.T) {
	t.Parallel()

	marshalizer := &mock.MarshalizerMock{}
	poolMock := mock.NewPoolsHolderMock()

	storer := &mock.ChainStorerMock{}
	shardC := mock.NewMultiShardsCoordinatorMock(3)

	arguments := CreateMockArgumentsMultiShard()
	arguments.DataPool = poolMock
	arguments.Store = storer
	arguments.ShardCoordinator = shardC
	arguments.BlockTracker = &mock.BlockTrackerMock{}
	sp, _ := blproc.NewShardProcessor(arguments)

	miniblockHashes := make(map[string]uint32)

	testMBHash := []byte("hash")
	shardMBHdr := block.ShardMiniBlockHeader{
		Hash:            testMBHash,
		SenderShardID:   shardC.SelfId() + 1,
		ReceiverShardID: shardC.SelfId(),
	}
	shardMBHeaders := make([]block.ShardMiniBlockHeader, 0)
	shardMBHeaders = append(shardMBHeaders, shardMBHdr)

	shardHdr := block.ShardData{ShardMiniBlockHeaders: shardMBHeaders, ShardID: shardC.SelfId() + 1}

	shardInfos := make([]block.ShardData, 0)
	shardInfos = append(shardInfos, shardHdr)

	meta := &block.MetaBlock{
		Nonce:     1,
		ShardInfo: shardInfos,
	}

	hasher := &mock.HasherStub{}

	metaBytes, _ := marshalizer.Marshal(meta)
	hasher.ComputeCalled = func(s string) []byte {
		return []byte("cool")
	}
	metaHash := hasher.Compute(string(metaBytes))
	metablockHashes := make([][]byte, 0)
	metablockHashes = append(metablockHashes, metaHash)

	metaBlockRestored, err := poolMock.Headers().GetHeaderByHash(metaHash)

	assert.Equal(t, nil, metaBlockRestored)
	assert.Error(t, err)

	storer.GetCalled = func(unitType dataRetriever.UnitType, key []byte) ([]byte, error) {
		return metaBytes, nil
	}
	storer.GetStorerCalled = func(unitType dataRetriever.UnitType) storage.Storer {
		return &mock.StorerStub{
			RemoveCalled: func(key []byte) error {
				return nil
			},
			GetCalled: func(key []byte) ([]byte, error) {
				return metaBytes, nil
			},
		}
	}

	err = sp.RestoreMetaBlockIntoPool(miniblockHashes, metablockHashes)

	metaBlockRestored, _ = poolMock.Headers().GetHeaderByHash(metaHash)

	assert.Equal(t, meta, metaBlockRestored)
	assert.Nil(t, err)
}

//------- updateStateStorage

func TestShardProcessor_updateStateStorage(t *testing.T) {
	t.Parallel()

	pruneTrieWasCalled := false
	cancelPruneWasCalled := false
	rootHash := []byte("root-hash")
	poolMock := mock.NewPoolsHolderMock()

	hdrStore := &mock.StorerStub{
		GetCalled: func(key []byte) ([]byte, error) {
			hdr := block.Header{Nonce: 7, RootHash: rootHash}
			return json.Marshal(hdr)
		},
	}

	storer := &mock.ChainStorerMock{
		GetStorerCalled: func(unitType dataRetriever.UnitType) storage.Storer {
			return hdrStore
		},
	}

	shardC := mock.NewMultiShardsCoordinatorMock(3)

	arguments := CreateMockArgumentsMultiShard()
	arguments.DataPool = poolMock
	arguments.Store = storer
	arguments.ShardCoordinator = shardC
	arguments.BlockTracker = &mock.BlockTrackerMock{}
	arguments.StateCheckpointModulus = 2
	arguments.AccountsDB[state.UserAccountsState] = &mock.AccountsStub{
		IsPruningEnabledCalled: func() bool {
			return true
		},
		PruneTrieCalled: func(rootHashParam []byte, identifier data.TriePruningIdentifier) error {
			pruneTrieWasCalled = true
			assert.Equal(t, rootHash, rootHashParam)
			return nil
		},
		CancelPruneCalled: func(rootHash []byte, identifier data.TriePruningIdentifier) {
			cancelPruneWasCalled = true
		},
	}
	sp, _ := blproc.NewShardProcessor(arguments)

	finalHeaders := make([]data.HeaderHandler, 0)
	hdr1 := &block.Header{Nonce: 0, Round: 0}
	hdr2 := &block.Header{Nonce: 1, Round: 1}
	finalHeaders = append(finalHeaders, hdr1, hdr2)
	sp.UpdateStateStorage(finalHeaders)

	assert.True(t, pruneTrieWasCalled)
	assert.True(t, cancelPruneWasCalled)
}

func TestShardProcessor_checkEpochCorrectnessCrossChainNilCurrentBlock(t *testing.T) {
	t.Parallel()

	arguments := CreateMockArgumentsMultiShard()
	arguments.BlockChain = &mock.BlockChainMock{GetCurrentBlockHeaderCalled: func() data.HeaderHandler {
		return nil
	}}
	sp, _ := blproc.NewShardProcessor(arguments)

	err := sp.CheckEpochCorrectnessCrossChain()
	assert.Equal(t, nil, err)
}

func TestShardProcessor_checkEpochCorrectnessCrossChainCorrectEpoch(t *testing.T) {
	t.Parallel()

	epochStartTrigger := &mock.EpochStartTriggerStub{
		EpochFinalityAttestingRoundCalled: func() uint64 {
			return 10
		},
		EpochCalled: func() uint32 {
			return 1
		},
	}

	arguments := CreateMockArgumentsMultiShard()
	arguments.EpochStartTrigger = epochStartTrigger
	blockChain := &mock.BlockChainMock{GetCurrentBlockHeaderCalled: func() data.HeaderHandler {
		return &block.Header{Epoch: 1}
	}}
	arguments.BlockChain = blockChain
	sp, _ := blproc.NewShardProcessor(arguments)

	err := sp.CheckEpochCorrectnessCrossChain()
	assert.Equal(t, nil, err)

	blockChain = &mock.BlockChainMock{GetCurrentBlockHeaderCalled: func() data.HeaderHandler {
		return &block.Header{Epoch: epochStartTrigger.Epoch() - 1, Round: epochStartTrigger.EpochFinalityAttestingRound()}
	}}
	arguments.BlockChain = blockChain
	sp, _ = blproc.NewShardProcessor(arguments)

	err = sp.CheckEpochCorrectnessCrossChain()
	assert.Equal(t, nil, err)
}

func TestShardProcessor_checkEpochCorrectnessCrossChainInCorrectEpochStorageError(t *testing.T) {
	t.Parallel()

	epochStartTrigger := &mock.EpochStartTriggerStub{
		EpochFinalityAttestingRoundCalled: func() uint64 {
			return 10
		},
		EpochCalled: func() uint32 {
			return 1
		},
	}

	arguments := CreateMockArgumentsMultiShard()
	arguments.EpochStartTrigger = epochStartTrigger
	header := &block.Header{Epoch: epochStartTrigger.Epoch() - 1, Round: epochStartTrigger.EpochFinalityAttestingRound() + process.EpochChangeGracePeriod + 1}
	blockChain := &mock.BlockChainMock{GetCurrentBlockHeaderCalled: func() data.HeaderHandler {
		return header
	}}
	arguments.BlockChain = blockChain

	sp, _ := blproc.NewShardProcessor(arguments)

	store := arguments.Store
	val, _ := arguments.Marshalizer.Marshal(header)
	key := arguments.Hasher.Compute(string(val))
	_ = store.Put(dataRetriever.ShardHdrNonceHashDataUnit, arguments.Uint64Converter.ToByteSlice(header.Nonce), key)

	err := sp.CheckEpochCorrectnessCrossChain()
	assert.Equal(t, process.ErrMissingHeader, err)
}

func TestShardProcessor_checkEpochCorrectnessCrossChainInCorrectEpochRollback1Block(t *testing.T) {
	t.Parallel()

	epochStartTrigger := &mock.EpochStartTriggerStub{
		EpochFinalityAttestingRoundCalled: func() uint64 {
			return 10
		},
		EpochCalled: func() uint32 {
			return 1
		},
	}
	store := initStore()
	nonceCalled := uint64(444444)
	forkDetector := &mock.ForkDetectorMock{SetRollBackNonceCalled: func(nonce uint64) {
		nonceCalled = nonce
	}}
	arguments := CreateMockArgumentsMultiShard()
	arguments.EpochStartTrigger = epochStartTrigger
	arguments.Store = store
	arguments.ForkDetector = forkDetector

	prevHash := []byte("prevHash")
	currHeader := &block.Header{
		Nonce:    10,
		Epoch:    epochStartTrigger.Epoch() - 1,
		Round:    epochStartTrigger.EpochFinalityAttestingRound() + process.EpochChangeGracePeriod + 1,
		PrevHash: prevHash}

	blockChain := &mock.BlockChainMock{GetCurrentBlockHeaderCalled: func() data.HeaderHandler {
		return currHeader
	}}
	arguments.BlockChain = blockChain

	sp, _ := blproc.NewShardProcessor(arguments)

	prevHeader := &block.Header{
		Nonce: 8,
		Epoch: epochStartTrigger.Epoch() - 1,
		Round: epochStartTrigger.EpochFinalityAttestingRound() + process.EpochChangeGracePeriod,
	}

	prevHeaderData, _ := arguments.Marshalizer.Marshal(prevHeader)
	_ = store.Put(dataRetriever.ShardHdrNonceHashDataUnit, arguments.Uint64Converter.ToByteSlice(prevHeader.Nonce), prevHash)
	_ = store.Put(dataRetriever.BlockHeaderUnit, prevHash, prevHeaderData)

	err := sp.CheckEpochCorrectnessCrossChain()
	assert.Equal(t, process.ErrEpochDoesNotMatch, err)
	assert.Equal(t, nonceCalled, currHeader.Nonce)
}

func TestShardProcessor_checkEpochCorrectnessCrossChainInCorrectEpochRollback2Blocks(t *testing.T) {
	t.Parallel()

	epochStartTrigger := &mock.EpochStartTriggerStub{
		EpochFinalityAttestingRoundCalled: func() uint64 {
			return 10
		},
		EpochCalled: func() uint32 {
			return 1
		},
	}
	store := initStore()
	nonceCalled := uint64(444444)
	forkDetector := &mock.ForkDetectorMock{SetRollBackNonceCalled: func(nonce uint64) {
		nonceCalled = nonce
	}}
	arguments := CreateMockArgumentsMultiShard()
	arguments.EpochStartTrigger = epochStartTrigger
	arguments.Store = store
	arguments.ForkDetector = forkDetector
	prevHash := []byte("prevHash")
	header := &block.Header{
		Nonce:    10,
		Epoch:    epochStartTrigger.Epoch() - 1,
		Round:    epochStartTrigger.EpochFinalityAttestingRound() + process.EpochChangeGracePeriod + 2,
		PrevHash: prevHash}

	blockChain := &mock.BlockChainMock{GetCurrentBlockHeaderCalled: func() data.HeaderHandler {
		return header
	}}
	arguments.BlockChain = blockChain

	sp, _ := blproc.NewShardProcessor(arguments)

	prevPrevHash := []byte("prevPrevHash")
	prevHeader := &block.Header{
		Nonce:    8,
		Epoch:    epochStartTrigger.Epoch() - 1,
		Round:    epochStartTrigger.EpochFinalityAttestingRound() + process.EpochChangeGracePeriod + 1,
		PrevHash: prevPrevHash,
	}
	prevHeaderData, _ := arguments.Marshalizer.Marshal(prevHeader)
	_ = store.Put(dataRetriever.ShardHdrNonceHashDataUnit, arguments.Uint64Converter.ToByteSlice(prevHeader.Nonce), prevHash)
	_ = store.Put(dataRetriever.BlockHeaderUnit, prevHash, prevHeaderData)

	prevPrevHeader := &block.Header{
		Nonce:    7,
		Epoch:    epochStartTrigger.Epoch() - 1,
		Round:    epochStartTrigger.EpochFinalityAttestingRound() + process.EpochChangeGracePeriod,
		PrevHash: prevPrevHash,
	}
	prevPrevHeaderData, _ := arguments.Marshalizer.Marshal(prevPrevHeader)
	_ = store.Put(dataRetriever.ShardHdrNonceHashDataUnit, arguments.Uint64Converter.ToByteSlice(prevPrevHeader.Nonce), prevPrevHash)
	_ = store.Put(dataRetriever.BlockHeaderUnit, prevPrevHash, prevPrevHeaderData)

	err := sp.CheckEpochCorrectnessCrossChain()
	assert.Equal(t, process.ErrEpochDoesNotMatch, err)
	assert.Equal(t, nonceCalled, prevHeader.Nonce)
}<|MERGE_RESOLUTION|>--- conflicted
+++ resolved
@@ -2988,106 +2988,6 @@
 	assert.Equal(t, tx, txFromPool)
 }
 
-<<<<<<< HEAD
-=======
-func TestShardProcessor_DecodeBlockBodyAndHeader(t *testing.T) {
-	t.Parallel()
-
-	tdp := initDataPool([]byte("tx_hash1"))
-	marshalizerMock := &mock.MarshalizerMock{}
-	arguments := CreateMockArgumentsMultiShard()
-	arguments.DataPool = tdp
-	arguments.Marshalizer = marshalizerMock
-
-	sp, err := blproc.NewShardProcessor(arguments)
-	assert.Nil(t, err)
-
-	body := &block.Body{}
-	body.MiniBlocks = append(body.MiniBlocks, &block.MiniBlock{ReceiverShardID: 69})
-
-	hdr := &block.Header{}
-	hdr.Nonce = 1
-	hdr.TimeStamp = uint64(0)
-	hdr.Signature = []byte("A")
-	hdr.AccumulatedFees = new(big.Int)
-
-	marshalizedBody, err := marshalizerMock.Marshal(body)
-	assert.Nil(t, err)
-
-	marshalizedHeader, err := marshalizerMock.Marshal(hdr)
-	assert.Nil(t, err)
-
-	marshalizedBodyAndHeader := block.BodyHeaderPair{
-		Body:   marshalizedBody,
-		Header: marshalizedHeader,
-	}
-
-	message, err := marshalizerMock.Marshal(&marshalizedBodyAndHeader)
-	assert.Nil(t, err)
-
-	dcdBlk, dcdHdr := sp.DecodeBlockBodyAndHeader(nil)
-	assert.Nil(t, dcdBlk)
-	assert.Nil(t, dcdHdr)
-
-	dcdBlk, dcdHdr = sp.DecodeBlockBodyAndHeader(message)
-	assert.Equal(t, body, dcdBlk)
-	assert.Equal(t, uint32(69), body.MiniBlocks[0].ReceiverShardID)
-	assert.Equal(t, hdr, dcdHdr)
-	assert.Equal(t, []byte("A"), dcdHdr.GetSignature())
-}
-
-func TestShardProcessor_DecodeBlockBody(t *testing.T) {
-	t.Parallel()
-
-	tdp := initDataPool([]byte("tx_hash1"))
-	marshalizerMock := &mock.MarshalizerMock{}
-	arguments := CreateMockArgumentsMultiShard()
-	arguments.DataPool = tdp
-	arguments.Marshalizer = marshalizerMock
-	sp, err := blproc.NewShardProcessor(arguments)
-	body := &block.Body{}
-	body.MiniBlocks = append(body.MiniBlocks, &block.MiniBlock{ReceiverShardID: 69})
-	message, err := marshalizerMock.Marshal(body)
-	assert.Nil(t, err)
-
-	dcdBlk := sp.DecodeBlockBody(nil)
-	assert.Equal(t, &block.Body{}, dcdBlk)
-
-	dcdBlk = sp.DecodeBlockBody(message)
-	assert.Equal(t, body, dcdBlk)
-	assert.Equal(t, uint32(69), body.MiniBlocks[0].ReceiverShardID)
-}
-
-func TestShardProcessor_DecodeBlockHeader(t *testing.T) {
-	t.Parallel()
-	tdp := initDataPool([]byte("tx_hash1"))
-	marshalizerMock := &mock.MarshalizerMock{}
-
-	arguments := CreateMockArgumentsMultiShard()
-	arguments.DataPool = tdp
-	arguments.Marshalizer = marshalizerMock
-	sp, err := blproc.NewShardProcessor(arguments)
-	assert.Nil(t, err)
-	hdr := &block.Header{}
-	hdr.Nonce = 1
-	hdr.TimeStamp = uint64(0)
-	hdr.Signature = []byte("A")
-	hdr.AccumulatedFees = new(big.Int)
-	_, err = marshalizerMock.Marshal(hdr)
-	assert.Nil(t, err)
-
-	message, err := marshalizerMock.Marshal(hdr)
-	assert.Nil(t, err)
-
-	dcdHdr := sp.DecodeBlockHeader(nil)
-	assert.Nil(t, dcdHdr)
-
-	dcdHdr = sp.DecodeBlockHeader(message)
-	assert.Equal(t, hdr, dcdHdr)
-	assert.Equal(t, []byte("A"), dcdHdr.GetSignature())
-}
-
->>>>>>> 9a90e47c
 func TestShardProcessor_IsHdrConstructionValid(t *testing.T) {
 	t.Parallel()
 
