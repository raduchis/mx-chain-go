--- conflicted
+++ resolved
@@ -493,18 +493,8 @@
 	argsTransactionCoordinator.GasHandler = &mock.GasHandlerMock{
 		InitCalled: func() {
 		},
-<<<<<<< HEAD
-		&mock.FeeAccumulatorStub{},
-		&mock.BlockSizeComputationStub{},
-		&mock.BalanceComputationStub{},
-		&mock.FeeHandlerStub{},
-		&mock.TxTypeHandlerMock{},
-		0,
-	)
-=======
 	}
 	tc, err := coordinator.NewTransactionCoordinator(argsTransactionCoordinator)
->>>>>>> 4fc78a73
 	assert.Nil(t, err)
 
 	coreComponents, dataComponents := CreateCoreComponentsMultiShard()
@@ -722,21 +712,11 @@
 		InitCalled: func() {
 			totalGasConsumed = 0
 		},
-<<<<<<< HEAD
-		&mock.FeeAccumulatorStub{},
-		&mock.BlockSizeComputationStub{},
-		&mock.BalanceComputationStub{},
-		&mock.FeeHandlerStub{},
-		&mock.TxTypeHandlerMock{},
-		0,
-	)
-=======
 		TotalGasConsumedCalled: func() uint64 {
 			return totalGasConsumed
 		},
 	}
 	tc, _ := coordinator.NewTransactionCoordinator(argsTransactionCoordinator)
->>>>>>> 4fc78a73
 
 	coreComponents, dataComponents := CreateCoreComponentsMultiShard()
 	dataComponents.DataPool = tdp
@@ -2296,28 +2276,8 @@
 	)
 	container, _ := factory.Create()
 
-<<<<<<< HEAD
-	tc, err := coordinator.NewTransactionCoordinator(
-		&mock.HasherMock{},
-		&mock.MarshalizerMock{},
-		mock.NewMultiShardsCoordinatorMock(3),
-		initAccountsMock(),
-		tdp.MiniBlocks(),
-		&mock.RequestHandlerStub{},
-		container,
-		&mock.InterimProcessorContainerMock{},
-		&mock.GasHandlerMock{},
-		&mock.FeeAccumulatorStub{},
-		&mock.BlockSizeComputationStub{},
-		&mock.BalanceComputationStub{},
-		&mock.FeeHandlerStub{},
-		&mock.TxTypeHandlerMock{},
-		0,
-	)
-=======
 	argsTransactionCoordinator := createMockTransactionCoordinatorArguments(initAccountsMock(), tdp, container)
 	tc, err := coordinator.NewTransactionCoordinator(argsTransactionCoordinator)
->>>>>>> 4fc78a73
 	assert.Nil(t, err)
 
 	coreComponents, dataComponents := CreateCoreComponentsMultiShard()
@@ -2420,28 +2380,8 @@
 	)
 	container, _ := factory.Create()
 
-<<<<<<< HEAD
-	tc, err := coordinator.NewTransactionCoordinator(
-		&mock.HasherMock{},
-		&mock.MarshalizerMock{},
-		mock.NewMultiShardsCoordinatorMock(3),
-		initAccountsMock(),
-		tdp.MiniBlocks(),
-		&mock.RequestHandlerStub{},
-		container,
-		&mock.InterimProcessorContainerMock{},
-		&mock.GasHandlerMock{},
-		&mock.FeeAccumulatorStub{},
-		&mock.BlockSizeComputationStub{},
-		&mock.BalanceComputationStub{},
-		&mock.FeeHandlerStub{},
-		&mock.TxTypeHandlerMock{},
-		0,
-	)
-=======
 	argsTransactionCoordinator := createMockTransactionCoordinatorArguments(initAccountsMock(), tdp, container)
 	tc, err := coordinator.NewTransactionCoordinator(argsTransactionCoordinator)
->>>>>>> 4fc78a73
 	assert.Nil(t, err)
 
 	coreComponents, dataComponents := CreateCoreComponentsMultiShard()
@@ -2513,29 +2453,9 @@
 		},
 	}
 
-<<<<<<< HEAD
-	tc, _ := coordinator.NewTransactionCoordinator(
-		&mock.HasherMock{},
-		&mock.MarshalizerMock{},
-		mock.NewMultiShardsCoordinatorMock(3),
-		initAccountsMock(),
-		datapool.MiniBlocks(),
-		requestHandler,
-		&mock.PreProcessorContainerMock{},
-		&mock.InterimProcessorContainerMock{},
-		&mock.GasHandlerMock{},
-		&mock.FeeAccumulatorStub{},
-		&mock.BlockSizeComputationStub{},
-		&mock.BalanceComputationStub{},
-		&mock.FeeHandlerStub{},
-		&mock.TxTypeHandlerMock{},
-		0,
-	)
-=======
 	argsTransactionCoordinator := createMockTransactionCoordinatorArguments(initAccountsMock(), datapool, &mock.PreProcessorContainerMock{})
 	argsTransactionCoordinator.RequestHandler = requestHandler
 	tc, _ := coordinator.NewTransactionCoordinator(argsTransactionCoordinator)
->>>>>>> 4fc78a73
 
 	coreComponents, dataComponents := CreateCoreComponentsMultiShard()
 	dataComponents.DataPool = datapool
@@ -2600,29 +2520,9 @@
 		},
 	}
 
-<<<<<<< HEAD
-	tc, _ := coordinator.NewTransactionCoordinator(
-		&mock.HasherMock{},
-		&mock.MarshalizerMock{},
-		mock.NewMultiShardsCoordinatorMock(3),
-		initAccountsMock(),
-		datapool.MiniBlocks(),
-		requestHandler,
-		&mock.PreProcessorContainerMock{},
-		&mock.InterimProcessorContainerMock{},
-		&mock.GasHandlerMock{},
-		&mock.FeeAccumulatorStub{},
-		&mock.BlockSizeComputationStub{},
-		&mock.BalanceComputationStub{},
-		&mock.FeeHandlerStub{},
-		&mock.TxTypeHandlerMock{},
-		0,
-	)
-=======
 	argsTransactionCoordinator := createMockTransactionCoordinatorArguments(initAccountsMock(), datapool, &mock.PreProcessorContainerMock{})
 	argsTransactionCoordinator.RequestHandler = requestHandler
 	tc, _ := coordinator.NewTransactionCoordinator(argsTransactionCoordinator)
->>>>>>> 4fc78a73
 
 	coreComponents, dataComponents := CreateCoreComponentsMultiShard()
 	dataComponents.DataPool = datapool
@@ -2868,28 +2768,8 @@
 	)
 	container, _ := factory.Create()
 
-<<<<<<< HEAD
-	tc, err := coordinator.NewTransactionCoordinator(
-		&mock.HasherMock{},
-		&mock.MarshalizerMock{},
-		mock.NewMultiShardsCoordinatorMock(3),
-		accntAdapter,
-		datapool.MiniBlocks(),
-		&mock.RequestHandlerStub{},
-		container,
-		&mock.InterimProcessorContainerMock{},
-		&mock.GasHandlerMock{},
-		&mock.FeeAccumulatorStub{},
-		&mock.BlockSizeComputationStub{},
-		&mock.BalanceComputationStub{},
-		&mock.FeeHandlerStub{},
-		&mock.TxTypeHandlerMock{},
-		0,
-	)
-=======
 	argsTransactionCoordinator := createMockTransactionCoordinatorArguments(accntAdapter, datapool, container)
 	tc, err := coordinator.NewTransactionCoordinator(argsTransactionCoordinator)
->>>>>>> 4fc78a73
 	assert.Nil(t, err)
 
 	coreComponents, dataComponents := CreateCoreComponentsMultiShard()
@@ -3064,28 +2944,8 @@
 	)
 	container, _ := factory.Create()
 
-<<<<<<< HEAD
-	tc, err := coordinator.NewTransactionCoordinator(
-		&mock.HasherMock{},
-		&mock.MarshalizerMock{},
-		mock.NewMultiShardsCoordinatorMock(3),
-		initAccountsMock(),
-		datapool.MiniBlocks(),
-		&mock.RequestHandlerStub{},
-		container,
-		&mock.InterimProcessorContainerMock{},
-		&mock.GasHandlerMock{},
-		&mock.FeeAccumulatorStub{},
-		&mock.BlockSizeComputationStub{},
-		&mock.BalanceComputationStub{},
-		&mock.FeeHandlerStub{},
-		&mock.TxTypeHandlerMock{},
-		0,
-	)
-=======
 	argsTransactionCoordinator := createMockTransactionCoordinatorArguments(initAccountsMock(), datapool, container)
 	tc, err := coordinator.NewTransactionCoordinator(argsTransactionCoordinator)
->>>>>>> 4fc78a73
 	assert.Nil(t, err)
 
 	coreComponents, dataComponents := CreateCoreComponentsMultiShard()
