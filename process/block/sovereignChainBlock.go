--- conflicted
+++ resolved
@@ -925,20 +925,10 @@
 		valMB.ReceiverShardID = core.SovereignChainShardId
 	}
 
-	// DUPLICATED MBS
-	//if len(body.MiniBlocks) != 0 {
-	//	log.Error("DUPLICATEEEEEEEEEEEEEEEEEEEEEEEEEEEEEEEEEEEEEEEEEEEEEEEEEEEED")
-	//	return nil
-	//}
-
 	finalMiniBlocks := make([]*block.MiniBlock, 0)
 	finalMiniBlocks = append(finalMiniBlocks, rewardMiniBlocks...)
 	finalMiniBlocks = append(finalMiniBlocks, validatorMiniBlocks...)
-<<<<<<< HEAD
-	body.MiniBlocks = finalMiniBlocks //append(body.MiniBlocks, finalMiniBlocks...)
-=======
 	body.MiniBlocks = finalMiniBlocks
->>>>>>> a6dad5b3
 
 	return scbp.applyBodyToHeaderForEpochChange(header, body)
 }
