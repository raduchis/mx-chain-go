--- conflicted
+++ resolved
@@ -544,22 +544,10 @@
 	}
 
 	headerHash := sp.hasher.Compute(string(buff))
-<<<<<<< HEAD
-
-	hadThisHeader := false
-	err = sp.store.Has(dataRetriever.BlockHeaderUnit, headerHash)
-	if err == nil {
-		hadThisHeader = true
-	}
-
-	err = sp.store.Put(dataRetriever.BlockHeaderUnit, headerHash, buff)
-	if err != nil {
-		return err
-=======
+	hadThisHeader := sp.store.Has(dataRetriever.BlockHeaderUnit, headerHash) == nil
 	errNotCritical := sp.store.Put(dataRetriever.BlockHeaderUnit, headerHash, buff)
 	if errNotCritical != nil {
 		log.Error(errNotCritical.Error())
->>>>>>> 508537ad
 	}
 
 	nonceToByteSlice := sp.uint64Converter.ToByteSlice(headerHandler.GetNonce())
