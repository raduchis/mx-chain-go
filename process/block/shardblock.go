package block

import (
	"bytes"
	"fmt"
	"math/big"
	"time"

	"github.com/ElrondNetwork/elrond-go-core/core"
	"github.com/ElrondNetwork/elrond-go-core/core/check"
	"github.com/ElrondNetwork/elrond-go-core/core/queue"
	"github.com/ElrondNetwork/elrond-go-core/data"
	"github.com/ElrondNetwork/elrond-go-core/data/block"
	"github.com/ElrondNetwork/elrond-go-core/data/headerVersionData"
	"github.com/ElrondNetwork/elrond-go-core/data/indexer"
	logger "github.com/ElrondNetwork/elrond-go-logger"
	"github.com/ElrondNetwork/elrond-go/common"
	"github.com/ElrondNetwork/elrond-go/dataRetriever"
	"github.com/ElrondNetwork/elrond-go/process"
	"github.com/ElrondNetwork/elrond-go/process/block/bootstrapStorage"
	"github.com/ElrondNetwork/elrond-go/process/block/processedMb"
	"github.com/ElrondNetwork/elrond-go/state"
)

var _ process.BlockProcessor = (*shardProcessor)(nil)

const (
	timeBetweenCheckForEpochStart = 100 * time.Millisecond
	pruningDelayMultiplier        = 2
	defaultPruningDelay           = 10
)

type createAndProcessMiniBlocksDestMeInfo struct {
	currMetaHdr                 data.HeaderHandler
	currMetaHdrHash             []byte
	currProcessedMiniBlocksInfo map[string]*processedMb.ProcessedMiniBlockInfo
	allProcessedMiniBlocksInfo  map[string]*processedMb.ProcessedMiniBlockInfo
	haveTime                    func() bool
	haveAdditionalTime          func() bool
	miniBlocks                  block.MiniBlockSlice
	hdrAdded                    bool
	numTxsAdded                 uint32
	numHdrsAdded                uint32
	scheduledMode               bool
}

// shardProcessor implements shardProcessor interface and actually it tries to execute block
type shardProcessor struct {
	*baseProcessor
	metaBlockFinality uint32
	chRcvAllMetaHdrs  chan bool

	userStatePruningQueue core.Queue
	processStatusHandler  common.ProcessStatusHandler
}

// NewShardProcessor creates a new shardProcessor object
func NewShardProcessor(arguments ArgShardProcessor) (*shardProcessor, error) {
	err := checkProcessorNilParameters(arguments.ArgBaseProcessor)
	if err != nil {
		return nil, err
	}

	if check.IfNil(arguments.DataComponents.Datapool()) {
		return nil, process.ErrNilDataPoolHolder
	}
	if check.IfNil(arguments.DataComponents.Datapool().Headers()) {
		return nil, process.ErrNilHeadersDataPool
	}
	if check.IfNil(arguments.DataComponents.Datapool().Transactions()) {
		return nil, process.ErrNilTransactionPool
	}
	genesisHdr := arguments.DataComponents.Blockchain().GetGenesisHeader()
	if check.IfNil(genesisHdr) {
		return nil, fmt.Errorf("%w for genesis header in DataComponents.Blockchain", process.ErrNilHeaderHandler)
	}

	pruningQueueSize := arguments.Config.StateTriesConfig.UserStatePruningQueueSize
	pruningDelay := uint32(pruningQueueSize * pruningDelayMultiplier)
	if pruningDelay < defaultPruningDelay {
		log.Warn("using default pruning delay", "user state pruning queue size", pruningQueueSize)
		pruningDelay = defaultPruningDelay
	}

	processDebugger, err := createDisabledProcessDebugger()
	if err != nil {
		return nil, err
	}

	base := &baseProcessor{
		accountsDB:                     arguments.AccountsDB,
		blockSizeThrottler:             arguments.BlockSizeThrottler,
		forkDetector:                   arguments.ForkDetector,
		hasher:                         arguments.CoreComponents.Hasher(),
		marshalizer:                    arguments.CoreComponents.InternalMarshalizer(),
		store:                          arguments.DataComponents.StorageService(),
		shardCoordinator:               arguments.BootstrapComponents.ShardCoordinator(),
		nodesCoordinator:               arguments.NodesCoordinator,
		uint64Converter:                arguments.CoreComponents.Uint64ByteSliceConverter(),
		requestHandler:                 arguments.RequestHandler,
		appStatusHandler:               arguments.CoreComponents.StatusHandler(),
		blockChainHook:                 arguments.BlockChainHook,
		txCoordinator:                  arguments.TxCoordinator,
		roundHandler:                   arguments.CoreComponents.RoundHandler(),
		epochStartTrigger:              arguments.EpochStartTrigger,
		headerValidator:                arguments.HeaderValidator,
		bootStorer:                     arguments.BootStorer,
		blockTracker:                   arguments.BlockTracker,
		dataPool:                       arguments.DataComponents.Datapool(),
		stateCheckpointModulus:         arguments.Config.StateTriesConfig.CheckpointRoundsModulus,
		blockChain:                     arguments.DataComponents.Blockchain(),
		feeHandler:                     arguments.FeeHandler,
		outportHandler:                 arguments.StatusComponents.OutportHandler(),
		genesisNonce:                   genesisHdr.GetNonce(),
		versionedHeaderFactory:         arguments.BootstrapComponents.VersionedHeaderFactory(),
		headerIntegrityVerifier:        arguments.BootstrapComponents.HeaderIntegrityVerifier(),
		historyRepo:                    arguments.HistoryRepository,
		epochNotifier:                 arguments.CoreComponents.EpochNotifier(),
		enableEpochsHandler:           arguments.CoreComponents.EnableEpochsHandler(),
		enableRoundsHandler:           arguments.EnableRoundsHandler,
		vmContainerFactory:             arguments.VMContainersFactory,
		vmContainer:                    arguments.VmContainer,
		processDataTriesOnCommitEpoch:  arguments.Config.Debug.EpochStart.ProcessDataTrieOnCommitEpoch,
		gasConsumedProvider:            arguments.GasHandler,
		economicsData:                  arguments.CoreComponents.EconomicsData(),
		scheduledTxsExecutionHandler:   arguments.ScheduledTxsExecutionHandler,
		pruningDelay:                   pruningDelay,
		processedMiniBlocksTracker:     arguments.ProcessedMiniBlocksTracker,
<<<<<<< HEAD
		processDebugger:                processDebugger,
=======
		receiptsRepository:             arguments.ReceiptsRepository,
>>>>>>> c6101b4c
	}

	sp := shardProcessor{
		baseProcessor:        base,
		processStatusHandler: arguments.CoreComponents.ProcessStatusHandler(),
	}

	sp.txCounter, err = NewTransactionCounter(sp.hasher, sp.marshalizer)
	if err != nil {
		return nil, err
	}

	sp.requestBlockBodyHandler = &sp
	sp.blockProcessor = &sp

	sp.chRcvAllMetaHdrs = make(chan bool)

	sp.hdrsForCurrBlock = newHdrForBlock()

	headersPool := sp.dataPool.Headers()
	headersPool.RegisterHandler(sp.receivedMetaBlock)

	sp.metaBlockFinality = process.BlockFinality
	sp.userStatePruningQueue = queue.NewSliceQueue(arguments.Config.StateTriesConfig.UserStatePruningQueueSize)

	return &sp, nil
}

// ProcessBlock processes a block. It returns nil if all ok or the specific error
func (sp *shardProcessor) ProcessBlock(
	headerHandler data.HeaderHandler,
	bodyHandler data.BodyHandler,
	haveTime func() time.Duration,
) error {
	if haveTime == nil {
		return process.ErrNilHaveTimeHandler
	}

	sp.processStatusHandler.SetBusy("shardProcessor.ProcessBlock")
	defer sp.processStatusHandler.SetIdle()

	err := sp.checkBlockValidity(headerHandler, bodyHandler)
	if err != nil {
		if err == process.ErrBlockHashDoesNotMatch {
			log.Debug("requested missing shard header",
				"hash", headerHandler.GetPrevHash(),
				"for shard", headerHandler.GetShardID(),
			)

			go sp.requestHandler.RequestShardHeader(headerHandler.GetShardID(), headerHandler.GetPrevHash())
		}

		return err
	}

	sp.enableRoundsHandler.CheckRound(headerHandler.GetRound())
	sp.epochNotifier.CheckEpoch(headerHandler)
	sp.requestHandler.SetEpoch(headerHandler.GetEpoch())

	err = sp.checkScheduledRootHash(headerHandler)
	if err != nil {
		return err
	}

	log.Debug("started processing block",
		"epoch", headerHandler.GetEpoch(),
		"shard", headerHandler.GetShardID(),
		"round", headerHandler.GetRound(),
		"nonce", headerHandler.GetNonce(),
	)

	header, ok := headerHandler.(data.ShardHeaderHandler)
	if !ok {
		return process.ErrWrongTypeAssertion
	}

	body, ok := bodyHandler.(*block.Body)
	if !ok {
		return process.ErrWrongTypeAssertion
	}

	go getMetricsFromBlockBody(body, sp.marshalizer, sp.appStatusHandler)

	err = sp.checkHeaderBodyCorrelation(header.GetMiniBlockHeaderHandlers(), body)
	if err != nil {
		return err
	}

	err = sp.checkScheduledMiniBlocksValidity(headerHandler)
	if err != nil {
		return err
	}

	txCounts, rewardCounts, unsignedCounts := sp.txCounter.getPoolCounts(sp.dataPool)
	log.Debug("total txs in pool", "counts", txCounts.String())
	log.Debug("total txs in rewards pool", "counts", rewardCounts.String())
	log.Debug("total txs in unsigned pool", "counts", unsignedCounts.String())

	go getMetricsFromHeader(header, uint64(txCounts.GetTotal()), sp.marshalizer, sp.appStatusHandler)

	err = sp.createBlockStarted()
	if err != nil {
		return err
	}

	sp.blockChainHook.SetCurrentHeader(header)

	sp.txCoordinator.RequestBlockTransactions(body)
	requestedMetaHdrs, requestedFinalityAttestingMetaHdrs := sp.requestMetaHeaders(header)

	if haveTime() < 0 {
		return process.ErrTimeIsOut
	}

	err = sp.txCoordinator.IsDataPreparedForProcessing(haveTime)
	if err != nil {
		return err
	}

	haveMissingMetaHeaders := requestedMetaHdrs > 0 || requestedFinalityAttestingMetaHdrs > 0
	if haveMissingMetaHeaders {
		if requestedMetaHdrs > 0 {
			log.Debug("requested missing meta headers",
				"num headers", requestedMetaHdrs,
			)
		}
		if requestedFinalityAttestingMetaHdrs > 0 {
			log.Debug("requested missing finality attesting meta headers",
				"num finality meta headers", requestedFinalityAttestingMetaHdrs,
			)
		}

		err = sp.waitForMetaHdrHashes(haveTime())

		sp.hdrsForCurrBlock.mutHdrsForBlock.RLock()
		missingMetaHdrs := sp.hdrsForCurrBlock.missingHdrs
		sp.hdrsForCurrBlock.mutHdrsForBlock.RUnlock()

		sp.hdrsForCurrBlock.resetMissingHdrs()

		if requestedMetaHdrs > 0 {
			log.Debug("received missing meta headers",
				"num headers", requestedMetaHdrs-missingMetaHdrs,
			)
		}

		if err != nil {
			return err
		}
	}

	err = sp.requestEpochStartInfo(header, haveTime)
	if err != nil {
		return err
	}

	if sp.accountsDB[state.UserAccountsState].JournalLen() != 0 {
		log.Error("shardProcessor.ProcessBlock first entry", "stack", string(sp.accountsDB[state.UserAccountsState].GetStackDebugFirstEntry()))
		return process.ErrAccountStateDirty
	}

	defer func() {
		go sp.checkAndRequestIfMetaHeadersMissing()
	}()

	err = sp.checkEpochCorrectnessCrossChain()
	if err != nil {
		return err
	}

	err = sp.checkEpochCorrectness(header)
	if err != nil {
		return err
	}

	err = sp.checkMetaHeadersValidityAndFinality()
	if err != nil {
		return err
	}

	err = sp.verifyCrossShardMiniBlockDstMe(header)
	if err != nil {
		return err
	}

	defer func() {
		if err != nil {
			sp.RevertCurrentBlock()
		}
	}()

	mbIndex := sp.getIndexOfFirstMiniBlockToBeExecuted(header)
	miniBlocks := body.MiniBlocks[mbIndex:]

	startTime := time.Now()
	err = sp.txCoordinator.ProcessBlockTransaction(header, &block.Body{MiniBlocks: miniBlocks}, haveTime)
	elapsedTime := time.Since(startTime)
	log.Debug("elapsed time to process block transaction",
		"time [s]", elapsedTime,
	)
	if err != nil {
		return err
	}

	err = sp.txCoordinator.VerifyCreatedBlockTransactions(header, &block.Body{MiniBlocks: miniBlocks})
	if err != nil {
		return err
	}

	err = sp.txCoordinator.VerifyCreatedMiniBlocks(header, body)
	if err != nil {
		return err
	}

	err = sp.verifyFees(header)
	if err != nil {
		return err
	}

	if !sp.verifyStateRoot(header.GetRootHash()) {
		err = process.ErrRootStateDoesNotMatch
		return err
	}

	return nil
}

func (sp *shardProcessor) requestEpochStartInfo(header data.ShardHeaderHandler, haveTime func() time.Duration) error {
	if !header.IsStartOfEpochBlock() {
		return nil
	}
	if sp.epochStartTrigger.MetaEpoch() >= header.GetEpoch() {
		return nil
	}
	if sp.epochStartTrigger.IsEpochStart() {
		return nil
	}

	go sp.requestHandler.RequestMetaHeader(header.GetEpochStartMetaHash())

	headersPool := sp.dataPool.Headers()
	for {
		time.Sleep(timeBetweenCheckForEpochStart)
		if haveTime() < 0 {
			break
		}

		if sp.epochStartTrigger.IsEpochStart() {
			return nil
		}

		epochStartMetaHdr, err := headersPool.GetHeaderByHash(header.GetEpochStartMetaHash())
		if err != nil {
			go sp.requestHandler.RequestMetaHeader(header.GetEpochStartMetaHash())
			continue
		}

		_, _, err = headersPool.GetHeadersByNonceAndShardId(epochStartMetaHdr.GetNonce()+1, core.MetachainShardId)
		if err != nil {
			go sp.requestHandler.RequestMetaHeaderByNonce(epochStartMetaHdr.GetNonce() + 1)
			continue
		}

		return nil
	}

	return process.ErrTimeIsOut
}

// RevertStateToBlock recreates the state tries to the root hashes indicated by the provided root hash and header
func (sp *shardProcessor) RevertStateToBlock(header data.HeaderHandler, rootHash []byte) error {

	err := sp.accountsDB[state.UserAccountsState].RecreateTrie(rootHash)
	if err != nil {
		log.Debug("recreate trie with error for header",
			"nonce", header.GetNonce(),
			"header root hash", header.GetRootHash(),
			"given root hash", rootHash,
			"error", err,
		)

		return err
	}

	err = sp.epochStartTrigger.RevertStateToBlock(header)
	if err != nil {
		log.Debug("revert epoch start trigger for header",
			"nonce", header.GetNonce(),
			"error", err,
		)
		return err
	}

	return nil
}

func (sp *shardProcessor) checkEpochCorrectness(
	header data.ShardHeaderHandler,
) error {
	currentBlockHeader := sp.blockChain.GetCurrentBlockHeader()
	if check.IfNil(currentBlockHeader) {
		return nil
	}

	headerEpochBehindCurrentHeader := header.GetEpoch() < currentBlockHeader.GetEpoch()
	if headerEpochBehindCurrentHeader {
		return fmt.Errorf("%w proposed header with older epoch %d than blockchain epoch %d",
			process.ErrEpochDoesNotMatch, header.GetEpoch(), currentBlockHeader.GetEpoch())
	}

	isStartOfEpochButShouldNotBe := header.GetEpoch() == currentBlockHeader.GetEpoch() && header.IsStartOfEpochBlock()
	if isStartOfEpochButShouldNotBe {
		return fmt.Errorf("%w proposed header with same epoch %d as blockchain and it is of epoch start",
			process.ErrEpochDoesNotMatch, currentBlockHeader.GetEpoch())
	}

	incorrectStartOfEpochBlock := header.GetEpoch() != currentBlockHeader.GetEpoch() &&
		sp.epochStartTrigger.MetaEpoch() == currentBlockHeader.GetEpoch()
	if incorrectStartOfEpochBlock {
		if header.IsStartOfEpochBlock() {
			sp.dataPool.Headers().RemoveHeaderByHash(header.GetEpochStartMetaHash())
			go sp.requestHandler.RequestMetaHeader(header.GetEpochStartMetaHash())
		}
		return fmt.Errorf("%w proposed header with new epoch %d with trigger still in last epoch %d",
			process.ErrEpochDoesNotMatch, header.GetEpoch(), sp.epochStartTrigger.MetaEpoch())
	}

	isHeaderOfInvalidEpoch := header.GetEpoch() > sp.epochStartTrigger.MetaEpoch()
	if isHeaderOfInvalidEpoch {
		return fmt.Errorf("%w proposed header with epoch too high %d with trigger in epoch %d",
			process.ErrEpochDoesNotMatch, header.GetEpoch(), sp.epochStartTrigger.MetaEpoch())
	}

	isOldEpochAndShouldBeNew := sp.epochStartTrigger.IsEpochStart() &&
		header.GetRound() > sp.epochStartTrigger.EpochFinalityAttestingRound()+process.EpochChangeGracePeriod &&
		header.GetEpoch() < sp.epochStartTrigger.MetaEpoch() &&
		sp.epochStartTrigger.EpochStartRound() < sp.epochStartTrigger.EpochFinalityAttestingRound()
	if isOldEpochAndShouldBeNew {
		return fmt.Errorf("%w proposed header with epoch %d should be in epoch %d",
			process.ErrEpochDoesNotMatch, header.GetEpoch(), sp.epochStartTrigger.MetaEpoch())
	}

	isEpochStartMetaHashIncorrect := header.IsStartOfEpochBlock() &&
		!bytes.Equal(header.GetEpochStartMetaHash(), sp.epochStartTrigger.EpochStartMetaHdrHash()) &&
		header.GetEpoch() == sp.epochStartTrigger.MetaEpoch()
	if isEpochStartMetaHashIncorrect {
		go sp.requestHandler.RequestMetaHeader(header.GetEpochStartMetaHash())
		log.Warn("epoch start meta hash mismatch", "proposed", header.GetEpochStartMetaHash(), "calculated", sp.epochStartTrigger.EpochStartMetaHdrHash())
		return fmt.Errorf("%w proposed header with epoch %d has invalid epochStartMetaHash",
			process.ErrEpochDoesNotMatch, header.GetEpoch())
	}

	isNotEpochStartButShouldBe := header.GetEpoch() != currentBlockHeader.GetEpoch() &&
		!header.IsStartOfEpochBlock()
	if isNotEpochStartButShouldBe {
		return fmt.Errorf("%w proposed header with new epoch %d is not of type epoch start",
			process.ErrEpochDoesNotMatch, header.GetEpoch())
	}

	isOldEpochStart := header.IsStartOfEpochBlock() && header.GetEpoch() < sp.epochStartTrigger.MetaEpoch()
	if isOldEpochStart {
		metaBlock, err := process.GetMetaHeader(header.GetEpochStartMetaHash(), sp.dataPool.Headers(), sp.marshalizer, sp.store)
		if err != nil {
			go sp.requestHandler.RequestStartOfEpochMetaBlock(header.GetEpoch())
			return fmt.Errorf("%w could not find epoch start metablock for epoch %d",
				err, header.GetEpoch())
		}

		isMetaBlockCorrect := metaBlock.IsStartOfEpochBlock() && metaBlock.GetEpoch() == header.GetEpoch()
		if !isMetaBlockCorrect {
			return fmt.Errorf("%w proposed header with epoch %d does not include correct start of epoch metaBlock %s",
				process.ErrEpochDoesNotMatch, header.GetEpoch(), header.GetEpochStartMetaHash())
		}
	}

	return nil
}

// SetNumProcessedObj will set the num of processed transactions
func (sp *shardProcessor) SetNumProcessedObj(numObj uint64) {
	sp.txCounter.totalTxs = numObj
}

// checkMetaHeadersValidity - checks if listed metaheaders are valid as construction
func (sp *shardProcessor) checkMetaHeadersValidityAndFinality() error {
	lastCrossNotarizedHeader, _, err := sp.blockTracker.GetLastCrossNotarizedHeader(core.MetachainShardId)
	if err != nil {
		return err
	}

	log.Trace("checkMetaHeadersValidityAndFinality", "lastCrossNotarizedHeader nonce", lastCrossNotarizedHeader.GetNonce())
	usedMetaHdrs := sp.sortHeadersForCurrentBlockByNonce(true)
	if len(usedMetaHdrs[core.MetachainShardId]) == 0 {
		return nil
	}

	for _, metaHdr := range usedMetaHdrs[core.MetachainShardId] {
		log.Trace("checkMetaHeadersValidityAndFinality", "metaHeader nonce", metaHdr.GetNonce())
		err = sp.headerValidator.IsHeaderConstructionValid(metaHdr, lastCrossNotarizedHeader)
		if err != nil {
			return fmt.Errorf("%w : checkMetaHeadersValidityAndFinality -> isHdrConstructionValid", err)
		}

		lastCrossNotarizedHeader = metaHdr
	}

	err = sp.checkMetaHdrFinality(lastCrossNotarizedHeader)
	if err != nil {
		return err
	}

	return nil
}

// check if shard headers are final by checking if newer headers were constructed upon them
func (sp *shardProcessor) checkMetaHdrFinality(header data.HeaderHandler) error {
	if check.IfNil(header) {
		return process.ErrNilBlockHeader
	}

	finalityAttestingMetaHdrs := sp.sortHeadersForCurrentBlockByNonce(false)

	lastVerifiedHdr := header
	// verify if there are "K" block after current to make this one final
	nextBlocksVerified := uint32(0)
	for _, metaHdr := range finalityAttestingMetaHdrs[core.MetachainShardId] {
		if nextBlocksVerified >= sp.metaBlockFinality {
			break
		}

		// found a header with the next nonce
		if metaHdr.GetNonce() == lastVerifiedHdr.GetNonce()+1 {
			err := sp.headerValidator.IsHeaderConstructionValid(metaHdr, lastVerifiedHdr)
			if err != nil {
				log.Debug("checkMetaHdrFinality -> isHdrConstructionValid",
					"error", err.Error())
				continue
			}

			lastVerifiedHdr = metaHdr
			nextBlocksVerified += 1
		}
	}

	if nextBlocksVerified < sp.metaBlockFinality {
		go sp.requestHandler.RequestMetaHeaderByNonce(lastVerifiedHdr.GetNonce())
		go sp.requestHandler.RequestMetaHeaderByNonce(lastVerifiedHdr.GetNonce() + 1)
		return process.ErrHeaderNotFinal
	}

	return nil
}

func (sp *shardProcessor) checkAndRequestIfMetaHeadersMissing() {
	orderedMetaBlocks, _ := sp.blockTracker.GetTrackedHeaders(core.MetachainShardId)

	err := sp.requestHeadersIfMissing(orderedMetaBlocks, core.MetachainShardId)
	if err != nil {
		log.Debug("checkAndRequestIfMetaHeadersMissing", "error", err.Error())
	}
}

func (sp *shardProcessor) indexBlockIfNeeded(
	body data.BodyHandler,
	headerHash []byte,
	header data.HeaderHandler,
	lastBlockHeader data.HeaderHandler,
) {
	if !sp.outportHandler.HasDrivers() {
		return
	}
	if check.IfNil(header) {
		return
	}
	if check.IfNil(body) {
		return
	}

	log.Debug("preparing to index block", "hash", headerHash, "nonce", header.GetNonce(), "round", header.GetRound())

	pool := &indexer.Pool{
		Txs:      sp.txCoordinator.GetAllCurrentUsedTxs(block.TxBlock),
		Scrs:     sp.txCoordinator.GetAllCurrentUsedTxs(block.SmartContractResultBlock),
		Rewards:  sp.txCoordinator.GetAllCurrentUsedTxs(block.RewardsBlock),
		Invalid:  sp.txCoordinator.GetAllCurrentUsedTxs(block.InvalidBlock),
		Receipts: sp.txCoordinator.GetAllCurrentUsedTxs(block.ReceiptBlock),
		Logs:     sp.txCoordinator.GetAllCurrentLogs(),
	}

	shardId := sp.shardCoordinator.SelfId()

	// TODO: remove if epoch start block needs to be validated by the new epoch nodes
	epoch := header.GetEpoch()
	if header.IsStartOfEpochBlock() && epoch > 0 {
		epoch = epoch - 1
	}

	pubKeys, err := sp.nodesCoordinator.GetConsensusValidatorsPublicKeys(
		header.GetPrevRandSeed(),
		header.GetRound(),
		shardId,
		epoch,
	)
	if err != nil {
		log.Debug("indexBlockIfNeeded: GetConsensusValidatorsPublicKeys",
			"hash", headerHash,
			"epoch", epoch,
			"error", err.Error())
		return
	}

	nodesCoordinatorShardID, err := sp.nodesCoordinator.ShardIdForEpoch(epoch)
	if err != nil {
		log.Debug("indexBlockIfNeeded: ShardIdForEpoch",
			"hash", headerHash,
			"epoch", epoch,
			"error", err.Error())
		return
	}

	if shardId != nodesCoordinatorShardID {
		log.Debug("indexBlockIfNeeded: shardId != nodesCoordinatorShardID",
			"epoch", epoch,
			"shardCoordinator.ShardID", shardId,
			"nodesCoordinator.ShardID", nodesCoordinatorShardID)
		return
	}

	signersIndexes, err := sp.nodesCoordinator.GetValidatorsIndexes(pubKeys, epoch)
	if err != nil {
		log.Error("indexBlockIfNeeded: GetValidatorsIndexes",
			"round", header.GetRound(),
			"nonce", header.GetNonce(),
			"hash", headerHash,
			"error", err.Error(),
		)
		return
	}

	gasProvidedInHeader := sp.baseProcessor.gasConsumedProvider.TotalGasProvidedWithScheduled()
	gasPenalizedInheader := sp.baseProcessor.gasConsumedProvider.TotalGasPenalized()
	gasRefundedInHeader := sp.baseProcessor.gasConsumedProvider.TotalGasRefunded()
	maxGasInHeader := sp.baseProcessor.economicsData.MaxGasLimitPerBlock(sp.shardCoordinator.SelfId())

	args := &indexer.ArgsSaveBlockData{
		HeaderHash:     headerHash,
		Body:           body,
		Header:         header,
		SignersIndexes: signersIndexes,
		HeaderGasConsumption: indexer.HeaderGasConsumption{
			GasProvided:    gasProvidedInHeader,
			GasRefunded:    gasRefundedInHeader,
			GasPenalized:   gasPenalizedInheader,
			MaxGasPerBlock: maxGasInHeader,
		},
		NotarizedHeadersHashes: nil,
		TransactionsPool:       pool,
	}

	sp.outportHandler.SaveBlock(args)
	log.Debug("indexed block", "hash", headerHash, "nonce", header.GetNonce(), "round", header.GetRound())

	indexRoundInfo(sp.outportHandler, sp.nodesCoordinator, shardId, header, lastBlockHeader, signersIndexes)
}

// RestoreBlockIntoPools restores the TxBlock and MetaBlock into associated pools
func (sp *shardProcessor) RestoreBlockIntoPools(headerHandler data.HeaderHandler, bodyHandler data.BodyHandler) error {
	if check.IfNil(headerHandler) {
		return process.ErrNilBlockHeader
	}

	header, ok := headerHandler.(data.ShardHeaderHandler)
	if !ok {
		return process.ErrWrongTypeAssertion
	}

	miniBlockHashes := header.MapMiniBlockHashesToShards()
	err := sp.restoreMetaBlockIntoPool(headerHandler, miniBlockHashes, header.GetMetaBlockHashes())
	if err != nil {
		return err
	}

	sp.restoreBlockBody(bodyHandler)

	sp.blockTracker.RemoveLastNotarizedHeaders()

	return nil
}

func (sp *shardProcessor) restoreMetaBlockIntoPool(
	headerHandler data.HeaderHandler,
	mapMiniBlockHashes map[string]uint32,
	metaBlockHashes [][]byte,
) error {
	headersPool := sp.dataPool.Headers()

	mapMetaHashMiniBlockHashes := make(map[string][][]byte)
	mapMetaHashMetaBlock := make(map[string]*block.MetaBlock)

	for _, metaBlockHash := range metaBlockHashes {
		metaBlock, errNotCritical := process.GetMetaHeaderFromStorage(metaBlockHash, sp.marshalizer, sp.store)
		if errNotCritical != nil {
			log.Debug("meta block is not fully processed yet and not committed in MetaBlockUnit",
				"hash", metaBlockHash)
			continue
		}

		mapMetaHashMetaBlock[string(metaBlockHash)] = metaBlock
		processedMiniBlocks := metaBlock.GetMiniBlockHeadersWithDst(sp.shardCoordinator.SelfId())
		for mbHash := range processedMiniBlocks {
			mapMetaHashMiniBlockHashes[string(metaBlockHash)] = append(mapMetaHashMiniBlockHashes[string(metaBlockHash)], []byte(mbHash))
		}

		headersPool.AddHeader(metaBlockHash, metaBlock)

		metablockStorer, err := sp.store.GetStorer(dataRetriever.MetaBlockUnit)
		if err != nil {
			log.Debug("unable to get storage unit",
				"unit", dataRetriever.MetaBlockUnit.String())
			return err
		}

		err = metablockStorer.Remove(metaBlockHash)
		if err != nil {
			log.Debug("unable to remove hash from MetaBlockUnit",
				"hash", metaBlockHash)
			return err
		}

		nonceToByteSlice := sp.uint64Converter.ToByteSlice(metaBlock.GetNonce())

		metaHdrNonceHashStorer, err := sp.store.GetStorer(dataRetriever.MetaHdrNonceHashDataUnit)
		if err != nil {
			log.Debug("unable to get storage unit",
				"unit", dataRetriever.MetaHdrNonceHashDataUnit.String())
			return err
		}

		errNotCritical = metaHdrNonceHashStorer.Remove(nonceToByteSlice)
		if errNotCritical != nil {
			log.Debug("error not critical",
				"error", errNotCritical.Error())
		}

		log.Trace("meta block has been restored successfully",
			"round", metaBlock.Round,
			"nonce", metaBlock.Nonce,
			"hash", metaBlockHash)
	}

	for metaBlockHash, miniBlockHashes := range mapMetaHashMiniBlockHashes {
		sp.setProcessedMiniBlocksInfo(miniBlockHashes, metaBlockHash, mapMetaHashMetaBlock[metaBlockHash])
	}

	sp.rollBackProcessedMiniBlocksInfo(headerHandler, mapMiniBlockHashes)

	return nil
}

func (sp *shardProcessor) setProcessedMiniBlocksInfo(miniBlockHashes [][]byte, metaBlockHash string, metaBlock *block.MetaBlock) {
	for _, miniBlockHash := range miniBlockHashes {
		indexOfLastTxProcessed := getIndexOfLastTxProcessedInMiniBlock(miniBlockHash, metaBlock)
		sp.processedMiniBlocksTracker.SetProcessedMiniBlockInfo([]byte(metaBlockHash), miniBlockHash, &processedMb.ProcessedMiniBlockInfo{
			FullyProcessed:         true,
			IndexOfLastTxProcessed: indexOfLastTxProcessed,
		})
	}
}

func getIndexOfLastTxProcessedInMiniBlock(miniBlockHash []byte, metaBlock *block.MetaBlock) int32 {
	for _, mbh := range metaBlock.MiniBlockHeaders {
		if bytes.Equal(mbh.Hash, miniBlockHash) {
			return int32(mbh.TxCount) - 1
		}
	}

	for _, shardData := range metaBlock.ShardInfo {
		for _, mbh := range shardData.ShardMiniBlockHeaders {
			if bytes.Equal(mbh.Hash, miniBlockHash) {
				return int32(mbh.TxCount) - 1
			}
		}
	}

	log.Warn("shardProcessor.getIndexOfLastTxProcessedInMiniBlock",
		"miniBlock hash", miniBlockHash,
		"metaBlock round", metaBlock.Round,
		"metaBlock nonce", metaBlock.Nonce,
		"error", process.ErrMissingMiniBlock)

	return common.MaxIndexOfTxInMiniBlock
}

func (sp *shardProcessor) rollBackProcessedMiniBlocksInfo(headerHandler data.HeaderHandler, mapMiniBlockHashes map[string]uint32) {
	for miniBlockHash := range mapMiniBlockHashes {
		miniBlockHeader := process.GetMiniBlockHeaderWithHash(headerHandler, []byte(miniBlockHash))
		if miniBlockHeader == nil {
			log.Warn("shardProcessor.rollBackProcessedMiniBlocksInfo: GetMiniBlockHeaderWithHash",
				"mb hash", miniBlockHash,
				"error", process.ErrMissingMiniBlockHeader)
			continue
		}

		if miniBlockHeader.GetSenderShardID() == sp.shardCoordinator.SelfId() {
			continue
		}

		sp.rollBackProcessedMiniBlockInfo(miniBlockHeader, []byte(miniBlockHash))
	}
}

func (sp *shardProcessor) rollBackProcessedMiniBlockInfo(miniBlockHeader data.MiniBlockHeaderHandler, miniBlockHash []byte) {
	indexOfFirstTxProcessed := miniBlockHeader.GetIndexOfFirstTxProcessed()
	if indexOfFirstTxProcessed == 0 {
		sp.processedMiniBlocksTracker.RemoveMiniBlockHash(miniBlockHash)
		return
	}

	_, metaBlockHash := sp.processedMiniBlocksTracker.GetProcessedMiniBlockInfo(miniBlockHash)
	if metaBlockHash == nil {
		log.Warn("shardProcessor.rollBackProcessedMiniBlockInfo: mini block was not found in ProcessedMiniBlockTracker component",
			"sender shard", miniBlockHeader.GetSenderShardID(),
			"receiver shard", miniBlockHeader.GetReceiverShardID(),
			"tx count", miniBlockHeader.GetTxCount(),
			"mb hash", miniBlockHash)
		return
	}

	sp.processedMiniBlocksTracker.SetProcessedMiniBlockInfo(metaBlockHash, miniBlockHash, &processedMb.ProcessedMiniBlockInfo{
		FullyProcessed:         false,
		IndexOfLastTxProcessed: indexOfFirstTxProcessed - 1,
	})
}

// CreateBlock creates the final block and header for the current round
func (sp *shardProcessor) CreateBlock(
	initialHdr data.HeaderHandler,
	haveTime func() bool,
) (data.HeaderHandler, data.BodyHandler, error) {
	if check.IfNil(initialHdr) {
		return nil, nil, process.ErrNilBlockHeader
	}
	shardHdr, ok := initialHdr.(data.ShardHeaderHandler)
	if !ok {
		return nil, nil, process.ErrWrongTypeAssertion
	}

	sp.processStatusHandler.SetBusy("shardProcessor.CreateBlock")
	defer sp.processStatusHandler.SetIdle()

	err := sp.createBlockStarted()
	if err != nil {
		return nil, nil, err
	}

	// placeholder for shardProcessor.CreateBlock script 1

	// placeholder for shardProcessor.CreateBlock script 2

	if sp.epochStartTrigger.IsEpochStart() {
		log.Debug("CreateBlock", "IsEpochStart", sp.epochStartTrigger.IsEpochStart(),
			"epoch start meta header hash", sp.epochStartTrigger.EpochStartMetaHdrHash())
		err = shardHdr.SetEpochStartMetaHash(sp.epochStartTrigger.EpochStartMetaHdrHash())
		if err != nil {
			return nil, nil, err
		}
	}

	sp.epochNotifier.CheckEpoch(shardHdr)
	sp.blockChainHook.SetCurrentHeader(shardHdr)
	body, processedMiniBlocksDestMeInfo, err := sp.createBlockBody(shardHdr, haveTime)
	if err != nil {
		return nil, nil, err
	}

	finalBody, err := sp.applyBodyToHeader(shardHdr, body, processedMiniBlocksDestMeInfo)
	if err != nil {
		return nil, nil, err
	}

	for _, miniBlock := range finalBody.MiniBlocks {
		log.Trace("CreateBlock: miniblock",
			"sender shard", miniBlock.SenderShardID,
			"receiver shard", miniBlock.ReceiverShardID,
			"type", miniBlock.Type,
			"num txs", len(miniBlock.TxHashes))
	}

	return shardHdr, finalBody, nil
}

// createBlockBody creates a a list of miniblocks by filling them with transactions out of the transactions pools
// as long as the transactions limit for the block has not been reached and there is still time to add transactions
func (sp *shardProcessor) createBlockBody(shardHdr data.HeaderHandler, haveTime func() bool) (*block.Body, map[string]*processedMb.ProcessedMiniBlockInfo, error) {
	sp.blockSizeThrottler.ComputeCurrentMaxSize()

	log.Debug("started creating block body",
		"epoch", shardHdr.GetEpoch(),
		"round", shardHdr.GetRound(),
		"nonce", shardHdr.GetNonce(),
	)

	miniBlocks, processedMiniBlocksDestMeInfo, err := sp.createMiniBlocks(haveTime, shardHdr.GetPrevRandSeed())
	if err != nil {
		return nil, nil, err
	}

	sp.requestHandler.SetEpoch(shardHdr.GetEpoch())

	return miniBlocks, processedMiniBlocksDestMeInfo, nil
}

// CommitBlock commits the block in the blockchain if everything was checked successfully
func (sp *shardProcessor) CommitBlock(
	headerHandler data.HeaderHandler,
	bodyHandler data.BodyHandler,
) error {
	var err error
	sp.processStatusHandler.SetBusy("shardProcessor.CommitBlock")
	defer func() {
		if err != nil {
			sp.RevertCurrentBlock()
		}
		sp.processStatusHandler.SetIdle()
	}()

	err = checkForNils(headerHandler, bodyHandler)
	if err != nil {
		return err
	}

	sp.store.SetEpochForPutOperation(headerHandler.GetEpoch())

	log.Debug("started committing block",
		"epoch", headerHandler.GetEpoch(),
		"shard", headerHandler.GetShardID(),
		"round", headerHandler.GetRound(),
		"nonce", headerHandler.GetNonce(),
	)

	err = sp.checkBlockValidity(headerHandler, bodyHandler)
	if err != nil {
		return err
	}

	header, ok := headerHandler.(data.ShardHeaderHandler)
	if !ok {
		err = process.ErrWrongTypeAssertion
		return err
	}

	err = sp.checkEpochCorrectnessCrossChain()
	if err != nil {
		return err
	}

	if header.IsStartOfEpochBlock() {
		sp.epochStartTrigger.SetProcessed(header, bodyHandler)
	}

	marshalizedHeader, err := sp.marshalizer.Marshal(header)
	if err != nil {
		return err
	}

	headerHash := sp.hasher.Compute(string(marshalizedHeader))

	sp.saveShardHeader(header, headerHash, marshalizedHeader)

	body, ok := bodyHandler.(*block.Body)
	if !ok {
		err = process.ErrWrongTypeAssertion
		return err
	}

	sp.saveBody(body, header, headerHash)

	processedMetaHdrs, err := sp.getOrderedProcessedMetaBlocksFromHeader(header)
	if err != nil {
		return err
	}

	err = sp.addProcessedCrossMiniBlocksFromHeader(header)
	if err != nil {
		return err
	}

	selfNotarizedHeaders, selfNotarizedHeadersHashes, err := sp.getHighestHdrForOwnShardFromMetachain(processedMetaHdrs)
	if err != nil {
		return err
	}

	err = sp.saveLastNotarizedHeader(core.MetachainShardId, processedMetaHdrs)
	if err != nil {
		return err
	}

	err = sp.commitAll(headerHandler)
	if err != nil {
		return err
	}

	log.Info("shard block has been committed successfully",
		"epoch", header.GetEpoch(),
		"shard", header.GetShardID(),
		"round", header.GetRound(),
		"nonce", header.GetNonce(),
		"hash", headerHash,
	)

	sp.updateLastCommittedInDebugger(headerHandler.GetRound())

	errNotCritical := sp.updateCrossShardInfo(processedMetaHdrs)
	if errNotCritical != nil {
		log.Debug("updateCrossShardInfo", "error", errNotCritical.Error())
	}

	errNotCritical = sp.forkDetector.AddHeader(header, headerHash, process.BHProcessed, selfNotarizedHeaders, selfNotarizedHeadersHashes)
	if errNotCritical != nil {
		log.Debug("forkDetector.AddHeader", "error", errNotCritical.Error())
	}

	currentHeader, currentHeaderHash := getLastSelfNotarizedHeaderByItself(sp.blockChain)
	sp.blockTracker.AddSelfNotarizedHeader(sp.shardCoordinator.SelfId(), currentHeader, currentHeaderHash)

	lastSelfNotarizedHeader, lastSelfNotarizedHeaderHash := sp.getLastSelfNotarizedHeaderByMetachain()
	sp.blockTracker.AddSelfNotarizedHeader(core.MetachainShardId, lastSelfNotarizedHeader, lastSelfNotarizedHeaderHash)

	sp.notifyFinalMetaHdrs(processedMetaHdrs)

	if sp.lastRestartNonce == 0 {
		sp.lastRestartNonce = header.GetNonce()
	}

	sp.updateState(selfNotarizedHeaders, header)

	highestFinalBlockNonce := sp.forkDetector.GetHighestFinalBlockNonce()
	log.Debug("highest final shard block",
		"shard", sp.shardCoordinator.SelfId(),
		"nonce", highestFinalBlockNonce,
	)

	lastBlockHeader := sp.blockChain.GetCurrentBlockHeader()

	committedRootHash, err := sp.accountsDB[state.UserAccountsState].RootHash()
	if err != nil {
		return err
	}

	err = sp.blockChain.SetCurrentBlockHeaderAndRootHash(header, committedRootHash)
	if err != nil {
		return err
	}

	sp.blockChain.SetCurrentBlockHeaderHash(headerHash)
	sp.indexBlockIfNeeded(bodyHandler, headerHash, headerHandler, lastBlockHeader)
	sp.recordBlockInHistory(headerHash, headerHandler, bodyHandler)

	lastCrossNotarizedHeader, _, err := sp.blockTracker.GetLastCrossNotarizedHeader(core.MetachainShardId)
	if err != nil {
		return err
	}

	saveMetricsForCommittedShardBlock(
		sp.nodesCoordinator,
		sp.appStatusHandler,
		logger.DisplayByteSlice(headerHash),
		highestFinalBlockNonce,
		lastCrossNotarizedHeader,
		header,
	)

	headerInfo := bootstrapStorage.BootstrapHeaderInfo{
		ShardId: header.GetShardID(),
		Epoch:   header.GetEpoch(),
		Nonce:   header.GetNonce(),
		Hash:    headerHash,
	}

	nodesCoordinatorKey := sp.nodesCoordinator.GetSavedStateKey()
	epochStartKey := sp.epochStartTrigger.GetSavedStateKey()

	args := bootStorerDataArgs{
		headerInfo:                 headerInfo,
		round:                      header.GetRound(),
		lastSelfNotarizedHeaders:   sp.getBootstrapHeadersInfo(selfNotarizedHeaders, selfNotarizedHeadersHashes),
		highestFinalBlockNonce:     sp.forkDetector.GetHighestFinalBlockNonce(),
		processedMiniBlocks:        sp.processedMiniBlocksTracker.ConvertProcessedMiniBlocksMapToSlice(),
		nodesCoordinatorConfigKey:  nodesCoordinatorKey,
		epochStartTriggerConfigKey: epochStartKey,
	}

	sp.prepareDataForBootStorer(args)

	// write data to log
	go sp.txCounter.displayLogInfo(
		header,
		body,
		headerHash,
		sp.shardCoordinator.NumberOfShards(),
		sp.shardCoordinator.SelfId(),
		sp.dataPool,
		sp.appStatusHandler,
		sp.blockTracker,
	)

	sp.blockSizeThrottler.Succeed(header.GetRound())

	sp.displayPoolsInfo()

	errNotCritical = sp.removeTxsFromPools(header, body)
	if errNotCritical != nil {
		log.Debug("removeTxsFromPools", "error", errNotCritical.Error())
	}

	sp.cleanupPools(headerHandler)

	return nil
}

func (sp *shardProcessor) notifyFinalMetaHdrs(processedMetaHeaders []data.HeaderHandler) {
	metaHeaders := make([]data.HeaderHandler, 0)
	metaHeadersHashes := make([][]byte, 0)

	for _, metaHeader := range processedMetaHeaders {
		metaHeaderHash, err := core.CalculateHash(sp.marshalizer, sp.hasher, metaHeader)
		if err != nil {
			log.Debug("shardProcessor.notifyFinalMetaHdrs", "error", err.Error())
			continue
		}

		metaHeaders = append(metaHeaders, metaHeader)
		metaHeadersHashes = append(metaHeadersHashes, metaHeaderHash)
	}

	if len(metaHeaders) > 0 {
		go sp.historyRepo.OnNotarizedBlocks(core.MetachainShardId, metaHeaders, metaHeadersHashes)
	}
}

func (sp *shardProcessor) displayPoolsInfo() {
	headersPool := sp.dataPool.Headers()
	miniBlocksPool := sp.dataPool.MiniBlocks()

	log.Trace("pools info",
		"shard", sp.shardCoordinator.SelfId(),
		"num headers", headersPool.GetNumHeaders(sp.shardCoordinator.SelfId()))

	log.Trace("pools info",
		"shard", core.MetachainShardId,
		"num headers", headersPool.GetNumHeaders(core.MetachainShardId))

	// numShardsToKeepHeaders represents the total number of shards for which shard node would keep tracking headers
	// (in this case this number is equal with: self shard + metachain)
	numShardsToKeepHeaders := 2
	capacity := headersPool.MaxSize() * numShardsToKeepHeaders
	log.Debug("pools info",
		"total headers", headersPool.Len(),
		"headers pool capacity", capacity,
		"total miniblocks", miniBlocksPool.Len(),
		"miniblocks pool capacity", miniBlocksPool.MaxSize(),
	)

	sp.displayMiniBlocksPool()
}

func (sp *shardProcessor) updateState(headers []data.HeaderHandler, currentHeader data.ShardHeaderHandler) {
	sp.snapShotEpochStartFromMeta(currentHeader)

	for _, header := range headers {
		if sp.forkDetector.GetHighestFinalBlockNonce() < header.GetNonce() {
			break
		}

		prevHeaderHash := header.GetPrevHash()
		prevHeader, errNotCritical := process.GetShardHeader(
			prevHeaderHash,
			sp.dataPool.Headers(),
			sp.marshalizer,
			sp.store,
		)
		if errNotCritical != nil {
			log.Debug("could not get shard header from storage")
			return
		}
		if header.IsStartOfEpochBlock() {
			sp.nodesCoordinator.ShuffleOutForEpoch(header.GetEpoch())
		}

		headerHash, err := core.CalculateHash(sp.marshalizer, sp.hasher, header)
		if err != nil {
			log.Debug("updateState.CalculateHash", "error", err.Error())
			return
		}

		headerRootHashForPruning := header.GetRootHash()
		prevHeaderRootHashForPruning := prevHeader.GetRootHash()

		scheduledHeaderRootHash, _ := sp.scheduledTxsExecutionHandler.GetScheduledRootHashForHeader(headerHash)
		headerAdditionalData := header.GetAdditionalData()
		if headerAdditionalData != nil && headerAdditionalData.GetScheduledRootHash() != nil {
			headerRootHashForPruning = headerAdditionalData.GetScheduledRootHash()
		}

		prevHeaderAdditionalData := prevHeader.GetAdditionalData()
		scheduledPrevHeaderRootHash, _ := sp.scheduledTxsExecutionHandler.GetScheduledRootHashForHeader(header.GetPrevHash())
		if prevHeaderAdditionalData != nil && prevHeaderAdditionalData.GetScheduledRootHash() != nil {
			prevHeaderRootHashForPruning = prevHeaderAdditionalData.GetScheduledRootHash()
		}

		log.Trace("updateState: prevHeader",
			"shard", prevHeader.GetShardID(),
			"epoch", prevHeader.GetEpoch(),
			"round", prevHeader.GetRound(),
			"nonce", prevHeader.GetNonce(),
			"root hash", prevHeader.GetRootHash(),
			"scheduled root hash for pruning", prevHeaderRootHashForPruning,
			"scheduled root hash after processing", scheduledPrevHeaderRootHash,
		)

		log.Trace("updateState: currHeader",
			"shard", header.GetShardID(),
			"epoch", header.GetEpoch(),
			"round", header.GetRound(),
			"nonce", header.GetNonce(),
			"root hash", header.GetRootHash(),
			"scheduled root hash for pruning", headerRootHashForPruning,
			"scheduled root hash after processing", scheduledHeaderRootHash,
		)

		sp.updateStateStorage(
			header,
			headerRootHashForPruning,
			prevHeaderRootHashForPruning,
			sp.accountsDB[state.UserAccountsState],
			sp.userStatePruningQueue,
		)

		sp.setFinalizedHeaderHashInIndexer(header.GetPrevHash())

		finalRootHash := scheduledHeaderRootHash
		if len(finalRootHash) == 0 {
			finalRootHash = header.GetRootHash()
		}

		sp.blockChain.SetFinalBlockInfo(header.GetNonce(), headerHash, finalRootHash)
	}
}

func (sp *shardProcessor) snapShotEpochStartFromMeta(header data.ShardHeaderHandler) {
	accounts := sp.accountsDB[state.UserAccountsState]

	sp.hdrsForCurrBlock.mutHdrsForBlock.RLock()
	defer sp.hdrsForCurrBlock.mutHdrsForBlock.RUnlock()

	for _, metaHash := range header.GetMetaBlockHashes() {
		metaHdrInfo, ok := sp.hdrsForCurrBlock.hdrHashAndInfo[string(metaHash)]
		if !ok {
			continue
		}
		metaHdr, ok := metaHdrInfo.hdr.(*block.MetaBlock)
		if !ok {
			continue
		}
		if !metaHdr.IsStartOfEpochBlock() {
			continue
		}

		for _, epochStartShData := range metaHdr.EpochStart.LastFinalizedHeaders {
			if epochStartShData.ShardID != header.GetShardID() {
				continue
			}

			rootHash := epochStartShData.RootHash
			schRootHash := epochStartShData.GetScheduledRootHash()
			if schRootHash != nil {
				log.Debug("using scheduled root hash for snapshotting", "schRootHash", schRootHash)
				rootHash = schRootHash
			}
			log.Debug("shard trie snapshot from epoch start shard data", "rootHash", rootHash)
			accounts.SnapshotState(rootHash)
			sp.markSnapshotDoneInPeerAccounts()
			saveEpochStartEconomicsMetrics(sp.appStatusHandler, metaHdr)
			go func() {
				err := sp.commitTrieEpochRootHashIfNeeded(metaHdr, rootHash)
				if err != nil {
					log.Warn("couldn't commit trie checkpoint", "epoch", header.GetEpoch(), "error", err)
				}
			}()
		}
	}
}

func (sp *shardProcessor) markSnapshotDoneInPeerAccounts() {
	peerAccounts := sp.accountsDB[state.PeerAccountsState]
	if check.IfNil(peerAccounts) {
		log.Warn("programming error: peerAccounts is nil while trying to take a snapshot on a shard node: this can cause OOM exceptions")
		return
	}

	peerAccountsHandler, ok := peerAccounts.(peerAccountsDBHandler)
	if !ok {
		log.Warn("programming error: peerAccounts is not of type peerAccountsDBHandler: this can cause OOM exceptions")
		return
	}

	peerAccountsHandler.MarkSnapshotDone()
	log.Debug("shardProcessor.markSnapshotDoneInPeerAccounts completed")
}

func (sp *shardProcessor) checkEpochCorrectnessCrossChain() error {
	currentHeader := sp.blockChain.GetCurrentBlockHeader()
	if check.IfNil(currentHeader) {
		return nil
	}
	if sp.epochStartTrigger.EpochStartRound() >= sp.epochStartTrigger.EpochFinalityAttestingRound() {
		return nil
	}

	lastSelfNotarizedHeader, _ := sp.getLastSelfNotarizedHeaderByMetachain()
	lastFinalizedRound := uint64(0)
	if !check.IfNil(lastSelfNotarizedHeader) {
		lastFinalizedRound = lastSelfNotarizedHeader.GetRound()
	}

	shouldRevertChain := false
	nonce := currentHeader.GetNonce()
	shouldEnterNewEpochRound := sp.epochStartTrigger.EpochFinalityAttestingRound() + process.EpochChangeGracePeriod

	for round := currentHeader.GetRound(); round > shouldEnterNewEpochRound && currentHeader.GetEpoch() < sp.epochStartTrigger.MetaEpoch(); round = currentHeader.GetRound() {
		if round <= lastFinalizedRound {
			break
		}

		shouldRevertChain = true
		prevHeader, err := process.GetShardHeader(
			currentHeader.GetPrevHash(),
			sp.dataPool.Headers(),
			sp.marshalizer,
			sp.store,
		)
		if err != nil {
			return err
		}

		nonce = currentHeader.GetNonce()
		currentHeader = prevHeader
	}

	if shouldRevertChain {
		log.Debug("blockchain is wrongly constructed",
			"reverted to nonce", nonce)

		sp.forkDetector.SetRollBackNonce(nonce)
		return process.ErrEpochDoesNotMatch
	}

	return nil
}

func (sp *shardProcessor) getLastSelfNotarizedHeaderByMetachain() (data.HeaderHandler, []byte) {
	if sp.forkDetector.GetHighestFinalBlockNonce() == sp.genesisNonce {
		return sp.blockChain.GetGenesisHeader(), sp.blockChain.GetGenesisHeaderHash()
	}

	hash := sp.forkDetector.GetHighestFinalBlockHash()
	header, err := process.GetShardHeader(hash, sp.dataPool.Headers(), sp.marshalizer, sp.store)
	if err != nil {
		log.Warn("getLastSelfNotarizedHeaderByMetachain.GetShardHeader", "error", err.Error(), "hash", hash, "nonce", sp.forkDetector.GetHighestFinalBlockNonce())
		return nil, nil
	}

	return header, hash
}

func (sp *shardProcessor) saveLastNotarizedHeader(shardId uint32, processedHdrs []data.HeaderHandler) error {
	lastCrossNotarizedHeader, lastCrossNotarizedHeaderHash, err := sp.blockTracker.GetLastCrossNotarizedHeader(shardId)
	if err != nil {
		return err
	}

	lenProcessedHdrs := len(processedHdrs)
	if lenProcessedHdrs > 0 {
		if lastCrossNotarizedHeader.GetNonce() < processedHdrs[lenProcessedHdrs-1].GetNonce() {
			lastCrossNotarizedHeader = processedHdrs[lenProcessedHdrs-1]
			lastCrossNotarizedHeaderHash, err = core.CalculateHash(sp.marshalizer, sp.hasher, lastCrossNotarizedHeader)
			if err != nil {
				return err
			}
		}
	}

	sp.blockTracker.AddCrossNotarizedHeader(shardId, lastCrossNotarizedHeader, lastCrossNotarizedHeaderHash)
	DisplayLastNotarized(sp.marshalizer, sp.hasher, lastCrossNotarizedHeader, shardId)

	return nil
}

// CreateNewHeader creates a new header
func (sp *shardProcessor) CreateNewHeader(round uint64, nonce uint64) (data.HeaderHandler, error) {
	sp.enableRoundsHandler.CheckRound(round)
	epoch := sp.epochStartTrigger.MetaEpoch()
	header := sp.versionedHeaderFactory.Create(epoch)

	shardHeader, ok := header.(data.ShardHeaderHandler)
	if !ok {
		return nil, process.ErrWrongTypeAssertion
	}

	err := shardHeader.SetRound(round)
	if err != nil {
		return nil, err
	}

	err = shardHeader.SetNonce(nonce)
	if err != nil {
		return nil, err
	}

	err = shardHeader.SetAccumulatedFees(big.NewInt(0))
	if err != nil {
		return nil, err
	}

	err = shardHeader.SetDeveloperFees(big.NewInt(0))
	if err != nil {
		return nil, err
	}

	err = sp.setHeaderVersionData(shardHeader)
	if err != nil {
		return nil, err
	}

	return header, nil
}

func (sp *shardProcessor) setHeaderVersionData(shardHeader data.ShardHeaderHandler) error {
	if check.IfNil(shardHeader) {
		return process.ErrNilHeaderHandler
	}

	rootHash, err := sp.accountsDB[state.UserAccountsState].RootHash()
	if err != nil {
		return err
	}

	scheduledGasAndFees := sp.scheduledTxsExecutionHandler.GetScheduledGasAndFees()
	additionalVersionData := &headerVersionData.AdditionalData{
		ScheduledRootHash:        rootHash,
		ScheduledAccumulatedFees: scheduledGasAndFees.AccumulatedFees,
		ScheduledDeveloperFees:   scheduledGasAndFees.DeveloperFees,
		ScheduledGasProvided:     scheduledGasAndFees.GasProvided,
		ScheduledGasPenalized:    scheduledGasAndFees.GasPenalized,
		ScheduledGasRefunded:     scheduledGasAndFees.GasRefunded,
	}

	return shardHeader.SetAdditionalData(additionalVersionData)
}

// getHighestHdrForOwnShardFromMetachain calculates the highest shard header notarized by metachain
func (sp *shardProcessor) getHighestHdrForOwnShardFromMetachain(
	processedHdrs []data.HeaderHandler,
) ([]data.HeaderHandler, [][]byte, error) {

	ownShIdHdrs := make([]data.HeaderHandler, 0, len(processedHdrs))

	for i := 0; i < len(processedHdrs); i++ {
		hdr, ok := processedHdrs[i].(*block.MetaBlock)
		if !ok {
			return nil, nil, process.ErrWrongTypeAssertion
		}

		hdrs := sp.getHighestHdrForShardFromMetachain(sp.shardCoordinator.SelfId(), hdr)
		ownShIdHdrs = append(ownShIdHdrs, hdrs...)
	}

	process.SortHeadersByNonce(ownShIdHdrs)

	ownShIdHdrsHashes := make([][]byte, len(ownShIdHdrs))
	for i := 0; i < len(ownShIdHdrs); i++ {
		hash, _ := core.CalculateHash(sp.marshalizer, sp.hasher, ownShIdHdrs[i])
		ownShIdHdrsHashes[i] = hash
	}

	return ownShIdHdrs, ownShIdHdrsHashes, nil
}

func (sp *shardProcessor) getHighestHdrForShardFromMetachain(shardId uint32, hdr *block.MetaBlock) []data.HeaderHandler {
	ownShIdHdr := make([]data.HeaderHandler, 0, len(hdr.ShardInfo))

	for _, shardInfo := range hdr.ShardInfo {
		if shardInfo.ShardID != shardId {
			continue
		}

		ownHdr, err := process.GetShardHeader(shardInfo.HeaderHash, sp.dataPool.Headers(), sp.marshalizer, sp.store)
		if err != nil {
			go sp.requestHandler.RequestShardHeader(shardInfo.ShardID, shardInfo.HeaderHash)

			log.Debug("requested missing shard header",
				"hash", shardInfo.HeaderHash,
				"shard", shardInfo.ShardID,
			)
			continue
		}

		ownShIdHdr = append(ownShIdHdr, ownHdr)
	}

	return data.TrimHeaderHandlerSlice(ownShIdHdr)
}

// getOrderedProcessedMetaBlocksFromHeader returns all the meta blocks fully processed
func (sp *shardProcessor) getOrderedProcessedMetaBlocksFromHeader(header data.HeaderHandler) ([]data.HeaderHandler, error) {
	if check.IfNil(header) {
		return nil, process.ErrNilBlockHeader
	}

	miniBlockHeaders := header.GetMiniBlockHeaderHandlers()
	miniBlockHashes := make(map[int][]byte, len(miniBlockHeaders))
	for i := 0; i < len(miniBlockHeaders); i++ {
		miniBlockHashes[i] = miniBlockHeaders[i].GetHash()
	}

	log.Trace("cross mini blocks in body",
		"num miniblocks", len(miniBlockHashes),
	)

	processedMetaBlocks, err := sp.getOrderedProcessedMetaBlocksFromMiniBlockHashes(miniBlockHeaders, miniBlockHashes)
	if err != nil {
		return nil, err
	}

	return processedMetaBlocks, nil
}

func (sp *shardProcessor) addProcessedCrossMiniBlocksFromHeader(headerHandler data.HeaderHandler) error {
	if check.IfNil(headerHandler) {
		return process.ErrNilBlockHeader
	}

	shardHeader, ok := headerHandler.(data.ShardHeaderHandler)
	if !ok {
		return process.ErrWrongTypeAssertion
	}
	miniBlockHashes := make(map[int][]byte, len(headerHandler.GetMiniBlockHeaderHandlers()))
	for i := 0; i < len(headerHandler.GetMiniBlockHeaderHandlers()); i++ {
		miniBlockHashes[i] = headerHandler.GetMiniBlockHeaderHandlers()[i].GetHash()
	}

	sp.hdrsForCurrBlock.mutHdrsForBlock.RLock()
	for _, metaBlockHash := range shardHeader.GetMetaBlockHashes() {
		headerInfo, found := sp.hdrsForCurrBlock.hdrHashAndInfo[string(metaBlockHash)]
		if !found {
			sp.hdrsForCurrBlock.mutHdrsForBlock.RUnlock()
			return fmt.Errorf("%w : addProcessedCrossMiniBlocksFromHeader metaBlockHash = %s",
				process.ErrMissingHeader, logger.DisplayByteSlice(metaBlockHash))
		}

		metaBlock, isMetaBlock := headerInfo.hdr.(*block.MetaBlock)
		if !isMetaBlock {
			sp.hdrsForCurrBlock.mutHdrsForBlock.RUnlock()
			return process.ErrWrongTypeAssertion
		}

		crossMiniBlockHashes := metaBlock.GetMiniBlockHeadersWithDst(sp.shardCoordinator.SelfId())
		for key, miniBlockHash := range miniBlockHashes {
			_, ok = crossMiniBlockHashes[string(miniBlockHash)]
			if !ok {
				continue
			}

			miniBlockHeader := process.GetMiniBlockHeaderWithHash(headerHandler, miniBlockHash)
			if miniBlockHeader == nil {
				log.Warn("shardProcessor.addProcessedCrossMiniBlocksFromHeader: GetMiniBlockHeaderWithHash", "mb hash", miniBlockHash, "error", process.ErrMissingMiniBlockHeader)
				continue
			}

			sp.processedMiniBlocksTracker.SetProcessedMiniBlockInfo(metaBlockHash, miniBlockHash, &processedMb.ProcessedMiniBlockInfo{
				FullyProcessed:         miniBlockHeader.IsFinal(),
				IndexOfLastTxProcessed: miniBlockHeader.GetIndexOfLastTxProcessed(),
			})

			delete(miniBlockHashes, key)
		}
	}
	sp.hdrsForCurrBlock.mutHdrsForBlock.RUnlock()

	return nil
}

func (sp *shardProcessor) getOrderedProcessedMetaBlocksFromMiniBlockHashes(
	miniBlockHeaders []data.MiniBlockHeaderHandler,
	miniBlockHashes map[int][]byte,
) ([]data.HeaderHandler, error) {

	processedMetaHdrs := make([]data.HeaderHandler, 0, len(sp.hdrsForCurrBlock.hdrHashAndInfo))
	processedCrossMiniBlocksHashes := make(map[string]bool, len(sp.hdrsForCurrBlock.hdrHashAndInfo))

	sp.hdrsForCurrBlock.mutHdrsForBlock.RLock()
	for metaBlockHash, headerInfo := range sp.hdrsForCurrBlock.hdrHashAndInfo {
		if !headerInfo.usedInBlock {
			continue
		}

		metaBlock, ok := headerInfo.hdr.(*block.MetaBlock)
		if !ok {
			sp.hdrsForCurrBlock.mutHdrsForBlock.RUnlock()
			return nil, process.ErrWrongTypeAssertion
		}

		log.Trace("meta header",
			"nonce", metaBlock.Nonce,
		)

		crossMiniBlockHashes := metaBlock.GetMiniBlockHeadersWithDst(sp.shardCoordinator.SelfId())
		for hash := range crossMiniBlockHashes {
			processedCrossMiniBlocksHashes[hash] = sp.processedMiniBlocksTracker.IsMiniBlockFullyProcessed([]byte(metaBlockHash), []byte(hash))
		}

		for key, miniBlockHash := range miniBlockHashes {
			_, ok = crossMiniBlockHashes[string(miniBlockHash)]
			if !ok {
				continue
			}

			processedCrossMiniBlocksHashes[string(miniBlockHash)] = miniBlockHeaders[key].IsFinal()

			delete(miniBlockHashes, key)
		}

		log.Trace("cross mini blocks in meta header",
			"num miniblocks", len(crossMiniBlockHashes),
		)

		processedAll := true
		for hash := range crossMiniBlockHashes {
			if !processedCrossMiniBlocksHashes[hash] {
				processedAll = false
				break
			}
		}

		if processedAll {
			processedMetaHdrs = append(processedMetaHdrs, metaBlock)
		}
	}
	sp.hdrsForCurrBlock.mutHdrsForBlock.RUnlock()

	process.SortHeadersByNonce(processedMetaHdrs)

	return processedMetaHdrs, nil
}

func (sp *shardProcessor) updateCrossShardInfo(processedMetaHdrs []data.HeaderHandler) error {
	lastCrossNotarizedHeader, _, err := sp.blockTracker.GetLastCrossNotarizedHeader(core.MetachainShardId)
	if err != nil {
		return err
	}

	// processedMetaHdrs is also sorted
	for i := 0; i < len(processedMetaHdrs); i++ {
		hdr := processedMetaHdrs[i]

		// remove process finished
		if hdr.GetNonce() > lastCrossNotarizedHeader.GetNonce() {
			continue
		}

		// metablock was processed and finalized
		marshalizedHeader, errMarshal := sp.marshalizer.Marshal(hdr)
		if errMarshal != nil {
			log.Debug("updateCrossShardInfo.Marshal", "error", errMarshal.Error())
			continue
		}

		headerHash := sp.hasher.Compute(string(marshalizedHeader))

		sp.saveMetaHeader(hdr, headerHash, marshalizedHeader)

		sp.processedMiniBlocksTracker.RemoveMetaBlockHash(headerHash)
	}

	return nil
}

// receivedMetaBlock is a callback function when a new metablock was received
// upon receiving, it parses the new metablock and requests miniblocks and transactions
// which destination is the current shard
func (sp *shardProcessor) receivedMetaBlock(headerHandler data.HeaderHandler, metaBlockHash []byte) {
	metaBlock, ok := headerHandler.(*block.MetaBlock)
	if !ok {
		return
	}

	log.Trace("received meta block from network",
		"round", metaBlock.Round,
		"nonce", metaBlock.Nonce,
		"hash", metaBlockHash,
	)

	sp.hdrsForCurrBlock.mutHdrsForBlock.Lock()

	haveMissingMetaHeaders := sp.hdrsForCurrBlock.missingHdrs > 0 || sp.hdrsForCurrBlock.missingFinalityAttestingHdrs > 0
	if haveMissingMetaHeaders {
		hdrInfoForHash := sp.hdrsForCurrBlock.hdrHashAndInfo[string(metaBlockHash)]
		headerInfoIsNotNil := hdrInfoForHash != nil
		headerIsMissing := headerInfoIsNotNil && check.IfNil(hdrInfoForHash.hdr)
		if headerIsMissing {
			hdrInfoForHash.hdr = metaBlock
			sp.hdrsForCurrBlock.missingHdrs--

			if metaBlock.Nonce > sp.hdrsForCurrBlock.highestHdrNonce[core.MetachainShardId] {
				sp.hdrsForCurrBlock.highestHdrNonce[core.MetachainShardId] = metaBlock.Nonce
			}
		}

		// attesting something
		if sp.hdrsForCurrBlock.missingHdrs == 0 {
			sp.hdrsForCurrBlock.missingFinalityAttestingHdrs = sp.requestMissingFinalityAttestingHeaders(
				core.MetachainShardId,
				sp.metaBlockFinality,
			)
			if sp.hdrsForCurrBlock.missingFinalityAttestingHdrs == 0 {
				log.Debug("received all missing finality attesting meta headers")
			}
		}

		missingMetaHdrs := sp.hdrsForCurrBlock.missingHdrs
		missingFinalityAttestingMetaHdrs := sp.hdrsForCurrBlock.missingFinalityAttestingHdrs
		sp.hdrsForCurrBlock.mutHdrsForBlock.Unlock()

		allMissingMetaHeadersReceived := missingMetaHdrs == 0 && missingFinalityAttestingMetaHdrs == 0
		if allMissingMetaHeadersReceived {
			sp.chRcvAllMetaHdrs <- true
		}
	} else {
		sp.hdrsForCurrBlock.mutHdrsForBlock.Unlock()
	}

	go sp.requestMiniBlocksIfNeeded(headerHandler)
}

func (sp *shardProcessor) requestMetaHeaders(shardHeader data.ShardHeaderHandler) (uint32, uint32) {
	_ = core.EmptyChannel(sp.chRcvAllMetaHdrs)

	if len(shardHeader.GetMetaBlockHashes()) == 0 {
		return 0, 0
	}

	return sp.computeExistingAndRequestMissingMetaHeaders(shardHeader)
}

func (sp *shardProcessor) computeExistingAndRequestMissingMetaHeaders(header data.ShardHeaderHandler) (uint32, uint32) {
	sp.hdrsForCurrBlock.mutHdrsForBlock.Lock()
	defer sp.hdrsForCurrBlock.mutHdrsForBlock.Unlock()

	metaBlockHashes := header.GetMetaBlockHashes()
	for i := 0; i < len(metaBlockHashes); i++ {
		hdr, err := process.GetMetaHeaderFromPool(
			metaBlockHashes[i],
			sp.dataPool.Headers())

		if err != nil {
			sp.hdrsForCurrBlock.missingHdrs++
			sp.hdrsForCurrBlock.hdrHashAndInfo[string(metaBlockHashes[i])] = &hdrInfo{
				hdr:         nil,
				usedInBlock: true,
			}
			go sp.requestHandler.RequestMetaHeader(metaBlockHashes[i])
			continue
		}

		sp.hdrsForCurrBlock.hdrHashAndInfo[string(metaBlockHashes[i])] = &hdrInfo{
			hdr:         hdr,
			usedInBlock: true,
		}

		if hdr.Nonce > sp.hdrsForCurrBlock.highestHdrNonce[core.MetachainShardId] {
			sp.hdrsForCurrBlock.highestHdrNonce[core.MetachainShardId] = hdr.Nonce
		}
	}

	if sp.hdrsForCurrBlock.missingHdrs == 0 {
		sp.hdrsForCurrBlock.missingFinalityAttestingHdrs = sp.requestMissingFinalityAttestingHeaders(
			core.MetachainShardId,
			sp.metaBlockFinality,
		)
	}

	return sp.hdrsForCurrBlock.missingHdrs, sp.hdrsForCurrBlock.missingFinalityAttestingHdrs
}

func (sp *shardProcessor) verifyCrossShardMiniBlockDstMe(header data.ShardHeaderHandler) error {
	miniBlockMetaHashes, err := sp.getAllMiniBlockDstMeFromMeta(header)
	if err != nil {
		return err
	}

	crossMiniBlockHashes := header.GetMiniBlockHeadersWithDst(sp.shardCoordinator.SelfId())
	for hash := range crossMiniBlockHashes {
		if _, ok := miniBlockMetaHashes[hash]; !ok {
			return process.ErrCrossShardMBWithoutConfirmationFromMeta
		}
	}

	return nil
}

func (sp *shardProcessor) getAllMiniBlockDstMeFromMeta(header data.ShardHeaderHandler) (map[string][]byte, error) {
	lastCrossNotarizedHeader, _, err := sp.blockTracker.GetLastCrossNotarizedHeader(core.MetachainShardId)
	if err != nil {
		return nil, err
	}

	miniBlockMetaHashes := make(map[string][]byte)

	sp.hdrsForCurrBlock.mutHdrsForBlock.RLock()
	for _, metaBlockHash := range header.GetMetaBlockHashes() {
		headerInfo, ok := sp.hdrsForCurrBlock.hdrHashAndInfo[string(metaBlockHash)]
		if !ok {
			continue
		}
		metaBlock, ok := headerInfo.hdr.(*block.MetaBlock)
		if !ok {
			continue
		}
		if metaBlock.GetRound() > header.GetRound() {
			continue
		}
		if metaBlock.GetRound() <= lastCrossNotarizedHeader.GetRound() {
			continue
		}
		if metaBlock.GetNonce() <= lastCrossNotarizedHeader.GetNonce() {
			continue
		}

		crossMiniBlockHashes := metaBlock.GetMiniBlockHeadersWithDst(sp.shardCoordinator.SelfId())
		for hash := range crossMiniBlockHashes {
			miniBlockMetaHashes[hash] = metaBlockHash
		}
	}
	sp.hdrsForCurrBlock.mutHdrsForBlock.RUnlock()

	return miniBlockMetaHashes, nil
}

// full verification through metachain header
func (sp *shardProcessor) createAndProcessMiniBlocksDstMe(haveTime func() bool) (*createAndProcessMiniBlocksDestMeInfo, error) {
	log.Debug("createAndProcessMiniBlocksDstMe has been started")

	sw := core.NewStopWatch()
	sw.Start("ComputeLongestMetaChainFromLastNotarized")
	orderedMetaBlocks, orderedMetaBlocksHashes, err := sp.blockTracker.ComputeLongestMetaChainFromLastNotarized()
	sw.Stop("ComputeLongestMetaChainFromLastNotarized")
	log.Debug("measurements", sw.GetMeasurements()...)
	if err != nil {
		return nil, err
	}

	log.Debug("metablocks ordered",
		"num metablocks", len(orderedMetaBlocks),
	)

	lastMetaHdr, _, err := sp.blockTracker.GetLastCrossNotarizedHeader(core.MetachainShardId)
	if err != nil {
		return nil, err
	}

	haveAdditionalTimeFalse := func() bool {
		return false
	}

	createAndProcessInfo := &createAndProcessMiniBlocksDestMeInfo{
		haveTime:                   haveTime,
		haveAdditionalTime:         haveAdditionalTimeFalse,
		miniBlocks:                 make(block.MiniBlockSlice, 0),
		allProcessedMiniBlocksInfo: make(map[string]*processedMb.ProcessedMiniBlockInfo),
		numTxsAdded:                uint32(0),
		numHdrsAdded:               uint32(0),
		scheduledMode:              false,
	}

	// do processing in order
	sp.hdrsForCurrBlock.mutHdrsForBlock.Lock()
	for i := 0; i < len(orderedMetaBlocks); i++ {
		if !createAndProcessInfo.haveTime() && !createAndProcessInfo.haveAdditionalTime() {
			log.Debug("time is up after putting cross txs with destination to current shard",
				"scheduled mode", createAndProcessInfo.scheduledMode,
				"num txs added", createAndProcessInfo.numTxsAdded,
			)
			break
		}

		if createAndProcessInfo.numHdrsAdded >= process.MaxMetaHeadersAllowedInOneShardBlock {
			log.Debug("maximum meta headers allowed to be included in one shard block has been reached",
				"scheduled mode", createAndProcessInfo.scheduledMode,
				"meta headers added", createAndProcessInfo.numHdrsAdded,
			)
			break
		}

		createAndProcessInfo.currMetaHdr = orderedMetaBlocks[i]
		if createAndProcessInfo.currMetaHdr.GetNonce() > lastMetaHdr.GetNonce()+1 {
			log.Debug("skip searching",
				"scheduled mode", createAndProcessInfo.scheduledMode,
				"last meta hdr nonce", lastMetaHdr.GetNonce(),
				"curr meta hdr nonce", createAndProcessInfo.currMetaHdr.GetNonce())
			break
		}

		createAndProcessInfo.currMetaHdrHash = orderedMetaBlocksHashes[i]
		if len(createAndProcessInfo.currMetaHdr.GetMiniBlockHeadersWithDst(sp.shardCoordinator.SelfId())) == 0 {
			sp.hdrsForCurrBlock.hdrHashAndInfo[string(createAndProcessInfo.currMetaHdrHash)] = &hdrInfo{hdr: createAndProcessInfo.currMetaHdr, usedInBlock: true}
			createAndProcessInfo.numHdrsAdded++
			lastMetaHdr = createAndProcessInfo.currMetaHdr
			continue
		}

		createAndProcessInfo.currProcessedMiniBlocksInfo = sp.processedMiniBlocksTracker.GetProcessedMiniBlocksInfo(createAndProcessInfo.currMetaHdrHash)
		createAndProcessInfo.hdrAdded = false

		shouldContinue, errCreated := sp.createMbsAndProcessCrossShardTransactionsDstMe(createAndProcessInfo)
		if errCreated != nil {
			return nil, errCreated
		}
		if !shouldContinue {
			break
		}

		lastMetaHdr = createAndProcessInfo.currMetaHdr
	}
	sp.hdrsForCurrBlock.mutHdrsForBlock.Unlock()

	go sp.requestMetaHeadersIfNeeded(createAndProcessInfo.numHdrsAdded, lastMetaHdr)

	for _, miniBlock := range createAndProcessInfo.miniBlocks {
		log.Debug("mini block info",
			"type", miniBlock.Type,
			"sender shard", miniBlock.SenderShardID,
			"receiver shard", miniBlock.ReceiverShardID,
			"txs added", len(miniBlock.TxHashes))
	}

	log.Debug("createAndProcessMiniBlocksDstMe has been finished",
		"num txs added", createAndProcessInfo.numTxsAdded,
		"num hdrs added", createAndProcessInfo.numHdrsAdded)

	return createAndProcessInfo, nil
}

func (sp *shardProcessor) createMbsAndProcessCrossShardTransactionsDstMe(
	createAndProcessInfo *createAndProcessMiniBlocksDestMeInfo,
) (bool, error) {
	currMiniBlocksAdded, currNumTxsAdded, hdrProcessFinished, errCreated := sp.txCoordinator.CreateMbsAndProcessCrossShardTransactionsDstMe(
		createAndProcessInfo.currMetaHdr,
		createAndProcessInfo.currProcessedMiniBlocksInfo,
		createAndProcessInfo.haveTime,
		createAndProcessInfo.haveAdditionalTime,
		createAndProcessInfo.scheduledMode)
	if errCreated != nil {
		return false, errCreated
	}

	for miniBlockHash, processedMiniBlockInfo := range createAndProcessInfo.currProcessedMiniBlocksInfo {
		createAndProcessInfo.allProcessedMiniBlocksInfo[miniBlockHash] = &processedMb.ProcessedMiniBlockInfo{
			FullyProcessed:         processedMiniBlockInfo.FullyProcessed,
			IndexOfLastTxProcessed: processedMiniBlockInfo.IndexOfLastTxProcessed,
		}
	}

	// all txs processed, add to processed miniblocks
	createAndProcessInfo.miniBlocks = append(createAndProcessInfo.miniBlocks, currMiniBlocksAdded...)
	createAndProcessInfo.numTxsAdded += currNumTxsAdded

	if !createAndProcessInfo.hdrAdded && currNumTxsAdded > 0 {
		sp.hdrsForCurrBlock.hdrHashAndInfo[string(createAndProcessInfo.currMetaHdrHash)] = &hdrInfo{hdr: createAndProcessInfo.currMetaHdr, usedInBlock: true}
		createAndProcessInfo.numHdrsAdded++
		createAndProcessInfo.hdrAdded = true
	}

	if !hdrProcessFinished {
		log.Debug("meta block cannot be fully processed",
			"scheduled mode", createAndProcessInfo.scheduledMode,
			"round", createAndProcessInfo.currMetaHdr.GetRound(),
			"nonce", createAndProcessInfo.currMetaHdr.GetNonce(),
			"hash", createAndProcessInfo.currMetaHdrHash,
			"num mbs added", len(currMiniBlocksAdded),
			"num txs added", currNumTxsAdded)

		if sp.enableEpochsHandler.IsScheduledMiniBlocksFlagEnabled() && !createAndProcessInfo.scheduledMode {
			createAndProcessInfo.scheduledMode = true
			createAndProcessInfo.haveAdditionalTime = process.HaveAdditionalTime()
			return sp.createMbsAndProcessCrossShardTransactionsDstMe(createAndProcessInfo)
		}

		return false, nil
	}

	return true, nil
}

func (sp *shardProcessor) requestMetaHeadersIfNeeded(hdrsAdded uint32, lastMetaHdr data.HeaderHandler) {
	log.Debug("meta headers added",
		"num", hdrsAdded,
		"highest nonce", lastMetaHdr.GetNonce(),
	)

	roundTooOld := sp.roundHandler.Index() > int64(lastMetaHdr.GetRound()+process.MaxRoundsWithoutNewBlockReceived)
	shouldRequestCrossHeaders := hdrsAdded == 0 && roundTooOld
	if shouldRequestCrossHeaders {
		fromNonce := lastMetaHdr.GetNonce() + 1
		toNonce := fromNonce + uint64(sp.metaBlockFinality)
		for nonce := fromNonce; nonce <= toNonce; nonce++ {
			sp.addHeaderIntoTrackerPool(nonce, core.MetachainShardId)
			sp.requestHandler.RequestMetaHeaderByNonce(nonce)
		}
	}
}

func (sp *shardProcessor) createMiniBlocks(haveTime func() bool, randomness []byte) (*block.Body, map[string]*processedMb.ProcessedMiniBlockInfo, error) {
	var miniBlocks block.MiniBlockSlice
	processedMiniBlocksDestMeInfo := make(map[string]*processedMb.ProcessedMiniBlockInfo)

	if sp.enableEpochsHandler.IsScheduledMiniBlocksFlagEnabled() {
		miniBlocks = sp.scheduledTxsExecutionHandler.GetScheduledMiniBlocks()
		sp.txCoordinator.AddTxsFromMiniBlocks(miniBlocks)

		scheduledIntermediateTxs := sp.scheduledTxsExecutionHandler.GetScheduledIntermediateTxs()
		sp.txCoordinator.AddTransactions(scheduledIntermediateTxs[block.InvalidBlock], block.TxBlock)
	}

	// placeholder for shardProcessor.createMiniBlocks script

	if sp.accountsDB[state.UserAccountsState].JournalLen() != 0 {
		log.Error("shardProcessor.createMiniBlocks",
			"error", process.ErrAccountStateDirty,
			"stack", string(sp.accountsDB[state.UserAccountsState].GetStackDebugFirstEntry()))

		interMBs := sp.txCoordinator.CreatePostProcessMiniBlocks()
		if len(interMBs) > 0 {
			miniBlocks = append(miniBlocks, interMBs...)
		}

		log.Debug("creating mini blocks has been finished", "num miniblocks", len(miniBlocks))
		return &block.Body{MiniBlocks: miniBlocks}, processedMiniBlocksDestMeInfo, nil
	}

	if !haveTime() {
		log.Debug("shardProcessor.createMiniBlocks", "error", process.ErrTimeIsOut)

		interMBs := sp.txCoordinator.CreatePostProcessMiniBlocks()
		if len(interMBs) > 0 {
			miniBlocks = append(miniBlocks, interMBs...)
		}

		log.Debug("creating mini blocks has been finished", "num miniblocks", len(miniBlocks))
		return &block.Body{MiniBlocks: miniBlocks}, processedMiniBlocksDestMeInfo, nil
	}

	startTime := time.Now()
	createAndProcessMBsDestMeInfo, err := sp.createAndProcessMiniBlocksDstMe(haveTime)
	elapsedTime := time.Since(startTime)
	log.Debug("elapsed time to create mbs to me", "time", elapsedTime)
	if err != nil {
		log.Debug("createAndProcessCrossMiniBlocksDstMe", "error", err.Error())
	}
	if createAndProcessMBsDestMeInfo != nil {
		processedMiniBlocksDestMeInfo = createAndProcessMBsDestMeInfo.allProcessedMiniBlocksInfo
		if len(createAndProcessMBsDestMeInfo.miniBlocks) > 0 {
			miniBlocks = append(miniBlocks, createAndProcessMBsDestMeInfo.miniBlocks...)

			log.Debug("processed miniblocks and txs with destination in self shard",
				"num miniblocks", len(createAndProcessMBsDestMeInfo.miniBlocks),
				"num txs", createAndProcessMBsDestMeInfo.numTxsAdded,
				"num meta headers", createAndProcessMBsDestMeInfo.numHdrsAdded)
		}
	}

	if sp.blockTracker.IsShardStuck(core.MetachainShardId) {
		log.Warn("shardProcessor.createMiniBlocks",
			"error", process.ErrShardIsStuck,
			"shard", core.MetachainShardId)

		interMBs := sp.txCoordinator.CreatePostProcessMiniBlocks()
		if len(interMBs) > 0 {
			miniBlocks = append(miniBlocks, interMBs...)
		}

		log.Debug("creating mini blocks has been finished", "num miniblocks", len(miniBlocks))
		return &block.Body{MiniBlocks: miniBlocks}, processedMiniBlocksDestMeInfo, nil
	}

	startTime = time.Now()
	mbsFromMe := sp.txCoordinator.CreateMbsAndProcessTransactionsFromMe(haveTime, randomness)
	elapsedTime = time.Since(startTime)
	log.Debug("elapsed time to create mbs from me", "time", elapsedTime)

	if len(mbsFromMe) > 0 {
		miniBlocks = append(miniBlocks, mbsFromMe...)

		numTxs := 0
		for _, mb := range mbsFromMe {
			numTxs += len(mb.TxHashes)
		}

		log.Debug("processed miniblocks and txs from self shard",
			"num miniblocks", len(mbsFromMe),
			"num txs", numTxs)
	}

	log.Debug("creating mini blocks has been finished", "num miniblocks", len(miniBlocks))
	return &block.Body{MiniBlocks: miniBlocks}, processedMiniBlocksDestMeInfo, nil
}

// applyBodyToHeader creates a miniblock header list given a block body
func (sp *shardProcessor) applyBodyToHeader(
	shardHeader data.ShardHeaderHandler,
	body *block.Body,
	processedMiniBlocksDestMeInfo map[string]*processedMb.ProcessedMiniBlockInfo,
) (*block.Body, error) {
	sw := core.NewStopWatch()
	sw.Start("applyBodyToHeader")
	defer func() {
		sw.Stop("applyBodyToHeader")
		log.Debug("measurements", sw.GetMeasurements()...)
	}()

	var err error
	err = shardHeader.SetMiniBlockHeaderHandlers(nil)
	if err != nil {
		return nil, err
	}

	err = shardHeader.SetRootHash(sp.getRootHash())
	if err != nil {
		return nil, err
	}

	defer func() {
		go sp.checkAndRequestIfMetaHeadersMissing()
	}()

	if check.IfNil(body) {
		return nil, process.ErrNilBlockBody
	}

	var receiptsHash []byte
	sw.Start("CreateReceiptsHash")
	receiptsHash, err = sp.txCoordinator.CreateReceiptsHash()
	sw.Stop("CreateReceiptsHash")
	if err != nil {
		return nil, err
	}

	err = shardHeader.SetReceiptsHash(receiptsHash)
	if err != nil {
		return nil, err
	}

	newBody := deleteSelfReceiptsMiniBlocks(body)

	sw.Start("createMiniBlockHeaders")
	totalTxCount, miniBlockHeaderHandlers, err := sp.createMiniBlockHeaderHandlers(newBody, processedMiniBlocksDestMeInfo)
	sw.Stop("createMiniBlockHeaders")
	if err != nil {
		return nil, err
	}

	err = shardHeader.SetMiniBlockHeaderHandlers(miniBlockHeaderHandlers)
	if err != nil {
		return nil, err
	}

	err = shardHeader.SetTxCount(uint32(totalTxCount))
	if err != nil {
		return nil, err
	}

	err = shardHeader.SetAccumulatedFees(sp.feeHandler.GetAccumulatedFees())
	if err != nil {
		return nil, err
	}

	err = shardHeader.SetDeveloperFees(sp.feeHandler.GetDeveloperFees())
	if err != nil {
		return nil, err
	}

	sw.Start("sortHeaderHashesForCurrentBlockByNonce")
	metaBlockHashes := sp.sortHeaderHashesForCurrentBlockByNonce(true)
	sw.Stop("sortHeaderHashesForCurrentBlockByNonce")
	err = shardHeader.SetMetaBlockHashes(metaBlockHashes[core.MetachainShardId])
	if err != nil {
		return nil, err
	}

	err = sp.txCoordinator.VerifyCreatedMiniBlocks(shardHeader, newBody)
	if err != nil {
		return nil, err
	}

	sp.appStatusHandler.SetUInt64Value(common.MetricNumTxInBlock, uint64(totalTxCount))
	sp.appStatusHandler.SetUInt64Value(common.MetricNumMiniBlocks, uint64(len(body.MiniBlocks)))

	marshalizedBody, err := sp.marshalizer.Marshal(newBody)
	if err != nil {
		return nil, err
	}
	sp.blockSizeThrottler.Add(shardHeader.GetRound(), uint32(len(marshalizedBody)))

	return newBody, nil
}

func (sp *shardProcessor) waitForMetaHdrHashes(waitTime time.Duration) error {
	select {
	case <-sp.chRcvAllMetaHdrs:
		return nil
	case <-time.After(waitTime):
		return process.ErrTimeIsOut
	}
}

// MarshalizedDataToBroadcast prepares underlying data into a marshalized object according to destination
func (sp *shardProcessor) MarshalizedDataToBroadcast(
	header data.HeaderHandler,
	bodyHandler data.BodyHandler,
) (map[uint32][]byte, map[string][][]byte, error) {

	if check.IfNil(bodyHandler) {
		return nil, nil, process.ErrNilMiniBlocks
	}

	body, ok := bodyHandler.(*block.Body)
	if !ok {
		return nil, nil, process.ErrWrongTypeAssertion
	}

	// Remove mini blocks which are not final from "body" to avoid sending them cross shard
	newBodyToBroadcast, err := sp.getFinalMiniBlocks(header, body)
	if err != nil {
		return nil, nil, err
	}

	mrsTxs := sp.txCoordinator.CreateMarshalizedData(newBodyToBroadcast)

	bodies := make(map[uint32]block.MiniBlockSlice)
	for _, miniBlock := range newBodyToBroadcast.MiniBlocks {
		if miniBlock.SenderShardID != sp.shardCoordinator.SelfId() ||
			miniBlock.ReceiverShardID == sp.shardCoordinator.SelfId() {
			continue
		}
		bodies[miniBlock.ReceiverShardID] = append(bodies[miniBlock.ReceiverShardID], miniBlock)
	}

	mrsData := make(map[uint32][]byte, len(bodies))
	for shardId, subsetBlockBody := range bodies {
		bodyForShard := block.Body{MiniBlocks: subsetBlockBody}
		buff, errMarshal := sp.marshalizer.Marshal(&bodyForShard)
		if errMarshal != nil {
			log.Error("shardProcessor.MarshalizedDataToBroadcast.Marshal", "error", errMarshal.Error())
			continue
		}
		mrsData[shardId] = buff
	}

	return mrsData, mrsTxs, nil
}

// IsInterfaceNil returns true if there is no value under the interface
func (sp *shardProcessor) IsInterfaceNil() bool {
	return sp == nil
}

// GetBlockBodyFromPool returns block body from pool for a given header
func (sp *shardProcessor) GetBlockBodyFromPool(headerHandler data.HeaderHandler) (data.BodyHandler, error) {
	header, ok := headerHandler.(data.ShardHeaderHandler)
	if !ok {
		return nil, process.ErrWrongTypeAssertion
	}

	miniBlocksPool := sp.dataPool.MiniBlocks()
	var miniBlocks block.MiniBlockSlice

	for _, mbHeader := range header.GetMiniBlockHeaderHandlers() {
		obj, hashInPool := miniBlocksPool.Get(mbHeader.GetHash())
		if !hashInPool {
			continue
		}

		miniBlock, typeOk := obj.(*block.MiniBlock)
		if !typeOk {
			return nil, process.ErrWrongTypeAssertion
		}

		miniBlocks = append(miniBlocks, miniBlock)
	}

	return &block.Body{MiniBlocks: miniBlocks}, nil
}

func (sp *shardProcessor) getBootstrapHeadersInfo(
	selfNotarizedHeaders []data.HeaderHandler,
	selfNotarizedHeadersHashes [][]byte,
) []bootstrapStorage.BootstrapHeaderInfo {

	numSelfNotarizedHeaders := len(selfNotarizedHeaders)

	highestNonceInSelfNotarizedHeaders := uint64(0)
	if numSelfNotarizedHeaders > 0 {
		highestNonceInSelfNotarizedHeaders = selfNotarizedHeaders[numSelfNotarizedHeaders-1].GetNonce()
	}

	isFinalNonceHigherThanSelfNotarized := sp.forkDetector.GetHighestFinalBlockNonce() > highestNonceInSelfNotarizedHeaders
	if isFinalNonceHigherThanSelfNotarized {
		numSelfNotarizedHeaders++
	}

	if numSelfNotarizedHeaders == 0 {
		return nil
	}

	lastSelfNotarizedHeaders := make([]bootstrapStorage.BootstrapHeaderInfo, 0, numSelfNotarizedHeaders)

	for index := range selfNotarizedHeaders {
		headerInfo := bootstrapStorage.BootstrapHeaderInfo{
			ShardId: selfNotarizedHeaders[index].GetShardID(),
			Nonce:   selfNotarizedHeaders[index].GetNonce(),
			Hash:    selfNotarizedHeadersHashes[index],
		}

		lastSelfNotarizedHeaders = append(lastSelfNotarizedHeaders, headerInfo)
	}

	if isFinalNonceHigherThanSelfNotarized {
		headerInfo := bootstrapStorage.BootstrapHeaderInfo{
			ShardId: sp.shardCoordinator.SelfId(),
			Nonce:   sp.forkDetector.GetHighestFinalBlockNonce(),
			Hash:    sp.forkDetector.GetHighestFinalBlockHash(),
		}

		lastSelfNotarizedHeaders = append(lastSelfNotarizedHeaders, headerInfo)
	}

	return lastSelfNotarizedHeaders
}

func (sp *shardProcessor) removeStartOfEpochBlockDataFromPools(
	_ data.HeaderHandler,
	_ data.BodyHandler,
) error {
	return nil
}

// Close - closes all underlying components
func (sp *shardProcessor) Close() error {
	return sp.baseProcessor.Close()
}

// DecodeBlockHeader method decodes block header from a given byte array
func (sp *shardProcessor) DecodeBlockHeader(dta []byte) data.HeaderHandler {
	if dta == nil {
		return nil
	}

	header, err := process.UnmarshalShardHeader(sp.marshalizer, dta)
	if err != nil {
		log.Debug("DecodeBlockHeader.UnmarshalShardHeader", "error", err.Error())
		return nil
	}

	return header
}<|MERGE_RESOLUTION|>--- conflicted
+++ resolved
@@ -126,11 +126,8 @@
 		scheduledTxsExecutionHandler:   arguments.ScheduledTxsExecutionHandler,
 		pruningDelay:                   pruningDelay,
 		processedMiniBlocksTracker:     arguments.ProcessedMiniBlocksTracker,
-<<<<<<< HEAD
+		receiptsRepository:             arguments.ReceiptsRepository,
 		processDebugger:                processDebugger,
-=======
-		receiptsRepository:             arguments.ReceiptsRepository,
->>>>>>> c6101b4c
 	}
 
 	sp := shardProcessor{
