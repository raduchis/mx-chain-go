--- conflicted
+++ resolved
@@ -150,15 +150,11 @@
 }
 
 // ProcessBlock processes a block. It returns nil if all ok or the specific error
-<<<<<<< HEAD
-func (sp *shardProcessor) ProcessBlock(headerHandler data.HeaderHandler, bodyHandler data.BodyHandler, haveTime func() time.Duration) (data.HeaderHandler, data.BodyHandler, error) {
-=======
 func (sp *shardProcessor) ProcessBlock(
 	headerHandler data.HeaderHandler,
 	bodyHandler data.BodyHandler,
 	haveTime func() time.Duration,
 ) (data.HeaderHandler, data.BodyHandler, error) {
->>>>>>> b1f06083
 	if haveTime == nil {
 		return nil, nil, process.ErrNilHaveTimeHandler
 	}
