--- conflicted
+++ resolved
@@ -294,11 +294,7 @@
 	}
 
 	if sp.enableEpochsHandler.IsFlagEnabledInEpoch(common.EquivalentMessagesFlag, header.GetEpoch()) {
-<<<<<<< HEAD
-		// check proofs for shard data
-=======
 		// check proofs for cross notarized metablocks
->>>>>>> d9e38c4c
 		for _, metaBlockHash := range header.GetMetaBlockHashes() {
 			if !sp.proofsPool.HasProof(core.MetachainShardId, metaBlockHash) {
 				return fmt.Errorf("%w for header hash %s", process.ErrMissingHeaderProof, hex.EncodeToString(metaBlockHash))
@@ -1753,10 +1749,6 @@
 		missingFinalityAttestingMetaHdrs := sp.hdrsForCurrBlock.missingFinalityAttestingHdrs
 		sp.hdrsForCurrBlock.mutHdrsForBlock.Unlock()
 
-		if sp.enableEpochsHandler.IsFlagEnabledInEpoch(common.EquivalentMessagesFlag, headerHandler.GetEpoch()) {
-			hasProofForMetablock = true
-		}
-
 		allMissingMetaHeadersReceived := missingMetaHdrs == 0 && missingFinalityAttestingMetaHdrs == 0 && hasProofForMetablock
 		if allMissingMetaHeadersReceived {
 			sp.chRcvAllMetaHdrs <- true
