package block

import (
	"bytes"
	"fmt"
	"sort"
	"sync"
	"time"

	"github.com/ElrondNetwork/elrond-go/core"
	"github.com/ElrondNetwork/elrond-go/core/check"
	"github.com/ElrondNetwork/elrond-go/core/serviceContainer"
	"github.com/ElrondNetwork/elrond-go/data"
	"github.com/ElrondNetwork/elrond-go/data/block"
	"github.com/ElrondNetwork/elrond-go/dataRetriever"
	"github.com/ElrondNetwork/elrond-go/dataRetriever/dataPool"
	"github.com/ElrondNetwork/elrond-go/display"
	"github.com/ElrondNetwork/elrond-go/process"
	"github.com/ElrondNetwork/elrond-go/process/block/bootstrapStorage"
	"github.com/ElrondNetwork/elrond-go/process/throttle"
	"github.com/ElrondNetwork/elrond-go/sharding"
	"github.com/ElrondNetwork/elrond-go/statusHandler"
)

const maxCleanTime = time.Second

// shardProcessor implements shardProcessor interface and actually it tries to execute block
type shardProcessor struct {
	*baseProcessor
	dataPool               dataRetriever.PoolsHolder
	metaBlockFinality      uint32
	chRcvAllMetaHdrs       chan bool
	processedMiniBlocks    map[string]map[string]struct{}
	mutProcessedMiniBlocks sync.RWMutex
	core                   serviceContainer.Core
	txCounter              *transactionCounter
	txsPoolsCleaner        process.PoolsCleaner
}

// NewShardProcessor creates a new shardProcessor object
func NewShardProcessor(arguments ArgShardProcessor) (*shardProcessor, error) {
	err := checkProcessorNilParameters(arguments.ArgBaseProcessor)
	if err != nil {
		return nil, err
	}

	if arguments.DataPool == nil || arguments.DataPool.IsInterfaceNil() {
		return nil, process.ErrNilDataPoolHolder
	}

	blockSizeThrottler, err := throttle.NewBlockSizeThrottle()
	if err != nil {
		return nil, err
	}

	base := &baseProcessor{
		accounts:                      arguments.Accounts,
		blockSizeThrottler:            blockSizeThrottler,
		forkDetector:                  arguments.ForkDetector,
		hasher:                        arguments.Hasher,
		marshalizer:                   arguments.Marshalizer,
		store:                         arguments.Store,
		shardCoordinator:              arguments.ShardCoordinator,
		nodesCoordinator:              arguments.NodesCoordinator,
		specialAddressHandler:         arguments.SpecialAddressHandler,
		uint64Converter:               arguments.Uint64Converter,
		onRequestHeaderHandlerByNonce: arguments.RequestHandler.RequestHeaderByNonce,
		appStatusHandler:              statusHandler.NewNilStatusHandler(),
		blockChainHook:                arguments.BlockChainHook,
		txCoordinator:                 arguments.TxCoordinator,
		rounder:                       arguments.Rounder,
		bootStorer:                    arguments.BootstrapStorer,
		validatorStatisticsProcessor:  arguments.ValidatorStatisticsProcessor,
	}
	err = base.setLastNotarizedHeadersSlice(arguments.StartHeaders)
	if err != nil {
		return nil, err
	}

	if arguments.TxsPoolsCleaner == nil || arguments.TxsPoolsCleaner.IsInterfaceNil() {
		return nil, process.ErrNilTxsPoolsCleaner
	}

	sp := shardProcessor{
		core:            arguments.Core,
		baseProcessor:   base,
		dataPool:        arguments.DataPool,
		txCounter:       NewTransactionCounter(),
		txsPoolsCleaner: arguments.TxsPoolsCleaner,
	}
	sp.chRcvAllMetaHdrs = make(chan bool)

	transactionPool := sp.dataPool.Transactions()
	if transactionPool == nil {
		return nil, process.ErrNilTransactionPool
	}

	sp.hdrsForCurrBlock.hdrHashAndInfo = make(map[string]*hdrInfo)
	sp.hdrsForCurrBlock.highestHdrNonce = make(map[uint32]uint64)
	sp.hdrsForCurrBlock.requestedFinalityAttestingHdrs = make(map[uint32][]uint64)
	sp.processedMiniBlocks = make(map[string]map[string]struct{})

	metaBlockPool := sp.dataPool.MetaBlocks()
	if metaBlockPool == nil {
		return nil, process.ErrNilMetaBlocksPool
	}
	metaBlockPool.RegisterHandler(sp.receivedMetaBlock)
	sp.onRequestHeaderHandler = arguments.RequestHandler.RequestHeader

	sp.metaBlockFinality = process.MetaBlockFinality

	sp.lastHdrs = make(mapShardHeader)

	return &sp, nil
}

// ProcessBlock processes a block. It returns nil if all ok or the specific error
func (sp *shardProcessor) ProcessBlock(
	chainHandler data.ChainHandler,
	headerHandler data.HeaderHandler,
	bodyHandler data.BodyHandler,
	haveTime func() time.Duration,
) error {

	if haveTime == nil {
		return process.ErrNilHaveTimeHandler
	}

	err := sp.checkBlockValidity(chainHandler, headerHandler, bodyHandler)
	if err != nil {
		if err == process.ErrBlockHashDoesNotMatch {
			log.Debug("requested missing shard header",
				"hash", headerHandler.GetPrevHash(),
				"for shard", headerHandler.GetShardID(),
			)

			go sp.onRequestHeaderHandler(headerHandler.GetShardID(), headerHandler.GetPrevHash())
		}

		return err
	}

	log.Trace("started processing block",
		"round", headerHandler.GetRound(),
		"nonce", headerHandler.GetNonce(),
	)

	header, ok := headerHandler.(*block.Header)
	if !ok {
		return process.ErrWrongTypeAssertion
	}

	body, ok := bodyHandler.(block.Body)
	if !ok {
		return process.ErrWrongTypeAssertion
	}

	go getMetricsFromBlockBody(body, sp.marshalizer, sp.appStatusHandler)

	err = sp.checkHeaderBodyCorrelation(header.MiniBlockHeaders, body)
	if err != nil {
		return err
	}

	numTxWithDst := sp.txCounter.getNumTxsFromPool(header.ShardId, sp.dataPool, sp.shardCoordinator.NumberOfShards())
	totalTxs := sp.txCounter.totalTxs
	go getMetricsFromHeader(header, uint64(numTxWithDst), totalTxs, sp.marshalizer, sp.appStatusHandler)

	log.Debug("total txs in pool",
		"num txs", numTxWithDst,
	)

	err = sp.specialAddressHandler.SetShardConsensusData(
		headerHandler.GetPrevRandSeed(),
		headerHandler.GetRound(),
		headerHandler.GetEpoch(),
		headerHandler.GetShardID(),
	)
	if err != nil {
		return err
	}

	sp.createBlockStarted()
	sp.blockChainHook.SetCurrentHeader(headerHandler)

	sp.txCoordinator.RequestBlockTransactions(body)
	requestedMetaHdrs, requestedFinalityAttestingMetaHdrs := sp.requestMetaHeaders(header)

	if haveTime() < 0 {
		return process.ErrTimeIsOut
	}

	err = sp.txCoordinator.IsDataPreparedForProcessing(haveTime)
	if err != nil {
		return err
	}

	haveMissingMetaHeaders := requestedMetaHdrs > 0 || requestedFinalityAttestingMetaHdrs > 0
	if haveMissingMetaHeaders {
		log.Debug("requested missing meta headers",
			"num headers", requestedMetaHdrs,
		)
		log.Debug("requested missing finality attesting meta headers",
			"num finality shard headers", requestedFinalityAttestingMetaHdrs,
		)

		err = sp.waitForMetaHdrHashes(haveTime())

		sp.hdrsForCurrBlock.mutHdrsForBlock.RLock()
		missingMetaHdrs := sp.hdrsForCurrBlock.missingHdrs
		sp.hdrsForCurrBlock.mutHdrsForBlock.RUnlock()

		sp.resetMissingHdrs()

		if requestedMetaHdrs > 0 {
			log.Debug("received missing meta headers",
				"num headers", requestedMetaHdrs-missingMetaHdrs,
			)
		}

		if err != nil {
			return err
		}
	}

	if sp.accounts.JournalLen() != 0 {
		log.Info(fmt.Sprintf("Length of accouts journal: %d", sp.accounts.JournalLen()))
		return process.ErrAccountStateDirty
	}

	defer func() {
		go sp.checkAndRequestIfMetaHeadersMissing(header.Round)
	}()

	err = sp.checkMetaHeadersValidityAndFinality()
	if err != nil {
		return err
	}

	err = sp.verifyCrossShardMiniBlockDstMe(header)
	if err != nil {
		return err
	}

	defer func() {
		if err != nil {
			sp.RevertAccountState()
		}
	}()

	processedMetaHdrs, err := sp.getOrderedProcessedMetaBlocksFromMiniBlocks(body)
	if err != nil {
		return err
	}

	err = sp.setMetaConsensusData(processedMetaHdrs)
	if err != nil {
		return err
	}

	err = sp.txCoordinator.ProcessBlockTransaction(body, header.Round, haveTime)
	if err != nil {
		return err
	}

	err = sp.txCoordinator.VerifyCreatedBlockTransactions(body)
	if err != nil {
		return err
	}

	if !sp.verifyStateRoot(header.GetRootHash()) {
		err = process.ErrRootStateDoesNotMatch
		return err
	}

	err = sp.checkValidatorStatisticsRootHash(header, processedMetaHdrs)
	if err != nil {
		return err
	}

	return nil
}

func (sp *shardProcessor) setMetaConsensusData(finalizedMetaBlocks []data.HeaderHandler) error {
	sp.specialAddressHandler.ClearMetaConsensusData()

	// for every finalized metablock header, reward the metachain consensus group members with accounts in shard
	for _, metaBlock := range finalizedMetaBlocks {
		round := metaBlock.GetRound()
		epoch := metaBlock.GetEpoch()
		err := sp.specialAddressHandler.SetMetaConsensusData(metaBlock.GetPrevRandSeed(), round, epoch)
		if err != nil {
			return err
		}
	}

	return nil
}

// SetConsensusData - sets the reward data for the current consensus group
func (sp *shardProcessor) SetConsensusData(randomness []byte, round uint64, epoch uint32, shardId uint32) {
	err := sp.specialAddressHandler.SetShardConsensusData(randomness, round, epoch, shardId)
	if err != nil {
		log.Debug("SetShardConsensusData", "error", err.Error())
	}
}

// checkMetaHeadersValidity - checks if listed metaheaders are valid as construction
func (sp *shardProcessor) checkMetaHeadersValidityAndFinality() error {
	tmpNotedHdr, err := sp.getLastNotarizedHdr(sharding.MetachainShardId)
	if err != nil {
		return err
	}

	usedMetaHdrs := sp.sortHeadersForCurrentBlockByNonce(true)
	if len(usedMetaHdrs[sharding.MetachainShardId]) == 0 {
		return nil
	}

	for _, metaHdr := range usedMetaHdrs[sharding.MetachainShardId] {
		err = sp.isHdrConstructionValid(metaHdr, tmpNotedHdr)
		if err != nil {
			return err
		}

		tmpNotedHdr = metaHdr
	}

	err = sp.checkMetaHdrFinality(tmpNotedHdr)
	if err != nil {
		return err
	}

	return nil
}

// check if shard headers are final by checking if newer headers were constructed upon them
func (sp *shardProcessor) checkMetaHdrFinality(header data.HeaderHandler) error {
	if header == nil || header.IsInterfaceNil() {
		return process.ErrNilBlockHeader
	}

	finalityAttestingMetaHdrs := sp.sortHeadersForCurrentBlockByNonce(false)

	lastVerifiedHdr := header
	// verify if there are "K" block after current to make this one final
	nextBlocksVerified := uint32(0)
	for _, metaHdr := range finalityAttestingMetaHdrs[sharding.MetachainShardId] {
		if nextBlocksVerified >= sp.metaBlockFinality {
			break
		}

		// found a header with the next nonce
		if metaHdr.GetNonce() == lastVerifiedHdr.GetNonce()+1 {
			err := sp.isHdrConstructionValid(metaHdr, lastVerifiedHdr)
			if err != nil {
				go sp.removeHeaderFromPools(metaHdr, sp.dataPool.MetaBlocks(), sp.dataPool.HeadersNonces())
				log.Trace("isHdrConstructionValid", "error", err.Error())
				continue
			}

			lastVerifiedHdr = metaHdr
			nextBlocksVerified += 1
		}
	}

	if nextBlocksVerified < sp.metaBlockFinality {
		go sp.onRequestHeaderHandlerByNonce(lastVerifiedHdr.GetShardID(), lastVerifiedHdr.GetNonce()+1)
		return process.ErrHeaderNotFinal
	}

	return nil
}

func (sp *shardProcessor) checkAndRequestIfMetaHeadersMissing(round uint64) {
	orderedMetaBlocks, err := sp.getOrderedMetaBlocks(round)
	if err != nil {
		log.Trace("getOrderedMetaBlocks", "error", err.Error())
		return
	}

	sortedHdrs := make([]data.HeaderHandler, 0)
	for i := 0; i < len(orderedMetaBlocks); i++ {
		hdr, ok := orderedMetaBlocks[i].hdr.(*block.MetaBlock)
		if !ok {
			continue
		}
		sortedHdrs = append(sortedHdrs, hdr)
	}

	err = sp.requestHeadersIfMissing(sortedHdrs, sharding.MetachainShardId, round, sp.dataPool.MetaBlocks())
	if err != nil {
		log.Debug("requestHeadersIfMissing", "error", err.Error())
	}

	lastNotarizedHdr, err := sp.getLastNotarizedHdr(sharding.MetachainShardId)
	if err != nil {
		log.Debug("getLastNotarizedHdr", "error", err.Error())
		return
	}

	for i := 0; i < len(sortedHdrs); i++ {
		if lastNotarizedHdr != nil {
			isMetaBlockOutOfRange := sortedHdrs[i].GetNonce() > lastNotarizedHdr.GetNonce()+process.MaxHeadersToRequestInAdvance
			if isMetaBlockOutOfRange {
				break
			}
		}

		sp.txCoordinator.RequestMiniBlocks(sortedHdrs[i])
	}

	return
}

func (sp *shardProcessor) indexBlockIfNeeded(
	body data.BodyHandler,
	header data.HeaderHandler,
	lastBlockHeader data.HeaderHandler,
) {
	if sp.core == nil || sp.core.Indexer() == nil {
		return
	}

	txPool := sp.txCoordinator.GetAllCurrentUsedTxs(block.TxBlock)
	scPool := sp.txCoordinator.GetAllCurrentUsedTxs(block.SmartContractResultBlock)
	rewardPool := sp.txCoordinator.GetAllCurrentUsedTxs(block.RewardsBlock)

	for hash, tx := range scPool {
		txPool[hash] = tx
	}
	for hash, tx := range rewardPool {
		txPool[hash] = tx
	}

	shardId := sp.shardCoordinator.SelfId()
	pubKeys, err := sp.nodesCoordinator.GetValidatorsPublicKeys(header.GetPrevRandSeed(), header.GetRound(), shardId)
	if err != nil {
		return
	}

	signersIndexes := sp.nodesCoordinator.GetValidatorsIndexes(pubKeys)
	go sp.core.Indexer().SaveBlock(body, header, txPool, signersIndexes)

	saveRoundInfoInElastic(sp.core.Indexer(), sp.nodesCoordinator, shardId, header, lastBlockHeader, signersIndexes)
}

// RestoreBlockIntoPools restores the TxBlock and MetaBlock into associated pools
func (sp *shardProcessor) RestoreBlockIntoPools(headerHandler data.HeaderHandler, bodyHandler data.BodyHandler) error {
	if check.IfNil(headerHandler) {
		return process.ErrNilBlockHeader
	}
	if check.IfNil(bodyHandler) {
		return process.ErrNilTxBlockBody
	}

	body, ok := bodyHandler.(block.Body)
	if !ok {
		return process.ErrWrongTypeAssertion
	}

	header, ok := headerHandler.(*block.Header)
	if !ok {
		return process.ErrWrongTypeAssertion
	}

	miniBlockHashes := header.MapMiniBlockHashesToShards()
	err := sp.restoreMetaBlockIntoPool(miniBlockHashes, header.MetaBlockHashes)
	if err != nil {
		return err
	}

	restoredTxNr, errNotCritical := sp.txCoordinator.RestoreBlockDataFromStorage(body)
	if errNotCritical != nil {
		log.Debug("RestoreBlockDataFromStorage", "error", errNotCritical.Error())
	}

	go sp.txCounter.subtractRestoredTxs(restoredTxNr)

	sp.removeLastNotarized()

	return nil
}

func (sp *shardProcessor) restoreMetaBlockIntoPool(mapMiniBlockHashes map[string]uint32, metaBlockHashes [][]byte) error {
	metaBlockPool := sp.dataPool.MetaBlocks()
	if metaBlockPool == nil {
		return process.ErrNilMetaBlocksPool
	}

	metaHeaderNoncesPool := sp.dataPool.HeadersNonces()
	if metaHeaderNoncesPool == nil {
		return process.ErrNilMetaHeadersNoncesDataPool
	}

	mapMetaHashMiniBlockHashes := make(map[string][][]byte, 0)

	for _, metaBlockHash := range metaBlockHashes {
		metaBlock, errNotCritical := process.GetMetaHeaderFromStorage(metaBlockHash, sp.marshalizer, sp.store)
		if errNotCritical != nil {
			log.Debug("meta block is not fully processed yet and not committed in MetaBlockUnit",
				"hash", metaBlockHash)
			continue
		}

		processedMiniBlocks := metaBlock.GetMiniBlockHeadersWithDst(sp.shardCoordinator.SelfId())
		for mbHash := range processedMiniBlocks {
			mapMetaHashMiniBlockHashes[string(metaBlockHash)] = append(mapMetaHashMiniBlockHashes[string(metaBlockHash)], []byte(mbHash))
		}

		metaBlockPool.Put(metaBlockHash, metaBlock)
		syncMap := &dataPool.ShardIdHashSyncMap{}
		syncMap.Store(metaBlock.GetShardID(), metaBlockHash)
		metaHeaderNoncesPool.Merge(metaBlock.GetNonce(), syncMap)

		err := sp.store.GetStorer(dataRetriever.MetaBlockUnit).Remove(metaBlockHash)
		if err != nil {
			log.Debug("unable to remove hash from MetaBlockUnit",
				"hash", metaBlockHash)
			return err
		}

		nonceToByteSlice := sp.uint64Converter.ToByteSlice(metaBlock.GetNonce())
		errNotCritical = sp.store.GetStorer(dataRetriever.MetaHdrNonceHashDataUnit).Remove(nonceToByteSlice)
		if errNotCritical != nil {
			log.Debug("error not critical",
				"error", errNotCritical.Error())
		}

		log.Trace("meta block has been restored successfully",
			"round", metaBlock.Round,
			"nonce", metaBlock.Nonce,
			"hash", metaBlockHash)
	}

	for metaBlockHash, miniBlockHashes := range mapMetaHashMiniBlockHashes {
		for _, miniBlockHash := range miniBlockHashes {
			sp.addProcessedMiniBlock([]byte(metaBlockHash), miniBlockHash)
		}
	}

	for miniBlockHash := range mapMiniBlockHashes {
		sp.removeProcessedMiniBlock([]byte(miniBlockHash))
	}

	return nil
}

// CreateBlockBody creates a a list of miniblocks by filling them with transactions out of the transactions pools
// as long as the transactions limit for the block has not been reached and there is still time to add transactions
func (sp *shardProcessor) CreateBlockBody(initialHdrData data.HeaderHandler, haveTime func() bool) (data.BodyHandler, error) {
	log.Trace("started creating block body",
		"round", initialHdrData.GetRound(),
	)
	sp.createBlockStarted()
	sp.blockSizeThrottler.ComputeMaxItems()

	sp.blockChainHook.SetCurrentHeader(initialHdrData)

	miniBlocks, err := sp.createMiniBlocks(sp.blockSizeThrottler.MaxItemsToAdd(), initialHdrData.GetRound(), haveTime)
	if err != nil {
		return nil, err
	}

	return miniBlocks, nil
}

// CommitBlock commits the block in the blockchain if everything was checked successfully
func (sp *shardProcessor) CommitBlock(
	chainHandler data.ChainHandler,
	headerHandler data.HeaderHandler,
	bodyHandler data.BodyHandler,
) error {

	var err error
	defer func() {
		if err != nil {
			sp.RevertAccountState()
		}
	}()

	err = checkForNils(chainHandler, headerHandler, bodyHandler)
	if err != nil {
		return err
	}

	log.Trace("started committing block",
		"round", headerHandler.GetRound(),
		"nonce", headerHandler.GetNonce(),
	)

	err = sp.checkBlockValidity(chainHandler, headerHandler, bodyHandler)
	if err != nil {
		return err
	}

	header, ok := headerHandler.(*block.Header)
	if !ok {
		err = process.ErrWrongTypeAssertion
		return err
	}

	buff, err := sp.marshalizer.Marshal(header)
	if err != nil {
		return err
	}

	headerHash := sp.hasher.Compute(string(buff))
	nonceToByteSlice := sp.uint64Converter.ToByteSlice(header.Nonce)
	hdrNonceHashDataUnit := dataRetriever.ShardHdrNonceHashDataUnit + dataRetriever.UnitType(header.ShardId)

	errNotCritical := sp.store.Put(hdrNonceHashDataUnit, nonceToByteSlice, headerHash)
	if errNotCritical != nil {
		log.Debug(fmt.Sprintf("ShardHdrNonceHashDataUnit_%d store.Put", header.ShardId),
			"error", errNotCritical.Error(),
		)
	}

	errNotCritical = sp.store.Put(dataRetriever.BlockHeaderUnit, headerHash, buff)
	if errNotCritical != nil {
		log.Trace("BlockHeaderUnit store.Put", "error", errNotCritical.Error())
	}

	headersNoncesPool := sp.dataPool.HeadersNonces()
	if headersNoncesPool == nil {
		err = process.ErrNilHeadersNoncesDataPool
		return err
	}

	headersPool := sp.dataPool.Headers()
	if headersPool == nil {
		err = process.ErrNilHeadersDataPool
		return err
	}

	headersNoncesPool.Remove(header.GetNonce(), header.GetShardID())
	headersPool.Remove(headerHash)

	body, ok := bodyHandler.(block.Body)
	if !ok {
		err = process.ErrWrongTypeAssertion
		return err
	}

	err = sp.txCoordinator.SaveBlockDataToStorage(body)
	if err != nil {
		return err
	}

	for i := 0; i < len(body); i++ {
		buff, err = sp.marshalizer.Marshal(body[i])
		if err != nil {
			return err
		}

		miniBlockHash := sp.hasher.Compute(string(buff))
		errNotCritical = sp.store.Put(dataRetriever.MiniBlockUnit, miniBlockHash, buff)
		if errNotCritical != nil {
			log.Trace("MiniBlockUnit store.Put", "error", errNotCritical.Error())
		}
	}

	processedMetaHdrs, err := sp.getOrderedProcessedMetaBlocksFromHeader(header)
	if err != nil {
		return err
	}

	err = sp.addProcessedCrossMiniBlocksFromHeader(header)
	if err != nil {
		return err
	}

	finalHeaders, finalHeadersHashes, err := sp.getHighestHdrForOwnShardFromMetachain(processedMetaHdrs)
	if err != nil {
		return err
	}

	err = sp.saveLastNotarizedHeader(sharding.MetachainShardId, processedMetaHdrs)
	if err != nil {
		return err
	}

	err = sp.commitAll()
	if err != nil {
		return err
	}

	log.Info("shard block has been committed successfully",
		"nonce", header.Nonce,
		"round", header.Round,
		"hash", headerHash,
	)

	errNotCritical = sp.txCoordinator.RemoveBlockDataFromPool(body)
	if errNotCritical != nil {
		log.Debug("RemoveBlockDataFromPool", "error", errNotCritical.Error())
	}

	errNotCritical = sp.removeProcessedMetaBlocksFromPool(processedMetaHdrs)
	if errNotCritical != nil {
		log.Debug("removeProcessedMetaBlocksFromPool", "error", errNotCritical.Error())
	}

	isMetachainStuck := sp.isShardStuck(sharding.MetachainShardId)

	errNotCritical = sp.forkDetector.AddHeader(header, headerHash, process.BHProcessed, finalHeaders, finalHeadersHashes, isMetachainStuck)
	if errNotCritical != nil {
		log.Debug("forkDetector.AddHeader", "error", errNotCritical.Error())
	}

	highestFinalBlockNonce := sp.forkDetector.GetHighestFinalBlockNonce()
	log.Debug("highest final shard block",
		"nonce", highestFinalBlockNonce,
		"shard", sp.shardCoordinator.SelfId(),
	)

	hdrsToAttestPreviousFinal := uint32(header.Nonce-highestFinalBlockNonce) + 1
	sp.removeNotarizedHdrsBehindPreviousFinal(hdrsToAttestPreviousFinal)

	lastBlockHeader := chainHandler.GetCurrentBlockHeader()

	err = chainHandler.SetCurrentBlockBody(body)
	if err != nil {
		return err
	}

	err = chainHandler.SetCurrentBlockHeader(header)
	if err != nil {
		return err
	}

	chainHandler.SetCurrentBlockHeaderHash(headerHash)
	sp.indexBlockIfNeeded(bodyHandler, headerHandler, lastBlockHeader)

	headerMeta, err := sp.getLastNotarizedHdr(sharding.MetachainShardId)
	if err != nil {
		return err
	}
	saveMetricsForACommittedBlock(
		sp.appStatusHandler,
		sp.specialAddressHandler.IsCurrentNodeInConsensus(),
		display.DisplayByteSlice(headerHash),
		highestFinalBlockNonce,
		headerMeta.GetNonce(),
	)

	headerInfo := bootstrapStorage.BootstrapHeaderInfo{
<<<<<<< HEAD
		ShardId: header.ShardId,
		Nonce:   header.Nonce,
		Hash:    headerHash,
	}

	processedMiniBlock := make(map[string]map[string]struct{}, 0)
	sp.mutProcessedMiniBlocks.Lock()
	for key, value := range sp.processedMiniBlocks {
		processedMiniBlock[key] = value
	}
	sp.mutProcessedMiniBlocks.Unlock()

	sp.prepareDataForBootStorer(headerInfo, header.Round, finalHeaders, finalHeadersHashes, processedMiniBlock)
=======
		ShardId: header.GetShardID(),
		Nonce:   header.GetNonce(),
		Hash:    headerHash,
	}

	log.Debug("validator info on block ",
		"nonce", header.Nonce,
		"validator root hash", core.ToB64(header.ValidatorStatsRootHash))

	sp.mutProcessedMiniBlocks.RLock()
	log.Debug("processed mini blocks on commit block")
	for metaBlockHash, miniBlocksHashes := range sp.processedMiniBlocks {
		log.Debug("processed",
			"meta block hash", []byte(metaBlockHash))

		for miniBlockHash := range miniBlocksHashes {
			log.Debug("processed",
				"mini block hash", []byte(miniBlockHash))

		}
	}

	processedMiniBlocks := process.ConvertProcessedMiniBlocksMapToSlice(sp.processedMiniBlocks)
	sp.mutProcessedMiniBlocks.RUnlock()

	sp.prepareDataForBootStorer(headerInfo, header.Round, finalHeaders, finalHeadersHashes, processedMiniBlocks)
>>>>>>> 498f67c3

	go sp.cleanTxsPools()

	// write data to log
	go sp.txCounter.displayLogInfo(
		header,
		body,
		headerHash,
		sp.shardCoordinator.NumberOfShards(),
		sp.shardCoordinator.SelfId(),
		sp.dataPool,
	)

	sp.blockSizeThrottler.Succeed(header.Round)

	log.Debug("pools info",
		"headers", sp.dataPool.Headers().Len(),
		"headers capacity", sp.dataPool.Headers().MaxSize(),
		"metablocks", sp.dataPool.MetaBlocks().Len(),
		"metablocks capacity", sp.dataPool.MetaBlocks().MaxSize(),
		"miniblocks", sp.dataPool.MiniBlocks().Len(),
		"miniblocks capacity", sp.dataPool.MiniBlocks().MaxSize(),
	)

	go sp.cleanupPools(headersNoncesPool, headersPool, sp.dataPool.MetaBlocks())

	return nil
}

// ApplyProcessedMiniBlocks will apply processed mini blocks
<<<<<<< HEAD
func (sp *shardProcessor) ApplyProcessedMiniBlocks(miniBlocks map[string]map[string]struct{}) {
	sp.mutProcessedMiniBlocks.Lock()
	for key, value := range miniBlocks {
		sp.processedMiniBlocks[key] = value
=======
func (sp *shardProcessor) ApplyProcessedMiniBlocks(processedMiniBlocks map[string]map[string]struct{}) {
	sp.mutProcessedMiniBlocks.Lock()
	for metaHash, miniBlocksHashes := range processedMiniBlocks {
		sp.processedMiniBlocks[metaHash] = miniBlocksHashes
>>>>>>> 498f67c3
	}
	sp.mutProcessedMiniBlocks.Unlock()
}

func (sp *shardProcessor) cleanTxsPools() {
	_, err := sp.txsPoolsCleaner.Clean(maxCleanTime)
	if err != nil {
		log.Debug("txsPoolsCleaner.Clean", "error", err.Error())
	}
	log.Debug("cleaned txs pool",
		"num txs removed", sp.txsPoolsCleaner.NumRemovedTxs(),
	)
}

// CreateNewHeader creates a new header
func (sp *shardProcessor) CreateNewHeader() data.HeaderHandler {
	return &block.Header{}
}

// getHighestHdrForOwnShardFromMetachain calculates the highest shard header notarized by metachain
func (sp *shardProcessor) getHighestHdrForOwnShardFromMetachain(
	processedHdrs []data.HeaderHandler,
) ([]data.HeaderHandler, [][]byte, error) {

	ownShIdHdrs := make([]data.HeaderHandler, 0)

	process.SortHeadersByNonce(processedHdrs)

	for i := 0; i < len(processedHdrs); i++ {
		hdr, ok := processedHdrs[i].(*block.MetaBlock)
		if !ok {
			return nil, nil, process.ErrWrongTypeAssertion
		}

		hdrs, err := sp.getHighestHdrForShardFromMetachain(sp.shardCoordinator.SelfId(), hdr)
		if err != nil {
			return nil, nil, err
		}

		ownShIdHdrs = append(ownShIdHdrs, hdrs...)
	}

	process.SortHeadersByNonce(ownShIdHdrs)

	ownShIdHdrsHashes := make([][]byte, len(ownShIdHdrs))
	for i := 0; i < len(ownShIdHdrs); i++ {
		hash, _ := core.CalculateHash(sp.marshalizer, sp.hasher, ownShIdHdrs[i])
		ownShIdHdrsHashes[i] = hash
	}

	return ownShIdHdrs, ownShIdHdrsHashes, nil
}

func (sp *shardProcessor) getHighestHdrForShardFromMetachain(shardId uint32, hdr *block.MetaBlock) ([]data.HeaderHandler, error) {
	ownShIdHdr := make([]data.HeaderHandler, 0)

	var errFound error
	// search for own shard id in shardInfo from metaHeaders
	for _, shardInfo := range hdr.ShardInfo {
		if shardInfo.ShardID != shardId {
			continue
		}

		ownHdr, err := process.GetShardHeader(shardInfo.HeaderHash, sp.dataPool.Headers(), sp.marshalizer, sp.store)
		if err != nil {
			go sp.onRequestHeaderHandler(shardInfo.ShardID, shardInfo.HeaderHash)

			log.Debug("requested missing shard header",
				"hash", shardInfo.HeaderHash,
				"shard", shardInfo.ShardID,
			)

			errFound = err
			continue
		}

		ownShIdHdr = append(ownShIdHdr, ownHdr)
	}

	if errFound != nil {
		return nil, errFound
	}

	return ownShIdHdr, nil
}

// getOrderedProcessedMetaBlocksFromHeader returns all the meta blocks fully processed
func (sp *shardProcessor) getOrderedProcessedMetaBlocksFromHeader(header *block.Header) ([]data.HeaderHandler, error) {
	if header == nil {
		return nil, process.ErrNilBlockHeader
	}

	miniBlockHashes := make(map[int][]byte, len(header.MiniBlockHeaders))
	for i := 0; i < len(header.MiniBlockHeaders); i++ {
		miniBlockHashes[i] = header.MiniBlockHeaders[i].Hash
	}

	log.Trace("cross mini blocks in body",
		"num miniblocks", len(miniBlockHashes),
	)

	processedMetaBlocks, err := sp.getOrderedProcessedMetaBlocksFromMiniBlockHashes(miniBlockHashes)
	if err != nil {
		return nil, err
	}

	return processedMetaBlocks, nil
}

func (sp *shardProcessor) addProcessedCrossMiniBlocksFromHeader(header *block.Header) error {
	if header == nil {
		return process.ErrNilBlockHeader
	}

	miniBlockHashes := make(map[int][]byte, len(header.MiniBlockHeaders))
	for i := 0; i < len(header.MiniBlockHeaders); i++ {
		miniBlockHashes[i] = header.MiniBlockHeaders[i].Hash
	}

	sp.hdrsForCurrBlock.mutHdrsForBlock.RLock()
	for _, metaBlockHash := range header.MetaBlockHashes {
		headerInfo, ok := sp.hdrsForCurrBlock.hdrHashAndInfo[string(metaBlockHash)]
		if !ok {
			sp.hdrsForCurrBlock.mutHdrsForBlock.RUnlock()
			return process.ErrMissingHeader
		}

		metaBlock, ok := headerInfo.hdr.(*block.MetaBlock)
		if !ok {
			sp.hdrsForCurrBlock.mutHdrsForBlock.RUnlock()
			return process.ErrWrongTypeAssertion
		}

		crossMiniBlockHashes := metaBlock.GetMiniBlockHeadersWithDst(sp.shardCoordinator.SelfId())
		for key, miniBlockHash := range miniBlockHashes {
			_, ok = crossMiniBlockHashes[string(miniBlockHash)]
			if !ok {
				continue
			}

			sp.addProcessedMiniBlock(metaBlockHash, miniBlockHash)

			delete(miniBlockHashes, key)
		}
	}
	sp.hdrsForCurrBlock.mutHdrsForBlock.RUnlock()

	return nil
}

// getOrderedProcessedMetaBlocksFromMiniBlocks returns all the meta blocks fully processed ordered
func (sp *shardProcessor) getOrderedProcessedMetaBlocksFromMiniBlocks(
	usedMiniBlocks []*block.MiniBlock,
) ([]data.HeaderHandler, error) {

	miniBlockHashes := make(map[int][]byte)
	for i := 0; i < len(usedMiniBlocks); i++ {
		if usedMiniBlocks[i].SenderShardID == sp.shardCoordinator.SelfId() {
			continue
		}

		miniBlockHash, err := core.CalculateHash(sp.marshalizer, sp.hasher, usedMiniBlocks[i])
		if err != nil {
			log.Debug("CalculateHash", "error", err.Error())
			continue
		}

		miniBlockHashes[i] = miniBlockHash
	}

	log.Trace("cross mini blocks in body",
		"num miniblocks", len(miniBlockHashes),
	)
	processedMetaBlocks, err := sp.getOrderedProcessedMetaBlocksFromMiniBlockHashes(miniBlockHashes)

	return processedMetaBlocks, err
}

func (sp *shardProcessor) getOrderedProcessedMetaBlocksFromMiniBlockHashes(
	miniBlockHashes map[int][]byte,
) ([]data.HeaderHandler, error) {

	processedMetaHdrs := make([]data.HeaderHandler, 0)
	processedCrossMiniBlocksHashes := make(map[string]bool)

	sp.hdrsForCurrBlock.mutHdrsForBlock.RLock()
	for metaBlockHash, headerInfo := range sp.hdrsForCurrBlock.hdrHashAndInfo {
		if !headerInfo.usedInBlock {
			continue
		}

		metaBlock, ok := headerInfo.hdr.(*block.MetaBlock)
		if !ok {
			sp.hdrsForCurrBlock.mutHdrsForBlock.RUnlock()
			return nil, process.ErrWrongTypeAssertion
		}

		log.Trace("meta header",
			"nonce", metaBlock.Nonce,
		)

		crossMiniBlockHashes := metaBlock.GetMiniBlockHeadersWithDst(sp.shardCoordinator.SelfId())
		for hash := range crossMiniBlockHashes {
			processedCrossMiniBlocksHashes[hash] = sp.isMiniBlockProcessed([]byte(metaBlockHash), []byte(hash))
		}

		for key, miniBlockHash := range miniBlockHashes {
			_, ok = crossMiniBlockHashes[string(miniBlockHash)]
			if !ok {
				continue
			}

			processedCrossMiniBlocksHashes[string(miniBlockHash)] = true

			delete(miniBlockHashes, key)
		}

		log.Trace("cross mini blocks in meta header",
			"num miniblocks", len(crossMiniBlockHashes),
		)

		processedAll := true
		for hash := range crossMiniBlockHashes {
			if !processedCrossMiniBlocksHashes[hash] {
				processedAll = false
				break
			}
		}

		if processedAll {
			processedMetaHdrs = append(processedMetaHdrs, metaBlock)
		}
	}
	sp.hdrsForCurrBlock.mutHdrsForBlock.RUnlock()

	process.SortHeadersByNonce(processedMetaHdrs)

	return processedMetaHdrs, nil
}

func (sp *shardProcessor) removeProcessedMetaBlocksFromPool(processedMetaHdrs []data.HeaderHandler) error {
	lastNotarizedMetaHdr, err := sp.getLastNotarizedHdr(sharding.MetachainShardId)
	if err != nil {
		return err
	}

	processed := 0
	// processedMetaHdrs is also sorted
	for i := 0; i < len(processedMetaHdrs); i++ {
		hdr := processedMetaHdrs[i]

		// remove process finished
		if hdr.GetNonce() > lastNotarizedMetaHdr.GetNonce() {
			continue
		}

		// metablock was processed and finalized
		buff, err := sp.marshalizer.Marshal(hdr)
		if err != nil {
			log.Debug("marshalizer.Marshal", "error", err.Error())
			continue
		}

		headerHash := sp.hasher.Compute(string(buff))
		nonceToByteSlice := sp.uint64Converter.ToByteSlice(hdr.GetNonce())
		err = sp.store.Put(dataRetriever.MetaHdrNonceHashDataUnit, nonceToByteSlice, headerHash)
		if err != nil {
			log.Debug("MetaHdrNonceHashDataUnit store.Put", "error", err.Error())
			continue
		}

		err = sp.store.Put(dataRetriever.MetaBlockUnit, headerHash, buff)
		if err != nil {
			log.Debug("MetaBlockUnit store.Put", "error", err.Error())
			continue
		}

		sp.dataPool.MetaBlocks().Remove(headerHash)
		sp.dataPool.HeadersNonces().Remove(hdr.GetNonce(), sharding.MetachainShardId)
		sp.removeAllProcessedMiniBlocks(headerHash)

		log.Trace("metaBlock has been processed completely and removed from pool",
			"round", hdr.GetRound(),
			"nonce", hdr.GetNonce(),
			"hash", headerHash,
		)

		processed++
	}

	if processed > 0 {
		log.Trace("metablocks completely processed and removed from pool",
			"num metablocks", processed,
		)
	}

	return nil
}

// receivedMetaBlock is a callback function when a new metablock was received
// upon receiving, it parses the new metablock and requests miniblocks and transactions
// which destination is the current shard
func (sp *shardProcessor) receivedMetaBlock(metaBlockHash []byte) {
	metaBlocksPool := sp.dataPool.MetaBlocks()
	if metaBlocksPool == nil {
		return
	}

	obj, ok := metaBlocksPool.Peek(metaBlockHash)
	if !ok {
		return
	}

	metaBlock, ok := obj.(*block.MetaBlock)
	if !ok {
		return
	}

	log.Trace("received meta block from network",
		"hash", metaBlockHash,
		"nonce", metaBlock.Nonce,
	)

	sp.hdrsForCurrBlock.mutHdrsForBlock.Lock()

	haveMissingMetaHeaders := sp.hdrsForCurrBlock.missingHdrs > 0 || sp.hdrsForCurrBlock.missingFinalityAttestingHdrs > 0
	if haveMissingMetaHeaders {
		hdrInfoForHash := sp.hdrsForCurrBlock.hdrHashAndInfo[string(metaBlockHash)]
		receivedMissingMetaHeader := hdrInfoForHash != nil && (hdrInfoForHash.hdr == nil || hdrInfoForHash.hdr.IsInterfaceNil())
		if receivedMissingMetaHeader {
			hdrInfoForHash.hdr = metaBlock
			sp.hdrsForCurrBlock.missingHdrs--

			if metaBlock.Nonce > sp.hdrsForCurrBlock.highestHdrNonce[sharding.MetachainShardId] {
				sp.hdrsForCurrBlock.highestHdrNonce[sharding.MetachainShardId] = metaBlock.Nonce
			}
		}

		// attesting something
		if sp.hdrsForCurrBlock.missingHdrs == 0 {
			sp.hdrsForCurrBlock.missingFinalityAttestingHdrs = sp.requestMissingFinalityAttestingHeaders(
				sharding.MetachainShardId,
				sp.metaBlockFinality,
				sp.getMetaHeaderFromPoolWithNonce,
				sp.dataPool.MetaBlocks())
			if sp.hdrsForCurrBlock.missingFinalityAttestingHdrs == 0 {
				log.Debug("received all missing finality attesting meta headers")
			}
		}

		missingMetaHdrs := sp.hdrsForCurrBlock.missingHdrs
		missingFinalityAttestingMetaHdrs := sp.hdrsForCurrBlock.missingFinalityAttestingHdrs
		sp.hdrsForCurrBlock.mutHdrsForBlock.Unlock()

		allMissingMetaHeadersReceived := missingMetaHdrs == 0 && missingFinalityAttestingMetaHdrs == 0
		if allMissingMetaHeadersReceived {
			sp.chRcvAllMetaHdrs <- true
		}
	} else {
		sp.hdrsForCurrBlock.mutHdrsForBlock.Unlock()
	}

	sp.setLastHdrForShard(metaBlock.GetShardID(), metaBlock)

	if sp.isHeaderOutOfRange(metaBlock, metaBlocksPool) {
		metaBlocksPool.Remove(metaBlockHash)

		headersNoncesPool := sp.dataPool.HeadersNonces()
		if headersNoncesPool != nil {
			headersNoncesPool.Remove(metaBlock.GetNonce(), metaBlock.GetShardID())
		}

		return
	}

	lastNotarizedHdr, err := sp.getLastNotarizedHdr(sharding.MetachainShardId)
	if err != nil {
		return
	}
	if metaBlock.GetNonce() <= lastNotarizedHdr.GetNonce() {
		return
	}
	if metaBlock.GetRound() <= lastNotarizedHdr.GetRound() {
		return
	}

	isMetaBlockOutOfRange := metaBlock.GetNonce() > lastNotarizedHdr.GetNonce()+process.MaxHeadersToRequestInAdvance
	if isMetaBlockOutOfRange {
		return
	}

	sp.txCoordinator.RequestMiniBlocks(metaBlock)
}

func (sp *shardProcessor) requestMetaHeaders(shardHeader *block.Header) (uint32, uint32) {
	_ = process.EmptyChannel(sp.chRcvAllMetaHdrs)

	if len(shardHeader.MetaBlockHashes) == 0 {
		return 0, 0
	}

	missingHeadersHashes := sp.computeMissingAndExistingMetaHeaders(shardHeader)

	sp.hdrsForCurrBlock.mutHdrsForBlock.Lock()
	for _, hash := range missingHeadersHashes {
		sp.hdrsForCurrBlock.hdrHashAndInfo[string(hash)] = &hdrInfo{hdr: nil, usedInBlock: true}
		go sp.onRequestHeaderHandler(sharding.MetachainShardId, hash)
	}

	if sp.hdrsForCurrBlock.missingHdrs == 0 {
		sp.hdrsForCurrBlock.missingFinalityAttestingHdrs = sp.requestMissingFinalityAttestingHeaders(
			sharding.MetachainShardId,
			sp.metaBlockFinality,
			sp.getMetaHeaderFromPoolWithNonce,
			sp.dataPool.MetaBlocks())
	}

	requestedHdrs := sp.hdrsForCurrBlock.missingHdrs
	requestedFinalityAttestingHdrs := sp.hdrsForCurrBlock.missingFinalityAttestingHdrs
	sp.hdrsForCurrBlock.mutHdrsForBlock.Unlock()

	return requestedHdrs, requestedFinalityAttestingHdrs
}

func (sp *shardProcessor) computeMissingAndExistingMetaHeaders(header *block.Header) [][]byte {
	missingHeadersHashes := make([][]byte, 0)

	sp.hdrsForCurrBlock.mutHdrsForBlock.Lock()
	for i := 0; i < len(header.MetaBlockHashes); i++ {
		hdr, err := process.GetMetaHeaderFromPool(
			header.MetaBlockHashes[i],
			sp.dataPool.MetaBlocks())

		if err != nil {
			missingHeadersHashes = append(missingHeadersHashes, header.MetaBlockHashes[i])
			sp.hdrsForCurrBlock.missingHdrs++
			continue
		}

		sp.hdrsForCurrBlock.hdrHashAndInfo[string(header.MetaBlockHashes[i])] = &hdrInfo{hdr: hdr, usedInBlock: true}

		if hdr.Nonce > sp.hdrsForCurrBlock.highestHdrNonce[sharding.MetachainShardId] {
			sp.hdrsForCurrBlock.highestHdrNonce[sharding.MetachainShardId] = hdr.Nonce
		}
	}
	sp.hdrsForCurrBlock.mutHdrsForBlock.Unlock()

	return missingHeadersHashes
}

func (sp *shardProcessor) verifyCrossShardMiniBlockDstMe(header *block.Header) error {
	miniBlockMetaHashes, err := sp.getAllMiniBlockDstMeFromMeta(header)
	if err != nil {
		return err
	}

	crossMiniBlockHashes := header.GetMiniBlockHeadersWithDst(sp.shardCoordinator.SelfId())
	for hash := range crossMiniBlockHashes {
		if _, ok := miniBlockMetaHashes[hash]; !ok {
			return process.ErrCrossShardMBWithoutConfirmationFromMeta
		}
	}

	return nil
}

func (sp *shardProcessor) getAllMiniBlockDstMeFromMeta(header *block.Header) (map[string][]byte, error) {
	lastHdr, err := sp.getLastNotarizedHdr(sharding.MetachainShardId)
	if err != nil {
		return nil, err
	}

	miniBlockMetaHashes := make(map[string][]byte)

	sp.hdrsForCurrBlock.mutHdrsForBlock.RLock()
	for _, metaBlockHash := range header.MetaBlockHashes {
		headerInfo, ok := sp.hdrsForCurrBlock.hdrHashAndInfo[string(metaBlockHash)]
		if !ok {
			continue
		}
		metaBlock, ok := headerInfo.hdr.(*block.MetaBlock)
		if !ok {
			continue
		}
		if metaBlock.GetRound() > header.Round {
			continue
		}
		if metaBlock.GetRound() <= lastHdr.GetRound() {
			continue
		}
		if metaBlock.GetNonce() <= lastHdr.GetNonce() {
			continue
		}

		crossMiniBlockHashes := metaBlock.GetMiniBlockHeadersWithDst(sp.shardCoordinator.SelfId())
		for hash := range crossMiniBlockHashes {
			miniBlockMetaHashes[hash] = metaBlockHash
		}
	}
	sp.hdrsForCurrBlock.mutHdrsForBlock.RUnlock()

	return miniBlockMetaHashes, nil
}

func (sp *shardProcessor) getOrderedMetaBlocks(round uint64) ([]*hashAndHdr, error) {
	metaBlocksPool := sp.dataPool.MetaBlocks()
	if metaBlocksPool == nil {
		return nil, process.ErrNilMetaBlocksPool
	}

	lastHdr, err := sp.getLastNotarizedHdr(sharding.MetachainShardId)
	if err != nil {
		return nil, err
	}

	orderedMetaBlocks := make([]*hashAndHdr, 0)
	for _, key := range metaBlocksPool.Keys() {
		val, _ := metaBlocksPool.Peek(key)
		if val == nil {
			continue
		}

		hdr, ok := val.(*block.MetaBlock)
		if !ok {
			continue
		}

		if hdr.GetRound() > round {
			continue
		}
		if hdr.GetRound() <= lastHdr.GetRound() {
			continue
		}
		if hdr.GetNonce() <= lastHdr.GetNonce() {
			continue
		}

		orderedMetaBlocks = append(orderedMetaBlocks, &hashAndHdr{hdr: hdr, hash: key})
	}

	if len(orderedMetaBlocks) > 1 {
		sort.Slice(orderedMetaBlocks, func(i, j int) bool {
			return orderedMetaBlocks[i].hdr.GetNonce() < orderedMetaBlocks[j].hdr.GetNonce()
		})
	}

	return orderedMetaBlocks, nil
}

// isMetaHeaderFinal verifies if meta is trully final, in order to not do rollbacks
func (sp *shardProcessor) isMetaHeaderFinal(currHdr data.HeaderHandler, sortedHdrs []*hashAndHdr, startPos int) bool {
	if currHdr == nil || currHdr.IsInterfaceNil() {
		return false
	}
	if sortedHdrs == nil {
		return false
	}

	// verify if there are "K" block after current to make this one final
	lastVerifiedHdr := currHdr
	nextBlocksVerified := uint32(0)

	for i := startPos; i < len(sortedHdrs); i++ {
		if nextBlocksVerified >= sp.metaBlockFinality {
			return true
		}

		// found a header with the next nonce
		tmpHdr := sortedHdrs[i].hdr
		if tmpHdr.GetNonce() == lastVerifiedHdr.GetNonce()+1 {
			err := sp.isHdrConstructionValid(tmpHdr, lastVerifiedHdr)
			if err != nil {
				continue
			}

			lastVerifiedHdr = tmpHdr
			nextBlocksVerified += 1
		}
	}

	if nextBlocksVerified >= sp.metaBlockFinality {
		return true
	}

	return false
}

// full verification through metachain header
func (sp *shardProcessor) createAndProcessCrossMiniBlocksDstMe(
	maxItemsInBlock uint32,
	round uint64,
	haveTime func() bool,
) (block.MiniBlockSlice, uint32, uint32, error) {

	miniBlocks := make(block.MiniBlockSlice, 0)
	txsAdded := uint32(0)
	hdrsAdded := uint32(0)

	orderedMetaBlocks, err := sp.getOrderedMetaBlocks(round)
	if err != nil {
		return nil, 0, 0, err
	}

	log.Debug("metablocks ordered",
		"num metablocks", len(orderedMetaBlocks),
	)

	lastMetaHdr, err := sp.getLastNotarizedHdr(sharding.MetachainShardId)
	if err != nil {
		return nil, 0, 0, err
	}

	// do processing in order
	sp.hdrsForCurrBlock.mutHdrsForBlock.Lock()
	for i := 0; i < len(orderedMetaBlocks); i++ {
		if !haveTime() {
			log.Debug("time is up after putting cross txs with destination to current shard",
				"num txs", txsAdded,
			)
			break
		}

		if len(miniBlocks) >= core.MaxMiniBlocksInBlock {
			log.Debug("max number of mini blocks allowed to be added in one shard block has been reached",
				"limit", len(miniBlocks),
			)
			break
		}

		itemsAddedInHeader := uint32(len(sp.hdrsForCurrBlock.hdrHashAndInfo) + len(miniBlocks))
		if itemsAddedInHeader >= maxItemsInBlock {
			log.Debug("max records allowed to be added in shard header has been reached",
				"limit", maxItemsInBlock,
			)
			break
		}

		hdr, ok := orderedMetaBlocks[i].hdr.(*block.MetaBlock)
		if !ok {
			continue
		}

		err = sp.isHdrConstructionValid(hdr, lastMetaHdr)
		if err != nil {
			continue
		}

		isFinal := sp.isMetaHeaderFinal(hdr, orderedMetaBlocks, i+1)
		if !isFinal {
			continue
		}

		if len(hdr.GetMiniBlockHeadersWithDst(sp.shardCoordinator.SelfId())) == 0 {
			sp.hdrsForCurrBlock.hdrHashAndInfo[string(orderedMetaBlocks[i].hash)] = &hdrInfo{hdr: hdr, usedInBlock: true}
			hdrsAdded++
			lastMetaHdr = hdr
			continue
		}

		itemsAddedInBody := txsAdded
		if itemsAddedInBody >= maxItemsInBlock {
			continue
		}

		maxTxSpaceRemained := int32(maxItemsInBlock) - int32(itemsAddedInBody)
		maxMbSpaceRemained := sp.getMaxMiniBlocksSpaceRemained(
			maxItemsInBlock,
			itemsAddedInHeader+1,
			uint32(len(miniBlocks)))

		if maxTxSpaceRemained > 0 && maxMbSpaceRemained > 0 {
			processedMiniBlocksHashes := sp.getProcessedMiniBlocksHashes(orderedMetaBlocks[i].hash)
			currMBProcessed, currTxsAdded, hdrProcessFinished := sp.txCoordinator.CreateMbsAndProcessCrossShardTransactionsDstMe(
				hdr,
				processedMiniBlocksHashes,
				uint32(maxTxSpaceRemained),
				uint32(maxMbSpaceRemained),
				round,
				haveTime)

			// all txs processed, add to processed miniblocks
			miniBlocks = append(miniBlocks, currMBProcessed...)
			txsAdded = txsAdded + currTxsAdded

			if currTxsAdded > 0 {
				sp.hdrsForCurrBlock.hdrHashAndInfo[string(orderedMetaBlocks[i].hash)] = &hdrInfo{hdr: hdr, usedInBlock: true}
				hdrsAdded++
			}

			if !hdrProcessFinished {
				break
			}

			lastMetaHdr = hdr
		}
	}
	sp.hdrsForCurrBlock.mutHdrsForBlock.Unlock()

	return miniBlocks, txsAdded, hdrsAdded, nil
}

func (sp *shardProcessor) createMiniBlocks(
	maxItemsInBlock uint32,
	round uint64,
	haveTime func() bool,
) (block.Body, error) {

	miniBlocks := make(block.Body, 0)

	if sp.accounts.JournalLen() != 0 {
		return nil, process.ErrAccountStateDirty
	}

	if !haveTime() {
		log.Debug("time is up after entered in createMiniBlocks method")
		return nil, process.ErrTimeIsOut
	}

	txPool := sp.dataPool.Transactions()
	if txPool == nil {
		return nil, process.ErrNilTransactionPool
	}

	destMeMiniBlocks, nbTxs, nbHdrs, err := sp.createAndProcessCrossMiniBlocksDstMe(maxItemsInBlock, round, haveTime)
	if err != nil {
		log.Debug("createAndProcessCrossMiniBlocksDstMe", "error", err.Error())
	}

	processedMetaHdrs, errNotCritical := sp.getOrderedProcessedMetaBlocksFromMiniBlocks(destMeMiniBlocks)
	if errNotCritical != nil {
		log.Debug("getOrderedProcessedMetaBlocksFromMiniBlocks", "error", errNotCritical.Error())
	}

	err = sp.setMetaConsensusData(processedMetaHdrs)
	if err != nil {
		return nil, err
	}

	err = sp.updatePeerStateForFinalMetaHeaders(processedMetaHdrs)
	if err != nil {
		return nil, err
	}

	log.Debug("processed miniblocks and txs with destination in self shard",
		"num miniblocks", len(destMeMiniBlocks),
		"num txs", nbTxs,
	)

	if len(destMeMiniBlocks) > 0 {
		miniBlocks = append(miniBlocks, destMeMiniBlocks...)
	}

	maxTxSpaceRemained := int32(maxItemsInBlock) - int32(nbTxs)
	maxMbSpaceRemained := sp.getMaxMiniBlocksSpaceRemained(
		maxItemsInBlock,
		uint32(len(destMeMiniBlocks))+nbHdrs,
		uint32(len(miniBlocks)))

	mbFromMe := sp.txCoordinator.CreateMbsAndProcessTransactionsFromMe(
		uint32(maxTxSpaceRemained),
		uint32(maxMbSpaceRemained),
		round,
		haveTime)

	if len(mbFromMe) > 0 {
		miniBlocks = append(miniBlocks, mbFromMe...)
	}

	log.Debug("creating mini blocks has been finished",
		"num miniblocks", len(miniBlocks),
	)
	return miniBlocks, nil
}

// ApplyBodyToHeader creates a miniblock header list given a block body
func (sp *shardProcessor) ApplyBodyToHeader(hdr data.HeaderHandler, bodyHandler data.BodyHandler) error {
	log.Trace("started creating block header",
		"round", hdr.GetRound(),
	)
	shardHeader, ok := hdr.(*block.Header)
	if !ok {
		return process.ErrWrongTypeAssertion
	}

	shardHeader.MiniBlockHeaders = make([]block.MiniBlockHeader, 0)
	shardHeader.RootHash = sp.getRootHash()
	shardHeader.ShardId = sp.shardCoordinator.SelfId()

	defer func() {
		go sp.checkAndRequestIfMetaHeadersMissing(hdr.GetRound())
	}()

	if bodyHandler == nil || bodyHandler.IsInterfaceNil() {
		return nil
	}

	body, ok := bodyHandler.(block.Body)
	if !ok {
		return process.ErrWrongTypeAssertion
	}

	totalTxCount, miniBlockHeaders, err := sp.createMiniBlockHeaders(body)
	if err != nil {
		return err
	}

	shardHeader.MiniBlockHeaders = miniBlockHeaders
	shardHeader.TxCount = uint32(totalTxCount)
	metaBlockHashes := sp.sortHeaderHashesForCurrentBlockByNonce(true)
	shardHeader.MetaBlockHashes = metaBlockHashes[sharding.MetachainShardId]

	sp.appStatusHandler.SetUInt64Value(core.MetricNumTxInBlock, uint64(totalTxCount))
	sp.appStatusHandler.SetUInt64Value(core.MetricNumMiniBlocks, uint64(len(body)))

	rootHash, err := sp.validatorStatisticsProcessor.RootHash()
	if err != nil {
		return err
	}

	shardHeader.ValidatorStatsRootHash = rootHash

	sp.blockSizeThrottler.Add(
		hdr.GetRound(),
		core.MaxUint32(hdr.ItemsInBody(), hdr.ItemsInHeader()))

	return nil
}

func (sp *shardProcessor) waitForMetaHdrHashes(waitTime time.Duration) error {
	select {
	case <-sp.chRcvAllMetaHdrs:
		return nil
	case <-time.After(waitTime):
		return process.ErrTimeIsOut
	}
}

// MarshalizedDataToBroadcast prepares underlying data into a marshalized object according to destination
func (sp *shardProcessor) MarshalizedDataToBroadcast(
	header data.HeaderHandler,
	bodyHandler data.BodyHandler,
) (map[uint32][]byte, map[string][][]byte, error) {

	if bodyHandler == nil || bodyHandler.IsInterfaceNil() {
		return nil, nil, process.ErrNilMiniBlocks
	}

	body, ok := bodyHandler.(block.Body)
	if !ok {
		return nil, nil, process.ErrWrongTypeAssertion
	}

	mrsData := make(map[uint32][]byte)
	bodies, mrsTxs := sp.txCoordinator.CreateMarshalizedData(body)

	for shardId, subsetBlockBody := range bodies {
		buff, err := sp.marshalizer.Marshal(subsetBlockBody)
		if err != nil {
			log.Debug("marshalizer.Marshal", "error", process.ErrMarshalWithoutSuccess.Error())
			continue
		}
		mrsData[shardId] = buff
	}

	return mrsData, mrsTxs, nil
}

// DecodeBlockBody method decodes block body from a given byte array
func (sp *shardProcessor) DecodeBlockBody(dta []byte) data.BodyHandler {
	if dta == nil {
		return nil
	}

	var body block.Body

	err := sp.marshalizer.Unmarshal(&body, dta)
	if err != nil {
		log.Debug("marshalizer.Unmarshal", "error", err.Error())
		return nil
	}

	return body
}

// DecodeBlockHeader method decodes block header from a given byte array
func (sp *shardProcessor) DecodeBlockHeader(dta []byte) data.HeaderHandler {
	if dta == nil {
		return nil
	}

	var header block.Header

	err := sp.marshalizer.Unmarshal(&header, dta)
	if err != nil {
		log.Debug("marshalizer.Unmarshal", "error", err.Error())
		return nil
	}

	return &header
}

// IsInterfaceNil returns true if there is no value under the interface
func (sp *shardProcessor) IsInterfaceNil() bool {
	if sp == nil {
		return true
	}
	return false
}

func (sp *shardProcessor) addProcessedMiniBlock(metaBlockHash []byte, miniBlockHash []byte) {
	sp.mutProcessedMiniBlocks.Lock()
	miniBlocksProcessed, ok := sp.processedMiniBlocks[string(metaBlockHash)]
	if !ok {
		miniBlocksProcessed := make(map[string]struct{})
		miniBlocksProcessed[string(miniBlockHash)] = struct{}{}
		sp.processedMiniBlocks[string(metaBlockHash)] = miniBlocksProcessed
		sp.mutProcessedMiniBlocks.Unlock()
		return
	}

	miniBlocksProcessed[string(miniBlockHash)] = struct{}{}
	sp.mutProcessedMiniBlocks.Unlock()
}

func (sp *shardProcessor) removeProcessedMiniBlock(miniBlockHash []byte) {
	sp.mutProcessedMiniBlocks.Lock()
	for _, miniBlocksProcessed := range sp.processedMiniBlocks {
		_, isProcessed := miniBlocksProcessed[string(miniBlockHash)]
		if isProcessed {
			delete(miniBlocksProcessed, string(miniBlockHash))
		}
	}
	sp.mutProcessedMiniBlocks.Unlock()
}

func (sp *shardProcessor) removeAllProcessedMiniBlocks(metaBlockHash []byte) {
	sp.mutProcessedMiniBlocks.Lock()
	delete(sp.processedMiniBlocks, string(metaBlockHash))
	sp.mutProcessedMiniBlocks.Unlock()
}

func (sp *shardProcessor) getProcessedMiniBlocksHashes(metaBlockHash []byte) map[string]struct{} {
	sp.mutProcessedMiniBlocks.RLock()
	processedMiniBlocksHashes := sp.processedMiniBlocks[string(metaBlockHash)]
	sp.mutProcessedMiniBlocks.RUnlock()

	return processedMiniBlocksHashes
}

func (sp *shardProcessor) isMiniBlockProcessed(metaBlockHash []byte, miniBlockHash []byte) bool {
	sp.mutProcessedMiniBlocks.RLock()
	miniBlocksProcessed, ok := sp.processedMiniBlocks[string(metaBlockHash)]
	if !ok {
		sp.mutProcessedMiniBlocks.RUnlock()
		return false
	}

	_, isProcessed := miniBlocksProcessed[string(miniBlockHash)]
	sp.mutProcessedMiniBlocks.RUnlock()

	return isProcessed
}

func (sp *shardProcessor) getMaxMiniBlocksSpaceRemained(
	maxItemsInBlock uint32,
	itemsAddedInBlock uint32,
	miniBlocksAddedInBlock uint32,
) int32 {
	mbSpaceRemainedInBlock := int32(maxItemsInBlock) - int32(itemsAddedInBlock)
	mbSpaceRemainedInCache := int32(core.MaxMiniBlocksInBlock) - int32(miniBlocksAddedInBlock)
	maxMbSpaceRemained := core.MinInt32(mbSpaceRemainedInBlock, mbSpaceRemainedInCache)

	return maxMbSpaceRemained
}

func (sp *shardProcessor) getMetaHeaderFromPoolWithNonce(
	nonce uint64,
	shardId uint32,
) (data.HeaderHandler, []byte, error) {

	metaHeader, metaHeaderHash, err := process.GetMetaHeaderFromPoolWithNonce(
		nonce,
		sp.dataPool.MetaBlocks(),
		sp.dataPool.HeadersNonces())

	return metaHeader, metaHeaderHash, err
}

func (sp *shardProcessor) updatePeerStateForFinalMetaHeaders(finalHeaders []data.HeaderHandler) error {
	for _, header := range finalHeaders {
		_, err := sp.validatorStatisticsProcessor.UpdatePeerState(header)
		if err != nil {
			return err
		}
	}
	return nil
}

func (sp *shardProcessor) checkValidatorStatisticsRootHash(currentHeader *block.Header, processedMetaHdrs []data.HeaderHandler) error {
	for _, metaHeader := range processedMetaHdrs {
		rootHash, err := sp.validatorStatisticsProcessor.UpdatePeerState(metaHeader)
		if err != nil {
			return err
		}

		if !bytes.Equal(rootHash, metaHeader.GetValidatorStatsRootHash()) {
			return process.ErrValidatorStatsRootHashDoesNotMatch
		}
	}

	vRootHash, _ := sp.validatorStatisticsProcessor.RootHash()
	if !bytes.Equal(vRootHash, currentHeader.GetValidatorStatsRootHash()) {
		return process.ErrValidatorStatsRootHashDoesNotMatch
	}

	return nil
}<|MERGE_RESOLUTION|>--- conflicted
+++ resolved
@@ -745,21 +745,6 @@
 	)
 
 	headerInfo := bootstrapStorage.BootstrapHeaderInfo{
-<<<<<<< HEAD
-		ShardId: header.ShardId,
-		Nonce:   header.Nonce,
-		Hash:    headerHash,
-	}
-
-	processedMiniBlock := make(map[string]map[string]struct{}, 0)
-	sp.mutProcessedMiniBlocks.Lock()
-	for key, value := range sp.processedMiniBlocks {
-		processedMiniBlock[key] = value
-	}
-	sp.mutProcessedMiniBlocks.Unlock()
-
-	sp.prepareDataForBootStorer(headerInfo, header.Round, finalHeaders, finalHeadersHashes, processedMiniBlock)
-=======
 		ShardId: header.GetShardID(),
 		Nonce:   header.GetNonce(),
 		Hash:    headerHash,
@@ -786,7 +771,6 @@
 	sp.mutProcessedMiniBlocks.RUnlock()
 
 	sp.prepareDataForBootStorer(headerInfo, header.Round, finalHeaders, finalHeadersHashes, processedMiniBlocks)
->>>>>>> 498f67c3
 
 	go sp.cleanTxsPools()
 
@@ -817,17 +801,10 @@
 }
 
 // ApplyProcessedMiniBlocks will apply processed mini blocks
-<<<<<<< HEAD
-func (sp *shardProcessor) ApplyProcessedMiniBlocks(miniBlocks map[string]map[string]struct{}) {
-	sp.mutProcessedMiniBlocks.Lock()
-	for key, value := range miniBlocks {
-		sp.processedMiniBlocks[key] = value
-=======
 func (sp *shardProcessor) ApplyProcessedMiniBlocks(processedMiniBlocks map[string]map[string]struct{}) {
 	sp.mutProcessedMiniBlocks.Lock()
 	for metaHash, miniBlocksHashes := range processedMiniBlocks {
 		sp.processedMiniBlocks[metaHash] = miniBlocksHashes
->>>>>>> 498f67c3
 	}
 	sp.mutProcessedMiniBlocks.Unlock()
 }
