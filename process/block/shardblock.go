--- conflicted
+++ resolved
@@ -63,12 +63,9 @@
 		uint64Converter:               arguments.Uint64Converter,
 		onRequestHeaderHandlerByNonce: arguments.RequestHandler.RequestHeaderByNonce,
 		appStatusHandler:              statusHandler.NewNilStatusHandler(),
-<<<<<<< HEAD
-		rounder:                       arguments.Rounder,
-=======
 		blockChainHook:                arguments.BlockChainHook,
 		txCoordinator:                 arguments.TxCoordinator,
->>>>>>> f3d0c84b
+		rounder:                       arguments.Rounder,
 	}
 	err = base.setLastNotarizedHeadersSlice(arguments.StartHeaders)
 	if err != nil {
