--- conflicted
+++ resolved
@@ -126,10 +126,7 @@
 		pruningDelay:                  pruningDelay,
 		processedMiniBlocksTracker:    arguments.ProcessedMiniBlocksTracker,
 		receiptsRepository:            arguments.ReceiptsRepository,
-<<<<<<< HEAD
-=======
 		processDebugger:               processDebugger,
->>>>>>> 5b460b4e
 	}
 
 	sp := shardProcessor{
