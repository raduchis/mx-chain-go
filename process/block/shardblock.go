package block

import (
	"bytes"
<<<<<<< HEAD
	"encoding/hex"
=======
	"errors"
>>>>>>> 21febee0
	"fmt"
	"math/big"
	"time"

	"github.com/multiversx/mx-chain-core-go/core"
	"github.com/multiversx/mx-chain-core-go/core/check"
	"github.com/multiversx/mx-chain-core-go/data"
	"github.com/multiversx/mx-chain-core-go/data/block"
	"github.com/multiversx/mx-chain-core-go/data/headerVersionData"
	logger "github.com/multiversx/mx-chain-logger-go"

	"github.com/multiversx/mx-chain-go/common"
	"github.com/multiversx/mx-chain-go/common/holders"
	"github.com/multiversx/mx-chain-go/dataRetriever"
	processOutport "github.com/multiversx/mx-chain-go/outport/process"
	"github.com/multiversx/mx-chain-go/process"
	"github.com/multiversx/mx-chain-go/process/block/bootstrapStorage"
	"github.com/multiversx/mx-chain-go/process/block/helpers"
	"github.com/multiversx/mx-chain-go/process/block/processedMb"
	"github.com/multiversx/mx-chain-go/state"
)

var _ process.BlockProcessor = (*shardProcessor)(nil)

const (
	timeBetweenCheckForEpochStart = 100 * time.Millisecond
	pruningDelay                  = 10
)

type createAndProcessMiniBlocksDestMeInfo struct {
	currMetaHdr                 data.HeaderHandler
	currMetaHdrHash             []byte
	currProcessedMiniBlocksInfo map[string]*processedMb.ProcessedMiniBlockInfo
	allProcessedMiniBlocksInfo  map[string]*processedMb.ProcessedMiniBlockInfo
	haveTime                    func() bool
	haveAdditionalTime          func() bool
	miniBlocks                  block.MiniBlockSlice
	hdrAdded                    bool
	numTxsAdded                 uint32
	numHdrsAdded                uint32
	scheduledMode               bool
}

// shardProcessor implements shardProcessor interface, and actually it tries to execute block
type shardProcessor struct {
	*baseProcessor
	metaBlockFinality uint32
	chRcvAllMetaHdrs  chan bool
}

// NewShardProcessor creates a new shardProcessor object
func NewShardProcessor(arguments ArgShardProcessor) (*shardProcessor, error) {
	err := checkProcessorParameters(arguments.ArgBaseProcessor)
	if err != nil {
		return nil, err
	}

	if check.IfNil(arguments.DataComponents.Datapool()) {
		return nil, process.ErrNilDataPoolHolder
	}
	if check.IfNil(arguments.DataComponents.Datapool().Headers()) {
		return nil, process.ErrNilHeadersDataPool
	}
	if check.IfNil(arguments.DataComponents.Datapool().Transactions()) {
		return nil, process.ErrNilTransactionPool
	}
	genesisHdr := arguments.DataComponents.Blockchain().GetGenesisHeader()
	if check.IfNil(genesisHdr) {
		return nil, fmt.Errorf("%w for genesis header in DataComponents.Blockchain", process.ErrNilHeaderHandler)
	}

	processDebugger, err := createDisabledProcessDebugger()
	if err != nil {
		return nil, err
	}

	base := &baseProcessor{
		accountsDB:                    arguments.AccountsDB,
		blockSizeThrottler:            arguments.BlockSizeThrottler,
		forkDetector:                  arguments.ForkDetector,
		hasher:                        arguments.CoreComponents.Hasher(),
		marshalizer:                   arguments.CoreComponents.InternalMarshalizer(),
		store:                         arguments.DataComponents.StorageService(),
		shardCoordinator:              arguments.BootstrapComponents.ShardCoordinator(),
		nodesCoordinator:              arguments.NodesCoordinator,
		uint64Converter:               arguments.CoreComponents.Uint64ByteSliceConverter(),
		requestHandler:                arguments.RequestHandler,
		appStatusHandler:              arguments.StatusCoreComponents.AppStatusHandler(),
		blockChainHook:                arguments.BlockChainHook,
		txCoordinator:                 arguments.TxCoordinator,
		roundHandler:                  arguments.CoreComponents.RoundHandler(),
		epochStartTrigger:             arguments.EpochStartTrigger,
		headerValidator:               arguments.HeaderValidator,
		bootStorer:                    arguments.BootStorer,
		blockTracker:                  arguments.BlockTracker,
		dataPool:                      arguments.DataComponents.Datapool(),
		blockChain:                    arguments.DataComponents.Blockchain(),
		feeHandler:                    arguments.FeeHandler,
		outportHandler:                arguments.StatusComponents.OutportHandler(),
		genesisNonce:                  genesisHdr.GetNonce(),
		versionedHeaderFactory:        arguments.BootstrapComponents.VersionedHeaderFactory(),
		headerIntegrityVerifier:       arguments.BootstrapComponents.HeaderIntegrityVerifier(),
		historyRepo:                   arguments.HistoryRepository,
		epochNotifier:                 arguments.CoreComponents.EpochNotifier(),
		enableEpochsHandler:           arguments.CoreComponents.EnableEpochsHandler(),
		roundNotifier:                 arguments.CoreComponents.RoundNotifier(),
		enableRoundsHandler:           arguments.CoreComponents.EnableRoundsHandler(),
		vmContainerFactory:            arguments.VMContainersFactory,
		vmContainer:                   arguments.VmContainer,
		processDataTriesOnCommitEpoch: arguments.Config.Debug.EpochStart.ProcessDataTrieOnCommitEpoch,
		gasConsumedProvider:           arguments.GasHandler,
		economicsData:                 arguments.CoreComponents.EconomicsData(),
		scheduledTxsExecutionHandler:  arguments.ScheduledTxsExecutionHandler,
		pruningDelay:                  pruningDelay,
		processedMiniBlocksTracker:    arguments.ProcessedMiniBlocksTracker,
		receiptsRepository:            arguments.ReceiptsRepository,
		processDebugger:               processDebugger,
		outportDataProvider:           arguments.OutportDataProvider,
		processStatusHandler:          arguments.CoreComponents.ProcessStatusHandler(),
		blockProcessingCutoffHandler:  arguments.BlockProcessingCutoffHandler,
		managedPeersHolder:            arguments.ManagedPeersHolder,
		sentSignaturesTracker:         arguments.SentSignaturesTracker,
		extraDelayRequestBlockInfo:    time.Duration(arguments.Config.EpochStartConfig.ExtraDelayForRequestBlockInfoInMilliseconds) * time.Millisecond,
		proofsPool:                    arguments.DataComponents.Datapool().Proofs(),
	}

	sp := shardProcessor{
		baseProcessor: base,
	}

	argsTransactionCounter := ArgsTransactionCounter{
		AppStatusHandler: sp.appStatusHandler,
		Hasher:           sp.hasher,
		Marshalizer:      sp.marshalizer,
		ShardID:          sp.shardCoordinator.SelfId(),
	}
	sp.txCounter, err = NewTransactionCounter(argsTransactionCounter)
	if err != nil {
		return nil, err
	}

	sp.requestBlockBodyHandler = &sp
	sp.blockProcessor = &sp

	sp.chRcvAllMetaHdrs = make(chan bool)

	sp.hdrsForCurrBlock = newHdrForBlock()

	headersPool := sp.dataPool.Headers()
	headersPool.RegisterHandler(sp.receivedMetaBlock)

	sp.metaBlockFinality = process.BlockFinality

	return &sp, nil
}

// ProcessBlock processes a block. It returns nil if all ok or the specific error
func (sp *shardProcessor) ProcessBlock(
	headerHandler data.HeaderHandler,
	bodyHandler data.BodyHandler,
	haveTime func() time.Duration,
) error {
	if haveTime == nil {
		return process.ErrNilHaveTimeHandler
	}

	sp.processStatusHandler.SetBusy("shardProcessor.ProcessBlock")
	defer sp.processStatusHandler.SetIdle()

	err := sp.checkBlockValidity(headerHandler, bodyHandler)
	if err != nil {
		if errors.Is(err, process.ErrBlockHashDoesNotMatch) {
			log.Debug("requested missing shard header",
				"hash", headerHandler.GetPrevHash(),
				"for shard", headerHandler.GetShardID(),
			)

			go sp.requestHandler.RequestShardHeader(headerHandler.GetShardID(), headerHandler.GetPrevHash())
		}

		return err
	}

	sp.roundNotifier.CheckRound(headerHandler)
	sp.epochNotifier.CheckEpoch(headerHandler)
	sp.requestHandler.SetEpoch(headerHandler.GetEpoch())

	err = sp.checkScheduledRootHash(headerHandler)
	if err != nil {
		return err
	}

	log.Debug("started processing block",
		"epoch", headerHandler.GetEpoch(),
		"shard", headerHandler.GetShardID(),
		"round", headerHandler.GetRound(),
		"nonce", headerHandler.GetNonce(),
	)

	header, ok := headerHandler.(data.ShardHeaderHandler)
	if !ok {
		return process.ErrWrongTypeAssertion
	}

	body, ok := bodyHandler.(*block.Body)
	if !ok {
		return process.ErrWrongTypeAssertion
	}

	go getMetricsFromBlockBody(body, sp.marshalizer, sp.appStatusHandler)

	err = sp.checkHeaderBodyCorrelation(header.GetMiniBlockHeaderHandlers(), body)
	if err != nil {
		return err
	}

	err = sp.checkScheduledMiniBlocksValidity(headerHandler)
	if err != nil {
		return err
	}

	txCounts, rewardCounts, unsignedCounts := sp.txCounter.getPoolCounts(sp.dataPool)
	log.Debug("total txs in pool", "counts", txCounts.String())
	log.Debug("total txs in rewards pool", "counts", rewardCounts.String())
	log.Debug("total txs in unsigned pool", "counts", unsignedCounts.String())

	go getMetricsFromHeader(header, uint64(txCounts.GetTotal()), sp.marshalizer, sp.appStatusHandler)

	err = sp.createBlockStarted()
	if err != nil {
		return err
	}

	sp.blockChainHook.SetCurrentHeader(header)

	sp.txCoordinator.RequestBlockTransactions(body)
	requestedMetaHdrs, requestedFinalityAttestingMetaHdrs := sp.requestMetaHeaders(header)

	if haveTime() < 0 {
		return process.ErrTimeIsOut
	}

	err = sp.txCoordinator.IsDataPreparedForProcessing(haveTime)
	if err != nil {
		return err
	}

	haveMissingMetaHeaders := requestedMetaHdrs > 0 || requestedFinalityAttestingMetaHdrs > 0
	if haveMissingMetaHeaders {
		if requestedMetaHdrs > 0 {
			log.Debug("requested missing meta headers",
				"num headers", requestedMetaHdrs,
			)
		}
		if requestedFinalityAttestingMetaHdrs > 0 {
			log.Debug("requested missing finality attesting meta headers",
				"num finality meta headers", requestedFinalityAttestingMetaHdrs,
			)
		}

		err = sp.waitForMetaHdrHashesAndProofs(haveTime())

		sp.hdrsForCurrBlock.mutHdrsForBlock.RLock()
		missingMetaHdrs := sp.hdrsForCurrBlock.missingHdrs
		sp.hdrsForCurrBlock.mutHdrsForBlock.RUnlock()

		sp.hdrsForCurrBlock.resetMissingHdrs()

		if requestedMetaHdrs > 0 {
			log.Debug("received missing meta headers",
				"num headers", requestedMetaHdrs-missingMetaHdrs,
			)
		}

		if err != nil {
			return err
		}
	}

	err = sp.requestEpochStartInfo(header, haveTime)
	if err != nil {
		return err
	}

	if sp.accountsDB[state.UserAccountsState].JournalLen() != 0 {
		log.Error("shardProcessor.ProcessBlock first entry", "stack", string(sp.accountsDB[state.UserAccountsState].GetStackDebugFirstEntry()))
		return process.ErrAccountStateDirty
	}

	defer func() {
		go sp.checkAndRequestIfMetaHeadersMissing()
	}()

	err = sp.checkEpochCorrectnessCrossChain()
	if err != nil {
		return err
	}

	err = sp.checkEpochCorrectness(header)
	if err != nil {
		return err
	}

	err = sp.checkMetaHeadersValidityAndFinality()
	if err != nil {
		return err
	}

	err = sp.verifyCrossShardMiniBlockDstMe(header)
	if err != nil {
		return err
	}

	defer func() {
		if err != nil {
			sp.RevertCurrentBlock()
		}
	}()

	mbIndex := sp.getIndexOfFirstMiniBlockToBeExecuted(header)
	miniBlocks := body.MiniBlocks[mbIndex:]

	startTime := time.Now()
	err = sp.txCoordinator.ProcessBlockTransaction(header, &block.Body{MiniBlocks: miniBlocks}, haveTime)
	elapsedTime := time.Since(startTime)
	log.Debug("elapsed time to process block transaction",
		"time [s]", elapsedTime,
	)
	if err != nil {
		return err
	}

	err = sp.txCoordinator.VerifyCreatedBlockTransactions(header, &block.Body{MiniBlocks: miniBlocks})
	if err != nil {
		return err
	}

	err = sp.txCoordinator.VerifyCreatedMiniBlocks(header, body)
	if err != nil {
		return err
	}

	err = sp.verifyFees(header)
	if err != nil {
		return err
	}

	if !sp.verifyStateRoot(header.GetRootHash()) {
		err = process.ErrRootStateDoesNotMatch
		return err
	}

	err = sp.blockProcessingCutoffHandler.HandleProcessErrorCutoff(header)
	if err != nil {
		return err
	}

	return nil
}

func (sp *shardProcessor) requestEpochStartInfo(header data.ShardHeaderHandler, haveTime func() time.Duration) error {
	if !header.IsStartOfEpochBlock() {
		return nil
	}
	if sp.epochStartTrigger.MetaEpoch() >= header.GetEpoch() {
		return nil
	}
	if sp.epochStartTrigger.IsEpochStart() {
		return nil
	}

	go sp.requestHandler.RequestMetaHeader(header.GetEpochStartMetaHash())

	headersPool := sp.dataPool.Headers()
	for {
		time.Sleep(timeBetweenCheckForEpochStart)
		if haveTime() < 0 {
			break
		}

		if sp.epochStartTrigger.IsEpochStart() {
			return nil
		}

		epochStartMetaHdr, err := headersPool.GetHeaderByHash(header.GetEpochStartMetaHash())
		if err != nil {
			go sp.requestHandler.RequestMetaHeader(header.GetEpochStartMetaHash())
			continue
		}

		_, _, err = headersPool.GetHeadersByNonceAndShardId(epochStartMetaHdr.GetNonce()+1, core.MetachainShardId)
		if err != nil {
			go sp.requestHandler.RequestMetaHeaderByNonce(epochStartMetaHdr.GetNonce() + 1)
			continue
		}

		return nil
	}

	return process.ErrTimeIsOut
}

// RevertStateToBlock recreates the state tries to the root hashes indicated by the provided root hash and header
func (sp *shardProcessor) RevertStateToBlock(header data.HeaderHandler, rootHash []byte) error {
	rootHashHolder := holders.NewDefaultRootHashesHolder(rootHash)
	err := sp.accountsDB[state.UserAccountsState].RecreateTrie(rootHashHolder)
	if err != nil {
		log.Debug("recreate trie with error for header",
			"nonce", header.GetNonce(),
			"header root hash", header.GetRootHash(),
			"given root hash", rootHash,
			"error", err,
		)

		return err
	}

	err = sp.epochStartTrigger.RevertStateToBlock(header)
	if err != nil {
		log.Debug("revert epoch start trigger for header",
			"nonce", header.GetNonce(),
			"error", err,
		)
		return err
	}

	return nil
}

func (sp *shardProcessor) checkEpochCorrectness(
	header data.ShardHeaderHandler,
) error {
	currentBlockHeader := sp.blockChain.GetCurrentBlockHeader()
	if check.IfNil(currentBlockHeader) {
		return nil
	}

	headerEpochBehindCurrentHeader := header.GetEpoch() < currentBlockHeader.GetEpoch()
	if headerEpochBehindCurrentHeader {
		return fmt.Errorf("%w proposed header with older epoch %d than blockchain epoch %d",
			process.ErrEpochDoesNotMatch, header.GetEpoch(), currentBlockHeader.GetEpoch())
	}

	isStartOfEpochButShouldNotBe := header.GetEpoch() == currentBlockHeader.GetEpoch() && header.IsStartOfEpochBlock()
	if isStartOfEpochButShouldNotBe {
		return fmt.Errorf("%w proposed header with same epoch %d as blockchain and it is of epoch start",
			process.ErrEpochDoesNotMatch, currentBlockHeader.GetEpoch())
	}

	incorrectStartOfEpochBlock := header.GetEpoch() != currentBlockHeader.GetEpoch() &&
		sp.epochStartTrigger.MetaEpoch() == currentBlockHeader.GetEpoch()
	if incorrectStartOfEpochBlock {
		if header.IsStartOfEpochBlock() {
			sp.dataPool.Headers().RemoveHeaderByHash(header.GetEpochStartMetaHash())
			go sp.requestHandler.RequestMetaHeader(header.GetEpochStartMetaHash())
		}
		return fmt.Errorf("%w proposed header with new epoch %d with trigger still in last epoch %d",
			process.ErrEpochDoesNotMatch, header.GetEpoch(), sp.epochStartTrigger.MetaEpoch())
	}

	isHeaderOfInvalidEpoch := header.GetEpoch() > sp.epochStartTrigger.MetaEpoch()
	if isHeaderOfInvalidEpoch {
		return fmt.Errorf("%w proposed header with epoch too high %d with trigger in epoch %d",
			process.ErrEpochDoesNotMatch, header.GetEpoch(), sp.epochStartTrigger.MetaEpoch())
	}

	isOldEpochAndShouldBeNew := sp.epochStartTrigger.IsEpochStart() &&
		header.GetRound() > sp.epochStartTrigger.EpochFinalityAttestingRound()+process.EpochChangeGracePeriod &&
		header.GetEpoch() < sp.epochStartTrigger.MetaEpoch() &&
		sp.epochStartTrigger.EpochStartRound() < sp.epochStartTrigger.EpochFinalityAttestingRound()
	if isOldEpochAndShouldBeNew {
		return fmt.Errorf("%w proposed header with epoch %d should be in epoch %d",
			process.ErrEpochDoesNotMatch, header.GetEpoch(), sp.epochStartTrigger.MetaEpoch())
	}

	isEpochStartMetaHashIncorrect := header.IsStartOfEpochBlock() &&
		!bytes.Equal(header.GetEpochStartMetaHash(), sp.epochStartTrigger.EpochStartMetaHdrHash()) &&
		header.GetEpoch() == sp.epochStartTrigger.MetaEpoch()
	if isEpochStartMetaHashIncorrect {
		go sp.requestHandler.RequestMetaHeader(header.GetEpochStartMetaHash())
		log.Warn("epoch start meta hash mismatch", "proposed", header.GetEpochStartMetaHash(), "calculated", sp.epochStartTrigger.EpochStartMetaHdrHash())
		return fmt.Errorf("%w proposed header with epoch %d has invalid epochStartMetaHash",
			process.ErrEpochDoesNotMatch, header.GetEpoch())
	}

	isNotEpochStartButShouldBe := header.GetEpoch() != currentBlockHeader.GetEpoch() &&
		!header.IsStartOfEpochBlock()
	if isNotEpochStartButShouldBe {
		return fmt.Errorf("%w proposed header with new epoch %d is not of type epoch start",
			process.ErrEpochDoesNotMatch, header.GetEpoch())
	}

	isOldEpochStart := header.IsStartOfEpochBlock() && header.GetEpoch() < sp.epochStartTrigger.MetaEpoch()
	if isOldEpochStart {
		metaBlock, err := process.GetMetaHeader(header.GetEpochStartMetaHash(), sp.dataPool.Headers(), sp.marshalizer, sp.store)
		if err != nil {
			go sp.requestHandler.RequestStartOfEpochMetaBlock(header.GetEpoch())
			return fmt.Errorf("%w could not find epoch start metablock for epoch %d",
				err, header.GetEpoch())
		}

		isMetaBlockCorrect := metaBlock.IsStartOfEpochBlock() && metaBlock.GetEpoch() == header.GetEpoch()
		if !isMetaBlockCorrect {
			return fmt.Errorf("%w proposed header with epoch %d does not include correct start of epoch metaBlock %s",
				process.ErrEpochDoesNotMatch, header.GetEpoch(), header.GetEpochStartMetaHash())
		}
	}

	return nil
}

// SetNumProcessedObj will set the num of processed transactions
func (sp *shardProcessor) SetNumProcessedObj(numObj uint64) {
	sp.txCounter.totalTxs = numObj
}

// checkMetaHeadersValidity - checks if listed metaheaders are valid as construction
func (sp *shardProcessor) checkMetaHeadersValidityAndFinality() error {
	lastCrossNotarizedHeader, _, err := sp.blockTracker.GetLastCrossNotarizedHeader(core.MetachainShardId)
	if err != nil {
		return err
	}

	log.Trace("checkMetaHeadersValidityAndFinality", "lastCrossNotarizedHeader nonce", lastCrossNotarizedHeader.GetNonce())
	usedMetaHdrs := sp.sortHeadersForCurrentBlockByNonce(true)
	if len(usedMetaHdrs[core.MetachainShardId]) == 0 {
		return nil
	}

	for _, metaHdr := range usedMetaHdrs[core.MetachainShardId] {
		log.Trace("checkMetaHeadersValidityAndFinality", "metaHeader nonce", metaHdr.GetNonce())
		err = sp.headerValidator.IsHeaderConstructionValid(metaHdr, lastCrossNotarizedHeader)
		if err != nil {
			return fmt.Errorf("%w : checkMetaHeadersValidityAndFinality -> isHdrConstructionValid", err)
		}

		lastCrossNotarizedHeader = metaHdr
	}

	err = sp.checkMetaHdrFinality(lastCrossNotarizedHeader)
	if err != nil {
		return err
	}

	return nil
}

// check if shard headers are final by checking if newer headers were constructed upon them
func (sp *shardProcessor) checkMetaHdrFinality(header data.HeaderHandler) error {
	if check.IfNil(header) {
		return process.ErrNilBlockHeader
	}

	if sp.enableEpochsHandler.IsFlagEnabledInEpoch(common.EquivalentMessagesFlag, header.GetEpoch()) {
		marshalledHeader, err := sp.marshalizer.Marshal(header)
		if err != nil {
			return err
		}

		headerHash := sp.hasher.Compute(string(marshalledHeader))
		if !sp.proofsPool.HasProof(header.GetShardID(), headerHash) {
			return fmt.Errorf("%w, missing proof for header %s", process.ErrHeaderNotFinal, hex.EncodeToString(headerHash))
		}

		return nil
	}

	finalityAttestingMetaHdrs := sp.sortHeadersForCurrentBlockByNonce(false)

	lastVerifiedHdr := header
	// verify if there are "K" block after current to make this one final
	nextBlocksVerified := uint32(0)
	for _, metaHdr := range finalityAttestingMetaHdrs[core.MetachainShardId] {
		if nextBlocksVerified >= sp.metaBlockFinality {
			break
		}

		// found a header with the next nonce
		if metaHdr.GetNonce() == lastVerifiedHdr.GetNonce()+1 {
			err := sp.headerValidator.IsHeaderConstructionValid(metaHdr, lastVerifiedHdr)
			if err != nil {
				log.Debug("checkMetaHdrFinality -> isHdrConstructionValid",
					"error", err.Error())
				continue
			}

			lastVerifiedHdr = metaHdr
			nextBlocksVerified += 1
		}
	}

	if nextBlocksVerified < sp.metaBlockFinality {
		go sp.requestHandler.RequestMetaHeaderByNonce(lastVerifiedHdr.GetNonce())
		go sp.requestHandler.RequestMetaHeaderByNonce(lastVerifiedHdr.GetNonce() + 1)
		return process.ErrHeaderNotFinal
	}

	return nil
}

func (sp *shardProcessor) checkAndRequestIfMetaHeadersMissing() {
	orderedMetaBlocks, _ := sp.blockTracker.GetTrackedHeaders(core.MetachainShardId)

	err := sp.requestHeadersIfMissing(orderedMetaBlocks, core.MetachainShardId)
	if err != nil {
		log.Debug("checkAndRequestIfMetaHeadersMissing", "error", err.Error())
	}
}

func (sp *shardProcessor) indexBlockIfNeeded(
	body data.BodyHandler,
	headerHash []byte,
	header data.HeaderHandler,
	lastBlockHeader data.HeaderHandler,
) {
	if !sp.outportHandler.HasDrivers() {
		return
	}

	log.Debug("preparing to index block", "hash", headerHash, "nonce", header.GetNonce(), "round", header.GetRound())
	argSaveBlock, err := sp.outportDataProvider.PrepareOutportSaveBlockData(processOutport.ArgPrepareOutportSaveBlockData{
		HeaderHash:             headerHash,
		Header:                 header,
		Body:                   body,
		PreviousHeader:         lastBlockHeader,
		HighestFinalBlockNonce: sp.forkDetector.GetHighestFinalBlockNonce(),
		HighestFinalBlockHash:  sp.forkDetector.GetHighestFinalBlockHash(),
	})
	if err != nil {
		log.Error("shardProcessor.indexBlockIfNeeded cannot prepare argSaveBlock", "error", err.Error(),
			"hash", headerHash, "nonce", header.GetNonce(), "round", header.GetRound())
		return
	}
	err = sp.outportHandler.SaveBlock(argSaveBlock)
	if err != nil {
		log.Error("shardProcessor.outportHandler.SaveBlock cannot save block", "error", err,
			"hash", headerHash, "nonce", header.GetNonce(), "round", header.GetRound())
		return
	}

	log.Debug("indexed block", "hash", headerHash, "nonce", header.GetNonce(), "round", header.GetRound())

	shardID := sp.shardCoordinator.SelfId()
	indexRoundInfo(sp.outportHandler, sp.nodesCoordinator, shardID, header, lastBlockHeader, argSaveBlock.SignersIndexes)
}

// RestoreBlockIntoPools restores the TxBlock and MetaBlock into associated pools
func (sp *shardProcessor) RestoreBlockIntoPools(headerHandler data.HeaderHandler, bodyHandler data.BodyHandler) error {
	if check.IfNil(headerHandler) {
		return process.ErrNilBlockHeader
	}

	header, ok := headerHandler.(data.ShardHeaderHandler)
	if !ok {
		return process.ErrWrongTypeAssertion
	}

	miniBlockHashes := header.MapMiniBlockHashesToShards()
	err := sp.restoreMetaBlockIntoPool(headerHandler, miniBlockHashes, header.GetMetaBlockHashes())
	if err != nil {
		return err
	}

	sp.restoreBlockBody(headerHandler, bodyHandler)

	sp.blockTracker.RemoveLastNotarizedHeaders()

	return nil
}

func (sp *shardProcessor) restoreMetaBlockIntoPool(
	headerHandler data.HeaderHandler,
	mapMiniBlockHashes map[string]uint32,
	metaBlockHashes [][]byte,
) error {
	headersPool := sp.dataPool.Headers()

	mapMetaHashMiniBlockHashes := make(map[string][][]byte)
	mapMetaHashMetaBlock := make(map[string]*block.MetaBlock)

	for _, metaBlockHash := range metaBlockHashes {
		metaBlock, errNotCritical := process.GetMetaHeaderFromStorage(metaBlockHash, sp.marshalizer, sp.store)
		if errNotCritical != nil {
			log.Debug("meta block is not fully processed yet and not committed in MetaBlockUnit",
				"hash", metaBlockHash)
			continue
		}

		mapMetaHashMetaBlock[string(metaBlockHash)] = metaBlock
		processedMiniBlocks := metaBlock.GetMiniBlockHeadersWithDst(sp.shardCoordinator.SelfId())
		for mbHash := range processedMiniBlocks {
			mapMetaHashMiniBlockHashes[string(metaBlockHash)] = append(mapMetaHashMiniBlockHashes[string(metaBlockHash)], []byte(mbHash))
		}

		headersPool.AddHeader(metaBlockHash, metaBlock)

		metablockStorer, err := sp.store.GetStorer(dataRetriever.MetaBlockUnit)
		if err != nil {
			log.Debug("unable to get storage unit",
				"unit", dataRetriever.MetaBlockUnit.String())
			return err
		}

		err = metablockStorer.Remove(metaBlockHash)
		if err != nil {
			log.Debug("unable to remove hash from MetaBlockUnit",
				"hash", metaBlockHash)
			return err
		}

		nonceToByteSlice := sp.uint64Converter.ToByteSlice(metaBlock.GetNonce())

		metaHdrNonceHashStorer, err := sp.store.GetStorer(dataRetriever.MetaHdrNonceHashDataUnit)
		if err != nil {
			log.Debug("unable to get storage unit",
				"unit", dataRetriever.MetaHdrNonceHashDataUnit.String())
			return err
		}

		errNotCritical = metaHdrNonceHashStorer.Remove(nonceToByteSlice)
		if errNotCritical != nil {
			log.Debug("error not critical",
				"error", errNotCritical.Error())
		}

		log.Trace("meta block has been restored successfully",
			"round", metaBlock.Round,
			"nonce", metaBlock.Nonce,
			"hash", metaBlockHash)
	}

	for metaBlockHash, miniBlockHashes := range mapMetaHashMiniBlockHashes {
		sp.setProcessedMiniBlocksInfo(miniBlockHashes, metaBlockHash, mapMetaHashMetaBlock[metaBlockHash])
	}

	sp.rollBackProcessedMiniBlocksInfo(headerHandler, mapMiniBlockHashes)

	return nil
}

func (sp *shardProcessor) setProcessedMiniBlocksInfo(miniBlockHashes [][]byte, metaBlockHash string, metaBlock *block.MetaBlock) {
	for _, miniBlockHash := range miniBlockHashes {
		indexOfLastTxProcessed := getIndexOfLastTxProcessedInMiniBlock(miniBlockHash, metaBlock)
		sp.processedMiniBlocksTracker.SetProcessedMiniBlockInfo([]byte(metaBlockHash), miniBlockHash, &processedMb.ProcessedMiniBlockInfo{
			FullyProcessed:         true,
			IndexOfLastTxProcessed: indexOfLastTxProcessed,
		})
	}
}

func getIndexOfLastTxProcessedInMiniBlock(miniBlockHash []byte, metaBlock *block.MetaBlock) int32 {
	for _, mbh := range metaBlock.MiniBlockHeaders {
		if bytes.Equal(mbh.Hash, miniBlockHash) {
			return int32(mbh.TxCount) - 1
		}
	}

	for _, shardData := range metaBlock.ShardInfo {
		for _, mbh := range shardData.ShardMiniBlockHeaders {
			if bytes.Equal(mbh.Hash, miniBlockHash) {
				return int32(mbh.TxCount) - 1
			}
		}
	}

	log.Warn("shardProcessor.getIndexOfLastTxProcessedInMiniBlock",
		"miniBlock hash", miniBlockHash,
		"metaBlock round", metaBlock.Round,
		"metaBlock nonce", metaBlock.Nonce,
		"error", process.ErrMissingMiniBlock)

	return common.MaxIndexOfTxInMiniBlock
}

func (sp *shardProcessor) rollBackProcessedMiniBlocksInfo(headerHandler data.HeaderHandler, mapMiniBlockHashes map[string]uint32) {
	for miniBlockHash := range mapMiniBlockHashes {
		miniBlockHeader := process.GetMiniBlockHeaderWithHash(headerHandler, []byte(miniBlockHash))
		if miniBlockHeader == nil {
			log.Warn("shardProcessor.rollBackProcessedMiniBlocksInfo: GetMiniBlockHeaderWithHash",
				"mb hash", miniBlockHash,
				"error", process.ErrMissingMiniBlockHeader)
			continue
		}

		if miniBlockHeader.GetSenderShardID() == sp.shardCoordinator.SelfId() {
			continue
		}

		sp.rollBackProcessedMiniBlockInfo(miniBlockHeader, []byte(miniBlockHash))
	}
}

func (sp *shardProcessor) rollBackProcessedMiniBlockInfo(miniBlockHeader data.MiniBlockHeaderHandler, miniBlockHash []byte) {
	indexOfFirstTxProcessed := miniBlockHeader.GetIndexOfFirstTxProcessed()
	if indexOfFirstTxProcessed == 0 {
		sp.processedMiniBlocksTracker.RemoveMiniBlockHash(miniBlockHash)
		return
	}

	_, metaBlockHash := sp.processedMiniBlocksTracker.GetProcessedMiniBlockInfo(miniBlockHash)
	if metaBlockHash == nil {
		log.Warn("shardProcessor.rollBackProcessedMiniBlockInfo: mini block was not found in ProcessedMiniBlockTracker component",
			"sender shard", miniBlockHeader.GetSenderShardID(),
			"receiver shard", miniBlockHeader.GetReceiverShardID(),
			"tx count", miniBlockHeader.GetTxCount(),
			"mb hash", miniBlockHash)
		return
	}

	sp.processedMiniBlocksTracker.SetProcessedMiniBlockInfo(metaBlockHash, miniBlockHash, &processedMb.ProcessedMiniBlockInfo{
		FullyProcessed:         false,
		IndexOfLastTxProcessed: indexOfFirstTxProcessed - 1,
	})
}

// CreateBlock creates the final block and header for the current round
func (sp *shardProcessor) CreateBlock(
	initialHdr data.HeaderHandler,
	haveTime func() bool,
) (data.HeaderHandler, data.BodyHandler, error) {
	if check.IfNil(initialHdr) {
		return nil, nil, process.ErrNilBlockHeader
	}
	shardHdr, ok := initialHdr.(data.ShardHeaderHandler)
	if !ok {
		return nil, nil, process.ErrWrongTypeAssertion
	}

	sp.processStatusHandler.SetBusy("shardProcessor.CreateBlock")
	defer sp.processStatusHandler.SetIdle()

	err := sp.createBlockStarted()
	if err != nil {
		return nil, nil, err
	}

	// placeholder for shardProcessor.CreateBlock script 1

	// placeholder for shardProcessor.CreateBlock script 2

	if sp.epochStartTrigger.IsEpochStart() {
		log.Debug("CreateBlock", "IsEpochStart", sp.epochStartTrigger.IsEpochStart(),
			"epoch start meta header hash", sp.epochStartTrigger.EpochStartMetaHdrHash())
		err = shardHdr.SetEpochStartMetaHash(sp.epochStartTrigger.EpochStartMetaHdrHash())
		if err != nil {
			return nil, nil, err
		}

		epoch := sp.epochStartTrigger.MetaEpoch()
		if initialHdr.GetEpoch() != epoch {
			log.Debug("shardProcessor.CreateBlock: epoch from header is not the same as epoch from epoch start trigger, overwriting",
				"epoch from header", initialHdr.GetEpoch(), "epoch from epoch start trigger", epoch)
			err = shardHdr.SetEpoch(epoch)
			if err != nil {
				return nil, nil, err
			}
		}
	}

	sp.epochNotifier.CheckEpoch(shardHdr)
	sp.blockChainHook.SetCurrentHeader(shardHdr)
	body, processedMiniBlocksDestMeInfo, err := sp.createBlockBody(shardHdr, haveTime)
	if err != nil {
		return nil, nil, err
	}

	finalBody, err := sp.applyBodyToHeader(shardHdr, body, processedMiniBlocksDestMeInfo)
	if err != nil {
		return nil, nil, err
	}

	for _, miniBlock := range finalBody.MiniBlocks {
		log.Trace("CreateBlock: miniblock",
			"sender shard", miniBlock.SenderShardID,
			"receiver shard", miniBlock.ReceiverShardID,
			"type", miniBlock.Type,
			"num txs", len(miniBlock.TxHashes))
	}

	return shardHdr, finalBody, nil
}

// createBlockBody creates a list of miniblocks by filling them with transactions out of the transactions pools
// as long as the transactions limit for the block has not been reached and there is still time to add transactions
func (sp *shardProcessor) createBlockBody(shardHdr data.HeaderHandler, haveTime func() bool) (*block.Body, map[string]*processedMb.ProcessedMiniBlockInfo, error) {
	sp.blockSizeThrottler.ComputeCurrentMaxSize()

	log.Debug("started creating block body",
		"epoch", shardHdr.GetEpoch(),
		"round", shardHdr.GetRound(),
		"nonce", shardHdr.GetNonce(),
	)

	randomness := helpers.ComputeRandomnessForTxSorting(shardHdr, sp.enableEpochsHandler)
	miniBlocks, processedMiniBlocksDestMeInfo, err := sp.createMiniBlocks(haveTime, randomness)
	if err != nil {
		return nil, nil, err
	}

	sp.requestHandler.SetEpoch(shardHdr.GetEpoch())

	return miniBlocks, processedMiniBlocksDestMeInfo, nil
}

// CommitBlock commits the block in the blockchain if everything was checked successfully
func (sp *shardProcessor) CommitBlock(
	headerHandler data.HeaderHandler,
	bodyHandler data.BodyHandler,
) error {
	var err error
	sp.processStatusHandler.SetBusy("shardProcessor.CommitBlock")
	defer func() {
		if err != nil {
			sp.RevertCurrentBlock()
		}
		sp.processStatusHandler.SetIdle()
	}()

	err = checkForNils(headerHandler, bodyHandler)
	if err != nil {
		return err
	}

	sp.store.SetEpochForPutOperation(headerHandler.GetEpoch())

	log.Debug("started committing block",
		"epoch", headerHandler.GetEpoch(),
		"shard", headerHandler.GetShardID(),
		"round", headerHandler.GetRound(),
		"nonce", headerHandler.GetNonce(),
	)

	err = sp.checkBlockValidity(headerHandler, bodyHandler)
	if err != nil {
		return err
	}

	header, ok := headerHandler.(data.ShardHeaderHandler)
	if !ok {
		err = process.ErrWrongTypeAssertion
		return err
	}

	err = sp.checkEpochCorrectnessCrossChain()
	if err != nil {
		return err
	}

	if header.IsStartOfEpochBlock() {
		sp.epochStartTrigger.SetProcessed(header, bodyHandler)
	}

	marshalizedHeader, err := sp.marshalizer.Marshal(header)
	if err != nil {
		return err
	}

	headerHash := sp.hasher.Compute(string(marshalizedHeader))

	sp.saveShardHeader(header, headerHash, marshalizedHeader)

	body, ok := bodyHandler.(*block.Body)
	if !ok {
		err = process.ErrWrongTypeAssertion
		return err
	}

	sp.saveBody(body, header, headerHash)

	processedMetaHdrs, err := sp.getOrderedProcessedMetaBlocksFromHeader(header)
	if err != nil {
		return err
	}

	err = sp.addProcessedCrossMiniBlocksFromHeader(header)
	if err != nil {
		return err
	}

	selfNotarizedHeaders, selfNotarizedHeadersHashes, err := sp.getHighestHdrForOwnShardFromMetachain(processedMetaHdrs)
	if err != nil {
		return err
	}

	err = sp.saveLastNotarizedHeader(core.MetachainShardId, processedMetaHdrs)
	if err != nil {
		return err
	}

	err = sp.commitAll(headerHandler)
	if err != nil {
		return err
	}

	log.Info("shard block has been committed successfully",
		"epoch", header.GetEpoch(),
		"shard", header.GetShardID(),
		"round", header.GetRound(),
		"nonce", header.GetNonce(),
		"hash", headerHash,
	)
	sp.setNonceOfFirstCommittedBlock(headerHandler.GetNonce())

	sp.updateLastCommittedInDebugger(headerHandler.GetRound())

	errNotCritical := sp.checkSentSignaturesAtCommitTime(headerHandler)
	if errNotCritical != nil {
		log.Debug("checkSentSignaturesBeforeCommitting", "error", errNotCritical.Error())
	}

	errNotCritical = sp.updateCrossShardInfo(processedMetaHdrs)
	if errNotCritical != nil {
		log.Debug("updateCrossShardInfo", "error", errNotCritical.Error())
	}

	errNotCritical = sp.forkDetector.AddHeader(header, headerHash, process.BHProcessed, selfNotarizedHeaders, selfNotarizedHeadersHashes)
	if errNotCritical != nil {
		log.Debug("forkDetector.AddHeader", "error", errNotCritical.Error())
	}

	currentHeader, currentHeaderHash := getLastSelfNotarizedHeaderByItself(sp.blockChain)
	sp.blockTracker.AddSelfNotarizedHeader(sp.shardCoordinator.SelfId(), currentHeader, currentHeaderHash)

	lastSelfNotarizedHeader, lastSelfNotarizedHeaderHash := sp.getLastSelfNotarizedHeaderByMetachain()
	sp.blockTracker.AddSelfNotarizedHeader(core.MetachainShardId, lastSelfNotarizedHeader, lastSelfNotarizedHeaderHash)

	sp.notifyFinalMetaHdrs(processedMetaHdrs)

	if sp.lastRestartNonce == 0 {
		sp.lastRestartNonce = header.GetNonce()
	}

	sp.updateState(selfNotarizedHeaders, header)

	highestFinalBlockNonce := sp.forkDetector.GetHighestFinalBlockNonce()
	log.Debug("highest final shard block",
		"shard", sp.shardCoordinator.SelfId(),
		"nonce", highestFinalBlockNonce,
	)

	lastBlockHeader := sp.blockChain.GetCurrentBlockHeader()

	committedRootHash, err := sp.accountsDB[state.UserAccountsState].RootHash()
	if err != nil {
		return err
	}

	err = sp.blockChain.SetCurrentBlockHeaderAndRootHash(header, committedRootHash)
	if err != nil {
		return err
	}

	sp.blockChain.SetCurrentBlockHeaderHash(headerHash)
	sp.indexBlockIfNeeded(bodyHandler, headerHash, headerHandler, lastBlockHeader)
	sp.recordBlockInHistory(headerHash, headerHandler, bodyHandler)

	lastCrossNotarizedHeader, _, err := sp.blockTracker.GetLastCrossNotarizedHeader(core.MetachainShardId)
	if err != nil {
		return err
	}

	saveMetricsForCommittedShardBlock(
		sp.nodesCoordinator,
		sp.appStatusHandler,
		logger.DisplayByteSlice(headerHash),
		highestFinalBlockNonce,
		lastCrossNotarizedHeader,
		header,
		sp.managedPeersHolder,
	)

	headerInfo := bootstrapStorage.BootstrapHeaderInfo{
		ShardId: header.GetShardID(),
		Epoch:   header.GetEpoch(),
		Nonce:   header.GetNonce(),
		Hash:    headerHash,
	}

	nodesCoordinatorKey := sp.nodesCoordinator.GetSavedStateKey()
	epochStartKey := sp.epochStartTrigger.GetSavedStateKey()

	args := bootStorerDataArgs{
		headerInfo:                 headerInfo,
		round:                      header.GetRound(),
		lastSelfNotarizedHeaders:   sp.getBootstrapHeadersInfo(selfNotarizedHeaders, selfNotarizedHeadersHashes),
		highestFinalBlockNonce:     sp.forkDetector.GetHighestFinalBlockNonce(),
		processedMiniBlocks:        sp.processedMiniBlocksTracker.ConvertProcessedMiniBlocksMapToSlice(),
		nodesCoordinatorConfigKey:  nodesCoordinatorKey,
		epochStartTriggerConfigKey: epochStartKey,
	}

	sp.prepareDataForBootStorer(args)

	// write data to log
	go func() {
		sp.txCounter.headerExecuted(header)
		sp.txCounter.displayLogInfo(
			header,
			body,
			headerHash,
			sp.shardCoordinator.NumberOfShards(),
			sp.shardCoordinator.SelfId(),
			sp.dataPool,
			sp.blockTracker,
		)
	}()

	sp.blockSizeThrottler.Succeed(header.GetRound())

	sp.displayPoolsInfo()

	errNotCritical = sp.removeTxsFromPools(header, body)
	if errNotCritical != nil {
		log.Debug("removeTxsFromPools", "error", errNotCritical.Error())
	}

	sp.cleanupPools(headerHandler)

	sp.blockProcessingCutoffHandler.HandlePauseCutoff(header)

	return nil
}

func (sp *shardProcessor) notifyFinalMetaHdrs(processedMetaHeaders []data.HeaderHandler) {
	metaHeaders := make([]data.HeaderHandler, 0)
	metaHeadersHashes := make([][]byte, 0)

	for _, metaHeader := range processedMetaHeaders {
		metaHeaderHash, err := core.CalculateHash(sp.marshalizer, sp.hasher, metaHeader)
		if err != nil {
			log.Debug("shardProcessor.notifyFinalMetaHdrs", "error", err.Error())
			continue
		}

		metaHeaders = append(metaHeaders, metaHeader)
		metaHeadersHashes = append(metaHeadersHashes, metaHeaderHash)
	}

	if len(metaHeaders) > 0 {
		go sp.historyRepo.OnNotarizedBlocks(core.MetachainShardId, metaHeaders, metaHeadersHashes)
	}
}

func (sp *shardProcessor) displayPoolsInfo() {
	headersPool := sp.dataPool.Headers()
	miniBlocksPool := sp.dataPool.MiniBlocks()

	log.Trace("pools info",
		"shard", sp.shardCoordinator.SelfId(),
		"num headers", headersPool.GetNumHeaders(sp.shardCoordinator.SelfId()))

	log.Trace("pools info",
		"shard", core.MetachainShardId,
		"num headers", headersPool.GetNumHeaders(core.MetachainShardId))

	// numShardsToKeepHeaders represents the total number of shards for which shard node would keep tracking headers
	// (in this case this number is equal with: self shard + metachain)
	numShardsToKeepHeaders := 2
	capacity := headersPool.MaxSize() * numShardsToKeepHeaders
	log.Debug("pools info",
		"total headers", headersPool.Len(),
		"headers pool capacity", capacity,
		"total miniblocks", miniBlocksPool.Len(),
		"miniblocks pool capacity", miniBlocksPool.MaxSize(),
	)

	sp.displayMiniBlocksPool()
}

func (sp *shardProcessor) updateState(headers []data.HeaderHandler, currentHeader data.ShardHeaderHandler) {
	sp.snapShotEpochStartFromMeta(currentHeader)

	for _, header := range headers {
		if sp.forkDetector.GetHighestFinalBlockNonce() < header.GetNonce() {
			break
		}

		prevHeaderHash := header.GetPrevHash()
		prevHeader, errNotCritical := process.GetShardHeader(
			prevHeaderHash,
			sp.dataPool.Headers(),
			sp.marshalizer,
			sp.store,
		)
		if errNotCritical != nil {
			log.Debug("could not get shard header from storage")
			return
		}
		if header.IsStartOfEpochBlock() {
			sp.nodesCoordinator.ShuffleOutForEpoch(header.GetEpoch())
		}

		headerHash, err := core.CalculateHash(sp.marshalizer, sp.hasher, header)
		if err != nil {
			log.Debug("updateState.CalculateHash", "error", err.Error())
			return
		}

		headerRootHashForPruning := header.GetRootHash()
		prevHeaderRootHashForPruning := prevHeader.GetRootHash()

		scheduledHeaderRootHash, _ := sp.scheduledTxsExecutionHandler.GetScheduledRootHashForHeader(headerHash)
		headerAdditionalData := header.GetAdditionalData()
		if headerAdditionalData != nil && headerAdditionalData.GetScheduledRootHash() != nil {
			headerRootHashForPruning = headerAdditionalData.GetScheduledRootHash()
		}

		prevHeaderAdditionalData := prevHeader.GetAdditionalData()
		scheduledPrevHeaderRootHash, _ := sp.scheduledTxsExecutionHandler.GetScheduledRootHashForHeader(header.GetPrevHash())
		if prevHeaderAdditionalData != nil && prevHeaderAdditionalData.GetScheduledRootHash() != nil {
			prevHeaderRootHashForPruning = prevHeaderAdditionalData.GetScheduledRootHash()
		}

		log.Trace("updateState: prevHeader",
			"shard", prevHeader.GetShardID(),
			"epoch", prevHeader.GetEpoch(),
			"round", prevHeader.GetRound(),
			"nonce", prevHeader.GetNonce(),
			"root hash", prevHeader.GetRootHash(),
			"scheduled root hash for pruning", prevHeaderRootHashForPruning,
			"scheduled root hash after processing", scheduledPrevHeaderRootHash,
		)

		log.Trace("updateState: currHeader",
			"shard", header.GetShardID(),
			"epoch", header.GetEpoch(),
			"round", header.GetRound(),
			"nonce", header.GetNonce(),
			"root hash", header.GetRootHash(),
			"scheduled root hash for pruning", headerRootHashForPruning,
			"scheduled root hash after processing", scheduledHeaderRootHash,
		)

		sp.updateStateStorage(
			header,
			headerRootHashForPruning,
			prevHeaderRootHashForPruning,
			sp.accountsDB[state.UserAccountsState],
		)

		sp.setFinalizedHeaderHashInIndexer(header.GetPrevHash())

		finalRootHash := scheduledHeaderRootHash
		if len(finalRootHash) == 0 {
			finalRootHash = header.GetRootHash()
		}

		sp.blockChain.SetFinalBlockInfo(header.GetNonce(), headerHash, finalRootHash)
	}
}

func (sp *shardProcessor) snapShotEpochStartFromMeta(header data.ShardHeaderHandler) {
	accounts := sp.accountsDB[state.UserAccountsState]

	sp.hdrsForCurrBlock.mutHdrsForBlock.RLock()
	defer sp.hdrsForCurrBlock.mutHdrsForBlock.RUnlock()

	for _, metaHash := range header.GetMetaBlockHashes() {
		metaHdrInfo, ok := sp.hdrsForCurrBlock.hdrHashAndInfo[string(metaHash)]
		if !ok {
			continue
		}
		metaHdr, ok := metaHdrInfo.hdr.(*block.MetaBlock)
		if !ok {
			continue
		}
		if !metaHdr.IsStartOfEpochBlock() {
			continue
		}

		for _, epochStartShData := range metaHdr.EpochStart.LastFinalizedHeaders {
			if epochStartShData.ShardID != header.GetShardID() {
				continue
			}

			rootHash := epochStartShData.RootHash
			schRootHash := epochStartShData.GetScheduledRootHash()
			if schRootHash != nil {
				log.Debug("using scheduled root hash for snapshotting", "schRootHash", schRootHash)
				rootHash = schRootHash
			}
			epoch := sp.epochStartTrigger.MetaEpoch()
			log.Debug("shard trie snapshot from epoch start shard data", "rootHash", rootHash, "epoch", epoch)
			accounts.SnapshotState(rootHash, epoch)
			sp.markSnapshotDoneInPeerAccounts()
			saveEpochStartEconomicsMetrics(sp.appStatusHandler, metaHdr)
			go func() {
				err := sp.commitTrieEpochRootHashIfNeeded(metaHdr, rootHash)
				if err != nil {
					log.Warn("couldn't commit trie checkpoint", "epoch", header.GetEpoch(), "error", err)
				}
			}()
		}
	}
}

func (sp *shardProcessor) markSnapshotDoneInPeerAccounts() {
	peerAccounts := sp.accountsDB[state.PeerAccountsState]
	if check.IfNil(peerAccounts) {
		log.Warn("programming error: peerAccounts is nil while trying to take a snapshot on a shard node: this can cause OOM exceptions")
		return
	}

	peerAccountsHandler, ok := peerAccounts.(peerAccountsDBHandler)
	if !ok {
		log.Warn("programming error: peerAccounts is not of type peerAccountsDBHandler: this can cause OOM exceptions")
		return
	}

	peerAccountsHandler.MarkSnapshotDone()
	log.Debug("shardProcessor.markSnapshotDoneInPeerAccounts completed")
}

func (sp *shardProcessor) checkEpochCorrectnessCrossChain() error {
	currentHeader := sp.blockChain.GetCurrentBlockHeader()
	if check.IfNil(currentHeader) {
		return nil
	}
	if sp.epochStartTrigger.EpochStartRound() >= sp.epochStartTrigger.EpochFinalityAttestingRound() {
		return nil
	}

	lastSelfNotarizedHeader, _ := sp.getLastSelfNotarizedHeaderByMetachain()
	lastFinalizedRound := uint64(0)
	if !check.IfNil(lastSelfNotarizedHeader) {
		lastFinalizedRound = lastSelfNotarizedHeader.GetRound()
	}

	shouldRevertChain := false
	nonce := currentHeader.GetNonce()
	shouldEnterNewEpochRound := sp.epochStartTrigger.EpochFinalityAttestingRound() + process.EpochChangeGracePeriod

	for round := currentHeader.GetRound(); round > shouldEnterNewEpochRound && currentHeader.GetEpoch() < sp.epochStartTrigger.MetaEpoch(); round = currentHeader.GetRound() {
		if round <= lastFinalizedRound {
			break
		}

		shouldRevertChain = true
		prevHeader, err := process.GetShardHeader(
			currentHeader.GetPrevHash(),
			sp.dataPool.Headers(),
			sp.marshalizer,
			sp.store,
		)
		if err != nil {
			return err
		}

		nonce = currentHeader.GetNonce()
		currentHeader = prevHeader
	}

	if shouldRevertChain {
		log.Debug("blockchain is wrongly constructed",
			"reverted to nonce", nonce)

		sp.forkDetector.SetRollBackNonce(nonce)
		return process.ErrEpochDoesNotMatch
	}

	return nil
}

func (sp *shardProcessor) getLastSelfNotarizedHeaderByMetachain() (data.HeaderHandler, []byte) {
	if sp.forkDetector.GetHighestFinalBlockNonce() == sp.genesisNonce {
		return sp.blockChain.GetGenesisHeader(), sp.blockChain.GetGenesisHeaderHash()
	}

	hash := sp.forkDetector.GetHighestFinalBlockHash()
	header, err := process.GetShardHeader(hash, sp.dataPool.Headers(), sp.marshalizer, sp.store)
	if err != nil {
		log.Warn("getLastSelfNotarizedHeaderByMetachain.GetShardHeader", "error", err.Error(), "hash", hash, "nonce", sp.forkDetector.GetHighestFinalBlockNonce())
		return nil, nil
	}

	return header, hash
}

func (sp *shardProcessor) saveLastNotarizedHeader(shardId uint32, processedHdrs []data.HeaderHandler) error {
	lastCrossNotarizedHeader, lastCrossNotarizedHeaderHash, err := sp.blockTracker.GetLastCrossNotarizedHeader(shardId)
	if err != nil {
		return err
	}

	lenProcessedHdrs := len(processedHdrs)
	if lenProcessedHdrs > 0 {
		if lastCrossNotarizedHeader.GetNonce() < processedHdrs[lenProcessedHdrs-1].GetNonce() {
			lastCrossNotarizedHeader = processedHdrs[lenProcessedHdrs-1]
			lastCrossNotarizedHeaderHash, err = core.CalculateHash(sp.marshalizer, sp.hasher, lastCrossNotarizedHeader)
			if err != nil {
				return err
			}
		}
	}

	sp.blockTracker.AddCrossNotarizedHeader(shardId, lastCrossNotarizedHeader, lastCrossNotarizedHeaderHash)
	DisplayLastNotarized(sp.marshalizer, sp.hasher, lastCrossNotarizedHeader, shardId)

	return nil
}

// CreateNewHeader creates a new header
func (sp *shardProcessor) CreateNewHeader(round uint64, nonce uint64) (data.HeaderHandler, error) {
	epoch := sp.epochStartTrigger.MetaEpoch()
	header := sp.versionedHeaderFactory.Create(epoch)

	shardHeader, ok := header.(data.ShardHeaderHandler)
	if !ok {
		return nil, process.ErrWrongTypeAssertion
	}

	err := shardHeader.SetRound(round)
	if err != nil {
		return nil, err
	}

	sp.roundNotifier.CheckRound(header)

	err = shardHeader.SetNonce(nonce)
	if err != nil {
		return nil, err
	}

	err = shardHeader.SetAccumulatedFees(big.NewInt(0))
	if err != nil {
		return nil, err
	}

	err = shardHeader.SetDeveloperFees(big.NewInt(0))
	if err != nil {
		return nil, err
	}

	err = sp.setHeaderVersionData(shardHeader)
	if err != nil {
		return nil, err
	}

	return header, nil
}

func (sp *shardProcessor) setHeaderVersionData(shardHeader data.ShardHeaderHandler) error {
	if check.IfNil(shardHeader) {
		return process.ErrNilHeaderHandler
	}

	rootHash, err := sp.accountsDB[state.UserAccountsState].RootHash()
	if err != nil {
		return err
	}

	scheduledGasAndFees := sp.scheduledTxsExecutionHandler.GetScheduledGasAndFees()
	additionalVersionData := &headerVersionData.AdditionalData{
		ScheduledRootHash:        rootHash,
		ScheduledAccumulatedFees: scheduledGasAndFees.AccumulatedFees,
		ScheduledDeveloperFees:   scheduledGasAndFees.DeveloperFees,
		ScheduledGasProvided:     scheduledGasAndFees.GasProvided,
		ScheduledGasPenalized:    scheduledGasAndFees.GasPenalized,
		ScheduledGasRefunded:     scheduledGasAndFees.GasRefunded,
	}

	return shardHeader.SetAdditionalData(additionalVersionData)
}

// getHighestHdrForOwnShardFromMetachain calculates the highest shard header notarized by metachain
func (sp *shardProcessor) getHighestHdrForOwnShardFromMetachain(
	processedHdrs []data.HeaderHandler,
) ([]data.HeaderHandler, [][]byte, error) {

	ownShIdHdrs := make([]data.HeaderHandler, 0, len(processedHdrs))

	for i := 0; i < len(processedHdrs); i++ {
		hdr, ok := processedHdrs[i].(*block.MetaBlock)
		if !ok {
			return nil, nil, process.ErrWrongTypeAssertion
		}

		hdrs := sp.getHighestHdrForShardFromMetachain(sp.shardCoordinator.SelfId(), hdr)
		ownShIdHdrs = append(ownShIdHdrs, hdrs...)
	}

	process.SortHeadersByNonce(ownShIdHdrs)

	ownShIdHdrsHashes := make([][]byte, len(ownShIdHdrs))
	for i := 0; i < len(ownShIdHdrs); i++ {
		hash, _ := core.CalculateHash(sp.marshalizer, sp.hasher, ownShIdHdrs[i])
		ownShIdHdrsHashes[i] = hash
	}

	return ownShIdHdrs, ownShIdHdrsHashes, nil
}

func (sp *shardProcessor) getHighestHdrForShardFromMetachain(shardId uint32, hdr *block.MetaBlock) []data.HeaderHandler {
	ownShIdHdr := make([]data.HeaderHandler, 0, len(hdr.ShardInfo))

	for _, shardInfo := range hdr.ShardInfo {
		if shardInfo.ShardID != shardId {
			continue
		}

		ownHdr, err := process.GetShardHeader(shardInfo.HeaderHash, sp.dataPool.Headers(), sp.marshalizer, sp.store)
		if err != nil {
			go sp.requestHandler.RequestShardHeader(shardInfo.ShardID, shardInfo.HeaderHash)

			log.Debug("requested missing shard header",
				"hash", shardInfo.HeaderHash,
				"shard", shardInfo.ShardID,
			)
			continue
		}

		ownShIdHdr = append(ownShIdHdr, ownHdr)
	}

	return data.TrimHeaderHandlerSlice(ownShIdHdr)
}

// getOrderedProcessedMetaBlocksFromHeader returns all the meta blocks fully processed
func (sp *shardProcessor) getOrderedProcessedMetaBlocksFromHeader(header data.HeaderHandler) ([]data.HeaderHandler, error) {
	if check.IfNil(header) {
		return nil, process.ErrNilBlockHeader
	}

	miniBlockHeaders := header.GetMiniBlockHeaderHandlers()
	miniBlockHashes := make(map[int][]byte, len(miniBlockHeaders))
	for i := 0; i < len(miniBlockHeaders); i++ {
		miniBlockHashes[i] = miniBlockHeaders[i].GetHash()
	}

	log.Trace("cross mini blocks in body",
		"num miniblocks", len(miniBlockHashes),
	)

	processedMetaBlocks, err := sp.getOrderedProcessedMetaBlocksFromMiniBlockHashes(miniBlockHeaders, miniBlockHashes)
	if err != nil {
		return nil, err
	}

	return processedMetaBlocks, nil
}

func (sp *shardProcessor) addProcessedCrossMiniBlocksFromHeader(headerHandler data.HeaderHandler) error {
	if check.IfNil(headerHandler) {
		return process.ErrNilBlockHeader
	}

	shardHeader, ok := headerHandler.(data.ShardHeaderHandler)
	if !ok {
		return process.ErrWrongTypeAssertion
	}
	miniBlockHashes := make(map[int][]byte, len(headerHandler.GetMiniBlockHeaderHandlers()))
	for i := 0; i < len(headerHandler.GetMiniBlockHeaderHandlers()); i++ {
		miniBlockHashes[i] = headerHandler.GetMiniBlockHeaderHandlers()[i].GetHash()
	}

	sp.hdrsForCurrBlock.mutHdrsForBlock.RLock()
	for _, metaBlockHash := range shardHeader.GetMetaBlockHashes() {
		headerInfo, found := sp.hdrsForCurrBlock.hdrHashAndInfo[string(metaBlockHash)]
		if !found {
			sp.hdrsForCurrBlock.mutHdrsForBlock.RUnlock()
			return fmt.Errorf("%w : addProcessedCrossMiniBlocksFromHeader metaBlockHash = %s",
				process.ErrMissingHeader, logger.DisplayByteSlice(metaBlockHash))
		}

		metaBlock, isMetaBlock := headerInfo.hdr.(*block.MetaBlock)
		if !isMetaBlock {
			sp.hdrsForCurrBlock.mutHdrsForBlock.RUnlock()
			return process.ErrWrongTypeAssertion
		}

		crossMiniBlockHashes := metaBlock.GetMiniBlockHeadersWithDst(sp.shardCoordinator.SelfId())
		for key, miniBlockHash := range miniBlockHashes {
			_, ok = crossMiniBlockHashes[string(miniBlockHash)]
			if !ok {
				continue
			}

			miniBlockHeader := process.GetMiniBlockHeaderWithHash(headerHandler, miniBlockHash)
			if miniBlockHeader == nil {
				log.Warn("shardProcessor.addProcessedCrossMiniBlocksFromHeader: GetMiniBlockHeaderWithHash", "mb hash", miniBlockHash, "error", process.ErrMissingMiniBlockHeader)
				continue
			}

			sp.processedMiniBlocksTracker.SetProcessedMiniBlockInfo(metaBlockHash, miniBlockHash, &processedMb.ProcessedMiniBlockInfo{
				FullyProcessed:         miniBlockHeader.IsFinal(),
				IndexOfLastTxProcessed: miniBlockHeader.GetIndexOfLastTxProcessed(),
			})

			delete(miniBlockHashes, key)
		}
	}
	sp.hdrsForCurrBlock.mutHdrsForBlock.RUnlock()

	return nil
}

func (sp *shardProcessor) getOrderedProcessedMetaBlocksFromMiniBlockHashes(
	miniBlockHeaders []data.MiniBlockHeaderHandler,
	miniBlockHashes map[int][]byte,
) ([]data.HeaderHandler, error) {

	processedMetaHdrs := make([]data.HeaderHandler, 0, len(sp.hdrsForCurrBlock.hdrHashAndInfo))
	processedCrossMiniBlocksHashes := make(map[string]bool, len(sp.hdrsForCurrBlock.hdrHashAndInfo))

	sp.hdrsForCurrBlock.mutHdrsForBlock.RLock()
	for metaBlockHash, headerInfo := range sp.hdrsForCurrBlock.hdrHashAndInfo {
		if !headerInfo.usedInBlock {
			continue
		}

		metaBlock, ok := headerInfo.hdr.(*block.MetaBlock)
		if !ok {
			sp.hdrsForCurrBlock.mutHdrsForBlock.RUnlock()
			return nil, process.ErrWrongTypeAssertion
		}

		log.Trace("meta header",
			"nonce", metaBlock.Nonce,
		)

		crossMiniBlockHashes := metaBlock.GetMiniBlockHeadersWithDst(sp.shardCoordinator.SelfId())
		for hash := range crossMiniBlockHashes {
			processedCrossMiniBlocksHashes[hash] = sp.processedMiniBlocksTracker.IsMiniBlockFullyProcessed([]byte(metaBlockHash), []byte(hash))
		}

		for key, miniBlockHash := range miniBlockHashes {
			_, ok = crossMiniBlockHashes[string(miniBlockHash)]
			if !ok {
				continue
			}

			processedCrossMiniBlocksHashes[string(miniBlockHash)] = miniBlockHeaders[key].IsFinal()

			delete(miniBlockHashes, key)
		}

		log.Trace("cross mini blocks in meta header",
			"num miniblocks", len(crossMiniBlockHashes),
		)

		processedAll := true
		for hash := range crossMiniBlockHashes {
			if !processedCrossMiniBlocksHashes[hash] {
				processedAll = false
				break
			}
		}

		if processedAll {
			processedMetaHdrs = append(processedMetaHdrs, metaBlock)
		}
	}
	sp.hdrsForCurrBlock.mutHdrsForBlock.RUnlock()

	process.SortHeadersByNonce(processedMetaHdrs)

	return processedMetaHdrs, nil
}

func (sp *shardProcessor) updateCrossShardInfo(processedMetaHdrs []data.HeaderHandler) error {
	lastCrossNotarizedHeader, _, err := sp.blockTracker.GetLastCrossNotarizedHeader(core.MetachainShardId)
	if err != nil {
		return err
	}

	// processedMetaHdrs is also sorted
	for i := 0; i < len(processedMetaHdrs); i++ {
		hdr := processedMetaHdrs[i]

		// remove process finished
		if hdr.GetNonce() > lastCrossNotarizedHeader.GetNonce() {
			continue
		}

		// metablock was processed and finalized
		marshalizedHeader, errMarshal := sp.marshalizer.Marshal(hdr)
		if errMarshal != nil {
			log.Debug("updateCrossShardInfo.Marshal", "error", errMarshal.Error())
			continue
		}

		headerHash := sp.hasher.Compute(string(marshalizedHeader))

		sp.saveMetaHeader(hdr, headerHash, marshalizedHeader)

		sp.processedMiniBlocksTracker.RemoveMetaBlockHash(headerHash)
	}

	return nil
}

// receivedMetaBlock is a callback function when a new metablock was received
// upon receiving, it parses the new metablock and requests miniblocks and transactions
// which destination is the current shard
func (sp *shardProcessor) receivedMetaBlock(headerHandler data.HeaderHandler, metaBlockHash []byte) {
	metaBlock, ok := headerHandler.(*block.MetaBlock)
	if !ok {
		return
	}

	log.Trace("received meta block from network",
		"round", metaBlock.Round,
		"nonce", metaBlock.Nonce,
		"hash", metaBlockHash,
	)

	sp.hdrsForCurrBlock.mutHdrsForBlock.Lock()

	haveMissingMetaHeaders := sp.hdrsForCurrBlock.missingHdrs > 0 || sp.hdrsForCurrBlock.missingFinalityAttestingHdrs > 0
	if haveMissingMetaHeaders {
		hdrInfoForHash := sp.hdrsForCurrBlock.hdrHashAndInfo[string(metaBlockHash)]
		headerInfoIsNotNil := hdrInfoForHash != nil
		headerIsMissing := headerInfoIsNotNil && check.IfNil(hdrInfoForHash.hdr)
		if headerIsMissing {
			hdrInfoForHash.hdr = metaBlock
			sp.hdrsForCurrBlock.missingHdrs--

			if metaBlock.Nonce > sp.hdrsForCurrBlock.highestHdrNonce[core.MetachainShardId] {
				sp.hdrsForCurrBlock.highestHdrNonce[core.MetachainShardId] = metaBlock.Nonce
			}
		}

		hasProofForMetablock := false
		// attesting something
		if sp.hdrsForCurrBlock.missingHdrs == 0 {
			shouldConsiderProofsForNotarization := sp.enableEpochsHandler.IsFlagEnabledInEpoch(common.EquivalentMessagesFlag, metaBlock.Epoch)
			if !shouldConsiderProofsForNotarization {
				sp.hdrsForCurrBlock.missingFinalityAttestingHdrs = sp.requestMissingFinalityAttestingHeaders(
					core.MetachainShardId,
					sp.metaBlockFinality,
				)
				hasProofForMetablock = true // no proof needed
			} else {
				hasProofForMetablock = sp.proofsPool.HasProof(core.MetachainShardId, metaBlockHash)
			}

			if sp.hdrsForCurrBlock.missingFinalityAttestingHdrs == 0 {
				log.Debug("received all missing finality attesting meta headers")
			}
		}

		missingMetaHdrs := sp.hdrsForCurrBlock.missingHdrs
		missingFinalityAttestingMetaHdrs := sp.hdrsForCurrBlock.missingFinalityAttestingHdrs
		sp.hdrsForCurrBlock.mutHdrsForBlock.Unlock()

		allMissingMetaHeadersReceived := missingMetaHdrs == 0 && missingFinalityAttestingMetaHdrs == 0 && hasProofForMetablock
		if allMissingMetaHeadersReceived {
			sp.chRcvAllMetaHdrs <- true
		}
	} else {
		sp.hdrsForCurrBlock.mutHdrsForBlock.Unlock()
	}

	go sp.requestMiniBlocksIfNeeded(headerHandler)
}

func (sp *shardProcessor) requestMetaHeaders(shardHeader data.ShardHeaderHandler) (uint32, uint32) {
	_ = core.EmptyChannel(sp.chRcvAllMetaHdrs)

	if len(shardHeader.GetMetaBlockHashes()) == 0 {
		return 0, 0
	}

	return sp.computeExistingAndRequestMissingMetaHeaders(shardHeader)
}

func (sp *shardProcessor) computeExistingAndRequestMissingMetaHeaders(header data.ShardHeaderHandler) (uint32, uint32) {
	sp.hdrsForCurrBlock.mutHdrsForBlock.Lock()
	defer sp.hdrsForCurrBlock.mutHdrsForBlock.Unlock()

	notarizedMetaHdrsBasedOnProofs := 0
	metaBlockHashes := header.GetMetaBlockHashes()
	for i := 0; i < len(metaBlockHashes); i++ {
		hdr, err := process.GetMetaHeaderFromPool(
			metaBlockHashes[i],
			sp.dataPool.Headers())

		if err != nil {
			sp.hdrsForCurrBlock.missingHdrs++
			sp.hdrsForCurrBlock.hdrHashAndInfo[string(metaBlockHashes[i])] = &hdrInfo{
				hdr:         nil,
				usedInBlock: true,
			}

			go sp.requestHandler.RequestMetaHeader(metaBlockHashes[i])
			continue
		}

		sp.hdrsForCurrBlock.hdrHashAndInfo[string(metaBlockHashes[i])] = &hdrInfo{
			hdr:         hdr,
			usedInBlock: true,
		}

		if hdr.Nonce > sp.hdrsForCurrBlock.highestHdrNonce[core.MetachainShardId] {
			sp.hdrsForCurrBlock.highestHdrNonce[core.MetachainShardId] = hdr.Nonce
		}
		shouldConsiderProofsForNotarization := sp.enableEpochsHandler.IsFlagEnabledInEpoch(common.EquivalentMessagesFlag, hdr.Epoch)
		if shouldConsiderProofsForNotarization {
			notarizedMetaHdrsBasedOnProofs++

			hasProofForShardHdr := sp.proofsPool.HasProof(core.MetachainShardId, metaBlockHashes[i])
			sp.hdrsForCurrBlock.hdrHashAndInfo[string(metaBlockHashes[i])].hasProof = hasProofForShardHdr
		}
	}

	shouldRequestMissingFinalityAttestingMetaHeaders := notarizedMetaHdrsBasedOnProofs != len(metaBlockHashes)
	if sp.hdrsForCurrBlock.missingHdrs == 0 && shouldRequestMissingFinalityAttestingMetaHeaders {
		sp.hdrsForCurrBlock.missingFinalityAttestingHdrs = sp.requestMissingFinalityAttestingHeaders(
			core.MetachainShardId,
			sp.metaBlockFinality,
		)
	}

	return sp.hdrsForCurrBlock.missingHdrs, sp.hdrsForCurrBlock.missingFinalityAttestingHdrs
}

func (sp *shardProcessor) verifyCrossShardMiniBlockDstMe(header data.ShardHeaderHandler) error {
	miniBlockMetaHashes, err := sp.getAllMiniBlockDstMeFromMeta(header)
	if err != nil {
		return err
	}

	crossMiniBlockHashes := header.GetMiniBlockHeadersWithDst(sp.shardCoordinator.SelfId())
	for hash := range crossMiniBlockHashes {
		if _, ok := miniBlockMetaHashes[hash]; !ok {
			return process.ErrCrossShardMBWithoutConfirmationFromMeta
		}
	}

	return nil
}

func (sp *shardProcessor) getAllMiniBlockDstMeFromMeta(header data.ShardHeaderHandler) (map[string][]byte, error) {
	lastCrossNotarizedHeader, _, err := sp.blockTracker.GetLastCrossNotarizedHeader(core.MetachainShardId)
	if err != nil {
		return nil, err
	}

	miniBlockMetaHashes := make(map[string][]byte)

	sp.hdrsForCurrBlock.mutHdrsForBlock.RLock()
	for _, metaBlockHash := range header.GetMetaBlockHashes() {
		headerInfo, ok := sp.hdrsForCurrBlock.hdrHashAndInfo[string(metaBlockHash)]
		if !ok {
			continue
		}
		metaBlock, ok := headerInfo.hdr.(*block.MetaBlock)
		if !ok {
			continue
		}
		if metaBlock.GetRound() > header.GetRound() {
			continue
		}
		if metaBlock.GetRound() <= lastCrossNotarizedHeader.GetRound() {
			continue
		}
		if metaBlock.GetNonce() <= lastCrossNotarizedHeader.GetNonce() {
			continue
		}

		crossMiniBlockHashes := metaBlock.GetMiniBlockHeadersWithDst(sp.shardCoordinator.SelfId())
		for hash := range crossMiniBlockHashes {
			miniBlockMetaHashes[hash] = metaBlockHash
		}
	}
	sp.hdrsForCurrBlock.mutHdrsForBlock.RUnlock()

	return miniBlockMetaHashes, nil
}

// full verification through metachain header
func (sp *shardProcessor) createAndProcessMiniBlocksDstMe(haveTime func() bool) (*createAndProcessMiniBlocksDestMeInfo, error) {
	log.Debug("createAndProcessMiniBlocksDstMe has been started")

	sw := core.NewStopWatch()
	sw.Start("ComputeLongestMetaChainFromLastNotarized")
	orderedMetaBlocks, orderedMetaBlocksHashes, err := sp.blockTracker.ComputeLongestMetaChainFromLastNotarized()
	sw.Stop("ComputeLongestMetaChainFromLastNotarized")
	log.Debug("measurements", sw.GetMeasurements()...)
	if err != nil {
		return nil, err
	}

	log.Debug("metablocks ordered",
		"num metablocks", len(orderedMetaBlocks),
	)

	lastMetaHdr, _, err := sp.blockTracker.GetLastCrossNotarizedHeader(core.MetachainShardId)
	if err != nil {
		return nil, err
	}

	haveAdditionalTimeFalse := func() bool {
		return false
	}

	createAndProcessInfo := &createAndProcessMiniBlocksDestMeInfo{
		haveTime:                   haveTime,
		haveAdditionalTime:         haveAdditionalTimeFalse,
		miniBlocks:                 make(block.MiniBlockSlice, 0),
		allProcessedMiniBlocksInfo: make(map[string]*processedMb.ProcessedMiniBlockInfo),
		numTxsAdded:                uint32(0),
		numHdrsAdded:               uint32(0),
		scheduledMode:              false,
	}

	// do processing in order
	sp.hdrsForCurrBlock.mutHdrsForBlock.Lock()
	for i := 0; i < len(orderedMetaBlocks); i++ {
		if !createAndProcessInfo.haveTime() && !createAndProcessInfo.haveAdditionalTime() {
			log.Debug("time is up after putting cross txs with destination to current shard",
				"scheduled mode", createAndProcessInfo.scheduledMode,
				"num txs added", createAndProcessInfo.numTxsAdded,
			)
			break
		}

		if createAndProcessInfo.numHdrsAdded >= process.MaxMetaHeadersAllowedInOneShardBlock {
			log.Debug("maximum meta headers allowed to be included in one shard block has been reached",
				"scheduled mode", createAndProcessInfo.scheduledMode,
				"meta headers added", createAndProcessInfo.numHdrsAdded,
			)
			break
		}

		createAndProcessInfo.currMetaHdr = orderedMetaBlocks[i]
		if createAndProcessInfo.currMetaHdr.GetNonce() > lastMetaHdr.GetNonce()+1 {
			log.Debug("skip searching",
				"scheduled mode", createAndProcessInfo.scheduledMode,
				"last meta hdr nonce", lastMetaHdr.GetNonce(),
				"curr meta hdr nonce", createAndProcessInfo.currMetaHdr.GetNonce())
			break
		}

		hasProofForHdr := sp.proofsPool.HasProof(core.MetachainShardId, orderedMetaBlocksHashes[i])
		shouldConsiderProofsForNotarization := sp.enableEpochsHandler.IsFlagEnabledInEpoch(common.EquivalentMessagesFlag, orderedMetaBlocks[i].GetEpoch())
		if !hasProofForHdr && shouldConsiderProofsForNotarization {
			log.Trace("no proof for meta header",
				"hash", logger.DisplayByteSlice(orderedMetaBlocksHashes[i]),
			)
			continue
		}

		createAndProcessInfo.currMetaHdrHash = orderedMetaBlocksHashes[i]
		if len(createAndProcessInfo.currMetaHdr.GetMiniBlockHeadersWithDst(sp.shardCoordinator.SelfId())) == 0 {
			sp.hdrsForCurrBlock.hdrHashAndInfo[string(createAndProcessInfo.currMetaHdrHash)] = &hdrInfo{
				hdr:         createAndProcessInfo.currMetaHdr,
				usedInBlock: true,
				hasProof:    true,
			}
			createAndProcessInfo.numHdrsAdded++
			lastMetaHdr = createAndProcessInfo.currMetaHdr
			continue
		}

		createAndProcessInfo.currProcessedMiniBlocksInfo = sp.processedMiniBlocksTracker.GetProcessedMiniBlocksInfo(createAndProcessInfo.currMetaHdrHash)
		createAndProcessInfo.hdrAdded = false

		shouldContinue, errCreated := sp.createMbsAndProcessCrossShardTransactionsDstMe(createAndProcessInfo)
		if errCreated != nil {
			sp.hdrsForCurrBlock.mutHdrsForBlock.Unlock()
			return nil, errCreated
		}
		if !shouldContinue {
			break
		}

		lastMetaHdr = createAndProcessInfo.currMetaHdr
	}
	sp.hdrsForCurrBlock.mutHdrsForBlock.Unlock()

	go sp.requestMetaHeadersIfNeeded(createAndProcessInfo.numHdrsAdded, lastMetaHdr)

	for _, miniBlock := range createAndProcessInfo.miniBlocks {
		log.Debug("mini block info",
			"type", miniBlock.Type,
			"sender shard", miniBlock.SenderShardID,
			"receiver shard", miniBlock.ReceiverShardID,
			"txs added", len(miniBlock.TxHashes))
	}

	log.Debug("createAndProcessMiniBlocksDstMe has been finished",
		"num txs added", createAndProcessInfo.numTxsAdded,
		"num hdrs added", createAndProcessInfo.numHdrsAdded)

	return createAndProcessInfo, nil
}

func (sp *shardProcessor) createMbsAndProcessCrossShardTransactionsDstMe(
	createAndProcessInfo *createAndProcessMiniBlocksDestMeInfo,
) (bool, error) {
	currMiniBlocksAdded, currNumTxsAdded, hdrProcessFinished, errCreated := sp.txCoordinator.CreateMbsAndProcessCrossShardTransactionsDstMe(
		createAndProcessInfo.currMetaHdr,
		createAndProcessInfo.currProcessedMiniBlocksInfo,
		createAndProcessInfo.haveTime,
		createAndProcessInfo.haveAdditionalTime,
		createAndProcessInfo.scheduledMode)
	if errCreated != nil {
		return false, errCreated
	}

	for miniBlockHash, processedMiniBlockInfo := range createAndProcessInfo.currProcessedMiniBlocksInfo {
		createAndProcessInfo.allProcessedMiniBlocksInfo[miniBlockHash] = &processedMb.ProcessedMiniBlockInfo{
			FullyProcessed:         processedMiniBlockInfo.FullyProcessed,
			IndexOfLastTxProcessed: processedMiniBlockInfo.IndexOfLastTxProcessed,
		}
	}

	// all txs processed, add to processed miniblocks
	createAndProcessInfo.miniBlocks = append(createAndProcessInfo.miniBlocks, currMiniBlocksAdded...)
	createAndProcessInfo.numTxsAdded += currNumTxsAdded

	if !createAndProcessInfo.hdrAdded && currNumTxsAdded > 0 {
		sp.hdrsForCurrBlock.hdrHashAndInfo[string(createAndProcessInfo.currMetaHdrHash)] = &hdrInfo{
			hdr:         createAndProcessInfo.currMetaHdr,
			usedInBlock: true,
			hasProof:    true,
		}
		createAndProcessInfo.numHdrsAdded++
		createAndProcessInfo.hdrAdded = true
	}

	if !hdrProcessFinished {
		log.Debug("meta block cannot be fully processed",
			"scheduled mode", createAndProcessInfo.scheduledMode,
			"round", createAndProcessInfo.currMetaHdr.GetRound(),
			"nonce", createAndProcessInfo.currMetaHdr.GetNonce(),
			"hash", createAndProcessInfo.currMetaHdrHash,
			"num mbs added", len(currMiniBlocksAdded),
			"num txs added", currNumTxsAdded)

		if sp.enableEpochsHandler.IsFlagEnabled(common.ScheduledMiniBlocksFlag) && !createAndProcessInfo.scheduledMode {
			createAndProcessInfo.scheduledMode = true
			createAndProcessInfo.haveAdditionalTime = process.HaveAdditionalTime()
			return sp.createMbsAndProcessCrossShardTransactionsDstMe(createAndProcessInfo)
		}

		return false, nil
	}

	return true, nil
}

func (sp *shardProcessor) requestMetaHeadersIfNeeded(hdrsAdded uint32, lastMetaHdr data.HeaderHandler) {
	log.Debug("meta headers added",
		"num", hdrsAdded,
		"highest nonce", lastMetaHdr.GetNonce(),
	)

	roundTooOld := sp.roundHandler.Index() > int64(lastMetaHdr.GetRound()+process.MaxRoundsWithoutNewBlockReceived)
	shouldRequestCrossHeaders := hdrsAdded == 0 && roundTooOld
	if shouldRequestCrossHeaders {
		fromNonce := lastMetaHdr.GetNonce() + 1
		toNonce := fromNonce + uint64(sp.metaBlockFinality)
		for nonce := fromNonce; nonce <= toNonce; nonce++ {
			sp.addHeaderIntoTrackerPool(nonce, core.MetachainShardId)
			sp.requestHandler.RequestMetaHeaderByNonce(nonce)
		}
	}
}

func (sp *shardProcessor) createMiniBlocks(haveTime func() bool, randomness []byte) (*block.Body, map[string]*processedMb.ProcessedMiniBlockInfo, error) {
	var miniBlocks block.MiniBlockSlice
	processedMiniBlocksDestMeInfo := make(map[string]*processedMb.ProcessedMiniBlockInfo)

	if sp.enableEpochsHandler.IsFlagEnabled(common.ScheduledMiniBlocksFlag) {
		miniBlocks = sp.scheduledTxsExecutionHandler.GetScheduledMiniBlocks()
		sp.txCoordinator.AddTxsFromMiniBlocks(miniBlocks)

		scheduledIntermediateTxs := sp.scheduledTxsExecutionHandler.GetScheduledIntermediateTxs()
		sp.txCoordinator.AddTransactions(scheduledIntermediateTxs[block.InvalidBlock], block.TxBlock)
	}

	// placeholder for shardProcessor.createMiniBlocks script

	if sp.accountsDB[state.UserAccountsState].JournalLen() != 0 {
		log.Error("shardProcessor.createMiniBlocks",
			"error", process.ErrAccountStateDirty,
			"stack", string(sp.accountsDB[state.UserAccountsState].GetStackDebugFirstEntry()))

		interMBs := sp.txCoordinator.CreatePostProcessMiniBlocks()
		if len(interMBs) > 0 {
			miniBlocks = append(miniBlocks, interMBs...)
		}

		log.Debug("creating mini blocks has been finished", "num miniblocks", len(miniBlocks))
		return &block.Body{MiniBlocks: miniBlocks}, processedMiniBlocksDestMeInfo, nil
	}

	if !haveTime() {
		log.Debug("shardProcessor.createMiniBlocks", "error", process.ErrTimeIsOut)

		interMBs := sp.txCoordinator.CreatePostProcessMiniBlocks()
		if len(interMBs) > 0 {
			miniBlocks = append(miniBlocks, interMBs...)
		}

		log.Debug("creating mini blocks has been finished", "num miniblocks", len(miniBlocks))
		return &block.Body{MiniBlocks: miniBlocks}, processedMiniBlocksDestMeInfo, nil
	}

	startTime := time.Now()
	createAndProcessMBsDestMeInfo, err := sp.createAndProcessMiniBlocksDstMe(haveTime)
	elapsedTime := time.Since(startTime)
	log.Debug("elapsed time to create mbs to me", "time", elapsedTime)
	if err != nil {
		log.Debug("createAndProcessCrossMiniBlocksDstMe", "error", err.Error())
	}
	if createAndProcessMBsDestMeInfo != nil {
		processedMiniBlocksDestMeInfo = createAndProcessMBsDestMeInfo.allProcessedMiniBlocksInfo
		if len(createAndProcessMBsDestMeInfo.miniBlocks) > 0 {
			miniBlocks = append(miniBlocks, createAndProcessMBsDestMeInfo.miniBlocks...)

			log.Debug("processed miniblocks and txs with destination in self shard",
				"num miniblocks", len(createAndProcessMBsDestMeInfo.miniBlocks),
				"num txs", createAndProcessMBsDestMeInfo.numTxsAdded,
				"num meta headers", createAndProcessMBsDestMeInfo.numHdrsAdded)
		}
	}

	if sp.blockTracker.IsShardStuck(core.MetachainShardId) {
		log.Warn("shardProcessor.createMiniBlocks",
			"error", process.ErrShardIsStuck,
			"shard", core.MetachainShardId)

		interMBs := sp.txCoordinator.CreatePostProcessMiniBlocks()
		if len(interMBs) > 0 {
			miniBlocks = append(miniBlocks, interMBs...)
		}

		log.Debug("creating mini blocks has been finished", "num miniblocks", len(miniBlocks))
		return &block.Body{MiniBlocks: miniBlocks}, processedMiniBlocksDestMeInfo, nil
	}

	startTime = time.Now()
	mbsFromMe := sp.txCoordinator.CreateMbsAndProcessTransactionsFromMe(haveTime, randomness)
	elapsedTime = time.Since(startTime)
	log.Debug("elapsed time to create mbs from me", "time", elapsedTime)

	if len(mbsFromMe) > 0 {
		miniBlocks = append(miniBlocks, mbsFromMe...)

		numTxs := 0
		for _, mb := range mbsFromMe {
			numTxs += len(mb.TxHashes)
		}

		log.Debug("processed miniblocks and txs from self shard",
			"num miniblocks", len(mbsFromMe),
			"num txs", numTxs)
	}

	log.Debug("creating mini blocks has been finished", "num miniblocks", len(miniBlocks))
	return &block.Body{MiniBlocks: miniBlocks}, processedMiniBlocksDestMeInfo, nil
}

// applyBodyToHeader creates a miniblock header list given a block body
func (sp *shardProcessor) applyBodyToHeader(
	shardHeader data.ShardHeaderHandler,
	body *block.Body,
	processedMiniBlocksDestMeInfo map[string]*processedMb.ProcessedMiniBlockInfo,
) (*block.Body, error) {
	sw := core.NewStopWatch()
	sw.Start("applyBodyToHeader")
	defer func() {
		sw.Stop("applyBodyToHeader")
		log.Debug("measurements", sw.GetMeasurements()...)
	}()

	var err error
	err = shardHeader.SetMiniBlockHeaderHandlers(nil)
	if err != nil {
		return nil, err
	}

	err = shardHeader.SetRootHash(sp.getRootHash())
	if err != nil {
		return nil, err
	}

	defer func() {
		go sp.checkAndRequestIfMetaHeadersMissing()
	}()

	if check.IfNil(body) {
		return nil, process.ErrNilBlockBody
	}

	var receiptsHash []byte
	sw.Start("CreateReceiptsHash")
	receiptsHash, err = sp.txCoordinator.CreateReceiptsHash()
	sw.Stop("CreateReceiptsHash")
	if err != nil {
		return nil, err
	}

	err = shardHeader.SetReceiptsHash(receiptsHash)
	if err != nil {
		return nil, err
	}

	newBody := deleteSelfReceiptsMiniBlocks(body)

	sw.Start("createMiniBlockHeaders")
	totalTxCount, miniBlockHeaderHandlers, err := sp.createMiniBlockHeaderHandlers(newBody, processedMiniBlocksDestMeInfo)
	sw.Stop("createMiniBlockHeaders")
	if err != nil {
		return nil, err
	}

	err = shardHeader.SetMiniBlockHeaderHandlers(miniBlockHeaderHandlers)
	if err != nil {
		return nil, err
	}

	err = shardHeader.SetTxCount(uint32(totalTxCount))
	if err != nil {
		return nil, err
	}

	err = shardHeader.SetAccumulatedFees(sp.feeHandler.GetAccumulatedFees())
	if err != nil {
		return nil, err
	}

	err = shardHeader.SetDeveloperFees(sp.feeHandler.GetDeveloperFees())
	if err != nil {
		return nil, err
	}

	sw.Start("sortHeaderHashesForCurrentBlockByNonce")
	metaBlockHashes := sp.sortHeaderHashesForCurrentBlockByNonce(true)
	sw.Stop("sortHeaderHashesForCurrentBlockByNonce")
	err = shardHeader.SetMetaBlockHashes(metaBlockHashes[core.MetachainShardId])
	if err != nil {
		return nil, err
	}

	err = sp.txCoordinator.VerifyCreatedMiniBlocks(shardHeader, newBody)
	if err != nil {
		return nil, err
	}

	sp.appStatusHandler.SetUInt64Value(common.MetricNumTxInBlock, uint64(totalTxCount))
	sp.appStatusHandler.SetUInt64Value(common.MetricNumMiniBlocks, uint64(len(body.MiniBlocks)))

	marshalizedBody, err := sp.marshalizer.Marshal(newBody)
	if err != nil {
		return nil, err
	}
	sp.blockSizeThrottler.Add(shardHeader.GetRound(), uint32(len(marshalizedBody)))

	return newBody, nil
}

func (sp *shardProcessor) waitForMetaHdrHashesAndProofs(waitTime time.Duration) error {
	select {
	case <-sp.chRcvAllMetaHdrs:
		return nil
	case <-time.After(waitTime):
		return process.ErrTimeIsOut
	}
}

// MarshalizedDataToBroadcast prepares underlying data into a marshalized object according to destination
func (sp *shardProcessor) MarshalizedDataToBroadcast(
	header data.HeaderHandler,
	bodyHandler data.BodyHandler,
) (map[uint32][]byte, map[string][][]byte, error) {

	if check.IfNil(bodyHandler) {
		return nil, nil, process.ErrNilMiniBlocks
	}

	body, ok := bodyHandler.(*block.Body)
	if !ok {
		return nil, nil, process.ErrWrongTypeAssertion
	}

	// Remove mini blocks which are not final from "body" to avoid sending them cross shard
	newBodyToBroadcast, err := sp.getFinalMiniBlocks(header, body)
	if err != nil {
		return nil, nil, err
	}

	mrsTxs := sp.txCoordinator.CreateMarshalizedData(newBodyToBroadcast)

	bodies := make(map[uint32]block.MiniBlockSlice)
	for _, miniBlock := range newBodyToBroadcast.MiniBlocks {
		if miniBlock.SenderShardID != sp.shardCoordinator.SelfId() ||
			miniBlock.ReceiverShardID == sp.shardCoordinator.SelfId() {
			continue
		}
		bodies[miniBlock.ReceiverShardID] = append(bodies[miniBlock.ReceiverShardID], miniBlock)
	}

	mrsData := make(map[uint32][]byte, len(bodies))
	for shardId, subsetBlockBody := range bodies {
		bodyForShard := block.Body{MiniBlocks: subsetBlockBody}
		buff, errMarshal := sp.marshalizer.Marshal(&bodyForShard)
		if errMarshal != nil {
			log.Error("shardProcessor.MarshalizedDataToBroadcast.Marshal", "error", errMarshal.Error())
			continue
		}
		mrsData[shardId] = buff
	}

	return mrsData, mrsTxs, nil
}

// IsInterfaceNil returns true if there is no value under the interface
func (sp *shardProcessor) IsInterfaceNil() bool {
	return sp == nil
}

// GetBlockBodyFromPool returns block body from pool for a given header
func (sp *shardProcessor) GetBlockBodyFromPool(headerHandler data.HeaderHandler) (data.BodyHandler, error) {
	header, ok := headerHandler.(data.ShardHeaderHandler)
	if !ok {
		return nil, process.ErrWrongTypeAssertion
	}

	miniBlocksPool := sp.dataPool.MiniBlocks()
	var miniBlocks block.MiniBlockSlice

	for _, mbHeader := range header.GetMiniBlockHeaderHandlers() {
		obj, hashInPool := miniBlocksPool.Get(mbHeader.GetHash())
		if !hashInPool {
			continue
		}

		miniBlock, typeOk := obj.(*block.MiniBlock)
		if !typeOk {
			return nil, process.ErrWrongTypeAssertion
		}

		miniBlocks = append(miniBlocks, miniBlock)
	}

	return &block.Body{MiniBlocks: miniBlocks}, nil
}

func (sp *shardProcessor) getBootstrapHeadersInfo(
	selfNotarizedHeaders []data.HeaderHandler,
	selfNotarizedHeadersHashes [][]byte,
) []bootstrapStorage.BootstrapHeaderInfo {

	numSelfNotarizedHeaders := len(selfNotarizedHeaders)

	highestNonceInSelfNotarizedHeaders := uint64(0)
	if numSelfNotarizedHeaders > 0 {
		highestNonceInSelfNotarizedHeaders = selfNotarizedHeaders[numSelfNotarizedHeaders-1].GetNonce()
	}

	isFinalNonceHigherThanSelfNotarized := sp.forkDetector.GetHighestFinalBlockNonce() > highestNonceInSelfNotarizedHeaders
	if isFinalNonceHigherThanSelfNotarized {
		numSelfNotarizedHeaders++
	}

	if numSelfNotarizedHeaders == 0 {
		return nil
	}

	lastSelfNotarizedHeaders := make([]bootstrapStorage.BootstrapHeaderInfo, 0, numSelfNotarizedHeaders)

	for index := range selfNotarizedHeaders {
		headerInfo := bootstrapStorage.BootstrapHeaderInfo{
			ShardId: selfNotarizedHeaders[index].GetShardID(),
			Nonce:   selfNotarizedHeaders[index].GetNonce(),
			Hash:    selfNotarizedHeadersHashes[index],
		}

		lastSelfNotarizedHeaders = append(lastSelfNotarizedHeaders, headerInfo)
	}

	if isFinalNonceHigherThanSelfNotarized {
		headerInfo := bootstrapStorage.BootstrapHeaderInfo{
			ShardId: sp.shardCoordinator.SelfId(),
			Nonce:   sp.forkDetector.GetHighestFinalBlockNonce(),
			Hash:    sp.forkDetector.GetHighestFinalBlockHash(),
		}

		lastSelfNotarizedHeaders = append(lastSelfNotarizedHeaders, headerInfo)
	}

	return lastSelfNotarizedHeaders
}

func (sp *shardProcessor) removeStartOfEpochBlockDataFromPools(
	_ data.HeaderHandler,
	_ data.BodyHandler,
) error {
	return nil
}

// Close - closes all underlying components
func (sp *shardProcessor) Close() error {
	return sp.baseProcessor.Close()
}

// DecodeBlockHeader method decodes block header from a given byte array
func (sp *shardProcessor) DecodeBlockHeader(dta []byte) data.HeaderHandler {
	if dta == nil {
		return nil
	}

	header, err := process.UnmarshalShardHeader(sp.marshalizer, dta)
	if err != nil {
		log.Debug("DecodeBlockHeader.UnmarshalShardHeader", "error", err.Error())
		return nil
	}

	return header
}<|MERGE_RESOLUTION|>--- conflicted
+++ resolved
@@ -2,11 +2,8 @@
 
 import (
 	"bytes"
-<<<<<<< HEAD
 	"encoding/hex"
-=======
 	"errors"
->>>>>>> 21febee0
 	"fmt"
 	"math/big"
 	"time"
