--- conflicted
+++ resolved
@@ -753,7 +753,6 @@
 		return err
 	}
 
-<<<<<<< HEAD
 	if header.IsStartOfEpochBlock() {
 		err = sp.checkEpochCorrectnessCrossChain(chainHandler)
 		if err != nil {
@@ -762,10 +761,7 @@
 		sp.epochStartTrigger.SetProcessed(header)
 	}
 
-	buff, err := sp.marshalizer.Marshal(header)
-=======
 	marshalizedHeader, err := sp.marshalizer.Marshal(header)
->>>>>>> 51e0d7cd
 	if err != nil {
 		return err
 	}
@@ -890,7 +886,6 @@
 		sp.lowestNonceInSelfNotarizedHeaders = selfNotarizedHeaders[0].GetNonce()
 	}
 
-<<<<<<< HEAD
 	nodesCoordinatorKey := sp.nodesCoordinator.GetSavedStateKey()
 	epochStartKey := sp.epochStartTrigger.GetSavedStateKey()
 
@@ -904,17 +899,7 @@
 		epochStartTriggerConfigKey: epochStartKey,
 	}
 
-	sp.prepareDataForBootStorer(args)
-=======
-	go sp.prepareDataForBootStorer(
-		headerInfo,
-		header.Round,
-		sp.getBootstrapHeadersInfo(selfNotarizedHeaders, selfNotarizedHeadersHashes),
-		nil,
-		sp.lowestNonceInSelfNotarizedHeaders,
-		sp.processedMiniBlocks.ConvertProcessedMiniBlocksMapToSlice(),
-	)
->>>>>>> 51e0d7cd
+	go sp.prepareDataForBootStorer(args)
 
 	go sp.cleanTxsPools()
 
@@ -1012,10 +997,12 @@
 
 	for round := currentHeader.GetRound(); round > shouldEnterNewEpochRound && currentHeader.GetEpoch() < sp.epochStartTrigger.Epoch(); round = currentHeader.GetRound() {
 		shouldRevertChain = true
-		prevHeader, err := process.GetShardHeaderFromStorage(
-			currentHeader.GetPrevHash(),
+		prevHeader, _, err := process.GetHeaderFromStorageWithNonce(
+			currentHeader.GetNonce()-1,
+			sp.shardCoordinator.SelfId(),
+			sp.store,
+			sp.uint64Converter,
 			sp.marshalizer,
-			sp.store,
 		)
 		if err != nil {
 			return err
