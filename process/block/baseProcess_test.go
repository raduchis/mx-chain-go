package block_test

import (
	"bytes"
	"errors"
	"math/big"
	"reflect"
	"testing"
	"time"

	"github.com/ElrondNetwork/elrond-go/core"
	"github.com/ElrondNetwork/elrond-go/data"
	"github.com/ElrondNetwork/elrond-go/data/block"
	"github.com/ElrondNetwork/elrond-go/data/blockchain"
	"github.com/ElrondNetwork/elrond-go/data/rewardTx"
	"github.com/ElrondNetwork/elrond-go/data/state"
	"github.com/ElrondNetwork/elrond-go/data/transaction"
	"github.com/ElrondNetwork/elrond-go/dataRetriever"
	"github.com/ElrondNetwork/elrond-go/hashing"
	"github.com/ElrondNetwork/elrond-go/marshal"
	"github.com/ElrondNetwork/elrond-go/process"
	blproc "github.com/ElrondNetwork/elrond-go/process/block"
	"github.com/ElrondNetwork/elrond-go/process/block/bootstrapStorage"
	"github.com/ElrondNetwork/elrond-go/process/mock"
	"github.com/ElrondNetwork/elrond-go/storage"
	"github.com/ElrondNetwork/elrond-go/storage/memorydb"
	"github.com/ElrondNetwork/elrond-go/storage/storageUnit"
	"github.com/stretchr/testify/assert"
)

func haveTime() time.Duration {
	return 2000 * time.Millisecond
}

func createTestBlockchain() *mock.BlockChainMock {
	return &mock.BlockChainMock{}
}

func generateTestCache() storage.Cacher {
	cache, _ := storageUnit.NewCache(storageUnit.LRUCache, 1000, 1)
	return cache
}

func generateTestUnit() storage.Storer {
	storer, _ := storageUnit.NewStorageUnit(
		generateTestCache(),
		memorydb.New(),
	)

	return storer
}

func createShardedDataChacherNotifier(
	handler data.TransactionHandler,
	testHash []byte,
) func() dataRetriever.ShardedDataCacherNotifier {
	return func() dataRetriever.ShardedDataCacherNotifier {
		return &mock.ShardedDataStub{
			RegisterHandlerCalled: func(i func(key []byte)) {},
			ShardDataStoreCalled: func(id string) (c storage.Cacher) {
				return &mock.CacherStub{
					PeekCalled: func(key []byte) (value interface{}, ok bool) {
						if reflect.DeepEqual(key, testHash) {
							return handler, true
						}
						return nil, false
					},
					KeysCalled: func() [][]byte {
						return [][]byte{[]byte("key1"), []byte("key2")}
					},
					LenCalled: func() int {
						return 0
					},
					MaxSizeCalled: func() int {
						return 1000
					},
				}
			},
			RemoveSetOfDataFromPoolCalled: func(keys [][]byte, id string) {},
			SearchFirstDataCalled: func(key []byte) (value interface{}, ok bool) {
				if reflect.DeepEqual(key, []byte("tx1_hash")) {
					return handler, true
				}
				return nil, false
			},
			AddDataCalled: func(key []byte, data interface{}, cacheId string) {
			},
		}
	}
}

func initDataPool(testHash []byte) *mock.PoolsHolderStub {
	rwdTx := &rewardTx.RewardTx{
		Round:   1,
		Epoch:   0,
		Value:   big.NewInt(10),
		RcvAddr: []byte("receiver"),
	}
	txCalled := createShardedDataChacherNotifier(&transaction.Transaction{Nonce: 10}, testHash)
	unsignedTxCalled := createShardedDataChacherNotifier(&transaction.Transaction{Nonce: 10}, testHash)
	rewardTransactionsCalled := createShardedDataChacherNotifier(rwdTx, testHash)

	sdp := &mock.PoolsHolderStub{
		TransactionsCalled:         txCalled,
		UnsignedTransactionsCalled: unsignedTxCalled,
		RewardTransactionsCalled:   rewardTransactionsCalled,
		MetaBlocksCalled: func() storage.Cacher {
			return &mock.CacherStub{
				GetCalled: func(key []byte) (value interface{}, ok bool) {
					if reflect.DeepEqual(key, []byte("tx1_hash")) {
						return &transaction.Transaction{Nonce: 10}, true
					}
					return nil, false
				},
				KeysCalled: func() [][]byte {
					return nil
				},
				LenCalled: func() int {
					return 0
				},
				MaxSizeCalled: func() int {
					return 1000
				},
				PeekCalled: func(key []byte) (value interface{}, ok bool) {
					if reflect.DeepEqual(key, []byte("tx1_hash")) {
						return &transaction.Transaction{Nonce: 10}, true
					}
					return nil, false
				},
				RegisterHandlerCalled: func(i func(key []byte)) {},
				RemoveCalled:          func(key []byte) {},
			}
		},
		MiniBlocksCalled: func() storage.Cacher {
			cs := &mock.CacherStub{}
			cs.RegisterHandlerCalled = func(i func(key []byte)) {
			}
			cs.GetCalled = func(key []byte) (value interface{}, ok bool) {
				if bytes.Equal([]byte("bbb"), key) {
					return make(block.MiniBlockSlice, 0), true
				}

				return nil, false
			}
			cs.PeekCalled = func(key []byte) (value interface{}, ok bool) {
				if bytes.Equal([]byte("bbb"), key) {
					return make(block.MiniBlockSlice, 0), true
				}

				return nil, false
			}
			cs.RegisterHandlerCalled = func(i func(key []byte)) {}
			cs.RemoveCalled = func(key []byte) {}
			cs.LenCalled = func() int {
				return 0
			}
			cs.MaxSizeCalled = func() int {
				return 300
			}
			return cs
		},
		HeadersCalled: func() dataRetriever.HeadersPool {
			cs := &mock.HeadersCacherStub{}
			cs.RegisterHandlerCalled = func(i func(header data.HeaderHandler, key []byte)) {
			}
			cs.GetHeaderByHashCalled = func(hash []byte) (handler data.HeaderHandler, err error) {
				return nil, err
			}
			cs.RemoveHeaderByHashCalled = func(key []byte) {
			}
			cs.LenCalled = func() int {
				return 0
			}
			cs.MaxSizeCalled = func() int {
				return 1000
			}
			cs.NoncesCalled = func(shardId uint32) []uint64 {
				return nil
			}
			return cs
		},
	}

	return sdp
}

func initStore() *dataRetriever.ChainStorer {
	store := dataRetriever.NewChainStorer()
	store.AddStorer(dataRetriever.TransactionUnit, generateTestUnit())
	store.AddStorer(dataRetriever.MiniBlockUnit, generateTestUnit())
	store.AddStorer(dataRetriever.RewardTransactionUnit, generateTestUnit())
	store.AddStorer(dataRetriever.MetaBlockUnit, generateTestUnit())
	store.AddStorer(dataRetriever.PeerChangesUnit, generateTestUnit())
	store.AddStorer(dataRetriever.BlockHeaderUnit, generateTestUnit())
	store.AddStorer(dataRetriever.ShardHdrNonceHashDataUnit, generateTestUnit())
	store.AddStorer(dataRetriever.MetaHdrNonceHashDataUnit, generateTestUnit())
	return store
}

func createDummyMetaBlock(destShardId uint32, senderShardId uint32, miniBlockHashes ...[]byte) *block.MetaBlock {
	metaBlock := &block.MetaBlock{
		ShardInfo: []block.ShardData{
			{
				ShardID:               senderShardId,
				ShardMiniBlockHeaders: make([]block.ShardMiniBlockHeader, len(miniBlockHashes)),
			},
		},
	}

	for idx, mbHash := range miniBlockHashes {
		metaBlock.ShardInfo[0].ShardMiniBlockHeaders[idx].ReceiverShardID = destShardId
		metaBlock.ShardInfo[0].ShardMiniBlockHeaders[idx].SenderShardID = senderShardId
		metaBlock.ShardInfo[0].ShardMiniBlockHeaders[idx].Hash = mbHash
	}

	return metaBlock
}

func createDummyMiniBlock(
	txHash string,
	marshalizer marshal.Marshalizer,
	hasher hashing.Hasher,
	destShardId uint32,
	senderShardId uint32) (*block.MiniBlock, []byte) {

	miniblock := &block.MiniBlock{
		TxHashes:        [][]byte{[]byte(txHash)},
		ReceiverShardID: destShardId,
		SenderShardID:   senderShardId,
	}

	buff, _ := marshalizer.Marshal(miniblock)
	hash := hasher.Compute(string(buff))

	return miniblock, hash
}

func isInTxHashes(searched []byte, list [][]byte) bool {
	for _, txHash := range list {
		if bytes.Equal(txHash, searched) {
			return true
		}
	}
	return false
}

type wrongBody struct {
}

func (wr *wrongBody) Clone() data.BodyHandler {
	wrCopy := *wr

	return &wrCopy
}

func (wr *wrongBody) IntegrityAndValidity() error {
	return nil
}

// IsInterfaceNil returns true if there is no value under the interface
func (wr *wrongBody) IsInterfaceNil() bool {
	return wr == nil
}

func CreateMockArguments() blproc.ArgShardProcessor {
	nodesCoordinator := mock.NewNodesCoordinatorMock()
	shardCoordinator := mock.NewOneShardCoordinatorMock()
	argsHeaderValidator := blproc.ArgsHeaderValidator{
		Hasher:      &mock.HasherMock{},
		Marshalizer: &mock.MarshalizerMock{},
	}
	headerValidator, _ := blproc.NewHeaderValidator(argsHeaderValidator)

	startHeaders := createGenesisBlocks(mock.NewOneShardCoordinatorMock())

	accountsDb := make(map[state.AccountsDbIdentifier]state.AccountsAdapter)
	accountsDb[state.UserAccountsState] = &mock.AccountsStub{}

	arguments := blproc.ArgShardProcessor{
		ArgBaseProcessor: blproc.ArgBaseProcessor{
			AccountsDB:        accountsDb,
			ForkDetector:      &mock.ForkDetectorMock{},
			Hasher:            &mock.HasherStub{},
			Marshalizer:       &mock.MarshalizerMock{},
			Store:             initStore(),
			ShardCoordinator:  shardCoordinator,
			NodesCoordinator:  nodesCoordinator,
			FeeHandler:        &mock.FeeAccumulatorStub{},
			Uint64Converter:   &mock.Uint64ByteSliceConverterMock{},
			RequestHandler:    &mock.RequestHandlerStub{},
			Core:              &mock.ServiceContainerMock{},
			BlockChainHook:    &mock.BlockChainHookHandlerMock{},
			TxCoordinator:     &mock.TransactionCoordinatorMock{},
			EpochStartTrigger: &mock.EpochStartTriggerStub{},
			HeaderValidator:   headerValidator,
			Rounder:           &mock.RounderMock{},
			BootStorer: &mock.BoostrapStorerMock{
				PutCalled: func(round int64, bootData bootstrapStorage.BootstrapData) error {
					return nil
				},
			},
<<<<<<< HEAD
			DataPool:     initDataPool([]byte("")),
			BlockTracker: mock.NewBlockTrackerMock(shardCoordinator, startHeaders),
			BlockChain:   blockchain.NewBlockChain(),
=======
			DataPool:           initDataPool([]byte("")),
			BlockTracker:       mock.NewBlockTrackerMock(shardCoordinator, startHeaders),
			BlockChain:         &blockchain.BlockChain{},
			BlockSizeThrottler: &mock.BlockSizeThrottlerStub{},
>>>>>>> ff6f2744
		},
		TxsPoolsCleaner: &mock.TxPoolsCleanerMock{},
	}

	return arguments
}

func TestBlockProcessor_CheckBlockValidity(t *testing.T) {
	t.Parallel()

	arguments := CreateMockArguments()
	arguments.Hasher = &mock.HasherMock{}
	blkc := createTestBlockchain()
	arguments.BlockChain = blkc
	bp, _ := blproc.NewShardProcessor(arguments)

	body := &block.Body{}
	hdr := &block.Header{}
	hdr.Nonce = 1
	hdr.Round = 1
	hdr.TimeStamp = 0
	hdr.PrevHash = []byte("X")
	err := bp.CheckBlockValidity(hdr, body)
	assert.Equal(t, process.ErrBlockHashDoesNotMatch, err)

	hdr.PrevHash = []byte("")
	err = bp.CheckBlockValidity(hdr, body)
	assert.Nil(t, err)

	hdr.Nonce = 2
	err = bp.CheckBlockValidity(hdr, body)
	assert.Equal(t, process.ErrWrongNonceInBlock, err)

	blkc.GetCurrentBlockHeaderCalled = func() data.HeaderHandler {
		return &block.Header{Round: 1, Nonce: 1}
	}
	prevHash := []byte("X")
	blkc.GetCurrentBlockHeaderHashCalled = func() []byte {
		return prevHash
	}
	hdr = &block.Header{}

	err = bp.CheckBlockValidity(hdr, body)
	assert.Equal(t, process.ErrLowerRoundInBlock, err)

	hdr.Round = 2
	hdr.Nonce = 1
	err = bp.CheckBlockValidity(hdr, body)
	assert.Equal(t, process.ErrWrongNonceInBlock, err)

	hdr.Nonce = 2
	hdr.PrevHash = []byte("XX")
	err = bp.CheckBlockValidity(hdr, body)
	assert.Equal(t, process.ErrBlockHashDoesNotMatch, err)

	hdr.PrevHash = blkc.GetCurrentBlockHeaderHash()
	hdr.PrevRandSeed = []byte("X")
	err = bp.CheckBlockValidity(hdr, body)
	assert.Equal(t, process.ErrRandSeedDoesNotMatch, err)

	hdr.PrevRandSeed = []byte("")
	err = bp.CheckBlockValidity(hdr, body)
	assert.Nil(t, err)
}

func TestVerifyStateRoot_ShouldWork(t *testing.T) {
	t.Parallel()
	rootHash := []byte("root hash to be tested")
	accounts := &mock.AccountsStub{
		RootHashCalled: func() ([]byte, error) {
			return rootHash, nil
		},
	}

	arguments := CreateMockArguments()
	arguments.AccountsDB[state.UserAccountsState] = accounts
	bp, _ := blproc.NewShardProcessor(arguments)

	assert.True(t, bp.VerifyStateRoot(rootHash))
}

//------- SetAppStatusHandler
func TestBaseProcessor_SetAppStatusHandlerNilHandlerShouldErr(t *testing.T) {
	t.Parallel()

	arguments := CreateMockArguments()
	bp, _ := blproc.NewShardProcessor(arguments)

	err := bp.SetAppStatusHandler(nil)
	assert.Equal(t, process.ErrNilAppStatusHandler, err)
}

func TestBaseProcessor_SetAppStatusHandlerOkHandlerShouldWork(t *testing.T) {
	t.Parallel()

	arguments := CreateMockArguments()
	bp, _ := blproc.NewShardProcessor(arguments)

	ash := &mock.AppStatusHandlerStub{}
	err := bp.SetAppStatusHandler(ash)
	assert.Nil(t, err)
}

//------- RevertState
func TestBaseProcessor_RevertStateRecreateTrieFailsShouldErr(t *testing.T) {
	t.Parallel()

	expectedErr := errors.New("err")
	arguments := CreateMockArguments()
	arguments.AccountsDB[state.UserAccountsState] = &mock.AccountsStub{
		RecreateTrieCalled: func(rootHash []byte) error {
			return expectedErr
		},
	}

	bp, _ := blproc.NewShardProcessor(arguments)

	hdr := block.Header{Nonce: 37}
	err := bp.RevertStateToBlock(&hdr)
	assert.Equal(t, expectedErr, err)
}

// removeHeadersBehindNonceFromPools
func TestBaseProcessor_RemoveHeadersBehindNonceFromPools(t *testing.T) {
	t.Parallel()

	removeFromDataPoolWasCalled := false
	arguments := CreateMockArguments()
	arguments.TxCoordinator = &mock.TransactionCoordinatorMock{
		RemoveBlockDataFromPoolCalled: func(body *block.Body) error {
			removeFromDataPoolWasCalled = true
			return nil
		},
	}
	bp, _ := blproc.NewShardProcessor(arguments)

	headersPool := &mock.HeadersCacherStub{
		NoncesCalled: func(shardId uint32) []uint64 {
			return []uint64{1, 2, 3}
		},
		GetHeaderByNonceAndShardIdCalled: func(hdrNonce uint64, shardId uint32) ([]data.HeaderHandler, [][]byte, error) {
			hdrs := make([]data.HeaderHandler, 0)
			hdrs = append(hdrs, &block.Header{Nonce: 2})
			return hdrs, nil, nil
		},
	}
	bp.RemoveHeadersBehindNonceFromPools(true, headersPool, 0, 4)

	assert.True(t, removeFromDataPoolWasCalled)
}

//------- ComputeNewNoncePrevHash

func TestBlockProcessor_computeHeaderHashMarshalizerFail1ShouldErr(t *testing.T) {
	t.Parallel()
	marshalizer := &mock.MarshalizerStub{}

	arguments := CreateMockArguments()
	arguments.Marshalizer = marshalizer
	bp, _ := blproc.NewShardProcessor(arguments)
	hdr, txBlock := createTestHdrTxBlockBody()
	expectedError := errors.New("marshalizer fail")
	marshalizer.MarshalCalled = func(obj interface{}) (bytes []byte, e error) {
		if hdr == obj {
			return nil, expectedError
		}

		if reflect.DeepEqual(txBlock, obj) {
			return []byte("txBlockBodyMarshalized"), nil
		}
		return nil, nil
	}
	_, err := bp.ComputeHeaderHash(hdr)
	assert.Equal(t, expectedError, err)
}

func TestBlockPorcessor_ComputeNewNoncePrevHashShouldWork(t *testing.T) {
	t.Parallel()
	marshalizer := &mock.MarshalizerStub{}
	hasher := &mock.HasherStub{}

	arguments := CreateMockArguments()
	arguments.Marshalizer = marshalizer
	arguments.Hasher = hasher
	bp, _ := blproc.NewShardProcessor(arguments)
	hdr, txBlock := createTestHdrTxBlockBody()
	marshalizer.MarshalCalled = func(obj interface{}) (bytes []byte, e error) {
		if hdr == obj {
			return []byte("hdrHeaderMarshalized"), nil
		}
		if reflect.DeepEqual(txBlock, obj) {
			return []byte("txBlockBodyMarshalized"), nil
		}
		return nil, nil
	}
	hasher.ComputeCalled = func(s string) []byte {
		if s == "hdrHeaderMarshalized" {
			return []byte("hdr hash")
		}
		if s == "txBlockBodyMarshalized" {
			return []byte("tx block body hash")
		}
		return nil
	}
	_, err := bp.ComputeHeaderHash(hdr)
	assert.Nil(t, err)
}

func createShardProcessHeadersToSaveLastNotarized(
	highestNonce uint64,
	genesisHdr data.HeaderHandler,
	hasher hashing.Hasher,
	marshalizer marshal.Marshalizer,
) []data.HeaderHandler {
	rootHash := []byte("roothash")
	processedHdrs := make([]data.HeaderHandler, 0)

	headerMarsh, _ := marshalizer.Marshal(genesisHdr)
	headerHash := hasher.Compute(string(headerMarsh))

	for i := uint64(1); i <= highestNonce; i++ {
		hdr := &block.Header{
			Nonce:         i,
			Round:         i,
			Signature:     rootHash,
			RandSeed:      rootHash,
			PrevRandSeed:  rootHash,
			PubKeysBitmap: rootHash,
			RootHash:      rootHash,
			PrevHash:      headerHash}
		processedHdrs = append(processedHdrs, hdr)

		headerMarsh, _ = marshalizer.Marshal(hdr)
		headerHash = hasher.Compute(string(headerMarsh))
	}

	return processedHdrs
}

func createMetaProcessHeadersToSaveLastNoterized(
	highestNonce uint64,
	genesisHdr data.HeaderHandler,
	hasher hashing.Hasher,
	marshalizer marshal.Marshalizer,
) []data.HeaderHandler {
	rootHash := []byte("roothash")
	processedHdrs := make([]data.HeaderHandler, 0)

	headerMarsh, _ := marshalizer.Marshal(genesisHdr)
	headerHash := hasher.Compute(string(headerMarsh))

	for i := uint64(1); i <= highestNonce; i++ {
		hdr := &block.MetaBlock{
			Nonce:         i,
			Round:         i,
			Signature:     rootHash,
			RandSeed:      rootHash,
			PrevRandSeed:  rootHash,
			PubKeysBitmap: rootHash,
			RootHash:      rootHash,
			PrevHash:      headerHash}
		processedHdrs = append(processedHdrs, hdr)

		headerMarsh, _ = marshalizer.Marshal(hdr)
		headerHash = hasher.Compute(string(headerMarsh))
	}

	return processedHdrs
}

func TestBaseProcessor_SaveLastNotarizedInOneShardHdrsSliceForShardIsNil(t *testing.T) {
	t.Parallel()

	arguments := CreateMockArguments()
	arguments.Hasher = &mock.HasherMock{}
	arguments.Marshalizer = &mock.MarshalizerMock{}
	sp, _ := blproc.NewShardProcessor(arguments)
	prHdrs := createShardProcessHeadersToSaveLastNotarized(10, &block.Header{}, mock.HasherMock{}, &mock.MarshalizerMock{})

	err := sp.SaveLastNotarizedHeader(2, prHdrs)

	assert.Equal(t, process.ErrNotarizedHeadersSliceForShardIsNil, err)
}

func TestBaseProcessor_SaveLastNotarizedInMultiShardHdrsSliceForShardIsNil(t *testing.T) {
	t.Parallel()

	shardCoordinator := mock.NewMultiShardsCoordinatorMock(5)
	arguments := CreateMockArguments()
	arguments.Hasher = &mock.HasherMock{}
	arguments.Marshalizer = &mock.MarshalizerMock{}
	arguments.ShardCoordinator = shardCoordinator
	sp, _ := blproc.NewShardProcessor(arguments)

	prHdrs := createShardProcessHeadersToSaveLastNotarized(10, &block.Header{}, mock.HasherMock{}, &mock.MarshalizerMock{})

	err := sp.SaveLastNotarizedHeader(6, prHdrs)

	assert.Equal(t, process.ErrNotarizedHeadersSliceForShardIsNil, err)
}

func TestBaseProcessor_SaveLastNotarizedHdrShardGood(t *testing.T) {
	t.Parallel()

	shardCoordinator := mock.NewMultiShardsCoordinatorMock(5)
	arguments := CreateMockArguments()
	arguments.Hasher = &mock.HasherMock{}
	arguments.Marshalizer = &mock.MarshalizerMock{}
	arguments.ShardCoordinator = shardCoordinator
	sp, _ := blproc.NewShardProcessor(arguments)
	argsHeaderValidator := blproc.ArgsHeaderValidator{
		Hasher:      arguments.Hasher,
		Marshalizer: arguments.Marshalizer,
	}
	headerValidator, _ := blproc.NewHeaderValidator(argsHeaderValidator)
	sp.SetHeaderValidator(headerValidator)

	genesisBlcks := createGenesisBlocks(shardCoordinator)

	highestNonce := uint64(10)
	shardId := uint32(0)
	prHdrs := createShardProcessHeadersToSaveLastNotarized(highestNonce, genesisBlcks[shardId], arguments.Hasher, arguments.Marshalizer)

	err := sp.SaveLastNotarizedHeader(shardId, prHdrs)
	assert.Nil(t, err)

	assert.Equal(t, highestNonce, sp.LastNotarizedHdrForShard(shardId).GetNonce())
}

func TestBaseProcessor_SaveLastNotarizedHdrMetaGood(t *testing.T) {
	t.Parallel()

	shardCoordinator := mock.NewMultiShardsCoordinatorMock(5)
	arguments := CreateMockArguments()
	arguments.Hasher = &mock.HasherMock{}
	arguments.Marshalizer = &mock.MarshalizerMock{}
	arguments.ShardCoordinator = shardCoordinator
	sp, _ := blproc.NewShardProcessor(arguments)

	argsHeaderValidator := blproc.ArgsHeaderValidator{
		Hasher:      arguments.Hasher,
		Marshalizer: arguments.Marshalizer,
	}
	headerValidator, _ := blproc.NewHeaderValidator(argsHeaderValidator)
	sp.SetHeaderValidator(headerValidator)

	genesisBlcks := createGenesisBlocks(shardCoordinator)

	highestNonce := uint64(10)
	prHdrs := createMetaProcessHeadersToSaveLastNoterized(highestNonce, genesisBlcks[core.MetachainShardId], arguments.Hasher, arguments.Marshalizer)

	err := sp.SaveLastNotarizedHeader(core.MetachainShardId, prHdrs)
	assert.Nil(t, err)

	assert.Equal(t, highestNonce, sp.LastNotarizedHdrForShard(core.MetachainShardId).GetNonce())
}

func TestShardProcessor_ProcessBlockEpochDoesNotMatchShouldErr(t *testing.T) {
	t.Parallel()

	arguments := CreateMockArgumentsMultiShard()
	blockChain := &mock.BlockChainMock{
		GetCurrentBlockHeaderCalled: func() data.HeaderHandler {
			return &block.Header{
				Epoch: 2,
			}
		},
	}
	arguments.BlockChain = blockChain
	sp, _ := blproc.NewShardProcessor(arguments)
	header := &block.Header{Round: 10, Nonce: 1}

	blk := &block.Body{}
	err := sp.ProcessBlock(header, blk, func() time.Duration { return time.Second })

	assert.True(t, errors.Is(err, process.ErrEpochDoesNotMatch))
}

func TestShardProcessor_ProcessBlockEpochDoesNotMatchShouldErr2(t *testing.T) {
	t.Parallel()

	arguments := CreateMockArgumentsMultiShard()
	arguments.EpochStartTrigger = &mock.EpochStartTriggerStub{
		EpochCalled: func() uint32 {
			return 1
		},
	}
	randSeed := []byte("randseed")
	blockChain := &mock.BlockChainMock{
		GetCurrentBlockHeaderCalled: func() data.HeaderHandler {
			return &block.Header{
				Epoch:           1,
				RandSeed:        randSeed,
				AccumulatedFees: big.NewInt(0),
			}
		},
	}
	arguments.BlockChain = blockChain
	sp, _ := blproc.NewShardProcessor(arguments)
	header := &block.Header{Round: 10, Nonce: 1, Epoch: 5, RandSeed: randSeed, PrevRandSeed: randSeed}

	blk := &block.Body{}
	err := sp.ProcessBlock(header, blk, func() time.Duration { return time.Second })

	assert.True(t, errors.Is(err, process.ErrEpochDoesNotMatch))
}

func TestShardProcessor_ProcessBlockEpochDoesNotMatchShouldErr3(t *testing.T) {
	t.Parallel()

	arguments := CreateMockArgumentsMultiShard()
	arguments.EpochStartTrigger = &mock.EpochStartTriggerStub{
		EpochCalled: func() uint32 {
			return 2
		},
		IsEpochStartCalled: func() bool {
			return true
		},
	}
	randSeed := []byte("randseed")
	blockChain := &mock.BlockChainMock{
		GetCurrentBlockHeaderCalled: func() data.HeaderHandler {
			return &block.Header{
				Epoch:    3,
				RandSeed: randSeed,
			}
		},
	}
	arguments.BlockChain = blockChain
	sp, _ := blproc.NewShardProcessor(arguments)
	header := &block.Header{Round: 10, Nonce: 1, Epoch: 5, RandSeed: randSeed, PrevRandSeed: randSeed}

	blk := &block.Body{}
	err := sp.ProcessBlock(header, blk, func() time.Duration { return time.Second })

	assert.True(t, errors.Is(err, process.ErrEpochDoesNotMatch))
}

func TestShardProcessor_ProcessBlockEpochDoesNotMatchShouldErrMetaHashDoesNotMatch(t *testing.T) {
	t.Parallel()

	arguments := CreateMockArgumentsMultiShard()
	hasher := &mock.HasherStub{ComputeCalled: func(s string) []byte {
		return nil
	}}
	arguments.Hasher = hasher
	arguments.EpochStartTrigger = &mock.EpochStartTriggerStub{
		EpochCalled: func() uint32 {
			return 5
		},
		IsEpochStartCalled: func() bool {
			return true
		},
		EpochFinalityAttestingRoundCalled: func() uint64 {
			return 100
		},
	}

	randSeed := []byte("randseed")
	arguments.BlockChain = &mock.BlockChainMock{
		GetCurrentBlockHeaderCalled: func() data.HeaderHandler {
			return &block.Header{
				Epoch:    2,
				RandSeed: randSeed,
			}
		},
	}

	sp, _ := blproc.NewShardProcessor(arguments)
	rootHash, _ := arguments.AccountsDB[state.UserAccountsState].RootHash()
	epochStartHash := []byte("epochStartHash")
	header := &block.Header{
		Round:              10,
		Nonce:              1,
		Epoch:              3,
		RandSeed:           randSeed,
		PrevRandSeed:       randSeed,
		EpochStartMetaHash: epochStartHash,
		RootHash:           rootHash,
		AccumulatedFees:    big.NewInt(0),
	}

	blk := &block.Body{}
	err := sp.ProcessBlock(header, blk, func() time.Duration { return time.Second })
	assert.True(t, errors.Is(err, process.ErrMissingHeader))

	metaHdr := &block.MetaBlock{}
	metaHdrData, _ := arguments.Marshalizer.Marshal(metaHdr)
	_ = arguments.Store.Put(dataRetriever.MetaBlockUnit, []byte(core.EpochStartIdentifier(header.Epoch)), metaHdrData)

	err = sp.ProcessBlock(header, blk, func() time.Duration { return time.Second })
	assert.True(t, errors.Is(err, process.ErrEpochDoesNotMatch))

	hasher.ComputeCalled = func(s string) []byte {
		if bytes.Equal([]byte(s), metaHdrData) {
			return epochStartHash
		}
		return nil
	}

	err = sp.ProcessBlock(header, blk, func() time.Duration { return time.Second })
	assert.Nil(t, err)
}<|MERGE_RESOLUTION|>--- conflicted
+++ resolved
@@ -299,16 +299,10 @@
 					return nil
 				},
 			},
-<<<<<<< HEAD
-			DataPool:     initDataPool([]byte("")),
-			BlockTracker: mock.NewBlockTrackerMock(shardCoordinator, startHeaders),
-			BlockChain:   blockchain.NewBlockChain(),
-=======
 			DataPool:           initDataPool([]byte("")),
 			BlockTracker:       mock.NewBlockTrackerMock(shardCoordinator, startHeaders),
-			BlockChain:         &blockchain.BlockChain{},
+			BlockChain:         blockchain.NewBlockChain(),
 			BlockSizeThrottler: &mock.BlockSizeThrottlerStub{},
->>>>>>> ff6f2744
 		},
 		TxsPoolsCleaner: &mock.TxPoolsCleanerMock{},
 	}
