package block_test

import (
	"bytes"
	"errors"
<<<<<<< HEAD
	"github.com/ElrondNetwork/elrond-go/data/rewardTx"
=======
>>>>>>> de822135
	"math/big"
	"reflect"
	"testing"
	"time"

	"github.com/ElrondNetwork/elrond-go/data"
	"github.com/ElrondNetwork/elrond-go/data/block"
	"github.com/ElrondNetwork/elrond-go/data/rewardTx"
	"github.com/ElrondNetwork/elrond-go/data/transaction"
	"github.com/ElrondNetwork/elrond-go/dataRetriever"
	"github.com/ElrondNetwork/elrond-go/hashing"
	"github.com/ElrondNetwork/elrond-go/marshal"
	"github.com/ElrondNetwork/elrond-go/process"
	blproc "github.com/ElrondNetwork/elrond-go/process/block"
	"github.com/ElrondNetwork/elrond-go/process/mock"
	"github.com/ElrondNetwork/elrond-go/sharding"
	"github.com/ElrondNetwork/elrond-go/storage"
	"github.com/ElrondNetwork/elrond-go/storage/memorydb"
	"github.com/ElrondNetwork/elrond-go/storage/storageUnit"
	"github.com/stretchr/testify/assert"
)

func haveTime() time.Duration {
	return time.Duration(2000 * time.Millisecond)
}

func createTestBlockchain() *mock.BlockChainMock {
	return &mock.BlockChainMock{}
}

func generateTestCache() storage.Cacher {
	cache, _ := storageUnit.NewCache(storageUnit.LRUCache, 1000, 1)
	return cache
}

func generateTestUnit() storage.Storer {
	memDB, _ := memorydb.New()

	storer, _ := storageUnit.NewStorageUnit(
		generateTestCache(),
		memDB,
	)

	return storer
}

func createShardedDataChacherNotifier(
	handler data.TransactionHandler,
	testHash []byte,
<<<<<<< HEAD
) (func() dataRetriever.ShardedDataCacherNotifier ) {
=======
) func() dataRetriever.ShardedDataCacherNotifier {
>>>>>>> de822135
	return func() dataRetriever.ShardedDataCacherNotifier {
		return &mock.ShardedDataStub{
			RegisterHandlerCalled: func(i func(key []byte)) {},
			ShardDataStoreCalled: func(id string) (c storage.Cacher) {
				return &mock.CacherStub{
					PeekCalled: func(key []byte) (value interface{}, ok bool) {
						if reflect.DeepEqual(key, testHash) {
							return handler, true
						}
						return nil, false
					},
					KeysCalled: func() [][]byte {
						return [][]byte{[]byte("key1"), []byte("key2")}
					},
					LenCalled: func() int {
						return 0
					},
				}
			},
			RemoveSetOfDataFromPoolCalled: func(keys [][]byte, id string) {},
			SearchFirstDataCalled: func(key []byte) (value interface{}, ok bool) {
				if reflect.DeepEqual(key, []byte("tx1_hash")) {
					return handler, true
				}
				return nil, false
			},
			AddDataCalled: func(key []byte, data interface{}, cacheId string) {
			},
		}
	}
}

func initDataPool(testHash []byte) *mock.PoolsHolderStub {
	rewardTx := &rewardTx.RewardTx{
		Round:   1,
		Epoch:   0,
		Value:   big.NewInt(10),
		RcvAddr: []byte("receiver"),
		ShardId: 0,
	}
	txCalled := createShardedDataChacherNotifier(&transaction.Transaction{Nonce: 10}, testHash)
	unsignedTxCalled := createShardedDataChacherNotifier(&transaction.Transaction{Nonce: 10}, testHash)
	rewardTransactionsCalled := createShardedDataChacherNotifier(rewardTx, testHash)

	sdp := &mock.PoolsHolderStub{
<<<<<<< HEAD
		TransactionsCalled: txCalled,
		UnsignedTransactionsCalled: unsignedTxCalled,
		RewardTransactionsCalled: rewardTransactionsCalled,
=======
		TransactionsCalled:         txCalled,
		UnsignedTransactionsCalled: unsignedTxCalled,
		RewardTransactionsCalled:   rewardTransactionsCalled,
>>>>>>> de822135
		HeadersNoncesCalled: func() dataRetriever.Uint64SyncMapCacher {
			return &mock.Uint64SyncMapCacherStub{
				MergeCalled: func(u uint64, syncMap dataRetriever.ShardIdHashMap) {},
				HasCalled: func(nonce uint64, shardId uint32) bool {
					return true
				},
			}
		},
		MetaBlocksCalled: func() storage.Cacher {
			return &mock.CacherStub{
				GetCalled: func(key []byte) (value interface{}, ok bool) {
					if reflect.DeepEqual(key, []byte("tx1_hash")) {
						return &transaction.Transaction{Nonce: 10}, true
					}
					return nil, false
				},
				KeysCalled: func() [][]byte {
					return nil
				},
				LenCalled: func() int {
					return 0
				},
				PeekCalled: func(key []byte) (value interface{}, ok bool) {
					if reflect.DeepEqual(key, []byte("tx1_hash")) {
						return &transaction.Transaction{Nonce: 10}, true
					}
					return nil, false
				},
				RegisterHandlerCalled: func(i func(key []byte)) {},
			}
		},
		MiniBlocksCalled: func() storage.Cacher {
			cs := &mock.CacherStub{}
			cs.RegisterHandlerCalled = func(i func(key []byte)) {
			}
			cs.GetCalled = func(key []byte) (value interface{}, ok bool) {
				if bytes.Equal([]byte("bbb"), key) {
					return make(block.MiniBlockSlice, 0), true
				}

				return nil, false
			}
			cs.PeekCalled = func(key []byte) (value interface{}, ok bool) {
				if bytes.Equal([]byte("bbb"), key) {
					return make(block.MiniBlockSlice, 0), true
				}

				return nil, false
			}
			cs.RegisterHandlerCalled = func(i func(key []byte)) {}
			cs.RemoveCalled = func(key []byte) {}
			return cs
		},
		HeadersCalled: func() storage.Cacher {
			cs := &mock.CacherStub{}
			cs.RegisterHandlerCalled = func(i func(key []byte)) {
			}
			return cs
		},
	}
	return sdp
}

func initMetaDataPool() *mock.MetaPoolsHolderStub {
	mdp := &mock.MetaPoolsHolderStub{
		MetaChainBlocksCalled: func() storage.Cacher {
			return &mock.CacherStub{
				GetCalled: func(key []byte) (value interface{}, ok bool) {
					if reflect.DeepEqual(key, []byte("tx1_hash")) {
						return &transaction.Transaction{Nonce: 10}, true
					}
					return nil, false
				},
				KeysCalled: func() [][]byte {
					return nil
				},
				LenCalled: func() int {
					return 0
				},
				PeekCalled: func(key []byte) (value interface{}, ok bool) {
					if reflect.DeepEqual(key, []byte("tx1_hash")) {
						return &transaction.Transaction{Nonce: 10}, true
					}
					return nil, false
				},
				RegisterHandlerCalled: func(i func(key []byte)) {},
			}
		},
		MiniBlockHashesCalled: func() dataRetriever.ShardedDataCacherNotifier {
			sdc := &mock.ShardedDataStub{}
			sdc.RegisterHandlerCalled = func(i func(key []byte)) {
			}
			sdc.SearchFirstDataCalled = func(key []byte) (value interface{}, ok bool) {
				if bytes.Equal([]byte("bbb"), key) {
					return make(block.MiniBlockSlice, 0), true
				}

				return nil, false
			}
			sdc.RegisterHandlerCalled = func(i func(key []byte)) {}
			sdc.RemoveDataCalled = func(key []byte, cacheId string) {}
			return sdc
		},
		ShardHeadersCalled: func() storage.Cacher {
			cs := &mock.CacherStub{}
			cs.RegisterHandlerCalled = func(i func(key []byte)) {
			}
			cs.PeekCalled = func(key []byte) (value interface{}, ok bool) {
				if bytes.Equal([]byte("hdr_hash1"), key) {
					return &block.Header{Nonce: 1}, true
				}
				return nil, false
			}
			cs.LenCalled = func() int {
				return 0
			}
			cs.RemoveCalled = func(key []byte) {}
			cs.KeysCalled = func() [][]byte {
				return nil
			}
			return cs
		},
		HeadersNoncesCalled: func() dataRetriever.Uint64SyncMapCacher {
			cs := &mock.Uint64SyncMapCacherStub{}
			cs.MergeCalled = func(u uint64, syncMap dataRetriever.ShardIdHashMap) {}
			cs.RemoveCalled = func(nonce uint64, shardId uint32) {}
			return cs
		},
	}
	return mdp
}

func initStore() *dataRetriever.ChainStorer {
	store := dataRetriever.NewChainStorer()
	store.AddStorer(dataRetriever.TransactionUnit, generateTestUnit())
	store.AddStorer(dataRetriever.MiniBlockUnit, generateTestUnit())
	store.AddStorer(dataRetriever.MetaBlockUnit, generateTestUnit())
	store.AddStorer(dataRetriever.PeerChangesUnit, generateTestUnit())
	store.AddStorer(dataRetriever.BlockHeaderUnit, generateTestUnit())
	store.AddStorer(dataRetriever.ShardHdrNonceHashDataUnit, generateTestUnit())
	store.AddStorer(dataRetriever.MetaHdrNonceHashDataUnit, generateTestUnit())
	return store
}

func createDummyMetaBlock(destShardId uint32, senderShardId uint32, miniBlockHashes ...[]byte) data.HeaderHandler {
	metaBlock := &block.MetaBlock{
		ShardInfo: []block.ShardData{
			{
				ShardMiniBlockHeaders: make([]block.ShardMiniBlockHeader, len(miniBlockHashes)),
			},
		},
	}

	for idx, mbHash := range miniBlockHashes {
		metaBlock.ShardInfo[0].ShardMiniBlockHeaders[idx].ReceiverShardId = destShardId
		metaBlock.ShardInfo[0].ShardMiniBlockHeaders[idx].SenderShardId = senderShardId
		metaBlock.ShardInfo[0].ShardMiniBlockHeaders[idx].Hash = mbHash
	}

	return metaBlock
}

func createDummyMiniBlock(
	txHash string,
	marshalizer marshal.Marshalizer,
	hasher hashing.Hasher,
	destShardId uint32,
	senderShardId uint32) (*block.MiniBlock, []byte) {

	miniblock := &block.MiniBlock{
		TxHashes:        [][]byte{[]byte(txHash)},
		ReceiverShardID: destShardId,
		SenderShardID:   senderShardId,
	}

	buff, _ := marshalizer.Marshal(miniblock)
	hash := hasher.Compute(string(buff))

	return miniblock, hash
}

func isInTxHashes(searched []byte, list [][]byte) bool {
	for _, txHash := range list {
		if bytes.Equal(txHash, searched) {
			return true
		}
	}
	return false
}

type wrongBody struct {
}

func (wr wrongBody) IntegrityAndValidity() error {
	return nil
}

// IsInterfaceNil returns true if there is no value under the interface
func (wr *wrongBody) IsInterfaceNil() bool {
	if wr == nil {
		return true
	}
	return false
}

func TestBlockProcessor_CheckBlockValidity(t *testing.T) {
	t.Parallel()
	tdp := initDataPool([]byte(""))
	bp, _ := blproc.NewShardProcessor(
		&mock.ServiceContainerMock{},
		tdp,
		initStore(),
		&mock.HasherMock{},
		&mock.MarshalizerMock{},
		&mock.AccountsStub{},
		mock.NewOneShardCoordinatorMock(),
		mock.NewNodesCoordinatorMock(),
		&mock.SpecialAddressHandlerMock{},
		&mock.ForkDetectorMock{},
		&mock.BlocksTrackerMock{},
		createGenesisBlocks(mock.NewOneShardCoordinatorMock()),
		&mock.RequestHandlerMock{},
		&mock.TransactionCoordinatorMock{},
		&mock.Uint64ByteSliceConverterMock{},
	)
	blkc := createTestBlockchain()
	body := &block.Body{}
	hdr := &block.Header{}
	hdr.Nonce = 1
	hdr.Round = 1
	hdr.TimeStamp = 0
	hdr.PrevHash = []byte("X")
	err := bp.CheckBlockValidity(blkc, hdr, body)
	assert.Equal(t, process.ErrBlockHashDoesNotMatch, err)

	hdr.PrevHash = []byte("")
	err = bp.CheckBlockValidity(blkc, hdr, body)
	assert.Nil(t, err)

	hdr.Nonce = 2
	err = bp.CheckBlockValidity(blkc, hdr, body)
	assert.Equal(t, process.ErrWrongNonceInBlock, err)

	blkc.GetCurrentBlockHeaderCalled = func() data.HeaderHandler {
		return &block.Header{Round: 1, Nonce: 1}
	}
	hdr = &block.Header{}

	err = bp.CheckBlockValidity(blkc, hdr, body)
	assert.Equal(t, process.ErrLowerRoundInBlock, err)

	hdr.Round = 2
	hdr.Nonce = 1
	err = bp.CheckBlockValidity(blkc, hdr, body)
	assert.Equal(t, process.ErrWrongNonceInBlock, err)

	hdr.Nonce = 2
	hdr.PrevRandSeed = []byte("X")
	err = bp.CheckBlockValidity(blkc, hdr, body)
	assert.Equal(t, process.ErrRandSeedMismatch, err)

	hdr.PrevRandSeed = []byte("")
	hdr.PrevHash = []byte("X")
	err = bp.CheckBlockValidity(blkc, hdr, body)
	assert.Equal(t, process.ErrBlockHashDoesNotMatch, err)

	hdr.Nonce = 3
	hdr.PrevHash = []byte("")
	err = bp.CheckBlockValidity(blkc, hdr, body)
	assert.Equal(t, process.ErrWrongNonceInBlock, err)

	hdr.Nonce = 2
	marshalizerMock := mock.MarshalizerMock{}
	hasherMock := mock.HasherMock{}
	prevHeader, _ := marshalizerMock.Marshal(blkc.GetCurrentBlockHeader())
	hdr.PrevHash = hasherMock.Compute(string(prevHeader))

	err = bp.CheckBlockValidity(blkc, hdr, body)
	assert.Nil(t, err)
}

func TestVerifyStateRoot_ShouldWork(t *testing.T) {
	t.Parallel()
	tdp := initDataPool([]byte(""))
	rootHash := []byte("root hash to be tested")
	accounts := &mock.AccountsStub{
		RootHashCalled: func() ([]byte, error) {
			return rootHash, nil
		},
	}
	store := initStore()

	bp, _ := blproc.NewShardProcessor(
		&mock.ServiceContainerMock{},
		tdp,
		store,
		&mock.HasherStub{},
		&mock.MarshalizerMock{},
		accounts,
		mock.NewOneShardCoordinatorMock(),
		mock.NewNodesCoordinatorMock(),
		&mock.SpecialAddressHandlerMock{},
		&mock.ForkDetectorMock{},
		&mock.BlocksTrackerMock{},
		createGenesisBlocks(mock.NewOneShardCoordinatorMock()),
		&mock.RequestHandlerMock{},
		&mock.TransactionCoordinatorMock{},
		&mock.Uint64ByteSliceConverterMock{},
	)
	assert.True(t, bp.VerifyStateRoot(rootHash))
}

//------- ComputeNewNoncePrevHash

func TestBlockProcessor_computeHeaderHashMarshalizerFail1ShouldErr(t *testing.T) {
	t.Parallel()
	tdp := initDataPool([]byte(""))
	marshalizer := &mock.MarshalizerStub{}
	bp, _ := blproc.NewShardProcessor(
		&mock.ServiceContainerMock{},
		tdp,
		initStore(),
		&mock.HasherStub{},
		marshalizer,
		&mock.AccountsStub{},
		mock.NewOneShardCoordinatorMock(),
		mock.NewNodesCoordinatorMock(),
		&mock.SpecialAddressHandlerMock{},
		&mock.ForkDetectorMock{},
		&mock.BlocksTrackerMock{},
		createGenesisBlocks(mock.NewOneShardCoordinatorMock()),
		&mock.RequestHandlerMock{},
		&mock.TransactionCoordinatorMock{},
		&mock.Uint64ByteSliceConverterMock{},
	)
	hdr, txBlock := createTestHdrTxBlockBody()
	expectedError := errors.New("marshalizer fail")
	marshalizer.MarshalCalled = func(obj interface{}) (bytes []byte, e error) {
		if hdr == obj {
			return nil, expectedError
		}

		if reflect.DeepEqual(txBlock, obj) {
			return []byte("txBlockBodyMarshalized"), nil
		}
		return nil, nil
	}
	_, err := bp.ComputeHeaderHash(hdr)
	assert.Equal(t, expectedError, err)
}

func TestBlockPorcessor_ComputeNewNoncePrevHashShouldWork(t *testing.T) {
	t.Parallel()
	tdp := initDataPool([]byte(""))
	marshalizer := &mock.MarshalizerStub{}
	hasher := &mock.HasherStub{}
	bp, _ := blproc.NewShardProcessor(
		&mock.ServiceContainerMock{},
		tdp,
		initStore(),
		hasher,
		marshalizer,
		&mock.AccountsStub{},
		mock.NewOneShardCoordinatorMock(),
		mock.NewNodesCoordinatorMock(),
		&mock.SpecialAddressHandlerMock{},
		&mock.ForkDetectorMock{},
		&mock.BlocksTrackerMock{},
		createGenesisBlocks(mock.NewOneShardCoordinatorMock()),
		&mock.RequestHandlerMock{},
		&mock.TransactionCoordinatorMock{},
		&mock.Uint64ByteSliceConverterMock{},
	)
	hdr, txBlock := createTestHdrTxBlockBody()
	marshalizer.MarshalCalled = func(obj interface{}) (bytes []byte, e error) {
		if hdr == obj {
			return []byte("hdrHeaderMarshalized"), nil
		}
		if reflect.DeepEqual(txBlock, obj) {
			return []byte("txBlockBodyMarshalized"), nil
		}
		return nil, nil
	}
	hasher.ComputeCalled = func(s string) []byte {
		if s == "hdrHeaderMarshalized" {
			return []byte("hdr hash")
		}
		if s == "txBlockBodyMarshalized" {
			return []byte("tx block body hash")
		}
		return nil
	}
	_, err := bp.ComputeHeaderHash(hdr)
	assert.Nil(t, err)
}

func TestBlockPorcessor_DisplayHeaderShouldWork(t *testing.T) {
	lines := blproc.DisplayHeader(&block.Header{})
	assert.Equal(t, 10, len(lines))
}

func TestBaseProcessor_SetLastNotarizedHeadersSliceNil(t *testing.T) {
	t.Parallel()

	base := blproc.NewBaseProcessor(mock.NewOneShardCoordinatorMock())

	err := base.SetLastNotarizedHeadersSlice(nil)

	assert.Equal(t, process.ErrNotarizedHdrsSliceIsNil, err)
}

func TestBaseProcessor_SetLastNotarizedHeadersSliceNotEnoughHeaders(t *testing.T) {
	t.Parallel()

	base := blproc.NewBaseProcessor(mock.NewOneShardCoordinatorMock())

	err := base.SetLastNotarizedHeadersSlice(make(map[uint32]data.HeaderHandler, 0))

	assert.Equal(t, process.ErrWrongTypeAssertion, err)
}

func TestBaseProcessor_SetLastNotarizedHeadersSliceOneShardWrongType(t *testing.T) {
	t.Parallel()

	base := blproc.NewBaseProcessor(mock.NewOneShardCoordinatorMock())

	lastNotHdrs := createGenesisBlocks(mock.NewOneShardCoordinatorMock())
	lastNotHdrs[0] = &block.MetaBlock{}
	err := base.SetLastNotarizedHeadersSlice(lastNotHdrs)

	assert.Equal(t, process.ErrWrongTypeAssertion, err)
}

func TestBaseProcessor_SetLastNotarizedHeadersSliceOneShardGood(t *testing.T) {
	t.Parallel()

	base := blproc.NewBaseProcessor(mock.NewOneShardCoordinatorMock())

	lastNotHdrs := createGenesisBlocks(mock.NewOneShardCoordinatorMock())
	err := base.SetLastNotarizedHeadersSlice(lastNotHdrs)

	assert.Nil(t, err)
}

func TestBaseProcessor_SetLastNotarizedHeadersSliceOneShardMetaMissing(t *testing.T) {
	t.Parallel()

	base := blproc.NewBaseProcessor(mock.NewOneShardCoordinatorMock())

	lastNotHdrs := createGenesisBlocks(mock.NewOneShardCoordinatorMock())
	lastNotHdrs[sharding.MetachainShardId] = nil
	err := base.SetLastNotarizedHeadersSlice(lastNotHdrs)

	assert.Equal(t, process.ErrWrongTypeAssertion, err)
}

func TestBaseProcessor_SetLastNotarizedHeadersSliceOneShardMetaWrongType(t *testing.T) {
	t.Parallel()

	base := blproc.NewBaseProcessor(mock.NewOneShardCoordinatorMock())

	lastNotHdrs := createGenesisBlocks(mock.NewOneShardCoordinatorMock())
	lastNotHdrs[sharding.MetachainShardId] = &block.Header{}
	err := base.SetLastNotarizedHeadersSlice(lastNotHdrs)

	assert.Equal(t, process.ErrWrongTypeAssertion, err)
}

func TestBaseProcessor_SetLastNotarizedHeadersSliceMultiShardGood(t *testing.T) {
	t.Parallel()

	base := blproc.NewBaseProcessor(mock.NewMultiShardsCoordinatorMock(5))

	lastNotHdrs := createGenesisBlocks(mock.NewMultiShardsCoordinatorMock(5))
	err := base.SetLastNotarizedHeadersSlice(lastNotHdrs)

	assert.Nil(t, err)
}

func TestBaseProcessor_SetLastNotarizedHeadersSliceMultiShardNotEnough(t *testing.T) {
	t.Parallel()

	base := blproc.NewBaseProcessor(mock.NewMultiShardsCoordinatorMock(5))

	lastNotHdrs := createGenesisBlocks(mock.NewMultiShardsCoordinatorMock(4))
	lastNotHdrs[sharding.MetachainShardId] = nil
	err := base.SetLastNotarizedHeadersSlice(lastNotHdrs)

	assert.Equal(t, process.ErrWrongTypeAssertion, err)
}

func createShardProcessHeadersToSaveLastNoterized(
	highestNonce uint64,
	genesisHdr data.HeaderHandler,
	hasher hashing.Hasher,
	marshalizer marshal.Marshalizer,
) []data.HeaderHandler {
	rootHash := []byte("roothash")
	processedHdrs := make([]data.HeaderHandler, 0)

	headerMarsh, _ := marshalizer.Marshal(genesisHdr)
	headerHash := hasher.Compute(string(headerMarsh))

	for i := uint64(1); i <= highestNonce; i++ {
		hdr := &block.Header{
			Nonce:         i,
			Round:         uint64(i),
			Signature:     rootHash,
			RandSeed:      rootHash,
			PrevRandSeed:  rootHash,
			PubKeysBitmap: rootHash,
			RootHash:      rootHash,
			PrevHash:      headerHash}
		processedHdrs = append(processedHdrs, hdr)

		headerMarsh, _ = marshalizer.Marshal(hdr)
		headerHash = hasher.Compute(string(headerMarsh))
	}

	return processedHdrs
}

func createMetaProcessHeadersToSaveLastNoterized(
	highestNonce uint64,
	genesisHdr data.HeaderHandler,
	hasher hashing.Hasher,
	marshalizer marshal.Marshalizer,
) []data.HeaderHandler {
	rootHash := []byte("roothash")
	processedHdrs := make([]data.HeaderHandler, 0)

	headerMarsh, _ := marshalizer.Marshal(genesisHdr)
	headerHash := hasher.Compute(string(headerMarsh))

	for i := uint64(1); i <= highestNonce; i++ {
		hdr := &block.MetaBlock{
			Nonce:         i,
			Round:         uint64(i),
			Signature:     rootHash,
			RandSeed:      rootHash,
			PrevRandSeed:  rootHash,
			PubKeysBitmap: rootHash,
			RootHash:      rootHash,
			PrevHash:      headerHash}
		processedHdrs = append(processedHdrs, hdr)

		headerMarsh, _ = marshalizer.Marshal(hdr)
		headerHash = hasher.Compute(string(headerMarsh))
	}

	return processedHdrs
}

func TestBaseProcessor_SaveLastNoterizedHdrLastNotSliceNotSet(t *testing.T) {
	t.Parallel()

	base := blproc.NewBaseProcessor(mock.NewMultiShardsCoordinatorMock(5))
	base.SetHasher(mock.HasherMock{})
	base.SetMarshalizer(&mock.MarshalizerMock{})
	prHdrs := createShardProcessHeadersToSaveLastNoterized(10, &block.Header{}, mock.HasherMock{}, &mock.MarshalizerMock{})

	err := base.SaveLastNotarizedHeader(2, prHdrs)

	assert.Equal(t, process.ErrNotarizedHdrsSliceIsNil, err)
}

func TestBaseProcessor_SaveLastNoterizedHdrLastNotShardIdMissmatch(t *testing.T) {
	t.Parallel()

	shardCoordinator := mock.NewMultiShardsCoordinatorMock(5)
	base := blproc.NewBaseProcessor(shardCoordinator)
	base.SetHasher(mock.HasherMock{})
	base.SetMarshalizer(&mock.MarshalizerMock{})
	_ = base.SetLastNotarizedHeadersSlice(createGenesisBlocks(shardCoordinator))
	prHdrs := createShardProcessHeadersToSaveLastNoterized(10, &block.Header{}, mock.HasherMock{}, &mock.MarshalizerMock{})

	err := base.SaveLastNotarizedHeader(6, prHdrs)

	assert.Equal(t, process.ErrShardIdMissmatch, err)
}

func TestBaseProcessor_SaveLastNoterizedHdrLastNotHdrNil(t *testing.T) {
	t.Parallel()

	shardCoordinator := mock.NewMultiShardsCoordinatorMock(5)
	base := blproc.NewBaseProcessor(shardCoordinator)
	base.SetHasher(mock.HasherMock{})
	base.SetMarshalizer(&mock.MarshalizerMock{})

	// make it wrong
	shardId := uint32(2)
	genesisBlock := createGenesisBlocks(shardCoordinator)
	genesisBlock[shardId] = nil

	_ = base.SetLastNotarizedHeadersSlice(genesisBlock)
	prHdrs := createShardProcessHeadersToSaveLastNoterized(10, &block.Header{}, mock.HasherMock{}, &mock.MarshalizerMock{})

	err := base.SaveLastNotarizedHeader(shardId, prHdrs)

	assert.Equal(t, process.ErrWrongTypeAssertion, err)
}

func TestBaseProcessor_SaveLastNoterizedHdrLastNotWrongTypeShard(t *testing.T) {
	t.Parallel()

	shardCoordinator := mock.NewMultiShardsCoordinatorMock(5)
	base := blproc.NewBaseProcessor(shardCoordinator)
	base.SetHasher(mock.HasherMock{})
	base.SetMarshalizer(&mock.MarshalizerMock{})

	// make it wrong
	shardId := uint32(2)
	genesisBlock := createGenesisBlocks(shardCoordinator)
	genesisBlock[shardId] = &block.MetaBlock{Nonce: 0}

	_ = base.SetLastNotarizedHeadersSlice(genesisBlock)
	prHdrs := createShardProcessHeadersToSaveLastNoterized(10, &block.Header{}, mock.HasherMock{}, &mock.MarshalizerMock{})

	err := base.SaveLastNotarizedHeader(shardId, prHdrs)

	assert.Equal(t, process.ErrWrongTypeAssertion, err)
}

func TestBaseProcessor_SaveLastNoterizedHdrLastNotWrongTypeMeta(t *testing.T) {
	t.Parallel()

	shardCoordinator := mock.NewMultiShardsCoordinatorMock(5)
	base := blproc.NewBaseProcessor(shardCoordinator)
	base.SetHasher(mock.HasherMock{})
	base.SetMarshalizer(&mock.MarshalizerMock{})

	// make it wrong
	genesisBlock := createGenesisBlocks(shardCoordinator)
	genesisBlock[sharding.MetachainShardId] = &block.Header{Nonce: 0}

	_ = base.SetLastNotarizedHeadersSlice(genesisBlock)
	prHdrs := createMetaProcessHeadersToSaveLastNoterized(10, &block.Header{}, mock.HasherMock{}, &mock.MarshalizerMock{})

	err := base.SaveLastNotarizedHeader(sharding.MetachainShardId, prHdrs)

	assert.Equal(t, process.ErrWrongTypeAssertion, err)
}

func TestBaseProcessor_SaveLastNoterizedHdrShardWrongProcessed(t *testing.T) {
	t.Parallel()

	shardCoordinator := mock.NewMultiShardsCoordinatorMock(5)
	base := blproc.NewBaseProcessor(shardCoordinator)
	base.SetHasher(mock.HasherMock{})
	base.SetMarshalizer(&mock.MarshalizerMock{})
	_ = base.SetLastNotarizedHeadersSlice(createGenesisBlocks(shardCoordinator))
	highestNonce := uint64(10)
	prHdrs := createMetaProcessHeadersToSaveLastNoterized(highestNonce, &block.Header{}, mock.HasherMock{}, &mock.MarshalizerMock{})

	shardId := uint32(0)
	err := base.SaveLastNotarizedHeader(shardId, prHdrs)
	assert.Equal(t, process.ErrWrongTypeAssertion, err)

	notarizedHdrs := base.NotarizedHdrs()
	assert.Equal(t, uint64(0), notarizedHdrs[shardId][0].GetNonce())
}

func TestBaseProcessor_SaveLastNoterizedHdrMetaWrongProcessed(t *testing.T) {
	t.Parallel()

	shardCoordinator := mock.NewMultiShardsCoordinatorMock(5)
	base := blproc.NewBaseProcessor(shardCoordinator)
	base.SetHasher(mock.HasherMock{})
	base.SetMarshalizer(&mock.MarshalizerMock{})
	_ = base.SetLastNotarizedHeadersSlice(createGenesisBlocks(shardCoordinator))
	highestNonce := uint64(10)
	prHdrs := createShardProcessHeadersToSaveLastNoterized(highestNonce, &block.Header{}, mock.HasherMock{}, &mock.MarshalizerMock{})

	err := base.SaveLastNotarizedHeader(sharding.MetachainShardId, prHdrs)
	assert.Equal(t, process.ErrWrongTypeAssertion, err)

	notarizedHdrs := base.NotarizedHdrs()
	assert.Equal(t, uint64(0), notarizedHdrs[sharding.MetachainShardId][0].GetNonce())
}

func TestBaseProcessor_SaveLastNoterizedHdrShardGood(t *testing.T) {
	t.Parallel()

	shardCoordinator := mock.NewMultiShardsCoordinatorMock(5)
	base := blproc.NewBaseProcessor(shardCoordinator)
	hasher := mock.HasherMock{}
	base.SetHasher(hasher)
	marshalizer := &mock.MarshalizerMock{}
	base.SetMarshalizer(marshalizer)
	genesisBlcks := createGenesisBlocks(shardCoordinator)
	_ = base.SetLastNotarizedHeadersSlice(genesisBlcks)

	highestNonce := uint64(10)
	shardId := uint32(0)
	prHdrs := createShardProcessHeadersToSaveLastNoterized(highestNonce, genesisBlcks[shardId], hasher, marshalizer)

	err := base.SaveLastNotarizedHeader(shardId, prHdrs)
	assert.Nil(t, err)

	assert.Equal(t, highestNonce, base.LastNotarizedHdrForShard(shardId).GetNonce())
}

func TestBaseProcessor_SaveLastNoterizedHdrMetaGood(t *testing.T) {
	t.Parallel()

	shardCoordinator := mock.NewMultiShardsCoordinatorMock(5)
	base := blproc.NewBaseProcessor(shardCoordinator)
	hasher := mock.HasherMock{}
	base.SetHasher(hasher)
	marshalizer := &mock.MarshalizerMock{}
	base.SetMarshalizer(marshalizer)
	genesisBlcks := createGenesisBlocks(shardCoordinator)
	_ = base.SetLastNotarizedHeadersSlice(genesisBlcks)

	highestNonce := uint64(10)
	prHdrs := createMetaProcessHeadersToSaveLastNoterized(highestNonce, genesisBlcks[sharding.MetachainShardId], hasher, marshalizer)

	err := base.SaveLastNotarizedHeader(sharding.MetachainShardId, prHdrs)
	assert.Nil(t, err)

	assert.Equal(t, highestNonce, base.LastNotarizedHdrForShard(sharding.MetachainShardId).GetNonce())
}<|MERGE_RESOLUTION|>--- conflicted
+++ resolved
@@ -3,10 +3,6 @@
 import (
 	"bytes"
 	"errors"
-<<<<<<< HEAD
-	"github.com/ElrondNetwork/elrond-go/data/rewardTx"
-=======
->>>>>>> de822135
 	"math/big"
 	"reflect"
 	"testing"
@@ -56,11 +52,7 @@
 func createShardedDataChacherNotifier(
 	handler data.TransactionHandler,
 	testHash []byte,
-<<<<<<< HEAD
-) (func() dataRetriever.ShardedDataCacherNotifier ) {
-=======
 ) func() dataRetriever.ShardedDataCacherNotifier {
->>>>>>> de822135
 	return func() dataRetriever.ShardedDataCacherNotifier {
 		return &mock.ShardedDataStub{
 			RegisterHandlerCalled: func(i func(key []byte)) {},
@@ -106,15 +98,9 @@
 	rewardTransactionsCalled := createShardedDataChacherNotifier(rewardTx, testHash)
 
 	sdp := &mock.PoolsHolderStub{
-<<<<<<< HEAD
-		TransactionsCalled: txCalled,
-		UnsignedTransactionsCalled: unsignedTxCalled,
-		RewardTransactionsCalled: rewardTransactionsCalled,
-=======
 		TransactionsCalled:         txCalled,
 		UnsignedTransactionsCalled: unsignedTxCalled,
 		RewardTransactionsCalled:   rewardTransactionsCalled,
->>>>>>> de822135
 		HeadersNoncesCalled: func() dataRetriever.Uint64SyncMapCacher {
 			return &mock.Uint64SyncMapCacherStub{
 				MergeCalled: func(u uint64, syncMap dataRetriever.ShardIdHashMap) {},
