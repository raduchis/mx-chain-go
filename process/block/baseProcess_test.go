--- conflicted
+++ resolved
@@ -106,10 +106,7 @@
 		GasHandler:                     &mock.GasHandlerMock{},
 		ScheduledTxsExecutionHandler:   &testscommon.ScheduledTxsExecutionStub{},
 		ScheduledMiniBlocksEnableEpoch: 2,
-<<<<<<< HEAD
-=======
 		ProcessedMiniBlocksTracker:     &testscommon.ProcessedMiniBlocksTrackerStub{},
->>>>>>> c8588495
 	}
 }
 
@@ -700,8 +697,6 @@
 		},
 		{
 			args: func() blproc.ArgBaseProcessor {
-<<<<<<< HEAD
-=======
 				args := createArgBaseProcessor(coreComponents, dataComponents, bootstrapComponents, statusComponents)
 				args.ProcessedMiniBlocksTracker = nil
 				return args
@@ -710,7 +705,6 @@
 		},
 		{
 			args: func() blproc.ArgBaseProcessor {
->>>>>>> c8588495
 				bootstrapCopy := *bootstrapComponents
 				bootstrapCopy.VersionedHdrFactory = nil
 				return createArgBaseProcessor(coreComponents, dataComponents, &bootstrapCopy, statusComponents)
