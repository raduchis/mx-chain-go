--- conflicted
+++ resolved
@@ -373,7 +373,11 @@
 			TxCoordinator:                &mock.TransactionCoordinatorMock{},
 			ValidatorStatisticsProcessor: &mock.ValidatorStatisticsProcessorMock{},
 			Rounder:                      &mock.RounderMock{},
-<<<<<<< HEAD
+			BootStorer: &mock.BoostrapStorerMock{
+				PutCalled: func(round int64, bootData bootstrapStorage.BootstrapData) error {
+					return nil
+				},
+			},
 			RequestedItemsHandler: &mock.RequestedItemsHandlerMock{
 				HasCalled: func(key string) bool {
 					return false
@@ -383,13 +387,6 @@
 				},
 			},
 			ResolversFinder: createMockResolversFinder(),
-=======
-			BootStorer: &mock.BoostrapStorerMock{
-				PutCalled: func(round int64, bootData bootstrapStorage.BootstrapData) error {
-					return nil
-				},
-			},
->>>>>>> 64e9b516
 		},
 		DataPool:        initDataPool([]byte("")),
 		TxsPoolsCleaner: &mock.TxPoolsCleanerMock{},
