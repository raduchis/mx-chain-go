package block_test

import (
	"bytes"
	"encoding/json"
	"errors"
	"math/big"
	"reflect"
	"sort"
	"strconv"
	"sync"
	"testing"
	"time"

	"github.com/ElrondNetwork/elrond-go-core/core"
	"github.com/ElrondNetwork/elrond-go-core/core/keyValStorage"
	"github.com/ElrondNetwork/elrond-go-core/core/queue"
	"github.com/ElrondNetwork/elrond-go-core/data"
	"github.com/ElrondNetwork/elrond-go-core/data/block"
	"github.com/ElrondNetwork/elrond-go-core/data/rewardTx"
	"github.com/ElrondNetwork/elrond-go-core/data/transaction"
	"github.com/ElrondNetwork/elrond-go-core/data/typeConverters/uint64ByteSlice"
	"github.com/ElrondNetwork/elrond-go-core/hashing"
	"github.com/ElrondNetwork/elrond-go-core/marshal"
	"github.com/ElrondNetwork/elrond-go/config"
	"github.com/ElrondNetwork/elrond-go/dataRetriever"
	"github.com/ElrondNetwork/elrond-go/dataRetriever/blockchain"
	"github.com/ElrondNetwork/elrond-go/process"
	blproc "github.com/ElrondNetwork/elrond-go/process/block"
	"github.com/ElrondNetwork/elrond-go/process/block/bootstrapStorage"
	"github.com/ElrondNetwork/elrond-go/process/coordinator"
	"github.com/ElrondNetwork/elrond-go/process/mock"
	"github.com/ElrondNetwork/elrond-go/state"
	"github.com/ElrondNetwork/elrond-go/state/temporary"
	"github.com/ElrondNetwork/elrond-go/storage"
	"github.com/ElrondNetwork/elrond-go/storage/memorydb"
	"github.com/ElrondNetwork/elrond-go/storage/storageUnit"
	"github.com/ElrondNetwork/elrond-go/testscommon"
	"github.com/ElrondNetwork/elrond-go/testscommon/dblookupext"
	"github.com/ElrondNetwork/elrond-go/testscommon/epochNotifier"
	"github.com/ElrondNetwork/elrond-go/testscommon/hashingMocks"
	"github.com/stretchr/testify/assert"
	"github.com/stretchr/testify/require"
)

func haveTime() time.Duration {
	return 2000 * time.Millisecond
}

func createTestBlockchain() *mock.BlockChainMock {
	return &mock.BlockChainMock{GetGenesisHeaderCalled: func() data.HeaderHandler {
		return &block.Header{Nonce: 0}
	}}
}

func generateTestCache() storage.Cacher {
	cache, _ := storageUnit.NewCache(storageUnit.CacheConfig{Type: storageUnit.LRUCache, Capacity: 1000, Shards: 1, SizeInBytes: 0})
	return cache
}

func generateTestUnit() storage.Storer {
	storer, _ := storageUnit.NewStorageUnit(
		generateTestCache(),
		memorydb.New(),
	)

	return storer
}

func createShardedDataChacherNotifier(
	handler data.TransactionHandler,
	testHash []byte,
) func() dataRetriever.ShardedDataCacherNotifier {
	return func() dataRetriever.ShardedDataCacherNotifier {
		return &testscommon.ShardedDataStub{
			ShardDataStoreCalled: func(id string) (c storage.Cacher) {
				return &testscommon.CacherStub{
					PeekCalled: func(key []byte) (value interface{}, ok bool) {
						if reflect.DeepEqual(key, testHash) {
							return handler, true
						}
						return nil, false
					},
					KeysCalled: func() [][]byte {
						return [][]byte{[]byte("key1"), []byte("key2")}
					},
					LenCalled: func() int {
						return 0
					},
					MaxSizeCalled: func() int {
						return 1000
					},
				}
			},
			RemoveSetOfDataFromPoolCalled: func(keys [][]byte, id string) {},
			SearchFirstDataCalled: func(key []byte) (value interface{}, ok bool) {
				if reflect.DeepEqual(key, []byte("tx1_hash")) {
					return handler, true
				}
				return nil, false
			},
			AddDataCalled: func(key []byte, data interface{}, sizeInBytes int, cacheId string) {
			},
		}
	}
}

func initDataPool(testHash []byte) *testscommon.PoolsHolderStub {
	rwdTx := &rewardTx.RewardTx{
		Round:   1,
		Epoch:   0,
		Value:   big.NewInt(10),
		RcvAddr: []byte("receiver"),
	}
	txCalled := createShardedDataChacherNotifier(&transaction.Transaction{Nonce: 10}, testHash)
	unsignedTxCalled := createShardedDataChacherNotifier(&transaction.Transaction{Nonce: 10}, testHash)
	rewardTransactionsCalled := createShardedDataChacherNotifier(rwdTx, testHash)

	sdp := &testscommon.PoolsHolderStub{
		TransactionsCalled:         txCalled,
		UnsignedTransactionsCalled: unsignedTxCalled,
		RewardTransactionsCalled:   rewardTransactionsCalled,
		MetaBlocksCalled: func() storage.Cacher {
			return &testscommon.CacherStub{
				GetCalled: func(key []byte) (value interface{}, ok bool) {
					if reflect.DeepEqual(key, []byte("tx1_hash")) {
						return &transaction.Transaction{Nonce: 10}, true
					}
					return nil, false
				},
				KeysCalled: func() [][]byte {
					return nil
				},
				LenCalled: func() int {
					return 0
				},
				MaxSizeCalled: func() int {
					return 1000
				},
				PeekCalled: func(key []byte) (value interface{}, ok bool) {
					if reflect.DeepEqual(key, []byte("tx1_hash")) {
						return &transaction.Transaction{Nonce: 10}, true
					}
					return nil, false
				},
				RegisterHandlerCalled: func(i func(key []byte, value interface{})) {},
				RemoveCalled:          func(key []byte) {},
			}
		},
		MiniBlocksCalled: func() storage.Cacher {
			cs := testscommon.NewCacherStub()
			cs.RegisterHandlerCalled = func(i func(key []byte, value interface{})) {
			}
			cs.GetCalled = func(key []byte) (value interface{}, ok bool) {
				if bytes.Equal([]byte("bbb"), key) {
					return make(block.MiniBlockSlice, 0), true
				}

				return nil, false
			}
			cs.PeekCalled = func(key []byte) (value interface{}, ok bool) {
				if bytes.Equal([]byte("bbb"), key) {
					return make(block.MiniBlockSlice, 0), true
				}

				return nil, false
			}
			cs.RegisterHandlerCalled = func(i func(key []byte, value interface{})) {}
			cs.RemoveCalled = func(key []byte) {}
			cs.LenCalled = func() int {
				return 0
			}
			cs.MaxSizeCalled = func() int {
				return 300
			}
			cs.KeysCalled = func() [][]byte {
				return nil
			}
			return cs
		},
		HeadersCalled: func() dataRetriever.HeadersPool {
			cs := &mock.HeadersCacherStub{}
			cs.RegisterHandlerCalled = func(i func(header data.HeaderHandler, key []byte)) {
			}
			cs.GetHeaderByHashCalled = func(hash []byte) (data.HeaderHandler, error) {
				return nil, process.ErrMissingHeader
			}
			cs.RemoveHeaderByHashCalled = func(key []byte) {
			}
			cs.LenCalled = func() int {
				return 0
			}
			cs.MaxSizeCalled = func() int {
				return 1000
			}
			cs.NoncesCalled = func(shardId uint32) []uint64 {
				return nil
			}
			return cs
		},
	}

	return sdp
}

func initStore() *dataRetriever.ChainStorer {
	store := dataRetriever.NewChainStorer()
	store.AddStorer(dataRetriever.TransactionUnit, generateTestUnit())
	store.AddStorer(dataRetriever.MiniBlockUnit, generateTestUnit())
	store.AddStorer(dataRetriever.RewardTransactionUnit, generateTestUnit())
	store.AddStorer(dataRetriever.MetaBlockUnit, generateTestUnit())
	store.AddStorer(dataRetriever.PeerChangesUnit, generateTestUnit())
	store.AddStorer(dataRetriever.BlockHeaderUnit, generateTestUnit())
	store.AddStorer(dataRetriever.ShardHdrNonceHashDataUnit, generateTestUnit())
	store.AddStorer(dataRetriever.MetaHdrNonceHashDataUnit, generateTestUnit())
	store.AddStorer(dataRetriever.ReceiptsUnit, generateTestUnit())
	store.AddStorer(dataRetriever.TrieEpochRootHashUnit, generateTestUnit())
	store.AddStorer(dataRetriever.ScheduledSCRsUnit, generateTestUnit())
	return store
}

func createDummyMetaBlock(destShardId uint32, senderShardId uint32, miniBlockHashes ...[]byte) *block.MetaBlock {
	metaBlock := &block.MetaBlock{
		ShardInfo: []block.ShardData{
			{
				ShardID:               senderShardId,
				ShardMiniBlockHeaders: make([]block.MiniBlockHeader, len(miniBlockHashes)),
			},
		},
	}

	for idx, mbHash := range miniBlockHashes {
		metaBlock.ShardInfo[0].ShardMiniBlockHeaders[idx].ReceiverShardID = destShardId
		metaBlock.ShardInfo[0].ShardMiniBlockHeaders[idx].SenderShardID = senderShardId
		metaBlock.ShardInfo[0].ShardMiniBlockHeaders[idx].Hash = mbHash
	}

	return metaBlock
}

func createDummyMiniBlock(
	txHash string,
	marshalizer marshal.Marshalizer,
	hasher hashing.Hasher,
	destShardId uint32,
	senderShardId uint32) (*block.MiniBlock, []byte) {

	miniblock := &block.MiniBlock{
		TxHashes:        [][]byte{[]byte(txHash)},
		ReceiverShardID: destShardId,
		SenderShardID:   senderShardId,
	}

	buff, _ := marshalizer.Marshal(miniblock)
	hash := hasher.Compute(string(buff))

	return miniblock, hash
}

func isInTxHashes(searched []byte, list [][]byte) bool {
	for _, txHash := range list {
		if bytes.Equal(txHash, searched) {
			return true
		}
	}
	return false
}

type wrongBody struct {
}

func (wr *wrongBody) Clone() data.BodyHandler {
	wrCopy := *wr

	return &wrCopy
}

func (wr *wrongBody) IntegrityAndValidity() error {
	return nil
}

// IsInterfaceNil returns true if there is no value under the interface
func (wr *wrongBody) IsInterfaceNil() bool {
	return wr == nil
}

func createComponentHolderMocks() (
	*mock.CoreComponentsMock,
	*mock.DataComponentsMock,
	*mock.BootstrapComponentsMock,
	*mock.StatusComponentsMock,
) {
	blkc, _ := blockchain.NewBlockChain(&mock.AppStatusHandlerStub{})
	_ = blkc.SetGenesisHeader(&block.Header{Nonce: 0})

	coreComponents := &mock.CoreComponentsMock{
		IntMarsh:            &mock.MarshalizerMock{},
		Hash:                &mock.HasherStub{},
		UInt64ByteSliceConv: &mock.Uint64ByteSliceConverterMock{},
		StatusField:         &mock.AppStatusHandlerStub{},
		RoundField:          &mock.RoundHandlerMock{},
	}

	dataComponents := &mock.DataComponentsMock{
		Storage:    initStore(),
		DataPool:   initDataPool([]byte("")),
		BlockChain: blkc,
	}

	boostrapComponents := &mock.BootstrapComponentsMock{
		Coordinator:          mock.NewOneShardCoordinatorMock(),
		HdrIntegrityVerifier: &mock.HeaderIntegrityVerifierStub{},
		VersionedHdrFactory:  &testscommon.VersionedHeaderFactoryStub{},
	}

	statusComponents := &mock.StatusComponentsMock{
		Indexer:      &mock.IndexerMock{},
		TPSBenchmark: &testscommon.TpsBenchmarkMock{},
	}

	return coreComponents, dataComponents, boostrapComponents, statusComponents
}

func CreateMockArguments(
	coreComponents *mock.CoreComponentsMock,
	dataComponents *mock.DataComponentsMock,
	bootstrapComponents *mock.BootstrapComponentsMock,
	statusComponents *mock.StatusComponentsMock,
) blproc.ArgShardProcessor {
	nodesCoordinator := mock.NewNodesCoordinatorMock()
	argsHeaderValidator := blproc.ArgsHeaderValidator{
		Hasher:      &hashingMocks.HasherMock{},
		Marshalizer: &mock.MarshalizerMock{},
	}
	headerValidator, _ := blproc.NewHeaderValidator(argsHeaderValidator)

	startHeaders := createGenesisBlocks(mock.NewOneShardCoordinatorMock())

	accountsDb := make(map[state.AccountsDbIdentifier]state.AccountsAdapter)
	accountsDb[state.UserAccountsState] = &testscommon.AccountsStub{}

	arguments := blproc.ArgShardProcessor{
		ArgBaseProcessor: blproc.ArgBaseProcessor{
			CoreComponents:      coreComponents,
			DataComponents:      dataComponents,
			BootstrapComponents: bootstrapComponents,
			StatusComponents:    statusComponents,
			Config:              config.Config{},
			AccountsDB:          accountsDb,
			ForkDetector:        &mock.ForkDetectorMock{},
			NodesCoordinator:    nodesCoordinator,
			FeeHandler:          &mock.FeeAccumulatorStub{},
			RequestHandler:      &testscommon.RequestHandlerStub{},
			BlockChainHook:      &mock.BlockChainHookHandlerMock{},
			TxCoordinator:       &mock.TransactionCoordinatorMock{},
			EpochStartTrigger:   &mock.EpochStartTriggerStub{},
			HeaderValidator:     headerValidator,
			BootStorer: &mock.BoostrapStorerMock{
				PutCalled: func(round int64, bootData bootstrapStorage.BootstrapData) error {
					return nil
				},
			},
			BlockTracker:                 mock.NewBlockTrackerMock(bootstrapComponents.ShardCoordinator(), startHeaders),
			BlockSizeThrottler:           &mock.BlockSizeThrottlerStub{},
			Version:                      "softwareVersion",
			HistoryRepository:            &dblookupext.HistoryRepositoryStub{},
<<<<<<< HEAD
			EpochNotifier:                &mock.EpochNotifierStub{},
=======
			EpochNotifier:                &epochNotifier.EpochNotifierStub{},
>>>>>>> e6ab6fbc
			ScheduledTxsExecutionHandler: &testscommon.ScheduledTxsExecutionStub{},
		},
	}

	return arguments
}

func createMockTransactionCoordinatorArguments(
	accountAdapter state.AccountsAdapter,
	poolsHolder dataRetriever.PoolsHolder,
	preProcessorsContainer process.PreProcessorsContainer,
) coordinator.ArgTransactionCoordinator {
	argsTransactionCoordinator := coordinator.ArgTransactionCoordinator{
		Hasher:           &hashingMocks.HasherMock{},
		Marshalizer:      &mock.MarshalizerMock{},
		ShardCoordinator: mock.NewMultiShardsCoordinatorMock(3),
		Accounts:         accountAdapter,
		MiniBlockPool:    poolsHolder.MiniBlocks(),
		RequestHandler:   &testscommon.RequestHandlerStub{},
		PreProcessors:    preProcessorsContainer,
		InterProcessors: &mock.InterimProcessorContainerMock{
			KeysCalled: func() []block.Type {
				return []block.Type{block.SmartContractResultBlock}
			},
		},
		GasHandler:                        &testscommon.GasHandlerStub{},
		FeeHandler:                        &mock.FeeAccumulatorStub{},
		BlockSizeComputation:              &testscommon.BlockSizeComputationStub{},
		BalanceComputation:                &testscommon.BalanceComputationStub{},
		EconomicsFee:                      &mock.FeeHandlerStub{},
		TxTypeHandler:                     &testscommon.TxTypeHandlerMock{},
		BlockGasAndFeesReCheckEnableEpoch: 0,
		TransactionsLogProcessor:          &mock.TxLogsProcessorStub{},
	}

	return argsTransactionCoordinator
}

func TestBlockProcessor_CheckBlockValidity(t *testing.T) {
	t.Parallel()

	coreComponents, dataComponents, bootstrapComponents, statusComponents := createComponentHolderMocks()
	coreComponents.Hash = &hashingMocks.HasherMock{}
	blkc := createTestBlockchain()
	dataComponents.BlockChain = blkc
	arguments := CreateMockArguments(coreComponents, dataComponents, bootstrapComponents, statusComponents)
	bp, _ := blproc.NewShardProcessor(arguments)

	body := &block.Body{}
	hdr := &block.Header{}
	hdr.Nonce = 1
	hdr.Round = 1
	hdr.TimeStamp = 0
	hdr.PrevHash = []byte("X")
	err := bp.CheckBlockValidity(hdr, body)
	assert.Equal(t, process.ErrBlockHashDoesNotMatch, err)

	hdr.PrevHash = []byte("")
	err = bp.CheckBlockValidity(hdr, body)
	assert.Nil(t, err)

	hdr.Nonce = 2
	err = bp.CheckBlockValidity(hdr, body)
	assert.Equal(t, process.ErrWrongNonceInBlock, err)

	blkc.GetCurrentBlockHeaderCalled = func() data.HeaderHandler {
		return &block.Header{Round: 1, Nonce: 1}
	}
	prevHash := []byte("X")
	blkc.GetCurrentBlockHeaderHashCalled = func() []byte {
		return prevHash
	}
	hdr = &block.Header{}

	err = bp.CheckBlockValidity(hdr, body)
	assert.Equal(t, process.ErrLowerRoundInBlock, err)

	hdr.Round = 2
	hdr.Nonce = 1
	err = bp.CheckBlockValidity(hdr, body)
	assert.Equal(t, process.ErrWrongNonceInBlock, err)

	hdr.Nonce = 2
	hdr.PrevHash = []byte("XX")
	err = bp.CheckBlockValidity(hdr, body)
	assert.Equal(t, process.ErrBlockHashDoesNotMatch, err)

	hdr.PrevHash = blkc.GetCurrentBlockHeaderHash()
	hdr.PrevRandSeed = []byte("X")
	err = bp.CheckBlockValidity(hdr, body)
	assert.Equal(t, process.ErrRandSeedDoesNotMatch, err)

	hdr.PrevRandSeed = []byte("")
	err = bp.CheckBlockValidity(hdr, body)
	assert.Nil(t, err)
}

func TestVerifyStateRoot_ShouldWork(t *testing.T) {
	t.Parallel()
	rootHash := []byte("root hash to be tested")
	accounts := &testscommon.AccountsStub{
		RootHashCalled: func() ([]byte, error) {
			return rootHash, nil
		},
	}

	arguments := CreateMockArguments(createComponentHolderMocks())
	arguments.AccountsDB[state.UserAccountsState] = accounts
	bp, _ := blproc.NewShardProcessor(arguments)

	assert.True(t, bp.VerifyStateRoot(rootHash))
}

// ------- RevertState
func TestBaseProcessor_RevertStateRecreateTrieFailsShouldErr(t *testing.T) {
	t.Parallel()

	expectedErr := errors.New("err")
	arguments := CreateMockArguments(createComponentHolderMocks())
	arguments.AccountsDB[state.UserAccountsState] = &testscommon.AccountsStub{
		RecreateTrieCalled: func(rootHash []byte) error {
			return expectedErr
		},
	}

	bp, _ := blproc.NewShardProcessor(arguments)

	hdr := block.Header{Nonce: 37}
	err := bp.RevertStateToBlock(&hdr, hdr.RootHash)
	assert.Equal(t, expectedErr, err)
}

// removeHeadersBehindNonceFromPools
func TestBaseProcessor_RemoveHeadersBehindNonceFromPools(t *testing.T) {
	t.Parallel()

	removeFromDataPoolWasCalled := false
	dataPool := initDataPool([]byte(""))
	dataPool.HeadersCalled = func() dataRetriever.HeadersPool {
		cs := &mock.HeadersCacherStub{}
		cs.RegisterHandlerCalled = func(i func(header data.HeaderHandler, key []byte)) {
		}
		cs.GetHeaderByHashCalled = func(hash []byte) (handler data.HeaderHandler, err error) {
			return nil, err
		}
		cs.RemoveHeaderByHashCalled = func(key []byte) {
		}
		cs.LenCalled = func() int {
			return 0
		}
		cs.MaxSizeCalled = func() int {
			return 1000
		}
		cs.NoncesCalled = func(shardId uint32) []uint64 {
			return []uint64{1, 2, 3}
		}
		cs.GetHeaderByNonceAndShardIdCalled = func(hdrNonce uint64, shardId uint32) ([]data.HeaderHandler, [][]byte, error) {
			hdrs := make([]data.HeaderHandler, 0)
			hdrs = append(hdrs, &block.Header{Nonce: 2})
			return hdrs, nil, nil
		}

		return cs
	}

	coreComponents, dataComponents, bootstrapComponents, statusComponents := createComponentHolderMocks()
	dataComponents.DataPool = dataPool
	arguments := CreateMockArguments(coreComponents, dataComponents, bootstrapComponents, statusComponents)
	arguments.TxCoordinator = &mock.TransactionCoordinatorMock{
		RemoveBlockDataFromPoolCalled: func(body *block.Body) error {
			removeFromDataPoolWasCalled = true
			return nil
		},
	}
	bp, _ := blproc.NewShardProcessor(arguments)

	bp.RemoveHeadersBehindNonceFromPools(true, 0, 4)

	assert.True(t, removeFromDataPoolWasCalled)
}

// ------- ComputeNewNoncePrevHash

func TestBlockProcessor_computeHeaderHashMarshalizerFail1ShouldErr(t *testing.T) {
	t.Parallel()
	marshalizer := &mock.MarshalizerStub{}

	coreComponents, dataComponents, bootstrapComponents, statusComponents := createComponentHolderMocks()
	coreComponents.IntMarsh = marshalizer
	arguments := CreateMockArguments(coreComponents, dataComponents, bootstrapComponents, statusComponents)
	bp, _ := blproc.NewShardProcessor(arguments)
	hdr, txBlock := createTestHdrTxBlockBody()
	expectedError := errors.New("marshalizer fail")
	marshalizer.MarshalCalled = func(obj interface{}) (bytes []byte, e error) {
		if hdr == obj {
			return nil, expectedError
		}

		if reflect.DeepEqual(txBlock, obj) {
			return []byte("txBlockBodyMarshalized"), nil
		}
		return nil, nil
	}
	_, err := bp.ComputeHeaderHash(hdr)
	assert.Equal(t, expectedError, err)
}

func TestBlockPorcessor_ComputeNewNoncePrevHashShouldWork(t *testing.T) {
	t.Parallel()
	marshalizer := &mock.MarshalizerStub{}
	hasher := &mock.HasherStub{}

	coreComponents, dataComponents, bootstrapComponents, statusComponents := createComponentHolderMocks()
	coreComponents.IntMarsh = marshalizer
	coreComponents.Hash = hasher
	arguments := CreateMockArguments(coreComponents, dataComponents, bootstrapComponents, statusComponents)
	bp, _ := blproc.NewShardProcessor(arguments)
	hdr, txBlock := createTestHdrTxBlockBody()
	marshalizer.MarshalCalled = func(obj interface{}) (bytes []byte, e error) {
		if hdr == obj {
			return []byte("hdrHeaderMarshalized"), nil
		}
		if reflect.DeepEqual(txBlock, obj) {
			return []byte("txBlockBodyMarshalized"), nil
		}
		return nil, nil
	}
	hasher.ComputeCalled = func(s string) []byte {
		if s == "hdrHeaderMarshalized" {
			return []byte("hdr hash")
		}
		if s == "txBlockBodyMarshalized" {
			return []byte("tx block body hash")
		}
		return nil
	}
	_, err := bp.ComputeHeaderHash(hdr)
	assert.Nil(t, err)
}

func createShardProcessHeadersToSaveLastNotarized(
	highestNonce uint64,
	genesisHdr data.HeaderHandler,
	hasher hashing.Hasher,
	marshalizer marshal.Marshalizer,
) []data.HeaderHandler {
	rootHash := []byte("roothash")
	processedHdrs := make([]data.HeaderHandler, 0)

	headerMarsh, _ := marshalizer.Marshal(genesisHdr)
	headerHash := hasher.Compute(string(headerMarsh))

	for i := uint64(1); i <= highestNonce; i++ {
		hdr := &block.Header{
			Nonce:         i,
			Round:         i,
			Signature:     rootHash,
			RandSeed:      rootHash,
			PrevRandSeed:  rootHash,
			PubKeysBitmap: rootHash,
			RootHash:      rootHash,
			PrevHash:      headerHash}
		processedHdrs = append(processedHdrs, hdr)

		headerMarsh, _ = marshalizer.Marshal(hdr)
		headerHash = hasher.Compute(string(headerMarsh))
	}

	return processedHdrs
}

func createMetaProcessHeadersToSaveLastNoterized(
	highestNonce uint64,
	genesisHdr data.HeaderHandler,
	hasher hashing.Hasher,
	marshalizer marshal.Marshalizer,
) []data.HeaderHandler {
	rootHash := []byte("roothash")
	processedHdrs := make([]data.HeaderHandler, 0)

	headerMarsh, _ := marshalizer.Marshal(genesisHdr)
	headerHash := hasher.Compute(string(headerMarsh))

	for i := uint64(1); i <= highestNonce; i++ {
		hdr := &block.MetaBlock{
			Nonce:         i,
			Round:         i,
			Signature:     rootHash,
			RandSeed:      rootHash,
			PrevRandSeed:  rootHash,
			PubKeysBitmap: rootHash,
			RootHash:      rootHash,
			PrevHash:      headerHash}
		processedHdrs = append(processedHdrs, hdr)

		headerMarsh, _ = marshalizer.Marshal(hdr)
		headerHash = hasher.Compute(string(headerMarsh))
	}

	return processedHdrs
}

func TestBaseProcessor_SaveLastNotarizedInOneShardHdrsSliceForShardIsNil(t *testing.T) {
	t.Parallel()

	coreComponents, dataComponents, bootstrapComponents, statusComponents := createComponentHolderMocks()
	coreComponents.Hash = &hashingMocks.HasherMock{}
	coreComponents.IntMarsh = &mock.MarshalizerMock{}
	arguments := CreateMockArguments(coreComponents, dataComponents, bootstrapComponents, statusComponents)
	sp, _ := blproc.NewShardProcessor(arguments)
	prHdrs := createShardProcessHeadersToSaveLastNotarized(10, &block.Header{}, &hashingMocks.HasherMock{}, &mock.MarshalizerMock{})

	err := sp.SaveLastNotarizedHeader(2, prHdrs)

	assert.Equal(t, process.ErrNotarizedHeadersSliceForShardIsNil, err)
}

func TestBaseProcessor_SaveLastNotarizedInMultiShardHdrsSliceForShardIsNil(t *testing.T) {
	t.Parallel()

	shardCoordinator := mock.NewMultiShardsCoordinatorMock(5)
	coreComponents, dataComponents, bootstrapComponents, statusComponents := createComponentHolderMocks()
	coreComponents.Hash = &hashingMocks.HasherMock{}
	coreComponents.IntMarsh = &mock.MarshalizerMock{}
	bootstrapComponents.Coordinator = shardCoordinator
	arguments := CreateMockArguments(coreComponents, dataComponents, bootstrapComponents, statusComponents)
	sp, _ := blproc.NewShardProcessor(arguments)

	prHdrs := createShardProcessHeadersToSaveLastNotarized(10, &block.Header{}, &hashingMocks.HasherMock{}, &mock.MarshalizerMock{})

	err := sp.SaveLastNotarizedHeader(6, prHdrs)

	assert.Equal(t, process.ErrNotarizedHeadersSliceForShardIsNil, err)
}

func TestBaseProcessor_SaveLastNotarizedHdrShardGood(t *testing.T) {
	t.Parallel()

	shardCoordinator := mock.NewMultiShardsCoordinatorMock(5)
	coreComponents, dataComponents, bootstrapComponents, statusComponents := createComponentHolderMocks()
	coreComponents.Hash = &hashingMocks.HasherMock{}
	coreComponents.IntMarsh = &mock.MarshalizerMock{}
	bootstrapComponents.Coordinator = shardCoordinator
	arguments := CreateMockArguments(coreComponents, dataComponents, bootstrapComponents, statusComponents)

	sp, _ := blproc.NewShardProcessor(arguments)
	argsHeaderValidator := blproc.ArgsHeaderValidator{
		Hasher:      coreComponents.Hasher(),
		Marshalizer: coreComponents.InternalMarshalizer(),
	}
	headerValidator, _ := blproc.NewHeaderValidator(argsHeaderValidator)
	sp.SetHeaderValidator(headerValidator)

	genesisBlcks := createGenesisBlocks(shardCoordinator)

	highestNonce := uint64(10)
	shardId := uint32(0)
	prHdrs := createShardProcessHeadersToSaveLastNotarized(
		highestNonce,
		genesisBlcks[shardId],
		coreComponents.Hasher(),
		coreComponents.InternalMarshalizer())

	err := sp.SaveLastNotarizedHeader(shardId, prHdrs)
	assert.Nil(t, err)

	assert.Equal(t, highestNonce, sp.LastNotarizedHdrForShard(shardId).GetNonce())
}

func TestBaseProcessor_SaveLastNotarizedHdrMetaGood(t *testing.T) {
	t.Parallel()

	shardCoordinator := mock.NewMultiShardsCoordinatorMock(5)
	coreComponents, dataComponents, bootstrapComponents, statusComponents := createComponentHolderMocks()
	coreComponents.Hash = &hashingMocks.HasherMock{}
	coreComponents.IntMarsh = &mock.MarshalizerMock{}
	bootstrapComponents.Coordinator = shardCoordinator
	arguments := CreateMockArguments(coreComponents, dataComponents, bootstrapComponents, statusComponents)
	sp, _ := blproc.NewShardProcessor(arguments)

	argsHeaderValidator := blproc.ArgsHeaderValidator{
		Hasher:      coreComponents.Hasher(),
		Marshalizer: coreComponents.InternalMarshalizer(),
	}
	headerValidator, _ := blproc.NewHeaderValidator(argsHeaderValidator)
	sp.SetHeaderValidator(headerValidator)

	genesisBlcks := createGenesisBlocks(shardCoordinator)

	highestNonce := uint64(10)
	prHdrs := createMetaProcessHeadersToSaveLastNoterized(
		highestNonce,
		genesisBlcks[core.MetachainShardId],
		coreComponents.Hasher(),
		coreComponents.InternalMarshalizer())

	err := sp.SaveLastNotarizedHeader(core.MetachainShardId, prHdrs)
	assert.Nil(t, err)

	assert.Equal(t, highestNonce, sp.LastNotarizedHdrForShard(core.MetachainShardId).GetNonce())
}

func TestShardProcessor_ProcessBlockEpochDoesNotMatchShouldErr(t *testing.T) {
	t.Parallel()
	blockChain := &mock.BlockChainMock{
		GetCurrentBlockHeaderCalled: func() data.HeaderHandler {
			return &block.Header{
				Epoch: 2,
			}
		},
		GetGenesisHeaderCalled: func() data.HeaderHandler {
			return &block.Header{Nonce: 0}
		},
	}
	coreComponents, dataComponents, bootstrapComponents, statusComponents := CreateCoreComponentsMultiShard()
	dataComponents.BlockChain = blockChain
	arguments := CreateMockArgumentsMultiShard(coreComponents, dataComponents, bootstrapComponents, statusComponents)
	sp, _ := blproc.NewShardProcessor(arguments)
	header := &block.Header{Round: 10, Nonce: 1}

	blk := &block.Body{}
	err := sp.ProcessBlock(header, blk, func() time.Duration { return time.Second })

	assert.True(t, errors.Is(err, process.ErrEpochDoesNotMatch))
}

func TestShardProcessor_ProcessBlockEpochDoesNotMatchShouldErr2(t *testing.T) {
	t.Parallel()

	randSeed := []byte("randseed")
	blockChain := &mock.BlockChainMock{
		GetCurrentBlockHeaderCalled: func() data.HeaderHandler {
			return &block.Header{
				Epoch:           1,
				RandSeed:        randSeed,
				AccumulatedFees: big.NewInt(0),
				DeveloperFees:   big.NewInt(0),
			}
		},
		GetGenesisHeaderCalled: func() data.HeaderHandler {
			return &block.Header{Nonce: 0}
		},
	}

	coreComponents, dataComponents, bootstrapComponents, statusComponents := CreateCoreComponentsMultiShard()
	dataComponents.BlockChain = blockChain
	arguments := CreateMockArgumentsMultiShard(coreComponents, dataComponents, bootstrapComponents, statusComponents)
	arguments.EpochStartTrigger = &mock.EpochStartTriggerStub{
		EpochCalled: func() uint32 {
			return 1
		},
	}

	sp, _ := blproc.NewShardProcessor(arguments)
	header := &block.Header{Round: 10, Nonce: 1, Epoch: 5, RandSeed: randSeed, PrevRandSeed: randSeed}

	blk := &block.Body{}
	err := sp.ProcessBlock(header, blk, func() time.Duration { return time.Second })

	assert.True(t, errors.Is(err, process.ErrEpochDoesNotMatch))
}

func TestShardProcessor_ProcessBlockEpochDoesNotMatchShouldErr3(t *testing.T) {
	t.Parallel()

	randSeed := []byte("randseed")
	blockChain := &mock.BlockChainMock{
		GetCurrentBlockHeaderCalled: func() data.HeaderHandler {
			return &block.Header{
				Epoch:    3,
				RandSeed: randSeed,
			}
		},
		GetGenesisHeaderCalled: func() data.HeaderHandler {
			return &block.Header{Nonce: 0}
		},
	}

	coreComponents, dataComponents, bootstrapComponents, statusComponents := CreateCoreComponentsMultiShard()
	dataComponents.BlockChain = blockChain
	arguments := CreateMockArgumentsMultiShard(coreComponents, dataComponents, bootstrapComponents, statusComponents)
	arguments.EpochStartTrigger = &mock.EpochStartTriggerStub{
		EpochCalled: func() uint32 {
			return 2
		},
		IsEpochStartCalled: func() bool {
			return true
		},
	}

	sp, _ := blproc.NewShardProcessor(arguments)
	header := &block.Header{Round: 10, Nonce: 1, Epoch: 5, RandSeed: randSeed, PrevRandSeed: randSeed}

	blk := &block.Body{}
	err := sp.ProcessBlock(header, blk, func() time.Duration { return time.Second })

	assert.True(t, errors.Is(err, process.ErrEpochDoesNotMatch))
}

func TestShardProcessor_ProcessBlockEpochDoesNotMatchShouldErrMetaHashDoesNotMatch(t *testing.T) {
	t.Parallel()

	randSeed := []byte("randseed")
	chain := &mock.BlockChainMock{
		GetCurrentBlockHeaderCalled: func() data.HeaderHandler {
			return &block.Header{
				Epoch:    2,
				RandSeed: randSeed,
			}
		},
		GetGenesisHeaderCalled: func() data.HeaderHandler {
			return &block.Header{Nonce: 0}
		},
	}
	hasher := &mock.HasherStub{ComputeCalled: func(s string) []byte {
		return nil
	}}

	coreComponents, dataComponents, bootstrapComponents, statusComponents := CreateCoreComponentsMultiShard()
	dataComponents.BlockChain = chain
	coreComponents.Hash = hasher
	arguments := CreateMockArgumentsMultiShard(coreComponents, dataComponents, bootstrapComponents, statusComponents)

	epochStartTrigger := &mock.EpochStartTriggerStub{
		EpochCalled: func() uint32 {
			return 2
		},
		MetaEpochCalled: func() uint32 {
			return 3
		},
		IsEpochStartCalled: func() bool {
			return true
		},
		EpochFinalityAttestingRoundCalled: func() uint64 {
			return 100
		},
	}
	arguments.EpochStartTrigger = epochStartTrigger

	sp, _ := blproc.NewShardProcessor(arguments)
	rootHash, _ := arguments.AccountsDB[state.UserAccountsState].RootHash()
	epochStartHash := []byte("epochStartHash")
	header := &block.Header{
		Round:              10,
		Nonce:              1,
		Epoch:              3,
		RandSeed:           randSeed,
		PrevRandSeed:       randSeed,
		EpochStartMetaHash: epochStartHash,
		RootHash:           rootHash,
		AccumulatedFees:    big.NewInt(0),
		DeveloperFees:      big.NewInt(0),
	}

	blk := &block.Body{}
	err := sp.ProcessBlock(header, blk, func() time.Duration { return time.Second })
	assert.True(t, errors.Is(err, process.ErrEpochDoesNotMatch))

	epochStartTrigger.EpochStartMetaHdrHashCalled = func() []byte {
		return header.EpochStartMetaHash
	}
	err = sp.ProcessBlock(header, blk, func() time.Duration { return time.Second })
	assert.Nil(t, err)
}

func TestShardProcessor_ProcessBlockEpochDoesNotMatchShouldErrMetaHashDoesNotMatchForOldEpoch(t *testing.T) {
	t.Parallel()

	randSeed := []byte("randseed")
	chain := &mock.BlockChainMock{
		GetCurrentBlockHeaderCalled: func() data.HeaderHandler {
			return &block.Header{
				Epoch:    2,
				RandSeed: randSeed,
			}
		},
		GetGenesisHeaderCalled: func() data.HeaderHandler {
			return &block.Header{Nonce: 0}
		},
	}
	hasher := &mock.HasherStub{ComputeCalled: func(s string) []byte {
		return nil
	}}

	coreComponents, dataComponents, bootstrapComponents, statusComponents := CreateCoreComponentsMultiShard()
	coreComponents.Hash = hasher
	dataComponents.BlockChain = chain
	arguments := CreateMockArgumentsMultiShard(coreComponents, dataComponents, bootstrapComponents, statusComponents)

	arguments.EpochStartTrigger = &mock.EpochStartTriggerStub{
		EpochCalled: func() uint32 {
			return 5
		},
		MetaEpochCalled: func() uint32 {
			return 6
		},
		IsEpochStartCalled: func() bool {
			return true
		},
		EpochFinalityAttestingRoundCalled: func() uint64 {
			return 100
		},
	}

	sp, _ := blproc.NewShardProcessor(arguments)
	rootHash, _ := arguments.AccountsDB[state.UserAccountsState].RootHash()
	epochStartHash := []byte("epochStartHash")
	header := &block.Header{
		Round:              10,
		Nonce:              1,
		Epoch:              3,
		RandSeed:           randSeed,
		PrevRandSeed:       randSeed,
		EpochStartMetaHash: epochStartHash,
		RootHash:           rootHash,
		AccumulatedFees:    big.NewInt(0),
		DeveloperFees:      big.NewInt(0),
	}

	blk := &block.Body{}
	err := sp.ProcessBlock(header, blk, func() time.Duration { return time.Second })
	assert.True(t, errors.Is(err, process.ErrMissingHeader))

	metaHdr := &block.MetaBlock{}
	metaHdrData, _ := coreComponents.InternalMarshalizer().Marshal(metaHdr)
	_ = dataComponents.StorageService().Put(dataRetriever.MetaBlockUnit, header.EpochStartMetaHash, metaHdrData)

	err = sp.ProcessBlock(header, blk, func() time.Duration { return time.Second })
	assert.True(t, errors.Is(err, process.ErrEpochDoesNotMatch))

	metaHdr = &block.MetaBlock{Epoch: 3, EpochStart: block.EpochStart{
		LastFinalizedHeaders: []block.EpochStartShardData{{}},
		Economics:            block.Economics{},
	}}
	metaHdrData, _ = coreComponents.InternalMarshalizer().Marshal(metaHdr)
	_ = dataComponents.StorageService().Put(dataRetriever.MetaBlockUnit, header.EpochStartMetaHash, metaHdrData)

	err = sp.ProcessBlock(header, blk, func() time.Duration { return time.Second })
	assert.Nil(t, err)
}

func TestBlockProcessor_PruneStateOnRollbackPrunesPeerTrieIfAccPruneIsDisabled(t *testing.T) {
	t.Parallel()

	pruningCalled := 0
	peerAccDb := &testscommon.AccountsStub{
		PruneTrieCalled: func(rootHash []byte, identifier temporary.TriePruningIdentifier) {
			pruningCalled++
		},
		CancelPruneCalled: func(rootHash []byte, identifier temporary.TriePruningIdentifier) {
			pruningCalled++
		},
		IsPruningEnabledCalled: func() bool {
			return true
		},
	}

	arguments := CreateMockArguments(createComponentHolderMocks())
	arguments.AccountsDB[state.PeerAccountsState] = peerAccDb
	bp, _ := blproc.NewShardProcessor(arguments)

	prevHeader := &block.MetaBlock{
		RootHash:               []byte("prevRootHash"),
		ValidatorStatsRootHash: []byte("prevValidatorRootHash"),
	}
	currHeader := &block.MetaBlock{
		RootHash:               []byte("prevRootHash"),
		ValidatorStatsRootHash: []byte("currValidatorRootHash"),
	}

	bp.PruneStateOnRollback(currHeader, []byte("currHeaderHash"), prevHeader, []byte("prevHeaderHash"))
	assert.Equal(t, 2, pruningCalled)
}

func TestBlockProcessor_PruneStateOnRollbackPrunesPeerTrieIfSameRootHashButDifferentValidatorRootHash(t *testing.T) {
	t.Parallel()

	pruningCalled := 0
	peerAccDb := &testscommon.AccountsStub{
		PruneTrieCalled: func(rootHash []byte, identifier temporary.TriePruningIdentifier) {
			pruningCalled++
		},
		CancelPruneCalled: func(rootHash []byte, identifier temporary.TriePruningIdentifier) {
			pruningCalled++
		},
		IsPruningEnabledCalled: func() bool {
			return true
		},
	}

	accDb := &testscommon.AccountsStub{
		PruneTrieCalled: func(rootHash []byte, identifier temporary.TriePruningIdentifier) {
			pruningCalled++
		},
		CancelPruneCalled: func(rootHash []byte, identifier temporary.TriePruningIdentifier) {
			pruningCalled++
		},
		IsPruningEnabledCalled: func() bool {
			return true
		},
	}

	arguments := CreateMockArguments(createComponentHolderMocks())
	arguments.AccountsDB[state.PeerAccountsState] = peerAccDb
	arguments.AccountsDB[state.UserAccountsState] = accDb
	bp, _ := blproc.NewShardProcessor(arguments)

	prevHeader := &block.MetaBlock{
		RootHash:               []byte("prevRootHash"),
		ValidatorStatsRootHash: []byte("prevValidatorRootHash"),
	}
	currHeader := &block.MetaBlock{
		RootHash:               []byte("prevRootHash"),
		ValidatorStatsRootHash: []byte("currValidatorRootHash"),
	}

	bp.PruneStateOnRollback(currHeader, []byte("currHeaderHash"), prevHeader, []byte("prevHeaderHash"))
	assert.Equal(t, 2, pruningCalled)
}

func TestBlockProcessor_RequestHeadersIfMissingShouldWorkWhenSortedHeadersListIsEmpty(t *testing.T) {
	t.Parallel()

	var requestedNonces []uint64
	var mutRequestedNonces sync.Mutex

	coreComponents, dataComponents, bootstrapComponents, statusComponents := createComponentHolderMocks()
	roundHandler := &mock.RoundHandlerMock{}
	coreComponents.RoundField = roundHandler
	arguments := CreateMockArguments(coreComponents, dataComponents, bootstrapComponents, statusComponents)

	requestHandlerStub := &testscommon.RequestHandlerStub{
		RequestMetaHeaderByNonceCalled: func(nonce uint64) {
			mutRequestedNonces.Lock()
			requestedNonces = append(requestedNonces, nonce)
			mutRequestedNonces.Unlock()
		},
	}
	arguments.RequestHandler = requestHandlerStub
	sp, _ := blproc.NewShardProcessor(arguments)

	sortedHeaders := make([]data.HeaderHandler, 0)

	requestedNonces = make([]uint64, 0)
	roundHandler.RoundIndex = process.MaxHeaderRequestsAllowed + 5
	_ = sp.RequestHeadersIfMissing(sortedHeaders, core.MetachainShardId)
	time.Sleep(100 * time.Millisecond)
	mutRequestedNonces.Lock()
	sort.Slice(requestedNonces, func(i, j int) bool {
		return requestedNonces[i] < requestedNonces[j]
	})
	mutRequestedNonces.Unlock()
	expectedNonces := []uint64{1, 2, 3, 4, 5, 6, 7, 8, 9, 10, 11, 12, 13, 14, 15, 16, 17, 18, 19, 20}
	assert.Equal(t, expectedNonces, requestedNonces)

	requestedNonces = make([]uint64, 0)
	roundHandler.RoundIndex = 5
	_ = sp.RequestHeadersIfMissing(sortedHeaders, core.MetachainShardId)
	time.Sleep(100 * time.Millisecond)
	mutRequestedNonces.Lock()
	sort.Slice(requestedNonces, func(i, j int) bool {
		return requestedNonces[i] < requestedNonces[j]
	})
	mutRequestedNonces.Unlock()
	expectedNonces = []uint64{1, 2, 3}
	assert.Equal(t, expectedNonces, requestedNonces)
}

func TestBlockProcessor_RequestHeadersIfMissingShouldWork(t *testing.T) {
	t.Parallel()

	var requestedNonces []uint64
	var mutRequestedNonces sync.Mutex

	coreComponents, dataComponents, bootstrapComponents, statusComponents := createComponentHolderMocks()
	roundHandler := &mock.RoundHandlerMock{}
	coreComponents.RoundField = roundHandler
	arguments := CreateMockArguments(coreComponents, dataComponents, bootstrapComponents, statusComponents)

	requestHandlerStub := &testscommon.RequestHandlerStub{
		RequestMetaHeaderByNonceCalled: func(nonce uint64) {
			mutRequestedNonces.Lock()
			requestedNonces = append(requestedNonces, nonce)
			mutRequestedNonces.Unlock()
		},
	}
	arguments.RequestHandler = requestHandlerStub
	sp, _ := blproc.NewShardProcessor(arguments)

	sortedHeaders := make([]data.HeaderHandler, 0)

	crossNotarizedHeader := &block.MetaBlock{
		Nonce: 5,
		Round: 5,
	}
	arguments.BlockTracker.AddCrossNotarizedHeader(core.MetachainShardId, crossNotarizedHeader, []byte("hash"))

	hdr1 := &block.MetaBlock{
		Nonce: 1,
		Round: 1,
	}
	sortedHeaders = append(sortedHeaders, hdr1)

	hdr2 := &block.MetaBlock{
		Nonce: 8,
		Round: 8,
	}
	sortedHeaders = append(sortedHeaders, hdr2)

	hdr3 := &block.MetaBlock{
		Nonce: 10,
		Round: 10,
	}
	sortedHeaders = append(sortedHeaders, hdr3)

	requestedNonces = make([]uint64, 0)
	roundHandler.RoundIndex = 15
	_ = sp.RequestHeadersIfMissing(sortedHeaders, core.MetachainShardId)
	time.Sleep(100 * time.Millisecond)
	mutRequestedNonces.Lock()
	sort.Slice(requestedNonces, func(i, j int) bool {
		return requestedNonces[i] < requestedNonces[j]
	})
	mutRequestedNonces.Unlock()
	expectedNonces := []uint64{6, 7, 9, 11, 12, 13}
	assert.Equal(t, expectedNonces, requestedNonces)

	requestedNonces = make([]uint64, 0)
	roundHandler.RoundIndex = process.MaxHeaderRequestsAllowed + 10
	_ = sp.RequestHeadersIfMissing(sortedHeaders, core.MetachainShardId)
	time.Sleep(100 * time.Millisecond)
	mutRequestedNonces.Lock()
	sort.Slice(requestedNonces, func(i, j int) bool {
		return requestedNonces[i] < requestedNonces[j]
	})
	mutRequestedNonces.Unlock()
	expectedNonces = []uint64{6, 7, 9, 11, 12, 13, 14, 15, 16, 17, 18, 19, 20, 21, 22, 23, 24, 25}
	assert.Equal(t, expectedNonces, requestedNonces)
}

func TestBlockProcessor_RequestHeadersIfMissingShouldAddHeaderIntoTrackerPool(t *testing.T) {
	t.Parallel()

	var addedNonces []uint64
	poolsHolderStub := initDataPool([]byte(""))
	poolsHolderStub.HeadersCalled = func() dataRetriever.HeadersPool {
		return &mock.HeadersCacherStub{
			GetHeaderByNonceAndShardIdCalled: func(hdrNonce uint64, shardId uint32) ([]data.HeaderHandler, [][]byte, error) {
				addedNonces = append(addedNonces, hdrNonce)
				return []data.HeaderHandler{&block.MetaBlock{Nonce: 1}}, [][]byte{[]byte("hash")}, nil
			},
		}
	}

	coreComponents, dataComponents, bootstrapComponents, statusComponents := createComponentHolderMocks()
	dataComponents.DataPool = poolsHolderStub
	roundHandler := &mock.RoundHandlerMock{}
	coreComponents.RoundField = roundHandler
	arguments := CreateMockArguments(coreComponents, dataComponents, bootstrapComponents, statusComponents)

	sp, _ := blproc.NewShardProcessor(arguments)

	sortedHeaders := make([]data.HeaderHandler, 0)

	crossNotarizedHeader := &block.MetaBlock{
		Nonce: 5,
		Round: 5,
	}
	arguments.BlockTracker.AddCrossNotarizedHeader(core.MetachainShardId, crossNotarizedHeader, []byte("hash"))

	hdr1 := &block.MetaBlock{
		Nonce: 1,
		Round: 1,
	}
	sortedHeaders = append(sortedHeaders, hdr1)

	hdr2 := &block.MetaBlock{
		Nonce: 8,
		Round: 8,
	}
	sortedHeaders = append(sortedHeaders, hdr2)

	hdr3 := &block.MetaBlock{
		Nonce: 10,
		Round: 10,
	}
	sortedHeaders = append(sortedHeaders, hdr3)

	addedNonces = make([]uint64, 0)

	roundHandler.RoundIndex = 12
	_ = sp.RequestHeadersIfMissing(sortedHeaders, core.MetachainShardId)

	expectedAddedNonces := []uint64{6, 7, 9}
	assert.Equal(t, expectedAddedNonces, addedNonces)
}

func TestAddHeaderIntoTrackerPool_ShouldWork(t *testing.T) {
	t.Parallel()

	var wasCalled bool
	shardID := core.MetachainShardId
	nonce := uint64(1)
	poolsHolderStub := initDataPool([]byte(""))
	poolsHolderStub.HeadersCalled = func() dataRetriever.HeadersPool {
		return &mock.HeadersCacherStub{
			GetHeaderByNonceAndShardIdCalled: func(hdrNonce uint64, shardId uint32) ([]data.HeaderHandler, [][]byte, error) {
				if hdrNonce == nonce && shardId == shardID {
					wasCalled = true
					return []data.HeaderHandler{&block.MetaBlock{Nonce: 1}}, [][]byte{[]byte("hash")}, nil
				}

				return nil, nil, errors.New("error")
			},
		}
	}

	coreComponents, dataComponents, bootstrapComponents, statusComponents := createComponentHolderMocks()
	dataComponents.DataPool = poolsHolderStub
	arguments := CreateMockArguments(coreComponents, dataComponents, bootstrapComponents, statusComponents)
	sp, _ := blproc.NewShardProcessor(arguments)

	wasCalled = false
	sp.AddHeaderIntoTrackerPool(nonce+1, shardID)
	assert.False(t, wasCalled)

	wasCalled = false
	sp.AddHeaderIntoTrackerPool(nonce, shardID)
	assert.True(t, wasCalled)
}

func TestBaseProcessor_commitTrieEpochRootHashIfNeededNilStorerShouldNotErr(t *testing.T) {
	t.Parallel()

	epoch := uint32(37)

	coreComponents, dataComponents, bootstrapComponents, statusComponents := createComponentHolderMocks()
	store := dataRetriever.NewChainStorer()
	dataComponents.Storage = store
	arguments := CreateMockArguments(coreComponents, dataComponents, bootstrapComponents, statusComponents)
	sp, _ := blproc.NewShardProcessor(arguments)

	mb := &block.MetaBlock{Epoch: epoch}
	err := sp.CommitTrieEpochRootHashIfNeeded(mb, []byte("root"))
	require.NoError(t, err)
}

func TestBaseProcessor_commitTrieEpochRootHashIfNeededDisabledStorerShouldNotErr(t *testing.T) {
	t.Parallel()

	epoch := uint32(37)

	coreComponents, dataComponents, bootstrapComponents, statusComponents := createComponentHolderMocks()
	dataComponents.Storage.AddStorer(dataRetriever.TrieEpochRootHashUnit, &storageUnit.NilStorer{})
	arguments := CreateMockArguments(coreComponents, dataComponents, bootstrapComponents, statusComponents)

	sp, _ := blproc.NewShardProcessor(arguments)

	mb := &block.MetaBlock{Epoch: epoch}
	err := sp.CommitTrieEpochRootHashIfNeeded(mb, []byte("root"))
	require.NoError(t, err)
}

func TestBaseProcessor_commitTrieEpochRootHashIfNeededCannotFindUserAccountStateShouldErr(t *testing.T) {
	t.Parallel()

	epoch := uint32(37)

	coreComponents, dataComponents, bootstrapComponents, statusComponents := createComponentHolderMocks()
	arguments := CreateMockArguments(coreComponents, dataComponents, bootstrapComponents, statusComponents)
	arguments.AccountsDB = map[state.AccountsDbIdentifier]state.AccountsAdapter{}

	sp, _ := blproc.NewShardProcessor(arguments)

	mb := &block.MetaBlock{Epoch: epoch}
	err := sp.CommitTrieEpochRootHashIfNeeded(mb, []byte("root"))
	require.True(t, errors.Is(err, process.ErrNilAccountsAdapter))
}

func TestBaseProcessor_commitTrieEpochRootHashIfNeededShouldWork(t *testing.T) {
	t.Parallel()

	epoch := uint32(37)
	rootHash := []byte("root-hash")

	coreComponents, dataComponents, bootstrapComponents, statusComponents := createComponentHolderMocks()
	coreComponents.UInt64ByteSliceConv = uint64ByteSlice.NewBigEndianConverter()
	store := dataRetriever.NewChainStorer()
	store.AddStorer(dataRetriever.TrieEpochRootHashUnit,
		&testscommon.StorerStub{
			PutCalled: func(key, data []byte) error {
				restoredEpoch, err := coreComponents.UInt64ByteSliceConv.ToUint64(key)
				require.NoError(t, err)
				require.Equal(t, epoch, uint32(restoredEpoch))
				return nil
			},
		},
	)
	dataComponents.Storage = store

	arguments := CreateMockArguments(coreComponents, dataComponents, bootstrapComponents, statusComponents)
	arguments.AccountsDB = map[state.AccountsDbIdentifier]state.AccountsAdapter{
		state.UserAccountsState: &testscommon.AccountsStub{
			RootHashCalled: func() ([]byte, error) {
				return rootHash, nil
			},
			GetAllLeavesCalled: func(_ []byte) (chan core.KeyValueHolder, error) {
				channel := make(chan core.KeyValueHolder)
				close(channel)
				return channel, nil
			},
		},
	}

	sp, _ := blproc.NewShardProcessor(arguments)

	mb := &block.MetaBlock{Epoch: epoch}
	err := sp.CommitTrieEpochRootHashIfNeeded(mb, []byte("root"))
	require.NoError(t, err)
}

func TestBaseProcessor_commitTrieEpochRootHashIfNeededShouldUseDataTrieIfNeededWork(t *testing.T) {
	t.Parallel()

	var processDataTrieTests = []struct {
		processDataTrie        bool
		calledWithUserRootHash bool
	}{
		{false, false},
		{true, true},
	}

	for _, tt := range processDataTrieTests {
		epoch := uint32(37)
		rootHash := []byte("userAcc-root-hash")

		coreComponents, dataComponents, bootstrapComponents, statusComponents := createComponentHolderMocks()
		coreComponents.UInt64ByteSliceConv = uint64ByteSlice.NewBigEndianConverter()
		coreComponents.IntMarsh = &mock.MarshalizerStub{
			UnmarshalCalled: func(obj interface{}, buff []byte) error {
				userAccount := obj.(state.UserAccountHandler)
				userAccount.SetRootHash(rootHash)
				return nil
			},
		}

		store := dataRetriever.NewChainStorer()
		store.AddStorer(dataRetriever.TrieEpochRootHashUnit,
			&testscommon.StorerStub{
				PutCalled: func(key, data []byte) error {
					restoredEpoch, err := coreComponents.UInt64ByteSliceConv.ToUint64(key)
					require.NoError(t, err)
					require.Equal(t, epoch, uint32(restoredEpoch))
					return nil
				},
			},
		)
		dataComponents.Storage = store
		calledWithUserAccountRootHash := false
		arguments := CreateMockArguments(coreComponents, dataComponents, bootstrapComponents, statusComponents)
		arguments.AccountsDB = map[state.AccountsDbIdentifier]state.AccountsAdapter{
			state.UserAccountsState: &testscommon.AccountsStub{
				GetAllLeavesCalled: func(rh []byte) (chan core.KeyValueHolder, error) {
					channel := make(chan core.KeyValueHolder)
					if bytes.Equal(rootHash, rh) {
						calledWithUserAccountRootHash = true
						close(channel)
						return channel, nil
					}

					go func() {
						channel <- keyValStorage.NewKeyValStorage([]byte("address"), []byte("bytes"))
						close(channel)
					}()

					return channel, nil
				},
			},
		}

		arguments.Config.Debug.EpochStart.ProcessDataTrieOnCommitEpoch = tt.processDataTrie
		sp, _ := blproc.NewShardProcessor(arguments)

		mb := &block.MetaBlock{Epoch: epoch}
		err := sp.CommitTrieEpochRootHashIfNeeded(mb, []byte("root"))
		require.NoError(t, err)

		require.Equal(t, tt.calledWithUserRootHash, calledWithUserAccountRootHash)
	}
}

func TestBaseProcessor_updateState(t *testing.T) {
	t.Parallel()

	var pruneRootHash []byte
	var cancelPruneRootHash []byte

	poolMock := testscommon.NewPoolsHolderMock()

	numHeaders := 5
	headers := make([]block.Header, numHeaders)
	for i := 0; i < numHeaders; i++ {
		headers[i] = block.Header{Nonce: uint64(i), RootHash: []byte(strconv.Itoa(i))}
	}

	hdrStore := &testscommon.StorerStub{
		GetCalled: func(key []byte) ([]byte, error) {
			if len(headers) != 0 {
				header := headers[0]
				headers = headers[1:]
				return json.Marshal(header)
			}

			return nil, nil
		},
	}

	storer := &mock.ChainStorerMock{
		GetStorerCalled: func(unitType dataRetriever.UnitType) storage.Storer {
			return hdrStore
		},
	}

	shardC := mock.NewMultiShardsCoordinatorMock(3)

	coreComponents, dataComponents, bootstrapComponents, statusComponents := createComponentHolderMocks()
	dataComponents.DataPool = poolMock
	dataComponents.Storage = storer
	bootstrapComponents.Coordinator = shardC
	arguments := CreateMockArguments(coreComponents, dataComponents, bootstrapComponents, statusComponents)

	arguments.BlockTracker = &mock.BlockTrackerMock{}
	arguments.Config.StateTriesConfig.CheckpointRoundsModulus = 2
	arguments.AccountsDB[state.UserAccountsState] = &testscommon.AccountsStub{
		IsPruningEnabledCalled: func() bool {
			return true
		},
		PruneTrieCalled: func(rootHashParam []byte, identifier temporary.TriePruningIdentifier) {
			pruneRootHash = rootHashParam
		},
		CancelPruneCalled: func(rootHash []byte, identifier temporary.TriePruningIdentifier) {
			cancelPruneRootHash = rootHash
		},
	}
	sp, _ := blproc.NewShardProcessor(arguments)

	pruningQueue := queue.NewSliceQueue(uint(numHeaders - 1))

	prevRootHash := []byte("rootHash")
	for i := range headers {
		sp.UpdateState(
			&headers[i],
			headers[i].RootHash,
			prevRootHash,
			arguments.AccountsDB[state.UserAccountsState],
			pruningQueue,
		)
		prevRootHash = headers[i].RootHash

		if i < numHeaders-1 {
			assert.Equal(t, 0, len(pruneRootHash))
			assert.Equal(t, 0, len(cancelPruneRootHash))
		}
	}

	assert.Equal(t, []byte("rootHash"), pruneRootHash)
	assert.Equal(t, []byte("rootHash"), cancelPruneRootHash)
}<|MERGE_RESOLUTION|>--- conflicted
+++ resolved
@@ -364,11 +364,7 @@
 			BlockSizeThrottler:           &mock.BlockSizeThrottlerStub{},
 			Version:                      "softwareVersion",
 			HistoryRepository:            &dblookupext.HistoryRepositoryStub{},
-<<<<<<< HEAD
-			EpochNotifier:                &mock.EpochNotifierStub{},
-=======
 			EpochNotifier:                &epochNotifier.EpochNotifierStub{},
->>>>>>> e6ab6fbc
 			ScheduledTxsExecutionHandler: &testscommon.ScheduledTxsExecutionStub{},
 		},
 	}
