package block_test

import (
	"bytes"
	"errors"
	"math/big"
	"reflect"
	"testing"
	"time"

	"github.com/ElrondNetwork/elrond-go/data"
	"github.com/ElrondNetwork/elrond-go/data/block"
	"github.com/ElrondNetwork/elrond-go/data/rewardTx"
	"github.com/ElrondNetwork/elrond-go/data/transaction"
	"github.com/ElrondNetwork/elrond-go/dataRetriever"
	"github.com/ElrondNetwork/elrond-go/hashing"
	"github.com/ElrondNetwork/elrond-go/marshal"
	"github.com/ElrondNetwork/elrond-go/process"
	blproc "github.com/ElrondNetwork/elrond-go/process/block"
	"github.com/ElrondNetwork/elrond-go/process/mock"
	"github.com/ElrondNetwork/elrond-go/sharding"
	"github.com/ElrondNetwork/elrond-go/storage"
	"github.com/ElrondNetwork/elrond-go/storage/memorydb"
	"github.com/ElrondNetwork/elrond-go/storage/storageUnit"
	"github.com/stretchr/testify/assert"
)

func haveTime() time.Duration {
	return time.Duration(2000 * time.Millisecond)
}

func createTestBlockchain() *mock.BlockChainMock {
	return &mock.BlockChainMock{}
}

func generateTestCache() storage.Cacher {
	cache, _ := storageUnit.NewCache(storageUnit.LRUCache, 1000, 1)
	return cache
}

func generateTestUnit() storage.Storer {
	memDB, _ := memorydb.New()

	storer, _ := storageUnit.NewStorageUnit(
		generateTestCache(),
		memDB,
	)

	return storer
}

func createShardedDataChacherNotifier(
	handler data.TransactionHandler,
	testHash []byte,
) func() dataRetriever.ShardedDataCacherNotifier {
	return func() dataRetriever.ShardedDataCacherNotifier {
		return &mock.ShardedDataStub{
			RegisterHandlerCalled: func(i func(key []byte)) {},
			ShardDataStoreCalled: func(id string) (c storage.Cacher) {
				return &mock.CacherStub{
					PeekCalled: func(key []byte) (value interface{}, ok bool) {
						if reflect.DeepEqual(key, testHash) {
							return handler, true
						}
						return nil, false
					},
					KeysCalled: func() [][]byte {
						return [][]byte{[]byte("key1"), []byte("key2")}
					},
					LenCalled: func() int {
						return 0
					},
				}
			},
			RemoveSetOfDataFromPoolCalled: func(keys [][]byte, id string) {},
			SearchFirstDataCalled: func(key []byte) (value interface{}, ok bool) {
				if reflect.DeepEqual(key, []byte("tx1_hash")) {
					return handler, true
				}
				return nil, false
			},
			AddDataCalled: func(key []byte, data interface{}, cacheId string) {
			},
		}
	}
}

func initDataPool(testHash []byte) *mock.PoolsHolderStub {
	rewardTx := &rewardTx.RewardTx{
		Round:   1,
		Epoch:   0,
		Value:   big.NewInt(10),
		RcvAddr: []byte("receiver"),
		ShardId: 0,
	}
	txCalled := createShardedDataChacherNotifier(&transaction.Transaction{Nonce: 10}, testHash)
	unsignedTxCalled := createShardedDataChacherNotifier(&transaction.Transaction{Nonce: 10}, testHash)
	rewardTransactionsCalled := createShardedDataChacherNotifier(rewardTx, testHash)

	sdp := &mock.PoolsHolderStub{
		TransactionsCalled:         txCalled,
		UnsignedTransactionsCalled: unsignedTxCalled,
		RewardTransactionsCalled:   rewardTransactionsCalled,
		HeadersNoncesCalled: func() dataRetriever.Uint64SyncMapCacher {
			return &mock.Uint64SyncMapCacherStub{
				MergeCalled: func(u uint64, syncMap dataRetriever.ShardIdHashMap) {},
				HasCalled: func(nonce uint64, shardId uint32) bool {
					return true
				},
			}
		},
		MetaBlocksCalled: func() storage.Cacher {
			return &mock.CacherStub{
				GetCalled: func(key []byte) (value interface{}, ok bool) {
					if reflect.DeepEqual(key, []byte("tx1_hash")) {
						return &transaction.Transaction{Nonce: 10}, true
					}
					return nil, false
				},
				KeysCalled: func() [][]byte {
					return nil
				},
				LenCalled: func() int {
					return 0
				},
				PeekCalled: func(key []byte) (value interface{}, ok bool) {
					if reflect.DeepEqual(key, []byte("tx1_hash")) {
						return &transaction.Transaction{Nonce: 10}, true
					}
					return nil, false
				},
				RegisterHandlerCalled: func(i func(key []byte)) {},
			}
		},
		MiniBlocksCalled: func() storage.Cacher {
			cs := &mock.CacherStub{}
			cs.RegisterHandlerCalled = func(i func(key []byte)) {
			}
			cs.GetCalled = func(key []byte) (value interface{}, ok bool) {
				if bytes.Equal([]byte("bbb"), key) {
					return make(block.MiniBlockSlice, 0), true
				}

				return nil, false
			}
			cs.PeekCalled = func(key []byte) (value interface{}, ok bool) {
				if bytes.Equal([]byte("bbb"), key) {
					return make(block.MiniBlockSlice, 0), true
				}

				return nil, false
			}
			cs.RegisterHandlerCalled = func(i func(key []byte)) {}
			cs.RemoveCalled = func(key []byte) {}
			return cs
		},
		HeadersCalled: func() storage.Cacher {
			cs := &mock.CacherStub{}
			cs.RegisterHandlerCalled = func(i func(key []byte)) {
			}
			return cs
		},
	}
	return sdp
}

func initMetaDataPool() *mock.MetaPoolsHolderStub {
	mdp := &mock.MetaPoolsHolderStub{
		MetaChainBlocksCalled: func() storage.Cacher {
			return &mock.CacherStub{
				GetCalled: func(key []byte) (value interface{}, ok bool) {
					if reflect.DeepEqual(key, []byte("tx1_hash")) {
						return &transaction.Transaction{Nonce: 10}, true
					}
					return nil, false
				},
				KeysCalled: func() [][]byte {
					return nil
				},
				LenCalled: func() int {
					return 0
				},
				PeekCalled: func(key []byte) (value interface{}, ok bool) {
					if reflect.DeepEqual(key, []byte("tx1_hash")) {
						return &transaction.Transaction{Nonce: 10}, true
					}
					return nil, false
				},
				RegisterHandlerCalled: func(i func(key []byte)) {},
			}
		},
		MiniBlockHashesCalled: func() dataRetriever.ShardedDataCacherNotifier {
			sdc := &mock.ShardedDataStub{}
			sdc.RegisterHandlerCalled = func(i func(key []byte)) {
			}
			sdc.SearchFirstDataCalled = func(key []byte) (value interface{}, ok bool) {
				if bytes.Equal([]byte("bbb"), key) {
					return make(block.MiniBlockSlice, 0), true
				}

				return nil, false
			}
			sdc.RegisterHandlerCalled = func(i func(key []byte)) {}
			sdc.RemoveDataCalled = func(key []byte, cacheId string) {}
			return sdc
		},
		ShardHeadersCalled: func() storage.Cacher {
			cs := &mock.CacherStub{}
			cs.RegisterHandlerCalled = func(i func(key []byte)) {
			}
			cs.PeekCalled = func(key []byte) (value interface{}, ok bool) {
				if bytes.Equal([]byte("hdr_hash1"), key) {
					return &block.Header{Nonce: 1}, true
				}
				return nil, false
			}
			cs.LenCalled = func() int {
				return 0
			}
			cs.RemoveCalled = func(key []byte) {}
			cs.KeysCalled = func() [][]byte {
				return nil
			}
			return cs
		},
		HeadersNoncesCalled: func() dataRetriever.Uint64SyncMapCacher {
			cs := &mock.Uint64SyncMapCacherStub{}
			cs.MergeCalled = func(u uint64, syncMap dataRetriever.ShardIdHashMap) {}
			cs.RemoveCalled = func(nonce uint64, shardId uint32) {}
			return cs
		},
	}
	return mdp
}

func initStore() *dataRetriever.ChainStorer {
	store := dataRetriever.NewChainStorer()
	store.AddStorer(dataRetriever.TransactionUnit, generateTestUnit())
	store.AddStorer(dataRetriever.MiniBlockUnit, generateTestUnit())
	store.AddStorer(dataRetriever.MetaBlockUnit, generateTestUnit())
	store.AddStorer(dataRetriever.PeerChangesUnit, generateTestUnit())
	store.AddStorer(dataRetriever.BlockHeaderUnit, generateTestUnit())
	store.AddStorer(dataRetriever.ShardHdrNonceHashDataUnit, generateTestUnit())
	store.AddStorer(dataRetriever.MetaHdrNonceHashDataUnit, generateTestUnit())
	return store
}

func createDummyMetaBlock(destShardId uint32, senderShardId uint32, miniBlockHashes ...[]byte) data.HeaderHandler {
	metaBlock := &block.MetaBlock{
		ShardInfo: []block.ShardData{
			{
				ShardId:               senderShardId,
				ShardMiniBlockHeaders: make([]block.ShardMiniBlockHeader, len(miniBlockHashes)),
			},
		},
	}

	for idx, mbHash := range miniBlockHashes {
		metaBlock.ShardInfo[0].ShardMiniBlockHeaders[idx].ReceiverShardId = destShardId
		metaBlock.ShardInfo[0].ShardMiniBlockHeaders[idx].SenderShardId = senderShardId
		metaBlock.ShardInfo[0].ShardMiniBlockHeaders[idx].Hash = mbHash
	}

	return metaBlock
}

func createDummyMiniBlock(
	txHash string,
	marshalizer marshal.Marshalizer,
	hasher hashing.Hasher,
	destShardId uint32,
	senderShardId uint32) (*block.MiniBlock, []byte) {

	miniblock := &block.MiniBlock{
		TxHashes:        [][]byte{[]byte(txHash)},
		ReceiverShardID: destShardId,
		SenderShardID:   senderShardId,
	}

	buff, _ := marshalizer.Marshal(miniblock)
	hash := hasher.Compute(string(buff))

	return miniblock, hash
}

func isInTxHashes(searched []byte, list [][]byte) bool {
	for _, txHash := range list {
		if bytes.Equal(txHash, searched) {
			return true
		}
	}
	return false
}

type wrongBody struct {
}

func (wr wrongBody) IntegrityAndValidity() error {
	return nil
}

// IsInterfaceNil returns true if there is no value under the interface
func (wr *wrongBody) IsInterfaceNil() bool {
	if wr == nil {
		return true
	}
	return false
}

func CreateMockArguments() blproc.ArgShardProcessor {
	nodesCoordinator := mock.NewNodesCoordinatorMock()
	shardCoordinator := mock.NewOneShardCoordinatorMock()
	specialAddressHandler := mock.NewSpecialAddressHandlerMock(
		&mock.AddressConverterMock{},
		shardCoordinator,
		nodesCoordinator,
	)
	arguments := blproc.ArgShardProcessor{
		ArgBaseProcessor: &blproc.ArgBaseProcessor{
			Accounts:              &mock.AccountsStub{},
			ForkDetector:          &mock.ForkDetectorMock{},
			Hasher:                &mock.HasherStub{},
			Marshalizer:           &mock.MarshalizerMock{},
			Store:                 initStore(),
			ShardCoordinator:      shardCoordinator,
			NodesCoordinator:      nodesCoordinator,
			SpecialAddressHandler: specialAddressHandler,
			Uint64Converter:       &mock.Uint64ByteSliceConverterMock{},
			StartHeaders:          createGenesisBlocks(mock.NewOneShardCoordinatorMock()),
			RequestHandler:        &mock.RequestHandlerMock{},
			Core:                  &mock.ServiceContainerMock{},
		},
		DataPool:        initDataPool([]byte("")),
		BlocksTracker:   &mock.BlocksTrackerMock{},
		TxCoordinator:   &mock.TransactionCoordinatorMock{},
		TxsPoolsCleaner: &mock.TxPoolsCleanerMock{},
	}

	return arguments
}

func TestBlockProcessor_CheckBlockValidity(t *testing.T) {
	t.Parallel()
<<<<<<< HEAD
	tdp := initDataPool([]byte(""))
	bp, _ := blproc.NewShardProcessor(
		&mock.ServiceContainerMock{},
		tdp,
		initStore(),
		&mock.HasherMock{},
		&mock.MarshalizerMock{},
		&mock.AccountsStub{},
		mock.NewOneShardCoordinatorMock(),
		mock.NewNodesCoordinatorMock(),
		&mock.SpecialAddressHandlerMock{},
		&mock.ForkDetectorMock{},
		&mock.BlocksTrackerMock{},
		&mock.PeerProcessorMock{},
		createGenesisBlocks(mock.NewOneShardCoordinatorMock()),
		&mock.RequestHandlerMock{},
		&mock.TransactionCoordinatorMock{},
		&mock.Uint64ByteSliceConverterMock{},
	)
=======

	arguments := CreateMockArguments()
	arguments.Hasher = &mock.HasherMock{}
	bp, _ := blproc.NewShardProcessor(arguments)
>>>>>>> ac8bf5a8
	blkc := createTestBlockchain()
	body := &block.Body{}
	hdr := &block.Header{}
	hdr.Nonce = 1
	hdr.Round = 1
	hdr.TimeStamp = 0
	hdr.PrevHash = []byte("X")
	err := bp.CheckBlockValidity(blkc, hdr, body)
	assert.Equal(t, process.ErrBlockHashDoesNotMatch, err)

	hdr.PrevHash = []byte("")
	err = bp.CheckBlockValidity(blkc, hdr, body)
	assert.Nil(t, err)

	hdr.Nonce = 2
	err = bp.CheckBlockValidity(blkc, hdr, body)
	assert.Equal(t, process.ErrWrongNonceInBlock, err)

	blkc.GetCurrentBlockHeaderCalled = func() data.HeaderHandler {
		return &block.Header{Round: 1, Nonce: 1}
	}
	hdr = &block.Header{}

	err = bp.CheckBlockValidity(blkc, hdr, body)
	assert.Equal(t, process.ErrLowerRoundInBlock, err)

	hdr.Round = 2
	hdr.Nonce = 1
	err = bp.CheckBlockValidity(blkc, hdr, body)
	assert.Equal(t, process.ErrWrongNonceInBlock, err)

	hdr.Nonce = 2
	hdr.PrevHash = []byte("X")
	err = bp.CheckBlockValidity(blkc, hdr, body)
	assert.Equal(t, process.ErrBlockHashDoesNotMatch, err)

	marshalizerMock := mock.MarshalizerMock{}
	hasherMock := mock.HasherMock{}
	prevHeader, _ := marshalizerMock.Marshal(blkc.GetCurrentBlockHeader())
	hdr.PrevHash = hasherMock.Compute(string(prevHeader))
	hdr.PrevRandSeed = []byte("X")
	err = bp.CheckBlockValidity(blkc, hdr, body)
	assert.Equal(t, process.ErrRandSeedDoesNotMatch, err)

	hdr.PrevRandSeed = []byte("")
	err = bp.CheckBlockValidity(blkc, hdr, body)
	assert.Nil(t, err)
}

func TestVerifyStateRoot_ShouldWork(t *testing.T) {
	t.Parallel()
	rootHash := []byte("root hash to be tested")
	accounts := &mock.AccountsStub{
		RootHashCalled: func() ([]byte, error) {
			return rootHash, nil
		},
	}
<<<<<<< HEAD
	store := initStore()

	bp, _ := blproc.NewShardProcessor(
		&mock.ServiceContainerMock{},
		tdp,
		store,
		&mock.HasherStub{},
		&mock.MarshalizerMock{},
		accounts,
		mock.NewOneShardCoordinatorMock(),
		mock.NewNodesCoordinatorMock(),
		&mock.SpecialAddressHandlerMock{},
		&mock.ForkDetectorMock{},
		&mock.BlocksTrackerMock{},
		&mock.PeerProcessorMock{},
		createGenesisBlocks(mock.NewOneShardCoordinatorMock()),
		&mock.RequestHandlerMock{},
		&mock.TransactionCoordinatorMock{},
		&mock.Uint64ByteSliceConverterMock{},
	)
=======

	arguments := CreateMockArguments()
	arguments.Accounts = accounts
	bp, _ := blproc.NewShardProcessor(arguments)

>>>>>>> ac8bf5a8
	assert.True(t, bp.VerifyStateRoot(rootHash))
}

//------- ComputeNewNoncePrevHash

func TestBlockProcessor_computeHeaderHashMarshalizerFail1ShouldErr(t *testing.T) {
	t.Parallel()
	marshalizer := &mock.MarshalizerStub{}
<<<<<<< HEAD
	bp, _ := blproc.NewShardProcessor(
		&mock.ServiceContainerMock{},
		tdp,
		initStore(),
		&mock.HasherStub{},
		marshalizer,
		&mock.AccountsStub{},
		mock.NewOneShardCoordinatorMock(),
		mock.NewNodesCoordinatorMock(),
		&mock.SpecialAddressHandlerMock{},
		&mock.ForkDetectorMock{},
		&mock.BlocksTrackerMock{},
		&mock.PeerProcessorMock{},
		createGenesisBlocks(mock.NewOneShardCoordinatorMock()),
		&mock.RequestHandlerMock{},
		&mock.TransactionCoordinatorMock{},
		&mock.Uint64ByteSliceConverterMock{},
	)
=======

	arguments := CreateMockArguments()
	arguments.Marshalizer = marshalizer
	bp, _ := blproc.NewShardProcessor(arguments)
>>>>>>> ac8bf5a8
	hdr, txBlock := createTestHdrTxBlockBody()
	expectedError := errors.New("marshalizer fail")
	marshalizer.MarshalCalled = func(obj interface{}) (bytes []byte, e error) {
		if hdr == obj {
			return nil, expectedError
		}

		if reflect.DeepEqual(txBlock, obj) {
			return []byte("txBlockBodyMarshalized"), nil
		}
		return nil, nil
	}
	_, err := bp.ComputeHeaderHash(hdr)
	assert.Equal(t, expectedError, err)
}

func TestBlockPorcessor_ComputeNewNoncePrevHashShouldWork(t *testing.T) {
	t.Parallel()
	marshalizer := &mock.MarshalizerStub{}
	hasher := &mock.HasherStub{}
<<<<<<< HEAD
	bp, _ := blproc.NewShardProcessor(
		&mock.ServiceContainerMock{},
		tdp,
		initStore(),
		hasher,
		marshalizer,
		&mock.AccountsStub{},
		mock.NewOneShardCoordinatorMock(),
		mock.NewNodesCoordinatorMock(),
		&mock.SpecialAddressHandlerMock{},
		&mock.ForkDetectorMock{},
		&mock.BlocksTrackerMock{},
		&mock.PeerProcessorMock{},
		createGenesisBlocks(mock.NewOneShardCoordinatorMock()),
		&mock.RequestHandlerMock{},
		&mock.TransactionCoordinatorMock{},
		&mock.Uint64ByteSliceConverterMock{},
	)
=======

	arguments := CreateMockArguments()
	arguments.Marshalizer = marshalizer
	arguments.Hasher = hasher
	bp, _ := blproc.NewShardProcessor(arguments)
>>>>>>> ac8bf5a8
	hdr, txBlock := createTestHdrTxBlockBody()
	marshalizer.MarshalCalled = func(obj interface{}) (bytes []byte, e error) {
		if hdr == obj {
			return []byte("hdrHeaderMarshalized"), nil
		}
		if reflect.DeepEqual(txBlock, obj) {
			return []byte("txBlockBodyMarshalized"), nil
		}
		return nil, nil
	}
	hasher.ComputeCalled = func(s string) []byte {
		if s == "hdrHeaderMarshalized" {
			return []byte("hdr hash")
		}
		if s == "txBlockBodyMarshalized" {
			return []byte("tx block body hash")
		}
		return nil
	}
	_, err := bp.ComputeHeaderHash(hdr)
	assert.Nil(t, err)
}

func TestBlockPorcessor_DisplayHeaderShouldWork(t *testing.T) {
	lines := blproc.DisplayHeader(&block.Header{})
	assert.Equal(t, 10, len(lines))
}

func TestBaseProcessor_SetLastNotarizedHeadersSliceNil(t *testing.T) {
	t.Parallel()

	base := blproc.NewBaseProcessor(mock.NewOneShardCoordinatorMock())

	err := base.SetLastNotarizedHeadersSlice(nil)

	assert.Equal(t, process.ErrNotarizedHdrsSliceIsNil, err)
}

func TestBaseProcessor_SetLastNotarizedHeadersSliceNotEnoughHeaders(t *testing.T) {
	t.Parallel()

	base := blproc.NewBaseProcessor(mock.NewOneShardCoordinatorMock())

	err := base.SetLastNotarizedHeadersSlice(make(map[uint32]data.HeaderHandler, 0))

	assert.Equal(t, process.ErrWrongTypeAssertion, err)
}

func TestBaseProcessor_SetLastNotarizedHeadersSliceOneShardWrongType(t *testing.T) {
	t.Parallel()

	base := blproc.NewBaseProcessor(mock.NewOneShardCoordinatorMock())

	lastNotHdrs := createGenesisBlocks(mock.NewOneShardCoordinatorMock())
	lastNotHdrs[0] = &block.MetaBlock{}
	err := base.SetLastNotarizedHeadersSlice(lastNotHdrs)

	assert.Equal(t, process.ErrWrongTypeAssertion, err)
}

func TestBaseProcessor_SetLastNotarizedHeadersSliceOneShardGood(t *testing.T) {
	t.Parallel()

	base := blproc.NewBaseProcessor(mock.NewOneShardCoordinatorMock())

	lastNotHdrs := createGenesisBlocks(mock.NewOneShardCoordinatorMock())
	err := base.SetLastNotarizedHeadersSlice(lastNotHdrs)

	assert.Nil(t, err)
}

func TestBaseProcessor_SetLastNotarizedHeadersSliceOneShardMetaMissing(t *testing.T) {
	t.Parallel()

	base := blproc.NewBaseProcessor(mock.NewOneShardCoordinatorMock())

	lastNotHdrs := createGenesisBlocks(mock.NewOneShardCoordinatorMock())
	lastNotHdrs[sharding.MetachainShardId] = nil
	err := base.SetLastNotarizedHeadersSlice(lastNotHdrs)

	assert.Equal(t, process.ErrWrongTypeAssertion, err)
}

func TestBaseProcessor_SetLastNotarizedHeadersSliceOneShardMetaWrongType(t *testing.T) {
	t.Parallel()

	base := blproc.NewBaseProcessor(mock.NewOneShardCoordinatorMock())

	lastNotHdrs := createGenesisBlocks(mock.NewOneShardCoordinatorMock())
	lastNotHdrs[sharding.MetachainShardId] = &block.Header{}
	err := base.SetLastNotarizedHeadersSlice(lastNotHdrs)

	assert.Equal(t, process.ErrWrongTypeAssertion, err)
}

func TestBaseProcessor_SetLastNotarizedHeadersSliceMultiShardGood(t *testing.T) {
	t.Parallel()

	base := blproc.NewBaseProcessor(mock.NewMultiShardsCoordinatorMock(5))

	lastNotHdrs := createGenesisBlocks(mock.NewMultiShardsCoordinatorMock(5))
	err := base.SetLastNotarizedHeadersSlice(lastNotHdrs)

	assert.Nil(t, err)
}

func TestBaseProcessor_SetLastNotarizedHeadersSliceMultiShardNotEnough(t *testing.T) {
	t.Parallel()

	base := blproc.NewBaseProcessor(mock.NewMultiShardsCoordinatorMock(5))

	lastNotHdrs := createGenesisBlocks(mock.NewMultiShardsCoordinatorMock(4))
	lastNotHdrs[sharding.MetachainShardId] = nil
	err := base.SetLastNotarizedHeadersSlice(lastNotHdrs)

	assert.Equal(t, process.ErrWrongTypeAssertion, err)
}

func createShardProcessHeadersToSaveLastNoterized(
	highestNonce uint64,
	genesisHdr data.HeaderHandler,
	hasher hashing.Hasher,
	marshalizer marshal.Marshalizer,
) []data.HeaderHandler {
	rootHash := []byte("roothash")
	processedHdrs := make([]data.HeaderHandler, 0)

	headerMarsh, _ := marshalizer.Marshal(genesisHdr)
	headerHash := hasher.Compute(string(headerMarsh))

	for i := uint64(1); i <= highestNonce; i++ {
		hdr := &block.Header{
			Nonce:         i,
			Round:         uint64(i),
			Signature:     rootHash,
			RandSeed:      rootHash,
			PrevRandSeed:  rootHash,
			PubKeysBitmap: rootHash,
			RootHash:      rootHash,
			PrevHash:      headerHash}
		processedHdrs = append(processedHdrs, hdr)

		headerMarsh, _ = marshalizer.Marshal(hdr)
		headerHash = hasher.Compute(string(headerMarsh))
	}

	return processedHdrs
}

func createMetaProcessHeadersToSaveLastNoterized(
	highestNonce uint64,
	genesisHdr data.HeaderHandler,
	hasher hashing.Hasher,
	marshalizer marshal.Marshalizer,
) []data.HeaderHandler {
	rootHash := []byte("roothash")
	processedHdrs := make([]data.HeaderHandler, 0)

	headerMarsh, _ := marshalizer.Marshal(genesisHdr)
	headerHash := hasher.Compute(string(headerMarsh))

	for i := uint64(1); i <= highestNonce; i++ {
		hdr := &block.MetaBlock{
			Nonce:         i,
			Round:         uint64(i),
			Signature:     rootHash,
			RandSeed:      rootHash,
			PrevRandSeed:  rootHash,
			PubKeysBitmap: rootHash,
			RootHash:      rootHash,
			PrevHash:      headerHash}
		processedHdrs = append(processedHdrs, hdr)

		headerMarsh, _ = marshalizer.Marshal(hdr)
		headerHash = hasher.Compute(string(headerMarsh))
	}

	return processedHdrs
}

func TestBaseProcessor_SaveLastNoterizedHdrLastNotSliceNotSet(t *testing.T) {
	t.Parallel()

	base := blproc.NewBaseProcessor(mock.NewMultiShardsCoordinatorMock(5))
	base.SetHasher(mock.HasherMock{})
	base.SetMarshalizer(&mock.MarshalizerMock{})
	prHdrs := createShardProcessHeadersToSaveLastNoterized(10, &block.Header{}, mock.HasherMock{}, &mock.MarshalizerMock{})

	err := base.SaveLastNotarizedHeader(2, prHdrs)

	assert.Equal(t, process.ErrNotarizedHdrsSliceIsNil, err)
}

func TestBaseProcessor_SaveLastNoterizedHdrLastNotShardIdMissmatch(t *testing.T) {
	t.Parallel()

	shardCoordinator := mock.NewMultiShardsCoordinatorMock(5)
	base := blproc.NewBaseProcessor(shardCoordinator)
	base.SetHasher(mock.HasherMock{})
	base.SetMarshalizer(&mock.MarshalizerMock{})
	_ = base.SetLastNotarizedHeadersSlice(createGenesisBlocks(shardCoordinator))
	prHdrs := createShardProcessHeadersToSaveLastNoterized(10, &block.Header{}, mock.HasherMock{}, &mock.MarshalizerMock{})

	err := base.SaveLastNotarizedHeader(6, prHdrs)

	assert.Equal(t, process.ErrShardIdMissmatch, err)
}

func TestBaseProcessor_SaveLastNoterizedHdrLastNotHdrNil(t *testing.T) {
	t.Parallel()

	shardCoordinator := mock.NewMultiShardsCoordinatorMock(5)
	base := blproc.NewBaseProcessor(shardCoordinator)
	base.SetHasher(mock.HasherMock{})
	base.SetMarshalizer(&mock.MarshalizerMock{})

	// make it wrong
	shardId := uint32(2)
	genesisBlock := createGenesisBlocks(shardCoordinator)
	genesisBlock[shardId] = nil

	_ = base.SetLastNotarizedHeadersSlice(genesisBlock)
	prHdrs := createShardProcessHeadersToSaveLastNoterized(10, &block.Header{}, mock.HasherMock{}, &mock.MarshalizerMock{})

	err := base.SaveLastNotarizedHeader(shardId, prHdrs)

	assert.Equal(t, process.ErrWrongTypeAssertion, err)
}

func TestBaseProcessor_SaveLastNoterizedHdrLastNotWrongTypeShard(t *testing.T) {
	t.Parallel()

	shardCoordinator := mock.NewMultiShardsCoordinatorMock(5)
	base := blproc.NewBaseProcessor(shardCoordinator)
	base.SetHasher(mock.HasherMock{})
	base.SetMarshalizer(&mock.MarshalizerMock{})

	// make it wrong
	shardId := uint32(2)
	genesisBlock := createGenesisBlocks(shardCoordinator)
	genesisBlock[shardId] = &block.MetaBlock{Nonce: 0}

	_ = base.SetLastNotarizedHeadersSlice(genesisBlock)
	prHdrs := createShardProcessHeadersToSaveLastNoterized(10, &block.Header{}, mock.HasherMock{}, &mock.MarshalizerMock{})

	err := base.SaveLastNotarizedHeader(shardId, prHdrs)

	assert.Equal(t, process.ErrWrongTypeAssertion, err)
}

func TestBaseProcessor_SaveLastNoterizedHdrLastNotWrongTypeMeta(t *testing.T) {
	t.Parallel()

	shardCoordinator := mock.NewMultiShardsCoordinatorMock(5)
	base := blproc.NewBaseProcessor(shardCoordinator)
	base.SetHasher(mock.HasherMock{})
	base.SetMarshalizer(&mock.MarshalizerMock{})

	// make it wrong
	genesisBlock := createGenesisBlocks(shardCoordinator)
	genesisBlock[sharding.MetachainShardId] = &block.Header{Nonce: 0}

	_ = base.SetLastNotarizedHeadersSlice(genesisBlock)
	prHdrs := createMetaProcessHeadersToSaveLastNoterized(10, &block.Header{}, mock.HasherMock{}, &mock.MarshalizerMock{})

	err := base.SaveLastNotarizedHeader(sharding.MetachainShardId, prHdrs)

	assert.Equal(t, process.ErrWrongTypeAssertion, err)
}

func TestBaseProcessor_SaveLastNoterizedHdrShardWrongProcessed(t *testing.T) {
	t.Parallel()

	shardCoordinator := mock.NewMultiShardsCoordinatorMock(5)
	base := blproc.NewBaseProcessor(shardCoordinator)
	base.SetHasher(mock.HasherMock{})
	base.SetMarshalizer(&mock.MarshalizerMock{})
	_ = base.SetLastNotarizedHeadersSlice(createGenesisBlocks(shardCoordinator))
	highestNonce := uint64(10)
	prHdrs := createMetaProcessHeadersToSaveLastNoterized(highestNonce, &block.Header{}, mock.HasherMock{}, &mock.MarshalizerMock{})

	shardId := uint32(0)
	err := base.SaveLastNotarizedHeader(shardId, prHdrs)
	assert.Equal(t, process.ErrWrongTypeAssertion, err)

	notarizedHdrs := base.NotarizedHdrs()
	assert.Equal(t, uint64(0), notarizedHdrs[shardId][0].GetNonce())
}

func TestBaseProcessor_SaveLastNoterizedHdrMetaWrongProcessed(t *testing.T) {
	t.Parallel()

	shardCoordinator := mock.NewMultiShardsCoordinatorMock(5)
	base := blproc.NewBaseProcessor(shardCoordinator)
	base.SetHasher(mock.HasherMock{})
	base.SetMarshalizer(&mock.MarshalizerMock{})
	_ = base.SetLastNotarizedHeadersSlice(createGenesisBlocks(shardCoordinator))
	highestNonce := uint64(10)
	prHdrs := createShardProcessHeadersToSaveLastNoterized(highestNonce, &block.Header{}, mock.HasherMock{}, &mock.MarshalizerMock{})

	err := base.SaveLastNotarizedHeader(sharding.MetachainShardId, prHdrs)
	assert.Equal(t, process.ErrWrongTypeAssertion, err)

	notarizedHdrs := base.NotarizedHdrs()
	assert.Equal(t, uint64(0), notarizedHdrs[sharding.MetachainShardId][0].GetNonce())
}

func TestBaseProcessor_SaveLastNoterizedHdrShardGood(t *testing.T) {
	t.Parallel()

	shardCoordinator := mock.NewMultiShardsCoordinatorMock(5)
	base := blproc.NewBaseProcessor(shardCoordinator)
	hasher := mock.HasherMock{}
	base.SetHasher(hasher)
	marshalizer := &mock.MarshalizerMock{}
	base.SetMarshalizer(marshalizer)
	genesisBlcks := createGenesisBlocks(shardCoordinator)
	_ = base.SetLastNotarizedHeadersSlice(genesisBlcks)

	highestNonce := uint64(10)
	shardId := uint32(0)
	prHdrs := createShardProcessHeadersToSaveLastNoterized(highestNonce, genesisBlcks[shardId], hasher, marshalizer)

	err := base.SaveLastNotarizedHeader(shardId, prHdrs)
	assert.Nil(t, err)

	assert.Equal(t, highestNonce, base.LastNotarizedHdrForShard(shardId).GetNonce())
}

func TestBaseProcessor_SaveLastNoterizedHdrMetaGood(t *testing.T) {
	t.Parallel()

	shardCoordinator := mock.NewMultiShardsCoordinatorMock(5)
	base := blproc.NewBaseProcessor(shardCoordinator)
	hasher := mock.HasherMock{}
	base.SetHasher(hasher)
	marshalizer := &mock.MarshalizerMock{}
	base.SetMarshalizer(marshalizer)
	genesisBlcks := createGenesisBlocks(shardCoordinator)
	_ = base.SetLastNotarizedHeadersSlice(genesisBlcks)

	highestNonce := uint64(10)
	prHdrs := createMetaProcessHeadersToSaveLastNoterized(highestNonce, genesisBlcks[sharding.MetachainShardId], hasher, marshalizer)

	err := base.SaveLastNotarizedHeader(sharding.MetachainShardId, prHdrs)
	assert.Nil(t, err)

	assert.Equal(t, highestNonce, base.LastNotarizedHdrForShard(sharding.MetachainShardId).GetNonce())
}

func TestBaseProcessor_RemoveLastNotarizedShouldNotDeleteTheLastRecord(t *testing.T) {
	t.Parallel()

	nrShards := uint32(5)
	shardCoordinator := mock.NewMultiShardsCoordinatorMock(nrShards)
	base := blproc.NewBaseProcessor(shardCoordinator)
	hasher := mock.HasherMock{}
	base.SetHasher(hasher)
	marshalizer := &mock.MarshalizerMock{}
	base.SetMarshalizer(marshalizer)
	genesisBlcks := createGenesisBlocks(shardCoordinator)
	_ = base.SetLastNotarizedHeadersSlice(genesisBlcks)

	for i := uint32(0); i < nrShards; i++ {
		base.AddLastNotarizedHdr(i, &block.Header{Nonce: 1})
	}

	base.RemoveLastNotarized()

	for i := uint32(0); i < nrShards; i++ {
		hdr := base.LastNotarizedHdrForShard(i)
		assert.Equal(t, genesisBlcks[i], hdr)
	}

	base.RemoveLastNotarized()

	for i := uint32(0); i < nrShards; i++ {
		hdr := base.LastNotarizedHdrForShard(i)
		assert.Equal(t, genesisBlcks[i], hdr)
	}
}<|MERGE_RESOLUTION|>--- conflicted
+++ resolved
@@ -329,6 +329,7 @@
 			StartHeaders:          createGenesisBlocks(mock.NewOneShardCoordinatorMock()),
 			RequestHandler:        &mock.RequestHandlerMock{},
 			Core:                  &mock.ServiceContainerMock{},
+			PeerProcessor:         &mock.PeerProcessorMock{},
 		},
 		DataPool:        initDataPool([]byte("")),
 		BlocksTracker:   &mock.BlocksTrackerMock{},
@@ -341,32 +342,10 @@
 
 func TestBlockProcessor_CheckBlockValidity(t *testing.T) {
 	t.Parallel()
-<<<<<<< HEAD
-	tdp := initDataPool([]byte(""))
-	bp, _ := blproc.NewShardProcessor(
-		&mock.ServiceContainerMock{},
-		tdp,
-		initStore(),
-		&mock.HasherMock{},
-		&mock.MarshalizerMock{},
-		&mock.AccountsStub{},
-		mock.NewOneShardCoordinatorMock(),
-		mock.NewNodesCoordinatorMock(),
-		&mock.SpecialAddressHandlerMock{},
-		&mock.ForkDetectorMock{},
-		&mock.BlocksTrackerMock{},
-		&mock.PeerProcessorMock{},
-		createGenesisBlocks(mock.NewOneShardCoordinatorMock()),
-		&mock.RequestHandlerMock{},
-		&mock.TransactionCoordinatorMock{},
-		&mock.Uint64ByteSliceConverterMock{},
-	)
-=======
 
 	arguments := CreateMockArguments()
 	arguments.Hasher = &mock.HasherMock{}
 	bp, _ := blproc.NewShardProcessor(arguments)
->>>>>>> ac8bf5a8
 	blkc := createTestBlockchain()
 	body := &block.Body{}
 	hdr := &block.Header{}
@@ -424,34 +403,11 @@
 			return rootHash, nil
 		},
 	}
-<<<<<<< HEAD
-	store := initStore()
-
-	bp, _ := blproc.NewShardProcessor(
-		&mock.ServiceContainerMock{},
-		tdp,
-		store,
-		&mock.HasherStub{},
-		&mock.MarshalizerMock{},
-		accounts,
-		mock.NewOneShardCoordinatorMock(),
-		mock.NewNodesCoordinatorMock(),
-		&mock.SpecialAddressHandlerMock{},
-		&mock.ForkDetectorMock{},
-		&mock.BlocksTrackerMock{},
-		&mock.PeerProcessorMock{},
-		createGenesisBlocks(mock.NewOneShardCoordinatorMock()),
-		&mock.RequestHandlerMock{},
-		&mock.TransactionCoordinatorMock{},
-		&mock.Uint64ByteSliceConverterMock{},
-	)
-=======
 
 	arguments := CreateMockArguments()
 	arguments.Accounts = accounts
 	bp, _ := blproc.NewShardProcessor(arguments)
 
->>>>>>> ac8bf5a8
 	assert.True(t, bp.VerifyStateRoot(rootHash))
 }
 
@@ -460,31 +416,10 @@
 func TestBlockProcessor_computeHeaderHashMarshalizerFail1ShouldErr(t *testing.T) {
 	t.Parallel()
 	marshalizer := &mock.MarshalizerStub{}
-<<<<<<< HEAD
-	bp, _ := blproc.NewShardProcessor(
-		&mock.ServiceContainerMock{},
-		tdp,
-		initStore(),
-		&mock.HasherStub{},
-		marshalizer,
-		&mock.AccountsStub{},
-		mock.NewOneShardCoordinatorMock(),
-		mock.NewNodesCoordinatorMock(),
-		&mock.SpecialAddressHandlerMock{},
-		&mock.ForkDetectorMock{},
-		&mock.BlocksTrackerMock{},
-		&mock.PeerProcessorMock{},
-		createGenesisBlocks(mock.NewOneShardCoordinatorMock()),
-		&mock.RequestHandlerMock{},
-		&mock.TransactionCoordinatorMock{},
-		&mock.Uint64ByteSliceConverterMock{},
-	)
-=======
 
 	arguments := CreateMockArguments()
 	arguments.Marshalizer = marshalizer
 	bp, _ := blproc.NewShardProcessor(arguments)
->>>>>>> ac8bf5a8
 	hdr, txBlock := createTestHdrTxBlockBody()
 	expectedError := errors.New("marshalizer fail")
 	marshalizer.MarshalCalled = func(obj interface{}) (bytes []byte, e error) {
@@ -505,32 +440,11 @@
 	t.Parallel()
 	marshalizer := &mock.MarshalizerStub{}
 	hasher := &mock.HasherStub{}
-<<<<<<< HEAD
-	bp, _ := blproc.NewShardProcessor(
-		&mock.ServiceContainerMock{},
-		tdp,
-		initStore(),
-		hasher,
-		marshalizer,
-		&mock.AccountsStub{},
-		mock.NewOneShardCoordinatorMock(),
-		mock.NewNodesCoordinatorMock(),
-		&mock.SpecialAddressHandlerMock{},
-		&mock.ForkDetectorMock{},
-		&mock.BlocksTrackerMock{},
-		&mock.PeerProcessorMock{},
-		createGenesisBlocks(mock.NewOneShardCoordinatorMock()),
-		&mock.RequestHandlerMock{},
-		&mock.TransactionCoordinatorMock{},
-		&mock.Uint64ByteSliceConverterMock{},
-	)
-=======
 
 	arguments := CreateMockArguments()
 	arguments.Marshalizer = marshalizer
 	arguments.Hasher = hasher
 	bp, _ := blproc.NewShardProcessor(arguments)
->>>>>>> ac8bf5a8
 	hdr, txBlock := createTestHdrTxBlockBody()
 	marshalizer.MarshalCalled = func(obj interface{}) (bytes []byte, e error) {
 		if hdr == obj {
