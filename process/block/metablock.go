--- conflicted
+++ resolved
@@ -398,17 +398,7 @@
 	orderedHdrsPerShard := mp.blockTracker.GetTrackedHeadersForAllShards()
 
 	for i := uint32(0); i < mp.shardCoordinator.NumberOfShards(); i++ {
-<<<<<<< HEAD
-		err := mp.requestHeadersIfMissing(orderedHdrsPerShard[i], i, round, mp.dataPool.ShardHeaders().MaxSize())
-=======
-		// map from *block.Header to dataHandler
-		sortedHdrs := make([]data.HeaderHandler, len(sortedHdrPerShard[i]))
-		for j := 0; j < len(sortedHdrPerShard[i]); j++ {
-			sortedHdrs[j] = sortedHdrPerShard[i][j]
-		}
-
-		err := mp.requestHeadersIfMissing(sortedHdrs, i, round, mp.dataPool.Headers())
->>>>>>> a08e1b36
+		err := mp.requestHeadersIfMissing(orderedHdrsPerShard[i], i, round, mp.dataPool.Headers().MaxSize())
 		if err != nil {
 			log.Trace("checkAndRequestIfShardHeadersMissing", "error", err.Error())
 			continue
@@ -1005,12 +995,8 @@
 		header,
 		body,
 		headerHash,
-<<<<<<< HEAD
-		mp.dataPool.ShardHeaders().Len(),
+		mp.dataPool.Headers().Len(),
 		mp.blockTracker,
-=======
-		mp.dataPool.Headers().Len(),
->>>>>>> a08e1b36
 	)
 
 	headerInfo := bootstrapStorage.BootstrapHeaderInfo{
@@ -1027,11 +1013,7 @@
 		"headers pool capacity", mp.dataPool.Headers().MaxSize(),
 	)
 
-<<<<<<< HEAD
-	go mp.cleanupPools(headerHandler, headersNoncesPool, metaBlocksPool, mp.dataPool.ShardHeaders())
-=======
-	go mp.cleanupPools(mp.dataPool.Headers())
->>>>>>> a08e1b36
+	go mp.cleanupPools(headerHandler, mp.dataPool.Headers())
 
 	return nil
 }
@@ -1234,13 +1216,8 @@
 			if shardHdr.GetNonce() == lastVerifiedHdr.GetNonce()+1 {
 				err := mp.headerValidator.IsHeaderConstructionValid(shardHdr, lastVerifiedHdr)
 				if err != nil {
-<<<<<<< HEAD
 					log.Debug("checkShardHeadersFinality -> isHdrConstructionValid",
 						"error", err.Error())
-=======
-					go mp.removeHeaderFromPools(shardHdr, mp.dataPool.Headers())
-					log.Debug("isHdrConstructionValid", "error", err.Error())
->>>>>>> a08e1b36
 					continue
 				}
 
@@ -1343,10 +1320,6 @@
 		missingFinalityAttestingHeaders := mp.requestMissingFinalityAttestingHeaders(
 			shardId,
 			mp.shardBlockFinality,
-<<<<<<< HEAD
-=======
-			mp.dataPool.Headers(),
->>>>>>> a08e1b36
 		)
 
 		missingFinalityAttestingShardHeaders += missingFinalityAttestingHeaders
@@ -1764,120 +1737,6 @@
 	return mrsData, mrsTxs, nil
 }
 
-<<<<<<< HEAD
-=======
-func (mp *metaProcessor) getSortedHeadersPerShard(round uint64) (map[uint32][]*hashAndHdr, int, error) {
-	shardBlocksPool := mp.dataPool.Headers()
-	if shardBlocksPool == nil {
-		return nil, 0, process.ErrNilShardBlockPool
-	}
-
-	mp.mutNotarizedHdrs.RLock()
-	if mp.notarizedHdrs == nil {
-		mp.mutNotarizedHdrs.RUnlock()
-		return nil, 0, process.ErrNotarizedHdrsSliceIsNil
-	}
-
-	// get keys and arrange them into shards
-	numShards := mp.shardCoordinator.NumberOfShards()
-
-	hashAndBlockMap := make(map[uint32][]*hashAndHdr)
-	for shardId := uint32(0); shardId < numShards; shardId++ {
-		noncesKeys := shardBlocksPool.Nonces(shardId)
-		for _, nonce := range noncesKeys {
-			headers, hashes, err := shardBlocksPool.GetHeadersByNonceAndShardId(nonce, shardId)
-			if err != nil {
-				continue
-			}
-
-			for i := 0; i < len(headers); i++ {
-				hdrHandler, hash := headers[i], hashes[i]
-
-				hdr, ok := hdrHandler.(*block.Header)
-				if !ok {
-					continue
-				}
-				if hdr.GetRound() > round {
-					continue
-				}
-
-				currShardId := hdr.ShardId
-				if mp.lastNotarizedHdrForShard(currShardId) == nil {
-					continue
-				}
-
-				if hdr.GetRound() <= mp.lastNotarizedHdrForShard(currShardId).GetRound() {
-					continue
-				}
-
-				if hdr.GetNonce() <= mp.lastNotarizedHdrForShard(currShardId).GetNonce() {
-					continue
-				}
-
-				hashAndBlockMap[currShardId] = append(hashAndBlockMap[currShardId],
-					&hashAndHdr{hdr: hdr, hash: hash})
-			}
-		}
-	}
-	mp.mutNotarizedHdrs.RUnlock()
-
-	maxHdrLen := mp.sortShardHeadrs(hashAndBlockMap)
-	return hashAndBlockMap, maxHdrLen, nil
-}
-
-func (mp *metaProcessor) sortShardHeadrs(hashAndBlockMap map[uint32][]*hashAndHdr) int {
-	maxHdrLen := 0
-	for shardId := uint32(0); shardId < mp.shardCoordinator.NumberOfShards(); shardId++ {
-		hdrsForShard := hashAndBlockMap[shardId]
-		if len(hdrsForShard) == 0 {
-			continue
-		}
-
-		sort.Slice(hdrsForShard, func(i, j int) bool {
-			return hdrsForShard[i].hdr.GetNonce() < hdrsForShard[j].hdr.GetNonce()
-		})
-
-		tmpHdrLen := len(hdrsForShard)
-		if maxHdrLen < tmpHdrLen {
-			maxHdrLen = tmpHdrLen
-		}
-	}
-
-	return maxHdrLen
-}
-
-func (mp *metaProcessor) getOrderedHdrs(round uint64) ([]*block.Header, [][]byte, map[uint32][]*block.Header, error) {
-	hashAndBlockMap, maxHdrLen, err := mp.getSortedHeadersPerShard(round)
-	if err != nil {
-		return nil, nil, nil, err
-	}
-
-	headersMap := make(map[uint32][]*block.Header)
-	headers := make([]*block.Header, 0)
-	hdrHashes := make([][]byte, 0)
-
-	for i := 0; i < maxHdrLen; i++ {
-		for shardId := uint32(0); shardId < mp.shardCoordinator.NumberOfShards(); shardId++ {
-			hdrsForShard := hashAndBlockMap[shardId]
-			if i >= len(hdrsForShard) {
-				continue
-			}
-
-			hdr, ok := hdrsForShard[i].hdr.(*block.Header)
-			if !ok {
-				continue
-			}
-
-			headers = append(headers, hdr)
-			hdrHashes = append(hdrHashes, hdrsForShard[i].hash)
-			headersMap[shardId] = append(headersMap[shardId], hdr)
-		}
-	}
-
-	return headers, hdrHashes, headersMap, nil
-}
-
->>>>>>> a08e1b36
 func getTxCount(shardInfo []block.ShardData) uint32 {
 	txs := uint32(0)
 	for i := 0; i < len(shardInfo); i++ {
@@ -1925,19 +1784,10 @@
 
 // IsInterfaceNil returns true if there is no value under the interface
 func (mp *metaProcessor) IsInterfaceNil() bool {
-<<<<<<< HEAD
 	return mp == nil
 }
 
 // GetBlockBodyFromPool returns block body from pool for a given header
-=======
-	if mp == nil {
-		return true
-	}
-	return false
-}
-
->>>>>>> a08e1b36
 func (mp *metaProcessor) GetBlockBodyFromPool(headerHandler data.HeaderHandler) (data.BodyHandler, error) {
 	miniBlockPool := mp.dataPool.MiniBlocks()
 	if miniBlockPool == nil {
