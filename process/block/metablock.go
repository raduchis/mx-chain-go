--- conflicted
+++ resolved
@@ -685,7 +685,6 @@
 func (mp *metaProcessor) createEpochStartBody(metaBlock *block.MetaBlock) (data.BodyHandler, error) {
 	mp.createBlockStarted()
 
-<<<<<<< HEAD
 	log.Debug("started creating epoch start block body",
 		"epoch", metaBlock.GetEpoch(),
 		"round", metaBlock.GetRound(),
@@ -714,10 +713,6 @@
 func (mp *metaProcessor) createBlockBody(metaBlock *block.MetaBlock, haveTime func() bool) (data.BodyHandler, error) {
 	mp.createBlockStarted()
 	mp.blockSizeThrottler.ComputeMaxItems()
-=======
-	initialHdrData.SetEpoch(mp.epochStartTrigger.Epoch())
-	mp.blockChainHook.SetCurrentHeader(initialHdrData)
->>>>>>> 77bfb2b2
 
 	log.Debug("started creating block body",
 		"epoch", metaBlock.GetEpoch(),
@@ -1755,27 +1750,15 @@
 }
 
 // CreateNewHeader creates a new header
-<<<<<<< HEAD
-func (mp *metaProcessor) CreateNewHeader() data.HeaderHandler {
-	return &block.MetaBlock{AccumulatedFees: big.NewInt(0), AccumulatedFeesInEpoch: big.NewInt(0)}
-=======
 func (mp *metaProcessor) CreateNewHeader(round uint64) data.HeaderHandler {
-	metaHeader := &block.MetaBlock{}
+	metaHeader := &block.MetaBlock{
+		AccumulatedFees: big.NewInt(0),
+		AccumulatedFeesInEpoch: big.NewInt(0),
+	}
 
 	mp.epochStartTrigger.Update(round)
 
-	sw := core.NewStopWatch()
-	sw.Start("createEpochStartForMetablock")
-	epochStart, err := mp.epochStartCreator.CreateEpochStartData()
-	sw.Stop("createEpochStartForMetablock")
-	if err == nil {
-		metaHeader.EpochStart = *epochStart
-	} else {
-		log.Error(err.Error())
-	}
-
 	return metaHeader
->>>>>>> 77bfb2b2
 }
 
 // MarshalizedDataToBroadcast prepares underlying data into a marshalized object according to destination
