package block

import (
	"fmt"
	"sort"
	"sync"
	"time"

	"github.com/ElrondNetwork/elrond-go/core"
	"github.com/ElrondNetwork/elrond-go/core/serviceContainer"
	"github.com/ElrondNetwork/elrond-go/data"
	"github.com/ElrondNetwork/elrond-go/data/block"
	"github.com/ElrondNetwork/elrond-go/dataRetriever"
	"github.com/ElrondNetwork/elrond-go/dataRetriever/dataPool"
	"github.com/ElrondNetwork/elrond-go/process"
	"github.com/ElrondNetwork/elrond-go/process/throttle"
	"github.com/ElrondNetwork/elrond-go/sharding"
	"github.com/ElrondNetwork/elrond-go/statusHandler"
)

// metaProcessor implements metaProcessor interface and actually it tries to execute block
type metaProcessor struct {
	*baseProcessor
<<<<<<< HEAD
	core          serviceContainer.Core
	dataPool      dataRetriever.MetaPoolsHolder
	txCoordinator process.TransactionCoordinator
=======
	core     serviceContainer.Core
	dataPool dataRetriever.MetaPoolsHolder
>>>>>>> 1da05352

	shardsHeadersNonce *sync.Map
	shardBlockFinality uint32
	chRcvAllHdrs       chan bool
	headersCounter     *headersCounter
}

// NewMetaProcessor creates a new metaProcessor object
func NewMetaProcessor(arguments ArgMetaProcessor) (*metaProcessor, error) {
	err := checkProcessorNilParameters(arguments.ArgBaseProcessor)
	if err != nil {
		return nil, err
	}

	if arguments.DataPool == nil || arguments.DataPool.IsInterfaceNil() {
		return nil, process.ErrNilDataPoolHolder
	}
	if arguments.DataPool.ShardHeaders() == nil || arguments.DataPool.ShardHeaders().IsInterfaceNil() {
		return nil, process.ErrNilHeadersDataPool
	}
	if arguments.TxCoordinator == nil || arguments.TxCoordinator.IsInterfaceNil() {
		return nil, process.ErrNilTransactionCoordinator
	}

	blockSizeThrottler, err := throttle.NewBlockSizeThrottle()
	if err != nil {
		return nil, err
	}

	base := &baseProcessor{
		accounts:                      arguments.Accounts,
		blockSizeThrottler:            blockSizeThrottler,
		forkDetector:                  arguments.ForkDetector,
		hasher:                        arguments.Hasher,
		marshalizer:                   arguments.Marshalizer,
		store:                         arguments.Store,
		shardCoordinator:              arguments.ShardCoordinator,
		nodesCoordinator:              arguments.NodesCoordinator,
		specialAddressHandler:         arguments.SpecialAddressHandler,
		uint64Converter:               arguments.Uint64Converter,
		onRequestHeaderHandler:        arguments.RequestHandler.RequestHeader,
		onRequestHeaderHandlerByNonce: arguments.RequestHandler.RequestHeaderByNonce,
		appStatusHandler:              statusHandler.NewNilStatusHandler(),
		txCoordinator:                 arguments.TxCoordinator,
	}

	err = base.setLastNotarizedHeadersSlice(arguments.StartHeaders)
	if err != nil {
		return nil, err
	}

	mp := metaProcessor{
		core:           arguments.Core,
		baseProcessor:  base,
		dataPool:       arguments.DataPool,
		headersCounter: NewHeaderCounter(),
		txCoordinator:  arguments.TxCoordinator,
	}

	mp.hdrsForCurrBlock.hdrHashAndInfo = make(map[string]*hdrInfo)
	mp.hdrsForCurrBlock.highestHdrNonce = make(map[uint32]uint64)

	headerPool := mp.dataPool.ShardHeaders()
	headerPool.RegisterHandler(mp.receivedShardHeader)

	mp.chRcvAllHdrs = make(chan bool)

	mp.shardBlockFinality = process.ShardBlockFinality

	mp.shardsHeadersNonce = &sync.Map{}

	return &mp, nil
}

// ProcessBlock processes a block. It returns nil if all ok or the specific error
func (mp *metaProcessor) ProcessBlock(
	chainHandler data.ChainHandler,
	headerHandler data.HeaderHandler,
	bodyHandler data.BodyHandler,
	haveTime func() time.Duration,
) error {

	if haveTime == nil {
		return process.ErrNilHaveTimeHandler
	}

	err := mp.checkBlockValidity(chainHandler, headerHandler, bodyHandler)
	if err != nil {
		if err == process.ErrBlockHashDoesNotMatch {
			log.Info(fmt.Sprintf("requested missing meta header with hash %s for shard %d\n",
				core.ToB64(headerHandler.GetPrevHash()),
				headerHandler.GetShardID()))

			go mp.onRequestHeaderHandler(headerHandler.GetShardID(), headerHandler.GetPrevHash())
		}

		return err
	}

	log.Debug(fmt.Sprintf("started processing block with round %d and nonce %d\n",
		headerHandler.GetRound(),
		headerHandler.GetNonce()))

	header, ok := headerHandler.(*block.MetaBlock)
	if !ok {
		return process.ErrWrongTypeAssertion
	}

	body, ok := bodyHandler.(block.Body)
	if !ok {
		return process.ErrWrongTypeAssertion
	}

<<<<<<< HEAD
	err = mp.checkHeaderBodyCorrelation(header, body)
=======
	err = mp.checkHeaderBodyCorrelation(header.MiniBlockHeaders, body)
>>>>>>> 1da05352
	if err != nil {
		return err
	}

	go getMetricsFromMetaHeader(
		header,
		mp.marshalizer,
		mp.appStatusHandler,
		mp.dataPool.ShardHeaders().Len(),
		mp.headersCounter.getNumShardMBHeadersTotalProcessed(),
	)

	mp.txCoordinator.CreateBlockStarted()
	mp.createBlockStarted()
	mp.txCoordinator.RequestBlockTransactions(body)

	requestedShardHdrs, requestedFinalityAttestingShardHdrs := mp.requestShardHeaders(header)

	if haveTime() < 0 {
		return process.ErrTimeIsOut
	}

	err = mp.txCoordinator.IsDataPreparedForProcessing(haveTime)
	if err != nil {
		return err
	}

	haveMissingShardHeaders := requestedShardHdrs > 0 || requestedFinalityAttestingShardHdrs > 0
	if haveMissingShardHeaders {
		log.Info(fmt.Sprintf("requested %d missing shard headers and %d finality attesting shard headers\n",
			requestedShardHdrs,
			requestedFinalityAttestingShardHdrs))

		err = mp.waitForBlockHeaders(haveTime())

		mp.hdrsForCurrBlock.mutHdrsForBlock.RLock()
		missingShardHdrs := mp.hdrsForCurrBlock.missingHdrs
		mp.hdrsForCurrBlock.mutHdrsForBlock.RUnlock()

		mp.resetMissingHdrs()

		if requestedShardHdrs > 0 {
			log.Info(fmt.Sprintf("received %d missing shard headers\n", requestedShardHdrs-missingShardHdrs))
		}

		if err != nil {
			return err
		}
	}

	if mp.accounts.JournalLen() != 0 {
		return process.ErrAccountStateDirty
	}

	defer func() {
		go mp.checkAndRequestIfShardHeadersMissing(header.Round)
	}()

	highestNonceHdrs, err := mp.checkShardHeadersValidity()
	if err != nil {
		return err
	}

	err = mp.checkShardHeadersFinality(highestNonceHdrs)
	if err != nil {
		return err
	}

	err = mp.verifyCrossShardMiniBlockDstMe(header)
	if err != nil {
		return err
	}

	defer func() {
		if err != nil {
			mp.RevertAccountState()
		}
	}()

	err = mp.processBlockHeaders(header, header.Round, haveTime)
	if err != nil {
		return err
	}

	err = mp.txCoordinator.ProcessBlockTransaction(body, header.Round, haveTime)
	if err != nil {
		return err
	}

	if !mp.verifyStateRoot(header.GetRootHash()) {
		err = process.ErrRootStateDoesNotMatch
		return err
	}

	err = mp.txCoordinator.VerifyCreatedBlockTransactions(body)
	if err != nil {
		return err
	}

<<<<<<< HEAD
	return nil
}

// check if header has the same miniblocks as presented in body
func (mp *metaProcessor) checkHeaderBodyCorrelation(metaBlock *block.MetaBlock, body block.Body) error {
	mbHashesFromHdr := make(map[string]*block.ShardMiniBlockHeader)
	mbHeaders := 0
	for _, shardInfo := range metaBlock.ShardInfo {
		if shardInfo.ShardID != mp.shardCoordinator.SelfId() {
			continue
		}

		for _, mbHeader := range shardInfo.ShardMiniBlockHeaders {
			mbHashesFromHdr[string(mbHeader.Hash)] = &mbHeader
		}

		mbHeaders += len(shardInfo.ShardMiniBlockHeaders)
	}

	if mbHeaders != len(body) {
		return process.ErrHeaderBodyMismatch
	}

	for i := 0; i < len(body); i++ {
		miniBlock := body[i]

		mbBytes, err := mp.marshalizer.Marshal(miniBlock)
		if err != nil {
			return err
		}
		mbHash := mp.hasher.Compute(string(mbBytes))

		mbHdr, ok := mbHashesFromHdr[string(mbHash)]
		if !ok {
			return process.ErrHeaderBodyMismatch
		}

		if mbHdr.TxCount != uint32(len(miniBlock.TxHashes)) {
			return process.ErrHeaderBodyMismatch
		}

		if mbHdr.ReceiverShardID != miniBlock.ReceiverShardID {
			return process.ErrHeaderBodyMismatch
		}

		if mbHdr.SenderShardID != miniBlock.SenderShardID {
			return process.ErrHeaderBodyMismatch
		}
	}

	return nil
}

func (mp *metaProcessor) verifyCrossShardMiniBlockDstMe(header *block.MetaBlock) error {
	miniBlockMetaHashes, err := mp.getAllMiniBlockDstMeFromMeta(header)
	if err != nil {
		return err
	}

	crossMiniBlockHashes := header.GetMiniBlockHeadersWithDst(mp.shardCoordinator.SelfId())
	for hash := range crossMiniBlockHashes {
		if _, ok := miniBlockMetaHashes[hash]; !ok {
			return process.ErrCrossShardMBWithoutConfirmationFromMeta
		}
	}

	return nil
}

func (mp *metaProcessor) getAllMiniBlockDstMeFromMeta(metaHdr *block.MetaBlock) (map[string][]byte, error) {
	miniBlockMetaHashes := make(map[string][]byte)

	mp.hdrsForCurrBlock.mutHdrsForBlock.RLock()
=======
	return nil
}

func (mp *metaProcessor) verifyCrossShardMiniBlockDstMe(header *block.MetaBlock) error {
	miniBlockShardsHashes, err := mp.getAllMiniBlockDstMeFromShards(header)
	if err != nil {
		return err
	}

	//if all miniblockshards hashes are in header miniblocks as well
	mapMetaMiniBlockHdrs := make(map[string]struct{})
	for _, metaMiniBlock := range header.MiniBlockHeaders {
		mapMetaMiniBlockHdrs[string(metaMiniBlock.Hash)] = struct{}{}
	}

	for hash := range miniBlockShardsHashes {
		if _, ok := mapMetaMiniBlockHdrs[hash]; !ok {
			return process.ErrCrossShardMBWithoutConfirmationFromMeta
		}
	}

	return nil
}

func (mp *metaProcessor) getAllMiniBlockDstMeFromShards(metaHdr *block.MetaBlock) (map[string][]byte, error) {
	miniBlockShardsHashes := make(map[string][]byte)

	mp.hdrsForCurrBlock.mutHdrsForBlock.RLock()
	defer mp.hdrsForCurrBlock.mutHdrsForBlock.RUnlock()

>>>>>>> 1da05352
	for _, shardInfo := range metaHdr.ShardInfo {
		hdrInfo, ok := mp.hdrsForCurrBlock.hdrHashAndInfo[string(shardInfo.HeaderHash)]
		if !ok {
			continue
		}
		shardHeader, ok := hdrInfo.hdr.(*block.Header)
		if !ok {
			continue
		}

		lastHdr, err := mp.getLastNotarizedHdr(shardInfo.ShardID)
		if err != nil {
			return nil, err
		}

		if shardHeader.GetRound() > metaHdr.Round {
			continue
		}
		if shardHeader.GetRound() <= lastHdr.GetRound() {
			continue
		}
		if shardHeader.GetNonce() <= lastHdr.GetNonce() {
			continue
		}

		crossMiniBlockHashes := shardHeader.GetMiniBlockHeadersWithDst(mp.shardCoordinator.SelfId())
		for hash := range crossMiniBlockHashes {
<<<<<<< HEAD
			miniBlockMetaHashes[hash] = shardInfo.HeaderHash
		}
	}
	mp.hdrsForCurrBlock.mutHdrsForBlock.RUnlock()

	return miniBlockMetaHashes, nil
=======
			miniBlockShardsHashes[hash] = shardInfo.HeaderHash
		}
	}

	return miniBlockShardsHashes, nil
>>>>>>> 1da05352
}

// SetConsensusData - sets the reward addresses for the current consensus group
func (mp *metaProcessor) SetConsensusData(randomness []byte, round uint64, epoch uint32, shardId uint32) {
	// nothing to do
}

func (mp *metaProcessor) checkAndRequestIfShardHeadersMissing(round uint64) {
	_, _, sortedHdrPerShard, err := mp.getOrderedHdrs(round)
	if err != nil {
		log.Debug(err.Error())
		return
	}

	for i := uint32(0); i < mp.shardCoordinator.NumberOfShards(); i++ {
		// map from *block.Header to dataHandler
		sortedHdrs := make([]data.HeaderHandler, len(sortedHdrPerShard[i]))
		for j := 0; j < len(sortedHdrPerShard[i]); j++ {
			sortedHdrs[j] = sortedHdrPerShard[i][j]
		}

		err := mp.requestHeadersIfMissing(sortedHdrs, i, round)
		if err != nil {
			log.Debug(err.Error())
			continue
		}
	}

	return
}

func (mp *metaProcessor) indexBlock(
	metaBlock data.HeaderHandler,
	lastMetaBlock data.HeaderHandler,
) {
	if mp.core == nil || mp.core.Indexer() == nil {
		return
	}
	// Update tps benchmarks in the DB
	tpsBenchmark := mp.core.TPSBenchmark()
	if tpsBenchmark != nil {
		go mp.core.Indexer().UpdateTPS(tpsBenchmark)
	}

	publicKeys, err := mp.nodesCoordinator.GetValidatorsPublicKeys(metaBlock.GetPrevRandSeed(), metaBlock.GetRound(), sharding.MetachainShardId)
	if err != nil {
		return
	}

	signersIndexes := mp.nodesCoordinator.GetValidatorsIndexes(publicKeys)
	go mp.core.Indexer().SaveMetaBlock(metaBlock, signersIndexes)

	saveRoundInfoInElastic(mp.core.Indexer(), mp.nodesCoordinator, sharding.MetachainShardId, metaBlock, lastMetaBlock, signersIndexes)
}

// removeBlockInfoFromPool removes the block info from associated pools
func (mp *metaProcessor) removeBlockInfoFromPool(header *block.MetaBlock) error {
	if header == nil || header.IsInterfaceNil() {
		return process.ErrNilMetaBlockHeader
	}

	headerPool := mp.dataPool.ShardHeaders()
	if headerPool == nil || headerPool.IsInterfaceNil() {
		return process.ErrNilHeadersDataPool
	}

	headerNoncesPool := mp.dataPool.HeadersNonces()
	if headerNoncesPool == nil || headerNoncesPool.IsInterfaceNil() {
		return process.ErrNilHeadersNoncesDataPool
	}

	mp.hdrsForCurrBlock.mutHdrsForBlock.RLock()
	for i := 0; i < len(header.ShardInfo); i++ {
		shardHeaderHash := header.ShardInfo[i].HeaderHash
		hdrInfo, ok := mp.hdrsForCurrBlock.hdrHashAndInfo[string(shardHeaderHash)]
		if !ok {
			mp.hdrsForCurrBlock.mutHdrsForBlock.RUnlock()
			return process.ErrMissingHeader
		}

		shardBlock, ok := hdrInfo.hdr.(*block.Header)
		if !ok {
			mp.hdrsForCurrBlock.mutHdrsForBlock.RUnlock()
			return process.ErrWrongTypeAssertion
		}

		headerPool.Remove([]byte(shardHeaderHash))
		headerNoncesPool.Remove(shardBlock.Nonce, shardBlock.ShardId)
	}
	mp.hdrsForCurrBlock.mutHdrsForBlock.RUnlock()

	return nil
}

// RestoreBlockIntoPools restores the block into associated pools
func (mp *metaProcessor) RestoreBlockIntoPools(headerHandler data.HeaderHandler, bodyHandler data.BodyHandler) error {
	mp.removeLastNotarized()

	if headerHandler == nil || headerHandler.IsInterfaceNil() {
		return process.ErrNilMetaBlockHeader
	}
	if bodyHandler == nil || bodyHandler.IsInterfaceNil() {
		return process.ErrNilTxBlockBody
	}

	header, ok := headerHandler.(*block.MetaBlock)
	if !ok {
		return process.ErrWrongTypeAssertion
	}

	body, ok := bodyHandler.(block.Body)
	if !ok {
		return process.ErrWrongTypeAssertion
	}

	headerPool := mp.dataPool.ShardHeaders()
	if headerPool == nil || headerPool.IsInterfaceNil() {
		return process.ErrNilHeadersDataPool
	}

	headerNoncesPool := mp.dataPool.HeadersNonces()
	if headerNoncesPool == nil || headerNoncesPool.IsInterfaceNil() {
		return process.ErrNilHeadersNoncesDataPool
	}

	hdrHashes := make([][]byte, len(header.ShardInfo))
	for i := 0; i < len(header.ShardInfo); i++ {
		hdrHashes[i] = header.ShardInfo[i].HeaderHash
	}

	_, err := mp.txCoordinator.RestoreBlockDataFromStorage(body)
	if err != nil {
		return err
	}

	for _, hdrHash := range hdrHashes {
		buff, err := mp.store.Get(dataRetriever.BlockHeaderUnit, hdrHash)
		if err != nil {
			return err
		}

		hdr := block.Header{}
		err = mp.marshalizer.Unmarshal(&hdr, buff)
		if err != nil {
			return err
		}

		headerPool.Put(hdrHash, &hdr)
		syncMap := &dataPool.ShardIdHashSyncMap{}
		syncMap.Store(hdr.ShardId, hdrHash)
		headerNoncesPool.Merge(hdr.Nonce, syncMap)

		err = mp.store.GetStorer(dataRetriever.BlockHeaderUnit).Remove(hdrHash)
		if err != nil {
			return err
		}

		nonceToByteSlice := mp.uint64Converter.ToByteSlice(hdr.Nonce)
		err = mp.store.GetStorer(dataRetriever.ShardHdrNonceHashDataUnit).Remove(nonceToByteSlice)
		if err != nil {
			return err
		}

		mp.headersCounter.subtractRestoredMBHeaders(len(hdr.MiniBlockHeaders))
	}

	return nil
}

// CreateBlockBody creates block body of metachain
func (mp *metaProcessor) CreateBlockBody(round uint64, haveTime func() bool) (data.BodyHandler, error) {
	log.Debug(fmt.Sprintf("started creating block body in round %d\n", round))
	mp.txCoordinator.CreateBlockStarted()
	mp.createBlockStarted()
	mp.blockSizeThrottler.ComputeMaxItems()

	miniBlocks, err := mp.createMiniBlocks(mp.blockSizeThrottler.MaxItemsToAdd(), round, haveTime)
	if err != nil {
		return nil, err
	}

	return miniBlocks, nil
}

func (mp *metaProcessor) createMiniBlocks(
	maxItemsInBlock uint32,
	round uint64,
	haveTime func() bool,
) (block.Body, error) {

	miniBlocks := make(block.Body, 0)

	if mp.accounts.JournalLen() != 0 {
		return nil, process.ErrAccountStateDirty
	}

	if !haveTime() {
		log.Info(fmt.Sprintf("time is up after entered in createMiniBlocks method\n"))
		return nil, process.ErrTimeIsOut
	}

	txPool := mp.dataPool.Transactions()
	if txPool == nil {
		return nil, process.ErrNilTransactionPool
	}

	destMeMiniBlocks, nbTxs, nbHdrs, err := mp.createAndProcessCrossMiniBlocksDstMe(maxItemsInBlock, round, haveTime)
	if err != nil {
		log.Info(err.Error())
	}

	log.Info(fmt.Sprintf("processed %d miniblocks and %d txs with destination in self shard\n", len(destMeMiniBlocks), nbTxs))

	if len(destMeMiniBlocks) > 0 {
		miniBlocks = append(miniBlocks, destMeMiniBlocks...)
	}

	maxTxSpaceRemained := int32(maxItemsInBlock) - int32(nbTxs)
	maxMbSpaceRemained := mp.getMaxMiniBlocksSpaceRemained(
		maxItemsInBlock,
		uint32(len(destMeMiniBlocks))+nbHdrs,
		uint32(len(miniBlocks)))

	mbFromMe := mp.txCoordinator.CreateMbsAndProcessTransactionsFromMe(
		uint32(maxTxSpaceRemained),
		uint32(maxMbSpaceRemained),
		round,
		haveTime)

	if len(mbFromMe) > 0 {
		miniBlocks = append(miniBlocks, mbFromMe...)
	}

<<<<<<< HEAD
=======
	log.Info(fmt.Sprintf("creating mini blocks has been finished: created %d mini blocks\n", len(miniBlocks)))

>>>>>>> 1da05352
	return miniBlocks, nil
}

// full verification through metachain header
func (mp *metaProcessor) createAndProcessCrossMiniBlocksDstMe(
	maxItemsInBlock uint32,
	round uint64,
	haveTime func() bool,
) (block.MiniBlockSlice, uint32, uint32, error) {

	miniBlocks := make(block.MiniBlockSlice, 0)
	txsAdded := uint32(0)
	hdrsAdded := uint32(0)
	lastPushedHdr := make(map[uint32]data.HeaderHandler, mp.shardCoordinator.NumberOfShards())

	orderedHdrs, orderedHdrHashes, sortedHdrPerShard, err := mp.getOrderedHdrs(round)
	if err != nil {
		return nil, 0, 0, err
	}

<<<<<<< HEAD
=======
	log.Info(fmt.Sprintf("shard headers ordered: %d\n", len(orderedHdrs)))

>>>>>>> 1da05352
	// save last committed header for verification
	mp.mutNotarizedHdrs.RLock()
	if mp.notarizedHdrs == nil {
		mp.mutNotarizedHdrs.RUnlock()
		return nil, 0, 0, process.ErrNotarizedHdrsSliceIsNil
	}
	for shardId := uint32(0); shardId < mp.shardCoordinator.NumberOfShards(); shardId++ {
		lastPushedHdr[shardId] = mp.lastNotarizedHdrForShard(shardId)
	}
	mp.mutNotarizedHdrs.RUnlock()

	mp.hdrsForCurrBlock.mutHdrsForBlock.Lock()
	for i := 0; i < len(orderedHdrs); i++ {
		if !haveTime() {
			log.Info(fmt.Sprintf("time is up after putting %d cross txs with destination to current shard\n", txsAdded))
			break
		}

		if len(miniBlocks) >= core.MaxMiniBlocksInBlock {
			log.Info(fmt.Sprintf("%d max number of mini blocks allowed to be added in one shard block has been reached\n", len(miniBlocks)))
			break
		}

		itemsAddedInHeader := uint32(len(mp.hdrsForCurrBlock.hdrHashAndInfo) + len(miniBlocks))
		if itemsAddedInHeader >= maxItemsInBlock {
			log.Info(fmt.Sprintf("%d max records allowed to be added in shard header has been reached\n", maxItemsInBlock))
			break
		}

		hdr := orderedHdrs[i]
		lastHdr, ok := lastPushedHdr[hdr.ShardId].(*block.Header)
		if !ok {
			continue
		}

<<<<<<< HEAD
		isFinal, _ := mp.isShardHeaderValidFinal(orderedHdrs[i], lastHdr, sortedHdrPerShard[hdr.ShardId])
=======
		isFinal, _ := mp.isShardHeaderValidFinal(hdr, lastHdr, sortedHdrPerShard[hdr.ShardId])
>>>>>>> 1da05352
		if !isFinal {
			continue
		}

		if len(hdr.GetMiniBlockHeadersWithDst(mp.shardCoordinator.SelfId())) == 0 {
			mp.hdrsForCurrBlock.hdrHashAndInfo[string(orderedHdrHashes[i])] = &hdrInfo{hdr: hdr, usedInBlock: true}
			hdrsAdded++
			lastPushedHdr[hdr.ShardId] = hdr
			continue
		}

		itemsAddedInBody := txsAdded
		if itemsAddedInBody >= maxItemsInBlock {
			continue
		}

		maxTxSpaceRemained := int32(maxItemsInBlock) - int32(itemsAddedInBody)
		maxMbSpaceRemained := mp.getMaxMiniBlocksSpaceRemained(
			maxItemsInBlock,
			itemsAddedInHeader+1,
			uint32(len(miniBlocks)))

		if maxTxSpaceRemained > 0 && maxMbSpaceRemained > 0 {
			snapshot := mp.accounts.JournalLen()
			currMBProcessed, currTxsAdded, hdrProcessFinished := mp.txCoordinator.CreateMbsAndProcessCrossShardTransactionsDstMe(
				hdr,
				nil,
				uint32(maxTxSpaceRemained),
				uint32(maxMbSpaceRemained),
				round,
				haveTime)

			if !hdrProcessFinished {
				// shard header must be processed completely
				errAccountState := mp.accounts.RevertToSnapshot(snapshot)
				if errAccountState != nil {
					// TODO: evaluate if reloading the trie from disk will might solve the problem
					log.Error(errAccountState.Error())
				}
				break
			}

			// all txs processed, add to processed miniblocks
			miniBlocks = append(miniBlocks, currMBProcessed...)
			txsAdded = txsAdded + currTxsAdded

			mp.hdrsForCurrBlock.hdrHashAndInfo[string(orderedHdrHashes[i])] = &hdrInfo{hdr: hdr, usedInBlock: true}
			hdrsAdded++

			lastPushedHdr[hdr.ShardId] = hdr
		}
	}
	mp.hdrsForCurrBlock.mutHdrsForBlock.Unlock()

	return miniBlocks, txsAdded, hdrsAdded, nil
}

func (mp *metaProcessor) processBlockHeaders(header *block.MetaBlock, round uint64, haveTime func() time.Duration) error {
	msg := ""
	for i := 0; i < len(header.ShardInfo); i++ {
		shardData := header.ShardInfo[i]
		for j := 0; j < len(shardData.ShardMiniBlockHeaders); j++ {
			if haveTime() < 0 {
				return process.ErrTimeIsOut
			}

			headerHash := shardData.HeaderHash
			shardMiniBlockHeader := &shardData.ShardMiniBlockHeaders[j]
			err := mp.checkAndProcessShardMiniBlockHeader(
				headerHash,
				shardMiniBlockHeader,
				round,
				shardData.ShardID,
			)

			if err != nil {
				return err
			}

			msg = fmt.Sprintf("%s\n%s", msg, core.ToB64(shardMiniBlockHeader.Hash))
		}
	}

	if len(msg) > 0 {
		log.Debug(fmt.Sprintf("the following miniblocks hashes were successfully processed:%s\n", msg))
	}

	return nil
}

// CommitBlock commits the block in the blockchain if everything was checked successfully
func (mp *metaProcessor) CommitBlock(
	chainHandler data.ChainHandler,
	headerHandler data.HeaderHandler,
	bodyHandler data.BodyHandler,
) error {

	var err error
	defer func() {
		if err != nil {
			mp.RevertAccountState()
		}
	}()

	err = checkForNils(chainHandler, headerHandler, bodyHandler)
	if err != nil {
		return err
	}

	log.Debug(fmt.Sprintf("started committing block with round %d and nonce %d\n",
		headerHandler.GetRound(),
		headerHandler.GetNonce()))

	err = mp.checkBlockValidity(chainHandler, headerHandler, bodyHandler)
	if err != nil {
		return err
	}

	header, ok := headerHandler.(*block.MetaBlock)
	if !ok {
		err = process.ErrWrongTypeAssertion
		return err
	}

	buff, err := mp.marshalizer.Marshal(header)
	if err != nil {
		return err
	}

	headerHash := mp.hasher.Compute(string(buff))
	nonceToByteSlice := mp.uint64Converter.ToByteSlice(header.Nonce)
	errNotCritical := mp.store.Put(dataRetriever.MetaHdrNonceHashDataUnit, nonceToByteSlice, headerHash)
	log.LogIfError(errNotCritical)

	errNotCritical = mp.store.Put(dataRetriever.MetaBlockUnit, headerHash, buff)
	log.LogIfError(errNotCritical)

	headerNoncePool := mp.dataPool.HeadersNonces()
	if headerNoncePool == nil {
		err = process.ErrNilHeadersNoncesDataPool
		return err
	}

	metaBlockPool := mp.dataPool.MetaBlocks()
	if metaBlockPool == nil {
		err = process.ErrNilMetaBlockPool
		return err
	}

	headerNoncePool.Remove(header.GetNonce(), header.GetShardID())
	metaBlockPool.Remove(headerHash)

	body, ok := bodyHandler.(block.Body)
	if !ok {
		err = process.ErrWrongTypeAssertion
		return err
	}

	err = mp.txCoordinator.SaveBlockDataToStorage(body)
	if err != nil {
		return err
	}

	for i := 0; i < len(body); i++ {
		buff, err = mp.marshalizer.Marshal(body[i])
		if err != nil {
			return err
		}

		miniBlockHash := mp.hasher.Compute(string(buff))
		errNotCritical = mp.store.Put(dataRetriever.MiniBlockUnit, miniBlockHash, buff)
		log.LogIfError(errNotCritical)
	}

	mp.hdrsForCurrBlock.mutHdrsForBlock.RLock()
	for i := 0; i < len(header.ShardInfo); i++ {
		shardHeaderHash := header.ShardInfo[i].HeaderHash
		hdrInfo, ok := mp.hdrsForCurrBlock.hdrHashAndInfo[string(shardHeaderHash)]
		if !ok {
			mp.hdrsForCurrBlock.mutHdrsForBlock.RUnlock()
			return process.ErrMissingHeader
		}

		shardBlock, ok := hdrInfo.hdr.(*block.Header)
		if !ok {
			mp.hdrsForCurrBlock.mutHdrsForBlock.RUnlock()
			return process.ErrWrongTypeAssertion
		}

		mp.updateShardHeadersNonce(shardBlock.ShardId, shardBlock.Nonce)

		buff, err = mp.marshalizer.Marshal(shardBlock)
		if err != nil {
			mp.hdrsForCurrBlock.mutHdrsForBlock.RUnlock()
			return err
		}

		nonceToByteSlice := mp.uint64Converter.ToByteSlice(shardBlock.Nonce)
		hdrNonceHashDataUnit := dataRetriever.ShardHdrNonceHashDataUnit + dataRetriever.UnitType(shardBlock.ShardId)
		errNotCritical = mp.store.Put(hdrNonceHashDataUnit, nonceToByteSlice, shardHeaderHash)
		log.LogIfError(errNotCritical)

		errNotCritical = mp.store.Put(dataRetriever.BlockHeaderUnit, shardHeaderHash, buff)
		log.LogIfError(errNotCritical)
	}
	mp.hdrsForCurrBlock.mutHdrsForBlock.RUnlock()

	mp.saveMetricCrossCheckBlockHeight()

	err = mp.saveLastNotarizedHeader(header)
	if err != nil {
		return err
	}

	_, err = mp.accounts.Commit()
	if err != nil {
		return err
	}

	log.Info(fmt.Sprintf("meta block with nonce %d and hash %s has been committed successfully\n",
		header.Nonce,
		core.ToB64(headerHash)))

	errNotCritical = mp.removeBlockInfoFromPool(header)
	if errNotCritical != nil {
		log.Info(errNotCritical.Error())
	}

	errNotCritical = mp.txCoordinator.RemoveBlockDataFromPool(body)
	if errNotCritical != nil {
		log.Debug(errNotCritical.Error())
	}

	errNotCritical = mp.forkDetector.AddHeader(header, headerHash, process.BHProcessed, nil, nil)
	if errNotCritical != nil {
		log.Debug(errNotCritical.Error())
	}

	log.Info(fmt.Sprintf("meta block with nonce %d is the highest final block in shard %d\n",
		mp.forkDetector.GetHighestFinalBlockNonce(),
		mp.shardCoordinator.SelfId()))

	hdrsToAttestPreviousFinal := mp.shardBlockFinality + 1
	mp.removeNotarizedHdrsBehindPreviousFinal(hdrsToAttestPreviousFinal)

	lastMetaBlock := chainHandler.GetCurrentBlockHeader()

	err = chainHandler.SetCurrentBlockBody(body)
	if err != nil {
		return err
	}

	err = chainHandler.SetCurrentBlockHeader(header)
	if err != nil {
		return err
	}

	chainHandler.SetCurrentBlockHeaderHash(headerHash)

	if mp.core != nil && mp.core.TPSBenchmark() != nil {
		mp.core.TPSBenchmark().Update(header)
	}

	mp.indexBlock(header, lastMetaBlock)

	saveMetachainCommitBlockMetrics(mp.appStatusHandler, header, headerHash, mp.nodesCoordinator)

	go mp.headersCounter.displayLogInfo(
		header,
		headerHash,
		mp.dataPool.ShardHeaders().Len(),
	)

	mp.blockSizeThrottler.Succeed(header.Round)

	return nil
}

func (mp *metaProcessor) updateShardHeadersNonce(key uint32, value uint64) {
	valueStoredI, ok := mp.shardsHeadersNonce.Load(key)
	if !ok {
		mp.shardsHeadersNonce.Store(key, value)
		return
	}

	valueStored, ok := valueStoredI.(uint64)
	if !ok {
		mp.shardsHeadersNonce.Store(key, value)
		return
	}

	if valueStored < value {
		mp.shardsHeadersNonce.Store(key, value)
	}
}

func (mp *metaProcessor) saveMetricCrossCheckBlockHeight() {
	crossCheckBlockHeight := ""
	for i := uint32(0); i < mp.shardCoordinator.NumberOfShards(); i++ {
		valueStoredI, ok := mp.shardsHeadersNonce.Load(i)
		if !ok {
			continue
		}

		valueStored, ok := valueStoredI.(uint64)
		if !ok {
			continue
		}

		crossCheckBlockHeight += fmt.Sprintf("%d: %d, ", i, valueStored)
	}

	mp.appStatusHandler.SetStringValue(core.MetricCrossCheckBlockHeight, crossCheckBlockHeight)
}

func (mp *metaProcessor) saveLastNotarizedHeader(header *block.MetaBlock) error {
	mp.mutNotarizedHdrs.Lock()
	defer mp.mutNotarizedHdrs.Unlock()

	if mp.notarizedHdrs == nil {
		return process.ErrNotarizedHdrsSliceIsNil
	}

	tmpLastNotarizedHdrForShard := make(map[uint32]data.HeaderHandler, mp.shardCoordinator.NumberOfShards())
	for i := uint32(0); i < mp.shardCoordinator.NumberOfShards(); i++ {
		tmpLastNotarizedHdrForShard[i] = mp.lastNotarizedHdrForShard(i)
	}

	mp.hdrsForCurrBlock.mutHdrsForBlock.RLock()
	for i := 0; i < len(header.ShardInfo); i++ {
		shardHeaderHash := header.ShardInfo[i].HeaderHash
		hdrInfo, ok := mp.hdrsForCurrBlock.hdrHashAndInfo[string(shardHeaderHash)]
		if !ok {
			mp.hdrsForCurrBlock.mutHdrsForBlock.RUnlock()
			return process.ErrMissingHeader
		}

		shardHdr, ok := hdrInfo.hdr.(*block.Header)
		if !ok {
			mp.hdrsForCurrBlock.mutHdrsForBlock.RUnlock()
			return process.ErrWrongTypeAssertion
		}

		if tmpLastNotarizedHdrForShard[shardHdr.ShardId].GetNonce() < shardHdr.Nonce {
			tmpLastNotarizedHdrForShard[shardHdr.ShardId] = shardHdr
		}
	}
	mp.hdrsForCurrBlock.mutHdrsForBlock.RUnlock()

	for i := uint32(0); i < mp.shardCoordinator.NumberOfShards(); i++ {
		mp.notarizedHdrs[i] = append(mp.notarizedHdrs[i], tmpLastNotarizedHdrForShard[i])
		DisplayLastNotarized(mp.marshalizer, mp.hasher, tmpLastNotarizedHdrForShard[i], i)
	}

	return nil
}

// check if shard headers were signed and constructed correctly and returns headers which has to be
// checked for finality
func (mp *metaProcessor) checkShardHeadersValidity() (map[uint32]data.HeaderHandler, error) {
	mp.mutNotarizedHdrs.RLock()
	if mp.notarizedHdrs == nil {
		mp.mutNotarizedHdrs.RUnlock()
		return nil, process.ErrNotarizedHdrsSliceIsNil
	}

	tmpLastNotarized := make(map[uint32]data.HeaderHandler, mp.shardCoordinator.NumberOfShards())
	for i := uint32(0); i < mp.shardCoordinator.NumberOfShards(); i++ {
		tmpLastNotarized[i] = mp.lastNotarizedHdrForShard(i)
	}
	mp.mutNotarizedHdrs.RUnlock()

	highestNonceHdrs := make(map[uint32]data.HeaderHandler)

	usedShardHdrs := mp.sortHeadersForCurrentBlockByNonce(true)
	if len(usedShardHdrs) == 0 {
		return highestNonceHdrs, nil
	}

	for shardId, hdrsForShard := range usedShardHdrs {
		for _, shardHdr := range hdrsForShard {
			err := mp.isHdrConstructionValid(shardHdr, tmpLastNotarized[shardId])
			if err != nil {
				return nil, err
			}

			tmpLastNotarized[shardId] = shardHdr
			highestNonceHdrs[shardId] = shardHdr
		}
	}

	return highestNonceHdrs, nil
}

// check if shard headers are final by checking if newer headers were constructed upon them
func (mp *metaProcessor) checkShardHeadersFinality(highestNonceHdrs map[uint32]data.HeaderHandler) error {
	finalityAttestingShardHdrs := mp.sortHeadersForCurrentBlockByNonce(false)

	for shardId, lastVerifiedHdr := range highestNonceHdrs {
		if lastVerifiedHdr == nil || lastVerifiedHdr.IsInterfaceNil() {
			return process.ErrNilBlockHeader
		}
		if lastVerifiedHdr.GetShardID() != shardId {
			return process.ErrShardIdMissmatch
		}

		// verify if there are "K" block after current to make this one final
		nextBlocksVerified := uint32(0)
		for _, shardHdr := range finalityAttestingShardHdrs[shardId] {
			if nextBlocksVerified >= mp.shardBlockFinality {
				break
			}

			// found a header with the next nonce
			if shardHdr.GetNonce() == lastVerifiedHdr.GetNonce()+1 {
				err := mp.isHdrConstructionValid(shardHdr, lastVerifiedHdr)
				if err != nil {
					log.Debug(err.Error())
					continue
				}

				lastVerifiedHdr = shardHdr
				nextBlocksVerified += 1
			}
		}

		if nextBlocksVerified < mp.shardBlockFinality {
			go mp.onRequestHeaderHandlerByNonce(lastVerifiedHdr.GetShardID(), lastVerifiedHdr.GetNonce()+1)
			return process.ErrHeaderNotFinal
		}
	}

	return nil
}

func (mp *metaProcessor) isShardHeaderValidFinal(currHdr *block.Header, lastHdr *block.Header, sortedShardHdrs []*block.Header) (bool, []uint32) {
	if currHdr == nil {
		return false, nil
	}
	if sortedShardHdrs == nil {
		return false, nil
	}
	if lastHdr == nil {
		return false, nil
	}

	err := mp.isHdrConstructionValid(currHdr, lastHdr)
	if err != nil {
		return false, nil
	}

	// verify if there are "K" block after current to make this one final
	lastVerifiedHdr := currHdr
	nextBlocksVerified := uint32(0)
	hdrIds := make([]uint32, 0)
	for i := 0; i < len(sortedShardHdrs); i++ {
		if nextBlocksVerified >= mp.shardBlockFinality {
			return true, hdrIds
		}

		// found a header with the next nonce
		tmpHdr := sortedShardHdrs[i]
		if tmpHdr.GetNonce() == lastVerifiedHdr.GetNonce()+1 {
			err := mp.isHdrConstructionValid(tmpHdr, lastVerifiedHdr)
			if err != nil {
				continue
			}

			lastVerifiedHdr = tmpHdr
			nextBlocksVerified += 1
			hdrIds = append(hdrIds, uint32(i))
		}
	}

	if nextBlocksVerified >= mp.shardBlockFinality {
		return true, hdrIds
	}

	return false, nil
}

// receivedShardHeader is a call back function which is called when a new header
// is added in the headers pool
func (mp *metaProcessor) receivedShardHeader(shardHeaderHash []byte) {
	shardHeaderPool := mp.dataPool.ShardHeaders()
	if shardHeaderPool == nil {
		return
	}

	obj, ok := shardHeaderPool.Peek(shardHeaderHash)
	if !ok {
		return
	}

	shardHeader, ok := obj.(*block.Header)
	if !ok {
		return
	}

	log.Debug(fmt.Sprintf("received shard block with hash %s and nonce %d from network\n",
		core.ToB64(shardHeaderHash),
		shardHeader.Nonce))

	mp.hdrsForCurrBlock.mutHdrsForBlock.Lock()

	haveMissingShardHeaders := mp.hdrsForCurrBlock.missingHdrs > 0 || mp.hdrsForCurrBlock.missingFinalityAttestingHdrs > 0
	if haveMissingShardHeaders {
		hdrInfoForHash := mp.hdrsForCurrBlock.hdrHashAndInfo[string(shardHeaderHash)]
		receivedMissingShardHeader := hdrInfoForHash != nil && (hdrInfoForHash.hdr == nil || hdrInfoForHash.hdr.IsInterfaceNil())
		if receivedMissingShardHeader {
			hdrInfoForHash.hdr = shardHeader
			mp.hdrsForCurrBlock.missingHdrs--

			if shardHeader.Nonce > mp.hdrsForCurrBlock.highestHdrNonce[shardHeader.ShardId] {
				mp.hdrsForCurrBlock.highestHdrNonce[shardHeader.ShardId] = shardHeader.Nonce
			}
		}

		if mp.hdrsForCurrBlock.missingHdrs == 0 {
			missingFinalityAttestingShardHdrs := mp.hdrsForCurrBlock.missingFinalityAttestingHdrs
			mp.hdrsForCurrBlock.missingFinalityAttestingHdrs = mp.requestMissingFinalityAttestingHeaders()
			if mp.hdrsForCurrBlock.missingFinalityAttestingHdrs == 0 {
				log.Info(fmt.Sprintf("received %d missing finality attesting shard headers\n", missingFinalityAttestingShardHdrs))
			} else {
				log.Info(fmt.Sprintf("requested %d missing finality attesting shard headers\n", mp.hdrsForCurrBlock.missingFinalityAttestingHdrs))
			}
		}

		missingShardHdrs := mp.hdrsForCurrBlock.missingHdrs
		missingFinalityAttestingShardHdrs := mp.hdrsForCurrBlock.missingFinalityAttestingHdrs
		mp.hdrsForCurrBlock.mutHdrsForBlock.Unlock()

		allMissingShardHeadersReceived := missingShardHdrs == 0 && missingFinalityAttestingShardHdrs == 0
		if allMissingShardHeadersReceived {
			mp.chRcvAllHdrs <- true
		}
	} else {
		mp.hdrsForCurrBlock.mutHdrsForBlock.Unlock()
	}

	go mp.txCoordinator.RequestMiniBlocks(shardHeader)
}

// requestMissingFinalityAttestingHeaders requests the headers needed to accept the current selected headers for processing the
// current block. It requests the shardBlockFinality headers greater than the highest shard header, for each shard, related
// to the block which should be processed
func (mp *metaProcessor) requestMissingFinalityAttestingHeaders() uint32 {
	requestedBlockHeaders := uint32(0)
	for shardId := uint32(0); shardId < mp.shardCoordinator.NumberOfShards(); shardId++ {
		highestHdrNonce := mp.hdrsForCurrBlock.highestHdrNonce[shardId]
		if highestHdrNonce == uint64(0) {
			continue
		}

		lastFinalityAttestingHeader := mp.hdrsForCurrBlock.highestHdrNonce[shardId] + uint64(mp.shardBlockFinality)
		for i := highestHdrNonce + 1; i <= lastFinalityAttestingHeader; i++ {
			shardHeader, shardHeaderHash, err := process.GetShardHeaderFromPoolWithNonce(
				i,
				shardId,
				mp.dataPool.ShardHeaders(),
				mp.dataPool.HeadersNonces())

			if err != nil {
				requestedBlockHeaders++
				go mp.onRequestHeaderHandlerByNonce(shardId, i)
				continue
			}

			mp.hdrsForCurrBlock.hdrHashAndInfo[string(shardHeaderHash)] = &hdrInfo{hdr: shardHeader, usedInBlock: false}
		}
	}

	return requestedBlockHeaders
}

func (mp *metaProcessor) requestShardHeaders(metaBlock *block.MetaBlock) (uint32, uint32) {
	_ = process.EmptyChannel(mp.chRcvAllHdrs)

	if len(metaBlock.ShardInfo) == 0 {
		return 0, 0
	}

	missingHeaderHashes := mp.computeMissingAndExistingShardHeaders(metaBlock)

	mp.hdrsForCurrBlock.mutHdrsForBlock.Lock()
	for shardId, shardHeaderHashes := range missingHeaderHashes {
		for _, hash := range shardHeaderHashes {
			mp.hdrsForCurrBlock.hdrHashAndInfo[string(hash)] = &hdrInfo{hdr: nil, usedInBlock: true}
			go mp.onRequestHeaderHandler(shardId, hash)
		}
	}

	if mp.hdrsForCurrBlock.missingHdrs == 0 {
		mp.hdrsForCurrBlock.missingFinalityAttestingHdrs = mp.requestMissingFinalityAttestingHeaders()
	}

	requestedHdrs := mp.hdrsForCurrBlock.missingHdrs
	requestedFinalityAttestingHdrs := mp.hdrsForCurrBlock.missingFinalityAttestingHdrs
	mp.hdrsForCurrBlock.mutHdrsForBlock.Unlock()

	return requestedHdrs, requestedFinalityAttestingHdrs
}

func (mp *metaProcessor) computeMissingAndExistingShardHeaders(metaBlock *block.MetaBlock) map[uint32][][]byte {
	missingHeadersHashes := make(map[uint32][][]byte)

	mp.hdrsForCurrBlock.mutHdrsForBlock.Lock()
	for i := 0; i < len(metaBlock.ShardInfo); i++ {
		shardData := metaBlock.ShardInfo[i]
		hdr, err := process.GetShardHeaderFromPool(
			shardData.HeaderHash,
			mp.dataPool.ShardHeaders())

		if err != nil {
			missingHeadersHashes[shardData.ShardID] = append(missingHeadersHashes[shardData.ShardID], shardData.HeaderHash)
			mp.hdrsForCurrBlock.missingHdrs++
			continue
		}

		mp.hdrsForCurrBlock.hdrHashAndInfo[string(shardData.HeaderHash)] = &hdrInfo{hdr: hdr, usedInBlock: true}

		if hdr.Nonce > mp.hdrsForCurrBlock.highestHdrNonce[shardData.ShardID] {
			mp.hdrsForCurrBlock.highestHdrNonce[shardData.ShardID] = hdr.Nonce
		}
	}
	mp.hdrsForCurrBlock.mutHdrsForBlock.Unlock()

	return missingHeadersHashes
}

func (mp *metaProcessor) checkAndProcessShardMiniBlockHeader(
	headerHash []byte,
	shardMiniBlockHeader *block.ShardMiniBlockHeader,
	round uint64,
	shardId uint32,
) error {
	// TODO: real processing has to be done here, using metachain state
	return nil
}

func (mp *metaProcessor) createShardInfo(
	round uint64,
) ([]block.ShardData, error) {

	shardInfo := make([]block.ShardData, 0)

	if mp.accounts.JournalLen() != 0 {
		return nil, process.ErrAccountStateDirty
	}

	log.Info(fmt.Sprintf("creating shard info has been started \n"))
<<<<<<< HEAD

	// save last committed header for verification
	mp.mutNotarizedHdrs.RLock()
	if mp.notarizedHdrs == nil {
		mp.mutNotarizedHdrs.RUnlock()
		return nil, process.ErrNotarizedHdrsSliceIsNil
	}
	for shardId := uint32(0); shardId < mp.shardCoordinator.NumberOfShards(); shardId++ {
		lastPushedHdr[shardId] = mp.lastNotarizedHdrForShard(shardId)
	}
	mp.mutNotarizedHdrs.RUnlock()
=======
>>>>>>> 1da05352

	mp.hdrsForCurrBlock.mutHdrsForBlock.Lock()
	for hdrHash, hdrInfo := range mp.hdrsForCurrBlock.hdrHashAndInfo {
		shardHdr, ok := hdrInfo.hdr.(*block.Header)
		if !ok {
			return nil, process.ErrWrongTypeAssertion
		}

		shardData := block.ShardData{}
		shardData.ShardMiniBlockHeaders = make([]block.ShardMiniBlockHeader, 0)
		shardData.TxCount = shardHdr.TxCount
		shardData.ShardID = shardHdr.ShardId
		shardData.HeaderHash = []byte(hdrHash)

		for i := 0; i < len(shardHdr.MiniBlockHeaders); i++ {
			shardMiniBlockHeader := block.ShardMiniBlockHeader{}
			shardMiniBlockHeader.SenderShardID = shardHdr.MiniBlockHeaders[i].SenderShardID
			shardMiniBlockHeader.ReceiverShardID = shardHdr.MiniBlockHeaders[i].ReceiverShardID
			shardMiniBlockHeader.Hash = shardHdr.MiniBlockHeaders[i].Hash
			shardMiniBlockHeader.TxCount = shardHdr.MiniBlockHeaders[i].TxCount

			// execute shard miniblock to change the trie root hash
			err := mp.checkAndProcessShardMiniBlockHeader(
				[]byte(hdrHash),
				&shardMiniBlockHeader,
				round,
				shardData.ShardID,
			)

			if err != nil {
				return nil, err
			}

			shardData.ShardMiniBlockHeaders = append(shardData.ShardMiniBlockHeaders, shardMiniBlockHeader)
		}

		shardInfo = append(shardInfo, shardData)
<<<<<<< HEAD
		mp.hdrsForCurrBlock.hdrHashAndInfo[string(hdrHash)].usedInBlock = true
=======
>>>>>>> 1da05352
	}
	mp.hdrsForCurrBlock.mutHdrsForBlock.Unlock()

	log.Info(fmt.Sprintf("creating shard info has been finished: created %d shard data\n", len(shardInfo)))
	return shardInfo, nil
}

func (mp *metaProcessor) createPeerInfo() ([]block.PeerData, error) {
	// TODO: to be implemented
	peerInfo := make([]block.PeerData, 0)
	return peerInfo, nil
}

// CreateBlockHeader creates a miniblock header list given a block body
func (mp *metaProcessor) CreateBlockHeader(bodyHandler data.BodyHandler, round uint64, haveTime func() bool) (data.HeaderHandler, error) {
	log.Debug(fmt.Sprintf("started creating block header in round %d\n", round))

	header := &block.MetaBlock{
		ShardInfo:    make([]block.ShardData, 0),
		PeerInfo:     make([]block.PeerData, 0),
		PrevRandSeed: make([]byte, 0),
		RandSeed:     make([]byte, 0),
	}

	var err error
	defer func() {
		go mp.checkAndRequestIfShardHeadersMissing(round)

		if err == nil {
			mp.blockSizeThrottler.Add(
				round,
				core.MaxUint32(header.ItemsInBody(), header.ItemsInHeader()))
		}
	}()

<<<<<<< HEAD
	shardInfo, err := mp.createShardInfo(round, haveTime)
=======
	shardInfo, err := mp.createShardInfo(round)
>>>>>>> 1da05352
	if err != nil {
		return nil, err
	}

	peerInfo, err := mp.createPeerInfo()
	if err != nil {
		return nil, err
	}

	header.ShardInfo = shardInfo
	header.PeerInfo = peerInfo
	header.RootHash = mp.getRootHash()
	header.TxCount = getTxCount(shardInfo)

	if bodyHandler == nil || bodyHandler.IsInterfaceNil() {
		return header, nil
	}

	body, ok := bodyHandler.(block.Body)
	if !ok {
		err = process.ErrWrongTypeAssertion
		return nil, err
	}

	totalTxCount, miniBlockHeaders, err := mp.createMiniBlockHeaders(body)
	if err != nil {
		return nil, err
	}

	header.MiniBlockHeaders = miniBlockHeaders
	header.TxCount += uint32(totalTxCount)

	return header, nil
}

func (mp *metaProcessor) waitForBlockHeaders(waitTime time.Duration) error {
	select {
	case <-mp.chRcvAllHdrs:
		return nil
	case <-time.After(waitTime):
		return process.ErrTimeIsOut
	}
}

// MarshalizedDataToBroadcast prepares underlying data into a marshalized object according to destination
func (mp *metaProcessor) MarshalizedDataToBroadcast(
	header data.HeaderHandler,
	bodyHandler data.BodyHandler,
) (map[uint32][]byte, map[string][][]byte, error) {

	if bodyHandler == nil || bodyHandler.IsInterfaceNil() {
		return nil, nil, process.ErrNilMiniBlocks
	}

	body, ok := bodyHandler.(block.Body)
	if !ok {
		return nil, nil, process.ErrWrongTypeAssertion
	}

	mrsData := make(map[uint32][]byte)
	bodies, mrsTxs := mp.txCoordinator.CreateMarshalizedData(body)

	for shardId, subsetBlockBody := range bodies {
		buff, err := mp.marshalizer.Marshal(subsetBlockBody)
		if err != nil {
			log.Debug(process.ErrMarshalWithoutSuccess.Error())
			continue
		}
		mrsData[shardId] = buff
	}

	return mrsData, mrsTxs, nil
}

func (mp *metaProcessor) getOrderedHdrs(round uint64) ([]*block.Header, [][]byte, map[uint32][]*block.Header, error) {
	shardBlocksPool := mp.dataPool.ShardHeaders()
	if shardBlocksPool == nil {
		return nil, nil, nil, process.ErrNilShardBlockPool
	}

	hashAndBlockMap := make(map[uint32][]*hashAndHdr)
	headersMap := make(map[uint32][]*block.Header)
	headers := make([]*block.Header, 0)
	hdrHashes := make([][]byte, 0)

	mp.mutNotarizedHdrs.RLock()
	if mp.notarizedHdrs == nil {
		mp.mutNotarizedHdrs.RUnlock()
		return nil, nil, nil, process.ErrNotarizedHdrsSliceIsNil
	}

	// get keys and arrange them into shards
	for _, key := range shardBlocksPool.Keys() {
		val, _ := shardBlocksPool.Peek(key)
		if val == nil {
			continue
		}

		hdr, ok := val.(*block.Header)
		if !ok {
			continue
		}

		if hdr.GetRound() > round {
			continue
		}

		currShardId := hdr.ShardId
		if mp.lastNotarizedHdrForShard(currShardId) == nil {
			continue
		}

		if hdr.GetRound() <= mp.lastNotarizedHdrForShard(currShardId).GetRound() {
			continue
		}

		if hdr.GetNonce() <= mp.lastNotarizedHdrForShard(currShardId).GetNonce() {
			continue
		}

		hashAndBlockMap[currShardId] = append(hashAndBlockMap[currShardId],
			&hashAndHdr{hdr: hdr, hash: key})
	}
	mp.mutNotarizedHdrs.RUnlock()

	// sort headers for each shard
	maxHdrLen := 0
	for shardId := uint32(0); shardId < mp.shardCoordinator.NumberOfShards(); shardId++ {
		hdrsForShard := hashAndBlockMap[shardId]
		if len(hdrsForShard) == 0 {
			continue
		}

		sort.Slice(hdrsForShard, func(i, j int) bool {
			return hdrsForShard[i].hdr.GetNonce() < hdrsForShard[j].hdr.GetNonce()
		})

		tmpHdrLen := len(hdrsForShard)
		if maxHdrLen < tmpHdrLen {
			maxHdrLen = tmpHdrLen
		}
	}

	// copy from map to lists - equality between number of headers per shard
	for i := 0; i < maxHdrLen; i++ {
		for shardId := uint32(0); shardId < mp.shardCoordinator.NumberOfShards(); shardId++ {
			hdrsForShard := hashAndBlockMap[shardId]
			if i >= len(hdrsForShard) {
				continue
			}

			hdr, ok := hdrsForShard[i].hdr.(*block.Header)
			if !ok {
				continue
			}

			headers = append(headers, hdr)
			hdrHashes = append(hdrHashes, hdrsForShard[i].hash)
			headersMap[shardId] = append(headersMap[shardId], hdr)
		}
	}

	return headers, hdrHashes, headersMap, nil
}

func getTxCount(shardInfo []block.ShardData) uint32 {
	txs := uint32(0)
	for i := 0; i < len(shardInfo); i++ {
		for j := 0; j < len(shardInfo[i].ShardMiniBlockHeaders); j++ {
			txs += shardInfo[i].ShardMiniBlockHeaders[j].TxCount
		}
	}

	return txs
}

// DecodeBlockBody method decodes block body from a given byte array
func (mp *metaProcessor) DecodeBlockBody(dta []byte) data.BodyHandler {
	if dta == nil {
		return nil
	}

	var body block.Body

	err := mp.marshalizer.Unmarshal(&body, dta)
	if err != nil {
		log.Error(err.Error())
		return nil
	}

	return body
}

// DecodeBlockHeader method decodes block header from a given byte array
func (mp *metaProcessor) DecodeBlockHeader(dta []byte) data.HeaderHandler {
	if dta == nil {
		return nil
	}

	var header block.MetaBlock

	err := mp.marshalizer.Unmarshal(&header, dta)
	if err != nil {
		log.Error(err.Error())
		return nil
	}

	return &header
}

// IsInterfaceNil returns true if there is no value under the interface
func (mp *metaProcessor) IsInterfaceNil() bool {
	if mp == nil {
		return true
	}
	return false
}<|MERGE_RESOLUTION|>--- conflicted
+++ resolved
@@ -21,14 +21,8 @@
 // metaProcessor implements metaProcessor interface and actually it tries to execute block
 type metaProcessor struct {
 	*baseProcessor
-<<<<<<< HEAD
-	core          serviceContainer.Core
-	dataPool      dataRetriever.MetaPoolsHolder
-	txCoordinator process.TransactionCoordinator
-=======
 	core     serviceContainer.Core
 	dataPool dataRetriever.MetaPoolsHolder
->>>>>>> 1da05352
 
 	shardsHeadersNonce *sync.Map
 	shardBlockFinality uint32
@@ -48,9 +42,6 @@
 	}
 	if arguments.DataPool.ShardHeaders() == nil || arguments.DataPool.ShardHeaders().IsInterfaceNil() {
 		return nil, process.ErrNilHeadersDataPool
-	}
-	if arguments.TxCoordinator == nil || arguments.TxCoordinator.IsInterfaceNil() {
-		return nil, process.ErrNilTransactionCoordinator
 	}
 
 	blockSizeThrottler, err := throttle.NewBlockSizeThrottle()
@@ -85,7 +76,6 @@
 		baseProcessor:  base,
 		dataPool:       arguments.DataPool,
 		headersCounter: NewHeaderCounter(),
-		txCoordinator:  arguments.TxCoordinator,
 	}
 
 	mp.hdrsForCurrBlock.hdrHashAndInfo = make(map[string]*hdrInfo)
@@ -142,11 +132,7 @@
 		return process.ErrWrongTypeAssertion
 	}
 
-<<<<<<< HEAD
-	err = mp.checkHeaderBodyCorrelation(header, body)
-=======
 	err = mp.checkHeaderBodyCorrelation(header.MiniBlockHeaders, body)
->>>>>>> 1da05352
 	if err != nil {
 		return err
 	}
@@ -159,7 +145,6 @@
 		mp.headersCounter.getNumShardMBHeadersTotalProcessed(),
 	)
 
-	mp.txCoordinator.CreateBlockStarted()
 	mp.createBlockStarted()
 	mp.txCoordinator.RequestBlockTransactions(body)
 
@@ -246,81 +231,6 @@
 		return err
 	}
 
-<<<<<<< HEAD
-	return nil
-}
-
-// check if header has the same miniblocks as presented in body
-func (mp *metaProcessor) checkHeaderBodyCorrelation(metaBlock *block.MetaBlock, body block.Body) error {
-	mbHashesFromHdr := make(map[string]*block.ShardMiniBlockHeader)
-	mbHeaders := 0
-	for _, shardInfo := range metaBlock.ShardInfo {
-		if shardInfo.ShardID != mp.shardCoordinator.SelfId() {
-			continue
-		}
-
-		for _, mbHeader := range shardInfo.ShardMiniBlockHeaders {
-			mbHashesFromHdr[string(mbHeader.Hash)] = &mbHeader
-		}
-
-		mbHeaders += len(shardInfo.ShardMiniBlockHeaders)
-	}
-
-	if mbHeaders != len(body) {
-		return process.ErrHeaderBodyMismatch
-	}
-
-	for i := 0; i < len(body); i++ {
-		miniBlock := body[i]
-
-		mbBytes, err := mp.marshalizer.Marshal(miniBlock)
-		if err != nil {
-			return err
-		}
-		mbHash := mp.hasher.Compute(string(mbBytes))
-
-		mbHdr, ok := mbHashesFromHdr[string(mbHash)]
-		if !ok {
-			return process.ErrHeaderBodyMismatch
-		}
-
-		if mbHdr.TxCount != uint32(len(miniBlock.TxHashes)) {
-			return process.ErrHeaderBodyMismatch
-		}
-
-		if mbHdr.ReceiverShardID != miniBlock.ReceiverShardID {
-			return process.ErrHeaderBodyMismatch
-		}
-
-		if mbHdr.SenderShardID != miniBlock.SenderShardID {
-			return process.ErrHeaderBodyMismatch
-		}
-	}
-
-	return nil
-}
-
-func (mp *metaProcessor) verifyCrossShardMiniBlockDstMe(header *block.MetaBlock) error {
-	miniBlockMetaHashes, err := mp.getAllMiniBlockDstMeFromMeta(header)
-	if err != nil {
-		return err
-	}
-
-	crossMiniBlockHashes := header.GetMiniBlockHeadersWithDst(mp.shardCoordinator.SelfId())
-	for hash := range crossMiniBlockHashes {
-		if _, ok := miniBlockMetaHashes[hash]; !ok {
-			return process.ErrCrossShardMBWithoutConfirmationFromMeta
-		}
-	}
-
-	return nil
-}
-
-func (mp *metaProcessor) getAllMiniBlockDstMeFromMeta(metaHdr *block.MetaBlock) (map[string][]byte, error) {
-	miniBlockMetaHashes := make(map[string][]byte)
-
-	mp.hdrsForCurrBlock.mutHdrsForBlock.RLock()
-=======
 	return nil
 }
 
@@ -351,7 +261,6 @@
 	mp.hdrsForCurrBlock.mutHdrsForBlock.RLock()
 	defer mp.hdrsForCurrBlock.mutHdrsForBlock.RUnlock()
 
->>>>>>> 1da05352
 	for _, shardInfo := range metaHdr.ShardInfo {
 		hdrInfo, ok := mp.hdrsForCurrBlock.hdrHashAndInfo[string(shardInfo.HeaderHash)]
 		if !ok {
@@ -379,20 +288,11 @@
 
 		crossMiniBlockHashes := shardHeader.GetMiniBlockHeadersWithDst(mp.shardCoordinator.SelfId())
 		for hash := range crossMiniBlockHashes {
-<<<<<<< HEAD
-			miniBlockMetaHashes[hash] = shardInfo.HeaderHash
-		}
-	}
-	mp.hdrsForCurrBlock.mutHdrsForBlock.RUnlock()
-
-	return miniBlockMetaHashes, nil
-=======
 			miniBlockShardsHashes[hash] = shardInfo.HeaderHash
 		}
 	}
 
 	return miniBlockShardsHashes, nil
->>>>>>> 1da05352
 }
 
 // SetConsensusData - sets the reward addresses for the current consensus group
@@ -565,7 +465,6 @@
 // CreateBlockBody creates block body of metachain
 func (mp *metaProcessor) CreateBlockBody(round uint64, haveTime func() bool) (data.BodyHandler, error) {
 	log.Debug(fmt.Sprintf("started creating block body in round %d\n", round))
-	mp.txCoordinator.CreateBlockStarted()
 	mp.createBlockStarted()
 	mp.blockSizeThrottler.ComputeMaxItems()
 
@@ -626,11 +525,8 @@
 		miniBlocks = append(miniBlocks, mbFromMe...)
 	}
 
-<<<<<<< HEAD
-=======
 	log.Info(fmt.Sprintf("creating mini blocks has been finished: created %d mini blocks\n", len(miniBlocks)))
 
->>>>>>> 1da05352
 	return miniBlocks, nil
 }
 
@@ -651,11 +547,8 @@
 		return nil, 0, 0, err
 	}
 
-<<<<<<< HEAD
-=======
 	log.Info(fmt.Sprintf("shard headers ordered: %d\n", len(orderedHdrs)))
 
->>>>>>> 1da05352
 	// save last committed header for verification
 	mp.mutNotarizedHdrs.RLock()
 	if mp.notarizedHdrs == nil {
@@ -691,11 +584,7 @@
 			continue
 		}
 
-<<<<<<< HEAD
-		isFinal, _ := mp.isShardHeaderValidFinal(orderedHdrs[i], lastHdr, sortedHdrPerShard[hdr.ShardId])
-=======
 		isFinal, _ := mp.isShardHeaderValidFinal(hdr, lastHdr, sortedHdrPerShard[hdr.ShardId])
->>>>>>> 1da05352
 		if !isFinal {
 			continue
 		}
@@ -1347,20 +1236,6 @@
 	}
 
 	log.Info(fmt.Sprintf("creating shard info has been started \n"))
-<<<<<<< HEAD
-
-	// save last committed header for verification
-	mp.mutNotarizedHdrs.RLock()
-	if mp.notarizedHdrs == nil {
-		mp.mutNotarizedHdrs.RUnlock()
-		return nil, process.ErrNotarizedHdrsSliceIsNil
-	}
-	for shardId := uint32(0); shardId < mp.shardCoordinator.NumberOfShards(); shardId++ {
-		lastPushedHdr[shardId] = mp.lastNotarizedHdrForShard(shardId)
-	}
-	mp.mutNotarizedHdrs.RUnlock()
-=======
->>>>>>> 1da05352
 
 	mp.hdrsForCurrBlock.mutHdrsForBlock.Lock()
 	for hdrHash, hdrInfo := range mp.hdrsForCurrBlock.hdrHashAndInfo {
@@ -1398,10 +1273,6 @@
 		}
 
 		shardInfo = append(shardInfo, shardData)
-<<<<<<< HEAD
-		mp.hdrsForCurrBlock.hdrHashAndInfo[string(hdrHash)].usedInBlock = true
-=======
->>>>>>> 1da05352
 	}
 	mp.hdrsForCurrBlock.mutHdrsForBlock.Unlock()
 
@@ -1437,11 +1308,7 @@
 		}
 	}()
 
-<<<<<<< HEAD
-	shardInfo, err := mp.createShardInfo(round, haveTime)
-=======
 	shardInfo, err := mp.createShardInfo(round)
->>>>>>> 1da05352
 	if err != nil {
 		return nil, err
 	}
