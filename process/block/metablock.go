--- conflicted
+++ resolved
@@ -32,39 +32,8 @@
 }
 
 // NewMetaProcessor creates a new metaProcessor object
-<<<<<<< HEAD
-func NewMetaProcessor(
-	core serviceContainer.Core,
-	accounts state.AccountsAdapter,
-	dataPool dataRetriever.MetaPoolsHolder,
-	forkDetector process.ForkDetector,
-	peerProcessor process.PeerProcessor,
-	shardCoordinator sharding.Coordinator,
-	nodesCoordinator sharding.NodesCoordinator,
-	specialAddressHandler process.SpecialAddressHandler,
-	hasher hashing.Hasher,
-	marshalizer marshal.Marshalizer,
-	store dataRetriever.StorageService,
-	startHeaders map[uint32]data.HeaderHandler,
-	requestHandler process.RequestHandler,
-	uint64Converter typeConverters.Uint64ByteSliceConverter,
-) (*metaProcessor, error) {
-
-	err := checkProcessorNilParameters(
-		accounts,
-		forkDetector,
-		peerProcessor,
-		hasher,
-		marshalizer,
-		store,
-		shardCoordinator,
-		nodesCoordinator,
-		specialAddressHandler,
-		uint64Converter)
-=======
 func NewMetaProcessor(arguments ArgMetaProcessor) (*metaProcessor, error) {
 	err := checkProcessorNilParameters(arguments.ArgBaseProcessor)
->>>>>>> 70efe311
 	if err != nil {
 		return nil, err
 	}
@@ -84,19 +53,6 @@
 	base := &baseProcessor{
 		accounts:                      arguments.Accounts,
 		blockSizeThrottler:            blockSizeThrottler,
-<<<<<<< HEAD
-		forkDetector:                  forkDetector,
-		peerProcessor:                 peerProcessor,
-		hasher:                        hasher,
-		marshalizer:                   marshalizer,
-		store:                         store,
-		shardCoordinator:              shardCoordinator,
-		nodesCoordinator:              nodesCoordinator,
-		specialAddressHandler:         specialAddressHandler,
-		uint64Converter:               uint64Converter,
-		onRequestHeaderHandler:        requestHandler.RequestHeader,
-		onRequestHeaderHandlerByNonce: requestHandler.RequestHeaderByNonce,
-=======
 		forkDetector:                  arguments.ForkDetector,
 		hasher:                        arguments.Hasher,
 		marshalizer:                   arguments.Marshalizer,
@@ -107,8 +63,8 @@
 		uint64Converter:               arguments.Uint64Converter,
 		onRequestHeaderHandler:        arguments.RequestHandler.RequestHeader,
 		onRequestHeaderHandlerByNonce: arguments.RequestHandler.RequestHeaderByNonce,
->>>>>>> 70efe311
 		appStatusHandler:              statusHandler.NewNilStatusHandler(),
+		peerProcessor:                 arguments.PeerProcessor,
 	}
 
 	err = base.setLastNotarizedHeadersSlice(arguments.StartHeaders)
