--- conflicted
+++ resolved
@@ -2185,11 +2185,7 @@
 				continue
 			}
 			if !bytes.Equal(hash, shardData.HeaderHash) {
-<<<<<<< HEAD
-				mp.log.Warn("genesis hash missmatch",
-=======
-				log.Warn("genesis hash mismatch",
->>>>>>> 528d092c
+				mp.log.Warn("genesis hash mismatch",
 					"last notarized nonce", lastCrossNotarizedHeaderForShard.GetNonce(),
 					"last notarized hash", hash,
 					"genesis nonce", mp.genesisNonce,
