package block

import (
	"bytes"
	"fmt"
	"sort"
	"sync"
	"time"

	"github.com/ElrondNetwork/elrond-go/core"
	"github.com/ElrondNetwork/elrond-go/core/check"
	"github.com/ElrondNetwork/elrond-go/core/serviceContainer"
	"github.com/ElrondNetwork/elrond-go/data"
	"github.com/ElrondNetwork/elrond-go/data/block"
	"github.com/ElrondNetwork/elrond-go/dataRetriever"
	"github.com/ElrondNetwork/elrond-go/dataRetriever/dataPool"
	"github.com/ElrondNetwork/elrond-go/node/external"
	"github.com/ElrondNetwork/elrond-go/process"
	"github.com/ElrondNetwork/elrond-go/process/block/bootstrapStorage"
	"github.com/ElrondNetwork/elrond-go/process/block/processedMb"
	"github.com/ElrondNetwork/elrond-go/process/throttle"
	"github.com/ElrondNetwork/elrond-go/statusHandler"
)

// metaProcessor implements metaProcessor interface and actually it tries to execute block
type metaProcessor struct {
	*baseProcessor
	core              serviceContainer.Core
	dataPool          dataRetriever.MetaPoolsHolder
	scDataGetter      external.SCQueryService
	scToProtocol      process.SmartContractToProtocolHandler
	peerChanges       process.PeerChangesHandler
	pendingMiniBlocks process.PendingMiniBlocksHandler

	shardsHeadersNonce *sync.Map
	shardBlockFinality uint32
	chRcvAllHdrs       chan bool
	headersCounter     *headersCounter
}

// NewMetaProcessor creates a new metaProcessor object
func NewMetaProcessor(arguments ArgMetaProcessor) (*metaProcessor, error) {
	err := checkProcessorNilParameters(arguments.ArgBaseProcessor)
	if err != nil {
		return nil, err
	}
	if check.IfNil(arguments.DataPool) {
		return nil, process.ErrNilDataPoolHolder
	}
	if check.IfNil(arguments.DataPool.ShardHeaders()) {
		return nil, process.ErrNilHeadersDataPool
	}
	if check.IfNil(arguments.SCDataGetter) {
		return nil, process.ErrNilSCDataGetter
	}
	if check.IfNil(arguments.PeerChangesHandler) {
		return nil, process.ErrNilPeerChangesHandler
	}
	if check.IfNil(arguments.SCToProtocol) {
		return nil, process.ErrNilSCToProtocol
	}
	if check.IfNil(arguments.PendingMiniBlocks) {
		return nil, process.ErrNilPendingMiniBlocksHandler
	}

	blockSizeThrottler, err := throttle.NewBlockSizeThrottle()
	if err != nil {
		return nil, err
	}

	base := &baseProcessor{
		accounts:                     arguments.Accounts,
		blockSizeThrottler:           blockSizeThrottler,
		forkDetector:                 arguments.ForkDetector,
		hasher:                       arguments.Hasher,
		marshalizer:                  arguments.Marshalizer,
		store:                        arguments.Store,
		shardCoordinator:             arguments.ShardCoordinator,
		nodesCoordinator:             arguments.NodesCoordinator,
		specialAddressHandler:        arguments.SpecialAddressHandler,
		uint64Converter:              arguments.Uint64Converter,
		requestHandler:               arguments.RequestHandler,
		appStatusHandler:             statusHandler.NewNilStatusHandler(),
		blockChainHook:               arguments.BlockChainHook,
		txCoordinator:                arguments.TxCoordinator,
		validatorStatisticsProcessor: arguments.ValidatorStatisticsProcessor,
		epochStartTrigger:            arguments.EpochStartTrigger,
		headerValidator:              arguments.HeaderValidator,
		rounder:                      arguments.Rounder,
		bootStorer:                   arguments.BootStorer,
	}

	err = base.setLastNotarizedHeadersSlice(arguments.StartHeaders)
	if err != nil {
		return nil, err
	}

	mp := metaProcessor{
		core:              arguments.Core,
		baseProcessor:     base,
		dataPool:          arguments.DataPool,
		headersCounter:    NewHeaderCounter(),
		scDataGetter:      arguments.SCDataGetter,
		peerChanges:       arguments.PeerChangesHandler,
		scToProtocol:      arguments.SCToProtocol,
		pendingMiniBlocks: arguments.PendingMiniBlocks,
	}

	mp.baseProcessor.requestBlockBodyHandler = &mp

	mp.hdrsForCurrBlock.hdrHashAndInfo = make(map[string]*hdrInfo)
	mp.hdrsForCurrBlock.highestHdrNonce = make(map[uint32]uint64)

	headerPool := mp.dataPool.ShardHeaders()
	headerPool.RegisterHandler(mp.receivedShardHeader)

	mp.chRcvAllHdrs = make(chan bool)

	mp.shardBlockFinality = process.ShardBlockFinality

	mp.shardsHeadersNonce = &sync.Map{}

	mp.lastHdrs = make(mapShardHeader)

	return &mp, nil
}

// ProcessBlock processes a block. It returns nil if all ok or the specific error
func (mp *metaProcessor) ProcessBlock(
	chainHandler data.ChainHandler,
	headerHandler data.HeaderHandler,
	bodyHandler data.BodyHandler,
	haveTime func() time.Duration,
) error {

	if haveTime == nil {
		return process.ErrNilHaveTimeHandler
	}

	err := mp.checkBlockValidity(chainHandler, headerHandler, bodyHandler)
	if err != nil {
		if err == process.ErrBlockHashDoesNotMatch {
			log.Debug("requested missing meta header",
				"hash", headerHandler.GetPrevHash(),
				"for shard", headerHandler.GetShardID(),
			)

			go mp.requestHandler.RequestMetaHeader(headerHandler.GetPrevHash())
		}

		return err
	}

	log.Trace("started processing block",
		"round", headerHandler.GetRound(),
		"nonce", headerHandler.GetNonce())

	header, ok := headerHandler.(*block.MetaBlock)
	if !ok {
		return process.ErrWrongTypeAssertion
	}

	body, ok := bodyHandler.(block.Body)
	if !ok {
		return process.ErrWrongTypeAssertion
	}

	err = mp.checkHeaderBodyCorrelation(header.MiniBlockHeaders, body)
	if err != nil {
		return err
	}

	go getMetricsFromMetaHeader(
		header,
		mp.marshalizer,
		mp.appStatusHandler,
		mp.dataPool.ShardHeaders().Len(),
		mp.headersCounter.getNumShardMBHeadersTotalProcessed(),
	)

	mp.createBlockStarted()
	mp.blockChainHook.SetCurrentHeader(headerHandler)
	mp.txCoordinator.RequestBlockTransactions(body)

	requestedShardHdrs, requestedFinalityAttestingShardHdrs := mp.requestShardHeaders(header)

	if haveTime() < 0 {
		return process.ErrTimeIsOut
	}

	err = mp.txCoordinator.IsDataPreparedForProcessing(haveTime)
	if err != nil {
		return err
	}

	haveMissingShardHeaders := requestedShardHdrs > 0 || requestedFinalityAttestingShardHdrs > 0
	if haveMissingShardHeaders {
		log.Debug("requested missing shard headers",
			"num headers", requestedShardHdrs,
		)
		log.Debug("requested missing finality attesting shard headers",
			"num finality shard headers", requestedFinalityAttestingShardHdrs,
		)

		err = mp.waitForBlockHeaders(haveTime())

		mp.hdrsForCurrBlock.mutHdrsForBlock.RLock()
		missingShardHdrs := mp.hdrsForCurrBlock.missingHdrs
		mp.hdrsForCurrBlock.mutHdrsForBlock.RUnlock()

		mp.resetMissingHdrs()

		if requestedShardHdrs > 0 {
			log.Debug("received missing shard headers",
				"num headers", requestedShardHdrs-missingShardHdrs,
			)
		}

		if err != nil {
			return err
		}
	}

	if mp.accounts.JournalLen() != 0 {
		return process.ErrAccountStateDirty
	}

	defer func() {
		go mp.checkAndRequestIfShardHeadersMissing(header.Round)
	}()

	mp.epochStartTrigger.Update(header.GetRound())

	err = mp.checkEpochCorrectness(header, chainHandler)
	if err != nil {
		return err
	}

	err = mp.verifyEpochStartDataForMetablock(header)
	if err != nil {
		return err
	}

	highestNonceHdrs, err := mp.checkShardHeadersValidity(header)
	if err != nil {
		return err
	}

	err = mp.checkShardHeadersFinality(highestNonceHdrs)
	if err != nil {
		return err
	}

	err = mp.verifyCrossShardMiniBlockDstMe(header)
	if err != nil {
		return err
	}

	defer func() {
		if err != nil {
			mp.RevertAccountState()
		}
	}()

	err = mp.processBlockHeaders(header, header.Round, haveTime)
	if err != nil {
		return err
	}

	err = mp.txCoordinator.ProcessBlockTransaction(body, haveTime)
	if err != nil {
		return err
	}

	err = mp.txCoordinator.VerifyCreatedBlockTransactions(header, body)
	if err != nil {
		return err
	}

	err = mp.scToProtocol.UpdateProtocol(body, header.Round)
	if err != nil {
		return err
	}

	err = mp.peerChanges.VerifyPeerChanges(header.PeerInfo)
	if err != nil {
		return err
	}

	if !mp.verifyStateRoot(header.GetRootHash()) {
		err = process.ErrRootStateDoesNotMatch
		return err
	}

	validatorStatsRH, err := mp.validatorStatisticsProcessor.UpdatePeerState(header)
	if err != nil {
		return err
	}

	if !bytes.Equal(validatorStatsRH, header.GetValidatorStatsRootHash()) {
		log.Debug("validator stats root hash mismatch",
			"computed", validatorStatsRH,
			"received", header.GetValidatorStatsRootHash(),
		)
		err = process.ErrValidatorStatsRootHashDoesNotMatch
		return err
	}

	return nil
}

// SetNumProcessedObj will set the num of processed headers
func (mp *metaProcessor) SetNumProcessedObj(numObj uint64) {
	mp.headersCounter.shardMBHeadersTotalProcessed = numObj
}

func (mp *metaProcessor) checkEpochCorrectness(
	headerHandler data.HeaderHandler,
	chainHandler data.ChainHandler,
) error {
	currentBlockHeader := chainHandler.GetCurrentBlockHeader()
	if currentBlockHeader == nil {
		return nil
	}

	isEpochIncorrect := headerHandler.GetEpoch() != currentBlockHeader.GetEpoch() &&
		mp.epochStartTrigger.Epoch() == currentBlockHeader.GetEpoch()
	if isEpochIncorrect {
		return process.ErrEpochDoesNotMatch
	}

	isEpochIncorrect = mp.epochStartTrigger.IsEpochStart() &&
		mp.epochStartTrigger.EpochStartRound() <= headerHandler.GetRound() &&
		headerHandler.GetEpoch() != currentBlockHeader.GetEpoch()+1

	if isEpochIncorrect {
		return process.ErrEpochDoesNotMatch
	}

	return nil
}

func (mp *metaProcessor) verifyCrossShardMiniBlockDstMe(header *block.MetaBlock) error {
	miniBlockShardsHashes, err := mp.getAllMiniBlockDstMeFromShards(header)
	if err != nil {
		return err
	}

	//if all miniblockshards hashes are in header miniblocks as well
	mapMetaMiniBlockHdrs := make(map[string]struct{}, len(header.MiniBlockHeaders))
	for _, metaMiniBlock := range header.MiniBlockHeaders {
		mapMetaMiniBlockHdrs[string(metaMiniBlock.Hash)] = struct{}{}
	}

	for hash := range miniBlockShardsHashes {
		if _, ok := mapMetaMiniBlockHdrs[hash]; !ok {
			return process.ErrCrossShardMBWithoutConfirmationFromMeta
		}
	}

	return nil
}

func (mp *metaProcessor) getAllMiniBlockDstMeFromShards(metaHdr *block.MetaBlock) (map[string][]byte, error) {
	miniBlockShardsHashes := make(map[string][]byte)

	mp.hdrsForCurrBlock.mutHdrsForBlock.RLock()
	defer mp.hdrsForCurrBlock.mutHdrsForBlock.RUnlock()

	for _, shardInfo := range metaHdr.ShardInfo {
		hdrInfo, ok := mp.hdrsForCurrBlock.hdrHashAndInfo[string(shardInfo.HeaderHash)]
		if !ok {
			continue
		}
		shardHeader, ok := hdrInfo.hdr.(*block.Header)
		if !ok {
			continue
		}

		lastHdr, err := mp.getLastNotarizedHdr(shardInfo.ShardID)
		if err != nil {
			return nil, err
		}

		if shardHeader.GetRound() > metaHdr.Round {
			continue
		}
		if shardHeader.GetRound() <= lastHdr.GetRound() {
			continue
		}
		if shardHeader.GetNonce() <= lastHdr.GetNonce() {
			continue
		}

		crossMiniBlockHashes := shardHeader.GetMiniBlockHeadersWithDst(mp.shardCoordinator.SelfId())
		for hash := range crossMiniBlockHashes {
			miniBlockShardsHashes[hash] = shardInfo.HeaderHash
		}
	}

	return miniBlockShardsHashes, nil
}

func (mp *metaProcessor) checkAndRequestIfShardHeadersMissing(round uint64) {
	_, _, sortedHdrPerShard, err := mp.getOrderedHdrs(round)
	if err != nil {
		log.Trace("getOrderedHdrs", "error", err.Error())
		return
	}

	for i := uint32(0); i < mp.shardCoordinator.NumberOfShards(); i++ {
		// map from *block.Header to dataHandler
		sortedHdrs := make([]data.HeaderHandler, len(sortedHdrPerShard[i]))
		for j := 0; j < len(sortedHdrPerShard[i]); j++ {
			sortedHdrs[j] = sortedHdrPerShard[i][j]
		}

		err := mp.requestHeadersIfMissing(sortedHdrs, i, round, mp.dataPool.ShardHeaders())
		if err != nil {
			log.Trace("requestHeadersIfMissing", "error", err.Error())
			continue
		}
	}

	return
}

func (mp *metaProcessor) indexBlock(
	metaBlock data.HeaderHandler,
	body data.BodyHandler,
	lastMetaBlock data.HeaderHandler,
) {
	if mp.core == nil || mp.core.Indexer() == nil {
		return
	}
	// Update tps benchmarks in the DB
	tpsBenchmark := mp.core.TPSBenchmark()
	if tpsBenchmark != nil {
		go mp.core.Indexer().UpdateTPS(tpsBenchmark)
	}

	txPool := mp.txCoordinator.GetAllCurrentUsedTxs(block.TxBlock)
	scPool := mp.txCoordinator.GetAllCurrentUsedTxs(block.SmartContractResultBlock)

	for hash, tx := range scPool {
		txPool[hash] = tx
	}

	publicKeys, err := mp.nodesCoordinator.GetConsensusValidatorsPublicKeys(
		metaBlock.GetPrevRandSeed(), metaBlock.GetRound(), core.MetachainShardId, metaBlock.GetEpoch(),
	)
	if err != nil {
		return
	}

	signersIndexes, err := mp.nodesCoordinator.GetValidatorsIndexes(publicKeys, metaBlock.GetEpoch())
	if err != nil {
		return
	}

	go mp.core.Indexer().SaveBlock(body, metaBlock, txPool, signersIndexes)

	saveRoundInfoInElastic(mp.core.Indexer(), mp.nodesCoordinator, core.MetachainShardId, metaBlock, lastMetaBlock, signersIndexes)
}

// removeBlockInfoFromPool removes the block info from associated pools
func (mp *metaProcessor) removeBlockInfoFromPool(header *block.MetaBlock) error {
	if header == nil || header.IsInterfaceNil() {
		return process.ErrNilMetaBlockHeader
	}

	headerPool := mp.dataPool.ShardHeaders()
	if headerPool == nil || headerPool.IsInterfaceNil() {
		return process.ErrNilHeadersDataPool
	}

	headerNoncesPool := mp.dataPool.HeadersNonces()
	if headerNoncesPool == nil || headerNoncesPool.IsInterfaceNil() {
		return process.ErrNilHeadersNoncesDataPool
	}

	mp.hdrsForCurrBlock.mutHdrsForBlock.RLock()
	for i := 0; i < len(header.ShardInfo); i++ {
		shardHeaderHash := header.ShardInfo[i].HeaderHash
		headerInfo, ok := mp.hdrsForCurrBlock.hdrHashAndInfo[string(shardHeaderHash)]
		if !ok {
			mp.hdrsForCurrBlock.mutHdrsForBlock.RUnlock()
			return process.ErrMissingHeader
		}

		shardBlock, ok := headerInfo.hdr.(*block.Header)
		if !ok {
			mp.hdrsForCurrBlock.mutHdrsForBlock.RUnlock()
			return process.ErrWrongTypeAssertion
		}

		headerPool.Remove(shardHeaderHash)
		headerNoncesPool.Remove(shardBlock.Nonce, shardBlock.ShardId)
	}
	mp.hdrsForCurrBlock.mutHdrsForBlock.RUnlock()

	return nil
}

// RestoreBlockIntoPools restores the block into associated pools
func (mp *metaProcessor) RestoreBlockIntoPools(headerHandler data.HeaderHandler, bodyHandler data.BodyHandler) error {
	if check.IfNil(headerHandler) {
		return process.ErrNilMetaBlockHeader
	}
	if bodyHandler == nil || bodyHandler.IsInterfaceNil() {
		return process.ErrNilTxBlockBody
	}

	metaBlock, ok := headerHandler.(*block.MetaBlock)
	if !ok {
		return process.ErrWrongTypeAssertion
	}

	body, ok := bodyHandler.(block.Body)
	if !ok {
		return process.ErrWrongTypeAssertion
	}

	headerPool := mp.dataPool.ShardHeaders()
	if check.IfNil(headerPool) {
		return process.ErrNilHeadersDataPool
	}

	headerNoncesPool := mp.dataPool.HeadersNonces()
	if check.IfNil(headerNoncesPool) {
		return process.ErrNilHeadersNoncesDataPool
	}

	hdrHashes := make([][]byte, len(metaBlock.ShardInfo))
	for i := 0; i < len(metaBlock.ShardInfo); i++ {
		hdrHashes[i] = metaBlock.ShardInfo[i].HeaderHash
	}

	err := mp.pendingMiniBlocks.RevertHeader(metaBlock)
	if err != nil {
		return err
	}

	if metaBlock.IsStartOfEpochBlock() {
		mp.epochStartTrigger.Revert()
	}

	for _, hdrHash := range hdrHashes {
		shardHeader, errNotCritical := process.GetShardHeaderFromStorage(hdrHash, mp.marshalizer, mp.store)
		if errNotCritical != nil {
			log.Debug("shard header not found in BlockHeaderUnit",
				"hash", hdrHash,
			)
			continue
		}

		headerPool.Put(hdrHash, shardHeader)
		syncMap := &dataPool.ShardIdHashSyncMap{}
		syncMap.Store(shardHeader.GetShardID(), hdrHash)
		headerNoncesPool.Merge(shardHeader.GetNonce(), syncMap)

		hdrNonceHashDataUnit := dataRetriever.ShardHdrNonceHashDataUnit + dataRetriever.UnitType(shardHeader.GetShardID())
		storer := mp.store.GetStorer(hdrNonceHashDataUnit)
		nonceToByteSlice := mp.uint64Converter.ToByteSlice(shardHeader.GetNonce())
		errNotCritical = storer.Remove(nonceToByteSlice)
		if errNotCritical != nil {
			log.Debug("ShardHdrNonceHashDataUnit.Remove", "error", errNotCritical.Error())
		}

		mp.headersCounter.subtractRestoredMBHeaders(len(shardHeader.MiniBlockHeaders))
	}

	_, errNotCritical := mp.txCoordinator.RestoreBlockDataFromStorage(body)
	if errNotCritical != nil {
		log.Debug("RestoreBlockDataFromStorage", "error", errNotCritical.Error())
	}

	mp.removeLastNotarized()

	return nil
}

// CreateBlockBody creates block body of metachain
func (mp *metaProcessor) CreateBlockBody(initialHdrData data.HeaderHandler, haveTime func() bool) (data.BodyHandler, error) {
	log.Trace("started creating block body",
		"round", initialHdrData.GetRound(),
	)
	mp.createBlockStarted()
	mp.blockSizeThrottler.ComputeMaxItems()

	initialHdrData.SetEpoch(mp.epochStartTrigger.Epoch())

	mp.blockChainHook.SetCurrentHeader(initialHdrData)

	miniBlocks, err := mp.createMiniBlocks(mp.blockSizeThrottler.MaxItemsToAdd(), initialHdrData.GetRound(), haveTime)
	if err != nil {
		return nil, err
	}

	err = mp.scToProtocol.UpdateProtocol(miniBlocks, initialHdrData.GetRound())
	if err != nil {
		return nil, err
	}

	return miniBlocks, nil
}

func (mp *metaProcessor) createMiniBlocks(
	maxItemsInBlock uint32,
	round uint64,
	haveTime func() bool,
) (block.Body, error) {

	miniBlocks := make(block.Body, 0)
	if mp.epochStartTrigger.IsEpochStart() {
		return miniBlocks, nil
	}

	if mp.accounts.JournalLen() != 0 {
		return nil, process.ErrAccountStateDirty
	}

	if !haveTime() {
		log.Debug("time is up after entered in createMiniBlocks method")
		return nil, process.ErrTimeIsOut
	}

	txPool := mp.dataPool.Transactions()
	if txPool == nil {
		return nil, process.ErrNilTransactionPool
	}

	destMeMiniBlocks, nbTxs, nbHdrs, err := mp.createAndProcessCrossMiniBlocksDstMe(maxItemsInBlock, round, haveTime)
	if err != nil {
		log.Debug("createAndProcessCrossMiniBlocksDstMe", "error", err.Error())
	}

	log.Debug("processed miniblocks and txs with destination in self shard",
		"num miniblocks", len(destMeMiniBlocks),
		"num txs", nbTxs,
	)

	if len(destMeMiniBlocks) > 0 {
		miniBlocks = append(miniBlocks, destMeMiniBlocks...)
	}

	maxTxSpaceRemained := int32(maxItemsInBlock) - int32(nbTxs)
	maxMbSpaceRemained := mp.getMaxMiniBlocksSpaceRemained(
		maxItemsInBlock,
		uint32(len(destMeMiniBlocks))+nbHdrs,
		uint32(len(miniBlocks)))

	mbFromMe := mp.txCoordinator.CreateMbsAndProcessTransactionsFromMe(
		uint32(maxTxSpaceRemained),
		uint32(maxMbSpaceRemained),
		haveTime)

	if len(mbFromMe) > 0 {
		miniBlocks = append(miniBlocks, mbFromMe...)
	}

	log.Debug("creating mini blocks has been finished",
		"miniblocks created", len(miniBlocks),
	)

	return miniBlocks, nil
}

// full verification through metachain header
func (mp *metaProcessor) createAndProcessCrossMiniBlocksDstMe(
	maxItemsInBlock uint32,
	round uint64,
	haveTime func() bool,
) (block.MiniBlockSlice, uint32, uint32, error) {

	miniBlocks := make(block.MiniBlockSlice, 0)
	txsAdded := uint32(0)
	hdrsAdded := uint32(0)
	lastPushedHdr := make(map[uint32]data.HeaderHandler, mp.shardCoordinator.NumberOfShards())

	orderedHdrs, orderedHdrHashes, sortedHdrPerShard, err := mp.getOrderedHdrs(round)
	if err != nil {
		return nil, 0, 0, err
	}

	log.Debug("shard headers ordered",
		"num shard headers", len(orderedHdrs),
	)

	// save last committed header for verification
	mp.mutNotarizedHdrs.RLock()
	if mp.notarizedHdrs == nil {
		mp.mutNotarizedHdrs.RUnlock()
		return nil, 0, 0, process.ErrNotarizedHdrsSliceIsNil
	}
	for shardId := uint32(0); shardId < mp.shardCoordinator.NumberOfShards(); shardId++ {
		lastPushedHdr[shardId] = mp.lastNotarizedHdrForShard(shardId)
	}
	mp.mutNotarizedHdrs.RUnlock()

	mp.hdrsForCurrBlock.mutHdrsForBlock.Lock()
	for i := 0; i < len(orderedHdrs); i++ {
		if !haveTime() {
			log.Debug("time is up after putting cross txs with destination to current shard",
				"num txs", txsAdded,
			)
			break
		}

		if len(miniBlocks) >= core.MaxMiniBlocksInBlock {
			log.Debug("max number of mini blocks allowed to be added in one shard block has been reached",
				"num miniblocks", len(miniBlocks),
			)
			break
		}

		itemsAddedInHeader := uint32(len(mp.hdrsForCurrBlock.hdrHashAndInfo) + len(miniBlocks))
		if itemsAddedInHeader >= maxItemsInBlock {
			log.Debug("max records allowed to be added in shard header has been reached",
				"num max items", maxItemsInBlock,
			)
			break
		}

		hdr := orderedHdrs[i]
		lastHdr, ok := lastPushedHdr[hdr.ShardId].(*block.Header)
		if !ok {
			continue
		}

		isFinal, _ := mp.isShardHeaderValidFinal(hdr, lastHdr, sortedHdrPerShard[hdr.ShardId])
		if !isFinal {
			continue
		}

		if len(hdr.GetMiniBlockHeadersWithDst(mp.shardCoordinator.SelfId())) == 0 {
			mp.hdrsForCurrBlock.hdrHashAndInfo[string(orderedHdrHashes[i])] = &hdrInfo{hdr: hdr, usedInBlock: true}
			hdrsAdded++
			lastPushedHdr[hdr.ShardId] = hdr
			continue
		}

		itemsAddedInBody := txsAdded
		if itemsAddedInBody >= maxItemsInBlock {
			continue
		}

		maxTxSpaceRemained := int32(maxItemsInBlock) - int32(itemsAddedInBody)
		maxMbSpaceRemained := mp.getMaxMiniBlocksSpaceRemained(
			maxItemsInBlock,
			itemsAddedInHeader+1,
			uint32(len(miniBlocks)))

		if maxTxSpaceRemained > 0 && maxMbSpaceRemained > 0 {
			snapshot := mp.accounts.JournalLen()
			currMBProcessed, currTxsAdded, hdrProcessFinished := mp.txCoordinator.CreateMbsAndProcessCrossShardTransactionsDstMe(
				hdr,
				nil,
				uint32(maxTxSpaceRemained),
				uint32(maxMbSpaceRemained),
				haveTime)

			if !hdrProcessFinished {
				// shard header must be processed completely
				errAccountState := mp.accounts.RevertToSnapshot(snapshot)
				if errAccountState != nil {
					// TODO: evaluate if reloading the trie from disk will might solve the problem
					log.Warn("accounts.RevertToSnapshot", "error", errAccountState.Error())
				}
				break
			}

			// all txs processed, add to processed miniblocks
			miniBlocks = append(miniBlocks, currMBProcessed...)
			txsAdded = txsAdded + currTxsAdded

			mp.hdrsForCurrBlock.hdrHashAndInfo[string(orderedHdrHashes[i])] = &hdrInfo{hdr: hdr, usedInBlock: true}
			hdrsAdded++

			lastPushedHdr[hdr.ShardId] = hdr
		}
	}
	mp.hdrsForCurrBlock.mutHdrsForBlock.Unlock()

	return miniBlocks, txsAdded, hdrsAdded, nil
}

func (mp *metaProcessor) processBlockHeaders(header *block.MetaBlock, round uint64, haveTime func() time.Duration) error {
	arguments := make([]interface{}, 0, len(header.ShardInfo))
	for i := 0; i < len(header.ShardInfo); i++ {
		shardData := header.ShardInfo[i]
		for j := 0; j < len(shardData.ShardMiniBlockHeaders); j++ {
			if haveTime() < 0 {
				return process.ErrTimeIsOut
			}

			headerHash := shardData.HeaderHash
			shardMiniBlockHeader := &shardData.ShardMiniBlockHeaders[j]
			err := mp.checkAndProcessShardMiniBlockHeader(
				headerHash,
				shardMiniBlockHeader,
				round,
				shardData.ShardID,
			)

			if err != nil {
				return err
			}

			arguments = append(arguments, "hash", shardMiniBlockHeader.Hash)
		}
	}

	if len(arguments) > 0 {
		log.Trace("the following miniblocks hashes were successfully processed", arguments...)
	}

	return nil
}

// CommitBlock commits the block in the blockchain if everything was checked successfully
func (mp *metaProcessor) CommitBlock(
	chainHandler data.ChainHandler,
	headerHandler data.HeaderHandler,
	bodyHandler data.BodyHandler,
) error {

	var err error
	defer func() {
		if err != nil {
			mp.RevertAccountState()
		}
	}()

	err = checkForNils(chainHandler, headerHandler, bodyHandler)
	if err != nil {
		return err
	}

	log.Trace("started committing block",
		"round", headerHandler.GetRound(),
		"nonce", headerHandler.GetNonce(),
	)

	err = mp.checkBlockValidity(chainHandler, headerHandler, bodyHandler)
	if err != nil {
		return err
	}

	header, ok := headerHandler.(*block.MetaBlock)
	if !ok {
		err = process.ErrWrongTypeAssertion
		return err
	}

	buff, err := mp.marshalizer.Marshal(header)
	if err != nil {
		return err
	}

	headerHash := mp.hasher.Compute(string(buff))
	nonceToByteSlice := mp.uint64Converter.ToByteSlice(header.Nonce)
	errNotCritical := mp.store.Put(dataRetriever.MetaHdrNonceHashDataUnit, nonceToByteSlice, headerHash)
	if errNotCritical != nil {
		log.Trace("MetaHdrNonceHashDataUnit store.Put", "error", errNotCritical.Error())
	}

	errNotCritical = mp.store.Put(dataRetriever.MetaBlockUnit, headerHash, buff)
	if errNotCritical != nil {
		log.Trace("MetaBlockUnit store.Put", "error", errNotCritical.Error())
	}

	headersNoncesPool := mp.dataPool.HeadersNonces()
	if headersNoncesPool == nil {
		err = process.ErrNilHeadersNoncesDataPool
		return err
	}

	metaBlocksPool := mp.dataPool.MetaBlocks()
	if metaBlocksPool == nil {
		err = process.ErrNilMetaBlocksPool
		return err
	}

	headersNoncesPool.Remove(header.GetNonce(), header.GetShardID())
	metaBlocksPool.Remove(headerHash)

	body, ok := bodyHandler.(block.Body)
	if !ok {
		err = process.ErrWrongTypeAssertion
		return err
	}

	err = mp.txCoordinator.SaveBlockDataToStorage(body)
	if err != nil {
		return err
	}

	for i := 0; i < len(body); i++ {
		buff, err = mp.marshalizer.Marshal(body[i])
		if err != nil {
			return err
		}

		miniBlockHash := mp.hasher.Compute(string(buff))
		errNotCritical = mp.store.Put(dataRetriever.MiniBlockUnit, miniBlockHash, buff)
		log.LogIfError(errNotCritical)
	}

	mp.hdrsForCurrBlock.mutHdrsForBlock.RLock()
	for i := 0; i < len(header.ShardInfo); i++ {
		shardHeaderHash := header.ShardInfo[i].HeaderHash
		headerInfo, ok := mp.hdrsForCurrBlock.hdrHashAndInfo[string(shardHeaderHash)]
		if !ok {
			mp.hdrsForCurrBlock.mutHdrsForBlock.RUnlock()
			return process.ErrMissingHeader
		}

		shardBlock, ok := headerInfo.hdr.(*block.Header)
		if !ok {
			mp.hdrsForCurrBlock.mutHdrsForBlock.RUnlock()
			return process.ErrWrongTypeAssertion
		}

		mp.updateShardHeadersNonce(shardBlock.ShardId, shardBlock.Nonce)

		buff, err = mp.marshalizer.Marshal(shardBlock)
		if err != nil {
			mp.hdrsForCurrBlock.mutHdrsForBlock.RUnlock()
			return err
		}

		nonceToByteSlice := mp.uint64Converter.ToByteSlice(shardBlock.Nonce)
		hdrNonceHashDataUnit := dataRetriever.ShardHdrNonceHashDataUnit + dataRetriever.UnitType(shardBlock.ShardId)
		errNotCritical = mp.store.Put(hdrNonceHashDataUnit, nonceToByteSlice, shardHeaderHash)
		if errNotCritical != nil {
			log.Trace(fmt.Sprintf("ShardHdrNonceHashDataUnit_%d store.Put", shardBlock.ShardId),
				"error", errNotCritical.Error(),
			)
		}

		errNotCritical = mp.store.Put(dataRetriever.BlockHeaderUnit, shardHeaderHash, buff)
		if errNotCritical != nil {
			log.Trace("BlockHeaderUnit store.Put", "error", errNotCritical.Error())
		}
	}
	mp.hdrsForCurrBlock.mutHdrsForBlock.RUnlock()

	mp.saveMetricCrossCheckBlockHeight()

	err = mp.commitAll()
	if err != nil {
		return err
	}

	mp.commitEpochStart(header, chainHandler)

	err = chainHandler.SetCurrentBlockBody(body)
	if err != nil {
		return err
	}

	err = chainHandler.SetCurrentBlockHeader(header)
	if err != nil {
		return err
	}

	chainHandler.SetCurrentBlockHeaderHash(headerHash)

	err = mp.saveLastNotarizedHeader(header)
	if err != nil {
		return err
	}

	err = mp.pendingMiniBlocks.AddProcessedHeader(header)
	if err != nil {
		return err
	}

	log.Info("meta block has been committed successfully",
		"nonce", header.Nonce,
		"round", header.Round,
		"epoch", header.Epoch,
		"hash", headerHash)

	errNotCritical = mp.removeBlockInfoFromPool(header)
	if errNotCritical != nil {
		log.Debug("removeBlockInfoFromPool", "error", errNotCritical.Error())
	}

	errNotCritical = mp.txCoordinator.RemoveBlockDataFromPool(body)
	if errNotCritical != nil {
		log.Debug(errNotCritical.Error())
	}

	errNotCritical = mp.forkDetector.AddHeader(header, headerHash, process.BHProcessed, nil, nil, false)
	if errNotCritical != nil {
		log.Debug("forkDetector.AddHeader", "error", errNotCritical.Error())
	}

	log.Debug("highest final meta block",
		"nonce", mp.forkDetector.GetHighestFinalBlockNonce(),
	)

	hdrsToAttestPreviousFinal := mp.shardBlockFinality + 1
	mp.removeNotarizedHdrsBehindPreviousFinal(hdrsToAttestPreviousFinal)

	lastMetaBlock := chainHandler.GetCurrentBlockHeader()

	if mp.core != nil && mp.core.TPSBenchmark() != nil {
		mp.core.TPSBenchmark().Update(header)
	}

	mp.indexBlock(header, body, lastMetaBlock)

	saveMetachainCommitBlockMetrics(mp.appStatusHandler, header, headerHash, mp.nodesCoordinator)

	go mp.headersCounter.displayLogInfo(
		header,
		body,
		headerHash,
		mp.dataPool.ShardHeaders().Len(),
	)

	headerInfo := bootstrapStorage.BootstrapHeaderInfo{
		ShardId: header.GetShardID(),
		Nonce:   header.GetNonce(),
		Hash:    headerHash,
	}
	mp.prepareDataForBootStorer(headerInfo, header.Round, nil, nil, nil)

	mp.blockSizeThrottler.Succeed(header.Round)

	log.Debug("pools info",
		"metablocks", mp.dataPool.MetaBlocks().Len(),
		"metablocks capacity", mp.dataPool.MetaBlocks().MaxSize(),
		"shard headers", mp.dataPool.ShardHeaders().Len(),
		"shard headers capacity", mp.dataPool.ShardHeaders().MaxSize(),
	)

	go mp.cleanupPools(headersNoncesPool, metaBlocksPool, mp.dataPool.ShardHeaders())

	return nil
}

// ApplyProcessedMiniBlocks will do nothing on meta processor
func (mp *metaProcessor) ApplyProcessedMiniBlocks(_ *processedMb.ProcessedMiniBlockTracker) {
}

func (mp *metaProcessor) commitEpochStart(header data.HeaderHandler, chainHandler data.ChainHandler) {
	if header.IsStartOfEpochBlock() {
		mp.epochStartTrigger.SetProcessed(header)
	} else {
		currentHeader := chainHandler.GetCurrentBlockHeader()
		if currentHeader != nil && currentHeader.IsStartOfEpochBlock() {
			mp.epochStartTrigger.SetFinalityAttestingRound(header.GetRound())
		}
	}
}

// RevertStateToBlock recreates thee state tries to the root hashes indicated by the provided header
func (mp *metaProcessor) RevertStateToBlock(header data.HeaderHandler) error {
	err := mp.accounts.RecreateTrie(header.GetRootHash())
	if err != nil {
		log.Debug("recreate trie with error for header",
			"nonce", header.GetNonce(),
			"hash", header.GetRootHash(),
		)

		return err
	}

	err = mp.validatorStatisticsProcessor.RevertPeerState(header)
	if err != nil {
		log.Debug("revert peer state with error for header",
			"nonce", header.GetNonce(),
			"validators root hash", header.GetValidatorStatsRootHash(),
		)

		return err
	}

	return nil
}

// RevertAccountState reverts the account state for cleanup failed process
func (mp *metaProcessor) RevertAccountState() {
	err := mp.accounts.RevertToSnapshot(0)
	if err != nil {
		log.Debug("RevertToSnapshot", "error", err.Error())
	}

	err = mp.validatorStatisticsProcessor.RevertPeerStateToSnapshot(0)
	if err != nil {
		log.Debug("RevertPeerStateToSnapshot", "error", err.Error())
	}
}

func (mp *metaProcessor) getPrevHeader(header *block.MetaBlock) (*block.MetaBlock, error) {
	metaBlockStore := mp.store.GetStorer(dataRetriever.MetaBlockUnit)
	buff, err := metaBlockStore.Get(header.GetPrevHash())
	if err != nil {
		return nil, err
	}

	prevMetaHeader := &block.MetaBlock{}
	err = mp.marshalizer.Unmarshal(prevMetaHeader, buff)
	if err != nil {
		return nil, err
	}

	return prevMetaHeader, nil
}

func (mp *metaProcessor) updateShardHeadersNonce(key uint32, value uint64) {
	valueStoredI, ok := mp.shardsHeadersNonce.Load(key)
	if !ok {
		mp.shardsHeadersNonce.Store(key, value)
		return
	}

	valueStored, ok := valueStoredI.(uint64)
	if !ok {
		mp.shardsHeadersNonce.Store(key, value)
		return
	}

	if valueStored < value {
		mp.shardsHeadersNonce.Store(key, value)
	}
}

func (mp *metaProcessor) saveMetricCrossCheckBlockHeight() {
	crossCheckBlockHeight := ""
	for i := uint32(0); i < mp.shardCoordinator.NumberOfShards(); i++ {
		heightValue := uint64(0)

		valueStoredI, isValueInMap := mp.shardsHeadersNonce.Load(i)
		if isValueInMap {
			valueStored, ok := valueStoredI.(uint64)
			if ok {
				heightValue = valueStored
			}
		}

		crossCheckBlockHeight += fmt.Sprintf("%d: %d, ", i, heightValue)
	}

	mp.appStatusHandler.SetStringValue(core.MetricCrossCheckBlockHeight, crossCheckBlockHeight)
}

func (mp *metaProcessor) saveLastNotarizedHeader(header *block.MetaBlock) error {
	mp.mutNotarizedHdrs.Lock()
	defer mp.mutNotarizedHdrs.Unlock()

	if mp.notarizedHdrs == nil {
		return process.ErrNotarizedHdrsSliceIsNil
	}

	tmpLastNotarizedHdrForShard := make(map[uint32]data.HeaderHandler, mp.shardCoordinator.NumberOfShards())
	for i := uint32(0); i < mp.shardCoordinator.NumberOfShards(); i++ {
		tmpLastNotarizedHdrForShard[i] = mp.lastNotarizedHdrForShard(i)
	}

	mp.hdrsForCurrBlock.mutHdrsForBlock.RLock()
	for i := 0; i < len(header.ShardInfo); i++ {
		shardHeaderHash := header.ShardInfo[i].HeaderHash
		headerInfo, ok := mp.hdrsForCurrBlock.hdrHashAndInfo[string(shardHeaderHash)]
		if !ok {
			mp.hdrsForCurrBlock.mutHdrsForBlock.RUnlock()
			return process.ErrMissingHeader
		}

		shardHdr, ok := headerInfo.hdr.(*block.Header)
		if !ok {
			mp.hdrsForCurrBlock.mutHdrsForBlock.RUnlock()
			return process.ErrWrongTypeAssertion
		}

		if tmpLastNotarizedHdrForShard[shardHdr.ShardId].GetNonce() < shardHdr.Nonce {
			tmpLastNotarizedHdrForShard[shardHdr.ShardId] = shardHdr
		}
	}
	mp.hdrsForCurrBlock.mutHdrsForBlock.RUnlock()

	for i := uint32(0); i < mp.shardCoordinator.NumberOfShards(); i++ {
		mp.notarizedHdrs[i] = append(mp.notarizedHdrs[i], tmpLastNotarizedHdrForShard[i])
		DisplayLastNotarized(mp.marshalizer, mp.hasher, tmpLastNotarizedHdrForShard[i], i)
	}

	return nil
}

// check if shard headers were signed and constructed correctly and returns headers which has to be
// checked for finality
func (mp *metaProcessor) checkShardHeadersValidity(metaHdr *block.MetaBlock) (map[uint32]data.HeaderHandler, error) {
	mp.mutNotarizedHdrs.RLock()
	if mp.notarizedHdrs == nil {
		mp.mutNotarizedHdrs.RUnlock()
		return nil, process.ErrNotarizedHdrsSliceIsNil
	}

	tmpLastNotarized := make(map[uint32]data.HeaderHandler, mp.shardCoordinator.NumberOfShards())
	for i := uint32(0); i < mp.shardCoordinator.NumberOfShards(); i++ {
		tmpLastNotarized[i] = mp.lastNotarizedHdrForShard(i)
	}
	mp.mutNotarizedHdrs.RUnlock()

	usedShardHdrs := mp.sortHeadersForCurrentBlockByNonce(true)
	highestNonceHdrs := make(map[uint32]data.HeaderHandler, len(usedShardHdrs))

	if len(usedShardHdrs) == 0 {
		return highestNonceHdrs, nil
	}

	for shardId, hdrsForShard := range usedShardHdrs {
		for _, shardHdr := range hdrsForShard {
			err := mp.headerValidator.IsHeaderConstructionValid(shardHdr, tmpLastNotarized[shardId])
			if err != nil {
				return nil, err
			}

			tmpLastNotarized[shardId] = shardHdr
			highestNonceHdrs[shardId] = shardHdr
		}
	}

	mp.hdrsForCurrBlock.mutHdrsForBlock.Lock()
	defer mp.hdrsForCurrBlock.mutHdrsForBlock.Unlock()

	for _, shardData := range metaHdr.ShardInfo {
		actualHdr := mp.hdrsForCurrBlock.hdrHashAndInfo[string(shardData.HeaderHash)].hdr
		shardHdr, ok := actualHdr.(*block.Header)
		if !ok {
			return nil, process.ErrWrongTypeAssertion
		}

		if len(shardData.ShardMiniBlockHeaders) != len(shardHdr.MiniBlockHeaders) {
			return nil, process.ErrHeaderShardDataMismatch
		}

		mapMiniBlockHeadersInMetaBlock := make(map[string]struct{})
		for _, shardMiniBlockHdr := range shardData.ShardMiniBlockHeaders {
			mapMiniBlockHeadersInMetaBlock[string(shardMiniBlockHdr.Hash)] = struct{}{}
		}

		for _, actualMiniBlockHdr := range shardHdr.MiniBlockHeaders {
			if _, ok := mapMiniBlockHeadersInMetaBlock[string(actualMiniBlockHdr.Hash)]; !ok {
				return nil, process.ErrHeaderShardDataMismatch
			}
		}
	}

	return highestNonceHdrs, nil
}

// check if shard headers are final by checking if newer headers were constructed upon them
func (mp *metaProcessor) checkShardHeadersFinality(highestNonceHdrs map[uint32]data.HeaderHandler) error {
	finalityAttestingShardHdrs := mp.sortHeadersForCurrentBlockByNonce(false)

	var errFinal error

	for shardId, lastVerifiedHdr := range highestNonceHdrs {
		if lastVerifiedHdr == nil || lastVerifiedHdr.IsInterfaceNil() {
			return process.ErrNilBlockHeader
		}
		if lastVerifiedHdr.GetShardID() != shardId {
			return process.ErrShardIdMissmatch
		}

		// verify if there are "K" block after current to make this one final
		nextBlocksVerified := uint32(0)
		for _, shardHdr := range finalityAttestingShardHdrs[shardId] {
			if nextBlocksVerified >= mp.shardBlockFinality {
				break
			}

			// found a header with the next nonce
			if shardHdr.GetNonce() == lastVerifiedHdr.GetNonce()+1 {
				err := mp.headerValidator.IsHeaderConstructionValid(shardHdr, lastVerifiedHdr)
				if err != nil {
					go mp.removeHeaderFromPools(shardHdr, mp.dataPool.ShardHeaders(), mp.dataPool.HeadersNonces())
					log.Debug("isHdrConstructionValid", "error", err.Error())
					continue
				}

				lastVerifiedHdr = shardHdr
				nextBlocksVerified += 1
			}
		}

		if nextBlocksVerified < mp.shardBlockFinality {
			go mp.requestHandler.RequestShardHeaderByNonce(lastVerifiedHdr.GetShardID(), lastVerifiedHdr.GetNonce())
			go mp.requestHandler.RequestShardHeaderByNonce(lastVerifiedHdr.GetShardID(), lastVerifiedHdr.GetNonce()+1)
			errFinal = process.ErrHeaderNotFinal
		}
	}

	return errFinal
}

func (mp *metaProcessor) isShardHeaderValidFinal(currHdr *block.Header, lastHdr *block.Header, sortedShardHdrs []*block.Header) (bool, []uint32) {
	if currHdr == nil {
		return false, nil
	}
	if sortedShardHdrs == nil {
		return false, nil
	}
	if lastHdr == nil {
		return false, nil
	}

	err := mp.headerValidator.IsHeaderConstructionValid(currHdr, lastHdr)
	if err != nil {
		return false, nil
	}

	// verify if there are "K" block after current to make this one final
	lastVerifiedHdr := currHdr
	nextBlocksVerified := uint32(0)
	hdrIds := make([]uint32, 0)
	for i := 0; i < len(sortedShardHdrs); i++ {
		if nextBlocksVerified >= mp.shardBlockFinality {
			return true, hdrIds
		}

		// found a header with the next nonce
		tmpHdr := sortedShardHdrs[i]
		if tmpHdr.GetNonce() == lastVerifiedHdr.GetNonce()+1 {
			err := mp.headerValidator.IsHeaderConstructionValid(tmpHdr, lastVerifiedHdr)
			if err != nil {
				continue
			}

			lastVerifiedHdr = tmpHdr
			nextBlocksVerified += 1
			hdrIds = append(hdrIds, uint32(i))
		}
	}

	if nextBlocksVerified >= mp.shardBlockFinality {
		return true, hdrIds
	}

	return false, nil
}

// receivedShardHeader is a call back function which is called when a new header
// is added in the headers pool
func (mp *metaProcessor) receivedShardHeader(shardHeaderHash []byte) {
	shardHeaderPool := mp.dataPool.ShardHeaders()
	if shardHeaderPool == nil {
		return
	}

	obj, ok := shardHeaderPool.Peek(shardHeaderHash)
	if !ok {
		return
	}

	shardHeader, ok := obj.(*block.Header)
	if !ok {
		return
	}

	log.Debug("received shard block from network",
		"shard", shardHeader.ShardId,
		"round", shardHeader.Round,
		"nonce", shardHeader.Nonce,
		"hash", shardHeaderHash,
	)

	mp.hdrsForCurrBlock.mutHdrsForBlock.Lock()

	haveMissingShardHeaders := mp.hdrsForCurrBlock.missingHdrs > 0 || mp.hdrsForCurrBlock.missingFinalityAttestingHdrs > 0
	if haveMissingShardHeaders {
		hdrInfoForHash := mp.hdrsForCurrBlock.hdrHashAndInfo[string(shardHeaderHash)]
		receivedMissingShardHeader := hdrInfoForHash != nil && (hdrInfoForHash.hdr == nil || hdrInfoForHash.hdr.IsInterfaceNil())
		if receivedMissingShardHeader {
			hdrInfoForHash.hdr = shardHeader
			mp.hdrsForCurrBlock.missingHdrs--

			if shardHeader.Nonce > mp.hdrsForCurrBlock.highestHdrNonce[shardHeader.ShardId] {
				mp.hdrsForCurrBlock.highestHdrNonce[shardHeader.ShardId] = shardHeader.Nonce
			}
		}

		if mp.hdrsForCurrBlock.missingHdrs == 0 {
			mp.hdrsForCurrBlock.missingFinalityAttestingHdrs = mp.requestMissingFinalityAttestingShardHeaders()
			if mp.hdrsForCurrBlock.missingFinalityAttestingHdrs == 0 {
				log.Debug("received all missing finality attesting shard headers")
			}
		}

		missingShardHdrs := mp.hdrsForCurrBlock.missingHdrs
		missingFinalityAttestingShardHdrs := mp.hdrsForCurrBlock.missingFinalityAttestingHdrs
		mp.hdrsForCurrBlock.mutHdrsForBlock.Unlock()

		allMissingShardHeadersReceived := missingShardHdrs == 0 && missingFinalityAttestingShardHdrs == 0
		if allMissingShardHeadersReceived {
			mp.chRcvAllHdrs <- true
		}
	} else {
		mp.hdrsForCurrBlock.mutHdrsForBlock.Unlock()
	}

	mp.setLastHdrForShard(shardHeader.GetShardID(), shardHeader)

	isShardHeaderWithOldEpochAndBadRound := shardHeader.Epoch < mp.epochStartTrigger.Epoch() &&
		shardHeader.Round > mp.epochStartTrigger.EpochFinalityAttestingRound()+process.EpochChangeGracePeriod &&
		mp.epochStartTrigger.EpochStartRound() < mp.epochStartTrigger.EpochFinalityAttestingRound()
	if isShardHeaderWithOldEpochAndBadRound {
		log.Debug("shard header with old epoch and bad round",
			"shardEpoch", shardHeader.Epoch,
			"metaEpoch", mp.epochStartTrigger.Epoch(),
			"shardRound", shardHeader.Round,
			"metaFinalityAttestingRound", mp.epochStartTrigger.EpochFinalityAttestingRound())
	}

	if mp.isHeaderOutOfRange(shardHeader, shardHeaderPool) || isShardHeaderWithOldEpochAndBadRound {
		shardHeaderPool.Remove(shardHeaderHash)

		headersNoncesPool := mp.dataPool.HeadersNonces()
		if headersNoncesPool != nil {
			headersNoncesPool.Remove(shardHeader.GetNonce(), shardHeader.GetShardID())
		}

		return
	}

	go mp.txCoordinator.RequestMiniBlocks(shardHeader)
}

// requestMissingFinalityAttestingShardHeaders requests the headers needed to accept the current selected headers for
// processing the current block. It requests the shardBlockFinality headers greater than the highest shard header,
// for each shard, related to the block which should be processed
func (mp *metaProcessor) requestMissingFinalityAttestingShardHeaders() uint32 {
	missingFinalityAttestingShardHeaders := uint32(0)

	for shardId := uint32(0); shardId < mp.shardCoordinator.NumberOfShards(); shardId++ {
		missingFinalityAttestingHeaders := mp.requestMissingFinalityAttestingHeaders(
			shardId,
			mp.shardBlockFinality,
			mp.getShardHeaderFromPoolWithNonce,
			mp.dataPool.ShardHeaders(),
		)

		missingFinalityAttestingShardHeaders += missingFinalityAttestingHeaders
	}

	return missingFinalityAttestingShardHeaders
}

func (mp *metaProcessor) requestShardHeaders(metaBlock *block.MetaBlock) (uint32, uint32) {
	_ = process.EmptyChannel(mp.chRcvAllHdrs)

	if len(metaBlock.ShardInfo) == 0 {
		return 0, 0
	}

	missingHeaderHashes := mp.computeMissingAndExistingShardHeaders(metaBlock)

	mp.hdrsForCurrBlock.mutHdrsForBlock.Lock()
	for shardId, shardHeaderHashes := range missingHeaderHashes {
		for _, hash := range shardHeaderHashes {
			mp.hdrsForCurrBlock.hdrHashAndInfo[string(hash)] = &hdrInfo{hdr: nil, usedInBlock: true}
			go mp.requestHandler.RequestShardHeader(shardId, hash)
		}
	}

	if mp.hdrsForCurrBlock.missingHdrs == 0 {
		mp.hdrsForCurrBlock.missingFinalityAttestingHdrs = mp.requestMissingFinalityAttestingShardHeaders()
	}

	requestedHdrs := mp.hdrsForCurrBlock.missingHdrs
	requestedFinalityAttestingHdrs := mp.hdrsForCurrBlock.missingFinalityAttestingHdrs
	mp.hdrsForCurrBlock.mutHdrsForBlock.Unlock()

	return requestedHdrs, requestedFinalityAttestingHdrs
}

func (mp *metaProcessor) computeMissingAndExistingShardHeaders(metaBlock *block.MetaBlock) map[uint32][][]byte {
	missingHeadersHashes := make(map[uint32][][]byte)

	mp.hdrsForCurrBlock.mutHdrsForBlock.Lock()
	for i := 0; i < len(metaBlock.ShardInfo); i++ {
		shardData := metaBlock.ShardInfo[i]
		hdr, err := process.GetShardHeaderFromPool(
			shardData.HeaderHash,
			mp.dataPool.ShardHeaders())

		if err != nil {
			missingHeadersHashes[shardData.ShardID] = append(missingHeadersHashes[shardData.ShardID], shardData.HeaderHash)
			mp.hdrsForCurrBlock.missingHdrs++
			continue
		}

		mp.hdrsForCurrBlock.hdrHashAndInfo[string(shardData.HeaderHash)] = &hdrInfo{hdr: hdr, usedInBlock: true}

		if hdr.Nonce > mp.hdrsForCurrBlock.highestHdrNonce[shardData.ShardID] {
			mp.hdrsForCurrBlock.highestHdrNonce[shardData.ShardID] = hdr.Nonce
		}
	}
	mp.hdrsForCurrBlock.mutHdrsForBlock.Unlock()

	return missingHeadersHashes
}

func (mp *metaProcessor) checkAndProcessShardMiniBlockHeader(
	_ []byte,
	_ *block.ShardMiniBlockHeader,
	_ uint64,
	_ uint32,
) error {
	// TODO: real processing has to be done here, using metachain state
	return nil
}

func (mp *metaProcessor) createShardInfo(
	round uint64,
) ([]block.ShardData, error) {

	shardInfo := make([]block.ShardData, 0)
	if mp.epochStartTrigger.IsEpochStart() {
		return shardInfo, nil
	}

	mp.hdrsForCurrBlock.mutHdrsForBlock.Lock()
	for hdrHash, hdrInfo := range mp.hdrsForCurrBlock.hdrHashAndInfo {
		shardHdr, ok := hdrInfo.hdr.(*block.Header)
		if !ok {
			return nil, process.ErrWrongTypeAssertion
		}

		shardData := block.ShardData{}
		shardData.ShardMiniBlockHeaders = make([]block.ShardMiniBlockHeader, 0, len(shardHdr.MiniBlockHeaders))
		shardData.TxCount = shardHdr.TxCount
		shardData.ShardID = shardHdr.ShardId
		shardData.HeaderHash = []byte(hdrHash)
		shardData.Round = shardHdr.Round
		shardData.PrevHash = shardHdr.PrevHash
		shardData.Nonce = shardHdr.Nonce
		shardData.PrevRandSeed = shardHdr.PrevRandSeed

		for i := 0; i < len(shardHdr.MiniBlockHeaders); i++ {
			shardMiniBlockHeader := block.ShardMiniBlockHeader{}
			shardMiniBlockHeader.SenderShardID = shardHdr.MiniBlockHeaders[i].SenderShardID
			shardMiniBlockHeader.ReceiverShardID = shardHdr.MiniBlockHeaders[i].ReceiverShardID
			shardMiniBlockHeader.Hash = shardHdr.MiniBlockHeaders[i].Hash
			shardMiniBlockHeader.TxCount = shardHdr.MiniBlockHeaders[i].TxCount

			// execute shard miniblock to change the trie root hash
			err := mp.checkAndProcessShardMiniBlockHeader(
				[]byte(hdrHash),
				&shardMiniBlockHeader,
				round,
				shardData.ShardID,
			)
			if err != nil {
				return nil, err
			}

			shardData.ShardMiniBlockHeaders = append(shardData.ShardMiniBlockHeaders, shardMiniBlockHeader)
		}

		shardInfo = append(shardInfo, shardData)
	}
	mp.hdrsForCurrBlock.mutHdrsForBlock.Unlock()

	log.Debug("created shard data",
		"size", len(shardInfo),
	)
	return shardInfo, nil
}

func (mp *metaProcessor) createPeerInfo() ([]block.PeerData, error) {
	peerInfo := mp.peerChanges.PeerChanges()

	return peerInfo, nil
}

// ApplyBodyToHeader creates a miniblock header list given a block body
func (mp *metaProcessor) ApplyBodyToHeader(hdr data.HeaderHandler, bodyHandler data.BodyHandler) (data.BodyHandler, error) {
	sw := core.NewStopWatch()
	sw.Start("ApplyBodyToHeader")
	defer func() {
		sw.Stop("ApplyBodyToHeader")

		log.Debug("measurements ApplyBodyToHeader", sw.GetMeasurements()...)
	}()

	metaHdr, ok := hdr.(*block.MetaBlock)
	if !ok {
		return nil, process.ErrWrongTypeAssertion
	}

	var err error
	defer func() {
		go mp.checkAndRequestIfShardHeadersMissing(hdr.GetRound())

		if err == nil {
			mp.blockSizeThrottler.Add(
				hdr.GetRound(),
				core.MaxUint32(hdr.ItemsInBody(), hdr.ItemsInHeader()))
		}
	}()

	sw.Start("createShardInfo")
	shardInfo, err := mp.createShardInfo(hdr.GetRound())
	sw.Stop("createShardInfo")
	if err != nil {
		return nil, err
	}

	sw.Start("createPeerInfo")
	peerInfo, err := mp.createPeerInfo()
	sw.Stop("createPeerInfo")
	if err != nil {
		return nil, err
	}

	metaHdr.Epoch = mp.epochStartTrigger.Epoch()
	metaHdr.ShardInfo = shardInfo
	metaHdr.PeerInfo = peerInfo
	metaHdr.RootHash = mp.getRootHash()
	metaHdr.TxCount = getTxCount(shardInfo)

	if check.IfNil(bodyHandler) {
		return nil, process.ErrNilBlockBody
	}

	body, ok := bodyHandler.(block.Body)
	if !ok {
		err = process.ErrWrongTypeAssertion
		return nil, err
	}

	sw.Start("CreateReceiptsHash")
	metaHdr.ReceiptsHash, err = mp.txCoordinator.CreateReceiptsHash()
	sw.Stop("CreateReceiptsHash")
	if err != nil {
		return nil, err
	}

	totalTxCount, miniBlockHeaders, err := mp.createMiniBlockHeaders(body)
	if err != nil {
		return nil, err
	}

	metaHdr.MiniBlockHeaders = miniBlockHeaders
	metaHdr.TxCount += uint32(totalTxCount)

	sw.Start("UpdatePeerState")
	metaHdr.ValidatorStatsRootHash, err = mp.validatorStatisticsProcessor.UpdatePeerState(metaHdr)
	sw.Stop("UpdatePeerState")
	if err != nil {
		return nil, err
	}

<<<<<<< HEAD
	metaHdr.ValidatorStatsRootHash = rootHash
=======
	sw.Start("createEpochStartForMetablock")
	epochStart, err := mp.createEpochStartForMetablock()
	sw.Stop("createEpochStartForMetablock")
	if err != nil {
		return nil, err
	}
	metaHdr.EpochStart = *epochStart
>>>>>>> 21ee7d98

	mp.blockSizeThrottler.Add(
		metaHdr.GetRound(),
		core.MaxUint32(metaHdr.ItemsInBody(), metaHdr.ItemsInHeader()))

	return body, nil
}

func (mp *metaProcessor) verifyEpochStartDataForMetablock(metaBlock *block.MetaBlock) error {
	if !metaBlock.IsStartOfEpochBlock() {
		return nil
	}

	epochStart, err := mp.createEpochStartForMetablock()
	if err != nil {
		return err
	}

	receivedEpochStartHash, err := core.CalculateHash(mp.marshalizer, mp.hasher, metaBlock.EpochStart)
	if err != nil {
		return err
	}

	createdEpochStartHash, err := core.CalculateHash(mp.marshalizer, mp.hasher, *epochStart)
	if err != nil {
		return err
	}

	if !bytes.Equal(receivedEpochStartHash, createdEpochStartHash) {
		return process.ErrEpochStartDataDoesNotMatch
	}

	return nil
}

func (mp *metaProcessor) createEpochStartForMetablock() (*block.EpochStart, error) {
	if !mp.epochStartTrigger.IsEpochStart() {
		return &block.EpochStart{}, nil
	}

	epochStart, lastNotarizedHeaders, err := mp.getLastNotarizedAndFinalizedHeaders()
	if err != nil {
		return nil, err
	}

	pendingMiniBlocks, err := mp.pendingMiniBlocks.PendingMiniBlockHeaders(lastNotarizedHeaders)
	if err != nil {
		return nil, err
	}

	for _, pendingMiniBlock := range pendingMiniBlocks {
		recvShId := pendingMiniBlock.ReceiverShardID

		epochStart.LastFinalizedHeaders[recvShId].PendingMiniBlockHeaders =
			append(epochStart.LastFinalizedHeaders[recvShId].PendingMiniBlockHeaders, pendingMiniBlock)
	}

	return epochStart, nil
}

func (mp *metaProcessor) getLastNotarizedAndFinalizedHeaders() (*block.EpochStart, []data.HeaderHandler, error) {
	mp.mutNotarizedHdrs.RLock()
	defer mp.mutNotarizedHdrs.RUnlock()

	epochStart := &block.EpochStart{
		LastFinalizedHeaders: make([]block.EpochStartShardData, 0),
	}

	lastNotarizedHeaders := make([]data.HeaderHandler, mp.shardCoordinator.NumberOfShards())
	for i := uint32(0); i < mp.shardCoordinator.NumberOfShards(); i++ {
		lastNotarizedHdr := mp.lastNotarizedHdrForShard(i)
		shardHdr, ok := lastNotarizedHdr.(*block.Header)
		if !ok {
			return nil, nil, process.ErrWrongTypeAssertion
		}

		hdrHash, err := core.CalculateHash(mp.marshalizer, mp.hasher, lastNotarizedHdr)
		if err != nil {
			return nil, nil, err
		}

		lastMetaHash, lastFinalizedMetaHash, err := mp.getLastFinalizedMetaHashForShard(shardHdr)
		if err != nil {
			return nil, nil, err
		}

		finalHeader := block.EpochStartShardData{
			ShardId:               lastNotarizedHdr.GetShardID(),
			HeaderHash:            hdrHash,
			RootHash:              lastNotarizedHdr.GetRootHash(),
			FirstPendingMetaBlock: lastMetaHash,
			LastFinishedMetaBlock: lastFinalizedMetaHash,
		}

		epochStart.LastFinalizedHeaders = append(epochStart.LastFinalizedHeaders, finalHeader)
		lastNotarizedHeaders[i] = lastNotarizedHdr
	}

	return epochStart, lastNotarizedHeaders, nil
}

func (mp *metaProcessor) getLastFinalizedMetaHashForShard(shardHdr *block.Header) ([]byte, []byte, error) {
	var lastMetaHash []byte
	var lastFinalizedMetaHash []byte

	for currentHdr := shardHdr; currentHdr.GetNonce() > 0 && currentHdr.GetEpoch() == shardHdr.GetEpoch(); {
		prevShardHdr, err := process.GetShardHeader(currentHdr.GetPrevHash(), mp.dataPool.ShardHeaders(), mp.marshalizer, mp.store)
		if err != nil {
			return nil, nil, err
		}

		if len(currentHdr.MetaBlockHashes) == 0 {
			currentHdr = prevShardHdr
			continue
		}

		numAddedMetas := len(currentHdr.MetaBlockHashes)
		if numAddedMetas > 1 {
			if len(lastMetaHash) == 0 {
				lastMetaHash = currentHdr.MetaBlockHashes[numAddedMetas-1]
				lastFinalizedMetaHash = currentHdr.MetaBlockHashes[numAddedMetas-2]
				return lastMetaHash, lastFinalizedMetaHash, nil
			}

			if bytes.Equal(lastMetaHash, currentHdr.MetaBlockHashes[numAddedMetas-1]) {
				lastFinalizedMetaHash = currentHdr.MetaBlockHashes[numAddedMetas-2]
				return lastMetaHash, lastFinalizedMetaHash, nil
			}

			lastFinalizedMetaHash = currentHdr.MetaBlockHashes[numAddedMetas-1]
			return lastMetaHash, lastFinalizedMetaHash, nil
		}

		if len(lastMetaHash) == 0 {
			lastMetaHash = currentHdr.MetaBlockHashes[numAddedMetas-1]
			currentHdr = prevShardHdr
			continue
		}

		lastFinalizedMetaHash = currentHdr.MetaBlockHashes[numAddedMetas-1]
		if !bytes.Equal(lastMetaHash, lastFinalizedMetaHash) {
			return lastMetaHash, lastFinalizedMetaHash, nil
		}

		currentHdr = prevShardHdr
	}

	//TODO: get header hash from last epoch start metablock
	return nil, nil, nil
}

func (mp *metaProcessor) waitForBlockHeaders(waitTime time.Duration) error {
	select {
	case <-mp.chRcvAllHdrs:
		return nil
	case <-time.After(waitTime):
		return process.ErrTimeIsOut
	}
}

// CreateNewHeader creates a new header
func (mp *metaProcessor) CreateNewHeader(round uint64) data.HeaderHandler {
	metaHeader := &block.MetaBlock{}

	mp.epochStartTrigger.Update(round)

	epochStart, err := mp.createEpochStartForMetablock()
	if err == nil {
		metaHeader.EpochStart = *epochStart
	} else {
		log.Error(err.Error())
	}

	return metaHeader
}

// MarshalizedDataToBroadcast prepares underlying data into a marshalized object according to destination
func (mp *metaProcessor) MarshalizedDataToBroadcast(
	_ data.HeaderHandler,
	bodyHandler data.BodyHandler,
) (map[uint32][]byte, map[string][][]byte, error) {

	if bodyHandler == nil || bodyHandler.IsInterfaceNil() {
		return nil, nil, process.ErrNilMiniBlocks
	}

	body, ok := bodyHandler.(block.Body)
	if !ok {
		return nil, nil, process.ErrWrongTypeAssertion
	}

	bodies, mrsTxs := mp.txCoordinator.CreateMarshalizedData(body)
	mrsData := make(map[uint32][]byte, len(bodies))

	for shardId, subsetBlockBody := range bodies {
		buff, err := mp.marshalizer.Marshal(subsetBlockBody)
		if err != nil {
			log.Debug(process.ErrMarshalWithoutSuccess.Error())
			continue
		}
		mrsData[shardId] = buff
	}

	return mrsData, mrsTxs, nil
}

func (mp *metaProcessor) getSortedHeadersPerShard(round uint64) (map[uint32][]*hashAndHdr, int, error) {
	shardBlocksPool := mp.dataPool.ShardHeaders()
	if shardBlocksPool == nil {
		return nil, 0, process.ErrNilShardBlockPool
	}

	mp.mutNotarizedHdrs.RLock()
	if mp.notarizedHdrs == nil {
		mp.mutNotarizedHdrs.RUnlock()
		return nil, 0, process.ErrNotarizedHdrsSliceIsNil
	}

	hashAndBlockMap := make(map[uint32][]*hashAndHdr)
	for _, key := range shardBlocksPool.Keys() {
		val, _ := shardBlocksPool.Peek(key)
		if val == nil {
			continue
		}

		hdr, ok := val.(*block.Header)
		if !ok {
			continue
		}

		if hdr.GetRound() > round {
			continue
		}

		currShardId := hdr.ShardId
		if mp.lastNotarizedHdrForShard(currShardId) == nil {
			continue
		}

		if hdr.GetRound() <= mp.lastNotarizedHdrForShard(currShardId).GetRound() {
			continue
		}

		if hdr.GetNonce() <= mp.lastNotarizedHdrForShard(currShardId).GetNonce() {
			continue
		}

		hashAndBlockMap[currShardId] = append(hashAndBlockMap[currShardId],
			&hashAndHdr{hdr: hdr, hash: key})
	}
	mp.mutNotarizedHdrs.RUnlock()

	maxHdrLen := mp.sortShardHeadrs(hashAndBlockMap)
	return hashAndBlockMap, maxHdrLen, nil
}

func (mp *metaProcessor) sortShardHeadrs(hashAndBlockMap map[uint32][]*hashAndHdr) int {
	maxHdrLen := 0
	for shardId := uint32(0); shardId < mp.shardCoordinator.NumberOfShards(); shardId++ {
		hdrsForShard := hashAndBlockMap[shardId]
		if len(hdrsForShard) == 0 {
			continue
		}

		sort.Slice(hdrsForShard, func(i, j int) bool {
			return hdrsForShard[i].hdr.GetNonce() < hdrsForShard[j].hdr.GetNonce()
		})

		tmpHdrLen := len(hdrsForShard)
		if maxHdrLen < tmpHdrLen {
			maxHdrLen = tmpHdrLen
		}
	}

	return maxHdrLen
}

func (mp *metaProcessor) getOrderedHdrs(round uint64) ([]*block.Header, [][]byte, map[uint32][]*block.Header, error) {
	hashAndBlockMap, maxHdrLen, err := mp.getSortedHeadersPerShard(round)
	if err != nil {
		return nil, nil, nil, err
	}

	headersMap := make(map[uint32][]*block.Header)
	headers := make([]*block.Header, 0)
	hdrHashes := make([][]byte, 0)

	for i := 0; i < maxHdrLen; i++ {
		for shardId := uint32(0); shardId < mp.shardCoordinator.NumberOfShards(); shardId++ {
			hdrsForShard := hashAndBlockMap[shardId]
			if i >= len(hdrsForShard) {
				continue
			}

			hdr, ok := hdrsForShard[i].hdr.(*block.Header)
			if !ok {
				continue
			}

			headers = append(headers, hdr)
			hdrHashes = append(hdrHashes, hdrsForShard[i].hash)
			headersMap[shardId] = append(headersMap[shardId], hdr)
		}
	}

	return headers, hdrHashes, headersMap, nil
}

func getTxCount(shardInfo []block.ShardData) uint32 {
	txs := uint32(0)
	for i := 0; i < len(shardInfo); i++ {
		for j := 0; j < len(shardInfo[i].ShardMiniBlockHeaders); j++ {
			txs += shardInfo[i].ShardMiniBlockHeaders[j].TxCount
		}
	}

	return txs
}

// DecodeBlockBody method decodes block body from a given byte array
func (mp *metaProcessor) DecodeBlockBody(dta []byte) data.BodyHandler {
	if dta == nil {
		return nil
	}

	var body block.Body

	err := mp.marshalizer.Unmarshal(&body, dta)
	if err != nil {
		log.Debug("marshalizer.Unmarshal", "error", err.Error())
		return nil
	}

	return body
}

// DecodeBlockHeader method decodes block header from a given byte array
func (mp *metaProcessor) DecodeBlockHeader(dta []byte) data.HeaderHandler {
	if dta == nil {
		return nil
	}

	var header block.MetaBlock

	err := mp.marshalizer.Unmarshal(&header, dta)
	if err != nil {
		log.Debug("marshalizer.Unmarshal", "error", err.Error())
		return nil
	}

	return &header
}

// IsInterfaceNil returns true if there is no value under the interface
func (mp *metaProcessor) IsInterfaceNil() bool {
	if mp == nil {
		return true
	}
	return false
}

func (mp *metaProcessor) getShardHeaderFromPoolWithNonce(
	nonce uint64,
	shardId uint32,
) (data.HeaderHandler, []byte, error) {

	shardHeader, shardHeaderHash, err := process.GetShardHeaderFromPoolWithNonce(
		nonce,
		shardId,
		mp.dataPool.ShardHeaders(),
		mp.dataPool.HeadersNonces())

	return shardHeader, shardHeaderHash, err
}

func (mp *metaProcessor) GetBlockBodyFromPool(headerHandler data.HeaderHandler) (data.BodyHandler, error) {
	miniBlockPool := mp.dataPool.MiniBlocks()
	if miniBlockPool == nil {
		return nil, process.ErrNilMiniBlockPool
	}

	metaBlock, ok := headerHandler.(*block.MetaBlock)
	if !ok {
		return nil, process.ErrWrongTypeAssertion
	}

	miniBlocks := make(block.MiniBlockSlice, 0)
	for i := 0; i < len(metaBlock.MiniBlockHeaders); i++ {
		obj, ok := miniBlockPool.Get(metaBlock.MiniBlockHeaders[i].Hash)
		if !ok {
			continue
		}

		miniBlock, ok := obj.(*block.MiniBlock)
		if !ok {
			return nil, process.ErrWrongTypeAssertion
		}

		miniBlocks = append(miniBlocks, miniBlock)
	}

	return block.Body(miniBlocks), nil
}<|MERGE_RESOLUTION|>--- conflicted
+++ resolved
@@ -1657,18 +1657,6 @@
 		return nil, err
 	}
 
-<<<<<<< HEAD
-	metaHdr.ValidatorStatsRootHash = rootHash
-=======
-	sw.Start("createEpochStartForMetablock")
-	epochStart, err := mp.createEpochStartForMetablock()
-	sw.Stop("createEpochStartForMetablock")
-	if err != nil {
-		return nil, err
-	}
-	metaHdr.EpochStart = *epochStart
->>>>>>> 21ee7d98
-
 	mp.blockSizeThrottler.Add(
 		metaHdr.GetRound(),
 		core.MaxUint32(metaHdr.ItemsInBody(), metaHdr.ItemsInHeader()))
@@ -1834,7 +1822,9 @@
 
 	mp.epochStartTrigger.Update(round)
 
+	sw.Start("createEpochStartForMetablock")
 	epochStart, err := mp.createEpochStartForMetablock()
+	sw.Stop("createEpochStartForMetablock")
 	if err == nil {
 		metaHeader.EpochStart = *epochStart
 	} else {
