--- conflicted
+++ resolved
@@ -1212,13 +1212,8 @@
 			// shard header must be processed completely
 			errAccountState := mp.accountsDB[state.UserAccountsState].RevertToSnapshot(snapshot)
 			if errAccountState != nil {
-<<<<<<< HEAD
-				// TODO: evaluate if reloading the trie from disk will might solve the problem
+				// TODO: evaluate if reloading the trie from disk might solve the problem
 				mp.log.Warn("accounts.RevertToSnapshot", "error", errAccountState.Error())
-=======
-				// TODO: evaluate if reloading the trie from disk might solve the problem
-				log.Warn("accounts.RevertToSnapshot", "error", errAccountState.Error())
->>>>>>> 27a42c95
 			}
 			continue
 		}
