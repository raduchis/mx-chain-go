--- conflicted
+++ resolved
@@ -106,12 +106,7 @@
 		dataPool:                      arguments.DataComponents.Datapool(),
 		blockChain:                    arguments.DataComponents.Blockchain(),
 		stateCheckpointModulus:        arguments.Config.StateTriesConfig.CheckpointRoundsModulus,
-<<<<<<< HEAD
 		outportHandler:                arguments.StatusComponents.OutportHandler(),
-		tpsBenchmark:                  arguments.StatusComponents.TpsBenchmark(),
-=======
-		indexer:                       arguments.StatusComponents.ElasticIndexer(),
->>>>>>> 3a5274c1
 		genesisNonce:                  genesisHdr.GetNonce(),
 		headerIntegrityVerifier:       arguments.BootstrapComponents.HeaderIntegrityVerifier(),
 		historyRepo:                   arguments.HistoryRepository,
@@ -567,11 +562,8 @@
 
 	log.Debug("preparing to index block", "hash", headerHash, "nonce", metaBlock.GetNonce(), "round", metaBlock.GetRound())
 
-<<<<<<< HEAD
 	mp.outportHandler.UpdateTPS(mp.tpsBenchmark)
 
-=======
->>>>>>> 3a5274c1
 	pool := &indexer.Pool{
 		Txs:     mp.txCoordinator.GetAllCurrentUsedTxs(block.TxBlock),
 		Scrs:    mp.txCoordinator.GetAllCurrentUsedTxs(block.SmartContractResultBlock),
