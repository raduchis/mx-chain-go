package block

import (
	"bytes"
	"fmt"
	"math/big"
	"sync"
	"time"

	"github.com/ElrondNetwork/elrond-go/core"
	"github.com/ElrondNetwork/elrond-go/core/check"
	"github.com/ElrondNetwork/elrond-go/core/serviceContainer"
	"github.com/ElrondNetwork/elrond-go/data"
	"github.com/ElrondNetwork/elrond-go/data/block"
	"github.com/ElrondNetwork/elrond-go/dataRetriever"
	"github.com/ElrondNetwork/elrond-go/display"
	"github.com/ElrondNetwork/elrond-go/node/external"
	"github.com/ElrondNetwork/elrond-go/process"
	"github.com/ElrondNetwork/elrond-go/process/block/bootstrapStorage"
	"github.com/ElrondNetwork/elrond-go/process/block/processedMb"
	"github.com/ElrondNetwork/elrond-go/process/throttle"
	"github.com/ElrondNetwork/elrond-go/sharding"
	"github.com/ElrondNetwork/elrond-go/statusHandler"
)

// metaProcessor implements metaProcessor interface and actually it tries to execute block
type metaProcessor struct {
	*baseProcessor
	core                     serviceContainer.Core
	scDataGetter             external.SCQueryService
	scToProtocol             process.SmartContractToProtocolHandler
	peerChanges              process.PeerChangesHandler
	epochStartCreator        process.EpochStartDataCreator
	epochEconomics           process.EndOfEpochEconomics
	pendingMiniBlocksHandler process.PendingMiniBlocksHandler

	shardsHeadersNonce *sync.Map
	shardBlockFinality uint32
	chRcvAllHdrs       chan bool
	headersCounter     *headersCounter
}

// NewMetaProcessor creates a new metaProcessor object
func NewMetaProcessor(arguments ArgMetaProcessor) (*metaProcessor, error) {
	err := checkProcessorNilParameters(arguments.ArgBaseProcessor)
	if err != nil {
		return nil, err
	}
	if check.IfNil(arguments.DataPool) {
		return nil, process.ErrNilDataPoolHolder
	}
	if check.IfNil(arguments.DataPool.Headers()) {
		return nil, process.ErrNilHeadersDataPool
	}
	if check.IfNil(arguments.SCDataGetter) {
		return nil, process.ErrNilSCDataGetter
	}
	if check.IfNil(arguments.PeerChangesHandler) {
		return nil, process.ErrNilPeerChangesHandler
	}
	if check.IfNil(arguments.SCToProtocol) {
		return nil, process.ErrNilSCToProtocol
	}
	if check.IfNil(arguments.PendingMiniBlocksHandler) {
		return nil, process.ErrNilPendingMiniBlocksHandler
	}
	if check.IfNil(arguments.EpochStartDataCreator) {
		return nil, process.ErrNilEpochStartDataCreator
	}
	if check.IfNil(arguments.EpochEconomics) {
		return nil, process.ErrNilEpochEconomics
	}

	blockSizeThrottler, err := throttle.NewBlockSizeThrottle()
	if err != nil {
		return nil, err
	}

	base := &baseProcessor{
		accounts:                     arguments.Accounts,
		blockSizeThrottler:           blockSizeThrottler,
		forkDetector:                 arguments.ForkDetector,
		hasher:                       arguments.Hasher,
		marshalizer:                  arguments.Marshalizer,
		store:                        arguments.Store,
		shardCoordinator:             arguments.ShardCoordinator,
		feeHandler:                   arguments.FeeHandler,
		nodesCoordinator:             arguments.NodesCoordinator,
		uint64Converter:              arguments.Uint64Converter,
		requestHandler:               arguments.RequestHandler,
		appStatusHandler:             statusHandler.NewNilStatusHandler(),
		blockChainHook:               arguments.BlockChainHook,
		txCoordinator:                arguments.TxCoordinator,
		validatorStatisticsProcessor: arguments.ValidatorStatisticsProcessor,
		epochStartTrigger:            arguments.EpochStartTrigger,
		headerValidator:              arguments.HeaderValidator,
		rounder:                      arguments.Rounder,
		bootStorer:                   arguments.BootStorer,
		blockTracker:                 arguments.BlockTracker,
		dataPool:                     arguments.DataPool,
		blockChain:                   arguments.BlockChain,
	}

	mp := metaProcessor{
		core:                     arguments.Core,
		baseProcessor:            base,
		headersCounter:           NewHeaderCounter(),
		scDataGetter:             arguments.SCDataGetter,
		peerChanges:              arguments.PeerChangesHandler,
		scToProtocol:             arguments.SCToProtocol,
		pendingMiniBlocksHandler: arguments.PendingMiniBlocksHandler,
		epochStartCreator:        arguments.EpochStartDataCreator,
		epochEconomics:           arguments.EpochEconomics,
	}

	mp.baseProcessor.requestBlockBodyHandler = &mp
	mp.blockProcessor = &mp

	mp.hdrsForCurrBlock.hdrHashAndInfo = make(map[string]*hdrInfo)
	mp.hdrsForCurrBlock.highestHdrNonce = make(map[uint32]uint64)

	headerPool := mp.dataPool.Headers()
	headerPool.RegisterHandler(mp.receivedShardHeader)

	mp.chRcvAllHdrs = make(chan bool)

	mp.shardBlockFinality = process.BlockFinality

	mp.shardsHeadersNonce = &sync.Map{}

	return &mp, nil
}

// ProcessBlock processes a block. It returns nil if all ok or the specific error
func (mp *metaProcessor) ProcessBlock(
	headerHandler data.HeaderHandler,
	bodyHandler data.BodyHandler,
	haveTime func() time.Duration,
) error {

	if haveTime == nil {
		return process.ErrNilHaveTimeHandler
	}

	err := mp.checkBlockValidity(headerHandler, bodyHandler)
	if err != nil {
		if err == process.ErrBlockHashDoesNotMatch {
			log.Debug("requested missing meta header",
				"hash", headerHandler.GetPrevHash(),
				"for shard", headerHandler.GetShardID(),
			)

			go mp.requestHandler.RequestMetaHeader(headerHandler.GetPrevHash())
		}

		return err
	}

	mp.requestHandler.SetEpoch(headerHandler.GetEpoch())

	log.Debug("started processing block",
		"epoch", headerHandler.GetEpoch(),
		"round", headerHandler.GetRound(),
		"nonce", headerHandler.GetNonce())

	header, ok := headerHandler.(*block.MetaBlock)
	if !ok {
		return process.ErrWrongTypeAssertion
	}

	body, ok := bodyHandler.(block.Body)
	if !ok {
		return process.ErrWrongTypeAssertion
	}

	err = mp.checkHeaderBodyCorrelation(header.MiniBlockHeaders, body)
	if err != nil {
		return err
	}

	go getMetricsFromMetaHeader(
		header,
		mp.marshalizer,
		mp.appStatusHandler,
		mp.dataPool.Headers().Len(),
		mp.headersCounter.getNumShardMBHeadersTotalProcessed(),
	)

	mp.createBlockStarted()
	mp.blockChainHook.SetCurrentHeader(headerHandler)
	mp.txCoordinator.RequestBlockTransactions(body)

	requestedShardHdrs, requestedFinalityAttestingShardHdrs := mp.requestShardHeaders(header)

	if haveTime() < 0 {
		return process.ErrTimeIsOut
	}

	err = mp.txCoordinator.IsDataPreparedForProcessing(haveTime)
	if err != nil {
		return err
	}

	haveMissingShardHeaders := requestedShardHdrs > 0 || requestedFinalityAttestingShardHdrs > 0
	if haveMissingShardHeaders {
		log.Debug("requested missing shard headers",
			"num headers", requestedShardHdrs,
		)
		log.Debug("requested missing finality attesting shard headers",
			"num finality shard headers", requestedFinalityAttestingShardHdrs,
		)

		err = mp.waitForBlockHeaders(haveTime())

		mp.hdrsForCurrBlock.mutHdrsForBlock.RLock()
		missingShardHdrs := mp.hdrsForCurrBlock.missingHdrs
		mp.hdrsForCurrBlock.mutHdrsForBlock.RUnlock()

		mp.resetMissingHdrs()

		if requestedShardHdrs > 0 {
			log.Debug("received missing shard headers",
				"num headers", requestedShardHdrs-missingShardHdrs,
			)
		}

		if err != nil {
			return err
		}
	}

	if mp.accounts.JournalLen() != 0 {
		return process.ErrAccountStateDirty
	}

	defer func() {
		go mp.checkAndRequestIfShardHeadersMissing(header.Round)
	}()

	mp.epochStartTrigger.Update(header.GetRound())

	err = mp.checkEpochCorrectness(header)
	if err != nil {
		return err
	}

	err = mp.epochStartCreator.VerifyEpochStartDataForMetablock(header)
	if err != nil {
		return err
	}

	err = mp.epochEconomics.VerifyRewardsPerBlock(header)
	if err != nil {
		return err
	}

	highestNonceHdrs, err := mp.checkShardHeadersValidity(header)
	if err != nil {
		return err
	}

	err = mp.checkShardHeadersFinality(highestNonceHdrs)
	if err != nil {
		return err
	}

	err = mp.verifyCrossShardMiniBlockDstMe(header)
	if err != nil {
		return err
	}

	err = mp.verifyTotalAccumulatedFeesInEpoch(header)
	if err != nil {
		return err
	}

	defer func() {
		if err != nil {
			mp.RevertAccountState()
		}
	}()

	err = mp.txCoordinator.ProcessBlockTransaction(body, haveTime)
	if err != nil {
		return err
	}

	err = mp.txCoordinator.VerifyCreatedBlockTransactions(header, body)
	if err != nil {
		return err
	}

	err = mp.verifyAccumulatedFees(header)
	if err != nil {
		return err
	}

	err = mp.scToProtocol.UpdateProtocol(body, header.Round)
	if err != nil {
		return err
	}

	err = mp.peerChanges.VerifyPeerChanges(header.PeerInfo)
	if err != nil {
		return err
	}

	if !mp.verifyStateRoot(header.GetRootHash()) {
		err = process.ErrRootStateDoesNotMatch
		return err
	}

	err = mp.verifyValidatorStatisticsRootHash(header)
	if err != nil {
		return err
	}

	return nil
}

// SetNumProcessedObj will set the num of processed headers
func (mp *metaProcessor) SetNumProcessedObj(numObj uint64) {
	mp.headersCounter.shardMBHeadersTotalProcessed = numObj
}

func (mp *metaProcessor) checkEpochCorrectness(
	headerHandler data.HeaderHandler,
) error {
	currentBlockHeader := mp.blockChain.GetCurrentBlockHeader()
	if check.IfNil(currentBlockHeader) {
		return nil
	}

	isEpochIncorrect := headerHandler.GetEpoch() != currentBlockHeader.GetEpoch() &&
		mp.epochStartTrigger.Epoch() == currentBlockHeader.GetEpoch()
	if isEpochIncorrect {
		log.Warn("epoch does not match", "currentHeaderEpoch", currentBlockHeader.GetEpoch(), "receivedHeaderEpoch", headerHandler.GetEpoch(), "epochStartTrigger", mp.epochStartTrigger.Epoch())
		return process.ErrEpochDoesNotMatch
	}

	isEpochIncorrect = mp.epochStartTrigger.IsEpochStart() &&
		mp.epochStartTrigger.EpochStartRound() <= headerHandler.GetRound() &&
		headerHandler.GetEpoch() != currentBlockHeader.GetEpoch()+1
	if isEpochIncorrect {
		log.Warn("is epoch start and epoch does not match", "currentHeaderEpoch", currentBlockHeader.GetEpoch(), "receivedHeaderEpoch", headerHandler.GetEpoch(), "epochStartTrigger", mp.epochStartTrigger.Epoch())
		return process.ErrEpochDoesNotMatch
	}

	return nil
}

func (mp *metaProcessor) verifyCrossShardMiniBlockDstMe(header *block.MetaBlock) error {
	miniBlockShardsHashes, err := mp.getAllMiniBlockDstMeFromShards(header)
	if err != nil {
		return err
	}

	//if all miniblockshards hashes are in header miniblocks as well
	mapMetaMiniBlockHdrs := make(map[string]struct{}, len(header.MiniBlockHeaders))
	for _, metaMiniBlock := range header.MiniBlockHeaders {
		mapMetaMiniBlockHdrs[string(metaMiniBlock.Hash)] = struct{}{}
	}

	for hash := range miniBlockShardsHashes {
		if _, ok := mapMetaMiniBlockHdrs[hash]; !ok {
			return process.ErrCrossShardMBWithoutConfirmationFromMeta
		}
	}

	return nil
}

func (mp *metaProcessor) getAllMiniBlockDstMeFromShards(metaHdr *block.MetaBlock) (map[string][]byte, error) {
	miniBlockShardsHashes := make(map[string][]byte)

	mp.hdrsForCurrBlock.mutHdrsForBlock.RLock()
	defer mp.hdrsForCurrBlock.mutHdrsForBlock.RUnlock()

	for _, shardInfo := range metaHdr.ShardInfo {
		headerInfo, ok := mp.hdrsForCurrBlock.hdrHashAndInfo[string(shardInfo.HeaderHash)]
		if !ok {
			continue
		}
		shardHeader, ok := headerInfo.hdr.(*block.Header)
		if !ok {
			continue
		}

		lastCrossNotarizedHeader, _, err := mp.blockTracker.GetLastCrossNotarizedHeader(shardInfo.ShardID)
		if err != nil {
			return nil, err
		}

		if shardHeader.GetRound() > metaHdr.Round {
			continue
		}
		if shardHeader.GetRound() <= lastCrossNotarizedHeader.GetRound() {
			continue
		}
		if shardHeader.GetNonce() <= lastCrossNotarizedHeader.GetNonce() {
			continue
		}

		crossMiniBlockHashes := shardHeader.GetMiniBlockHeadersWithDst(mp.shardCoordinator.SelfId())
		for hash := range crossMiniBlockHashes {
			miniBlockShardsHashes[hash] = shardInfo.HeaderHash
		}
	}

	return miniBlockShardsHashes, nil
}

func (mp *metaProcessor) checkAndRequestIfShardHeadersMissing(round uint64) {
	orderedHdrsPerShard := mp.blockTracker.GetTrackedHeadersForAllShards()

	for i := uint32(0); i < mp.shardCoordinator.NumberOfShards(); i++ {
		err := mp.requestHeadersIfMissing(orderedHdrsPerShard[i], i, round)
		if err != nil {
			log.Debug("checkAndRequestIfShardHeadersMissing", "error", err.Error())
			continue
		}
	}
}

func (mp *metaProcessor) indexBlock(
	metaBlock data.HeaderHandler,
	body data.BodyHandler,
	lastMetaBlock data.HeaderHandler,
) {
	if mp.core == nil || mp.core.Indexer() == nil {
		return
	}
	// Update tps benchmarks in the DB
	tpsBenchmark := mp.core.TPSBenchmark()
	if tpsBenchmark != nil {
		go mp.core.Indexer().UpdateTPS(tpsBenchmark)
	}

	txPool := mp.txCoordinator.GetAllCurrentUsedTxs(block.TxBlock)
	scPool := mp.txCoordinator.GetAllCurrentUsedTxs(block.SmartContractResultBlock)

	for hash, tx := range scPool {
		txPool[hash] = tx
	}

	publicKeys, err := mp.nodesCoordinator.GetValidatorsPublicKeys(metaBlock.GetPrevRandSeed(), metaBlock.GetRound(), sharding.MetachainShardId)
	if err != nil {
		return
	}

	signersIndexes := mp.nodesCoordinator.GetValidatorsIndexes(publicKeys)
	go mp.core.Indexer().SaveBlock(body, metaBlock, txPool, signersIndexes)

	saveRoundInfoInElastic(mp.core.Indexer(), mp.nodesCoordinator, sharding.MetachainShardId, metaBlock, lastMetaBlock, signersIndexes)
}

// removeBlockInfoFromPool removes the block info from associated pools
func (mp *metaProcessor) removeBlockInfoFromPool(header *block.MetaBlock) error {
	if header == nil || header.IsInterfaceNil() {
		return process.ErrNilMetaBlockHeader
	}

	headerPool := mp.dataPool.Headers()
	if headerPool == nil || headerPool.IsInterfaceNil() {
		return process.ErrNilHeadersDataPool
	}

	mp.hdrsForCurrBlock.mutHdrsForBlock.RLock()
	for i := 0; i < len(header.ShardInfo); i++ {
		shardHeaderHash := header.ShardInfo[i].HeaderHash

		headerPool.RemoveHeaderByHash(shardHeaderHash)
	}
	mp.hdrsForCurrBlock.mutHdrsForBlock.RUnlock()

	return nil
}

// RestoreBlockIntoPools restores the block into associated pools
func (mp *metaProcessor) RestoreBlockIntoPools(headerHandler data.HeaderHandler, bodyHandler data.BodyHandler) error {
	if check.IfNil(headerHandler) {
		return process.ErrNilMetaBlockHeader
	}
	if bodyHandler == nil || bodyHandler.IsInterfaceNil() {
		return process.ErrNilTxBlockBody
	}

	metaBlock, ok := headerHandler.(*block.MetaBlock)
	if !ok {
		return process.ErrWrongTypeAssertion
	}

	body, ok := bodyHandler.(block.Body)
	if !ok {
		return process.ErrWrongTypeAssertion
	}

	headerPool := mp.dataPool.Headers()
	if check.IfNil(headerPool) {
		return process.ErrNilHeadersDataPool
	}

	hdrHashes := make([][]byte, len(metaBlock.ShardInfo))
	for i := 0; i < len(metaBlock.ShardInfo); i++ {
		hdrHashes[i] = metaBlock.ShardInfo[i].HeaderHash
	}

	err := mp.pendingMiniBlocksHandler.RevertHeader(metaBlock)
	if err != nil {
		return err
	}

	if metaBlock.IsStartOfEpochBlock() {
		mp.epochStartTrigger.Revert(metaBlock.GetRound())
	}

	for _, hdrHash := range hdrHashes {
		shardHeader, errNotCritical := process.GetShardHeaderFromStorage(hdrHash, mp.marshalizer, mp.store)
		if errNotCritical != nil {
			log.Debug("shard header not found in BlockHeaderUnit",
				"hash", hdrHash,
			)
			continue
		}

		headerPool.AddHeader(hdrHash, shardHeader)

		hdrNonceHashDataUnit := dataRetriever.ShardHdrNonceHashDataUnit + dataRetriever.UnitType(shardHeader.GetShardID())
		storer := mp.store.GetStorer(hdrNonceHashDataUnit)
		nonceToByteSlice := mp.uint64Converter.ToByteSlice(shardHeader.GetNonce())
		errNotCritical = storer.Remove(nonceToByteSlice)
		if errNotCritical != nil {
			log.Debug("ShardHdrNonceHashDataUnit.Remove", "error", errNotCritical.Error())
		}

		mp.headersCounter.subtractRestoredMBHeaders(len(shardHeader.MiniBlockHeaders))
	}

	_, errNotCritical := mp.txCoordinator.RestoreBlockDataFromStorage(body)
	if errNotCritical != nil {
		log.Debug("RestoreBlockDataFromStorage", "error", errNotCritical.Error())
	}

	mp.blockTracker.RemoveLastNotarizedHeaders()

	return nil
}

// CreateBlock creates the final block and header for the current round
func (mp *metaProcessor) CreateBlock(
	initialHdr data.HeaderHandler,
	haveTime func() bool,
) (data.HeaderHandler, data.BodyHandler, error) {
	if check.IfNil(initialHdr) {
		return nil, nil, process.ErrNilBlockHeader
	}
	metaHdr, ok := initialHdr.(*block.MetaBlock)
	if !ok {
		return nil, nil, process.ErrWrongTypeAssertion
	}

	mp.epochStartTrigger.Update(initialHdr.GetRound())
	metaHdr.SetEpoch(mp.epochStartTrigger.Epoch())
	mp.blockChainHook.SetCurrentHeader(initialHdr)

	err := mp.epochStartHeaderDataCreation(metaHdr)
	if err != nil {
		return nil, nil, err
	}

	body, err := mp.createBlockBody(metaHdr, haveTime)
	if err != nil {
		return nil, nil, err
	}

	body, err = mp.applyBodyToHeader(metaHdr, body)
	if err != nil {
		return nil, nil, err
	}

	return metaHdr, body, nil
}

func (mp *metaProcessor) epochStartHeaderDataCreation(metaHdr *block.MetaBlock) error {
	if !mp.epochStartTrigger.IsEpochStart() {
		return nil
	}

	sw := core.NewStopWatch()
	sw.Start("createEpochStartForMetablock")
	defer func() {
		sw.Stop("createEpochStartForMetablock")
	}()

	epochStart, err := mp.epochStartCreator.CreateEpochStartData()
	if err != nil {
		return err
	}

	metaHdr.EpochStart = *epochStart

	totalAccumulatedFeesInEpoch := big.NewInt(0)
	currentHeader := mp.blockChain.GetCurrentBlockHeader()
	if !check.IfNil(currentHeader) && !currentHeader.IsStartOfEpochBlock() {
		prevMetaHdr, ok := currentHeader.(*block.MetaBlock)
		if !ok {
			return process.ErrWrongTypeAssertion
		}
		totalAccumulatedFeesInEpoch = big.NewInt(0).Set(prevMetaHdr.AccumulatedFeesInEpoch)
	}

	metaHdr.AccumulatedFeesInEpoch = totalAccumulatedFeesInEpoch
	economicsData, err := mp.epochEconomics.ComputeEndOfEpochEconomics(metaHdr)
	if err != nil {
		return err
	}

	metaHdr.EpochStart.Economics = *economicsData
	return nil
}

// createBlockBody creates block body of metachain
func (mp *metaProcessor) createBlockBody(metaBlock *block.MetaBlock, haveTime func() bool) (data.BodyHandler, error) {
	mp.createBlockStarted()
	mp.blockSizeThrottler.ComputeMaxItems()

	log.Debug("started creating block body",
		"epoch", metaBlock.GetEpoch(),
		"round", metaBlock.GetRound(),
		"nonce", metaBlock.GetNonce(),
	)

	miniBlocks, err := mp.createMiniBlocks(mp.blockSizeThrottler.MaxItemsToAdd(), haveTime)
	if err != nil {
		return nil, err
	}

	err = mp.scToProtocol.UpdateProtocol(miniBlocks, metaBlock.GetRound())
	if err != nil {
		return nil, err
	}

	mp.requestHandler.SetEpoch(metaBlock.GetEpoch())

	return miniBlocks, nil
}

func (mp *metaProcessor) createMiniBlocks(
	maxItemsInBlock uint32,
	haveTime func() bool,
) (block.Body, error) {

	miniBlocks := make(block.Body, 0)
	if mp.epochStartTrigger.IsEpochStart() {
		return miniBlocks, nil
	}

	if mp.accounts.JournalLen() != 0 {
		return nil, process.ErrAccountStateDirty
	}

	if !haveTime() {
		log.Debug("time is up after entered in createMiniBlocks method")
		return nil, process.ErrTimeIsOut
	}

	txPool := mp.dataPool.Transactions()
	if txPool == nil {
		return nil, process.ErrNilTransactionPool
	}

	destMeMiniBlocks, nbTxs, nbHdrs, err := mp.createAndProcessCrossMiniBlocksDstMe(maxItemsInBlock, haveTime)
	if err != nil {
		log.Debug("createAndProcessCrossMiniBlocksDstMe", "error", err.Error())
	}

	log.Debug("processed miniblocks and txs with destination in self shard",
		"num miniblocks", len(destMeMiniBlocks),
		"num txs", nbTxs,
	)

	if len(destMeMiniBlocks) > 0 {
		miniBlocks = append(miniBlocks, destMeMiniBlocks...)
	}

	maxTxSpaceRemained := int32(maxItemsInBlock) - int32(nbTxs)
	maxMbSpaceRemained := mp.getMaxMiniBlocksSpaceRemained(
		maxItemsInBlock,
		uint32(len(destMeMiniBlocks))+nbHdrs,
		uint32(len(miniBlocks)))

	mbFromMe := mp.txCoordinator.CreateMbsAndProcessTransactionsFromMe(
		uint32(maxTxSpaceRemained),
		uint32(maxMbSpaceRemained),
		haveTime)

	if len(mbFromMe) > 0 {
		miniBlocks = append(miniBlocks, mbFromMe...)
	}

	log.Debug("creating mini blocks has been finished",
		"miniblocks created", len(miniBlocks),
	)

	return miniBlocks, nil
}

// full verification through metachain header
func (mp *metaProcessor) createAndProcessCrossMiniBlocksDstMe(
	maxItemsInBlock uint32,
	haveTime func() bool,
) (block.MiniBlockSlice, uint32, uint32, error) {

	miniBlocks := make(block.MiniBlockSlice, 0)
	txsAdded := uint32(0)
	hdrsAdded := uint32(0)

	sw := core.NewStopWatch()
	sw.Start("ComputeLongestShardsChainsFromLastNotarized")
	orderedHdrs, orderedHdrsHashes, _, err := mp.blockTracker.ComputeLongestShardsChainsFromLastNotarized()
	sw.Stop("ComputeLongestShardsChainsFromLastNotarized")
	log.Debug("measurements ComputeLongestShardsChainsFromLastNotarized", sw.GetMeasurements()...)
	if err != nil {
		return nil, 0, 0, err
	}

	log.Debug("shard headers ordered",
		"num shard headers", len(orderedHdrs),
	)

	lastShardHdr, err := mp.blockTracker.GetLastCrossNotarizedHeadersForAllShards()
	if err != nil {
		return nil, 0, 0, err
	}

	hdrsAddedForShard := make(map[uint32]uint32)

	mp.hdrsForCurrBlock.mutHdrsForBlock.Lock()
	for i := 0; i < len(orderedHdrs); i++ {
		if !haveTime() {
			log.Debug("time is up after putting cross txs with destination to current shard",
				"num txs", txsAdded,
			)
			break
		}

		if len(miniBlocks) >= core.MaxMiniBlocksInBlock {
			log.Debug("max number of mini blocks allowed to be added in one shard block has been reached",
				"num miniblocks", len(miniBlocks),
			)
			break
		}

		itemsAddedInHeader := uint32(len(mp.hdrsForCurrBlock.hdrHashAndInfo) + len(miniBlocks))
		if itemsAddedInHeader >= maxItemsInBlock {
			log.Debug("max records allowed to be added in shard header has been reached",
				"num max items", maxItemsInBlock,
			)
			break
		}

		currShardHdr := orderedHdrs[i]
		if currShardHdr.GetNonce() > lastShardHdr[currShardHdr.GetShardID()].GetNonce()+1 {
			log.Debug("skip searching",
				"shard", currShardHdr.GetShardID(),
				"last shard hdr nonce", lastShardHdr[currShardHdr.GetShardID()].GetNonce(),
				"curr shard hdr nonce", currShardHdr.GetNonce())
			continue
		}

		if len(currShardHdr.GetMiniBlockHeadersWithDst(mp.shardCoordinator.SelfId())) == 0 {
			mp.hdrsForCurrBlock.hdrHashAndInfo[string(orderedHdrsHashes[i])] = &hdrInfo{hdr: currShardHdr, usedInBlock: true}
			hdrsAdded++
			hdrsAddedForShard[currShardHdr.GetShardID()]++
			lastShardHdr[currShardHdr.GetShardID()] = currShardHdr
			continue
		}

		itemsAddedInBody := txsAdded
		if itemsAddedInBody >= maxItemsInBlock {
			continue
		}

		maxTxSpaceRemained := int32(maxItemsInBlock) - int32(itemsAddedInBody)
		maxMbSpaceRemained := mp.getMaxMiniBlocksSpaceRemained(
			maxItemsInBlock,
			itemsAddedInHeader+1,
			uint32(len(miniBlocks)))

		if maxTxSpaceRemained > 0 && maxMbSpaceRemained > 0 {
			snapshot := mp.accounts.JournalLen()
			currMBProcessed, currTxsAdded, hdrProcessFinished := mp.txCoordinator.CreateMbsAndProcessCrossShardTransactionsDstMe(
				currShardHdr,
				nil,
				uint32(maxTxSpaceRemained),
				uint32(maxMbSpaceRemained),
				haveTime)

			if !hdrProcessFinished {
				log.Debug("shard header cannot be fully processed",
					"round", currShardHdr.GetRound(),
					"nonce", currShardHdr.GetNonce(),
					"hash", orderedHdrsHashes[i])

				// shard header must be processed completely
				errAccountState := mp.accounts.RevertToSnapshot(snapshot)
				if errAccountState != nil {
					// TODO: evaluate if reloading the trie from disk will might solve the problem
					log.Warn("accounts.RevertToSnapshot", "error", errAccountState.Error())
				}
				break
			}

			// all txs processed, add to processed miniblocks
			miniBlocks = append(miniBlocks, currMBProcessed...)
			txsAdded += currTxsAdded

			mp.hdrsForCurrBlock.hdrHashAndInfo[string(orderedHdrsHashes[i])] = &hdrInfo{hdr: currShardHdr, usedInBlock: true}
			hdrsAdded++
			hdrsAddedForShard[currShardHdr.GetShardID()]++

			lastShardHdr[currShardHdr.GetShardID()] = currShardHdr
		}
	}
	mp.hdrsForCurrBlock.mutHdrsForBlock.Unlock()

	mp.requestShardHeadersIfNeeded(hdrsAddedForShard, lastShardHdr)

	return miniBlocks, txsAdded, hdrsAdded, nil
}

func (mp *metaProcessor) requestShardHeadersIfNeeded(
	hdrsAddedForShard map[uint32]uint32,
	lastShardHdr map[uint32]data.HeaderHandler,
) {
	for shardID := uint32(0); shardID < mp.shardCoordinator.NumberOfShards(); shardID++ {
		log.Debug("shard hdrs added",
			"shard", shardID,
			"nb", hdrsAddedForShard[shardID],
			"lastShardHdr", lastShardHdr[shardID].GetNonce())

		if hdrsAddedForShard[shardID] == 0 {
			fromNonce := lastShardHdr[shardID].GetNonce() + 1
			toNonce := fromNonce + uint64(mp.shardBlockFinality)
			for nonce := fromNonce; nonce <= toNonce; nonce++ {
				go mp.requestHandler.RequestShardHeaderByNonce(shardID, nonce)
			}
		}
	}
}

// CommitBlock commits the block in the blockchain if everything was checked successfully
func (mp *metaProcessor) CommitBlock(
	headerHandler data.HeaderHandler,
	bodyHandler data.BodyHandler,
) error {

	var err error
	defer func() {
		if err != nil {
			mp.RevertAccountState()
		}
	}()

	err = checkForNils(headerHandler, bodyHandler)
	if err != nil {
		return err
	}

	log.Debug("started committing block",
		"epoch", headerHandler.GetEpoch(),
		"round", headerHandler.GetRound(),
		"nonce", headerHandler.GetNonce(),
	)

	err = mp.checkBlockValidity(headerHandler, bodyHandler)
	if err != nil {
		return err
	}

	header, ok := headerHandler.(*block.MetaBlock)
	if !ok {
		err = process.ErrWrongTypeAssertion
		return err
	}

	marshalizedHeader, err := mp.marshalizer.Marshal(header)
	if err != nil {
		return err
	}

	headerHash := mp.hasher.Compute(string(marshalizedHeader))

	go mp.saveMetaHeader(header, headerHash, marshalizedHeader)

	metaBlocksPool := mp.dataPool.Headers()
	if metaBlocksPool == nil {
		err = process.ErrNilMetaBlocksPool
		return err
	}

	metaBlocksPool.RemoveHeaderByHash(headerHash)

	body, ok := bodyHandler.(block.Body)
	if !ok {
		err = process.ErrWrongTypeAssertion
		return err
	}

	go mp.saveBody(body)

	mp.hdrsForCurrBlock.mutHdrsForBlock.RLock()
	for i := 0; i < len(header.ShardInfo); i++ {
		shardHeaderHash := header.ShardInfo[i].HeaderHash
		headerInfo, hashExists := mp.hdrsForCurrBlock.hdrHashAndInfo[string(shardHeaderHash)]
		if !hashExists {
			mp.hdrsForCurrBlock.mutHdrsForBlock.RUnlock()
			return process.ErrMissingHeader
		}

		shardBlock, ok := headerInfo.hdr.(*block.Header)
		if !ok {
			mp.hdrsForCurrBlock.mutHdrsForBlock.RUnlock()
			return process.ErrWrongTypeAssertion
		}

		mp.updateShardHeadersNonce(shardBlock.ShardId, shardBlock.Nonce)

		marshalizedHeader, err := mp.marshalizer.Marshal(shardBlock)
		if err != nil {
			mp.hdrsForCurrBlock.mutHdrsForBlock.RUnlock()
			return err
		}

		go func(header data.HeaderHandler, headerHash []byte, marshalizedHeader []byte) {
			mp.saveShardHeader(header, headerHash, marshalizedHeader)
		}(shardBlock, shardHeaderHash, marshalizedHeader)
	}
	mp.hdrsForCurrBlock.mutHdrsForBlock.RUnlock()

	mp.saveMetricCrossCheckBlockHeight()

	err = mp.commitAll()
	if err != nil {
		return err
	}

	mp.commitEpochStart(header)

	mp.cleanupBlockTrackerPools(headerHandler)

	err = mp.saveLastNotarizedHeader(header)
	if err != nil {
		return err
	}

	err = mp.pendingMiniBlocksHandler.AddProcessedHeader(header)
	if err != nil {
		return err
	}

	log.Info("meta block has been committed successfully",
		"epoch", header.Epoch,
		"round", header.Round,
		"nonce", header.Nonce,
		"hash", headerHash)

	errNotCritical := mp.removeBlockInfoFromPool(header)
	if errNotCritical != nil {
		log.Debug("removeBlockInfoFromPool", "error", errNotCritical.Error())
	}

	errNotCritical = mp.txCoordinator.RemoveBlockDataFromPool(body)
	if errNotCritical != nil {
		log.Debug(errNotCritical.Error())
	}

	errNotCritical = mp.forkDetector.AddHeader(header, headerHash, process.BHProcessed, nil, nil)
	if errNotCritical != nil {
		log.Debug("forkDetector.AddHeader", "error", errNotCritical.Error())
	}

	mp.blockTracker.AddSelfNotarizedHeader(mp.shardCoordinator.SelfId(), mp.blockChain.GetCurrentBlockHeader(), mp.blockChain.GetCurrentBlockHeaderHash())

	for shardID := uint32(0); shardID < mp.shardCoordinator.NumberOfShards(); shardID++ {
		lastSelfNotarizedHeader, lastSelfNotarizedHeaderHash := mp.getLastSelfNotarizedHeaderForShard(shardID)
		mp.blockTracker.AddSelfNotarizedHeader(shardID, lastSelfNotarizedHeader, lastSelfNotarizedHeaderHash)
	}

	log.Debug("highest final meta block",
		"nonce", mp.forkDetector.GetHighestFinalBlockNonce(),
	)

	lastMetaBlock := mp.blockChain.GetCurrentBlockHeader()

	err = mp.blockChain.SetCurrentBlockBody(body)
	if err != nil {
		return err
	}

	err = mp.blockChain.SetCurrentBlockHeader(header)
	if err != nil {
		return err
	}

	mp.blockChain.SetCurrentBlockHeaderHash(headerHash)

	if mp.core != nil && mp.core.TPSBenchmark() != nil {
		mp.core.TPSBenchmark().Update(header)
	}

	mp.indexBlock(header, body, lastMetaBlock)

	saveMetachainCommitBlockMetrics(mp.appStatusHandler, header, headerHash, mp.nodesCoordinator)

	go mp.headersCounter.displayLogInfo(
		header,
		body,
		headerHash,
		mp.dataPool.Headers().Len(),
		mp.blockTracker,
	)

	headerInfo := bootstrapStorage.BootstrapHeaderInfo{
		ShardId: header.GetShardID(),
		Nonce:   header.GetNonce(),
		Hash:    headerHash,
	}

	go mp.prepareDataForBootStorer(
		headerInfo,
		header.Round,
		nil,
		mp.getPendingMiniBlocks(),
		mp.forkDetector.GetHighestFinalBlockNonce(),
		nil,
	)

	mp.blockSizeThrottler.Succeed(header.Round)

	log.Debug("pools info",
		"headers pool", mp.dataPool.Headers().Len(),
		"headers pool capacity", mp.dataPool.Headers().MaxSize(),
	)

	go mp.cleanupPools(headerHandler, mp.dataPool.Headers())

	return nil
}

func (mp *metaProcessor) commitAll() error {
	_, err := mp.accounts.Commit()
	if err != nil {
		return err
	}

	_, err = mp.validatorStatisticsProcessor.Commit()
	if err != nil {
		return err
	}

	return nil
}

func (mp *metaProcessor) getLastSelfNotarizedHeaderForShard(_ uint32) (data.HeaderHandler, []byte) {
	//TODO: Implement mechanism to extract last meta header notarized by the given shard if this info will be needed later
	return nil, nil
}

// ApplyProcessedMiniBlocks will do nothing on meta processor
func (mp *metaProcessor) ApplyProcessedMiniBlocks(_ *processedMb.ProcessedMiniBlockTracker) {
}

func (mp *metaProcessor) commitEpochStart(header data.HeaderHandler) {
	if header.IsStartOfEpochBlock() {
		mp.epochStartTrigger.SetProcessed(header)
	} else {
		currentHeader := mp.blockChain.GetCurrentBlockHeader()
		if !check.IfNil(currentHeader) && currentHeader.IsStartOfEpochBlock() {
			mp.epochStartTrigger.SetFinalityAttestingRound(header.GetRound())
		}
	}
}

// RevertAccountState reverts the account state for cleanup failed process
func (mp *metaProcessor) RevertAccountState() {
	err := mp.accounts.RevertToSnapshot(0)
	if err != nil {
		log.Debug("RevertToSnapshot", "error", err.Error())
	}

	err = mp.validatorStatisticsProcessor.RevertPeerStateToSnapshot(0)
	if err != nil {
		log.Debug("RevertPeerStateToSnapshot", "error", err.Error())
	}
}

// RevertStateToBlock recreates the state tries to the root hashes indicated by the provided header
func (mp *metaProcessor) RevertStateToBlock(header data.HeaderHandler) error {
	err := mp.accounts.RecreateTrie(header.GetRootHash())
	if err != nil {
		log.Debug("recreate trie with error for header",
			"nonce", header.GetNonce(),
			"hash", header.GetRootHash(),
		)

		return err
	}

	err = mp.validatorStatisticsProcessor.RevertPeerState(header)
	if err != nil {
		log.Debug("revert peer state with error for header",
			"nonce", header.GetNonce(),
			"validators root hash", header.GetValidatorStatsRootHash(),
		)

		return err
	}

	return nil
}

func (mp *metaProcessor) updateShardHeadersNonce(key uint32, value uint64) {
	valueStoredI, ok := mp.shardsHeadersNonce.Load(key)
	if !ok {
		mp.shardsHeadersNonce.Store(key, value)
		return
	}

	valueStored, ok := valueStoredI.(uint64)
	if !ok {
		mp.shardsHeadersNonce.Store(key, value)
		return
	}

	if valueStored < value {
		mp.shardsHeadersNonce.Store(key, value)
	}
}

func (mp *metaProcessor) saveMetricCrossCheckBlockHeight() {
	crossCheckBlockHeight := ""
	for i := uint32(0); i < mp.shardCoordinator.NumberOfShards(); i++ {
		heightValue := uint64(0)

		valueStoredI, isValueInMap := mp.shardsHeadersNonce.Load(i)
		if isValueInMap {
			valueStored, ok := valueStoredI.(uint64)
			if ok {
				heightValue = valueStored
			}
		}

		crossCheckBlockHeight += fmt.Sprintf("%d: %d, ", i, heightValue)
	}

	mp.appStatusHandler.SetStringValue(core.MetricCrossCheckBlockHeight, crossCheckBlockHeight)
}

func (mp *metaProcessor) saveLastNotarizedHeader(header *block.MetaBlock) error {
	lastCrossNotarizedHeaderForShard := make(map[uint32]*hashAndHdr, mp.shardCoordinator.NumberOfShards())
	for shardID := uint32(0); shardID < mp.shardCoordinator.NumberOfShards(); shardID++ {
		lastCrossNotarizedHeader, lastCrossNotarizedHeaderHash, err := mp.blockTracker.GetLastCrossNotarizedHeader(shardID)
		if err != nil {
			return err
		}

		lastCrossNotarizedHeaderForShard[shardID] = &hashAndHdr{hdr: lastCrossNotarizedHeader, hash: lastCrossNotarizedHeaderHash}
	}

	mp.hdrsForCurrBlock.mutHdrsForBlock.RLock()
	for i := 0; i < len(header.ShardInfo); i++ {
		shardHeaderHash := header.ShardInfo[i].HeaderHash
		headerInfo, ok := mp.hdrsForCurrBlock.hdrHashAndInfo[string(shardHeaderHash)]
		if !ok {
			mp.hdrsForCurrBlock.mutHdrsForBlock.RUnlock()
			return process.ErrMissingHeader
		}

		shardHeader, ok := headerInfo.hdr.(*block.Header)
		if !ok {
			mp.hdrsForCurrBlock.mutHdrsForBlock.RUnlock()
			return process.ErrWrongTypeAssertion
		}

		if lastCrossNotarizedHeaderForShard[shardHeader.ShardId].hdr.GetNonce() < shardHeader.Nonce {
			lastCrossNotarizedHeaderForShard[shardHeader.ShardId] = &hashAndHdr{hdr: shardHeader, hash: shardHeaderHash}
		}
	}
	mp.hdrsForCurrBlock.mutHdrsForBlock.RUnlock()

	for shardID := uint32(0); shardID < mp.shardCoordinator.NumberOfShards(); shardID++ {
		hdr := lastCrossNotarizedHeaderForShard[shardID].hdr
		hash := lastCrossNotarizedHeaderForShard[shardID].hash
		mp.blockTracker.AddCrossNotarizedHeader(shardID, hdr, hash)
		DisplayLastNotarized(mp.marshalizer, mp.hasher, hdr, shardID)
	}

	return nil
}

// check if shard headers were signed and constructed correctly and returns headers which has to be
// checked for finality
func (mp *metaProcessor) checkShardHeadersValidity(metaHdr *block.MetaBlock) (map[uint32]data.HeaderHandler, error) {
	lastCrossNotarizedHeader := make(map[uint32]data.HeaderHandler, mp.shardCoordinator.NumberOfShards())
	for shardID := uint32(0); shardID < mp.shardCoordinator.NumberOfShards(); shardID++ {
		lastCrossNotarizedHeaderForShard, _, err := mp.blockTracker.GetLastCrossNotarizedHeader(shardID)
		if err != nil {
			return nil, err
		}

		lastCrossNotarizedHeader[shardID] = lastCrossNotarizedHeaderForShard
	}

	usedShardHdrs := mp.sortHeadersForCurrentBlockByNonce(true)
	highestNonceHdrs := make(map[uint32]data.HeaderHandler, len(usedShardHdrs))

	if len(usedShardHdrs) == 0 {
		return highestNonceHdrs, nil
	}

	for shardID, hdrsForShard := range usedShardHdrs {
		for _, shardHdr := range hdrsForShard {
			err := mp.headerValidator.IsHeaderConstructionValid(shardHdr, lastCrossNotarizedHeader[shardID])
			if err != nil {
				return nil, fmt.Errorf("%w : checkShardHeadersValidity -> isHdrConstructionValid", err)
			}

			lastCrossNotarizedHeader[shardID] = shardHdr
			highestNonceHdrs[shardID] = shardHdr
		}
	}

	mp.hdrsForCurrBlock.mutHdrsForBlock.Lock()
	defer mp.hdrsForCurrBlock.mutHdrsForBlock.Unlock()

	for _, shardData := range metaHdr.ShardInfo {
		actualHdr := mp.hdrsForCurrBlock.hdrHashAndInfo[string(shardData.HeaderHash)].hdr
		shardHdr, ok := actualHdr.(*block.Header)
		if !ok {
			return nil, process.ErrWrongTypeAssertion
		}
		if len(shardData.ShardMiniBlockHeaders) != len(shardHdr.MiniBlockHeaders) {
			return nil, process.ErrHeaderShardDataMismatch
		}
		if shardData.AccumulatedFees.Cmp(shardHdr.AccumulatedFees) != 0 {
			return nil, process.ErrAccumulatedFeesDoNotMatch
		}

		mapMiniBlockHeadersInMetaBlock := make(map[string]struct{})
		for _, shardMiniBlockHdr := range shardData.ShardMiniBlockHeaders {
			mapMiniBlockHeadersInMetaBlock[string(shardMiniBlockHdr.Hash)] = struct{}{}
		}

		for _, actualMiniBlockHdr := range shardHdr.MiniBlockHeaders {
			if _, hashExists := mapMiniBlockHeadersInMetaBlock[string(actualMiniBlockHdr.Hash)]; !hashExists {
				return nil, process.ErrHeaderShardDataMismatch
			}
		}
	}

	return highestNonceHdrs, nil
}

// check if shard headers are final by checking if newer headers were constructed upon them
func (mp *metaProcessor) checkShardHeadersFinality(highestNonceHdrs map[uint32]data.HeaderHandler) error {
	finalityAttestingShardHdrs := mp.sortHeadersForCurrentBlockByNonce(false)

	var errFinal error

	for shardId, lastVerifiedHdr := range highestNonceHdrs {
		if lastVerifiedHdr == nil || lastVerifiedHdr.IsInterfaceNil() {
			return process.ErrNilBlockHeader
		}
		if lastVerifiedHdr.GetShardID() != shardId {
			return process.ErrShardIdMissmatch
		}

		// verify if there are "K" block after current to make this one final
		nextBlocksVerified := uint32(0)
		for _, shardHdr := range finalityAttestingShardHdrs[shardId] {
			if nextBlocksVerified >= mp.shardBlockFinality {
				break
			}

			// found a header with the next nonce
			if shardHdr.GetNonce() == lastVerifiedHdr.GetNonce()+1 {
				err := mp.headerValidator.IsHeaderConstructionValid(shardHdr, lastVerifiedHdr)
				if err != nil {
					log.Debug("checkShardHeadersFinality -> isHdrConstructionValid",
						"error", err.Error())
					continue
				}

				lastVerifiedHdr = shardHdr
				nextBlocksVerified += 1
			}
		}

		if nextBlocksVerified < mp.shardBlockFinality {
			go mp.requestHandler.RequestShardHeaderByNonce(lastVerifiedHdr.GetShardID(), lastVerifiedHdr.GetNonce())
			go mp.requestHandler.RequestShardHeaderByNonce(lastVerifiedHdr.GetShardID(), lastVerifiedHdr.GetNonce()+1)
			errFinal = process.ErrHeaderNotFinal
		}
	}

	return errFinal
}

// receivedShardHeader is a call back function which is called when a new header
// is added in the headers pool
func (mp *metaProcessor) receivedShardHeader(headerHandler data.HeaderHandler, shardHeaderHash []byte) {
	shardHeadersPool := mp.dataPool.Headers()
	if shardHeadersPool == nil {
		return
	}

	shardHeader, ok := headerHandler.(*block.Header)
	if !ok {
		return
	}

	log.Trace("received shard header from network",
		"shard", shardHeader.ShardId,
		"round", shardHeader.Round,
		"nonce", shardHeader.Nonce,
		"hash", shardHeaderHash,
	)

	mp.hdrsForCurrBlock.mutHdrsForBlock.Lock()

	haveMissingShardHeaders := mp.hdrsForCurrBlock.missingHdrs > 0 || mp.hdrsForCurrBlock.missingFinalityAttestingHdrs > 0
	if haveMissingShardHeaders {
		hdrInfoForHash := mp.hdrsForCurrBlock.hdrHashAndInfo[string(shardHeaderHash)]
		headerInfoIsNotNil := hdrInfoForHash != nil
		headerIsMissing := headerInfoIsNotNil && check.IfNil(hdrInfoForHash.hdr)
		if headerIsMissing {
			hdrInfoForHash.hdr = shardHeader
			mp.hdrsForCurrBlock.missingHdrs--

			if shardHeader.Nonce > mp.hdrsForCurrBlock.highestHdrNonce[shardHeader.ShardId] {
				mp.hdrsForCurrBlock.highestHdrNonce[shardHeader.ShardId] = shardHeader.Nonce
			}
		}

		if mp.hdrsForCurrBlock.missingHdrs == 0 {
			mp.hdrsForCurrBlock.missingFinalityAttestingHdrs = mp.requestMissingFinalityAttestingShardHeaders()
			if mp.hdrsForCurrBlock.missingFinalityAttestingHdrs == 0 {
				log.Debug("received all missing finality attesting shard headers")
			}
		}

		missingShardHdrs := mp.hdrsForCurrBlock.missingHdrs
		missingFinalityAttestingShardHdrs := mp.hdrsForCurrBlock.missingFinalityAttestingHdrs
		mp.hdrsForCurrBlock.mutHdrsForBlock.Unlock()

		allMissingShardHeadersReceived := missingShardHdrs == 0 && missingFinalityAttestingShardHdrs == 0
		if allMissingShardHeadersReceived {
			mp.chRcvAllHdrs <- true
		}
	} else {
		mp.hdrsForCurrBlock.mutHdrsForBlock.Unlock()
	}

	if mp.isHeaderOutOfRange(shardHeader) {
		shardHeadersPool.RemoveHeaderByHash(shardHeaderHash)
		return
	}

	lastCrossNotarizedHeader, _, err := mp.blockTracker.GetLastCrossNotarizedHeader(shardHeader.GetShardID())
	if err != nil {
		log.Debug("receivedShardHeader.GetLastCrossNotarizedHeader",
			"shard", shardHeader.GetShardID(),
			"error", err.Error())
		return
	}

	if shardHeader.GetNonce() <= lastCrossNotarizedHeader.GetNonce() {
		return
	}
	if shardHeader.GetRound() <= lastCrossNotarizedHeader.GetRound() {
		return
	}

	isShardHeaderOutOfRequestRange := shardHeader.GetNonce() > lastCrossNotarizedHeader.GetNonce()+process.MaxHeadersToRequestInAdvance
	if isShardHeaderOutOfRequestRange {
		return
	}

	go mp.txCoordinator.RequestMiniBlocks(shardHeader)
}

// requestMissingFinalityAttestingShardHeaders requests the headers needed to accept the current selected headers for
// processing the current block. It requests the shardBlockFinality headers greater than the highest shard header,
// for each shard, related to the block which should be processed
func (mp *metaProcessor) requestMissingFinalityAttestingShardHeaders() uint32 {
	missingFinalityAttestingShardHeaders := uint32(0)

	for shardId := uint32(0); shardId < mp.shardCoordinator.NumberOfShards(); shardId++ {
		missingFinalityAttestingHeaders := mp.requestMissingFinalityAttestingHeaders(
			shardId,
			mp.shardBlockFinality,
		)

		missingFinalityAttestingShardHeaders += missingFinalityAttestingHeaders
	}

	return missingFinalityAttestingShardHeaders
}

func (mp *metaProcessor) requestShardHeaders(metaBlock *block.MetaBlock) (uint32, uint32) {
	_ = process.EmptyChannel(mp.chRcvAllHdrs)

	if len(metaBlock.ShardInfo) == 0 {
		return 0, 0
	}

	missingHeaderHashes := mp.computeMissingAndExistingShardHeaders(metaBlock)

	mp.hdrsForCurrBlock.mutHdrsForBlock.Lock()
	for shardId, shardHeaderHashes := range missingHeaderHashes {
		for _, hash := range shardHeaderHashes {
			mp.hdrsForCurrBlock.hdrHashAndInfo[string(hash)] = &hdrInfo{hdr: nil, usedInBlock: true}
			go mp.requestHandler.RequestShardHeader(shardId, hash)
		}
	}

	if mp.hdrsForCurrBlock.missingHdrs == 0 {
		mp.hdrsForCurrBlock.missingFinalityAttestingHdrs = mp.requestMissingFinalityAttestingShardHeaders()
	}

	requestedHdrs := mp.hdrsForCurrBlock.missingHdrs
	requestedFinalityAttestingHdrs := mp.hdrsForCurrBlock.missingFinalityAttestingHdrs
	mp.hdrsForCurrBlock.mutHdrsForBlock.Unlock()

	return requestedHdrs, requestedFinalityAttestingHdrs
}

func (mp *metaProcessor) computeMissingAndExistingShardHeaders(metaBlock *block.MetaBlock) map[uint32][][]byte {
	missingHeadersHashes := make(map[uint32][][]byte)

	mp.hdrsForCurrBlock.mutHdrsForBlock.Lock()
	for i := 0; i < len(metaBlock.ShardInfo); i++ {
		shardData := metaBlock.ShardInfo[i]
		hdr, err := process.GetShardHeaderFromPool(
			shardData.HeaderHash,
			mp.dataPool.Headers())

		if err != nil {
			missingHeadersHashes[shardData.ShardID] = append(missingHeadersHashes[shardData.ShardID], shardData.HeaderHash)
			mp.hdrsForCurrBlock.missingHdrs++
			continue
		}

		mp.hdrsForCurrBlock.hdrHashAndInfo[string(shardData.HeaderHash)] = &hdrInfo{hdr: hdr, usedInBlock: true}

		if hdr.Nonce > mp.hdrsForCurrBlock.highestHdrNonce[shardData.ShardID] {
			mp.hdrsForCurrBlock.highestHdrNonce[shardData.ShardID] = hdr.Nonce
		}
	}
	mp.hdrsForCurrBlock.mutHdrsForBlock.Unlock()

	return missingHeadersHashes
}

func (mp *metaProcessor) createShardInfo() ([]block.ShardData, error) {

	shardInfo := make([]block.ShardData, 0)
	if mp.epochStartTrigger.IsEpochStart() {
		return shardInfo, nil
	}

	mp.hdrsForCurrBlock.mutHdrsForBlock.Lock()
	for hdrHash, headerInfo := range mp.hdrsForCurrBlock.hdrHashAndInfo {
		shardHdr, ok := headerInfo.hdr.(*block.Header)
		if !ok {
			return nil, process.ErrWrongTypeAssertion
		}

		shardData := block.ShardData{}
		shardData.ShardMiniBlockHeaders = make([]block.ShardMiniBlockHeader, 0, len(shardHdr.MiniBlockHeaders))
		shardData.TxCount = shardHdr.TxCount
		shardData.ShardID = shardHdr.ShardId
		shardData.HeaderHash = []byte(hdrHash)
		shardData.Round = shardHdr.Round
		shardData.PrevHash = shardHdr.PrevHash
		shardData.Nonce = shardHdr.Nonce
		shardData.PrevRandSeed = shardHdr.PrevRandSeed
		shardData.PubKeysBitmap = shardHdr.PubKeysBitmap
		shardData.NumPendingMiniBlocks = mp.pendingMiniBlocksHandler.GetNumPendingMiniBlocks(shardData.ShardID)
		shardData.AccumulatedFees = shardHdr.AccumulatedFees

		for i := 0; i < len(shardHdr.MiniBlockHeaders); i++ {
			shardMiniBlockHeader := block.ShardMiniBlockHeader{}
			shardMiniBlockHeader.SenderShardID = shardHdr.MiniBlockHeaders[i].SenderShardID
			shardMiniBlockHeader.ReceiverShardID = shardHdr.MiniBlockHeaders[i].ReceiverShardID
			shardMiniBlockHeader.Hash = shardHdr.MiniBlockHeaders[i].Hash
			shardMiniBlockHeader.TxCount = shardHdr.MiniBlockHeaders[i].TxCount

			shardData.ShardMiniBlockHeaders = append(shardData.ShardMiniBlockHeaders, shardMiniBlockHeader)
		}

		shardInfo = append(shardInfo, shardData)
	}
	mp.hdrsForCurrBlock.mutHdrsForBlock.Unlock()

	log.Debug("created shard data",
		"size", len(shardInfo),
	)
	return shardInfo, nil
}

func (mp *metaProcessor) createPeerInfo() ([]block.PeerData, error) {
	peerInfo := mp.peerChanges.PeerChanges()

	return peerInfo, nil
}

func (mp *metaProcessor) verifyTotalAccumulatedFeesInEpoch(metaHdr *block.MetaBlock) error {
	computedTotalFees, err := mp.computeAccumulatedFeesInEpoch(metaHdr)
	if err != nil {
		return err
	}

	if computedTotalFees.Cmp(metaHdr.AccumulatedFeesInEpoch) != 0 {
		return fmt.Errorf("%w, got %v, computed %v", process.ErrAccumulatedFeesInEpochDoNotMatch, metaHdr.AccumulatedFeesInEpoch, computedTotalFees)
	}

	return nil
}

func (mp *metaProcessor) computeAccumulatedFeesInEpoch(metaHdr *block.MetaBlock) (*big.Int, error) {
	currentlyAccumulatedFeesInEpoch := big.NewInt(0)

	lastHdr := mp.blockChain.GetCurrentBlockHeader()
	if !check.IfNil(lastHdr) {
		lastMeta, ok := lastHdr.(*block.MetaBlock)
		if !ok {
			return nil, process.ErrWrongTypeAssertion
		}

		if !lastHdr.IsStartOfEpochBlock() {
			currentlyAccumulatedFeesInEpoch = lastMeta.AccumulatedFeesInEpoch
		}
	}

	currentlyAccumulatedFeesInEpoch.Add(currentlyAccumulatedFeesInEpoch, metaHdr.GetAccumulatedFees())
	for _, shardData := range metaHdr.ShardInfo {
		currentlyAccumulatedFeesInEpoch.Add(currentlyAccumulatedFeesInEpoch, shardData.AccumulatedFees)
	}

	return currentlyAccumulatedFeesInEpoch, nil
}

// applyBodyToHeader creates a miniblock header list given a block body
func (mp *metaProcessor) applyBodyToHeader(metaHdr *block.MetaBlock, bodyHandler data.BodyHandler) (data.BodyHandler, error) {
	sw := core.NewStopWatch()
	sw.Start("applyBodyToHeader")
	defer func() {
		sw.Stop("applyBodyToHeader")

		log.Debug("measurements", sw.GetMeasurements()...)
	}()

<<<<<<< HEAD
	if check.IfNil(bodyHandler) {
		return nil, process.ErrNilBlockBody
	}
	if check.IfNil(mp.blockChain) {
		return nil, process.ErrNilBlockChain
	}

	var err error
=======
	err := checkForNils(hdr, bodyHandler)
	if err != nil {
		return nil, err
	}

	metaHdr, ok := hdr.(*block.MetaBlock)
	if !ok {
		return nil, process.ErrWrongTypeAssertion
	}

>>>>>>> 913fd684
	defer func() {
		go mp.checkAndRequestIfShardHeadersMissing(metaHdr.GetRound())

		if err == nil {
			mp.blockSizeThrottler.Add(
				metaHdr.GetRound(),
				core.MaxUint32(metaHdr.ItemsInBody(), metaHdr.ItemsInHeader()))
		}
	}()

	sw.Start("createShardInfo")
	shardInfo, err := mp.createShardInfo()
	sw.Stop("createShardInfo")
	if err != nil {
		return nil, err
	}

	sw.Start("createPeerInfo")
	peerInfo, err := mp.createPeerInfo()
	sw.Stop("createPeerInfo")
	if err != nil {
		return nil, err
	}

	metaHdr.Epoch = mp.epochStartTrigger.Epoch()
	metaHdr.ShardInfo = shardInfo
	metaHdr.PeerInfo = peerInfo
	metaHdr.RootHash = mp.getRootHash()
	metaHdr.TxCount = getTxCount(shardInfo)
	metaHdr.AccumulatedFees = mp.feeHandler.GetAccumulatedFees()

	metaHdr.AccumulatedFeesInEpoch, err = mp.computeAccumulatedFeesInEpoch(metaHdr)
	if err != nil {
		return nil, err
	}

	body, ok := bodyHandler.(block.Body)
	if !ok {
		err = process.ErrWrongTypeAssertion
		return nil, err
	}

	sw.Start("CreateReceiptsHash")
	metaHdr.ReceiptsHash, err = mp.txCoordinator.CreateReceiptsHash()
	sw.Stop("CreateReceiptsHash")
	if err != nil {
		return nil, err
	}

	totalTxCount, miniBlockHeaders, err := mp.createMiniBlockHeaders(body)
	if err != nil {
		return nil, err
	}

	metaHdr.MiniBlockHeaders = miniBlockHeaders
	metaHdr.TxCount += uint32(totalTxCount)

	sw.Start("UpdatePeerState")
	metaHdr.ValidatorStatsRootHash, err = mp.validatorStatisticsProcessor.UpdatePeerState(metaHdr)
	sw.Stop("UpdatePeerState")
	if err != nil {
		return nil, err
	}

	mp.blockSizeThrottler.Add(
		metaHdr.GetRound(),
		core.MaxUint32(metaHdr.ItemsInBody(), metaHdr.ItemsInHeader()))

	return body, nil
}

func (mp *metaProcessor) verifyValidatorStatisticsRootHash(header *block.MetaBlock) error {
	validatorStatsRH, err := mp.validatorStatisticsProcessor.UpdatePeerState(header)
	if err != nil {
		return err
	}

	if !bytes.Equal(validatorStatsRH, header.GetValidatorStatsRootHash()) {
		log.Debug("validator stats root hash mismatch",
			"computed", validatorStatsRH,
			"received", header.GetValidatorStatsRootHash(),
		)
		return fmt.Errorf("%s, metachain, computed: %s, received: %s, meta header nonce: %d",
			process.ErrValidatorStatsRootHashDoesNotMatch,
			display.DisplayByteSlice(validatorStatsRH),
			display.DisplayByteSlice(header.GetValidatorStatsRootHash()),
			header.Nonce,
		)
	}

	return nil
}

func (mp *metaProcessor) waitForBlockHeaders(waitTime time.Duration) error {
	select {
	case <-mp.chRcvAllHdrs:
		return nil
	case <-time.After(waitTime):
		return process.ErrTimeIsOut
	}
}

// CreateNewHeader creates a new header
func (mp *metaProcessor) CreateNewHeader() data.HeaderHandler {
	return &block.MetaBlock{AccumulatedFees: big.NewInt(0), AccumulatedFeesInEpoch: big.NewInt(0)}
}

// MarshalizedDataToBroadcast prepares underlying data into a marshalized object according to destination
func (mp *metaProcessor) MarshalizedDataToBroadcast(
	_ data.HeaderHandler,
	bodyHandler data.BodyHandler,
) (map[uint32][]byte, map[string][][]byte, error) {

	if check.IfNil(bodyHandler) {
		return nil, nil, process.ErrNilMiniBlocks
	}

	body, ok := bodyHandler.(block.Body)
	if !ok {
		return nil, nil, process.ErrWrongTypeAssertion
	}

	bodies, mrsTxs := mp.txCoordinator.CreateMarshalizedData(body)
	mrsData := make(map[uint32][]byte, len(bodies))

	for shardId, subsetBlockBody := range bodies {
		buff, err := mp.marshalizer.Marshal(subsetBlockBody)
		if err != nil {
			log.Debug(process.ErrMarshalWithoutSuccess.Error())
			continue
		}
		mrsData[shardId] = buff
	}

	return mrsData, mrsTxs, nil
}

func getTxCount(shardInfo []block.ShardData) uint32 {
	txs := uint32(0)
	for i := 0; i < len(shardInfo); i++ {
		for j := 0; j < len(shardInfo[i].ShardMiniBlockHeaders); j++ {
			txs += shardInfo[i].ShardMiniBlockHeaders[j].TxCount
		}
	}

	return txs
}

// IsInterfaceNil returns true if there is no value under the interface
func (mp *metaProcessor) IsInterfaceNil() bool {
	return mp == nil
}

// GetBlockBodyFromPool returns block body from pool for a given header
func (mp *metaProcessor) GetBlockBodyFromPool(headerHandler data.HeaderHandler) (data.BodyHandler, error) {
	miniBlockPool := mp.dataPool.MiniBlocks()
	if miniBlockPool == nil {
		return nil, process.ErrNilMiniBlockPool
	}

	metaBlock, ok := headerHandler.(*block.MetaBlock)
	if !ok {
		return nil, process.ErrWrongTypeAssertion
	}

	miniBlocks := make(block.MiniBlockSlice, 0)
	for i := 0; i < len(metaBlock.MiniBlockHeaders); i++ {
		obj, hashInPool := miniBlockPool.Get(metaBlock.MiniBlockHeaders[i].Hash)
		if !hashInPool {
			continue
		}

		miniBlock, typeOk := obj.(*block.MiniBlock)
		if !typeOk {
			return nil, process.ErrWrongTypeAssertion
		}

		miniBlocks = append(miniBlocks, miniBlock)
	}

	return block.Body(miniBlocks), nil
}

func (mp *metaProcessor) getPendingMiniBlocks() []bootstrapStorage.PendingMiniBlockInfo {
	pendingMiniBlocks := make([]bootstrapStorage.PendingMiniBlockInfo, mp.shardCoordinator.NumberOfShards())

	for shardID := uint32(0); shardID < mp.shardCoordinator.NumberOfShards(); shardID++ {
		pendingMiniBlocks[shardID] = bootstrapStorage.PendingMiniBlockInfo{
			NumPendingMiniBlocks: mp.pendingMiniBlocksHandler.GetNumPendingMiniBlocks(shardID),
			ShardID:              shardID,
		}
	}

	return pendingMiniBlocks
}<|MERGE_RESOLUTION|>--- conflicted
+++ resolved
@@ -1562,7 +1562,6 @@
 		log.Debug("measurements", sw.GetMeasurements()...)
 	}()
 
-<<<<<<< HEAD
 	if check.IfNil(bodyHandler) {
 		return nil, process.ErrNilBlockBody
 	}
@@ -1571,18 +1570,6 @@
 	}
 
 	var err error
-=======
-	err := checkForNils(hdr, bodyHandler)
-	if err != nil {
-		return nil, err
-	}
-
-	metaHdr, ok := hdr.(*block.MetaBlock)
-	if !ok {
-		return nil, process.ErrWrongTypeAssertion
-	}
-
->>>>>>> 913fd684
 	defer func() {
 		go mp.checkAndRequestIfShardHeadersMissing(metaHdr.GetRound())
 
