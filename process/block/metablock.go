--- conflicted
+++ resolved
@@ -967,12 +967,6 @@
 
 	go mp.saveMetaHeader(header, headerHash, marshalizedHeader)
 
-<<<<<<< HEAD
-	metaBlocksPool := mp.dataPool.Headers()
-	metaBlocksPool.RemoveHeaderByHash(headerHash)
-
-=======
->>>>>>> c6d9bb76
 	body, ok := bodyHandler.(block.Body)
 	if !ok {
 		err = process.ErrWrongTypeAssertion
