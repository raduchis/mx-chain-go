--- conflicted
+++ resolved
@@ -24,17 +24,12 @@
 // metaProcessor implements metaProcessor interface and actually it tries to execute block
 type metaProcessor struct {
 	*baseProcessor
-<<<<<<< HEAD
-	core              serviceContainer.Core
-	dataPool          dataRetriever.MetaPoolsHolder
-	pendingMiniBlocks process.PendingMiniBlocksHandler
-=======
 	core         serviceContainer.Core
 	dataPool     dataRetriever.MetaPoolsHolder
 	scDataGetter external.ScDataGetter
 	scToProtocol process.SmartContractToProtocolHandler
 	peerChanges  process.PeerChangesHandler
->>>>>>> 64afcf94
+	pendingMiniBlocks process.PendingMiniBlocksHandler
 
 	shardsHeadersNonce *sync.Map
 	shardBlockFinality uint32
@@ -55,19 +50,17 @@
 	if check.IfNil(arguments.DataPool.ShardHeaders()) {
 		return nil, process.ErrNilHeadersDataPool
 	}
-<<<<<<< HEAD
+	if arguments.SCDataGetter == nil || arguments.SCDataGetter.IsInterfaceNil() {
+		return nil, process.ErrNilSCDataGetter
+	}
+	if arguments.PeerChangesHandler == nil || arguments.PeerChangesHandler.IsInterfaceNil() {
+		return nil, process.ErrNilPeerChangesHandler
+	}
+	if arguments.SCToProtocol == nil || arguments.SCToProtocol.IsInterfaceNil() {
+		return nil, process.ErrNilSCToProtocol
+	}
 	if check.IfNil(arguments.PendingMiniBlocks) {
 		return nil, process.ErrNilPendingMiniBlocksHandler
-=======
-	if arguments.SCDataGetter == nil || arguments.SCDataGetter.IsInterfaceNil() {
-		return nil, process.ErrNilSCDataGetter
-	}
-	if arguments.PeerChangesHandler == nil || arguments.PeerChangesHandler.IsInterfaceNil() {
-		return nil, process.ErrNilPeerChangesHandler
-	}
-	if arguments.SCToProtocol == nil || arguments.SCToProtocol.IsInterfaceNil() {
-		return nil, process.ErrNilSCToProtocol
->>>>>>> 64afcf94
 	}
 
 	blockSizeThrottler, err := throttle.NewBlockSizeThrottle()
@@ -92,11 +85,8 @@
 		blockChainHook:                arguments.BlockChainHook,
 		txCoordinator:                 arguments.TxCoordinator,
 		validatorStatisticsProcessor:  arguments.ValidatorStatisticsProcessor,
-<<<<<<< HEAD
 		endOfEpochTrigger:             arguments.EndOfEpochTrigger,
-=======
 		rounder:                       arguments.Rounder,
->>>>>>> 64afcf94
 	}
 
 	err = base.setLastNotarizedHeadersSlice(arguments.StartHeaders)
@@ -105,13 +95,6 @@
 	}
 
 	mp := metaProcessor{
-<<<<<<< HEAD
-		core:              arguments.Core,
-		baseProcessor:     base,
-		dataPool:          arguments.DataPool,
-		headersCounter:    NewHeaderCounter(),
-		pendingMiniBlocks: arguments.PendingMiniBlocks,
-=======
 		core:           arguments.Core,
 		baseProcessor:  base,
 		dataPool:       arguments.DataPool,
@@ -119,7 +102,7 @@
 		scDataGetter:   arguments.SCDataGetter,
 		peerChanges:    arguments.PeerChangesHandler,
 		scToProtocol:   arguments.SCToProtocol,
->>>>>>> 64afcf94
+		pendingMiniBlocks: arguments.PendingMiniBlocks,
 	}
 
 	mp.hdrsForCurrBlock.hdrHashAndInfo = make(map[string]*hdrInfo)
@@ -1500,7 +1483,6 @@
 	metaHdr.RootHash = mp.getRootHash()
 	metaHdr.TxCount = getTxCount(shardInfo)
 
-<<<<<<< HEAD
 	err = mp.pendingMiniBlocks.AddProcessedHeader(header)
 	if err != nil {
 		return nil, err
@@ -1511,6 +1493,31 @@
 		return nil, err
 	}
 	header.EndOfEpoch = *endOfEpoch
+
+	if bodyHandler == nil || bodyHandler.IsInterfaceNil() {
+		return nil
+	}
+
+	body, ok := bodyHandler.(block.Body)
+	if !ok {
+		err = process.ErrWrongTypeAssertion
+		return err
+	}
+
+	totalTxCount, miniBlockHeaders, err := mp.createMiniBlockHeaders(body)
+	if err != nil {
+		return err
+	}
+
+	metaHdr.MiniBlockHeaders = miniBlockHeaders
+	metaHdr.TxCount += uint32(totalTxCount)
+
+	rootHash, err := mp.validatorStatisticsProcessor.UpdatePeerState(metaHdr)
+	if err != nil {
+		return err
+	}
+
+	metaHdr.ValidatorStatsRootHash = rootHash
 
 	mp.blockSizeThrottler.Add(
 		round,
@@ -1556,13 +1563,6 @@
 
 func (mp *metaProcessor) ApplyValidatorStatistics(header data.HeaderHandler) error {
 	metaHdr, ok := header.(*block.MetaBlock)
-=======
-	if bodyHandler == nil || bodyHandler.IsInterfaceNil() {
-		return nil
-	}
-
-	body, ok := bodyHandler.(block.Body)
->>>>>>> 64afcf94
 	if !ok {
 		err = process.ErrWrongTypeAssertion
 		return err
