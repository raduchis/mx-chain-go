package block

import (
	"bytes"
	"fmt"
	"sort"
	"sync"
	"time"

	"github.com/ElrondNetwork/elrond-go/core"
	"github.com/ElrondNetwork/elrond-go/core/check"
	"github.com/ElrondNetwork/elrond-go/core/serviceContainer"
	"github.com/ElrondNetwork/elrond-go/data"
	"github.com/ElrondNetwork/elrond-go/data/block"
	"github.com/ElrondNetwork/elrond-go/dataRetriever"
	"github.com/ElrondNetwork/elrond-go/dataRetriever/dataPool"
	"github.com/ElrondNetwork/elrond-go/node/external"
	"github.com/ElrondNetwork/elrond-go/process"
	"github.com/ElrondNetwork/elrond-go/process/block/bootstrapStorage"
	"github.com/ElrondNetwork/elrond-go/process/block/processedMb"
	"github.com/ElrondNetwork/elrond-go/process/throttle"
	"github.com/ElrondNetwork/elrond-go/statusHandler"
)

// metaProcessor implements metaProcessor interface and actually it tries to execute block
type metaProcessor struct {
	*baseProcessor
	core              serviceContainer.Core
	dataPool          dataRetriever.MetaPoolsHolder
	scDataGetter      external.SCQueryService
	scToProtocol      process.SmartContractToProtocolHandler
	peerChanges       process.PeerChangesHandler
	pendingMiniBlocks process.PendingMiniBlocksHandler

	shardsHeadersNonce *sync.Map
	shardBlockFinality uint32
	chRcvAllHdrs       chan bool
	headersCounter     *headersCounter
}

// NewMetaProcessor creates a new metaProcessor object
func NewMetaProcessor(arguments ArgMetaProcessor) (*metaProcessor, error) {
	err := checkProcessorNilParameters(arguments.ArgBaseProcessor)
	if err != nil {
		return nil, err
	}
	if check.IfNil(arguments.DataPool) {
		return nil, process.ErrNilDataPoolHolder
	}
	if check.IfNil(arguments.DataPool.ShardHeaders()) {
		return nil, process.ErrNilHeadersDataPool
	}
	if check.IfNil(arguments.SCDataGetter) {
		return nil, process.ErrNilSCDataGetter
	}
	if check.IfNil(arguments.PeerChangesHandler) {
		return nil, process.ErrNilPeerChangesHandler
	}
	if check.IfNil(arguments.SCToProtocol) {
		return nil, process.ErrNilSCToProtocol
	}
	if check.IfNil(arguments.PendingMiniBlocks) {
		return nil, process.ErrNilPendingMiniBlocksHandler
	}

	blockSizeThrottler, err := throttle.NewBlockSizeThrottle()
	if err != nil {
		return nil, err
	}

	base := &baseProcessor{
		accounts:                     arguments.Accounts,
		blockSizeThrottler:           blockSizeThrottler,
		forkDetector:                 arguments.ForkDetector,
		hasher:                       arguments.Hasher,
		marshalizer:                  arguments.Marshalizer,
		store:                        arguments.Store,
		shardCoordinator:             arguments.ShardCoordinator,
		nodesCoordinator:             arguments.NodesCoordinator,
		specialAddressHandler:        arguments.SpecialAddressHandler,
		uint64Converter:              arguments.Uint64Converter,
		requestHandler:               arguments.RequestHandler,
		appStatusHandler:             statusHandler.NewNilStatusHandler(),
		blockChainHook:               arguments.BlockChainHook,
		txCoordinator:                arguments.TxCoordinator,
		validatorStatisticsProcessor: arguments.ValidatorStatisticsProcessor,
		epochStartTrigger:            arguments.EpochStartTrigger,
		headerValidator:              arguments.HeaderValidator,
		rounder:                      arguments.Rounder,
		bootStorer:                   arguments.BootStorer,
	}

	err = base.setLastNotarizedHeadersSlice(arguments.StartHeaders)
	if err != nil {
		return nil, err
	}

	mp := metaProcessor{
		core:              arguments.Core,
		baseProcessor:     base,
		dataPool:          arguments.DataPool,
		headersCounter:    NewHeaderCounter(),
		scDataGetter:      arguments.SCDataGetter,
		peerChanges:       arguments.PeerChangesHandler,
		scToProtocol:      arguments.SCToProtocol,
		pendingMiniBlocks: arguments.PendingMiniBlocks,
	}

	mp.baseProcessor.requestBlockBodyHandler = &mp

	mp.hdrsForCurrBlock.hdrHashAndInfo = make(map[string]*hdrInfo)
	mp.hdrsForCurrBlock.highestHdrNonce = make(map[uint32]uint64)

	headerPool := mp.dataPool.ShardHeaders()
	headerPool.RegisterHandler(mp.receivedShardHeader)

	mp.chRcvAllHdrs = make(chan bool)

	mp.shardBlockFinality = process.ShardBlockFinality

	mp.shardsHeadersNonce = &sync.Map{}

	mp.lastHdrs = make(mapShardHeader)

	return &mp, nil
}

// ProcessBlock processes a block. It returns nil if all ok or the specific error
func (mp *metaProcessor) ProcessBlock(
	chainHandler data.ChainHandler,
	headerHandler data.HeaderHandler,
	bodyHandler data.BodyHandler,
	haveTime func() time.Duration,
) error {

	if haveTime == nil {
		return process.ErrNilHaveTimeHandler
	}

	err := mp.checkBlockValidity(chainHandler, headerHandler, bodyHandler)
	if err != nil {
		if err == process.ErrBlockHashDoesNotMatch {
			log.Debug("requested missing meta header",
				"hash", headerHandler.GetPrevHash(),
				"for shard", headerHandler.GetShardID(),
			)

			go mp.requestHandler.RequestMetaHeader(headerHandler.GetPrevHash())
		}

		return err
	}

	log.Trace("started processing block",
		"round", headerHandler.GetRound(),
		"nonce", headerHandler.GetNonce())

	header, ok := headerHandler.(*block.MetaBlock)
	if !ok {
		return process.ErrWrongTypeAssertion
	}

	body, ok := bodyHandler.(block.Body)
	if !ok {
		return process.ErrWrongTypeAssertion
	}

	err = mp.checkHeaderBodyCorrelation(header.MiniBlockHeaders, body)
	if err != nil {
		return err
	}

	go getMetricsFromMetaHeader(
		header,
		mp.marshalizer,
		mp.appStatusHandler,
		mp.dataPool.ShardHeaders().Len(),
		mp.headersCounter.getNumShardMBHeadersTotalProcessed(),
	)

	mp.createBlockStarted()
	mp.blockChainHook.SetCurrentHeader(headerHandler)
	mp.txCoordinator.RequestBlockTransactions(body)

	requestedShardHdrs, requestedFinalityAttestingShardHdrs := mp.requestShardHeaders(header)

	if haveTime() < 0 {
		return process.ErrTimeIsOut
	}

	err = mp.txCoordinator.IsDataPreparedForProcessing(haveTime)
	if err != nil {
		return err
	}

	haveMissingShardHeaders := requestedShardHdrs > 0 || requestedFinalityAttestingShardHdrs > 0
	if haveMissingShardHeaders {
		log.Debug("requested missing shard headers",
			"num headers", requestedShardHdrs,
		)
		log.Debug("requested missing finality attesting shard headers",
			"num finality shard headers", requestedFinalityAttestingShardHdrs,
		)

		err = mp.waitForBlockHeaders(haveTime())

		mp.hdrsForCurrBlock.mutHdrsForBlock.RLock()
		missingShardHdrs := mp.hdrsForCurrBlock.missingHdrs
		mp.hdrsForCurrBlock.mutHdrsForBlock.RUnlock()

		mp.resetMissingHdrs()

		if requestedShardHdrs > 0 {
			log.Debug("received missing shard headers",
				"num headers", requestedShardHdrs-missingShardHdrs,
			)
		}

		if err != nil {
			return err
		}
	}

	if mp.accounts.JournalLen() != 0 {
		return process.ErrAccountStateDirty
	}

	defer func() {
		go mp.checkAndRequestIfShardHeadersMissing(header.Round)
	}()

	mp.epochStartTrigger.Update(header.GetRound())

	err = mp.checkEpochCorrectness(header, chainHandler)
	if err != nil {
		return err
	}

	err = mp.verifyEpochStartDataForMetablock(header)
	if err != nil {
		return err
	}

	highestNonceHdrs, err := mp.checkShardHeadersValidity(header)
	if err != nil {
		return err
	}

	err = mp.checkShardHeadersFinality(highestNonceHdrs)
	if err != nil {
		return err
	}

	err = mp.verifyCrossShardMiniBlockDstMe(header)
	if err != nil {
		return err
	}

	defer func() {
		if err != nil {
			mp.RevertAccountState()
		}
	}()

	err = mp.processBlockHeaders(header, header.Round, haveTime)
	if err != nil {
		return err
	}

	err = mp.txCoordinator.ProcessBlockTransaction(body, haveTime)
	if err != nil {
		return err
	}

	err = mp.txCoordinator.VerifyCreatedBlockTransactions(header, body)
	if err != nil {
		return err
	}

	err = mp.scToProtocol.UpdateProtocol(body, header.Round)
	if err != nil {
		return err
	}

	err = mp.peerChanges.VerifyPeerChanges(header.PeerInfo)
	if err != nil {
		return err
	}

	if !mp.verifyStateRoot(header.GetRootHash()) {
		err = process.ErrRootStateDoesNotMatch
		return err
	}

	validatorStatsRH, err := mp.validatorStatisticsProcessor.UpdatePeerState(header)
	if err != nil {
		return err
	}

	if !bytes.Equal(validatorStatsRH, header.GetValidatorStatsRootHash()) {
		log.Debug("validator stats root hash mismatch",
			"computed", validatorStatsRH,
			"received", header.GetValidatorStatsRootHash(),
		)
		err = process.ErrValidatorStatsRootHashDoesNotMatch
		return err
	}

	return nil
}

// SetNumProcessedObj will set the num of processed headers
func (mp *metaProcessor) SetNumProcessedObj(numObj uint64) {
	mp.headersCounter.shardMBHeadersTotalProcessed = numObj
}

func (mp *metaProcessor) checkEpochCorrectness(
	headerHandler data.HeaderHandler,
	chainHandler data.ChainHandler,
) error {
	currentBlockHeader := chainHandler.GetCurrentBlockHeader()
	if currentBlockHeader == nil {
		return nil
	}

	isEpochIncorrect := headerHandler.GetEpoch() != currentBlockHeader.GetEpoch() &&
		mp.epochStartTrigger.Epoch() == currentBlockHeader.GetEpoch()
	if isEpochIncorrect {
		return process.ErrEpochDoesNotMatch
	}

	isEpochIncorrect = mp.epochStartTrigger.IsEpochStart() &&
		mp.epochStartTrigger.EpochStartRound() <= headerHandler.GetRound() &&
		headerHandler.GetEpoch() != currentBlockHeader.GetEpoch()+1

	if isEpochIncorrect {
		return process.ErrEpochDoesNotMatch
	}

	return nil
}

func (mp *metaProcessor) verifyCrossShardMiniBlockDstMe(header *block.MetaBlock) error {
	miniBlockShardsHashes, err := mp.getAllMiniBlockDstMeFromShards(header)
	if err != nil {
		return err
	}

	//if all miniblockshards hashes are in header miniblocks as well
	mapMetaMiniBlockHdrs := make(map[string]struct{}, len(header.MiniBlockHeaders))
	for _, metaMiniBlock := range header.MiniBlockHeaders {
		mapMetaMiniBlockHdrs[string(metaMiniBlock.Hash)] = struct{}{}
	}

	for hash := range miniBlockShardsHashes {
		if _, ok := mapMetaMiniBlockHdrs[hash]; !ok {
			return process.ErrCrossShardMBWithoutConfirmationFromMeta
		}
	}

	return nil
}

func (mp *metaProcessor) getAllMiniBlockDstMeFromShards(metaHdr *block.MetaBlock) (map[string][]byte, error) {
	miniBlockShardsHashes := make(map[string][]byte)

	mp.hdrsForCurrBlock.mutHdrsForBlock.RLock()
	defer mp.hdrsForCurrBlock.mutHdrsForBlock.RUnlock()

	for _, shardInfo := range metaHdr.ShardInfo {
		hdrInfo, ok := mp.hdrsForCurrBlock.hdrHashAndInfo[string(shardInfo.HeaderHash)]
		if !ok {
			continue
		}
		shardHeader, ok := hdrInfo.hdr.(*block.Header)
		if !ok {
			continue
		}

		lastHdr, err := mp.getLastNotarizedHdr(shardInfo.ShardID)
		if err != nil {
			return nil, err
		}

		if shardHeader.GetRound() > metaHdr.Round {
			continue
		}
		if shardHeader.GetRound() <= lastHdr.GetRound() {
			continue
		}
		if shardHeader.GetNonce() <= lastHdr.GetNonce() {
			continue
		}

		crossMiniBlockHashes := shardHeader.GetMiniBlockHeadersWithDst(mp.shardCoordinator.SelfId())
		for hash := range crossMiniBlockHashes {
			miniBlockShardsHashes[hash] = shardInfo.HeaderHash
		}
	}

	return miniBlockShardsHashes, nil
}

func (mp *metaProcessor) checkAndRequestIfShardHeadersMissing(round uint64) {
	_, _, sortedHdrPerShard, err := mp.getOrderedHdrs(round)
	if err != nil {
		log.Trace("getOrderedHdrs", "error", err.Error())
		return
	}

	for i := uint32(0); i < mp.shardCoordinator.NumberOfShards(); i++ {
		// map from *block.Header to dataHandler
		sortedHdrs := make([]data.HeaderHandler, len(sortedHdrPerShard[i]))
		for j := 0; j < len(sortedHdrPerShard[i]); j++ {
			sortedHdrs[j] = sortedHdrPerShard[i][j]
		}

		err := mp.requestHeadersIfMissing(sortedHdrs, i, round, mp.dataPool.ShardHeaders())
		if err != nil {
			log.Trace("requestHeadersIfMissing", "error", err.Error())
			continue
		}
	}

	return
}

func (mp *metaProcessor) indexBlock(
	metaBlock data.HeaderHandler,
	body data.BodyHandler,
	lastMetaBlock data.HeaderHandler,
) {
	if mp.core == nil || mp.core.Indexer() == nil {
		return
	}
	// Update tps benchmarks in the DB
	tpsBenchmark := mp.core.TPSBenchmark()
	if tpsBenchmark != nil {
		go mp.core.Indexer().UpdateTPS(tpsBenchmark)
	}

	txPool := mp.txCoordinator.GetAllCurrentUsedTxs(block.TxBlock)
	scPool := mp.txCoordinator.GetAllCurrentUsedTxs(block.SmartContractResultBlock)

	for hash, tx := range scPool {
		txPool[hash] = tx
	}

	publicKeys, err := mp.nodesCoordinator.GetConsensusValidatorsPublicKeys(
		metaBlock.GetPrevRandSeed(), metaBlock.GetRound(), core.MetachainShardId, metaBlock.GetEpoch(),
	)
	if err != nil {
		return
	}

	signersIndexes, err := mp.nodesCoordinator.GetValidatorsIndexes(publicKeys, metaBlock.GetEpoch())
	if err != nil {
		return
	}

	go mp.core.Indexer().SaveBlock(body, metaBlock, txPool, signersIndexes)

	saveRoundInfoInElastic(mp.core.Indexer(), mp.nodesCoordinator, core.MetachainShardId, metaBlock, lastMetaBlock, signersIndexes)
}

// removeBlockInfoFromPool removes the block info from associated pools
func (mp *metaProcessor) removeBlockInfoFromPool(header *block.MetaBlock) error {
	if header == nil || header.IsInterfaceNil() {
		return process.ErrNilMetaBlockHeader
	}

	headerPool := mp.dataPool.ShardHeaders()
	if headerPool == nil || headerPool.IsInterfaceNil() {
		return process.ErrNilHeadersDataPool
	}

	headerNoncesPool := mp.dataPool.HeadersNonces()
	if headerNoncesPool == nil || headerNoncesPool.IsInterfaceNil() {
		return process.ErrNilHeadersNoncesDataPool
	}

	mp.hdrsForCurrBlock.mutHdrsForBlock.RLock()
	for i := 0; i < len(header.ShardInfo); i++ {
		shardHeaderHash := header.ShardInfo[i].HeaderHash
		headerInfo, ok := mp.hdrsForCurrBlock.hdrHashAndInfo[string(shardHeaderHash)]
		if !ok {
			mp.hdrsForCurrBlock.mutHdrsForBlock.RUnlock()
			return process.ErrMissingHeader
		}

		shardBlock, ok := headerInfo.hdr.(*block.Header)
		if !ok {
			mp.hdrsForCurrBlock.mutHdrsForBlock.RUnlock()
			return process.ErrWrongTypeAssertion
		}

		headerPool.Remove(shardHeaderHash)
		headerNoncesPool.Remove(shardBlock.Nonce, shardBlock.ShardId)
	}
	mp.hdrsForCurrBlock.mutHdrsForBlock.RUnlock()

	return nil
}

// RestoreBlockIntoPools restores the block into associated pools
func (mp *metaProcessor) RestoreBlockIntoPools(headerHandler data.HeaderHandler, bodyHandler data.BodyHandler) error {
	if check.IfNil(headerHandler) {
		return process.ErrNilMetaBlockHeader
	}
	if bodyHandler == nil || bodyHandler.IsInterfaceNil() {
		return process.ErrNilTxBlockBody
	}

	metaBlock, ok := headerHandler.(*block.MetaBlock)
	if !ok {
		return process.ErrWrongTypeAssertion
	}

	body, ok := bodyHandler.(block.Body)
	if !ok {
		return process.ErrWrongTypeAssertion
	}

	headerPool := mp.dataPool.ShardHeaders()
	if check.IfNil(headerPool) {
		return process.ErrNilHeadersDataPool
	}

	headerNoncesPool := mp.dataPool.HeadersNonces()
	if check.IfNil(headerNoncesPool) {
		return process.ErrNilHeadersNoncesDataPool
	}

	hdrHashes := make([][]byte, len(metaBlock.ShardInfo))
	for i := 0; i < len(metaBlock.ShardInfo); i++ {
		hdrHashes[i] = metaBlock.ShardInfo[i].HeaderHash
	}

	err := mp.pendingMiniBlocks.RevertHeader(metaBlock)
	if err != nil {
		return err
	}

	if metaBlock.IsStartOfEpochBlock() {
		mp.epochStartTrigger.Revert()
	}

	for _, hdrHash := range hdrHashes {
		shardHeader, errNotCritical := process.GetShardHeaderFromStorage(hdrHash, mp.marshalizer, mp.store)
		if errNotCritical != nil {
			log.Debug("shard header not found in BlockHeaderUnit",
				"hash", hdrHash,
			)
			continue
		}

		headerPool.Put(hdrHash, shardHeader)
		syncMap := &dataPool.ShardIdHashSyncMap{}
		syncMap.Store(shardHeader.GetShardID(), hdrHash)
		headerNoncesPool.Merge(shardHeader.GetNonce(), syncMap)

		hdrNonceHashDataUnit := dataRetriever.ShardHdrNonceHashDataUnit + dataRetriever.UnitType(shardHeader.GetShardID())
		storer := mp.store.GetStorer(hdrNonceHashDataUnit)
		nonceToByteSlice := mp.uint64Converter.ToByteSlice(shardHeader.GetNonce())
		errNotCritical = storer.Remove(nonceToByteSlice)
		if errNotCritical != nil {
			log.Debug("ShardHdrNonceHashDataUnit.Remove", "error", errNotCritical.Error())
		}

		mp.headersCounter.subtractRestoredMBHeaders(len(shardHeader.MiniBlockHeaders))
	}

	_, errNotCritical := mp.txCoordinator.RestoreBlockDataFromStorage(body)
	if errNotCritical != nil {
		log.Debug("RestoreBlockDataFromStorage", "error", errNotCritical.Error())
	}

	mp.removeLastNotarized()

	return nil
}

// CreateBlockBody creates block body of metachain
func (mp *metaProcessor) CreateBlockBody(initialHdrData data.HeaderHandler, haveTime func() bool) (data.BodyHandler, error) {
	log.Trace("started creating block body",
		"round", initialHdrData.GetRound(),
	)
	mp.createBlockStarted()
	mp.blockSizeThrottler.ComputeMaxItems()

	initialHdrData.SetEpoch(mp.epochStartTrigger.Epoch())

	mp.blockChainHook.SetCurrentHeader(initialHdrData)

	miniBlocks, err := mp.createMiniBlocks(mp.blockSizeThrottler.MaxItemsToAdd(), initialHdrData.GetRound(), haveTime)
	if err != nil {
		return nil, err
	}

	err = mp.scToProtocol.UpdateProtocol(miniBlocks, initialHdrData.GetRound())
	if err != nil {
		return nil, err
	}

	return miniBlocks, nil
}

func (mp *metaProcessor) createMiniBlocks(
	maxItemsInBlock uint32,
	round uint64,
	haveTime func() bool,
) (block.Body, error) {

	miniBlocks := make(block.Body, 0)
	if mp.epochStartTrigger.IsEpochStart() {
		return miniBlocks, nil
	}

	if mp.accounts.JournalLen() != 0 {
		return nil, process.ErrAccountStateDirty
	}

	if !haveTime() {
		log.Debug("time is up after entered in createMiniBlocks method")
		return nil, process.ErrTimeIsOut
	}

	txPool := mp.dataPool.Transactions()
	if txPool == nil {
		return nil, process.ErrNilTransactionPool
	}

	destMeMiniBlocks, nbTxs, nbHdrs, err := mp.createAndProcessCrossMiniBlocksDstMe(maxItemsInBlock, round, haveTime)
	if err != nil {
		log.Debug("createAndProcessCrossMiniBlocksDstMe", "error", err.Error())
	}

	log.Debug("processed miniblocks and txs with destination in self shard",
		"num miniblocks", len(destMeMiniBlocks),
		"num txs", nbTxs,
	)

	if len(destMeMiniBlocks) > 0 {
		miniBlocks = append(miniBlocks, destMeMiniBlocks...)
	}

	maxTxSpaceRemained := int32(maxItemsInBlock) - int32(nbTxs)
	maxMbSpaceRemained := mp.getMaxMiniBlocksSpaceRemained(
		maxItemsInBlock,
		uint32(len(destMeMiniBlocks))+nbHdrs,
		uint32(len(miniBlocks)))

	mbFromMe := mp.txCoordinator.CreateMbsAndProcessTransactionsFromMe(
		uint32(maxTxSpaceRemained),
		uint32(maxMbSpaceRemained),
		haveTime)

	if len(mbFromMe) > 0 {
		miniBlocks = append(miniBlocks, mbFromMe...)
	}

	log.Debug("creating mini blocks has been finished",
		"miniblocks created", len(miniBlocks),
	)

	return miniBlocks, nil
}

// full verification through metachain header
func (mp *metaProcessor) createAndProcessCrossMiniBlocksDstMe(
	maxItemsInBlock uint32,
	round uint64,
	haveTime func() bool,
) (block.MiniBlockSlice, uint32, uint32, error) {

	miniBlocks := make(block.MiniBlockSlice, 0)
	txsAdded := uint32(0)
	hdrsAdded := uint32(0)
	lastPushedHdr := make(map[uint32]data.HeaderHandler, mp.shardCoordinator.NumberOfShards())

	orderedHdrs, orderedHdrHashes, sortedHdrPerShard, err := mp.getOrderedHdrs(round)
	if err != nil {
		return nil, 0, 0, err
	}

	log.Debug("shard headers ordered",
		"num shard headers", len(orderedHdrs),
	)

	// save last committed header for verification
	mp.mutNotarizedHdrs.RLock()
	if mp.notarizedHdrs == nil {
		mp.mutNotarizedHdrs.RUnlock()
		return nil, 0, 0, process.ErrNotarizedHdrsSliceIsNil
	}
	for shardId := uint32(0); shardId < mp.shardCoordinator.NumberOfShards(); shardId++ {
		lastPushedHdr[shardId] = mp.lastNotarizedHdrForShard(shardId)
	}
	mp.mutNotarizedHdrs.RUnlock()

	mp.hdrsForCurrBlock.mutHdrsForBlock.Lock()
	for i := 0; i < len(orderedHdrs); i++ {
		if !haveTime() {
			log.Debug("time is up after putting cross txs with destination to current shard",
				"num txs", txsAdded,
			)
			break
		}

		if len(miniBlocks) >= core.MaxMiniBlocksInBlock {
			log.Debug("max number of mini blocks allowed to be added in one shard block has been reached",
				"num miniblocks", len(miniBlocks),
			)
			break
		}

		itemsAddedInHeader := uint32(len(mp.hdrsForCurrBlock.hdrHashAndInfo) + len(miniBlocks))
		if itemsAddedInHeader >= maxItemsInBlock {
			log.Debug("max records allowed to be added in shard header has been reached",
				"num max items", maxItemsInBlock,
			)
			break
		}

		hdr := orderedHdrs[i]
		lastHdr, ok := lastPushedHdr[hdr.ShardId].(*block.Header)
		if !ok {
			continue
		}

		isFinal, _ := mp.isShardHeaderValidFinal(hdr, lastHdr, sortedHdrPerShard[hdr.ShardId])
		if !isFinal {
			continue
		}

		if len(hdr.GetMiniBlockHeadersWithDst(mp.shardCoordinator.SelfId())) == 0 {
			mp.hdrsForCurrBlock.hdrHashAndInfo[string(orderedHdrHashes[i])] = &hdrInfo{hdr: hdr, usedInBlock: true}
			hdrsAdded++
			lastPushedHdr[hdr.ShardId] = hdr
			continue
		}

		itemsAddedInBody := txsAdded
		if itemsAddedInBody >= maxItemsInBlock {
			continue
		}

		maxTxSpaceRemained := int32(maxItemsInBlock) - int32(itemsAddedInBody)
		maxMbSpaceRemained := mp.getMaxMiniBlocksSpaceRemained(
			maxItemsInBlock,
			itemsAddedInHeader+1,
			uint32(len(miniBlocks)))

		if maxTxSpaceRemained > 0 && maxMbSpaceRemained > 0 {
			snapshot := mp.accounts.JournalLen()
			currMBProcessed, currTxsAdded, hdrProcessFinished := mp.txCoordinator.CreateMbsAndProcessCrossShardTransactionsDstMe(
				hdr,
				nil,
				uint32(maxTxSpaceRemained),
				uint32(maxMbSpaceRemained),
				haveTime)

			if !hdrProcessFinished {
				// shard header must be processed completely
				errAccountState := mp.accounts.RevertToSnapshot(snapshot)
				if errAccountState != nil {
					// TODO: evaluate if reloading the trie from disk will might solve the problem
					log.Warn("accounts.RevertToSnapshot", "error", errAccountState.Error())
				}
				break
			}

			// all txs processed, add to processed miniblocks
			miniBlocks = append(miniBlocks, currMBProcessed...)
			txsAdded = txsAdded + currTxsAdded

			mp.hdrsForCurrBlock.hdrHashAndInfo[string(orderedHdrHashes[i])] = &hdrInfo{hdr: hdr, usedInBlock: true}
			hdrsAdded++

			lastPushedHdr[hdr.ShardId] = hdr
		}
	}
	mp.hdrsForCurrBlock.mutHdrsForBlock.Unlock()

	return miniBlocks, txsAdded, hdrsAdded, nil
}

func (mp *metaProcessor) processBlockHeaders(header *block.MetaBlock, round uint64, haveTime func() time.Duration) error {
	arguments := make([]interface{}, 0, len(header.ShardInfo))
	for i := 0; i < len(header.ShardInfo); i++ {
		shardData := header.ShardInfo[i]
		for j := 0; j < len(shardData.ShardMiniBlockHeaders); j++ {
			if haveTime() < 0 {
				return process.ErrTimeIsOut
			}

			headerHash := shardData.HeaderHash
			shardMiniBlockHeader := &shardData.ShardMiniBlockHeaders[j]
			err := mp.checkAndProcessShardMiniBlockHeader(
				headerHash,
				shardMiniBlockHeader,
				round,
				shardData.ShardID,
			)

			if err != nil {
				return err
			}

			arguments = append(arguments, "hash", shardMiniBlockHeader.Hash)
		}
	}

	if len(arguments) > 0 {
		log.Trace("the following miniblocks hashes were successfully processed", arguments...)
	}

	return nil
}

// CommitBlock commits the block in the blockchain if everything was checked successfully
func (mp *metaProcessor) CommitBlock(
	chainHandler data.ChainHandler,
	headerHandler data.HeaderHandler,
	bodyHandler data.BodyHandler,
) error {

	var err error
	defer func() {
		if err != nil {
			mp.RevertAccountState()
		}
	}()

	err = checkForNils(chainHandler, headerHandler, bodyHandler)
	if err != nil {
		return err
	}

	log.Trace("started committing block",
		"round", headerHandler.GetRound(),
		"nonce", headerHandler.GetNonce(),
	)

	err = mp.checkBlockValidity(chainHandler, headerHandler, bodyHandler)
	if err != nil {
		return err
	}

	header, ok := headerHandler.(*block.MetaBlock)
	if !ok {
		err = process.ErrWrongTypeAssertion
		return err
	}

	buff, err := mp.marshalizer.Marshal(header)
	if err != nil {
		return err
	}

	headerHash := mp.hasher.Compute(string(buff))
	nonceToByteSlice := mp.uint64Converter.ToByteSlice(header.Nonce)
	errNotCritical := mp.store.Put(dataRetriever.MetaHdrNonceHashDataUnit, nonceToByteSlice, headerHash)
	if errNotCritical != nil {
		log.Trace("MetaHdrNonceHashDataUnit store.Put", "error", errNotCritical.Error())
	}

	errNotCritical = mp.store.Put(dataRetriever.MetaBlockUnit, headerHash, buff)
	if errNotCritical != nil {
		log.Trace("MetaBlockUnit store.Put", "error", errNotCritical.Error())
	}

	headersNoncesPool := mp.dataPool.HeadersNonces()
	if headersNoncesPool == nil {
		err = process.ErrNilHeadersNoncesDataPool
		return err
	}

	metaBlocksPool := mp.dataPool.MetaBlocks()
	if metaBlocksPool == nil {
		err = process.ErrNilMetaBlocksPool
		return err
	}

	headersNoncesPool.Remove(header.GetNonce(), header.GetShardID())
	metaBlocksPool.Remove(headerHash)

	body, ok := bodyHandler.(block.Body)
	if !ok {
		err = process.ErrWrongTypeAssertion
		return err
	}

	err = mp.txCoordinator.SaveBlockDataToStorage(body)
	if err != nil {
		return err
	}

	for i := 0; i < len(body); i++ {
		buff, err = mp.marshalizer.Marshal(body[i])
		if err != nil {
			return err
		}

		miniBlockHash := mp.hasher.Compute(string(buff))
		errNotCritical = mp.store.Put(dataRetriever.MiniBlockUnit, miniBlockHash, buff)
		log.LogIfError(errNotCritical)
	}

	mp.hdrsForCurrBlock.mutHdrsForBlock.RLock()
	for i := 0; i < len(header.ShardInfo); i++ {
		shardHeaderHash := header.ShardInfo[i].HeaderHash
		headerInfo, ok := mp.hdrsForCurrBlock.hdrHashAndInfo[string(shardHeaderHash)]
		if !ok {
			mp.hdrsForCurrBlock.mutHdrsForBlock.RUnlock()
			return process.ErrMissingHeader
		}

		shardBlock, ok := headerInfo.hdr.(*block.Header)
		if !ok {
			mp.hdrsForCurrBlock.mutHdrsForBlock.RUnlock()
			return process.ErrWrongTypeAssertion
		}

		mp.updateShardHeadersNonce(shardBlock.ShardId, shardBlock.Nonce)

		buff, err = mp.marshalizer.Marshal(shardBlock)
		if err != nil {
			mp.hdrsForCurrBlock.mutHdrsForBlock.RUnlock()
			return err
		}

		nonceToByteSlice := mp.uint64Converter.ToByteSlice(shardBlock.Nonce)
		hdrNonceHashDataUnit := dataRetriever.ShardHdrNonceHashDataUnit + dataRetriever.UnitType(shardBlock.ShardId)
		errNotCritical = mp.store.Put(hdrNonceHashDataUnit, nonceToByteSlice, shardHeaderHash)
		if errNotCritical != nil {
			log.Trace(fmt.Sprintf("ShardHdrNonceHashDataUnit_%d store.Put", shardBlock.ShardId),
				"error", errNotCritical.Error(),
			)
		}

		errNotCritical = mp.store.Put(dataRetriever.BlockHeaderUnit, shardHeaderHash, buff)
		if errNotCritical != nil {
			log.Trace("BlockHeaderUnit store.Put", "error", errNotCritical.Error())
		}
	}
	mp.hdrsForCurrBlock.mutHdrsForBlock.RUnlock()

	mp.saveMetricCrossCheckBlockHeight()

	err = mp.commitAll()
	if err != nil {
		return err
	}

	mp.commitEpochStart(header, chainHandler)

	err = chainHandler.SetCurrentBlockBody(body)
	if err != nil {
		return err
	}

	err = chainHandler.SetCurrentBlockHeader(header)
	if err != nil {
		return err
	}

	chainHandler.SetCurrentBlockHeaderHash(headerHash)

	err = mp.saveLastNotarizedHeader(header)
	if err != nil {
		return err
	}

	err = mp.pendingMiniBlocks.AddProcessedHeader(header)
	if err != nil {
		return err
	}

	log.Info("meta block has been committed successfully",
		"nonce", header.Nonce,
		"round", header.Round,
		"epoch", header.Epoch,
		"hash", headerHash)

	errNotCritical = mp.removeBlockInfoFromPool(header)
	if errNotCritical != nil {
		log.Debug("removeBlockInfoFromPool", "error", errNotCritical.Error())
	}

	errNotCritical = mp.txCoordinator.RemoveBlockDataFromPool(body)
	if errNotCritical != nil {
		log.Debug(errNotCritical.Error())
	}

	errNotCritical = mp.forkDetector.AddHeader(header, headerHash, process.BHProcessed, nil, nil, false)
	if errNotCritical != nil {
		log.Debug("forkDetector.AddHeader", "error", errNotCritical.Error())
	}

	log.Debug("highest final meta block",
		"nonce", mp.forkDetector.GetHighestFinalBlockNonce(),
	)

	hdrsToAttestPreviousFinal := mp.shardBlockFinality + 1
	mp.removeNotarizedHdrsBehindPreviousFinal(hdrsToAttestPreviousFinal)

	lastMetaBlock := chainHandler.GetCurrentBlockHeader()

	if mp.core != nil && mp.core.TPSBenchmark() != nil {
		mp.core.TPSBenchmark().Update(header)
	}

	mp.indexBlock(header, body, lastMetaBlock)

	saveMetachainCommitBlockMetrics(mp.appStatusHandler, header, headerHash, mp.nodesCoordinator)

	go mp.headersCounter.displayLogInfo(
		header,
		body,
		headerHash,
		mp.dataPool.ShardHeaders().Len(),
	)

	headerInfo := bootstrapStorage.BootstrapHeaderInfo{
		ShardId: header.GetShardID(),
		Nonce:   header.GetNonce(),
		Hash:    headerHash,
	}

	nodesCoordinatorKey := mp.nodesCoordinator.GetSavedStateKey()
	args := bootStorerDataArgs{
		headerInfo:                headerInfo,
		round:                     header.Round,
		nodesCoordinatorConfigKey: nodesCoordinatorKey,
	}

	mp.prepareDataForBootStorer(args)

	mp.blockSizeThrottler.Succeed(header.Round)

	log.Debug("pools info",
		"metablocks", mp.dataPool.MetaBlocks().Len(),
		"metablocks capacity", mp.dataPool.MetaBlocks().MaxSize(),
		"shard headers", mp.dataPool.ShardHeaders().Len(),
		"shard headers capacity", mp.dataPool.ShardHeaders().MaxSize(),
	)

	go mp.cleanupPools(headersNoncesPool, metaBlocksPool, mp.dataPool.ShardHeaders())

	return nil
}

// ApplyProcessedMiniBlocks will do nothing on meta processor
func (mp *metaProcessor) ApplyProcessedMiniBlocks(_ *processedMb.ProcessedMiniBlockTracker) {
}

func (mp *metaProcessor) commitEpochStart(header data.HeaderHandler, chainHandler data.ChainHandler) {
	if header.IsStartOfEpochBlock() {
		mp.epochStartTrigger.SetProcessed(header)
	} else {
		currentHeader := chainHandler.GetCurrentBlockHeader()
		if currentHeader != nil && currentHeader.IsStartOfEpochBlock() {
			mp.epochStartTrigger.SetFinalityAttestingRound(header.GetRound())
		}
	}
}

// RevertStateToBlock recreates thee state tries to the root hashes indicated by the provided header
func (mp *metaProcessor) RevertStateToBlock(header data.HeaderHandler) error {
	err := mp.accounts.RecreateTrie(header.GetRootHash())
	if err != nil {
		log.Debug("recreate trie with error for header",
			"nonce", header.GetNonce(),
			"hash", header.GetRootHash(),
		)

		return err
	}

	err = mp.validatorStatisticsProcessor.RevertPeerState(header)
	if err != nil {
		log.Debug("revert peer state with error for header",
			"nonce", header.GetNonce(),
			"validators root hash", header.GetValidatorStatsRootHash(),
		)

		return err
	}

	return nil
}

// RevertAccountState reverts the account state for cleanup failed process
func (mp *metaProcessor) RevertAccountState() {
	err := mp.accounts.RevertToSnapshot(0)
	if err != nil {
		log.Debug("RevertToSnapshot", "error", err.Error())
	}

	err = mp.validatorStatisticsProcessor.RevertPeerStateToSnapshot(0)
	if err != nil {
		log.Debug("RevertPeerStateToSnapshot", "error", err.Error())
	}
}

func (mp *metaProcessor) getPrevHeader(header *block.MetaBlock) (*block.MetaBlock, error) {
	metaBlockStore := mp.store.GetStorer(dataRetriever.MetaBlockUnit)
	buff, err := metaBlockStore.Get(header.GetPrevHash())
	if err != nil {
		return nil, err
	}

	prevMetaHeader := &block.MetaBlock{}
	err = mp.marshalizer.Unmarshal(prevMetaHeader, buff)
	if err != nil {
		return nil, err
	}

	return prevMetaHeader, nil
}

func (mp *metaProcessor) updateShardHeadersNonce(key uint32, value uint64) {
	valueStoredI, ok := mp.shardsHeadersNonce.Load(key)
	if !ok {
		mp.shardsHeadersNonce.Store(key, value)
		return
	}

	valueStored, ok := valueStoredI.(uint64)
	if !ok {
		mp.shardsHeadersNonce.Store(key, value)
		return
	}

	if valueStored < value {
		mp.shardsHeadersNonce.Store(key, value)
	}
}

func (mp *metaProcessor) saveMetricCrossCheckBlockHeight() {
	crossCheckBlockHeight := ""
	for i := uint32(0); i < mp.shardCoordinator.NumberOfShards(); i++ {
		heightValue := uint64(0)

		valueStoredI, isValueInMap := mp.shardsHeadersNonce.Load(i)
		if isValueInMap {
			valueStored, ok := valueStoredI.(uint64)
			if ok {
				heightValue = valueStored
			}
		}

		crossCheckBlockHeight += fmt.Sprintf("%d: %d, ", i, heightValue)
	}

	mp.appStatusHandler.SetStringValue(core.MetricCrossCheckBlockHeight, crossCheckBlockHeight)
}

func (mp *metaProcessor) saveLastNotarizedHeader(header *block.MetaBlock) error {
	mp.mutNotarizedHdrs.Lock()
	defer mp.mutNotarizedHdrs.Unlock()

	if mp.notarizedHdrs == nil {
		return process.ErrNotarizedHdrsSliceIsNil
	}

	tmpLastNotarizedHdrForShard := make(map[uint32]data.HeaderHandler, mp.shardCoordinator.NumberOfShards())
	for i := uint32(0); i < mp.shardCoordinator.NumberOfShards(); i++ {
		tmpLastNotarizedHdrForShard[i] = mp.lastNotarizedHdrForShard(i)
	}

	mp.hdrsForCurrBlock.mutHdrsForBlock.RLock()
	for i := 0; i < len(header.ShardInfo); i++ {
		shardHeaderHash := header.ShardInfo[i].HeaderHash
		headerInfo, ok := mp.hdrsForCurrBlock.hdrHashAndInfo[string(shardHeaderHash)]
		if !ok {
			mp.hdrsForCurrBlock.mutHdrsForBlock.RUnlock()
			return process.ErrMissingHeader
		}

		shardHdr, ok := headerInfo.hdr.(*block.Header)
		if !ok {
			mp.hdrsForCurrBlock.mutHdrsForBlock.RUnlock()
			return process.ErrWrongTypeAssertion
		}

		if tmpLastNotarizedHdrForShard[shardHdr.ShardId].GetNonce() < shardHdr.Nonce {
			tmpLastNotarizedHdrForShard[shardHdr.ShardId] = shardHdr
		}
	}
	mp.hdrsForCurrBlock.mutHdrsForBlock.RUnlock()

	for i := uint32(0); i < mp.shardCoordinator.NumberOfShards(); i++ {
		mp.notarizedHdrs[i] = append(mp.notarizedHdrs[i], tmpLastNotarizedHdrForShard[i])
		DisplayLastNotarized(mp.marshalizer, mp.hasher, tmpLastNotarizedHdrForShard[i], i)
	}

	return nil
}

// check if shard headers were signed and constructed correctly and returns headers which has to be
// checked for finality
func (mp *metaProcessor) checkShardHeadersValidity(metaHdr *block.MetaBlock) (map[uint32]data.HeaderHandler, error) {
	mp.mutNotarizedHdrs.RLock()
	if mp.notarizedHdrs == nil {
		mp.mutNotarizedHdrs.RUnlock()
		return nil, process.ErrNotarizedHdrsSliceIsNil
	}

	tmpLastNotarized := make(map[uint32]data.HeaderHandler, mp.shardCoordinator.NumberOfShards())
	for i := uint32(0); i < mp.shardCoordinator.NumberOfShards(); i++ {
		tmpLastNotarized[i] = mp.lastNotarizedHdrForShard(i)
	}
	mp.mutNotarizedHdrs.RUnlock()

	usedShardHdrs := mp.sortHeadersForCurrentBlockByNonce(true)
	highestNonceHdrs := make(map[uint32]data.HeaderHandler, len(usedShardHdrs))

	if len(usedShardHdrs) == 0 {
		return highestNonceHdrs, nil
	}

	for shardId, hdrsForShard := range usedShardHdrs {
		for _, shardHdr := range hdrsForShard {
			err := mp.headerValidator.IsHeaderConstructionValid(shardHdr, tmpLastNotarized[shardId])
			if err != nil {
				return nil, err
			}

			tmpLastNotarized[shardId] = shardHdr
			highestNonceHdrs[shardId] = shardHdr
		}
	}

	mp.hdrsForCurrBlock.mutHdrsForBlock.Lock()
	defer mp.hdrsForCurrBlock.mutHdrsForBlock.Unlock()

	for _, shardData := range metaHdr.ShardInfo {
		actualHdr := mp.hdrsForCurrBlock.hdrHashAndInfo[string(shardData.HeaderHash)].hdr
		shardHdr, ok := actualHdr.(*block.Header)
		if !ok {
			return nil, process.ErrWrongTypeAssertion
		}

		if len(shardData.ShardMiniBlockHeaders) != len(shardHdr.MiniBlockHeaders) {
			return nil, process.ErrHeaderShardDataMismatch
		}

		mapMiniBlockHeadersInMetaBlock := make(map[string]struct{})
		for _, shardMiniBlockHdr := range shardData.ShardMiniBlockHeaders {
			mapMiniBlockHeadersInMetaBlock[string(shardMiniBlockHdr.Hash)] = struct{}{}
		}

		for _, actualMiniBlockHdr := range shardHdr.MiniBlockHeaders {
			if _, ok := mapMiniBlockHeadersInMetaBlock[string(actualMiniBlockHdr.Hash)]; !ok {
				return nil, process.ErrHeaderShardDataMismatch
			}
		}
	}

	return highestNonceHdrs, nil
}

// check if shard headers are final by checking if newer headers were constructed upon them
func (mp *metaProcessor) checkShardHeadersFinality(highestNonceHdrs map[uint32]data.HeaderHandler) error {
	finalityAttestingShardHdrs := mp.sortHeadersForCurrentBlockByNonce(false)

	var errFinal error

	for shardId, lastVerifiedHdr := range highestNonceHdrs {
		if lastVerifiedHdr == nil || lastVerifiedHdr.IsInterfaceNil() {
			return process.ErrNilBlockHeader
		}
		if lastVerifiedHdr.GetShardID() != shardId {
			return process.ErrShardIdMissmatch
		}

		// verify if there are "K" block after current to make this one final
		nextBlocksVerified := uint32(0)
		for _, shardHdr := range finalityAttestingShardHdrs[shardId] {
			if nextBlocksVerified >= mp.shardBlockFinality {
				break
			}

			// found a header with the next nonce
			if shardHdr.GetNonce() == lastVerifiedHdr.GetNonce()+1 {
				err := mp.headerValidator.IsHeaderConstructionValid(shardHdr, lastVerifiedHdr)
				if err != nil {
					go mp.removeHeaderFromPools(shardHdr, mp.dataPool.ShardHeaders(), mp.dataPool.HeadersNonces())
					log.Debug("isHdrConstructionValid", "error", err.Error())
					continue
				}

				lastVerifiedHdr = shardHdr
				nextBlocksVerified += 1
			}
		}

		if nextBlocksVerified < mp.shardBlockFinality {
			go mp.requestHandler.RequestShardHeaderByNonce(lastVerifiedHdr.GetShardID(), lastVerifiedHdr.GetNonce())
			go mp.requestHandler.RequestShardHeaderByNonce(lastVerifiedHdr.GetShardID(), lastVerifiedHdr.GetNonce()+1)
			errFinal = process.ErrHeaderNotFinal
		}
	}

	return errFinal
}

func (mp *metaProcessor) isShardHeaderValidFinal(currHdr *block.Header, lastHdr *block.Header, sortedShardHdrs []*block.Header) (bool, []uint32) {
	if currHdr == nil {
		return false, nil
	}
	if sortedShardHdrs == nil {
		return false, nil
	}
	if lastHdr == nil {
		return false, nil
	}

	err := mp.headerValidator.IsHeaderConstructionValid(currHdr, lastHdr)
	if err != nil {
		return false, nil
	}

	// verify if there are "K" block after current to make this one final
	lastVerifiedHdr := currHdr
	nextBlocksVerified := uint32(0)
	hdrIds := make([]uint32, 0)
	for i := 0; i < len(sortedShardHdrs); i++ {
		if nextBlocksVerified >= mp.shardBlockFinality {
			return true, hdrIds
		}

		// found a header with the next nonce
		tmpHdr := sortedShardHdrs[i]
		if tmpHdr.GetNonce() == lastVerifiedHdr.GetNonce()+1 {
			err := mp.headerValidator.IsHeaderConstructionValid(tmpHdr, lastVerifiedHdr)
			if err != nil {
				continue
			}

			lastVerifiedHdr = tmpHdr
			nextBlocksVerified += 1
			hdrIds = append(hdrIds, uint32(i))
		}
	}

	if nextBlocksVerified >= mp.shardBlockFinality {
		return true, hdrIds
	}

	return false, nil
}

// receivedShardHeader is a call back function which is called when a new header
// is added in the headers pool
func (mp *metaProcessor) receivedShardHeader(shardHeaderHash []byte) {
	shardHeaderPool := mp.dataPool.ShardHeaders()
	if shardHeaderPool == nil {
		return
	}

	obj, ok := shardHeaderPool.Peek(shardHeaderHash)
	if !ok {
		return
	}

	shardHeader, ok := obj.(*block.Header)
	if !ok {
		return
	}

	log.Debug("received shard block from network",
		"shard", shardHeader.ShardId,
		"round", shardHeader.Round,
		"nonce", shardHeader.Nonce,
		"hash", shardHeaderHash,
	)

	mp.hdrsForCurrBlock.mutHdrsForBlock.Lock()

	haveMissingShardHeaders := mp.hdrsForCurrBlock.missingHdrs > 0 || mp.hdrsForCurrBlock.missingFinalityAttestingHdrs > 0
	if haveMissingShardHeaders {
		hdrInfoForHash := mp.hdrsForCurrBlock.hdrHashAndInfo[string(shardHeaderHash)]
		receivedMissingShardHeader := hdrInfoForHash != nil && (hdrInfoForHash.hdr == nil || hdrInfoForHash.hdr.IsInterfaceNil())
		if receivedMissingShardHeader {
			hdrInfoForHash.hdr = shardHeader
			mp.hdrsForCurrBlock.missingHdrs--

			if shardHeader.Nonce > mp.hdrsForCurrBlock.highestHdrNonce[shardHeader.ShardId] {
				mp.hdrsForCurrBlock.highestHdrNonce[shardHeader.ShardId] = shardHeader.Nonce
			}
		}

		if mp.hdrsForCurrBlock.missingHdrs == 0 {
			mp.hdrsForCurrBlock.missingFinalityAttestingHdrs = mp.requestMissingFinalityAttestingShardHeaders()
			if mp.hdrsForCurrBlock.missingFinalityAttestingHdrs == 0 {
				log.Debug("received all missing finality attesting shard headers")
			}
		}

		missingShardHdrs := mp.hdrsForCurrBlock.missingHdrs
		missingFinalityAttestingShardHdrs := mp.hdrsForCurrBlock.missingFinalityAttestingHdrs
		mp.hdrsForCurrBlock.mutHdrsForBlock.Unlock()

		allMissingShardHeadersReceived := missingShardHdrs == 0 && missingFinalityAttestingShardHdrs == 0
		if allMissingShardHeadersReceived {
			mp.chRcvAllHdrs <- true
		}
	} else {
		mp.hdrsForCurrBlock.mutHdrsForBlock.Unlock()
	}

	mp.setLastHdrForShard(shardHeader.GetShardID(), shardHeader)

	isShardHeaderWithOldEpochAndBadRound := shardHeader.Epoch < mp.epochStartTrigger.Epoch() &&
		shardHeader.Round > mp.epochStartTrigger.EpochFinalityAttestingRound()+process.EpochChangeGracePeriod &&
		mp.epochStartTrigger.EpochStartRound() < mp.epochStartTrigger.EpochFinalityAttestingRound()
	if isShardHeaderWithOldEpochAndBadRound {
		log.Debug("shard header with old epoch and bad round",
			"shardEpoch", shardHeader.Epoch,
			"metaEpoch", mp.epochStartTrigger.Epoch(),
			"shardRound", shardHeader.Round,
			"metaFinalityAttestingRound", mp.epochStartTrigger.EpochFinalityAttestingRound())
	}

	if mp.isHeaderOutOfRange(shardHeader, shardHeaderPool) || isShardHeaderWithOldEpochAndBadRound {
		shardHeaderPool.Remove(shardHeaderHash)

		headersNoncesPool := mp.dataPool.HeadersNonces()
		if headersNoncesPool != nil {
			headersNoncesPool.Remove(shardHeader.GetNonce(), shardHeader.GetShardID())
		}

		return
	}

	go mp.txCoordinator.RequestMiniBlocks(shardHeader)
}

// requestMissingFinalityAttestingShardHeaders requests the headers needed to accept the current selected headers for
// processing the current block. It requests the shardBlockFinality headers greater than the highest shard header,
// for each shard, related to the block which should be processed
func (mp *metaProcessor) requestMissingFinalityAttestingShardHeaders() uint32 {
	missingFinalityAttestingShardHeaders := uint32(0)

	for shardId := uint32(0); shardId < mp.shardCoordinator.NumberOfShards(); shardId++ {
		missingFinalityAttestingHeaders := mp.requestMissingFinalityAttestingHeaders(
			shardId,
			mp.shardBlockFinality,
			mp.getShardHeaderFromPoolWithNonce,
			mp.dataPool.ShardHeaders(),
		)

		missingFinalityAttestingShardHeaders += missingFinalityAttestingHeaders
	}

	return missingFinalityAttestingShardHeaders
}

func (mp *metaProcessor) requestShardHeaders(metaBlock *block.MetaBlock) (uint32, uint32) {
	_ = process.EmptyChannel(mp.chRcvAllHdrs)

	if len(metaBlock.ShardInfo) == 0 {
		return 0, 0
	}

	missingHeaderHashes := mp.computeMissingAndExistingShardHeaders(metaBlock)

	mp.hdrsForCurrBlock.mutHdrsForBlock.Lock()
	for shardId, shardHeaderHashes := range missingHeaderHashes {
		for _, hash := range shardHeaderHashes {
			mp.hdrsForCurrBlock.hdrHashAndInfo[string(hash)] = &hdrInfo{hdr: nil, usedInBlock: true}
			go mp.requestHandler.RequestShardHeader(shardId, hash)
		}
	}

	if mp.hdrsForCurrBlock.missingHdrs == 0 {
		mp.hdrsForCurrBlock.missingFinalityAttestingHdrs = mp.requestMissingFinalityAttestingShardHeaders()
	}

	requestedHdrs := mp.hdrsForCurrBlock.missingHdrs
	requestedFinalityAttestingHdrs := mp.hdrsForCurrBlock.missingFinalityAttestingHdrs
	mp.hdrsForCurrBlock.mutHdrsForBlock.Unlock()

	return requestedHdrs, requestedFinalityAttestingHdrs
}

func (mp *metaProcessor) computeMissingAndExistingShardHeaders(metaBlock *block.MetaBlock) map[uint32][][]byte {
	missingHeadersHashes := make(map[uint32][][]byte)

	mp.hdrsForCurrBlock.mutHdrsForBlock.Lock()
	for i := 0; i < len(metaBlock.ShardInfo); i++ {
		shardData := metaBlock.ShardInfo[i]
		hdr, err := process.GetShardHeaderFromPool(
			shardData.HeaderHash,
			mp.dataPool.ShardHeaders())

		if err != nil {
			missingHeadersHashes[shardData.ShardID] = append(missingHeadersHashes[shardData.ShardID], shardData.HeaderHash)
			mp.hdrsForCurrBlock.missingHdrs++
			continue
		}

		mp.hdrsForCurrBlock.hdrHashAndInfo[string(shardData.HeaderHash)] = &hdrInfo{hdr: hdr, usedInBlock: true}

		if hdr.Nonce > mp.hdrsForCurrBlock.highestHdrNonce[shardData.ShardID] {
			mp.hdrsForCurrBlock.highestHdrNonce[shardData.ShardID] = hdr.Nonce
		}
	}
	mp.hdrsForCurrBlock.mutHdrsForBlock.Unlock()

	return missingHeadersHashes
}

func (mp *metaProcessor) checkAndProcessShardMiniBlockHeader(
	_ []byte,
	_ *block.ShardMiniBlockHeader,
	_ uint64,
	_ uint32,
) error {
	// TODO: real processing has to be done here, using metachain state
	return nil
}

func (mp *metaProcessor) createShardInfo(
	round uint64,
) ([]block.ShardData, error) {

	shardInfo := make([]block.ShardData, 0)
	if mp.epochStartTrigger.IsEpochStart() {
		return shardInfo, nil
	}

	mp.hdrsForCurrBlock.mutHdrsForBlock.Lock()
	for hdrHash, hdrInfo := range mp.hdrsForCurrBlock.hdrHashAndInfo {
		shardHdr, ok := hdrInfo.hdr.(*block.Header)
		if !ok {
			return nil, process.ErrWrongTypeAssertion
		}

		shardData := block.ShardData{}
		shardData.ShardMiniBlockHeaders = make([]block.ShardMiniBlockHeader, 0, len(shardHdr.MiniBlockHeaders))
		shardData.TxCount = shardHdr.TxCount
		shardData.ShardID = shardHdr.ShardId
		shardData.HeaderHash = []byte(hdrHash)
		shardData.Round = shardHdr.Round
		shardData.PrevHash = shardHdr.PrevHash
		shardData.Nonce = shardHdr.Nonce
		shardData.PrevRandSeed = shardHdr.PrevRandSeed

		for i := 0; i < len(shardHdr.MiniBlockHeaders); i++ {
			shardMiniBlockHeader := block.ShardMiniBlockHeader{}
			shardMiniBlockHeader.SenderShardID = shardHdr.MiniBlockHeaders[i].SenderShardID
			shardMiniBlockHeader.ReceiverShardID = shardHdr.MiniBlockHeaders[i].ReceiverShardID
			shardMiniBlockHeader.Hash = shardHdr.MiniBlockHeaders[i].Hash
			shardMiniBlockHeader.TxCount = shardHdr.MiniBlockHeaders[i].TxCount

			// execute shard miniblock to change the trie root hash
			err := mp.checkAndProcessShardMiniBlockHeader(
				[]byte(hdrHash),
				&shardMiniBlockHeader,
				round,
				shardData.ShardID,
			)
			if err != nil {
				return nil, err
			}

			shardData.ShardMiniBlockHeaders = append(shardData.ShardMiniBlockHeaders, shardMiniBlockHeader)
		}

		shardInfo = append(shardInfo, shardData)
	}
	mp.hdrsForCurrBlock.mutHdrsForBlock.Unlock()

	log.Debug("created shard data",
		"size", len(shardInfo),
	)
	return shardInfo, nil
}

func (mp *metaProcessor) createPeerInfo() ([]block.PeerData, error) {
	peerInfo := mp.peerChanges.PeerChanges()

	return peerInfo, nil
}

// ApplyBodyToHeader creates a miniblock header list given a block body
func (mp *metaProcessor) ApplyBodyToHeader(hdr data.HeaderHandler, bodyHandler data.BodyHandler) (data.BodyHandler, error) {
	sw := core.NewStopWatch()
	sw.Start("ApplyBodyToHeader")
	defer func() {
		sw.Stop("ApplyBodyToHeader")

		log.Debug("measurements ApplyBodyToHeader", sw.GetMeasurements()...)
	}()

	metaHdr, ok := hdr.(*block.MetaBlock)
	if !ok {
		return nil, process.ErrWrongTypeAssertion
	}

	var err error
	defer func() {
		go mp.checkAndRequestIfShardHeadersMissing(hdr.GetRound())

		if err == nil {
			mp.blockSizeThrottler.Add(
				hdr.GetRound(),
				core.MaxUint32(hdr.ItemsInBody(), hdr.ItemsInHeader()))
		}
	}()

	sw.Start("createShardInfo")
	shardInfo, err := mp.createShardInfo(hdr.GetRound())
	sw.Stop("createShardInfo")
	if err != nil {
		return nil, err
	}

	sw.Start("createPeerInfo")
	peerInfo, err := mp.createPeerInfo()
	sw.Stop("createPeerInfo")
	if err != nil {
		return nil, err
	}

	metaHdr.Epoch = mp.epochStartTrigger.Epoch()
	metaHdr.ShardInfo = shardInfo
	metaHdr.PeerInfo = peerInfo
	metaHdr.RootHash = mp.getRootHash()
	metaHdr.TxCount = getTxCount(shardInfo)

	if check.IfNil(bodyHandler) {
		return nil, process.ErrNilBlockBody
	}

	body, ok := bodyHandler.(block.Body)
	if !ok {
		err = process.ErrWrongTypeAssertion
		return nil, err
	}

	sw.Start("CreateReceiptsHash")
	metaHdr.ReceiptsHash, err = mp.txCoordinator.CreateReceiptsHash()
	sw.Stop("CreateReceiptsHash")
	if err != nil {
		return nil, err
	}

	totalTxCount, miniBlockHeaders, err := mp.createMiniBlockHeaders(body)
	if err != nil {
		return nil, err
	}

	metaHdr.MiniBlockHeaders = miniBlockHeaders
	metaHdr.TxCount += uint32(totalTxCount)

	sw.Start("UpdatePeerState")
	metaHdr.ValidatorStatsRootHash, err = mp.validatorStatisticsProcessor.UpdatePeerState(metaHdr)
	sw.Stop("UpdatePeerState")
	if err != nil {
		return nil, err
	}

<<<<<<< HEAD
	metaHdr.ValidatorStatsRootHash = rootHash

=======
>>>>>>> acb4d92f
	mp.blockSizeThrottler.Add(
		metaHdr.GetRound(),
		core.MaxUint32(metaHdr.ItemsInBody(), metaHdr.ItemsInHeader()))

	return body, nil
}

func (mp *metaProcessor) verifyEpochStartDataForMetablock(metaBlock *block.MetaBlock) error {
	if !metaBlock.IsStartOfEpochBlock() {
		return nil
	}

	epochStart, err := mp.createEpochStartForMetablock()
	if err != nil {
		return err
	}

	receivedEpochStartHash, err := core.CalculateHash(mp.marshalizer, mp.hasher, metaBlock.EpochStart)
	if err != nil {
		return err
	}

	createdEpochStartHash, err := core.CalculateHash(mp.marshalizer, mp.hasher, *epochStart)
	if err != nil {
		return err
	}

	if !bytes.Equal(receivedEpochStartHash, createdEpochStartHash) {
		return process.ErrEpochStartDataDoesNotMatch
	}

	return nil
}

func (mp *metaProcessor) createEpochStartForMetablock() (*block.EpochStart, error) {
	if !mp.epochStartTrigger.IsEpochStart() {
		return &block.EpochStart{}, nil
	}

	epochStart, lastNotarizedHeaders, err := mp.getLastNotarizedAndFinalizedHeaders()
	if err != nil {
		return nil, err
	}

	pendingMiniBlocks, err := mp.pendingMiniBlocks.PendingMiniBlockHeaders(lastNotarizedHeaders)
	if err != nil {
		return nil, err
	}

	for _, pendingMiniBlock := range pendingMiniBlocks {
		recvShId := pendingMiniBlock.ReceiverShardID

		epochStart.LastFinalizedHeaders[recvShId].PendingMiniBlockHeaders =
			append(epochStart.LastFinalizedHeaders[recvShId].PendingMiniBlockHeaders, pendingMiniBlock)
	}

	return epochStart, nil
}

func (mp *metaProcessor) getLastNotarizedAndFinalizedHeaders() (*block.EpochStart, []data.HeaderHandler, error) {
	mp.mutNotarizedHdrs.RLock()
	defer mp.mutNotarizedHdrs.RUnlock()

	epochStart := &block.EpochStart{
		LastFinalizedHeaders: make([]block.EpochStartShardData, 0),
	}

	lastNotarizedHeaders := make([]data.HeaderHandler, mp.shardCoordinator.NumberOfShards())
	for i := uint32(0); i < mp.shardCoordinator.NumberOfShards(); i++ {
		lastNotarizedHdr := mp.lastNotarizedHdrForShard(i)
		shardHdr, ok := lastNotarizedHdr.(*block.Header)
		if !ok {
			return nil, nil, process.ErrWrongTypeAssertion
		}

		hdrHash, err := core.CalculateHash(mp.marshalizer, mp.hasher, lastNotarizedHdr)
		if err != nil {
			return nil, nil, err
		}

		lastMetaHash, lastFinalizedMetaHash, err := mp.getLastFinalizedMetaHashForShard(shardHdr)
		if err != nil {
			return nil, nil, err
		}

		finalHeader := block.EpochStartShardData{
			ShardId:               lastNotarizedHdr.GetShardID(),
			HeaderHash:            hdrHash,
			RootHash:              lastNotarizedHdr.GetRootHash(),
			FirstPendingMetaBlock: lastMetaHash,
			LastFinishedMetaBlock: lastFinalizedMetaHash,
		}

		epochStart.LastFinalizedHeaders = append(epochStart.LastFinalizedHeaders, finalHeader)
		lastNotarizedHeaders[i] = lastNotarizedHdr
	}

	return epochStart, lastNotarizedHeaders, nil
}

func (mp *metaProcessor) getLastFinalizedMetaHashForShard(shardHdr *block.Header) ([]byte, []byte, error) {
	var lastMetaHash []byte
	var lastFinalizedMetaHash []byte

	for currentHdr := shardHdr; currentHdr.GetNonce() > 0 && currentHdr.GetEpoch() == shardHdr.GetEpoch(); {
		prevShardHdr, err := process.GetShardHeader(currentHdr.GetPrevHash(), mp.dataPool.ShardHeaders(), mp.marshalizer, mp.store)
		if err != nil {
			return nil, nil, err
		}

		if len(currentHdr.MetaBlockHashes) == 0 {
			currentHdr = prevShardHdr
			continue
		}

		numAddedMetas := len(currentHdr.MetaBlockHashes)
		if numAddedMetas > 1 {
			if len(lastMetaHash) == 0 {
				lastMetaHash = currentHdr.MetaBlockHashes[numAddedMetas-1]
				lastFinalizedMetaHash = currentHdr.MetaBlockHashes[numAddedMetas-2]
				return lastMetaHash, lastFinalizedMetaHash, nil
			}

			if bytes.Equal(lastMetaHash, currentHdr.MetaBlockHashes[numAddedMetas-1]) {
				lastFinalizedMetaHash = currentHdr.MetaBlockHashes[numAddedMetas-2]
				return lastMetaHash, lastFinalizedMetaHash, nil
			}

			lastFinalizedMetaHash = currentHdr.MetaBlockHashes[numAddedMetas-1]
			return lastMetaHash, lastFinalizedMetaHash, nil
		}

		if len(lastMetaHash) == 0 {
			lastMetaHash = currentHdr.MetaBlockHashes[numAddedMetas-1]
			currentHdr = prevShardHdr
			continue
		}

		lastFinalizedMetaHash = currentHdr.MetaBlockHashes[numAddedMetas-1]
		if !bytes.Equal(lastMetaHash, lastFinalizedMetaHash) {
			return lastMetaHash, lastFinalizedMetaHash, nil
		}

		currentHdr = prevShardHdr
	}

	//TODO: get header hash from last epoch start metablock
	return nil, nil, nil
}

func (mp *metaProcessor) waitForBlockHeaders(waitTime time.Duration) error {
	select {
	case <-mp.chRcvAllHdrs:
		return nil
	case <-time.After(waitTime):
		return process.ErrTimeIsOut
	}
}

// CreateNewHeader creates a new header
func (mp *metaProcessor) CreateNewHeader(round uint64) data.HeaderHandler {
	metaHeader := &block.MetaBlock{}

	mp.epochStartTrigger.Update(round)

<<<<<<< HEAD
	epochStart, err := mp.createEpochStartForMetablock()
=======
	sw := core.NewStopWatch()
	sw.Start("createEpochStartForMetablock")
	epochStart, err := mp.createEpochStartForMetablock()
	sw.Stop("createEpochStartForMetablock")
>>>>>>> acb4d92f
	if err == nil {
		metaHeader.EpochStart = *epochStart
	} else {
		log.Error(err.Error())
	}

	return metaHeader
}

// MarshalizedDataToBroadcast prepares underlying data into a marshalized object according to destination
func (mp *metaProcessor) MarshalizedDataToBroadcast(
	_ data.HeaderHandler,
	bodyHandler data.BodyHandler,
) (map[uint32][]byte, map[string][][]byte, error) {

	if bodyHandler == nil || bodyHandler.IsInterfaceNil() {
		return nil, nil, process.ErrNilMiniBlocks
	}

	body, ok := bodyHandler.(block.Body)
	if !ok {
		return nil, nil, process.ErrWrongTypeAssertion
	}

	bodies, mrsTxs := mp.txCoordinator.CreateMarshalizedData(body)
	mrsData := make(map[uint32][]byte, len(bodies))

	for shardId, subsetBlockBody := range bodies {
		buff, err := mp.marshalizer.Marshal(subsetBlockBody)
		if err != nil {
			log.Debug(process.ErrMarshalWithoutSuccess.Error())
			continue
		}
		mrsData[shardId] = buff
	}

	return mrsData, mrsTxs, nil
}

func (mp *metaProcessor) getSortedHeadersPerShard(round uint64) (map[uint32][]*hashAndHdr, int, error) {
	shardBlocksPool := mp.dataPool.ShardHeaders()
	if shardBlocksPool == nil {
		return nil, 0, process.ErrNilShardBlockPool
	}

	mp.mutNotarizedHdrs.RLock()
	if mp.notarizedHdrs == nil {
		mp.mutNotarizedHdrs.RUnlock()
		return nil, 0, process.ErrNotarizedHdrsSliceIsNil
	}

	hashAndBlockMap := make(map[uint32][]*hashAndHdr)
	for _, key := range shardBlocksPool.Keys() {
		val, _ := shardBlocksPool.Peek(key)
		if val == nil {
			continue
		}

		hdr, ok := val.(*block.Header)
		if !ok {
			continue
		}

		if hdr.GetRound() > round {
			continue
		}

		currShardId := hdr.ShardId
		if mp.lastNotarizedHdrForShard(currShardId) == nil {
			continue
		}

		if hdr.GetRound() <= mp.lastNotarizedHdrForShard(currShardId).GetRound() {
			continue
		}

		if hdr.GetNonce() <= mp.lastNotarizedHdrForShard(currShardId).GetNonce() {
			continue
		}

		hashAndBlockMap[currShardId] = append(hashAndBlockMap[currShardId],
			&hashAndHdr{hdr: hdr, hash: key})
	}
	mp.mutNotarizedHdrs.RUnlock()

	maxHdrLen := mp.sortShardHeadrs(hashAndBlockMap)
	return hashAndBlockMap, maxHdrLen, nil
}

func (mp *metaProcessor) sortShardHeadrs(hashAndBlockMap map[uint32][]*hashAndHdr) int {
	maxHdrLen := 0
	for shardId := uint32(0); shardId < mp.shardCoordinator.NumberOfShards(); shardId++ {
		hdrsForShard := hashAndBlockMap[shardId]
		if len(hdrsForShard) == 0 {
			continue
		}

		sort.Slice(hdrsForShard, func(i, j int) bool {
			return hdrsForShard[i].hdr.GetNonce() < hdrsForShard[j].hdr.GetNonce()
		})

		tmpHdrLen := len(hdrsForShard)
		if maxHdrLen < tmpHdrLen {
			maxHdrLen = tmpHdrLen
		}
	}

	return maxHdrLen
}

func (mp *metaProcessor) getOrderedHdrs(round uint64) ([]*block.Header, [][]byte, map[uint32][]*block.Header, error) {
	hashAndBlockMap, maxHdrLen, err := mp.getSortedHeadersPerShard(round)
	if err != nil {
		return nil, nil, nil, err
	}

	headersMap := make(map[uint32][]*block.Header)
	headers := make([]*block.Header, 0)
	hdrHashes := make([][]byte, 0)

	for i := 0; i < maxHdrLen; i++ {
		for shardId := uint32(0); shardId < mp.shardCoordinator.NumberOfShards(); shardId++ {
			hdrsForShard := hashAndBlockMap[shardId]
			if i >= len(hdrsForShard) {
				continue
			}

			hdr, ok := hdrsForShard[i].hdr.(*block.Header)
			if !ok {
				continue
			}

			headers = append(headers, hdr)
			hdrHashes = append(hdrHashes, hdrsForShard[i].hash)
			headersMap[shardId] = append(headersMap[shardId], hdr)
		}
	}

	return headers, hdrHashes, headersMap, nil
}

func getTxCount(shardInfo []block.ShardData) uint32 {
	txs := uint32(0)
	for i := 0; i < len(shardInfo); i++ {
		for j := 0; j < len(shardInfo[i].ShardMiniBlockHeaders); j++ {
			txs += shardInfo[i].ShardMiniBlockHeaders[j].TxCount
		}
	}

	return txs
}

// DecodeBlockBody method decodes block body from a given byte array
func (mp *metaProcessor) DecodeBlockBody(dta []byte) data.BodyHandler {
	if dta == nil {
		return nil
	}

	var body block.Body

	err := mp.marshalizer.Unmarshal(&body, dta)
	if err != nil {
		log.Debug("marshalizer.Unmarshal", "error", err.Error())
		return nil
	}

	return body
}

// DecodeBlockHeader method decodes block header from a given byte array
func (mp *metaProcessor) DecodeBlockHeader(dta []byte) data.HeaderHandler {
	if dta == nil {
		return nil
	}

	var header block.MetaBlock

	err := mp.marshalizer.Unmarshal(&header, dta)
	if err != nil {
		log.Debug("marshalizer.Unmarshal", "error", err.Error())
		return nil
	}

	return &header
}

// IsInterfaceNil returns true if there is no value under the interface
func (mp *metaProcessor) IsInterfaceNil() bool {
	if mp == nil {
		return true
	}
	return false
}

func (mp *metaProcessor) getShardHeaderFromPoolWithNonce(
	nonce uint64,
	shardId uint32,
) (data.HeaderHandler, []byte, error) {

	shardHeader, shardHeaderHash, err := process.GetShardHeaderFromPoolWithNonce(
		nonce,
		shardId,
		mp.dataPool.ShardHeaders(),
		mp.dataPool.HeadersNonces())

	return shardHeader, shardHeaderHash, err
}

func (mp *metaProcessor) GetBlockBodyFromPool(headerHandler data.HeaderHandler) (data.BodyHandler, error) {
	miniBlockPool := mp.dataPool.MiniBlocks()
	if miniBlockPool == nil {
		return nil, process.ErrNilMiniBlockPool
	}

	metaBlock, ok := headerHandler.(*block.MetaBlock)
	if !ok {
		return nil, process.ErrWrongTypeAssertion
	}

	miniBlocks := make(block.MiniBlockSlice, 0)
	for i := 0; i < len(metaBlock.MiniBlockHeaders); i++ {
		obj, ok := miniBlockPool.Get(metaBlock.MiniBlockHeaders[i].Hash)
		if !ok {
			continue
		}

		miniBlock, ok := obj.(*block.MiniBlock)
		if !ok {
			return nil, process.ErrWrongTypeAssertion
		}

		miniBlocks = append(miniBlocks, miniBlock)
	}

	return block.Body(miniBlocks), nil
}<|MERGE_RESOLUTION|>--- conflicted
+++ resolved
@@ -1665,11 +1665,6 @@
 		return nil, err
 	}
 
-<<<<<<< HEAD
-	metaHdr.ValidatorStatsRootHash = rootHash
-
-=======
->>>>>>> acb4d92f
 	mp.blockSizeThrottler.Add(
 		metaHdr.GetRound(),
 		core.MaxUint32(metaHdr.ItemsInBody(), metaHdr.ItemsInHeader()))
@@ -1835,14 +1830,10 @@
 
 	mp.epochStartTrigger.Update(round)
 
-<<<<<<< HEAD
-	epochStart, err := mp.createEpochStartForMetablock()
-=======
 	sw := core.NewStopWatch()
 	sw.Start("createEpochStartForMetablock")
 	epochStart, err := mp.createEpochStartForMetablock()
 	sw.Stop("createEpochStartForMetablock")
->>>>>>> acb4d92f
 	if err == nil {
 		metaHeader.EpochStart = *epochStart
 	} else {
