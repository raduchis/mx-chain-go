--- conflicted
+++ resolved
@@ -972,28 +972,26 @@
 
 	mp.saveMetricCrossCheckBlockHeight()
 
-<<<<<<< HEAD
+	err = mp.commitAll()
+	if err != nil {
+		return err
+	}
+
+	mp.commitEpochStart(header, chainHandler)
+
+	err = chainHandler.SetCurrentBlockBody(body)
+	if err != nil {
+		return err
+	}
+
+	err = chainHandler.SetCurrentBlockHeader(header)
+	if err != nil {
+		return err
+	}
+
+	chainHandler.SetCurrentBlockHeaderHash(headerHash)
+
 	mp.cleanupBlockTrackerPools()
-=======
-	err = mp.commitAll()
-	if err != nil {
-		return err
-	}
-
-	mp.commitEpochStart(header, chainHandler)
-
-	err = chainHandler.SetCurrentBlockBody(body)
-	if err != nil {
-		return err
-	}
-
-	err = chainHandler.SetCurrentBlockHeader(header)
-	if err != nil {
-		return err
-	}
-
-	chainHandler.SetCurrentBlockHeaderHash(headerHash)
->>>>>>> 913ac60a
 
 	err = mp.saveLastNotarizedHeader(header)
 	if err != nil {
@@ -1006,9 +1004,9 @@
 	}
 
 	log.Info("meta block has been committed successfully",
+		"epoch", header.Epoch,
+		"round", header.Round,
 		"nonce", header.Nonce,
-		"round", header.Round,
-		"epoch", header.Epoch,
 		"hash", headerHash)
 
 	errNotCritical = mp.removeBlockInfoFromPool(header)
@@ -1234,22 +1232,13 @@
 
 // check if shard headers were signed and constructed correctly and returns headers which has to be
 // checked for finality
-<<<<<<< HEAD
-func (mp *metaProcessor) checkShardHeadersValidity() (map[uint32]data.HeaderHandler, error) {
+func (mp *metaProcessor) checkShardHeadersValidity(metaHdr *block.MetaBlock) (map[uint32]data.HeaderHandler, error) {
 	lastCrossNotarizedHeader := make(map[uint32]data.HeaderHandler, mp.shardCoordinator.NumberOfShards())
 	for shardID := uint32(0); shardID < mp.shardCoordinator.NumberOfShards(); shardID++ {
 		lastCrossNotarizedHeaderForShard, _, err := mp.blockTracker.GetLastCrossNotarizedHeader(shardID)
 		if err != nil {
 			return nil, err
 		}
-=======
-func (mp *metaProcessor) checkShardHeadersValidity(metaHdr *block.MetaBlock) (map[uint32]data.HeaderHandler, error) {
-	mp.mutNotarizedHdrs.RLock()
-	if mp.notarizedHdrs == nil {
-		mp.mutNotarizedHdrs.RUnlock()
-		return nil, process.ErrNotarizedHdrsSliceIsNil
-	}
->>>>>>> 913ac60a
 
 		lastCrossNotarizedHeader[shardID] = lastCrossNotarizedHeaderForShard
 	}
@@ -1263,11 +1252,7 @@
 
 	for shardID, hdrsForShard := range usedShardHdrs {
 		for _, shardHdr := range hdrsForShard {
-<<<<<<< HEAD
-			err := mp.isHdrConstructionValid(shardHdr, lastCrossNotarizedHeader[shardID])
-=======
-			err := mp.headerValidator.IsHeaderConstructionValid(shardHdr, tmpLastNotarized[shardId])
->>>>>>> 913ac60a
+			err := mp.headerValidator.IsHeaderConstructionValid(shardHdr, lastCrossNotarizedHeader[shardID])
 			if err != nil {
 				return nil, err
 			}
@@ -1351,55 +1336,6 @@
 	return errFinal
 }
 
-<<<<<<< HEAD
-=======
-func (mp *metaProcessor) isShardHeaderValidFinal(currHdr *block.Header, lastHdr *block.Header, sortedShardHdrs []*block.Header) (bool, []uint32) {
-	if currHdr == nil {
-		return false, nil
-	}
-	if sortedShardHdrs == nil {
-		return false, nil
-	}
-	if lastHdr == nil {
-		return false, nil
-	}
-
-	err := mp.headerValidator.IsHeaderConstructionValid(currHdr, lastHdr)
-	if err != nil {
-		return false, nil
-	}
-
-	// verify if there are "K" block after current to make this one final
-	lastVerifiedHdr := currHdr
-	nextBlocksVerified := uint32(0)
-	hdrIds := make([]uint32, 0)
-	for i := 0; i < len(sortedShardHdrs); i++ {
-		if nextBlocksVerified >= mp.shardBlockFinality {
-			return true, hdrIds
-		}
-
-		// found a header with the next nonce
-		tmpHdr := sortedShardHdrs[i]
-		if tmpHdr.GetNonce() == lastVerifiedHdr.GetNonce()+1 {
-			err := mp.headerValidator.IsHeaderConstructionValid(tmpHdr, lastVerifiedHdr)
-			if err != nil {
-				continue
-			}
-
-			lastVerifiedHdr = tmpHdr
-			nextBlocksVerified += 1
-			hdrIds = append(hdrIds, uint32(i))
-		}
-	}
-
-	if nextBlocksVerified >= mp.shardBlockFinality {
-		return true, hdrIds
-	}
-
-	return false, nil
-}
-
->>>>>>> 913ac60a
 // receivedShardHeader is a call back function which is called when a new header
 // is added in the headers pool
 func (mp *metaProcessor) receivedShardHeader(shardHeaderHash []byte) {
@@ -1418,7 +1354,7 @@
 		return
 	}
 
-	log.Trace("received shard block from network",
+	log.Debug("received shard block from network",
 		"shard", shardHeader.ShardId,
 		"round", shardHeader.Round,
 		"nonce", shardHeader.Nonce,
@@ -1458,11 +1394,6 @@
 	} else {
 		mp.hdrsForCurrBlock.mutHdrsForBlock.Unlock()
 	}
-
-<<<<<<< HEAD
-	if mp.isHeaderOutOfRange(shardHeader, shardHeaderPool) {
-=======
-	mp.setLastHdrForShard(shardHeader.GetShardID(), shardHeader)
 
 	isShardHeaderWithOldEpochAndBadRound := shardHeader.Epoch < mp.epochStartTrigger.Epoch() &&
 		shardHeader.Round > mp.epochStartTrigger.EpochFinalityAttestingRound()+process.EpochChangeGracePeriod &&
@@ -1476,7 +1407,6 @@
 	}
 
 	if mp.isHeaderOutOfRange(shardHeader, shardHeaderPool) || isShardHeaderWithOldEpochAndBadRound {
->>>>>>> 913ac60a
 		shardHeaderPool.Remove(shardHeaderHash)
 
 		headersNoncesPool := mp.dataPool.HeadersNonces()
@@ -1500,8 +1430,6 @@
 		missingFinalityAttestingHeaders := mp.requestMissingFinalityAttestingHeaders(
 			shardId,
 			mp.shardBlockFinality,
-			//mp.getShardHeaderFromPoolWithNonce,
-			//mp.dataPool.ShardHeaders(),
 		)
 
 		missingFinalityAttestingShardHeaders += missingFinalityAttestingHeaders
@@ -1906,49 +1834,10 @@
 	return mrsData, mrsTxs, nil
 }
 
-<<<<<<< HEAD
 func (mp *metaProcessor) getLongestShardsChainFromLastNotarized(round uint64) ([]data.HeaderHandler, [][]byte, map[uint32][]data.HeaderHandler, error) {
 	lastCrossNotarizedHeader := make(map[uint32]data.HeaderHandler, mp.shardCoordinator.NumberOfShards())
 	hdrsMap := make(map[uint32][]data.HeaderHandler, 0)
 	hdrsHashesMap := make(map[uint32][][]byte, 0)
-=======
-func (mp *metaProcessor) getSortedHeadersPerShard(round uint64) (map[uint32][]*hashAndHdr, int, error) {
-	shardBlocksPool := mp.dataPool.ShardHeaders()
-	if shardBlocksPool == nil {
-		return nil, 0, process.ErrNilShardBlockPool
-	}
-
-	mp.mutNotarizedHdrs.RLock()
-	if mp.notarizedHdrs == nil {
-		mp.mutNotarizedHdrs.RUnlock()
-		return nil, 0, process.ErrNotarizedHdrsSliceIsNil
-	}
-
-	hashAndBlockMap := make(map[uint32][]*hashAndHdr)
-	for _, key := range shardBlocksPool.Keys() {
-		val, _ := shardBlocksPool.Peek(key)
-		if val == nil {
-			continue
-		}
-
-		hdr, ok := val.(*block.Header)
-		if !ok {
-			continue
-		}
-
-		if hdr.GetRound() > round {
-			continue
-		}
-
-		currShardId := hdr.ShardId
-		if mp.lastNotarizedHdrForShard(currShardId) == nil {
-			continue
-		}
-
-		if hdr.GetRound() <= mp.lastNotarizedHdrForShard(currShardId).GetRound() {
-			continue
-		}
->>>>>>> 913ac60a
 
 	// save last committed header for verification
 	for shardID := uint32(0); shardID < mp.shardCoordinator.NumberOfShards(); shardID++ {
@@ -1960,14 +1849,6 @@
 		lastCrossNotarizedHeader[shardID] = lastCrossNotarizedHeaderForShard
 	}
 
-<<<<<<< HEAD
-=======
-	maxHdrLen := mp.sortShardHeadrs(hashAndBlockMap)
-	return hashAndBlockMap, maxHdrLen, nil
-}
-
-func (mp *metaProcessor) sortShardHeadrs(hashAndBlockMap map[uint32][]*hashAndHdr) int {
->>>>>>> 913ac60a
 	maxHdrLen := 0
 	for shardID := uint32(0); shardID < mp.shardCoordinator.NumberOfShards(); shardID++ {
 		hdrsForShard, hdrsHashesForShard := mp.blockTracker.ComputeLongestChain(shardID, lastCrossNotarizedHeader[shardID])
@@ -1981,26 +1862,10 @@
 		}
 	}
 
-<<<<<<< HEAD
 	orderedHeaders := make([]data.HeaderHandler, 0)
 	orderedHeadersHashes := make([][]byte, 0)
 
 	// copy from map to lists - equality between number of headers per shard
-=======
-	return maxHdrLen
-}
-
-func (mp *metaProcessor) getOrderedHdrs(round uint64) ([]*block.Header, [][]byte, map[uint32][]*block.Header, error) {
-	hashAndBlockMap, maxHdrLen, err := mp.getSortedHeadersPerShard(round)
-	if err != nil {
-		return nil, nil, nil, err
-	}
-
-	headersMap := make(map[uint32][]*block.Header)
-	headers := make([]*block.Header, 0)
-	hdrHashes := make([][]byte, 0)
-
->>>>>>> 913ac60a
 	for i := 0; i < maxHdrLen; i++ {
 		for shardID := uint32(0); shardID < mp.shardCoordinator.NumberOfShards(); shardID++ {
 			hdrsForShard := hdrsMap[shardID]
