--- conflicted
+++ resolved
@@ -170,20 +170,9 @@
 
 	hasher := mock.HasherMock{}
 	multisigner := mock.NewMultiSigner()
-<<<<<<< HEAD
-	headersNonces := &mock.Uint64CacherStub{}
-	headersNonces.HasOrAddCalled = func(u uint64, i interface{}) (b bool, b2 bool) {
-		if u == testedNonce {
-=======
-	chronologyValidator := &mock.ChronologyValidatorStub{
-		ValidateReceivedBlockCalled: func(shardID uint32, epoch uint32, nonce uint64, round uint32) error {
-			return nil
-		},
-	}
 	headersNonces := &mock.Uint64SyncMapCacherStub{}
 	headersNonces.MergeCalled = func(nonce uint64, src dataRetriever.ShardIdHashMap) {
 		if nonce == testedNonce {
->>>>>>> 16c57aaa
 			wg.Done()
 		}
 	}
@@ -257,20 +246,9 @@
 
 	hasher := mock.HasherMock{}
 	multisigner := mock.NewMultiSigner()
-<<<<<<< HEAD
-	headersNonces := &mock.Uint64CacherStub{}
-	headersNonces.HasOrAddCalled = func(u uint64, i interface{}) (b bool, b2 bool) {
-		if u == testedNonce {
-=======
-	chronologyValidator := &mock.ChronologyValidatorStub{
-		ValidateReceivedBlockCalled: func(shardID uint32, epoch uint32, nonce uint64, round uint32) error {
-			return nil
-		},
-	}
 	headersNonces := &mock.Uint64SyncMapCacherStub{}
 	headersNonces.MergeCalled = func(nonce uint64, src dataRetriever.ShardIdHashMap) {
 		if nonce == testedNonce {
->>>>>>> 16c57aaa
 			chanDone <- struct{}{}
 		}
 	}
@@ -339,20 +317,9 @@
 
 	hasher := mock.HasherMock{}
 	multisigner := mock.NewMultiSigner()
-<<<<<<< HEAD
-	headersNonces := &mock.Uint64CacherStub{}
-	headersNonces.HasOrAddCalled = func(u uint64, i interface{}) (b bool, b2 bool) {
-		if u == testedNonce {
-=======
-	chronologyValidator := &mock.ChronologyValidatorStub{
-		ValidateReceivedBlockCalled: func(shardID uint32, epoch uint32, nonce uint64, round uint32) error {
-			return nil
-		},
-	}
 	headersNonces := &mock.Uint64SyncMapCacherStub{}
 	headersNonces.MergeCalled = func(nonce uint64, src dataRetriever.ShardIdHashMap) {
 		if nonce == testedNonce {
->>>>>>> 16c57aaa
 			chanDone <- struct{}{}
 		}
 	}
