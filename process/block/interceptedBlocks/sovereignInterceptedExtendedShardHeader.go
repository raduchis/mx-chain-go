package interceptedBlocks

import (
	"fmt"

	"github.com/multiversx/mx-chain-core-go/core"
	"github.com/multiversx/mx-chain-core-go/core/check"
	"github.com/multiversx/mx-chain-core-go/data"
	"github.com/multiversx/mx-chain-core-go/data/block"
	"github.com/multiversx/mx-chain-core-go/hashing"
	"github.com/multiversx/mx-chain-core-go/marshal"
	"github.com/multiversx/mx-chain-go/process"
)

const sovInterceptedHeaderType = "intercepted sovereign extended shard header"

// ArgsSovereignInterceptedHeader is a struct placeholder for args needed to create a new instance of a sovereign extended header interceptor
type ArgsSovereignInterceptedHeader struct {
	Marshaller  marshal.Marshalizer
	Hasher      hashing.Hasher
	HeaderBytes []byte
}

<<<<<<< HEAD
// NewInterceptedHeader creates a new instance of InterceptedHeader struct
func NewSovereignInterceptedHeader(arg *ArgInterceptedBlockHeader) (*SovereignInterceptedHeader, error) {
	err := checkBlockHeaderArgument(arg)
	if err != nil {
		return nil, err
=======
type sovereignInterceptedHeader struct {
	hdr  data.ShardHeaderExtendedHandler
	hash []byte
}

// NewSovereignInterceptedHeader creates a new instance of a sovereign extended header interceptor
func NewSovereignInterceptedHeader(args ArgsSovereignInterceptedHeader) (*sovereignInterceptedHeader, error) {
	if check.IfNil(args.Marshaller) {
		return nil, process.ErrNilMarshalizer
	}
	if check.IfNil(args.Hasher) {
		return nil, process.ErrNilHasher
>>>>>>> 9081acc8
	}

	hdr, err := unmarshalExtendedShardHeader(args.Marshaller, args.HeaderBytes)
	if err != nil {
		return nil, err
	}

<<<<<<< HEAD
	inHdr := &SovereignInterceptedHeader{
		hdr:               hdr,
		hasher:            arg.Hasher,
		sigVerifier:       arg.HeaderSigVerifier,
		integrityVerifier: arg.HeaderIntegrityVerifier,
		shardCoordinator:  arg.ShardCoordinator,
		validityAttester:  arg.ValidityAttester,
		epochStartTrigger: arg.EpochStartTrigger,
	}
	inHdr.processFields(arg.HdrBuff)

	return inHdr, nil
}

func UnmarshalExtendedShardHeader(marshalizer marshal.Marshalizer, hdrBuff []byte) (data.ShardHeaderHandler, error) {
	log.Error("UnmarshalExtendedShardHeader", "hdrBuff", string(hdrBuff))

	hdrV2 := &block.ShardHeaderExtended{}
	err := marshalizer.Unmarshal(hdrV2, hdrBuff)
=======
	return &sovereignInterceptedHeader{
		hdr:  hdr,
		hash: args.Hasher.Compute(string(args.HeaderBytes)),
	}, nil
}

func unmarshalExtendedShardHeader(marshaller marshal.Marshalizer, headerBytes []byte) (data.ShardHeaderExtendedHandler, error) {
	extendedHeader := &block.ShardHeaderExtended{}
	err := marshaller.Unmarshal(extendedHeader, headerBytes)
>>>>>>> 9081acc8
	if err != nil {
		return nil, err
	}

	if check.IfNil(extendedHeader.Header) {
		return nil, fmt.Errorf("ErrNilHeaderHandler while checking inner header")
	}

	return extendedHeader, nil
}

// CheckValidity does nothing. Proof verification is being done in Validate func from sovereign intercepted header processor
func (inHdr *sovereignInterceptedHeader) CheckValidity() error {
	return nil
}

// Hash returns the hash of received extended header
func (inHdr *sovereignInterceptedHeader) Hash() []byte {
	return inHdr.hash
}

// GetExtendedHeader returns intercepted extended shard header
func (inHdr *sovereignInterceptedHeader) GetExtendedHeader() data.ShardHeaderExtendedHandler {
	return inHdr.hdr
}

// IsForCurrentShard returns true
func (inHdr *sovereignInterceptedHeader) IsForCurrentShard() bool {
	return true
}

// Type returns the type of this intercepted data
func (inHdr *sovereignInterceptedHeader) Type() string {
	return sovInterceptedHeaderType
}

// String returns the header's most important fields as string
func (inHdr *sovereignInterceptedHeader) String() string {
	return fmt.Sprintf("%s, shardId=%d, shardEpoch=%d, round=%d, nonce=%d",
		inHdr.Type(),
		inHdr.hdr.GetShardID(),
		inHdr.hdr.GetEpoch(),
		inHdr.hdr.GetRound(),
		inHdr.hdr.GetNonce(),
	)
}

// Identifiers returns the identifiers used in requests
func (inHdr *sovereignInterceptedHeader) Identifiers() [][]byte {
	keyNonce := []byte(fmt.Sprintf("%d-%d", inHdr.hdr.GetShardID(), inHdr.hdr.GetNonce()))
	keyEpoch := []byte(core.EpochStartIdentifier(inHdr.hdr.GetEpoch()))
	keyType := []byte(inHdr.Type())

	return [][]byte{keyType, inHdr.hash, keyNonce, keyEpoch}
}

// HeaderHandler returns the HeaderHandler pointer that holds the data
func (inHdr *SovereignInterceptedHeader) HeaderHandler() data.HeaderHandler {
	return inHdr.hdr
}

// IsInterfaceNil returns true if there is no value under the interface
func (inHdr *sovereignInterceptedHeader) IsInterfaceNil() bool {
	return inHdr == nil
}<|MERGE_RESOLUTION|>--- conflicted
+++ resolved
@@ -21,13 +21,6 @@
 	HeaderBytes []byte
 }
 
-<<<<<<< HEAD
-// NewInterceptedHeader creates a new instance of InterceptedHeader struct
-func NewSovereignInterceptedHeader(arg *ArgInterceptedBlockHeader) (*SovereignInterceptedHeader, error) {
-	err := checkBlockHeaderArgument(arg)
-	if err != nil {
-		return nil, err
-=======
 type sovereignInterceptedHeader struct {
 	hdr  data.ShardHeaderExtendedHandler
 	hash []byte
@@ -40,7 +33,6 @@
 	}
 	if check.IfNil(args.Hasher) {
 		return nil, process.ErrNilHasher
->>>>>>> 9081acc8
 	}
 
 	hdr, err := unmarshalExtendedShardHeader(args.Marshaller, args.HeaderBytes)
@@ -48,27 +40,6 @@
 		return nil, err
 	}
 
-<<<<<<< HEAD
-	inHdr := &SovereignInterceptedHeader{
-		hdr:               hdr,
-		hasher:            arg.Hasher,
-		sigVerifier:       arg.HeaderSigVerifier,
-		integrityVerifier: arg.HeaderIntegrityVerifier,
-		shardCoordinator:  arg.ShardCoordinator,
-		validityAttester:  arg.ValidityAttester,
-		epochStartTrigger: arg.EpochStartTrigger,
-	}
-	inHdr.processFields(arg.HdrBuff)
-
-	return inHdr, nil
-}
-
-func UnmarshalExtendedShardHeader(marshalizer marshal.Marshalizer, hdrBuff []byte) (data.ShardHeaderHandler, error) {
-	log.Error("UnmarshalExtendedShardHeader", "hdrBuff", string(hdrBuff))
-
-	hdrV2 := &block.ShardHeaderExtended{}
-	err := marshalizer.Unmarshal(hdrV2, hdrBuff)
-=======
 	return &sovereignInterceptedHeader{
 		hdr:  hdr,
 		hash: args.Hasher.Compute(string(args.HeaderBytes)),
@@ -76,9 +47,10 @@
 }
 
 func unmarshalExtendedShardHeader(marshaller marshal.Marshalizer, headerBytes []byte) (data.ShardHeaderExtendedHandler, error) {
+	log.Error("UnmarshalExtendedShardHeader", "hdrBuff", string(headerBytes))
+
 	extendedHeader := &block.ShardHeaderExtended{}
 	err := marshaller.Unmarshal(extendedHeader, headerBytes)
->>>>>>> 9081acc8
 	if err != nil {
 		return nil, err
 	}
@@ -135,11 +107,6 @@
 	return [][]byte{keyType, inHdr.hash, keyNonce, keyEpoch}
 }
 
-// HeaderHandler returns the HeaderHandler pointer that holds the data
-func (inHdr *SovereignInterceptedHeader) HeaderHandler() data.HeaderHandler {
-	return inHdr.hdr
-}
-
 // IsInterfaceNil returns true if there is no value under the interface
 func (inHdr *sovereignInterceptedHeader) IsInterfaceNil() bool {
 	return inHdr == nil
