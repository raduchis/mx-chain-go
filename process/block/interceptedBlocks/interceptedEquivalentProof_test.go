--- conflicted
+++ resolved
@@ -85,15 +85,8 @@
 				}, nil
 			},
 		},
-<<<<<<< HEAD
+		ProofSizeChecker: &testscommon.FieldsSizeCheckerMock{},
 		KeyRWMutexHandler: coreSync.NewKeyRWMutex(),
-=======
-		ProofSizeChecker: &testscommon.FieldsSizeCheckerMock{
-			IsProofSizeValidCalled: func(proof data.HeaderProofHandler) bool {
-				return true
-			},
-		},
->>>>>>> 016e1d7f
 	}
 }
 
