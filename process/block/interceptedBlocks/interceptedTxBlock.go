package interceptedBlocks

import (
	"github.com/ElrondNetwork/elrond-go/core"
	"github.com/ElrondNetwork/elrond-go/data/block"
	"github.com/ElrondNetwork/elrond-go/hashing"
	"github.com/ElrondNetwork/elrond-go/marshal"
	"github.com/ElrondNetwork/elrond-go/process"
	"github.com/ElrondNetwork/elrond-go/sharding"
)

// InterceptedTxBlockBody is a wrapper over a slice of miniblocks which contains transactions.
type InterceptedTxBlockBody struct {
	txBlockBody       *block.Body
	marshalizer       marshal.Marshalizer
	hasher            hashing.Hasher
	shardCoordinator  sharding.Coordinator
	hash              []byte
	isForCurrentShard bool
}

// NewInterceptedTxBlockBody creates a new instance of InterceptedTxBlockBody struct
func NewInterceptedTxBlockBody(arg *ArgInterceptedTxBlockBody) (*InterceptedTxBlockBody, error) {
	err := checkTxBlockBodyArgument(arg)
	if err != nil {
		return nil, err
	}

	txBlockBody, err := createTxBlockBody(arg.Marshalizer, arg.TxBlockBodyBuff)
	if err != nil {
		return nil, err
	}

	inTxBody := &InterceptedTxBlockBody{
		txBlockBody:      txBlockBody,
		marshalizer:      arg.Marshalizer,
		hasher:           arg.Hasher,
		shardCoordinator: arg.ShardCoordinator,
	}
	inTxBody.processFields(arg.TxBlockBodyBuff)

	return inTxBody, nil
}

func createTxBlockBody(marshalizer marshal.Marshalizer, txBlockBodyBuff []byte) (*block.Body, error) {
	txBlockBody := block.Body{}
	err := marshalizer.Unmarshal(&txBlockBody, txBlockBodyBuff)
	if err != nil {
		return nil, err
	}

	return &txBlockBody, nil
}

func (inTxBody *InterceptedTxBlockBody) processFields(txBuff []byte) {
	inTxBody.hash = inTxBody.hasher.Compute(string(txBuff))

	inTxBody.processIsForCurrentShard()
}

func (inTxBody *InterceptedTxBlockBody) processIsForCurrentShard() {
	inTxBody.isForCurrentShard = false
	for _, miniblock := range inTxBody.txBlockBody.MiniBlocks {
		inTxBody.isForCurrentShard = inTxBody.isMiniblockForCurrentShard(miniblock)
		if inTxBody.isForCurrentShard {
			return
		}
	}
}

func (inTxBody *InterceptedTxBlockBody) isMiniblockForCurrentShard(miniblock *block.MiniBlock) bool {
	isForCurrentShardRecv := miniblock.ReceiverShardID == inTxBody.shardCoordinator.SelfId()
	isForCurrentShardSender := miniblock.SenderShardID == inTxBody.shardCoordinator.SelfId()
	isForAllShards := miniblock.ReceiverShardID == core.AllShardId || miniblock.SenderShardID == core.AllShardId

	return isForCurrentShardRecv || isForCurrentShardSender || isForAllShards
}

// Hash gets the hash of this transaction block body
func (inTxBody *InterceptedTxBlockBody) Hash() []byte {
	return inTxBody.hash
}

// TxBlockBody returns the block body held by this wrapper
func (inTxBody *InterceptedTxBlockBody) TxBlockBody() *block.Body {
	return inTxBody.txBlockBody
}

// CheckValidity checks if the received tx block body is valid (not nil fields)
func (inTxBody *InterceptedTxBlockBody) CheckValidity() error {
	return inTxBody.integrity()
}

// IsForCurrentShard returns true if at least one contained miniblock is for current shard
func (inTxBody *InterceptedTxBlockBody) IsForCurrentShard() bool {
	return inTxBody.isForCurrentShard
}

// integrity checks the integrity of the tx block body
func (inTxBody *InterceptedTxBlockBody) integrity() error {
<<<<<<< HEAD
	for _, miniBlock := range inTxBody.txBlockBody {
		if miniBlock.TxHashes == nil {
			return process.ErrNilTxHashes
		}

		receiverNotCurrentShard := miniBlock.ReceiverShardID >= inTxBody.shardCoordinator.NumberOfShards() &&
			(miniBlock.ReceiverShardID != core.MetachainShardId &&
				miniBlock.ReceiverShardID != core.AllShardId)

		if receiverNotCurrentShard {
=======
	for _, miniBlock := range inTxBody.txBlockBody.MiniBlocks {
		if miniBlock.ReceiverShardID >= inTxBody.shardCoordinator.NumberOfShards() &&
			miniBlock.ReceiverShardID != core.MetachainShardId {
>>>>>>> 9a90e47c
			return process.ErrInvalidShardId
		}

		senderNotCurrentShard := miniBlock.SenderShardID >= inTxBody.shardCoordinator.NumberOfShards() &&
			(miniBlock.SenderShardID != core.MetachainShardId &&
				miniBlock.SenderShardID != core.AllShardId)
		if senderNotCurrentShard {
			return process.ErrInvalidShardId
		}

		for _, txHash := range miniBlock.TxHashes {
			if txHash == nil {
				return process.ErrNilTxHash
			}
		}
	}

	return nil
}

// Type returns the type of this intercepted data
func (inTxBody *InterceptedTxBlockBody) Type() string {
	return "intercepted block body"
}

// IsInterfaceNil returns true if there is no value under the interface
func (inTxBody *InterceptedTxBlockBody) IsInterfaceNil() bool {
	return inTxBody == nil
}<|MERGE_RESOLUTION|>--- conflicted
+++ resolved
@@ -98,22 +98,12 @@
 
 // integrity checks the integrity of the tx block body
 func (inTxBody *InterceptedTxBlockBody) integrity() error {
-<<<<<<< HEAD
-	for _, miniBlock := range inTxBody.txBlockBody {
-		if miniBlock.TxHashes == nil {
-			return process.ErrNilTxHashes
-		}
-
+	for _, miniBlock := range inTxBody.txBlockBody.MiniBlocks {
 		receiverNotCurrentShard := miniBlock.ReceiverShardID >= inTxBody.shardCoordinator.NumberOfShards() &&
 			(miniBlock.ReceiverShardID != core.MetachainShardId &&
 				miniBlock.ReceiverShardID != core.AllShardId)
 
 		if receiverNotCurrentShard {
-=======
-	for _, miniBlock := range inTxBody.txBlockBody.MiniBlocks {
-		if miniBlock.ReceiverShardID >= inTxBody.shardCoordinator.NumberOfShards() &&
-			miniBlock.ReceiverShardID != core.MetachainShardId {
->>>>>>> 9a90e47c
 			return process.ErrInvalidShardId
 		}
 
