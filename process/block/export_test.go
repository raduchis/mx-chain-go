--- conflicted
+++ resolved
@@ -243,7 +243,10 @@
 	bp.blockSizeThrottler = blockSizeThrottler
 }
 
-<<<<<<< HEAD
+func (sp *shardProcessor) SetCurrHighestMetaHdrNonce(value uint64) {
+	sp.currHighestMetaHdrNonce = value
+}
+
 func (sp *shardProcessor) DisplayLogInfo(
 	header *block.Header,
 	body block.Body,
@@ -253,8 +256,4 @@
 	dataPool dataRetriever.PoolsHolder,
 ) {
 	sp.txCounter.displayLogInfo(header, body, headerHash, numShards, selfId, dataPool)
-=======
-func (sp *shardProcessor) SetCurrHighestMetaHdrNonce(value uint64) {
-	sp.currHighestMetaHdrNonce = value
->>>>>>> de3e2315
 }