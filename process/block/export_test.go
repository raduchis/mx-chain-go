package block

import (
	"sync"

	"github.com/ElrondNetwork/elrond-go/core"
	"github.com/ElrondNetwork/elrond-go/core/check"
	"github.com/ElrondNetwork/elrond-go/data"
	"github.com/ElrondNetwork/elrond-go/data/block"
	"github.com/ElrondNetwork/elrond-go/data/state"
	"github.com/ElrondNetwork/elrond-go/dataRetriever"
	"github.com/ElrondNetwork/elrond-go/hashing"
	"github.com/ElrondNetwork/elrond-go/marshal"
	"github.com/ElrondNetwork/elrond-go/process"
	"github.com/ElrondNetwork/elrond-go/process/block/bootstrapStorage"
	"github.com/ElrondNetwork/elrond-go/process/mock"
	"github.com/ElrondNetwork/elrond-go/testscommon"
	"github.com/ElrondNetwork/elrond-go/testscommon/dblookupext"
)

func (bp *baseProcessor) ComputeHeaderHash(hdr data.HeaderHandler) ([]byte, error) {
	return core.CalculateHash(bp.marshalizer, bp.hasher, hdr)
}

func (bp *baseProcessor) VerifyStateRoot(rootHash []byte) bool {
	return bp.verifyStateRoot(rootHash)
}

func (bp *baseProcessor) CheckBlockValidity(
	headerHandler data.HeaderHandler,
	bodyHandler data.BodyHandler,
) error {
	return bp.checkBlockValidity(headerHandler, bodyHandler)
}

func (bp *baseProcessor) RemoveHeadersBehindNonceFromPools(
	shouldRemoveBlockBody bool,
	shardId uint32,
	nonce uint64,
) {
	bp.removeHeadersBehindNonceFromPools(shouldRemoveBlockBody, shardId, nonce)
}

func (bp *baseProcessor) CommitTrieEpochRootHashIfNeeded(metaBlock *block.MetaBlock, rootHash []byte) error {
	return bp.commitTrieEpochRootHashIfNeeded(metaBlock, rootHash)
}

func (sp *shardProcessor) ReceivedMetaBlock(header data.HeaderHandler, metaBlockHash []byte) {
	sp.receivedMetaBlock(header, metaBlockHash)
}

func (sp *shardProcessor) CreateMiniBlocks(haveTime func() bool) (*block.Body, error) {
	return sp.createMiniBlocks(haveTime)
}

func (sp *shardProcessor) GetOrderedProcessedMetaBlocksFromHeader(header data.HeaderHandler) ([]data.HeaderHandler, error) {
	return sp.getOrderedProcessedMetaBlocksFromHeader(header)
}

func (sp *shardProcessor) UpdateCrossShardInfo(processedMetaHdrs []data.HeaderHandler) error {
	return sp.updateCrossShardInfo(processedMetaHdrs)
}

func (sp *shardProcessor) UpdateStateStorage(finalHeaders []data.HeaderHandler, currentHeader data.HeaderHandler) {
	currShardHeader, ok := currentHeader.(data.ShardHeaderHandler)
	if !ok {
		return
	}
	sp.updateState(finalHeaders, currShardHeader)
}

func NewShardProcessorEmptyWith3shards(
	tdp dataRetriever.PoolsHolder,
	genesisBlocks map[uint32]data.HeaderHandler,
	blockChain data.ChainHandler,
) (*shardProcessor, error) {
	shardCoordinator := mock.NewMultiShardsCoordinatorMock(3)
	nodesCoordinator := mock.NewNodesCoordinatorMock()

	argsHeaderValidator := ArgsHeaderValidator{
		Hasher:      &mock.HasherMock{},
		Marshalizer: &mock.MarshalizerMock{},
	}
	hdrValidator, _ := NewHeaderValidator(argsHeaderValidator)

	accountsDb := make(map[state.AccountsDbIdentifier]state.AccountsAdapter)
	accountsDb[state.UserAccountsState] = &testscommon.AccountsStub{}

	coreComponents := &mock.CoreComponentsMock{
		IntMarsh:            &mock.MarshalizerMock{},
		Hash:                &mock.HasherMock{},
		UInt64ByteSliceConv: &mock.Uint64ByteSliceConverterMock{},
		StatusField:         &mock.AppStatusHandlerStub{},
		RoundField:          &mock.RoundHandlerMock{},
	}
	dataComponents := &mock.DataComponentsMock{
		Storage:    &mock.ChainStorerMock{},
		DataPool:   tdp,
		BlockChain: blockChain,
	}
	boostrapComponents := &mock.BootstrapComponentsMock{
		Coordinator:          shardCoordinator,
		HdrIntegrityVerifier: &mock.HeaderIntegrityVerifierStub{},
		VersionedHdrFactory:  &testscommon.VersionedHeaderFactoryStub{},
	}
	statusComponents := &mock.StatusComponentsMock{
		Indexer:      &mock.IndexerMock{},
		TPSBenchmark: &testscommon.TpsBenchmarkMock{},
	}

	arguments := ArgShardProcessor{
		ArgBaseProcessor: ArgBaseProcessor{
			CoreComponents:      coreComponents,
			DataComponents:      dataComponents,
			BootstrapComponents: boostrapComponents,
			StatusComponents:    statusComponents,
			AccountsDB:          accountsDb,
			ForkDetector:        &mock.ForkDetectorMock{},
			NodesCoordinator:    nodesCoordinator,
			FeeHandler:          &mock.FeeAccumulatorStub{},
			RequestHandler:      &testscommon.RequestHandlerStub{},
			BlockChainHook:      &mock.BlockChainHookHandlerMock{},
			TxCoordinator:       &mock.TransactionCoordinatorMock{},
			EpochStartTrigger:   &mock.EpochStartTriggerStub{},
			HeaderValidator:     hdrValidator,
			BootStorer: &mock.BoostrapStorerMock{
				PutCalled: func(round int64, bootData bootstrapStorage.BootstrapData) error {
					return nil
				},
			},
<<<<<<< HEAD
			BlockTracker:                 mock.NewBlockTrackerMock(shardCoordinator, genesisBlocks),
			BlockSizeThrottler:           &mock.BlockSizeThrottlerStub{},
			Version:                      "softwareVersion",
			HistoryRepository:            &testscommon.HistoryRepositoryStub{},
			EpochNotifier:                &mock.EpochNotifierStub{},
			ScheduledTxsExecutionHandler: &testscommon.ScheduledTxsExecutionStub{},
=======
			BlockTracker:       mock.NewBlockTrackerMock(shardCoordinator, genesisBlocks),
			BlockSizeThrottler: &mock.BlockSizeThrottlerStub{},
			Version:            "softwareVersion",
			HistoryRepository:  &dblookupext.HistoryRepositoryStub{},
			EpochNotifier:      &mock.EpochNotifierStub{},
>>>>>>> c33aeba3
		},
	}
	shardProc, err := NewShardProcessor(arguments)
	return shardProc, err
}

func (mp *metaProcessor) RequestBlockHeaders(header *block.MetaBlock) (uint32, uint32) {
	return mp.requestShardHeaders(header)
}

func (mp *metaProcessor) ReceivedShardHeader(header data.HeaderHandler, shardHeaderHash []byte) {
	mp.receivedShardHeader(header, shardHeaderHash)
}

func (mp *metaProcessor) AddHdrHashToRequestedList(hdr data.HeaderHandler, hdrHash []byte) {
	mp.hdrsForCurrBlock.mutHdrsForBlock.Lock()
	defer mp.hdrsForCurrBlock.mutHdrsForBlock.Unlock()

	if mp.hdrsForCurrBlock.hdrHashAndInfo == nil {
		mp.hdrsForCurrBlock.hdrHashAndInfo = make(map[string]*hdrInfo)
	}

	if mp.hdrsForCurrBlock.highestHdrNonce == nil {
		mp.hdrsForCurrBlock.highestHdrNonce = make(map[uint32]uint64, mp.shardCoordinator.NumberOfShards())
	}

	mp.hdrsForCurrBlock.hdrHashAndInfo[string(hdrHash)] = &hdrInfo{hdr: hdr, usedInBlock: true}
	mp.hdrsForCurrBlock.missingHdrs++
}

func (mp *metaProcessor) IsHdrMissing(hdrHash []byte) bool {
	mp.hdrsForCurrBlock.mutHdrsForBlock.RLock()
	defer mp.hdrsForCurrBlock.mutHdrsForBlock.RUnlock()

	hdrInfoValue, ok := mp.hdrsForCurrBlock.hdrHashAndInfo[string(hdrHash)]
	if !ok {
		return true
	}

	return check.IfNil(hdrInfoValue.hdr)
}

func (mp *metaProcessor) CreateShardInfo() ([]data.ShardDataHandler, error) {
	return mp.createShardInfo()
}

func (mp *metaProcessor) RequestMissingFinalityAttestingShardHeaders() uint32 {
	mp.hdrsForCurrBlock.mutHdrsForBlock.Lock()
	defer mp.hdrsForCurrBlock.mutHdrsForBlock.Unlock()

	return mp.requestMissingFinalityAttestingShardHeaders()
}

func (bp *baseProcessor) NotarizedHdrs() map[uint32][]data.HeaderHandler {
	lastCrossNotarizedHeaders := make(map[uint32][]data.HeaderHandler)
	for shardID := uint32(0); shardID < bp.shardCoordinator.NumberOfShards(); shardID++ {
		lastCrossNotarizedHeaderForShard := bp.LastNotarizedHdrForShard(shardID)
		if !check.IfNil(lastCrossNotarizedHeaderForShard) {
			lastCrossNotarizedHeaders[shardID] = append(lastCrossNotarizedHeaders[shardID], lastCrossNotarizedHeaderForShard)
		}
	}

	lastCrossNotarizedHeaderForShard := bp.LastNotarizedHdrForShard(core.MetachainShardId)
	if !check.IfNil(lastCrossNotarizedHeaderForShard) {
		lastCrossNotarizedHeaders[core.MetachainShardId] = append(lastCrossNotarizedHeaders[core.MetachainShardId], lastCrossNotarizedHeaderForShard)
	}

	return lastCrossNotarizedHeaders
}

func (bp *baseProcessor) LastNotarizedHdrForShard(shardID uint32) data.HeaderHandler {
	lastCrossNotarizedHeaderForShard, _, _ := bp.blockTracker.GetLastCrossNotarizedHeader(shardID)
	if check.IfNil(lastCrossNotarizedHeaderForShard) {
		return nil
	}

	return lastCrossNotarizedHeaderForShard
}

func (bp *baseProcessor) SetMarshalizer(marshal marshal.Marshalizer) {
	bp.marshalizer = marshal
}

func (bp *baseProcessor) SetHasher(hasher hashing.Hasher) {
	bp.hasher = hasher
}

func (bp *baseProcessor) SetHeaderValidator(validator process.HeaderConstructionValidator) {
	bp.headerValidator = validator
}

func (bp *baseProcessor) RequestHeadersIfMissing(sortedHdrs []data.HeaderHandler, shardId uint32) error {
	return bp.requestHeadersIfMissing(sortedHdrs, shardId)
}

func (mp *metaProcessor) SetShardBlockFinality(val uint32) {
	mp.hdrsForCurrBlock.mutHdrsForBlock.Lock()
	mp.shardBlockFinality = val
	mp.hdrsForCurrBlock.mutHdrsForBlock.Unlock()
}

func (mp *metaProcessor) SaveLastNotarizedHeader(header *block.MetaBlock) error {
	return mp.saveLastNotarizedHeader(header)
}

func (mp *metaProcessor) CheckShardHeadersValidity(header *block.MetaBlock) (map[uint32]data.HeaderHandler, error) {
	return mp.checkShardHeadersValidity(header)
}

func (mp *metaProcessor) CheckShardHeadersFinality(highestNonceHdrs map[uint32]data.HeaderHandler) error {
	return mp.checkShardHeadersFinality(highestNonceHdrs)
}

func (mp *metaProcessor) CheckHeaderBodyCorrelation(hdr data.HeaderHandler, body *block.Body) error {
	return mp.checkHeaderBodyCorrelation(hdr.GetMiniBlockHeaderHandlers(), body)
}

func (bp *baseProcessor) IsHdrConstructionValid(currHdr, prevHdr data.HeaderHandler) error {
	return bp.headerValidator.IsHeaderConstructionValid(currHdr, prevHdr)
}

func (mp *metaProcessor) ChRcvAllHdrs() chan bool {
	return mp.chRcvAllHdrs
}

func (mp *metaProcessor) UpdateShardsHeadersNonce(key uint32, value uint64) {
	mp.updateShardHeadersNonce(key, value)
}

func (mp *metaProcessor) GetShardsHeadersNonce() *sync.Map {
	return mp.shardsHeadersNonce
}

func (sp *shardProcessor) SaveLastNotarizedHeader(shardId uint32, processedHdrs []data.HeaderHandler) error {
	return sp.saveLastNotarizedHeader(shardId, processedHdrs)
}

func (sp *shardProcessor) CheckHeaderBodyCorrelation(hdr data.HeaderHandler, body *block.Body) error {
	return sp.checkHeaderBodyCorrelation(hdr.GetMiniBlockHeaderHandlers(), body)
}

func (sp *shardProcessor) CheckAndRequestIfMetaHeadersMissing() {
	sp.checkAndRequestIfMetaHeadersMissing()
}

func (sp *shardProcessor) GetHashAndHdrStruct(header data.HeaderHandler, hash []byte) *hashAndHdr {
	return &hashAndHdr{header, hash}
}

func (sp *shardProcessor) RequestMissingFinalityAttestingHeaders() uint32 {
	sp.hdrsForCurrBlock.mutHdrsForBlock.Lock()
	defer sp.hdrsForCurrBlock.mutHdrsForBlock.Unlock()

	return sp.requestMissingFinalityAttestingHeaders(
		core.MetachainShardId,
		sp.metaBlockFinality,
	)
}

func (sp *shardProcessor) CheckMetaHeadersValidityAndFinality() error {
	return sp.checkMetaHeadersValidityAndFinality()
}

func (sp *shardProcessor) CreateAndProcessMiniBlocksDstMe(
	haveTime func() bool,
) (block.MiniBlockSlice, uint32, uint32, error) {
	return sp.createAndProcessMiniBlocksDstMe(haveTime)
}

func (sp *shardProcessor) DisplayLogInfo(
	header data.HeaderHandler,
	body *block.Body,
	headerHash []byte,
	numShards uint32,
	selfId uint32,
	dataPool dataRetriever.PoolsHolder,
	statusHandler core.AppStatusHandler,
	blockTracker process.BlockTracker,
) {
	sp.txCounter.displayLogInfo(header, body, headerHash, numShards, selfId, dataPool, statusHandler, blockTracker)
}

func (sp *shardProcessor) GetHighestHdrForOwnShardFromMetachain(processedHdrs []data.HeaderHandler) ([]data.HeaderHandler, [][]byte, error) {
	return sp.getHighestHdrForOwnShardFromMetachain(processedHdrs)
}

func (sp *shardProcessor) RestoreMetaBlockIntoPool(
	miniBlockHashes map[string]uint32,
	metaBlockHashes [][]byte,
) error {
	return sp.restoreMetaBlockIntoPool(miniBlockHashes, metaBlockHashes)
}

func (sp *shardProcessor) GetAllMiniBlockDstMeFromMeta(
	header data.ShardHeaderHandler,
) (map[string][]byte, error) {
	return sp.getAllMiniBlockDstMeFromMeta(header)
}

func (bp *baseProcessor) SetHdrForCurrentBlock(headerHash []byte, headerHandler data.HeaderHandler, usedInBlock bool) {
	bp.hdrsForCurrBlock.mutHdrsForBlock.Lock()
	bp.hdrsForCurrBlock.hdrHashAndInfo[string(headerHash)] = &hdrInfo{hdr: headerHandler, usedInBlock: usedInBlock}
	bp.hdrsForCurrBlock.mutHdrsForBlock.Unlock()
}

func (bp *baseProcessor) SetHighestHdrNonceForCurrentBlock(shardId uint32, value uint64) {
	bp.hdrsForCurrBlock.mutHdrsForBlock.Lock()
	bp.hdrsForCurrBlock.highestHdrNonce[shardId] = value
	bp.hdrsForCurrBlock.mutHdrsForBlock.Unlock()
}

func (bp *baseProcessor) CreateBlockStarted() error {
	return bp.createBlockStarted()
}

func (sp *shardProcessor) AddProcessedCrossMiniBlocksFromHeader(header data.HeaderHandler) error {
	return sp.addProcessedCrossMiniBlocksFromHeader(header)
}

func (mp *metaProcessor) VerifyCrossShardMiniBlockDstMe(header *block.MetaBlock) error {
	return mp.verifyCrossShardMiniBlockDstMe(header)
}

func (mp *metaProcessor) ApplyBodyToHeader(metaHdr data.MetaHeaderHandler, body *block.Body) (data.BodyHandler, error) {
	return mp.applyBodyToHeader(metaHdr, body)
}

func (sp *shardProcessor) ApplyBodyToHeader(shardHdr data.ShardHeaderHandler, body *block.Body) (*block.Body, error) {
	return sp.applyBodyToHeader(shardHdr, body)
}

func (mp *metaProcessor) CreateBlockBody(metaBlock data.HeaderHandler, haveTime func() bool) (data.BodyHandler, error) {
	return mp.createBlockBody(metaBlock, haveTime)
}

func (sp *shardProcessor) CreateBlockBody(shardHdr data.HeaderHandler, haveTime func() bool) (data.BodyHandler, error) {
	return sp.createBlockBody(shardHdr, haveTime)
}

func (sp *shardProcessor) CheckEpochCorrectnessCrossChain() error {
	return sp.checkEpochCorrectnessCrossChain()
}

func (sp *shardProcessor) GetBootstrapHeadersInfo(
	selfNotarizedHeaders []data.HeaderHandler,
	selfNotarizedHeadersHashes [][]byte,
) []bootstrapStorage.BootstrapHeaderInfo {
	return sp.getBootstrapHeadersInfo(selfNotarizedHeaders, selfNotarizedHeadersHashes)
}

func (sp *shardProcessor) RequestMetaHeadersIfNeeded(hdrsAdded uint32, lastMetaHdr data.HeaderHandler) {
	sp.requestMetaHeadersIfNeeded(hdrsAdded, lastMetaHdr)
}

func (mp *metaProcessor) RequestShardHeadersIfNeeded(hdrsAddedForShard map[uint32]uint32, lastShardHdr map[uint32]data.HeaderHandler) {
	mp.requestShardHeadersIfNeeded(hdrsAddedForShard, lastShardHdr)
}

func (bp *baseProcessor) AddHeaderIntoTrackerPool(nonce uint64, shardID uint32) {
	bp.addHeaderIntoTrackerPool(nonce, shardID)
}

func (bp *baseProcessor) UpdateState(
	finalHeader data.HeaderHandler,
	rootHash []byte,
	prevRootHash []byte,
	accounts state.AccountsAdapter,
	statePruningQueue core.Queue,
) {
	bp.updateStateStorage(finalHeader, rootHash, prevRootHash, accounts, statePruningQueue)
}<|MERGE_RESOLUTION|>--- conflicted
+++ resolved
@@ -128,20 +128,12 @@
 					return nil
 				},
 			},
-<<<<<<< HEAD
 			BlockTracker:                 mock.NewBlockTrackerMock(shardCoordinator, genesisBlocks),
 			BlockSizeThrottler:           &mock.BlockSizeThrottlerStub{},
 			Version:                      "softwareVersion",
-			HistoryRepository:            &testscommon.HistoryRepositoryStub{},
+			HistoryRepository:            &dblookupext.HistoryRepositoryStub{},
 			EpochNotifier:                &mock.EpochNotifierStub{},
 			ScheduledTxsExecutionHandler: &testscommon.ScheduledTxsExecutionStub{},
-=======
-			BlockTracker:       mock.NewBlockTrackerMock(shardCoordinator, genesisBlocks),
-			BlockSizeThrottler: &mock.BlockSizeThrottlerStub{},
-			Version:            "softwareVersion",
-			HistoryRepository:  &dblookupext.HistoryRepositoryStub{},
-			EpochNotifier:      &mock.EpochNotifierStub{},
->>>>>>> c33aeba3
 		},
 	}
 	shardProc, err := NewShardProcessor(arguments)
