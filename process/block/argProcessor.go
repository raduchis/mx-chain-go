--- conflicted
+++ resolved
@@ -49,34 +49,6 @@
 // ArgBaseProcessor holds all dependencies required by the process data factory in order to create
 // new instances
 type ArgBaseProcessor struct {
-<<<<<<< HEAD
-	CoreComponents          coreComponentsHolder
-	DataComponents          dataComponentsHolder
-	AccountsDB              map[state.AccountsDbIdentifier]state.AccountsAdapter
-	ForkDetector            process.ForkDetector
-	ShardCoordinator        sharding.Coordinator
-	NodesCoordinator        sharding.NodesCoordinator
-	FeeHandler              process.TransactionFeeHandler
-	RequestHandler          process.RequestHandler
-	BlockChainHook          process.BlockChainHookHandler
-	TxCoordinator           process.TransactionCoordinator
-	EpochStartTrigger       process.EpochStartTriggerHandler
-	HeaderValidator         process.HeaderConstructionValidator
-	Rounder                 consensus.Rounder
-	BootStorer              process.BootStorer
-	BlockTracker            process.BlockTracker
-	StateCheckpointModulus  uint
-	BlockSizeThrottler      process.BlockSizeThrottler
-	OutportHandler          outport.OutportHandler
-	TpsBenchmark            statistics.TPSBenchmark
-	Version                 string
-	HistoryRepository       dblookupext.HistoryRepository
-	EpochNotifier           process.EpochNotifier
-	HeaderIntegrityVerifier process.HeaderIntegrityVerifier
-	AppStatusHandler        core.AppStatusHandler
-	VMContainersFactory     process.VirtualMachinesContainerFactory
-	VmContainer             process.VirtualMachinesContainer
-=======
 	CoreComponents      coreComponentsHolder
 	DataComponents      dataComponentsHolder
 	BootstrapComponents bootstrapComponentsHolder
@@ -100,7 +72,8 @@
 	EpochNotifier       process.EpochNotifier
 	VMContainersFactory process.VirtualMachinesContainerFactory
 	VmContainer         process.VirtualMachinesContainer
->>>>>>> 55aa2d37
+
+	OutportHandler          outport.OutportHandler
 }
 
 // ArgShardProcessor holds all dependencies required by the process data factory in order to create
