--- conflicted
+++ resolved
@@ -149,11 +149,8 @@
 			ReceiptsRepository:           &testscommon.ReceiptsRepositoryStub{},
 			OutportDataProvider:          &outport.OutportDataProviderStub{},
 			BlockProcessingCutoffHandler: &testscommon.BlockProcessingCutoffStub{},
-<<<<<<< HEAD
+			ManagedPeersHolder:           &testscommon.ManagedPeersHolderStub{},
 			ValidatorStatisticsProcessor: &mock2.ValidatorStatisticsProcessorStub{},
-=======
-			ManagedPeersHolder:           &testscommon.ManagedPeersHolderStub{},
->>>>>>> baa9ce20
 		},
 		SCToProtocol:                 &mock.SCToProtocolStub{},
 		PendingMiniBlocksHandler:     &mock.PendingMiniBlocksHandlerStub{},
