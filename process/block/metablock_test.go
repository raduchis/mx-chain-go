--- conflicted
+++ resolved
@@ -159,10 +159,7 @@
 			ValidatorStatisticsProcessor: &mock2.ValidatorStatisticsProcessorStub{},
 			OutGoingOperationsPool:       &sovereign.OutGoingOperationsPoolMock{},
 			DataCodec:                    &mock.DataCodecMock{},
-<<<<<<< HEAD
-=======
 			TopicsChecker:                &mock.TopicsCheckerMock{},
->>>>>>> 0f37b609
 		},
 		SCToProtocol:                 &mock.SCToProtocolStub{},
 		PendingMiniBlocksHandler:     &mock.PendingMiniBlocksHandlerStub{},
