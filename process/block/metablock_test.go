--- conflicted
+++ resolved
@@ -3133,13 +3133,7 @@
 func TestMetaProcessor_ProcessEpochStartMetaBlock(t *testing.T) {
 	t.Parallel()
 
-<<<<<<< HEAD
-	coreComponents, dataComponents, bootstrapComponents, statusComponents := createMockComponentHolders()
-
 	headerMeta := &block.MetaBlock{
-=======
-	header := &block.MetaBlock{
->>>>>>> 12624dc4
 		Nonce:           1,
 		Round:           1,
 		PrevHash:        []byte("hash1"),
@@ -3187,13 +3181,8 @@
 			StakingV2EnableEpochField: 10,
 		}
 		arguments := createMockMetaArguments(coreComponents, dataComponents, bootstrapComponents, statusComponents)
-<<<<<<< HEAD
 		arguments.RewardsV2EnableEpoch = 10
 		arguments.ValidatorStatisticsProcessor = &testscommon.ValidatorStatisticsProcessorStub{}
-=======
-
-		arguments.ValidatorStatisticsProcessor = &mock.ValidatorStatisticsProcessorStub{}
->>>>>>> 12624dc4
 
 		wasCalled := false
 		arguments.EpochRewardsCreator = &testscommon.RewardsCreatorStub{
@@ -3357,7 +3346,6 @@
 func TestMetaProcessor_CreateEpochStartBodyShouldWork(t *testing.T) {
 	t.Parallel()
 
-<<<<<<< HEAD
 	coreComponents, dataComponents, bootstrapComponents, statusComponents := createMockComponentHolders()
 
 	expectedValidatorsInfo := state.NewShardValidatorsInfoMap()
@@ -3367,17 +3355,6 @@
 			RewardAddress:   []byte("rewardAddr1"),
 			AccumulatedFees: big.NewInt(10),
 		})
-=======
-	expectedValidatorsInfo := map[uint32][]*state.ValidatorInfo{
-		0: {
-			&state.ValidatorInfo{
-				ShardId:         1,
-				RewardAddress:   []byte("rewardAddr1"),
-				AccumulatedFees: big.NewInt(10),
-			},
-		},
-	}
->>>>>>> 12624dc4
 
 	rewardMiniBlocks := block.MiniBlockSlice{
 		&block.MiniBlock{
