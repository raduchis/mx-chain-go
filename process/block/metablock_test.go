--- conflicted
+++ resolved
@@ -125,22 +125,14 @@
 					return nil
 				},
 			},
-<<<<<<< HEAD
-			BlockTracker:            mock.NewBlockTrackerMock(bootstrapComponents.ShardCoordinator(), startHeaders),
-			BlockSizeThrottler:      &mock.BlockSizeThrottlerStub{},
-			HistoryRepository:       &dblookupext.HistoryRepositoryStub{},
-			EpochNotifier:           &mock.EpochNotifierStub{},
-			RoundNotifier:           &mock.RoundNotifierStub{},
-			AlteredAccountsProvider: &testscommon.AlteredAccountsProviderStub{},
-=======
 			BlockTracker:                   mock.NewBlockTrackerMock(bootstrapComponents.ShardCoordinator(), startHeaders),
 			BlockSizeThrottler:             &mock.BlockSizeThrottlerStub{},
 			HistoryRepository:              &dblookupext.HistoryRepositoryStub{},
 			EpochNotifier:                  &epochNotifier.EpochNotifierStub{},
 			RoundNotifier:                  &mock.RoundNotifierStub{},
+			AlteredAccountsProvider:        &testscommon.AlteredAccountsProviderStub{},
 			ScheduledTxsExecutionHandler:   &testscommon.ScheduledTxsExecutionStub{},
 			ScheduledMiniBlocksEnableEpoch: 2,
->>>>>>> d22fdb50
 		},
 		SCToProtocol:                 &mock.SCToProtocolStub{},
 		PendingMiniBlocksHandler:     &mock.PendingMiniBlocksHandlerStub{},
