package block_test

import (
	"bytes"
	"errors"
	"math/big"
	"reflect"
	"sync"
	"testing"
	"time"

	"github.com/ElrondNetwork/elrond-go-core/core"
	"github.com/ElrondNetwork/elrond-go-core/core/atomic"
	"github.com/ElrondNetwork/elrond-go-core/data"
	"github.com/ElrondNetwork/elrond-go-core/data/block"
	"github.com/ElrondNetwork/elrond-go/dataRetriever"
	"github.com/ElrondNetwork/elrond-go/dataRetriever/blockchain"
	"github.com/ElrondNetwork/elrond-go/process"
	blproc "github.com/ElrondNetwork/elrond-go/process/block"
	"github.com/ElrondNetwork/elrond-go/process/block/bootstrapStorage"
	"github.com/ElrondNetwork/elrond-go/process/block/processedMb"
	"github.com/ElrondNetwork/elrond-go/process/mock"
	"github.com/ElrondNetwork/elrond-go/sharding"
	"github.com/ElrondNetwork/elrond-go/state"
	"github.com/ElrondNetwork/elrond-go/storage"
	"github.com/ElrondNetwork/elrond-go/testscommon"
	dataRetrieverMock "github.com/ElrondNetwork/elrond-go/testscommon/dataRetriever"
	"github.com/ElrondNetwork/elrond-go/testscommon/dblookupext"
	"github.com/ElrondNetwork/elrond-go/testscommon/epochNotifier"
	"github.com/ElrondNetwork/elrond-go/testscommon/hashingMocks"
	"github.com/ElrondNetwork/elrond-go/testscommon/outport"
	"github.com/ElrondNetwork/elrond-go/testscommon/shardingMocks"
	stateMock "github.com/ElrondNetwork/elrond-go/testscommon/state"
	statusHandlerMock "github.com/ElrondNetwork/elrond-go/testscommon/statusHandler"
	storageStubs "github.com/ElrondNetwork/elrond-go/testscommon/storage"
	"github.com/stretchr/testify/assert"
	"github.com/stretchr/testify/require"
)

func createMockComponentHolders() (
	*mock.CoreComponentsMock,
	*mock.DataComponentsMock,
	*mock.BootstrapComponentsMock,
	*mock.StatusComponentsMock,
) {
	mdp := initDataPool([]byte("tx_hash"))

	coreComponents := &mock.CoreComponentsMock{
		IntMarsh:                  &mock.MarshalizerMock{},
		Hash:                      &mock.HasherStub{},
		UInt64ByteSliceConv:       &mock.Uint64ByteSliceConverterMock{},
		StatusField:               &statusHandlerMock.AppStatusHandlerStub{},
		RoundField:                &mock.RoundHandlerMock{RoundTimeDuration: time.Second},
		ProcessStatusHandlerField: &testscommon.ProcessStatusHandlerStub{},
		EpochNotifierField:        &epochNotifier.EpochNotifierStub{},
		EnableEpochsHandlerField:  &testscommon.EnableEpochsHandlerStub{},
	}

	dataComponents := &mock.DataComponentsMock{
		Storage:    &storageStubs.ChainStorerStub{},
		DataPool:   mdp,
		BlockChain: createTestBlockchain(),
	}
	boostrapComponents := &mock.BootstrapComponentsMock{
		Coordinator:          mock.NewOneShardCoordinatorMock(),
		HdrIntegrityVerifier: &mock.HeaderIntegrityVerifierStub{},
		VersionedHdrFactory: &testscommon.VersionedHeaderFactoryStub{
			CreateCalled: func(epoch uint32) data.HeaderHandler {
				return &block.MetaBlock{}
			},
		},
	}

	statusComponents := &mock.StatusComponentsMock{
		Outport: &outport.OutportStub{},
	}

	return coreComponents, dataComponents, boostrapComponents, statusComponents
}

func createMockMetaArguments(
	coreComponents *mock.CoreComponentsMock,
	dataComponents *mock.DataComponentsMock,
	bootstrapComponents *mock.BootstrapComponentsMock,
	statusComponents *mock.StatusComponentsMock,
) blproc.ArgMetaProcessor {

	argsHeaderValidator := blproc.ArgsHeaderValidator{
		Hasher:      &mock.HasherStub{},
		Marshalizer: &mock.MarshalizerMock{},
	}
	headerValidator, _ := blproc.NewHeaderValidator(argsHeaderValidator)

	startHeaders := createGenesisBlocks(bootstrapComponents.ShardCoordinator())
	accountsDb := make(map[state.AccountsDbIdentifier]state.AccountsAdapter)
	accountsDb[state.UserAccountsState] = &stateMock.AccountsStub{
		CommitCalled: func() ([]byte, error) {
			return nil, nil
		},
		RootHashCalled: func() ([]byte, error) {
			return nil, nil
		},
	}
	accountsDb[state.PeerAccountsState] = &stateMock.AccountsStub{
		CommitCalled: func() ([]byte, error) {
			return nil, nil
		},
		RootHashCalled: func() ([]byte, error) {
			return nil, nil
		},
	}

	arguments := blproc.ArgMetaProcessor{
		ArgBaseProcessor: blproc.ArgBaseProcessor{
			CoreComponents:      coreComponents,
			DataComponents:      dataComponents,
			BootstrapComponents: bootstrapComponents,
			StatusComponents:    statusComponents,
			AccountsDB:          accountsDb,
			ForkDetector:        &mock.ForkDetectorMock{},
			NodesCoordinator:    shardingMocks.NewNodesCoordinatorMock(),
			FeeHandler:          &mock.FeeAccumulatorStub{},
			RequestHandler:      &testscommon.RequestHandlerStub{},
			BlockChainHook:      &testscommon.BlockChainHookStub{},
			TxCoordinator:       &testscommon.TransactionCoordinatorMock{},
			EpochStartTrigger:   &mock.EpochStartTriggerStub{},
			HeaderValidator:     headerValidator,
			GasHandler:          &mock.GasHandlerMock{},
			BootStorer: &mock.BoostrapStorerMock{
				PutCalled: func(round int64, bootData bootstrapStorage.BootstrapData) error {
					return nil
				},
			},
			BlockTracker:                   mock.NewBlockTrackerMock(bootstrapComponents.ShardCoordinator(), startHeaders),
			BlockSizeThrottler:             &mock.BlockSizeThrottlerStub{},
			HistoryRepository:              &dblookupext.HistoryRepositoryStub{},
<<<<<<< HEAD
			EpochNotifier:                  &epochNotifier.EpochNotifierStub{},
			RoundNotifier:                  &mock.RoundNotifierStub{},
			OutportDataProvider:            &outport.OutportDataProviderStub{},
=======
			EnableRoundsHandler:            &testscommon.EnableRoundsHandlerStub{},
>>>>>>> de275bb4
			ScheduledTxsExecutionHandler:   &testscommon.ScheduledTxsExecutionStub{},
			ProcessedMiniBlocksTracker:     &testscommon.ProcessedMiniBlocksTrackerStub{},
			ReceiptsRepository:             &testscommon.ReceiptsRepositoryStub{},
			OutportDataProvider:            &testscommon.OutportDataProviderStub{},
		},
		SCToProtocol:                 &mock.SCToProtocolStub{},
		PendingMiniBlocksHandler:     &mock.PendingMiniBlocksHandlerStub{},
		EpochStartDataCreator:        &mock.EpochStartDataCreatorStub{},
		EpochEconomics:               &mock.EpochEconomicsStub{},
		EpochRewardsCreator:          &mock.EpochRewardsCreatorStub{},
		EpochValidatorInfoCreator:    &mock.EpochValidatorInfoCreatorStub{},
		ValidatorStatisticsProcessor: &mock.ValidatorStatisticsProcessorStub{},
		EpochSystemSCProcessor:       &mock.EpochStartSystemSCStub{},
	}
	return arguments
}

func createMetaBlockHeader() *block.MetaBlock {
	hdr := block.MetaBlock{
		Nonce:                  1,
		Round:                  1,
		PrevHash:               []byte(""),
		Signature:              []byte("signature"),
		PubKeysBitmap:          []byte("pubKeysBitmap"),
		RootHash:               []byte("rootHash"),
		ShardInfo:              make([]block.ShardData, 0),
		TxCount:                1,
		PrevRandSeed:           make([]byte, 0),
		RandSeed:               make([]byte, 0),
		AccumulatedFeesInEpoch: big.NewInt(0),
		AccumulatedFees:        big.NewInt(0),
		DevFeesInEpoch:         big.NewInt(0),
		DeveloperFees:          big.NewInt(0),
	}

	shardMiniBlockHeaders := make([]block.MiniBlockHeader, 0)
	shardMiniBlockHeader := block.MiniBlockHeader{
		Hash:            []byte("mb_hash1"),
		ReceiverShardID: 0,
		SenderShardID:   0,
		TxCount:         1,
	}
	shardMiniBlockHeaders = append(shardMiniBlockHeaders, shardMiniBlockHeader)
	shardData := block.ShardData{
		Nonce:                 1,
		ShardID:               0,
		HeaderHash:            []byte("hdr_hash1"),
		TxCount:               1,
		ShardMiniBlockHeaders: shardMiniBlockHeaders,
	}
	hdr.ShardInfo = append(hdr.ShardInfo, shardData)

	return &hdr
}

func createGenesisBlocks(shardCoordinator sharding.Coordinator) map[uint32]data.HeaderHandler {
	genesisBlocks := make(map[uint32]data.HeaderHandler)
	for ShardID := uint32(0); ShardID < shardCoordinator.NumberOfShards(); ShardID++ {
		genesisBlocks[ShardID] = createGenesisBlock(ShardID)
	}

	genesisBlocks[core.MetachainShardId] = createGenesisMetaBlock()

	return genesisBlocks
}

func createGenesisBlock(ShardID uint32) *block.Header {
	rootHash := []byte("roothash")
	return &block.Header{
		Nonce:         0,
		Round:         0,
		Signature:     rootHash,
		RandSeed:      rootHash,
		PrevRandSeed:  rootHash,
		ShardID:       ShardID,
		PubKeysBitmap: rootHash,
		RootHash:      rootHash,
		PrevHash:      rootHash,
	}
}

func createGenesisMetaBlock() *block.MetaBlock {
	rootHash := []byte("roothash")
	return &block.MetaBlock{
		Nonce:         0,
		Round:         0,
		Signature:     rootHash,
		RandSeed:      rootHash,
		PrevRandSeed:  rootHash,
		PubKeysBitmap: rootHash,
		RootHash:      rootHash,
		PrevHash:      rootHash,
	}
}

func setLastNotarizedHdr(
	noOfShards uint32,
	round uint64,
	nonce uint64,
	randSeed []byte,
	lastNotarizedHdrs map[uint32][]data.HeaderHandler,
	blockTracker process.BlockTracker,
) {
	for i := uint32(0); i < noOfShards; i++ {
		lastHdr := &block.Header{Round: round,
			Nonce:    nonce,
			RandSeed: randSeed,
			ShardID:  i}
		lastNotarizedHdrsCount := len(lastNotarizedHdrs[i])
		if lastNotarizedHdrsCount > 0 {
			lastNotarizedHdrs[i][lastNotarizedHdrsCount-1] = lastHdr
		} else {
			lastNotarizedHdrs[i] = append(lastNotarizedHdrs[i], lastHdr)
		}
		blockTracker.AddCrossNotarizedHeader(i, lastHdr, nil)
	}
}

// ------- NewMetaProcessor

func TestNewMetaProcessor_NilAccountsAdapterShouldErr(t *testing.T) {
	t.Parallel()

	arguments := createMockMetaArguments(createMockComponentHolders())
	arguments.AccountsDB[state.UserAccountsState] = nil

	be, err := blproc.NewMetaProcessor(arguments)
	assert.Equal(t, process.ErrNilAccountsAdapter, err)
	assert.Nil(t, be)
}

func TestNewMetaProcessor_NilDataPoolShouldErr(t *testing.T) {
	t.Parallel()

	coreComponents, dataComponents, bootstrapComponents, statusComponents := createMockComponentHolders()
	dataComponents.DataPool = nil
	arguments := createMockMetaArguments(coreComponents, dataComponents, bootstrapComponents, statusComponents)

	be, err := blproc.NewMetaProcessor(arguments)
	assert.Equal(t, process.ErrNilDataPoolHolder, err)
	assert.Nil(t, be)
}

func TestNewMetaProcessor_NilHeadersDataPoolShouldErr(t *testing.T) {
	t.Parallel()

	coreComponents, dataComponents, bootstrapComponents, statusComponents := createMockComponentHolders()
	dataComponents.DataPool = &dataRetrieverMock.PoolsHolderStub{
		HeadersCalled: func() dataRetriever.HeadersPool {
			return nil
		},
	}
	arguments := createMockMetaArguments(coreComponents, dataComponents, bootstrapComponents, statusComponents)

	be, err := blproc.NewMetaProcessor(arguments)
	assert.Equal(t, process.ErrNilHeadersDataPool, err)
	assert.Nil(t, be)
}

func TestNewMetaProcessor_NilSCToProtocolShouldErr(t *testing.T) {
	t.Parallel()

	coreComponents, dataComponents, bootstrapComponents, statusComponents := createMockComponentHolders()
	arguments := createMockMetaArguments(coreComponents, dataComponents, bootstrapComponents, statusComponents)
	arguments.SCToProtocol = nil

	be, err := blproc.NewMetaProcessor(arguments)
	assert.Equal(t, process.ErrNilSCToProtocol, err)
	assert.Nil(t, be)
}

func TestNewMetaProcessor_NilForkDetectorShouldErr(t *testing.T) {
	t.Parallel()

	arguments := createMockMetaArguments(createMockComponentHolders())
	arguments.ForkDetector = nil

	be, err := blproc.NewMetaProcessor(arguments)
	assert.Equal(t, process.ErrNilForkDetector, err)
	assert.Nil(t, be)
}

func TestNewMetaProcessor_NilEpochStartDataCreatorShouldErr(t *testing.T) {
	t.Parallel()

	coreComponents, dataComponents, bootstrapComponents, statusComponents := createMockComponentHolders()
	arguments := createMockMetaArguments(coreComponents, dataComponents, bootstrapComponents, statusComponents)
	arguments.EpochStartDataCreator = nil

	be, err := blproc.NewMetaProcessor(arguments)
	assert.Equal(t, process.ErrNilEpochStartDataCreator, err)
	assert.Nil(t, be)
}

func TestNewMetaProcessor_NilEpochEconomicsShouldErr(t *testing.T) {
	t.Parallel()

	coreComponents, dataComponents, bootstrapComponents, statusComponents := createMockComponentHolders()
	arguments := createMockMetaArguments(coreComponents, dataComponents, bootstrapComponents, statusComponents)
	arguments.EpochEconomics = nil

	be, err := blproc.NewMetaProcessor(arguments)
	assert.Equal(t, process.ErrNilEpochEconomics, err)
	assert.Nil(t, be)
}

func TestNewMetaProcessor_NilEpochRewardsCreatorShouldErr(t *testing.T) {
	t.Parallel()

	coreComponents, dataComponents, bootstrapComponents, statusComponents := createMockComponentHolders()
	arguments := createMockMetaArguments(coreComponents, dataComponents, bootstrapComponents, statusComponents)
	arguments.EpochRewardsCreator = nil

	be, err := blproc.NewMetaProcessor(arguments)
	assert.Equal(t, process.ErrNilRewardsCreator, err)
	assert.Nil(t, be)
}

func TestNewMetaProcessor_NilEpochValidatorInfoCreatorShouldErr(t *testing.T) {
	t.Parallel()

	coreComponents, dataComponents, bootstrapComponents, statusComponents := createMockComponentHolders()
	arguments := createMockMetaArguments(coreComponents, dataComponents, bootstrapComponents, statusComponents)
	arguments.EpochValidatorInfoCreator = nil

	be, err := blproc.NewMetaProcessor(arguments)
	assert.Equal(t, process.ErrNilEpochStartValidatorInfoCreator, err)
	assert.Nil(t, be)
}

func TestNewMetaProcessor_NilValidatorStatisticsProcessorShouldErr(t *testing.T) {
	t.Parallel()

	coreComponents, dataComponents, bootstrapComponents, statusComponents := createMockComponentHolders()
	arguments := createMockMetaArguments(coreComponents, dataComponents, bootstrapComponents, statusComponents)
	arguments.ValidatorStatisticsProcessor = nil

	be, err := blproc.NewMetaProcessor(arguments)
	assert.Equal(t, process.ErrNilValidatorStatistics, err)
	assert.Nil(t, be)
}

func TestNewMetaProcessor_NilEpochSystemSCProcessorShouldErr(t *testing.T) {
	t.Parallel()

	coreComponents, dataComponents, bootstrapComponents, statusComponents := createMockComponentHolders()
	arguments := createMockMetaArguments(coreComponents, dataComponents, bootstrapComponents, statusComponents)
	arguments.EpochSystemSCProcessor = nil

	be, err := blproc.NewMetaProcessor(arguments)
	assert.Equal(t, process.ErrNilEpochStartSystemSCProcessor, err)
	assert.Nil(t, be)
}

func TestNewMetaProcessor_NilShardCoordinatorShouldErr(t *testing.T) {
	t.Parallel()

	coreComponents, dataComponents, bootstrapComponents, statusComponents := createMockComponentHolders()
	arguments := createMockMetaArguments(coreComponents, dataComponents, bootstrapComponents, statusComponents)
	bootstrapComponents.Coordinator = nil

	be, err := blproc.NewMetaProcessor(arguments)
	assert.Equal(t, process.ErrNilShardCoordinator, err)
	assert.Nil(t, be)
}

func TestNewMetaProcessor_NilHasherShouldErr(t *testing.T) {
	t.Parallel()

	coreComponents, dataComponents, bootstrapComponents, statusComponents := createMockComponentHolders()
	coreComponents.Hash = nil
	arguments := createMockMetaArguments(coreComponents, dataComponents, bootstrapComponents, statusComponents)

	be, err := blproc.NewMetaProcessor(arguments)
	assert.Equal(t, process.ErrNilHasher, err)
	assert.Nil(t, be)
}

func TestNewMetaProcessor_NilMarshalizerShouldErr(t *testing.T) {
	t.Parallel()

	coreComponents, dataComponents, bootstrapComponents, statusComponents := createMockComponentHolders()
	coreComponents.IntMarsh = nil
	arguments := createMockMetaArguments(coreComponents, dataComponents, bootstrapComponents, statusComponents)

	be, err := blproc.NewMetaProcessor(arguments)
	assert.Equal(t, process.ErrNilMarshalizer, err)
	assert.Nil(t, be)
}

func TestNewMetaProcessor_NilChainStorerShouldErr(t *testing.T) {
	t.Parallel()

	coreComponents, dataComponents, bootstrapComponents, statusComponents := createMockComponentHolders()
	dataComponents.Storage = nil
	arguments := createMockMetaArguments(coreComponents, dataComponents, bootstrapComponents, statusComponents)

	be, err := blproc.NewMetaProcessor(arguments)
	assert.Equal(t, process.ErrNilStorage, err)
	assert.Nil(t, be)
}

func TestNewMetaProcessor_NilRequestHeaderHandlerShouldErr(t *testing.T) {
	t.Parallel()

	arguments := createMockMetaArguments(createMockComponentHolders())
	arguments.RequestHandler = nil

	be, err := blproc.NewMetaProcessor(arguments)
	assert.Equal(t, process.ErrNilRequestHandler, err)
	assert.Nil(t, be)
}

func TestNewMetaProcessor_NilTxCoordinatorShouldErr(t *testing.T) {
	t.Parallel()

	arguments := createMockMetaArguments(createMockComponentHolders())
	arguments.TxCoordinator = nil

	be, err := blproc.NewMetaProcessor(arguments)
	assert.Equal(t, process.ErrNilTransactionCoordinator, err)
	assert.Nil(t, be)
}

func TestNewMetaProcessor_NilEpochStartShouldErr(t *testing.T) {
	t.Parallel()

	arguments := createMockMetaArguments(createMockComponentHolders())
	arguments.EpochStartTrigger = nil

	be, err := blproc.NewMetaProcessor(arguments)
	assert.Equal(t, process.ErrNilEpochStartTrigger, err)
	assert.Nil(t, be)
}

func TestNewMetaProcessor_NilRoundNotifierShouldErr(t *testing.T) {
	t.Parallel()

	arguments := createMockMetaArguments(createMockComponentHolders())
	arguments.EnableRoundsHandler = nil

	be, err := blproc.NewMetaProcessor(arguments)
	assert.Equal(t, process.ErrNilEnableRoundsHandler, err)
	assert.Nil(t, be)
}

func TestNewMetaProcessor_NilPendingMiniBlocksShouldErr(t *testing.T) {
	t.Parallel()

	arguments := createMockMetaArguments(createMockComponentHolders())
	arguments.PendingMiniBlocksHandler = nil

	be, err := blproc.NewMetaProcessor(arguments)
	assert.Equal(t, process.ErrNilPendingMiniBlocksHandler, err)
	assert.Nil(t, be)
}

func TestNewMetaProcessor_NilBlockSizeThrottlerShouldErr(t *testing.T) {
	t.Parallel()

	arguments := createMockMetaArguments(createMockComponentHolders())
	arguments.BlockSizeThrottler = nil

	be, err := blproc.NewMetaProcessor(arguments)
	assert.Equal(t, process.ErrNilBlockSizeThrottler, err)
	assert.Nil(t, be)
}

func TestNewMetaProcessor_NilScheduledTxsExecutionHandlerShouldErr(t *testing.T) {
	t.Parallel()

	arguments := createMockMetaArguments(createMockComponentHolders())
	arguments.ScheduledTxsExecutionHandler = nil

	be, err := blproc.NewMetaProcessor(arguments)
	assert.Equal(t, process.ErrNilScheduledTxsExecutionHandler, err)
	assert.Nil(t, be)
}

func TestNewMetaProcessor_OkValsShouldWork(t *testing.T) {
	t.Parallel()

	arguments := createMockMetaArguments(createMockComponentHolders())

	mp, err := blproc.NewMetaProcessor(arguments)
	assert.Nil(t, err)
	assert.NotNil(t, mp)
}

// ------- CheckHeaderBodyCorrelation

func TestMetaProcessor_CheckHeaderBodyCorrelationReceiverMissmatch(t *testing.T) {
	t.Parallel()

	hdr, body := createOneHeaderOneBody()
	arguments := createMockMetaArguments(createMockComponentHolders())
	mp, _ := blproc.NewMetaProcessor(arguments)

	hdr.MiniBlockHeaders[0].ReceiverShardID = body.MiniBlocks[0].ReceiverShardID + 1
	err := mp.CheckHeaderBodyCorrelation(hdr, body)
	assert.Equal(t, process.ErrHeaderBodyMismatch, err)
}

func TestMetaProcessor_CheckHeaderBodyCorrelationSenderMissmatch(t *testing.T) {
	t.Parallel()

	hdr, body := createOneHeaderOneBody()
	arguments := createMockMetaArguments(createMockComponentHolders())
	mp, _ := blproc.NewMetaProcessor(arguments)

	hdr.MiniBlockHeaders[0].SenderShardID = body.MiniBlocks[0].SenderShardID + 1
	err := mp.CheckHeaderBodyCorrelation(hdr, body)
	assert.Equal(t, process.ErrHeaderBodyMismatch, err)
}

func TestMetaProcessor_CheckHeaderBodyCorrelationTxCountMissmatch(t *testing.T) {
	t.Parallel()

	hdr, body := createOneHeaderOneBody()
	arguments := createMockMetaArguments(createMockComponentHolders())
	mp, _ := blproc.NewMetaProcessor(arguments)

	hdr.MiniBlockHeaders[0].TxCount = uint32(len(body.MiniBlocks[0].TxHashes) + 1)
	err := mp.CheckHeaderBodyCorrelation(hdr, body)
	assert.Equal(t, process.ErrHeaderBodyMismatch, err)
}

func TestMetaProcessor_CheckHeaderBodyCorrelationHashMissmatch(t *testing.T) {
	t.Parallel()

	hdr, body := createOneHeaderOneBody()
	arguments := createMockMetaArguments(createMockComponentHolders())
	mp, _ := blproc.NewMetaProcessor(arguments)

	hdr.MiniBlockHeaders[0].Hash = []byte("wrongHash")
	err := mp.CheckHeaderBodyCorrelation(hdr, body)
	assert.Equal(t, process.ErrHeaderBodyMismatch, err)
}

func TestMetaProcessor_CheckHeaderBodyCorrelationShouldPass(t *testing.T) {
	t.Parallel()

	hdr, body := createOneHeaderOneBody()
	arguments := createMockMetaArguments(createMockComponentHolders())
	mp, _ := blproc.NewMetaProcessor(arguments)

	err := mp.CheckHeaderBodyCorrelation(hdr, body)
	assert.Nil(t, err)
}

func TestMetaProcessor_CheckHeaderBodyCorrelationNilMiniBlock(t *testing.T) {
	t.Parallel()

	hdr, body := createOneHeaderOneBody()
	arguments := createMockMetaArguments(createMockComponentHolders())
	mp, _ := blproc.NewMetaProcessor(arguments)

	body.MiniBlocks[0] = nil

	err := mp.CheckHeaderBodyCorrelation(hdr, body)
	assert.NotNil(t, err)
	assert.Equal(t, process.ErrNilMiniBlock, err)
}

// ------- ProcessBlock

func TestMetaProcessor_ProcessBlockWithNilHeaderShouldErr(t *testing.T) {
	t.Parallel()

	arguments := createMockMetaArguments(createMockComponentHolders())

	mp, _ := blproc.NewMetaProcessor(arguments)
	blk := &block.Body{}

	err := mp.ProcessBlock(nil, blk, haveTime)
	assert.Equal(t, process.ErrNilBlockHeader, err)
}

func TestMetaProcessor_ProcessBlockWithNilBlockBodyShouldErr(t *testing.T) {
	t.Parallel()

	arguments := createMockMetaArguments(createMockComponentHolders())
	mp, _ := blproc.NewMetaProcessor(arguments)

	err := mp.ProcessBlock(&block.MetaBlock{}, nil, haveTime)
	assert.Equal(t, process.ErrNilBlockBody, err)
}

func TestMetaProcessor_ProcessBlockWithNilHaveTimeFuncShouldErr(t *testing.T) {
	t.Parallel()

	arguments := createMockMetaArguments(createMockComponentHolders())
	mp, _ := blproc.NewMetaProcessor(arguments)
	blk := &block.Body{}

	err := mp.ProcessBlock(&block.MetaBlock{}, blk, nil)
	assert.Equal(t, process.ErrNilHaveTimeHandler, err)
}

func TestMetaProcessor_ProcessWithDirtyAccountShouldErr(t *testing.T) {
	t.Parallel()

	// set accounts dirty
	journalLen := func() int { return 3 }
	revToSnapshot := func(snapshot int) error { return nil }
	hdr := block.MetaBlock{
		Nonce:         1,
		PubKeysBitmap: []byte("0100101"),
		PrevHash:      []byte(""),
		Signature:     []byte("signature"),
		RootHash:      []byte("roothash"),
	}
	body := &block.Body{}
	arguments := createMockMetaArguments(createMockComponentHolders())
	arguments.AccountsDB[state.UserAccountsState] = &stateMock.AccountsStub{
		JournalLenCalled:       journalLen,
		RevertToSnapshotCalled: revToSnapshot,
	}
	mp, _ := blproc.NewMetaProcessor(arguments)

	// should return err
	err := mp.ProcessBlock(&hdr, body, haveTime)
	assert.NotNil(t, err)
	assert.Equal(t, err, process.ErrAccountStateDirty)
}

func TestMetaProcessor_ProcessWithHeaderNotFirstShouldErr(t *testing.T) {
	t.Parallel()

	arguments := createMockMetaArguments(createMockComponentHolders())
	mp, _ := blproc.NewMetaProcessor(arguments)

	hdr := &block.MetaBlock{
		Nonce: 2,
	}
	body := &block.Body{}
	err := mp.ProcessBlock(hdr, body, haveTime)
	assert.Equal(t, process.ErrWrongNonceInBlock, err)
}

func TestMetaProcessor_ProcessWithHeaderNotCorrectNonceShouldErr(t *testing.T) {
	t.Parallel()

	blkc, _ := blockchain.NewMetaChain(&statusHandlerMock.AppStatusHandlerStub{})
	_ = blkc.SetCurrentBlockHeaderAndRootHash(
		&block.MetaBlock{
			Round: 1,
			Nonce: 1,
		}, []byte("root hash"),
	)
	_ = blkc.SetGenesisHeader(&block.MetaBlock{Nonce: 0})
	coreComponents, dataComponents, bootstrapComponents, statusComponents := createMockComponentHolders()
	dataComponents.BlockChain = blkc
	arguments := createMockMetaArguments(coreComponents, dataComponents, bootstrapComponents, statusComponents)

	mp, _ := blproc.NewMetaProcessor(arguments)
	hdr := &block.MetaBlock{
		Round: 3,
		Nonce: 3,
	}
	body := &block.Body{}

	err := mp.ProcessBlock(hdr, body, haveTime)
	assert.Equal(t, process.ErrWrongNonceInBlock, err)
}

func TestMetaProcessor_ProcessWithHeaderNotCorrectPrevHashShouldErr(t *testing.T) {
	t.Parallel()

	blkc, _ := blockchain.NewMetaChain(&statusHandlerMock.AppStatusHandlerStub{})
	_ = blkc.SetCurrentBlockHeaderAndRootHash(
		&block.MetaBlock{
			Round: 1,
			Nonce: 1,
		}, []byte("root hash"),
	)
	_ = blkc.SetGenesisHeader(&block.MetaBlock{Nonce: 0})
	coreComponents, dataComponents, bootstrapComponents, statusComponents := createMockComponentHolders()
	dataComponents.BlockChain = blkc
	arguments := createMockMetaArguments(coreComponents, dataComponents, bootstrapComponents, statusComponents)

	mp, _ := blproc.NewMetaProcessor(arguments)
	hdr := &block.MetaBlock{
		Round:    2,
		Nonce:    2,
		PrevHash: []byte("X"),
	}

	body := &block.Body{}

	err := mp.ProcessBlock(hdr, body, haveTime)
	assert.Equal(t, process.ErrBlockHashDoesNotMatch, err)
}

func TestMetaProcessor_ProcessBlockWithErrOnVerifyStateRootCallShouldRevertState(t *testing.T) {
	t.Parallel()

	blkc, _ := blockchain.NewMetaChain(&statusHandlerMock.AppStatusHandlerStub{})
	_ = blkc.SetCurrentBlockHeaderAndRootHash(
		&block.MetaBlock{
			Nonce:                  0,
			AccumulatedFeesInEpoch: big.NewInt(0),
			DevFeesInEpoch:         big.NewInt(0),
		}, []byte("root hash"),
	)
	_ = blkc.SetGenesisHeader(&block.MetaBlock{Nonce: 0})
	hdr := createMetaBlockHeader()
	body := &block.Body{}
	// set accounts not dirty
	journalLen := func() int { return 0 }
	wasCalled := false
	revertToSnapshot := func(snapshot int) error {
		wasCalled = true
		return nil
	}
	rootHashCalled := func() ([]byte, error) {
		return []byte("rootHashX"), nil
	}

	coreComponents, dataComponents, bootstrapComponents, statusComponents := createMockComponentHolders()
	dataComponents.BlockChain = blkc
	arguments := createMockMetaArguments(coreComponents, dataComponents, bootstrapComponents, statusComponents)
	arguments.AccountsDB[state.UserAccountsState] = &stateMock.AccountsStub{
		JournalLenCalled:       journalLen,
		RevertToSnapshotCalled: revertToSnapshot,
		RootHashCalled:         rootHashCalled,
	}
	mp, _ := blproc.NewMetaProcessor(arguments)

	go func() {
		mp.ChRcvAllHdrs() <- true
	}()

	// should return err
	mp.SetShardBlockFinality(0)
	hdr.ShardInfo = make([]block.ShardData, 0)
	err := mp.ProcessBlock(hdr, body, haveTime)

	assert.Equal(t, process.ErrRootStateDoesNotMatch, err)
	assert.True(t, wasCalled)
}

// ------- requestFinalMissingHeader
func TestMetaProcessor_RequestFinalMissingHeaderShouldPass(t *testing.T) {
	t.Parallel()

	mdp := initDataPool([]byte("tx_hash"))
	accounts := &stateMock.AccountsStub{}
	accounts.RevertToSnapshotCalled = func(snapshot int) error {
		return nil
	}

	coreComponents, dataComponents, bootstrapComponents, statusComponents := createMockComponentHolders()
	dataComponents.DataPool = mdp
	bootstrapComponents.Coordinator = mock.NewMultiShardsCoordinatorMock(3)
	arguments := createMockMetaArguments(coreComponents, dataComponents, bootstrapComponents, statusComponents)
	mp, _ := blproc.NewMetaProcessor(arguments)
	mp.AddHdrHashToRequestedList(&block.Header{}, []byte("header_hash"))
	mp.SetHighestHdrNonceForCurrentBlock(0, 1)
	mp.SetHighestHdrNonceForCurrentBlock(1, 2)
	mp.SetHighestHdrNonceForCurrentBlock(2, 3)
	res := mp.RequestMissingFinalityAttestingShardHeaders()
	assert.Equal(t, res, uint32(3))
}

// ------- CommitBlock

func TestMetaProcessor_CommitBlockMarshalizerFailForHeaderShouldErr(t *testing.T) {
	t.Parallel()

	accounts := &stateMock.AccountsStub{
		RevertToSnapshotCalled: func(snapshot int) error {
			return nil
		},
	}
	errMarshalizer := errors.New("failure")
	hdr := createMetaBlockHeader()
	body := &block.Body{}
	marshalizer := &mock.MarshalizerStub{
		MarshalCalled: func(obj interface{}) (i []byte, e error) {
			if reflect.DeepEqual(obj, hdr) {
				return nil, errMarshalizer
			}

			return []byte("obj"), nil
		},
		UnmarshalCalled: func(obj interface{}, buff []byte) error {
			return nil
		},
	}

	coreComponents, dataComponents, bootstrapComponents, statusComponents := createMockComponentHolders()
	coreComponents.IntMarsh = marshalizer
	arguments := createMockMetaArguments(coreComponents, dataComponents, bootstrapComponents, statusComponents)
	arguments.AccountsDB[state.UserAccountsState] = accounts
	mp, _ := blproc.NewMetaProcessor(arguments)
	err := mp.CommitBlock(hdr, body)
	assert.Equal(t, errMarshalizer, err)
}

func TestMetaProcessor_CommitBlockStorageFailsForHeaderShouldNotReturnError(t *testing.T) {
	t.Parallel()

	wasCalled := false
	errPersister := errors.New("failure")
	marshalizer := &mock.MarshalizerMock{}
	accounts := &stateMock.AccountsStub{
		CommitCalled: func() (i []byte, e error) {
			return nil, nil
		},
		RootHashCalled: func() ([]byte, error) {
			return []byte("root hash"), nil
		},
	}
	hdr := createMetaBlockHeader()
	body := &block.Body{}
	wg := sync.WaitGroup{}
	wg.Add(1)
	hdrUnit := &storageStubs.StorerStub{
		PutCalled: func(key, data []byte) error {
			wasCalled = true
			wg.Done()
			return errPersister
		},
		GetCalled: func(key []byte) (i []byte, e error) {
			hdrBuff, _ := marshalizer.Marshal(&block.MetaBlock{})
			return hdrBuff, nil
		},
	}
	store := initStore()
	store.AddStorer(dataRetriever.MetaBlockUnit, hdrUnit)
	blkc, _ := blockchain.NewMetaChain(&statusHandlerMock.AppStatusHandlerStub{})
	genesisHeader := &block.MetaBlock{Nonce: 0}
	_ = blkc.SetGenesisHeader(genesisHeader)

	coreComponents, dataComponents, bootstrapComponents, statusComponents := createMockComponentHolders()
	dataComponents.Storage = store
	dataComponents.BlockChain = blkc
	arguments := createMockMetaArguments(coreComponents, dataComponents, bootstrapComponents, statusComponents)
	arguments.AccountsDB[state.UserAccountsState] = accounts
	arguments.AccountsDB[state.PeerAccountsState] = accounts
	arguments.ForkDetector = &mock.ForkDetectorMock{
		AddHeaderCalled: func(header data.HeaderHandler, hash []byte, state process.BlockHeaderState, selfNotarizedHeaders []data.HeaderHandler, selfNotarizedHeadersHashes [][]byte) error {
			return nil
		},
		GetHighestFinalBlockNonceCalled: func() uint64 {
			return 0
		},
	}
	blockTrackerMock := mock.NewBlockTrackerMock(bootstrapComponents.ShardCoordinator(), createGenesisBlocks(bootstrapComponents.ShardCoordinator()))
	blockTrackerMock.GetCrossNotarizedHeaderCalled = func(shardID uint32, offset uint64) (data.HeaderHandler, []byte, error) {
		return &block.Header{}, []byte("hash"), nil
	}
	arguments.BlockTracker = blockTrackerMock
	mp, _ := blproc.NewMetaProcessor(arguments)

	processHandler := arguments.CoreComponents.ProcessStatusHandler()
	mockProcessHandler := processHandler.(*testscommon.ProcessStatusHandlerStub)
	statusBusySet := false
	statusIdleSet := false
	mockProcessHandler.SetIdleCalled = func() {
		statusIdleSet = true
	}
	mockProcessHandler.SetBusyCalled = func(reason string) {
		statusBusySet = true
	}

	mp.SetHdrForCurrentBlock([]byte("hdr_hash1"), &block.Header{}, true)
	err := mp.CommitBlock(hdr, body)
	wg.Wait()
	assert.True(t, wasCalled)
	assert.Nil(t, err)
	assert.True(t, statusBusySet && statusIdleSet)
}

func TestMetaProcessor_CommitBlockNoTxInPoolShouldErr(t *testing.T) {
	t.Parallel()

	mdp := initDataPool([]byte("tx_hash"))
	hdr := createMetaBlockHeader()
	body := &block.Body{}
	accounts := &stateMock.AccountsStub{
		RevertToSnapshotCalled: func(snapshot int) error {
			return nil
		},
		CommitCalled: func() ([]byte, error) {
			return nil, nil
		},
	}
	fd := &mock.ForkDetectorMock{}
	hasher := &mock.HasherStub{}
	store := initStore()

	coreComponents, dataComponents, bootstrapComponents, statusComponents := createMockComponentHolders()
	dataComponents.DataPool = mdp
	dataComponents.Storage = store
	coreComponents.Hash = hasher
	arguments := createMockMetaArguments(coreComponents, dataComponents, bootstrapComponents, statusComponents)
	arguments.AccountsDB[state.UserAccountsState] = accounts
	arguments.ForkDetector = fd
	mp, _ := blproc.NewMetaProcessor(arguments)

	mdp.HeadersCalled = func() dataRetriever.HeadersPool {
		return &mock.HeadersCacherStub{
			MaxSizeCalled: func() int {
				return 1000
			},
		}
	}

	err := mp.CommitBlock(hdr, body)
	assert.True(t, errors.Is(err, process.ErrMissingHeader))
}

func TestMetaProcessor_CommitBlockOkValsShouldWork(t *testing.T) {
	t.Parallel()

	mdp := initDataPool([]byte("tx_hash"))
	rootHash := []byte("rootHash")
	hdr := createMetaBlockHeader()
	body := &block.Body{}
	accounts := &stateMock.AccountsStub{
		CommitCalled: func() (i []byte, e error) {
			return rootHash, nil
		},
		RootHashCalled: func() ([]byte, error) {
			return rootHash, nil
		},
	}
	forkDetectorAddCalled := false
	fd := &mock.ForkDetectorMock{
		AddHeaderCalled: func(header data.HeaderHandler, hash []byte, state process.BlockHeaderState, selfNotarizedHeaders []data.HeaderHandler, selfNotarizedHeadersHashes [][]byte) error {
			if header == hdr {
				forkDetectorAddCalled = true
				return nil
			}

			return errors.New("should have not got here")
		},
		GetHighestFinalBlockNonceCalled: func() uint64 {
			return 0
		},
	}
	hasher := &mock.HasherStub{}
	blockHeaderUnit := &storageStubs.StorerStub{
		PutCalled: func(key, data []byte) error {
			return nil
		},
	}
	store := initStore()
	store.AddStorer(dataRetriever.BlockHeaderUnit, blockHeaderUnit)

	coreComponents, dataComponents, bootstrapComponents, statusComponents := createMockComponentHolders()
	dataComponents.DataPool = mdp
	dataComponents.Storage = store
	dataComponents.BlockChain = &testscommon.ChainHandlerStub{
		GetGenesisHeaderCalled: func() data.HeaderHandler {
			return &block.Header{Nonce: 0}
		},
	}

	coreComponents.Hash = hasher
	arguments := createMockMetaArguments(coreComponents, dataComponents, bootstrapComponents, statusComponents)
	arguments.AccountsDB[state.UserAccountsState] = accounts
	arguments.AccountsDB[state.PeerAccountsState] = accounts
	arguments.ForkDetector = fd
	blockTrackerMock := mock.NewBlockTrackerMock(bootstrapComponents.ShardCoordinator(), createGenesisBlocks(bootstrapComponents.ShardCoordinator()))
	blockTrackerMock.GetCrossNotarizedHeaderCalled = func(shardID uint32, offset uint64) (data.HeaderHandler, []byte, error) {
		return &block.Header{}, []byte("hash"), nil
	}
	arguments.BlockTracker = blockTrackerMock

	mp, _ := blproc.NewMetaProcessor(arguments)

	mdp.HeadersCalled = func() dataRetriever.HeadersPool {
		cs := &mock.HeadersCacherStub{}
		cs.RegisterHandlerCalled = func(i func(header data.HeaderHandler, key []byte)) {
		}
		cs.GetHeaderByHashCalled = func(hash []byte) (handler data.HeaderHandler, e error) {
			return &block.Header{}, nil
		}
		cs.LenCalled = func() int {
			return 0
		}
		cs.MaxSizeCalled = func() int {
			return 1000
		}
		cs.NoncesCalled = func(shardId uint32) []uint64 {
			return nil
		}
		return cs
	}

	mp.SetHdrForCurrentBlock([]byte("hdr_hash1"), &block.Header{}, true)
	err := mp.CommitBlock(hdr, body)
	assert.Nil(t, err)
	assert.True(t, forkDetectorAddCalled)
	// this should sleep as there is an async call to display current header and block in CommitBlock
	time.Sleep(time.Second)
}

func TestBlockProc_RequestTransactionFromNetwork(t *testing.T) {
	t.Parallel()

	mdp := initDataPool([]byte("tx_hash"))

	coreComponents, dataComponents, bootstrapComponents, statusComponents := createMockComponentHolders()
	dataComponents.DataPool = mdp
	dataComponents.Storage = initStore()
	arguments := createMockMetaArguments(coreComponents, dataComponents, bootstrapComponents, statusComponents)
	mp, _ := blproc.NewMetaProcessor(arguments)

	mdp.HeadersCalled = func() dataRetriever.HeadersPool {
		cs := &mock.HeadersCacherStub{}
		cs.RegisterHandlerCalled = func(i func(header data.HeaderHandler, key []byte)) {
		}
		cs.GetHeaderByHashCalled = func(hash []byte) (handler data.HeaderHandler, e error) {
			return nil, errors.New("err")
		}
		cs.MaxSizeCalled = func() int {
			return 1000
		}
		return cs
	}

	header := createMetaBlockHeader()
	hdrsRequested, _ := mp.RequestBlockHeaders(header)
	assert.Equal(t, uint32(1), hdrsRequested)
}

func TestMetaProcessor_ApplyBodyToHeaderShouldWork(t *testing.T) {
	t.Parallel()

	coreComponents, dataComponents, bootstrapComponents, statusComponents := createMockComponentHolders()
	dataComponents.DataPool = initDataPool([]byte("tx_hash"))
	dataComponents.Storage = initStore()
	arguments := createMockMetaArguments(coreComponents, dataComponents, bootstrapComponents, statusComponents)
	arguments.AccountsDB[state.UserAccountsState] = &stateMock.AccountsStub{
		JournalLenCalled: func() int {
			return 0
		},
		RootHashCalled: func() ([]byte, error) {
			return []byte("root"), nil
		},
	}

	mp, _ := blproc.NewMetaProcessor(arguments)

	hdr := &block.MetaBlock{}
	_, err := mp.ApplyBodyToHeader(hdr, &block.Body{})
	assert.Nil(t, err)
}

func TestMetaProcessor_ApplyBodyToHeaderShouldSetEpochStart(t *testing.T) {
	t.Parallel()

	coreComponents, dataComponents, bootstrapComponents, statusComponents := createMockComponentHolders()
	dataComponents.DataPool = initDataPool([]byte("tx_hash"))
	dataComponents.Storage = initStore()
	arguments := createMockMetaArguments(coreComponents, dataComponents, bootstrapComponents, statusComponents)
	arguments.AccountsDB[state.UserAccountsState] = &stateMock.AccountsStub{
		JournalLenCalled: func() int {
			return 0
		},
		RootHashCalled: func() ([]byte, error) {
			return []byte("root"), nil
		},
	}

	mp, _ := blproc.NewMetaProcessor(arguments)

	metaBlk := &block.MetaBlock{TimeStamp: 12345}
	body := &block.Body{MiniBlocks: []*block.MiniBlock{{Type: 0}}}
	_, err := mp.ApplyBodyToHeader(metaBlk, body)
	assert.Nil(t, err)
}

func TestMetaProcessor_CommitBlockShouldRevertCurrentBlockWhenErr(t *testing.T) {
	t.Parallel()

	// set accounts dirty
	journalEntries := 3
	revToSnapshot := func(snapshot int) error {
		journalEntries = 0
		return nil
	}

	coreComponents, dataComponents, bootstrapComponents, statusComponents := createMockComponentHolders()
	dataComponents.DataPool = initDataPool([]byte("tx_hash"))
	dataComponents.Storage = initStore()
	arguments := createMockMetaArguments(coreComponents, dataComponents, bootstrapComponents, statusComponents)
	arguments.AccountsDB[state.UserAccountsState] = &stateMock.AccountsStub{
		RevertToSnapshotCalled: revToSnapshot,
	}
	mp, _ := blproc.NewMetaProcessor(arguments)

	err := mp.CommitBlock(nil, nil)
	assert.NotNil(t, err)
	assert.Equal(t, 0, journalEntries)
}

func TestMetaProcessor_RevertStateRevertPeerStateFailsShouldErr(t *testing.T) {
	expectedErr := errors.New("err")
	coreComponents, dataComponents, bootstrapComponents, statusComponents := createMockComponentHolders()
	dataComponents.DataPool = initDataPool([]byte("tx_hash"))
	dataComponents.Storage = initStore()
	arguments := createMockMetaArguments(coreComponents, dataComponents, bootstrapComponents, statusComponents)
	arguments.AccountsDB[state.UserAccountsState] = &stateMock.AccountsStub{}
	arguments.AccountsDB[state.UserAccountsState] = &stateMock.AccountsStub{
		RecreateTrieCalled: func(rootHash []byte) error {
			return nil
		},
	}
	arguments.ValidatorStatisticsProcessor = &mock.ValidatorStatisticsProcessorStub{
		RevertPeerStateCalled: func(header data.MetaHeaderHandler) error {
			return expectedErr
		},
	}
	mp, err := blproc.NewMetaProcessor(arguments)
	require.Nil(t, err)
	require.NotNil(t, mp)

	hdr := block.MetaBlock{Nonce: 37}
	err = mp.RevertStateToBlock(&hdr, hdr.RootHash)
	require.Equal(t, expectedErr, err)
}

func TestMetaProcessor_RevertStateShouldWork(t *testing.T) {
	recreateTrieWasCalled := false
	revertePeerStateWasCalled := false

	coreComponents, dataComponents, bootstrapComponents, statusComponents := createMockComponentHolders()
	dataComponents.DataPool = initDataPool([]byte("tx_hash"))
	dataComponents.Storage = initStore()
	arguments := createMockMetaArguments(coreComponents, dataComponents, bootstrapComponents, statusComponents)

	arguments.AccountsDB[state.UserAccountsState] = &stateMock.AccountsStub{
		RecreateTrieCalled: func(rootHash []byte) error {
			recreateTrieWasCalled = true
			return nil
		},
	}
	arguments.ValidatorStatisticsProcessor = &mock.ValidatorStatisticsProcessorStub{
		RevertPeerStateCalled: func(header data.MetaHeaderHandler) error {
			revertePeerStateWasCalled = true
			return nil
		},
	}
	mp, _ := blproc.NewMetaProcessor(arguments)

	hdr := block.MetaBlock{Nonce: 37}
	err := mp.RevertStateToBlock(&hdr, hdr.RootHash)
	assert.Nil(t, err)
	assert.True(t, revertePeerStateWasCalled)
	assert.True(t, recreateTrieWasCalled)
}

func TestMetaProcessor_MarshalizedDataToBroadcastShouldWork(t *testing.T) {
	t.Parallel()

	coreComponents, dataComponents, bootstrapComponents, statusComponents := createMockComponentHolders()
	dataComponents.Storage = initStore()
	arguments := createMockMetaArguments(coreComponents, dataComponents, bootstrapComponents, statusComponents)
	mp, _ := blproc.NewMetaProcessor(arguments)

	msh, mstx, err := mp.MarshalizedDataToBroadcast(&block.MetaBlock{}, &block.Body{})
	assert.Nil(t, err)
	assert.NotNil(t, msh)
	assert.NotNil(t, mstx)
}

// ------- receivedHeader

func TestMetaProcessor_ReceivedHeaderShouldDecreaseMissing(t *testing.T) {
	t.Parallel()

	pool := dataRetrieverMock.NewPoolsHolderMock()
	coreComponents, dataComponents, bootstrapComponents, statusComponents := createMockComponentHolders()
	dataComponents.DataPool = pool
	dataComponents.Storage = initStore()
	arguments := createMockMetaArguments(coreComponents, dataComponents, bootstrapComponents, statusComponents)
	mp, _ := blproc.NewMetaProcessor(arguments)

	// add 3 tx hashes on requested list
	hdrHash1 := []byte("hdr hash 1")
	hdrHash2 := []byte("hdr hash 2")
	hdrHash3 := []byte("hdr hash 3")

	hdr2 := &block.Header{Nonce: 2}

	mp.AddHdrHashToRequestedList(nil, hdrHash1)
	mp.AddHdrHashToRequestedList(nil, hdrHash2)
	mp.AddHdrHashToRequestedList(nil, hdrHash3)

	// received txHash2
	pool.Headers().AddHeader(hdrHash2, hdr2)

	time.Sleep(100 * time.Millisecond)

	assert.True(t, mp.IsHdrMissing(hdrHash1))
	assert.False(t, mp.IsHdrMissing(hdrHash2))
	assert.True(t, mp.IsHdrMissing(hdrHash3))
}

// ------- createShardInfo

func TestMetaProcessor_CreateShardInfoShouldWorkNoHdrAddataRetrieverMockdedNotValid(t *testing.T) {
	t.Parallel()

	pool := dataRetrieverMock.NewPoolsHolderMock()
	// we will have a 3 hdrs in pool
	hdrHash1 := []byte("hdr hash 1")
	hdrHash2 := []byte("hdr hash 2")
	hdrHash3 := []byte("hdr hash 3")

	mbHash1 := []byte("mb hash 1")
	mbHash2 := []byte("mb hash 2")
	mbHash3 := []byte("mb hash 3")

	miniBlockHeader1 := block.MiniBlockHeader{Hash: mbHash1}
	miniBlockHeader2 := block.MiniBlockHeader{Hash: mbHash2}
	miniBlockHeader3 := block.MiniBlockHeader{Hash: mbHash3}

	miniBlockHeaders1 := make([]block.MiniBlockHeader, 0)
	miniBlockHeaders1 = append(miniBlockHeaders1, miniBlockHeader1)
	miniBlockHeaders1 = append(miniBlockHeaders1, miniBlockHeader2)
	miniBlockHeaders1 = append(miniBlockHeaders1, miniBlockHeader3)

	miniBlockHeaders2 := make([]block.MiniBlockHeader, 0)
	miniBlockHeaders2 = append(miniBlockHeaders2, miniBlockHeader1)
	miniBlockHeaders2 = append(miniBlockHeaders2, miniBlockHeader2)

	miniBlockHeaders3 := make([]block.MiniBlockHeader, 0)
	miniBlockHeaders3 = append(miniBlockHeaders3, miniBlockHeader1)

	// put the existing headers inside datapool
	pool.Headers().AddHeader(hdrHash1, &block.Header{
		Round:            1,
		Nonce:            45,
		ShardID:          0,
		MiniBlockHeaders: miniBlockHeaders1})
	pool.Headers().AddHeader(hdrHash2, &block.Header{
		Round:            2,
		Nonce:            45,
		ShardID:          1,
		MiniBlockHeaders: miniBlockHeaders2})
	pool.Headers().AddHeader(hdrHash3, &block.Header{
		Round:            3,
		Nonce:            45,
		ShardID:          2,
		MiniBlockHeaders: miniBlockHeaders3})

	noOfShards := uint32(5)
	coreComponents, dataComponents, bootstrapComponents, statusComponents := createMockComponentHolders()
	dataComponents.DataPool = pool
	dataComponents.Storage = initStore()
	bootstrapComponents.Coordinator = mock.NewMultiShardsCoordinatorMock(noOfShards)
	arguments := createMockMetaArguments(coreComponents, dataComponents, bootstrapComponents, statusComponents)
	arguments.AccountsDB[state.UserAccountsState] = &stateMock.AccountsStub{
		RevertToSnapshotCalled: func(snapshot int) error {
			assert.Fail(t, "revert should have not been called")
			return nil
		},
		JournalLenCalled: func() int {
			return 0
		},
	}

	startHeaders := createGenesisBlocks(bootstrapComponents.ShardCoordinator())
	arguments.BlockTracker = mock.NewBlockTrackerMock(bootstrapComponents.ShardCoordinator(), startHeaders)
	mp, _ := blproc.NewMetaProcessor(arguments)

	round := uint64(10)
	shardInfo, err := mp.CreateShardInfo()
	assert.Nil(t, err)
	assert.Equal(t, 0, len(shardInfo))

	metaHdr := &block.MetaBlock{Round: round}
	_, err = mp.CreateBlockBody(metaHdr, func() bool {
		return true
	})
	assert.Nil(t, err)
	shardInfo, err = mp.CreateShardInfo()
	assert.Nil(t, err)
	assert.Equal(t, 1, len(shardInfo))
}

func TestMetaProcessor_CreateShardInfoShouldWorkNoHdrAddedNotFinal(t *testing.T) {
	t.Parallel()

	pool := dataRetrieverMock.NewPoolsHolderMock()
	// we will have a 3 hdrs in pool
	hdrHash1 := []byte("hdr hash 1")
	hdrHash2 := []byte("hdr hash 2")
	hdrHash3 := []byte("hdr hash 3")

	mbHash1 := []byte("mb hash 1")
	mbHash2 := []byte("mb hash 2")
	mbHash3 := []byte("mb hash 3")

	miniBlockHeader1 := block.MiniBlockHeader{Hash: mbHash1}
	miniBlockHeader2 := block.MiniBlockHeader{Hash: mbHash2}
	miniBlockHeader3 := block.MiniBlockHeader{Hash: mbHash3}

	miniBlockHeaders1 := make([]block.MiniBlockHeader, 0)
	miniBlockHeaders1 = append(miniBlockHeaders1, miniBlockHeader1)
	miniBlockHeaders1 = append(miniBlockHeaders1, miniBlockHeader2)
	miniBlockHeaders1 = append(miniBlockHeaders1, miniBlockHeader3)

	miniBlockHeaders2 := make([]block.MiniBlockHeader, 0)
	miniBlockHeaders2 = append(miniBlockHeaders2, miniBlockHeader1)
	miniBlockHeaders2 = append(miniBlockHeaders2, miniBlockHeader2)

	miniBlockHeaders3 := make([]block.MiniBlockHeader, 0)
	miniBlockHeaders3 = append(miniBlockHeaders3, miniBlockHeader1)

	noOfShards := uint32(5)
	coreComponents, dataComponents, bootstrapComponents, statusComponents := createMockComponentHolders()
	dataComponents.DataPool = pool
	dataComponents.Storage = initStore()
	bootstrapComponents.Coordinator = mock.NewMultiShardsCoordinatorMock(noOfShards)
	arguments := createMockMetaArguments(coreComponents, dataComponents, bootstrapComponents, statusComponents)
	arguments.AccountsDB[state.UserAccountsState] = &stateMock.AccountsStub{
		RevertToSnapshotCalled: func(snapshot int) error {
			assert.Fail(t, "revert should have not been called")
			return nil
		},
		JournalLenCalled: func() int {
			return 0
		},
	}

	startHeaders := createGenesisBlocks(bootstrapComponents.ShardCoordinator())
	arguments.BlockTracker = mock.NewBlockTrackerMock(bootstrapComponents.ShardCoordinator(), startHeaders)
	mp, _ := blproc.NewMetaProcessor(arguments)

	haveTimeHandler := func() bool { return true }

	prevRandSeed := []byte("prevrand")
	notarizedHdrs := mp.NotarizedHdrs()
	setLastNotarizedHdr(noOfShards, 9, 44, prevRandSeed, notarizedHdrs, arguments.BlockTracker)

	// put the existing headers inside datapool
	prevHash, _ := mp.ComputeHeaderHash(mp.LastNotarizedHdrForShard(0).(*block.Header))
	hdr1 := &block.Header{
		Round:            10,
		Nonce:            45,
		ShardID:          0,
		PrevRandSeed:     prevRandSeed,
		PrevHash:         prevHash,
		MiniBlockHeaders: miniBlockHeaders1}
	pool.Headers().AddHeader(hdrHash1, hdr1)
	arguments.BlockTracker.AddTrackedHeader(hdr1, hdrHash1)

	prevHash, _ = mp.ComputeHeaderHash(mp.LastNotarizedHdrForShard(1).(*block.Header))
	hdr2 := &block.Header{
		Round:            20,
		Nonce:            45,
		ShardID:          1,
		PrevRandSeed:     prevRandSeed,
		PrevHash:         prevHash,
		MiniBlockHeaders: miniBlockHeaders2}
	pool.Headers().AddHeader(hdrHash2, hdr2)
	arguments.BlockTracker.AddTrackedHeader(hdr2, hdrHash2)

	prevHash, _ = mp.ComputeHeaderHash(mp.LastNotarizedHdrForShard(2).(*block.Header))
	hdr3 := &block.Header{
		Round:            30,
		Nonce:            45,
		ShardID:          2,
		PrevRandSeed:     prevRandSeed,
		PrevHash:         prevHash,
		MiniBlockHeaders: miniBlockHeaders3}
	pool.Headers().AddHeader(hdrHash3, hdr3)
	arguments.BlockTracker.AddTrackedHeader(hdr3, hdrHash3)

	mp.SetShardBlockFinality(0)
	round := uint64(40)
	shardInfo, err := mp.CreateShardInfo()
	assert.Nil(t, err)
	assert.Equal(t, 0, len(shardInfo))

	metaHdr := &block.MetaBlock{Round: round}
	_, err = mp.CreateBlockBody(metaHdr, haveTimeHandler)
	assert.Nil(t, err)
	shardInfo, err = mp.CreateShardInfo()
	assert.Nil(t, err)
	assert.Equal(t, 3, len(shardInfo))
}

func TestMetaProcessor_CreateShardInfoShouldWorkHdrsAdded(t *testing.T) {
	t.Parallel()

	pool := dataRetrieverMock.NewPoolsHolderMock()
	// we will have a 3 hdrs in pool
	hdrHash1 := []byte("hdr hash 1")
	hdrHash2 := []byte("hdr hash 2")
	hdrHash3 := []byte("hdr hash 3")

	hdrHash11 := []byte("hdr hash 11")
	hdrHash22 := []byte("hdr hash 22")
	hdrHash33 := []byte("hdr hash 33")

	mbHash1 := []byte("mb hash 1")
	mbHash2 := []byte("mb hash 2")
	mbHash3 := []byte("mb hash 3")

	miniBlockHeader1 := block.MiniBlockHeader{Hash: mbHash1}
	miniBlockHeader2 := block.MiniBlockHeader{Hash: mbHash2}
	miniBlockHeader3 := block.MiniBlockHeader{Hash: mbHash3}

	miniBlockHeaders1 := make([]block.MiniBlockHeader, 0)
	miniBlockHeaders1 = append(miniBlockHeaders1, miniBlockHeader1)
	miniBlockHeaders1 = append(miniBlockHeaders1, miniBlockHeader2)
	miniBlockHeaders1 = append(miniBlockHeaders1, miniBlockHeader3)

	miniBlockHeaders2 := make([]block.MiniBlockHeader, 0)
	miniBlockHeaders2 = append(miniBlockHeaders2, miniBlockHeader1)
	miniBlockHeaders2 = append(miniBlockHeaders2, miniBlockHeader2)

	miniBlockHeaders3 := make([]block.MiniBlockHeader, 0)
	miniBlockHeaders3 = append(miniBlockHeaders3, miniBlockHeader1)

	noOfShards := uint32(5)
	coreComponents, dataComponents, bootstrapComponents, statusComponents := createMockComponentHolders()
	dataComponents.DataPool = pool
	dataComponents.Storage = initStore()
	bootstrapComponents.Coordinator = mock.NewMultiShardsCoordinatorMock(noOfShards)
	arguments := createMockMetaArguments(coreComponents, dataComponents, bootstrapComponents, statusComponents)
	arguments.AccountsDB[state.UserAccountsState] = &stateMock.AccountsStub{
		RevertToSnapshotCalled: func(snapshot int) error {
			assert.Fail(t, "revert should have not been called")
			return nil
		},
		JournalLenCalled: func() int {
			return 0
		},
	}
	startHeaders := createGenesisBlocks(bootstrapComponents.ShardCoordinator())
	arguments.BlockTracker = mock.NewBlockTrackerMock(bootstrapComponents.ShardCoordinator(), startHeaders)
	mp, _ := blproc.NewMetaProcessor(arguments)

	haveTimeHandler := func() bool { return true }

	prevRandSeed := []byte("prevrand")
	currRandSeed := []byte("currrand")
	notarizedHdrs := mp.NotarizedHdrs()
	setLastNotarizedHdr(noOfShards, 9, 44, prevRandSeed, notarizedHdrs, arguments.BlockTracker)

	headers := make([]*block.Header, 0)

	// put the existing headers inside datapool

	// header shard 0
	prevHash, _ := mp.ComputeHeaderHash(mp.LastNotarizedHdrForShard(0).(*block.Header))
	headers = append(headers, &block.Header{
		Round:            10,
		Nonce:            45,
		ShardID:          0,
		PrevRandSeed:     prevRandSeed,
		RandSeed:         currRandSeed,
		PrevHash:         prevHash,
		MiniBlockHeaders: miniBlockHeaders1})

	prevHash, _ = mp.ComputeHeaderHash(headers[0])
	headers = append(headers, &block.Header{
		Round:            11,
		Nonce:            46,
		ShardID:          0,
		PrevRandSeed:     currRandSeed,
		RandSeed:         []byte("nextrand"),
		PrevHash:         prevHash,
		MiniBlockHeaders: miniBlockHeaders1})

	pool.Headers().AddHeader(hdrHash1, headers[0])
	pool.Headers().AddHeader(hdrHash11, headers[1])
	arguments.BlockTracker.AddTrackedHeader(headers[0], hdrHash1)

	// header shard 1
	prevHash, _ = mp.ComputeHeaderHash(mp.LastNotarizedHdrForShard(1).(*block.Header))
	headers = append(headers, &block.Header{
		Round:            10,
		Nonce:            45,
		ShardID:          1,
		PrevRandSeed:     prevRandSeed,
		RandSeed:         currRandSeed,
		PrevHash:         prevHash,
		MiniBlockHeaders: miniBlockHeaders2})

	prevHash, _ = mp.ComputeHeaderHash(headers[2])
	headers = append(headers, &block.Header{
		Round:            11,
		Nonce:            46,
		ShardID:          1,
		PrevRandSeed:     currRandSeed,
		RandSeed:         []byte("nextrand"),
		PrevHash:         prevHash,
		MiniBlockHeaders: miniBlockHeaders2})

	pool.Headers().AddHeader(hdrHash2, headers[2])
	pool.Headers().AddHeader(hdrHash22, headers[3])
	arguments.BlockTracker.AddTrackedHeader(headers[2], hdrHash2)

	// header shard 2
	prevHash, _ = mp.ComputeHeaderHash(mp.LastNotarizedHdrForShard(2).(*block.Header))
	headers = append(headers, &block.Header{
		Round:            10,
		Nonce:            45,
		ShardID:          2,
		PrevRandSeed:     prevRandSeed,
		RandSeed:         currRandSeed,
		PrevHash:         prevHash,
		MiniBlockHeaders: miniBlockHeaders3})

	prevHash, _ = mp.ComputeHeaderHash(headers[4])
	headers = append(headers, &block.Header{
		Round:            11,
		Nonce:            46,
		ShardID:          2,
		PrevRandSeed:     currRandSeed,
		RandSeed:         []byte("nextrand"),
		PrevHash:         prevHash,
		MiniBlockHeaders: miniBlockHeaders3})

	pool.Headers().AddHeader(hdrHash3, headers[4])
	pool.Headers().AddHeader(hdrHash33, headers[5])
	arguments.BlockTracker.AddTrackedHeader(headers[4], hdrHash3)

	mp.SetShardBlockFinality(1)
	round := uint64(15)
	shardInfo, err := mp.CreateShardInfo()
	assert.Nil(t, err)
	assert.Equal(t, 0, len(shardInfo))

	metaHdr := &block.MetaBlock{Round: round}
	_, err = mp.CreateBlockBody(metaHdr, haveTimeHandler)
	assert.Nil(t, err)
	shardInfo, err = mp.CreateShardInfo()
	assert.Nil(t, err)
	assert.Equal(t, 3, len(shardInfo))
}

func TestMetaProcessor_CreateShardInfoEmptyBlockHDRRoundTooHigh(t *testing.T) {
	t.Parallel()

	pool := dataRetrieverMock.NewPoolsHolderMock()
	// we will have a 3 hdrs in pool
	hdrHash1 := []byte("hdr hash 1")
	hdrHash2 := []byte("hdr hash 2")
	hdrHash3 := []byte("hdr hash 3")

	hdrHash11 := []byte("hdr hash 11")
	hdrHash22 := []byte("hdr hash 22")
	hdrHash33 := []byte("hdr hash 33")

	mbHash1 := []byte("mb hash 1")
	mbHash2 := []byte("mb hash 2")
	mbHash3 := []byte("mb hash 3")

	miniBlockHeader1 := block.MiniBlockHeader{Hash: mbHash1}
	miniBlockHeader2 := block.MiniBlockHeader{Hash: mbHash2}
	miniBlockHeader3 := block.MiniBlockHeader{Hash: mbHash3}

	miniBlockHeaders1 := make([]block.MiniBlockHeader, 0)
	miniBlockHeaders1 = append(miniBlockHeaders1, miniBlockHeader1)
	miniBlockHeaders1 = append(miniBlockHeaders1, miniBlockHeader2)
	miniBlockHeaders1 = append(miniBlockHeaders1, miniBlockHeader3)

	miniBlockHeaders2 := make([]block.MiniBlockHeader, 0)
	miniBlockHeaders2 = append(miniBlockHeaders2, miniBlockHeader1)
	miniBlockHeaders2 = append(miniBlockHeaders2, miniBlockHeader2)

	miniBlockHeaders3 := make([]block.MiniBlockHeader, 0)
	miniBlockHeaders3 = append(miniBlockHeaders3, miniBlockHeader1)

	noOfShards := uint32(5)
	coreComponents, dataComponents, bootstrapComponents, statusComponents := createMockComponentHolders()
	dataComponents.DataPool = pool
	dataComponents.Storage = initStore()
	bootstrapComponents.Coordinator = mock.NewMultiShardsCoordinatorMock(noOfShards)
	arguments := createMockMetaArguments(coreComponents, dataComponents, bootstrapComponents, statusComponents)
	arguments.AccountsDB[state.UserAccountsState] = &stateMock.AccountsStub{
		RevertToSnapshotCalled: func(snapshot int) error {
			assert.Fail(t, "revert should have not been called")
			return nil
		},
		JournalLenCalled: func() int {
			return 0
		},
	}

	startHeaders := createGenesisBlocks(bootstrapComponents.ShardCoordinator())
	arguments.BlockTracker = mock.NewBlockTrackerMock(bootstrapComponents.ShardCoordinator(), startHeaders)
	mp, _ := blproc.NewMetaProcessor(arguments)

	haveTimeHandler := func() bool { return true }

	prevRandSeed := []byte("prevrand")
	currRandSeed := []byte("currrand")
	notarizedHdrs := mp.NotarizedHdrs()
	setLastNotarizedHdr(noOfShards, 9, 44, prevRandSeed, notarizedHdrs, arguments.BlockTracker)

	headers := make([]*block.Header, 0)

	// put the existing headers inside datapool

	// header shard 0
	prevHash, _ := mp.ComputeHeaderHash(mp.LastNotarizedHdrForShard(0).(*block.Header))
	headers = append(headers, &block.Header{
		Round:            10,
		Nonce:            45,
		ShardID:          0,
		PrevRandSeed:     prevRandSeed,
		RandSeed:         currRandSeed,
		PrevHash:         prevHash,
		MiniBlockHeaders: miniBlockHeaders1})

	prevHash, _ = mp.ComputeHeaderHash(headers[0])
	headers = append(headers, &block.Header{
		Round:            11,
		Nonce:            46,
		ShardID:          0,
		PrevRandSeed:     currRandSeed,
		RandSeed:         []byte("nextrand"),
		PrevHash:         prevHash,
		MiniBlockHeaders: miniBlockHeaders1})

	pool.Headers().AddHeader(hdrHash1, headers[0])
	pool.Headers().AddHeader(hdrHash11, headers[1])
	arguments.BlockTracker.AddTrackedHeader(headers[0], hdrHash1)

	// header shard 1
	prevHash, _ = mp.ComputeHeaderHash(mp.LastNotarizedHdrForShard(1).(*block.Header))
	headers = append(headers, &block.Header{
		Round:            10,
		Nonce:            45,
		ShardID:          1,
		PrevRandSeed:     prevRandSeed,
		RandSeed:         currRandSeed,
		PrevHash:         prevHash,
		MiniBlockHeaders: miniBlockHeaders2})

	prevHash, _ = mp.ComputeHeaderHash(headers[2])
	headers = append(headers, &block.Header{
		Round:            11,
		Nonce:            46,
		ShardID:          1,
		PrevRandSeed:     currRandSeed,
		RandSeed:         []byte("nextrand"),
		PrevHash:         prevHash,
		MiniBlockHeaders: miniBlockHeaders2})

	pool.Headers().AddHeader(hdrHash2, headers[2])
	pool.Headers().AddHeader(hdrHash22, headers[3])
	arguments.BlockTracker.AddTrackedHeader(headers[2], hdrHash2)

	// header shard 2
	prevHash, _ = mp.ComputeHeaderHash(mp.LastNotarizedHdrForShard(2).(*block.Header))
	headers = append(headers, &block.Header{
		Round:            10,
		Nonce:            45,
		ShardID:          2,
		PrevRandSeed:     prevRandSeed,
		RandSeed:         currRandSeed,
		PrevHash:         prevHash,
		MiniBlockHeaders: miniBlockHeaders3})

	prevHash, _ = mp.ComputeHeaderHash(headers[4])
	headers = append(headers, &block.Header{
		Round:            11,
		Nonce:            46,
		ShardID:          2,
		PrevRandSeed:     currRandSeed,
		RandSeed:         []byte("nextrand"),
		PrevHash:         prevHash,
		MiniBlockHeaders: miniBlockHeaders3})

	pool.Headers().AddHeader(hdrHash3, headers[4])
	pool.Headers().AddHeader(hdrHash33, headers[5])
	arguments.BlockTracker.AddTrackedHeader(headers[4], hdrHash3)

	mp.SetShardBlockFinality(1)
	round := uint64(20)
	shardInfo, err := mp.CreateShardInfo()
	assert.Nil(t, err)
	assert.Equal(t, 0, len(shardInfo))

	metaHdr := &block.MetaBlock{Round: round}
	_, err = mp.CreateBlockBody(metaHdr, haveTimeHandler)
	assert.Nil(t, err)
	shardInfo, err = mp.CreateShardInfo()
	assert.Nil(t, err)
	assert.Equal(t, 3, len(shardInfo))
}

func TestMetaProcessor_RestoreBlockIntoPoolsShouldErrNilMetaBlockHeader(t *testing.T) {
	t.Parallel()

	coreComponents, dataComponents, bootstrapComponents, statusComponents := createMockComponentHolders()
	dataComponents.Storage = initStore()
	arguments := createMockMetaArguments(coreComponents, dataComponents, bootstrapComponents, statusComponents)
	mp, _ := blproc.NewMetaProcessor(arguments)

	err := mp.RestoreBlockIntoPools(nil, nil)
	assert.NotNil(t, err)
	assert.Equal(t, err, process.ErrNilMetaBlockHeader)
}

func TestMetaProcessor_RestoreBlockIntoPoolsShouldWork(t *testing.T) {
	t.Parallel()

	pool := dataRetrieverMock.NewPoolsHolderMock()
	marshalizerMock := &mock.MarshalizerMock{}
	body := &block.Body{}
	hdr := block.Header{Nonce: 1}
	buffHdr, _ := marshalizerMock.Marshal(&hdr)
	hdrHash := []byte("hdr_hash1")

	store := &storageStubs.ChainStorerStub{
		GetStorerCalled: func(unitType dataRetriever.UnitType) (storage.Storer, error) {
			return &storageStubs.StorerStub{
				RemoveCalled: func(key []byte) error {
					return nil
				},
				GetCalled: func(key []byte) ([]byte, error) {
					return buffHdr, nil
				},
			}, nil
		},
	}

	coreComponents, dataComponents, bootstrapComponents, statusComponents := createMockComponentHolders()
	dataComponents.DataPool = pool
	dataComponents.Storage = store
	arguments := createMockMetaArguments(coreComponents, dataComponents, bootstrapComponents, statusComponents)
	mp, _ := blproc.NewMetaProcessor(arguments)

	mhdr := createMetaBlockHeader()

	err := mp.RestoreBlockIntoPools(mhdr, body)

	hdrFromPool, _ := pool.Headers().GetHeaderByHash(hdrHash)
	assert.Nil(t, err)
	assert.Equal(t, &hdr, hdrFromPool)
}

func TestMetaProcessor_CreateLastNotarizedHdrs(t *testing.T) {
	t.Parallel()

	pool := dataRetrieverMock.NewPoolsHolderMock()
	noOfShards := uint32(5)
	coreComponents, dataComponents, bootstrapComponents, statusComponents := createMockComponentHolders()
	coreComponents.Hash = &hashingMocks.HasherMock{}
	dataComponents.DataPool = pool
	dataComponents.Storage = initStore()
	bootstrapComponents.Coordinator = mock.NewMultiShardsCoordinatorMock(noOfShards)
	arguments := createMockMetaArguments(coreComponents, dataComponents, bootstrapComponents, statusComponents)
	arguments.AccountsDB[state.UserAccountsState] = &stateMock.AccountsStub{
		RevertToSnapshotCalled: func(snapshot int) error {
			assert.Fail(t, "revert should have not been called")
			return nil
		},
		JournalLenCalled: func() int {
			return 0
		},
	}

	startHeaders := createGenesisBlocks(bootstrapComponents.ShardCoordinator())
	arguments.BlockTracker = mock.NewBlockTrackerMock(bootstrapComponents.ShardCoordinator(), startHeaders)
	mp, _ := blproc.NewMetaProcessor(arguments)

	prevRandSeed := []byte("prevrand")
	currRandSeed := []byte("currrand")
	notarizedHdrs := mp.NotarizedHdrs()
	firstNonce := uint64(44)
	setLastNotarizedHdr(noOfShards, 9, firstNonce, prevRandSeed, notarizedHdrs, arguments.BlockTracker)

	// put the existing headers inside datapool

	// header shard 0
	prevHash, _ := mp.ComputeHeaderHash(mp.LastNotarizedHdrForShard(0).(*block.Header))
	prevHdr := &block.Header{
		Round:        10,
		Nonce:        45,
		ShardID:      0,
		PrevRandSeed: prevRandSeed,
		RandSeed:     currRandSeed,
		PrevHash:     prevHash,
		RootHash:     []byte("prevRootHash")}

	prevHash, _ = mp.ComputeHeaderHash(prevHdr)
	currHdr := &block.Header{
		Round:        11,
		Nonce:        46,
		ShardID:      0,
		PrevRandSeed: currRandSeed,
		RandSeed:     []byte("nextrand"),
		PrevHash:     prevHash,
		RootHash:     []byte("currRootHash")}
	currHash, _ := mp.ComputeHeaderHash(currHdr)
	prevHash, _ = mp.ComputeHeaderHash(prevHdr)

	metaHdr := &block.MetaBlock{Round: 15}
	shDataCurr := block.ShardData{ShardID: 0, HeaderHash: currHash}
	metaHdr.ShardInfo = make([]block.ShardData, 0)
	metaHdr.ShardInfo = append(metaHdr.ShardInfo, shDataCurr)
	shDataPrev := block.ShardData{ShardID: 0, HeaderHash: prevHash}
	metaHdr.ShardInfo = append(metaHdr.ShardInfo, shDataPrev)

	// test header not in pool and defer called
	err := mp.SaveLastNotarizedHeader(metaHdr)
	assert.True(t, errors.Is(err, process.ErrMissingHeader))
	assert.Equal(t, firstNonce, mp.LastNotarizedHdrForShard(currHdr.ShardID).GetNonce())

	// wrong header type in pool and defer called
	pool.Headers().AddHeader(currHash, metaHdr)
	pool.Headers().AddHeader(prevHash, prevHdr)
	mp.SetHdrForCurrentBlock(currHash, metaHdr, true)
	mp.SetHdrForCurrentBlock(prevHash, prevHdr, true)

	err = mp.SaveLastNotarizedHeader(metaHdr)
	assert.Equal(t, process.ErrWrongTypeAssertion, err)
	assert.Equal(t, firstNonce, mp.LastNotarizedHdrForShard(currHdr.ShardID).GetNonce())

	// put headers in pool
	pool.Headers().AddHeader(currHash, currHdr)
	pool.Headers().AddHeader(prevHash, prevHdr)
	_ = mp.CreateBlockStarted()
	mp.SetHdrForCurrentBlock(currHash, currHdr, true)
	mp.SetHdrForCurrentBlock(prevHash, prevHdr, true)

	err = mp.SaveLastNotarizedHeader(metaHdr)
	assert.Nil(t, err)
	assert.Equal(t, currHdr, mp.LastNotarizedHdrForShard(currHdr.ShardID))
}

func TestMetaProcessor_CheckShardHeadersValidity(t *testing.T) {
	t.Parallel()

	pool := dataRetrieverMock.NewPoolsHolderMock()
	noOfShards := uint32(5)
	coreComponents, dataComponents, bootstrapComponents, statusComponents := createMockComponentHolders()
	coreComponents.Hash = &hashingMocks.HasherMock{}
	dataComponents.DataPool = pool
	dataComponents.Storage = initStore()
	bootstrapComponents.Coordinator = mock.NewMultiShardsCoordinatorMock(noOfShards)
	arguments := createMockMetaArguments(coreComponents, dataComponents, bootstrapComponents, statusComponents)
	arguments.AccountsDB[state.UserAccountsState] = &stateMock.AccountsStub{
		RevertToSnapshotCalled: func(snapshot int) error {
			assert.Fail(t, "revert should have not been called")
			return nil
		},
		JournalLenCalled: func() int {
			return 0
		},
	}

	startHeaders := createGenesisBlocks(bootstrapComponents.ShardCoordinator())
	arguments.BlockTracker = mock.NewBlockTrackerMock(bootstrapComponents.ShardCoordinator(), startHeaders)

	argsHeaderValidator := blproc.ArgsHeaderValidator{
		Hasher:      coreComponents.Hash,
		Marshalizer: coreComponents.InternalMarshalizer(),
	}
	arguments.HeaderValidator, _ = blproc.NewHeaderValidator(argsHeaderValidator)

	mp, _ := blproc.NewMetaProcessor(arguments)

	prevRandSeed := []byte("prevrand")
	currRandSeed := []byte("currrand")
	notarizedHdrs := mp.NotarizedHdrs()
	setLastNotarizedHdr(noOfShards, 9, 44, prevRandSeed, notarizedHdrs, arguments.BlockTracker)

	// put the existing headers inside datapool

	// header shard 0
	prevHash, _ := mp.ComputeHeaderHash(mp.LastNotarizedHdrForShard(0).(*block.Header))
	prevHdr := &block.Header{
		Round:           10,
		Nonce:           45,
		ShardID:         0,
		PrevRandSeed:    prevRandSeed,
		RandSeed:        currRandSeed,
		PrevHash:        prevHash,
		RootHash:        []byte("prevRootHash"),
		AccumulatedFees: big.NewInt(0),
		DeveloperFees:   big.NewInt(0),
	}

	prevHash, _ = mp.ComputeHeaderHash(prevHdr)
	currHdr := &block.Header{
		Round:           11,
		Nonce:           46,
		ShardID:         0,
		PrevRandSeed:    currRandSeed,
		RandSeed:        []byte("nextrand"),
		PrevHash:        prevHash,
		RootHash:        []byte("currRootHash"),
		AccumulatedFees: big.NewInt(0),
		DeveloperFees:   big.NewInt(0),
	}
	currHash, _ := mp.ComputeHeaderHash(currHdr)
	pool.Headers().AddHeader(currHash, currHdr)
	prevHash, _ = mp.ComputeHeaderHash(prevHdr)
	pool.Headers().AddHeader(prevHash, prevHdr)
	wrongCurrHdr := &block.Header{
		Round:           11,
		Nonce:           48,
		ShardID:         0,
		PrevRandSeed:    currRandSeed,
		RandSeed:        []byte("nextrand"),
		PrevHash:        prevHash,
		RootHash:        []byte("currRootHash"),
		AccumulatedFees: big.NewInt(0),
		DeveloperFees:   big.NewInt(0),
	}
	wrongCurrHash, _ := mp.ComputeHeaderHash(wrongCurrHdr)
	pool.Headers().AddHeader(wrongCurrHash, wrongCurrHdr)

	metaHdr := &block.MetaBlock{Round: 20}
	shDataCurr := block.ShardData{ShardID: 0, HeaderHash: wrongCurrHash}
	metaHdr.ShardInfo = make([]block.ShardData, 0)
	metaHdr.ShardInfo = append(metaHdr.ShardInfo, shDataCurr)
	shDataPrev := block.ShardData{ShardID: 0, HeaderHash: prevHash}
	metaHdr.ShardInfo = append(metaHdr.ShardInfo, shDataPrev)

	mp.SetHdrForCurrentBlock(wrongCurrHash, wrongCurrHdr, true)
	mp.SetHdrForCurrentBlock(prevHash, prevHdr, true)

	_, err := mp.CheckShardHeadersValidity(metaHdr)
	assert.True(t, errors.Is(err, process.ErrWrongNonceInBlock))

	shDataCurr = block.ShardData{
		ShardID:         0,
		HeaderHash:      currHash,
		AccumulatedFees: big.NewInt(0),
		DeveloperFees:   big.NewInt(0),
	}
	metaHdr.ShardInfo = make([]block.ShardData, 0)
	metaHdr.ShardInfo = append(metaHdr.ShardInfo, shDataCurr)
	shDataPrev = block.ShardData{
		ShardID:         0,
		HeaderHash:      prevHash,
		AccumulatedFees: big.NewInt(0),
		DeveloperFees:   big.NewInt(0),
	}
	metaHdr.ShardInfo = append(metaHdr.ShardInfo, shDataPrev)

	_ = mp.CreateBlockStarted()
	mp.SetHdrForCurrentBlock(currHash, currHdr, true)
	mp.SetHdrForCurrentBlock(prevHash, prevHdr, true)

	highestNonceHdrs, err := mp.CheckShardHeadersValidity(metaHdr)
	assert.Nil(t, err)
	assert.NotNil(t, highestNonceHdrs)
	assert.Equal(t, currHdr.Nonce, highestNonceHdrs[currHdr.ShardID].GetNonce())
}

func TestMetaProcessor_CheckShardHeadersValidityWrongNonceFromLastNoted(t *testing.T) {
	t.Parallel()

	pool := dataRetrieverMock.NewPoolsHolderMock()
	noOfShards := uint32(5)
	coreComponents, dataComponents, bootstrapComponents, statusComponents := createMockComponentHolders()
	dataComponents.DataPool = pool
	dataComponents.Storage = initStore()
	bootstrapComponents.Coordinator = mock.NewMultiShardsCoordinatorMock(noOfShards)
	arguments := createMockMetaArguments(coreComponents, dataComponents, bootstrapComponents, statusComponents)
	arguments.AccountsDB[state.UserAccountsState] = &stateMock.AccountsStub{
		RevertToSnapshotCalled: func(snapshot int) error {
			assert.Fail(t, "revert should have not been called")
			return nil
		},
		JournalLenCalled: func() int {
			return 0
		},
	}

	startHeaders := createGenesisBlocks(bootstrapComponents.ShardCoordinator())
	arguments.BlockTracker = mock.NewBlockTrackerMock(bootstrapComponents.ShardCoordinator(), startHeaders)
	mp, _ := blproc.NewMetaProcessor(arguments)

	prevRandSeed := []byte("prevrand")
	currRandSeed := []byte("currrand")
	notarizedHdrs := mp.NotarizedHdrs()
	setLastNotarizedHdr(noOfShards, 9, 44, prevRandSeed, notarizedHdrs, arguments.BlockTracker)

	// put the existing headers inside datapool
	currHdr := &block.Header{
		Round:        11,
		Nonce:        46,
		ShardID:      0,
		PrevRandSeed: currRandSeed,
		RandSeed:     []byte("nextrand"),
		PrevHash:     []byte("prevhash"),
		RootHash:     []byte("currRootHash")}
	currHash := []byte("currHash")
	pool.Headers().AddHeader(currHash, currHdr)
	metaHdr := &block.MetaBlock{Round: 20}

	shDataCurr := block.ShardData{ShardID: 0, HeaderHash: currHash}
	metaHdr.ShardInfo = make([]block.ShardData, 0)
	metaHdr.ShardInfo = append(metaHdr.ShardInfo, shDataCurr)

	mp.SetHdrForCurrentBlock(currHash, currHdr, true)

	highestNonceHdrs, err := mp.CheckShardHeadersValidity(metaHdr)
	assert.Nil(t, highestNonceHdrs)
	assert.True(t, errors.Is(err, process.ErrWrongNonceInBlock))
}

func TestMetaProcessor_CheckShardHeadersValidityRoundZeroLastNoted(t *testing.T) {
	t.Parallel()

	pool := dataRetrieverMock.NewPoolsHolderMock()

	noOfShards := uint32(5)
	coreComponents, dataComponents, bootstrapComponents, statusComponents := createMockComponentHolders()
	dataComponents.DataPool = pool
	dataComponents.Storage = initStore()
	dataComponents.BlockChain, _ = blockchain.NewMetaChain(&statusHandlerMock.AppStatusHandlerStub{})
	_ = dataComponents.Blockchain().SetGenesisHeader(&block.MetaBlock{Nonce: 0})
	_ = dataComponents.Blockchain().SetCurrentBlockHeaderAndRootHash(&block.MetaBlock{Nonce: 1}, []byte("root hash"))
	bootstrapComponents.Coordinator = mock.NewMultiShardsCoordinatorMock(noOfShards)
	arguments := createMockMetaArguments(coreComponents, dataComponents, bootstrapComponents, statusComponents)
	arguments.AccountsDB[state.UserAccountsState] = &stateMock.AccountsStub{
		RevertToSnapshotCalled: func(snapshot int) error {
			assert.Fail(t, "revert should have not been called")
			return nil
		},
		JournalLenCalled: func() int {
			return 0
		},
	}

	startHeaders := createGenesisBlocks(bootstrapComponents.ShardCoordinator())
	arguments.BlockTracker = mock.NewBlockTrackerMock(bootstrapComponents.ShardCoordinator(), startHeaders)
	mp, _ := blproc.NewMetaProcessor(arguments)

	prevRandSeed := startHeaders[0].GetRandSeed()
	currRandSeed := []byte("currrand")
	prevHash, _ := mp.ComputeHeaderHash(startHeaders[0])
	notarizedHdrs := mp.NotarizedHdrs()
	setLastNotarizedHdr(noOfShards, 0, 0, prevRandSeed, notarizedHdrs, arguments.BlockTracker)

	// put the existing headers inside datapool
	currHdr := &block.Header{
		Round:           1,
		Nonce:           1,
		ShardID:         0,
		PrevRandSeed:    prevRandSeed,
		RandSeed:        currRandSeed,
		PrevHash:        prevHash,
		RootHash:        []byte("currRootHash"),
		AccumulatedFees: big.NewInt(0),
		DeveloperFees:   big.NewInt(0),
	}
	currHash := []byte("currhash")
	metaHdr := &block.MetaBlock{Round: 20}

	shDataCurr := block.ShardData{
		ShardID:         0,
		HeaderHash:      currHash,
		AccumulatedFees: big.NewInt(0),
		DeveloperFees:   big.NewInt(0),
	}
	metaHdr.ShardInfo = make([]block.ShardData, 0)
	metaHdr.ShardInfo = append(metaHdr.ShardInfo, shDataCurr)

	highestNonceHdrs, err := mp.CheckShardHeadersValidity(metaHdr)
	assert.Nil(t, err)
	assert.Equal(t, 0, len(highestNonceHdrs))
	assert.Nil(t, err)

	pool.Headers().AddHeader(currHash, currHdr)
	mp.SetHdrForCurrentBlock(currHash, currHdr, true)
	highestNonceHdrs, err = mp.CheckShardHeadersValidity(metaHdr)
	assert.NotNil(t, highestNonceHdrs)
	assert.Nil(t, err)
	assert.Equal(t, currHdr.Nonce, highestNonceHdrs[currHdr.ShardID].GetNonce())
}

func TestMetaProcessor_CheckShardHeadersFinality(t *testing.T) {
	t.Parallel()

	pool := dataRetrieverMock.NewPoolsHolderMock()
	noOfShards := uint32(5)
	coreComponents, dataComponents, bootstrapComponents, statusComponents := createMockComponentHolders()
	dataComponents.DataPool = pool
	dataComponents.Storage = initStore()
	bootstrapComponents.Coordinator = mock.NewMultiShardsCoordinatorMock(noOfShards)
	arguments := createMockMetaArguments(coreComponents, dataComponents, bootstrapComponents, statusComponents)
	arguments.AccountsDB[state.UserAccountsState] = &stateMock.AccountsStub{
		RevertToSnapshotCalled: func(snapshot int) error {
			assert.Fail(t, "revert should have not been called")
			return nil
		},
		JournalLenCalled: func() int {
			return 0
		},
	}

	startHeaders := createGenesisBlocks(bootstrapComponents.ShardCoordinator())
	arguments.BlockTracker = mock.NewBlockTrackerMock(bootstrapComponents.ShardCoordinator(), startHeaders)
	mp, _ := blproc.NewMetaProcessor(arguments)

	prevRandSeed := []byte("prevrand")
	currRandSeed := []byte("currrand")
	notarizedHdrs := mp.NotarizedHdrs()
	setLastNotarizedHdr(noOfShards, 9, 44, prevRandSeed, notarizedHdrs, arguments.BlockTracker)

	// put the existing headers inside datapool

	// header shard 0
	prevHash, _ := mp.ComputeHeaderHash(mp.LastNotarizedHdrForShard(0).(*block.Header))
	prevHdr := &block.Header{
		Round:        10,
		Nonce:        45,
		ShardID:      0,
		PrevRandSeed: prevRandSeed,
		RandSeed:     currRandSeed,
		PrevHash:     prevHash,
		RootHash:     []byte("prevRootHash")}

	prevHash, _ = mp.ComputeHeaderHash(prevHdr)
	currHdr := &block.Header{
		Round:        11,
		Nonce:        46,
		ShardID:      0,
		PrevRandSeed: currRandSeed,
		RandSeed:     []byte("nextrand"),
		PrevHash:     prevHash,
		RootHash:     []byte("currRootHash")}

	nextWrongHdr := &block.Header{
		Round:        11,
		Nonce:        44,
		ShardID:      0,
		PrevRandSeed: currRandSeed,
		RandSeed:     []byte("nextrand"),
		PrevHash:     prevHash,
		RootHash:     []byte("currRootHash")}
	prevHash, _ = mp.ComputeHeaderHash(nextWrongHdr)
	pool.Headers().AddHeader(prevHash, nextWrongHdr)

	mp.SetShardBlockFinality(0)
	metaHdr := &block.MetaBlock{Round: 1}

	highestNonceHdrs := make(map[uint32]data.HeaderHandler)
	for i := uint32(0); i < noOfShards; i++ {
		highestNonceHdrs[i] = nil
	}

	err := mp.CheckShardHeadersFinality(highestNonceHdrs)
	assert.Equal(t, process.ErrNilBlockHeader, err)

	for i := uint32(0); i < noOfShards; i++ {
		highestNonceHdrs[i] = mp.LastNotarizedHdrForShard(i)
	}

	// should work for empty highest nonce hdrs - no hdrs added this round to metablock
	err = mp.CheckShardHeadersFinality(nil)
	assert.Nil(t, err)

	mp.SetShardBlockFinality(0)
	highestNonceHdrs = make(map[uint32]data.HeaderHandler)
	highestNonceHdrs[0] = currHdr
	err = mp.CheckShardHeadersFinality(highestNonceHdrs)
	assert.Nil(t, err)

	mp.SetShardBlockFinality(1)
	err = mp.CheckShardHeadersFinality(highestNonceHdrs)
	assert.Equal(t, process.ErrHeaderNotFinal, err)

	prevHash, _ = mp.ComputeHeaderHash(currHdr)
	nextHdr := &block.Header{
		Round:        12,
		Nonce:        47,
		ShardID:      0,
		PrevRandSeed: []byte("nextrand"),
		RandSeed:     []byte("nextnextrand"),
		PrevHash:     prevHash,
		RootHash:     []byte("currRootHash")}

	nextHash, _ := mp.ComputeHeaderHash(nextHdr)
	pool.Headers().AddHeader(nextHash, nextHdr)
	mp.SetHdrForCurrentBlock(nextHash, nextHdr, false)

	metaHdr.Round = 20
	err = mp.CheckShardHeadersFinality(highestNonceHdrs)
	assert.Nil(t, err)
}

func TestMetaProcessor_IsHdrConstructionValid(t *testing.T) {
	t.Parallel()

	pool := dataRetrieverMock.NewPoolsHolderMock()
	noOfShards := uint32(5)
	coreComponents, dataComponents, bootstrapComponents, statusComponents := createMockComponentHolders()
	dataComponents.DataPool = pool
	dataComponents.Storage = initStore()
	bootstrapComponents.Coordinator = mock.NewMultiShardsCoordinatorMock(noOfShards)
	arguments := createMockMetaArguments(coreComponents, dataComponents, bootstrapComponents, statusComponents)
	arguments.AccountsDB[state.UserAccountsState] = &stateMock.AccountsStub{
		RevertToSnapshotCalled: func(snapshot int) error {
			assert.Fail(t, "revert should have not been called")
			return nil
		},
		JournalLenCalled: func() int {
			return 0
		},
	}

	startHeaders := createGenesisBlocks(bootstrapComponents.ShardCoordinator())
	arguments.BlockTracker = mock.NewBlockTrackerMock(bootstrapComponents.ShardCoordinator(), startHeaders)
	mp, _ := blproc.NewMetaProcessor(arguments)

	prevRandSeed := []byte("prevrand")
	currRandSeed := []byte("currrand")
	notarizedHdrs := mp.NotarizedHdrs()
	setLastNotarizedHdr(noOfShards, 9, 44, prevRandSeed, notarizedHdrs, arguments.BlockTracker)

	// put the existing headers inside datapool

	// header shard 0
	prevHash, _ := mp.ComputeHeaderHash(mp.LastNotarizedHdrForShard(0).(*block.Header))
	prevHdr := &block.Header{
		Round:        10,
		Nonce:        45,
		ShardID:      0,
		PrevRandSeed: prevRandSeed,
		RandSeed:     currRandSeed,
		PrevHash:     prevHash,
		RootHash:     []byte("prevRootHash")}

	prevHash, _ = mp.ComputeHeaderHash(prevHdr)
	currHdr := &block.Header{
		Round:        11,
		Nonce:        46,
		ShardID:      0,
		PrevRandSeed: currRandSeed,
		RandSeed:     []byte("nextrand"),
		PrevHash:     prevHash,
		RootHash:     []byte("currRootHash")}

	err := mp.IsHdrConstructionValid(nil, prevHdr)
	assert.Equal(t, err, process.ErrNilBlockHeader)

	err = mp.IsHdrConstructionValid(currHdr, nil)
	assert.Equal(t, err, process.ErrNilBlockHeader)

	currHdr.Nonce = 0
	err = mp.IsHdrConstructionValid(currHdr, prevHdr)
	assert.Equal(t, err, process.ErrWrongNonceInBlock)

	currHdr.Nonce = 46
	prevHdr.Nonce = 45
	prevHdr.Round = currHdr.Round + 1
	err = mp.IsHdrConstructionValid(currHdr, prevHdr)
	assert.Equal(t, err, process.ErrLowerRoundInBlock)

	prevHdr.Round = currHdr.Round - 1
	currHdr.Nonce = prevHdr.Nonce + 2
	err = mp.IsHdrConstructionValid(currHdr, prevHdr)
	assert.Equal(t, err, process.ErrWrongNonceInBlock)

	currHdr.Nonce = prevHdr.Nonce + 1
	currHdr.PrevHash = []byte("wronghash")
	err = mp.IsHdrConstructionValid(currHdr, prevHdr)
	assert.Equal(t, err, process.ErrBlockHashDoesNotMatch)

	prevHdr.RandSeed = []byte("randomwrong")
	currHdr.PrevHash, _ = mp.ComputeHeaderHash(prevHdr)
	err = mp.IsHdrConstructionValid(currHdr, prevHdr)
	assert.Equal(t, err, process.ErrRandSeedDoesNotMatch)

	currHdr.PrevHash = prevHash
	prevHdr.RandSeed = currRandSeed
	prevHdr.RootHash = []byte("prevRootHash")
	err = mp.IsHdrConstructionValid(currHdr, prevHdr)
	assert.Nil(t, err)
}

func TestMetaProcessor_DecodeBlockBody(t *testing.T) {
	t.Parallel()

	marshalizerMock := &mock.MarshalizerMock{}
	arguments := createMockMetaArguments(createMockComponentHolders())
	mp, _ := blproc.NewMetaProcessor(arguments)
	b := &block.Body{}
	message, err := marshalizerMock.Marshal(b)
	assert.Nil(t, err)

	bodyNil := &block.Body{}
	dcdBlk := mp.DecodeBlockBody(nil)
	assert.Equal(t, bodyNil, dcdBlk)

	dcdBlk = mp.DecodeBlockBody(message)
	assert.Equal(t, b, dcdBlk)
}

func TestMetaProcessor_DecodeBlockHeader(t *testing.T) {
	t.Parallel()

	marshalizerMock := &mock.MarshalizerMock{}
	coreComponents, dataComponents, bootstrapComponents, statusComponents := createMockComponentHolders()
	dataComponents.BlockChain = &testscommon.ChainHandlerStub{
		GetGenesisHeaderCalled: func() data.HeaderHandler {
			return &block.MetaBlock{Nonce: 0}
		},
	}
	arguments := createMockMetaArguments(coreComponents, dataComponents, bootstrapComponents, statusComponents)
	mp, _ := blproc.NewMetaProcessor(arguments)
	hdr := &block.MetaBlock{}
	hdr.Nonce = 1
	hdr.TimeStamp = uint64(0)
	hdr.Signature = []byte("A")
	hdr.AccumulatedFees = new(big.Int)
	hdr.AccumulatedFeesInEpoch = new(big.Int)
	_, err := marshalizerMock.Marshal(hdr)
	assert.Nil(t, err)

	message, err := marshalizerMock.Marshal(hdr)
	assert.Nil(t, err)

	dcdHdr := mp.DecodeBlockHeader(nil)
	assert.Nil(t, dcdHdr)

	dcdHdr = mp.DecodeBlockHeader(message)
	assert.Equal(t, hdr, dcdHdr)
	assert.Equal(t, []byte("A"), dcdHdr.GetSignature())
}

func TestMetaProcessor_UpdateShardsHeadersNonce_ShouldWork(t *testing.T) {
	t.Parallel()

	arguments := createMockMetaArguments(createMockComponentHolders())
	mp, _ := blproc.NewMetaProcessor(arguments)

	numberOfShards := uint32(4)
	type DataForMap struct {
		ShardID     uint32
		HeaderNonce uint64
	}
	testData := []DataForMap{
		{uint32(0), uint64(100)},
		{uint32(1), uint64(200)},
		{uint32(2), uint64(300)},
		{uint32(3), uint64(400)},
		{uint32(0), uint64(400)},
	}

	for i := range testData {
		mp.UpdateShardsHeadersNonce(testData[i].ShardID, testData[i].HeaderNonce)
	}

	shardsHeadersNonce := mp.GetShardsHeadersNonce()

	mapDates := make([]uint64, 0)

	// Get all data from map and put then in a slice
	for i := uint32(0); i < numberOfShards; i++ {
		mapDataI, _ := shardsHeadersNonce.Load(i)
		mapDates = append(mapDates, mapDataI.(uint64))

	}

	// Check data from map is stored correctly
	expectedData := []uint64{400, 200, 300, 400}
	for i := 0; i < int(numberOfShards); i++ {
		assert.Equal(t, expectedData[i], mapDates[i])
	}
}

func TestMetaProcessor_CreateMiniBlocksJournalLenNotZeroShouldReturnEmptyBody(t *testing.T) {
	t.Parallel()

	accntAdapter := &stateMock.AccountsStub{
		JournalLenCalled: func() int {
			return 1
		},
	}
	arguments := createMockMetaArguments(createMockComponentHolders())
	arguments.AccountsDB[state.UserAccountsState] = accntAdapter
	mp, _ := blproc.NewMetaProcessor(arguments)
	round := uint64(10)
	metaHdr := &block.MetaBlock{Round: round}

	bodyHandler, err := mp.CreateBlockBody(metaHdr, func() bool { return true })
	assert.Nil(t, err)
	assert.Equal(t, &block.Body{}, bodyHandler)
}

func TestMetaProcessor_CreateMiniBlocksNoTimeShouldReturnEmptyBody(t *testing.T) {
	t.Parallel()

	arguments := createMockMetaArguments(createMockComponentHolders())
	mp, _ := blproc.NewMetaProcessor(arguments)
	round := uint64(10)
	metaHdr := &block.MetaBlock{Round: round}

	bodyHandler, err := mp.CreateBlockBody(metaHdr, func() bool { return false })
	assert.Nil(t, err)
	assert.Equal(t, &block.Body{}, bodyHandler)
}

func TestMetaProcessor_CreateMiniBlocksDestMe(t *testing.T) {
	t.Parallel()

	hash1 := []byte("hash1")
	hdr1 := &block.Header{
		Nonce:            1,
		Round:            1,
		PrevRandSeed:     []byte("roothash"),
		MiniBlockHeaders: []block.MiniBlockHeader{{Hash: hash1, SenderShardID: 1}},
	}
	hdrHash1Bytes := []byte("hdr_hash1")
	hdr2 := &block.Header{Nonce: 2, Round: 2}
	hdrHash2Bytes := []byte("hdr_hash2")
	expectedMiniBlock1 := &block.MiniBlock{TxHashes: [][]byte{hash1}}
	expectedMiniBlock2 := &block.MiniBlock{TxHashes: [][]byte{[]byte("hash2")}}
	dPool := initDataPool([]byte("tx_hash"))
	dPool.TransactionsCalled = func() dataRetriever.ShardedDataCacherNotifier {
		return testscommon.NewShardedDataStub()
	}
	dPool.HeadersCalled = func() dataRetriever.HeadersPool {
		cs := &mock.HeadersCacherStub{}
		cs.RegisterHandlerCalled = func(i func(header data.HeaderHandler, key []byte)) {
		}
		cs.GetHeaderByNonceAndShardIdCalled = func(hdrNonce uint64, shardId uint32) (handlers []data.HeaderHandler, i [][]byte, e error) {
			if hdrNonce == 1 {
				return []data.HeaderHandler{hdr1}, [][]byte{hdrHash1Bytes}, nil
			}
			if hdrNonce == 2 {
				return []data.HeaderHandler{hdr2}, [][]byte{hdrHash2Bytes}, nil
			}
			return nil, nil, errors.New("err")
		}
		cs.LenCalled = func() int {
			return 0
		}
		cs.NoncesCalled = func(shardId uint32) []uint64 {
			return []uint64{1, 2}
		}
		cs.MaxSizeCalled = func() int {
			return 1000
		}
		return cs
	}

	txCoordinator := &testscommon.TransactionCoordinatorMock{
		CreateMbsAndProcessCrossShardTransactionsDstMeCalled: func(header data.HeaderHandler, processedMiniBlocksInfo map[string]*processedMb.ProcessedMiniBlockInfo, haveTime func() bool, haveAdditionalTime func() bool, scheduledMode bool) (slices block.MiniBlockSlice, u uint32, b bool, err error) {
			return block.MiniBlockSlice{expectedMiniBlock1}, 0, true, nil
		},
		CreateMbsAndProcessTransactionsFromMeCalled: func(haveTime func() bool) block.MiniBlockSlice {
			return block.MiniBlockSlice{expectedMiniBlock2}
		},
	}

	coreComponents, dataComponents, bootstrapComponents, statusComponents := createMockComponentHolders()
	dataComponents.DataPool = dPool
	arguments := createMockMetaArguments(coreComponents, dataComponents, bootstrapComponents, statusComponents)
	arguments.TxCoordinator = txCoordinator
	arguments.BlockTracker.AddTrackedHeader(hdr1, hdrHash1Bytes)

	mp, _ := blproc.NewMetaProcessor(arguments)
	round := uint64(10)

	metaHdr := &block.MetaBlock{Round: round}
	bodyHandler, err := mp.CreateBlockBody(metaHdr, func() bool { return true })
	b, _ := bodyHandler.(*block.Body)

	t.Logf("The block: %#v", b)
	assert.Equal(t, expectedMiniBlock1, b.MiniBlocks[0])
	assert.Equal(t, expectedMiniBlock2, b.MiniBlocks[1])
	assert.Nil(t, err)
}

func TestMetaProcessor_ProcessBlockWrongHeaderShouldErr(t *testing.T) {
	t.Parallel()

	journalLen := func() int { return 0 }
	revToSnapshot := func(snapshot int) error { return nil }
	hdr := block.MetaBlock{
		Nonce:         1,
		PubKeysBitmap: []byte("0100101"),
		PrevHash:      []byte(""),
		Signature:     []byte("signature"),
		RootHash:      []byte("roothash"),
		ShardInfo: []block.ShardData{
			{
				ShardID:               0,
				ShardMiniBlockHeaders: []block.MiniBlockHeader{{Hash: []byte("hash1")}},
			},
			{
				ShardID:               1,
				ShardMiniBlockHeaders: []block.MiniBlockHeader{{Hash: []byte("hash2")}},
			},
		},
	}
	body := &block.Body{
		MiniBlocks: []*block.MiniBlock{
			{
				TxHashes:        [][]byte{[]byte("hashTx")},
				ReceiverShardID: 0,
			},
		},
	}
	arguments := createMockMetaArguments(createMockComponentHolders())
	arguments.AccountsDB[state.UserAccountsState] = &stateMock.AccountsStub{
		JournalLenCalled:       journalLen,
		RevertToSnapshotCalled: revToSnapshot,
	}
	mp, _ := blproc.NewMetaProcessor(arguments)

	// should return err
	err := mp.ProcessBlock(&hdr, body, haveTime)
	assert.Equal(t, process.ErrHeaderBodyMismatch, err)
}

func TestMetaProcessor_ProcessBlockNoShardHeadersReceivedShouldErr(t *testing.T) {
	t.Parallel()

	hash1 := []byte("hash1")
	hash2 := []byte("hash2")
	hasher := &mock.HasherStub{}
	hasher.ComputeCalled = func(s string) []byte {
		return []byte("hash1")
	}
	journalLen := func() int { return 0 }
	revToSnapshot := func(snapshot int) error { return nil }
	hdr := block.MetaBlock{
		Nonce:         1,
		PubKeysBitmap: []byte("0100101"),
		PrevHash:      []byte(""),
		Signature:     []byte("signature"),
		RootHash:      []byte("roothash"),
		ShardInfo: []block.ShardData{
			{
				Nonce:                 1,
				ShardID:               0,
				ShardMiniBlockHeaders: []block.MiniBlockHeader{{Hash: []byte("hashTx"), TxCount: 1}},
				TxCount:               1,
			},
			{
				Nonce:                 1,
				ShardID:               0,
				ShardMiniBlockHeaders: []block.MiniBlockHeader{{Hash: hash2, TxCount: 1}},
				TxCount:               1,
			},
		},
		MiniBlockHeaders: []block.MiniBlockHeader{{Hash: hash1, SenderShardID: 0, TxCount: 1}},
	}
	body := &block.Body{
		MiniBlocks: []*block.MiniBlock{
			{
				TxHashes:        [][]byte{hash1},
				ReceiverShardID: 0,
			},
		},
	}
	coreComponents, dataComponents, bootstrapComponents, statusComponents := createMockComponentHolders()
	coreComponents.Hash = hasher
	arguments := createMockMetaArguments(coreComponents, dataComponents, bootstrapComponents, statusComponents)
	arguments.AccountsDB[state.UserAccountsState] = &stateMock.AccountsStub{
		JournalLenCalled:       journalLen,
		RevertToSnapshotCalled: revToSnapshot,
	}
	mp, _ := blproc.NewMetaProcessor(arguments)

	err := mp.ProcessBlock(&hdr, body, haveTime)
	assert.Equal(t, process.ErrTimeIsOut, err)
}

func TestMetaProcessor_VerifyCrossShardMiniBlocksDstMe(t *testing.T) {
	t.Parallel()

	hash1 := []byte("hash1")
	hash2 := []byte("hash2")
	hdrHash1Bytes := []byte("hdr_hash1")
	hdrHash2Bytes := []byte("hdr_hash2")
	miniBlock1 := &block.MiniBlock{TxHashes: [][]byte{hash1}}
	miniBlock2 := &block.MiniBlock{TxHashes: [][]byte{hash2}}
	dPool := initDataPool([]byte("tx_hash"))
	dPool.TransactionsCalled = func() dataRetriever.ShardedDataCacherNotifier {
		return testscommon.NewShardedDataStub()
	}
	dPool.HeadersCalled = func() dataRetriever.HeadersPool {
		cs := &mock.HeadersCacherStub{}
		cs.RegisterHandlerCalled = func(i func(header data.HeaderHandler, key []byte)) {
		}
		cs.GetHeaderByHashCalled = func(key []byte) (handler data.HeaderHandler, e error) {
			if bytes.Equal(hdrHash1Bytes, key) {
				return &block.Header{
					Nonce:            1,
					Round:            1,
					PrevRandSeed:     []byte("roothash"),
					MiniBlockHeaders: []block.MiniBlockHeader{{Hash: hash1, SenderShardID: 1}},
				}, nil
			}
			if bytes.Equal(hdrHash2Bytes, key) {
				return &block.Header{Nonce: 2, Round: 2}, nil
			}
			return nil, errors.New("err")
		}
		cs.LenCalled = func() int {
			return 0
		}
		cs.NoncesCalled = func(shardId uint32) []uint64 {
			return []uint64{1, 2}
		}
		cs.MaxSizeCalled = func() int {
			return 1000
		}
		return cs
	}

	txCoordinator := &testscommon.TransactionCoordinatorMock{
		CreateMbsAndProcessCrossShardTransactionsDstMeCalled: func(header data.HeaderHandler, processedMiniBlocksInfo map[string]*processedMb.ProcessedMiniBlockInfo, haveTime func() bool, haveAdditionalTime func() bool, scheduledMode bool) (slices block.MiniBlockSlice, u uint32, b bool, err error) {
			return block.MiniBlockSlice{miniBlock1}, 0, true, nil
		},
		CreateMbsAndProcessTransactionsFromMeCalled: func(haveTime func() bool) block.MiniBlockSlice {
			return block.MiniBlockSlice{miniBlock2}
		},
	}

	hdr := &block.MetaBlock{
		Nonce:         1,
		PubKeysBitmap: []byte("0100101"),
		PrevHash:      []byte(""),
		Signature:     []byte("signature"),
		Round:         2,
		RootHash:      []byte("roothash"),
		ShardInfo: []block.ShardData{
			{
				HeaderHash:            hdrHash1Bytes,
				ShardID:               0,
				ShardMiniBlockHeaders: []block.MiniBlockHeader{{Hash: hash1, TxCount: 1}},
				TxCount:               1,
			},
			{
				ShardID:               0,
				ShardMiniBlockHeaders: []block.MiniBlockHeader{{Hash: hash2, TxCount: 1}},
				TxCount:               1,
			},
		},
		MiniBlockHeaders: []block.MiniBlockHeader{{Hash: hash1, SenderShardID: 0, TxCount: 1}},
	}

	coreComponents, dataComponents, bootstrapComponents, statusComponents := createMockComponentHolders()
	dataComponents.DataPool = dPool
	arguments := createMockMetaArguments(coreComponents, dataComponents, bootstrapComponents, statusComponents)
	arguments.TxCoordinator = txCoordinator

	mp, _ := blproc.NewMetaProcessor(arguments)
	round := uint64(10)

	metaHdr := &block.MetaBlock{Round: round}
	_, err := mp.CreateBlockBody(metaHdr, func() bool { return true })
	assert.Nil(t, err)

	err = mp.VerifyCrossShardMiniBlockDstMe(hdr)
	assert.Nil(t, err)
}

func TestMetaProcess_CreateNewBlockHeaderProcessHeaderExpectCheckRoundCalled(t *testing.T) {
	t.Parallel()

	round := uint64(4)
	checkRoundCt := atomic.Counter{}

	enableRoundsHandler := &testscommon.EnableRoundsHandlerStub{
		CheckRoundCalled: func(r uint64) {
			checkRoundCt.Increment()
			require.Equal(t, round, r)
		},
	}

	coreComponents, dataComponents, bootstrapComponents, statusComponents := createMockComponentHolders()
	arguments := createMockMetaArguments(coreComponents, dataComponents, bootstrapComponents, statusComponents)

	arguments.EnableRoundsHandler = enableRoundsHandler

	metaProcessor, _ := blproc.NewMetaProcessor(arguments)
	metaHeader := &block.MetaBlock{Round: round}
	bodyHandler, _ := metaProcessor.CreateBlockBody(metaHeader, func() bool { return true })

	headerHandler, _ := metaProcessor.CreateNewHeader(round, 1)
	require.Equal(t, int64(1), checkRoundCt.Get())

	_ = metaProcessor.ProcessBlock(headerHandler, bodyHandler, func() time.Duration { return time.Second })
	require.Equal(t, int64(2), checkRoundCt.Get())
}

func TestMetaProcessor_CreateBlockCreateHeaderProcessBlock(t *testing.T) {
	t.Parallel()

	hash := []byte("hash1")
	hdrHash1Bytes := []byte("hdr_hash1")
	hrdHash2Bytes := []byte("hdr_hash2")
	hasher := &mock.HasherStub{}
	hasher.ComputeCalled = func(s string) []byte {
		return hash
	}
	miniBlock1 := &block.MiniBlock{TxHashes: [][]byte{hash}}
	dPool := initDataPool([]byte("tx_hash"))
	dPool.TransactionsCalled = func() dataRetriever.ShardedDataCacherNotifier {
		return testscommon.NewShardedDataStub()
	}
	dPool.HeadersCalled = func() dataRetriever.HeadersPool {
		cs := &mock.HeadersCacherStub{}
		cs.RegisterHandlerCalled = func(i func(header data.HeaderHandler, key []byte)) {
		}
		cs.GetHeaderByHashCalled = func(key []byte) (handler data.HeaderHandler, e error) {
			if bytes.Equal(hdrHash1Bytes, key) {
				return &block.MetaBlock{
					PrevHash:         []byte("hash1"),
					Nonce:            1,
					Round:            1,
					PrevRandSeed:     []byte("roothash"),
					MiniBlockHeaders: []block.MiniBlockHeader{{Hash: []byte("hash1"), SenderShardID: 1}},
				}, nil
			}
			if bytes.Equal(hrdHash2Bytes, key) {
				return &block.Header{Nonce: 2, Round: 2}, nil
			}
			return nil, errors.New("err")
		}
		cs.LenCalled = func() int {
			return 0
		}
		cs.NoncesCalled = func(shardId uint32) []uint64 {
			return []uint64{1, 2}
		}
		cs.MaxSizeCalled = func() int {
			return 1000
		}
		return cs
	}

	txCoordinator := &testscommon.TransactionCoordinatorMock{
		CreateMbsAndProcessCrossShardTransactionsDstMeCalled: func(header data.HeaderHandler, processedMiniBlocksInfo map[string]*processedMb.ProcessedMiniBlockInfo, haveTime func() bool, haveAdditionalTime func() bool, scheduledMode bool) (slices block.MiniBlockSlice, u uint32, b bool, err error) {
			return block.MiniBlockSlice{miniBlock1}, 0, true, nil
		},
	}

	blkc := &testscommon.ChainHandlerStub{
		GetCurrentBlockHeaderCalled: func() data.HeaderHandler {
			return &block.MetaBlock{Nonce: 0, AccumulatedFeesInEpoch: big.NewInt(0), DevFeesInEpoch: big.NewInt(0)}
		},
		GetCurrentBlockHeaderHashCalled: func() []byte {
			return hash
		},
		GetGenesisHeaderCalled: func() data.HeaderHandler {
			return &block.Header{Nonce: 0}
		},
	}

	coreComponents, dataComponents, bootstrapComponents, statusComponents := createMockComponentHolders()
	coreComponents.Hash = hasher
	dataComponents.DataPool = dPool
	dataComponents.BlockChain = blkc
	bootstrapComponents.VersionedHdrFactory = &testscommon.VersionedHeaderFactoryStub{
		CreateCalled: func(epoch uint32) data.HeaderHandler {
			return &block.MetaBlock{
				Epoch: 0,
			}
		},
	}
	arguments := createMockMetaArguments(coreComponents, dataComponents, bootstrapComponents, statusComponents)
	arguments.TxCoordinator = txCoordinator

	mp, _ := blproc.NewMetaProcessor(arguments)
	round := uint64(10)
	nonce := uint64(5)

	metaHdr := &block.MetaBlock{Round: round}
	bodyHandler, err := mp.CreateBlockBody(metaHdr, func() bool { return true })
	require.Nil(t, err)

	headerHandler, err := mp.CreateNewHeader(round, nonce)
	require.Nil(t, err)
	require.NotNil(t, headerHandler)

	err = headerHandler.SetRound(uint64(1))
	require.Nil(t, err)

	err = headerHandler.SetNonce(1)
	require.Nil(t, err)

	err = headerHandler.SetPrevHash(hash)
	require.Nil(t, err)

	err = headerHandler.SetAccumulatedFees(big.NewInt(0))
	require.Nil(t, err)

	err = mp.ProcessBlock(headerHandler, bodyHandler, func() time.Duration { return time.Second })
	require.Nil(t, err)
}

func TestMetaProcessor_RequestShardHeadersIfNeededShouldAddHeaderIntoTrackerPool(t *testing.T) {
	t.Parallel()

	var addedNonces []uint64
	poolsHolderStub := initDataPool([]byte(""))
	poolsHolderStub.HeadersCalled = func() dataRetriever.HeadersPool {
		return &mock.HeadersCacherStub{
			GetHeaderByNonceAndShardIdCalled: func(hdrNonce uint64, shardId uint32) ([]data.HeaderHandler, [][]byte, error) {
				addedNonces = append(addedNonces, hdrNonce)
				return []data.HeaderHandler{&block.Header{Nonce: 1}}, [][]byte{[]byte("hash")}, nil
			},
		}
	}

	coreComponents, dataComponents, bootstrapComponents, statusComponents := createMockComponentHolders()
	dataComponents.DataPool = poolsHolderStub
	roundHandlerMock := &mock.RoundHandlerMock{}
	coreComponents.RoundField = roundHandlerMock
	arguments := createMockMetaArguments(coreComponents, dataComponents, bootstrapComponents, statusComponents)
	mp, _ := blproc.NewMetaProcessor(arguments)

	roundHandlerMock.RoundIndex = 20
	header := &block.Header{
		Round: 9,
		Nonce: 5,
	}

	hdrsAddedForShard := make(map[uint32]uint32)
	lastShardHdr := make(map[uint32]data.HeaderHandler)
	lastShardHdr[header.ShardID] = header

	mp.RequestShardHeadersIfNeeded(hdrsAddedForShard, lastShardHdr)

	expectedAddedNonces := []uint64{6, 7}
	assert.Equal(t, expectedAddedNonces, addedNonces)
}

func TestMetaProcessor_CreateAndProcessBlockCallsProcessAfterFirstEpoch(t *testing.T) {
	t.Parallel()

	coreComponents, dataComponents, bootstrapComponents, statusComponents := createMockComponentHolders()
	hash := []byte("hash1")
	hdrHash1Bytes := []byte("hdr_hash1")
	hrdHash2Bytes := []byte("hdr_hash2")
	hasher := &mock.HasherStub{}
	hasher.ComputeCalled = func(s string) []byte {
		return hash
	}
	coreComponents.TxSignHasherField = hasher

	miniBlock1 := &block.MiniBlock{TxHashes: [][]byte{hash}}
	dPool := initDataPool([]byte("tx_hash"))
	dPool.TransactionsCalled = func() dataRetriever.ShardedDataCacherNotifier {
		return testscommon.NewShardedDataStub()
	}
	dPool.HeadersCalled = func() dataRetriever.HeadersPool {
		cs := &mock.HeadersCacherStub{}
		cs.RegisterHandlerCalled = func(i func(header data.HeaderHandler, key []byte)) {
		}
		cs.GetHeaderByHashCalled = func(key []byte) (handler data.HeaderHandler, e error) {
			if bytes.Equal(hdrHash1Bytes, key) {
				return &block.Header{
					PrevHash:         []byte("hash1"),
					Nonce:            1,
					Round:            1,
					PrevRandSeed:     []byte("roothash"),
					MiniBlockHeaders: []block.MiniBlockHeader{{Hash: []byte("hash1"), SenderShardID: 1}},
				}, nil
			}
			if bytes.Equal(hrdHash2Bytes, key) {
				return &block.Header{Nonce: 2, Round: 2}, nil
			}
			return nil, errors.New("err")
		}
		cs.LenCalled = func() int {
			return 0
		}
		cs.NoncesCalled = func(shardId uint32) []uint64 {
			return []uint64{1, 2}
		}
		cs.MaxSizeCalled = func() int {
			return 1000
		}
		return cs
	}

	txCoordinator := &testscommon.TransactionCoordinatorMock{
		CreateMbsAndProcessCrossShardTransactionsDstMeCalled: func(header data.HeaderHandler, processedMiniBlocksInfo map[string]*processedMb.ProcessedMiniBlockInfo, haveTime func() bool, haveAdditionalTime func() bool, scheduledMode bool) (slices block.MiniBlockSlice, u uint32, b bool, err error) {
			return block.MiniBlockSlice{miniBlock1}, 0, true, nil
		},
	}

	blkc := &testscommon.ChainHandlerStub{
		GetCurrentBlockHeaderCalled: func() data.HeaderHandler {
			return &block.MetaBlock{
				Nonce:                  0,
				AccumulatedFeesInEpoch: big.NewInt(0),
				DevFeesInEpoch:         big.NewInt(0),
				EpochStart: block.EpochStart{
					LastFinalizedHeaders: []block.EpochStartShardData{{}},
					Economics:            block.Economics{},
				},
			}
		},
		GetCurrentBlockHeaderHashCalled: func() []byte {
			return hash
		},
		GetGenesisHeaderCalled: func() data.HeaderHandler {
			return &block.Header{Nonce: 0}
		},
	}

	arguments := createMockMetaArguments(coreComponents, dataComponents, bootstrapComponents, statusComponents)
	arguments.TxCoordinator = txCoordinator
	dataComponents.DataPool = dPool
	dataComponents.BlockChain = blkc
	calledSaveNodesCoordinator := false
	arguments.ValidatorStatisticsProcessor = &mock.ValidatorStatisticsProcessorStub{
		SaveNodesCoordinatorUpdatesCalled: func(epoch uint32) (bool, error) {
			calledSaveNodesCoordinator = true
			return true, nil
		},
	}

	toggleCalled := false
	arguments.EpochSystemSCProcessor = &mock.EpochStartSystemSCStub{
		ToggleUnStakeUnBondCalled: func(value bool) error {
			toggleCalled = true
			assert.Equal(t, value, true)
			return nil
		},
	}
	processHandler := arguments.CoreComponents.ProcessStatusHandler()
	mockProcessHandler := processHandler.(*testscommon.ProcessStatusHandlerStub)
	statusBusySet := false
	statusIdleSet := false
	mockProcessHandler.SetIdleCalled = func() {
		statusIdleSet = true
	}
	mockProcessHandler.SetBusyCalled = func(reason string) {
		statusBusySet = true
	}

	mp, _ := blproc.NewMetaProcessor(arguments)
	metaHdr := &block.MetaBlock{}
	headerHandler, bodyHandler, err := mp.CreateBlock(metaHdr, func() bool { return true })
	assert.Nil(t, err)
	assert.True(t, toggleCalled, calledSaveNodesCoordinator)
	assert.True(t, statusBusySet && statusIdleSet)

	err = headerHandler.SetRound(uint64(1))
	assert.Nil(t, err)

	err = headerHandler.SetNonce(1)
	assert.Nil(t, err)

	err = headerHandler.SetPrevHash(hash)
	assert.Nil(t, err)

	err = headerHandler.SetAccumulatedFees(big.NewInt(0))
	assert.Nil(t, err)

	metaHeaderHandler, _ := headerHandler.(data.MetaHeaderHandler)
	err = metaHeaderHandler.SetAccumulatedFeesInEpoch(big.NewInt(0))
	assert.Nil(t, err)

	toggleCalled = false
	calledSaveNodesCoordinator = false
	statusBusySet = false
	statusIdleSet = false
	err = mp.ProcessBlock(headerHandler, bodyHandler, func() time.Duration { return time.Second })
	assert.Nil(t, err)
	assert.True(t, toggleCalled, calledSaveNodesCoordinator)
	assert.True(t, statusBusySet && statusIdleSet)
}

func TestMetaProcessor_CreateNewHeaderErrWrongTypeAssertion(t *testing.T) {
	t.Parallel()

	cc, dc, _, sc := createMockComponentHolders()

	boostrapComponents := &mock.BootstrapComponentsMock{
		Coordinator:          mock.NewOneShardCoordinatorMock(),
		HdrIntegrityVerifier: &mock.HeaderIntegrityVerifierStub{},
		VersionedHdrFactory: &testscommon.VersionedHeaderFactoryStub{
			CreateCalled: func(epoch uint32) data.HeaderHandler {
				return &block.Header{}
			},
		},
	}

	arguments := createMockMetaArguments(cc, dc, boostrapComponents, sc)

	mp, err := blproc.NewMetaProcessor(arguments)
	assert.Nil(t, err)

	h, err := mp.CreateNewHeader(1, 1)

	assert.Equal(t, process.ErrWrongTypeAssertion, err)
	assert.Nil(t, h)
}

func TestMetaProcessor_CreateNewHeaderValsOK(t *testing.T) {
	t.Parallel()

	rootHash := []byte("root")
	round := uint64(7)
	nonce := uint64(8)
	epoch := uint32(5)

	coreComponents, dataComponents, _, statusComponents := createMockComponentHolders()

	boostrapComponents := &mock.BootstrapComponentsMock{
		Coordinator:          mock.NewOneShardCoordinatorMock(),
		HdrIntegrityVerifier: &mock.HeaderIntegrityVerifierStub{},
		VersionedHdrFactory: &testscommon.VersionedHeaderFactoryStub{
			CreateCalled: func(epoch uint32) data.HeaderHandler {
				return &block.Header{}
			},
		},
	}

	boostrapComponents.VersionedHdrFactory = &testscommon.VersionedHeaderFactoryStub{
		CreateCalled: func(epoch uint32) data.HeaderHandler {
			return &block.MetaBlock{
				Epoch: epoch,
			}
		},
	}

	arguments := createMockMetaArguments(coreComponents, dataComponents, boostrapComponents, statusComponents)
	arguments.AccountsDB[state.UserAccountsState] = &stateMock.AccountsStub{
		RootHashCalled: func() ([]byte, error) {
			return rootHash, nil
		},
	}
	arguments.EpochStartTrigger = &mock.EpochStartTriggerStub{
		EpochCalled: func() uint32 {
			return epoch
		},
	}

	mp, err := blproc.NewMetaProcessor(arguments)
	assert.Nil(t, err)

	h, err := mp.CreateNewHeader(round, nonce)
	assert.Nil(t, err)
	assert.IsType(t, &block.MetaBlock{}, h)
	assert.Equal(t, epoch, h.GetEpoch())
	assert.Equal(t, round, h.GetRound())
	assert.Equal(t, nonce, h.GetNonce())

	zeroInt := big.NewInt(0)
	metaHeader := h.(*block.MetaBlock)
	assert.Equal(t, zeroInt, metaHeader.AccumulatedFeesInEpoch)
	assert.Equal(t, zeroInt, metaHeader.AccumulatedFees)
	assert.Equal(t, zeroInt, metaHeader.DeveloperFees)
	assert.Equal(t, zeroInt, metaHeader.DevFeesInEpoch)
}

func TestMetaProcessor_ProcessEpochStartMetaBlock(t *testing.T) {
	t.Parallel()

	header := &block.MetaBlock{
		Nonce:           1,
		Round:           1,
		PrevHash:        []byte("hash1"),
		AccumulatedFees: big.NewInt(0),
		DeveloperFees:   big.NewInt(0),
	}

	t.Run("rewards V2 enabled", func(t *testing.T) {
		t.Parallel()

		coreC, dataC, bootstrapC, statusC := createMockComponentHolders()
		enableEpochsHandler, _ := coreC.EnableEpochsHandlerField.(*testscommon.EnableEpochsHandlerStub)
		enableEpochsHandler.StakingV2EnableEpochField = 0
		arguments := createMockMetaArguments(coreC, dataC, bootstrapC, statusC)

		wasCalled := false
		arguments.EpochRewardsCreator = &mock.EpochRewardsCreatorStub{
			VerifyRewardsMiniBlocksCalled: func(
				metaBlock data.MetaHeaderHandler, validatorsInfo map[uint32][]*state.ValidatorInfo, computedEconomics *block.Economics,
			) error {
				assert.True(t, wasCalled)
				return nil
			},
		}

		arguments.EpochSystemSCProcessor = &mock.EpochStartSystemSCStub{
			ProcessSystemSmartContractCalled: func(validatorInfos map[uint32][]*state.ValidatorInfo, nonce uint64, epoch uint32) error {
				assert.Equal(t, header.GetEpoch(), epoch)
				assert.Equal(t, header.GetNonce(), nonce)
				wasCalled = true
				return nil
			},
		}

		mp, _ := blproc.NewMetaProcessor(arguments)

		err := mp.ProcessEpochStartMetaBlock(header, &block.Body{})
		assert.Nil(t, err)
	})

	t.Run("rewards V2 Not enabled", func(t *testing.T) {
		t.Parallel()

		coreComponents, dataComponents, bootstrapComponents, statusComponents := createMockComponentHolders()
		coreComponents.EnableEpochsHandlerField = &testscommon.EnableEpochsHandlerStub{
			StakingV2EnableEpochField: 10,
		}
		arguments := createMockMetaArguments(coreComponents, dataComponents, bootstrapComponents, statusComponents)

		arguments.ValidatorStatisticsProcessor = &mock.ValidatorStatisticsProcessorStub{}

		wasCalled := false
		arguments.EpochRewardsCreator = &mock.EpochRewardsCreatorStub{
			VerifyRewardsMiniBlocksCalled: func(
				metaBlock data.MetaHeaderHandler, validatorsInfo map[uint32][]*state.ValidatorInfo, computedEconomics *block.Economics,
			) error {
				wasCalled = true
				return nil
			},
		}

		arguments.EpochSystemSCProcessor = &mock.EpochStartSystemSCStub{
			ProcessSystemSmartContractCalled: func(validatorInfos map[uint32][]*state.ValidatorInfo, nonce uint64, epoch uint32) error {
				assert.Equal(t, header.GetEpoch(), epoch)
				assert.Equal(t, header.GetNonce(), nonce)
				assert.True(t, wasCalled)
				return nil
			},
		}

		mp, _ := blproc.NewMetaProcessor(arguments)

		err := mp.ProcessEpochStartMetaBlock(header, &block.Body{})
		assert.Nil(t, err)
	})
}

func TestMetaProcessor_UpdateEpochStartHeader(t *testing.T) {
	t.Parallel()

	accFeesInEpoch := big.NewInt(1000)
	devFeesInEpoch := big.NewInt(100)
	blkc, _ := blockchain.NewMetaChain(&statusHandlerMock.AppStatusHandlerStub{})
	_ = blkc.SetCurrentBlockHeaderAndRootHash(
		&block.MetaBlock{
			Round:                  1,
			Nonce:                  1,
			AccumulatedFeesInEpoch: accFeesInEpoch,
			DevFeesInEpoch:         devFeesInEpoch,
		}, []byte("root hash"),
	)
	_ = blkc.SetGenesisHeader(&block.MetaBlock{Nonce: 0})
	coreComponents, dataComponents, bootstrapComponents, statusComponents := createMockComponentHolders()
	dataComponents.BlockChain = blkc

	t.Run("fail to compute end of epoch economics", func(t *testing.T) {
		arguments := createMockMetaArguments(coreComponents, dataComponents, bootstrapComponents, statusComponents)

		expectedErr := errors.New("expected error")
		arguments.EpochEconomics = &mock.EpochEconomicsStub{
			ComputeEndOfEpochEconomicsCalled: func(metaBlock *block.MetaBlock) (*block.Economics, error) {
				return nil, expectedErr
			},
		}

		mp, _ := blproc.NewMetaProcessor(arguments)

		header := &block.MetaBlock{
			AccumulatedFeesInEpoch: big.NewInt(0),
			DevFeesInEpoch:         big.NewInt(0),
		}

		err := mp.UpdateEpochStartHeader(header)
		assert.Equal(t, expectedErr, err)
	})

	t.Run("should work", func(t *testing.T) {
		arguments := createMockMetaArguments(coreComponents, dataComponents, bootstrapComponents, statusComponents)

		expectedEconomics := &block.Economics{
			TotalSupply:                      big.NewInt(100),
			TotalToDistribute:                big.NewInt(101),
			TotalNewlyMinted:                 big.NewInt(102),
			RewardsPerBlock:                  big.NewInt(103),
			RewardsForProtocolSustainability: big.NewInt(104),
			NodePrice:                        big.NewInt(105),
			PrevEpochStartRound:              10,
			PrevEpochStartHash:               []byte("prevEpochStartHash"),
		}
		arguments.EpochEconomics = &mock.EpochEconomicsStub{
			ComputeEndOfEpochEconomicsCalled: func(metaBlock *block.MetaBlock) (*block.Economics, error) {
				return expectedEconomics, nil
			},
		}

		mp, _ := blproc.NewMetaProcessor(arguments)

		header := &block.MetaBlock{
			AccumulatedFeesInEpoch: big.NewInt(0),
			DevFeesInEpoch:         big.NewInt(0),
		}

		err := mp.UpdateEpochStartHeader(header)
		assert.Nil(t, err)
		assert.Equal(t, accFeesInEpoch, header.GetAccumulatedFeesInEpoch())
		assert.Equal(t, devFeesInEpoch, header.GetDevFeesInEpoch())
		assert.Equal(t, expectedEconomics, header.GetEpochStartHandler().GetEconomicsHandler())
	})
}

func TestMetaProcessor_CreateEpochStartBodyShouldFail(t *testing.T) {
	t.Parallel()

	coreComponents, dataComponents, bootstrapComponents, statusComponents := createMockComponentHolders()

	t.Run("fail to get root hash", func(t *testing.T) {
		t.Parallel()

		arguments := createMockMetaArguments(coreComponents, dataComponents, bootstrapComponents, statusComponents)

		expectedErr := errors.New("expected error")
		arguments.ValidatorStatisticsProcessor = &mock.ValidatorStatisticsProcessorStub{
			RootHashCalled: func() ([]byte, error) {
				return nil, expectedErr
			},
		}

		mp, _ := blproc.NewMetaProcessor(arguments)

		body, err := mp.CreateEpochStartBody(&block.MetaBlock{})
		assert.Equal(t, expectedErr, err)
		assert.Nil(t, body)
	})
	t.Run("fail to get validators info root hash", func(t *testing.T) {
		t.Parallel()

		arguments := createMockMetaArguments(coreComponents, dataComponents, bootstrapComponents, statusComponents)

		expectedErr := errors.New("expected error")
		arguments.ValidatorStatisticsProcessor = &mock.ValidatorStatisticsProcessorStub{
			GetValidatorInfoForRootHashCalled: func(rootHash []byte) (map[uint32][]*state.ValidatorInfo, error) {
				return nil, expectedErr
			},
		}

		mp, _ := blproc.NewMetaProcessor(arguments)

		body, err := mp.CreateEpochStartBody(&block.MetaBlock{})
		assert.Equal(t, expectedErr, err)
		assert.Nil(t, body)
	})
	t.Run("fail to process ratings end of epoch", func(t *testing.T) {
		t.Parallel()

		arguments := createMockMetaArguments(coreComponents, dataComponents, bootstrapComponents, statusComponents)

		expectedErr := errors.New("expected error")
		arguments.ValidatorStatisticsProcessor = &mock.ValidatorStatisticsProcessorStub{
			ProcessRatingsEndOfEpochCalled: func(validatorsInfo map[uint32][]*state.ValidatorInfo, epoch uint32) error {
				return expectedErr
			},
		}

		mp, _ := blproc.NewMetaProcessor(arguments)

		body, err := mp.CreateEpochStartBody(&block.MetaBlock{})
		assert.Equal(t, expectedErr, err)
		assert.Nil(t, body)
	})
}

func TestMetaProcessor_CreateEpochStartBodyShouldWork(t *testing.T) {
	t.Parallel()

	expectedValidatorsInfo := map[uint32][]*state.ValidatorInfo{
		0: {
			&state.ValidatorInfo{
				ShardId:         1,
				RewardAddress:   []byte("rewardAddr1"),
				AccumulatedFees: big.NewInt(10),
			},
		},
	}

	rewardMiniBlocks := block.MiniBlockSlice{
		&block.MiniBlock{
			TxHashes:        [][]byte{[]byte("txHash1")},
			ReceiverShardID: 1,
			SenderShardID:   core.MetachainShardId,
			Type:            block.RewardsBlock,
		},
	}

	validatorInfoMiniBlocks := block.MiniBlockSlice{
		&block.MiniBlock{
			TxHashes:        [][]byte{[]byte("txHash1")},
			ReceiverShardID: core.AllShardId,
			SenderShardID:   1,
			Type:            block.PeerBlock,
		},
	}

	t.Run("rewards V2 enabled", func(t *testing.T) {
		t.Parallel()

		coreC, dataC, bootstrapC, statusC := createMockComponentHolders()
		enableEpochsHandler, _ := coreC.EnableEpochsHandlerField.(*testscommon.EnableEpochsHandlerStub)
		enableEpochsHandler.StakingV2EnableEpochField = 0
		arguments := createMockMetaArguments(coreC, dataC, bootstrapC, statusC)

		mb := &block.MetaBlock{
			Nonce: 1,
			Epoch: 1,
			EpochStart: block.EpochStart{
				Economics: block.Economics{
					RewardsForProtocolSustainability: big.NewInt(0),
				},
			},
		}

		expectedRootHash := []byte("root hash")
		arguments.ValidatorStatisticsProcessor = &mock.ValidatorStatisticsProcessorStub{
			RootHashCalled: func() ([]byte, error) {
				return expectedRootHash, nil
			},
			GetValidatorInfoForRootHashCalled: func(rootHash []byte) (map[uint32][]*state.ValidatorInfo, error) {
				assert.Equal(t, expectedRootHash, rootHash)

				return expectedValidatorsInfo, nil
			},
		}

		wasCalled := false
		arguments.EpochSystemSCProcessor = &mock.EpochStartSystemSCStub{
			ProcessSystemSmartContractCalled: func(validatorsInfo map[uint32][]*state.ValidatorInfo, nonce uint64, epoch uint32) error {
				wasCalled = true
				assert.Equal(t, mb.GetNonce(), nonce)
				assert.Equal(t, mb.GetEpoch(), epoch)
				return nil
			},
		}

		expectedRewardsForProtocolSustain := big.NewInt(11)
		arguments.EpochRewardsCreator = &mock.EpochRewardsCreatorStub{
			CreateRewardsMiniBlocksCalled: func(
				metaBlock data.MetaHeaderHandler, validatorsInfo map[uint32][]*state.ValidatorInfo, computedEconomics *block.Economics,
			) (block.MiniBlockSlice, error) {
				assert.Equal(t, expectedValidatorsInfo, validatorsInfo)
				assert.Equal(t, mb, metaBlock)
				assert.True(t, wasCalled)
				return rewardMiniBlocks, nil
			},
			GetProtocolSustainCalled: func() *big.Int {
				return expectedRewardsForProtocolSustain
			},
		}

		arguments.EpochValidatorInfoCreator = &mock.EpochValidatorInfoCreatorStub{
			CreateValidatorInfoMiniBlocksCalled: func(validatorsInfo map[uint32][]*state.ValidatorInfo) (block.MiniBlockSlice, error) {
				assert.Equal(t, expectedValidatorsInfo, validatorsInfo)
				return validatorInfoMiniBlocks, nil
			},
		}

		mp, _ := blproc.NewMetaProcessor(arguments)

		miniBlocks := make([]*block.MiniBlock, 0)
		miniBlocks = append(miniBlocks, rewardMiniBlocks...)
		miniBlocks = append(miniBlocks, validatorInfoMiniBlocks...)
		expectedBody := &block.Body{MiniBlocks: miniBlocks}

		body, err := mp.CreateEpochStartBody(mb)
		assert.Nil(t, err)
		assert.Equal(t, expectedBody, body)
		assert.Equal(t, expectedRewardsForProtocolSustain, mb.EpochStart.Economics.GetRewardsForProtocolSustainability())
	})
	t.Run("rewards V2 Not enabled", func(t *testing.T) {
		t.Parallel()

		coreComponents, dataComponents, bootstrapComponents, statusComponents := createMockComponentHolders()
		coreComponents.EnableEpochsHandlerField = &testscommon.EnableEpochsHandlerStub{
			StakingV2EnableEpochField: 10,
		}
		arguments := createMockMetaArguments(coreComponents, dataComponents, bootstrapComponents, statusComponents)

		mb := &block.MetaBlock{
			Nonce: 1,
			Epoch: 1,
			EpochStart: block.EpochStart{
				Economics: block.Economics{
					RewardsForProtocolSustainability: big.NewInt(0),
				},
			},
		}

		expectedRootHash := []byte("root hash")
		arguments.ValidatorStatisticsProcessor = &mock.ValidatorStatisticsProcessorStub{
			RootHashCalled: func() ([]byte, error) {
				return expectedRootHash, nil
			},
			GetValidatorInfoForRootHashCalled: func(rootHash []byte) (map[uint32][]*state.ValidatorInfo, error) {
				assert.Equal(t, expectedRootHash, rootHash)
				return expectedValidatorsInfo, nil
			},
		}

		wasCalled := false
		expectedRewardsForProtocolSustain := big.NewInt(11)
		arguments.EpochRewardsCreator = &mock.EpochRewardsCreatorStub{
			CreateRewardsMiniBlocksCalled: func(
				metaBlock data.MetaHeaderHandler, validatorsInfo map[uint32][]*state.ValidatorInfo, computedEconomics *block.Economics,
			) (block.MiniBlockSlice, error) {
				wasCalled = true
				assert.Equal(t, expectedValidatorsInfo, validatorsInfo)
				assert.Equal(t, mb, metaBlock)
				return rewardMiniBlocks, nil
			},
			GetProtocolSustainCalled: func() *big.Int {
				return expectedRewardsForProtocolSustain
			},
		}

		arguments.EpochValidatorInfoCreator = &mock.EpochValidatorInfoCreatorStub{
			CreateValidatorInfoMiniBlocksCalled: func(validatorsInfo map[uint32][]*state.ValidatorInfo) (block.MiniBlockSlice, error) {
				assert.Equal(t, expectedValidatorsInfo, validatorsInfo)
				return validatorInfoMiniBlocks, nil
			},
		}

		arguments.EpochSystemSCProcessor = &mock.EpochStartSystemSCStub{
			ProcessSystemSmartContractCalled: func(validatorsInfo map[uint32][]*state.ValidatorInfo, nonce uint64, epoch uint32) error {
				assert.True(t, wasCalled)
				assert.Equal(t, mb.GetNonce(), nonce)
				assert.Equal(t, mb.GetEpoch(), epoch)
				return nil
			},
		}

		mp, _ := blproc.NewMetaProcessor(arguments)

		miniBlocks := make([]*block.MiniBlock, 0)
		miniBlocks = append(miniBlocks, rewardMiniBlocks...)
		miniBlocks = append(miniBlocks, validatorInfoMiniBlocks...)
		expectedBody := &block.Body{MiniBlocks: miniBlocks}

		body, err := mp.CreateEpochStartBody(mb)
		assert.Nil(t, err)
		assert.Equal(t, expectedBody, body)
		assert.Equal(t, expectedRewardsForProtocolSustain, mb.EpochStart.Economics.GetRewardsForProtocolSustainability())
	})
}

func TestMetaProcessor_getFinalMiniBlockHashes(t *testing.T) {
	t.Parallel()

	t.Run("scheduledMiniBlocks flag not set", func(t *testing.T) {
		t.Parallel()

		coreComponents, dataComponents, bootstrapComponents, statusComponents := createMockComponentHolders()
		enableEpochsHandlerStub := &testscommon.EnableEpochsHandlerStub{
			IsScheduledMiniBlocksFlagEnabledField: false,
		}
		coreComponents.EnableEpochsHandlerField = enableEpochsHandlerStub
		arguments := createMockMetaArguments(coreComponents, dataComponents, bootstrapComponents, statusComponents)

		mp, _ := blproc.NewMetaProcessor(arguments)

		expectedMbHeaders := make([]data.MiniBlockHeaderHandler, 1)

		mbHeaders := mp.GetFinalMiniBlockHeaders(expectedMbHeaders)
		assert.Equal(t, expectedMbHeaders, mbHeaders)
	})

	t.Run("should work, return only final mini block header", func(t *testing.T) {
		t.Parallel()

		coreComponents, dataComponents, bootstrapComponents, statusComponents := createMockComponentHolders()
		enableEpochsHandlerStub := &testscommon.EnableEpochsHandlerStub{
			IsScheduledMiniBlocksFlagEnabledField: true,
		}
		coreComponents.EnableEpochsHandlerField = enableEpochsHandlerStub
		arguments := createMockMetaArguments(coreComponents, dataComponents, bootstrapComponents, statusComponents)

		mp, _ := blproc.NewMetaProcessor(arguments)

		mbh1 := &block.MiniBlockHeader{
			Hash: []byte("hash1"),
		}
		mbhReserved1 := block.MiniBlockHeaderReserved{State: block.Proposed}
		mbh1.Reserved, _ = mbhReserved1.Marshal()

		mbh2 := &block.MiniBlockHeader{
			Hash: []byte("hash2"),
		}
		mbhReserved2 := block.MiniBlockHeaderReserved{State: block.Final}
		mbh2.Reserved, _ = mbhReserved2.Marshal()

		mbHeaders := []data.MiniBlockHeaderHandler{
			mbh1,
			mbh2,
		}

		expectedMbHeaders := []data.MiniBlockHeaderHandler{
			mbh2,
		}

		retMbHeaders := mp.GetFinalMiniBlockHeaders(mbHeaders)
		assert.Equal(t, expectedMbHeaders, retMbHeaders)
	})
}<|MERGE_RESOLUTION|>--- conflicted
+++ resolved
@@ -134,17 +134,11 @@
 			BlockTracker:                   mock.NewBlockTrackerMock(bootstrapComponents.ShardCoordinator(), startHeaders),
 			BlockSizeThrottler:             &mock.BlockSizeThrottlerStub{},
 			HistoryRepository:              &dblookupext.HistoryRepositoryStub{},
-<<<<<<< HEAD
-			EpochNotifier:                  &epochNotifier.EpochNotifierStub{},
-			RoundNotifier:                  &mock.RoundNotifierStub{},
-			OutportDataProvider:            &outport.OutportDataProviderStub{},
-=======
 			EnableRoundsHandler:            &testscommon.EnableRoundsHandlerStub{},
->>>>>>> de275bb4
 			ScheduledTxsExecutionHandler:   &testscommon.ScheduledTxsExecutionStub{},
 			ProcessedMiniBlocksTracker:     &testscommon.ProcessedMiniBlocksTrackerStub{},
 			ReceiptsRepository:             &testscommon.ReceiptsRepositoryStub{},
-			OutportDataProvider:            &testscommon.OutportDataProviderStub{},
+			OutportDataProvider:            &outport.OutportDataProviderStub{},
 		},
 		SCToProtocol:                 &mock.SCToProtocolStub{},
 		PendingMiniBlocksHandler:     &mock.PendingMiniBlocksHandlerStub{},
