--- conflicted
+++ resolved
@@ -3010,14 +3010,8 @@
 
 	toggleCalled = false
 	calledSaveNodesCoordinator = false
-<<<<<<< HEAD
-	statusBusySet = false
-	statusIdleSet = false
+	busyIdleCalled = make([]string, 0)
 	_, _, err = mp.ProcessBlock(headerHandler, bodyHandler, func() time.Duration { return time.Second })
-=======
-	busyIdleCalled = make([]string, 0)
-	err = mp.ProcessBlock(headerHandler, bodyHandler, func() time.Duration { return time.Second })
->>>>>>> bfd15e65
 	assert.Nil(t, err)
 	assert.True(t, toggleCalled, calledSaveNodesCoordinator)
 	assert.Equal(t, []string{busyIdentifier, idleIdentifier}, busyIdleCalled) // the order is important
