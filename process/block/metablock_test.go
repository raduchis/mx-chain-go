package block_test

import (
	"bytes"
	"errors"
	"math/big"
	"reflect"
	"sync"
	"testing"
	"time"

	"github.com/ElrondNetwork/elrond-go/core"
	"github.com/ElrondNetwork/elrond-go/data"
	"github.com/ElrondNetwork/elrond-go/data/block"
	"github.com/ElrondNetwork/elrond-go/data/blockchain"
	"github.com/ElrondNetwork/elrond-go/data/state"
	"github.com/ElrondNetwork/elrond-go/dataRetriever"
	"github.com/ElrondNetwork/elrond-go/process"
	blproc "github.com/ElrondNetwork/elrond-go/process/block"
	"github.com/ElrondNetwork/elrond-go/process/block/bootstrapStorage"
	"github.com/ElrondNetwork/elrond-go/process/mock"
	"github.com/ElrondNetwork/elrond-go/sharding"
	"github.com/ElrondNetwork/elrond-go/storage"
	"github.com/ElrondNetwork/elrond-go/testscommon"
	"github.com/stretchr/testify/assert"
)

func createMockComponentHolders() (*mock.CoreComponentsMock, *mock.DataComponentsMock) {
	mdp := initDataPool([]byte("tx_hash"))

	coreComponents := &mock.CoreComponentsMock{
		IntMarsh:            &mock.MarshalizerMock{},
		Hash:                &mock.HasherStub{},
		UInt64ByteSliceConv: &mock.Uint64ByteSliceConverterMock{},
	}

	dataComponents := &mock.DataComponentsMock{
		Storage:    &mock.ChainStorerMock{},
		DataPool:   mdp,
		BlockChain: createTestBlockchain(),
	}

	return coreComponents, dataComponents

}

func createMockMetaArguments(
	coreComponents *mock.CoreComponentsMock,
	dataComponents *mock.DataComponentsMock,
) blproc.ArgMetaProcessor {

	shardCoordinator := mock.NewOneShardCoordinatorMock()
	argsHeaderValidator := blproc.ArgsHeaderValidator{
		Hasher:      &mock.HasherStub{},
		Marshalizer: &mock.MarshalizerMock{},
	}
	headerValidator, _ := blproc.NewHeaderValidator(argsHeaderValidator)

	startHeaders := createGenesisBlocks(shardCoordinator)
	accountsDb := make(map[state.AccountsDbIdentifier]state.AccountsAdapter)
	accountsDb[state.UserAccountsState] = &mock.AccountsStub{
		CommitCalled: func() ([]byte, error) {
			return nil, nil
		},
	}
	accountsDb[state.PeerAccountsState] = &mock.AccountsStub{
		CommitCalled: func() ([]byte, error) {
			return nil, nil
		},
	}

	arguments := blproc.ArgMetaProcessor{
		ArgBaseProcessor: blproc.ArgBaseProcessor{
			CoreComponents:    coreComponents,
			DataComponents:    dataComponents,
			AccountsDB:        accountsDb,
			ForkDetector:      &mock.ForkDetectorMock{},
			ShardCoordinator:  shardCoordinator,
			NodesCoordinator:  mock.NewNodesCoordinatorMock(),
			FeeHandler:        &mock.FeeAccumulatorStub{},
			RequestHandler:    &mock.RequestHandlerStub{},
			Core:              &mock.ServiceContainerMock{},
			BlockChainHook:    &mock.BlockChainHookHandlerMock{},
			TxCoordinator:     &mock.TransactionCoordinatorMock{},
			EpochStartTrigger: &mock.EpochStartTriggerStub{},
			HeaderValidator:   headerValidator,
			Rounder:           &mock.RounderMock{},
			BootStorer: &mock.BoostrapStorerMock{
				PutCalled: func(round int64, bootData bootstrapStorage.BootstrapData) error {
					return nil
				},
			},
			BlockTracker:       mock.NewBlockTrackerMock(shardCoordinator, startHeaders),
			BlockSizeThrottler: &mock.BlockSizeThrottlerStub{},
			Version:            "softwareVersion",
		},
		SCDataGetter:                 &mock.ScQueryStub{},
		SCToProtocol:                 &mock.SCToProtocolStub{},
		PendingMiniBlocksHandler:     &mock.PendingMiniBlocksHandlerStub{},
		EpochStartDataCreator:        &mock.EpochStartDataCreatorStub{},
		EpochEconomics:               &mock.EpochEconomicsStub{},
		EpochRewardsCreator:          &mock.EpochRewardsCreatorStub{},
		EpochValidatorInfoCreator:    &mock.EpochValidatorInfoCreatorStub{},
		ValidatorStatisticsProcessor: &mock.ValidatorStatisticsProcessorStub{},
	}
	return arguments
}

func createMetaBlockHeader() *block.MetaBlock {
	hdr := block.MetaBlock{
		Nonce:                  1,
		Round:                  1,
		PrevHash:               []byte(""),
		Signature:              []byte("signature"),
		PubKeysBitmap:          []byte("pubKeysBitmap"),
		RootHash:               []byte("rootHash"),
		ShardInfo:              make([]block.ShardData, 0),
		TxCount:                1,
		PrevRandSeed:           make([]byte, 0),
		RandSeed:               make([]byte, 0),
		AccumulatedFeesInEpoch: big.NewInt(0),
		AccumulatedFees:        big.NewInt(0),
		DevFeesInEpoch:         big.NewInt(0),
		DeveloperFees:          big.NewInt(0),
	}

	shardMiniBlockHeaders := make([]block.MiniBlockHeader, 0)
	shardMiniBlockHeader := block.MiniBlockHeader{
		Hash:            []byte("mb_hash1"),
		ReceiverShardID: 0,
		SenderShardID:   0,
		TxCount:         1,
	}
	shardMiniBlockHeaders = append(shardMiniBlockHeaders, shardMiniBlockHeader)
	shardData := block.ShardData{
		Nonce:                 1,
		ShardID:               0,
		HeaderHash:            []byte("hdr_hash1"),
		TxCount:               1,
		ShardMiniBlockHeaders: shardMiniBlockHeaders,
	}
	hdr.ShardInfo = append(hdr.ShardInfo, shardData)

	return &hdr
}

func createGenesisBlocks(shardCoordinator sharding.Coordinator) map[uint32]data.HeaderHandler {
	genesisBlocks := make(map[uint32]data.HeaderHandler)
	for ShardID := uint32(0); ShardID < shardCoordinator.NumberOfShards(); ShardID++ {
		genesisBlocks[ShardID] = createGenesisBlock(ShardID)
	}

	genesisBlocks[core.MetachainShardId] = createGenesisMetaBlock()

	return genesisBlocks
}

func createGenesisBlock(ShardID uint32) *block.Header {
	rootHash := []byte("roothash")
	return &block.Header{
		Nonce:         0,
		Round:         0,
		Signature:     rootHash,
		RandSeed:      rootHash,
		PrevRandSeed:  rootHash,
		ShardID:       ShardID,
		PubKeysBitmap: rootHash,
		RootHash:      rootHash,
		PrevHash:      rootHash,
	}
}

func createGenesisMetaBlock() *block.MetaBlock {
	rootHash := []byte("roothash")
	return &block.MetaBlock{
		Nonce:         0,
		Round:         0,
		Signature:     rootHash,
		RandSeed:      rootHash,
		PrevRandSeed:  rootHash,
		PubKeysBitmap: rootHash,
		RootHash:      rootHash,
		PrevHash:      rootHash,
	}
}

func setLastNotarizedHdr(
	noOfShards uint32,
	round uint64,
	nonce uint64,
	randSeed []byte,
	lastNotarizedHdrs map[uint32][]data.HeaderHandler,
	blockTracker process.BlockTracker,
) {
	for i := uint32(0); i < noOfShards; i++ {
		lastHdr := &block.Header{Round: round,
			Nonce:    nonce,
			RandSeed: randSeed,
			ShardID:  i}
		lastNotarizedHdrsCount := len(lastNotarizedHdrs[i])
		if lastNotarizedHdrsCount > 0 {
			lastNotarizedHdrs[i][lastNotarizedHdrsCount-1] = lastHdr
		} else {
			lastNotarizedHdrs[i] = append(lastNotarizedHdrs[i], lastHdr)
		}
		blockTracker.AddCrossNotarizedHeader(i, lastHdr, nil)
	}
}

//------- NewMetaProcessor

func TestNewMetaProcessor_NilAccountsAdapterShouldErr(t *testing.T) {
	t.Parallel()

	coreComponents, dataComponents := createMockComponentHolders()
	arguments := createMockMetaArguments(coreComponents, dataComponents)
	arguments.AccountsDB[state.UserAccountsState] = nil

	be, err := blproc.NewMetaProcessor(arguments)
	assert.Equal(t, process.ErrNilAccountsAdapter, err)
	assert.Nil(t, be)
}

func TestNewMetaProcessor_NilDataPoolShouldErr(t *testing.T) {
	t.Parallel()

	coreComponents, dataComponents := createMockComponentHolders()
	dataComponents.DataPool = nil
	arguments := createMockMetaArguments(coreComponents, dataComponents)

	be, err := blproc.NewMetaProcessor(arguments)
	assert.Equal(t, process.ErrNilDataPoolHolder, err)
	assert.Nil(t, be)
}

func TestNewMetaProcessor_NilForkDetectorShouldErr(t *testing.T) {
	t.Parallel()

	coreComponents, dataComponents := createMockComponentHolders()
	arguments := createMockMetaArguments(coreComponents, dataComponents)
	arguments.ForkDetector = nil

	be, err := blproc.NewMetaProcessor(arguments)
	assert.Equal(t, process.ErrNilForkDetector, err)
	assert.Nil(t, be)
}

func TestNewMetaProcessor_NilShardCoordinatorShouldErr(t *testing.T) {
	t.Parallel()

	coreComponents, dataComponents := createMockComponentHolders()
	arguments := createMockMetaArguments(coreComponents, dataComponents)
	arguments.ShardCoordinator = nil

	be, err := blproc.NewMetaProcessor(arguments)
	assert.Equal(t, process.ErrNilShardCoordinator, err)
	assert.Nil(t, be)
}

func TestNewMetaProcessor_NilHasherShouldErr(t *testing.T) {
	t.Parallel()

	coreComponents, dataComponents := createMockComponentHolders()
	coreComponents.Hash = nil
	arguments := createMockMetaArguments(coreComponents, dataComponents)

	be, err := blproc.NewMetaProcessor(arguments)
	assert.Equal(t, process.ErrNilHasher, err)
	assert.Nil(t, be)
}

func TestNewMetaProcessor_NilMarshalizerShouldErr(t *testing.T) {
	t.Parallel()

	coreComponents, dataComponents := createMockComponentHolders()
	coreComponents.IntMarsh = nil
	arguments := createMockMetaArguments(coreComponents, dataComponents)

	be, err := blproc.NewMetaProcessor(arguments)
	assert.Equal(t, process.ErrNilMarshalizer, err)
	assert.Nil(t, be)
}

func TestNewMetaProcessor_NilChainStorerShouldErr(t *testing.T) {
	t.Parallel()

	coreComponents, dataComponents := createMockComponentHolders()
	dataComponents.Storage = nil
	arguments := createMockMetaArguments(coreComponents, dataComponents)

	be, err := blproc.NewMetaProcessor(arguments)
	assert.Equal(t, process.ErrNilStorage, err)
	assert.Nil(t, be)
}

func TestNewMetaProcessor_NilRequestHeaderHandlerShouldErr(t *testing.T) {
	t.Parallel()

	coreComponents, dataComponents := createMockComponentHolders()
	arguments := createMockMetaArguments(coreComponents, dataComponents)
	arguments.RequestHandler = nil

	be, err := blproc.NewMetaProcessor(arguments)
	assert.Equal(t, process.ErrNilRequestHandler, err)
	assert.Nil(t, be)
}

func TestNewMetaProcessor_NilTxCoordinatorShouldErr(t *testing.T) {
	t.Parallel()

	coreComponents, dataComponents := createMockComponentHolders()
	arguments := createMockMetaArguments(coreComponents, dataComponents)
	arguments.TxCoordinator = nil

	be, err := blproc.NewMetaProcessor(arguments)
	assert.Equal(t, process.ErrNilTransactionCoordinator, err)
	assert.Nil(t, be)
}

func TestNewMetaProcessor_NilEpochStartShouldErr(t *testing.T) {
	t.Parallel()

	coreComponents, dataComponents := createMockComponentHolders()
	arguments := createMockMetaArguments(coreComponents, dataComponents)
	arguments.EpochStartTrigger = nil

	be, err := blproc.NewMetaProcessor(arguments)
	assert.Equal(t, process.ErrNilEpochStartTrigger, err)
	assert.Nil(t, be)
}

func TestNewMetaProcessor_NilPendingMiniBlocksShouldErr(t *testing.T) {
	t.Parallel()

	coreComponents, dataComponents := createMockComponentHolders()
	arguments := createMockMetaArguments(coreComponents, dataComponents)
	arguments.PendingMiniBlocksHandler = nil

	be, err := blproc.NewMetaProcessor(arguments)
	assert.Equal(t, process.ErrNilPendingMiniBlocksHandler, err)
	assert.Nil(t, be)
}

func TestNewMetaProcessor_NilBlockSizeThrottlerShouldErr(t *testing.T) {
	t.Parallel()

	coreComponents, dataComponents := createMockComponentHolders()
	arguments := createMockMetaArguments(coreComponents, dataComponents)
	arguments.BlockSizeThrottler = nil

	be, err := blproc.NewMetaProcessor(arguments)
	assert.Equal(t, process.ErrNilBlockSizeThrottler, err)
	assert.Nil(t, be)
}

func TestNewMetaProcessor_OkValsShouldWork(t *testing.T) {
	t.Parallel()

	coreComponents, dataComponents := createMockComponentHolders()
	arguments := createMockMetaArguments(coreComponents, dataComponents)

	mp, err := blproc.NewMetaProcessor(arguments)
	assert.Nil(t, err)
	assert.NotNil(t, mp)
}

//------- CheckHeaderBodyCorrelation

func TestMetaProcessor_CheckHeaderBodyCorrelationReceiverMissmatch(t *testing.T) {
	t.Parallel()

	hdr, body := createOneHeaderOneBody()
	coreComponents, dataComponents := createMockComponentHolders()
	arguments := createMockMetaArguments(coreComponents, dataComponents)
	mp, _ := blproc.NewMetaProcessor(arguments)

	hdr.MiniBlockHeaders[0].ReceiverShardID = body.MiniBlocks[0].ReceiverShardID + 1
	err := mp.CheckHeaderBodyCorrelation(hdr, body)
	assert.Equal(t, process.ErrHeaderBodyMismatch, err)
}

func TestMetaProcessor_CheckHeaderBodyCorrelationSenderMissmatch(t *testing.T) {
	t.Parallel()

	hdr, body := createOneHeaderOneBody()
	coreComponents, dataComponents := createMockComponentHolders()
	arguments := createMockMetaArguments(coreComponents, dataComponents)
	mp, _ := blproc.NewMetaProcessor(arguments)

	hdr.MiniBlockHeaders[0].SenderShardID = body.MiniBlocks[0].SenderShardID + 1
	err := mp.CheckHeaderBodyCorrelation(hdr, body)
	assert.Equal(t, process.ErrHeaderBodyMismatch, err)
}

func TestMetaProcessor_CheckHeaderBodyCorrelationTxCountMissmatch(t *testing.T) {
	t.Parallel()

	hdr, body := createOneHeaderOneBody()
	coreComponents, dataComponents := createMockComponentHolders()
	arguments := createMockMetaArguments(coreComponents, dataComponents)
	mp, _ := blproc.NewMetaProcessor(arguments)

	hdr.MiniBlockHeaders[0].TxCount = uint32(len(body.MiniBlocks[0].TxHashes) + 1)
	err := mp.CheckHeaderBodyCorrelation(hdr, body)
	assert.Equal(t, process.ErrHeaderBodyMismatch, err)
}

func TestMetaProcessor_CheckHeaderBodyCorrelationHashMissmatch(t *testing.T) {
	t.Parallel()

	hdr, body := createOneHeaderOneBody()
	coreComponents, dataComponents := createMockComponentHolders()
	arguments := createMockMetaArguments(coreComponents, dataComponents)
	mp, _ := blproc.NewMetaProcessor(arguments)

	hdr.MiniBlockHeaders[0].Hash = []byte("wrongHash")
	err := mp.CheckHeaderBodyCorrelation(hdr, body)
	assert.Equal(t, process.ErrHeaderBodyMismatch, err)
}

func TestMetaProcessor_CheckHeaderBodyCorrelationShouldPass(t *testing.T) {
	t.Parallel()

	hdr, body := createOneHeaderOneBody()
	coreComponents, dataComponents := createMockComponentHolders()
	arguments := createMockMetaArguments(coreComponents, dataComponents)
	mp, _ := blproc.NewMetaProcessor(arguments)

	err := mp.CheckHeaderBodyCorrelation(hdr, body)
	assert.Nil(t, err)
}

func TestMetaProcessor_CheckHeaderBodyCorrelationNilMiniBlock(t *testing.T) {
	t.Parallel()

	hdr, body := createOneHeaderOneBody()
	coreComponents, dataComponents := createMockComponentHolders()
	arguments := createMockMetaArguments(coreComponents, dataComponents)
	mp, _ := blproc.NewMetaProcessor(arguments)

	body.MiniBlocks[0] = nil

	err := mp.CheckHeaderBodyCorrelation(hdr, body)
	assert.NotNil(t, err)
	assert.Equal(t, process.ErrNilMiniBlock, err)
}

//------- ProcessBlock

func TestMetaProcessor_ProcessBlockWithNilHeaderShouldErr(t *testing.T) {
	t.Parallel()

	coreComponents, dataComponents := createMockComponentHolders()
	arguments := createMockMetaArguments(coreComponents, dataComponents)

	mp, _ := blproc.NewMetaProcessor(arguments)
	blk := &block.Body{}

	err := mp.ProcessBlock(nil, blk, haveTime)
	assert.Equal(t, process.ErrNilBlockHeader, err)
}

func TestMetaProcessor_ProcessBlockWithNilBlockBodyShouldErr(t *testing.T) {
	t.Parallel()

	coreComponents, dataComponents := createMockComponentHolders()
	arguments := createMockMetaArguments(coreComponents, dataComponents)
	mp, _ := blproc.NewMetaProcessor(arguments)

	err := mp.ProcessBlock(&block.MetaBlock{}, nil, haveTime)
	assert.Equal(t, process.ErrNilBlockBody, err)
}

func TestMetaProcessor_ProcessBlockWithNilHaveTimeFuncShouldErr(t *testing.T) {
	t.Parallel()

	coreComponents, dataComponents := createMockComponentHolders()
	arguments := createMockMetaArguments(coreComponents, dataComponents)
	mp, _ := blproc.NewMetaProcessor(arguments)
	blk := &block.Body{}

	err := mp.ProcessBlock(&block.MetaBlock{}, blk, nil)
	assert.Equal(t, process.ErrNilHaveTimeHandler, err)
}

func TestMetaProcessor_ProcessWithDirtyAccountShouldErr(t *testing.T) {
	t.Parallel()

	// set accounts dirty
	journalLen := func() int { return 3 }
	revToSnapshot := func(snapshot int) error { return nil }
	hdr := block.MetaBlock{
		Nonce:         1,
		PubKeysBitmap: []byte("0100101"),
		PrevHash:      []byte(""),
		Signature:     []byte("signature"),
		RootHash:      []byte("roothash"),
	}
	body := &block.Body{}
	coreComponents, dataComponents := createMockComponentHolders()
	arguments := createMockMetaArguments(coreComponents, dataComponents)
	arguments.AccountsDB[state.UserAccountsState] = &mock.AccountsStub{
		JournalLenCalled:       journalLen,
		RevertToSnapshotCalled: revToSnapshot,
	}
	mp, _ := blproc.NewMetaProcessor(arguments)

	// should return err
	err := mp.ProcessBlock(&hdr, body, haveTime)
	assert.NotNil(t, err)
	assert.Equal(t, err, process.ErrAccountStateDirty)
}

func TestMetaProcessor_ProcessWithHeaderNotFirstShouldErr(t *testing.T) {
	t.Parallel()

	coreComponents, dataComponents := createMockComponentHolders()
	arguments := createMockMetaArguments(coreComponents, dataComponents)
	mp, _ := blproc.NewMetaProcessor(arguments)

	hdr := &block.MetaBlock{
		Nonce: 2,
	}
	body := &block.Body{}
	err := mp.ProcessBlock(hdr, body, haveTime)
	assert.Equal(t, process.ErrWrongNonceInBlock, err)
}

func TestMetaProcessor_ProcessWithHeaderNotCorrectNonceShouldErr(t *testing.T) {
	t.Parallel()

	blkc := blockchain.NewMetaChain()
	_ = blkc.SetCurrentBlockHeader(
		&block.MetaBlock{
			Round: 1,
			Nonce: 1,
		},
	)
	_ = blkc.SetGenesisHeader(&block.MetaBlock{Nonce: 0})
	coreComponents, dataComponents := createMockComponentHolders()
	dataComponents.BlockChain = blkc
	arguments := createMockMetaArguments(coreComponents, dataComponents)

	mp, _ := blproc.NewMetaProcessor(arguments)
	hdr := &block.MetaBlock{
		Round: 3,
		Nonce: 3,
	}
	body := &block.Body{}

	err := mp.ProcessBlock(hdr, body, haveTime)
	assert.Equal(t, process.ErrWrongNonceInBlock, err)
}

func TestMetaProcessor_ProcessWithHeaderNotCorrectPrevHashShouldErr(t *testing.T) {
	t.Parallel()

	blkc := blockchain.NewMetaChain()
	_ = blkc.SetCurrentBlockHeader(
		&block.MetaBlock{
			Round: 1,
			Nonce: 1,
		},
	)
	_ = blkc.SetGenesisHeader(&block.MetaBlock{Nonce: 0})
	coreComponents, dataComponents := createMockComponentHolders()
	dataComponents.BlockChain = blkc
	arguments := createMockMetaArguments(coreComponents, dataComponents)

	mp, _ := blproc.NewMetaProcessor(arguments)
	hdr := &block.MetaBlock{
		Round:    2,
		Nonce:    2,
		PrevHash: []byte("X"),
	}

	body := &block.Body{}

	err := mp.ProcessBlock(hdr, body, haveTime)
	assert.Equal(t, process.ErrBlockHashDoesNotMatch, err)
}

func TestMetaProcessor_ProcessBlockWithErrOnVerifyStateRootCallShouldRevertState(t *testing.T) {
	t.Parallel()

	blkc := blockchain.NewMetaChain()
	_ = blkc.SetCurrentBlockHeader(
		&block.MetaBlock{
			Nonce:                  0,
			AccumulatedFeesInEpoch: big.NewInt(0),
			DevFeesInEpoch:         big.NewInt(0),
		},
	)
	_ = blkc.SetGenesisHeader(&block.MetaBlock{Nonce: 0})
	hdr := createMetaBlockHeader()
	body := &block.Body{}
	// set accounts not dirty
	journalLen := func() int { return 0 }
	wasCalled := false
	revertToSnapshot := func(snapshot int) error {
		wasCalled = true
		return nil
	}
	rootHashCalled := func() ([]byte, error) {
		return []byte("rootHashX"), nil
	}

	coreComponents, dataComponents := createMockComponentHolders()
	dataComponents.BlockChain = blkc
	arguments := createMockMetaArguments(coreComponents, dataComponents)
	arguments.AccountsDB[state.UserAccountsState] = &mock.AccountsStub{
		JournalLenCalled:       journalLen,
		RevertToSnapshotCalled: revertToSnapshot,
		RootHashCalled:         rootHashCalled,
	}
	mp, _ := blproc.NewMetaProcessor(arguments)

	go func() {
		mp.ChRcvAllHdrs() <- true
	}()

	// should return err
	mp.SetShardBlockFinality(0)
	hdr.ShardInfo = make([]block.ShardData, 0)
	err := mp.ProcessBlock(hdr, body, haveTime)

	assert.Equal(t, process.ErrRootStateDoesNotMatch, err)
	assert.True(t, wasCalled)
}

//------- requestFinalMissingHeader
func TestMetaProcessor_RequestFinalMissingHeaderShouldPass(t *testing.T) {
	t.Parallel()

	mdp := initDataPool([]byte("tx_hash"))
	accounts := &mock.AccountsStub{}
	accounts.RevertToSnapshotCalled = func(snapshot int) error {
		return nil
	}

	coreComponents, dataComponents := createMockComponentHolders()
	dataComponents.DataPool = mdp
	arguments := createMockMetaArguments(coreComponents, dataComponents)
	arguments.ShardCoordinator = mock.NewMultiShardsCoordinatorMock(3)
	mp, _ := blproc.NewMetaProcessor(arguments)
	mp.AddHdrHashToRequestedList(&block.Header{}, []byte("header_hash"))
	mp.SetHighestHdrNonceForCurrentBlock(0, 1)
	mp.SetHighestHdrNonceForCurrentBlock(1, 2)
	mp.SetHighestHdrNonceForCurrentBlock(2, 3)
	res := mp.RequestMissingFinalityAttestingShardHeaders()
	assert.Equal(t, res, uint32(3))
}

//------- CommitBlock

func TestMetaProcessor_CommitBlockMarshalizerFailForHeaderShouldErr(t *testing.T) {
	t.Parallel()

	accounts := &mock.AccountsStub{
		RevertToSnapshotCalled: func(snapshot int) error {
			return nil
		},
	}
	errMarshalizer := errors.New("failure")
	hdr := createMetaBlockHeader()
	body := &block.Body{}
	marshalizer := &mock.MarshalizerStub{
		MarshalCalled: func(obj interface{}) (i []byte, e error) {
			if reflect.DeepEqual(obj, hdr) {
				return nil, errMarshalizer
			}

			return []byte("obj"), nil
		},
		UnmarshalCalled: func(obj interface{}, buff []byte) error {
			return nil
		},
	}

	coreComponents, dataComponents := createMockComponentHolders()
	coreComponents.IntMarsh = marshalizer
	arguments := createMockMetaArguments(coreComponents, dataComponents)
	arguments.AccountsDB[state.UserAccountsState] = accounts
	mp, _ := blproc.NewMetaProcessor(arguments)
	err := mp.CommitBlock(hdr, body)
	assert.Equal(t, errMarshalizer, err)
}

func TestMetaProcessor_CommitBlockStorageFailsForHeaderShouldErr(t *testing.T) {
	t.Parallel()

	wasCalled := false
	errPersister := errors.New("failure")
	marshalizer := &mock.MarshalizerMock{}
	accounts := &mock.AccountsStub{
		CommitCalled: func() (i []byte, e error) {
			return nil, nil
		},
	}
	hdr := createMetaBlockHeader()
	body := &block.Body{}
	wg := sync.WaitGroup{}
	wg.Add(1)
	hdrUnit := &mock.StorerStub{
		PutCalled: func(key, data []byte) error {
			wasCalled = true
			wg.Done()
			return errPersister
		},
		GetCalled: func(key []byte) (i []byte, e error) {
			hdrBuff, _ := marshalizer.Marshal(&block.MetaBlock{})
			return hdrBuff, nil
		},
	}
	store := initStore()
	store.AddStorer(dataRetriever.MetaBlockUnit, hdrUnit)
	blkc := blockchain.NewMetaChain()
	_ = blkc.SetGenesisHeader(&block.MetaBlock{Nonce: 0})

	coreComponents, dataComponents := createMockComponentHolders()
	dataComponents.Storage = store
	dataComponents.BlockChain = blkc
	arguments := createMockMetaArguments(coreComponents, dataComponents)
	arguments.AccountsDB[state.UserAccountsState] = accounts
	arguments.AccountsDB[state.PeerAccountsState] = accounts
	arguments.ForkDetector = &mock.ForkDetectorMock{
		AddHeaderCalled: func(header data.HeaderHandler, hash []byte, state process.BlockHeaderState, selfNotarizedHeaders []data.HeaderHandler, selfNotarizedHeadersHashes [][]byte) error {
			return nil
		},
		GetHighestFinalBlockNonceCalled: func() uint64 {
			return 0
		},
	}
	blockTrackerMock := mock.NewBlockTrackerMock(arguments.ShardCoordinator, createGenesisBlocks(arguments.ShardCoordinator))
	blockTrackerMock.GetCrossNotarizedHeaderCalled = func(shardID uint32, offset uint64) (data.HeaderHandler, []byte, error) {
		return &block.Header{}, []byte("hash"), nil
	}
	arguments.BlockTracker = blockTrackerMock
	mp, _ := blproc.NewMetaProcessor(arguments)

	mp.SetHdrForCurrentBlock([]byte("hdr_hash1"), &block.Header{}, true)
	err := mp.CommitBlock(hdr, body)
	wg.Wait()
	assert.True(t, wasCalled)
	assert.Nil(t, err)
}

func TestMetaProcessor_CommitBlockNoTxInPoolShouldErr(t *testing.T) {
	t.Parallel()

	mdp := initDataPool([]byte("tx_hash"))
	hdr := createMetaBlockHeader()
	body := &block.Body{}
	accounts := &mock.AccountsStub{
		RevertToSnapshotCalled: func(snapshot int) error {
			return nil
		},
		CommitCalled: func() ([]byte, error) {
			return nil, nil
		},
	}
	fd := &mock.ForkDetectorMock{}
	hasher := &mock.HasherStub{}
	store := initStore()

	coreComponents, dataComponents := createMockComponentHolders()
	dataComponents.DataPool = mdp
	dataComponents.Storage = store
	coreComponents.Hash = hasher
	arguments := createMockMetaArguments(coreComponents, dataComponents)
	arguments.AccountsDB[state.UserAccountsState] = accounts
	arguments.ForkDetector = fd
	mp, _ := blproc.NewMetaProcessor(arguments)

	mdp.HeadersCalled = func() dataRetriever.HeadersPool {
		return &mock.HeadersCacherStub{
			MaxSizeCalled: func() int {
				return 1000
			},
		}
	}

	err := mp.CommitBlock(hdr, body)
	assert.True(t, errors.Is(err, process.ErrMissingHeader))
}

func TestMetaProcessor_CommitBlockOkValsShouldWork(t *testing.T) {
	t.Parallel()

	mdp := initDataPool([]byte("tx_hash"))
	rootHash := []byte("rootHash")
	hdr := createMetaBlockHeader()
	body := &block.Body{}
	accounts := &mock.AccountsStub{
		CommitCalled: func() (i []byte, e error) {
			return rootHash, nil
		},
		RootHashCalled: func() ([]byte, error) {
			return rootHash, nil
		},
	}
	forkDetectorAddCalled := false
	fd := &mock.ForkDetectorMock{
		AddHeaderCalled: func(header data.HeaderHandler, hash []byte, state process.BlockHeaderState, selfNotarizedHeaders []data.HeaderHandler, selfNotarizedHeadersHashes [][]byte) error {
			if header == hdr {
				forkDetectorAddCalled = true
				return nil
			}

			return errors.New("should have not got here")
		},
		GetHighestFinalBlockNonceCalled: func() uint64 {
			return 0
		},
	}
	hasher := &mock.HasherStub{}
	blockHeaderUnit := &mock.StorerStub{
		PutCalled: func(key, data []byte) error {
			return nil
		},
	}
	store := initStore()
	store.AddStorer(dataRetriever.BlockHeaderUnit, blockHeaderUnit)

	coreComponents, dataComponents := createMockComponentHolders()
	dataComponents.DataPool = mdp
	dataComponents.Storage = store
	coreComponents.Hash = hasher
	arguments := createMockMetaArguments(coreComponents, dataComponents)
	arguments.AccountsDB[state.UserAccountsState] = accounts
	arguments.AccountsDB[state.PeerAccountsState] = accounts
	arguments.ForkDetector = fd
	blockTrackerMock := mock.NewBlockTrackerMock(arguments.ShardCoordinator, createGenesisBlocks(arguments.ShardCoordinator))
	blockTrackerMock.GetCrossNotarizedHeaderCalled = func(shardID uint32, offset uint64) (data.HeaderHandler, []byte, error) {
		return &block.Header{}, []byte("hash"), nil
	}
	arguments.BlockTracker = blockTrackerMock
	mp, _ := blproc.NewMetaProcessor(arguments)

	mdp.HeadersCalled = func() dataRetriever.HeadersPool {
		cs := &mock.HeadersCacherStub{}
		cs.RegisterHandlerCalled = func(i func(header data.HeaderHandler, key []byte)) {
		}
		cs.GetHeaderByHashCalled = func(hash []byte) (handler data.HeaderHandler, e error) {
			return &block.Header{}, nil
		}
		cs.LenCalled = func() int {
			return 0
		}
		cs.MaxSizeCalled = func() int {
			return 1000
		}
		cs.NoncesCalled = func(shardId uint32) []uint64 {
			return nil
		}
		return cs
	}

	mp.SetHdrForCurrentBlock([]byte("hdr_hash1"), &block.Header{}, true)
	err := mp.CommitBlock(hdr, body)
	assert.Nil(t, err)
	assert.True(t, forkDetectorAddCalled)
	//this should sleep as there is an async call to display current header and block in CommitBlock
	time.Sleep(time.Second)
}

func TestBlockProc_RequestTransactionFromNetwork(t *testing.T) {
	t.Parallel()

	mdp := initDataPool([]byte("tx_hash"))

	coreComponents, dataComponents := createMockComponentHolders()
	dataComponents.DataPool = mdp
	dataComponents.Storage = initStore()
	arguments := createMockMetaArguments(coreComponents, dataComponents)
	mp, _ := blproc.NewMetaProcessor(arguments)

	mdp.HeadersCalled = func() dataRetriever.HeadersPool {
		cs := &mock.HeadersCacherStub{}
		cs.RegisterHandlerCalled = func(i func(header data.HeaderHandler, key []byte)) {
		}
		cs.GetHeaderByHashCalled = func(hash []byte) (handler data.HeaderHandler, e error) {
			return nil, errors.New("err")
		}
		cs.MaxSizeCalled = func() int {
			return 1000
		}
		return cs
	}

	header := createMetaBlockHeader()
	hdrsRequested, _ := mp.RequestBlockHeaders(header)
	assert.Equal(t, uint32(1), hdrsRequested)
}

func TestMetaProcessor_ApplyBodyToHeaderShouldWork(t *testing.T) {
	t.Parallel()

	coreComponents, dataComponents := createMockComponentHolders()
	dataComponents.DataPool = initDataPool([]byte("tx_hash"))
	dataComponents.Storage = initStore()
	arguments := createMockMetaArguments(coreComponents, dataComponents)
	arguments.AccountsDB[state.UserAccountsState] = &mock.AccountsStub{
		JournalLenCalled: func() int {
			return 0
		},
		RootHashCalled: func() ([]byte, error) {
			return []byte("root"), nil
		},
	}

	mp, _ := blproc.NewMetaProcessor(arguments)

	hdr := &block.MetaBlock{}
	_, err := mp.ApplyBodyToHeader(hdr, &block.Body{})
	assert.Nil(t, err)
}

func TestMetaProcessor_ApplyBodyToHeaderShouldSetEpochStart(t *testing.T) {
	t.Parallel()

	coreComponents, dataComponents := createMockComponentHolders()
	dataComponents.DataPool = initDataPool([]byte("tx_hash"))
	dataComponents.Storage = initStore()
	arguments := createMockMetaArguments(coreComponents, dataComponents)
	arguments.AccountsDB[state.UserAccountsState] = &mock.AccountsStub{
		JournalLenCalled: func() int {
			return 0
		},
		RootHashCalled: func() ([]byte, error) {
			return []byte("root"), nil
		},
	}

	mp, _ := blproc.NewMetaProcessor(arguments)

	metaBlk := &block.MetaBlock{TimeStamp: 12345}
	body := &block.Body{MiniBlocks: []*block.MiniBlock{{Type: 0}}}
	_, err := mp.ApplyBodyToHeader(metaBlk, body)
	assert.Nil(t, err)
}

func TestMetaProcessor_CommitBlockShouldRevertAccountStateWhenErr(t *testing.T) {
	t.Parallel()

	// set accounts dirty
	journalEntries := 3
	revToSnapshot := func(snapshot int) error {
		journalEntries = 0
		return nil
	}

	coreComponents, dataComponents := createMockComponentHolders()
	dataComponents.DataPool = initDataPool([]byte("tx_hash"))
	dataComponents.Storage = initStore()
	arguments := createMockMetaArguments(coreComponents, dataComponents)
	arguments.AccountsDB[state.UserAccountsState] = &mock.AccountsStub{
		RevertToSnapshotCalled: revToSnapshot,
	}
	mp, _ := blproc.NewMetaProcessor(arguments)

	err := mp.CommitBlock(nil, nil)
	assert.NotNil(t, err)
	assert.Equal(t, 0, journalEntries)
}

func TestMetaProcessor_RevertStateRevertPeerStateFailsShouldErr(t *testing.T) {
	expectedErr := errors.New("err")
	coreComponents, dataComponents := createMockComponentHolders()
	dataComponents.DataPool = initDataPool([]byte("tx_hash"))
	dataComponents.Storage = initStore()
	arguments := createMockMetaArguments(coreComponents, dataComponents)
	arguments.AccountsDB[state.UserAccountsState] = &mock.AccountsStub{}
	arguments.AccountsDB[state.UserAccountsState] = &mock.AccountsStub{
		RecreateTrieCalled: func(rootHash []byte) error {
			return nil
		},
	}
	arguments.ValidatorStatisticsProcessor = &mock.ValidatorStatisticsProcessorStub{
		RevertPeerStateCalled: func(header data.HeaderHandler) error {
			return expectedErr
		},
	}
	mp, _ := blproc.NewMetaProcessor(arguments)

	hdr := block.MetaBlock{Nonce: 37}
	err := mp.RevertStateToBlock(&hdr)
	assert.Equal(t, expectedErr, err)
}

func TestMetaProcessor_RevertStateShouldWork(t *testing.T) {
	recreateTrieWasCalled := false
	revertePeerStateWasCalled := false

	coreComponents, dataComponents := createMockComponentHolders()
	dataComponents.DataPool = initDataPool([]byte("tx_hash"))
	dataComponents.Storage = initStore()
	arguments := createMockMetaArguments(coreComponents, dataComponents)

	arguments.AccountsDB[state.UserAccountsState] = &mock.AccountsStub{
		RecreateTrieCalled: func(rootHash []byte) error {
			recreateTrieWasCalled = true
			return nil
		},
	}
	arguments.ValidatorStatisticsProcessor = &mock.ValidatorStatisticsProcessorStub{
		RevertPeerStateCalled: func(header data.HeaderHandler) error {
			revertePeerStateWasCalled = true
			return nil
		},
	}
	mp, _ := blproc.NewMetaProcessor(arguments)

	hdr := block.MetaBlock{Nonce: 37}
	err := mp.RevertStateToBlock(&hdr)
	assert.Nil(t, err)
	assert.True(t, revertePeerStateWasCalled)
	assert.True(t, recreateTrieWasCalled)
}

func TestMetaProcessor_MarshalizedDataToBroadcastShouldWork(t *testing.T) {
	t.Parallel()

	coreComponents, dataComponents := createMockComponentHolders()
	dataComponents.Storage = initStore()
	arguments := createMockMetaArguments(coreComponents, dataComponents)
	mp, _ := blproc.NewMetaProcessor(arguments)

	msh, mstx, err := mp.MarshalizedDataToBroadcast(&block.MetaBlock{}, &block.Body{})
	assert.Nil(t, err)
	assert.NotNil(t, msh)
	assert.NotNil(t, mstx)
}

//------- receivedHeader

func TestMetaProcessor_ReceivedHeaderShouldDecreaseMissing(t *testing.T) {
	t.Parallel()

<<<<<<< HEAD
	pool := mock.NewPoolsHolderMock()
	coreComponents, dataComponents := createMockComponentHolders()
	dataComponents.DataPool = pool
	dataComponents.Storage = initStore()
	arguments := createMockMetaArguments(coreComponents, dataComponents)
=======
	pool := testscommon.NewPoolsHolderMock()
	arguments := createMockMetaArguments()
	arguments.DataPool = pool
	arguments.Store = initStore()
>>>>>>> de8d0423
	mp, _ := blproc.NewMetaProcessor(arguments)

	//add 3 tx hashes on requested list
	hdrHash1 := []byte("hdr hash 1")
	hdrHash2 := []byte("hdr hash 2")
	hdrHash3 := []byte("hdr hash 3")

	hdr2 := &block.Header{Nonce: 2}

	mp.AddHdrHashToRequestedList(nil, hdrHash1)
	mp.AddHdrHashToRequestedList(nil, hdrHash2)
	mp.AddHdrHashToRequestedList(nil, hdrHash3)

	//received txHash2
	pool.Headers().AddHeader(hdrHash2, hdr2)

	time.Sleep(100 * time.Millisecond)

	assert.True(t, mp.IsHdrMissing(hdrHash1))
	assert.False(t, mp.IsHdrMissing(hdrHash2))
	assert.True(t, mp.IsHdrMissing(hdrHash3))
}

//------- createShardInfo

func TestMetaProcessor_CreateShardInfoShouldWorkNoHdrAddedNotValid(t *testing.T) {
	t.Parallel()

	pool := testscommon.NewPoolsHolderMock()
	//we will have a 3 hdrs in pool
	hdrHash1 := []byte("hdr hash 1")
	hdrHash2 := []byte("hdr hash 2")
	hdrHash3 := []byte("hdr hash 3")

	mbHash1 := []byte("mb hash 1")
	mbHash2 := []byte("mb hash 2")
	mbHash3 := []byte("mb hash 3")

	miniBlockHeader1 := block.MiniBlockHeader{Hash: mbHash1}
	miniBlockHeader2 := block.MiniBlockHeader{Hash: mbHash2}
	miniBlockHeader3 := block.MiniBlockHeader{Hash: mbHash3}

	miniBlockHeaders1 := make([]block.MiniBlockHeader, 0)
	miniBlockHeaders1 = append(miniBlockHeaders1, miniBlockHeader1)
	miniBlockHeaders1 = append(miniBlockHeaders1, miniBlockHeader2)
	miniBlockHeaders1 = append(miniBlockHeaders1, miniBlockHeader3)

	miniBlockHeaders2 := make([]block.MiniBlockHeader, 0)
	miniBlockHeaders2 = append(miniBlockHeaders2, miniBlockHeader1)
	miniBlockHeaders2 = append(miniBlockHeaders2, miniBlockHeader2)

	miniBlockHeaders3 := make([]block.MiniBlockHeader, 0)
	miniBlockHeaders3 = append(miniBlockHeaders3, miniBlockHeader1)

	//put the existing headers inside datapool
	pool.Headers().AddHeader(hdrHash1, &block.Header{
		Round:            1,
		Nonce:            45,
		ShardID:          0,
		MiniBlockHeaders: miniBlockHeaders1})
	pool.Headers().AddHeader(hdrHash2, &block.Header{
		Round:            2,
		Nonce:            45,
		ShardID:          1,
		MiniBlockHeaders: miniBlockHeaders2})
	pool.Headers().AddHeader(hdrHash3, &block.Header{
		Round:            3,
		Nonce:            45,
		ShardID:          2,
		MiniBlockHeaders: miniBlockHeaders3})

	noOfShards := uint32(5)
	coreComponents, dataComponents := createMockComponentHolders()
	dataComponents.DataPool = pool
	dataComponents.Storage = initStore()
	arguments := createMockMetaArguments(coreComponents, dataComponents)
	arguments.AccountsDB[state.UserAccountsState] = &mock.AccountsStub{
		RevertToSnapshotCalled: func(snapshot int) error {
			assert.Fail(t, "revert should have not been called")
			return nil
		},
		JournalLenCalled: func() int {
			return 0
		},
	}
	arguments.ShardCoordinator = mock.NewMultiShardsCoordinatorMock(noOfShards)
	startHeaders := createGenesisBlocks(arguments.ShardCoordinator)
	arguments.BlockTracker = mock.NewBlockTrackerMock(arguments.ShardCoordinator, startHeaders)
	mp, _ := blproc.NewMetaProcessor(arguments)

	round := uint64(10)
	shardInfo, err := mp.CreateShardInfo()
	assert.Nil(t, err)
	assert.Equal(t, 0, len(shardInfo))

	metaHdr := &block.MetaBlock{Round: round}
	_, err = mp.CreateBlockBody(metaHdr, func() bool {
		return true
	})
	assert.Nil(t, err)
	shardInfo, err = mp.CreateShardInfo()
	assert.Nil(t, err)
	assert.Equal(t, 1, len(shardInfo))
}

func TestMetaProcessor_CreateShardInfoShouldWorkNoHdrAddedNotFinal(t *testing.T) {
	t.Parallel()

	pool := testscommon.NewPoolsHolderMock()
	//we will have a 3 hdrs in pool
	hdrHash1 := []byte("hdr hash 1")
	hdrHash2 := []byte("hdr hash 2")
	hdrHash3 := []byte("hdr hash 3")

	mbHash1 := []byte("mb hash 1")
	mbHash2 := []byte("mb hash 2")
	mbHash3 := []byte("mb hash 3")

	miniBlockHeader1 := block.MiniBlockHeader{Hash: mbHash1}
	miniBlockHeader2 := block.MiniBlockHeader{Hash: mbHash2}
	miniBlockHeader3 := block.MiniBlockHeader{Hash: mbHash3}

	miniBlockHeaders1 := make([]block.MiniBlockHeader, 0)
	miniBlockHeaders1 = append(miniBlockHeaders1, miniBlockHeader1)
	miniBlockHeaders1 = append(miniBlockHeaders1, miniBlockHeader2)
	miniBlockHeaders1 = append(miniBlockHeaders1, miniBlockHeader3)

	miniBlockHeaders2 := make([]block.MiniBlockHeader, 0)
	miniBlockHeaders2 = append(miniBlockHeaders2, miniBlockHeader1)
	miniBlockHeaders2 = append(miniBlockHeaders2, miniBlockHeader2)

	miniBlockHeaders3 := make([]block.MiniBlockHeader, 0)
	miniBlockHeaders3 = append(miniBlockHeaders3, miniBlockHeader1)

	noOfShards := uint32(5)
	coreComponents, dataComponents := createMockComponentHolders()
	dataComponents.DataPool = pool
	dataComponents.Storage = initStore()
	arguments := createMockMetaArguments(coreComponents, dataComponents)
	arguments.AccountsDB[state.UserAccountsState] = &mock.AccountsStub{
		RevertToSnapshotCalled: func(snapshot int) error {
			assert.Fail(t, "revert should have not been called")
			return nil
		},
		JournalLenCalled: func() int {
			return 0
		},
	}
	arguments.ShardCoordinator = mock.NewMultiShardsCoordinatorMock(noOfShards)
	startHeaders := createGenesisBlocks(arguments.ShardCoordinator)
	arguments.BlockTracker = mock.NewBlockTrackerMock(arguments.ShardCoordinator, startHeaders)
	mp, _ := blproc.NewMetaProcessor(arguments)

	haveTimeHandler := func() bool { return true }

	prevRandSeed := []byte("prevrand")
	notarizedHdrs := mp.NotarizedHdrs()
	setLastNotarizedHdr(noOfShards, 9, 44, prevRandSeed, notarizedHdrs, arguments.BlockTracker)

	//put the existing headers inside datapool
	prevHash, _ := mp.ComputeHeaderHash(mp.LastNotarizedHdrForShard(0).(*block.Header))
	hdr1 := &block.Header{
		Round:            10,
		Nonce:            45,
		ShardID:          0,
		PrevRandSeed:     prevRandSeed,
		PrevHash:         prevHash,
		MiniBlockHeaders: miniBlockHeaders1}
	pool.Headers().AddHeader(hdrHash1, hdr1)
	arguments.BlockTracker.AddTrackedHeader(hdr1, hdrHash1)

	prevHash, _ = mp.ComputeHeaderHash(mp.LastNotarizedHdrForShard(1).(*block.Header))
	hdr2 := &block.Header{
		Round:            20,
		Nonce:            45,
		ShardID:          1,
		PrevRandSeed:     prevRandSeed,
		PrevHash:         prevHash,
		MiniBlockHeaders: miniBlockHeaders2}
	pool.Headers().AddHeader(hdrHash2, hdr2)
	arguments.BlockTracker.AddTrackedHeader(hdr2, hdrHash2)

	prevHash, _ = mp.ComputeHeaderHash(mp.LastNotarizedHdrForShard(2).(*block.Header))
	hdr3 := &block.Header{
		Round:            30,
		Nonce:            45,
		ShardID:          2,
		PrevRandSeed:     prevRandSeed,
		PrevHash:         prevHash,
		MiniBlockHeaders: miniBlockHeaders3}
	pool.Headers().AddHeader(hdrHash3, hdr3)
	arguments.BlockTracker.AddTrackedHeader(hdr3, hdrHash3)

	mp.SetShardBlockFinality(0)
	round := uint64(40)
	shardInfo, err := mp.CreateShardInfo()
	assert.Nil(t, err)
	assert.Equal(t, 0, len(shardInfo))

	metaHdr := &block.MetaBlock{Round: round}
	_, err = mp.CreateBlockBody(metaHdr, haveTimeHandler)
	assert.Nil(t, err)
	shardInfo, err = mp.CreateShardInfo()
	assert.Nil(t, err)
	assert.Equal(t, 3, len(shardInfo))
}

func TestMetaProcessor_CreateShardInfoShouldWorkHdrsAdded(t *testing.T) {
	t.Parallel()

	pool := testscommon.NewPoolsHolderMock()
	//we will have a 3 hdrs in pool
	hdrHash1 := []byte("hdr hash 1")
	hdrHash2 := []byte("hdr hash 2")
	hdrHash3 := []byte("hdr hash 3")

	hdrHash11 := []byte("hdr hash 11")
	hdrHash22 := []byte("hdr hash 22")
	hdrHash33 := []byte("hdr hash 33")

	mbHash1 := []byte("mb hash 1")
	mbHash2 := []byte("mb hash 2")
	mbHash3 := []byte("mb hash 3")

	miniBlockHeader1 := block.MiniBlockHeader{Hash: mbHash1}
	miniBlockHeader2 := block.MiniBlockHeader{Hash: mbHash2}
	miniBlockHeader3 := block.MiniBlockHeader{Hash: mbHash3}

	miniBlockHeaders1 := make([]block.MiniBlockHeader, 0)
	miniBlockHeaders1 = append(miniBlockHeaders1, miniBlockHeader1)
	miniBlockHeaders1 = append(miniBlockHeaders1, miniBlockHeader2)
	miniBlockHeaders1 = append(miniBlockHeaders1, miniBlockHeader3)

	miniBlockHeaders2 := make([]block.MiniBlockHeader, 0)
	miniBlockHeaders2 = append(miniBlockHeaders2, miniBlockHeader1)
	miniBlockHeaders2 = append(miniBlockHeaders2, miniBlockHeader2)

	miniBlockHeaders3 := make([]block.MiniBlockHeader, 0)
	miniBlockHeaders3 = append(miniBlockHeaders3, miniBlockHeader1)

	noOfShards := uint32(5)
	coreComponents, dataComponents := createMockComponentHolders()
	dataComponents.DataPool = pool
	dataComponents.Storage = initStore()
	arguments := createMockMetaArguments(coreComponents, dataComponents)
	arguments.AccountsDB[state.UserAccountsState] = &mock.AccountsStub{
		RevertToSnapshotCalled: func(snapshot int) error {
			assert.Fail(t, "revert should have not been called")
			return nil
		},
		JournalLenCalled: func() int {
			return 0
		},
	}
	arguments.ShardCoordinator = mock.NewMultiShardsCoordinatorMock(noOfShards)
	startHeaders := createGenesisBlocks(arguments.ShardCoordinator)
	arguments.BlockTracker = mock.NewBlockTrackerMock(arguments.ShardCoordinator, startHeaders)
	mp, _ := blproc.NewMetaProcessor(arguments)

	haveTimeHandler := func() bool { return true }

	prevRandSeed := []byte("prevrand")
	currRandSeed := []byte("currrand")
	notarizedHdrs := mp.NotarizedHdrs()
	setLastNotarizedHdr(noOfShards, 9, 44, prevRandSeed, notarizedHdrs, arguments.BlockTracker)

	headers := make([]*block.Header, 0)

	//put the existing headers inside datapool

	//header shard 0
	prevHash, _ := mp.ComputeHeaderHash(mp.LastNotarizedHdrForShard(0).(*block.Header))
	headers = append(headers, &block.Header{
		Round:            10,
		Nonce:            45,
		ShardID:          0,
		PrevRandSeed:     prevRandSeed,
		RandSeed:         currRandSeed,
		PrevHash:         prevHash,
		MiniBlockHeaders: miniBlockHeaders1})

	prevHash, _ = mp.ComputeHeaderHash(headers[0])
	headers = append(headers, &block.Header{
		Round:            11,
		Nonce:            46,
		ShardID:          0,
		PrevRandSeed:     currRandSeed,
		RandSeed:         []byte("nextrand"),
		PrevHash:         prevHash,
		MiniBlockHeaders: miniBlockHeaders1})

	pool.Headers().AddHeader(hdrHash1, headers[0])
	pool.Headers().AddHeader(hdrHash11, headers[1])
	arguments.BlockTracker.AddTrackedHeader(headers[0], hdrHash1)

	// header shard 1
	prevHash, _ = mp.ComputeHeaderHash(mp.LastNotarizedHdrForShard(1).(*block.Header))
	headers = append(headers, &block.Header{
		Round:            10,
		Nonce:            45,
		ShardID:          1,
		PrevRandSeed:     prevRandSeed,
		RandSeed:         currRandSeed,
		PrevHash:         prevHash,
		MiniBlockHeaders: miniBlockHeaders2})

	prevHash, _ = mp.ComputeHeaderHash(headers[2])
	headers = append(headers, &block.Header{
		Round:            11,
		Nonce:            46,
		ShardID:          1,
		PrevRandSeed:     currRandSeed,
		RandSeed:         []byte("nextrand"),
		PrevHash:         prevHash,
		MiniBlockHeaders: miniBlockHeaders2})

	pool.Headers().AddHeader(hdrHash2, headers[2])
	pool.Headers().AddHeader(hdrHash22, headers[3])
	arguments.BlockTracker.AddTrackedHeader(headers[2], hdrHash2)

	// header shard 2
	prevHash, _ = mp.ComputeHeaderHash(mp.LastNotarizedHdrForShard(2).(*block.Header))
	headers = append(headers, &block.Header{
		Round:            10,
		Nonce:            45,
		ShardID:          2,
		PrevRandSeed:     prevRandSeed,
		RandSeed:         currRandSeed,
		PrevHash:         prevHash,
		MiniBlockHeaders: miniBlockHeaders3})

	prevHash, _ = mp.ComputeHeaderHash(headers[4])
	headers = append(headers, &block.Header{
		Round:            11,
		Nonce:            46,
		ShardID:          2,
		PrevRandSeed:     currRandSeed,
		RandSeed:         []byte("nextrand"),
		PrevHash:         prevHash,
		MiniBlockHeaders: miniBlockHeaders3})

	pool.Headers().AddHeader(hdrHash3, headers[4])
	pool.Headers().AddHeader(hdrHash33, headers[5])
	arguments.BlockTracker.AddTrackedHeader(headers[4], hdrHash3)

	mp.SetShardBlockFinality(1)
	round := uint64(15)
	shardInfo, err := mp.CreateShardInfo()
	assert.Nil(t, err)
	assert.Equal(t, 0, len(shardInfo))

	metaHdr := &block.MetaBlock{Round: round}
	_, err = mp.CreateBlockBody(metaHdr, haveTimeHandler)
	assert.Nil(t, err)
	shardInfo, err = mp.CreateShardInfo()
	assert.Nil(t, err)
	assert.Equal(t, 3, len(shardInfo))
}

func TestMetaProcessor_CreateShardInfoEmptyBlockHDRRoundTooHigh(t *testing.T) {
	t.Parallel()

	pool := testscommon.NewPoolsHolderMock()
	//we will have a 3 hdrs in pool
	hdrHash1 := []byte("hdr hash 1")
	hdrHash2 := []byte("hdr hash 2")
	hdrHash3 := []byte("hdr hash 3")

	hdrHash11 := []byte("hdr hash 11")
	hdrHash22 := []byte("hdr hash 22")
	hdrHash33 := []byte("hdr hash 33")

	mbHash1 := []byte("mb hash 1")
	mbHash2 := []byte("mb hash 2")
	mbHash3 := []byte("mb hash 3")

	miniBlockHeader1 := block.MiniBlockHeader{Hash: mbHash1}
	miniBlockHeader2 := block.MiniBlockHeader{Hash: mbHash2}
	miniBlockHeader3 := block.MiniBlockHeader{Hash: mbHash3}

	miniBlockHeaders1 := make([]block.MiniBlockHeader, 0)
	miniBlockHeaders1 = append(miniBlockHeaders1, miniBlockHeader1)
	miniBlockHeaders1 = append(miniBlockHeaders1, miniBlockHeader2)
	miniBlockHeaders1 = append(miniBlockHeaders1, miniBlockHeader3)

	miniBlockHeaders2 := make([]block.MiniBlockHeader, 0)
	miniBlockHeaders2 = append(miniBlockHeaders2, miniBlockHeader1)
	miniBlockHeaders2 = append(miniBlockHeaders2, miniBlockHeader2)

	miniBlockHeaders3 := make([]block.MiniBlockHeader, 0)
	miniBlockHeaders3 = append(miniBlockHeaders3, miniBlockHeader1)

	noOfShards := uint32(5)
	coreComponents, dataComponents := createMockComponentHolders()
	dataComponents.DataPool = pool
	dataComponents.Storage = initStore()
	arguments := createMockMetaArguments(coreComponents, dataComponents)
	arguments.AccountsDB[state.UserAccountsState] = &mock.AccountsStub{
		RevertToSnapshotCalled: func(snapshot int) error {
			assert.Fail(t, "revert should have not been called")
			return nil
		},
		JournalLenCalled: func() int {
			return 0
		},
	}
	arguments.ShardCoordinator = mock.NewMultiShardsCoordinatorMock(noOfShards)
	startHeaders := createGenesisBlocks(arguments.ShardCoordinator)
	arguments.BlockTracker = mock.NewBlockTrackerMock(arguments.ShardCoordinator, startHeaders)
	mp, _ := blproc.NewMetaProcessor(arguments)

	haveTimeHandler := func() bool { return true }

	prevRandSeed := []byte("prevrand")
	currRandSeed := []byte("currrand")
	notarizedHdrs := mp.NotarizedHdrs()
	setLastNotarizedHdr(noOfShards, 9, 44, prevRandSeed, notarizedHdrs, arguments.BlockTracker)

	headers := make([]*block.Header, 0)

	//put the existing headers inside datapool

	//header shard 0
	prevHash, _ := mp.ComputeHeaderHash(mp.LastNotarizedHdrForShard(0).(*block.Header))
	headers = append(headers, &block.Header{
		Round:            10,
		Nonce:            45,
		ShardID:          0,
		PrevRandSeed:     prevRandSeed,
		RandSeed:         currRandSeed,
		PrevHash:         prevHash,
		MiniBlockHeaders: miniBlockHeaders1})

	prevHash, _ = mp.ComputeHeaderHash(headers[0])
	headers = append(headers, &block.Header{
		Round:            11,
		Nonce:            46,
		ShardID:          0,
		PrevRandSeed:     currRandSeed,
		RandSeed:         []byte("nextrand"),
		PrevHash:         prevHash,
		MiniBlockHeaders: miniBlockHeaders1})

	pool.Headers().AddHeader(hdrHash1, headers[0])
	pool.Headers().AddHeader(hdrHash11, headers[1])
	arguments.BlockTracker.AddTrackedHeader(headers[0], hdrHash1)

	// header shard 1
	prevHash, _ = mp.ComputeHeaderHash(mp.LastNotarizedHdrForShard(1).(*block.Header))
	headers = append(headers, &block.Header{
		Round:            10,
		Nonce:            45,
		ShardID:          1,
		PrevRandSeed:     prevRandSeed,
		RandSeed:         currRandSeed,
		PrevHash:         prevHash,
		MiniBlockHeaders: miniBlockHeaders2})

	prevHash, _ = mp.ComputeHeaderHash(headers[2])
	headers = append(headers, &block.Header{
		Round:            11,
		Nonce:            46,
		ShardID:          1,
		PrevRandSeed:     currRandSeed,
		RandSeed:         []byte("nextrand"),
		PrevHash:         prevHash,
		MiniBlockHeaders: miniBlockHeaders2})

	pool.Headers().AddHeader(hdrHash2, headers[2])
	pool.Headers().AddHeader(hdrHash22, headers[3])
	arguments.BlockTracker.AddTrackedHeader(headers[2], hdrHash2)

	// header shard 2
	prevHash, _ = mp.ComputeHeaderHash(mp.LastNotarizedHdrForShard(2).(*block.Header))
	headers = append(headers, &block.Header{
		Round:            10,
		Nonce:            45,
		ShardID:          2,
		PrevRandSeed:     prevRandSeed,
		RandSeed:         currRandSeed,
		PrevHash:         prevHash,
		MiniBlockHeaders: miniBlockHeaders3})

	prevHash, _ = mp.ComputeHeaderHash(headers[4])
	headers = append(headers, &block.Header{
		Round:            11,
		Nonce:            46,
		ShardID:          2,
		PrevRandSeed:     currRandSeed,
		RandSeed:         []byte("nextrand"),
		PrevHash:         prevHash,
		MiniBlockHeaders: miniBlockHeaders3})

	pool.Headers().AddHeader(hdrHash3, headers[4])
	pool.Headers().AddHeader(hdrHash33, headers[5])
	arguments.BlockTracker.AddTrackedHeader(headers[4], hdrHash3)

	mp.SetShardBlockFinality(1)
	round := uint64(20)
	shardInfo, err := mp.CreateShardInfo()
	assert.Nil(t, err)
	assert.Equal(t, 0, len(shardInfo))

	metaHdr := &block.MetaBlock{Round: round}
	_, err = mp.CreateBlockBody(metaHdr, haveTimeHandler)
	assert.Nil(t, err)
	shardInfo, err = mp.CreateShardInfo()
	assert.Nil(t, err)
	assert.Equal(t, 3, len(shardInfo))
}

func TestMetaProcessor_RestoreBlockIntoPoolsShouldErrNilMetaBlockHeader(t *testing.T) {
	t.Parallel()

	coreComponents, dataComponents := createMockComponentHolders()
	dataComponents.Storage = initStore()
	arguments := createMockMetaArguments(coreComponents, dataComponents)
	mp, _ := blproc.NewMetaProcessor(arguments)

	err := mp.RestoreBlockIntoPools(nil, nil)
	assert.NotNil(t, err)
	assert.Equal(t, err, process.ErrNilMetaBlockHeader)
}

func TestMetaProcessor_RestoreBlockIntoPoolsShouldWork(t *testing.T) {
	t.Parallel()

	pool := testscommon.NewPoolsHolderMock()
	marshalizerMock := &mock.MarshalizerMock{}
	body := &block.Body{}
	hdr := block.Header{Nonce: 1}
	buffHdr, _ := marshalizerMock.Marshal(&hdr)
	hdrHash := []byte("hdr_hash1")

	store := &mock.ChainStorerMock{
		GetStorerCalled: func(unitType dataRetriever.UnitType) storage.Storer {
			return &mock.StorerStub{
				RemoveCalled: func(key []byte) error {
					return nil
				},
				GetCalled: func(key []byte) ([]byte, error) {
					return buffHdr, nil
				},
			}
		},
	}

	coreComponents, dataComponents := createMockComponentHolders()
	dataComponents.DataPool = pool
	dataComponents.Storage = store
	arguments := createMockMetaArguments(coreComponents, dataComponents)
	mp, _ := blproc.NewMetaProcessor(arguments)

	mhdr := createMetaBlockHeader()

	err := mp.RestoreBlockIntoPools(mhdr, body)

	hdrFromPool, _ := pool.Headers().GetHeaderByHash(hdrHash)
	assert.Nil(t, err)
	assert.Equal(t, &hdr, hdrFromPool)
}

func TestMetaProcessor_CreateLastNotarizedHdrs(t *testing.T) {
	t.Parallel()

	pool := testscommon.NewPoolsHolderMock()
	noOfShards := uint32(5)
	coreComponents, dataComponents := createMockComponentHolders()
	coreComponents.Hash = &mock.HasherMock{}
	dataComponents.DataPool = pool
	dataComponents.Storage = initStore()
	arguments := createMockMetaArguments(coreComponents, dataComponents)
	arguments.AccountsDB[state.UserAccountsState] = &mock.AccountsStub{
		RevertToSnapshotCalled: func(snapshot int) error {
			assert.Fail(t, "revert should have not been called")
			return nil
		},
		JournalLenCalled: func() int {
			return 0
		},
	}

	arguments.ShardCoordinator = mock.NewMultiShardsCoordinatorMock(noOfShards)
	startHeaders := createGenesisBlocks(arguments.ShardCoordinator)
	arguments.BlockTracker = mock.NewBlockTrackerMock(arguments.ShardCoordinator, startHeaders)
	mp, _ := blproc.NewMetaProcessor(arguments)

	prevRandSeed := []byte("prevrand")
	currRandSeed := []byte("currrand")
	notarizedHdrs := mp.NotarizedHdrs()
	firstNonce := uint64(44)
	setLastNotarizedHdr(noOfShards, 9, firstNonce, prevRandSeed, notarizedHdrs, arguments.BlockTracker)

	//put the existing headers inside datapool

	//header shard 0
	prevHash, _ := mp.ComputeHeaderHash(mp.LastNotarizedHdrForShard(0).(*block.Header))
	prevHdr := &block.Header{
		Round:        10,
		Nonce:        45,
		ShardID:      0,
		PrevRandSeed: prevRandSeed,
		RandSeed:     currRandSeed,
		PrevHash:     prevHash,
		RootHash:     []byte("prevRootHash")}

	prevHash, _ = mp.ComputeHeaderHash(prevHdr)
	currHdr := &block.Header{
		Round:        11,
		Nonce:        46,
		ShardID:      0,
		PrevRandSeed: currRandSeed,
		RandSeed:     []byte("nextrand"),
		PrevHash:     prevHash,
		RootHash:     []byte("currRootHash")}
	currHash, _ := mp.ComputeHeaderHash(currHdr)
	prevHash, _ = mp.ComputeHeaderHash(prevHdr)

	metaHdr := &block.MetaBlock{Round: 15}
	shDataCurr := block.ShardData{ShardID: 0, HeaderHash: currHash}
	metaHdr.ShardInfo = make([]block.ShardData, 0)
	metaHdr.ShardInfo = append(metaHdr.ShardInfo, shDataCurr)
	shDataPrev := block.ShardData{ShardID: 0, HeaderHash: prevHash}
	metaHdr.ShardInfo = append(metaHdr.ShardInfo, shDataPrev)

	// test header not in pool and defer called
	err := mp.SaveLastNotarizedHeader(metaHdr)
	assert.True(t, errors.Is(err, process.ErrMissingHeader))
	assert.Equal(t, firstNonce, mp.LastNotarizedHdrForShard(currHdr.ShardID).GetNonce())

	// wrong header type in pool and defer called
	pool.Headers().AddHeader(currHash, metaHdr)
	pool.Headers().AddHeader(prevHash, prevHdr)
	mp.SetHdrForCurrentBlock(currHash, metaHdr, true)
	mp.SetHdrForCurrentBlock(prevHash, prevHdr, true)

	err = mp.SaveLastNotarizedHeader(metaHdr)
	assert.Equal(t, process.ErrWrongTypeAssertion, err)
	assert.Equal(t, firstNonce, mp.LastNotarizedHdrForShard(currHdr.ShardID).GetNonce())

	// put headers in pool
	pool.Headers().AddHeader(currHash, currHdr)
	pool.Headers().AddHeader(prevHash, prevHdr)
	mp.CreateBlockStarted()
	mp.SetHdrForCurrentBlock(currHash, currHdr, true)
	mp.SetHdrForCurrentBlock(prevHash, prevHdr, true)

	err = mp.SaveLastNotarizedHeader(metaHdr)
	assert.Nil(t, err)
	assert.Equal(t, currHdr, mp.LastNotarizedHdrForShard(currHdr.ShardID))
}

func TestMetaProcessor_CheckShardHeadersValidity(t *testing.T) {
	t.Parallel()

	pool := testscommon.NewPoolsHolderMock()
	noOfShards := uint32(5)
	coreComponents, dataComponents := createMockComponentHolders()
	coreComponents.Hash = &mock.HasherMock{}
	dataComponents.DataPool = pool
	dataComponents.Storage = initStore()
	arguments := createMockMetaArguments(coreComponents, dataComponents)
	arguments.AccountsDB[state.UserAccountsState] = &mock.AccountsStub{
		RevertToSnapshotCalled: func(snapshot int) error {
			assert.Fail(t, "revert should have not been called")
			return nil
		},
		JournalLenCalled: func() int {
			return 0
		},
	}
	arguments.ShardCoordinator = mock.NewMultiShardsCoordinatorMock(noOfShards)
	startHeaders := createGenesisBlocks(arguments.ShardCoordinator)
	arguments.BlockTracker = mock.NewBlockTrackerMock(arguments.ShardCoordinator, startHeaders)

	argsHeaderValidator := blproc.ArgsHeaderValidator{
		Hasher:      coreComponents.Hash,
		Marshalizer: coreComponents.InternalMarshalizer(),
	}
	arguments.HeaderValidator, _ = blproc.NewHeaderValidator(argsHeaderValidator)

	mp, _ := blproc.NewMetaProcessor(arguments)

	prevRandSeed := []byte("prevrand")
	currRandSeed := []byte("currrand")
	notarizedHdrs := mp.NotarizedHdrs()
	setLastNotarizedHdr(noOfShards, 9, 44, prevRandSeed, notarizedHdrs, arguments.BlockTracker)

	//put the existing headers inside datapool

	//header shard 0
	prevHash, _ := mp.ComputeHeaderHash(mp.LastNotarizedHdrForShard(0).(*block.Header))
	prevHdr := &block.Header{
		Round:           10,
		Nonce:           45,
		ShardID:         0,
		PrevRandSeed:    prevRandSeed,
		RandSeed:        currRandSeed,
		PrevHash:        prevHash,
		RootHash:        []byte("prevRootHash"),
		AccumulatedFees: big.NewInt(0),
		DeveloperFees:   big.NewInt(0),
	}

	prevHash, _ = mp.ComputeHeaderHash(prevHdr)
	currHdr := &block.Header{
		Round:           11,
		Nonce:           46,
		ShardID:         0,
		PrevRandSeed:    currRandSeed,
		RandSeed:        []byte("nextrand"),
		PrevHash:        prevHash,
		RootHash:        []byte("currRootHash"),
		AccumulatedFees: big.NewInt(0),
		DeveloperFees:   big.NewInt(0),
	}
	currHash, _ := mp.ComputeHeaderHash(currHdr)
	pool.Headers().AddHeader(currHash, currHdr)
	prevHash, _ = mp.ComputeHeaderHash(prevHdr)
	pool.Headers().AddHeader(prevHash, prevHdr)
	wrongCurrHdr := &block.Header{
		Round:           11,
		Nonce:           48,
		ShardID:         0,
		PrevRandSeed:    currRandSeed,
		RandSeed:        []byte("nextrand"),
		PrevHash:        prevHash,
		RootHash:        []byte("currRootHash"),
		AccumulatedFees: big.NewInt(0),
		DeveloperFees:   big.NewInt(0),
	}
	wrongCurrHash, _ := mp.ComputeHeaderHash(wrongCurrHdr)
	pool.Headers().AddHeader(wrongCurrHash, wrongCurrHdr)

	metaHdr := &block.MetaBlock{Round: 20}
	shDataCurr := block.ShardData{ShardID: 0, HeaderHash: wrongCurrHash}
	metaHdr.ShardInfo = make([]block.ShardData, 0)
	metaHdr.ShardInfo = append(metaHdr.ShardInfo, shDataCurr)
	shDataPrev := block.ShardData{ShardID: 0, HeaderHash: prevHash}
	metaHdr.ShardInfo = append(metaHdr.ShardInfo, shDataPrev)

	mp.SetHdrForCurrentBlock(wrongCurrHash, wrongCurrHdr, true)
	mp.SetHdrForCurrentBlock(prevHash, prevHdr, true)

	_, err := mp.CheckShardHeadersValidity(metaHdr)
	assert.True(t, errors.Is(err, process.ErrWrongNonceInBlock))

	shDataCurr = block.ShardData{
		ShardID:         0,
		HeaderHash:      currHash,
		AccumulatedFees: big.NewInt(0),
		DeveloperFees:   big.NewInt(0),
	}
	metaHdr.ShardInfo = make([]block.ShardData, 0)
	metaHdr.ShardInfo = append(metaHdr.ShardInfo, shDataCurr)
	shDataPrev = block.ShardData{
		ShardID:         0,
		HeaderHash:      prevHash,
		AccumulatedFees: big.NewInt(0),
		DeveloperFees:   big.NewInt(0),
	}
	metaHdr.ShardInfo = append(metaHdr.ShardInfo, shDataPrev)

	mp.CreateBlockStarted()
	mp.SetHdrForCurrentBlock(currHash, currHdr, true)
	mp.SetHdrForCurrentBlock(prevHash, prevHdr, true)

	highestNonceHdrs, err := mp.CheckShardHeadersValidity(metaHdr)
	assert.Nil(t, err)
	assert.NotNil(t, highestNonceHdrs)
	assert.Equal(t, currHdr.Nonce, highestNonceHdrs[currHdr.ShardID].GetNonce())
}

func TestMetaProcessor_CheckShardHeadersValidityWrongNonceFromLastNoted(t *testing.T) {
	t.Parallel()

	pool := testscommon.NewPoolsHolderMock()
	noOfShards := uint32(5)
	coreComponents, dataComponents := createMockComponentHolders()
	dataComponents.DataPool = pool
	dataComponents.Storage = initStore()
	arguments := createMockMetaArguments(coreComponents, dataComponents)
	arguments.AccountsDB[state.UserAccountsState] = &mock.AccountsStub{
		RevertToSnapshotCalled: func(snapshot int) error {
			assert.Fail(t, "revert should have not been called")
			return nil
		},
		JournalLenCalled: func() int {
			return 0
		},
	}

	arguments.ShardCoordinator = mock.NewMultiShardsCoordinatorMock(noOfShards)
	startHeaders := createGenesisBlocks(arguments.ShardCoordinator)
	arguments.BlockTracker = mock.NewBlockTrackerMock(arguments.ShardCoordinator, startHeaders)
	mp, _ := blproc.NewMetaProcessor(arguments)

	prevRandSeed := []byte("prevrand")
	currRandSeed := []byte("currrand")
	notarizedHdrs := mp.NotarizedHdrs()
	setLastNotarizedHdr(noOfShards, 9, 44, prevRandSeed, notarizedHdrs, arguments.BlockTracker)

	//put the existing headers inside datapool
	currHdr := &block.Header{
		Round:        11,
		Nonce:        46,
		ShardID:      0,
		PrevRandSeed: currRandSeed,
		RandSeed:     []byte("nextrand"),
		PrevHash:     []byte("prevhash"),
		RootHash:     []byte("currRootHash")}
	currHash := []byte("currHash")
	pool.Headers().AddHeader(currHash, currHdr)
	metaHdr := &block.MetaBlock{Round: 20}

	shDataCurr := block.ShardData{ShardID: 0, HeaderHash: currHash}
	metaHdr.ShardInfo = make([]block.ShardData, 0)
	metaHdr.ShardInfo = append(metaHdr.ShardInfo, shDataCurr)

	mp.SetHdrForCurrentBlock(currHash, currHdr, true)

	highestNonceHdrs, err := mp.CheckShardHeadersValidity(metaHdr)
	assert.Nil(t, highestNonceHdrs)
	assert.True(t, errors.Is(err, process.ErrWrongNonceInBlock))
}

func TestMetaProcessor_CheckShardHeadersValidityRoundZeroLastNoted(t *testing.T) {
	t.Parallel()

	pool := testscommon.NewPoolsHolderMock()

	noOfShards := uint32(5)
	coreComponents, dataComponents := createMockComponentHolders()
	dataComponents.DataPool = pool
	dataComponents.Storage = initStore()
	dataComponents.BlockChain = blockchain.NewMetaChain()
	_ = dataComponents.Blockchain().SetGenesisHeader(&block.MetaBlock{Nonce: 0})
	_ = dataComponents.Blockchain().SetCurrentBlockHeader(&block.MetaBlock{Nonce: 1})
	arguments := createMockMetaArguments(coreComponents, dataComponents)
	arguments.AccountsDB[state.UserAccountsState] = &mock.AccountsStub{
		RevertToSnapshotCalled: func(snapshot int) error {
			assert.Fail(t, "revert should have not been called")
			return nil
		},
		JournalLenCalled: func() int {
			return 0
		},
	}

	arguments.ShardCoordinator = mock.NewMultiShardsCoordinatorMock(noOfShards)
	startHeaders := createGenesisBlocks(arguments.ShardCoordinator)
	arguments.BlockTracker = mock.NewBlockTrackerMock(arguments.ShardCoordinator, startHeaders)
	mp, _ := blproc.NewMetaProcessor(arguments)

	prevRandSeed := startHeaders[0].GetRandSeed()
	currRandSeed := []byte("currrand")
	prevHash, _ := mp.ComputeHeaderHash(startHeaders[0])
	notarizedHdrs := mp.NotarizedHdrs()
	setLastNotarizedHdr(noOfShards, 0, 0, prevRandSeed, notarizedHdrs, arguments.BlockTracker)

	//put the existing headers inside datapool
	currHdr := &block.Header{
		Round:           1,
		Nonce:           1,
		ShardID:         0,
		PrevRandSeed:    prevRandSeed,
		RandSeed:        currRandSeed,
		PrevHash:        prevHash,
		RootHash:        []byte("currRootHash"),
		AccumulatedFees: big.NewInt(0),
		DeveloperFees:   big.NewInt(0),
	}
	currHash := []byte("currhash")
	metaHdr := &block.MetaBlock{Round: 20}

	shDataCurr := block.ShardData{
		ShardID:         0,
		HeaderHash:      currHash,
		AccumulatedFees: big.NewInt(0),
		DeveloperFees:   big.NewInt(0),
	}
	metaHdr.ShardInfo = make([]block.ShardData, 0)
	metaHdr.ShardInfo = append(metaHdr.ShardInfo, shDataCurr)

	highestNonceHdrs, err := mp.CheckShardHeadersValidity(metaHdr)
	assert.Nil(t, err)
	assert.Equal(t, 0, len(highestNonceHdrs))
	assert.Nil(t, err)

	pool.Headers().AddHeader(currHash, currHdr)
	mp.SetHdrForCurrentBlock(currHash, currHdr, true)
	highestNonceHdrs, err = mp.CheckShardHeadersValidity(metaHdr)
	assert.NotNil(t, highestNonceHdrs)
	assert.Nil(t, err)
	assert.Equal(t, currHdr.Nonce, highestNonceHdrs[currHdr.ShardID].GetNonce())
}

func TestMetaProcessor_CheckShardHeadersFinality(t *testing.T) {
	t.Parallel()

	pool := testscommon.NewPoolsHolderMock()
	noOfShards := uint32(5)
	coreComponents, dataComponents := createMockComponentHolders()
	dataComponents.DataPool = pool
	dataComponents.Storage = initStore()
	arguments := createMockMetaArguments(coreComponents, dataComponents)
	arguments.AccountsDB[state.UserAccountsState] = &mock.AccountsStub{
		RevertToSnapshotCalled: func(snapshot int) error {
			assert.Fail(t, "revert should have not been called")
			return nil
		},
		JournalLenCalled: func() int {
			return 0
		},
	}
	arguments.ShardCoordinator = mock.NewMultiShardsCoordinatorMock(noOfShards)
	startHeaders := createGenesisBlocks(arguments.ShardCoordinator)
	arguments.BlockTracker = mock.NewBlockTrackerMock(arguments.ShardCoordinator, startHeaders)
	mp, _ := blproc.NewMetaProcessor(arguments)

	prevRandSeed := []byte("prevrand")
	currRandSeed := []byte("currrand")
	notarizedHdrs := mp.NotarizedHdrs()
	setLastNotarizedHdr(noOfShards, 9, 44, prevRandSeed, notarizedHdrs, arguments.BlockTracker)

	//put the existing headers inside datapool

	//header shard 0
	prevHash, _ := mp.ComputeHeaderHash(mp.LastNotarizedHdrForShard(0).(*block.Header))
	prevHdr := &block.Header{
		Round:        10,
		Nonce:        45,
		ShardID:      0,
		PrevRandSeed: prevRandSeed,
		RandSeed:     currRandSeed,
		PrevHash:     prevHash,
		RootHash:     []byte("prevRootHash")}

	prevHash, _ = mp.ComputeHeaderHash(prevHdr)
	currHdr := &block.Header{
		Round:        11,
		Nonce:        46,
		ShardID:      0,
		PrevRandSeed: currRandSeed,
		RandSeed:     []byte("nextrand"),
		PrevHash:     prevHash,
		RootHash:     []byte("currRootHash")}

	nextWrongHdr := &block.Header{
		Round:        11,
		Nonce:        44,
		ShardID:      0,
		PrevRandSeed: currRandSeed,
		RandSeed:     []byte("nextrand"),
		PrevHash:     prevHash,
		RootHash:     []byte("currRootHash")}
	prevHash, _ = mp.ComputeHeaderHash(nextWrongHdr)
	pool.Headers().AddHeader(prevHash, nextWrongHdr)

	mp.SetShardBlockFinality(0)
	metaHdr := &block.MetaBlock{Round: 1}

	highestNonceHdrs := make(map[uint32]data.HeaderHandler)
	for i := uint32(0); i < noOfShards; i++ {
		highestNonceHdrs[i] = nil
	}

	err := mp.CheckShardHeadersFinality(highestNonceHdrs)
	assert.Equal(t, process.ErrNilBlockHeader, err)

	for i := uint32(0); i < noOfShards; i++ {
		highestNonceHdrs[i] = mp.LastNotarizedHdrForShard(i)
	}

	// should work for empty highest nonce hdrs - no hdrs added this round to metablock
	err = mp.CheckShardHeadersFinality(nil)
	assert.Nil(t, err)

	mp.SetShardBlockFinality(0)
	highestNonceHdrs = make(map[uint32]data.HeaderHandler)
	highestNonceHdrs[0] = currHdr
	err = mp.CheckShardHeadersFinality(highestNonceHdrs)
	assert.Nil(t, err)

	mp.SetShardBlockFinality(1)
	err = mp.CheckShardHeadersFinality(highestNonceHdrs)
	assert.Equal(t, process.ErrHeaderNotFinal, err)

	prevHash, _ = mp.ComputeHeaderHash(currHdr)
	nextHdr := &block.Header{
		Round:        12,
		Nonce:        47,
		ShardID:      0,
		PrevRandSeed: []byte("nextrand"),
		RandSeed:     []byte("nextnextrand"),
		PrevHash:     prevHash,
		RootHash:     []byte("currRootHash")}

	nextHash, _ := mp.ComputeHeaderHash(nextHdr)
	pool.Headers().AddHeader(nextHash, nextHdr)
	mp.SetHdrForCurrentBlock(nextHash, nextHdr, false)

	metaHdr.Round = 20
	err = mp.CheckShardHeadersFinality(highestNonceHdrs)
	assert.Nil(t, err)
}

func TestMetaProcessor_IsHdrConstructionValid(t *testing.T) {
	t.Parallel()

	pool := testscommon.NewPoolsHolderMock()
	noOfShards := uint32(5)
	coreComponents, dataComponents := createMockComponentHolders()
	dataComponents.DataPool = pool
	dataComponents.Storage = initStore()
	arguments := createMockMetaArguments(coreComponents, dataComponents)
	arguments.AccountsDB[state.UserAccountsState] = &mock.AccountsStub{
		RevertToSnapshotCalled: func(snapshot int) error {
			assert.Fail(t, "revert should have not been called")
			return nil
		},
		JournalLenCalled: func() int {
			return 0
		},
	}
	arguments.ShardCoordinator = mock.NewMultiShardsCoordinatorMock(noOfShards)
	startHeaders := createGenesisBlocks(arguments.ShardCoordinator)
	arguments.BlockTracker = mock.NewBlockTrackerMock(arguments.ShardCoordinator, startHeaders)
	mp, _ := blproc.NewMetaProcessor(arguments)

	prevRandSeed := []byte("prevrand")
	currRandSeed := []byte("currrand")
	notarizedHdrs := mp.NotarizedHdrs()
	setLastNotarizedHdr(noOfShards, 9, 44, prevRandSeed, notarizedHdrs, arguments.BlockTracker)

	//put the existing headers inside datapool

	//header shard 0
	prevHash, _ := mp.ComputeHeaderHash(mp.LastNotarizedHdrForShard(0).(*block.Header))
	prevHdr := &block.Header{
		Round:        10,
		Nonce:        45,
		ShardID:      0,
		PrevRandSeed: prevRandSeed,
		RandSeed:     currRandSeed,
		PrevHash:     prevHash,
		RootHash:     []byte("prevRootHash")}

	prevHash, _ = mp.ComputeHeaderHash(prevHdr)
	currHdr := &block.Header{
		Round:        11,
		Nonce:        46,
		ShardID:      0,
		PrevRandSeed: currRandSeed,
		RandSeed:     []byte("nextrand"),
		PrevHash:     prevHash,
		RootHash:     []byte("currRootHash")}

	err := mp.IsHdrConstructionValid(nil, prevHdr)
	assert.Equal(t, err, process.ErrNilBlockHeader)

	err = mp.IsHdrConstructionValid(currHdr, nil)
	assert.Equal(t, err, process.ErrNilBlockHeader)

	currHdr.Nonce = 0
	err = mp.IsHdrConstructionValid(currHdr, prevHdr)
	assert.Equal(t, err, process.ErrWrongNonceInBlock)

	currHdr.Nonce = 46
	prevHdr.Nonce = 45
	prevHdr.Round = currHdr.Round + 1
	err = mp.IsHdrConstructionValid(currHdr, prevHdr)
	assert.Equal(t, err, process.ErrLowerRoundInBlock)

	prevHdr.Round = currHdr.Round - 1
	currHdr.Nonce = prevHdr.Nonce + 2
	err = mp.IsHdrConstructionValid(currHdr, prevHdr)
	assert.Equal(t, err, process.ErrWrongNonceInBlock)

	currHdr.Nonce = prevHdr.Nonce + 1
	currHdr.PrevHash = []byte("wronghash")
	err = mp.IsHdrConstructionValid(currHdr, prevHdr)
	assert.Equal(t, err, process.ErrBlockHashDoesNotMatch)

	prevHdr.RandSeed = []byte("randomwrong")
	currHdr.PrevHash, _ = mp.ComputeHeaderHash(prevHdr)
	err = mp.IsHdrConstructionValid(currHdr, prevHdr)
	assert.Equal(t, err, process.ErrRandSeedDoesNotMatch)

	currHdr.PrevHash = prevHash
	prevHdr.RandSeed = currRandSeed
	prevHdr.RootHash = []byte("prevRootHash")
	err = mp.IsHdrConstructionValid(currHdr, prevHdr)
	assert.Nil(t, err)
}

func TestMetaProcessor_DecodeBlockBody(t *testing.T) {
	t.Parallel()

	marshalizerMock := &mock.MarshalizerMock{}
	coreComponents, dataComponents := createMockComponentHolders()
	arguments := createMockMetaArguments(coreComponents, dataComponents)
	mp, _ := blproc.NewMetaProcessor(arguments)
	b := &block.Body{}
	message, err := marshalizerMock.Marshal(b)
	assert.Nil(t, err)

	bodyNil := &block.Body{}
	dcdBlk := mp.DecodeBlockBody(nil)
	assert.Equal(t, bodyNil, dcdBlk)

	dcdBlk = mp.DecodeBlockBody(message)
	assert.Equal(t, b, dcdBlk)
}

func TestMetaProcessor_DecodeBlockHeader(t *testing.T) {
	t.Parallel()

	marshalizerMock := &mock.MarshalizerMock{}
	coreComponents, dataComponents := createMockComponentHolders()
	dataComponents.BlockChain = &mock.BlockChainMock{
		CreateNewHeaderCalled: func() data.HeaderHandler {
			return &block.MetaBlock{}
		},
		GetGenesisHeaderCalled: func() data.HeaderHandler {
			return &block.MetaBlock{Nonce: 0}
		},
	}
	arguments := createMockMetaArguments(coreComponents, dataComponents)
	mp, _ := blproc.NewMetaProcessor(arguments)
	hdr := &block.MetaBlock{}
	hdr.Nonce = 1
	hdr.TimeStamp = uint64(0)
	hdr.Signature = []byte("A")
	hdr.AccumulatedFees = new(big.Int)
	hdr.AccumulatedFeesInEpoch = new(big.Int)
	_, err := marshalizerMock.Marshal(hdr)
	assert.Nil(t, err)

	message, err := marshalizerMock.Marshal(hdr)
	assert.Nil(t, err)

	dcdHdr := mp.DecodeBlockHeader(nil)
	assert.Nil(t, dcdHdr)

	dcdHdr = mp.DecodeBlockHeader(message)
	assert.Equal(t, hdr, dcdHdr)
	assert.Equal(t, []byte("A"), dcdHdr.GetSignature())
}

func TestMetaProcessor_UpdateShardsHeadersNonce_ShouldWork(t *testing.T) {
	t.Parallel()

	coreComponents, dataComponents := createMockComponentHolders()
	arguments := createMockMetaArguments(coreComponents, dataComponents)
	mp, _ := blproc.NewMetaProcessor(arguments)

	numberOfShards := uint32(4)
	type DataForMap struct {
		ShardID     uint32
		HeaderNonce uint64
	}
	testData := []DataForMap{
		{uint32(0), uint64(100)},
		{uint32(1), uint64(200)},
		{uint32(2), uint64(300)},
		{uint32(3), uint64(400)},
		{uint32(0), uint64(400)},
	}

	for i := range testData {
		mp.UpdateShardsHeadersNonce(testData[i].ShardID, testData[i].HeaderNonce)
	}

	shardsHeadersNonce := mp.GetShardsHeadersNonce()

	mapDates := make([]uint64, 0)

	//Get all data from map and put then in a slice
	for i := uint32(0); i < numberOfShards; i++ {
		mapDataI, _ := shardsHeadersNonce.Load(i)
		mapDates = append(mapDates, mapDataI.(uint64))

	}

	//Check data from map is stored correctly
	expectedData := []uint64{400, 200, 300, 400}
	for i := 0; i < int(numberOfShards); i++ {
		assert.Equal(t, expectedData[i], mapDates[i])
	}
}

func TestMetaProcessor_CreateMiniBlocksJournalLenNotZeroShouldReturnEmptyBody(t *testing.T) {
	t.Parallel()

	accntAdapter := &mock.AccountsStub{
		JournalLenCalled: func() int {
			return 1
		},
	}
	coreComponents, dataComponents := createMockComponentHolders()
	arguments := createMockMetaArguments(coreComponents, dataComponents)
	arguments.AccountsDB[state.UserAccountsState] = accntAdapter
	mp, _ := blproc.NewMetaProcessor(arguments)
	round := uint64(10)
	metaHdr := &block.MetaBlock{Round: round}

	bodyHandler, err := mp.CreateBlockBody(metaHdr, func() bool { return true })
	assert.Nil(t, err)
	assert.Equal(t, &block.Body{}, bodyHandler)
}

func TestMetaProcessor_CreateMiniBlocksNoTimeShouldReturnEmptyBody(t *testing.T) {
	t.Parallel()

	coreComponents, dataComponents := createMockComponentHolders()
	arguments := createMockMetaArguments(coreComponents, dataComponents)
	mp, _ := blproc.NewMetaProcessor(arguments)
	round := uint64(10)
	metaHdr := &block.MetaBlock{Round: round}

	bodyHandler, err := mp.CreateBlockBody(metaHdr, func() bool { return false })
	assert.Nil(t, err)
	assert.Equal(t, &block.Body{}, bodyHandler)
}

func TestMetaProcessor_CreateMiniBlocksDestMe(t *testing.T) {
	t.Parallel()

	hash1 := []byte("hash1")
	hdr1 := &block.Header{
		Nonce:            1,
		Round:            1,
		PrevRandSeed:     []byte("roothash"),
		MiniBlockHeaders: []block.MiniBlockHeader{{Hash: hash1, SenderShardID: 1}},
	}
	hdrHash1Bytes := []byte("hdr_hash1")
	hdr2 := &block.Header{Nonce: 2, Round: 2}
	hdrHash2Bytes := []byte("hdr_hash2")
	expectedMiniBlock1 := &block.MiniBlock{TxHashes: [][]byte{hash1}}
	expectedMiniBlock2 := &block.MiniBlock{TxHashes: [][]byte{[]byte("hash2")}}
	dPool := initDataPool([]byte("tx_hash"))
	dPool.TransactionsCalled = func() dataRetriever.ShardedDataCacherNotifier {
		return testscommon.NewShardedDataStub()
	}
	dPool.HeadersCalled = func() dataRetriever.HeadersPool {
		cs := &mock.HeadersCacherStub{}
		cs.RegisterHandlerCalled = func(i func(header data.HeaderHandler, key []byte)) {
		}
		cs.GetHeaderByNonceAndShardIdCalled = func(hdrNonce uint64, shardId uint32) (handlers []data.HeaderHandler, i [][]byte, e error) {
			if hdrNonce == 1 {
				return []data.HeaderHandler{hdr1}, [][]byte{hdrHash1Bytes}, nil
			}
			if hdrNonce == 2 {
				return []data.HeaderHandler{hdr2}, [][]byte{hdrHash2Bytes}, nil
			}
			return nil, nil, errors.New("err")
		}
		cs.LenCalled = func() int {
			return 0
		}
		cs.NoncesCalled = func(shardId uint32) []uint64 {
			return []uint64{1, 2}
		}
		cs.MaxSizeCalled = func() int {
			return 1000
		}
		return cs
	}

	txCoordinator := &mock.TransactionCoordinatorMock{
		CreateMbsAndProcessCrossShardTransactionsDstMeCalled: func(header data.HeaderHandler, processedMiniBlocksHashes map[string]struct{}, haveTime func() bool) (slices block.MiniBlockSlice, u uint32, b bool, err error) {
			return block.MiniBlockSlice{expectedMiniBlock1}, 0, true, nil
		},
		CreateMbsAndProcessTransactionsFromMeCalled: func(haveTime func() bool) block.MiniBlockSlice {
			return block.MiniBlockSlice{expectedMiniBlock2}
		},
	}

	coreComponents, dataComponents := createMockComponentHolders()
	dataComponents.DataPool = dPool
	arguments := createMockMetaArguments(coreComponents, dataComponents)
	arguments.TxCoordinator = txCoordinator
	arguments.BlockTracker.AddTrackedHeader(hdr1, hdrHash1Bytes)

	mp, _ := blproc.NewMetaProcessor(arguments)
	round := uint64(10)

	metaHdr := &block.MetaBlock{Round: round}
	bodyHandler, err := mp.CreateBlockBody(metaHdr, func() bool { return true })
	b, _ := bodyHandler.(*block.Body)

	t.Logf("The block: %#v", b)
	assert.Equal(t, expectedMiniBlock1, b.MiniBlocks[0])
	assert.Equal(t, expectedMiniBlock2, b.MiniBlocks[1])
	assert.Nil(t, err)
}

func TestMetaProcessor_ProcessBlockWrongHeaderShouldErr(t *testing.T) {
	t.Parallel()

	journalLen := func() int { return 0 }
	revToSnapshot := func(snapshot int) error { return nil }
	hdr := block.MetaBlock{
		Nonce:         1,
		PubKeysBitmap: []byte("0100101"),
		PrevHash:      []byte(""),
		Signature:     []byte("signature"),
		RootHash:      []byte("roothash"),
		ShardInfo: []block.ShardData{
			{
				ShardID:               0,
				ShardMiniBlockHeaders: []block.MiniBlockHeader{{Hash: []byte("hash1")}},
			},
			{
				ShardID:               1,
				ShardMiniBlockHeaders: []block.MiniBlockHeader{{Hash: []byte("hash2")}},
			},
		},
	}
	body := &block.Body{
		MiniBlocks: []*block.MiniBlock{
			{
				TxHashes:        [][]byte{[]byte("hashTx")},
				ReceiverShardID: 0,
			},
		},
	}
	coreComponents, dataComponents := createMockComponentHolders()
	arguments := createMockMetaArguments(coreComponents, dataComponents)
	arguments.AccountsDB[state.UserAccountsState] = &mock.AccountsStub{
		JournalLenCalled:       journalLen,
		RevertToSnapshotCalled: revToSnapshot,
	}
	mp, _ := blproc.NewMetaProcessor(arguments)

	// should return err
	err := mp.ProcessBlock(&hdr, body, haveTime)
	assert.Equal(t, process.ErrHeaderBodyMismatch, err)
}

func TestMetaProcessor_ProcessBlockNoShardHeadersReceivedShouldErr(t *testing.T) {
	t.Parallel()

	hash1 := []byte("hash1")
	hash2 := []byte("hash2")
	hasher := &mock.HasherStub{}
	hasher.ComputeCalled = func(s string) []byte {
		return []byte("hash1")
	}
	journalLen := func() int { return 0 }
	revToSnapshot := func(snapshot int) error { return nil }
	hdr := block.MetaBlock{
		Nonce:         1,
		PubKeysBitmap: []byte("0100101"),
		PrevHash:      []byte(""),
		Signature:     []byte("signature"),
		RootHash:      []byte("roothash"),
		ShardInfo: []block.ShardData{
			{
				Nonce:                 1,
				ShardID:               0,
				ShardMiniBlockHeaders: []block.MiniBlockHeader{{Hash: []byte("hashTx"), TxCount: 1}},
				TxCount:               1,
			},
			{
				Nonce:                 1,
				ShardID:               0,
				ShardMiniBlockHeaders: []block.MiniBlockHeader{{Hash: hash2, TxCount: 1}},
				TxCount:               1,
			},
		},
		MiniBlockHeaders: []block.MiniBlockHeader{{Hash: hash1, SenderShardID: 0, TxCount: 1}},
	}
	body := &block.Body{
		MiniBlocks: []*block.MiniBlock{
			{
				TxHashes:        [][]byte{hash1},
				ReceiverShardID: 0,
			},
		},
	}
	coreComponents, dataComponents := createMockComponentHolders()
	coreComponents.Hash = hasher
	arguments := createMockMetaArguments(coreComponents, dataComponents)
	arguments.AccountsDB[state.UserAccountsState] = &mock.AccountsStub{
		JournalLenCalled:       journalLen,
		RevertToSnapshotCalled: revToSnapshot,
	}
	mp, _ := blproc.NewMetaProcessor(arguments)

	err := mp.ProcessBlock(&hdr, body, haveTime)
	assert.Equal(t, process.ErrTimeIsOut, err)
}

func TestMetaProcessor_VerifyCrossShardMiniBlocksDstMe(t *testing.T) {
	t.Parallel()

	hash1 := []byte("hash1")
	hash2 := []byte("hash2")
	hdrHash1Bytes := []byte("hdr_hash1")
	hdrHash2Bytes := []byte("hdr_hash2")
	miniBlock1 := &block.MiniBlock{TxHashes: [][]byte{hash1}}
	miniBlock2 := &block.MiniBlock{TxHashes: [][]byte{hash2}}
	dPool := initDataPool([]byte("tx_hash"))
	dPool.TransactionsCalled = func() dataRetriever.ShardedDataCacherNotifier {
		return testscommon.NewShardedDataStub()
	}
	dPool.HeadersCalled = func() dataRetriever.HeadersPool {
		cs := &mock.HeadersCacherStub{}
		cs.RegisterHandlerCalled = func(i func(header data.HeaderHandler, key []byte)) {
		}
		cs.GetHeaderByHashCalled = func(key []byte) (handler data.HeaderHandler, e error) {
			if bytes.Equal(hdrHash1Bytes, key) {
				return &block.Header{
					Nonce:            1,
					Round:            1,
					PrevRandSeed:     []byte("roothash"),
					MiniBlockHeaders: []block.MiniBlockHeader{{Hash: hash1, SenderShardID: 1}},
				}, nil
			}
			if bytes.Equal(hdrHash2Bytes, key) {
				return &block.Header{Nonce: 2, Round: 2}, nil
			}
			return nil, errors.New("err")
		}
		cs.LenCalled = func() int {
			return 0
		}
		cs.NoncesCalled = func(shardId uint32) []uint64 {
			return []uint64{1, 2}
		}
		cs.MaxSizeCalled = func() int {
			return 1000
		}
		return cs
	}

	txCoordinator := &mock.TransactionCoordinatorMock{
		CreateMbsAndProcessCrossShardTransactionsDstMeCalled: func(header data.HeaderHandler, processedMiniBlocksHashes map[string]struct{}, haveTime func() bool) (slices block.MiniBlockSlice, u uint32, b bool, err error) {
			return block.MiniBlockSlice{miniBlock1}, 0, true, nil
		},
		CreateMbsAndProcessTransactionsFromMeCalled: func(haveTime func() bool) block.MiniBlockSlice {
			return block.MiniBlockSlice{miniBlock2}
		},
	}

	hdr := &block.MetaBlock{
		Nonce:         1,
		PubKeysBitmap: []byte("0100101"),
		PrevHash:      []byte(""),
		Signature:     []byte("signature"),
		Round:         2,
		RootHash:      []byte("roothash"),
		ShardInfo: []block.ShardData{
			{
				HeaderHash:            hdrHash1Bytes,
				ShardID:               0,
				ShardMiniBlockHeaders: []block.MiniBlockHeader{{Hash: hash1, TxCount: 1}},
				TxCount:               1,
			},
			{
				ShardID:               0,
				ShardMiniBlockHeaders: []block.MiniBlockHeader{{Hash: hash2, TxCount: 1}},
				TxCount:               1,
			},
		},
		MiniBlockHeaders: []block.MiniBlockHeader{{Hash: hash1, SenderShardID: 0, TxCount: 1}},
	}

	coreComponents, dataComponents := createMockComponentHolders()
	dataComponents.DataPool = dPool
	arguments := createMockMetaArguments(coreComponents, dataComponents)
	arguments.TxCoordinator = txCoordinator

	mp, _ := blproc.NewMetaProcessor(arguments)
	round := uint64(10)

	metaHdr := &block.MetaBlock{Round: round}
	_, err := mp.CreateBlockBody(metaHdr, func() bool { return true })
	assert.Nil(t, err)

	err = mp.VerifyCrossShardMiniBlockDstMe(hdr)
	assert.Nil(t, err)
}

func TestMetaProcessor_CreateBlockCreateHeaderProcessBlock(t *testing.T) {
	t.Parallel()

	hash := []byte("hash1")
	hdrHash1Bytes := []byte("hdr_hash1")
	hrdHash2Bytes := []byte("hdr_hash2")
	hasher := &mock.HasherStub{}
	hasher.ComputeCalled = func(s string) []byte {
		return hash
	}
	miniBlock1 := &block.MiniBlock{TxHashes: [][]byte{hash}}
	dPool := initDataPool([]byte("tx_hash"))
	dPool.TransactionsCalled = func() dataRetriever.ShardedDataCacherNotifier {
		return testscommon.NewShardedDataStub()
	}
	dPool.HeadersCalled = func() dataRetriever.HeadersPool {
		cs := &mock.HeadersCacherStub{}
		cs.RegisterHandlerCalled = func(i func(header data.HeaderHandler, key []byte)) {
		}
		cs.GetHeaderByHashCalled = func(key []byte) (handler data.HeaderHandler, e error) {
			if bytes.Equal(hdrHash1Bytes, key) {
				return &block.Header{
					PrevHash:         []byte("hash1"),
					Nonce:            1,
					Round:            1,
					PrevRandSeed:     []byte("roothash"),
					MiniBlockHeaders: []block.MiniBlockHeader{{Hash: []byte("hash1"), SenderShardID: 1}},
				}, nil
			}
			if bytes.Equal(hrdHash2Bytes, key) {
				return &block.Header{Nonce: 2, Round: 2}, nil
			}
			return nil, errors.New("err")
		}
		cs.LenCalled = func() int {
			return 0
		}
		cs.NoncesCalled = func(shardId uint32) []uint64 {
			return []uint64{1, 2}
		}
		cs.MaxSizeCalled = func() int {
			return 1000
		}
		return cs
	}

	txCoordinator := &mock.TransactionCoordinatorMock{
		CreateMbsAndProcessCrossShardTransactionsDstMeCalled: func(header data.HeaderHandler, processedMiniBlocksHashes map[string]struct{}, haveTime func() bool) (slices block.MiniBlockSlice, u uint32, b bool, err error) {
			return block.MiniBlockSlice{miniBlock1}, 0, true, nil
		},
	}

	blkc := &mock.BlockChainMock{
		GetCurrentBlockHeaderCalled: func() data.HeaderHandler {
			return &block.MetaBlock{Nonce: 0, AccumulatedFeesInEpoch: big.NewInt(0), DevFeesInEpoch: big.NewInt(0)}
		},
		GetCurrentBlockHeaderHashCalled: func() []byte {
			return hash
		},
		GetGenesisHeaderCalled: func() data.HeaderHandler {
			return &block.Header{Nonce: 0}
		},
	}
	coreComponents, dataComponents := createMockComponentHolders()
	coreComponents.Hash = hasher
	dataComponents.DataPool = dPool
	dataComponents.BlockChain = blkc
	arguments := createMockMetaArguments(coreComponents, dataComponents)
	arguments.TxCoordinator = txCoordinator

	mp, _ := blproc.NewMetaProcessor(arguments)
	round := uint64(10)
	nonce := uint64(5)

	metaHdr := &block.MetaBlock{Round: round}
	bodyHandler, err := mp.CreateBlockBody(metaHdr, func() bool { return true })
	assert.Nil(t, err)

	headerHandler := mp.CreateNewHeader(round, nonce)
	headerHandler.SetRound(uint64(1))
	headerHandler.SetNonce(1)
	headerHandler.SetPrevHash(hash)
	headerHandler.SetAccumulatedFees(big.NewInt(0))

	err = mp.ProcessBlock(headerHandler, bodyHandler, func() time.Duration { return time.Second })
	assert.Nil(t, err)
}<|MERGE_RESOLUTION|>--- conflicted
+++ resolved
@@ -1037,18 +1037,11 @@
 func TestMetaProcessor_ReceivedHeaderShouldDecreaseMissing(t *testing.T) {
 	t.Parallel()
 
-<<<<<<< HEAD
-	pool := mock.NewPoolsHolderMock()
+	pool := testscommon.NewPoolsHolderMock()
 	coreComponents, dataComponents := createMockComponentHolders()
 	dataComponents.DataPool = pool
 	dataComponents.Storage = initStore()
 	arguments := createMockMetaArguments(coreComponents, dataComponents)
-=======
-	pool := testscommon.NewPoolsHolderMock()
-	arguments := createMockMetaArguments()
-	arguments.DataPool = pool
-	arguments.Store = initStore()
->>>>>>> de8d0423
 	mp, _ := blproc.NewMetaProcessor(arguments)
 
 	//add 3 tx hashes on requested list
