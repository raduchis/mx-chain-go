--- conflicted
+++ resolved
@@ -156,13 +156,8 @@
 			OutportDataProvider:          &outport.OutportDataProviderStub{},
 			BlockProcessingCutoffHandler: &testscommon.BlockProcessingCutoffStub{},
 			ManagedPeersHolder:           &testscommon.ManagedPeersHolderStub{},
-<<<<<<< HEAD
-			ValidatorStatisticsProcessor: &mock2.ValidatorStatisticsProcessorStub{},
-=======
 			SentSignaturesTracker:        &testscommon.SentSignatureTrackerStub{},
 			ValidatorStatisticsProcessor: &testscommon.ValidatorStatisticsProcessorStub{},
-			OutGoingOperationsPool:       &sovereign.OutGoingOperationsPoolMock{},
->>>>>>> d6bcad46
 			RunTypeComponents:            components.GetRunTypeComponents(),
 		},
 		SCToProtocol:                 &mock.SCToProtocolStub{},
