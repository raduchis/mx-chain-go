--- conflicted
+++ resolved
@@ -43,15 +43,11 @@
 			EndOfEpochTrigger:            &mock.EndOfEpochTriggerStub{},
 			Rounder:                      &mock.RounderMock{},
 		},
-<<<<<<< HEAD
-		DataPool:          mdp,
-		PendingMiniBlocks: &mock.PendingMiniBlocksHandlerStub{},
-=======
 		DataPool:           mdp,
 		SCDataGetter:       &mock.ScDataGetterMock{},
 		SCToProtocol:       &mock.SCToProtocolStub{},
 		PeerChangesHandler: &mock.PeerChangesHandler{},
->>>>>>> 64afcf94
+		PendingMiniBlocks: &mock.PendingMiniBlocksHandlerStub{},
 	}
 	return arguments
 }
@@ -245,7 +241,17 @@
 	assert.Nil(t, be)
 }
 
-<<<<<<< HEAD
+func TestNewMetaProcessor_NilTxCoordinatorShouldErr(t *testing.T) {
+	t.Parallel()
+
+	arguments := createMockMetaArguments()
+	arguments.TxCoordinator = nil
+
+	be, err := blproc.NewMetaProcessor(arguments)
+	assert.Equal(t, process.ErrNilTransactionCoordinator, err)
+	assert.Nil(t, be)
+}
+
 func TestNewMetaProcessor_NilEndOfEpochShouldErr(t *testing.T) {
 	t.Parallel()
 
@@ -265,16 +271,6 @@
 
 	be, err := blproc.NewMetaProcessor(arguments)
 	assert.Equal(t, process.ErrNilPendingMiniBlocksHandler, err)
-=======
-func TestNewMetaProcessor_NilTxCoordinatorShouldErr(t *testing.T) {
-	t.Parallel()
-
-	arguments := createMockMetaArguments()
-	arguments.TxCoordinator = nil
-
-	be, err := blproc.NewMetaProcessor(arguments)
-	assert.Equal(t, process.ErrNilTransactionCoordinator, err)
->>>>>>> 64afcf94
 	assert.Nil(t, be)
 }
 
@@ -2132,21 +2128,6 @@
 	}
 }
 
-<<<<<<< HEAD
-func TestMetaProcessor_CreateBlockHeader(t *testing.T) {
-	t.Parallel()
-
-	arguments := createMockMetaArguments()
-	arguments.EndOfEpochTrigger = &mock.EndOfEpochTriggerStub{
-		IsEndOfEpochCalled: func() bool {
-			return true
-		},
-	}
-	mp, _ := blproc.NewMetaProcessor(arguments)
-
-	header, err := mp.CreateBlockHeader(nil, 10, func() bool { return true })
-	assert.NotNil(t, header)
-=======
 func TestMetaProcessor_CreateMiniBlocksJournalLenNotZeroShouldErr(t *testing.T) {
 	t.Parallel()
 
@@ -2524,6 +2505,21 @@
 		},
 	}
 	err = mp.ProcessBlock(blkc, headerHandler, bodyHandler, func() time.Duration { return time.Second })
->>>>>>> 64afcf94
+	assert.Nil(t, err)
+}
+
+func TestMetaProcessor_CreateBlockHeader(t *testing.T) {
+	t.Parallel()
+
+	arguments := createMockMetaArguments()
+	arguments.EndOfEpochTrigger = &mock.EndOfEpochTriggerStub{
+		IsEndOfEpochCalled: func() bool {
+			return true
+		},
+	}
+	mp, _ := blproc.NewMetaProcessor(arguments)
+
+	header, err := mp.CreateBlockHeader(nil, 10, func() bool { return true })
+	assert.NotNil(t, header)
 	assert.Nil(t, err)
 }