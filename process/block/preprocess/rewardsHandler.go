--- conflicted
+++ resolved
@@ -8,11 +8,8 @@
 	"github.com/ElrondNetwork/elrond-go/data"
 	"github.com/ElrondNetwork/elrond-go/data/block"
 	"github.com/ElrondNetwork/elrond-go/data/rewardTx"
-<<<<<<< HEAD
 	"github.com/ElrondNetwork/elrond-go/data/state"
 	"github.com/ElrondNetwork/elrond-go/dataRetriever"
-=======
->>>>>>> e20ae0e4
 	"github.com/ElrondNetwork/elrond-go/hashing"
 	"github.com/ElrondNetwork/elrond-go/marshal"
 	"github.com/ElrondNetwork/elrond-go/process"
@@ -28,7 +25,6 @@
 
 type rewardsHandler struct {
 	address          process.SpecialAddressHandler
-<<<<<<< HEAD
 	hasher           hashing.Hasher
 	marshalizer      marshal.Marshalizer
 	shardCoordinator sharding.Coordinator
@@ -43,52 +39,30 @@
 	mut               sync.Mutex
 	accumulatedFees   *big.Int
 	rewardTxsForBlock map[string]*rewardTx.RewardTx
-=======
-	shardCoordinator sharding.Coordinator
-	hasher           hashing.Hasher
-	marshalizer      marshal.Marshalizer
-	mut              sync.Mutex
-	accumulatedFees  *big.Int
-
-	rewardTxsFromBlock map[string]*rewardTx.RewardTx
->>>>>>> e20ae0e4
 }
 
 // NewRewardTxHandler constructor for the reward transaction handler
 func NewRewardTxHandler(
 	address process.SpecialAddressHandler,
-<<<<<<< HEAD
 	hasher hashing.Hasher,
 	marshalizer marshal.Marshalizer,
 	shardCoordinator sharding.Coordinator,
 	adrConv state.AddressConverter,
 	store dataRetriever.StorageService,
 	rewardTxPool dataRetriever.ShardedDataCacherNotifier,
-=======
-	shardCoordinator sharding.Coordinator,
-	hasher hashing.Hasher,
-	marshalizer marshal.Marshalizer,
->>>>>>> e20ae0e4
 ) (*rewardsHandler, error) {
 	if address == nil || address.IsInterfaceNil() {
 		return nil, process.ErrNilSpecialAddressHandler
 	}
-<<<<<<< HEAD
-=======
+	if hasher == nil || hasher.IsInterfaceNil() {
+		return nil, process.ErrNilHasher
+	}
+	if marshalizer == nil || marshalizer.IsInterfaceNil() {
+		return nil, process.ErrNilMarshalizer
+	}
 	if shardCoordinator == nil || shardCoordinator.IsInterfaceNil() {
 		return nil, process.ErrNilShardCoordinator
 	}
->>>>>>> e20ae0e4
-	if hasher == nil || hasher.IsInterfaceNil() {
-		return nil, process.ErrNilHasher
-	}
-	if marshalizer == nil || marshalizer.IsInterfaceNil() {
-		return nil, process.ErrNilMarshalizer
-	}
-<<<<<<< HEAD
-	if shardCoordinator == nil || shardCoordinator.IsInterfaceNil() {
-		return nil, process.ErrNilShardCoordinator
-	}
 	if adrConv == nil || adrConv.IsInterfaceNil() {
 		return nil, process.ErrNilAddressConverter
 	}
@@ -98,13 +72,10 @@
 	if rewardTxPool == nil || rewardTxPool.IsInterfaceNil() {
 		return nil, process.ErrNilRewardTxDataPool
 	}
-=======
->>>>>>> e20ae0e4
 
 	rtxh := &rewardsHandler{
 		address:          address,
 		shardCoordinator: shardCoordinator,
-<<<<<<< HEAD
 		adrConv:          adrConv,
 		hasher:           hasher,
 		marshalizer:      marshalizer,
@@ -114,20 +85,12 @@
 
 	rtxh.accumulatedFees = big.NewInt(0)
 	rtxh.rewardTxsForBlock = make(map[string]*rewardTx.RewardTx)
-=======
-		hasher:           hasher,
-		marshalizer:      marshalizer,
-	}
-	rtxh.accumulatedFees = big.NewInt(0)
-	rtxh.rewardTxsFromBlock = make(map[string]*rewardTx.RewardTx)
->>>>>>> e20ae0e4
 
 	return rtxh, nil
 }
 
 // SaveCurrentIntermediateTxToStorage saves current cached data into storage - already saved for txs
 func (rtxh *rewardsHandler) SaveCurrentIntermediateTxToStorage() error {
-<<<<<<< HEAD
 	rtxh.mut.Lock()
 	defer rtxh.mut.Unlock()
 
@@ -143,15 +106,11 @@
 		}
 	}
 
-=======
-	//TODO implement me - save only created accumulatedFees
->>>>>>> e20ae0e4
 	return nil
 }
 
 // AddIntermediateTransactions adds intermediate transactions to local cache
 func (rtxh *rewardsHandler) AddIntermediateTransactions(txs []data.TransactionHandler) error {
-<<<<<<< HEAD
 	rtxh.mut.Lock()
 	defer rtxh.mut.Unlock()
 
@@ -184,14 +143,10 @@
 	shardId := rtxh.shardCoordinator.ComputeId(address)
 
 	return shardId, nil
-=======
-	return nil
->>>>>>> e20ae0e4
 }
 
 // CreateAllInterMiniBlocks creates miniblocks from process transactions
 func (rtxh *rewardsHandler) CreateAllInterMiniBlocks() map[uint32]*block.MiniBlock {
-<<<<<<< HEAD
 	rtxh.mutGenRewardTxs.Lock()
 	calculatedRewardTxs := make([]data.TransactionHandler, 0)
 	rtxh.feeRewards = rtxh.createRewardFromFees()
@@ -229,12 +184,6 @@
 	miniBlocks := make(map[uint32]*block.MiniBlock, 0)
 
 	for _, rTx := range rewardTxs {
-=======
-	calculatedRewardTxs := rtxh.CreateAllUTxs()
-
-	miniBlocks := make(map[uint32]*block.MiniBlock)
-	for _, rTx := range calculatedRewardTxs {
->>>>>>> e20ae0e4
 		dstShId, err := rtxh.address.ShardIdForAddress(rTx.GetRecvAddress())
 		if err != nil {
 			log.Debug(err.Error())
@@ -266,19 +215,12 @@
 
 // VerifyInterMiniBlocks verifies if transaction fees were correctly handled for the block
 func (rtxh *rewardsHandler) VerifyInterMiniBlocks(body block.Body) error {
-<<<<<<< HEAD
 	err := rtxh.verifyCreatedRewardsTxs()
-=======
-	err := rtxh.VerifyCreatedUTxs()
-	rtxh.CleanProcessedUTxs()
-
->>>>>>> e20ae0e4
 	return err
 }
 
 // CreateBlockStarted does the cleanup before creating a new block
 func (rtxh *rewardsHandler) CreateBlockStarted() {
-<<<<<<< HEAD
 	rtxh.cleanCachedData()
 	rewardTxs := rtxh.createProtocolRewards()
 	rtxh.addTransactionsToPool(rewardTxs)
@@ -304,30 +246,6 @@
 	}
 
 	return marshaledTxs, nil
-=======
-	rtxh.CleanProcessedUTxs()
-}
-
-// CleanProcessedUTxs deletes the cached data
-func (rtxh *rewardsHandler) CleanProcessedUTxs() {
-	rtxh.mut.Lock()
-	rtxh.accumulatedFees = big.NewInt(0)
-	rtxh.rewardTxsFromBlock = make(map[string]*rewardTx.RewardTx)
-	rtxh.mut.Unlock()
-}
-
-// AddRewardTxFromBlock adds an existing reward transaction from block into local cache
-func (rtxh *rewardsHandler) AddRewardTxFromBlock(tx data.TransactionHandler) {
-	currRewardTx, ok := tx.(*rewardTx.RewardTx)
-	if !ok {
-		log.Error(process.ErrWrongTypeAssertion.Error())
-		return
-	}
-
-	rtxh.mut.Lock()
-	rtxh.rewardTxsFromBlock[string(tx.GetRecvAddress())] = currRewardTx
-	rtxh.mut.Unlock()
->>>>>>> e20ae0e4
 }
 
 // ProcessTransactionFee adds the tx cost to the accumulated amount
@@ -340,7 +258,6 @@
 	rtxh.mut.Lock()
 	rtxh.accumulatedFees = rtxh.accumulatedFees.Add(rtxh.accumulatedFees, cost)
 	rtxh.mut.Unlock()
-<<<<<<< HEAD
 }
 
 // cleanCachedData deletes the cached data
@@ -354,8 +271,6 @@
 	rtxh.feeRewards = make([]data.TransactionHandler, 0)
 	rtxh.protocolRewards = make([]data.TransactionHandler, 0)
 	rtxh.mutGenRewardTxs.Unlock()
-=======
->>>>>>> e20ae0e4
 }
 
 func getPercentageOfValue(value *big.Int, percentage float64) *big.Int {
@@ -375,14 +290,11 @@
 
 	currTx.Value = getPercentageOfValue(rtxh.accumulatedFees, leaderPercentage)
 	currTx.RcvAddr = rtxh.address.LeaderAddress()
-<<<<<<< HEAD
 	currTx.ShardId = rtxh.shardCoordinator.SelfId()
 	currTx.Epoch = rtxh.address.Epoch()
 	currTx.Round = rtxh.address.Round()
-=======
->>>>>>> e20ae0e4
-
-	return currTx
+
+    return currTx
 }
 
 func (rtxh *rewardsHandler) createBurnTx() *rewardTx.RewardTx {
@@ -390,12 +302,9 @@
 
 	currTx.Value = getPercentageOfValue(rtxh.accumulatedFees, burnPercentage)
 	currTx.RcvAddr = rtxh.address.BurnAddress()
-<<<<<<< HEAD
 	currTx.ShardId = rtxh.shardCoordinator.SelfId()
 	currTx.Epoch = rtxh.address.Epoch()
 	currTx.Round = rtxh.address.Round()
-=======
->>>>>>> e20ae0e4
 
 	return currTx
 }
@@ -405,14 +314,11 @@
 
 	currTx.Value = getPercentageOfValue(rtxh.accumulatedFees, communityPercentage)
 	currTx.RcvAddr = rtxh.address.ElrondCommunityAddress()
-<<<<<<< HEAD
 	currTx.ShardId = rtxh.shardCoordinator.SelfId()
 	currTx.Epoch = rtxh.address.Epoch()
 	currTx.Round = rtxh.address.Round()
-=======
->>>>>>> e20ae0e4
-
-	return currTx
+
+    return currTx
 }
 
 // createRewardFromFees creates the reward transactions from accumulated fees
@@ -422,7 +328,6 @@
 	rtxh.mut.Lock()
 	defer rtxh.mut.Unlock()
 
-<<<<<<< HEAD
 	if rtxh.accumulatedFees.Cmp(big.NewInt(1)) < 0 {
 		rtxh.accumulatedFees = big.NewInt(0)
 		return nil
@@ -440,40 +345,6 @@
 
 // createProtocolRewards creates the protocol reward transactions
 func (rtxh *rewardsHandler) createProtocolRewards() []data.TransactionHandler {
-=======
-	rewardTxs := make([]data.TransactionHandler, 0)
-	rewardsFromFees := rtxh.createRewardTxsFromFee()
-	rewardsForConsensus := rtxh.createRewardTxsForConsensusGroup()
-
-	rewardTxs = append(rewardTxs, rewardsFromFees...)
-	rewardTxs = append(rewardTxs, rewardsForConsensus...)
-
-	return rewardTxs
-}
-
-func (rtxh *rewardsHandler) createRewardTxsFromFee() []data.TransactionHandler {
-	rtxh.mut.Lock()
-	defer rtxh.mut.Unlock()
-
-	if rtxh.accumulatedFees.Cmp(big.NewInt(1)) < 0 {
-		rtxh.accumulatedFees = big.NewInt(0)
-		return nil
-	}
-
-	leaderTx := rtxh.createLeaderTx()
-	communityTx := rtxh.createCommunityTx()
-	burnTx := rtxh.createBurnTx()
-
-	currFeeTxs := make([]data.TransactionHandler, 0)
-	currFeeTxs = append(currFeeTxs, leaderTx, communityTx, burnTx)
-
-	rtxh.accumulatedFees = big.NewInt(0)
-
-	return currFeeTxs
-}
-
-func (rtxh *rewardsHandler) createRewardTxsForConsensusGroup() []data.TransactionHandler {
->>>>>>> e20ae0e4
 	consensusRewardAddresses := rtxh.address.ConsensusRewardAddresses()
 
 	consensusRewardTxs := make([]data.TransactionHandler, 0)
@@ -481,17 +352,13 @@
 		rTx := &rewardTx.RewardTx{}
 		rTx.Value = rewardValue
 		rTx.RcvAddr = []byte(address)
-<<<<<<< HEAD
 		rTx.ShardId = rtxh.shardCoordinator.SelfId()
 		rTx.Epoch = rtxh.address.Epoch()
 		rTx.Round = rtxh.address.Round()
-=======
->>>>>>> e20ae0e4
 
 		consensusRewardTxs = append(consensusRewardTxs, rTx)
 	}
 
-<<<<<<< HEAD
 	rtxh.mutGenRewardTxs.Lock()
 	rtxh.protocolRewards = consensusRewardTxs
 	rtxh.mutGenRewardTxs.Unlock()
@@ -499,7 +366,7 @@
 	return consensusRewardTxs
 }
 
-// VerifyCreatedRewardsTxs verifies if the calculated rewards transactions and the block reward transactions are the same
+// verifyCreatedRewardsTxs verifies if the calculated rewards transactions and the block reward transactions are the same
 func (rtxh *rewardsHandler) verifyCreatedRewardsTxs() error {
 	calculatedRewardTxs := make([]data.TransactionHandler, 0)
 	rtxh.mutGenRewardTxs.RLock()
@@ -540,92 +407,36 @@
 	return nil
 }
 
+
+// GetAllCurrentFinishedTxs returns the cached finalized transactions for current round
+func (rtxh *rewardsHandler) GetAllCurrentFinishedTxs() map[string]data.TransactionHandler {
+	rtxh.mut.Lock()
+
+	rewardTxPool := make(map[string]data.TransactionHandler)
+	for txHash, txInfo := range rtxh.rewardTxsForBlock {
+
+		senderShard := txInfo.ShardId
+		receiverShard, err := rtxh.address.ShardIdForAddress(txInfo.RcvAddr)
+		if err != nil {
+			continue
+		}
+		if receiverShard != rtxh.shardCoordinator.SelfId() {
+			continue
+		}
+		if senderShard != rtxh.shardCoordinator.SelfId() {
+			continue
+		}
+		rewardTxPool[txHash] = txInfo
+	}
+	rtxh.mut.Unlock()
+
+	return rewardTxPool
+}
+
 // IsInterfaceNil returns true if there is no value under the interface
 func (rtxh *rewardsHandler) IsInterfaceNil() bool {
 	if rtxh == nil {
 		return true
 	}
 	return false
-=======
-	return consensusRewardTxs
-}
-
-// VerifyCreatedUTxs creates all fee txs from added values, than verifies if in block the values are the same
-func (rtxh *rewardsHandler) VerifyCreatedUTxs() error {
-	calculatedFeeTxs := rtxh.CreateAllUTxs()
-
-	rtxh.mut.Lock()
-	defer rtxh.mut.Unlock()
-
-	totalFeesFromBlock := big.NewInt(0)
-	for _, value := range rtxh.rewardTxsFromBlock {
-		totalFeesFromBlock = totalFeesFromBlock.Add(totalFeesFromBlock, value.Value)
-	}
-
-	totalCalculatedFees := big.NewInt(0)
-	for _, value := range calculatedFeeTxs {
-		totalCalculatedFees = totalCalculatedFees.Add(totalCalculatedFees, value.GetValue())
-
-		txFromBlock, ok := rtxh.rewardTxsFromBlock[string(value.GetRecvAddress())]
-		if !ok {
-			return process.ErrTxsFeesNotFound
-		}
-		if txFromBlock.Value.Cmp(value.GetValue()) != 0 {
-			return process.ErrTxsFeesDoNotMatch
-		}
-	}
-
-	if totalCalculatedFees.Cmp(totalFeesFromBlock) != 0 {
-		return process.ErrTotalTxsFeesDoNotMatch
-	}
-
-	return nil
-}
-
-// CreateMarshalizedData creates the marshalized data for broadcasting purposes
-func (rtxh *rewardsHandler) CreateMarshalizedData(txHashes [][]byte) ([][]byte, error) {
-	// TODO: implement me
-
-	return make([][]byte, 0), nil
->>>>>>> e20ae0e4
-}
-
-// GetAllCurrentFinishedTxs returns the cached finalized transactions for current round
-func (rtxh *rewardsHandler) GetAllCurrentFinishedTxs() map[string]data.TransactionHandler {
-	rtxh.mut.Lock()
-
-	rewardTxPool := make(map[string]data.TransactionHandler)
-<<<<<<< HEAD
-	for txHash, txInfo := range rtxh.rewardTxsForBlock {
-=======
-	for txHash, txInfo := range rtxh.rewardTxsFromBlock {
->>>>>>> e20ae0e4
-
-		senderShard := txInfo.ShardId
-		receiverShard, err := rtxh.address.ShardIdForAddress(txInfo.RcvAddr)
-		if err != nil {
-			continue
-		}
-		if receiverShard != rtxh.shardCoordinator.SelfId() {
-			continue
-		}
-		if senderShard != rtxh.shardCoordinator.SelfId() {
-			continue
-		}
-		rewardTxPool[txHash] = txInfo
-	}
-	rtxh.mut.Unlock()
-
-	return rewardTxPool
-<<<<<<< HEAD
-=======
-}
-
-// IsInterfaceNil returns true if there is no value under the interface
-func (rtxh *rewardsHandler) IsInterfaceNil() bool {
-	if rtxh == nil {
-		return true
-	}
-	return false
->>>>>>> e20ae0e4
 }