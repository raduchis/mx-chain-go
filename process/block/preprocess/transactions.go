package preprocess

import (
	"bytes"
	"errors"
	"fmt"
	"sort"
	"sync"
	"time"

	"github.com/multiversx/mx-chain-core-go/core"
	"github.com/multiversx/mx-chain-core-go/core/check"
	"github.com/multiversx/mx-chain-core-go/data"
	"github.com/multiversx/mx-chain-core-go/data/block"
	"github.com/multiversx/mx-chain-core-go/data/transaction"
	"github.com/multiversx/mx-chain-core-go/hashing"
	"github.com/multiversx/mx-chain-core-go/marshal"
	logger "github.com/multiversx/mx-chain-logger-go"

	"github.com/multiversx/mx-chain-go/common"
	"github.com/multiversx/mx-chain-go/dataRetriever"
	"github.com/multiversx/mx-chain-go/process"
	"github.com/multiversx/mx-chain-go/process/block/helpers"
	"github.com/multiversx/mx-chain-go/sharding"
	"github.com/multiversx/mx-chain-go/state"
	"github.com/multiversx/mx-chain-go/storage"
	"github.com/multiversx/mx-chain-go/storage/txcache"
)

var _ process.DataMarshalizer = (*transactions)(nil)
var _ process.PreProcessor = (*transactions)(nil)

var log = logger.GetOrCreate("process/block/preprocess")

// 200% bandwidth to allow 100% overshooting estimations
const selectionGasBandwidthIncreasePercent = 400

// 130% to allow 30% overshooting estimations for scheduled SC calls
const selectionGasBandwidthIncreaseScheduledPercent = 260

// TODO: increase code coverage with unit test

type transactions struct {
	*basePreProcess
	chRcvAllTxs                  chan bool
	onRequestTransaction         func(shardID uint32, txHashes [][]byte)
	txsForCurrBlock              txsForBlock
	txPool                       dataRetriever.ShardedDataCacherNotifier
	storage                      dataRetriever.StorageService
	txProcessor                  process.TransactionProcessor
	orderedTxs                   map[string][]data.TransactionHandler
	orderedTxHashes              map[string][][]byte
	mutOrderedTxs                sync.RWMutex
	blockTracker                 BlockTracker
	blockType                    block.Type
	emptyAddress                 []byte
	txTypeHandler                process.TxTypeHandler
	scheduledTxsExecutionHandler process.ScheduledTxsExecutionHandler
}

// ArgsTransactionPreProcessor holds the arguments to create a txs pre processor
type ArgsTransactionPreProcessor struct {
	TxDataPool                   dataRetriever.ShardedDataCacherNotifier
	Store                        dataRetriever.StorageService
	Hasher                       hashing.Hasher
	Marshalizer                  marshal.Marshalizer
	TxProcessor                  process.TransactionProcessor
	ShardCoordinator             sharding.Coordinator
	Accounts                     state.AccountsAdapter
	OnRequestTransaction         func(shardID uint32, txHashes [][]byte)
	EconomicsFee                 process.FeeHandler
	GasHandler                   process.GasHandler
	BlockTracker                 BlockTracker
	BlockType                    block.Type
	PubkeyConverter              core.PubkeyConverter
	BlockSizeComputation         BlockSizeComputationHandler
	BalanceComputation           BalanceComputationHandler
	EnableEpochsHandler          common.EnableEpochsHandler
	TxTypeHandler                process.TxTypeHandler
	ScheduledTxsExecutionHandler process.ScheduledTxsExecutionHandler
	ProcessedMiniBlocksTracker   process.ProcessedMiniBlocksTracker
	TxExecutionOrderHandler      common.TxExecutionOrderHandler
}

// NewTransactionPreprocessor creates a new transaction preprocessor object
func NewTransactionPreprocessor(
	args ArgsTransactionPreProcessor,
) (*transactions, error) {
	if check.IfNil(args.Hasher) {
		return nil, process.ErrNilHasher
	}
	if check.IfNil(args.Marshalizer) {
		return nil, process.ErrNilMarshalizer
	}
	if check.IfNil(args.TxDataPool) {
		return nil, process.ErrNilTransactionPool
	}
	if check.IfNil(args.Store) {
		return nil, process.ErrNilTxStorage
	}
	if check.IfNil(args.TxProcessor) {
		return nil, process.ErrNilTxProcessor
	}
	if check.IfNil(args.ShardCoordinator) {
		return nil, process.ErrNilShardCoordinator
	}
	if check.IfNil(args.Accounts) {
		return nil, process.ErrNilAccountsAdapter
	}
	if args.OnRequestTransaction == nil {
		return nil, process.ErrNilRequestHandler
	}
	if check.IfNil(args.EconomicsFee) {
		return nil, process.ErrNilEconomicsFeeHandler
	}
	if check.IfNil(args.GasHandler) {
		return nil, process.ErrNilGasHandler
	}
	if check.IfNil(args.BlockTracker) {
		return nil, process.ErrNilBlockTracker
	}
	if check.IfNil(args.PubkeyConverter) {
		return nil, process.ErrNilPubkeyConverter
	}
	if check.IfNil(args.BlockSizeComputation) {
		return nil, process.ErrNilBlockSizeComputationHandler
	}
	if check.IfNil(args.BalanceComputation) {
		return nil, process.ErrNilBalanceComputationHandler
	}
	if check.IfNil(args.EnableEpochsHandler) {
		return nil, process.ErrNilEnableEpochsHandler
	}
	err := core.CheckHandlerCompatibility(args.EnableEpochsHandler, []core.EnableEpochFlag{
		common.OptimizeGasUsedInCrossMiniBlocksFlag,
		common.ScheduledMiniBlocksFlag,
		common.FrontRunningProtectionFlag,
		common.CurrentRandomnessOnSortingFlag,
	})
	if err != nil {
		return nil, err
	}

	if check.IfNil(args.TxTypeHandler) {
		return nil, process.ErrNilTxTypeHandler
	}
	if check.IfNil(args.ScheduledTxsExecutionHandler) {
		return nil, process.ErrNilScheduledTxsExecutionHandler
	}
	if check.IfNil(args.ProcessedMiniBlocksTracker) {
		return nil, process.ErrNilProcessedMiniBlocksTracker
	}
	if check.IfNil(args.TxExecutionOrderHandler) {
		return nil, process.ErrNilTxExecutionOrderHandler
	}

<<<<<<< HEAD
=======
	stateProvider, err := newAccountStateProvider(args.Accounts)
	if err != nil {
		return nil, err
	}

>>>>>>> 25b2594f
	bpp := basePreProcess{
		hasher:      args.Hasher,
		marshalizer: args.Marshalizer,
		gasTracker: gasTracker{
			shardCoordinator: args.ShardCoordinator,
			gasHandler:       args.GasHandler,
			economicsFee:     args.EconomicsFee,
		},
		blockSizeComputation:       args.BlockSizeComputation,
		balanceComputation:         args.BalanceComputation,
		accounts:                   args.Accounts,
<<<<<<< HEAD
=======
		accountStateProvider:       stateProvider,
>>>>>>> 25b2594f
		pubkeyConverter:            args.PubkeyConverter,
		enableEpochsHandler:        args.EnableEpochsHandler,
		processedMiniBlocksTracker: args.ProcessedMiniBlocksTracker,
		txExecutionOrderHandler:    args.TxExecutionOrderHandler,
	}

	txs := &transactions{
		basePreProcess:               &bpp,
		storage:                      args.Store,
		txPool:                       args.TxDataPool,
		onRequestTransaction:         args.OnRequestTransaction,
		txProcessor:                  args.TxProcessor,
		blockTracker:                 args.BlockTracker,
		blockType:                    args.BlockType,
		txTypeHandler:                args.TxTypeHandler,
		scheduledTxsExecutionHandler: args.ScheduledTxsExecutionHandler,
	}

	txs.chRcvAllTxs = make(chan bool)
	txs.txPool.RegisterOnAdded(txs.receivedTransaction)

	txs.txsForCurrBlock.txHashAndInfo = make(map[string]*txInfo)
	txs.orderedTxs = make(map[string][]data.TransactionHandler)
	txs.orderedTxHashes = make(map[string][][]byte)

	txs.emptyAddress = make([]byte, txs.pubkeyConverter.Len())

	return txs, nil
}

// waitForTxHashes waits for a call whether all the requested transactions appeared
func (txs *transactions) waitForTxHashes(waitTime time.Duration) error {
	select {
	case <-txs.chRcvAllTxs:
		return nil
	case <-time.After(waitTime):
		return process.ErrTimeIsOut
	}
}

// IsDataPrepared returns non error if all the requested transactions arrived and were saved into the pool
func (txs *transactions) IsDataPrepared(requestedTxs int, haveTime func() time.Duration) error {
	if requestedTxs > 0 {
		log.Debug("requested missing txs", "num txs", requestedTxs)
		err := txs.waitForTxHashes(haveTime())
		txs.txsForCurrBlock.mutTxsForBlock.Lock()
		missingTxs := txs.txsForCurrBlock.missingTxs
		txs.txsForCurrBlock.missingTxs = 0
		txs.txsForCurrBlock.mutTxsForBlock.Unlock()
		log.Debug("received missing txs", "num txs", requestedTxs-missingTxs, "requested", requestedTxs, "missing", missingTxs)
		if err != nil {
			return err
		}
	}

	return nil
}

// RemoveBlockDataFromPools removes transactions and miniblocks from associated pools
func (txs *transactions) RemoveBlockDataFromPools(body *block.Body, miniBlockPool storage.Cacher) error {
	return txs.removeBlockDataFromPools(body, miniBlockPool, txs.txPool, txs.isMiniBlockCorrect)
}

// RemoveTxsFromPools removes transactions from associated pools
func (txs *transactions) RemoveTxsFromPools(body *block.Body) error {
	return txs.removeTxsFromPools(body, txs.txPool, txs.isMiniBlockCorrect)
}

// RestoreBlockDataIntoPools restores the transactions and miniblocks to associated pools
func (txs *transactions) RestoreBlockDataIntoPools(
	body *block.Body,
	miniBlockPool storage.Cacher,
) (int, error) {
	if check.IfNil(body) {
		return 0, process.ErrNilBlockBody
	}
	if check.IfNil(miniBlockPool) {
		return 0, process.ErrNilMiniBlockPool
	}

	txsRestored := 0
	for i := 0; i < len(body.MiniBlocks); i++ {
		miniBlock := body.MiniBlocks[i]
		if !txs.isMiniBlockCorrect(miniBlock.Type) {
			continue
		}

		err := txs.restoreTxsIntoPool(miniBlock)
		if err != nil {
			return txsRestored, err
		}

		if miniBlock.SenderShardID != txs.shardCoordinator.SelfId() {
			miniBlockHash, errHash := core.CalculateHash(txs.marshalizer, txs.hasher, miniBlock)
			if errHash != nil {
				return txsRestored, errHash
			}

			miniBlockPool.Put(miniBlockHash, miniBlock, miniBlock.Size())
		}

		txsRestored += len(miniBlock.TxHashes)
	}

	return txsRestored, nil
}

func (txs *transactions) restoreTxsIntoPool(miniBlock *block.MiniBlock) error {
	miniBlockStrCache := process.ShardCacherIdentifier(miniBlock.SenderShardID, miniBlock.ReceiverShardID)
	txsBuff, err := txs.storage.GetAll(dataRetriever.TransactionUnit, miniBlock.TxHashes)
	if err != nil {
		log.Debug("txs from mini block were not found in TransactionUnit",
			"sender shard ID", miniBlock.SenderShardID,
			"receiver shard ID", miniBlock.ReceiverShardID,
			"num txs", len(miniBlock.TxHashes),
		)

		return err
	}

	for txHash, txBuff := range txsBuff {
		tx := transaction.Transaction{}
		err = txs.marshalizer.Unmarshal(&tx, txBuff)
		if err != nil {
			return err
		}

		strCache := txs.computeCacheIdentifier(miniBlockStrCache, &tx, miniBlock.Type)
		txs.txPool.AddData([]byte(txHash), &tx, tx.Size(), strCache)
	}

	return nil
}

func (txs *transactions) computeCacheIdentifier(miniBlockStrCache string, tx *transaction.Transaction, miniBlockType block.Type) string {
	if miniBlockType != block.InvalidBlock {
		return miniBlockStrCache
	}
	if !txs.enableEpochsHandler.IsFlagEnabled(common.ScheduledMiniBlocksFlag) {
		return miniBlockStrCache
	}

	// scheduled miniblocks feature requires that the transactions are properly restored in the correct cache, not the one
	// provided by the containing miniblock (think of how invalid transactions are executed and stored)

	senderShardID := txs.getShardFromAddress(tx.GetSndAddr())
	receiverShardID := txs.getShardFromAddress(tx.GetRcvAddr())

	return process.ShardCacherIdentifier(senderShardID, receiverShardID)
}

// ProcessBlockTransactions processes all the transaction from the block.Body, updates the state
func (txs *transactions) ProcessBlockTransactions(
	header data.HeaderHandler,
	body *block.Body,
	haveTime func() bool,
) error {
	if txs.isBodyToMe(body) {
		return txs.processTxsToMe(header, body, haveTime)
	}

	if txs.isBodyFromMe(body) {
		randomness := helpers.ComputeRandomnessForTxSorting(header, txs.enableEpochsHandler)
		return txs.processTxsFromMe(body, haveTime, randomness)
	}

	return process.ErrInvalidBody
}

func (txs *transactions) computeTxsToMe(
	headerHandler data.HeaderHandler,
	body *block.Body,
) ([]*txcache.WrappedTransaction, error) {
	if check.IfNil(body) {
		return nil, process.ErrNilBlockBody
	}

	allTxs := make([]*txcache.WrappedTransaction, 0)
	for _, miniBlock := range body.MiniBlocks {
		shouldSkipMiniblock := miniBlock.SenderShardID == txs.shardCoordinator.SelfId() || !txs.isMiniBlockCorrect(miniBlock.Type)
		if shouldSkipMiniblock {
			continue
		}
		if miniBlock.Type != txs.blockType {
			return nil, fmt.Errorf("%w: block type: %s, sender shard id: %d, receiver shard id: %d",
				process.ErrInvalidMiniBlockType,
				miniBlock.Type,
				miniBlock.SenderShardID,
				miniBlock.ReceiverShardID)
		}

		pi, err := txs.getIndexesOfLastTxProcessed(miniBlock, headerHandler)
		if err != nil {
			return nil, err
		}

		txsFromMiniBlock, err := txs.computeTxsFromMiniBlock(miniBlock, pi)
		if err != nil {
			return nil, err
		}

		allTxs = append(allTxs, txsFromMiniBlock...)
	}

	return allTxs, nil
}

func (txs *transactions) computeTxsFromMe(body *block.Body) ([]*txcache.WrappedTransaction, error) {
	if check.IfNil(body) {
		return nil, process.ErrNilBlockBody
	}

	allTxs := make([]*txcache.WrappedTransaction, 0)
	for _, miniBlock := range body.MiniBlocks {
		shouldSkipMiniBlock := miniBlock.SenderShardID != txs.shardCoordinator.SelfId() ||
			!txs.isMiniBlockCorrect(miniBlock.Type) ||
			miniBlock.IsScheduledMiniBlock()
		if shouldSkipMiniBlock {
			continue
		}

		pi := &processedIndexes{
			indexOfLastTxProcessed:           -1,
			indexOfLastTxProcessedByProposer: int32(len(miniBlock.TxHashes)) - 1,
		}

		txsFromMiniBlock, err := txs.computeTxsFromMiniBlock(miniBlock, pi)
		if err != nil {
			return nil, err
		}

		allTxs = append(allTxs, txsFromMiniBlock...)
	}

	return allTxs, nil
}

func (txs *transactions) computeScheduledTxsFromMe(body *block.Body) ([]*txcache.WrappedTransaction, error) {
	if check.IfNil(body) {
		return nil, process.ErrNilBlockBody
	}

	allScheduledTxs := make([]*txcache.WrappedTransaction, 0)
	for _, miniBlock := range body.MiniBlocks {
		shouldSkipMiniBlock := miniBlock.SenderShardID != txs.shardCoordinator.SelfId() ||
			miniBlock.Type != block.TxBlock ||
			!miniBlock.IsScheduledMiniBlock()
		if shouldSkipMiniBlock {
			continue
		}

		pi := &processedIndexes{
			indexOfLastTxProcessed:           -1,
			indexOfLastTxProcessedByProposer: int32(len(miniBlock.TxHashes)) - 1,
		}

		txsFromScheduledMiniBlock, err := txs.computeTxsFromMiniBlock(miniBlock, pi)
		if err != nil {
			return nil, err
		}

		allScheduledTxs = append(allScheduledTxs, txsFromScheduledMiniBlock...)
	}

	return allScheduledTxs, nil
}

func (txs *transactions) computeTxsFromMiniBlock(
	miniBlock *block.MiniBlock,
	pi *processedIndexes,
) ([]*txcache.WrappedTransaction, error) {

	txsFromMiniBlock := make([]*txcache.WrappedTransaction, 0, len(miniBlock.TxHashes))

	indexOfFirstTxToBeProcessed := pi.indexOfLastTxProcessed + 1
	err := process.CheckIfIndexesAreOutOfBound(indexOfFirstTxToBeProcessed, pi.indexOfLastTxProcessedByProposer, miniBlock)
	if err != nil {
		return nil, err
	}

	for i := indexOfFirstTxToBeProcessed; i <= pi.indexOfLastTxProcessedByProposer; i++ {
		txHash := miniBlock.TxHashes[i]
		txs.txsForCurrBlock.mutTxsForBlock.RLock()
		txInfoFromMap, ok := txs.txsForCurrBlock.txHashAndInfo[string(txHash)]
		txs.txsForCurrBlock.mutTxsForBlock.RUnlock()

		if !ok || check.IfNil(txInfoFromMap.tx) {
			log.Warn("missing transaction in computeTxsFromMiniBlock", "type", miniBlock.Type, "txHash", txHash)
			return nil, process.ErrMissingTransaction
		}

		tx, ok := txInfoFromMap.tx.(*transaction.Transaction)
		if !ok {
			return nil, process.ErrWrongTypeAssertion
		}

		calculatedSenderShardId := txs.getShardFromAddress(tx.GetSndAddr())
		calculatedReceiverShardId := txs.getShardFromAddress(tx.GetRcvAddr())

		wrappedTx := &txcache.WrappedTransaction{
			Tx:              tx,
			TxHash:          txHash,
			SenderShardID:   calculatedSenderShardId,
			ReceiverShardID: calculatedReceiverShardId,
		}

		txsFromMiniBlock = append(txsFromMiniBlock, wrappedTx)
	}

	return txsFromMiniBlock, nil
}

func (txs *transactions) getShardFromAddress(address []byte) uint32 {
	isEmptyAddress := bytes.Equal(address, txs.emptyAddress)
	if isEmptyAddress {
		return txs.shardCoordinator.SelfId()
	}

	return txs.shardCoordinator.ComputeId(address)
}

func (txs *transactions) processTxsToMe(
	header data.HeaderHandler,
	body *block.Body,
	haveTime func() bool,
) error {
	if check.IfNil(body) {
		return process.ErrNilBlockBody
	}
	if check.IfNil(header) {
		return process.ErrNilHeaderHandler
	}

	var err error
	scheduledMode := false
	if txs.enableEpochsHandler.IsFlagEnabled(common.ScheduledMiniBlocksFlag) {
		scheduledMode, err = process.IsScheduledMode(header, body, txs.hasher, txs.marshalizer)
		if err != nil {
			return err
		}
	}

	txsToMe, err := txs.computeTxsToMe(header, body)
	if err != nil {
		return err
	}

	var totalGasConsumed uint64
	if scheduledMode {
		totalGasConsumed = txs.gasHandler.TotalGasProvidedAsScheduled()
	} else {
		totalGasConsumed = txs.getTotalGasConsumed()
	}

	numTXsProcessed := 0
	gasInfo := gasConsumedInfo{
		gasConsumedByMiniBlockInReceiverShard: uint64(0),
		gasConsumedByMiniBlocksInSenderShard:  uint64(0),
		totalGasConsumedInSelfShard:           totalGasConsumed,
	}

	log.Debug("transactions.processTxsToMe: before processing",
		"scheduled mode", scheduledMode,
		"totalGasConsumedInSelfShard", gasInfo.totalGasConsumedInSelfShard,
		"total gas provided", txs.gasHandler.TotalGasProvided(),
		"total gas provided as scheduled", txs.gasHandler.TotalGasProvidedAsScheduled(),
		"total gas refunded", txs.gasHandler.TotalGasRefunded(),
		"total gas penalized", txs.gasHandler.TotalGasPenalized(),
	)
	defer func() {
		log.Debug("transactions.processTxsToMe after processing",
			"scheduled mode", scheduledMode,
			"totalGasConsumedInSelfShard", gasInfo.totalGasConsumedInSelfShard,
			"gasConsumedByMiniBlockInReceiverShard", gasInfo.gasConsumedByMiniBlockInReceiverShard,
			"num txs processed", numTXsProcessed,
			"total gas provided", txs.gasHandler.TotalGasProvided(),
			"total gas provided as scheduled", txs.gasHandler.TotalGasProvidedAsScheduled(),
			"total gas refunded", txs.gasHandler.TotalGasRefunded(),
			"total gas penalized", txs.gasHandler.TotalGasPenalized(),
		)
	}()

	log.Debug("processTxsToMe", "scheduled mode", scheduledMode, "totalGasConsumedInSelfShard", gasInfo.totalGasConsumedInSelfShard)
	defer func() {
		log.Debug("processTxsToMe after processing", "totalGasConsumedInSelfShard", gasInfo.totalGasConsumedInSelfShard,
			"gasConsumedByMiniBlockInReceiverShard", gasInfo.gasConsumedByMiniBlockInReceiverShard)
	}()

	for index := range txsToMe {
		if !haveTime() {
			return process.ErrTimeIsOut
		}

		tx, ok := txsToMe[index].Tx.(*transaction.Transaction)
		if !ok {
			return process.ErrWrongTypeAssertion
		}

		txHash := txsToMe[index].TxHash
		senderShardID := txsToMe[index].SenderShardID
		receiverShardID := txsToMe[index].ReceiverShardID

		gasProvidedByTxInSelfShard, errComputeGas := txs.computeGasProvided(
			senderShardID,
			receiverShardID,
			tx,
			txHash,
			&gasInfo)

		if errComputeGas != nil {
			return errComputeGas
		}

		if scheduledMode {
			txs.gasHandler.SetGasProvidedAsScheduled(gasProvidedByTxInSelfShard, txHash)
		} else {
			txs.gasHandler.SetGasProvided(gasProvidedByTxInSelfShard, txHash)
		}

		err = txs.saveAccountBalanceForAddress(tx.GetRcvAddr())
		if err != nil {
			return err
		}

		if scheduledMode {
			txs.scheduledTxsExecutionHandler.AddScheduledTx(txHash, tx)
		} else {
			err = txs.processAndRemoveBadTransaction(
				txHash,
				tx,
				senderShardID,
				receiverShardID)
			if err != nil {
				return err
			}

			txs.updateGasConsumedWithGasRefundedAndGasPenalized(txHash, &gasInfo)
		}

		numTXsProcessed++
	}

	return nil
}

func (txs *transactions) processTxsFromMe(
	body *block.Body,
	haveTime func() bool,
	randomness []byte,
) error {
	if check.IfNil(body) {
		return process.ErrNilBlockBody
	}

	txsFromMe, err := txs.computeTxsFromMe(body)
	if err != nil {
		return err
	}

	txs.sortTransactionsBySenderAndNonce(txsFromMe, randomness)

	isShardStuckFalse := func(uint32) bool {
		return false
	}
	isMaxBlockSizeReachedFalse := func(int, int) bool {
		return false
	}
	haveAdditionalTimeFalse := func() bool {
		return false
	}

	calculatedMiniBlocks, _, mapSCTxs, err := txs.createAndProcessMiniBlocksFromMe(
		haveTime,
		isShardStuckFalse,
		isMaxBlockSizeReachedFalse,
		txsFromMe,
	)
	if err != nil {
		return err
	}

	if !haveTime() {
		return process.ErrTimeIsOut
	}

	scheduledMiniBlocks, err := txs.createAndProcessScheduledMiniBlocksFromMeAsValidator(
		body,
		haveTime,
		haveAdditionalTimeFalse,
		isShardStuckFalse,
		isMaxBlockSizeReachedFalse,
		mapSCTxs,
		randomness,
	)
	if err != nil {
		return err
	}

	calculatedMiniBlocks = append(calculatedMiniBlocks, scheduledMiniBlocks...)

	receivedMiniBlocks := make(block.MiniBlockSlice, 0)
	for _, miniBlock := range body.MiniBlocks {
		if miniBlock.Type == block.InvalidBlock {
			continue
		}

		receivedMiniBlocks = append(receivedMiniBlocks, miniBlock)
	}

	receivedBodyHash, err := core.CalculateHash(txs.marshalizer, txs.hasher, &block.Body{MiniBlocks: receivedMiniBlocks})
	if err != nil {
		return err
	}

	calculatedBodyHash, err := core.CalculateHash(txs.marshalizer, txs.hasher, &block.Body{MiniBlocks: calculatedMiniBlocks})
	if err != nil {
		return err
	}

	if !bytes.Equal(receivedBodyHash, calculatedBodyHash) {
		for _, mb := range receivedMiniBlocks {
			log.Debug("received miniblock", "type", mb.Type, "sender", mb.SenderShardID, "receiver", mb.ReceiverShardID, "numTxs", len(mb.TxHashes))
		}

		for _, mb := range calculatedMiniBlocks {
			log.Debug("calculated miniblock", "type", mb.Type, "sender", mb.SenderShardID, "receiver", mb.ReceiverShardID, "numTxs", len(mb.TxHashes))
		}

		log.Debug("block body missmatch",
			"received body hash", receivedBodyHash,
			"calculated body hash", calculatedBodyHash)
		return process.ErrBlockBodyHashMismatch
	}

	return nil
}

func (txs *transactions) createAndProcessScheduledMiniBlocksFromMeAsValidator(
	body *block.Body,
	haveTime func() bool,
	haveAdditionalTime func() bool,
	isShardStuck func(uint32) bool,
	isMaxBlockSizeReached func(int, int) bool,
	mapSCTxs map[string]struct{},
	randomness []byte,
) (block.MiniBlockSlice, error) {
	if !txs.enableEpochsHandler.IsFlagEnabled(common.ScheduledMiniBlocksFlag) {
		return make(block.MiniBlockSlice, 0), nil
	}

	scheduledTxsFromMe, err := txs.computeScheduledTxsFromMe(body)
	if err != nil {
		return nil, err
	}

	txs.sortTransactionsBySenderAndNonce(scheduledTxsFromMe, randomness)

	scheduledMiniBlocks, err := txs.createScheduledMiniBlocks(
		haveTime,
		haveAdditionalTime,
		isShardStuck,
		isMaxBlockSizeReached,
		scheduledTxsFromMe,
		mapSCTxs,
	)
	if err != nil {
		return nil, err
	}

	if !haveTime() && !haveAdditionalTime() {
		return nil, process.ErrTimeIsOut
	}

	return scheduledMiniBlocks, nil
}

// SaveTxsToStorage saves transactions from body into storage
func (txs *transactions) SaveTxsToStorage(body *block.Body) error {
	if check.IfNil(body) {
		return process.ErrNilBlockBody
	}

	for i := 0; i < len(body.MiniBlocks); i++ {
		miniBlock := body.MiniBlocks[i]
		if !txs.isMiniBlockCorrect(miniBlock.Type) {
			continue
		}

		txs.saveTxsToStorage(miniBlock.TxHashes, &txs.txsForCurrBlock, txs.storage, dataRetriever.TransactionUnit)
	}

	return nil
}

// receivedTransaction is a call back function which is called when a new transaction
// is added in the transaction pool
func (txs *transactions) receivedTransaction(key []byte, value interface{}) {
	wrappedTx, ok := value.(*txcache.WrappedTransaction)
	if !ok {
		log.Warn("transactions.receivedTransaction", "error", process.ErrWrongTypeAssertion)
		return
	}

	receivedAllMissing := txs.baseReceivedTransaction(key, wrappedTx.Tx, &txs.txsForCurrBlock)

	if receivedAllMissing {
		txs.chRcvAllTxs <- true
	}
}

// CreateBlockStarted cleans the local cache map for processed/created transactions at this round
func (txs *transactions) CreateBlockStarted() {
	_ = core.EmptyChannel(txs.chRcvAllTxs)

	txs.txsForCurrBlock.mutTxsForBlock.Lock()
	txs.txsForCurrBlock.missingTxs = 0
	txs.txsForCurrBlock.txHashAndInfo = make(map[string]*txInfo)
	txs.txsForCurrBlock.mutTxsForBlock.Unlock()

	txs.mutOrderedTxs.Lock()
	txs.orderedTxs = make(map[string][]data.TransactionHandler)
	txs.orderedTxHashes = make(map[string][][]byte)
	txs.mutOrderedTxs.Unlock()

	txs.scheduledTxsExecutionHandler.Init()
}

// AddTxsFromMiniBlocks will add the transactions from the provided miniblocks into the internal cache
func (txs *transactions) AddTxsFromMiniBlocks(miniBlocks block.MiniBlockSlice) {
	for _, mb := range miniBlocks {
		if !txs.isMiniBlockCorrect(mb.Type) {
			log.Warn("transactions.addTxsFromScheduledMiniBlocks: mini block type is not correct",
				"type", mb.Type,
				"sender", mb.SenderShardID,
				"receiver", mb.ReceiverShardID,
				"num txs", len(mb.TxHashes))
			continue
		}

		txShardInfoToSet := &txShardInfo{senderShardID: mb.SenderShardID, receiverShardID: mb.ReceiverShardID}
		method := process.SearchMethodJustPeek
		if mb.Type == block.InvalidBlock {
			method = process.SearchMethodSearchFirst
		}

		for _, txHash := range mb.TxHashes {
			tx, err := process.GetTransactionHandler(
				mb.SenderShardID,
				mb.ReceiverShardID,
				txHash,
				txs.txPool,
				txs.storage,
				txs.marshalizer,
				method,
			)
			if err != nil {
				log.Debug("transactions.AddTxsFromMiniBlocks: GetTransactionHandler", "tx hash", txHash, "error", err.Error())
				continue
			}

			txs.txsForCurrBlock.mutTxsForBlock.Lock()
			txs.txsForCurrBlock.txHashAndInfo[string(txHash)] = &txInfo{tx: tx, txShardInfo: txShardInfoToSet}
			txs.txsForCurrBlock.mutTxsForBlock.Unlock()
		}
	}
}

// AddTransactions adds the given transactions to the current block transactions
func (txs *transactions) AddTransactions(txHandlers []data.TransactionHandler) {
	for i, tx := range txHandlers {
		senderShardID := txs.getShardFromAddress(tx.GetSndAddr())
		receiverShardID := txs.getShardFromAddress(tx.GetRcvAddr())
		txShardInfoToSet := &txShardInfo{senderShardID: senderShardID, receiverShardID: receiverShardID}
		txHash, err := core.CalculateHash(txs.marshalizer, txs.hasher, tx)
		if err != nil {
			log.Warn("transactions.AddTransactions CalculateHash", "error", err.Error())
			continue
		}
		txs.txsForCurrBlock.mutTxsForBlock.Lock()
		txs.txsForCurrBlock.txHashAndInfo[string(txHash)] = &txInfo{tx: txHandlers[i], txShardInfo: txShardInfoToSet}
		txs.txsForCurrBlock.mutTxsForBlock.Unlock()
	}
}

// RequestBlockTransactions request for transactions if missing from a block.Body
func (txs *transactions) RequestBlockTransactions(body *block.Body) int {
	if check.IfNil(body) {
		return 0
	}

	return txs.computeExistingAndRequestMissingTxsForShards(body)
}

// computeExistingAndRequestMissingTxsForShards calculates what transactions are available and requests
// what are missing from block.Body
func (txs *transactions) computeExistingAndRequestMissingTxsForShards(body *block.Body) int {
	numMissingTxsForShard := txs.computeExistingAndRequestMissing(
		body,
		&txs.txsForCurrBlock,
		txs.chRcvAllTxs,
		txs.isMiniBlockCorrect,
		txs.txPool,
		txs.onRequestTransaction,
	)

	return numMissingTxsForShard
}

// processAndRemoveBadTransactions processed transactions, if txs are with error it removes them from pool
func (txs *transactions) processAndRemoveBadTransaction(
	txHash []byte,
	tx *transaction.Transaction,
	sndShardId uint32,
	dstShardId uint32,
) error {

	txs.txExecutionOrderHandler.Add(txHash)
	_, err := txs.txProcessor.ProcessTransaction(tx)
	isTxTargetedForDeletion := errors.Is(err, process.ErrLowerNonceInTransaction) || errors.Is(err, process.ErrInsufficientFee) || errors.Is(err, process.ErrTransactionNotExecutable)
	if isTxTargetedForDeletion {
		txs.txExecutionOrderHandler.Remove(txHash)
		strCache := process.ShardCacherIdentifier(sndShardId, dstShardId)
		txs.txPool.RemoveData(txHash, strCache)
	}

	if err != nil && !errors.Is(err, process.ErrFailedTransaction) {
		txs.txExecutionOrderHandler.Remove(txHash)

		return err
	}

	txShardInfoToSet := &txShardInfo{senderShardID: sndShardId, receiverShardID: dstShardId}
	txs.txsForCurrBlock.mutTxsForBlock.Lock()
	txs.txsForCurrBlock.txHashAndInfo[string(txHash)] = &txInfo{tx: tx, txShardInfo: txShardInfoToSet}
	txs.txsForCurrBlock.mutTxsForBlock.Unlock()

	return err
}

// RequestTransactionsForMiniBlock requests missing transactions for a certain miniblock
func (txs *transactions) RequestTransactionsForMiniBlock(miniBlock *block.MiniBlock) int {
	if miniBlock == nil {
		return 0
	}

	missingTxsHashesForMiniBlock := txs.computeMissingTxsHashesForMiniBlock(miniBlock)
	if len(missingTxsHashesForMiniBlock) > 0 {
		txs.onRequestTransaction(miniBlock.SenderShardID, missingTxsHashesForMiniBlock)
	}

	return len(missingTxsHashesForMiniBlock)
}

// computeMissingTxsHashesForMiniBlock computes missing transactions hashes for a certain miniblock
func (txs *transactions) computeMissingTxsHashesForMiniBlock(miniBlock *block.MiniBlock) [][]byte {
	missingTransactionsHashes := make([][]byte, 0)

	if miniBlock.Type != txs.blockType {
		return missingTransactionsHashes
	}

	method := process.SearchMethodJustPeek
	if txs.blockType == block.InvalidBlock {
		method = process.SearchMethodSearchFirst
	}

	for _, txHash := range miniBlock.TxHashes {
		tx, _ := process.GetTransactionHandlerFromPool(
			miniBlock.SenderShardID,
			miniBlock.ReceiverShardID,
			txHash,
			txs.txPool,
			method)

		if check.IfNil(tx) {
			missingTransactionsHashes = append(missingTransactionsHashes, txHash)
		}
	}

	return missingTransactionsHashes
}

// getAllTxsFromMiniBlock gets all the transactions from a miniblock into a new structure
func (txs *transactions) getAllTxsFromMiniBlock(
	mb *block.MiniBlock,
	haveTime func() bool,
	haveAdditionalTime func() bool,
) ([]*transaction.Transaction, [][]byte, error) {

	strCache := process.ShardCacherIdentifier(mb.SenderShardID, mb.ReceiverShardID)
	txCache := txs.txPool.ShardDataStore(strCache)
	if txCache == nil {
		return nil, nil, process.ErrNilTransactionPool
	}

	// verify if all transaction exists
	txsSlice := make([]*transaction.Transaction, 0, len(mb.TxHashes))
	txHashes := make([][]byte, 0, len(mb.TxHashes))
	for _, txHash := range mb.TxHashes {
		if !haveTime() && !haveAdditionalTime() {
			return nil, nil, process.ErrTimeIsOut
		}

		tmp, _ := txCache.Peek(txHash)
		if tmp == nil {
			return nil, nil, process.ErrNilTransaction
		}

		tx, ok := tmp.(*transaction.Transaction)
		if !ok {
			return nil, nil, process.ErrWrongTypeAssertion
		}
		txHashes = append(txHashes, txHash)
		txsSlice = append(txsSlice, tx)
	}

	return txsSlice, txHashes, nil
}

func (txs *transactions) getRemainingGasPerBlock() uint64 {
	gasConsumed := txs.getTotalGasConsumed()
	maxGasPerBlock := txs.economicsFee.MaxGasLimitPerBlock(txs.shardCoordinator.SelfId())
	gasBandwidth := uint64(0)
	if gasConsumed < maxGasPerBlock {
		gasBandwidth = maxGasPerBlock - gasConsumed
	}
	return gasBandwidth
}

func (txs *transactions) getRemainingGasPerBlockAsScheduled() uint64 {
	gasProvided := txs.gasHandler.TotalGasProvidedAsScheduled()
	maxGasPerBlock := txs.economicsFee.MaxGasLimitPerBlock(txs.shardCoordinator.SelfId())
	gasBandwidth := uint64(0)
	if gasProvided < maxGasPerBlock {
		gasBandwidth = maxGasPerBlock - gasProvided
	}
	return gasBandwidth
}

// CreateAndProcessMiniBlocks creates miniBlocks from storage and processes the transactions added into the miniblocks
// as long as it has time
// TODO: check if possible for transaction pre processor to receive a blockChainHook and use it to get the randomness instead
func (txs *transactions) CreateAndProcessMiniBlocks(haveTime func() bool, randomness []byte) (block.MiniBlockSlice, error) {
	startTime := time.Now()

	gasBandwidth := txs.getRemainingGasPerBlock() * selectionGasBandwidthIncreasePercent / 100
	gasBandwidthForScheduled := uint64(0)
	if txs.enableEpochsHandler.IsFlagEnabled(common.ScheduledMiniBlocksFlag) {
		gasBandwidthForScheduled = txs.getRemainingGasPerBlockAsScheduled() * selectionGasBandwidthIncreaseScheduledPercent / 100
		gasBandwidth += gasBandwidthForScheduled
	}

	sortedTxs, remainingTxsForScheduled, err := txs.computeSortedTxs(txs.shardCoordinator.SelfId(), txs.shardCoordinator.SelfId(), gasBandwidth, randomness)
	elapsedTime := time.Since(startTime)
	if err != nil {
		log.Debug("computeSortedTxs", "error", err.Error())
		return make(block.MiniBlockSlice, 0), nil
	}

	if len(sortedTxs) == 0 {
		log.Trace("no transaction found after computeSortedTxs",
			"time [s]", elapsedTime,
		)
		return make(block.MiniBlockSlice, 0), nil
	}

	if !haveTime() {
		log.Debug("time is up after computeSortedTxs",
			"num txs", len(sortedTxs),
			"time [s]", elapsedTime,
		)
		return make(block.MiniBlockSlice, 0), nil
	}

	log.Debug("elapsed time to computeSortedTxs",
		"num txs", len(sortedTxs),
		"time [s]", elapsedTime,
	)

	if txs.blockTracker.ShouldSkipMiniBlocksCreationFromSelf() {
		log.Debug("CreateAndProcessMiniBlocks global stuck")
		return make(block.MiniBlockSlice, 0), nil
	}

	startTime = time.Now()
	miniBlocks, remainingTxs, mapSCTxs, err := txs.createAndProcessMiniBlocksFromMe(
		haveTime,
		txs.blockTracker.IsShardStuck,
		txs.blockSizeComputation.IsMaxBlockSizeReached,
		sortedTxs,
	)
	elapsedTime = time.Since(startTime)
	log.Debug("elapsed time to createAndProcessMiniBlocksFromMe",
		"time [s]", elapsedTime,
	)

	if err != nil {
		log.Debug("createAndProcessMiniBlocksFromMe", "error", err.Error())
		return make(block.MiniBlockSlice, 0), nil
	}

	sortedTxsForScheduled := append(remainingTxs, remainingTxsForScheduled...)
	sortedTxsForScheduled, _ = txs.prefilterTransactions(nil, sortedTxsForScheduled, 0, gasBandwidthForScheduled)
	txs.sortTransactionsBySenderAndNonce(sortedTxsForScheduled, randomness)

	haveAdditionalTime := process.HaveAdditionalTime()
	scheduledMiniBlocks, err := txs.createAndProcessScheduledMiniBlocksFromMeAsProposer(
		haveTime,
		haveAdditionalTime,
		sortedTxsForScheduled,
		mapSCTxs,
	)
	if err != nil {
		log.Debug("createAndProcessScheduledMiniBlocksFromMeAsProposer", "error", err.Error())
		return make(block.MiniBlockSlice, 0), nil
	}

	miniBlocks = append(miniBlocks, scheduledMiniBlocks...)

	return miniBlocks, nil
}

func (txs *transactions) createAndProcessScheduledMiniBlocksFromMeAsProposer(
	haveTime func() bool,
	haveAdditionalTime func() bool,
	sortedTxs []*txcache.WrappedTransaction,
	mapSCTxs map[string]struct{},
) (block.MiniBlockSlice, error) {

	if !txs.enableEpochsHandler.IsFlagEnabled(common.ScheduledMiniBlocksFlag) {
		return make(block.MiniBlockSlice, 0), nil
	}

	startTime := time.Now()
	scheduledMiniBlocks, err := txs.createScheduledMiniBlocks(
		haveTime,
		haveAdditionalTime,
		txs.blockTracker.IsShardStuck,
		txs.blockSizeComputation.IsMaxBlockSizeReached,
		sortedTxs,
		mapSCTxs,
	)
	elapsedTime := time.Since(startTime)
	log.Debug("elapsed time to createScheduledMiniBlocks",
		"time [s]", elapsedTime,
	)
	if err != nil {
		return nil, err
	}

	return scheduledMiniBlocks, nil
}

type processingActions struct {
	canAddTx             bool
	canAddMore           bool
	shouldAddToRemaining bool
}

func (txs *transactions) createAndProcessMiniBlocksFromMeV1(
	haveTime func() bool,
	isShardStuck func(uint32) bool,
	isMaxBlockSizeReached func(int, int) bool,
	sortedTxs []*txcache.WrappedTransaction,
) (block.MiniBlockSlice, []*txcache.WrappedTransaction, error) {
	log.Debug("createAndProcessMiniBlocksFromMeV1 has been started")

	args := miniBlocksBuilderArgs{
		gasTracker:                txs.gasTracker,
		accounts:                  txs.accounts,
		balanceComputationHandler: txs.balanceComputation,
		blockSizeComputation:      txs.blockSizeComputation,
		haveTime:                  haveTime,
		isShardStuck:              isShardStuck,
		isMaxBlockSizeReached:     isMaxBlockSizeReached,
		getTxMaxTotalCost:         getTxMaxTotalCost,
		getTotalGasConsumed:       txs.getTotalGasConsumed,
		txPool:                    txs.txPool,
	}

	mbBuilder, err := newMiniBlockBuilder(args)
	if err != nil {
		return nil, nil, err
	}

	remainingTxs := make([]*txcache.WrappedTransaction, 0)
	for idx, wtx := range sortedTxs {
		actions, tx := mbBuilder.checkAddTransaction(wtx)
		if !actions.canAddMore {
			if actions.shouldAddToRemaining {
				remainingTxs = append(remainingTxs, sortedTxs[idx:]...)
			}
			break
		}

		if !actions.canAddTx {
			if actions.shouldAddToRemaining {
				remainingTxs = append(remainingTxs, sortedTxs[idx])
			}
			continue
		}

		err = txs.processMiniBlockBuilderTx(mbBuilder, wtx, tx)
		if err != nil {
			if core.IsGetNodeFromDBError(err) {
				return nil, nil, err
			}
			continue
		}

		mbBuilder.addTxAndUpdateBlockSize(tx, wtx)
	}

	miniBlocks := txs.getMiniBlockSliceFromMap(mbBuilder.miniBlocks)

	logCreatedMiniBlocksStats(miniBlocks, txs.shardCoordinator.SelfId(), mbBuilder, len(sortedTxs))

	return miniBlocks, remainingTxs, nil
}

func logCreatedMiniBlocksStats(
	miniBlocks block.MiniBlockSlice,
	selfShardID uint32,
	mbb *miniBlocksBuilder,
	nbSortedTxs int,
) {
	log.Debug("createAndProcessMiniBlocksFromMeV1",
		"self shard", selfShardID,
		"gas consumed in sender shard", mbb.gasInfo.gasConsumedByMiniBlocksInSenderShard,
		"total gas consumed in self shard", mbb.gasInfo.totalGasConsumedInSelfShard)

	for _, miniBlock := range miniBlocks {
		log.Debug("mini block info",
			"type", miniBlock.Type,
			"sender shard", miniBlock.SenderShardID,
			"receiver shard", miniBlock.ReceiverShardID,
			"gas consumed in receiver shard", mbb.gasConsumedInReceiverShard[miniBlock.ReceiverShardID],
			"txs added", len(miniBlock.TxHashes))
	}

	log.Debug("createAndProcessMiniBlocksFromMeV1 has been finished",
		"total txs", nbSortedTxs,
		"num txs added", mbb.stats.numTxsAdded,
		"num txs bad", mbb.stats.numTxsBad,
		"num txs failed", mbb.stats.numTxsFailed,
		"num txs skipped", mbb.stats.numTxsSkipped,
		"num txs with initial balance consumed", mbb.stats.numTxsWithInitialBalanceConsumed,
		"num cross shard sc calls or special txs", mbb.stats.numCrossShardSCCallsOrSpecialTxs,
		"num cross shard txs with too much gas", mbb.stats.numCrossShardTxsWithTooMuchGas,
		"used time for computeGasProvided", mbb.stats.totalGasComputeTime,
		"used time for processAndRemoveBadTransaction", mbb.stats.totalProcessingTime)
}

func (txs *transactions) processMiniBlockBuilderTx(
	mb *miniBlocksBuilder,
	wtx *txcache.WrappedTransaction,
	tx *transaction.Transaction,
) error {
	snapshot := mb.accounts.JournalLen()
	startTime := time.Now()
	err := txs.processAndRemoveBadTransaction(
		wtx.TxHash,
		tx,
		wtx.SenderShardID,
		wtx.ReceiverShardID,
	)
	elapsedTime := time.Since(startTime)
	mb.stats.totalProcessingTime += elapsedTime

	if err != nil && !errors.Is(err, process.ErrFailedTransaction) {
		txs.handleBadTransaction(err, wtx, tx, mb, snapshot)
		return err
	}

	mb.senderToSkip = []byte("")

	txs.refundGas(wtx, mb)

	if errors.Is(err, process.ErrFailedTransaction) {
		mb.handleFailedTransaction()
		return err
	}

	return nil
}

func (txs *transactions) handleBadTransaction(
	err error,
	wtx *txcache.WrappedTransaction,
	tx *transaction.Transaction,
	mbb *miniBlocksBuilder,
	snapshot int,
) {
	log.Trace("bad tx", "error", err.Error(), "hash", wtx.TxHash)
	errRevert := txs.accounts.RevertToSnapshot(snapshot)
	if errRevert != nil && !core.IsClosingError(errRevert) {
		log.Warn("revert to snapshot", "error", err.Error())
	}

	mbb.handleBadTransaction(err, wtx, tx)
}

func (txs *transactions) refundGas(
	wtx *txcache.WrappedTransaction,
	mbb *miniBlocksBuilder,
) {
	gasRefunded := txs.gasHandler.GasRefunded(wtx.TxHash)
	gasPenalized := txs.gasHandler.GasPenalized(wtx.TxHash)
	mbb.handleGasRefund(wtx, gasRefunded, gasPenalized)
}

func (txs *transactions) createEmptyMiniBlock(
	senderShardID uint32,
	receiverShardID uint32,
	blockType block.Type,
	reserved []byte,
) *block.MiniBlock {

	miniBlock := &block.MiniBlock{
		Type:            blockType,
		SenderShardID:   senderShardID,
		ReceiverShardID: receiverShardID,
		TxHashes:        make([][]byte, 0),
		Reserved:        reserved,
	}

	return miniBlock
}

func (txs *transactions) getMiniBlockSliceFromMap(mapMiniBlocks map[uint32]*block.MiniBlock) block.MiniBlockSlice {
	miniBlocks := make(block.MiniBlockSlice, 0)

	for shardID := uint32(0); shardID < txs.shardCoordinator.NumberOfShards(); shardID++ {
		if miniBlock, ok := mapMiniBlocks[shardID]; ok {
			if len(miniBlock.TxHashes) > 0 {
				miniBlocks = append(miniBlocks, miniBlock)
			}
		}
	}

	if miniBlock, ok := mapMiniBlocks[core.MetachainShardId]; ok {
		if len(miniBlock.TxHashes) > 0 {
			miniBlocks = append(miniBlocks, miniBlock)
		}
	}

	return txs.splitMiniBlocksBasedOnMaxGasLimitIfNeeded(miniBlocks)
}

func (txs *transactions) splitMiniBlocksBasedOnMaxGasLimitIfNeeded(miniBlocks block.MiniBlockSlice) block.MiniBlockSlice {
	if !txs.enableEpochsHandler.IsFlagEnabled(common.OptimizeGasUsedInCrossMiniBlocksFlag) {
		return miniBlocks
	}

	splitMiniBlocks := make(block.MiniBlockSlice, 0)
	for _, miniBlock := range miniBlocks {
		if miniBlock.ReceiverShardID == txs.shardCoordinator.SelfId() {
			splitMiniBlocks = append(splitMiniBlocks, miniBlock)
			continue
		}

		splitMiniBlocks = append(splitMiniBlocks, txs.splitMiniBlockBasedOnMaxGasLimitIfNeeded(miniBlock)...)
	}

	return splitMiniBlocks
}

func (txs *transactions) splitMiniBlockBasedOnMaxGasLimitIfNeeded(miniBlock *block.MiniBlock) block.MiniBlockSlice {
	splitMiniBlocks := make(block.MiniBlockSlice, 0)
	currentMiniBlock := createEmptyMiniBlockFromMiniBlock(miniBlock)
	gasLimitInReceiverShard := uint64(0)

	for _, txHash := range miniBlock.TxHashes {
		txInfoInstance, ok := txs.txsForCurrBlock.txHashAndInfo[string(txHash)]
		if !ok {
			log.Warn("transactions.splitMiniBlockIfNeeded: missing tx", "hash", txHash)
			currentMiniBlock.TxHashes = append(currentMiniBlock.TxHashes, txHash)
			continue
		}

		_, gasProvidedByTxInReceiverShard, err := txs.computeGasProvidedByTx(
			miniBlock.SenderShardID,
			miniBlock.ReceiverShardID,
			txInfoInstance.tx,
			txHash)
		if err != nil {
			log.Warn("transactions.splitMiniBlockIfNeeded: failed to compute gas consumed by tx", "hash", txHash, "error", err.Error())
			currentMiniBlock.TxHashes = append(currentMiniBlock.TxHashes, txHash)
			continue
		}

		isGasLimitExceeded := gasLimitInReceiverShard+gasProvidedByTxInReceiverShard > txs.economicsFee.MaxGasLimitPerMiniBlockForSafeCrossShard()
		if isGasLimitExceeded {
			log.Debug("transactions.splitMiniBlockIfNeeded: gas limit exceeded",
				"mb type", currentMiniBlock.Type,
				"sender shard", currentMiniBlock.SenderShardID,
				"receiver shard", currentMiniBlock.ReceiverShardID,
				"initial num txs", len(miniBlock.TxHashes),
				"adjusted num txs", len(currentMiniBlock.TxHashes),
			)

			if len(currentMiniBlock.TxHashes) > 0 {
				splitMiniBlocks = append(splitMiniBlocks, currentMiniBlock)
			}

			currentMiniBlock = createEmptyMiniBlockFromMiniBlock(miniBlock)
			gasLimitInReceiverShard = 0
		}

		gasLimitInReceiverShard += gasProvidedByTxInReceiverShard
		currentMiniBlock.TxHashes = append(currentMiniBlock.TxHashes, txHash)
	}

	if len(currentMiniBlock.TxHashes) > 0 {
		splitMiniBlocks = append(splitMiniBlocks, currentMiniBlock)
	}

	return splitMiniBlocks
}

func createEmptyMiniBlockFromMiniBlock(miniBlock *block.MiniBlock) *block.MiniBlock {
	return &block.MiniBlock{
		SenderShardID:   miniBlock.SenderShardID,
		ReceiverShardID: miniBlock.ReceiverShardID,
		Type:            miniBlock.Type,
		Reserved:        miniBlock.Reserved,
		TxHashes:        make([][]byte, 0),
	}
}

func (txs *transactions) computeSortedTxs(
	sndShardId uint32,
	dstShardId uint32,
	gasBandwidth uint64,
	randomness []byte,
) ([]*txcache.WrappedTransaction, []*txcache.WrappedTransaction, error) {
	strCache := process.ShardCacherIdentifier(sndShardId, dstShardId)
	txShardPool := txs.txPool.ShardDataStore(strCache)

	if check.IfNil(txShardPool) {
		return nil, nil, process.ErrNilTxDataPool
	}

	sortedTransactionsProvider := createSortedTransactionsProvider(txShardPool)
	log.Debug("computeSortedTxs.GetSortedTransactions")

	session, err := newSelectionSession(txs.basePreProcess.accounts, txs.txProcessor)
	if err != nil {
		return nil, nil, err
	}

	sortedTxs := sortedTransactionsProvider.GetSortedTransactions(session)

	// TODO: this could be moved to SortedTransactionsProvider
	selectedTxs, remainingTxs := txs.preFilterTransactionsWithMoveBalancePriority(sortedTxs, gasBandwidth)
	txs.sortTransactionsBySenderAndNonce(selectedTxs, randomness)

	return selectedTxs, remainingTxs, nil
}

// ProcessMiniBlock processes all the transactions from the given miniblock and saves the processed ones in a local cache
func (txs *transactions) ProcessMiniBlock(
	miniBlock *block.MiniBlock,
	haveTime func() bool,
	haveAdditionalTime func() bool,
	scheduledMode bool,
	partialMbExecutionMode bool,
	indexOfLastTxProcessed int,
	preProcessorExecutionInfoHandler process.PreProcessorExecutionInfoHandler,
) ([][]byte, int, bool, error) {

	if miniBlock.Type != block.TxBlock {
		return nil, indexOfLastTxProcessed, false, process.ErrWrongTypeInMiniBlock
	}

	numTXsProcessed := 0
	var gasProvidedByTxInSelfShard uint64
	var err error
	var txIndex int
	processedTxHashes := make([][]byte, 0)

	indexOfFirstTxToBeProcessed := indexOfLastTxProcessed + 1
	err = process.CheckIfIndexesAreOutOfBound(int32(indexOfFirstTxToBeProcessed), int32(len(miniBlock.TxHashes))-1, miniBlock)
	if err != nil {
		return nil, indexOfLastTxProcessed, false, err
	}

	miniBlockTxs, miniBlockTxHashes, err := txs.getAllTxsFromMiniBlock(miniBlock, haveTime, haveAdditionalTime)
	if err != nil {
		return nil, indexOfLastTxProcessed, false, err
	}

	if txs.blockSizeComputation.IsMaxBlockSizeWithoutThrottleReached(1, len(miniBlock.TxHashes)) {
		return nil, indexOfLastTxProcessed, false, process.ErrMaxBlockSizeReached
	}

	miniBlockHash, err := core.CalculateHash(txs.marshalizer, txs.hasher, miniBlock)
	if err != nil {
		return nil, indexOfLastTxProcessed, false, err
	}

	var totalGasConsumed uint64
	if scheduledMode {
		totalGasConsumed = txs.gasHandler.TotalGasProvidedAsScheduled()
	} else {
		totalGasConsumed = txs.getTotalGasConsumed()
	}

	var maxGasLimitUsedForDestMeTxs uint64
	isFirstMiniBlockDestMe := totalGasConsumed == 0
	if isFirstMiniBlockDestMe {
		maxGasLimitUsedForDestMeTxs = txs.economicsFee.MaxGasLimitPerBlock(txs.shardCoordinator.SelfId())
	} else {
		maxGasLimitUsedForDestMeTxs = txs.economicsFee.MaxGasLimitPerBlock(txs.shardCoordinator.SelfId()) * maxGasLimitPercentUsedForDestMeTxs / 100
	}

	gasInfo := gasConsumedInfo{
		gasConsumedByMiniBlockInReceiverShard: uint64(0),
		gasConsumedByMiniBlocksInSenderShard:  uint64(0),
		totalGasConsumedInSelfShard:           totalGasConsumed,
	}

	log.Debug("transactions.ProcessMiniBlock: before processing",
		"scheduled mode", scheduledMode,
		"totalGasConsumedInSelfShard", gasInfo.totalGasConsumedInSelfShard,
		"total gas provided", txs.gasHandler.TotalGasProvided(),
		"total gas provided as scheduled", txs.gasHandler.TotalGasProvidedAsScheduled(),
		"total gas refunded", txs.gasHandler.TotalGasRefunded(),
		"total gas penalized", txs.gasHandler.TotalGasPenalized(),
	)
	defer func() {
		log.Debug("transactions.ProcessMiniBlock after processing",
			"scheduled mode", scheduledMode,
			"totalGasConsumedInSelfShard", gasInfo.totalGasConsumedInSelfShard,
			"gasConsumedByMiniBlockInReceiverShard", gasInfo.gasConsumedByMiniBlockInReceiverShard,
			"num txs processed", numTXsProcessed,
			"total gas provided", txs.gasHandler.TotalGasProvided(),
			"total gas provided as scheduled", txs.gasHandler.TotalGasProvidedAsScheduled(),
			"total gas refunded", txs.gasHandler.TotalGasRefunded(),
			"total gas penalized", txs.gasHandler.TotalGasPenalized(),
		)
	}()

	numOfOldCrossInterMbs, numOfOldCrossInterTxs := preProcessorExecutionInfoHandler.GetNumOfCrossInterMbsAndTxs()

	for txIndex = indexOfFirstTxToBeProcessed; txIndex < len(miniBlockTxs); txIndex++ {
		if !haveTime() && !haveAdditionalTime() {
			err = process.ErrTimeIsOut
			break
		}

		gasProvidedByTxInSelfShard, err = txs.computeGasProvided(
			miniBlock.SenderShardID,
			miniBlock.ReceiverShardID,
			miniBlockTxs[txIndex],
			miniBlockTxHashes[txIndex],
			&gasInfo)

		if err != nil {
			break
		}

		if txs.enableEpochsHandler.IsFlagEnabled(common.OptimizeGasUsedInCrossMiniBlocksFlag) {
			if gasInfo.totalGasConsumedInSelfShard > maxGasLimitUsedForDestMeTxs {
				err = process.ErrMaxGasLimitUsedForDestMeTxsIsReached
				break
			}
		}

		err = txs.saveAccountBalanceForAddress(miniBlockTxs[txIndex].GetRcvAddr())
		if err != nil {
			break
		}

		if !scheduledMode {
			err = txs.processInNormalMode(
				preProcessorExecutionInfoHandler,
				miniBlockTxs[txIndex],
				miniBlockTxHashes[txIndex],
				&gasInfo,
				gasProvidedByTxInSelfShard,
				miniBlockHash)
			if err != nil {
				break
			}
		} else {
			txs.gasHandler.SetGasProvidedAsScheduled(gasProvidedByTxInSelfShard, miniBlockTxHashes[txIndex])
		}

		processedTxHashes = append(processedTxHashes, miniBlockTxHashes[txIndex])
		numTXsProcessed++
	}

	if err != nil && !partialMbExecutionMode {
		return processedTxHashes, txIndex - 1, true, err
	}

	numOfCrtCrossInterMbs, numOfCrtCrossInterTxs := preProcessorExecutionInfoHandler.GetNumOfCrossInterMbsAndTxs()
	numOfNewCrossInterMbs := numOfCrtCrossInterMbs - numOfOldCrossInterMbs
	numOfNewCrossInterTxs := numOfCrtCrossInterTxs - numOfOldCrossInterTxs

	log.Debug("transactions.ProcessMiniBlock",
		"scheduled mode", scheduledMode,
		"numOfOldCrossInterMbs", numOfOldCrossInterMbs, "numOfOldCrossInterTxs", numOfOldCrossInterTxs,
		"numOfCrtCrossInterMbs", numOfCrtCrossInterMbs, "numOfCrtCrossInterTxs", numOfCrtCrossInterTxs,
		"numOfNewCrossInterMbs", numOfNewCrossInterMbs, "numOfNewCrossInterTxs", numOfNewCrossInterTxs,
	)

	numMiniBlocks := 1 + numOfNewCrossInterMbs
	numTxs := len(miniBlock.TxHashes) + numOfNewCrossInterTxs
	if txs.blockSizeComputation.IsMaxBlockSizeWithoutThrottleReached(numMiniBlocks, numTxs) {
		return processedTxHashes, txIndex - 1, true, process.ErrMaxBlockSizeReached
	}

	txShardInfoToSet := &txShardInfo{senderShardID: miniBlock.SenderShardID, receiverShardID: miniBlock.ReceiverShardID}

	txs.txsForCurrBlock.mutTxsForBlock.Lock()
	for index, txHash := range miniBlockTxHashes {
		txs.txsForCurrBlock.txHashAndInfo[string(txHash)] = &txInfo{tx: miniBlockTxs[index], txShardInfo: txShardInfoToSet}
	}
	txs.txsForCurrBlock.mutTxsForBlock.Unlock()

	txs.blockSizeComputation.AddNumMiniBlocks(numMiniBlocks)
	txs.blockSizeComputation.AddNumTxs(numTxs)

	if scheduledMode {
		for index := indexOfFirstTxToBeProcessed; index <= txIndex-1; index++ {
			txs.scheduledTxsExecutionHandler.AddScheduledTx(miniBlockTxHashes[index], miniBlockTxs[index])
		}
	}

	return nil, txIndex - 1, false, err
}

func (txs *transactions) processInNormalMode(
	preProcessorExecutionInfoHandler process.PreProcessorExecutionInfoHandler,
	tx *transaction.Transaction,
	txHash []byte,
	gasInfo *gasConsumedInfo,
	gasProvidedByTxInSelfShard uint64,
	mbHash []byte,
) error {

	snapshot := txs.handleProcessTransactionInit(preProcessorExecutionInfoHandler, txHash, mbHash)

	txs.txExecutionOrderHandler.Add(txHash)
	_, err := txs.txProcessor.ProcessTransaction(tx)
	if err != nil {
		txs.handleProcessTransactionError(preProcessorExecutionInfoHandler, snapshot, txHash)
		return err
	}

	txs.updateGasConsumedWithGasRefundedAndGasPenalized(txHash, gasInfo)
	txs.gasHandler.SetGasProvided(gasProvidedByTxInSelfShard, txHash)

	return nil
}

// CreateMarshalledData marshals transactions hashes and saves them into a new structure
func (txs *transactions) CreateMarshalledData(txHashes [][]byte) ([][]byte, error) {
	marshalledTxs, err := txs.createMarshalledData(txHashes, &txs.txsForCurrBlock)
	if err != nil {
		return nil, err
	}

	return marshalledTxs, nil
}

// GetAllCurrentUsedTxs returns all the transactions used at current creation / processing
func (txs *transactions) GetAllCurrentUsedTxs() map[string]data.TransactionHandler {
	txs.txsForCurrBlock.mutTxsForBlock.RLock()
	txsPool := make(map[string]data.TransactionHandler, len(txs.txsForCurrBlock.txHashAndInfo))
	for txHash, txInfoFromMap := range txs.txsForCurrBlock.txHashAndInfo {
		txsPool[txHash] = txInfoFromMap.tx
	}
	txs.txsForCurrBlock.mutTxsForBlock.RUnlock()

	return txsPool
}

// IsInterfaceNil returns true if there is no value under the interface
func (txs *transactions) IsInterfaceNil() bool {
	return txs == nil
}

// sortTransactionsBySenderAndNonce sorts the provided transactions and hashes simultaneously
func (txs *transactions) sortTransactionsBySenderAndNonce(transactions []*txcache.WrappedTransaction, randomness []byte) {
	if !txs.enableEpochsHandler.IsFlagEnabled(common.FrontRunningProtectionFlag) {
		sortTransactionsBySenderAndNonceLegacy(transactions)
		return
	}

	txs.sortTransactionsBySenderAndNonceWithFrontRunningProtection(transactions, randomness)
}

func (txs *transactions) sortTransactionsBySenderAndNonceWithFrontRunningProtection(transactions []*txcache.WrappedTransaction, randomness []byte) {
	// make sure randomness is 32bytes and uniform
	randSeed := txs.hasher.Compute(string(randomness))
	xoredAddresses := make(map[string][]byte)

	for _, tx := range transactions {
		xoredBytes := xorBytes(tx.Tx.GetSndAddr(), randSeed)
		xoredAddresses[string(tx.Tx.GetSndAddr())] = txs.hasher.Compute(string(xoredBytes))
	}

	sorter := func(i, j int) bool {
		txI := transactions[i].Tx
		txJ := transactions[j].Tx

		delta := bytes.Compare(xoredAddresses[string(txI.GetSndAddr())], xoredAddresses[string(txJ.GetSndAddr())])
		if delta == 0 {
			delta = int(txI.GetNonce()) - int(txJ.GetNonce())
		}

		return delta < 0
	}

	sort.Slice(transactions, sorter)
}

func sortTransactionsBySenderAndNonceLegacy(transactions []*txcache.WrappedTransaction) {
	sorter := func(i, j int) bool {
		txI := transactions[i].Tx
		txJ := transactions[j].Tx

		delta := bytes.Compare(txI.GetSndAddr(), txJ.GetSndAddr())
		if delta == 0 {
			delta = int(txI.GetNonce()) - int(txJ.GetNonce())
		}

		return delta < 0
	}

	sort.Slice(transactions, sorter)
}

// parameters need to be of the same len, otherwise it will panic (if second slice shorter)
func xorBytes(a, b []byte) []byte {
	res := make([]byte, len(a))
	for i := range a {
		res[i] = a[i] ^ b[i]
	}
	return res
}

func (txs *transactions) filterMoveBalance(transactions []*txcache.WrappedTransaction) ([]*txcache.WrappedTransaction, []*txcache.WrappedTransaction, uint64) {
	selectedTxs := make([]*txcache.WrappedTransaction, 0, len(transactions))
	skippedTxs := make([]*txcache.WrappedTransaction, 0, len(transactions))
	skippedAddresses := make(map[string]struct{})

	skipped := 0
	gasEstimation := uint64(0)
	for i, tx := range transactions {
		// prioritize move balance operations
		// and don't care about gas cost for them
		if len(tx.Tx.GetData()) > 0 {
			skippedTxs = append(skippedTxs, transactions[i])
			skippedAddresses[string(tx.Tx.GetSndAddr())] = struct{}{}
			skipped++
			continue
		}

		if shouldSkipTransactionIfMarkedAddress(tx, skippedAddresses) {
			skippedTxs = append(skippedTxs, transactions[i])
			continue
		}

		selectedTxs = append(selectedTxs, transactions[i])
		gasEstimation += txs.economicsFee.MinGasLimit()
	}
	return selectedTxs, skippedTxs, gasEstimation
}

// preFilterTransactions filters the transactions prioritising the move balance operations
func (txs *transactions) preFilterTransactionsWithMoveBalancePriority(
	transactions []*txcache.WrappedTransaction,
	gasBandwidth uint64,
) ([]*txcache.WrappedTransaction, []*txcache.WrappedTransaction) {
	selectedTxs, skippedTxs, gasEstimation := txs.filterMoveBalance(transactions)

	return txs.prefilterTransactions(selectedTxs, skippedTxs, gasEstimation, gasBandwidth)
}

func (txs *transactions) prefilterTransactions(
	initialTxs []*txcache.WrappedTransaction,
	additionalTxs []*txcache.WrappedTransaction,
	initialTxsGasEstimation uint64,
	gasBandwidth uint64,
) ([]*txcache.WrappedTransaction, []*txcache.WrappedTransaction) {

	selectedTxs, remainingTxs, gasEstimation := txs.addTxsWithinBandwidth(initialTxs, additionalTxs, initialTxsGasEstimation, gasBandwidth)

	log.Debug("preFilterTransactions estimation",
		"initialTxs", len(initialTxs),
		"gasCost initialTxs", initialTxsGasEstimation,
		"additionalTxs", len(additionalTxs),
		"gasCostEstimation", gasEstimation,
		"selected", len(selectedTxs),
		"skipped", len(remainingTxs))

	return selectedTxs, remainingTxs
}

func (txs *transactions) addTxsWithinBandwidth(
	initialTxs []*txcache.WrappedTransaction,
	additionalTxs []*txcache.WrappedTransaction,
	initialTxsGasEstimation uint64,
	totalGasBandwidth uint64,
) ([]*txcache.WrappedTransaction, []*txcache.WrappedTransaction, uint64) {
	remainingTxs := make([]*txcache.WrappedTransaction, 0, len(additionalTxs))
	resultedTxs := make([]*txcache.WrappedTransaction, 0, len(initialTxs))
	resultedTxs = append(resultedTxs, initialTxs...)

	gasEstimation := initialTxsGasEstimation
	for i, tx := range additionalTxs {
		gasInShard, _, err := txs.gasHandler.ComputeGasProvidedByTx(tx.SenderShardID, tx.ReceiverShardID, tx.Tx)
		if err != nil {
			continue
		}
		if gasEstimation+gasInShard > totalGasBandwidth {
			remainingTxs = append(remainingTxs, additionalTxs[i:]...)
			break
		}

		resultedTxs = append(resultedTxs, additionalTxs[i])
		gasEstimation += gasInShard
	}
	return resultedTxs, remainingTxs, gasEstimation
}

func shouldSkipTransactionIfMarkedAddress(tx *txcache.WrappedTransaction, addressesToSkip map[string]struct{}) bool {
	_, ok := addressesToSkip[string(tx.Tx.GetSndAddr())]
	return ok
}

func (txs *transactions) isBodyToMe(body *block.Body) bool {
	for _, miniBlock := range body.MiniBlocks {
		if miniBlock.SenderShardID == txs.shardCoordinator.SelfId() {
			return false
		}
	}
	return true
}

func (txs *transactions) isBodyFromMe(body *block.Body) bool {
	for _, miniBlock := range body.MiniBlocks {
		if miniBlock.SenderShardID != txs.shardCoordinator.SelfId() {
			return false
		}
	}
	return true
}

func (txs *transactions) isMiniBlockCorrect(mbType block.Type) bool {
	return mbType == block.TxBlock || mbType == block.InvalidBlock
}

func (txs *transactions) createAndProcessMiniBlocksFromMe(
	haveTime func() bool,
	isShardStuck func(uint32) bool,
	isMaxBlockSizeReached func(int, int) bool,
	sortedTxs []*txcache.WrappedTransaction,
) (block.MiniBlockSlice, []*txcache.WrappedTransaction, map[string]struct{}, error) {
	var miniBlocks block.MiniBlockSlice
	var err error
	var mapSCTxs map[string]struct{}
	var remainingTxs []*txcache.WrappedTransaction

	if txs.enableEpochsHandler.IsFlagEnabled(common.ScheduledMiniBlocksFlag) {
		miniBlocks, remainingTxs, mapSCTxs, err = txs.createAndProcessMiniBlocksFromMeV2(
			haveTime,
			isShardStuck,
			isMaxBlockSizeReached,
			sortedTxs,
		)
	} else {
		miniBlocks, remainingTxs, err = txs.createAndProcessMiniBlocksFromMeV1(
			haveTime,
			isShardStuck,
			isMaxBlockSizeReached,
			sortedTxs,
		)
	}

	return miniBlocks, remainingTxs, mapSCTxs, err
}<|MERGE_RESOLUTION|>--- conflicted
+++ resolved
@@ -154,14 +154,6 @@
 		return nil, process.ErrNilTxExecutionOrderHandler
 	}
 
-<<<<<<< HEAD
-=======
-	stateProvider, err := newAccountStateProvider(args.Accounts)
-	if err != nil {
-		return nil, err
-	}
-
->>>>>>> 25b2594f
 	bpp := basePreProcess{
 		hasher:      args.Hasher,
 		marshalizer: args.Marshalizer,
@@ -173,10 +165,6 @@
 		blockSizeComputation:       args.BlockSizeComputation,
 		balanceComputation:         args.BalanceComputation,
 		accounts:                   args.Accounts,
-<<<<<<< HEAD
-=======
-		accountStateProvider:       stateProvider,
->>>>>>> 25b2594f
 		pubkeyConverter:            args.PubkeyConverter,
 		enableEpochsHandler:        args.EnableEpochsHandler,
 		processedMiniBlocksTracker: args.ProcessedMiniBlocksTracker,
