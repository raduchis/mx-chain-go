--- conflicted
+++ resolved
@@ -467,21 +467,17 @@
 		totalGasConsumed = txs.getTotalGasConsumed()
 	}
 
-<<<<<<< HEAD
 	gasInfo := gasConsumedInfo{
 		gasConsumedByMiniBlockInReceiverShard: uint64(0),
 		gasConsumedByMiniBlocksInSenderShard:  uint64(0),
 		totalGasConsumedInSelfShard:           totalGasConsumed,
 	}
 
-	log.Trace("processTxsToMe", "scheduled mode", scheduledMode, "totalGasConsumedInSelfShard", gasInfo.totalGasConsumedInSelfShard)
-=======
-	log.Debug("processTxsToMe", "totalGasConsumedInSelfShard", totalGasConsumedInSelfShard)
+	log.Debug("processTxsToMe", "scheduled mode", scheduledMode, "totalGasConsumedInSelfShard", gasInfo.totalGasConsumedInSelfShard)
 	defer func() {
-		log.Debug("processTxsToMe after processing", "totalGasConsumedInSelfShard", totalGasConsumedInSelfShard,
-			"gasConsumedByMiniBlockInReceiverShard", gasConsumedByMiniBlockInReceiverShard)
+		log.Debug("processTxsToMe after processing", "totalGasConsumedInSelfShard", gasInfo.totalGasConsumedInSelfShard,
+			"gasConsumedByMiniBlockInReceiverShard", gasInfo.gasConsumedByMiniBlockInReceiverShard)
 	}()
->>>>>>> 3df64271
 
 	for index := range txsToMe {
 		if !haveTime() {
@@ -1318,25 +1314,19 @@
 		}
 	}()
 
-<<<<<<< HEAD
 	var totalGasConsumed uint64
 	if scheduledMode {
 		totalGasConsumed = txs.gasHandler.TotalGasConsumedAsScheduled()
 	} else {
 		totalGasConsumed = txs.getTotalGasConsumed()
 	}
+	maxGasLimitUsedForDestMeTxs := txs.economicsFee.MaxGasLimitPerBlock(txs.shardCoordinator.SelfId()) * maxGasLimitPercentUsedForDestMeTxs / 100
 
 	gasInfo := gasConsumedInfo{
 		gasConsumedByMiniBlockInReceiverShard: uint64(0),
 		gasConsumedByMiniBlocksInSenderShard:  uint64(0),
 		totalGasConsumedInSelfShard:           totalGasConsumed,
 	}
-=======
-	gasConsumedByMiniBlockInSenderShard := uint64(0)
-	gasConsumedByMiniBlockInReceiverShard := uint64(0)
-	totalGasConsumedInSelfShard := txs.getTotalGasConsumed()
-	maxGasLimitUsedForDestMeTxs := txs.economicsFee.MaxGasLimitPerBlock(txs.shardCoordinator.SelfId()) * maxGasLimitPercentUsedForDestMeTxs / 100
->>>>>>> 3df64271
 
 	log.Trace("transactions.ProcessMiniBlock", "scheduled mode", scheduledMode, "totalGasConsumedInSelfShard", gasInfo.totalGasConsumedInSelfShard)
 
@@ -1365,9 +1355,8 @@
 			txs.gasHandler.SetGasConsumed(gasConsumedByTxInSelfShard, miniBlockTxHashes[index])
 		}
 
-<<<<<<< HEAD
 		processedTxHashes = append(processedTxHashes, miniBlockTxHashes[index])
-=======
+
 		if txs.flagOptimizeGasUsedInCrossMiniBlocks.IsSet() {
 			if totalGasConsumedInSelfShard > maxGasLimitUsedForDestMeTxs {
 				err = process.ErrMaxGasLimitUsedForDestMeTxsIsReached
@@ -1375,7 +1364,6 @@
 			}
 		}
 
->>>>>>> 3df64271
 		txs.saveAccountBalanceForAddress(miniBlockTxs[index].GetRcvAddr())
 
 		if !scheduledMode {
