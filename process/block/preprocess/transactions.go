package preprocess

import (
<<<<<<< HEAD
	"fmt"
=======
	"errors"
	"sort"
>>>>>>> ff6b0151
	"sync"
	"time"

	"github.com/ElrondNetwork/elrond-go/core"
	"github.com/ElrondNetwork/elrond-go/core/check"
	"github.com/ElrondNetwork/elrond-go/core/sliceUtil"
	"github.com/ElrondNetwork/elrond-go/data"
	"github.com/ElrondNetwork/elrond-go/data/block"
	"github.com/ElrondNetwork/elrond-go/data/state"
	"github.com/ElrondNetwork/elrond-go/data/transaction"
	"github.com/ElrondNetwork/elrond-go/dataRetriever"
	"github.com/ElrondNetwork/elrond-go/hashing"
	"github.com/ElrondNetwork/elrond-go/logger"
	"github.com/ElrondNetwork/elrond-go/marshal"
	"github.com/ElrondNetwork/elrond-go/process"
	"github.com/ElrondNetwork/elrond-go/sharding"
	"github.com/ElrondNetwork/elrond-go/storage"
)

var log = logger.GetOrCreate("process/block/preprocess")

// TODO: increase code coverage with unit tests

type transactions struct {
	*basePreProcess
	chRcvAllTxs          chan bool
	onRequestTransaction func(shardID uint32, txHashes [][]byte)
	txsForCurrBlock      txsForBlock
	txPool               dataRetriever.ShardedDataCacherNotifier
	storage              dataRetriever.StorageService
	txProcessor          process.TransactionProcessor
	accounts             state.AccountsAdapter
	orderedTxs           map[string][]*transaction.Transaction
	orderedTxHashes      map[string][][]byte
	mutOrderedTxs        sync.RWMutex
	miniBlocksCompacter  process.MiniBlocksCompacter
	blockType            block.Type
}

// NewTransactionPreprocessor creates a new transaction preprocessor object
func NewTransactionPreprocessor(
	txDataPool dataRetriever.ShardedDataCacherNotifier,
	store dataRetriever.StorageService,
	hasher hashing.Hasher,
	marshalizer marshal.Marshalizer,
	txProcessor process.TransactionProcessor,
	shardCoordinator sharding.Coordinator,
	accounts state.AccountsAdapter,
	onRequestTransaction func(shardID uint32, txHashes [][]byte),
	economicsFee process.FeeHandler,
	miniBlocksCompacter process.MiniBlocksCompacter,
	gasHandler process.GasHandler,
	blockType block.Type,
) (*transactions, error) {

	if check.IfNil(hasher) {
		return nil, process.ErrNilHasher
	}
	if check.IfNil(marshalizer) {
		return nil, process.ErrNilMarshalizer
	}
	if check.IfNil(txDataPool) {
		return nil, process.ErrNilTransactionPool
	}
	if check.IfNil(store) {
		return nil, process.ErrNilTxStorage
	}
	if check.IfNil(txProcessor) {
		return nil, process.ErrNilTxProcessor
	}
	if check.IfNil(shardCoordinator) {
		return nil, process.ErrNilShardCoordinator
	}
	if check.IfNil(accounts) {
		return nil, process.ErrNilAccountsAdapter
	}
	if onRequestTransaction == nil {
		return nil, process.ErrNilRequestHandler
	}
	if check.IfNil(economicsFee) {
		return nil, process.ErrNilEconomicsFeeHandler
	}
	if check.IfNil(miniBlocksCompacter) {
		return nil, process.ErrNilMiniBlocksCompacter
	}
	if check.IfNil(gasHandler) {
		return nil, process.ErrNilGasHandler
	}

	bpp := basePreProcess{
		hasher:           hasher,
		marshalizer:      marshalizer,
		shardCoordinator: shardCoordinator,
		gasHandler:       gasHandler,
		economicsFee:     economicsFee,
	}

	txs := transactions{
		basePreProcess:       &bpp,
		storage:              store,
		txPool:               txDataPool,
		onRequestTransaction: onRequestTransaction,
		txProcessor:          txProcessor,
		accounts:             accounts,
		miniBlocksCompacter:  miniBlocksCompacter,
		blockType:            blockType,
	}

	txs.chRcvAllTxs = make(chan bool)
	txs.txPool.RegisterHandler(txs.receivedTransaction)

	txs.txsForCurrBlock.txHashAndInfo = make(map[string]*txInfo)
	txs.orderedTxs = make(map[string][]*transaction.Transaction)
	txs.orderedTxHashes = make(map[string][][]byte)

	return &txs, nil
}

// waitForTxHashes waits for a call whether all the requested transactions appeared
func (txs *transactions) waitForTxHashes(waitTime time.Duration) error {
	select {
	case <-txs.chRcvAllTxs:
		return nil
	case <-time.After(waitTime):
		return process.ErrTimeIsOut
	}
}

// IsDataPrepared returns non error if all the requested transactions arrived and were saved into the pool
func (txs *transactions) IsDataPrepared(requestedTxs int, haveTime func() time.Duration) error {
	if requestedTxs > 0 {
		log.Debug("requested missing txs",
			"num txs", requestedTxs)
		err := txs.waitForTxHashes(haveTime())
		txs.txsForCurrBlock.mutTxsForBlock.Lock()
		missingTxs := txs.txsForCurrBlock.missingTxs
		txs.txsForCurrBlock.missingTxs = 0
		txs.txsForCurrBlock.mutTxsForBlock.Unlock()
		log.Debug("received missing txs",
			"num txs", requestedTxs-missingTxs)
		if err != nil {
			return err
		}
	}

	return nil
}

// RemoveTxBlockFromPools removes transactions and miniblocks from associated pools
func (txs *transactions) RemoveTxBlockFromPools(body block.Body, miniBlockPool storage.Cacher) error {
	if body == nil || body.IsInterfaceNil() {
		return process.ErrNilTxBlockBody
	}
	if miniBlockPool == nil || miniBlockPool.IsInterfaceNil() {
		return process.ErrNilMiniBlockPool
	}

	err := txs.removeDataFromPools(body, miniBlockPool, txs.txPool, txs.blockType)

	return err
}

// RestoreTxBlockIntoPools restores the transactions and miniblocks to associated pools
func (txs *transactions) RestoreTxBlockIntoPools(
	body block.Body,
	miniBlockPool storage.Cacher,
) (int, error) {
	txsRestored := 0

	for i := 0; i < len(body); i++ {
		miniBlock := body[i]
		strCache := process.ShardCacherIdentifier(miniBlock.SenderShardID, miniBlock.ReceiverShardID)
		txsBuff, err := txs.storage.GetAll(dataRetriever.TransactionUnit, miniBlock.TxHashes)
		if err != nil {
			log.Debug("tx from mini block was not found in TransactionUnit",
				"sender shard ID", miniBlock.SenderShardID,
				"receiver shard ID", miniBlock.ReceiverShardID,
				"num txs", len(miniBlock.TxHashes),
			)

			return txsRestored, err
		}

		for txHash, txBuff := range txsBuff {
			tx := transaction.Transaction{}
			err = txs.marshalizer.Unmarshal(&tx, txBuff)
			if err != nil {
				return txsRestored, err
			}

			txs.txPool.AddData([]byte(txHash), &tx, strCache)
		}

		miniBlockHash, err := core.CalculateHash(txs.marshalizer, txs.hasher, miniBlock)
		if err != nil {
			return txsRestored, err
		}

		miniBlockPool.Put(miniBlockHash, miniBlock)

		txsRestored += len(miniBlock.TxHashes)
	}

	return txsRestored, nil
}

// ProcessBlockTransactions processes all the transaction from the block.Body, updates the state
func (txs *transactions) ProcessBlockTransactions(
	body block.Body,
	haveTime func() bool,
) error {

	mapHashesAndTxs := txs.GetAllCurrentUsedTxs()
	expandedMiniBlocks, err := txs.miniBlocksCompacter.Expand(block.MiniBlockSlice(body), mapHashesAndTxs)
	if err != nil {
		return err
	}

	// basic validation already done in interceptors
	for i := 0; i < len(expandedMiniBlocks); i++ {
		miniBlock := expandedMiniBlocks[i]
		if miniBlock.Type != txs.blockType {
			continue
		}

		gasConsumedByMiniBlockInSenderShard := uint64(0)
		gasConsumedByMiniBlockInReceiverShard := uint64(0)

		for j := 0; j < len(miniBlock.TxHashes); j++ {
			if !haveTime() {
				return process.ErrTimeIsOut
			}

			txHash := miniBlock.TxHashes[j]
			txs.txsForCurrBlock.mutTxsForBlock.RLock()
			txInfo := txs.txsForCurrBlock.txHashAndInfo[string(txHash)]
			txs.txsForCurrBlock.mutTxsForBlock.RUnlock()

			if txInfo == nil || txInfo.tx == nil {
				log.Debug("missing transaction in ProcessBlockTransactions ", "type", block.TxBlock, "txHash", txHash)
				return process.ErrMissingTransaction
			}

			tx, ok := txInfo.tx.(*transaction.Transaction)
			if !ok {
				return process.ErrWrongTypeAssertion
			}

			err := txs.processAndRemoveBadTransaction(
				txHash,
				tx,
				miniBlock.SenderShardID,
				miniBlock.ReceiverShardID,
			)

			if err != nil && !errors.Is(err, process.ErrFailedTransaction) {
				return err
			}

			err = txs.computeGasConsumed(
				miniBlock.SenderShardID,
				miniBlock.ReceiverShardID,
				tx,
				txHash,
				&gasConsumedByMiniBlockInSenderShard,
				&gasConsumedByMiniBlockInReceiverShard)

			if err != nil {
				return err
			}
		}
	}

	return nil
}

// SaveTxBlockToStorage saves transactions from body into storage
func (txs *transactions) SaveTxBlockToStorage(body block.Body) error {
	for i := 0; i < len(body); i++ {
		miniBlock := (body)[i]
		if miniBlock.Type != block.TxBlock {
			continue
		}

		err := txs.saveTxsToStorage(miniBlock.TxHashes, &txs.txsForCurrBlock, txs.storage, dataRetriever.TransactionUnit)
		if err != nil {
			return err
		}
	}

	return nil
}

// receivedTransaction is a call back function which is called when a new transaction
// is added in the transaction pool
func (txs *transactions) receivedTransaction(txHash []byte) {
	receivedAllMissing := txs.baseReceivedTransaction(txHash, &txs.txsForCurrBlock, txs.txPool, txs.blockType)

	if receivedAllMissing {
		txs.chRcvAllTxs <- true
	}
}

// CreateBlockStarted cleans the local cache map for processed/created transactions at this round
func (txs *transactions) CreateBlockStarted() {
	_ = process.EmptyChannel(txs.chRcvAllTxs)

	txs.txsForCurrBlock.mutTxsForBlock.Lock()
	txs.txsForCurrBlock.missingTxs = 0
	txs.txsForCurrBlock.txHashAndInfo = make(map[string]*txInfo)
	txs.txsForCurrBlock.mutTxsForBlock.Unlock()

	txs.mutOrderedTxs.Lock()
	txs.orderedTxs = make(map[string][]*transaction.Transaction)
	txs.orderedTxHashes = make(map[string][][]byte)
	txs.mutOrderedTxs.Unlock()
}

// RequestBlockTransactions request for transactions if missing from a block.Body
func (txs *transactions) RequestBlockTransactions(body block.Body) int {
	requestedTxs := 0
	missingTxsForShards := txs.computeMissingAndExistingTxsForShards(body)

	txs.txsForCurrBlock.mutTxsForBlock.Lock()
	for senderShardID, mbsTxHashes := range missingTxsForShards {
		for _, mbTxHashes := range mbsTxHashes {
			txs.setMissingTxsForShard(senderShardID, mbTxHashes)
		}
	}
	txs.txsForCurrBlock.mutTxsForBlock.Unlock()

	for senderShardID, mbsTxHashes := range missingTxsForShards {
		for _, mbTxHashes := range mbsTxHashes {
			requestedTxs += len(mbTxHashes.txHashes)
			txs.onRequestTransaction(senderShardID, mbTxHashes.txHashes)
		}
	}

	return requestedTxs
}

func (txs *transactions) setMissingTxsForShard(senderShardID uint32, mbTxHashes *txsHashesInfo) {
	txShardInfo := &txShardInfo{senderShardID: senderShardID, receiverShardID: mbTxHashes.receiverShardID}
	for _, txHash := range mbTxHashes.txHashes {
		txs.txsForCurrBlock.txHashAndInfo[string(txHash)] = &txInfo{tx: nil, txShardInfo: txShardInfo}
	}
}

// computeMissingAndExistingTxsForShards calculates what transactions are available and what are missing from block.Body
func (txs *transactions) computeMissingAndExistingTxsForShards(body block.Body) map[uint32][]*txsHashesInfo {
	missingTxsForShard := txs.computeExistingAndMissing(
		body,
		&txs.txsForCurrBlock,
		txs.chRcvAllTxs,
		txs.blockType,
		txs.txPool)

	return missingTxsForShard
}

// processAndRemoveBadTransactions processed transactions, if txs are with error it removes them from pool
func (txs *transactions) processAndRemoveBadTransaction(
	transactionHash []byte,
	transaction *transaction.Transaction,
	sndShardId uint32,
	dstShardId uint32,
) error {

	err := txs.txProcessor.ProcessTransaction(transaction)
	if err == process.ErrLowerNonceInTransaction ||
		err == process.ErrInsufficientFunds {
		strCache := process.ShardCacherIdentifier(sndShardId, dstShardId)
		txs.txPool.RemoveData(transactionHash, strCache)
	}

	if err != nil && !errors.Is(err, process.ErrFailedTransaction) {
		return err
	}

	txShardInfo := &txShardInfo{senderShardID: sndShardId, receiverShardID: dstShardId}
	txs.txsForCurrBlock.mutTxsForBlock.Lock()
	txs.txsForCurrBlock.txHashAndInfo[string(transactionHash)] = &txInfo{tx: transaction, txShardInfo: txShardInfo}
	txs.txsForCurrBlock.mutTxsForBlock.Unlock()

	return err
}

// RequestTransactionsForMiniBlock requests missing transactions for a certain miniblock
func (txs *transactions) RequestTransactionsForMiniBlock(miniBlock *block.MiniBlock) int {
	if miniBlock == nil {
		return 0
	}

	missingTxsForMiniBlock := txs.computeMissingTxsForMiniBlock(miniBlock)
	if len(missingTxsForMiniBlock) > 0 {
		txs.onRequestTransaction(miniBlock.SenderShardID, missingTxsForMiniBlock)
	}

	return len(missingTxsForMiniBlock)
}

// computeMissingTxsForMiniBlock computes missing transactions for a certain miniblock
func (txs *transactions) computeMissingTxsForMiniBlock(miniBlock *block.MiniBlock) [][]byte {
	if miniBlock.Type != txs.blockType {
		return nil
	}

	missingTransactions := make([][]byte, 0, len(miniBlock.TxHashes))
	searchFirst := txs.blockType == block.InvalidBlock

	for _, txHash := range miniBlock.TxHashes {
		tx, _ := process.GetTransactionHandlerFromPool(
			miniBlock.SenderShardID,
			miniBlock.ReceiverShardID,
			txHash,
			txs.txPool,
			searchFirst)

		if tx == nil || tx.IsInterfaceNil() {
			missingTransactions = append(missingTransactions, txHash)
		}
	}

	return sliceUtil.TrimSliceSliceByte(missingTransactions)
}

// getAllTxsFromMiniBlock gets all the transactions from a miniblock into a new structure
func (txs *transactions) getAllTxsFromMiniBlock(
	mb *block.MiniBlock,
	haveTime func() bool,
) ([]*transaction.Transaction, [][]byte, error) {

	strCache := process.ShardCacherIdentifier(mb.SenderShardID, mb.ReceiverShardID)
	txCache := txs.txPool.ShardDataStore(strCache)
	if txCache == nil {
		return nil, nil, process.ErrNilTransactionPool
	}

	// verify if all transaction exists
	transactions := make([]*transaction.Transaction, 0, len(mb.TxHashes))
	txHashes := make([][]byte, 0, len(mb.TxHashes))
	for _, txHash := range mb.TxHashes {
		if !haveTime() {
			return nil, nil, process.ErrTimeIsOut
		}

		tmp, _ := txCache.Peek(txHash)
		if tmp == nil {
			return nil, nil, process.ErrNilTransaction
		}

		tx, ok := tmp.(*transaction.Transaction)
		if !ok {
			return nil, nil, process.ErrWrongTypeAssertion
		}
		txHashes = append(txHashes, txHash)
		transactions = append(transactions, tx)
	}

	return transactions, txHashes, nil
}

// CreateAndProcessMiniBlocks creates miniblocks from storage and processes the transactions added into the miniblocks
// as long as it has time
func (txs *transactions) CreateAndProcessMiniBlocks(
	maxTxSpaceRemained uint32,
	maxMbSpaceRemained uint32,
	haveTime func() bool,
) (block.MiniBlockSlice, error) {

	miniBlocks := make(block.MiniBlockSlice, 0)
	newMBAdded := true
	txSpaceRemained := int(maxTxSpaceRemained)

	miniBlock, err := txs.createAndProcessMiniBlock(
		txs.shardCoordinator.SelfId(),
		sharding.MetachainShardId,
		txSpaceRemained,
		haveTime)

	if err == nil && len(miniBlock.TxHashes) > 0 {
		txSpaceRemained -= len(miniBlock.TxHashes)
		miniBlocks = append(miniBlocks, miniBlock)
	}

	for newMBAdded {
		newMBAdded = false
		for shardId := uint32(0); shardId < txs.shardCoordinator.NumberOfShards(); shardId++ {
			if !haveTime() {
				break
			}

			if maxTxSpaceRemained <= 0 {
				break
			}

			mbSpaceRemained := int(maxMbSpaceRemained) - len(miniBlocks)
			if mbSpaceRemained <= 0 {
				break
			}

			miniBlock, err := txs.createAndProcessMiniBlock(
				txs.shardCoordinator.SelfId(),
				shardId,
				txSpaceRemained,
				haveTime)
			if err != nil {
				continue
			}

			if len(miniBlock.TxHashes) > 0 {
				txSpaceRemained -= len(miniBlock.TxHashes)
				miniBlocks = append(miniBlocks, miniBlock)
				newMBAdded = true
			}
		}
	}

	mapHashesAndTxs := txs.GetAllCurrentUsedTxs()
	compactedMiniBlocks := txs.miniBlocksCompacter.Compact(miniBlocks, mapHashesAndTxs)

	return compactedMiniBlocks, nil
}

// CreateAndProcessMiniBlock creates the miniblock from storage and processes the transactions added into the miniblock
func (txs *transactions) createAndProcessMiniBlock(
	senderShardId uint32,
	receiverShardId uint32,
	spaceRemained int,
	haveTime func() bool,
) (*block.MiniBlock, error) {
<<<<<<< HEAD
=======
	if txs.blockType != block.TxBlock {
		return &block.MiniBlock{}, nil
	}

	var orderedTxs []*transaction.Transaction
	var orderedTxHashes [][]byte

>>>>>>> ff6b0151
	timeBefore := time.Now()
	orderedTxs, orderedTxHashes, err := txs.getSortedTxs(senderShardId, receiverShardId)
	timeAfter := time.Now()

	if err != nil {
		log.Trace("computeOrderedTxs", "error", err.Error())
		return nil, err
	}

	if !haveTime() {
		log.Debug("time is up ordering txs",
			"num txs", len(orderedTxs),
			"time [s]", timeAfter.Sub(timeBefore).Seconds(),
		)
		return nil, process.ErrTimeIsOut
	}

	log.Trace("time elapsed to ordered txs,"+
		"num txs", len(orderedTxs),
		"time [s]", timeAfter.Sub(timeBefore).Seconds(),
	)

	miniBlock := &block.MiniBlock{}
	miniBlock.SenderShardID = senderShardId
	miniBlock.ReceiverShardID = receiverShardId
	miniBlock.TxHashes = make([][]byte, 0)
	miniBlock.Type = block.TxBlock

	addedTxs := 0
	gasConsumedByMiniBlockInSenderShard := uint64(0)
	gasConsumedByMiniBlockInReceiverShard := uint64(0)

	for index := range orderedTxs {
		tx := orderedTxs[index].(*transaction.Transaction)
		txHash := orderedTxHashes[index]

		if !haveTime() {
			break
		}

		if txs.isTxAlreadyProcessed(txHash, &txs.txsForCurrBlock) {
			continue
		}

		snapshot := txs.accounts.JournalLen()
		oldGasConsumedByMiniBlockInSenderShard := gasConsumedByMiniBlockInSenderShard
		oldGasConsumedByMiniBlockInReceiverShard := gasConsumedByMiniBlockInReceiverShard

		err = txs.computeGasConsumed(
			miniBlock.SenderShardID,
			miniBlock.ReceiverShardID,
			tx,
			txHash,
			&gasConsumedByMiniBlockInSenderShard,
			&gasConsumedByMiniBlockInReceiverShard)

		if err != nil {
			continue
		}

		// execute transaction to change the trie root hash
		err = txs.processAndRemoveBadTransaction(
			txHash,
			tx,
			miniBlock.SenderShardID,
			miniBlock.ReceiverShardID,
		)

		if err != nil && !errors.Is(err, process.ErrFailedTransaction) {
			log.Trace("bad tx",
				"error", err.Error(),
				"hash", txHash,
			)

			err = txs.accounts.RevertToSnapshot(snapshot)
			if err != nil {
				log.Debug("revert to snapshot", "error", err.Error())
			}

			txs.gasHandler.RemoveGasConsumed([][]byte{txHash})
			txs.gasHandler.RemoveGasRefunded([][]byte{txHash})

			gasConsumedByMiniBlockInSenderShard = oldGasConsumedByMiniBlockInSenderShard
			gasConsumedByMiniBlockInReceiverShard = oldGasConsumedByMiniBlockInReceiverShard

			continue
		}

		gasRefunded := txs.gasHandler.GasRefunded(txHash)
		gasConsumedByMiniBlockInReceiverShard -= gasRefunded
		if senderShardId == receiverShardId {
			gasConsumedByMiniBlockInSenderShard -= gasRefunded
		}

<<<<<<< HEAD
		miniBlock.TxHashes = append(miniBlock.TxHashes, txHash)
=======
		if !errors.Is(err, process.ErrFailedTransaction) {
			miniBlock.TxHashes = append(miniBlock.TxHashes, orderedTxHashes[index])
		}
>>>>>>> ff6b0151
		addedTxs++

		if addedTxs >= spaceRemained { // max transactions count in one block was reached
			log.Debug("max txs accepted in one block is reached",
				"num added txs", len(miniBlock.TxHashes),
				"total txs", len(orderedTxs),
			)

			log.Debug("miniblock created",
				"gas in sender shard", gasConsumedByMiniBlockInSenderShard,
				"gas in dest shard", gasConsumedByMiniBlockInReceiverShard,
				"total gas in self shard", txs.gasHandler.TotalGasConsumed(),
				"added num txs", len(miniBlock.TxHashes),
				"total num txs", len(orderedTxs),
			)

			return miniBlock, nil
		}
	}

	if addedTxs > 0 {
		log.Debug("miniblock created",
			"gas in sender shard", gasConsumedByMiniBlockInSenderShard,
			"gas in dest shard", gasConsumedByMiniBlockInReceiverShard,
			"total gas in self shard", txs.gasHandler.TotalGasConsumed(),
			"added num txs", len(miniBlock.TxHashes),
			"total num txs", len(orderedTxs),
		)
	}

	return miniBlock, nil
}

func (txs *transactions) getSortedTxs(senderShardID uint32, destinationShardID uint32) ([]data.TransactionHandler, [][]byte, error) {
	cacheName := process.ShardCacherIdentifier(senderShardID, destinationShardID)
	cache := txs.txPool.ShardDataStore(cacheName)
	sortedTransactionsProvider := cache.(SortedTransactionsProvider)

	if cache.Len() == 0 {
		return nil, nil, process.ErrEmptyTxDataPool
	}

	sortedTxs, hashes := sortedTransactionsProvider.GetTransactions(process.MaxItemsInBlock, process.NumTxPerSenderBatchForFillingMiniblock)
	return sortedTxs, hashes, nil
}

// ProcessMiniBlock processes all the transactions from a and saves the processed transactions in local cache complete miniblock
func (txs *transactions) ProcessMiniBlock(
	miniBlock *block.MiniBlock,
	haveTime func() bool,
) error {
	if txs.blockType != block.TxBlock {
		return nil
	}

	if miniBlock.Type != block.TxBlock {
		return process.ErrWrongTypeInMiniBlock
	}

	var err error

	miniBlockTxs, miniBlockTxHashes, err := txs.getAllTxsFromMiniBlock(miniBlock, haveTime)
	if err != nil {
		return err
	}

	processedTxHashes := make([][]byte, 0)

	defer func() {
		if err != nil {
			txs.gasHandler.RemoveGasConsumed(processedTxHashes)
			txs.gasHandler.RemoveGasRefunded(processedTxHashes)
		}
	}()

	gasConsumedByMiniBlockInSenderShard := uint64(0)
	gasConsumedByMiniBlockInReceiverShard := uint64(0)

	for index := range miniBlockTxs {
		if !haveTime() {
			return process.ErrTimeIsOut
		}

		err = txs.computeGasConsumed(
			miniBlock.SenderShardID,
			miniBlock.ReceiverShardID,
			miniBlockTxs[index],
			miniBlockTxHashes[index],
			&gasConsumedByMiniBlockInSenderShard,
			&gasConsumedByMiniBlockInReceiverShard)

		if err != nil {
			return err
		}

		processedTxHashes = append(processedTxHashes, miniBlockTxHashes[index])
	}

	for index := range miniBlockTxs {
		if !haveTime() {
			return process.ErrTimeIsOut
		}

		err = txs.txProcessor.ProcessTransaction(miniBlockTxs[index])
		if err != nil {
			return err
		}
	}

	txShardInfo := &txShardInfo{senderShardID: miniBlock.SenderShardID, receiverShardID: miniBlock.ReceiverShardID}

	txs.txsForCurrBlock.mutTxsForBlock.Lock()
	for index, txHash := range miniBlockTxHashes {
		txs.txsForCurrBlock.txHashAndInfo[string(txHash)] = &txInfo{tx: miniBlockTxs[index], txShardInfo: txShardInfo}
	}
	txs.txsForCurrBlock.mutTxsForBlock.Unlock()

	return nil
}

// CreateMarshalizedData marshalizes transactions and creates and saves them into a new structure
func (txs *transactions) CreateMarshalizedData(txHashes [][]byte) ([][]byte, error) {
	mrsScrs, err := txs.createMarshalizedData(txHashes, &txs.txsForCurrBlock)
	if err != nil {
		return nil, err
	}

	return mrsScrs, nil
}

// getTxs gets all the available transactions from the pool
func (txs *transactions) getTxs(txShardStore storage.Cacher) ([]*transaction.Transaction, [][]byte, error) {
	if txShardStore == nil {
		return nil, nil, process.ErrNilCacher
	}

	keys := txShardStore.Keys()
	transactions := make([]*transaction.Transaction, 0, len(keys))
	txHashes := make([][]byte, 0, len(keys))

	for _, key := range keys {
		val, _ := txShardStore.Peek(key)
		if val == nil {
			continue
		}

		tx, ok := val.(*transaction.Transaction)
		if !ok {
			continue
		}

		txHashes = append(txHashes, key)
		transactions = append(transactions, tx)
	}

	return transaction.TrimSlicePtr(transactions), sliceUtil.TrimSliceSliceByte(txHashes), nil
}

// GetAllCurrentUsedTxs returns all the transactions used at current creation / processing
func (txs *transactions) GetAllCurrentUsedTxs() map[string]data.TransactionHandler {
	txPool := make(map[string]data.TransactionHandler, len(txs.txsForCurrBlock.txHashAndInfo))

	txs.txsForCurrBlock.mutTxsForBlock.RLock()
	for txHash, txInfo := range txs.txsForCurrBlock.txHashAndInfo {
		txPool[txHash] = txInfo.tx
	}
	txs.txsForCurrBlock.mutTxsForBlock.RUnlock()

	return txPool
}

// IsInterfaceNil returns true if there is no value under the interface
func (txs *transactions) IsInterfaceNil() bool {
	if txs == nil {
		return true
	}
	return false
}<|MERGE_RESOLUTION|>--- conflicted
+++ resolved
@@ -1,12 +1,7 @@
 package preprocess
 
 import (
-<<<<<<< HEAD
-	"fmt"
-=======
 	"errors"
-	"sort"
->>>>>>> ff6b0151
 	"sync"
 	"time"
 
@@ -538,16 +533,10 @@
 	spaceRemained int,
 	haveTime func() bool,
 ) (*block.MiniBlock, error) {
-<<<<<<< HEAD
-=======
 	if txs.blockType != block.TxBlock {
 		return &block.MiniBlock{}, nil
 	}
 
-	var orderedTxs []*transaction.Transaction
-	var orderedTxHashes [][]byte
-
->>>>>>> ff6b0151
 	timeBefore := time.Now()
 	orderedTxs, orderedTxHashes, err := txs.getSortedTxs(senderShardId, receiverShardId)
 	timeAfter := time.Now()
@@ -642,13 +631,9 @@
 			gasConsumedByMiniBlockInSenderShard -= gasRefunded
 		}
 
-<<<<<<< HEAD
-		miniBlock.TxHashes = append(miniBlock.TxHashes, txHash)
-=======
 		if !errors.Is(err, process.ErrFailedTransaction) {
-			miniBlock.TxHashes = append(miniBlock.TxHashes, orderedTxHashes[index])
-		}
->>>>>>> ff6b0151
+			miniBlock.TxHashes = append(miniBlock.TxHashes, txHash)
+		}
 		addedTxs++
 
 		if addedTxs >= spaceRemained { // max transactions count in one block was reached
