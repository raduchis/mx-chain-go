--- conflicted
+++ resolved
@@ -155,11 +155,7 @@
 		return nil, process.ErrNilTxExecutionOrderHandler
 	}
 
-<<<<<<< HEAD
 	accountStateProvider, err := newAccountStateProvider(args.Accounts, args.TxProcessor)
-=======
-	accountStateProvider, err := newAccountStateProvider(args.Accounts)
->>>>>>> 2a160f32
 	if err != nil {
 		return nil, err
 	}
