package preprocess

import (
	"fmt"
	"sort"
	"time"

	"github.com/ElrondNetwork/elrond-go/core/logger"
	"github.com/ElrondNetwork/elrond-go/data"
	"github.com/ElrondNetwork/elrond-go/data/block"
	"github.com/ElrondNetwork/elrond-go/data/state"
	"github.com/ElrondNetwork/elrond-go/data/transaction"
	"github.com/ElrondNetwork/elrond-go/dataRetriever"
	"github.com/ElrondNetwork/elrond-go/hashing"
	"github.com/ElrondNetwork/elrond-go/marshal"
	"github.com/ElrondNetwork/elrond-go/process"
	"github.com/ElrondNetwork/elrond-go/sharding"
	"github.com/ElrondNetwork/elrond-go/storage"
)

var log = logger.DefaultLogger()

// TODO: increase code coverage with unit tests

type transactions struct {
	*basePreProcess
	chRcvAllTxs          chan bool
	onRequestTransaction func(shardID uint32, txHashes [][]byte)
	txsForCurrBlock      txsForBlock
	txPool               dataRetriever.ShardedDataCacherNotifier
	storage              dataRetriever.StorageService
	txProcessor          process.TransactionProcessor
	accounts             state.AccountsAdapter
	interTxHandler       process.IntermediateTransactionHandler
}

// NewTransactionPreprocessor creates a new transaction preprocessor object
func NewTransactionPreprocessor(
	txDataPool dataRetriever.ShardedDataCacherNotifier,
	store dataRetriever.StorageService,
	hasher hashing.Hasher,
	marshalizer marshal.Marshalizer,
	txProcessor process.TransactionProcessor,
	shardCoordinator sharding.Coordinator,
	accounts state.AccountsAdapter,
	onRequestTransaction func(shardID uint32, txHashes [][]byte),
) (*transactions, error) {

	if hasher == nil {
		return nil, process.ErrNilHasher
	}
	if marshalizer == nil {
		return nil, process.ErrNilMarshalizer
	}
	if txDataPool == nil {
		return nil, process.ErrNilTransactionPool
	}
	if store == nil {
		return nil, process.ErrNilTxStorage
	}
	if txProcessor == nil {
		return nil, process.ErrNilTxProcessor
	}
	if shardCoordinator == nil {
		return nil, process.ErrNilShardCoordinator
	}
	if accounts == nil {
		return nil, process.ErrNilAccountsAdapter
	}
	if onRequestTransaction == nil {
		return nil, process.ErrNilRequestHandler
	}

	bpp := basePreProcess{
		hasher:           hasher,
		marshalizer:      marshalizer,
		shardCoordinator: shardCoordinator,
	}

	txs := transactions{
		basePreProcess:       &bpp,
		storage:              store,
		txPool:               txDataPool,
		onRequestTransaction: onRequestTransaction,
		txProcessor:          txProcessor,
		accounts:             accounts,
	}

	txs.chRcvAllTxs = make(chan bool)
	txs.txPool.RegisterHandler(txs.receivedTransaction)

	txs.txsForCurrBlock.txHashAndInfo = make(map[string]*txInfo)

	return &txs, nil
}

// waitForTxHashes waits for a call whether all the requested transactions appeared
func (txs *transactions) waitForTxHashes(waitTime time.Duration) error {
	select {
	case <-txs.chRcvAllTxs:
		return nil
	case <-time.After(waitTime):
		return process.ErrTimeIsOut
	}
}

// IsDataPrepared returns non error if all the requested transactions arrived and were saved into the pool
func (txs *transactions) IsDataPrepared(requestedTxs int, haveTime func() time.Duration) error {
	if requestedTxs > 0 {
		log.Info(fmt.Sprintf("requested %d missing txs\n", requestedTxs))
		err := txs.waitForTxHashes(haveTime())
		txs.txsForCurrBlock.mutTxsForBlock.Lock()
		missingTxs := txs.txsForCurrBlock.missingTxs
		txs.txsForCurrBlock.missingTxs = 0
		txs.txsForCurrBlock.mutTxsForBlock.Unlock()
		log.Info(fmt.Sprintf("received %d missing txs\n", requestedTxs-missingTxs))
		if err != nil {
			return err
		}
	}

	return nil
}

// RemoveTxBlockFromPools removes transactions and miniblocks from associated pools
func (txs *transactions) RemoveTxBlockFromPools(body block.Body, miniBlockPool storage.Cacher) error {
	if body == nil {
		return process.ErrNilTxBlockBody
	}
	if miniBlockPool == nil {
		return process.ErrNilMiniBlockPool
	}

	err := txs.removeDataFromPools(body, miniBlockPool, txs.txPool, block.TxBlock)

	return err
}

// RestoreTxBlockIntoPools restores the transactions and miniblocks to associated pools
func (txs *transactions) RestoreTxBlockIntoPools(
	body block.Body,
	miniBlockPool storage.Cacher,
) (int, map[int][]byte, error) {
<<<<<<< HEAD
	if miniBlockPool == nil {
		return 0, nil, process.ErrNilMiniBlockPool
	}

	miniBlockHashes := make(map[int][]byte)

	txsRestored := 0
=======
	miniBlockHashes := make(map[int][]byte, 0)
	txsRestored := 0

	if miniBlockPool == nil {
		return txsRestored, miniBlockHashes, process.ErrNilMiniBlockPool
	}

>>>>>>> 3c72d668
	for i := 0; i < len(body); i++ {
		miniBlock := body[i]
		strCache := process.ShardCacherIdentifier(miniBlock.SenderShardID, miniBlock.ReceiverShardID)
		txsBuff, err := txs.storage.GetAll(dataRetriever.TransactionUnit, miniBlock.TxHashes)
		if err != nil {
			return txsRestored, miniBlockHashes, err
		}

		for txHash, txBuff := range txsBuff {
			tx := transaction.Transaction{}
			err = txs.marshalizer.Unmarshal(&tx, txBuff)
			if err != nil {
				return txsRestored, miniBlockHashes, err
			}

			txs.txPool.AddData([]byte(txHash), &tx, strCache)

			err = txs.storage.GetStorer(dataRetriever.TransactionUnit).Remove([]byte(txHash))
			if err != nil {
				return txsRestored, miniBlockHashes, err
			}
		}

		restoredHash, err := txs.restoreMiniBlock(miniBlock, miniBlockPool)
		if err != nil {
			return txsRestored, miniBlockHashes, err
<<<<<<< HEAD
=======
		}

		miniBlockHash := txs.hasher.Compute(string(buff))
		miniBlockPool.Put(miniBlockHash, miniBlock)

		err = txs.storage.GetStorer(dataRetriever.MiniBlockUnit).Remove(miniBlockHash)
		if err != nil {
			return txsRestored, miniBlockHashes, err
		}

		if miniBlock.SenderShardID != txs.shardCoordinator.SelfId() {
			miniBlockHashes[i] = miniBlockHash
>>>>>>> 3c72d668
		}

		miniBlockHashes[i] = restoredHash
		txsRestored += len(miniBlock.TxHashes)
	}

	return txsRestored, miniBlockHashes, nil
}

// ProcessBlockTransactions processes all the transaction from the block.Body, updates the state
func (txs *transactions) ProcessBlockTransactions(body block.Body, round uint32, haveTime func() time.Duration) error {
	// basic validation already done in interceptors
	for i := 0; i < len(body); i++ {
		miniBlock := body[i]
		if miniBlock.Type != block.TxBlock {
			continue
		}

		for j := 0; j < len(miniBlock.TxHashes); j++ {
			if haveTime() < 0 {
				return process.ErrTimeIsOut
			}

			txHash := miniBlock.TxHashes[j]
			txs.txsForCurrBlock.mutTxsForBlock.RLock()
			txInfo := txs.txsForCurrBlock.txHashAndInfo[string(txHash)]
			txs.txsForCurrBlock.mutTxsForBlock.RUnlock()

			if txInfo == nil || txInfo.tx == nil {
				return process.ErrMissingTransaction
			}

			currTx, ok := txInfo.tx.(*transaction.Transaction)
			if !ok {
				return process.ErrWrongTypeAssertion
			}

			err := txs.processAndRemoveBadTransaction(
				txHash,
				currTx,
				round,
				miniBlock.SenderShardID,
				miniBlock.ReceiverShardID,
			)

			if err != nil {
				return err
			}
		}
	}
	return nil
}

// SaveTxBlockToStorage saves transactions from body into storage
func (txs *transactions) SaveTxBlockToStorage(body block.Body) error {
	for i := 0; i < len(body); i++ {
		miniBlock := (body)[i]
		if miniBlock.Type != block.TxBlock {
			continue
		}

		err := txs.saveTxsToStorage(miniBlock.TxHashes, &txs.txsForCurrBlock, txs.storage, dataRetriever.TransactionUnit)
		if err != nil {
			return err
		}
	}

	return nil
}

// receivedTransaction is a call back function which is called when a new transaction
// is added in the transaction pool
func (txs *transactions) receivedTransaction(txHash []byte) {
	receivedAllMissing := txs.baseReceivedTransaction(txHash, &txs.txsForCurrBlock, txs.txPool)

	if receivedAllMissing {
		txs.chRcvAllTxs <- true
	}
}

// CreateBlockStarted cleans the local cache map for processed/created transactions at this round
func (txs *transactions) CreateBlockStarted() {
	txs.txsForCurrBlock.mutTxsForBlock.Lock()
	txs.txsForCurrBlock.txHashAndInfo = make(map[string]*txInfo)
	txs.txsForCurrBlock.mutTxsForBlock.Unlock()
}

// RequestBlockTransactions request for transactions if missing from a block.Body
func (txs *transactions) RequestBlockTransactions(body block.Body) int {
	requestedTxs := 0
	missingTxsForShards := txs.computeMissingAndExistingTxsForShards(body)

	txs.txsForCurrBlock.mutTxsForBlock.Lock()
	for senderShardID, txsHashesInfo := range missingTxsForShards {
		txShardInfo := &txShardInfo{senderShardID: senderShardID, receiverShardID: txsHashesInfo.receiverShardID}
		for _, txHash := range txsHashesInfo.txHashes {
			txs.txsForCurrBlock.txHashAndInfo[string(txHash)] = &txInfo{tx: nil, txShardInfo: txShardInfo}
		}
	}
	txs.txsForCurrBlock.mutTxsForBlock.Unlock()

	for senderShardID, txsHashesInfo := range missingTxsForShards {
		requestedTxs += len(txsHashesInfo.txHashes)
		txs.onRequestTransaction(senderShardID, txsHashesInfo.txHashes)
	}

	return requestedTxs
}

// computeMissingAndExistingTxsForShards calculates what transactions are available and what are missing from block.Body
func (txs *transactions) computeMissingAndExistingTxsForShards(body block.Body) map[uint32]*txsHashesInfo {
	missingTxsForShard := txs.computeExistingAndMissing(body, &txs.txsForCurrBlock, txs.chRcvAllTxs, block.TxBlock, txs.txPool)

	return missingTxsForShard
}

// processAndRemoveBadTransactions processed transactions, if txs are with error it removes them from pool
func (txs *transactions) processAndRemoveBadTransaction(
	transactionHash []byte,
	transaction *transaction.Transaction,
	round uint32,
	sndShardId uint32,
	dstShardId uint32,
) error {

	err := txs.txProcessor.ProcessTransaction(transaction, round)
	if err == process.ErrLowerNonceInTransaction ||
		err == process.ErrInsufficientFunds {
		strCache := process.ShardCacherIdentifier(sndShardId, dstShardId)
		txs.txPool.RemoveData(transactionHash, strCache)
	}

	if err != nil {
		return err
	}

	txShardInfo := &txShardInfo{senderShardID: sndShardId, receiverShardID: dstShardId}
	txs.txsForCurrBlock.mutTxsForBlock.Lock()
	txs.txsForCurrBlock.txHashAndInfo[string(transactionHash)] = &txInfo{tx: transaction, txShardInfo: txShardInfo}
	txs.txsForCurrBlock.mutTxsForBlock.Unlock()

	return nil
}

// RequestTransactionsForMiniBlock requests missing transactions for a certain miniblock
func (txs *transactions) RequestTransactionsForMiniBlock(mb block.MiniBlock) int {
	missingTxsForMiniBlock := txs.computeMissingTxsForMiniBlock(mb)
	txs.onRequestTransaction(mb.SenderShardID, missingTxsForMiniBlock)

	return len(missingTxsForMiniBlock)
}

// computeMissingTxsForMiniBlock computes missing transactions for a certain miniblock
func (txs *transactions) computeMissingTxsForMiniBlock(mb block.MiniBlock) [][]byte {
	if mb.Type != block.TxBlock {
		return nil
	}

	missingTransactions := make([][]byte, 0)
	for _, txHash := range mb.TxHashes {
		tx := txs.getTransactionFromPool(mb.SenderShardID, mb.ReceiverShardID, txHash, txs.txPool)
		if tx == nil {
			missingTransactions = append(missingTransactions, txHash)
		}
	}

	return missingTransactions
}

// getAllTxsFromMiniBlock gets all the transactions from a miniblock into a new structure
func (txs *transactions) getAllTxsFromMiniBlock(
	mb *block.MiniBlock,
	haveTime func() bool,
) ([]*transaction.Transaction, [][]byte, error) {

	strCache := process.ShardCacherIdentifier(mb.SenderShardID, mb.ReceiverShardID)
	txCache := txs.txPool.ShardDataStore(strCache)
	if txCache == nil {
		return nil, nil, process.ErrNilTransactionPool
	}

	// verify if all transaction exists
	transactions := make([]*transaction.Transaction, 0)
	txHashes := make([][]byte, 0)
	for _, txHash := range mb.TxHashes {
		if !haveTime() {
			return nil, nil, process.ErrTimeIsOut
		}

		tmp, _ := txCache.Peek(txHash)
		if tmp == nil {
			return nil, nil, process.ErrNilTransaction
		}

		tx, ok := tmp.(*transaction.Transaction)
		if !ok {
			return nil, nil, process.ErrWrongTypeAssertion
		}
		txHashes = append(txHashes, txHash)
		transactions = append(transactions, tx)
	}

	return transactions, txHashes, nil
}

// CreateAndProcessMiniBlock creates the miniblock from storage and processes the transactions added into the miniblock
func (txs *transactions) CreateAndProcessMiniBlock(sndShardId, dstShardId uint32, spaceRemained int, haveTime func() bool, round uint32) (*block.MiniBlock, error) {
	strCache := process.ShardCacherIdentifier(sndShardId, dstShardId)
	txStore := txs.txPool.ShardDataStore(strCache)

	timeBefore := time.Now()
	orderedTxes, orderedTxHashes, err := txs.getTxs(txStore)
	timeAfter := time.Now()

	if err != nil {
		log.Info(err.Error())
		return nil, err
	}

	if !haveTime() {
		log.Info(fmt.Sprintf("time is up after ordered %d txs in %v sec\n", len(orderedTxes), timeAfter.Sub(timeBefore).Seconds()))
		return nil, process.ErrTimeIsOut
	}

	log.Debug(fmt.Sprintf("time elapsed to ordered %d txs: %v sec\n", len(orderedTxes), timeAfter.Sub(timeBefore).Seconds()))

	miniBlock := &block.MiniBlock{}
	miniBlock.SenderShardID = sndShardId
	miniBlock.ReceiverShardID = dstShardId
	miniBlock.TxHashes = make([][]byte, 0)
	miniBlock.Type = block.TxBlock
	log.Info(fmt.Sprintf("creating mini blocks has been started: have %d txs in pool for shard id %d\n", len(orderedTxes), miniBlock.ReceiverShardID))

	addedTxs := 0
	for index := range orderedTxes {
		if !haveTime() {
			break
		}

		snapshot := txs.accounts.JournalLen()

		// execute transaction to change the trie root hash
		err := txs.processAndRemoveBadTransaction(
			orderedTxHashes[index],
			orderedTxes[index],
			round,
			miniBlock.SenderShardID,
			miniBlock.ReceiverShardID,
		)

		if err != nil {
			log.Error(err.Error())
			err = txs.accounts.RevertToSnapshot(snapshot)
			if err != nil {
				log.Error(err.Error())
			}
			continue
		}

		miniBlock.TxHashes = append(miniBlock.TxHashes, orderedTxHashes[index])
		addedTxs++

		if addedTxs >= spaceRemained { // max transactions count in one block was reached
			log.Info(fmt.Sprintf("max txs accepted in one block is reached: added %d txs from %d txs\n", len(miniBlock.TxHashes), len(orderedTxes)))
			return miniBlock, nil
		}
	}

	return miniBlock, nil
}

// ProcessMiniBlock processes all the transactions from a and saves the processed transactions in local cache complete miniblock
func (txs *transactions) ProcessMiniBlock(miniBlock *block.MiniBlock, haveTime func() bool, round uint32) error {
	if miniBlock.Type != block.TxBlock {
		return process.ErrWrongTypeInMiniBlock
	}

	miniBlockTxs, miniBlockTxHashes, err := txs.getAllTxsFromMiniBlock(miniBlock, haveTime)
	if err != nil {
		return err
	}

	for index := range miniBlockTxs {
		if !haveTime() {
			err = process.ErrTimeIsOut
			return err
		}

		err = txs.txProcessor.ProcessTransaction(miniBlockTxs[index], round)
		if err != nil {
			return err
		}
	}

	txShardInfo := &txShardInfo{senderShardID: miniBlock.SenderShardID, receiverShardID: miniBlock.ReceiverShardID}

	txs.txsForCurrBlock.mutTxsForBlock.Lock()
	for index, txHash := range miniBlockTxHashes {
		txs.txsForCurrBlock.txHashAndInfo[string(txHash)] = &txInfo{tx: miniBlockTxs[index], txShardInfo: txShardInfo}
	}
	txs.txsForCurrBlock.mutTxsForBlock.Unlock()

	return nil
}

// SortTxByNonce sort transactions according to nonces
func SortTxByNonce(txShardStore storage.Cacher) ([]*transaction.Transaction, [][]byte, error) {
	if txShardStore == nil {
		return nil, nil, process.ErrNilCacher
	}

	transactions := make([]*transaction.Transaction, 0)
	txHashes := make([][]byte, 0)

	mTxHashes := make(map[uint64][][]byte)
	mTransactions := make(map[uint64][]*transaction.Transaction)

	nonces := make([]uint64, 0)

	for _, key := range txShardStore.Keys() {
		val, _ := txShardStore.Peek(key)
		if val == nil {
			continue
		}

		tx, ok := val.(*transaction.Transaction)
		if !ok {
			continue
		}

		if mTxHashes[tx.Nonce] == nil {
			nonces = append(nonces, tx.Nonce)
			mTxHashes[tx.Nonce] = make([][]byte, 0)
			mTransactions[tx.Nonce] = make([]*transaction.Transaction, 0)
		}

		mTxHashes[tx.Nonce] = append(mTxHashes[tx.Nonce], key)
		mTransactions[tx.Nonce] = append(mTransactions[tx.Nonce], tx)
	}

	sort.Slice(nonces, func(i, j int) bool {
		return nonces[i] < nonces[j]
	})

	for _, nonce := range nonces {
		keys := mTxHashes[nonce]

		for idx, key := range keys {
			txHashes = append(txHashes, key)
			transactions = append(transactions, mTransactions[nonce][idx])
		}
	}

	return transactions, txHashes, nil
}

// CreateMarshalizedData marshalizes transactions and creates and saves them into a new structure
func (txs *transactions) CreateMarshalizedData(txHashes [][]byte) ([][]byte, error) {
	mrsScrs, err := txs.createMarshalizedData(txHashes, &txs.txsForCurrBlock)
	if err != nil {
		return nil, err
	}

	return mrsScrs, nil
}

// getTxs gets all the available transactions from the pool
func (txs *transactions) getTxs(txShardStore storage.Cacher) ([]*transaction.Transaction, [][]byte, error) {
	if txShardStore == nil {
		return nil, nil, process.ErrNilCacher
	}

	transactions := make([]*transaction.Transaction, 0)
	txHashes := make([][]byte, 0)

	for _, key := range txShardStore.Keys() {
		val, _ := txShardStore.Peek(key)
		if val == nil {
			continue
		}

		tx, ok := val.(*transaction.Transaction)
		if !ok {
			continue
		}

		txHashes = append(txHashes, key)
		transactions = append(transactions, tx)
	}

	return transactions, txHashes, nil
}

// GetAllCurrentUsedTxs returns all the transactions used at current creation / processing
func (txs *transactions) GetAllCurrentUsedTxs() map[string]data.TransactionHandler {
	txPool := make(map[string]data.TransactionHandler)

	txs.txsForCurrBlock.mutTxsForBlock.RLock()
	for txHash, txInfo := range txs.txsForCurrBlock.txHashAndInfo {
		txPool[txHash] = txInfo.tx
	}
	txs.txsForCurrBlock.mutTxsForBlock.RUnlock()

	return txPool
}<|MERGE_RESOLUTION|>--- conflicted
+++ resolved
@@ -141,7 +141,6 @@
 	body block.Body,
 	miniBlockPool storage.Cacher,
 ) (int, map[int][]byte, error) {
-<<<<<<< HEAD
 	if miniBlockPool == nil {
 		return 0, nil, process.ErrNilMiniBlockPool
 	}
@@ -149,15 +148,11 @@
 	miniBlockHashes := make(map[int][]byte)
 
 	txsRestored := 0
-=======
-	miniBlockHashes := make(map[int][]byte, 0)
-	txsRestored := 0
 
 	if miniBlockPool == nil {
 		return txsRestored, miniBlockHashes, process.ErrNilMiniBlockPool
 	}
 
->>>>>>> 3c72d668
 	for i := 0; i < len(body); i++ {
 		miniBlock := body[i]
 		strCache := process.ShardCacherIdentifier(miniBlock.SenderShardID, miniBlock.ReceiverShardID)
@@ -184,21 +179,6 @@
 		restoredHash, err := txs.restoreMiniBlock(miniBlock, miniBlockPool)
 		if err != nil {
 			return txsRestored, miniBlockHashes, err
-<<<<<<< HEAD
-=======
-		}
-
-		miniBlockHash := txs.hasher.Compute(string(buff))
-		miniBlockPool.Put(miniBlockHash, miniBlock)
-
-		err = txs.storage.GetStorer(dataRetriever.MiniBlockUnit).Remove(miniBlockHash)
-		if err != nil {
-			return txsRestored, miniBlockHashes, err
-		}
-
-		if miniBlock.SenderShardID != txs.shardCoordinator.SelfId() {
-			miniBlockHashes[i] = miniBlockHash
->>>>>>> 3c72d668
 		}
 
 		miniBlockHashes[i] = restoredHash
