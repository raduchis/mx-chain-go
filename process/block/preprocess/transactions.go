package preprocess

import (
	"bytes"
	"errors"
	"fmt"
	"sort"
	"sync"
	"time"

	"github.com/ElrondNetwork/elrond-go-core/core"
	"github.com/ElrondNetwork/elrond-go-core/core/atomic"
	"github.com/ElrondNetwork/elrond-go-core/core/check"
	"github.com/ElrondNetwork/elrond-go-core/core/sliceUtil"
	"github.com/ElrondNetwork/elrond-go-core/data"
	"github.com/ElrondNetwork/elrond-go-core/data/block"
	"github.com/ElrondNetwork/elrond-go-core/data/transaction"
	"github.com/ElrondNetwork/elrond-go-core/hashing"
	"github.com/ElrondNetwork/elrond-go-core/marshal"
	logger "github.com/ElrondNetwork/elrond-go-logger"
	"github.com/ElrondNetwork/elrond-go/common"
	"github.com/ElrondNetwork/elrond-go/dataRetriever"
	"github.com/ElrondNetwork/elrond-go/process"
	"github.com/ElrondNetwork/elrond-go/sharding"
	"github.com/ElrondNetwork/elrond-go/state"
	"github.com/ElrondNetwork/elrond-go/storage"
	"github.com/ElrondNetwork/elrond-go/storage/txcache"
	vmcommon "github.com/ElrondNetwork/elrond-vm-common"
)

var _ process.DataMarshalizer = (*transactions)(nil)
var _ process.PreProcessor = (*transactions)(nil)

var log = logger.GetOrCreate("process/block/preprocess")

type accountTxsShards struct {
	accountsInfo    map[string]*txShardInfo
	sync.RWMutex
}

// TODO: increase code coverage with unit test

type transactions struct {
	*basePreProcess
	chRcvAllTxs                    chan bool
	onRequestTransaction           func(shardID uint32, txHashes [][]byte)
	txsForCurrBlock                txsForBlock
	txPool                         dataRetriever.ShardedDataCacherNotifier
	storage                        dataRetriever.StorageService
	txProcessor                    process.TransactionProcessor
	orderedTxs                     map[string][]data.TransactionHandler
	orderedTxHashes                map[string][][]byte
	mutOrderedTxs                  sync.RWMutex
	blockTracker                   BlockTracker
	blockType                      block.Type
	accountTxsShards               accountTxsShards
	emptyAddress                   []byte
	scheduledMiniBlocksEnableEpoch uint32
	flagScheduledMiniBlocks        atomic.Flag
	txTypeHandler                  process.TxTypeHandler
	scheduledTxsExecutionHandler   process.ScheduledTxsExecutionHandler
}

// NewTransactionPreprocessor creates a new transaction preprocessor object
func NewTransactionPreprocessor(
	txDataPool dataRetriever.ShardedDataCacherNotifier,
	store dataRetriever.StorageService,
	hasher hashing.Hasher,
	marshalizer marshal.Marshalizer,
	txProcessor process.TransactionProcessor,
	shardCoordinator sharding.Coordinator,
	accounts state.AccountsAdapter,
	onRequestTransaction func(shardID uint32, txHashes [][]byte),
	economicsFee process.FeeHandler,
	gasHandler process.GasHandler,
	blockTracker BlockTracker,
	blockType block.Type,
	pubkeyConverter core.PubkeyConverter,
	blockSizeComputation BlockSizeComputationHandler,
	balanceComputation BalanceComputationHandler,
	epochNotifier process.EpochNotifier,
	scheduledMiniBlocksEnableEpoch uint32,
	txTypeHandler process.TxTypeHandler,
	scheduledTxsExecutionHandler process.ScheduledTxsExecutionHandler,
) (*transactions, error) {

	if check.IfNil(hasher) {
		return nil, process.ErrNilHasher
	}
	if check.IfNil(marshalizer) {
		return nil, process.ErrNilMarshalizer
	}
	if check.IfNil(txDataPool) {
		return nil, process.ErrNilTransactionPool
	}
	if check.IfNil(store) {
		return nil, process.ErrNilTxStorage
	}
	if check.IfNil(txProcessor) {
		return nil, process.ErrNilTxProcessor
	}
	if check.IfNil(shardCoordinator) {
		return nil, process.ErrNilShardCoordinator
	}
	if check.IfNil(accounts) {
		return nil, process.ErrNilAccountsAdapter
	}
	if onRequestTransaction == nil {
		return nil, process.ErrNilRequestHandler
	}
	if check.IfNil(economicsFee) {
		return nil, process.ErrNilEconomicsFeeHandler
	}
	if check.IfNil(gasHandler) {
		return nil, process.ErrNilGasHandler
	}
	if check.IfNil(blockTracker) {
		return nil, process.ErrNilBlockTracker
	}
	if check.IfNil(pubkeyConverter) {
		return nil, process.ErrNilPubkeyConverter
	}
	if check.IfNil(blockSizeComputation) {
		return nil, process.ErrNilBlockSizeComputationHandler
	}
	if check.IfNil(balanceComputation) {
		return nil, process.ErrNilBalanceComputationHandler
	}
	if check.IfNil(epochNotifier) {
		return nil, process.ErrNilEpochNotifier
	}
	if check.IfNil(txTypeHandler) {
		return nil, process.ErrNilTxTypeHandler
	}
	if check.IfNil(scheduledTxsExecutionHandler) {
		return nil, process.ErrNilScheduledTxsExecutionHandler
	}

	bpp := basePreProcess{
		hasher:      hasher,
		marshalizer: marshalizer,
		gasTracker: gasTracker{
			shardCoordinator: shardCoordinator,
			gasHandler:       gasHandler,
			economicsFee:     economicsFee,
		},
		blockSizeComputation: blockSizeComputation,
		balanceComputation:   balanceComputation,
		accounts:             accounts,
		pubkeyConverter:      pubkeyConverter,
	}

	txs := &transactions{
		basePreProcess:                 &bpp,
		storage:                        store,
		txPool:                         txDataPool,
		onRequestTransaction:           onRequestTransaction,
		txProcessor:                    txProcessor,
		blockTracker:                   blockTracker,
		blockType:                      blockType,
		scheduledMiniBlocksEnableEpoch: scheduledMiniBlocksEnableEpoch,
		txTypeHandler:                  txTypeHandler,
		scheduledTxsExecutionHandler:   scheduledTxsExecutionHandler,
	}

	txs.chRcvAllTxs = make(chan bool)
	txs.txPool.RegisterOnAdded(txs.receivedTransaction)

	txs.txsForCurrBlock.txHashAndInfo = make(map[string]*txInfo)
	txs.orderedTxs = make(map[string][]data.TransactionHandler)
	txs.orderedTxHashes = make(map[string][][]byte)
	txs.accountTxsShards.accountsInfo = make(map[string]*txShardInfo)

	txs.emptyAddress = make([]byte, txs.pubkeyConverter.Len())

	epochNotifier.RegisterNotifyHandler(txs)

	return txs, nil
}

// waitForTxHashes waits for a call whether all the requested transactions appeared
func (txs *transactions) waitForTxHashes(waitTime time.Duration) error {
	select {
	case <-txs.chRcvAllTxs:
		return nil
	case <-time.After(waitTime):
		return process.ErrTimeIsOut
	}
}

// IsDataPrepared returns non error if all the requested transactions arrived and were saved into the pool
func (txs *transactions) IsDataPrepared(requestedTxs int, haveTime func() time.Duration) error {
	if requestedTxs > 0 {
		log.Debug("requested missing txs", "num txs", requestedTxs)
		err := txs.waitForTxHashes(haveTime())
		txs.txsForCurrBlock.mutTxsForBlock.Lock()
		missingTxs := txs.txsForCurrBlock.missingTxs
		txs.txsForCurrBlock.missingTxs = 0
		txs.txsForCurrBlock.mutTxsForBlock.Unlock()
		log.Debug("received missing txs", "num txs", requestedTxs-missingTxs, "requested", requestedTxs, "missing", missingTxs)
		if err != nil {
			return err
		}
	}

	return nil
}

// RemoveBlockDataFromPools removes transactions and miniblocks from associated pools
func (txs *transactions) RemoveBlockDataFromPools(body *block.Body, miniBlockPool storage.Cacher) error {
	return txs.removeBlockDataFromPools(body, miniBlockPool, txs.txPool, txs.isMiniBlockCorrect)
}

// RemoveTxsFromPools removes transactions from associated pools
func (txs *transactions) RemoveTxsFromPools(body *block.Body) error {
	return txs.removeTxsFromPools(body, txs.txPool, txs.isMiniBlockCorrect)
}

// RestoreBlockDataIntoPools restores the transactions and miniblocks to associated pools
func (txs *transactions) RestoreBlockDataIntoPools(
	body *block.Body,
	miniBlockPool storage.Cacher,
) (int, error) {
	if check.IfNil(body) {
		return 0, process.ErrNilBlockBody
	}
	if check.IfNil(miniBlockPool) {
		return 0, process.ErrNilMiniBlockPool
	}

	txsRestored := 0
	for i := 0; i < len(body.MiniBlocks); i++ {
		miniBlock := body.MiniBlocks[i]
		if !txs.isMiniBlockCorrect(miniBlock.Type) {
			continue
		}

		strCache := process.ShardCacherIdentifier(miniBlock.SenderShardID, miniBlock.ReceiverShardID)
		txsBuff, err := txs.storage.GetAll(dataRetriever.TransactionUnit, miniBlock.TxHashes)
		if err != nil {
			log.Debug("tx from mini block was not found in TransactionUnit",
				"sender shard ID", miniBlock.SenderShardID,
				"receiver shard ID", miniBlock.ReceiverShardID,
				"num txs", len(miniBlock.TxHashes),
			)

			return txsRestored, err
		}

		for txHash, txBuff := range txsBuff {
			tx := transaction.Transaction{}
			err = txs.marshalizer.Unmarshal(&tx, txBuff)
			if err != nil {
				return txsRestored, err
			}

			txs.txPool.AddData([]byte(txHash), &tx, tx.Size(), strCache)
		}

		//TODO: Should be analyzed if restoring into pool only cross-shard miniblocks with destination in self shard,
		//would create problems or not
		if miniBlock.SenderShardID != txs.shardCoordinator.SelfId() {
			miniBlockHash, errHash := core.CalculateHash(txs.marshalizer, txs.hasher, miniBlock)
			if errHash != nil {
				return txsRestored, errHash
			}

			miniBlockPool.Put(miniBlockHash, miniBlock, miniBlock.Size())
		}

		txsRestored += len(miniBlock.TxHashes)
	}

	return txsRestored, nil
}

// ProcessBlockTransactions processes all the transaction from the block.Body, updates the state
func (txs *transactions) ProcessBlockTransactions(
	body *block.Body,
	haveTime func() bool,
) error {

	if txs.isBodyToMe(body) {
		return txs.processTxsToMe(body, haveTime)
	}

	if txs.isBodyFromMe(body) {
		return txs.processTxsFromMe(body, haveTime)
	}

	return process.ErrInvalidBody
}

func (txs *transactions) computeTxsToMe(body *block.Body) ([]*txcache.WrappedTransaction, error) {
	if check.IfNil(body) {
		return nil, process.ErrNilBlockBody
	}

	allTxs := make([]*txcache.WrappedTransaction, 0)
	for _, miniBlock := range body.MiniBlocks {
		shouldSkipMiniblock := miniBlock.SenderShardID == txs.shardCoordinator.SelfId() || !txs.isMiniBlockCorrect(miniBlock.Type)
		if shouldSkipMiniblock {
			continue
		}
		if miniBlock.Type != txs.blockType {
			return nil, fmt.Errorf("%w: block type: %s, sender shard id: %d, receiver shard id: %d",
				process.ErrInvalidMiniBlockType,
				miniBlock.Type,
				miniBlock.SenderShardID,
				miniBlock.ReceiverShardID)
		}

		//TODO: Remove this if when processing of scheduled mini blocks will be done in the source shard
		if miniBlock.IsScheduledMiniBlock() {
			log.Warn("computeTxsToMe: execution of scheduled mini blocks should be skipped for now")
			continue
		}

		txsFromMiniBlock, err := txs.computeTxsFromMiniBlock(miniBlock)
		if err != nil {
			return nil, err
		}

		allTxs = append(allTxs, txsFromMiniBlock...)
	}

	return allTxs, nil
}

func (txs *transactions) computeTxsFromMe(body *block.Body) ([]*txcache.WrappedTransaction, error) {
	if check.IfNil(body) {
		return nil, process.ErrNilBlockBody
	}

	allTxs := make([]*txcache.WrappedTransaction, 0)
	for _, miniBlock := range body.MiniBlocks {
		shouldSkipMiniBlock := miniBlock.SenderShardID != txs.shardCoordinator.SelfId() ||
			!txs.isMiniBlockCorrect(miniBlock.Type) ||
			miniBlock.IsScheduledMiniBlock()
		if shouldSkipMiniBlock {
			continue
		}

		txsFromMiniBlock, err := txs.computeTxsFromMiniBlock(miniBlock)
		if err != nil {
			return nil, err
		}

		allTxs = append(allTxs, txsFromMiniBlock...)
	}

	return allTxs, nil
}

func (txs *transactions) computeScheduledTxsFromMe(body *block.Body) ([]*txcache.WrappedTransaction, error) {
	if check.IfNil(body) {
		return nil, process.ErrNilBlockBody
	}

	allScheduledTxs := make([]*txcache.WrappedTransaction, 0)
	for _, miniBlock := range body.MiniBlocks {
		shouldSkipMiniBlock := miniBlock.SenderShardID != txs.shardCoordinator.SelfId() ||
			miniBlock.Type != block.TxBlock ||
			!miniBlock.IsScheduledMiniBlock()
		if shouldSkipMiniBlock {
			continue
		}

		txsFromScheduledMiniBlock, err := txs.computeTxsFromMiniBlock(miniBlock)
		if err != nil {
			return nil, err
		}

		allScheduledTxs = append(allScheduledTxs, txsFromScheduledMiniBlock...)
	}

	return allScheduledTxs, nil
}

func (txs *transactions) computeTxsFromMiniBlock(miniBlock *block.MiniBlock) ([]*txcache.WrappedTransaction, error) {
	txsFromMiniBlock := make([]*txcache.WrappedTransaction, 0, len(miniBlock.TxHashes))

	for i := 0; i < len(miniBlock.TxHashes); i++ {
		txHash := miniBlock.TxHashes[i]
		txs.txsForCurrBlock.mutTxsForBlock.RLock()
		txInfoFromMap, ok := txs.txsForCurrBlock.txHashAndInfo[string(txHash)]
		txs.txsForCurrBlock.mutTxsForBlock.RUnlock()

		if !ok || check.IfNil(txInfoFromMap.tx) {
			log.Warn("missing transaction in computeTxsFromMiniBlock", "type", miniBlock.Type, "txHash", txHash)
			return nil, process.ErrMissingTransaction
		}

		tx, ok := txInfoFromMap.tx.(*transaction.Transaction)
		if !ok {
			return nil, process.ErrWrongTypeAssertion
		}

		calculatedSenderShardId, err := txs.getShardFromAddress(tx.GetSndAddr())
		if err != nil {
			return nil, err
		}

		calculatedReceiverShardId, err := txs.getShardFromAddress(tx.GetRcvAddr())
		if err != nil {
			return nil, err
		}

		wrappedTx := &txcache.WrappedTransaction{
			Tx:              tx,
			TxHash:          txHash,
			SenderShardID:   calculatedSenderShardId,
			ReceiverShardID: calculatedReceiverShardId,
		}

		txsFromMiniBlock = append(txsFromMiniBlock, wrappedTx)
	}

	return txsFromMiniBlock, nil
}

func (txs *transactions) getShardFromAddress(address []byte) (uint32, error) {
	isEmptyAddress := bytes.Equal(address, txs.emptyAddress)
	if isEmptyAddress {
		return txs.shardCoordinator.SelfId(), nil
	}

	return txs.shardCoordinator.ComputeId(address), nil
}

func (txs *transactions) processTxsToMe(
	body *block.Body,
	haveTime func() bool,
) error {
	if check.IfNil(body) {
		return process.ErrNilBlockBody
	}

	txsToMe, err := txs.computeTxsToMe(body)
	if err != nil {
		return err
	}

	gasInfo := gasConsumedInfo{
		gasConsumedByMiniBlockInReceiverShard: uint64(0),
		gasConsumedByMiniBlocksInSenderShard:  uint64(0),
		totalGasConsumedInSelfShard:           txs.gasHandler.TotalGasConsumed(),
	}

	log.Trace("processTxsToMe", "totalGasConsumedInSelfShard", gasInfo.totalGasConsumedInSelfShard)

	for index := range txsToMe {
		if !haveTime() {
			return process.ErrTimeIsOut
		}

		tx, ok := txsToMe[index].Tx.(*transaction.Transaction)
		if !ok {
			return process.ErrWrongTypeAssertion
		}

		txHash := txsToMe[index].TxHash
		senderShardID := txsToMe[index].SenderShardID
		receiverShardID := txsToMe[index].ReceiverShardID

		txs.saveAccountBalanceForAddress(tx.GetRcvAddr())

		err = txs.processAndRemoveBadTransaction(
			txHash,
			tx,
			senderShardID,
			receiverShardID)
		if err != nil {
			return err
		}

		err = txs.computeGasConsumed(
			senderShardID,
			receiverShardID,
			tx,
			txHash,
			&gasInfo)
		if err != nil {
			return err
		}
	}

	return nil
}

func (txs *transactions) processTxsFromMe(
	body *block.Body,
	haveTime func() bool,
) error {
	if check.IfNil(body) {
		return process.ErrNilBlockBody
	}

	txsFromMe, err := txs.computeTxsFromMe(body)
	if err != nil {
		return err
	}

	sortTransactionsBySenderAndNonce(txsFromMe)

	isShardStuckFalse := func(uint32) bool {
		return false
	}
	isMaxBlockSizeReachedFalse := func(int, int) bool {
		return false
	}

	calculatedMiniBlocks, mapSCTxs, err := txs.createAndProcessMiniBlocksFromMe(
		haveTime,
		isShardStuckFalse,
		isMaxBlockSizeReachedFalse,
		txsFromMe,
	)
	if err != nil {
		return err
	}

	if !haveTime() {
		return process.ErrTimeIsOut
	}

	scheduledMiniBlocks, err := txs.createAndProcessScheduledMiniBlocksFromMeAsValidator(
		body,
		haveTime,
		isShardStuckFalse,
		isMaxBlockSizeReachedFalse,
		mapSCTxs,
	)
	if err != nil {
		return err
	}

	calculatedMiniBlocks = append(calculatedMiniBlocks, scheduledMiniBlocks...)

	receivedMiniBlocks := make(block.MiniBlockSlice, 0)
	for _, miniBlock := range body.MiniBlocks {
		if miniBlock.Type == block.InvalidBlock {
			continue
		}

		receivedMiniBlocks = append(receivedMiniBlocks, miniBlock)
	}

	receivedBodyHash, err := core.CalculateHash(txs.marshalizer, txs.hasher, &block.Body{MiniBlocks: receivedMiniBlocks})
	if err != nil {
		return err
	}

	calculatedBodyHash, err := core.CalculateHash(txs.marshalizer, txs.hasher, &block.Body{MiniBlocks: calculatedMiniBlocks})
	if err != nil {
		return err
	}

	if !bytes.Equal(receivedBodyHash, calculatedBodyHash) {
		for _, mb := range receivedMiniBlocks {
			log.Debug("received miniblock", "type", mb.Type, "sender", mb.SenderShardID, "receiver", mb.ReceiverShardID, "numTxs", len(mb.TxHashes))
		}

		for _, mb := range calculatedMiniBlocks {
			log.Debug("calculated miniblock", "type", mb.Type, "sender", mb.SenderShardID, "receiver", mb.ReceiverShardID, "numTxs", len(mb.TxHashes))
		}

		log.Debug("block body missmatch",
			"received body hash", receivedBodyHash,
			"calculated body hash", calculatedBodyHash)
		return process.ErrBlockBodyHashMismatch
	}

	return nil
}

func (txs *transactions) createAndProcessScheduledMiniBlocksFromMeAsValidator(
	body *block.Body,
	haveTime func() bool,
	isShardStuck func(uint32) bool,
	isMaxBlockSizeReached func(int, int) bool,
	mapSCTxs map[string]struct{},
) (block.MiniBlockSlice, error) {

	if !txs.flagScheduledMiniBlocks.IsSet() {
		return make(block.MiniBlockSlice, 0), nil
	}

	scheduledTxsFromMe, err := txs.computeScheduledTxsFromMe(body)
	if err != nil {
		return nil, err
	}

	sortTransactionsBySenderAndNonce(scheduledTxsFromMe)

	haveAdditionalTime := getAdditionalTimeFunc()
	scheduledMiniBlocks := txs.createScheduledMiniBlocks(
		haveTime,
		haveAdditionalTime,
		isShardStuck,
		isMaxBlockSizeReached,
		scheduledTxsFromMe,
		mapSCTxs,
	)

	if !haveTime() && !haveAdditionalTime() {
		return nil, process.ErrTimeIsOut
	}

	return scheduledMiniBlocks, nil
}

// SaveTxsToStorage saves transactions from body into storage
func (txs *transactions) SaveTxsToStorage(body *block.Body) error {
	if check.IfNil(body) {
		return process.ErrNilBlockBody
	}

	for i := 0; i < len(body.MiniBlocks); i++ {
		miniBlock := body.MiniBlocks[i]
		if !txs.isMiniBlockCorrect(miniBlock.Type) {
			continue
		}

		err := txs.saveTxsToStorage(miniBlock.TxHashes, &txs.txsForCurrBlock, txs.storage, dataRetriever.TransactionUnit)
		if err != nil {
			return err
		}
	}

	return nil
}

// receivedTransaction is a call back function which is called when a new transaction
// is added in the transaction pool
func (txs *transactions) receivedTransaction(key []byte, value interface{}) {
	wrappedTx, ok := value.(*txcache.WrappedTransaction)
	if !ok {
		log.Warn("transactions.receivedTransaction", "error", process.ErrWrongTypeAssertion)
		return
	}

	receivedAllMissing := txs.baseReceivedTransaction(key, wrappedTx.Tx, &txs.txsForCurrBlock)

	if receivedAllMissing {
		txs.chRcvAllTxs <- true
	}
}

// CreateBlockStarted cleans the local cache map for processed/created transactions at this round
func (txs *transactions) CreateBlockStarted() {
	_ = core.EmptyChannel(txs.chRcvAllTxs)

	txs.txsForCurrBlock.mutTxsForBlock.Lock()
	txs.txsForCurrBlock.missingTxs = 0
	txs.txsForCurrBlock.txHashAndInfo = make(map[string]*txInfo)
	txs.txsForCurrBlock.mutTxsForBlock.Unlock()

	txs.mutOrderedTxs.Lock()
	txs.orderedTxs = make(map[string][]data.TransactionHandler)
	txs.orderedTxHashes = make(map[string][][]byte)
	txs.mutOrderedTxs.Unlock()

	txs.accountTxsShards.Lock()
	txs.accountTxsShards.accountsInfo = make(map[string]*txShardInfo)
	txs.accountTxsShards.Unlock()

	txs.scheduledTxsExecutionHandler.Init()
}

// RequestBlockTransactions request for transactions if missing from a block.Body
func (txs *transactions) RequestBlockTransactions(body *block.Body) int {
	if check.IfNil(body) {
		return 0
	}

	return txs.computeExistingAndRequestMissingTxsForShards(body)
}

// computeExistingAndRequestMissingTxsForShards calculates what transactions are available and requests
// what are missing from block.Body
func (txs *transactions) computeExistingAndRequestMissingTxsForShards(body *block.Body) int {
	numMissingTxsForShard := txs.computeExistingAndRequestMissing(
		body,
		&txs.txsForCurrBlock,
		txs.chRcvAllTxs,
		txs.isMiniBlockCorrect,
		txs.txPool,
		txs.onRequestTransaction,
	)

	return numMissingTxsForShard
}

// processAndRemoveBadTransactions processed transactions, if txs are with error it removes them from pool
func (txs *transactions) processAndRemoveBadTransaction(
	txHash []byte,
	tx *transaction.Transaction,
	sndShardId uint32,
	dstShardId uint32,
) error {

	_, err := txs.txProcessor.ProcessTransaction(tx)
	isTxTargetedForDeletion := errors.Is(err, process.ErrLowerNonceInTransaction) || errors.Is(err, process.ErrInsufficientFee)
	if isTxTargetedForDeletion {
		strCache := process.ShardCacherIdentifier(sndShardId, dstShardId)
		txs.txPool.RemoveData(txHash, strCache)
	}

	if err != nil && !errors.Is(err, process.ErrFailedTransaction) {
		return err
	}

	txShardInfoToSet := &txShardInfo{senderShardID: sndShardId, receiverShardID: dstShardId}
	txs.txsForCurrBlock.mutTxsForBlock.Lock()
	txs.txsForCurrBlock.txHashAndInfo[string(txHash)] = &txInfo{tx: tx, txShardInfo: txShardInfoToSet}
	txs.txsForCurrBlock.mutTxsForBlock.Unlock()

	return err
}

func (txs *transactions) notifyTransactionProviderIfNeeded() {
	txs.accountTxsShards.RLock()
	for senderAddress, txShardInfoValue := range txs.accountTxsShards.accountsInfo {
		if txShardInfoValue.senderShardID != txs.shardCoordinator.SelfId() {
			continue
		}

		account, err := txs.getAccountForAddress([]byte(senderAddress))
		if err != nil {
			log.Debug("notifyTransactionProviderIfNeeded.getAccountForAddress", "error", err)
			continue
		}

		strCache := process.ShardCacherIdentifier(txShardInfoValue.senderShardID, txShardInfoValue.receiverShardID)
		txShardPool := txs.txPool.ShardDataStore(strCache)
		if check.IfNil(txShardPool) {
			log.Trace("notifyTransactionProviderIfNeeded", "error", process.ErrNilTxDataPool)
			continue
		}

		sortedTransactionsProvider := createSortedTransactionsProvider(txShardPool)
		sortedTransactionsProvider.NotifyAccountNonce([]byte(senderAddress), account.GetNonce())
	}
	txs.accountTxsShards.RUnlock()
}

func (txs *transactions) getAccountForAddress(address []byte) (vmcommon.AccountHandler, error) {
	account, err := txs.accounts.GetExistingAccount(address)
	if err != nil {
		return nil, err
	}

	return account, nil
}

// RequestTransactionsForMiniBlock requests missing transactions for a certain miniblock
func (txs *transactions) RequestTransactionsForMiniBlock(miniBlock *block.MiniBlock) int {
	if miniBlock == nil {
		return 0
	}

	missingTxsForMiniBlock := txs.computeMissingTxsForMiniBlock(miniBlock)
	if len(missingTxsForMiniBlock) > 0 {
		txs.onRequestTransaction(miniBlock.SenderShardID, missingTxsForMiniBlock)
	}

	return len(missingTxsForMiniBlock)
}

// computeMissingTxsForMiniBlock computes missing transactions for a certain miniblock
func (txs *transactions) computeMissingTxsForMiniBlock(miniBlock *block.MiniBlock) [][]byte {
	if miniBlock.Type != txs.blockType {
		return nil
	}

	missingTransactions := make([][]byte, 0, len(miniBlock.TxHashes))
	searchFirst := txs.blockType == block.InvalidBlock

	for _, txHash := range miniBlock.TxHashes {
		tx, _ := process.GetTransactionHandlerFromPool(
			miniBlock.SenderShardID,
			miniBlock.ReceiverShardID,
			txHash,
			txs.txPool,
			searchFirst)

		if tx == nil || tx.IsInterfaceNil() {
			missingTransactions = append(missingTransactions, txHash)
		}
	}

	return sliceUtil.TrimSliceSliceByte(missingTransactions)
}

// getAllTxsFromMiniBlock gets all the transactions from a miniblock into a new structure
func (txs *transactions) getAllTxsFromMiniBlock(
	mb *block.MiniBlock,
	haveTime func() bool,
) ([]*transaction.Transaction, [][]byte, error) {

	strCache := process.ShardCacherIdentifier(mb.SenderShardID, mb.ReceiverShardID)
	txCache := txs.txPool.ShardDataStore(strCache)
	if txCache == nil {
		return nil, nil, process.ErrNilTransactionPool
	}

	// verify if all transaction exists
	txsSlice := make([]*transaction.Transaction, 0, len(mb.TxHashes))
	txHashes := make([][]byte, 0, len(mb.TxHashes))
	for _, txHash := range mb.TxHashes {
		if !haveTime() {
			return nil, nil, process.ErrTimeIsOut
		}

		tmp, _ := txCache.Peek(txHash)
		if tmp == nil {
			return nil, nil, process.ErrNilTransaction
		}

		tx, ok := tmp.(*transaction.Transaction)
		if !ok {
			return nil, nil, process.ErrWrongTypeAssertion
		}
		txHashes = append(txHashes, txHash)
		txsSlice = append(txsSlice, tx)
	}

	return txsSlice, txHashes, nil
}

// CreateAndProcessMiniBlocks creates miniblocks from storage and processes the transactions added into the miniblocks
// as long as it has time
func (txs *transactions) CreateAndProcessMiniBlocks(haveTime func() bool) (block.MiniBlockSlice, error) {
	startTime := time.Now()
	sortedTxs, err := txs.computeSortedTxs(txs.shardCoordinator.SelfId(), txs.shardCoordinator.SelfId())
	elapsedTime := time.Since(startTime)
	if err != nil {
		log.Debug("computeSortedTxs", "error", err.Error())
		return make(block.MiniBlockSlice, 0), nil
	}

	if len(sortedTxs) == 0 {
		log.Trace("no transaction found after computeSortedTxs",
			"time [s]", elapsedTime,
		)
		return make(block.MiniBlockSlice, 0), nil
	}

	if !haveTime() {
		log.Debug("time is up after computeSortedTxs",
			"num txs", len(sortedTxs),
			"time [s]", elapsedTime,
		)
		return make(block.MiniBlockSlice, 0), nil
	}

	log.Debug("elapsed time to computeSortedTxs",
		"num txs", len(sortedTxs),
		"time [s]", elapsedTime,
	)

	startTime = time.Now()
	miniBlocks, mapSCTxs, err := txs.createAndProcessMiniBlocksFromMe(
		haveTime,
		txs.blockTracker.IsShardStuck,
		txs.blockSizeComputation.IsMaxBlockSizeReached,
		sortedTxs,
	)
	elapsedTime = time.Since(startTime)
	log.Debug("elapsed time to createAndProcessMiniBlocksFromMe",
		"time [s]", elapsedTime,
	)

	if err != nil {
		log.Debug("createAndProcessMiniBlocksFromMe", "error", err.Error())
		return make(block.MiniBlockSlice, 0), nil
	}

	scheduledMiniBlocks, err := txs.createAndProcessScheduledMiniBlocksFromMeAsProposer(
		haveTime,
		sortedTxs,
		mapSCTxs,
	)
	if err != nil {
		log.Debug("createAndProcessScheduledMiniBlocksFromMeAsProposer", "error", err.Error())
		return make(block.MiniBlockSlice, 0), nil
	}

	miniBlocks = append(miniBlocks, scheduledMiniBlocks...)

	return miniBlocks, nil
}

func (txs *transactions) createAndProcessScheduledMiniBlocksFromMeAsProposer(
	haveTime func() bool,
	sortedTxs []*txcache.WrappedTransaction,
	mapSCTxs map[string]struct{},
) (block.MiniBlockSlice, error) {

	if !txs.flagScheduledMiniBlocks.IsSet() {
		return make(block.MiniBlockSlice, 0), nil
	}

	startTime := time.Now()
	scheduledMiniBlocks := txs.createScheduledMiniBlocks(
		haveTime,
		getAdditionalTimeFunc(),
		txs.blockTracker.IsShardStuck,
		txs.blockSizeComputation.IsMaxBlockSizeReached,
		sortedTxs,
		mapSCTxs,
	)
	elapsedTime := time.Since(startTime)
	log.Debug("elapsed time to createScheduledMiniBlocks",
		"time [s]", elapsedTime,
	)

	return scheduledMiniBlocks, nil
}

func (txs *transactions) createAndProcessMiniBlocksFromMeV1(
	haveTime func() bool,
	isShardStuck func(uint32) bool,
	isMaxBlockSizeReached func(int, int) bool,
	sortedTxs []*txcache.WrappedTransaction,
) (block.MiniBlockSlice, error) {
	log.Debug("createAndProcessMiniBlocksFromMeXX has been started")

	args := miniBlocksBuilderArgs{
		gasTracker:                txs.gasTracker,
		accounts:                  txs.accounts,
		accountTxsShards:          &txs.accountTxsShards,
		balanceComputationHandler: txs.balanceComputation,
		blockSizeComputation:      txs.blockSizeComputation,
		haveTime:                  haveTime,
		isShardStuck:              isShardStuck,
		isMaxBlockSizeReached:     isMaxBlockSizeReached,
		getTxMaxTotalCost:         getTxMaxTotalCost,
	}

	mbBuilder, err := newMiniBlockBuilder(args)
	if err != nil {
		return nil, err
	}

	defer func() {
		go txs.notifyTransactionProviderIfNeeded()
	}()

<<<<<<< HEAD
	for _, wtx := range sortedTxs {
		canAddTx, canContinue, tx := mbBuilder.checkAddTransaction(wtx)
		if !canContinue {
=======
	for shardID := uint32(0); shardID < txs.shardCoordinator.NumberOfShards(); shardID++ {
		mapMiniBlocks[shardID] = txs.createEmptyMiniBlock(txs.shardCoordinator.SelfId(), shardID, block.TxBlock, nil)
	}

	mapMiniBlocks[core.MetachainShardId] = txs.createEmptyMiniBlock(txs.shardCoordinator.SelfId(), core.MetachainShardId, block.TxBlock, nil)

	for index := range sortedTxs {
		if !haveTime() {
			log.Debug("time is out in createAndProcessMiniBlocksFromMeV1")
			break
		}

		tx, ok := sortedTxs[index].Tx.(*transaction.Transaction)
		if !ok {
			log.Debug("wrong type assertion",
				"hash", sortedTxs[index].TxHash,
				"sender shard", sortedTxs[index].SenderShardID,
				"receiver shard", sortedTxs[index].ReceiverShardID)
			continue
		}

		txHash := sortedTxs[index].TxHash
		senderShardID := sortedTxs[index].SenderShardID
		receiverShardID := sortedTxs[index].ReceiverShardID

		miniBlock, ok := mapMiniBlocks[receiverShardID]
		if !ok {
			log.Debug("mini block is not created", "shard", receiverShardID)
			continue
		}

		numNewMiniBlocks := 0
		if len(miniBlock.TxHashes) == 0 {
			numNewMiniBlocks = 1
		}
		numNewTxs := 1

		isCrossShardScCallOrSpecialTx := receiverShardID != txs.shardCoordinator.SelfId() &&
			(core.IsSmartContractAddress(tx.RcvAddr) || len(tx.RcvUserName) > 0)
		if isCrossShardScCallOrSpecialTx {
			if !firstCrossShardScCallOrSpecialTxFound {
				numNewMiniBlocks++
			}
			numNewTxs += common.AdditionalScrForEachScCallOrSpecialTx
		}

		if isMaxBlockSizeReached(numNewMiniBlocks, numNewTxs) {
			log.Debug("max txs accepted in one block is reached",
				"num txs added", numTxsAdded,
				"total txs", len(sortedTxs))
>>>>>>> 12e99c99
			break
		}
		if !canAddTx {
			continue
		}

		err = txs.processMiniBlockBuilderTx(mbBuilder, wtx, tx)
		if err != nil {
			continue
		}

		mbBuilder.addTxAndUpdateBlockSize(tx, wtx)
	}

	miniBlocks := txs.getMiniBlockSliceFromMap(mbBuilder.miniBlocks)

	logCreatedMiniBlocksStats(miniBlocks, txs.shardCoordinator.SelfId(), mbBuilder, len(sortedTxs))

	return miniBlocks, nil
}

func logCreatedMiniBlocksStats(
	miniBlocks block.MiniBlockSlice,
	selfShardID uint32,
	mbb *miniBlocksBuilder,
	nbSortedTxs int,
	) {
	log.Debug("createAndProcessMiniBlocksFromMeV1",
		"self shard", selfShardID,
		"gas consumed in sender shard", mbb.gasInfo.gasConsumedByMiniBlocksInSenderShard,
		"total gas consumed in self shard", mbb.gasInfo.totalGasConsumedInSelfShard)

	for _, miniBlock := range miniBlocks {
		log.Debug("mini block info",
			"type", miniBlock.Type,
			"sender shard", miniBlock.SenderShardID,
			"receiver shard", miniBlock.ReceiverShardID,
			"gas consumed in receiver shard", mbb.gasConsumedInReceiverShard[miniBlock.ReceiverShardID],
			"txs added", len(miniBlock.TxHashes))
	}

	log.Debug("createAndProcessMiniBlocksFromMeV1 has been finished",
		"total txs", nbSortedTxs,
		"num txs added", mbb.stats.numTxsAdded,
		"num txs bad", mbb.stats.numTxsBad,
		"num txs failed", mbb.stats.numTxsFailed,
		"num txs skipped", mbb.stats.numTxsSkipped,
		"num txs with initial balance consumed", mbb.stats.numTxsWithInitialBalanceConsumed,
		"num cross shard sc calls or special txs", mbb.stats.numCrossShardSCCallsOrSpecialTxs,
		"used time for computeGasConsumed", mbb.stats.totalGasComputeTime,
		"used time for processAndRemoveBadTransaction", mbb.stats.totalProcessingTime)
}

func (txs *transactions) processMiniBlockBuilderTx(
	mb *miniBlocksBuilder,
	wtx *txcache.WrappedTransaction,
	tx *transaction.Transaction,
) error {
	snapshot := mb.accounts.JournalLen()
	startTime := time.Now()
	err := txs.processAndRemoveBadTransaction(
		wtx.TxHash,
		tx,
		wtx.SenderShardID,
		wtx.ReceiverShardID,
	)
	elapsedTime := time.Since(startTime)
	mb.stats.totalProcessingTime += elapsedTime
	mb.updateAccountShardsInfo(tx, wtx)

	if err != nil && !errors.Is(err, process.ErrFailedTransaction) {
		txs.handleBadTransaction(err, wtx, tx, mb, snapshot)
		return err
	}

	// TODO: is this really needed? move this somewhere else
	mb.senderToSkip = []byte("")

	txs.refundGas(wtx, mb)

<<<<<<< HEAD
	if errors.Is(err, process.ErrFailedTransaction) {
		mb.handleFailedTransaction()
		return err
=======
		miniBlock.TxHashes = append(miniBlock.TxHashes, txHash)
		txs.blockSizeComputation.AddNumTxs(1)
		if isCrossShardScCallOrSpecialTx {
			if !firstCrossShardScCallOrSpecialTxFound {
				firstCrossShardScCallOrSpecialTxFound = true
				txs.blockSizeComputation.AddNumMiniBlocks(1)
			}
			//we need to increment this as to account for the corresponding SCR hash
			txs.blockSizeComputation.AddNumTxs(common.AdditionalScrForEachScCallOrSpecialTx)
			numCrossShardScCallsOrSpecialTxs++
		}
		numTxsAdded++
>>>>>>> 12e99c99
	}

	return nil
}

func (txs *transactions) handleBadTransaction(
	err error,
	wtx *txcache.WrappedTransaction,
	tx *transaction.Transaction,
	mbb *miniBlocksBuilder,
	snapshot int,
) {
	log.Trace("bad tx", "error", err.Error(), "hash", wtx.TxHash)
	errRevert := txs.accounts.RevertToSnapshot(snapshot)
	if errRevert != nil {
		log.Warn("revert to snapshot", "error", err.Error())
	}

	mbb.handleBadTransaction(err, wtx, tx)
}

func (txs *transactions) refundGas(
	wtx *txcache.WrappedTransaction,
	mbb *miniBlocksBuilder,
) {
	gasRefunded := txs.gasHandler.GasRefunded(wtx.TxHash)
	mbb.handleGasRefund(wtx, gasRefunded)
}

func (txs *transactions) createEmptyMiniBlock(
	senderShardID uint32,
	receiverShardID uint32,
	blockType block.Type,
	reserved []byte,
) *block.MiniBlock {

	miniBlock := &block.MiniBlock{
		Type:            blockType,
		SenderShardID:   senderShardID,
		ReceiverShardID: receiverShardID,
		TxHashes:        make([][]byte, 0),
		Reserved:        reserved,
	}

	return miniBlock
}

func (txs *transactions) getMiniBlockSliceFromMap(mapMiniBlocks map[uint32]*block.MiniBlock) block.MiniBlockSlice {
	miniBlocks := make(block.MiniBlockSlice, 0)

	for shardID := uint32(0); shardID < txs.shardCoordinator.NumberOfShards(); shardID++ {
		if miniBlock, ok := mapMiniBlocks[shardID]; ok {
			if len(miniBlock.TxHashes) > 0 {
				miniBlocks = append(miniBlocks, miniBlock)
			}
		}
	}

	if miniBlock, ok := mapMiniBlocks[core.MetachainShardId]; ok {
		if len(miniBlock.TxHashes) > 0 {
			miniBlocks = append(miniBlocks, miniBlock)
		}
	}

	return miniBlocks
}

func (txs *transactions) computeSortedTxs(
	sndShardId uint32,
	dstShardId uint32,
) ([]*txcache.WrappedTransaction, error) {
	strCache := process.ShardCacherIdentifier(sndShardId, dstShardId)
	txShardPool := txs.txPool.ShardDataStore(strCache)

	if check.IfNil(txShardPool) {
		return nil, process.ErrNilTxDataPool
	}

	sortedTransactionsProvider := createSortedTransactionsProvider(txShardPool)
	log.Debug("computeSortedTxs.GetSortedTransactions")
	sortedTxs := sortedTransactionsProvider.GetSortedTransactions()

	sortTransactionsBySenderAndNonce(sortedTxs)
	return sortedTxs, nil
}

// ProcessMiniBlock processes all the transactions from a and saves the processed transactions in local cache complete miniblock
func (txs *transactions) ProcessMiniBlock(
	miniBlock *block.MiniBlock,
	haveTime func() bool,
	getNumOfCrossInterMbsAndTxs func() (int, int),
) ([][]byte, int, error) {

	if miniBlock.Type != block.TxBlock {
		return nil, 0, process.ErrWrongTypeInMiniBlock
	}

	var err error
	processedTxHashes := make([][]byte, 0)
	miniBlockTxs, miniBlockTxHashes, err := txs.getAllTxsFromMiniBlock(miniBlock, haveTime)
	if err != nil {
		return nil, 0, err
	}

	if txs.blockSizeComputation.IsMaxBlockSizeWithoutThrottleReached(1, len(miniBlockTxs)) {
		return nil, 0, process.ErrMaxBlockSizeReached
	}

	defer func() {
		if err != nil {
			txs.gasHandler.RemoveGasConsumed(processedTxHashes)
			txs.gasHandler.RemoveGasRefunded(processedTxHashes)
		}
	}()

	gasInfo := gasConsumedInfo{
		gasConsumedByMiniBlockInReceiverShard: uint64(0),
		gasConsumedByMiniBlocksInSenderShard:  uint64(0),
		totalGasConsumedInSelfShard:           txs.gasHandler.TotalGasConsumed(),
	}

	log.Trace("transactions.ProcessMiniBlock", "totalGasConsumedInSelfShard", gasInfo.totalGasConsumedInSelfShard)

	for index := range miniBlockTxs {
		if !haveTime() {
			err = process.ErrTimeIsOut
			return processedTxHashes, 0, err
		}

		err = txs.computeGasConsumed(
			miniBlock.SenderShardID,
			miniBlock.ReceiverShardID,
			miniBlockTxs[index],
			miniBlockTxHashes[index],
			&gasInfo)
		if err != nil {
			return processedTxHashes, 0, err
		}

		processedTxHashes = append(processedTxHashes, miniBlockTxHashes[index])
	}

	numOfOldCrossInterMbs, numOfOldCrossInterTxs := getNumOfCrossInterMbsAndTxs()

	//TODO: Remove this if when processing of scheduled mini blocks will be done in the source shard
	if miniBlock.IsScheduledMiniBlock() {
		log.Warn("ProcessMiniBlock: execution of scheduled mini blocks should be skipped for now")
	}

	for index := range miniBlockTxs {
		if !haveTime() {
			err = process.ErrTimeIsOut
			return processedTxHashes, index, err
		}

		txs.saveAccountBalanceForAddress(miniBlockTxs[index].GetRcvAddr())

		//TODO: Remove this if when processing of scheduled mini blocks will be done in the source shard
		if miniBlock.IsScheduledMiniBlock() {
			continue
		}

		_, err = txs.txProcessor.ProcessTransaction(miniBlockTxs[index])
		if err != nil {
			return processedTxHashes, index, err
		}
	}

	numOfCrtCrossInterMbs, numOfCrtCrossInterTxs := getNumOfCrossInterMbsAndTxs()
	numOfNewCrossInterMbs := numOfCrtCrossInterMbs - numOfOldCrossInterMbs
	numOfNewCrossInterTxs := numOfCrtCrossInterTxs - numOfOldCrossInterTxs

	log.Trace("transactions.ProcessMiniBlock",
		"numOfOldCrossInterMbs", numOfOldCrossInterMbs, "numOfOldCrossInterTxs", numOfOldCrossInterTxs,
		"numOfCrtCrossInterMbs", numOfCrtCrossInterMbs, "numOfCrtCrossInterTxs", numOfCrtCrossInterTxs,
		"numOfNewCrossInterMbs", numOfNewCrossInterMbs, "numOfNewCrossInterTxs", numOfNewCrossInterTxs,
	)

	numMiniBlocks := 1 + numOfNewCrossInterMbs
	numTxs := len(miniBlockTxs) + numOfNewCrossInterTxs
	if txs.blockSizeComputation.IsMaxBlockSizeWithoutThrottleReached(numMiniBlocks, numTxs) {
		return processedTxHashes, len(processedTxHashes), process.ErrMaxBlockSizeReached
	}

	txShardInfoToSet := &txShardInfo{senderShardID: miniBlock.SenderShardID, receiverShardID: miniBlock.ReceiverShardID}

	txs.txsForCurrBlock.mutTxsForBlock.Lock()
	for index, txHash := range miniBlockTxHashes {
		txs.txsForCurrBlock.txHashAndInfo[string(txHash)] = &txInfo{tx: miniBlockTxs[index], txShardInfo: txShardInfoToSet}
	}
	txs.txsForCurrBlock.mutTxsForBlock.Unlock()

	txs.blockSizeComputation.AddNumMiniBlocks(numMiniBlocks)
	txs.blockSizeComputation.AddNumTxs(numTxs)

	return nil, len(processedTxHashes), nil
}

// CreateMarshalizedData marshalizes transactions and creates and saves them into a new structure
func (txs *transactions) CreateMarshalizedData(txHashes [][]byte) ([][]byte, error) {
	mrsScrs, err := txs.createMarshalizedData(txHashes, &txs.txsForCurrBlock)
	if err != nil {
		return nil, err
	}

	return mrsScrs, nil
}

// GetAllCurrentUsedTxs returns all the transactions used at current creation / processing
func (txs *transactions) GetAllCurrentUsedTxs() map[string]data.TransactionHandler {
	txPool := make(map[string]data.TransactionHandler, len(txs.txsForCurrBlock.txHashAndInfo))

	txs.txsForCurrBlock.mutTxsForBlock.RLock()
	for txHash, txInfoFromMap := range txs.txsForCurrBlock.txHashAndInfo {
		txPool[txHash] = txInfoFromMap.tx
	}
	txs.txsForCurrBlock.mutTxsForBlock.RUnlock()

	return txPool
}

// EpochConfirmed is called whenever a new epoch is confirmed
func (txs *transactions) EpochConfirmed(epoch uint32, _ uint64) {
	txs.flagScheduledMiniBlocks.Toggle(epoch > txs.scheduledMiniBlocksEnableEpoch)
	log.Debug("transactions: scheduled mini blocks", "enabled", txs.flagScheduledMiniBlocks.IsSet())
}

// IsInterfaceNil returns true if there is no value under the interface
func (txs *transactions) IsInterfaceNil() bool {
	return txs == nil
}

// sortTransactionsBySenderAndNonce sorts the provided transactions and hashes simultaneously
func sortTransactionsBySenderAndNonce(transactions []*txcache.WrappedTransaction) {
	sorter := func(i, j int) bool {
		txI := transactions[i].Tx
		txJ := transactions[j].Tx

		delta := bytes.Compare(txI.GetSndAddr(), txJ.GetSndAddr())
		if delta == 0 {
			delta = int(txI.GetNonce()) - int(txJ.GetNonce())
		}

		return delta < 0
	}

	sort.Slice(transactions, sorter)
}

func (txs *transactions) isBodyToMe(body *block.Body) bool {
	for _, miniBlock := range body.MiniBlocks {
		if miniBlock.SenderShardID == txs.shardCoordinator.SelfId() {
			return false
		}
	}
	return true
}

func (txs *transactions) isBodyFromMe(body *block.Body) bool {
	for _, miniBlock := range body.MiniBlocks {
		if miniBlock.SenderShardID != txs.shardCoordinator.SelfId() {
			return false
		}
	}
	return true
}

func (txs *transactions) isMiniBlockCorrect(mbType block.Type) bool {
	return mbType == block.TxBlock || mbType == block.InvalidBlock
}

func (txs *transactions) createAndProcessMiniBlocksFromMe(
	haveTime func() bool,
	isShardStuck func(uint32) bool,
	isMaxBlockSizeReached func(int, int) bool,
	sortedTxs []*txcache.WrappedTransaction,
) (block.MiniBlockSlice, map[string]struct{}, error) {
	var miniBlocks block.MiniBlockSlice
	var err error
	var mapSCTxs map[string]struct{}

	if txs.flagScheduledMiniBlocks.IsSet() {
		miniBlocks, mapSCTxs, err = txs.createAndProcessMiniBlocksFromMeV2(
			haveTime,
			isShardStuck,
			isMaxBlockSizeReached,
			sortedTxs,
		)
	} else {
		miniBlocks, err = txs.createAndProcessMiniBlocksFromMeV1(
			haveTime,
			isShardStuck,
			isMaxBlockSizeReached,
			sortedTxs,
		)
	}

	return miniBlocks, mapSCTxs, err
}<|MERGE_RESOLUTION|>--- conflicted
+++ resolved
@@ -948,62 +948,9 @@
 		go txs.notifyTransactionProviderIfNeeded()
 	}()
 
-<<<<<<< HEAD
 	for _, wtx := range sortedTxs {
 		canAddTx, canContinue, tx := mbBuilder.checkAddTransaction(wtx)
 		if !canContinue {
-=======
-	for shardID := uint32(0); shardID < txs.shardCoordinator.NumberOfShards(); shardID++ {
-		mapMiniBlocks[shardID] = txs.createEmptyMiniBlock(txs.shardCoordinator.SelfId(), shardID, block.TxBlock, nil)
-	}
-
-	mapMiniBlocks[core.MetachainShardId] = txs.createEmptyMiniBlock(txs.shardCoordinator.SelfId(), core.MetachainShardId, block.TxBlock, nil)
-
-	for index := range sortedTxs {
-		if !haveTime() {
-			log.Debug("time is out in createAndProcessMiniBlocksFromMeV1")
-			break
-		}
-
-		tx, ok := sortedTxs[index].Tx.(*transaction.Transaction)
-		if !ok {
-			log.Debug("wrong type assertion",
-				"hash", sortedTxs[index].TxHash,
-				"sender shard", sortedTxs[index].SenderShardID,
-				"receiver shard", sortedTxs[index].ReceiverShardID)
-			continue
-		}
-
-		txHash := sortedTxs[index].TxHash
-		senderShardID := sortedTxs[index].SenderShardID
-		receiverShardID := sortedTxs[index].ReceiverShardID
-
-		miniBlock, ok := mapMiniBlocks[receiverShardID]
-		if !ok {
-			log.Debug("mini block is not created", "shard", receiverShardID)
-			continue
-		}
-
-		numNewMiniBlocks := 0
-		if len(miniBlock.TxHashes) == 0 {
-			numNewMiniBlocks = 1
-		}
-		numNewTxs := 1
-
-		isCrossShardScCallOrSpecialTx := receiverShardID != txs.shardCoordinator.SelfId() &&
-			(core.IsSmartContractAddress(tx.RcvAddr) || len(tx.RcvUserName) > 0)
-		if isCrossShardScCallOrSpecialTx {
-			if !firstCrossShardScCallOrSpecialTxFound {
-				numNewMiniBlocks++
-			}
-			numNewTxs += common.AdditionalScrForEachScCallOrSpecialTx
-		}
-
-		if isMaxBlockSizeReached(numNewMiniBlocks, numNewTxs) {
-			log.Debug("max txs accepted in one block is reached",
-				"num txs added", numTxsAdded,
-				"total txs", len(sortedTxs))
->>>>>>> 12e99c99
 			break
 		}
 		if !canAddTx {
@@ -1084,24 +1031,9 @@
 
 	txs.refundGas(wtx, mb)
 
-<<<<<<< HEAD
 	if errors.Is(err, process.ErrFailedTransaction) {
 		mb.handleFailedTransaction()
 		return err
-=======
-		miniBlock.TxHashes = append(miniBlock.TxHashes, txHash)
-		txs.blockSizeComputation.AddNumTxs(1)
-		if isCrossShardScCallOrSpecialTx {
-			if !firstCrossShardScCallOrSpecialTxFound {
-				firstCrossShardScCallOrSpecialTxFound = true
-				txs.blockSizeComputation.AddNumMiniBlocks(1)
-			}
-			//we need to increment this as to account for the corresponding SCR hash
-			txs.blockSizeComputation.AddNumTxs(common.AdditionalScrForEachScCallOrSpecialTx)
-			numCrossShardScCallsOrSpecialTxs++
-		}
-		numTxsAdded++
->>>>>>> 12e99c99
 	}
 
 	return nil
