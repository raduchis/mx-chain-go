--- conflicted
+++ resolved
@@ -202,19 +202,12 @@
 		&mock.BlockTrackerMock{},
 		block.TxBlock,
 		createMockPubkeyConverter(),
-<<<<<<< HEAD
-		&testscommon.BlockSizeComputationStub{},
-		&testscommon.BalanceComputationStub{},
-		&epochNotifier.EpochNotifierStub{},
-		0,
-		&testscommon.TxTypeHandlerMock{},
-		&testscommon.ScheduledTxsExecutionStub{},
-=======
-		&mock.BlockSizeComputationStub{},
-		&mock.BalanceComputationStub{},
-		&mock.EpochNotifierStub{},
-		2,
->>>>>>> 1229c24f
+		&testscommon.BlockSizeComputationStub{},
+		&testscommon.BalanceComputationStub{},
+		&epochNotifier.EpochNotifierStub{},
+		2,
+		&testscommon.TxTypeHandlerMock{},
+		&testscommon.ScheduledTxsExecutionStub{},
 	)
 
 	assert.Nil(t, txs)
@@ -240,19 +233,12 @@
 		&mock.BlockTrackerMock{},
 		block.TxBlock,
 		createMockPubkeyConverter(),
-<<<<<<< HEAD
-		&testscommon.BlockSizeComputationStub{},
-		&testscommon.BalanceComputationStub{},
-		&epochNotifier.EpochNotifierStub{},
-		0,
-		&testscommon.TxTypeHandlerMock{},
-		&testscommon.ScheduledTxsExecutionStub{},
-=======
-		&mock.BlockSizeComputationStub{},
-		&mock.BalanceComputationStub{},
-		&mock.EpochNotifierStub{},
-		2,
->>>>>>> 1229c24f
+		&testscommon.BlockSizeComputationStub{},
+		&testscommon.BalanceComputationStub{},
+		&epochNotifier.EpochNotifierStub{},
+		2,
+		&testscommon.TxTypeHandlerMock{},
+		&testscommon.ScheduledTxsExecutionStub{},
 	)
 
 	assert.Nil(t, txs)
@@ -278,19 +264,12 @@
 		&mock.BlockTrackerMock{},
 		block.TxBlock,
 		createMockPubkeyConverter(),
-<<<<<<< HEAD
-		&testscommon.BlockSizeComputationStub{},
-		&testscommon.BalanceComputationStub{},
-		&epochNotifier.EpochNotifierStub{},
-		0,
-		&testscommon.TxTypeHandlerMock{},
-		&testscommon.ScheduledTxsExecutionStub{},
-=======
-		&mock.BlockSizeComputationStub{},
-		&mock.BalanceComputationStub{},
-		&mock.EpochNotifierStub{},
-		2,
->>>>>>> 1229c24f
+		&testscommon.BlockSizeComputationStub{},
+		&testscommon.BalanceComputationStub{},
+		&epochNotifier.EpochNotifierStub{},
+		2,
+		&testscommon.TxTypeHandlerMock{},
+		&testscommon.ScheduledTxsExecutionStub{},
 	)
 
 	assert.Nil(t, txs)
@@ -316,19 +295,12 @@
 		&mock.BlockTrackerMock{},
 		block.TxBlock,
 		createMockPubkeyConverter(),
-<<<<<<< HEAD
-		&testscommon.BlockSizeComputationStub{},
-		&testscommon.BalanceComputationStub{},
-		&epochNotifier.EpochNotifierStub{},
-		0,
-		&testscommon.TxTypeHandlerMock{},
-		&testscommon.ScheduledTxsExecutionStub{},
-=======
-		&mock.BlockSizeComputationStub{},
-		&mock.BalanceComputationStub{},
-		&mock.EpochNotifierStub{},
-		2,
->>>>>>> 1229c24f
+		&testscommon.BlockSizeComputationStub{},
+		&testscommon.BalanceComputationStub{},
+		&epochNotifier.EpochNotifierStub{},
+		2,
+		&testscommon.TxTypeHandlerMock{},
+		&testscommon.ScheduledTxsExecutionStub{},
 	)
 
 	assert.Nil(t, txs)
@@ -354,19 +326,12 @@
 		&mock.BlockTrackerMock{},
 		block.TxBlock,
 		createMockPubkeyConverter(),
-<<<<<<< HEAD
-		&testscommon.BlockSizeComputationStub{},
-		&testscommon.BalanceComputationStub{},
-		&epochNotifier.EpochNotifierStub{},
-		0,
-		&testscommon.TxTypeHandlerMock{},
-		&testscommon.ScheduledTxsExecutionStub{},
-=======
-		&mock.BlockSizeComputationStub{},
-		&mock.BalanceComputationStub{},
-		&mock.EpochNotifierStub{},
-		2,
->>>>>>> 1229c24f
+		&testscommon.BlockSizeComputationStub{},
+		&testscommon.BalanceComputationStub{},
+		&epochNotifier.EpochNotifierStub{},
+		2,
+		&testscommon.TxTypeHandlerMock{},
+		&testscommon.ScheduledTxsExecutionStub{},
 	)
 
 	assert.Nil(t, txs)
@@ -392,19 +357,12 @@
 		&mock.BlockTrackerMock{},
 		block.TxBlock,
 		createMockPubkeyConverter(),
-<<<<<<< HEAD
-		&testscommon.BlockSizeComputationStub{},
-		&testscommon.BalanceComputationStub{},
-		&epochNotifier.EpochNotifierStub{},
-		0,
-		&testscommon.TxTypeHandlerMock{},
-		&testscommon.ScheduledTxsExecutionStub{},
-=======
-		&mock.BlockSizeComputationStub{},
-		&mock.BalanceComputationStub{},
-		&mock.EpochNotifierStub{},
-		2,
->>>>>>> 1229c24f
+		&testscommon.BlockSizeComputationStub{},
+		&testscommon.BalanceComputationStub{},
+		&epochNotifier.EpochNotifierStub{},
+		2,
+		&testscommon.TxTypeHandlerMock{},
+		&testscommon.ScheduledTxsExecutionStub{},
 	)
 
 	assert.Nil(t, txs)
@@ -430,19 +388,12 @@
 		&mock.BlockTrackerMock{},
 		block.TxBlock,
 		createMockPubkeyConverter(),
-<<<<<<< HEAD
-		&testscommon.BlockSizeComputationStub{},
-		&testscommon.BalanceComputationStub{},
-		&epochNotifier.EpochNotifierStub{},
-		0,
-		&testscommon.TxTypeHandlerMock{},
-		&testscommon.ScheduledTxsExecutionStub{},
-=======
-		&mock.BlockSizeComputationStub{},
-		&mock.BalanceComputationStub{},
-		&mock.EpochNotifierStub{},
-		2,
->>>>>>> 1229c24f
+		&testscommon.BlockSizeComputationStub{},
+		&testscommon.BalanceComputationStub{},
+		&epochNotifier.EpochNotifierStub{},
+		2,
+		&testscommon.TxTypeHandlerMock{},
+		&testscommon.ScheduledTxsExecutionStub{},
 	)
 
 	assert.Nil(t, txs)
@@ -467,19 +418,12 @@
 		&mock.BlockTrackerMock{},
 		block.TxBlock,
 		createMockPubkeyConverter(),
-<<<<<<< HEAD
-		&testscommon.BlockSizeComputationStub{},
-		&testscommon.BalanceComputationStub{},
-		&epochNotifier.EpochNotifierStub{},
-		0,
-		&testscommon.TxTypeHandlerMock{},
-		&testscommon.ScheduledTxsExecutionStub{},
-=======
-		&mock.BlockSizeComputationStub{},
-		&mock.BalanceComputationStub{},
-		&mock.EpochNotifierStub{},
-		2,
->>>>>>> 1229c24f
+		&testscommon.BlockSizeComputationStub{},
+		&testscommon.BalanceComputationStub{},
+		&epochNotifier.EpochNotifierStub{},
+		2,
+		&testscommon.TxTypeHandlerMock{},
+		&testscommon.ScheduledTxsExecutionStub{},
 	)
 
 	assert.Nil(t, txs)
@@ -505,19 +449,12 @@
 		&mock.BlockTrackerMock{},
 		block.TxBlock,
 		createMockPubkeyConverter(),
-<<<<<<< HEAD
-		&testscommon.BlockSizeComputationStub{},
-		&testscommon.BalanceComputationStub{},
-		&epochNotifier.EpochNotifierStub{},
-		0,
-		&testscommon.TxTypeHandlerMock{},
-		&testscommon.ScheduledTxsExecutionStub{},
-=======
-		&mock.BlockSizeComputationStub{},
-		&mock.BalanceComputationStub{},
-		&mock.EpochNotifierStub{},
-		2,
->>>>>>> 1229c24f
+		&testscommon.BlockSizeComputationStub{},
+		&testscommon.BalanceComputationStub{},
+		&epochNotifier.EpochNotifierStub{},
+		2,
+		&testscommon.TxTypeHandlerMock{},
+		&testscommon.ScheduledTxsExecutionStub{},
 	)
 
 	assert.Nil(t, txs)
@@ -543,19 +480,12 @@
 		&mock.BlockTrackerMock{},
 		block.TxBlock,
 		createMockPubkeyConverter(),
-<<<<<<< HEAD
-		&testscommon.BlockSizeComputationStub{},
-		&testscommon.BalanceComputationStub{},
-		&epochNotifier.EpochNotifierStub{},
-		0,
-		&testscommon.TxTypeHandlerMock{},
-		&testscommon.ScheduledTxsExecutionStub{},
-=======
-		&mock.BlockSizeComputationStub{},
-		&mock.BalanceComputationStub{},
-		&mock.EpochNotifierStub{},
-		2,
->>>>>>> 1229c24f
+		&testscommon.BlockSizeComputationStub{},
+		&testscommon.BalanceComputationStub{},
+		&epochNotifier.EpochNotifierStub{},
+		2,
+		&testscommon.TxTypeHandlerMock{},
+		&testscommon.ScheduledTxsExecutionStub{},
 	)
 
 	assert.Nil(t, txs)
@@ -581,19 +511,12 @@
 		nil,
 		block.TxBlock,
 		createMockPubkeyConverter(),
-<<<<<<< HEAD
-		&testscommon.BlockSizeComputationStub{},
-		&testscommon.BalanceComputationStub{},
-		&epochNotifier.EpochNotifierStub{},
-		0,
-		&testscommon.TxTypeHandlerMock{},
-		&testscommon.ScheduledTxsExecutionStub{},
-=======
-		&mock.BlockSizeComputationStub{},
-		&mock.BalanceComputationStub{},
-		&mock.EpochNotifierStub{},
-		2,
->>>>>>> 1229c24f
+		&testscommon.BlockSizeComputationStub{},
+		&testscommon.BalanceComputationStub{},
+		&epochNotifier.EpochNotifierStub{},
+		2,
+		&testscommon.TxTypeHandlerMock{},
+		&testscommon.ScheduledTxsExecutionStub{},
 	)
 
 	assert.Nil(t, txs)
@@ -619,19 +542,12 @@
 		&mock.BlockTrackerMock{},
 		block.TxBlock,
 		nil,
-<<<<<<< HEAD
-		&testscommon.BlockSizeComputationStub{},
-		&testscommon.BalanceComputationStub{},
-		&epochNotifier.EpochNotifierStub{},
-		0,
-		&testscommon.TxTypeHandlerMock{},
-		&testscommon.ScheduledTxsExecutionStub{},
-=======
-		&mock.BlockSizeComputationStub{},
-		&mock.BalanceComputationStub{},
-		&mock.EpochNotifierStub{},
-		2,
->>>>>>> 1229c24f
+		&testscommon.BlockSizeComputationStub{},
+		&testscommon.BalanceComputationStub{},
+		&epochNotifier.EpochNotifierStub{},
+		2,
+		&testscommon.TxTypeHandlerMock{},
+		&testscommon.ScheduledTxsExecutionStub{},
 	)
 
 	assert.Nil(t, txs)
@@ -658,17 +574,11 @@
 		block.TxBlock,
 		createMockPubkeyConverter(),
 		nil,
-<<<<<<< HEAD
-		&testscommon.BalanceComputationStub{},
-		&epochNotifier.EpochNotifierStub{},
-		0,
-		&testscommon.TxTypeHandlerMock{},
-		&testscommon.ScheduledTxsExecutionStub{},
-=======
-		&mock.BalanceComputationStub{},
-		&mock.EpochNotifierStub{},
-		2,
->>>>>>> 1229c24f
+		&testscommon.BalanceComputationStub{},
+		&epochNotifier.EpochNotifierStub{},
+		2,
+		&testscommon.TxTypeHandlerMock{},
+		&testscommon.ScheduledTxsExecutionStub{},
 	)
 
 	assert.Nil(t, txs)
@@ -696,15 +606,10 @@
 		createMockPubkeyConverter(),
 		&testscommon.BlockSizeComputationStub{},
 		nil,
-<<<<<<< HEAD
-		&epochNotifier.EpochNotifierStub{},
-		0,
-		&testscommon.TxTypeHandlerMock{},
-		&testscommon.ScheduledTxsExecutionStub{},
-=======
-		&mock.EpochNotifierStub{},
-		2,
->>>>>>> 1229c24f
+		&epochNotifier.EpochNotifierStub{},
+		2,
+		&testscommon.TxTypeHandlerMock{},
+		&testscommon.ScheduledTxsExecutionStub{},
 	)
 
 	assert.Nil(t, txs)
@@ -719,18 +624,13 @@
 	txs, err := NewTransactionPreprocessor(
 		tdp.Transactions(),
 		&mock.ChainStorerMock{},
-<<<<<<< HEAD
-		&hashingMocks.HasherMock{},
-=======
-		&mock.HasherMock{},
->>>>>>> 1229c24f
-		&mock.MarshalizerMock{},
-		&testscommon.TxProcessorMock{},
-		mock.NewMultiShardsCoordinatorMock(3),
-		&stateMock.AccountsStub{},
-		requestTransaction,
-		feeHandlerMock(),
-<<<<<<< HEAD
+		&hashingMocks.HasherMock{},
+		&mock.MarshalizerMock{},
+		&testscommon.TxProcessorMock{},
+		mock.NewMultiShardsCoordinatorMock(3),
+		&stateMock.AccountsStub{},
+		requestTransaction,
+		feeHandlerMock(),
 		&testscommon.GasHandlerStub{},
 		&mock.BlockTrackerMock{},
 		block.TxBlock,
@@ -738,26 +638,15 @@
 		&testscommon.BlockSizeComputationStub{},
 		&testscommon.BalanceComputationStub{},
 		nil,
-		0,
-		&testscommon.TxTypeHandlerMock{},
-		&testscommon.ScheduledTxsExecutionStub{},
-=======
-		&mock.GasHandlerMock{},
-		&mock.BlockTrackerMock{},
-		block.TxBlock,
-		createMockPubkeyConverter(),
-		&mock.BlockSizeComputationStub{},
-		&mock.BalanceComputationStub{},
-		nil,
-		2,
->>>>>>> 1229c24f
+		2,
+		&testscommon.TxTypeHandlerMock{},
+		&testscommon.ScheduledTxsExecutionStub{},
 	)
 
 	assert.Nil(t, txs)
 	assert.Equal(t, process.ErrNilEpochNotifier, err)
 }
 
-<<<<<<< HEAD
 func TestTxsPreprocessor_NewTransactionPreprocessorNilTxTypeHandler(t *testing.T) {
 	t.Parallel()
 
@@ -820,8 +709,6 @@
 	assert.Equal(t, process.ErrNilScheduledTxsExecutionHandler, err)
 }
 
-=======
->>>>>>> 1229c24f
 func TestTxsPreprocessor_NewTransactionPreprocessorOkValsShouldWork(t *testing.T) {
 	t.Parallel()
 
@@ -841,19 +728,12 @@
 		&mock.BlockTrackerMock{},
 		block.TxBlock,
 		createMockPubkeyConverter(),
-<<<<<<< HEAD
-		&testscommon.BlockSizeComputationStub{},
-		&testscommon.BalanceComputationStub{},
-		&epochNotifier.EpochNotifierStub{},
-		0,
-		&testscommon.TxTypeHandlerMock{},
-		&testscommon.ScheduledTxsExecutionStub{},
-=======
-		&mock.BlockSizeComputationStub{},
-		&mock.BalanceComputationStub{},
-		&mock.EpochNotifierStub{},
-		2,
->>>>>>> 1229c24f
+		&testscommon.BlockSizeComputationStub{},
+		&testscommon.BalanceComputationStub{},
+		&epochNotifier.EpochNotifierStub{},
+		2,
+		&testscommon.TxTypeHandlerMock{},
+		&testscommon.ScheduledTxsExecutionStub{},
 	)
 
 	assert.Nil(t, err)
@@ -1075,19 +955,12 @@
 		&mock.BlockTrackerMock{},
 		block.TxBlock,
 		createMockPubkeyConverter(),
-<<<<<<< HEAD
-		&testscommon.BlockSizeComputationStub{},
-		&testscommon.BalanceComputationStub{},
-		&epochNotifier.EpochNotifierStub{},
-		0,
-		&testscommon.TxTypeHandlerMock{},
-		&testscommon.ScheduledTxsExecutionStub{},
-=======
-		&mock.BlockSizeComputationStub{},
-		&mock.BalanceComputationStub{},
-		&mock.EpochNotifierStub{},
-		2,
->>>>>>> 1229c24f
+		&testscommon.BlockSizeComputationStub{},
+		&testscommon.BalanceComputationStub{},
+		&epochNotifier.EpochNotifierStub{},
+		2,
+		&testscommon.TxTypeHandlerMock{},
+		&testscommon.ScheduledTxsExecutionStub{},
 	)
 	assert.NotNil(t, txs)
 
@@ -1157,19 +1030,12 @@
 		&mock.BlockTrackerMock{},
 		block.TxBlock,
 		createMockPubkeyConverter(),
-<<<<<<< HEAD
-		&testscommon.BlockSizeComputationStub{},
-		&testscommon.BalanceComputationStub{},
-		&epochNotifier.EpochNotifierStub{},
-		0,
-		&testscommon.TxTypeHandlerMock{},
-		&testscommon.ScheduledTxsExecutionStub{},
-=======
-		&mock.BlockSizeComputationStub{},
-		&mock.BalanceComputationStub{},
-		&mock.EpochNotifierStub{},
-		2,
->>>>>>> 1229c24f
+		&testscommon.BlockSizeComputationStub{},
+		&testscommon.BalanceComputationStub{},
+		&epochNotifier.EpochNotifierStub{},
+		2,
+		&testscommon.TxTypeHandlerMock{},
+		&testscommon.ScheduledTxsExecutionStub{},
 	)
 	assert.NotNil(t, txs)
 
@@ -1249,19 +1115,12 @@
 		&mock.BlockTrackerMock{},
 		block.TxBlock,
 		createMockPubkeyConverter(),
-<<<<<<< HEAD
-		&testscommon.BlockSizeComputationStub{},
-		&testscommon.BalanceComputationStub{},
-		&epochNotifier.EpochNotifierStub{},
-		0,
-		&testscommon.TxTypeHandlerMock{},
-		&testscommon.ScheduledTxsExecutionStub{},
-=======
-		&mock.BlockSizeComputationStub{},
-		&mock.BalanceComputationStub{},
-		&mock.EpochNotifierStub{},
-		2,
->>>>>>> 1229c24f
+		&testscommon.BlockSizeComputationStub{},
+		&testscommon.BalanceComputationStub{},
+		&epochNotifier.EpochNotifierStub{},
+		2,
+		&testscommon.TxTypeHandlerMock{},
+		&testscommon.ScheduledTxsExecutionStub{},
 	)
 	assert.NotNil(t, txs)
 
@@ -1326,9 +1185,6 @@
 	assert.Nil(t, err)
 }
 
-<<<<<<< HEAD
-func Example_sortTransactionsBySenderAndNonce() {
-=======
 func TestTransactions_GetTotalGasConsumedShouldWork(t *testing.T) {
 	t.Parallel()
 
@@ -1449,8 +1305,7 @@
 	assert.Equal(t, uint64(7), totalGasConsumedInSelfShard)
 }
 
-func ExampleSortTransactionsBySenderAndNonce() {
->>>>>>> 1229c24f
+func Example_sortTransactionsBySenderAndNonce() {
 	txs := []*txcache.WrappedTransaction{
 		{Tx: &transaction.Transaction{Nonce: 3, SndAddr: []byte("bbbb")}, TxHash: []byte("w")},
 		{Tx: &transaction.Transaction{Nonce: 1, SndAddr: []byte("aaaa")}, TxHash: []byte("x")},
@@ -1514,19 +1369,12 @@
 		&mock.BlockTrackerMock{},
 		block.TxBlock,
 		createMockPubkeyConverter(),
-<<<<<<< HEAD
-		&testscommon.BlockSizeComputationStub{},
-		&testscommon.BalanceComputationStub{},
-		&epochNotifier.EpochNotifierStub{},
-		0,
-		&testscommon.TxTypeHandlerMock{},
-		&testscommon.ScheduledTxsExecutionStub{},
-=======
-		&mock.BlockSizeComputationStub{},
-		&mock.BalanceComputationStub{},
-		&mock.EpochNotifierStub{},
-		2,
->>>>>>> 1229c24f
+		&testscommon.BlockSizeComputationStub{},
+		&testscommon.BalanceComputationStub{},
+		&epochNotifier.EpochNotifierStub{},
+		2,
+		&testscommon.TxTypeHandlerMock{},
+		&testscommon.ScheduledTxsExecutionStub{},
 	)
 
 	return preprocessor
@@ -1570,19 +1418,12 @@
 		&mock.BlockTrackerMock{},
 		block.TxBlock,
 		createMockPubkeyConverter(),
-<<<<<<< HEAD
-		&testscommon.BlockSizeComputationStub{},
-		&testscommon.BalanceComputationStub{},
-		&epochNotifier.EpochNotifierStub{},
-		0,
-		&testscommon.TxTypeHandlerMock{},
-		&testscommon.ScheduledTxsExecutionStub{},
-=======
-		&mock.BlockSizeComputationStub{},
-		&mock.BalanceComputationStub{},
-		&mock.EpochNotifierStub{},
-		2,
->>>>>>> 1229c24f
+		&testscommon.BlockSizeComputationStub{},
+		&testscommon.BalanceComputationStub{},
+		&epochNotifier.EpochNotifierStub{},
+		2,
+		&testscommon.TxTypeHandlerMock{},
+		&testscommon.ScheduledTxsExecutionStub{},
 	)
 
 	tx := transaction.Transaction{SndAddr: []byte("2"), RcvAddr: []byte("0")}
@@ -1663,17 +1504,11 @@
 				return mbs+txs > maxBlockSize
 			},
 		},
-<<<<<<< HEAD
-		&testscommon.BalanceComputationStub{},
-		&epochNotifier.EpochNotifierStub{},
-		0,
-		&testscommon.TxTypeHandlerMock{},
-		&testscommon.ScheduledTxsExecutionStub{},
-=======
-		&mock.BalanceComputationStub{},
-		&mock.EpochNotifierStub{},
-		2,
->>>>>>> 1229c24f
+		&testscommon.BalanceComputationStub{},
+		&epochNotifier.EpochNotifierStub{},
+		2,
+		&testscommon.TxTypeHandlerMock{},
+		&testscommon.ScheduledTxsExecutionStub{},
 	)
 
 	assert.NotNil(t, txs)
