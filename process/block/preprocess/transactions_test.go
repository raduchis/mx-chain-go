--- conflicted
+++ resolved
@@ -569,13 +569,8 @@
 	txHashes := make([][]byte, 0)
 	txHashes = append(txHashes, txHash1)
 	txHashes = append(txHashes, txHash2)
-<<<<<<< HEAD
 	mBlk := block.MiniBlock{ReceiverShardID: shardID, TxHashes: txHashes}
-	body = append(body, &mBlk)
-=======
-	mBlk := block.MiniBlock{ReceiverShardID: shardId, TxHashes: txHashes}
 	body.MiniBlocks = append(body.MiniBlocks, &mBlk)
->>>>>>> 9a90e47c
 	txsRequested := txs.RequestBlockTransactions(body)
 	assert.Equal(t, 2, txsRequested)
 }
@@ -710,30 +705,9 @@
 
 func TestTransactionPreprocessor_RemoveBlockTxsFromPoolOK(t *testing.T) {
 	t.Parallel()
-<<<<<<< HEAD
 	dataPool := initDataPool()
 	txs := createGoodPreprocessor(dataPool)
-	body := make(block.Body, 0)
-=======
-	tdp := initDataPool()
-	requestTransaction := func(shardID uint32, txHashes [][]byte) {}
-	txs, _ := NewTransactionPreprocessor(
-		tdp.Transactions(),
-		&mock.ChainStorerMock{},
-		&mock.HasherMock{},
-		&mock.MarshalizerMock{},
-		&mock.TxProcessorMock{},
-		mock.NewMultiShardsCoordinatorMock(3),
-		&mock.AccountsStub{},
-		requestTransaction,
-		feeHandlerMock(),
-		miniBlocksCompacterMock(),
-		&mock.GasHandlerMock{},
-		&mock.BlockTrackerMock{},
-		block.TxBlock,
-	)
 	body := &block.Body{}
->>>>>>> 9a90e47c
 	txHash := []byte("txHash")
 	txHashes := make([][]byte, 0)
 	txHashes = append(txHashes, txHash)
@@ -742,13 +716,8 @@
 		SenderShardID:   0,
 		TxHashes:        txHashes,
 	}
-<<<<<<< HEAD
-	body = append(body, &miniblock)
+	body.MiniBlocks = append(body.MiniBlocks, &miniblock)
 	err := txs.RemoveTxBlockFromPools(body, dataPool.MiniBlocks())
-=======
-	body.MiniBlocks = append(body.MiniBlocks, &miniblock)
-	err := txs.RemoveTxBlockFromPools(body, tdp.MiniBlocks())
->>>>>>> 9a90e47c
 	assert.Nil(t, err)
 }
 
