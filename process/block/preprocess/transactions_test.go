package preprocess

import (
	"bytes"
	"crypto/rand"
	"encoding/hex"
	"errors"
	"fmt"
	"math/big"
	"reflect"
	"testing"
	"time"

	"github.com/ElrondNetwork/elrond-go-core/core"
	"github.com/ElrondNetwork/elrond-go-core/core/atomic"
	"github.com/ElrondNetwork/elrond-go-core/core/pubkeyConverter"
	"github.com/ElrondNetwork/elrond-go-core/data"
	"github.com/ElrondNetwork/elrond-go-core/data/block"
	"github.com/ElrondNetwork/elrond-go-core/data/rewardTx"
	"github.com/ElrondNetwork/elrond-go-core/data/smartContractResult"
	"github.com/ElrondNetwork/elrond-go-core/data/transaction"
	"github.com/ElrondNetwork/elrond-go-core/hashing"
	"github.com/ElrondNetwork/elrond-go-core/hashing/blake2b"
	"github.com/ElrondNetwork/elrond-go-core/hashing/sha256"
	"github.com/ElrondNetwork/elrond-go-core/marshal"
	"github.com/ElrondNetwork/elrond-go/common"
	"github.com/ElrondNetwork/elrond-go/dataRetriever"
	"github.com/ElrondNetwork/elrond-go/process"
	"github.com/ElrondNetwork/elrond-go/process/mock"
	"github.com/ElrondNetwork/elrond-go/sharding"
	"github.com/ElrondNetwork/elrond-go/storage"
	"github.com/ElrondNetwork/elrond-go/storage/txcache"
	"github.com/ElrondNetwork/elrond-go/testscommon"
	dataRetrieverMock "github.com/ElrondNetwork/elrond-go/testscommon/dataRetriever"
	"github.com/ElrondNetwork/elrond-go/testscommon/economicsmocks"
	"github.com/ElrondNetwork/elrond-go/testscommon/epochNotifier"
	"github.com/ElrondNetwork/elrond-go/testscommon/genericMocks"
	"github.com/ElrondNetwork/elrond-go/testscommon/hashingMocks"
	stateMock "github.com/ElrondNetwork/elrond-go/testscommon/state"
	"github.com/ElrondNetwork/elrond-go/vm"
	vmcommon "github.com/ElrondNetwork/elrond-vm-common"
	"github.com/stretchr/testify/assert"
	"github.com/stretchr/testify/require"
)

const MaxGasLimitPerBlock = uint64(100000)

<<<<<<< HEAD
func feeHandlerMock() *economicsmocks.EconomicsHandlerStub {
	return &economicsmocks.EconomicsHandlerStub{
=======
type txInfoHolder struct {
	hash []byte
	buff []byte
	tx   *transaction.Transaction
}

func feeHandlerMock() *mock.FeeHandlerStub {
	return &mock.FeeHandlerStub{
>>>>>>> fc78258f
		ComputeGasLimitCalled: func(tx data.TransactionWithFeeHandler) uint64 {
			return 0
		},
		MaxGasLimitPerBlockCalled: func(_ uint32) uint64 {
			return MaxGasLimitPerBlock
		},
		MaxGasLimitPerMiniBlockCalled: func() uint64 {
			return MaxGasLimitPerBlock
		},
		MaxGasLimitPerBlockForSafeCrossShardCalled: func() uint64 {
			return MaxGasLimitPerBlock
		},
		MaxGasLimitPerMiniBlockForSafeCrossShardCalled: func() uint64 {
			return MaxGasLimitPerBlock
		},
		MaxGasLimitPerTxCalled: func() uint64 {
			return MaxGasLimitPerBlock
		},
	}
}

func shardedDataCacherNotifier() dataRetriever.ShardedDataCacherNotifier {
	return &testscommon.ShardedDataStub{
		ShardDataStoreCalled: func(id string) (c storage.Cacher) {
			return &testscommon.CacherStub{
				PeekCalled: func(key []byte) (value interface{}, ok bool) {
					if reflect.DeepEqual(key, []byte("tx1_hash")) {
						return &smartContractResult.SmartContractResult{Nonce: 10}, true
					}
					if reflect.DeepEqual(key, []byte("tx2_hash")) {
						return &transaction.Transaction{Nonce: 10}, true
					}
					return nil, false
				},
				KeysCalled: func() [][]byte {
					return [][]byte{[]byte("key1"), []byte("key2")}
				},
				LenCalled: func() int {
					return 0
				},
			}
		},
		AddDataCalled:                 func(key []byte, data interface{}, sizeInBytes int, cacheId string) {},
		RemoveSetOfDataFromPoolCalled: func(keys [][]byte, id string) {},
		SearchFirstDataCalled: func(key []byte) (value interface{}, ok bool) {
			if reflect.DeepEqual(key, []byte("tx1_hash")) {
				return &smartContractResult.SmartContractResult{Nonce: 10}, true
			}
			if reflect.DeepEqual(key, []byte("tx2_hash")) {
				return &transaction.Transaction{Nonce: 10}, true
			}
			return nil, false
		},
		RemoveDataCalled: func(key []byte, cacheID string) {
		},
	}
}

func initDataPool() *dataRetrieverMock.PoolsHolderStub {
	sdp := &dataRetrieverMock.PoolsHolderStub{
		TransactionsCalled: func() dataRetriever.ShardedDataCacherNotifier {
			return shardedDataCacherNotifier()
		},
		UnsignedTransactionsCalled: func() dataRetriever.ShardedDataCacherNotifier {
			return shardedDataCacherNotifier()
		},
		RewardTransactionsCalled: func() dataRetriever.ShardedDataCacherNotifier {
			return &testscommon.ShardedDataStub{
				ShardDataStoreCalled: func(id string) (c storage.Cacher) {
					return &testscommon.CacherStub{
						PeekCalled: func(key []byte) (value interface{}, ok bool) {
							if reflect.DeepEqual(key, []byte("tx1_hash")) {
								return &rewardTx.RewardTx{Value: big.NewInt(100)}, true
							}
							return nil, false
						},
						KeysCalled: func() [][]byte {
							return [][]byte{[]byte("key1"), []byte("key2")}
						},
						LenCalled: func() int {
							return 0
						},
					}
				},
				AddDataCalled:                 func(key []byte, data interface{}, sizeInBytes int, cacheId string) {},
				RemoveSetOfDataFromPoolCalled: func(keys [][]byte, id string) {},
				SearchFirstDataCalled: func(key []byte) (value interface{}, ok bool) {
					if reflect.DeepEqual(key, []byte("tx1_hash")) {
						return &rewardTx.RewardTx{Value: big.NewInt(100)}, true
					}
					return nil, false
				},
			}
		},
		MetaBlocksCalled: func() storage.Cacher {
			return &testscommon.CacherStub{
				GetCalled: func(key []byte) (value interface{}, ok bool) {
					if reflect.DeepEqual(key, []byte("tx1_hash")) {
						return &transaction.Transaction{Nonce: 10}, true
					}
					return nil, false
				},
				KeysCalled: func() [][]byte {
					return nil
				},
				LenCalled: func() int {
					return 0
				},
				PeekCalled: func(key []byte) (value interface{}, ok bool) {
					if reflect.DeepEqual(key, []byte("tx1_hash")) {
						return &transaction.Transaction{Nonce: 10}, true
					}
					return nil, false
				},
				RegisterHandlerCalled: func(i func(key []byte, value interface{})) {},
			}
		},
		MiniBlocksCalled: func() storage.Cacher {
			cs := testscommon.NewCacherStub()
			cs.RegisterHandlerCalled = func(i func(key []byte, value interface{})) {
			}
			cs.GetCalled = func(key []byte) (value interface{}, ok bool) {
				if bytes.Equal([]byte("bbb"), key) {
					return make(block.MiniBlockSlice, 0), true
				}

				return nil, false
			}
			cs.PeekCalled = func(key []byte) (value interface{}, ok bool) {
				if bytes.Equal([]byte("bbb"), key) {
					return make(block.MiniBlockSlice, 0), true
				}

				return nil, false
			}
			cs.RegisterHandlerCalled = func(i func(key []byte, value interface{})) {}
			cs.RemoveCalled = func(key []byte) {}
			return cs
		},
		HeadersCalled: func() dataRetriever.HeadersPool {
			cs := &mock.HeadersCacherStub{}
			cs.RegisterHandlerCalled = func(i func(header data.HeaderHandler, key []byte)) {
			}
			return cs
		},
	}
	return sdp
}

func createMockPubkeyConverter() *mock.PubkeyConverterMock {
	return mock.NewPubkeyConverterMock(32)
}

func createDefaultTransactionsProcessorArgs() ArgsTransactionPreProcessor {
	tdp := initDataPool()
	requestTransaction := func(shardID uint32, txHashes [][]byte) {}

	return ArgsTransactionPreProcessor{
		TxDataPool:           tdp.Transactions(),
		Store:                &mock.ChainStorerMock{},
		Hasher:               &hashingMocks.HasherMock{},
		Marshalizer:          &mock.MarshalizerMock{},
		TxProcessor:          &testscommon.TxProcessorMock{},
		ShardCoordinator:     mock.NewMultiShardsCoordinatorMock(3),
		Accounts:             &stateMock.AccountsStub{},
		OnRequestTransaction: requestTransaction,
		EconomicsFee:         feeHandlerMock(),
		GasHandler:           &mock.GasHandlerMock{},
		BlockTracker:         &mock.BlockTrackerMock{},
		BlockType:            block.TxBlock,
		PubkeyConverter:      createMockPubkeyConverter(),
		BlockSizeComputation: &testscommon.BlockSizeComputationStub{},
		BalanceComputation:   &testscommon.BalanceComputationStub{},
		EpochNotifier:        &epochNotifier.EpochNotifierStub{},
		OptimizeGasUsedInCrossMiniBlocksEnableEpoch: 2,
		FrontRunningProtectionEnableEpoch:           30,
		ScheduledMiniBlocksEnableEpoch:              2,
		TxTypeHandler:                               &testscommon.TxTypeHandlerMock{},
		ScheduledTxsExecutionHandler:                &testscommon.ScheduledTxsExecutionStub{},
	}
}

func TestTxsPreprocessor_NewTransactionPreprocessorNilPool(t *testing.T) {
	t.Parallel()

	args := createDefaultTransactionsProcessorArgs()
	args.TxDataPool = nil
	txs, err := NewTransactionPreprocessor(args)
	assert.Nil(t, txs)
	assert.Equal(t, process.ErrNilTransactionPool, err)
}

func TestTxsPreprocessor_NewTransactionPreprocessorNilStore(t *testing.T) {
	t.Parallel()

	args := createDefaultTransactionsProcessorArgs()
	args.Store = nil

	txs, err := NewTransactionPreprocessor(args)
	assert.Nil(t, txs)
	assert.Equal(t, process.ErrNilTxStorage, err)
}

func TestTxsPreprocessor_NewTransactionPreprocessorNilHasher(t *testing.T) {
	t.Parallel()

	args := createDefaultTransactionsProcessorArgs()
	args.Hasher = nil

	txs, err := NewTransactionPreprocessor(args)
	assert.Nil(t, txs)
	assert.Equal(t, process.ErrNilHasher, err)
}

func TestTxsPreprocessor_NewTransactionPreprocessorNilMarsalizer(t *testing.T) {
	t.Parallel()

	args := createDefaultTransactionsProcessorArgs()
	args.Marshalizer = nil

	txs, err := NewTransactionPreprocessor(args)
	assert.Nil(t, txs)
	assert.Equal(t, process.ErrNilMarshalizer, err)
}

func TestTxsPreprocessor_NewTransactionPreprocessorNilTxProce(t *testing.T) {
	t.Parallel()

	args := createDefaultTransactionsProcessorArgs()
	args.TxProcessor = nil

	txs, err := NewTransactionPreprocessor(args)
	assert.Nil(t, txs)
	assert.Equal(t, process.ErrNilTxProcessor, err)
}

func TestTxsPreprocessor_NewTransactionPreprocessorNilShardCoord(t *testing.T) {
	t.Parallel()

	args := createDefaultTransactionsProcessorArgs()
	args.ShardCoordinator = nil

	txs, err := NewTransactionPreprocessor(args)
	assert.Nil(t, txs)
	assert.Equal(t, process.ErrNilShardCoordinator, err)
}

func TestTxsPreprocessor_NewTransactionPreprocessorNilAccounts(t *testing.T) {
	t.Parallel()

	args := createDefaultTransactionsProcessorArgs()
	args.Accounts = nil

	txs, err := NewTransactionPreprocessor(args)
	assert.Nil(t, txs)
	assert.Equal(t, process.ErrNilAccountsAdapter, err)
}

func TestTxsPreprocessor_NewTransactionPreprocessorNilRequestFunc(t *testing.T) {
	t.Parallel()

	args := createDefaultTransactionsProcessorArgs()
	args.OnRequestTransaction = nil

	txs, err := NewTransactionPreprocessor(args)
	assert.Nil(t, txs)
	assert.Equal(t, process.ErrNilRequestHandler, err)
}

func TestTxsPreprocessor_NewTransactionPreprocessorNilFeeHandler(t *testing.T) {
	t.Parallel()

	args := createDefaultTransactionsProcessorArgs()
	args.EconomicsFee = nil

	txs, err := NewTransactionPreprocessor(args)
	assert.Nil(t, txs)
	assert.Equal(t, process.ErrNilEconomicsFeeHandler, err)
}

func TestTxsPreprocessor_NewTransactionPreprocessorNilGasHandler(t *testing.T) {
	t.Parallel()

	args := createDefaultTransactionsProcessorArgs()
	args.GasHandler = nil

	txs, err := NewTransactionPreprocessor(args)
	assert.Nil(t, txs)
	assert.Equal(t, process.ErrNilGasHandler, err)
}

func TestTxsPreprocessor_NewTransactionPreprocessorNilBlockTracker(t *testing.T) {
	t.Parallel()

	args := createDefaultTransactionsProcessorArgs()
	args.BlockTracker = nil

	txs, err := NewTransactionPreprocessor(args)
	assert.Nil(t, txs)
	assert.Equal(t, process.ErrNilBlockTracker, err)
}

func TestTxsPreprocessor_NewTransactionPreprocessorNilPubkeyConverter(t *testing.T) {
	t.Parallel()

	args := createDefaultTransactionsProcessorArgs()
	args.PubkeyConverter = nil

	txs, err := NewTransactionPreprocessor(args)
	assert.Nil(t, txs)
	assert.Equal(t, process.ErrNilPubkeyConverter, err)
}

func TestTxsPreprocessor_NewTransactionPreprocessorNilBlockSizeComputationHandler(t *testing.T) {
	t.Parallel()

	args := createDefaultTransactionsProcessorArgs()
	args.BlockSizeComputation = nil

	txs, err := NewTransactionPreprocessor(args)
	assert.Nil(t, txs)
	assert.Equal(t, process.ErrNilBlockSizeComputationHandler, err)
}

func TestTxsPreprocessor_NewTransactionPreprocessorNilBalanceComputationHandler(t *testing.T) {
	t.Parallel()

	args := createDefaultTransactionsProcessorArgs()
	args.BalanceComputation = nil

	txs, err := NewTransactionPreprocessor(args)
	assert.Nil(t, txs)
	assert.Equal(t, process.ErrNilBalanceComputationHandler, err)
}

func TestTxsPreprocessor_NewTransactionPreprocessorNilEpochNotifier(t *testing.T) {
	t.Parallel()

	args := createDefaultTransactionsProcessorArgs()
	args.EpochNotifier = nil

	txs, err := NewTransactionPreprocessor(args)
	assert.Nil(t, txs)
	assert.Equal(t, process.ErrNilEpochNotifier, err)
}

func TestTxsPreprocessor_NewTransactionPreprocessorNilTxTypeHandler(t *testing.T) {
	t.Parallel()

	args := createDefaultTransactionsProcessorArgs()
	args.TxTypeHandler = nil
	txs, err := NewTransactionPreprocessor(args)
	assert.Nil(t, txs)
	assert.Equal(t, process.ErrNilTxTypeHandler, err)
}

func TestTxsPreprocessor_NewTransactionPreprocessorNilScheduledTxsExecutionHandler(t *testing.T) {
	t.Parallel()

	args := createDefaultTransactionsProcessorArgs()
	args.ScheduledTxsExecutionHandler = nil
	txs, err := NewTransactionPreprocessor(args)
	assert.Nil(t, txs)
	assert.Equal(t, process.ErrNilScheduledTxsExecutionHandler, err)
}

func TestTxsPreprocessor_NewTransactionPreprocessorOkValsShouldWork(t *testing.T) {
	t.Parallel()

	args := createDefaultTransactionsProcessorArgs()
	txs, err := NewTransactionPreprocessor(args)
	assert.Nil(t, err)
	assert.NotNil(t, txs)
	assert.False(t, txs.IsInterfaceNil())
}

func TestTxsPreProcessor_GetTransactionFromPool(t *testing.T) {
	t.Parallel()
	dataPool := initDataPool()
	txs := createGoodPreprocessor(dataPool)
	txHash := []byte("tx2_hash")
	tx, _ := process.GetTransactionHandlerFromPool(1, 1, txHash, dataPool.Transactions(), false)
	assert.NotNil(t, txs)
	assert.NotNil(t, tx)
	assert.Equal(t, uint64(10), tx.(*transaction.Transaction).Nonce)
}

func TestTransactionPreprocessor_RequestTransactionFromNetwork(t *testing.T) {
	t.Parallel()
	dataPool := initDataPool()
	txs := createGoodPreprocessor(dataPool)
	shardID := uint32(1)
	txHash1 := []byte("tx_hash1")
	txHash2 := []byte("tx_hash2")
	body := &block.Body{}
	txHashes := make([][]byte, 0)
	txHashes = append(txHashes, txHash1)
	txHashes = append(txHashes, txHash2)
	mBlk := block.MiniBlock{ReceiverShardID: shardID, TxHashes: txHashes}
	body.MiniBlocks = append(body.MiniBlocks, &mBlk)
	txsRequested := txs.RequestBlockTransactions(body)
	assert.Equal(t, 2, txsRequested)
}

func TestTransactionPreprocessor_RequestBlockTransactionFromMiniBlockFromNetwork(t *testing.T) {
	t.Parallel()
	dataPool := initDataPool()
	txs := createGoodPreprocessor(dataPool)

	shardID := uint32(1)
	txHash1 := []byte("tx_hash1")
	txHash2 := []byte("tx_hash2")
	txHashes := make([][]byte, 0)
	txHashes = append(txHashes, txHash1)
	txHashes = append(txHashes, txHash2)
	mb := &block.MiniBlock{ReceiverShardID: shardID, TxHashes: txHashes}
	txsRequested := txs.RequestTransactionsForMiniBlock(mb)
	assert.Equal(t, 2, txsRequested)
}

func TestTransactionPreprocessor_ReceivedTransactionShouldEraseRequested(t *testing.T) {
	t.Parallel()

	dataPool := dataRetrieverMock.NewPoolsHolderMock()

	shardedDataStub := &testscommon.ShardedDataStub{
		ShardDataStoreCalled: func(cacheId string) (c storage.Cacher) {
			return &testscommon.CacherStub{
				PeekCalled: func(key []byte) (value interface{}, ok bool) {
					return &transaction.Transaction{}, true
				},
			}
		},
	}

	dataPool.SetTransactions(shardedDataStub)

	txs := createGoodPreprocessor(dataPool)

	// add 3 tx hashes on requested list
	txHash1 := []byte("tx hash 1")
	txHash2 := []byte("tx hash 2")
	txHash3 := []byte("tx hash 3")

	txs.AddTxHashToRequestedList(txHash1)
	txs.AddTxHashToRequestedList(txHash2)
	txs.AddTxHashToRequestedList(txHash3)

	txs.SetMissingTxs(3)

	// received txHash2
	txs.ReceivedTransaction(txHash2, &txcache.WrappedTransaction{Tx: &transaction.Transaction{}})

	assert.True(t, txs.IsTxHashRequested(txHash1))
	assert.False(t, txs.IsTxHashRequested(txHash2))
	assert.True(t, txs.IsTxHashRequested(txHash3))
}

// ------- GetAllTxsFromMiniBlock

func computeHash(data interface{}, marshalizer marshal.Marshalizer, hasher hashing.Hasher) []byte {
	buff, _ := marshalizer.Marshal(data)
	return hasher.Compute(string(buff))
}

func TestTransactionPreprocessor_GetAllTxsFromMiniBlockShouldWork(t *testing.T) {
	t.Parallel()

	hasher := &hashingMocks.HasherMock{}
	marshalizer := &mock.MarshalizerMock{}
	dataPool := dataRetrieverMock.NewPoolsHolderMock()
	senderShardId := uint32(0)
	destinationShardId := uint32(1)

	txsSlice := []*transaction.Transaction{
		{Nonce: 1},
		{Nonce: 2},
		{Nonce: 3},
	}
	transactionsHashes := make([][]byte, len(txsSlice))

	// add defined transactions to sender-destination cacher
	for idx, tx := range txsSlice {
		transactionsHashes[idx] = computeHash(tx, marshalizer, hasher)

		dataPool.Transactions().AddData(
			transactionsHashes[idx],
			tx,
			tx.Size(),
			process.ShardCacherIdentifier(senderShardId, destinationShardId),
		)
	}

	// add some random data
	txRandom := &transaction.Transaction{Nonce: 4}
	dataPool.Transactions().AddData(
		computeHash(txRandom, marshalizer, hasher),
		txRandom,
		txRandom.Size(),
		process.ShardCacherIdentifier(3, 4),
	)

	txs := createGoodPreprocessor(dataPool)

	mb := &block.MiniBlock{
		SenderShardID:   senderShardId,
		ReceiverShardID: destinationShardId,
		TxHashes:        transactionsHashes,
	}

	txsRetrieved, txHashesRetrieved, err := txs.getAllTxsFromMiniBlock(mb, func() bool { return true }, func() bool { return false })

	assert.Nil(t, err)
	assert.Equal(t, len(txsSlice), len(txsRetrieved))
	assert.Equal(t, len(txsSlice), len(txHashesRetrieved))
	for idx, tx := range txsSlice {
		// txReceived should be all txs in the same order
		assert.Equal(t, txsRetrieved[idx], tx)
		// verify corresponding transaction hashes
		assert.Equal(t, txHashesRetrieved[idx], computeHash(tx, marshalizer, hasher))
	}
}

func TestTransactionPreprocessor_RemoveBlockDataFromPoolsNilBlockShouldErr(t *testing.T) {
	t.Parallel()
	dataPool := initDataPool()
	txs := createGoodPreprocessor(dataPool)
	err := txs.RemoveBlockDataFromPools(nil, dataPool.MiniBlocks())
	assert.NotNil(t, err)
	assert.Equal(t, err, process.ErrNilTxBlockBody)
}

func TestTransactionPreprocessor_RemoveBlockDataFromPoolsOK(t *testing.T) {
	t.Parallel()
	dataPool := initDataPool()
	txs := createGoodPreprocessor(dataPool)
	body := &block.Body{}
	txHash := []byte("txHash")
	txHashes := make([][]byte, 0)
	txHashes = append(txHashes, txHash)
	miniblock := block.MiniBlock{
		ReceiverShardID: 0,
		SenderShardID:   0,
		TxHashes:        txHashes,
	}
	body.MiniBlocks = append(body.MiniBlocks, &miniblock)
	err := txs.RemoveBlockDataFromPools(body, dataPool.MiniBlocks())
	assert.Nil(t, err)
}

func TestTransactions_CreateAndProcessMiniBlockCrossShardGasLimitAddAll(t *testing.T) {
	t.Parallel()

	totalGasProvided := uint64(0)
	args := createDefaultTransactionsProcessorArgs()
	args.TxDataPool, _ = dataRetrieverMock.CreateTxPool(2, 0)
	args.TxProcessor = &testscommon.TxProcessorMock{
		ProcessTransactionCalled: func(transaction *transaction.Transaction) (vmcommon.ReturnCode, error) {
			return 0, nil
		}}
	args.GasHandler = &mock.GasHandlerMock{
		SetGasProvidedCalled: func(gasProvided uint64, hash []byte) {
			totalGasProvided += gasProvided
		},
		TotalGasProvidedCalled: func() uint64 {
			return totalGasProvided
		},
		ComputeGasProvidedByTxCalled: func(txSenderShardId uint32, txReceiverShardId uint32, txHandler data.TransactionHandler) (uint64, uint64, error) {
			return 0, 0, nil
		},
		SetGasRefundedCalled: func(gasRefunded uint64, hash []byte) {},
		TotalGasRefundedCalled: func() uint64 {
			return 0
		},
	}

	txs, _ := NewTransactionPreprocessor(args)
	assert.NotNil(t, txs)

	sndShardId := uint32(0)
	dstShardId := uint32(1)
	strCache := process.ShardCacherIdentifier(sndShardId, dstShardId)

	addedTxs := make([]*transaction.Transaction, 0)
	for i := 0; i < 10; i++ {
		newTx := &transaction.Transaction{GasLimit: uint64(i)}

		txHash, _ := core.CalculateHash(args.Marshalizer, args.Hasher, newTx)
		args.TxDataPool.AddData(txHash, newTx, newTx.Size(), strCache)

		addedTxs = append(addedTxs, newTx)
	}

	sortedTxsAndHashes, _, _ := txs.computeSortedTxs(sndShardId, dstShardId, MaxGasLimitPerBlock, []byte("randomness"))
	miniBlocks, _, err := txs.createAndProcessMiniBlocksFromMeV1(haveTimeTrue, isShardStuckFalse, isMaxBlockSizeReachedFalse, sortedTxsAndHashes)
	assert.Nil(t, err)

	txHashes := 0
	for _, miniBlock := range miniBlocks {
		txHashes += len(miniBlock.TxHashes)
	}

	assert.Equal(t, len(addedTxs), txHashes)
}

func TestTransactions_CreateAndProcessMiniBlockCrossShardGasLimitAddAllAsNoSCCalls(t *testing.T) {
	t.Parallel()

	totalGasProvided := uint64(0)
	args := createDefaultTransactionsProcessorArgs()
	args.TxProcessor = &testscommon.TxProcessorMock{
		ProcessTransactionCalled: func(transaction *transaction.Transaction) (vmcommon.ReturnCode, error) {
			return 0, nil
		}}
	args.GasHandler = &mock.GasHandlerMock{
		SetGasProvidedCalled: func(gasProvided uint64, hash []byte) {
			totalGasProvided += gasProvided
		},
		TotalGasProvidedCalled: func() uint64 {
			return totalGasProvided
		},
		ComputeGasProvidedByTxCalled: func(txSenderShardId uint32, txReceiverShardId uint32, txHandler data.TransactionHandler) (uint64, uint64, error) {
			return 0, 0, nil
		},
		SetGasRefundedCalled: func(gasRefunded uint64, hash []byte) {},
		TotalGasRefundedCalled: func() uint64 {
			return 0
		},
	}
	args.TxDataPool, _ = dataRetrieverMock.CreateTxPool(2, 0)
	txs, _ := NewTransactionPreprocessor(args)
	assert.NotNil(t, txs)

	sndShardId := uint32(0)
	dstShardId := uint32(1)
	strCache := process.ShardCacherIdentifier(sndShardId, dstShardId)

	gasLimit := MaxGasLimitPerBlock / uint64(5)

	addedTxs := make([]*transaction.Transaction, 0)
	for i := 0; i < 10; i++ {
		newTx := &transaction.Transaction{GasLimit: gasLimit, GasPrice: uint64(i), RcvAddr: []byte("012345678910")}

		txHash, _ := core.CalculateHash(args.Marshalizer, args.Hasher, newTx)
		args.TxDataPool.AddData(txHash, newTx, newTx.Size(), strCache)

		addedTxs = append(addedTxs, newTx)
	}

	sortedTxsAndHashes, _, _ := txs.computeSortedTxs(sndShardId, dstShardId, MaxGasLimitPerBlock, []byte("randomness"))
	miniBlocks, _, err := txs.createAndProcessMiniBlocksFromMeV1(haveTimeTrue, isShardStuckFalse, isMaxBlockSizeReachedFalse, sortedTxsAndHashes)
	assert.Nil(t, err)

	txHashes := 0
	for _, miniBlock := range miniBlocks {
		txHashes += len(miniBlock.TxHashes)
	}

	assert.Equal(t, len(addedTxs), txHashes)
}

func TestTransactions_CreateAndProcessMiniBlockCrossShardGasLimitAddOnly5asSCCall(t *testing.T) {
	t.Parallel()

	numTxsToAdd := 5
	gasLimit := MaxGasLimitPerBlock / uint64(numTxsToAdd)

	totalGasProvided := uint64(0)
	args := createDefaultTransactionsProcessorArgs()
	args.TxDataPool, _ = dataRetrieverMock.CreateTxPool(2, 0)
	args.TxProcessor = &testscommon.TxProcessorMock{
		ProcessTransactionCalled: func(transaction *transaction.Transaction) (vmcommon.ReturnCode, error) {
			return 0, nil
		}}
	args.GasHandler = &mock.GasHandlerMock{
		SetGasProvidedCalled: func(gasProvided uint64, hash []byte) {
			totalGasProvided += gasProvided
		},
		ComputeGasProvidedByTxCalled: func(txSenderShardId uint32, txReceiverShardId uint32, txHandler data.TransactionHandler) (uint64, uint64, error) {
			return gasLimit, gasLimit, nil
		},
		TotalGasProvidedCalled: func() uint64 {
			return totalGasProvided
		},
		SetGasRefundedCalled: func(gasRefunded uint64, hash []byte) {},
		GasRefundedCalled: func(hash []byte) uint64 {
			return 0
		},
		RemoveGasProvidedCalled: func(hashes [][]byte) {
			totalGasProvided = 0
		},
		RemoveGasRefundedCalled: func(hashes [][]byte) {
		},
	}

	txs, _ := NewTransactionPreprocessor(args)

	assert.NotNil(t, txs)

	sndShardId := uint32(0)
	dstShardId := uint32(1)
	strCache := process.ShardCacherIdentifier(sndShardId, dstShardId)

	scAddress, _ := hex.DecodeString("000000000000000000005fed9c659422cd8429ce92f8973bba2a9fb51e0eb3a1")
	for i := 0; i < 10; i++ {
		newTx := &transaction.Transaction{GasLimit: gasLimit, GasPrice: uint64(i), RcvAddr: scAddress}

		txHash, _ := core.CalculateHash(args.Marshalizer, args.Hasher, newTx)
		args.TxDataPool.AddData(txHash, newTx, newTx.Size(), strCache)
	}

	sortedTxsAndHashes, _, _ := txs.computeSortedTxs(sndShardId, dstShardId, MaxGasLimitPerBlock, []byte("randomness"))
	miniBlocks, _, err := txs.createAndProcessMiniBlocksFromMeV1(haveTimeTrue, isShardStuckFalse, isMaxBlockSizeReachedFalse, sortedTxsAndHashes)
	assert.Nil(t, err)

	txHashes := 0
	for _, miniBlock := range miniBlocks {
		txHashes += len(miniBlock.TxHashes)
	}

	assert.Equal(t, numTxsToAdd, txHashes)
}

func TestTransactions_IsDataPrepared_NumMissingTxsZeroShouldWork(t *testing.T) {
	t.Parallel()

	dataPool := initDataPool()
	txs := createGoodPreprocessor(dataPool)

	err := txs.IsDataPrepared(0, haveTime)
	assert.Nil(t, err)
}

func TestTransactions_IsDataPrepared_NumMissingTxsGreaterThanZeroTxNotReceivedShouldTimeout(t *testing.T) {
	t.Parallel()

	dataPool := initDataPool()
	txs := createGoodPreprocessor(dataPool)

	haveTimeShorter := func() time.Duration {
		return time.Millisecond
	}
	err := txs.IsDataPrepared(2, haveTimeShorter)
	assert.Equal(t, process.ErrTimeIsOut, err)
}

func TestTransactions_IsDataPrepared_NumMissingTxsGreaterThanZeroShouldWork(t *testing.T) {
	t.Parallel()

	dataPool := initDataPool()
	txs := createGoodPreprocessor(dataPool)

	go func() {
		txs.SetRcvdTxChan()
	}()

	err := txs.IsDataPrepared(2, haveTime)
	assert.Nil(t, err)
}

func TestTransactions_GetTotalGasConsumedShouldWork(t *testing.T) {
	t.Parallel()

	var gasProvided uint64
	var gasRefunded uint64
	var gasPenalized uint64

	args := createDefaultTransactionsProcessorArgs()
	args.GasHandler = &mock.GasHandlerMock{
		TotalGasProvidedCalled: func() uint64 {
			return gasProvided
		},
		TotalGasRefundedCalled: func() uint64 {
			return gasRefunded
		},
		TotalGasPenalizedCalled: func() uint64 {
			return gasPenalized
		},
	}

	preprocessor, _ := NewTransactionPreprocessor(args)

	gasProvided = 10
	gasRefunded = 2
	gasPenalized = 3
	totalGasConsumed := preprocessor.getTotalGasConsumed()
	assert.Equal(t, gasProvided, totalGasConsumed)

	preprocessor.EpochConfirmed(2, 0)

	totalGasConsumed = preprocessor.getTotalGasConsumed()
	assert.Equal(t, gasProvided-gasRefunded-gasPenalized, totalGasConsumed)

	gasRefunded = 5
	gasPenalized = 6
	totalGasConsumed = preprocessor.getTotalGasConsumed()
	assert.Equal(t, gasProvided, totalGasConsumed)
}

func TestTransactions_UpdateGasConsumedWithGasRefundedAndGasPenalizedShouldWork(t *testing.T) {
	t.Parallel()

	var gasRefunded uint64
	var gasPenalized uint64

	args := createDefaultTransactionsProcessorArgs()
	args.GasHandler = &mock.GasHandlerMock{
		GasRefundedCalled: func(_ []byte) uint64 {
			return gasRefunded
		},
		GasPenalizedCalled: func(_ []byte) uint64 {
			return gasPenalized
		},
	}
	args.OptimizeGasUsedInCrossMiniBlocksEnableEpoch = 2

	preprocessor, _ := NewTransactionPreprocessor(args)
	gasInfo := gasConsumedInfo{
		gasConsumedByMiniBlocksInSenderShard:  0,
		gasConsumedByMiniBlockInReceiverShard: 5,
		totalGasConsumedInSelfShard:           10,
	}

	gasRefunded = 2
	gasPenalized = 1
	preprocessor.updateGasConsumedWithGasRefundedAndGasPenalized([]byte("txHash"), &gasInfo)
	assert.Equal(t, uint64(5), gasInfo.gasConsumedByMiniBlockInReceiverShard)
	assert.Equal(t, uint64(10), gasInfo.totalGasConsumedInSelfShard)

	preprocessor.EpochConfirmed(2, 0)

	gasRefunded = 10
	gasPenalized = 1
	preprocessor.updateGasConsumedWithGasRefundedAndGasPenalized([]byte("txHash"), &gasInfo)
	assert.Equal(t, uint64(5), gasInfo.gasConsumedByMiniBlockInReceiverShard)
	assert.Equal(t, uint64(10), gasInfo.totalGasConsumedInSelfShard)

	gasRefunded = 5
	gasPenalized = 1
	preprocessor.updateGasConsumedWithGasRefundedAndGasPenalized([]byte("txHash"), &gasInfo)
	assert.Equal(t, uint64(5), gasInfo.gasConsumedByMiniBlockInReceiverShard)
	assert.Equal(t, uint64(10), gasInfo.totalGasConsumedInSelfShard)

	gasRefunded = 2
	gasPenalized = 1
	preprocessor.updateGasConsumedWithGasRefundedAndGasPenalized([]byte("txHash"), &gasInfo)
	assert.Equal(t, uint64(2), gasInfo.gasConsumedByMiniBlockInReceiverShard)
	assert.Equal(t, uint64(7), gasInfo.totalGasConsumedInSelfShard)
}

func Example_sortTransactionsBySenderAndNonce() {
	txs := []*txcache.WrappedTransaction{
		{Tx: &transaction.Transaction{Nonce: 3, SndAddr: []byte("bbbb")}, TxHash: []byte("w")},
		{Tx: &transaction.Transaction{Nonce: 1, SndAddr: []byte("aaaa")}, TxHash: []byte("x")},
		{Tx: &transaction.Transaction{Nonce: 5, SndAddr: []byte("bbbb")}, TxHash: []byte("y")},
		{Tx: &transaction.Transaction{Nonce: 2, SndAddr: []byte("aaaa")}, TxHash: []byte("z")},
		{Tx: &transaction.Transaction{Nonce: 7, SndAddr: []byte("aabb")}, TxHash: []byte("t")},
		{Tx: &transaction.Transaction{Nonce: 6, SndAddr: []byte("aabb")}, TxHash: []byte("a")},
		{Tx: &transaction.Transaction{Nonce: 3, SndAddr: []byte("ffff")}, TxHash: []byte("b")},
		{Tx: &transaction.Transaction{Nonce: 3, SndAddr: []byte("eeee")}, TxHash: []byte("c")},
	}

	sortTransactionsBySenderAndNonceLegacy(txs)

	for _, item := range txs {
		fmt.Println(item.Tx.GetNonce(), string(item.Tx.GetSndAddr()), string(item.TxHash))
	}

	// Output:
	// 1 aaaa x
	// 2 aaaa z
	// 6 aabb a
	// 7 aabb t
	// 3 bbbb w
	// 5 bbbb y
	// 3 eeee c
	// 3 ffff b
}

func Example_sortTransactionsBySenderAndNonce2() {
	txs := []*txcache.WrappedTransaction{
		{Tx: &transaction.Transaction{Nonce: 2, SndAddr: []byte("bbbb")}, TxHash: []byte("w")},
		{Tx: &transaction.Transaction{Nonce: 1, SndAddr: []byte("aaaa")}, TxHash: []byte("x")},
		{Tx: &transaction.Transaction{Nonce: 1, SndAddr: []byte("bbbb")}, TxHash: []byte("y")},
		{Tx: &transaction.Transaction{Nonce: 2, SndAddr: []byte("aaaa")}, TxHash: []byte("z")},
		{Tx: &transaction.Transaction{Nonce: 7, SndAddr: []byte("aabb")}, TxHash: []byte("t")},
		{Tx: &transaction.Transaction{Nonce: 6, SndAddr: []byte("aabb")}, TxHash: []byte("a")},
		{Tx: &transaction.Transaction{Nonce: 1, SndAddr: []byte("ffff")}, TxHash: []byte("b")},
		{Tx: &transaction.Transaction{Nonce: 3, SndAddr: []byte("eeee")}, TxHash: []byte("c")},
		{Tx: &transaction.Transaction{Nonce: 3, SndAddr: []byte("bbbb")}, TxHash: []byte("c")},
	}

	sortTransactionsBySenderAndNonceLegacy(txs)

	for _, item := range txs {
		fmt.Println(item.Tx.GetNonce(), string(item.Tx.GetSndAddr()), string(item.TxHash))
	}

	// Output:
	// 1 aaaa x
	// 2 aaaa z
	// 6 aabb a
	// 7 aabb t
	// 1 bbbb y
	// 2 bbbb w
	// 3 bbbb c
	// 3 eeee c
	// 1 ffff b
}

func Example_sortTransactionsBySenderAndNonceWithFrontRunningProtection() {
	randomness := "randomness"
	txPreproc := transactions{
		basePreProcess: &basePreProcess{
			hasher: &mock.HasherStub{
				ComputeCalled: func(s string) []byte {
					if s == randomness {
						return []byte{0xFF, 0xFF, 0xFF, 0xFF, 0xFF, 0xFF, 0xFF, 0xFF, 0xFF, 0xFF, 0xFF, 0xFF, 0xFF, 0xFF, 0xFF, 0xFF}
					}

					return []byte(s)
				},
			},
		},
	}

	nbSenders := 5

	usedRandomness := txPreproc.hasher.Compute(randomness)
	senders := make([][]byte, 0)
	for i := 0; i < nbSenders; i++ {
		sender := make([]byte, len(usedRandomness))
		copy(sender, usedRandomness)
		sender[len(usedRandomness)-1-i] = 0
		senders = append(senders, sender)
	}

	txs := []*txcache.WrappedTransaction{
		{Tx: &transaction.Transaction{Nonce: 2, SndAddr: senders[2]}, TxHash: []byte("w")},
		{Tx: &transaction.Transaction{Nonce: 1, SndAddr: senders[0]}, TxHash: []byte("x")},
		{Tx: &transaction.Transaction{Nonce: 1, SndAddr: senders[2]}, TxHash: []byte("y")},
		{Tx: &transaction.Transaction{Nonce: 2, SndAddr: senders[0]}, TxHash: []byte("z")},
		{Tx: &transaction.Transaction{Nonce: 7, SndAddr: senders[1]}, TxHash: []byte("t")},
		{Tx: &transaction.Transaction{Nonce: 6, SndAddr: senders[1]}, TxHash: []byte("a")},
		{Tx: &transaction.Transaction{Nonce: 1, SndAddr: senders[4]}, TxHash: []byte("b")},
		{Tx: &transaction.Transaction{Nonce: 3, SndAddr: senders[3]}, TxHash: []byte("c")},
		{Tx: &transaction.Transaction{Nonce: 3, SndAddr: senders[2]}, TxHash: []byte("c")},
	}

	txPreproc.sortTransactionsBySenderAndNonceWithFrontRunningProtection(txs, []byte(randomness))

	for _, item := range txs {
		fmt.Println(item.Tx.GetNonce(), hex.EncodeToString(item.Tx.GetSndAddr()), string(item.TxHash))
	}

	// Output:
	// 1 ffffffffffffffffffffffffffffff00 x
	// 2 ffffffffffffffffffffffffffffff00 z
	// 6 ffffffffffffffffffffffffffff00ff a
	// 7 ffffffffffffffffffffffffffff00ff t
	// 1 ffffffffffffffffffffffffff00ffff y
	// 2 ffffffffffffffffffffffffff00ffff w
	// 3 ffffffffffffffffffffffffff00ffff c
	// 3 ffffffffffffffffffffffff00ffffff c
	// 1 ffffffffffffffffffffff00ffffffff b
}

func BenchmarkSortTransactionsByNonceAndSender_WhenReversedNoncesLegacy(b *testing.B) {
	numTx := 30000
	hasher := sha256.NewSha256()
	txs := make([]*txcache.WrappedTransaction, numTx)
	for i := 0; i < numTx; i++ {
		addr := hasher.Compute(fmt.Sprintf("sender-%d", i))
		txs[i] = &txcache.WrappedTransaction{
			Tx: &transaction.Transaction{
				Nonce:   uint64(numTx - i),
				SndAddr: addr,
			},
		}
	}

	b.ResetTimer()
	for i := 0; i < b.N; i++ {
		sortTransactionsBySenderAndNonceLegacy(txs)
	}
}

func BenchmarkSortTransactionsByNonceAndSender_WhenReversedNoncesWithFrontRunningProtection(b *testing.B) {
	numTx := 30000
	hasher := sha256.NewSha256()
	marshaller := &marshal.GogoProtoMarshalizer{}
	txs := make([]*txcache.WrappedTransaction, numTx)
	for i := 0; i < numTx; i++ {
		addr := hasher.Compute(fmt.Sprintf("sender-%d", i))
		txs[i] = &txcache.WrappedTransaction{
			Tx: &transaction.Transaction{
				Nonce:   uint64(numTx - i),
				SndAddr: addr,
			},
		}
	}

	var frontRunProtection atomic.Flag
	_ = frontRunProtection.SetReturningPrevious()
	txpreproc := &transactions{
		basePreProcess: &basePreProcess{
			hasher:                     hasher,
			marshalizer:                marshaller,
			flagFrontRunningProtection: frontRunProtection,
		},
	}
	numRands := 1000
	randomness := make([][]byte, numRands)
	for i := 0; i < numRands; i++ {
		randomness[i] = hasher.Compute(fmt.Sprintf("%d", i))
	}

	b.ResetTimer()
	for i := 0; i < b.N; i++ {
		txpreproc.sortTransactionsBySenderAndNonce(txs, randomness[i%numRands])
	}
}

func createGoodPreprocessor(dataPool dataRetriever.PoolsHolder) *transactions {
	args := createDefaultTransactionsProcessorArgs()
	args.TxDataPool = dataPool.Transactions()
	preprocessor, _ := NewTransactionPreprocessor(args)

	return preprocessor
}

func TestTransactionPreprocessor_ProcessTxsToMeShouldUseCorrectSenderAndReceiverShards(t *testing.T) {
	t.Parallel()

	shardCoordinatorMock := mock.NewMultiShardsCoordinatorMock(3)
	shardCoordinatorMock.ComputeIdCalled = func(address []byte) uint32 {
		if bytes.Equal(address, []byte("0")) {
			return 0
		}
		if bytes.Equal(address, []byte("1")) {
			return 1
		}
		if bytes.Equal(address, []byte("2")) {
			return 2
		}

		return shardCoordinatorMock.SelfId()
	}

	args := createDefaultTransactionsProcessorArgs()
	args.ShardCoordinator = shardCoordinatorMock
	args.TxProcessor = &testscommon.TxProcessorMock{
		ProcessTransactionCalled: func(transaction *transaction.Transaction) (vmcommon.ReturnCode, error) {
			return 0, nil
		},
	}
	preprocessor, _ := NewTransactionPreprocessor(args)

	tx := transaction.Transaction{SndAddr: []byte("2"), RcvAddr: []byte("0")}
	txHash, _ := core.CalculateHash(preprocessor.marshalizer, preprocessor.hasher, tx)
	body := block.Body{
		MiniBlocks: []*block.MiniBlock{
			{
				TxHashes:        [][]byte{txHash},
				SenderShardID:   1,
				ReceiverShardID: 0,
				Type:            block.TxBlock,
			},
		},
	}

	preprocessor.AddTxForCurrentBlock(txHash, &tx, 1, 0)

	_, senderShardID, receiverShardID := preprocessor.GetTxInfoForCurrentBlock(txHash)
	assert.Equal(t, uint32(1), senderShardID)
	assert.Equal(t, uint32(0), receiverShardID)

	_ = preprocessor.ProcessTxsToMe(&block.Header{}, &body, haveTimeTrue)

	_, senderShardID, receiverShardID = preprocessor.GetTxInfoForCurrentBlock(txHash)
	assert.Equal(t, uint32(2), senderShardID)
	assert.Equal(t, uint32(0), receiverShardID)
}

func TestTransactionsPreprocessor_ProcessMiniBlockShouldWork(t *testing.T) {
	t.Parallel()

	tdp := &dataRetrieverMock.PoolsHolderStub{
		TransactionsCalled: func() dataRetriever.ShardedDataCacherNotifier {
			return &testscommon.ShardedDataStub{
				ShardDataStoreCalled: func(id string) (c storage.Cacher) {
					return &testscommon.CacherStub{
						PeekCalled: func(key []byte) (value interface{}, ok bool) {
							if reflect.DeepEqual(key, []byte("tx_hash1")) {
								return &transaction.Transaction{Nonce: 10}, true
							}
							if reflect.DeepEqual(key, []byte("tx_hash2")) {
								return &transaction.Transaction{Nonce: 11}, true
							}
							if reflect.DeepEqual(key, []byte("tx_hash3")) {
								return &transaction.Transaction{Nonce: 12}, true
							}
							return nil, false
						},
					}
				},
			}
		},
	}
	nbTxsProcessed := 0
	maxBlockSize := 16
	args := createDefaultTransactionsProcessorArgs()
	args.TxProcessor = &testscommon.TxProcessorMock{
		ProcessTransactionCalled: func(transaction *transaction.Transaction) (vmcommon.ReturnCode, error) {
			nbTxsProcessed++
			return vmcommon.Ok, nil
		},
	}
	args.BlockSizeComputation = &testscommon.BlockSizeComputationStub{
		IsMaxBlockSizeWithoutThrottleReachedCalled: func(mbs int, txs int) bool {
			return mbs+txs > maxBlockSize
		},
	}
	args.TxDataPool = tdp.Transactions()
	txs, err := NewTransactionPreprocessor(args)

	assert.NotNil(t, txs)
	assert.Nil(t, err)

	txHashes := make([][]byte, 0)
	txHashes = append(txHashes, []byte("tx_hash1"), []byte("tx_hash2"), []byte("tx_hash3"))

	miniBlock := &block.MiniBlock{
		ReceiverShardID: 0,
		SenderShardID:   1,
		TxHashes:        txHashes,
		Type:            block.TxBlock,
	}

	f := func() (int, int) {
		if nbTxsProcessed == 0 {
			return 0, 0
		}
		return nbTxsProcessed + 1, nbTxsProcessed * common.AdditionalScrForEachScCallOrSpecialTx
	}
	txsToBeReverted, numTxsProcessed, err := txs.ProcessMiniBlock(miniBlock, haveTimeTrue, haveAdditionalTimeFalse, f, false)

	assert.Equal(t, process.ErrMaxBlockSizeReached, err)
	assert.Equal(t, 3, len(txsToBeReverted))
	assert.Equal(t, 3, numTxsProcessed)

	f = func() (int, int) {
		if nbTxsProcessed == 0 {
			return 0, 0
		}
		return nbTxsProcessed, nbTxsProcessed * common.AdditionalScrForEachScCallOrSpecialTx
	}
	txsToBeReverted, numTxsProcessed, err = txs.ProcessMiniBlock(miniBlock, haveTimeTrue, haveAdditionalTimeFalse, f, false)

	assert.Nil(t, err)
	assert.Equal(t, 0, len(txsToBeReverted))
	assert.Equal(t, 3, numTxsProcessed)
}

func TestTransactionsPreprocessor_ProcessMiniBlockShouldErrMaxGasLimitUsedForDestMeTxsIsReached(t *testing.T) {
	t.Parallel()

	tdp := &dataRetrieverMock.PoolsHolderStub{
		TransactionsCalled: func() dataRetriever.ShardedDataCacherNotifier {
			return &testscommon.ShardedDataStub{
				ShardDataStoreCalled: func(id string) (c storage.Cacher) {
					return &testscommon.CacherStub{
						PeekCalled: func(key []byte) (value interface{}, ok bool) {
							if reflect.DeepEqual(key, []byte("tx_hash1")) {
								return &transaction.Transaction{}, true
							}
							return nil, false
						},
					}
				},
			}
		},
	}

	args := createDefaultTransactionsProcessorArgs()
	args.TxDataPool = tdp.Transactions()
	args.GasHandler = &mock.GasHandlerMock{
		ComputeGasProvidedByTxCalled: func(txSenderShardId uint32, txReceiverSharedId uint32, txHandler data.TransactionHandler) (uint64, uint64, error) {
			return 0, MaxGasLimitPerBlock * maxGasLimitPercentUsedForDestMeTxs / 100, nil
		},
		TotalGasProvidedCalled: func() uint64 {
			return 1
		},
	}

	txs, err := NewTransactionPreprocessor(args)
	require.Nil(t, err)

	txHashes := make([][]byte, 0)
	txHashes = append(txHashes, []byte("tx_hash1"))

	miniBlock := &block.MiniBlock{
		ReceiverShardID: 0,
		SenderShardID:   1,
		TxHashes:        txHashes,
		Type:            block.TxBlock,
	}

	txsToBeReverted, numTxsProcessed, err := txs.ProcessMiniBlock(miniBlock, haveTimeTrue, haveAdditionalTimeFalse, getNumOfCrossInterMbsAndTxsZero, false)

	assert.Nil(t, err)
	assert.Equal(t, 0, len(txsToBeReverted))
	assert.Equal(t, 1, numTxsProcessed)

	txs.EpochConfirmed(2, 0)

	txsToBeReverted, numTxsProcessed, err = txs.ProcessMiniBlock(miniBlock, haveTimeTrue, haveAdditionalTimeFalse, getNumOfCrossInterMbsAndTxsZero, false)

	assert.Equal(t, process.ErrMaxGasLimitUsedForDestMeTxsIsReached, err)
	assert.Equal(t, 1, len(txsToBeReverted))
	assert.Equal(t, 0, numTxsProcessed)
}

func TestTransactionsPreprocessor_ComputeGasProvidedShouldWork(t *testing.T) {
	t.Parallel()

	maxGasLimit := uint64(1500000000)
	txGasLimitInSender := maxGasLimit + 1
	txGasLimitInReceiver := maxGasLimit
	args := createDefaultTransactionsProcessorArgs()
	args.EconomicsFee = &economicsmocks.EconomicsHandlerStub{
		MaxGasLimitPerBlockCalled: func(_ uint32) uint64 {
			return maxGasLimit
		},
	}
	args.GasHandler = &mock.GasHandlerMock{
		ComputeGasProvidedByTxCalled: func(txSenderShardId uint32, txReceiverSharedId uint32, txHandler data.TransactionHandler) (uint64, uint64, error) {
			return txGasLimitInSender, txGasLimitInReceiver, nil
		},
	}

	preprocessor, _ := NewTransactionPreprocessor(args)

	tx := transaction.Transaction{}
	txHash := []byte("hash")

	gasInfo := gasConsumedInfo{
		gasConsumedByMiniBlocksInSenderShard:  uint64(0),
		gasConsumedByMiniBlockInReceiverShard: uint64(0),
		totalGasConsumedInSelfShard:           uint64(0),
	}

	gasProvidedByTxInSelfShard, err := preprocessor.computeGasProvided(
		1,
		0,
		&tx,
		txHash,
		&gasInfo,
	)

	assert.Nil(t, err)
	assert.Equal(t, maxGasLimit+1, gasInfo.gasConsumedByMiniBlocksInSenderShard)
	assert.Equal(t, maxGasLimit, gasInfo.gasConsumedByMiniBlockInReceiverShard)
	assert.Equal(t, maxGasLimit, gasProvidedByTxInSelfShard)
	assert.Equal(t, maxGasLimit, gasInfo.totalGasConsumedInSelfShard)
}

func TestTransactionsPreprocessor_SplitMiniBlocksIfNeededShouldWork(t *testing.T) {
	t.Parallel()

	var gasLimitPerMiniBlock uint64
	txGasLimit := uint64(100)

	args := createDefaultTransactionsProcessorArgs()
	args.EconomicsFee = &economicsmocks.EconomicsHandlerStub{
		MaxGasLimitPerMiniBlockForSafeCrossShardCalled: func() uint64 {
			return gasLimitPerMiniBlock
		},
		MaxGasLimitPerTxCalled: func() uint64 {
			return gasLimitPerMiniBlock
		},
	}
	args.GasHandler = &mock.GasHandlerMock{
		ComputeGasProvidedByTxCalled: func(txSenderShardId uint32, txReceiverSharedId uint32, txHandler data.TransactionHandler) (uint64, uint64, error) {
			return txGasLimit, txGasLimit, nil
		},
	}

	preprocessor, _ := NewTransactionPreprocessor(args)
	tx1 := transaction.Transaction{Nonce: 0, GasLimit: txGasLimit}
	tx2 := transaction.Transaction{Nonce: 1, GasLimit: txGasLimit}
	tx3 := transaction.Transaction{Nonce: 2, GasLimit: txGasLimit}
	tx4 := transaction.Transaction{Nonce: 3, GasLimit: txGasLimit}
	tx5 := transaction.Transaction{Nonce: 4, GasLimit: txGasLimit}
	tx6 := transaction.Transaction{Nonce: 5, GasLimit: txGasLimit}
	preprocessor.txsForCurrBlock.txHashAndInfo["hash1"] = &txInfo{tx: &tx1}
	preprocessor.txsForCurrBlock.txHashAndInfo["hash2"] = &txInfo{tx: &tx2}
	preprocessor.txsForCurrBlock.txHashAndInfo["hash3"] = &txInfo{tx: &tx3}
	preprocessor.txsForCurrBlock.txHashAndInfo["hash4"] = &txInfo{tx: &tx4}
	preprocessor.txsForCurrBlock.txHashAndInfo["hash5"] = &txInfo{tx: &tx5}
	preprocessor.txsForCurrBlock.txHashAndInfo["hash6"] = &txInfo{tx: &tx6}

	miniBlocks := make([]*block.MiniBlock, 0)

	mb1 := block.MiniBlock{
		ReceiverShardID: 1,
		TxHashes:        [][]byte{[]byte("hash1"), []byte("hash2")},
	}
	miniBlocks = append(miniBlocks, &mb1)

	mb2 := block.MiniBlock{
		ReceiverShardID: 2,
		TxHashes:        [][]byte{[]byte("hash3"), []byte("hash4"), []byte("hash5"), []byte("hash6"), []byte("hash7")},
	}
	miniBlocks = append(miniBlocks, &mb2)

	mb3 := block.MiniBlock{
		ReceiverShardID: 0,
		TxHashes:        [][]byte{[]byte("hash1"), []byte("hash2")},
	}
	miniBlocks = append(miniBlocks, &mb3)

	gasLimitPerMiniBlock = 300

	splitMiniBlocks := preprocessor.splitMiniBlocksBasedOnMaxGasLimitIfNeeded(miniBlocks)
	assert.Equal(t, 3, len(splitMiniBlocks))

	preprocessor.EpochConfirmed(2, 0)

	splitMiniBlocks = preprocessor.splitMiniBlocksBasedOnMaxGasLimitIfNeeded(miniBlocks)
	assert.Equal(t, 4, len(splitMiniBlocks))

	gasLimitPerMiniBlock = 199
	splitMiniBlocks = preprocessor.splitMiniBlocksBasedOnMaxGasLimitIfNeeded(miniBlocks)
	assert.Equal(t, 7, len(splitMiniBlocks))
}

func TestTransactionsPreProcessor_preFilterTransactionsNoBandwidth(t *testing.T) {
	gasHandler := &mock.GasHandlerMock{
		ComputeGasProvidedByTxCalled: func(txSenderShardId uint32, txReceiverSharedId uint32, txHandler data.TransactionHandler) (uint64, uint64, error) {
			return txHandler.GetGasLimit(), txHandler.GetGasLimit(), nil
		},
	}
	economicsFee := &economicsmocks.EconomicsHandlerStub{
		MinGasLimitCalled: func() uint64 {
			return 10
		},
	}

	txsProcessor := &transactions{
		basePreProcess: &basePreProcess{
			gasTracker: gasTracker{
				shardCoordinator: mock.NewMultiShardsCoordinatorMock(3),
				economicsFee:     economicsFee,
				gasHandler:       gasHandler,
			},
		},
	}

	nbMoveBalance := 2
	nbSCCalls := 2
	sender0 := []byte("sender0")
	sender1 := []byte("sender00")
	moveGasCost := uint64(10)
	scCallGasCost := uint64(1000)
	bandwidth := uint64(10)

	txsMoveSender0 := createWrappedMoveBalanceTxs(nbMoveBalance, 0, 1, sender0, moveGasCost)
	txsSCCallsSender0 := createWrappedTxsWithData(nbSCCalls, 0, 1, sender0, scCallGasCost)
	txsMoveSender1 := createWrappedMoveBalanceTxs(nbMoveBalance, 0, 2, sender1, moveGasCost)
	txsSCCallsSender1 := createWrappedTxsWithData(nbSCCalls, 0, 0, sender1, scCallGasCost)

	txs := make([]*txcache.WrappedTransaction, 0)
	txs = append(txs, txsMoveSender0...)
	txs = append(txs, txsSCCallsSender0...)
	txs = append(txs, txsMoveSender1...)
	txs = append(txs, txsSCCallsSender1...)

	var expectedPreFiltered []*txcache.WrappedTransaction
	expectedPreFiltered = append(expectedPreFiltered, txsMoveSender0...)
	expectedPreFiltered = append(expectedPreFiltered, txsMoveSender1...)

	filteredTxs, _ := txsProcessor.preFilterTransactionsWithMoveBalancePriority(txs, bandwidth)
	require.Len(t, filteredTxs, 4)
	require.Equal(t, expectedPreFiltered, filteredTxs)
}

func TestTransactionsPreProcessor_preFilterTransactionsLimitedBandwidthMultipleTxs(t *testing.T) {
	gasHandler := &mock.GasHandlerMock{
		ComputeGasProvidedByTxCalled: func(txSenderShardId uint32, txReceiverSharedId uint32, txHandler data.TransactionHandler) (uint64, uint64, error) {
			return txHandler.GetGasLimit(), txHandler.GetGasLimit(), nil
		},
	}
	economicsFee := &economicsmocks.EconomicsHandlerStub{
		MinGasLimitCalled: func() uint64 {
			return 10
		},
	}
	txsProcessor := &transactions{
		basePreProcess: &basePreProcess{
			gasTracker: gasTracker{
				shardCoordinator: mock.NewMultiShardsCoordinatorMock(3),
				economicsFee:     economicsFee,
				gasHandler:       gasHandler,
			},
		},
	}

	nbMoveBalance := 2
	nbSCCalls := 2
	sender0 := []byte("sender0")
	sender1 := []byte("sender00")
	moveGasCost := uint64(10)
	scCallGasCost := uint64(1000)
	bandwidth := uint64(1000)

	txsMoveSender0 := createWrappedMoveBalanceTxs(nbMoveBalance, 0, 1, sender0, moveGasCost)
	txsSCCallsSender0 := createWrappedTxsWithData(nbSCCalls, 0, 1, sender0, scCallGasCost)
	txsMoveSender1 := createWrappedMoveBalanceTxs(nbMoveBalance, 0, 2, sender1, moveGasCost)
	txsSCCallsSender1 := createWrappedTxsWithData(nbSCCalls, 0, 0, sender1, scCallGasCost)

	txs := make([]*txcache.WrappedTransaction, 0)
	txs = append(txs, txsMoveSender0...)
	txs = append(txs, txsSCCallsSender0...)
	txs = append(txs, txsMoveSender1...)
	txs = append(txs, txsSCCallsSender1...)

	var expectedPreFiltered []*txcache.WrappedTransaction
	expectedPreFiltered = append(expectedPreFiltered, txsMoveSender0...)
	expectedPreFiltered = append(expectedPreFiltered, txsMoveSender1...)

	filteredTxs, _ := txsProcessor.preFilterTransactionsWithMoveBalancePriority(txs, bandwidth)
	require.Len(t, filteredTxs, 4)
	require.Equal(t, expectedPreFiltered, filteredTxs)

	bandwidth = uint64(2000)
	expectedPreFiltered = append(expectedPreFiltered, txsSCCallsSender0[0])
	filteredTxs, _ = txsProcessor.preFilterTransactionsWithMoveBalancePriority(txs, bandwidth)
	require.Len(t, filteredTxs, 5)
	require.Equal(t, expectedPreFiltered, filteredTxs)

	bandwidth = uint64(4000)
	expectedPreFiltered = append(expectedPreFiltered, txsSCCallsSender0[1], txsSCCallsSender1[0])
	filteredTxs, _ = txsProcessor.preFilterTransactionsWithMoveBalancePriority(txs, bandwidth)
	require.Len(t, filteredTxs, 7)
	require.Equal(t, expectedPreFiltered, filteredTxs)
}

func TestTransactionsPreProcessor_preFilterTransactionsLimitedBandwidthMultipleTxsWithSkippedMoveBalance(t *testing.T) {
	gasHandler := &mock.GasHandlerMock{
		ComputeGasProvidedByTxCalled: func(txSenderShardId uint32, txReceiverSharedId uint32, txHandler data.TransactionHandler) (uint64, uint64, error) {
			return txHandler.GetGasLimit(), txHandler.GetGasLimit(), nil
		},
	}
	economicsFee := &economicsmocks.EconomicsHandlerStub{
		MinGasLimitCalled: func() uint64 {
			return 10
		},
	}
	txsProcessor := &transactions{
		basePreProcess: &basePreProcess{
			gasTracker: gasTracker{
				shardCoordinator: mock.NewMultiShardsCoordinatorMock(3),
				economicsFee:     economicsFee,
				gasHandler:       gasHandler,
			},
		},
	}

	nbMoveBalance := 2
	nbSCCalls := 2
	sender0 := []byte("sender0")
	sender1 := []byte("sender00")
	moveGasCost := uint64(10)
	scCallGasCost := uint64(1000)
	bandwidth := uint64(1000)

	txsMoveSender0 := createWrappedMoveBalanceTxs(nbMoveBalance, 0, 1, sender0, moveGasCost)
	txsMoveBatch2Sender0 := createWrappedMoveBalanceTxs(nbMoveBalance, 0, 1, sender0, moveGasCost)
	txsSCCallsSender0 := createWrappedTxsWithData(nbSCCalls, 0, 1, sender0, scCallGasCost)
	txsMoveSender1 := createWrappedMoveBalanceTxs(nbMoveBalance, 0, 2, sender1, moveGasCost)
	txsSCCallsSender1 := createWrappedTxsWithData(nbSCCalls, 0, 0, sender1, scCallGasCost)

	txs := make([]*txcache.WrappedTransaction, 0)
	txs = append(txs, txsMoveSender0...)
	txs = append(txs, txsSCCallsSender0...)
	txs = append(txs, txsMoveBatch2Sender0...)
	// second sender has sc calls before move balance
	txs = append(txs, txsSCCallsSender1...)
	txs = append(txs, txsMoveSender1...)

	var expectedPreFiltered []*txcache.WrappedTransaction
	expectedPreFiltered = append(expectedPreFiltered, txsMoveSender0...)

	filteredTxs, _ := txsProcessor.preFilterTransactionsWithMoveBalancePriority(txs, bandwidth)
	require.Len(t, filteredTxs, 2)
	require.Equal(t, expectedPreFiltered, filteredTxs)

	bandwidth = uint64(2000)
	expectedPreFiltered = append(expectedPreFiltered, txsSCCallsSender0[0])
	filteredTxs, _ = txsProcessor.preFilterTransactionsWithMoveBalancePriority(txs, bandwidth)
	require.Len(t, filteredTxs, 3)
	require.Equal(t, expectedPreFiltered, filteredTxs)

	bandwidth = uint64(4000)
	expectedPreFiltered = append(
		expectedPreFiltered,
		txsSCCallsSender0[1],
		txsMoveBatch2Sender0[0],
		txsMoveBatch2Sender0[1],
		txsSCCallsSender1[0],
	)
	filteredTxs, _ = txsProcessor.preFilterTransactionsWithMoveBalancePriority(txs, bandwidth)
	require.Len(t, filteredTxs, 7)
	require.Equal(t, expectedPreFiltered, filteredTxs)
}

func TestTransactionsPreProcessor_preFilterTransactionsHighBandwidth(t *testing.T) {
	gasHandler := &mock.GasHandlerMock{
		ComputeGasProvidedByTxCalled: func(txSenderShardId uint32, txReceiverSharedId uint32, txHandler data.TransactionHandler) (uint64, uint64, error) {
			return txHandler.GetGasLimit(), txHandler.GetGasLimit(), nil
		},
	}
	economicsFee := &economicsmocks.EconomicsHandlerStub{
		MinGasLimitCalled: func() uint64 {
			return 10
		},
	}
	txsProcessor := &transactions{
		basePreProcess: &basePreProcess{
			gasTracker: gasTracker{
				shardCoordinator: mock.NewMultiShardsCoordinatorMock(3),
				economicsFee:     economicsFee,
				gasHandler:       gasHandler,
			},
		},
	}

	nbMoveBalance := 2
	nbSCCalls := 2
	sender0 := []byte("sender0")
	sender1 := []byte("sender00")
	moveGasCost := uint64(10)
	scCallGasCost := uint64(1000)
	bandwidth := uint64(10000)

	txsMoveSender0 := createWrappedMoveBalanceTxs(nbMoveBalance, 0, 1, sender0, moveGasCost)
	txsMoveBatch2Sender0 := createWrappedMoveBalanceTxs(nbMoveBalance, 0, 1, sender0, moveGasCost)
	txsSCCallsSender0 := createWrappedTxsWithData(nbSCCalls, 0, 1, sender0, scCallGasCost)
	txsMoveSender1 := createWrappedMoveBalanceTxs(nbMoveBalance, 0, 2, sender1, moveGasCost)
	txsMoveBatch2Sender1 := createWrappedMoveBalanceTxs(nbMoveBalance, 0, 2, sender1, moveGasCost)
	txsSCCallsSender1 := createWrappedTxsWithData(nbSCCalls, 0, 0, sender1, scCallGasCost)

	txs := make([]*txcache.WrappedTransaction, 0)
	txs = append(txs, txsMoveSender0...)
	txs = append(txs, txsSCCallsSender0...)
	txs = append(txs, txsMoveBatch2Sender0...)
	txs = append(txs, txsMoveSender1...)
	txs = append(txs, txsSCCallsSender1...)
	txs = append(txs, txsMoveBatch2Sender1...)

	var expectedPreFiltered []*txcache.WrappedTransaction
	expectedPreFiltered = append(expectedPreFiltered, txsMoveSender0...)
	expectedPreFiltered = append(expectedPreFiltered, txsMoveSender1...)
	expectedPreFiltered = append(expectedPreFiltered, txsSCCallsSender0...)
	expectedPreFiltered = append(expectedPreFiltered, txsMoveBatch2Sender0...)
	expectedPreFiltered = append(expectedPreFiltered, txsSCCallsSender1...)
	expectedPreFiltered = append(expectedPreFiltered, txsMoveBatch2Sender1...)

	filteredTxs, _ := txsProcessor.preFilterTransactionsWithMoveBalancePriority(txs, bandwidth)
	require.Len(t, filteredTxs, 12)
	require.Equal(t, expectedPreFiltered, filteredTxs)
}

func TestTransactionsPreProcessor_getRemainingGasPerBlock(t *testing.T) {
	totalGasProvided := uint64(1000)
	maxGasPerBlock := uint64(100000)
	expectedGasPerBlock := maxGasPerBlock - totalGasProvided
	gasHandler := &mock.GasHandlerMock{
		TotalGasProvidedCalled: func() uint64 {
			return totalGasProvided
		},
	}
	economicsFee := &economicsmocks.EconomicsHandlerStub{
		MaxGasLimitPerBlockCalled: func(shardID uint32) uint64 {
			return maxGasPerBlock
		},
	}

	txsProcessor := &transactions{
		basePreProcess: &basePreProcess{
			gasTracker: gasTracker{
				shardCoordinator: mock.NewMultiShardsCoordinatorMock(3),
				economicsFee:     economicsFee,
				gasHandler:       gasHandler,
			},
		},
	}

	gasPerBlock := txsProcessor.getRemainingGasPerBlock()
	require.Equal(t, expectedGasPerBlock, gasPerBlock)
}

func TestTransactionsPreProcessor_getRemainingGasPerBlockAsScheduled(t *testing.T) {
	totalGasProvided := uint64(1000)
	maxGasPerBlock := uint64(100000)
	expectedGasPerBlock := maxGasPerBlock - totalGasProvided
	gasHandler := &mock.GasHandlerMock{
		TotalGasProvidedAsScheduledCalled: func() uint64 {
			return totalGasProvided
		},
	}
	economicsFee := &economicsmocks.EconomicsHandlerStub{
		MaxGasLimitPerBlockCalled: func(shardID uint32) uint64 {
			return maxGasPerBlock
		},
	}

	txsProcessor := &transactions{
		basePreProcess: &basePreProcess{
			gasTracker: gasTracker{
				shardCoordinator: mock.NewMultiShardsCoordinatorMock(3),
				economicsFee:     economicsFee,
				gasHandler:       gasHandler,
			},
		},
	}

	gasPerBlock := txsProcessor.getRemainingGasPerBlockAsScheduled()
	require.Equal(t, expectedGasPerBlock, gasPerBlock)
}

func createWrappedMoveBalanceTxs(nb int, srcShard uint32, rcvShard uint32, sender []byte, gasCost uint64) []*txcache.WrappedTransaction {
	txs := make([]*txcache.WrappedTransaction, nb)

	for i := 0; i < nb; i++ {
		txs[i] = &txcache.WrappedTransaction{
			Tx: &transaction.Transaction{
				Nonce:    uint64(i),
				GasLimit: gasCost,
				SndAddr:  sender,
				RcvAddr:  []byte("receiver"),
				Data:     nil,
			},
			TxHash:          []byte(fmt.Sprintf("transactionHash%d", i)),
			SenderShardID:   srcShard,
			ReceiverShardID: rcvShard,
		}
	}

	return txs
}

func createWrappedTxsWithData(nb int, srcShard uint32, rcvShard uint32, sender []byte, gasCost uint64) []*txcache.WrappedTransaction {
	txs := make([]*txcache.WrappedTransaction, nb)

	for i := 0; i < nb; i++ {
		txs[i] = &txcache.WrappedTransaction{
			Tx: &transaction.Transaction{
				Nonce:    uint64(i),
				GasLimit: gasCost,
				SndAddr:  sender,
				RcvAddr:  []byte("receiver1"),
				Data:     []byte("callfunc@@@"),
			},
			TxHash:          []byte(fmt.Sprintf("transactionHash%d", i)),
			SenderShardID:   srcShard,
			ReceiverShardID: rcvShard,
		}
	}

	return txs
}

func TestTxsPreprocessor_AddTxsFromMiniBlocksShouldWork(t *testing.T) {
	t.Parallel()

	args := createDefaultTransactionsProcessorArgs()
	txs, _ := NewTransactionPreprocessor(args)

	mbs := []*block.MiniBlock{
		{
			Type: block.SmartContractResultBlock,
		},
		{
			Type: block.TxBlock,
			TxHashes: [][]byte{
				[]byte("tx1_hash"),
				[]byte("tx2_hash"),
				[]byte("tx3_hash"),
			},
		},
	}

	txs.AddTxsFromMiniBlocks(mbs)
	assert.Equal(t, 2, len(txs.txsForCurrBlock.txHashAndInfo))
}

func TestTransactions_AddTransactions(t *testing.T) {
	tx1 := &transaction.Transaction{Nonce: uint64(1), SndAddr: []byte("sender"), RcvAddr: []byte("receiver")}
	tx2 := &transaction.Transaction{Nonce: uint64(2), SndAddr: []byte("sender"), RcvAddr: []byte("receiver")}

	t.Run("marshaling error should not add tx", func(t *testing.T) {
		t.Parallel()

		args := createDefaultTransactionsProcessorArgs()
		txs := []data.TransactionHandler{tx1}
		expectedErr := errors.New("expected error")
		args.Marshalizer = &testscommon.MarshalizerStub{
			MarshalCalled: func(obj interface{}) ([]byte, error) {
				return nil, expectedErr
			},
		}
		txPreproc, _ := NewTransactionPreprocessor(args)
		txPreproc.AddTransactions(txs)
		require.Empty(t, &txPreproc.txsForCurrBlock.txHashAndInfo)
	})

	t.Run("should add txs", func(t *testing.T) {
		t.Parallel()

		args := createDefaultTransactionsProcessorArgs()
		txs := []data.TransactionHandler{tx1, tx2}
		txPreproc, _ := NewTransactionPreprocessor(args)
		txPreproc.AddTransactions(txs)
		numTxsSaved := len(txPreproc.txsForCurrBlock.txHashAndInfo)
		require.Equal(t, 2, numTxsSaved)
	})
}

func TestSortTransactionsBySenderAndNonceWithFrontRunningProtection_TestnetBids(t *testing.T) {
	txPreproc := transactions{
		basePreProcess: &basePreProcess{
			hasher: blake2b.NewBlake2b(),
		},
	}

	addresses := []string{
		"erd1lr7k9z8l6lgud6709pr3lnm84mfnqqrj40rq66n4rtassfyvcl8starqtf",
		"erd1pvr8n50q9tqvng03c450d3ac4pz5dt0gxedvvf80rj9r77s3ds0swj33ea",
		"erd1xls5cejdna07m3jptt43trhhcw39hz5xe673d6lmfnapmcxz9a3s88ycvk",
		"erd18ljvzsj74ehku7ej80lm35jsxdcxxrwc9t5swkgkyzayep52qe2sujv9xj",
		"erd1qrzudpvn7xmqvx8w0sc726arp4rpuxxw5zk87rjh9yy3v09knjas9w9077",
		"erd18dp32dj2gm626uhtd3mezkd24phzev2gmef06y9fs4f94uyy4swsllu24j",
		"erd19rywmefgq6m0ddmwv9uc23ns7q8s236hag2qp9h8aps0cnxf9qnsnyavkx",
		"erd1hshz86ke95z58920xl59jnakv5ppmsfarwtump6scjjcyfr9zxwsd0cy8y",
		"erd13l5pgsz32u2t7mpanr9hyalahn2newj6ew85s8pgaln5kglm5s3s7w657h",
	}
	bch32, _ := pubkeyConverter.NewBech32PubkeyConverter(32, log)
	txs := make([]*txcache.WrappedTransaction, 0)

	for idx, addr := range addresses {
		addrBytes, _ := bch32.Decode(addr)
		txs = append(txs, &txcache.WrappedTransaction{
			Tx: &transaction.Transaction{Nonce: 2, SndAddr: addrBytes}, TxHash: []byte(fmt.Sprintf("hash%d", idx)),
		})
	}

	numWinsForAddresses := make(map[string]int)
	numCalls := 10000
	for i := 0; i < numCalls; i++ {
		randomness := make([]byte, 32)
		_, _ = rand.Read(randomness)
		txPreproc.sortTransactionsBySenderAndNonceWithFrontRunningProtection(txs, randomness)
		winner := bch32.Encode(txs[0].Tx.GetSndAddr())
		numWinsForAddresses[winner]++
	}

	expectedWinsPerSender := numCalls / len(addresses)
	allowedDifferencePercent := 10
	allowedDelta := allowedDifferencePercent * expectedWinsPerSender / 100
	minWins := expectedWinsPerSender - allowedDelta
	maxWins := expectedWinsPerSender + allowedDelta

	log.Info("test parameters",
		"num calls", numCalls,
		"expected wins per sender", expectedWinsPerSender,
		"delta", allowedDelta,
		"min wins", minWins,
		"max wins", maxWins)

	for addr, wins := range numWinsForAddresses {
		log.Info("address wins", "address", addr, "num wins", wins)
		assert.True(t, minWins <= wins && wins <= maxWins)
	}
}

func TestTransactions_EpochConfirmed(t *testing.T) {
	t.Parallel()

	txs := transactions{
		basePreProcess: &basePreProcess{
			frontRunningProtectionEnableEpoch:           1,
			optimizeGasUsedInCrossMiniBlocksEnableEpoch: 2,
		},
		scheduledMiniBlocksEnableEpoch: 3,
	}

	txs.EpochConfirmed(0, 0)
	assert.False(t, txs.flagFrontRunningProtection.IsSet())
	assert.False(t, txs.flagOptimizeGasUsedInCrossMiniBlocks.IsSet())
	assert.False(t, txs.flagScheduledMiniBlocks.IsSet())

	txs.EpochConfirmed(1, 0)
	assert.True(t, txs.flagFrontRunningProtection.IsSet())
	assert.False(t, txs.flagOptimizeGasUsedInCrossMiniBlocks.IsSet())
	assert.False(t, txs.flagScheduledMiniBlocks.IsSet())

	txs.EpochConfirmed(2, 0)
	assert.True(t, txs.flagFrontRunningProtection.IsSet())
	assert.True(t, txs.flagOptimizeGasUsedInCrossMiniBlocks.IsSet())
	assert.False(t, txs.flagScheduledMiniBlocks.IsSet())

	txs.EpochConfirmed(3, 0)
	assert.True(t, txs.flagFrontRunningProtection.IsSet())
	assert.True(t, txs.flagOptimizeGasUsedInCrossMiniBlocks.IsSet())
	assert.True(t, txs.flagScheduledMiniBlocks.IsSet())

	txs.EpochConfirmed(4, 0)
	assert.True(t, txs.flagFrontRunningProtection.IsSet())
	assert.True(t, txs.flagOptimizeGasUsedInCrossMiniBlocks.IsSet())
	assert.True(t, txs.flagScheduledMiniBlocks.IsSet())
}

func TestTransactions_ComputeCacheIdentifier(t *testing.T) {
	t.Parallel()

	t.Run("not an invalid miniblock should return the original cache identifier", func(t *testing.T) {
		t.Parallel()

		txs := &transactions{}

		types := []block.Type{block.TxBlock, block.StateBlock, block.PeerBlock, block.SmartContractResultBlock,
			block.ReceiptBlock, block.RewardsBlock}

		originalStrCache := "original"
		for _, blockType := range types {
			result := txs.computeCacheIdentifier(originalStrCache, nil, blockType)
			assert.Equal(t, originalStrCache, result)
		}
	})
	t.Run("invalid miniblock but flag not activated should return the original cache identifier", func(t *testing.T) {
		t.Parallel()

		txs := &transactions{}
		txs.flagScheduledMiniBlocks.SetValue(false)

		originalStrCache := "original"
		result := txs.computeCacheIdentifier(originalStrCache, nil, block.InvalidBlock)
		assert.Equal(t, originalStrCache, result)
	})
	t.Run("invalid miniblock with activated flag should recompute the identifier", func(t *testing.T) {
		t.Parallel()

		coordinator, err := sharding.NewMultiShardCoordinator(3, 1)
		assert.Nil(t, err)
		txs := &transactions{
			basePreProcess: &basePreProcess{
				gasTracker: gasTracker{
					shardCoordinator: coordinator,
				},
			},
		}
		txs.flagScheduledMiniBlocks.SetValue(true)

		originalStrCache := "original"
		t.Run("shard 1 address with deploy address", func(t *testing.T) {
			tx := &transaction.Transaction{
				SndAddr: bytes.Repeat([]byte{0}, 32), // deploy address
				RcvAddr: bytes.Repeat([]byte{1}, 32), // shard 1
			}

			result := txs.computeCacheIdentifier(originalStrCache, tx, block.InvalidBlock)
			expected := "1"
			assert.Equal(t, expected, result)
		})
		t.Run("shard 1 address with a shard 2 address", func(t *testing.T) {
			tx := &transaction.Transaction{
				SndAddr: bytes.Repeat([]byte{1}, 32), // shard 1
				RcvAddr: bytes.Repeat([]byte{2}, 32), // shard 1
			}

			result := txs.computeCacheIdentifier(originalStrCache, tx, block.InvalidBlock)
			expected := "1_2"
			assert.Equal(t, expected, result)
		})
		t.Run("shard 1 address with ESDT contract address", func(t *testing.T) {
			tx := &transaction.Transaction{
				SndAddr: bytes.Repeat([]byte{1}, 32), // shard 1
				RcvAddr: vm.ESDTSCAddress,            // metachain
			}

			result := txs.computeCacheIdentifier(originalStrCache, tx, block.InvalidBlock)
			expected := "1_4294967295"
			assert.Equal(t, expected, result)
		})
	})
}

func TestTransactions_RestoreBlockDataIntoPools(t *testing.T) {
	t.Parallel()

	args := createDefaultTransactionsProcessorArgs()
	args.TxDataPool = testscommon.NewShardedDataCacheNotifierMock()
	args.ShardCoordinator, _ = sharding.NewMultiShardCoordinator(3, 1)
	args.Store = genericMocks.NewChainStorerMock(0)
	txs, _ := NewTransactionPreprocessor(args)

	mbPool := testscommon.NewCacherMock()

	body, allTxs := createMockBlockBody()
	addTxsInStorer(args.Store.GetStorer(dataRetriever.TransactionUnit), allTxs)

	t.Run("nil block body should error", func(t *testing.T) {
		numRestored, err := txs.RestoreBlockDataIntoPools(nil, mbPool)
		assert.Equal(t, 0, numRestored)
		assert.Equal(t, process.ErrNilBlockBody, err)
	})
	t.Run("nil cacher should error", func(t *testing.T) {
		numRestored, err := txs.RestoreBlockDataIntoPools(body, nil)
		assert.Equal(t, 0, numRestored)
		assert.Equal(t, process.ErrNilMiniBlockPool, err)
	})
	t.Run("invalid miniblock should not restore", func(t *testing.T) {
		wrongBody := &block.Body{
			MiniBlocks: []*block.MiniBlock{
				{
					Type: block.SmartContractResultBlock,
				},
			},
		}

		numRestored, err := txs.RestoreBlockDataIntoPools(wrongBody, mbPool)
		assert.Equal(t, 0, numRestored)
		assert.Nil(t, err)
		assert.Equal(t, 0, numRestored)
		assert.Equal(t, 0, len(mbPool.Keys()))
	})
	t.Run("feat scheduled not activated", func(t *testing.T) {
		txs.flagScheduledMiniBlocks.SetValue(false)

		numRestored, err := txs.RestoreBlockDataIntoPools(body, mbPool)
		assert.Nil(t, err)
		assert.Equal(t, 6, numRestored)
		assert.Equal(t, 1, len(mbPool.Keys())) // only 1 mb is cross shard where destination is me

		assert.Equal(t, 4, len(args.TxDataPool.ShardDataStore("1").Keys())) // intrashard + invalid
		assert.Equal(t, 2, len(args.TxDataPool.ShardDataStore("2_1").Keys()))
	})

	args.TxDataPool.Clear()
	mbPool.Clear()

	t.Run("feat scheduled activated", func(t *testing.T) {
		txs.flagScheduledMiniBlocks.SetValue(true)

		numRestored, err := txs.RestoreBlockDataIntoPools(body, mbPool)
		assert.Nil(t, err)
		assert.Equal(t, 6, numRestored)
		assert.Equal(t, 1, len(mbPool.Keys())) // the cross miniblock

		assert.Equal(t, 2, len(args.TxDataPool.ShardDataStore("1").Keys()))   // intrashard
		assert.Equal(t, 2, len(args.TxDataPool.ShardDataStore("1_0").Keys())) // invalid
		assert.Equal(t, 2, len(args.TxDataPool.ShardDataStore("2_1").Keys()))
	})
}

func createMockBlockBody() (*block.Body, []*txInfoHolder) {
	txsShard1 := createMockTransactions(2, 1, 1, 1000)
	txsShard2to1 := createMockTransactions(2, 2, 1, 2000)
	txsInvalid := createMockTransactions(2, 1, 0, 3000)

	allTxs := append(txsShard1, txsShard2to1...)
	allTxs = append(allTxs, txsInvalid...)

	return &block.Body{
		MiniBlocks: []*block.MiniBlock{
			{
				TxHashes:        getHashes(txsShard1),
				ReceiverShardID: 1,
				SenderShardID:   1,
				Type:            block.TxBlock,
			},
			{
				TxHashes:        getHashes(txsShard2to1),
				ReceiverShardID: 1,
				SenderShardID:   2,
				Type:            block.TxBlock,
			},
			{
				TxHashes:        getHashes(txsInvalid),
				ReceiverShardID: 1, // because the tx block is invalid, the receiver shard ID is 1
				SenderShardID:   1,
				Type:            block.InvalidBlock,
			},
		},
	}, allTxs
}

func addTxsInStorer(storer storage.Storer, txs []*txInfoHolder) {
	for _, tx := range txs {
		_ = storer.Put(tx.hash, tx.buff)
	}
}

func getHashes(txs []*txInfoHolder) [][]byte {
	hashes := make([][]byte, 0, len(txs))
	for _, tx := range txs {
		hashes = append(hashes, tx.hash)
	}

	return hashes
}

func createMockTransactions(numTxs int, sndShId byte, rcvShId byte, startNonce uint64) []*txInfoHolder {
	marshaller := &mock.MarshalizerMock{}
	hasher := &hashingMocks.HasherMock{}

	txs := make([]*txInfoHolder, 0, numTxs)
	for i := 0; i < numTxs; i++ {
		sender := bytes.Repeat([]byte{sndShId}, 32)
		sender[0] = byte(i + 1)
		receiver := bytes.Repeat([]byte{rcvShId}, 32)
		receiver[0] = byte(i + 1)

		tx := &transaction.Transaction{
			SndAddr: sender,
			RcvAddr: receiver,
			Nonce:   uint64(i) + startNonce,
		}

		buff, _ := marshaller.Marshal(tx)
		hash := hasher.Compute(string(buff))

		txs = append(txs, &txInfoHolder{
			hash: hash,
			buff: buff,
			tx:   tx,
		})
	}

	return txs
}<|MERGE_RESOLUTION|>--- conflicted
+++ resolved
@@ -45,19 +45,14 @@
 
 const MaxGasLimitPerBlock = uint64(100000)
 
-<<<<<<< HEAD
-func feeHandlerMock() *economicsmocks.EconomicsHandlerStub {
-	return &economicsmocks.EconomicsHandlerStub{
-=======
 type txInfoHolder struct {
 	hash []byte
 	buff []byte
 	tx   *transaction.Transaction
 }
 
-func feeHandlerMock() *mock.FeeHandlerStub {
-	return &mock.FeeHandlerStub{
->>>>>>> fc78258f
+func feeHandlerMock() *economicsmocks.EconomicsHandlerStub {
+	return &economicsmocks.EconomicsHandlerStub{
 		ComputeGasLimitCalled: func(tx data.TransactionWithFeeHandler) uint64 {
 			return 0
 		},
