package preprocess

import (
	"bytes"
	"errors"
	"fmt"
	"sort"
	"sync"
	"time"

	"github.com/ElrondNetwork/elrond-go-core/core"
	"github.com/ElrondNetwork/elrond-go-core/core/check"
	"github.com/ElrondNetwork/elrond-go-core/data"
	"github.com/ElrondNetwork/elrond-go-core/data/block"
	"github.com/ElrondNetwork/elrond-go-core/data/scheduled"
	"github.com/ElrondNetwork/elrond-go-core/data/transaction"
	"github.com/ElrondNetwork/elrond-go-core/hashing"
	"github.com/ElrondNetwork/elrond-go-core/marshal"
	"github.com/ElrondNetwork/elrond-go/common"
	"github.com/ElrondNetwork/elrond-go/process"
	"github.com/ElrondNetwork/elrond-go/sharding"
	"github.com/ElrondNetwork/elrond-go/storage"
)

type intermediateTxInfo struct {
	txHash    []byte
	txHandler data.TransactionHandler
}

type scheduledTxsExecution struct {
	txProcessor                 process.TransactionProcessor
	txCoordinator               process.TransactionCoordinator
	mapScheduledTxs             map[string]data.TransactionHandler
	mapScheduledIntermediateTxs map[block.Type][]data.TransactionHandler
	scheduledTxs                []data.TransactionHandler
	scheduledMbs                block.MiniBlockSlice
	mapScheduledMbHashes        map[string]struct{}
	scheduledRootHash           []byte
	gasAndFees                  scheduled.GasAndFees
	storer                      storage.Storer
	marshaller                  marshal.Marshalizer
	hasher                      hashing.Hasher
	mutScheduledTxs             sync.RWMutex
	shardCoordinator            sharding.Coordinator
}

// NewScheduledTxsExecution creates a new object which handles the execution of scheduled transactions
func NewScheduledTxsExecution(
	txProcessor process.TransactionProcessor,
	txCoordinator process.TransactionCoordinator,
	storer storage.Storer,
	marshaller marshal.Marshalizer,
	hasher hashing.Hasher,
	shardCoordinator sharding.Coordinator,
) (*scheduledTxsExecution, error) {

	if check.IfNil(txProcessor) {
		return nil, process.ErrNilTxProcessor
	}
	if check.IfNil(txCoordinator) {
		return nil, process.ErrNilTransactionCoordinator
	}
	if check.IfNil(storer) {
		return nil, process.ErrNilStorage
	}
	if check.IfNil(marshaller) {
		return nil, process.ErrNilMarshalizer
	}
	if check.IfNil(hasher) {
		return nil, process.ErrNilHasher
	}
	if check.IfNil(shardCoordinator) {
		return nil, process.ErrNilShardCoordinator
	}

	ste := &scheduledTxsExecution{
		txProcessor:                 txProcessor,
		txCoordinator:               txCoordinator,
		mapScheduledTxs:             make(map[string]data.TransactionHandler),
		mapScheduledIntermediateTxs: make(map[block.Type][]data.TransactionHandler),
		scheduledTxs:                make([]data.TransactionHandler, 0),
		scheduledMbs:                make(block.MiniBlockSlice, 0),
		mapScheduledMbHashes:        make(map[string]struct{}),
		gasAndFees:                  process.GetZeroGasAndFees(),
		storer:                      storer,
		marshaller:                  marshaller,
		hasher:                      hasher,
		scheduledRootHash:           nil,
		shardCoordinator:            shardCoordinator,
	}

	return ste, nil
}

// Init method removes all the scheduled transactions
func (ste *scheduledTxsExecution) Init() {
	ste.mutScheduledTxs.Lock()
	log.Debug("scheduledTxsExecution.Init", "num of last scheduled txs", len(ste.scheduledTxs))
	ste.mapScheduledTxs = make(map[string]data.TransactionHandler)
	ste.scheduledTxs = make([]data.TransactionHandler, 0)
	ste.mutScheduledTxs.Unlock()
}

// AddScheduledTx method adds a scheduled transaction to be executed
func (ste *scheduledTxsExecution) AddScheduledTx(txHash []byte, tx data.TransactionHandler) bool {
	ste.mutScheduledTxs.Lock()
	defer ste.mutScheduledTxs.Unlock()

	_, exist := ste.mapScheduledTxs[string(txHash)]
	if exist {
		return false
	}

	ste.mapScheduledTxs[string(txHash)] = tx
	ste.scheduledTxs = append(ste.scheduledTxs, tx)

	log.Trace("scheduledTxsExecution.Add", "tx hash", txHash, "num of scheduled txs", len(ste.scheduledTxs))
	return true
}

// AddScheduledMiniBlocks method adds all the scheduled mini blocks to be executed
func (ste *scheduledTxsExecution) AddScheduledMiniBlocks(miniBlocks block.MiniBlockSlice) {
	ste.mutScheduledTxs.Lock()
	defer ste.mutScheduledTxs.Unlock()

	ste.scheduledMbs = make(block.MiniBlockSlice, len(miniBlocks))
	for index, miniBlock := range miniBlocks {
		ste.scheduledMbs[index] = miniBlock.Clone()
	}

	log.Debug("scheduledTxsExecution.AddMiniBlocks", "num of scheduled mbs", len(ste.scheduledMbs))
}

// Execute method executes the given scheduled transaction
func (ste *scheduledTxsExecution) Execute(txHash []byte) error {
	ste.mutScheduledTxs.RLock()
	defer ste.mutScheduledTxs.RUnlock()

	txHandler, exist := ste.mapScheduledTxs[string(txHash)]
	if !exist {
		return fmt.Errorf("%w: in scheduledTxsExecution.Execute", process.ErrMissingTransaction)
	}

	err := ste.execute(txHandler)
	if err != nil && !errors.Is(err, process.ErrFailedTransaction) {
		return err
	}

	return nil
}

// ExecuteAll method executes all the scheduled transactions
func (ste *scheduledTxsExecution) ExecuteAll(haveTime func() time.Duration) error {
	ste.mutScheduledTxs.Lock()
	defer ste.mutScheduledTxs.Unlock()

	if haveTime == nil {
		return process.ErrNilHaveTimeHandler
	}

	log.Debug("scheduledTxsExecution.ExecuteAll", "num of scheduled txs to be executed", len(ste.scheduledTxs))

	mapAllIntermediateTxsBeforeScheduledExecution := ste.txCoordinator.GetAllIntermediateTxs()

	for _, txHandler := range ste.scheduledTxs {
		if haveTime() <= 0 {
			return process.ErrTimeIsOut
		}

		err := ste.execute(txHandler)
		if err != nil {
			log.Debug("scheduledTxsExecution.ExecuteAll: execute(txHandler)",
				"nonce", txHandler.GetNonce(),
				"value", txHandler.GetValue(),
				"gas limit", txHandler.GetGasLimit(),
				"gas price", txHandler.GetGasPrice(),
				"sender address", txHandler.GetSndAddr(),
				"receiver address", txHandler.GetRcvAddr(),
				"data", string(txHandler.GetData()),
				"error", err.Error())
			if !errors.Is(err, process.ErrFailedTransaction) {
				return err
			}
		}
	}

	mapAllIntermediateTxsAfterScheduledExecution := ste.txCoordinator.GetAllIntermediateTxs()
	ste.computeScheduledIntermediateTxs(mapAllIntermediateTxsBeforeScheduledExecution, mapAllIntermediateTxsAfterScheduledExecution)
	err := ste.setScheduledMiniBlockHashes()
	if err != nil {
		return err
	}

	return nil
}

func (ste *scheduledTxsExecution) setScheduledMiniBlockHashes() error {
	ste.mapScheduledMbHashes = make(map[string]struct{})
	for index := range ste.scheduledMbs {
		mbHash, err := core.CalculateHash(ste.marshaller, ste.hasher, ste.scheduledMbs[index])
		if err != nil {
			return err
		}
		ste.mapScheduledMbHashes[string(mbHash)] = struct{}{}
	}

	return nil
}

func (ste *scheduledTxsExecution) execute(txHandler data.TransactionHandler) error {
	tx, ok := txHandler.(*transaction.Transaction)
	if !ok {
		return fmt.Errorf("%w: in scheduledTxsExecution.execute", process.ErrWrongTypeAssertion)
	}

	_, err := ste.txProcessor.ProcessTransaction(tx)
	return err
}

func (ste *scheduledTxsExecution) computeScheduledIntermediateTxs(
	mapAllIntermediateTxsBeforeScheduledExecution map[block.Type]map[string]data.TransactionHandler,
	mapAllIntermediateTxsAfterScheduledExecution map[block.Type]map[string]data.TransactionHandler,
) {
	numScheduledIntermediateTxs := 0
	ste.mapScheduledIntermediateTxs = make(map[block.Type][]data.TransactionHandler)
	for blockType, allIntermediateTxsAfterScheduledExecution := range mapAllIntermediateTxsAfterScheduledExecution {
		intermediateTxsInfo := ste.getAllIntermediateTxsAfterScheduledExecution(
			mapAllIntermediateTxsBeforeScheduledExecution[blockType],
			allIntermediateTxsAfterScheduledExecution,
			blockType,
		)
		if len(intermediateTxsInfo) == 0 {
			continue
		}

		sort.Slice(intermediateTxsInfo, func(a, b int) bool {
			return bytes.Compare(intermediateTxsInfo[a].txHash, intermediateTxsInfo[b].txHash) < 0
		})

		if blockType == block.InvalidBlock {
			ste.removeInvalidTxsFromScheduledMiniBlocks(intermediateTxsInfo)
		}

		ste.mapScheduledIntermediateTxs[blockType] = make([]data.TransactionHandler, len(intermediateTxsInfo))
		for index, interTxInfo := range intermediateTxsInfo {
			ste.mapScheduledIntermediateTxs[blockType][index] = interTxInfo.txHandler
			log.Trace("scheduledTxsExecution.computeScheduledIntermediateTxs", "blockType", blockType, "sender", ste.mapScheduledIntermediateTxs[blockType][index].GetSndAddr(), "receiver", ste.mapScheduledIntermediateTxs[blockType][index].GetRcvAddr())
		}

		numScheduledIntermediateTxs += len(intermediateTxsInfo)
	}

	log.Debug("scheduledTxsExecution.computeScheduledIntermediateTxs", "num of scheduled intermediate txs created", numScheduledIntermediateTxs)
}

func (ste *scheduledTxsExecution) removeInvalidTxsFromScheduledMiniBlocks(intermediateTxsInfo []*intermediateTxInfo) {
	log.Debug("scheduledTxsExecution.removeInvalidTxsFromScheduledMiniBlocks", "num of invalid txs", len(intermediateTxsInfo))

	numInvalidTxsRemoved := 0
	for _, interTxInfo := range intermediateTxsInfo {
		for index, miniBlock := range ste.scheduledMbs {
			indexOfTxHashInMiniBlock := getIndexOfTxHashInMiniBlock(interTxInfo.txHash, miniBlock)
			if indexOfTxHashInMiniBlock >= 0 {
				log.Trace("scheduledTxsExecution.removeInvalidTxsFromScheduledMiniBlocks", "tx hash", interTxInfo.txHash)
				ste.scheduledMbs[index].TxHashes = append(miniBlock.TxHashes[:indexOfTxHashInMiniBlock], miniBlock.TxHashes[indexOfTxHashInMiniBlock+1:]...)
				numInvalidTxsRemoved++
				break
			}
		}
	}

	resultedScheduledMbs := make(block.MiniBlockSlice, 0)
	for _, miniBlock := range ste.scheduledMbs {
		if len(miniBlock.TxHashes) == 0 {
			continue
		}
		resultedScheduledMbs = append(resultedScheduledMbs, miniBlock)
	}
	ste.scheduledMbs = resultedScheduledMbs

	log.Debug("scheduledTxsExecution.removeInvalidTxsFromScheduledMiniBlocks", "num of invalid txs removed", numInvalidTxsRemoved)
}

func getIndexOfTxHashInMiniBlock(txHash []byte, miniBlock *block.MiniBlock) int {
	indexOfTxHashInMiniBlock := -1
	for index, hash := range miniBlock.TxHashes {
		if bytes.Equal(txHash, hash) {
			indexOfTxHashInMiniBlock = index
			break
		}
	}

	return indexOfTxHashInMiniBlock
}

func (ste *scheduledTxsExecution) getAllIntermediateTxsAfterScheduledExecution(
	allIntermediateTxsBeforeScheduledExecution map[string]data.TransactionHandler,
	allIntermediateTxsAfterScheduledExecution map[string]data.TransactionHandler,
	blockType block.Type,
) []*intermediateTxInfo {
	intermediateTxsInfo := make([]*intermediateTxInfo, 0)
	for txHash, txHandler := range allIntermediateTxsAfterScheduledExecution {
		_, txExists := allIntermediateTxsBeforeScheduledExecution[txHash]
		if txExists {
			continue
		}

		isInShardUnsignedTx := ste.shardCoordinator.SameShard(txHandler.GetSndAddr(), txHandler.GetRcvAddr()) &&
			(blockType == block.ReceiptBlock || blockType == block.SmartContractResultBlock)
		if isInShardUnsignedTx {
			log.Trace("scheduledTxsExecution.getAllIntermediateTxsAfterScheduledExecution: intra shard unsigned tx skipped", "hash", []byte(txHash))
			continue
		}

		intermediateTxsInfo = append(intermediateTxsInfo, &intermediateTxInfo{
			txHash:    []byte(txHash),
			txHandler: txHandler,
		})
	}

	return intermediateTxsInfo
}

// GetScheduledTxs gets all the scheduled txs to be executed
func (ste *scheduledTxsExecution) GetScheduledTxs() []data.TransactionHandler {
	ste.mutScheduledTxs.RLock()
	defer ste.mutScheduledTxs.RUnlock()

	scheduledTxs := make([]data.TransactionHandler, len(ste.scheduledTxs))
	for index, scheduledTx := range ste.scheduledTxs {
		scheduledTxs[index] = scheduledTx
		log.Trace("scheduledTxsExecution.GetScheduledTxs", "sender", scheduledTxs[index].GetSndAddr(), "receiver", scheduledTxs[index].GetRcvAddr())
	}

	log.Debug("scheduledTxsExecution.GetScheduledTxs", "num of scheduled txs", len(scheduledTxs))

	return scheduledTxs
}

// GetScheduledIntermediateTxs gets the resulted intermediate txs after the execution of scheduled transactions
func (ste *scheduledTxsExecution) GetScheduledIntermediateTxs() map[block.Type][]data.TransactionHandler {
	ste.mutScheduledTxs.RLock()
	defer ste.mutScheduledTxs.RUnlock()

	numScheduledIntermediateTxs := 0
	mapScheduledIntermediateTxs := make(map[block.Type][]data.TransactionHandler)
	for blockType, scheduledIntermediateTxs := range ste.mapScheduledIntermediateTxs {
		if len(scheduledIntermediateTxs) == 0 {
			continue
		}

		mapScheduledIntermediateTxs[blockType] = make([]data.TransactionHandler, len(scheduledIntermediateTxs))
		for index, scheduledIntermediateTx := range scheduledIntermediateTxs {
			mapScheduledIntermediateTxs[blockType][index] = scheduledIntermediateTx
			log.Trace("scheduledTxsExecution.GetScheduledIntermediateTxs", "blockType", blockType, "sender", mapScheduledIntermediateTxs[blockType][index].GetSndAddr(), "receiver", mapScheduledIntermediateTxs[blockType][index].GetRcvAddr())
		}
		numScheduledIntermediateTxs += len(scheduledIntermediateTxs)
	}

	log.Debug("scheduledTxsExecution.GetScheduledIntermediateTxs", "num of scheduled intermediate txs", numScheduledIntermediateTxs)

	return mapScheduledIntermediateTxs
}

// GetScheduledMiniBlocks gets the resulted mini blocks after the execution of scheduled transactions
func (ste *scheduledTxsExecution) GetScheduledMiniBlocks() block.MiniBlockSlice {
	ste.mutScheduledTxs.RLock()
	defer ste.mutScheduledTxs.RUnlock()

	if len(ste.scheduledMbs) == 0 {
		return nil
	}

	miniBlocks := make(block.MiniBlockSlice, len(ste.scheduledMbs))
	for index, scheduledMb := range ste.scheduledMbs {
		miniBlock := scheduledMb.Clone()
		miniBlocks[index] = miniBlock
	}

	log.Debug("scheduledTxsExecution.GetScheduledMiniBlocks", "num of scheduled mbs", len(miniBlocks))

	return miniBlocks
}

// SetScheduledInfo sets the resulted scheduled mini blocks, root hash, intermediate txs, gas and fees after the execution of scheduled transactions
func (ste *scheduledTxsExecution) SetScheduledInfo(scheduledInfo *process.ScheduledInfo) {
	ste.mutScheduledTxs.Lock()
	defer ste.mutScheduledTxs.Unlock()

	ste.scheduledRootHash = scheduledInfo.RootHash

	numScheduledIntermediateTxs := 0
	ste.mapScheduledIntermediateTxs = make(map[block.Type][]data.TransactionHandler)
	for blockType, intermediateTxs := range scheduledInfo.IntermediateTxs {
		if len(intermediateTxs) == 0 {
			continue
		}

		ste.mapScheduledIntermediateTxs[blockType] = make([]data.TransactionHandler, len(intermediateTxs))
		for index, intermediateTx := range intermediateTxs {
			ste.mapScheduledIntermediateTxs[blockType][index] = intermediateTx
			log.Trace("scheduledTxsExecution.SetScheduledInfo", "blockType", blockType, "sender", ste.mapScheduledIntermediateTxs[blockType][index].GetSndAddr(), "receiver", ste.mapScheduledIntermediateTxs[blockType][index].GetRcvAddr())
		}

		numScheduledIntermediateTxs += len(intermediateTxs)
	}

	ste.gasAndFees = scheduledInfo.GasAndFees

	ste.scheduledMbs = make(block.MiniBlockSlice, len(scheduledInfo.MiniBlocks))
	for index, scheduledMiniBlock := range scheduledInfo.MiniBlocks {
		miniBlock := scheduledMiniBlock.Clone()
		ste.scheduledMbs[index] = miniBlock
	}

	err := ste.setScheduledMiniBlockHashes()
	if err != nil {
		log.Error("scheduledTxsExecution.SetScheduledInfo: setScheduledMiniBlockHashes", "error", err.Error())
	}

	log.Debug("scheduledTxsExecution.SetScheduledInfo",
		"scheduled root hash", ste.scheduledRootHash,
		"num of scheduled mbs", len(ste.scheduledMbs),
		"num of scheduled intermediate txs", numScheduledIntermediateTxs,
		"accumulatedFees", ste.gasAndFees.AccumulatedFees.String(),
		"developerFees", ste.gasAndFees.DeveloperFees.String(),
		"gasProvided", ste.gasAndFees.GasProvided,
		"gasPenalized", ste.gasAndFees.GasPenalized,
		"gasRefunded", ste.gasAndFees.GasRefunded)
}

// GetScheduledRootHash gets the resulted root hash after the execution of scheduled transactions
func (ste *scheduledTxsExecution) GetScheduledRootHash() []byte {
	ste.mutScheduledTxs.RLock()
	rootHash := ste.scheduledRootHash
	ste.mutScheduledTxs.RUnlock()

	log.Debug("scheduledTxsExecution.GetScheduledRootHash", "scheduled root hash", rootHash)

	return rootHash
}

// GetScheduledGasAndFees returns the gas and fees for the scheduled transactions in last processed block
// if there are no scheduled transactions in the last processed block, the returned struct has zero values
func (ste *scheduledTxsExecution) GetScheduledGasAndFees() scheduled.GasAndFees {
	ste.mutScheduledTxs.RLock()
	gasAndFees := ste.gasAndFees
	ste.mutScheduledTxs.RUnlock()

	log.Debug("scheduledTxsExecution.GetScheduledGasAndFees",
		"accumulatedFees", gasAndFees.AccumulatedFees.String(),
		"developerFees", gasAndFees.DeveloperFees.String(),
		"gasProvided", gasAndFees.GasProvided,
		"gasPenalized", gasAndFees.GasPenalized,
		"gasRefunded", gasAndFees.GasRefunded)

	return gasAndFees
}

// SetScheduledRootHash sets the resulted root hash after the execution of scheduled transactions
func (ste *scheduledTxsExecution) SetScheduledRootHash(rootHash []byte) {
	ste.mutScheduledTxs.Lock()
	defer ste.mutScheduledTxs.Unlock()

	ste.scheduledRootHash = rootHash
	log.Debug("scheduledTxsExecution.SetScheduledRootHash", "scheduled root hash", ste.scheduledRootHash)
}

// SetScheduledGasAndFees sets the gas and fees for the scheduled transactions
func (ste *scheduledTxsExecution) SetScheduledGasAndFees(gasAndFees scheduled.GasAndFees) {
	ste.mutScheduledTxs.Lock()
	defer ste.mutScheduledTxs.Unlock()

	ste.gasAndFees = gasAndFees
	log.Debug("scheduledTxsExecution.SetScheduledGasAndFees",
		"accumulatedFees", ste.gasAndFees.AccumulatedFees.String(),
		"developerFees", ste.gasAndFees.DeveloperFees.String(),
		"gasProvided", ste.gasAndFees.GasProvided,
		"gasPenalized", ste.gasAndFees.GasPenalized,
		"gasRefunded", ste.gasAndFees.GasRefunded)
}

// SetTransactionProcessor sets the transaction processor needed by scheduled txs execution component
func (ste *scheduledTxsExecution) SetTransactionProcessor(txProcessor process.TransactionProcessor) {
	ste.txProcessor = txProcessor
}

// SetTransactionCoordinator sets the transaction coordinator needed by scheduled txs execution component
func (ste *scheduledTxsExecution) SetTransactionCoordinator(txCoordinator process.TransactionCoordinator) {
	ste.txCoordinator = txCoordinator
}

// GetScheduledRootHashForHeader gets scheduled root hash of the given header from storage
func (ste *scheduledTxsExecution) GetScheduledRootHashForHeader(
	headerHash []byte,
) ([]byte, error) {
	scheduledInfo, err := ste.getScheduledInfoForHeader(headerHash)
	if err != nil {
		return nil, err
	}

	log.Debug("scheduledTxsExecution.GetScheduledRootHashForHeader", "header hash", headerHash, "scheduled root hash", scheduledInfo.RootHash)

	return scheduledInfo.RootHash, nil
}

// RollBackToBlock rolls back the scheduled txs execution handler to the given header
func (ste *scheduledTxsExecution) RollBackToBlock(headerHash []byte) error {
	scheduledInfo, err := ste.getScheduledInfoForHeader(headerHash)
	if err != nil {
		return err
	}

	log.Debug("scheduledTxsExecution.RollBackToBlock",
		"header hash", headerHash,
		"scheduled root hash", scheduledInfo.RootHash,
		"num of scheduled mbs", len(scheduledInfo.MiniBlocks),
		"num of scheduled intermediate txs", getNumScheduledIntermediateTxs(scheduledInfo.IntermediateTxs),
		"accumulatedFees", scheduledInfo.GasAndFees.AccumulatedFees.String(),
		"developerFees", scheduledInfo.GasAndFees.DeveloperFees.String(),
		"gasProvided", scheduledInfo.GasAndFees.GasProvided,
		"gasPenalized", scheduledInfo.GasAndFees.GasPenalized,
		"gasRefunded", scheduledInfo.GasAndFees.GasRefunded)

	ste.SetScheduledInfo(scheduledInfo)

	return nil
}

// SaveStateIfNeeded saves the scheduled SC execution state for the given header hash, if there are scheduled txs
func (ste *scheduledTxsExecution) SaveStateIfNeeded(headerHash []byte) {
	scheduledInfo := &process.ScheduledInfo{
		RootHash:        ste.GetScheduledRootHash(),
		IntermediateTxs: ste.GetScheduledIntermediateTxs(),
		GasAndFees:      ste.GetScheduledGasAndFees(),
		MiniBlocks:      ste.GetScheduledMiniBlocks(),
	}

	ste.mutScheduledTxs.RLock()
	numScheduledTxs := len(ste.scheduledTxs)
	ste.mutScheduledTxs.RUnlock()

	log.Debug("scheduledTxsExecution.SaveStateIfNeeded",
		"header hash", headerHash,
		"scheduled root hash", scheduledInfo.RootHash,
		"num of scheduled txs", numScheduledTxs,
		"num of scheduled intermediate txs", getNumScheduledIntermediateTxs(scheduledInfo.IntermediateTxs),
		"accumulatedFees", scheduledInfo.GasAndFees.AccumulatedFees.String(),
		"developerFees", scheduledInfo.GasAndFees.DeveloperFees.String(),
		"gasProvided", scheduledInfo.GasAndFees.GasProvided,
		"gasPenalized", scheduledInfo.GasAndFees.GasPenalized,
		"gasRefunded", scheduledInfo.GasAndFees.GasRefunded)

	if numScheduledTxs > 0 {
		ste.SaveState(headerHash, scheduledInfo)
	}
}

// SaveState saves the scheduled SC execution state
func (ste *scheduledTxsExecution) SaveState(headerHash []byte, scheduledInfo *process.ScheduledInfo) {
	marshalledScheduledInfo, err := ste.getMarshalledScheduledInfo(scheduledInfo)
	if err != nil {
		log.Warn("scheduledTxsExecution.SaveState: getMarshalledScheduledInfo", "error", err.Error())
		return
	}

	log.Debug("scheduledTxsExecution.SaveState: Put",
		"header hash", headerHash,
		"scheduled root hash", scheduledInfo.RootHash,
		"num of scheduled intermediate txs", getNumScheduledIntermediateTxs(scheduledInfo.IntermediateTxs),
		"gasAndFees.AccumulatedFees", scheduledInfo.GasAndFees.AccumulatedFees.String(),
		"gasAndFees.DeveloperFees", scheduledInfo.GasAndFees.DeveloperFees.String(),
		"gasAndFees.GasProvided", scheduledInfo.GasAndFees.GasProvided,
		"gasAndFees.GasPenalized", scheduledInfo.GasAndFees.GasPenalized,
		"gasAndFees.GasRefunded", scheduledInfo.GasAndFees.GasRefunded,
		"length of marshalized scheduled info", len(marshalledScheduledInfo))
	err = ste.storer.Put(headerHash, marshalledScheduledInfo, common.ProcessPriority)
	if err != nil {
		log.Warn("scheduledTxsExecution.SaveState Put -> ScheduledIntermediateTxsUnit", "error", err.Error())
	}
}

// getScheduledInfoForHeader gets scheduled mini blocks, root hash, intermediate txs, gas and fees of the given header from storage
func (ste *scheduledTxsExecution) getScheduledInfoForHeader(headerHash []byte) (*process.ScheduledInfo, error) {
	var err error
	defer func() {
		if err != nil {
			log.Trace("getScheduledInfoForHeader: given header does not have scheduled txs",
				"header hash", headerHash,
			)
		}
	}()

	marshalledSCRsSavedData, err := ste.storer.Get(headerHash, common.ProcessPriority)
	if err != nil {
		return nil, err
	}

	scheduledSCRs := &scheduled.ScheduledSCRs{}
	err = ste.marshaller.Unmarshal(scheduledSCRs, marshalledSCRsSavedData)
	if err != nil {
		return nil, err
	}

	scheduledInfo := &process.ScheduledInfo{
		RootHash:        scheduledSCRs.RootHash,
		IntermediateTxs: scheduledSCRs.GetTransactionHandlersMap(),
		GasAndFees:      *scheduledSCRs.GasAndFees,
		MiniBlocks:      scheduledSCRs.GetScheduledMiniBlocks(),
	}

	return scheduledInfo, nil
}

func (ste *scheduledTxsExecution) getMarshalledScheduledInfo(
	scheduledInfo *process.ScheduledInfo,
) ([]byte, error) {
	scheduledSCRs := &scheduled.ScheduledSCRs{
		RootHash:            scheduledInfo.RootHash,
		ScheduledMiniBlocks: scheduledInfo.MiniBlocks,
		GasAndFees:          &scheduledInfo.GasAndFees,
	}

	err := scheduledSCRs.SetTransactionHandlersMap(scheduledInfo.IntermediateTxs)
	if err != nil {
		return nil, err
	}

	return ste.marshaller.Marshal(scheduledSCRs)
}

// IsScheduledTx returns true if the given txHash was scheduled for execution for the current block
func (ste *scheduledTxsExecution) IsScheduledTx(txHash []byte) bool {
	ste.mutScheduledTxs.RLock()
	_, ok := ste.mapScheduledTxs[string(txHash)]
	ste.mutScheduledTxs.RUnlock()

	return ok
}

// IsMiniBlockExecuted returns true if the given mini block is already executed
func (ste *scheduledTxsExecution) IsMiniBlockExecuted(mbHash []byte) bool {
	// TODO: This method and also ste.mapScheduledMbHashes could be removed when we will have mini block header IsFinal method later,
<<<<<<< HEAD
	//  but only when we could differentiate between the final mini blocks executed as scheduled in the last block and the normal mini blocks
	//  from the current block which are also final, but not yet executed
=======
	// but only when we could differentiate between the final mini blocks executed as scheduled in the last block and the normal mini blocks
	// from the current block which are also final, but not yet executed
>>>>>>> 3e5e99eb
	ste.mutScheduledTxs.RLock()
	_, ok := ste.mapScheduledMbHashes[string(mbHash)]
	ste.mutScheduledTxs.RUnlock()

	return ok
}

func getNumScheduledIntermediateTxs(mapScheduledIntermediateTxs map[block.Type][]data.TransactionHandler) int {
	numScheduledIntermediateTxs := 0
	for _, scheduledIntermediateTxs := range mapScheduledIntermediateTxs {
		numScheduledIntermediateTxs += len(scheduledIntermediateTxs)
	}

	return numScheduledIntermediateTxs
}

// IsInterfaceNil returns true if there is no value under the interface
func (ste *scheduledTxsExecution) IsInterfaceNil() bool {
	return ste == nil
}<|MERGE_RESOLUTION|>--- conflicted
+++ resolved
@@ -641,13 +641,8 @@
 // IsMiniBlockExecuted returns true if the given mini block is already executed
 func (ste *scheduledTxsExecution) IsMiniBlockExecuted(mbHash []byte) bool {
 	// TODO: This method and also ste.mapScheduledMbHashes could be removed when we will have mini block header IsFinal method later,
-<<<<<<< HEAD
 	//  but only when we could differentiate between the final mini blocks executed as scheduled in the last block and the normal mini blocks
 	//  from the current block which are also final, but not yet executed
-=======
-	// but only when we could differentiate between the final mini blocks executed as scheduled in the last block and the normal mini blocks
-	// from the current block which are also final, but not yet executed
->>>>>>> 3e5e99eb
 	ste.mutScheduledTxs.RLock()
 	_, ok := ste.mapScheduledMbHashes[string(mbHash)]
 	ste.mutScheduledTxs.RUnlock()
