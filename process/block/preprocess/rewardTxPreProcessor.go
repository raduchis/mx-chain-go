package preprocess

import (
	"time"

	"github.com/ElrondNetwork/elrond-go/core"
	"github.com/ElrondNetwork/elrond-go/core/check"
	"github.com/ElrondNetwork/elrond-go/data"
	"github.com/ElrondNetwork/elrond-go/data/block"
	"github.com/ElrondNetwork/elrond-go/data/rewardTx"
	"github.com/ElrondNetwork/elrond-go/data/state"
	"github.com/ElrondNetwork/elrond-go/dataRetriever"
	"github.com/ElrondNetwork/elrond-go/hashing"
	"github.com/ElrondNetwork/elrond-go/marshal"
	"github.com/ElrondNetwork/elrond-go/process"
	"github.com/ElrondNetwork/elrond-go/sharding"
	"github.com/ElrondNetwork/elrond-go/storage"
)

type rewardTxPreprocessor struct {
	*basePreProcess
	chReceivedAllRewardTxs chan bool
	onRequestRewardTx      func(shardID uint32, txHashes [][]byte)
	rewardTxsForBlock      txsForBlock
	rewardTxPool           dataRetriever.ShardedDataCacherNotifier
	storage                dataRetriever.StorageService
	rewardsProcessor       process.RewardTransactionProcessor
	rewardsProducer        process.InternalTransactionProducer
	accounts               state.AccountsAdapter
}

// NewRewardTxPreprocessor creates a new reward transaction preprocessor object
func NewRewardTxPreprocessor(
	rewardTxDataPool dataRetriever.ShardedDataCacherNotifier,
	store dataRetriever.StorageService,
	hasher hashing.Hasher,
	marshalizer marshal.Marshalizer,
	rewardProcessor process.RewardTransactionProcessor,
	rewardProducer process.InternalTransactionProducer,
	shardCoordinator sharding.Coordinator,
	accounts state.AccountsAdapter,
	onRequestRewardTransaction func(shardID uint32, txHashes [][]byte),
<<<<<<< HEAD
	requestedItemsHandler process.RequestedItemsHandler,
=======
	gasHandler process.GasHandler,
>>>>>>> 64e9b516
) (*rewardTxPreprocessor, error) {

	if check.IfNil(hasher) {
		return nil, process.ErrNilHasher
	}
	if check.IfNil(marshalizer) {
		return nil, process.ErrNilMarshalizer
	}
	if check.IfNil(rewardTxDataPool) {
		return nil, process.ErrNilRewardTxDataPool
	}
	if check.IfNil(store) {
		return nil, process.ErrNilStorage
	}
	if check.IfNil(rewardProcessor) {
		return nil, process.ErrNilRewardsTxProcessor
	}
	if check.IfNil(rewardProducer) {
		return nil, process.ErrNilInternalTransactionProducer
	}
	if check.IfNil(shardCoordinator) {
		return nil, process.ErrNilShardCoordinator
	}
	if check.IfNil(accounts) {
		return nil, process.ErrNilAccountsAdapter
	}
	if onRequestRewardTransaction == nil {
		return nil, process.ErrNilRequestHandler
	}
<<<<<<< HEAD
	if check.IfNil(requestedItemsHandler) {
		return nil, process.ErrNilRequestedItemsHandler
	}

	bpp := &basePreProcess{
		hasher:                hasher,
		marshalizer:           marshalizer,
		shardCoordinator:      shardCoordinator,
		requestedItemsHandler: requestedItemsHandler,
=======
	if check.IfNil(gasHandler) {
		return nil, process.ErrNilGasHandler
	}

	bpp := &basePreProcess{
		hasher:           hasher,
		marshalizer:      marshalizer,
		shardCoordinator: shardCoordinator,
		gasHandler:       gasHandler,
>>>>>>> 64e9b516
	}

	rtp := &rewardTxPreprocessor{
		basePreProcess:    bpp,
		storage:           store,
		rewardTxPool:      rewardTxDataPool,
		onRequestRewardTx: onRequestRewardTransaction,
		rewardsProcessor:  rewardProcessor,
		rewardsProducer:   rewardProducer,
		accounts:          accounts,
	}

	rtp.chReceivedAllRewardTxs = make(chan bool)
	rtp.rewardTxPool.RegisterHandler(rtp.receivedRewardTransaction)
	rtp.rewardTxsForBlock.txHashAndInfo = make(map[string]*txInfo)

	return rtp, nil
}

// waitForRewardTxHashes waits for a call whether all the requested smartContractResults appeared
func (rtp *rewardTxPreprocessor) waitForRewardTxHashes(waitTime time.Duration) error {
	select {
	case <-rtp.chReceivedAllRewardTxs:
		return nil
	case <-time.After(waitTime):
		return process.ErrTimeIsOut
	}
}

// IsDataPrepared returns non error if all the requested reward transactions arrived and were saved into the pool
func (rtp *rewardTxPreprocessor) IsDataPrepared(requestedRewardTxs int, haveTime func() time.Duration) error {
	if requestedRewardTxs > 0 {
		log.Debug("requested missing reward txs",
			"num reward txs", requestedRewardTxs)
		err := rtp.waitForRewardTxHashes(haveTime())
		rtp.rewardTxsForBlock.mutTxsForBlock.RLock()
		missingRewardTxs := rtp.rewardTxsForBlock.missingTxs
		rtp.rewardTxsForBlock.missingTxs = 0
		rtp.rewardTxsForBlock.mutTxsForBlock.RUnlock()
		log.Debug("received reward txs",
			"num reward txs", requestedRewardTxs-missingRewardTxs)
		if err != nil {
			return err
		}
	}
	return nil
}

// RemoveTxBlockFromPools removes reward transactions and miniblocks from associated pools
func (rtp *rewardTxPreprocessor) RemoveTxBlockFromPools(body block.Body, miniBlockPool storage.Cacher) error {
	if body == nil {
		return process.ErrNilTxBlockBody
	}

	return rtp.removeDataFromPools(body, miniBlockPool, rtp.rewardTxPool, block.RewardsBlock)
}

// RestoreTxBlockIntoPools restores the reward transactions and miniblocks to associated pools
func (rtp *rewardTxPreprocessor) RestoreTxBlockIntoPools(
	body block.Body,
	miniBlockPool storage.Cacher,
) (int, error) {
	if miniBlockPool == nil {
		return 0, process.ErrNilMiniBlockPool
	}

	rewardTxsRestored := 0
	for i := 0; i < len(body); i++ {
		miniBlock := body[i]
		if miniBlock.Type != block.RewardsBlock {
			continue
		}

		strCache := process.ShardCacherIdentifier(miniBlock.SenderShardID, miniBlock.ReceiverShardID)
		rewardTxBuff, err := rtp.storage.GetAll(dataRetriever.RewardTransactionUnit, miniBlock.TxHashes)
		if err != nil {
			log.Debug("reward tx from mini block was not found in RewardTransactionUnit",
				"sender shard ID", miniBlock.SenderShardID,
				"receiver shard ID", miniBlock.ReceiverShardID,
				"num txs", len(miniBlock.TxHashes),
			)

			return rewardTxsRestored, err
		}

		for txHash, txBuff := range rewardTxBuff {
			tx := rewardTx.RewardTx{}
			err = rtp.marshalizer.Unmarshal(&tx, txBuff)
			if err != nil {
				return rewardTxsRestored, err
			}

			rtp.rewardTxPool.AddData([]byte(txHash), &tx, strCache)
		}

		miniBlockHash, err := core.CalculateHash(rtp.marshalizer, rtp.hasher, miniBlock)
		if err != nil {
			return rewardTxsRestored, err
		}

		miniBlockPool.Put(miniBlockHash, miniBlock)

		rewardTxsRestored += len(miniBlock.TxHashes)
	}

	return rewardTxsRestored, nil
}

// ProcessBlockTransactions processes all the reward transactions from the block.Body, updates the state
func (rtp *rewardTxPreprocessor) ProcessBlockTransactions(
	body block.Body,
	round uint64,
	haveTime func() bool,
) error {

	rewardMiniBlocksSlice := make(block.MiniBlockSlice, 0)
	computedRewardsMbsMap := rtp.rewardsProducer.CreateAllInterMiniBlocks()
	for _, mb := range computedRewardsMbsMap {
		rewardMiniBlocksSlice = append(rewardMiniBlocksSlice, mb)
	}
	rtp.AddComputedRewardMiniBlocks(rewardMiniBlocksSlice)

	// basic validation already done in interceptors
	for i := 0; i < len(body); i++ {
		miniBlock := body[i]
		if miniBlock.Type != block.RewardsBlock {
			continue
		}

		for j := 0; j < len(miniBlock.TxHashes); j++ {
			if !haveTime() {
				return process.ErrTimeIsOut
			}

			txHash := miniBlock.TxHashes[j]
			rtp.rewardTxsForBlock.mutTxsForBlock.RLock()
			txData := rtp.rewardTxsForBlock.txHashAndInfo[string(txHash)]
			rtp.rewardTxsForBlock.mutTxsForBlock.RUnlock()
			if txData == nil || txData.tx == nil {
				return process.ErrMissingTransaction
			}

			rTx, ok := txData.tx.(*rewardTx.RewardTx)
			if !ok {
				return process.ErrWrongTypeAssertion
			}

			err := rtp.processRewardTransaction(
				txHash,
				rTx,
				round,
				miniBlock.SenderShardID,
				miniBlock.ReceiverShardID,
			)
			if err != nil {
				return err
			}
		}
	}
	return nil
}

// AddComputedRewardMiniBlocks adds to the local cache the reward transactions from the given miniblocks
func (rtp *rewardTxPreprocessor) AddComputedRewardMiniBlocks(computedRewardMiniblocks block.MiniBlockSlice) {
	for _, rewardMb := range computedRewardMiniblocks {
		txShardData := &txShardInfo{senderShardID: rewardMb.SenderShardID, receiverShardID: rewardMb.ReceiverShardID}
		for _, txHash := range rewardMb.TxHashes {
			tx, ok := rtp.rewardTxPool.SearchFirstData(txHash)
			if !ok {
				log.Debug("reward txs not found in pool", "error", process.ErrRewardTransactionNotFound.Error())
				continue
			}

			rTx, ok := tx.(*rewardTx.RewardTx)
			if !ok {
				log.Warn("not a reward tx in pool", "error", process.ErrWrongTypeAssertion.Error())
			}

			rtp.rewardTxsForBlock.mutTxsForBlock.Lock()
			rtp.rewardTxsForBlock.txHashAndInfo[string(txHash)] = &txInfo{
				tx:          rTx,
				txShardInfo: txShardData,
			}
			rtp.rewardTxsForBlock.mutTxsForBlock.Unlock()
		}
	}
}

// SaveTxBlockToStorage saves the reward transactions from body into storage
func (rtp *rewardTxPreprocessor) SaveTxBlockToStorage(body block.Body) error {
	for i := 0; i < len(body); i++ {
		miniBlock := (body)[i]
		if miniBlock.Type != block.RewardsBlock {
			continue
		}

		err := rtp.saveTxsToStorage(
			miniBlock.TxHashes,
			&rtp.rewardTxsForBlock,
			rtp.storage,
			dataRetriever.RewardTransactionUnit,
		)
		if err != nil {
			return err
		}
	}

	return nil
}

// receivedRewardTransaction is a callback function called when a new reward transaction
// is added in the reward transactions pool
func (rtp *rewardTxPreprocessor) receivedRewardTransaction(txHash []byte) {
	receivedAllMissing := rtp.baseReceivedTransaction(txHash, &rtp.rewardTxsForBlock, rtp.rewardTxPool)

	if receivedAllMissing {
		rtp.chReceivedAllRewardTxs <- true
	}
}

// CreateBlockStarted cleans the local cache map for processed/created reward transactions at this round
func (rtp *rewardTxPreprocessor) CreateBlockStarted() {
	_ = process.EmptyChannel(rtp.chReceivedAllRewardTxs)

	rtp.rewardTxsForBlock.mutTxsForBlock.Lock()
	rtp.rewardTxsForBlock.missingTxs = 0
	rtp.rewardTxsForBlock.txHashAndInfo = make(map[string]*txInfo)
	rtp.rewardTxsForBlock.mutTxsForBlock.Unlock()
}

// RequestBlockTransactions request for reward transactions if missing from a block.Body
func (rtp *rewardTxPreprocessor) RequestBlockTransactions(body block.Body) int {
	requestedRewardTxs := 0
	missingRewardTxsForShards := rtp.computeMissingAndExistingRewardTxsForShards(body)

	rtp.rewardTxsForBlock.mutTxsForBlock.Lock()
	for senderShardID, rewardTxHashes := range missingRewardTxsForShards {
		for _, txHash := range rewardTxHashes {
			rtp.setMissingTxsForShard(senderShardID, txHash)
		}
	}
	rtp.rewardTxsForBlock.mutTxsForBlock.Unlock()

	for senderShardID, mbsRewardTxHashes := range missingRewardTxsForShards {
		for _, mbRewardTxHashes := range mbsRewardTxHashes {
			requestedRewardTxs += len(mbRewardTxHashes.txHashes)
			notRequestedTxHashes := rtp.getNotRequestedTxHashes(mbRewardTxHashes.txHashes)
			if len(notRequestedTxHashes) > 0 {
				rtp.onRequestRewardTx(senderShardID, notRequestedTxHashes)
			}
		}
	}

	return requestedRewardTxs
}

func (rtp *rewardTxPreprocessor) setMissingTxsForShard(senderShardID uint32, mbTxHashes *txsHashesInfo) {
	txShardData := &txShardInfo{senderShardID: senderShardID, receiverShardID: mbTxHashes.receiverShardID}
	for _, txHash := range mbTxHashes.txHashes {
		rtp.rewardTxsForBlock.txHashAndInfo[string(txHash)] = &txInfo{tx: nil, txShardInfo: txShardData}
	}
}

// computeMissingAndExistingRewardTxsForShards calculates what reward transactions are available and what are missing
// from block.Body
func (rtp *rewardTxPreprocessor) computeMissingAndExistingRewardTxsForShards(body block.Body) map[uint32][]*txsHashesInfo {
	rewardTxs := block.Body{}
	for _, mb := range body {
		if mb.Type != block.RewardsBlock {
			continue
		}
		if mb.SenderShardID == rtp.shardCoordinator.SelfId() {
			continue
		}

		rewardTxs = append(rewardTxs, mb)
	}

	missingTxsForShards := rtp.computeExistingAndMissing(
		rewardTxs,
		&rtp.rewardTxsForBlock,
		rtp.chReceivedAllRewardTxs,
		block.RewardsBlock,
		rtp.rewardTxPool,
	)

	return missingTxsForShards
}

// processRewardTransaction processes a reward transaction, if the transactions has an error it removes it from pool
func (rtp *rewardTxPreprocessor) processRewardTransaction(
	rewardTxHash []byte,
	rewardTx *rewardTx.RewardTx,
	round uint64,
	sndShardId uint32,
	dstShardId uint32,
) error {

	err := rtp.rewardsProcessor.ProcessRewardTransaction(rewardTx)
	if err != nil {
		return err
	}

	//TODO: These lines could be deleted as in this point these values are already set (this action only overwrites them)
	txShardData := &txShardInfo{senderShardID: sndShardId, receiverShardID: dstShardId}
	rtp.rewardTxsForBlock.mutTxsForBlock.Lock()
	rtp.rewardTxsForBlock.txHashAndInfo[string(rewardTxHash)] = &txInfo{tx: rewardTx, txShardInfo: txShardData}
	rtp.rewardTxsForBlock.mutTxsForBlock.Unlock()

	return nil
}

// RequestTransactionsForMiniBlock requests missing reward transactions for a certain miniblock
func (rtp *rewardTxPreprocessor) RequestTransactionsForMiniBlock(miniBlock *block.MiniBlock) int {
	if miniBlock == nil {
		return 0
	}

	missingRewardTxsForMiniBlock := rtp.computeMissingRewardTxsForMiniBlock(miniBlock)

	notRequestedTxHashes := rtp.getNotRequestedTxHashes(missingRewardTxsForMiniBlock)
	if len(notRequestedTxHashes) > 0 {
		rtp.onRequestRewardTx(miniBlock.SenderShardID, notRequestedTxHashes)
	}

	return len(missingRewardTxsForMiniBlock)
}

// computeMissingRewardTxsForMiniBlock computes missing reward transactions for a certain miniblock
func (rtp *rewardTxPreprocessor) computeMissingRewardTxsForMiniBlock(miniBlock *block.MiniBlock) [][]byte {
	missingRewardTxs := make([][]byte, 0)
	if miniBlock.Type != block.RewardsBlock {
		return missingRewardTxs
	}

	for _, txHash := range miniBlock.TxHashes {
		tx, _ := process.GetTransactionHandlerFromPool(
			miniBlock.SenderShardID,
			miniBlock.ReceiverShardID,
			txHash,
			rtp.rewardTxPool,
		)

		if tx == nil {
			missingRewardTxs = append(missingRewardTxs, txHash)
		}
	}

	return missingRewardTxs
}

// getAllRewardTxsFromMiniBlock gets all the reward transactions from a miniblock into a new structure
func (rtp *rewardTxPreprocessor) getAllRewardTxsFromMiniBlock(
	mb *block.MiniBlock,
	haveTime func() bool,
) ([]*rewardTx.RewardTx, [][]byte, error) {

	strCache := process.ShardCacherIdentifier(mb.SenderShardID, mb.ReceiverShardID)
	txCache := rtp.rewardTxPool.ShardDataStore(strCache)
	if txCache == nil {
		return nil, nil, process.ErrNilRewardTxDataPool
	}

	// verify if all reward transactions exists
	rewardTxs := make([]*rewardTx.RewardTx, 0)
	txHashes := make([][]byte, 0)
	for _, txHash := range mb.TxHashes {
		if !haveTime() {
			return nil, nil, process.ErrTimeIsOut
		}

		tmp, ok := txCache.Peek(txHash)
		if !ok {
			return nil, nil, process.ErrNilRewardTransaction
		}

		tx, ok := tmp.(*rewardTx.RewardTx)
		if !ok {
			return nil, nil, process.ErrWrongTypeAssertion
		}

		txHashes = append(txHashes, txHash)
		rewardTxs = append(rewardTxs, tx)
	}

	return rewardTxs, txHashes, nil
}

// CreateAndProcessMiniBlock creates the miniblock from storage and processes the reward transactions added into the miniblock
func (rtp *rewardTxPreprocessor) CreateAndProcessMiniBlock(
	senderShardId, receiverShardId uint32,
	spaceRemained int,
	haveTime func() bool,
	round uint64,
) (*block.MiniBlock, error) {

	return nil, nil
}

// CreateAndProcessMiniBlocks creates miniblocks from storage and processes the reward transactions added into the miniblocks
// as long as it has time
func (rtp *rewardTxPreprocessor) CreateAndProcessMiniBlocks(
	maxTxSpaceRemained uint32,
	maxMbSpaceRemained uint32,
	round uint64,
	_ func() bool,
) (block.MiniBlockSlice, error) {

	// always have time for rewards
	haveTime := func() bool {
		return true
	}

	rewardMiniBlocksSlice := make(block.MiniBlockSlice, 0)
	computedRewardsMbsMap := rtp.rewardsProducer.CreateAllInterMiniBlocks()
	for _, mb := range computedRewardsMbsMap {
		rewardMiniBlocksSlice = append(rewardMiniBlocksSlice, mb)
	}

	snapshot := rtp.accounts.JournalLen()
	processedTxHashes := make([][]byte, 0)

	for _, mb := range rewardMiniBlocksSlice {
		err := rtp.ProcessMiniBlock(mb, haveTime, round)
		if err != nil {
			log.Debug("reward txs ProcessMiniBlock", "error", err.Error())

			errAccountState := rtp.accounts.RevertToSnapshot(snapshot)
			if errAccountState != nil {
				// TODO: evaluate if reloading the trie from disk will solve the problem
				log.Debug("RevertToSnapshot", "error", errAccountState.Error())
			}

<<<<<<< HEAD
=======
			rtp.rewardTxsForBlock.mutTxsForBlock.Lock()
			for _, txHash := range processedTxHashes {
				delete(rtp.rewardTxsForBlock.txHashAndInfo, string(txHash))
			}
			rtp.rewardTxsForBlock.mutTxsForBlock.Unlock()

>>>>>>> 64e9b516
			return nil, err
		}

		processedTxHashes = append(processedTxHashes, mb.TxHashes...)
	}

	return rewardMiniBlocksSlice, nil
}

// ProcessMiniBlock processes all the reward transactions from a miniblock and saves the processed reward transactions
// in local cache
func (rtp *rewardTxPreprocessor) ProcessMiniBlock(
	miniBlock *block.MiniBlock,
	haveTime func() bool,
	round uint64,
) error {

	if miniBlock.Type != block.RewardsBlock {
		return process.ErrWrongTypeInMiniBlock
	}

	miniBlockRewardTxs, miniBlockTxHashes, err := rtp.getAllRewardTxsFromMiniBlock(miniBlock, haveTime)
	if err != nil {
		return err
	}

	for index := range miniBlockRewardTxs {
		if !haveTime() {
			return process.ErrTimeIsOut
		}

		err = rtp.rewardsProcessor.ProcessRewardTransaction(miniBlockRewardTxs[index])
		if err != nil {
			return err
		}
	}

	txShardData := &txShardInfo{senderShardID: miniBlock.SenderShardID, receiverShardID: miniBlock.ReceiverShardID}

	rtp.rewardTxsForBlock.mutTxsForBlock.Lock()
	for index, txHash := range miniBlockTxHashes {
		rtp.rewardTxsForBlock.txHashAndInfo[string(txHash)] = &txInfo{tx: miniBlockRewardTxs[index], txShardInfo: txShardData}
	}
	rtp.rewardTxsForBlock.mutTxsForBlock.Unlock()

	return nil
}

// CreateMarshalizedData marshalizes reward transaction hashes and and saves them into a new structure
func (rtp *rewardTxPreprocessor) CreateMarshalizedData(txHashes [][]byte) ([][]byte, error) {
	marshaledRewardTxs, err := rtp.createMarshalizedData(txHashes, &rtp.rewardTxsForBlock)
	if err != nil {
		return nil, err
	}

	return marshaledRewardTxs, nil
}

// GetAllCurrentUsedTxs returns all the reward transactions used at current creation / processing
func (rtp *rewardTxPreprocessor) GetAllCurrentUsedTxs() map[string]data.TransactionHandler {
	rewardTxPool := make(map[string]data.TransactionHandler)

	rtp.rewardTxsForBlock.mutTxsForBlock.RLock()
	for txHash, txData := range rtp.rewardTxsForBlock.txHashAndInfo {
		rewardTxPool[txHash] = txData.tx
	}
	rtp.rewardTxsForBlock.mutTxsForBlock.RUnlock()

	return rewardTxPool
}

// IsInterfaceNil returns true if there is no value under the interface
func (rtp *rewardTxPreprocessor) IsInterfaceNil() bool {
	if rtp == nil {
		return true
	}
	return false
}<|MERGE_RESOLUTION|>--- conflicted
+++ resolved
@@ -40,11 +40,8 @@
 	shardCoordinator sharding.Coordinator,
 	accounts state.AccountsAdapter,
 	onRequestRewardTransaction func(shardID uint32, txHashes [][]byte),
-<<<<<<< HEAD
+	gasHandler process.GasHandler,
 	requestedItemsHandler process.RequestedItemsHandler,
-=======
-	gasHandler process.GasHandler,
->>>>>>> 64e9b516
 ) (*rewardTxPreprocessor, error) {
 
 	if check.IfNil(hasher) {
@@ -74,19 +71,11 @@
 	if onRequestRewardTransaction == nil {
 		return nil, process.ErrNilRequestHandler
 	}
-<<<<<<< HEAD
+	if check.IfNil(gasHandler) {
+		return nil, process.ErrNilGasHandler
+	}
 	if check.IfNil(requestedItemsHandler) {
 		return nil, process.ErrNilRequestedItemsHandler
-	}
-
-	bpp := &basePreProcess{
-		hasher:                hasher,
-		marshalizer:           marshalizer,
-		shardCoordinator:      shardCoordinator,
-		requestedItemsHandler: requestedItemsHandler,
-=======
-	if check.IfNil(gasHandler) {
-		return nil, process.ErrNilGasHandler
 	}
 
 	bpp := &basePreProcess{
@@ -94,7 +83,7 @@
 		marshalizer:      marshalizer,
 		shardCoordinator: shardCoordinator,
 		gasHandler:       gasHandler,
->>>>>>> 64e9b516
+		requestedItemsHandler: requestedItemsHandler,
 	}
 
 	rtp := &rewardTxPreprocessor{
@@ -528,15 +517,12 @@
 				log.Debug("RevertToSnapshot", "error", errAccountState.Error())
 			}
 
-<<<<<<< HEAD
-=======
 			rtp.rewardTxsForBlock.mutTxsForBlock.Lock()
 			for _, txHash := range processedTxHashes {
 				delete(rtp.rewardTxsForBlock.txHashAndInfo, string(txHash))
 			}
 			rtp.rewardTxsForBlock.mutTxsForBlock.Unlock()
 
->>>>>>> 64e9b516
 			return nil, err
 		}
 
