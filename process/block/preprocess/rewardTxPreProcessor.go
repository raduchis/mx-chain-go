package preprocess

import (
	"time"

	"github.com/multiversx/mx-chain-core-go/core"
	"github.com/multiversx/mx-chain-core-go/core/check"
	"github.com/multiversx/mx-chain-core-go/data"
	"github.com/multiversx/mx-chain-core-go/data/block"
	"github.com/multiversx/mx-chain-core-go/data/rewardTx"
	"github.com/multiversx/mx-chain-core-go/hashing"
	"github.com/multiversx/mx-chain-core-go/marshal"
	"github.com/multiversx/mx-chain-go/common"
	"github.com/multiversx/mx-chain-go/dataRetriever"
	"github.com/multiversx/mx-chain-go/process"
	"github.com/multiversx/mx-chain-go/sharding"
	"github.com/multiversx/mx-chain-go/state"
	"github.com/multiversx/mx-chain-go/storage"
)

var _ process.DataMarshalizer = (*rewardTxPreprocessor)(nil)
var _ process.PreProcessor = (*rewardTxPreprocessor)(nil)

type rewardTxPreprocessor struct {
	*basePreProcess
	chReceivedAllRewardTxs chan bool
	onRequestRewardTx      func(shardID uint32, txHashes [][]byte)
	rewardTxsForBlock      txsForBlock
	rewardTxPool           dataRetriever.ShardedDataCacherNotifier
	storage                dataRetriever.StorageService
	rewardsProcessor       process.RewardTransactionProcessor
}

// NewRewardTxPreprocessor creates a new reward transaction preprocessor object
func NewRewardTxPreprocessor(
	rewardTxDataPool dataRetriever.ShardedDataCacherNotifier,
	store dataRetriever.StorageService,
	hasher hashing.Hasher,
	marshalizer marshal.Marshalizer,
	rewardProcessor process.RewardTransactionProcessor,
	shardCoordinator sharding.Coordinator,
	accounts state.AccountsAdapter,
	onRequestRewardTransaction func(shardID uint32, txHashes [][]byte),
	gasHandler process.GasHandler,
	pubkeyConverter core.PubkeyConverter,
	blockSizeComputation BlockSizeComputationHandler,
	balanceComputation BalanceComputationHandler,
	processedMiniBlocksTracker process.ProcessedMiniBlocksTracker,
	txExecutionOrderHandler common.TxExecutionOrderHandler,
) (*rewardTxPreprocessor, error) {

	if check.IfNil(hasher) {
		return nil, process.ErrNilHasher
	}
	if check.IfNil(marshalizer) {
		return nil, process.ErrNilMarshalizer
	}
	if check.IfNil(rewardTxDataPool) {
		return nil, process.ErrNilRewardTxDataPool
	}
	if check.IfNil(store) {
		return nil, process.ErrNilStorage
	}
	if check.IfNil(rewardProcessor) {
		return nil, process.ErrNilRewardsTxProcessor
	}
	if check.IfNil(shardCoordinator) {
		return nil, process.ErrNilShardCoordinator
	}
	if check.IfNil(accounts) {
		return nil, process.ErrNilAccountsAdapter
	}
	if onRequestRewardTransaction == nil {
		return nil, process.ErrNilRequestHandler
	}
	if check.IfNil(gasHandler) {
		return nil, process.ErrNilGasHandler
	}
	if check.IfNil(pubkeyConverter) {
		return nil, process.ErrNilPubkeyConverter
	}
	if check.IfNil(blockSizeComputation) {
		return nil, process.ErrNilBlockSizeComputationHandler
	}
	if check.IfNil(balanceComputation) {
		return nil, process.ErrNilBalanceComputationHandler
	}
	if check.IfNil(processedMiniBlocksTracker) {
		return nil, process.ErrNilProcessedMiniBlocksTracker
	}
	if check.IfNil(txExecutionOrderHandler) {
		return nil, process.ErrNilTxExecutionOrderHandler
	}

	bpp := &basePreProcess{
		hasher:      hasher,
		marshalizer: marshalizer,
		gasTracker: gasTracker{
			shardCoordinator: shardCoordinator,
			gasHandler:       gasHandler,
			economicsFee:     nil,
		},
		blockSizeComputation:       blockSizeComputation,
		balanceComputation:         balanceComputation,
		accounts:                   accounts,
		pubkeyConverter:            pubkeyConverter,
		processedMiniBlocksTracker: processedMiniBlocksTracker,
		txExecutionOrderHandler:    txExecutionOrderHandler,
	}

	rtp := &rewardTxPreprocessor{
		basePreProcess:    bpp,
		storage:           store,
		rewardTxPool:      rewardTxDataPool,
		onRequestRewardTx: onRequestRewardTransaction,
		rewardsProcessor:  rewardProcessor,
	}

	rtp.chReceivedAllRewardTxs = make(chan bool)
	rtp.rewardTxPool.RegisterOnAdded(rtp.receivedRewardTransaction)
	rtp.rewardTxsForBlock.txHashAndInfo = make(map[string]*txInfo)

	return rtp, nil
}

// waitForRewardTxHashes waits for a call whether all the requested smartContractResults appeared
func (rtp *rewardTxPreprocessor) waitForRewardTxHashes(waitTime time.Duration) error {
	select {
	case <-rtp.chReceivedAllRewardTxs:
		return nil
	case <-time.After(waitTime):
		return process.ErrTimeIsOut
	}
}

// IsDataPrepared returns non error if all the requested reward transactions arrived and were saved into the pool
func (rtp *rewardTxPreprocessor) IsDataPrepared(requestedRewardTxs int, haveTime func() time.Duration) error {
	if requestedRewardTxs > 0 {
		log.Debug("requested missing reward txs",
			"num reward txs", requestedRewardTxs)
		err := rtp.waitForRewardTxHashes(haveTime())
		rtp.rewardTxsForBlock.mutTxsForBlock.Lock()
		missingRewardTxs := rtp.rewardTxsForBlock.missingTxs
		rtp.rewardTxsForBlock.missingTxs = 0
		rtp.rewardTxsForBlock.mutTxsForBlock.Unlock()
		log.Debug("received reward txs",
			"num reward txs", requestedRewardTxs-missingRewardTxs)
		if err != nil {
			return err
		}
	}
	return nil
}

// RemoveBlockDataFromPools removes reward transactions and miniblocks from associated pools
func (rtp *rewardTxPreprocessor) RemoveBlockDataFromPools(body *block.Body, miniBlockPool storage.Cacher) error {
	return rtp.removeBlockDataFromPools(body, miniBlockPool, rtp.rewardTxPool, rtp.isMiniBlockCorrect)
}

// RemoveTxsFromPools removes reward transactions from associated pools
func (rtp *rewardTxPreprocessor) RemoveTxsFromPools(body *block.Body) error {
	return rtp.removeTxsFromPools(body, rtp.rewardTxPool, rtp.isMiniBlockCorrect)
}

// RestoreBlockDataIntoPools restores the reward transactions and miniblocks to associated pools
func (rtp *rewardTxPreprocessor) RestoreBlockDataIntoPools(
	body *block.Body,
	miniBlockPool storage.Cacher,
) (int, error) {
	if check.IfNil(body) {
		return 0, process.ErrNilBlockBody
	}
	if check.IfNil(miniBlockPool) {
		return 0, process.ErrNilMiniBlockPool
	}

	rewardTxsRestored := 0
	for i := 0; i < len(body.MiniBlocks); i++ {
		miniBlock := body.MiniBlocks[i]
		if miniBlock.Type != block.RewardsBlock {
			continue
		}

		err := rtp.restoreRewardTxsIntoPool(miniBlock)
		if err != nil {
			return rewardTxsRestored, err
		}

		miniBlockHash, err := core.CalculateHash(rtp.marshalizer, rtp.hasher, miniBlock)
		if err != nil {
			return rewardTxsRestored, err
		}

		miniBlockPool.Put(miniBlockHash, miniBlock, miniBlock.Size())

		rewardTxsRestored += len(miniBlock.TxHashes)
	}

	return rewardTxsRestored, nil
}

func (rtp *rewardTxPreprocessor) restoreRewardTxsIntoPool(miniBlock *block.MiniBlock) error {
	strCache := process.ShardCacherIdentifier(miniBlock.SenderShardID, miniBlock.ReceiverShardID)
	rewardTxsBuff, err := rtp.storage.GetAll(dataRetriever.RewardTransactionUnit, miniBlock.TxHashes)
	if err != nil {
		log.Debug("reward txs from mini block were not found in RewardTransactionUnit",
			"sender shard ID", miniBlock.SenderShardID,
			"receiver shard ID", miniBlock.ReceiverShardID,
			"num txs", len(miniBlock.TxHashes),
		)

		return err
	}

	for txHash, txBuff := range rewardTxsBuff {
		tx := rewardTx.RewardTx{}
		err = rtp.marshalizer.Unmarshal(&tx, txBuff)
		if err != nil {
			return err
		}

		rtp.rewardTxPool.AddData([]byte(txHash), &tx, tx.Size(), strCache)
	}

	return nil
}

// ProcessBlockTransactions processes all the reward transactions from the block.Body, updates the state
func (rtp *rewardTxPreprocessor) ProcessBlockTransactions(
	headerHandler data.HeaderHandler,
	body *block.Body,
	haveTime func() bool,
) error {
	if check.IfNil(body) {
		return process.ErrNilBlockBody
	}

	for i := 0; i < len(body.MiniBlocks); i++ {
		miniBlock := body.MiniBlocks[i]
		if miniBlock.Type != block.RewardsBlock {
			continue
		}

		pi, err := rtp.getIndexesOfLastTxProcessed(miniBlock, headerHandler)
		if err != nil {
			return err
		}

		indexOfFirstTxToBeProcessed := pi.indexOfLastTxProcessed + 1
		err = process.CheckIfIndexesAreOutOfBound(indexOfFirstTxToBeProcessed, pi.indexOfLastTxProcessedByProposer, miniBlock)
		if err != nil {
			return err
		}

		for j := indexOfFirstTxToBeProcessed; j <= pi.indexOfLastTxProcessedByProposer; j++ {
			if !haveTime() {
				return process.ErrTimeIsOut
			}

			txHash := miniBlock.TxHashes[j]
			rtp.rewardTxsForBlock.mutTxsForBlock.RLock()
			txData, ok := rtp.rewardTxsForBlock.txHashAndInfo[string(txHash)]
			rtp.rewardTxsForBlock.mutTxsForBlock.RUnlock()
			if !ok || check.IfNil(txData.tx) {
				log.Warn("missing rewardsTransaction in ProcessBlockTransactions ", "type", miniBlock.Type, "hash", txHash)
				return process.ErrMissingTransaction
			}

			rTx, ok := txData.tx.(*rewardTx.RewardTx)
			if !ok {
				return process.ErrWrongTypeAssertion
			}

			err = rtp.saveAccountBalanceForAddress(rTx.GetRcvAddr())
			if err != nil {
				return err
			}

<<<<<<< HEAD
			rtp.txExecutionOrderHandler.Add(txHash)
			err := rtp.rewardsProcessor.ProcessRewardTransaction(rTx)
=======
			err = rtp.rewardsProcessor.ProcessRewardTransaction(rTx)
>>>>>>> 7c5d69e1
			if err != nil {
				return err
			}
		}
	}

	return nil
}

// SaveTxsToStorage saves the reward transactions from body into storage
func (rtp *rewardTxPreprocessor) SaveTxsToStorage(body *block.Body) error {
	if check.IfNil(body) {
		return process.ErrNilBlockBody
	}

	for i := 0; i < len(body.MiniBlocks); i++ {
		miniBlock := body.MiniBlocks[i]
		if miniBlock.Type != block.RewardsBlock {
			continue
		}

		rtp.saveTxsToStorage(
			miniBlock.TxHashes,
			&rtp.rewardTxsForBlock,
			rtp.storage,
			dataRetriever.RewardTransactionUnit,
		)
	}

	return nil
}

// receivedRewardTransaction is a callback function called when a new reward transaction
// is added in the reward transactions pool
func (rtp *rewardTxPreprocessor) receivedRewardTransaction(key []byte, value interface{}) {
	tx, ok := value.(data.TransactionHandler)
	if !ok {
		log.Warn("rewardTxPreprocessor.receivedRewardTransaction", "error", process.ErrWrongTypeAssertion)
		return
	}

	receivedAllMissing := rtp.baseReceivedTransaction(key, tx, &rtp.rewardTxsForBlock)

	if receivedAllMissing {
		rtp.chReceivedAllRewardTxs <- true
	}
}

// CreateBlockStarted cleans the local cache map for processed/created reward transactions at this round
func (rtp *rewardTxPreprocessor) CreateBlockStarted() {
	_ = core.EmptyChannel(rtp.chReceivedAllRewardTxs)

	rtp.rewardTxsForBlock.mutTxsForBlock.Lock()
	rtp.rewardTxsForBlock.missingTxs = 0
	rtp.rewardTxsForBlock.txHashAndInfo = make(map[string]*txInfo)
	rtp.rewardTxsForBlock.mutTxsForBlock.Unlock()
}

// RequestBlockTransactions request for reward transactions if missing from a block.Body
func (rtp *rewardTxPreprocessor) RequestBlockTransactions(body *block.Body) int {
	if check.IfNil(body) {
		return 0
	}

	return rtp.computeExistingAndRequestMissingRewardTxsForShards(body)
}

// computeExistingAndRequestMissingRewardTxsForShards calculates what reward transactions are available and requests
// what are missing from block.Body
func (rtp *rewardTxPreprocessor) computeExistingAndRequestMissingRewardTxsForShards(body *block.Body) int {
	rewardTxsBody := block.Body{}
	for _, mb := range body.MiniBlocks {
		if mb.Type != block.RewardsBlock {
			continue
		}
		if mb.SenderShardID != core.MetachainShardId {
			continue
		}

		rewardTxsBody.MiniBlocks = append(rewardTxsBody.MiniBlocks, mb)
	}

	numMissingTxsForShards := rtp.computeExistingAndRequestMissing(
		&rewardTxsBody,
		&rtp.rewardTxsForBlock,
		rtp.chReceivedAllRewardTxs,
		rtp.isMiniBlockCorrect,
		rtp.rewardTxPool,
		rtp.onRequestRewardTx,
	)

	return numMissingTxsForShards
}

// RequestTransactionsForMiniBlock requests missing reward transactions for a certain miniblock
func (rtp *rewardTxPreprocessor) RequestTransactionsForMiniBlock(miniBlock *block.MiniBlock) int {
	if miniBlock == nil {
		return 0
	}

	missingRewardTxsHashesForMiniBlock := rtp.computeMissingRewardTxsHashesForMiniBlock(miniBlock)
	if len(missingRewardTxsHashesForMiniBlock) > 0 {
		rtp.onRequestRewardTx(miniBlock.SenderShardID, missingRewardTxsHashesForMiniBlock)
	}

	return len(missingRewardTxsHashesForMiniBlock)
}

// computeMissingRewardTxsHashesForMiniBlock computes missing reward transactions hashes for a certain miniblock
func (rtp *rewardTxPreprocessor) computeMissingRewardTxsHashesForMiniBlock(miniBlock *block.MiniBlock) [][]byte {
	missingRewardTxsHashes := make([][]byte, 0)

	if miniBlock.Type != block.RewardsBlock {
		return missingRewardTxsHashes
	}

	for _, txHash := range miniBlock.TxHashes {
		tx, _ := process.GetTransactionHandlerFromPool(
			miniBlock.SenderShardID,
			miniBlock.ReceiverShardID,
			txHash,
			rtp.rewardTxPool,
			process.SearchMethodJustPeek,
		)

		if check.IfNil(tx) {
			missingRewardTxsHashes = append(missingRewardTxsHashes, txHash)
		}
	}

	return missingRewardTxsHashes
}

// getAllRewardTxsFromMiniBlock gets all the reward transactions from a miniblock into a new structure
func (rtp *rewardTxPreprocessor) getAllRewardTxsFromMiniBlock(
	mb *block.MiniBlock,
	haveTime func() bool,
) ([]*rewardTx.RewardTx, [][]byte, error) {

	strCache := process.ShardCacherIdentifier(mb.SenderShardID, mb.ReceiverShardID)
	txCache := rtp.rewardTxPool.ShardDataStore(strCache)
	if txCache == nil {
		return nil, nil, process.ErrNilRewardTxDataPool
	}

	// verify if all reward transactions exists
	rewardTxs := make([]*rewardTx.RewardTx, len(mb.TxHashes))
	txHashes := make([][]byte, len(mb.TxHashes))
	for idx, txHash := range mb.TxHashes {
		if !haveTime() {
			return nil, nil, process.ErrTimeIsOut
		}

		tmp, ok := txCache.Peek(txHash)
		if !ok {
			return nil, nil, process.ErrNilRewardTransaction
		}

		tx, ok := tmp.(*rewardTx.RewardTx)
		if !ok {
			return nil, nil, process.ErrWrongTypeAssertion
		}

		txHashes[idx] = txHash
		rewardTxs[idx] = tx
	}

	return rewardTxs, txHashes, nil
}

// CreateAndProcessMiniBlocks creates miniblocks from storage and processes the reward transactions added into the miniblocks
// as long as it has time
func (rtp *rewardTxPreprocessor) CreateAndProcessMiniBlocks(
	_ func() bool,
	_ []byte,
) (block.MiniBlockSlice, error) {
	// rewards are created only by meta
	return make(block.MiniBlockSlice, 0), nil
}

// ProcessMiniBlock processes all the reward transactions from the given miniblock and saves the processed ones in a local cache
func (rtp *rewardTxPreprocessor) ProcessMiniBlock(
	miniBlock *block.MiniBlock,
	haveTime func() bool,
	_ func() bool,
	_ bool,
	partialMbExecutionMode bool,
	indexOfLastTxProcessed int,
	preProcessorExecutionInfoHandler process.PreProcessorExecutionInfoHandler,
) ([][]byte, int, bool, error) {

	var err error
	var txIndex int

	if miniBlock.Type != block.RewardsBlock {
		return nil, indexOfLastTxProcessed, false, process.ErrWrongTypeInMiniBlock
	}
	if miniBlock.SenderShardID != core.MetachainShardId {
		return nil, indexOfLastTxProcessed, false, process.ErrRewardMiniBlockNotFromMeta
	}

	indexOfFirstTxToBeProcessed := indexOfLastTxProcessed + 1
	err = process.CheckIfIndexesAreOutOfBound(int32(indexOfFirstTxToBeProcessed), int32(len(miniBlock.TxHashes))-1, miniBlock)
	if err != nil {
		return nil, indexOfLastTxProcessed, false, err
	}

	miniBlockRewardTxs, miniBlockTxHashes, err := rtp.getAllRewardTxsFromMiniBlock(miniBlock, haveTime)
	if err != nil {
		return nil, indexOfLastTxProcessed, false, err
	}

	if rtp.blockSizeComputation.IsMaxBlockSizeWithoutThrottleReached(1, len(miniBlock.TxHashes)) {
		return nil, indexOfLastTxProcessed, false, process.ErrMaxBlockSizeReached
	}

	processedTxHashes := make([][]byte, 0)
	for txIndex = indexOfFirstTxToBeProcessed; txIndex < len(miniBlockRewardTxs); txIndex++ {
		if !haveTime() {
			err = process.ErrTimeIsOut
			break
		}

		err = rtp.saveAccountBalanceForAddress(miniBlockRewardTxs[txIndex].GetRcvAddr())
		if err != nil {
			break
		}

		snapshot := rtp.handleProcessTransactionInit(preProcessorExecutionInfoHandler, miniBlockTxHashes[txIndex])
		rtp.txExecutionOrderHandler.Add(miniBlockTxHashes[txIndex])
		err = rtp.rewardsProcessor.ProcessRewardTransaction(miniBlockRewardTxs[txIndex])
		if err != nil {
			rtp.handleProcessTransactionError(preProcessorExecutionInfoHandler, snapshot, miniBlockTxHashes[txIndex])
			break
		}

		processedTxHashes = append(processedTxHashes, miniBlockTxHashes[txIndex])
	}

	if err != nil && !partialMbExecutionMode {
		return processedTxHashes, txIndex - 1, true, err
	}

	txShardData := &txShardInfo{senderShardID: miniBlock.SenderShardID, receiverShardID: miniBlock.ReceiverShardID}

	rtp.rewardTxsForBlock.mutTxsForBlock.Lock()
	for index, txHash := range miniBlockTxHashes {
		rtp.rewardTxsForBlock.txHashAndInfo[string(txHash)] = &txInfo{tx: miniBlockRewardTxs[index], txShardInfo: txShardData}
	}
	rtp.rewardTxsForBlock.mutTxsForBlock.Unlock()

	rtp.blockSizeComputation.AddNumMiniBlocks(1)
	rtp.blockSizeComputation.AddNumTxs(len(miniBlock.TxHashes))

	return nil, txIndex - 1, false, err
}

// CreateMarshalledData marshals reward transactions hashes and saves them into a new structure
func (rtp *rewardTxPreprocessor) CreateMarshalledData(txHashes [][]byte) ([][]byte, error) {
	marshalledRewardTxs, err := rtp.createMarshalledData(txHashes, &rtp.rewardTxsForBlock)
	if err != nil {
		return nil, err
	}

	return marshalledRewardTxs, nil
}

// GetAllCurrentUsedTxs returns all the reward transactions used at current creation / processing
func (rtp *rewardTxPreprocessor) GetAllCurrentUsedTxs() map[string]data.TransactionHandler {
	rtp.rewardTxsForBlock.mutTxsForBlock.RLock()
	rewardTxsPool := make(map[string]data.TransactionHandler, len(rtp.rewardTxsForBlock.txHashAndInfo))
	for txHash, txData := range rtp.rewardTxsForBlock.txHashAndInfo {
		rewardTxsPool[txHash] = txData.tx
	}
	rtp.rewardTxsForBlock.mutTxsForBlock.RUnlock()

	return rewardTxsPool
}

// AddTxsFromMiniBlocks does nothing
func (rtp *rewardTxPreprocessor) AddTxsFromMiniBlocks(_ block.MiniBlockSlice) {
}

// AddTransactions does nothing
func (rtp *rewardTxPreprocessor) AddTransactions(_ []data.TransactionHandler) {
}

// IsInterfaceNil returns true if there is no value under the interface
func (rtp *rewardTxPreprocessor) IsInterfaceNil() bool {
	return rtp == nil
}

func (rtp *rewardTxPreprocessor) isMiniBlockCorrect(mbType block.Type) bool {
	return mbType == block.RewardsBlock
}<|MERGE_RESOLUTION|>--- conflicted
+++ resolved
@@ -276,12 +276,8 @@
 				return err
 			}
 
-<<<<<<< HEAD
 			rtp.txExecutionOrderHandler.Add(txHash)
-			err := rtp.rewardsProcessor.ProcessRewardTransaction(rTx)
-=======
 			err = rtp.rewardsProcessor.ProcessRewardTransaction(rTx)
->>>>>>> 7c5d69e1
 			if err != nil {
 				return err
 			}
