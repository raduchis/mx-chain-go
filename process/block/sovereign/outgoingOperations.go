package sovereign

import (
	"bytes"
	"encoding/hex"
	"fmt"

	"github.com/multiversx/mx-chain-core-go/core/check"
	"github.com/multiversx/mx-chain-core-go/data"
	"github.com/multiversx/mx-chain-core-go/data/sovereign"
	"github.com/multiversx/mx-chain-go/errors"
	logger "github.com/multiversx/mx-chain-logger-go"
)

var log = logger.GetOrCreate("outgoing-operations")

// SubscribedEvent contains a subscribed event from the sovereign chain needed to be transferred to the main chain
type SubscribedEvent struct {
	Identifier []byte
	Addresses  map[string]string
}

type ArgsOutgoingOperations struct {
	SubscribedEvents []SubscribedEvent
	DataCodec        DataCodecProcessor
	TopicsChecker    TopicsChecker
}

type outgoingOperations struct {
	subscribedEvents []SubscribedEvent
<<<<<<< HEAD
	roundHandler     RoundHandler
	dataCodec        DataCodecProcessor
=======
	dataCodec        DataCodecProcessor
	topicsChecker    TopicsChecker
>>>>>>> 0f37b609
}

// TODO: We should create a common base functionality from this component. Similar behavior is also found in
// mx-chain-sovereign-notifier-go in the sovereignNotifier.go file. This applies for the factory as well
// Task: MX-14721

// NewOutgoingOperationsFormatter creates an outgoing operations formatter
<<<<<<< HEAD
func NewOutgoingOperationsFormatter(subscribedEvents []SubscribedEvent, roundHandler RoundHandler, dataCodec DataCodecProcessor) (*outgoingOperations, error) {
	err := checkEvents(subscribedEvents)
=======
func NewOutgoingOperationsFormatter(args ArgsOutgoingOperations) (*outgoingOperations, error) {
	err := checkEvents(args.SubscribedEvents)
>>>>>>> 0f37b609
	if err != nil {
		return nil, err
	}
	if check.IfNil(args.DataCodec) {
		return nil, errors.ErrNilDataCodec
	}
	if check.IfNil(args.TopicsChecker) {
		return nil, errors.ErrNilTopicsChecker
	}
	if check.IfNil(dataCodec) {
		return nil, errors.ErrNilDataCodec
	}

	return &outgoingOperations{
<<<<<<< HEAD
		subscribedEvents: subscribedEvents,
		roundHandler:     roundHandler,
		dataCodec:        dataCodec,
=======
		subscribedEvents: args.SubscribedEvents,
		dataCodec:        args.DataCodec,
		topicsChecker:    args.TopicsChecker,
>>>>>>> 0f37b609
	}, nil
}

func checkEvents(events []SubscribedEvent) error {
	if len(events) == 0 {
		return errNoSubscribedEvent
	}

	log.Debug("sovereign outgoing operations creator: received config", "num subscribed events", len(events))
	for idx, event := range events {
		if len(event.Identifier) == 0 {
			return fmt.Errorf("%w at event index = %d", errNoSubscribedIdentifier, idx)
		}

		log.Debug("sovereign outgoing operations creator", "subscribed event identifier", string(event.Identifier))

		err := checkEmptyAddresses(event.Addresses)
		if err != nil {
			return fmt.Errorf("%w at event index = %d", err, idx)
		}
	}

	return nil
}

func checkEmptyAddresses(addresses map[string]string) error {
	if len(addresses) == 0 {
		return errNoSubscribedAddresses
	}

	for decodedAddr, encodedAddr := range addresses {
		if len(decodedAddr) == 0 || len(encodedAddr) == 0 {
			return errNoSubscribedAddresses
		}

		log.Debug("sovereign outgoing operations creator", "subscribed address", encodedAddr)
	}

	return nil
}

// CreateOutgoingTxsData collects relevant outgoing events(based on subscribed addresses and topics) for bridge from the
// logs and creates outgoing data that needs to be signed by validators to bridge tokens
func (op *outgoingOperations) CreateOutgoingTxsData(logs []*data.LogData) ([][]byte, error) {
	outgoingEvents := op.createOutgoingEvents(logs)
	if len(outgoingEvents) == 0 {
		return make([][]byte, 0), nil
	}

	txsData := make([][]byte, 0)
	for i, event := range outgoingEvents {
		operation, err := op.getOperationData(event)
		if err != nil {
<<<<<<< HEAD
			log.Error("OutGoing Operation error",
=======
			log.Error("outgoingOperations.CreateOutgoingTxsData error",
>>>>>>> 0f37b609
				"tx hash", logs[i].TxHash,
				"event", hex.EncodeToString(event.GetIdentifier()),
				"error", err)

			return nil, err
		}

		txsData = append(txsData, operation)
	}

	// TODO: Check gas limit here and split tx data in multiple batches if required
	// Task: MX-14720
	return txsData, nil
}

func (op *outgoingOperations) createOutgoingEvents(logs []*data.LogData) []data.EventHandler {
	events := make([]data.EventHandler, 0)

	for _, logData := range logs {
		eventsFromLog := op.createOutgoingEvent(logData)
		events = append(events, eventsFromLog...)
	}

	return events
}

func (op *outgoingOperations) createOutgoingEvent(logData *data.LogData) []data.EventHandler {
	events := make([]data.EventHandler, 0)

	for _, event := range logData.GetLogEvents() {
		if !op.isSubscribed(event, logData.TxHash) {
			continue
		}

		events = append(events, event)
	}

	return events
}

func (op *outgoingOperations) isSubscribed(event data.EventHandler, txHash string) bool {
	for _, subEvent := range op.subscribedEvents {
		if !bytes.Equal(event.GetIdentifier(), subEvent.Identifier) {
			continue
		}

		receiver := event.GetAddress()
		encodedAddr, found := subEvent.Addresses[string(receiver)]
		if !found {
			continue
		}

		log.Trace("found outgoing event", "original tx hash", txHash, "receiver", encodedAddr)
		return true
	}

	return false
}

func (op *outgoingOperations) getOperationData(event data.EventHandler) ([]byte, error) {
<<<<<<< HEAD
	operation, err := op.newOperationData(event.GetTopics())
	if err != nil {
		return nil, err
	}

	evData, err := op.dataCodec.DeserializeEventData(event.GetData())
=======
	operation, err := op.createOperationData(event.GetTopics())
	if err != nil {
		return nil, err
	}

	evData, err := op.dataCodec.DeserializeEventData(event.GetData())
	if err != nil {
		return nil, err
	}

	operation.TransferData = evData.TransferData

	operationBytes, err := op.dataCodec.SerializeOperation(*operation)
>>>>>>> 0f37b609
	if err != nil {
		return nil, err
	}

<<<<<<< HEAD
	operation.TransferData = evData.TransferData

	operationBytes, err := op.dataCodec.SerializeOperation(*operation)
=======
	return operationBytes, nil
}

func (op *outgoingOperations) createOperationData(topics [][]byte) (*sovereign.Operation, error) {
	err := op.topicsChecker.CheckValidity(topics)
>>>>>>> 0f37b609
	if err != nil {
		return nil, err
	}

<<<<<<< HEAD
	return operationBytes, nil
}

func (op *outgoingOperations) newOperationData(topics [][]byte) (*sovereign.Operation, error) {
=======
>>>>>>> 0f37b609
	receiver := topics[1]

	var tokens []sovereign.EsdtToken
	for i := 2; i < len(topics); i += 3 {
		tokenIdentifier := topics[i]
		tokenNonce := byteSliceToUint64(topics[i+1])
		tokenData, err := op.dataCodec.DeserializeTokenData(topics[i+2])
		if err != nil {
			return nil, err
		}

		payment := sovereign.EsdtToken{
			Identifier: tokenIdentifier,
			Nonce:      tokenNonce,
			Data:       *tokenData,
		}
		tokens = append(tokens, payment)
	}

	return &sovereign.Operation{
		Address: receiver,
		Tokens:  tokens,
	}, nil
}

func byteSliceToUint64(byteSlice []byte) uint64 {
	var result uint64
	for _, b := range byteSlice {
		result = (result << 8) | uint64(b)
	}
	return result
}

// IsInterfaceNil checks if the underlying pointer is nil
func (op *outgoingOperations) IsInterfaceNil() bool {
	return op == nil
}<|MERGE_RESOLUTION|>--- conflicted
+++ resolved
@@ -28,13 +28,8 @@
 
 type outgoingOperations struct {
 	subscribedEvents []SubscribedEvent
-<<<<<<< HEAD
-	roundHandler     RoundHandler
-	dataCodec        DataCodecProcessor
-=======
 	dataCodec        DataCodecProcessor
 	topicsChecker    TopicsChecker
->>>>>>> 0f37b609
 }
 
 // TODO: We should create a common base functionality from this component. Similar behavior is also found in
@@ -42,13 +37,8 @@
 // Task: MX-14721
 
 // NewOutgoingOperationsFormatter creates an outgoing operations formatter
-<<<<<<< HEAD
-func NewOutgoingOperationsFormatter(subscribedEvents []SubscribedEvent, roundHandler RoundHandler, dataCodec DataCodecProcessor) (*outgoingOperations, error) {
-	err := checkEvents(subscribedEvents)
-=======
 func NewOutgoingOperationsFormatter(args ArgsOutgoingOperations) (*outgoingOperations, error) {
 	err := checkEvents(args.SubscribedEvents)
->>>>>>> 0f37b609
 	if err != nil {
 		return nil, err
 	}
@@ -58,20 +48,11 @@
 	if check.IfNil(args.TopicsChecker) {
 		return nil, errors.ErrNilTopicsChecker
 	}
-	if check.IfNil(dataCodec) {
-		return nil, errors.ErrNilDataCodec
-	}
 
 	return &outgoingOperations{
-<<<<<<< HEAD
-		subscribedEvents: subscribedEvents,
-		roundHandler:     roundHandler,
-		dataCodec:        dataCodec,
-=======
 		subscribedEvents: args.SubscribedEvents,
 		dataCodec:        args.DataCodec,
 		topicsChecker:    args.TopicsChecker,
->>>>>>> 0f37b609
 	}, nil
 }
 
@@ -125,11 +106,7 @@
 	for i, event := range outgoingEvents {
 		operation, err := op.getOperationData(event)
 		if err != nil {
-<<<<<<< HEAD
-			log.Error("OutGoing Operation error",
-=======
 			log.Error("outgoingOperations.CreateOutgoingTxsData error",
->>>>>>> 0f37b609
 				"tx hash", logs[i].TxHash,
 				"event", hex.EncodeToString(event.GetIdentifier()),
 				"error", err)
@@ -190,20 +167,12 @@
 }
 
 func (op *outgoingOperations) getOperationData(event data.EventHandler) ([]byte, error) {
-<<<<<<< HEAD
-	operation, err := op.newOperationData(event.GetTopics())
+	operation, err := op.createOperationData(event.GetTopics())
 	if err != nil {
 		return nil, err
 	}
 
 	evData, err := op.dataCodec.DeserializeEventData(event.GetData())
-=======
-	operation, err := op.createOperationData(event.GetTopics())
-	if err != nil {
-		return nil, err
-	}
-
-	evData, err := op.dataCodec.DeserializeEventData(event.GetData())
 	if err != nil {
 		return nil, err
 	}
@@ -211,33 +180,19 @@
 	operation.TransferData = evData.TransferData
 
 	operationBytes, err := op.dataCodec.SerializeOperation(*operation)
->>>>>>> 0f37b609
-	if err != nil {
-		return nil, err
-	}
-
-<<<<<<< HEAD
-	operation.TransferData = evData.TransferData
-
-	operationBytes, err := op.dataCodec.SerializeOperation(*operation)
-=======
+	if err != nil {
+		return nil, err
+	}
+
 	return operationBytes, nil
 }
 
 func (op *outgoingOperations) createOperationData(topics [][]byte) (*sovereign.Operation, error) {
 	err := op.topicsChecker.CheckValidity(topics)
->>>>>>> 0f37b609
-	if err != nil {
-		return nil, err
-	}
-
-<<<<<<< HEAD
-	return operationBytes, nil
-}
-
-func (op *outgoingOperations) newOperationData(topics [][]byte) (*sovereign.Operation, error) {
-=======
->>>>>>> 0f37b609
+	if err != nil {
+		return nil, err
+	}
+
 	receiver := topics[1]
 
 	var tokens []sovereign.EsdtToken
