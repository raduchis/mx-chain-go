--- conflicted
+++ resolved
@@ -119,9 +119,10 @@
 	processedMiniBlocksTracker    process.ProcessedMiniBlocksTracker
 	receiptsRepository            receiptsRepository
 
-<<<<<<< HEAD
-	mutNonceOfFirstCommittedBlock        sync.RWMutex
-	nonceOfFirstCommittedBlock           core.OptionalUint64
+	mutNonceOfFirstCommittedBlock sync.RWMutex
+	nonceOfFirstCommittedBlock    core.OptionalUint64
+	extraDelayRequestBlockInfo    time.Duration
+
 	requestMissingHeadersFunc            func(missingNonces []uint64, shardID uint32)
 	cleanupBlockTrackerPoolsForShardFunc func(shardID uint32, noncesToPrevFinal uint64)
 	cleanupPoolsForCrossShardFunc        func(shardID uint32, noncesToPrevFinal uint64)
@@ -129,11 +130,6 @@
 
 	crossNotarizer crossNotarizer
 	accountCreator state.AccountFactory
-=======
-	mutNonceOfFirstCommittedBlock sync.RWMutex
-	nonceOfFirstCommittedBlock    core.OptionalUint64
-	extraDelayRequestBlockInfo    time.Duration
->>>>>>> c3a1bf94
 }
 
 type bootStorerDataArgs struct {
@@ -590,16 +586,14 @@
 	if check.IfNil(arguments.ManagedPeersHolder) {
 		return process.ErrNilManagedPeersHolder
 	}
-<<<<<<< HEAD
+	if check.IfNil(arguments.SentSignaturesTracker) {
+		return process.ErrNilSentSignatureTracker
+	}
 	if check.IfNil(arguments.RunTypeComponents) {
 		return errors.ErrNilRunTypeComponents
 	}
 	if check.IfNil(arguments.RunTypeComponents.AccountsCreator()) {
 		return state.ErrNilAccountFactory
-=======
-	if check.IfNil(arguments.SentSignaturesTracker) {
-		return process.ErrNilSentSignatureTracker
->>>>>>> c3a1bf94
 	}
 
 	return nil
@@ -2246,7 +2240,6 @@
 	bp.nonceOfFirstCommittedBlock.Value = nonce
 }
 
-<<<<<<< HEAD
 func makeCommonHeaderHandlerHashMap(hdrMap map[string]data.HeaderHandler) map[string]data.CommonHeaderHandler {
 	commonHdrMap := make(map[string]data.CommonHeaderHandler)
 	for key, val := range hdrMap {
@@ -2265,7 +2258,8 @@
 	case <-timer.C:
 		return process.ErrTimeIsOut
 	}
-=======
+}
+
 func (bp *baseProcessor) checkSentSignaturesAtCommitTime(header data.HeaderHandler) error {
 	validatorsGroup, err := headerCheck.ComputeConsensusGroup(header, bp.nodesCoordinator)
 	if err != nil {
@@ -2284,5 +2278,4 @@
 	}
 
 	return nil
->>>>>>> c3a1bf94
 }