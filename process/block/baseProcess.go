package block

import (
	"bytes"
	"encoding/hex"
	"fmt"
	"math/big"
	"sort"
	"time"

	"github.com/ElrondNetwork/elrond-go-core/core"
	"github.com/ElrondNetwork/elrond-go-core/core/check"
	"github.com/ElrondNetwork/elrond-go-core/data"
	"github.com/ElrondNetwork/elrond-go-core/data/block"
	"github.com/ElrondNetwork/elrond-go-core/data/typeConverters"
	"github.com/ElrondNetwork/elrond-go-core/display"
	"github.com/ElrondNetwork/elrond-go-core/hashing"
	"github.com/ElrondNetwork/elrond-go-core/marshal"
	logger "github.com/ElrondNetwork/elrond-go-logger"
	nodeFactory "github.com/ElrondNetwork/elrond-go/cmd/node/factory"
	"github.com/ElrondNetwork/elrond-go/common"
	"github.com/ElrondNetwork/elrond-go/consensus"
	"github.com/ElrondNetwork/elrond-go/dataRetriever"
	"github.com/ElrondNetwork/elrond-go/dblookupext"
	"github.com/ElrondNetwork/elrond-go/outport"
	"github.com/ElrondNetwork/elrond-go/process"
	"github.com/ElrondNetwork/elrond-go/process/block/bootstrapStorage"
	"github.com/ElrondNetwork/elrond-go/sharding"
	"github.com/ElrondNetwork/elrond-go/state"
	"github.com/ElrondNetwork/elrond-go/storage/storageUnit"
	"github.com/ElrondNetwork/elrond-vm-common/atomic"
)

var log = logger.GetOrCreate("process/block")

type hashAndHdr struct {
	hdr  data.HeaderHandler
	hash []byte
}

type nonceAndHashInfo struct {
	hash  []byte
	nonce uint64
}

type hdrInfo struct {
	usedInBlock bool
	hdr         data.HeaderHandler
}

type baseProcessor struct {
	shardCoordinator        sharding.Coordinator
	nodesCoordinator        sharding.NodesCoordinator
	accountsDB              map[state.AccountsDbIdentifier]state.AccountsAdapter
	forkDetector            process.ForkDetector
	hasher                  hashing.Hasher
	marshalizer             marshal.Marshalizer
	store                   dataRetriever.StorageService
	uint64Converter         typeConverters.Uint64ByteSliceConverter
	blockSizeThrottler      process.BlockSizeThrottler
	epochStartTrigger       process.EpochStartTriggerHandler
	headerValidator         process.HeaderConstructionValidator
	blockChainHook          process.BlockChainHookHandler
	txCoordinator           process.TransactionCoordinator
	roundHandler            consensus.RoundHandler
	bootStorer              process.BootStorer
	requestBlockBodyHandler process.RequestBlockBodyHandler
	requestHandler          process.RequestHandler
	blockTracker            process.BlockTracker
	dataPool                dataRetriever.PoolsHolder
	feeHandler              process.TransactionFeeHandler
	blockChain              data.ChainHandler
	hdrsForCurrBlock        *hdrForBlock
	genesisNonce            uint64

	versionedHeaderFactory       nodeFactory.VersionedHeaderFactory
	headerIntegrityVerifier      process.HeaderIntegrityVerifier
	scheduledTxsExecutionHandler process.ScheduledTxsExecutionHandler

	appStatusHandler       core.AppStatusHandler
	stateCheckpointModulus uint
	blockProcessor         blockProcessor
	txCounter              *transactionCounter

	outportHandler      outport.OutportHandler
	historyRepo         dblookupext.HistoryRepository
	epochNotifier       process.EpochNotifier
	vmContainerFactory  process.VirtualMachinesContainerFactory
	vmContainer         process.VirtualMachinesContainer
	gasConsumedProvider gasConsumedProvider
	economicsData       process.EconomicsDataHandler

	processDataTriesOnCommitEpoch  bool
	scheduledMiniBlocksEnableEpoch uint32
	flagScheduledMiniBlocks        atomic.Flag
}

type bootStorerDataArgs struct {
	headerInfo                 bootstrapStorage.BootstrapHeaderInfo
	lastSelfNotarizedHeaders   []bootstrapStorage.BootstrapHeaderInfo
	round                      uint64
	highestFinalBlockNonce     uint64
	pendingMiniBlocks          []bootstrapStorage.PendingMiniBlocksInfo
	processedMiniBlocks        []bootstrapStorage.MiniBlocksInMeta
	nodesCoordinatorConfigKey  []byte
	epochStartTriggerConfigKey []byte
}

func checkForNils(
	headerHandler data.HeaderHandler,
	bodyHandler data.BodyHandler,
) error {
	if check.IfNil(headerHandler) {
		return process.ErrNilBlockHeader
	}
	if check.IfNil(bodyHandler) {
		return process.ErrNilBlockBody
	}
	return nil
}

// checkBlockValidity method checks if the given block is valid
func (bp *baseProcessor) checkBlockValidity(
	headerHandler data.HeaderHandler,
	bodyHandler data.BodyHandler,
) error {

	err := checkForNils(headerHandler, bodyHandler)
	if err != nil {
		return err
	}

	currentBlockHeader := bp.blockChain.GetCurrentBlockHeader()

	if check.IfNil(currentBlockHeader) {
		if headerHandler.GetNonce() == bp.genesisNonce+1 { // first block after genesis
			if bytes.Equal(headerHandler.GetPrevHash(), bp.blockChain.GetGenesisHeaderHash()) {
				// TODO: add genesis block verification
				return nil
			}

			log.Debug("hash does not match",
				"local block hash", bp.blockChain.GetGenesisHeaderHash(),
				"received previous hash", headerHandler.GetPrevHash())

			return process.ErrBlockHashDoesNotMatch
		}

		log.Debug("nonce does not match",
			"local block nonce", 0,
			"received nonce", headerHandler.GetNonce())

		return process.ErrWrongNonceInBlock
	}

	if headerHandler.GetRound() <= currentBlockHeader.GetRound() {
		log.Debug("round does not match",
			"local block round", currentBlockHeader.GetRound(),
			"received block round", headerHandler.GetRound())

		return process.ErrLowerRoundInBlock
	}

	if headerHandler.GetNonce() != currentBlockHeader.GetNonce()+1 {
		log.Debug("nonce does not match",
			"local block nonce", currentBlockHeader.GetNonce(),
			"received nonce", headerHandler.GetNonce())

		return process.ErrWrongNonceInBlock
	}

	if !bytes.Equal(headerHandler.GetPrevHash(), bp.blockChain.GetCurrentBlockHeaderHash()) {
		log.Debug("hash does not match",
			"local block hash", bp.blockChain.GetCurrentBlockHeaderHash(),
			"received previous hash", headerHandler.GetPrevHash())

		return process.ErrBlockHashDoesNotMatch
	}

	if !bytes.Equal(headerHandler.GetPrevRandSeed(), currentBlockHeader.GetRandSeed()) {
		log.Debug("random seed does not match",
			"local random seed", currentBlockHeader.GetRandSeed(),
			"received previous random seed", headerHandler.GetPrevRandSeed())

		return process.ErrRandSeedDoesNotMatch
	}

	// verification of epoch
	if headerHandler.GetEpoch() < currentBlockHeader.GetEpoch() {
		return process.ErrEpochDoesNotMatch
	}

	return nil
}

// checkScheduledRootHash checks if the scheduled root hash from the given header is the same with the current user accounts state root hash
func (bp *baseProcessor) checkScheduledRootHash(headerHandler data.HeaderHandler) error {
	if !bp.flagScheduledMiniBlocks.IsSet() {
		return nil
	}

	if check.IfNil(headerHandler) {
		return process.ErrNilBlockHeader
	}

	additionalData := headerHandler.GetAdditionalData()
	if check.IfNil(additionalData) {
		return process.ErrNilAdditionalData
	}

	if !bytes.Equal(additionalData.GetScheduledRootHash(), bp.getRootHash()) {
		log.Debug("scheduled root hash does not match",
			"current root hash", bp.getRootHash(),
			"header scheduled root hash", additionalData.GetScheduledRootHash())
		return process.ErrScheduledRootHashDoesNotMatch
	}

	return nil
}

// verifyStateRoot verifies the state root hash given as parameter against the
// Merkle trie root hash stored for accounts and returns if equal or not
func (bp *baseProcessor) verifyStateRoot(rootHash []byte) bool {
	trieRootHash, err := bp.accountsDB[state.UserAccountsState].RootHash()
	if err != nil {
		log.Debug("verify account.RootHash", "error", err.Error())
	}

	return bytes.Equal(trieRootHash, rootHash)
}

// getRootHash returns the accounts merkle tree root hash
func (bp *baseProcessor) getRootHash() []byte {
	rootHash, err := bp.accountsDB[state.UserAccountsState].RootHash()
	if err != nil {
		log.Trace("get account.RootHash", "error", err.Error())
	}

	return rootHash
}

func (bp *baseProcessor) requestHeadersIfMissing(
	sortedHdrs []data.HeaderHandler,
	shardId uint32,
) error {

	prevHdr, _, err := bp.blockTracker.GetLastCrossNotarizedHeader(shardId)
	if err != nil {
		return err
	}

	lastNotarizedHdrRound := prevHdr.GetRound()
	lastNotarizedHdrNonce := prevHdr.GetNonce()

	missingNonces := make([]uint64, 0)
	for i := 0; i < len(sortedHdrs); i++ {
		currHdr := sortedHdrs[i]
		if check.IfNil(currHdr) {
			continue
		}

		hdrTooOld := currHdr.GetRound() <= lastNotarizedHdrRound
		if hdrTooOld {
			continue
		}

		maxNumNoncesToAdd := process.MaxHeaderRequestsAllowed - int(int64(prevHdr.GetNonce())-int64(lastNotarizedHdrNonce))
		if maxNumNoncesToAdd <= 0 {
			break
		}

		noncesDiff := int64(currHdr.GetNonce()) - int64(prevHdr.GetNonce())
		nonces := addMissingNonces(noncesDiff, prevHdr.GetNonce(), maxNumNoncesToAdd)
		missingNonces = append(missingNonces, nonces...)

		prevHdr = currHdr
	}

	maxNumNoncesToAdd := process.MaxHeaderRequestsAllowed - int(int64(prevHdr.GetNonce())-int64(lastNotarizedHdrNonce))
	if maxNumNoncesToAdd > 0 {
		lastRound := bp.roundHandler.Index() - 1
		roundsDiff := lastRound - int64(prevHdr.GetRound())
		nonces := addMissingNonces(roundsDiff, prevHdr.GetNonce(), maxNumNoncesToAdd)
		missingNonces = append(missingNonces, nonces...)
	}

	for _, nonce := range missingNonces {
		bp.addHeaderIntoTrackerPool(nonce, shardId)
		go bp.requestHeaderByShardAndNonce(shardId, nonce)
	}

	return nil
}

func addMissingNonces(diff int64, lastNonce uint64, maxNumNoncesToAdd int) []uint64 {
	missingNonces := make([]uint64, 0)

	if diff < 2 {
		return missingNonces
	}

	numNonces := uint64(diff) - 1
	startNonce := lastNonce + 1
	endNonce := startNonce + numNonces

	for nonce := startNonce; nonce < endNonce; nonce++ {
		missingNonces = append(missingNonces, nonce)
		if len(missingNonces) >= maxNumNoncesToAdd {
			break
		}
	}

	return missingNonces
}

func displayHeader(headerHandler data.HeaderHandler) []*display.LineData {
	var valStatRootHash, epochStartMetaHash, scheduledRootHash []byte
	metaHeader, isMetaHeader := headerHandler.(data.MetaHeaderHandler)
	if isMetaHeader {
		valStatRootHash = metaHeader.GetValidatorStatsRootHash()
	} else {
		shardHeader, isShardHeader := headerHandler.(data.ShardHeaderHandler)
		if isShardHeader {
			epochStartMetaHash = shardHeader.GetEpochStartMetaHash()
		}
	}
	additionalData := headerHandler.GetAdditionalData()
	if !check.IfNil(additionalData) {
		scheduledRootHash = additionalData.GetScheduledRootHash()
	}
	return []*display.LineData{
		display.NewLineData(false, []string{
			"",
			"ChainID",
			logger.DisplayByteSlice(headerHandler.GetChainID())}),
		display.NewLineData(false, []string{
			"",
			"Epoch",
			fmt.Sprintf("%d", headerHandler.GetEpoch())}),
		display.NewLineData(false, []string{
			"",
			"Round",
			fmt.Sprintf("%d", headerHandler.GetRound())}),
		display.NewLineData(false, []string{
			"",
			"TimeStamp",
			fmt.Sprintf("%d", headerHandler.GetTimeStamp())}),
		display.NewLineData(false, []string{
			"",
			"Nonce",
			fmt.Sprintf("%d", headerHandler.GetNonce())}),
		display.NewLineData(false, []string{
			"",
			"Prev hash",
			logger.DisplayByteSlice(headerHandler.GetPrevHash())}),
		display.NewLineData(false, []string{
			"",
			"Prev rand seed",
			logger.DisplayByteSlice(headerHandler.GetPrevRandSeed())}),
		display.NewLineData(false, []string{
			"",
			"Rand seed",
			logger.DisplayByteSlice(headerHandler.GetRandSeed())}),
		display.NewLineData(false, []string{
			"",
			"Pub keys bitmap",
			hex.EncodeToString(headerHandler.GetPubKeysBitmap())}),
		display.NewLineData(false, []string{
			"",
			"Signature",
			logger.DisplayByteSlice(headerHandler.GetSignature())}),
		display.NewLineData(false, []string{
			"",
			"Leader's Signature",
			logger.DisplayByteSlice(headerHandler.GetLeaderSignature())}),
		display.NewLineData(false, []string{
			"",
			"Scheduled root hash",
			logger.DisplayByteSlice(scheduledRootHash)}),
		display.NewLineData(false, []string{
			"",
			"Root hash",
			logger.DisplayByteSlice(headerHandler.GetRootHash())}),
		display.NewLineData(false, []string{
			"",
			"Validator stats root hash",
			logger.DisplayByteSlice(valStatRootHash)}),
		display.NewLineData(false, []string{
			"",
			"Receipts hash",
			logger.DisplayByteSlice(headerHandler.GetReceiptsHash())}),
		display.NewLineData(true, []string{
			"",
			"Epoch start meta hash",
			logger.DisplayByteSlice(epochStartMetaHash)}),
	}
}

// checkProcessorNilParameters will check the input parameters for nil values
func checkProcessorNilParameters(arguments ArgBaseProcessor) error {

	for key := range arguments.AccountsDB {
		if check.IfNil(arguments.AccountsDB[key]) {
			return process.ErrNilAccountsAdapter
		}
	}
	if check.IfNil(arguments.DataComponents) {
		return process.ErrNilDataComponentsHolder
	}
	if check.IfNil(arguments.CoreComponents) {
		return process.ErrNilCoreComponentsHolder
	}
	if check.IfNil(arguments.BootstrapComponents) {
		return process.ErrNilBootstrapComponentsHolder
	}
	if check.IfNil(arguments.StatusComponents) {
		return process.ErrNilStatusComponentsHolder
	}
	if check.IfNil(arguments.ForkDetector) {
		return process.ErrNilForkDetector
	}
	if check.IfNil(arguments.CoreComponents.Hasher()) {
		return process.ErrNilHasher
	}
	if check.IfNil(arguments.CoreComponents.InternalMarshalizer()) {
		return process.ErrNilMarshalizer
	}
	if check.IfNil(arguments.DataComponents.StorageService()) {
		return process.ErrNilStorage
	}
	if check.IfNil(arguments.BootstrapComponents.ShardCoordinator()) {
		return process.ErrNilShardCoordinator
	}
	if check.IfNil(arguments.NodesCoordinator) {
		return process.ErrNilNodesCoordinator
	}
	if check.IfNil(arguments.CoreComponents.Uint64ByteSliceConverter()) {
		return process.ErrNilUint64Converter
	}
	if check.IfNil(arguments.RequestHandler) {
		return process.ErrNilRequestHandler
	}
	if check.IfNil(arguments.EpochStartTrigger) {
		return process.ErrNilEpochStartTrigger
	}
	if check.IfNil(arguments.CoreComponents.RoundHandler()) {
		return process.ErrNilRoundHandler
	}
	if check.IfNil(arguments.BootStorer) {
		return process.ErrNilStorage
	}
	if check.IfNil(arguments.BlockChainHook) {
		return process.ErrNilBlockChainHook
	}
	if check.IfNil(arguments.TxCoordinator) {
		return process.ErrNilTransactionCoordinator
	}
	if check.IfNil(arguments.HeaderValidator) {
		return process.ErrNilHeaderValidator
	}
	if check.IfNil(arguments.BlockTracker) {
		return process.ErrNilBlockTracker
	}
	if check.IfNil(arguments.FeeHandler) {
		return process.ErrNilEconomicsFeeHandler
	}
	if check.IfNil(arguments.DataComponents.Blockchain()) {
		return process.ErrNilBlockChain
	}
	if check.IfNil(arguments.BlockSizeThrottler) {
		return process.ErrNilBlockSizeThrottler
	}
	if check.IfNil(arguments.StatusComponents.OutportHandler()) {
		return process.ErrNilOutportHandler
	}
	if check.IfNil(arguments.HistoryRepository) {
		return process.ErrNilHistoryRepository
	}
	if check.IfNil(arguments.BootstrapComponents.HeaderIntegrityVerifier()) {
		return process.ErrNilHeaderIntegrityVerifier
	}
	if check.IfNil(arguments.EpochNotifier) {
		return process.ErrNilEpochNotifier
	}
	if check.IfNil(arguments.CoreComponents.StatusHandler()) {
		return process.ErrNilAppStatusHandler
	}
<<<<<<< HEAD
	if check.IfNil(arguments.ScheduledTxsExecutionHandler) {
		return process.ErrNilScheduledTxsExecutionHandler
	}
	if check.IfNil(arguments.BootstrapComponents.VersionedHeaderFactory()) {
		return process.ErrNilVersionedHeaderFactory
	}
=======
	if check.IfNil(arguments.GasHandler) {
		return process.ErrNilGasHandler
	}
	if check.IfNil(arguments.CoreComponents.EconomicsData()) {
		return process.ErrNilEconomicsData
	}

>>>>>>> 945f104c
	return nil
}

func (bp *baseProcessor) createBlockStarted() error {
	bp.hdrsForCurrBlock.resetMissingHdrs()
	bp.hdrsForCurrBlock.initMaps()
	bp.txCoordinator.CreateBlockStarted()
	bp.feeHandler.CreateBlockStarted()

	err := bp.txCoordinator.AddIntermediateTransactions(bp.scheduledTxsExecutionHandler.GetScheduledSCRs())
	if err != nil {
		return err
	}

	return nil
}

func (bp *baseProcessor) verifyFees(header data.HeaderHandler) error {
	if header.GetAccumulatedFees().Cmp(bp.feeHandler.GetAccumulatedFees()) != 0 {
		return process.ErrAccumulatedFeesDoNotMatch
	}
	if header.GetDeveloperFees().Cmp(bp.feeHandler.GetDeveloperFees()) != 0 {
		return process.ErrDeveloperFeesDoNotMatch
	}

	return nil
}

//TODO: remove bool parameter and give instead the set to sort
func (bp *baseProcessor) sortHeadersForCurrentBlockByNonce(usedInBlock bool) map[uint32][]data.HeaderHandler {
	hdrsForCurrentBlock := make(map[uint32][]data.HeaderHandler)

	bp.hdrsForCurrBlock.mutHdrsForBlock.RLock()
	for _, headerInfo := range bp.hdrsForCurrBlock.hdrHashAndInfo {
		if headerInfo.usedInBlock != usedInBlock {
			continue
		}

		hdrsForCurrentBlock[headerInfo.hdr.GetShardID()] = append(hdrsForCurrentBlock[headerInfo.hdr.GetShardID()], headerInfo.hdr)
	}
	bp.hdrsForCurrBlock.mutHdrsForBlock.RUnlock()

	// sort headers for each shard
	for _, hdrsForShard := range hdrsForCurrentBlock {
		process.SortHeadersByNonce(hdrsForShard)
	}

	return hdrsForCurrentBlock
}

func (bp *baseProcessor) sortHeaderHashesForCurrentBlockByNonce(usedInBlock bool) map[uint32][][]byte {
	hdrsForCurrentBlockInfo := make(map[uint32][]*nonceAndHashInfo)

	bp.hdrsForCurrBlock.mutHdrsForBlock.RLock()
	for metaBlockHash, headerInfo := range bp.hdrsForCurrBlock.hdrHashAndInfo {
		if headerInfo.usedInBlock != usedInBlock {
			continue
		}

		hdrsForCurrentBlockInfo[headerInfo.hdr.GetShardID()] = append(hdrsForCurrentBlockInfo[headerInfo.hdr.GetShardID()],
			&nonceAndHashInfo{nonce: headerInfo.hdr.GetNonce(), hash: []byte(metaBlockHash)})
	}
	bp.hdrsForCurrBlock.mutHdrsForBlock.RUnlock()

	for _, hdrsForShard := range hdrsForCurrentBlockInfo {
		if len(hdrsForShard) > 1 {
			sort.Slice(hdrsForShard, func(i, j int) bool {
				return hdrsForShard[i].nonce < hdrsForShard[j].nonce
			})
		}
	}

	hdrsHashesForCurrentBlock := make(map[uint32][][]byte, len(hdrsForCurrentBlockInfo))
	for shardId, hdrsForShard := range hdrsForCurrentBlockInfo {
		for _, hdrForShard := range hdrsForShard {
			hdrsHashesForCurrentBlock[shardId] = append(hdrsHashesForCurrentBlock[shardId], hdrForShard.hash)
		}
	}

	return hdrsHashesForCurrentBlock
}

func (bp *baseProcessor) createMiniBlockHeaderHandlers(body *block.Body) (int, []data.MiniBlockHeaderHandler, error) {
	if len(body.MiniBlocks) == 0 {
		return 0, nil, nil
	}

	totalTxCount := 0
	miniBlockHeaderHandlers := make([]data.MiniBlockHeaderHandler, len(body.MiniBlocks))

	for i := 0; i < len(body.MiniBlocks); i++ {
		txCount := len(body.MiniBlocks[i].TxHashes)
		totalTxCount += txCount

		miniBlockHash, err := core.CalculateHash(bp.marshalizer, bp.hasher, body.MiniBlocks[i])
		if err != nil {
			return 0, nil, err
		}

		var reserved []byte
		notEmpty := len(body.MiniBlocks[i].TxHashes) > 0
		if notEmpty && bp.scheduledTxsExecutionHandler.IsScheduledTx(body.MiniBlocks[i].TxHashes[0]) {
			reserved = []byte{byte(block.ScheduledBlock)}
		}

		miniBlockHeaderHandlers[i] = &block.MiniBlockHeader{
			Hash:            miniBlockHash,
			SenderShardID:   body.MiniBlocks[i].SenderShardID,
			ReceiverShardID: body.MiniBlocks[i].ReceiverShardID,
			TxCount:         uint32(txCount),
			Type:            body.MiniBlocks[i].Type,
			Reserved:        reserved,
		}
	}

	return totalTxCount, miniBlockHeaderHandlers, nil
}

// check if header has the same miniblocks as presented in body
func (bp *baseProcessor) checkHeaderBodyCorrelation(miniBlockHeaders []data.MiniBlockHeaderHandler, body *block.Body) error {
	mbHashesFromHdr := make(map[string]data.MiniBlockHeaderHandler, len(miniBlockHeaders))
	for i := 0; i < len(miniBlockHeaders); i++ {
		mbHashesFromHdr[string(miniBlockHeaders[i].GetHash())] = miniBlockHeaders[i]
	}

	if len(miniBlockHeaders) != len(body.MiniBlocks) {
		return process.ErrHeaderBodyMismatch
	}

	for i := 0; i < len(body.MiniBlocks); i++ {
		miniBlock := body.MiniBlocks[i]
		if miniBlock == nil {
			return process.ErrNilMiniBlock
		}

		mbHash, err := core.CalculateHash(bp.marshalizer, bp.hasher, miniBlock)
		if err != nil {
			return err
		}

		mbHdr, ok := mbHashesFromHdr[string(mbHash)]
		if !ok {
			return process.ErrHeaderBodyMismatch
		}

		if mbHdr.GetTxCount() != uint32(len(miniBlock.TxHashes)) {
			return process.ErrHeaderBodyMismatch
		}

		if mbHdr.GetReceiverShardID() != miniBlock.ReceiverShardID {
			return process.ErrHeaderBodyMismatch
		}

		if mbHdr.GetSenderShardID() != miniBlock.SenderShardID {
			return process.ErrHeaderBodyMismatch
		}
	}

	return nil
}

// requestMissingFinalityAttestingHeaders requests the headers needed to accept the current selected headers for
// processing the current block. It requests the finality headers greater than the highest header, for given shard,
// related to the block which should be processed
// this method should be called only under the mutex protection: hdrsForCurrBlock.mutHdrsForBlock
func (bp *baseProcessor) requestMissingFinalityAttestingHeaders(
	shardID uint32,
	finality uint32,
) uint32 {
	requestedHeaders := uint32(0)
	missingFinalityAttestingHeaders := uint32(0)

	highestHdrNonce := bp.hdrsForCurrBlock.highestHdrNonce[shardID]
	if highestHdrNonce == uint64(0) {
		return missingFinalityAttestingHeaders
	}

	headersPool := bp.dataPool.Headers()
	lastFinalityAttestingHeader := highestHdrNonce + uint64(finality)
	for i := highestHdrNonce + 1; i <= lastFinalityAttestingHeader; i++ {
		headers, headersHashes, err := headersPool.GetHeadersByNonceAndShardId(i, shardID)
		if err != nil {
			missingFinalityAttestingHeaders++
			requestedHeaders++
			go bp.requestHeaderByShardAndNonce(shardID, i)
			continue
		}

		for index := range headers {
			bp.hdrsForCurrBlock.hdrHashAndInfo[string(headersHashes[index])] = &hdrInfo{
				hdr:         headers[index],
				usedInBlock: false,
			}
		}
	}

	if requestedHeaders > 0 {
		log.Debug("requested missing finality attesting headers",
			"num headers", requestedHeaders,
			"shard", shardID)
	}

	return missingFinalityAttestingHeaders
}

func (bp *baseProcessor) requestHeaderByShardAndNonce(shardID uint32, nonce uint64) {
	if shardID == core.MetachainShardId {
		bp.requestHandler.RequestMetaHeaderByNonce(nonce)
	} else {
		bp.requestHandler.RequestShardHeaderByNonce(shardID, nonce)
	}
}

func (bp *baseProcessor) cleanupPools(headerHandler data.HeaderHandler) {
	bp.cleanupBlockTrackerPools(headerHandler)

	noncesToFinal := bp.getNoncesToFinal(headerHandler)

	bp.removeHeadersBehindNonceFromPools(
		true,
		bp.shardCoordinator.SelfId(),
		bp.forkDetector.GetHighestFinalBlockNonce())

	if bp.shardCoordinator.SelfId() == core.MetachainShardId {
		for shardID := uint32(0); shardID < bp.shardCoordinator.NumberOfShards(); shardID++ {
			bp.cleanupPoolsForCrossShard(shardID, noncesToFinal)
		}
	} else {
		bp.cleanupPoolsForCrossShard(core.MetachainShardId, noncesToFinal)
	}
}

func (bp *baseProcessor) cleanupPoolsForCrossShard(
	shardID uint32,
	noncesToFinal uint64,
) {
	crossNotarizedHeader, _, err := bp.blockTracker.GetCrossNotarizedHeader(shardID, noncesToFinal)
	if err != nil {
		log.Warn("cleanupPoolsForCrossShard",
			"shard", shardID,
			"nonces to final", noncesToFinal,
			"error", err.Error())
		return
	}

	bp.removeHeadersBehindNonceFromPools(
		false,
		shardID,
		crossNotarizedHeader.GetNonce(),
	)
}

func (bp *baseProcessor) removeHeadersBehindNonceFromPools(
	shouldRemoveBlockBody bool,
	shardId uint32,
	nonce uint64,
) {
	if nonce <= 1 {
		return
	}

	headersPool := bp.dataPool.Headers()
	nonces := headersPool.Nonces(shardId)
	for _, nonceFromCache := range nonces {
		if nonceFromCache >= nonce {
			continue
		}

		if shouldRemoveBlockBody {
			bp.removeBlocksBody(nonceFromCache, shardId)
		}

		headersPool.RemoveHeaderByNonceAndShardId(nonceFromCache, shardId)
	}
}

func (bp *baseProcessor) removeBlocksBody(nonce uint64, shardId uint32) {
	headersPool := bp.dataPool.Headers()
	headers, _, err := headersPool.GetHeadersByNonceAndShardId(nonce, shardId)
	if err != nil {
		return
	}

	for _, header := range headers {
		errNotCritical := bp.removeBlockBodyOfHeader(header)
		if errNotCritical != nil {
			log.Debug("RemoveBlockDataFromPool", "error", errNotCritical.Error())
		}
	}
}

func (bp *baseProcessor) removeBlockBodyOfHeader(headerHandler data.HeaderHandler) error {
	bodyHandler, err := bp.requestBlockBodyHandler.GetBlockBodyFromPool(headerHandler)
	if err != nil {
		return err
	}

	return bp.removeBlockDataFromPools(headerHandler, bodyHandler)
}

func (bp *baseProcessor) removeBlockDataFromPools(headerHandler data.HeaderHandler, bodyHandler data.BodyHandler) error {
	body, ok := bodyHandler.(*block.Body)
	if !ok {
		return process.ErrWrongTypeAssertion
	}

	err := bp.txCoordinator.RemoveBlockDataFromPool(body)
	if err != nil {
		return err
	}

	err = bp.blockProcessor.removeStartOfEpochBlockDataFromPools(headerHandler, bodyHandler)
	if err != nil {
		return err
	}

	return nil
}

func (bp *baseProcessor) removeTxsFromPools(bodyHandler data.BodyHandler) error {
	body, ok := bodyHandler.(*block.Body)
	if !ok {
		return process.ErrWrongTypeAssertion
	}

	return bp.txCoordinator.RemoveTxsFromPool(body)
}

func (bp *baseProcessor) cleanupBlockTrackerPools(headerHandler data.HeaderHandler) {
	noncesToFinal := bp.getNoncesToFinal(headerHandler)

	bp.cleanupBlockTrackerPoolsForShard(bp.shardCoordinator.SelfId(), noncesToFinal)

	if bp.shardCoordinator.SelfId() == core.MetachainShardId {
		for shardID := uint32(0); shardID < bp.shardCoordinator.NumberOfShards(); shardID++ {
			bp.cleanupBlockTrackerPoolsForShard(shardID, noncesToFinal)
		}
	} else {
		bp.cleanupBlockTrackerPoolsForShard(core.MetachainShardId, noncesToFinal)
	}
}

func (bp *baseProcessor) cleanupBlockTrackerPoolsForShard(shardID uint32, noncesToFinal uint64) {
	selfNotarizedHeader, _, errSelfNotarized := bp.blockTracker.GetSelfNotarizedHeader(shardID, noncesToFinal)
	if errSelfNotarized != nil {
		log.Warn("cleanupBlockTrackerPoolsForShard.GetSelfNotarizedHeader",
			"shard", shardID,
			"nonces to final", noncesToFinal,
			"error", errSelfNotarized.Error())
		return
	}

	selfNotarizedNonce := selfNotarizedHeader.GetNonce()

	crossNotarizedNonce := uint64(0)
	if shardID != bp.shardCoordinator.SelfId() {
		crossNotarizedHeader, _, errCrossNotarized := bp.blockTracker.GetCrossNotarizedHeader(shardID, noncesToFinal)
		if errCrossNotarized != nil {
			log.Warn("cleanupBlockTrackerPoolsForShard.GetCrossNotarizedHeader",
				"shard", shardID,
				"nonces to final", noncesToFinal,
				"error", errCrossNotarized.Error())
			return
		}

		crossNotarizedNonce = crossNotarizedHeader.GetNonce()
	}

	bp.blockTracker.CleanupHeadersBehindNonce(
		shardID,
		selfNotarizedNonce,
		crossNotarizedNonce,
	)

	log.Trace("cleanupBlockTrackerPoolsForShard.CleanupHeadersBehindNonce",
		"shard", shardID,
		"self notarized nonce", selfNotarizedNonce,
		"cross notarized nonce", crossNotarizedNonce,
		"nonces to final", noncesToFinal)
}

func (bp *baseProcessor) prepareDataForBootStorer(args bootStorerDataArgs) {
	lastCrossNotarizedHeaders := bp.getLastCrossNotarizedHeaders()

	bootData := bootstrapStorage.BootstrapData{
		LastHeader:                 args.headerInfo,
		LastCrossNotarizedHeaders:  lastCrossNotarizedHeaders,
		LastSelfNotarizedHeaders:   args.lastSelfNotarizedHeaders,
		PendingMiniBlocks:          args.pendingMiniBlocks,
		ProcessedMiniBlocks:        args.processedMiniBlocks,
		HighestFinalBlockNonce:     args.highestFinalBlockNonce,
		NodesCoordinatorConfigKey:  args.nodesCoordinatorConfigKey,
		EpochStartTriggerConfigKey: args.epochStartTriggerConfigKey,
	}

	startTime := time.Now()

	err := bp.bootStorer.Put(int64(args.round), bootData)
	if err != nil {
		log.Warn("cannot save boot data in storage",
			"error", err.Error())
	}

	elapsedTime := time.Since(startTime)
	if elapsedTime >= common.PutInStorerMaxTime {
		log.Warn("saveDataForBootStorer", "elapsed time", elapsedTime)
	}
}

func (bp *baseProcessor) getLastCrossNotarizedHeaders() []bootstrapStorage.BootstrapHeaderInfo {
	lastCrossNotarizedHeaders := make([]bootstrapStorage.BootstrapHeaderInfo, 0, bp.shardCoordinator.NumberOfShards()+1)

	for shardID := uint32(0); shardID < bp.shardCoordinator.NumberOfShards(); shardID++ {
		bootstrapHeaderInfo := bp.getLastCrossNotarizedHeadersForShard(shardID)
		if bootstrapHeaderInfo != nil {
			lastCrossNotarizedHeaders = append(lastCrossNotarizedHeaders, *bootstrapHeaderInfo)
		}
	}

	bootstrapHeaderInfo := bp.getLastCrossNotarizedHeadersForShard(core.MetachainShardId)
	if bootstrapHeaderInfo != nil {
		lastCrossNotarizedHeaders = append(lastCrossNotarizedHeaders, *bootstrapHeaderInfo)
	}

	if len(lastCrossNotarizedHeaders) == 0 {
		return nil
	}

	return trimSliceBootstrapHeaderInfo(lastCrossNotarizedHeaders)
}

func (bp *baseProcessor) getLastCrossNotarizedHeadersForShard(shardID uint32) *bootstrapStorage.BootstrapHeaderInfo {
	lastCrossNotarizedHeader, lastCrossNotarizedHeaderHash, err := bp.blockTracker.GetLastCrossNotarizedHeader(shardID)
	if err != nil {
		log.Warn("getLastCrossNotarizedHeadersForShard",
			"shard", shardID,
			"error", err.Error())
		return nil
	}

	if lastCrossNotarizedHeader.GetNonce() == 0 {
		return nil
	}

	headerInfo := &bootstrapStorage.BootstrapHeaderInfo{
		ShardId: lastCrossNotarizedHeader.GetShardID(),
		Nonce:   lastCrossNotarizedHeader.GetNonce(),
		Hash:    lastCrossNotarizedHeaderHash,
	}

	return headerInfo
}

func (bp *baseProcessor) getLastSelfNotarizedHeaders() []bootstrapStorage.BootstrapHeaderInfo {
	lastSelfNotarizedHeaders := make([]bootstrapStorage.BootstrapHeaderInfo, 0, bp.shardCoordinator.NumberOfShards()+1)

	for shardID := uint32(0); shardID < bp.shardCoordinator.NumberOfShards(); shardID++ {
		bootstrapHeaderInfo := bp.getLastSelfNotarizedHeadersForShard(shardID)
		if bootstrapHeaderInfo != nil {
			lastSelfNotarizedHeaders = append(lastSelfNotarizedHeaders, *bootstrapHeaderInfo)
		}
	}

	bootstrapHeaderInfo := bp.getLastSelfNotarizedHeadersForShard(core.MetachainShardId)
	if bootstrapHeaderInfo != nil {
		lastSelfNotarizedHeaders = append(lastSelfNotarizedHeaders, *bootstrapHeaderInfo)
	}

	if len(lastSelfNotarizedHeaders) == 0 {
		return nil
	}

	return trimSliceBootstrapHeaderInfo(lastSelfNotarizedHeaders)
}

func (bp *baseProcessor) getLastSelfNotarizedHeadersForShard(shardID uint32) *bootstrapStorage.BootstrapHeaderInfo {
	lastSelfNotarizedHeader, lastSelfNotarizedHeaderHash, err := bp.blockTracker.GetLastSelfNotarizedHeader(shardID)
	if err != nil {
		log.Warn("getLastSelfNotarizedHeadersForShard",
			"shard", shardID,
			"error", err.Error())
		return nil
	}

	if lastSelfNotarizedHeader.GetNonce() == 0 {
		return nil
	}

	headerInfo := &bootstrapStorage.BootstrapHeaderInfo{
		ShardId: lastSelfNotarizedHeader.GetShardID(),
		Nonce:   lastSelfNotarizedHeader.GetNonce(),
		Hash:    lastSelfNotarizedHeaderHash,
	}

	return headerInfo
}

func deleteSelfReceiptsMiniBlocks(body *block.Body) *block.Body {
	newBody := &block.Body{}
	for _, mb := range body.MiniBlocks {
		isInShardUnsignedMB := mb.ReceiverShardID == mb.SenderShardID &&
			(mb.Type == block.ReceiptBlock || mb.Type == block.SmartContractResultBlock)
		if isInShardUnsignedMB {
			continue
		}

		newBody.MiniBlocks = append(newBody.MiniBlocks, mb)
	}

	return newBody
}

func (bp *baseProcessor) getNoncesToFinal(headerHandler data.HeaderHandler) uint64 {
	currentBlockNonce := bp.genesisNonce
	if !check.IfNil(headerHandler) {
		currentBlockNonce = headerHandler.GetNonce()
	}

	noncesToFinal := uint64(0)
	finalBlockNonce := bp.forkDetector.GetHighestFinalBlockNonce()
	if currentBlockNonce > finalBlockNonce {
		noncesToFinal = currentBlockNonce - finalBlockNonce
	}

	return noncesToFinal
}

// DecodeBlockBody method decodes block body from a given byte array
func (bp *baseProcessor) DecodeBlockBody(dta []byte) data.BodyHandler {
	body := &block.Body{}
	if dta == nil {
		return body
	}

	err := bp.marshalizer.Unmarshal(body, dta)
	if err != nil {
		log.Debug("DecodeBlockBody.Unmarshal", "error", err.Error())
		return nil
	}

	return body
}

func (bp *baseProcessor) saveBody(body *block.Body, header data.HeaderHandler, headerHash []byte) {
	startTime := time.Now()

	errNotCritical := bp.txCoordinator.SaveTxsToStorage(body)
	if errNotCritical != nil {
		log.Warn("saveBody.SaveTxsToStorage", "error", errNotCritical.Error())
	}
	log.Trace("saveBody.SaveTxsToStorage", "time", time.Since(startTime))

	var marshalizedMiniBlock []byte
	for i := 0; i < len(body.MiniBlocks); i++ {
		marshalizedMiniBlock, errNotCritical = bp.marshalizer.Marshal(body.MiniBlocks[i])
		if errNotCritical != nil {
			log.Warn("saveBody.Marshal", "error", errNotCritical.Error())
			continue
		}

		miniBlockHash := bp.hasher.Compute(string(marshalizedMiniBlock))
		errNotCritical = bp.store.Put(dataRetriever.MiniBlockUnit, miniBlockHash, marshalizedMiniBlock)
		if errNotCritical != nil {
			log.Warn("saveBody.Put -> MiniBlockUnit", "error", errNotCritical.Error())
		}
		log.Trace("saveBody.Put -> MiniBlockUnit", "time", time.Since(startTime))
	}

	marshalizedReceipts, errNotCritical := bp.txCoordinator.CreateMarshalizedReceipts()
	if errNotCritical != nil {
		log.Warn("saveBody.CreateMarshalizedReceipts", "error", errNotCritical.Error())
	} else {
		if len(marshalizedReceipts) > 0 {
			errNotCritical = bp.store.Put(dataRetriever.ReceiptsUnit, header.GetReceiptsHash(), marshalizedReceipts)
			if errNotCritical != nil {
				log.Warn("saveBody.Put -> ReceiptsUnit", "error", errNotCritical.Error())
			}
		}
	}

	bp.scheduledTxsExecutionHandler.SaveState(headerHash)

	elapsedTime := time.Since(startTime)
	if elapsedTime >= common.PutInStorerMaxTime {
		log.Warn("saveBody", "elapsed time", elapsedTime)
	}
}

func (bp *baseProcessor) saveShardHeader(header data.HeaderHandler, headerHash []byte, marshalizedHeader []byte) {
	startTime := time.Now()

	nonceToByteSlice := bp.uint64Converter.ToByteSlice(header.GetNonce())
	hdrNonceHashDataUnit := dataRetriever.ShardHdrNonceHashDataUnit + dataRetriever.UnitType(header.GetShardID())

	errNotCritical := bp.store.Put(hdrNonceHashDataUnit, nonceToByteSlice, headerHash)
	if errNotCritical != nil {
		log.Warn(fmt.Sprintf("saveHeader.Put -> ShardHdrNonceHashDataUnit_%d", header.GetShardID()),
			"error", errNotCritical.Error(),
		)
	}

	errNotCritical = bp.store.Put(dataRetriever.BlockHeaderUnit, headerHash, marshalizedHeader)
	if errNotCritical != nil {
		log.Warn("saveHeader.Put -> BlockHeaderUnit", "error", errNotCritical.Error())
	}

	elapsedTime := time.Since(startTime)
	if elapsedTime >= common.PutInStorerMaxTime {
		log.Warn("saveShardHeader", "elapsed time", elapsedTime)
	}
}

func (bp *baseProcessor) saveMetaHeader(header data.HeaderHandler, headerHash []byte, marshalizedHeader []byte) {
	startTime := time.Now()

	nonceToByteSlice := bp.uint64Converter.ToByteSlice(header.GetNonce())

	errNotCritical := bp.store.Put(dataRetriever.MetaHdrNonceHashDataUnit, nonceToByteSlice, headerHash)
	if errNotCritical != nil {
		log.Warn("saveMetaHeader.Put -> MetaHdrNonceHashDataUnit", "error", errNotCritical.Error())
	}

	errNotCritical = bp.store.Put(dataRetriever.MetaBlockUnit, headerHash, marshalizedHeader)
	if errNotCritical != nil {
		log.Warn("saveMetaHeader.Put -> MetaBlockUnit", "error", errNotCritical.Error())
	}

	elapsedTime := time.Since(startTime)
	if elapsedTime >= common.PutInStorerMaxTime {
		log.Warn("saveMetaHeader", "elapsed time", elapsedTime)
	}
}

func getLastSelfNotarizedHeaderByItself(chainHandler data.ChainHandler) (data.HeaderHandler, []byte) {
	currentHeader := chainHandler.GetCurrentBlockHeader()
	if check.IfNil(currentHeader) {
		return chainHandler.GetGenesisHeader(), chainHandler.GetGenesisHeaderHash()
	}

	currentBlockHash := chainHandler.GetCurrentBlockHeaderHash()

	return currentHeader, currentBlockHash
}

func (bp *baseProcessor) setFinalizedHeaderHashInIndexer(hdrHash []byte) {
	log.Debug("baseProcessor.setFinalizedBlockInIndexer", "finalized header hash", hdrHash)

	bp.outportHandler.FinalizedBlock(hdrHash)
}

func (bp *baseProcessor) updateStateStorage(
	finalHeader data.HeaderHandler,
	currRootHash []byte,
	prevRootHash []byte,
	accounts state.AccountsAdapter,
	statePruningQueue core.Queue,
) {
	if !accounts.IsPruningEnabled() {
		return
	}

	// TODO generate checkpoint on a trigger
	if bp.stateCheckpointModulus != 0 {
		if finalHeader.GetNonce()%uint64(bp.stateCheckpointModulus) == 0 {
			log.Debug("trie checkpoint", "currRootHash", currRootHash)
			accounts.SetStateCheckpoint(currRootHash)
		}
	}

	if bytes.Equal(prevRootHash, currRootHash) {
		return
	}

	rootHashToBePruned := statePruningQueue.Add(prevRootHash)
	if len(rootHashToBePruned) == 0 {
		return
	}

	accounts.CancelPrune(rootHashToBePruned, state.NewRoot)
	accounts.PruneTrie(rootHashToBePruned, state.OldRoot)
}

// RevertCurrentBlock reverts the current block for cleanup failed process
func (bp *baseProcessor) RevertCurrentBlock() {
	bp.revertAccountState()
	bp.revertScheduledRootHashAndSCRs()
}

func (bp *baseProcessor) revertAccountState() {
	for key := range bp.accountsDB {
		err := bp.accountsDB[key].RevertToSnapshot(0)
		if err != nil {
			log.Debug("RevertToSnapshot", "error", err.Error())
		}
	}
}

func (bp *baseProcessor) revertScheduledRootHashAndSCRs() {
	header, headerHash := bp.getLastCommittedHeaderAndHash()
	err := bp.scheduledTxsExecutionHandler.RollBackToBlock(headerHash)
	if err != nil {
		bp.scheduledTxsExecutionHandler.SetScheduledRootHashAndSCRs(header.GetRootHash(), make(map[block.Type][]data.TransactionHandler))
	}
}

func (bp *baseProcessor) getLastCommittedHeaderAndHash() (data.HeaderHandler, []byte) {
	headerHandler := bp.blockChain.GetCurrentBlockHeader()
	headerHash := bp.blockChain.GetCurrentBlockHeaderHash()
	if check.IfNil(headerHandler) {
		headerHandler = bp.blockChain.GetGenesisHeader()
		headerHash = bp.blockChain.GetGenesisHeaderHash()
	}

	return headerHandler, headerHash
}

// GetAccountsDBSnapshot returns the account snapshot
func (bp *baseProcessor) GetAccountsDBSnapshot() map[state.AccountsDbIdentifier]int {
	snapshots := make(map[state.AccountsDbIdentifier]int)
	for key := range bp.accountsDB {
		snapshots[key] = bp.accountsDB[key].JournalLen()
	}

	return snapshots
}

// RevertAccountsDBToSnapshot reverts the accountsDB to the given snapshot
func (bp *baseProcessor) RevertAccountsDBToSnapshot(accountsSnapshot map[state.AccountsDbIdentifier]int) {
	for key := range bp.accountsDB {
		err := bp.accountsDB[key].RevertToSnapshot(accountsSnapshot[key])
		if err != nil {
			log.Debug("RevertAccountsDBToSnapshot", "error", err.Error())
		}
	}
}

func (bp *baseProcessor) commitAll() error {
	for key := range bp.accountsDB {
		_, err := bp.accountsDB[key].Commit()
		if err != nil {
			return err
		}
	}

	return nil
}

// PruneStateOnRollback recreates the state tries to the root hashes indicated by the provided headers
func (bp *baseProcessor) PruneStateOnRollback(currHeader data.HeaderHandler, currHeaderHash []byte, prevHeader data.HeaderHandler, prevHeaderHash []byte) {
	for key := range bp.accountsDB {
		if !bp.accountsDB[key].IsPruningEnabled() {
			continue
		}

		rootHash, prevRootHash := bp.getRootHashes(currHeader, prevHeader, key)
		if key == state.UserAccountsState {
			scheduledRootHash, err := bp.scheduledTxsExecutionHandler.GetScheduledRootHashForHeader(currHeaderHash)
			if err == nil {
				rootHash = scheduledRootHash
			}

			scheduledPrevRootHash, err := bp.scheduledTxsExecutionHandler.GetScheduledRootHashForHeader(prevHeaderHash)
			if err == nil {
				prevRootHash = scheduledPrevRootHash
			}
		}

		if bytes.Equal(rootHash, prevRootHash) {
			continue
		}

		bp.accountsDB[key].CancelPrune(prevRootHash, state.OldRoot)
		bp.accountsDB[key].PruneTrie(rootHash, state.NewRoot)
	}
}

func (bp *baseProcessor) getRootHashes(currHeader data.HeaderHandler, prevHeader data.HeaderHandler, identifier state.AccountsDbIdentifier) ([]byte, []byte) {
	switch identifier {
	case state.UserAccountsState:
		return currHeader.GetRootHash(), prevHeader.GetRootHash()
	case state.PeerAccountsState:
		currMetaHeader, ok := currHeader.(data.MetaHeaderHandler)
		if !ok {
			return []byte{}, []byte{}
		}
		prevMetaHeader, ok := prevHeader.(data.MetaHeaderHandler)
		if !ok {
			return []byte{}, []byte{}
		}
		return currMetaHeader.GetValidatorStatsRootHash(), prevMetaHeader.GetValidatorStatsRootHash()
	default:
		return []byte{}, []byte{}
	}
}

func (bp *baseProcessor) displayMiniBlocksPool() {
	miniBlocksPool := bp.dataPool.MiniBlocks()

	for _, hash := range miniBlocksPool.Keys() {
		value, ok := miniBlocksPool.Get(hash)
		if !ok {
			log.Debug("displayMiniBlocksPool: mini block not found", "hash", logger.DisplayByteSlice(hash))
			continue
		}

		miniBlock, ok := value.(*block.MiniBlock)
		if !ok {
			log.Debug("displayMiniBlocksPool: wrong type assertion", "hash", logger.DisplayByteSlice(hash))
			continue
		}

		log.Trace("mini block in pool",
			"hash", logger.DisplayByteSlice(hash),
			"type", miniBlock.Type,
			"sender", miniBlock.SenderShardID,
			"receiver", miniBlock.ReceiverShardID,
			"num txs", len(miniBlock.TxHashes))
	}
}

// trimSliceBootstrapHeaderInfo creates a copy of the provided slice without the excess capacity
func trimSliceBootstrapHeaderInfo(in []bootstrapStorage.BootstrapHeaderInfo) []bootstrapStorage.BootstrapHeaderInfo {
	if len(in) == 0 {
		return []bootstrapStorage.BootstrapHeaderInfo{}
	}
	ret := make([]bootstrapStorage.BootstrapHeaderInfo, len(in))
	copy(ret, in)
	return ret
}

func (bp *baseProcessor) restoreBlockBody(bodyHandler data.BodyHandler) {
	if check.IfNil(bodyHandler) {
		log.Debug("restoreMiniblocks nil bodyHandler")
		return
	}

	body, ok := bodyHandler.(*block.Body)
	if !ok {
		log.Debug("restoreMiniblocks wrong type assertion for bodyHandler")
		return
	}

	restoredTxNr, errNotCritical := bp.txCoordinator.RestoreBlockDataFromStorage(body)
	if errNotCritical != nil {
		log.Debug("restoreBlockBody RestoreBlockDataFromStorage", "error", errNotCritical.Error())
	}

	go bp.txCounter.subtractRestoredTxs(restoredTxNr)
}

func (bp *baseProcessor) requestMiniBlocksIfNeeded(headerHandler data.HeaderHandler) {
	lastCrossNotarizedHeader, _, err := bp.blockTracker.GetLastCrossNotarizedHeader(headerHandler.GetShardID())
	if err != nil {
		log.Debug("requestMiniBlocksIfNeeded.GetLastCrossNotarizedHeader",
			"shard", headerHandler.GetShardID(),
			"error", err.Error())
		return
	}

	isHeaderOutOfRequestRange := headerHandler.GetNonce() > lastCrossNotarizedHeader.GetNonce()+process.MaxHeadersToRequestInAdvance
	if isHeaderOutOfRequestRange {
		return
	}

	waitTime := common.ExtraDelayForRequestBlockInfo
	roundDifferences := bp.roundHandler.Index() - int64(headerHandler.GetRound())
	if roundDifferences > 1 {
		waitTime = 0
	}

	// waiting for late broadcast of mini blocks and transactions to be done and received
	time.Sleep(waitTime)

	bp.txCoordinator.RequestMiniBlocks(headerHandler)
}

func (bp *baseProcessor) recordBlockInHistory(blockHeaderHash []byte, blockHeader data.HeaderHandler, blockBody data.BodyHandler) {
	scrResultsFromPool := bp.txCoordinator.GetAllCurrentUsedTxs(block.SmartContractResultBlock)
	receiptsFromPool := bp.txCoordinator.GetAllCurrentUsedTxs(block.ReceiptBlock)
	logs := bp.txCoordinator.GetAllCurrentLogs()

	err := bp.historyRepo.RecordBlock(blockHeaderHash, blockHeader, blockBody, scrResultsFromPool, receiptsFromPool, logs)
	if err != nil {
		log.Error("historyRepo.RecordBlock()", "blockHeaderHash", blockHeaderHash, "error", err.Error())
	}
}

func (bp *baseProcessor) addHeaderIntoTrackerPool(nonce uint64, shardID uint32) {
	headersPool := bp.dataPool.Headers()
	headers, hashes, err := headersPool.GetHeadersByNonceAndShardId(nonce, shardID)
	if err != nil {
		log.Trace("baseProcessor.addHeaderIntoTrackerPool", "error", err.Error())
		return
	}

	for i := 0; i < len(headers); i++ {
		bp.blockTracker.AddTrackedHeader(headers[i], hashes[i])
	}
}

func (bp *baseProcessor) commitTrieEpochRootHashIfNeeded(metaBlock *block.MetaBlock, rootHash []byte) error {
	trieEpochRootHashStorageUnit := bp.store.GetStorer(dataRetriever.TrieEpochRootHashUnit)
	if check.IfNil(trieEpochRootHashStorageUnit) {
		return nil
	}
	_, isStorerDisabled := trieEpochRootHashStorageUnit.(*storageUnit.NilStorer)
	if isStorerDisabled {
		return nil
	}

	userAccountsDb := bp.accountsDB[state.UserAccountsState]
	if userAccountsDb == nil {
		return fmt.Errorf("%w for user accounts state", process.ErrNilAccountsAdapter)
	}

	epochBytes := bp.uint64Converter.ToByteSlice(uint64(metaBlock.Epoch))

	err := trieEpochRootHashStorageUnit.Put(epochBytes, rootHash)
	if err != nil {
		return err
	}

	allLeavesChan, err := userAccountsDb.GetAllLeaves(rootHash)
	if err != nil {
		return err
	}

	processDataTries := bp.processDataTriesOnCommitEpoch
	balanceSum := big.NewInt(0)
	numAccountLeaves := 0
	numAccountsWithDataTrie := 0
	numCodeLeaves := 0
	totalSizeAccounts := 0
	totalSizeAccountsDataTries := 0
	totalSizeCodeLeaves := 0
	for leaf := range allLeavesChan {
		userAccount, errUnmarshal := unmarshalUserAccount(leaf.Key(), leaf.Value(), bp.marshalizer)
		if errUnmarshal != nil {
			numCodeLeaves++
			totalSizeCodeLeaves += len(leaf.Value())
			log.Trace("cannot unmarshal user account. it may be a code leaf", "error", errUnmarshal)
			continue
		}

		if processDataTries {
			rh := userAccount.GetRootHash()
			if len(rh) != 0 {
				dataTrie, errDataTrieGet := userAccountsDb.GetAllLeaves(rh)
				if errDataTrieGet != nil {
					continue
				}

				currentSize := 0
				for lf := range dataTrie {
					currentSize += len(lf.Value())
				}

				totalSizeAccountsDataTries += currentSize
				numAccountsWithDataTrie++
			}
		}

		numAccountLeaves++
		totalSizeAccounts += len(leaf.Value())

		balanceSum.Add(balanceSum, userAccount.GetBalance())
	}

	totalSizeAccounts += totalSizeAccountsDataTries

	stats := []interface{}{
		"shard", bp.shardCoordinator.SelfId(),
		"epoch", metaBlock.Epoch,
		"sum", balanceSum.String(),
		"processDataTries", processDataTries,
		"numCodeLeaves", numCodeLeaves,
		"totalSizeCodeLeaves", totalSizeCodeLeaves,
		"numAccountLeaves", numAccountLeaves,
		"totalSizeAccountsLeaves", totalSizeAccounts,
	}

	if processDataTries {
		stats = append(stats, []interface{}{
			"from which numAccountsWithDataTrie", numAccountsWithDataTrie,
			"from which totalSizeAccountsDataTries", totalSizeAccountsDataTries}...)
	}

	log.Debug("sum of addresses in shard at epoch start", stats...)

	return nil
}

func unmarshalUserAccount(address []byte, userAccountsBytes []byte, marshalizer marshal.Marshalizer) (state.UserAccountHandler, error) {
	userAccount, err := state.NewUserAccount(address)
	if err != nil {
		return nil, err
	}
	err = marshalizer.Unmarshal(userAccount, userAccountsBytes)
	if err != nil {
		return nil, err
	}

	return userAccount, nil
}

// Close - closes all underlying components
func (bp *baseProcessor) Close() error {
	var err1, err2 error
	if !check.IfNil(bp.vmContainer) {
		err1 = bp.vmContainer.Close()
	}
	if !check.IfNil(bp.vmContainerFactory) {
		err2 = bp.vmContainerFactory.Close()
	}
	if err1 != nil || err2 != nil {
		return fmt.Errorf("vmContainer close error: %v, vmContainerFactory close error: %v", err1, err2)
	}

	return nil
}

// ProcessScheduledBlock processes a scheduled block
func (bp *baseProcessor) ProcessScheduledBlock(_ data.HeaderHandler, _ data.BodyHandler, haveTime func() time.Duration) error {
	var err error
	defer func() {
		if err != nil {
			bp.RevertCurrentBlock()
		}
	}()

	startTime := time.Now()
	err = bp.scheduledTxsExecutionHandler.ExecuteAll(haveTime)
	elapsedTime := time.Since(startTime)
	log.Debug("elapsed time to execute all scheduled transactions",
		"time [s]", elapsedTime,
	)
	if err != nil {
		return err
	}

	rootHash, err := bp.accountsDB[state.UserAccountsState].RootHash()
	if err != nil {
		return err
	}

	bp.scheduledTxsExecutionHandler.SetScheduledRootHash(rootHash)

	return nil
}

// EpochConfirmed is called whenever a new epoch is confirmed
func (bp *baseProcessor) EpochConfirmed(epoch uint32, _ uint64) {
	bp.flagScheduledMiniBlocks.Toggle(epoch >= bp.scheduledMiniBlocksEnableEpoch)
	log.Debug("baseProcessor: scheduled mini blocks", "enabled", bp.flagScheduledMiniBlocks.IsSet())
}<|MERGE_RESOLUTION|>--- conflicted
+++ resolved
@@ -485,22 +485,19 @@
 	if check.IfNil(arguments.CoreComponents.StatusHandler()) {
 		return process.ErrNilAppStatusHandler
 	}
-<<<<<<< HEAD
+	if check.IfNil(arguments.GasHandler) {
+		return process.ErrNilGasHandler
+	}
+	if check.IfNil(arguments.CoreComponents.EconomicsData()) {
+		return process.ErrNilEconomicsData
+	}
 	if check.IfNil(arguments.ScheduledTxsExecutionHandler) {
 		return process.ErrNilScheduledTxsExecutionHandler
 	}
 	if check.IfNil(arguments.BootstrapComponents.VersionedHeaderFactory()) {
 		return process.ErrNilVersionedHeaderFactory
 	}
-=======
-	if check.IfNil(arguments.GasHandler) {
-		return process.ErrNilGasHandler
-	}
-	if check.IfNil(arguments.CoreComponents.EconomicsData()) {
-		return process.ErrNilEconomicsData
-	}
-
->>>>>>> 945f104c
+
 	return nil
 }
 
