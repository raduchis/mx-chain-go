--- conflicted
+++ resolved
@@ -1055,20 +1055,13 @@
 	round uint64,
 	lastFinalHdrs []data.HeaderHandler,
 	lastFinalHashes [][]byte,
-<<<<<<< HEAD
-	processedMiniBlock map[string]map[string]struct{},
-=======
 	processedMiniBlocks []bootstrapStorage.MiniBlocksInMeta,
->>>>>>> 498f67c3
 ) {
 	lastNotarizedHdrs := make([]bootstrapStorage.BootstrapHeaderInfo, 0)
 	lastFinals := make([]bootstrapStorage.BootstrapHeaderInfo, 0)
 
-<<<<<<< HEAD
-=======
 	//TODO add end of epoch stuff
 
->>>>>>> 498f67c3
 	bp.mutNotarizedHdrs.RLock()
 	for shardId := range bp.notarizedHdrs {
 		hdr := bp.lastNotarizedHdrForShard(shardId)
@@ -1109,11 +1102,7 @@
 		LastNotarizedHeaders: lastNotarizedHdrs,
 		LastFinals:           lastFinals,
 		HighestFinalNonce:    highestFinalNonce,
-<<<<<<< HEAD
-		ProcessedMiniBlocks:  processedMiniBlock,
-=======
 		ProcessedMiniBlocks:  processedMiniBlocks,
->>>>>>> 498f67c3
 	}
 
 	go func() {
