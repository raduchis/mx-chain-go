package block

import (
	"bytes"
	"fmt"
	"sort"
	"sync"

	"github.com/ElrondNetwork/elrond-go/core"
	"github.com/ElrondNetwork/elrond-go/core/logger"
	"github.com/ElrondNetwork/elrond-go/data"
	"github.com/ElrondNetwork/elrond-go/data/block"
	"github.com/ElrondNetwork/elrond-go/data/state"
	"github.com/ElrondNetwork/elrond-go/data/typeConverters"
	"github.com/ElrondNetwork/elrond-go/dataRetriever"
	"github.com/ElrondNetwork/elrond-go/display"
	"github.com/ElrondNetwork/elrond-go/hashing"
	"github.com/ElrondNetwork/elrond-go/marshal"
	"github.com/ElrondNetwork/elrond-go/process"
	"github.com/ElrondNetwork/elrond-go/sharding"
)

var log = logger.DefaultLogger()

type hashAndHdr struct {
	hdr  data.HeaderHandler
	hash []byte
}

type nonceAndHashInfo struct {
	hash  []byte
	nonce uint64
}

type hdrInfo struct {
	usedInBlock bool
	hdr         data.HeaderHandler
}

type hdrForBlock struct {
	missingHdrs                  uint32
	missingFinalityAttestingHdrs uint32
	highestHdrNonce              map[uint32]uint64
	mutHdrsForBlock              sync.RWMutex
	hdrHashAndInfo               map[string]*hdrInfo
}

type mapShardHeaders map[uint32][]data.HeaderHandler

type baseProcessor struct {
	shardCoordinator      sharding.Coordinator
	nodesCoordinator      sharding.NodesCoordinator
	specialAddressHandler process.SpecialAddressHandler
	accounts              state.AccountsAdapter
	forkDetector          process.ForkDetector
	hasher                hashing.Hasher
	marshalizer           marshal.Marshalizer
	store                 dataRetriever.StorageService
	uint64Converter       typeConverters.Uint64ByteSliceConverter
	blockSizeThrottler    process.BlockSizeThrottler
<<<<<<< HEAD
	blockChainHook        process.BlockChainHookHandler
=======
	txCoordinator         process.TransactionCoordinator
>>>>>>> 1da05352

	hdrsForCurrBlock hdrForBlock

	mutNotarizedHdrs sync.RWMutex
	notarizedHdrs    mapShardHeaders

	onRequestHeaderHandlerByNonce func(shardId uint32, nonce uint64)
	onRequestHeaderHandler        func(shardId uint32, hash []byte)

	appStatusHandler core.AppStatusHandler
}

func checkForNils(
	chainHandler data.ChainHandler,
	headerHandler data.HeaderHandler,
	bodyHandler data.BodyHandler,
) error {

	if chainHandler == nil || chainHandler.IsInterfaceNil() {
		return process.ErrNilBlockChain
	}
	if headerHandler == nil || headerHandler.IsInterfaceNil() {
		return process.ErrNilBlockHeader
	}
	if bodyHandler == nil || bodyHandler.IsInterfaceNil() {
		return process.ErrNilBlockBody
	}
	return nil
}

// SetAppStatusHandler method is used to set appStatusHandler
func (bp *baseProcessor) SetAppStatusHandler(ash core.AppStatusHandler) error {
	if ash == nil || ash.IsInterfaceNil() {
		return process.ErrNilAppStatusHandler
	}

	bp.appStatusHandler = ash
	return nil
}

// RevertAccountState reverts the account state for cleanup failed process
func (bp *baseProcessor) RevertAccountState() {
	err := bp.accounts.RevertToSnapshot(0)
	if err != nil {
		log.Error(err.Error())
	}
}

// AddLastNotarizedHdr adds the last notarized header
func (bp *baseProcessor) AddLastNotarizedHdr(shardId uint32, processedHdr data.HeaderHandler) {
	bp.mutNotarizedHdrs.Lock()
	bp.notarizedHdrs[shardId] = append(bp.notarizedHdrs[shardId], processedHdr)
	bp.mutNotarizedHdrs.Unlock()
}

// checkBlockValidity method checks if the given block is valid
func (bp *baseProcessor) checkBlockValidity(
	chainHandler data.ChainHandler,
	headerHandler data.HeaderHandler,
	bodyHandler data.BodyHandler,
) error {

	err := checkForNils(chainHandler, headerHandler, bodyHandler)
	if err != nil {
		return err
	}

	currentBlockHeader := chainHandler.GetCurrentBlockHeader()

	if currentBlockHeader == nil {
		if headerHandler.GetNonce() == 1 { // first block after genesis
			if bytes.Equal(headerHandler.GetPrevHash(), chainHandler.GetGenesisHeaderHash()) {
				// TODO: add genesis block verification
				return nil
			}

			log.Info(fmt.Sprintf("hash does not match: local block hash is %s and node received block with previous hash %s\n",
				core.ToB64(chainHandler.GetGenesisHeaderHash()),
				core.ToB64(headerHandler.GetPrevHash())))

			return process.ErrBlockHashDoesNotMatch
		}

		log.Info(fmt.Sprintf("nonce does not match: local block nonce is 0 and node received block with nonce %d\n",
			headerHandler.GetNonce()))

		return process.ErrWrongNonceInBlock
	}

	if headerHandler.GetRound() <= currentBlockHeader.GetRound() {
		log.Info(fmt.Sprintf("round does not match: local block round is %d and node received block with round %d\n",
			currentBlockHeader.GetRound(), headerHandler.GetRound()))

		return process.ErrLowerRoundInBlock
	}

	if headerHandler.GetNonce() != currentBlockHeader.GetNonce()+1 {
		log.Info(fmt.Sprintf("nonce does not match: local block nonce is %d and node received block with nonce %d\n",
			currentBlockHeader.GetNonce(), headerHandler.GetNonce()))

		return process.ErrWrongNonceInBlock
	}

	prevHeaderHash, err := core.CalculateHash(bp.marshalizer, bp.hasher, currentBlockHeader)
	if err != nil {
		return err
	}

	if !bytes.Equal(headerHandler.GetPrevHash(), prevHeaderHash) {
		log.Info(fmt.Sprintf("hash does not match: local block hash is %s and node received block with previous hash %s\n",
			core.ToB64(prevHeaderHash), core.ToB64(headerHandler.GetPrevHash())))

		return process.ErrBlockHashDoesNotMatch
	}

	if !bytes.Equal(headerHandler.GetPrevRandSeed(), currentBlockHeader.GetRandSeed()) {
		log.Info(fmt.Sprintf("random seed does not match: local block random seed is %s and node received block with previous random seed %s\n",
			core.ToB64(currentBlockHeader.GetRandSeed()), core.ToB64(headerHandler.GetPrevRandSeed())))

		return process.ErrRandSeedDoesNotMatch
	}

	if bodyHandler != nil {
		// TODO: add bodyHandler verification here
	}

	// TODO: add signature validation as well, with randomness source and all
	return nil
}

// verifyStateRoot verifies the state root hash given as parameter against the
// Merkle trie root hash stored for accounts and returns if equal or not
func (bp *baseProcessor) verifyStateRoot(rootHash []byte) bool {
	trieRootHash, err := bp.accounts.RootHash()
	if err != nil {
		log.Debug(err.Error())
	}

	return bytes.Equal(trieRootHash, rootHash)
}

// getRootHash returns the accounts merkle tree root hash
func (bp *baseProcessor) getRootHash() []byte {
	rootHash, err := bp.accounts.RootHash()
	if err != nil {
		log.Debug(err.Error())
	}

	return rootHash
}

func (bp *baseProcessor) isHdrConstructionValid(currHdr, prevHdr data.HeaderHandler) error {
	if prevHdr == nil || prevHdr.IsInterfaceNil() {
		return process.ErrNilBlockHeader
	}
	if currHdr == nil || currHdr.IsInterfaceNil() {
		return process.ErrNilBlockHeader
	}

	// special case with genesis nonce - 0
	if currHdr.GetNonce() == 0 {
		if prevHdr.GetNonce() != 0 {
			return process.ErrWrongNonceInBlock
		}
		// block with nonce 0 was already saved
		if prevHdr.GetRootHash() != nil {
			return process.ErrRootStateDoesNotMatch
		}
		return nil
	}

	//TODO: add verification if rand seed was correctly computed add other verification
	//TODO: check here if the 2 header blocks were correctly signed and the consensus group was correctly elected
	if prevHdr.GetRound() >= currHdr.GetRound() {
		log.Debug(fmt.Sprintf("round does not match in shard %d: local block round is %d and node received block with round %d\n",
			currHdr.GetShardID(), prevHdr.GetRound(), currHdr.GetRound()))
		return process.ErrLowerRoundInBlock
	}

	if currHdr.GetNonce() != prevHdr.GetNonce()+1 {
		log.Debug(fmt.Sprintf("nonce does not match in shard %d: local block nonce is %d and node received block with nonce %d\n",
			currHdr.GetShardID(), prevHdr.GetNonce(), currHdr.GetNonce()))
		return process.ErrWrongNonceInBlock
	}

	prevHeaderHash, err := core.CalculateHash(bp.marshalizer, bp.hasher, prevHdr)
	if err != nil {
		return err
	}

	if !bytes.Equal(currHdr.GetPrevHash(), prevHeaderHash) {
		log.Debug(fmt.Sprintf("block hash does not match in shard %d: local block hash is %s and node received block with previous hash %s\n",
			currHdr.GetShardID(), core.ToB64(prevHeaderHash), core.ToB64(currHdr.GetPrevHash())))
		return process.ErrBlockHashDoesNotMatch
	}

	if !bytes.Equal(currHdr.GetPrevRandSeed(), prevHdr.GetRandSeed()) {
		log.Debug(fmt.Sprintf("random seed does not match in shard %d: local block random seed is %s and node received block with previous random seed %s\n",
			currHdr.GetShardID(), core.ToB64(prevHdr.GetRandSeed()), core.ToB64(currHdr.GetPrevRandSeed())))
		return process.ErrRandSeedDoesNotMatch
	}

	return nil
}

func (bp *baseProcessor) checkHeaderTypeCorrect(shardId uint32, hdr data.HeaderHandler) error {
	if shardId >= bp.shardCoordinator.NumberOfShards() && shardId != sharding.MetachainShardId {
		return process.ErrShardIdMissmatch
	}

	if shardId < bp.shardCoordinator.NumberOfShards() {
		_, ok := hdr.(*block.Header)
		if !ok {
			return process.ErrWrongTypeAssertion
		}
	}

	if shardId == sharding.MetachainShardId {
		_, ok := hdr.(*block.MetaBlock)
		if !ok {
			return process.ErrWrongTypeAssertion
		}
	}

	return nil
}

func (bp *baseProcessor) removeNotarizedHdrsBehindPreviousFinal(hdrsToPreservedBehindFinal uint32) {
	bp.mutNotarizedHdrs.Lock()
	for shardId := range bp.notarizedHdrs {
		notarizedHdrsCount := uint32(len(bp.notarizedHdrs[shardId]))
		if notarizedHdrsCount > hdrsToPreservedBehindFinal {
			finalIndex := notarizedHdrsCount - 1 - hdrsToPreservedBehindFinal
			bp.notarizedHdrs[shardId] = bp.notarizedHdrs[shardId][finalIndex:]
		}
	}
	bp.mutNotarizedHdrs.Unlock()
}

func (bp *baseProcessor) removeLastNotarized() {
	bp.mutNotarizedHdrs.Lock()
	for shardId := range bp.notarizedHdrs {
		notarizedHdrsCount := len(bp.notarizedHdrs[shardId])
		if notarizedHdrsCount > 1 {
			bp.notarizedHdrs[shardId] = bp.notarizedHdrs[shardId][:notarizedHdrsCount-1]
		}
	}
	bp.mutNotarizedHdrs.Unlock()
}

func (bp *baseProcessor) lastNotarizedHdrForShard(shardId uint32) data.HeaderHandler {
	notarizedHdrsCount := len(bp.notarizedHdrs[shardId])
	if notarizedHdrsCount > 0 {
		return bp.notarizedHdrs[shardId][notarizedHdrsCount-1]
	}

	return nil
}

func (bp *baseProcessor) saveLastNotarizedHeader(shardId uint32, processedHdrs []data.HeaderHandler) error {
	bp.mutNotarizedHdrs.Lock()
	defer bp.mutNotarizedHdrs.Unlock()

	if bp.notarizedHdrs == nil {
		return process.ErrNotarizedHdrsSliceIsNil
	}

	err := bp.checkHeaderTypeCorrect(shardId, bp.lastNotarizedHdrForShard(shardId))
	if err != nil {
		return err
	}

	sort.Slice(processedHdrs, func(i, j int) bool {
		return processedHdrs[i].GetNonce() < processedHdrs[j].GetNonce()
	})

	tmpLastNotarizedHdrForShard := bp.lastNotarizedHdrForShard(shardId)

	for i := 0; i < len(processedHdrs); i++ {
		err = bp.checkHeaderTypeCorrect(shardId, processedHdrs[i])
		if err != nil {
			return err
		}

		err = bp.isHdrConstructionValid(processedHdrs[i], tmpLastNotarizedHdrForShard)
		if err != nil {
			return err
		}

		tmpLastNotarizedHdrForShard = processedHdrs[i]
	}

	bp.notarizedHdrs[shardId] = append(bp.notarizedHdrs[shardId], tmpLastNotarizedHdrForShard)
	DisplayLastNotarized(bp.marshalizer, bp.hasher, tmpLastNotarizedHdrForShard, shardId)

	return nil
}

func (bp *baseProcessor) getLastNotarizedHdr(shardId uint32) (data.HeaderHandler, error) {
	bp.mutNotarizedHdrs.RLock()
	defer bp.mutNotarizedHdrs.RUnlock()

	if bp.notarizedHdrs == nil {
		return nil, process.ErrNotarizedHdrsSliceIsNil
	}

	hdr := bp.lastNotarizedHdrForShard(shardId)

	err := bp.checkHeaderTypeCorrect(shardId, hdr)
	if err != nil {
		return nil, err
	}

	return hdr, nil
}

// SetLastNotarizedHeadersSlice sets the headers blocks in notarizedHdrs for every shard
// This is done when starting a new epoch so metachain can use it when validating next shard header blocks
// and shard can validate the next meta header
func (bp *baseProcessor) setLastNotarizedHeadersSlice(startHeaders map[uint32]data.HeaderHandler) error {
	//TODO: protect this to be called only once at genesis time
	//TODO: do this on constructor as it is a must to for blockprocessor to work
	bp.mutNotarizedHdrs.Lock()
	defer bp.mutNotarizedHdrs.Unlock()

	if startHeaders == nil {
		return process.ErrNotarizedHdrsSliceIsNil
	}

	bp.notarizedHdrs = make(mapShardHeaders, bp.shardCoordinator.NumberOfShards())
	for i := uint32(0); i < bp.shardCoordinator.NumberOfShards(); i++ {
		hdr, ok := startHeaders[i].(*block.Header)
		if !ok {
			return process.ErrWrongTypeAssertion
		}
		bp.notarizedHdrs[i] = append(bp.notarizedHdrs[i], hdr)
	}

	hdr, ok := startHeaders[sharding.MetachainShardId].(*block.MetaBlock)
	if !ok {
		return process.ErrWrongTypeAssertion
	}
	bp.notarizedHdrs[sharding.MetachainShardId] = append(bp.notarizedHdrs[sharding.MetachainShardId], hdr)

	return nil
}

func (bp *baseProcessor) requestHeadersIfMissing(sortedHdrs []data.HeaderHandler, shardId uint32, maxRound uint64) error {
	prevHdr, err := bp.getLastNotarizedHdr(shardId)
	if err != nil {
		return err
	}

	highestHdr := prevHdr

	missingNonces := make([]uint64, 0)
	for i := 0; i < len(sortedHdrs); i++ {
		currHdr := sortedHdrs[i]
		if currHdr == nil {
			continue
		}

		if i > 0 {
			prevHdr = sortedHdrs[i-1]
		}

		hdrTooNew := currHdr.GetRound() > maxRound || prevHdr.GetRound() > maxRound
		if hdrTooNew {
			continue
		}

		if currHdr.GetNonce()-prevHdr.GetNonce() > 1 {
			for j := prevHdr.GetNonce() + 1; j < currHdr.GetNonce(); j++ {
				missingNonces = append(missingNonces, j)
			}
		}

		highestHdr = currHdr
	}

	// ask for headers, if there most probably should be
	if maxRound > highestHdr.GetRound() {
		nbHeaderRequests := maxRound - highestHdr.GetRound()
		startNonce := highestHdr.GetNonce() + 1
		for nonce := startNonce; nonce < startNonce+nbHeaderRequests; nonce++ {
			missingNonces = append(missingNonces, nonce)
		}
	}

	requested := 0
	for _, nonce := range missingNonces {
		// do the request here
		if bp.onRequestHeaderHandlerByNonce == nil {
			return process.ErrNilRequestHeaderHandlerByNonce
		}

		if requested >= process.MaxHeaderRequestsAllowed {
			break
		}

		requested++
		go bp.onRequestHeaderHandlerByNonce(shardId, nonce)
	}

	return nil
}

func displayHeader(headerHandler data.HeaderHandler) []*display.LineData {
	lines := make([]*display.LineData, 0)

	lines = append(lines, display.NewLineData(false, []string{
		"",
		"Epoch",
		fmt.Sprintf("%d", headerHandler.GetEpoch())}))
	lines = append(lines, display.NewLineData(false, []string{
		"",
		"Round",
		fmt.Sprintf("%d", headerHandler.GetRound())}))
	lines = append(lines, display.NewLineData(false, []string{
		"",
		"TimeStamp",
		fmt.Sprintf("%d", headerHandler.GetTimeStamp())}))
	lines = append(lines, display.NewLineData(false, []string{
		"",
		"Nonce",
		fmt.Sprintf("%d", headerHandler.GetNonce())}))
	lines = append(lines, display.NewLineData(false, []string{
		"",
		"Prev hash",
		core.ToB64(headerHandler.GetPrevHash())}))
	lines = append(lines, display.NewLineData(false, []string{
		"",
		"Prev rand seed",
		core.ToB64(headerHandler.GetPrevRandSeed())}))
	lines = append(lines, display.NewLineData(false, []string{
		"",
		"Rand seed",
		core.ToB64(headerHandler.GetRandSeed())}))
	lines = append(lines, display.NewLineData(false, []string{
		"",
		"Pub keys bitmap",
		core.ToHex(headerHandler.GetPubKeysBitmap())}))
	lines = append(lines, display.NewLineData(false, []string{
		"",
		"Signature",
		core.ToB64(headerHandler.GetSignature())}))
	lines = append(lines, display.NewLineData(true, []string{
		"",
		"Root hash",
		core.ToB64(headerHandler.GetRootHash())}))
	return lines
}

// checkProcessorNilParameters will check the imput parameters for nil values
func checkProcessorNilParameters(arguments ArgBaseProcessor) error {

	if arguments.Accounts == nil || arguments.Accounts.IsInterfaceNil() {
		return process.ErrNilAccountsAdapter
	}
	if arguments.ForkDetector == nil || arguments.ForkDetector.IsInterfaceNil() {
		return process.ErrNilForkDetector
	}
	if arguments.Hasher == nil || arguments.Hasher.IsInterfaceNil() {
		return process.ErrNilHasher
	}
	if arguments.Marshalizer == nil || arguments.Marshalizer.IsInterfaceNil() {
		return process.ErrNilMarshalizer
	}
	if arguments.Store == nil || arguments.Store.IsInterfaceNil() {
		return process.ErrNilStorage
	}
	if arguments.ShardCoordinator == nil || arguments.ShardCoordinator.IsInterfaceNil() {
		return process.ErrNilShardCoordinator
	}
	if arguments.NodesCoordinator == nil || arguments.NodesCoordinator.IsInterfaceNil() {
		return process.ErrNilNodesCoordinator
	}
	if arguments.SpecialAddressHandler == nil || arguments.SpecialAddressHandler.IsInterfaceNil() {
		return process.ErrNilSpecialAddressHandler
	}
	if arguments.Uint64Converter == nil || arguments.Uint64Converter.IsInterfaceNil() {
		return process.ErrNilUint64Converter
	}
	if arguments.RequestHandler == nil || arguments.RequestHandler.IsInterfaceNil() {
		return process.ErrNilRequestHandler
	}
<<<<<<< HEAD
	if arguments.BlockChainHook == nil || arguments.BlockChainHook.IsInterfaceNil() {
		return process.ErrNilBlockChainHook
=======
	if arguments.TxCoordinator == nil || arguments.TxCoordinator.IsInterfaceNil() {
		return process.ErrNilTransactionCoordinator
>>>>>>> 1da05352
	}

	return nil
}

func (bp *baseProcessor) createBlockStarted() {
	bp.resetMissingHdrs()
	bp.hdrsForCurrBlock.mutHdrsForBlock.Lock()
	bp.hdrsForCurrBlock.hdrHashAndInfo = make(map[string]*hdrInfo)
	bp.hdrsForCurrBlock.highestHdrNonce = make(map[uint32]uint64)
	bp.hdrsForCurrBlock.mutHdrsForBlock.Unlock()
	bp.txCoordinator.CreateBlockStarted()
}

func (bp *baseProcessor) resetMissingHdrs() {
	bp.hdrsForCurrBlock.mutHdrsForBlock.Lock()
	bp.hdrsForCurrBlock.missingHdrs = 0
	bp.hdrsForCurrBlock.missingFinalityAttestingHdrs = 0
	bp.hdrsForCurrBlock.mutHdrsForBlock.Unlock()
}

//TODO: remove bool parameter and give instead the set to sort
func (bp *baseProcessor) sortHeadersForCurrentBlockByNonce(usedInBlock bool) map[uint32][]data.HeaderHandler {
	hdrsForCurrentBlock := make(map[uint32][]data.HeaderHandler)

	bp.hdrsForCurrBlock.mutHdrsForBlock.RLock()
	for _, hdrInfo := range bp.hdrsForCurrBlock.hdrHashAndInfo {
		if hdrInfo.usedInBlock != usedInBlock {
			continue
		}

		hdrsForCurrentBlock[hdrInfo.hdr.GetShardID()] = append(hdrsForCurrentBlock[hdrInfo.hdr.GetShardID()], hdrInfo.hdr)
	}
	bp.hdrsForCurrBlock.mutHdrsForBlock.RUnlock()

	// sort headers for each shard
	for _, hdrsForShard := range hdrsForCurrentBlock {
		process.SortHeadersByNonce(hdrsForShard)
	}

	return hdrsForCurrentBlock
}

//TODO: remove bool parameter and give instead the set to sort
func (bp *baseProcessor) sortHeaderHashesForCurrentBlockByNonce(usedInBlock bool) map[uint32][][]byte {
	hdrsForCurrentBlockInfo := make(map[uint32][]*nonceAndHashInfo)

	bp.hdrsForCurrBlock.mutHdrsForBlock.RLock()
	for metaBlockHash, hdrInfo := range bp.hdrsForCurrBlock.hdrHashAndInfo {
		if hdrInfo.usedInBlock != usedInBlock {
			continue
		}

		hdrsForCurrentBlockInfo[hdrInfo.hdr.GetShardID()] = append(hdrsForCurrentBlockInfo[hdrInfo.hdr.GetShardID()],
			&nonceAndHashInfo{nonce: hdrInfo.hdr.GetNonce(), hash: []byte(metaBlockHash)})
	}
	bp.hdrsForCurrBlock.mutHdrsForBlock.RUnlock()

	for _, hdrsForShard := range hdrsForCurrentBlockInfo {
		if len(hdrsForShard) > 1 {
			sort.Slice(hdrsForShard, func(i, j int) bool {
				return hdrsForShard[i].nonce < hdrsForShard[j].nonce
			})
		}
	}

	hdrsHashesForCurrentBlock := make(map[uint32][][]byte)
	for shardId, hdrsForShard := range hdrsForCurrentBlockInfo {
		for _, hdrForShard := range hdrsForShard {
			hdrsHashesForCurrentBlock[shardId] = append(hdrsHashesForCurrentBlock[shardId], hdrForShard.hash)
		}
	}

	return hdrsHashesForCurrentBlock
}

func (bp *baseProcessor) getMaxMiniBlocksSpaceRemained(
	maxItemsInBlock uint32,
	itemsAddedInBlock uint32,
	miniBlocksAddedInBlock uint32,
) int32 {
	mbSpaceRemainedInBlock := int32(maxItemsInBlock) - int32(itemsAddedInBlock)
	mbSpaceRemainedInCache := int32(core.MaxMiniBlocksInBlock) - int32(miniBlocksAddedInBlock)
	maxMbSpaceRemained := core.MinInt32(mbSpaceRemainedInBlock, mbSpaceRemainedInCache)

	return maxMbSpaceRemained
}

func (bp *baseProcessor) createMiniBlockHeaders(body block.Body) (int, []block.MiniBlockHeader, error) {
	totalTxCount := 0
	miniBlockHeaders := make([]block.MiniBlockHeader, len(body))

	for i := 0; i < len(body); i++ {
		txCount := len(body[i].TxHashes)
		totalTxCount += txCount

		miniBlockHash, err := core.CalculateHash(bp.marshalizer, bp.hasher, body[i])
		if err != nil {
			return 0, nil, err
		}

		miniBlockHeaders[i] = block.MiniBlockHeader{
			Hash:            miniBlockHash,
			SenderShardID:   body[i].SenderShardID,
			ReceiverShardID: body[i].ReceiverShardID,
			TxCount:         uint32(txCount),
			Type:            body[i].Type,
		}
	}

	return totalTxCount, miniBlockHeaders, nil
}

// check if header has the same miniblocks as presented in body
func (bp *baseProcessor) checkHeaderBodyCorrelation(miniBlockHeaders []block.MiniBlockHeader, body block.Body) error {
	mbHashesFromHdr := make(map[string]*block.MiniBlockHeader, len(miniBlockHeaders))
	for i := 0; i < len(miniBlockHeaders); i++ {
		mbHashesFromHdr[string(miniBlockHeaders[i].Hash)] = &miniBlockHeaders[i]
	}

	if len(miniBlockHeaders) != len(body) {
		return process.ErrHeaderBodyMismatch
	}

	for i := 0; i < len(body); i++ {
		miniBlock := body[i]

		mbHash, err := core.CalculateHash(bp.marshalizer, bp.hasher, miniBlock)
		if err != nil {
			return err
		}

		mbHdr, ok := mbHashesFromHdr[string(mbHash)]
		if !ok {
			return process.ErrHeaderBodyMismatch
		}

		if mbHdr.TxCount != uint32(len(miniBlock.TxHashes)) {
			return process.ErrHeaderBodyMismatch
		}

		if mbHdr.ReceiverShardID != miniBlock.ReceiverShardID {
			return process.ErrHeaderBodyMismatch
		}

		if mbHdr.SenderShardID != miniBlock.SenderShardID {
			return process.ErrHeaderBodyMismatch
		}
	}

	return nil
}<|MERGE_RESOLUTION|>--- conflicted
+++ resolved
@@ -58,11 +58,8 @@
 	store                 dataRetriever.StorageService
 	uint64Converter       typeConverters.Uint64ByteSliceConverter
 	blockSizeThrottler    process.BlockSizeThrottler
-<<<<<<< HEAD
 	blockChainHook        process.BlockChainHookHandler
-=======
 	txCoordinator         process.TransactionCoordinator
->>>>>>> 1da05352
 
 	hdrsForCurrBlock hdrForBlock
 
@@ -549,13 +546,11 @@
 	if arguments.RequestHandler == nil || arguments.RequestHandler.IsInterfaceNil() {
 		return process.ErrNilRequestHandler
 	}
-<<<<<<< HEAD
 	if arguments.BlockChainHook == nil || arguments.BlockChainHook.IsInterfaceNil() {
 		return process.ErrNilBlockChainHook
-=======
+	}
 	if arguments.TxCoordinator == nil || arguments.TxCoordinator.IsInterfaceNil() {
 		return process.ErrNilTransactionCoordinator
->>>>>>> 1da05352
 	}
 
 	return nil
