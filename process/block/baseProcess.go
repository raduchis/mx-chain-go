package block

import (
	"bytes"
	"fmt"
	"sort"
	"sync"

	"github.com/ElrondNetwork/elrond-go/consensus"
	"github.com/ElrondNetwork/elrond-go/core"
	"github.com/ElrondNetwork/elrond-go/core/check"
	"github.com/ElrondNetwork/elrond-go/data"
	"github.com/ElrondNetwork/elrond-go/data/block"
	"github.com/ElrondNetwork/elrond-go/data/state"
	"github.com/ElrondNetwork/elrond-go/data/typeConverters"
	"github.com/ElrondNetwork/elrond-go/dataRetriever"
	"github.com/ElrondNetwork/elrond-go/display"
	"github.com/ElrondNetwork/elrond-go/hashing"
	"github.com/ElrondNetwork/elrond-go/logger"
	"github.com/ElrondNetwork/elrond-go/marshal"
	"github.com/ElrondNetwork/elrond-go/process"
	"github.com/ElrondNetwork/elrond-go/process/block/bootstrapStorage"
	"github.com/ElrondNetwork/elrond-go/sharding"
)

var log = logger.GetOrCreate("process/block")

type hashAndHdr struct {
	hdr  data.HeaderHandler
	hash []byte
}

type nonceAndHashInfo struct {
	hash  []byte
	nonce uint64
}

type hdrInfo struct {
	usedInBlock bool
	hdr         data.HeaderHandler
}

type hdrForBlock struct {
	missingHdrs                  uint32
	missingFinalityAttestingHdrs uint32
	highestHdrNonce              map[uint32]uint64
	mutHdrsForBlock              sync.RWMutex
	hdrHashAndInfo               map[string]*hdrInfo
}

type baseProcessor struct {
	shardCoordinator             sharding.Coordinator
	nodesCoordinator             sharding.NodesCoordinator
	accountsDB                   map[state.AccountsDbIdentifier]state.AccountsAdapter
	forkDetector                 process.ForkDetector
	validatorStatisticsProcessor process.ValidatorStatisticsProcessor
	hasher                       hashing.Hasher
	marshalizer                  marshal.Marshalizer
	store                        dataRetriever.StorageService
	uint64Converter              typeConverters.Uint64ByteSliceConverter
	blockSizeThrottler           process.BlockSizeThrottler
	epochStartTrigger            process.EpochStartTriggerHandler
	headerValidator              process.HeaderConstructionValidator
	blockChainHook               process.BlockChainHookHandler
	txCoordinator                process.TransactionCoordinator
	rounder                      consensus.Rounder
	bootStorer                   process.BootStorer
	requestBlockBodyHandler      process.RequestBlockBodyHandler
	requestHandler               process.RequestHandler
	blockTracker                 process.BlockTracker
	dataPool                     dataRetriever.PoolsHolder
	feeHandler                   process.TransactionFeeHandler
	blockChain                   data.ChainHandler

	hdrsForCurrBlock hdrForBlock

	appStatusHandler       core.AppStatusHandler
	stateCheckpointModulus uint
}

type bootStorerDataArgs struct {
	headerInfo                 bootstrapStorage.BootstrapHeaderInfo
	lastSelfNotarizedHeaders   []bootstrapStorage.BootstrapHeaderInfo
	round                      uint64
	highestFinalBlockNonce     uint64
	pendingMiniBlocks          []bootstrapStorage.PendingMiniBlockInfo
	processedMiniBlocks        []bootstrapStorage.MiniBlocksInMeta
	nodesCoordinatorConfigKey  []byte
	epochStartTriggerConfigKey []byte
}

func checkForNils(
	headerHandler data.HeaderHandler,
	bodyHandler data.BodyHandler,
) error {
	if check.IfNil(headerHandler) {
		return process.ErrNilBlockHeader
	}
	if check.IfNil(bodyHandler) {
		return process.ErrNilBlockBody
	}
	return nil
}

// SetAppStatusHandler method is used to set appStatusHandler
func (bp *baseProcessor) SetAppStatusHandler(ash core.AppStatusHandler) error {
	if check.IfNil(ash) {
		return process.ErrNilAppStatusHandler
	}

	bp.appStatusHandler = ash
	return nil
}

// checkBlockValidity method checks if the given block is valid
func (bp *baseProcessor) checkBlockValidity(
	headerHandler data.HeaderHandler,
	bodyHandler data.BodyHandler,
) error {

	err := checkForNils(headerHandler, bodyHandler)
	if err != nil {
		return err
	}

	currentBlockHeader := bp.blockChain.GetCurrentBlockHeader()

	if check.IfNil(currentBlockHeader) {
		if headerHandler.GetNonce() == 1 { // first block after genesis
			if bytes.Equal(headerHandler.GetPrevHash(), bp.blockChain.GetGenesisHeaderHash()) {
				// TODO: add genesis block verification
				return nil
			}

			log.Debug("hash does not match",
				"local block hash", bp.blockChain.GetGenesisHeaderHash(),
				"received previous hash", headerHandler.GetPrevHash())

			return process.ErrBlockHashDoesNotMatch
		}

		log.Debug("nonce does not match",
			"local block nonce", 0,
			"received nonce", headerHandler.GetNonce())

		return process.ErrWrongNonceInBlock
	}

	if headerHandler.GetRound() <= currentBlockHeader.GetRound() {
		log.Debug("round does not match",
			"local block round", currentBlockHeader.GetRound(),
			"received block round", headerHandler.GetRound())

		return process.ErrLowerRoundInBlock
	}

	if headerHandler.GetNonce() != currentBlockHeader.GetNonce()+1 {
		log.Debug("nonce does not match",
			"local block nonce", currentBlockHeader.GetNonce(),
			"received nonce", headerHandler.GetNonce())

		return process.ErrWrongNonceInBlock
	}

	if !bytes.Equal(headerHandler.GetPrevHash(), bp.blockChain.GetCurrentBlockHeaderHash()) {
		log.Debug("hash does not match",
			"local block hash", bp.blockChain.GetCurrentBlockHeaderHash(),
			"received previous hash", headerHandler.GetPrevHash())

		return process.ErrBlockHashDoesNotMatch
	}

	if !bytes.Equal(headerHandler.GetPrevRandSeed(), currentBlockHeader.GetRandSeed()) {
		log.Debug("random seed does not match",
			"local random seed", currentBlockHeader.GetRandSeed(),
			"received previous random seed", headerHandler.GetPrevRandSeed())

		return process.ErrRandSeedDoesNotMatch
	}

	// verification of epoch
	if headerHandler.GetEpoch() < currentBlockHeader.GetEpoch() {
		return process.ErrEpochDoesNotMatch
	}

	return nil
}

// verifyStateRoot verifies the state root hash given as parameter against the
// Merkle trie root hash stored for accounts and returns if equal or not
func (bp *baseProcessor) verifyStateRoot(rootHash []byte) bool {
	trieRootHash, err := bp.accountsDB[state.UserAccountsState].RootHash()
	if err != nil {
		log.Debug("verify account.RootHash", "error", err.Error())
	}

	return bytes.Equal(trieRootHash, rootHash)
}

// getRootHash returns the accounts merkle tree root hash
func (bp *baseProcessor) getRootHash() []byte {
	rootHash, err := bp.accountsDB[state.UserAccountsState].RootHash()
	if err != nil {
		log.Trace("get account.RootHash", "error", err.Error())
	}

	return rootHash
}

func (bp *baseProcessor) requestHeadersIfMissing(
	sortedHdrs []data.HeaderHandler,
	shardId uint32,
	maxRound uint64,
) error {

	allowedSize := uint64(float64(bp.dataPool.Headers().MaxSize()) * process.MaxOccupancyPercentageAllowed)

	prevHdr, _, err := bp.blockTracker.GetLastCrossNotarizedHeader(shardId)
	if err != nil {
		return err
	}

	lastNotarizedHdrNonce := prevHdr.GetNonce()
	lastNotarizedHdrRound := prevHdr.GetRound()

	missingNonces := make([]uint64, 0)
	for i := 0; i < len(sortedHdrs); i++ {
		currHdr := sortedHdrs[i]
		if currHdr == nil {
			continue
		}

		hdrTooOld := currHdr.GetRound() <= lastNotarizedHdrRound
		if hdrTooOld {
			continue
		}

		hdrTooNew := currHdr.GetRound() > maxRound
		if hdrTooNew {
			break
		}

		if currHdr.GetNonce()-prevHdr.GetNonce() > 1 {
			for j := prevHdr.GetNonce() + 1; j < currHdr.GetNonce(); j++ {
				missingNonces = append(missingNonces, j)
			}
		}

		prevHdr = currHdr
	}

	requested := 0
	for _, nonce := range missingNonces {
		isHeaderOutOfRange := nonce > lastNotarizedHdrNonce+allowedSize
		if isHeaderOutOfRange {
			break
		}

		if requested >= process.MaxHeaderRequestsAllowed {
			break
		}

		requested++
		go bp.requestHeaderByShardAndNonce(shardId, nonce)
	}

	return nil
}

func displayHeader(headerHandler data.HeaderHandler) []*display.LineData {
	return []*display.LineData{
		display.NewLineData(false, []string{
			"",
			"ChainID",
			display.DisplayByteSlice(headerHandler.GetChainID())}),
		display.NewLineData(false, []string{
			"",
			"Epoch",
			fmt.Sprintf("%d", headerHandler.GetEpoch())}),
		display.NewLineData(false, []string{
			"",
			"Round",
			fmt.Sprintf("%d", headerHandler.GetRound())}),
		display.NewLineData(false, []string{
			"",
			"TimeStamp",
			fmt.Sprintf("%d", headerHandler.GetTimeStamp())}),
		display.NewLineData(false, []string{
			"",
			"Nonce",
			fmt.Sprintf("%d", headerHandler.GetNonce())}),
		display.NewLineData(false, []string{
			"",
			"Prev hash",
			display.DisplayByteSlice(headerHandler.GetPrevHash())}),
		display.NewLineData(false, []string{
			"",
			"Prev rand seed",
			display.DisplayByteSlice(headerHandler.GetPrevRandSeed())}),
		display.NewLineData(false, []string{
			"",
			"Rand seed",
			display.DisplayByteSlice(headerHandler.GetRandSeed())}),
		display.NewLineData(false, []string{
			"",
			"Pub keys bitmap",
			core.ToHex(headerHandler.GetPubKeysBitmap())}),
		display.NewLineData(false, []string{
			"",
			"Signature",
			display.DisplayByteSlice(headerHandler.GetSignature())}),
		display.NewLineData(false, []string{
			"",
			"Leader's Signature",
			display.DisplayByteSlice(headerHandler.GetLeaderSignature())}),
		display.NewLineData(false, []string{
			"",
			"Root hash",
			display.DisplayByteSlice(headerHandler.GetRootHash())}),
		display.NewLineData(false, []string{
			"",
			"Validator stats root hash",
			display.DisplayByteSlice(headerHandler.GetValidatorStatsRootHash())}),
		display.NewLineData(true, []string{
			"",
			"Receipts hash",
			display.DisplayByteSlice(headerHandler.GetReceiptsHash())}),
	}
}

// checkProcessorNilParameters will check the imput parameters for nil values
func checkProcessorNilParameters(arguments ArgBaseProcessor) error {

	for key := range arguments.AccountsDB {
		if check.IfNil(arguments.AccountsDB[key]) {
			return process.ErrNilAccountsAdapter
		}
	}
	if check.IfNil(arguments.ForkDetector) {
		return process.ErrNilForkDetector
	}
	if check.IfNil(arguments.Hasher) {
		return process.ErrNilHasher
	}
	if check.IfNil(arguments.Marshalizer) {
		return process.ErrNilMarshalizer
	}
	if check.IfNil(arguments.Store) {
		return process.ErrNilStorage
	}
	if check.IfNil(arguments.ShardCoordinator) {
		return process.ErrNilShardCoordinator
	}
	if check.IfNil(arguments.NodesCoordinator) {
		return process.ErrNilNodesCoordinator
	}
	if check.IfNil(arguments.Uint64Converter) {
		return process.ErrNilUint64Converter
	}
	if check.IfNil(arguments.RequestHandler) {
		return process.ErrNilRequestHandler
	}
	if check.IfNil(arguments.EpochStartTrigger) {
		return process.ErrNilEpochStartTrigger
	}
	if check.IfNil(arguments.Rounder) {
		return process.ErrNilRounder
	}
	if check.IfNil(arguments.BootStorer) {
		return process.ErrNilStorage
	}
	if check.IfNil(arguments.BlockChainHook) {
		return process.ErrNilBlockChainHook
	}
	if check.IfNil(arguments.TxCoordinator) {
		return process.ErrNilTransactionCoordinator
	}
	if check.IfNil(arguments.HeaderValidator) {
		return process.ErrNilHeaderValidator
	}
	if check.IfNil(arguments.BlockTracker) {
		return process.ErrNilBlockTracker
	}
	if check.IfNil(arguments.FeeHandler) {
		return process.ErrNilEconomicsFeeHandler
	}
	if check.IfNil(arguments.BlockChain) {
		return process.ErrNilBlockChain
	}

	return nil
}

func (bp *baseProcessor) createBlockStarted() {
	bp.resetMissingHdrs()
	bp.hdrsForCurrBlock.mutHdrsForBlock.Lock()
	bp.hdrsForCurrBlock.hdrHashAndInfo = make(map[string]*hdrInfo)
	bp.hdrsForCurrBlock.highestHdrNonce = make(map[uint32]uint64)
	bp.hdrsForCurrBlock.mutHdrsForBlock.Unlock()
	bp.txCoordinator.CreateBlockStarted()
	bp.feeHandler.CreateBlockStarted()
}

func (bp *baseProcessor) resetMissingHdrs() {
	bp.hdrsForCurrBlock.mutHdrsForBlock.Lock()
	bp.hdrsForCurrBlock.missingHdrs = 0
	bp.hdrsForCurrBlock.missingFinalityAttestingHdrs = 0
	bp.hdrsForCurrBlock.mutHdrsForBlock.Unlock()
}

func (bp *baseProcessor) verifyAccumulatedFees(header data.HeaderHandler) error {
	if header.GetAccumulatedFees().Cmp(bp.feeHandler.GetAccumulatedFees()) != 0 {
		return process.ErrAccumulatedFeesDoNotMatch
	}
	return nil
}

//TODO: remove bool parameter and give instead the set to sort
func (bp *baseProcessor) sortHeadersForCurrentBlockByNonce(usedInBlock bool) map[uint32][]data.HeaderHandler {
	hdrsForCurrentBlock := make(map[uint32][]data.HeaderHandler)

	bp.hdrsForCurrBlock.mutHdrsForBlock.RLock()
	for _, headerInfo := range bp.hdrsForCurrBlock.hdrHashAndInfo {
		if headerInfo.usedInBlock != usedInBlock {
			continue
		}

		hdrsForCurrentBlock[headerInfo.hdr.GetShardID()] = append(hdrsForCurrentBlock[headerInfo.hdr.GetShardID()], headerInfo.hdr)
	}
	bp.hdrsForCurrBlock.mutHdrsForBlock.RUnlock()

	// sort headers for each shard
	for _, hdrsForShard := range hdrsForCurrentBlock {
		process.SortHeadersByNonce(hdrsForShard)
	}

	return hdrsForCurrentBlock
}

//TODO: remove bool parameter and give instead the set to sort
func (bp *baseProcessor) sortHeaderHashesForCurrentBlockByNonce(usedInBlock bool) map[uint32][][]byte {
	hdrsForCurrentBlockInfo := make(map[uint32][]*nonceAndHashInfo)

	bp.hdrsForCurrBlock.mutHdrsForBlock.RLock()
	for metaBlockHash, headerInfo := range bp.hdrsForCurrBlock.hdrHashAndInfo {
		if headerInfo.usedInBlock != usedInBlock {
			continue
		}

		hdrsForCurrentBlockInfo[headerInfo.hdr.GetShardID()] = append(hdrsForCurrentBlockInfo[headerInfo.hdr.GetShardID()],
			&nonceAndHashInfo{nonce: headerInfo.hdr.GetNonce(), hash: []byte(metaBlockHash)})
	}
	bp.hdrsForCurrBlock.mutHdrsForBlock.RUnlock()

	for _, hdrsForShard := range hdrsForCurrentBlockInfo {
		if len(hdrsForShard) > 1 {
			sort.Slice(hdrsForShard, func(i, j int) bool {
				return hdrsForShard[i].nonce < hdrsForShard[j].nonce
			})
		}
	}

	hdrsHashesForCurrentBlock := make(map[uint32][][]byte, len(hdrsForCurrentBlockInfo))
	for shardId, hdrsForShard := range hdrsForCurrentBlockInfo {
		for _, hdrForShard := range hdrsForShard {
			hdrsHashesForCurrentBlock[shardId] = append(hdrsHashesForCurrentBlock[shardId], hdrForShard.hash)
		}
	}

	return hdrsHashesForCurrentBlock
}

<<<<<<< HEAD
func (bp *baseProcessor) createMiniBlockHeaders(body block.Body) (int, []block.MiniBlockHeader, error) {
=======
func (bp *baseProcessor) getMaxMiniBlocksSpaceRemained(
	maxItemsInBlock uint32,
	itemsAddedInBlock uint32,
	miniBlocksAddedInBlock uint32,
) int32 {
	mbSpaceRemainedInBlock := int32(maxItemsInBlock) - int32(itemsAddedInBlock)
	mbSpaceRemainedInCache := int32(core.MaxMiniBlocksInBlock) - int32(miniBlocksAddedInBlock)
	maxMbSpaceRemained := core.MinInt32(mbSpaceRemainedInBlock, mbSpaceRemainedInCache)

	return maxMbSpaceRemained
}

func (bp *baseProcessor) createMiniBlockHeaders(body *block.Body) (int, []block.MiniBlockHeader, error) {
>>>>>>> 9a90e47c
	totalTxCount := 0
	var miniBlockHeaders []block.MiniBlockHeader
	if len(body.MiniBlocks) > 0 {
		miniBlockHeaders = make([]block.MiniBlockHeader, len(body.MiniBlocks))
	}

	for i := 0; i < len(body.MiniBlocks); i++ {
		txCount := len(body.MiniBlocks[i].TxHashes)
		totalTxCount += txCount

		miniBlockHash, err := core.CalculateHash(bp.marshalizer, bp.hasher, body.MiniBlocks[i])
		if err != nil {
			return 0, nil, err
		}

		miniBlockHeaders[i] = block.MiniBlockHeader{
			Hash:            miniBlockHash,
			SenderShardID:   body.MiniBlocks[i].SenderShardID,
			ReceiverShardID: body.MiniBlocks[i].ReceiverShardID,
			TxCount:         uint32(txCount),
			Type:            body.MiniBlocks[i].Type,
		}
	}

	return totalTxCount, miniBlockHeaders, nil
}

// check if header has the same miniblocks as presented in body
func (bp *baseProcessor) checkHeaderBodyCorrelation(miniBlockHeaders []block.MiniBlockHeader, body *block.Body) error {
	mbHashesFromHdr := make(map[string]*block.MiniBlockHeader, len(miniBlockHeaders))
	for i := 0; i < len(miniBlockHeaders); i++ {
		mbHashesFromHdr[string(miniBlockHeaders[i].Hash)] = &miniBlockHeaders[i]
	}

	if len(miniBlockHeaders) != len(body.MiniBlocks) {
		return process.ErrHeaderBodyMismatch
	}

	for i := 0; i < len(body.MiniBlocks); i++ {
		miniBlock := body.MiniBlocks[i]

		mbHash, err := core.CalculateHash(bp.marshalizer, bp.hasher, miniBlock)
		if err != nil {
			return err
		}

		mbHdr, ok := mbHashesFromHdr[string(mbHash)]
		if !ok {
			return process.ErrHeaderBodyMismatch
		}

		if mbHdr.TxCount != uint32(len(miniBlock.TxHashes)) {
			return process.ErrHeaderBodyMismatch
		}

		if mbHdr.ReceiverShardID != miniBlock.ReceiverShardID {
			return process.ErrHeaderBodyMismatch
		}

		if mbHdr.SenderShardID != miniBlock.SenderShardID {
			return process.ErrHeaderBodyMismatch
		}
	}

	return nil
}

func (bp *baseProcessor) isHeaderOutOfRange(header data.HeaderHandler) bool {
	if check.IfNil(header) {
		return false
	}

	lastCrossNotarizedHeader, _, err := bp.blockTracker.GetLastCrossNotarizedHeader(header.GetShardID())
	if err != nil {
		log.Debug("isHeaderOutOfRange.GetLastCrossNotarizedHeader",
			"shard", header.GetShardID(),
			"error", err.Error())
		return false
	}

	allowedSize := uint64(float64(bp.dataPool.Headers().MaxSize()) * process.MaxOccupancyPercentageAllowed)
	isHeaderOutOfRange := header.GetNonce() > lastCrossNotarizedHeader.GetNonce()+allowedSize

	return isHeaderOutOfRange
}

// requestMissingFinalityAttestingHeaders requests the headers needed to accept the current selected headers for
// processing the current block. It requests the finality headers greater than the highest header, for given shard,
// related to the block which should be processed
func (bp *baseProcessor) requestMissingFinalityAttestingHeaders(
	shardId uint32,
	finality uint32,
) uint32 {
	requestedHeaders := uint32(0)
	missingFinalityAttestingHeaders := uint32(0)

	highestHdrNonce := bp.hdrsForCurrBlock.highestHdrNonce[shardId]
	if highestHdrNonce == uint64(0) {
		return missingFinalityAttestingHeaders
	}

	lastFinalityAttestingHeader := highestHdrNonce + uint64(finality)
	for i := highestHdrNonce + 1; i <= lastFinalityAttestingHeader; i++ {
		headers, headersHashes := bp.blockTracker.GetTrackedHeadersWithNonce(shardId, i)

		if len(headers) == 0 {
			missingFinalityAttestingHeaders++
			requestedHeaders++
			go bp.requestHeaderByShardAndNonce(shardId, i)
			continue
		}

		for index := range headers {
			bp.hdrsForCurrBlock.hdrHashAndInfo[string(headersHashes[index])] = &hdrInfo{hdr: headers[index], usedInBlock: false}
		}
	}

	if requestedHeaders > 0 {
		log.Debug("requested missing finality attesting headers",
			"num headers", requestedHeaders,
			"shard", shardId)
	}

	return missingFinalityAttestingHeaders
}

func (bp *baseProcessor) requestHeaderByShardAndNonce(targetShardID uint32, nonce uint64) {
	if targetShardID == core.MetachainShardId {
		bp.requestHandler.RequestMetaHeaderByNonce(nonce)
	} else {
		bp.requestHandler.RequestShardHeaderByNonce(targetShardID, nonce)
	}
}

func (bp *baseProcessor) cleanupPools(headerHandler data.HeaderHandler) {
	headersPool := bp.dataPool.Headers()
	noncesToFinal := bp.getNoncesToFinal(headerHandler)

	bp.removeHeadersBehindNonceFromPools(
		true,
		headersPool,
		bp.shardCoordinator.SelfId(),
		bp.forkDetector.GetHighestFinalBlockNonce())

	if bp.shardCoordinator.SelfId() == core.MetachainShardId {
		for shardID := uint32(0); shardID < bp.shardCoordinator.NumberOfShards(); shardID++ {
			bp.cleanupPoolsForShard(shardID, headersPool, noncesToFinal)
		}
	} else {
		bp.cleanupPoolsForShard(core.MetachainShardId, headersPool, noncesToFinal)
	}
}

func (bp *baseProcessor) cleanupPoolsForShard(
	shardID uint32,
	headersPool dataRetriever.HeadersPool,
	noncesToFinal uint64,
) {
	crossNotarizedHeader, _, err := bp.blockTracker.GetCrossNotarizedHeader(shardID, noncesToFinal)
	if err != nil {
		log.Warn("cleanupPoolsForShard",
			"shard", shardID,
			"nonces to final", noncesToFinal,
			"error", err.Error())
		return
	}

	bp.removeHeadersBehindNonceFromPools(
		false,
		headersPool,
		shardID,
		crossNotarizedHeader.GetNonce(),
	)
}

func (bp *baseProcessor) removeHeadersBehindNonceFromPools(
	shouldRemoveBlockBody bool,
	headersPool dataRetriever.HeadersPool,
	shardId uint32,
	nonce uint64,
) {
	if nonce <= 1 {
		return
	}

	if check.IfNil(headersPool) {
		return
	}

	nonces := headersPool.Nonces(shardId)
	for _, nonceFromCache := range nonces {
		if nonceFromCache >= nonce {
			continue
		}

		if shouldRemoveBlockBody {
			bp.removeBlocksBody(nonceFromCache, shardId, headersPool)
		}

		headersPool.RemoveHeaderByNonceAndShardId(nonceFromCache, shardId)
	}
}

func (bp *baseProcessor) removeBlocksBody(nonce uint64, shardId uint32, headersPool dataRetriever.HeadersPool) {
	headers, _, err := headersPool.GetHeadersByNonceAndShardId(nonce, shardId)
	if err != nil {
		return
	}

	for _, header := range headers {
		errNotCritical := bp.removeBlockBodyOfHeader(header)
		if errNotCritical != nil {
			log.Debug("RemoveBlockDataFromPool", "error", errNotCritical.Error())
		}
	}
}

func (bp *baseProcessor) removeBlockBodyOfHeader(headerHandler data.HeaderHandler) error {
	bodyHandler, err := bp.requestBlockBodyHandler.GetBlockBodyFromPool(headerHandler)
	if err != nil {
		return err
	}

	body, ok := bodyHandler.(*block.Body)
	if !ok {
		return process.ErrWrongTypeAssertion
	}

	err = bp.txCoordinator.RemoveBlockDataFromPool(body)
	if err != nil {
		return err
	}

	return nil
}

func (bp *baseProcessor) cleanupBlockTrackerPools(headerHandler data.HeaderHandler) {
	noncesToFinal := bp.getNoncesToFinal(headerHandler)

	bp.cleanupBlockTrackerPoolsForShard(bp.shardCoordinator.SelfId(), noncesToFinal)

	if bp.shardCoordinator.SelfId() == core.MetachainShardId {
		for shardID := uint32(0); shardID < bp.shardCoordinator.NumberOfShards(); shardID++ {
			bp.cleanupBlockTrackerPoolsForShard(shardID, noncesToFinal)
		}
	} else {
		bp.cleanupBlockTrackerPoolsForShard(core.MetachainShardId, noncesToFinal)
	}
}

func (bp *baseProcessor) cleanupBlockTrackerPoolsForShard(shardID uint32, noncesToFinal uint64) {
	shardForSelfNotarized := bp.getShardForSelfNotarized(shardID)
	selfNotarizedHeader, _, err := bp.blockTracker.GetLastSelfNotarizedHeader(shardForSelfNotarized)
	if err != nil {
		log.Warn("cleanupBlockTrackerPoolsForShard.GetLastSelfNotarizedHeader",
			"shard", shardForSelfNotarized,
			"error", err.Error())
		return
	}

	selfNotarizedNonce := selfNotarizedHeader.GetNonce()
	crossNotarizedNonce := uint64(0)

	if shardID != bp.shardCoordinator.SelfId() {
		crossNotarizedHeader, _, errNotCritical := bp.blockTracker.GetCrossNotarizedHeader(shardID, noncesToFinal)
		if errNotCritical != nil {
			log.Warn("cleanupBlockTrackerPoolsForShard.GetCrossNotarizedHeader",
				"shard", shardID,
				"nonces to final", noncesToFinal,
				"error", errNotCritical.Error())
			return
		}

		crossNotarizedNonce = crossNotarizedHeader.GetNonce()
	}

	bp.blockTracker.CleanupHeadersBehindNonce(
		shardID,
		selfNotarizedNonce,
		crossNotarizedNonce,
	)

	log.Trace("cleanupBlockTrackerPoolsForShard.CleanupHeadersBehindNonce",
		"shard", shardID,
		"self notarized nonce", selfNotarizedNonce,
		"cross notarized nonce", crossNotarizedNonce)
}

func (bp *baseProcessor) getShardForSelfNotarized(shardID uint32) uint32 {
	isSelfShard := shardID == bp.shardCoordinator.SelfId()
	if isSelfShard && bp.shardCoordinator.SelfId() != core.MetachainShardId {
		return core.MetachainShardId
	}

	return shardID
}

func (bp *baseProcessor) prepareDataForBootStorer(args bootStorerDataArgs) {
	lastCrossNotarizedHeaders := bp.getLastCrossNotarizedHeaders()

	bootData := bootstrapStorage.BootstrapData{
		LastHeader:                 args.headerInfo,
		LastCrossNotarizedHeaders:  lastCrossNotarizedHeaders,
		LastSelfNotarizedHeaders:   args.lastSelfNotarizedHeaders,
		PendingMiniBlocks:          args.pendingMiniBlocks,
		ProcessedMiniBlocks:        args.processedMiniBlocks,
		HighestFinalBlockNonce:     args.highestFinalBlockNonce,
		NodesCoordinatorConfigKey:  args.nodesCoordinatorConfigKey,
		EpochStartTriggerConfigKey: args.epochStartTriggerConfigKey,
	}

	err := bp.bootStorer.Put(int64(args.round), bootData)
	if err != nil {
		log.Warn("cannot save boot data in storage",
			"error", err.Error())
	}
}

func (bp *baseProcessor) getLastCrossNotarizedHeaders() []bootstrapStorage.BootstrapHeaderInfo {
	lastCrossNotarizedHeaders := make([]bootstrapStorage.BootstrapHeaderInfo, 0, bp.shardCoordinator.NumberOfShards()+1)

	for shardID := uint32(0); shardID < bp.shardCoordinator.NumberOfShards(); shardID++ {
		bootstrapHeaderInfo := bp.getLastCrossNotarizedHeadersForShard(shardID)
		if bootstrapHeaderInfo != nil {
			lastCrossNotarizedHeaders = append(lastCrossNotarizedHeaders, *bootstrapHeaderInfo)
		}
	}

	bootstrapHeaderInfo := bp.getLastCrossNotarizedHeadersForShard(core.MetachainShardId)
	if bootstrapHeaderInfo != nil {
		lastCrossNotarizedHeaders = append(lastCrossNotarizedHeaders, *bootstrapHeaderInfo)
	}

	return bootstrapStorage.TrimHeaderInfoSlice(lastCrossNotarizedHeaders)
}

func (bp *baseProcessor) getLastCrossNotarizedHeadersForShard(shardID uint32) *bootstrapStorage.BootstrapHeaderInfo {
	lastCrossNotarizedHeader, lastCrossNotarizedHeaderHash, err := bp.blockTracker.GetLastCrossNotarizedHeader(shardID)
	if err != nil {
		log.Warn("getLastCrossNotarizedHeadersForShard",
			"shard", shardID,
			"error", err.Error())
		return nil
	}

	if lastCrossNotarizedHeader.GetNonce() == 0 {
		return nil
	}

	headerInfo := &bootstrapStorage.BootstrapHeaderInfo{
		ShardId: lastCrossNotarizedHeader.GetShardID(),
		Nonce:   lastCrossNotarizedHeader.GetNonce(),
		Hash:    lastCrossNotarizedHeaderHash,
	}

	return headerInfo
}

func deleteSelfReceiptsMiniBlocks(body *block.Body) *block.Body {
	for i := 0; i < len(body.MiniBlocks); {
		mb := body.MiniBlocks[i]
		if mb.ReceiverShardID != mb.SenderShardID {
			i++
			continue
		}

		if mb.Type != block.ReceiptBlock && mb.Type != block.SmartContractResultBlock {
			i++
			continue
		}

		body.MiniBlocks[i] = body.MiniBlocks[len(body.MiniBlocks)-1]
		body.MiniBlocks = body.MiniBlocks[:len(body.MiniBlocks)-1]
		if i == len(body.MiniBlocks)-1 {
			break
		}
	}

	return body
}

func (bp *baseProcessor) getNoncesToFinal(headerHandler data.HeaderHandler) uint64 {
	currentBlockNonce := uint64(0)
	if !check.IfNil(headerHandler) {
		currentBlockNonce = headerHandler.GetNonce()
	}

	noncesToFinal := uint64(0)
	finalBlockNonce := bp.forkDetector.GetHighestFinalBlockNonce()
	if currentBlockNonce > finalBlockNonce {
		noncesToFinal = currentBlockNonce - finalBlockNonce
	}

	return noncesToFinal
}

<<<<<<< HEAD
func (bp *baseProcessor) saveBody(body block.Body) {
	err := bp.txCoordinator.SaveBlockDataToStorage(body)
	if err != nil {
		log.Warn("saveBody.SaveBlockDataToStorage", "error", err.Error())
=======
// DecodeBlockBody method decodes block body from a given byte array
func (bp *baseProcessor) DecodeBlockBody(dta []byte) data.BodyHandler {
	body := &block.Body{}

	if dta == nil {
		return body
	}

	err := bp.marshalizer.Unmarshal(body, dta)
	if err != nil {
		log.Debug("DecodeBlockBody.Unmarshal", "error", err.Error())
		return nil
	}

	return body
}

// DecodeBlockHeader method decodes block header from a given byte array
func (bp *baseProcessor) DecodeBlockHeader(dta []byte) data.HeaderHandler {
	if dta == nil {
		return nil
	}

	header := bp.blockProcessor.CreateNewHeader(0)

	err := bp.marshalizer.Unmarshal(header, dta)
	if err != nil {
		log.Debug("DecodeBlockHeader.Unmarshal", "error", err.Error())
		return nil
	}

	return header
}

// DecodeBlockBodyAndHeader method decodes block body and header from a given byte array
func (bp *baseProcessor) DecodeBlockBodyAndHeader(dta []byte) (data.BodyHandler, data.HeaderHandler) {
	if dta == nil {
		return nil, nil
	}

	var marshalizedBodyAndHeader block.BodyHeaderPair
	err := bp.marshalizer.Unmarshal(&marshalizedBodyAndHeader, dta)
	if err != nil {
		log.Debug("DecodeBlockBodyAndHeader.Unmarshal: dta", "error", err.Error())
		return nil, nil
	}

	body := bp.DecodeBlockBody(marshalizedBodyAndHeader.Body)
	header := bp.DecodeBlockHeader(marshalizedBodyAndHeader.Header)

	return body, header
}

func (bp *baseProcessor) saveBody(body *block.Body) {
	errNotCritical := bp.txCoordinator.SaveBlockDataToStorage(body)
	if errNotCritical != nil {
		log.Warn("saveBody.SaveBlockDataToStorage", "error", errNotCritical.Error())
>>>>>>> 9a90e47c
	}

	for i := 0; i < len(body.MiniBlocks); i++ {
		marshalizedMiniBlock, errNotCritical := bp.marshalizer.Marshal(body.MiniBlocks[i])
		if errNotCritical != nil {
			log.Warn("saveBody.Marshal", "error", errNotCritical.Error())
			continue
		}

		miniBlockHash := bp.hasher.Compute(string(marshalizedMiniBlock))
		errNotCritical = bp.store.Put(dataRetriever.MiniBlockUnit, miniBlockHash, marshalizedMiniBlock)
		if errNotCritical != nil {
			log.Warn("saveBody.Put -> MiniBlockUnit", "error", errNotCritical.Error())
		}
	}
}

func (bp *baseProcessor) saveShardHeader(header data.HeaderHandler, headerHash []byte, marshalizedHeader []byte) {
	nonceToByteSlice := bp.uint64Converter.ToByteSlice(header.GetNonce())
	hdrNonceHashDataUnit := dataRetriever.ShardHdrNonceHashDataUnit + dataRetriever.UnitType(header.GetShardID())

	errNotCritical := bp.store.Put(hdrNonceHashDataUnit, nonceToByteSlice, headerHash)
	if errNotCritical != nil {
		log.Warn(fmt.Sprintf("saveHeader.Put -> ShardHdrNonceHashDataUnit_%d", header.GetShardID()),
			"error", errNotCritical.Error(),
		)
	}

	errNotCritical = bp.store.Put(dataRetriever.BlockHeaderUnit, headerHash, marshalizedHeader)
	if errNotCritical != nil {
		log.Warn("saveHeader.Put -> BlockHeaderUnit", "error", errNotCritical.Error())
	}
}

func (bp *baseProcessor) saveMetaHeader(header data.HeaderHandler, headerHash []byte, marshalizedHeader []byte) {
	nonceToByteSlice := bp.uint64Converter.ToByteSlice(header.GetNonce())

	errNotCritical := bp.store.Put(dataRetriever.MetaHdrNonceHashDataUnit, nonceToByteSlice, headerHash)
	if errNotCritical != nil {
		log.Warn("saveMetaHeader.Put -> MetaHdrNonceHashDataUnit", "error", errNotCritical.Error())
	}

	errNotCritical = bp.store.Put(dataRetriever.MetaBlockUnit, headerHash, marshalizedHeader)
	if errNotCritical != nil {
		log.Warn("saveMetaHeader.Put -> MetaBlockUnit", "error", errNotCritical.Error())
	}
}

func getLastSelfNotarizedHeaderByItself(chainHandler data.ChainHandler) (data.HeaderHandler, []byte) {
	if check.IfNil(chainHandler.GetCurrentBlockHeader()) {
		return chainHandler.GetGenesisHeader(), chainHandler.GetGenesisHeaderHash()
	}

	return chainHandler.GetCurrentBlockHeader(), chainHandler.GetCurrentBlockHeaderHash()
}

func (bp *baseProcessor) updateStateStorage(
	finalHeader data.HeaderHandler,
	rootHash []byte,
	prevRootHash []byte,
	accounts state.AccountsAdapter,
) {
	if !accounts.IsPruningEnabled() {
		return
	}

	accounts.CancelPrune(rootHash, data.NewRoot)

	if finalHeader.IsStartOfEpochBlock() {
		log.Debug("trie snapshot", "rootHash", rootHash)
		accounts.SnapshotState(rootHash)
	}

	// TODO generate checkpoint on a trigger
	if bp.stateCheckpointModulus != 0 {
		if finalHeader.GetNonce()%uint64(bp.stateCheckpointModulus) == 0 {
			log.Debug("trie checkpoint", "rootHash", rootHash)
			accounts.SetStateCheckpoint(rootHash)
		}
	}

	if bytes.Equal(prevRootHash, rootHash) {
		return
	}

	errNotCritical := accounts.PruneTrie(prevRootHash, data.OldRoot)
	if errNotCritical != nil {
		log.Debug(errNotCritical.Error())
	}
}

// RevertAccountState reverts the account state for cleanup failed process
func (bp *baseProcessor) RevertAccountState() {
	for key := range bp.accountsDB {
		err := bp.accountsDB[key].RevertToSnapshot(0)
		if err != nil {
			log.Debug("RevertToSnapshot", "error", err.Error())
		}
	}
}

func (bp *baseProcessor) commitAll() error {
	for key := range bp.accountsDB {
		_, err := bp.accountsDB[key].Commit()
		if err != nil {
			return err
		}
	}

	return nil
}

// PruneStateOnRollback recreates the state tries to the root hashes indicated by the provided header
func (bp *baseProcessor) PruneStateOnRollback(currHeader data.HeaderHandler, prevHeader data.HeaderHandler) {
	for key := range bp.accountsDB {
		if !bp.accountsDB[key].IsPruningEnabled() {
			return
		}

		rootHash, prevRootHash := bp.getRootHashes(currHeader, prevHeader, key)

		if bytes.Equal(rootHash, prevRootHash) {
			return
		}

		bp.accountsDB[key].CancelPrune(prevRootHash, data.OldRoot)

		errNotCritical := bp.accountsDB[key].PruneTrie(rootHash, data.NewRoot)
		if errNotCritical != nil {
			log.Debug(errNotCritical.Error())
		}
	}
}

func (bp *baseProcessor) getRootHashes(currHeader data.HeaderHandler, prevHeader data.HeaderHandler, identifier state.AccountsDbIdentifier) ([]byte, []byte) {
	switch identifier {
	case state.UserAccountsState:
		return currHeader.GetRootHash(), prevHeader.GetRootHash()
	case state.PeerAccountsState:
		return currHeader.GetValidatorStatsRootHash(), prevHeader.GetValidatorStatsRootHash()
	default:
		return []byte{}, []byte{}
	}
}<|MERGE_RESOLUTION|>--- conflicted
+++ resolved
@@ -470,23 +470,8 @@
 	return hdrsHashesForCurrentBlock
 }
 
-<<<<<<< HEAD
-func (bp *baseProcessor) createMiniBlockHeaders(body block.Body) (int, []block.MiniBlockHeader, error) {
-=======
-func (bp *baseProcessor) getMaxMiniBlocksSpaceRemained(
-	maxItemsInBlock uint32,
-	itemsAddedInBlock uint32,
-	miniBlocksAddedInBlock uint32,
-) int32 {
-	mbSpaceRemainedInBlock := int32(maxItemsInBlock) - int32(itemsAddedInBlock)
-	mbSpaceRemainedInCache := int32(core.MaxMiniBlocksInBlock) - int32(miniBlocksAddedInBlock)
-	maxMbSpaceRemained := core.MinInt32(mbSpaceRemainedInBlock, mbSpaceRemainedInCache)
-
-	return maxMbSpaceRemained
-}
-
 func (bp *baseProcessor) createMiniBlockHeaders(body *block.Body) (int, []block.MiniBlockHeader, error) {
->>>>>>> 9a90e47c
+	//TODO: Should be checked body for nil?
 	totalTxCount := 0
 	var miniBlockHeaders []block.MiniBlockHeader
 	if len(body.MiniBlocks) > 0 {
@@ -883,70 +868,10 @@
 	return noncesToFinal
 }
 
-<<<<<<< HEAD
-func (bp *baseProcessor) saveBody(body block.Body) {
-	err := bp.txCoordinator.SaveBlockDataToStorage(body)
-	if err != nil {
-		log.Warn("saveBody.SaveBlockDataToStorage", "error", err.Error())
-=======
-// DecodeBlockBody method decodes block body from a given byte array
-func (bp *baseProcessor) DecodeBlockBody(dta []byte) data.BodyHandler {
-	body := &block.Body{}
-
-	if dta == nil {
-		return body
-	}
-
-	err := bp.marshalizer.Unmarshal(body, dta)
-	if err != nil {
-		log.Debug("DecodeBlockBody.Unmarshal", "error", err.Error())
-		return nil
-	}
-
-	return body
-}
-
-// DecodeBlockHeader method decodes block header from a given byte array
-func (bp *baseProcessor) DecodeBlockHeader(dta []byte) data.HeaderHandler {
-	if dta == nil {
-		return nil
-	}
-
-	header := bp.blockProcessor.CreateNewHeader(0)
-
-	err := bp.marshalizer.Unmarshal(header, dta)
-	if err != nil {
-		log.Debug("DecodeBlockHeader.Unmarshal", "error", err.Error())
-		return nil
-	}
-
-	return header
-}
-
-// DecodeBlockBodyAndHeader method decodes block body and header from a given byte array
-func (bp *baseProcessor) DecodeBlockBodyAndHeader(dta []byte) (data.BodyHandler, data.HeaderHandler) {
-	if dta == nil {
-		return nil, nil
-	}
-
-	var marshalizedBodyAndHeader block.BodyHeaderPair
-	err := bp.marshalizer.Unmarshal(&marshalizedBodyAndHeader, dta)
-	if err != nil {
-		log.Debug("DecodeBlockBodyAndHeader.Unmarshal: dta", "error", err.Error())
-		return nil, nil
-	}
-
-	body := bp.DecodeBlockBody(marshalizedBodyAndHeader.Body)
-	header := bp.DecodeBlockHeader(marshalizedBodyAndHeader.Header)
-
-	return body, header
-}
-
 func (bp *baseProcessor) saveBody(body *block.Body) {
 	errNotCritical := bp.txCoordinator.SaveBlockDataToStorage(body)
 	if errNotCritical != nil {
 		log.Warn("saveBody.SaveBlockDataToStorage", "error", errNotCritical.Error())
->>>>>>> 9a90e47c
 	}
 
 	for i := 0; i < len(body.MiniBlocks); i++ {
