--- conflicted
+++ resolved
@@ -130,13 +130,10 @@
 // VerifyInterMiniBlocks verifies if the smart contract results added to the block are valid
 func (irp *intermediateResultsProcessor) VerifyInterMiniBlocks(body *block.Body) error {
 	scrMbs := irp.CreateAllInterMiniBlocks()
-<<<<<<< HEAD
-=======
 	createdMapMbs := make(map[uint32]*block.MiniBlock)
 	for _, mb := range scrMbs {
 		createdMapMbs[mb.ReceiverShardID] = mb
 	}
->>>>>>> 0f383e1f
 
 	countedCrossShard := 0
 	for i := 0; i < len(body.MiniBlocks); i++ {
