--- conflicted
+++ resolved
@@ -73,16 +73,14 @@
 	if check.IfNil(args.EnableEpochsHandler) {
 		return nil, process.ErrNilEnableEpochsHandler
 	}
-<<<<<<< HEAD
 	err := core.CheckHandlerCompatibility(args.EnableEpochsHandler, []core.EnableEpochFlag{
 		common.KeepExecOrderOnCreatedSCRsFlag,
 	})
 	if err != nil {
 		return nil, err
-=======
+	}
 	if check.IfNil(args.TxExecutionOrderHandler) {
 		return nil, process.ErrNilTxExecutionOrderHandler
->>>>>>> 5fe5258e
 	}
 
 	base := &basePostProcessor{
