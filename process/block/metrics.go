--- conflicted
+++ resolved
@@ -199,22 +199,14 @@
 }
 
 func indexRoundInfo(
-<<<<<<< HEAD
 	outportHandler outport.OutportHandler,
-=======
-	indexerHandler process.Indexer,
->>>>>>> 55aa2d37
 	nodesCoordinator sharding.NodesCoordinator,
 	shardId uint32,
 	header data.HeaderHandler,
 	lastHeader data.HeaderHandler,
 	signersIndexes []uint64,
 ) {
-<<<<<<< HEAD
 	roundInfo := types.RoundInfo{
-=======
-	roundInfo := &indexer.RoundInfo{
->>>>>>> 55aa2d37
 		Index:            header.GetRound(),
 		SignersIndexes:   signersIndexes,
 		BlockWasProposed: true,
@@ -223,11 +215,7 @@
 	}
 
 	if check.IfNil(lastHeader) {
-<<<<<<< HEAD
-		outportHandler.SaveRoundsInfo([]types.RoundInfo{roundInfo})
-=======
-		indexerHandler.SaveRoundsInfo([]*indexer.RoundInfo{roundInfo})
->>>>>>> 55aa2d37
+		outportHandler.SaveRoundsInfo([]*indexer.RoundInfo{roundInfo})
 		return
 	}
 
@@ -235,11 +223,7 @@
 	currentBlockRound := header.GetRound()
 	roundDuration := calculateRoundDuration(lastHeader.GetTimeStamp(), header.GetTimeStamp(), lastBlockRound, currentBlockRound)
 
-<<<<<<< HEAD
-	roundsInfo := make([]types.RoundInfo, 0)
-=======
 	roundsInfo := make([]*indexer.RoundInfo, 0)
->>>>>>> 55aa2d37
 	roundsInfo = append(roundsInfo, roundInfo)
 	for i := lastBlockRound + 1; i < currentBlockRound; i++ {
 		publicKeys, err := nodesCoordinator.GetConsensusValidatorsPublicKeys(lastHeader.GetRandSeed(), i, shardId, lastHeader.GetEpoch())
@@ -252,11 +236,7 @@
 			continue
 		}
 
-<<<<<<< HEAD
-		roundInfo = types.RoundInfo{
-=======
 		roundInfo = &indexer.RoundInfo{
->>>>>>> 55aa2d37
 			Index:            i,
 			SignersIndexes:   signersIndexes,
 			BlockWasProposed: false,
@@ -271,11 +251,7 @@
 }
 
 func indexValidatorsRating(
-<<<<<<< HEAD
 	outportHandler outport.OutportHandler,
-=======
-	indexerHandler process.Indexer,
->>>>>>> 55aa2d37
 	valStatProc process.ValidatorStatisticsProcessor,
 	metaBlock data.HeaderHandler,
 ) {
@@ -290,19 +266,11 @@
 		return
 	}
 
-<<<<<<< HEAD
-	shardValidatorsRating := make(map[string][]types.ValidatorRatingInfo)
-	for shardID, validatorInfosInShard := range validators {
-		validatorsInfos := make([]types.ValidatorRatingInfo, 0)
-		for _, validatorInfo := range validatorInfosInShard {
-			validatorsInfos = append(validatorsInfos, types.ValidatorRatingInfo{
-=======
 	shardValidatorsRating := make(map[string][]*indexer.ValidatorRatingInfo)
 	for shardID, validatorInfosInShard := range validators {
 		validatorsInfos := make([]*indexer.ValidatorRatingInfo, 0)
 		for _, validatorInfo := range validatorInfosInShard {
 			validatorsInfos = append(validatorsInfos, &indexer.ValidatorRatingInfo{
->>>>>>> 55aa2d37
 				PublicKey: hex.EncodeToString(validatorInfo.PublicKey),
 				Rating:    float32(validatorInfo.Rating) * 100 / 10000000,
 			})
@@ -316,13 +284,8 @@
 }
 
 func indexShardValidatorsRating(
-<<<<<<< HEAD
 	outportHandler outport.OutportHandler,
-	shardValidatorsRating map[string][]types.ValidatorRatingInfo,
-=======
-	indexerHandler process.Indexer,
 	shardValidatorsRating map[string][]*indexer.ValidatorRatingInfo,
->>>>>>> 55aa2d37
 ) {
 	for indexID, validatorsInfos := range shardValidatorsRating {
 		outportHandler.SaveValidatorsRating(indexID, validatorsInfos)
