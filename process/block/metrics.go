--- conflicted
+++ resolved
@@ -1,12 +1,9 @@
 package block
 
 import (
-<<<<<<< HEAD
 	"bytes"
 	"fmt"
-=======
 	"time"
->>>>>>> 5d49a910
 
 	"github.com/ElrondNetwork/elrond-go/core"
 	"github.com/ElrondNetwork/elrond-go/core/indexer"
@@ -81,7 +78,6 @@
 	appStatusHandler.SetUInt64Value(core.MetricNumProcessedTxs, uint64(totalTx))
 }
 
-<<<<<<< HEAD
 func saveMetricsForACommittedBlock(
 	appStatusHandler core.AppStatusHandler,
 	isInConsensus bool,
@@ -119,7 +115,8 @@
 	for i := 0; i < numBlockHeaders; i++ {
 		appStatusHandler.Increment(core.MetricCountConsensusAcceptedBlocks)
 	}
-=======
+}
+
 func saveRoundInfoInElastic(
 	elasticIndexer indexer.Indexer,
 	nodesCoordinator sharding.NodesCoordinator,
@@ -182,5 +179,4 @@
 	diffRounds := currentBlockRound - lastBlockRound
 
 	return diffTimeStamp / diffRounds
->>>>>>> 5d49a910
 }