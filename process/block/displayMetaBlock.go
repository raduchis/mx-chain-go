--- conflicted
+++ resolved
@@ -20,7 +20,6 @@
 
 type headersCounter struct {
 	shardMBHeaderCounterMutex           sync.RWMutex
-	peakTPSMutex                        sync.RWMutex
 	shardMBHeadersCurrentBlockProcessed uint64
 	shardMBHeadersTotalProcessed        uint64
 }
@@ -30,7 +29,6 @@
 func NewHeaderCounter() *headersCounter {
 	return &headersCounter{
 		shardMBHeaderCounterMutex:           sync.RWMutex{},
-		peakTPSMutex:                        sync.RWMutex{},
 		shardMBHeadersCurrentBlockProcessed: 0,
 		shardMBHeadersTotalProcessed:        0,
 	}
@@ -100,30 +98,11 @@
 
 	log.Debug(message, arguments...)
 
-<<<<<<< HEAD
-	numTxs := getNumTxs(header, body)
-	tps := numTxs / roundDuration
-
-	hc.peakTPSMutex.Lock()
-	if tps > hc.peakTPS {
-		hc.peakTPS = tps
-	}
-
-	log.Debug("tps info",
-		"shard", header.GetShardID(),
-		"round", header.GetRound(),
-		"nonce", header.GetNonce(),
-		"num txs", numTxs,
-		"tps", tps,
-		"peak tps", hc.peakTPS)
-	hc.peakTPSMutex.Unlock()
-=======
 	log.Debug("metablock metrics info",
 		"total txs processed", countersProvider.TotalTxs(),
 		"block txs processed", countersProvider.CurrentBlockTxs(),
 		"hash", headerHash,
 	)
->>>>>>> e272723f
 
 	blockTracker.DisplayTrackedHeaders()
 }
