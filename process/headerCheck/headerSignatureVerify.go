--- conflicted
+++ resolved
@@ -335,22 +335,14 @@
 
 	prevProof := header.GetPreviousProof()
 	if common.IsEpochStartProofForFlagActivation(prevProof, hsv.enableEpochsHandler) {
-<<<<<<< HEAD
 		err = hsv.verifyHeaderProofAtTransition(prevProof) // here
 		if err == nil {
 			_ = hsv.proofsPool.AddProof(prevProof)
 		}
-=======
-		err = hsv.verifyHeaderProofAtTransition(prevProof)
->>>>>>> eefc1a48
 		if err != nil {
 			return err
 		}
 
-<<<<<<< HEAD
-=======
-		_ = hsv.proofsPool.AddProof(prevProof)
->>>>>>> eefc1a48
 		return nil
 	}
 
