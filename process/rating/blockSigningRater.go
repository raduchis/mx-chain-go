--- conflicted
+++ resolved
@@ -14,35 +14,6 @@
 	"github.com/ElrondNetwork/elrond-go/sharding"
 )
 
-<<<<<<< HEAD
-// BlockSigningRaterAndListIndexer defines the behaviour of a struct able to do ratings for validators
-type BlockSigningRaterAndListIndexer struct {
-	sharding.RatingReader
-	sharding.ListIndexUpdaterHandler
-	startRating                 uint32
-	maxRating                   uint32
-	minRating                   uint32
-	proposerIncreaseRatingStep  int32
-	proposerDecreaseRatingStep  int32
-	validatorIncreaseRatingStep int32
-	validatorDecreaseRatingStep int32
-	ratingChances               []sharding.RatingChance
-}
-
-// NewBlockSigningRaterAndListIndexer creates a new PeerAccountListAndRatingHandler of Type BlockSigningRaterAndListIndexer
-func NewBlockSigningRaterAndListIndexer(ratingsData *economics.RatingsData) (*BlockSigningRaterAndListIndexer, error) {
-	if ratingsData.MinRating() < 1 {
-		return nil, process.ErrMinRatingSmallerThanOne
-	}
-	if ratingsData.MinRating() > ratingsData.MaxRating() {
-		return nil, process.ErrMaxRatingIsSmallerThanMinRating
-	}
-	if ratingsData.MaxRating() < ratingsData.StartRating() || ratingsData.MinRating() > ratingsData.StartRating() {
-		return nil, process.ErrStartRatingNotBetweenMinAndMax
-	}
-	if len(ratingsData.SelectionChances()) == 0 {
-		return nil, process.ErrNoChancesProvided
-=======
 var log = logger.GetOrCreate("process/rating")
 
 const (
@@ -66,7 +37,6 @@
 	err := verifyRatingsData(ratingsData)
 	if err != nil {
 		return nil, err
->>>>>>> 1e9fd5ab
 	}
 
 	ratingChances := make([]process.RatingChanceHandler, len(ratingsData.SelectionChances()))
@@ -96,24 +66,6 @@
 		return nil, process.ErrNoChancesForMaxThreshold
 	}
 
-<<<<<<< HEAD
-	return &BlockSigningRaterAndListIndexer{
-		startRating:                 ratingsData.StartRating(),
-		minRating:                   ratingsData.MinRating(),
-		maxRating:                   ratingsData.MaxRating(),
-		proposerIncreaseRatingStep:  int32(ratingsData.ProposerIncreaseRatingStep()),
-		proposerDecreaseRatingStep:  int32(0 - ratingsData.ProposerDecreaseRatingStep()),
-		validatorIncreaseRatingStep: int32(ratingsData.ValidatorIncreaseRatingStep()),
-		validatorDecreaseRatingStep: int32(0 - ratingsData.ValidatorDecreaseRatingStep()),
-		RatingReader:                NewDisabledRatingReader(ratingsData.StartRating()),
-		ratingChances:               ratingChances,
-		ListIndexUpdaterHandler:     &DisabledListIndexUpdater{},
-	}, nil
-}
-
-func (bsr *BlockSigningRaterAndListIndexer) computeRating(ratingStep int32, val uint32) uint32 {
-	newVal := int64(val) + int64(ratingStep)
-=======
 	return &BlockSigningRater{
 		startRating:             ratingsData.StartRating(),
 		minRating:               ratingsData.MinRating(),
@@ -179,7 +131,6 @@
 func (bsr *BlockSigningRater) computeRating(ratingStep int32, currentRating uint32) uint32 {
 	log.Trace("computing rating", "rating", currentRating, "step", ratingStep)
 	newVal := int64(currentRating) + int64(ratingStep)
->>>>>>> 1e9fd5ab
 	if newVal < int64(bsr.minRating) {
 		return bsr.minRating
 	}
@@ -196,7 +147,6 @@
 }
 
 // SetRatingReader sets the Reader that can read ratings
-<<<<<<< HEAD
 func (bsr *BlockSigningRaterAndListIndexer) SetRatingReader(reader sharding.RatingReader) {
 	if !check.IfNil(reader) {
 		bsr.RatingReader = reader
@@ -212,11 +162,6 @@
 func (bsr *BlockSigningRaterAndListIndexer) SetListIndexUpdater(updater sharding.ListIndexUpdaterHandler) {
 	if !check.IfNil(updater) {
 		bsr.ListIndexUpdaterHandler = updater
-=======
-func (bsr *BlockSigningRater) SetRatingReader(reader sharding.RatingReader) {
-	if !check.IfNil(reader) {
-		bsr.RatingReader = reader
->>>>>>> 1e9fd5ab
 	}
 }
 
@@ -236,34 +181,6 @@
 }
 
 // ComputeIncreaseProposer computes the new rating for the increaseLeader
-<<<<<<< HEAD
-func (bsr *BlockSigningRaterAndListIndexer) ComputeIncreaseProposer(val uint32) uint32 {
-	return bsr.computeRating(bsr.proposerIncreaseRatingStep, val)
-}
-
-// ComputeDecreaseProposer computes the new rating for the decreaseLeader
-func (bsr *BlockSigningRaterAndListIndexer) ComputeDecreaseProposer(val uint32) uint32 {
-	return bsr.computeRating(bsr.proposerDecreaseRatingStep, val)
-}
-
-// ComputeIncreaseValidator computes the new rating for the increaseValidator
-func (bsr *BlockSigningRaterAndListIndexer) ComputeIncreaseValidator(val uint32) uint32 {
-	return bsr.computeRating(bsr.validatorIncreaseRatingStep, val)
-}
-
-// ComputeDecreaseValidator computes the new rating for the decreaseValidator
-func (bsr *BlockSigningRaterAndListIndexer) ComputeDecreaseValidator(val uint32) uint32 {
-	return bsr.computeRating(bsr.validatorDecreaseRatingStep, val)
-}
-
-// UpdateListAndIndex will update the list and the index for a peer
-func (bsr *BlockSigningRaterAndListIndexer) UpdateListAndIndex(pubKey string, shardID uint32, list string, index uint32) error {
-	return bsr.ListIndexUpdaterHandler.UpdateListAndIndex(pubKey, shardID, list, index)
-}
-
-// GetChance returns the RatingChance for the pk
-func (bsr *BlockSigningRaterAndListIndexer) GetChance(currentRating uint32) uint32 {
-=======
 func (bsr *BlockSigningRater) ComputeIncreaseProposer(shardId uint32, currentRating uint32) uint32 {
 	log.Trace("ComputeIncreaseProposer", "shardId", shardId, "currentRating", currentRating)
 	var ratingStep int32
@@ -353,7 +270,6 @@
 
 // GetChance returns the chances modifier for the current rating
 func (bsr *BlockSigningRater) GetChance(currentRating uint32) uint32 {
->>>>>>> 1e9fd5ab
 	chance := bsr.ratingChances[0].GetChancePercentage()
 	for i := 0; i < len(bsr.ratingChances); i++ {
 		currentChance := bsr.ratingChances[i]
