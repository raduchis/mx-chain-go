package transaction

import (
	"encoding/hex"
	"fmt"
	"math/big"
	"net/http"

	"github.com/ElrondNetwork/elrond-go/api/errors"
	"github.com/ElrondNetwork/elrond-go/api/shared"
	"github.com/ElrondNetwork/elrond-go/api/wrapper"
	"github.com/ElrondNetwork/elrond-go/data/transaction"
	"github.com/gin-gonic/gin"
)

// TxService interface defines methods that can be used from `elrondFacade` context variable
type TxService interface {
	CreateTransaction(nonce uint64, value string, receiver string, sender string, gasPrice uint64,
		gasLimit uint64, data string, signatureHex string) (*transaction.Transaction, []byte, error)
	ValidateTransaction(tx *transaction.Transaction) error
	SendBulkTransactions([]*transaction.Transaction) (uint64, error)
	GetTransaction(hash string) (*transaction.ApiTransactionResult, error)
	ComputeTransactionGasLimit(tx *transaction.Transaction) (uint64, error)
	EncodeAddressPubkey(pk []byte) (string, error)
	IsInterfaceNil() bool
}

// TxRequest represents the structure on which user input for generating a new transaction will validate against
type TxRequest struct {
	Sender   string   `form:"sender" json:"sender"`
	Receiver string   `form:"receiver" json:"receiver"`
	Value    *big.Int `form:"value" json:"value"`
	Data     string   `form:"data" json:"data"`
}

// MultipleTxRequest represents the structure on which user input for generating a bulk of transactions will validate against
type MultipleTxRequest struct {
	Receiver string   `form:"receiver" json:"receiver"`
	Value    *big.Int `form:"value" json:"value"`
	TxCount  int      `form:"txCount" json:"txCount"`
}

// SendTxRequest represents the structure that maps and validates user input for publishing a new transaction
type SendTxRequest struct {
	Sender    string `form:"sender" json:"sender"`
	Receiver  string `form:"receiver" json:"receiver"`
	Value     string `form:"value" json:"value"`
	Data      string `form:"data" json:"data"`
	Nonce     uint64 `form:"nonce" json:"nonce"`
	GasPrice  uint64 `form:"gasPrice" json:"gasPrice"`
	GasLimit  uint64 `form:"gasLimit" json:"gasLimit"`
	Signature string `form:"signature" json:"signature"`
}

//TxResponse represents the structure on which the response will be validated against
type TxResponse struct {
	SendTxRequest
	ShardID     uint32 `json:"shardId"`
	Hash        string `json:"hash"`
	BlockNumber uint64 `json:"blockNumber"`
	BlockHash   string `json:"blockHash"`
	Timestamp   uint64 `json:"timestamp"`
}

// Routes defines transaction related routes
func Routes(router *wrapper.RouterWrapper) {
	router.RegisterHandler(http.MethodPost, "/send", SendTransaction)
	router.RegisterHandler(http.MethodPost, "/cost", ComputeTransactionGasLimit)
	router.RegisterHandler(http.MethodPost, "/send-multiple", SendMultipleTransactions)
	router.RegisterHandler(http.MethodGet, "/:txhash", GetTransaction)
}

// SendTransaction will receive a transaction from the client and propagate it for processing
func SendTransaction(c *gin.Context) {
	ef, ok := c.MustGet("elrondFacade").(TxService)
	if !ok {
		c.JSON(
			http.StatusInternalServerError,
			shared.GenericAPIResponse{
				Data:  nil,
				Error: errors.ErrInvalidAppContext.Error(),
				Code:  shared.ReturnCodeInternalError,
			},
		)
		return
	}

	var gtx = SendTxRequest{}
	err := c.ShouldBindJSON(&gtx)
	if err != nil {
		c.JSON(
			http.StatusBadRequest,
			shared.GenericAPIResponse{
				Data:  nil,
				Error: fmt.Sprintf("%s: %s", errors.ErrValidation.Error(), err.Error()),
				Code:  shared.ReturnCodeRequestError,
			},
		)
		return
	}

	tx, txHash, err := ef.CreateTransaction(
		gtx.Nonce,
		gtx.Value,
		gtx.Receiver,
		gtx.Sender,
		gtx.GasPrice,
		gtx.GasLimit,
		gtx.Data,
		gtx.Signature,
	)
	if err != nil {
		c.JSON(
			http.StatusBadRequest,
			shared.GenericAPIResponse{
				Data:  nil,
				Error: fmt.Sprintf("%s: %s", errors.ErrTxGenerationFailed.Error(), err.Error()),
				Code:  shared.ReturnCodeRequestError,
			},
		)
		return
	}

	err = ef.ValidateTransaction(tx)
	if err != nil {
		c.JSON(
			http.StatusBadRequest,
			shared.GenericAPIResponse{
				Data:  nil,
				Error: fmt.Sprintf("%s: %s", errors.ErrTxGenerationFailed.Error(), err.Error()),
				Code:  shared.ReturnCodeRequestError,
			},
		)
		return
	}

	_, err = ef.SendBulkTransactions([]*transaction.Transaction{tx})
	if err != nil {
		c.JSON(
			http.StatusInternalServerError,
			shared.GenericAPIResponse{
				Data:  nil,
				Error: err.Error(),
				Code:  shared.ReturnCodeInternalError,
			},
		)
		return
	}

	txHexHash := hex.EncodeToString(txHash)
	c.JSON(
		http.StatusOK,
		shared.GenericAPIResponse{
			Data:  gin.H{"txHash": txHexHash},
			Error: "",
			Code:  shared.ReturnCodeSuccess,
		},
	)
}

// SendMultipleTransactions will receive a number of transactions and will propagate them for processing
func SendMultipleTransactions(c *gin.Context) {
	ef, ok := c.MustGet("elrondFacade").(TxService)
	if !ok {
		c.JSON(
			http.StatusInternalServerError,
			shared.GenericAPIResponse{
				Data:  nil,
				Error: errors.ErrInvalidAppContext.Error(),
				Code:  shared.ReturnCodeInternalError,
			},
		)
		return
	}

	var gtx []SendTxRequest
	err := c.ShouldBindJSON(&gtx)
	if err != nil {
		c.JSON(
			http.StatusBadRequest,
			shared.GenericAPIResponse{
				Data:  nil,
				Error: fmt.Sprintf("%s: %s", errors.ErrValidation.Error(), err.Error()),
				Code:  shared.ReturnCodeRequestError,
			},
		)
		return
	}

	var (
		txs    []*transaction.Transaction
		tx     *transaction.Transaction
		txHash []byte
	)

	txsHashes := make(map[int]string)
	for idx, receivedTx := range gtx {
		tx, txHash, err = ef.CreateTransaction(
			receivedTx.Nonce,
			receivedTx.Value,
			receivedTx.Receiver,
			receivedTx.Sender,
			receivedTx.GasPrice,
			receivedTx.GasLimit,
			receivedTx.Data,
			receivedTx.Signature,
		)
		if err != nil {
			continue
		}

		err = ef.ValidateTransaction(tx)
		if err != nil {
			continue
		}

		txs = append(txs, tx)
		txsHashes[idx] = hex.EncodeToString(txHash)
	}

	numOfSentTxs, err := ef.SendBulkTransactions(txs)
	if err != nil {
		c.JSON(
			http.StatusInternalServerError,
			shared.GenericAPIResponse{
				Data:  nil,
				Error: err.Error(),
				Code:  shared.ReturnCodeInternalError,
			},
		)
		return
	}

	c.JSON(
		http.StatusOK,
		shared.GenericAPIResponse{
			Data: gin.H{
				"txsSent":   numOfSentTxs,
				"txsHashes": txsHashes,
			},
			Error: "",
			Code:  shared.ReturnCodeSuccess,
		},
	)
}

// GetTransaction returns transaction details for a given txhash
func GetTransaction(c *gin.Context) {
	ef, ok := c.MustGet("elrondFacade").(TxService)
	if !ok {
		c.JSON(
			http.StatusInternalServerError,
			shared.GenericAPIResponse{
				Data:  nil,
				Error: errors.ErrInvalidAppContext.Error(),
				Code:  shared.ReturnCodeInternalError,
			},
		)
		return
	}

	txhash := c.Param("txhash")
	if txhash == "" {
		c.JSON(
			http.StatusBadRequest,
			shared.GenericAPIResponse{
				Data:  nil,
				Error: fmt.Sprintf("%s: %s", errors.ErrValidation.Error(), errors.ErrValidationEmptyTxHash.Error()),
				Code:  shared.ReturnCodeRequestError,
			},
		)
		return
	}

	tx, err := ef.GetTransaction(txhash)
	if err != nil {
		c.JSON(
			http.StatusInternalServerError,
			shared.GenericAPIResponse{
				Data:  nil,
				Error: errors.ErrGetTransaction.Error(),
				Code:  shared.ReturnCodeInternalError,
			},
		)
		return
	}

	c.JSON(
		http.StatusOK,
		shared.GenericAPIResponse{
			Data:  gin.H{"transaction": tx},
			Error: "",
			Code:  shared.ReturnCodeSuccess,
		},
	)
}

<<<<<<< HEAD
// GetTransactionStatus returns the status of a transaction identified by the given hash
func GetTransactionStatus(c *gin.Context) {
	ef, ok := c.MustGet("elrondFacade").(TxService)
	if !ok {
		c.JSON(
			http.StatusInternalServerError,
			shared.GenericAPIResponse{
				Data:  nil,
				Error: errors.ErrInvalidAppContext.Error(),
				Code:  shared.ReturnCodeInternalError,
			},
		)
		return
	}

	txhash := c.Param("txhash")
	if txhash == "" {
		c.JSON(
			http.StatusBadRequest,
			shared.GenericAPIResponse{
				Data:  nil,
				Error: fmt.Sprintf("%s: %s", errors.ErrValidation.Error(), errors.ErrValidationEmptyTxHash.Error()),
				Code:  shared.ReturnCodeRequestError,
			},
		)
		return
	}

	status, err := ef.GetTransactionStatus(txhash)
	if err != nil {
		c.JSON(
			http.StatusInternalServerError,
			shared.GenericAPIResponse{
				Data:  nil,
				Error: fmt.Sprintf("%s: %s", errors.ErrGetTransaction.Error(), err.Error()),
				Code:  shared.ReturnCodeInternalError,
			},
		)
		return
	}

	c.JSON(
		http.StatusOK,
		shared.GenericAPIResponse{
			Data:  gin.H{"status": status},
			Error: "",
			Code:  shared.ReturnCodeSuccess,
		},
	)
}

=======
>>>>>>> 18cff0c0
// ComputeTransactionGasLimit returns how many gas units a transaction wil consume
func ComputeTransactionGasLimit(c *gin.Context) {
	ef, ok := c.MustGet("elrondFacade").(TxService)
	if !ok {
		c.JSON(
			http.StatusInternalServerError,
			shared.GenericAPIResponse{
				Data:  nil,
				Error: errors.ErrInvalidAppContext.Error(),
				Code:  shared.ReturnCodeInternalError,
			},
		)
		return
	}
	var gtx SendTxRequest
	err := c.ShouldBindJSON(&gtx)
	if err != nil {
		c.JSON(
			http.StatusBadRequest,
			shared.GenericAPIResponse{
				Data:  nil,
				Error: fmt.Sprintf("%s: %s", errors.ErrValidation.Error(), err.Error()),
				Code:  shared.ReturnCodeRequestError,
			},
		)
		return
	}

	tx, _, err := ef.CreateTransaction(
		gtx.Nonce,
		gtx.Value,
		gtx.Receiver,
		gtx.Sender,
		gtx.GasPrice,
		gtx.GasLimit,
		gtx.Data,
		gtx.Signature,
	)
	if err != nil {
		c.JSON(
			http.StatusInternalServerError,
			shared.GenericAPIResponse{
				Data:  nil,
				Error: err.Error(),
				Code:  shared.ReturnCodeInternalError,
			},
		)
		return
	}

	cost, err := ef.ComputeTransactionGasLimit(tx)
	if err != nil {
		c.JSON(
			http.StatusInternalServerError,
			shared.GenericAPIResponse{
				Data:  nil,
				Error: err.Error(),
				Code:  shared.ReturnCodeInternalError,
			},
		)
		return
	}

	c.JSON(
		http.StatusOK,
		shared.GenericAPIResponse{
			Data:  gin.H{"txGasUnits": cost},
			Error: "",
			Code:  shared.ReturnCodeSuccess,
		},
	)
}<|MERGE_RESOLUTION|>--- conflicted
+++ resolved
@@ -295,60 +295,6 @@
 	)
 }
 
-<<<<<<< HEAD
-// GetTransactionStatus returns the status of a transaction identified by the given hash
-func GetTransactionStatus(c *gin.Context) {
-	ef, ok := c.MustGet("elrondFacade").(TxService)
-	if !ok {
-		c.JSON(
-			http.StatusInternalServerError,
-			shared.GenericAPIResponse{
-				Data:  nil,
-				Error: errors.ErrInvalidAppContext.Error(),
-				Code:  shared.ReturnCodeInternalError,
-			},
-		)
-		return
-	}
-
-	txhash := c.Param("txhash")
-	if txhash == "" {
-		c.JSON(
-			http.StatusBadRequest,
-			shared.GenericAPIResponse{
-				Data:  nil,
-				Error: fmt.Sprintf("%s: %s", errors.ErrValidation.Error(), errors.ErrValidationEmptyTxHash.Error()),
-				Code:  shared.ReturnCodeRequestError,
-			},
-		)
-		return
-	}
-
-	status, err := ef.GetTransactionStatus(txhash)
-	if err != nil {
-		c.JSON(
-			http.StatusInternalServerError,
-			shared.GenericAPIResponse{
-				Data:  nil,
-				Error: fmt.Sprintf("%s: %s", errors.ErrGetTransaction.Error(), err.Error()),
-				Code:  shared.ReturnCodeInternalError,
-			},
-		)
-		return
-	}
-
-	c.JSON(
-		http.StatusOK,
-		shared.GenericAPIResponse{
-			Data:  gin.H{"status": status},
-			Error: "",
-			Code:  shared.ReturnCodeSuccess,
-		},
-	)
-}
-
-=======
->>>>>>> 18cff0c0
 // ComputeTransactionGasLimit returns how many gas units a transaction wil consume
 func ComputeTransactionGasLimit(c *gin.Context) {
 	ef, ok := c.MustGet("elrondFacade").(TxService)
