--- conflicted
+++ resolved
@@ -15,25 +15,6 @@
 
 // Facade is the mock implementation of a node router handler
 type Facade struct {
-<<<<<<< HEAD
-	Running                                        bool
-	ShouldErrorStart                               bool
-	ShouldErrorStop                                bool
-	GetCurrentPublicKeyHandler                     func() string
-	TpsBenchmarkHandler                            func() *statistics.TpsBenchmark
-	GetHeartbeatsHandler                           func() ([]heartbeat.PubKeyHeartbeat, error)
-	BalanceHandler                                 func(string) (*big.Int, error)
-	GetAccountHandler                              func(address string) (*state.Account, error)
-	GenerateTransactionHandler                     func(sender string, receiver string, value *big.Int, code string) (*transaction.Transaction, error)
-	GetTransactionHandler                          func(hash string) (*transaction.Transaction, error)
-	SendTransactionHandler                         func(nonce uint64, sender string, receiver string, value string, gasPrice uint64, gasLimit uint64, data []byte, signature []byte) (string, error)
-	CreateTransactionHandler                       func(nonce uint64, value string, receiverHex string, senderHex string, gasPrice uint64, gasLimit uint64, data []byte, signatureHex string, challenge string) (*transaction.Transaction, error)
-	SendBulkTransactionsHandler                    func(txs []*transaction.Transaction) (uint64, error)
-	GenerateAndSendBulkTransactionsHandler         func(destination string, value *big.Int, nrTransactions uint64) error
-	GenerateAndSendBulkTransactionsOneByOneHandler func(destination string, value *big.Int, nrTransactions uint64) error
-	ExecuteSCQueryHandler                          func(query *process.SCQuery) (*vmcommon.VMOutput, error)
-	StatusMetricsHandler                           func() external.StatusMetricsHandler
-=======
 	Running                     bool
 	ShouldErrorStart            bool
 	ShouldErrorStop             bool
@@ -50,7 +31,6 @@
 	ExecuteSCQueryHandler       func(query *process.SCQuery) (*vmcommon.VMOutput, error)
 	StatusMetricsHandler        func() external.StatusMetricsHandler
 	ValidatorStatisticsHandler  func() (map[string]*state.ValidatorApiResponse, error)
->>>>>>> 04de5f47
 }
 
 // IsNodeRunning is the mock implementation of a handler's IsNodeRunning method
