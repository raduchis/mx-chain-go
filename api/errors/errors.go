package errors

import (
	"errors"
)

// ErrInvalidAppContext signals an invalid context passed to the routing system
var ErrInvalidAppContext = errors.New("invalid app context")

// ErrInvalidJSONRequest signals an error in json request formatting
var ErrInvalidJSONRequest = errors.New("invalid json request")

// ErrCouldNotGetAccount signals that a requested account could not be retrieved
var ErrCouldNotGetAccount = errors.New("could not get requested account")

// ErrGetBalance signals an error in getting the balance for an account
var ErrGetBalance = errors.New("get balance error")

// ErrGetUsername signals an error in getting the username for an account
var ErrGetUsername = errors.New("get username error")

// ErrGetValueForKey signals an error in getting the value of a key for an account
var ErrGetValueForKey = errors.New("get value for key error")

// ErrGetKeyValuePairs signals an error in getting the key-value pairs of a key for an account
var ErrGetKeyValuePairs = errors.New("get key-value pairs error")

// ErrGetESDTTokens signals an error in getting esdt tokens for a given address
var ErrGetESDTTokens = errors.New("get esdt tokens for account error")

// ErrGetESDTBalance signals an error in getting esdt balance for given address
var ErrGetESDTBalance = errors.New("get esdt balance for account error")

// ErrGetRolesForAccount signals an error in getting esdt tokens and roles for a given address
var ErrGetRolesForAccount = errors.New("get roles for account error")

// ErrGetESDTNFTData signals an error in getting esdt nft data for given address, tokenID and nonce
var ErrGetESDTNFTData = errors.New("get esdt nft data for account error")

// ErrEmptyAddress signals that an empty address was provided
var ErrEmptyAddress = errors.New("address is empty")

// ErrEmptyKey signals an that empty key was provided
var ErrEmptyKey = errors.New("key is empty")

// ErrEmptyTokenIdentifier signals that an empty token identifier was provided
var ErrEmptyTokenIdentifier = errors.New("token identifier is empty")

// ErrEmptyRole signals that an empty role was provided
var ErrEmptyRole = errors.New("role is empty")

// ErrNonceInvalid signals that nonce is invalid
var ErrNonceInvalid = errors.New("nonce is invalid")

// ErrValidation signals an error in validation
var ErrValidation = errors.New("validation error")

// ErrTxGenerationFailed signals an error generating a transaction
var ErrTxGenerationFailed = errors.New("transaction generation failed")

// ErrValidationEmptyTxHash signals that an empty tx hash was provided
var ErrValidationEmptyTxHash = errors.New("TxHash is empty")

// ErrInvalidBlockNonce signals that an invalid block nonce was provided
var ErrInvalidBlockNonce = errors.New("invalid block nonce")

// ErrInvalidBlockRound signals that an invalid block round was provided
var ErrInvalidBlockRound = errors.New("invalid block round")

// ErrInvalidEpoch signals that an invalid epoch parameter was provided
var ErrInvalidEpoch = errors.New("invalid epoch parameter")

// ErrValidationEmptyBlockHash signals an empty block hash was provided
var ErrValidationEmptyBlockHash = errors.New("block hash is empty")

// ErrValidationEmptyToken signals that an empty token was provided
var ErrValidationEmptyToken = errors.New("token is empty")

// ErrGetTransaction signals an error happening when trying to fetch a transaction
var ErrGetTransaction = errors.New("getting transaction failed")

// ErrGetBlock signals an error happening when trying to fetch a block
var ErrGetBlock = errors.New("getting block failed")

// ErrQueryError signals a general query error
var ErrQueryError = errors.New("query error")

// ErrGetPidInfo signals that an error occurred while getting peer ID info
var ErrGetPidInfo = errors.New("error getting peer id info")

// ErrTooManyRequests signals that too many requests were simultaneously received
var ErrTooManyRequests = errors.New("too many requests")

// ErrValidationEmptyRootHash signals that an empty root hash was provided
var ErrValidationEmptyRootHash = errors.New("rootHash is empty")

// ErrValidationEmptyAddress signals that an empty address was provided
var ErrValidationEmptyAddress = errors.New("address is empty")

// ErrValidationEmptyKey signals that an empty key was provided
var ErrValidationEmptyKey = errors.New("key is empty")

// ErrGetProof signals an error happening when trying to compute a Merkle proof
var ErrGetProof = errors.New("getting proof failed")

// ErrVerifyProof signals an error happening when trying to verify a Merkle proof
var ErrVerifyProof = errors.New("verifying proof failed")

// ErrNilHttpServer signals that a nil http server has been provided
var ErrNilHttpServer = errors.New("nil http server")

// ErrCannotCreateGinWebServer signals that the gin web server cannot be created
var ErrCannotCreateGinWebServer = errors.New("cannot create gin web server")

// ErrNilFacadeHandler signals that a nil facade handler has been provided
var ErrNilFacadeHandler = errors.New("nil facade handler")

// ErrFacadeWrongTypeAssertion signals that a type conversion to a facade type failed
var ErrFacadeWrongTypeAssertion = errors.New("facade - wrong type assertion")

// ErrGetGenesisNodes signals that an error occurred while trying to fetch genesis nodes config
var ErrGetGenesisNodes = errors.New("getting genesis nodes failed")

// ErrGetGenesisBalances signals that an error happened when trying to fetch genesis balances config
var ErrGetGenesisBalances = errors.New("getting genesis balances failed")

// ErrBadUrlParams signals one or more incorrectly provided URL params (generic error)
var ErrBadUrlParams = errors.New("bad url parameter(s)")

<<<<<<< HEAD
// ErrGetGasConfigs signals that an error occurred while trying to fetch gas configs
var ErrGetGasConfigs = errors.New("getting gas configs failed")
=======
// ErrEmptySenderToGetLatestNonce signals that an error happened when trying to fetch latest nonce
var ErrEmptySenderToGetLatestNonce = errors.New("empty sender to get latest nonce")

// ErrEmptySenderToGetNonceGaps signals that an error happened when trying to fetch nonce gaps
var ErrEmptySenderToGetNonceGaps = errors.New("empty sender to get nonce gaps")

// ErrFetchingLatestNonceCannotIncludeFields signals that an error happened when trying to fetch latest nonce
var ErrFetchingLatestNonceCannotIncludeFields = errors.New("fetching latest nonce cannot include fields")

// ErrFetchingNonceGapsCannotIncludeFields signals that an error happened when trying to fetch nonce gaps
var ErrFetchingNonceGapsCannotIncludeFields = errors.New("fetching nonce gaps cannot include fields")

// ErrInvalidFields signals that invalid fields were provided
var ErrInvalidFields = errors.New("invalid fields")
>>>>>>> 101b0238
<|MERGE_RESOLUTION|>--- conflicted
+++ resolved
@@ -127,10 +127,9 @@
 // ErrBadUrlParams signals one or more incorrectly provided URL params (generic error)
 var ErrBadUrlParams = errors.New("bad url parameter(s)")
 
-<<<<<<< HEAD
 // ErrGetGasConfigs signals that an error occurred while trying to fetch gas configs
 var ErrGetGasConfigs = errors.New("getting gas configs failed")
-=======
+
 // ErrEmptySenderToGetLatestNonce signals that an error happened when trying to fetch latest nonce
 var ErrEmptySenderToGetLatestNonce = errors.New("empty sender to get latest nonce")
 
@@ -144,5 +143,4 @@
 var ErrFetchingNonceGapsCannotIncludeFields = errors.New("fetching nonce gaps cannot include fields")
 
 // ErrInvalidFields signals that invalid fields were provided
-var ErrInvalidFields = errors.New("invalid fields")
->>>>>>> 101b0238
+var ErrInvalidFields = errors.New("invalid fields")