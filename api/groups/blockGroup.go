package groups

import (
	"fmt"
	"net/http"
	"strconv"
	"sync"
	"time"

	"github.com/ElrondNetwork/elrond-go-core/core/check"
	"github.com/ElrondNetwork/elrond-go-core/data/api"
	"github.com/ElrondNetwork/elrond-go/api/errors"
	"github.com/ElrondNetwork/elrond-go/api/shared"
	"github.com/ElrondNetwork/elrond-go/api/shared/logging"
	"github.com/gin-gonic/gin"
)

const (
	getBlockByNoncePath = "/by-nonce/:nonce"
	getBlockByHashPath  = "/by-hash/:hash"
	getBlockByRoundPath = "/by-round/:round"
	urlParamWithTxs     = "withTxs"
	urlParamWithLogs    = "withLogs"
)

// blockFacadeHandler defines the methods to be implemented by a facade for handling block requests
type blockFacadeHandler interface {
	GetBlockByHash(hash string, options api.BlockQueryOptions) (*api.Block, error)
	GetBlockByNonce(nonce uint64, options api.BlockQueryOptions) (*api.Block, error)
	GetBlockByRound(round uint64, options api.BlockQueryOptions) (*api.Block, error)
	IsInterfaceNil() bool
}

type blockGroup struct {
	*baseGroup
	facade    blockFacadeHandler
	mutFacade sync.RWMutex
}

// NewBlockGroup returns a new instance of blockGroup
func NewBlockGroup(facade blockFacadeHandler) (*blockGroup, error) {
	if check.IfNil(facade) {
		return nil, fmt.Errorf("%w for block group", errors.ErrNilFacadeHandler)
	}

	bg := &blockGroup{
		facade:    facade,
		baseGroup: &baseGroup{},
	}

	endpoints := []*shared.EndpointHandlerData{
		{
			Path:    getBlockByNoncePath,
			Method:  http.MethodGet,
			Handler: bg.getBlockByNonce,
		},
		{
			Path:    getBlockByHashPath,
			Method:  http.MethodGet,
			Handler: bg.getBlockByHash,
		},
		{
			Path:    getBlockByRoundPath,
			Method:  http.MethodGet,
			Handler: bg.getBlockByRound,
		},
	}
	bg.endpoints = endpoints

	return bg, nil
}

func (bg *blockGroup) getBlockByNonce(c *gin.Context) {
	nonce, err := getQueryParamNonce(c)
	if err != nil {
		shared.RespondWithValidationError(c, errors.ErrGetBlock, errors.ErrInvalidBlockNonce)
		return
	}

	options, err := parseBlockQueryOptions(c)
	if err != nil {
		shared.RespondWithValidationError(c, errors.ErrGetBlock, errors.ErrBadUrlParams)
		return
	}

	start := time.Now()
<<<<<<< HEAD
	block, err := bg.getFacade().GetBlockByNonce(nonce, withTxs)
	logging.LogAPIActionDurationIfNeeded(start, "GetBlockByNonce")
=======
	block, err := bg.getFacade().GetBlockByNonce(nonce, options)
	log.Debug("API call: GetBlockByNonce", "duration", time.Since(start))
>>>>>>> df502807
	if err != nil {
		shared.RespondWithInternalError(c, errors.ErrGetBlock, err)
		return
	}

	shared.RespondWith(c, http.StatusOK, gin.H{"block": block}, "", shared.ReturnCodeSuccess)

}

func (bg *blockGroup) getBlockByHash(c *gin.Context) {
	hash := c.Param("hash")
	if hash == "" {
		shared.RespondWithValidationError(c, errors.ErrGetBlock, errors.ErrValidationEmptyBlockHash)
		return
	}

	options, err := parseBlockQueryOptions(c)
	if err != nil {
		shared.RespondWithValidationError(c, errors.ErrGetBlock, errors.ErrBadUrlParams)
		return
	}

	start := time.Now()
<<<<<<< HEAD
	block, err := bg.getFacade().GetBlockByHash(hash, withTxs)
	logging.LogAPIActionDurationIfNeeded(start, "GetBlockByHash")
=======
	block, err := bg.getFacade().GetBlockByHash(hash, options)
	log.Debug("API call: GetBlockByHash", "duration", time.Since(start))
>>>>>>> df502807
	if err != nil {
		shared.RespondWithInternalError(c, errors.ErrGetBlock, err)
		return
	}

	shared.RespondWith(c, http.StatusOK, gin.H{"block": block}, "", shared.ReturnCodeSuccess)
}

func (bg *blockGroup) getBlockByRound(c *gin.Context) {
	round, err := getQueryParamRound(c)
	if err != nil {
		shared.RespondWithValidationError(c, errors.ErrGetBlock, errors.ErrInvalidBlockRound)
		return
	}

	options, err := parseBlockQueryOptions(c)
	if err != nil {
		shared.RespondWithValidationError(c, errors.ErrGetBlock, errors.ErrBadUrlParams)
		return
	}

	start := time.Now()
<<<<<<< HEAD
	block, err := bg.getFacade().GetBlockByRound(round, withTxs)
	logging.LogAPIActionDurationIfNeeded(start, "GetBlockByRound")
=======
	block, err := bg.getFacade().GetBlockByRound(round, options)
	log.Debug("API call: GetBlockByRound", "duration", time.Since(start))
>>>>>>> df502807
	if err != nil {
		shared.RespondWithInternalError(c, errors.ErrGetBlock, err)
		return
	}

	shared.RespondWith(c, http.StatusOK, gin.H{"block": block}, "", shared.ReturnCodeSuccess)
}

func parseBlockQueryOptions(c *gin.Context) (api.BlockQueryOptions, error) {
	withTxs, err := parseBoolUrlParam(c, urlParamWithTxs)
	if err != nil {
		return api.BlockQueryOptions{}, err
	}

	withLogs, err := parseBoolUrlParam(c, urlParamWithLogs)
	if err != nil {
		return api.BlockQueryOptions{}, err
	}

	options := api.BlockQueryOptions{WithTransactions: withTxs, WithLogs: withLogs}
	return options, nil
}
func getQueryParamNonce(c *gin.Context) (uint64, error) {
	nonceStr := c.Param("nonce")
	return strconv.ParseUint(nonceStr, 10, 64)
}

func getQueryParamRound(c *gin.Context) (uint64, error) {
	roundStr := c.Param("round")
	return strconv.ParseUint(roundStr, 10, 64)
}

func (bg *blockGroup) getFacade() blockFacadeHandler {
	bg.mutFacade.RLock()
	defer bg.mutFacade.RUnlock()

	return bg.facade
}

// UpdateFacade will update the facade
func (bg *blockGroup) UpdateFacade(newFacade interface{}) error {
	if newFacade == nil {
		return errors.ErrNilFacadeHandler
	}
	castFacade, ok := newFacade.(blockFacadeHandler)
	if !ok {
		return errors.ErrFacadeWrongTypeAssertion
	}

	bg.mutFacade.Lock()
	bg.facade = castFacade
	bg.mutFacade.Unlock()

	return nil
}

// IsInterfaceNil returns true if there is no value under the interface
func (bg *blockGroup) IsInterfaceNil() bool {
	return bg == nil
}<|MERGE_RESOLUTION|>--- conflicted
+++ resolved
@@ -11,7 +11,6 @@
 	"github.com/ElrondNetwork/elrond-go-core/data/api"
 	"github.com/ElrondNetwork/elrond-go/api/errors"
 	"github.com/ElrondNetwork/elrond-go/api/shared"
-	"github.com/ElrondNetwork/elrond-go/api/shared/logging"
 	"github.com/gin-gonic/gin"
 )
 
@@ -84,13 +83,8 @@
 	}
 
 	start := time.Now()
-<<<<<<< HEAD
-	block, err := bg.getFacade().GetBlockByNonce(nonce, withTxs)
-	logging.LogAPIActionDurationIfNeeded(start, "GetBlockByNonce")
-=======
 	block, err := bg.getFacade().GetBlockByNonce(nonce, options)
 	log.Debug("API call: GetBlockByNonce", "duration", time.Since(start))
->>>>>>> df502807
 	if err != nil {
 		shared.RespondWithInternalError(c, errors.ErrGetBlock, err)
 		return
@@ -114,13 +108,8 @@
 	}
 
 	start := time.Now()
-<<<<<<< HEAD
-	block, err := bg.getFacade().GetBlockByHash(hash, withTxs)
-	logging.LogAPIActionDurationIfNeeded(start, "GetBlockByHash")
-=======
 	block, err := bg.getFacade().GetBlockByHash(hash, options)
 	log.Debug("API call: GetBlockByHash", "duration", time.Since(start))
->>>>>>> df502807
 	if err != nil {
 		shared.RespondWithInternalError(c, errors.ErrGetBlock, err)
 		return
@@ -143,13 +132,8 @@
 	}
 
 	start := time.Now()
-<<<<<<< HEAD
-	block, err := bg.getFacade().GetBlockByRound(round, withTxs)
-	logging.LogAPIActionDurationIfNeeded(start, "GetBlockByRound")
-=======
 	block, err := bg.getFacade().GetBlockByRound(round, options)
 	log.Debug("API call: GetBlockByRound", "duration", time.Since(start))
->>>>>>> df502807
 	if err != nil {
 		shared.RespondWithInternalError(c, errors.ErrGetBlock, err)
 		return
