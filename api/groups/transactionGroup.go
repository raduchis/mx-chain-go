package groups

import (
	"encoding/hex"
	"fmt"
	"math/big"
	"net/http"
	"strconv"
	"sync"
	"time"

	"github.com/ElrondNetwork/elrond-go-core/core"
	"github.com/ElrondNetwork/elrond-go-core/core/check"
	"github.com/ElrondNetwork/elrond-go-core/data/transaction"
	"github.com/ElrondNetwork/elrond-go/api/errors"
	"github.com/ElrondNetwork/elrond-go/api/middleware"
	"github.com/ElrondNetwork/elrond-go/api/shared"
	"github.com/ElrondNetwork/elrond-go/api/shared/logging"
	"github.com/ElrondNetwork/elrond-go/common"
	nodeExternal "github.com/ElrondNetwork/elrond-go/node/external"
	txSimData "github.com/ElrondNetwork/elrond-go/process/txsimulator/data"
	"github.com/gin-gonic/gin"
)

const (
	sendTransactionEndpoint          = "/transaction/send"
	simulateTransactionEndpoint      = "/transaction/simulate"
	sendMultipleTransactionsEndpoint = "/transaction/send-multiple"
	getTransactionEndpoint           = "/transaction/:hash"
	sendTransactionPath              = "/send"
	simulateTransactionPath          = "/simulate"
	costPath                         = "/cost"
	sendMultiplePath                 = "/send-multiple"
	getTransactionPath               = "/:txhash"
	getTransactionsPool              = "/pool"

	queryParamWithResults    = "withResults"
	queryParamCheckSignature = "checkSignature"
	queryParamSender         = "by-sender"
	queryParamFields         = "fields"
	queryParamLastNonce      = "last-nonce"
	queryParamNonceGaps      = "nonce-gaps"
)

// transactionFacadeHandler defines the methods to be implemented by a facade for transaction requests
type transactionFacadeHandler interface {
	CreateTransaction(txArgs *nodeExternal.ArgsCreateTransaction) (*transaction.Transaction, []byte, error)
	ValidateTransaction(tx *transaction.Transaction) error
	ValidateTransactionForSimulation(tx *transaction.Transaction, checkSignature bool) error
	SendBulkTransactions([]*transaction.Transaction) (uint64, error)
	SimulateTransactionExecution(tx *transaction.Transaction) (*txSimData.SimulationResults, error)
	GetTransaction(hash string, withResults bool) (*transaction.ApiTransactionResult, error)
	GetTransactionsPool(fields string) (*common.TransactionsPoolAPIResponse, error)
	GetTransactionsPoolForSender(sender, fields string) (*common.TransactionsPoolForSenderApiResponse, error)
	GetLastPoolNonceForSender(sender string) (uint64, error)
	GetTransactionsPoolNonceGapsForSender(sender string) (*common.TransactionsPoolNonceGapsForSenderApiResponse, error)
	ComputeTransactionGasLimit(tx *transaction.Transaction) (*transaction.CostResponse, error)
	EncodeAddressPubkey(pk []byte) (string, error)
	GetThrottlerForEndpoint(endpoint string) (core.Throttler, bool)
	IsInterfaceNil() bool
}

type transactionGroup struct {
	*baseGroup
	facade    transactionFacadeHandler
	mutFacade sync.RWMutex
}

// NewTransactionGroup returns a new instance of transactionGroup
func NewTransactionGroup(facade transactionFacadeHandler) (*transactionGroup, error) {
	if check.IfNil(facade) {
		return nil, fmt.Errorf("%w for transaction group", errors.ErrNilFacadeHandler)
	}

	tg := &transactionGroup{
		facade:    facade,
		baseGroup: &baseGroup{},
	}

	endpoints := []*shared.EndpointHandlerData{
		{
			Path:    sendTransactionPath,
			Method:  http.MethodPost,
			Handler: tg.sendTransaction,
			AdditionalMiddlewares: []shared.AdditionalMiddleware{
				{
					Middleware: middleware.CreateEndpointThrottlerFromFacade(sendTransactionEndpoint, facade),
					Position:   shared.Before,
				},
			},
		},
		{
			Path:    simulateTransactionPath,
			Method:  http.MethodPost,
			Handler: tg.simulateTransaction,
			AdditionalMiddlewares: []shared.AdditionalMiddleware{
				{
					Middleware: middleware.CreateEndpointThrottlerFromFacade(simulateTransactionEndpoint, facade),
					Position:   shared.Before,
				},
			},
		},
		{
			Path:    costPath,
			Method:  http.MethodPost,
			Handler: tg.computeTransactionGasLimit,
		},
		{
			Path:    getTransactionsPool,
			Method:  http.MethodGet,
			Handler: tg.getTransactionsPool,
			AdditionalMiddlewares: []shared.AdditionalMiddleware{
				{
					Middleware: middleware.CreateEndpointThrottlerFromFacade(getTransactionPath, facade),
					Position:   shared.Before,
				},
			},
		},
		{
			Path:    sendMultiplePath,
			Method:  http.MethodPost,
			Handler: tg.sendMultipleTransactions,
			AdditionalMiddlewares: []shared.AdditionalMiddleware{
				{
					Middleware: middleware.CreateEndpointThrottlerFromFacade(sendMultipleTransactionsEndpoint, facade),
					Position:   shared.Before,
				},
			},
		},
		{
			Path:    getTransactionPath,
			Method:  http.MethodGet,
			Handler: tg.getTransaction,
			AdditionalMiddlewares: []shared.AdditionalMiddleware{
				{
					Middleware: middleware.CreateEndpointThrottlerFromFacade(getTransactionEndpoint, facade),
					Position:   shared.Before,
				},
			},
		},
	}
	tg.endpoints = endpoints

	return tg, nil
}

// TxRequest represents the structure on which user input for generating a new transaction will validate against
type TxRequest struct {
	Sender   string   `form:"sender" json:"sender"`
	Receiver string   `form:"receiver" json:"receiver"`
	Value    *big.Int `form:"value" json:"value"`
	Data     string   `form:"data" json:"data"`
}

// MultipleTxRequest represents the structure on which user input for generating a bulk of transactions will validate against
type MultipleTxRequest struct {
	Receiver string   `form:"receiver" json:"receiver"`
	Value    *big.Int `form:"value" json:"value"`
	TxCount  int      `form:"txCount" json:"txCount"`
}

// SendTxRequest represents the structure that maps and validates user input for publishing a new transaction
type SendTxRequest struct {
	Sender            string `form:"sender" json:"sender"`
	Receiver          string `form:"receiver" json:"receiver"`
	SenderUsername    []byte `json:"senderUsername,omitempty"`
	ReceiverUsername  []byte `json:"receiverUsername,omitempty"`
	Value             string `form:"value" json:"value"`
	Data              []byte `form:"data" json:"data"`
	Nonce             uint64 `form:"nonce" json:"nonce"`
	GasPrice          uint64 `form:"gasPrice" json:"gasPrice"`
	GasLimit          uint64 `form:"gasLimit" json:"gasLimit"`
	Signature         string `form:"signature" json:"signature"`
	ChainID           string `form:"chainID" json:"chainID"`
	Version           uint32 `form:"version" json:"version"`
	Options           uint32 `json:"options,omitempty"`
	GuardianAddr      string `json:"guardian,omitempty"`
	GuardianSignature string `json:"guardianSignature,omitempty"`
}

// TxResponse represents the structure on which the response will be validated against
type TxResponse struct {
	SendTxRequest
	ShardID     uint32 `json:"shardId"`
	Hash        string `json:"hash"`
	BlockNumber uint64 `json:"blockNumber"`
	BlockHash   string `json:"blockHash"`
	Timestamp   uint64 `json:"timestamp"`
}

// simulateTransaction will receive a transaction from the client and will simulate it's execution and return the results
func (tg *transactionGroup) simulateTransaction(c *gin.Context) {
	var gtx = SendTxRequest{}
	err := c.ShouldBindJSON(&gtx)
	if err != nil {
		c.JSON(
			http.StatusBadRequest,
			shared.GenericAPIResponse{
				Data:  nil,
				Error: fmt.Sprintf("%s: %s", errors.ErrValidation.Error(), err.Error()),
				Code:  shared.ReturnCodeRequestError,
			},
		)
		return
	}

	checkSignature, err := getQueryParameterCheckSignature(c)
	if err != nil {
		c.JSON(
			http.StatusBadRequest,
			shared.GenericAPIResponse{
				Data:  nil,
				Error: errors.ErrValidation.Error(),
				Code:  shared.ReturnCodeRequestError,
			},
		)
		return
	}

<<<<<<< HEAD
	txArgs := &nodeExternal.ArgsCreateTransaction{
		Nonce:            gtx.Nonce,
		Value:            gtx.Value,
		Receiver:         gtx.Receiver,
		ReceiverUsername: gtx.ReceiverUsername,
		Sender:           gtx.Sender,
		SenderUsername:   gtx.SenderUsername,
		GasPrice:         gtx.GasPrice,
		GasLimit:         gtx.GasLimit,
		DataField:        gtx.Data,
		SignatureHex:     gtx.Signature,
		ChainID:          gtx.ChainID,
		Version:          gtx.Version,
		Options:          gtx.Options,
		Guardian:         gtx.GuardianAddr,
		GuardianSigHex:   gtx.GuardianSignature,
	}
	tx, txHash, err := tg.getFacade().CreateTransaction(txArgs)
=======
	start := time.Now()
	tx, txHash, err := tg.getFacade().CreateTransaction(
		gtx.Nonce,
		gtx.Value,
		gtx.Receiver,
		gtx.ReceiverUsername,
		gtx.Sender,
		gtx.SenderUsername,
		gtx.GasPrice,
		gtx.GasLimit,
		gtx.Data,
		gtx.Signature,
		gtx.ChainID,
		gtx.Version,
		gtx.Options,
	)
	logging.LogAPIActionDurationIfNeeded(start, "API call: CreateTransaction")
>>>>>>> 5357e613
	if err != nil {
		c.JSON(
			http.StatusBadRequest,
			shared.GenericAPIResponse{
				Data:  nil,
				Error: fmt.Sprintf("%s: %s", errors.ErrTxGenerationFailed.Error(), err.Error()),
				Code:  shared.ReturnCodeRequestError,
			},
		)
		return
	}

	start = time.Now()
	err = tg.getFacade().ValidateTransactionForSimulation(tx, checkSignature)
	logging.LogAPIActionDurationIfNeeded(start, "API call: ValidateTransactionForSimulation")
	if err != nil {
		c.JSON(
			http.StatusBadRequest,
			shared.GenericAPIResponse{
				Data:  nil,
				Error: fmt.Sprintf("%s: %s", errors.ErrTxGenerationFailed.Error(), err.Error()),
				Code:  shared.ReturnCodeRequestError,
			},
		)
		return
	}

	start = time.Now()
	executionResults, err := tg.getFacade().SimulateTransactionExecution(tx)
	logging.LogAPIActionDurationIfNeeded(start, "API call: SimulateTransactionExecution")
	if err != nil {
		c.JSON(
			http.StatusInternalServerError,
			shared.GenericAPIResponse{
				Data:  nil,
				Error: err.Error(),
				Code:  shared.ReturnCodeInternalError,
			},
		)
		return
	}

	executionResults.Hash = hex.EncodeToString(txHash)
	c.JSON(
		http.StatusOK,
		shared.GenericAPIResponse{
			Data:  gin.H{"result": executionResults},
			Error: "",
			Code:  shared.ReturnCodeSuccess,
		},
	)
}

// sendTransaction will receive a transaction from the client and propagate it for processing
func (tg *transactionGroup) sendTransaction(c *gin.Context) {
	var gtx = SendTxRequest{}
	err := c.ShouldBindJSON(&gtx)
	if err != nil {
		c.JSON(
			http.StatusBadRequest,
			shared.GenericAPIResponse{
				Data:  nil,
				Error: fmt.Sprintf("%s: %s", errors.ErrValidation.Error(), err.Error()),
				Code:  shared.ReturnCodeRequestError,
			},
		)
		return
	}

<<<<<<< HEAD
	txArgs := &nodeExternal.ArgsCreateTransaction{
		Nonce:            gtx.Nonce,
		Value:            gtx.Value,
		Receiver:         gtx.Receiver,
		ReceiverUsername: gtx.ReceiverUsername,
		Sender:           gtx.Sender,
		SenderUsername:   gtx.SenderUsername,
		GasPrice:         gtx.GasPrice,
		GasLimit:         gtx.GasLimit,
		DataField:        gtx.Data,
		SignatureHex:     gtx.Signature,
		ChainID:          gtx.ChainID,
		Version:          gtx.Version,
		Options:          gtx.Options,
		Guardian:         gtx.GuardianAddr,
		GuardianSigHex:   gtx.GuardianSignature,
	}
	tx, txHash, err := tg.getFacade().CreateTransaction(txArgs)
=======
	start := time.Now()
	tx, txHash, err := tg.getFacade().CreateTransaction(
		gtx.Nonce,
		gtx.Value,
		gtx.Receiver,
		gtx.ReceiverUsername,
		gtx.Sender,
		gtx.SenderUsername,
		gtx.GasPrice,
		gtx.GasLimit,
		gtx.Data,
		gtx.Signature,
		gtx.ChainID,
		gtx.Version,
		gtx.Options,
	)
	logging.LogAPIActionDurationIfNeeded(start, "API call: CreateTransaction")
>>>>>>> 5357e613
	if err != nil {
		c.JSON(
			http.StatusBadRequest,
			shared.GenericAPIResponse{
				Data:  nil,
				Error: fmt.Sprintf("%s: %s", errors.ErrTxGenerationFailed.Error(), err.Error()),
				Code:  shared.ReturnCodeRequestError,
			},
		)
		return
	}

	start = time.Now()
	err = tg.getFacade().ValidateTransaction(tx)
	logging.LogAPIActionDurationIfNeeded(start, "API call: ValidateTransaction")
	if err != nil {
		c.JSON(
			http.StatusBadRequest,
			shared.GenericAPIResponse{
				Data:  nil,
				Error: fmt.Sprintf("%s: %s", errors.ErrTxGenerationFailed.Error(), err.Error()),
				Code:  shared.ReturnCodeRequestError,
			},
		)
		return
	}

	start = time.Now()
	_, err = tg.getFacade().SendBulkTransactions([]*transaction.Transaction{tx})
	logging.LogAPIActionDurationIfNeeded(start, "API call: SendBulkTransactions")
	if err != nil {
		c.JSON(
			http.StatusInternalServerError,
			shared.GenericAPIResponse{
				Data:  nil,
				Error: err.Error(),
				Code:  shared.ReturnCodeInternalError,
			},
		)
		return
	}

	txHexHash := hex.EncodeToString(txHash)
	c.JSON(
		http.StatusOK,
		shared.GenericAPIResponse{
			Data:  gin.H{"txHash": txHexHash},
			Error: "",
			Code:  shared.ReturnCodeSuccess,
		},
	)
}

// sendMultipleTransactions will receive a number of transactions and will propagate them for processing
func (tg *transactionGroup) sendMultipleTransactions(c *gin.Context) {
	var gtx []SendTxRequest
	err := c.ShouldBindJSON(&gtx)
	if err != nil {
		c.JSON(
			http.StatusBadRequest,
			shared.GenericAPIResponse{
				Data:  nil,
				Error: fmt.Sprintf("%s: %s", errors.ErrValidation.Error(), err.Error()),
				Code:  shared.ReturnCodeRequestError,
			},
		)
		return
	}

	var (
		txs    []*transaction.Transaction
		tx     *transaction.Transaction
		txHash []byte
	)

	var start time.Time
	txsHashes := make(map[int]string)
	for idx, receivedTx := range gtx {
<<<<<<< HEAD
		txArgs := &nodeExternal.ArgsCreateTransaction{
			Nonce:            receivedTx.Nonce,
			Value:            receivedTx.Value,
			Receiver:         receivedTx.Receiver,
			ReceiverUsername: receivedTx.ReceiverUsername,
			Sender:           receivedTx.Sender,
			SenderUsername:   receivedTx.SenderUsername,
			GasPrice:         receivedTx.GasPrice,
			GasLimit:         receivedTx.GasLimit,
			DataField:        receivedTx.Data,
			SignatureHex:     receivedTx.Signature,
			ChainID:          receivedTx.ChainID,
			Version:          receivedTx.Version,
			Options:          receivedTx.Options,
			Guardian:         receivedTx.GuardianAddr,
			GuardianSigHex:   receivedTx.GuardianSignature,
		}
		tx, txHash, err = tg.getFacade().CreateTransaction(txArgs)
=======
		start = time.Now()
		tx, txHash, err = tg.getFacade().CreateTransaction(
			receivedTx.Nonce,
			receivedTx.Value,
			receivedTx.Receiver,
			receivedTx.ReceiverUsername,
			receivedTx.Sender,
			receivedTx.SenderUsername,
			receivedTx.GasPrice,
			receivedTx.GasLimit,
			receivedTx.Data,
			receivedTx.Signature,
			receivedTx.ChainID,
			receivedTx.Version,
			receivedTx.Options,
		)
		logging.LogAPIActionDurationIfNeeded(start, "API call: CreateTransaction")
>>>>>>> 5357e613
		if err != nil {
			continue
		}

		err = tg.getFacade().ValidateTransaction(tx)
		if err != nil {
			continue
		}

		txs = append(txs, tx)
		txsHashes[idx] = hex.EncodeToString(txHash)
	}

	start = time.Now()
	numOfSentTxs, err := tg.getFacade().SendBulkTransactions(txs)
	logging.LogAPIActionDurationIfNeeded(start, "API call: SendBulkTransactions")
	if err != nil {
		c.JSON(
			http.StatusInternalServerError,
			shared.GenericAPIResponse{
				Data:  nil,
				Error: err.Error(),
				Code:  shared.ReturnCodeInternalError,
			},
		)
		return
	}

	c.JSON(
		http.StatusOK,
		shared.GenericAPIResponse{
			Data: gin.H{
				"txsSent":   numOfSentTxs,
				"txsHashes": txsHashes,
			},
			Error: "",
			Code:  shared.ReturnCodeSuccess,
		},
	)
}

// getTransaction returns transaction details for a given txhash
func (tg *transactionGroup) getTransaction(c *gin.Context) {
	txhash := c.Param("txhash")
	if txhash == "" {
		c.JSON(
			http.StatusBadRequest,
			shared.GenericAPIResponse{
				Data:  nil,
				Error: fmt.Sprintf("%s: %s", errors.ErrValidation.Error(), errors.ErrValidationEmptyTxHash.Error()),
				Code:  shared.ReturnCodeRequestError,
			},
		)
		return
	}

	withResults, err := getQueryParamWithResults(c)
	if err != nil {
		c.JSON(
			http.StatusBadRequest,
			shared.GenericAPIResponse{
				Data:  nil,
				Error: errors.ErrValidation.Error(),
				Code:  shared.ReturnCodeRequestError,
			},
		)
		return
	}

	start := time.Now()
	tx, err := tg.getFacade().GetTransaction(txhash, withResults)
	logging.LogAPIActionDurationIfNeeded(start, "API call: GetTransaction")
	if err != nil {
		c.JSON(
			http.StatusInternalServerError,
			shared.GenericAPIResponse{
				Data:  nil,
				Error: fmt.Sprintf("%s: %s", errors.ErrGetTransaction.Error(), err.Error()),
				Code:  shared.ReturnCodeInternalError,
			},
		)
		return
	}

	c.JSON(
		http.StatusOK,
		shared.GenericAPIResponse{
			Data:  gin.H{"transaction": tx},
			Error: "",
			Code:  shared.ReturnCodeSuccess,
		},
	)
}

// computeTransactionGasLimit returns how many gas units a transaction wil consume
func (tg *transactionGroup) computeTransactionGasLimit(c *gin.Context) {
	var gtx SendTxRequest
	err := c.ShouldBindJSON(&gtx)
	if err != nil {
		c.JSON(
			http.StatusBadRequest,
			shared.GenericAPIResponse{
				Data:  nil,
				Error: fmt.Sprintf("%s: %s", errors.ErrValidation.Error(), err.Error()),
				Code:  shared.ReturnCodeRequestError,
			},
		)
		return
	}

<<<<<<< HEAD
	txArgs := &nodeExternal.ArgsCreateTransaction{
		Nonce:            gtx.Nonce,
		Value:            gtx.Value,
		Receiver:         gtx.Receiver,
		ReceiverUsername: gtx.ReceiverUsername,
		Sender:           gtx.Sender,
		SenderUsername:   gtx.SenderUsername,
		GasPrice:         gtx.GasPrice,
		GasLimit:         gtx.GasLimit,
		DataField:        gtx.Data,
		SignatureHex:     gtx.Signature,
		ChainID:          gtx.ChainID,
		Version:          gtx.Version,
		Options:          gtx.Options,
		Guardian:         gtx.GuardianAddr,
		GuardianSigHex:   gtx.GuardianSignature,
	}
	tx, _, err := tg.getFacade().CreateTransaction(txArgs)
=======
	start := time.Now()
	tx, _, err := tg.getFacade().CreateTransaction(
		gtx.Nonce,
		gtx.Value,
		gtx.Receiver,
		gtx.ReceiverUsername,
		gtx.Sender,
		gtx.SenderUsername,
		gtx.GasPrice,
		gtx.GasLimit,
		gtx.Data,
		gtx.Signature,
		gtx.ChainID,
		gtx.Version,
		gtx.Options,
	)
	logging.LogAPIActionDurationIfNeeded(start, "API call: CreateTransaction")
>>>>>>> 5357e613
	if err != nil {
		c.JSON(
			http.StatusInternalServerError,
			shared.GenericAPIResponse{
				Data:  nil,
				Error: err.Error(),
				Code:  shared.ReturnCodeInternalError,
			},
		)
		return
	}

	start = time.Now()
	cost, err := tg.getFacade().ComputeTransactionGasLimit(tx)
	logging.LogAPIActionDurationIfNeeded(start, "API call: ComputeTransactionGasLimit")
	if err != nil {
		c.JSON(
			http.StatusInternalServerError,
			shared.GenericAPIResponse{
				Data:  nil,
				Error: err.Error(),
				Code:  shared.ReturnCodeInternalError,
			},
		)
		return
	}

	c.JSON(
		http.StatusOK,
		shared.GenericAPIResponse{
			Data:  cost,
			Error: "",
			Code:  shared.ReturnCodeSuccess,
		},
	)
}

// getTransactionsPool returns the transactions details in the pool
func (tg *transactionGroup) getTransactionsPool(c *gin.Context) {
	// extract and validate query parameters
	sender, fields, lastNonce, nonceGaps, err := tg.extractQueryParameters(c)
	if err != nil {
		c.JSON(
			http.StatusBadRequest,
			shared.GenericAPIResponse{
				Data:  nil,
				Error: errors.ErrValidation.Error(),
				Code:  shared.ReturnCodeRequestError,
			},
		)
		return
	}

	err = validateQuery(sender, fields, lastNonce, nonceGaps)
	if err != nil {
		c.JSON(
			http.StatusBadRequest,
			shared.GenericAPIResponse{
				Data:  nil,
				Error: fmt.Sprintf("%s: %s", errors.ErrValidation.Error(), err.Error()),
				Code:  shared.ReturnCodeRequestError,
			},
		)
		return
	}

	// if no sender was provided, the fields for all transactions from pool should be returned in response
	if sender == "" {
		tg.getTxPool(fields, c)
		return
	}

	if lastNonce {
		tg.getLastPoolNonceForSender(sender, c)
		return
	}

	if nonceGaps {
		tg.getTransactionsPoolNonceGapsForSender(sender, c)
		return
	}

	tg.getTxPoolForSender(sender, fields, c)
}

func (tg *transactionGroup) extractQueryParameters(c *gin.Context) (string, string, bool, bool, error) {
	senderAddress := getQueryParameterSender(c)
	fields := getQueryParameterFields(c)
	lastNonce, err := getQueryParameterLastNonce(c)
	if err != nil {
		return "", "", false, false, err
	}

	nonceGaps, err := getQueryParameterNonceGaps(c)
	if err != nil {
		return "", "", false, false, err
	}

	return senderAddress, fields, lastNonce, nonceGaps, nil
}

// getTxPool returns the fields for all txs in pool
func (tg *transactionGroup) getTxPool(fields string, c *gin.Context) {
	start := time.Now()
	txPool, err := tg.getFacade().GetTransactionsPool(fields)
	logging.LogAPIActionDurationIfNeeded(start, "API call: GetTransactionsPool")
	if err != nil {
		c.JSON(
			http.StatusInternalServerError,
			shared.GenericAPIResponse{
				Data:  nil,
				Error: err.Error(),
				Code:  shared.ReturnCodeInternalError,
			},
		)
		return
	}

	c.JSON(
		http.StatusOK,
		shared.GenericAPIResponse{
			Data:  gin.H{"txPool": txPool},
			Error: "",
			Code:  shared.ReturnCodeSuccess,
		},
	)
}

// getTxPoolForSender returns the fields for all txs in pool for the sender
func (tg *transactionGroup) getTxPoolForSender(sender, fields string, c *gin.Context) {
	start := time.Now()
	txPool, err := tg.getFacade().GetTransactionsPoolForSender(sender, fields)
	logging.LogAPIActionDurationIfNeeded(start, "API call: GetTransactionsPoolForSender")
	if err != nil {
		c.JSON(
			http.StatusInternalServerError,
			shared.GenericAPIResponse{
				Data:  nil,
				Error: err.Error(),
				Code:  shared.ReturnCodeInternalError,
			},
		)
		return
	}

	c.JSON(
		http.StatusOK,
		shared.GenericAPIResponse{
			Data:  gin.H{"txPool": txPool},
			Error: "",
			Code:  shared.ReturnCodeSuccess,
		},
	)
}

// getLastPoolNonceForSender returns the last nonce in pool for sender
func (tg *transactionGroup) getLastPoolNonceForSender(sender string, c *gin.Context) {
	start := time.Now()
	nonce, err := tg.getFacade().GetLastPoolNonceForSender(sender)
	logging.LogAPIActionDurationIfNeeded(start, "API call: GetLastPoolNonceForSender")
	if err != nil {
		c.JSON(
			http.StatusInternalServerError,
			shared.GenericAPIResponse{
				Data:  nil,
				Error: err.Error(),
				Code:  shared.ReturnCodeInternalError,
			},
		)
		return
	}

	c.JSON(
		http.StatusOK,
		shared.GenericAPIResponse{
			Data:  gin.H{"nonce": nonce},
			Error: "",
			Code:  shared.ReturnCodeSuccess,
		},
	)
}

// getTransactionsPoolNonceGapsForSender returns the nonce gaps in pool for sender
func (tg *transactionGroup) getTransactionsPoolNonceGapsForSender(sender string, c *gin.Context) {
	start := time.Now()
	gaps, err := tg.getFacade().GetTransactionsPoolNonceGapsForSender(sender)
	logging.LogAPIActionDurationIfNeeded(start, "API call: GetTransactionsPoolNonceGapsForSender")
	if err != nil {
		c.JSON(
			http.StatusInternalServerError,
			shared.GenericAPIResponse{
				Data:  nil,
				Error: err.Error(),
				Code:  shared.ReturnCodeInternalError,
			},
		)
		return
	}

	c.JSON(
		http.StatusOK,
		shared.GenericAPIResponse{
			Data:  gin.H{"nonceGaps": gaps},
			Error: "",
			Code:  shared.ReturnCodeSuccess,
		},
	)
}

func validateQuery(sender, fields string, lastNonce, nonceGaps bool) error {
	if fields != "" && lastNonce {
		return errors.ErrFetchingLatestNonceCannotIncludeFields
	}

	if fields != "" && nonceGaps {
		return errors.ErrFetchingNonceGapsCannotIncludeFields
	}

	if sender == "" && lastNonce {
		return errors.ErrEmptySenderToGetLatestNonce
	}

	if sender == "" && nonceGaps {
		return errors.ErrEmptySenderToGetNonceGaps
	}

	if fields != "" {
		return validateFields(fields)
	}

	return nil
}

func validateFields(fields string) error {
	for _, c := range fields {
		if c == ',' {
			continue
		}

		isLowerLetter := c >= 'a' && c <= 'z'
		isUpperLetter := c >= 'A' && c <= 'Z'
		if !isLowerLetter && !isUpperLetter {
			return errors.ErrInvalidFields
		}
	}

	return nil
}

func getQueryParamWithResults(c *gin.Context) (bool, error) {
	withResultsStr := c.Request.URL.Query().Get(queryParamWithResults)
	if withResultsStr == "" {
		return false, nil
	}

	return strconv.ParseBool(withResultsStr)
}

func getQueryParameterCheckSignature(c *gin.Context) (bool, error) {
	bypassSignatureStr := c.Request.URL.Query().Get(queryParamCheckSignature)
	if bypassSignatureStr == "" {
		return true, nil
	}

	return strconv.ParseBool(bypassSignatureStr)
}

func getQueryParameterSender(c *gin.Context) string {
	senderAddress := c.Request.URL.Query().Get(queryParamSender)
	return senderAddress
}

func getQueryParameterFields(c *gin.Context) string {
	fieldsStr := c.Request.URL.Query().Get(queryParamFields)
	return fieldsStr
}

func getQueryParameterLastNonce(c *gin.Context) (bool, error) {
	lastNonceStr := c.Request.URL.Query().Get(queryParamLastNonce)
	if lastNonceStr == "" {
		return false, nil
	}

	return strconv.ParseBool(lastNonceStr)
}

func getQueryParameterNonceGaps(c *gin.Context) (bool, error) {
	nonceGapsStr := c.Request.URL.Query().Get(queryParamNonceGaps)
	if nonceGapsStr == "" {
		return false, nil
	}

	return strconv.ParseBool(nonceGapsStr)
}

func (tg *transactionGroup) getFacade() transactionFacadeHandler {
	tg.mutFacade.RLock()
	defer tg.mutFacade.RUnlock()

	return tg.facade
}

// UpdateFacade will update the facade
func (tg *transactionGroup) UpdateFacade(newFacade interface{}) error {
	if newFacade == nil {
		return errors.ErrNilFacadeHandler
	}
	castFacade, ok := newFacade.(transactionFacadeHandler)
	if !ok {
		return errors.ErrFacadeWrongTypeAssertion
	}

	tg.mutFacade.Lock()
	tg.facade = castFacade
	tg.mutFacade.Unlock()

	return nil
}

// IsInterfaceNil returns true if there is no value under the interface
func (tg *transactionGroup) IsInterfaceNil() bool {
	return tg == nil
}<|MERGE_RESOLUTION|>--- conflicted
+++ resolved
@@ -217,7 +217,6 @@
 		return
 	}
 
-<<<<<<< HEAD
 	txArgs := &nodeExternal.ArgsCreateTransaction{
 		Nonce:            gtx.Nonce,
 		Value:            gtx.Value,
@@ -236,25 +235,8 @@
 		GuardianSigHex:   gtx.GuardianSignature,
 	}
 	tx, txHash, err := tg.getFacade().CreateTransaction(txArgs)
-=======
-	start := time.Now()
-	tx, txHash, err := tg.getFacade().CreateTransaction(
-		gtx.Nonce,
-		gtx.Value,
-		gtx.Receiver,
-		gtx.ReceiverUsername,
-		gtx.Sender,
-		gtx.SenderUsername,
-		gtx.GasPrice,
-		gtx.GasLimit,
-		gtx.Data,
-		gtx.Signature,
-		gtx.ChainID,
-		gtx.Version,
-		gtx.Options,
-	)
 	logging.LogAPIActionDurationIfNeeded(start, "API call: CreateTransaction")
->>>>>>> 5357e613
+
 	if err != nil {
 		c.JSON(
 			http.StatusBadRequest,
@@ -324,7 +306,6 @@
 		return
 	}
 
-<<<<<<< HEAD
 	txArgs := &nodeExternal.ArgsCreateTransaction{
 		Nonce:            gtx.Nonce,
 		Value:            gtx.Value,
@@ -343,25 +324,7 @@
 		GuardianSigHex:   gtx.GuardianSignature,
 	}
 	tx, txHash, err := tg.getFacade().CreateTransaction(txArgs)
-=======
-	start := time.Now()
-	tx, txHash, err := tg.getFacade().CreateTransaction(
-		gtx.Nonce,
-		gtx.Value,
-		gtx.Receiver,
-		gtx.ReceiverUsername,
-		gtx.Sender,
-		gtx.SenderUsername,
-		gtx.GasPrice,
-		gtx.GasLimit,
-		gtx.Data,
-		gtx.Signature,
-		gtx.ChainID,
-		gtx.Version,
-		gtx.Options,
-	)
 	logging.LogAPIActionDurationIfNeeded(start, "API call: CreateTransaction")
->>>>>>> 5357e613
 	if err != nil {
 		c.JSON(
 			http.StatusBadRequest,
@@ -440,7 +403,6 @@
 	var start time.Time
 	txsHashes := make(map[int]string)
 	for idx, receivedTx := range gtx {
-<<<<<<< HEAD
 		txArgs := &nodeExternal.ArgsCreateTransaction{
 			Nonce:            receivedTx.Nonce,
 			Value:            receivedTx.Value,
@@ -459,25 +421,7 @@
 			GuardianSigHex:   receivedTx.GuardianSignature,
 		}
 		tx, txHash, err = tg.getFacade().CreateTransaction(txArgs)
-=======
-		start = time.Now()
-		tx, txHash, err = tg.getFacade().CreateTransaction(
-			receivedTx.Nonce,
-			receivedTx.Value,
-			receivedTx.Receiver,
-			receivedTx.ReceiverUsername,
-			receivedTx.Sender,
-			receivedTx.SenderUsername,
-			receivedTx.GasPrice,
-			receivedTx.GasLimit,
-			receivedTx.Data,
-			receivedTx.Signature,
-			receivedTx.ChainID,
-			receivedTx.Version,
-			receivedTx.Options,
-		)
 		logging.LogAPIActionDurationIfNeeded(start, "API call: CreateTransaction")
->>>>>>> 5357e613
 		if err != nil {
 			continue
 		}
@@ -588,7 +532,6 @@
 		return
 	}
 
-<<<<<<< HEAD
 	txArgs := &nodeExternal.ArgsCreateTransaction{
 		Nonce:            gtx.Nonce,
 		Value:            gtx.Value,
@@ -607,25 +550,7 @@
 		GuardianSigHex:   gtx.GuardianSignature,
 	}
 	tx, _, err := tg.getFacade().CreateTransaction(txArgs)
-=======
-	start := time.Now()
-	tx, _, err := tg.getFacade().CreateTransaction(
-		gtx.Nonce,
-		gtx.Value,
-		gtx.Receiver,
-		gtx.ReceiverUsername,
-		gtx.Sender,
-		gtx.SenderUsername,
-		gtx.GasPrice,
-		gtx.GasLimit,
-		gtx.Data,
-		gtx.Signature,
-		gtx.ChainID,
-		gtx.Version,
-		gtx.Options,
-	)
 	logging.LogAPIActionDurationIfNeeded(start, "API call: CreateTransaction")
->>>>>>> 5357e613
 	if err != nil {
 		c.JSON(
 			http.StatusInternalServerError,
