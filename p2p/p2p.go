--- conflicted
+++ resolved
@@ -216,30 +216,20 @@
 
 // ConnectedPeersInfo represents the DTO structure used to output the metrics for connected peers
 type ConnectedPeersInfo struct {
-<<<<<<< HEAD
-	SelfShardID          uint32
-	UnknownPeers         []string
-	IntraShardValidators map[uint32][]string
-	IntraShardObservers  map[uint32][]string
-	CrossShardValidators map[uint32][]string
-	CrossShardObservers  map[uint32][]string
-	FullHistoryObservers map[uint32][]string
-	NumValidators        map[uint32]int
-	NumObservers         map[uint32]int
-=======
 	SelfShardID             uint32
 	UnknownPeers            []string
 	IntraShardValidators    map[uint32][]string
 	IntraShardObservers     map[uint32][]string
 	CrossShardValidators    map[uint32][]string
 	CrossShardObservers     map[uint32][]string
+	FullHistoryObservers    map[uint32][]string
 	NumValidatorsOnShard    map[uint32]int
 	NumObserversOnShard     map[uint32]int
 	NumIntraShardValidators int
 	NumIntraShardObservers  int
 	NumCrossShardValidators int
 	NumCrossShardObservers  int
->>>>>>> 8ea88f11
+	NumFullHistoryObservers int
 }
 
 // NetworkShardingCollector defines the updating methods used by the network sharding component
