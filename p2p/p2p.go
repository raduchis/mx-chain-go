package p2p

import (
	"context"
	"io"

	"github.com/mr-tron/base58/base58"
)

// MessageProcessor is the interface used to describe what a receive message processor should do
// All implementations that will be called from Messenger implementation will need to satisfy this interface
// If the function returns a non nil value, the received message will not be propagated to its connected peers
type MessageProcessor interface {
<<<<<<< HEAD
	ProcessReceivedMessage(message MessageP2P, broadcastHandler func(buffToSend []byte)) error
=======
	ProcessReceivedMessage(message MessageP2P) error
	IsInterfaceNil() bool
}

// BroadcastCallbackHandler will be implemented by those message processor instances that need to send back
// a subset of received message (after filtering occurs)
type BroadcastCallbackHandler interface {
	SetBroadcastCallback(callback func(buffToSend []byte))
	IsInterfaceNil() bool
>>>>>>> b3bcdfa9
}

// SendableData represents the struct used in data throttler implementation
type SendableData struct {
	Buff  []byte
	Topic string
}

// PeerID is a p2p peer identity.
type PeerID string

// Bytes returns the peer ID as byte slice
func (pid PeerID) Bytes() []byte {
	return []byte(pid)
}

// Pretty returns a b58-encoded string of the peer id
func (pid PeerID) Pretty() string {
	return base58.Encode(pid.Bytes())
}

// ContextProvider defines an interface for providing context to various messenger components
type ContextProvider interface {
	Context() context.Context
	IsInterfaceNil() bool
}

// PeerDiscoverer defines the behaviour of a peer discovery mechanism
type PeerDiscoverer interface {
	Bootstrap() error
	Name() string

	ApplyContext(ctxProvider ContextProvider) error
	IsInterfaceNil() bool
}

// Reconnecter defines the behaviour of a network reconnection mechanism
type Reconnecter interface {
	ReconnectToNetwork() <-chan struct{}
	IsInterfaceNil() bool
}

// Messenger is the main struct used for communication with other peers
type Messenger interface {
	io.Closer

	// ID is the Messenger's unique peer identifier across the network (a
	// string). It is derived from the public key of the P2P credentials.
	ID() PeerID

	// Peers is the list of IDs of peers known to the Messenger.
	Peers() []PeerID

	// Addresses is the list of addresses that the Messenger is currently bound
	// to and listening to.
	Addresses() []string

	// ConnectToPeer explicitly connect to a specific peer with a known address (note that the
	// address contains the peer ID). This function is usually not called
	// manually, because any underlying implementation of the Messenger interface
	// should be keeping connections to peers open.
	ConnectToPeer(address string) error

	// IsConnected returns true if the Messenger are connected to a specific peer.
	IsConnected(peerID PeerID) bool

	// ConnectedPeers returns the list of IDs of the peers the Messenger is
	// currently connected to.
	ConnectedPeers() []PeerID

	// ConnectedAddresses returns the list of addresses of the peers to which the
	// Messenger is currently connected.
	ConnectedAddresses() []string

	// PeerAddress builds an address for the given peer ID, e.g.
	// ConnectToPeer(PeerAddress(somePeerID)).
	PeerAddress(pid PeerID) string

	// ConnectedPeersOnTopic returns the IDs of the peers to which the Messenger
	// is currently connected, but filtered by a topic they are registered to.
	ConnectedPeersOnTopic(topic string) []PeerID

	// TrimConnections tries to optimize the number of open connections, closing
	// those that are considered expendable.
	TrimConnections()

	// Bootstrap runs the initialization phase which includes peer discovery,
	// setting up initial connections and self-announcement in the network.
	Bootstrap() error

	// CreateTopic defines a new topic for sending messages, and optionally
	// creates a channel in the LoadBalancer for this topic (otherwise, the topic
	// will use a default channel).
	CreateTopic(name string, createChannelForTopic bool) error

	// HasTopic returns true if the Messenger has declared interest in a topic
	// and it is listening to messages referencing it.
	HasTopic(name string) bool

	// HasTopicValidator returns true if the Messenger has registered a custom
	// validator for a given topic name.
	HasTopicValidator(name string) bool

	// RegisterMessageProcessor adds the provided MessageProcessor to the list
	// of handlers that are invoked whenever a message is received on the
	// specified topic.
	RegisterMessageProcessor(topic string, handler MessageProcessor) error

	// UnregisterMessageProcessor removes the MessageProcessor set by the
	// Messenger from the list of registered handlers for the messages on the
	// given topic.
	UnregisterMessageProcessor(topic string) error

	// OutgoingChannelLoadBalancer returns the ChannelLoadBalancer instance
	// through which the Messenger is sending messages to the network.
	OutgoingChannelLoadBalancer() ChannelLoadBalancer

	// BroadcastOnChannelBlocking asynchronously waits until it can send a
	// message on the channel, but once it is able to, it synchronously sends the
	// message, blocking until sending is completed.
	BroadcastOnChannelBlocking(channel string, topic string, buff []byte)

	// BroadcastOnChannel asynchronously sends a message on a given topic
	// through a specified channel.
	BroadcastOnChannel(channel string, topic string, buff []byte)

	// Broadcast is a convenience function that calls BroadcastOnChannelBlocking,
	// but implicitly sets the channel to be identical to the specified topic.
	Broadcast(topic string, buff []byte)

	// SendToConnectedPeer asynchronously sends a message to a peer directly,
	// bypassing pubsub and topics. It opens a new connection with the given
	// peer, but reuses a connection and a stream if possible.
	SendToConnectedPeer(topic string, buff []byte, peerID PeerID) error

	// IsInterfaceNil returns true if there is no value under the interface
	IsInterfaceNil() bool
}

// MessageP2P defines what a p2p message can do (should return)
type MessageP2P interface {
	From() []byte
	Data() []byte
	SeqNo() []byte
	TopicIDs() []string
	Signature() []byte
	Key() []byte
	Peer() PeerID
	IsInterfaceNil() bool
}

// ChannelLoadBalancer defines what a load balancer that uses chans should do
type ChannelLoadBalancer interface {
	AddChannel(channel string) error
	RemoveChannel(channel string) error
	GetChannelOrDefault(channel string) chan *SendableData
	CollectOneElementFromChannels() *SendableData
	IsInterfaceNil() bool
}

// DirectSender defines a component that can send direct messages to connected peers
type DirectSender interface {
	NextSeqno(counter *uint64) []byte
	Send(topic string, buff []byte, peer PeerID) error
	IsInterfaceNil() bool
}

// PeerDiscoveryFactory defines the factory for peer discoverer implementation
type PeerDiscoveryFactory interface {
	CreatePeerDiscoverer() (PeerDiscoverer, error)
	IsInterfaceNil() bool
}<|MERGE_RESOLUTION|>--- conflicted
+++ resolved
@@ -11,10 +11,7 @@
 // All implementations that will be called from Messenger implementation will need to satisfy this interface
 // If the function returns a non nil value, the received message will not be propagated to its connected peers
 type MessageProcessor interface {
-<<<<<<< HEAD
 	ProcessReceivedMessage(message MessageP2P, broadcastHandler func(buffToSend []byte)) error
-=======
-	ProcessReceivedMessage(message MessageP2P) error
 	IsInterfaceNil() bool
 }
 
@@ -23,7 +20,6 @@
 type BroadcastCallbackHandler interface {
 	SetBroadcastCallback(callback func(buffToSend []byte))
 	IsInterfaceNil() bool
->>>>>>> b3bcdfa9
 }
 
 // SendableData represents the struct used in data throttler implementation
