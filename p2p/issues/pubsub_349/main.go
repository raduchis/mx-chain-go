--- conflicted
+++ resolved
@@ -35,15 +35,9 @@
 		libp2p.NATPortMap(),
 	}
 
-<<<<<<< HEAD
-	h, _ := libp2p.New(context.Background(), opts...)
-
-	pb, _ := pubsub.NewGossipSub(context.Background(), h)
-=======
 	h, _ := libp2p.New(opts...)
 	optsPS := make([]pubsub.Option, 0)
 	pb, _ := pubsub.NewGossipSub(context.Background(), h, optsPS...)
->>>>>>> 34afbe4c
 
 	return &messenger{
 		host: h,
