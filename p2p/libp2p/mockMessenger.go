--- conflicted
+++ resolved
@@ -31,11 +31,7 @@
 		ctx:        ctx,
 		cancelFunc: cancelFunc,
 	}
-<<<<<<< HEAD
-	p2pNode.connectionsWatcher, err = factory.NewConnectionsWatcher(args.P2pConfig.Node.ConnectionWatcherType, ttlConnectionsWatcher)
-=======
 	p2pNode.printConnectionsWatcher, err = factory.NewConnectionsWatcher(args.P2pConfig.Node.ConnectionWatcherType, ttlConnectionsWatcher)
->>>>>>> c8588495
 	if err != nil {
 		return nil, err
 	}
