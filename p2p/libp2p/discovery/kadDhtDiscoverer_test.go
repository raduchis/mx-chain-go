package discovery_test

import (
	"context"
	"errors"
	"sync/atomic"
	"testing"
	"time"

	"github.com/ElrondNetwork/elrond-go/p2p"
	"github.com/ElrondNetwork/elrond-go/p2p/libp2p"
	libp2p2 "github.com/ElrondNetwork/elrond-go/p2p/libp2p"
	"github.com/ElrondNetwork/elrond-go/p2p/libp2p/discovery"
	"github.com/ElrondNetwork/elrond-go/p2p/mock"
	mocknet "github.com/libp2p/go-libp2p/p2p/net/mock"
	"github.com/stretchr/testify/assert"
)

var timeoutWaitResponses = 2 * time.Second

func createDummyHost() libp2p2.ConnectableHost {
	netw := mocknet.New(context.Background())

	h, _ := netw.GenPeer()
	return libp2p2.NewConnectableHost(h)
}

func TestNewKadDhtPeerDiscoverer_ShouldSetValues(t *testing.T) {
	initialPeersList := []string{"peer1", "peer2"}
<<<<<<< HEAD
	interval := time.Second * 4
=======
	interval := 4 * time.Second
>>>>>>> 30c030e5
	randezVous := "randez vous"

	kdd := discovery.NewKadDhtPeerDiscoverer(interval, randezVous, initialPeersList)

	assert.Equal(t, interval, kdd.RefreshInterval())
	assert.Equal(t, randezVous, kdd.RandezVous())
	assert.Equal(t, initialPeersList, kdd.InitialPeersList())
}

//------- Bootstrap

func TestKadDhtPeerDiscoverer_BootstrapCalledWithoutContextAppliedShouldErr(t *testing.T) {
	interval := time.Second

	kdd := discovery.NewKadDhtPeerDiscoverer(interval, "", nil)
	err := kdd.Bootstrap()

	assert.Equal(t, p2p.ErrNilContextProvider, err)
}

func TestKadDhtPeerDiscoverer_BootstrapCalledOnceShouldWork(t *testing.T) {
	interval := time.Second

	h := createDummyHost()
	ctx, _ := libp2p.NewLibp2pContext(context.Background(), h)

	kdd := discovery.NewKadDhtPeerDiscoverer(interval, "", nil)
	defer func() {
		_ = h.Close()
	}()

	_ = kdd.ApplyContext(ctx)
	err := kdd.Bootstrap()

	assert.Nil(t, err)
}

func TestKadDhtPeerDiscoverer_BootstrapCalledTwiceShouldErr(t *testing.T) {
	interval := time.Second

	h := createDummyHost()
	ctx, _ := libp2p.NewLibp2pContext(context.Background(), h)

	kdd := discovery.NewKadDhtPeerDiscoverer(interval, "", nil)

	defer func() {
		_ = h.Close()
	}()

	_ = kdd.ApplyContext(ctx)
	_ = kdd.Bootstrap()
	err := kdd.Bootstrap()

	assert.Equal(t, p2p.ErrPeerDiscoveryProcessAlreadyStarted, err)
}

//------- connectToOnePeerFromInitialPeersList

func TestKadDhtPeerDiscoverer_ConnectToOnePeerFromInitialPeersListNilListShouldRetWithChanFull(t *testing.T) {
	interval := time.Second

	kdd := discovery.NewKadDhtPeerDiscoverer(interval, "", nil)
	lctx, _ := libp2p.NewLibp2pContext(context.Background(), &mock.ConnectableHostStub{})
	_ = kdd.ApplyContext(lctx)

	chanDone := kdd.ConnectToOnePeerFromInitialPeersList(time.Second, nil)

	assert.Equal(t, 1, len(chanDone))
}

func TestKadDhtPeerDiscoverer_ConnectToOnePeerFromInitialPeersListEmptyListShouldRetWithChanFull(t *testing.T) {
	interval := time.Second

	kdd := discovery.NewKadDhtPeerDiscoverer(interval, "", nil)
	lctx, _ := libp2p.NewLibp2pContext(context.Background(), &mock.ConnectableHostStub{})
	_ = kdd.ApplyContext(lctx)

	chanDone := kdd.ConnectToOnePeerFromInitialPeersList(time.Second, make([]string, 0))

	assert.Equal(t, 1, len(chanDone))
}

func TestKadDhtPeerDiscoverer_ConnectToOnePeerFromInitialPeersOnePeerShouldTryToConnect(t *testing.T) {
	interval := time.Second

	peerID := "peer"

	wasConnectCalled := int32(0)

	uhs := &mock.ConnectableHostStub{
		ConnectToPeerCalled: func(ctx context.Context, address string) error {
			if peerID == address {
				atomic.AddInt32(&wasConnectCalled, 1)
			}

			return nil
		},
	}

	kdd := discovery.NewKadDhtPeerDiscoverer(interval, "", nil)
	lctx, _ := libp2p.NewLibp2pContext(context.Background(), uhs)
	_ = kdd.ApplyContext(lctx)

	chanDone := kdd.ConnectToOnePeerFromInitialPeersList(time.Second, []string{peerID})

	select {
	case <-chanDone:
		assert.Equal(t, int32(1), atomic.LoadInt32(&wasConnectCalled))
	case <-time.After(timeoutWaitResponses):
		assert.Fail(t, "timeout")
	}
}

func TestKadDhtPeerDiscoverer_ConnectToOnePeerFromInitialPeersOnePeerShouldTryToConnectContinously(t *testing.T) {
	interval := time.Second

	peerID := "peer"
	wasConnectCalled := int32(0)

	errDidNotConnect := errors.New("did not connect")
	noOfTimesToRefuseConnection := 5

	uhs := &mock.ConnectableHostStub{
		ConnectToPeerCalled: func(ctx context.Context, address string) error {
			if peerID != address {
				assert.Fail(t, "should have tried to connect to the same ID")
			}

			atomic.AddInt32(&wasConnectCalled, 1)

			if atomic.LoadInt32(&wasConnectCalled) < int32(noOfTimesToRefuseConnection) {
				return errDidNotConnect
			}

			return nil
		},
	}

	kdd := discovery.NewKadDhtPeerDiscoverer(interval, "", nil)
	lctx, _ := libp2p.NewLibp2pContext(context.Background(), uhs)
	_ = kdd.ApplyContext(lctx)

	chanDone := kdd.ConnectToOnePeerFromInitialPeersList(time.Millisecond*10, []string{peerID})

	select {
	case <-chanDone:
		assert.Equal(t, int32(noOfTimesToRefuseConnection), atomic.LoadInt32(&wasConnectCalled))
	case <-time.After(timeoutWaitResponses):
		assert.Fail(t, "timeout")
	}
}

func TestKadDhtPeerDiscoverer_ConnectToOnePeerFromInitialPeersTwoPeersShouldAlternate(t *testing.T) {
	interval := time.Second

	peerID1 := "peer1"
	peerID2 := "peer2"

	wasConnectCalled := int32(0)

	errDidNotConnect := errors.New("did not connect")
	noOfTimesToRefuseConnection := 5

	uhs := &mock.ConnectableHostStub{
		ConnectToPeerCalled: func(ctx context.Context, address string) error {
			connCalled := atomic.LoadInt32(&wasConnectCalled)

			atomic.AddInt32(&wasConnectCalled, 1)

			if connCalled >= int32(noOfTimesToRefuseConnection) {
				return nil
			}

			connCalled = connCalled % 2
			if connCalled == 0 {
				if peerID1 != address {
					assert.Fail(t, "should have tried to connect to "+peerID1)
				}
			}

			if connCalled == 1 {
				if peerID2 != address {
					assert.Fail(t, "should have tried to connect to "+peerID2)
				}
			}

			return errDidNotConnect
		},
	}

	kdd := discovery.NewKadDhtPeerDiscoverer(interval, "", nil)
	lctx, _ := libp2p.NewLibp2pContext(context.Background(), uhs)
	_ = kdd.ApplyContext(lctx)

	chanDone := kdd.ConnectToOnePeerFromInitialPeersList(time.Millisecond*10, []string{peerID1, peerID2})

	select {
	case <-chanDone:
	case <-time.After(timeoutWaitResponses):
		assert.Fail(t, "timeout")
	}
}

//------- ApplyContext

func TestKadDhtPeerDiscoverer_ApplyContextNilProviderShouldErr(t *testing.T) {
	interval := time.Second
	kdd := discovery.NewKadDhtPeerDiscoverer(interval, "", nil)

	err := kdd.ApplyContext(nil)

	assert.Equal(t, p2p.ErrNilContextProvider, err)
}

func TestKadDhtPeerDiscoverer_ApplyContextWrongProviderShouldErr(t *testing.T) {
	interval := time.Second
	kdd := discovery.NewKadDhtPeerDiscoverer(interval, "", nil)

	err := kdd.ApplyContext(&mock.ContextProviderMock{})

	assert.Equal(t, p2p.ErrWrongContextApplier, err)
}

func TestKadDhtPeerDiscoverer_ApplyContextShouldWork(t *testing.T) {
	ctx, _ := libp2p.NewLibp2pContext(context.Background(), &mock.ConnectableHostStub{})
	interval := time.Second
	kdd := discovery.NewKadDhtPeerDiscoverer(interval, "", nil)

	err := kdd.ApplyContext(ctx)

	assert.Nil(t, err)
	assert.True(t, ctx == kdd.ContextProvider())
}<|MERGE_RESOLUTION|>--- conflicted
+++ resolved
@@ -27,11 +27,7 @@
 
 func TestNewKadDhtPeerDiscoverer_ShouldSetValues(t *testing.T) {
 	initialPeersList := []string{"peer1", "peer2"}
-<<<<<<< HEAD
-	interval := time.Second * 4
-=======
 	interval := 4 * time.Second
->>>>>>> 30c030e5
 	randezVous := "randez vous"
 
 	kdd := discovery.NewKadDhtPeerDiscoverer(interval, randezVous, initialPeersList)
