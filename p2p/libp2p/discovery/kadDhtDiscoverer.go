package discovery

import (
	"context"
	"fmt"
	"sync"
	"time"

	"github.com/ElrondNetwork/elrond-go/logger"
	"github.com/ElrondNetwork/elrond-go/p2p"
	"github.com/ElrondNetwork/elrond-go/p2p/libp2p"
	"github.com/libp2p/go-libp2p-core/protocol"
	dht "github.com/libp2p/go-libp2p-kad-dht"
	opts "github.com/libp2p/go-libp2p-kad-dht/opts"
	kbucket "github.com/libp2p/go-libp2p-kbucket"
)

const (
	initReconnectMul   = 20
	kadDhtName         = "kad-dht discovery"
	minWatchdogTimeout = time.Second
)

var peerDiscoveryTimeout = 10 * time.Second
var noOfQueries = 1

var log = logger.GetOrCreate("p2p/libp2p/kaddht")

// ArgKadDht represents the kad-dht config argument DTO
type ArgKadDht struct {
	PeersRefreshInterval time.Duration
	RandezVous           string
	InitialPeersList     []string
	BucketSize           uint32
	RoutingTableRefresh  time.Duration
}

// KadDhtDiscoverer is the kad-dht discovery type implementation
type KadDhtDiscoverer struct {
	mutKadDht     sync.RWMutex
	kadDHT        *dht.IpfsDHT
	refreshCancel context.CancelFunc

	contextProvider *libp2p.Libp2pContext

	peersRefreshInterval time.Duration
	randezVous           string
	initialPeersList     []string
	routingTableRefresh  time.Duration
	initConns            bool // Initiate new connections
<<<<<<< HEAD
	watchdogKick         chan struct{}
	watchdogCancel       context.CancelFunc
=======
	bucketSize           uint32
>>>>>>> 6ccf18ca
}

// NewKadDhtPeerDiscoverer creates a new kad-dht discovery type implementation
// initialPeersList can be nil or empty, no initial connection will be attempted, a warning message will appear
func NewKadDhtPeerDiscoverer(arg ArgKadDht) (*KadDhtDiscoverer, error) {
	if arg.PeersRefreshInterval < time.Second {
		return nil, fmt.Errorf("%w, PeersRefreshInterval should have been at least 1 second", p2p.ErrInvalidValue)
	}
	if arg.RoutingTableRefresh < time.Second {
		return nil, fmt.Errorf("%w, RoutingTableRefresh should have been at least 1 second", p2p.ErrInvalidValue)
	}
	isListNilOrEmpty := len(arg.InitialPeersList) == 0
	if isListNilOrEmpty {
		log.Warn("nil or empty initial peers list provided to kad dht implementation. " +
			"No initial connection will be done")
	}

	return &KadDhtDiscoverer{
		peersRefreshInterval: arg.PeersRefreshInterval,
		randezVous:           arg.RandezVous,
		initialPeersList:     arg.InitialPeersList,
		bucketSize:           arg.BucketSize,
		routingTableRefresh:  arg.RoutingTableRefresh,
		initConns:            true,
	}, nil
}

// Bootstrap will start the bootstrapping new peers process
func (kdd *KadDhtDiscoverer) Bootstrap() error {
	kdd.mutKadDht.Lock()
	defer kdd.mutKadDht.Unlock()

	if kdd.kadDHT != nil {
		return p2p.ErrPeerDiscoveryProcessAlreadyStarted
	}

	if kdd.contextProvider == nil {
		return p2p.ErrNilContextProvider
	}

	return kdd.startDHT()
}

// UpdateRandezVous change the randezVous string, and restart the discovery with the new protocols
func (kdd *KadDhtDiscoverer) UpdateRandezVous(s string) error {
	kdd.mutKadDht.Lock()
	defer kdd.mutKadDht.Unlock()

	if s == kdd.randezVous {
		return nil
	}

	err := kdd.stopDHT()
	if err != nil {
		log.Debug("Error wile stopping kad-dht discovery, skip", "error", err)
	}
	kdd.randezVous = s
	return kdd.startDHT()
}

func (kdd *KadDhtDiscoverer) protocols() []protocol.ID {
	return []protocol.ID{
		protocol.ID(fmt.Sprintf("%s/erd_%s", opts.ProtocolDHT, kdd.randezVous)),
		protocol.ID(fmt.Sprintf("%s/erd", opts.ProtocolDHT)),
		//TODO: to be removed once the seed is updated
		opts.ProtocolDHT,
	}
}

func (kdd *KadDhtDiscoverer) startDHT() error {
	ctx := kdd.contextProvider.Context()
	h := kdd.contextProvider.Host()

	defaultOptions := opts.Defaults
	customOptions := func(opt *opts.Options) error {
		err := defaultOptions(opt)
		if err != nil {
			return err
		}

		return nil
	}

	ctxrun, cancel := context.WithCancel(ctx)
	hd, err := NewHostDecorator(h, ctxrun, 3, time.Second)
	if err != nil {
		cancel()
		return err
	}

	kademliaDHT, err := dht.New(ctx, hd, opts.Protocols(kdd.protocols()...), customOptions)
	if err != nil {
		cancel()
		return err
	}

	go kdd.connectToInitialAndBootstrap(ctxrun)

	kdd.kadDHT = kademliaDHT
	kdd.refreshCancel = cancel
	return nil
}

func (kdd *KadDhtDiscoverer) stopDHT() error {
	if kdd.refreshCancel == nil {
		return nil
	}

	kdd.refreshCancel()
	kdd.refreshCancel = nil

	h := kdd.contextProvider.Host()

	for _, p := range kdd.protocols() {
		h.RemoveStreamHandler(p)
	}

	err := kdd.kadDHT.Close()

	kdd.kadDHT = nil

	return err
}

func (kdd *KadDhtDiscoverer) connectToInitialAndBootstrap(ctx context.Context) {
	chanStartBootstrap := kdd.connectToOnePeerFromInitialPeersList(
		kdd.peersRefreshInterval,
		kdd.initialPeersList,
	)

<<<<<<< HEAD
=======
	cfg := dht.BootstrapConfig{
		Period:  kdd.peersRefreshInterval,
		Queries: noOfQueries,
		Timeout: peerDiscoveryTimeout,
	}

	ctx := kdd.contextProvider.Context()

>>>>>>> 6ccf18ca
	go func() {
		<-chanStartBootstrap

		go func() {
			i := 1
			for {
<<<<<<< HEAD
				kdd.mutKadDht.RLock()
				kadDht := kdd.kadDHT
				initConns := kdd.initConns
				kdd.mutKadDht.RUnlock()

				if initConns {
					var err error = nil
					if kadDht != nil {
						err = kadDht.Bootstrap(ctx)
					}
=======
				if kdd.initConns {
					err := kdd.kadDHT.BootstrapOnce(ctx, cfg)
>>>>>>> 6ccf18ca
					if err == kbucket.ErrLookupFailure {
						<-kdd.ReconnectToNetwork()
					}
					i = 1
				} else {
					i++
					if (i % initReconnectMul) == 0 {
						<-kdd.ReconnectToNetwork()
						i = 1
					}
				}
				select {
				case <-time.After(kdd.peersRefreshInterval):
				case <-ctx.Done():
					return
				}
			}

		}()
	}()
}

func (kdd *KadDhtDiscoverer) connectToOnePeerFromInitialPeersList(
	intervalBetweenAttempts time.Duration,
	initialPeersList []string) <-chan struct{} {

	h := kdd.contextProvider.Host()
	ctx := kdd.contextProvider.Context()

	chanDone := make(chan struct{}, 1)

	if initialPeersList == nil {
		chanDone <- struct{}{}
		return chanDone
	}

	if len(initialPeersList) == 0 {
		chanDone <- struct{}{}
		return chanDone
	}

	go func() {
		startIndex := 0

		for {
			err := h.ConnectToPeer(ctx, initialPeersList[startIndex])

			if err != nil {
				//could not connect, wait and try next one
				startIndex++
<<<<<<< HEAD
				startIndex = startIndex % len(initialPeersList)
				select {
				case <-ctx.Done():
					break
				case <-time.After(intervalBetweenAttempts):
					continue
				}
=======
				startIndex %= len(initialPeersList)

				time.Sleep(intervalBetweenAttempts)

				continue
>>>>>>> 6ccf18ca
			}
			break

		}
		chanDone <- struct{}{}
	}()

	return chanDone
}

// Name returns the name of the kad dht peer discovery implementation
func (kdd *KadDhtDiscoverer) Name() string {
	return kadDhtName
}

// ApplyContext sets the context in which this discoverer is to be run
func (kdd *KadDhtDiscoverer) ApplyContext(ctxProvider p2p.ContextProvider) error {
	if ctxProvider == nil || ctxProvider.IsInterfaceNil() {
		return p2p.ErrNilContextProvider
	}

	ctx, ok := ctxProvider.(*libp2p.Libp2pContext)

	if !ok {
		return p2p.ErrWrongContextProvider
	}

	kdd.contextProvider = ctx
	return nil
}

// ReconnectToNetwork will try to connect to one peer from the initial peer list
func (kdd *KadDhtDiscoverer) ReconnectToNetwork() <-chan struct{} {
	return kdd.connectToOnePeerFromInitialPeersList(kdd.peersRefreshInterval, kdd.initialPeersList)
}

// Pause will suspend the discovery process
func (kdd *KadDhtDiscoverer) Pause() {
	kdd.mutKadDht.Lock()
	defer kdd.mutKadDht.Unlock()
	kdd.initConns = false
}

// Resume will resume the discovery process
func (kdd *KadDhtDiscoverer) Resume() {
	kdd.mutKadDht.Lock()
	defer kdd.mutKadDht.Unlock()
	kdd.initConns = true
}

// IsDiscoveryPaused will return true if the discoverer is initiating connections
func (kdd *KadDhtDiscoverer) IsDiscoveryPaused() bool {
	kdd.mutKadDht.RLock()
	defer kdd.mutKadDht.RUnlock()
	return !kdd.initConns
}

// IsInterfaceNil returns true if there is no value under the interface
func (kdd *KadDhtDiscoverer) IsInterfaceNil() bool {
	return kdd == nil
}

// StartWatchdog start the watchdog
func (kdd *KadDhtDiscoverer) StartWatchdog(timeout time.Duration) error {
	kdd.mutKadDht.Lock()
	defer kdd.mutKadDht.Unlock()

	if kdd.contextProvider == nil {
		return p2p.ErrNilContextProvider
	}

	if kdd.watchdogKick != nil {
		return p2p.ErrWatchdogAlreadyStarted
	}

	if timeout < minWatchdogTimeout {
		return p2p.ErrInvalidDurationProvided
	}

	kdd.watchdogKick = make(chan struct{})
	ctx := kdd.contextProvider.Context()
	wdCtx, wdCancel := context.WithCancel(ctx)
	go func(kick <-chan struct{}) {
		for {
			select {
			case <-time.After(timeout):
				kdd.Resume()
			case <-wdCtx.Done():
				return
			case <-kick:
			}
		}
	}(kdd.watchdogKick)

	kdd.watchdogCancel = wdCancel
	return nil
}

// StopWatchdog stops the discovery watchdog
func (kdd *KadDhtDiscoverer) StopWatchdog() error {
	kdd.mutKadDht.Lock()
	defer kdd.mutKadDht.Unlock()

	if kdd.watchdogCancel == nil {
		return p2p.ErrWatchdogNotStarted
	}

	kdd.watchdogCancel()
	kdd.watchdogCancel = nil

	close(kdd.watchdogKick)
	kdd.watchdogKick = nil
	return nil
}

// KickWatchdog extends the discovery resume timeout
func (kdd *KadDhtDiscoverer) KickWatchdog() error {
	kdd.mutKadDht.RLock()
	defer kdd.mutKadDht.RUnlock()

	if kdd.watchdogKick == nil {
		return p2p.ErrWatchdogNotStarted
	}

	select {
	case kdd.watchdogKick <- struct{}{}:
	default:
	}
	return nil
}<|MERGE_RESOLUTION|>--- conflicted
+++ resolved
@@ -48,12 +48,9 @@
 	initialPeersList     []string
 	routingTableRefresh  time.Duration
 	initConns            bool // Initiate new connections
-<<<<<<< HEAD
+	bucketSize           uint32
 	watchdogKick         chan struct{}
 	watchdogCancel       context.CancelFunc
-=======
-	bucketSize           uint32
->>>>>>> 6ccf18ca
 }
 
 // NewKadDhtPeerDiscoverer creates a new kad-dht discovery type implementation
@@ -184,8 +181,6 @@
 		kdd.initialPeersList,
 	)
 
-<<<<<<< HEAD
-=======
 	cfg := dht.BootstrapConfig{
 		Period:  kdd.peersRefreshInterval,
 		Queries: noOfQueries,
@@ -194,14 +189,12 @@
 
 	ctx := kdd.contextProvider.Context()
 
->>>>>>> 6ccf18ca
 	go func() {
 		<-chanStartBootstrap
 
 		go func() {
 			i := 1
 			for {
-<<<<<<< HEAD
 				kdd.mutKadDht.RLock()
 				kadDht := kdd.kadDHT
 				initConns := kdd.initConns
@@ -212,10 +205,6 @@
 					if kadDht != nil {
 						err = kadDht.Bootstrap(ctx)
 					}
-=======
-				if kdd.initConns {
-					err := kdd.kadDHT.BootstrapOnce(ctx, cfg)
->>>>>>> 6ccf18ca
 					if err == kbucket.ErrLookupFailure {
 						<-kdd.ReconnectToNetwork()
 					}
@@ -266,7 +255,6 @@
 			if err != nil {
 				//could not connect, wait and try next one
 				startIndex++
-<<<<<<< HEAD
 				startIndex = startIndex % len(initialPeersList)
 				select {
 				case <-ctx.Done():
@@ -274,13 +262,8 @@
 				case <-time.After(intervalBetweenAttempts):
 					continue
 				}
-=======
-				startIndex %= len(initialPeersList)
-
-				time.Sleep(intervalBetweenAttempts)
 
 				continue
->>>>>>> 6ccf18ca
 			}
 			break
 
