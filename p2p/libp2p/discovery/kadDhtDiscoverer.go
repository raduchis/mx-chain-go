package discovery

import (
	"sync"
	"time"

	"github.com/ElrondNetwork/elrond-go/core/logger"
	"github.com/ElrondNetwork/elrond-go/p2p"
	"github.com/ElrondNetwork/elrond-go/p2p/libp2p"
	dht "github.com/libp2p/go-libp2p-kad-dht"
)

<<<<<<< HEAD
var peerDiscoveryTimeout = time.Second * 10
=======
var peerDiscoveryTimeout = 10 * time.Second
>>>>>>> 30c030e5
var noOfQueries = 1

const kadDhtName = "kad-dht discovery"

var log = logger.DefaultLogger()

// KadDhtDiscoverer is the kad-dht discovery type implementation
type KadDhtDiscoverer struct {
	mutKadDht sync.Mutex
	kadDHT    *dht.IpfsDHT

	contextProvider *libp2p.Libp2pContext

	refreshInterval  time.Duration
	randezVous       string
	initialPeersList []string
}

// NewKadDhtPeerDiscoverer creates a new kad-dht discovery type implementation
// initialPeersList can be nil or empty, no initial connection will be attempted, a warning message will appear
func NewKadDhtPeerDiscoverer(
	refreshInterval time.Duration,
	randezVous string,
	initialPeersList []string) *KadDhtDiscoverer {

	isListNilOrEmpty := initialPeersList == nil || len(initialPeersList) == 0

	if isListNilOrEmpty {
		log.Warn("nil or empty initial peers list provided to kad dht implementation. " +
			"No initial connection will be done")
	}

	return &KadDhtDiscoverer{
		refreshInterval:  refreshInterval,
		randezVous:       randezVous,
		initialPeersList: initialPeersList,
	}
}

// Bootstrap will start the bootstrapping new peers process
func (kdd *KadDhtDiscoverer) Bootstrap() error {
	kdd.mutKadDht.Lock()
	defer kdd.mutKadDht.Unlock()

	if kdd.kadDHT != nil {
		return p2p.ErrPeerDiscoveryProcessAlreadyStarted
	}

	if kdd.contextProvider == nil {
		return p2p.ErrNilContextProvider
	}

	ctx := kdd.contextProvider.Context()
	h := kdd.contextProvider.Host()

	// Start a DHT, for use in peer discovery. We can't just make a new DHT
	// client because we want each peer to maintain its own local copy of the
	// DHT, so that the bootstrapping node of the DHT can go down without
	// inhibiting future peer discovery.
	kademliaDHT, err := dht.New(ctx, h)
	if err != nil {
		return err
	}

	go kdd.connectToInitialAndBootstrap()

	kdd.kadDHT = kademliaDHT
	return nil
}

func (kdd *KadDhtDiscoverer) connectToInitialAndBootstrap() {
	chanStartBootstrap := kdd.connectToOnePeerFromInitialPeersList(
		kdd.refreshInterval,
		kdd.initialPeersList)

	cfg := dht.BootstrapConfig{
		Period:  kdd.refreshInterval,
		Queries: noOfQueries,
		Timeout: peerDiscoveryTimeout,
	}

	ctx := kdd.contextProvider.Context()

	go func() {
		<-chanStartBootstrap

		kdd.mutKadDht.Lock()
		err := kdd.kadDHT.BootstrapWithConfig(ctx, cfg)
		kdd.mutKadDht.Unlock()
		if err != nil {
			log.Error(err.Error())
			return
		}
	}()
}

func (kdd *KadDhtDiscoverer) connectToOnePeerFromInitialPeersList(
	intervalBetweenAttempts time.Duration,
	initialPeersList []string) <-chan struct{} {

	h := kdd.contextProvider.Host()
	ctx := kdd.contextProvider.Context()

	chanDone := make(chan struct{}, 1)

	if initialPeersList == nil {
		chanDone <- struct{}{}
		return chanDone
	}

	if len(initialPeersList) == 0 {
		chanDone <- struct{}{}
		return chanDone
	}

	go func() {
		startIndex := 0

		for {
			err := h.ConnectToPeer(ctx, initialPeersList[startIndex])

			if err != nil {
				//could not connect, wait and try next one
				startIndex++
				startIndex = startIndex % len(initialPeersList)

				time.Sleep(intervalBetweenAttempts)

				continue
			}

			chanDone <- struct{}{}
			return
		}
	}()

	return chanDone
}

// Name returns the name of the kad dht peer discovery implementation
func (kdd *KadDhtDiscoverer) Name() string {
	return kadDhtName
}

// ApplyContext sets the context in which this discoverer is to be run
func (kdd *KadDhtDiscoverer) ApplyContext(ctxProvider p2p.ContextProvider) error {
	if ctxProvider == nil || ctxProvider.IsInterfaceNil() {
		return p2p.ErrNilContextProvider
	}

	ctx, ok := ctxProvider.(*libp2p.Libp2pContext)

	if !ok {
		return p2p.ErrWrongContextApplier
	}

	kdd.contextProvider = ctx
	return nil
}

// ReconnectToNetwork will try to connect to one peer from the initial peer list
func (kdd *KadDhtDiscoverer) ReconnectToNetwork() <-chan struct{} {
	return kdd.connectToOnePeerFromInitialPeersList(kdd.refreshInterval, kdd.initialPeersList)
}

// IsInterfaceNil returns true if there is no value under the interface
func (kdd *KadDhtDiscoverer) IsInterfaceNil() bool {
	if kdd == nil {
		return true
	}
	return false
}<|MERGE_RESOLUTION|>--- conflicted
+++ resolved
@@ -10,11 +10,7 @@
 	dht "github.com/libp2p/go-libp2p-kad-dht"
 )
 
-<<<<<<< HEAD
-var peerDiscoveryTimeout = time.Second * 10
-=======
 var peerDiscoveryTimeout = 10 * time.Second
->>>>>>> 30c030e5
 var noOfQueries = 1
 
 const kadDhtName = "kad-dht discovery"
