package libp2p

import (
	"context"
	"crypto/ecdsa"
	"encoding/hex"
	"fmt"
	"sort"
	"strings"
	"sync"
	"time"

	"github.com/ElrondNetwork/elrond-go-core/core"
	"github.com/ElrondNetwork/elrond-go-core/core/check"
	"github.com/ElrondNetwork/elrond-go-core/core/throttler"
	logger "github.com/ElrondNetwork/elrond-go-logger"
	"github.com/ElrondNetwork/elrond-go/common"
	"github.com/ElrondNetwork/elrond-go/config"
	p2pDebug "github.com/ElrondNetwork/elrond-go/debug/p2p"
	"github.com/ElrondNetwork/elrond-go/p2p"
	"github.com/ElrondNetwork/elrond-go/p2p/data"
	"github.com/ElrondNetwork/elrond-go/p2p/libp2p/connectionMonitor"
	"github.com/ElrondNetwork/elrond-go/p2p/libp2p/disabled"
	discoveryFactory "github.com/ElrondNetwork/elrond-go/p2p/libp2p/discovery/factory"
	"github.com/ElrondNetwork/elrond-go/p2p/libp2p/metrics"
	metricsFactory "github.com/ElrondNetwork/elrond-go/p2p/libp2p/metrics/factory"
	"github.com/ElrondNetwork/elrond-go/p2p/libp2p/networksharding/factory"
	randFactory "github.com/ElrondNetwork/elrond-go/p2p/libp2p/rand/factory"
	"github.com/ElrondNetwork/elrond-go/p2p/loadBalancer"
	pubsub "github.com/ElrondNetwork/go-libp2p-pubsub"
	pubsubPb "github.com/ElrondNetwork/go-libp2p-pubsub/pb"
	"github.com/btcsuite/btcd/btcec"
	logging "github.com/ipfs/go-log"
	"github.com/libp2p/go-libp2p"
	libp2pCrypto "github.com/libp2p/go-libp2p-core/crypto"
	"github.com/libp2p/go-libp2p-core/network"
	"github.com/libp2p/go-libp2p-core/peer"
	"github.com/libp2p/go-libp2p-core/protocol"
	"github.com/libp2p/go-tcp-transport"

	stream "github.com/libp2p/go-libp2p-transport-upgrader"
)

const (
	// ListenAddrWithIp4AndTcp defines the listening address with ip v.4 and TCP
	ListenAddrWithIp4AndTcp = "/ip4/0.0.0.0/tcp/"

	// ListenLocalhostAddrWithIp4AndTcp defines the local host listening ip v.4 address and TCP
	ListenLocalhostAddrWithIp4AndTcp = "/ip4/127.0.0.1/tcp/"

	// DirectSendID represents the protocol ID for sending and receiving direct P2P messages
	DirectSendID = protocol.ID("/erd/directsend/1.0.0")

	durationBetweenSends            = time.Microsecond * 10
	durationCheckConnections        = time.Second
	refreshPeersOnTopic             = time.Second * 3
	ttlPeersOnTopic                 = time.Second * 10
	ttlConnectionsWatcher           = time.Hour * 2
	pubsubTimeCacheDuration         = 10 * time.Minute
	acceptMessagesInAdvanceDuration = 20 * time.Second // we are accepting the messages with timestamp in the future only for this delta
	pollWaitForConnectionsInterval  = time.Second
	broadcastGoRoutines             = 1000
	timeBetweenPeerPrints           = time.Second * 20
	timeBetweenExternalLoggersCheck = time.Second * 20
	minRangePortValue               = 1025
	noSignPolicy                    = pubsub.MessageSignaturePolicy(0) // should be used only in tests
	msgBindError                    = "address already in use"
	maxRetriesIfBindError           = 10
)

type messageSigningConfig bool

const (
	withMessageSigning    messageSigningConfig = true
	withoutMessageSigning messageSigningConfig = false
)

type reusePortsConfig bool

const (
	allowReusePorts   reusePortsConfig = true
	preventReusePorts reusePortsConfig = false
)

// TODO remove the header size of the message when commit d3c5ecd3a3e884206129d9f2a9a4ddfd5e7c8951 from
// https://github.com/libp2p/go-libp2p-pubsub/pull/189/commits will be part of a new release
var messageHeader = 64 * 1024 // 64kB
var maxSendBuffSize = (1 << 21) - messageHeader
var log = logger.GetOrCreate("p2p/libp2p")

var _ p2p.Messenger = (*networkMessenger)(nil)
var externalPackages = []string{"dht", "nat", "basichost", "pubsub"}

func init() {
	pubsub.TimeCacheDuration = pubsubTimeCacheDuration

	for _, external := range externalPackages {
		_ = logger.GetOrCreate(fmt.Sprintf("external/%s", external))
	}
}

// TODO refactor this struct to have be a wrapper (with logic) over a glue code
type networkMessenger struct {
	*p2pSigner
	ctx        context.Context
	cancelFunc context.CancelFunc
	p2pHost    ConnectableHost
	port       int
	pb         *pubsub.PubSub
	ds         p2p.DirectSender
	// TODO refactor this (connMonitor & connMonitorWrapper)
<<<<<<< HEAD
	connMonitor             ConnectionMonitor
	connMonitorWrapper      p2p.ConnectionMonitorWrapper
	peerDiscoverer          p2p.PeerDiscoverer
	sharder                 p2p.Sharder
	peerShardResolver       p2p.PeerShardResolver
	mutPeerResolver         sync.RWMutex
	mutTopics               sync.RWMutex
	processors              map[string]*topicProcessors
	topics                  map[string]*pubsub.Topic
	subscriptions           map[string]*pubsub.Subscription
	outgoingPLB             p2p.ChannelLoadBalancer
	poc                     *peersOnChannel
	goRoutinesThrottler     *throttler.NumGoRoutinesThrottler
	connectionsMetric       *metrics.Connections
	debugger                p2p.Debugger
	marshalizer             p2p.Marshalizer
	syncTimer               p2p.SyncTimer
	preferredPeersHolder    p2p.PreferredPeersHolderHandler
	printConnectionsWatcher p2p.ConnectionsWatcher
=======
	connMonitor          ConnectionMonitor
	connMonitorWrapper   p2p.ConnectionMonitorWrapper
	peerDiscoverer       p2p.PeerDiscoverer
	sharder              p2p.Sharder
	peerShardResolver    p2p.PeerShardResolver
	mutPeerResolver      sync.RWMutex
	mutTopics            sync.RWMutex
	processors           map[string]*topicProcessors
	topics               map[string]*pubsub.Topic
	subscriptions        map[string]*pubsub.Subscription
	outgoingPLB          p2p.ChannelLoadBalancer
	poc                  *peersOnChannel
	goRoutinesThrottler  *throttler.NumGoRoutinesThrottler
	connectionsMetric    *metrics.Connections
	debugger             p2p.Debugger
	marshalizer          p2p.Marshalizer
	syncTimer            p2p.SyncTimer
	preferredPeersHolder p2p.PreferredPeersHolderHandler
	connectionsWatcher   p2p.ConnectionsWatcher
	peersRatingHandler   p2p.PeersRatingHandler
>>>>>>> 6662d85d
}

// ArgsNetworkMessenger defines the options used to create a p2p wrapper
type ArgsNetworkMessenger struct {
	ListenAddress        string
	Marshalizer          p2p.Marshalizer
	P2pConfig            config.P2PConfig
	SyncTimer            p2p.SyncTimer
	PreferredPeersHolder p2p.PreferredPeersHolderHandler
	NodeOperationMode    p2p.NodeOperation
	PeersRatingHandler   p2p.PeersRatingHandler
}

// NewNetworkMessenger creates a libP2P messenger by opening a port on the current machine
func NewNetworkMessenger(args ArgsNetworkMessenger) (*networkMessenger, error) {
	return newNetworkMessenger(args, withMessageSigning, allowReusePorts)
}

func newNetworkMessenger(args ArgsNetworkMessenger, messageSigning messageSigningConfig, reusePort reusePortsConfig) (*networkMessenger, error) {
	if check.IfNil(args.Marshalizer) {
		return nil, fmt.Errorf("%w when creating a new network messenger", p2p.ErrNilMarshalizer)
	}
	if check.IfNil(args.SyncTimer) {
		return nil, fmt.Errorf("%w when creating a new network messenger", p2p.ErrNilSyncTimer)
	}
	if check.IfNil(args.PreferredPeersHolder) {
		return nil, fmt.Errorf("%w when creating a new network messenger", p2p.ErrNilPreferredPeersHolder)
	}
	if check.IfNil(args.PeersRatingHandler) {
		return nil, fmt.Errorf("%w when creating a new network messenger", p2p.ErrNilPeersRatingHandler)
	}

	p2pPrivKey, err := createP2PPrivKey(args.P2pConfig.Node.Seed)
	if err != nil {
		return nil, err
	}

	setupExternalP2PLoggers()

	p2pNode, err := constructNodeWithPortRetry(args, p2pPrivKey, reusePort)
	if err != nil {
		return nil, err
	}

	err = addComponentsToNode(args, p2pNode, messageSigning)
	if err != nil {
		log.LogIfError(p2pNode.p2pHost.Close())
		return nil, err
	}

	return p2pNode, nil
}

func constructNode(
	args ArgsNetworkMessenger,
	p2pPrivKey *libp2pCrypto.Secp256k1PrivateKey,
	portReuse reusePortsConfig,
) (*networkMessenger, error) {

	port, err := getPort(args.P2pConfig.Node.Port, checkFreePort)
	if err != nil {
		return nil, err
	}

	transportOption := libp2p.DefaultTransports
	if portReuse == preventReusePorts {
		log.Warn("port reuse is turned off in network messenger instance. NOT recommended in production environment")
		transportOption = libp2p.Transport(func(u *stream.Upgrader) *tcp.TcpTransport {
			tpt := tcp.NewTCPTransport(u)
			tpt.DisableReuseport = true
			return tpt
		})
	}

	connWatcher, err := metricsFactory.NewConnectionsWatcher(args.P2pConfig.Node.ConnectionWatcherType, ttlConnectionsWatcher)
	if err != nil {
		return nil, err
	}

	address := fmt.Sprintf(args.ListenAddress+"%d", port)
	opts := []libp2p.Option{
		libp2p.ListenAddrStrings(address),
		libp2p.Identity(p2pPrivKey),
		libp2p.DefaultMuxers,
		libp2p.DefaultSecurity,
		transportOption,
		// we need the disable relay option in order to save the node's bandwidth as much as possible
		libp2p.DisableRelay(),
		libp2p.NATPortMap(),
	}

	ctx, cancelFunc := context.WithCancel(context.Background())
	h, err := libp2p.New(ctx, opts...)
	if err != nil {
		cancelFunc()
		return nil, err
	}

	p2pNode := &networkMessenger{
<<<<<<< HEAD
		p2pSigner: &p2pSigner{
			privateKey: p2pPrivKey,
		},
		ctx:                     ctx,
		cancelFunc:              cancelFunc,
		p2pHost:                 NewConnectableHost(h),
		port:                    port,
		printConnectionsWatcher: connWatcher,
=======
		ctx:                ctx,
		cancelFunc:         cancelFunc,
		p2pHost:            NewConnectableHost(h),
		port:               port,
		connectionsWatcher: connWatcher,
		peersRatingHandler: args.PeersRatingHandler,
>>>>>>> 6662d85d
	}

	return p2pNode, nil
}

func constructNodeWithPortRetry(
	args ArgsNetworkMessenger,
	p2pPrivKey *libp2pCrypto.Secp256k1PrivateKey,
	portReuse reusePortsConfig,
) (*networkMessenger, error) {

	var lastErr error
	for i := 0; i < maxRetriesIfBindError; i++ {
		p2pNode, err := constructNode(args, p2pPrivKey, portReuse)
		if err == nil {
			return p2pNode, nil
		}

		lastErr = err
		if !strings.Contains(err.Error(), msgBindError) {
			// not a bind error, return directly
			return nil, err
		}

		log.Debug("bind error in network messenger", "retry number", i+1, "error", err)
	}

	return nil, lastErr
}

func setupExternalP2PLoggers() {
	for _, external := range externalPackages {
		logLevel := logger.GetLoggerLogLevel("external/" + external)
		if logLevel > logger.LogTrace {
			continue
		}

		_ = logging.SetLogLevel(external, "DEBUG")
	}
}

func createP2PPrivKey(seed string) (*libp2pCrypto.Secp256k1PrivateKey, error) {
	randReader, err := randFactory.NewRandFactory(seed)
	if err != nil {
		return nil, err
	}

	prvKey, _ := ecdsa.GenerateKey(btcec.S256(), randReader)

	return (*libp2pCrypto.Secp256k1PrivateKey)(prvKey), nil
}

func addComponentsToNode(
	args ArgsNetworkMessenger,
	p2pNode *networkMessenger,
	messageSigning messageSigningConfig,
) error {
	var err error

	p2pNode.processors = make(map[string]*topicProcessors)
	p2pNode.topics = make(map[string]*pubsub.Topic)
	p2pNode.subscriptions = make(map[string]*pubsub.Subscription)
	p2pNode.outgoingPLB = loadBalancer.NewOutgoingChannelLoadBalancer()
	p2pNode.peerShardResolver = &unknownPeerShardResolver{}
	p2pNode.marshalizer = args.Marshalizer
	p2pNode.syncTimer = args.SyncTimer
	p2pNode.preferredPeersHolder = args.PreferredPeersHolder
	p2pNode.debugger = p2pDebug.NewP2PDebugger(core.PeerID(p2pNode.p2pHost.ID()))
	p2pNode.peersRatingHandler = args.PeersRatingHandler

	err = p2pNode.createPubSub(messageSigning)
	if err != nil {
		return err
	}

	err = p2pNode.createSharder(args)
	if err != nil {
		return err
	}

	err = p2pNode.createDiscoverer(args.P2pConfig)
	if err != nil {
		return err
	}

	err = p2pNode.createConnectionMonitor(args.P2pConfig)
	if err != nil {
		return err
	}

	p2pNode.createConnectionsMetric()

	p2pNode.ds, err = NewDirectSender(p2pNode.ctx, p2pNode.p2pHost, p2pNode.directMessageHandler)
	if err != nil {
		return err
	}

	p2pNode.goRoutinesThrottler, err = throttler.NewNumGoRoutinesThrottler(broadcastGoRoutines)
	if err != nil {
		return err
	}

	p2pNode.printLogs()

	return nil
}

func (netMes *networkMessenger) createPubSub(messageSigning messageSigningConfig) error {
	optsPS := make([]pubsub.Option, 0)
	if messageSigning == withoutMessageSigning {
		log.Warn("signature verification is turned off in network messenger instance. NOT recommended in production environment")
		optsPS = append(optsPS, pubsub.WithMessageSignaturePolicy(noSignPolicy))
	}

	var err error
	netMes.pb, err = pubsub.NewGossipSub(netMes.ctx, netMes.p2pHost, optsPS...)
	if err != nil {
		return err
	}

	netMes.poc, err = newPeersOnChannel(
		netMes.peersRatingHandler,
		netMes.pb.ListPeers,
		refreshPeersOnTopic,
		ttlPeersOnTopic)
	if err != nil {
		return err
	}

	go func(plb p2p.ChannelLoadBalancer) {
		for {
			select {
			case <-time.After(durationBetweenSends):
			case <-netMes.ctx.Done():
				log.Debug("closing networkMessenger's send from channel load balancer go routine")
				return
			}

			sendableData := plb.CollectOneElementFromChannels()
			if sendableData == nil {
				continue
			}

			netMes.mutTopics.RLock()
			topic := netMes.topics[sendableData.Topic]
			netMes.mutTopics.RUnlock()

			if topic == nil {
				log.Warn("writing on a topic that the node did not register on - message dropped",
					"topic", sendableData.Topic,
				)

				continue
			}

			buffToSend := netMes.createMessageBytes(sendableData.Buff)
			if len(buffToSend) == 0 {
				continue
			}

			errPublish := topic.Publish(netMes.ctx, buffToSend)
			if errPublish != nil {
				log.Trace("error sending data", "error", errPublish)
			}
		}
	}(netMes.outgoingPLB)

	return nil
}

func (netMes *networkMessenger) createMessageBytes(buff []byte) []byte {
	message := &data.TopicMessage{
		Version:   currentTopicMessageVersion,
		Payload:   buff,
		Timestamp: netMes.syncTimer.CurrentTime().Unix(),
	}

	buffToSend, errMarshal := netMes.marshalizer.Marshal(message)
	if errMarshal != nil {
		log.Warn("error sending data", "error", errMarshal)
		return nil
	}

	return buffToSend
}

func (netMes *networkMessenger) createSharder(argsNetMes ArgsNetworkMessenger) error {
	args := factory.ArgsSharderFactory{
		PeerShardResolver:    &unknownPeerShardResolver{},
		Pid:                  netMes.p2pHost.ID(),
		P2pConfig:            argsNetMes.P2pConfig,
		PreferredPeersHolder: netMes.preferredPeersHolder,
		NodeOperationMode:    argsNetMes.NodeOperationMode,
	}

	var err error
	netMes.sharder, err = factory.NewSharder(args)

	return err
}

func (netMes *networkMessenger) createDiscoverer(p2pConfig config.P2PConfig) error {
	var err error

	args := discoveryFactory.ArgsPeerDiscoverer{
		Context:            netMes.ctx,
		Host:               netMes.p2pHost,
		Sharder:            netMes.sharder,
		P2pConfig:          p2pConfig,
		ConnectionsWatcher: netMes.printConnectionsWatcher,
	}

	netMes.peerDiscoverer, err = discoveryFactory.NewPeerDiscoverer(args)

	return err
}

func (netMes *networkMessenger) createConnectionMonitor(p2pConfig config.P2PConfig) error {
	reconnecter, ok := netMes.peerDiscoverer.(p2p.Reconnecter)
	if !ok {
		return fmt.Errorf("%w when converting peerDiscoverer to reconnecter interface", p2p.ErrWrongTypeAssertion)
	}

	sharder, ok := netMes.sharder.(connectionMonitor.Sharder)
	if !ok {
		return fmt.Errorf("%w in networkMessenger.createConnectionMonitor", p2p.ErrWrongTypeAssertions)
	}

	args := connectionMonitor.ArgsConnectionMonitorSimple{
		Reconnecter:                reconnecter,
		Sharder:                    sharder,
		ThresholdMinConnectedPeers: p2pConfig.Node.ThresholdMinConnectedPeers,
		PreferredPeersHolder:       netMes.preferredPeersHolder,
		ConnectionsWatcher:         netMes.printConnectionsWatcher,
	}
	var err error
	netMes.connMonitor, err = connectionMonitor.NewLibp2pConnectionMonitorSimple(args)
	if err != nil {
		return err
	}

	cmw := newConnectionMonitorWrapper(
		netMes.p2pHost.Network(),
		netMes.connMonitor,
		&disabled.PeerDenialEvaluator{},
	)
	netMes.p2pHost.Network().Notify(cmw)
	netMes.connMonitorWrapper = cmw

	go func() {
		for {
			cmw.CheckConnectionsBlocking()
			select {
			case <-time.After(durationCheckConnections):
			case <-netMes.ctx.Done():
				log.Debug("peer monitoring go routine is stopping...")
				return
			}
		}
	}()

	return nil
}

func (netMes *networkMessenger) createConnectionsMetric() {
	netMes.connectionsMetric = metrics.NewConnections()
	netMes.p2pHost.Network().Notify(netMes.connectionsMetric)
}

func (netMes *networkMessenger) printLogs() {
	addresses := make([]interface{}, 0)
	for i, address := range netMes.p2pHost.Addrs() {
		addresses = append(addresses, fmt.Sprintf("addr%d", i))
		addresses = append(addresses, address.String()+"/p2p/"+netMes.ID().Pretty())
	}
	log.Info("listening on addresses", addresses...)

	go netMes.printLogsStats()
	go netMes.checkExternalLoggers()
}

func (netMes *networkMessenger) printLogsStats() {
	for {
		select {
		case <-netMes.ctx.Done():
			log.Debug("closing networkMessenger.printLogsStats go routine")
			return
		case <-time.After(timeBetweenPeerPrints):
		}

		conns := netMes.connectionsMetric.ResetNumConnections()
		disconns := netMes.connectionsMetric.ResetNumDisconnections()

		peersInfo := netMes.GetConnectedPeersInfo()
		log.Debug("network connection status",
			"known peers", len(netMes.Peers()),
			"connected peers", len(netMes.ConnectedPeers()),
			"intra shard validators", peersInfo.NumIntraShardValidators,
			"intra shard observers", peersInfo.NumIntraShardObservers,
			"cross shard validators", peersInfo.NumCrossShardValidators,
			"cross shard observers", peersInfo.NumCrossShardObservers,
			"full history observers", peersInfo.NumFullHistoryObservers,
			"unknown", len(peersInfo.UnknownPeers),
			"seeders", len(peersInfo.Seeders),
			"current shard", peersInfo.SelfShardID,
			"validators histogram", netMes.mapHistogram(peersInfo.NumValidatorsOnShard),
			"observers histogram", netMes.mapHistogram(peersInfo.NumObserversOnShard),
			"preferred peers histogram", netMes.mapHistogram(peersInfo.NumPreferredPeersOnShard),
		)

		connsPerSec := conns / uint32(timeBetweenPeerPrints/time.Second)
		disconnsPerSec := disconns / uint32(timeBetweenPeerPrints/time.Second)

		log.Debug("network connection metrics",
			"connections/s", connsPerSec,
			"disconnections/s", disconnsPerSec,
			"connections", conns,
			"disconnections", disconns,
			"time", timeBetweenPeerPrints,
		)
	}
}

func (netMes *networkMessenger) mapHistogram(input map[uint32]int) string {
	keys := make([]uint32, 0, len(input))
	for shard := range input {
		keys = append(keys, shard)
	}
	sort.Slice(keys, func(i, j int) bool {
		return keys[i] < keys[j]
	})

	vals := make([]string, 0, len(keys))
	for _, key := range keys {
		var shard string
		if key == core.MetachainShardId {
			shard = "meta"
		} else {
			shard = fmt.Sprintf("shard %d", key)
		}

		vals = append(vals, fmt.Sprintf("%s: %d", shard, input[key]))
	}

	return strings.Join(vals, ", ")
}

func (netMes *networkMessenger) checkExternalLoggers() {
	for {
		select {
		case <-netMes.ctx.Done():
			log.Debug("closing networkMessenger.checkExternalLoggers go routine")
			return
		case <-time.After(timeBetweenExternalLoggersCheck):
		}

		setupExternalP2PLoggers()
	}
}

// Close closes the host, connections and streams
func (netMes *networkMessenger) Close() error {
	log.Debug("closing network messenger's host...")

	var err error
	errHost := netMes.p2pHost.Close()
	if errHost != nil {
		err = errHost
		log.Warn("networkMessenger.Close",
			"component", "host",
			"error", err)
	}

	log.Debug("closing network messenger's print connection watcher...")
	errConnWatcher := netMes.printConnectionsWatcher.Close()
	if errConnWatcher != nil {
		err = errConnWatcher
		log.Warn("networkMessenger.Close",
			"component", "connectionsWatcher",
			"error", err)
	}

	log.Debug("closing network messenger's outgoing load balancer...")
	errOplb := netMes.outgoingPLB.Close()
	if errOplb != nil {
		err = errOplb
		log.Warn("networkMessenger.Close",
			"component", "outgoingPLB",
			"error", err)
	}

	log.Debug("closing network messenger's peers on channel...")
	errPoc := netMes.poc.Close()
	if errPoc != nil {
		log.Warn("networkMessenger.Close",
			"component", "peersOnChannel",
			"error", errPoc)
	}

	log.Debug("closing network messenger's connection monitor...")
	errConnMonitor := netMes.connMonitor.Close()
	if errConnMonitor != nil {
		log.Warn("networkMessenger.Close",
			"component", "connMonitor",
			"error", errConnMonitor)
	}

	log.Debug("closing network messenger's components through the context...")
	netMes.cancelFunc()

	log.Debug("closing network messenger's debugger...")
	errDebugger := netMes.debugger.Close()
	if errDebugger != nil {
		err = errDebugger
		log.Warn("networkMessenger.Close",
			"component", "debugger",
			"error", err)
	}

	log.Debug("closing network messenger's peerstore...")
	errPeerStore := netMes.p2pHost.Peerstore().Close()
	if errPeerStore != nil {
		err = errPeerStore
		log.Warn("networkMessenger.Close",
			"component", "peerstore",
			"error", err)
	}

	if err == nil {
		log.Info("network messenger closed successfully")
	}

	return err
}

// ID returns the messenger's ID
func (netMes *networkMessenger) ID() core.PeerID {
	h := netMes.p2pHost

	return core.PeerID(h.ID())
}

// Peers returns the list of all known peers ID (including self)
func (netMes *networkMessenger) Peers() []core.PeerID {
	peers := make([]core.PeerID, 0)

	for _, p := range netMes.p2pHost.Peerstore().Peers() {
		peers = append(peers, core.PeerID(p))
	}
	return peers
}

// Addresses returns all addresses found in peerstore
func (netMes *networkMessenger) Addresses() []string {
	addrs := make([]string, 0)

	for _, address := range netMes.p2pHost.Addrs() {
		addrs = append(addrs, address.String()+"/p2p/"+netMes.ID().Pretty())
	}

	return addrs
}

// ConnectToPeer tries to open a new connection to a peer
func (netMes *networkMessenger) ConnectToPeer(address string) error {
	return netMes.p2pHost.ConnectToPeer(netMes.ctx, address)
}

// Bootstrap will start the peer discovery mechanism
func (netMes *networkMessenger) Bootstrap() error {
	err := netMes.peerDiscoverer.Bootstrap()
	if err == nil {
		log.Info("started the network discovery process...")
	}
	return err
}

// WaitForConnections will wait the maxWaitingTime duration or until the target connected peers was achieved
func (netMes *networkMessenger) WaitForConnections(maxWaitingTime time.Duration, minNumOfPeers uint32) {
	startTime := time.Now()
	defer func() {
		log.Debug("networkMessenger.WaitForConnections",
			"waited", time.Since(startTime), "num connected peers", len(netMes.ConnectedPeers()))
	}()

	if minNumOfPeers == 0 {
		log.Debug("networkMessenger.WaitForConnections", "waiting", maxWaitingTime)
		time.Sleep(maxWaitingTime)
		return
	}

	netMes.waitForConnections(maxWaitingTime, minNumOfPeers)
}

func (netMes *networkMessenger) waitForConnections(maxWaitingTime time.Duration, minNumOfPeers uint32) {
	log.Debug("networkMessenger.WaitForConnections", "waiting", maxWaitingTime, "min num of peers", minNumOfPeers)
	ctxMaxWaitingTime, cancel := context.WithTimeout(context.Background(), maxWaitingTime)
	defer cancel()

	for {
		if netMes.shouldStopWaiting(ctxMaxWaitingTime, minNumOfPeers) {
			return
		}
	}
}

func (netMes *networkMessenger) shouldStopWaiting(ctxMaxWaitingTime context.Context, minNumOfPeers uint32) bool {
	ctx, cancel := context.WithTimeout(context.Background(), pollWaitForConnectionsInterval)
	defer cancel()

	select {
	case <-ctxMaxWaitingTime.Done():
		return true
	case <-ctx.Done():
		return int(minNumOfPeers) <= len(netMes.ConnectedPeers())
	}
}

// IsConnected returns true if current node is connected to provided peer
func (netMes *networkMessenger) IsConnected(peerID core.PeerID) bool {
	h := netMes.p2pHost

	connectedness := h.Network().Connectedness(peer.ID(peerID))

	return connectedness == network.Connected
}

// ConnectedPeers returns the current connected peers list
func (netMes *networkMessenger) ConnectedPeers() []core.PeerID {
	h := netMes.p2pHost

	connectedPeers := make(map[core.PeerID]struct{})

	for _, conn := range h.Network().Conns() {
		p := core.PeerID(conn.RemotePeer())

		if netMes.IsConnected(p) {
			connectedPeers[p] = struct{}{}
		}
	}

	peerList := make([]core.PeerID, len(connectedPeers))

	index := 0
	for k := range connectedPeers {
		peerList[index] = k
		index++
	}

	return peerList
}

// ConnectedAddresses returns all connected peer's addresses
func (netMes *networkMessenger) ConnectedAddresses() []string {
	h := netMes.p2pHost
	conns := make([]string, 0)

	for _, c := range h.Network().Conns() {
		conns = append(conns, c.RemoteMultiaddr().String()+"/p2p/"+c.RemotePeer().Pretty())
	}
	return conns
}

// PeerAddresses returns the peer's addresses or empty slice if the peer is unknown
func (netMes *networkMessenger) PeerAddresses(pid core.PeerID) []string {
	h := netMes.p2pHost
	result := make([]string, 0)

	// check if the peer is connected to return it's connected address
	for _, c := range h.Network().Conns() {
		if string(c.RemotePeer()) == string(pid.Bytes()) {
			result = append(result, c.RemoteMultiaddr().String())
			break
		}
	}

	// check in peerstore (maybe it is known but not connected)
	addresses := h.Peerstore().Addrs(peer.ID(pid.Bytes()))
	for _, addr := range addresses {
		result = append(result, addr.String())
	}

	return result
}

// ConnectedPeersOnTopic returns the connected peers on a provided topic
func (netMes *networkMessenger) ConnectedPeersOnTopic(topic string) []core.PeerID {
	return netMes.poc.ConnectedPeersOnChannel(topic)
}

// ConnectedFullHistoryPeersOnTopic returns the connected peers on a provided topic
func (netMes *networkMessenger) ConnectedFullHistoryPeersOnTopic(topic string) []core.PeerID {
	peerList := netMes.ConnectedPeersOnTopic(topic)
	fullHistoryList := make([]core.PeerID, 0)
	for _, topicPeer := range peerList {
		peerInfo := netMes.peerShardResolver.GetPeerInfo(topicPeer)
		if peerInfo.PeerSubType == core.FullHistoryObserver {
			fullHistoryList = append(fullHistoryList, topicPeer)
		}
	}

	return fullHistoryList
}

// CreateTopic opens a new topic using pubsub infrastructure
func (netMes *networkMessenger) CreateTopic(name string, createChannelForTopic bool) error {
	netMes.mutTopics.Lock()
	defer netMes.mutTopics.Unlock()
	_, found := netMes.topics[name]
	if found {
		return nil
	}

	if name == common.ConnectionTopic {
		return nil
	}

	topic, err := netMes.pb.Join(name)
	if err != nil {
		return fmt.Errorf("%w for topic %s", err, name)
	}

	netMes.topics[name] = topic
	subscrRequest, err := topic.Subscribe()
	if err != nil {
		return fmt.Errorf("%w for topic %s", err, name)
	}

	netMes.subscriptions[name] = subscrRequest
	if createChannelForTopic {
		err = netMes.outgoingPLB.AddChannel(name)
	}

	// just a dummy func to consume messages received by the newly created topic
	go func() {
		var errSubscrNext error
		for {
			_, errSubscrNext = subscrRequest.Next(netMes.ctx)
			if errSubscrNext != nil {
				log.Debug("closed subscription",
					"topic", subscrRequest.Topic(),
					"err", errSubscrNext,
				)
				return
			}
		}
	}()

	return err
}

// HasTopic returns true if the topic has been created
func (netMes *networkMessenger) HasTopic(name string) bool {
	netMes.mutTopics.RLock()
	_, found := netMes.topics[name]
	netMes.mutTopics.RUnlock()

	return found
}

// BroadcastOnChannelBlocking tries to send a byte buffer onto a topic using provided channel
// It is a blocking method. It needs to be launched on a go routine
func (netMes *networkMessenger) BroadcastOnChannelBlocking(channel string, topic string, buff []byte) error {
	err := netMes.checkSendableData(buff)
	if err != nil {
		return err
	}

	if !netMes.goRoutinesThrottler.CanProcess() {
		return p2p.ErrTooManyGoroutines
	}

	netMes.goRoutinesThrottler.StartProcessing()

	sendable := &p2p.SendableData{
		Buff:  buff,
		Topic: topic,
	}
	netMes.outgoingPLB.GetChannelOrDefault(channel) <- sendable
	netMes.goRoutinesThrottler.EndProcessing()
	return nil
}

func (netMes *networkMessenger) checkSendableData(buff []byte) error {
	if len(buff) > maxSendBuffSize {
		return fmt.Errorf("%w, to be sent: %d, maximum: %d", p2p.ErrMessageTooLarge, len(buff), maxSendBuffSize)
	}
	if len(buff) == 0 {
		return p2p.ErrEmptyBufferToSend
	}

	return nil
}

// BroadcastOnChannel tries to send a byte buffer onto a topic using provided channel
func (netMes *networkMessenger) BroadcastOnChannel(channel string, topic string, buff []byte) {
	go func() {
		err := netMes.BroadcastOnChannelBlocking(channel, topic, buff)
		if err != nil {
			log.Warn("p2p broadcast", "error", err.Error())
		}
	}()
}

// Broadcast tries to send a byte buffer onto a topic using the topic name as channel
func (netMes *networkMessenger) Broadcast(topic string, buff []byte) {
	netMes.BroadcastOnChannel(topic, topic, buff)
}

// RegisterMessageProcessor registers a message process on a topic. The function allows registering multiple handlers
// on a topic. Each handler should be associated with a new identifier on the same topic. Using same identifier on different
// topics is allowed. The order of handler calling on a particular topic is not deterministic.
func (netMes *networkMessenger) RegisterMessageProcessor(topic string, identifier string, handler p2p.MessageProcessor) error {
	if check.IfNil(handler) {
		return fmt.Errorf("%w when calling networkMessenger.RegisterMessageProcessor for topic %s",
			p2p.ErrNilValidator, topic)
	}

	netMes.mutTopics.Lock()
	defer netMes.mutTopics.Unlock()
	topicProcs := netMes.processors[topic]
	if topicProcs == nil {
		topicProcs = newTopicProcessors()
		netMes.processors[topic] = topicProcs

		err := netMes.registerOnPubSub(topic, topicProcs)
		if err != nil {
			return err
		}
	}

	err := topicProcs.addTopicProcessor(identifier, handler)
	if err != nil {
		return fmt.Errorf("%w, topic %s", err, topic)
	}

	return nil
}

func (netMes *networkMessenger) registerOnPubSub(topic string, topicProcs *topicProcessors) error {
	if topic == common.ConnectionTopic {
		// do not allow broadcasts on this connection topic
		return nil
	}

	return netMes.pb.RegisterTopicValidator(topic, netMes.pubsubCallback(topicProcs, topic))
}

func (netMes *networkMessenger) pubsubCallback(topicProcs *topicProcessors, topic string) func(ctx context.Context, pid peer.ID, message *pubsub.Message) bool {
	return func(ctx context.Context, pid peer.ID, message *pubsub.Message) bool {
		fromConnectedPeer := core.PeerID(pid)
		msg, err := netMes.transformAndCheckMessage(message, fromConnectedPeer, topic)
		if err != nil {
			log.Trace("p2p validator - new message", "error", err.Error(), "topic", topic)
			return false
		}

		identifiers, handlers := topicProcs.getList()
		messageOk := true
		for index, handler := range handlers {
			err = handler.ProcessReceivedMessage(msg, fromConnectedPeer)
			if err != nil {
				log.Trace("p2p validator",
					"error", err.Error(),
					"topic", topic,
					"originator", p2p.MessageOriginatorPid(msg),
					"from connected peer", p2p.PeerIdToShortString(fromConnectedPeer),
					"seq no", p2p.MessageOriginatorSeq(msg),
					"topic identifier", identifiers[index],
				)
				messageOk = false
			}
		}
		netMes.processDebugMessage(topic, fromConnectedPeer, uint64(len(message.Data)), !messageOk)

		if messageOk {
			netMes.peersRatingHandler.IncreaseRating(fromConnectedPeer)
		}

		return messageOk
	}
}

func (netMes *networkMessenger) transformAndCheckMessage(pbMsg *pubsub.Message, pid core.PeerID, topic string) (p2p.MessageP2P, error) {
	msg, errUnmarshal := NewMessage(pbMsg, netMes.marshalizer)
	if errUnmarshal != nil {
		// this error is so severe that will need to blacklist both the originator and the connected peer as there is
		// no way this node can communicate with them
		pidFrom := core.PeerID(pbMsg.From)
		netMes.blacklistPid(pid, common.WrongP2PMessageBlacklistDuration)
		netMes.blacklistPid(pidFrom, common.WrongP2PMessageBlacklistDuration)

		return nil, errUnmarshal
	}

	err := netMes.validMessageByTimestamp(msg)
	if err != nil {
		// not reprocessing nor re-broadcasting the same message over and over again
		log.Trace("received an invalid message",
			"originator pid", p2p.MessageOriginatorPid(msg),
			"from connected pid", p2p.PeerIdToShortString(pid),
			"sequence", hex.EncodeToString(msg.SeqNo()),
			"timestamp", msg.Timestamp(),
			"error", err,
		)
		netMes.processDebugMessage(topic, pid, uint64(len(msg.Data())), true)

		return nil, err
	}

	return msg, nil
}

func (netMes *networkMessenger) blacklistPid(pid core.PeerID, banDuration time.Duration) {
	if netMes.connMonitorWrapper.PeerDenialEvaluator().IsDenied(pid) {
		return
	}
	if len(pid) == 0 {
		return
	}

	log.Debug("blacklisted due to incompatible p2p message",
		"pid", pid.Pretty(),
		"time", banDuration,
	)

	err := netMes.connMonitorWrapper.PeerDenialEvaluator().UpsertPeerID(pid, banDuration)
	if err != nil {
		log.Warn("error blacklisting peer ID in network messnger",
			"pid", pid.Pretty(),
			"error", err.Error(),
		)
	}
}

// invalidMessageByTimestamp will check that the message time stamp should be in the interval
// (now-pubsubTimeCacheDuration+acceptMessagesInAdvanceDuration, now+acceptMessagesInAdvanceDuration)
func (netMes *networkMessenger) validMessageByTimestamp(msg p2p.MessageP2P) error {
	now := netMes.syncTimer.CurrentTime()
	isInFuture := now.Add(acceptMessagesInAdvanceDuration).Unix() < msg.Timestamp()
	if isInFuture {
		return fmt.Errorf("%w, self timestamp %d, message timestamp %d",
			p2p.ErrMessageTooNew, now.Unix(), msg.Timestamp())
	}

	past := now.Unix() - int64(pubsubTimeCacheDuration.Seconds())
	if msg.Timestamp() < past {
		return fmt.Errorf("%w, self timestamp %d, message timestamp %d",
			p2p.ErrMessageTooOld, now.Unix(), msg.Timestamp())
	}

	return nil
}

func (netMes *networkMessenger) processDebugMessage(topic string, fromConnectedPeer core.PeerID, size uint64, isRejected bool) {
	if fromConnectedPeer == netMes.ID() {
		netMes.debugger.AddOutgoingMessage(topic, size, isRejected)
	} else {
		netMes.debugger.AddIncomingMessage(topic, size, isRejected)
	}
}

// UnregisterAllMessageProcessors will unregister all message processors for topics
func (netMes *networkMessenger) UnregisterAllMessageProcessors() error {
	netMes.mutTopics.Lock()
	defer netMes.mutTopics.Unlock()

	for topic := range netMes.processors {
		if topic == common.ConnectionTopic {
			delete(netMes.processors, topic)
			continue
		}

		err := netMes.pb.UnregisterTopicValidator(topic)
		if err != nil {
			return err
		}

		delete(netMes.processors, topic)
	}
	return nil
}

// UnjoinAllTopics call close on all topics
func (netMes *networkMessenger) UnjoinAllTopics() error {
	netMes.mutTopics.Lock()
	defer netMes.mutTopics.Unlock()

	var errFound error
	for topicName, t := range netMes.topics {
		subscr := netMes.subscriptions[topicName]
		if subscr != nil {
			subscr.Cancel()
		}

		err := t.Close()
		if err != nil {
			log.Warn("error closing topic",
				"topic", topicName,
				"error", err,
			)
			errFound = err
		}

		delete(netMes.topics, topicName)
	}

	return errFound
}

// UnregisterMessageProcessor unregisters a message processes on a topic
func (netMes *networkMessenger) UnregisterMessageProcessor(topic string, identifier string) error {
	netMes.mutTopics.Lock()
	defer netMes.mutTopics.Unlock()

	topicProcs := netMes.processors[topic]
	if topicProcs == nil {
		return nil
	}

	err := topicProcs.removeTopicProcessor(identifier)
	if err != nil {
		return err
	}

	identifiers, _ := topicProcs.getList()
	if len(identifiers) == 0 {
		netMes.processors[topic] = nil

		if topic != common.ConnectionTopic { // no validator registered for this topic
			return netMes.pb.UnregisterTopicValidator(topic)
		}
	}

	return nil
}

// SendToConnectedPeer sends a direct message to a connected peer
func (netMes *networkMessenger) SendToConnectedPeer(topic string, buff []byte, peerID core.PeerID) error {
	err := netMes.checkSendableData(buff)
	if err != nil {
		return err
	}

	buffToSend := netMes.createMessageBytes(buff)
	if len(buffToSend) == 0 {
		return nil
	}

	if peerID == netMes.ID() {
		return netMes.sendDirectToSelf(topic, buffToSend)
	}

	err = netMes.ds.Send(topic, buffToSend, peerID)
	netMes.debugger.AddOutgoingMessage(topic, uint64(len(buffToSend)), err != nil)

	return err
}

func (netMes *networkMessenger) sendDirectToSelf(topic string, buff []byte) error {
	msg := &pubsub.Message{
		Message: &pubsubPb.Message{
			From:      netMes.ID().Bytes(),
			Data:      buff,
			Seqno:     netMes.ds.NextSeqno(),
			Topic:     &topic,
			Signature: netMes.ID().Bytes(),
		},
	}

	return netMes.directMessageHandler(msg, netMes.ID())
}

func (netMes *networkMessenger) directMessageHandler(message *pubsub.Message, fromConnectedPeer core.PeerID) error {
	topic := *message.Topic
	msg, err := netMes.transformAndCheckMessage(message, fromConnectedPeer, topic)
	if err != nil {
		return err
	}

	netMes.mutTopics.RLock()
	topicProcs := netMes.processors[topic]
	netMes.mutTopics.RUnlock()

	if topicProcs == nil {
		return fmt.Errorf("%w on directMessageHandler for topic %s", p2p.ErrNilValidator, topic)
	}
	identifiers, handlers := topicProcs.getList()

	go func(msg p2p.MessageP2P) {
		if check.IfNil(msg) {
			return
		}

		// we won't recheck the message id against the cacher here as there might be collisions since we are using
		// a separate sequence counter for direct sender
		messageOk := true
		for index, handler := range handlers {
			errProcess := handler.ProcessReceivedMessage(msg, fromConnectedPeer)
			if errProcess != nil {
				log.Trace("p2p validator",
					"error", errProcess.Error(),
					"topic", msg.Topic(),
					"originator", p2p.MessageOriginatorPid(msg),
					"from connected peer", p2p.PeerIdToShortString(fromConnectedPeer),
					"seq no", p2p.MessageOriginatorSeq(msg),
					"topic identifier", identifiers[index],
				)
				messageOk = false
			}
		}

		netMes.debugger.AddIncomingMessage(msg.Topic(), uint64(len(msg.Data())), !messageOk)

		if messageOk {
			netMes.peersRatingHandler.IncreaseRating(fromConnectedPeer)
		}
	}(msg)

	return nil
}

// IsConnectedToTheNetwork returns true if the current node is connected to the network
func (netMes *networkMessenger) IsConnectedToTheNetwork() bool {
	netw := netMes.p2pHost.Network()
	return netMes.connMonitor.IsConnectedToTheNetwork(netw)
}

// SetThresholdMinConnectedPeers sets the minimum connected peers before triggering a new reconnection
func (netMes *networkMessenger) SetThresholdMinConnectedPeers(minConnectedPeers int) error {
	if minConnectedPeers < 0 {
		return p2p.ErrInvalidValue
	}

	netw := netMes.p2pHost.Network()
	netMes.connMonitor.SetThresholdMinConnectedPeers(minConnectedPeers, netw)

	return nil
}

// ThresholdMinConnectedPeers returns the minimum connected peers before triggering a new reconnection
func (netMes *networkMessenger) ThresholdMinConnectedPeers() int {
	return netMes.connMonitor.ThresholdMinConnectedPeers()
}

// SetPeerShardResolver sets the peer shard resolver component that is able to resolve the link
// between p2p.PeerID and shardId
func (netMes *networkMessenger) SetPeerShardResolver(peerShardResolver p2p.PeerShardResolver) error {
	if check.IfNil(peerShardResolver) {
		return p2p.ErrNilPeerShardResolver
	}

	err := netMes.sharder.SetPeerShardResolver(peerShardResolver)
	if err != nil {
		return err
	}

	netMes.mutPeerResolver.Lock()
	netMes.peerShardResolver = peerShardResolver
	netMes.mutPeerResolver.Unlock()

	return nil
}

// SetPeerDenialEvaluator sets the peer black list handler
// TODO decide if we continue on using setters or switch to options. Refactor if necessary
func (netMes *networkMessenger) SetPeerDenialEvaluator(handler p2p.PeerDenialEvaluator) error {
	return netMes.connMonitorWrapper.SetPeerDenialEvaluator(handler)
}

// GetConnectedPeersInfo gets the current connected peers information
func (netMes *networkMessenger) GetConnectedPeersInfo() *p2p.ConnectedPeersInfo {
	peers := netMes.p2pHost.Network().Peers()
	connPeerInfo := &p2p.ConnectedPeersInfo{
		UnknownPeers:             make([]string, 0),
		Seeders:                  make([]string, 0),
		IntraShardValidators:     make(map[uint32][]string),
		IntraShardObservers:      make(map[uint32][]string),
		CrossShardValidators:     make(map[uint32][]string),
		CrossShardObservers:      make(map[uint32][]string),
		FullHistoryObservers:     make(map[uint32][]string),
		NumObserversOnShard:      make(map[uint32]int),
		NumValidatorsOnShard:     make(map[uint32]int),
		NumPreferredPeersOnShard: make(map[uint32]int),
	}

	netMes.mutPeerResolver.RLock()
	defer netMes.mutPeerResolver.RUnlock()

	selfPeerInfo := netMes.peerShardResolver.GetPeerInfo(netMes.ID())
	connPeerInfo.SelfShardID = selfPeerInfo.ShardID

	for _, p := range peers {
		conns := netMes.p2pHost.Network().ConnsToPeer(p)
		connString := "[invalid connection string]"
		if len(conns) > 0 {
			connString = conns[0].RemoteMultiaddr().String() + "/p2p/" + p.Pretty()
		}

		pid := core.PeerID(p)
		peerInfo := netMes.peerShardResolver.GetPeerInfo(pid)
		switch peerInfo.PeerType {
		case core.UnknownPeer:
			if netMes.sharder.IsSeeder(pid) {
				connPeerInfo.Seeders = append(connPeerInfo.Seeders, connString)
			} else {
				connPeerInfo.UnknownPeers = append(connPeerInfo.UnknownPeers, connString)
			}
		case core.ValidatorPeer:
			connPeerInfo.NumValidatorsOnShard[peerInfo.ShardID]++
			if selfPeerInfo.ShardID != peerInfo.ShardID {
				connPeerInfo.CrossShardValidators[peerInfo.ShardID] = append(connPeerInfo.CrossShardValidators[peerInfo.ShardID], connString)
				connPeerInfo.NumCrossShardValidators++
			} else {
				connPeerInfo.IntraShardValidators[peerInfo.ShardID] = append(connPeerInfo.IntraShardValidators[peerInfo.ShardID], connString)
				connPeerInfo.NumIntraShardValidators++
			}
		case core.ObserverPeer:
			connPeerInfo.NumObserversOnShard[peerInfo.ShardID]++
			if peerInfo.PeerSubType == core.FullHistoryObserver {
				connPeerInfo.FullHistoryObservers[peerInfo.ShardID] = append(connPeerInfo.FullHistoryObservers[peerInfo.ShardID], connString)
				connPeerInfo.NumFullHistoryObservers++
				break
			}
			if selfPeerInfo.ShardID != peerInfo.ShardID {
				connPeerInfo.CrossShardObservers[peerInfo.ShardID] = append(connPeerInfo.CrossShardObservers[peerInfo.ShardID], connString)
				connPeerInfo.NumCrossShardObservers++
				break
			}

			connPeerInfo.IntraShardObservers[peerInfo.ShardID] = append(connPeerInfo.IntraShardObservers[peerInfo.ShardID], connString)
			connPeerInfo.NumIntraShardObservers++
		}

		if netMes.preferredPeersHolder.Contains(pid) {
			connPeerInfo.NumPreferredPeersOnShard[peerInfo.ShardID]++
		}
	}

	return connPeerInfo
}

// Port returns the port that this network messenger is using
func (netMes *networkMessenger) Port() int {
	return netMes.port
}

// IsInterfaceNil returns true if there is no value under the interface
func (netMes *networkMessenger) IsInterfaceNil() bool {
	return netMes == nil
}<|MERGE_RESOLUTION|>--- conflicted
+++ resolved
@@ -109,27 +109,6 @@
 	pb         *pubsub.PubSub
 	ds         p2p.DirectSender
 	// TODO refactor this (connMonitor & connMonitorWrapper)
-<<<<<<< HEAD
-	connMonitor             ConnectionMonitor
-	connMonitorWrapper      p2p.ConnectionMonitorWrapper
-	peerDiscoverer          p2p.PeerDiscoverer
-	sharder                 p2p.Sharder
-	peerShardResolver       p2p.PeerShardResolver
-	mutPeerResolver         sync.RWMutex
-	mutTopics               sync.RWMutex
-	processors              map[string]*topicProcessors
-	topics                  map[string]*pubsub.Topic
-	subscriptions           map[string]*pubsub.Subscription
-	outgoingPLB             p2p.ChannelLoadBalancer
-	poc                     *peersOnChannel
-	goRoutinesThrottler     *throttler.NumGoRoutinesThrottler
-	connectionsMetric       *metrics.Connections
-	debugger                p2p.Debugger
-	marshalizer             p2p.Marshalizer
-	syncTimer               p2p.SyncTimer
-	preferredPeersHolder    p2p.PreferredPeersHolderHandler
-	printConnectionsWatcher p2p.ConnectionsWatcher
-=======
 	connMonitor          ConnectionMonitor
 	connMonitorWrapper   p2p.ConnectionMonitorWrapper
 	peerDiscoverer       p2p.PeerDiscoverer
@@ -148,9 +127,8 @@
 	marshalizer          p2p.Marshalizer
 	syncTimer            p2p.SyncTimer
 	preferredPeersHolder p2p.PreferredPeersHolderHandler
-	connectionsWatcher   p2p.ConnectionsWatcher
+	printConnectionsWatcher   p2p.ConnectionsWatcher
 	peersRatingHandler   p2p.PeersRatingHandler
->>>>>>> 6662d85d
 }
 
 // ArgsNetworkMessenger defines the options used to create a p2p wrapper
@@ -250,7 +228,6 @@
 	}
 
 	p2pNode := &networkMessenger{
-<<<<<<< HEAD
 		p2pSigner: &p2pSigner{
 			privateKey: p2pPrivKey,
 		},
@@ -259,14 +236,7 @@
 		p2pHost:                 NewConnectableHost(h),
 		port:                    port,
 		printConnectionsWatcher: connWatcher,
-=======
-		ctx:                ctx,
-		cancelFunc:         cancelFunc,
-		p2pHost:            NewConnectableHost(h),
-		port:               port,
-		connectionsWatcher: connWatcher,
 		peersRatingHandler: args.PeersRatingHandler,
->>>>>>> 6662d85d
 	}
 
 	return p2pNode, nil
