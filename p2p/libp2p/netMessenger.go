package libp2p

import (
	"context"
	"crypto/ecdsa"
	"encoding/hex"
	"fmt"
	"sort"
	"strings"
	"sync"
	"time"

	logger "github.com/ElrondNetwork/elrond-go-logger"
	"github.com/ElrondNetwork/elrond-go/config"
	"github.com/ElrondNetwork/elrond-go/core"
	"github.com/ElrondNetwork/elrond-go/core/check"
	"github.com/ElrondNetwork/elrond-go/core/throttler"
	p2pDebug "github.com/ElrondNetwork/elrond-go/debug/p2p"
	"github.com/ElrondNetwork/elrond-go/p2p"
	"github.com/ElrondNetwork/elrond-go/p2p/data"
	connMonitorFactory "github.com/ElrondNetwork/elrond-go/p2p/libp2p/connectionMonitor/factory"
	"github.com/ElrondNetwork/elrond-go/p2p/libp2p/disabled"
	discoveryFactory "github.com/ElrondNetwork/elrond-go/p2p/libp2p/discovery/factory"
	"github.com/ElrondNetwork/elrond-go/p2p/libp2p/metrics"
	"github.com/ElrondNetwork/elrond-go/p2p/libp2p/networksharding/factory"
	randFactory "github.com/ElrondNetwork/elrond-go/p2p/libp2p/rand/factory"
	"github.com/ElrondNetwork/elrond-go/p2p/loadBalancer"
	"github.com/btcsuite/btcd/btcec"
	logging "github.com/ipfs/go-log"
	"github.com/libp2p/go-libp2p"
	libp2pCrypto "github.com/libp2p/go-libp2p-core/crypto"
	"github.com/libp2p/go-libp2p-core/host"
	"github.com/libp2p/go-libp2p-core/network"
	"github.com/libp2p/go-libp2p-core/peer"
	"github.com/libp2p/go-libp2p-core/protocol"
	pubsub "github.com/libp2p/go-libp2p-pubsub"
<<<<<<< HEAD
	pubsubPb "github.com/libp2p/go-libp2p-pubsub/pb"
=======
	"github.com/libp2p/go-libp2p-pubsub/pb"
	secio "github.com/libp2p/go-libp2p-secio"
>>>>>>> 2f3d722a
)

// ListenAddrWithIp4AndTcp defines the listening address with ip v.4 and TCP
const ListenAddrWithIp4AndTcp = "/ip4/0.0.0.0/tcp/"

// ListenLocalhostAddrWithIp4AndTcp defines the local host listening ip v.4 address and TCP
const ListenLocalhostAddrWithIp4AndTcp = "/ip4/127.0.0.1/tcp/"

// DirectSendID represents the protocol ID for sending and receiving direct P2P messages
const DirectSendID = protocol.ID("/erd/directsend/1.0.0")

const durationBetweenSends = time.Microsecond * 10
const durationCheckConnections = time.Second
const refreshPeersOnTopic = time.Second * 3
const ttlPeersOnTopic = time.Second * 10
const pubsubTimeCacheDuration = 10 * time.Minute
const acceptMessagesInAdvanceDuration = 5 * time.Second //we are accepting the messages with timestamp in the future only fot this delta
const broadcastGoRoutines = 1000
const timeBetweenPeerPrints = time.Second * 20
const timeBetweenExternalLoggersCheck = time.Second * 20
const minRangePortValue = 1025
const noSignPolicy = pubsub.MessageSignaturePolicy(0) //should be used only in tests

//TODO remove the header size of the message when commit d3c5ecd3a3e884206129d9f2a9a4ddfd5e7c8951 from
// https://github.com/libp2p/go-libp2p-pubsub/pull/189/commits will be part of a new release
var messageHeader = 64 * 1024 //64kB
var maxSendBuffSize = (1 << 20) - messageHeader
var log = logger.GetOrCreate("p2p/libp2p")

var _ p2p.Messenger = (*networkMessenger)(nil)
var externalPackages = []string{"dht", "nat", "basichost", "pubsub"}

func init() {
	pubsub.TimeCacheDuration = pubsubTimeCacheDuration

	for _, external := range externalPackages {
		_ = logger.GetOrCreate(fmt.Sprintf("external/%s", external))
	}
}

//TODO refactor this struct to have be a wrapper (with logic) over a glue code
type networkMessenger struct {
	ctx        context.Context
	cancelFunc context.CancelFunc
	p2pHost    ConnectableHost
	pb         *pubsub.PubSub
	ds         p2p.DirectSender
	//TODO refactor this (connMonitor & connMonitorWrapper)
	connMonitor         ConnectionMonitor
	connMonitorWrapper  p2p.ConnectionMonitorWrapper
	peerDiscoverer      p2p.PeerDiscoverer
	sharder             p2p.Sharder
	peerShardResolver   p2p.PeerShardResolver
	mutPeerResolver     sync.RWMutex
	mutTopics           sync.RWMutex
	processors          map[string]*topicProcessors
	topics              map[string]*pubsub.Topic
	subscriptions       map[string]*pubsub.Subscription
	outgoingPLB         p2p.ChannelLoadBalancer
	poc                 *peersOnChannel
	goRoutinesThrottler *throttler.NumGoRoutinesThrottler
	ip                  *identityProvider
	connectionsMetric   *metrics.Connections
	debugger            p2p.Debugger
	marshalizer         p2p.Marshalizer
	syncTimer           p2p.SyncTimer
}

// ArgsNetworkMessenger defines the options used to create a p2p wrapper
type ArgsNetworkMessenger struct {
	ListenAddress string
	Marshalizer   p2p.Marshalizer
	P2pConfig     config.P2PConfig
	SyncTimer     p2p.SyncTimer
}

// NewNetworkMessenger creates a libP2P messenger by opening a port on the current machine
func NewNetworkMessenger(args ArgsNetworkMessenger) (*networkMessenger, error) {
	if check.IfNil(args.Marshalizer) {
		return nil, fmt.Errorf("%w when creating a new network messenger", p2p.ErrNilMarshalizer)
	}
	if check.IfNil(args.SyncTimer) {
		return nil, fmt.Errorf("%w when creating a new network messenger", p2p.ErrNilSyncTimer)
	}

	p2pPrivKey, err := createP2PPrivKey(args.P2pConfig.Node.Seed)
	if err != nil {
		return nil, err
	}

	port, err := getPort(args.P2pConfig.Node.Port, checkFreePort)
	if err != nil {
		return nil, err
	}

	address := fmt.Sprintf(args.ListenAddress+"%d", port)
	opts := []libp2p.Option{
		libp2p.ListenAddrStrings(address),
		libp2p.Identity(p2pPrivKey),
		libp2p.DefaultMuxers,
		libp2p.DefaultSecurity,
		libp2p.DefaultTransports,
		//we need the disable relay option in order to save the node's bandwidth as much as possible
		libp2p.DisableRelay(),
		libp2p.NATPortMap(),
		//backwards compatibility
		libp2p.Security(secio.ID, secio.New),
	}

	setupExternalP2PLoggers()

	ctx, cancelFunc := context.WithCancel(context.Background())
	h, err := libp2p.New(ctx, opts...)
	if err != nil {
		cancelFunc()
		return nil, err
	}

	p2pNode, err := createMessenger(args, h, ctx, cancelFunc, true)
	if err != nil {
		log.LogIfError(h.Close())
		return nil, err
	}

	return p2pNode, nil
}

func setupExternalP2PLoggers() {
	for _, external := range externalPackages {
		logLevel := logger.GetLoggerLogLevel("external/" + external)
		if logLevel > logger.LogTrace {
			continue
		}

		_ = logging.SetLogLevel(external, "DEBUG")
	}
}

func createP2PPrivKey(seed string) (*libp2pCrypto.Secp256k1PrivateKey, error) {
	randReader, err := randFactory.NewRandFactory(seed)
	if err != nil {
		return nil, err
	}

	prvKey, _ := ecdsa.GenerateKey(btcec.S256(), randReader)

	return (*libp2pCrypto.Secp256k1PrivateKey)(prvKey), nil
}

func createMessenger(
	args ArgsNetworkMessenger,
	p2pHost host.Host,
	ctx context.Context,
	cancelFunc context.CancelFunc,
	withMessageSigning bool,
) (*networkMessenger, error) {
	var err error
	netMes := networkMessenger{
		ctx:               ctx,
		cancelFunc:        cancelFunc,
		p2pHost:           NewConnectableHost(p2pHost),
		processors:        make(map[string]*topicProcessors),
		topics:            make(map[string]*pubsub.Topic),
		subscriptions:     make(map[string]*pubsub.Subscription),
		outgoingPLB:       loadBalancer.NewOutgoingChannelLoadBalancer(),
		peerShardResolver: &unknownPeerShardResolver{},
		marshalizer:       args.Marshalizer,
		syncTimer:         args.SyncTimer,
	}
	netMes.debugger = p2pDebug.NewP2PDebugger(core.PeerID(p2pHost.ID()))

	err = netMes.createPubSub(withMessageSigning)
	if err != nil {
		return nil, err
	}

	err = netMes.createSharder(args.P2pConfig)
	if err != nil {
		return nil, err
	}

	err = netMes.createDiscoverer(args.P2pConfig)
	if err != nil {
		return nil, err
	}

	err = netMes.createConnectionMonitor(args.P2pConfig)
	if err != nil {
		return nil, err
	}

	netMes.createConnectionsMetric()

	netMes.ds, err = NewDirectSender(ctx, p2pHost, netMes.directMessageHandler)
	if err != nil {
		return nil, err
	}

	netMes.goRoutinesThrottler, err = throttler.NewNumGoRoutinesThrottler(broadcastGoRoutines)
	if err != nil {
		return nil, err
	}

	netMes.printLogs()

	return &netMes, nil
}

func (netMes *networkMessenger) createPubSub(withMessageSigning bool) error {
	optsPS := make([]pubsub.Option, 0)
	if !withMessageSigning {
		log.Warn("signature verification is turned off in network messenger instance")
		optsPS = append(optsPS, pubsub.WithMessageSignaturePolicy(noSignPolicy))
	}

	var err error
	netMes.pb, err = pubsub.NewGossipSub(netMes.ctx, netMes.p2pHost, optsPS...)
	if err != nil {
		return err
	}

	netMes.poc, err = newPeersOnChannel(
		netMes.pb.ListPeers,
		refreshPeersOnTopic,
		ttlPeersOnTopic)
	if err != nil {
		return err
	}

	go func(plb p2p.ChannelLoadBalancer) {
		for {
			select {
			case <-time.After(durationBetweenSends):
			case <-netMes.ctx.Done():
				return
			}

			sendableData := plb.CollectOneElementFromChannels()
			if sendableData == nil {
				continue
			}

			netMes.mutTopics.RLock()
			topic := netMes.topics[sendableData.Topic]
			netMes.mutTopics.RUnlock()

			if topic == nil {
				log.Warn("writing on a topic that the node did not register on - message dropped",
					"topic", sendableData.Topic,
				)

				continue
			}

			buffToSend := netMes.createMessageBytes(sendableData.Buff)
			if len(buffToSend) == 0 {
				continue
			}

			errPublish := topic.Publish(netMes.ctx, buffToSend)
			if errPublish != nil {
				log.Trace("error sending data", "error", errPublish)
			}
		}
	}(netMes.outgoingPLB)

	return nil
}

func (netMes *networkMessenger) createMessageBytes(buff []byte) []byte {
	message := &data.TopicMessage{
		Version:   currentTopicMessageVersion,
		Payload:   buff,
		Timestamp: netMes.syncTimer.CurrentTime().Unix(),
	}

	buffToSend, errMarshal := netMes.marshalizer.Marshal(message)
	if errMarshal != nil {
		log.Warn("error sending data", "error", errMarshal)
		return nil
	}

	return buffToSend
}

func (netMes *networkMessenger) createSharder(p2pConfig config.P2PConfig) error {
	args := factory.ArgsSharderFactory{
		PeerShardResolver:       &unknownPeerShardResolver{},
		Pid:                     netMes.p2pHost.ID(),
		MaxConnectionCount:      p2pConfig.Sharding.TargetPeerCount,
		MaxIntraShardValidators: p2pConfig.Sharding.MaxIntraShardValidators,
		MaxCrossShardValidators: p2pConfig.Sharding.MaxCrossShardValidators,
		MaxIntraShardObservers:  p2pConfig.Sharding.MaxIntraShardObservers,
		MaxCrossShardObservers:  p2pConfig.Sharding.MaxCrossShardObservers,
		MaxSeeders:              p2pConfig.Sharding.MaxSeeders,
		MaxFullHistoryObservers: p2pConfig.Sharding.MaxFullHistoryObservers,
		Type:                    p2pConfig.Sharding.Type,
	}

	var err error
	netMes.sharder, err = factory.NewSharder(args)

	return err
}

func (netMes *networkMessenger) createDiscoverer(p2pConfig config.P2PConfig) error {
	var err error
	netMes.peerDiscoverer, err = discoveryFactory.NewPeerDiscoverer(
		netMes.ctx,
		netMes.p2pHost,
		netMes.sharder,
		p2pConfig,
	)

	return err
}

func (netMes *networkMessenger) createConnectionMonitor(p2pConfig config.P2PConfig) error {
	reconnecter, ok := netMes.peerDiscoverer.(p2p.Reconnecter)
	if !ok {
		return fmt.Errorf("%w when converting peerDiscoverer to reconnecter interface", p2p.ErrWrongTypeAssertion)
	}

	args := connMonitorFactory.ArgsConnectionMonitorFactory{
		Reconnecter:                reconnecter,
		Sharder:                    netMes.sharder,
		ThresholdMinConnectedPeers: p2pConfig.Node.ThresholdMinConnectedPeers,
		TargetCount:                int(p2pConfig.Sharding.TargetPeerCount),
	}
	var err error
	netMes.connMonitor, err = connMonitorFactory.NewConnectionMonitor(args)
	if err != nil {
		return err
	}

	cmw := newConnectionMonitorWrapper(
		netMes.p2pHost.Network(),
		netMes.connMonitor,
		&disabled.NilPeerDenialEvaluator{},
	)
	netMes.p2pHost.Network().Notify(cmw)
	netMes.connMonitorWrapper = cmw

	go func() {
		for {
			cmw.CheckConnectionsBlocking()
			select {
			case <-time.After(durationCheckConnections):
			case <-netMes.ctx.Done():
				log.Debug("createConnectionMonitor's internal go routine is stopping...")
				return
			}
		}
	}()

	return nil
}

func (netMes *networkMessenger) createConnectionsMetric() {
	netMes.connectionsMetric = metrics.NewConnections()
	netMes.p2pHost.Network().Notify(netMes.connectionsMetric)
}

func (netMes *networkMessenger) printLogs() {
	addresses := make([]interface{}, 0)
	for i, address := range netMes.p2pHost.Addrs() {
		addresses = append(addresses, fmt.Sprintf("addr%d", i))
		addresses = append(addresses, address.String()+"/p2p/"+netMes.ID().Pretty())
	}
	log.Info("listening on addresses", addresses...)

	go netMes.printLogsStats()
	go netMes.checkExternalLoggers()
}

func (netMes *networkMessenger) printLogsStats() {
	for {
		select {
		case <-netMes.ctx.Done():
			return
		case <-time.After(timeBetweenPeerPrints):
		}

		conns := netMes.connectionsMetric.ResetNumConnections()
		disconns := netMes.connectionsMetric.ResetNumDisconnections()

		peersInfo := netMes.GetConnectedPeersInfo()
		log.Debug("network connection status",
			"known peers", len(netMes.Peers()),
			"connected peers", len(netMes.ConnectedPeers()),
			"intra shard validators", peersInfo.NumIntraShardValidators,
			"intra shard observers", peersInfo.NumIntraShardObservers,
			"cross shard validators", peersInfo.NumCrossShardValidators,
			"cross shard observers", peersInfo.NumCrossShardObservers,
			"full history observers", peersInfo.NumFullHistoryObservers,
			"unknown", len(peersInfo.UnknownPeers),
			"seeders", len(peersInfo.Seeders),
			"current shard", peersInfo.SelfShardID,
			"validators histogram", netMes.mapHistogram(peersInfo.NumValidatorsOnShard),
			"observers histogram", netMes.mapHistogram(peersInfo.NumObserversOnShard),
		)

		connsPerSec := conns / uint32(timeBetweenPeerPrints/time.Second)
		disconnsPerSec := disconns / uint32(timeBetweenPeerPrints/time.Second)

		log.Debug("network connection metrics",
			"connections/s", connsPerSec,
			"disconnections/s", disconnsPerSec,
			"connections", conns,
			"disconnections", disconns,
			"time", timeBetweenPeerPrints,
		)
	}
}

func (netMes *networkMessenger) mapHistogram(input map[uint32]int) string {
	keys := make([]uint32, 0, len(input))
	for shard := range input {
		keys = append(keys, shard)
	}
	sort.Slice(keys, func(i, j int) bool {
		return keys[i] < keys[j]
	})

	vals := make([]string, 0, len(keys))
	for _, key := range keys {
		var shard string
		if key == core.MetachainShardId {
			shard = "meta"
		} else {
			shard = fmt.Sprintf("shard %d", key)
		}

		vals = append(vals, fmt.Sprintf("%s: %d", shard, input[key]))
	}

	return strings.Join(vals, ", ")
}

func (netMes *networkMessenger) checkExternalLoggers() {
	for {
		select {
		case <-netMes.ctx.Done():
			return
		case <-time.After(timeBetweenExternalLoggersCheck):
		}

		setupExternalP2PLoggers()
	}
}

// ApplyOptions can set up different configurable options of a networkMessenger instance
func (netMes *networkMessenger) ApplyOptions(opts ...Option) error {
	for _, opt := range opts {
		err := opt(netMes)
		if err != nil {
			return err
		}
	}
	return nil
}

// Close closes the host, connections and streams
func (netMes *networkMessenger) Close() error {
	log.Debug("closing network messenger's host...")

	var err error
	errHost := netMes.p2pHost.Close()
	if errHost != nil {
		err = errHost
		log.Warn("networkMessenger.Close",
			"component", "host",
			"error", err)
	}

	log.Debug("closing network messenger's outgoing load balancer...")

	errOplb := netMes.outgoingPLB.Close()
	if errOplb != nil {
		err = errOplb
		log.Warn("networkMessenger.Close",
			"component", "outgoingPLB",
			"error", err)
	}

	log.Debug("closing network messenger's peers on channel...")
	errPoc := netMes.poc.Close()
	if errPoc != nil {
		log.Warn("networkMessenger.Close",
			"component", "peersOnChannel",
			"error", errPoc)
	}

	log.Debug("closing network messenger's connection monitor...")
	errConnMonitor := netMes.connMonitor.Close()
	if errConnMonitor != nil {
		log.Warn("networkMessenger.Close",
			"component", "connMonitor",
			"error", errConnMonitor)
	}

	log.Debug("closing network messenger's components through the context...")
	netMes.cancelFunc()

	log.Debug("closing network messenger's debugger...")
	errDebugger := netMes.debugger.Close()
	if errDebugger != nil {
		err = errDebugger
		log.Warn("networkMessenger.Close",
			"component", "debugger",
			"error", err)
	}

	log.Debug("closing network messenger's peerstore...")
	errPeerStore := netMes.p2pHost.Peerstore().Close()
	if errPeerStore != nil {
		err = errPeerStore
		log.Warn("networkMessenger.Close",
			"component", "peerstore",
			"error", err)
	}

	if err == nil {
		log.Info("network messenger closed successfully")
	}

	return err
}

// ID returns the messenger's ID
func (netMes *networkMessenger) ID() core.PeerID {
	h := netMes.p2pHost

	return core.PeerID(h.ID())
}

// Peers returns the list of all known peers ID (including self)
func (netMes *networkMessenger) Peers() []core.PeerID {
	peers := make([]core.PeerID, 0)

	for _, p := range netMes.p2pHost.Peerstore().Peers() {
		peers = append(peers, core.PeerID(p))
	}
	return peers
}

// Addresses returns all addresses found in peerstore
func (netMes *networkMessenger) Addresses() []string {
	addrs := make([]string, 0)

	for _, address := range netMes.p2pHost.Addrs() {
		addrs = append(addrs, address.String()+"/p2p/"+netMes.ID().Pretty())
	}

	return addrs
}

// ConnectToPeer tries to open a new connection to a peer
func (netMes *networkMessenger) ConnectToPeer(address string) error {
	return netMes.p2pHost.ConnectToPeer(netMes.ctx, address)
}

// Bootstrap will start the peer discovery mechanism
func (netMes *networkMessenger) Bootstrap(numSecondsToWait uint32) error {
	err := netMes.peerDiscoverer.Bootstrap()
	if err == nil {
		log.Info(fmt.Sprintf("waiting %d seconds for network discovery...", numSecondsToWait))
		time.Sleep(time.Duration(numSecondsToWait) * time.Second)
	}
	return err
}

// IsConnected returns true if current node is connected to provided peer
func (netMes *networkMessenger) IsConnected(peerID core.PeerID) bool {
	h := netMes.p2pHost

	connectedness := h.Network().Connectedness(peer.ID(peerID))

	return connectedness == network.Connected
}

// ConnectedPeers returns the current connected peers list
func (netMes *networkMessenger) ConnectedPeers() []core.PeerID {
	h := netMes.p2pHost

	connectedPeers := make(map[core.PeerID]struct{})

	for _, conn := range h.Network().Conns() {
		p := core.PeerID(conn.RemotePeer())

		if netMes.IsConnected(p) {
			connectedPeers[p] = struct{}{}
		}
	}

	peerList := make([]core.PeerID, len(connectedPeers))

	index := 0
	for k := range connectedPeers {
		peerList[index] = k
		index++
	}

	return peerList
}

// ConnectedAddresses returns all connected peer's addresses
func (netMes *networkMessenger) ConnectedAddresses() []string {
	h := netMes.p2pHost
	conns := make([]string, 0)

	for _, c := range h.Network().Conns() {
		conns = append(conns, c.RemoteMultiaddr().String()+"/p2p/"+c.RemotePeer().Pretty())
	}
	return conns
}

// PeerAddresses returns the peer's addresses or empty slice if the peer is unknown
func (netMes *networkMessenger) PeerAddresses(pid core.PeerID) []string {
	h := netMes.p2pHost
	result := make([]string, 0)

	//check if the peer is connected to return it's connected address
	for _, c := range h.Network().Conns() {
		if string(c.RemotePeer()) == string(pid.Bytes()) {
			result = append(result, c.RemoteMultiaddr().String())
			break
		}
	}

	//check in peerstore (maybe it is known but not connected)
	addresses := h.Peerstore().Addrs(peer.ID(pid.Bytes()))
	for _, addr := range addresses {
		result = append(result, addr.String())
	}

	return result
}

// ConnectedPeersOnTopic returns the connected peers on a provided topic
func (netMes *networkMessenger) ConnectedPeersOnTopic(topic string) []core.PeerID {
	return netMes.poc.ConnectedPeersOnChannel(topic)
}

// ConnectedFullHistoryPeersOnTopic returns the connected peers on a provided topic
func (netMes *networkMessenger) ConnectedFullHistoryPeersOnTopic(topic string) []core.PeerID {
	peerList := netMes.ConnectedPeersOnTopic(topic)
	fullHistoryList := make([]core.PeerID, 0)
	for _, topicPeer := range peerList {
		peerInfo := netMes.peerShardResolver.GetPeerInfo(topicPeer)
		if peerInfo.PeerSubType == core.FullHistoryObserver {
			fullHistoryList = append(fullHistoryList, topicPeer)
		}
	}

	return fullHistoryList
}

// CreateTopic opens a new topic using pubsub infrastructure
func (netMes *networkMessenger) CreateTopic(name string, createChannelForTopic bool) error {
	netMes.mutTopics.Lock()
	defer netMes.mutTopics.Unlock()
	_, found := netMes.topics[name]
	if found {
		return nil
	}

	topic, err := netMes.pb.Join(name)
	if err != nil {
		return fmt.Errorf("%w for topic %s", err, name)
	}

	netMes.topics[name] = topic
	subscrRequest, err := topic.Subscribe()
	if err != nil {
		return fmt.Errorf("%w for topic %s", err, name)
	}

	netMes.subscriptions[name] = subscrRequest
	if createChannelForTopic {
		err = netMes.outgoingPLB.AddChannel(name)
	}

	//just a dummy func to consume messages received by the newly created topic
	go func() {
		var errSubscrNext error
		for {
			_, errSubscrNext = subscrRequest.Next(netMes.ctx)
			if errSubscrNext != nil {
				log.Debug("closed subscription",
					"topic", subscrRequest.Topic(),
					"err", errSubscrNext,
				)
				return
			}
		}
	}()

	return err
}

// HasTopic returns true if the topic has been created
func (netMes *networkMessenger) HasTopic(name string) bool {
	netMes.mutTopics.RLock()
	_, found := netMes.topics[name]
	netMes.mutTopics.RUnlock()

	return found
}

// BroadcastOnChannelBlocking tries to send a byte buffer onto a topic using provided channel
// It is a blocking method. It needs to be launched on a go routine
func (netMes *networkMessenger) BroadcastOnChannelBlocking(channel string, topic string, buff []byte) error {
	err := netMes.checkSendableData(buff)
	if err != nil {
		return err
	}

	if !netMes.goRoutinesThrottler.CanProcess() {
		return p2p.ErrTooManyGoroutines
	}

	netMes.goRoutinesThrottler.StartProcessing()

	sendable := &p2p.SendableData{
		Buff:  buff,
		Topic: topic,
	}
	netMes.outgoingPLB.GetChannelOrDefault(channel) <- sendable
	netMes.goRoutinesThrottler.EndProcessing()
	return nil
}

func (netMes *networkMessenger) checkSendableData(buff []byte) error {
	if len(buff) > maxSendBuffSize {
		return fmt.Errorf("%w, to be sent: %d, maximum: %d", p2p.ErrMessageTooLarge, len(buff), maxSendBuffSize)
	}
	if len(buff) == 0 {
		return p2p.ErrEmptyBufferToSend
	}

	return nil
}

// BroadcastOnChannel tries to send a byte buffer onto a topic using provided channel
func (netMes *networkMessenger) BroadcastOnChannel(channel string, topic string, buff []byte) {
	go func() {
		err := netMes.BroadcastOnChannelBlocking(channel, topic, buff)
		if err != nil {
			log.Warn("p2p broadcast", "error", err.Error())
		}
	}()
}

// Broadcast tries to send a byte buffer onto a topic using the topic name as channel
func (netMes *networkMessenger) Broadcast(topic string, buff []byte) {
	netMes.BroadcastOnChannel(topic, topic, buff)
}

// RegisterMessageProcessor registers a message process on a topic. The function allows registering multiple handlers
// on a topic. Each handler should be associated with a new identifier on the same topic. Using same identifier on different
// topics is allowed. The order of handler calling on a particular topic is not deterministic.
func (netMes *networkMessenger) RegisterMessageProcessor(topic string, identifier string, handler p2p.MessageProcessor) error {
	if check.IfNil(handler) {
		return fmt.Errorf("%w when calling networkMessenger.RegisterMessageProcessor for topic %s",
			p2p.ErrNilValidator, topic)
	}

	netMes.mutTopics.Lock()
	defer netMes.mutTopics.Unlock()
	topicProcs := netMes.processors[topic]
	if topicProcs == nil {
		topicProcs = newTopicProcessors()
		netMes.processors[topic] = topicProcs

		err := netMes.pb.RegisterTopicValidator(topic, netMes.pubsubCallback(topicProcs, topic))
		if err != nil {
			return err
		}
	}

	err := topicProcs.addTopicProcessor(identifier, handler)
	if err != nil {
		return fmt.Errorf("%w, topic %s", err, topic)
	}

	return nil
}

func (netMes *networkMessenger) pubsubCallback(topicProcs *topicProcessors, topic string) func(ctx context.Context, pid peer.ID, message *pubsub.Message) bool {
	return func(ctx context.Context, pid peer.ID, message *pubsub.Message) bool {
		fromConnectedPeer := core.PeerID(pid)
		msg, err := netMes.transformAndCheckMessage(message, fromConnectedPeer, topic)
		if err != nil {
			log.Trace("p2p validator - new message", "error", err.Error(), "topic", message.Topic)
			return false
		}

<<<<<<< HEAD
		identifiers, handlers := topicProcs.getList()
		messageOk := true
		for index, handler := range handlers {
			err = handler.ProcessReceivedMessage(msg, fromConnectedPeer)
			if err != nil {
				log.Trace("p2p validator",
					"error", err.Error(),
					"topics", message.TopicIDs,
					"originator", p2p.MessageOriginatorPid(msg),
					"from connected peer", p2p.PeerIdToShortString(fromConnectedPeer),
					"seq no", p2p.MessageOriginatorSeq(msg),
					"topic identifier", identifiers[index],
				)
				messageOk = false
			}
=======
		err = handler.ProcessReceivedMessage(msg, fromConnectedPeer)
		if err != nil {
			log.Trace("p2p validator",
				"error", err.Error(),
				"topic", message.Topic,
				"originator", p2p.MessageOriginatorPid(msg),
				"from connected peer", p2p.PeerIdToShortString(fromConnectedPeer),
				"seq no", p2p.MessageOriginatorSeq(msg),
			)
			netMes.processDebugMessage(topic, fromConnectedPeer, uint64(len(message.Data)), true)
			return false
>>>>>>> 2f3d722a
		}
		netMes.processDebugMessage(topic, fromConnectedPeer, uint64(len(message.Data)), !messageOk)

		return messageOk
	}
}

func (netMes *networkMessenger) transformAndCheckMessage(pbMsg *pubsub.Message, pid core.PeerID, topic string) (p2p.MessageP2P, error) {
	msg, errUnmarshal := NewMessage(pbMsg, netMes.marshalizer)
	if errUnmarshal != nil {
		//this error is so severe that will need to blacklist both the originator and the connected peer as there is
		// no way this node can communicate with them
		pidFrom := core.PeerID(pbMsg.From)
		netMes.blacklistPid(pid, core.WrongP2PMessageBlacklistDuration)
		netMes.blacklistPid(pidFrom, core.WrongP2PMessageBlacklistDuration)

		return nil, errUnmarshal
	}

	err := netMes.validMessageByTimestamp(msg)
	if err != nil {
		//not reprocessing nor re-broadcasting the same message over and over again
		log.Trace("received an invalid message",
			"originator pid", p2p.MessageOriginatorPid(msg),
			"from connected pid", p2p.PeerIdToShortString(pid),
			"sequence", hex.EncodeToString(msg.SeqNo()),
			"timestamp", msg.Timestamp(),
			"error", err,
		)
		netMes.processDebugMessage(topic, pid, uint64(len(msg.Data())), true)

		return nil, err
	}

	return msg, nil
}

func (netMes *networkMessenger) blacklistPid(pid core.PeerID, banDuration time.Duration) {
	if netMes.connMonitorWrapper.PeerDenialEvaluator().IsDenied(pid) {
		return
	}
	if len(pid) == 0 {
		return
	}

	log.Debug("blacklisted due to incompatible p2p message",
		"pid", pid.Pretty(),
		"time", banDuration,
	)

	err := netMes.connMonitorWrapper.PeerDenialEvaluator().UpsertPeerID(pid, banDuration)
	if err != nil {
		log.Warn("error blacklisting peer ID in network messnger",
			"pid", pid.Pretty(),
			"error", err.Error(),
		)
	}
}

// invalidMessageByTimestamp will check that the message time stamp should be in the interval
// (now-pubsubTimeCacheDuration+acceptMessagesInAdvanceDuration, now+acceptMessagesInAdvanceDuration)
func (netMes *networkMessenger) validMessageByTimestamp(msg p2p.MessageP2P) error {
	now := netMes.syncTimer.CurrentTime()
	isInFuture := now.Add(acceptMessagesInAdvanceDuration).Unix() < msg.Timestamp()
	if isInFuture {
		return fmt.Errorf("%w, self timestamp %d, message timestamp %d",
			p2p.ErrMessageTooNew, now.Unix(), msg.Timestamp())
	}

	past := now.Unix() - int64(pubsubTimeCacheDuration.Seconds()) + int64(acceptMessagesInAdvanceDuration.Seconds())

	if msg.Timestamp() < past {
		return fmt.Errorf("%w, self timestamp %d, message timestamp %d",
			p2p.ErrMessageTooOld, now.Unix(), msg.Timestamp())
	}

	return nil
}

func (netMes *networkMessenger) processDebugMessage(topic string, fromConnectedPeer core.PeerID, size uint64, isRejected bool) {
	if fromConnectedPeer == netMes.ID() {
		netMes.debugger.AddOutgoingMessage(topic, size, isRejected)
	} else {
		netMes.debugger.AddIncomingMessage(topic, size, isRejected)
	}
}

// UnregisterAllMessageProcessors will unregister all message processors for topics
func (netMes *networkMessenger) UnregisterAllMessageProcessors() error {
	netMes.mutTopics.Lock()
	defer netMes.mutTopics.Unlock()

	for topic := range netMes.processors {
		err := netMes.pb.UnregisterTopicValidator(topic)
		if err != nil {
			return err
		}

		delete(netMes.processors, topic)
	}
	return nil
}

// UnjoinAllTopics call close on all topics
func (netMes *networkMessenger) UnjoinAllTopics() error {
	netMes.mutTopics.Lock()
	defer netMes.mutTopics.Unlock()

	var errFound error
	for topicName, t := range netMes.topics {
		subscr := netMes.subscriptions[topicName]
		if subscr != nil {
			subscr.Cancel()
		}

		err := t.Close()
		if err != nil {
			log.Warn("error closing topic",
				"topic", topicName,
				"error", err,
			)
			errFound = err
		}

		delete(netMes.topics, topicName)
	}

	return errFound
}

// UnregisterMessageProcessor unregisters a message processes on a topic
func (netMes *networkMessenger) UnregisterMessageProcessor(topic string, identifier string) error {
	netMes.mutTopics.Lock()
	defer netMes.mutTopics.Unlock()

	topicProcs := netMes.processors[topic]
	if topicProcs == nil {
		return nil
	}

	err := topicProcs.removeTopicProcessor(identifier)
	if err != nil {
		return err
	}

	identifiers, _ := topicProcs.getList()
	if len(identifiers) == 0 {
		netMes.processors[topic] = nil

		return netMes.pb.UnregisterTopicValidator(topic)
	}

	return nil
}

// SendToConnectedPeer sends a direct message to a connected peer
func (netMes *networkMessenger) SendToConnectedPeer(topic string, buff []byte, peerID core.PeerID) error {
	err := netMes.checkSendableData(buff)
	if err != nil {
		return err
	}

	buffToSend := netMes.createMessageBytes(buff)
	if len(buffToSend) == 0 {
		return nil
	}

	if peerID == netMes.ID() {
		return netMes.sendDirectToSelf(topic, buffToSend)
	}

	err = netMes.ds.Send(topic, buffToSend, peerID)
	netMes.debugger.AddOutgoingMessage(topic, uint64(len(buffToSend)), err != nil)

	return err
}

func (netMes *networkMessenger) sendDirectToSelf(topic string, buff []byte) error {
	msg := &pubsub.Message{
		Message: &pubsubPb.Message{
			From:      netMes.ID().Bytes(),
			Data:      buff,
			Seqno:     netMes.ds.NextSeqno(),
			Topic:     &topic,
			Signature: netMes.ID().Bytes(),
		},
	}

	return netMes.directMessageHandler(msg, netMes.ID())
}

func (netMes *networkMessenger) directMessageHandler(message *pubsub.Message, fromConnectedPeer core.PeerID) error {
<<<<<<< HEAD
	topic := message.TopicIDs[0]
=======
	var processor p2p.MessageProcessor

	topic := *message.Topic
>>>>>>> 2f3d722a
	msg, err := netMes.transformAndCheckMessage(message, fromConnectedPeer, topic)
	if err != nil {
		return err
	}

	netMes.mutTopics.RLock()
	topicProcs := netMes.processors[topic]
	netMes.mutTopics.RUnlock()

<<<<<<< HEAD
	if topicProcs == nil {
		return p2p.ErrNilValidator
=======
	if processor == nil {
		return fmt.Errorf("%w on directMessageHandler for topic %s", p2p.ErrNilValidator, topic)
>>>>>>> 2f3d722a
	}
	identifiers, handlers := topicProcs.getList()

	go func(msg p2p.MessageP2P) {
		if check.IfNil(msg) {
			return
		}

		//we won't recheck the message id against the cacher here as there might be collisions since we are using
		// a separate sequence counter for direct sender
<<<<<<< HEAD
		messageOk := true
		for index, handler := range handlers {
			errProcess := handler.ProcessReceivedMessage(msg, fromConnectedPeer)
			if errProcess != nil {
				log.Trace("p2p validator",
					"error", errProcess.Error(),
					"topics", msg.Topics(),
					"originator", p2p.MessageOriginatorPid(msg),
					"from connected peer", p2p.PeerIdToShortString(fromConnectedPeer),
					"seq no", p2p.MessageOriginatorSeq(msg),
					"topic identifier", identifiers[index],
				)
				messageOk = false
			}
=======
		errProcess := processor.ProcessReceivedMessage(msg, fromConnectedPeer)
		if errProcess != nil {
			log.Trace("p2p validator",
				"error", errProcess.Error(),
				"topic", msg.Topic(),
				"originator", p2p.MessageOriginatorPid(msg),
				"from connected peer", p2p.PeerIdToShortString(fromConnectedPeer),
				"seq no", p2p.MessageOriginatorSeq(msg),
			)
>>>>>>> 2f3d722a
		}

		netMes.debugger.AddIncomingMessage(topic, uint64(len(msg.Data())), !messageOk)
	}(msg)

	return nil
}

// IsConnectedToTheNetwork returns true if the current node is connected to the network
func (netMes *networkMessenger) IsConnectedToTheNetwork() bool {
	netw := netMes.p2pHost.Network()
	return netMes.connMonitor.IsConnectedToTheNetwork(netw)
}

// SetThresholdMinConnectedPeers sets the minimum connected peers before triggering a new reconnection
func (netMes *networkMessenger) SetThresholdMinConnectedPeers(minConnectedPeers int) error {
	if minConnectedPeers < 0 {
		return p2p.ErrInvalidValue
	}

	netw := netMes.p2pHost.Network()
	netMes.connMonitor.SetThresholdMinConnectedPeers(minConnectedPeers, netw)

	return nil
}

// ThresholdMinConnectedPeers returns the minimum connected peers before triggering a new reconnection
func (netMes *networkMessenger) ThresholdMinConnectedPeers() int {
	return netMes.connMonitor.ThresholdMinConnectedPeers()
}

// SetPeerShardResolver sets the peer shard resolver component that is able to resolve the link
// between p2p.PeerID and shardId
func (netMes *networkMessenger) SetPeerShardResolver(peerShardResolver p2p.PeerShardResolver) error {
	if check.IfNil(peerShardResolver) {
		return p2p.ErrNilPeerShardResolver
	}

	err := netMes.sharder.SetPeerShardResolver(peerShardResolver)
	if err != nil {
		return err
	}

	netMes.mutPeerResolver.Lock()
	netMes.peerShardResolver = peerShardResolver
	netMes.mutPeerResolver.Unlock()

	return nil
}

// SetPeerDenialEvaluator sets the peer black list handler
//TODO decide if we continue on using setters or switch to options. Refactor if necessary
func (netMes *networkMessenger) SetPeerDenialEvaluator(handler p2p.PeerDenialEvaluator) error {
	return netMes.connMonitorWrapper.SetPeerDenialEvaluator(handler)
}

// GetConnectedPeersInfo gets the current connected peers information
func (netMes *networkMessenger) GetConnectedPeersInfo() *p2p.ConnectedPeersInfo {
	peers := netMes.p2pHost.Network().Peers()
	connPeerInfo := &p2p.ConnectedPeersInfo{
		UnknownPeers:         make([]string, 0),
		Seeders:              make([]string, 0),
		IntraShardValidators: make(map[uint32][]string),
		IntraShardObservers:  make(map[uint32][]string),
		CrossShardValidators: make(map[uint32][]string),
		CrossShardObservers:  make(map[uint32][]string),
		FullHistoryObservers: make(map[uint32][]string),
		NumObserversOnShard:  make(map[uint32]int),
		NumValidatorsOnShard: make(map[uint32]int),
	}

	netMes.mutPeerResolver.RLock()
	defer netMes.mutPeerResolver.RUnlock()

	selfPeerInfo := netMes.peerShardResolver.GetPeerInfo(netMes.ID())
	connPeerInfo.SelfShardID = selfPeerInfo.ShardID

	for _, p := range peers {
		conns := netMes.p2pHost.Network().ConnsToPeer(p)
		connString := "[invalid connection string]"
		if len(conns) > 0 {
			connString = conns[0].RemoteMultiaddr().String() + "/p2p/" + p.Pretty()
		}

		pid := core.PeerID(p)
		peerInfo := netMes.peerShardResolver.GetPeerInfo(pid)
		switch peerInfo.PeerType {
		case core.UnknownPeer:
			if netMes.sharder.IsSeeder(pid) {
				connPeerInfo.Seeders = append(connPeerInfo.Seeders, connString)
			} else {
				connPeerInfo.UnknownPeers = append(connPeerInfo.UnknownPeers, connString)
			}
		case core.ValidatorPeer:
			connPeerInfo.NumValidatorsOnShard[peerInfo.ShardID]++
			if selfPeerInfo.ShardID != peerInfo.ShardID {
				connPeerInfo.CrossShardValidators[peerInfo.ShardID] = append(connPeerInfo.CrossShardValidators[peerInfo.ShardID], connString)
				connPeerInfo.NumCrossShardValidators++
			} else {
				connPeerInfo.IntraShardValidators[peerInfo.ShardID] = append(connPeerInfo.IntraShardValidators[peerInfo.ShardID], connString)
				connPeerInfo.NumIntraShardValidators++
			}
		case core.ObserverPeer:
			connPeerInfo.NumObserversOnShard[peerInfo.ShardID]++
			if selfPeerInfo.ShardID != peerInfo.ShardID {
				connPeerInfo.CrossShardObservers[peerInfo.ShardID] = append(connPeerInfo.CrossShardObservers[peerInfo.ShardID], connString)
				connPeerInfo.NumCrossShardObservers++
				break
			}
			if peerInfo.PeerSubType == core.FullHistoryObserver {
				connPeerInfo.FullHistoryObservers[peerInfo.ShardID] = append(connPeerInfo.FullHistoryObservers[peerInfo.ShardID], connString)
				connPeerInfo.NumFullHistoryObservers++
				break
			}

			connPeerInfo.IntraShardObservers[peerInfo.ShardID] = append(connPeerInfo.IntraShardObservers[peerInfo.ShardID], connString)
			connPeerInfo.NumIntraShardObservers++
		}
	}

	return connPeerInfo
}

// IsInterfaceNil returns true if there is no value under the interface
func (netMes *networkMessenger) IsInterfaceNil() bool {
	return netMes == nil
}<|MERGE_RESOLUTION|>--- conflicted
+++ resolved
@@ -34,12 +34,8 @@
 	"github.com/libp2p/go-libp2p-core/peer"
 	"github.com/libp2p/go-libp2p-core/protocol"
 	pubsub "github.com/libp2p/go-libp2p-pubsub"
-<<<<<<< HEAD
 	pubsubPb "github.com/libp2p/go-libp2p-pubsub/pb"
-=======
-	"github.com/libp2p/go-libp2p-pubsub/pb"
 	secio "github.com/libp2p/go-libp2p-secio"
->>>>>>> 2f3d722a
 )
 
 // ListenAddrWithIp4AndTcp defines the listening address with ip v.4 and TCP
@@ -838,7 +834,18 @@
 			return false
 		}
 
-<<<<<<< HEAD
+		err = handler.ProcessReceivedMessage(msg, fromConnectedPeer)
+		if err != nil {
+			log.Trace("p2p validator",
+				"error", err.Error(),
+				"topic", message.Topic,
+				"originator", p2p.MessageOriginatorPid(msg),
+				"from connected peer", p2p.PeerIdToShortString(fromConnectedPeer),
+				"seq no", p2p.MessageOriginatorSeq(msg),
+			)
+			netMes.processDebugMessage(topic, fromConnectedPeer, uint64(len(message.Data)), true)
+			return false
+
 		identifiers, handlers := topicProcs.getList()
 		messageOk := true
 		for index, handler := range handlers {
@@ -854,19 +861,6 @@
 				)
 				messageOk = false
 			}
-=======
-		err = handler.ProcessReceivedMessage(msg, fromConnectedPeer)
-		if err != nil {
-			log.Trace("p2p validator",
-				"error", err.Error(),
-				"topic", message.Topic,
-				"originator", p2p.MessageOriginatorPid(msg),
-				"from connected peer", p2p.PeerIdToShortString(fromConnectedPeer),
-				"seq no", p2p.MessageOriginatorSeq(msg),
-			)
-			netMes.processDebugMessage(topic, fromConnectedPeer, uint64(len(message.Data)), true)
-			return false
->>>>>>> 2f3d722a
 		}
 		netMes.processDebugMessage(topic, fromConnectedPeer, uint64(len(message.Data)), !messageOk)
 
@@ -1059,13 +1053,7 @@
 }
 
 func (netMes *networkMessenger) directMessageHandler(message *pubsub.Message, fromConnectedPeer core.PeerID) error {
-<<<<<<< HEAD
-	topic := message.TopicIDs[0]
-=======
-	var processor p2p.MessageProcessor
-
 	topic := *message.Topic
->>>>>>> 2f3d722a
 	msg, err := netMes.transformAndCheckMessage(message, fromConnectedPeer, topic)
 	if err != nil {
 		return err
@@ -1075,13 +1063,8 @@
 	topicProcs := netMes.processors[topic]
 	netMes.mutTopics.RUnlock()
 
-<<<<<<< HEAD
 	if topicProcs == nil {
-		return p2p.ErrNilValidator
-=======
-	if processor == nil {
 		return fmt.Errorf("%w on directMessageHandler for topic %s", p2p.ErrNilValidator, topic)
->>>>>>> 2f3d722a
 	}
 	identifiers, handlers := topicProcs.getList()
 
@@ -1092,7 +1075,15 @@
 
 		//we won't recheck the message id against the cacher here as there might be collisions since we are using
 		// a separate sequence counter for direct sender
-<<<<<<< HEAD
+		errProcess := processor.ProcessReceivedMessage(msg, fromConnectedPeer)
+		if errProcess != nil {
+			log.Trace("p2p validator",
+				"error", errProcess.Error(),
+				"topic", msg.Topic(),
+				"originator", p2p.MessageOriginatorPid(msg),
+				"from connected peer", p2p.PeerIdToShortString(fromConnectedPeer),
+				"seq no", p2p.MessageOriginatorSeq(msg),
+			)
 		messageOk := true
 		for index, handler := range handlers {
 			errProcess := handler.ProcessReceivedMessage(msg, fromConnectedPeer)
@@ -1107,17 +1098,6 @@
 				)
 				messageOk = false
 			}
-=======
-		errProcess := processor.ProcessReceivedMessage(msg, fromConnectedPeer)
-		if errProcess != nil {
-			log.Trace("p2p validator",
-				"error", errProcess.Error(),
-				"topic", msg.Topic(),
-				"originator", p2p.MessageOriginatorPid(msg),
-				"from connected peer", p2p.PeerIdToShortString(fromConnectedPeer),
-				"seq no", p2p.MessageOriginatorSeq(msg),
-			)
->>>>>>> 2f3d722a
 		}
 
 		netMes.debugger.AddIncomingMessage(topic, uint64(len(msg.Data())), !messageOk)
