--- conflicted
+++ resolved
@@ -63,11 +63,7 @@
 	p2pHost             ConnectableHost
 	pb                  *pubsub.PubSub
 	ds                  p2p.DirectSender
-<<<<<<< HEAD
-	connMonitor         *connectionMonitor
-=======
 	connMonitor         ConnectionMonitor
->>>>>>> e7d84bf4
 	peerDiscoverer      p2p.PeerDiscoverer
 	sharder             p2p.CommonSharder
 	peerShardResolver   p2p.PeerShardResolver
@@ -75,13 +71,9 @@
 	topics              map[string]p2p.MessageProcessor
 	outgoingPLB         p2p.ChannelLoadBalancer
 	poc                 *peersOnChannel
-<<<<<<< HEAD
 	goRoutinesThrottler *throttler.NumGoRoutinesThrottler
-=======
-	goRoutinesThrottler *throttler.NumGoRoutineThrottler
 	ip                  *identityProvider
 	connectionsMetric   *metrics.Connections
->>>>>>> e7d84bf4
 }
 
 // ArgsNetworkMessenger defines the options used to create a p2p wrapper
@@ -134,15 +126,11 @@
 		return p2p.ErrNilContext
 	}
 
-<<<<<<< HEAD
-	goRoutinesThrottler, err := throttler.NewNumGoRoutinesThrottler(broadcastGoRoutines)
-=======
 	return nil
 }
 
 func createP2PPrivKey(seed string) (*libp2pCrypto.Secp256k1PrivateKey, error) {
 	randReader, err := randFactory.NewRandFactory(seed)
->>>>>>> e7d84bf4
 	if err != nil {
 		return nil, err
 	}
@@ -176,17 +164,6 @@
 		return nil, err
 	}
 
-<<<<<<< HEAD
-	netMes := networkMessenger{
-		ctxProvider:    lctx,
-		pb:             pb,
-		topics:         make(map[string]p2p.MessageProcessor),
-		outgoingPLB:    outgoingPLB,
-		peerDiscoverer: peerDiscoverer,
-	}
-
-	err = netMes.createConnectionMonitor(targetConnCount)
-=======
 	err = netMes.createDiscoverer(args.P2pConfig)
 	if err != nil {
 		return nil, err
@@ -200,7 +177,6 @@
 	netMes.createConnectionsMetric()
 
 	netMes.ds, err = NewDirectSender(args.Context, p2pHost, netMes.directMessageHandler)
->>>>>>> e7d84bf4
 	if err != nil {
 		return nil, err
 	}
@@ -722,12 +698,8 @@
 
 // IsConnectedToTheNetwork returns true if the current node is connected to the network
 func (netMes *networkMessenger) IsConnectedToTheNetwork() bool {
-<<<<<<< HEAD
-	return netMes.connMonitor.isConnectedToTheNetwork()
-=======
 	netw := netMes.p2pHost.Network()
 	return netMes.connMonitor.IsConnectedToTheNetwork(netw)
->>>>>>> e7d84bf4
 }
 
 // SetThresholdMinConnectedPeers sets the minimum connected peers before triggering a new reconnection
@@ -736,13 +708,8 @@
 		return p2p.ErrInvalidValue
 	}
 
-<<<<<<< HEAD
-	netMes.connMonitor.thresholdMinConnectedPeers = minConnectedPeers
-	netMes.connMonitor.doReconnectionIfNeeded()
-=======
 	netw := netMes.p2pHost.Network()
 	netMes.connMonitor.SetThresholdMinConnectedPeers(minConnectedPeers, netw)
->>>>>>> e7d84bf4
 
 	return nil
 }
