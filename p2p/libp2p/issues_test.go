package libp2p_test

import (
	"bytes"
	"context"
	"crypto/ecdsa"
	"fmt"
	"math/rand"
	"sync/atomic"
	"testing"
	"time"

	"github.com/ElrondNetwork/elrond-go/p2p"
	"github.com/ElrondNetwork/elrond-go/p2p/libp2p"
	"github.com/ElrondNetwork/elrond-go/p2p/libp2p/discovery"
	"github.com/ElrondNetwork/elrond-go/p2p/loadBalancer"
	"github.com/ElrondNetwork/elrond-go/p2p/mock"
	"github.com/btcsuite/btcd/btcec"
	libp2pCrypto "github.com/libp2p/go-libp2p-core/crypto"
	"github.com/stretchr/testify/assert"
)

func createMessenger(port int) p2p.Messenger {
	r := rand.New(rand.NewSource(int64(port)))
	prvKey, _ := ecdsa.GenerateKey(btcec.S256(), r)
	sk := (*libp2pCrypto.Secp256k1PrivateKey)(prvKey)

	libP2PMes, err := libp2p.NewNetworkMessenger(
		context.Background(),
		port,
		sk,
		nil,
		loadBalancer.NewOutgoingChannelLoadBalancer(),
		discovery.NewNullDiscoverer(),
		libp2p.ListenLocalhostAddrWithIp4AndTcp,
	)

	if err != nil {
		fmt.Println(err.Error())
	}

	return libP2PMes
}

// TestIssueEN898_StreamResetError emphasizes what happens if direct sender writes to a stream that has been reset
// Testing is done by writing a large buffer that will cause the recipient to reset its inbound stream
// Sender will then be notified that the stream writing did not succeed but it will only log the error
// Next message that the sender tries to send will cause a new error to be logged and no data to be sent
// The fix consists in the full stream closing when an error occurs during writing.
func TestIssueEN898_StreamResetError(t *testing.T) {
	if testing.Short() {
		t.Skip("this is not a short test")
	}

	mes1 := createMessenger(23100)
	mes2 := createMessenger(23101)

	defer func() {
		_ = mes1.Close()
		_ = mes2.Close()
	}()

	_ = mes1.ConnectToPeer(getConnectableAddress(mes2))

	topic := "test topic"

	size4MB := 1 << 22
	size4kB := 1 << 12

	//a 4MB slice containing character A
	largePacket := bytes.Repeat([]byte{65}, size4MB)
	//a 4kB slice containing character B
	smallPacket := bytes.Repeat([]byte{66}, size4kB)

	largePacketReceived := &atomic.Value{}
	largePacketReceived.Store(false)

	smallPacketReceived := &atomic.Value{}
	smallPacketReceived.Store(false)

	_ = mes2.CreateTopic(topic, false)
	_ = mes2.RegisterMessageProcessor(topic, &mock.MessageProcessorStub{
<<<<<<< HEAD
		ProcessMessageCalled: func(message p2p.MessageP2P, _ func(buffToSend []byte)) error {
=======
		ProcessMessageCalled: func(message p2p.MessageP2P) error {
>>>>>>> 0bf1c24c
			if bytes.Equal(message.Data(), largePacket) {
				largePacketReceived.Store(true)
			}

			if bytes.Equal(message.Data(), smallPacket) {
				smallPacketReceived.Store(true)
			}

			return nil
		},
	})

	fmt.Println("sending the large packet...")
	_ = mes1.SendToConnectedPeer(topic, largePacket, mes2.ID())

	time.Sleep(time.Second)

	fmt.Println("sending the small packet...")
	_ = mes1.SendToConnectedPeer(topic, smallPacket, mes2.ID())

	time.Sleep(time.Second)

	assert.False(t, largePacketReceived.Load().(bool))
	assert.True(t, smallPacketReceived.Load().(bool))
}<|MERGE_RESOLUTION|>--- conflicted
+++ resolved
@@ -80,11 +80,7 @@
 
 	_ = mes2.CreateTopic(topic, false)
 	_ = mes2.RegisterMessageProcessor(topic, &mock.MessageProcessorStub{
-<<<<<<< HEAD
 		ProcessMessageCalled: func(message p2p.MessageP2P, _ func(buffToSend []byte)) error {
-=======
-		ProcessMessageCalled: func(message p2p.MessageP2P) error {
->>>>>>> 0bf1c24c
 			if bytes.Equal(message.Data(), largePacket) {
 				largePacketReceived.Store(true)
 			}
