--- conflicted
+++ resolved
@@ -1772,13 +1772,9 @@
 				Type:                    "NilListSharder",
 			},
 		},
-<<<<<<< HEAD
-		SyncTimer:            &mock.SyncTimerStub{},
-		PreferredPeersHolder: &p2pmocks.PeersHolderStub{},
-=======
 		SyncTimer:          &mock.SyncTimerStub{},
 		PeersRatingHandler: &p2pmocks.PeersRatingHandlerStub{},
->>>>>>> 6662d85d
+		PreferredPeersHolder: &p2pmocks.PeersHolderStub{},
 	}
 
 	netMes, err := libp2p.NewNetworkMessenger(args)
