--- conflicted
+++ resolved
@@ -15,13 +15,8 @@
 	"github.com/ElrondNetwork/elrond-go/p2p"
 	"github.com/ElrondNetwork/elrond-go/p2p/libp2p"
 	"github.com/ElrondNetwork/elrond-go/p2p/mock"
-<<<<<<< HEAD
-	pubsub "github.com/ElrondNetwork/go-libp2p-pubsub"
-	pubsubPb "github.com/ElrondNetwork/go-libp2p-pubsub/pb"
-=======
 	"github.com/ElrondNetwork/go-libp2p-pubsub"
 	pb "github.com/ElrondNetwork/go-libp2p-pubsub/pb"
->>>>>>> 34afbe4c
 	"github.com/btcsuite/btcd/btcec"
 	ggio "github.com/gogo/protobuf/io"
 	libp2pCrypto "github.com/libp2p/go-libp2p-core/crypto"
@@ -154,11 +149,7 @@
 
 	id, _ := createLibP2PCredentialsDirectSender()
 
-<<<<<<< HEAD
-	msg := &pubsubPb.Message{}
-=======
 	msg := &pb.Message{}
->>>>>>> 34afbe4c
 	msg.Data = []byte("data")
 	msg.Seqno = []byte("111")
 	msg.From = []byte(id)
@@ -178,11 +169,7 @@
 
 	id, _ := createLibP2PCredentialsDirectSender()
 
-<<<<<<< HEAD
-	msg := &pubsubPb.Message{}
-=======
 	msg := &pb.Message{}
->>>>>>> 34afbe4c
 	msg.Data = []byte("data")
 	msg.Seqno = []byte("111")
 	msg.From = []byte(id)
@@ -206,11 +193,7 @@
 
 	id, _ := createLibP2PCredentialsDirectSender()
 
-<<<<<<< HEAD
-	msg := &pubsubPb.Message{}
-=======
 	msg := &pb.Message{}
->>>>>>> 34afbe4c
 	msg.Data = []byte("data")
 	msg.Seqno = []byte("111")
 	msg.From = []byte(id)
@@ -236,11 +219,7 @@
 
 	id, _ := createLibP2PCredentialsDirectSender()
 
-<<<<<<< HEAD
-	msg := &pubsubPb.Message{}
-=======
 	msg := &pb.Message{}
->>>>>>> 34afbe4c
 	msg.Data = []byte("data")
 	msg.Seqno = []byte("111")
 	msg.From = []byte(id)
@@ -265,11 +244,7 @@
 
 	id, _ := createLibP2PCredentialsDirectSender()
 
-<<<<<<< HEAD
-	msg := &pubsubPb.Message{}
-=======
 	msg := &pb.Message{}
->>>>>>> 34afbe4c
 	msg.Data = []byte("data")
 	msg.Seqno = []byte("111")
 	msg.From = []byte(id)
@@ -405,11 +380,7 @@
 		return []network.Conn{cs}
 	}
 
-<<<<<<< HEAD
-	receivedMsg := &pubsubPb.Message{}
-=======
 	receivedMsg := &pb.Message{}
->>>>>>> 34afbe4c
 	chanDone := make(chan bool)
 
 	go func(s network.Stream) {
@@ -477,11 +448,7 @@
 		return nil, errors.New("wrong parameters")
 	}
 
-<<<<<<< HEAD
-	receivedMsg := &pubsubPb.Message{}
-=======
 	receivedMsg := &pb.Message{}
->>>>>>> 34afbe4c
 	chanDone := make(chan bool)
 
 	go func(s network.Stream) {
@@ -589,11 +556,7 @@
 
 	id, _ := createLibP2PCredentialsDirectSender()
 
-<<<<<<< HEAD
-	msg := &pubsubPb.Message{}
-=======
 	msg := &pb.Message{}
->>>>>>> 34afbe4c
 	msg.Data = []byte("data")
 	msg.Seqno = []byte("111")
 	msg.From = []byte(id)
