package libp2p

import (
	"context"

	"github.com/ElrondNetwork/elrond-go/p2p"
	"github.com/ElrondNetwork/elrond-go/storage"
	pubsub "github.com/ElrondNetwork/go-libp2p-pubsub"
	pubsubPb "github.com/ElrondNetwork/go-libp2p-pubsub/pb"
	"github.com/libp2p/go-libp2p-core/peer"
	"github.com/whyrusleeping/timecache"
)

var MaxSendBuffSize = maxSendBuffSize
var BroadcastGoRoutines = broadcastGoRoutines
var PubsubTimeCacheDuration = pubsubTimeCacheDuration
var AcceptMessagesInAdvanceDuration = acceptMessagesInAdvanceDuration

const CurrentTopicMessageVersion = currentTopicMessageVersion
const PollWaitForConnectionsInterval = pollWaitForConnectionsInterval

// SetHost -
func (netMes *networkMessenger) SetHost(newHost ConnectableHost) {
	netMes.p2pHost = newHost
}

// SetLoadBalancer -
func (netMes *networkMessenger) SetLoadBalancer(outgoingPLB p2p.ChannelLoadBalancer) {
	netMes.outgoingPLB = outgoingPLB
}

// SetPeerDiscoverer -
func (netMes *networkMessenger) SetPeerDiscoverer(discoverer p2p.PeerDiscoverer) {
	netMes.peerDiscoverer = discoverer
}

// PubsubCallback -
func (netMes *networkMessenger) PubsubCallback(handler p2p.MessageProcessor, topic string) func(ctx context.Context, pid peer.ID, message *pubsub.Message) bool {
	topicProcs := newTopicProcessors()
	_ = topicProcs.addTopicProcessor("identifier", handler)

	return netMes.pubsubCallback(topicProcs, topic)
}

// ValidMessageByTimestamp -
func (netMes *networkMessenger) ValidMessageByTimestamp(msg p2p.MessageP2P) error {
	return netMes.validMessageByTimestamp(msg)
}

// MapHistogram -
func (netMes *networkMessenger) MapHistogram(input map[uint32]int) string {
	return netMes.mapHistogram(input)
}

<<<<<<< HEAD
=======
// PubsubHasTopic -
func (netMes *networkMessenger) PubsubHasTopic(expectedTopic string) bool {
	netMes.mutTopics.RLock()
	topics := netMes.pb.GetTopics()
	netMes.mutTopics.RUnlock()

	for _, topic := range topics {
		if topic == expectedTopic {
			return true
		}
	}
	return false
}

// HasProcessorForTopic -
func (netMes *networkMessenger) HasProcessorForTopic(expectedTopic string) bool {
	processor, found := netMes.processors[expectedTopic]

	return found && processor != nil
}

>>>>>>> c8588495
// ProcessReceivedDirectMessage -
func (ds *directSender) ProcessReceivedDirectMessage(message *pubsubPb.Message, fromConnectedPeer peer.ID) error {
	return ds.processReceivedDirectMessage(message, fromConnectedPeer)
}

// SeenMessages -
func (ds *directSender) SeenMessages() *timecache.TimeCache {
	return ds.seenMessages
}

// Counter -
func (ds *directSender) Counter() uint64 {
	return ds.counter
}

// Mutexes -
func (mh *MutexHolder) Mutexes() storage.Cacher {
	return mh.mutexes
}

// NewNetworkMessengerWithoutPortReuse creates a libP2P messenger by opening a port on the current machine but is
// not able to reuse ports
func NewNetworkMessengerWithoutPortReuse(args ArgsNetworkMessenger) (*networkMessenger, error) {
	return newNetworkMessenger(args, withMessageSigning, preventReusePorts)
}<|MERGE_RESOLUTION|>--- conflicted
+++ resolved
@@ -52,8 +52,6 @@
 	return netMes.mapHistogram(input)
 }
 
-<<<<<<< HEAD
-=======
 // PubsubHasTopic -
 func (netMes *networkMessenger) PubsubHasTopic(expectedTopic string) bool {
 	netMes.mutTopics.RLock()
@@ -75,7 +73,6 @@
 	return found && processor != nil
 }
 
->>>>>>> c8588495
 // ProcessReceivedDirectMessage -
 func (ds *directSender) ProcessReceivedDirectMessage(message *pubsubPb.Message, fromConnectedPeer peer.ID) error {
 	return ds.processReceivedDirectMessage(message, fromConnectedPeer)
