package connectionMonitor

import (
	"context"
	"time"

	"github.com/ElrondNetwork/elrond-go/core/check"
	"github.com/ElrondNetwork/elrond-go/p2p"
	"github.com/libp2p/go-libp2p-core/network"
	"github.com/multiformats/go-multiaddr"
)

// DurationBetweenReconnectAttempts is used as to not call reconnecter.ReconnectToNetwork() too often
// when there are a lot of peers disconnecting and reconnection to initial nodes succeeds
var DurationBetweenReconnectAttempts = time.Second * 5

type libp2pConnectionMonitorSimple struct {
	chDoReconnect              chan struct{}
	reconnecter                p2p.Reconnecter
	thresholdMinConnectedPeers int
	sharder                    Sharder
	cancelFunc                 context.CancelFunc
}

// NewLibp2pConnectionMonitorSimple creates a new connection monitor (version 2 that is more streamlined and does not care
//about pausing and resuming the discovery process)
func NewLibp2pConnectionMonitorSimple(
	reconnecter p2p.Reconnecter,
	thresholdMinConnectedPeers uint32,
	sharder Sharder,
) (*libp2pConnectionMonitorSimple, error) {
	if check.IfNil(reconnecter) {
		return nil, p2p.ErrNilReconnecter
	}
	if check.IfNil(sharder) {
		return nil, p2p.ErrNilSharder
	}

	ctx, cancelFunc := context.WithCancel(context.Background())

	cm := &libp2pConnectionMonitorSimple{
		reconnecter:                reconnecter,
		chDoReconnect:              make(chan struct{}),
		thresholdMinConnectedPeers: int(thresholdMinConnectedPeers),
		sharder:                    sharder,
		cancelFunc:                 cancelFunc,
	}

	if reconnecter != nil {
		go cm.doReconnection(ctx)
	}

	return cm, nil
}

// Listen is called when network starts listening on an addr
func (lcms *libp2pConnectionMonitorSimple) Listen(network.Network, multiaddr.Multiaddr) {}

// ListenClose is called when network stops listening on an addr
func (lcms *libp2pConnectionMonitorSimple) ListenClose(network.Network, multiaddr.Multiaddr) {}

// Request a reconnect to initial list
func (lcms *libp2pConnectionMonitorSimple) doReconn() {
	select {
	case lcms.chDoReconnect <- struct{}{}:
	default:
	}
}

// Connected is called when a connection opened
func (lcms *libp2pConnectionMonitorSimple) Connected(netw network.Network, _ network.Conn) {
	allPeers := netw.Peers()

	evicted := lcms.sharder.ComputeEvictionList(allPeers)
	for _, pid := range evicted {
		_ = netw.ClosePeer(pid)
	}
}

// Disconnected is called when a connection closed
func (lcms *libp2pConnectionMonitorSimple) Disconnected(netw network.Network, _ network.Conn) {
	lcms.doReconnectionIfNeeded(netw)
}

func (lcms *libp2pConnectionMonitorSimple) doReconnectionIfNeeded(netw network.Network) {
	if !lcms.IsConnectedToTheNetwork(netw) {
		lcms.doReconn()
	}
}

// OpenedStream is called when a stream opened
func (lcms *libp2pConnectionMonitorSimple) OpenedStream(network.Network, network.Stream) {}

// ClosedStream is called when a stream closed
func (lcms *libp2pConnectionMonitorSimple) ClosedStream(network.Network, network.Stream) {}

func (lcms *libp2pConnectionMonitorSimple) doReconnection(ctx context.Context) {
	for {
<<<<<<< HEAD
		<-lcms.chDoReconnect
		lcms.reconnecter.ReconnectToNetwork()
=======
		select {
		case <-lcms.chDoReconnect:
			select {
			case <-lcms.reconnecter.ReconnectToNetwork():
			case <-ctx.Done():
				return
			}
		case <-ctx.Done():
			return
		}
>>>>>>> 4a891a63

		time.Sleep(DurationBetweenReconnectAttempts)
	}
}

// IsConnectedToTheNetwork returns true if the number of connected peer is at least equal with thresholdMinConnectedPeers
func (lcms *libp2pConnectionMonitorSimple) IsConnectedToTheNetwork(netw network.Network) bool {
	return len(netw.Peers()) >= lcms.thresholdMinConnectedPeers
}

// SetThresholdMinConnectedPeers sets the minimum connected peers number when the node is considered connected on the network
func (lcms *libp2pConnectionMonitorSimple) SetThresholdMinConnectedPeers(thresholdMinConnectedPeers int, netw network.Network) {
	if check.IfNilReflect(netw) {
		return
	}
	lcms.thresholdMinConnectedPeers = thresholdMinConnectedPeers
	lcms.doReconnectionIfNeeded(netw)
}

// ThresholdMinConnectedPeers returns the minimum connected peers number when the node is considered connected on the network
func (lcms *libp2pConnectionMonitorSimple) ThresholdMinConnectedPeers() int {
	return lcms.thresholdMinConnectedPeers
}

// Close closes all underlying components
func (lcms *libp2pConnectionMonitorSimple) Close() error {
	lcms.cancelFunc()
	return nil
}

// IsInterfaceNil returns true if there is no value under the interface
func (lcms *libp2pConnectionMonitorSimple) IsInterfaceNil() bool {
	return lcms == nil
}<|MERGE_RESOLUTION|>--- conflicted
+++ resolved
@@ -96,10 +96,6 @@
 
 func (lcms *libp2pConnectionMonitorSimple) doReconnection(ctx context.Context) {
 	for {
-<<<<<<< HEAD
-		<-lcms.chDoReconnect
-		lcms.reconnecter.ReconnectToNetwork()
-=======
 		select {
 		case <-lcms.chDoReconnect:
 			select {
@@ -110,7 +106,6 @@
 		case <-ctx.Done():
 			return
 		}
->>>>>>> 4a891a63
 
 		time.Sleep(DurationBetweenReconnectAttempts)
 	}
