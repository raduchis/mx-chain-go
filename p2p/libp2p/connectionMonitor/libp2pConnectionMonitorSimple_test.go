package connectionMonitor

import (
	"context"
	"testing"
	"time"

	"github.com/ElrondNetwork/elrond-go-core/core"
	"github.com/ElrondNetwork/elrond-go-core/core/check"
	"github.com/ElrondNetwork/elrond-go/p2p"
	"github.com/ElrondNetwork/elrond-go/p2p/mock"
	"github.com/ElrondNetwork/elrond-go/testscommon/p2pmocks"
	"github.com/libp2p/go-libp2p-core/peer"
	"github.com/stretchr/testify/assert"
	"github.com/stretchr/testify/require"
)

const durationTimeoutWaiting = time.Second * 2
const durationStartGoRoutine = time.Second

func createMockArgsConnectionMonitorSimple() ArgsConnectionMonitorSimple {
	return ArgsConnectionMonitorSimple{
		Reconnecter:                &mock.ReconnecterStub{},
		ThresholdMinConnectedPeers: 3,
		Sharder:                    &mock.KadSharderStub{},
		PreferredPeersHolder:       &p2pmocks.PeersHolderStub{},
		ConnectionsWatcher:         &mock.ConnectionsWatcherStub{},
	}
}

func TestNewLibp2pConnectionMonitorSimple(t *testing.T) {
	t.Parallel()

	t.Run("nil reconnecter should error", func(t *testing.T) {
		t.Parallel()

		args := createMockArgsConnectionMonitorSimple()
		args.Reconnecter = nil
		lcms, err := NewLibp2pConnectionMonitorSimple(args)

		assert.Equal(t, p2p.ErrNilReconnecter, err)
		assert.True(t, check.IfNil(lcms))
	})
	t.Run("nil sharder should error", func(t *testing.T) {
		t.Parallel()

		args := createMockArgsConnectionMonitorSimple()
		args.Sharder = nil
		lcms, err := NewLibp2pConnectionMonitorSimple(args)

		assert.Equal(t, p2p.ErrNilSharder, err)
		assert.True(t, check.IfNil(lcms))
	})
	t.Run("nil preferred peers holder should error", func(t *testing.T) {
		t.Parallel()

		args := createMockArgsConnectionMonitorSimple()
		args.PreferredPeersHolder = nil
		lcms, err := NewLibp2pConnectionMonitorSimple(args)

		assert.Equal(t, p2p.ErrNilPreferredPeersHolder, err)
		assert.True(t, check.IfNil(lcms))
	})
	t.Run("nil connections watcher should error", func(t *testing.T) {
		t.Parallel()

		args := createMockArgsConnectionMonitorSimple()
		args.ConnectionsWatcher = nil
		lcms, err := NewLibp2pConnectionMonitorSimple(args)

		assert.Equal(t, p2p.ErrNilConnectionsWatcher, err)
		assert.True(t, check.IfNil(lcms))
	})
	t.Run("should work", func(t *testing.T) {
		t.Parallel()

		args := createMockArgsConnectionMonitorSimple()
		lcms, err := NewLibp2pConnectionMonitorSimple(args)

		assert.Nil(t, err)
		assert.False(t, check.IfNil(lcms))
	})
}

func TestNewLibp2pConnectionMonitorSimple_OnDisconnectedUnderThresholdShouldCallReconnect(t *testing.T) {
	t.Parallel()

	chReconnectCalled := make(chan struct{}, 1)

	rs := &mock.ReconnecterStub{
		ReconnectToNetworkCalled: func(ctx context.Context) {
			chReconnectCalled <- struct{}{}
		},
	}

	ns := mock.NetworkStub{
		PeersCall: func() []peer.ID {
			// only one connection which is under the threshold
			return []peer.ID{"mock"}
		},
	}

	args := createMockArgsConnectionMonitorSimple()
	args.Reconnecter = rs
	lcms, _ := NewLibp2pConnectionMonitorSimple(args)
	time.Sleep(durationStartGoRoutine)
	lcms.Disconnected(&ns, nil)

	select {
	case <-chReconnectCalled:
	case <-time.After(durationTimeoutWaiting):
		assert.Fail(t, "timeout waiting to call reconnect")
	}
}

func TestLibp2pConnectionMonitorSimple_ConnectedWithSharderShouldCallEvictAndClosePeer(t *testing.T) {
	t.Parallel()

	evictedPid := []peer.ID{"evicted"}
	numComputeWasCalled := 0
	numClosedWasCalled := 0
	args := createMockArgsConnectionMonitorSimple()
	args.Sharder = &mock.KadSharderStub{
		ComputeEvictListCalled: func(pidList []peer.ID) []peer.ID {
			numComputeWasCalled++
			return evictedPid
		},
	}
	knownConnectionCalled := false
	args.ConnectionsWatcher = &mock.ConnectionsWatcherStub{
		NewKnownConnectionCalled: func(pid core.PeerID, connection string) {
			knownConnectionCalled = true
		},
	}
<<<<<<< HEAD
=======
	putConnectionAddressCalled := false
	args.PreferredPeersHolder = &p2pmocks.PeersHolderStub{
		PutConnectionAddressCalled: func(peerID core.PeerID, addressSlice string) {
			putConnectionAddressCalled = true
		},
	}
>>>>>>> c8588495
	lcms, _ := NewLibp2pConnectionMonitorSimple(args)

	lcms.Connected(
		&mock.NetworkStub{
			ClosePeerCall: func(id peer.ID) error {
				numClosedWasCalled++
				return nil
			},
			PeersCall: func() []peer.ID {
				return nil
			},
		},
		&mock.ConnStub{
			RemotePeerCalled: func() peer.ID {
				return evictedPid[0]
			},
		},
	)

	assert.Equal(t, 1, numClosedWasCalled)
	assert.Equal(t, 1, numComputeWasCalled)
	assert.True(t, knownConnectionCalled)
<<<<<<< HEAD
=======
	assert.True(t, putConnectionAddressCalled)
>>>>>>> c8588495
}

func TestNewLibp2pConnectionMonitorSimple_DisconnectedShouldRemovePeerFromPreferredPeers(t *testing.T) {
	t.Parallel()

	prefPeerID := "preferred peer 0"
	chRemoveCalled := make(chan struct{}, 1)

	ns := mock.NetworkStub{
		PeersCall: func() []peer.ID {
			// only one connection which is under the threshold
			return []peer.ID{"mock"}
		},
	}

	removeCalled := false
	prefPeersHolder := &p2pmocks.PeersHolderStub{
		RemoveCalled: func(peerID core.PeerID) {
			removeCalled = true
			require.Equal(t, core.PeerID(prefPeerID), peerID)
			chRemoveCalled <- struct{}{}
		},
	}

	args := createMockArgsConnectionMonitorSimple()
	args.PreferredPeersHolder = prefPeersHolder
	lcms, _ := NewLibp2pConnectionMonitorSimple(args)
	lcms.Disconnected(&ns, &mock.ConnStub{
		IDCalled: func() string {
			return prefPeerID
		},
	})

	require.True(t, removeCalled)
	select {
	case <-chRemoveCalled:
	case <-time.After(durationTimeoutWaiting):
		assert.Fail(t, "timeout waiting to call reconnect")
	}
}

func TestLibp2pConnectionMonitorSimple_EmptyFuncsShouldNotPanic(t *testing.T) {
	t.Parallel()

	defer func() {
		r := recover()
		if r != nil {
			assert.Fail(t, "should not have panic")
		}
	}()

	netw := &mock.NetworkStub{
		PeersCall: func() []peer.ID {
			return make([]peer.ID, 0)
		},
	}

	args := createMockArgsConnectionMonitorSimple()
	lcms, _ := NewLibp2pConnectionMonitorSimple(args)

	lcms.ClosedStream(netw, nil)
	lcms.Disconnected(netw, nil)
	lcms.Listen(netw, nil)
	lcms.ListenClose(netw, nil)
	lcms.OpenedStream(netw, nil)
}

func TestLibp2pConnectionMonitorSimple_SetThresholdMinConnectedPeers(t *testing.T) {
	t.Parallel()

	args := createMockArgsConnectionMonitorSimple()
	lcms, _ := NewLibp2pConnectionMonitorSimple(args)

	thr := 10
	lcms.SetThresholdMinConnectedPeers(thr, &mock.NetworkStub{})
	thrSet := lcms.ThresholdMinConnectedPeers()

	assert.Equal(t, thr, thrSet)
}

func TestLibp2pConnectionMonitorSimple_SetThresholdMinConnectedPeersNilNetwShouldDoNothing(t *testing.T) {
	t.Parallel()

	minConnPeers := uint32(3)
	args := createMockArgsConnectionMonitorSimple()
	args.ThresholdMinConnectedPeers = minConnPeers
	lcms, _ := NewLibp2pConnectionMonitorSimple(args)

	thr := 10
	lcms.SetThresholdMinConnectedPeers(thr, nil)
	thrSet := lcms.ThresholdMinConnectedPeers()

	assert.Equal(t, uint32(thrSet), minConnPeers)
}<|MERGE_RESOLUTION|>--- conflicted
+++ resolved
@@ -132,15 +132,12 @@
 			knownConnectionCalled = true
 		},
 	}
-<<<<<<< HEAD
-=======
 	putConnectionAddressCalled := false
 	args.PreferredPeersHolder = &p2pmocks.PeersHolderStub{
 		PutConnectionAddressCalled: func(peerID core.PeerID, addressSlice string) {
 			putConnectionAddressCalled = true
 		},
 	}
->>>>>>> c8588495
 	lcms, _ := NewLibp2pConnectionMonitorSimple(args)
 
 	lcms.Connected(
@@ -163,10 +160,7 @@
 	assert.Equal(t, 1, numClosedWasCalled)
 	assert.Equal(t, 1, numComputeWasCalled)
 	assert.True(t, knownConnectionCalled)
-<<<<<<< HEAD
-=======
 	assert.True(t, putConnectionAddressCalled)
->>>>>>> c8588495
 }
 
 func TestNewLibp2pConnectionMonitorSimple_DisconnectedShouldRemovePeerFromPreferredPeers(t *testing.T) {
