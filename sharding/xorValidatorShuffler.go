--- conflicted
+++ resolved
@@ -150,10 +150,6 @@
 		randomness,
 	)
 	moveNodesToMap(eligible, waiting)
-<<<<<<< HEAD
-	distributeValidators(newNodes, waiting, randomness, newNbShards)
-	distributeValidators(shuffledOutNodes, waiting, randomness, newNbShards)
-=======
 
 	err := distributeValidators(newNodes, waiting, randomness)
 	if err != nil {
@@ -164,7 +160,6 @@
 	if err != nil {
 		log.Warn("distributeValidators shuffledOutNodes failed", "error", err)
 	}
->>>>>>> a67e393e
 
 	actualLeaving, _ := removeValidatorsFromList(leaving, stillRemainingInLeaving, len(stillRemainingInLeaving))
 
@@ -450,15 +445,7 @@
 	destLength := uint32(len(sortedShardIds))
 
 	for i, v := range shuffledValidators {
-<<<<<<< HEAD
-		shardId = uint32(i) % nbShardsPlusMeta
-		if shardId == nbShardsPlusMeta-1 {
-			shardId = core.MetachainShardId
-		}
-		log.Debug("Redistributing validator to other shards", "pk", v.PubKey(), "new shardId", shardId)
-=======
 		shardId = sortedShardIds[uint32(i)%destLength]
->>>>>>> a67e393e
 		destLists[shardId] = append(destLists[shardId], v)
 	}
 
