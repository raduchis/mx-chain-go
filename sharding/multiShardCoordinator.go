package sharding

import (
	"bytes"
	"fmt"
	"github.com/ElrondNetwork/elrond-go/core"
	"math"

	"github.com/ElrondNetwork/elrond-go/data/state"
)

// multiShardCoordinator struct defines the functionality for handling transaction dispatching to
// the corresponding shards. The number of shards is currently passed as a constructor
// parameter and later it should be calculated by this structure
type multiShardCoordinator struct {
	maskHigh       uint32
	maskLow        uint32
	selfId         uint32
	numberOfShards uint32
}

// NewMultiShardCoordinator returns a new multiShardCoordinator and initializes the masks
func NewMultiShardCoordinator(numberOfShards, selfId uint32) (*multiShardCoordinator, error) {
	if numberOfShards < 1 {
		return nil, ErrInvalidNumberOfShards
	}
	if selfId >= numberOfShards && selfId != MetachainShardId {
		return nil, ErrInvalidShardId
	}

	sr := &multiShardCoordinator{}
	sr.selfId = selfId
	sr.numberOfShards = numberOfShards
	sr.maskHigh, sr.maskLow = sr.calculateMasks()

	return sr, nil
}

// calculateMasks will create two numbers who's binary form is composed from as many
// ones needed to be taken into consideration for the shard assignment. The result
// of a bitwise AND operation of an address with this mask will result in the
// shard id where a transaction from that address will be dispatched
func (msc *multiShardCoordinator) calculateMasks() (uint32, uint32) {
	n := math.Ceil(math.Log2(float64(msc.numberOfShards)))
	return (1 << uint(n)) - 1, (1 << uint(n-1)) - 1
}

<<<<<<< HEAD
=======
//TODO: This method should be changed, as value 0xFF in the last byte of the given address could exist also in shards
func isMetaChainShardId(identifier []byte) bool {
	for i := 0; i < len(identifier); i++ {
		if identifier[i] != metaChainIdentifier {
			return false
		}
	}

	return true
}

>>>>>>> 1e435321
// ComputeId calculates the shard for a given address used for transaction dispatching
func (msc *multiShardCoordinator) ComputeId(address state.AddressContainer) uint32 {
	bytesNeed := int(msc.numberOfShards/256) + 1
	startingIndex := 0
	if len(address.Bytes()) > bytesNeed {
		startingIndex = len(address.Bytes()) - bytesNeed
	}

	buffNeeded := address.Bytes()[startingIndex:]
<<<<<<< HEAD
	if core.IsMetaChainShardId(buffNeeded) && core.IsSmartContractAddress(address.Bytes()) {
		return MetachainShardId
	}
=======
>>>>>>> 1e435321

	addr := uint32(0)
	for i := 0; i < len(buffNeeded); i++ {
		addr = addr<<8 + uint32(buffNeeded[i])
	}

	shard := addr & msc.maskHigh
	if shard > msc.numberOfShards-1 {
		shard = addr & msc.maskLow
	}

	return shard
}

// NumberOfShards returns the number of shards
func (msc *multiShardCoordinator) NumberOfShards() uint32 {
	return msc.numberOfShards
}

// SelfId gets the shard id of the current node
func (msc *multiShardCoordinator) SelfId() uint32 {
	return msc.selfId
}

// SameShard returns weather two addresses belong to the same shard
func (msc *multiShardCoordinator) SameShard(firstAddress, secondAddress state.AddressContainer) bool {
	if bytes.Equal(firstAddress.Bytes(), secondAddress.Bytes()) {
		return true
	}

	return msc.ComputeId(firstAddress) == msc.ComputeId(secondAddress)
}

// CommunicationIdentifier returns the identifier between current shard ID and destination shard ID
// identifier is generated such as the first shard from identifier is always smaller or equal than the last
func (msc *multiShardCoordinator) CommunicationIdentifier(destShardID uint32) string {
	return communicationIdentifierBetweenShards(msc.selfId, destShardID)
}

// IsInterfaceNil returns true if there is no value under the interface
func (msc *multiShardCoordinator) IsInterfaceNil() bool {
	if msc == nil {
		return true
	}
	return false
}

// communicationIdentifierBetweenShards is used to generate the identifier between shardID1 and shardID2
// identifier is generated such as the first shard from identifier is always smaller or equal than the last
func communicationIdentifierBetweenShards(shardId1 uint32, shardId2 uint32) string {
	if shardId1 == shardId2 {
		return shardIdToString(shardId1)
	}

	if shardId1 < shardId2 {
		return shardIdToString(shardId1) + shardIdToString(shardId2)
	}

	return shardIdToString(shardId2) + shardIdToString(shardId1)
}

func shardIdToString(shardId uint32) string {
	if shardId == MetachainShardId {
		return "_META"
	}

	return fmt.Sprintf("_%d", shardId)
}<|MERGE_RESOLUTION|>--- conflicted
+++ resolved
@@ -3,11 +3,12 @@
 import (
 	"bytes"
 	"fmt"
-	"github.com/ElrondNetwork/elrond-go/core"
 	"math"
 
 	"github.com/ElrondNetwork/elrond-go/data/state"
 )
+
+const metaChainIdentifier uint8 = 255
 
 // multiShardCoordinator struct defines the functionality for handling transaction dispatching to
 // the corresponding shards. The number of shards is currently passed as a constructor
@@ -45,8 +46,6 @@
 	return (1 << uint(n)) - 1, (1 << uint(n-1)) - 1
 }
 
-<<<<<<< HEAD
-=======
 //TODO: This method should be changed, as value 0xFF in the last byte of the given address could exist also in shards
 func isMetaChainShardId(identifier []byte) bool {
 	for i := 0; i < len(identifier); i++ {
@@ -58,7 +57,6 @@
 	return true
 }
 
->>>>>>> 1e435321
 // ComputeId calculates the shard for a given address used for transaction dispatching
 func (msc *multiShardCoordinator) ComputeId(address state.AddressContainer) uint32 {
 	bytesNeed := int(msc.numberOfShards/256) + 1
@@ -68,12 +66,6 @@
 	}
 
 	buffNeeded := address.Bytes()[startingIndex:]
-<<<<<<< HEAD
-	if core.IsMetaChainShardId(buffNeeded) && core.IsSmartContractAddress(address.Bytes()) {
-		return MetachainShardId
-	}
-=======
->>>>>>> 1e435321
 
 	addr := uint32(0)
 	for i := 0; i < len(buffNeeded); i++ {
