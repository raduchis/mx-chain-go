--- conflicted
+++ resolved
@@ -15,16 +15,10 @@
 
 // InitialNode holds data from json
 type InitialNode struct {
-<<<<<<< HEAD
-	PubKey  string `json:"pubkey"`
-	Address string `json:"address"`
-	nodeInfo
-=======
 	PubKey        string `json:"pubkey"`
 	Address       string `json:"address"`
 	InitialRating uint32 `json:"initialRating"`
-	NodeInfo
->>>>>>> 0ec621b0
+	nodeInfo
 }
 
 // nodeInfo holds node info
@@ -52,7 +46,7 @@
 }
 
 // GetInitialRating gets the initial rating for a node
-func (ni *NodeInfo) GetInitialRating() uint32 {
+func (ni *nodeInfo) GetInitialRating() uint32 {
 	return ni.initialRating
 }
 
@@ -117,12 +111,6 @@
 	nodes.processShardAssignment()
 	nodes.createInitialNodesInfo()
 
-	//TODO: delete this log before merging:
-	log.Debug("nodes setup",
-		"start time", nodes.StartTime,
-		"chain id", nodes.ChainID,
-		"round duration", nodes.RoundDuration,
-		"min tx version", nodes.MinTransactionVersion)
 	return nodes, nil
 }
 
@@ -243,17 +231,13 @@
 	ns.waiting = make(map[uint32][]GenesisNodeInfoHandler, nrOfShardAndMeta)
 	for _, in := range ns.InitialNodes {
 		if in.pubKey != nil && in.address != nil {
-<<<<<<< HEAD
-			ni := &nodeInfo{in.assignedShard, in.eligible, in.pubKey, in.address}
-=======
-			nodeInfo := &NodeInfo{
+			ni := &nodeInfo{
 				assignedShard: in.assignedShard,
 				eligible:      in.eligible,
 				pubKey:        in.pubKey,
 				address:       in.address,
 				initialRating: in.initialRating,
 			}
->>>>>>> 0ec621b0
 			if in.eligible {
 				ns.eligible[in.assignedShard] = append(ns.eligible[in.assignedShard], ni)
 			} else {
