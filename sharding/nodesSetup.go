--- conflicted
+++ resolved
@@ -183,15 +183,10 @@
 			currentShard = core.MetachainShardId
 		}
 
-<<<<<<< HEAD
-		ns.InitialNodes[i].assignedShard = currentShard
-		ns.InitialNodes[i].eligible = false
-=======
 		if ns.InitialNodes[i].pubKey != nil {
 			ns.InitialNodes[i].assignedShard = currentShard
 			ns.InitialNodes[i].eligible = false
 		}
->>>>>>> acb4d92f
 	}
 }
 
