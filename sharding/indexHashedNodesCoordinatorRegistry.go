--- conflicted
+++ resolved
@@ -199,7 +199,6 @@
 		return nil, err
 	}
 
-<<<<<<< HEAD
 	result.leavingList = make([]Validator, 0, len(config.LeavingValidators))
 	for _, serializableValidator := range config.LeavingValidators {
 		validator, err := NewValidator(serializableValidator.PubKey, serializableValidator.Address)
@@ -209,10 +208,6 @@
 		result.leavingList = append(result.leavingList, validator)
 	}
 
-	result.expandedEligibleMap = result.eligibleMap
-
-=======
->>>>>>> 1e9fd5ab
 	return result, nil
 }
 
