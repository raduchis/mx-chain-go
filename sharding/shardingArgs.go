package sharding

import (
	"github.com/ElrondNetwork/elrond-go/hashing"
)

// ArgNodesCoordinator holds all dependencies required by the nodes coordinator in order to create new instances
type ArgNodesCoordinator struct {
	ShardConsensusGroupSize int
	MetaConsensusGroupSize  int
	Hasher                  hashing.Hasher
	Shuffler                NodesShuffler
	EpochStartSubscriber    EpochStartSubscriber
	ShardId                 uint32
	NbShards                uint32
	EligibleNodes           map[uint32][]Validator
	WaitingNodes            map[uint32][]Validator
	SelfPublicKey           []byte
<<<<<<< HEAD
	Epoch                   uint32
=======
	ConsensusGroupCache     Cacher
>>>>>>> 9b343c3a
}<|MERGE_RESOLUTION|>--- conflicted
+++ resolved
@@ -16,9 +16,6 @@
 	EligibleNodes           map[uint32][]Validator
 	WaitingNodes            map[uint32][]Validator
 	SelfPublicKey           []byte
-<<<<<<< HEAD
 	Epoch                   uint32
-=======
 	ConsensusGroupCache     Cacher
->>>>>>> 9b343c3a
 }