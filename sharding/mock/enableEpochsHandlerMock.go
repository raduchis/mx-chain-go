--- conflicted
+++ resolved
@@ -566,10 +566,11 @@
 	return false
 }
 
-<<<<<<< HEAD
 // IsConsensusModelV2Enabled -
 func (mock *EnableEpochsHandlerMock) IsConsensusModelV2Enabled() bool {
-=======
+	return false
+}
+
 // IsSetGuardianEnabled returns false
 func (mock *EnableEpochsHandlerMock) IsSetGuardianEnabled() bool {
 	return false
@@ -592,7 +593,6 @@
 
 // IsConsistentTokensValuesLengthCheckEnabled -
 func (mock *EnableEpochsHandlerMock) IsConsistentTokensValuesLengthCheckEnabled() bool {
->>>>>>> 488ded72
 	return false
 }
 
