package mock

// EnableEpochsHandlerMock -
type EnableEpochsHandlerMock struct {
	WaitingListFixEnableEpochField            uint32
	RefactorPeersMiniBlocksEnableEpochField   uint32
	IsRefactorPeersMiniBlocksFlagEnabledField bool
}

// BlockGasAndFeesReCheckEnableEpoch returns 0
func (mock *EnableEpochsHandlerMock) BlockGasAndFeesReCheckEnableEpoch() uint32 {
	return 0
}

// StakingV2EnableEpoch returns 0
func (mock *EnableEpochsHandlerMock) StakingV2EnableEpoch() uint32 {
	return 0
}

// ScheduledMiniBlocksEnableEpoch returns 0
func (mock *EnableEpochsHandlerMock) ScheduledMiniBlocksEnableEpoch() uint32 {
	return 0
}

// SwitchJailWaitingEnableEpoch returns 0
func (mock *EnableEpochsHandlerMock) SwitchJailWaitingEnableEpoch() uint32 {
	return 0
}

// BalanceWaitingListsEnableEpoch returns WaitingListFixEnableEpochField
func (mock *EnableEpochsHandlerMock) BalanceWaitingListsEnableEpoch() uint32 {
	return 0
}

// WaitingListFixEnableEpoch returns WaitingListFixEnableEpochField
func (mock *EnableEpochsHandlerMock) WaitingListFixEnableEpoch() uint32 {
	return mock.WaitingListFixEnableEpochField
}

// MultiESDTTransferAsyncCallBackEnableEpoch returns 0
func (mock *EnableEpochsHandlerMock) MultiESDTTransferAsyncCallBackEnableEpoch() uint32 {
	return 0
}

// FixOOGReturnCodeEnableEpoch returns 0
func (mock *EnableEpochsHandlerMock) FixOOGReturnCodeEnableEpoch() uint32 {
	return 0
}

// RemoveNonUpdatedStorageEnableEpoch returns 0
func (mock *EnableEpochsHandlerMock) RemoveNonUpdatedStorageEnableEpoch() uint32 {
	return 0
}

// CreateNFTThroughExecByCallerEnableEpoch returns 0
func (mock *EnableEpochsHandlerMock) CreateNFTThroughExecByCallerEnableEpoch() uint32 {
	return 0
}

// FixFailExecutionOnErrorEnableEpoch returns 0
func (mock *EnableEpochsHandlerMock) FixFailExecutionOnErrorEnableEpoch() uint32 {
	return 0
}

// ManagedCryptoAPIEnableEpoch returns 0
func (mock *EnableEpochsHandlerMock) ManagedCryptoAPIEnableEpoch() uint32 {
	return 0
}

// DisableExecByCallerEnableEpoch returns 0
func (mock *EnableEpochsHandlerMock) DisableExecByCallerEnableEpoch() uint32 {
	return 0
}

// RefactorContextEnableEpoch returns 0
func (mock *EnableEpochsHandlerMock) RefactorContextEnableEpoch() uint32 {
	return 0
}

// CheckExecuteReadOnlyEnableEpoch returns 0
func (mock *EnableEpochsHandlerMock) CheckExecuteReadOnlyEnableEpoch() uint32 {
	return 0
}

// StorageAPICostOptimizationEnableEpoch returns 0
func (mock *EnableEpochsHandlerMock) StorageAPICostOptimizationEnableEpoch() uint32 {
	return 0
}

// MiniBlockPartialExecutionEnableEpoch returns 0
func (mock *EnableEpochsHandlerMock) MiniBlockPartialExecutionEnableEpoch() uint32 {
	return 0
}

// RefactorPeersMiniBlocksEnableEpoch returns 0
func (mock *EnableEpochsHandlerMock) RefactorPeersMiniBlocksEnableEpoch() uint32 {
	return mock.RefactorPeersMiniBlocksEnableEpochField
}

// IsSCDeployFlagEnabled returns false
func (mock *EnableEpochsHandlerMock) IsSCDeployFlagEnabled() bool {
	return false
}

// IsBuiltInFunctionsFlagEnabled returns false
func (mock *EnableEpochsHandlerMock) IsBuiltInFunctionsFlagEnabled() bool {
	return false
}

// IsRelayedTransactionsFlagEnabled returns false
func (mock *EnableEpochsHandlerMock) IsRelayedTransactionsFlagEnabled() bool {
	return false
}

// IsPenalizedTooMuchGasFlagEnabled returns false
func (mock *EnableEpochsHandlerMock) IsPenalizedTooMuchGasFlagEnabled() bool {
	return false
}

// ResetPenalizedTooMuchGasFlag does nothing
func (mock *EnableEpochsHandlerMock) ResetPenalizedTooMuchGasFlag() {
}

// IsSwitchJailWaitingFlagEnabled returns false
func (mock *EnableEpochsHandlerMock) IsSwitchJailWaitingFlagEnabled() bool {
	return false
}

// IsBelowSignedThresholdFlagEnabled returns false
func (mock *EnableEpochsHandlerMock) IsBelowSignedThresholdFlagEnabled() bool {
	return false
}

// IsSwitchHysteresisForMinNodesFlagEnabled returns false
func (mock *EnableEpochsHandlerMock) IsSwitchHysteresisForMinNodesFlagEnabled() bool {
	return false
}

// IsSwitchHysteresisForMinNodesFlagEnabledForCurrentEpoch returns false
func (mock *EnableEpochsHandlerMock) IsSwitchHysteresisForMinNodesFlagEnabledForCurrentEpoch() bool {
	return false
}

// IsTransactionSignedWithTxHashFlagEnabled returns false
func (mock *EnableEpochsHandlerMock) IsTransactionSignedWithTxHashFlagEnabled() bool {
	return false
}

// IsMetaProtectionFlagEnabled returns false
func (mock *EnableEpochsHandlerMock) IsMetaProtectionFlagEnabled() bool {
	return false
}

// IsAheadOfTimeGasUsageFlagEnabled returns false
func (mock *EnableEpochsHandlerMock) IsAheadOfTimeGasUsageFlagEnabled() bool {
	return false
}

// IsGasPriceModifierFlagEnabled returns false
func (mock *EnableEpochsHandlerMock) IsGasPriceModifierFlagEnabled() bool {
	return false
}

// IsRepairCallbackFlagEnabled returns false
func (mock *EnableEpochsHandlerMock) IsRepairCallbackFlagEnabled() bool {
	return false
}

// IsBalanceWaitingListsFlagEnabled returns false
func (mock *EnableEpochsHandlerMock) IsBalanceWaitingListsFlagEnabled() bool {
	return false
}

// IsReturnDataToLastTransferFlagEnabled returns false
func (mock *EnableEpochsHandlerMock) IsReturnDataToLastTransferFlagEnabled() bool {
	return false
}

// IsSenderInOutTransferFlagEnabled returns false
func (mock *EnableEpochsHandlerMock) IsSenderInOutTransferFlagEnabled() bool {
	return false
}

// IsStakeFlagEnabled returns false
func (mock *EnableEpochsHandlerMock) IsStakeFlagEnabled() bool {
	return false
}

// IsStakingV2FlagEnabled returns false
func (mock *EnableEpochsHandlerMock) IsStakingV2FlagEnabled() bool {
	return false
}

// IsStakingV2OwnerFlagEnabled returns false
func (mock *EnableEpochsHandlerMock) IsStakingV2OwnerFlagEnabled() bool {
	return false
}

// IsStakingV2FlagEnabledForActivationEpochCompleted returns false
func (mock *EnableEpochsHandlerMock) IsStakingV2FlagEnabledForActivationEpochCompleted() bool {
	return false
}

// IsDoubleKeyProtectionFlagEnabled returns false
func (mock *EnableEpochsHandlerMock) IsDoubleKeyProtectionFlagEnabled() bool {
	return false
}

// IsESDTFlagEnabled returns false
func (mock *EnableEpochsHandlerMock) IsESDTFlagEnabled() bool {
	return false
}

// IsESDTFlagEnabledForCurrentEpoch returns false
func (mock *EnableEpochsHandlerMock) IsESDTFlagEnabledForCurrentEpoch() bool {
	return false
}

// IsGovernanceFlagEnabled returns false
func (mock *EnableEpochsHandlerMock) IsGovernanceFlagEnabled() bool {
	return false
}

// IsGovernanceFlagEnabledForCurrentEpoch returns false
func (mock *EnableEpochsHandlerMock) IsGovernanceFlagEnabledForCurrentEpoch() bool {
	return false
}

// IsDelegationManagerFlagEnabled returns false
func (mock *EnableEpochsHandlerMock) IsDelegationManagerFlagEnabled() bool {
	return false
}

// IsDelegationSmartContractFlagEnabled returns false
func (mock *EnableEpochsHandlerMock) IsDelegationSmartContractFlagEnabled() bool {
	return false
}

// IsDelegationSmartContractFlagEnabledForCurrentEpoch returns false
func (mock *EnableEpochsHandlerMock) IsDelegationSmartContractFlagEnabledForCurrentEpoch() bool {
	return false
}

// IsCorrectLastUnJailedFlagEnabled returns false
func (mock *EnableEpochsHandlerMock) IsCorrectLastUnJailedFlagEnabled() bool {
	return false
}

// IsCorrectLastUnJailedFlagEnabledForCurrentEpoch returns false
func (mock *EnableEpochsHandlerMock) IsCorrectLastUnJailedFlagEnabledForCurrentEpoch() bool {
	return false
}

// IsRelayedTransactionsV2FlagEnabled returns false
func (mock *EnableEpochsHandlerMock) IsRelayedTransactionsV2FlagEnabled() bool {
	return false
}

// IsUnBondTokensV2FlagEnabled returns false
func (mock *EnableEpochsHandlerMock) IsUnBondTokensV2FlagEnabled() bool {
	return false
}

// IsSaveJailedAlwaysFlagEnabled returns false
func (mock *EnableEpochsHandlerMock) IsSaveJailedAlwaysFlagEnabled() bool {
	return false
}

// IsReDelegateBelowMinCheckFlagEnabled returns false
func (mock *EnableEpochsHandlerMock) IsReDelegateBelowMinCheckFlagEnabled() bool {
	return false
}

// IsValidatorToDelegationFlagEnabled returns false
func (mock *EnableEpochsHandlerMock) IsValidatorToDelegationFlagEnabled() bool {
	return false
}

// IsWaitingListFixFlagEnabled returns false
func (mock *EnableEpochsHandlerMock) IsWaitingListFixFlagEnabled() bool {
	return false
}

// IsIncrementSCRNonceInMultiTransferFlagEnabled returns false
func (mock *EnableEpochsHandlerMock) IsIncrementSCRNonceInMultiTransferFlagEnabled() bool {
	return false
}

// IsESDTMultiTransferFlagEnabled returns false
func (mock *EnableEpochsHandlerMock) IsESDTMultiTransferFlagEnabled() bool {
	return false
}

// IsGlobalMintBurnFlagEnabled returns false
func (mock *EnableEpochsHandlerMock) IsGlobalMintBurnFlagEnabled() bool {
	return false
}

// IsESDTTransferRoleFlagEnabled returns false
func (mock *EnableEpochsHandlerMock) IsESDTTransferRoleFlagEnabled() bool {
	return false
}

// IsBuiltInFunctionOnMetaFlagEnabled returns false
func (mock *EnableEpochsHandlerMock) IsBuiltInFunctionOnMetaFlagEnabled() bool {
	return false
}

// IsComputeRewardCheckpointFlagEnabled returns false
func (mock *EnableEpochsHandlerMock) IsComputeRewardCheckpointFlagEnabled() bool {
	return false
}

// IsSCRSizeInvariantCheckFlagEnabled returns false
func (mock *EnableEpochsHandlerMock) IsSCRSizeInvariantCheckFlagEnabled() bool {
	return false
}

// IsBackwardCompSaveKeyValueFlagEnabled returns false
func (mock *EnableEpochsHandlerMock) IsBackwardCompSaveKeyValueFlagEnabled() bool {
	return false
}

// IsESDTNFTCreateOnMultiShardFlagEnabled returns false
func (mock *EnableEpochsHandlerMock) IsESDTNFTCreateOnMultiShardFlagEnabled() bool {
	return false
}

// IsMetaESDTSetFlagEnabled returns false
func (mock *EnableEpochsHandlerMock) IsMetaESDTSetFlagEnabled() bool {
	return false
}

// IsAddTokensToDelegationFlagEnabled returns false
func (mock *EnableEpochsHandlerMock) IsAddTokensToDelegationFlagEnabled() bool {
	return false
}

// IsMultiESDTTransferFixOnCallBackFlagEnabled returns false
func (mock *EnableEpochsHandlerMock) IsMultiESDTTransferFixOnCallBackFlagEnabled() bool {
	return false
}

// IsOptimizeGasUsedInCrossMiniBlocksFlagEnabled returns false
func (mock *EnableEpochsHandlerMock) IsOptimizeGasUsedInCrossMiniBlocksFlagEnabled() bool {
	return false
}

// IsCorrectFirstQueuedFlagEnabled returns false
func (mock *EnableEpochsHandlerMock) IsCorrectFirstQueuedFlagEnabled() bool {
	return false
}

// IsDeleteDelegatorAfterClaimRewardsFlagEnabled returns false
func (mock *EnableEpochsHandlerMock) IsDeleteDelegatorAfterClaimRewardsFlagEnabled() bool {
	return false
}

// IsFixOOGReturnCodeFlagEnabled returns false
func (mock *EnableEpochsHandlerMock) IsFixOOGReturnCodeFlagEnabled() bool {
	return false
}

// IsRemoveNonUpdatedStorageFlagEnabled returns false
func (mock *EnableEpochsHandlerMock) IsRemoveNonUpdatedStorageFlagEnabled() bool {
	return false
}

// IsOptimizeNFTStoreFlagEnabled returns false
func (mock *EnableEpochsHandlerMock) IsOptimizeNFTStoreFlagEnabled() bool {
	return false
}

// IsCreateNFTThroughExecByCallerFlagEnabled returns false
func (mock *EnableEpochsHandlerMock) IsCreateNFTThroughExecByCallerFlagEnabled() bool {
	return false
}

// IsStopDecreasingValidatorRatingWhenStuckFlagEnabled returns false
func (mock *EnableEpochsHandlerMock) IsStopDecreasingValidatorRatingWhenStuckFlagEnabled() bool {
	return false
}

// IsFrontRunningProtectionFlagEnabled returns false
func (mock *EnableEpochsHandlerMock) IsFrontRunningProtectionFlagEnabled() bool {
	return false
}

// IsPayableBySCFlagEnabled returns false
func (mock *EnableEpochsHandlerMock) IsPayableBySCFlagEnabled() bool {
	return false
}

// IsCleanUpInformativeSCRsFlagEnabled returns false
func (mock *EnableEpochsHandlerMock) IsCleanUpInformativeSCRsFlagEnabled() bool {
	return false
}

// IsStorageAPICostOptimizationFlagEnabled returns false
func (mock *EnableEpochsHandlerMock) IsStorageAPICostOptimizationFlagEnabled() bool {
	return false
}

// IsESDTRegisterAndSetAllRolesFlagEnabled returns false
func (mock *EnableEpochsHandlerMock) IsESDTRegisterAndSetAllRolesFlagEnabled() bool {
	return false
}

// IsScheduledMiniBlocksFlagEnabled returns false
func (mock *EnableEpochsHandlerMock) IsScheduledMiniBlocksFlagEnabled() bool {
	return false
}

// IsCorrectJailedNotUnStakedEmptyQueueFlagEnabled returns false
func (mock *EnableEpochsHandlerMock) IsCorrectJailedNotUnStakedEmptyQueueFlagEnabled() bool {
	return false
}

// IsDoNotReturnOldBlockInBlockchainHookFlagEnabled returns false
func (mock *EnableEpochsHandlerMock) IsDoNotReturnOldBlockInBlockchainHookFlagEnabled() bool {
	return false
}

// IsAddFailedRelayedTxToInvalidMBsFlag returns false
func (mock *EnableEpochsHandlerMock) IsAddFailedRelayedTxToInvalidMBsFlag() bool {
	return false
}

// IsSCRSizeInvariantOnBuiltInResultFlagEnabled returns false
func (mock *EnableEpochsHandlerMock) IsSCRSizeInvariantOnBuiltInResultFlagEnabled() bool {
	return false
}

// IsCheckCorrectTokenIDForTransferRoleFlagEnabled returns false
func (mock *EnableEpochsHandlerMock) IsCheckCorrectTokenIDForTransferRoleFlagEnabled() bool {
	return false
}

// IsFailExecutionOnEveryAPIErrorFlagEnabled returns false
func (mock *EnableEpochsHandlerMock) IsFailExecutionOnEveryAPIErrorFlagEnabled() bool {
	return false
}

// IsMiniBlockPartialExecutionFlagEnabled returns false
func (mock *EnableEpochsHandlerMock) IsMiniBlockPartialExecutionFlagEnabled() bool {
	return false
}

// IsManagedCryptoAPIsFlagEnabled returns false
func (mock *EnableEpochsHandlerMock) IsManagedCryptoAPIsFlagEnabled() bool {
	return false
}

// IsESDTMetadataContinuousCleanupFlagEnabled returns false
func (mock *EnableEpochsHandlerMock) IsESDTMetadataContinuousCleanupFlagEnabled() bool {
	return false
}

// IsDisableExecByCallerFlagEnabled returns false
func (mock *EnableEpochsHandlerMock) IsDisableExecByCallerFlagEnabled() bool {
	return false
}

// IsRefactorContextFlagEnabled returns false
func (mock *EnableEpochsHandlerMock) IsRefactorContextFlagEnabled() bool {
	return false
}

// IsCheckFunctionArgumentFlagEnabled returns false
func (mock *EnableEpochsHandlerMock) IsCheckFunctionArgumentFlagEnabled() bool {
	return false
}

// IsCheckExecuteOnReadOnlyFlagEnabled returns false
func (mock *EnableEpochsHandlerMock) IsCheckExecuteOnReadOnlyFlagEnabled() bool {
	return false
}

// IsFixAsyncCallbackCheckFlagEnabled returns false
func (mock *EnableEpochsHandlerMock) IsFixAsyncCallbackCheckFlagEnabled() bool {
	return false
}

// IsSaveToSystemAccountFlagEnabled returns false
func (mock *EnableEpochsHandlerMock) IsSaveToSystemAccountFlagEnabled() bool {
	return false
}

// IsCheckFrozenCollectionFlagEnabled returns false
func (mock *EnableEpochsHandlerMock) IsCheckFrozenCollectionFlagEnabled() bool {
	return false
}

// IsSendAlwaysFlagEnabled returns false
func (mock *EnableEpochsHandlerMock) IsSendAlwaysFlagEnabled() bool {
	return false
}

// IsValueLengthCheckFlagEnabled returns false
func (mock *EnableEpochsHandlerMock) IsValueLengthCheckFlagEnabled() bool {
	return false
}

// IsCheckTransferFlagEnabled returns false
func (mock *EnableEpochsHandlerMock) IsCheckTransferFlagEnabled() bool {
	return false
}

// IsTransferToMetaFlagEnabled returns false
func (mock *EnableEpochsHandlerMock) IsTransferToMetaFlagEnabled() bool {
	return false
}

// IsESDTNFTImprovementV1FlagEnabled returns false
func (mock *EnableEpochsHandlerMock) IsESDTNFTImprovementV1FlagEnabled() bool {
	return false
}

// IsSetSenderInEeiOutputTransferFlagEnabled -
func (mock *EnableEpochsHandlerMock) IsSetSenderInEeiOutputTransferFlagEnabled() bool {
	return false
}

// IsChangeDelegationOwnerFlagEnabled -
func (mock *EnableEpochsHandlerMock) IsChangeDelegationOwnerFlagEnabled() bool {
	return false
}

// IsRefactorPeersMiniBlocksFlagEnabled returns false
func (mock *EnableEpochsHandlerMock) IsRefactorPeersMiniBlocksFlagEnabled() bool {
	return mock.IsRefactorPeersMiniBlocksFlagEnabledField
}

// IsFixAsyncCallBackArgsListFlagEnabled -
func (mock *EnableEpochsHandlerMock) IsFixAsyncCallBackArgsListFlagEnabled() bool {
	return false
}

// IsFixOldTokenLiquidityEnabled -
func (mock *EnableEpochsHandlerMock) IsFixOldTokenLiquidityEnabled() bool {
	return false
}

// IsRuntimeMemStoreLimitEnabled -
func (mock *EnableEpochsHandlerMock) IsRuntimeMemStoreLimitEnabled() bool {
	return false
}

// IsRuntimeCodeSizeFixEnabled -
func (mock *EnableEpochsHandlerMock) IsRuntimeCodeSizeFixEnabled() bool {
	return false
}

// IsMaxBlockchainHookCountersFlagEnabled -
func (mock *EnableEpochsHandlerMock) IsMaxBlockchainHookCountersFlagEnabled() bool {
	return false
}

// IsWipeSingleNFTLiquidityDecreaseEnabled -
func (mock *EnableEpochsHandlerMock) IsWipeSingleNFTLiquidityDecreaseEnabled() bool {
	return false
}

// IsAlwaysSaveTokenMetaDataEnabled -
func (mock *EnableEpochsHandlerMock) IsAlwaysSaveTokenMetaDataEnabled() bool {
	return false
}

// IsSetGuardianEnabled returns false
func (mock *EnableEpochsHandlerMock) IsSetGuardianEnabled() bool {
	return false
}

// IsRelayedNonceFixEnabled -
func (mock *EnableEpochsHandlerMock) IsRelayedNonceFixEnabled() bool {
	return false
}

// IsKeepExecOrderOnCreatedSCRsEnabled -
func (mock *EnableEpochsHandlerMock) IsKeepExecOrderOnCreatedSCRsEnabled() bool {
	return false
}

// IsMultiClaimOnDelegationEnabled -
func (mock *EnableEpochsHandlerMock) IsMultiClaimOnDelegationEnabled() bool {
	return false
}

// IsChangeUsernameEnabled -
func (mock *EnableEpochsHandlerMock) IsChangeUsernameEnabled() bool {
	return false
}

// IsConsistentTokensValuesLengthCheckEnabled -
func (mock *EnableEpochsHandlerMock) IsConsistentTokensValuesLengthCheckEnabled() bool {
	return false
}

<<<<<<< HEAD
// FixDelegationChangeOwnerOnAccountEnabled -
func (mock *EnableEpochsHandlerMock) FixDelegationChangeOwnerOnAccountEnabled() bool {
=======
// IsAutoBalanceDataTriesEnabled -
func (mock *EnableEpochsHandlerMock) IsAutoBalanceDataTriesEnabled() bool {
>>>>>>> f8bcebd3
	return false
}

// IsInterfaceNil returns true if there is no value under the interface
func (mock *EnableEpochsHandlerMock) IsInterfaceNil() bool {
	return mock == nil
}<|MERGE_RESOLUTION|>--- conflicted
+++ resolved
@@ -596,13 +596,13 @@
 	return false
 }
 
-<<<<<<< HEAD
+// IsAutoBalanceDataTriesEnabled -
+func (mock *EnableEpochsHandlerMock) IsAutoBalanceDataTriesEnabled() bool {
+	return false
+}
+
 // FixDelegationChangeOwnerOnAccountEnabled -
 func (mock *EnableEpochsHandlerMock) FixDelegationChangeOwnerOnAccountEnabled() bool {
-=======
-// IsAutoBalanceDataTriesEnabled -
-func (mock *EnableEpochsHandlerMock) IsAutoBalanceDataTriesEnabled() bool {
->>>>>>> f8bcebd3
 	return false
 }
 
