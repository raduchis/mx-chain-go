package nodesCoordinator

import (
	"bytes"
	"fmt"
	"sort"
	"sync"

	"github.com/multiversx/mx-chain-core-go/core"
	"github.com/multiversx/mx-chain-core-go/core/atomic"
	"github.com/multiversx/mx-chain-core-go/core/check"
	"github.com/multiversx/mx-chain-core-go/hashing/sha256"
	"github.com/multiversx/mx-chain-go/common"
	"github.com/multiversx/mx-chain-go/config"
)

var _ NodesShuffler = (*randHashShuffler)(nil)

// NodesShufflerArgs defines the arguments required to create a nodes shuffler
type NodesShufflerArgs struct {
	NodesShard           uint32
	NodesMeta            uint32
	Hysteresis           float32
	Adaptivity           bool
	ShuffleBetweenShards bool
	MaxNodesEnableConfig []config.MaxNodesChangeConfig
<<<<<<< HEAD
	EnableEpochs         config.EnableEpochs
=======
	EnableEpochsHandler  common.EnableEpochsHandler
>>>>>>> 12624dc4
}

type shuffleNodesArg struct {
	eligible                                map[uint32][]Validator
	waiting                                 map[uint32][]Validator
	unstakeLeaving                          []Validator
	additionalLeaving                       []Validator
	newNodes                                []Validator
	auction                                 []Validator
	randomness                              []byte
	distributor                             ValidatorsDistributor
	nodesMeta                               uint32
	nodesPerShard                           uint32
	nbShards                                uint32
	maxNodesToSwapPerShard                  uint32
	flagBalanceWaitingLists                 bool
	flagWaitingListFix                      bool
	flagStakingV4                           bool
	flagStakingV4DistributeAuctionToWaiting bool
}

// TODO: Decide if transaction load statistics will be used for limiting the number of shards
type randHashShuffler struct {
	// TODO: remove the references to this constant and the distributor
	// when reinitialization of node in new shard is implemented
	shuffleBetweenShards bool

<<<<<<< HEAD
	adaptivity                               bool
	nodesShard                               uint32
	nodesMeta                                uint32
	shardHysteresis                          uint32
	metaHysteresis                           uint32
	activeNodesConfig                        config.MaxNodesChangeConfig
	availableNodesConfigs                    []config.MaxNodesChangeConfig
	mutShufflerParams                        sync.RWMutex
	validatorDistributor                     ValidatorsDistributor
	balanceWaitingListsEnableEpoch           uint32
	flagBalanceWaitingLists                  atomic.Flag
	waitingListFixEnableEpoch                uint32
	flagWaitingListFix                       atomic.Flag
	stakingV4DistributeAuctionToWaitingEpoch uint32
	flagStakingV4DistributeAuctionToWaiting  atomic.Flag
	stakingV4EnableEpoch                     uint32
	flagStakingV4                            atomic.Flag
=======
	adaptivity              bool
	nodesShard              uint32
	nodesMeta               uint32
	shardHysteresis         uint32
	metaHysteresis          uint32
	activeNodesConfig       config.MaxNodesChangeConfig
	availableNodesConfigs   []config.MaxNodesChangeConfig
	mutShufflerParams       sync.RWMutex
	validatorDistributor    ValidatorsDistributor
	flagBalanceWaitingLists atomic.Flag
	flagWaitingListFix      atomic.Flag
	enableEpochsHandler     common.EnableEpochsHandler
>>>>>>> 12624dc4
}

// NewHashValidatorsShuffler creates a validator shuffler that uses a hash between validator key and a given
// random number to do the shuffling
func NewHashValidatorsShuffler(args *NodesShufflerArgs) (*randHashShuffler, error) {
	if args == nil {
		return nil, ErrNilNodeShufflerArguments
	}
	if check.IfNil(args.EnableEpochsHandler) {
		return nil, ErrNilEnableEpochsHandler
	}

	var configs []config.MaxNodesChangeConfig

	log.Debug("hashValidatorShuffler: enable epoch for max nodes change", "epoch", args.MaxNodesEnableConfig)
<<<<<<< HEAD
	log.Debug("hashValidatorShuffler: enable epoch for balance waiting lists", "epoch", args.EnableEpochs.BalanceWaitingListsEnableEpoch)
	log.Debug("hashValidatorShuffler: enable epoch for staking v4", "epoch", args.EnableEpochs.StakingV4EnableEpoch)
	log.Debug("hashValidatorShuffler: enable epoch for staking v4 distribute auction list to waiting list", "epoch", args.EnableEpochs.StakingV4DistributeAuctionToWaitingEpoch)

=======
>>>>>>> 12624dc4
	if args.MaxNodesEnableConfig != nil {
		configs = make([]config.MaxNodesChangeConfig, len(args.MaxNodesEnableConfig))
		copy(configs, args.MaxNodesEnableConfig)
	}

	log.Debug("Shuffler created", "shuffleBetweenShards", args.ShuffleBetweenShards)
	rxs := &randHashShuffler{
<<<<<<< HEAD
		shuffleBetweenShards:                     args.ShuffleBetweenShards,
		availableNodesConfigs:                    configs,
		balanceWaitingListsEnableEpoch:           args.EnableEpochs.BalanceWaitingListsEnableEpoch,
		waitingListFixEnableEpoch:                args.EnableEpochs.WaitingListFixEnableEpoch,
		stakingV4DistributeAuctionToWaitingEpoch: args.EnableEpochs.StakingV4DistributeAuctionToWaitingEpoch,
		stakingV4EnableEpoch:                     args.EnableEpochs.StakingV4EnableEpoch,
	}

	log.Debug("randHashShuffler: enable epoch for balance waiting list", "epoch", rxs.balanceWaitingListsEnableEpoch)
	log.Debug("randHashShuffler: enable epoch for waiting waiting list", "epoch", rxs.waitingListFixEnableEpoch)
	log.Debug("randHashShuffler: enable epoch for staking v4 distribute auction list to waiting list", "epoch", rxs.stakingV4DistributeAuctionToWaitingEpoch)
	log.Debug("randHashShuffler: enable epoch for staking v4", "epoch", rxs.stakingV4EnableEpoch)

=======
		shuffleBetweenShards:  args.ShuffleBetweenShards,
		availableNodesConfigs: configs,
		enableEpochsHandler:   args.EnableEpochsHandler,
	}

>>>>>>> 12624dc4
	rxs.UpdateParams(args.NodesShard, args.NodesMeta, args.Hysteresis, args.Adaptivity)

	if rxs.shuffleBetweenShards {
		rxs.validatorDistributor = &CrossShardValidatorDistributor{}
	} else {
		rxs.validatorDistributor = &IntraShardValidatorDistributor{}
	}

	rxs.sortConfigs()

	return rxs, nil
}

// UpdateParams updates the shuffler parameters
// Should be called when new params are agreed through governance
func (rhs *randHashShuffler) UpdateParams(
	nodesShard uint32,
	nodesMeta uint32,
	hysteresis float32,
	adaptivity bool,
) {
	// TODO: are there constraints we want to enforce? e.g min/max hysteresis
	shardHysteresis := uint32(float32(nodesShard) * hysteresis)
	metaHysteresis := uint32(float32(nodesMeta) * hysteresis)

	rhs.mutShufflerParams.Lock()
	rhs.shardHysteresis = shardHysteresis
	rhs.metaHysteresis = metaHysteresis
	rhs.nodesShard = nodesShard
	rhs.nodesMeta = nodesMeta
	rhs.adaptivity = adaptivity
	rhs.mutShufflerParams.Unlock()
}

// UpdateNodeLists shuffles the nodes and returns the lists with the new nodes configuration
// The function needs to ensure that:
//      1.  Old eligible nodes list will have up to shuffleOutThreshold percent nodes shuffled out from each shard
//      2.  The leaving nodes are checked against the eligible nodes and waiting nodes and removed if present from the
//          pools and leaving nodes list (if remaining nodes can still sustain the shard)
//      3.  shuffledOutNodes = oldEligibleNodes + waitingListNodes - minNbNodesPerShard (for each shard)
//      4.  Old waiting nodes list for each shard will be added to the remaining eligible nodes list
//      5.  The new nodes are equally distributed among the existing shards into waiting lists
//      6.  The shuffled out nodes are distributed among the existing shards into waiting lists.
//          We may have three situations:
//          a)  In case (shuffled out nodes + new nodes) > (nbShards * perShardHysteresis + minNodesPerShard) then
//              we need to prepare for a split event, so a higher percentage of nodes need to be directed to the shard
//              that will be split.
//          b)  In case (shuffled out nodes + new nodes) < (nbShards * perShardHysteresis) then we can immediately
//              execute the shard merge
//          c)  No change in the number of shards then nothing extra needs to be done
func (rhs *randHashShuffler) UpdateNodeLists(args ArgsUpdateNodes) (*ResUpdateNodes, error) {
	rhs.UpdateShufflerConfig(args.Epoch)
	eligibleAfterReshard := copyValidatorMap(args.Eligible)
	waitingAfterReshard := copyValidatorMap(args.Waiting)

	args.AdditionalLeaving = removeDupplicates(args.UnStakeLeaving, args.AdditionalLeaving)
	totalLeavingNum := len(args.AdditionalLeaving) + len(args.UnStakeLeaving)

	newNbShards := rhs.computeNewShards(
		args.Eligible,
		args.Waiting,
		len(args.NewNodes),
		totalLeavingNum,
		args.NbShards,
	)

	rhs.mutShufflerParams.RLock()
	canSplit := rhs.adaptivity && newNbShards > args.NbShards
	canMerge := rhs.adaptivity && newNbShards < args.NbShards
	nodesPerShard := rhs.nodesShard
	nodesMeta := rhs.nodesMeta
	rhs.mutShufflerParams.RUnlock()

	if canSplit {
		eligibleAfterReshard, waitingAfterReshard = rhs.splitShards(args.Eligible, args.Waiting, newNbShards)
	}
	if canMerge {
		eligibleAfterReshard, waitingAfterReshard = rhs.mergeShards(args.Eligible, args.Waiting, newNbShards)
	}

	return shuffleNodes(shuffleNodesArg{
		eligible:                                eligibleAfterReshard,
		waiting:                                 waitingAfterReshard,
		unstakeLeaving:                          args.UnStakeLeaving,
		additionalLeaving:                       args.AdditionalLeaving,
		newNodes:                                args.NewNodes,
		auction:                                 args.Auction,
		randomness:                              args.Rand,
		nodesMeta:                               nodesMeta,
		nodesPerShard:                           nodesPerShard,
		nbShards:                                args.NbShards,
		distributor:                             rhs.validatorDistributor,
		maxNodesToSwapPerShard:                  rhs.activeNodesConfig.NodesToShufflePerShard,
		flagBalanceWaitingLists:                 rhs.flagBalanceWaitingLists.IsSet(),
		flagWaitingListFix:                      rhs.flagWaitingListFix.IsSet(),
		flagStakingV4:                           rhs.flagStakingV4.IsSet(),
		flagStakingV4DistributeAuctionToWaiting: rhs.flagStakingV4DistributeAuctionToWaiting.IsSet(),
	})
}

func removeDupplicates(unstake []Validator, additionalLeaving []Validator) []Validator {
	additionalCopy := make([]Validator, 0, len(additionalLeaving))
	additionalCopy = append(additionalCopy, additionalLeaving...)

	for _, unstakeValidator := range unstake {
		for i := len(additionalCopy) - 1; i >= 0; i-- {
			if bytes.Equal(unstakeValidator.PubKey(), additionalCopy[i].PubKey()) {
				additionalCopy = removeValidatorFromList(additionalCopy, i)
			}
		}
	}

	return additionalCopy
}

func removeNodesFromMap(
	existingNodes map[uint32][]Validator,
	leavingNodes []Validator,
	numToRemove map[uint32]int,
) (map[uint32][]Validator, []Validator) {
	sortedShardIds := sortKeys(existingNodes)
	numRemoved := 0

	for _, shardId := range sortedShardIds {
		numToRemoveOnShard := numToRemove[shardId]
		leavingNodes, numRemoved = removeNodesFromShard(existingNodes, leavingNodes, shardId, numToRemoveOnShard)
		numToRemove[shardId] -= numRemoved
	}

	return existingNodes, leavingNodes
}

func removeNodesFromShard(existingNodes map[uint32][]Validator, leavingNodes []Validator, shard uint32, nbToRemove int) ([]Validator, int) {
	if len(leavingNodes) < nbToRemove {
		nbToRemove = len(leavingNodes)
	}

	vList, removedNodes := removeValidatorsFromList(existingNodes[shard], leavingNodes, nbToRemove)
	leavingNodes, _ = removeValidatorsFromList(leavingNodes, removedNodes, len(removedNodes))
	existingNodes[shard] = vList
	return leavingNodes, len(removedNodes)
}

// IsInterfaceNil verifies if the underlying object is nil
func (rhs *randHashShuffler) IsInterfaceNil() bool {
	return rhs == nil
}

func shuffleNodes(arg shuffleNodesArg) (*ResUpdateNodes, error) {
	allLeaving := append(arg.unstakeLeaving, arg.additionalLeaving...)

	waitingCopy := copyValidatorMap(arg.waiting)
	eligibleCopy := copyValidatorMap(arg.eligible)

	createListsForAllShards(waitingCopy, arg.nbShards)

	numToRemove, err := computeNumToRemove(arg)
	if err != nil {
		return nil, err
	}

	for i, toRemove := range numToRemove {
		if toRemove > int(arg.maxNodesToSwapPerShard) {
			numToRemove[i] = int(arg.maxNodesToSwapPerShard)
		}
	}

	remainingUnstakeLeaving, _ := removeLeavingNodesNotExistingInEligibleOrWaiting(arg.unstakeLeaving, waitingCopy, eligibleCopy)
	remainingAdditionalLeaving, _ := removeLeavingNodesNotExistingInEligibleOrWaiting(arg.additionalLeaving, waitingCopy, eligibleCopy)

	newEligible, newWaiting, stillRemainingUnstakeLeaving := removeLeavingNodesFromValidatorMaps(
		eligibleCopy,
		waitingCopy,
		numToRemove,
		remainingUnstakeLeaving,
		int(arg.nodesMeta),
		int(arg.nodesPerShard),
		arg.flagWaitingListFix)
	newEligible, newWaiting, stillRemainingAdditionalLeaving := removeLeavingNodesFromValidatorMaps(
		newEligible,
		newWaiting,
		numToRemove,
		remainingAdditionalLeaving,
		int(arg.nodesMeta),
		int(arg.nodesPerShard),
		arg.flagWaitingListFix)

	stillRemainingInLeaving := append(stillRemainingUnstakeLeaving, stillRemainingAdditionalLeaving...)

	shuffledOutMap, newEligible := shuffleOutNodes(newEligible, numToRemove, arg.randomness)

	err = moveMaxNumNodesToMap(newEligible, newWaiting, arg.nodesMeta, arg.nodesPerShard)
	if err != nil {
		log.Warn("moveNodesToMap failed", "error", err)
	}

	err = distributeValidators(newWaiting, arg.newNodes, arg.randomness, false)
	if err != nil {
		log.Warn("distributeValidators newNodes failed", "error", err)
	}

	if arg.flagStakingV4DistributeAuctionToWaiting {
		// Distribute selected validators from AUCTION -> WAITING
		err = distributeValidators(newWaiting, arg.auction, arg.randomness, false)
		if err != nil {
			log.Warn("distributeValidators auction list failed", "error", err)
		}
	}
	if !arg.flagStakingV4 {
		// Distribute validators from SHUFFLED OUT -> WAITING
		err = arg.distributor.DistributeValidators(newWaiting, shuffledOutMap, arg.randomness, arg.flagBalanceWaitingLists)
		if err != nil {
			log.Warn("distributeValidators shuffledOut failed", "error", err)
		}
	}

	actualLeaving, _ := removeValidatorsFromList(allLeaving, stillRemainingInLeaving, len(stillRemainingInLeaving))

	return &ResUpdateNodes{
		Eligible:       newEligible,
		Waiting:        newWaiting,
		ShuffledOut:    shuffledOutMap,
		Leaving:        actualLeaving,
		StillRemaining: stillRemainingInLeaving,
	}, nil
}

func createListsForAllShards(shardMap map[uint32][]Validator, shards uint32) {
	for shardId := uint32(0); shardId < shards; shardId++ {
		if shardMap[shardId] == nil {
			shardMap[shardId] = make([]Validator, 0)
		}
	}

	if shardMap[core.MetachainShardId] == nil {
		shardMap[core.MetachainShardId] = make([]Validator, 0)
	}
}

func computeNumToRemove(arg shuffleNodesArg) (map[uint32]int, error) {
	numToRemove := make(map[uint32]int)
	if arg.nbShards == 0 {
		return numToRemove, nil
	}

	for shardId := uint32(0); shardId < arg.nbShards; shardId++ {
		maxToRemove, err := computeNumToRemovePerShard(
			len(arg.eligible[shardId]),
			len(arg.waiting[shardId]),
			int(arg.nodesPerShard))
		if err != nil {
			return nil, fmt.Errorf("%w shard=%v", err, shardId)
		}
		numToRemove[shardId] = maxToRemove
	}

	maxToRemove, err := computeNumToRemovePerShard(
		len(arg.eligible[core.MetachainShardId]),
		len(arg.waiting[core.MetachainShardId]),
		int(arg.nodesMeta))
	if err != nil {
		return nil, fmt.Errorf("%w shard=%v", err, core.MetachainShardId)
	}
	numToRemove[core.MetachainShardId] = maxToRemove

	return numToRemove, nil
}

func computeNumToRemovePerShard(numEligible int, numWaiting int, nodesPerShard int) (int, error) {
	notEnoughValidatorsInShard := numEligible+numWaiting < nodesPerShard
	if notEnoughValidatorsInShard {
		return 0, ErrSmallShardEligibleListSize
	}
	return numEligible + numWaiting - nodesPerShard, nil
}

func removeLeavingNodesNotExistingInEligibleOrWaiting(
	leavingValidators []Validator,
	waiting map[uint32][]Validator,
	eligible map[uint32][]Validator,
) ([]Validator, []Validator) {
	notFoundValidators := make([]Validator, 0)

	for _, v := range leavingValidators {
		found, _ := searchInMap(waiting, v.PubKey())
		if found {
			continue
		}
		found, _ = searchInMap(eligible, v.PubKey())
		if !found {
			log.Debug("Leaving validator not found in waiting or eligible", "pk", v.PubKey())
			notFoundValidators = append(notFoundValidators, v)
		}
	}

	return removeValidatorsFromList(leavingValidators, notFoundValidators, len(notFoundValidators))
}

func removeLeavingNodesFromValidatorMaps(
	eligible map[uint32][]Validator,
	waiting map[uint32][]Validator,
	numToRemove map[uint32]int,
	leaving []Validator,
	minNodesMeta int,
	minNodesPerShard int,
	waitingFixEnabled bool,
) (map[uint32][]Validator, map[uint32][]Validator, []Validator) {

	stillRemainingInLeaving := make([]Validator, len(leaving))
	copy(stillRemainingInLeaving, leaving)

	if !waitingFixEnabled {
		newWaiting, stillRemainingInLeaving := removeNodesFromMap(waiting, stillRemainingInLeaving, numToRemove)
		newEligible, stillRemainingInLeaving := removeNodesFromMap(eligible, stillRemainingInLeaving, numToRemove)
		return newEligible, newWaiting, stillRemainingInLeaving
	}

	return removeLeavingNodes(eligible, waiting, numToRemove, stillRemainingInLeaving, minNodesMeta, minNodesPerShard)
}

func removeLeavingNodes(
	eligible map[uint32][]Validator,
	waiting map[uint32][]Validator,
	numToRemove map[uint32]int,
	stillRemainingInLeaving []Validator,
	minNodesMeta int,
	minNodesPerShard int,
) (map[uint32][]Validator, map[uint32][]Validator, []Validator) {
	maxNumToRemoveFromWaiting := make(map[uint32]int)
	for shardId := range eligible {
		computedMinNumberOfNodes := computeMinNumberOfNodes(eligible, waiting, shardId, minNodesMeta, minNodesPerShard)
		maxNumToRemoveFromWaiting[shardId] = computedMinNumberOfNodes
	}

	newWaiting, stillRemainingInLeaving := removeNodesFromMap(waiting, stillRemainingInLeaving, maxNumToRemoveFromWaiting)

	for shardId, toRemove := range numToRemove {
		computedMinNumberOfNodes := computeMinNumberOfNodes(eligible, waiting, shardId, minNodesMeta, minNodesPerShard)
		if toRemove > computedMinNumberOfNodes {
			numToRemove[shardId] = computedMinNumberOfNodes
		}
	}

	newEligible, stillRemainingInLeaving := removeNodesFromMap(eligible, stillRemainingInLeaving, numToRemove)
	return newEligible, newWaiting, stillRemainingInLeaving
}

func computeMinNumberOfNodes(eligible map[uint32][]Validator, waiting map[uint32][]Validator, shardId uint32, minNodesMeta int, minNodesPerShard int) int {
	minimumNumberOfNodes := minNodesPerShard
	if shardId == core.MetachainShardId {
		minimumNumberOfNodes = minNodesMeta
	}
	computedMinNumberOfNodes := len(eligible[shardId]) + len(waiting[shardId]) - minimumNumberOfNodes
	if computedMinNumberOfNodes < 0 {
		computedMinNumberOfNodes = 0
	}
	return computedMinNumberOfNodes
}

// computeNewShards determines the new number of shards based on the number of nodes in the network
func (rhs *randHashShuffler) computeNewShards(
	eligible map[uint32][]Validator,
	waiting map[uint32][]Validator,
	numNewNodes int,
	numLeavingNodes int,
	nbShards uint32,
) uint32 {

	nbEligible := 0
	nbWaiting := 0
	for shard := range eligible {
		nbEligible += len(eligible[shard])
		nbWaiting += len(waiting[shard])
	}

	nodesNewEpoch := uint32(nbEligible + nbWaiting + numNewNodes - numLeavingNodes)

	rhs.mutShufflerParams.RLock()
	maxNodesMeta := rhs.nodesMeta + rhs.metaHysteresis
	maxNodesShard := rhs.nodesShard + rhs.shardHysteresis
	nodesForSplit := (nbShards+1)*maxNodesShard + maxNodesMeta
	nodesForMerge := nbShards*rhs.nodesShard + rhs.nodesMeta
	rhs.mutShufflerParams.RUnlock()

	nbShardsNew := nbShards
	if nodesNewEpoch > nodesForSplit {
		nbNodesWithoutMaxMeta := nodesNewEpoch - maxNodesMeta
		nbShardsNew = nbNodesWithoutMaxMeta / maxNodesShard

		return nbShardsNew
	}

	if nodesNewEpoch < nodesForMerge {
		return nbShardsNew - 1
	}

	return nbShardsNew
}

// shuffleOutNodes shuffles the list of eligible validators in each shard and returns the map of shuffled out
// validators
func shuffleOutNodes(
	eligible map[uint32][]Validator,
	numToShuffle map[uint32]int,
	randomness []byte,
) (map[uint32][]Validator, map[uint32][]Validator) {
	shuffledOutMap := make(map[uint32][]Validator)
	newEligible := make(map[uint32][]Validator)
	var shardShuffledOut []Validator

	sortedShardIds := sortKeys(eligible)
	for _, shardId := range sortedShardIds {
		validators := eligible[shardId]
		shardShuffledOut, validators = shuffleOutShard(validators, numToShuffle[shardId], randomness)
		shuffledOutMap[shardId] = shardShuffledOut
		newEligible[shardId], _ = removeValidatorsFromList(validators, shardShuffledOut, len(shardShuffledOut))
	}

	return shuffledOutMap, newEligible
}

// shuffleOutShard selects the validators to be shuffled out from a shard
func shuffleOutShard(
	validators []Validator,
	validatorsToSelect int,
	randomness []byte,
) ([]Validator, []Validator) {
	if len(validators) < validatorsToSelect {
		validatorsToSelect = len(validators)
	}

	shardShuffledEligible := shuffleList(validators, randomness)
	shardShuffledOut := shardShuffledEligible[:validatorsToSelect]
	remainingEligible := shardShuffledEligible[validatorsToSelect:]

	return shardShuffledOut, remainingEligible
}

// shuffleList returns a shuffled list of validators.
// The shuffling is done by hash-ing the randomness concatenated with the
// public keys of validators and sorting the validators depending on
// the hash result.
func shuffleList(validators []Validator, randomness []byte) []Validator {
	keys := make([]string, len(validators))
	mapValidators := make(map[string]Validator)
	var concat []byte

	hasher := sha256.NewSha256()
	for i, v := range validators {
		concat = append(v.PubKey(), randomness...)

		keys[i] = string(hasher.Compute(string(concat)))
		mapValidators[keys[i]] = v
	}

	sort.Strings(keys)

	result := make([]Validator, len(validators))
	for i := 0; i < len(validators); i++ {
		result[i] = mapValidators[keys[i]]
	}

	return result
}

func removeValidatorsFromList(
	validatorList []Validator,
	validatorsToRemove []Validator,
	maxToRemove int,
) ([]Validator, []Validator) {
	resultedList := make([]Validator, 0)
	resultedList = append(resultedList, validatorList...)
	removed := make([]Validator, 0)

	for _, valToRemove := range validatorsToRemove {
		if len(removed) == maxToRemove {
			break
		}

		for i := len(resultedList) - 1; i >= 0; i-- {
			val := resultedList[i]
			if bytes.Equal(val.PubKey(), valToRemove.PubKey()) {
				resultedList = removeValidatorFromList(resultedList, i)

				removed = append(removed, val)
				break
			}
		}
	}

	return resultedList, removed
}

// removeValidatorFromList replaces the element at given index with the last element in the slice and returns a slice
// with a decremented length.The order in the list is important as long as it is kept the same for all validators,
// so not critical to maintain the original order inside the list, as that would be slower.
//
// Attention: The slice given as parameter will have its element on position index swapped with the last element
func removeValidatorFromList(validatorList []Validator, index int) []Validator {
	indexNotOK := index > len(validatorList)-1 || index < 0
	if indexNotOK {
		return validatorList
	}

	validatorList[index] = validatorList[len(validatorList)-1]
	return validatorList[:len(validatorList)-1]
}

func removeValidatorFromListKeepOrder(validatorList []Validator, index int) []Validator {
	indexNotOK := index > len(validatorList)-1 || index < 0
	if indexNotOK {
		return validatorList
	}

	return append(validatorList[:index], validatorList[index+1:]...)
}

// splitShards prepares for the shards split, or if already prepared does the split returning the resulting
// shards configuration for eligible and waiting lists
func (rhs *randHashShuffler) splitShards(
	eligible map[uint32][]Validator,
	waiting map[uint32][]Validator,
	_ uint32,
) (map[uint32][]Validator, map[uint32][]Validator) {
	log.Error(ErrNotImplemented.Error())

	// TODO: do the split
	return copyValidatorMap(eligible), copyValidatorMap(waiting)
}

// mergeShards merges the required shards, returning the resulting shards configuration for eligible and waiting lists
func (rhs *randHashShuffler) mergeShards(
	eligible map[uint32][]Validator,
	waiting map[uint32][]Validator,
	_ uint32,
) (map[uint32][]Validator, map[uint32][]Validator) {
	log.Error(ErrNotImplemented.Error())

	// TODO: do the merge
	return copyValidatorMap(eligible), copyValidatorMap(waiting)
}

// copyValidatorMap creates a copy for the Validators map, creating copies for each of the lists for each shard
func copyValidatorMap(validatorsMap map[uint32][]Validator) map[uint32][]Validator {
	result := make(map[uint32][]Validator)

	for shardId, validators := range validatorsMap {
		elems := make([]Validator, 0)
		result[shardId] = append(elems, validators...)
	}

	return result
}

// moveNodesToMap moves the validators in the source list to the corresponding destination list
func moveNodesToMap(destination map[uint32][]Validator, source map[uint32][]Validator) error {
	if destination == nil {
		return ErrNilOrEmptyDestinationForDistribute
	}

	for shardId, validators := range source {
		destination[shardId] = append(destination[shardId], validators...)
		source[shardId] = make([]Validator, 0)
	}

	return nil
}

// moveMaxNumNodesToMap moves the validators in the source list to the corresponding destination list
// but adding just enough nodes so that at most the number of nodes is kept in the destination list
// The parameter maxNodesToMove is a limiting factor and should limit the number of nodes
func moveMaxNumNodesToMap(
	destination map[uint32][]Validator,
	source map[uint32][]Validator,
	numMeta uint32,
	numShard uint32,
) error {
	if destination == nil {
		return ErrNilOrEmptyDestinationForDistribute
	}

	for shardId, validators := range source {
		maxNodes := numShard
		if shardId == core.MetachainShardId {
			maxNodes = numMeta
		}

		numNeededNodes := computeNeededNodes(destination[shardId], source[shardId], maxNodes)
		destination[shardId] = append(destination[shardId], validators[0:numNeededNodes]...)
		source[shardId] = validators[numNeededNodes:]
	}

	return nil
}

func computeNeededNodes(destination []Validator, source []Validator, maxNumNodes uint32) uint32 {
	numNeededNodes := uint32(0)
	numCurrentNodes := uint32(len(destination))
	numSourceNodes := uint32(len(source))
	if maxNumNodes > numCurrentNodes {
		numNeededNodes = maxNumNodes - numCurrentNodes
	}
	if numSourceNodes < numNeededNodes {
		return numSourceNodes
	}

	return numNeededNodes
}

// distributeNewNodes distributes a list of validators to the given validators map
func distributeValidators(destLists map[uint32][]Validator, validators []Validator, randomness []byte, balanced bool) error {
	if len(destLists) == 0 {
		return ErrNilOrEmptyDestinationForDistribute
	}

	// if there was a split, or a merge, eligible map should already have a different nb of keys (shards)
	shuffledValidators := shuffleList(validators, randomness)
	var shardId uint32
	sortedShardIds := sortKeys(destLists)
	destLength := uint32(len(sortedShardIds))

	if balanced {
		shuffledValidators = equalizeValidatorsLists(destLists, shuffledValidators)
	}

	for i, v := range shuffledValidators {
		shardId = sortedShardIds[uint32(i)%destLength]
		destLists[shardId] = append(destLists[shardId], v)
	}

	return nil
}

func equalizeValidatorsLists(destLists map[uint32][]Validator, validators []Validator) []Validator {
	log.Debug("equalizeValidatorsLists")

	maxListSize := getMaxListSize(destLists)
	indexValidators := 0
	remainingValidatorsNumber := len(validators)

	sortedShardIds := sortKeys(destLists)

	for _, shardID := range sortedShardIds {
		shardList := destLists[shardID]
		if len(shardList) < maxListSize {
			toMove := maxListSize - len(shardList)
			if toMove > remainingValidatorsNumber {
				toMove = remainingValidatorsNumber
			}

			destLists[shardID] = append(destLists[shardID], validators[indexValidators:indexValidators+toMove]...)
			remainingValidatorsNumber -= toMove
			indexValidators += toMove
		}
	}

	return validators[indexValidators : indexValidators+remainingValidatorsNumber]
}

func getMaxListSize(lists map[uint32][]Validator) int {
	var maxSize int

	for _, list := range lists {
		if maxSize < len(list) {
			maxSize = len(list)
		}
	}
	return maxSize
}

func sortKeys(nodes map[uint32][]Validator) []uint32 {
	keys := make([]uint32, 0, len(nodes))
	for k := range nodes {
		keys = append(keys, k)
	}

	sort.SliceStable(keys, func(i, j int) bool {
		return keys[i] < keys[j]
	})

	return keys
}

// UpdateShufflerConfig updates the shuffler config according to the current epoch.
func (rhs *randHashShuffler) UpdateShufflerConfig(epoch uint32) {
	rhs.mutShufflerParams.Lock()
	defer rhs.mutShufflerParams.Unlock()
	rhs.activeNodesConfig.NodesToShufflePerShard = rhs.nodesShard
	for _, maxNodesConfig := range rhs.availableNodesConfigs {
		if epoch >= maxNodesConfig.EpochEnable {
			rhs.activeNodesConfig = maxNodesConfig
		}
	}

	log.Debug("randHashShuffler: UpdateShufflerConfig",
		"epoch", epoch,
		"maxNumNodes", rhs.activeNodesConfig.MaxNumNodes,
		"epochEnable", rhs.activeNodesConfig.EpochEnable,
		"maxNodesToShufflePerShard", rhs.activeNodesConfig.NodesToShufflePerShard,
	)

	rhs.flagBalanceWaitingLists.SetValue(epoch >= rhs.enableEpochsHandler.BalanceWaitingListsEnableEpoch())
	log.Debug("balanced waiting lists", "enabled", rhs.flagBalanceWaitingLists.IsSet())
<<<<<<< HEAD

	rhs.flagWaitingListFix.SetValue(epoch >= rhs.waitingListFixEnableEpoch)
=======
	rhs.flagWaitingListFix.SetValue(epoch >= rhs.enableEpochsHandler.WaitingListFixEnableEpoch())
>>>>>>> 12624dc4
	log.Debug("waiting list fix", "enabled", rhs.flagWaitingListFix.IsSet())

	rhs.flagStakingV4DistributeAuctionToWaiting.SetValue(epoch >= rhs.stakingV4DistributeAuctionToWaitingEpoch)
	log.Debug("staking v4 distribute auction to waiting", "enabled", rhs.flagStakingV4DistributeAuctionToWaiting.IsSet())

	rhs.flagStakingV4.SetValue(epoch >= rhs.stakingV4EnableEpoch)
	log.Debug("staking v4", "enabled", rhs.flagStakingV4.IsSet())
}

func (rhs *randHashShuffler) sortConfigs() {
	rhs.mutShufflerParams.Lock()
	sort.Slice(rhs.availableNodesConfigs, func(i, j int) bool {
		return rhs.availableNodesConfigs[i].EpochEnable < rhs.availableNodesConfigs[j].EpochEnable
	})
	rhs.mutShufflerParams.Unlock()
}<|MERGE_RESOLUTION|>--- conflicted
+++ resolved
@@ -24,11 +24,8 @@
 	Adaptivity           bool
 	ShuffleBetweenShards bool
 	MaxNodesEnableConfig []config.MaxNodesChangeConfig
-<<<<<<< HEAD
+	EnableEpochsHandler  common.EnableEpochsHandler
 	EnableEpochs         config.EnableEpochs
-=======
-	EnableEpochsHandler  common.EnableEpochsHandler
->>>>>>> 12624dc4
 }
 
 type shuffleNodesArg struct {
@@ -37,7 +34,6 @@
 	unstakeLeaving                          []Validator
 	additionalLeaving                       []Validator
 	newNodes                                []Validator
-	auction                                 []Validator
 	randomness                              []byte
 	distributor                             ValidatorsDistributor
 	nodesMeta                               uint32
@@ -56,7 +52,6 @@
 	// when reinitialization of node in new shard is implemented
 	shuffleBetweenShards bool
 
-<<<<<<< HEAD
 	adaptivity                               bool
 	nodesShard                               uint32
 	nodesMeta                                uint32
@@ -66,28 +61,13 @@
 	availableNodesConfigs                    []config.MaxNodesChangeConfig
 	mutShufflerParams                        sync.RWMutex
 	validatorDistributor                     ValidatorsDistributor
-	balanceWaitingListsEnableEpoch           uint32
 	flagBalanceWaitingLists                  atomic.Flag
-	waitingListFixEnableEpoch                uint32
 	flagWaitingListFix                       atomic.Flag
+	enableEpochsHandler                      common.EnableEpochsHandler
 	stakingV4DistributeAuctionToWaitingEpoch uint32
 	flagStakingV4DistributeAuctionToWaiting  atomic.Flag
 	stakingV4EnableEpoch                     uint32
 	flagStakingV4                            atomic.Flag
-=======
-	adaptivity              bool
-	nodesShard              uint32
-	nodesMeta               uint32
-	shardHysteresis         uint32
-	metaHysteresis          uint32
-	activeNodesConfig       config.MaxNodesChangeConfig
-	availableNodesConfigs   []config.MaxNodesChangeConfig
-	mutShufflerParams       sync.RWMutex
-	validatorDistributor    ValidatorsDistributor
-	flagBalanceWaitingLists atomic.Flag
-	flagWaitingListFix      atomic.Flag
-	enableEpochsHandler     common.EnableEpochsHandler
->>>>>>> 12624dc4
 }
 
 // NewHashValidatorsShuffler creates a validator shuffler that uses a hash between validator key and a given
@@ -103,13 +83,9 @@
 	var configs []config.MaxNodesChangeConfig
 
 	log.Debug("hashValidatorShuffler: enable epoch for max nodes change", "epoch", args.MaxNodesEnableConfig)
-<<<<<<< HEAD
-	log.Debug("hashValidatorShuffler: enable epoch for balance waiting lists", "epoch", args.EnableEpochs.BalanceWaitingListsEnableEpoch)
 	log.Debug("hashValidatorShuffler: enable epoch for staking v4", "epoch", args.EnableEpochs.StakingV4EnableEpoch)
 	log.Debug("hashValidatorShuffler: enable epoch for staking v4 distribute auction list to waiting list", "epoch", args.EnableEpochs.StakingV4DistributeAuctionToWaitingEpoch)
 
-=======
->>>>>>> 12624dc4
 	if args.MaxNodesEnableConfig != nil {
 		configs = make([]config.MaxNodesChangeConfig, len(args.MaxNodesEnableConfig))
 		copy(configs, args.MaxNodesEnableConfig)
@@ -117,27 +93,13 @@
 
 	log.Debug("Shuffler created", "shuffleBetweenShards", args.ShuffleBetweenShards)
 	rxs := &randHashShuffler{
-<<<<<<< HEAD
 		shuffleBetweenShards:                     args.ShuffleBetweenShards,
 		availableNodesConfigs:                    configs,
-		balanceWaitingListsEnableEpoch:           args.EnableEpochs.BalanceWaitingListsEnableEpoch,
-		waitingListFixEnableEpoch:                args.EnableEpochs.WaitingListFixEnableEpoch,
+		enableEpochsHandler:                      args.EnableEpochsHandler,
 		stakingV4DistributeAuctionToWaitingEpoch: args.EnableEpochs.StakingV4DistributeAuctionToWaitingEpoch,
 		stakingV4EnableEpoch:                     args.EnableEpochs.StakingV4EnableEpoch,
 	}
 
-	log.Debug("randHashShuffler: enable epoch for balance waiting list", "epoch", rxs.balanceWaitingListsEnableEpoch)
-	log.Debug("randHashShuffler: enable epoch for waiting waiting list", "epoch", rxs.waitingListFixEnableEpoch)
-	log.Debug("randHashShuffler: enable epoch for staking v4 distribute auction list to waiting list", "epoch", rxs.stakingV4DistributeAuctionToWaitingEpoch)
-	log.Debug("randHashShuffler: enable epoch for staking v4", "epoch", rxs.stakingV4EnableEpoch)
-
-=======
-		shuffleBetweenShards:  args.ShuffleBetweenShards,
-		availableNodesConfigs: configs,
-		enableEpochsHandler:   args.EnableEpochsHandler,
-	}
-
->>>>>>> 12624dc4
 	rxs.UpdateParams(args.NodesShard, args.NodesMeta, args.Hysteresis, args.Adaptivity)
 
 	if rxs.shuffleBetweenShards {
@@ -841,13 +803,7 @@
 
 	rhs.flagBalanceWaitingLists.SetValue(epoch >= rhs.enableEpochsHandler.BalanceWaitingListsEnableEpoch())
 	log.Debug("balanced waiting lists", "enabled", rhs.flagBalanceWaitingLists.IsSet())
-<<<<<<< HEAD
-
-	rhs.flagWaitingListFix.SetValue(epoch >= rhs.waitingListFixEnableEpoch)
-=======
 	rhs.flagWaitingListFix.SetValue(epoch >= rhs.enableEpochsHandler.WaitingListFixEnableEpoch())
->>>>>>> 12624dc4
-	log.Debug("waiting list fix", "enabled", rhs.flagWaitingListFix.IsSet())
 
 	rhs.flagStakingV4DistributeAuctionToWaiting.SetValue(epoch >= rhs.stakingV4DistributeAuctionToWaitingEpoch)
 	log.Debug("staking v4 distribute auction to waiting", "enabled", rhs.flagStakingV4DistributeAuctionToWaiting.IsSet())
