package nodesCoordinator

import (
	"bytes"
	"fmt"
	"sort"
	"sync"

	"github.com/multiversx/mx-chain-core-go/core"
	"github.com/multiversx/mx-chain-core-go/core/atomic"
	"github.com/multiversx/mx-chain-core-go/core/check"
	"github.com/multiversx/mx-chain-core-go/hashing/sha256"
	"github.com/multiversx/mx-chain-go/common"
	"github.com/multiversx/mx-chain-go/config"
	"github.com/multiversx/mx-chain-go/epochStart"
)

var _ NodesShuffler = (*randHashShuffler)(nil)

// NodesShufflerArgs defines the arguments required to create a nodes shuffler
type NodesShufflerArgs struct {
	ShuffleBetweenShards bool
	MaxNodesEnableConfig []config.MaxNodesChangeConfig
	EnableEpochsHandler  common.EnableEpochsHandler
	EnableEpochs         config.EnableEpochs
}

type shuffleNodesArg struct {
	eligible                map[uint32][]Validator
	waiting                 map[uint32][]Validator
	unstakeLeaving          []Validator
	additionalLeaving       []Validator
	newNodes                []Validator
	auction                 []Validator
	randomness              []byte
	distributor             ValidatorsDistributor
	nodesMeta               uint32
	nodesPerShard           uint32
	nbShards                uint32
	maxNodesToSwapPerShard  uint32
	maxNumNodes             uint32
	flagBalanceWaitingLists bool
	flagStakingV4Step2      bool
	flagStakingV4Step3      bool
}

type shuffledNodesConfig struct {
	numShuffled        uint32
	numNewEligible     uint32
	numNewWaiting      uint32
	numSelectedAuction uint32
	maxNumNodes        uint32
	flagStakingV4Step2 bool
}

// TODO: Decide if transaction load statistics will be used for limiting the number of shards
type randHashShuffler struct {
	// TODO: remove the references to this constant and the distributor
	// when reinitialization of node in new shard is implemented
	shuffleBetweenShards bool

<<<<<<< HEAD
	activeNodesConfig       config.MaxNodesChangeConfig
	availableNodesConfigs   []config.MaxNodesChangeConfig
	mutShufflerParams       sync.RWMutex
	validatorDistributor    ValidatorsDistributor
	enableEpochsHandler     common.EnableEpochsHandler
=======
	adaptivity                bool
	nodesShard                uint32
	nodesMeta                 uint32
	shardHysteresis           uint32
	metaHysteresis            uint32
	activeNodesConfig         config.MaxNodesChangeConfig
	availableNodesConfigs     []config.MaxNodesChangeConfig
	mutShufflerParams         sync.RWMutex
	validatorDistributor      ValidatorsDistributor
	enableEpochsHandler       common.EnableEpochsHandler
	stakingV4Step2EnableEpoch uint32
	flagStakingV4Step2        atomic.Flag
	stakingV4Step3EnableEpoch uint32
	flagStakingV4Step3        atomic.Flag
>>>>>>> ad05efde
}

// NewHashValidatorsShuffler creates a validator shuffler that uses a hash between validator key and a given
// random number to do the shuffling
func NewHashValidatorsShuffler(args *NodesShufflerArgs) (*randHashShuffler, error) {
	if args == nil {
		return nil, ErrNilNodeShufflerArguments
	}
	if check.IfNil(args.EnableEpochsHandler) {
		return nil, ErrNilEnableEpochsHandler
	}
	err := core.CheckHandlerCompatibility(args.EnableEpochsHandler, []core.EnableEpochFlag{
		common.BalanceWaitingListsFlag,
	})
	if err != nil {
		return nil, err
	}

	var configs []config.MaxNodesChangeConfig

	log.Debug("hashValidatorShuffler: enable epoch for max nodes change", "epoch", args.MaxNodesEnableConfig)
	log.Debug("hashValidatorShuffler: enable epoch for staking v4 step 2", "epoch", args.EnableEpochs.StakingV4Step2EnableEpoch)
	log.Debug("hashValidatorShuffler: enable epoch for staking v4 step 3", "epoch", args.EnableEpochs.StakingV4Step3EnableEpoch)

	if args.MaxNodesEnableConfig != nil {
		configs = make([]config.MaxNodesChangeConfig, len(args.MaxNodesEnableConfig))
		copy(configs, args.MaxNodesEnableConfig)
	}

	log.Debug("Shuffler created", "shuffleBetweenShards", args.ShuffleBetweenShards)
	rxs := &randHashShuffler{
		shuffleBetweenShards:      args.ShuffleBetweenShards,
		availableNodesConfigs:     configs,
		enableEpochsHandler:       args.EnableEpochsHandler,
		stakingV4Step2EnableEpoch: args.EnableEpochs.StakingV4Step2EnableEpoch,
		stakingV4Step3EnableEpoch: args.EnableEpochs.StakingV4Step3EnableEpoch,
	}

	if rxs.shuffleBetweenShards {
		rxs.validatorDistributor = &CrossShardValidatorDistributor{}
	} else {
		rxs.validatorDistributor = &IntraShardValidatorDistributor{}
	}

	rxs.sortConfigs()

	return rxs, nil
}

// UpdateNodeLists shuffles the nodes and returns the lists with the new nodes configuration
// The function needs to ensure that:
//      1.  Old eligible nodes list will have up to shuffleOutThreshold percent nodes shuffled out from each shard
//      2.  The leaving nodes are checked against the eligible nodes and waiting nodes and removed if present from the
//          pools and leaving nodes list (if remaining nodes can still sustain the shard)
//      3.  shuffledOutNodes = oldEligibleNodes + waitingListNodes - minNbNodesPerShard (for each shard)
//      4.  Old waiting nodes list for each shard will be added to the remaining eligible nodes list
//      5.  The new nodes are equally distributed among the existing shards into waiting lists
//      6.  The shuffled out nodes are distributed among the existing shards into waiting lists.
//          We may have three situations:
//          a)  In case (shuffled out nodes + new nodes) > (nbShards * perShardHysteresis + minNodesPerShard) then
//              we need to prepare for a split event, so a higher percentage of nodes need to be directed to the shard
//              that will be split.
//          b)  In case (shuffled out nodes + new nodes) < (nbShards * perShardHysteresis) then we can immediately
//              execute the shard merge
//          c)  No change in the number of shards then nothing extra needs to be done
func (rhs *randHashShuffler) UpdateNodeLists(args ArgsUpdateNodes) (*ResUpdateNodes, error) {
	chainParameters := args.ChainParameters

	rhs.UpdateShufflerConfig(args.Epoch, chainParameters)
	eligibleAfterReshard := copyValidatorMap(args.Eligible)
	waitingAfterReshard := copyValidatorMap(args.Waiting)

	args.AdditionalLeaving = removeDuplicates(args.UnStakeLeaving, args.AdditionalLeaving)
	totalLeavingNum := len(args.AdditionalLeaving) + len(args.UnStakeLeaving)

	newNbShards := rhs.computeNewShards(
		chainParameters,
		args.Eligible,
		args.Waiting,
		len(args.NewNodes),
		totalLeavingNum,
		args.NbShards,
	)

	rhs.mutShufflerParams.RLock()
	canSplit := chainParameters.Adaptivity && newNbShards > args.NbShards
	canMerge := chainParameters.Adaptivity && newNbShards < args.NbShards
	nodesPerShard := chainParameters.ShardMinNumNodes
	nodesMeta := chainParameters.MetachainMinNumNodes
	rhs.mutShufflerParams.RUnlock()

	if canSplit {
		eligibleAfterReshard, waitingAfterReshard = rhs.splitShards(args.Eligible, args.Waiting, newNbShards)
	}
	if canMerge {
		eligibleAfterReshard, waitingAfterReshard = rhs.mergeShards(args.Eligible, args.Waiting, newNbShards)
	}

	return shuffleNodes(shuffleNodesArg{
		eligible:                eligibleAfterReshard,
		waiting:                 waitingAfterReshard,
		unstakeLeaving:          args.UnStakeLeaving,
		additionalLeaving:       args.AdditionalLeaving,
		newNodes:                args.NewNodes,
		auction:                 args.Auction,
		randomness:              args.Rand,
		nodesMeta:               nodesMeta,
		nodesPerShard:           nodesPerShard,
		nbShards:                args.NbShards,
		distributor:             rhs.validatorDistributor,
		maxNodesToSwapPerShard:  rhs.activeNodesConfig.NodesToShufflePerShard,
		flagBalanceWaitingLists: rhs.enableEpochsHandler.IsFlagEnabledInEpoch(common.BalanceWaitingListsFlag, args.Epoch),
		flagStakingV4Step2:      rhs.flagStakingV4Step2.IsSet(),
		flagStakingV4Step3:      rhs.flagStakingV4Step3.IsSet(),
		maxNumNodes:             rhs.activeNodesConfig.MaxNumNodes,
	})
}

func removeDuplicates(unstake []Validator, additionalLeaving []Validator) []Validator {
	additionalCopy := make([]Validator, 0, len(additionalLeaving))
	additionalCopy = append(additionalCopy, additionalLeaving...)

	for _, unstakeValidator := range unstake {
		for i := len(additionalCopy) - 1; i >= 0; i-- {
			if bytes.Equal(unstakeValidator.PubKey(), additionalCopy[i].PubKey()) {
				additionalCopy = removeValidatorFromList(additionalCopy, i)
			}
		}
	}

	return additionalCopy
}

func removeNodesFromMap(
	existingNodes map[uint32][]Validator,
	leavingNodes []Validator,
	numToRemove map[uint32]int,
) (map[uint32][]Validator, []Validator) {
	sortedShardIds := sortKeys(existingNodes)
	numRemoved := 0

	for _, shardId := range sortedShardIds {
		numToRemoveOnShard := numToRemove[shardId]
		leavingNodes, numRemoved = removeNodesFromShard(existingNodes, leavingNodes, shardId, numToRemoveOnShard)
		numToRemove[shardId] -= numRemoved
	}

	return existingNodes, leavingNodes
}

func removeNodesFromShard(existingNodes map[uint32][]Validator, leavingNodes []Validator, shard uint32, nbToRemove int) ([]Validator, int) {
	if len(leavingNodes) < nbToRemove {
		nbToRemove = len(leavingNodes)
	}

	vList, removedNodes := removeValidatorsFromList(existingNodes[shard], leavingNodes, nbToRemove)
	leavingNodes, _ = removeValidatorsFromList(leavingNodes, removedNodes, len(removedNodes))
	existingNodes[shard] = vList
	return leavingNodes, len(removedNodes)
}

// IsInterfaceNil verifies if the underlying object is nil
func (rhs *randHashShuffler) IsInterfaceNil() bool {
	return rhs == nil
}

func shuffleNodes(arg shuffleNodesArg) (*ResUpdateNodes, error) {
	allLeaving := append(arg.unstakeLeaving, arg.additionalLeaving...)

	waitingCopy := copyValidatorMap(arg.waiting)
	eligibleCopy := copyValidatorMap(arg.eligible)

	createListsForAllShards(waitingCopy, arg.nbShards)

	numToRemove, err := computeNumToRemove(arg)
	if err != nil {
		return nil, err
	}

	for i, toRemove := range numToRemove {
		if toRemove > int(arg.maxNodesToSwapPerShard) {
			numToRemove[i] = int(arg.maxNodesToSwapPerShard)
		}
	}

	remainingUnstakeLeaving, _ := removeLeavingNodesNotExistingInEligibleOrWaiting(arg.unstakeLeaving, waitingCopy, eligibleCopy)
	remainingAdditionalLeaving, _ := removeLeavingNodesNotExistingInEligibleOrWaiting(arg.additionalLeaving, waitingCopy, eligibleCopy)

	newEligible, newWaiting, stillRemainingUnstakeLeaving := removeLeavingNodesFromValidatorMaps(
		eligibleCopy,
		waitingCopy,
		numToRemove,
		remainingUnstakeLeaving)
	newEligible, newWaiting, stillRemainingAdditionalLeaving := removeLeavingNodesFromValidatorMaps(
		newEligible,
		newWaiting,
		numToRemove,
		remainingAdditionalLeaving)

	stillRemainingInLeaving := append(stillRemainingUnstakeLeaving, stillRemainingAdditionalLeaving...)

	shuffledOutMap, newEligible := shuffleOutNodes(newEligible, numToRemove, arg.randomness)

	err = moveMaxNumNodesToMap(newEligible, newWaiting, arg.nodesMeta, arg.nodesPerShard)
	if err != nil {
		return nil, fmt.Errorf("moveNodesToMap failed, error: %w", err)
	}

	err = checkAndDistributeNewNodes(newWaiting, arg.newNodes, arg.randomness, arg.flagStakingV4Step3)
	if err != nil {
		return nil, fmt.Errorf("distributeValidators newNodes failed, error: %w", err)
	}

	shuffledNodesCfg := &shuffledNodesConfig{
		numShuffled:        getNumPubKeys(shuffledOutMap),
		numNewEligible:     getNumPubKeys(newEligible),
		numNewWaiting:      getNumPubKeys(newWaiting),
		numSelectedAuction: uint32(len(arg.auction)),
		maxNumNodes:        arg.maxNumNodes,
		flagStakingV4Step2: arg.flagStakingV4Step2,
	}

	lowWaitingList := shouldDistributeShuffledToWaitingInStakingV4(shuffledNodesCfg)
	if arg.flagStakingV4Step3 || lowWaitingList {
		log.Debug("distributing selected nodes from auction to waiting",
			"num auction nodes", len(arg.auction), "num waiting nodes", shuffledNodesCfg.numNewWaiting)

		// Distribute selected validators from AUCTION -> WAITING
		err = distributeValidators(newWaiting, arg.auction, arg.randomness, arg.flagBalanceWaitingLists)
		if err != nil {
			return nil, fmt.Errorf("distributeValidators auction list failed, error: %w", err)
		}
	}

	if !arg.flagStakingV4Step2 || lowWaitingList {
		log.Debug("distributing shuffled out nodes to waiting",
			"num shuffled nodes", shuffledNodesCfg.numShuffled, "num waiting nodes", shuffledNodesCfg.numNewWaiting)

		// Distribute validators from SHUFFLED OUT -> WAITING
		err = arg.distributor.DistributeValidators(newWaiting, shuffledOutMap, arg.randomness, arg.flagBalanceWaitingLists)
		if err != nil {
			return nil, fmt.Errorf("distributeValidators shuffled out failed, error: %w", err)
		}
	}

	actualLeaving, _ := removeValidatorsFromList(allLeaving, stillRemainingInLeaving, len(stillRemainingInLeaving))

	return &ResUpdateNodes{
		Eligible:       newEligible,
		Waiting:        newWaiting,
		ShuffledOut:    shuffledOutMap,
		Leaving:        actualLeaving,
		StillRemaining: stillRemainingInLeaving,
	}, nil
}

func createListsForAllShards(shardMap map[uint32][]Validator, shards uint32) {
	for shardId := uint32(0); shardId < shards; shardId++ {
		if shardMap[shardId] == nil {
			shardMap[shardId] = make([]Validator, 0)
		}
	}

	if shardMap[core.MetachainShardId] == nil {
		shardMap[core.MetachainShardId] = make([]Validator, 0)
	}
}

func computeNumToRemove(arg shuffleNodesArg) (map[uint32]int, error) {
	numToRemove := make(map[uint32]int)
	if arg.nbShards == 0 {
		return numToRemove, nil
	}

	for shardId := uint32(0); shardId < arg.nbShards; shardId++ {
		maxToRemove, err := computeNumToRemovePerShard(
			len(arg.eligible[shardId]),
			len(arg.waiting[shardId]),
			int(arg.nodesPerShard))
		if err != nil {
			return nil, fmt.Errorf("%w shard=%v", err, shardId)
		}
		numToRemove[shardId] = maxToRemove
	}

	maxToRemove, err := computeNumToRemovePerShard(
		len(arg.eligible[core.MetachainShardId]),
		len(arg.waiting[core.MetachainShardId]),
		int(arg.nodesMeta))
	if err != nil {
		return nil, fmt.Errorf("%w shard=%v", err, core.MetachainShardId)
	}
	numToRemove[core.MetachainShardId] = maxToRemove

	return numToRemove, nil
}

func computeNumToRemovePerShard(numEligible int, numWaiting int, nodesPerShard int) (int, error) {
	notEnoughValidatorsInShard := numEligible+numWaiting < nodesPerShard
	if notEnoughValidatorsInShard {
		return 0, ErrSmallShardEligibleListSize
	}
	return numEligible + numWaiting - nodesPerShard, nil
}

func removeLeavingNodesNotExistingInEligibleOrWaiting(
	leavingValidators []Validator,
	waiting map[uint32][]Validator,
	eligible map[uint32][]Validator,
) ([]Validator, []Validator) {
	notFoundValidators := make([]Validator, 0)

	for _, v := range leavingValidators {
		found, _ := searchInMap(waiting, v.PubKey())
		if found {
			continue
		}
		found, _ = searchInMap(eligible, v.PubKey())
		if !found {
			log.Debug("Leaving validator not found in waiting or eligible", "pk", v.PubKey())
			notFoundValidators = append(notFoundValidators, v)
		}
	}

	return removeValidatorsFromList(leavingValidators, notFoundValidators, len(notFoundValidators))
}

func removeLeavingNodesFromValidatorMaps(
	eligible map[uint32][]Validator,
	waiting map[uint32][]Validator,
	numToRemove map[uint32]int,
	leaving []Validator,
) (map[uint32][]Validator, map[uint32][]Validator, []Validator) {

	stillRemainingInLeaving := make([]Validator, len(leaving))
	copy(stillRemainingInLeaving, leaving)

	newWaiting, stillRemainingInLeaving := removeNodesFromMap(waiting, stillRemainingInLeaving, numToRemove)
	newEligible, stillRemainingInLeaving := removeNodesFromMap(eligible, stillRemainingInLeaving, numToRemove)
	return newEligible, newWaiting, stillRemainingInLeaving
}

// computeNewShards determines the new number of shards based on the number of nodes in the network
func (rhs *randHashShuffler) computeNewShards(
	chainParameters config.ChainParametersByEpochConfig,
	eligible map[uint32][]Validator,
	waiting map[uint32][]Validator,
	numNewNodes int,
	numLeavingNodes int,
	nbShards uint32,
) uint32 {

	nbEligible := 0
	nbWaiting := 0
	for shard := range eligible {
		nbEligible += len(eligible[shard])
		nbWaiting += len(waiting[shard])
	}

	nodesNewEpoch := uint32(nbEligible + nbWaiting + numNewNodes - numLeavingNodes)

	rhs.mutShufflerParams.RLock()
	maxNodesMeta := chainParameters.MetachainMinNumNodes + rhs.metaHysteresis(chainParameters)
	maxNodesShard := chainParameters.ShardMinNumNodes + rhs.shardHysteresis(chainParameters)
	nodesForSplit := (nbShards+1)*maxNodesShard + maxNodesMeta
	nodesForMerge := nbShards*chainParameters.ShardMinNumNodes + chainParameters.MetachainMinNumNodes
	rhs.mutShufflerParams.RUnlock()

	nbShardsNew := nbShards
	if nodesNewEpoch > nodesForSplit {
		nbNodesWithoutMaxMeta := nodesNewEpoch - maxNodesMeta
		nbShardsNew = nbNodesWithoutMaxMeta / maxNodesShard

		return nbShardsNew
	}

	if nodesNewEpoch < nodesForMerge {
		return nbShardsNew - 1
	}

	return nbShardsNew
}

func (rhs *randHashShuffler) metaHysteresis(chainParameters config.ChainParametersByEpochConfig) uint32 {
	return uint32(chainParameters.Hysteresis * float32(chainParameters.MetachainMinNumNodes))
}

func (rhs *randHashShuffler) shardHysteresis(chainParameters config.ChainParametersByEpochConfig) uint32 {
	return uint32(chainParameters.Hysteresis * float32(chainParameters.ShardMinNumNodes))
}

// shuffleOutNodes shuffles the list of eligible validators in each shard and returns the map of shuffled out
// validators
func shuffleOutNodes(
	eligible map[uint32][]Validator,
	numToShuffle map[uint32]int,
	randomness []byte,
) (map[uint32][]Validator, map[uint32][]Validator) {
	shuffledOutMap := make(map[uint32][]Validator)
	newEligible := make(map[uint32][]Validator)
	var shardShuffledOut []Validator

	sortedShardIds := sortKeys(eligible)
	for _, shardId := range sortedShardIds {
		validators := eligible[shardId]
		shardShuffledOut, validators = shuffleOutShard(validators, numToShuffle[shardId], randomness)
		shuffledOutMap[shardId] = shardShuffledOut
		newEligible[shardId], _ = removeValidatorsFromList(validators, shardShuffledOut, len(shardShuffledOut))
	}

	return shuffledOutMap, newEligible
}

// shuffleOutShard selects the validators to be shuffled out from a shard
func shuffleOutShard(
	validators []Validator,
	validatorsToSelect int,
	randomness []byte,
) ([]Validator, []Validator) {
	if len(validators) < validatorsToSelect {
		validatorsToSelect = len(validators)
	}

	shardShuffledEligible := shuffleList(validators, randomness)
	shardShuffledOut := shardShuffledEligible[:validatorsToSelect]
	remainingEligible := shardShuffledEligible[validatorsToSelect:]

	return shardShuffledOut, remainingEligible
}

// shuffleList returns a shuffled list of validators.
// The shuffling is done by hash-ing the randomness concatenated with the
// public keys of validators and sorting the validators depending on
// the hash result.
func shuffleList(validators []Validator, randomness []byte) []Validator {
	keys := make([]string, len(validators))
	mapValidators := make(map[string]Validator)
	var concat []byte

	hasher := sha256.NewSha256()
	for i, v := range validators {
		concat = append(v.PubKey(), randomness...)

		keys[i] = string(hasher.Compute(string(concat)))
		mapValidators[keys[i]] = v
	}

	sort.Strings(keys)

	result := make([]Validator, len(validators))
	for i := 0; i < len(validators); i++ {
		result[i] = mapValidators[keys[i]]
	}

	return result
}

func removeValidatorsFromList(
	validatorList []Validator,
	validatorsToRemove []Validator,
	maxToRemove int,
) ([]Validator, []Validator) {
	resultedList := make([]Validator, 0)
	resultedList = append(resultedList, validatorList...)
	removed := make([]Validator, 0)

	for _, valToRemove := range validatorsToRemove {
		if len(removed) == maxToRemove {
			break
		}

		for i := len(resultedList) - 1; i >= 0; i-- {
			val := resultedList[i]
			if bytes.Equal(val.PubKey(), valToRemove.PubKey()) {
				resultedList = removeValidatorFromList(resultedList, i)

				removed = append(removed, val)
				break
			}
		}
	}

	return resultedList, removed
}

// removeValidatorFromList replaces the element at given index with the last element in the slice and returns a slice
// with a decremented length.The order in the list is important as long as it is kept the same for all validators,
// so not critical to maintain the original order inside the list, as that would be slower.
//
// Attention: The slice given as parameter will have its element on position index swapped with the last element
func removeValidatorFromList(validatorList []Validator, index int) []Validator {
	indexNotOK := index > len(validatorList)-1 || index < 0
	if indexNotOK {
		return validatorList
	}

	validatorList[index] = validatorList[len(validatorList)-1]
	return validatorList[:len(validatorList)-1]
}

func checkAndDistributeNewNodes(
	waiting map[uint32][]Validator,
	newNodes []Validator,
	randomness []byte,
	flagStakingV4Step3 bool,
) error {
	if !flagStakingV4Step3 {
		return distributeValidators(waiting, newNodes, randomness, false)
	}

	if len(newNodes) > 0 {
		return epochStart.ErrReceivedNewListNodeInStakingV4
	}

	return nil
}

func shouldDistributeShuffledToWaitingInStakingV4(shuffledNodesCfg *shuffledNodesConfig) bool {
	if !shuffledNodesCfg.flagStakingV4Step2 {
		return false
	}

	totalNewWaiting := shuffledNodesCfg.numNewWaiting + shuffledNodesCfg.numSelectedAuction
	totalNodes := totalNewWaiting + shuffledNodesCfg.numNewEligible + shuffledNodesCfg.numShuffled

	log.Debug("checking if should distribute shuffled out nodes to waiting in staking v4",
		"numShuffled", shuffledNodesCfg.numShuffled,
		"numNewEligible", shuffledNodesCfg.numNewEligible,
		"numSelectedAuction", shuffledNodesCfg.numSelectedAuction,
		"totalNewWaiting", totalNewWaiting,
		"totalNodes", totalNodes,
		"maxNumNodes", shuffledNodesCfg.maxNumNodes,
	)

	distributeShuffledToWaitingInStakingV4 := false
	if totalNodes <= shuffledNodesCfg.maxNumNodes {
		log.Debug("num of total nodes in waiting is too low after shuffling; will distribute " +
			"shuffled out nodes directly to waiting and skip sending them to auction")

		distributeShuffledToWaitingInStakingV4 = true
	}

	return distributeShuffledToWaitingInStakingV4
}

func removeValidatorFromListKeepOrder(validatorList []Validator, index int) []Validator {
	indexNotOK := index > len(validatorList)-1 || index < 0
	if indexNotOK {
		return validatorList
	}

	return append(validatorList[:index], validatorList[index+1:]...)
}

// splitShards prepares for the shards split, or if already prepared does the split returning the resulting
// shards configuration for eligible and waiting lists
func (rhs *randHashShuffler) splitShards(
	eligible map[uint32][]Validator,
	waiting map[uint32][]Validator,
	_ uint32,
) (map[uint32][]Validator, map[uint32][]Validator) {
	log.Error(ErrNotImplemented.Error())

	// TODO: do the split
	return copyValidatorMap(eligible), copyValidatorMap(waiting)
}

// mergeShards merges the required shards, returning the resulting shards configuration for eligible and waiting lists
func (rhs *randHashShuffler) mergeShards(
	eligible map[uint32][]Validator,
	waiting map[uint32][]Validator,
	_ uint32,
) (map[uint32][]Validator, map[uint32][]Validator) {
	log.Error(ErrNotImplemented.Error())

	// TODO: do the merge
	return copyValidatorMap(eligible), copyValidatorMap(waiting)
}

// copyValidatorMap creates a copy for the Validators map, creating copies for each of the lists for each shard
func copyValidatorMap(validatorsMap map[uint32][]Validator) map[uint32][]Validator {
	result := make(map[uint32][]Validator)

	for shardId, validators := range validatorsMap {
		elems := make([]Validator, 0)
		result[shardId] = append(elems, validators...)
	}

	return result
}

// moveNodesToMap moves the validators in the source list to the corresponding destination list
func moveNodesToMap(destination map[uint32][]Validator, source map[uint32][]Validator) error {
	if destination == nil {
		return ErrNilOrEmptyDestinationForDistribute
	}

	for shardId, validators := range source {
		destination[shardId] = append(destination[shardId], validators...)
		source[shardId] = make([]Validator, 0)
	}

	return nil
}

func getNumPubKeys(shardValidatorsMap map[uint32][]Validator) uint32 {
	numPubKeys := uint32(0)

	for _, validatorsInShard := range shardValidatorsMap {
		numPubKeys += uint32(len(validatorsInShard))
	}

	return numPubKeys
}

// moveMaxNumNodesToMap moves the validators in the source list to the corresponding destination list
// but adding just enough nodes so that at most the number of nodes is kept in the destination list
// The parameter maxNodesToMove is a limiting factor and should limit the number of nodes
func moveMaxNumNodesToMap(
	destination map[uint32][]Validator,
	source map[uint32][]Validator,
	numMeta uint32,
	numShard uint32,
) error {
	if destination == nil {
		return ErrNilOrEmptyDestinationForDistribute
	}

	for shardId, validators := range source {
		maxNodes := numShard
		if shardId == core.MetachainShardId {
			maxNodes = numMeta
		}

		numNeededNodes := computeNeededNodes(destination[shardId], source[shardId], maxNodes)
		destination[shardId] = append(destination[shardId], validators[0:numNeededNodes]...)
		source[shardId] = validators[numNeededNodes:]
	}

	return nil
}

func computeNeededNodes(destination []Validator, source []Validator, maxNumNodes uint32) uint32 {
	numNeededNodes := uint32(0)
	numCurrentNodes := uint32(len(destination))
	numSourceNodes := uint32(len(source))
	if maxNumNodes > numCurrentNodes {
		numNeededNodes = maxNumNodes - numCurrentNodes
	}
	if numSourceNodes < numNeededNodes {
		return numSourceNodes
	}

	return numNeededNodes
}

// distributeNewNodes distributes a list of validators to the given validators map
func distributeValidators(destLists map[uint32][]Validator, validators []Validator, randomness []byte, balanced bool) error {
	if len(destLists) == 0 {
		return ErrNilOrEmptyDestinationForDistribute
	}

	// if there was a split, or a merge, eligible map should already have a different nb of keys (shards)
	shuffledValidators := shuffleList(validators, randomness)
	var shardId uint32
	sortedShardIds := sortKeys(destLists)
	destLength := uint32(len(sortedShardIds))

	if balanced {
		shuffledValidators = equalizeValidatorsLists(destLists, shuffledValidators)
	}

	for i, v := range shuffledValidators {
		shardId = sortedShardIds[uint32(i)%destLength]
		destLists[shardId] = append(destLists[shardId], v)
	}

	return nil
}

func equalizeValidatorsLists(destLists map[uint32][]Validator, validators []Validator) []Validator {
	log.Debug("equalizeValidatorsLists")

	maxListSize := getMaxListSize(destLists)
	indexValidators := 0
	remainingValidatorsNumber := len(validators)

	sortedShardIds := sortKeys(destLists)

	for _, shardID := range sortedShardIds {
		shardList := destLists[shardID]
		if len(shardList) < maxListSize {
			toMove := maxListSize - len(shardList)
			if toMove > remainingValidatorsNumber {
				toMove = remainingValidatorsNumber
			}

			destLists[shardID] = append(destLists[shardID], validators[indexValidators:indexValidators+toMove]...)
			remainingValidatorsNumber -= toMove
			indexValidators += toMove
		}
	}

	return validators[indexValidators : indexValidators+remainingValidatorsNumber]
}

func getMaxListSize(lists map[uint32][]Validator) int {
	var maxSize int

	for _, list := range lists {
		if maxSize < len(list) {
			maxSize = len(list)
		}
	}
	return maxSize
}

func sortKeys(nodes map[uint32][]Validator) []uint32 {
	keys := make([]uint32, 0, len(nodes))
	for k := range nodes {
		keys = append(keys, k)
	}

	sort.SliceStable(keys, func(i, j int) bool {
		return keys[i] < keys[j]
	})

	return keys
}

// UpdateShufflerConfig updates the shuffler config according to the current epoch.
func (rhs *randHashShuffler) UpdateShufflerConfig(epoch uint32, chainParameters config.ChainParametersByEpochConfig) {
	rhs.mutShufflerParams.Lock()
	defer rhs.mutShufflerParams.Unlock()
	rhs.activeNodesConfig.NodesToShufflePerShard = chainParameters.ShardMinNumNodes
	for _, maxNodesConfig := range rhs.availableNodesConfigs {
		if epoch >= maxNodesConfig.EpochEnable {
			rhs.activeNodesConfig = maxNodesConfig
		}
	}

	log.Debug("randHashShuffler: UpdateShufflerConfig",
		"epoch", epoch,
		"maxNumNodes", rhs.activeNodesConfig.MaxNumNodes,
		"epochEnable", rhs.activeNodesConfig.EpochEnable,
		"maxNodesToShufflePerShard", rhs.activeNodesConfig.NodesToShufflePerShard,
	)

	rhs.flagStakingV4Step3.SetValue(epoch >= rhs.stakingV4Step3EnableEpoch)
	log.Debug("staking v4 step3", "enabled", rhs.flagStakingV4Step3.IsSet())

	rhs.flagStakingV4Step2.SetValue(epoch >= rhs.stakingV4Step2EnableEpoch)
	log.Debug("staking v4 step2", "enabled", rhs.flagStakingV4Step2.IsSet())
}

func (rhs *randHashShuffler) sortConfigs() {
	rhs.mutShufflerParams.Lock()
	sort.Slice(rhs.availableNodesConfigs, func(i, j int) bool {
		return rhs.availableNodesConfigs[i].EpochEnable < rhs.availableNodesConfigs[j].EpochEnable
	})
	rhs.mutShufflerParams.Unlock()
}<|MERGE_RESOLUTION|>--- conflicted
+++ resolved
@@ -59,28 +59,15 @@
 	// when reinitialization of node in new shard is implemented
 	shuffleBetweenShards bool
 
-<<<<<<< HEAD
 	activeNodesConfig       config.MaxNodesChangeConfig
 	availableNodesConfigs   []config.MaxNodesChangeConfig
 	mutShufflerParams       sync.RWMutex
 	validatorDistributor    ValidatorsDistributor
 	enableEpochsHandler     common.EnableEpochsHandler
-=======
-	adaptivity                bool
-	nodesShard                uint32
-	nodesMeta                 uint32
-	shardHysteresis           uint32
-	metaHysteresis            uint32
-	activeNodesConfig         config.MaxNodesChangeConfig
-	availableNodesConfigs     []config.MaxNodesChangeConfig
-	mutShufflerParams         sync.RWMutex
-	validatorDistributor      ValidatorsDistributor
-	enableEpochsHandler       common.EnableEpochsHandler
 	stakingV4Step2EnableEpoch uint32
 	flagStakingV4Step2        atomic.Flag
 	stakingV4Step3EnableEpoch uint32
 	flagStakingV4Step3        atomic.Flag
->>>>>>> ad05efde
 }
 
 // NewHashValidatorsShuffler creates a validator shuffler that uses a hash between validator key and a given
