package nodesCoordinator

import (
	"errors"
)

// ErrInvalidNumberOfShards signals that an invalid number of shards was passed to the sharding registry
var ErrInvalidNumberOfShards = errors.New("the number of shards must be greater than zero")

// ErrInvalidShardId signals that an invalid shard id was passed
var ErrInvalidShardId = errors.New("shard id must be smaller than the total number of shards")

// ErrNilPubKey signals that the public key is nil
var ErrNilPubKey = errors.New("nil public key")

// ErrInvalidNumberPubKeys signals that an invalid number of public keys was used
var ErrInvalidNumberPubKeys = errors.New("invalid number of public keys")

// ErrNilNodesCoordinator signals that the nodesCoordinator is nil
var ErrNilNodesCoordinator = errors.New("nil nodesCoordinator")

// ErrNilMarshalizer signals that the marshalizer is nil
var ErrNilMarshalizer = errors.New("nil marshalizer")

// ErrNilInputNodesMap signals that a nil nodes map was provided
var ErrNilInputNodesMap = errors.New("nil input nodes map")

// ErrSmallShardEligibleListSize signals that the eligible validators list's size is less than the consensus size
var ErrSmallShardEligibleListSize = errors.New("small shard eligible list size")

// ErrSmallMetachainEligibleListSize signals that the eligible validators list's size is less than the consensus size
var ErrSmallMetachainEligibleListSize = errors.New("small metachain eligible list size")

// ErrMapSizeZero signals that there are no elements in the map
var ErrMapSizeZero = errors.New("map size zero")

// ErrNilPreviousEpochConfig signals that the previous epoch config is nil
var ErrNilPreviousEpochConfig = errors.New("nil previous epoch config")

// ErrEpochNodesConfigDoesNotExist signals that the epoch nodes configuration is missing
var ErrEpochNodesConfigDoesNotExist = errors.New("epoch nodes configuration does not exist")

// ErrInvalidConsensusGroupSize signals that the consensus size is invalid (e.g. value is negative)
var ErrInvalidConsensusGroupSize = errors.New("invalid consensus group size")

// ErrNilRandomness signals that a nil randomness source has been provided
var ErrNilRandomness = errors.New("nil randomness source")

// ErrNilHasher signals that a nil hasher has been provided
var ErrNilHasher = errors.New("nil hasher")

// ErrNilShuffler signals that a nil shuffler was provided
var ErrNilShuffler = errors.New("nil nodes shuffler provided")

// ErrNilBootStorer signals that a nil boot storer was provided
var ErrNilBootStorer = errors.New("nil boot storer provided")

// ErrValidatorNotFound signals that the validator has not been found
var ErrValidatorNotFound = errors.New("validator not found")

// ErrNilWeights signals that nil weights list was provided
var ErrNilWeights = errors.New("nil weights")

// ErrNotImplemented signals a call of a non implemented functionality
var ErrNotImplemented = errors.New("feature not implemented")

// ErrNilCacher signals that a nil cacher has been provided
var ErrNilCacher = errors.New("nil cacher")

// ErrInvalidSampleSize signals that an invalid sample size was provided
var ErrInvalidSampleSize = errors.New("invalid sample size")

// ErrInvalidWeight signals an invalid weight was provided
var ErrInvalidWeight = errors.New("invalid weight")

// ErrNilRandomSelector signals that a nil selector was provided
var ErrNilRandomSelector = errors.New("nil selector")

// ErrNilChanceComputer signals that a nil chance computer was provided
var ErrNilChanceComputer = errors.New("nil chance computer")

// ErrWrongTypeAssertion signals wrong type assertion error
var ErrWrongTypeAssertion = errors.New("wrong type assertion")

// ErrNilBlockBody signals that block body is nil
var ErrNilBlockBody = errors.New("nil block body")

// ErrNilShuffledOutHandler signals that a nil shuffled out handler has been provided
var ErrNilShuffledOutHandler = errors.New("nil shuffled out handler")

// ErrNilOrEmptyDestinationForDistribute signals that a nil or empty value was provided for destination of distributedNodes
var ErrNilOrEmptyDestinationForDistribute = errors.New("nil or empty destination list for distributeNodes")

// ErrNilNodeShufflerArguments signals that a nil argument pointer was provided for creating the nodes shuffler instance
var ErrNilNodeShufflerArguments = errors.New("nil arguments for the creation of a node shuffler")

// ErrNilNodeStopChannel signals that a nil node stop channel has been provided
var ErrNilNodeStopChannel = errors.New("nil node stop channel")

// ErrValidatorCannotBeFullArchive signals a configuration issue because a validator cannot be a full archive node
var ErrValidatorCannotBeFullArchive = errors.New("validator cannot be a full archive node")

// ErrNilNodeTypeProvider signals that a nil node type provider has been given
var ErrNilNodeTypeProvider = errors.New("nil node type provider")

// ErrNilEnableEpochsHandler signals that a nil enable epochs handler has been provided
var ErrNilEnableEpochsHandler = errors.New("nil enable epochs handler")

// ErrNilValidatorInfoCacher signals that a nil value for the validator info cacher has been provided
var ErrNilValidatorInfoCacher = errors.New("validator info cacher is nil")

<<<<<<< HEAD
// ErrNilNodesCoordinatorRegistryFactory signals that a nil nodes coordinator registry factory has been given
var ErrNilNodesCoordinatorRegistryFactory = errors.New("nil nodes coordinator registry factory has been given")

// ErrReceivedAuctionValidatorsBeforeStakingV4 signals that auction nodes have been received from peer mini blocks before enabling staking v4
var ErrReceivedAuctionValidatorsBeforeStakingV4 = errors.New("should not have received selected nodes from auction in peer mini blocks, since staking v4 is not enabled yet")

// ErrNilEpochNotifier signals that a nil EpochNotifier has been provided
var ErrNilEpochNotifier = errors.New("nil epoch notifier provided")
=======
// ErrNilGenesisNodesSetupHandler signals that a nil genesis nodes setup handler has been provided
var ErrNilGenesisNodesSetupHandler = errors.New("nil genesis nodes setup handler")

// ErrKeyNotFoundInWaitingList signals that the provided key has not been found in waiting list
var ErrKeyNotFoundInWaitingList = errors.New("key not found in waiting list")
>>>>>>> 3773b00b
<|MERGE_RESOLUTION|>--- conflicted
+++ resolved
@@ -109,7 +109,12 @@
 // ErrNilValidatorInfoCacher signals that a nil value for the validator info cacher has been provided
 var ErrNilValidatorInfoCacher = errors.New("validator info cacher is nil")
 
-<<<<<<< HEAD
+// ErrNilGenesisNodesSetupHandler signals that a nil genesis nodes setup handler has been provided
+var ErrNilGenesisNodesSetupHandler = errors.New("nil genesis nodes setup handler")
+
+// ErrKeyNotFoundInWaitingList signals that the provided key has not been found in waiting list
+var ErrKeyNotFoundInWaitingList = errors.New("key not found in waiting list")
+
 // ErrNilNodesCoordinatorRegistryFactory signals that a nil nodes coordinator registry factory has been given
 var ErrNilNodesCoordinatorRegistryFactory = errors.New("nil nodes coordinator registry factory has been given")
 
@@ -117,11 +122,4 @@
 var ErrReceivedAuctionValidatorsBeforeStakingV4 = errors.New("should not have received selected nodes from auction in peer mini blocks, since staking v4 is not enabled yet")
 
 // ErrNilEpochNotifier signals that a nil EpochNotifier has been provided
-var ErrNilEpochNotifier = errors.New("nil epoch notifier provided")
-=======
-// ErrNilGenesisNodesSetupHandler signals that a nil genesis nodes setup handler has been provided
-var ErrNilGenesisNodesSetupHandler = errors.New("nil genesis nodes setup handler")
-
-// ErrKeyNotFoundInWaitingList signals that the provided key has not been found in waiting list
-var ErrKeyNotFoundInWaitingList = errors.New("key not found in waiting list")
->>>>>>> 3773b00b
+var ErrNilEpochNotifier = errors.New("nil epoch notifier provided")