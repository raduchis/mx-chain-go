--- conflicted
+++ resolved
@@ -103,7 +103,12 @@
 // ErrNilNodeTypeProvider signals that a nil node type provider has been given
 var ErrNilNodeTypeProvider = errors.New("nil node type provider")
 
-<<<<<<< HEAD
+// ErrNilEnableEpochsHandler signals that a nil enable epochs handler has been provided
+var ErrNilEnableEpochsHandler = errors.New("nil enable epochs handler")
+
+// ErrNilValidatorInfoCacher signals that a nil value for the validator info cacher has been provided
+var ErrNilValidatorInfoCacher = errors.New("validator info cacher is nil")
+
 // ErrNilNodesCoordinatorRegistryFactory signals that a nil nodes coordinator registry factory has been given
 var ErrNilNodesCoordinatorRegistryFactory = errors.New("nil nodes coordinator registry factory has been given")
 
@@ -111,11 +116,4 @@
 var ErrReceivedAuctionValidatorsBeforeStakingV4 = errors.New("should not have received selected nodes from auction in peer mini blocks, since staking v4 is not enabled yet")
 
 // ErrNilEpochNotifier signals that a nil EpochNotifier has been provided
-var ErrNilEpochNotifier = errors.New("nil epoch notifier provided")
-=======
-// ErrNilEnableEpochsHandler signals that a nil enable epochs handler has been provided
-var ErrNilEnableEpochsHandler = errors.New("nil enable epochs handler")
-
-// ErrNilValidatorInfoCacher signals that a nil value for the validator info cacher has been provided
-var ErrNilValidatorInfoCacher = errors.New("validator info cacher is nil")
->>>>>>> 12624dc4
+var ErrNilEpochNotifier = errors.New("nil epoch notifier provided")