package nodesCoordinator

import (
	"bytes"
	"fmt"
	"sort"
	"sync"
	"sync/atomic"

	"github.com/ElrondNetwork/elrond-go-core/core"
	atomicFlags "github.com/ElrondNetwork/elrond-go-core/core/atomic"
	"github.com/ElrondNetwork/elrond-go-core/core/check"
	"github.com/ElrondNetwork/elrond-go-core/data"
	"github.com/ElrondNetwork/elrond-go-core/data/block"
	"github.com/ElrondNetwork/elrond-go-core/data/endProcess"
	"github.com/ElrondNetwork/elrond-go-core/hashing"
	"github.com/ElrondNetwork/elrond-go-core/marshal"
	logger "github.com/ElrondNetwork/elrond-go-logger"
	"github.com/ElrondNetwork/elrond-go/common"
	"github.com/ElrondNetwork/elrond-go/epochStart"
	"github.com/ElrondNetwork/elrond-go/state"
	"github.com/ElrondNetwork/elrond-go/storage"
)

var _ NodesCoordinator = (*indexHashedNodesCoordinator)(nil)
var _ PublicKeysSelector = (*indexHashedNodesCoordinator)(nil)

const (
	keyFormat               = "%s_%v_%v_%v"
	defaultSelectionChances = uint32(1)
)

// TODO: move this to config parameters
const nodesCoordinatorStoredEpochs = 4

type validatorWithShardID struct {
	validator Validator
	shardID   uint32
}

type validatorList []Validator

// Len will return the length of the validatorList
func (v validatorList) Len() int { return len(v) }

// Swap will interchange the objects on input indexes
func (v validatorList) Swap(i, j int) { v[i], v[j] = v[j], v[i] }

// Less will return true if object on index i should appear before object in index j
// Sorting of validators should be by index and public key
func (v validatorList) Less(i, j int) bool {
	if v[i].Index() == v[j].Index() {
		return bytes.Compare(v[i].PubKey(), v[j].PubKey()) < 0
	}
	return v[i].Index() < v[j].Index()
}

// TODO: add a parameter for shardID  when acting as observer
type epochNodesConfig struct {
	nbShards       uint32
	shardID        uint32
	eligibleMap    map[uint32][]Validator
	waitingMap     map[uint32][]Validator
	selectors      map[uint32]RandomSelector
	leavingMap     map[uint32][]Validator
	shuffledOutMap map[uint32][]Validator
	newList        []Validator
	auctionList    []Validator
	mutNodesMaps   sync.RWMutex
}

type indexHashedNodesCoordinator struct {
	shardIDAsObserver               uint32
	currentEpoch                    uint32
	shardConsensusGroupSize         int
	metaConsensusGroupSize          int
	numTotalEligible                uint64
	selfPubKey                      []byte
	savedStateKey                   []byte
	marshalizer                     marshal.Marshalizer
	hasher                          hashing.Hasher
	shuffler                        NodesShuffler
	epochStartRegistrationHandler   EpochStartEventNotifier
	bootStorer                      storage.Storer
	nodesConfig                     map[uint32]*epochNodesConfig
	mutNodesConfig                  sync.RWMutex
	mutSavedStateKey                sync.RWMutex
	nodesCoordinatorHelper          NodesCoordinatorHelper
	consensusGroupCacher            Cacher
	loadingFromDisk                 atomic.Value
	shuffledOutHandler              ShuffledOutHandler
	startEpoch                      uint32
	publicKeyToValidatorMap         map[string]*validatorWithShardID
	waitingListFixEnableEpoch       uint32
	stakingV4EnableEpoch            uint32
	isFullArchive                   bool
	chanStopNode                    chan endProcess.ArgEndProcess
	flagWaitingListFix              atomicFlags.Flag
	flagStakingV4                   atomicFlags.Flag
	nodeTypeProvider                NodeTypeProviderHandler
	nodesCoordinatorRegistryFactory NodesCoordinatorRegistryFactory
}

// NewIndexHashedNodesCoordinator creates a new index hashed group selector
func NewIndexHashedNodesCoordinator(arguments ArgNodesCoordinator) (*indexHashedNodesCoordinator, error) {
	err := checkArguments(arguments)
	if err != nil {
		return nil, err
	}

	nodesConfig := make(map[uint32]*epochNodesConfig, nodesCoordinatorStoredEpochs)

	nodesConfig[arguments.Epoch] = &epochNodesConfig{
		nbShards:       arguments.NbShards,
		shardID:        arguments.ShardIDAsObserver,
		eligibleMap:    make(map[uint32][]Validator),
		waitingMap:     make(map[uint32][]Validator),
		selectors:      make(map[uint32]RandomSelector),
		leavingMap:     make(map[uint32][]Validator),
		shuffledOutMap: make(map[uint32][]Validator),
		newList:        make([]Validator, 0),
		auctionList:    make([]Validator, 0),
	}

	// todo: if not genesis, use previous randomness from start of epoch meta block
	savedKey := arguments.Hasher.Compute(string(arguments.SelfPublicKey))

	ihnc := &indexHashedNodesCoordinator{
		marshalizer:                     arguments.Marshalizer,
		hasher:                          arguments.Hasher,
		shuffler:                        arguments.Shuffler,
		epochStartRegistrationHandler:   arguments.EpochStartNotifier,
		bootStorer:                      arguments.BootStorer,
		selfPubKey:                      arguments.SelfPublicKey,
		nodesConfig:                     nodesConfig,
		currentEpoch:                    arguments.Epoch,
		savedStateKey:                   savedKey,
		shardConsensusGroupSize:         arguments.ShardConsensusGroupSize,
		metaConsensusGroupSize:          arguments.MetaConsensusGroupSize,
		consensusGroupCacher:            arguments.ConsensusGroupCache,
		shardIDAsObserver:               arguments.ShardIDAsObserver,
		shuffledOutHandler:              arguments.ShuffledOutHandler,
		startEpoch:                      arguments.StartEpoch,
		publicKeyToValidatorMap:         make(map[string]*validatorWithShardID),
		waitingListFixEnableEpoch:       arguments.WaitingListFixEnabledEpoch,
		stakingV4EnableEpoch:            arguments.StakingV4EnableEpoch,
		chanStopNode:                    arguments.ChanStopNode,
		nodeTypeProvider:                arguments.NodeTypeProvider,
		isFullArchive:                   arguments.IsFullArchive,
		nodesCoordinatorRegistryFactory: arguments.NodesCoordinatorRegistryFactory,
	}
	log.Debug("indexHashedNodesCoordinator: enable epoch for waiting waiting list", "epoch", ihnc.waitingListFixEnableEpoch)
	log.Debug("indexHashedNodesCoordinator: enable epoch for staking v4", "epoch", ihnc.stakingV4EnableEpoch)

	ihnc.loadingFromDisk.Store(false)

	ihnc.nodesCoordinatorHelper = ihnc
	err = ihnc.setNodesPerShards(arguments.EligibleNodes, arguments.WaitingNodes, nil, nil, arguments.Epoch)
	if err != nil {
		return nil, err
	}

	ihnc.fillPublicKeyToValidatorMap()
	err = ihnc.saveState(ihnc.savedStateKey, arguments.Epoch)
	if err != nil {
		log.Error("saving initial nodes coordinator config failed",
			"error", err.Error())
	}
	log.Info("new nodes config is set for epoch", "epoch", arguments.Epoch)
	currentNodesConfig := ihnc.nodesConfig[arguments.Epoch]
	if currentNodesConfig == nil {
		return nil, fmt.Errorf("%w epoch=%v", ErrEpochNodesConfigDoesNotExist, arguments.Epoch)
	}

	currentConfig := nodesConfig[arguments.Epoch]
	if currentConfig == nil {
		return nil, fmt.Errorf("%w epoch=%v", ErrEpochNodesConfigDoesNotExist, arguments.Epoch)
	}

	displayNodesConfiguration(
		currentConfig.eligibleMap,
		currentConfig.waitingMap,
		currentConfig.leavingMap,
		make(map[uint32][]Validator),
		currentConfig.shuffledOutMap,
		currentConfig.nbShards)

	ihnc.epochStartRegistrationHandler.RegisterHandler(ihnc)

	return ihnc, nil
}

func checkArguments(arguments ArgNodesCoordinator) error {
	if arguments.ShardConsensusGroupSize < 1 || arguments.MetaConsensusGroupSize < 1 {
		return ErrInvalidConsensusGroupSize
	}
	if arguments.NbShards < 1 {
		return ErrInvalidNumberOfShards
	}
	if arguments.ShardIDAsObserver >= arguments.NbShards && arguments.ShardIDAsObserver != core.MetachainShardId {
		return ErrInvalidShardId
	}
	if check.IfNil(arguments.Hasher) {
		return ErrNilHasher
	}
	if len(arguments.SelfPublicKey) == 0 {
		return ErrNilPubKey
	}
	if check.IfNil(arguments.Shuffler) {
		return ErrNilShuffler
	}
	if check.IfNil(arguments.BootStorer) {
		return ErrNilBootStorer
	}
	if check.IfNilReflect(arguments.ConsensusGroupCache) {
		return ErrNilCacher
	}
	if check.IfNil(arguments.Marshalizer) {
		return ErrNilMarshalizer
	}
	if check.IfNil(arguments.ShuffledOutHandler) {
		return ErrNilShuffledOutHandler
	}
	if check.IfNil(arguments.NodeTypeProvider) {
		return ErrNilNodeTypeProvider
	}
	if check.IfNil(arguments.NodesCoordinatorRegistryFactory) {
		return ErrNilNodesCoordinatorRegistryFactory
	}
	if nil == arguments.ChanStopNode {
		return ErrNilNodeStopChannel
	}

	return nil
}

// setNodesPerShards loads the distribution of nodes per shard into the nodes management component
func (ihnc *indexHashedNodesCoordinator) setNodesPerShards(
	eligible map[uint32][]Validator,
	waiting map[uint32][]Validator,
	leaving map[uint32][]Validator,
	shuffledOut map[uint32][]Validator,
	epoch uint32,
) error {
	ihnc.mutNodesConfig.Lock()
	defer ihnc.mutNodesConfig.Unlock()

	nodesConfig, ok := ihnc.nodesConfig[epoch]
	if !ok {
		log.Debug("Did not find nodesConfig", "epoch", epoch)
		nodesConfig = &epochNodesConfig{}
	}

	nodesConfig.mutNodesMaps.Lock()
	defer nodesConfig.mutNodesMaps.Unlock()

	if eligible == nil || waiting == nil {
		return ErrNilInputNodesMap
	}

	nodesList := eligible[core.MetachainShardId]
	if len(nodesList) < ihnc.metaConsensusGroupSize {
		return ErrSmallMetachainEligibleListSize
	}

	numTotalEligible := uint64(len(nodesList))
	for shardId := uint32(0); shardId < uint32(len(eligible)-1); shardId++ {
		nbNodesShard := len(eligible[shardId])
		if nbNodesShard < ihnc.shardConsensusGroupSize {
			return ErrSmallShardEligibleListSize
		}
		numTotalEligible += uint64(nbNodesShard)
	}

	var err error
	var isValidator bool
	// nbShards holds number of shards without meta
	nodesConfig.nbShards = uint32(len(eligible) - 1)
	nodesConfig.eligibleMap = eligible
	nodesConfig.waitingMap = waiting
	nodesConfig.leavingMap = leaving
	nodesConfig.shuffledOutMap = shuffledOut
	nodesConfig.shardID, isValidator = ihnc.computeShardForSelfPublicKey(nodesConfig)
	nodesConfig.selectors, err = ihnc.createSelectors(nodesConfig)
	if err != nil {
		return err
	}

	ihnc.nodesConfig[epoch] = nodesConfig
	ihnc.numTotalEligible = numTotalEligible
	ihnc.setNodeType(isValidator)

	if ihnc.isFullArchive && isValidator {
		ihnc.chanStopNode <- endProcess.ArgEndProcess{
			Reason:      common.WrongConfiguration,
			Description: ErrValidatorCannotBeFullArchive.Error(),
		}

		return nil
	}

	return nil
}

func (ihnc *indexHashedNodesCoordinator) setNodeType(isValidator bool) {
	if isValidator {
		ihnc.nodeTypeProvider.SetType(core.NodeTypeValidator)
		return
	}

	ihnc.nodeTypeProvider.SetType(core.NodeTypeObserver)
}

// ComputeAdditionalLeaving - computes extra leaving validators based on computation at the start of epoch
func (ihnc *indexHashedNodesCoordinator) ComputeAdditionalLeaving(_ []*state.ShardValidatorInfo) (map[uint32][]Validator, error) {
	return make(map[uint32][]Validator), nil
}

// ComputeConsensusGroup will generate a list of validators based on the the eligible list
// and each eligible validator weight/chance
func (ihnc *indexHashedNodesCoordinator) ComputeConsensusGroup(
	randomness []byte,
	round uint64,
	shardID uint32,
	epoch uint32,
) (validatorsGroup []Validator, err error) {
	var selector RandomSelector
	var eligibleList []Validator

	log.Trace("computing consensus group for",
		"epoch", epoch,
		"shardID", shardID,
		"randomness", randomness,
		"round", round)

	if len(randomness) == 0 {
		return nil, ErrNilRandomness
	}

	ihnc.mutNodesConfig.RLock()
	nodesConfig, ok := ihnc.nodesConfig[epoch]
	if ok {
		if shardID >= nodesConfig.nbShards && shardID != core.MetachainShardId {
			log.Warn("shardID is not ok", "shardID", shardID, "nbShards", nodesConfig.nbShards)
			ihnc.mutNodesConfig.RUnlock()
			return nil, ErrInvalidShardId
		}
		selector = nodesConfig.selectors[shardID]
		eligibleList = nodesConfig.eligibleMap[shardID]
	}
	ihnc.mutNodesConfig.RUnlock()

	if !ok {
		return nil, fmt.Errorf("%w epoch=%v", ErrEpochNodesConfigDoesNotExist, epoch)
	}

	key := []byte(fmt.Sprintf(keyFormat, string(randomness), round, shardID, epoch))
	validators := ihnc.searchConsensusForKey(key)
	if validators != nil {
		return validators, nil
	}

	consensusSize := ihnc.ConsensusGroupSize(shardID)
	randomness = []byte(fmt.Sprintf("%d-%s", round, randomness))

	log.Debug("computeValidatorsGroup",
		"randomness", randomness,
		"consensus size", consensusSize,
		"eligible list length", len(eligibleList),
		"epoch", epoch,
		"round", round,
		"shardID", shardID)

	tempList, err := selectValidators(selector, randomness, uint32(consensusSize), eligibleList)
	if err != nil {
		return nil, err
	}

	size := 0
	for _, v := range tempList {
		size += v.Size()
	}

	ihnc.consensusGroupCacher.Put(key, tempList, size)

	return tempList, nil
}

func (ihnc *indexHashedNodesCoordinator) searchConsensusForKey(key []byte) []Validator {
	value, ok := ihnc.consensusGroupCacher.Get(key)
	if ok {
		consensusGroup, typeOk := value.([]Validator)
		if typeOk {
			return consensusGroup
		}
	}
	return nil
}

// GetValidatorWithPublicKey gets the validator with the given public key
func (ihnc *indexHashedNodesCoordinator) GetValidatorWithPublicKey(publicKey []byte) (Validator, uint32, error) {
	if len(publicKey) == 0 {
		return nil, 0, ErrNilPubKey
	}
	ihnc.mutNodesConfig.RLock()
	v, ok := ihnc.publicKeyToValidatorMap[string(publicKey)]
	ihnc.mutNodesConfig.RUnlock()
	if ok {
		return v.validator, v.shardID, nil
	}

	return nil, 0, ErrValidatorNotFound
}

// GetConsensusValidatorsPublicKeys calculates the validators consensus group for a specific shard, randomness and round number,
// returning their public keys
func (ihnc *indexHashedNodesCoordinator) GetConsensusValidatorsPublicKeys(
	randomness []byte,
	round uint64,
	shardID uint32,
	epoch uint32,
) ([]string, error) {
	consensusNodes, err := ihnc.ComputeConsensusGroup(randomness, round, shardID, epoch)
	if err != nil {
		return nil, err
	}

	pubKeys := make([]string, 0)

	for _, v := range consensusNodes {
		pubKeys = append(pubKeys, string(v.PubKey()))
	}

	return pubKeys, nil
}

// GetAllEligibleValidatorsPublicKeys will return all validators public keys for all shards
func (ihnc *indexHashedNodesCoordinator) GetAllEligibleValidatorsPublicKeys(epoch uint32) (map[uint32][][]byte, error) {
	validatorsPubKeys := make(map[uint32][][]byte)

	ihnc.mutNodesConfig.RLock()
	nodesConfig, ok := ihnc.nodesConfig[epoch]
	ihnc.mutNodesConfig.RUnlock()

	if !ok {
		return nil, fmt.Errorf("%w epoch=%v", ErrEpochNodesConfigDoesNotExist, epoch)
	}

	nodesConfig.mutNodesMaps.RLock()
	defer nodesConfig.mutNodesMaps.RUnlock()

	for shardID, shardEligible := range nodesConfig.eligibleMap {
		for i := 0; i < len(shardEligible); i++ {
			validatorsPubKeys[shardID] = append(validatorsPubKeys[shardID], shardEligible[i].PubKey())
		}
	}

	return validatorsPubKeys, nil
}

// GetAllWaitingValidatorsPublicKeys will return all validators public keys for all shards
func (ihnc *indexHashedNodesCoordinator) GetAllWaitingValidatorsPublicKeys(epoch uint32) (map[uint32][][]byte, error) {
	validatorsPubKeys := make(map[uint32][][]byte)

	ihnc.mutNodesConfig.RLock()
	nodesConfig, ok := ihnc.nodesConfig[epoch]
	ihnc.mutNodesConfig.RUnlock()

	if !ok {
		return nil, fmt.Errorf("%w epoch=%v", ErrEpochNodesConfigDoesNotExist, epoch)
	}

	nodesConfig.mutNodesMaps.RLock()
	defer nodesConfig.mutNodesMaps.RUnlock()

	for shardID, shardWaiting := range nodesConfig.waitingMap {
		for i := 0; i < len(shardWaiting); i++ {
			validatorsPubKeys[shardID] = append(validatorsPubKeys[shardID], shardWaiting[i].PubKey())
		}
	}

	return validatorsPubKeys, nil
}

// GetAllLeavingValidatorsPublicKeys will return all leaving validators public keys for all shards
func (ihnc *indexHashedNodesCoordinator) GetAllLeavingValidatorsPublicKeys(epoch uint32) (map[uint32][][]byte, error) {
	validatorsPubKeys := make(map[uint32][][]byte)

	ihnc.mutNodesConfig.RLock()
	nodesConfig, ok := ihnc.nodesConfig[epoch]
	ihnc.mutNodesConfig.RUnlock()

	if !ok {
		return nil, fmt.Errorf("%w epoch=%v", ErrEpochNodesConfigDoesNotExist, epoch)
	}

	nodesConfig.mutNodesMaps.RLock()
	defer nodesConfig.mutNodesMaps.RUnlock()

	for shardID, shardLeaving := range nodesConfig.leavingMap {
		for i := 0; i < len(shardLeaving); i++ {
			validatorsPubKeys[shardID] = append(validatorsPubKeys[shardID], shardLeaving[i].PubKey())
		}
	}

	return validatorsPubKeys, nil
}

// GetAllShuffledOutValidatorsPublicKeys will return all shuffled out validator public keys from all shards
func (ihnc *indexHashedNodesCoordinator) GetAllShuffledOutValidatorsPublicKeys(epoch uint32) (map[uint32][][]byte, error) {
	validatorsPubKeys := make(map[uint32][][]byte)

	ihnc.mutNodesConfig.RLock()
	nodesConfig, ok := ihnc.nodesConfig[epoch]
	ihnc.mutNodesConfig.RUnlock()

	if !ok {
		return nil, fmt.Errorf("%w epoch=%v", ErrEpochNodesConfigDoesNotExist, epoch)
	}

	nodesConfig.mutNodesMaps.RLock()
	defer nodesConfig.mutNodesMaps.RUnlock()

	for shardID, shuffledOutList := range nodesConfig.shuffledOutMap {
		for _, shuffledOutValidator := range shuffledOutList {
			validatorsPubKeys[shardID] = append(validatorsPubKeys[shardID], shuffledOutValidator.PubKey())
		}
	}

	return validatorsPubKeys, nil
}

// GetValidatorsIndexes will return validators indexes for a block
func (ihnc *indexHashedNodesCoordinator) GetValidatorsIndexes(
	publicKeys []string,
	epoch uint32,
) ([]uint64, error) {
	signersIndexes := make([]uint64, 0)

	validatorsPubKeys, err := ihnc.GetAllEligibleValidatorsPublicKeys(epoch)
	if err != nil {
		return nil, err
	}

	ihnc.mutNodesConfig.RLock()
	nodesConfig := ihnc.nodesConfig[epoch]
	ihnc.mutNodesConfig.RUnlock()

	for _, pubKey := range publicKeys {
		for index, value := range validatorsPubKeys[nodesConfig.shardID] {
			if bytes.Equal([]byte(pubKey), value) {
				signersIndexes = append(signersIndexes, uint64(index))
			}
		}
	}

	if len(publicKeys) != len(signersIndexes) {
		strHaving := "having the following keys: \n"
		for index, value := range validatorsPubKeys[nodesConfig.shardID] {
			strHaving += fmt.Sprintf(" index %d  key %s\n", index, logger.DisplayByteSlice(value))
		}

		strNeeded := "needed the following keys: \n"
		for _, pubKey := range publicKeys {
			strNeeded += fmt.Sprintf(" key %s\n", logger.DisplayByteSlice([]byte(pubKey)))
		}

		log.Error("public keys not found\n"+strHaving+"\n"+strNeeded+"\n",
			"len pubKeys", len(publicKeys),
			"len signers", len(signersIndexes),
		)

		return nil, ErrInvalidNumberPubKeys
	}

	return signersIndexes, nil
}

// EpochStartPrepare is called when an epoch start event is observed, but not yet confirmed/committed.
// Some components may need to do some initialisation on this event
func (ihnc *indexHashedNodesCoordinator) EpochStartPrepare(metaHdr data.HeaderHandler, body data.BodyHandler) {
	if !metaHdr.IsStartOfEpochBlock() {
		log.Error("could not process EpochStartPrepare on nodesCoordinator - not epoch start block")
		return
	}

	if _, ok := metaHdr.(*block.MetaBlock); !ok {
		log.Error("could not process EpochStartPrepare on nodesCoordinator - not metaBlock")
		return
	}

	randomness := metaHdr.GetPrevRandSeed()
	newEpoch := metaHdr.GetEpoch()

	if check.IfNil(body) && newEpoch == ihnc.currentEpoch {
		log.Debug("nil body provided for epoch start prepare, it is normal in case of revertStateToBlock")
		return
	}

	allValidatorInfo, err := createValidatorInfoFromBody(body, ihnc.marshalizer, ihnc.numTotalEligible)
	if err != nil {
<<<<<<< HEAD
		log.Error("could not create validator info from body - do nothing on nodesCoordinator epochStartPrepare", "error", err)
=======
		log.Error("could not create validator info from body - do nothing on nodesCoordinator epochStartPrepare",
			"error", err)
>>>>>>> a7e0adae
		return
	}

	ihnc.updateEpochFlags(newEpoch)

	ihnc.mutNodesConfig.RLock()
	previousConfig := ihnc.nodesConfig[ihnc.currentEpoch]
	if previousConfig == nil {
		log.Error("previous nodes config is nil")
		ihnc.mutNodesConfig.RUnlock()
		return
	}

	// TODO: remove the copy if no changes are done to the maps
	copiedPrevious := &epochNodesConfig{}
	copiedPrevious.eligibleMap = copyValidatorMap(previousConfig.eligibleMap)
	copiedPrevious.waitingMap = copyValidatorMap(previousConfig.waitingMap)
	copiedPrevious.nbShards = previousConfig.nbShards

	ihnc.mutNodesConfig.RUnlock()

	// TODO: compare with previous nodesConfig if exists
	newNodesConfig, err := ihnc.computeNodesConfigFromList(copiedPrevious, allValidatorInfo)
	if err != nil {
		log.Error("could not compute nodes config from list - do nothing on nodesCoordinator epochStartPrepare")
		return
	}

	if copiedPrevious.nbShards != newNodesConfig.nbShards {
		log.Warn("number of shards does not match",
			"previous epoch", ihnc.currentEpoch,
			"previous number of shards", copiedPrevious.nbShards,
			"new epoch", newEpoch,
			"new number of shards", newNodesConfig.nbShards)
	}

	additionalLeavingMap, err := ihnc.nodesCoordinatorHelper.ComputeAdditionalLeaving(allValidatorInfo)
	if err != nil {
		log.Error("could not compute additionalLeaving Nodes  - do nothing on nodesCoordinator epochStartPrepare")
		return
	}

	unStakeLeavingList := ihnc.createSortedListFromMap(newNodesConfig.leavingMap)
	additionalLeavingList := ihnc.createSortedListFromMap(additionalLeavingMap)

	shufflerArgs := ArgsUpdateNodes{
		Eligible:          newNodesConfig.eligibleMap,
		Waiting:           newNodesConfig.waitingMap,
		NewNodes:          newNodesConfig.newList,
		Auction:           newNodesConfig.auctionList,
		UnStakeLeaving:    unStakeLeavingList,
		AdditionalLeaving: additionalLeavingList,
		Rand:              randomness,
		NbShards:          newNodesConfig.nbShards,
		Epoch:             newEpoch,
	}

	resUpdateNodes, err := ihnc.shuffler.UpdateNodeLists(shufflerArgs)
	if err != nil {
		log.Error("could not compute UpdateNodeLists - do nothing on nodesCoordinator epochStartPrepare", "err", err.Error())
		return
	}

	leavingNodesMap, stillRemainingNodesMap := createActuallyLeavingPerShards(
		newNodesConfig.leavingMap,
		additionalLeavingMap,
		resUpdateNodes.Leaving,
	)

	err = ihnc.setNodesPerShards(resUpdateNodes.Eligible, resUpdateNodes.Waiting, leavingNodesMap, resUpdateNodes.ShuffledOut, newEpoch)
	if err != nil {
		log.Error("set nodes per shard failed", "error", err.Error())
	}

	ihnc.fillPublicKeyToValidatorMap()
	err = ihnc.saveState(randomness, newEpoch)
	if err != nil {
		log.Error("saving nodes coordinator config failed", "error", err.Error())
	}

	displayNodesConfiguration(
		resUpdateNodes.Eligible,
		resUpdateNodes.Waiting,
		leavingNodesMap,
		stillRemainingNodesMap,
		resUpdateNodes.ShuffledOut,
		newNodesConfig.nbShards)

	ihnc.mutSavedStateKey.Lock()
	ihnc.savedStateKey = randomness
	ihnc.mutSavedStateKey.Unlock()

	ihnc.consensusGroupCacher.Clear()
}

func (ihnc *indexHashedNodesCoordinator) fillPublicKeyToValidatorMap() {
	ihnc.mutNodesConfig.Lock()
	defer ihnc.mutNodesConfig.Unlock()

	index := 0
	epochList := make([]uint32, len(ihnc.nodesConfig))
	mapAllValidators := make(map[uint32]map[string]*validatorWithShardID)
	for epoch, epochConfig := range ihnc.nodesConfig {
		epochConfig.mutNodesMaps.RLock()
		mapAllValidators[epoch] = ihnc.createPublicKeyToValidatorMap(epochConfig.eligibleMap, epochConfig.waitingMap)
		epochConfig.mutNodesMaps.RUnlock()

		epochList[index] = epoch
		index++
	}

	sort.Slice(epochList, func(i, j int) bool {
		return epochList[i] < epochList[j]
	})

	ihnc.publicKeyToValidatorMap = make(map[string]*validatorWithShardID)
	for _, epoch := range epochList {
		validatorsForEpoch := mapAllValidators[epoch]
		for pubKey, vInfo := range validatorsForEpoch {
			ihnc.publicKeyToValidatorMap[pubKey] = vInfo
		}
	}
}

func (ihnc *indexHashedNodesCoordinator) createSortedListFromMap(validatorsMap map[uint32][]Validator) []Validator {
	sortedList := make([]Validator, 0)
	for _, validators := range validatorsMap {
		sortedList = append(sortedList, validators...)
	}
	sort.Sort(validatorList(sortedList))
	return sortedList
}

// GetChance will return default chance
func (ihnc *indexHashedNodesCoordinator) GetChance(_ uint32) uint32 {
	return defaultSelectionChances
}

func (ihnc *indexHashedNodesCoordinator) computeNodesConfigFromList(
	previousEpochConfig *epochNodesConfig,
	validatorInfos []*state.ShardValidatorInfo,
) (*epochNodesConfig, error) {
	eligibleMap := make(map[uint32][]Validator)
	waitingMap := make(map[uint32][]Validator)
	leavingMap := make(map[uint32][]Validator)
	newNodesList := make([]Validator, 0)
	auctionList := make([]Validator, 0)

	if ihnc.flagWaitingListFix.IsSet() && previousEpochConfig == nil {
		return nil, ErrNilPreviousEpochConfig
	}

	if len(validatorInfos) == 0 {
		log.Warn("computeNodesConfigFromList - validatorInfos len is 0")
	}

	for _, validatorInfo := range validatorInfos {
		chance := ihnc.nodesCoordinatorHelper.GetChance(validatorInfo.TempRating)
		currentValidator, err := NewValidator(validatorInfo.PublicKey, chance, validatorInfo.Index)
		if err != nil {
			return nil, err
		}

		switch validatorInfo.List {
		case string(common.WaitingList):
			waitingMap[validatorInfo.ShardId] = append(waitingMap[validatorInfo.ShardId], currentValidator)
		case string(common.EligibleList):
			eligibleMap[validatorInfo.ShardId] = append(eligibleMap[validatorInfo.ShardId], currentValidator)
		case string(common.LeavingList):
			log.Debug("leaving node validatorInfo", "pk", validatorInfo.PublicKey)
			leavingMap[validatorInfo.ShardId] = append(leavingMap[validatorInfo.ShardId], currentValidator)
			ihnc.addValidatorToPreviousMap(
				previousEpochConfig,
				eligibleMap,
				waitingMap,
				currentValidator,
				validatorInfo.ShardId)
		case string(common.NewList):
			if ihnc.flagStakingV4.IsSet() {
				return nil, epochStart.ErrReceivedNewListNodeInStakingV4
			}
			log.Debug("new node registered", "pk", validatorInfo.PublicKey)
			newNodesList = append(newNodesList, currentValidator)
		case string(common.InactiveList):
			log.Debug("inactive validator", "pk", validatorInfo.PublicKey)
		case string(common.JailedList):
			log.Debug("jailed validator", "pk", validatorInfo.PublicKey)
		case string(common.SelectedFromAuctionList):
			if ihnc.flagStakingV4.IsSet() {
				auctionList = append(auctionList, currentValidator)
			} else {
				return nil, ErrReceivedAuctionValidatorsBeforeStakingV4
			}
		}
	}

	sort.Sort(validatorList(newNodesList))
	sort.Sort(validatorList(auctionList))
	for _, eligibleList := range eligibleMap {
		sort.Sort(validatorList(eligibleList))
	}
	for _, waitingList := range waitingMap {
		sort.Sort(validatorList(waitingList))
	}
	for _, leavingList := range leavingMap {
		sort.Sort(validatorList(leavingList))
	}

	if len(eligibleMap) == 0 {
		return nil, fmt.Errorf("%w eligible map size is zero. No validators found", ErrMapSizeZero)
	}

	nbShards := len(eligibleMap) - 1

	newNodesConfig := &epochNodesConfig{
		eligibleMap: eligibleMap,
		waitingMap:  waitingMap,
		leavingMap:  leavingMap,
		newList:     newNodesList,
		auctionList: auctionList,
		nbShards:    uint32(nbShards),
	}

	return newNodesConfig, nil
}

func (ihnc *indexHashedNodesCoordinator) addValidatorToPreviousMap(
	previousEpochConfig *epochNodesConfig,
	eligibleMap map[uint32][]Validator,
	waitingMap map[uint32][]Validator,
	currentValidator *validator,
	currentValidatorShardId uint32) {

	if !ihnc.flagWaitingListFix.IsSet() {
		eligibleMap[currentValidatorShardId] = append(eligibleMap[currentValidatorShardId], currentValidator)
		return
	}

	found, shardId := searchInMap(previousEpochConfig.eligibleMap, currentValidator.PubKey())
	if found {
		log.Debug("leaving node found in", "list", "eligible", "shardId", shardId)
		eligibleMap[shardId] = append(eligibleMap[currentValidatorShardId], currentValidator)
		return
	}

	found, shardId = searchInMap(previousEpochConfig.waitingMap, currentValidator.PubKey())
	if found {
		log.Debug("leaving node found in", "list", "waiting", "shardId", shardId)
		waitingMap[shardId] = append(waitingMap[currentValidatorShardId], currentValidator)
		return
	}
}

// EpochStartAction is called upon a start of epoch event.
// NodeCoordinator has to get the nodes assignment to shards using the shuffler.
func (ihnc *indexHashedNodesCoordinator) EpochStartAction(hdr data.HeaderHandler) {
	newEpoch := hdr.GetEpoch()
	epochToRemove := int32(newEpoch) - nodesCoordinatorStoredEpochs
	needToRemove := epochToRemove >= 0
	ihnc.currentEpoch = newEpoch

	err := ihnc.saveState(ihnc.savedStateKey, newEpoch)
	if err != nil {
		log.Error("saving nodes coordinator config failed", "error", err.Error())
	}

	ihnc.mutNodesConfig.Lock()
	if needToRemove {
		for epoch := range ihnc.nodesConfig {
			if epoch <= uint32(epochToRemove) {
				delete(ihnc.nodesConfig, epoch)
			}
		}
	}
	ihnc.mutNodesConfig.Unlock()
}

// NotifyOrder returns the notification order for a start of epoch event
func (ihnc *indexHashedNodesCoordinator) NotifyOrder() uint32 {
	return common.NodesCoordinatorOrder
}

// GetSavedStateKey returns the key for the last nodes coordinator saved state
func (ihnc *indexHashedNodesCoordinator) GetSavedStateKey() []byte {
	ihnc.mutSavedStateKey.RLock()
	key := ihnc.savedStateKey
	ihnc.mutSavedStateKey.RUnlock()

	return key
}

// ShardIdForEpoch returns the nodesCoordinator configured ShardId for specified epoch if epoch configuration exists,
// otherwise error
func (ihnc *indexHashedNodesCoordinator) ShardIdForEpoch(epoch uint32) (uint32, error) {
	ihnc.mutNodesConfig.RLock()
	nodesConfig, ok := ihnc.nodesConfig[epoch]
	ihnc.mutNodesConfig.RUnlock()

	if !ok {
		return 0, fmt.Errorf("%w epoch=%v", ErrEpochNodesConfigDoesNotExist, epoch)
	}

	return nodesConfig.shardID, nil
}

// ShuffleOutForEpoch verifies if the shards changed in the new epoch and calls the shuffleOutHandler
func (ihnc *indexHashedNodesCoordinator) ShuffleOutForEpoch(epoch uint32) {
	log.Debug("shuffle out called for", "epoch", epoch)

	ihnc.mutNodesConfig.Lock()
	nodesConfig := ihnc.nodesConfig[epoch]
	ihnc.mutNodesConfig.Unlock()

	if nodesConfig == nil {
		log.Warn("shuffleOutForEpoch failed",
			"epoch", epoch,
			"error", ErrEpochNodesConfigDoesNotExist)
		return
	}

	if isValidator(nodesConfig, ihnc.selfPubKey) {
		err := ihnc.shuffledOutHandler.Process(nodesConfig.shardID)
		if err != nil {
			log.Warn("shuffle out process failed", "err", err)
		}
	}
}

func isValidator(config *epochNodesConfig, pk []byte) bool {
	if config == nil {
		return false
	}

	config.mutNodesMaps.RLock()
	defer config.mutNodesMaps.RUnlock()

	found := false
	found, _ = searchInMap(config.eligibleMap, pk)
	if found {
		return true
	}

	found, _ = searchInMap(config.waitingMap, pk)
	return found
}

func searchInMap(validatorMap map[uint32][]Validator, pk []byte) (bool, uint32) {
	for shardId, validatorsInShard := range validatorMap {
		for _, val := range validatorsInShard {
			if bytes.Equal(val.PubKey(), pk) {
				return true, shardId
			}
		}
	}
	return false, 0
}

// GetConsensusWhitelistedNodes return the whitelisted nodes allowed to send consensus messages, for each of the shards
func (ihnc *indexHashedNodesCoordinator) GetConsensusWhitelistedNodes(
	epoch uint32,
) (map[string]struct{}, error) {
	var err error
	shardEligible := make(map[string]struct{})
	publicKeysPrevEpoch := make(map[uint32][][]byte)
	prevEpochConfigExists := false

	if epoch > ihnc.startEpoch {
		publicKeysPrevEpoch, err = ihnc.GetAllEligibleValidatorsPublicKeys(epoch - 1)
		if err == nil {
			prevEpochConfigExists = true
		} else {
			log.Warn("get consensus whitelisted nodes", "error", err.Error())
		}
	}

	var prevEpochShardId uint32
	if prevEpochConfigExists {
		prevEpochShardId, err = ihnc.ShardIdForEpoch(epoch - 1)
		if err == nil {
			for _, pubKey := range publicKeysPrevEpoch[prevEpochShardId] {
				shardEligible[string(pubKey)] = struct{}{}
			}
		} else {
			log.Trace("not critical error getting shardID for epoch", "epoch", epoch-1, "error", err)
		}
	}

	publicKeysNewEpoch, errGetEligible := ihnc.GetAllEligibleValidatorsPublicKeys(epoch)
	if errGetEligible != nil {
		return nil, errGetEligible
	}

	epochShardId, errShardIdForEpoch := ihnc.ShardIdForEpoch(epoch)
	if errShardIdForEpoch != nil {
		return nil, errShardIdForEpoch
	}

	for _, pubKey := range publicKeysNewEpoch[epochShardId] {
		shardEligible[string(pubKey)] = struct{}{}
	}

	return shardEligible, nil
}

func (ihnc *indexHashedNodesCoordinator) createPublicKeyToValidatorMap(
	eligible map[uint32][]Validator,
	waiting map[uint32][]Validator,
) map[string]*validatorWithShardID {
	publicKeyToValidatorMap := make(map[string]*validatorWithShardID)
	for shardId, shardEligible := range eligible {
		for i := 0; i < len(shardEligible); i++ {
			publicKeyToValidatorMap[string(shardEligible[i].PubKey())] = &validatorWithShardID{
				validator: shardEligible[i],
				shardID:   shardId,
			}
		}
	}
	for shardId, shardWaiting := range waiting {
		for i := 0; i < len(shardWaiting); i++ {
			publicKeyToValidatorMap[string(shardWaiting[i].PubKey())] = &validatorWithShardID{
				validator: shardWaiting[i],
				shardID:   shardId,
			}
		}
	}

	return publicKeyToValidatorMap
}

func (ihnc *indexHashedNodesCoordinator) computeShardForSelfPublicKey(nodesConfig *epochNodesConfig) (uint32, bool) {
	pubKey := ihnc.selfPubKey
	selfShard := ihnc.shardIDAsObserver
	epNodesConfig, ok := ihnc.nodesConfig[ihnc.currentEpoch]
	if ok {
		log.Trace("computeShardForSelfPublicKey found existing config",
			"shard", epNodesConfig.shardID,
		)
		selfShard = epNodesConfig.shardID
	}

	found, shardId := searchInMap(nodesConfig.eligibleMap, pubKey)
	if found {
		log.Trace("computeShardForSelfPublicKey found validator in eligible",
			"epoch", ihnc.currentEpoch,
			"shard", shardId,
			"validator PK", pubKey,
		)
		return shardId, true
	}

	found, shardId = searchInMap(nodesConfig.waitingMap, pubKey)
	if found {
		log.Trace("computeShardForSelfPublicKey found validator in waiting",
			"epoch", ihnc.currentEpoch,
			"shard", shardId,
			"validator PK", pubKey,
		)
		return shardId, true
	}

	found, shardId = searchInMap(nodesConfig.leavingMap, pubKey)
	if found {
		log.Trace("computeShardForSelfPublicKey found validator in leaving",
			"epoch", ihnc.currentEpoch,
			"shard", shardId,
			"validator PK", pubKey,
		)
		return shardId, true
	}

	if ihnc.flagStakingV4.IsSet() {
		found, shardId = searchInMap(nodesConfig.shuffledOutMap, pubKey)
		if found {
			log.Trace("computeShardForSelfPublicKey found validator in shuffled out",
				"epoch", ihnc.currentEpoch,
				"shard", shardId,
				"validator PK", pubKey,
			)
			return shardId, true
		}
	}

	log.Trace("computeShardForSelfPublicKey returned default",
		"shard", selfShard,
	)
	return selfShard, false
}

// ConsensusGroupSize returns the consensus group size for a specific shard
func (ihnc *indexHashedNodesCoordinator) ConsensusGroupSize(
	shardID uint32,
) int {
	if shardID == core.MetachainShardId {
		return ihnc.metaConsensusGroupSize
	}

	return ihnc.shardConsensusGroupSize
}

// GetNumTotalEligible returns the number of total eligible accross all shards from current setup
func (ihnc *indexHashedNodesCoordinator) GetNumTotalEligible() uint64 {
	return ihnc.numTotalEligible
}

// GetOwnPublicKey will return current node public key  for block sign
func (ihnc *indexHashedNodesCoordinator) GetOwnPublicKey() []byte {
	return ihnc.selfPubKey
}

// IsInterfaceNil returns true if there is no value under the interface
func (ihnc *indexHashedNodesCoordinator) IsInterfaceNil() bool {
	return ihnc == nil
}

// createSelectors creates the consensus group selectors for each shard
// Not concurrent safe, needs to be called under mutex
func (ihnc *indexHashedNodesCoordinator) createSelectors(
	nodesConfig *epochNodesConfig,
) (map[uint32]RandomSelector, error) {
	var err error
	var weights []uint32

	selectors := make(map[uint32]RandomSelector)
	// weights for validators are computed according to each validator rating
	for shard, vList := range nodesConfig.eligibleMap {
		log.Debug("create selectors", "shard", shard)
		weights, err = ihnc.nodesCoordinatorHelper.ValidatorsWeights(vList)
		if err != nil {
			return nil, err
		}

		selectors[shard], err = NewSelectorExpandedList(weights, ihnc.hasher)
		if err != nil {
			return nil, err
		}
	}

	return selectors, nil
}

// ValidatorsWeights returns the weights/chances for each of the given validators
func (ihnc *indexHashedNodesCoordinator) ValidatorsWeights(validators []Validator) ([]uint32, error) {
	weights := make([]uint32, len(validators))
	for i := range validators {
		weights[i] = defaultSelectionChances
	}

	return weights, nil
}

func createActuallyLeavingPerShards(
	unstakeLeaving map[uint32][]Validator,
	additionalLeaving map[uint32][]Validator,
	leaving []Validator,
) (map[uint32][]Validator, map[uint32][]Validator) {
	actuallyLeaving := make(map[uint32][]Validator)
	actuallyRemaining := make(map[uint32][]Validator)
	processedValidatorsMap := make(map[string]bool)

	computeActuallyLeaving(unstakeLeaving, leaving, actuallyLeaving, actuallyRemaining, processedValidatorsMap)
	computeActuallyLeaving(additionalLeaving, leaving, actuallyLeaving, actuallyRemaining, processedValidatorsMap)

	return actuallyLeaving, actuallyRemaining
}

func computeActuallyLeaving(
	unstakeLeaving map[uint32][]Validator,
	leaving []Validator,
	actuallyLeaving map[uint32][]Validator,
	actuallyRemaining map[uint32][]Validator,
	processedValidatorsMap map[string]bool,
) {
	sortedShardIds := sortKeys(unstakeLeaving)
	for _, shardId := range sortedShardIds {
		leavingValidatorsPerShard := unstakeLeaving[shardId]
		for _, v := range leavingValidatorsPerShard {
			if processedValidatorsMap[string(v.PubKey())] {
				continue
			}
			processedValidatorsMap[string(v.PubKey())] = true
			found := false
			for _, leavingValidator := range leaving {
				if bytes.Equal(v.PubKey(), leavingValidator.PubKey()) {
					found = true
					break
				}
			}
			if found {
				actuallyLeaving[shardId] = append(actuallyLeaving[shardId], v)
			} else {
				actuallyRemaining[shardId] = append(actuallyRemaining[shardId], v)
			}
		}
	}
}

func selectValidators(
	selector RandomSelector,
	randomness []byte,
	consensusSize uint32,
	eligibleList []Validator,
) ([]Validator, error) {
	if check.IfNil(selector) {
		return nil, ErrNilRandomSelector
	}
	if len(randomness) == 0 {
		return nil, ErrNilRandomness
	}

	// todo: checks for indexes
	selectedIndexes, err := selector.Select(randomness, consensusSize)
	if err != nil {
		return nil, err
	}

	consensusGroup := make([]Validator, consensusSize)
	for i := range consensusGroup {
		consensusGroup[i] = eligibleList[selectedIndexes[i]]
	}

	displayValidatorsForRandomness(consensusGroup, randomness)

	return consensusGroup, nil
}

// createValidatorInfoFromBody unmarshalls body data to create validator info
func createValidatorInfoFromBody(
	body data.BodyHandler,
	marshalizer marshal.Marshalizer,
	previousTotal uint64,
) ([]*state.ShardValidatorInfo, error) {
	if check.IfNil(body) {
		return nil, ErrNilBlockBody
	}

	blockBody, ok := body.(*block.Body)
	if !ok {
		return nil, ErrWrongTypeAssertion
	}

	allValidatorInfo := make([]*state.ShardValidatorInfo, 0, previousTotal)
	for _, peerMiniBlock := range blockBody.MiniBlocks {
		if peerMiniBlock.Type != block.PeerBlock {
			continue
		}

		for _, txHash := range peerMiniBlock.TxHashes {
			vid := &state.ShardValidatorInfo{}
			err := marshalizer.Unmarshal(vid, txHash)
			if err != nil {
				return nil, err
			}

			allValidatorInfo = append(allValidatorInfo, vid)
		}
	}

	return allValidatorInfo, nil
}

func (ihnc *indexHashedNodesCoordinator) updateEpochFlags(epoch uint32) {
	ihnc.flagWaitingListFix.SetValue(epoch >= ihnc.waitingListFixEnableEpoch)
	log.Debug("indexHashedNodesCoordinator: waiting list fix", "enabled", ihnc.flagWaitingListFix.IsSet())

	ihnc.flagStakingV4.SetValue(epoch >= ihnc.stakingV4EnableEpoch)
	log.Debug("indexHashedNodesCoordinator: staking v4", "enabled", ihnc.flagStakingV4.IsSet())
}<|MERGE_RESOLUTION|>--- conflicted
+++ resolved
@@ -599,12 +599,8 @@
 
 	allValidatorInfo, err := createValidatorInfoFromBody(body, ihnc.marshalizer, ihnc.numTotalEligible)
 	if err != nil {
-<<<<<<< HEAD
-		log.Error("could not create validator info from body - do nothing on nodesCoordinator epochStartPrepare", "error", err)
-=======
 		log.Error("could not create validator info from body - do nothing on nodesCoordinator epochStartPrepare",
 			"error", err)
->>>>>>> a7e0adae
 		return
 	}
 
