package nodesCoordinator

import (
	"bytes"
	"fmt"
	"sort"
	"sync"
	"sync/atomic"

<<<<<<< HEAD
	"github.com/ElrondNetwork/elrond-go-core/core"
	atomicFlags "github.com/ElrondNetwork/elrond-go-core/core/atomic"
	"github.com/ElrondNetwork/elrond-go-core/core/check"
	"github.com/ElrondNetwork/elrond-go-core/data"
	"github.com/ElrondNetwork/elrond-go-core/data/block"
	"github.com/ElrondNetwork/elrond-go-core/data/endProcess"
	"github.com/ElrondNetwork/elrond-go-core/hashing"
	"github.com/ElrondNetwork/elrond-go-core/marshal"
	logger "github.com/ElrondNetwork/elrond-go-logger"
	"github.com/ElrondNetwork/elrond-go/common"
	"github.com/ElrondNetwork/elrond-go/epochStart"
	"github.com/ElrondNetwork/elrond-go/state"
	"github.com/ElrondNetwork/elrond-go/storage"
=======
	"github.com/multiversx/mx-chain-core-go/core"
	atomicFlags "github.com/multiversx/mx-chain-core-go/core/atomic"
	"github.com/multiversx/mx-chain-core-go/core/check"
	"github.com/multiversx/mx-chain-core-go/data"
	"github.com/multiversx/mx-chain-core-go/data/block"
	"github.com/multiversx/mx-chain-core-go/data/endProcess"
	"github.com/multiversx/mx-chain-core-go/hashing"
	"github.com/multiversx/mx-chain-core-go/marshal"
	"github.com/multiversx/mx-chain-go/common"
	"github.com/multiversx/mx-chain-go/epochStart"
	"github.com/multiversx/mx-chain-go/errors"
	"github.com/multiversx/mx-chain-go/state"
	"github.com/multiversx/mx-chain-go/storage"
	logger "github.com/multiversx/mx-chain-logger-go"
>>>>>>> 12624dc4
)

var _ NodesCoordinator = (*indexHashedNodesCoordinator)(nil)
var _ PublicKeysSelector = (*indexHashedNodesCoordinator)(nil)

const (
	keyFormat               = "%s_%v_%v_%v"
	defaultSelectionChances = uint32(1)
)

// TODO: move this to config parameters
const nodesCoordinatorStoredEpochs = 4

type validatorWithShardID struct {
	validator Validator
	shardID   uint32
}

type validatorList []Validator

// Len will return the length of the validatorList
func (v validatorList) Len() int { return len(v) }

// Swap will interchange the objects on input indexes
func (v validatorList) Swap(i, j int) { v[i], v[j] = v[j], v[i] }

// Less will return true if object on index i should appear before object in index j
// Sorting of validators should be by index and public key
func (v validatorList) Less(i, j int) bool {
	if v[i].Index() == v[j].Index() {
		return bytes.Compare(v[i].PubKey(), v[j].PubKey()) < 0
	}
	return v[i].Index() < v[j].Index()
}

// TODO: add a parameter for shardID  when acting as observer
type epochNodesConfig struct {
	nbShards       uint32
	shardID        uint32
	eligibleMap    map[uint32][]Validator
	waitingMap     map[uint32][]Validator
	selectors      map[uint32]RandomSelector
	leavingMap     map[uint32][]Validator
	shuffledOutMap map[uint32][]Validator
	newList        []Validator
	auctionList    []Validator
	mutNodesMaps   sync.RWMutex
}

type indexHashedNodesCoordinator struct {
<<<<<<< HEAD
	shardIDAsObserver               uint32
	currentEpoch                    uint32
	shardConsensusGroupSize         int
	metaConsensusGroupSize          int
	numTotalEligible                uint64
	selfPubKey                      []byte
	savedStateKey                   []byte
	marshalizer                     marshal.Marshalizer
	hasher                          hashing.Hasher
	shuffler                        NodesShuffler
	epochStartRegistrationHandler   EpochStartEventNotifier
	bootStorer                      storage.Storer
	nodesConfig                     map[uint32]*epochNodesConfig
	mutNodesConfig                  sync.RWMutex
	mutSavedStateKey                sync.RWMutex
	nodesCoordinatorHelper          NodesCoordinatorHelper
	consensusGroupCacher            Cacher
	loadingFromDisk                 atomic.Value
	shuffledOutHandler              ShuffledOutHandler
	startEpoch                      uint32
	publicKeyToValidatorMap         map[string]*validatorWithShardID
	waitingListFixEnableEpoch       uint32
	stakingV4EnableEpoch            uint32
	isFullArchive                   bool
	chanStopNode                    chan endProcess.ArgEndProcess
	flagWaitingListFix              atomicFlags.Flag
	flagStakingV4                   atomicFlags.Flag
	nodeTypeProvider                NodeTypeProviderHandler
	nodesCoordinatorRegistryFactory NodesCoordinatorRegistryFactory
=======
	shardIDAsObserver             uint32
	currentEpoch                  uint32
	shardConsensusGroupSize       int
	metaConsensusGroupSize        int
	numTotalEligible              uint64
	selfPubKey                    []byte
	savedStateKey                 []byte
	marshalizer                   marshal.Marshalizer
	hasher                        hashing.Hasher
	shuffler                      NodesShuffler
	epochStartRegistrationHandler EpochStartEventNotifier
	bootStorer                    storage.Storer
	nodesConfig                   map[uint32]*epochNodesConfig
	mutNodesConfig                sync.RWMutex
	mutSavedStateKey              sync.RWMutex
	nodesCoordinatorHelper        NodesCoordinatorHelper
	consensusGroupCacher          Cacher
	loadingFromDisk               atomic.Value
	shuffledOutHandler            ShuffledOutHandler
	startEpoch                    uint32
	publicKeyToValidatorMap       map[string]*validatorWithShardID
	isFullArchive                 bool
	chanStopNode                  chan endProcess.ArgEndProcess
	flagWaitingListFix            atomicFlags.Flag
	nodeTypeProvider              NodeTypeProviderHandler
	enableEpochsHandler           common.EnableEpochsHandler
	validatorInfoCacher           epochStart.ValidatorInfoCacher
>>>>>>> 12624dc4
}

// NewIndexHashedNodesCoordinator creates a new index hashed group selector
func NewIndexHashedNodesCoordinator(arguments ArgNodesCoordinator) (*indexHashedNodesCoordinator, error) {
	err := checkArguments(arguments)
	if err != nil {
		return nil, err
	}

	nodesConfig := make(map[uint32]*epochNodesConfig, nodesCoordinatorStoredEpochs)

	nodesConfig[arguments.Epoch] = &epochNodesConfig{
		nbShards:       arguments.NbShards,
		shardID:        arguments.ShardIDAsObserver,
		eligibleMap:    make(map[uint32][]Validator),
		waitingMap:     make(map[uint32][]Validator),
		selectors:      make(map[uint32]RandomSelector),
		leavingMap:     make(map[uint32][]Validator),
		shuffledOutMap: make(map[uint32][]Validator),
		newList:        make([]Validator, 0),
		auctionList:    make([]Validator, 0),
	}

	// todo: if not genesis, use previous randomness from start of epoch meta block
	savedKey := arguments.Hasher.Compute(string(arguments.SelfPublicKey))

	ihnc := &indexHashedNodesCoordinator{
<<<<<<< HEAD
		marshalizer:                     arguments.Marshalizer,
		hasher:                          arguments.Hasher,
		shuffler:                        arguments.Shuffler,
		epochStartRegistrationHandler:   arguments.EpochStartNotifier,
		bootStorer:                      arguments.BootStorer,
		selfPubKey:                      arguments.SelfPublicKey,
		nodesConfig:                     nodesConfig,
		currentEpoch:                    arguments.Epoch,
		savedStateKey:                   savedKey,
		shardConsensusGroupSize:         arguments.ShardConsensusGroupSize,
		metaConsensusGroupSize:          arguments.MetaConsensusGroupSize,
		consensusGroupCacher:            arguments.ConsensusGroupCache,
		shardIDAsObserver:               arguments.ShardIDAsObserver,
		shuffledOutHandler:              arguments.ShuffledOutHandler,
		startEpoch:                      arguments.StartEpoch,
		publicKeyToValidatorMap:         make(map[string]*validatorWithShardID),
		waitingListFixEnableEpoch:       arguments.WaitingListFixEnabledEpoch,
		stakingV4EnableEpoch:            arguments.StakingV4EnableEpoch,
		chanStopNode:                    arguments.ChanStopNode,
		nodeTypeProvider:                arguments.NodeTypeProvider,
		isFullArchive:                   arguments.IsFullArchive,
		nodesCoordinatorRegistryFactory: arguments.NodesCoordinatorRegistryFactory,
	}
	log.Debug("indexHashedNodesCoordinator: enable epoch for waiting waiting list", "epoch", ihnc.waitingListFixEnableEpoch)
	log.Debug("indexHashedNodesCoordinator: enable epoch for staking v4", "epoch", ihnc.stakingV4EnableEpoch)
=======
		marshalizer:                   arguments.Marshalizer,
		hasher:                        arguments.Hasher,
		shuffler:                      arguments.Shuffler,
		epochStartRegistrationHandler: arguments.EpochStartNotifier,
		bootStorer:                    arguments.BootStorer,
		selfPubKey:                    arguments.SelfPublicKey,
		nodesConfig:                   nodesConfig,
		currentEpoch:                  arguments.Epoch,
		savedStateKey:                 savedKey,
		shardConsensusGroupSize:       arguments.ShardConsensusGroupSize,
		metaConsensusGroupSize:        arguments.MetaConsensusGroupSize,
		consensusGroupCacher:          arguments.ConsensusGroupCache,
		shardIDAsObserver:             arguments.ShardIDAsObserver,
		shuffledOutHandler:            arguments.ShuffledOutHandler,
		startEpoch:                    arguments.StartEpoch,
		publicKeyToValidatorMap:       make(map[string]*validatorWithShardID),
		chanStopNode:                  arguments.ChanStopNode,
		nodeTypeProvider:              arguments.NodeTypeProvider,
		isFullArchive:                 arguments.IsFullArchive,
		enableEpochsHandler:           arguments.EnableEpochsHandler,
		validatorInfoCacher:           arguments.ValidatorInfoCacher,
	}
>>>>>>> 12624dc4

	ihnc.loadingFromDisk.Store(false)

	ihnc.nodesCoordinatorHelper = ihnc
	err = ihnc.setNodesPerShards(arguments.EligibleNodes, arguments.WaitingNodes, nil, nil, arguments.Epoch)
	if err != nil {
		return nil, err
	}

	ihnc.fillPublicKeyToValidatorMap()
	err = ihnc.saveState(ihnc.savedStateKey, arguments.Epoch)
	if err != nil {
		log.Error("saving initial nodes coordinator config failed",
			"error", err.Error())
	}
	log.Info("new nodes config is set for epoch", "epoch", arguments.Epoch)
	currentNodesConfig := ihnc.nodesConfig[arguments.Epoch]
	if currentNodesConfig == nil {
		return nil, fmt.Errorf("%w epoch=%v", ErrEpochNodesConfigDoesNotExist, arguments.Epoch)
	}

	currentConfig := nodesConfig[arguments.Epoch]
	if currentConfig == nil {
		return nil, fmt.Errorf("%w epoch=%v", ErrEpochNodesConfigDoesNotExist, arguments.Epoch)
	}

	displayNodesConfiguration(
		currentConfig.eligibleMap,
		currentConfig.waitingMap,
		currentConfig.leavingMap,
		make(map[uint32][]Validator),
		currentConfig.shuffledOutMap,
		currentConfig.nbShards)

	ihnc.epochStartRegistrationHandler.RegisterHandler(ihnc)

	return ihnc, nil
}

func checkArguments(arguments ArgNodesCoordinator) error {
	if arguments.ShardConsensusGroupSize < 1 || arguments.MetaConsensusGroupSize < 1 {
		return ErrInvalidConsensusGroupSize
	}
	if arguments.NbShards < 1 {
		return ErrInvalidNumberOfShards
	}
	if arguments.ShardIDAsObserver >= arguments.NbShards && arguments.ShardIDAsObserver != core.MetachainShardId {
		return ErrInvalidShardId
	}
	if check.IfNil(arguments.Hasher) {
		return ErrNilHasher
	}
	if len(arguments.SelfPublicKey) == 0 {
		return ErrNilPubKey
	}
	if check.IfNil(arguments.Shuffler) {
		return ErrNilShuffler
	}
	if check.IfNil(arguments.BootStorer) {
		return ErrNilBootStorer
	}
	if check.IfNilReflect(arguments.ConsensusGroupCache) {
		return ErrNilCacher
	}
	if check.IfNil(arguments.Marshalizer) {
		return ErrNilMarshalizer
	}
	if check.IfNil(arguments.ShuffledOutHandler) {
		return ErrNilShuffledOutHandler
	}
	if check.IfNil(arguments.NodeTypeProvider) {
		return ErrNilNodeTypeProvider
	}
	if check.IfNil(arguments.NodesCoordinatorRegistryFactory) {
		return ErrNilNodesCoordinatorRegistryFactory
	}
	if nil == arguments.ChanStopNode {
		return ErrNilNodeStopChannel
	}
	if check.IfNil(arguments.EnableEpochsHandler) {
		return ErrNilEnableEpochsHandler
	}
	if check.IfNil(arguments.ValidatorInfoCacher) {
		return ErrNilValidatorInfoCacher
	}

	return nil
}

// setNodesPerShards loads the distribution of nodes per shard into the nodes management component
func (ihnc *indexHashedNodesCoordinator) setNodesPerShards(
	eligible map[uint32][]Validator,
	waiting map[uint32][]Validator,
	leaving map[uint32][]Validator,
	shuffledOut map[uint32][]Validator,
	epoch uint32,
) error {
	ihnc.mutNodesConfig.Lock()
	defer ihnc.mutNodesConfig.Unlock()

	nodesConfig, ok := ihnc.nodesConfig[epoch]
	if !ok {
		log.Debug("Did not find nodesConfig", "epoch", epoch)
		nodesConfig = &epochNodesConfig{}
	}

	nodesConfig.mutNodesMaps.Lock()
	defer nodesConfig.mutNodesMaps.Unlock()

	if eligible == nil || waiting == nil {
		return ErrNilInputNodesMap
	}

	nodesList := eligible[core.MetachainShardId]
	if len(nodesList) < ihnc.metaConsensusGroupSize {
		return ErrSmallMetachainEligibleListSize
	}

	numTotalEligible := uint64(len(nodesList))
	for shardId := uint32(0); shardId < uint32(len(eligible)-1); shardId++ {
		nbNodesShard := len(eligible[shardId])
		if nbNodesShard < ihnc.shardConsensusGroupSize {
			return ErrSmallShardEligibleListSize
		}
		numTotalEligible += uint64(nbNodesShard)
	}

	var err error
	var isCurrentNodeValidator bool
	// nbShards holds number of shards without meta
	nodesConfig.nbShards = uint32(len(eligible) - 1)
	nodesConfig.eligibleMap = eligible
	nodesConfig.waitingMap = waiting
	nodesConfig.leavingMap = leaving
<<<<<<< HEAD
	nodesConfig.shuffledOutMap = shuffledOut
	nodesConfig.shardID, isValidator = ihnc.computeShardForSelfPublicKey(nodesConfig)
=======
	nodesConfig.shardID, isCurrentNodeValidator = ihnc.computeShardForSelfPublicKey(nodesConfig)
>>>>>>> 12624dc4
	nodesConfig.selectors, err = ihnc.createSelectors(nodesConfig)
	if err != nil {
		return err
	}

	ihnc.nodesConfig[epoch] = nodesConfig
	ihnc.numTotalEligible = numTotalEligible
	ihnc.setNodeType(isCurrentNodeValidator)

	if ihnc.isFullArchive && isCurrentNodeValidator {
		ihnc.chanStopNode <- endProcess.ArgEndProcess{
			Reason:      common.WrongConfiguration,
			Description: ErrValidatorCannotBeFullArchive.Error(),
		}

		return nil
	}

	return nil
}

func (ihnc *indexHashedNodesCoordinator) setNodeType(isValidator bool) {
	if isValidator {
		ihnc.nodeTypeProvider.SetType(core.NodeTypeValidator)
		return
	}

	ihnc.nodeTypeProvider.SetType(core.NodeTypeObserver)
}

// ComputeAdditionalLeaving - computes extra leaving validators based on computation at the start of epoch
func (ihnc *indexHashedNodesCoordinator) ComputeAdditionalLeaving(_ []*state.ShardValidatorInfo) (map[uint32][]Validator, error) {
	return make(map[uint32][]Validator), nil
}

// ComputeConsensusGroup will generate a list of validators based on the eligible list
// and each eligible validator weight/chance
func (ihnc *indexHashedNodesCoordinator) ComputeConsensusGroup(
	randomness []byte,
	round uint64,
	shardID uint32,
	epoch uint32,
) (validatorsGroup []Validator, err error) {
	var selector RandomSelector
	var eligibleList []Validator

	log.Trace("computing consensus group for",
		"epoch", epoch,
		"shardID", shardID,
		"randomness", randomness,
		"round", round)

	if len(randomness) == 0 {
		return nil, ErrNilRandomness
	}

	ihnc.mutNodesConfig.RLock()
	nodesConfig, ok := ihnc.nodesConfig[epoch]
	if ok {
		if shardID >= nodesConfig.nbShards && shardID != core.MetachainShardId {
			log.Warn("shardID is not ok", "shardID", shardID, "nbShards", nodesConfig.nbShards)
			ihnc.mutNodesConfig.RUnlock()
			return nil, ErrInvalidShardId
		}
		selector = nodesConfig.selectors[shardID]
		eligibleList = nodesConfig.eligibleMap[shardID]
	}
	ihnc.mutNodesConfig.RUnlock()

	if !ok {
		return nil, fmt.Errorf("%w epoch=%v", ErrEpochNodesConfigDoesNotExist, epoch)
	}

	key := []byte(fmt.Sprintf(keyFormat, string(randomness), round, shardID, epoch))
	validators := ihnc.searchConsensusForKey(key)
	if validators != nil {
		return validators, nil
	}

	consensusSize := ihnc.ConsensusGroupSize(shardID)
	randomness = []byte(fmt.Sprintf("%d-%s", round, randomness))

	log.Debug("computeValidatorsGroup",
		"randomness", randomness,
		"consensus size", consensusSize,
		"eligible list length", len(eligibleList),
		"epoch", epoch,
		"round", round,
		"shardID", shardID)

	tempList, err := selectValidators(selector, randomness, uint32(consensusSize), eligibleList)
	if err != nil {
		return nil, err
	}

	size := 0
	for _, v := range tempList {
		size += v.Size()
	}

	ihnc.consensusGroupCacher.Put(key, tempList, size)

	return tempList, nil
}

func (ihnc *indexHashedNodesCoordinator) searchConsensusForKey(key []byte) []Validator {
	value, ok := ihnc.consensusGroupCacher.Get(key)
	if ok {
		consensusGroup, typeOk := value.([]Validator)
		if typeOk {
			return consensusGroup
		}
	}
	return nil
}

// GetValidatorWithPublicKey gets the validator with the given public key
func (ihnc *indexHashedNodesCoordinator) GetValidatorWithPublicKey(publicKey []byte) (Validator, uint32, error) {
	if len(publicKey) == 0 {
		return nil, 0, ErrNilPubKey
	}
	ihnc.mutNodesConfig.RLock()
	v, ok := ihnc.publicKeyToValidatorMap[string(publicKey)]
	ihnc.mutNodesConfig.RUnlock()
	if ok {
		return v.validator, v.shardID, nil
	}

	return nil, 0, ErrValidatorNotFound
}

// GetConsensusValidatorsPublicKeys calculates the validators consensus group for a specific shard, randomness and round number,
// returning their public keys
func (ihnc *indexHashedNodesCoordinator) GetConsensusValidatorsPublicKeys(
	randomness []byte,
	round uint64,
	shardID uint32,
	epoch uint32,
) ([]string, error) {
	consensusNodes, err := ihnc.ComputeConsensusGroup(randomness, round, shardID, epoch)
	if err != nil {
		return nil, err
	}

	pubKeys := make([]string, 0)

	for _, v := range consensusNodes {
		pubKeys = append(pubKeys, string(v.PubKey()))
	}

	return pubKeys, nil
}

// GetAllEligibleValidatorsPublicKeys will return all validators public keys for all shards
func (ihnc *indexHashedNodesCoordinator) GetAllEligibleValidatorsPublicKeys(epoch uint32) (map[uint32][][]byte, error) {
	validatorsPubKeys := make(map[uint32][][]byte)

	ihnc.mutNodesConfig.RLock()
	nodesConfig, ok := ihnc.nodesConfig[epoch]
	ihnc.mutNodesConfig.RUnlock()

	if !ok {
		return nil, fmt.Errorf("%w epoch=%v", ErrEpochNodesConfigDoesNotExist, epoch)
	}

	nodesConfig.mutNodesMaps.RLock()
	defer nodesConfig.mutNodesMaps.RUnlock()

	for shardID, shardEligible := range nodesConfig.eligibleMap {
		for i := 0; i < len(shardEligible); i++ {
			validatorsPubKeys[shardID] = append(validatorsPubKeys[shardID], shardEligible[i].PubKey())
		}
	}

	return validatorsPubKeys, nil
}

// GetAllWaitingValidatorsPublicKeys will return all validators public keys for all shards
func (ihnc *indexHashedNodesCoordinator) GetAllWaitingValidatorsPublicKeys(epoch uint32) (map[uint32][][]byte, error) {
	validatorsPubKeys := make(map[uint32][][]byte)

	ihnc.mutNodesConfig.RLock()
	nodesConfig, ok := ihnc.nodesConfig[epoch]
	ihnc.mutNodesConfig.RUnlock()

	if !ok {
		return nil, fmt.Errorf("%w epoch=%v", ErrEpochNodesConfigDoesNotExist, epoch)
	}

	nodesConfig.mutNodesMaps.RLock()
	defer nodesConfig.mutNodesMaps.RUnlock()

	for shardID, shardWaiting := range nodesConfig.waitingMap {
		for i := 0; i < len(shardWaiting); i++ {
			validatorsPubKeys[shardID] = append(validatorsPubKeys[shardID], shardWaiting[i].PubKey())
		}
	}

	return validatorsPubKeys, nil
}

// GetAllLeavingValidatorsPublicKeys will return all leaving validators public keys for all shards
func (ihnc *indexHashedNodesCoordinator) GetAllLeavingValidatorsPublicKeys(epoch uint32) (map[uint32][][]byte, error) {
	validatorsPubKeys := make(map[uint32][][]byte)

	ihnc.mutNodesConfig.RLock()
	nodesConfig, ok := ihnc.nodesConfig[epoch]
	ihnc.mutNodesConfig.RUnlock()

	if !ok {
		return nil, fmt.Errorf("%w epoch=%v", ErrEpochNodesConfigDoesNotExist, epoch)
	}

	nodesConfig.mutNodesMaps.RLock()
	defer nodesConfig.mutNodesMaps.RUnlock()

	for shardID, shardLeaving := range nodesConfig.leavingMap {
		for i := 0; i < len(shardLeaving); i++ {
			validatorsPubKeys[shardID] = append(validatorsPubKeys[shardID], shardLeaving[i].PubKey())
		}
	}

	return validatorsPubKeys, nil
}

// GetAllShuffledOutValidatorsPublicKeys will return all shuffled out validator public keys from all shards
func (ihnc *indexHashedNodesCoordinator) GetAllShuffledOutValidatorsPublicKeys(epoch uint32) (map[uint32][][]byte, error) {
	validatorsPubKeys := make(map[uint32][][]byte)

	ihnc.mutNodesConfig.RLock()
	nodesConfig, ok := ihnc.nodesConfig[epoch]
	ihnc.mutNodesConfig.RUnlock()

	if !ok {
		return nil, fmt.Errorf("%w epoch=%v", ErrEpochNodesConfigDoesNotExist, epoch)
	}

	nodesConfig.mutNodesMaps.RLock()
	defer nodesConfig.mutNodesMaps.RUnlock()

	for shardID, shuffledOutList := range nodesConfig.shuffledOutMap {
		for _, shuffledOutValidator := range shuffledOutList {
			validatorsPubKeys[shardID] = append(validatorsPubKeys[shardID], shuffledOutValidator.PubKey())
		}
	}

	return validatorsPubKeys, nil
}

// GetValidatorsIndexes will return validators indexes for a block
func (ihnc *indexHashedNodesCoordinator) GetValidatorsIndexes(
	publicKeys []string,
	epoch uint32,
) ([]uint64, error) {
	signersIndexes := make([]uint64, 0)

	validatorsPubKeys, err := ihnc.GetAllEligibleValidatorsPublicKeys(epoch)
	if err != nil {
		return nil, err
	}

	ihnc.mutNodesConfig.RLock()
	nodesConfig := ihnc.nodesConfig[epoch]
	ihnc.mutNodesConfig.RUnlock()

	for _, pubKey := range publicKeys {
		for index, value := range validatorsPubKeys[nodesConfig.shardID] {
			if bytes.Equal([]byte(pubKey), value) {
				signersIndexes = append(signersIndexes, uint64(index))
			}
		}
	}

	if len(publicKeys) != len(signersIndexes) {
		strHaving := "having the following keys: \n"
		for index, value := range validatorsPubKeys[nodesConfig.shardID] {
			strHaving += fmt.Sprintf(" index %d  key %s\n", index, logger.DisplayByteSlice(value))
		}

		strNeeded := "needed the following keys: \n"
		for _, pubKey := range publicKeys {
			strNeeded += fmt.Sprintf(" key %s\n", logger.DisplayByteSlice([]byte(pubKey)))
		}

		log.Error("public keys not found\n"+strHaving+"\n"+strNeeded+"\n",
			"len pubKeys", len(publicKeys),
			"len signers", len(signersIndexes),
		)

		return nil, ErrInvalidNumberPubKeys
	}

	return signersIndexes, nil
}

// EpochStartPrepare is called when an epoch start event is observed, but not yet confirmed/committed.
// Some components may need to do some initialisation on this event
func (ihnc *indexHashedNodesCoordinator) EpochStartPrepare(metaHdr data.HeaderHandler, body data.BodyHandler) {
	if !metaHdr.IsStartOfEpochBlock() {
		log.Error("could not process EpochStartPrepare on nodesCoordinator - not epoch start block")
		return
	}

	if _, ok := metaHdr.(*block.MetaBlock); !ok {
		log.Error("could not process EpochStartPrepare on nodesCoordinator - not metaBlock")
		return
	}

	randomness := metaHdr.GetPrevRandSeed()
	newEpoch := metaHdr.GetEpoch()

	if check.IfNil(body) && newEpoch == ihnc.currentEpoch {
		log.Debug("nil body provided for epoch start prepare, it is normal in case of revertStateToBlock")
		return
	}

	ihnc.updateEpochFlags(newEpoch)

	allValidatorInfo, err := ihnc.createValidatorInfoFromBody(body, ihnc.numTotalEligible, newEpoch)
	if err != nil {
<<<<<<< HEAD
		log.Error("could not create validator info from body - do nothing on nodesCoordinator epochStartPrepare",
			"error", err)
=======
		log.Error("could not create validator info from body - do nothing on nodesCoordinator epochStartPrepare", "error", err.Error())
>>>>>>> 12624dc4
		return
	}

	ihnc.mutNodesConfig.RLock()
	previousConfig := ihnc.nodesConfig[ihnc.currentEpoch]
	if previousConfig == nil {
		log.Error("previous nodes config is nil")
		ihnc.mutNodesConfig.RUnlock()
		return
	}

	// TODO: remove the copy if no changes are done to the maps
	copiedPrevious := &epochNodesConfig{}
	copiedPrevious.eligibleMap = copyValidatorMap(previousConfig.eligibleMap)
	copiedPrevious.waitingMap = copyValidatorMap(previousConfig.waitingMap)
	copiedPrevious.nbShards = previousConfig.nbShards

	ihnc.mutNodesConfig.RUnlock()

	// TODO: compare with previous nodesConfig if exists
	newNodesConfig, err := ihnc.computeNodesConfigFromList(copiedPrevious, allValidatorInfo)
	if err != nil {
		log.Error("could not compute nodes config from list - do nothing on nodesCoordinator epochStartPrepare")
		return
	}

	if copiedPrevious.nbShards != newNodesConfig.nbShards {
		log.Warn("number of shards does not match",
			"previous epoch", ihnc.currentEpoch,
			"previous number of shards", copiedPrevious.nbShards,
			"new epoch", newEpoch,
			"new number of shards", newNodesConfig.nbShards)
	}

	additionalLeavingMap, err := ihnc.nodesCoordinatorHelper.ComputeAdditionalLeaving(allValidatorInfo)
	if err != nil {
		log.Error("could not compute additionalLeaving Nodes  - do nothing on nodesCoordinator epochStartPrepare")
		return
	}

	unStakeLeavingList := ihnc.createSortedListFromMap(newNodesConfig.leavingMap)
	additionalLeavingList := ihnc.createSortedListFromMap(additionalLeavingMap)

	shufflerArgs := ArgsUpdateNodes{
		Eligible:          newNodesConfig.eligibleMap,
		Waiting:           newNodesConfig.waitingMap,
		NewNodes:          newNodesConfig.newList,
		Auction:           newNodesConfig.auctionList,
		UnStakeLeaving:    unStakeLeavingList,
		AdditionalLeaving: additionalLeavingList,
		Rand:              randomness,
		NbShards:          newNodesConfig.nbShards,
		Epoch:             newEpoch,
	}

	resUpdateNodes, err := ihnc.shuffler.UpdateNodeLists(shufflerArgs)
	if err != nil {
		log.Error("could not compute UpdateNodeLists - do nothing on nodesCoordinator epochStartPrepare", "err", err.Error())
		return
	}

	leavingNodesMap, stillRemainingNodesMap := createActuallyLeavingPerShards(
		newNodesConfig.leavingMap,
		additionalLeavingMap,
		resUpdateNodes.Leaving,
	)

	err = ihnc.setNodesPerShards(resUpdateNodes.Eligible, resUpdateNodes.Waiting, leavingNodesMap, resUpdateNodes.ShuffledOut, newEpoch)
	if err != nil {
		log.Error("set nodes per shard failed", "error", err.Error())
	}

	ihnc.fillPublicKeyToValidatorMap()
<<<<<<< HEAD
	err = ihnc.saveState(randomness, newEpoch)
	if err != nil {
		log.Error("saving nodes coordinator config failed", "error", err.Error())
	}
=======
	err = ihnc.saveState(randomness)
	ihnc.handleErrorLog(err, "saving nodes coordinator config failed")
>>>>>>> 12624dc4

	displayNodesConfiguration(
		resUpdateNodes.Eligible,
		resUpdateNodes.Waiting,
		leavingNodesMap,
		stillRemainingNodesMap,
		resUpdateNodes.ShuffledOut,
		newNodesConfig.nbShards)

	ihnc.mutSavedStateKey.Lock()
	ihnc.savedStateKey = randomness
	ihnc.mutSavedStateKey.Unlock()

	ihnc.consensusGroupCacher.Clear()
}

func (ihnc *indexHashedNodesCoordinator) fillPublicKeyToValidatorMap() {
	ihnc.mutNodesConfig.Lock()
	defer ihnc.mutNodesConfig.Unlock()

	index := 0
	epochList := make([]uint32, len(ihnc.nodesConfig))
	mapAllValidators := make(map[uint32]map[string]*validatorWithShardID)
	for epoch, epochConfig := range ihnc.nodesConfig {
		epochConfig.mutNodesMaps.RLock()
		mapAllValidators[epoch] = ihnc.createPublicKeyToValidatorMap(epochConfig.eligibleMap, epochConfig.waitingMap)
		epochConfig.mutNodesMaps.RUnlock()

		epochList[index] = epoch
		index++
	}

	sort.Slice(epochList, func(i, j int) bool {
		return epochList[i] < epochList[j]
	})

	ihnc.publicKeyToValidatorMap = make(map[string]*validatorWithShardID)
	for _, epoch := range epochList {
		validatorsForEpoch := mapAllValidators[epoch]
		for pubKey, vInfo := range validatorsForEpoch {
			ihnc.publicKeyToValidatorMap[pubKey] = vInfo
		}
	}
}

func (ihnc *indexHashedNodesCoordinator) createSortedListFromMap(validatorsMap map[uint32][]Validator) []Validator {
	sortedList := make([]Validator, 0)
	for _, validators := range validatorsMap {
		sortedList = append(sortedList, validators...)
	}
	sort.Sort(validatorList(sortedList))
	return sortedList
}

// GetChance will return default chance
func (ihnc *indexHashedNodesCoordinator) GetChance(_ uint32) uint32 {
	return defaultSelectionChances
}

func (ihnc *indexHashedNodesCoordinator) computeNodesConfigFromList(
	previousEpochConfig *epochNodesConfig,
	validatorInfos []*state.ShardValidatorInfo,
) (*epochNodesConfig, error) {
	eligibleMap := make(map[uint32][]Validator)
	waitingMap := make(map[uint32][]Validator)
	leavingMap := make(map[uint32][]Validator)
	newNodesList := make([]Validator, 0)
	auctionList := make([]Validator, 0)

	if ihnc.flagWaitingListFix.IsSet() && previousEpochConfig == nil {
		return nil, ErrNilPreviousEpochConfig
	}

	if len(validatorInfos) == 0 {
		log.Warn("computeNodesConfigFromList - validatorInfos len is 0")
	}

	for _, validatorInfo := range validatorInfos {
		chance := ihnc.nodesCoordinatorHelper.GetChance(validatorInfo.TempRating)
		currentValidator, err := NewValidator(validatorInfo.PublicKey, chance, validatorInfo.Index)
		if err != nil {
			return nil, err
		}

		switch validatorInfo.List {
		case string(common.WaitingList):
			waitingMap[validatorInfo.ShardId] = append(waitingMap[validatorInfo.ShardId], currentValidator)
		case string(common.EligibleList):
			eligibleMap[validatorInfo.ShardId] = append(eligibleMap[validatorInfo.ShardId], currentValidator)
		case string(common.LeavingList):
			log.Debug("leaving node validatorInfo", "pk", validatorInfo.PublicKey)
			leavingMap[validatorInfo.ShardId] = append(leavingMap[validatorInfo.ShardId], currentValidator)
			ihnc.addValidatorToPreviousMap(
				previousEpochConfig,
				eligibleMap,
				waitingMap,
				currentValidator,
				validatorInfo.ShardId)
		case string(common.NewList):
			if ihnc.flagStakingV4.IsSet() {
				return nil, epochStart.ErrReceivedNewListNodeInStakingV4
			}
			log.Debug("new node registered", "pk", validatorInfo.PublicKey)
			newNodesList = append(newNodesList, currentValidator)
		case string(common.InactiveList):
			log.Debug("inactive validator", "pk", validatorInfo.PublicKey)
		case string(common.JailedList):
			log.Debug("jailed validator", "pk", validatorInfo.PublicKey)
		case string(common.SelectedFromAuctionList):
			if ihnc.flagStakingV4.IsSet() {
				auctionList = append(auctionList, currentValidator)
			} else {
				return nil, ErrReceivedAuctionValidatorsBeforeStakingV4
			}
		}
	}

	sort.Sort(validatorList(newNodesList))
	sort.Sort(validatorList(auctionList))
	for _, eligibleList := range eligibleMap {
		sort.Sort(validatorList(eligibleList))
	}
	for _, waitingList := range waitingMap {
		sort.Sort(validatorList(waitingList))
	}
	for _, leavingList := range leavingMap {
		sort.Sort(validatorList(leavingList))
	}

	if len(eligibleMap) == 0 {
		return nil, fmt.Errorf("%w eligible map size is zero. No validators found", ErrMapSizeZero)
	}

	nbShards := len(eligibleMap) - 1

	newNodesConfig := &epochNodesConfig{
		eligibleMap: eligibleMap,
		waitingMap:  waitingMap,
		leavingMap:  leavingMap,
		newList:     newNodesList,
		auctionList: auctionList,
		nbShards:    uint32(nbShards),
	}

	return newNodesConfig, nil
}

func (ihnc *indexHashedNodesCoordinator) addValidatorToPreviousMap(
	previousEpochConfig *epochNodesConfig,
	eligibleMap map[uint32][]Validator,
	waitingMap map[uint32][]Validator,
	currentValidator *validator,
	currentValidatorShardId uint32) {

	if !ihnc.flagWaitingListFix.IsSet() {
		eligibleMap[currentValidatorShardId] = append(eligibleMap[currentValidatorShardId], currentValidator)
		return
	}

	found, shardId := searchInMap(previousEpochConfig.eligibleMap, currentValidator.PubKey())
	if found {
		log.Debug("leaving node found in", "list", "eligible", "shardId", shardId)
		eligibleMap[shardId] = append(eligibleMap[currentValidatorShardId], currentValidator)
		return
	}

	found, shardId = searchInMap(previousEpochConfig.waitingMap, currentValidator.PubKey())
	if found {
		log.Debug("leaving node found in", "list", "waiting", "shardId", shardId)
		waitingMap[shardId] = append(waitingMap[currentValidatorShardId], currentValidator)
		return
	}
}

func (ihnc *indexHashedNodesCoordinator) handleErrorLog(err error, message string) {
	if err == nil {
		return
	}

	logLevel := logger.LogError
	if errors.IsClosingError(err) {
		logLevel = logger.LogDebug
	}

	log.Log(logLevel, message, "error", err.Error())
}

// EpochStartAction is called upon a start of epoch event.
// NodeCoordinator has to get the nodes assignment to shards using the shuffler.
func (ihnc *indexHashedNodesCoordinator) EpochStartAction(hdr data.HeaderHandler) {
	newEpoch := hdr.GetEpoch()
	epochToRemove := int32(newEpoch) - nodesCoordinatorStoredEpochs
	needToRemove := epochToRemove >= 0
	ihnc.currentEpoch = newEpoch

<<<<<<< HEAD
	err := ihnc.saveState(ihnc.savedStateKey, newEpoch)
	if err != nil {
		log.Error("saving nodes coordinator config failed", "error", err.Error())
	}
=======
	err := ihnc.saveState(ihnc.savedStateKey)
	ihnc.handleErrorLog(err, "saving nodes coordinator config failed")
>>>>>>> 12624dc4

	ihnc.mutNodesConfig.Lock()
	if needToRemove {
		for epoch := range ihnc.nodesConfig {
			if epoch <= uint32(epochToRemove) {
				delete(ihnc.nodesConfig, epoch)
			}
		}
	}
	ihnc.mutNodesConfig.Unlock()
}

// NotifyOrder returns the notification order for a start of epoch event
func (ihnc *indexHashedNodesCoordinator) NotifyOrder() uint32 {
	return common.NodesCoordinatorOrder
}

// GetSavedStateKey returns the key for the last nodes coordinator saved state
func (ihnc *indexHashedNodesCoordinator) GetSavedStateKey() []byte {
	ihnc.mutSavedStateKey.RLock()
	key := ihnc.savedStateKey
	ihnc.mutSavedStateKey.RUnlock()

	return key
}

// ShardIdForEpoch returns the nodesCoordinator configured ShardId for specified epoch if epoch configuration exists,
// otherwise error
func (ihnc *indexHashedNodesCoordinator) ShardIdForEpoch(epoch uint32) (uint32, error) {
	ihnc.mutNodesConfig.RLock()
	nodesConfig, ok := ihnc.nodesConfig[epoch]
	ihnc.mutNodesConfig.RUnlock()

	if !ok {
		return 0, fmt.Errorf("%w epoch=%v", ErrEpochNodesConfigDoesNotExist, epoch)
	}

	return nodesConfig.shardID, nil
}

// ShuffleOutForEpoch verifies if the shards changed in the new epoch and calls the shuffleOutHandler
func (ihnc *indexHashedNodesCoordinator) ShuffleOutForEpoch(epoch uint32) {
	log.Debug("shuffle out called for", "epoch", epoch)

	ihnc.mutNodesConfig.Lock()
	nodesConfig := ihnc.nodesConfig[epoch]
	ihnc.mutNodesConfig.Unlock()

	if nodesConfig == nil {
		log.Warn("shuffleOutForEpoch failed",
			"epoch", epoch,
			"error", ErrEpochNodesConfigDoesNotExist)
		return
	}

	if isValidator(nodesConfig, ihnc.selfPubKey) {
		err := ihnc.shuffledOutHandler.Process(nodesConfig.shardID)
		if err != nil {
			log.Warn("shuffle out process failed", "err", err)
		}
	}
}

func isValidator(config *epochNodesConfig, pk []byte) bool {
	if config == nil {
		return false
	}

	config.mutNodesMaps.RLock()
	defer config.mutNodesMaps.RUnlock()

	found := false
	found, _ = searchInMap(config.eligibleMap, pk)
	if found {
		return true
	}

	found, _ = searchInMap(config.waitingMap, pk)
	return found
}

func searchInMap(validatorMap map[uint32][]Validator, pk []byte) (bool, uint32) {
	for shardId, validatorsInShard := range validatorMap {
		for _, val := range validatorsInShard {
			if bytes.Equal(val.PubKey(), pk) {
				return true, shardId
			}
		}
	}
	return false, 0
}

// GetConsensusWhitelistedNodes return the whitelisted nodes allowed to send consensus messages, for each of the shards
func (ihnc *indexHashedNodesCoordinator) GetConsensusWhitelistedNodes(
	epoch uint32,
) (map[string]struct{}, error) {
	var err error
	shardEligible := make(map[string]struct{})
	publicKeysPrevEpoch := make(map[uint32][][]byte)
	prevEpochConfigExists := false

	if epoch > ihnc.startEpoch {
		publicKeysPrevEpoch, err = ihnc.GetAllEligibleValidatorsPublicKeys(epoch - 1)
		if err == nil {
			prevEpochConfigExists = true
		} else {
			log.Warn("get consensus whitelisted nodes", "error", err.Error())
		}
	}

	var prevEpochShardId uint32
	if prevEpochConfigExists {
		prevEpochShardId, err = ihnc.ShardIdForEpoch(epoch - 1)
		if err == nil {
			for _, pubKey := range publicKeysPrevEpoch[prevEpochShardId] {
				shardEligible[string(pubKey)] = struct{}{}
			}
		} else {
			log.Trace("not critical error getting shardID for epoch", "epoch", epoch-1, "error", err)
		}
	}

	publicKeysNewEpoch, errGetEligible := ihnc.GetAllEligibleValidatorsPublicKeys(epoch)
	if errGetEligible != nil {
		return nil, errGetEligible
	}

	epochShardId, errShardIdForEpoch := ihnc.ShardIdForEpoch(epoch)
	if errShardIdForEpoch != nil {
		return nil, errShardIdForEpoch
	}

	for _, pubKey := range publicKeysNewEpoch[epochShardId] {
		shardEligible[string(pubKey)] = struct{}{}
	}

	return shardEligible, nil
}

func (ihnc *indexHashedNodesCoordinator) createPublicKeyToValidatorMap(
	eligible map[uint32][]Validator,
	waiting map[uint32][]Validator,
) map[string]*validatorWithShardID {
	publicKeyToValidatorMap := make(map[string]*validatorWithShardID)
	for shardId, shardEligible := range eligible {
		for i := 0; i < len(shardEligible); i++ {
			publicKeyToValidatorMap[string(shardEligible[i].PubKey())] = &validatorWithShardID{
				validator: shardEligible[i],
				shardID:   shardId,
			}
		}
	}
	for shardId, shardWaiting := range waiting {
		for i := 0; i < len(shardWaiting); i++ {
			publicKeyToValidatorMap[string(shardWaiting[i].PubKey())] = &validatorWithShardID{
				validator: shardWaiting[i],
				shardID:   shardId,
			}
		}
	}

	return publicKeyToValidatorMap
}

func (ihnc *indexHashedNodesCoordinator) computeShardForSelfPublicKey(nodesConfig *epochNodesConfig) (uint32, bool) {
	pubKey := ihnc.selfPubKey
	selfShard := ihnc.shardIDAsObserver
	epNodesConfig, ok := ihnc.nodesConfig[ihnc.currentEpoch]
	if ok {
		log.Trace("computeShardForSelfPublicKey found existing config",
			"shard", epNodesConfig.shardID,
		)
		selfShard = epNodesConfig.shardID
	}

	found, shardId := searchInMap(nodesConfig.eligibleMap, pubKey)
	if found {
		log.Trace("computeShardForSelfPublicKey found validator in eligible",
			"epoch", ihnc.currentEpoch,
			"shard", shardId,
			"validator PK", pubKey,
		)
		return shardId, true
	}

	found, shardId = searchInMap(nodesConfig.waitingMap, pubKey)
	if found {
		log.Trace("computeShardForSelfPublicKey found validator in waiting",
			"epoch", ihnc.currentEpoch,
			"shard", shardId,
			"validator PK", pubKey,
		)
		return shardId, true
	}

	found, shardId = searchInMap(nodesConfig.leavingMap, pubKey)
	if found {
		log.Trace("computeShardForSelfPublicKey found validator in leaving",
			"epoch", ihnc.currentEpoch,
			"shard", shardId,
			"validator PK", pubKey,
		)
		return shardId, true
	}

	if ihnc.flagStakingV4.IsSet() {
		found, shardId = searchInMap(nodesConfig.shuffledOutMap, pubKey)
		if found {
			log.Trace("computeShardForSelfPublicKey found validator in shuffled out",
				"epoch", ihnc.currentEpoch,
				"shard", shardId,
				"validator PK", pubKey,
			)
			return shardId, true
		}
	}

	log.Trace("computeShardForSelfPublicKey returned default",
		"shard", selfShard,
	)
	return selfShard, false
}

// ConsensusGroupSize returns the consensus group size for a specific shard
func (ihnc *indexHashedNodesCoordinator) ConsensusGroupSize(
	shardID uint32,
) int {
	if shardID == core.MetachainShardId {
		return ihnc.metaConsensusGroupSize
	}

	return ihnc.shardConsensusGroupSize
}

// GetNumTotalEligible returns the number of total eligible accross all shards from current setup
func (ihnc *indexHashedNodesCoordinator) GetNumTotalEligible() uint64 {
	return ihnc.numTotalEligible
}

// GetOwnPublicKey will return current node public key  for block sign
func (ihnc *indexHashedNodesCoordinator) GetOwnPublicKey() []byte {
	return ihnc.selfPubKey
}

// IsInterfaceNil returns true if there is no value under the interface
func (ihnc *indexHashedNodesCoordinator) IsInterfaceNil() bool {
	return ihnc == nil
}

// createSelectors creates the consensus group selectors for each shard
// Not concurrent safe, needs to be called under mutex
func (ihnc *indexHashedNodesCoordinator) createSelectors(
	nodesConfig *epochNodesConfig,
) (map[uint32]RandomSelector, error) {
	var err error
	var weights []uint32

	selectors := make(map[uint32]RandomSelector)
	// weights for validators are computed according to each validator rating
	for shard, vList := range nodesConfig.eligibleMap {
		log.Debug("create selectors", "shard", shard)
		weights, err = ihnc.nodesCoordinatorHelper.ValidatorsWeights(vList)
		if err != nil {
			return nil, err
		}

		selectors[shard], err = NewSelectorExpandedList(weights, ihnc.hasher)
		if err != nil {
			return nil, err
		}
	}

	return selectors, nil
}

// ValidatorsWeights returns the weights/chances for each of the given validators
func (ihnc *indexHashedNodesCoordinator) ValidatorsWeights(validators []Validator) ([]uint32, error) {
	weights := make([]uint32, len(validators))
	for i := range validators {
		weights[i] = defaultSelectionChances
	}

	return weights, nil
}

func createActuallyLeavingPerShards(
	unstakeLeaving map[uint32][]Validator,
	additionalLeaving map[uint32][]Validator,
	leaving []Validator,
) (map[uint32][]Validator, map[uint32][]Validator) {
	actuallyLeaving := make(map[uint32][]Validator)
	actuallyRemaining := make(map[uint32][]Validator)
	processedValidatorsMap := make(map[string]bool)

	computeActuallyLeaving(unstakeLeaving, leaving, actuallyLeaving, actuallyRemaining, processedValidatorsMap)
	computeActuallyLeaving(additionalLeaving, leaving, actuallyLeaving, actuallyRemaining, processedValidatorsMap)

	return actuallyLeaving, actuallyRemaining
}

func computeActuallyLeaving(
	unstakeLeaving map[uint32][]Validator,
	leaving []Validator,
	actuallyLeaving map[uint32][]Validator,
	actuallyRemaining map[uint32][]Validator,
	processedValidatorsMap map[string]bool,
) {
	sortedShardIds := sortKeys(unstakeLeaving)
	for _, shardId := range sortedShardIds {
		leavingValidatorsPerShard := unstakeLeaving[shardId]
		for _, v := range leavingValidatorsPerShard {
			if processedValidatorsMap[string(v.PubKey())] {
				continue
			}
			processedValidatorsMap[string(v.PubKey())] = true
			found := false
			for _, leavingValidator := range leaving {
				if bytes.Equal(v.PubKey(), leavingValidator.PubKey()) {
					found = true
					break
				}
			}
			if found {
				actuallyLeaving[shardId] = append(actuallyLeaving[shardId], v)
			} else {
				actuallyRemaining[shardId] = append(actuallyRemaining[shardId], v)
			}
		}
	}
}

func selectValidators(
	selector RandomSelector,
	randomness []byte,
	consensusSize uint32,
	eligibleList []Validator,
) ([]Validator, error) {
	if check.IfNil(selector) {
		return nil, ErrNilRandomSelector
	}
	if len(randomness) == 0 {
		return nil, ErrNilRandomness
	}

	// todo: checks for indexes
	selectedIndexes, err := selector.Select(randomness, consensusSize)
	if err != nil {
		return nil, err
	}

	consensusGroup := make([]Validator, consensusSize)
	for i := range consensusGroup {
		consensusGroup[i] = eligibleList[selectedIndexes[i]]
	}

	displayValidatorsForRandomness(consensusGroup, randomness)

	return consensusGroup, nil
}

// createValidatorInfoFromBody unmarshalls body data to create validator info
func (ihnc *indexHashedNodesCoordinator) createValidatorInfoFromBody(
	body data.BodyHandler,
	previousTotal uint64,
	epoch uint32,
) ([]*state.ShardValidatorInfo, error) {
	if check.IfNil(body) {
		return nil, ErrNilBlockBody
	}

	blockBody, ok := body.(*block.Body)
	if !ok {
		return nil, ErrWrongTypeAssertion
	}

	allValidatorInfo := make([]*state.ShardValidatorInfo, 0, previousTotal)
	for _, peerMiniBlock := range blockBody.MiniBlocks {
		if peerMiniBlock.Type != block.PeerBlock {
			continue
		}

		for _, txHash := range peerMiniBlock.TxHashes {
			shardValidatorInfo, err := ihnc.getShardValidatorInfoData(txHash, epoch)
			if err != nil {
				return nil, err
			}

			allValidatorInfo = append(allValidatorInfo, shardValidatorInfo)
		}
	}

	return allValidatorInfo, nil
}

func (ihnc *indexHashedNodesCoordinator) getShardValidatorInfoData(txHash []byte, epoch uint32) (*state.ShardValidatorInfo, error) {
	if epoch >= ihnc.enableEpochsHandler.RefactorPeersMiniBlocksEnableEpoch() {
		shardValidatorInfo, err := ihnc.validatorInfoCacher.GetValidatorInfo(txHash)
		if err != nil {
			return nil, err
		}

		return shardValidatorInfo, nil
	}

	shardValidatorInfo := &state.ShardValidatorInfo{}
	err := ihnc.marshalizer.Unmarshal(shardValidatorInfo, txHash)
	if err != nil {
		return nil, err
	}

	return shardValidatorInfo, nil
}

func (ihnc *indexHashedNodesCoordinator) updateEpochFlags(epoch uint32) {
	ihnc.flagWaitingListFix.SetValue(epoch >= ihnc.enableEpochsHandler.WaitingListFixEnableEpoch())
	log.Debug("indexHashedNodesCoordinator: waiting list fix", "enabled", ihnc.flagWaitingListFix.IsSet())

	ihnc.flagStakingV4.SetValue(epoch >= ihnc.stakingV4EnableEpoch)
	log.Debug("indexHashedNodesCoordinator: staking v4", "enabled", ihnc.flagStakingV4.IsSet())
}<|MERGE_RESOLUTION|>--- conflicted
+++ resolved
@@ -7,21 +7,6 @@
 	"sync"
 	"sync/atomic"
 
-<<<<<<< HEAD
-	"github.com/ElrondNetwork/elrond-go-core/core"
-	atomicFlags "github.com/ElrondNetwork/elrond-go-core/core/atomic"
-	"github.com/ElrondNetwork/elrond-go-core/core/check"
-	"github.com/ElrondNetwork/elrond-go-core/data"
-	"github.com/ElrondNetwork/elrond-go-core/data/block"
-	"github.com/ElrondNetwork/elrond-go-core/data/endProcess"
-	"github.com/ElrondNetwork/elrond-go-core/hashing"
-	"github.com/ElrondNetwork/elrond-go-core/marshal"
-	logger "github.com/ElrondNetwork/elrond-go-logger"
-	"github.com/ElrondNetwork/elrond-go/common"
-	"github.com/ElrondNetwork/elrond-go/epochStart"
-	"github.com/ElrondNetwork/elrond-go/state"
-	"github.com/ElrondNetwork/elrond-go/storage"
-=======
 	"github.com/multiversx/mx-chain-core-go/core"
 	atomicFlags "github.com/multiversx/mx-chain-core-go/core/atomic"
 	"github.com/multiversx/mx-chain-core-go/core/check"
@@ -36,7 +21,6 @@
 	"github.com/multiversx/mx-chain-go/state"
 	"github.com/multiversx/mx-chain-go/storage"
 	logger "github.com/multiversx/mx-chain-logger-go"
->>>>>>> 12624dc4
 )
 
 var _ NodesCoordinator = (*indexHashedNodesCoordinator)(nil)
@@ -87,7 +71,6 @@
 }
 
 type indexHashedNodesCoordinator struct {
-<<<<<<< HEAD
 	shardIDAsObserver               uint32
 	currentEpoch                    uint32
 	shardConsensusGroupSize         int
@@ -109,43 +92,15 @@
 	shuffledOutHandler              ShuffledOutHandler
 	startEpoch                      uint32
 	publicKeyToValidatorMap         map[string]*validatorWithShardID
-	waitingListFixEnableEpoch       uint32
-	stakingV4EnableEpoch            uint32
 	isFullArchive                   bool
 	chanStopNode                    chan endProcess.ArgEndProcess
 	flagWaitingListFix              atomicFlags.Flag
+	nodeTypeProvider                NodeTypeProviderHandler
+	enableEpochsHandler             common.EnableEpochsHandler
+	validatorInfoCacher             epochStart.ValidatorInfoCacher
+	stakingV4EnableEpoch            uint32
 	flagStakingV4                   atomicFlags.Flag
-	nodeTypeProvider                NodeTypeProviderHandler
 	nodesCoordinatorRegistryFactory NodesCoordinatorRegistryFactory
-=======
-	shardIDAsObserver             uint32
-	currentEpoch                  uint32
-	shardConsensusGroupSize       int
-	metaConsensusGroupSize        int
-	numTotalEligible              uint64
-	selfPubKey                    []byte
-	savedStateKey                 []byte
-	marshalizer                   marshal.Marshalizer
-	hasher                        hashing.Hasher
-	shuffler                      NodesShuffler
-	epochStartRegistrationHandler EpochStartEventNotifier
-	bootStorer                    storage.Storer
-	nodesConfig                   map[uint32]*epochNodesConfig
-	mutNodesConfig                sync.RWMutex
-	mutSavedStateKey              sync.RWMutex
-	nodesCoordinatorHelper        NodesCoordinatorHelper
-	consensusGroupCacher          Cacher
-	loadingFromDisk               atomic.Value
-	shuffledOutHandler            ShuffledOutHandler
-	startEpoch                    uint32
-	publicKeyToValidatorMap       map[string]*validatorWithShardID
-	isFullArchive                 bool
-	chanStopNode                  chan endProcess.ArgEndProcess
-	flagWaitingListFix            atomicFlags.Flag
-	nodeTypeProvider              NodeTypeProviderHandler
-	enableEpochsHandler           common.EnableEpochsHandler
-	validatorInfoCacher           epochStart.ValidatorInfoCacher
->>>>>>> 12624dc4
 }
 
 // NewIndexHashedNodesCoordinator creates a new index hashed group selector
@@ -173,7 +128,6 @@
 	savedKey := arguments.Hasher.Compute(string(arguments.SelfPublicKey))
 
 	ihnc := &indexHashedNodesCoordinator{
-<<<<<<< HEAD
 		marshalizer:                     arguments.Marshalizer,
 		hasher:                          arguments.Hasher,
 		shuffler:                        arguments.Shuffler,
@@ -190,39 +144,14 @@
 		shuffledOutHandler:              arguments.ShuffledOutHandler,
 		startEpoch:                      arguments.StartEpoch,
 		publicKeyToValidatorMap:         make(map[string]*validatorWithShardID),
-		waitingListFixEnableEpoch:       arguments.WaitingListFixEnabledEpoch,
-		stakingV4EnableEpoch:            arguments.StakingV4EnableEpoch,
 		chanStopNode:                    arguments.ChanStopNode,
 		nodeTypeProvider:                arguments.NodeTypeProvider,
 		isFullArchive:                   arguments.IsFullArchive,
+		enableEpochsHandler:             arguments.EnableEpochsHandler,
+		validatorInfoCacher:             arguments.ValidatorInfoCacher,
+		stakingV4EnableEpoch:            arguments.StakingV4EnableEpoch,
 		nodesCoordinatorRegistryFactory: arguments.NodesCoordinatorRegistryFactory,
 	}
-	log.Debug("indexHashedNodesCoordinator: enable epoch for waiting waiting list", "epoch", ihnc.waitingListFixEnableEpoch)
-	log.Debug("indexHashedNodesCoordinator: enable epoch for staking v4", "epoch", ihnc.stakingV4EnableEpoch)
-=======
-		marshalizer:                   arguments.Marshalizer,
-		hasher:                        arguments.Hasher,
-		shuffler:                      arguments.Shuffler,
-		epochStartRegistrationHandler: arguments.EpochStartNotifier,
-		bootStorer:                    arguments.BootStorer,
-		selfPubKey:                    arguments.SelfPublicKey,
-		nodesConfig:                   nodesConfig,
-		currentEpoch:                  arguments.Epoch,
-		savedStateKey:                 savedKey,
-		shardConsensusGroupSize:       arguments.ShardConsensusGroupSize,
-		metaConsensusGroupSize:        arguments.MetaConsensusGroupSize,
-		consensusGroupCacher:          arguments.ConsensusGroupCache,
-		shardIDAsObserver:             arguments.ShardIDAsObserver,
-		shuffledOutHandler:            arguments.ShuffledOutHandler,
-		startEpoch:                    arguments.StartEpoch,
-		publicKeyToValidatorMap:       make(map[string]*validatorWithShardID),
-		chanStopNode:                  arguments.ChanStopNode,
-		nodeTypeProvider:              arguments.NodeTypeProvider,
-		isFullArchive:                 arguments.IsFullArchive,
-		enableEpochsHandler:           arguments.EnableEpochsHandler,
-		validatorInfoCacher:           arguments.ValidatorInfoCacher,
-	}
->>>>>>> 12624dc4
 
 	ihnc.loadingFromDisk.Store(false)
 
@@ -357,12 +286,9 @@
 	nodesConfig.eligibleMap = eligible
 	nodesConfig.waitingMap = waiting
 	nodesConfig.leavingMap = leaving
-<<<<<<< HEAD
 	nodesConfig.shuffledOutMap = shuffledOut
 	nodesConfig.shardID, isValidator = ihnc.computeShardForSelfPublicKey(nodesConfig)
-=======
 	nodesConfig.shardID, isCurrentNodeValidator = ihnc.computeShardForSelfPublicKey(nodesConfig)
->>>>>>> 12624dc4
 	nodesConfig.selectors, err = ihnc.createSelectors(nodesConfig)
 	if err != nil {
 		return err
@@ -683,12 +609,7 @@
 
 	allValidatorInfo, err := ihnc.createValidatorInfoFromBody(body, ihnc.numTotalEligible, newEpoch)
 	if err != nil {
-<<<<<<< HEAD
-		log.Error("could not create validator info from body - do nothing on nodesCoordinator epochStartPrepare",
-			"error", err)
-=======
 		log.Error("could not create validator info from body - do nothing on nodesCoordinator epochStartPrepare", "error", err.Error())
->>>>>>> 12624dc4
 		return
 	}
 
@@ -762,15 +683,8 @@
 	}
 
 	ihnc.fillPublicKeyToValidatorMap()
-<<<<<<< HEAD
 	err = ihnc.saveState(randomness, newEpoch)
-	if err != nil {
-		log.Error("saving nodes coordinator config failed", "error", err.Error())
-	}
-=======
-	err = ihnc.saveState(randomness)
 	ihnc.handleErrorLog(err, "saving nodes coordinator config failed")
->>>>>>> 12624dc4
 
 	displayNodesConfiguration(
 		resUpdateNodes.Eligible,
@@ -966,15 +880,8 @@
 	needToRemove := epochToRemove >= 0
 	ihnc.currentEpoch = newEpoch
 
-<<<<<<< HEAD
 	err := ihnc.saveState(ihnc.savedStateKey, newEpoch)
-	if err != nil {
-		log.Error("saving nodes coordinator config failed", "error", err.Error())
-	}
-=======
-	err := ihnc.saveState(ihnc.savedStateKey)
 	ihnc.handleErrorLog(err, "saving nodes coordinator config failed")
->>>>>>> 12624dc4
 
 	ihnc.mutNodesConfig.Lock()
 	if needToRemove {
