--- conflicted
+++ resolved
@@ -134,7 +134,13 @@
 	IsEpochInConfig(epoch uint32) bool
 }
 
-<<<<<<< HEAD
+// GenesisNodesSetupHandler defines a component able to provide the genesis nodes info
+type GenesisNodesSetupHandler interface {
+	MinShardHysteresisNodes() uint32
+	MinMetaHysteresisNodes() uint32
+	IsInterfaceNil() bool
+}
+
 // EpochValidatorsHandler defines what one epoch configuration for a nodes coordinator should hold
 type EpochValidatorsHandler interface {
 	GetEligibleValidators() map[string][]*SerializableValidator
@@ -167,11 +173,5 @@
 	RegisterNotifyHandler(handler vmcommon.EpochSubscriberHandler)
 	CurrentEpoch() uint32
 	CheckEpoch(header data.HeaderHandler)
-=======
-// GenesisNodesSetupHandler defines a component able to provide the genesis nodes info
-type GenesisNodesSetupHandler interface {
-	MinShardHysteresisNodes() uint32
-	MinMetaHysteresisNodes() uint32
->>>>>>> 3773b00b
 	IsInterfaceNil() bool
 }