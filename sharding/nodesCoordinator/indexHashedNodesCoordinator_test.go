--- conflicted
+++ resolved
@@ -21,17 +21,13 @@
 	"github.com/multiversx/mx-chain-core-go/hashing/sha256"
 	"github.com/multiversx/mx-chain-core-go/marshal"
 	"github.com/multiversx/mx-chain-go/common"
-	"github.com/multiversx/mx-chain-go/config"
 	"github.com/multiversx/mx-chain-go/dataRetriever/dataPool"
 	"github.com/multiversx/mx-chain-go/epochStart"
 	"github.com/multiversx/mx-chain-go/sharding/mock"
 	"github.com/multiversx/mx-chain-go/state"
 	"github.com/multiversx/mx-chain-go/storage/cache"
-<<<<<<< HEAD
+	"github.com/multiversx/mx-chain-go/testscommon/enableEpochsHandlerMock"
 	"github.com/multiversx/mx-chain-go/testscommon/epochstartmock"
-=======
-	"github.com/multiversx/mx-chain-go/testscommon/enableEpochsHandlerMock"
->>>>>>> f780b41b
 	"github.com/multiversx/mx-chain-go/testscommon/genericMocks"
 	"github.com/multiversx/mx-chain-go/testscommon/hashingMocks"
 	"github.com/multiversx/mx-chain-go/testscommon/nodeTypeProviderMock"
@@ -293,7 +289,6 @@
 	bootStorer := genericMocks.NewStorerMock()
 
 	arguments := ArgNodesCoordinator{
-<<<<<<< HEAD
 		ChainParametersHandler: &shardingmock.ChainParametersHandlerStub{
 			CurrentChainParametersCalled: func() config.ChainParametersByEpochConfig {
 				return config.ChainParametersByEpochConfig{
@@ -317,26 +312,7 @@
 		NodeTypeProvider:    &nodeTypeProviderMock.NodeTypeProviderStub{},
 		EnableEpochsHandler: &mock.EnableEpochsHandlerMock{},
 		ValidatorInfoCacher: &vic.ValidatorInfoCacherStub{},
-=======
-		ShardConsensusGroupSize:  2,
-		MetaConsensusGroupSize:   1,
-		Marshalizer:              &mock.MarshalizerMock{},
-		Hasher:                   &hashingMocks.HasherMock{},
-		Shuffler:                 nodeShuffler,
-		EpochStartNotifier:       epochStartSubscriber,
-		BootStorer:               bootStorer,
-		NbShards:                 1,
-		EligibleNodes:            eligibleMap,
-		WaitingNodes:             waitingMap,
-		SelfPublicKey:            []byte("key"),
-		ConsensusGroupCache:      &mock.NodesCoordinatorCacheMock{},
-		ShuffledOutHandler:       &mock.ShuffledOutHandlerStub{},
-		ChanStopNode:             make(chan endProcess.ArgEndProcess),
-		NodeTypeProvider:         &nodeTypeProviderMock.NodeTypeProviderStub{},
-		EnableEpochsHandler:      &mock.EnableEpochsHandlerMock{},
-		ValidatorInfoCacher:      &vic.ValidatorInfoCacherStub{},
 		GenesisNodesSetupHandler: &mock.NodesSetupMock{},
->>>>>>> f780b41b
 	}
 
 	ihnc, err := NewIndexHashedNodesCoordinator(arguments)
@@ -365,7 +341,6 @@
 	bootStorer := genericMocks.NewStorerMock()
 
 	arguments := ArgNodesCoordinator{
-<<<<<<< HEAD
 		ChainParametersHandler: &shardingmock.ChainParametersHandlerStub{
 			CurrentChainParametersCalled: func() config.ChainParametersByEpochConfig {
 				return config.ChainParametersByEpochConfig{
@@ -395,26 +370,7 @@
 		NodeTypeProvider:    &nodeTypeProviderMock.NodeTypeProviderStub{},
 		EnableEpochsHandler: &mock.EnableEpochsHandlerMock{},
 		ValidatorInfoCacher: &vic.ValidatorInfoCacherStub{},
-=======
-		ShardConsensusGroupSize:  10,
-		MetaConsensusGroupSize:   1,
-		Marshalizer:              &mock.MarshalizerMock{},
-		Hasher:                   &hashingMocks.HasherMock{},
-		Shuffler:                 nodeShuffler,
-		EpochStartNotifier:       epochStartSubscriber,
-		BootStorer:               bootStorer,
-		NbShards:                 1,
-		EligibleNodes:            eligibleMap,
-		WaitingNodes:             waitingMap,
-		SelfPublicKey:            []byte("key"),
-		ConsensusGroupCache:      &mock.NodesCoordinatorCacheMock{},
-		ShuffledOutHandler:       &mock.ShuffledOutHandlerStub{},
-		ChanStopNode:             make(chan endProcess.ArgEndProcess),
-		NodeTypeProvider:         &nodeTypeProviderMock.NodeTypeProviderStub{},
-		EnableEpochsHandler:      &mock.EnableEpochsHandlerMock{},
-		ValidatorInfoCacher:      &vic.ValidatorInfoCacherStub{},
 		GenesisNodesSetupHandler: &mock.NodesSetupMock{},
->>>>>>> f780b41b
 	}
 	ihnc, err := NewIndexHashedNodesCoordinator(arguments)
 
@@ -468,7 +424,6 @@
 	bootStorer := genericMocks.NewStorerMock()
 
 	arguments := ArgNodesCoordinator{
-<<<<<<< HEAD
 		ChainParametersHandler: &shardingmock.ChainParametersHandlerStub{
 			CurrentChainParametersCalled: func() config.ChainParametersByEpochConfig {
 				return config.ChainParametersByEpochConfig{
@@ -498,26 +453,7 @@
 		NodeTypeProvider:    &nodeTypeProviderMock.NodeTypeProviderStub{},
 		EnableEpochsHandler: &mock.EnableEpochsHandlerMock{},
 		ValidatorInfoCacher: &vic.ValidatorInfoCacherStub{},
-=======
-		ShardConsensusGroupSize:  1,
-		MetaConsensusGroupSize:   1,
-		Marshalizer:              &mock.MarshalizerMock{},
-		Hasher:                   &hashingMocks.HasherMock{},
-		Shuffler:                 nodeShuffler,
-		EpochStartNotifier:       epochStartSubscriber,
-		BootStorer:               bootStorer,
-		NbShards:                 1,
-		EligibleNodes:            nodesMap,
-		WaitingNodes:             make(map[uint32][]Validator),
-		SelfPublicKey:            []byte("key"),
-		ConsensusGroupCache:      &mock.NodesCoordinatorCacheMock{},
-		ShuffledOutHandler:       &mock.ShuffledOutHandlerStub{},
-		ChanStopNode:             make(chan endProcess.ArgEndProcess),
-		NodeTypeProvider:         &nodeTypeProviderMock.NodeTypeProviderStub{},
-		EnableEpochsHandler:      &mock.EnableEpochsHandlerMock{},
-		ValidatorInfoCacher:      &vic.ValidatorInfoCacherStub{},
 		GenesisNodesSetupHandler: &mock.NodesSetupMock{},
->>>>>>> f780b41b
 	}
 	ihnc, _ := NewIndexHashedNodesCoordinator(arguments)
 	list2, err := ihnc.ComputeConsensusGroup([]byte("randomness"), 0, 0, 0)
@@ -557,7 +493,6 @@
 	}
 
 	arguments := ArgNodesCoordinator{
-<<<<<<< HEAD
 		ChainParametersHandler: &shardingmock.ChainParametersHandlerStub{
 			CurrentChainParametersCalled: func() config.ChainParametersByEpochConfig {
 				return config.ChainParametersByEpochConfig{
@@ -587,26 +522,7 @@
 		NodeTypeProvider:    &nodeTypeProviderMock.NodeTypeProviderStub{},
 		EnableEpochsHandler: &mock.EnableEpochsHandlerMock{},
 		ValidatorInfoCacher: &vic.ValidatorInfoCacherStub{},
-=======
-		ShardConsensusGroupSize:  consensusGroupSize,
-		MetaConsensusGroupSize:   1,
-		Marshalizer:              &mock.MarshalizerMock{},
-		Hasher:                   &hashingMocks.HasherMock{},
-		Shuffler:                 nodeShuffler,
-		EpochStartNotifier:       epochStartSubscriber,
-		BootStorer:               bootStorer,
-		NbShards:                 1,
-		EligibleNodes:            eligibleMap,
-		WaitingNodes:             waitingMap,
-		SelfPublicKey:            []byte("key"),
-		ConsensusGroupCache:      lruCache,
-		ShuffledOutHandler:       &mock.ShuffledOutHandlerStub{},
-		ChanStopNode:             make(chan endProcess.ArgEndProcess),
-		NodeTypeProvider:         &nodeTypeProviderMock.NodeTypeProviderStub{},
-		EnableEpochsHandler:      &mock.EnableEpochsHandlerMock{},
-		ValidatorInfoCacher:      &vic.ValidatorInfoCacherStub{},
 		GenesisNodesSetupHandler: &mock.NodesSetupMock{},
->>>>>>> f780b41b
 	}
 
 	ihnc, err := NewIndexHashedNodesCoordinator(arguments)
@@ -674,7 +590,6 @@
 	}
 
 	arguments := ArgNodesCoordinator{
-<<<<<<< HEAD
 		ChainParametersHandler: &shardingmock.ChainParametersHandlerStub{
 			CurrentChainParametersCalled: func() config.ChainParametersByEpochConfig {
 				return config.ChainParametersByEpochConfig{
@@ -704,26 +619,7 @@
 		NodeTypeProvider:    &nodeTypeProviderMock.NodeTypeProviderStub{},
 		EnableEpochsHandler: &mock.EnableEpochsHandlerMock{},
 		ValidatorInfoCacher: &vic.ValidatorInfoCacherStub{},
-=======
-		ShardConsensusGroupSize:  consensusGroupSize,
-		MetaConsensusGroupSize:   1,
-		Marshalizer:              &mock.MarshalizerMock{},
-		Hasher:                   &hashingMocks.HasherMock{},
-		Shuffler:                 nodeShuffler,
-		EpochStartNotifier:       epochStartSubscriber,
-		BootStorer:               bootStorer,
-		NbShards:                 1,
-		EligibleNodes:            eligibleMap,
-		WaitingNodes:             waitingMap,
-		SelfPublicKey:            []byte("key"),
-		ConsensusGroupCache:      lruCache,
-		ShuffledOutHandler:       &mock.ShuffledOutHandlerStub{},
-		ChanStopNode:             make(chan endProcess.ArgEndProcess),
-		NodeTypeProvider:         &nodeTypeProviderMock.NodeTypeProviderStub{},
-		EnableEpochsHandler:      &mock.EnableEpochsHandlerMock{},
-		ValidatorInfoCacher:      &vic.ValidatorInfoCacherStub{},
 		GenesisNodesSetupHandler: &mock.NodesSetupMock{},
->>>>>>> f780b41b
 	}
 
 	ihnc, err := NewIndexHashedNodesCoordinator(arguments)
@@ -775,7 +671,6 @@
 	bootStorer := genericMocks.NewStorerMock()
 
 	arguments := ArgNodesCoordinator{
-<<<<<<< HEAD
 		ChainParametersHandler: &shardingmock.ChainParametersHandlerStub{
 			CurrentChainParametersCalled: func() config.ChainParametersByEpochConfig {
 				return config.ChainParametersByEpochConfig{
@@ -798,25 +693,7 @@
 		NodeTypeProvider:    &nodeTypeProviderMock.NodeTypeProviderStub{},
 		EnableEpochsHandler: &mock.EnableEpochsHandlerMock{},
 		ValidatorInfoCacher: &vic.ValidatorInfoCacherStub{},
-=======
-		ShardConsensusGroupSize:  consensusGroupSize,
-		MetaConsensusGroupSize:   1,
-		Marshalizer:              &mock.MarshalizerMock{},
-		Hasher:                   &hashingMocks.HasherMock{},
-		Shuffler:                 nodeShuffler,
-		EpochStartNotifier:       epochStartSubscriber,
-		BootStorer:               bootStorer,
-		NbShards:                 1,
-		EligibleNodes:            eligibleMap,
-		WaitingNodes:             waitingMap,
-		SelfPublicKey:            []byte("key"),
-		ConsensusGroupCache:      lruCache,
-		ChanStopNode:             make(chan endProcess.ArgEndProcess),
-		NodeTypeProvider:         &nodeTypeProviderMock.NodeTypeProviderStub{},
-		EnableEpochsHandler:      &mock.EnableEpochsHandlerMock{},
-		ValidatorInfoCacher:      &vic.ValidatorInfoCacherStub{},
 		GenesisNodesSetupHandler: &mock.NodesSetupMock{},
->>>>>>> f780b41b
 	}
 
 	ihnc, err := NewIndexHashedNodesCoordinator(arguments)
@@ -860,7 +737,6 @@
 	bootStorer := genericMocks.NewStorerMock()
 
 	arguments := ArgNodesCoordinator{
-<<<<<<< HEAD
 		ChainParametersHandler: &shardingmock.ChainParametersHandlerStub{
 			CurrentChainParametersCalled: func() config.ChainParametersByEpochConfig {
 				return config.ChainParametersByEpochConfig{
@@ -884,26 +760,7 @@
 		NodeTypeProvider:    &nodeTypeProviderMock.NodeTypeProviderStub{},
 		EnableEpochsHandler: &mock.EnableEpochsHandlerMock{},
 		ValidatorInfoCacher: &vic.ValidatorInfoCacherStub{},
-=======
-		ShardConsensusGroupSize:  consensusGroupSize,
-		MetaConsensusGroupSize:   1,
-		Marshalizer:              &mock.MarshalizerMock{},
-		Hasher:                   &hashingMocks.HasherMock{},
-		Shuffler:                 nodeShuffler,
-		EpochStartNotifier:       epochStartSubscriber,
-		BootStorer:               bootStorer,
-		NbShards:                 1,
-		EligibleNodes:            eligibleMap,
-		WaitingNodes:             waitingMap,
-		SelfPublicKey:            []byte("key"),
-		ConsensusGroupCache:      &mock.NodesCoordinatorCacheMock{},
-		ShuffledOutHandler:       &mock.ShuffledOutHandlerStub{},
-		ChanStopNode:             make(chan endProcess.ArgEndProcess),
-		NodeTypeProvider:         &nodeTypeProviderMock.NodeTypeProviderStub{},
-		EnableEpochsHandler:      &mock.EnableEpochsHandlerMock{},
-		ValidatorInfoCacher:      &vic.ValidatorInfoCacherStub{},
 		GenesisNodesSetupHandler: &mock.NodesSetupMock{},
->>>>>>> f780b41b
 	}
 	ihnc, _ := NewIndexHashedNodesCoordinator(arguments)
 
@@ -956,7 +813,6 @@
 	bootStorer := genericMocks.NewStorerMock()
 
 	arguments := ArgNodesCoordinator{
-<<<<<<< HEAD
 		ChainParametersHandler: &shardingmock.ChainParametersHandlerStub{
 			CurrentChainParametersCalled: func() config.ChainParametersByEpochConfig {
 				return config.ChainParametersByEpochConfig{
@@ -980,26 +836,7 @@
 		NodeTypeProvider:    &nodeTypeProviderMock.NodeTypeProviderStub{},
 		EnableEpochsHandler: &mock.EnableEpochsHandlerMock{},
 		ValidatorInfoCacher: &vic.ValidatorInfoCacherStub{},
-=======
-		ShardConsensusGroupSize:  consensusGroupSize,
-		MetaConsensusGroupSize:   1,
-		Marshalizer:              &mock.MarshalizerMock{},
-		Hasher:                   &hashingMocks.HasherMock{},
-		EpochStartNotifier:       epochStartSubscriber,
-		Shuffler:                 nodeShuffler,
-		BootStorer:               bootStorer,
-		NbShards:                 1,
-		EligibleNodes:            nodesMap,
-		WaitingNodes:             waitingMap,
-		SelfPublicKey:            []byte("key"),
-		ConsensusGroupCache:      consensusGroupCache,
-		ShuffledOutHandler:       &mock.ShuffledOutHandlerStub{},
-		ChanStopNode:             make(chan endProcess.ArgEndProcess),
-		NodeTypeProvider:         &nodeTypeProviderMock.NodeTypeProviderStub{},
-		EnableEpochsHandler:      &mock.EnableEpochsHandlerMock{},
-		ValidatorInfoCacher:      &vic.ValidatorInfoCacherStub{},
 		GenesisNodesSetupHandler: &mock.NodesSetupMock{},
->>>>>>> f780b41b
 	}
 	ihnc, _ := NewIndexHashedNodesCoordinator(arguments)
 
@@ -1029,7 +866,6 @@
 	bootStorer := genericMocks.NewStorerMock()
 
 	arguments := ArgNodesCoordinator{
-<<<<<<< HEAD
 		ChainParametersHandler: &shardingmock.ChainParametersHandlerStub{
 			CurrentChainParametersCalled: func() config.ChainParametersByEpochConfig {
 				return config.ChainParametersByEpochConfig{
@@ -1053,26 +889,7 @@
 		NodeTypeProvider:    &nodeTypeProviderMock.NodeTypeProviderStub{},
 		EnableEpochsHandler: &mock.EnableEpochsHandlerMock{},
 		ValidatorInfoCacher: &vic.ValidatorInfoCacherStub{},
-=======
-		ShardConsensusGroupSize:  consensusGroupSize,
-		MetaConsensusGroupSize:   1,
-		Marshalizer:              &mock.MarshalizerMock{},
-		Hasher:                   &hashingMocks.HasherMock{},
-		EpochStartNotifier:       epochStartSubscriber,
-		Shuffler:                 nodeShuffler,
-		BootStorer:               bootStorer,
-		NbShards:                 1,
-		EligibleNodes:            nodesMap,
-		WaitingNodes:             waitingMap,
-		SelfPublicKey:            []byte("key"),
-		ConsensusGroupCache:      consensusGroupCache,
-		ShuffledOutHandler:       &mock.ShuffledOutHandlerStub{},
-		ChanStopNode:             make(chan endProcess.ArgEndProcess),
-		NodeTypeProvider:         &nodeTypeProviderMock.NodeTypeProviderStub{},
-		EnableEpochsHandler:      &mock.EnableEpochsHandlerMock{},
-		ValidatorInfoCacher:      &vic.ValidatorInfoCacherStub{},
 		GenesisNodesSetupHandler: &mock.NodesSetupMock{},
->>>>>>> f780b41b
 	}
 	ihnc, err := NewIndexHashedNodesCoordinator(arguments)
 	require.Nil(b, err)
@@ -1192,7 +1009,6 @@
 	bootStorer := genericMocks.NewStorerMock()
 
 	arguments := ArgNodesCoordinator{
-<<<<<<< HEAD
 		ChainParametersHandler: &shardingmock.ChainParametersHandlerStub{
 			CurrentChainParametersCalled: func() config.ChainParametersByEpochConfig {
 				return config.ChainParametersByEpochConfig{
@@ -1216,26 +1032,7 @@
 		NodeTypeProvider:    &nodeTypeProviderMock.NodeTypeProviderStub{},
 		EnableEpochsHandler: &mock.EnableEpochsHandlerMock{},
 		ValidatorInfoCacher: &vic.ValidatorInfoCacherStub{},
-=======
-		ShardConsensusGroupSize:  1,
-		MetaConsensusGroupSize:   1,
-		Marshalizer:              &mock.MarshalizerMock{},
-		Hasher:                   &hashingMocks.HasherMock{},
-		Shuffler:                 nodeShuffler,
-		EpochStartNotifier:       epochStartSubscriber,
-		BootStorer:               bootStorer,
-		NbShards:                 2,
-		EligibleNodes:            eligibleMap,
-		WaitingNodes:             make(map[uint32][]Validator),
-		SelfPublicKey:            []byte("key"),
-		ConsensusGroupCache:      &mock.NodesCoordinatorCacheMock{},
-		ShuffledOutHandler:       &mock.ShuffledOutHandlerStub{},
-		ChanStopNode:             make(chan endProcess.ArgEndProcess),
-		NodeTypeProvider:         &nodeTypeProviderMock.NodeTypeProviderStub{},
-		EnableEpochsHandler:      &mock.EnableEpochsHandlerMock{},
-		ValidatorInfoCacher:      &vic.ValidatorInfoCacherStub{},
 		GenesisNodesSetupHandler: &mock.NodesSetupMock{},
->>>>>>> f780b41b
 	}
 	ihnc, _ := NewIndexHashedNodesCoordinator(arguments)
 
@@ -1298,7 +1095,6 @@
 	bootStorer := genericMocks.NewStorerMock()
 
 	arguments := ArgNodesCoordinator{
-<<<<<<< HEAD
 		ChainParametersHandler: &shardingmock.ChainParametersHandlerStub{
 			CurrentChainParametersCalled: func() config.ChainParametersByEpochConfig {
 				return config.ChainParametersByEpochConfig{
@@ -1323,27 +1119,7 @@
 		NodeTypeProvider:    &nodeTypeProviderMock.NodeTypeProviderStub{},
 		EnableEpochsHandler: &mock.EnableEpochsHandlerMock{},
 		ValidatorInfoCacher: &vic.ValidatorInfoCacherStub{},
-=======
-		ShardConsensusGroupSize:  1,
-		MetaConsensusGroupSize:   1,
-		Marshalizer:              &mock.MarshalizerMock{},
-		Hasher:                   &hashingMocks.HasherMock{},
-		Shuffler:                 nodeShuffler,
-		EpochStartNotifier:       epochStartSubscriber,
-		BootStorer:               bootStorer,
-		ShardIDAsObserver:        shardZeroId,
-		NbShards:                 2,
-		EligibleNodes:            eligibleMap,
-		WaitingNodes:             make(map[uint32][]Validator),
-		SelfPublicKey:            []byte("key"),
-		ConsensusGroupCache:      &mock.NodesCoordinatorCacheMock{},
-		ShuffledOutHandler:       &mock.ShuffledOutHandlerStub{},
-		ChanStopNode:             make(chan endProcess.ArgEndProcess),
-		NodeTypeProvider:         &nodeTypeProviderMock.NodeTypeProviderStub{},
-		EnableEpochsHandler:      &mock.EnableEpochsHandlerMock{},
-		ValidatorInfoCacher:      &vic.ValidatorInfoCacherStub{},
 		GenesisNodesSetupHandler: &mock.NodesSetupMock{},
->>>>>>> f780b41b
 	}
 
 	ihnc, _ := NewIndexHashedNodesCoordinator(arguments)
@@ -1401,7 +1177,6 @@
 	eligibleMap[shardZeroId] = []Validator{&validator{}}
 
 	arguments := ArgNodesCoordinator{
-<<<<<<< HEAD
 		ChainParametersHandler: &shardingmock.ChainParametersHandlerStub{
 			CurrentChainParametersCalled: func() config.ChainParametersByEpochConfig {
 				return config.ChainParametersByEpochConfig{
@@ -1426,27 +1201,7 @@
 		NodeTypeProvider:    &nodeTypeProviderMock.NodeTypeProviderStub{},
 		EnableEpochsHandler: &mock.EnableEpochsHandlerMock{},
 		ValidatorInfoCacher: &vic.ValidatorInfoCacherStub{},
-=======
-		ShardConsensusGroupSize:  1,
-		MetaConsensusGroupSize:   1,
-		Marshalizer:              &mock.MarshalizerMock{},
-		Hasher:                   &hashingMocks.HasherMock{},
-		Shuffler:                 nodeShuffler,
-		EpochStartNotifier:       epochStartSubscriber,
-		BootStorer:               bootStorer,
-		ShardIDAsObserver:        shardZeroId,
-		NbShards:                 2,
-		EligibleNodes:            eligibleMap,
-		WaitingNodes:             waitingMap,
-		SelfPublicKey:            []byte("key"),
-		ConsensusGroupCache:      &mock.NodesCoordinatorCacheMock{},
-		ShuffledOutHandler:       &mock.ShuffledOutHandlerStub{},
-		ChanStopNode:             make(chan endProcess.ArgEndProcess),
-		NodeTypeProvider:         &nodeTypeProviderMock.NodeTypeProviderStub{},
-		EnableEpochsHandler:      &mock.EnableEpochsHandlerMock{},
-		ValidatorInfoCacher:      &vic.ValidatorInfoCacherStub{},
 		GenesisNodesSetupHandler: &mock.NodesSetupMock{},
->>>>>>> f780b41b
 	}
 
 	ihnc, _ := NewIndexHashedNodesCoordinator(arguments)
@@ -1817,7 +1572,7 @@
 		EnableEpochsHandler: &mock.EnableEpochsHandlerMock{
 			IsRefactorPeersMiniBlocksFlagEnabledField: true,
 		},
-		ValidatorInfoCacher:      dataPool.NewCurrentEpochValidatorInfoPool(),
+		ValidatorInfoCacher: dataPool.NewCurrentEpochValidatorInfoPool(),
 		GenesisNodesSetupHandler: &mock.NodesSetupMock{},
 	}
 
@@ -2798,117 +2553,6 @@
 	})
 }
 
-<<<<<<< HEAD
-func TestNodesCoordinator_CustomConsensusGroupSize(t *testing.T) {
-	arguments := createArguments()
-	eligibleMap := createDummyNodesMap(3, 2, "eligible")
-	waitingMap := createDummyNodesMap(0, 2, "waiting")
-	arguments.EligibleNodes = eligibleMap
-	arguments.WaitingNodes = waitingMap
-	arguments.ValidatorInfoCacher = dataPool.NewCurrentEpochValidatorInfoPool()
-
-	consensusParams := []struct {
-		enableEpoch   uint32
-		shardCnsSize  uint32
-		metaCnsSize   uint32
-		shardMinNodes uint32
-		metaMinNodes  uint32
-	}{
-		{
-			enableEpoch:   9,
-			shardCnsSize:  3,
-			shardMinNodes: 3,
-			metaCnsSize:   3,
-			metaMinNodes:  3,
-		},
-		{
-			enableEpoch:   6,
-			shardCnsSize:  3,
-			shardMinNodes: 3,
-			metaCnsSize:   2,
-			metaMinNodes:  2,
-		},
-		{
-			enableEpoch:   3,
-			shardCnsSize:  3,
-			shardMinNodes: 3,
-			metaCnsSize:   3,
-			metaMinNodes:  3,
-		},
-		{
-			enableEpoch:   0,
-			shardCnsSize:  2,
-			shardMinNodes: 2,
-			metaCnsSize:   3,
-			metaMinNodes:  3,
-		},
-	}
-	arguments.ChainParametersHandler = &shardingmock.ChainParametersHandlerStub{
-		ChainParametersForEpochCalled: func(epoch uint32) (config.ChainParametersByEpochConfig, error) {
-			for _, cfg := range consensusParams {
-				if epoch >= cfg.enableEpoch {
-					return config.ChainParametersByEpochConfig{
-						ShardConsensusGroupSize:     cfg.shardCnsSize,
-						ShardMinNumNodes:            cfg.shardMinNodes,
-						MetachainConsensusGroupSize: cfg.metaCnsSize,
-						MetachainMinNumNodes:        cfg.metaMinNodes,
-					}, nil
-				}
-			}
-
-			return config.ChainParametersByEpochConfig{}, errors.New("wrong test setup")
-		},
-	}
-
-	ihnc, _ := NewIndexHashedNodesCoordinator(arguments)
-	require.NotNil(t, ihnc)
-
-	numEpochsToCheck := uint32(100)
-	checksCounter := 0
-	for ep := uint32(0); ep < numEpochsToCheck; ep++ {
-		for _, cfg := range consensusParams {
-			if ep >= cfg.enableEpoch {
-				changeEpochAndTestNewConsensusSizes(&consensusSizeChangeTestArgs{
-					t:                     t,
-					ihnc:                  ihnc,
-					epoch:                 ep,
-					expectedShardMinNodes: cfg.shardMinNodes,
-					expectedMetaMinNodes:  cfg.metaMinNodes,
-				})
-				checksCounter++
-				break
-			}
-		}
-	}
-	require.Equal(t, numEpochsToCheck, uint32(checksCounter))
-}
-
-type consensusSizeChangeTestArgs struct {
-	t                     *testing.T
-	ihnc                  *indexHashedNodesCoordinator
-	epoch                 uint32
-	expectedShardMinNodes uint32
-	expectedMetaMinNodes  uint32
-}
-
-func changeEpochAndTestNewConsensusSizes(args *consensusSizeChangeTestArgs) {
-	header := &block.MetaBlock{
-		PrevRandSeed: []byte("rand seed"),
-		EpochStart:   block.EpochStart{LastFinalizedHeaders: []block.EpochStartShardData{{}}},
-	}
-
-	header.Epoch = args.epoch
-	epochForPrevConfig := uint32(0)
-	if args.epoch > 0 {
-		epochForPrevConfig = args.epoch - 1
-	}
-	args.ihnc.nodesConfig[args.epoch] = args.ihnc.nodesConfig[epochForPrevConfig]
-	body := createBlockBodyFromNodesCoordinator(args.ihnc, args.epoch, args.ihnc.validatorInfoCacher)
-	args.ihnc.EpochStartPrepare(header, body)
-	args.ihnc.EpochStartAction(header)
-	require.Len(args.t, args.ihnc.nodesConfig[args.epoch].eligibleMap[0], int(args.expectedShardMinNodes))
-	require.Len(args.t, args.ihnc.nodesConfig[args.epoch].eligibleMap[common.MetachainShardId], int(args.expectedMetaMinNodes))
-=======
 func TestIndexHashedGroupSelector_GetWaitingEpochsLeftForPublicKey(t *testing.T) {
 	t.Parallel()
 
@@ -3156,5 +2800,115 @@
 		require.NoError(t, err)
 		require.Equal(t, uint32(3), epochsLeft)
 	})
->>>>>>> f780b41b
+}
+
+func TestNodesCoordinator_CustomConsensusGroupSize(t *testing.T) {
+	arguments := createArguments()
+	eligibleMap := createDummyNodesMap(3, 2, "eligible")
+	waitingMap := createDummyNodesMap(0, 2, "waiting")
+	arguments.EligibleNodes = eligibleMap
+	arguments.WaitingNodes = waitingMap
+	arguments.ValidatorInfoCacher = dataPool.NewCurrentEpochValidatorInfoPool()
+
+	consensusParams := []struct {
+		enableEpoch   uint32
+		shardCnsSize  uint32
+		metaCnsSize   uint32
+		shardMinNodes uint32
+		metaMinNodes  uint32
+	}{
+		{
+			enableEpoch:   9,
+			shardCnsSize:  3,
+			shardMinNodes: 3,
+			metaCnsSize:   3,
+			metaMinNodes:  3,
+		},
+		{
+			enableEpoch:   6,
+			shardCnsSize:  3,
+			shardMinNodes: 3,
+			metaCnsSize:   2,
+			metaMinNodes:  2,
+		},
+		{
+			enableEpoch:   3,
+			shardCnsSize:  3,
+			shardMinNodes: 3,
+			metaCnsSize:   3,
+			metaMinNodes:  3,
+		},
+		{
+			enableEpoch:   0,
+			shardCnsSize:  2,
+			shardMinNodes: 2,
+			metaCnsSize:   3,
+			metaMinNodes:  3,
+		},
+	}
+	arguments.ChainParametersHandler = &shardingmock.ChainParametersHandlerStub{
+		ChainParametersForEpochCalled: func(epoch uint32) (config.ChainParametersByEpochConfig, error) {
+			for _, cfg := range consensusParams {
+				if epoch >= cfg.enableEpoch {
+					return config.ChainParametersByEpochConfig{
+						ShardConsensusGroupSize:     cfg.shardCnsSize,
+						ShardMinNumNodes:            cfg.shardMinNodes,
+						MetachainConsensusGroupSize: cfg.metaCnsSize,
+						MetachainMinNumNodes:        cfg.metaMinNodes,
+					}, nil
+				}
+			}
+
+			return config.ChainParametersByEpochConfig{}, errors.New("wrong test setup")
+		},
+	}
+
+	ihnc, _ := NewIndexHashedNodesCoordinator(arguments)
+	require.NotNil(t, ihnc)
+
+	numEpochsToCheck := uint32(100)
+	checksCounter := 0
+	for ep := uint32(0); ep < numEpochsToCheck; ep++ {
+		for _, cfg := range consensusParams {
+			if ep >= cfg.enableEpoch {
+				changeEpochAndTestNewConsensusSizes(&consensusSizeChangeTestArgs{
+					t:                     t,
+					ihnc:                  ihnc,
+					epoch:                 ep,
+					expectedShardMinNodes: cfg.shardMinNodes,
+					expectedMetaMinNodes:  cfg.metaMinNodes,
+				})
+				checksCounter++
+				break
+			}
+		}
+	}
+	require.Equal(t, numEpochsToCheck, uint32(checksCounter))
+}
+
+type consensusSizeChangeTestArgs struct {
+	t                     *testing.T
+	ihnc                  *indexHashedNodesCoordinator
+	epoch                 uint32
+	expectedShardMinNodes uint32
+	expectedMetaMinNodes  uint32
+}
+
+func changeEpochAndTestNewConsensusSizes(args *consensusSizeChangeTestArgs) {
+	header := &block.MetaBlock{
+		PrevRandSeed: []byte("rand seed"),
+		EpochStart:   block.EpochStart{LastFinalizedHeaders: []block.EpochStartShardData{{}}},
+	}
+
+	header.Epoch = args.epoch
+	epochForPrevConfig := uint32(0)
+	if args.epoch > 0 {
+		epochForPrevConfig = args.epoch - 1
+	}
+	args.ihnc.nodesConfig[args.epoch] = args.ihnc.nodesConfig[epochForPrevConfig]
+	body := createBlockBodyFromNodesCoordinator(args.ihnc, args.epoch, args.ihnc.validatorInfoCacher)
+	args.ihnc.EpochStartPrepare(header, body)
+	args.ihnc.EpochStartAction(header)
+	require.Len(args.t, args.ihnc.nodesConfig[args.epoch].eligibleMap[0], int(args.expectedShardMinNodes))
+	require.Len(args.t, args.ihnc.nodesConfig[args.epoch].eligibleMap[common.MetachainShardId], int(args.expectedMetaMinNodes))
 }