package nodesCoordinator

import (
	"fmt"
	"math/big"
	"math/rand"
	"runtime"
	"strconv"
	"testing"
	"time"

	"github.com/multiversx/mx-chain-core-go/core"
	"github.com/multiversx/mx-chain-core-go/data/endProcess"
	"github.com/multiversx/mx-chain-core-go/hashing/blake2b"
	"github.com/multiversx/mx-chain-core-go/hashing/sha256"
	"github.com/multiversx/mx-chain-go/common"
	"github.com/multiversx/mx-chain-go/config"
	"github.com/multiversx/mx-chain-go/sharding/mock"
	"github.com/multiversx/mx-chain-go/state"
	"github.com/multiversx/mx-chain-go/testscommon/epochstartmock"
	"github.com/multiversx/mx-chain-go/testscommon/genericMocks"
	"github.com/multiversx/mx-chain-go/testscommon/hashingMocks"
	"github.com/multiversx/mx-chain-go/testscommon/nodeTypeProviderMock"
	"github.com/multiversx/mx-chain-go/testscommon/shardingmock"
	vic "github.com/multiversx/mx-chain-go/testscommon/validatorInfoCacher"
	"github.com/stretchr/testify/assert"
	"github.com/stretchr/testify/require"
)

func TestNewIndexHashedNodesCoordinatorWithRater_NilRaterShouldErr(t *testing.T) {
	nc, _ := NewIndexHashedNodesCoordinator(createArguments())
	ihnc, err := NewIndexHashedNodesCoordinatorWithRater(nc, nil)

	assert.Nil(t, ihnc)
	assert.Equal(t, ErrNilChanceComputer, err)
}

func TestNewIndexHashedNodesCoordinatorWithRater_NilNodesCoordinatorShouldErr(t *testing.T) {
	ihnc, err := NewIndexHashedNodesCoordinatorWithRater(nil, &mock.RaterMock{})

	assert.Nil(t, ihnc)
	assert.Equal(t, ErrNilNodesCoordinator, err)
}

func TestNewIndexHashedGroupSelectorWithRater_OkValsShouldWork(t *testing.T) {
	t.Parallel()

	nc, _ := NewIndexHashedNodesCoordinator(createArguments())
	ihnc, err := NewIndexHashedNodesCoordinatorWithRater(nc, &mock.RaterMock{})
	assert.NotNil(t, ihnc)
	assert.Nil(t, err)
}

//------- LoadEligibleList

func TestIndexHashedGroupSelectorWithRater_SetNilEligibleMapShouldErr(t *testing.T) {
	t.Parallel()
	waiting := createDummyNodesMap(2, 1, "waiting")
	nc, _ := NewIndexHashedNodesCoordinator(createArguments())
	ihnc, _ := NewIndexHashedNodesCoordinatorWithRater(nc, &mock.RaterMock{})
	assert.Equal(t, ErrNilInputNodesMap, ihnc.setNodesPerShards(nil, waiting, nil, nil, 0))
}

func TestIndexHashedGroupSelectorWithRater_OkValShouldWork(t *testing.T) {
	t.Parallel()

	eligibleMap := createDummyNodesMap(3, 1, "waiting")
	waitingMap := make(map[uint32][]Validator)
	shufflerArgs := &NodesShufflerArgs{
		ShuffleBetweenShards: shuffleBetweenShards,
		MaxNodesEnableConfig: nil,
		EnableEpochsHandler:  &mock.EnableEpochsHandlerMock{},
	}
	nodeShuffler, err := NewHashValidatorsShuffler(shufflerArgs)
	require.Nil(t, err)

	epochStartSubscriber := &epochstartmock.EpochStartNotifierStub{}
	bootStorer := genericMocks.NewStorerMock()

	arguments := ArgNodesCoordinator{
<<<<<<< HEAD
		ChainParametersHandler: &shardingmock.ChainParametersHandlerStub{
			CurrentChainParametersCalled: func() config.ChainParametersByEpochConfig {
				return config.ChainParametersByEpochConfig{
					ShardConsensusGroupSize:     2,
					MetachainConsensusGroupSize: 1,
				}
			},
		},
		Marshalizer:              &mock.MarshalizerMock{},
		Hasher:                   &hashingMocks.HasherMock{},
		Shuffler:                 nodeShuffler,
		EpochStartNotifier:       epochStartSubscriber,
		BootStorer:               bootStorer,
		NbShards:                 1,
		EligibleNodes:            eligibleMap,
		WaitingNodes:             waitingMap,
		SelfPublicKey:            []byte("test"),
		ConsensusGroupCache:      &mock.NodesCoordinatorCacheMock{},
		ShuffledOutHandler:       &mock.ShuffledOutHandlerStub{},
		ChanStopNode:             make(chan endProcess.ArgEndProcess),
		NodeTypeProvider:         &nodeTypeProviderMock.NodeTypeProviderStub{},
		IsFullArchive:            false,
		EnableEpochsHandler:      &mock.EnableEpochsHandlerMock{},
		ValidatorInfoCacher:      &vic.ValidatorInfoCacherStub{},
		GenesisNodesSetupHandler: &mock.NodesSetupMock{},
=======
		ShardConsensusGroupSize:         2,
		MetaConsensusGroupSize:          1,
		Marshalizer:                     &mock.MarshalizerMock{},
		Hasher:                          &hashingMocks.HasherMock{},
		Shuffler:                        nodeShuffler,
		EpochStartNotifier:              epochStartSubscriber,
		BootStorer:                      bootStorer,
		NbShards:                        1,
		EligibleNodes:                   eligibleMap,
		WaitingNodes:                    waitingMap,
		SelfPublicKey:                   []byte("test"),
		ConsensusGroupCache:             &mock.NodesCoordinatorCacheMock{},
		ShuffledOutHandler:              &mock.ShuffledOutHandlerStub{},
		ChanStopNode:                    make(chan endProcess.ArgEndProcess),
		NodeTypeProvider:                &nodeTypeProviderMock.NodeTypeProviderStub{},
		IsFullArchive:                   false,
		EnableEpochsHandler:             &mock.EnableEpochsHandlerMock{},
		ValidatorInfoCacher:             &vic.ValidatorInfoCacherStub{},
		GenesisNodesSetupHandler:        &mock.NodesSetupMock{},
		NodesCoordinatorRegistryFactory: createNodesCoordinatorRegistryFactory(),
>>>>>>> ad05efde
	}
	nc, err := NewIndexHashedNodesCoordinator(arguments)
	assert.Nil(t, err)
	readEligible := nc.nodesConfig[0].eligibleMap[0]
	assert.Equal(t, eligibleMap[0], readEligible)

	rater := &mock.RaterMock{}
	ihnc, err := NewIndexHashedNodesCoordinatorWithRater(nc, rater)
	assert.Nil(t, err)

	readEligible = ihnc.nodesConfig[0].eligibleMap[0]
	assert.Equal(t, eligibleMap[0], readEligible)
}

//------- functionality tests

func TestIndexHashedGroupSelectorWithRater_ComputeValidatorsGroup1ValidatorShouldNotCallGetRating(t *testing.T) {
	t.Parallel()

	list := []Validator{
		newValidatorMock([]byte("pk0"), 1, defaultSelectionChances),
	}

	arguments := createArguments()
	arguments.EligibleNodes[0] = list

	chancesCalled := false
	rater := &mock.RaterMock{
		GetChancesCalled: func(u uint32) uint32 {
			chancesCalled = true
			return 1
		}}

	nc, err := NewIndexHashedNodesCoordinator(arguments)
	assert.Nil(t, err)
	assert.Equal(t, false, chancesCalled)
	ihnc, _ := NewIndexHashedNodesCoordinatorWithRater(nc, rater)
	assert.Equal(t, true, chancesCalled)
	list2, err := ihnc.ComputeConsensusGroup([]byte("randomness"), 0, 0, 0)

	assert.Nil(t, err)
	assert.Equal(t, 1, len(list2))
}

func BenchmarkIndexHashedGroupSelectorWithRater_ComputeValidatorsGroup63of400(b *testing.B) {
	b.ReportAllocs()

	consensusGroupSize := 63
	list := make([]Validator, 0)

	//generate 400 validators
	for i := 0; i < 400; i++ {
		list = append(list, newValidatorMock([]byte("pk"+strconv.Itoa(i)), 1, defaultSelectionChances))
	}
	listMeta := []Validator{
		newValidatorMock([]byte("pkMeta1"), 1, defaultSelectionChances),
		newValidatorMock([]byte("pkMeta2"), 1, defaultSelectionChances),
	}

	eligibleMap := make(map[uint32][]Validator)
	waitingMap := make(map[uint32][]Validator)
	eligibleMap[0] = list
	eligibleMap[core.MetachainShardId] = listMeta

	shufflerArgs := &NodesShufflerArgs{
		ShuffleBetweenShards: shuffleBetweenShards,
		MaxNodesEnableConfig: nil,
		EnableEpochsHandler:  &mock.EnableEpochsHandlerMock{},
	}
	nodeShuffler, err := NewHashValidatorsShuffler(shufflerArgs)
	require.Nil(b, err)
	epochStartSubscriber := &epochstartmock.EpochStartNotifierStub{}
	bootStorer := genericMocks.NewStorerMock()

	arguments := ArgNodesCoordinator{
		ChainParametersHandler: &shardingmock.ChainParametersHandlerStub{
			CurrentChainParametersCalled: func() config.ChainParametersByEpochConfig {
				return config.ChainParametersByEpochConfig{
					ShardConsensusGroupSize:     uint32(consensusGroupSize),
					MetachainConsensusGroupSize: 1,
				}
			},
		},
		Marshalizer:              &mock.MarshalizerMock{},
		Hasher:                   &hashingMocks.HasherMock{},
		Shuffler:                 nodeShuffler,
		EpochStartNotifier:       epochStartSubscriber,
		BootStorer:               bootStorer,
		NbShards:                 1,
		EligibleNodes:            eligibleMap,
		WaitingNodes:             waitingMap,
		SelfPublicKey:            []byte("key"),
		ConsensusGroupCache:      &mock.NodesCoordinatorCacheMock{},
		ChanStopNode:             make(chan endProcess.ArgEndProcess),
		NodeTypeProvider:         &nodeTypeProviderMock.NodeTypeProviderStub{},
		IsFullArchive:            false,
		EnableEpochsHandler:      &mock.EnableEpochsHandlerMock{},
		ValidatorInfoCacher:      &vic.ValidatorInfoCacherStub{},
		GenesisNodesSetupHandler: &mock.NodesSetupMock{},
	}
	ihnc, err := NewIndexHashedNodesCoordinator(arguments)
	require.Nil(b, err)
	ihncRater, err := NewIndexHashedNodesCoordinatorWithRater(ihnc, &mock.RaterMock{})
	require.Nil(b, err)

	b.ResetTimer()

	for i := 0; i < b.N; i++ {
		randomness := strconv.Itoa(0)
		list2, _ := ihncRater.ComputeConsensusGroup([]byte(randomness), uint64(0), 0, 0)

		assert.Equal(b, consensusGroupSize, len(list2))
	}
}

func Test_ComputeValidatorsGroup63of400(t *testing.T) {
	t.Skip("Long test")

	consensusGroupSize := 63
	shardSize := uint32(400)
	list := make([]Validator, 0)

	//generate 400 validators
	for i := uint32(0); i < shardSize; i++ {
		list = append(list, newValidatorMock([]byte(fmt.Sprintf("pk%v", i)), 1, defaultSelectionChances))
	}
	listMeta := []Validator{
		newValidatorMock([]byte("pkMeta1"), 1, defaultSelectionChances),
		newValidatorMock([]byte("pkMeta2"), 1, defaultSelectionChances),
	}

	consensusAppearances := make(map[string]uint64)
	leaderAppearances := make(map[string]uint64)
	for _, v := range list {
		consensusAppearances[string(v.PubKey())] = 0
		leaderAppearances[string(v.PubKey())] = 0
	}

	eligibleMap := make(map[uint32][]Validator)
	waitingMap := make(map[uint32][]Validator)
	eligibleMap[0] = list
	eligibleMap[core.MetachainShardId] = listMeta
	shufflerArgs := &NodesShufflerArgs{
		ShuffleBetweenShards: shuffleBetweenShards,
		MaxNodesEnableConfig: nil,
		EnableEpochsHandler:  &mock.EnableEpochsHandlerMock{},
	}
	nodeShuffler, err := NewHashValidatorsShuffler(shufflerArgs)
	require.Nil(t, err)

	epochStartSubscriber := &epochstartmock.EpochStartNotifierStub{}
	bootStorer := genericMocks.NewStorerMock()

	arguments := ArgNodesCoordinator{
		ChainParametersHandler: &shardingmock.ChainParametersHandlerStub{
			CurrentChainParametersCalled: func() config.ChainParametersByEpochConfig {
				return config.ChainParametersByEpochConfig{
					ShardConsensusGroupSize:     uint32(consensusGroupSize),
					MetachainConsensusGroupSize: 1,
				}
			},
		},
		Hasher:                   &hashingMocks.HasherMock{},
		Shuffler:                 nodeShuffler,
		EpochStartNotifier:       epochStartSubscriber,
		BootStorer:               bootStorer,
		NbShards:                 1,
		EligibleNodes:            eligibleMap,
		WaitingNodes:             waitingMap,
		SelfPublicKey:            []byte("key"),
		ConsensusGroupCache:      &mock.NodesCoordinatorCacheMock{},
		ChanStopNode:             make(chan endProcess.ArgEndProcess),
		NodeTypeProvider:         &nodeTypeProviderMock.NodeTypeProviderStub{},
		IsFullArchive:            false,
		EnableEpochsHandler:      &mock.EnableEpochsHandlerMock{},
		ValidatorInfoCacher:      &vic.ValidatorInfoCacherStub{},
		GenesisNodesSetupHandler: &mock.NodesSetupMock{},
	}
	ihnc, _ := NewIndexHashedNodesCoordinator(arguments)
	numRounds := uint64(1000000)
	hasher := sha256.NewSha256()
	for i := uint64(0); i < numRounds; i++ {
		randomness := hasher.Compute(fmt.Sprintf("%v%v", i, time.Millisecond))
		consensusGroup, _ := ihnc.ComputeConsensusGroup(randomness, uint64(0), 0, 0)
		leaderAppearances[string(consensusGroup[0].PubKey())]++
		for _, v := range consensusGroup {
			consensusAppearances[string(v.PubKey())]++
		}
	}

	leaderAverage := numRounds / uint64(shardSize)
	percentDifference := leaderAverage * 5 / 100
	for pk, v := range leaderAppearances {
		if v < leaderAverage-percentDifference || v > leaderAverage+percentDifference {
			log.Warn("leader outside of 5%", "pk", pk, "leaderAverage", leaderAverage, "actual", v)
		}
	}

	validatorAverage := numRounds * uint64(consensusGroupSize) / uint64(shardSize)
	percentDifference = validatorAverage * 5 / 100
	for pk, v := range consensusAppearances {
		if v < validatorAverage-percentDifference || v > validatorAverage+percentDifference {
			log.Warn("validator outside of 5%", "pk", pk, "validatorAverage", validatorAverage, "actual", v)
		}
	}

}

func TestIndexHashedGroupSelectorWithRater_GetValidatorWithPublicKeyShouldReturnErrNilPubKey(t *testing.T) {
	t.Parallel()

	list := []Validator{
		newValidatorMock([]byte("pk0"), 1, defaultSelectionChances),
	}
	eligibleMap := make(map[uint32][]Validator)
	waitingMap := make(map[uint32][]Validator)
	eligibleMap[0] = list
	eligibleMap[core.MetachainShardId] = list
	sufflerArgs := &NodesShufflerArgs{
		ShuffleBetweenShards: shuffleBetweenShards,
		MaxNodesEnableConfig: nil,
		EnableEpochsHandler:  &mock.EnableEpochsHandlerMock{},
	}
	nodeShuffler, err := NewHashValidatorsShuffler(sufflerArgs)
	require.Nil(t, err)

	epochStartSubscriber := &epochstartmock.EpochStartNotifierStub{}
	bootStorer := genericMocks.NewStorerMock()

	arguments := ArgNodesCoordinator{
<<<<<<< HEAD
		ChainParametersHandler: &shardingmock.ChainParametersHandlerStub{
			CurrentChainParametersCalled: func() config.ChainParametersByEpochConfig {
				return config.ChainParametersByEpochConfig{
					ShardConsensusGroupSize:     1,
					MetachainConsensusGroupSize: 1,
				}
			},
		},
		Marshalizer:              &mock.MarshalizerMock{},
		Hasher:                   &hashingMocks.HasherMock{},
		Shuffler:                 nodeShuffler,
		EpochStartNotifier:       epochStartSubscriber,
		BootStorer:               bootStorer,
		NbShards:                 1,
		EligibleNodes:            eligibleMap,
		WaitingNodes:             waitingMap,
		SelfPublicKey:            []byte("key"),
		ConsensusGroupCache:      &mock.NodesCoordinatorCacheMock{},
		ShuffledOutHandler:       &mock.ShuffledOutHandlerStub{},
		ChanStopNode:             make(chan endProcess.ArgEndProcess),
		NodeTypeProvider:         &nodeTypeProviderMock.NodeTypeProviderStub{},
		IsFullArchive:            false,
		EnableEpochsHandler:      &mock.EnableEpochsHandlerMock{},
		ValidatorInfoCacher:      &vic.ValidatorInfoCacherStub{},
		GenesisNodesSetupHandler: &mock.NodesSetupMock{},
=======
		ShardConsensusGroupSize:         1,
		MetaConsensusGroupSize:          1,
		Marshalizer:                     &mock.MarshalizerMock{},
		Hasher:                          &hashingMocks.HasherMock{},
		Shuffler:                        nodeShuffler,
		EpochStartNotifier:              epochStartSubscriber,
		BootStorer:                      bootStorer,
		NbShards:                        1,
		EligibleNodes:                   eligibleMap,
		WaitingNodes:                    waitingMap,
		SelfPublicKey:                   []byte("key"),
		ConsensusGroupCache:             &mock.NodesCoordinatorCacheMock{},
		ShuffledOutHandler:              &mock.ShuffledOutHandlerStub{},
		ChanStopNode:                    make(chan endProcess.ArgEndProcess),
		NodeTypeProvider:                &nodeTypeProviderMock.NodeTypeProviderStub{},
		IsFullArchive:                   false,
		EnableEpochsHandler:             &mock.EnableEpochsHandlerMock{},
		ValidatorInfoCacher:             &vic.ValidatorInfoCacherStub{},
		GenesisNodesSetupHandler:        &mock.NodesSetupMock{},
		NodesCoordinatorRegistryFactory: createNodesCoordinatorRegistryFactory(),
>>>>>>> ad05efde
	}
	nc, _ := NewIndexHashedNodesCoordinator(arguments)
	ihnc, _ := NewIndexHashedNodesCoordinatorWithRater(nc, &mock.RaterMock{})

	_, _, err = ihnc.GetValidatorWithPublicKey(nil)
	assert.Equal(t, ErrNilPubKey, err)
}

func TestIndexHashedGroupSelectorWithRater_GetValidatorWithPublicKeyShouldReturnErrValidatorNotFound(t *testing.T) {
	t.Parallel()

	list := []Validator{
		newValidatorMock([]byte("pk0"), 1, defaultSelectionChances),
	}

	eligibleMap := make(map[uint32][]Validator)
	waitingMap := make(map[uint32][]Validator)
	eligibleMap[0] = list
	eligibleMap[core.MetachainShardId] = list

	shufflerArgs := &NodesShufflerArgs{
		ShuffleBetweenShards: shuffleBetweenShards,
		MaxNodesEnableConfig: nil,
		EnableEpochsHandler:  &mock.EnableEpochsHandlerMock{},
	}
	nodeShuffler, err := NewHashValidatorsShuffler(shufflerArgs)
	require.Nil(t, err)

	epochStartSubscriber := &epochstartmock.EpochStartNotifierStub{}
	bootStorer := genericMocks.NewStorerMock()

	arguments := ArgNodesCoordinator{
<<<<<<< HEAD
		ChainParametersHandler: &shardingmock.ChainParametersHandlerStub{
			CurrentChainParametersCalled: func() config.ChainParametersByEpochConfig {
				return config.ChainParametersByEpochConfig{
					ShardConsensusGroupSize:     1,
					MetachainConsensusGroupSize: 1,
				}
			},
		},
		Marshalizer:              &mock.MarshalizerMock{},
		Hasher:                   &hashingMocks.HasherMock{},
		Shuffler:                 nodeShuffler,
		EpochStartNotifier:       epochStartSubscriber,
		BootStorer:               bootStorer,
		NbShards:                 1,
		EligibleNodes:            eligibleMap,
		WaitingNodes:             waitingMap,
		SelfPublicKey:            []byte("key"),
		ConsensusGroupCache:      &mock.NodesCoordinatorCacheMock{},
		ShuffledOutHandler:       &mock.ShuffledOutHandlerStub{},
		ChanStopNode:             make(chan endProcess.ArgEndProcess),
		NodeTypeProvider:         &nodeTypeProviderMock.NodeTypeProviderStub{},
		IsFullArchive:            false,
		EnableEpochsHandler:      &mock.EnableEpochsHandlerMock{},
		ValidatorInfoCacher:      &vic.ValidatorInfoCacherStub{},
		GenesisNodesSetupHandler: &mock.NodesSetupMock{},
=======
		ShardConsensusGroupSize:         1,
		MetaConsensusGroupSize:          1,
		Marshalizer:                     &mock.MarshalizerMock{},
		Hasher:                          &hashingMocks.HasherMock{},
		Shuffler:                        nodeShuffler,
		EpochStartNotifier:              epochStartSubscriber,
		BootStorer:                      bootStorer,
		NbShards:                        1,
		EligibleNodes:                   eligibleMap,
		WaitingNodes:                    waitingMap,
		SelfPublicKey:                   []byte("key"),
		ConsensusGroupCache:             &mock.NodesCoordinatorCacheMock{},
		ShuffledOutHandler:              &mock.ShuffledOutHandlerStub{},
		ChanStopNode:                    make(chan endProcess.ArgEndProcess),
		NodeTypeProvider:                &nodeTypeProviderMock.NodeTypeProviderStub{},
		IsFullArchive:                   false,
		EnableEpochsHandler:             &mock.EnableEpochsHandlerMock{},
		ValidatorInfoCacher:             &vic.ValidatorInfoCacherStub{},
		GenesisNodesSetupHandler:        &mock.NodesSetupMock{},
		NodesCoordinatorRegistryFactory: createNodesCoordinatorRegistryFactory(),
>>>>>>> ad05efde
	}
	nc, _ := NewIndexHashedNodesCoordinator(arguments)
	ihnc, _ := NewIndexHashedNodesCoordinatorWithRater(nc, &mock.RaterMock{})

	_, _, err = ihnc.GetValidatorWithPublicKey([]byte("pk1"))
	assert.Equal(t, ErrValidatorNotFound, err)
}

func TestIndexHashedGroupSelectorWithRater_GetValidatorWithPublicKeyShouldWork(t *testing.T) {
	t.Parallel()

	listMeta := []Validator{
		newValidatorMock([]byte("pk0_meta"), 1, defaultSelectionChances),
		newValidatorMock([]byte("pk1_meta"), 1, defaultSelectionChances),
		newValidatorMock([]byte("pk2_meta"), 1, defaultSelectionChances),
	}
	listShard0 := []Validator{
		newValidatorMock([]byte("pk0_shard0"), 1, defaultSelectionChances),
		newValidatorMock([]byte("pk1_shard0"), 1, defaultSelectionChances),
		newValidatorMock([]byte("pk2_shard0"), 1, defaultSelectionChances),
	}
	listShard1 := []Validator{
		newValidatorMock([]byte("pk0_shard1"), 1, defaultSelectionChances),
		newValidatorMock([]byte("pk1_shard1"), 1, defaultSelectionChances),
		newValidatorMock([]byte("pk2_shard1"), 1, defaultSelectionChances),
	}

	eligibleMap := make(map[uint32][]Validator)
	waitingMap := make(map[uint32][]Validator)

	shufflerArgs := &NodesShufflerArgs{
		ShuffleBetweenShards: shuffleBetweenShards,
		MaxNodesEnableConfig: nil,
		EnableEpochsHandler:  &mock.EnableEpochsHandlerMock{},
	}
	nodeShuffler, err := NewHashValidatorsShuffler(shufflerArgs)
	require.Nil(t, err)

	epochStartSubscriber := &epochstartmock.EpochStartNotifierStub{}
	bootStorer := genericMocks.NewStorerMock()

	eligibleMap[core.MetachainShardId] = listMeta
	eligibleMap[0] = listShard0
	eligibleMap[1] = listShard1

	arguments := ArgNodesCoordinator{
<<<<<<< HEAD
		ChainParametersHandler: &shardingmock.ChainParametersHandlerStub{
			CurrentChainParametersCalled: func() config.ChainParametersByEpochConfig {
				return config.ChainParametersByEpochConfig{
					ShardConsensusGroupSize:     1,
					MetachainConsensusGroupSize: 1,
				}
			},
		},
		Marshalizer:              &mock.MarshalizerMock{},
		Hasher:                   &hashingMocks.HasherMock{},
		Shuffler:                 nodeShuffler,
		EpochStartNotifier:       epochStartSubscriber,
		BootStorer:               bootStorer,
		NbShards:                 2,
		EligibleNodes:            eligibleMap,
		WaitingNodes:             waitingMap,
		SelfPublicKey:            []byte("key"),
		ConsensusGroupCache:      &mock.NodesCoordinatorCacheMock{},
		ShuffledOutHandler:       &mock.ShuffledOutHandlerStub{},
		ChanStopNode:             make(chan endProcess.ArgEndProcess),
		NodeTypeProvider:         &nodeTypeProviderMock.NodeTypeProviderStub{},
		IsFullArchive:            false,
		EnableEpochsHandler:      &mock.EnableEpochsHandlerMock{},
		ValidatorInfoCacher:      &vic.ValidatorInfoCacherStub{},
		GenesisNodesSetupHandler: &mock.NodesSetupMock{},
=======
		ShardConsensusGroupSize:         1,
		MetaConsensusGroupSize:          1,
		Marshalizer:                     &mock.MarshalizerMock{},
		Hasher:                          &hashingMocks.HasherMock{},
		Shuffler:                        nodeShuffler,
		EpochStartNotifier:              epochStartSubscriber,
		BootStorer:                      bootStorer,
		NbShards:                        2,
		EligibleNodes:                   eligibleMap,
		WaitingNodes:                    waitingMap,
		SelfPublicKey:                   []byte("key"),
		ConsensusGroupCache:             &mock.NodesCoordinatorCacheMock{},
		ShuffledOutHandler:              &mock.ShuffledOutHandlerStub{},
		ChanStopNode:                    make(chan endProcess.ArgEndProcess),
		NodeTypeProvider:                &nodeTypeProviderMock.NodeTypeProviderStub{},
		IsFullArchive:                   false,
		EnableEpochsHandler:             &mock.EnableEpochsHandlerMock{},
		ValidatorInfoCacher:             &vic.ValidatorInfoCacherStub{},
		GenesisNodesSetupHandler:        &mock.NodesSetupMock{},
		NodesCoordinatorRegistryFactory: createNodesCoordinatorRegistryFactory(),
>>>>>>> ad05efde
	}
	nc, _ := NewIndexHashedNodesCoordinator(arguments)
	ihnc, _ := NewIndexHashedNodesCoordinatorWithRater(nc, &mock.RaterMock{})

	_, shardId, err := ihnc.GetValidatorWithPublicKey([]byte("pk0_meta"))
	assert.Nil(t, err)
	assert.Equal(t, core.MetachainShardId, shardId)

	_, shardId, err = ihnc.GetValidatorWithPublicKey([]byte("pk1_shard0"))
	assert.Nil(t, err)
	assert.Equal(t, uint32(0), shardId)

	_, shardId, err = ihnc.GetValidatorWithPublicKey([]byte("pk2_shard1"))
	assert.Nil(t, err)
	assert.Equal(t, uint32(1), shardId)
}

func TestIndexHashedGroupSelectorWithRater_GetAllEligibleValidatorsPublicKeys(t *testing.T) {
	t.Parallel()

	shardZeroId := uint32(0)
	shardOneId := uint32(1)
	expectedValidatorsPubKeys := map[uint32][][]byte{
		shardZeroId:           {[]byte("pk0_shard0"), []byte("pk1_shard0"), []byte("pk2_shard0")},
		shardOneId:            {[]byte("pk0_shard1"), []byte("pk1_shard1"), []byte("pk2_shard1")},
		core.MetachainShardId: {[]byte("pk0_meta"), []byte("pk1_meta"), []byte("pk2_meta")},
	}

	listMeta := []Validator{
		newValidatorMock(expectedValidatorsPubKeys[core.MetachainShardId][0], 1, defaultSelectionChances),
		newValidatorMock(expectedValidatorsPubKeys[core.MetachainShardId][1], 1, defaultSelectionChances),
		newValidatorMock(expectedValidatorsPubKeys[core.MetachainShardId][2], 1, defaultSelectionChances),
	}
	listShard0 := []Validator{
		newValidatorMock(expectedValidatorsPubKeys[shardZeroId][0], 1, defaultSelectionChances),
		newValidatorMock(expectedValidatorsPubKeys[shardZeroId][1], 1, defaultSelectionChances),
		newValidatorMock(expectedValidatorsPubKeys[shardZeroId][2], 1, defaultSelectionChances),
	}
	listShard1 := []Validator{
		newValidatorMock(expectedValidatorsPubKeys[shardOneId][0], 1, defaultSelectionChances),
		newValidatorMock(expectedValidatorsPubKeys[shardOneId][1], 1, defaultSelectionChances),
		newValidatorMock(expectedValidatorsPubKeys[shardOneId][2], 1, defaultSelectionChances),
	}

	eligibleMap := make(map[uint32][]Validator)
	waitingMap := make(map[uint32][]Validator)

	shufflerArgs := &NodesShufflerArgs{
		ShuffleBetweenShards: shuffleBetweenShards,
		MaxNodesEnableConfig: nil,
		EnableEpochsHandler:  &mock.EnableEpochsHandlerMock{},
	}
	nodeShuffler, err := NewHashValidatorsShuffler(shufflerArgs)
	require.Nil(t, err)
	epochStartSubscriber := &epochstartmock.EpochStartNotifierStub{}
	bootStorer := genericMocks.NewStorerMock()

	eligibleMap[core.MetachainShardId] = listMeta
	eligibleMap[shardZeroId] = listShard0
	eligibleMap[shardOneId] = listShard1

	arguments := ArgNodesCoordinator{
<<<<<<< HEAD
		ChainParametersHandler: &shardingmock.ChainParametersHandlerStub{
			CurrentChainParametersCalled: func() config.ChainParametersByEpochConfig {
				return config.ChainParametersByEpochConfig{
					ShardConsensusGroupSize:     1,
					MetachainConsensusGroupSize: 1,
				}
			},
		},
		Marshalizer:              &mock.MarshalizerMock{},
		Hasher:                   &hashingMocks.HasherMock{},
		Shuffler:                 nodeShuffler,
		EpochStartNotifier:       epochStartSubscriber,
		BootStorer:               bootStorer,
		ShardIDAsObserver:        shardZeroId,
		NbShards:                 2,
		EligibleNodes:            eligibleMap,
		WaitingNodes:             waitingMap,
		SelfPublicKey:            []byte("key"),
		ConsensusGroupCache:      &mock.NodesCoordinatorCacheMock{},
		ShuffledOutHandler:       &mock.ShuffledOutHandlerStub{},
		ChanStopNode:             make(chan endProcess.ArgEndProcess),
		NodeTypeProvider:         &nodeTypeProviderMock.NodeTypeProviderStub{},
		IsFullArchive:            false,
		EnableEpochsHandler:      &mock.EnableEpochsHandlerMock{},
		ValidatorInfoCacher:      &vic.ValidatorInfoCacherStub{},
		GenesisNodesSetupHandler: &mock.NodesSetupMock{},
=======
		ShardConsensusGroupSize:         1,
		MetaConsensusGroupSize:          1,
		Marshalizer:                     &mock.MarshalizerMock{},
		Hasher:                          &hashingMocks.HasherMock{},
		Shuffler:                        nodeShuffler,
		EpochStartNotifier:              epochStartSubscriber,
		BootStorer:                      bootStorer,
		ShardIDAsObserver:               shardZeroId,
		NbShards:                        2,
		EligibleNodes:                   eligibleMap,
		WaitingNodes:                    waitingMap,
		SelfPublicKey:                   []byte("key"),
		ConsensusGroupCache:             &mock.NodesCoordinatorCacheMock{},
		ShuffledOutHandler:              &mock.ShuffledOutHandlerStub{},
		ChanStopNode:                    make(chan endProcess.ArgEndProcess),
		NodeTypeProvider:                &nodeTypeProviderMock.NodeTypeProviderStub{},
		IsFullArchive:                   false,
		EnableEpochsHandler:             &mock.EnableEpochsHandlerMock{},
		ValidatorInfoCacher:             &vic.ValidatorInfoCacherStub{},
		GenesisNodesSetupHandler:        &mock.NodesSetupMock{},
		NodesCoordinatorRegistryFactory: createNodesCoordinatorRegistryFactory(),
>>>>>>> ad05efde
	}

	nc, _ := NewIndexHashedNodesCoordinator(arguments)
	ihnc, err := NewIndexHashedNodesCoordinatorWithRater(nc, &mock.RaterMock{})
	assert.Nil(t, err)

	allValidatorsPublicKeys, err := ihnc.GetAllEligibleValidatorsPublicKeys(0)
	assert.Nil(t, err)
	assert.Equal(t, expectedValidatorsPubKeys, allValidatorsPublicKeys)
}

func TestIndexHashedGroupSelectorWithRater_ComputeAdditionalLeaving(t *testing.T) {
	t.Parallel()

	minChances := uint32(5)
	belowRatingThresholdChances := uint32(1)
	nc, _ := NewIndexHashedNodesCoordinator(createArguments())
	ihnc, _ := NewIndexHashedNodesCoordinatorWithRater(nc, &mock.RaterMock{
		GetChancesCalled: func(rating uint32) uint32 {
			if rating == 0 {
				return minChances
			}
			if rating < 10 {
				return belowRatingThresholdChances
			}
			return 10
		},
	})

	leavingValidator := &state.ShardValidatorInfo{
		PublicKey:  []byte("eligible"),
		ShardId:    core.MetachainShardId,
		List:       string(common.EligibleList),
		Index:      7,
		TempRating: 5,
	}

	shardValidatorInfo := []*state.ShardValidatorInfo{
		leavingValidator,
	}

	additionalLeaving, err := ihnc.ComputeAdditionalLeaving(shardValidatorInfo)
	assert.NotNil(t, additionalLeaving)
	assert.Nil(t, err)

	found, shardId := searchInMap(additionalLeaving, leavingValidator.PublicKey)
	assert.True(t, found)
	assert.Equal(t, leavingValidator.ShardId, shardId)

	val := additionalLeaving[shardId][0]
	assert.Equal(t, leavingValidator.PublicKey, val.PubKey())
	assert.Equal(t, belowRatingThresholdChances, val.Chances())
	assert.Equal(t, leavingValidator.Index, val.Index())
}

func TestIndexHashedGroupSelectorWithRater_ComputeAdditionalLeaving_ShouldAddNewEligibleWaiting(t *testing.T) {
	t.Parallel()

	minChances := uint32(5)

	nc, _ := NewIndexHashedNodesCoordinator(createArguments())
	ihnc, _ := NewIndexHashedNodesCoordinatorWithRater(nc, &mock.RaterMock{
		GetChancesCalled: func(rating uint32) uint32 {
			if rating == 0 {
				return minChances
			}
			return 0
		},
	})

	newValidator := &state.ShardValidatorInfo{
		PublicKey:  []byte("new"),
		ShardId:    0,
		List:       string(common.NewList),
		Index:      1,
		TempRating: 5,
	}
	eligibleValidator := &state.ShardValidatorInfo{
		PublicKey:  []byte("eligible"),
		ShardId:    core.MetachainShardId,
		List:       string(common.EligibleList),
		Index:      1,
		TempRating: 5,
	}
	waitingValidator := &state.ShardValidatorInfo{
		PublicKey:  []byte("waiting"),
		ShardId:    1,
		List:       string(common.WaitingList),
		Index:      1,
		TempRating: 5,
	}

	shardValidatorInfo := []*state.ShardValidatorInfo{
		newValidator,
		eligibleValidator,
		waitingValidator,
	}

	additionalLeaving, err := ihnc.ComputeAdditionalLeaving(shardValidatorInfo)
	assert.NotNil(t, additionalLeaving)
	assert.Nil(t, err)

	foundNew, _ := searchInMap(additionalLeaving, newValidator.PublicKey)
	assert.True(t, foundNew)

	foundEligible, _ := searchInMap(additionalLeaving, eligibleValidator.PublicKey)
	assert.True(t, foundEligible)

	foundWaiting, _ := searchInMap(additionalLeaving, waitingValidator.PublicKey)
	assert.True(t, foundWaiting)
}

func TestIndexHashedGroupSelectorWithRater_ComputeAdditionalLeaving_ShouldNotAddInactiveAndJailed(t *testing.T) {
	t.Parallel()

	minChances := uint32(5)

	nc, _ := NewIndexHashedNodesCoordinator(createArguments())
	ihnc, _ := NewIndexHashedNodesCoordinatorWithRater(nc, &mock.RaterMock{
		GetChancesCalled: func(rating uint32) uint32 {
			if rating == 0 {
				return minChances
			}
			return 0
		},
	})

	inactiveValidator := &state.ShardValidatorInfo{
		PublicKey:  []byte("inactive"),
		ShardId:    0,
		List:       string(common.InactiveList),
		Index:      1,
		TempRating: 5,
	}
	jailedValidator := &state.ShardValidatorInfo{
		PublicKey:  []byte("jailed"),
		ShardId:    core.MetachainShardId,
		List:       string(common.JailedList),
		Index:      1,
		TempRating: 5,
	}

	shardValidatorInfo := []*state.ShardValidatorInfo{
		inactiveValidator,
		jailedValidator,
	}

	additionalLeaving, err := ihnc.ComputeAdditionalLeaving(shardValidatorInfo)
	assert.NotNil(t, additionalLeaving)
	assert.Nil(t, err)

	foundInactive, _ := searchInMap(additionalLeaving, inactiveValidator.PublicKey)
	assert.False(t, foundInactive)

	foundJailed, _ := searchInMap(additionalLeaving, jailedValidator.PublicKey)
	assert.False(t, foundJailed)
}

func TestIndexHashedGroupSelectorWithRater_ComputeAdditionalLeaving_ShouldAddBelowMinRating(t *testing.T) {
	t.Parallel()

	minRating := uint32(10)
	minChances := uint32(5)

	nc, _ := NewIndexHashedNodesCoordinator(createArguments())
	ihnc, _ := NewIndexHashedNodesCoordinatorWithRater(nc, &mock.RaterMock{
		GetChancesCalled: func(rating uint32) uint32 {
			if rating == 0 {
				return minChances
			}
			if rating < minRating {
				return 0
			}
			return 10
		},
	})

	eligibleValidator := &state.ShardValidatorInfo{
		PublicKey:  []byte("eligible"),
		ShardId:    0,
		List:       string(common.EligibleList),
		Index:      1,
		TempRating: 50,
	}
	belowRatingValidator := &state.ShardValidatorInfo{
		PublicKey:  []byte("eligibleBelow"),
		ShardId:    core.MetachainShardId,
		List:       string(common.EligibleList),
		Index:      1,
		TempRating: 5,
	}

	shardValidatorInfo := []*state.ShardValidatorInfo{
		eligibleValidator,
		belowRatingValidator,
	}

	additionalLeaving, err := ihnc.ComputeAdditionalLeaving(shardValidatorInfo)
	assert.NotNil(t, additionalLeaving)
	assert.Nil(t, err)

	foundEligible, _ := searchInMap(additionalLeaving, eligibleValidator.PublicKey)
	assert.False(t, foundEligible)

	foundBelowRatingValidator, _ := searchInMap(additionalLeaving, belowRatingValidator.PublicKey)
	assert.True(t, foundBelowRatingValidator)
}

func BenchmarkIndexHashedGroupSelectorWithRater_TestExpandList(b *testing.B) {
	m := runtime.MemStats{}
	runtime.ReadMemStats(&m)

	fmt.Println(m.HeapAlloc)

	nrNodes := 40000
	ratingSteps := 100
	array := make([]int, nrNodes*ratingSteps)
	for i := 0; i < nrNodes; i++ {
		for j := 0; j < ratingSteps; j++ {
			array[i*ratingSteps+j] = i
		}
	}

	//a := []int{1, 2, 3, 4, 5, 6, 7, 8}
<<<<<<< HEAD
	rand.NewSource(time.Now().UnixNano())
	rand.Shuffle(len(array), func(i, j int) { array[i], array[j] = array[j], array[i] })
=======
	rnd := rand.New(rand.NewSource(time.Now().UnixNano()))
	rnd.Shuffle(len(array), func(i, j int) { array[i], array[j] = array[j], array[i] })
>>>>>>> ad05efde
	m2 := runtime.MemStats{}

	runtime.ReadMemStats(&m2)

	fmt.Println(m2.HeapAlloc)
	fmt.Printf("Used %d MB\n", (m2.HeapAlloc-m.HeapAlloc)/1024/1024)
}

func BenchmarkIndexHashedGroupSelectorWithRater_TestHashes(b *testing.B) {
	nrElementsInList := int64(4000000)
	nrHashes := 100

	hasher := blake2b.NewBlake2b()

	randomBits := ""

	for i := 0; i < nrHashes; i++ {
		randomBits = fmt.Sprintf("%s%d", randomBits, rand.Intn(2))
	}

	for i := 0; i < nrHashes; i++ {
		computedHash := hasher.Compute(randomBits + fmt.Sprintf("%d", i))
		computedLargeIndex := big.NewInt(0)
		computedLargeIndex.SetBytes(computedHash)
		fmt.Println(big.NewInt(0).Mod(computedLargeIndex, big.NewInt(nrElementsInList)).Int64())
	}
}

func BenchmarkIndexHashedWithRaterGroupSelector_ComputeValidatorsGroup21of400(b *testing.B) {
	consensusGroupSize := 21
	list := make([]Validator, 0)

	//generate 400 validators
	for i := 0; i < 400; i++ {
		list = append(list, newValidatorMock([]byte("pk"+strconv.Itoa(i)), 1, defaultSelectionChances))
	}

	listMeta := []Validator{
		newValidatorMock([]byte("pkMeta1"), 1, defaultSelectionChances),
		newValidatorMock([]byte("pkMeta2"), 1, defaultSelectionChances),
	}

	eligibleMap := make(map[uint32][]Validator)
	waitingMap := make(map[uint32][]Validator)
	eligibleMap[0] = list
	eligibleMap[core.MetachainShardId] = listMeta
	shufflerArgs := &NodesShufflerArgs{
		ShuffleBetweenShards: shuffleBetweenShards,
		MaxNodesEnableConfig: nil,
		EnableEpochsHandler:  &mock.EnableEpochsHandlerMock{},
	}
	nodeShuffler, err := NewHashValidatorsShuffler(shufflerArgs)
	require.Nil(b, err)

	epochStartSubscriber := &epochstartmock.EpochStartNotifierStub{}
	bootStorer := genericMocks.NewStorerMock()

	arguments := ArgNodesCoordinator{
		ChainParametersHandler: &shardingmock.ChainParametersHandlerStub{
			CurrentChainParametersCalled: func() config.ChainParametersByEpochConfig {
				return config.ChainParametersByEpochConfig{
					ShardConsensusGroupSize:     uint32(consensusGroupSize),
					MetachainConsensusGroupSize: 1,
				}
			},
		},
		Marshalizer:              &mock.MarshalizerMock{},
		Hasher:                   &hashingMocks.HasherMock{},
		Shuffler:                 nodeShuffler,
		EpochStartNotifier:       epochStartSubscriber,
		BootStorer:               bootStorer,
		NbShards:                 1,
		EligibleNodes:            eligibleMap,
		WaitingNodes:             waitingMap,
		SelfPublicKey:            []byte("key"),
		ConsensusGroupCache:      &mock.NodesCoordinatorCacheMock{},
		ShuffledOutHandler:       &mock.ShuffledOutHandlerStub{},
		ChanStopNode:             make(chan endProcess.ArgEndProcess),
		NodeTypeProvider:         &nodeTypeProviderMock.NodeTypeProviderStub{},
		IsFullArchive:            false,
		EnableEpochsHandler:      &mock.EnableEpochsHandlerMock{},
		ValidatorInfoCacher:      &vic.ValidatorInfoCacherStub{},
		GenesisNodesSetupHandler: &mock.NodesSetupMock{},
	}
	ihnc, err := NewIndexHashedNodesCoordinator(arguments)
	require.Nil(b, err)
	ihncRater, err := NewIndexHashedNodesCoordinatorWithRater(ihnc, &mock.RaterMock{})
	require.Nil(b, err)

	b.ResetTimer()

	for i := 0; i < b.N; i++ {
		randomness := strconv.Itoa(i)
		list2, _ := ihncRater.ComputeConsensusGroup([]byte(randomness), 0, 0, 0)

		assert.Equal(b, consensusGroupSize, len(list2))
	}
}<|MERGE_RESOLUTION|>--- conflicted
+++ resolved
@@ -21,7 +21,7 @@
 	"github.com/multiversx/mx-chain-go/testscommon/genericMocks"
 	"github.com/multiversx/mx-chain-go/testscommon/hashingMocks"
 	"github.com/multiversx/mx-chain-go/testscommon/nodeTypeProviderMock"
-	"github.com/multiversx/mx-chain-go/testscommon/shardingmock"
+	"github.com/multiversx/mx-chain-go/testscommon/shardingMocks"
 	vic "github.com/multiversx/mx-chain-go/testscommon/validatorInfoCacher"
 	"github.com/stretchr/testify/assert"
 	"github.com/stretchr/testify/require"
@@ -78,8 +78,7 @@
 	bootStorer := genericMocks.NewStorerMock()
 
 	arguments := ArgNodesCoordinator{
-<<<<<<< HEAD
-		ChainParametersHandler: &shardingmock.ChainParametersHandlerStub{
+		ChainParametersHandler: &shardingMocks.ChainParametersHandlerStub{
 			CurrentChainParametersCalled: func() config.ChainParametersByEpochConfig {
 				return config.ChainParametersByEpochConfig{
 					ShardConsensusGroupSize:     2,
@@ -104,28 +103,7 @@
 		EnableEpochsHandler:      &mock.EnableEpochsHandlerMock{},
 		ValidatorInfoCacher:      &vic.ValidatorInfoCacherStub{},
 		GenesisNodesSetupHandler: &mock.NodesSetupMock{},
-=======
-		ShardConsensusGroupSize:         2,
-		MetaConsensusGroupSize:          1,
-		Marshalizer:                     &mock.MarshalizerMock{},
-		Hasher:                          &hashingMocks.HasherMock{},
-		Shuffler:                        nodeShuffler,
-		EpochStartNotifier:              epochStartSubscriber,
-		BootStorer:                      bootStorer,
-		NbShards:                        1,
-		EligibleNodes:                   eligibleMap,
-		WaitingNodes:                    waitingMap,
-		SelfPublicKey:                   []byte("test"),
-		ConsensusGroupCache:             &mock.NodesCoordinatorCacheMock{},
-		ShuffledOutHandler:              &mock.ShuffledOutHandlerStub{},
-		ChanStopNode:                    make(chan endProcess.ArgEndProcess),
-		NodeTypeProvider:                &nodeTypeProviderMock.NodeTypeProviderStub{},
-		IsFullArchive:                   false,
-		EnableEpochsHandler:             &mock.EnableEpochsHandlerMock{},
-		ValidatorInfoCacher:             &vic.ValidatorInfoCacherStub{},
-		GenesisNodesSetupHandler:        &mock.NodesSetupMock{},
 		NodesCoordinatorRegistryFactory: createNodesCoordinatorRegistryFactory(),
->>>>>>> ad05efde
 	}
 	nc, err := NewIndexHashedNodesCoordinator(arguments)
 	assert.Nil(t, err)
@@ -201,7 +179,7 @@
 	bootStorer := genericMocks.NewStorerMock()
 
 	arguments := ArgNodesCoordinator{
-		ChainParametersHandler: &shardingmock.ChainParametersHandlerStub{
+		ChainParametersHandler: &shardingMocks.ChainParametersHandlerStub{
 			CurrentChainParametersCalled: func() config.ChainParametersByEpochConfig {
 				return config.ChainParametersByEpochConfig{
 					ShardConsensusGroupSize:     uint32(consensusGroupSize),
@@ -280,7 +258,7 @@
 	bootStorer := genericMocks.NewStorerMock()
 
 	arguments := ArgNodesCoordinator{
-		ChainParametersHandler: &shardingmock.ChainParametersHandlerStub{
+		ChainParametersHandler: &shardingMocks.ChainParametersHandlerStub{
 			CurrentChainParametersCalled: func() config.ChainParametersByEpochConfig {
 				return config.ChainParametersByEpochConfig{
 					ShardConsensusGroupSize:     uint32(consensusGroupSize),
@@ -356,8 +334,7 @@
 	bootStorer := genericMocks.NewStorerMock()
 
 	arguments := ArgNodesCoordinator{
-<<<<<<< HEAD
-		ChainParametersHandler: &shardingmock.ChainParametersHandlerStub{
+		ChainParametersHandler: &shardingMocks.ChainParametersHandlerStub{
 			CurrentChainParametersCalled: func() config.ChainParametersByEpochConfig {
 				return config.ChainParametersByEpochConfig{
 					ShardConsensusGroupSize:     1,
@@ -382,28 +359,7 @@
 		EnableEpochsHandler:      &mock.EnableEpochsHandlerMock{},
 		ValidatorInfoCacher:      &vic.ValidatorInfoCacherStub{},
 		GenesisNodesSetupHandler: &mock.NodesSetupMock{},
-=======
-		ShardConsensusGroupSize:         1,
-		MetaConsensusGroupSize:          1,
-		Marshalizer:                     &mock.MarshalizerMock{},
-		Hasher:                          &hashingMocks.HasherMock{},
-		Shuffler:                        nodeShuffler,
-		EpochStartNotifier:              epochStartSubscriber,
-		BootStorer:                      bootStorer,
-		NbShards:                        1,
-		EligibleNodes:                   eligibleMap,
-		WaitingNodes:                    waitingMap,
-		SelfPublicKey:                   []byte("key"),
-		ConsensusGroupCache:             &mock.NodesCoordinatorCacheMock{},
-		ShuffledOutHandler:              &mock.ShuffledOutHandlerStub{},
-		ChanStopNode:                    make(chan endProcess.ArgEndProcess),
-		NodeTypeProvider:                &nodeTypeProviderMock.NodeTypeProviderStub{},
-		IsFullArchive:                   false,
-		EnableEpochsHandler:             &mock.EnableEpochsHandlerMock{},
-		ValidatorInfoCacher:             &vic.ValidatorInfoCacherStub{},
-		GenesisNodesSetupHandler:        &mock.NodesSetupMock{},
 		NodesCoordinatorRegistryFactory: createNodesCoordinatorRegistryFactory(),
->>>>>>> ad05efde
 	}
 	nc, _ := NewIndexHashedNodesCoordinator(arguments)
 	ihnc, _ := NewIndexHashedNodesCoordinatorWithRater(nc, &mock.RaterMock{})
@@ -436,8 +392,7 @@
 	bootStorer := genericMocks.NewStorerMock()
 
 	arguments := ArgNodesCoordinator{
-<<<<<<< HEAD
-		ChainParametersHandler: &shardingmock.ChainParametersHandlerStub{
+		ChainParametersHandler: &shardingMocks.ChainParametersHandlerStub{
 			CurrentChainParametersCalled: func() config.ChainParametersByEpochConfig {
 				return config.ChainParametersByEpochConfig{
 					ShardConsensusGroupSize:     1,
@@ -462,28 +417,7 @@
 		EnableEpochsHandler:      &mock.EnableEpochsHandlerMock{},
 		ValidatorInfoCacher:      &vic.ValidatorInfoCacherStub{},
 		GenesisNodesSetupHandler: &mock.NodesSetupMock{},
-=======
-		ShardConsensusGroupSize:         1,
-		MetaConsensusGroupSize:          1,
-		Marshalizer:                     &mock.MarshalizerMock{},
-		Hasher:                          &hashingMocks.HasherMock{},
-		Shuffler:                        nodeShuffler,
-		EpochStartNotifier:              epochStartSubscriber,
-		BootStorer:                      bootStorer,
-		NbShards:                        1,
-		EligibleNodes:                   eligibleMap,
-		WaitingNodes:                    waitingMap,
-		SelfPublicKey:                   []byte("key"),
-		ConsensusGroupCache:             &mock.NodesCoordinatorCacheMock{},
-		ShuffledOutHandler:              &mock.ShuffledOutHandlerStub{},
-		ChanStopNode:                    make(chan endProcess.ArgEndProcess),
-		NodeTypeProvider:                &nodeTypeProviderMock.NodeTypeProviderStub{},
-		IsFullArchive:                   false,
-		EnableEpochsHandler:             &mock.EnableEpochsHandlerMock{},
-		ValidatorInfoCacher:             &vic.ValidatorInfoCacherStub{},
-		GenesisNodesSetupHandler:        &mock.NodesSetupMock{},
 		NodesCoordinatorRegistryFactory: createNodesCoordinatorRegistryFactory(),
->>>>>>> ad05efde
 	}
 	nc, _ := NewIndexHashedNodesCoordinator(arguments)
 	ihnc, _ := NewIndexHashedNodesCoordinatorWithRater(nc, &mock.RaterMock{})
@@ -530,8 +464,7 @@
 	eligibleMap[1] = listShard1
 
 	arguments := ArgNodesCoordinator{
-<<<<<<< HEAD
-		ChainParametersHandler: &shardingmock.ChainParametersHandlerStub{
+		ChainParametersHandler: &shardingMocks.ChainParametersHandlerStub{
 			CurrentChainParametersCalled: func() config.ChainParametersByEpochConfig {
 				return config.ChainParametersByEpochConfig{
 					ShardConsensusGroupSize:     1,
@@ -556,28 +489,7 @@
 		EnableEpochsHandler:      &mock.EnableEpochsHandlerMock{},
 		ValidatorInfoCacher:      &vic.ValidatorInfoCacherStub{},
 		GenesisNodesSetupHandler: &mock.NodesSetupMock{},
-=======
-		ShardConsensusGroupSize:         1,
-		MetaConsensusGroupSize:          1,
-		Marshalizer:                     &mock.MarshalizerMock{},
-		Hasher:                          &hashingMocks.HasherMock{},
-		Shuffler:                        nodeShuffler,
-		EpochStartNotifier:              epochStartSubscriber,
-		BootStorer:                      bootStorer,
-		NbShards:                        2,
-		EligibleNodes:                   eligibleMap,
-		WaitingNodes:                    waitingMap,
-		SelfPublicKey:                   []byte("key"),
-		ConsensusGroupCache:             &mock.NodesCoordinatorCacheMock{},
-		ShuffledOutHandler:              &mock.ShuffledOutHandlerStub{},
-		ChanStopNode:                    make(chan endProcess.ArgEndProcess),
-		NodeTypeProvider:                &nodeTypeProviderMock.NodeTypeProviderStub{},
-		IsFullArchive:                   false,
-		EnableEpochsHandler:             &mock.EnableEpochsHandlerMock{},
-		ValidatorInfoCacher:             &vic.ValidatorInfoCacherStub{},
-		GenesisNodesSetupHandler:        &mock.NodesSetupMock{},
 		NodesCoordinatorRegistryFactory: createNodesCoordinatorRegistryFactory(),
->>>>>>> ad05efde
 	}
 	nc, _ := NewIndexHashedNodesCoordinator(arguments)
 	ihnc, _ := NewIndexHashedNodesCoordinatorWithRater(nc, &mock.RaterMock{})
@@ -640,8 +552,7 @@
 	eligibleMap[shardOneId] = listShard1
 
 	arguments := ArgNodesCoordinator{
-<<<<<<< HEAD
-		ChainParametersHandler: &shardingmock.ChainParametersHandlerStub{
+		ChainParametersHandler: &shardingMocks.ChainParametersHandlerStub{
 			CurrentChainParametersCalled: func() config.ChainParametersByEpochConfig {
 				return config.ChainParametersByEpochConfig{
 					ShardConsensusGroupSize:     1,
@@ -667,29 +578,7 @@
 		EnableEpochsHandler:      &mock.EnableEpochsHandlerMock{},
 		ValidatorInfoCacher:      &vic.ValidatorInfoCacherStub{},
 		GenesisNodesSetupHandler: &mock.NodesSetupMock{},
-=======
-		ShardConsensusGroupSize:         1,
-		MetaConsensusGroupSize:          1,
-		Marshalizer:                     &mock.MarshalizerMock{},
-		Hasher:                          &hashingMocks.HasherMock{},
-		Shuffler:                        nodeShuffler,
-		EpochStartNotifier:              epochStartSubscriber,
-		BootStorer:                      bootStorer,
-		ShardIDAsObserver:               shardZeroId,
-		NbShards:                        2,
-		EligibleNodes:                   eligibleMap,
-		WaitingNodes:                    waitingMap,
-		SelfPublicKey:                   []byte("key"),
-		ConsensusGroupCache:             &mock.NodesCoordinatorCacheMock{},
-		ShuffledOutHandler:              &mock.ShuffledOutHandlerStub{},
-		ChanStopNode:                    make(chan endProcess.ArgEndProcess),
-		NodeTypeProvider:                &nodeTypeProviderMock.NodeTypeProviderStub{},
-		IsFullArchive:                   false,
-		EnableEpochsHandler:             &mock.EnableEpochsHandlerMock{},
-		ValidatorInfoCacher:             &vic.ValidatorInfoCacherStub{},
-		GenesisNodesSetupHandler:        &mock.NodesSetupMock{},
 		NodesCoordinatorRegistryFactory: createNodesCoordinatorRegistryFactory(),
->>>>>>> ad05efde
 	}
 
 	nc, _ := NewIndexHashedNodesCoordinator(arguments)
@@ -914,13 +803,8 @@
 	}
 
 	//a := []int{1, 2, 3, 4, 5, 6, 7, 8}
-<<<<<<< HEAD
-	rand.NewSource(time.Now().UnixNano())
-	rand.Shuffle(len(array), func(i, j int) { array[i], array[j] = array[j], array[i] })
-=======
 	rnd := rand.New(rand.NewSource(time.Now().UnixNano()))
 	rnd.Shuffle(len(array), func(i, j int) { array[i], array[j] = array[j], array[i] })
->>>>>>> ad05efde
 	m2 := runtime.MemStats{}
 
 	runtime.ReadMemStats(&m2)
@@ -979,7 +863,7 @@
 	bootStorer := genericMocks.NewStorerMock()
 
 	arguments := ArgNodesCoordinator{
-		ChainParametersHandler: &shardingmock.ChainParametersHandlerStub{
+		ChainParametersHandler: &shardingMocks.ChainParametersHandlerStub{
 			CurrentChainParametersCalled: func() config.ChainParametersByEpochConfig {
 				return config.ChainParametersByEpochConfig{
 					ShardConsensusGroupSize:     uint32(consensusGroupSize),
