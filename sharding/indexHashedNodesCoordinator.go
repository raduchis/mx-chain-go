--- conflicted
+++ resolved
@@ -240,15 +240,10 @@
 	ihgs.mutNodesConfig.RLock()
 	nodesConfig, ok := ihgs.nodesConfig[epoch]
 	if ok {
-<<<<<<< HEAD
 		if shardId >= nodesConfig.nbShards && shardId != core.MetachainShardId {
 			return nil, ErrInvalidShardId
 		}
-		eligibleShardList = nodesConfig.eligibleMap[shardId]
-		mut = &nodesConfig.mutNodesMaps
-=======
 		expandedList = nodesConfig.eligibleMap[shardId]
->>>>>>> 37b363e8
 	}
 	ihgs.mutNodesConfig.RUnlock()
 
