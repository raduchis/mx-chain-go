package sharding

import (
	"bytes"
	"fmt"
	"sort"
	"sync"

	logger "github.com/ElrondNetwork/elrond-go-logger"
	"github.com/ElrondNetwork/elrond-go/core"
	"github.com/ElrondNetwork/elrond-go/core/check"
	"github.com/ElrondNetwork/elrond-go/data"
	"github.com/ElrondNetwork/elrond-go/epochStart"
	"github.com/ElrondNetwork/elrond-go/hashing"
	"github.com/ElrondNetwork/elrond-go/storage"
)

const (
	keyFormat = "%s_%v_%v_%v"
)

// TODO: move this to config parameters
const nodeCoordinatorStoredEpochs = 2

type validatorWithShardID struct {
	validator Validator
	shardID   uint32
}

// TODO: add a parameter for shardID  when acting as observer
type epochNodesConfig struct {
	nbShards                uint32
	shardID                 uint32
	eligibleMap             map[uint32][]Validator
	waitingMap              map[uint32][]Validator
	selectors               map[uint32]RandomSelector
	publicKeyToValidatorMap map[string]*validatorWithShardID
	mutNodesMaps            sync.RWMutex
}

// EpochStartSubscriber provides Register and Unregister functionality for the end of epoch events
type EpochStartSubscriber interface {
	RegisterHandler(handler epochStart.EpochStartHandler)
	UnregisterHandler(handler epochStart.EpochStartHandler)
}

type indexHashedNodesCoordinator struct {
	hasher                  hashing.Hasher
	shuffler                NodesShuffler
	epochStartSubscriber    EpochStartSubscriber
	bootStorer              storage.Storer
	selfPubKey              []byte
	nodesConfig             map[uint32]*epochNodesConfig
	mutNodesConfig          sync.RWMutex
	currentEpoch            uint32
	savedStateKey           []byte
	mutSavedStateKey        sync.RWMutex
	numTotalEligible        uint64
	shardConsensusGroupSize int
	metaConsensusGroupSize  int
	nodesPerShardSetter     NodesCoordinatorHelper
	consensusGroupCacher    Cacher
	shardIDAsObserver       uint32
}

// NewIndexHashedNodesCoordinator creates a new index hashed group selector
func NewIndexHashedNodesCoordinator(arguments ArgNodesCoordinator) (*indexHashedNodesCoordinator, error) {
	err := checkArguments(arguments)
	if err != nil {
		return nil, err
	}

	nodesConfig := make(map[uint32]*epochNodesConfig, nodeCoordinatorStoredEpochs)

	nodesConfig[arguments.Epoch] = &epochNodesConfig{
		nbShards:     arguments.NbShards,
		shardID:      arguments.ShardIDAsObserver,
		eligibleMap:  make(map[uint32][]Validator),
		waitingMap:   make(map[uint32][]Validator),
		selectors:    make(map[uint32]RandomSelector),
		mutNodesMaps: sync.RWMutex{},
	}

	savedKey := arguments.Hasher.Compute(string(arguments.SelfPublicKey))

	ihgs := &indexHashedNodesCoordinator{
		hasher:                  arguments.Hasher,
		shuffler:                arguments.Shuffler,
		epochStartSubscriber:    arguments.EpochStartSubscriber,
		bootStorer:              arguments.BootStorer,
		selfPubKey:              arguments.SelfPublicKey,
		nodesConfig:             nodesConfig,
		currentEpoch:            arguments.Epoch,
		savedStateKey:           savedKey,
		shardConsensusGroupSize: arguments.ShardConsensusGroupSize,
		metaConsensusGroupSize:  arguments.MetaConsensusGroupSize,
		consensusGroupCacher:    arguments.ConsensusGroupCache,
		shardIDAsObserver:       arguments.ShardIDAsObserver,
	}

	ihgs.nodesPerShardSetter = ihgs
	err = ihgs.setNodesPerShards(arguments.EligibleNodes, arguments.WaitingNodes, arguments.Epoch)
	if err != nil {
		return nil, err
	}

	err = ihgs.saveState(ihgs.savedStateKey)
	if err != nil {
		log.Error("saving initial nodes coordinator config failed",
			"error", err.Error())
	}

	ihgs.epochStartSubscriber.RegisterHandler(ihgs)

	return ihgs, nil
}

func checkArguments(arguments ArgNodesCoordinator) error {
	if arguments.ShardConsensusGroupSize < 1 || arguments.MetaConsensusGroupSize < 1 {
		return ErrInvalidConsensusGroupSize
	}
	if arguments.NbShards < 1 {
		return ErrInvalidNumberOfShards
	}
	if arguments.ShardIDAsObserver >= arguments.NbShards && arguments.ShardIDAsObserver != core.MetachainShardId {
		return ErrInvalidShardId
	}
	if arguments.Hasher == nil {
		return ErrNilHasher
	}
	if len(arguments.SelfPublicKey) == 0 {
		return ErrNilPubKey
	}
	if arguments.Shuffler == nil {
		return ErrNilShuffler
	}
	if check.IfNil(arguments.BootStorer) {
		return ErrNilBootStorer
	}
	if arguments.ConsensusGroupCache == nil {
		return ErrNilCacher
	}

	return nil
}

// SetNodesPerShards loads the distribution of nodes per shard into the nodes management component
func (ihgs *indexHashedNodesCoordinator) setNodesPerShards(
	eligible map[uint32][]Validator,
	waiting map[uint32][]Validator,
	epoch uint32,
) error {
	ihgs.mutNodesConfig.Lock()
	defer ihgs.mutNodesConfig.Unlock()

	nodesConfig, ok := ihgs.nodesConfig[epoch]
	if !ok {
		nodesConfig = &epochNodesConfig{}
	}

	nodesConfig.mutNodesMaps.Lock()
	defer nodesConfig.mutNodesMaps.Unlock()

	if eligible == nil || waiting == nil {
		return ErrNilInputNodesMap
	}

	nodesList, ok := eligible[core.MetachainShardId]
	if !ok || len(nodesList) < ihgs.metaConsensusGroupSize {
		return ErrSmallMetachainEligibleListSize
	}

	numTotalEligible := uint64(len(nodesList))
	for shardId := uint32(0); shardId < uint32(len(eligible)-1); shardId++ {
		nbNodesShard := len(eligible[shardId])
		if nbNodesShard < ihgs.shardConsensusGroupSize {
			return ErrSmallShardEligibleListSize
		}
		numTotalEligible += uint64(nbNodesShard)
	}

	var err error
	// nbShards holds number of shards without meta
	nodesConfig.nbShards = uint32(len(eligible) - 1)
	nodesConfig.eligibleMap = eligible
	nodesConfig.expandedEligibleMap = eligible
	nodesConfig.waitingMap = waiting
	nodesConfig.publicKeyToValidatorMap = ihgs.createPublicKeyToValidatorMap(eligible, waiting)
	nodesConfig.shardID = ihgs.computeShardForSelfPublicKey(nodesConfig)
	nodesConfig.selectors, err = ihgs.createSelectors(nodesConfig)
	if err != nil {
		return err
	}

	ihgs.nodesConfig[epoch] = nodesConfig
	ihgs.numTotalEligible = numTotalEligible

	return nil
}

// ComputeLeaving -
func (ihgs *indexHashedNodesCoordinator) ComputeLeaving([]Validator) []Validator {
	return make([]Validator, 0)
}

// ComputeConsensusGroup will generate a list of validators based on the the eligible list
// by weighted random sampling
func (ihgs *indexHashedNodesCoordinator) ComputeConsensusGroup(
	randomness []byte,
	round uint64,
	shardID uint32,
	epoch uint32,
) (validatorsGroup []Validator, err error) {
	var selector RandomSelector
	var eligibleList []Validator

	log.Trace("computing consensus group for",
		"epoch", epoch,
		"shardID", shardID,
		"randomness", randomness,
		"round", round)

	if len(randomness) == 0 {
		return nil, ErrNilRandomness
	}

	ihgs.mutNodesConfig.RLock()
	nodesConfig, ok := ihgs.nodesConfig[epoch]
	if ok {
		if shardID >= nodesConfig.nbShards && shardID != core.MetachainShardId {
			return nil, ErrInvalidShardId
		}
<<<<<<< HEAD
		selector = nodesConfig.selectors[shardID]
		eligibleList = nodesConfig.eligibleMap[shardID]
=======
		// TODO: Replace next line with this line after fix: expandedList = nodesConfig.expandedEligibleMap[shardID]
		expandedList = nodesConfig.eligibleMap[shardID]
>>>>>>> 7fc78dab
	}
	ihgs.mutNodesConfig.RUnlock()

	if !ok {
		return nil, ErrEpochNodesConfigDesNotExist
	}

	key := []byte(fmt.Sprintf(keyFormat, string(randomness), round, shardID, epoch))
	validators := ihgs.searchConsensusForKey(key)
	if validators != nil {
		return validators, nil
	}

	consensusSize := ihgs.ConsensusGroupSize(shardID)
	randomness = []byte(fmt.Sprintf("%d-%s", round, randomness))

	log.Debug("ComputeValidatorsGroup",
		"randomness", randomness,
		"consensus size", consensusSize,
		"eligible list length", len(eligibleList))

	tempList, err := selectValidators(selector, randomness, uint32(consensusSize), eligibleList)
	if err != nil {
		return nil, err
	}

	ihgs.consensusGroupCacher.Put(key, tempList)

	return tempList, nil
}

func (ihgs *indexHashedNodesCoordinator) searchConsensusForKey(key []byte) []Validator {
	value, ok := ihgs.consensusGroupCacher.Get(key)
	if ok {
		consensusGroup, typeOk := value.([]Validator)
		if typeOk {
			return consensusGroup
		}

	}
	return nil
}

// GetValidatorWithPublicKey gets the validator with the given public key
func (ihgs *indexHashedNodesCoordinator) GetValidatorWithPublicKey(
	publicKey []byte,
	epoch uint32,
) (Validator, uint32, error) {
	if len(publicKey) == 0 {
		return nil, 0, ErrNilPubKey
	}
	ihgs.mutNodesConfig.RLock()
	nodesConfig, ok := ihgs.nodesConfig[epoch]
	ihgs.mutNodesConfig.RUnlock()

	if !ok {
		return nil, 0, ErrEpochNodesConfigDesNotExist
	}

	nodesConfig.mutNodesMaps.RLock()
	defer nodesConfig.mutNodesMaps.RUnlock()

	v, ok := nodesConfig.publicKeyToValidatorMap[string(publicKey)]
	if ok {
		return v.validator, v.shardID, nil
	}

	return nil, 0, ErrValidatorNotFound
}

// GetConsensusValidatorsPublicKeys calculates the validators consensus group for a specific shard, randomness and round number,
// returning their public keys
func (ihgs *indexHashedNodesCoordinator) GetConsensusValidatorsPublicKeys(
	randomness []byte,
	round uint64,
	shardID uint32,
	epoch uint32,
) ([]string, error) {
	consensusNodes, err := ihgs.ComputeConsensusGroup(randomness, round, shardID, epoch)
	if err != nil {
		return nil, err
	}

	pubKeys := make([]string, 0)

	for _, v := range consensusNodes {
		pubKeys = append(pubKeys, string(v.PubKey()))
	}

	return pubKeys, nil
}

// GetConsensusValidatorsRewardsAddresses calculates the validator consensus group for a specific shard, randomness and round
// number, returning their staking/rewards addresses
func (ihgs *indexHashedNodesCoordinator) GetConsensusValidatorsRewardsAddresses(
	randomness []byte,
	round uint64,
	shardID uint32,
	epoch uint32,
) ([]string, error) {
	consensusNodes, err := ihgs.ComputeConsensusGroup(randomness, round, shardID, epoch)
	if err != nil {
		return nil, err
	}

	addresses := make([]string, len(consensusNodes))
	for i, v := range consensusNodes {
		addresses[i] = string(v.Address())
	}

	return addresses, nil
}

// GetAllEligibleValidatorsPublicKeys will return all validators public keys for all shards
func (ihgs *indexHashedNodesCoordinator) GetAllEligibleValidatorsPublicKeys(epoch uint32) (map[uint32][][]byte, error) {
	validatorsPubKeys := make(map[uint32][][]byte)

	ihgs.mutNodesConfig.RLock()
	nodesConfig, ok := ihgs.nodesConfig[epoch]
	ihgs.mutNodesConfig.RUnlock()

	if !ok {
		return nil, ErrEpochNodesConfigDesNotExist
	}

	nodesConfig.mutNodesMaps.RLock()
	defer nodesConfig.mutNodesMaps.RUnlock()

	for shardID, shardEligible := range nodesConfig.eligibleMap {
		for i := 0; i < len(shardEligible); i++ {
			validatorsPubKeys[shardID] = append(validatorsPubKeys[shardID], nodesConfig.eligibleMap[shardID][i].PubKey())
		}
	}

	return validatorsPubKeys, nil
}

// GetAllWaitingValidatorsPublicKeys will return all validators public keys for all shards
func (ihgs *indexHashedNodesCoordinator) GetAllWaitingValidatorsPublicKeys(epoch uint32) (map[uint32][][]byte, error) {
	validatorsPubKeys := make(map[uint32][][]byte)

	ihgs.mutNodesConfig.RLock()
	nodesConfig, ok := ihgs.nodesConfig[epoch]
	ihgs.mutNodesConfig.RUnlock()

	if !ok {
		return nil, ErrEpochNodesConfigDesNotExist
	}

	nodesConfig.mutNodesMaps.RLock()
	defer nodesConfig.mutNodesMaps.RUnlock()

	for shardID, shardEligible := range nodesConfig.waitingMap {
		for i := 0; i < len(shardEligible); i++ {
			validatorsPubKeys[shardID] = append(validatorsPubKeys[shardID], nodesConfig.waitingMap[shardID][i].PubKey())
		}
	}

	return validatorsPubKeys, nil
}

// GetValidatorsIndexes will return validators indexes for a block
func (ihgs *indexHashedNodesCoordinator) GetValidatorsIndexes(
	publicKeys []string,
	epoch uint32,
) ([]uint64, error) {
	signersIndexes := make([]uint64, 0)

	validatorsPubKeys, err := ihgs.GetAllEligibleValidatorsPublicKeys(epoch)
	if err != nil {
		return nil, err
	}

	ihgs.mutNodesConfig.RLock()
	nodesConfig := ihgs.nodesConfig[epoch]
	ihgs.mutNodesConfig.RUnlock()

	for _, pubKey := range publicKeys {
		for index, value := range validatorsPubKeys[nodesConfig.shardID] {
			if bytes.Equal([]byte(pubKey), value) {
				signersIndexes = append(signersIndexes, uint64(index))
			}
		}
	}

	if len(publicKeys) != len(signersIndexes) {
		strHaving := "having the following keys: \n"
		for index, value := range validatorsPubKeys[nodesConfig.shardID] {
			strHaving += fmt.Sprintf(" index %d  key %s\n", index, logger.DisplayByteSlice(value))
		}

		strNeeded := "needed the following keys: \n"
		for _, pubKey := range publicKeys {
			strNeeded += fmt.Sprintf(" key %s\n", logger.DisplayByteSlice([]byte(pubKey)))
		}

		log.Error("public keys not found\n"+strHaving+"\n"+strNeeded+"\n",
			"len pubKeys", len(publicKeys),
			"len signers", len(signersIndexes),
		)

		return nil, ErrInvalidNumberPubKeys
	}

	return signersIndexes, nil
}

// EpochStartPrepare wis called when an epoch start event is observed, but not yet confirmed/committed.
// Some components may need to do some initialisation on this event
func (ihgs *indexHashedNodesCoordinator) EpochStartPrepare(metaHeader data.HeaderHandler) {
	randomness := metaHeader.GetPrevRandSeed()
	newEpoch := metaHeader.GetEpoch()

	ihgs.mutNodesConfig.RLock()
	nodesConfig, ok := ihgs.nodesConfig[newEpoch-1]
	ihgs.mutNodesConfig.RUnlock()

	if !ok {
		log.Error("no configured epoch found")
		return
	}

	allValidators := make([]Validator, 0)

	for _, shardValidators := range nodesConfig.eligibleMap {
		allValidators = append(allValidators, shardValidators...)
	}

	for _, shardValidators := range nodesConfig.waitingMap {
		allValidators = append(allValidators, shardValidators...)
	}

	sort.Slice(allValidators, func(i, j int) bool {
		return bytes.Compare(allValidators[i].PubKey(), allValidators[j].PubKey()) < 0
	})

	leaving := ihgs.nodesPerShardSetter.ComputeLeaving(allValidators)

	// TODO: update the new nodes and leaving nodes as well
	shufflerArgs := ArgsUpdateNodes{
		Eligible: nodesConfig.eligibleMap,
		Waiting:  nodesConfig.waitingMap,
		NewNodes: make([]Validator, 0),
		Leaving:  leaving,
		Rand:     randomness,
		NbShards: nodesConfig.nbShards,
	}

	eligibleMap, waitingMap, stillRemaining := ihgs.shuffler.UpdateNodeLists(shufflerArgs)

	err := ihgs.setNodesPerShards(eligibleMap, waitingMap, newEpoch)
	if err != nil {
		log.Error("set nodes per shard failed", "error", err.Error())
	}

	err = ihgs.saveState(randomness)
	if err != nil {
		log.Error("saving nodes coordinator config failed", "error", err.Error())
	}

	displayNodesConfiguration(eligibleMap, waitingMap, leaving, stillRemaining)

	ihgs.mutSavedStateKey.Lock()
	ihgs.savedStateKey = randomness
	ihgs.mutSavedStateKey.Unlock()
}

// EpochStartAction is called upon a start of epoch event.
// NodeCoordinator has to get the nodes assignment to shards using the shuffler.
func (ihgs *indexHashedNodesCoordinator) EpochStartAction(hdr data.HeaderHandler) {
	newEpoch := hdr.GetEpoch()
	epochToRemove := int32(newEpoch) - nodeCoordinatorStoredEpochs
	needToRemove := epochToRemove >= 0
	ihgs.currentEpoch = newEpoch

	err := ihgs.saveState(ihgs.savedStateKey)
	if err != nil {
		log.Error("saving nodes coordinator config failed", "error", err.Error())
	}

	ihgs.mutNodesConfig.Lock()
	if needToRemove {
		for epoch := range ihgs.nodesConfig {
			if epoch <= uint32(epochToRemove) {
				delete(ihgs.nodesConfig, epoch)
			}
		}
	}
	ihgs.mutNodesConfig.Unlock()
}

// NotifyOrder returns the notification order for a start of epoch event
func (ihgs *indexHashedNodesCoordinator) NotifyOrder() uint32 {
	return core.NodesCoordinatorOrder
}

// GetSavedStateKey returns the key for the last nodes coordinator saved state
func (ihgs *indexHashedNodesCoordinator) GetSavedStateKey() []byte {
	ihgs.mutSavedStateKey.RLock()
	key := ihgs.savedStateKey
	ihgs.mutSavedStateKey.RUnlock()

	return key
}

// ShardIdForEpoch returns the nodesCoordinator configured ShardId for specified epoch if epoch configuration exists,
// otherwise error
func (ihgs *indexHashedNodesCoordinator) ShardIdForEpoch(epoch uint32) (uint32, error) {
	ihgs.mutNodesConfig.RLock()
	nodesConfig, ok := ihgs.nodesConfig[epoch]
	ihgs.mutNodesConfig.RUnlock()

	if !ok {
		return 0, ErrEpochNodesConfigDesNotExist
	}

	return nodesConfig.shardID, nil
}

// GetConsensusWhitelistedNodes return the whitelisted nodes allowed to send consensus messages, for each of the shards
func (ihgs *indexHashedNodesCoordinator) GetConsensusWhitelistedNodes(
	epoch uint32,
) (map[string]struct{}, error) {
	var err error
	shardEligible := make(map[string]struct{})
	publicKeysPrevEpoch := make(map[uint32][][]byte)
	prevEpochConfigExists := false

	if epoch > 0 {
		publicKeysPrevEpoch, err = ihgs.GetAllEligibleValidatorsPublicKeys(epoch - 1)
		if err == nil {
			prevEpochConfigExists = true
		} else {
			log.Warn("get consensus whitelisted nodes", "error", err.Error())
		}
	}

	var prevEpochShardId uint32
	if prevEpochConfigExists {
		prevEpochShardId, err = ihgs.ShardIdForEpoch(epoch - 1)
		if err == nil {
			for _, pubKey := range publicKeysPrevEpoch[prevEpochShardId] {
				shardEligible[string(pubKey)] = struct{}{}
			}
		} else {
			log.Trace("not critical error getting shardID for epoch", "epoch", epoch-1, "error", err)
		}
	}

	publicKeysNewEpoch, errGetEligible := ihgs.GetAllEligibleValidatorsPublicKeys(epoch)
	if errGetEligible != nil {
		return nil, errGetEligible
	}

	epochShardId, errShardIdForEpoch := ihgs.ShardIdForEpoch(epoch)
	if errShardIdForEpoch != nil {
		return nil, errShardIdForEpoch
	}

	for _, pubKey := range publicKeysNewEpoch[epochShardId] {
		shardEligible[string(pubKey)] = struct{}{}
	}

	return shardEligible, nil
}

func (ihgs *indexHashedNodesCoordinator) createPublicKeyToValidatorMap(
	eligible map[uint32][]Validator,
	waiting map[uint32][]Validator,
) map[string]*validatorWithShardID {
	publicKeyToValidatorMap := make(map[string]*validatorWithShardID)
	for shardId, shardEligible := range eligible {
		for i := 0; i < len(shardEligible); i++ {
			publicKeyToValidatorMap[string(shardEligible[i].PubKey())] = &validatorWithShardID{
				validator: shardEligible[i],
				shardID:   shardId,
			}
		}
	}
	for shardId, shardWaiting := range waiting {
		for i := 0; i < len(shardWaiting); i++ {
			publicKeyToValidatorMap[string(shardWaiting[i].PubKey())] = &validatorWithShardID{
				validator: shardWaiting[i],
				shardID:   shardId,
			}
		}
	}

	return publicKeyToValidatorMap
}

func (ihgs *indexHashedNodesCoordinator) computeShardForSelfPublicKey(nodesConfig *epochNodesConfig) uint32 {
	pubKey := ihgs.selfPubKey
	selfShard := ihgs.shardIDAsObserver
	epNodesConfig, ok := ihgs.nodesConfig[ihgs.currentEpoch]
	if ok {
		log.Trace("computeShardForSelfPublicKey found existing config",
			"shard", epNodesConfig.shardID,
		)
		selfShard = epNodesConfig.shardID
	}

	for shard, validators := range nodesConfig.eligibleMap {
		for _, v := range validators {
			if bytes.Equal(v.PubKey(), pubKey) {
				log.Trace("computeShardForSelfPublicKey found validator in eligible",
					"shard", shard,
					"validator PK", v,
				)

				return shard
			}
		}
	}

	for shard, validators := range nodesConfig.waitingMap {
		for _, v := range validators {
			if bytes.Equal(v.PubKey(), pubKey) {
				log.Trace("computeShardForSelfPublicKey found validator in waiting",
					"shard", shard,
					"validator PK", v,
				)

				return shard
			}
		}
	}

	log.Trace("computeShardForSelfPublicKey returned default",
		"shard", selfShard,
	)
	return selfShard
}

// ConsensusGroupSize returns the consensus group size for a specific shard
func (ihgs *indexHashedNodesCoordinator) ConsensusGroupSize(
	shardID uint32,
) int {
	if shardID == core.MetachainShardId {
		return ihgs.metaConsensusGroupSize
	}

	return ihgs.shardConsensusGroupSize
}

// GetNumTotalEligible returns the number of total eligible accross all shards from current setup
func (ihgs *indexHashedNodesCoordinator) GetNumTotalEligible() uint64 {
	return ihgs.numTotalEligible
}

// GetOwnPublicKey will return current node public key  for block sign
func (ihgs *indexHashedNodesCoordinator) GetOwnPublicKey() []byte {
	return ihgs.selfPubKey
}

// IsInterfaceNil returns true if there is no value under the interface
func (ihgs *indexHashedNodesCoordinator) IsInterfaceNil() bool {
	return ihgs == nil
}

// createSelectors creates the consensus group selectors for each shard
// Not concurrent safe, needs to be called under mutex
func (ihgs *indexHashedNodesCoordinator) createSelectors(
	nodesConfig *epochNodesConfig,
) (map[uint32]RandomSelector, error) {
	var err error
	var weights []uint32

	selectors := make(map[uint32]RandomSelector)
	// weights for validators are computed according to each validator rating
	for shard, vList := range nodesConfig.eligibleMap {
		weights, err = ihgs.nodesPerShardSetter.ValidatorsWeights(vList)
		if err != nil {
			return nil, err
		}

		selectors[shard], err = NewSelectorWRS(weights, ihgs.hasher)
		if err != nil {
			return nil, err
		}
	}

	return selectors, nil
}

// ValidatorsWeights returns the
func (ihgs *indexHashedNodesCoordinator) ValidatorsWeights(validators []Validator) ([]uint32, error) {
	weights := make([]uint32, len(validators))
	for i := range validators {
		weights[i] = 1
	}

	return weights, nil
}

func selectValidators(
	selector RandomSelector,
	randomness []byte,
	consensusSize uint32,
	eligibleList []Validator,
) ([]Validator, error) {
	if check.IfNil(selector) {
		return nil, ErrNilRandomSelector
	}
	if len(randomness) == 0 {
		return nil, ErrNilRandomness
	}

	// todo: checks for indexes
	selectedIndexes, err := selector.Select(randomness, consensusSize)
	if err != nil {
		return nil, err
	}

	consensusGroup := make([]Validator, consensusSize)
	for i := range consensusGroup {
		consensusGroup[i] = eligibleList[selectedIndexes[i]]
	}

	return consensusGroup, nil
}

func displayNodesConfiguration(eligible map[uint32][]Validator, waiting map[uint32][]Validator, leaving []Validator, actualLeaving []Validator) {
	for shardID, validators := range eligible {
		for _, v := range validators {
			pk := v.PubKey()
			log.Debug("eligible", "pk", pk, "shardID", shardID)
		}
	}

	for shardID, validators := range waiting {
		for _, v := range validators {
			pk := v.PubKey()
			log.Debug("waiting", "pk", pk, "shardID", shardID)
		}
	}

	for _, v := range leaving {
		pk := v.PubKey()
		log.Debug("computed leaving", "pk", pk)
	}

	for _, v := range actualLeaving {
		pk := v.PubKey()
		log.Debug("actually remaining", "pk", pk)
	}
}<|MERGE_RESOLUTION|>--- conflicted
+++ resolved
@@ -183,7 +183,6 @@
 	// nbShards holds number of shards without meta
 	nodesConfig.nbShards = uint32(len(eligible) - 1)
 	nodesConfig.eligibleMap = eligible
-	nodesConfig.expandedEligibleMap = eligible
 	nodesConfig.waitingMap = waiting
 	nodesConfig.publicKeyToValidatorMap = ihgs.createPublicKeyToValidatorMap(eligible, waiting)
 	nodesConfig.shardID = ihgs.computeShardForSelfPublicKey(nodesConfig)
@@ -230,13 +229,8 @@
 		if shardID >= nodesConfig.nbShards && shardID != core.MetachainShardId {
 			return nil, ErrInvalidShardId
 		}
-<<<<<<< HEAD
 		selector = nodesConfig.selectors[shardID]
 		eligibleList = nodesConfig.eligibleMap[shardID]
-=======
-		// TODO: Replace next line with this line after fix: expandedList = nodesConfig.expandedEligibleMap[shardID]
-		expandedList = nodesConfig.eligibleMap[shardID]
->>>>>>> 7fc78dab
 	}
 	ihgs.mutNodesConfig.RUnlock()
 
