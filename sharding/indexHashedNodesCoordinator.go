package sharding

import (
	"bytes"
	"fmt"
	"sort"
	"sync"

	logger "github.com/ElrondNetwork/elrond-go-logger"
	"github.com/ElrondNetwork/elrond-go/core"
	"github.com/ElrondNetwork/elrond-go/core/check"
	"github.com/ElrondNetwork/elrond-go/data"
	"github.com/ElrondNetwork/elrond-go/epochStart"
	"github.com/ElrondNetwork/elrond-go/hashing"
	"github.com/ElrondNetwork/elrond-go/storage"
)

const (
	keyFormat = "%s_%v_%v_%v"
)

// TODO: move this to config parameters
const nodeCoordinatorStoredEpochs = 2

type validatorWithShardID struct {
	validator Validator
	shardID   uint32
}

// TODO: add a parameter for shardID  when acting as observer
type epochNodesConfig struct {
	nbShards                uint32
	shardID                 uint32
	eligibleMap             map[uint32][]Validator
	waitingMap              map[uint32][]Validator
	expandedEligibleMap     map[uint32][]Validator
	publicKeyToValidatorMap map[string]*validatorWithShardID
	mutNodesMaps            sync.RWMutex
}

// EpochStartEventNotifier provides Register and Unregister functionality for the end of epoch events
type EpochStartEventNotifier interface {
	RegisterHandler(handler epochStart.ActionHandler)
	UnregisterHandler(handler epochStart.ActionHandler)
}

type indexHashedNodesCoordinator struct {
	hasher                        hashing.Hasher
	shuffler                      NodesShuffler
	epochStartRegistrationHandler EpochStartEventNotifier
	listIndexUpdater              ListIndexUpdaterHandler
	bootStorer                    storage.Storer
	selfPubKey                    []byte
	nodesConfig                   map[uint32]*epochNodesConfig
	mutNodesConfig                sync.RWMutex
	currentEpoch                  uint32
	savedStateKey                 []byte
	mutSavedStateKey              sync.RWMutex
	numTotalEligible              uint64
	shardConsensusGroupSize       int
	metaConsensusGroupSize        int
	nodesPerShardSetter           NodesPerShardSetter
	consensusGroupCacher          Cacher
	shardIDAsObserver             uint32
}

// NewIndexHashedNodesCoordinator creates a new index hashed group selector
func NewIndexHashedNodesCoordinator(arguments ArgNodesCoordinator) (*indexHashedNodesCoordinator, error) {
	err := checkArguments(arguments)
	if err != nil {
		return nil, err
	}

	nodesConfig := make(map[uint32]*epochNodesConfig, nodeCoordinatorStoredEpochs)

	nodesConfig[arguments.Epoch] = &epochNodesConfig{
		nbShards:     arguments.NbShards,
		shardID:      arguments.ShardIDAsObserver,
		eligibleMap:  make(map[uint32][]Validator),
		waitingMap:   make(map[uint32][]Validator),
		mutNodesMaps: sync.RWMutex{},
	}

	savedKey := arguments.Hasher.Compute(string(arguments.SelfPublicKey))

	ihgs := &indexHashedNodesCoordinator{
		hasher:                        arguments.Hasher,
		shuffler:                      arguments.Shuffler,
		epochStartRegistrationHandler: arguments.EpochStartNotifier,
		bootStorer:                    arguments.BootStorer,
		listIndexUpdater:              arguments.ListIndexUpdater,
		selfPubKey:                    arguments.SelfPublicKey,
		nodesConfig:                   nodesConfig,
		currentEpoch:                  arguments.Epoch,
		savedStateKey:                 savedKey,
		shardConsensusGroupSize:       arguments.ShardConsensusGroupSize,
		metaConsensusGroupSize:        arguments.MetaConsensusGroupSize,
		consensusGroupCacher:          arguments.ConsensusGroupCache,
		shardIDAsObserver:             arguments.ShardIDAsObserver,
	}

	ihgs.nodesPerShardSetter = ihgs
	err = ihgs.nodesPerShardSetter.SetNodesPerShards(arguments.EligibleNodes, arguments.WaitingNodes, arguments.Epoch, false)
	if err != nil {
		return nil, err
	}

	err = ihgs.saveState(ihgs.savedStateKey)
	if err != nil {
		log.Error("saving initial nodes coordinator config failed",
			"error", err.Error())
	}

	ihgs.epochStartRegistrationHandler.RegisterHandler(ihgs)

	return ihgs, nil
}

func checkArguments(arguments ArgNodesCoordinator) error {
	if arguments.ShardConsensusGroupSize < 1 || arguments.MetaConsensusGroupSize < 1 {
		return ErrInvalidConsensusGroupSize
	}
	if arguments.NbShards < 1 {
		return ErrInvalidNumberOfShards
	}
	if arguments.ShardIDAsObserver >= arguments.NbShards && arguments.ShardIDAsObserver != core.MetachainShardId {
		return ErrInvalidShardId
	}
	if check.IfNil(arguments.Hasher) {
		return ErrNilHasher
	}
	if len(arguments.SelfPublicKey) == 0 {
		return ErrNilPubKey
	}
	if check.IfNil(arguments.Shuffler) {
		return ErrNilShuffler
	}
	if check.IfNil(arguments.ListIndexUpdater) {
		return ErrNilListIndexUpdater
	}
	if check.IfNil(arguments.BootStorer) {
		return ErrNilBootStorer
	}
	if arguments.ConsensusGroupCache == nil {
		return ErrNilCacher
	}

	return nil
}

// SetNodesPerShards loads the distribution of nodes per shard into the nodes management component
func (ihgs *indexHashedNodesCoordinator) SetNodesPerShards(
	eligible map[uint32][]Validator,
	waiting map[uint32][]Validator,
	epoch uint32,
	updatePeersListAndIndex bool,
) error {
	ihgs.mutNodesConfig.Lock()
	defer ihgs.mutNodesConfig.Unlock()

	nodesConfig, ok := ihgs.nodesConfig[epoch]
	if !ok {
		nodesConfig = &epochNodesConfig{}
	}

	nodesConfig.mutNodesMaps.Lock()
	defer nodesConfig.mutNodesMaps.Unlock()

	if eligible == nil || waiting == nil {
		return ErrNilInputNodesMap
	}

	nodesList, ok := eligible[core.MetachainShardId]
	if !ok || len(nodesList) < ihgs.metaConsensusGroupSize {
		return ErrSmallMetachainEligibleListSize
	}

	numTotalEligible := uint64(len(nodesList))
	for shardId := uint32(0); shardId < uint32(len(eligible)-1); shardId++ {
		nbNodesShard := len(eligible[shardId])
		if nbNodesShard < ihgs.shardConsensusGroupSize {
			return ErrSmallShardEligibleListSize
		}
		numTotalEligible += uint64(nbNodesShard)
	}

	// nbShards holds number of shards without meta
	nodesConfig.nbShards = uint32(len(eligible) - 1)
	nodesConfig.eligibleMap = eligible
	nodesConfig.expandedEligibleMap = eligible
	nodesConfig.waitingMap = waiting
	nodesConfig.publicKeyToValidatorMap = make(map[string]*validatorWithShardID)
	for shardId, shardEligible := range nodesConfig.eligibleMap {
		for i := 0; i < len(shardEligible); i++ {
			nodesConfig.publicKeyToValidatorMap[string(shardEligible[i].PubKey())] = &validatorWithShardID{
				validator: shardEligible[i],
				shardID:   shardId,
			}
		}
	}
	for shardId, shardWaiting := range nodesConfig.waitingMap {
		for i := 0; i < len(shardWaiting); i++ {
			nodesConfig.publicKeyToValidatorMap[string(shardWaiting[i].PubKey())] = &validatorWithShardID{
				validator: shardWaiting[i],
				shardID:   shardId,
			}
		}
	}

	nodesConfig.shardID = ihgs.computeShardForSelfPublicKey(nodesConfig)
	ihgs.nodesConfig[epoch] = nodesConfig
	ihgs.numTotalEligible = numTotalEligible

	if updatePeersListAndIndex {
		err := ihgs.updatePeersListAndIndex(nodesConfig)
		if err != nil {
			return err
		}
	}

	return nil
}

// ComputeLeaving -
func (ihgs *indexHashedNodesCoordinator) ComputeLeaving([]Validator) []Validator {
	return make([]Validator, 0)
}

// ComputeConsensusGroup will generate a list of validators based on the the eligible list,
// consensus group size and a randomness source
// Steps:
// 1. generate expanded eligible list by multiplying entries from shards' eligible list according to stake and rating -> TODO
// 2. for each value in [0, consensusGroupSize), compute proposedindex = Hash( [index as string] CONCAT randomness) % len(eligible list)
// 3. if proposed index is already in the temp validator list, then proposedIndex++ (and then % len(eligible list) as to not
//    exceed the maximum index value permitted by the validator list), and then recheck against temp validator list until
//    the item at the new proposed index is not found in the list. This new proposed index will be called checked index
// 4. the item at the checked index is appended in the temp validator list
func (ihgs *indexHashedNodesCoordinator) ComputeConsensusGroup(
	randomness []byte,
	round uint64,
	shardID uint32,
	epoch uint32,
) (validatorsGroup []Validator, err error) {
	var expandedList []Validator

	log.Trace("computing consensus group for",
		"epoch", epoch,
		"shardID", shardID,
		"randomness", randomness,
		"round", round)

	if len(randomness) == 0 {
		return nil, ErrNilRandomness
	}

	ihgs.mutNodesConfig.RLock()
	nodesConfig, ok := ihgs.nodesConfig[epoch]
	if ok {
		if shardID >= nodesConfig.nbShards && shardID != core.MetachainShardId {
			return nil, ErrInvalidShardId
		}
<<<<<<< HEAD
		expandedList = nodesConfig.expandedEligibleMap[shardID]
=======
		// TODO: Replace next line with this line after fix: expandedList = nodesConfig.expandedEligibleMap[shardID]
		expandedList = nodesConfig.eligibleMap[shardID]
>>>>>>> 2b8037d3
	}
	ihgs.mutNodesConfig.RUnlock()

	if !ok {
		return nil, ErrEpochNodesConfigDoesNotExist
	}

	key := []byte(fmt.Sprintf(keyFormat, string(randomness), round, shardID, epoch))
	validators := ihgs.searchConsensusForKey(key)
	if validators != nil {
		return validators, nil
	}

	consensusSize := ihgs.ConsensusGroupSize(shardID)
	randomness = []byte(fmt.Sprintf("%d-%s", round, randomness))

	log.Debug("ComputeValidatorsGroup",
		"randomness", randomness,
		"consensus size", consensusSize,
		"eligible list length", len(expandedList))

	consensusGroupProvider := NewSelectionBasedProvider(ihgs.hasher, uint32(consensusSize))
	tempList, err := consensusGroupProvider.Get(randomness, int64(consensusSize), expandedList)
	if err != nil {
		return nil, err
	}

	ihgs.consensusGroupCacher.Put(key, tempList)

	return tempList, nil
}

func (ihgs *indexHashedNodesCoordinator) searchConsensusForKey(key []byte) []Validator {
	value, ok := ihgs.consensusGroupCacher.Get(key)
	if ok {
		consensusGroup, typeOk := value.([]Validator)
		if typeOk {
			return consensusGroup
		}

	}
	return nil
}

// GetValidatorWithPublicKey gets the validator with the given public key
func (ihgs *indexHashedNodesCoordinator) GetValidatorWithPublicKey(
	publicKey []byte,
	epoch uint32,
) (Validator, uint32, error) {
	if len(publicKey) == 0 {
		return nil, 0, ErrNilPubKey
	}
	ihgs.mutNodesConfig.RLock()
	nodesConfig, ok := ihgs.nodesConfig[epoch]
	ihgs.mutNodesConfig.RUnlock()

	if !ok {
		return nil, 0, ErrEpochNodesConfigDoesNotExist
	}

	nodesConfig.mutNodesMaps.RLock()
	defer nodesConfig.mutNodesMaps.RUnlock()

	v, ok := nodesConfig.publicKeyToValidatorMap[string(publicKey)]
	if ok {
		return v.validator, v.shardID, nil
	}

	return nil, 0, ErrValidatorNotFound
}

// GetConsensusValidatorsPublicKeys calculates the validators consensus group for a specific shard, randomness and round number,
// returning their public keys
func (ihgs *indexHashedNodesCoordinator) GetConsensusValidatorsPublicKeys(
	randomness []byte,
	round uint64,
	shardID uint32,
	epoch uint32,
) ([]string, error) {
	consensusNodes, err := ihgs.ComputeConsensusGroup(randomness, round, shardID, epoch)
	if err != nil {
		return nil, err
	}

	pubKeys := make([]string, 0)

	for _, v := range consensusNodes {
		pubKeys = append(pubKeys, string(v.PubKey()))
	}

	return pubKeys, nil
}

// GetAllEligibleValidatorsPublicKeys will return all validators public keys for all shards
func (ihgs *indexHashedNodesCoordinator) GetAllEligibleValidatorsPublicKeys(epoch uint32) (map[uint32][][]byte, error) {
	validatorsPubKeys := make(map[uint32][][]byte)

	ihgs.mutNodesConfig.RLock()
	nodesConfig, ok := ihgs.nodesConfig[epoch]
	ihgs.mutNodesConfig.RUnlock()

	if !ok {
		return nil, ErrEpochNodesConfigDoesNotExist
	}

	nodesConfig.mutNodesMaps.RLock()
	defer nodesConfig.mutNodesMaps.RUnlock()

	for shardID, shardEligible := range nodesConfig.eligibleMap {
		for i := 0; i < len(shardEligible); i++ {
			validatorsPubKeys[shardID] = append(validatorsPubKeys[shardID], nodesConfig.eligibleMap[shardID][i].PubKey())
		}
	}

	return validatorsPubKeys, nil
}

// GetAllWaitingValidatorsPublicKeys will return all validators public keys for all shards
func (ihgs *indexHashedNodesCoordinator) GetAllWaitingValidatorsPublicKeys(epoch uint32) (map[uint32][][]byte, error) {
	validatorsPubKeys := make(map[uint32][][]byte)

	ihgs.mutNodesConfig.RLock()
	nodesConfig, ok := ihgs.nodesConfig[epoch]
	ihgs.mutNodesConfig.RUnlock()

	if !ok {
		return nil, ErrEpochNodesConfigDoesNotExist
	}

	nodesConfig.mutNodesMaps.RLock()
	defer nodesConfig.mutNodesMaps.RUnlock()

	for shardID, shardEligible := range nodesConfig.waitingMap {
		for i := 0; i < len(shardEligible); i++ {
			validatorsPubKeys[shardID] = append(validatorsPubKeys[shardID], nodesConfig.waitingMap[shardID][i].PubKey())
		}
	}

	return validatorsPubKeys, nil
}

// GetWaitingPublicKeysPerShard will return all validators public keys in waiting list for all shards
func (ihgs *indexHashedNodesCoordinator) GetWaitingPublicKeysPerShard(epoch uint32) (map[uint32][][]byte, error) {
	validatorsPubKeys := make(map[uint32][][]byte)

	ihgs.mutNodesConfig.RLock()
	nodesConfig, ok := ihgs.nodesConfig[epoch]
	ihgs.mutNodesConfig.RUnlock()

	if !ok {
		return nil, ErrEpochNodesConfigDoesNotExist
	}

	nodesConfig.mutNodesMaps.RLock()
	defer nodesConfig.mutNodesMaps.RUnlock()

	for shardId, shardWaiting := range nodesConfig.waitingMap {
		for i := 0; i < len(shardWaiting); i++ {
			validatorsPubKeys[shardId] = append(validatorsPubKeys[shardId], nodesConfig.waitingMap[shardId][i].PubKey())
		}
	}

	return validatorsPubKeys, nil
}

// GetValidatorsIndexes will return validators indexes for a block
func (ihgs *indexHashedNodesCoordinator) GetValidatorsIndexes(
	publicKeys []string,
	epoch uint32,
) ([]uint64, error) {
	signersIndexes := make([]uint64, 0)

	validatorsPubKeys, err := ihgs.GetAllEligibleValidatorsPublicKeys(epoch)
	if err != nil {
		return nil, err
	}

	ihgs.mutNodesConfig.RLock()
	nodesConfig := ihgs.nodesConfig[epoch]
	ihgs.mutNodesConfig.RUnlock()

	for _, pubKey := range publicKeys {
		for index, value := range validatorsPubKeys[nodesConfig.shardID] {
			if bytes.Equal([]byte(pubKey), value) {
				signersIndexes = append(signersIndexes, uint64(index))
			}
		}
	}

	if len(publicKeys) != len(signersIndexes) {
		strHaving := "having the following keys: \n"
		for index, value := range validatorsPubKeys[nodesConfig.shardID] {
			strHaving += fmt.Sprintf(" index %d  key %s\n", index, logger.DisplayByteSlice(value))
		}

		strNeeded := "needed the following keys: \n"
		for _, pubKey := range publicKeys {
			strNeeded += fmt.Sprintf(" key %s\n", logger.DisplayByteSlice([]byte(pubKey)))
		}

		log.Error("public keys not found\n"+strHaving+"\n"+strNeeded+"\n",
			"len pubKeys", len(publicKeys),
			"len signers", len(signersIndexes),
		)

		return nil, ErrInvalidNumberPubKeys
	}

	return signersIndexes, nil
}

// EpochStartPrepare is called when an epoch start event is observed, but not yet confirmed/committed.
// Some components may need to do some initialisation on this event
func (ihgs *indexHashedNodesCoordinator) EpochStartPrepare(metaHeader data.HeaderHandler) {
	randomness := metaHeader.GetPrevRandSeed()
	newEpoch := metaHeader.GetEpoch()

	ihgs.mutNodesConfig.RLock()
	nodesConfig, ok := ihgs.nodesConfig[newEpoch-1]
	ihgs.mutNodesConfig.RUnlock()

	if !ok {
		log.Error("no configured epoch found")
		return
	}

	allValidators := make([]Validator, 0)

	for _, shardValidators := range nodesConfig.eligibleMap {
		allValidators = append(allValidators, shardValidators...)
	}

	for _, shardValidators := range nodesConfig.waitingMap {
		allValidators = append(allValidators, shardValidators...)
	}

	sort.Slice(allValidators, func(i, j int) bool {
		return bytes.Compare(allValidators[i].PubKey(), allValidators[j].PubKey()) < 0
	})

	leaving := ihgs.nodesPerShardSetter.ComputeLeaving(allValidators)

	// TODO: update the new nodes and leaving nodes as well
	shufflerArgs := ArgsUpdateNodes{
		Eligible: nodesConfig.eligibleMap,
		Waiting:  nodesConfig.waitingMap,
		NewNodes: make([]Validator, 0),
		Leaving:  leaving,
		Rand:     randomness,
		NbShards: nodesConfig.nbShards,
	}

	eligibleMap, waitingMap, stillRemaining := ihgs.shuffler.UpdateNodeLists(shufflerArgs)

	err := ihgs.nodesPerShardSetter.SetNodesPerShards(eligibleMap, waitingMap, newEpoch, true)
	if err != nil {
		log.Error("set nodes per shard failed", "error", err.Error())
	}

	err = ihgs.saveState(randomness)
	if err != nil {
		log.Error("saving nodes coordinator config failed", "error", err.Error())
	}

	displayNodesConfiguration(eligibleMap, waitingMap, leaving, stillRemaining)

	ihgs.mutSavedStateKey.Lock()
	ihgs.savedStateKey = randomness
	ihgs.mutSavedStateKey.Unlock()
}

// EpochStartAction is called upon a start of epoch event.
// NodeCoordinator has to get the nodes assignment to shards using the shuffler.
func (ihgs *indexHashedNodesCoordinator) EpochStartAction(hdr data.HeaderHandler) {
	newEpoch := hdr.GetEpoch()
	epochToRemove := int32(newEpoch) - nodeCoordinatorStoredEpochs
	needToRemove := epochToRemove >= 0
	ihgs.currentEpoch = newEpoch

	err := ihgs.saveState(ihgs.savedStateKey)
	if err != nil {
		log.Error("saving nodes coordinator config failed", "error", err.Error())
	}

	ihgs.mutNodesConfig.Lock()
	if needToRemove {
		for epoch := range ihgs.nodesConfig {
			if epoch <= uint32(epochToRemove) {
				delete(ihgs.nodesConfig, epoch)
			}
		}
	}
	ihgs.mutNodesConfig.Unlock()
}

// NotifyOrder returns the notification order for a start of epoch event
func (ihgs *indexHashedNodesCoordinator) NotifyOrder() uint32 {
	return core.NodesCoordinatorOrder
}

// GetSavedStateKey returns the key for the last nodes coordinator saved state
func (ihgs *indexHashedNodesCoordinator) GetSavedStateKey() []byte {
	ihgs.mutSavedStateKey.RLock()
	key := ihgs.savedStateKey
	ihgs.mutSavedStateKey.RUnlock()

	return key
}

// ShardIdForEpoch returns the nodesCoordinator configured ShardId for specified epoch if epoch configuration exists,
// otherwise error
func (ihgs *indexHashedNodesCoordinator) ShardIdForEpoch(epoch uint32) (uint32, error) {
	ihgs.mutNodesConfig.RLock()
	nodesConfig, ok := ihgs.nodesConfig[epoch]
	ihgs.mutNodesConfig.RUnlock()

	if !ok {
		return 0, ErrEpochNodesConfigDoesNotExist
	}

	return nodesConfig.shardID, nil
}

// GetConsensusWhitelistedNodes return the whitelisted nodes allowed to send consensus messages, for each of the shards
func (ihgs *indexHashedNodesCoordinator) GetConsensusWhitelistedNodes(
	epoch uint32,
) (map[string]struct{}, error) {
	var err error
	shardEligible := make(map[string]struct{})
	publicKeysPrevEpoch := make(map[uint32][][]byte)
	prevEpochConfigExists := false

	if epoch > 0 {
		publicKeysPrevEpoch, err = ihgs.GetAllEligibleValidatorsPublicKeys(epoch - 1)
		if err == nil {
			prevEpochConfigExists = true
		} else {
			log.Warn("get consensus whitelisted nodes", "error", err.Error())
		}
	}

	var prevEpochShardId uint32
	if prevEpochConfigExists {
		prevEpochShardId, err = ihgs.ShardIdForEpoch(epoch - 1)
		if err == nil {
			for _, pubKey := range publicKeysPrevEpoch[prevEpochShardId] {
				shardEligible[string(pubKey)] = struct{}{}
			}
		} else {
			log.Trace("not critical error getting shardID for epoch", "epoch", epoch-1, "error", err)
		}
	}

	publicKeysNewEpoch, errGetEligible := ihgs.GetAllEligibleValidatorsPublicKeys(epoch)
	if errGetEligible != nil {
		return nil, errGetEligible
	}

	epochShardId, errShardIdForEpoch := ihgs.ShardIdForEpoch(epoch)
	if errShardIdForEpoch != nil {
		return nil, errShardIdForEpoch
	}

	for _, pubKey := range publicKeysNewEpoch[epochShardId] {
		shardEligible[string(pubKey)] = struct{}{}
	}

	return shardEligible, nil
}

// UpdatePeersListAndIndex will update the list and the index for all peers
func (ihgs *indexHashedNodesCoordinator) UpdatePeersListAndIndex() error {
	ihgs.mutNodesConfig.RLock()
	nodesConfig, ok := ihgs.nodesConfig[ihgs.currentEpoch]
	ihgs.mutNodesConfig.RUnlock()

	if !ok {
		return ErrEpochNodesConfigDoesNotExist
	}

	nodesConfig.mutNodesMaps.RLock()
	defer nodesConfig.mutNodesMaps.RUnlock()

	return ihgs.updatePeersListAndIndex(nodesConfig)
}

// updatePeersListAndIndex will update the list and the index for all peers
// should be called with mutex locked
func (ihgs *indexHashedNodesCoordinator) updatePeersListAndIndex(nodesConfig *epochNodesConfig) error {
	err := ihgs.updatePeerAccountsForGivenMap(nodesConfig.eligibleMap, core.EligibleList)
	if err != nil {
		return err
	}

	err = ihgs.updatePeerAccountsForGivenMap(nodesConfig.waitingMap, core.WaitingList)
	if err != nil {
		return err
	}

	return nil
}

func (ihgs *indexHashedNodesCoordinator) updatePeerAccountsForGivenMap(
	peers map[uint32][]Validator,
	list core.PeerType,
) error {
	for shardId, accountsPerShard := range peers {
		for index, account := range accountsPerShard {
			err := ihgs.listIndexUpdater.UpdateListAndIndex(
				string(account.PubKey()),
				shardId,
				string(list),
				int32(index))
			if err != nil {
				log.Warn("error while updating list and index for peer",
					"error", err,
					"public key", account.PubKey())
			}
		}
	}

	return nil
}

func (ihgs *indexHashedNodesCoordinator) computeShardForSelfPublicKey(nodesConfig *epochNodesConfig) uint32 {
	pubKey := ihgs.selfPubKey
	selfShard := ihgs.shardIDAsObserver
	epNodesConfig, ok := ihgs.nodesConfig[ihgs.currentEpoch]
	if ok {
		log.Trace("computeShardForSelfPublicKey found existing config",
			"shard", epNodesConfig.shardID,
		)
		selfShard = epNodesConfig.shardID
	}

	for shard, validators := range nodesConfig.eligibleMap {
		for _, v := range validators {
			if bytes.Equal(v.PubKey(), pubKey) {
				log.Trace("computeShardForSelfPublicKey found validator in eligible",
					"shard", shard,
					"validator PK", v,
				)

				return shard
			}
		}
	}

	for shard, validators := range nodesConfig.waitingMap {
		for _, v := range validators {
			if bytes.Equal(v.PubKey(), pubKey) {
				log.Trace("computeShardForSelfPublicKey found validator in waiting",
					"shard", shard,
					"validator PK", v,
				)

				return shard
			}
		}
	}

	log.Trace("computeShardForSelfPublicKey returned default",
		"shard", selfShard,
	)
	return selfShard
}

// ConsensusGroupSize returns the consensus group size for a specific shard
func (ihgs *indexHashedNodesCoordinator) ConsensusGroupSize(
	shardID uint32,
) int {
	if shardID == core.MetachainShardId {
		return ihgs.metaConsensusGroupSize
	}

	return ihgs.shardConsensusGroupSize
}

// GetNumTotalEligible returns the number of total eligible accross all shards from current setup
func (ihgs *indexHashedNodesCoordinator) GetNumTotalEligible() uint64 {
	return ihgs.numTotalEligible
}

// GetOwnPublicKey will return current node public key  for block sign
func (ihgs *indexHashedNodesCoordinator) GetOwnPublicKey() []byte {
	return ihgs.selfPubKey
}

// IsInterfaceNil returns true if there is no value under the interface
func (ihgs *indexHashedNodesCoordinator) IsInterfaceNil() bool {
	return ihgs == nil
}

func displayNodesConfiguration(eligible map[uint32][]Validator, waiting map[uint32][]Validator, leaving []Validator, actualLeaving []Validator) {
	for shardID, validators := range eligible {
		for _, v := range validators {
			pk := v.PubKey()
			log.Debug("eligible", "pk", pk, "shardID", shardID)
		}
	}

	for shardID, validators := range waiting {
		for _, v := range validators {
			pk := v.PubKey()
			log.Debug("waiting", "pk", pk, "shardID", shardID)
		}
	}

	for _, v := range leaving {
		pk := v.PubKey()
		log.Debug("computed leaving", "pk", pk)
	}

	for _, v := range actualLeaving {
		pk := v.PubKey()
		log.Debug("actually remaining", "pk", pk)
	}
}<|MERGE_RESOLUTION|>--- conflicted
+++ resolved
@@ -259,12 +259,8 @@
 		if shardID >= nodesConfig.nbShards && shardID != core.MetachainShardId {
 			return nil, ErrInvalidShardId
 		}
-<<<<<<< HEAD
-		expandedList = nodesConfig.expandedEligibleMap[shardID]
-=======
 		// TODO: Replace next line with this line after fix: expandedList = nodesConfig.expandedEligibleMap[shardID]
 		expandedList = nodesConfig.eligibleMap[shardID]
->>>>>>> 2b8037d3
 	}
 	ihgs.mutNodesConfig.RUnlock()
 
