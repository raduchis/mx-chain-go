--- conflicted
+++ resolved
@@ -352,30 +352,6 @@
 	return pubKeys, nil
 }
 
-<<<<<<< HEAD
-=======
-// GetConsensusValidatorsRewardsAddresses calculates the validator consensus group for a specific shard, randomness and round
-// number, returning their staking/rewards addresses
-func (ihgs *indexHashedNodesCoordinator) GetConsensusValidatorsRewardsAddresses(
-	randomness []byte,
-	round uint64,
-	shardID uint32,
-	epoch uint32,
-) ([]string, error) {
-	consensusNodes, err := ihgs.ComputeConsensusGroup(randomness, round, shardID, epoch)
-	if err != nil {
-		return nil, err
-	}
-
-	addresses := make([]string, len(consensusNodes))
-	for i, v := range consensusNodes {
-		addresses[i] = string(v.Address())
-	}
-
-	return addresses, nil
-}
-
->>>>>>> cc4d4797
 // GetAllEligibleValidatorsPublicKeys will return all validators public keys for all shards
 func (ihgs *indexHashedNodesCoordinator) GetAllEligibleValidatorsPublicKeys(epoch uint32) (map[uint32][][]byte, error) {
 	validatorsPubKeys := make(map[uint32][][]byte)
