--- conflicted
+++ resolved
@@ -48,27 +48,9 @@
 }
 
 type indexHashedNodesCoordinator struct {
-<<<<<<< HEAD
-	hasher                        hashing.Hasher
-	shuffler                      NodesShuffler
-	epochStartRegistrationHandler EpochStartEventNotifier
-	bootStorer                    storage.Storer
-	selfPubKey                    []byte
-	nodesConfig                   map[uint32]*epochNodesConfig
-	mutNodesConfig                sync.RWMutex
-	currentEpoch                  uint32
-	savedStateKey                 []byte
-	mutSavedStateKey              sync.RWMutex
-	numTotalEligible              uint64
-	shardConsensusGroupSize       int
-	metaConsensusGroupSize        int
-	nodesPerShardSetter           NodesPerShardSetter
-	consensusGroupCacher          Cacher
-	shardIDAsObserver             uint32
-=======
 	hasher                  hashing.Hasher
 	shuffler                NodesShuffler
-	epochStartSubscriber    EpochStartSubscriber
+	epochStartRegistrationHandler EpochStartEventNotifier
 	bootStorer              storage.Storer
 	selfPubKey              []byte
 	nodesConfig             map[uint32]*epochNodesConfig
@@ -83,7 +65,6 @@
 	consensusGroupCacher    Cacher
 	shardIDAsObserver       uint32
 	loadingFromDisk         atomic.Value
->>>>>>> 1e9fd5ab
 }
 
 // NewIndexHashedNodesCoordinator creates a new index hashed group selector
@@ -123,11 +104,7 @@
 	ihgs.loadingFromDisk.Store(false)
 
 	ihgs.nodesPerShardSetter = ihgs
-<<<<<<< HEAD
-	err = ihgs.nodesPerShardSetter.SetNodesPerShards(arguments.EligibleNodes, arguments.WaitingNodes, nil, arguments.Epoch)
-=======
-	err = ihgs.setNodesPerShards(arguments.EligibleNodes, arguments.WaitingNodes, arguments.Epoch)
->>>>>>> 1e9fd5ab
+	err = ihgs.setNodesPerShards(arguments.EligibleNodes, arguments.WaitingNodes, nil, arguments.Epoch)
 	if err != nil {
 		return nil, err
 	}
@@ -173,15 +150,12 @@
 }
 
 // SetNodesPerShards loads the distribution of nodes per shard into the nodes management component
-<<<<<<< HEAD
-func (ihgs *indexHashedNodesCoordinator) SetNodesPerShards(eligible map[uint32][]Validator, waiting map[uint32][]Validator, leaving []Validator, epoch uint32) error {
-=======
 func (ihgs *indexHashedNodesCoordinator) setNodesPerShards(
 	eligible map[uint32][]Validator,
 	waiting map[uint32][]Validator,
+	leaving []Validator,
 	epoch uint32,
 ) error {
->>>>>>> 1e9fd5ab
 	ihgs.mutNodesConfig.Lock()
 	defer ihgs.mutNodesConfig.Unlock()
 
@@ -518,12 +492,8 @@
 
 	eligibleMap, waitingMap, stillRemaining := ihgs.shuffler.UpdateNodeLists(shufflerArgs)
 
-<<<<<<< HEAD
 	actualLeaving := ComputeActuallyLeaving(leaving, stillRemaining)
-	err := ihgs.nodesPerShardSetter.SetNodesPerShards(eligibleMap, waitingMap, actualLeaving, newEpoch)
-=======
-	err := ihgs.setNodesPerShards(eligibleMap, waitingMap, newEpoch)
->>>>>>> 1e9fd5ab
+	err := ihgs.setNodesPerShards(eligibleMap, waitingMap, actualLeaving, newEpoch)
 	if err != nil {
 		log.Error("set nodes per shard failed", "error", err.Error())
 	}
