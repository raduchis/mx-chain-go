--- conflicted
+++ resolved
@@ -39,13 +39,8 @@
 
 	validatorList := make([]Validator, 0)
 
-<<<<<<< HEAD
 	for _, validator := range validators {
-		pk := validator.Address()
-=======
-	for _, validator := range ihgs.nodesMap[shardId] {
 		pk := validator.PubKey()
->>>>>>> 68b3fc45
 		rating := ihgs.GetRating(string(pk))
 		for i := uint32(0); i < rating; i++ {
 			validatorList = append(validatorList, validator)
