--- conflicted
+++ resolved
@@ -234,16 +234,11 @@
 	}
 }
 
-<<<<<<< HEAD
-// GetPeerID returns the newest updated peer id for the given public key
-func (psm *PeerShardMapper) GetPeerID(pk []byte) (*core.PeerID, bool) {
+// GetLastKnownPeerID returns the newest updated peer id for the given public key
+func (psm *PeerShardMapper) GetLastKnownPeerID(pk []byte) (*core.PeerID, bool) {
 	psm.mutUpdatePeerIdPublicKey.RLock()
 	defer psm.mutUpdatePeerIdPublicKey.RUnlock()
 
-=======
-// GetLastKnownPeerID returns the newest updated peer id for the given public key
-func (psm *PeerShardMapper) GetLastKnownPeerID(pk []byte) (*core.PeerID, bool) {
->>>>>>> db10b3de
 	objPidsQueue, found := psm.pkPeerIdCache.Get(pk)
 	if !found {
 		return nil, false
