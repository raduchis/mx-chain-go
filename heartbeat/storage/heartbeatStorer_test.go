--- conflicted
+++ resolved
@@ -54,13 +54,8 @@
 	t.Parallel()
 
 	hs, _ := storage.NewHeartbeatDbStorer(
-<<<<<<< HEAD
-		genericMocks.NewStorerMock(),
-		&mock.MarshalizerMock{},
-=======
-		mock.NewStorerMock(),
-		&mock.MarshallerMock{},
->>>>>>> 779ac146
+		genericMocks.NewStorerMock(),
+		&mock.MarshallerMock{},
 	)
 
 	restoredKeys, err := hs.LoadKeys()
@@ -110,13 +105,8 @@
 
 	keys := [][]byte{[]byte("key1"), []byte("key2")}
 	hs, _ := storage.NewHeartbeatDbStorer(
-<<<<<<< HEAD
-		genericMocks.NewStorerMock(),
-		&mock.MarshalizerMock{},
-=======
-		mock.NewStorerMock(),
-		&mock.MarshallerMock{},
->>>>>>> 779ac146
+		genericMocks.NewStorerMock(),
+		&mock.MarshallerMock{},
 	)
 
 	err := hs.SaveKeys(keys)
@@ -130,13 +120,8 @@
 	t.Parallel()
 
 	hs, _ := storage.NewHeartbeatDbStorer(
-<<<<<<< HEAD
-		genericMocks.NewStorerMock(),
-		&mock.MarshalizerMock{},
-=======
-		mock.NewStorerMock(),
-		&mock.MarshallerMock{},
->>>>>>> 779ac146
+		genericMocks.NewStorerMock(),
+		&mock.MarshallerMock{},
 	)
 
 	_, err := hs.LoadGenesisTime()
@@ -161,13 +146,8 @@
 func TestHeartbeatDbStorer_LoadGenesisTimeShouldWork(t *testing.T) {
 	t.Parallel()
 
-<<<<<<< HEAD
-	storer := genericMocks.NewStorerMock()
-	msr := &mock.MarshalizerMock{}
-=======
-	storer := mock.NewStorerMock()
+	storer := genericMocks.NewStorerMock()
 	msr := &mock.MarshallerMock{}
->>>>>>> 779ac146
 
 	dbt := &data.DbTimeStamp{
 		Timestamp: time.Now().UnixNano(),
@@ -190,13 +170,8 @@
 func TestHeartbeatDbStorer_UpdateGenesisTimeShouldFindAndReplace(t *testing.T) {
 	t.Parallel()
 
-<<<<<<< HEAD
-	storer := genericMocks.NewStorerMock()
-	msr := &mock.MarshalizerMock{}
-=======
-	storer := mock.NewStorerMock()
+	storer := genericMocks.NewStorerMock()
 	msr := &mock.MarshallerMock{}
->>>>>>> 779ac146
 
 	dbt := &data.DbTimeStamp{
 		Timestamp: time.Now().UnixNano(),
@@ -222,13 +197,8 @@
 	t.Parallel()
 
 	hs, _ := storage.NewHeartbeatDbStorer(
-<<<<<<< HEAD
-		genericMocks.NewStorerMock(),
-		&mock.MarshalizerMock{},
-=======
-		mock.NewStorerMock(),
-		&mock.MarshallerMock{},
->>>>>>> 779ac146
+		genericMocks.NewStorerMock(),
+		&mock.MarshallerMock{},
 	)
 
 	genesisTime := time.Now()
@@ -244,13 +214,8 @@
 
 	expectedErr := errors.New("error marshal")
 	hs, _ := storage.NewHeartbeatDbStorer(
-<<<<<<< HEAD
-		genericMocks.NewStorerMock(),
-		&mock.MarshalizerStub{
-=======
-		mock.NewStorerMock(),
+		genericMocks.NewStorerMock(),
 		&mock.MarshallerStub{
->>>>>>> 779ac146
 			MarshalHandler: func(obj interface{}) ([]byte, error) {
 				return nil, expectedErr
 			},
@@ -288,13 +253,8 @@
 	t.Parallel()
 
 	hs, _ := storage.NewHeartbeatDbStorer(
-<<<<<<< HEAD
-		genericMocks.NewStorerMock(),
-		&mock.MarshalizerMock{},
-=======
-		mock.NewStorerMock(),
-		&mock.MarshallerMock{},
->>>>>>> 779ac146
+		genericMocks.NewStorerMock(),
+		&mock.MarshallerMock{},
 	)
 
 	hb := data.HeartbeatDTO{
@@ -308,13 +268,8 @@
 	t.Parallel()
 
 	hs, _ := storage.NewHeartbeatDbStorer(
-<<<<<<< HEAD
-		genericMocks.NewStorerMock(),
-		&mock.MarshalizerMock{},
-=======
-		mock.NewStorerMock(),
-		&mock.MarshallerMock{},
->>>>>>> 779ac146
+		genericMocks.NewStorerMock(),
+		&mock.MarshallerMock{},
 	)
 
 	hb := data.HeartbeatDTO{
