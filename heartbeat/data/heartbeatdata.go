package data

import (
	"time"
)

// PubKeyHeartbeat returns the heartbeat status for a public key
type PubKeyHeartbeat struct {
<<<<<<< HEAD
	PublicKey            string    `json:"publicKey"`
	TimeStamp            time.Time `json:"timeStamp"`
	IsActive             bool      `json:"isActive"`
	ReceivedShardID      uint32    `json:"receivedShardID"`
	ComputedShardID      uint32    `json:"computedShardID"`
	VersionNumber        string    `json:"versionNumber"`
	NodeDisplayName      string    `json:"nodeDisplayName"`
	Identity             string    `json:"identity"`
	PeerType             string    `json:"peerType"`
	Nonce                uint64    `json:"nonce"`
	NumInstances         uint64    `json:"numInstances"`
	PeerSubType          uint32    `json:"peerSubType"`
	PidString            string    `json:"pidString"`
	NumTrieNodesReceived uint64    `json:"numTrieNodesReceived,omitempty"`
}

// Duration is a wrapper of the original Duration struct
// that has JSON marshal and unmarshal capabilities
// golang issue: https://github.com/golang/go/issues/10275
type Duration struct {
	time.Duration
}

// MarshalJSON is called when a json marshal is triggered on this field
func (d Duration) MarshalJSON() ([]byte, error) {
	return json.Marshal(d.String())
}

// UnmarshalJSON is called when a json unmarshal is triggered on this field
func (d *Duration) UnmarshalJSON(b []byte) error {
	var v interface{}
	if err := json.Unmarshal(b, &v); err != nil {
		return err
	}
	switch value := v.(type) {
	case float64:
		d.Duration = time.Duration(value)
		return nil
	case string:
		var err error
		d.Duration, err = time.ParseDuration(value)
		if err != nil {
			return err
		}
		return nil
	default:
		return errors.New("invalid duration")
	}
=======
	PublicKey       string    `json:"publicKey"`
	TimeStamp       time.Time `json:"timeStamp"`
	IsActive        bool      `json:"isActive"`
	ReceivedShardID uint32    `json:"receivedShardID"`
	ComputedShardID uint32    `json:"computedShardID"`
	VersionNumber   string    `json:"versionNumber"`
	NodeDisplayName string    `json:"nodeDisplayName"`
	Identity        string    `json:"identity"`
	PeerType        string    `json:"peerType"`
	Nonce           uint64    `json:"nonce"`
	NumInstances    uint64    `json:"numInstances"`
	PeerSubType     uint32    `json:"peerSubType"`
	PidString       string    `json:"pidString"`
>>>>>>> f20f9fcc
}<|MERGE_RESOLUTION|>--- conflicted
+++ resolved
@@ -6,7 +6,6 @@
 
 // PubKeyHeartbeat returns the heartbeat status for a public key
 type PubKeyHeartbeat struct {
-<<<<<<< HEAD
 	PublicKey            string    `json:"publicKey"`
 	TimeStamp            time.Time `json:"timeStamp"`
 	IsActive             bool      `json:"isActive"`
@@ -21,53 +20,4 @@
 	PeerSubType          uint32    `json:"peerSubType"`
 	PidString            string    `json:"pidString"`
 	NumTrieNodesReceived uint64    `json:"numTrieNodesReceived,omitempty"`
-}
-
-// Duration is a wrapper of the original Duration struct
-// that has JSON marshal and unmarshal capabilities
-// golang issue: https://github.com/golang/go/issues/10275
-type Duration struct {
-	time.Duration
-}
-
-// MarshalJSON is called when a json marshal is triggered on this field
-func (d Duration) MarshalJSON() ([]byte, error) {
-	return json.Marshal(d.String())
-}
-
-// UnmarshalJSON is called when a json unmarshal is triggered on this field
-func (d *Duration) UnmarshalJSON(b []byte) error {
-	var v interface{}
-	if err := json.Unmarshal(b, &v); err != nil {
-		return err
-	}
-	switch value := v.(type) {
-	case float64:
-		d.Duration = time.Duration(value)
-		return nil
-	case string:
-		var err error
-		d.Duration, err = time.ParseDuration(value)
-		if err != nil {
-			return err
-		}
-		return nil
-	default:
-		return errors.New("invalid duration")
-	}
-=======
-	PublicKey       string    `json:"publicKey"`
-	TimeStamp       time.Time `json:"timeStamp"`
-	IsActive        bool      `json:"isActive"`
-	ReceivedShardID uint32    `json:"receivedShardID"`
-	ComputedShardID uint32    `json:"computedShardID"`
-	VersionNumber   string    `json:"versionNumber"`
-	NodeDisplayName string    `json:"nodeDisplayName"`
-	Identity        string    `json:"identity"`
-	PeerType        string    `json:"peerType"`
-	Nonce           uint64    `json:"nonce"`
-	NumInstances    uint64    `json:"numInstances"`
-	PeerSubType     uint32    `json:"peerSubType"`
-	PidString       string    `json:"pidString"`
->>>>>>> f20f9fcc
 }