--- conflicted
+++ resolved
@@ -34,17 +34,6 @@
 	IsInterfaceNil() bool
 }
 
-<<<<<<< HEAD
-// PeerBlackListHandler can determine if a certain peer ID is or not blacklisted
-type PeerBlackListHandler interface {
-	Add(pid core.PeerID) error
-	Has(pid core.PeerID) bool
-	Sweep()
-	IsInterfaceNil() bool
-}
-
-=======
->>>>>>> 12624dc4
 // CurrentBlockProvider can provide the current block that the node was able to commit
 type CurrentBlockProvider interface {
 	GetCurrentBlockHeader() data.HeaderHandler
