package process_test

import (
	"encoding/hex"
	"encoding/json"
	"errors"
	"testing"
	"time"

	"github.com/ElrondNetwork/elrond-go-core/core"
	"github.com/ElrondNetwork/elrond-go-core/core/check"
	"github.com/ElrondNetwork/elrond-go/common"
	"github.com/ElrondNetwork/elrond-go/heartbeat"
	"github.com/ElrondNetwork/elrond-go/heartbeat/data"
	"github.com/ElrondNetwork/elrond-go/heartbeat/mock"
	"github.com/ElrondNetwork/elrond-go/heartbeat/process"
	"github.com/ElrondNetwork/elrond-go/heartbeat/storage"
	"github.com/ElrondNetwork/elrond-go/p2p"
	"github.com/ElrondNetwork/elrond-go/testscommon"
	"github.com/ElrondNetwork/elrond-go/testscommon/genericMocks"
	statusHandlerMock "github.com/ElrondNetwork/elrond-go/testscommon/statusHandler"
	"github.com/stretchr/testify/assert"
)

var fromConnectedPeerId = core.PeerID("from connected peer Id")

func createMockP2PAntifloodHandler() *mock.P2PAntifloodHandlerStub {
	return &mock.P2PAntifloodHandlerStub{
		CanProcessMessageCalled: func(message p2p.MessageP2P, fromConnectedPeer core.PeerID) error {
			return nil
		},
		CanProcessMessagesOnTopicCalled: func(peer core.PeerID, topic string, numMessages uint32, totalSize uint64, sequence []byte) error {
			return nil
		},
	}
}

func createMockStorer() heartbeat.HeartbeatStorageHandler {
	return &mock.HeartbeatStorerStub{
		UpdateGenesisTimeCalled: func(genesisTime time.Time) error {
			return nil
		},
		LoadHeartBeatDTOCalled: func(pubKey string) (*data.HeartbeatDTO, error) {
			return nil, errors.New("not found")
		},
		LoadKeysCalled: func() ([][]byte, error) {
			return nil, nil
		},
		SavePubkeyDataCalled: func(pubkey []byte, heartbeat *data.HeartbeatDTO) error {
			return nil
		},
		SaveKeysCalled: func(peersSlice [][]byte) error {
			return nil
		},
	}
}

func createMockArgHeartbeatMonitor() process.ArgHeartbeatMonitor {
	return process.ArgHeartbeatMonitor{
		Marshalizer:                 &mock.MarshallerStub{},
		MaxDurationPeerUnresponsive: 1,
		PubKeysMap:                  map[uint32][]string{0: {""}},
		GenesisTime:                 time.Now(),
		MessageHandler:              &mock.MessageHandlerStub{},
		Storer:                      createMockStorer(),
		PeerTypeProvider: &mock.PeerTypeProviderStub{
			ComputeForPubKeyCalled: func(pubKey []byte) (common.PeerType, uint32, error) {
				if string(pubKey) == "pk0" {
					return "", 0, nil
				}

				return "", 1, nil
			},
		},
		Timer:                              mock.NewTimerMock(),
		AntifloodHandler:                   createMockP2PAntifloodHandler(),
		HardforkTrigger:                    &testscommon.HardforkTriggerStub{},
		ValidatorPubkeyConverter:           mock.NewPubkeyConverterMock(96),
		HeartbeatRefreshIntervalInSec:      1,
		HideInactiveValidatorIntervalInSec: 600,
		AppStatusHandler:                   &statusHandlerMock.AppStatusHandlerStub{},
		EnableEpochsHandler:                &testscommon.EnableEpochsHandlerStub{},
	}
}

// ------- NewMonitor

func TestNewMonitor_NilMarshallerShouldErr(t *testing.T) {
	t.Parallel()

	arg := createMockArgHeartbeatMonitor()
	arg.Marshalizer = nil
	mon, err := process.NewMonitor(arg)

	assert.Nil(t, mon)
	assert.Equal(t, heartbeat.ErrNilMarshaller, err)
}

func TestNewMonitor_NilPublicKeyListShouldErr(t *testing.T) {
	t.Parallel()

	arg := createMockArgHeartbeatMonitor()
	arg.PubKeysMap = nil
	mon, err := process.NewMonitor(arg)

	assert.Nil(t, mon)
	assert.Equal(t, heartbeat.ErrNilPublicKeysMap, err)
}

func TestNewMonitor_NilMessageHandlerShouldErr(t *testing.T) {
	t.Parallel()

	arg := createMockArgHeartbeatMonitor()
	arg.MessageHandler = nil
	mon, err := process.NewMonitor(arg)

	assert.Nil(t, mon)
	assert.Equal(t, heartbeat.ErrNilMessageHandler, err)
}

func TestNewMonitor_NilHeartbeatStorerShouldErr(t *testing.T) {
	t.Parallel()

	arg := createMockArgHeartbeatMonitor()
	arg.Storer = nil
	mon, err := process.NewMonitor(arg)

	assert.Nil(t, mon)
	assert.Equal(t, heartbeat.ErrNilHeartbeatStorer, err)
}

func TestNewMonitor_NilPeerTypeProviderShouldErr(t *testing.T) {
	t.Parallel()

	arg := createMockArgHeartbeatMonitor()
	arg.PeerTypeProvider = nil
	mon, err := process.NewMonitor(arg)

	assert.Nil(t, mon)
	assert.Equal(t, heartbeat.ErrNilPeerTypeProvider, err)
}

func TestNewMonitor_NilTimeHandlerShouldErr(t *testing.T) {
	t.Parallel()

	arg := createMockArgHeartbeatMonitor()
	arg.Timer = nil
	mon, err := process.NewMonitor(arg)

	assert.Nil(t, mon)
	assert.Equal(t, heartbeat.ErrNilTimer, err)
}

func TestNewMonitor_NilAntifloodHandlerShouldErr(t *testing.T) {
	t.Parallel()

	arg := createMockArgHeartbeatMonitor()
	arg.AntifloodHandler = nil
	mon, err := process.NewMonitor(arg)

	assert.Nil(t, mon)
	assert.Equal(t, heartbeat.ErrNilAntifloodHandler, err)
}

func TestNewMonitor_NilHardforkTriggerShouldErr(t *testing.T) {
	t.Parallel()

	arg := createMockArgHeartbeatMonitor()
	arg.HardforkTrigger = nil
	mon, err := process.NewMonitor(arg)

	assert.Nil(t, mon)
	assert.Equal(t, heartbeat.ErrNilHardforkTrigger, err)
}

func TestNewMonitor_NilValidatorPubkeyConverterShouldErr(t *testing.T) {
	t.Parallel()

	arg := createMockArgHeartbeatMonitor()
	arg.ValidatorPubkeyConverter = nil
	mon, err := process.NewMonitor(arg)

	assert.Nil(t, mon)
	assert.True(t, errors.Is(err, heartbeat.ErrNilPubkeyConverter))
}

func TestNewMonitor_ZeroHbmiRefreshIntervalShouldErr(t *testing.T) {
	t.Parallel()

	arg := createMockArgHeartbeatMonitor()
	arg.HeartbeatRefreshIntervalInSec = 0
	mon, err := process.NewMonitor(arg)

	assert.Nil(t, mon)
	assert.True(t, errors.Is(err, heartbeat.ErrZeroHeartbeatRefreshIntervalInSec))
}

func TestNewMonitor_ZeroHideInactiveVlidatorIntervalInHoursShouldErr(t *testing.T) {
	t.Parallel()

	arg := createMockArgHeartbeatMonitor()
	arg.HideInactiveValidatorIntervalInSec = 0
	mon, err := process.NewMonitor(arg)

	assert.Nil(t, mon)
	assert.True(t, errors.Is(err, heartbeat.ErrZeroHideInactiveValidatorIntervalInSec))
}

func TestNewMonitor_NilEnableEpochsHandlerShouldErr(t *testing.T) {
	t.Parallel()

	arg := createMockArgHeartbeatMonitor()
	arg.EnableEpochsHandler = nil
	mon, err := process.NewMonitor(arg)

	assert.Nil(t, mon)
	assert.Equal(t, heartbeat.ErrNilEnableEpochsHandler, err)
}

func TestNewMonitor_OkValsShouldCreatePubkeyMap(t *testing.T) {
	t.Parallel()

	arg := createMockArgHeartbeatMonitor()
	arg.PubKeysMap = map[uint32][]string{0: {"pk1", "pk2"}}
	mon, err := process.NewMonitor(arg)

	assert.Nil(t, err)
	assert.False(t, check.IfNil(mon))

	hbStatus := mon.GetHeartbeats()
	assert.Equal(t, 2, len(hbStatus))
}

func TestNewMonitor_ShouldComputeShardId(t *testing.T) {
	t.Parallel()

	pksPerShards := map[uint32][]string{
		0: {"pk0"},
		1: {"pk1"},
	}

	arg := createMockArgHeartbeatMonitor()
	arg.MaxDurationPeerUnresponsive = time.Millisecond
	arg.PubKeysMap = pksPerShards
	mon, err := process.NewMonitor(arg)

	assert.NotNil(t, mon)
	assert.Nil(t, err)
	hbStatus := mon.GetHeartbeats()

	assert.Equal(t, uint32(0), hbStatus[0].ComputedShardID)
	assert.Equal(t, uint32(1), hbStatus[1].ComputedShardID)
}

// ------- ProcessReceivedMessage

func TestMonitor_ProcessReceivedMessageShouldWork(t *testing.T) {
	t.Parallel()

	pubKey := "pk1"

	arg := createMockArgHeartbeatMonitor()
	arg.Marshalizer = &mock.MarshallerStub{
		UnmarshalHandler: func(obj interface{}, buff []byte) error {
			(obj.(*data.Heartbeat)).Pubkey = []byte(pubKey)
			return nil
		},
	}
	arg.MaxDurationPeerUnresponsive = time.Second * 1000
	arg.PubKeysMap = map[uint32][]string{0: {pubKey}}
	arg.MessageHandler = &mock.MessageHandlerStub{
		CreateHeartbeatFromP2PMessageCalled: func(message p2p.MessageP2P) (*data.Heartbeat, error) {
			var rcvHb data.Heartbeat
			_ = json.Unmarshal(message.Data(), &rcvHb)
			return &rcvHb, nil
		},
	}
	mon, _ := process.NewMonitor(arg)

	hb := data.Heartbeat{
		Pubkey: []byte(pubKey),
	}
	hbBytes, _ := json.Marshal(hb)
	err := mon.ProcessReceivedMessage(&mock.P2PMessageStub{DataField: hbBytes}, fromConnectedPeerId)
	assert.Nil(t, err)

	// a delay is mandatory for the go routine to finish its job
	time.Sleep(time.Second)

	hbStatus := mon.GetHeartbeats()
	assert.Equal(t, 1, len(hbStatus))
	assert.Equal(t, hex.EncodeToString([]byte(pubKey)), hbStatus[0].PublicKey)
}

func TestMonitor_ProcessReceivedMessageProcessTriggerErrorShouldErr(t *testing.T) {
	t.Parallel()

	pubKey := "pk1"
	triggerWasCalled := false
	expectedErr := errors.New("expected error")

	arg := createMockArgHeartbeatMonitor()
	arg.MaxDurationPeerUnresponsive = time.Second * 1000
	arg.PubKeysMap = map[uint32][]string{0: {pubKey}}
	arg.MessageHandler = &mock.MessageHandlerStub{
		CreateHeartbeatFromP2PMessageCalled: func(message p2p.MessageP2P) (*data.Heartbeat, error) {
			var rcvHb data.Heartbeat
			_ = json.Unmarshal(message.Data(), &rcvHb)
			return &rcvHb, nil
		},
	}
	arg.HardforkTrigger = &testscommon.HardforkTriggerStub{
		TriggerReceivedCalled: func(payload []byte, data []byte, pkBytes []byte) (bool, error) {
			triggerWasCalled = true

			return true, expectedErr
		},
	}
	mon, _ := process.NewMonitor(arg)

	hb := data.Heartbeat{
		Pubkey: []byte(pubKey),
	}
	hbBytes, _ := json.Marshal(hb)
	err := mon.ProcessReceivedMessage(&mock.P2PMessageStub{DataField: hbBytes}, fromConnectedPeerId)

	// a delay is mandatory for the go routine to finish its job
	time.Sleep(time.Second)

	assert.Equal(t, expectedErr, err)
	assert.True(t, triggerWasCalled)
}

func TestMonitor_ProcessReceivedMessageWithNewPublicKey(t *testing.T) {
	t.Parallel()

	pubKey := "pk1"

	arg := createMockArgHeartbeatMonitor()
	arg.Marshalizer = &mock.MarshallerStub{
		UnmarshalHandler: func(obj interface{}, buff []byte) error {
			(obj.(*data.Heartbeat)).Pubkey = []byte(pubKey)
			return nil
		},
	}
	arg.MaxDurationPeerUnresponsive = time.Second * 1000
	arg.PubKeysMap = map[uint32][]string{0: {"pk2"}}
	arg.MessageHandler = &mock.MessageHandlerStub{
		CreateHeartbeatFromP2PMessageCalled: func(message p2p.MessageP2P) (*data.Heartbeat, error) {
			var rcvHb data.Heartbeat
			_ = json.Unmarshal(message.Data(), &rcvHb)
			return &rcvHb, nil
		},
	}
	mon, _ := process.NewMonitor(arg)

	hb := data.Heartbeat{
		Pubkey: []byte(pubKey),
	}
	hbBytes, _ := json.Marshal(hb)
	err := mon.ProcessReceivedMessage(&mock.P2PMessageStub{DataField: hbBytes}, fromConnectedPeerId)
	assert.Nil(t, err)

	// a delay is mandatory for the go routine to finish its job
	time.Sleep(time.Second)

	// there should be 2 heartbeats, because a new one should have been added with pk2
	hbStatus := mon.GetHeartbeats()
	assert.Equal(t, 2, len(hbStatus))
	assert.Equal(t, hex.EncodeToString([]byte(pubKey)), hbStatus[0].PublicKey)
}

func TestMonitor_ProcessReceivedMessageWithNewShardID(t *testing.T) {
	t.Parallel()

	pubKey := []byte("pk1")

	arg := createMockArgHeartbeatMonitor()
	arg.Marshalizer = &mock.MarshallerStub{
		UnmarshalHandler: func(obj interface{}, buff []byte) error {
			var rcvdHb data.Heartbeat
			_ = json.Unmarshal(buff, &rcvdHb)
			(obj.(*data.Heartbeat)).Pubkey = rcvdHb.Pubkey
			(obj.(*data.Heartbeat)).ShardID = rcvdHb.ShardID
			return nil
		},
	}
	arg.MaxDurationPeerUnresponsive = time.Second * 1000
	arg.PubKeysMap = map[uint32][]string{0: {"pk1"}}
	arg.MessageHandler = &mock.MessageHandlerStub{
		CreateHeartbeatFromP2PMessageCalled: func(message p2p.MessageP2P) (*data.Heartbeat, error) {
			var rcvHb data.Heartbeat
			_ = json.Unmarshal(message.Data(), &rcvHb)
			return &rcvHb, nil
		},
	}

	mon, _ := process.NewMonitor(arg)

	// First send from pk1 from shard 0
	hb := &data.Heartbeat{
		Pubkey:  pubKey,
		ShardID: uint32(0),
	}

	buffToSend, err := json.Marshal(hb)
	assert.Nil(t, err)

	err = mon.ProcessReceivedMessage(&mock.P2PMessageStub{DataField: buffToSend}, fromConnectedPeerId)
	assert.Nil(t, err)

	// a delay is mandatory for the go routine to finish its job
	time.Sleep(time.Second)

	hbStatus := mon.GetHeartbeats()

	assert.Equal(t, uint32(0), hbStatus[0].ReceivedShardID)

	// now we send a new heartbeat which will contain a new shard id
	hb = &data.Heartbeat{
		Pubkey:  pubKey,
		ShardID: uint32(1),
	}

	buffToSend, err = json.Marshal(hb)
	assert.Nil(t, err)

	err = mon.ProcessReceivedMessage(&mock.P2PMessageStub{DataField: buffToSend}, fromConnectedPeerId)
	assert.Nil(t, err)

	time.Sleep(1 * time.Second)

	hbStatus = mon.GetHeartbeats()

	// check if shard ID is changed at the same status
	assert.Equal(t, uint32(1), hbStatus[0].ReceivedShardID)
	assert.Equal(t, 1, len(hbStatus))
}

func TestMonitor_ProcessReceivedMessageShouldSetPeerInactive(t *testing.T) {
	t.Parallel()

	th := mock.NewTimerMock()
	pubKey1 := "pk1-should-stay-online"
	pubKey2 := "pk2-should-go-offline"
	storer, _ := storage.NewHeartbeatDbStorer(genericMocks.NewStorerMock(), &mock.MarshallerMock{})
	arg := createMockArgHeartbeatMonitor()
	arg.Marshalizer = &mock.MarshallerStub{
		UnmarshalHandler: func(obj interface{}, buff []byte) error {
			var rcvdHb data.Heartbeat
			_ = json.Unmarshal(buff, &rcvdHb)
			(obj.(*data.Heartbeat)).Pubkey = rcvdHb.Pubkey
			(obj.(*data.Heartbeat)).ShardID = rcvdHb.ShardID
			return nil
		},
	}
	arg.MessageHandler = &mock.MessageHandlerStub{
		CreateHeartbeatFromP2PMessageCalled: func(message p2p.MessageP2P) (*data.Heartbeat, error) {
			var rcvHb data.Heartbeat
			_ = json.Unmarshal(message.Data(), &rcvHb)
			return &rcvHb, nil
		},
	}
	arg.MaxDurationPeerUnresponsive = time.Second * 5
	arg.PubKeysMap = map[uint32][]string{0: {pubKey1, pubKey2}}
	arg.Storer = storer
	arg.Timer = th
	arg.HideInactiveValidatorIntervalInSec = 600
	mon, _ := process.NewMonitor(arg)

	// First send from pk1
	err := sendHbMessageFromPubKey(pubKey1, mon)
	assert.Nil(t, err)

	// Send from pk2
	err = sendHbMessageFromPubKey(pubKey2, mon)
	assert.Nil(t, err)

	// set pk2 to inactive as max inactive time is lower
	time.Sleep(10 * time.Millisecond)
	th.IncrementSeconds(6)

	// Check that both are added
	mon.RefreshHeartbeatMessageInfo()
	hbStatus := mon.GetHeartbeats()
	assert.Equal(t, 2, len(hbStatus))

	// Now send a message from pk1 in order to see that pk2 is not active anymore
	err = sendHbMessageFromPubKey(pubKey1, mon)
	time.Sleep(5 * time.Millisecond)
	assert.Nil(t, err)

	th.IncrementSeconds(4)
	mon.RefreshHeartbeatMessageInfo()
	hbStatus = mon.GetHeartbeats()

	// check if pk1 is still on
	assert.True(t, hbStatus[0].IsActive)
	// check if pk2 was set to offline by pk1
	assert.False(t, hbStatus[1].IsActive)
}

func TestMonitor_RemoveInactiveValidatorsIfIntervalExceeded(t *testing.T) {
	t.Parallel()
	pubKey1 := "pk1-eligible"
	pubKey2 := "pk2-waiting"
	pubKey3 := "pk3-observer"
	pubKey4 := "pk4-inactive"

	storer, _ := storage.NewHeartbeatDbStorer(genericMocks.NewStorerMock(), &mock.MarshallerMock{})

	timer := mock.NewTimerMock()
	genesisTime := timer.Now()

	arg := process.ArgHeartbeatMonitor{
		Marshalizer:                 &mock.MarshallerMock{},
		MaxDurationPeerUnresponsive: unresponsiveDuration,
		PubKeysMap: map[uint32][]string{
			0: {pkValidator},
			1: {pubKey1},
			2: {pubKey1},
			3: {pubKey1},
			4: {pubKey1},
		},
		GenesisTime:    genesisTime,
		MessageHandler: &mock.MessageHandlerStub{},
		Storer:         storer,
		PeerTypeProvider: &mock.PeerTypeProviderStub{
			ComputeForPubKeyCalled: func(pubKey []byte) (common.PeerType, uint32, error) {
				switch string(pubKey) {
				case pubKey1:
					return common.EligibleList, 0, nil
				case pubKey2:
					return common.WaitingList, 0, nil
				case pubKey3:
					return common.ObserverList, 0, nil
				case pubKey4:
					return common.InactiveList, 0, nil
				}
				return common.ObserverList, 0, nil
			},
		},
		Timer:                              timer,
		AntifloodHandler:                   createMockP2PAntifloodHandler(),
		HardforkTrigger:                    &testscommon.HardforkTriggerStub{},
		ValidatorPubkeyConverter:           mock.NewPubkeyConverterMock(32),
		HeartbeatRefreshIntervalInSec:      1,
		HideInactiveValidatorIntervalInSec: 600,
		AppStatusHandler:                   &statusHandlerMock.AppStatusHandlerStub{},
<<<<<<< HEAD
		EnableEpochsHandler:                &testscommon.EnableEpochsHandlerStub{},
=======
		EpochNotifier:                      &epochNotifier.EpochNotifierStub{},
		HeartbeatDisableEpoch:              10000,
>>>>>>> 662828d2
	}
	mon, _ := process.NewMonitor(arg)
	mon.SendHeartbeatMessage(&data.Heartbeat{Pubkey: []byte(pkValidator)})
	mon.SendHeartbeatMessage(&data.Heartbeat{Pubkey: []byte(pubKey1)})
	mon.SendHeartbeatMessage(&data.Heartbeat{Pubkey: []byte(pubKey2)})
	mon.SendHeartbeatMessage(&data.Heartbeat{Pubkey: []byte(pubKey3)})
	mon.SendHeartbeatMessage(&data.Heartbeat{Pubkey: []byte(pubKey4)})

	// Check that all are added
	mon.RefreshHeartbeatMessageInfo()
	hbStatus := mon.GetHeartbeats()
	assert.Equal(t, 5, len(hbStatus))

	timer.IncrementSeconds(int(arg.HideInactiveValidatorIntervalInSec) - 20)
	mon.RefreshHeartbeatMessageInfo()
	hbStatus = mon.GetHeartbeats()
	assert.Equal(t, 5, len(hbStatus))

	// increase to over HideInactiveValidatorIntervalInSec ~ 10 min
	timer.IncrementSeconds(int(arg.HideInactiveValidatorIntervalInSec) + 10)
	mon.RefreshHeartbeatMessageInfo()
	hbStatus = mon.GetHeartbeats()
	// check if pk1 and pk2 are still on
	assert.Equal(t, 2, len(hbStatus))
}

func TestMonitor_ProcessReceivedMessageImpersonatedMessageShouldErr(t *testing.T) {
	t.Parallel()

	pubKey := "pk1"
	originator := core.PeerID("message originator")

	arg := createMockArgHeartbeatMonitor()
	arg.Marshalizer = &mock.MarshallerStub{
		UnmarshalHandler: func(obj interface{}, buff []byte) error {
			(obj.(*data.Heartbeat)).Pubkey = []byte(pubKey)
			return nil
		},
	}
	arg.MaxDurationPeerUnresponsive = time.Second * 1000
	arg.PubKeysMap = map[uint32][]string{0: {"pk2"}}
	arg.MessageHandler = &mock.MessageHandlerStub{
		CreateHeartbeatFromP2PMessageCalled: func(message p2p.MessageP2P) (*data.Heartbeat, error) {
			var rcvHb data.Heartbeat
			_ = json.Unmarshal(message.Data(), &rcvHb)
			return &rcvHb, nil
		},
	}
	originatorWasBlacklisted := false
	connectedPeerWasBlacklisted := false
	arg.AntifloodHandler = &mock.P2PAntifloodHandlerStub{
		BlacklistPeerCalled: func(pid core.PeerID, reason string, duration time.Duration) {
			if pid == originator {
				originatorWasBlacklisted = true
			}
			if pid == fromConnectedPeerId {
				connectedPeerWasBlacklisted = true
			}
		},
	}
	mon, _ := process.NewMonitor(arg)

	hb := data.Heartbeat{
		Pubkey: []byte(pubKey),
	}
	hbBytes, _ := json.Marshal(hb)
	message := &mock.P2PMessageStub{
		DataField: hbBytes,
		PeerField: originator,
	}

	err := mon.ProcessReceivedMessage(message, fromConnectedPeerId)
	assert.True(t, errors.Is(err, heartbeat.ErrHeartbeatPidMismatch))
	assert.True(t, originatorWasBlacklisted)
	assert.True(t, connectedPeerWasBlacklisted)
}

func sendHbMessageFromPubKey(pubKey string, mon *process.Monitor) error {
	hb := &data.Heartbeat{
		Pubkey: []byte(pubKey),
	}
	buffToSend, _ := json.Marshal(hb)
	err := mon.ProcessReceivedMessage(&mock.P2PMessageStub{DataField: buffToSend}, fromConnectedPeerId)
	return err
}

func TestMonitor_ProcessReceivedMessageShouldNotProcessAfterEpoch(t *testing.T) {
	t.Parallel()

	args := createMockArgHeartbeatMonitor()
	stub, _ := args.EnableEpochsHandler.(*testscommon.EnableEpochsHandlerStub)
	stub.IsHeartbeatDisableFlagEnabledField = true

	wasCanProcessMessageCalled := false
	args.AntifloodHandler = &mock.P2PAntifloodHandlerStub{
		CanProcessMessageCalled: func(message p2p.MessageP2P, fromConnectedPeer core.PeerID) error {
			wasCanProcessMessageCalled = true
			return nil
		},
	}

	mon, err := process.NewMonitor(args)
	assert.Nil(t, err)
	assert.False(t, check.IfNil(mon))

	message := &mock.P2PMessageStub{DataField: []byte("data field")}

	stub.IsHeartbeatDisableFlagEnabledField = false
	err = mon.ProcessReceivedMessage(message, "pid")
	assert.Nil(t, err)
	assert.True(t, wasCanProcessMessageCalled)

	wasCanProcessMessageCalled = false
	stub.IsHeartbeatDisableFlagEnabledField = true
	err = mon.ProcessReceivedMessage(message, "pid")
	assert.Nil(t, err)
	assert.False(t, wasCanProcessMessageCalled)

}

func TestMonitor_AddAndGetDoubleSignerPeersShouldWork(t *testing.T) {
	t.Parallel()

	arg := createMockArgHeartbeatMonitor()
	arg.MaxDurationPeerUnresponsive = time.Millisecond * 100
	mon, _ := process.NewMonitor(arg)

	assert.Equal(t, uint64(0), mon.GetNumInstancesOfPublicKey("pk0"))

	mon.AddDoubleSignerPeers(&data.Heartbeat{Pubkey: []byte("pk1"), Pid: []byte("pid1")})
	assert.Equal(t, uint64(1), mon.GetNumInstancesOfPublicKey("pk1"))

	mon.AddDoubleSignerPeers(&data.Heartbeat{Pubkey: []byte("pk2"), Pid: []byte("pid2.1")})
	mon.AddDoubleSignerPeers(&data.Heartbeat{Pubkey: []byte("pk2"), Pid: []byte("pid2.2")})
	assert.Equal(t, uint64(2), mon.GetNumInstancesOfPublicKey("pk2"))

	mon.AddDoubleSignerPeers(&data.Heartbeat{Pubkey: []byte("pk3"), Pid: []byte("pid3.1")})
	mon.AddDoubleSignerPeers(&data.Heartbeat{Pubkey: []byte("pk3"), Pid: []byte("pid3.2")})
	mon.AddDoubleSignerPeers(&data.Heartbeat{Pubkey: []byte("pk3"), Pid: []byte("pid3.3")})
	assert.Equal(t, uint64(3), mon.GetNumInstancesOfPublicKey("pk3"))

	time.Sleep(time.Millisecond * 100)

	mon.AddDoubleSignerPeers(&data.Heartbeat{Pubkey: []byte("pk3"), Pid: []byte("pid3.4")})
	assert.Equal(t, uint64(1), mon.GetNumInstancesOfPublicKey("pk3"))
}

func TestMonitor_CleanupShouldWork(t *testing.T) {
	t.Parallel()

	arg := createMockArgHeartbeatMonitor()

	currentTime := time.Now()
	timer := &mock.TimerMock{
		NowCalled: func() time.Time {
			return currentTime.Add(time.Second * time.Duration(arg.HideInactiveValidatorIntervalInSec+1))
		},
	}

	arg.Timer = timer
	mon, _ := process.NewMonitor(arg)

	assert.Equal(t, 1, mon.GetNumHearbeatMessages())
	assert.Equal(t, 0, mon.GetNumDoubleSignerPeers())

	hbmi, _ := process.NewHeartbeatMessageInfo(time.Second, "1", currentTime, timer)
	mon.AddHeartbeatMessage("pk1", hbmi)
	mon.AddDoubleSignerPeers(&data.Heartbeat{Pubkey: []byte("pk1"), Pid: []byte("pid1")})
	assert.Equal(t, 2, mon.GetNumHearbeatMessages())
	assert.Equal(t, 1, mon.GetNumDoubleSignerPeers())

	hbmi, _ = process.NewHeartbeatMessageInfo(time.Second, "2", currentTime, timer)
	mon.AddHeartbeatMessage("pk2", hbmi)
	mon.AddDoubleSignerPeers(&data.Heartbeat{Pubkey: []byte("pk2"), Pid: []byte("pid1")})
	assert.Equal(t, 3, mon.GetNumHearbeatMessages())
	assert.Equal(t, 2, mon.GetNumDoubleSignerPeers())

	mon.Cleanup()

	assert.Equal(t, 0, mon.GetNumHearbeatMessages())
	assert.Equal(t, 0, mon.GetNumDoubleSignerPeers())
}

func TestNewMonitor_GetHeartbeatsReturnsEmptySliceIfDisabled(t *testing.T) {
	t.Parallel()

	arg := createMockArgHeartbeatMonitor()
	arg.HeartbeatDisableEpoch = 0
	arg.PubKeysMap = map[uint32][]string{0: {"pk1", "pk2"}}
	mon, err := process.NewMonitor(arg)

	assert.Nil(t, err)
	assert.False(t, check.IfNil(mon))

	hbStatus := mon.GetHeartbeats()
	assert.Equal(t, 0, len(hbStatus))
}<|MERGE_RESOLUTION|>--- conflicted
+++ resolved
@@ -547,12 +547,8 @@
 		HeartbeatRefreshIntervalInSec:      1,
 		HideInactiveValidatorIntervalInSec: 600,
 		AppStatusHandler:                   &statusHandlerMock.AppStatusHandlerStub{},
-<<<<<<< HEAD
 		EnableEpochsHandler:                &testscommon.EnableEpochsHandlerStub{},
-=======
-		EpochNotifier:                      &epochNotifier.EpochNotifierStub{},
 		HeartbeatDisableEpoch:              10000,
->>>>>>> 662828d2
 	}
 	mon, _ := process.NewMonitor(arg)
 	mon.SendHeartbeatMessage(&data.Heartbeat{Pubkey: []byte(pkValidator)})
