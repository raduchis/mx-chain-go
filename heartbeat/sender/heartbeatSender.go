package sender

import (
	"fmt"

	"github.com/ElrondNetwork/elrond-go-core/core"
	"github.com/ElrondNetwork/elrond-go-core/core/check"
	"github.com/ElrondNetwork/elrond-go/heartbeat"
)

const maxSizeInBytes = 128

// argHeartbeatSender represents the arguments for the heartbeat sender
type argHeartbeatSender struct {
	argBaseSender
	versionNumber        string
	nodeDisplayName      string
	identity             string
	peerSubType          core.P2PPeerSubType
	currentBlockProvider heartbeat.CurrentBlockProvider
}

type heartbeatSender struct {
	commonHeartbeatSender
	versionNumber   string
	nodeDisplayName string
	identity        string
	peerSubType     core.P2PPeerSubType
}

// newHeartbeatSender creates a new instance of type heartbeatSender
func newHeartbeatSender(args argHeartbeatSender) (*heartbeatSender, error) {
	err := checkHeartbeatSenderArgs(args)
	if err != nil {
		return nil, err
	}

	return &heartbeatSender{
<<<<<<< HEAD
		commonHeartbeatSender: commonHeartbeatSender{
			baseSender:           createBaseSender(args.argBaseSender),
			currentBlockProvider: args.currentBlockProvider,
		},
		versionNumber:   args.versionNumber,
		nodeDisplayName: args.nodeDisplayName,
		identity:        args.identity,
		peerSubType:     args.peerSubType,
=======
		baseSender:           createBaseSender(args.argBaseSender),
		versionNumber:        args.versionNumber,
		nodeDisplayName:      args.nodeDisplayName,
		identity:             args.identity,
		peerSubType:          args.peerSubType,
		currentBlockProvider: args.currentBlockProvider,
>>>>>>> 137cb08e
	}, nil
}

func checkHeartbeatSenderArgs(args argHeartbeatSender) error {
	err := checkBaseSenderArgs(args.argBaseSender)
	if err != nil {
		return err
	}
	if len(args.versionNumber) > maxSizeInBytes {
		return fmt.Errorf("%w for versionNumber, received %s of size %d, max size allowed %d",
			heartbeat.ErrPropertyTooLong, args.versionNumber, len(args.versionNumber), maxSizeInBytes)
	}
	if len(args.nodeDisplayName) > maxSizeInBytes {
		return fmt.Errorf("%w for nodeDisplayName, received %s of size %d, max size allowed %d",
			heartbeat.ErrPropertyTooLong, args.nodeDisplayName, len(args.nodeDisplayName), maxSizeInBytes)
	}
	if len(args.identity) > maxSizeInBytes {
		return fmt.Errorf("%w for identity, received %s of size %d, max size allowed %d",
			heartbeat.ErrPropertyTooLong, args.identity, len(args.identity), maxSizeInBytes)
	}
	if check.IfNil(args.currentBlockProvider) {
		return heartbeat.ErrNilCurrentBlockProvider
	}

	return nil
}

// Execute will handle the execution of a cycle in which the heartbeat message will be sent
func (sender *heartbeatSender) Execute() {
	duration := sender.computeRandomDuration(sender.timeBetweenSends)
	err := sender.execute()
	if err != nil {
		duration = sender.timeBetweenSendsWhenError
		log.Error("error sending heartbeat message", "error", err, "next send will be in", duration)
	} else {
		log.Debug("heartbeat message sent", "next send will be in", duration)
	}

	sender.CreateNewTimer(duration)
}

func (sender *heartbeatSender) execute() error {
<<<<<<< HEAD
	msgBytes, err := sender.generateMessageBytes(sender.versionNumber, sender.nodeDisplayName, sender.identity, uint32(sender.peerSubType))
=======
	payload := &heartbeat.Payload{
		Timestamp:       time.Now().Unix(),
		HardforkMessage: "", // sent through peer authentication message
	}
	payloadBytes, err := sender.marshaller.Marshal(payload)
	if err != nil {
		return err
	}

	nonce := uint64(0)
	currentBlock := sender.currentBlockProvider.GetCurrentBlockHeader()
	if currentBlock != nil {
		nonce = currentBlock.GetNonce()
	}

	_, pk := sender.getCurrentPrivateAndPublicKeys()
	pkBytes, err := pk.ToByteArray()
	if err != nil {
		return err
	}

	msg := &heartbeat.HeartbeatV2{
		Payload:         payloadBytes,
		VersionNumber:   sender.versionNumber,
		NodeDisplayName: sender.nodeDisplayName,
		Identity:        sender.identity,
		Nonce:           nonce,
		PeerSubType:     uint32(sender.peerSubType),
		Pubkey:          pkBytes,
	}

	msgBytes, err := sender.marshaller.Marshal(msg)
>>>>>>> 137cb08e
	if err != nil {
		return err
	}

	sender.messenger.Broadcast(sender.topic, msgBytes)

	return nil
}

// IsInterfaceNil returns true if there is no value under the interface
func (sender *heartbeatSender) IsInterfaceNil() bool {
	return sender == nil
}<|MERGE_RESOLUTION|>--- conflicted
+++ resolved
@@ -2,6 +2,7 @@
 
 import (
 	"fmt"
+	"time"
 
 	"github.com/ElrondNetwork/elrond-go-core/core"
 	"github.com/ElrondNetwork/elrond-go-core/core/check"
@@ -36,7 +37,6 @@
 	}
 
 	return &heartbeatSender{
-<<<<<<< HEAD
 		commonHeartbeatSender: commonHeartbeatSender{
 			baseSender:           createBaseSender(args.argBaseSender),
 			currentBlockProvider: args.currentBlockProvider,
@@ -45,14 +45,6 @@
 		nodeDisplayName: args.nodeDisplayName,
 		identity:        args.identity,
 		peerSubType:     args.peerSubType,
-=======
-		baseSender:           createBaseSender(args.argBaseSender),
-		versionNumber:        args.versionNumber,
-		nodeDisplayName:      args.nodeDisplayName,
-		identity:             args.identity,
-		peerSubType:          args.peerSubType,
-		currentBlockProvider: args.currentBlockProvider,
->>>>>>> 137cb08e
 	}, nil
 }
 
@@ -95,42 +87,7 @@
 }
 
 func (sender *heartbeatSender) execute() error {
-<<<<<<< HEAD
 	msgBytes, err := sender.generateMessageBytes(sender.versionNumber, sender.nodeDisplayName, sender.identity, uint32(sender.peerSubType))
-=======
-	payload := &heartbeat.Payload{
-		Timestamp:       time.Now().Unix(),
-		HardforkMessage: "", // sent through peer authentication message
-	}
-	payloadBytes, err := sender.marshaller.Marshal(payload)
-	if err != nil {
-		return err
-	}
-
-	nonce := uint64(0)
-	currentBlock := sender.currentBlockProvider.GetCurrentBlockHeader()
-	if currentBlock != nil {
-		nonce = currentBlock.GetNonce()
-	}
-
-	_, pk := sender.getCurrentPrivateAndPublicKeys()
-	pkBytes, err := pk.ToByteArray()
-	if err != nil {
-		return err
-	}
-
-	msg := &heartbeat.HeartbeatV2{
-		Payload:         payloadBytes,
-		VersionNumber:   sender.versionNumber,
-		NodeDisplayName: sender.nodeDisplayName,
-		Identity:        sender.identity,
-		Nonce:           nonce,
-		PeerSubType:     uint32(sender.peerSubType),
-		Pubkey:          pkBytes,
-	}
-
-	msgBytes, err := sender.marshaller.Marshal(msg)
->>>>>>> 137cb08e
 	if err != nil {
 		return err
 	}
