package sender

import (
	"time"

	"github.com/ElrondNetwork/covalent-indexer-go/process"
	"github.com/ElrondNetwork/elrond-go-core/core"
	"github.com/ElrondNetwork/elrond-go-core/marshal"
	crypto "github.com/ElrondNetwork/elrond-go-crypto"
	"github.com/ElrondNetwork/elrond-go/heartbeat"
)

// ArgSender represents the arguments for the sender
type ArgSender struct {
	Messenger                                   heartbeat.P2PMessenger
	Marshaller                                  marshal.Marshalizer
	PeerAuthenticationTopic                     string
	HeartbeatTopic                              string
	PeerAuthenticationTimeBetweenSends          time.Duration
	PeerAuthenticationTimeBetweenSendsWhenError time.Duration
	PeerAuthenticationThresholdBetweenSends     float64
	HeartbeatTimeBetweenSends                   time.Duration
	HeartbeatTimeBetweenSendsWhenError          time.Duration
	HeartbeatThresholdBetweenSends              float64
	VersionNumber                               string
	NodeDisplayName                             string
	Identity                                    string
	PeerSubType                                 core.P2PPeerSubType
	CurrentBlockProvider                        heartbeat.CurrentBlockProvider
	PeerSignatureHandler                        crypto.PeerSignatureHandler
	PrivateKey                                  crypto.PrivateKey
	RedundancyHandler                           heartbeat.NodeRedundancyHandler
	NodesCoordinator                            heartbeat.NodesCoordinator
	HardforkTrigger                             heartbeat.HardforkTrigger
	HardforkTimeBetweenSends                    time.Duration
	HardforkTriggerPubKey                       []byte
	KeysHolder                                  heartbeat.KeysHolder
	PeerAuthenticationTimeBetweenChecks         time.Duration
	ShardCoordinator                            process.ShardCoordinator
}

// sender defines the component which sends authentication and heartbeat messages
type sender struct {
	routineHandler *routineHandler
}

// NewSender creates a new instance of sender
func NewSender(args ArgSender) (*sender, error) {
	err := checkSenderArgs(args)
	if err != nil {
		return nil, err
	}

	pas, err := createPeerAuthenticationSender(argPeerAuthenticationSenderFactory{
		argBaseSender: argBaseSender{
			messenger:                 args.Messenger,
			marshaller:                args.Marshaller,
			topic:                     args.PeerAuthenticationTopic,
			timeBetweenSends:          args.PeerAuthenticationTimeBetweenSends,
			timeBetweenSendsWhenError: args.PeerAuthenticationTimeBetweenSendsWhenError,
			thresholdBetweenSends:     args.PeerAuthenticationThresholdBetweenSends,
			privKey:                   args.PrivateKey,
			redundancyHandler:         args.RedundancyHandler,
		},
		nodesCoordinator:         args.NodesCoordinator,
		peerSignatureHandler:     args.PeerSignatureHandler,
		hardforkTrigger:          args.HardforkTrigger,
		hardforkTimeBetweenSends: args.HardforkTimeBetweenSends,
		hardforkTriggerPubKey:    args.HardforkTriggerPubKey,
		keysHolder:               args.KeysHolder,
		timeBetweenChecks:        args.PeerAuthenticationTimeBetweenChecks,
		shardCoordinator:         args.ShardCoordinator,
		privKey:                  args.PrivateKey,
		redundancyHandler:        args.RedundancyHandler,
	})
	if err != nil {
		return nil, err
	}

	hbs, err := newHeartbeatSender(argHeartbeatSender{
		argBaseSender: argBaseSender{
			messenger:                 args.Messenger,
			marshaller:                args.Marshaller,
			topic:                     args.HeartbeatTopic,
			timeBetweenSends:          args.HeartbeatTimeBetweenSends,
			timeBetweenSendsWhenError: args.HeartbeatTimeBetweenSendsWhenError,
			thresholdBetweenSends:     args.HeartbeatThresholdBetweenSends,
			privKey:                   args.PrivateKey,
			redundancyHandler:         args.RedundancyHandler,
		},
		versionNumber:        args.VersionNumber,
		nodeDisplayName:      args.NodeDisplayName,
		identity:             args.Identity,
		peerSubType:          args.PeerSubType,
		currentBlockProvider: args.CurrentBlockProvider,
	})
	if err != nil {
		return nil, err
	}

	return &sender{
		routineHandler: newRoutineHandler(pas, hbs, pas),
	}, nil
}

func checkSenderArgs(args ArgSender) error {
<<<<<<< HEAD
	basePeerAuthSenderArgs := argBaseSender{
		messenger:                 args.Messenger,
		marshaller:                args.Marshaller,
		topic:                     args.PeerAuthenticationTopic,
		timeBetweenSends:          args.PeerAuthenticationTimeBetweenSends,
		timeBetweenSendsWhenError: args.PeerAuthenticationTimeBetweenSendsWhenError,
		thresholdBetweenSends:     args.PeerAuthenticationThresholdBetweenSends,
	}
	pasArgs := argPeerAuthenticationSender{
		argBaseSender:            basePeerAuthSenderArgs,
=======
	pasArg := argPeerAuthenticationSender{
		argBaseSender: argBaseSender{
			messenger:                 args.Messenger,
			marshaller:                args.Marshaller,
			topic:                     args.PeerAuthenticationTopic,
			timeBetweenSends:          args.PeerAuthenticationTimeBetweenSends,
			timeBetweenSendsWhenError: args.PeerAuthenticationTimeBetweenSendsWhenError,
			thresholdBetweenSends:     args.PeerAuthenticationThresholdBetweenSends,
			privKey:                   args.PrivateKey,
			redundancyHandler:         args.RedundancyHandler,
		},
>>>>>>> c6101b4c
		nodesCoordinator:         args.NodesCoordinator,
		peerSignatureHandler:     args.PeerSignatureHandler,
		hardforkTrigger:          args.HardforkTrigger,
		hardforkTimeBetweenSends: args.HardforkTimeBetweenSends,
		hardforkTriggerPubKey:    args.HardforkTriggerPubKey,
	}
	err := checkPeerAuthenticationSenderArgs(pasArgs)
	if err != nil {
		return err
	}

	mpasArgs := argMultikeyPeerAuthenticationSender{
		argBaseSender:            basePeerAuthSenderArgs,
		nodesCoordinator:         args.NodesCoordinator,
		peerSignatureHandler:     args.PeerSignatureHandler,
		hardforkTrigger:          args.HardforkTrigger,
		hardforkTimeBetweenSends: args.HardforkTimeBetweenSends,
		hardforkTriggerPubKey:    args.HardforkTriggerPubKey,
		keysHolder:               args.KeysHolder,
		timeBetweenChecks:        args.PeerAuthenticationTimeBetweenChecks,
		shardCoordinator:         args.ShardCoordinator,
	}
	err = checkMultikeyPeerAuthenticationSenderArgs(mpasArgs)
	if err != nil {
		return err
	}

	hbsArgs := argHeartbeatSender{
		argBaseSender: argBaseSender{
			messenger:                 args.Messenger,
			marshaller:                args.Marshaller,
			topic:                     args.HeartbeatTopic,
			timeBetweenSends:          args.HeartbeatTimeBetweenSends,
			timeBetweenSendsWhenError: args.HeartbeatTimeBetweenSendsWhenError,
			thresholdBetweenSends:     args.HeartbeatThresholdBetweenSends,
			privKey:                   args.PrivateKey,
			redundancyHandler:         args.RedundancyHandler,
		},
		versionNumber:        args.VersionNumber,
		nodeDisplayName:      args.NodeDisplayName,
		identity:             args.Identity,
		peerSubType:          args.PeerSubType,
		currentBlockProvider: args.CurrentBlockProvider,
	}
	return checkHeartbeatSenderArgs(hbsArgs)
}

// Close closes the internal components
func (sender *sender) Close() error {
	sender.routineHandler.closeProcessLoop()

	return nil
}

// IsInterfaceNil returns true if there is no value under the interface
func (sender *sender) IsInterfaceNil() bool {
	return sender == nil
}<|MERGE_RESOLUTION|>--- conflicted
+++ resolved
@@ -3,7 +3,6 @@
 import (
 	"time"
 
-	"github.com/ElrondNetwork/covalent-indexer-go/process"
 	"github.com/ElrondNetwork/elrond-go-core/core"
 	"github.com/ElrondNetwork/elrond-go-core/marshal"
 	crypto "github.com/ElrondNetwork/elrond-go-crypto"
@@ -59,8 +58,8 @@
 			timeBetweenSends:          args.PeerAuthenticationTimeBetweenSends,
 			timeBetweenSendsWhenError: args.PeerAuthenticationTimeBetweenSendsWhenError,
 			thresholdBetweenSends:     args.PeerAuthenticationThresholdBetweenSends,
-			privKey:                   args.PrivateKey,
-			redundancyHandler:         args.RedundancyHandler,
+			privKey:                  args.PrivateKey,
+			redundancyHandler:        args.RedundancyHandler,
 		},
 		nodesCoordinator:         args.NodesCoordinator,
 		peerSignatureHandler:     args.PeerSignatureHandler,
@@ -70,8 +69,6 @@
 		keysHolder:               args.KeysHolder,
 		timeBetweenChecks:        args.PeerAuthenticationTimeBetweenChecks,
 		shardCoordinator:         args.ShardCoordinator,
-		privKey:                  args.PrivateKey,
-		redundancyHandler:        args.RedundancyHandler,
 	})
 	if err != nil {
 		return nil, err
@@ -104,7 +101,6 @@
 }
 
 func checkSenderArgs(args ArgSender) error {
-<<<<<<< HEAD
 	basePeerAuthSenderArgs := argBaseSender{
 		messenger:                 args.Messenger,
 		marshaller:                args.Marshaller,
@@ -112,22 +108,11 @@
 		timeBetweenSends:          args.PeerAuthenticationTimeBetweenSends,
 		timeBetweenSendsWhenError: args.PeerAuthenticationTimeBetweenSendsWhenError,
 		thresholdBetweenSends:     args.PeerAuthenticationThresholdBetweenSends,
+		privKey:                  args.PrivateKey,
+		redundancyHandler:        args.RedundancyHandler,
 	}
 	pasArgs := argPeerAuthenticationSender{
 		argBaseSender:            basePeerAuthSenderArgs,
-=======
-	pasArg := argPeerAuthenticationSender{
-		argBaseSender: argBaseSender{
-			messenger:                 args.Messenger,
-			marshaller:                args.Marshaller,
-			topic:                     args.PeerAuthenticationTopic,
-			timeBetweenSends:          args.PeerAuthenticationTimeBetweenSends,
-			timeBetweenSendsWhenError: args.PeerAuthenticationTimeBetweenSendsWhenError,
-			thresholdBetweenSends:     args.PeerAuthenticationThresholdBetweenSends,
-			privKey:                   args.PrivateKey,
-			redundancyHandler:         args.RedundancyHandler,
-		},
->>>>>>> c6101b4c
 		nodesCoordinator:         args.NodesCoordinator,
 		peerSignatureHandler:     args.PeerSignatureHandler,
 		hardforkTrigger:          args.HardforkTrigger,
