--- conflicted
+++ resolved
@@ -21,12 +21,8 @@
 	PeerAuthenticationTimeThresholdBetweenSends float64
 	HeartbeatTimeBetweenSends                   time.Duration
 	HeartbeatTimeBetweenSendsWhenError          time.Duration
-<<<<<<< HEAD
-	HeartbeatThresholdBetweenSends              float64
+	HeartbeatTimeThresholdBetweenSends          float64
 	BaseVersionNumber                           string
-=======
-	HeartbeatTimeThresholdBetweenSends          float64
->>>>>>> 3f762deb
 	VersionNumber                               string
 	NodeDisplayName                             string
 	Identity                                    string
@@ -116,32 +112,18 @@
 }
 
 func checkSenderArgs(args ArgSender) error {
-<<<<<<< HEAD
 	basePeerAuthSenderArgs := argBaseSender{
 		messenger:                 args.Messenger,
 		marshaller:                args.Marshaller,
 		topic:                     args.PeerAuthenticationTopic,
 		timeBetweenSends:          args.PeerAuthenticationTimeBetweenSends,
 		timeBetweenSendsWhenError: args.PeerAuthenticationTimeBetweenSendsWhenError,
-		thresholdBetweenSends:     args.PeerAuthenticationThresholdBetweenSends,
+		thresholdBetweenSends:     args.PeerAuthenticationTimeThresholdBetweenSends,
 		privKey:                   args.PrivateKey,
 		redundancyHandler:         args.RedundancyHandler,
 	}
 	pasArgs := argPeerAuthenticationSender{
 		argBaseSender:            basePeerAuthSenderArgs,
-=======
-	pasArg := argPeerAuthenticationSender{
-		argBaseSender: argBaseSender{
-			messenger:                 args.Messenger,
-			marshaller:                args.Marshaller,
-			topic:                     args.PeerAuthenticationTopic,
-			timeBetweenSends:          args.PeerAuthenticationTimeBetweenSends,
-			timeBetweenSendsWhenError: args.PeerAuthenticationTimeBetweenSendsWhenError,
-			thresholdBetweenSends:     args.PeerAuthenticationTimeThresholdBetweenSends,
-			privKey:                   args.PrivateKey,
-			redundancyHandler:         args.RedundancyHandler,
-		},
->>>>>>> 3f762deb
 		nodesCoordinator:         args.NodesCoordinator,
 		peerSignatureHandler:     args.PeerSignatureHandler,
 		hardforkTrigger:          args.HardforkTrigger,
