package factory

import (
	"github.com/multiversx/mx-chain-core-go/core"
	"github.com/multiversx/mx-chain-core-go/hashing"
	"github.com/multiversx/mx-chain-core-go/marshal"
	"github.com/multiversx/mx-chain-go/common"
	"github.com/multiversx/mx-chain-go/outport"
	"github.com/multiversx/mx-chain-go/outport/process"
	"github.com/multiversx/mx-chain-go/outport/process/alteredaccounts"
	"github.com/multiversx/mx-chain-go/outport/process/disabled"
	"github.com/multiversx/mx-chain-go/outport/process/transactionsfee"
	processTxs "github.com/multiversx/mx-chain-go/process"
	"github.com/multiversx/mx-chain-go/sharding"
	"github.com/multiversx/mx-chain-go/sharding/nodesCoordinator"
	"github.com/multiversx/mx-chain-go/state"
	"github.com/multiversx/mx-chain-go/storage"
	vmcommon "github.com/multiversx/mx-chain-vm-common-go"
)

// ArgOutportDataProviderFactory holds the arguments needed for creating a new instance of outport.DataProviderOutport
type ArgOutportDataProviderFactory struct {
	IsImportDBMode         bool
	HasDrivers             bool
	AddressConverter       core.PubkeyConverter
	AccountsDB             state.AccountsAdapter
	Marshaller             marshal.Marshalizer
	EsdtDataStorageHandler vmcommon.ESDTNFTStorageHandler
	TransactionsStorer     storage.Storer
	ShardCoordinator       sharding.Coordinator
	TxCoordinator          processTxs.TransactionCoordinator
	NodesCoordinator       nodesCoordinator.NodesCoordinator
	GasConsumedProvider    process.GasConsumedProvider
	EconomicsData          process.EconomicsDataHandler
	Hasher                 hashing.Hasher
	MbsStorer              storage.Storer
	EnableEpochsHandler    common.EnableEpochsHandler
	ExecutionOrderGetter   common.ExecutionOrderGetter
}

// CreateOutportDataProvider will create a new instance of outport.DataProviderOutport
func CreateOutportDataProvider(arg ArgOutportDataProviderFactory) (outport.DataProviderOutport, error) {
	if !arg.HasDrivers {
		return disabled.NewDisabledOutportDataProvider(), nil
	}

	err := checkArgOutportDataProviderFactory(arg)
	if err != nil {
		return nil, err
	}

	alteredAccountsProvider, err := alteredaccounts.NewAlteredAccountsProvider(alteredaccounts.ArgsAlteredAccountsProvider{
		ShardCoordinator:       arg.ShardCoordinator,
		AddressConverter:       arg.AddressConverter,
		AccountsDB:             arg.AccountsDB,
		EsdtDataStorageHandler: arg.EsdtDataStorageHandler,
	})
	if err != nil {
		return nil, err
	}

	transactionsFeeProc, err := transactionsfee.NewTransactionsFeeProcessor(transactionsfee.ArgTransactionsFeeProcessor{
		Marshaller:         arg.Marshaller,
		TransactionsStorer: arg.TransactionsStorer,
		ShardCoordinator:   arg.ShardCoordinator,
		TxFeeCalculator:    arg.EconomicsData,
		PubKeyConverter:    arg.AddressConverter,
	})
	if err != nil {
		return nil, err
	}

	return process.NewOutportDataProvider(process.ArgOutportDataProvider{
		IsImportDBMode:           arg.IsImportDBMode,
		ShardCoordinator:         arg.ShardCoordinator,
		AlteredAccountsProvider:  alteredAccountsProvider,
		TransactionsFeeProcessor: transactionsFeeProc,
		TxCoordinator:            arg.TxCoordinator,
		NodesCoordinator:         arg.NodesCoordinator,
		GasConsumedProvider:      arg.GasConsumedProvider,
		EconomicsData:            arg.EconomicsData,
<<<<<<< HEAD
		ExecutionOrderHandler:    arg.ExecutionOrderGetter,
=======
		ExecutionOrderHandler:    executionOrderHandler,
		Hasher:                   arg.Hasher,
		Marshaller:               arg.Marshaller,
>>>>>>> 7c5d69e1
	})
}<|MERGE_RESOLUTION|>--- conflicted
+++ resolved
@@ -79,12 +79,8 @@
 		NodesCoordinator:         arg.NodesCoordinator,
 		GasConsumedProvider:      arg.GasConsumedProvider,
 		EconomicsData:            arg.EconomicsData,
-<<<<<<< HEAD
 		ExecutionOrderHandler:    arg.ExecutionOrderGetter,
-=======
-		ExecutionOrderHandler:    executionOrderHandler,
 		Hasher:                   arg.Hasher,
 		Marshaller:               arg.Marshaller,
->>>>>>> 7c5d69e1
 	})
 }