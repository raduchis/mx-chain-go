package alteredaccounts

import (
	"errors"
	"fmt"
	"math/big"
	"strings"
	"testing"

	"github.com/multiversx/mx-chain-core-go/core"
	"github.com/multiversx/mx-chain-core-go/data/alteredAccount"
	"github.com/multiversx/mx-chain-core-go/data/esdt"
	outportcore "github.com/multiversx/mx-chain-core-go/data/outport"
	"github.com/multiversx/mx-chain-core-go/data/rewardTx"
	"github.com/multiversx/mx-chain-core-go/data/smartContractResult"
	"github.com/multiversx/mx-chain-core-go/data/transaction"
	"github.com/multiversx/mx-chain-go/outport/process/alteredaccounts/shared"
	"github.com/multiversx/mx-chain-go/testscommon"
	"github.com/multiversx/mx-chain-go/testscommon/state"
	"github.com/multiversx/mx-chain-go/testscommon/trie"
	vmcommon "github.com/multiversx/mx-chain-vm-common-go"
	"github.com/stretchr/testify/require"
)

func TestNewAlteredAccountsProvider(t *testing.T) {
	t.Parallel()

	t.Run("nil shard coordinator", func(t *testing.T) {
		t.Parallel()

		args := getMockArgs()
		args.ShardCoordinator = nil

		aap, err := NewAlteredAccountsProvider(args)
		require.Nil(t, aap)
		require.Equal(t, errNilShardCoordinator, err)
	})

	t.Run("nil address converter", func(t *testing.T) {
		t.Parallel()

		args := getMockArgs()
		args.AddressConverter = nil

		aap, err := NewAlteredAccountsProvider(args)
		require.Nil(t, aap)
		require.Equal(t, ErrNilPubKeyConverter, err)
	})

	t.Run("nil accounts adapter", func(t *testing.T) {
		t.Parallel()

		args := getMockArgs()
		args.AccountsDB = nil

		aap, err := NewAlteredAccountsProvider(args)
		require.Nil(t, aap)
		require.Equal(t, ErrNilAccountsDB, err)
	})

	t.Run("nil esdt data storage handler", func(t *testing.T) {
		t.Parallel()

		args := getMockArgs()
		args.EsdtDataStorageHandler = nil

		aap, err := NewAlteredAccountsProvider(args)
		require.Nil(t, aap)
		require.Equal(t, ErrNilESDTDataStorageHandler, err)
	})

	t.Run("should work", func(t *testing.T) {
		t.Parallel()

		args := getMockArgs()
		aap, err := NewAlteredAccountsProvider(args)

		require.NotNil(t, aap)
		require.NoError(t, err)
	})
}

func TestGetAlteredAccountFromUserAccount(t *testing.T) {
	t.Parallel()

	args := getMockArgs()
	args.AddressConverter = testscommon.NewPubkeyConverterMock(5)
	aap, _ := NewAlteredAccountsProvider(args)

	userAccount := &state.UserAccountStub{
		Balance:          big.NewInt(1000),
		DeveloperRewards: big.NewInt(100),
		Owner:            []byte("owner"),
		UserName:         []byte("contract"),
		Address:          []byte{0, 0, 0, 0, 0, 0, 0, 0, 0, 0, 0},
	}

	res := &alteredAccount.AlteredAccount{
		Address: "addr",
		Balance: "1000",
	}
	aap.addAdditionalDataInAlteredAccount(res, userAccount, &markedAlteredAccount{})

	require.Equal(t, &alteredAccount.AlteredAccount{
		Address: "addr",
		Balance: "1000",
		AdditionalData: &alteredAccount.AdditionalAccountData{
			DeveloperRewards: "100",
			CurrentOwner:     "6f776e6572",
			UserName:         "contract",
		},
	}, res)

	userAccount = &state.UserAccountStub{
		Balance:          big.NewInt(5000),
		DeveloperRewards: big.NewInt(5000),
		Owner:            []byte("own"),
		Address:          []byte{0, 0, 0, 0, 0, 0, 0, 0, 0, 0, 0},
	}

	res = &alteredAccount.AlteredAccount{
		Address: "addr",
		Balance: "5000",
	}
	aap.addAdditionalDataInAlteredAccount(res, userAccount, &markedAlteredAccount{})

	require.Equal(t, &alteredAccount.AlteredAccount{
		Address: "addr",
		Balance: "5000",
		AdditionalData: &alteredAccount.AdditionalAccountData{
			DeveloperRewards: "5000",
		},
	}, res)
}

func TestAlteredAccountsProvider_ExtractAlteredAccountsFromPool(t *testing.T) {
	t.Parallel()

	t.Run("no transaction, should return empty map", testExtractAlteredAccountsFromPoolNoTransaction)
	t.Run("should return sender shard accounts", testExtractAlteredAccountsFromPoolSenderShard)
	t.Run("should return receiver shard accounts", testExtractAlteredAccountsFromPoolReceiverShard)
	t.Run("should return all addresses in self shard", testExtractAlteredAccountsFromPoolBothSenderAndReceiverShards)
	t.Run("should return addresses from scrs, invalid and rewards", testExtractAlteredAccountsFromPoolScrsInvalidRewards)
	t.Run("should check data from trie", testExtractAlteredAccountsFromPoolTrieDataChecks)
	t.Run("should error when casting to vm common user account handler", testExtractAlteredAccountsFromPoolShouldReturnErrorWhenCastingToVmCommonUserAccountHandler)
	t.Run("should include esdt data", testExtractAlteredAccountsFromPoolShouldIncludeESDT)
	t.Run("should include nft data", testExtractAlteredAccountsFromPoolShouldIncludeNFT)
	t.Run("should not include receiver if log if nft create", testExtractAlteredAccountsFromPoolShouldNotIncludeReceiverAddressIfNftCreateLog)
	t.Run("should include receiver from tokens logs", testExtractAlteredAccountsFromPoolShouldIncludeDestinationFromTokensLogsTopics)
	t.Run("should work when an address has balance changes, esdt and nft", testExtractAlteredAccountsFromPoolAddressHasBalanceChangeEsdtAndfNft)
	t.Run("should work when an address has multiple nfts with different nonces", testExtractAlteredAccountsFromPoolAddressHasMultipleNfts)
	t.Run("should not return balanceChanged for a receiver on an ESDTTransfer", testExtractAlteredAccountsFromPoolESDTTransferBalanceNotChanged)
	t.Run("should return balanceChanged for sender and receiver", testExtractAlteredAccountsFromPoolReceiverShouldHaveBalanceChanged)
	t.Run("should return balanceChanged only for sender", testExtractAlteredAccountsFromPoolOnlySenderShouldHaveBalanceChanged)
	t.Run("should return balanceChanged for sender nft create", textExtractAlteredAccountsFromPoolNftCreate)
	t.Run("should work with transaction value nil", textExtractAlteredAccountsFromPoolTransactionValueNil)
}

func testExtractAlteredAccountsFromPoolNoTransaction(t *testing.T) {
	t.Parallel()

	args := getMockArgs()
	aap, _ := NewAlteredAccountsProvider(args)

	res, err := aap.ExtractAlteredAccountsFromPool(&outportcore.TransactionPool{}, shared.AlteredAccountsOptions{})
	require.NoError(t, err)
	require.Empty(t, res)
}

func testExtractAlteredAccountsFromPoolSenderShard(t *testing.T) {
	t.Parallel()

	args := getMockArgs()
	args.ShardCoordinator = &testscommon.ShardsCoordinatorMock{
		ComputeIdCalled: func(address []byte) uint32 {
			if strings.HasPrefix(string(address), "sender") {
				return 0
			}

			return 1
		},
		SelfIDCalled: func() uint32 {
			return 0
		},
	}
	args.AddressConverter = testscommon.NewPubkeyConverterMock(20)
	aap, _ := NewAlteredAccountsProvider(args)

	res, err := aap.ExtractAlteredAccountsFromPool(&outportcore.TransactionPool{
		Transactions: map[string]*outportcore.TxInfo{
			"hash0": {
				Transaction: &transaction.Transaction{
					SndAddr: []byte("sender shard - tx0  "),
					RcvAddr: []byte("receiver shard - tx0"),
					Value:   big.NewInt(1),
				},
				FeeInfo: &outportcore.FeeInfo{
					Fee: big.NewInt(0),
				},
			},
			"hash1": {
				Transaction: &transaction.Transaction{
					SndAddr: []byte("sender shard - tx1  "),
					RcvAddr: []byte("receiver shard - tx1"),
					Value:   big.NewInt(1),
				},
				FeeInfo: &outportcore.FeeInfo{
					Fee: big.NewInt(0),
				},
			},
		},
	}, shared.AlteredAccountsOptions{
		WithAdditionalOutportData: true,
	})
	require.NoError(t, err)
	require.Equal(t, 2, len(res))

	for key, info := range res {
		decodedKey, _ := args.AddressConverter.Decode(key)
		require.True(t, strings.HasPrefix(string(decodedKey), "sender"))
		require.True(t, info.AdditionalData.IsSender)
		require.True(t, info.AdditionalData.BalanceChanged)
	}
}

func testExtractAlteredAccountsFromPoolReceiverShard(t *testing.T) {
	t.Parallel()

	args := getMockArgs()
	args.ShardCoordinator = &testscommon.ShardsCoordinatorMock{
		ComputeIdCalled: func(address []byte) uint32 {
			if strings.HasPrefix(string(address), "sender") {
				return 0
			}

			return 1
		},
		SelfIDCalled: func() uint32 {
			return 1
		},
	}
	args.AddressConverter = testscommon.NewPubkeyConverterMock(20)
	aap, _ := NewAlteredAccountsProvider(args)

	res, err := aap.ExtractAlteredAccountsFromPool(&outportcore.TransactionPool{
		Transactions: map[string]*outportcore.TxInfo{
			"hash0": {
				Transaction: &transaction.Transaction{
					SndAddr: []byte("sender shard - tx0  "),
					RcvAddr: []byte("receiver shard - tx0"),
					Value:   big.NewInt(1),
				},
				FeeInfo: &outportcore.FeeInfo{
					Fee: big.NewInt(0),
				},
			},
			"hash1": {
				Transaction: &transaction.Transaction{
					SndAddr: []byte("sender shard - tx1  "),
					RcvAddr: []byte("receiver shard - tx1"),
					Value:   big.NewInt(1),
				},
				FeeInfo: &outportcore.FeeInfo{
					Fee: big.NewInt(0),
				},
			},
		},
	}, shared.AlteredAccountsOptions{
		WithAdditionalOutportData: true,
	})
	require.NoError(t, err)
	require.Equal(t, 2, len(res))

	for key, info := range res {
		decodedKey, _ := args.AddressConverter.Decode(key)
		require.True(t, strings.HasPrefix(string(decodedKey), "receiver"))
		require.True(t, info.AdditionalData.BalanceChanged)
		require.False(t, info.AdditionalData.IsSender)
	}
}

func testExtractAlteredAccountsFromPoolBothSenderAndReceiverShards(t *testing.T) {
	t.Parallel()

	args := getMockArgs()
	args.ShardCoordinator = &testscommon.ShardsCoordinatorMock{
		ComputeIdCalled: func(address []byte) uint32 {
			shardIdChar := string(address)[5]

			return uint32(shardIdChar - '0')
		},
		SelfIDCalled: func() uint32 {
			return 0
		},
	}
	args.AddressConverter = testscommon.NewPubkeyConverterMock(19)
	aap, _ := NewAlteredAccountsProvider(args)

	res, err := aap.ExtractAlteredAccountsFromPool(&outportcore.TransactionPool{
		Transactions: map[string]*outportcore.TxInfo{
			"hash0": {
				Transaction: &transaction.Transaction{
					SndAddr: []byte("shard0 addr - tx0  "),
					RcvAddr: []byte("shard0 addr 2 - tx0"),
					Value:   big.NewInt(1),
				},
				FeeInfo: &outportcore.FeeInfo{
					Fee: big.NewInt(0),
				},
			},
			"hash1": {
				Transaction: &transaction.Transaction{
					SndAddr: []byte("shard0 addr 3 - tx1"),
					RcvAddr: []byte("shard0 addr 3 - tx1"),
					Value:   big.NewInt(1),
				},
				FeeInfo: &outportcore.FeeInfo{
					Fee: big.NewInt(0),
				},
			},
			"hash2": {
				Transaction: &transaction.Transaction{
					SndAddr: []byte("shard0 addr - tx2  "),
					RcvAddr: []byte("shard1 - tx2       "),
					Value:   big.NewInt(1),
				},
				FeeInfo: &outportcore.FeeInfo{
					Fee: big.NewInt(0),
				},
			},
			"hash3": {
				Transaction: &transaction.Transaction{
					SndAddr: []byte("shard1 addr - tx3  "),
					RcvAddr: []byte("shard0 addr - tx3  "),
					Value:   big.NewInt(1),
				},
				FeeInfo: &outportcore.FeeInfo{
					Fee: big.NewInt(0),
				},
			},
			"hash4": {
				Transaction: &transaction.Transaction{
					SndAddr: []byte("shard2 addr - tx4  "),
					RcvAddr: []byte("shard2 addr - tx3  "),
					Value:   big.NewInt(1),
				},
				FeeInfo: &outportcore.FeeInfo{
					Fee: big.NewInt(0),
				},
			},
		},
	}, shared.AlteredAccountsOptions{})
	require.NoError(t, err)
	require.Equal(t, 5, len(res))

	for key := range res {
		decodedKey, _ := args.AddressConverter.Decode(key)
		require.True(t, strings.HasPrefix(string(decodedKey), "shard0"))
	}

	shard0AddrTx0, _ := args.AddressConverter.Encode([]byte("shard0 addr - tx0  "))
	require.Contains(t, res, shard0AddrTx0)

	shard0Addr2Tx0, _ := args.AddressConverter.Encode([]byte("shard0 addr 2 - tx0"))
	require.Contains(t, res, shard0Addr2Tx0)

	shard0Addr3Tx1, _ := args.AddressConverter.Encode([]byte("shard0 addr 3 - tx1"))
	require.Contains(t, res, shard0Addr3Tx1)

	shard0AddrTx2, _ := args.AddressConverter.Encode([]byte("shard0 addr - tx2  "))
	require.Contains(t, res, shard0AddrTx2)

	shard0AddrTx3, _ := args.AddressConverter.Encode([]byte("shard0 addr - tx3  "))
	require.Contains(t, res, shard0AddrTx3)
}

func testExtractAlteredAccountsFromPoolTrieDataChecks(t *testing.T) {
	t.Parallel()

	receiverInSelfShard := "receiver in shard 1"
	expectedBalance := big.NewInt(37)
	args := getMockArgs()
	args.ShardCoordinator = &testscommon.ShardsCoordinatorMock{
		ComputeIdCalled: func(address []byte) uint32 {
			if strings.HasPrefix(string(address), "sender") {
				return 0
			}

			return 1
		},
		SelfIDCalled: func() uint32 {
			return 1
		},
	}
	args.AccountsDB = &state.AccountsStub{
		LoadAccountCalled: func(container []byte) (vmcommon.AccountHandler, error) {
			return &state.UserAccountStub{
				Balance: expectedBalance,
			}, nil
		},
	}
	args.AddressConverter = testscommon.NewPubkeyConverterMock(19)
	aap, _ := NewAlteredAccountsProvider(args)

	res, err := aap.ExtractAlteredAccountsFromPool(&outportcore.TransactionPool{
		Transactions: map[string]*outportcore.TxInfo{
			"hash0": {
				Transaction: &transaction.Transaction{
					SndAddr: []byte("sender in shard 0  "),
					RcvAddr: []byte(receiverInSelfShard),
					Value:   big.NewInt(1),
				},
				FeeInfo: &outportcore.FeeInfo{
					Fee: big.NewInt(0),
				},
			},
		},
	}, shared.AlteredAccountsOptions{})
	require.NoError(t, err)
	require.Equal(t, 1, len(res))

	expectedAddressKey, err := args.AddressConverter.Encode([]byte(receiverInSelfShard))
	require.Nil(t, err)
	actualAccount, found := res[expectedAddressKey]
	require.True(t, found)
	require.Equal(t, expectedAddressKey, actualAccount.Address)
	require.Equal(t, expectedBalance.String(), actualAccount.Balance)
}

func testExtractAlteredAccountsFromPoolScrsInvalidRewards(t *testing.T) {
	t.Parallel()

	expectedBalance := big.NewInt(37)
	args := getMockArgs()
	args.ShardCoordinator = &testscommon.ShardsCoordinatorMock{
		ComputeIdCalled: func(address []byte) uint32 {
			if strings.Contains(string(address), "shard 0") {
				return 0
			}

			return 1
		},
		SelfIDCalled: func() uint32 {
			return 0
		},
	}
	args.AccountsDB = &state.AccountsStub{
		LoadAccountCalled: func(container []byte) (vmcommon.AccountHandler, error) {
			return &state.UserAccountStub{
				Balance: expectedBalance,
			}, nil
		},
	}
	args.AddressConverter = testscommon.NewPubkeyConverterMock(26)
	aap, _ := NewAlteredAccountsProvider(args)

	res, err := aap.ExtractAlteredAccountsFromPool(&outportcore.TransactionPool{
		Transactions: map[string]*outportcore.TxInfo{
			"hash0": {
				Transaction: &transaction.Transaction{
					SndAddr: []byte("sender in shard 0 - tx 0  "),
					Value:   big.NewInt(1),
				},
				FeeInfo: &outportcore.FeeInfo{
					Fee: big.NewInt(0),
				},
			},
		},
		Rewards: map[string]*outportcore.RewardInfo{
			"hash1": {
				Reward: &rewardTx.RewardTx{
					RcvAddr: []byte("receiver in shard 0 - tx 1"),
					Value:   big.NewInt(1),
				},
			},
		},
		SmartContractResults: map[string]*outportcore.SCRInfo{
			"hash2": {
				SmartContractResult: &smartContractResult.SmartContractResult{
					SndAddr: []byte("sender in shard 0 - tx 2  "),
					RcvAddr: []byte("receiver in shard 0 - tx 2"),
					Value:   big.NewInt(1),
				},
				FeeInfo: &outportcore.FeeInfo{
					Fee: big.NewInt(0),
				},
			},
		},
		InvalidTxs: map[string]*outportcore.TxInfo{
			"hash3": {
				Transaction: &transaction.Transaction{
					SndAddr: []byte("sender in shard 0 - tx 3  "),
					RcvAddr: []byte("receiver in shard 0 - tx 3"), // receiver for invalid txs should not be included
					Value:   big.NewInt(1),
				},
				FeeInfo: &outportcore.FeeInfo{
					Fee: big.NewInt(0),
				},
			},
		},
	}, shared.AlteredAccountsOptions{})
	require.NoError(t, err)
	require.Len(t, res, 5)
}

func testExtractAlteredAccountsFromPoolShouldReturnErrorWhenCastingToVmCommonUserAccountHandler(t *testing.T) {
	t.Parallel()

	expectedToken := esdt.ESDigitalToken{
		Value:      big.NewInt(37),
		Properties: []byte("ok"),
	}
	args := getMockArgs()
	args.EsdtDataStorageHandler = &testscommon.EsdtStorageHandlerStub{
		GetESDTNFTTokenOnDestinationCalled: func(acnt vmcommon.UserAccountHandler, esdtTokenKey []byte, nonce uint64) (*esdt.ESDigitalToken, bool, error) {
			return &expectedToken, false, nil
		},
	}
	args.AccountsDB = &state.AccountsStub{
		LoadAccountCalled: func(_ []byte) (vmcommon.AccountHandler, error) {
			return &state.UserAccountStub{}, nil
		},
	}
	aap, _ := NewAlteredAccountsProvider(args)

	res, err := aap.ExtractAlteredAccountsFromPool(&outportcore.TransactionPool{
		Logs: map[string]*transaction.Log{
			"hash": {
				Address: []byte("addr"),
				Events: []*transaction.Event{
					{
						Address:    []byte("addr"),
						Identifier: []byte(core.BuiltInFunctionESDTTransfer),
						Topics: [][]byte{
							[]byte("token0"),
							big.NewInt(0).Bytes(),
						},
					},
					{
						Address:    []byte("addr"), // other event for the same token, to ensure it isn't added twice
						Identifier: []byte(core.BuiltInFunctionESDTTransfer),
						Topics: [][]byte{
							[]byte("token0"),
							big.NewInt(0).Bytes(),
						},
					},
				},
			},
		},
	}, shared.AlteredAccountsOptions{})
	require.True(t, errors.Is(err, errCannotCastToVmCommonUserAccountHandler))
	require.Nil(t, res)
}

func testExtractAlteredAccountsFromPoolShouldIncludeESDT(t *testing.T) {
	t.Parallel()

	expectedToken := esdt.ESDigitalToken{
		Value:      big.NewInt(37),
		Properties: []byte("ok"),
	}
	args := getMockArgs()
	args.EsdtDataStorageHandler = &testscommon.EsdtStorageHandlerStub{
		GetESDTNFTTokenOnDestinationCalled: func(acnt vmcommon.UserAccountHandler, esdtTokenKey []byte, nonce uint64) (*esdt.ESDigitalToken, bool, error) {
			return &expectedToken, false, nil
		},
	}
	args.AccountsDB = &state.AccountsStub{
		LoadAccountCalled: func(_ []byte) (vmcommon.AccountHandler, error) {
			return &state.AccountWrapMock{}, nil
		},
	}
	aap, _ := NewAlteredAccountsProvider(args)

	res, err := aap.ExtractAlteredAccountsFromPool(&outportcore.TransactionPool{
		Logs: map[string]*transaction.Log{
			"hash": {
				Address: []byte("addr"),
				Events: []*transaction.Event{
					{
						Address:    []byte("addr"),
						Identifier: []byte(core.BuiltInFunctionESDTTransfer),
						Topics: [][]byte{
							[]byte("token0"),
							big.NewInt(0).Bytes(),
						},
					},
					{
						Address:    []byte("addr"), // other event for the same token, to ensure it isn't added twice
						Identifier: []byte(core.BuiltInFunctionESDTTransfer),
						Topics: [][]byte{
							[]byte("token0"),
							big.NewInt(0).Bytes(),
						},
					},
				},
			},
		},
	}, shared.AlteredAccountsOptions{})
	require.NoError(t, err)

	encodedAddr, _ := args.AddressConverter.Encode([]byte("addr"))
	require.Len(t, res, 1)
	require.Len(t, res[encodedAddr].Tokens, 1)
	require.Equal(t, &alteredAccount.AccountTokenData{
		Identifier: "token0",
		Balance:    expectedToken.Value.String(),
		Nonce:      0,
		Properties: "6f6b",
		MetaData:   nil,
	}, res[encodedAddr].Tokens[0])
}

func testExtractAlteredAccountsFromPoolShouldIncludeNFT(t *testing.T) {
	t.Parallel()

	expectedToken := esdt.ESDigitalToken{
		Value: big.NewInt(37),
		TokenMetaData: &esdt.MetaData{
			Nonce: 38,
		},
	}
	args := getMockArgs()
	args.EsdtDataStorageHandler = &testscommon.EsdtStorageHandlerStub{
		GetESDTNFTTokenOnDestinationCalled: func(acnt vmcommon.UserAccountHandler, esdtTokenKey []byte, nonce uint64) (*esdt.ESDigitalToken, bool, error) {
			return &expectedToken, false, nil
		},
	}
	args.AccountsDB = &state.AccountsStub{
		LoadAccountCalled: func(_ []byte) (vmcommon.AccountHandler, error) {
			return &state.AccountWrapMock{}, nil
		},
	}
	aap, _ := NewAlteredAccountsProvider(args)

	res, err := aap.ExtractAlteredAccountsFromPool(&outportcore.TransactionPool{
		Logs: map[string]*transaction.Log{
			"hash": {
				Address: []byte("addr"),
				Events: []*transaction.Event{
					{
						Address:    []byte("addr"),
						Identifier: []byte(core.BuiltInFunctionESDTNFTTransfer),
						Topics: [][]byte{
							[]byte("token0"),
							big.NewInt(38).Bytes(),
						},
					},
				},
			},
		},
	}, shared.AlteredAccountsOptions{})
	require.NoError(t, err)

<<<<<<< HEAD
	encodedAddr := args.AddressConverter.Encode([]byte("addr"))
	require.Equal(t, &alteredAccount.AccountTokenData{
=======
	encodedAddr, _ := args.AddressConverter.Encode([]byte("addr"))
	require.Equal(t, &outportcore.AccountTokenData{
>>>>>>> 3968d220
		Identifier: "token0",
		Balance:    expectedToken.Value.String(),
		Nonce:      expectedToken.TokenMetaData.Nonce,
		MetaData:   &alteredAccount.TokenMetaData{Nonce: expectedToken.TokenMetaData.Nonce},
	}, res[encodedAddr].Tokens[0])
}

func testExtractAlteredAccountsFromPoolShouldNotIncludeReceiverAddressIfNftCreateLog(t *testing.T) {
	t.Parallel()

	sendAddrShard0 := []byte("sender in shard 0 - tx 1  ")
	receiverOnDestination := []byte("receiver on destination shard")
	expectedToken := esdt.ESDigitalToken{
		Value: big.NewInt(37),
		TokenMetaData: &esdt.MetaData{
			Nonce: 38,
		},
	}
	args := getMockArgs()
	args.AddressConverter = testscommon.NewPubkeyConverterMock(len(sendAddrShard0))
	args.EsdtDataStorageHandler = &testscommon.EsdtStorageHandlerStub{
		GetESDTNFTTokenOnDestinationCalled: func(acnt vmcommon.UserAccountHandler, esdtTokenKey []byte, nonce uint64) (*esdt.ESDigitalToken, bool, error) {
			return &expectedToken, false, nil
		},
	}
	args.AccountsDB = &state.AccountsStub{
		LoadAccountCalled: func(_ []byte) (vmcommon.AccountHandler, error) {
			return &state.AccountWrapMock{}, nil
		},
	}
	aap, _ := NewAlteredAccountsProvider(args)

	res, err := aap.ExtractAlteredAccountsFromPool(&outportcore.TransactionPool{
		Transactions: map[string]*outportcore.TxInfo{
			"hh": {
				Transaction: &transaction.Transaction{
					SndAddr: sendAddrShard0,
					RcvAddr: sendAddrShard0,
					Value:   big.NewInt(0),
				},
				FeeInfo: &outportcore.FeeInfo{
					Fee: big.NewInt(0),
				},
			},
		},
		Logs: map[string]*transaction.Log{
			"hh": {
				Address: sendAddrShard0,
				Events: []*transaction.Event{
					{
						Address:    sendAddrShard0,
						Identifier: []byte(core.BuiltInFunctionESDTNFTCreate),
						Topics: [][]byte{
							[]byte("token0"),
							big.NewInt(38).Bytes(),
							nil,
							receiverOnDestination,
						},
					},
				},
			},
		},
	}, shared.AlteredAccountsOptions{
		WithAdditionalOutportData: true,
	})
	require.NoError(t, err)

	sndAddrEncoded, err := args.AddressConverter.Encode(sendAddrShard0)
	require.Nil(t, err)
	require.Len(t, res, 1)
	require.True(t, res[sndAddrEncoded].Tokens[0].AdditionalData.IsNFTCreate)
	require.True(t, res[sndAddrEncoded].AdditionalData.BalanceChanged)
	require.True(t, res[sndAddrEncoded].AdditionalData.IsSender)

	mapKeyToSearch, err := args.AddressConverter.Encode(receiverOnDestination)
	require.Nil(t, err)
	require.Nil(t, res[mapKeyToSearch])
}

func testExtractAlteredAccountsFromPoolShouldIncludeDestinationFromTokensLogsTopics(t *testing.T) {
	t.Parallel()

	receiverOnDestination := []byte("receiver on destination shard")
	expectedToken := esdt.ESDigitalToken{
		Value: big.NewInt(37),
		TokenMetaData: &esdt.MetaData{
			Nonce:      38,
			Name:       []byte("name"),
			Creator:    []byte("creator"),
			Royalties:  1000,
			Hash:       []byte("hash"),
			URIs:       [][]byte{[]byte("uri1"), []byte("uri2")},
			Attributes: []byte("attributes"),
		},
	}
	args := getMockArgs()
	args.EsdtDataStorageHandler = &testscommon.EsdtStorageHandlerStub{
		GetESDTNFTTokenOnDestinationCalled: func(acnt vmcommon.UserAccountHandler, esdtTokenKey []byte, nonce uint64) (*esdt.ESDigitalToken, bool, error) {
			return &expectedToken, false, nil
		},
	}
	args.AccountsDB = &state.AccountsStub{
		LoadAccountCalled: func(_ []byte) (vmcommon.AccountHandler, error) {
			return &state.AccountWrapMock{}, nil
		},
	}
	aap, _ := NewAlteredAccountsProvider(args)

	res, err := aap.ExtractAlteredAccountsFromPool(&outportcore.TransactionPool{
		Logs: map[string]*transaction.Log{
			"hash0": {
				Address: []byte("addr"),
				Events: []*transaction.Event{
					{
						Address:    []byte("addr"),
						Identifier: []byte(core.BuiltInFunctionESDTNFTTransfer),
						Topics: [][]byte{
							[]byte("token0"),
							big.NewInt(38).Bytes(),
							nil,
							receiverOnDestination,
						},
					},
				},
			},
		},
	}, shared.AlteredAccountsOptions{})
	require.NoError(t, err)

	require.Len(t, res, 2)

	mapKeyToSearch, err := args.AddressConverter.Encode(receiverOnDestination)
	require.Nil(t, err)
	creator, err := args.AddressConverter.Encode(expectedToken.TokenMetaData.Creator)
	require.Nil(t, err)
	require.Len(t, res[mapKeyToSearch].Tokens, 1)
	require.Equal(t, res[mapKeyToSearch].Tokens[0], &alteredAccount.AccountTokenData{
		Identifier: "token0",
		Balance:    "37",
		Nonce:      38,
		MetaData: &alteredAccount.TokenMetaData{
			Nonce:      38,
			Name:       "name",
			Creator:    creator,
			Royalties:  1000,
			Hash:       []byte("hash"),
			URIs:       [][]byte{[]byte("uri1"), []byte("uri2")},
			Attributes: []byte("attributes"),
		},
	})
}

func testExtractAlteredAccountsFromPoolAddressHasBalanceChangeEsdtAndfNft(t *testing.T) {
	t.Parallel()

	expectedToken := esdt.ESDigitalToken{
		Value: big.NewInt(37),
		TokenMetaData: &esdt.MetaData{
			Nonce: 38,
		},
	}
	args := getMockArgs()
	args.EsdtDataStorageHandler = &testscommon.EsdtStorageHandlerStub{
		GetESDTNFTTokenOnDestinationCalled: func(acnt vmcommon.UserAccountHandler, esdtTokenKey []byte, nonce uint64) (*esdt.ESDigitalToken, bool, error) {
			return &expectedToken, false, nil
		},
	}
	args.AccountsDB = &state.AccountsStub{
		LoadAccountCalled: func(_ []byte) (vmcommon.AccountHandler, error) {
			return &state.AccountWrapMock{}, nil
		},
	}
	aap, _ := NewAlteredAccountsProvider(args)

	res, err := aap.ExtractAlteredAccountsFromPool(&outportcore.TransactionPool{
		Transactions: map[string]*outportcore.TxInfo{
			"hash0": {
				Transaction: &transaction.Transaction{
					SndAddr: []byte("addr"),
					Value:   big.NewInt(0),
				},
				FeeInfo: &outportcore.FeeInfo{
					Fee: big.NewInt(0),
				},
			},
		},
		Logs: map[string]*transaction.Log{
			"hash0": {
				Address: []byte("addr"),
				Events: []*transaction.Event{
					{
						Address:    []byte("addr"),
						Identifier: []byte(core.BuiltInFunctionESDTTransfer),
						Topics: [][]byte{
							[]byte("esdt"),
							big.NewInt(1).Bytes(),
						},
					},
					{
						Address:    []byte("addr"),
						Identifier: []byte(core.BuiltInFunctionESDTNFTTransfer),
						Topics: [][]byte{
							[]byte("nft"),
							big.NewInt(38).Bytes(),
							big.NewInt(1).Bytes(),
						},
					},
				},
			},
		},
	}, shared.AlteredAccountsOptions{})
	require.NoError(t, err)

	encodedAddr, _ := args.AddressConverter.Encode([]byte("addr"))
	require.Len(t, res[encodedAddr].Tokens, 2)
}

func testExtractAlteredAccountsFromPoolAddressHasMultipleNfts(t *testing.T) {
	t.Parallel()

	expectedToken0 := esdt.ESDigitalToken{
		Value: big.NewInt(37),
	}
	expectedToken1 := esdt.ESDigitalToken{
		Value: big.NewInt(38),
		TokenMetaData: &esdt.MetaData{
			Nonce: 5,
			Name:  []byte("nft-0"),
		},
	}
	expectedToken2 := esdt.ESDigitalToken{
		Value: big.NewInt(37),
		TokenMetaData: &esdt.MetaData{
			Nonce: 6,
			Name:  []byte("nft-0"),
		},
	}
	args := getMockArgs()
	args.EsdtDataStorageHandler = &testscommon.EsdtStorageHandlerStub{
		GetESDTNFTTokenOnDestinationCalled: func(acnt vmcommon.UserAccountHandler, esdtTokenKey []byte, nonce uint64) (*esdt.ESDigitalToken, bool, error) {
			if strings.Contains(string(esdtTokenKey), "esdttoken") {
				return &expectedToken0, false, nil
			}

			if strings.Contains(string(esdtTokenKey), "nft-0") && nonce == 5 {
				return &expectedToken1, false, nil
			}

			if strings.Contains(string(esdtTokenKey), "nft-0") && nonce == 6 {
				return &expectedToken2, false, nil
			}

			return nil, false, nil
		},
	}
	marshaller := testscommon.MarshalizerMock{}
	args.AccountsDB = &state.AccountsStub{
		LoadAccountCalled: func(_ []byte) (vmcommon.AccountHandler, error) {
			trieMock := trie.DataTrieTrackerStub{
				RetrieveValueCalled: func(key []byte) ([]byte, uint32, error) {
					if strings.Contains(string(key), "esdttoken") {
						tokenBytes, _ := marshaller.Marshal(expectedToken0)
						return tokenBytes, 0, nil
					}

					firstNftKey := fmt.Sprintf("%s%s", "nft-0", string(big.NewInt(5).Bytes()))
					if strings.Contains(string(key), firstNftKey) {
						tokenBytes, _ := marshaller.Marshal(expectedToken1)
						return tokenBytes, 0, nil
					}

					secondNftKey := fmt.Sprintf("%s%s", "nft-0", string(big.NewInt(6).Bytes()))
					if strings.Contains(string(key), secondNftKey) {
						tokenBytes, _ := marshaller.Marshal(expectedToken2)
						return tokenBytes, 0, nil
					}

					return nil, 0, nil
				},
			}
			wrappedAccountMock := &state.AccountWrapMock{}
			wrappedAccountMock.SetTrackableDataTrie(&trieMock)

			return wrappedAccountMock, nil
		},
	}
	aap, _ := NewAlteredAccountsProvider(args)

	res, err := aap.ExtractAlteredAccountsFromPool(&outportcore.TransactionPool{
		Transactions: map[string]*outportcore.TxInfo{
			"hash0": {
				Transaction: &transaction.Transaction{
					SndAddr: []byte("addr"),
					Value:   big.NewInt(0),
				},
				FeeInfo: &outportcore.FeeInfo{
					Fee: big.NewInt(0),
				},
			},
		},
		Logs: map[string]*transaction.Log{
			"hash0": {
				Address: []byte("addr"),
				Events: []*transaction.Event{
					{
						Address:    []byte("addr"),
						Identifier: []byte(core.BuiltInFunctionESDTTransfer),
						Topics: [][]byte{
							[]byte("esdttoken"),
							big.NewInt(0).Bytes(),
						},
					},
					{
						Address:    []byte("addr"),
						Identifier: []byte(core.BuiltInFunctionESDTNFTTransfer),
						Topics: [][]byte{
							expectedToken1.TokenMetaData.Name,
							big.NewInt(0).SetUint64(expectedToken1.TokenMetaData.Nonce).Bytes(),
						},
					},
					{
						Address:    []byte("addr"),
						Identifier: []byte(core.BuiltInFunctionESDTNFTTransfer),
						Topics: [][]byte{
							expectedToken2.TokenMetaData.Name,
							big.NewInt(0).SetUint64(expectedToken2.TokenMetaData.Nonce).Bytes(),
						},
					},
				},
			},
		},
	}, shared.AlteredAccountsOptions{})
	require.NoError(t, err)

	encodedAddr, _ := args.AddressConverter.Encode([]byte("addr"))
	require.Len(t, res, 1)
	require.Len(t, res[encodedAddr].Tokens, 3)

	require.Contains(t, res[encodedAddr].Tokens, &alteredAccount.AccountTokenData{
		Identifier: "esdttoken",
		Balance:    expectedToken0.Value.String(),
		Nonce:      0,
		MetaData:   nil,
	})

	require.Contains(t, res[encodedAddr].Tokens, &alteredAccount.AccountTokenData{
		Identifier: string(expectedToken1.TokenMetaData.Name),
		Balance:    expectedToken1.Value.String(),
		Nonce:      expectedToken1.TokenMetaData.Nonce,
		MetaData: &alteredAccount.TokenMetaData{
			Nonce: expectedToken1.TokenMetaData.Nonce,
			Name:  string(expectedToken1.TokenMetaData.Name),
		},
	})

	require.Contains(t, res[encodedAddr].Tokens, &alteredAccount.AccountTokenData{
		Identifier: string(expectedToken2.TokenMetaData.Name),
		Balance:    expectedToken2.Value.String(),
		Nonce:      expectedToken2.TokenMetaData.Nonce,
		MetaData: &alteredAccount.TokenMetaData{
			Nonce: expectedToken2.TokenMetaData.Nonce,
			Name:  string(expectedToken2.TokenMetaData.Name),
		},
	})

}

func testExtractAlteredAccountsFromPoolESDTTransferBalanceNotChanged(t *testing.T) {
	t.Parallel()

	expectedToken := esdt.ESDigitalToken{
		Value:      big.NewInt(37),
		Properties: []byte("ok"),
	}
	args := getMockArgs()
	args.EsdtDataStorageHandler = &testscommon.EsdtStorageHandlerStub{
		GetESDTNFTTokenOnDestinationCalled: func(acnt vmcommon.UserAccountHandler, esdtTokenKey []byte, nonce uint64) (*esdt.ESDigitalToken, bool, error) {
			return &expectedToken, false, nil
		},
	}
	args.AccountsDB = &state.AccountsStub{
		LoadAccountCalled: func(_ []byte) (vmcommon.AccountHandler, error) {
			return &state.AccountWrapMock{
				Balance: big.NewInt(10),
			}, nil
		},
	}
	args.AddressConverter = testscommon.NewPubkeyConverterMock(3)
	aap, _ := NewAlteredAccountsProvider(args)

	res, err := aap.ExtractAlteredAccountsFromPool(&outportcore.TransactionPool{
		Transactions: map[string]*outportcore.TxInfo{
			"txHash": {
				Transaction: &transaction.Transaction{
					SndAddr: []byte("snd"),
					RcvAddr: []byte("rcv"),
					Value:   big.NewInt(0),
				},
				FeeInfo: &outportcore.FeeInfo{
					Fee: big.NewInt(0),
				},
			},
		},
		Logs: map[string]*transaction.Log{
			"txHash": {
				Address: []byte("snd"),
				Events: []*transaction.Event{
					{
						Address:    []byte("snd"),
						Identifier: []byte(core.BuiltInFunctionESDTTransfer),
						Topics: [][]byte{
							[]byte("token0"), big.NewInt(0).Bytes(), big.NewInt(10).Bytes(), []byte("rcv"),
						},
					},
				},
			},
		},
	}, shared.AlteredAccountsOptions{
		WithAdditionalOutportData: true,
	})
	require.NoError(t, err)

<<<<<<< HEAD
	encodedAddrSnd := args.AddressConverter.Encode([]byte("snd"))
	encodedAddrRcv := args.AddressConverter.Encode([]byte("rcv"))
	require.Equal(t, map[string]*alteredAccount.AlteredAccount{
=======
	encodedAddrSnd, _ := args.AddressConverter.Encode([]byte("snd"))
	encodedAddrRcv, _ := args.AddressConverter.Encode([]byte("rcv"))
	require.Equal(t, map[string]*outportcore.AlteredAccount{
>>>>>>> 3968d220
		encodedAddrSnd: {
			Address: encodedAddrSnd,
			Balance: "10",
			Tokens: []*alteredAccount.AccountTokenData{
				{
					Identifier: "token0",
					Balance:    expectedToken.Value.String(),
					Nonce:      0,
					Properties: "6f6b",
					MetaData:   nil,
					AdditionalData: &alteredAccount.AdditionalAccountTokenData{
						IsNFTCreate: false,
					},
				},
			},
			AdditionalData: &alteredAccount.AdditionalAccountData{
				BalanceChanged: true,
				IsSender:       true,
			},
		},
		encodedAddrRcv: {
			Address: encodedAddrRcv,
			Balance: "10",
			Tokens: []*alteredAccount.AccountTokenData{
				{
					Identifier: "token0",
					Balance:    expectedToken.Value.String(),
					Nonce:      0,
					Properties: "6f6b",
					AdditionalData: &alteredAccount.AdditionalAccountTokenData{
						IsNFTCreate: false,
					},
				},
			},
			AdditionalData: &alteredAccount.AdditionalAccountData{
				IsSender:       false,
				BalanceChanged: false,
			},
		},
	}, res)
}

func testExtractAlteredAccountsFromPoolReceiverShouldHaveBalanceChanged(t *testing.T) {
	t.Parallel()

	args := getMockArgs()
	args.AccountsDB = &state.AccountsStub{
		LoadAccountCalled: func(_ []byte) (vmcommon.AccountHandler, error) {
			return &state.AccountWrapMock{
				Balance: big.NewInt(15),
			}, nil
		},
	}
	args.AddressConverter = testscommon.NewPubkeyConverterMock(3)
	aap, _ := NewAlteredAccountsProvider(args)

	res, err := aap.ExtractAlteredAccountsFromPool(&outportcore.TransactionPool{
		Transactions: map[string]*outportcore.TxInfo{
			"txHash": {
				Transaction: &transaction.Transaction{
					SndAddr: []byte("snd"),
					RcvAddr: []byte("rcv"),
					Value:   big.NewInt(0),
				},
				FeeInfo: &outportcore.FeeInfo{
					Fee: big.NewInt(0),
				},
			},
			"txHash2": {
				Transaction: &transaction.Transaction{
					SndAddr: []byte("snd"),
					RcvAddr: []byte("rcv"),
					Value:   big.NewInt(2),
				},
				FeeInfo: &outportcore.FeeInfo{
					Fee: big.NewInt(0),
				},
			},
		},
	}, shared.AlteredAccountsOptions{
		WithAdditionalOutportData: true,
	})

	require.NoError(t, err)

<<<<<<< HEAD
	encodedAddrSnd := args.AddressConverter.Encode([]byte("snd"))
	encodedAddrRcv := args.AddressConverter.Encode([]byte("rcv"))
	require.Equal(t, map[string]*alteredAccount.AlteredAccount{
=======
	encodedAddrSnd, _ := args.AddressConverter.Encode([]byte("snd"))

	encodedAddrRcv, _ := args.AddressConverter.Encode([]byte("rcv"))

	require.Equal(t, map[string]*outportcore.AlteredAccount{
>>>>>>> 3968d220
		encodedAddrSnd: {
			Address: encodedAddrSnd,
			Balance: "15",
			AdditionalData: &alteredAccount.AdditionalAccountData{
				BalanceChanged: true,
				IsSender:       true,
			},
		},
		encodedAddrRcv: {
			Address: encodedAddrRcv,
			Balance: "15",
			AdditionalData: &alteredAccount.AdditionalAccountData{
				IsSender:       false,
				BalanceChanged: true,
			},
		},
	}, res)
}

func testExtractAlteredAccountsFromPoolOnlySenderShouldHaveBalanceChanged(t *testing.T) {
	args := getMockArgs()
	args.AccountsDB = &state.AccountsStub{
		LoadAccountCalled: func(_ []byte) (vmcommon.AccountHandler, error) {
			return &state.AccountWrapMock{
				Balance: big.NewInt(15),
			}, nil
		},
	}
	args.AddressConverter = testscommon.NewPubkeyConverterMock(3)
	aap, _ := NewAlteredAccountsProvider(args)

	res, err := aap.ExtractAlteredAccountsFromPool(&outportcore.TransactionPool{
		Transactions: map[string]*outportcore.TxInfo{
			"txHash": {
				Transaction: &transaction.Transaction{
					SndAddr: []byte("snd"),
					RcvAddr: []byte("rcv"),
					Value:   big.NewInt(0),
				},
				FeeInfo: &outportcore.FeeInfo{
					Fee: big.NewInt(0),
				},
			},
		},
	}, shared.AlteredAccountsOptions{
		WithAdditionalOutportData: true,
	})
	require.NoError(t, err)

<<<<<<< HEAD
	encodedAddrSnd := args.AddressConverter.Encode([]byte("snd"))
	require.Equal(t, map[string]*alteredAccount.AlteredAccount{
=======
	encodedAddrSnd, _ := args.AddressConverter.Encode([]byte("snd"))
	require.Equal(t, map[string]*outportcore.AlteredAccount{
>>>>>>> 3968d220
		encodedAddrSnd: {
			Address: encodedAddrSnd,
			Balance: "15",
			AdditionalData: &alteredAccount.AdditionalAccountData{
				BalanceChanged: true,
				IsSender:       true,
			},
		},
	}, res)
}

func textExtractAlteredAccountsFromPoolNftCreate(t *testing.T) {
	t.Parallel()

	expectedToken := esdt.ESDigitalToken{
		Value:      big.NewInt(37),
		Properties: []byte("ok"),
	}
	args := getMockArgs()
	args.EsdtDataStorageHandler = &testscommon.EsdtStorageHandlerStub{
		GetESDTNFTTokenOnDestinationCalled: func(acnt vmcommon.UserAccountHandler, esdtTokenKey []byte, nonce uint64) (*esdt.ESDigitalToken, bool, error) {
			return &expectedToken, false, nil
		},
	}
	args.AccountsDB = &state.AccountsStub{
		LoadAccountCalled: func(_ []byte) (vmcommon.AccountHandler, error) {
			return &state.AccountWrapMock{
				Balance: big.NewInt(10),
			}, nil
		},
	}
	args.AddressConverter = testscommon.NewPubkeyConverterMock(3)
	aap, _ := NewAlteredAccountsProvider(args)

	res, err := aap.ExtractAlteredAccountsFromPool(&outportcore.TransactionPool{
		Transactions: map[string]*outportcore.TxInfo{
			"txHash": {
				Transaction: &transaction.Transaction{
					SndAddr: []byte("snd"),
					RcvAddr: []byte("snd"),
					Value:   big.NewInt(0),
				},
				FeeInfo: &outportcore.FeeInfo{
					Fee: big.NewInt(0),
				},
			},
		},
		Logs: map[string]*transaction.Log{
			"txHash": {
				Address: []byte("snd"),
				Events: []*transaction.Event{
					{
						Address:    []byte("snd"),
						Identifier: []byte(core.BuiltInFunctionESDTNFTCreate),
						Topics: [][]byte{
							[]byte("token0"), big.NewInt(0).Bytes(), big.NewInt(10).Bytes(), []byte("a"),
						},
					},
				},
			},
		},
	}, shared.AlteredAccountsOptions{
		WithAdditionalOutportData: true,
	})
	require.NoError(t, err)

<<<<<<< HEAD
	encodedAddrSnd := args.AddressConverter.Encode([]byte("snd"))
	require.Equal(t, map[string]*alteredAccount.AlteredAccount{
=======
	encodedAddrSnd, _ := args.AddressConverter.Encode([]byte("snd"))
	require.Equal(t, map[string]*outportcore.AlteredAccount{
>>>>>>> 3968d220
		encodedAddrSnd: {
			Address: encodedAddrSnd,
			Balance: "10",
			Tokens: []*alteredAccount.AccountTokenData{
				{
					Identifier: "token0",
					Balance:    expectedToken.Value.String(),
					Nonce:      0,
					Properties: "6f6b",
					MetaData:   nil,
					AdditionalData: &alteredAccount.AdditionalAccountTokenData{
						IsNFTCreate: true,
					},
				},
			},
			AdditionalData: &alteredAccount.AdditionalAccountData{
				BalanceChanged: true,
				IsSender:       true,
			},
		},
	}, res)
}

func textExtractAlteredAccountsFromPoolTransactionValueNil(t *testing.T) {
	t.Parallel()

	args := getMockArgs()
	args.AccountsDB = &state.AccountsStub{
		LoadAccountCalled: func(_ []byte) (vmcommon.AccountHandler, error) {
			return &state.AccountWrapMock{
				Balance: big.NewInt(15),
			}, nil
		},
	}
	args.AddressConverter = testscommon.NewPubkeyConverterMock(3)
	aap, _ := NewAlteredAccountsProvider(args)

	res, err := aap.ExtractAlteredAccountsFromPool(&outportcore.TransactionPool{
		Transactions: map[string]*outportcore.TxInfo{
			"txHash": {
				Transaction: &transaction.Transaction{
					SndAddr: []byte("snd"),
					RcvAddr: []byte("rcv"),
					Value:   nil,
				},
				FeeInfo: &outportcore.FeeInfo{
					Fee: big.NewInt(0),
				},
			},
		},
	}, shared.AlteredAccountsOptions{
		WithAdditionalOutportData: true,
	})

	require.NoError(t, err)

<<<<<<< HEAD
	encodedAddrSnd := args.AddressConverter.Encode([]byte("snd"))
	require.Equal(t, map[string]*alteredAccount.AlteredAccount{
=======
	encodedAddrSnd, _ := args.AddressConverter.Encode([]byte("snd"))
	require.Equal(t, map[string]*outportcore.AlteredAccount{
>>>>>>> 3968d220
		encodedAddrSnd: {
			Address: encodedAddrSnd,
			Balance: "15",
			AdditionalData: &alteredAccount.AdditionalAccountData{
				BalanceChanged: true,
				IsSender:       true,
			},
		},
	}, res)
}

func getMockArgs() ArgsAlteredAccountsProvider {
	return ArgsAlteredAccountsProvider{
		ShardCoordinator:       &testscommon.ShardsCoordinatorMock{},
		AddressConverter:       &testscommon.PubkeyConverterMock{},
		AccountsDB:             &state.AccountsStub{},
		EsdtDataStorageHandler: &testscommon.EsdtStorageHandlerStub{},
	}
}<|MERGE_RESOLUTION|>--- conflicted
+++ resolved
@@ -360,16 +360,12 @@
 
 	shard0AddrTx0, _ := args.AddressConverter.Encode([]byte("shard0 addr - tx0  "))
 	require.Contains(t, res, shard0AddrTx0)
-
 	shard0Addr2Tx0, _ := args.AddressConverter.Encode([]byte("shard0 addr 2 - tx0"))
 	require.Contains(t, res, shard0Addr2Tx0)
-
 	shard0Addr3Tx1, _ := args.AddressConverter.Encode([]byte("shard0 addr 3 - tx1"))
 	require.Contains(t, res, shard0Addr3Tx1)
-
 	shard0AddrTx2, _ := args.AddressConverter.Encode([]byte("shard0 addr - tx2  "))
 	require.Contains(t, res, shard0AddrTx2)
-
 	shard0AddrTx3, _ := args.AddressConverter.Encode([]byte("shard0 addr - tx3  "))
 	require.Contains(t, res, shard0AddrTx3)
 }
@@ -652,13 +648,8 @@
 	}, shared.AlteredAccountsOptions{})
 	require.NoError(t, err)
 
-<<<<<<< HEAD
-	encodedAddr := args.AddressConverter.Encode([]byte("addr"))
+	encodedAddr, _ := args.AddressConverter.Encode([]byte("addr"))
 	require.Equal(t, &alteredAccount.AccountTokenData{
-=======
-	encodedAddr, _ := args.AddressConverter.Encode([]byte("addr"))
-	require.Equal(t, &outportcore.AccountTokenData{
->>>>>>> 3968d220
 		Identifier: "token0",
 		Balance:    expectedToken.Value.String(),
 		Nonce:      expectedToken.TokenMetaData.Nonce,
@@ -1081,15 +1072,9 @@
 	})
 	require.NoError(t, err)
 
-<<<<<<< HEAD
-	encodedAddrSnd := args.AddressConverter.Encode([]byte("snd"))
-	encodedAddrRcv := args.AddressConverter.Encode([]byte("rcv"))
-	require.Equal(t, map[string]*alteredAccount.AlteredAccount{
-=======
 	encodedAddrSnd, _ := args.AddressConverter.Encode([]byte("snd"))
 	encodedAddrRcv, _ := args.AddressConverter.Encode([]byte("rcv"))
-	require.Equal(t, map[string]*outportcore.AlteredAccount{
->>>>>>> 3968d220
+	require.Equal(t, map[string]*alteredAccount.AlteredAccount{
 		encodedAddrSnd: {
 			Address: encodedAddrSnd,
 			Balance: "10",
@@ -1175,17 +1160,9 @@
 
 	require.NoError(t, err)
 
-<<<<<<< HEAD
-	encodedAddrSnd := args.AddressConverter.Encode([]byte("snd"))
-	encodedAddrRcv := args.AddressConverter.Encode([]byte("rcv"))
+	encodedAddrSnd, _ := args.AddressConverter.Encode([]byte("snd"))
+	encodedAddrRcv, _ := args.AddressConverter.Encode([]byte("rcv"))
 	require.Equal(t, map[string]*alteredAccount.AlteredAccount{
-=======
-	encodedAddrSnd, _ := args.AddressConverter.Encode([]byte("snd"))
-
-	encodedAddrRcv, _ := args.AddressConverter.Encode([]byte("rcv"))
-
-	require.Equal(t, map[string]*outportcore.AlteredAccount{
->>>>>>> 3968d220
 		encodedAddrSnd: {
 			Address: encodedAddrSnd,
 			Balance: "15",
@@ -1235,13 +1212,8 @@
 	})
 	require.NoError(t, err)
 
-<<<<<<< HEAD
-	encodedAddrSnd := args.AddressConverter.Encode([]byte("snd"))
+	encodedAddrSnd, _ := args.AddressConverter.Encode([]byte("snd"))
 	require.Equal(t, map[string]*alteredAccount.AlteredAccount{
-=======
-	encodedAddrSnd, _ := args.AddressConverter.Encode([]byte("snd"))
-	require.Equal(t, map[string]*outportcore.AlteredAccount{
->>>>>>> 3968d220
 		encodedAddrSnd: {
 			Address: encodedAddrSnd,
 			Balance: "15",
@@ -1308,13 +1280,8 @@
 	})
 	require.NoError(t, err)
 
-<<<<<<< HEAD
-	encodedAddrSnd := args.AddressConverter.Encode([]byte("snd"))
+	encodedAddrSnd, _ := args.AddressConverter.Encode([]byte("snd"))
 	require.Equal(t, map[string]*alteredAccount.AlteredAccount{
-=======
-	encodedAddrSnd, _ := args.AddressConverter.Encode([]byte("snd"))
-	require.Equal(t, map[string]*outportcore.AlteredAccount{
->>>>>>> 3968d220
 		encodedAddrSnd: {
 			Address: encodedAddrSnd,
 			Balance: "10",
@@ -1371,13 +1338,8 @@
 
 	require.NoError(t, err)
 
-<<<<<<< HEAD
-	encodedAddrSnd := args.AddressConverter.Encode([]byte("snd"))
+	encodedAddrSnd, _ := args.AddressConverter.Encode([]byte("snd"))
 	require.Equal(t, map[string]*alteredAccount.AlteredAccount{
-=======
-	encodedAddrSnd, _ := args.AddressConverter.Encode([]byte("snd"))
-	require.Equal(t, map[string]*outportcore.AlteredAccount{
->>>>>>> 3968d220
 		encodedAddrSnd: {
 			Address: encodedAddrSnd,
 			Balance: "15",
