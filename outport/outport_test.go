--- conflicted
+++ resolved
@@ -10,12 +10,8 @@
 	"github.com/ElrondNetwork/elrond-go-core/core/atomic"
 	"github.com/ElrondNetwork/elrond-go-core/core/check"
 	"github.com/ElrondNetwork/elrond-go-core/data"
-<<<<<<< HEAD
 	outportcore "github.com/ElrondNetwork/elrond-go-core/data/outport"
-=======
-	"github.com/ElrondNetwork/elrond-go-core/data/indexer"
 	logger "github.com/ElrondNetwork/elrond-go-logger"
->>>>>>> 5b8eb89c
 	"github.com/ElrondNetwork/elrond-go/outport/mock"
 	"github.com/stretchr/testify/assert"
 	"github.com/stretchr/testify/require"
@@ -63,32 +59,24 @@
 		},
 	}
 	outportHandler, _ := NewOutport(minimumRetrialInterval)
-<<<<<<< HEAD
+	numLogDebugCalled := uint32(0)
+	outportHandler.logHandler = func(logLevel logger.LogLevel, message string, args ...interface{}) {
+		if logLevel == logger.LogError {
+			assert.Fail(t, "should have not called log error")
+		}
+		if logLevel == logger.LogDebug {
+			atomicGo.AddUint32(&numLogDebugCalled, 1)
+		}
+	}
+
 	outportHandler.SaveAccounts(0, map[string]*outportcore.AlteredAccount{})
+	time.Sleep(time.Second)
 	_ = outportHandler.SubscribeDriver(driver1)
 	_ = outportHandler.SubscribeDriver(driver2)
 
 	outportHandler.SaveAccounts(0, map[string]*outportcore.AlteredAccount{})
-=======
-	numLogDebugCalled := uint32(0)
-	outportHandler.logHandler = func(logLevel logger.LogLevel, message string, args ...interface{}) {
-		if logLevel == logger.LogError {
-			assert.Fail(t, "should have not called log error")
-		}
-		if logLevel == logger.LogDebug {
-			atomicGo.AddUint32(&numLogDebugCalled, 1)
-		}
-	}
-
-	outportHandler.SaveAccounts(0, []data.UserAccountHandler{})
-	time.Sleep(time.Second)
-	_ = outportHandler.SubscribeDriver(driver1)
-	_ = outportHandler.SubscribeDriver(driver2)
-
-	outportHandler.SaveAccounts(0, []data.UserAccountHandler{})
-	time.Sleep(time.Second)
-
->>>>>>> 5b8eb89c
+	time.Sleep(time.Second)
+
 	assert.Equal(t, 10, numCalled1)
 	assert.Equal(t, 1, numCalled2)
 	assert.Equal(t, uint32(4), atomicGo.LoadUint32(&numLogDebugCalled))
@@ -528,7 +516,7 @@
 	}
 
 	_ = outportHandler.SubscribeDriver(&mock.DriverStub{
-		SaveBlockCalled: func(args *indexer.ArgsSaveBlockData) error {
+		SaveBlockCalled: func(args *outportCore.ArgsSaveBlockData) error {
 			time.Sleep(time.Second * 5)
 			return nil
 		},
