--- conflicted
+++ resolved
@@ -137,11 +137,7 @@
 
 	events := make([]Event, 0, len(logEvents))
 	for _, event := range logEvents {
-<<<<<<< HEAD
-		if event == nil || event.eventHandler.IsInterfaceNil() {
-=======
 		if event == nil || check.IfNil(event.eventHandler) {
->>>>>>> bea3077e
 			continue
 		}
 
