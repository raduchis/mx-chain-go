--- conflicted
+++ resolved
@@ -638,9 +638,6 @@
 		FlagsConfig: config.ContextFlagsConfig{
 			Version: "v1.0.0",
 		},
-<<<<<<< HEAD
-		TxExecutionOrderHandler:               &commonMocks.TxExecutionOrderHandlerStub{},
-=======
 		RoundConfig:             testscommon.GetDefaultRoundsConfig(),
 		TxExecutionOrderHandler: &commonMocks.TxExecutionOrderHandlerStub{},
 		EpochConfig: config.EpochConfig{
@@ -654,8 +651,6 @@
 				},
 			},
 		},
-		ShardCoordinatorFactory:               sharding.NewMultiShardCoordinatorFactory(),
->>>>>>> c57222cd
 		GenesisBlockCreatorFactory:            process.NewGenesisBlockCreatorFactory(),
 		GenesisMetaBlockChecker:               processComp.NewGenesisMetaBlockChecker(),
 		RequesterContainerFactoryCreator:      requesterscontainer.NewShardRequestersContainerFactoryCreator(),
@@ -873,9 +868,8 @@
 }
 
 // GetStateComponents -
-<<<<<<< HEAD
-func GetStateComponents(coreComponents factory.CoreComponentsHolder) factory.StateComponentsHolder {
-	stateArgs := GetStateFactoryArgs(coreComponents)
+func GetStateComponents(coreComponents factory.CoreComponentsHolder, statusCoreComponents factory.StatusCoreComponentsHolder) factory.StateComponentsHolder {
+	stateArgs := GetStateFactoryArgs(coreComponents, statusCoreComponents)
 	return createStateComponents(stateArgs)
 }
 
@@ -888,10 +882,6 @@
 }
 
 func createStateComponents(stateArgs stateComp.StateComponentsFactoryArgs) factory.StateComponentsHolder {
-=======
-func GetStateComponents(coreComponents factory.CoreComponentsHolder, statusCoreComponents factory.StatusCoreComponentsHolder) factory.StateComponentsHolder {
-	stateArgs := GetStateFactoryArgs(coreComponents, statusCoreComponents)
->>>>>>> c57222cd
 	stateComponentsFactory, err := stateComp.NewStateComponentsFactory(stateArgs)
 	if err != nil {
 		log.Error("GetStateComponents NewStateComponentsFactory", "error", err.Error())
