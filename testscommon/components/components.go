package components

import (
	"fmt"
	"math/big"
	"testing"

	"github.com/multiversx/mx-chain-core-go/data/block"
	"github.com/multiversx/mx-chain-core-go/data/endProcess"
	"github.com/multiversx/mx-chain-core-go/data/outport"
	"github.com/multiversx/mx-chain-go/common"
	commonFactory "github.com/multiversx/mx-chain-go/common/factory"
	"github.com/multiversx/mx-chain-go/config"
	"github.com/multiversx/mx-chain-go/consensus/spos"
	"github.com/multiversx/mx-chain-go/dataRetriever"
	"github.com/multiversx/mx-chain-go/epochStart/bootstrap/disabled"
	"github.com/multiversx/mx-chain-go/factory"
	bootstrapComp "github.com/multiversx/mx-chain-go/factory/bootstrap"
	consensusComp "github.com/multiversx/mx-chain-go/factory/consensus"
	coreComp "github.com/multiversx/mx-chain-go/factory/core"
	cryptoComp "github.com/multiversx/mx-chain-go/factory/crypto"
	dataComp "github.com/multiversx/mx-chain-go/factory/data"
	"github.com/multiversx/mx-chain-go/factory/mock"
	networkComp "github.com/multiversx/mx-chain-go/factory/network"
	processComp "github.com/multiversx/mx-chain-go/factory/processing"
	stateComp "github.com/multiversx/mx-chain-go/factory/state"
	statusComp "github.com/multiversx/mx-chain-go/factory/status"
	"github.com/multiversx/mx-chain-go/factory/statusCore"
	"github.com/multiversx/mx-chain-go/genesis"
	"github.com/multiversx/mx-chain-go/genesis/data"
	"github.com/multiversx/mx-chain-go/p2p"
	p2pConfig "github.com/multiversx/mx-chain-go/p2p/config"
	p2pFactory "github.com/multiversx/mx-chain-go/p2p/factory"
	"github.com/multiversx/mx-chain-go/sharding"
	"github.com/multiversx/mx-chain-go/sharding/nodesCoordinator"
	"github.com/multiversx/mx-chain-go/state"
	"github.com/multiversx/mx-chain-go/testscommon"
	commonMocks "github.com/multiversx/mx-chain-go/testscommon/common"
	"github.com/multiversx/mx-chain-go/testscommon/dblookupext"
	"github.com/multiversx/mx-chain-go/testscommon/shardingMocks"
	statusHandlerMock "github.com/multiversx/mx-chain-go/testscommon/statusHandler"
	"github.com/multiversx/mx-chain-go/testscommon/storage"
	"github.com/multiversx/mx-chain-go/trie"
	logger "github.com/multiversx/mx-chain-logger-go"
	wasmConfig "github.com/multiversx/mx-chain-vm-go/config"
	"github.com/stretchr/testify/require"
)

var log = logger.GetOrCreate("componentsMock")

// TestHasher -
const TestHasher = "blake2b"

// TestMarshalizer -
const TestMarshalizer = "json"

// SignedBlocksThreshold -
const SignedBlocksThreshold = 0.025

// ConsecutiveMissedBlocksPenalty -
const ConsecutiveMissedBlocksPenalty = 1.1

// DummyPk -
const DummyPk = "629e1245577afb7717ccb46b6ff3649bdd6a1311514ad4a7695da13f801cc277ee24e730a7fa8aa6c612159b4328db17" +
	"35692d0bded3a2264ba621d6bda47a981d60e17dd306d608e0875a0ba19639fb0844661f519472a175ca9ed2f33fbe16"

// DummySk -
const DummySk = "cea01c0bf060187d90394802ff223078e47527dc8aa33a922744fb1d06029c4b"

// LoadKeysFunc -
type LoadKeysFunc func(string, int) ([]byte, string, error)

// GetCoreArgs -
func GetCoreArgs() coreComp.CoreComponentsFactoryArgs {
	return coreComp.CoreComponentsFactoryArgs{
		Config: GetGeneralConfig(),
		ConfigPathsHolder: config.ConfigurationPathsHolder{
			GasScheduleDirectoryName: "../../cmd/node/config/gasSchedules",
		},
		RatingsConfig:       CreateDummyRatingsConfig(),
		EconomicsConfig:     CreateDummyEconomicsConfig(),
		NodesFilename:       "../mock/testdata/nodesSetupMock.json",
		WorkingDirectory:    "home",
		ChanStopNodeProcess: make(chan endProcess.ArgEndProcess),
		EpochConfig: config.EpochConfig{
			GasSchedule: config.GasScheduleConfig{
				GasScheduleByEpochs: []config.GasScheduleByEpochs{
					{
						StartEpoch: 0,
						FileName:   "gasScheduleV1.toml",
					},
				},
			},
		},
		RoundConfig: config.RoundConfig{
			RoundActivations: map[string]config.ActivationRoundByName{
				"DisableAsyncCallV1": {
					Round: "18446744073709551615",
				},
			},
		},
	}
}

// GetStatusCoreArgs -
func GetStatusCoreArgs(coreComponents factory.CoreComponentsHolder) statusCore.StatusCoreComponentsFactoryArgs {
	return statusCore.StatusCoreComponentsFactoryArgs{
		Config: GetGeneralConfig(),
		EpochConfig: config.EpochConfig{
			GasSchedule: config.GasScheduleConfig{
				GasScheduleByEpochs: []config.GasScheduleByEpochs{
					{
						StartEpoch: 0,
						FileName:   "gasScheduleV1.toml",
					},
				},
			},
		},
		RoundConfig: config.RoundConfig{
			RoundActivations: map[string]config.ActivationRoundByName{
				"Example": {
					Round: "18446744073709551615",
				},
			},
		},
		RatingsConfig:   CreateDummyRatingsConfig(),
		EconomicsConfig: CreateDummyEconomicsConfig(),
		CoreComp:        coreComponents,
	}
}

// GetConsensusArgs -
func GetConsensusArgs(shardCoordinator sharding.Coordinator) consensusComp.ConsensusComponentsFactoryArgs {
	coreComponents := GetCoreComponents()
	cryptoComponents := GetCryptoComponents(coreComponents)
	networkComponents := GetNetworkComponents(cryptoComponents)
	stateComponents := GetStateComponents(coreComponents)
	dataComponents := GetDataComponents(coreComponents, shardCoordinator)
	processComponents := GetProcessComponents(
		shardCoordinator,
		coreComponents,
		networkComponents,
		dataComponents,
		cryptoComponents,
		stateComponents,
	)
	statusComponents := GetStatusComponents(
		coreComponents,
		networkComponents,
		stateComponents,
		shardCoordinator,
		processComponents.NodesCoordinator(),
	)

	args := spos.ScheduledProcessorWrapperArgs{
		SyncTimer:                coreComponents.SyncTimer(),
		Processor:                processComponents.BlockProcessor(),
		RoundTimeDurationHandler: coreComponents.RoundHandler(),
	}
	scheduledProcessor, _ := spos.NewScheduledProcessorWrapper(args)

	return consensusComp.ConsensusComponentsFactoryArgs{
		Config:               testscommon.GetGeneralConfig(),
		FlagsConfig:          config.ContextFlagsConfig{},
		BootstrapRoundIndex:  0,
		CoreComponents:       coreComponents,
		NetworkComponents:    networkComponents,
		CryptoComponents:     cryptoComponents,
		DataComponents:       dataComponents,
		ProcessComponents:    processComponents,
		StateComponents:      stateComponents,
		StatusComponents:     statusComponents,
		StatusCoreComponents: GetStatusCoreComponents(),
		ScheduledProcessor:   scheduledProcessor,
	}
}

// GetCryptoArgs -
func GetCryptoArgs(coreComponents factory.CoreComponentsHolder) cryptoComp.CryptoComponentsFactoryArgs {
	args := cryptoComp.CryptoComponentsFactoryArgs{
		Config: config.Config{
			GeneralSettings: config.GeneralSettingsConfig{ChainID: "undefined"},
			Consensus: config.ConsensusConfig{
				Type: "bls",
			},
			MultisigHasher: config.TypeConfig{Type: "blake2b"},
			PublicKeyPIDSignature: config.CacheConfig{
				Capacity: 1000,
				Type:     "LRU",
			},
			Hasher: config.TypeConfig{Type: "blake2b"},
		},
		SkIndex:                              0,
		ValidatorKeyPemFileName:              "validatorKey.pem",
		CoreComponentsHolder:                 coreComponents,
		ActivateBLSPubKeyMessageVerification: false,
		KeyLoader: &mock.KeyLoaderStub{
			LoadKeyCalled: DummyLoadSkPkFromPemFile([]byte(DummySk), DummyPk, nil),
		},
		EnableEpochs: config.EnableEpochs{
			BLSMultiSignerEnableEpoch: []config.MultiSignerConfig{{EnableEpoch: 0, Type: "no-KOSK"}},
		},
	}

	return args
}

// GetDataArgs -
func GetDataArgs(coreComponents factory.CoreComponentsHolder, shardCoordinator sharding.Coordinator) dataComp.DataComponentsFactoryArgs {
	return dataComp.DataComponentsFactoryArgs{
		Config: testscommon.GetGeneralConfig(),
		PrefsConfig: config.PreferencesConfig{
			FullArchive: false,
		},
		ShardCoordinator:              shardCoordinator,
		Core:                          coreComponents,
		StatusCore:                    GetStatusCoreComponents(),
		Crypto:                        GetCryptoComponents(coreComponents),
		CurrentEpoch:                  0,
		CreateTrieEpochRootHashStorer: false,
		NodeProcessingMode:            common.Normal,
		FlagsConfigs:                  config.ContextFlagsConfig{},
	}
}

// GetCoreComponents -
func GetCoreComponents() factory.CoreComponentsHolder {
	coreArgs := GetCoreArgs()
	coreComponentsFactory, _ := coreComp.NewCoreComponentsFactory(coreArgs)
	coreComponents, err := coreComp.NewManagedCoreComponents(coreComponentsFactory)
	if err != nil {
		fmt.Println("getCoreComponents NewManagedCoreComponents", "error", err.Error())
		return nil
	}
	err = coreComponents.Create()
	if err != nil {
		fmt.Println("getCoreComponents Create", "error", err.Error())
	}
	return coreComponents
}

// GetNetworkFactoryArgs -
func GetNetworkFactoryArgs() networkComp.NetworkComponentsFactoryArgs {
	p2pCfg := p2pConfig.P2PConfig{
		Node: p2pConfig.NodeConfig{
			Port: "0",
			Transports: p2pConfig.P2PTransportConfig{
				TCP: p2pConfig.P2PTCPTransport{
					ListenAddress: p2p.LocalHostListenAddrWithIp4AndTcp,
				},
			},
		},
		KadDhtPeerDiscovery: p2pConfig.KadDhtPeerDiscoveryConfig{
			Enabled:                          false,
			Type:                             "optimized",
			RefreshIntervalInSec:             10,
			ProtocolID:                       "erd/kad/1.0.0",
			InitialPeerList:                  []string{"peer0", "peer1"},
			BucketSize:                       10,
			RoutingTableRefreshIntervalInSec: 5,
		},
		Sharding: p2pConfig.ShardingConfig{
			TargetPeerCount:         10,
			MaxIntraShardValidators: 10,
			MaxCrossShardValidators: 10,
			MaxIntraShardObservers:  10,
			MaxCrossShardObservers:  10,
			MaxSeeders:              2,
			Type:                    "NilListSharder",
		},
	}

	mainConfig := config.Config{
		PeerHonesty: config.CacheConfig{
			Type:     "LRU",
			Capacity: 5000,
			Shards:   16,
		},
		Debug: config.DebugConfig{
			Antiflood: config.AntifloodDebugConfig{
				Enabled:                    true,
				CacheSize:                  100,
				IntervalAutoPrintInSeconds: 1,
			},
		},
		PeersRatingConfig: config.PeersRatingConfig{
			TopRatedCacheCapacity: 1000,
			BadRatedCacheCapacity: 1000,
		},
		PoolsCleanersConfig: config.PoolsCleanersConfig{
			MaxRoundsToKeepUnprocessedMiniBlocks:   50,
			MaxRoundsToKeepUnprocessedTransactions: 50,
		},
	}

	appStatusHandler := statusHandlerMock.NewAppStatusHandlerMock()

	cryptoCompMock := GetDefaultCryptoComponents()

	return networkComp.NetworkComponentsFactoryArgs{
		MainP2pConfig:     p2pCfg,
		NodeOperationMode: common.NormalOperation,
		MainConfig:        mainConfig,
		StatusHandler:     appStatusHandler,
		Marshalizer:       &mock.MarshalizerMock{},
		RatingsConfig: config.RatingsConfig{
			General:    config.General{},
			ShardChain: config.ShardChain{},
			MetaChain:  config.MetaChain{},
			PeerHonesty: config.PeerHonestyConfig{
				DecayCoefficient:             0.9779,
				DecayUpdateIntervalInSeconds: 10,
				MaxScore:                     100,
				MinScore:                     -100,
				BadPeerThreshold:             -80,
				UnitValue:                    1.0,
			},
		},
		Syncer:           &p2pFactory.LocalSyncTimer{},
		CryptoComponents: cryptoCompMock,
	}
}

// GetStateFactoryArgs -
func GetStateFactoryArgs(coreComponents factory.CoreComponentsHolder) stateComp.StateComponentsFactoryArgs {
	tsm, _ := trie.NewTrieStorageManager(storage.GetStorageManagerArgs())
	storageManagerUser, _ := trie.NewTrieStorageManagerWithoutPruning(tsm)
	tsm, _ = trie.NewTrieStorageManager(storage.GetStorageManagerArgs())
	storageManagerPeer, _ := trie.NewTrieStorageManagerWithoutPruning(tsm)

	trieStorageManagers := make(map[string]common.StorageManager)
	trieStorageManagers[dataRetriever.UserAccountsUnit.String()] = storageManagerUser
	trieStorageManagers[dataRetriever.PeerAccountsUnit.String()] = storageManagerPeer

	triesHolder := state.NewDataTriesHolder()
	trieUsers, _ := trie.NewTrie(storageManagerUser, coreComponents.InternalMarshalizer(), coreComponents.Hasher(), coreComponents.EnableEpochsHandler(), 5)
	triePeers, _ := trie.NewTrie(storageManagerPeer, coreComponents.InternalMarshalizer(), coreComponents.Hasher(), coreComponents.EnableEpochsHandler(), 5)
	triesHolder.Put([]byte(dataRetriever.UserAccountsUnit.String()), trieUsers)
	triesHolder.Put([]byte(dataRetriever.PeerAccountsUnit.String()), triePeers)

	stateComponentsFactoryArgs := stateComp.StateComponentsFactoryArgs{
		Config:         GetGeneralConfig(),
		Core:           coreComponents,
		StatusCore:     GetStatusCoreComponents(),
		StorageService: disabled.NewChainStorer(),
		ProcessingMode: common.Normal,
		ChainHandler:   &testscommon.ChainHandlerStub{},
	}

	return stateComponentsFactoryArgs
}

// GetProcessComponentsFactoryArgs -
func GetProcessComponentsFactoryArgs(shardCoordinator sharding.Coordinator) processComp.ProcessComponentsFactoryArgs {
	coreComponents := GetCoreComponents()
	cryptoComponents := GetCryptoComponents(coreComponents)
	networkComponents := GetNetworkComponents(cryptoComponents)
	dataComponents := GetDataComponents(coreComponents, shardCoordinator)
	stateComponents := GetStateComponents(coreComponents)
	processArgs := GetProcessArgs(
		shardCoordinator,
		coreComponents,
		dataComponents,
		cryptoComponents,
		stateComponents,
		networkComponents,
	)
	return processArgs
}

// GetBootStrapFactoryArgs -
func GetBootStrapFactoryArgs() bootstrapComp.BootstrapComponentsFactoryArgs {
	coreComponents := GetCoreComponents()
	cryptoComponents := GetCryptoComponents(coreComponents)
	networkComponents := GetNetworkComponents(cryptoComponents)
	statusCoreComponents := GetStatusCoreComponents()
	return bootstrapComp.BootstrapComponentsFactoryArgs{
		Config:               testscommon.GetGeneralConfig(),
		WorkingDir:           "home",
		CoreComponents:       coreComponents,
		CryptoComponents:     cryptoComponents,
		NetworkComponents:    networkComponents,
		StatusCoreComponents: statusCoreComponents,
		PrefConfig: config.Preferences{
			Preferences: config.PreferencesConfig{
				DestinationShardAsObserver: "0",
				ConnectionWatcherType:      "print",
			},
		},
		ImportDbConfig: config.ImportDbConfig{
			IsImportDBMode: false,
		},
		RoundConfig: config.RoundConfig{},
		FlagsConfig: config.ContextFlagsConfig{
			ForceStartFromNetwork: false,
		},
	}
}

// GetProcessArgs -
func GetProcessArgs(
	shardCoordinator sharding.Coordinator,
	coreComponents factory.CoreComponentsHolder,
	dataComponents factory.DataComponentsHolder,
	cryptoComponents factory.CryptoComponentsHolder,
	stateComponents factory.StateComponentsHolder,
	networkComponents factory.NetworkComponentsHolder,
) processComp.ProcessComponentsFactoryArgs {

	gasSchedule := wasmConfig.MakeGasMapForTests()
	// TODO: check if these could be initialized by MakeGasMapForTests()
	gasSchedule["BuiltInCost"]["SaveUserName"] = 1
	gasSchedule["BuiltInCost"]["SaveKeyValue"] = 1
	gasSchedule["BuiltInCost"]["ESDTTransfer"] = 1
	gasSchedule["BuiltInCost"]["ESDTBurn"] = 1
	gasSchedule[common.MetaChainSystemSCsCost] = FillGasMapMetaChainSystemSCsCosts(1)

	gasScheduleNotifier := &testscommon.GasScheduleNotifierMock{
		GasSchedule: gasSchedule,
	}

	nc := &shardingMocks.NodesCoordinatorMock{}
	statusComponents := GetStatusComponents(
		coreComponents,
		networkComponents,
		stateComponents,
		shardCoordinator,
		nc,
	)

	bootstrapComponentsFactoryArgs := GetBootStrapFactoryArgs()
	bootstrapComponentsFactory, _ := bootstrapComp.NewBootstrapComponentsFactory(bootstrapComponentsFactoryArgs)
	bootstrapComponents, _ := bootstrapComp.NewTestManagedBootstrapComponents(bootstrapComponentsFactory)
	_ = bootstrapComponents.Create()
	_ = bootstrapComponents.SetShardCoordinator(shardCoordinator)

	return processComp.ProcessComponentsFactoryArgs{
		Config: testscommon.GetGeneralConfig(),
		AccountsParser: &mock.AccountsParserStub{
			InitialAccountsCalled: func() []genesis.InitialAccountHandler {
				addrConverter, _ := commonFactory.NewPubkeyConverter(config.PubkeyConfig{
					Length:          32,
					Type:            "bech32",
					SignatureLength: 0,
					Hrp:             "erd",
				})
				balance := big.NewInt(0)
				acc1 := data.InitialAccount{
					Address:      "erd1ulhw20j7jvgfgak5p05kv667k5k9f320sgef5ayxkt9784ql0zssrzyhjp",
					Supply:       big.NewInt(0).Mul(big.NewInt(2500000000), big.NewInt(1000000000000)),
					Balance:      balance,
					StakingValue: big.NewInt(0).Mul(big.NewInt(2500000000), big.NewInt(1000000000000)),
					Delegation: &data.DelegationData{
						Address: "",
						Value:   big.NewInt(0),
					},
				}
				acc2 := data.InitialAccount{
					Address:      "erd17c4fs6mz2aa2hcvva2jfxdsrdknu4220496jmswer9njznt22eds0rxlr4",
					Supply:       big.NewInt(0).Mul(big.NewInt(2500000000), big.NewInt(1000000000000)),
					Balance:      balance,
					StakingValue: big.NewInt(0).Mul(big.NewInt(2500000000), big.NewInt(1000000000000)),
					Delegation: &data.DelegationData{
						Address: "",
						Value:   big.NewInt(0),
					},
				}
				acc3 := data.InitialAccount{
					Address:      "erd10d2gufxesrp8g409tzxljlaefhs0rsgjle3l7nq38de59txxt8csj54cd3",
					Supply:       big.NewInt(0).Mul(big.NewInt(2500000000), big.NewInt(1000000000000)),
					Balance:      balance,
					StakingValue: big.NewInt(0).Mul(big.NewInt(2500000000), big.NewInt(1000000000000)),
					Delegation: &data.DelegationData{
						Address: "",
						Value:   big.NewInt(0),
					},
				}

				acc1Bytes, _ := addrConverter.Decode(acc1.Address)
				acc1.SetAddressBytes(acc1Bytes)
				acc2Bytes, _ := addrConverter.Decode(acc2.Address)
				acc2.SetAddressBytes(acc2Bytes)
				acc3Bytes, _ := addrConverter.Decode(acc3.Address)
				acc3.SetAddressBytes(acc3Bytes)
				initialAccounts := []genesis.InitialAccountHandler{&acc1, &acc2, &acc3}

				return initialAccounts
			},
			GenerateInitialTransactionsCalled: func(shardCoordinator sharding.Coordinator, initialIndexingData map[uint32]*genesis.IndexingData) ([]*block.MiniBlock, map[uint32]*outport.TransactionPool, error) {
				txsPool := make(map[uint32]*outport.TransactionPool)
				for i := uint32(0); i < shardCoordinator.NumberOfShards(); i++ {
					txsPool[i] = &outport.TransactionPool{}
				}

				return make([]*block.MiniBlock, 4), txsPool, nil
			},
		},
		SmartContractParser:    &mock.SmartContractParserStub{},
		GasSchedule:            gasScheduleNotifier,
		NodesCoordinator:       nc,
		Data:                   dataComponents,
		CoreData:               coreComponents,
		Crypto:                 cryptoComponents,
		State:                  stateComponents,
		Network:                networkComponents,
		StatusComponents:       statusComponents,
		BootstrapComponents:    bootstrapComponents,
		StatusCoreComponents:   GetStatusCoreComponents(),
		RequestedItemsHandler:  &testscommon.RequestedItemsHandlerStub{},
		WhiteListHandler:       &testscommon.WhiteListHandlerStub{},
		WhiteListerVerifiedTxs: &testscommon.WhiteListHandlerStub{},
		MaxRating:              100,
		ImportStartHandler:     &testscommon.ImportStartHandlerStub{},
		SystemSCConfig: &config.SystemSmartContractsConfig{
			ESDTSystemSCConfig: config.ESDTSystemSCConfig{
				BaseIssuingCost: "1000",
				OwnerAddress:    "erd1fpkcgel4gcmh8zqqdt043yfcn5tyx8373kg6q2qmkxzu4dqamc0swts65c",
			},
			GovernanceSystemSCConfig: config.GovernanceSystemSCConfig{
				V1: config.GovernanceSystemSCConfigV1{
					ProposalCost:     "500",
					NumNodes:         100,
					MinQuorum:        50,
					MinPassThreshold: 50,
					MinVetoThreshold: 50,
				},
				Active: config.GovernanceSystemSCConfigActive{
					ProposalCost:     "500",
					MinQuorum:        0.5,
					MinPassThreshold: 0.5,
					MinVetoThreshold: 0.5,
					LostProposalFee:  "1",
				},
				OwnerAddress: "erd1vxy22x0fj4zv6hktmydg8vpfh6euv02cz4yg0aaws6rrad5a5awqgqky80",
			},
			StakingSystemSCConfig: config.StakingSystemSCConfig{
				GenesisNodePrice:                     "2500000000000000000000",
				MinStakeValue:                        "1",
				UnJailValue:                          "1",
				MinStepValue:                         "1",
				UnBondPeriod:                         0,
				NumRoundsWithoutBleed:                0,
				MaximumPercentageToBleed:             0,
				BleedPercentagePerRound:              0,
				MaxNumberOfNodesForStake:             10,
				ActivateBLSPubKeyMessageVerification: false,
				MinUnstakeTokensValue:                "1",
			},
			DelegationManagerSystemSCConfig: config.DelegationManagerSystemSCConfig{
				MinCreationDeposit:  "100",
				MinStakeAmount:      "100",
				ConfigChangeAddress: "erd1vxy22x0fj4zv6hktmydg8vpfh6euv02cz4yg0aaws6rrad5a5awqgqky80",
			},
			DelegationSystemSCConfig: config.DelegationSystemSCConfig{
				MinServiceFee: 0,
				MaxServiceFee: 100,
			},
		},
<<<<<<< HEAD
		Version:          "v1.0.0",
		HistoryRepo:      &dblookupext.HistoryRepositoryStub{},
		SnapshotsEnabled: false,
		TxExecutionOrderHandler: &commonMocks.TxExecutionOrderHandlerStub{},
=======
		HistoryRepo: &dblookupext.HistoryRepositoryStub{},
		FlagsConfig: config.ContextFlagsConfig{
			Version: "v1.0.0",
		},
>>>>>>> 7c5d69e1
	}
}

// GetStatusComponents -
func GetStatusComponents(
	coreComponents factory.CoreComponentsHolder,
	networkComponents factory.NetworkComponentsHolder,
	stateComponents factory.StateComponentsHolder,
	shardCoordinator sharding.Coordinator,
	nodesCoordinator nodesCoordinator.NodesCoordinator,
) factory.StatusComponentsHandler {
	indexerURL := "url"
	elasticUsername := "user"
	elasticPassword := "pass"
	statusArgs := statusComp.StatusComponentsFactoryArgs{
		Config: testscommon.GetGeneralConfig(),
		ExternalConfig: config.ExternalConfig{
			ElasticSearchConnector: config.ElasticSearchConfig{
				Enabled:        false,
				URL:            indexerURL,
				Username:       elasticUsername,
				Password:       elasticPassword,
				EnabledIndexes: []string{"transactions", "blocks"},
			},
			EventNotifierConnector: config.EventNotifierConfig{
				Enabled:        false,
				ProxyUrl:       "https://localhost:5000",
				MarshallerType: "json",
			},
		},
		EconomicsConfig:      config.EconomicsConfig{},
		ShardCoordinator:     shardCoordinator,
		NodesCoordinator:     nodesCoordinator,
		EpochStartNotifier:   coreComponents.EpochStartNotifierWithConfirm(),
		CoreComponents:       coreComponents,
		NetworkComponents:    networkComponents,
		StateComponents:      stateComponents,
		IsInImportMode:       false,
		StatusCoreComponents: GetStatusCoreComponents(),
		CryptoComponents:     GetDefaultCryptoComponents(),
	}

	statusComponentsFactory, _ := statusComp.NewStatusComponentsFactory(statusArgs)
	managedStatusComponents, err := statusComp.NewManagedStatusComponents(statusComponentsFactory)
	if err != nil {
		log.Error("getStatusComponents NewManagedStatusComponents", "error", err.Error())
		return nil
	}
	err = managedStatusComponents.Create()
	if err != nil {
		log.Error("getStatusComponents Create", "error", err.Error())
		return nil
	}
	return managedStatusComponents
}

// GetStatusComponentsFactoryArgsAndProcessComponents -
func GetStatusComponentsFactoryArgsAndProcessComponents(shardCoordinator sharding.Coordinator) (statusComp.StatusComponentsFactoryArgs, factory.ProcessComponentsHolder) {
	coreComponents := GetCoreComponents()
	cryptoComponents := GetCryptoComponents(coreComponents)
	networkComponents := GetNetworkComponents(cryptoComponents)
	dataComponents := GetDataComponents(coreComponents, shardCoordinator)
	stateComponents := GetStateComponents(coreComponents)
	processComponents := GetProcessComponents(
		shardCoordinator,
		coreComponents,
		networkComponents,
		dataComponents,
		cryptoComponents,
		stateComponents,
	)
	statusCoreComponents := GetStatusCoreComponents()

	indexerURL := "url"
	elasticUsername := "user"
	elasticPassword := "pass"
	return statusComp.StatusComponentsFactoryArgs{
		Config: testscommon.GetGeneralConfig(),
		ExternalConfig: config.ExternalConfig{
			ElasticSearchConnector: config.ElasticSearchConfig{
				Enabled:        false,
				URL:            indexerURL,
				Username:       elasticUsername,
				Password:       elasticPassword,
				EnabledIndexes: []string{"transactions", "blocks"},
			},
			EventNotifierConnector: config.EventNotifierConfig{
				Enabled:           false,
				ProxyUrl:          "http://localhost:5000",
				RequestTimeoutSec: 30,
				MarshallerType:    "json",
			},
			HostDriversConfig: []config.HostDriversConfig{
				{
					MarshallerType:     "json",
					Mode:               "client",
					URL:                "localhost:12345",
					RetryDurationInSec: 1,
				},
			},
		},
		EconomicsConfig:      config.EconomicsConfig{},
		ShardCoordinator:     mock.NewMultiShardsCoordinatorMock(2),
		NodesCoordinator:     &shardingMocks.NodesCoordinatorMock{},
		EpochStartNotifier:   &mock.EpochStartNotifierStub{},
		CoreComponents:       coreComponents,
		NetworkComponents:    networkComponents,
		StateComponents:      stateComponents,
		StatusCoreComponents: statusCoreComponents,
		IsInImportMode:       false,
		CryptoComponents:     cryptoComponents,
	}, processComponents
}

// GetNetworkComponents -
func GetNetworkComponents(cryptoComp factory.CryptoComponentsHolder) factory.NetworkComponentsHolder {
	networkArgs := GetNetworkFactoryArgs()
	networkArgs.CryptoComponents = cryptoComp
	networkComponentsFactory, _ := networkComp.NewNetworkComponentsFactory(networkArgs)
	networkComponents, _ := networkComp.NewManagedNetworkComponents(networkComponentsFactory)

	_ = networkComponents.Create()

	return networkComponents
}

// GetDataComponents -
func GetDataComponents(coreComponents factory.CoreComponentsHolder, shardCoordinator sharding.Coordinator) factory.DataComponentsHolder {
	dataArgs := GetDataArgs(coreComponents, shardCoordinator)
	dataComponentsFactory, _ := dataComp.NewDataComponentsFactory(dataArgs)
	dataComponents, _ := dataComp.NewManagedDataComponents(dataComponentsFactory)
	_ = dataComponents.Create()
	return dataComponents
}

// GetCryptoComponents -
func GetCryptoComponents(coreComponents factory.CoreComponentsHolder) factory.CryptoComponentsHolder {
	cryptoArgs := GetCryptoArgs(coreComponents)
	cryptoComponentsFactory, _ := cryptoComp.NewCryptoComponentsFactory(cryptoArgs)
	cryptoComponents, err := cryptoComp.NewManagedCryptoComponents(cryptoComponentsFactory)
	if err != nil {
		log.Error("getCryptoComponents NewManagedCryptoComponents", "error", err.Error())
		return nil
	}

	err = cryptoComponents.Create()
	if err != nil {
		log.Error("getCryptoComponents Create", "error", err.Error())
		return nil
	}
	return cryptoComponents
}

// GetStateComponents -
func GetStateComponents(coreComponents factory.CoreComponentsHolder) factory.StateComponentsHolder {
	stateArgs := GetStateFactoryArgs(coreComponents)
	stateComponentsFactory, err := stateComp.NewStateComponentsFactory(stateArgs)
	if err != nil {
		log.Error("getStateComponents NewStateComponentsFactory", "error", err.Error())
		return nil
	}

	stateComponents, err := stateComp.NewManagedStateComponents(stateComponentsFactory)
	if err != nil {
		log.Error("getStateComponents NewManagedStateComponents", "error", err.Error())
		return nil
	}
	err = stateComponents.Create()
	if err != nil {
		log.Error("getStateComponents Create", "error", err.Error())
		return nil
	}
	return stateComponents
}

// GetStatusCoreComponents -
func GetStatusCoreComponents() factory.StatusCoreComponentsHolder {
	args := GetStatusCoreArgs(GetCoreComponents())
	statusCoreFactory, err := statusCore.NewStatusCoreComponentsFactory(args)
	if err != nil {
		log.Error("GetStatusCoreComponents NewStatusCoreComponentsFactory", "error", err.Error())
		return nil
	}

	statusCoreComponents, err := statusCore.NewManagedStatusCoreComponents(statusCoreFactory)
	if err != nil {
		log.Error("GetStatusCoreComponents NewManagedStatusCoreComponents", "error", err.Error())
		return nil
	}

	err = statusCoreComponents.Create()
	if err != nil {
		log.Error("statusCoreComponents Create", "error", err.Error())
		return nil
	}

	return statusCoreComponents
}

// GetProcessComponents -
func GetProcessComponents(
	shardCoordinator sharding.Coordinator,
	coreComponents factory.CoreComponentsHolder,
	networkComponents factory.NetworkComponentsHolder,
	dataComponents factory.DataComponentsHolder,
	cryptoComponents factory.CryptoComponentsHolder,
	stateComponents factory.StateComponentsHolder,
) factory.ProcessComponentsHolder {
	processArgs := GetProcessArgs(
		shardCoordinator,
		coreComponents,
		dataComponents,
		cryptoComponents,
		stateComponents,
		networkComponents,
	)
	processComponentsFactory, _ := processComp.NewProcessComponentsFactory(processArgs)
	managedProcessComponents, err := processComp.NewManagedProcessComponents(processComponentsFactory)
	if err != nil {
		log.Error("getProcessComponents NewManagedProcessComponents", "error", err.Error())
		return nil
	}
	err = managedProcessComponents.Create()
	if err != nil {
		log.Error("getProcessComponents Create", "error", err.Error())
		return nil
	}
	return managedProcessComponents
}

// DummyLoadSkPkFromPemFile -
func DummyLoadSkPkFromPemFile(sk []byte, pk string, err error) LoadKeysFunc {
	return func(_ string, _ int) ([]byte, string, error) {
		return sk, pk, err
	}
}

// FillGasMapMetaChainSystemSCsCosts -
func FillGasMapMetaChainSystemSCsCosts(value uint64) map[string]uint64 {
	gasMap := make(map[string]uint64)
	gasMap["Stake"] = value
	gasMap["UnStake"] = value
	gasMap["UnBond"] = value
	gasMap["Claim"] = value
	gasMap["Get"] = value
	gasMap["ChangeRewardAddress"] = value
	gasMap["ChangeValidatorKeys"] = value
	gasMap["UnJail"] = value
	gasMap["ESDTIssue"] = value
	gasMap["ESDTOperations"] = value
	gasMap["Proposal"] = value
	gasMap["Vote"] = value
	gasMap["DelegateVote"] = value
	gasMap["RevokeVote"] = value
	gasMap["CloseProposal"] = value
	gasMap["DelegationOps"] = value
	gasMap["UnStakeTokens"] = value
	gasMap["UnBondTokens"] = value
	gasMap["DelegationMgrOps"] = value
	gasMap["GetAllNodeStates"] = value
	gasMap["ValidatorToDelegation"] = value
	gasMap["GetActiveFund"] = value
	gasMap["FixWaitingListSize"] = value

	return gasMap
}

// SetShardCoordinator -
func SetShardCoordinator(t *testing.T, bootstrapComponents factory.BootstrapComponentsHolder, coordinator sharding.Coordinator) {
	type testBootstrapComponents interface {
		SetShardCoordinator(shardCoordinator sharding.Coordinator) error
	}

	testBootstrap, ok := bootstrapComponents.(testBootstrapComponents)
	require.True(t, ok)

	_ = testBootstrap.SetShardCoordinator(coordinator)
}<|MERGE_RESOLUTION|>--- conflicted
+++ resolved
@@ -556,17 +556,11 @@
 				MaxServiceFee: 100,
 			},
 		},
-<<<<<<< HEAD
-		Version:          "v1.0.0",
-		HistoryRepo:      &dblookupext.HistoryRepositoryStub{},
-		SnapshotsEnabled: false,
-		TxExecutionOrderHandler: &commonMocks.TxExecutionOrderHandlerStub{},
-=======
 		HistoryRepo: &dblookupext.HistoryRepositoryStub{},
 		FlagsConfig: config.ContextFlagsConfig{
 			Version: "v1.0.0",
 		},
->>>>>>> 7c5d69e1
+		TxExecutionOrderHandler: &commonMocks.TxExecutionOrderHandlerStub{},
 	}
 }
 
