--- conflicted
+++ resolved
@@ -569,15 +569,10 @@
 				MaxServiceFee: 100,
 			},
 		},
-<<<<<<< HEAD
-		Version:      "v1.0.0",
-		HistoryRepo:  &dblookupext.HistoryRepositoryStub{},
-		ChainRunType: common.ChainRunTypeRegular,
-=======
 		Version:          "v1.0.0",
 		HistoryRepo:      &dblookupext.HistoryRepositoryStub{},
 		SnapshotsEnabled: false,
->>>>>>> 7cf7751b
+		ChainRunType: common.ChainRunTypeRegular,
 	}
 }
 
