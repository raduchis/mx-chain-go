--- conflicted
+++ resolved
@@ -218,11 +218,8 @@
 		Crypto:                        GetCryptoComponents(coreComponents),
 		CurrentEpoch:                  0,
 		CreateTrieEpochRootHashStorer: false,
-<<<<<<< HEAD
+		NodeProcessingMode:            common.Normal,
 		SnapshotsEnabled:              false,
-=======
-		NodeProcessingMode:            common.Normal,
->>>>>>> f8e73cd5
 	}
 }
 
