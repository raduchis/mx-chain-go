--- conflicted
+++ resolved
@@ -185,14 +185,9 @@
 		StatusComponents:     statusComponents,
 		StatusCoreComponents: GetStatusCoreComponents(),
 		ScheduledProcessor:   scheduledProcessor,
-<<<<<<< HEAD
 		RunTypeComponents:    GetRunTypeComponents(),
-=======
-		ConsensusModel:       consensus.ConsensusModelV1,
-		ChainRunType:         common.ChainRunTypeRegular,
 		ExtraSignersHolder:   &subRoundsHolder.ExtraSignersHolderMock{},
 		SubRoundEndV2Creator: bls.NewSubRoundEndV2Creator(),
->>>>>>> 5c25b88f
 	}
 }
 
@@ -421,13 +416,9 @@
 		FlagsConfig: config.ContextFlagsConfig{
 			ForceStartFromNetwork: false,
 		},
-<<<<<<< HEAD
 		RunTypeComponents: GetRunTypeComponents(),
-=======
-		ChainRunType:                     common.ChainRunTypeRegular,
 		NodesCoordinatorWithRaterFactory: nodesCoordinator.NewIndexHashedNodesCoordinatorWithRaterFactory(),
 		ShardCoordinatorFactory:          sharding.NewMultiShardCoordinatorFactory(),
->>>>>>> 5c25b88f
 	}
 }
 
@@ -594,9 +585,6 @@
 		FlagsConfig: config.ContextFlagsConfig{
 			Version: "v1.0.0",
 		},
-<<<<<<< HEAD
-		RunTypeComponents: GetRunTypeComponents(),
-=======
 		TxExecutionOrderHandler:               &commonMocks.TxExecutionOrderHandlerStub{},
 		ChainRunType:                          common.ChainRunTypeRegular,
 		ShardCoordinatorFactory:               sharding.NewMultiShardCoordinatorFactory(),
@@ -608,7 +596,7 @@
 		TxPreProcessorCreator:                 preprocess.NewTxPreProcessorCreator(),
 		ExtraHeaderSigVerifierHolder:          &headerSigVerifier.ExtraHeaderSigVerifierHolderMock{},
 		OutGoingOperationsPool:                &sovereign.OutGoingOperationsPoolMock{},
->>>>>>> 5c25b88f
+		RunTypeComponents: GetRunTypeComponents(),
 	}
 }
 
