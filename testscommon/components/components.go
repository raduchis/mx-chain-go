package components

import (
	"fmt"
	"math/big"
	"testing"

	"github.com/multiversx/mx-chain-core-go/data/block"
	"github.com/multiversx/mx-chain-core-go/data/endProcess"
	"github.com/multiversx/mx-chain-core-go/data/outport"
	logger "github.com/multiversx/mx-chain-logger-go"
	wasmConfig "github.com/multiversx/mx-chain-vm-go/config"
	"github.com/stretchr/testify/require"

	"github.com/multiversx/mx-chain-go/common"
	commonFactory "github.com/multiversx/mx-chain-go/common/factory"
	"github.com/multiversx/mx-chain-go/config"
	mockConsensus "github.com/multiversx/mx-chain-go/consensus/mock"
	"github.com/multiversx/mx-chain-go/consensus/spos"
	"github.com/multiversx/mx-chain-go/consensus/spos/bls"
	"github.com/multiversx/mx-chain-go/dataRetriever"
	"github.com/multiversx/mx-chain-go/epochStart/bootstrap/disabled"
	"github.com/multiversx/mx-chain-go/factory"
	bootstrapComp "github.com/multiversx/mx-chain-go/factory/bootstrap"
	consensusComp "github.com/multiversx/mx-chain-go/factory/consensus"
	coreComp "github.com/multiversx/mx-chain-go/factory/core"
	cryptoComp "github.com/multiversx/mx-chain-go/factory/crypto"
	dataComp "github.com/multiversx/mx-chain-go/factory/data"
	"github.com/multiversx/mx-chain-go/factory/mock"
	networkComp "github.com/multiversx/mx-chain-go/factory/network"
	processComp "github.com/multiversx/mx-chain-go/factory/processing"
	"github.com/multiversx/mx-chain-go/factory/runType"
	stateComp "github.com/multiversx/mx-chain-go/factory/state"
	statusComp "github.com/multiversx/mx-chain-go/factory/status"
	"github.com/multiversx/mx-chain-go/factory/statusCore"
	"github.com/multiversx/mx-chain-go/genesis"
	"github.com/multiversx/mx-chain-go/genesis/data"
	mockCoreComp "github.com/multiversx/mx-chain-go/integrationTests/mock"
	"github.com/multiversx/mx-chain-go/p2p"
	p2pConfig "github.com/multiversx/mx-chain-go/p2p/config"
	p2pFactory "github.com/multiversx/mx-chain-go/p2p/factory"
	"github.com/multiversx/mx-chain-go/sharding"
	"github.com/multiversx/mx-chain-go/sharding/nodesCoordinator"
	"github.com/multiversx/mx-chain-go/state"
	"github.com/multiversx/mx-chain-go/testscommon"
	commonMocks "github.com/multiversx/mx-chain-go/testscommon/common"
	"github.com/multiversx/mx-chain-go/testscommon/dblookupext"
	"github.com/multiversx/mx-chain-go/testscommon/enableEpochsHandlerMock"
	"github.com/multiversx/mx-chain-go/testscommon/hashingMocks"
	"github.com/multiversx/mx-chain-go/testscommon/mainFactoryMocks"
	"github.com/multiversx/mx-chain-go/testscommon/marshallerMock"
	"github.com/multiversx/mx-chain-go/testscommon/shardingMocks"
	"github.com/multiversx/mx-chain-go/testscommon/sovereign"
	statusHandlerMock "github.com/multiversx/mx-chain-go/testscommon/statusHandler"
	"github.com/multiversx/mx-chain-go/testscommon/storage"
	"github.com/multiversx/mx-chain-go/testscommon/subRoundsHolder"
	"github.com/multiversx/mx-chain-go/trie"
)

var log = logger.GetOrCreate("componentsMock")

// TestHasher -
const TestHasher = "blake2b"

// TestMarshalizer -
const TestMarshalizer = "json"

// SignedBlocksThreshold -
const SignedBlocksThreshold = 0.025

// ConsecutiveMissedBlocksPenalty -
const ConsecutiveMissedBlocksPenalty = 1.1

// DummyPk -
const DummyPk = "629e1245577afb7717ccb46b6ff3649bdd6a1311514ad4a7695da13f801cc277ee24e730a7fa8aa6c612159b4328db17" +
	"35692d0bded3a2264ba621d6bda47a981d60e17dd306d608e0875a0ba19639fb0844661f519472a175ca9ed2f33fbe16"

// DummySk -
const DummySk = "cea01c0bf060187d90394802ff223078e47527dc8aa33a922744fb1d06029c4b"

// LoadKeysFunc -
type LoadKeysFunc func(string, int) ([]byte, string, error)

// GetRunTypeCoreComponents -
func GetRunTypeCoreComponents() factory.RunTypeCoreComponentsHolder {
	runTypeCoreComponentsFactory := runType.NewRunTypeCoreComponentsFactory()
	managedRunTypeCoreComponents, err := runType.NewManagedRunTypeCoreComponents(runTypeCoreComponentsFactory)
	if err != nil {
		log.Error("getRunTypeCoreComponents NewManagedRunTypeCoreComponents", "error", err.Error())
		return nil
	}
	err = managedRunTypeCoreComponents.Create()
	if err != nil {
		log.Error("getRunTypeCoreComponents Create", "error", err.Error())
		return nil
	}
	return managedRunTypeCoreComponents
}

// GetSovereignRunTypeCoreComponents -
func GetSovereignRunTypeCoreComponents() factory.RunTypeCoreComponentsHolder {
	sovRunTypeCoreComponentsFactory := runType.NewSovereignRunTypeCoreComponentsFactory(config.SovereignEpochConfig{})
	managedRunTypeCoreComponents, err := runType.NewManagedRunTypeCoreComponents(sovRunTypeCoreComponentsFactory)
	if err != nil {
		log.Error("GetSovereignRunTypeCoreComponents.NewManagedRunTypeCoreComponents", "error", err.Error())
		return nil
	}
	err = managedRunTypeCoreComponents.Create()
	if err != nil {
		log.Error("GetSovereignRunTypeCoreComponents.Create", "error", err.Error())
		return nil
	}
	return managedRunTypeCoreComponents
}

// GetCoreArgs -
func GetCoreArgs() coreComp.CoreComponentsFactoryArgs {
	runTypeCoreComponents := GetRunTypeCoreComponents()
	return coreComp.CoreComponentsFactoryArgs{
		Config: GetGeneralConfig(),
		ConfigPathsHolder: config.ConfigurationPathsHolder{
			GasScheduleDirectoryName: "../../cmd/node/config/gasSchedules",
		},
		RatingsConfig:       CreateDummyRatingsConfig(),
		EconomicsConfig:     CreateDummyEconomicsConfig(),
		NodesFilename:       "../mock/testdata/nodesSetupMock.json",
		WorkingDirectory:    "home",
		ChanStopNodeProcess: make(chan endProcess.ArgEndProcess),
		EpochConfig: config.EpochConfig{
			GasSchedule: config.GasScheduleConfig{
				GasScheduleByEpochs: []config.GasScheduleByEpochs{
					{
						StartEpoch: 0,
						FileName:   "gasScheduleV1.toml",
					},
				},
			},
		},
		RoundConfig: config.RoundConfig{
			RoundActivations: map[string]config.ActivationRoundByName{
				"DisableAsyncCallV1": {
					Round: "18446744073709551615",
				},
			},
		},
		RunTypeCoreComponents: runTypeCoreComponents,
	}
}

// GetStatusCoreArgs -
func GetStatusCoreArgs(coreComponents factory.CoreComponentsHolder) statusCore.StatusCoreComponentsFactoryArgs {
	return statusCore.StatusCoreComponentsFactoryArgs{
		Config: GetGeneralConfig(),
		EpochConfig: config.EpochConfig{
			GasSchedule: config.GasScheduleConfig{
				GasScheduleByEpochs: []config.GasScheduleByEpochs{
					{
						StartEpoch: 0,
						FileName:   "gasScheduleV1.toml",
					},
				},
			},
		},
		RoundConfig: config.RoundConfig{
			RoundActivations: map[string]config.ActivationRoundByName{
				"Example": {
					Round: "18446744073709551615",
				},
			},
		},
		RatingsConfig:   CreateDummyRatingsConfig(),
		EconomicsConfig: CreateDummyEconomicsConfig(),
		CoreComp:        coreComponents,
	}
}

// GetConsensusArgs -
func GetConsensusArgs(shardCoordinator sharding.Coordinator) consensusComp.ConsensusComponentsFactoryArgs {
	coreComponents := GetCoreComponents()
	cryptoComponents := GetCryptoComponents(coreComponents)
	networkComponents := GetNetworkComponents(cryptoComponents)
	stateComponents := GetStateComponents(coreComponents, GetStatusCoreComponents())
	dataComponents := GetDataComponents(coreComponents, shardCoordinator)
	processComponents := GetProcessComponents(
		shardCoordinator,
		coreComponents,
		networkComponents,
		dataComponents,
		cryptoComponents,
		stateComponents,
	)
	statusComponents := GetStatusComponents(
		coreComponents,
		networkComponents,
		stateComponents,
		shardCoordinator,
		processComponents.NodesCoordinator(),
	)

	args := spos.ScheduledProcessorWrapperArgs{
		SyncTimer:                coreComponents.SyncTimer(),
		Processor:                processComponents.BlockProcessor(),
		RoundTimeDurationHandler: coreComponents.RoundHandler(),
	}
	scheduledProcessor, _ := spos.NewScheduledProcessorWrapper(args)

	return consensusComp.ConsensusComponentsFactoryArgs{
		Config:               testscommon.GetGeneralConfig(),
		FlagsConfig:          config.ContextFlagsConfig{},
		BootstrapRoundIndex:  0,
		CoreComponents:       coreComponents,
		NetworkComponents:    networkComponents,
		CryptoComponents:     cryptoComponents,
		DataComponents:       dataComponents,
		ProcessComponents:    processComponents,
		StateComponents:      stateComponents,
		StatusComponents:     statusComponents,
		StatusCoreComponents: GetStatusCoreComponents(),
		ScheduledProcessor:   scheduledProcessor,
		RunTypeComponents:    GetRunTypeComponents(),
		ExtraSignersHolder:   &subRoundsHolder.ExtraSignersHolderMock{},
		SubRoundEndV2Creator: bls.NewSubRoundEndV2Creator(),
	}
}

// GetSovereignConsensusArgs -
func GetSovereignConsensusArgs(shardCoordinator sharding.Coordinator) consensusComp.ConsensusComponentsFactoryArgs {
	coreComponents := GetSovereignCoreComponents()
	cryptoComponents := GetCryptoComponents(coreComponents)
	networkComponents := GetNetworkComponents(cryptoComponents)
	stateComponents := GetSovereignStateComponents(coreComponents, GetStatusCoreComponents())
	dataComponents := GetSovereignDataComponents(coreComponents, shardCoordinator)
	processComponents := GetSovereignProcessComponents(
		shardCoordinator,
		coreComponents,
		networkComponents,
		dataComponents,
		cryptoComponents,
		stateComponents,
	)
	statusComponents := GetStatusComponents(
		coreComponents,
		networkComponents,
		stateComponents,
		shardCoordinator,
		processComponents.NodesCoordinator(),
	)

	args := spos.ScheduledProcessorWrapperArgs{
		SyncTimer:                coreComponents.SyncTimer(),
		Processor:                processComponents.BlockProcessor(),
		RoundTimeDurationHandler: coreComponents.RoundHandler(),
	}
	scheduledProcessor, _ := spos.NewScheduledProcessorWrapper(args)

	return consensusComp.ConsensusComponentsFactoryArgs{
		Config:               testscommon.GetGeneralConfig(),
		FlagsConfig:          config.ContextFlagsConfig{},
		BootstrapRoundIndex:  0,
		CoreComponents:       coreComponents,
		NetworkComponents:    networkComponents,
		CryptoComponents:     cryptoComponents,
		DataComponents:       dataComponents,
		ProcessComponents:    processComponents,
		StateComponents:      stateComponents,
		StatusComponents:     statusComponents,
		StatusCoreComponents: GetStatusCoreComponents(),
		ScheduledProcessor:   scheduledProcessor,
		RunTypeComponents:    GetSovereignRunTypeComponents(),
		ExtraSignersHolder:   &subRoundsHolder.ExtraSignersHolderMock{},
		SubRoundEndV2Creator: bls.NewSubRoundEndV2Creator(),
	}
}

// GetCryptoArgs -
func GetCryptoArgs(coreComponents factory.CoreComponentsHolder) cryptoComp.CryptoComponentsFactoryArgs {
	args := cryptoComp.CryptoComponentsFactoryArgs{
		Config: config.Config{
			GeneralSettings: config.GeneralSettingsConfig{ChainID: "undefined"},
			Consensus: config.ConsensusConfig{
				Type: "bls",
			},
			MultisigHasher: config.TypeConfig{Type: "blake2b"},
			PublicKeyPIDSignature: config.CacheConfig{
				Capacity: 1000,
				Type:     "LRU",
			},
			Hasher: config.TypeConfig{Type: "blake2b"},
		},
		SkIndex:                              0,
		ValidatorKeyPemFileName:              "validatorKey.pem",
		CoreComponentsHolder:                 coreComponents,
		ActivateBLSPubKeyMessageVerification: false,
		KeyLoader: &mock.KeyLoaderStub{
			LoadKeyCalled: DummyLoadSkPkFromPemFile([]byte(DummySk), DummyPk, nil),
		},
		EnableEpochs: config.EnableEpochs{
			BLSMultiSignerEnableEpoch: []config.MultiSignerConfig{{EnableEpoch: 0, Type: "no-KOSK"}},
			MaxNodesChangeEnableEpoch: []config.MaxNodesChangeConfig{
				{
					EpochEnable:            0,
					MaxNumNodes:            100,
					NodesToShufflePerShard: 2,
				},
			},
		},
	}

	return args
}

// GetDataArgs -
func GetDataArgs(coreComponents factory.CoreComponentsHolder, shardCoordinator sharding.Coordinator) dataComp.DataComponentsFactoryArgs {
	runTypeComponents := GetRunTypeComponents()

	return dataComp.DataComponentsFactoryArgs{
		Config: testscommon.GetGeneralConfig(),
		PrefsConfig: config.PreferencesConfig{
			FullArchive: false,
		},
		ShardCoordinator:                shardCoordinator,
		Core:                            coreComponents,
		StatusCore:                      GetStatusCoreComponents(),
		Crypto:                          GetCryptoComponents(coreComponents),
		CurrentEpoch:                    0,
		CreateTrieEpochRootHashStorer:   false,
		NodeProcessingMode:              common.Normal,
		FlagsConfigs:                    config.ContextFlagsConfig{},
		AdditionalStorageServiceCreator: runTypeComponents.AdditionalStorageServiceCreator(),
	}
}

// GetCoreComponents -
func GetCoreComponents() factory.CoreComponentsHolder {
	coreArgs := GetCoreArgs()
	return createCoreComponents(coreArgs)
}

// GetSovereignCoreComponents -
func GetSovereignCoreComponents() factory.CoreComponentsHolder {
	sovRunTypeCoreComponents := GetSovereignRunTypeCoreComponents()
	coreArgs := GetCoreArgs()
	coreArgs.NodesFilename = "../mock/testdata/sovereignNodesSetupMock.json"
	coreArgs.RunTypeCoreComponents = sovRunTypeCoreComponents
	return createCoreComponents(coreArgs)
}

func createCoreComponents(coreArgs coreComp.CoreComponentsFactoryArgs) factory.CoreComponentsHolder {
	coreComponentsFactory, _ := coreComp.NewCoreComponentsFactory(coreArgs)
	coreComponents, err := coreComp.NewManagedCoreComponents(coreComponentsFactory)
	if err != nil {
		fmt.Println("getCoreComponents NewManagedCoreComponents", "error", err.Error())
		return nil
	}
	err = coreComponents.Create()
	if err != nil {
		fmt.Println("getCoreComponents Create", "error", err.Error())
	}
	return coreComponents
}

// GetNetworkFactoryArgs -
func GetNetworkFactoryArgs() networkComp.NetworkComponentsFactoryArgs {
	p2pCfg := p2pConfig.P2PConfig{
		Node: p2pConfig.NodeConfig{
			Port: "0",
			Transports: p2pConfig.P2PTransportConfig{
				TCP: p2pConfig.P2PTCPTransport{
					ListenAddress: p2p.LocalHostListenAddrWithIp4AndTcp,
				},
			},
			ResourceLimiter: p2pConfig.P2PResourceLimiterConfig{
				Type: p2p.DefaultWithScaleResourceLimiter,
			},
		},
		KadDhtPeerDiscovery: p2pConfig.KadDhtPeerDiscoveryConfig{
			Enabled:                          false,
			Type:                             "optimized",
			RefreshIntervalInSec:             10,
			ProtocolIDs:                      []string{"erd/kad/1.0.0"},
			InitialPeerList:                  []string{"peer0", "peer1"},
			BucketSize:                       10,
			RoutingTableRefreshIntervalInSec: 5,
		},
		Sharding: p2pConfig.ShardingConfig{
			TargetPeerCount:         10,
			MaxIntraShardValidators: 10,
			MaxCrossShardValidators: 10,
			MaxIntraShardObservers:  10,
			MaxCrossShardObservers:  10,
			MaxSeeders:              2,
			Type:                    "NilListSharder",
		},
	}

	mainConfig := config.Config{
		PeerHonesty: config.CacheConfig{
			Type:     "LRU",
			Capacity: 5000,
			Shards:   16,
		},
		Debug: config.DebugConfig{
			Antiflood: config.AntifloodDebugConfig{
				Enabled:                    true,
				CacheSize:                  100,
				IntervalAutoPrintInSeconds: 1,
			},
		},
		PeersRatingConfig: config.PeersRatingConfig{
			TopRatedCacheCapacity: 1000,
			BadRatedCacheCapacity: 1000,
		},
		PoolsCleanersConfig: config.PoolsCleanersConfig{
			MaxRoundsToKeepUnprocessedMiniBlocks:   50,
			MaxRoundsToKeepUnprocessedTransactions: 50,
		},
	}

	appStatusHandler := statusHandlerMock.NewAppStatusHandlerMock()

	cryptoCompMock := GetDefaultCryptoComponents()

	return networkComp.NetworkComponentsFactoryArgs{
		MainP2pConfig:     p2pCfg,
		NodeOperationMode: common.NormalOperation,
		MainConfig:        mainConfig,
		StatusHandler:     appStatusHandler,
		Marshalizer:       &mock.MarshalizerMock{},
		RatingsConfig: config.RatingsConfig{
			General:    config.General{},
			ShardChain: config.ShardChain{},
			MetaChain:  config.MetaChain{},
			PeerHonesty: config.PeerHonestyConfig{
				DecayCoefficient:             0.9779,
				DecayUpdateIntervalInSeconds: 10,
				MaxScore:                     100,
				MinScore:                     -100,
				BadPeerThreshold:             -80,
				UnitValue:                    1.0,
			},
		},
		Syncer:           &p2pFactory.LocalSyncTimer{},
		CryptoComponents: cryptoCompMock,
	}
}

// GetStateFactoryArgs -
func GetStateFactoryArgs(coreComponents factory.CoreComponentsHolder, statusCoreComp factory.StatusCoreComponentsHolder) stateComp.StateComponentsFactoryArgs {
	tsm, _ := trie.NewTrieStorageManager(storage.GetStorageManagerArgs())
	storageManagerUser, _ := trie.NewTrieStorageManagerWithoutPruning(tsm)
	tsm, _ = trie.NewTrieStorageManager(storage.GetStorageManagerArgs())
	storageManagerPeer, _ := trie.NewTrieStorageManagerWithoutPruning(tsm)

	trieStorageManagers := make(map[string]common.StorageManager)
	trieStorageManagers[dataRetriever.UserAccountsUnit.String()] = storageManagerUser
	trieStorageManagers[dataRetriever.PeerAccountsUnit.String()] = storageManagerPeer

	triesHolder := state.NewDataTriesHolder()
	trieUsers, _ := trie.NewTrie(storageManagerUser, coreComponents.InternalMarshalizer(), coreComponents.Hasher(), coreComponents.EnableEpochsHandler(), 5)
	triePeers, _ := trie.NewTrie(storageManagerPeer, coreComponents.InternalMarshalizer(), coreComponents.Hasher(), coreComponents.EnableEpochsHandler(), 5)
	triesHolder.Put([]byte(dataRetriever.UserAccountsUnit.String()), trieUsers)
	triesHolder.Put([]byte(dataRetriever.PeerAccountsUnit.String()), triePeers)

	stateComponentsFactoryArgs := stateComp.StateComponentsFactoryArgs{
		Config:          GetGeneralConfig(),
		Core:            coreComponents,
		StatusCore:      statusCoreComp,
		StorageService:  disabled.NewChainStorer(),
		ProcessingMode:  common.Normal,
		ChainHandler:    &testscommon.ChainHandlerStub{},
		AccountsCreator: GetRunTypeComponents().AccountsCreator(),
	}

	return stateComponentsFactoryArgs
}

// GetProcessComponentsFactoryArgs -
func GetProcessComponentsFactoryArgs(shardCoordinator sharding.Coordinator) processComp.ProcessComponentsFactoryArgs {
	coreComponents := GetCoreComponents()
	cryptoComponents := GetCryptoComponents(coreComponents)
	networkComponents := GetNetworkComponents(cryptoComponents)
	dataComponents := GetDataComponents(coreComponents, shardCoordinator)
	stateComponents := GetStateComponents(coreComponents, GetStatusCoreComponents())
	processArgs := GetProcessArgs(
		shardCoordinator,
		coreComponents,
		dataComponents,
		cryptoComponents,
		stateComponents,
		networkComponents,
	)
	return processArgs
}

// GetSovereignProcessComponentsFactoryArgs -
func GetSovereignProcessComponentsFactoryArgs(shardCoordinator sharding.Coordinator) processComp.ProcessComponentsFactoryArgs {
	coreComponents := GetSovereignCoreComponents()
	cryptoComponents := GetCryptoComponents(coreComponents)
	networkComponents := GetNetworkComponents(cryptoComponents)
	dataComponents := GetSovereignDataComponents(coreComponents, shardCoordinator)
	stateComponents := GetSovereignStateComponents(coreComponents, GetSovereignStatusCoreComponents())
	processArgs := GetSovereignProcessArgs(
		shardCoordinator,
		coreComponents,
		dataComponents,
		cryptoComponents,
		stateComponents,
		networkComponents,
	)

	return processArgs
}

// GetBootStrapFactoryArgs -
func GetBootStrapFactoryArgs() bootstrapComp.BootstrapComponentsFactoryArgs {
	coreComponents := GetCoreComponents()
	cryptoComponents := GetCryptoComponents(coreComponents)
	networkComponents := GetNetworkComponents(cryptoComponents)
	statusCoreComponents := GetStatusCoreComponents()
	return bootstrapComp.BootstrapComponentsFactoryArgs{
		Config:               testscommon.GetGeneralConfig(),
		WorkingDir:           "home",
		CoreComponents:       coreComponents,
		CryptoComponents:     cryptoComponents,
		NetworkComponents:    networkComponents,
		StatusCoreComponents: statusCoreComponents,
		PrefConfig: config.Preferences{
			Preferences: config.PreferencesConfig{
				DestinationShardAsObserver: "0",
				ConnectionWatcherType:      "print",
			},
		},
		ImportDbConfig: config.ImportDbConfig{
			IsImportDBMode: false,
		},
		RoundConfig: config.RoundConfig{},
		FlagsConfig: config.ContextFlagsConfig{
			ForceStartFromNetwork: false,
		},
		RunTypeComponents: GetRunTypeComponents(),
	}
}

// GetProcessArgs -
func GetProcessArgs(
	shardCoordinator sharding.Coordinator,
	coreComponents factory.CoreComponentsHolder,
	dataComponents factory.DataComponentsHolder,
	cryptoComponents factory.CryptoComponentsHolder,
	stateComponents factory.StateComponentsHolder,
	networkComponents factory.NetworkComponentsHolder,
) processComp.ProcessComponentsFactoryArgs {
	gasSchedule := wasmConfig.MakeGasMapForTests()
	// TODO: check if these could be initialized by MakeGasMapForTests()
	gasSchedule["BuiltInCost"]["SaveUserName"] = 1
	gasSchedule["BuiltInCost"]["SaveKeyValue"] = 1
	gasSchedule["BuiltInCost"]["ESDTTransfer"] = 1
	gasSchedule["BuiltInCost"]["ESDTBurn"] = 1
	gasSchedule[common.MetaChainSystemSCsCost] = FillGasMapMetaChainSystemSCsCosts(1)

	gasScheduleNotifier := &testscommon.GasScheduleNotifierMock{
		GasSchedule: gasSchedule,
	}

	nc := &shardingMocks.NodesCoordinatorMock{}
	statusComponents := GetStatusComponents(
		coreComponents,
		networkComponents,
		stateComponents,
		shardCoordinator,
		nc,
	)

	bootstrapComponentsFactoryArgs := GetBootStrapFactoryArgs()
	bootstrapComponentsFactory, err := bootstrapComp.NewBootstrapComponentsFactory(bootstrapComponentsFactoryArgs)
	if err != nil {
		panic(err)
	}

	bootstrapComponents, err := bootstrapComp.NewTestManagedBootstrapComponents(bootstrapComponentsFactory)
	if err != nil {
		panic(err)
	}

	err = bootstrapComponents.Create()
	if err != nil {
		panic(err)
	}

	err = bootstrapComponents.SetShardCoordinator(shardCoordinator)
	if err != nil {
		panic(err)
	}

	args := processComp.ProcessComponentsFactoryArgs{
		Config:                 testscommon.GetGeneralConfig(),
		SmartContractParser:    &mock.SmartContractParserStub{},
		GasSchedule:            gasScheduleNotifier,
		NodesCoordinator:       nc,
		Data:                   dataComponents,
		CoreData:               coreComponents,
		Crypto:                 cryptoComponents,
		State:                  stateComponents,
		Network:                networkComponents,
		StatusComponents:       statusComponents,
		BootstrapComponents:    bootstrapComponents,
		StatusCoreComponents:   GetStatusCoreComponents(),
		RequestedItemsHandler:  &testscommon.RequestedItemsHandlerStub{},
		WhiteListHandler:       &testscommon.WhiteListHandlerStub{},
		WhiteListerVerifiedTxs: &testscommon.WhiteListHandlerStub{},
		MaxRating:              100,
		ImportStartHandler:     &testscommon.ImportStartHandlerStub{},
		SystemSCConfig: &config.SystemSmartContractsConfig{
			ESDTSystemSCConfig: config.ESDTSystemSCConfig{
				BaseIssuingCost: "1000",
				OwnerAddress:    "erd1fpkcgel4gcmh8zqqdt043yfcn5tyx8373kg6q2qmkxzu4dqamc0swts65c",
			},
			GovernanceSystemSCConfig: config.GovernanceSystemSCConfig{
				V1: config.GovernanceSystemSCConfigV1{
					ProposalCost:     "500",
					NumNodes:         100,
					MinQuorum:        50,
					MinPassThreshold: 50,
					MinVetoThreshold: 50,
				},
				Active: config.GovernanceSystemSCConfigActive{
					ProposalCost:     "500",
					MinQuorum:        0.5,
					MinPassThreshold: 0.5,
					MinVetoThreshold: 0.5,
					LostProposalFee:  "1",
				},
				OwnerAddress: "erd1vxy22x0fj4zv6hktmydg8vpfh6euv02cz4yg0aaws6rrad5a5awqgqky80",
			},
			StakingSystemSCConfig: config.StakingSystemSCConfig{
				GenesisNodePrice:                     "2500000000000000000000",
				MinStakeValue:                        "1",
				UnJailValue:                          "1",
				MinStepValue:                         "1",
				UnBondPeriod:                         0,
				NumRoundsWithoutBleed:                0,
				MaximumPercentageToBleed:             0,
				BleedPercentagePerRound:              0,
				MaxNumberOfNodesForStake:             10,
				ActivateBLSPubKeyMessageVerification: false,
				MinUnstakeTokensValue:                "1",
				StakeLimitPercentage:                 100,
				NodeLimitPercentage:                  100,
			},
			DelegationManagerSystemSCConfig: config.DelegationManagerSystemSCConfig{
				MinCreationDeposit:  "100",
				MinStakeAmount:      "100",
				ConfigChangeAddress: "erd1vxy22x0fj4zv6hktmydg8vpfh6euv02cz4yg0aaws6rrad5a5awqgqky80",
			},
			DelegationSystemSCConfig: config.DelegationSystemSCConfig{
				MinServiceFee: 0,
				MaxServiceFee: 100,
			},
			SoftAuctionConfig: config.SoftAuctionConfig{
				TopUpStep:             "10",
				MinTopUp:              "1",
				MaxTopUp:              "32000000",
				MaxNumberOfIterations: 100000,
			},
		},
		HistoryRepo: &dblookupext.HistoryRepositoryStub{},
		FlagsConfig: config.ContextFlagsConfig{
			Version: "v1.0.0",
		},
		RoundConfig:             testscommon.GetDefaultRoundsConfig(),
		TxExecutionOrderHandler: &commonMocks.TxExecutionOrderHandlerStub{},
		EpochConfig: config.EpochConfig{
			EnableEpochs: config.EnableEpochs{
				MaxNodesChangeEnableEpoch: []config.MaxNodesChangeConfig{
					{
						EpochEnable:            0,
						MaxNumNodes:            100,
						NodesToShufflePerShard: 2,
					},
				},
			},
		},
		IncomingHeaderSubscriber: &sovereign.IncomingHeaderSubscriberStub{},
	}

	initialAccounts := createAccounts()
	runTypeComponents := GetRunTypeComponentsStub(GetRunTypeComponents())
	runTypeComponents.AccountParser = &mock.AccountsParserStub{
		InitialAccountsCalled: func() []genesis.InitialAccountHandler {
			return initialAccounts
		},
		GenerateInitialTransactionsCalled: func(shardCoordinator sharding.Coordinator, initialIndexingData map[uint32]*genesis.IndexingData) ([]*block.MiniBlock, map[uint32]*outport.TransactionPool, error) {
			txsPool := make(map[uint32]*outport.TransactionPool)
			for i := uint32(0); i < shardCoordinator.NumberOfShards(); i++ {
				txsPool[i] = &outport.TransactionPool{}
			}

			return make([]*block.MiniBlock, 4), txsPool, nil
		},
		InitialAccountsSplitOnAddressesShardsCalled: func(shardCoordinator sharding.Coordinator) (map[uint32][]genesis.InitialAccountHandler, error) {
			return map[uint32][]genesis.InitialAccountHandler{
				0: initialAccounts,
			}, nil
		},
	}
	args.RunTypeComponents = runTypeComponents
	args.EnableEpochsFactory = GetRunTypeCoreComponents().EnableEpochsFactoryCreator()
	return args
}

func GetSovereignProcessArgs(
	shardCoordinator sharding.Coordinator,
	coreComponents factory.CoreComponentsHolder,
	dataComponents factory.DataComponentsHolder,
	cryptoComponents factory.CryptoComponentsHolder,
	stateComponents factory.StateComponentsHolder,
	networkComponents factory.NetworkComponentsHolder,
) processComp.ProcessComponentsFactoryArgs {
	processArgs := GetProcessArgs(
		shardCoordinator,
		coreComponents,
		dataComponents,
		cryptoComponents,
		stateComponents,
		networkComponents,
	)

	initialAccounts := createSovereignAccounts()
	runTypeComponents := GetRunTypeComponentsStub(GetSovereignRunTypeComponents())
	runTypeComponents.AccountParser = &mock.AccountsParserStub{
		InitialAccountsCalled: func() []genesis.InitialAccountHandler {
			return initialAccounts
		},
		GenerateInitialTransactionsCalled: func(shardCoordinator sharding.Coordinator, initialIndexingData map[uint32]*genesis.IndexingData) ([]*block.MiniBlock, map[uint32]*outport.TransactionPool, error) {
			txsPool := make(map[uint32]*outport.TransactionPool)
			for i := uint32(0); i < shardCoordinator.NumberOfShards(); i++ {
				txsPool[i] = &outport.TransactionPool{}
			}

			return make([]*block.MiniBlock, 4), txsPool, nil
		},
		InitialAccountsSplitOnAddressesShardsCalled: func(shardCoordinator sharding.Coordinator) (map[uint32][]genesis.InitialAccountHandler, error) {
			return map[uint32][]genesis.InitialAccountHandler{
				0: initialAccounts,
			}, nil
		},
	}

	bootstrapComponentsFactoryArgs := GetBootStrapFactoryArgs()
	bootstrapComponentsFactoryArgs.RunTypeComponents = runTypeComponents
	bootstrapComponentsFactory, _ := bootstrapComp.NewBootstrapComponentsFactory(bootstrapComponentsFactoryArgs)
	bootstrapComponents, _ := bootstrapComp.NewTestManagedBootstrapComponents(bootstrapComponentsFactory)
	_ = bootstrapComponents.Create()
	_ = bootstrapComponents.SetShardCoordinator(shardCoordinator)

	statusCoreComponents := GetSovereignStatusCoreComponents()

	processArgs.BootstrapComponents = bootstrapComponents
	processArgs.StatusCoreComponents = statusCoreComponents
	processArgs.IncomingHeaderSubscriber = &sovereign.IncomingHeaderSubscriberStub{}
	processArgs.RunTypeComponents = runTypeComponents
	processArgs.EnableEpochsFactory = GetSovereignRunTypeCoreComponents().EnableEpochsFactoryCreator()

	return processArgs
}

// GetStatusComponents -
func GetStatusComponents(
	coreComponents factory.CoreComponentsHolder,
	networkComponents factory.NetworkComponentsHolder,
	stateComponents factory.StateComponentsHolder,
	shardCoordinator sharding.Coordinator,
	nodesCoordinator nodesCoordinator.NodesCoordinator,
) factory.StatusComponentsHandler {
	indexerURL := "url"
	elasticUsername := "user"
	elasticPassword := "pass"
	statusArgs := statusComp.StatusComponentsFactoryArgs{
		Config: testscommon.GetGeneralConfig(),
		ExternalConfig: config.ExternalConfig{
			ElasticSearchConnector: config.ElasticSearchConfig{
				Enabled:        false,
				URL:            indexerURL,
				Username:       elasticUsername,
				Password:       elasticPassword,
				EnabledIndexes: []string{"transactions", "blocks"},
			},
			EventNotifierConnector: config.EventNotifierConfig{
				Enabled:        false,
				ProxyUrl:       "https://localhost:5000",
				MarshallerType: "json",
			},
		},
		EconomicsConfig:      config.EconomicsConfig{},
		ShardCoordinator:     shardCoordinator,
		NodesCoordinator:     nodesCoordinator,
		EpochStartNotifier:   coreComponents.EpochStartNotifierWithConfirm(),
		CoreComponents:       coreComponents,
		NetworkComponents:    networkComponents,
		StateComponents:      stateComponents,
		IsInImportMode:       false,
		StatusCoreComponents: GetStatusCoreComponents(),
		CryptoComponents:     GetDefaultCryptoComponents(),
	}

	statusComponentsFactory, _ := statusComp.NewStatusComponentsFactory(statusArgs)
	managedStatusComponents, err := statusComp.NewManagedStatusComponents(statusComponentsFactory)
	if err != nil {
		log.Error("getStatusComponents NewManagedStatusComponents", "error", err.Error())
		return nil
	}
	err = managedStatusComponents.Create()
	if err != nil {
		log.Error("getStatusComponents Create", "error", err.Error())
		return nil
	}
	return managedStatusComponents
}

// GetStatusComponentsFactoryArgsAndProcessComponents -
func GetStatusComponentsFactoryArgsAndProcessComponents(shardCoordinator sharding.Coordinator) (statusComp.StatusComponentsFactoryArgs, factory.ProcessComponentsHolder) {
	coreComponents := GetCoreComponents()
	cryptoComponents := GetCryptoComponents(coreComponents)
	networkComponents := GetNetworkComponents(cryptoComponents)
	dataComponents := GetDataComponents(coreComponents, shardCoordinator)
	stateComponents := GetStateComponents(coreComponents, GetStatusCoreComponents())
	processComponents := GetProcessComponents(
		shardCoordinator,
		coreComponents,
		networkComponents,
		dataComponents,
		cryptoComponents,
		stateComponents,
	)
	statusCoreComponents := GetStatusCoreComponents()

	indexerURL := "url"
	elasticUsername := "user"
	elasticPassword := "pass"
	return statusComp.StatusComponentsFactoryArgs{
		Config: testscommon.GetGeneralConfig(),
		ExternalConfig: config.ExternalConfig{
			ElasticSearchConnector: config.ElasticSearchConfig{
				Enabled:        false,
				URL:            indexerURL,
				Username:       elasticUsername,
				Password:       elasticPassword,
				EnabledIndexes: []string{"transactions", "blocks"},
			},
			EventNotifierConnector: config.EventNotifierConfig{
				Enabled:           false,
				ProxyUrl:          "http://localhost:5000",
				RequestTimeoutSec: 30,
				MarshallerType:    "json",
			},
			HostDriversConfig: []config.HostDriversConfig{
				{
					MarshallerType:     "json",
					Mode:               "client",
					URL:                "ws://localhost:12345",
					RetryDurationInSec: 1,
				},
			},
		},
		EconomicsConfig:      config.EconomicsConfig{},
		ShardCoordinator:     mock.NewMultiShardsCoordinatorMock(2),
		NodesCoordinator:     &shardingMocks.NodesCoordinatorMock{},
		EpochStartNotifier:   &mock.EpochStartNotifierStub{},
		CoreComponents:       coreComponents,
		NetworkComponents:    networkComponents,
		StateComponents:      stateComponents,
		StatusCoreComponents: statusCoreComponents,
		IsInImportMode:       false,
		CryptoComponents:     cryptoComponents,
	}, processComponents
}

// GetNetworkComponents -
func GetNetworkComponents(cryptoComp factory.CryptoComponentsHolder) factory.NetworkComponentsHolder {
	networkArgs := GetNetworkFactoryArgs()
	networkArgs.CryptoComponents = cryptoComp
	networkComponentsFactory, _ := networkComp.NewNetworkComponentsFactory(networkArgs)
	networkComponents, _ := networkComp.NewManagedNetworkComponents(networkComponentsFactory)

	_ = networkComponents.Create()

	return networkComponents
}

// GetDataComponents -
func GetDataComponents(coreComponents factory.CoreComponentsHolder, shardCoordinator sharding.Coordinator) factory.DataComponentsHolder {
	dataArgs := GetDataArgs(coreComponents, shardCoordinator)
	return createDataComponents(dataArgs)
}

// GetSovereignDataComponents -
func GetSovereignDataComponents(coreComponents factory.CoreComponentsHolder, shardCoordinator sharding.Coordinator) factory.DataComponentsHolder {
	dataArgs := GetDataArgs(coreComponents, shardCoordinator)
	dataArgs.Crypto = GetCryptoComponents(coreComponents)
	dataArgs.StatusCore = GetSovereignStatusCoreComponents()
	dataArgs.AdditionalStorageServiceCreator = GetSovereignRunTypeComponents().AdditionalStorageServiceCreator()
	return createDataComponents(dataArgs)
}

func createDataComponents(dataArgs dataComp.DataComponentsFactoryArgs) factory.DataComponentsHolder {
	dataComponentsFactory, err := dataComp.NewDataComponentsFactory(dataArgs)
	if err != nil {
		panic(err)
	}

	dataComponents, err := dataComp.NewManagedDataComponents(dataComponentsFactory)
	if err != nil {
		panic(err)
	}

	err = dataComponents.Create()
	if err != nil {
		panic(err)
	}
	return dataComponents
}

// GetCryptoComponents -
func GetCryptoComponents(coreComponents factory.CoreComponentsHolder) factory.CryptoComponentsHolder {
	cryptoArgs := GetCryptoArgs(coreComponents)
	cryptoComponentsFactory, _ := cryptoComp.NewCryptoComponentsFactory(cryptoArgs)
	cryptoComponents, err := cryptoComp.NewManagedCryptoComponents(cryptoComponentsFactory)
	if err != nil {
		log.Error("getCryptoComponents NewManagedCryptoComponents", "error", err.Error())
		return nil
	}

	err = cryptoComponents.Create()
	if err != nil {
		log.Error("getCryptoComponents Create", "error", err.Error())
		return nil
	}
	return cryptoComponents
}

// GetStateComponents -
func GetStateComponents(coreComponents factory.CoreComponentsHolder, statusCoreComponents factory.StatusCoreComponentsHolder) factory.StateComponentsHolder {
	stateArgs := GetStateFactoryArgs(coreComponents, statusCoreComponents)
	return createStateComponents(stateArgs)
}

// GetSovereignStateComponents -
func GetSovereignStateComponents(coreComponents factory.CoreComponentsHolder, statusCoreComponents factory.StatusCoreComponentsHolder) factory.StateComponentsHolder {
	stateArgs := GetStateFactoryArgs(coreComponents, statusCoreComponents)
	stateArgs.AccountsCreator = GetSovereignRunTypeComponents().AccountsCreator()
	return createStateComponents(stateArgs)
}

func createStateComponents(stateArgs stateComp.StateComponentsFactoryArgs) factory.StateComponentsHolder {
	stateComponentsFactory, err := stateComp.NewStateComponentsFactory(stateArgs)
	if err != nil {
		log.Error("GetStateComponents NewStateComponentsFactory", "error", err.Error())
		return nil
	}

	stateComponents, err := stateComp.NewManagedStateComponents(stateComponentsFactory)
	if err != nil {
		log.Error("GetStateComponents NewManagedStateComponents", "error", err.Error())
		return nil
	}
	err = stateComponents.Create()
	if err != nil {
		log.Error("GetStateComponents Create", "error", err.Error())
		return nil
	}
	return stateComponents
}

// GetStatusCoreComponents -
func GetStatusCoreComponents() factory.StatusCoreComponentsHolder {
	args := GetStatusCoreArgs(GetCoreComponents())
	return createStatusCoreComponents(args)
}

// GetSovereignStatusCoreComponents -
func GetSovereignStatusCoreComponents() factory.StatusCoreComponentsHolder {
	args := GetStatusCoreArgs(GetSovereignCoreComponents())
	return createStatusCoreComponents(args)
}

func createStatusCoreComponents(args statusCore.StatusCoreComponentsFactoryArgs) factory.StatusCoreComponentsHolder {
	statusCoreFactory, err := statusCore.NewStatusCoreComponentsFactory(args)
	if err != nil {
		log.Error("GetStatusCoreComponents NewStatusCoreComponentsFactory", "error", err.Error())
		return nil
	}

	statusCoreComponents, err := statusCore.NewManagedStatusCoreComponents(statusCoreFactory)
	if err != nil {
		log.Error("GetStatusCoreComponents NewManagedStatusCoreComponents", "error", err.Error())
		return nil
	}

	err = statusCoreComponents.Create()
	if err != nil {
		log.Error("GetStatusCoreComponents Create", "error", err.Error())
		return nil
	}

	return statusCoreComponents
}

// GetProcessComponents -
func GetProcessComponents(
	shardCoordinator sharding.Coordinator,
	coreComponents factory.CoreComponentsHolder,
	networkComponents factory.NetworkComponentsHolder,
	dataComponents factory.DataComponentsHolder,
	cryptoComponents factory.CryptoComponentsHolder,
	stateComponents factory.StateComponentsHolder,
) factory.ProcessComponentsHolder {
	processArgs := GetProcessArgs(
		shardCoordinator,
		coreComponents,
		dataComponents,
		cryptoComponents,
		stateComponents,
		networkComponents,
	)
	processComponentsFactory, _ := processComp.NewProcessComponentsFactory(processArgs)
	managedProcessComponents, err := processComp.NewManagedProcessComponents(processComponentsFactory)
	if err != nil {
		log.Error("getProcessComponents NewManagedProcessComponents", "error", err.Error())
		return nil
	}
	err = managedProcessComponents.Create()
	if err != nil {
		log.Error("getProcessComponents Create", "error", err.Error())
		return nil
	}
	return managedProcessComponents
}

// GetSovereignProcessComponents -
func GetSovereignProcessComponents(
	shardCoordinator sharding.Coordinator,
	coreComponents factory.CoreComponentsHolder,
	networkComponents factory.NetworkComponentsHolder,
	dataComponents factory.DataComponentsHolder,
	cryptoComponents factory.CryptoComponentsHolder,
	stateComponents factory.StateComponentsHolder,
) factory.ProcessComponentsHolder {
	processArgs := GetSovereignProcessArgs(
		shardCoordinator,
		coreComponents,
		dataComponents,
		cryptoComponents,
		stateComponents,
		networkComponents,
	)
	processComponentsFactory, _ := processComp.NewProcessComponentsFactory(processArgs)
	managedProcessComponents, err := processComp.NewManagedProcessComponents(processComponentsFactory)
	if err != nil {
		log.Error("GetSovereignProcessComponents NewManagedProcessComponents", "error", err.Error())
		return nil
	}
	err = managedProcessComponents.Create()
	if err != nil {
		log.Error("GetSovereignProcessComponents Create", "error", err.Error())
		return nil
	}
	return managedProcessComponents
}

func createAccounts() []genesis.InitialAccountHandler {
	addrConverter, _ := commonFactory.NewPubkeyConverter(config.PubkeyConfig{
		Length:          32,
		Type:            "bech32",
		SignatureLength: 0,
		Hrp:             "erd",
	})
	acc1 := data.InitialAccount{
		Address:      "erd1ulhw20j7jvgfgak5p05kv667k5k9f320sgef5ayxkt9784ql0zssrzyhjp",
		Supply:       big.NewInt(0).Mul(big.NewInt(5000000), big.NewInt(1000000000000000000)),
		Balance:      big.NewInt(0).Mul(big.NewInt(4997500), big.NewInt(1000000000000000000)),
		StakingValue: big.NewInt(0).Mul(big.NewInt(2500), big.NewInt(1000000000000000000)),
		Delegation: &data.DelegationData{
			Address: "",
			Value:   big.NewInt(0),
		},
	}
	acc2 := data.InitialAccount{
		Address:      "erd17c4fs6mz2aa2hcvva2jfxdsrdknu4220496jmswer9njznt22eds0rxlr4",
		Supply:       big.NewInt(0).Mul(big.NewInt(5000000), big.NewInt(1000000000000000000)),
		Balance:      big.NewInt(0).Mul(big.NewInt(4997500), big.NewInt(1000000000000000000)),
		StakingValue: big.NewInt(0).Mul(big.NewInt(2500), big.NewInt(1000000000000000000)),
		Delegation: &data.DelegationData{
			Address: "",
			Value:   big.NewInt(0),
		},
	}
	acc3 := data.InitialAccount{
		Address:      "erd10d2gufxesrp8g409tzxljlaefhs0rsgjle3l7nq38de59txxt8csj54cd3",
		Supply:       big.NewInt(0).Mul(big.NewInt(10000000), big.NewInt(1000000000000000000)),
		Balance:      big.NewInt(0).Mul(big.NewInt(9997500), big.NewInt(1000000000000000000)),
		StakingValue: big.NewInt(0).Mul(big.NewInt(2500), big.NewInt(1000000000000000000)),
		Delegation: &data.DelegationData{
			Address: "",
			Value:   big.NewInt(0),
		},
	}

	acc1Bytes, _ := addrConverter.Decode(acc1.Address)
	acc1.SetAddressBytes(acc1Bytes)
	acc2Bytes, _ := addrConverter.Decode(acc2.Address)
	acc2.SetAddressBytes(acc2Bytes)
	acc3Bytes, _ := addrConverter.Decode(acc3.Address)
	acc3.SetAddressBytes(acc3Bytes)

	return []genesis.InitialAccountHandler{&acc1, &acc2, &acc3}
}

func createSovereignAccounts() []genesis.InitialAccountHandler {
	addrConverter, _ := commonFactory.NewPubkeyConverter(config.PubkeyConfig{
		Length:          32,
		Type:            "bech32",
		SignatureLength: 0,
		Hrp:             "erd",
	})
	acc1 := data.InitialAccount{
		Address:      "erd1whq0zspt6ktnv37gqj303da0vygyqwf5q52m7erftd0rl7laygfs6rhpct",
		Supply:       big.NewInt(0).Mul(big.NewInt(10000000), big.NewInt(1000000000000000000)),
		Balance:      big.NewInt(0).Mul(big.NewInt(9997500), big.NewInt(1000000000000000000)),
		StakingValue: big.NewInt(0).Mul(big.NewInt(2500), big.NewInt(1000000000000000000)),
		Delegation: &data.DelegationData{
			Address: "",
			Value:   big.NewInt(0),
		},
	}
	acc2 := data.InitialAccount{
		Address:      "erd129ppuuvtylghsx7muf29xnzw5lm9v2v8h4942ynymjpu2ftycgtq0rgq3h",
		Supply:       big.NewInt(0).Mul(big.NewInt(10000000), big.NewInt(1000000000000000000)),
		Balance:      big.NewInt(0).Mul(big.NewInt(9997500), big.NewInt(1000000000000000000)),
		StakingValue: big.NewInt(0).Mul(big.NewInt(2500), big.NewInt(1000000000000000000)),
		Delegation: &data.DelegationData{
			Address: "",
			Value:   big.NewInt(0),
		},
	}

	acc1Bytes, _ := addrConverter.Decode(acc1.Address)
	acc1.SetAddressBytes(acc1Bytes)

	acc2Bytes, _ := addrConverter.Decode(acc2.Address)
	acc2.SetAddressBytes(acc2Bytes)
	return []genesis.InitialAccountHandler{&acc1, &acc2}
}

func createArgsRunTypeComponents() runType.ArgsRunTypeComponents {
	generalCfg := GetGeneralConfig()
	return runType.ArgsRunTypeComponents{
		CoreComponents: &mockCoreComp.CoreComponentsStub{
			HasherField:                 &hashingMocks.HasherMock{},
			InternalMarshalizerField:    &marshallerMock.MarshalizerMock{},
			EnableEpochsHandlerField:    &enableEpochsHandlerMock.EnableEpochsHandlerStub{},
			AddressPubKeyConverterField: &testscommon.PubkeyConverterStub{},
		},
		CryptoComponents: &mockCoreComp.CryptoComponentsStub{
			TxKeyGen: &mockCoreComp.KeyGenMock{},
			BlockSig: &mockConsensus.SingleSignerMock{},
		},
		Configs: config.Configs{
			EconomicsConfig: &config.EconomicsConfig{
				GlobalSettings: config.GlobalSettings{
					GenesisTotalSupply:          "20000000000000000000000000",
					GenesisMintingSenderAddress: "erd17rc0pu8s7rc0pu8s7rc0pu8s7rc0pu8s7rc0pu8s7rc0pu8s7rcqqkhty3",
				},
			},
			GeneralConfig: &generalCfg,
		},
		InitialAccounts: createAccounts(),
	}
}

func GetRunTypeComponentsStub(rt factory.RunTypeComponentsHandler) *mainFactoryMocks.RunTypeComponentsStub {
	return &mainFactoryMocks.RunTypeComponentsStub{
		BlockChainHookHandlerFactory:                rt.BlockChainHookHandlerCreator(),
		BlockProcessorFactory:                       rt.BlockProcessorCreator(),
		BlockTrackerFactory:                         rt.BlockTrackerCreator(),
		BootstrapperFromStorageFactory:              rt.BootstrapperFromStorageCreator(),
		BootstrapperFactory:                         rt.BootstrapperCreator(),
		EpochStartBootstrapperFactory:               rt.EpochStartBootstrapperCreator(),
		ForkDetectorFactory:                         rt.ForkDetectorCreator(),
		HeaderValidatorFactory:                      rt.HeaderValidatorCreator(),
		RequestHandlerFactory:                       rt.RequestHandlerCreator(),
		ScheduledTxsExecutionFactory:                rt.ScheduledTxsExecutionCreator(),
		TransactionCoordinatorFactory:               rt.TransactionCoordinatorCreator(),
		ValidatorStatisticsProcessorFactory:         rt.ValidatorStatisticsProcessorCreator(),
		AdditionalStorageServiceFactory:             rt.AdditionalStorageServiceCreator(),
		SCResultsPreProcessorFactory:                rt.SCResultsPreProcessorCreator(),
		SCProcessorFactory:                          rt.SCProcessorCreator(),
		ConsensusModelType:                          rt.ConsensusModel(),
		VmContainerMetaFactory:                      rt.VmContainerMetaFactoryCreator(),
		VmContainerShardFactory:                     rt.VmContainerShardFactoryCreator(),
		AccountParser:                               rt.AccountsParser(),
		AccountCreator:                              rt.AccountsCreator(),
		VMContextCreatorHandler:                     rt.VMContextCreator(),
		OutGoingOperationsPool:                      rt.OutGoingOperationsPoolHandler(),
		DataCodec:                                   rt.DataCodecHandler(),
		TopicsChecker:                               rt.TopicsCheckerHandler(),
		ShardCoordinatorFactory:                     rt.ShardCoordinatorCreator(),
		NodesCoordinatorWithRaterFactory:            rt.NodesCoordinatorWithRaterCreator(),
		RequestersContainerFactory:                  rt.RequestersContainerFactoryCreator(),
		InterceptorsContainerFactory:                rt.InterceptorsContainerFactoryCreator(),
		ShardResolversContainerFactory:              rt.ShardResolversContainerFactoryCreator(),
		TxPreProcessorFactory:                       rt.TxPreProcessorCreator(),
		ExtraHeaderSigVerifier:                      rt.ExtraHeaderSigVerifierHolder(),
		GenesisBlockFactory:                         rt.GenesisBlockCreatorFactory(),
		GenesisMetaBlockChecker:                     rt.GenesisMetaBlockCheckerCreator(),
		NodesSetupCheckerFactoryField:               rt.NodesSetupCheckerFactory(),
		EpochStartTriggerFactoryField:               rt.EpochStartTriggerFactory(),
		LatestDataProviderFactoryField:              rt.LatestDataProviderFactory(),
		StakingToPeerFactoryField:                   rt.StakingToPeerFactory(),
		ValidatorInfoCreatorFactoryField:            rt.ValidatorInfoCreatorFactory(),
		APIProcessorCompsCreatorHandlerField:        rt.ApiProcessorCompsCreatorHandler(),
		EndOfEpochEconomicsFactoryHandlerField:      rt.EndOfEpochEconomicsFactoryHandler(),
		RewardsCreatorFactoryField:                  rt.RewardsCreatorFactory(),
		SystemSCProcessorFactoryField:               rt.SystemSCProcessorFactory(),
		PreProcessorsContainerFactoryCreatorField:   rt.PreProcessorsContainerFactoryCreator(),
		DataRetrieverContainersSetterField:          rt.DataRetrieverContainersSetter(),
		ShardMessengerFactoryField:                  rt.BroadCastShardMessengerFactoryHandler(),
		ExportHandlerFactoryCreatorField:            rt.ExportHandlerFactoryCreator(),
		ValidatorAccountsSyncerFactoryHandlerField:  rt.ValidatorAccountsSyncerFactoryHandler(),
		ShardRequestersContainerCreatorHandlerField: rt.ShardRequestersContainerCreatorHandler(),
		APIRewardsTxHandlerField:                    rt.APIRewardsTxHandler(),
		OutportDataProviderFactoryField:             rt.OutportDataProviderFactory(),
		DelegatedListFactoryField:                   rt.DelegatedListFactoryHandler(),
		DirectStakedListFactoryField:                rt.DirectStakedListFactoryHandler(),
		TotalStakedValueFactoryField:                rt.TotalStakedValueFactoryHandler(),
		VersionedHeaderFactoryField:                 rt.VersionedHeaderFactory(),
	}
}

// GetRunTypeComponents -
func GetRunTypeComponents() factory.RunTypeComponentsHolder {
	runTypeComponentsFactory, _ := runType.NewRunTypeComponentsFactory(createArgsRunTypeComponents())
	managedRunTypeComponents, err := runType.NewManagedRunTypeComponents(runTypeComponentsFactory)
	if err != nil {
		log.Error("getRunTypeComponents NewManagedRunTypeComponents", "error", err.Error())
		return nil
	}
	err = managedRunTypeComponents.Create()
	if err != nil {
		log.Error("getRunTypeComponents Create", "error", err.Error())
		return nil
	}
	return managedRunTypeComponents
}

// GetRunTypeComponentsWithCoreComp -
func GetRunTypeComponentsWithCoreComp(coreComponents factory.CoreComponentsHolder) factory.RunTypeComponentsHolder {
	generalCfg := GetGeneralConfig()
	args := runType.ArgsRunTypeComponents{
		CoreComponents: coreComponents,
		CryptoComponents: &mockCoreComp.CryptoComponentsStub{
			TxKeyGen: &mockCoreComp.KeyGenMock{},
		},
		Configs: config.Configs{
			EconomicsConfig: &config.EconomicsConfig{
				GlobalSettings: config.GlobalSettings{
					GenesisTotalSupply:          "20000000000000000000000000",
					GenesisMintingSenderAddress: "erd17rc0pu8s7rc0pu8s7rc0pu8s7rc0pu8s7rc0pu8s7rc0pu8s7rcqqkhty3",
				},
			},
<<<<<<< HEAD
			GeneralConfig: &config.Config{
				Versions: config.VersionsConfig{
					VersionsByEpochs: []config.VersionByEpochs{
						{
							Version: "*",
						},
					},
					Cache: config.CacheConfig{
						Type:     "LRU",
						Capacity: 10000,
						Shards:   1,
					},
					DefaultVersion: "*",
				},
			},
=======
			GeneralConfig: &generalCfg,
>>>>>>> e89ab5d1
		},
		InitialAccounts: createAccounts(),
	}

	runTypeComponentsFactory, _ := runType.NewRunTypeComponentsFactory(args)
	managedRunTypeComponents, err := runType.NewManagedRunTypeComponents(runTypeComponentsFactory)
	if err != nil {
		log.Error("getRunTypeComponents NewManagedRunTypeComponents", "error", err.Error())
		return nil
	}
	err = managedRunTypeComponents.Create()
	if err != nil {
		log.Error("getRunTypeComponents Create", "error", err.Error())
		return nil
	}
	return managedRunTypeComponents
}

// GetSovereignRunTypeComponents -
func GetSovereignRunTypeComponents() factory.RunTypeComponentsHolder {
	sovereignComponentsFactory, _ := runType.NewSovereignRunTypeComponentsFactory(createSovRunTypeArgs())
	managedRunTypeComponents, err := runType.NewManagedRunTypeComponents(sovereignComponentsFactory)
	if err != nil {
		log.Error("getRunTypeComponents NewManagedRunTypeComponents", "error", err.Error())
		return nil
	}
	err = managedRunTypeComponents.Create()
	if err != nil {
		log.Error("getRunTypeComponents Create", "error", err.Error())
		return nil
	}
	return managedRunTypeComponents
}

func createSovRunTypeArgs() runType.ArgsSovereignRunTypeComponents {
	runTypeComponentsFactory, _ := runType.NewRunTypeComponentsFactory(createArgsRunTypeComponents())
	return runType.ArgsSovereignRunTypeComponents{
		RunTypeComponentsFactory: runTypeComponentsFactory,
		Config: config.SovereignConfig{
			GenesisConfig: config.GenesisConfig{
				NativeESDT: "WEGLD-ab47da",
			},
		},
		DataCodec:     &sovereign.DataCodecMock{},
		TopicsChecker: &sovereign.TopicsCheckerMock{},
	}
}

// DummyLoadSkPkFromPemFile -
func DummyLoadSkPkFromPemFile(sk []byte, pk string, err error) LoadKeysFunc {
	return func(_ string, _ int) ([]byte, string, error) {
		return sk, pk, err
	}
}

// FillGasMapMetaChainSystemSCsCosts -
func FillGasMapMetaChainSystemSCsCosts(value uint64) map[string]uint64 {
	gasMap := make(map[string]uint64)
	gasMap["Stake"] = value
	gasMap["UnStake"] = value
	gasMap["UnBond"] = value
	gasMap["Claim"] = value
	gasMap["Get"] = value
	gasMap["ChangeRewardAddress"] = value
	gasMap["ChangeValidatorKeys"] = value
	gasMap["UnJail"] = value
	gasMap["ESDTIssue"] = value
	gasMap["ESDTOperations"] = value
	gasMap["Proposal"] = value
	gasMap["Vote"] = value
	gasMap["DelegateVote"] = value
	gasMap["RevokeVote"] = value
	gasMap["CloseProposal"] = value
	gasMap["DelegationOps"] = value
	gasMap["UnStakeTokens"] = value
	gasMap["UnBondTokens"] = value
	gasMap["DelegationMgrOps"] = value
	gasMap["GetAllNodeStates"] = value
	gasMap["ValidatorToDelegation"] = value
	gasMap["GetActiveFund"] = value
	gasMap["FixWaitingListSize"] = value

	return gasMap
}

// SetShardCoordinator -
func SetShardCoordinator(t *testing.T, bootstrapComponents factory.BootstrapComponentsHolder, coordinator sharding.Coordinator) {
	type testBootstrapComponents interface {
		SetShardCoordinator(shardCoordinator sharding.Coordinator) error
	}

	testBootstrap, ok := bootstrapComponents.(testBootstrapComponents)
	require.True(t, ok)

	_ = testBootstrap.SetShardCoordinator(coordinator)
}<|MERGE_RESOLUTION|>--- conflicted
+++ resolved
@@ -1254,7 +1254,6 @@
 
 // GetRunTypeComponentsWithCoreComp -
 func GetRunTypeComponentsWithCoreComp(coreComponents factory.CoreComponentsHolder) factory.RunTypeComponentsHolder {
-	generalCfg := GetGeneralConfig()
 	args := runType.ArgsRunTypeComponents{
 		CoreComponents: coreComponents,
 		CryptoComponents: &mockCoreComp.CryptoComponentsStub{
@@ -1267,7 +1266,6 @@
 					GenesisMintingSenderAddress: "erd17rc0pu8s7rc0pu8s7rc0pu8s7rc0pu8s7rc0pu8s7rc0pu8s7rcqqkhty3",
 				},
 			},
-<<<<<<< HEAD
 			GeneralConfig: &config.Config{
 				Versions: config.VersionsConfig{
 					VersionsByEpochs: []config.VersionByEpochs{
@@ -1283,9 +1281,6 @@
 					DefaultVersion: "*",
 				},
 			},
-=======
-			GeneralConfig: &generalCfg,
->>>>>>> e89ab5d1
 		},
 		InitialAccounts: createAccounts(),
 	}
