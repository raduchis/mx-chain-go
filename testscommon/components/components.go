--- conflicted
+++ resolved
@@ -8,7 +8,6 @@
 	"github.com/multiversx/mx-chain-go/common"
 	commonFactory "github.com/multiversx/mx-chain-go/common/factory"
 	"github.com/multiversx/mx-chain-go/config"
-	mockConsensus "github.com/multiversx/mx-chain-go/consensus/mock"
 	"github.com/multiversx/mx-chain-go/consensus/spos"
 	"github.com/multiversx/mx-chain-go/consensus/spos/bls"
 	"github.com/multiversx/mx-chain-go/dataRetriever"
@@ -38,11 +37,6 @@
 	"github.com/multiversx/mx-chain-go/testscommon"
 	commonMocks "github.com/multiversx/mx-chain-go/testscommon/common"
 	"github.com/multiversx/mx-chain-go/testscommon/dblookupext"
-<<<<<<< HEAD
-	"github.com/multiversx/mx-chain-go/testscommon/enableEpochsHandlerMock"
-	"github.com/multiversx/mx-chain-go/testscommon/hashingMocks"
-=======
->>>>>>> be2e93b6
 	"github.com/multiversx/mx-chain-go/testscommon/mainFactoryMocks"
 	"github.com/multiversx/mx-chain-go/testscommon/shardingMocks"
 	"github.com/multiversx/mx-chain-go/testscommon/sovereign"
@@ -975,217 +969,6 @@
 	cryptoComponents factory.CryptoComponentsHolder,
 	networkComponents factory.NetworkComponentsHolder,
 	stateComponents factory.StateComponentsHolder,
-<<<<<<< HEAD
-) factory.ProcessComponentsHolder {
-	processArgs := GetProcessArgs(
-		shardCoordinator,
-		coreComponents,
-		dataComponents,
-		cryptoComponents,
-		stateComponents,
-		networkComponents,
-	)
-	processComponentsFactory, _ := processComp.NewProcessComponentsFactory(processArgs)
-	managedProcessComponents, err := processComp.NewManagedProcessComponents(processComponentsFactory)
-	if err != nil {
-		log.Error("getProcessComponents NewManagedProcessComponents", "error", err.Error())
-		return nil
-	}
-	err = managedProcessComponents.Create()
-	if err != nil {
-		log.Error("getProcessComponents Create", "error", err.Error())
-		return nil
-	}
-	return managedProcessComponents
-}
-
-func createAccounts() []genesis.InitialAccountHandler {
-	addrConverter, _ := commonFactory.NewPubkeyConverter(config.PubkeyConfig{
-		Length:          32,
-		Type:            "bech32",
-		SignatureLength: 0,
-		Hrp:             "erd",
-	})
-	acc1 := data.InitialAccount{
-		Address:      "erd1ulhw20j7jvgfgak5p05kv667k5k9f320sgef5ayxkt9784ql0zssrzyhjp",
-		Supply:       big.NewInt(0).Mul(big.NewInt(5000000), big.NewInt(1000000000000000000)),
-		Balance:      big.NewInt(0).Mul(big.NewInt(4997500), big.NewInt(1000000000000000000)),
-		StakingValue: big.NewInt(0).Mul(big.NewInt(2500), big.NewInt(1000000000000000000)),
-		Delegation: &data.DelegationData{
-			Address: "",
-			Value:   big.NewInt(0),
-		},
-	}
-	acc2 := data.InitialAccount{
-		Address:      "erd17c4fs6mz2aa2hcvva2jfxdsrdknu4220496jmswer9njznt22eds0rxlr4",
-		Supply:       big.NewInt(0).Mul(big.NewInt(5000000), big.NewInt(1000000000000000000)),
-		Balance:      big.NewInt(0).Mul(big.NewInt(4997500), big.NewInt(1000000000000000000)),
-		StakingValue: big.NewInt(0).Mul(big.NewInt(2500), big.NewInt(1000000000000000000)),
-		Delegation: &data.DelegationData{
-			Address: "",
-			Value:   big.NewInt(0),
-		},
-	}
-	acc3 := data.InitialAccount{
-		Address:      "erd10d2gufxesrp8g409tzxljlaefhs0rsgjle3l7nq38de59txxt8csj54cd3",
-		Supply:       big.NewInt(0).Mul(big.NewInt(10000000), big.NewInt(1000000000000000000)),
-		Balance:      big.NewInt(0).Mul(big.NewInt(9997500), big.NewInt(1000000000000000000)),
-		StakingValue: big.NewInt(0).Mul(big.NewInt(2500), big.NewInt(1000000000000000000)),
-		Delegation: &data.DelegationData{
-			Address: "",
-			Value:   big.NewInt(0),
-		},
-	}
-
-	acc1Bytes, _ := addrConverter.Decode(acc1.Address)
-	acc1.SetAddressBytes(acc1Bytes)
-	acc2Bytes, _ := addrConverter.Decode(acc2.Address)
-	acc2.SetAddressBytes(acc2Bytes)
-	acc3Bytes, _ := addrConverter.Decode(acc3.Address)
-	acc3.SetAddressBytes(acc3Bytes)
-
-	return []genesis.InitialAccountHandler{&acc1, &acc2, &acc3}
-}
-
-func createSovereignAccounts() []genesis.InitialAccountHandler {
-	addrConverter, _ := commonFactory.NewPubkeyConverter(config.PubkeyConfig{
-		Length:          32,
-		Type:            "bech32",
-		SignatureLength: 0,
-		Hrp:             "erd",
-	})
-	acc1 := data.InitialAccount{
-		Address:      "erd1whq0zspt6ktnv37gqj303da0vygyqwf5q52m7erftd0rl7laygfs6rhpct",
-		Supply:       big.NewInt(0).Mul(big.NewInt(10000000), big.NewInt(1000000000000000000)),
-		Balance:      big.NewInt(0).Mul(big.NewInt(9997500), big.NewInt(1000000000000000000)),
-		StakingValue: big.NewInt(0).Mul(big.NewInt(2500), big.NewInt(1000000000000000000)),
-		Delegation: &data.DelegationData{
-			Address: "",
-			Value:   big.NewInt(0),
-		},
-	}
-	acc2 := data.InitialAccount{
-		Address:      "erd129ppuuvtylghsx7muf29xnzw5lm9v2v8h4942ynymjpu2ftycgtq0rgq3h",
-		Supply:       big.NewInt(0).Mul(big.NewInt(10000000), big.NewInt(1000000000000000000)),
-		Balance:      big.NewInt(0).Mul(big.NewInt(9997500), big.NewInt(1000000000000000000)),
-		StakingValue: big.NewInt(0).Mul(big.NewInt(2500), big.NewInt(1000000000000000000)),
-		Delegation: &data.DelegationData{
-			Address: "",
-			Value:   big.NewInt(0),
-		},
-	}
-
-	acc1Bytes, _ := addrConverter.Decode(acc1.Address)
-	acc1.SetAddressBytes(acc1Bytes)
-
-	acc2Bytes, _ := addrConverter.Decode(acc2.Address)
-	acc2.SetAddressBytes(acc2Bytes)
-	return []genesis.InitialAccountHandler{&acc1, &acc2}
-}
-
-func createArgsRunTypeComponents() runType.ArgsRunTypeComponents {
-	return runType.ArgsRunTypeComponents{
-		CoreComponents: &mockCoreComp.CoreComponentsStub{
-			HasherField:                 &hashingMocks.HasherMock{},
-			InternalMarshalizerField:    &marshallerMock.MarshalizerMock{},
-			EnableEpochsHandlerField:    &enableEpochsHandlerMock.EnableEpochsHandlerStub{},
-			AddressPubKeyConverterField: &testscommon.PubkeyConverterStub{},
-		},
-		CryptoComponents: &mockCoreComp.CryptoComponentsStub{
-			TxKeyGen: &mockCoreComp.KeyGenMock{},
-			BlockSig: &mockConsensus.SingleSignerMock{},
-		},
-		Configs: config.Configs{
-			EconomicsConfig: &config.EconomicsConfig{
-				GlobalSettings: config.GlobalSettings{
-					GenesisTotalSupply:          "20000000000000000000000000",
-					GenesisMintingSenderAddress: "erd17rc0pu8s7rc0pu8s7rc0pu8s7rc0pu8s7rc0pu8s7rc0pu8s7rcqqkhty3",
-				},
-			},
-		},
-		InitialAccounts: createAccounts(),
-	}
-}
-
-func GetRunTypeComponentsStub(rt factory.RunTypeComponentsHandler) *mainFactoryMocks.RunTypeComponentsStub {
-	return &mainFactoryMocks.RunTypeComponentsStub{
-		BlockChainHookHandlerFactory:        rt.BlockChainHookHandlerCreator(),
-		BlockProcessorFactory:               rt.BlockProcessorCreator(),
-		BlockTrackerFactory:                 rt.BlockTrackerCreator(),
-		BootstrapperFromStorageFactory:      rt.BootstrapperFromStorageCreator(),
-		EpochStartBootstrapperFactory:       rt.EpochStartBootstrapperCreator(),
-		ForkDetectorFactory:                 rt.ForkDetectorCreator(),
-		HeaderValidatorFactory:              rt.HeaderValidatorCreator(),
-		RequestHandlerFactory:               rt.RequestHandlerCreator(),
-		ScheduledTxsExecutionFactory:        rt.ScheduledTxsExecutionCreator(),
-		TransactionCoordinatorFactory:       rt.TransactionCoordinatorCreator(),
-		ValidatorStatisticsProcessorFactory: rt.ValidatorStatisticsProcessorCreator(),
-		AdditionalStorageServiceFactory:     rt.AdditionalStorageServiceCreator(),
-		SCProcessorFactory:                  rt.SCProcessorCreator(),
-		BootstrapperFactory:                 rt.BootstrapperCreator(),
-		SCResultsPreProcessorFactory:        rt.SCResultsPreProcessorCreator(),
-		AccountParser:                       rt.AccountsParser(),
-		AccountCreator:                      rt.AccountsCreator(),
-		ConsensusModelType:                  rt.ConsensusModel(),
-		VmContainerMetaFactory:              rt.VmContainerMetaFactoryCreator(),
-		VmContainerShardFactory:             rt.VmContainerShardFactoryCreator(),
-		OutGoingOperationsPool:              rt.OutGoingOperationsPoolHandler(),
-		DataCodec:                           rt.DataCodecHandler(),
-		TopicsChecker:                       rt.TopicsCheckerHandler(),
-		ShardCoordinatorFactory:             rt.ShardCoordinatorCreator(),
-		NodesCoordinatorWithRaterFactory:    rt.NodesCoordinatorWithRaterCreator(),
-		RequestersContainerFactory:          rt.RequestersContainerFactoryCreator(),
-		InterceptorsContainerFactory:        rt.InterceptorsContainerFactoryCreator(),
-		ShardResolversContainerFactory:      rt.ShardResolversContainerFactoryCreator(),
-		TxPreProcessorFactory:               rt.TxPreProcessorCreator(),
-		ExtraHeaderSigVerifier:              rt.ExtraHeaderSigVerifierHandler(),
-		GenesisBlockFactory:                 rt.GenesisBlockCreatorFactory(),
-		GenesisMetaBlockChecker:             rt.GenesisMetaBlockCheckerCreator(),
-	}
-}
-
-// GetRunTypeComponents -
-func GetRunTypeComponents() factory.RunTypeComponentsHolder {
-	runTypeComponentsFactory, _ := runType.NewRunTypeComponentsFactory(createArgsRunTypeComponents())
-	managedRunTypeComponents, err := runType.NewManagedRunTypeComponents(runTypeComponentsFactory)
-	if err != nil {
-		log.Error("getRunTypeComponents NewManagedRunTypeComponents", "error", err.Error())
-		return nil
-	}
-	err = managedRunTypeComponents.Create()
-	if err != nil {
-		log.Error("getRunTypeComponents Create", "error", err.Error())
-		return nil
-	}
-	return managedRunTypeComponents
-}
-
-// GetRunTypeComponentsWithCoreComp -
-func GetRunTypeComponentsWithCoreComp(coreComponents factory.CoreComponentsHandler) factory.RunTypeComponentsHolder {
-	args := runType.ArgsRunTypeComponents{
-		CoreComponents: coreComponents,
-		CryptoComponents: &mockCoreComp.CryptoComponentsStub{
-			TxKeyGen: &mockCoreComp.KeyGenMock{},
-		},
-		Configs: config.Configs{
-			EconomicsConfig: &config.EconomicsConfig{
-				GlobalSettings: config.GlobalSettings{
-					GenesisTotalSupply:          "20000000000000000000000000",
-					GenesisMintingSenderAddress: "erd17rc0pu8s7rc0pu8s7rc0pu8s7rc0pu8s7rc0pu8s7rc0pu8s7rcqqkhty3",
-				},
-			},
-		},
-		InitialAccounts: createAccounts(),
-	}
-
-	runTypeComponentsFactory, _ := runType.NewRunTypeComponentsFactory(args)
-	managedRunTypeComponents, err := runType.NewManagedRunTypeComponents(runTypeComponentsFactory)
-	if err != nil {
-		log.Error("getRunTypeComponents NewManagedRunTypeComponents", "error", err.Error())
-		return nil
-	}
-	err = managedRunTypeComponents.Create()
-=======
 	dataComponents factory.DataComponentsHolder,
 	statusComponents factory.StatusComponentsHolder,
 	statusCoreComponents factory.StatusCoreComponentsHolder,
@@ -1195,7 +978,6 @@
 	consensusFactory, _ := consensusComp.NewConsensusComponentsFactory(consensusArgs)
 
 	consensusComponents, err := consensusComp.NewManagedConsensusComponents(consensusFactory)
->>>>>>> be2e93b6
 	if err != nil {
 		log.Error("GetConsensusComponents NewManagedConsensusComponents", "error", err.Error())
 		return nil
@@ -1207,23 +989,7 @@
 		return nil
 	}
 
-<<<<<<< HEAD
-func createSovRunTypeArgs() runType.ArgsSovereignRunTypeComponents {
-	runTypeComponentsFactory, _ := runType.NewRunTypeComponentsFactory(createArgsRunTypeComponents())
-
-	return runType.ArgsSovereignRunTypeComponents{
-		RunTypeComponentsFactory: runTypeComponentsFactory,
-		Config: config.SovereignConfig{
-			GenesisConfig: config.GenesisConfig{
-				NativeESDT: "WEGLD-ab47da",
-			},
-		},
-		DataCodec:     &sovereign.DataCodecMock{},
-		TopicsChecker: &sovereign.TopicsCheckerMock{},
-	}
-=======
 	return consensusComponents
->>>>>>> be2e93b6
 }
 
 // DummyLoadSkPkFromPemFile -
