--- conflicted
+++ resolved
@@ -753,12 +753,6 @@
 	dataArgs := GetDataArgs(coreComponents, shardCoordinator)
 	dataComponentsFactory, err := dataComp.NewDataComponentsFactory(dataArgs)
 	if err != nil {
-<<<<<<< HEAD
-		fmt.Println(err.Error())
-	}
-	dataComponents, _ := dataComp.NewManagedDataComponents(dataComponentsFactory)
-	_ = dataComponents.Create()
-=======
 		panic(err)
 	}
 
@@ -772,7 +766,6 @@
 		panic(err)
 	}
 
->>>>>>> b505135d
 	return dataComponents
 }
 
