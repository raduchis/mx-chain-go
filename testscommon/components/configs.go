package components

import (
	"github.com/multiversx/mx-chain-go/config"
)

// GetGeneralConfig -
func GetGeneralConfig() config.Config {
	return config.Config{
		AddressPubkeyConverter: config.PubkeyConfig{
			Length:          32,
			Type:            "bech32",
			SignatureLength: 0,
			Hrp:             "erd",
		},
		ValidatorPubkeyConverter: config.PubkeyConfig{
			Length:          96,
			Type:            "hex",
			SignatureLength: 48,
		},
		StateTriesConfig: config.StateTriesConfig{
			AccountsStatePruningEnabled: true,
			PeerStatePruningEnabled:     true,
			MaxStateTrieLevelInMemory:   5,
			MaxPeerTrieLevelInMemory:    5,
		},
		EvictionWaitingList: config.EvictionWaitingListConfig{
			HashesSize:     100,
			RootHashesSize: 100,
			DB: config.DBConfig{
				FilePath:          "EvictionWaitingList",
				Type:              "MemoryDB",
				BatchDelaySeconds: 30,
				MaxBatchSize:      6,
				MaxOpenFiles:      10,
			},
		},
		AccountsTrieStorage: config.StorageConfig{
			Cache: config.CacheConfig{
				Capacity: 10000,
				Type:     "LRU",
				Shards:   1,
			},
			DB: config.DBConfig{
				FilePath:          "AccountsTrie/MainDB",
				Type:              "MemoryDB",
				BatchDelaySeconds: 30,
				MaxBatchSize:      6,
				MaxOpenFiles:      10,
			},
		},
		PeerAccountsTrieStorage: config.StorageConfig{
			Cache: config.CacheConfig{
				Capacity: 10000,
				Type:     "LRU",
				Shards:   1,
			},
			DB: config.DBConfig{
				FilePath:          "PeerAccountsTrie/MainDB",
				Type:              "MemoryDB",
				BatchDelaySeconds: 30,
				MaxBatchSize:      6,
				MaxOpenFiles:      10,
			},
		},
		TrieStorageManagerConfig: config.TrieStorageManagerConfig{
			PruningBufferLen:      1000,
			SnapshotsBufferLen:    10,
			SnapshotsGoroutineNum: 1,
		},
		VirtualMachine: config.VirtualMachineServicesConfig{
			Querying: config.QueryVirtualMachineConfig{
				NumConcurrentVMs: 1,
				VirtualMachineConfig: config.VirtualMachineConfig{
					WasmVMVersions: []config.WasmVMVersionByEpoch{
						{StartEpoch: 0, Version: "v0.3"},
					},
					TransferAndExecuteByUserAddresses: []string{
						"erd1he8wwxn4az3j82p7wwqsdk794dm7hcrwny6f8dfegkfla34udx7qrf7xje", //shard 0
						"erd1fpkcgel4gcmh8zqqdt043yfcn5tyx8373kg6q2qmkxzu4dqamc0swts65c", //shard 1
						"erd1najnxxweyw6plhg8efql330nttrj6l5cf87wqsuym85s9ha0hmdqnqgenp", //shard 2
					},
				},
			},
			Execution: config.VirtualMachineConfig{
				WasmVMVersions: []config.WasmVMVersionByEpoch{
					{StartEpoch: 0, Version: "v0.3"},
				},
				TransferAndExecuteByUserAddresses: []string{
					"erd1he8wwxn4az3j82p7wwqsdk794dm7hcrwny6f8dfegkfla34udx7qrf7xje", //shard 0
					"erd1fpkcgel4gcmh8zqqdt043yfcn5tyx8373kg6q2qmkxzu4dqamc0swts65c", //shard 1
					"erd1najnxxweyw6plhg8efql330nttrj6l5cf87wqsuym85s9ha0hmdqnqgenp", //shard 2
				},
			},
			GasConfig: config.VirtualMachineGasConfig{
				ShardMaxGasPerVmQuery: 1_500_000_000,
				MetaMaxGasPerVmQuery:  0,
			},
		},
		SmartContractsStorageForSCQuery: config.StorageConfig{
			Cache: config.CacheConfig{
				Capacity: 10000,
				Type:     "LRU",
				Shards:   1,
			},
		},
		SmartContractDataPool: config.CacheConfig{
			Capacity: 10000,
			Type:     "LRU",
			Shards:   1,
		},
		PeersRatingConfig: config.PeersRatingConfig{
			TopRatedCacheCapacity: 1000,
			BadRatedCacheCapacity: 1000,
		},
		PoolsCleanersConfig: config.PoolsCleanersConfig{
			MaxRoundsToKeepUnprocessedMiniBlocks:   50,
			MaxRoundsToKeepUnprocessedTransactions: 50,
		},
		BuiltInFunctions: config.BuiltInFunctionsConfig{
			AutomaticCrawlerAddresses: []string{
				"erd1he8wwxn4az3j82p7wwqsdk794dm7hcrwny6f8dfegkfla34udx7qrf7xje", //shard 0
				"erd1fpkcgel4gcmh8zqqdt043yfcn5tyx8373kg6q2qmkxzu4dqamc0swts65c", //shard 1
				"erd1najnxxweyw6plhg8efql330nttrj6l5cf87wqsuym85s9ha0hmdqnqgenp", //shard 2
			},
			DNSV2Addresses: []string{
				"erd1he8wwxn4az3j82p7wwqsdk794dm7hcrwny6f8dfegkfla34udx7qrf7xje", //shard 0
				"erd1fpkcgel4gcmh8zqqdt043yfcn5tyx8373kg6q2qmkxzu4dqamc0swts65c", //shard 1
				"erd1najnxxweyw6plhg8efql330nttrj6l5cf87wqsuym85s9ha0hmdqnqgenp", //shard 2
			},
			MaxNumAddressesInTransferRole: 100,
		},
		EpochStartConfig: GetEpochStartConfig(),
		PublicKeyPeerId: config.CacheConfig{
			Type:     "LRU",
			Capacity: 5000,
			Shards:   16,
		},
		PublicKeyShardId: config.CacheConfig{
			Type:     "LRU",
			Capacity: 5000,
			Shards:   16,
		},
		PeerIdShardId: config.CacheConfig{
			Type:     "LRU",
			Capacity: 5000,
			Shards:   16,
		},
		PeerHonesty: config.CacheConfig{
			Type:     "LRU",
			Capacity: 5000,
			Shards:   16,
		},
		GeneralSettings: config.GeneralSettingsConfig{
			ChainID:                  "undefined",
			MinTransactionVersion:    1,
			GenesisMaxNumberOfShards: 3,
			SetGuardianEpochsDelay:   20,
			ChainParametersByEpoch: []config.ChainParametersByEpochConfig{
				{
					EnableEpoch:                 0,
					RoundDuration:               4000,
					ShardConsensusGroupSize:     1,
					ShardMinNumNodes:            1,
					MetachainConsensusGroupSize: 1,
					MetachainMinNumNodes:        1,
					Hysteresis:                  0,
					Adaptivity:                  false,
				},
			},
		},
		Marshalizer: config.MarshalizerConfig{
			Type:           TestMarshalizer,
			SizeCheckDelta: 0,
		},
		Hasher: config.TypeConfig{
			Type: TestHasher,
		},
		VmMarshalizer: config.TypeConfig{
			Type: TestMarshalizer,
		},
		TxSignMarshalizer: config.TypeConfig{
			Type: TestMarshalizer,
		},
		TxSignHasher: config.TypeConfig{
			Type: TestHasher,
		},
		Consensus: config.ConsensusConfig{
			Type: "bls",
		},
		ValidatorStatistics: config.ValidatorStatisticsConfig{
			CacheRefreshIntervalInSec: uint32(100),
		},
		SoftwareVersionConfig: config.SoftwareVersionConfig{
			PollingIntervalInMinutes: 30,
		},
		Versions: config.VersionsConfig{
			DefaultVersion:   "1",
			VersionsByEpochs: nil,
			Cache: config.CacheConfig{
				Type:     "LRU",
				Capacity: 1000,
				Shards:   1,
			},
		},
		Hardfork: config.HardforkConfig{
			PublicKeyToListenFrom: DummyPk,
		},
		HeartbeatV2: config.HeartbeatV2Config{
			HeartbeatExpiryTimespanInSec: 10,
		},
		ResourceStats: config.ResourceStatsConfig{
			RefreshIntervalInSec: 1,
		},
<<<<<<< HEAD
		ProofsNonceHashStorage: config.StorageConfig{
			Cache: config.CacheConfig{
				Capacity: 10000,
				Type:     "LRU",
				Shards:   1,
			},
			DB: config.DBConfig{
				FilePath:          "ProofsNonceHashStorage",
				Type:              "MemoryDB",
				BatchDelaySeconds: 30,
				MaxBatchSize:      6,
				MaxOpenFiles:      10,
			},
		},
		ProofsStorage: config.StorageConfig{
=======
		ProofStorage: config.StorageConfig{
>>>>>>> 17497801
			Cache: config.CacheConfig{
				Capacity: 10000,
				Type:     "LRU",
				Shards:   1,
			},
			DB: config.DBConfig{
				FilePath:          "ProofsStorage",
				Type:              "MemoryDB",
				BatchDelaySeconds: 30,
				MaxBatchSize:      6,
				MaxOpenFiles:      10,
			},
		},
	}
}

// GetEpochStartConfig -
func GetEpochStartConfig() config.EpochStartConfig {
	return config.EpochStartConfig{
		MinRoundsBetweenEpochs:            20,
		RoundsPerEpoch:                    20,
		MaxShuffledOutRestartThreshold:    0.2,
		MinShuffledOutRestartThreshold:    0.1,
		MinNumConnectedPeersToStart:       2,
		MinNumOfPeersToConsiderBlockValid: 2,
	}
}

// CreateDummyEconomicsConfig -
func CreateDummyEconomicsConfig() config.EconomicsConfig {
	return config.EconomicsConfig{
		GlobalSettings: config.GlobalSettings{
			GenesisTotalSupply: "20000000000000000000000000",
			MinimumInflation:   0,
			YearSettings: []*config.YearSetting{
				{
					Year:             0,
					MaximumInflation: 0.01,
				},
			},
		},
		RewardsSettings: config.RewardsSettings{
			RewardsConfigByEpoch: []config.EpochRewardSettings{
				{
					LeaderPercentage:                 0.1,
					ProtocolSustainabilityPercentage: 0.1,
					ProtocolSustainabilityAddress:    "erd1932eft30w753xyvme8d49qejgkjc09n5e49w4mwdjtm0neld797su0dlxp",
					TopUpFactor:                      0.25,
					TopUpGradientPoint:               "3000000000000000000000000",
				},
			},
		},
		FeeSettings: config.FeeSettings{
			GasLimitSettings: []config.GasLimitSetting{
				{
					MaxGasLimitPerBlock:         "1500000000",
					MaxGasLimitPerMiniBlock:     "1500000000",
					MaxGasLimitPerMetaBlock:     "15000000000",
					MaxGasLimitPerMetaMiniBlock: "15000000000",
					MaxGasLimitPerTx:            "1500000000",
					MinGasLimit:                 "50000",
					ExtraGasLimitGuardedTx:      "50000",
				},
			},
			MinGasPrice:            "1000000000",
			GasPerDataByte:         "1500",
			GasPriceModifier:       1,
			MaxGasPriceSetGuardian: "100000",
		},
	}
}

// CreateDummyRatingsConfig -
func CreateDummyRatingsConfig() config.RatingsConfig {
	return config.RatingsConfig{
		General: config.General{
			StartRating:           5000001,
			MaxRating:             10000000,
			MinRating:             1,
			SignedBlocksThreshold: SignedBlocksThreshold,
			SelectionChances: []*config.SelectionChance{
				{MaxThreshold: 0, ChancePercent: 5},
				{MaxThreshold: 2500000, ChancePercent: 19},
				{MaxThreshold: 7500000, ChancePercent: 20},
				{MaxThreshold: 10000000, ChancePercent: 21},
			},
		},
		ShardChain: config.ShardChain{
			RatingStepsByEpoch: []config.RatingSteps{
				{
					HoursToMaxRatingFromStartRating: 2,
					ProposerValidatorImportance:     1,
					ProposerDecreaseFactor:          -4,
					ValidatorDecreaseFactor:         -4,
					ConsecutiveMissedBlocksPenalty:  ConsecutiveMissedBlocksPenalty,
					EnableEpoch:                     0,
				},
			},
		},
		MetaChain: config.MetaChain{
			RatingStepsByEpoch: []config.RatingSteps{
				{
					HoursToMaxRatingFromStartRating: 2,
					ProposerValidatorImportance:     1,
					ProposerDecreaseFactor:          -4,
					ValidatorDecreaseFactor:         -4,
					ConsecutiveMissedBlocksPenalty:  ConsecutiveMissedBlocksPenalty,
					EnableEpoch:                     0,
				},
			},
		},
	}
}<|MERGE_RESOLUTION|>--- conflicted
+++ resolved
@@ -212,25 +212,7 @@
 		ResourceStats: config.ResourceStatsConfig{
 			RefreshIntervalInSec: 1,
 		},
-<<<<<<< HEAD
-		ProofsNonceHashStorage: config.StorageConfig{
-			Cache: config.CacheConfig{
-				Capacity: 10000,
-				Type:     "LRU",
-				Shards:   1,
-			},
-			DB: config.DBConfig{
-				FilePath:          "ProofsNonceHashStorage",
-				Type:              "MemoryDB",
-				BatchDelaySeconds: 30,
-				MaxBatchSize:      6,
-				MaxOpenFiles:      10,
-			},
-		},
 		ProofsStorage: config.StorageConfig{
-=======
-		ProofStorage: config.StorageConfig{
->>>>>>> 17497801
 			Cache: config.CacheConfig{
 				Capacity: 10000,
 				Type:     "LRU",
