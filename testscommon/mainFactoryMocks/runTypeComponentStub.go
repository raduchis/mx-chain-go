package mainFactoryMocks

import (
	"github.com/multiversx/mx-chain-go/consensus"
	sovereignBlock "github.com/multiversx/mx-chain-go/dataRetriever/dataPool/sovereign"
	requesterscontainer "github.com/multiversx/mx-chain-go/dataRetriever/factory/requestersContainer"
	"github.com/multiversx/mx-chain-go/dataRetriever/factory/resolverscontainer"
	"github.com/multiversx/mx-chain-go/dataRetriever/requestHandlers"
	"github.com/multiversx/mx-chain-go/epochStart/bootstrap"
	"github.com/multiversx/mx-chain-go/factory"
	factoryVm "github.com/multiversx/mx-chain-go/factory/vm"
	"github.com/multiversx/mx-chain-go/genesis"
	"github.com/multiversx/mx-chain-go/genesis/checking"
	processGenesis "github.com/multiversx/mx-chain-go/genesis/process"
	"github.com/multiversx/mx-chain-go/process"
	"github.com/multiversx/mx-chain-go/process/block"
	"github.com/multiversx/mx-chain-go/process/block/preprocess"
	"github.com/multiversx/mx-chain-go/process/block/sovereign"
	"github.com/multiversx/mx-chain-go/process/coordinator"
	"github.com/multiversx/mx-chain-go/process/factory/interceptorscontainer"
	"github.com/multiversx/mx-chain-go/process/headerCheck"
	"github.com/multiversx/mx-chain-go/process/peer"
	"github.com/multiversx/mx-chain-go/process/smartContract/hooks"
	"github.com/multiversx/mx-chain-go/process/smartContract/scrCommon"
	"github.com/multiversx/mx-chain-go/process/sync"
	"github.com/multiversx/mx-chain-go/process/sync/storageBootstrap"
	"github.com/multiversx/mx-chain-go/process/track"
	"github.com/multiversx/mx-chain-go/sharding"
	nodesCoord "github.com/multiversx/mx-chain-go/sharding/nodesCoordinator"
	"github.com/multiversx/mx-chain-go/state"
	"github.com/multiversx/mx-chain-go/storage/latestData"
	"github.com/multiversx/mx-chain-go/testscommon"
	testFactory "github.com/multiversx/mx-chain-go/testscommon/factory"
	"github.com/multiversx/mx-chain-go/testscommon/genesisMocks"
	"github.com/multiversx/mx-chain-go/testscommon/headerSigVerifier"
	sovereignMocks "github.com/multiversx/mx-chain-go/testscommon/sovereign"
	stateMock "github.com/multiversx/mx-chain-go/testscommon/state"
	"github.com/multiversx/mx-chain-go/testscommon/vmContext"
	"github.com/multiversx/mx-chain-go/vm/systemSmartContracts"
)

// RunTypeComponentsStub -
type RunTypeComponentsStub struct {
	BlockChainHookHandlerFactory        hooks.BlockChainHookHandlerCreator
	BlockProcessorFactory               block.BlockProcessorCreator
	BlockTrackerFactory                 track.BlockTrackerCreator
	BootstrapperFromStorageFactory      storageBootstrap.BootstrapperFromStorageCreator
	BootstrapperFactory                 storageBootstrap.BootstrapperCreator
	EpochStartBootstrapperFactory       bootstrap.EpochStartBootstrapperCreator
	ForkDetectorFactory                 sync.ForkDetectorCreator
	HeaderValidatorFactory              block.HeaderValidatorCreator
	RequestHandlerFactory               requestHandlers.RequestHandlerCreator
	ScheduledTxsExecutionFactory        preprocess.ScheduledTxsExecutionCreator
	TransactionCoordinatorFactory       coordinator.TransactionCoordinatorCreator
	ValidatorStatisticsProcessorFactory peer.ValidatorStatisticsProcessorCreator
	AdditionalStorageServiceFactory     process.AdditionalStorageServiceCreator
	SCResultsPreProcessorFactory        preprocess.SmartContractResultPreProcessorCreator
	SCProcessorFactory                  scrCommon.SCProcessorCreator
	ConsensusModelType                  consensus.ConsensusModel
	VmContainerMetaFactory              factoryVm.VmContainerCreator
	VmContainerShardFactory             factoryVm.VmContainerCreator
	AccountParser                       genesis.AccountsParser
	AccountCreator                      state.AccountFactory
	VMContextCreatorHandler             systemSmartContracts.VMContextCreatorHandler
	OutGoingOperationsPool              sovereignBlock.OutGoingOperationsPool
	DataCodec                           sovereign.DataCodecHandler
	TopicsChecker                       sovereign.TopicsCheckerHandler
	ShardCoordinatorFactory             sharding.ShardCoordinatorFactory
	NodesCoordinatorWithRaterFactory    nodesCoord.NodesCoordinatorWithRaterFactory
	RequestersContainerFactory          requesterscontainer.RequesterContainerFactoryCreator
	InterceptorsContainerFactory        interceptorscontainer.InterceptorsContainerFactoryCreator
	ShardResolversContainerFactory      resolverscontainer.ShardResolversContainerFactoryCreator
	TxPreProcessorFactory               preprocess.TxPreProcessorCreator
	ExtraHeaderSigVerifier              headerCheck.ExtraHeaderSigVerifierHolder
	GenesisBlockFactory                 processGenesis.GenesisBlockCreatorFactory
	GenesisMetaBlockChecker             processGenesis.GenesisMetaBlockChecker
	NodesSetupCheckerFactoryField       checking.NodesSetupCheckerFactory
	EpochStartTriggerFactoryField       factory.EpochStartTriggerFactoryHandler
	LatestDataProviderFactoryField      latestData.LatestDataProviderFactory
}

// NewRunTypeComponentsStub -
func NewRunTypeComponentsStub() *RunTypeComponentsStub {
	return &RunTypeComponentsStub{
		BlockChainHookHandlerFactory:        &testFactory.BlockChainHookHandlerFactoryMock{},
		BlockProcessorFactory:               &testFactory.BlockProcessorFactoryMock{},
		BlockTrackerFactory:                 &testFactory.BlockTrackerFactoryMock{},
		BootstrapperFromStorageFactory:      &testFactory.BootstrapperFromStorageFactoryMock{},
		BootstrapperFactory:                 &testFactory.BootstrapperFactoryMock{},
		EpochStartBootstrapperFactory:       &testFactory.EpochStartBootstrapperFactoryMock{},
		ForkDetectorFactory:                 &testFactory.ForkDetectorFactoryMock{},
		HeaderValidatorFactory:              &testFactory.HeaderValidatorFactoryMock{},
		RequestHandlerFactory:               &testFactory.RequestHandlerFactoryMock{},
		ScheduledTxsExecutionFactory:        &testFactory.ScheduledTxsExecutionFactoryMock{},
		TransactionCoordinatorFactory:       &testFactory.TransactionCoordinatorFactoryMock{},
		ValidatorStatisticsProcessorFactory: &testFactory.ValidatorStatisticsProcessorFactoryMock{},
		AdditionalStorageServiceFactory:     &testFactory.AdditionalStorageServiceFactoryMock{},
		SCResultsPreProcessorFactory:        &testFactory.SmartContractResultPreProcessorFactoryMock{},
		SCProcessorFactory:                  &testFactory.SCProcessorFactoryMock{},
		ConsensusModelType:                  consensus.ConsensusModelV1,
		VmContainerMetaFactory:              &testFactory.VMContainerMetaFactoryMock{},
		VmContainerShardFactory:             &testFactory.VMContainerShardFactoryMock{},
		AccountParser:                       &genesisMocks.AccountsParserStub{},
		AccountCreator:                      &stateMock.AccountsFactoryStub{},
		VMContextCreatorHandler:             &vmContext.VMContextCreatorStub{},
		OutGoingOperationsPool:              &sovereignMocks.OutGoingOperationsPoolMock{},
		DataCodec:                           &sovereignMocks.DataCodecMock{},
		TopicsChecker:                       &sovereignMocks.TopicsCheckerMock{},
		ShardCoordinatorFactory:             &testscommon.MultiShardCoordinatorFactoryMock{},
		NodesCoordinatorWithRaterFactory:    &testscommon.NodesCoordinatorFactoryMock{},
		RequestersContainerFactory:          &testFactory.RequestersContainerFactoryMock{},
		InterceptorsContainerFactory:        &testFactory.InterceptorsContainerFactoryMock{},
		ShardResolversContainerFactory:      &testFactory.ResolversContainerFactoryMock{},
		TxPreProcessorFactory:               &testFactory.TxPreProcessorFactoryMock{},
		ExtraHeaderSigVerifier:              &headerSigVerifier.ExtraHeaderSigVerifierHolderMock{},
		GenesisBlockFactory:                 &testFactory.GenesisBlockCreatorFactoryMock{},
		GenesisMetaBlockChecker:             &testFactory.GenesisMetaBlockCheckerMock{},
<<<<<<< HEAD
		EpochStartTriggerFactoryField:       epochStartTrigger.NewEpochStartTriggerFactory(),
		LatestDataProviderFactoryField:      latestData.NewLatestDataProviderFactory(),
=======
		NodesSetupCheckerFactoryField:       checking.NewNodesSetupCheckerFactory(),
		EpochStartTriggerFactoryField:       &testFactory.EpochStartTriggerFactoryMock{},
>>>>>>> 90613dc9
	}
}

// Create -
func (r *RunTypeComponentsStub) Create() error {
	return nil
}

// Close -
func (r *RunTypeComponentsStub) Close() error {
	return nil
}

// CheckSubcomponents -
func (r *RunTypeComponentsStub) CheckSubcomponents() error {
	return nil
}

// BlockChainHookHandlerCreator -
func (r *RunTypeComponentsStub) String() string {
	return ""
}

// BlockChainHookHandlerCreator -
func (r *RunTypeComponentsStub) BlockChainHookHandlerCreator() hooks.BlockChainHookHandlerCreator {
	return r.BlockChainHookHandlerFactory
}

// BlockProcessorCreator -
func (r *RunTypeComponentsStub) BlockProcessorCreator() block.BlockProcessorCreator {
	return r.BlockProcessorFactory
}

// BlockTrackerCreator -
func (r *RunTypeComponentsStub) BlockTrackerCreator() track.BlockTrackerCreator {
	return r.BlockTrackerFactory
}

// BootstrapperFromStorageCreator -
func (r *RunTypeComponentsStub) BootstrapperFromStorageCreator() storageBootstrap.BootstrapperFromStorageCreator {
	return r.BootstrapperFromStorageFactory
}

// BootstrapperCreator -
func (r *RunTypeComponentsStub) BootstrapperCreator() storageBootstrap.BootstrapperCreator {
	return r.BootstrapperFactory
}

// EpochStartBootstrapperCreator -
func (r *RunTypeComponentsStub) EpochStartBootstrapperCreator() bootstrap.EpochStartBootstrapperCreator {
	return r.EpochStartBootstrapperFactory
}

// ForkDetectorCreator -
func (r *RunTypeComponentsStub) ForkDetectorCreator() sync.ForkDetectorCreator {
	return r.ForkDetectorFactory
}

// HeaderValidatorCreator -
func (r *RunTypeComponentsStub) HeaderValidatorCreator() block.HeaderValidatorCreator {
	return r.HeaderValidatorFactory
}

// RequestHandlerCreator -
func (r *RunTypeComponentsStub) RequestHandlerCreator() requestHandlers.RequestHandlerCreator {
	return r.RequestHandlerFactory
}

// ScheduledTxsExecutionCreator -
func (r *RunTypeComponentsStub) ScheduledTxsExecutionCreator() preprocess.ScheduledTxsExecutionCreator {
	return r.ScheduledTxsExecutionFactory
}

// TransactionCoordinatorCreator -
func (r *RunTypeComponentsStub) TransactionCoordinatorCreator() coordinator.TransactionCoordinatorCreator {
	return r.TransactionCoordinatorFactory
}

// ValidatorStatisticsProcessorCreator -
func (r *RunTypeComponentsStub) ValidatorStatisticsProcessorCreator() peer.ValidatorStatisticsProcessorCreator {
	return r.ValidatorStatisticsProcessorFactory
}

// AdditionalStorageServiceCreator -
func (r *RunTypeComponentsStub) AdditionalStorageServiceCreator() process.AdditionalStorageServiceCreator {
	return r.AdditionalStorageServiceFactory
}

// SCProcessorCreator -
func (r *RunTypeComponentsStub) SCProcessorCreator() scrCommon.SCProcessorCreator {
	return r.SCProcessorFactory
}

// SCResultsPreProcessorCreator -
func (r *RunTypeComponentsStub) SCResultsPreProcessorCreator() preprocess.SmartContractResultPreProcessorCreator {
	return r.SCResultsPreProcessorFactory
}

// ConsensusModel -
func (r *RunTypeComponentsStub) ConsensusModel() consensus.ConsensusModel {
	return r.ConsensusModelType
}

// VmContainerMetaFactoryCreator -
func (r *RunTypeComponentsStub) VmContainerMetaFactoryCreator() factoryVm.VmContainerCreator {
	return r.VmContainerMetaFactory
}

// VmContainerShardFactoryCreator -
func (r *RunTypeComponentsStub) VmContainerShardFactoryCreator() factoryVm.VmContainerCreator {
	return r.VmContainerShardFactory
}

// AccountsParser -
func (r *RunTypeComponentsStub) AccountsParser() genesis.AccountsParser {
	return r.AccountParser
}

// AccountsCreator -
func (r *RunTypeComponentsStub) AccountsCreator() state.AccountFactory {
	return r.AccountCreator
}

// VMContextCreator -
func (r *RunTypeComponentsStub) VMContextCreator() systemSmartContracts.VMContextCreatorHandler {
	return r.VMContextCreatorHandler
}

// OutGoingOperationsPoolHandler -
func (r *RunTypeComponentsStub) OutGoingOperationsPoolHandler() sovereignBlock.OutGoingOperationsPool {
	return r.OutGoingOperationsPool
}

// DataCodecHandler -
func (r *RunTypeComponentsStub) DataCodecHandler() sovereign.DataCodecHandler {
	return r.DataCodec
}

// TopicsCheckerHandler -
func (r *RunTypeComponentsStub) TopicsCheckerHandler() sovereign.TopicsCheckerHandler {
	return r.TopicsChecker
}

// ShardCoordinatorCreator -
func (r *RunTypeComponentsStub) ShardCoordinatorCreator() sharding.ShardCoordinatorFactory {
	return r.ShardCoordinatorFactory
}

// NodesCoordinatorWithRaterCreator -
func (r *RunTypeComponentsStub) NodesCoordinatorWithRaterCreator() nodesCoord.NodesCoordinatorWithRaterFactory {
	return r.NodesCoordinatorWithRaterFactory
}

// RequestersContainerFactoryCreator -
func (r *RunTypeComponentsStub) RequestersContainerFactoryCreator() requesterscontainer.RequesterContainerFactoryCreator {
	return r.RequestersContainerFactory
}

// InterceptorsContainerFactoryCreator -
func (r *RunTypeComponentsStub) InterceptorsContainerFactoryCreator() interceptorscontainer.InterceptorsContainerFactoryCreator {
	return r.InterceptorsContainerFactory
}

// ShardResolversContainerFactoryCreator -
func (r *RunTypeComponentsStub) ShardResolversContainerFactoryCreator() resolverscontainer.ShardResolversContainerFactoryCreator {
	return r.ShardResolversContainerFactory
}

// TxPreProcessorCreator -
func (r *RunTypeComponentsStub) TxPreProcessorCreator() preprocess.TxPreProcessorCreator {
	return r.TxPreProcessorFactory
}

// ExtraHeaderSigVerifierHolder -
func (r *RunTypeComponentsStub) ExtraHeaderSigVerifierHolder() headerCheck.ExtraHeaderSigVerifierHolder {
	return r.ExtraHeaderSigVerifier
}

// GenesisBlockCreatorFactory -
func (r *RunTypeComponentsStub) GenesisBlockCreatorFactory() processGenesis.GenesisBlockCreatorFactory {
	return r.GenesisBlockFactory
}

// GenesisMetaBlockCheckerCreator -
func (r *RunTypeComponentsStub) GenesisMetaBlockCheckerCreator() processGenesis.GenesisMetaBlockChecker {
	return r.GenesisMetaBlockChecker
}

// NodesSetupCheckerFactory -
func (r *RunTypeComponentsStub) NodesSetupCheckerFactory() checking.NodesSetupCheckerFactory {
	return r.NodesSetupCheckerFactoryField
}

// EpochStartTriggerFactory -
func (r *RunTypeComponentsStub) EpochStartTriggerFactory() factory.EpochStartTriggerFactoryHandler {
	return r.EpochStartTriggerFactoryField
}

// LatestDataProviderFactory  -
func (r *RunTypeComponentsStub) LatestDataProviderFactory() latestData.LatestDataProviderFactory {
	return r.LatestDataProviderFactoryField
}

// IsInterfaceNil -
func (r *RunTypeComponentsStub) IsInterfaceNil() bool {
	return r == nil
}<|MERGE_RESOLUTION|>--- conflicted
+++ resolved
@@ -115,13 +115,9 @@
 		ExtraHeaderSigVerifier:              &headerSigVerifier.ExtraHeaderSigVerifierHolderMock{},
 		GenesisBlockFactory:                 &testFactory.GenesisBlockCreatorFactoryMock{},
 		GenesisMetaBlockChecker:             &testFactory.GenesisMetaBlockCheckerMock{},
-<<<<<<< HEAD
-		EpochStartTriggerFactoryField:       epochStartTrigger.NewEpochStartTriggerFactory(),
-		LatestDataProviderFactoryField:      latestData.NewLatestDataProviderFactory(),
-=======
 		NodesSetupCheckerFactoryField:       checking.NewNodesSetupCheckerFactory(),
 		EpochStartTriggerFactoryField:       &testFactory.EpochStartTriggerFactoryMock{},
->>>>>>> 90613dc9
+		LatestDataProviderFactoryField:      latestData.NewLatestDataProviderFactory(),
 	}
 }
 
