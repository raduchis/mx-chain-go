--- conflicted
+++ resolved
@@ -99,13 +99,10 @@
 	ValidatorAccountsSyncerFactoryHandlerField  syncerFactory.ValidatorAccountsSyncerFactoryHandler
 	ShardRequestersContainerCreatorHandlerField storageRequestFactory.ShardRequestersContainerCreatorHandler
 	APIRewardsTxHandlerField                    transactionAPI.APIRewardTxHandler
-<<<<<<< HEAD
+	OutportDataProviderFactoryField             factory.OutportDataProviderFactoryHandler
 	DelegatedListFactoryField                   trieIteratorsFactory.DelegatedListProcessorFactoryHandler
 	DirectStakedListFactoryField                trieIteratorsFactory.DirectStakedListProcessorFactoryHandler
 	TotalStakedValueFactoryField                trieIteratorsFactory.TotalStakedValueProcessorFactoryHandler
-=======
-	OutportDataProviderFactoryField             factory.OutportDataProviderFactoryHandler
->>>>>>> 85066734
 }
 
 // NewRunTypeComponentsStub -
@@ -428,7 +425,11 @@
 	return r.APIRewardsTxHandlerField
 }
 
-<<<<<<< HEAD
+// OutportDataProviderFactory -
+func (r *RunTypeComponentsStub) OutportDataProviderFactory() factory.OutportDataProviderFactoryHandler {
+	return r.OutportDataProviderFactoryField
+}
+
 // DelegatedListFactoryHandler -
 func (r *RunTypeComponentsStub) DelegatedListFactoryHandler() trieIteratorsFactory.DelegatedListProcessorFactoryHandler {
 	return r.DelegatedListFactoryField
@@ -442,11 +443,6 @@
 // TotalStakedValueFactoryHandler -
 func (r *RunTypeComponentsStub) TotalStakedValueFactoryHandler() trieIteratorsFactory.TotalStakedValueProcessorFactoryHandler {
 	return r.TotalStakedValueFactoryField
-=======
-// OutportDataProviderFactory -
-func (r *RunTypeComponentsStub) OutportDataProviderFactory() factory.OutportDataProviderFactoryHandler {
-	return r.OutportDataProviderFactoryField
->>>>>>> 85066734
 }
 
 // IsInterfaceNil -
