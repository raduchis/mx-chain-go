package mainFactoryMocks

import (
	"github.com/multiversx/mx-chain-go/consensus"
	sovereignBlock "github.com/multiversx/mx-chain-go/dataRetriever/dataPool/sovereign"
	requesterscontainer "github.com/multiversx/mx-chain-go/dataRetriever/factory/requestersContainer"
	"github.com/multiversx/mx-chain-go/dataRetriever/factory/resolverscontainer"
	"github.com/multiversx/mx-chain-go/dataRetriever/requestHandlers"
	"github.com/multiversx/mx-chain-go/epochStart/bootstrap"
	factoryVm "github.com/multiversx/mx-chain-go/factory/vm"
	"github.com/multiversx/mx-chain-go/process"
	"github.com/multiversx/mx-chain-go/process/block"
	"github.com/multiversx/mx-chain-go/process/block/preprocess"
	"github.com/multiversx/mx-chain-go/process/block/sovereign"
	"github.com/multiversx/mx-chain-go/process/coordinator"
	"github.com/multiversx/mx-chain-go/process/factory/interceptorscontainer"
	"github.com/multiversx/mx-chain-go/process/peer"
	"github.com/multiversx/mx-chain-go/process/smartContract/hooks"
	"github.com/multiversx/mx-chain-go/process/smartContract/scrCommon"
	"github.com/multiversx/mx-chain-go/process/sync"
	"github.com/multiversx/mx-chain-go/process/sync/storageBootstrap"
	"github.com/multiversx/mx-chain-go/process/track"
	"github.com/multiversx/mx-chain-go/sharding"
	nodesCoord "github.com/multiversx/mx-chain-go/sharding/nodesCoordinator"
	"github.com/multiversx/mx-chain-go/state"
	"github.com/multiversx/mx-chain-go/testscommon"
	testFactory "github.com/multiversx/mx-chain-go/testscommon/factory"
	sovereignMocks "github.com/multiversx/mx-chain-go/testscommon/sovereign"
	stateMock "github.com/multiversx/mx-chain-go/testscommon/state"
)

// RunTypeComponentsStub -
type RunTypeComponentsStub struct {
	BlockChainHookHandlerFactory        hooks.BlockChainHookHandlerCreator
	BlockProcessorFactory               block.BlockProcessorCreator
	BlockTrackerFactory                 track.BlockTrackerCreator
	BootstrapperFromStorageFactory      storageBootstrap.BootstrapperFromStorageCreator
	BootstrapperFactory                 storageBootstrap.BootstrapperCreator
	EpochStartBootstrapperFactory       bootstrap.EpochStartBootstrapperCreator
	ForkDetectorFactory                 sync.ForkDetectorCreator
	HeaderValidatorFactory              block.HeaderValidatorCreator
	RequestHandlerFactory               requestHandlers.RequestHandlerCreator
	ScheduledTxsExecutionFactory        preprocess.ScheduledTxsExecutionCreator
	TransactionCoordinatorFactory       coordinator.TransactionCoordinatorCreator
	ValidatorStatisticsProcessorFactory peer.ValidatorStatisticsProcessorCreator
	AdditionalStorageServiceFactory     process.AdditionalStorageServiceCreator
	SCResultsPreProcessorFactory        preprocess.SmartContractResultPreProcessorCreator
	SCProcessorFactory                  scrCommon.SCProcessorCreator
	ConsensusModelType                  consensus.ConsensusModel
	VmContainerMetaFactory              factoryVm.VmContainerCreator
	VmContainerShardFactory             factoryVm.VmContainerCreator
	AccountCreator                      state.AccountFactory
	OutGoingOperationsPool              sovereignBlock.OutGoingOperationsPool
	DataCodec                           sovereign.DataCodecHandler
	TopicsChecker                       sovereign.TopicsCheckerHandler
	ShardCoordinatorFactory             sharding.ShardCoordinatorFactory
	NodesCoordinatorWithRaterFactory    nodesCoord.NodesCoordinatorWithRaterFactory
	RequestersContainerFactory          requesterscontainer.RequesterContainerFactoryCreator
	InterceptorsContainerFactory        interceptorscontainer.InterceptorsContainerFactoryCreator
	ShardResolversContainerFactory      resolverscontainer.ShardResolversContainerFactoryCreator
	TxPreProcessorFactory               preprocess.TxPreProcessorCreator
}

// NewRunTypeComponentsStub -
func NewRunTypeComponentsStub() *RunTypeComponentsStub {
	return &RunTypeComponentsStub{
		BlockChainHookHandlerFactory:        &testFactory.BlockChainHookHandlerFactoryMock{},
		BlockProcessorFactory:               &testFactory.BlockProcessorFactoryMock{},
		BlockTrackerFactory:                 &testFactory.BlockTrackerFactoryMock{},
		BootstrapperFromStorageFactory:      &testFactory.BootstrapperFromStorageFactoryMock{},
		BootstrapperFactory:                 &testFactory.BootstrapperFactoryMock{},
		EpochStartBootstrapperFactory:       &testFactory.EpochStartBootstrapperFactoryMock{},
		ForkDetectorFactory:                 &testFactory.ForkDetectorFactoryMock{},
		HeaderValidatorFactory:              &testFactory.HeaderValidatorFactoryMock{},
		RequestHandlerFactory:               &testFactory.RequestHandlerFactoryMock{},
		ScheduledTxsExecutionFactory:        &testFactory.ScheduledTxsExecutionFactoryMock{},
		TransactionCoordinatorFactory:       &testFactory.TransactionCoordinatorFactoryMock{},
		ValidatorStatisticsProcessorFactory: &testFactory.ValidatorStatisticsProcessorFactoryMock{},
		AdditionalStorageServiceFactory:     &testFactory.AdditionalStorageServiceFactoryMock{},
		SCResultsPreProcessorFactory:        &testFactory.SmartContractResultPreProcessorFactoryMock{},
		SCProcessorFactory:                  &testFactory.SCProcessorFactoryMock{},
		ConsensusModelType:                  consensus.ConsensusModelV1,
		VmContainerMetaFactory:              &testFactory.VMContainerMetaFactoryMock{},
		VmContainerShardFactory:             &testFactory.VMContainerShardFactoryMock{},
		AccountCreator:                      &stateMock.AccountsFactoryStub{},
		OutGoingOperationsPool:              &sovereignMocks.OutGoingOperationsPoolMock{},
		DataCodec:                           &sovereignMocks.DataCodecMock{},
		TopicsChecker:                       &sovereignMocks.TopicsCheckerMock{},
<<<<<<< HEAD
		ShardCoordinatorFactory:             sharding.NewMultiShardCoordinatorFactory(),
		RequestersContainerFactory:          requesterscontainer.NewShardRequestersContainerFactoryCreator(),
		InterceptorsContainerFactory:        interceptorscontainer.NewShardInterceptorsContainerFactoryCreator(),
		ShardResolversContainerFactory:      resolverscontainer.NewShardResolversContainerFactoryCreator(),
		TxPreProcessorFactory:               preprocess.NewTxPreProcessorCreator(),
=======
		ShardCoordinatorFactory:             &testscommon.MultiShardCoordinatorFactoryMock{},
		NodesCoordinatorWithRaterFactory:    &testscommon.NodesCoordinatorFactoryMock{},
		RequestersContainerFactory:          &testFactory.RequestersContainerFactoryMock{},
		InterceptorsContainerFactory:        &testFactory.InterceptorsContainerFactoryMock{},
		ShardResolversContainerFactory:      &testFactory.ResolversContainerFactoryMock{},
>>>>>>> 0488b8d0
	}
}

// Create -
func (r *RunTypeComponentsStub) Create() error {
	return nil
}

// Close -
func (r *RunTypeComponentsStub) Close() error {
	return nil
}

// CheckSubcomponents -
func (r *RunTypeComponentsStub) CheckSubcomponents() error {
	return nil
}

// BlockChainHookHandlerCreator -
func (r *RunTypeComponentsStub) String() string {
	return ""
}

// BlockChainHookHandlerCreator -
func (r *RunTypeComponentsStub) BlockChainHookHandlerCreator() hooks.BlockChainHookHandlerCreator {
	return r.BlockChainHookHandlerFactory
}

// BlockProcessorCreator -
func (r *RunTypeComponentsStub) BlockProcessorCreator() block.BlockProcessorCreator {
	return r.BlockProcessorFactory
}

// BlockTrackerCreator -
func (r *RunTypeComponentsStub) BlockTrackerCreator() track.BlockTrackerCreator {
	return r.BlockTrackerFactory
}

// BootstrapperFromStorageCreator -
func (r *RunTypeComponentsStub) BootstrapperFromStorageCreator() storageBootstrap.BootstrapperFromStorageCreator {
	return r.BootstrapperFromStorageFactory
}

// BootstrapperCreator -
func (r *RunTypeComponentsStub) BootstrapperCreator() storageBootstrap.BootstrapperCreator {
	return r.BootstrapperFactory
}

// EpochStartBootstrapperCreator -
func (r *RunTypeComponentsStub) EpochStartBootstrapperCreator() bootstrap.EpochStartBootstrapperCreator {
	return r.EpochStartBootstrapperFactory
}

// ForkDetectorCreator -
func (r *RunTypeComponentsStub) ForkDetectorCreator() sync.ForkDetectorCreator {
	return r.ForkDetectorFactory
}

// HeaderValidatorCreator -
func (r *RunTypeComponentsStub) HeaderValidatorCreator() block.HeaderValidatorCreator {
	return r.HeaderValidatorFactory
}

// RequestHandlerCreator -
func (r *RunTypeComponentsStub) RequestHandlerCreator() requestHandlers.RequestHandlerCreator {
	return r.RequestHandlerFactory
}

// ScheduledTxsExecutionCreator -
func (r *RunTypeComponentsStub) ScheduledTxsExecutionCreator() preprocess.ScheduledTxsExecutionCreator {
	return r.ScheduledTxsExecutionFactory
}

// TransactionCoordinatorCreator -
func (r *RunTypeComponentsStub) TransactionCoordinatorCreator() coordinator.TransactionCoordinatorCreator {
	return r.TransactionCoordinatorFactory
}

// ValidatorStatisticsProcessorCreator -
func (r *RunTypeComponentsStub) ValidatorStatisticsProcessorCreator() peer.ValidatorStatisticsProcessorCreator {
	return r.ValidatorStatisticsProcessorFactory
}

// AdditionalStorageServiceCreator -
func (r *RunTypeComponentsStub) AdditionalStorageServiceCreator() process.AdditionalStorageServiceCreator {
	return r.AdditionalStorageServiceFactory
}

// SCProcessorCreator -
func (r *RunTypeComponentsStub) SCProcessorCreator() scrCommon.SCProcessorCreator {
	return r.SCProcessorFactory
}

// SCResultsPreProcessorCreator -
func (r *RunTypeComponentsStub) SCResultsPreProcessorCreator() preprocess.SmartContractResultPreProcessorCreator {
	return r.SCResultsPreProcessorFactory
}

// ConsensusModel -
func (r *RunTypeComponentsStub) ConsensusModel() consensus.ConsensusModel {
	return r.ConsensusModelType
}

// VmContainerMetaFactoryCreator -
func (r *RunTypeComponentsStub) VmContainerMetaFactoryCreator() factoryVm.VmContainerCreator {
	return r.VmContainerMetaFactory
}

// VmContainerShardFactoryCreator -
func (r *RunTypeComponentsStub) VmContainerShardFactoryCreator() factoryVm.VmContainerCreator {
	return r.VmContainerShardFactory
}

// AccountsCreator -
func (r *RunTypeComponentsStub) AccountsCreator() state.AccountFactory {
	return r.AccountCreator
}

// OutGoingOperationsPoolHandler -
func (r *RunTypeComponentsStub) OutGoingOperationsPoolHandler() sovereignBlock.OutGoingOperationsPool {
	return r.OutGoingOperationsPool
}

// DataCodecHandler -
func (r *RunTypeComponentsStub) DataCodecHandler() sovereign.DataCodecHandler {
	return r.DataCodec
}

// TopicsCheckerHandler -
func (r *RunTypeComponentsStub) TopicsCheckerHandler() sovereign.TopicsCheckerHandler {
	return r.TopicsChecker
}

// ShardCoordinatorCreator -
func (r *RunTypeComponentsStub) ShardCoordinatorCreator() sharding.ShardCoordinatorFactory {
	return r.ShardCoordinatorFactory
}

// NodesCoordinatorWithRaterCreator -
func (r *RunTypeComponentsStub) NodesCoordinatorWithRaterCreator() nodesCoord.NodesCoordinatorWithRaterFactory {
	return r.NodesCoordinatorWithRaterFactory
}

// RequestersContainerFactoryCreator -
func (r *RunTypeComponentsStub) RequestersContainerFactoryCreator() requesterscontainer.RequesterContainerFactoryCreator {
	return r.RequestersContainerFactory
}

// InterceptorsContainerFactoryCreator -
func (r *RunTypeComponentsStub) InterceptorsContainerFactoryCreator() interceptorscontainer.InterceptorsContainerFactoryCreator {
	return r.InterceptorsContainerFactory
}

// ShardResolversContainerFactoryCreator -
func (r *RunTypeComponentsStub) ShardResolversContainerFactoryCreator() resolverscontainer.ShardResolversContainerFactoryCreator {
	return r.ShardResolversContainerFactory
}

// TxPreProcessorCreator -
func (r *RunTypeComponentsStub) TxPreProcessorCreator() preprocess.TxPreProcessorCreator {
	return r.TxPreProcessorFactory
}

// IsInterfaceNil -
func (r *RunTypeComponentsStub) IsInterfaceNil() bool {
	return r == nil
}<|MERGE_RESOLUTION|>--- conflicted
+++ resolved
@@ -86,19 +86,12 @@
 		OutGoingOperationsPool:              &sovereignMocks.OutGoingOperationsPoolMock{},
 		DataCodec:                           &sovereignMocks.DataCodecMock{},
 		TopicsChecker:                       &sovereignMocks.TopicsCheckerMock{},
-<<<<<<< HEAD
-		ShardCoordinatorFactory:             sharding.NewMultiShardCoordinatorFactory(),
-		RequestersContainerFactory:          requesterscontainer.NewShardRequestersContainerFactoryCreator(),
-		InterceptorsContainerFactory:        interceptorscontainer.NewShardInterceptorsContainerFactoryCreator(),
-		ShardResolversContainerFactory:      resolverscontainer.NewShardResolversContainerFactoryCreator(),
-		TxPreProcessorFactory:               preprocess.NewTxPreProcessorCreator(),
-=======
 		ShardCoordinatorFactory:             &testscommon.MultiShardCoordinatorFactoryMock{},
 		NodesCoordinatorWithRaterFactory:    &testscommon.NodesCoordinatorFactoryMock{},
 		RequestersContainerFactory:          &testFactory.RequestersContainerFactoryMock{},
 		InterceptorsContainerFactory:        &testFactory.InterceptorsContainerFactoryMock{},
 		ShardResolversContainerFactory:      &testFactory.ResolversContainerFactoryMock{},
->>>>>>> 0488b8d0
+		TxPreProcessorFactory:               preprocess.NewTxPreProcessorCreator(),
 	}
 }
 
