--- conflicted
+++ resolved
@@ -9,26 +9,15 @@
 
 // BootstrapComponentsStub -
 type BootstrapComponentsStub struct {
-<<<<<<< HEAD
-	Bootstrapper                factory.EpochStartBootstrapper
-	BootstrapParams             factory.BootstrapParamsHolder
-	NodeRole                    core.NodeType
-	ShCoordinator               sharding.Coordinator
-	HdrVersionHandler           nodeFactory.HeaderVersionHandler
-	VersionedHdrFactory         nodeFactory.VersionedHeaderFactory
-	HdrIntegrityVerifier        nodeFactory.HeaderIntegrityVerifierHandler
-	RoundActivationHandlerField process.RoundActivationHandler
-	GuardedAccountHandlerField  process.GuardedAccountHandler
-	GuardianSigVerifierField    process.GuardianSigVerifier
-=======
-	Bootstrapper         factory.EpochStartBootstrapper
-	BootstrapParams      factory.BootstrapParamsHolder
-	NodeRole             core.NodeType
-	ShCoordinator        sharding.Coordinator
-	HdrVersionHandler    nodeFactory.HeaderVersionHandler
-	VersionedHdrFactory  nodeFactory.VersionedHeaderFactory
-	HdrIntegrityVerifier nodeFactory.HeaderIntegrityVerifierHandler
->>>>>>> b1a9a213
+	Bootstrapper               factory.EpochStartBootstrapper
+	BootstrapParams            factory.BootstrapParamsHolder
+	NodeRole                   core.NodeType
+	ShCoordinator              sharding.Coordinator
+	HdrVersionHandler          nodeFactory.HeaderVersionHandler
+	VersionedHdrFactory        nodeFactory.VersionedHeaderFactory
+	HdrIntegrityVerifier       nodeFactory.HeaderIntegrityVerifierHandler
+	GuardedAccountHandlerField process.GuardedAccountHandler
+	GuardianSigVerifierField   process.GuardianSigVerifier
 }
 
 // Create -
