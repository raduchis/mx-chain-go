package testscommon

import (
	"github.com/multiversx/mx-chain-go/config"
	"github.com/multiversx/mx-chain-go/storage/storageunit"
)

// GetGeneralConfig returns the common configuration used for testing
func GetGeneralConfig() config.Config {
	return config.Config{
		Hardfork: config.HardforkConfig{
			PublicKeyToListenFrom:     "153dae6cb3963260f309959bf285537b77ae16d82e9933147be7827f7394de8dc97d9d9af41e970bc72aecb44b77e819621081658c37f7000d21e2d0e8963df83233407bde9f46369ba4fcd03b57f40b80b06c191a428cfb5c447ec510e79307",
			CloseAfterExportInMinutes: 2,
		},
		PublicKeyPeerId: config.CacheConfig{
			Type:     "LRU",
			Capacity: 5000,
			Shards:   16,
		},
		PublicKeyShardId: config.CacheConfig{
			Type:     "LRU",
			Capacity: 5000,
			Shards:   16,
		},
		PeerIdShardId: config.CacheConfig{
			Type:     "LRU",
			Capacity: 5000,
			Shards:   16,
		},
		PeerHonesty: config.CacheConfig{
			Type:     "LRU",
			Capacity: 5000,
			Shards:   16,
		},
		AddressPubkeyConverter: config.PubkeyConfig{
			Length:          32,
			Type:            "bech32",
			SignatureLength: 0,
			Hrp:             "erd",
		},
		ValidatorPubkeyConverter: config.PubkeyConfig{
			Length:          96,
			Type:            "hex",
			SignatureLength: 48,
		},
		Consensus: config.ConsensusConfig{
			Type: "bls",
		},
		ValidatorStatistics: config.ValidatorStatisticsConfig{
			CacheRefreshIntervalInSec: uint32(100),
		},
		GeneralSettings: config.GeneralSettingsConfig{
			StartInEpochEnabled:                  true,
			GenesisMaxNumberOfShards:             100,
			MaxComputableRounds:                  1000,
			MaxConsecutiveRoundsOfRatingDecrease: 2000,
			SyncProcessTimeInMillis:              6000,
			SetGuardianEpochsDelay:               20,
			StatusPollingIntervalSec:             10,
			ChainParametersByEpoch: []config.ChainParametersByEpochConfig{
				{
					EnableEpoch:                 0,
					RoundDuration:               6000,
					ShardConsensusGroupSize:     1,
					ShardMinNumNodes:            1,
					MetachainConsensusGroupSize: 1,
					MetachainMinNumNodes:        1,
					Hysteresis:                  0,
					Adaptivity:                  false,
				},
			},
			EpochChangeGracePeriodByEpoch: []config.EpochChangeGracePeriodByEpoch{{EnableEpoch: 0, GracePeriodInRounds: 1}},
		},
		EpochStartConfig: config.EpochStartConfig{
			MinRoundsBetweenEpochs:            5,
			RoundsPerEpoch:                    10,
			MinNumConnectedPeersToStart:       2,
			MinNumOfPeersToConsiderBlockValid: 2,
		},
		WhiteListPool:          getLRUCacheConfig(),
		WhiteListerVerifiedTxs: getLRUCacheConfig(),
		StoragePruning: config.StoragePruningConfig{
			Enabled:                     false,
			ValidatorCleanOldEpochsData: false,
			ObserverCleanOldEpochsData:  false,
			NumEpochsToKeep:             3,
			NumActivePersisters:         3,
		},
		EvictionWaitingList: config.EvictionWaitingListConfig{
			HashesSize:     100,
			RootHashesSize: 100,
			DB: config.DBConfig{
				FilePath:          AddTimestampSuffix("EvictionWaitingList"),
				Type:              string(storageunit.MemoryDB),
				BatchDelaySeconds: 30,
				MaxBatchSize:      6,
				MaxOpenFiles:      10,
			},
		},
		AccountsTrieStorage: config.StorageConfig{
			Cache: getLRUCacheConfig(),
			DB: config.DBConfig{
				FilePath:          AddTimestampSuffix("AccountsTrie"),
				Type:              string(storageunit.MemoryDB),
				BatchDelaySeconds: 30,
				MaxBatchSize:      6,
				MaxOpenFiles:      10,
			},
		},
		PeerAccountsTrieStorage: config.StorageConfig{
			Cache: getLRUCacheConfig(),
			DB: config.DBConfig{
				FilePath:          AddTimestampSuffix("PeerAccountsTrie"),
				Type:              string(storageunit.MemoryDB),
				BatchDelaySeconds: 30,
				MaxBatchSize:      6,
				MaxOpenFiles:      10,
			},
		},
		StateTriesConfig: config.StateTriesConfig{
			SnapshotsEnabled:            true,
			AccountsStatePruningEnabled: false,
			PeerStatePruningEnabled:     false,
			MaxStateTrieLevelInMemory:   5,
			MaxPeerTrieLevelInMemory:    5,
		},
		TrieStorageManagerConfig: config.TrieStorageManagerConfig{
			PruningBufferLen:      1000,
			SnapshotsBufferLen:    10,
			SnapshotsGoroutineNum: 2,
		},
		TxDataPool: config.CacheConfig{
			Capacity:             10000,
			SizePerSender:        1000,
			SizeInBytes:          1000000000,
			SizeInBytesPerSender: 10000000,
			Shards:               1,
		},
		TransactionsPool: config.TransactionsPoolConfig{
			SelectionGasBandwidthIncreasePercent:          400,
			SelectionGasBandwidthIncreaseScheduledPercent: 260,
<<<<<<< HEAD
			TxCacheSelectionMaxNumTxs:                     30000,
			SelectionLoopDurationCheckInterval:            10,
=======
		},
		SortedTransactions: config.SortedTransactionsConfig{
			TxCacheSelectionMaxNumTxs:           30000,
			TxCacheSelectionLoopMaximumDuration: 250,
>>>>>>> 5ab9fbe7
		},
		UnsignedTransactionDataPool: config.CacheConfig{
			Capacity:    10000,
			SizeInBytes: 1000000000,
			Shards:      1,
		},
		RewardTransactionDataPool: config.CacheConfig{
			Capacity:    10000,
			SizeInBytes: 1000000000,
			Shards:      1,
		},
		ValidatorInfoPool: config.CacheConfig{
			Capacity:    10000,
			SizeInBytes: 1000000000,
			Shards:      1,
		},
		HeadersPoolConfig: config.HeadersPoolConfig{
			MaxHeadersPerShard:            100,
			NumElementsToRemoveOnEviction: 1,
		},
		TxBlockBodyDataPool:   getLRUCacheConfig(),
		PeerBlockBodyDataPool: getLRUCacheConfig(),
		TrieSyncStorage: config.TrieSyncStorageConfig{
			DB: config.DBConfig{
				FilePath:          AddTimestampSuffix("TrieSync"),
				Type:              string(storageunit.MemoryDB),
				BatchDelaySeconds: 2,
				MaxBatchSize:      1000,
				MaxOpenFiles:      10,
				UseTmpAsFilePath:  true,
			},
			Capacity:    10,
			SizeInBytes: 10000,
		},
		TrieNodesChunksDataPool: getLRUCacheConfig(),
		SmartContractDataPool:   getLRUCacheConfig(),
		TxStorage: config.StorageConfig{
			Cache: getLRUCacheConfig(),
			DB: config.DBConfig{
				FilePath:          AddTimestampSuffix("Transactions"),
				Type:              string(storageunit.MemoryDB),
				BatchDelaySeconds: 30,
				MaxBatchSize:      6,
				MaxOpenFiles:      10,
			},
		},
		MiniBlocksStorage: config.StorageConfig{
			Cache: getLRUCacheConfig(),
			DB: config.DBConfig{
				FilePath:          AddTimestampSuffix("MiniBlocks"),
				Type:              string(storageunit.MemoryDB),
				BatchDelaySeconds: 30,
				MaxBatchSize:      6,
				MaxOpenFiles:      10,
			},
		},
		ShardHdrNonceHashStorage: config.StorageConfig{
			Cache: getLRUCacheConfig(),
			DB: config.DBConfig{
				FilePath:          AddTimestampSuffix("ShardHdrHashNonce"),
				Type:              string(storageunit.MemoryDB),
				BatchDelaySeconds: 30,
				MaxBatchSize:      6,
				MaxOpenFiles:      10,
			},
		},
		MetaBlockStorage: config.StorageConfig{
			Cache: getLRUCacheConfig(),
			DB: config.DBConfig{
				FilePath:          AddTimestampSuffix("MetaBlock"),
				Type:              string(storageunit.MemoryDB),
				BatchDelaySeconds: 30,
				MaxBatchSize:      6,
				MaxOpenFiles:      10,
			},
		},
		ProofsStorage: config.StorageConfig{
			Cache: getLRUCacheConfig(),
			DB: config.DBConfig{
				FilePath:          AddTimestampSuffix("Proofs"),
				Type:              string(storageunit.MemoryDB),
				BatchDelaySeconds: 30,
				MaxBatchSize:      6,
				MaxOpenFiles:      10,
			},
		},
		MetaHdrNonceHashStorage: config.StorageConfig{
			Cache: getLRUCacheConfig(),
			DB: config.DBConfig{
				FilePath:          AddTimestampSuffix("MetaHdrHashNonce"),
				Type:              string(storageunit.MemoryDB),
				BatchDelaySeconds: 30,
				MaxBatchSize:      6,
				MaxOpenFiles:      10,
			},
		},
		UnsignedTransactionStorage: config.StorageConfig{
			Cache: getLRUCacheConfig(),
			DB: config.DBConfig{
				FilePath:          AddTimestampSuffix("UnsignedTransactions"),
				Type:              string(storageunit.MemoryDB),
				BatchDelaySeconds: 30,
				MaxBatchSize:      6,
				MaxOpenFiles:      10,
			},
		},
		RewardTxStorage: config.StorageConfig{
			Cache: getLRUCacheConfig(),
			DB: config.DBConfig{
				FilePath:          AddTimestampSuffix("RewardTransactions"),
				Type:              string(storageunit.MemoryDB),
				BatchDelaySeconds: 30,
				MaxBatchSize:      6,
				MaxOpenFiles:      10,
			},
		},
		BlockHeaderStorage: config.StorageConfig{
			Cache: getLRUCacheConfig(),
			DB: config.DBConfig{
				FilePath:          AddTimestampSuffix("BlockHeaders"),
				Type:              string(storageunit.MemoryDB),
				BatchDelaySeconds: 30,
				MaxBatchSize:      6,
				MaxOpenFiles:      10,
			},
		},
		HeartbeatV2: config.HeartbeatV2Config{
			PeerAuthenticationTimeBetweenSendsInSec:          1,
			PeerAuthenticationTimeBetweenSendsWhenErrorInSec: 1,
			PeerAuthenticationTimeThresholdBetweenSends:      0.1,
			HeartbeatTimeBetweenSendsInSec:                   1,
			HeartbeatTimeBetweenSendsDuringBootstrapInSec:    1,
			HeartbeatTimeBetweenSendsWhenErrorInSec:          1,
			HeartbeatTimeThresholdBetweenSends:               0.1,
			PeerShardTimeBetweenSendsInSec:                   5,
			PeerShardTimeThresholdBetweenSends:               0.1,
			HeartbeatExpiryTimespanInSec:                     30,
			MaxDurationPeerUnresponsiveInSec:                 10,
			HideInactiveValidatorIntervalInSec:               60,
			HardforkTimeBetweenSendsInSec:                    5,
			TimeBetweenConnectionsMetricsUpdateInSec:         10,
			PeerAuthenticationTimeBetweenChecksInSec:         1,
			HeartbeatPool:                                    getLRUCacheConfig(),
		},
		StatusMetricsStorage: config.StorageConfig{
			Cache: getLRUCacheConfig(),
			DB: config.DBConfig{
				FilePath:          AddTimestampSuffix("StatusMetricsStorageDB"),
				Type:              string(storageunit.MemoryDB),
				BatchDelaySeconds: 30,
				MaxBatchSize:      6,
				MaxOpenFiles:      10,
			},
		},
		SmartContractsStorage: config.StorageConfig{
			Cache: getLRUCacheConfig(),
			DB: config.DBConfig{
				FilePath:          AddTimestampSuffix("SmartContractsStorage"),
				Type:              string(storageunit.MemoryDB),
				BatchDelaySeconds: 30,
				MaxBatchSize:      6,
				MaxOpenFiles:      10,
			},
		},
		SmartContractsStorageSimulate: config.StorageConfig{
			Cache: getLRUCacheConfig(),
			DB: config.DBConfig{
				FilePath:          AddTimestampSuffix("SmartContractsStorageSimulate"),
				Type:              string(storageunit.MemoryDB),
				BatchDelaySeconds: 30,
				MaxBatchSize:      6,
				MaxOpenFiles:      10,
			},
		},
		PeerBlockBodyStorage: config.StorageConfig{
			Cache: getLRUCacheConfig(),
			DB: config.DBConfig{
				FilePath:          AddTimestampSuffix("PeerBlocks"),
				Type:              string(storageunit.MemoryDB),
				BatchDelaySeconds: 30,
				MaxBatchSize:      6,
				MaxOpenFiles:      10,
			},
		},
		BootstrapStorage: config.StorageConfig{
			Cache: getLRUCacheConfig(),
			DB: config.DBConfig{
				FilePath:          AddTimestampSuffix("BootstrapData"),
				Type:              string(storageunit.MemoryDB),
				BatchDelaySeconds: 1,
				MaxBatchSize:      6,
				MaxOpenFiles:      10,
			},
		},
		LogsAndEvents: config.LogsAndEventsConfig{
			SaveInStorageEnabled: false,
			TxLogsStorage: config.StorageConfig{
				Cache: getLRUCacheConfig(),
				DB: config.DBConfig{
					FilePath:          AddTimestampSuffix("Logs"),
					Type:              string(storageunit.MemoryDB),
					BatchDelaySeconds: 2,
					MaxBatchSize:      100,
					MaxOpenFiles:      10,
				},
			},
		},
		ReceiptsStorage: config.StorageConfig{
			Cache: getLRUCacheConfig(),
			DB: config.DBConfig{
				FilePath:          AddTimestampSuffix("Receipts"),
				Type:              string(storageunit.MemoryDB),
				BatchDelaySeconds: 30,
				MaxBatchSize:      6,
				MaxOpenFiles:      10,
			},
		},
		ScheduledSCRsStorage: config.StorageConfig{
			Cache: getLRUCacheConfig(),
			DB: config.DBConfig{
				FilePath:          AddTimestampSuffix("ScheduledSCRs"),
				Type:              string(storageunit.MemoryDB),
				BatchDelaySeconds: 30,
				MaxBatchSize:      6,
				MaxOpenFiles:      10,
			},
		},
		Versions: config.VersionsConfig{
			Cache: config.CacheConfig{
				Type:     "LRU",
				Capacity: 1000,
				Shards:   1,
			},
			DefaultVersion: "default",
			VersionsByEpochs: []config.VersionByEpochs{
				{
					StartEpoch: 0,
					Version:    "*",
				},
			},
		},
		SoftwareVersionConfig: config.SoftwareVersionConfig{
			PollingIntervalInMinutes: 30,
		},
		TrieSync: config.TrieSyncConfig{
			NumConcurrentTrieSyncers:  50,
			MaxHardCapForMissingNodes: 500,
			TrieSyncerVersion:         2,
			CheckNodesOnDisk:          false,
		},
		Antiflood: config.AntifloodConfig{
			NumConcurrentResolverJobs:           2,
			NumConcurrentResolvingTrieNodesJobs: 1,
			TxAccumulator: config.TxAccumulatorConfig{
				MaxAllowedTimeInMilliseconds:   10,
				MaxDeviationTimeInMilliseconds: 1,
			},
		},
		Requesters: config.RequesterConfig{
			NumCrossShardPeers:  2,
			NumTotalPeers:       3,
			NumFullHistoryPeers: 4,
		},
		VirtualMachine: config.VirtualMachineServicesConfig{
			Execution: config.VirtualMachineConfig{
				WasmVMVersions: []config.WasmVMVersionByEpoch{
					{StartEpoch: 0, Version: "*"},
				},
				TransferAndExecuteByUserAddresses: []string{
					"erd1he8wwxn4az3j82p7wwqsdk794dm7hcrwny6f8dfegkfla34udx7qrf7xje", // shard 0
					"erd1fpkcgel4gcmh8zqqdt043yfcn5tyx8373kg6q2qmkxzu4dqamc0swts65c", // shard 1
					"erd1najnxxweyw6plhg8efql330nttrj6l5cf87wqsuym85s9ha0hmdqnqgenp", // shard 2
				},
			},
			Querying: config.QueryVirtualMachineConfig{
				NumConcurrentVMs: 1,
				VirtualMachineConfig: config.VirtualMachineConfig{
					WasmVMVersions: []config.WasmVMVersionByEpoch{
						{StartEpoch: 0, Version: "*"},
					},
					TransferAndExecuteByUserAddresses: []string{
						"erd1he8wwxn4az3j82p7wwqsdk794dm7hcrwny6f8dfegkfla34udx7qrf7xje", // shard 0
						"erd1fpkcgel4gcmh8zqqdt043yfcn5tyx8373kg6q2qmkxzu4dqamc0swts65c", // shard 1
						"erd1najnxxweyw6plhg8efql330nttrj6l5cf87wqsuym85s9ha0hmdqnqgenp", // shard 2
					},
				},
			},
		},
		VMOutputCacher: config.CacheConfig{
			Type:     "LRU",
			Capacity: 10000,
			Name:     "VMOutputCacher",
		},
		PeersRatingConfig: config.PeersRatingConfig{
			TopRatedCacheCapacity: 1000,
			BadRatedCacheCapacity: 1000,
		},
		PoolsCleanersConfig: config.PoolsCleanersConfig{
			MaxRoundsToKeepUnprocessedMiniBlocks:   50,
			MaxRoundsToKeepUnprocessedTransactions: 50,
		},
		BuiltInFunctions: config.BuiltInFunctionsConfig{
			AutomaticCrawlerAddresses: []string{
				"erd1he8wwxn4az3j82p7wwqsdk794dm7hcrwny6f8dfegkfla34udx7qrf7xje", // shard 0
				"erd1fpkcgel4gcmh8zqqdt043yfcn5tyx8373kg6q2qmkxzu4dqamc0swts65c", // shard 1
				"erd1najnxxweyw6plhg8efql330nttrj6l5cf87wqsuym85s9ha0hmdqnqgenp", // shard 2
			},
			MaxNumAddressesInTransferRole: 100,
			DNSV2Addresses: []string{
				"erd1he8wwxn4az3j82p7wwqsdk794dm7hcrwny6f8dfegkfla34udx7qrf7xje", // shard 0
				"erd1fpkcgel4gcmh8zqqdt043yfcn5tyx8373kg6q2qmkxzu4dqamc0swts65c", // shard 1
				"erd1najnxxweyw6plhg8efql330nttrj6l5cf87wqsuym85s9ha0hmdqnqgenp", // shard 2
			},
		},
		ResourceStats: config.ResourceStatsConfig{
			RefreshIntervalInSec: 1,
		},
		InterceptedDataVerifier: config.InterceptedDataVerifierConfig{
			CacheSpanInSec:   1,
			CacheExpiryInSec: 1,
		},
	}
}

func getLRUCacheConfig() config.CacheConfig {
	return config.CacheConfig{
		Type:     "LRU",
		Capacity: 1000,
		Shards:   1,
	}
}<|MERGE_RESOLUTION|>--- conflicted
+++ resolved
@@ -135,19 +135,15 @@
 			SizeInBytes:          1000000000,
 			SizeInBytesPerSender: 10000000,
 			Shards:               1,
+			SelectionLoopDurationCheckInterval:            10,
 		},
 		TransactionsPool: config.TransactionsPoolConfig{
 			SelectionGasBandwidthIncreasePercent:          400,
 			SelectionGasBandwidthIncreaseScheduledPercent: 260,
-<<<<<<< HEAD
-			TxCacheSelectionMaxNumTxs:                     30000,
-			SelectionLoopDurationCheckInterval:            10,
-=======
 		},
 		SortedTransactions: config.SortedTransactionsConfig{
 			TxCacheSelectionMaxNumTxs:           30000,
 			TxCacheSelectionLoopMaximumDuration: 250,
->>>>>>> 5ab9fbe7
 		},
 		UnsignedTransactionDataPool: config.CacheConfig{
 			Capacity:    10000,
