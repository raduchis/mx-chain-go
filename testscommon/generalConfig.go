package testscommon

import (
	"github.com/ElrondNetwork/elrond-go/config"
	"github.com/ElrondNetwork/elrond-go/storage/storageUnit"
)

// GetGeneralConfig returns the common configuration used for testing
func GetGeneralConfig() config.Config {
	return config.Config{
		PublicKeyPeerId: config.CacheConfig{
			Type:     "LRU",
			Capacity: 5000,
			Shards:   16,
		},
		PublicKeyShardId: config.CacheConfig{
			Type:     "LRU",
			Capacity: 5000,
			Shards:   16,
		},
		PeerIdShardId: config.CacheConfig{
			Type:     "LRU",
			Capacity: 5000,
			Shards:   16,
		},
		PeerHonesty: config.CacheConfig{
			Type:     "LRU",
			Capacity: 5000,
			Shards:   16,
		},
		AddressPubkeyConverter: config.PubkeyConfig{
			Length:          32,
			Type:            "bech32",
			SignatureLength: 0,
		},
		ValidatorPubkeyConverter: config.PubkeyConfig{
			Length:          96,
			Type:            "hex",
			SignatureLength: 48,
		},
		Consensus: config.ConsensusConfig{
			Type: "bls",
		},
		ValidatorStatistics: config.ValidatorStatisticsConfig{
			CacheRefreshIntervalInSec: uint32(100),
		},
		GeneralSettings: config.GeneralSettingsConfig{
			StartInEpochEnabled:                  true,
			GenesisMaxNumberOfShards:             100,
			MaxComputableRounds:                  1000,
			MaxConsecutiveRoundsOfRatingDecrease: 2000,
		},
		EpochStartConfig: config.EpochStartConfig{
			MinRoundsBetweenEpochs:            5,
			RoundsPerEpoch:                    10,
			MinNumConnectedPeersToStart:       2,
			MinNumOfPeersToConsiderBlockValid: 2,
		},
		WhiteListPool:          getLRUCacheConfig(),
		WhiteListerVerifiedTxs: getLRUCacheConfig(),
		StoragePruning: config.StoragePruningConfig{
			Enabled:                     false,
			ValidatorCleanOldEpochsData: false,
			ObserverCleanOldEpochsData:  false,
			NumEpochsToKeep:             3,
			NumActivePersisters:         3,
		},
		EvictionWaitingList: config.EvictionWaitingListConfig{
			HashesSize:     100,
			RootHashesSize: 100,
			DB: config.DBConfig{
				FilePath:          AddTimestampSuffix("EvictionWaitingList"),
				Type:              string(storageUnit.MemoryDB),
				BatchDelaySeconds: 30,
				MaxBatchSize:      6,
				MaxOpenFiles:      10,
			},
		},
		TrieSnapshotDB: config.DBConfig{
			FilePath:          AddTimestampSuffix("TrieSnapshot"),
			Type:              string(storageUnit.MemoryDB),
			BatchDelaySeconds: 30,
			MaxBatchSize:      6,
			MaxOpenFiles:      10,
		},
		AccountsTrieStorageOld: config.StorageConfig{
			Cache: getLRUCacheConfig(),
			DB: config.DBConfig{
				FilePath:          AddTimestampSuffix("AccountsTrie/MainDB"),
				Type:              string(storageUnit.MemoryDB),
				BatchDelaySeconds: 30,
				MaxBatchSize:      6,
				MaxOpenFiles:      10,
			},
		},
		AccountsTrieStorage: config.StorageConfig{
			Cache: getLRUCacheConfig(),
			DB: config.DBConfig{
				FilePath:          AddTimestampSuffix("AccountsTrie"),
				Type:              string(storageUnit.MemoryDB),
				BatchDelaySeconds: 30,
				MaxBatchSize:      6,
				MaxOpenFiles:      10,
			},
		},
		AccountsTrieCheckpointsStorage: config.StorageConfig{
			Cache: getLRUCacheConfig(),
			DB: config.DBConfig{
				FilePath:          AddTimestampSuffix("AccountsTrieCheckpoints"),
				Type:              string(storageUnit.MemoryDB),
				BatchDelaySeconds: 30,
				MaxBatchSize:      6,
				MaxOpenFiles:      10,
			},
		},
		PeerAccountsTrieStorageOld: config.StorageConfig{
			Cache: getLRUCacheConfig(),
			DB: config.DBConfig{
				FilePath:          AddTimestampSuffix("PeerAccountsTrie/MainDB"),
				Type:              string(storageUnit.MemoryDB),
				BatchDelaySeconds: 30,
				MaxBatchSize:      6,
				MaxOpenFiles:      10,
			},
		},
		PeerAccountsTrieStorage: config.StorageConfig{
			Cache: getLRUCacheConfig(),
			DB: config.DBConfig{
				FilePath:          AddTimestampSuffix("PeerAccountsTrie"),
				Type:              string(storageUnit.MemoryDB),
				BatchDelaySeconds: 30,
				MaxBatchSize:      6,
				MaxOpenFiles:      10,
			},
		},
		PeerAccountsTrieCheckpointsStorage: config.StorageConfig{
			Cache: getLRUCacheConfig(),
			DB: config.DBConfig{
				FilePath:          AddTimestampSuffix("PeerAccountsTrieCheckpoints"),
				Type:              string(storageUnit.MemoryDB),
				BatchDelaySeconds: 30,
				MaxBatchSize:      6,
				MaxOpenFiles:      10,
			},
		},
		StateTriesConfig: config.StateTriesConfig{
			CheckpointRoundsModulus:     100,
			AccountsStatePruningEnabled: false,
			PeerStatePruningEnabled:     false,
			MaxStateTrieLevelInMemory:   5,
			MaxPeerTrieLevelInMemory:    5,
		},
		TrieStorageManagerConfig: config.TrieStorageManagerConfig{
			PruningBufferLen:   1000,
			SnapshotsBufferLen: 10,
			MaxSnapshots:       2,
		},
		TxDataPool: config.CacheConfig{
			Capacity:             10000,
			SizePerSender:        1000,
			SizeInBytes:          1000000000,
			SizeInBytesPerSender: 10000000,
			Shards:               1,
		},
		UnsignedTransactionDataPool: config.CacheConfig{
			Capacity:    10000,
			SizeInBytes: 1000000000,
			Shards:      1,
		},
		RewardTransactionDataPool: config.CacheConfig{
			Capacity:    10000,
			SizeInBytes: 1000000000,
			Shards:      1,
		},
		HeadersPoolConfig: config.HeadersPoolConfig{
			MaxHeadersPerShard:            100,
			NumElementsToRemoveOnEviction: 1,
		},
		TxBlockBodyDataPool:   getLRUCacheConfig(),
		PeerBlockBodyDataPool: getLRUCacheConfig(),
		TrieSyncStorage: config.TrieSyncStorageConfig{
			DB: config.DBConfig{
				FilePath:          AddTimestampSuffix("TrieSync"),
				Type:              string(storageUnit.MemoryDB),
				BatchDelaySeconds: 2,
				MaxBatchSize:      1000,
				MaxOpenFiles:      10,
				UseTmpAsFilePath:  true,
			},
			Capacity:    10,
			SizeInBytes: 10000,
		},
		TrieNodesChunksDataPool: getLRUCacheConfig(),
		SmartContractDataPool:   getLRUCacheConfig(),
		TxStorage: config.StorageConfig{
			Cache: getLRUCacheConfig(),
			DB: config.DBConfig{
				FilePath:          AddTimestampSuffix("Transactions"),
				Type:              string(storageUnit.MemoryDB),
				BatchDelaySeconds: 30,
				MaxBatchSize:      6,
				MaxOpenFiles:      10,
			},
		},
		MiniBlocksStorage: config.StorageConfig{
			Cache: getLRUCacheConfig(),
			DB: config.DBConfig{
				FilePath:          AddTimestampSuffix("MiniBlocks"),
				Type:              string(storageUnit.MemoryDB),
				BatchDelaySeconds: 30,
				MaxBatchSize:      6,
				MaxOpenFiles:      10,
			},
		},
		ShardHdrNonceHashStorage: config.StorageConfig{
			Cache: getLRUCacheConfig(),
			DB: config.DBConfig{
				FilePath:          AddTimestampSuffix("ShardHdrHashNonce"),
				Type:              string(storageUnit.MemoryDB),
				BatchDelaySeconds: 30,
				MaxBatchSize:      6,
				MaxOpenFiles:      10,
			},
		},
		MetaBlockStorage: config.StorageConfig{
			Cache: getLRUCacheConfig(),
			DB: config.DBConfig{
				FilePath:          AddTimestampSuffix("MetaBlock"),
				Type:              string(storageUnit.MemoryDB),
				BatchDelaySeconds: 30,
				MaxBatchSize:      6,
				MaxOpenFiles:      10,
			},
		},
		MetaHdrNonceHashStorage: config.StorageConfig{
			Cache: getLRUCacheConfig(),
			DB: config.DBConfig{
				FilePath:          AddTimestampSuffix("MetaHdrHashNonce"),
				Type:              string(storageUnit.MemoryDB),
				BatchDelaySeconds: 30,
				MaxBatchSize:      6,
				MaxOpenFiles:      10,
			},
		},
		UnsignedTransactionStorage: config.StorageConfig{
			Cache: getLRUCacheConfig(),
			DB: config.DBConfig{
				FilePath:          AddTimestampSuffix("UnsignedTransactions"),
				Type:              string(storageUnit.MemoryDB),
				BatchDelaySeconds: 30,
				MaxBatchSize:      6,
				MaxOpenFiles:      10,
			},
		},
		RewardTxStorage: config.StorageConfig{
			Cache: getLRUCacheConfig(),
			DB: config.DBConfig{
				FilePath:          AddTimestampSuffix("RewardTransactions"),
				Type:              string(storageUnit.MemoryDB),
				BatchDelaySeconds: 30,
				MaxBatchSize:      6,
				MaxOpenFiles:      10,
			},
		},
		BlockHeaderStorage: config.StorageConfig{
			Cache: getLRUCacheConfig(),
			DB: config.DBConfig{
				FilePath:          AddTimestampSuffix("BlockHeaders"),
				Type:              string(storageUnit.MemoryDB),
				BatchDelaySeconds: 30,
				MaxBatchSize:      6,
				MaxOpenFiles:      10,
			},
		},
		Heartbeat: config.HeartbeatConfig{
			HeartbeatStorage: config.StorageConfig{
				Cache: getLRUCacheConfig(),
				DB: config.DBConfig{
					FilePath:          AddTimestampSuffix("HeartbeatStorage"),
					Type:              string(storageUnit.MemoryDB),
					BatchDelaySeconds: 30,
					MaxBatchSize:      6,
					MaxOpenFiles:      10,
				},
			},
		},
		HeartbeatV2: config.HeartbeatV2Config{
<<<<<<< HEAD
			MaxNumOfPeerAuthenticationInResponse: 5,
			HeartbeatExpiryTimespanInSec:         30,
=======
			PeerAuthenticationTimeBetweenSendsInSec:          1,
			PeerAuthenticationTimeBetweenSendsWhenErrorInSec: 1,
			PeerAuthenticationThresholdBetweenSends:          0.1,
			HeartbeatTimeBetweenSendsInSec:                   1,
			HeartbeatTimeBetweenSendsWhenErrorInSec:          1,
			HeartbeatThresholdBetweenSends:                   0.1,
			HeartbeatExpiryTimespanInSec:                     30,
>>>>>>> 850396f5
			PeerAuthenticationPool: config.PeerAuthenticationPoolConfig{
				DefaultSpanInSec: 30,
				CacheExpiryInSec: 30,
			},
			HeartbeatPool: getLRUCacheConfig(),
		},
		StatusMetricsStorage: config.StorageConfig{
			Cache: getLRUCacheConfig(),
			DB: config.DBConfig{
				FilePath:          AddTimestampSuffix("StatusMetricsStorageDB"),
				Type:              string(storageUnit.MemoryDB),
				BatchDelaySeconds: 30,
				MaxBatchSize:      6,
				MaxOpenFiles:      10,
			},
		},
		SmartContractsStorage: config.StorageConfig{
			Cache: getLRUCacheConfig(),
			DB: config.DBConfig{
				FilePath:          AddTimestampSuffix("SmartContractsStorage"),
				Type:              string(storageUnit.MemoryDB),
				BatchDelaySeconds: 30,
				MaxBatchSize:      6,
				MaxOpenFiles:      10,
			},
		},
		SmartContractsStorageSimulate: config.StorageConfig{
			Cache: getLRUCacheConfig(),
			DB: config.DBConfig{
				FilePath:          AddTimestampSuffix("SmartContractsStorageSimulate"),
				Type:              string(storageUnit.MemoryDB),
				BatchDelaySeconds: 30,
				MaxBatchSize:      6,
				MaxOpenFiles:      10,
			},
		},
		PeerBlockBodyStorage: config.StorageConfig{
			Cache: getLRUCacheConfig(),
			DB: config.DBConfig{
				FilePath:          AddTimestampSuffix("PeerBlocks"),
				Type:              string(storageUnit.MemoryDB),
				BatchDelaySeconds: 30,
				MaxBatchSize:      6,
				MaxOpenFiles:      10,
			},
		},
		BootstrapStorage: config.StorageConfig{
			Cache: getLRUCacheConfig(),
			DB: config.DBConfig{
				FilePath:          AddTimestampSuffix("BootstrapData"),
				Type:              string(storageUnit.MemoryDB),
				BatchDelaySeconds: 1,
				MaxBatchSize:      6,
				MaxOpenFiles:      10,
			},
		},
		LogsAndEvents: config.LogsAndEventsConfig{
			SaveInStorageEnabled: false,
			TxLogsStorage: config.StorageConfig{
				Cache: getLRUCacheConfig(),
				DB: config.DBConfig{
					FilePath:          AddTimestampSuffix("Logs"),
					Type:              string(storageUnit.MemoryDB),
					BatchDelaySeconds: 2,
					MaxBatchSize:      100,
					MaxOpenFiles:      10,
				},
			},
		},
		ReceiptsStorage: config.StorageConfig{
			Cache: getLRUCacheConfig(),
			DB: config.DBConfig{
				FilePath:          AddTimestampSuffix("Receipts"),
				Type:              string(storageUnit.MemoryDB),
				BatchDelaySeconds: 30,
				MaxBatchSize:      6,
				MaxOpenFiles:      10,
			},
		},
		ScheduledSCRsStorage: config.StorageConfig{
			Cache: getLRUCacheConfig(),
			DB: config.DBConfig{
				FilePath:          AddTimestampSuffix("ScheduledSCRs"),
				Type:              string(storageUnit.MemoryDB),
				BatchDelaySeconds: 30,
				MaxBatchSize:      6,
				MaxOpenFiles:      10,
			},
		},
		Versions: config.VersionsConfig{
			Cache: config.CacheConfig{
				Type:     "LRU",
				Capacity: 1000,
				Shards:   1,
			},
			DefaultVersion: "default",
			VersionsByEpochs: []config.VersionByEpochs{
				{
					StartEpoch: 0,
					Version:    "*",
				},
			},
		},
		SoftwareVersionConfig: config.SoftwareVersionConfig{
			PollingIntervalInMinutes: 30,
		},
		TrieSync: config.TrieSyncConfig{
			NumConcurrentTrieSyncers:  50,
			MaxHardCapForMissingNodes: 500,
			TrieSyncerVersion:         2,
		},
		Antiflood: config.AntifloodConfig{
			NumConcurrentResolverJobs: 2,
			TxAccumulator: config.TxAccumulatorConfig{
				MaxAllowedTimeInMilliseconds:   10,
				MaxDeviationTimeInMilliseconds: 1,
			},
		},
		Resolvers: config.ResolverConfig{
			NumCrossShardPeers:  2,
			NumIntraShardPeers:  1,
			NumFullHistoryPeers: 3,
		},
		VirtualMachine: config.VirtualMachineServicesConfig{
			Execution: config.VirtualMachineConfig{
				ArwenVersions: []config.ArwenVersionByEpoch{
					{StartEpoch: 0, Version: "*"},
				},
			},
			Querying: config.QueryVirtualMachineConfig{
				NumConcurrentVMs: 1,
				VirtualMachineConfig: config.VirtualMachineConfig{
					ArwenVersions: []config.ArwenVersionByEpoch{
						{StartEpoch: 0, Version: "*"},
					},
				},
			},
		},
		VMOutputCacher: config.CacheConfig{
			Type:     "LRU",
			Capacity: 10000,
			Name:     "VMOutputCacher",
		},
	}
}

func getLRUCacheConfig() config.CacheConfig {
	return config.CacheConfig{
		Type:     "LRU",
		Capacity: 1000,
		Shards:   1,
	}
}<|MERGE_RESOLUTION|>--- conflicted
+++ resolved
@@ -285,18 +285,14 @@
 			},
 		},
 		HeartbeatV2: config.HeartbeatV2Config{
-<<<<<<< HEAD
-			MaxNumOfPeerAuthenticationInResponse: 5,
-			HeartbeatExpiryTimespanInSec:         30,
-=======
 			PeerAuthenticationTimeBetweenSendsInSec:          1,
 			PeerAuthenticationTimeBetweenSendsWhenErrorInSec: 1,
 			PeerAuthenticationThresholdBetweenSends:          0.1,
 			HeartbeatTimeBetweenSendsInSec:                   1,
 			HeartbeatTimeBetweenSendsWhenErrorInSec:          1,
 			HeartbeatThresholdBetweenSends:                   0.1,
+      MaxNumOfPeerAuthenticationInResponse:             5,
 			HeartbeatExpiryTimespanInSec:                     30,
->>>>>>> 850396f5
 			PeerAuthenticationPool: config.PeerAuthenticationPoolConfig{
 				DefaultSpanInSec: 30,
 				CacheExpiryInSec: 30,
