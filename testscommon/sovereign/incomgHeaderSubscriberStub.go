package sovereign

import (
	"github.com/multiversx/mx-chain-core-go/data"
	"github.com/multiversx/mx-chain-core-go/data/sovereign"
)

// IncomingHeaderSubscriberStub -
type IncomingHeaderSubscriberStub struct {
	AddHeaderCalled            func(headerHash []byte, header sovereign.IncomingHeaderHandler) error
	CreateExtendedHeaderCalled func(header sovereign.IncomingHeaderHandler) (data.ShardHeaderExtendedHandler, error)
}

// AddHeader -
func (ihs *IncomingHeaderSubscriberStub) AddHeader(headerHash []byte, header sovereign.IncomingHeaderHandler) error {
	if ihs.AddHeaderCalled != nil {
		return ihs.AddHeaderCalled(headerHash, header)
	}

	return nil
}

<<<<<<< HEAD
func (ihs *IncomingHeaderSubscriberStub) CreateExtendedHeader(header sovereign.IncomingHeaderHandler) (data.ShardHeaderExtendedHandler, error) {
	if ihs.CreateExtendedHeaderCalled != nil {
		return ihs.CreateExtendedHeaderCalled(header)
	}

	return nil, nil
}

=======
// IsInterfaceNil -
>>>>>>> cdd4e42c
func (ihs *IncomingHeaderSubscriberStub) IsInterfaceNil() bool {
	return ihs == nil
}<|MERGE_RESOLUTION|>--- conflicted
+++ resolved
@@ -20,7 +20,7 @@
 	return nil
 }
 
-<<<<<<< HEAD
+// CreateExtendedHeader -
 func (ihs *IncomingHeaderSubscriberStub) CreateExtendedHeader(header sovereign.IncomingHeaderHandler) (data.ShardHeaderExtendedHandler, error) {
 	if ihs.CreateExtendedHeaderCalled != nil {
 		return ihs.CreateExtendedHeaderCalled(header)
@@ -29,9 +29,7 @@
 	return nil, nil
 }
 
-=======
 // IsInterfaceNil -
->>>>>>> cdd4e42c
 func (ihs *IncomingHeaderSubscriberStub) IsInterfaceNil() bool {
 	return ihs == nil
 }