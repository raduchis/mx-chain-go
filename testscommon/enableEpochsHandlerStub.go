package testscommon

import (
	"sync"
)

// EnableEpochsHandlerStub -
type EnableEpochsHandlerStub struct {
	sync.RWMutex
	ResetPenalizedTooMuchGasFlagCalled                           func()
	IsStakingV4Step2Called                                       func() bool
	BlockGasAndFeesReCheckEnableEpochField                       uint32
	StakingV2EnableEpochField                                    uint32
	ScheduledMiniBlocksEnableEpochField                          uint32
	SwitchJailWaitingEnableEpochField                            uint32
	BalanceWaitingListsEnableEpochField                          uint32
	MultiESDTTransferAsyncCallBackEnableEpochField               uint32
	FixOOGReturnCodeEnableEpochField                             uint32
	RemoveNonUpdatedStorageEnableEpochField                      uint32
	CreateNFTThroughExecByCallerEnableEpochField                 uint32
	FixFailExecutionOnErrorEnableEpochField                      uint32
	ManagedCryptoAPIEnableEpochField                             uint32
	DisableExecByCallerEnableEpochField                          uint32
	RefactorContextEnableEpochField                              uint32
	CheckExecuteReadOnlyEnableEpochField                         uint32
	StorageAPICostOptimizationEnableEpochField                   uint32
	MiniBlockPartialExecutionEnableEpochField                    uint32
	RefactorPeersMiniBlocksEnableEpochField                      uint32
	StakingV4Step1EnableEpochField                               uint32
	StakingV4Step2EnableEpochField                               uint32
	IsSCDeployFlagEnabledField                                   bool
	IsBuiltInFunctionsFlagEnabledField                           bool
	IsRelayedTransactionsFlagEnabledField                        bool
	IsPenalizedTooMuchGasFlagEnabledField                        bool
	IsSwitchJailWaitingFlagEnabledField                          bool
	IsBelowSignedThresholdFlagEnabledField                       bool
	IsSwitchHysteresisForMinNodesFlagEnabledField                bool
	IsSwitchHysteresisForMinNodesFlagEnabledForCurrentEpochField bool
	IsTransactionSignedWithTxHashFlagEnabledField                bool
	IsMetaProtectionFlagEnabledField                             bool
	IsAheadOfTimeGasUsageFlagEnabledField                        bool
	IsGasPriceModifierFlagEnabledField                           bool
	IsRepairCallbackFlagEnabledField                             bool
	IsBalanceWaitingListsFlagEnabledField                        bool
	IsReturnDataToLastTransferFlagEnabledField                   bool
	IsSenderInOutTransferFlagEnabledField                        bool
	IsStakeFlagEnabledField                                      bool
	IsStakingV2FlagEnabledField                                  bool
	IsStakingV2OwnerFlagEnabledField                             bool
	IsStakingV2FlagEnabledForActivationEpochCompletedField       bool
	IsDoubleKeyProtectionFlagEnabledField                        bool
	IsESDTFlagEnabledField                                       bool
	IsESDTFlagEnabledForCurrentEpochField                        bool
	IsGovernanceFlagEnabledField                                 bool
	IsGovernanceFlagEnabledForCurrentEpochField                  bool
	IsDelegationManagerFlagEnabledField                          bool
	IsDelegationSmartContractFlagEnabledField                    bool
	IsDelegationSmartContractFlagForCurrentEpochEnabledField     bool
	IsCorrectLastUnJailedFlagEnabledField                        bool
	IsCorrectLastUnJailedFlagEnabledForCurrentEpochField         bool
	IsRelayedTransactionsV2FlagEnabledField                      bool
	IsUnBondTokensV2FlagEnabledField                             bool
	IsSaveJailedAlwaysFlagEnabledField                           bool
	IsReDelegateBelowMinCheckFlagEnabledField                    bool
	IsValidatorToDelegationFlagEnabledField                      bool
	IsIncrementSCRNonceInMultiTransferFlagEnabledField           bool
	IsESDTMultiTransferFlagEnabledField                          bool
	IsGlobalMintBurnFlagEnabledField                             bool
	IsESDTTransferRoleFlagEnabledField                           bool
	IsComputeRewardCheckpointFlagEnabledField                    bool
	IsSCRSizeInvariantCheckFlagEnabledField                      bool
	IsBackwardCompSaveKeyValueFlagEnabledField                   bool
	IsESDTNFTCreateOnMultiShardFlagEnabledField                  bool
	IsMetaESDTSetFlagEnabledField                                bool
	IsAddTokensToDelegationFlagEnabledField                      bool
	IsMultiESDTTransferFixOnCallBackFlagEnabledField             bool
	IsOptimizeGasUsedInCrossMiniBlocksFlagEnabledField           bool
	IsCorrectFirstQueuedFlagEnabledField                         bool
	IsDeleteDelegatorAfterClaimRewardsFlagEnabledField           bool
	IsFixOOGReturnCodeFlagEnabledField                           bool
	IsRemoveNonUpdatedStorageFlagEnabledField                    bool
	IsOptimizeNFTStoreFlagEnabledField                           bool
	IsCreateNFTThroughExecByCallerFlagEnabledField               bool
	IsStopDecreasingValidatorRatingWhenStuckFlagEnabledField     bool
	IsFrontRunningProtectionFlagEnabledField                     bool
	IsPayableBySCFlagEnabledField                                bool
	IsCleanUpInformativeSCRsFlagEnabledField                     bool
	IsStorageAPICostOptimizationFlagEnabledField                 bool
	IsESDTRegisterAndSetAllRolesFlagEnabledField                 bool
	IsScheduledMiniBlocksFlagEnabledField                        bool
	IsCorrectJailedNotUnStakedEmptyQueueFlagEnabledField         bool
	IsDoNotReturnOldBlockInBlockchainHookFlagEnabledField        bool
	IsAddFailedRelayedTxToInvalidMBsFlagField                    bool
	IsSCRSizeInvariantOnBuiltInResultFlagEnabledField            bool
	IsCheckCorrectTokenIDForTransferRoleFlagEnabledField         bool
	IsFailExecutionOnEveryAPIErrorFlagEnabledField               bool
	IsMiniBlockPartialExecutionFlagEnabledField                  bool
	IsManagedCryptoAPIsFlagEnabledField                          bool
	IsESDTMetadataContinuousCleanupFlagEnabledField              bool
	IsDisableExecByCallerFlagEnabledField                        bool
	IsRefactorContextFlagEnabledField                            bool
	IsCheckFunctionArgumentFlagEnabledField                      bool
	IsCheckExecuteOnReadOnlyFlagEnabledField                     bool
	IsFixAsyncCallbackCheckFlagEnabledField                      bool
	IsSaveToSystemAccountFlagEnabledField                        bool
	IsCheckFrozenCollectionFlagEnabledField                      bool
	IsSendAlwaysFlagEnabledField                                 bool
	IsValueLengthCheckFlagEnabledField                           bool
	IsCheckTransferFlagEnabledField                              bool
	IsESDTNFTImprovementV1FlagEnabledField                       bool
	IsSetSenderInEeiOutputTransferFlagEnabledField               bool
	IsChangeDelegationOwnerFlagEnabledField                      bool
	IsRefactorPeersMiniBlocksFlagEnabledField                    bool
	IsFixAsyncCallBackArgsListFlagEnabledField                   bool
	IsFixOldTokenLiquidityEnabledField                           bool
	IsRuntimeMemStoreLimitEnabledField                           bool
	IsMaxBlockchainHookCountersFlagEnabledField                  bool
	IsWipeSingleNFTLiquidityDecreaseEnabledField                 bool
	IsAlwaysSaveTokenMetaDataEnabledField                        bool
	IsStakeLimitsFlagEnabledField                                bool
	IsStakingV4Step1FlagEnabledField                             bool
	IsStakingV4Step2FlagEnabledField                             bool
	IsStakingV4Step3FlagEnabledField                             bool
	IsStakingQueueEnabledField                                   bool
	IsStakingV4StartedField                                      bool
}

// ResetPenalizedTooMuchGasFlag -
func (stub *EnableEpochsHandlerStub) ResetPenalizedTooMuchGasFlag() {
	if stub.ResetPenalizedTooMuchGasFlagCalled != nil {
		stub.ResetPenalizedTooMuchGasFlagCalled()
	}
}

// BlockGasAndFeesReCheckEnableEpoch -
func (stub *EnableEpochsHandlerStub) BlockGasAndFeesReCheckEnableEpoch() uint32 {
	stub.RLock()
	defer stub.RUnlock()

	return stub.BlockGasAndFeesReCheckEnableEpochField
}

// StakingV2EnableEpoch -
func (stub *EnableEpochsHandlerStub) StakingV2EnableEpoch() uint32 {
	stub.RLock()
	defer stub.RUnlock()

	return stub.StakingV2EnableEpochField
}

// ScheduledMiniBlocksEnableEpoch -
func (stub *EnableEpochsHandlerStub) ScheduledMiniBlocksEnableEpoch() uint32 {
	stub.RLock()
	defer stub.RUnlock()

	return stub.ScheduledMiniBlocksEnableEpochField
}

// SwitchJailWaitingEnableEpoch -
func (stub *EnableEpochsHandlerStub) SwitchJailWaitingEnableEpoch() uint32 {
	stub.RLock()
	defer stub.RUnlock()

	return stub.SwitchJailWaitingEnableEpochField
}

// BalanceWaitingListsEnableEpoch -
func (stub *EnableEpochsHandlerStub) BalanceWaitingListsEnableEpoch() uint32 {
	stub.RLock()
	defer stub.RUnlock()

	return stub.BalanceWaitingListsEnableEpochField
}

// MultiESDTTransferAsyncCallBackEnableEpoch -
func (stub *EnableEpochsHandlerStub) MultiESDTTransferAsyncCallBackEnableEpoch() uint32 {
	stub.RLock()
	defer stub.RUnlock()

	return stub.MultiESDTTransferAsyncCallBackEnableEpochField
}

// FixOOGReturnCodeEnableEpoch -
func (stub *EnableEpochsHandlerStub) FixOOGReturnCodeEnableEpoch() uint32 {
	stub.RLock()
	defer stub.RUnlock()

	return stub.FixOOGReturnCodeEnableEpochField
}

// RemoveNonUpdatedStorageEnableEpoch -
func (stub *EnableEpochsHandlerStub) RemoveNonUpdatedStorageEnableEpoch() uint32 {
	stub.RLock()
	defer stub.RUnlock()

	return stub.RemoveNonUpdatedStorageEnableEpochField
}

// CreateNFTThroughExecByCallerEnableEpoch -
func (stub *EnableEpochsHandlerStub) CreateNFTThroughExecByCallerEnableEpoch() uint32 {
	stub.RLock()
	defer stub.RUnlock()

	return stub.CreateNFTThroughExecByCallerEnableEpochField
}

// FixFailExecutionOnErrorEnableEpoch -
func (stub *EnableEpochsHandlerStub) FixFailExecutionOnErrorEnableEpoch() uint32 {
	stub.RLock()
	defer stub.RUnlock()

	return stub.FixFailExecutionOnErrorEnableEpochField
}

// ManagedCryptoAPIEnableEpoch -
func (stub *EnableEpochsHandlerStub) ManagedCryptoAPIEnableEpoch() uint32 {
	stub.RLock()
	defer stub.RUnlock()

	return stub.ManagedCryptoAPIEnableEpochField
}

// DisableExecByCallerEnableEpoch -
func (stub *EnableEpochsHandlerStub) DisableExecByCallerEnableEpoch() uint32 {
	stub.RLock()
	defer stub.RUnlock()

	return stub.DisableExecByCallerEnableEpochField
}

// RefactorContextEnableEpoch -
func (stub *EnableEpochsHandlerStub) RefactorContextEnableEpoch() uint32 {
	stub.RLock()
	defer stub.RUnlock()

	return stub.RefactorContextEnableEpochField
}

// CheckExecuteReadOnlyEnableEpoch -
func (stub *EnableEpochsHandlerStub) CheckExecuteReadOnlyEnableEpoch() uint32 {
	stub.RLock()
	defer stub.RUnlock()

	return stub.CheckExecuteReadOnlyEnableEpochField
}

// StorageAPICostOptimizationEnableEpoch -
func (stub *EnableEpochsHandlerStub) StorageAPICostOptimizationEnableEpoch() uint32 {
	stub.RLock()
	defer stub.RUnlock()

	return stub.StorageAPICostOptimizationEnableEpochField
}

// MiniBlockPartialExecutionEnableEpoch -
func (stub *EnableEpochsHandlerStub) MiniBlockPartialExecutionEnableEpoch() uint32 {
	stub.RLock()
	defer stub.RUnlock()

	return stub.MiniBlockPartialExecutionEnableEpochField
}

// RefactorPeersMiniBlocksEnableEpoch -
func (stub *EnableEpochsHandlerStub) RefactorPeersMiniBlocksEnableEpoch() uint32 {
	stub.RLock()
	defer stub.RUnlock()

	return stub.RefactorPeersMiniBlocksEnableEpochField
}

// StakingV4Step1EnableEpoch -
func (stub *EnableEpochsHandlerStub) StakingV4Step1EnableEpoch() uint32 {
	stub.RLock()
	defer stub.RUnlock()

	return stub.StakingV4Step1EnableEpochField
}

// StakingV4Step2EnableEpoch -
func (stub *EnableEpochsHandlerStub) StakingV4Step2EnableEpoch() uint32 {
	stub.RLock()
	defer stub.RUnlock()

	return stub.StakingV4Step2EnableEpochField
}

// IsSCDeployFlagEnabled -
func (stub *EnableEpochsHandlerStub) IsSCDeployFlagEnabled() bool {
	stub.RLock()
	defer stub.RUnlock()

	return stub.IsSCDeployFlagEnabledField
}

// IsBuiltInFunctionsFlagEnabled -
func (stub *EnableEpochsHandlerStub) IsBuiltInFunctionsFlagEnabled() bool {
	stub.RLock()
	defer stub.RUnlock()

	return stub.IsBuiltInFunctionsFlagEnabledField
}

// IsRelayedTransactionsFlagEnabled -
func (stub *EnableEpochsHandlerStub) IsRelayedTransactionsFlagEnabled() bool {
	stub.RLock()
	defer stub.RUnlock()

	return stub.IsRelayedTransactionsFlagEnabledField
}

// IsPenalizedTooMuchGasFlagEnabled -
func (stub *EnableEpochsHandlerStub) IsPenalizedTooMuchGasFlagEnabled() bool {
	stub.RLock()
	defer stub.RUnlock()

	return stub.IsPenalizedTooMuchGasFlagEnabledField
}

// IsSwitchJailWaitingFlagEnabled -
func (stub *EnableEpochsHandlerStub) IsSwitchJailWaitingFlagEnabled() bool {
	stub.RLock()
	defer stub.RUnlock()

	return stub.IsSwitchJailWaitingFlagEnabledField
}

// IsBelowSignedThresholdFlagEnabled -
func (stub *EnableEpochsHandlerStub) IsBelowSignedThresholdFlagEnabled() bool {
	stub.RLock()
	defer stub.RUnlock()

	return stub.IsBelowSignedThresholdFlagEnabledField
}

// IsSwitchHysteresisForMinNodesFlagEnabled -
func (stub *EnableEpochsHandlerStub) IsSwitchHysteresisForMinNodesFlagEnabled() bool {
	stub.RLock()
	defer stub.RUnlock()

	return stub.IsSwitchHysteresisForMinNodesFlagEnabledField
}

// IsSwitchHysteresisForMinNodesFlagEnabledForCurrentEpoch -
func (stub *EnableEpochsHandlerStub) IsSwitchHysteresisForMinNodesFlagEnabledForCurrentEpoch() bool {
	stub.RLock()
	defer stub.RUnlock()

	return stub.IsSwitchHysteresisForMinNodesFlagEnabledForCurrentEpochField
}

// IsTransactionSignedWithTxHashFlagEnabled -
func (stub *EnableEpochsHandlerStub) IsTransactionSignedWithTxHashFlagEnabled() bool {
	stub.RLock()
	defer stub.RUnlock()

	return stub.IsTransactionSignedWithTxHashFlagEnabledField
}

// IsMetaProtectionFlagEnabled -
func (stub *EnableEpochsHandlerStub) IsMetaProtectionFlagEnabled() bool {
	stub.RLock()
	defer stub.RUnlock()

	return stub.IsMetaProtectionFlagEnabledField
}

// IsAheadOfTimeGasUsageFlagEnabled -
func (stub *EnableEpochsHandlerStub) IsAheadOfTimeGasUsageFlagEnabled() bool {
	stub.RLock()
	defer stub.RUnlock()

	return stub.IsAheadOfTimeGasUsageFlagEnabledField
}

// IsGasPriceModifierFlagEnabled -
func (stub *EnableEpochsHandlerStub) IsGasPriceModifierFlagEnabled() bool {
	stub.RLock()
	defer stub.RUnlock()

	return stub.IsGasPriceModifierFlagEnabledField
}

// IsRepairCallbackFlagEnabled -
func (stub *EnableEpochsHandlerStub) IsRepairCallbackFlagEnabled() bool {
	stub.RLock()
	defer stub.RUnlock()

	return stub.IsRepairCallbackFlagEnabledField
}

// IsBalanceWaitingListsFlagEnabled -
func (stub *EnableEpochsHandlerStub) IsBalanceWaitingListsFlagEnabled() bool {
	stub.RLock()
	defer stub.RUnlock()

	return stub.IsBalanceWaitingListsFlagEnabledField
}

// IsReturnDataToLastTransferFlagEnabled -
func (stub *EnableEpochsHandlerStub) IsReturnDataToLastTransferFlagEnabled() bool {
	stub.RLock()
	defer stub.RUnlock()

	return stub.IsReturnDataToLastTransferFlagEnabledField
}

// IsSenderInOutTransferFlagEnabled -
func (stub *EnableEpochsHandlerStub) IsSenderInOutTransferFlagEnabled() bool {
	stub.RLock()
	defer stub.RUnlock()

	return stub.IsSenderInOutTransferFlagEnabledField
}

// IsStakeFlagEnabled -
func (stub *EnableEpochsHandlerStub) IsStakeFlagEnabled() bool {
	stub.RLock()
	defer stub.RUnlock()

	return stub.IsStakeFlagEnabledField
}

// IsStakingV2FlagEnabled -
func (stub *EnableEpochsHandlerStub) IsStakingV2FlagEnabled() bool {
	stub.RLock()
	defer stub.RUnlock()

	return stub.IsStakingV2FlagEnabledField
}

// IsStakingV2OwnerFlagEnabled -
func (stub *EnableEpochsHandlerStub) IsStakingV2OwnerFlagEnabled() bool {
	stub.RLock()
	defer stub.RUnlock()

	return stub.IsStakingV2OwnerFlagEnabledField
}

// IsStakingV2FlagEnabledForActivationEpochCompleted -
func (stub *EnableEpochsHandlerStub) IsStakingV2FlagEnabledForActivationEpochCompleted() bool {
	stub.RLock()
	defer stub.RUnlock()

	return stub.IsStakingV2FlagEnabledForActivationEpochCompletedField
}

// IsDoubleKeyProtectionFlagEnabled -
func (stub *EnableEpochsHandlerStub) IsDoubleKeyProtectionFlagEnabled() bool {
	stub.RLock()
	defer stub.RUnlock()

	return stub.IsDoubleKeyProtectionFlagEnabledField
}

// IsESDTFlagEnabled -
func (stub *EnableEpochsHandlerStub) IsESDTFlagEnabled() bool {
	stub.RLock()
	defer stub.RUnlock()

	return stub.IsESDTFlagEnabledField
}

// IsESDTFlagEnabledForCurrentEpoch -
func (stub *EnableEpochsHandlerStub) IsESDTFlagEnabledForCurrentEpoch() bool {
	stub.RLock()
	defer stub.RUnlock()

	return stub.IsESDTFlagEnabledForCurrentEpochField
}

// IsGovernanceFlagEnabled -
func (stub *EnableEpochsHandlerStub) IsGovernanceFlagEnabled() bool {
	stub.RLock()
	defer stub.RUnlock()

	return stub.IsGovernanceFlagEnabledField
}

// IsGovernanceFlagEnabledForCurrentEpoch -
func (stub *EnableEpochsHandlerStub) IsGovernanceFlagEnabledForCurrentEpoch() bool {
	stub.RLock()
	defer stub.RUnlock()

	return stub.IsGovernanceFlagEnabledForCurrentEpochField
}

// IsDelegationManagerFlagEnabled -
func (stub *EnableEpochsHandlerStub) IsDelegationManagerFlagEnabled() bool {
	stub.RLock()
	defer stub.RUnlock()

	return stub.IsDelegationManagerFlagEnabledField
}

// IsDelegationSmartContractFlagEnabled -
func (stub *EnableEpochsHandlerStub) IsDelegationSmartContractFlagEnabled() bool {
	stub.RLock()
	defer stub.RUnlock()

	return stub.IsDelegationSmartContractFlagEnabledField
}

// IsDelegationSmartContractFlagEnabledForCurrentEpoch -
func (stub *EnableEpochsHandlerStub) IsDelegationSmartContractFlagEnabledForCurrentEpoch() bool {
	stub.RLock()
	defer stub.RUnlock()

	return stub.IsDelegationSmartContractFlagForCurrentEpochEnabledField
}

// IsCorrectLastUnJailedFlagEnabled -
func (stub *EnableEpochsHandlerStub) IsCorrectLastUnJailedFlagEnabled() bool {
	stub.RLock()
	defer stub.RUnlock()

	return stub.IsCorrectLastUnJailedFlagEnabledField
}

// IsCorrectLastUnJailedFlagEnabledForCurrentEpoch -
func (stub *EnableEpochsHandlerStub) IsCorrectLastUnJailedFlagEnabledForCurrentEpoch() bool {
	stub.RLock()
	defer stub.RUnlock()

	return stub.IsCorrectLastUnJailedFlagEnabledForCurrentEpochField
}

// IsRelayedTransactionsV2FlagEnabled -
func (stub *EnableEpochsHandlerStub) IsRelayedTransactionsV2FlagEnabled() bool {
	stub.RLock()
	defer stub.RUnlock()

	return stub.IsRelayedTransactionsV2FlagEnabledField
}

// IsUnBondTokensV2FlagEnabled -
func (stub *EnableEpochsHandlerStub) IsUnBondTokensV2FlagEnabled() bool {
	stub.RLock()
	defer stub.RUnlock()

	return stub.IsUnBondTokensV2FlagEnabledField
}

// IsSaveJailedAlwaysFlagEnabled -
func (stub *EnableEpochsHandlerStub) IsSaveJailedAlwaysFlagEnabled() bool {
	stub.RLock()
	defer stub.RUnlock()

	return stub.IsSaveJailedAlwaysFlagEnabledField
}

// IsReDelegateBelowMinCheckFlagEnabled -
func (stub *EnableEpochsHandlerStub) IsReDelegateBelowMinCheckFlagEnabled() bool {
	stub.RLock()
	defer stub.RUnlock()

	return stub.IsReDelegateBelowMinCheckFlagEnabledField
}

// IsValidatorToDelegationFlagEnabled -
func (stub *EnableEpochsHandlerStub) IsValidatorToDelegationFlagEnabled() bool {
	stub.RLock()
	defer stub.RUnlock()

	return stub.IsValidatorToDelegationFlagEnabledField
}

// IsIncrementSCRNonceInMultiTransferFlagEnabled -
func (stub *EnableEpochsHandlerStub) IsIncrementSCRNonceInMultiTransferFlagEnabled() bool {
	stub.RLock()
	defer stub.RUnlock()

	return stub.IsIncrementSCRNonceInMultiTransferFlagEnabledField
}

// IsESDTMultiTransferFlagEnabled -
func (stub *EnableEpochsHandlerStub) IsESDTMultiTransferFlagEnabled() bool {
	stub.RLock()
	defer stub.RUnlock()

	return stub.IsESDTMultiTransferFlagEnabledField
}

// IsGlobalMintBurnFlagEnabled -
func (stub *EnableEpochsHandlerStub) IsGlobalMintBurnFlagEnabled() bool {
	stub.RLock()
	defer stub.RUnlock()

	return stub.IsGlobalMintBurnFlagEnabledField
}

// IsESDTTransferRoleFlagEnabled -
func (stub *EnableEpochsHandlerStub) IsESDTTransferRoleFlagEnabled() bool {
	stub.RLock()
	defer stub.RUnlock()

	return stub.IsESDTTransferRoleFlagEnabledField
}

// IsComputeRewardCheckpointFlagEnabled -
func (stub *EnableEpochsHandlerStub) IsComputeRewardCheckpointFlagEnabled() bool {
	stub.RLock()
	defer stub.RUnlock()

	return stub.IsComputeRewardCheckpointFlagEnabledField
}

// IsSCRSizeInvariantCheckFlagEnabled -
func (stub *EnableEpochsHandlerStub) IsSCRSizeInvariantCheckFlagEnabled() bool {
	stub.RLock()
	defer stub.RUnlock()

	return stub.IsSCRSizeInvariantCheckFlagEnabledField
}

// IsBackwardCompSaveKeyValueFlagEnabled -
func (stub *EnableEpochsHandlerStub) IsBackwardCompSaveKeyValueFlagEnabled() bool {
	stub.RLock()
	defer stub.RUnlock()

	return stub.IsBackwardCompSaveKeyValueFlagEnabledField
}

// IsESDTNFTCreateOnMultiShardFlagEnabled -
func (stub *EnableEpochsHandlerStub) IsESDTNFTCreateOnMultiShardFlagEnabled() bool {
	stub.RLock()
	defer stub.RUnlock()

	return stub.IsESDTNFTCreateOnMultiShardFlagEnabledField
}

// IsMetaESDTSetFlagEnabled -
func (stub *EnableEpochsHandlerStub) IsMetaESDTSetFlagEnabled() bool {
	stub.RLock()
	defer stub.RUnlock()

	return stub.IsMetaESDTSetFlagEnabledField
}

// IsAddTokensToDelegationFlagEnabled -
func (stub *EnableEpochsHandlerStub) IsAddTokensToDelegationFlagEnabled() bool {
	stub.RLock()
	defer stub.RUnlock()

	return stub.IsAddTokensToDelegationFlagEnabledField
}

// IsMultiESDTTransferFixOnCallBackFlagEnabled -
func (stub *EnableEpochsHandlerStub) IsMultiESDTTransferFixOnCallBackFlagEnabled() bool {
	stub.RLock()
	defer stub.RUnlock()

	return stub.IsMultiESDTTransferFixOnCallBackFlagEnabledField
}

// IsOptimizeGasUsedInCrossMiniBlocksFlagEnabled -
func (stub *EnableEpochsHandlerStub) IsOptimizeGasUsedInCrossMiniBlocksFlagEnabled() bool {
	stub.RLock()
	defer stub.RUnlock()

	return stub.IsOptimizeGasUsedInCrossMiniBlocksFlagEnabledField
}

// IsCorrectFirstQueuedFlagEnabled -
func (stub *EnableEpochsHandlerStub) IsCorrectFirstQueuedFlagEnabled() bool {
	stub.RLock()
	defer stub.RUnlock()

	return stub.IsCorrectFirstQueuedFlagEnabledField
}

// IsDeleteDelegatorAfterClaimRewardsFlagEnabled -
func (stub *EnableEpochsHandlerStub) IsDeleteDelegatorAfterClaimRewardsFlagEnabled() bool {
	stub.RLock()
	defer stub.RUnlock()

	return stub.IsDeleteDelegatorAfterClaimRewardsFlagEnabledField
}

// IsFixOOGReturnCodeFlagEnabled -
func (stub *EnableEpochsHandlerStub) IsFixOOGReturnCodeFlagEnabled() bool {
	stub.RLock()
	defer stub.RUnlock()

	return stub.IsFixOOGReturnCodeFlagEnabledField
}

// IsRemoveNonUpdatedStorageFlagEnabled -
func (stub *EnableEpochsHandlerStub) IsRemoveNonUpdatedStorageFlagEnabled() bool {
	stub.RLock()
	defer stub.RUnlock()

	return stub.IsRemoveNonUpdatedStorageFlagEnabledField
}

// IsOptimizeNFTStoreFlagEnabled -
func (stub *EnableEpochsHandlerStub) IsOptimizeNFTStoreFlagEnabled() bool {
	stub.RLock()
	defer stub.RUnlock()

	return stub.IsOptimizeNFTStoreFlagEnabledField
}

// IsCreateNFTThroughExecByCallerFlagEnabled -
func (stub *EnableEpochsHandlerStub) IsCreateNFTThroughExecByCallerFlagEnabled() bool {
	stub.RLock()
	defer stub.RUnlock()

	return stub.IsCreateNFTThroughExecByCallerFlagEnabledField
}

// IsStopDecreasingValidatorRatingWhenStuckFlagEnabled -
func (stub *EnableEpochsHandlerStub) IsStopDecreasingValidatorRatingWhenStuckFlagEnabled() bool {
	stub.RLock()
	defer stub.RUnlock()

	return stub.IsStopDecreasingValidatorRatingWhenStuckFlagEnabledField
}

// IsFrontRunningProtectionFlagEnabled -
func (stub *EnableEpochsHandlerStub) IsFrontRunningProtectionFlagEnabled() bool {
	stub.RLock()
	defer stub.RUnlock()

	return stub.IsFrontRunningProtectionFlagEnabledField
}

// IsPayableBySCFlagEnabled -
func (stub *EnableEpochsHandlerStub) IsPayableBySCFlagEnabled() bool {
	stub.RLock()
	defer stub.RUnlock()

	return stub.IsPayableBySCFlagEnabledField
}

// IsCleanUpInformativeSCRsFlagEnabled -
func (stub *EnableEpochsHandlerStub) IsCleanUpInformativeSCRsFlagEnabled() bool {
	stub.RLock()
	defer stub.RUnlock()

	return stub.IsCleanUpInformativeSCRsFlagEnabledField
}

// IsStorageAPICostOptimizationFlagEnabled -
func (stub *EnableEpochsHandlerStub) IsStorageAPICostOptimizationFlagEnabled() bool {
	stub.RLock()
	defer stub.RUnlock()

	return stub.IsStorageAPICostOptimizationFlagEnabledField
}

// IsESDTRegisterAndSetAllRolesFlagEnabled -
func (stub *EnableEpochsHandlerStub) IsESDTRegisterAndSetAllRolesFlagEnabled() bool {
	stub.RLock()
	defer stub.RUnlock()

	return stub.IsESDTRegisterAndSetAllRolesFlagEnabledField
}

// IsScheduledMiniBlocksFlagEnabled -
func (stub *EnableEpochsHandlerStub) IsScheduledMiniBlocksFlagEnabled() bool {
	stub.RLock()
	defer stub.RUnlock()

	return stub.IsScheduledMiniBlocksFlagEnabledField
}

// IsCorrectJailedNotUnStakedEmptyQueueFlagEnabled -
func (stub *EnableEpochsHandlerStub) IsCorrectJailedNotUnStakedEmptyQueueFlagEnabled() bool {
	stub.RLock()
	defer stub.RUnlock()

	return stub.IsCorrectJailedNotUnStakedEmptyQueueFlagEnabledField
}

// IsDoNotReturnOldBlockInBlockchainHookFlagEnabled -
func (stub *EnableEpochsHandlerStub) IsDoNotReturnOldBlockInBlockchainHookFlagEnabled() bool {
	stub.RLock()
	defer stub.RUnlock()

	return stub.IsDoNotReturnOldBlockInBlockchainHookFlagEnabledField
}

// IsAddFailedRelayedTxToInvalidMBsFlag -
func (stub *EnableEpochsHandlerStub) IsAddFailedRelayedTxToInvalidMBsFlag() bool {
	stub.RLock()
	defer stub.RUnlock()

	return stub.IsAddFailedRelayedTxToInvalidMBsFlagField
}

// IsSCRSizeInvariantOnBuiltInResultFlagEnabled -
func (stub *EnableEpochsHandlerStub) IsSCRSizeInvariantOnBuiltInResultFlagEnabled() bool {
	stub.RLock()
	defer stub.RUnlock()

	return stub.IsSCRSizeInvariantOnBuiltInResultFlagEnabledField
}

// IsCheckCorrectTokenIDForTransferRoleFlagEnabled -
func (stub *EnableEpochsHandlerStub) IsCheckCorrectTokenIDForTransferRoleFlagEnabled() bool {
	stub.RLock()
	defer stub.RUnlock()

	return stub.IsCheckCorrectTokenIDForTransferRoleFlagEnabledField
}

// IsFailExecutionOnEveryAPIErrorFlagEnabled -
func (stub *EnableEpochsHandlerStub) IsFailExecutionOnEveryAPIErrorFlagEnabled() bool {
	stub.RLock()
	defer stub.RUnlock()

	return stub.IsFailExecutionOnEveryAPIErrorFlagEnabledField
}

// IsMiniBlockPartialExecutionFlagEnabled -
func (stub *EnableEpochsHandlerStub) IsMiniBlockPartialExecutionFlagEnabled() bool {
	stub.RLock()
	defer stub.RUnlock()

	return stub.IsMiniBlockPartialExecutionFlagEnabledField
}

// IsManagedCryptoAPIsFlagEnabled -
func (stub *EnableEpochsHandlerStub) IsManagedCryptoAPIsFlagEnabled() bool {
	stub.RLock()
	defer stub.RUnlock()

	return stub.IsManagedCryptoAPIsFlagEnabledField
}

// IsESDTMetadataContinuousCleanupFlagEnabled -
func (stub *EnableEpochsHandlerStub) IsESDTMetadataContinuousCleanupFlagEnabled() bool {
	stub.RLock()
	defer stub.RUnlock()

	return stub.IsESDTMetadataContinuousCleanupFlagEnabledField
}

// IsDisableExecByCallerFlagEnabled -
func (stub *EnableEpochsHandlerStub) IsDisableExecByCallerFlagEnabled() bool {
	stub.RLock()
	defer stub.RUnlock()

	return stub.IsDisableExecByCallerFlagEnabledField
}

// IsRefactorContextFlagEnabled -
func (stub *EnableEpochsHandlerStub) IsRefactorContextFlagEnabled() bool {
	stub.RLock()
	defer stub.RUnlock()

	return stub.IsRefactorContextFlagEnabledField
}

// IsCheckFunctionArgumentFlagEnabled -
func (stub *EnableEpochsHandlerStub) IsCheckFunctionArgumentFlagEnabled() bool {
	stub.RLock()
	defer stub.RUnlock()

	return stub.IsCheckFunctionArgumentFlagEnabledField
}

// IsCheckExecuteOnReadOnlyFlagEnabled -
func (stub *EnableEpochsHandlerStub) IsCheckExecuteOnReadOnlyFlagEnabled() bool {
	stub.RLock()
	defer stub.RUnlock()

	return stub.IsCheckExecuteOnReadOnlyFlagEnabledField
}

// IsFixAsyncCallbackCheckFlagEnabled -
func (stub *EnableEpochsHandlerStub) IsFixAsyncCallbackCheckFlagEnabled() bool {
	stub.RLock()
	defer stub.RUnlock()

	return stub.IsFixAsyncCallbackCheckFlagEnabledField
}

// IsSaveToSystemAccountFlagEnabled -
func (stub *EnableEpochsHandlerStub) IsSaveToSystemAccountFlagEnabled() bool {
	stub.RLock()
	defer stub.RUnlock()

	return stub.IsSaveToSystemAccountFlagEnabledField
}

// IsCheckFrozenCollectionFlagEnabled -
func (stub *EnableEpochsHandlerStub) IsCheckFrozenCollectionFlagEnabled() bool {
	stub.RLock()
	defer stub.RUnlock()

	return stub.IsCheckFrozenCollectionFlagEnabledField
}

// IsSendAlwaysFlagEnabled -
func (stub *EnableEpochsHandlerStub) IsSendAlwaysFlagEnabled() bool {
	stub.RLock()
	defer stub.RUnlock()

	return stub.IsSendAlwaysFlagEnabledField
}

// IsValueLengthCheckFlagEnabled -
func (stub *EnableEpochsHandlerStub) IsValueLengthCheckFlagEnabled() bool {
	stub.RLock()
	defer stub.RUnlock()

	return stub.IsValueLengthCheckFlagEnabledField
}

// IsCheckTransferFlagEnabled -
func (stub *EnableEpochsHandlerStub) IsCheckTransferFlagEnabled() bool {
	stub.RLock()
	defer stub.RUnlock()

	return stub.IsCheckTransferFlagEnabledField
}

// IsTransferToMetaFlagEnabled -
func (stub *EnableEpochsHandlerStub) IsTransferToMetaFlagEnabled() bool {
	return false
}

// IsESDTNFTImprovementV1FlagEnabled -
func (stub *EnableEpochsHandlerStub) IsESDTNFTImprovementV1FlagEnabled() bool {
	stub.RLock()
	defer stub.RUnlock()

	return stub.IsESDTNFTImprovementV1FlagEnabledField
}

// IsSetSenderInEeiOutputTransferFlagEnabled -
func (stub *EnableEpochsHandlerStub) IsSetSenderInEeiOutputTransferFlagEnabled() bool {
	stub.RLock()
	defer stub.RUnlock()

	return stub.IsSetSenderInEeiOutputTransferFlagEnabledField
}

// IsChangeDelegationOwnerFlagEnabled -
func (stub *EnableEpochsHandlerStub) IsChangeDelegationOwnerFlagEnabled() bool {
	stub.RLock()
	defer stub.RUnlock()

	return stub.IsChangeDelegationOwnerFlagEnabledField
}

// IsRefactorPeersMiniBlocksFlagEnabled -
func (stub *EnableEpochsHandlerStub) IsRefactorPeersMiniBlocksFlagEnabled() bool {
	stub.RLock()
	defer stub.RUnlock()

	return stub.IsRefactorPeersMiniBlocksFlagEnabledField
}

// IsFixAsyncCallBackArgsListFlagEnabled -
func (stub *EnableEpochsHandlerStub) IsFixAsyncCallBackArgsListFlagEnabled() bool {
	stub.RLock()
	defer stub.RUnlock()

	return stub.IsFixAsyncCallBackArgsListFlagEnabledField
}

// IsFixOldTokenLiquidityEnabled -
func (stub *EnableEpochsHandlerStub) IsFixOldTokenLiquidityEnabled() bool {
	stub.RLock()
	defer stub.RUnlock()

	return stub.IsFixOldTokenLiquidityEnabledField
}

// IsRuntimeMemStoreLimitEnabled -
func (stub *EnableEpochsHandlerStub) IsRuntimeMemStoreLimitEnabled() bool {
	stub.RLock()
	defer stub.RUnlock()

	return stub.IsRuntimeMemStoreLimitEnabledField
}

// IsMaxBlockchainHookCountersFlagEnabled -
func (stub *EnableEpochsHandlerStub) IsMaxBlockchainHookCountersFlagEnabled() bool {
	stub.RLock()
	defer stub.RUnlock()

	return stub.IsMaxBlockchainHookCountersFlagEnabledField
}

// IsWipeSingleNFTLiquidityDecreaseEnabled -
func (stub *EnableEpochsHandlerStub) IsWipeSingleNFTLiquidityDecreaseEnabled() bool {
	stub.RLock()
	defer stub.RUnlock()

	return stub.IsWipeSingleNFTLiquidityDecreaseEnabledField
}

// IsAlwaysSaveTokenMetaDataEnabled -
func (stub *EnableEpochsHandlerStub) IsAlwaysSaveTokenMetaDataEnabled() bool {
	stub.RLock()
	defer stub.RUnlock()

	return stub.IsAlwaysSaveTokenMetaDataEnabledField
}

// IsStakeLimitsFlagEnabled -
func (stub *EnableEpochsHandlerStub) IsStakeLimitsFlagEnabled() bool {
	stub.RLock()
	defer stub.RUnlock()

	return stub.IsStakeLimitsFlagEnabledField
}

// IsStakingQueueEnabled -
func (stub *EnableEpochsHandlerStub) IsStakingQueueEnabled() bool {
	stub.RLock()
	defer stub.RUnlock()

	return stub.IsStakingQueueEnabledField
}

// IsStakingV4Started -
func (stub *EnableEpochsHandlerStub) IsStakingV4Started() bool {
	stub.RLock()
	defer stub.RUnlock()

	return stub.IsStakingV4StartedField
}

// IsStakingV4Step1Enabled -
func (stub *EnableEpochsHandlerStub) IsStakingV4Step1Enabled() bool {
	stub.RLock()
	defer stub.RUnlock()

	return stub.IsStakingV4Step1FlagEnabledField
}

// IsStakingV4Step2Enabled -
func (stub *EnableEpochsHandlerStub) IsStakingV4Step2Enabled() bool {
	stub.RLock()
	defer stub.RUnlock()

	if stub.IsStakingV4Step2Called != nil {
		return stub.IsStakingV4Step2Called()
	}

	return stub.IsStakingV4Step2FlagEnabledField
}

// IsStakingV4Step3Enabled -
func (stub *EnableEpochsHandlerStub) IsStakingV4Step3Enabled() bool {
	stub.RLock()
	defer stub.RUnlock()

	return stub.IsStakingV4Step3FlagEnabledField
}

<<<<<<< HEAD
// IsStakingQueueEnabled -
func (stub *EnableEpochsHandlerStub) IsStakingQueueEnabled() bool {
	stub.RLock()
	defer stub.RUnlock()

	return stub.IsStakingQueueEnabledField
}

// IsStakingV4Started -
func (stub *EnableEpochsHandlerStub) IsStakingV4Started() bool {
	stub.RLock()
	defer stub.RUnlock()

	return stub.IsStakingV4StartedField
}

// StakingV4Step2EnableEpoch -
func (stub *EnableEpochsHandlerStub) StakingV4Step2EnableEpoch() uint32 {
	stub.RLock()
	defer stub.RUnlock()

	return stub.StakingV4Step2EnableEpochField
}

// StakingV4Step1EnableEpoch -
func (stub *EnableEpochsHandlerStub) StakingV4Step1EnableEpoch() uint32 {
	stub.RLock()
	defer stub.RUnlock()

	return stub.StakingV4Step1EnableEpochField
}

// EpochConfirmed -
func (stub *EnableEpochsHandlerStub) EpochConfirmed(_ uint32, _ uint64) {
}

=======
>>>>>>> 99395ebc
// IsInterfaceNil -
func (stub *EnableEpochsHandlerStub) IsInterfaceNil() bool {
	return stub == nil
}<|MERGE_RESOLUTION|>--- conflicted
+++ resolved
@@ -1053,45 +1053,6 @@
 	return stub.IsStakingV4Step3FlagEnabledField
 }
 
-<<<<<<< HEAD
-// IsStakingQueueEnabled -
-func (stub *EnableEpochsHandlerStub) IsStakingQueueEnabled() bool {
-	stub.RLock()
-	defer stub.RUnlock()
-
-	return stub.IsStakingQueueEnabledField
-}
-
-// IsStakingV4Started -
-func (stub *EnableEpochsHandlerStub) IsStakingV4Started() bool {
-	stub.RLock()
-	defer stub.RUnlock()
-
-	return stub.IsStakingV4StartedField
-}
-
-// StakingV4Step2EnableEpoch -
-func (stub *EnableEpochsHandlerStub) StakingV4Step2EnableEpoch() uint32 {
-	stub.RLock()
-	defer stub.RUnlock()
-
-	return stub.StakingV4Step2EnableEpochField
-}
-
-// StakingV4Step1EnableEpoch -
-func (stub *EnableEpochsHandlerStub) StakingV4Step1EnableEpoch() uint32 {
-	stub.RLock()
-	defer stub.RUnlock()
-
-	return stub.StakingV4Step1EnableEpochField
-}
-
-// EpochConfirmed -
-func (stub *EnableEpochsHandlerStub) EpochConfirmed(_ uint32, _ uint64) {
-}
-
-=======
->>>>>>> 99395ebc
 // IsInterfaceNil -
 func (stub *EnableEpochsHandlerStub) IsInterfaceNil() bool {
 	return stub == nil
