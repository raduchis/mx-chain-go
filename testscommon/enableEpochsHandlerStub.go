--- conflicted
+++ resolved
@@ -110,12 +110,9 @@
 	IsSetSenderInEeiOutputTransferFlagEnabledField               bool
 	IsChangeDelegationOwnerFlagEnabledField                      bool
 	IsRefactorPeersMiniBlocksFlagEnabledField                    bool
-<<<<<<< HEAD
 	IsSCProcessorV2FlagEnabledField                              bool
-=======
 	IsFixAsyncCallBackArgsListFlagEnabledField                   bool
 	IsFixOldTokenLiquidityEnabledField                           bool
->>>>>>> 62976b58
 }
 
 // ResetPenalizedTooMuchGasFlag -
@@ -957,14 +954,14 @@
 	return stub.IsRefactorPeersMiniBlocksFlagEnabledField
 }
 
-<<<<<<< HEAD
 // IsSCProcessorV2FlagEnabled -
 func (stub *EnableEpochsHandlerStub) IsSCProcessorV2FlagEnabled() bool {
 	stub.RLock()
 	defer stub.RUnlock()
 
 	return stub.IsSCProcessorV2FlagEnabledField
-=======
+}
+
 // IsFixAsyncCallBackArgsListFlagEnabled -
 func (stub *EnableEpochsHandlerStub) IsFixAsyncCallBackArgsListFlagEnabled() bool {
 	stub.RLock()
@@ -979,7 +976,6 @@
 	defer stub.RUnlock()
 
 	return stub.IsFixOldTokenLiquidityEnabledField
->>>>>>> 62976b58
 }
 
 // IsInterfaceNil -
