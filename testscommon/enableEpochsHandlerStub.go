--- conflicted
+++ resolved
@@ -117,11 +117,8 @@
 	IsMaxBlockchainHookCountersFlagEnabledField                  bool
 	IsWipeSingleNFTLiquidityDecreaseEnabledField                 bool
 	IsAlwaysSaveTokenMetaDataEnabledField                        bool
-<<<<<<< HEAD
+	IsSetGuardianEnabledField                                    bool
 	IsKeepExecOrderOnCreatedSCRsEnabledField                     bool
-=======
-	IsSetGuardianEnabledField                                    bool
->>>>>>> 336b92df
 	IsMultiClaimOnDelegationEnabledField                         bool
 }
 
@@ -1020,21 +1017,20 @@
 	return stub.IsAlwaysSaveTokenMetaDataEnabledField
 }
 
-<<<<<<< HEAD
+// IsSetGuardianEnabled -
+func (stub *EnableEpochsHandlerStub) IsSetGuardianEnabled() bool {
+	stub.RLock()
+	defer stub.RUnlock()
+
+	return stub.IsSetGuardianEnabledField
+}
+
 // IsKeepExecOrderOnCreatedSCRsEnabled -
 func (stub *EnableEpochsHandlerStub) IsKeepExecOrderOnCreatedSCRsEnabled() bool {
 	stub.RLock()
 	defer stub.RUnlock()
 
 	return stub.IsKeepExecOrderOnCreatedSCRsEnabledField
-=======
-// IsSetGuardianEnabled -
-func (stub *EnableEpochsHandlerStub) IsSetGuardianEnabled() bool {
-	stub.RLock()
-	defer stub.RUnlock()
-
-	return stub.IsSetGuardianEnabledField
->>>>>>> 336b92df
 }
 
 // IsMultiClaimOnDelegationEnabled -
