package testscommon

import "sync"

// EnableEpochsHandlerStub -
type EnableEpochsHandlerStub struct {
	sync.RWMutex
	ResetPenalizedTooMuchGasFlagCalled                           func()
	BlockGasAndFeesReCheckEnableEpochField                       uint32
	StakingV2EnableEpochField                                    uint32
	ScheduledMiniBlocksEnableEpochField                          uint32
	SwitchJailWaitingEnableEpochField                            uint32
	BalanceWaitingListsEnableEpochField                          uint32
	WaitingListFixEnableEpochField                               uint32
	MultiESDTTransferAsyncCallBackEnableEpochField               uint32
	FixOOGReturnCodeEnableEpochField                             uint32
	RemoveNonUpdatedStorageEnableEpochField                      uint32
	CreateNFTThroughExecByCallerEnableEpochField                 uint32
	FixFailExecutionOnErrorEnableEpochField                      uint32
	ManagedCryptoAPIEnableEpochField                             uint32
	DisableExecByCallerEnableEpochField                          uint32
	RefactorContextEnableEpochField                              uint32
	CheckExecuteReadOnlyEnableEpochField                         uint32
	StorageAPICostOptimizationEnableEpochField                   uint32
	MiniBlockPartialExecutionEnableEpochField                    uint32
	RefactorPeersMiniBlocksEnableEpochField                      uint32
	IsSCDeployFlagEnabledField                                   bool
	IsBuiltInFunctionsFlagEnabledField                           bool
	IsRelayedTransactionsFlagEnabledField                        bool
	IsPenalizedTooMuchGasFlagEnabledField                        bool
	IsSwitchJailWaitingFlagEnabledField                          bool
	IsBelowSignedThresholdFlagEnabledField                       bool
	IsSwitchHysteresisForMinNodesFlagEnabledField                bool
	IsSwitchHysteresisForMinNodesFlagEnabledForCurrentEpochField bool
	IsTransactionSignedWithTxHashFlagEnabledField                bool
	IsMetaProtectionFlagEnabledField                             bool
	IsAheadOfTimeGasUsageFlagEnabledField                        bool
	IsGasPriceModifierFlagEnabledField                           bool
	IsRepairCallbackFlagEnabledField                             bool
	IsBalanceWaitingListsFlagEnabledField                        bool
	IsReturnDataToLastTransferFlagEnabledField                   bool
	IsSenderInOutTransferFlagEnabledField                        bool
	IsStakeFlagEnabledField                                      bool
	IsStakingV2FlagEnabledField                                  bool
	IsStakingV2OwnerFlagEnabledField                             bool
	IsStakingV2FlagEnabledForActivationEpochCompletedField       bool
	IsDoubleKeyProtectionFlagEnabledField                        bool
	IsESDTFlagEnabledField                                       bool
	IsESDTFlagEnabledForCurrentEpochField                        bool
	IsGovernanceFlagEnabledField                                 bool
	IsGovernanceFlagEnabledForCurrentEpochField                  bool
	IsDelegationManagerFlagEnabledField                          bool
	IsDelegationSmartContractFlagEnabledField                    bool
	IsDelegationSmartContractFlagForCurrentEpochEnabledField     bool
	IsCorrectLastUnJailedFlagEnabledField                        bool
	IsCorrectLastUnJailedFlagEnabledForCurrentEpochField         bool
	IsRelayedTransactionsV2FlagEnabledField                      bool
	IsUnBondTokensV2FlagEnabledField                             bool
	IsSaveJailedAlwaysFlagEnabledField                           bool
	IsReDelegateBelowMinCheckFlagEnabledField                    bool
	IsValidatorToDelegationFlagEnabledField                      bool
	IsWaitingListFixFlagEnabledField                             bool
	IsIncrementSCRNonceInMultiTransferFlagEnabledField           bool
	IsESDTMultiTransferFlagEnabledField                          bool
	IsGlobalMintBurnFlagEnabledField                             bool
	IsESDTTransferRoleFlagEnabledField                           bool
	IsBuiltInFunctionOnMetaFlagEnabledField                      bool
	IsComputeRewardCheckpointFlagEnabledField                    bool
	IsSCRSizeInvariantCheckFlagEnabledField                      bool
	IsBackwardCompSaveKeyValueFlagEnabledField                   bool
	IsESDTNFTCreateOnMultiShardFlagEnabledField                  bool
	IsMetaESDTSetFlagEnabledField                                bool
	IsAddTokensToDelegationFlagEnabledField                      bool
	IsMultiESDTTransferFixOnCallBackFlagEnabledField             bool
	IsOptimizeGasUsedInCrossMiniBlocksFlagEnabledField           bool
	IsCorrectFirstQueuedFlagEnabledField                         bool
	IsDeleteDelegatorAfterClaimRewardsFlagEnabledField           bool
	IsFixOOGReturnCodeFlagEnabledField                           bool
	IsRemoveNonUpdatedStorageFlagEnabledField                    bool
	IsOptimizeNFTStoreFlagEnabledField                           bool
	IsCreateNFTThroughExecByCallerFlagEnabledField               bool
	IsStopDecreasingValidatorRatingWhenStuckFlagEnabledField     bool
	IsFrontRunningProtectionFlagEnabledField                     bool
	IsPayableBySCFlagEnabledField                                bool
	IsCleanUpInformativeSCRsFlagEnabledField                     bool
	IsStorageAPICostOptimizationFlagEnabledField                 bool
	IsESDTRegisterAndSetAllRolesFlagEnabledField                 bool
	IsScheduledMiniBlocksFlagEnabledField                        bool
	IsCorrectJailedNotUnStakedEmptyQueueFlagEnabledField         bool
	IsDoNotReturnOldBlockInBlockchainHookFlagEnabledField        bool
	IsAddFailedRelayedTxToInvalidMBsFlagField                    bool
	IsSCRSizeInvariantOnBuiltInResultFlagEnabledField            bool
	IsCheckCorrectTokenIDForTransferRoleFlagEnabledField         bool
	IsFailExecutionOnEveryAPIErrorFlagEnabledField               bool
	IsMiniBlockPartialExecutionFlagEnabledField                  bool
	IsManagedCryptoAPIsFlagEnabledField                          bool
	IsESDTMetadataContinuousCleanupFlagEnabledField              bool
	IsDisableExecByCallerFlagEnabledField                        bool
	IsRefactorContextFlagEnabledField                            bool
	IsCheckFunctionArgumentFlagEnabledField                      bool
	IsCheckExecuteOnReadOnlyFlagEnabledField                     bool
	IsFixAsyncCallbackCheckFlagEnabledField                      bool
	IsSaveToSystemAccountFlagEnabledField                        bool
	IsCheckFrozenCollectionFlagEnabledField                      bool
	IsSendAlwaysFlagEnabledField                                 bool
	IsValueLengthCheckFlagEnabledField                           bool
	IsCheckTransferFlagEnabledField                              bool
	IsTransferToMetaFlagEnabledField                             bool
	IsESDTNFTImprovementV1FlagEnabledField                       bool
	IsSetSenderInEeiOutputTransferFlagEnabledField               bool
	IsChangeDelegationOwnerFlagEnabledField                      bool
	IsRefactorPeersMiniBlocksFlagEnabledField                    bool
	IsFixAsyncCallBackArgsListFlagEnabledField                   bool
	IsFixOldTokenLiquidityEnabledField                           bool
	IsRuntimeMemStoreLimitEnabledField                           bool
	IsRuntimeCodeSizeFixEnabledField                             bool
	IsMaxBlockchainHookCountersFlagEnabledField                  bool
	IsWipeSingleNFTLiquidityDecreaseEnabledField                 bool
	IsAlwaysSaveTokenMetaDataEnabledField                        bool
<<<<<<< HEAD
	IsMultiClaimOnDelegationEnabledField                         bool
=======
	IsSetGuardianEnabledField                                    bool
>>>>>>> f8e73cd5
}

// ResetPenalizedTooMuchGasFlag -
func (stub *EnableEpochsHandlerStub) ResetPenalizedTooMuchGasFlag() {
	if stub.ResetPenalizedTooMuchGasFlagCalled != nil {
		stub.ResetPenalizedTooMuchGasFlagCalled()
	}
}

// BlockGasAndFeesReCheckEnableEpoch -
func (stub *EnableEpochsHandlerStub) BlockGasAndFeesReCheckEnableEpoch() uint32 {
	stub.RLock()
	defer stub.RUnlock()

	return stub.BlockGasAndFeesReCheckEnableEpochField
}

// StakingV2EnableEpoch -
func (stub *EnableEpochsHandlerStub) StakingV2EnableEpoch() uint32 {
	stub.RLock()
	defer stub.RUnlock()

	return stub.StakingV2EnableEpochField
}

// ScheduledMiniBlocksEnableEpoch -
func (stub *EnableEpochsHandlerStub) ScheduledMiniBlocksEnableEpoch() uint32 {
	stub.RLock()
	defer stub.RUnlock()

	return stub.ScheduledMiniBlocksEnableEpochField
}

// SwitchJailWaitingEnableEpoch -
func (stub *EnableEpochsHandlerStub) SwitchJailWaitingEnableEpoch() uint32 {
	stub.RLock()
	defer stub.RUnlock()

	return stub.SwitchJailWaitingEnableEpochField
}

// BalanceWaitingListsEnableEpoch -
func (stub *EnableEpochsHandlerStub) BalanceWaitingListsEnableEpoch() uint32 {
	stub.RLock()
	defer stub.RUnlock()

	return stub.BalanceWaitingListsEnableEpochField
}

// WaitingListFixEnableEpoch -
func (stub *EnableEpochsHandlerStub) WaitingListFixEnableEpoch() uint32 {
	stub.RLock()
	defer stub.RUnlock()

	return stub.WaitingListFixEnableEpochField
}

// MultiESDTTransferAsyncCallBackEnableEpoch -
func (stub *EnableEpochsHandlerStub) MultiESDTTransferAsyncCallBackEnableEpoch() uint32 {
	stub.RLock()
	defer stub.RUnlock()

	return stub.MultiESDTTransferAsyncCallBackEnableEpochField
}

// FixOOGReturnCodeEnableEpoch -
func (stub *EnableEpochsHandlerStub) FixOOGReturnCodeEnableEpoch() uint32 {
	stub.RLock()
	defer stub.RUnlock()

	return stub.FixOOGReturnCodeEnableEpochField
}

// RemoveNonUpdatedStorageEnableEpoch -
func (stub *EnableEpochsHandlerStub) RemoveNonUpdatedStorageEnableEpoch() uint32 {
	stub.RLock()
	defer stub.RUnlock()

	return stub.RemoveNonUpdatedStorageEnableEpochField
}

// CreateNFTThroughExecByCallerEnableEpoch -
func (stub *EnableEpochsHandlerStub) CreateNFTThroughExecByCallerEnableEpoch() uint32 {
	stub.RLock()
	defer stub.RUnlock()

	return stub.CreateNFTThroughExecByCallerEnableEpochField
}

// FixFailExecutionOnErrorEnableEpoch -
func (stub *EnableEpochsHandlerStub) FixFailExecutionOnErrorEnableEpoch() uint32 {
	stub.RLock()
	defer stub.RUnlock()

	return stub.FixFailExecutionOnErrorEnableEpochField
}

// ManagedCryptoAPIEnableEpoch -
func (stub *EnableEpochsHandlerStub) ManagedCryptoAPIEnableEpoch() uint32 {
	stub.RLock()
	defer stub.RUnlock()

	return stub.ManagedCryptoAPIEnableEpochField
}

// DisableExecByCallerEnableEpoch -
func (stub *EnableEpochsHandlerStub) DisableExecByCallerEnableEpoch() uint32 {
	stub.RLock()
	defer stub.RUnlock()

	return stub.DisableExecByCallerEnableEpochField
}

// RefactorContextEnableEpoch -
func (stub *EnableEpochsHandlerStub) RefactorContextEnableEpoch() uint32 {
	stub.RLock()
	defer stub.RUnlock()

	return stub.RefactorContextEnableEpochField
}

// CheckExecuteReadOnlyEnableEpoch -
func (stub *EnableEpochsHandlerStub) CheckExecuteReadOnlyEnableEpoch() uint32 {
	stub.RLock()
	defer stub.RUnlock()

	return stub.CheckExecuteReadOnlyEnableEpochField
}

// StorageAPICostOptimizationEnableEpoch -
func (stub *EnableEpochsHandlerStub) StorageAPICostOptimizationEnableEpoch() uint32 {
	stub.RLock()
	defer stub.RUnlock()

	return stub.StorageAPICostOptimizationEnableEpochField
}

// MiniBlockPartialExecutionEnableEpoch -
func (stub *EnableEpochsHandlerStub) MiniBlockPartialExecutionEnableEpoch() uint32 {
	stub.RLock()
	defer stub.RUnlock()

	return stub.MiniBlockPartialExecutionEnableEpochField
}

// RefactorPeersMiniBlocksEnableEpoch -
func (stub *EnableEpochsHandlerStub) RefactorPeersMiniBlocksEnableEpoch() uint32 {
	stub.RLock()
	defer stub.RUnlock()

	return stub.RefactorPeersMiniBlocksEnableEpochField
}

// IsSCDeployFlagEnabled -
func (stub *EnableEpochsHandlerStub) IsSCDeployFlagEnabled() bool {
	stub.RLock()
	defer stub.RUnlock()

	return stub.IsSCDeployFlagEnabledField
}

// IsBuiltInFunctionsFlagEnabled -
func (stub *EnableEpochsHandlerStub) IsBuiltInFunctionsFlagEnabled() bool {
	stub.RLock()
	defer stub.RUnlock()

	return stub.IsBuiltInFunctionsFlagEnabledField
}

// IsRelayedTransactionsFlagEnabled -
func (stub *EnableEpochsHandlerStub) IsRelayedTransactionsFlagEnabled() bool {
	stub.RLock()
	defer stub.RUnlock()

	return stub.IsRelayedTransactionsFlagEnabledField
}

// IsPenalizedTooMuchGasFlagEnabled -
func (stub *EnableEpochsHandlerStub) IsPenalizedTooMuchGasFlagEnabled() bool {
	stub.RLock()
	defer stub.RUnlock()

	return stub.IsPenalizedTooMuchGasFlagEnabledField
}

// IsSwitchJailWaitingFlagEnabled -
func (stub *EnableEpochsHandlerStub) IsSwitchJailWaitingFlagEnabled() bool {
	stub.RLock()
	defer stub.RUnlock()

	return stub.IsSwitchJailWaitingFlagEnabledField
}

// IsBelowSignedThresholdFlagEnabled -
func (stub *EnableEpochsHandlerStub) IsBelowSignedThresholdFlagEnabled() bool {
	stub.RLock()
	defer stub.RUnlock()

	return stub.IsBelowSignedThresholdFlagEnabledField
}

// IsSwitchHysteresisForMinNodesFlagEnabled -
func (stub *EnableEpochsHandlerStub) IsSwitchHysteresisForMinNodesFlagEnabled() bool {
	stub.RLock()
	defer stub.RUnlock()

	return stub.IsSwitchHysteresisForMinNodesFlagEnabledField
}

// IsSwitchHysteresisForMinNodesFlagEnabledForCurrentEpoch -
func (stub *EnableEpochsHandlerStub) IsSwitchHysteresisForMinNodesFlagEnabledForCurrentEpoch() bool {
	stub.RLock()
	defer stub.RUnlock()

	return stub.IsSwitchHysteresisForMinNodesFlagEnabledForCurrentEpochField
}

// IsTransactionSignedWithTxHashFlagEnabled -
func (stub *EnableEpochsHandlerStub) IsTransactionSignedWithTxHashFlagEnabled() bool {
	stub.RLock()
	defer stub.RUnlock()

	return stub.IsTransactionSignedWithTxHashFlagEnabledField
}

// IsMetaProtectionFlagEnabled -
func (stub *EnableEpochsHandlerStub) IsMetaProtectionFlagEnabled() bool {
	stub.RLock()
	defer stub.RUnlock()

	return stub.IsMetaProtectionFlagEnabledField
}

// IsAheadOfTimeGasUsageFlagEnabled -
func (stub *EnableEpochsHandlerStub) IsAheadOfTimeGasUsageFlagEnabled() bool {
	stub.RLock()
	defer stub.RUnlock()

	return stub.IsAheadOfTimeGasUsageFlagEnabledField
}

// IsGasPriceModifierFlagEnabled -
func (stub *EnableEpochsHandlerStub) IsGasPriceModifierFlagEnabled() bool {
	stub.RLock()
	defer stub.RUnlock()

	return stub.IsGasPriceModifierFlagEnabledField
}

// IsRepairCallbackFlagEnabled -
func (stub *EnableEpochsHandlerStub) IsRepairCallbackFlagEnabled() bool {
	stub.RLock()
	defer stub.RUnlock()

	return stub.IsRepairCallbackFlagEnabledField
}

// IsBalanceWaitingListsFlagEnabled -
func (stub *EnableEpochsHandlerStub) IsBalanceWaitingListsFlagEnabled() bool {
	stub.RLock()
	defer stub.RUnlock()

	return stub.IsBalanceWaitingListsFlagEnabledField
}

// IsReturnDataToLastTransferFlagEnabled -
func (stub *EnableEpochsHandlerStub) IsReturnDataToLastTransferFlagEnabled() bool {
	stub.RLock()
	defer stub.RUnlock()

	return stub.IsReturnDataToLastTransferFlagEnabledField
}

// IsSenderInOutTransferFlagEnabled -
func (stub *EnableEpochsHandlerStub) IsSenderInOutTransferFlagEnabled() bool {
	stub.RLock()
	defer stub.RUnlock()

	return stub.IsSenderInOutTransferFlagEnabledField
}

// IsStakeFlagEnabled -
func (stub *EnableEpochsHandlerStub) IsStakeFlagEnabled() bool {
	stub.RLock()
	defer stub.RUnlock()

	return stub.IsStakeFlagEnabledField
}

// IsStakingV2FlagEnabled -
func (stub *EnableEpochsHandlerStub) IsStakingV2FlagEnabled() bool {
	stub.RLock()
	defer stub.RUnlock()

	return stub.IsStakingV2FlagEnabledField
}

// IsStakingV2OwnerFlagEnabled -
func (stub *EnableEpochsHandlerStub) IsStakingV2OwnerFlagEnabled() bool {
	stub.RLock()
	defer stub.RUnlock()

	return stub.IsStakingV2OwnerFlagEnabledField
}

// IsStakingV2FlagEnabledForActivationEpochCompleted -
func (stub *EnableEpochsHandlerStub) IsStakingV2FlagEnabledForActivationEpochCompleted() bool {
	stub.RLock()
	defer stub.RUnlock()

	return stub.IsStakingV2FlagEnabledForActivationEpochCompletedField
}

// IsDoubleKeyProtectionFlagEnabled -
func (stub *EnableEpochsHandlerStub) IsDoubleKeyProtectionFlagEnabled() bool {
	stub.RLock()
	defer stub.RUnlock()

	return stub.IsDoubleKeyProtectionFlagEnabledField
}

// IsESDTFlagEnabled -
func (stub *EnableEpochsHandlerStub) IsESDTFlagEnabled() bool {
	stub.RLock()
	defer stub.RUnlock()

	return stub.IsESDTFlagEnabledField
}

// IsESDTFlagEnabledForCurrentEpoch -
func (stub *EnableEpochsHandlerStub) IsESDTFlagEnabledForCurrentEpoch() bool {
	stub.RLock()
	defer stub.RUnlock()

	return stub.IsESDTFlagEnabledForCurrentEpochField
}

// IsGovernanceFlagEnabled -
func (stub *EnableEpochsHandlerStub) IsGovernanceFlagEnabled() bool {
	stub.RLock()
	defer stub.RUnlock()

	return stub.IsGovernanceFlagEnabledField
}

// IsGovernanceFlagEnabledForCurrentEpoch -
func (stub *EnableEpochsHandlerStub) IsGovernanceFlagEnabledForCurrentEpoch() bool {
	stub.RLock()
	defer stub.RUnlock()

	return stub.IsGovernanceFlagEnabledForCurrentEpochField
}

// IsDelegationManagerFlagEnabled -
func (stub *EnableEpochsHandlerStub) IsDelegationManagerFlagEnabled() bool {
	stub.RLock()
	defer stub.RUnlock()

	return stub.IsDelegationManagerFlagEnabledField
}

// IsDelegationSmartContractFlagEnabled -
func (stub *EnableEpochsHandlerStub) IsDelegationSmartContractFlagEnabled() bool {
	stub.RLock()
	defer stub.RUnlock()

	return stub.IsDelegationSmartContractFlagEnabledField
}

// IsDelegationSmartContractFlagEnabledForCurrentEpoch -
func (stub *EnableEpochsHandlerStub) IsDelegationSmartContractFlagEnabledForCurrentEpoch() bool {
	stub.RLock()
	defer stub.RUnlock()

	return stub.IsDelegationSmartContractFlagForCurrentEpochEnabledField
}

// IsCorrectLastUnJailedFlagEnabled -
func (stub *EnableEpochsHandlerStub) IsCorrectLastUnJailedFlagEnabled() bool {
	stub.RLock()
	defer stub.RUnlock()

	return stub.IsCorrectLastUnJailedFlagEnabledField
}

// IsCorrectLastUnJailedFlagEnabledForCurrentEpoch -
func (stub *EnableEpochsHandlerStub) IsCorrectLastUnJailedFlagEnabledForCurrentEpoch() bool {
	stub.RLock()
	defer stub.RUnlock()

	return stub.IsCorrectLastUnJailedFlagEnabledForCurrentEpochField
}

// IsRelayedTransactionsV2FlagEnabled -
func (stub *EnableEpochsHandlerStub) IsRelayedTransactionsV2FlagEnabled() bool {
	stub.RLock()
	defer stub.RUnlock()

	return stub.IsRelayedTransactionsV2FlagEnabledField
}

// IsUnBondTokensV2FlagEnabled -
func (stub *EnableEpochsHandlerStub) IsUnBondTokensV2FlagEnabled() bool {
	stub.RLock()
	defer stub.RUnlock()

	return stub.IsUnBondTokensV2FlagEnabledField
}

// IsSaveJailedAlwaysFlagEnabled -
func (stub *EnableEpochsHandlerStub) IsSaveJailedAlwaysFlagEnabled() bool {
	stub.RLock()
	defer stub.RUnlock()

	return stub.IsSaveJailedAlwaysFlagEnabledField
}

// IsReDelegateBelowMinCheckFlagEnabled -
func (stub *EnableEpochsHandlerStub) IsReDelegateBelowMinCheckFlagEnabled() bool {
	stub.RLock()
	defer stub.RUnlock()

	return stub.IsReDelegateBelowMinCheckFlagEnabledField
}

// IsValidatorToDelegationFlagEnabled -
func (stub *EnableEpochsHandlerStub) IsValidatorToDelegationFlagEnabled() bool {
	stub.RLock()
	defer stub.RUnlock()

	return stub.IsValidatorToDelegationFlagEnabledField
}

// IsWaitingListFixFlagEnabled -
func (stub *EnableEpochsHandlerStub) IsWaitingListFixFlagEnabled() bool {
	stub.RLock()
	defer stub.RUnlock()

	return stub.IsWaitingListFixFlagEnabledField
}

// IsIncrementSCRNonceInMultiTransferFlagEnabled -
func (stub *EnableEpochsHandlerStub) IsIncrementSCRNonceInMultiTransferFlagEnabled() bool {
	stub.RLock()
	defer stub.RUnlock()

	return stub.IsIncrementSCRNonceInMultiTransferFlagEnabledField
}

// IsESDTMultiTransferFlagEnabled -
func (stub *EnableEpochsHandlerStub) IsESDTMultiTransferFlagEnabled() bool {
	stub.RLock()
	defer stub.RUnlock()

	return stub.IsESDTMultiTransferFlagEnabledField
}

// IsGlobalMintBurnFlagEnabled -
func (stub *EnableEpochsHandlerStub) IsGlobalMintBurnFlagEnabled() bool {
	stub.RLock()
	defer stub.RUnlock()

	return stub.IsGlobalMintBurnFlagEnabledField
}

// IsESDTTransferRoleFlagEnabled -
func (stub *EnableEpochsHandlerStub) IsESDTTransferRoleFlagEnabled() bool {
	stub.RLock()
	defer stub.RUnlock()

	return stub.IsESDTTransferRoleFlagEnabledField
}

// IsBuiltInFunctionOnMetaFlagEnabled -
func (stub *EnableEpochsHandlerStub) IsBuiltInFunctionOnMetaFlagEnabled() bool {
	stub.RLock()
	defer stub.RUnlock()

	return stub.IsBuiltInFunctionOnMetaFlagEnabledField
}

// IsComputeRewardCheckpointFlagEnabled -
func (stub *EnableEpochsHandlerStub) IsComputeRewardCheckpointFlagEnabled() bool {
	stub.RLock()
	defer stub.RUnlock()

	return stub.IsComputeRewardCheckpointFlagEnabledField
}

// IsSCRSizeInvariantCheckFlagEnabled -
func (stub *EnableEpochsHandlerStub) IsSCRSizeInvariantCheckFlagEnabled() bool {
	stub.RLock()
	defer stub.RUnlock()

	return stub.IsSCRSizeInvariantCheckFlagEnabledField
}

// IsBackwardCompSaveKeyValueFlagEnabled -
func (stub *EnableEpochsHandlerStub) IsBackwardCompSaveKeyValueFlagEnabled() bool {
	stub.RLock()
	defer stub.RUnlock()

	return stub.IsBackwardCompSaveKeyValueFlagEnabledField
}

// IsESDTNFTCreateOnMultiShardFlagEnabled -
func (stub *EnableEpochsHandlerStub) IsESDTNFTCreateOnMultiShardFlagEnabled() bool {
	stub.RLock()
	defer stub.RUnlock()

	return stub.IsESDTNFTCreateOnMultiShardFlagEnabledField
}

// IsMetaESDTSetFlagEnabled -
func (stub *EnableEpochsHandlerStub) IsMetaESDTSetFlagEnabled() bool {
	stub.RLock()
	defer stub.RUnlock()

	return stub.IsMetaESDTSetFlagEnabledField
}

// IsAddTokensToDelegationFlagEnabled -
func (stub *EnableEpochsHandlerStub) IsAddTokensToDelegationFlagEnabled() bool {
	stub.RLock()
	defer stub.RUnlock()

	return stub.IsAddTokensToDelegationFlagEnabledField
}

// IsMultiESDTTransferFixOnCallBackFlagEnabled -
func (stub *EnableEpochsHandlerStub) IsMultiESDTTransferFixOnCallBackFlagEnabled() bool {
	stub.RLock()
	defer stub.RUnlock()

	return stub.IsMultiESDTTransferFixOnCallBackFlagEnabledField
}

// IsOptimizeGasUsedInCrossMiniBlocksFlagEnabled -
func (stub *EnableEpochsHandlerStub) IsOptimizeGasUsedInCrossMiniBlocksFlagEnabled() bool {
	stub.RLock()
	defer stub.RUnlock()

	return stub.IsOptimizeGasUsedInCrossMiniBlocksFlagEnabledField
}

// IsCorrectFirstQueuedFlagEnabled -
func (stub *EnableEpochsHandlerStub) IsCorrectFirstQueuedFlagEnabled() bool {
	stub.RLock()
	defer stub.RUnlock()

	return stub.IsCorrectFirstQueuedFlagEnabledField
}

// IsDeleteDelegatorAfterClaimRewardsFlagEnabled -
func (stub *EnableEpochsHandlerStub) IsDeleteDelegatorAfterClaimRewardsFlagEnabled() bool {
	stub.RLock()
	defer stub.RUnlock()

	return stub.IsDeleteDelegatorAfterClaimRewardsFlagEnabledField
}

// IsFixOOGReturnCodeFlagEnabled -
func (stub *EnableEpochsHandlerStub) IsFixOOGReturnCodeFlagEnabled() bool {
	stub.RLock()
	defer stub.RUnlock()

	return stub.IsFixOOGReturnCodeFlagEnabledField
}

// IsRemoveNonUpdatedStorageFlagEnabled -
func (stub *EnableEpochsHandlerStub) IsRemoveNonUpdatedStorageFlagEnabled() bool {
	stub.RLock()
	defer stub.RUnlock()

	return stub.IsRemoveNonUpdatedStorageFlagEnabledField
}

// IsOptimizeNFTStoreFlagEnabled -
func (stub *EnableEpochsHandlerStub) IsOptimizeNFTStoreFlagEnabled() bool {
	stub.RLock()
	defer stub.RUnlock()

	return stub.IsOptimizeNFTStoreFlagEnabledField
}

// IsCreateNFTThroughExecByCallerFlagEnabled -
func (stub *EnableEpochsHandlerStub) IsCreateNFTThroughExecByCallerFlagEnabled() bool {
	stub.RLock()
	defer stub.RUnlock()

	return stub.IsCreateNFTThroughExecByCallerFlagEnabledField
}

// IsStopDecreasingValidatorRatingWhenStuckFlagEnabled -
func (stub *EnableEpochsHandlerStub) IsStopDecreasingValidatorRatingWhenStuckFlagEnabled() bool {
	stub.RLock()
	defer stub.RUnlock()

	return stub.IsStopDecreasingValidatorRatingWhenStuckFlagEnabledField
}

// IsFrontRunningProtectionFlagEnabled -
func (stub *EnableEpochsHandlerStub) IsFrontRunningProtectionFlagEnabled() bool {
	stub.RLock()
	defer stub.RUnlock()

	return stub.IsFrontRunningProtectionFlagEnabledField
}

// IsPayableBySCFlagEnabled -
func (stub *EnableEpochsHandlerStub) IsPayableBySCFlagEnabled() bool {
	stub.RLock()
	defer stub.RUnlock()

	return stub.IsPayableBySCFlagEnabledField
}

// IsCleanUpInformativeSCRsFlagEnabled -
func (stub *EnableEpochsHandlerStub) IsCleanUpInformativeSCRsFlagEnabled() bool {
	stub.RLock()
	defer stub.RUnlock()

	return stub.IsCleanUpInformativeSCRsFlagEnabledField
}

// IsStorageAPICostOptimizationFlagEnabled -
func (stub *EnableEpochsHandlerStub) IsStorageAPICostOptimizationFlagEnabled() bool {
	stub.RLock()
	defer stub.RUnlock()

	return stub.IsStorageAPICostOptimizationFlagEnabledField
}

// IsESDTRegisterAndSetAllRolesFlagEnabled -
func (stub *EnableEpochsHandlerStub) IsESDTRegisterAndSetAllRolesFlagEnabled() bool {
	stub.RLock()
	defer stub.RUnlock()

	return stub.IsESDTRegisterAndSetAllRolesFlagEnabledField
}

// IsScheduledMiniBlocksFlagEnabled -
func (stub *EnableEpochsHandlerStub) IsScheduledMiniBlocksFlagEnabled() bool {
	stub.RLock()
	defer stub.RUnlock()

	return stub.IsScheduledMiniBlocksFlagEnabledField
}

// IsCorrectJailedNotUnStakedEmptyQueueFlagEnabled -
func (stub *EnableEpochsHandlerStub) IsCorrectJailedNotUnStakedEmptyQueueFlagEnabled() bool {
	stub.RLock()
	defer stub.RUnlock()

	return stub.IsCorrectJailedNotUnStakedEmptyQueueFlagEnabledField
}

// IsDoNotReturnOldBlockInBlockchainHookFlagEnabled -
func (stub *EnableEpochsHandlerStub) IsDoNotReturnOldBlockInBlockchainHookFlagEnabled() bool {
	stub.RLock()
	defer stub.RUnlock()

	return stub.IsDoNotReturnOldBlockInBlockchainHookFlagEnabledField
}

// IsAddFailedRelayedTxToInvalidMBsFlag -
func (stub *EnableEpochsHandlerStub) IsAddFailedRelayedTxToInvalidMBsFlag() bool {
	stub.RLock()
	defer stub.RUnlock()

	return stub.IsAddFailedRelayedTxToInvalidMBsFlagField
}

// IsSCRSizeInvariantOnBuiltInResultFlagEnabled -
func (stub *EnableEpochsHandlerStub) IsSCRSizeInvariantOnBuiltInResultFlagEnabled() bool {
	stub.RLock()
	defer stub.RUnlock()

	return stub.IsSCRSizeInvariantOnBuiltInResultFlagEnabledField
}

// IsCheckCorrectTokenIDForTransferRoleFlagEnabled -
func (stub *EnableEpochsHandlerStub) IsCheckCorrectTokenIDForTransferRoleFlagEnabled() bool {
	stub.RLock()
	defer stub.RUnlock()

	return stub.IsCheckCorrectTokenIDForTransferRoleFlagEnabledField
}

// IsFailExecutionOnEveryAPIErrorFlagEnabled -
func (stub *EnableEpochsHandlerStub) IsFailExecutionOnEveryAPIErrorFlagEnabled() bool {
	stub.RLock()
	defer stub.RUnlock()

	return stub.IsFailExecutionOnEveryAPIErrorFlagEnabledField
}

// IsMiniBlockPartialExecutionFlagEnabled -
func (stub *EnableEpochsHandlerStub) IsMiniBlockPartialExecutionFlagEnabled() bool {
	stub.RLock()
	defer stub.RUnlock()

	return stub.IsMiniBlockPartialExecutionFlagEnabledField
}

// IsManagedCryptoAPIsFlagEnabled -
func (stub *EnableEpochsHandlerStub) IsManagedCryptoAPIsFlagEnabled() bool {
	stub.RLock()
	defer stub.RUnlock()

	return stub.IsManagedCryptoAPIsFlagEnabledField
}

// IsESDTMetadataContinuousCleanupFlagEnabled -
func (stub *EnableEpochsHandlerStub) IsESDTMetadataContinuousCleanupFlagEnabled() bool {
	stub.RLock()
	defer stub.RUnlock()

	return stub.IsESDTMetadataContinuousCleanupFlagEnabledField
}

// IsDisableExecByCallerFlagEnabled -
func (stub *EnableEpochsHandlerStub) IsDisableExecByCallerFlagEnabled() bool {
	stub.RLock()
	defer stub.RUnlock()

	return stub.IsDisableExecByCallerFlagEnabledField
}

// IsRefactorContextFlagEnabled -
func (stub *EnableEpochsHandlerStub) IsRefactorContextFlagEnabled() bool {
	stub.RLock()
	defer stub.RUnlock()

	return stub.IsRefactorContextFlagEnabledField
}

// IsCheckFunctionArgumentFlagEnabled -
func (stub *EnableEpochsHandlerStub) IsCheckFunctionArgumentFlagEnabled() bool {
	stub.RLock()
	defer stub.RUnlock()

	return stub.IsCheckFunctionArgumentFlagEnabledField
}

// IsCheckExecuteOnReadOnlyFlagEnabled -
func (stub *EnableEpochsHandlerStub) IsCheckExecuteOnReadOnlyFlagEnabled() bool {
	stub.RLock()
	defer stub.RUnlock()

	return stub.IsCheckExecuteOnReadOnlyFlagEnabledField
}

// IsFixAsyncCallbackCheckFlagEnabled -
func (stub *EnableEpochsHandlerStub) IsFixAsyncCallbackCheckFlagEnabled() bool {
	stub.RLock()
	defer stub.RUnlock()

	return stub.IsFixAsyncCallbackCheckFlagEnabledField
}

// IsSaveToSystemAccountFlagEnabled -
func (stub *EnableEpochsHandlerStub) IsSaveToSystemAccountFlagEnabled() bool {
	stub.RLock()
	defer stub.RUnlock()

	return stub.IsSaveToSystemAccountFlagEnabledField
}

// IsCheckFrozenCollectionFlagEnabled -
func (stub *EnableEpochsHandlerStub) IsCheckFrozenCollectionFlagEnabled() bool {
	stub.RLock()
	defer stub.RUnlock()

	return stub.IsCheckFrozenCollectionFlagEnabledField
}

// IsSendAlwaysFlagEnabled -
func (stub *EnableEpochsHandlerStub) IsSendAlwaysFlagEnabled() bool {
	stub.RLock()
	defer stub.RUnlock()

	return stub.IsSendAlwaysFlagEnabledField
}

// IsValueLengthCheckFlagEnabled -
func (stub *EnableEpochsHandlerStub) IsValueLengthCheckFlagEnabled() bool {
	stub.RLock()
	defer stub.RUnlock()

	return stub.IsValueLengthCheckFlagEnabledField
}

// IsCheckTransferFlagEnabled -
func (stub *EnableEpochsHandlerStub) IsCheckTransferFlagEnabled() bool {
	stub.RLock()
	defer stub.RUnlock()

	return stub.IsCheckTransferFlagEnabledField
}

// IsTransferToMetaFlagEnabled -
func (stub *EnableEpochsHandlerStub) IsTransferToMetaFlagEnabled() bool {
	stub.RLock()
	defer stub.RUnlock()

	return stub.IsTransferToMetaFlagEnabledField
}

// IsESDTNFTImprovementV1FlagEnabled -
func (stub *EnableEpochsHandlerStub) IsESDTNFTImprovementV1FlagEnabled() bool {
	stub.RLock()
	defer stub.RUnlock()

	return stub.IsESDTNFTImprovementV1FlagEnabledField
}

// IsSetSenderInEeiOutputTransferFlagEnabled -
func (stub *EnableEpochsHandlerStub) IsSetSenderInEeiOutputTransferFlagEnabled() bool {
	stub.RLock()
	defer stub.RUnlock()

	return stub.IsSetSenderInEeiOutputTransferFlagEnabledField
}

// IsChangeDelegationOwnerFlagEnabled -
func (stub *EnableEpochsHandlerStub) IsChangeDelegationOwnerFlagEnabled() bool {
	stub.RLock()
	defer stub.RUnlock()

	return stub.IsChangeDelegationOwnerFlagEnabledField
}

// IsRefactorPeersMiniBlocksFlagEnabled -
func (stub *EnableEpochsHandlerStub) IsRefactorPeersMiniBlocksFlagEnabled() bool {
	stub.RLock()
	defer stub.RUnlock()

	return stub.IsRefactorPeersMiniBlocksFlagEnabledField
}

// IsFixAsyncCallBackArgsListFlagEnabled -
func (stub *EnableEpochsHandlerStub) IsFixAsyncCallBackArgsListFlagEnabled() bool {
	stub.RLock()
	defer stub.RUnlock()

	return stub.IsFixAsyncCallBackArgsListFlagEnabledField
}

// IsFixOldTokenLiquidityEnabled -
func (stub *EnableEpochsHandlerStub) IsFixOldTokenLiquidityEnabled() bool {
	stub.RLock()
	defer stub.RUnlock()

	return stub.IsFixOldTokenLiquidityEnabledField
}

// IsRuntimeMemStoreLimitEnabled -
func (stub *EnableEpochsHandlerStub) IsRuntimeMemStoreLimitEnabled() bool {
	stub.RLock()
	defer stub.RUnlock()

	return stub.IsRuntimeMemStoreLimitEnabledField
}

// IsRuntimeCodeSizeFixEnabled -
func (stub *EnableEpochsHandlerStub) IsRuntimeCodeSizeFixEnabled() bool {
	stub.RLock()
	defer stub.RUnlock()

	return stub.IsRuntimeCodeSizeFixEnabledField
}

// IsMaxBlockchainHookCountersFlagEnabled -
func (stub *EnableEpochsHandlerStub) IsMaxBlockchainHookCountersFlagEnabled() bool {
	stub.RLock()
	defer stub.RUnlock()

	return stub.IsMaxBlockchainHookCountersFlagEnabledField
}

// IsWipeSingleNFTLiquidityDecreaseEnabled -
func (stub *EnableEpochsHandlerStub) IsWipeSingleNFTLiquidityDecreaseEnabled() bool {
	stub.RLock()
	defer stub.RUnlock()

	return stub.IsWipeSingleNFTLiquidityDecreaseEnabledField
}

// IsAlwaysSaveTokenMetaDataEnabled -
func (stub *EnableEpochsHandlerStub) IsAlwaysSaveTokenMetaDataEnabled() bool {
	stub.RLock()
	defer stub.RUnlock()

	return stub.IsAlwaysSaveTokenMetaDataEnabledField
}

<<<<<<< HEAD
// IsMultiClaimOnDelegationEnabled -
func (stub *EnableEpochsHandlerStub) IsMultiClaimOnDelegationEnabled() bool {
	stub.RLock()
	defer stub.RUnlock()

	return stub.IsMultiClaimOnDelegationEnabledField
=======
// IsSetGuardianEnabled -
func (stub *EnableEpochsHandlerStub) IsSetGuardianEnabled() bool {
	stub.RLock()
	defer stub.RUnlock()

	return stub.IsSetGuardianEnabledField
>>>>>>> f8e73cd5
}

// IsInterfaceNil -
func (stub *EnableEpochsHandlerStub) IsInterfaceNil() bool {
	return stub == nil
}<|MERGE_RESOLUTION|>--- conflicted
+++ resolved
@@ -117,11 +117,8 @@
 	IsMaxBlockchainHookCountersFlagEnabledField                  bool
 	IsWipeSingleNFTLiquidityDecreaseEnabledField                 bool
 	IsAlwaysSaveTokenMetaDataEnabledField                        bool
-<<<<<<< HEAD
+	IsSetGuardianEnabledField                                    bool
 	IsMultiClaimOnDelegationEnabledField                         bool
-=======
-	IsSetGuardianEnabledField                                    bool
->>>>>>> f8e73cd5
 }
 
 // ResetPenalizedTooMuchGasFlag -
@@ -1019,21 +1016,20 @@
 	return stub.IsAlwaysSaveTokenMetaDataEnabledField
 }
 
-<<<<<<< HEAD
+// IsSetGuardianEnabled -
+func (stub *EnableEpochsHandlerStub) IsSetGuardianEnabled() bool {
+	stub.RLock()
+	defer stub.RUnlock()
+
+	return stub.IsSetGuardianEnabledField
+}
+
 // IsMultiClaimOnDelegationEnabled -
 func (stub *EnableEpochsHandlerStub) IsMultiClaimOnDelegationEnabled() bool {
 	stub.RLock()
 	defer stub.RUnlock()
 
 	return stub.IsMultiClaimOnDelegationEnabledField
-=======
-// IsSetGuardianEnabled -
-func (stub *EnableEpochsHandlerStub) IsSetGuardianEnabled() bool {
-	stub.RLock()
-	defer stub.RUnlock()
-
-	return stub.IsSetGuardianEnabledField
->>>>>>> f8e73cd5
 }
 
 // IsInterfaceNil -
