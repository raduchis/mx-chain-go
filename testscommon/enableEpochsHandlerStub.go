--- conflicted
+++ resolved
@@ -120,12 +120,9 @@
 	IsSetGuardianEnabledField                                    bool
 	IsKeepExecOrderOnCreatedSCRsEnabledField                     bool
 	IsMultiClaimOnDelegationEnabledField                         bool
-<<<<<<< HEAD
-	FixDelegationChangeOwnerOnAccountEnabledField                bool
-=======
 	IsChangeUsernameEnabledField                                 bool
 	IsConsistentTokensValuesLengthCheckEnabledField              bool
->>>>>>> b7dd36bc
+	FixDelegationChangeOwnerOnAccountEnabledField                bool
 }
 
 // ResetPenalizedTooMuchGasFlag -
@@ -1047,29 +1044,28 @@
 	return stub.IsMultiClaimOnDelegationEnabledField
 }
 
-<<<<<<< HEAD
+// IsChangeUsernameEnabled -
+func (stub *EnableEpochsHandlerStub) IsChangeUsernameEnabled() bool {
+	stub.RLock()
+	defer stub.RUnlock()
+
+	return stub.IsChangeUsernameEnabledField
+}
+
+// IsConsistentTokensValuesLengthCheckEnabled -
+func (stub *EnableEpochsHandlerStub) IsConsistentTokensValuesLengthCheckEnabled() bool {
+	stub.RLock()
+	defer stub.RUnlock()
+
+	return stub.IsConsistentTokensValuesLengthCheckEnabledField
+}
+
 // FixDelegationChangeOwnerOnAccountEnabled -
 func (stub *EnableEpochsHandlerStub) FixDelegationChangeOwnerOnAccountEnabled() bool {
 	stub.RLock()
 	defer stub.RUnlock()
 
 	return stub.FixDelegationChangeOwnerOnAccountEnabledField
-=======
-// IsChangeUsernameEnabled -
-func (stub *EnableEpochsHandlerStub) IsChangeUsernameEnabled() bool {
-	stub.RLock()
-	defer stub.RUnlock()
-
-	return stub.IsChangeUsernameEnabledField
-}
-
-// IsConsistentTokensValuesLengthCheckEnabled -
-func (stub *EnableEpochsHandlerStub) IsConsistentTokensValuesLengthCheckEnabled() bool {
-	stub.RLock()
-	defer stub.RUnlock()
-
-	return stub.IsConsistentTokensValuesLengthCheckEnabledField
->>>>>>> b7dd36bc
 }
 
 // IsInterfaceNil -
