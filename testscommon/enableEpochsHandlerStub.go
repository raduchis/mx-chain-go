--- conflicted
+++ resolved
@@ -115,12 +115,9 @@
 	IsRuntimeMemStoreLimitEnabledField                           bool
 	IsMaxBlockchainHookCountersFlagEnabledField                  bool
 	IsWipeSingleNFTLiquidityDecreaseEnabledField                 bool
-<<<<<<< HEAD
+	IsAlwaysSaveTokenMetaDataEnabledField                        bool
 	IsGuardAccountEnabledField                                   bool
 	IsSetGuardianEnabledField                                    bool
-=======
-	IsAlwaysSaveTokenMetaDataEnabledField                        bool
->>>>>>> 0afb7961
 }
 
 // ResetPenalizedTooMuchGasFlag -
@@ -1002,7 +999,14 @@
 	return stub.IsWipeSingleNFTLiquidityDecreaseEnabledField
 }
 
-<<<<<<< HEAD
+// IsAlwaysSaveTokenMetaDataEnabled -
+func (stub *EnableEpochsHandlerStub) IsAlwaysSaveTokenMetaDataEnabled() bool {
+	stub.RLock()
+	defer stub.RUnlock()
+
+	return stub.IsAlwaysSaveTokenMetaDataEnabledField
+}
+
 // IsGuardAccountEnabled -
 func (stub *EnableEpochsHandlerStub) IsGuardAccountEnabled() bool {
 	stub.RLock()
@@ -1017,14 +1021,6 @@
 	defer stub.RUnlock()
 
 	return stub.IsSetGuardianEnabledField
-=======
-// IsAlwaysSaveTokenMetaDataEnabled -
-func (stub *EnableEpochsHandlerStub) IsAlwaysSaveTokenMetaDataEnabled() bool {
-	stub.RLock()
-	defer stub.RUnlock()
-
-	return stub.IsAlwaysSaveTokenMetaDataEnabledField
->>>>>>> 0afb7961
 }
 
 // IsInterfaceNil -
