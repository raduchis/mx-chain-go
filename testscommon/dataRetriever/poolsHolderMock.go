--- conflicted
+++ resolved
@@ -18,7 +18,6 @@
 
 // PoolsHolderMock -
 type PoolsHolderMock struct {
-<<<<<<< HEAD
 	transactions           dataRetriever.ShardedDataCacherNotifier
 	unsignedTransactions   dataRetriever.ShardedDataCacherNotifier
 	rewardTransactions     dataRetriever.ShardedDataCacherNotifier
@@ -30,22 +29,9 @@
 	smartContracts         storage.Cacher
 	currBlockTxs           dataRetriever.TransactionCacher
 	currEpochValidatorInfo dataRetriever.ValidatorInfoCacher
+	peerAuthentications    storage.Cacher
+	heartbeats             storage.Cacher
 	validatorsInfo         dataRetriever.ShardedDataCacherNotifier
-=======
-	transactions         dataRetriever.ShardedDataCacherNotifier
-	unsignedTransactions dataRetriever.ShardedDataCacherNotifier
-	rewardTransactions   dataRetriever.ShardedDataCacherNotifier
-	headers              dataRetriever.HeadersPool
-	miniBlocks           storage.Cacher
-	peerChangesBlocks    storage.Cacher
-	trieNodes            storage.Cacher
-	trieNodesChunks      storage.Cacher
-	smartContracts       storage.Cacher
-	currBlockTxs         dataRetriever.TransactionCacher
-	peerAuthentications  storage.Cacher
-	heartbeats           storage.Cacher
-	validatorsInfo       storage.Cacher
->>>>>>> f74c1b9a
 }
 
 // NewPoolsHolderMock -
@@ -107,24 +93,20 @@
 	holder.smartContracts, err = storageUnit.NewCache(storageUnit.CacheConfig{Type: storageUnit.LRUCache, Capacity: 10000, Shards: 1, SizeInBytes: 0})
 	panicIfError("NewPoolsHolderMock", err)
 
-<<<<<<< HEAD
+	holder.peerAuthentications, err = mapTimeCache.NewMapTimeCache(mapTimeCache.ArgMapTimeCacher{
+		DefaultSpan: 10 * time.Second,
+		CacheExpiry: 10 * time.Second,
+	})
+	panicIfError("NewPoolsHolderMock", err)
+
+	holder.heartbeats, err = storageUnit.NewCache(storageUnit.CacheConfig{Type: storageUnit.LRUCache, Capacity: 10000, Shards: 1, SizeInBytes: 0})
+	panicIfError("NewPoolsHolderMock", err)
+
 	holder.validatorsInfo, err = shardedData.NewShardedData("validatorsInfoPool", storageUnit.CacheConfig{
 		Capacity:    100,
 		SizeInBytes: 100000,
 		Shards:      1,
 	})
-=======
-	holder.peerAuthentications, err = mapTimeCache.NewMapTimeCache(mapTimeCache.ArgMapTimeCacher{
-		DefaultSpan: 10 * time.Second,
-		CacheExpiry: 10 * time.Second,
-	})
-	panicIfError("NewPoolsHolderMock", err)
-
-	holder.heartbeats, err = storageUnit.NewCache(storageUnit.CacheConfig{Type: storageUnit.LRUCache, Capacity: 10000, Shards: 1, SizeInBytes: 0})
-	panicIfError("NewPoolsHolderMock", err)
-
-	holder.validatorsInfo, err = storageUnit.NewCache(storageUnit.CacheConfig{Type: storageUnit.LRUCache, Capacity: 10000, Shards: 1, SizeInBytes: 0})
->>>>>>> f74c1b9a
 	panicIfError("NewPoolsHolderMock", err)
 
 	return holder
