package p2pmocks

import (
	"time"

	"github.com/ElrondNetwork/elrond-go-core/core"
	"github.com/ElrondNetwork/elrond-go/p2p"
)

// MessengerStub -
type MessengerStub struct {
	ConnectedFullHistoryPeersOnTopicCalled func(topic string) []core.PeerID
	IDCalled                               func() core.PeerID
	CloseCalled                            func() error
	CreateTopicCalled                      func(name string, createChannelForTopic bool) error
	HasTopicCalled                         func(name string) bool
	HasTopicValidatorCalled                func(name string) bool
	BroadcastOnChannelCalled               func(channel string, topic string, buff []byte)
	BroadcastCalled                        func(topic string, buff []byte)
	RegisterMessageProcessorCalled         func(topic string, identifier string, handler p2p.MessageProcessor) error
	BootstrapCalled                        func() error
	PeerAddressesCalled                    func(pid core.PeerID) []string
	BroadcastOnChannelBlockingCalled       func(channel string, topic string, buff []byte) error
	IsConnectedToTheNetworkCalled          func() bool
	PeersCalled                            func() []core.PeerID
	AddressesCalled                        func() []string
	ConnectToPeerCalled                    func(address string) error
	IsConnectedCalled                      func(peerID core.PeerID) bool
	ConnectedPeersCalled                   func() []core.PeerID
	ConnectedAddressesCalled               func() []string
	ConnectedPeersOnTopicCalled            func(topic string) []core.PeerID
	UnregisterAllMessageProcessorsCalled   func() error
	UnregisterMessageProcessorCalled       func(topic string, identifier string) error
	SendToConnectedPeerCalled              func(topic string, buff []byte, peerID core.PeerID) error
	ThresholdMinConnectedPeersCalled       func() int
	SetThresholdMinConnectedPeersCalled    func(minConnectedPeers int) error
	SetPeerShardResolverCalled             func(peerShardResolver p2p.PeerShardResolver) error
	SetPeerDenialEvaluatorCalled           func(handler p2p.PeerDenialEvaluator) error
	GetConnectedPeersInfoCalled            func() *p2p.ConnectedPeersInfo
	UnjoinAllTopicsCalled                  func() error
	PortCalled                             func() int
<<<<<<< HEAD
	SignCalled                             func(payload []byte) ([]byte, error)
	VerifyCalled                           func(payload []byte, pid core.PeerID, signature []byte) error
=======
	WaitForConnectionsCalled               func(maxWaitingTime time.Duration, minNumOfPeers uint32)
>>>>>>> cfe00fa3
}

// ConnectedFullHistoryPeersOnTopic -
func (ms *MessengerStub) ConnectedFullHistoryPeersOnTopic(topic string) []core.PeerID {
	if ms.ConnectedFullHistoryPeersOnTopicCalled != nil {
		return ms.ConnectedFullHistoryPeersOnTopicCalled(topic)
	}

	return make([]core.PeerID, 0)
}

// ID -
func (ms *MessengerStub) ID() core.PeerID {
	if ms.IDCalled != nil {
		return ms.IDCalled()
	}

	return ""
}

// RegisterMessageProcessor -
func (ms *MessengerStub) RegisterMessageProcessor(topic string, identifier string, handler p2p.MessageProcessor) error {
	if ms.RegisterMessageProcessorCalled != nil {
		return ms.RegisterMessageProcessorCalled(topic, identifier, handler)
	}

	return nil
}

// Broadcast -
func (ms *MessengerStub) Broadcast(topic string, buff []byte) {
	if ms.BroadcastCalled != nil {
		ms.BroadcastCalled(topic, buff)
	}
}

// Close -
func (ms *MessengerStub) Close() error {
	if ms.CloseCalled != nil {
		return ms.CloseCalled()
	}

	return nil
}

// CreateTopic -
func (ms *MessengerStub) CreateTopic(name string, createChannelForTopic bool) error {
	if ms.CreateTopicCalled != nil {
		return ms.CreateTopicCalled(name, createChannelForTopic)
	}

	return nil
}

// HasTopic -
func (ms *MessengerStub) HasTopic(name string) bool {
	if ms.HasTopicCalled != nil {
		return ms.HasTopicCalled(name)
	}

	return false
}

// HasTopicValidator -
func (ms *MessengerStub) HasTopicValidator(name string) bool {
	if ms.HasTopicValidatorCalled != nil {
		return ms.HasTopicValidatorCalled(name)
	}

	return false
}

// BroadcastOnChannel -
func (ms *MessengerStub) BroadcastOnChannel(channel string, topic string, buff []byte) {
	if ms.BroadcastOnChannelCalled != nil {
		ms.BroadcastOnChannelCalled(channel, topic, buff)
	}
}

// Bootstrap -
func (ms *MessengerStub) Bootstrap() error {
	if ms.BootstrapCalled != nil {
		return ms.BootstrapCalled()
	}

	return nil
}

// PeerAddresses -
func (ms *MessengerStub) PeerAddresses(pid core.PeerID) []string {
	if ms.PeerAddressesCalled != nil {
		return ms.PeerAddressesCalled(pid)
	}

	return make([]string, 0)
}

// BroadcastOnChannelBlocking -
func (ms *MessengerStub) BroadcastOnChannelBlocking(channel string, topic string, buff []byte) error {
	if ms.BroadcastOnChannelBlockingCalled != nil {
		return ms.BroadcastOnChannelBlockingCalled(channel, topic, buff)
	}

	return nil
}

// IsConnectedToTheNetwork -
func (ms *MessengerStub) IsConnectedToTheNetwork() bool {
	if ms.IsConnectedToTheNetworkCalled != nil {
		return ms.IsConnectedToTheNetworkCalled()
	}

	return true
}

// Peers -
func (ms *MessengerStub) Peers() []core.PeerID {
	if ms.PeersCalled != nil {
		return ms.PeersCalled()
	}

	return make([]core.PeerID, 0)
}

// Addresses -
func (ms *MessengerStub) Addresses() []string {
	if ms.AddressesCalled != nil {
		return ms.AddressesCalled()
	}

	return make([]string, 0)
}

// ConnectToPeer -
func (ms *MessengerStub) ConnectToPeer(address string) error {
	if ms.ConnectToPeerCalled != nil {
		return ms.ConnectToPeerCalled(address)
	}

	return nil
}

// IsConnected -
func (ms *MessengerStub) IsConnected(peerID core.PeerID) bool {
	if ms.IsConnectedCalled != nil {
		return ms.IsConnectedCalled(peerID)
	}

	return false
}

// ConnectedPeers -
func (ms *MessengerStub) ConnectedPeers() []core.PeerID {
	if ms.ConnectedPeersCalled != nil {
		return ms.ConnectedPeersCalled()
	}

	return make([]core.PeerID, 0)
}

// ConnectedAddresses -
func (ms *MessengerStub) ConnectedAddresses() []string {
	if ms.ConnectedAddressesCalled != nil {
		return ms.ConnectedAddressesCalled()
	}

	return make([]string, 0)
}

// ConnectedPeersOnTopic -
func (ms *MessengerStub) ConnectedPeersOnTopic(topic string) []core.PeerID {
	if ms.ConnectedPeersOnTopicCalled != nil {
		return ms.ConnectedPeersOnTopicCalled(topic)
	}

	return make([]core.PeerID, 0)
}

// UnregisterAllMessageProcessors -
func (ms *MessengerStub) UnregisterAllMessageProcessors() error {
	if ms.UnregisterAllMessageProcessorsCalled != nil {
		return ms.UnregisterAllMessageProcessorsCalled()
	}

	return nil
}

// UnregisterMessageProcessor -
func (ms *MessengerStub) UnregisterMessageProcessor(topic string, identifier string) error {
	if ms.UnregisterMessageProcessorCalled != nil {
		return ms.UnregisterMessageProcessorCalled(topic, identifier)
	}

	return nil
}

// SendToConnectedPeer -
func (ms *MessengerStub) SendToConnectedPeer(topic string, buff []byte, peerID core.PeerID) error {
	if ms.SendToConnectedPeerCalled != nil {
		return ms.SendToConnectedPeerCalled(topic, buff, peerID)
	}

	return nil
}

// ThresholdMinConnectedPeers -
func (ms *MessengerStub) ThresholdMinConnectedPeers() int {
	if ms.ThresholdMinConnectedPeersCalled != nil {
		return ms.ThresholdMinConnectedPeersCalled()
	}

	return 0
}

// SetThresholdMinConnectedPeers -
func (ms *MessengerStub) SetThresholdMinConnectedPeers(minConnectedPeers int) error {
	if ms.SetThresholdMinConnectedPeersCalled != nil {
		return ms.SetThresholdMinConnectedPeersCalled(minConnectedPeers)
	}

	return nil
}

// SetPeerShardResolver -
func (ms *MessengerStub) SetPeerShardResolver(peerShardResolver p2p.PeerShardResolver) error {
	if ms.SetPeerShardResolverCalled != nil {
		return ms.SetPeerShardResolverCalled(peerShardResolver)
	}

	return nil
}

// SetPeerDenialEvaluator -
func (ms *MessengerStub) SetPeerDenialEvaluator(handler p2p.PeerDenialEvaluator) error {
	if ms.SetPeerDenialEvaluatorCalled != nil {
		return ms.SetPeerDenialEvaluatorCalled(handler)
	}

	return nil
}

// GetConnectedPeersInfo -
func (ms *MessengerStub) GetConnectedPeersInfo() *p2p.ConnectedPeersInfo {
	if ms.GetConnectedPeersInfoCalled != nil {
		return ms.GetConnectedPeersInfoCalled()
	}

	return nil
}

// UnjoinAllTopics -
func (ms *MessengerStub) UnjoinAllTopics() error {
	if ms.UnjoinAllTopicsCalled != nil {
		return ms.UnjoinAllTopicsCalled()
	}

	return nil
}

// Port -
func (ms *MessengerStub) Port() int {
	if ms.PortCalled != nil {
		return ms.PortCalled()
	}

	return 0
}

<<<<<<< HEAD
// Sign -
func (ms *MessengerStub) Sign(payload []byte) ([]byte, error) {
	if ms.SignCalled != nil {
		return ms.SignCalled(payload)
	}

	return make([]byte, 0), nil
}

// Verify -
func (ms *MessengerStub) Verify(payload []byte, pid core.PeerID, signature []byte) error {
	if ms.VerifyCalled != nil {
		return ms.VerifyCalled(payload, pid, signature)
	}

	return nil
=======
// WaitForConnections -
func (ms *MessengerStub) WaitForConnections(maxWaitingTime time.Duration, minNumOfPeers uint32) {
	if ms.WaitForConnectionsCalled != nil {
		ms.WaitForConnectionsCalled(maxWaitingTime, minNumOfPeers)
	}
>>>>>>> cfe00fa3
}

// IsInterfaceNil returns true if there is no value under the interface
func (ms *MessengerStub) IsInterfaceNil() bool {
	return ms == nil
}<|MERGE_RESOLUTION|>--- conflicted
+++ resolved
@@ -39,12 +39,9 @@
 	GetConnectedPeersInfoCalled            func() *p2p.ConnectedPeersInfo
 	UnjoinAllTopicsCalled                  func() error
 	PortCalled                             func() int
-<<<<<<< HEAD
+	WaitForConnectionsCalled               func(maxWaitingTime time.Duration, minNumOfPeers uint32)
 	SignCalled                             func(payload []byte) ([]byte, error)
 	VerifyCalled                           func(payload []byte, pid core.PeerID, signature []byte) error
-=======
-	WaitForConnectionsCalled               func(maxWaitingTime time.Duration, minNumOfPeers uint32)
->>>>>>> cfe00fa3
 }
 
 // ConnectedFullHistoryPeersOnTopic -
@@ -313,7 +310,13 @@
 	return 0
 }
 
-<<<<<<< HEAD
+// WaitForConnections -
+func (ms *MessengerStub) WaitForConnections(maxWaitingTime time.Duration, minNumOfPeers uint32) {
+	if ms.WaitForConnectionsCalled != nil {
+		ms.WaitForConnectionsCalled(maxWaitingTime, minNumOfPeers)
+	}
+}
+
 // Sign -
 func (ms *MessengerStub) Sign(payload []byte) ([]byte, error) {
 	if ms.SignCalled != nil {
@@ -330,13 +333,6 @@
 	}
 
 	return nil
-=======
-// WaitForConnections -
-func (ms *MessengerStub) WaitForConnections(maxWaitingTime time.Duration, minNumOfPeers uint32) {
-	if ms.WaitForConnectionsCalled != nil {
-		ms.WaitForConnectionsCalled(maxWaitingTime, minNumOfPeers)
-	}
->>>>>>> cfe00fa3
 }
 
 // IsInterfaceNil returns true if there is no value under the interface
