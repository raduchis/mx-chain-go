--- conflicted
+++ resolved
@@ -42,12 +42,9 @@
 	WaitForConnectionsCalled               func(maxWaitingTime time.Duration, minNumOfPeers uint32)
 	SignCalled                             func(payload []byte) ([]byte, error)
 	VerifyCalled                           func(payload []byte, pid core.PeerID, signature []byte) error
-<<<<<<< HEAD
+	AddPeerTopicNotifierCalled             func(notifier p2p.PeerTopicNotifier) error
 	BroadcastUsingPrivateKeyCalled         func(topic string, buff []byte, pid core.PeerID, skBytes []byte)
 	SignUsingPrivateKeyCalled              func(skBytes []byte, payload []byte) ([]byte, error)
-=======
-	AddPeerTopicNotifierCalled             func(notifier p2p.PeerTopicNotifier) error
->>>>>>> 42e89957
 }
 
 // ConnectedFullHistoryPeersOnTopic -
@@ -341,7 +338,15 @@
 	return nil
 }
 
-<<<<<<< HEAD
+// AddPeerTopicNotifier -
+func (ms *MessengerStub) AddPeerTopicNotifier(notifier p2p.PeerTopicNotifier) error {
+	if ms.AddPeerTopicNotifierCalled != nil {
+		return ms.AddPeerTopicNotifierCalled(notifier)
+	}
+
+	return nil
+}
+
 // BroadcastUsingPrivateKey -
 func (ms *MessengerStub) BroadcastUsingPrivateKey(topic string, buff []byte, pid core.PeerID, skBytes []byte) {
 	if ms.BroadcastUsingPrivateKeyCalled != nil {
@@ -356,15 +361,6 @@
 	}
 
 	return make([]byte, 0), nil
-=======
-// AddPeerTopicNotifier -
-func (ms *MessengerStub) AddPeerTopicNotifier(notifier p2p.PeerTopicNotifier) error {
-	if ms.AddPeerTopicNotifierCalled != nil {
-		return ms.AddPeerTopicNotifierCalled(notifier)
-	}
-
-	return nil
->>>>>>> 42e89957
 }
 
 // IsInterfaceNil returns true if there is no value under the interface
