--- conflicted
+++ resolved
@@ -33,12 +33,9 @@
 	GetAllIntermediateTxsCalled                          func() map[block.Type]map[string]data.TransactionHandler
 	AddTxsFromMiniBlocksCalled                           func(miniBlocks block.MiniBlockSlice)
 	AddTransactionsCalled                                func(txHandlers []data.TransactionHandler, blockType block.Type)
-<<<<<<< HEAD
 	GetAllCurrentLogsCalled                              func() []*data.LogData
-=======
 
 	miniBlocks []*block.MiniBlock
->>>>>>> c3a1bf94
 }
 
 // GetAllCurrentLogs -
