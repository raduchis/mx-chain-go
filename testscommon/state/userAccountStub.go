//go:generate protoc -I=proto -I=$GOPATH/src -I=$GOPATH/src/github.com/ElrondNetwork/protobuf/protobuf  --gogoslick_out=. proto/accountWrapperMock.proto
package state

import (
	"math/big"

	"github.com/ElrondNetwork/elrond-go/common"
	"github.com/ElrondNetwork/elrond-go/state"
	vmcommon "github.com/ElrondNetwork/elrond-vm-common"
)

var _ state.UserAccountHandler = (*UserAccountStub)(nil)

// UserAccountStub -
type UserAccountStub struct {
<<<<<<< HEAD
	Balance                                *big.Int
	AddToBalanceCalled                     func(value *big.Int) error
	DataTrieTrackerCalled                  func() state.DataTrieTracker
	RetrieveValueFromDataTrieTrackerCalled func(key []byte) ([]byte, error)
=======
	Balance             *big.Int
	AddToBalanceCalled  func(value *big.Int) error
	RetrieveValueCalled func(_ []byte) ([]byte, error)
>>>>>>> 5b8eb89c
}

// HasNewCode -
func (u *UserAccountStub) HasNewCode() bool {
	return false
}

// SetUserName -
func (u *UserAccountStub) SetUserName(_ []byte) {
}

// GetUserName -
func (u *UserAccountStub) GetUserName() []byte {
	return nil
}

// AddToBalance -
func (u *UserAccountStub) AddToBalance(value *big.Int) error {
	if u.AddToBalanceCalled != nil {
		return u.AddToBalanceCalled(value)
	}
	return nil
}

// SubFromBalance -
func (u *UserAccountStub) SubFromBalance(_ *big.Int) error {
	return nil
}

// GetBalance -
func (u *UserAccountStub) GetBalance() *big.Int {
	return u.Balance
}

// ClaimDeveloperRewards -
func (u *UserAccountStub) ClaimDeveloperRewards([]byte) (*big.Int, error) {
	return nil, nil
}

// AddToDeveloperReward -
func (u *UserAccountStub) AddToDeveloperReward(*big.Int) {

}

// GetDeveloperReward -
func (u *UserAccountStub) GetDeveloperReward() *big.Int {
	return nil
}

// ChangeOwnerAddress -
func (u *UserAccountStub) ChangeOwnerAddress([]byte, []byte) error {
	return nil
}

// SetOwnerAddress -
func (u *UserAccountStub) SetOwnerAddress([]byte) {

}

// GetOwnerAddress -
func (u *UserAccountStub) GetOwnerAddress() []byte {
	return nil
}

// AddressBytes -
func (u *UserAccountStub) AddressBytes() []byte {
	return nil
}

//IncreaseNonce -
func (u *UserAccountStub) IncreaseNonce(_ uint64) {
}

// GetNonce -
func (u *UserAccountStub) GetNonce() uint64 {
	return 0
}

// SetCode -
func (u *UserAccountStub) SetCode(_ []byte) {

}

// SetCodeMetadata -
func (u *UserAccountStub) SetCodeMetadata(_ []byte) {
}

// GetCodeMetadata -
func (u *UserAccountStub) GetCodeMetadata() []byte {
	return nil
}

// SetCodeHash -
func (u *UserAccountStub) SetCodeHash([]byte) {

}

// GetCodeHash -
func (u *UserAccountStub) GetCodeHash() []byte {
	return nil
}

// SetRootHash -
func (u *UserAccountStub) SetRootHash([]byte) {

}

// GetRootHash -
func (u *UserAccountStub) GetRootHash() []byte {
	return nil
}

// SetDataTrie -
func (u *UserAccountStub) SetDataTrie(_ common.Trie) {

}

// DataTrie -
func (u *UserAccountStub) DataTrie() common.DataTrieHandler {
	return nil
}

<<<<<<< HEAD
// RetrieveValueFromDataTrieTracker -
func (u *UserAccountStub) RetrieveValueFromDataTrieTracker(key []byte) ([]byte, error) {
	if u.RetrieveValueFromDataTrieTrackerCalled != nil {
		return u.RetrieveValueFromDataTrieTrackerCalled(key)
=======
// RetrieveValue -
func (u *UserAccountStub) RetrieveValue(key []byte) ([]byte, error) {
	if u.RetrieveValueCalled != nil {
		return u.RetrieveValueCalled(key)
>>>>>>> 5b8eb89c
	}

	return nil, nil
}

// SaveKeyValue -
func (u *UserAccountStub) SaveKeyValue(_ []byte, _ []byte) error {
	return nil
}

<<<<<<< HEAD
// AccountDataHandler -
func (u *UserAccountStub) AccountDataHandler() vmcommon.AccountDataHandler {
	return nil
=======
// SaveDirtyData -
func (u *UserAccountStub) SaveDirtyData(_ common.Trie) (map[string][]byte, error) {
	return nil, nil
>>>>>>> 5b8eb89c
}

// IsInterfaceNil -
func (u *UserAccountStub) IsInterfaceNil() bool {
	return false
}<|MERGE_RESOLUTION|>--- conflicted
+++ resolved
@@ -13,16 +13,9 @@
 
 // UserAccountStub -
 type UserAccountStub struct {
-<<<<<<< HEAD
-	Balance                                *big.Int
-	AddToBalanceCalled                     func(value *big.Int) error
-	DataTrieTrackerCalled                  func() state.DataTrieTracker
-	RetrieveValueFromDataTrieTrackerCalled func(key []byte) ([]byte, error)
-=======
 	Balance             *big.Int
 	AddToBalanceCalled  func(value *big.Int) error
 	RetrieveValueCalled func(_ []byte) ([]byte, error)
->>>>>>> 5b8eb89c
 }
 
 // HasNewCode -
@@ -145,17 +138,10 @@
 	return nil
 }
 
-<<<<<<< HEAD
-// RetrieveValueFromDataTrieTracker -
-func (u *UserAccountStub) RetrieveValueFromDataTrieTracker(key []byte) ([]byte, error) {
-	if u.RetrieveValueFromDataTrieTrackerCalled != nil {
-		return u.RetrieveValueFromDataTrieTrackerCalled(key)
-=======
 // RetrieveValue -
 func (u *UserAccountStub) RetrieveValue(key []byte) ([]byte, error) {
 	if u.RetrieveValueCalled != nil {
 		return u.RetrieveValueCalled(key)
->>>>>>> 5b8eb89c
 	}
 
 	return nil, nil
@@ -166,15 +152,14 @@
 	return nil
 }
 
-<<<<<<< HEAD
 // AccountDataHandler -
 func (u *UserAccountStub) AccountDataHandler() vmcommon.AccountDataHandler {
 	return nil
-=======
+}
+
 // SaveDirtyData -
 func (u *UserAccountStub) SaveDirtyData(_ common.Trie) (map[string][]byte, error) {
 	return nil, nil
->>>>>>> 5b8eb89c
 }
 
 // IsInterfaceNil -
