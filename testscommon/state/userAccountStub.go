//go:generate protoc -I=. -I=$GOPATH/src -I=$GOPATH/src/github.com/multiversx/protobuf/protobuf  --gogoslick_out=. accountWrapperMock.proto
package state

import (
	"math/big"

	"github.com/multiversx/mx-chain-go/common"
	"github.com/multiversx/mx-chain-go/state"
	vmcommon "github.com/multiversx/mx-chain-vm-common-go"
)

var _ state.UserAccountHandler = (*UserAccountStub)(nil)

// UserAccountStub -
type UserAccountStub struct {
<<<<<<< HEAD
	Balance             *big.Int
	DeveloperRewards    *big.Int
	UserName            []byte
	Owner               []byte
	Address             []byte
	Nonce               uint64
	AddToBalanceCalled  func(value *big.Int) error
	RetrieveValueCalled func(_ []byte) ([]byte, uint32, error)
=======
	Balance                  *big.Int
	DeveloperRewards         *big.Int
	UserName                 []byte
	Owner                    []byte
	Address                  []byte
	AddToBalanceCalled       func(value *big.Int) error
	DataTrieTrackerCalled    func() state.DataTrieTracker
	IsGuardedCalled          func() bool
	AccountDataHandlerCalled func() vmcommon.AccountDataHandler
	RetrieveValueCalled      func(_ []byte) ([]byte, uint32, error)
>>>>>>> 488ded72
}

// HasNewCode -
func (u *UserAccountStub) HasNewCode() bool {
	return false
}

// SetUserName -
func (u *UserAccountStub) SetUserName(_ []byte) {
}

// GetUserName -
func (u *UserAccountStub) GetUserName() []byte {
	return u.UserName
}

// AddToBalance -
func (u *UserAccountStub) AddToBalance(value *big.Int) error {
	if u.AddToBalanceCalled != nil {
		return u.AddToBalanceCalled(value)
	}
	return nil
}

// SubFromBalance -
func (u *UserAccountStub) SubFromBalance(_ *big.Int) error {
	return nil
}

// GetBalance -
func (u *UserAccountStub) GetBalance() *big.Int {
	return u.Balance
}

// ClaimDeveloperRewards -
func (u *UserAccountStub) ClaimDeveloperRewards([]byte) (*big.Int, error) {
	return nil, nil
}

// AddToDeveloperReward -
func (u *UserAccountStub) AddToDeveloperReward(*big.Int) {

}

// GetDeveloperReward -
func (u *UserAccountStub) GetDeveloperReward() *big.Int {
	return u.DeveloperRewards
}

// ChangeOwnerAddress -
func (u *UserAccountStub) ChangeOwnerAddress([]byte, []byte) error {
	return nil
}

// SetOwnerAddress -
func (u *UserAccountStub) SetOwnerAddress([]byte) {

}

// GetOwnerAddress -
func (u *UserAccountStub) GetOwnerAddress() []byte {
	return u.Owner
}

// AddressBytes -
func (u *UserAccountStub) AddressBytes() []byte {
	return u.Address
}

//IncreaseNonce -
func (u *UserAccountStub) IncreaseNonce(_ uint64) {
}

// GetNonce -
func (u *UserAccountStub) GetNonce() uint64 {
	return u.Nonce
}

// SetCode -
func (u *UserAccountStub) SetCode(_ []byte) {

}

// SetCodeMetadata -
func (u *UserAccountStub) SetCodeMetadata(_ []byte) {
}

// GetCodeMetadata -
func (u *UserAccountStub) GetCodeMetadata() []byte {
	return nil
}

// SetCodeHash -
func (u *UserAccountStub) SetCodeHash([]byte) {

}

// GetCodeHash -
func (u *UserAccountStub) GetCodeHash() []byte {
	return nil
}

// SetRootHash -
func (u *UserAccountStub) SetRootHash([]byte) {

}

// GetRootHash -
func (u *UserAccountStub) GetRootHash() []byte {
	return nil
}

// SetDataTrie -
func (u *UserAccountStub) SetDataTrie(_ common.Trie) {

}

// DataTrie -
func (u *UserAccountStub) DataTrie() common.DataTrieHandler {
	return nil
}

// RetrieveValue -
func (u *UserAccountStub) RetrieveValue(key []byte) ([]byte, uint32, error) {
	if u.RetrieveValueCalled != nil {
		return u.RetrieveValueCalled(key)
	}

	return nil, 0, nil
}

// SaveKeyValue -
func (u *UserAccountStub) SaveKeyValue(_ []byte, _ []byte) error {
	return nil
}

// IsGuarded -
func (u *UserAccountStub) IsGuarded() bool {
	if u.IsGuardedCalled != nil {
		return u.IsGuardedCalled()
	}
	return false
}

// SaveDirtyData -
func (u *UserAccountStub) SaveDirtyData(_ common.Trie) (map[string][]byte, error) {
	return nil, nil
}

// IsInterfaceNil -
func (u *UserAccountStub) IsInterfaceNil() bool {
	return u == nil
}

// AccountDataHandler -
func (u *UserAccountStub) AccountDataHandler() vmcommon.AccountDataHandler {
	if u.AccountDataHandlerCalled != nil {
		return u.AccountDataHandlerCalled()
	}
	return nil
}<|MERGE_RESOLUTION|>--- conflicted
+++ resolved
@@ -13,27 +13,17 @@
 
 // UserAccountStub -
 type UserAccountStub struct {
-<<<<<<< HEAD
-	Balance             *big.Int
-	DeveloperRewards    *big.Int
-	UserName            []byte
-	Owner               []byte
-	Address             []byte
-	Nonce               uint64
-	AddToBalanceCalled  func(value *big.Int) error
-	RetrieveValueCalled func(_ []byte) ([]byte, uint32, error)
-=======
 	Balance                  *big.Int
 	DeveloperRewards         *big.Int
 	UserName                 []byte
 	Owner                    []byte
 	Address                  []byte
+	Nonce               uint64
 	AddToBalanceCalled       func(value *big.Int) error
 	DataTrieTrackerCalled    func() state.DataTrieTracker
 	IsGuardedCalled          func() bool
 	AccountDataHandlerCalled func() vmcommon.AccountDataHandler
 	RetrieveValueCalled      func(_ []byte) ([]byte, uint32, error)
->>>>>>> 488ded72
 }
 
 // HasNewCode -
