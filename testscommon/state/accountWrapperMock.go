//go:generate protoc -I=. -I=$GOPATH/src -I=$GOPATH/src/github.com/multiversx/protobuf/protobuf  --gogoslick_out=. accountWrapperMock.proto
package state

import (
	"context"
	"fmt"
	"math/big"

	"github.com/multiversx/mx-chain-core-go/core"
	"github.com/multiversx/mx-chain-go/common"
	"github.com/multiversx/mx-chain-go/state"
	"github.com/multiversx/mx-chain-go/testscommon/enableEpochsHandlerMock"
	"github.com/multiversx/mx-chain-go/testscommon/hashingMocks"
	"github.com/multiversx/mx-chain-go/testscommon/marshallerMock"
	vmcommon "github.com/multiversx/mx-chain-vm-common-go"
)

var _ state.UserAccountHandler = (*AccountWrapMock)(nil)

// AccountWrapMock -
type AccountWrapMock struct {
	AccountWrapMockData
	nonce             uint64
	code              []byte
	CodeHash          []byte
	CodeMetadata      []byte
	RootHash          []byte
	address           []byte
	Balance           *big.Int
<<<<<<< HEAD
	trackableDataTrie state.DataTrieTracker
=======
	guarded           bool
>>>>>>> 336b92df

	SetNonceWithJournalCalled    func(nonce uint64) error           `json:"-"`
	SetCodeHashWithJournalCalled func(codeHash []byte) error        `json:"-"`
	SetCodeWithJournalCalled     func([]byte) error                 `json:"-"`
	AccountDataHandlerCalled     func() vmcommon.AccountDataHandler `json:"-"`
}

var errInsufficientBalance = fmt.Errorf("insufficient balance")

// NewAccountWrapMock -
func NewAccountWrapMock(adr []byte) *AccountWrapMock {
	tdt, _ := state.NewTrackableDataTrie(
		[]byte("identifier"),
		nil,
		&hashingMocks.HasherMock{},
		&marshallerMock.MarshalizerMock{},
		&enableEpochsHandlerMock.EnableEpochsHandlerStub{},
	)

	return &AccountWrapMock{
		address:           adr,
		trackableDataTrie: tdt,
		Balance:           big.NewInt(0),
	}
}

// SetTrackableDataTrie -
func (awm *AccountWrapMock) SetTrackableDataTrie(tdt state.DataTrieTracker) {
	awm.trackableDataTrie = tdt
}

// SetUserName -
func (awm *AccountWrapMock) SetUserName(_ []byte) {
}

// GetUserName -
func (awm *AccountWrapMock) GetUserName() []byte {
	return nil
}

// AddToBalance -
func (awm *AccountWrapMock) AddToBalance(val *big.Int) error {
	newBalance := big.NewInt(0).Add(awm.Balance, val)
	if newBalance.Cmp(big.NewInt(0)) < 0 {
		return errInsufficientBalance
	}
	awm.Balance = newBalance
	return nil
}

// SubFromBalance -
func (awm *AccountWrapMock) SubFromBalance(val *big.Int) error {
	newBalance := big.NewInt(0).Sub(awm.Balance, val)
	if newBalance.Cmp(big.NewInt(0)) < 0 {
		return errInsufficientBalance
	}
	awm.Balance = newBalance
	return nil
}

// GetBalance -
func (awm *AccountWrapMock) GetBalance() *big.Int {
	return awm.Balance
}

// ClaimDeveloperRewards -
func (awm *AccountWrapMock) ClaimDeveloperRewards([]byte) (*big.Int, error) {
	return nil, nil
}

// AddToDeveloperReward -
func (awm *AccountWrapMock) AddToDeveloperReward(*big.Int) {

}

// GetDeveloperReward -
func (awm *AccountWrapMock) GetDeveloperReward() *big.Int {
	return nil
}

// ChangeOwnerAddress -
func (awm *AccountWrapMock) ChangeOwnerAddress([]byte, []byte) error {
	return nil
}

// SetOwnerAddress -
func (awm *AccountWrapMock) SetOwnerAddress([]byte) {

}

// GetOwnerAddress -
func (awm *AccountWrapMock) GetOwnerAddress() []byte {
	return nil
}

// IsInterfaceNil -
func (awm *AccountWrapMock) IsInterfaceNil() bool {
	return awm == nil
}

// GetCodeHash -
func (awm *AccountWrapMock) GetCodeHash() []byte {
	return awm.CodeHash
}

// SetCodeHash -
func (awm *AccountWrapMock) SetCodeHash(codeHash []byte) {
	awm.CodeHash = codeHash
}

// SetCode -
func (awm *AccountWrapMock) SetCode(code []byte) {
	awm.code = code
}

// RetrieveValue -
func (awm *AccountWrapMock) RetrieveValue(key []byte) ([]byte, uint32, error) {
	return awm.trackableDataTrie.RetrieveValue(key)
}

// SaveKeyValue -
func (awm *AccountWrapMock) SaveKeyValue(key []byte, value []byte) error {
	return awm.trackableDataTrie.SaveKeyValue(key, value)
}

// HasNewCode -
func (awm *AccountWrapMock) HasNewCode() bool {
	return len(awm.code) > 0
}

// SetCodeMetadata -
func (awm *AccountWrapMock) SetCodeMetadata(codeMetadata []byte) {
	awm.CodeMetadata = codeMetadata
}

// GetCodeMetadata -
func (awm *AccountWrapMock) GetCodeMetadata() []byte {
	return awm.CodeMetadata
}

// GetRootHash -
func (awm *AccountWrapMock) GetRootHash() []byte {
	return awm.RootHash
}

// SetRootHash -
func (awm *AccountWrapMock) SetRootHash(rootHash []byte) {
	awm.RootHash = rootHash
}

// AddressBytes -
func (awm *AccountWrapMock) AddressBytes() []byte {
	return awm.address
}

// DataTrie -
func (awm *AccountWrapMock) DataTrie() common.DataTrieHandler {
	return awm.trackableDataTrie.DataTrie()
}

// SaveDirtyData -
func (awm *AccountWrapMock) SaveDirtyData(trie common.Trie) ([]core.TrieData, error) {
	return awm.trackableDataTrie.SaveDirtyData(trie)
}

// SetDataTrie -
func (awm *AccountWrapMock) SetDataTrie(trie common.Trie) {
	awm.trackableDataTrie.SetDataTrie(trie)
}

//IncreaseNonce adds the given value to the current nonce
func (awm *AccountWrapMock) IncreaseNonce(val uint64) {
	awm.nonce = awm.nonce + val
}

// AccountDataHandler -
func (awm *AccountWrapMock) AccountDataHandler() vmcommon.AccountDataHandler {
	if awm.AccountDataHandlerCalled != nil {
		return awm.AccountDataHandlerCalled()
	}
	return awm.trackableDataTrie
}

// GetNonce gets the nonce of the account
func (awm *AccountWrapMock) GetNonce() uint64 {
	return awm.nonce
}

<<<<<<< HEAD
// GetAllLeaves -
func (awm *AccountWrapMock) GetAllLeaves(_ *common.TrieIteratorChannels, _ context.Context) error {
	return nil
=======
// IsGuarded -
func (awm *AccountWrapMock) IsGuarded() bool {
	return awm.guarded
>>>>>>> 336b92df
}<|MERGE_RESOLUTION|>--- conflicted
+++ resolved
@@ -27,11 +27,8 @@
 	RootHash          []byte
 	address           []byte
 	Balance           *big.Int
-<<<<<<< HEAD
+	guarded           bool
 	trackableDataTrie state.DataTrieTracker
-=======
-	guarded           bool
->>>>>>> 336b92df
 
 	SetNonceWithJournalCalled    func(nonce uint64) error           `json:"-"`
 	SetCodeHashWithJournalCalled func(codeHash []byte) error        `json:"-"`
@@ -220,13 +217,12 @@
 	return awm.nonce
 }
 
-<<<<<<< HEAD
-// GetAllLeaves -
-func (awm *AccountWrapMock) GetAllLeaves(_ *common.TrieIteratorChannels, _ context.Context) error {
-	return nil
-=======
 // IsGuarded -
 func (awm *AccountWrapMock) IsGuarded() bool {
 	return awm.guarded
->>>>>>> 336b92df
+}
+
+// GetAllLeaves -
+func (awm *AccountWrapMock) GetAllLeaves(_ *common.TrieIteratorChannels, _ context.Context) error {
+	return nil
 }