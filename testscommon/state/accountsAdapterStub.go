--- conflicted
+++ resolved
@@ -201,7 +201,6 @@
 	return 0
 }
 
-<<<<<<< HEAD
 // CommitInEpoch -
 func (as *AccountsStub) CommitInEpoch(currentEpoch uint32, epochToCommit uint32) ([]byte, error) {
 	if as.CommitInEpochCalled != nil {
@@ -209,11 +208,11 @@
 	}
 
 	return nil, nil
-=======
+}
+
 // GetStackDebugFirstEntry -
 func (as *AccountsStub) GetStackDebugFirstEntry() []byte {
 	return nil
->>>>>>> 314ad7b6
 }
 
 // Close -
