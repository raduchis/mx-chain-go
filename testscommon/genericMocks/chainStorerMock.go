--- conflicted
+++ resolved
@@ -65,16 +65,12 @@
 }
 
 // GetAll -
-<<<<<<< HEAD
-func (sm *ChainStorerMock) GetAll(_ dataRetriever.UnitType, _ [][]byte, _ common.StorageAccessType) (map[string][]byte, error) {
-	panic("not supported")
-=======
-func (sm *ChainStorerMock) GetAll(unitType dataRetriever.UnitType, keys [][]byte) (map[string][]byte, error) {
+func (sm *ChainStorerMock) GetAll(unitType dataRetriever.UnitType, keys [][]byte, priority common.StorageAccessType) (map[string][]byte, error) {
 	storer := sm.GetStorer(unitType)
 
 	data := make(map[string][]byte)
 	for _, key := range keys {
-		buff, err := storer.Get(key)
+		buff, err := storer.Get(key, priority)
 		if err != nil {
 			return nil, err
 		}
@@ -83,7 +79,6 @@
 	}
 
 	return data, nil
->>>>>>> 3e5e99eb
 }
 
 // SetEpochForPutOperation -
