package testscommon

import (
	"os"
	"os/exec"
	"path"
	"strings"

	"github.com/multiversx/mx-chain-core-go/core"
	"github.com/multiversx/mx-chain-go/common"
	"github.com/multiversx/mx-chain-go/config"
)

// CreateTestConfigs will try to copy the whole configs directory to a temp directory and return the configs after load
// The copying of the configs is required because minor adjustments of their contents is required for the tests to pass
func CreateTestConfigs(tempDir string, originalConfigsPath string) (*config.Configs, error) {
	newConfigsPath := path.Join(tempDir, "config")

	// TODO refactor this cp to work on all OSes
	cmd := exec.Command("cp", "-r", originalConfigsPath, newConfigsPath)
	err := cmd.Run()
	if err != nil {
		return nil, err
	}

	newGenesisSmartContractsFilename := path.Join(newConfigsPath, "genesisSmartContracts.json")
	err = correctTestPathInGenesisSmartContracts(tempDir, newGenesisSmartContractsFilename)
	if err != nil {
		return nil, err
	}

	apiConfig, err := common.LoadApiConfig(path.Join(newConfigsPath, "api.toml"))
	if err != nil {
		return nil, err
	}

	generalConfig, err := common.LoadMainConfig(path.Join(newConfigsPath, "config.toml"))
	if err != nil {
		return nil, err
	}

	ratingsConfig, err := common.LoadRatingsConfig(path.Join(newConfigsPath, "ratings.toml"))
	if err != nil {
		return nil, err
	}

	economicsConfig, err := common.LoadEconomicsConfig(path.Join(newConfigsPath, "economics.toml"))
	if err != nil {
		return nil, err
	}

	prefsConfig, err := common.LoadPreferencesConfig(path.Join(newConfigsPath, "prefs.toml"))
	if err != nil {
		return nil, err
	}

	mainP2PConfig, err := common.LoadP2PConfig(path.Join(newConfigsPath, "p2p.toml"))
	if err != nil {
		return nil, err
	}

	fullArchiveP2PConfig, err := common.LoadP2PConfig(path.Join(newConfigsPath, "fullArchiveP2P.toml"))
	if err != nil {
		return nil, err
	}

	externalConfig, err := common.LoadExternalConfig(path.Join(newConfigsPath, "external.toml"))
	if err != nil {
		return nil, err
	}

	systemSCConfig, err := common.LoadSystemSmartContractsConfig(path.Join(newConfigsPath, "systemSmartContractsConfig.toml"))
	if err != nil {
		return nil, err
	}

	epochConfig, err := common.LoadEpochConfig(path.Join(newConfigsPath, "enableEpochs.toml"))
	if err != nil {
		return nil, err
	}

	roundConfig, err := common.LoadRoundConfig(path.Join(newConfigsPath, "enableRounds.toml"))
	if err != nil {
		return nil, err
	}

	var nodesSetup config.NodesConfig
	err = core.LoadJsonFile(&nodesSetup, path.Join(newConfigsPath, "nodesSetup.json"))
	require.Nil(tb, err)

	generalConfig.GeneralSettings.ChainParametersByEpoch = computeChainParameters(uint32(len(nodesSetup.InitialNodes)), generalConfig.GeneralSettings.GenesisMaxNumberOfShards)

	// make the node pass the network wait constraints
	mainP2PConfig.Node.MinNumPeersToWaitForOnBootstrap = 0
	mainP2PConfig.Node.ThresholdMinConnectedPeers = 0
	fullArchiveP2PConfig.Node.MinNumPeersToWaitForOnBootstrap = 0
	fullArchiveP2PConfig.Node.ThresholdMinConnectedPeers = 0

	return &config.Configs{
		GeneralConfig:        generalConfig,
		ApiRoutesConfig:      apiConfig,
		EconomicsConfig:      economicsConfig,
		SystemSCConfig:       systemSCConfig,
		RatingsConfig:        ratingsConfig,
		PreferencesConfig:    prefsConfig,
		ExternalConfig:       externalConfig,
		MainP2pConfig:        mainP2PConfig,
		FullArchiveP2pConfig: fullArchiveP2PConfig,
		FlagsConfig: &config.ContextFlagsConfig{
			WorkingDir: tempDir,
			Version:    "test version",
			DbDir:      path.Join(tempDir, "db"),
		},
		ImportDbConfig: &config.ImportDbConfig{},
		ConfigurationPathsHolder: &config.ConfigurationPathsHolder{
			GasScheduleDirectoryName: path.Join(newConfigsPath, "gasSchedules"),
			Nodes:                    path.Join(newConfigsPath, "nodesSetup.json"),
			Genesis:                  path.Join(newConfigsPath, "genesis.json"),
			SmartContracts:           newGenesisSmartContractsFilename,
			ValidatorKey:             "validatorKey.pem",
		},
		EpochConfig: epochConfig,
		RoundConfig: roundConfig,
<<<<<<< HEAD
		NodesConfig: &nodesSetup,
	}
=======
	}, nil
>>>>>>> ad05efde
}

func correctTestPathInGenesisSmartContracts(tempDir string, newGenesisSmartContractsFilename string) error {
	input, err := os.ReadFile(newGenesisSmartContractsFilename)
	if err != nil {
		return err
	}

	lines := strings.Split(string(input), "\n")
	for i, line := range lines {
		if strings.Contains(line, "./config") {
			lines[i] = strings.Replace(line, "./config", path.Join(tempDir, "config"), 1)
		}
	}
	output := strings.Join(lines, "\n")
<<<<<<< HEAD
	err = os.WriteFile(newGenesisSmartContractsFilename, []byte(output), 0644)
	require.Nil(tb, err)
}

func computeChainParameters(numInitialNodes uint32, numShardsWithoutMeta uint32) []config.ChainParametersByEpochConfig {
	numShardsWithMeta := numShardsWithoutMeta + 1
	nodesPerShards := numInitialNodes / numShardsWithMeta
	shardCnsGroupSize := nodesPerShards
	if shardCnsGroupSize > 1 {
		shardCnsGroupSize--
	}
	diff := numInitialNodes - nodesPerShards*numShardsWithMeta
	return []config.ChainParametersByEpochConfig{
		{
			ShardConsensusGroupSize:     shardCnsGroupSize,
			ShardMinNumNodes:            nodesPerShards,
			MetachainConsensusGroupSize: nodesPerShards,
			MetachainMinNumNodes:        nodesPerShards + diff,
			RoundDuration:               2000,
		},
	}
=======
	return os.WriteFile(newGenesisSmartContractsFilename, []byte(output), 0644)
>>>>>>> ad05efde
}<|MERGE_RESOLUTION|>--- conflicted
+++ resolved
@@ -86,7 +86,9 @@
 
 	var nodesSetup config.NodesConfig
 	err = core.LoadJsonFile(&nodesSetup, path.Join(newConfigsPath, "nodesSetup.json"))
-	require.Nil(tb, err)
+	if err != nil {
+		return nil, err
+	}
 
 	generalConfig.GeneralSettings.ChainParametersByEpoch = computeChainParameters(uint32(len(nodesSetup.InitialNodes)), generalConfig.GeneralSettings.GenesisMaxNumberOfShards)
 
@@ -121,12 +123,8 @@
 		},
 		EpochConfig: epochConfig,
 		RoundConfig: roundConfig,
-<<<<<<< HEAD
 		NodesConfig: &nodesSetup,
-	}
-=======
 	}, nil
->>>>>>> ad05efde
 }
 
 func correctTestPathInGenesisSmartContracts(tempDir string, newGenesisSmartContractsFilename string) error {
@@ -142,9 +140,7 @@
 		}
 	}
 	output := strings.Join(lines, "\n")
-<<<<<<< HEAD
-	err = os.WriteFile(newGenesisSmartContractsFilename, []byte(output), 0644)
-	require.Nil(tb, err)
+	return os.WriteFile(newGenesisSmartContractsFilename, []byte(output), 0644)
 }
 
 func computeChainParameters(numInitialNodes uint32, numShardsWithoutMeta uint32) []config.ChainParametersByEpochConfig {
@@ -164,7 +160,4 @@
 			RoundDuration:               2000,
 		},
 	}
-=======
-	return os.WriteFile(newGenesisSmartContractsFilename, []byte(output), 0644)
->>>>>>> ad05efde
 }