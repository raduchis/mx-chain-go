package testscommon

import (
	"math/big"

	"github.com/multiversx/mx-chain-core-go/data"
	"github.com/multiversx/mx-chain-core-go/data/esdt"
	vmcommon "github.com/multiversx/mx-chain-vm-common-go"
)

// EsdtStorageHandlerStub -
type EsdtStorageHandlerStub struct {
<<<<<<< HEAD
	SaveESDTNFTTokenCalled                                    func(senderAddress []byte, acnt vmcommon.UserAccountHandler, esdtTokenKey []byte, nonce uint64, esdtData *esdt.ESDigitalToken, nftSaveArgs vmcommon.NftSaveArgs) ([]byte, error)
=======
	SaveESDTNFTTokenCalled                                    func(senderAddress []byte, acnt vmcommon.UserAccountHandler, esdtTokenKey []byte, nonce uint64, esdtData *esdt.ESDigitalToken, saveArgs vmcommon.NftSaveArgs) ([]byte, error)
>>>>>>> 6c49ad43
	GetESDTNFTTokenOnSenderCalled                             func(acnt vmcommon.UserAccountHandler, esdtTokenKey []byte, nonce uint64) (*esdt.ESDigitalToken, error)
	GetESDTNFTTokenOnDestinationCalled                        func(acnt vmcommon.UserAccountHandler, esdtTokenKey []byte, nonce uint64) (*esdt.ESDigitalToken, bool, error)
	GetESDTNFTTokenOnDestinationWithCustomSystemAccountCalled func(accnt vmcommon.UserAccountHandler, esdtTokenKey []byte, nonce uint64, systemAccount vmcommon.UserAccountHandler) (*esdt.ESDigitalToken, bool, error)
	WasAlreadySentToDestinationShardAndUpdateStateCalled      func(tickerID []byte, nonce uint64, dstAddress []byte) (bool, error)
	SaveNFTMetaDataCalled                                     func(tx data.TransactionHandler) error
	AddToLiquiditySystemAccCalled                             func(esdtTokenKey []byte, tokenType uint32, nonce uint64, transferValue *big.Int, keepMetadataOnZeroLiquidity bool) error
	SaveMetaDataToSystemAccountCalled                         func(tokenKey []byte, nonce uint64, esdtData *esdt.ESDigitalToken) error
	GetMetaDataFromSystemAccountCalled                        func(bytes []byte, u uint64) (*esdt.ESDigitalToken, error)
}

// SaveMetaDataToSystemAccount -
func (e *EsdtStorageHandlerStub) SaveMetaDataToSystemAccount(tokenKey []byte, nonce uint64, esdtData *esdt.ESDigitalToken) error {
	if e.SaveMetaDataToSystemAccountCalled != nil {
		return e.SaveMetaDataToSystemAccountCalled(tokenKey, nonce, esdtData)
	}

	return nil
}

// GetMetaDataFromSystemAccount -
func (e *EsdtStorageHandlerStub) GetMetaDataFromSystemAccount(bytes []byte, u uint64) (*esdt.ESDigitalToken, error) {
	if e.GetMetaDataFromSystemAccountCalled != nil {
		return e.GetMetaDataFromSystemAccountCalled(bytes, u)
	}

	return nil, nil
}

// SaveESDTNFTToken -
<<<<<<< HEAD
func (e *EsdtStorageHandlerStub) SaveESDTNFTToken(senderAddress []byte, acnt vmcommon.UserAccountHandler, esdtTokenKey []byte, nonce uint64, esdtData *esdt.ESDigitalToken, nftSaveArgs vmcommon.NftSaveArgs) ([]byte, error) {
	if e.SaveESDTNFTTokenCalled != nil {
		return e.SaveESDTNFTTokenCalled(senderAddress, acnt, esdtTokenKey, nonce, esdtData, nftSaveArgs)
=======
func (e *EsdtStorageHandlerStub) SaveESDTNFTToken(senderAddress []byte, acnt vmcommon.UserAccountHandler, esdtTokenKey []byte, nonce uint64, esdtData *esdt.ESDigitalToken, saveArgs vmcommon.NftSaveArgs) ([]byte, error) {
	if e.SaveESDTNFTTokenCalled != nil {
		return e.SaveESDTNFTTokenCalled(senderAddress, acnt, esdtTokenKey, nonce, esdtData, saveArgs)
>>>>>>> 6c49ad43
	}

	return nil, nil
}

// GetESDTNFTTokenOnSender -
func (e *EsdtStorageHandlerStub) GetESDTNFTTokenOnSender(acnt vmcommon.UserAccountHandler, esdtTokenKey []byte, nonce uint64) (*esdt.ESDigitalToken, error) {
	if e.GetESDTNFTTokenOnSenderCalled != nil {
		return e.GetESDTNFTTokenOnSenderCalled(acnt, esdtTokenKey, nonce)
	}

	return nil, nil
}

// GetESDTNFTTokenOnDestination -
func (e *EsdtStorageHandlerStub) GetESDTNFTTokenOnDestination(acnt vmcommon.UserAccountHandler, esdtTokenKey []byte, nonce uint64) (*esdt.ESDigitalToken, bool, error) {
	if e.GetESDTNFTTokenOnDestinationCalled != nil {
		return e.GetESDTNFTTokenOnDestinationCalled(acnt, esdtTokenKey, nonce)
	}

	return nil, false, nil
}

// GetESDTNFTTokenOnDestinationWithCustomSystemAccount -
func (e *EsdtStorageHandlerStub) GetESDTNFTTokenOnDestinationWithCustomSystemAccount(accnt vmcommon.UserAccountHandler, esdtTokenKey []byte, nonce uint64, systemAccount vmcommon.UserAccountHandler) (*esdt.ESDigitalToken, bool, error) {
	if e.GetESDTNFTTokenOnDestinationWithCustomSystemAccountCalled != nil {
		return e.GetESDTNFTTokenOnDestinationWithCustomSystemAccountCalled(accnt, esdtTokenKey, nonce, systemAccount)
	}

	return nil, false, nil
}

// WasAlreadySentToDestinationShardAndUpdateState -
func (e *EsdtStorageHandlerStub) WasAlreadySentToDestinationShardAndUpdateState(tickerID []byte, nonce uint64, dstAddress []byte) (bool, error) {
	if e.WasAlreadySentToDestinationShardAndUpdateStateCalled != nil {
		return e.WasAlreadySentToDestinationShardAndUpdateStateCalled(tickerID, nonce, dstAddress)
	}

	return false, nil
}

// SaveNFTMetaData -
func (e *EsdtStorageHandlerStub) SaveNFTMetaData(tx data.TransactionHandler) error {
	if e.SaveNFTMetaDataCalled != nil {
		return e.SaveNFTMetaDataCalled(tx)
	}

	return nil
}

// AddToLiquiditySystemAcc -
func (e *EsdtStorageHandlerStub) AddToLiquiditySystemAcc(esdtTokenKey []byte, tokenType uint32, nonce uint64, transferValue *big.Int, keepMetadataOnZeroLiquidity bool) error {
	if e.AddToLiquiditySystemAccCalled != nil {
		return e.AddToLiquiditySystemAccCalled(esdtTokenKey, tokenType, nonce, transferValue, keepMetadataOnZeroLiquidity)
	}

	return nil
}

// IsInterfaceNil -
func (e *EsdtStorageHandlerStub) IsInterfaceNil() bool {
	return e == nil
}<|MERGE_RESOLUTION|>--- conflicted
+++ resolved
@@ -10,11 +10,7 @@
 
 // EsdtStorageHandlerStub -
 type EsdtStorageHandlerStub struct {
-<<<<<<< HEAD
-	SaveESDTNFTTokenCalled                                    func(senderAddress []byte, acnt vmcommon.UserAccountHandler, esdtTokenKey []byte, nonce uint64, esdtData *esdt.ESDigitalToken, nftSaveArgs vmcommon.NftSaveArgs) ([]byte, error)
-=======
 	SaveESDTNFTTokenCalled                                    func(senderAddress []byte, acnt vmcommon.UserAccountHandler, esdtTokenKey []byte, nonce uint64, esdtData *esdt.ESDigitalToken, saveArgs vmcommon.NftSaveArgs) ([]byte, error)
->>>>>>> 6c49ad43
 	GetESDTNFTTokenOnSenderCalled                             func(acnt vmcommon.UserAccountHandler, esdtTokenKey []byte, nonce uint64) (*esdt.ESDigitalToken, error)
 	GetESDTNFTTokenOnDestinationCalled                        func(acnt vmcommon.UserAccountHandler, esdtTokenKey []byte, nonce uint64) (*esdt.ESDigitalToken, bool, error)
 	GetESDTNFTTokenOnDestinationWithCustomSystemAccountCalled func(accnt vmcommon.UserAccountHandler, esdtTokenKey []byte, nonce uint64, systemAccount vmcommon.UserAccountHandler) (*esdt.ESDigitalToken, bool, error)
@@ -44,15 +40,9 @@
 }
 
 // SaveESDTNFTToken -
-<<<<<<< HEAD
-func (e *EsdtStorageHandlerStub) SaveESDTNFTToken(senderAddress []byte, acnt vmcommon.UserAccountHandler, esdtTokenKey []byte, nonce uint64, esdtData *esdt.ESDigitalToken, nftSaveArgs vmcommon.NftSaveArgs) ([]byte, error) {
-	if e.SaveESDTNFTTokenCalled != nil {
-		return e.SaveESDTNFTTokenCalled(senderAddress, acnt, esdtTokenKey, nonce, esdtData, nftSaveArgs)
-=======
 func (e *EsdtStorageHandlerStub) SaveESDTNFTToken(senderAddress []byte, acnt vmcommon.UserAccountHandler, esdtTokenKey []byte, nonce uint64, esdtData *esdt.ESDigitalToken, saveArgs vmcommon.NftSaveArgs) ([]byte, error) {
 	if e.SaveESDTNFTTokenCalled != nil {
 		return e.SaveESDTNFTTokenCalled(senderAddress, acnt, esdtTokenKey, nonce, esdtData, saveArgs)
->>>>>>> 6c49ad43
 	}
 
 	return nil, nil
