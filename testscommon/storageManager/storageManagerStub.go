--- conflicted
+++ resolved
@@ -7,44 +7,17 @@
 
 // StorageManagerStub -
 type StorageManagerStub struct {
-<<<<<<< HEAD
-	PutCalled                       func([]byte, []byte) error
-	PutInEpochCalled                func([]byte, []byte, uint32) error
-	PutInEpochWithoutCacheCalled    func([]byte, []byte, uint32) error
-	GetCalled                       func([]byte) ([]byte, error)
-	GetFromCurrentEpochCalled       func([]byte) ([]byte, error)
-	TakeSnapshotCalled              func(string, []byte, []byte, *common.TrieIteratorChannels, chan []byte, common.SnapshotStatisticsHandler, uint32)
-	GetDbThatContainsHashCalled     func([]byte) common.BaseStorer
-	IsPruningEnabledCalled          func() bool
-	IsPruningBlockedCalled          func() bool
-	EnterPruningBufferingModeCalled func()
-	ExitPruningBufferingModeCalled  func()
-	RemoveFromCurrentEpochCalled    func([]byte) error
-	RemoveCalled                    func([]byte) error
-	IsInterfaceNilCalled            func() bool
-	SetEpochForPutOperationCalled   func(uint32)
-	ShouldTakeSnapshotCalled        func() bool
-	GetLatestStorageEpochCalled     func() (uint32, error)
-	IsClosedCalled                  func() bool
-	GetBaseTrieStorageManagerCalled func() common.StorageManager
-	GetIdentifierCalled             func() string
-	CloseCalled                     func() error
-	RemoveFromAllActiveEpochsCalled func(hash []byte) error
-	GetStateStatsHandlerCalled      func() common.StateStatisticsHandler
-=======
 	PutCalled                              func([]byte, []byte) error
 	PutInEpochCalled                       func([]byte, []byte, uint32) error
 	PutInEpochWithoutCacheCalled           func([]byte, []byte, uint32) error
 	GetCalled                              func([]byte) ([]byte, error)
 	GetFromCurrentEpochCalled              func([]byte) ([]byte, error)
 	TakeSnapshotCalled                     func(string, []byte, []byte, *common.TrieIteratorChannels, chan []byte, common.SnapshotStatisticsHandler, uint32)
-	SetCheckpointCalled                    func([]byte, []byte, *common.TrieIteratorChannels, chan []byte, common.SnapshotStatisticsHandler)
 	GetDbThatContainsHashCalled            func([]byte) common.BaseStorer
 	IsPruningEnabledCalled                 func() bool
 	IsPruningBlockedCalled                 func() bool
 	EnterPruningBufferingModeCalled        func()
 	ExitPruningBufferingModeCalled         func()
-	AddDirtyCheckpointHashesCalled         func([]byte, common.ModifiedHashes) bool
 	RemoveFromCurrentEpochCalled           func([]byte) error
 	RemoveCalled                           func([]byte) error
 	IsInterfaceNilCalled                   func() bool
@@ -52,13 +25,12 @@
 	ShouldTakeSnapshotCalled               func() bool
 	GetLatestStorageEpochCalled            func() (uint32, error)
 	IsClosedCalled                         func() bool
-	RemoveFromCheckpointHashesHolderCalled func([]byte)
 	GetBaseTrieStorageManagerCalled        func() common.StorageManager
 	GetIdentifierCalled                    func() string
 	CloseCalled                            func() error
 	RemoveFromAllActiveEpochsCalled        func(hash []byte) error
 	IsSnapshotSupportedCalled              func() bool
->>>>>>> 2af50886
+	GetStateStatsHandlerCalled     		   func() common.StateStatisticsHandler
 }
 
 // Put -
@@ -237,7 +209,6 @@
 	return ""
 }
 
-<<<<<<< HEAD
 // GetStateStatsHandler -
 func (sms *StorageManagerStub) GetStateStatsHandler() common.StateStatisticsHandler {
 	if sms.GetStateStatsHandlerCalled != nil {
@@ -245,7 +216,8 @@
 	}
 
 	return disabled.NewStateStatistics()
-=======
+}
+
 // IsSnapshotSupported -
 func (sms *StorageManagerStub) IsSnapshotSupported() bool {
 	if sms.IsSnapshotSupportedCalled != nil {
@@ -253,7 +225,6 @@
 	}
 
 	return true
->>>>>>> 2af50886
 }
 
 // IsInterfaceNil -
