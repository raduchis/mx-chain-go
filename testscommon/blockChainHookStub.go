--- conflicted
+++ resolved
@@ -1,21 +1,14 @@
 package testscommon
 
 import (
-<<<<<<< HEAD
-	"github.com/ElrondNetwork/elrond-go-core/data"
-	"github.com/ElrondNetwork/elrond-go-core/data/esdt"
-	"github.com/ElrondNetwork/elrond-go/process"
-	vmcommon "github.com/ElrondNetwork/elrond-vm-common"
-=======
 	"github.com/multiversx/mx-chain-core-go/data"
 	"github.com/multiversx/mx-chain-core-go/data/esdt"
+	"github.com/multiversx/mx-chain-go/process"
 	vmcommon "github.com/multiversx/mx-chain-vm-common-go"
->>>>>>> bd24108c
 )
 
 // BlockChainHookStub -
 type BlockChainHookStub struct {
-<<<<<<< HEAD
 	NewAddressCalled                        func(creatorAddress []byte, creatorNonce uint64, vmType []byte) ([]byte, error)
 	GetStorageDataCalled                    func(accountsAddress []byte, index []byte) ([]byte, uint32, error)
 	GetBlockHashCalled                      func(nonce uint64) ([]byte, error)
@@ -46,60 +39,19 @@
 	NumberOfShardsCalled                    func() uint32
 	GetSnapshotCalled                       func() int
 	RevertToSnapshotCalled                  func(snapshot int) error
-	ExecuteSmartContractCallOnOtherVMCalled func(input *vmcommon.ContractCallInput) (*vmcommon.VMOutput, error)
-	SetVMContainerCalled                    func(vmContainer process.VirtualMachinesContainer) error
 	SetCurrentHeaderCalled                  func(hdr data.HeaderHandler)
 	DeleteCompiledCodeCalled                func(codeHash []byte)
 	SaveNFTMetaDataToSystemAccountCalled    func(tx data.TransactionHandler) error
 	CloseCalled                             func() error
 	FilterCodeMetadataForUpgradeCalled      func(input []byte) ([]byte, error)
 	ApplyFiltersOnCodeMetadataCalled        func(codeMetadata vmcommon.CodeMetadata) vmcommon.CodeMetadata
+	ResetCountersCalled                     func()
+	GetCounterValuesCalled                  func() map[string]uint64
 	IsBuiltinFunctionNameCalled             func(functionName string)
 	IsPausedCalled                          func(_ []byte) bool
 	IsLimitedTransferCalled                 func(_ []byte) bool
-=======
-	NewAddressCalled                     func(creatorAddress []byte, creatorNonce uint64, vmType []byte) ([]byte, error)
-	GetStorageDataCalled                 func(accountsAddress []byte, index []byte) ([]byte, uint32, error)
-	GetBlockHashCalled                   func(nonce uint64) ([]byte, error)
-	LastNonceCalled                      func() uint64
-	LastRoundCalled                      func() uint64
-	LastTimeStampCalled                  func() uint64
-	LastRandomSeedCalled                 func() []byte
-	LastEpochCalled                      func() uint32
-	GetStateRootHashCalled               func() []byte
-	CurrentNonceCalled                   func() uint64
-	CurrentRoundCalled                   func() uint64
-	CurrentTimeStampCalled               func() uint64
-	CurrentRandomSeedCalled              func() []byte
-	CurrentEpochCalled                   func() uint32
-	ProcessBuiltInFunctionCalled         func(input *vmcommon.ContractCallInput) (*vmcommon.VMOutput, error)
-	GetBuiltinFunctionNamesCalled        func() vmcommon.FunctionNames
-	GetBuiltinFunctionsContainerCalled   func() vmcommon.BuiltInFunctionContainer
-	GetAllStateCalled                    func(address []byte) (map[string][]byte, error)
-	GetUserAccountCalled                 func(address []byte) (vmcommon.UserAccountHandler, error)
-	GetShardOfAddressCalled              func(address []byte) uint32
-	IsSmartContractCalled                func(address []byte) bool
-	IsPayableCalled                      func(sndAddress []byte, recvAddress []byte) (bool, error)
-	GetCompiledCodeCalled                func(codeHash []byte) (bool, []byte)
-	SaveCompiledCodeCalled               func(codeHash []byte, code []byte)
-	ClearCompiledCodesCalled             func()
-	GetCodeCalled                        func(account vmcommon.UserAccountHandler) []byte
-	GetESDTTokenCalled                   func(address []byte, tokenID []byte, nonce uint64) (*esdt.ESDigitalToken, error)
-	NumberOfShardsCalled                 func() uint32
-	GetSnapshotCalled                    func() int
-	RevertToSnapshotCalled               func(snapshot int) error
-	SetCurrentHeaderCalled               func(hdr data.HeaderHandler)
-	DeleteCompiledCodeCalled             func(codeHash []byte)
-	SaveNFTMetaDataToSystemAccountCalled func(tx data.TransactionHandler) error
-	CloseCalled                          func() error
-	FilterCodeMetadataForUpgradeCalled   func(input []byte) ([]byte, error)
-	ApplyFiltersOnCodeMetadataCalled     func(codeMetadata vmcommon.CodeMetadata) vmcommon.CodeMetadata
-	ResetCountersCalled                  func()
-	GetCounterValuesCalled               func() map[string]uint64
-	IsBuiltinFunctionNameCalled          func(functionName string)
-	IsPausedCalled                       func(_ []byte) bool
-	IsLimitedTransferCalled              func(_ []byte) bool
->>>>>>> bd24108c
+	ExecuteSmartContractCallOnOtherVMCalled func(input *vmcommon.ContractCallInput) (*vmcommon.VMOutput, error)
+	SetVMContainerCalled                    func(vmContainer process.VirtualMachinesContainer) error
 }
 
 // GetCode -
@@ -481,8 +433,4 @@
 	}
 
 	return false
-}
-
-func (stub *BlockChainHookStub) ExecuteSmartContractCallOnOtherVM(input *vmcommon.ContractCallInput) (*vmcommon.VMOutput, error) {
-	return nil, nil
 }