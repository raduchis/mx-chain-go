--- conflicted
+++ resolved
@@ -50,22 +50,12 @@
 		MinGasPriceMicroErd:             uint32(args.MinGasPrice / oneTrilion),
 	}
 
-<<<<<<< HEAD
-	shardedTxPool := &shardedTxPool{
+	shardedTxPoolObject := &shardedTxPool{
 		mutex:                sync.RWMutex{},
 		backingMap:           make(map[string]*txPoolShard),
 		mutexAddCallbacks:    sync.RWMutex{},
 		onAddCallbacks:       make([]func(key []byte), 0),
 		cacheConfigPrototype: cacheConfigPrototype,
-=======
-	shardedTxPoolObject := &shardedTxPool{
-		mutex:             sync.RWMutex{},
-		backingMap:        make(map[string]*txPoolShard),
-		mutexAddCallbacks: sync.RWMutex{},
-		onAddCallbacks:    make([]func(key []byte), 0),
-		cacheConfig:       config,
-		evictionConfig:    evictionConfig,
->>>>>>> 598b9af8
 	}
 
 	return shardedTxPoolObject, nil
