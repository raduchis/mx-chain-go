package txpool

import (
	"fmt"
	"sync"
	"sync/atomic"
	"testing"
	"time"

	"github.com/ElrondNetwork/elrond-go/core/check"
	"github.com/ElrondNetwork/elrond-go/data"
	"github.com/ElrondNetwork/elrond-go/data/transaction"
	"github.com/ElrondNetwork/elrond-go/dataRetriever"
	"github.com/ElrondNetwork/elrond-go/storage/storageUnit"
	"github.com/stretchr/testify/require"
)

func Test_NewShardedTxPool(t *testing.T) {
	pool, err := newTxPoolToTest()

	require.Nil(t, err)
	require.NotNil(t, pool)
	require.Implements(t, (*dataRetriever.ShardedDataCacherNotifier)(nil), pool)
}

func Test_NewShardedTxPool_WhenBadConfig(t *testing.T) {
	goodArgs := ArgShardedTxPool{Config: storageUnit.CacheConfig{Size: 100, SizePerSender: 10, SizeInBytes: 409600, SizeInBytesPerSender: 40960, Shards: 16}, MinGasPrice: 200000000000, NumberOfShards: 1}

	args := goodArgs
	args.Config.SizeInBytes = 0
	pool, err := NewShardedTxPool(args)
	require.Nil(t, pool)
	require.NotNil(t, err)
	require.Errorf(t, err, dataRetriever.ErrCacheConfigInvalidSizeInBytes.Error())

	args = goodArgs
	args.Config.SizeInBytesPerSender = 0
	pool, err = NewShardedTxPool(args)
	require.Nil(t, pool)
	require.NotNil(t, err)
	require.Errorf(t, err, dataRetriever.ErrCacheConfigInvalidSizeInBytes.Error())

	args = goodArgs
	args.Config.Size = 0
	pool, err = NewShardedTxPool(args)
	require.Nil(t, pool)
	require.NotNil(t, err)
	require.Errorf(t, err, dataRetriever.ErrCacheConfigInvalidSize.Error())

	args = goodArgs
	args.Config.SizePerSender = 0
	pool, err = NewShardedTxPool(args)
	require.Nil(t, pool)
	require.NotNil(t, err)
	require.Errorf(t, err, dataRetriever.ErrCacheConfigInvalidSize.Error())

	args = goodArgs
	args.Config.Shards = 0
	pool, err = NewShardedTxPool(args)
	require.Nil(t, pool)
	require.NotNil(t, err)
	require.Errorf(t, err, dataRetriever.ErrCacheConfigInvalidShards.Error())

	args = goodArgs
	args.MinGasPrice = 0
	pool, err = NewShardedTxPool(args)
	require.Nil(t, pool)
	require.NotNil(t, err)
	require.Errorf(t, err, dataRetriever.ErrCacheConfigInvalidEconomics.Error())

	args = goodArgs
	args.NumberOfShards = 0
	pool, err = NewShardedTxPool(args)
	require.Nil(t, pool)
	require.NotNil(t, err)
	require.Errorf(t, err, dataRetriever.ErrCacheConfigInvalidSharding.Error())
}

func Test_NewShardedTxPool_ComputesCacheConfig(t *testing.T) {
	config := storageUnit.CacheConfig{SizeInBytes: 524288000, SizeInBytesPerSender: 614400, Size: 900000, SizePerSender: 1000, Shards: 1}
	args := ArgShardedTxPool{Config: config, MinGasPrice: 200000000000, NumberOfShards: 5}

	poolAsInterface, err := NewShardedTxPool(args)
	require.Nil(t, err)

	pool := poolAsInterface.(*shardedTxPool)

	require.Equal(t, true, pool.cacheConfigPrototype.EvictionEnabled)
	require.Equal(t, uint32(58254222), pool.cacheConfigPrototype.NumBytesThreshold)
	require.Equal(t, uint32(614400), pool.cacheConfigPrototype.NumBytesPerSenderThreshold)
	require.Equal(t, uint32(100000), pool.cacheConfigPrototype.CountThreshold)
	require.Equal(t, uint32(1000), pool.cacheConfigPrototype.CountPerSenderThreshold)
	require.Equal(t, uint32(100), pool.cacheConfigPrototype.NumSendersToEvictInOneStep)
	require.Equal(t, uint32(200), pool.cacheConfigPrototype.MinGasPriceNanoErd)
	require.Equal(t, uint32(291271110), pool.cacheConfigPrototypeForSelfShard.NumBytesThreshold)
	require.Equal(t, uint32(500000), pool.cacheConfigPrototypeForSelfShard.CountThreshold)
}

func Test_ShardDataStore_Or_GetTxCache(t *testing.T) {
	poolAsInterface, _ := newTxPoolToTest()
	pool := poolAsInterface.(*shardedTxPool)

	fooGenericCache := pool.ShardDataStore("foo")
	fooTxCache := pool.getTxCache("foo")
	require.Equal(t, fooGenericCache, fooTxCache)
}

func Test_ShardDataStore_CreatesIfMissingWithoutConcurrencyIssues(t *testing.T) {
	poolAsInterface, _ := newTxPoolToTest()
	pool := poolAsInterface.(*shardedTxPool)

	var wg sync.WaitGroup

	// 100 * 10 caches will be created

	for i := 1; i <= 100; i++ {
		wg.Add(1)

		go func(i int) {
			for j := 111; j <= 120; j++ {
				pool.ShardDataStore(fmt.Sprintf("%d_%d", i, j))
			}

			wg.Done()
		}(i)
	}

	wg.Wait()

	require.Equal(t, 1000, len(pool.backingMap))

	for i := 1; i <= 100; i++ {
		for j := 111; j <= 120; j++ {
			_, inMap := pool.backingMap[fmt.Sprintf("%d_%d", i, j)]
			require.True(t, inMap)
		}
	}
}

func Test_AddData(t *testing.T) {
	poolAsInterface, _ := newTxPoolToTest()
	pool := poolAsInterface.(*shardedTxPool)
	cache := pool.getTxCache("1")

<<<<<<< HEAD
	pool.AddData([]byte("hash-x"), createTx("alice", 42), 0, "1")
	pool.AddData([]byte("hash-y"), createTx("alice", 43), 0, "1")
	require.Equal(t, int64(2), cache.CountTx())

	// Try to add again, duplication does not occur
	pool.AddData([]byte("hash-x"), createTx("alice", 42), 0, "1")
	require.Equal(t, int64(2), cache.CountTx())
=======
	pool.AddData([]byte("hash-x"), createTx("alice", 42), "1")
	pool.AddData([]byte("hash-y"), createTx("alice", 43), "1")
	require.Equal(t, uint64(2), cache.CountTx())

	// Try to add again, duplication does not occur
	pool.AddData([]byte("hash-x"), createTx("alice", 42), "1")
	require.Equal(t, uint64(2), cache.CountTx())
>>>>>>> 9fe28e3f

	_, ok := cache.GetByTxHash([]byte("hash-x"))
	require.True(t, ok)
	_, ok = cache.GetByTxHash([]byte("hash-y"))
	require.True(t, ok)
}

func Test_AddData_NoPanic_IfNotATransaction(t *testing.T) {
	poolAsInterface, _ := newTxPoolToTest()

	require.NotPanics(t, func() {
		poolAsInterface.AddData([]byte("hash"), &thisIsNotATransaction{}, 0, "1")
	})
}

func Test_AddData_CallsOnAddedHandlers(t *testing.T) {
	poolAsInterface, _ := newTxPoolToTest()
	pool := poolAsInterface.(*shardedTxPool)

	numAdded := uint32(0)
	pool.RegisterHandler(func(key []byte, value interface{}) {
		atomic.AddUint32(&numAdded, 1)
	})

	// Second addition is ignored (txhash-based deduplication)
<<<<<<< HEAD
	pool.AddData([]byte("hash-1"), createTx("alice", 42), 0, "1")
	pool.AddData([]byte("hash-1"), createTx("whatever", 43), 0, "1")
=======
	pool.AddData([]byte("hash-1"), createTx("alice", 42), "1")
	pool.AddData([]byte("hash-1"), createTx("alice", 42), "1")
>>>>>>> 9fe28e3f

	waitABit()
	require.Equal(t, uint32(1), atomic.LoadUint32(&numAdded))
}

func Test_SearchFirstData(t *testing.T) {
	poolAsInterface, _ := newTxPoolToTest()
	pool := poolAsInterface.(*shardedTxPool)

	tx := createTx("alice", 42)
	pool.AddData([]byte("hash-x"), tx, 0, "1")

	foundTx, ok := pool.SearchFirstData([]byte("hash-x"))
	require.True(t, ok)
	require.Equal(t, tx, foundTx)
}

func Test_RemoveData(t *testing.T) {
	poolAsInterface, _ := newTxPoolToTest()
	pool := poolAsInterface.(*shardedTxPool)

	pool.AddData([]byte("hash-x"), createTx("alice", 42), 0, "0")
	pool.AddData([]byte("hash-y"), createTx("bob", 43), 0, "1")

	pool.RemoveData([]byte("hash-x"), "0")
	pool.RemoveData([]byte("hash-y"), "1")
	xTx, xOk := pool.searchFirstTx([]byte("hash-x"))
	yTx, yOk := pool.searchFirstTx([]byte("hash-y"))
	require.False(t, xOk)
	require.False(t, yOk)
	require.Nil(t, xTx)
	require.Nil(t, yTx)
}

func Test_RemoveSetOfDataFromPool(t *testing.T) {
	poolAsInterface, _ := newTxPoolToTest()
	pool := poolAsInterface.(*shardedTxPool)
	cache := pool.getTxCache("0")

<<<<<<< HEAD
	pool.AddData([]byte("hash-x"), createTx("alice", 42), 0, "0")
	pool.AddData([]byte("hash-y"), createTx("bob", 43), 0, "0")
	require.Equal(t, int64(2), cache.CountTx())
=======
	pool.AddData([]byte("hash-x"), createTx("alice", 42), "0")
	pool.AddData([]byte("hash-y"), createTx("bob", 43), "0")
	require.Equal(t, uint64(2), cache.CountTx())
>>>>>>> 9fe28e3f

	pool.RemoveSetOfDataFromPool([][]byte{[]byte("hash-x"), []byte("hash-y")}, "0")
	require.Zero(t, cache.CountTx())
}

func Test_RemoveDataFromAllShards(t *testing.T) {
	poolAsInterface, _ := newTxPoolToTest()
	pool := poolAsInterface.(*shardedTxPool)

	pool.AddData([]byte("hash-x"), createTx("alice", 42), 0, "0")
	pool.AddData([]byte("hash-x"), createTx("alice", 42), 0, "1")
	pool.RemoveDataFromAllShards([]byte("hash-x"))

	require.Zero(t, pool.getTxCache("0").CountTx())
	require.Zero(t, pool.getTxCache("1").CountTx())
}

func Test_MergeShardStores(t *testing.T) {
	poolAsInterface, _ := newTxPoolToTest()
	pool := poolAsInterface.(*shardedTxPool)

	pool.AddData([]byte("hash-x"), createTx("alice", 42), 0, "1_0")
	pool.AddData([]byte("hash-y"), createTx("alice", 43), 0, "2_0")
	pool.MergeShardStores("1_0", "2_0")

	require.Equal(t, uint64(0), pool.getTxCache("1_0").CountTx())
	require.Equal(t, uint64(2), pool.getTxCache("2_0").CountTx())
}

func Test_Clear(t *testing.T) {
	poolAsInterface, _ := newTxPoolToTest()
	pool := poolAsInterface.(*shardedTxPool)

	pool.AddData([]byte("hash-x"), createTx("alice", 42), 0, "0")
	pool.AddData([]byte("hash-y"), createTx("alice", 43), 0, "1")

	pool.Clear()
	require.Zero(t, pool.getTxCache("0").CountTx())
	require.Zero(t, pool.getTxCache("1").CountTx())
}

func Test_ClearShardStore(t *testing.T) {
	poolAsInterface, _ := newTxPoolToTest()
	pool := poolAsInterface.(*shardedTxPool)

	pool.AddData([]byte("hash-x"), createTx("alice", 42), 0, "1")
	pool.AddData([]byte("hash-y"), createTx("alice", 43), 0, "1")
	pool.AddData([]byte("hash-z"), createTx("alice", 15), 0, "5")

	pool.ClearShardStore("1")
	require.Equal(t, uint64(0), pool.getTxCache("1").CountTx())
	require.Equal(t, uint64(1), pool.getTxCache("5").CountTx())
}

func Test_RegisterHandler(t *testing.T) {
	poolAsInterface, _ := newTxPoolToTest()
	pool := poolAsInterface.(*shardedTxPool)

	pool.RegisterHandler(func(key []byte, value interface{}) {})
	require.Equal(t, 1, len(pool.onAddCallbacks))

	pool.RegisterHandler(nil)
	require.Equal(t, 1, len(pool.onAddCallbacks))
}

func Test_GetCounts(t *testing.T) {
	poolAsInterface, _ := newTxPoolToTest()
	pool := poolAsInterface.(*shardedTxPool)

	require.Equal(t, int64(0), pool.GetCounts().GetTotal())
	pool.AddData([]byte("hash-x"), createTx("alice", 42), 0, "1")
	pool.AddData([]byte("hash-y"), createTx("alice", 43), 0, "1")
	pool.AddData([]byte("hash-z"), createTx("bob", 15), 0, "3")
	require.Equal(t, int64(3), pool.GetCounts().GetTotal())
	pool.RemoveDataFromAllShards([]byte("hash-x"))
	require.Equal(t, int64(2), pool.GetCounts().GetTotal())
	pool.Clear()
	require.Equal(t, int64(0), pool.GetCounts().GetTotal())
}

func Test_IsInterfaceNil(t *testing.T) {
	poolAsInterface, _ := newTxPoolToTest()
	require.False(t, check.IfNil(poolAsInterface))

	makeNil := func() dataRetriever.ShardedDataCacherNotifier {
		return nil
	}

	thisIsNil := makeNil()
	require.True(t, check.IfNil(thisIsNil))
}

func Test_NotImplementedFunctions(t *testing.T) {
	poolAsInterface, _ := newTxPoolToTest()
	pool := poolAsInterface.(*shardedTxPool)

	require.NotPanics(t, func() { pool.CreateShardStore("foo") })
}

func Test_routeToCacheUnions(t *testing.T) {
	config := storageUnit.CacheConfig{Size: 100, SizePerSender: 10, SizeInBytes: 409600, SizeInBytesPerSender: 40960, Shards: 16}
	args := ArgShardedTxPool{Config: config, MinGasPrice: 200000000000, NumberOfShards: 4, SelfShardID: 42}
	poolAsInterface, _ := NewShardedTxPool(args)
	pool := poolAsInterface.(*shardedTxPool)

	require.Equal(t, "42", pool.routeToCacheUnions("42"))
	require.Equal(t, "42", pool.routeToCacheUnions("42_0"))
	require.Equal(t, "42", pool.routeToCacheUnions("42_1"))
	require.Equal(t, "42", pool.routeToCacheUnions("42_2"))
	require.Equal(t, "42", pool.routeToCacheUnions("42_42"))
	require.Equal(t, "2_5", pool.routeToCacheUnions("2_5"))
	require.Equal(t, "foobar", pool.routeToCacheUnions("foobar"))
}

func Test_getCacheConfig(t *testing.T) {
	config := storageUnit.CacheConfig{Size: 150, SizePerSender: 1, SizeInBytes: 61440, SizeInBytesPerSender: 40960, Shards: 16}
	args := ArgShardedTxPool{Config: config, MinGasPrice: 200000000000, NumberOfShards: 8, SelfShardID: 4}
	poolAsInterface, _ := NewShardedTxPool(args)
	pool := poolAsInterface.(*shardedTxPool)

	numBytesAccumulator := uint32(0)
	countAccumulator := uint32(0)

	for i := 0; i < 8; i++ {
		cacheConfig := pool.getCacheConfig(fmt.Sprint(i))
		numBytesAccumulator += cacheConfig.NumBytesThreshold
		countAccumulator += cacheConfig.CountThreshold
	}

	// Cache configurations are complementary, they use the whole allocated space (size, count)
	require.Equal(t, 61440, int(numBytesAccumulator))
	require.Equal(t, 150, int(countAccumulator))
}

func createTx(sender string, nonce uint64) data.TransactionHandler {
	return &transaction.Transaction{
		SndAddr: []byte(sender),
		Nonce:   nonce,
	}
}

func waitABit() {
	time.Sleep(10 * time.Millisecond)
}

type thisIsNotATransaction struct {
}

func newTxPoolToTest() (dataRetriever.ShardedDataCacherNotifier, error) {
	config := storageUnit.CacheConfig{Size: 100, SizePerSender: 10, SizeInBytes: 409600, SizeInBytesPerSender: 40960, Shards: 16}
	args := ArgShardedTxPool{Config: config, MinGasPrice: 200000000000, NumberOfShards: 4}
	return NewShardedTxPool(args)
}<|MERGE_RESOLUTION|>--- conflicted
+++ resolved
@@ -142,23 +142,13 @@
 	pool := poolAsInterface.(*shardedTxPool)
 	cache := pool.getTxCache("1")
 
-<<<<<<< HEAD
-	pool.AddData([]byte("hash-x"), createTx("alice", 42), 0, "1")
-	pool.AddData([]byte("hash-y"), createTx("alice", 43), 0, "1")
-	require.Equal(t, int64(2), cache.CountTx())
+	pool.AddData([]byte("hash-x"), createTx("alice", 42), 0,  "1")
+	pool.AddData([]byte("hash-y"), createTx("alice", 43), 0,  "1")
+	require.Equal(t, uint64(2), cache.CountTx())
 
 	// Try to add again, duplication does not occur
 	pool.AddData([]byte("hash-x"), createTx("alice", 42), 0, "1")
-	require.Equal(t, int64(2), cache.CountTx())
-=======
-	pool.AddData([]byte("hash-x"), createTx("alice", 42), "1")
-	pool.AddData([]byte("hash-y"), createTx("alice", 43), "1")
 	require.Equal(t, uint64(2), cache.CountTx())
-
-	// Try to add again, duplication does not occur
-	pool.AddData([]byte("hash-x"), createTx("alice", 42), "1")
-	require.Equal(t, uint64(2), cache.CountTx())
->>>>>>> 9fe28e3f
 
 	_, ok := cache.GetByTxHash([]byte("hash-x"))
 	require.True(t, ok)
@@ -184,13 +174,8 @@
 	})
 
 	// Second addition is ignored (txhash-based deduplication)
-<<<<<<< HEAD
 	pool.AddData([]byte("hash-1"), createTx("alice", 42), 0, "1")
-	pool.AddData([]byte("hash-1"), createTx("whatever", 43), 0, "1")
-=======
-	pool.AddData([]byte("hash-1"), createTx("alice", 42), "1")
-	pool.AddData([]byte("hash-1"), createTx("alice", 42), "1")
->>>>>>> 9fe28e3f
+	pool.AddData([]byte("hash-1"), createTx("alice", 42), 0, "1")
 
 	waitABit()
 	require.Equal(t, uint32(1), atomic.LoadUint32(&numAdded))
@@ -230,15 +215,9 @@
 	pool := poolAsInterface.(*shardedTxPool)
 	cache := pool.getTxCache("0")
 
-<<<<<<< HEAD
 	pool.AddData([]byte("hash-x"), createTx("alice", 42), 0, "0")
 	pool.AddData([]byte("hash-y"), createTx("bob", 43), 0, "0")
-	require.Equal(t, int64(2), cache.CountTx())
-=======
-	pool.AddData([]byte("hash-x"), createTx("alice", 42), "0")
-	pool.AddData([]byte("hash-y"), createTx("bob", 43), "0")
 	require.Equal(t, uint64(2), cache.CountTx())
->>>>>>> 9fe28e3f
 
 	pool.RemoveSetOfDataFromPool([][]byte{[]byte("hash-x"), []byte("hash-y")}, "0")
 	require.Zero(t, cache.CountTx())
