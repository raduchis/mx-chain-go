--- conflicted
+++ resolved
@@ -34,10 +34,6 @@
 	return nil
 }
 
-<<<<<<< HEAD
-// TakeSnapshot -
-func (ts *TrieStub) TakeSnapshot(_ []byte) {
-=======
 // GetProof -
 func (ts *TrieStub) GetProof(key []byte) ([][]byte, error) {
 	if ts.GetProofCalled != nil {
@@ -54,7 +50,6 @@
 	}
 
 	return false, nil
->>>>>>> 94717e3d
 }
 
 // ClosePersister -
