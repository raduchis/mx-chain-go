package mock

import (
	"github.com/ElrondNetwork/elrond-go/p2p"
)

type ResolverStub struct {
	RequestDataFromHashCalled    func(hash []byte) error
	ProcessReceivedMessageCalled func(message p2p.MessageP2P, broadcastHandler func(buffToSend []byte)) error
}

func (rs *ResolverStub) RequestDataFromHash(hash []byte) error {
	return rs.RequestDataFromHashCalled(hash)
}

<<<<<<< HEAD
func (rs *ResolverStub) ProcessReceivedMessage(message p2p.MessageP2P, broadcastHandler func(buffToSend []byte)) error {
	return rs.ProcessReceivedMessageCalled(message, broadcastHandler)
=======
func (rs *ResolverStub) ProcessReceivedMessage(message p2p.MessageP2P) error {
	return rs.ProcessReceivedMessageCalled(message)
}

// IsInterfaceNil returns true if there is no value under the interface
func (rs *ResolverStub) IsInterfaceNil() bool {
	if rs == nil {
		return true
	}
	return false
>>>>>>> b3bcdfa9
}<|MERGE_RESOLUTION|>--- conflicted
+++ resolved
@@ -13,12 +13,8 @@
 	return rs.RequestDataFromHashCalled(hash)
 }
 
-<<<<<<< HEAD
 func (rs *ResolverStub) ProcessReceivedMessage(message p2p.MessageP2P, broadcastHandler func(buffToSend []byte)) error {
 	return rs.ProcessReceivedMessageCalled(message, broadcastHandler)
-=======
-func (rs *ResolverStub) ProcessReceivedMessage(message p2p.MessageP2P) error {
-	return rs.ProcessReceivedMessageCalled(message)
 }
 
 // IsInterfaceNil returns true if there is no value under the interface
@@ -27,5 +23,4 @@
 		return true
 	}
 	return false
->>>>>>> b3bcdfa9
 }