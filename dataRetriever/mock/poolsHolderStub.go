--- conflicted
+++ resolved
@@ -44,15 +44,14 @@
 	return phs.UnsignedTransactionsCalled()
 }
 
-<<<<<<< HEAD
 func (phs *PoolsHolderStub) RewardTransactions() dataRetriever.ShardedDataCacherNotifier {
 	return phs.RewardTransactionsCalled()
-=======
+}
+
 // IsInterfaceNil returns true if there is no value under the interface
 func (phs *PoolsHolderStub) IsInterfaceNil() bool {
-	if phs == nil {
-		return true
-	}
-	return false
->>>>>>> 61166bff
+    if phs == nil {
+        return true
+    }
+    return false
 }