--- conflicted
+++ resolved
@@ -89,11 +89,8 @@
 	txRequestTopic string,
 	scrRequestTopic string,
 	mbRequestTopic string,
-<<<<<<< HEAD
 	trieNodesRequestTopic string,
-=======
 	maxTxsToRequest int,
->>>>>>> fcc08c87
 ) (*resolverRequestHandler, error) {
 	if finder == nil || finder.IsInterfaceNil() {
 		return nil, dataRetriever.ErrNilResolverFinder
@@ -113,9 +110,11 @@
 	if len(mbRequestTopic) == 0 {
 		return nil, dataRetriever.ErrEmptyMiniBlockRequestTopic
 	}
-<<<<<<< HEAD
 	if len(trieNodesRequestTopic) == 0 {
 		return nil, dataRetriever.ErrEmptyTrieNodesRequestTopic
+	}
+	if maxTxsToRequest < 1 {
+		return nil, dataRetriever.ErrInvalidMaxTxRequest
 	}
 
 	rrh := &resolverRequestHandler{
@@ -127,21 +126,7 @@
 		scrRequestTopic:       scrRequestTopic,
 		trieNodesRequestTopic: trieNodesRequestTopic,
 		isMetaChain:           true,
-=======
-	if maxTxsToRequest < 1 {
-		return nil, dataRetriever.ErrInvalidMaxTxRequest
-	}
-
-	rrh := &resolverRequestHandler{
-		resolversFinder:      finder,
-		shardHdrRequestTopic: shardHdrRequestTopic,
-		metaHdrRequestTopic:  metaHdrRequestTopic,
-		txRequestTopic:       txRequestTopic,
-		mbRequestTopic:       mbRequestTopic,
-		scrRequestTopic:      scrRequestTopic,
-		isMetaChain:          true,
 		maxTxsToRequest:      maxTxsToRequest,
->>>>>>> fcc08c87
 	}
 
 	return rrh, nil
@@ -219,8 +204,26 @@
 		baseTopic = rrh.shardHdrRequestTopic
 	}
 
-<<<<<<< HEAD
-	rrh.requestByHash(shardId, hash, topic)
+	log.Debug(fmt.Sprintf("Requesting %s from shard %d with hash %s from network\n", baseTopic, destShardID, core.ToB64(hash)))
+
+	var resolver dataRetriever.Resolver
+	var err error
+
+	if destShardID == sharding.MetachainShardId {
+		resolver, err = rrh.resolversFinder.MetaChainResolver(baseTopic)
+	} else {
+		resolver, err = rrh.resolversFinder.CrossShardResolver(baseTopic, destShardID)
+	}
+
+	if err != nil {
+		log.Error(fmt.Sprintf("missing resolver to %s topic to shard %d", baseTopic, destShardID))
+		return
+	}
+
+	err = resolver.RequestDataFromHash(hash)
+	if err != nil {
+		log.Debug(err.Error())
+	}
 }
 
 // RequestTrieNodes method asks for trie nodes from the connected peers
@@ -229,8 +232,6 @@
 }
 
 func (rrh *resolverRequestHandler) requestByHash(destShardID uint32, hash []byte, baseTopic string) {
-=======
->>>>>>> fcc08c87
 	log.Debug(fmt.Sprintf("Requesting %s from shard %d with hash %s from network\n", baseTopic, destShardID, core.ToB64(hash)))
 
 	var resolver dataRetriever.Resolver
