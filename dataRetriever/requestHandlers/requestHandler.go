--- conflicted
+++ resolved
@@ -16,18 +16,7 @@
 type resolverRequestHandler struct {
 	resolversFinder       dataRetriever.ResolversFinder
 	requestedItemsHandler dataRetriever.RequestedItemsHandler
-<<<<<<< HEAD
-	txRequestTopic        string
-	scrRequestTopic       string
-	rewardTxRequestTopic  string
-	mbRequestTopic        string
-	shardHdrRequestTopic  string
-	metaHdrRequestTopic   string
-	trieNodesRequestTopic string
-	isMetaChain           bool
-=======
 	shardID               uint32
->>>>>>> 8f38072f
 	maxTxsToRequest       int
 	sweepTime             time.Time
 }
@@ -38,16 +27,6 @@
 func NewShardResolverRequestHandler(
 	finder dataRetriever.ResolversFinder,
 	requestedItemsHandler dataRetriever.RequestedItemsHandler,
-<<<<<<< HEAD
-	txRequestTopic string,
-	scrRequestTopic string,
-	rewardTxRequestTopic string,
-	mbRequestTopic string,
-	shardHdrRequestTopic string,
-	metaHdrRequestTopic string,
-	trieNodesRequestTopic string,
-=======
->>>>>>> 8f38072f
 	maxTxsToRequest int,
 	shardID uint32,
 ) (*resolverRequestHandler, error) {
@@ -58,30 +37,6 @@
 	if check.IfNil(requestedItemsHandler) {
 		return nil, dataRetriever.ErrNilRequestedItemsHandler
 	}
-<<<<<<< HEAD
-	if len(txRequestTopic) == 0 {
-		return nil, dataRetriever.ErrEmptyTxRequestTopic
-	}
-	if len(scrRequestTopic) == 0 {
-		return nil, dataRetriever.ErrEmptyScrRequestTopic
-	}
-	if len(rewardTxRequestTopic) == 0 {
-		return nil, dataRetriever.ErrEmptyRewardTxRequestTopic
-	}
-	if len(mbRequestTopic) == 0 {
-		return nil, dataRetriever.ErrEmptyMiniBlockRequestTopic
-	}
-	if len(shardHdrRequestTopic) == 0 {
-		return nil, dataRetriever.ErrEmptyShardHeaderRequestTopic
-	}
-	if len(metaHdrRequestTopic) == 0 {
-		return nil, dataRetriever.ErrEmptyMetaHeaderRequestTopic
-	}
-	if len(trieNodesRequestTopic) == 0 {
-		return nil, dataRetriever.ErrEmptyTrieNodesRequestTopic
-	}
-=======
->>>>>>> 8f38072f
 	if maxTxsToRequest < 1 {
 		return nil, dataRetriever.ErrInvalidMaxTxRequest
 	}
@@ -89,18 +44,7 @@
 	rrh := &resolverRequestHandler{
 		resolversFinder:       finder,
 		requestedItemsHandler: requestedItemsHandler,
-<<<<<<< HEAD
-		txRequestTopic:        txRequestTopic,
-		mbRequestTopic:        mbRequestTopic,
-		shardHdrRequestTopic:  shardHdrRequestTopic,
-		metaHdrRequestTopic:   metaHdrRequestTopic,
-		scrRequestTopic:       scrRequestTopic,
-		rewardTxRequestTopic:  rewardTxRequestTopic,
-		trieNodesRequestTopic: trieNodesRequestTopic,
-		isMetaChain:           false,
-=======
 		shardID:               shardID,
->>>>>>> 8f38072f
 		maxTxsToRequest:       maxTxsToRequest,
 	}
 
@@ -113,15 +57,6 @@
 func NewMetaResolverRequestHandler(
 	finder dataRetriever.ResolversFinder,
 	requestedItemsHandler dataRetriever.RequestedItemsHandler,
-<<<<<<< HEAD
-	shardHdrRequestTopic string,
-	metaHdrRequestTopic string,
-	txRequestTopic string,
-	scrRequestTopic string,
-	mbRequestTopic string,
-	trieNodesRequestTopic string,
-=======
->>>>>>> 8f38072f
 	maxTxsToRequest int,
 ) (*resolverRequestHandler, error) {
 
@@ -131,27 +66,6 @@
 	if check.IfNil(requestedItemsHandler) {
 		return nil, dataRetriever.ErrNilRequestedItemsHandler
 	}
-<<<<<<< HEAD
-	if len(shardHdrRequestTopic) == 0 {
-		return nil, dataRetriever.ErrEmptyShardHeaderRequestTopic
-	}
-	if len(metaHdrRequestTopic) == 0 {
-		return nil, dataRetriever.ErrEmptyMetaHeaderRequestTopic
-	}
-	if len(txRequestTopic) == 0 {
-		return nil, dataRetriever.ErrEmptyTxRequestTopic
-	}
-	if len(scrRequestTopic) == 0 {
-		return nil, dataRetriever.ErrEmptyScrRequestTopic
-	}
-	if len(mbRequestTopic) == 0 {
-		return nil, dataRetriever.ErrEmptyMiniBlockRequestTopic
-	}
-	if len(trieNodesRequestTopic) == 0 {
-		return nil, dataRetriever.ErrEmptyTrieNodesRequestTopic
-	}
-=======
->>>>>>> 8f38072f
 	if maxTxsToRequest < 1 {
 		return nil, dataRetriever.ErrInvalidMaxTxRequest
 	}
@@ -159,17 +73,7 @@
 	rrh := &resolverRequestHandler{
 		resolversFinder:       finder,
 		requestedItemsHandler: requestedItemsHandler,
-<<<<<<< HEAD
-		shardHdrRequestTopic:  shardHdrRequestTopic,
-		metaHdrRequestTopic:   metaHdrRequestTopic,
-		txRequestTopic:        txRequestTopic,
-		mbRequestTopic:        mbRequestTopic,
-		scrRequestTopic:       scrRequestTopic,
-		trieNodesRequestTopic: trieNodesRequestTopic,
-		isMetaChain:           true,
-=======
 		shardID:               sharding.MetachainShardId,
->>>>>>> 8f38072f
 		maxTxsToRequest:       maxTxsToRequest,
 	}
 
@@ -354,40 +258,7 @@
 	rrh.addRequestedItem(key)
 }
 
-<<<<<<< HEAD
-// RequestTrieNodes method asks for trie nodes from the connected peers
-func (rrh *resolverRequestHandler) RequestTrieNodes(shardId uint32, hash []byte) {
-	rrh.requestByHash(shardId, hash, rrh.trieNodesRequestTopic)
-}
-
-func (rrh *resolverRequestHandler) requestByHash(destShardID uint32, hash []byte, baseTopic string) {
-	log.Debug(fmt.Sprintf("Requesting %s from shard %d with hash %s from network\n", baseTopic, destShardID, core.ToB64(hash)))
-
-	var resolver dataRetriever.Resolver
-	var err error
-
-	if destShardID == sharding.MetachainShardId {
-		resolver, err = rrh.resolversFinder.MetaChainResolver(baseTopic)
-	} else {
-		resolver, err = rrh.resolversFinder.CrossShardResolver(baseTopic, destShardID)
-	}
-
-	if err != nil {
-		log.Error(fmt.Sprintf("missing resolver to %s topic to shard %d", baseTopic, destShardID))
-		return
-	}
-
-	err = resolver.RequestDataFromHash(hash)
-	if err != nil {
-		log.Debug(err.Error())
-	}
-}
-
-// RequestHeaderByNonce method asks for transactions from the connected peers
-func (rrh *resolverRequestHandler) RequestHeaderByNonce(destShardID uint32, nonce uint64) {
-=======
 func (rrh *resolverRequestHandler) testIfRequestIsNeeded(key []byte) bool {
->>>>>>> 8f38072f
 	rrh.sweepIfNeeded()
 
 	if rrh.requestedItemsHandler.Has(string(key)) {
