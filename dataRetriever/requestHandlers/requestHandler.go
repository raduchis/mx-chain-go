--- conflicted
+++ resolved
@@ -16,11 +16,8 @@
 type resolverRequestHandler struct {
 	resolversFinder       dataRetriever.ResolversFinder
 	requestedItemsHandler dataRetriever.RequestedItemsHandler
-<<<<<<< HEAD
+	epoch                 uint32
 	whiteList             dataRetriever.WhiteListHandler
-=======
-	epoch                 uint32
->>>>>>> 7fe3821b
 	shardID               uint32
 	maxTxsToRequest       int
 	sweepTime             time.Time
@@ -64,42 +61,11 @@
 	return rrh, nil
 }
 
-<<<<<<< HEAD
-=======
-// NewMetaResolverRequestHandler creates a requestHandler interface implementation with request functions
-func NewMetaResolverRequestHandler(
-	finder dataRetriever.ResolversFinder,
-	requestedItemsHandler dataRetriever.RequestedItemsHandler,
-	maxTxsToRequest int,
-) (*resolverRequestHandler, error) {
-
-	if check.IfNil(finder) {
-		return nil, dataRetriever.ErrNilResolverFinder
-	}
-	if check.IfNil(requestedItemsHandler) {
-		return nil, dataRetriever.ErrNilRequestedItemsHandler
-	}
-	if maxTxsToRequest < 1 {
-		return nil, dataRetriever.ErrInvalidMaxTxRequest
-	}
-
-	rrh := &resolverRequestHandler{
-		resolversFinder:       finder,
-		requestedItemsHandler: requestedItemsHandler,
-		epoch:                 uint32(0), // will be updated after creation of the request handler
-		shardID:               sharding.MetachainShardId,
-		maxTxsToRequest:       maxTxsToRequest,
-	}
-
-	return rrh, nil
-}
-
 // SetEpoch will update the current epoch so the request handler will make requests for this received epoch
 func (rrh *resolverRequestHandler) SetEpoch(epoch uint32) {
 	rrh.epoch = epoch
 }
 
->>>>>>> 7fe3821b
 // RequestTransaction method asks for transactions from the connected peers
 func (rrh *resolverRequestHandler) RequestTransaction(destShardID uint32, txHashes [][]byte) {
 	rrh.requestByHashes(destShardID, txHashes, factory.TransactionTopic)
