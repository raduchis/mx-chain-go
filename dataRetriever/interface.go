package dataRetriever

import (
	"fmt"
	"time"

	"github.com/ElrondNetwork/elrond-go-core/core"
	"github.com/ElrondNetwork/elrond-go-core/core/counting"
	"github.com/ElrondNetwork/elrond-go-core/data"
	"github.com/ElrondNetwork/elrond-go/p2p"
	"github.com/ElrondNetwork/elrond-go/storage"
)

// UnitType is the type for Storage unit identifiers
type UnitType uint8

// String returns the friendly name of the unit
func (ut UnitType) String() string {
	switch ut {
	case TransactionUnit:
		return "TransactionUnit"
	case MiniBlockUnit:
		return "MiniBlockUnit"
	case PeerChangesUnit:
		return "PeerChangesUnit"
	case BlockHeaderUnit:
		return "BlockHeaderUnit"
	case MetaBlockUnit:
		return "MetaBlockUnit"
	case UnsignedTransactionUnit:
		return "UnsignedTransactionUnit"
	case RewardTransactionUnit:
		return "RewardTransactionUnit"
	case MetaHdrNonceHashDataUnit:
		return "MetaHdrNonceHashDataUnit"
	case HeartbeatUnit:
		return "HeartbeatUnit"
	case BootstrapUnit:
		return "BootstrapUnit"
	case StatusMetricsUnit:
		return "StatusMetricsUnit"
	case ReceiptsUnit:
		return "ReceiptsUnit"
	case TrieEpochRootHashUnit:
		return "TrieEpochRootHashUnit"
	case ScheduledSCRsUnit:
		return "ScheduledSCRsUnit"
	}

	if ut < ShardHdrNonceHashDataUnit {
		return fmt.Sprintf("unknown type %d", ut)
	}

	return fmt.Sprintf("%s%d", "ShardHdrNonceHashDataUnit", ut-ShardHdrNonceHashDataUnit)
}

const (
	// TransactionUnit is the transactions storage unit identifier
	TransactionUnit UnitType = 0
	// MiniBlockUnit is the transaction block body storage unit identifier
	MiniBlockUnit UnitType = 1
	// PeerChangesUnit is the peer change block body storage unit identifier
	PeerChangesUnit UnitType = 2
	// BlockHeaderUnit is the Block Headers Storage unit identifier
	BlockHeaderUnit UnitType = 3
	// MetaBlockUnit is the metachain blocks storage unit identifier
	MetaBlockUnit UnitType = 4
	// UnsignedTransactionUnit is the unsigned transaction unit identifier
	UnsignedTransactionUnit UnitType = 5
	// RewardTransactionUnit is the reward transaction unit identifier
	RewardTransactionUnit UnitType = 6
	// MetaHdrNonceHashDataUnit is the meta header nonce-hash pair data unit identifier
	MetaHdrNonceHashDataUnit UnitType = 7
	// HeartbeatUnit is the heartbeat storage unit identifier
	HeartbeatUnit UnitType = 8
	// BootstrapUnit is the bootstrap storage unit identifier
	BootstrapUnit UnitType = 9
	//StatusMetricsUnit is the status metrics storage unit identifier
	StatusMetricsUnit UnitType = 10
	// TxLogsUnit is the transactions logs storage unit identifier
	TxLogsUnit UnitType = 11
	// MiniblocksMetadataUnit is the miniblocks metadata storage unit identifier
	MiniblocksMetadataUnit UnitType = 12
	// EpochByHashUnit is the epoch by hash storage unit identifier
	EpochByHashUnit UnitType = 13
	// MiniblockHashByTxHashUnit is the miniblocks hash by tx hash storage unit identifier
	MiniblockHashByTxHashUnit UnitType = 14
	// ReceiptsUnit is the receipts storage unit identifier
	ReceiptsUnit UnitType = 15
	// ResultsHashesByTxHashUnit is the results hashes by transaction storage unit identifier
	ResultsHashesByTxHashUnit UnitType = 16
	// TrieEpochRootHashUnit is the trie epoch <-> root hash storage unit identifier
	TrieEpochRootHashUnit UnitType = 17
	// ESDTSuppliesUnit is the ESDT supplies storage unit identifier
	ESDTSuppliesUnit UnitType = 18
<<<<<<< HEAD
	// ScheduledSCRsUnit is the scheduled SCRs storage unit identifier
	ScheduledSCRsUnit UnitType = 19
=======
	// RoundHdrHashDataUnit is the round- block header hash storage data unit identifier
	RoundHdrHashDataUnit UnitType = 19
>>>>>>> 945f104c

	// ShardHdrNonceHashDataUnit is the header nonce-hash pair data unit identifier
	//TODO: Add only unit types lower than 100
	ShardHdrNonceHashDataUnit UnitType = 100
	//TODO: Do not add unit type greater than 100 as the metachain creates this kind of unit type for each shard.
	//100 -> shard 0, 101 -> shard 1 and so on. This should be replaced with a factory which will manage the unit types
	//creation
)

// ResolverThrottler can monitor the number of the currently running resolver go routines
type ResolverThrottler interface {
	CanProcess() bool
	StartProcessing()
	EndProcessing()
	IsInterfaceNil() bool
}

// Resolver defines what a data resolver should do
type Resolver interface {
	RequestDataFromHash(hash []byte, epoch uint32) error
	ProcessReceivedMessage(message p2p.MessageP2P, fromConnectedPeer core.PeerID) error
	SetResolverDebugHandler(handler ResolverDebugHandler) error
	SetNumPeersToQuery(intra int, cross int)
	NumPeersToQuery() (int, int)
	Close() error
	IsInterfaceNil() bool
}

// TrieNodesResolver defines what a trie nodes resolver should do
type TrieNodesResolver interface {
	Resolver
	RequestDataFromHashArray(hashes [][]byte, epoch uint32) error
}

// HeaderResolver defines what a block header resolver should do
type HeaderResolver interface {
	Resolver
	RequestDataFromNonce(nonce uint64, epoch uint32) error
	RequestDataFromEpoch(identifier []byte) error
	SetEpochHandler(epochHandler EpochHandler) error
}

// MiniBlocksResolver defines what a mini blocks resolver should do
type MiniBlocksResolver interface {
	Resolver
	RequestDataFromHashArray(hashes [][]byte, epoch uint32) error
}

// TopicResolverSender defines what sending operations are allowed for a topic resolver
type TopicResolverSender interface {
	SendOnRequestTopic(rd *RequestData, originalHashes [][]byte) error
	Send(buff []byte, peer core.PeerID) error
	RequestTopic() string
	TargetShardID() uint32
	SetNumPeersToQuery(intra int, cross int)
	SetResolverDebugHandler(handler ResolverDebugHandler) error
	ResolverDebugHandler() ResolverDebugHandler
	NumPeersToQuery() (int, int)
	IsInterfaceNil() bool
}

// ResolversContainer defines a resolvers holder data type with basic functionality
type ResolversContainer interface {
	Get(key string) (Resolver, error)
	Add(key string, val Resolver) error
	AddMultiple(keys []string, resolvers []Resolver) error
	Replace(key string, val Resolver) error
	Remove(key string)
	Len() int
	ResolverKeys() string
	Iterate(handler func(key string, resolver Resolver) bool)
	Close() error
	IsInterfaceNil() bool
}

// ResolversFinder extends a container resolver and have 2 additional functionality
type ResolversFinder interface {
	ResolversContainer
	IntraShardResolver(baseTopic string) (Resolver, error)
	MetaChainResolver(baseTopic string) (Resolver, error)
	CrossShardResolver(baseTopic string, crossShard uint32) (Resolver, error)
	MetaCrossShardResolver(baseTopic string, crossShard uint32) (Resolver, error)
}

// ResolversContainerFactory defines the functionality to create a resolvers container
type ResolversContainerFactory interface {
	Create() (ResolversContainer, error)
	IsInterfaceNil() bool
}

// EpochHandler defines the functionality to get the current epoch
type EpochHandler interface {
	MetaEpoch() uint32
	IsInterfaceNil() bool
}

// ManualEpochStartNotifier can manually notify an epoch change
type ManualEpochStartNotifier interface {
	NewEpoch(epoch uint32)
	CurrentEpoch() uint32
	IsInterfaceNil() bool
}

// MessageHandler defines the functionality needed by structs to send data to other peers
type MessageHandler interface {
	ConnectedPeersOnTopic(topic string) []core.PeerID
	ConnectedFullHistoryPeersOnTopic(topic string) []core.PeerID
	SendToConnectedPeer(topic string, buff []byte, peerID core.PeerID) error
	ID() core.PeerID
	IsInterfaceNil() bool
}

// TopicHandler defines the functionality needed by structs to manage topics and message processors
type TopicHandler interface {
	HasTopic(name string) bool
	CreateTopic(name string, createChannelForTopic bool) error
	RegisterMessageProcessor(topic string, identifier string, handler p2p.MessageProcessor) error
}

// TopicMessageHandler defines the functionality needed by structs to manage topics, message processors and to send data
// to other peers
type TopicMessageHandler interface {
	MessageHandler
	TopicHandler
}

// Messenger defines which methods a p2p messenger should implement
type Messenger interface {
	MessageHandler
	TopicHandler
	UnregisterMessageProcessor(topic string, identifier string) error
	UnregisterAllMessageProcessors() error
	UnjoinAllTopics() error
	ConnectedPeers() []core.PeerID
}

// IntRandomizer interface provides functionality over generating integer numbers
type IntRandomizer interface {
	Intn(n int) int
	IsInterfaceNil() bool
}

// StorageType defines the storage levels on a node
type StorageType uint8

// PeerListCreator is used to create a peer list
type PeerListCreator interface {
	CrossShardPeerList() []core.PeerID
	IntraShardPeerList() []core.PeerID
	FullHistoryList() []core.PeerID
	IsInterfaceNil() bool
}

// ShardedDataCacherNotifier defines what a sharded-data structure can perform
type ShardedDataCacherNotifier interface {
	RegisterOnAdded(func(key []byte, value interface{}))
	ShardDataStore(cacheId string) (c storage.Cacher)
	AddData(key []byte, data interface{}, sizeInBytes int, cacheId string)
	SearchFirstData(key []byte) (value interface{}, ok bool)
	RemoveData(key []byte, cacheId string)
	RemoveSetOfDataFromPool(keys [][]byte, cacheId string)
	ImmunizeSetOfDataAgainstEviction(keys [][]byte, cacheId string)
	RemoveDataFromAllShards(key []byte)
	MergeShardStores(sourceCacheID, destCacheID string)
	Clear()
	ClearShardStore(cacheId string)
	GetCounts() counting.CountsWithSize
	IsInterfaceNil() bool
}

// ShardIdHashMap represents a map for shardId and hash
type ShardIdHashMap interface {
	Load(shardId uint32) ([]byte, bool)
	Store(shardId uint32, hash []byte)
	Range(f func(shardId uint32, hash []byte) bool)
	Delete(shardId uint32)
	IsInterfaceNil() bool
}

// HeadersPool defines what a headers pool structure can perform
type HeadersPool interface {
	Clear()
	AddHeader(headerHash []byte, header data.HeaderHandler)
	RemoveHeaderByHash(headerHash []byte)
	RemoveHeaderByNonceAndShardId(headerNonce uint64, shardId uint32)
	GetHeadersByNonceAndShardId(headerNonce uint64, shardId uint32) ([]data.HeaderHandler, [][]byte, error)
	GetHeaderByHash(hash []byte) (data.HeaderHandler, error)
	RegisterHandler(handler func(headerHandler data.HeaderHandler, headerHash []byte))
	Nonces(shardId uint32) []uint64
	Len() int
	MaxSize() int
	IsInterfaceNil() bool
	GetNumHeaders(shardId uint32) int
}

// TransactionCacher defines the methods for the local cacher, info for current round
type TransactionCacher interface {
	Clean()
	GetTx(txHash []byte) (data.TransactionHandler, error)
	AddTx(txHash []byte, tx data.TransactionHandler)
	IsInterfaceNil() bool
}

// PoolsHolder defines getters for data pools
type PoolsHolder interface {
	Transactions() ShardedDataCacherNotifier
	UnsignedTransactions() ShardedDataCacherNotifier
	RewardTransactions() ShardedDataCacherNotifier
	Headers() HeadersPool
	MiniBlocks() storage.Cacher
	PeerChangesBlocks() storage.Cacher
	TrieNodes() storage.Cacher
	TrieNodesChunks() storage.Cacher
	SmartContracts() storage.Cacher
	CurrentBlockTxs() TransactionCacher
	IsInterfaceNil() bool
}

// StorageService is the interface for data storage unit provided services
type StorageService interface {
	// GetStorer returns the storer from the chain map
	GetStorer(unitType UnitType) storage.Storer
	// AddStorer will add a new storer to the chain map
	AddStorer(key UnitType, s storage.Storer)
	// Has returns true if the key is found in the selected Unit or false otherwise
	Has(unitType UnitType, key []byte) error
	// Get returns the value for the given key if found in the selected storage unit, nil otherwise
	Get(unitType UnitType, key []byte) ([]byte, error)
	// Put stores the key, value pair in the selected storage unit
	Put(unitType UnitType, key []byte, value []byte) error
	// SetEpochForPutOperation will set the epoch which will be used for the put operation
	SetEpochForPutOperation(epoch uint32)
	// GetAll gets all the elements with keys in the keys array, from the selected storage unit
	// If there is a missing key in the unit, it returns an error
	GetAll(unitType UnitType, keys [][]byte) (map[string][]byte, error)
	// GetAllStorers returns all the storers
	GetAllStorers() map[UnitType]storage.Storer
	// Destroy removes the underlying files/resources used by the storage service
	Destroy() error
	//CloseAll will close all the units
	CloseAll() error
	// IsInterfaceNil returns true if there is no value under the interface
	IsInterfaceNil() bool
}

// DataPacker can split a large slice of byte slices in smaller packets
type DataPacker interface {
	PackDataInChunks(data [][]byte, limit int) ([][]byte, error)
	IsInterfaceNil() bool
}

// TrieDataGetter returns requested data from the trie
type TrieDataGetter interface {
	GetSerializedNodes([]byte, uint64) ([][]byte, uint64, error)
	GetSerializedNode([]byte) ([]byte, error)
	IsInterfaceNil() bool
}

// RequestedItemsHandler can determine if a certain key has or not been requested
type RequestedItemsHandler interface {
	Add(key string) error
	Has(key string) bool
	Sweep()
	IsInterfaceNil() bool
}

// P2PAntifloodHandler defines the behavior of a component able to signal that the system is too busy (or flooded) processing
// p2p messages
type P2PAntifloodHandler interface {
	CanProcessMessage(message p2p.MessageP2P, fromConnectedPeer core.PeerID) error
	CanProcessMessagesOnTopic(peer core.PeerID, topic string, numMessages uint32, _ uint64, sequence []byte) error
	BlacklistPeer(peer core.PeerID, reason string, duration time.Duration)
	IsInterfaceNil() bool
}

// WhiteListHandler is the interface needed to add whitelisted data
type WhiteListHandler interface {
	Remove(keys [][]byte)
	Add(keys [][]byte)
	IsInterfaceNil() bool
}

// ResolverDebugHandler defines an interface for debugging the reqested-resolved data
type ResolverDebugHandler interface {
	LogRequestedData(topic string, hashes [][]byte, numReqIntra int, numReqCross int)
	LogFailedToResolveData(topic string, hash []byte, err error)
	LogSucceededToResolveData(topic string, hash []byte)
	IsInterfaceNil() bool
}

// CurrentNetworkEpochProviderHandler is an interface able to compute if the provided epoch is active on the network or not
type CurrentNetworkEpochProviderHandler interface {
	EpochIsActiveInNetwork(epoch uint32) bool
	EpochConfirmed(newEpoch uint32, newTimestamp uint64)
	IsInterfaceNil() bool
}

// PreferredPeersHolderHandler defines the behavior of a component able to handle preferred peers operations
type PreferredPeersHolderHandler interface {
	Get() map[uint32][]core.PeerID
	Contains(peerID core.PeerID) bool
	IsInterfaceNil() bool
}

// SelfShardIDProvider defines the behavior of a component able to provide the self shard ID
type SelfShardIDProvider interface {
	SelfId() uint32
	IsInterfaceNil() bool
}<|MERGE_RESOLUTION|>--- conflicted
+++ resolved
@@ -93,13 +93,10 @@
 	TrieEpochRootHashUnit UnitType = 17
 	// ESDTSuppliesUnit is the ESDT supplies storage unit identifier
 	ESDTSuppliesUnit UnitType = 18
-<<<<<<< HEAD
-	// ScheduledSCRsUnit is the scheduled SCRs storage unit identifier
-	ScheduledSCRsUnit UnitType = 19
-=======
 	// RoundHdrHashDataUnit is the round- block header hash storage data unit identifier
 	RoundHdrHashDataUnit UnitType = 19
->>>>>>> 945f104c
+	// ScheduledSCRsUnit is the scheduled SCRs storage unit identifier
+	ScheduledSCRsUnit UnitType = 20
 
 	// ShardHdrNonceHashDataUnit is the header nonce-hash pair data unit identifier
 	//TODO: Add only unit types lower than 100
