package topicsender_test

import (
	"bytes"
	"errors"
	"testing"

	"github.com/multiversx/mx-chain-core-go/core"
	"github.com/multiversx/mx-chain-core-go/core/check"
	"github.com/multiversx/mx-chain-go/dataRetriever"
	"github.com/multiversx/mx-chain-go/dataRetriever/mock"
	"github.com/multiversx/mx-chain-go/dataRetriever/topicSender"
	"github.com/multiversx/mx-chain-go/p2p"
	"github.com/multiversx/mx-chain-go/testscommon/p2pmocks"
	"github.com/stretchr/testify/assert"
	"github.com/stretchr/testify/require"
)

func createMockArgTopicResolverSender() topicsender.ArgTopicResolverSender {
	return topicsender.ArgTopicResolverSender{
		ArgBaseTopicSender: createMockArgBaseTopicSender(),
	}
}

func TestNewTopicResolverSender_NilMainMessengerShouldErr(t *testing.T) {
	t.Parallel()

	arg := createMockArgTopicResolverSender()
	arg.MainMessenger = nil
	trs, err := topicsender.NewTopicResolverSender(arg)

	assert.True(t, check.IfNil(trs))
	assert.True(t, errors.Is(err, dataRetriever.ErrNilMessenger))
}

func TestNewTopicResolverSender_NilFullArchiveMessengerShouldErr(t *testing.T) {
	t.Parallel()

	arg := createMockArgTopicResolverSender()
	arg.FullArchiveMessenger = nil
	trs, err := topicsender.NewTopicResolverSender(arg)

	assert.True(t, check.IfNil(trs))
	assert.True(t, errors.Is(err, dataRetriever.ErrNilMessenger))
}

func TestNewTopicResolverSender_NilOutputAntiflooderShouldErr(t *testing.T) {
	t.Parallel()

	arg := createMockArgTopicResolverSender()
	arg.OutputAntiflooder = nil
	trs, err := topicsender.NewTopicResolverSender(arg)

	assert.True(t, check.IfNil(trs))
	assert.Equal(t, dataRetriever.ErrNilAntifloodHandler, err)
}

func TestNewTopicResolverSender_NilMainPreferredPeersHolderShouldErr(t *testing.T) {
	t.Parallel()

	arg := createMockArgTopicResolverSender()
	arg.MainPreferredPeersHolder = nil
	trs, err := topicsender.NewTopicResolverSender(arg)

	assert.True(t, check.IfNil(trs))
	assert.True(t, errors.Is(err, dataRetriever.ErrNilPreferredPeersHolder))
}

func TestNewTopicResolverSender_NilFullArchivePreferredPeersHolderShouldErr(t *testing.T) {
	t.Parallel()

	arg := createMockArgTopicResolverSender()
	arg.FullArchivePreferredPeersHolder = nil
	trs, err := topicsender.NewTopicResolverSender(arg)

	assert.True(t, check.IfNil(trs))
	assert.True(t, errors.Is(err, dataRetriever.ErrNilPreferredPeersHolder))
}

func TestNewTopicResolverSender_OkValsShouldWork(t *testing.T) {
	t.Parallel()

	arg := createMockArgTopicResolverSender()
	trs, err := topicsender.NewTopicResolverSender(arg)

	assert.False(t, check.IfNil(trs))
	assert.Nil(t, err)
	assert.Equal(t, uint32(0), trs.TargetShardID())
}

func TestTopicResolverSender_SendOutputAntiflooderErrorsShouldNotSendButError(t *testing.T) {
	t.Parallel()

	pID1 := core.PeerID("peer1")
	buffToSend := []byte("buff")

	expectedErr := errors.New("can not send to peer")
	arg := createMockArgTopicResolverSender()
	arg.MainMessenger = &p2pmocks.MessengerStub{
		SendToConnectedPeerCalled: func(topic string, buff []byte, peerID core.PeerID) error {
			assert.Fail(t, "send shouldn't have been called")

			return nil
		},
	}
	arg.OutputAntiflooder = &mock.P2PAntifloodHandlerStub{
		CanProcessMessageCalled: func(message p2p.MessageP2P, fromConnectedPeer core.PeerID) error {
			if fromConnectedPeer == pID1 {
				return expectedErr
			}

			assert.Fail(t, "wrong peer provided, should have been called with the destination peer")
			return nil
		},
	}
	trs, _ := topicsender.NewTopicResolverSender(arg)

	err := trs.Send(buffToSend, pID1, arg.MainMessenger)

	assert.True(t, errors.Is(err, expectedErr))
}

func TestTopicResolverSender_SendShouldNotCheckAntifloodForPreferred(t *testing.T) {
	t.Parallel()

	pID1 := core.PeerID("peer1")
	buffToSend := []byte("buff")
	sendWasCalled := false

	arg := createMockArgTopicResolverSender()
	arg.MainMessenger = &p2pmocks.MessengerStub{
		SendToConnectedPeerCalled: func(topic string, buff []byte, peerID core.PeerID) error {
			sendWasCalled = true
			return nil
		},
	}
	arg.OutputAntiflooder = &mock.P2PAntifloodHandlerStub{
		CanProcessMessageCalled: func(message p2p.MessageP2P, fromConnectedPeer core.PeerID) error {
			require.Fail(t, "CanProcessMessage should have not be called for preferred peer")

			return nil
		},
	}
	arg.MainPreferredPeersHolder = &p2pmocks.PeersHolderStub{
		ContainsCalled: func(peerID core.PeerID) bool {
			return peerID == pID1
		},
	}
	trs, _ := topicsender.NewTopicResolverSender(arg)

	err := trs.Send(buffToSend, pID1, arg.MainMessenger)
	require.NoError(t, err)
	require.True(t, sendWasCalled)
}

func TestTopicResolverSender_SendShouldWork(t *testing.T) {
	t.Parallel()

<<<<<<< HEAD
	t.Run("on main network", func(t *testing.T) {
		t.Parallel()

		pID1 := core.PeerID("peer1")
		sentToPid1 := false
		buffToSend := []byte("buff")

=======
	pID1 := core.PeerID("peer1")
	buffToSend := []byte("buff")
	t.Run("on main network", func(t *testing.T) {
		t.Parallel()

		sentToPid1 := false
>>>>>>> 48902c67
		arg := createMockArgTopicResolverSender()
		arg.MainMessenger = &p2pmocks.MessengerStub{
			SendToConnectedPeerCalled: func(topic string, buff []byte, peerID core.PeerID) error {
				if bytes.Equal(peerID.Bytes(), pID1.Bytes()) &&
					bytes.Equal(buff, buffToSend) {
					sentToPid1 = true
				}

				return nil
			},
		}
		arg.FullArchiveMessenger = &p2pmocks.MessengerStub{
			SendToConnectedPeerCalled: func(topic string, buff []byte, peerID core.PeerID) error {
				assert.Fail(t, "should have not been called")

				return nil
			},
		}
		wasMainCalled := false
		arg.MainPreferredPeersHolder = &p2pmocks.PeersHolderStub{
			ContainsCalled: func(peerID core.PeerID) bool {
				wasMainCalled = true
				return false
			},
		}
		wasFullArchiveCalled := false
		arg.FullArchivePreferredPeersHolder = &p2pmocks.PeersHolderStub{
			ContainsCalled: func(peerID core.PeerID) bool {
				wasFullArchiveCalled = true
				return false
			},
		}
		trs, _ := topicsender.NewTopicResolverSender(arg)

		err := trs.Send(buffToSend, pID1, arg.MainMessenger)

		assert.Nil(t, err)
		assert.True(t, sentToPid1)
		assert.True(t, wasMainCalled)
		assert.True(t, wasFullArchiveCalled)
	})
	t.Run("on full archive network", func(t *testing.T) {
		t.Parallel()

<<<<<<< HEAD
		pID1 := core.PeerID("peer1")
		sentToPid1 := false
		buffToSend := []byte("buff")

=======
		sentToPid1 := false
>>>>>>> 48902c67
		arg := createMockArgTopicResolverSender()
		arg.FullArchiveMessenger = &p2pmocks.MessengerStub{
			SendToConnectedPeerCalled: func(topic string, buff []byte, peerID core.PeerID) error {
				if bytes.Equal(peerID.Bytes(), pID1.Bytes()) &&
					bytes.Equal(buff, buffToSend) {
					sentToPid1 = true
				}

				return nil
			},
		}
		arg.MainMessenger = &p2pmocks.MessengerStub{
			SendToConnectedPeerCalled: func(topic string, buff []byte, peerID core.PeerID) error {
				assert.Fail(t, "should have not been called")

				return nil
			},
		}
		wasFullArchiveCalled := false
		arg.FullArchivePreferredPeersHolder = &p2pmocks.PeersHolderStub{
			ContainsCalled: func(peerID core.PeerID) bool {
				wasFullArchiveCalled = true
				return false
			},
		}
		wasMainCalled := false
		arg.MainPreferredPeersHolder = &p2pmocks.PeersHolderStub{
			ContainsCalled: func(peerID core.PeerID) bool {
				wasMainCalled = true
				return false
			},
		}
		trs, _ := topicsender.NewTopicResolverSender(arg)

		err := trs.Send(buffToSend, pID1, arg.FullArchiveMessenger)

		assert.Nil(t, err)
		assert.True(t, sentToPid1)
		assert.True(t, wasMainCalled)
		assert.True(t, wasFullArchiveCalled)
	})
}

func TestTopicResolverSender_Topic(t *testing.T) {
	t.Parallel()

	arg := createMockArgTopicResolverSender()
	trs, _ := topicsender.NewTopicResolverSender(arg)

	assert.Equal(t, arg.TopicName+core.TopicRequestSuffix, trs.RequestTopic())
}

func TestTopicResolverSender_DebugHandler(t *testing.T) {
	t.Parallel()

	arg := createMockArgTopicResolverSender()
	trs, _ := topicsender.NewTopicResolverSender(arg)

	handler := &mock.DebugHandler{}

	err := trs.SetDebugHandler(handler)
	assert.Nil(t, err)

	assert.True(t, handler == trs.DebugHandler()) // pointer testing
}

func TestTopicResolverSender_SetDebugHandlerNilShouldErr(t *testing.T) {
	t.Parallel()

	arg := createMockArgTopicResolverSender()
	trs, _ := topicsender.NewTopicResolverSender(arg)

	err := trs.SetDebugHandler(nil)
	assert.Equal(t, dataRetriever.ErrNilDebugHandler, err)
}<|MERGE_RESOLUTION|>--- conflicted
+++ resolved
@@ -156,7 +156,6 @@
 func TestTopicResolverSender_SendShouldWork(t *testing.T) {
 	t.Parallel()
 
-<<<<<<< HEAD
 	t.Run("on main network", func(t *testing.T) {
 		t.Parallel()
 
@@ -164,14 +163,7 @@
 		sentToPid1 := false
 		buffToSend := []byte("buff")
 
-=======
-	pID1 := core.PeerID("peer1")
-	buffToSend := []byte("buff")
-	t.Run("on main network", func(t *testing.T) {
-		t.Parallel()
-
 		sentToPid1 := false
->>>>>>> 48902c67
 		arg := createMockArgTopicResolverSender()
 		arg.MainMessenger = &p2pmocks.MessengerStub{
 			SendToConnectedPeerCalled: func(topic string, buff []byte, peerID core.PeerID) error {
@@ -216,14 +208,10 @@
 	t.Run("on full archive network", func(t *testing.T) {
 		t.Parallel()
 
-<<<<<<< HEAD
 		pID1 := core.PeerID("peer1")
 		sentToPid1 := false
 		buffToSend := []byte("buff")
 
-=======
-		sentToPid1 := false
->>>>>>> 48902c67
 		arg := createMockArgTopicResolverSender()
 		arg.FullArchiveMessenger = &p2pmocks.MessengerStub{
 			SendToConnectedPeerCalled: func(topic string, buff []byte, peerID core.PeerID) error {
