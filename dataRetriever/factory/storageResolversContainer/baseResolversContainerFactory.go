--- conflicted
+++ resolved
@@ -216,24 +216,12 @@
 	}
 
 	args := trieFactory.TrieCreateArgs{
-<<<<<<< HEAD
 		MainStorer:         mainStorer,
 		CheckpointsStorer:  checkpointsStorer,
 		PruningEnabled:     brcf.generalConfig.StateTriesConfig.AccountsStatePruningEnabled,
 		CheckpointsEnabled: brcf.generalConfig.StateTriesConfig.CheckpointsEnabled,
 		MaxTrieLevelInMem:  brcf.generalConfig.StateTriesConfig.MaxStateTrieLevelInMemory,
-=======
-		TrieStorageConfig:          trieStorageConfig,
-		MainStorer:                 mainStorer,
-		CheckpointsStorer:          checkpointsStorer,
-		ShardID:                    core.GetShardIDString(brcf.shardIDForTries),
-		PruningEnabled:             brcf.generalConfig.StateTriesConfig.AccountsStatePruningEnabled,
-		CheckpointsEnabled:         brcf.generalConfig.StateTriesConfig.CheckpointsEnabled,
-		MaxTrieLevelInMem:          brcf.generalConfig.StateTriesConfig.MaxStateTrieLevelInMemory,
-		DisableOldTrieStorageEpoch: brcf.disableOldTrieStorageEpoch,
-		EpochStartNotifier:         brcf.epochNotifier,
-		IdleProvider:               disabled.NewProcessStatusHandler(),
->>>>>>> 49f85285
+		IdleProvider:       disabled.NewProcessStatusHandler(),
 	}
 	return trieFactoryInstance.Create(args)
 }