package resolverscontainer

import (
	"github.com/ElrondNetwork/elrond-go-core/data/typeConverters"
	"github.com/ElrondNetwork/elrond-go-core/marshal"
	"github.com/ElrondNetwork/elrond-go/common"
	"github.com/ElrondNetwork/elrond-go/config"
	"github.com/ElrondNetwork/elrond-go/dataRetriever"
	"github.com/ElrondNetwork/elrond-go/p2p"
	"github.com/ElrondNetwork/elrond-go/sharding"
)

// FactoryArgs will hold the arguments for ResolversContainerFactory for both shard and meta
type FactoryArgs struct {
<<<<<<< HEAD
	ResolverConfig                       config.ResolverConfig
	NumConcurrentResolvingJobs           int32
	ShardCoordinator                     sharding.Coordinator
	Messenger                            dataRetriever.TopicMessageHandler
	Store                                dataRetriever.StorageService
	Marshalizer                          marshal.Marshalizer
	DataPools                            dataRetriever.PoolsHolder
	Uint64ByteSliceConverter             typeConverters.Uint64ByteSliceConverter
	DataPacker                           dataRetriever.DataPacker
	TriesContainer                       common.TriesHolder
	InputAntifloodHandler                dataRetriever.P2PAntifloodHandler
	OutputAntifloodHandler               dataRetriever.P2PAntifloodHandler
	CurrentNetworkEpochProvider          dataRetriever.CurrentNetworkEpochProviderHandler
	PreferredPeersHolder                 p2p.PreferredPeersHolderHandler
	PeersRatingHandler                   dataRetriever.PeersRatingHandler
	SizeCheckDelta                       uint32
	IsFullHistoryNode                    bool
	NodesCoordinator                     dataRetriever.NodesCoordinator
	MaxNumOfPeerAuthenticationInResponse int
	PeerShardMapper                      process.PeerShardMapper
=======
	ResolverConfig              config.ResolverConfig
	NumConcurrentResolvingJobs  int32
	ShardCoordinator            sharding.Coordinator
	Messenger                   dataRetriever.TopicMessageHandler
	Store                       dataRetriever.StorageService
	Marshalizer                 marshal.Marshalizer
	DataPools                   dataRetriever.PoolsHolder
	Uint64ByteSliceConverter    typeConverters.Uint64ByteSliceConverter
	DataPacker                  dataRetriever.DataPacker
	TriesContainer              common.TriesHolder
	InputAntifloodHandler       dataRetriever.P2PAntifloodHandler
	OutputAntifloodHandler      dataRetriever.P2PAntifloodHandler
	CurrentNetworkEpochProvider dataRetriever.CurrentNetworkEpochProviderHandler
	PreferredPeersHolder        p2p.PreferredPeersHolderHandler
	PeersRatingHandler          dataRetriever.PeersRatingHandler
	SizeCheckDelta              uint32
	IsFullHistoryNode           bool
	PayloadValidator            dataRetriever.PeerAuthenticationPayloadValidator
>>>>>>> 05f6f1d8
}<|MERGE_RESOLUTION|>--- conflicted
+++ resolved
@@ -12,28 +12,6 @@
 
 // FactoryArgs will hold the arguments for ResolversContainerFactory for both shard and meta
 type FactoryArgs struct {
-<<<<<<< HEAD
-	ResolverConfig                       config.ResolverConfig
-	NumConcurrentResolvingJobs           int32
-	ShardCoordinator                     sharding.Coordinator
-	Messenger                            dataRetriever.TopicMessageHandler
-	Store                                dataRetriever.StorageService
-	Marshalizer                          marshal.Marshalizer
-	DataPools                            dataRetriever.PoolsHolder
-	Uint64ByteSliceConverter             typeConverters.Uint64ByteSliceConverter
-	DataPacker                           dataRetriever.DataPacker
-	TriesContainer                       common.TriesHolder
-	InputAntifloodHandler                dataRetriever.P2PAntifloodHandler
-	OutputAntifloodHandler               dataRetriever.P2PAntifloodHandler
-	CurrentNetworkEpochProvider          dataRetriever.CurrentNetworkEpochProviderHandler
-	PreferredPeersHolder                 p2p.PreferredPeersHolderHandler
-	PeersRatingHandler                   dataRetriever.PeersRatingHandler
-	SizeCheckDelta                       uint32
-	IsFullHistoryNode                    bool
-	NodesCoordinator                     dataRetriever.NodesCoordinator
-	MaxNumOfPeerAuthenticationInResponse int
-	PeerShardMapper                      process.PeerShardMapper
-=======
 	ResolverConfig              config.ResolverConfig
 	NumConcurrentResolvingJobs  int32
 	ShardCoordinator            sharding.Coordinator
@@ -52,5 +30,4 @@
 	SizeCheckDelta              uint32
 	IsFullHistoryNode           bool
 	PayloadValidator            dataRetriever.PeerAuthenticationPayloadValidator
->>>>>>> 05f6f1d8
 }