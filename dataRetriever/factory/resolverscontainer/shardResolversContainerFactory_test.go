package resolverscontainer_test

import (
	"errors"
	"strings"
	"testing"

	"github.com/ElrondNetwork/elrond-go/common"
	"github.com/ElrondNetwork/elrond-go/config"
	"github.com/ElrondNetwork/elrond-go/dataRetriever"
	"github.com/ElrondNetwork/elrond-go/dataRetriever/factory/resolverscontainer"
	"github.com/ElrondNetwork/elrond-go/dataRetriever/mock"
	"github.com/ElrondNetwork/elrond-go/p2p"
	"github.com/ElrondNetwork/elrond-go/process/factory"
	"github.com/ElrondNetwork/elrond-go/state"
	"github.com/ElrondNetwork/elrond-go/storage"
	"github.com/ElrondNetwork/elrond-go/testscommon"
	dataRetrieverMock "github.com/ElrondNetwork/elrond-go/testscommon/dataRetriever"
	"github.com/ElrondNetwork/elrond-go/testscommon/p2pmocks"
	"github.com/ElrondNetwork/elrond-go/testscommon/shardingMocks"
	storageStubs "github.com/ElrondNetwork/elrond-go/testscommon/storage"
	trieMock "github.com/ElrondNetwork/elrond-go/testscommon/trie"
	triesFactory "github.com/ElrondNetwork/elrond-go/trie/factory"
	"github.com/stretchr/testify/assert"
	"github.com/stretchr/testify/require"
)

var errExpected = errors.New("expected error")

func createStubTopicMessageHandlerForShard(matchStrToErrOnCreate string, matchStrToErrOnRegister string) dataRetriever.TopicMessageHandler {
	tmhs := mock.NewTopicMessageHandlerStub()

	tmhs.CreateTopicCalled = func(name string, createChannelForTopic bool) error {
		if matchStrToErrOnCreate == "" {
			return nil
		}

		if strings.Contains(name, matchStrToErrOnCreate) {
			return errExpected
		}

		return nil
	}

	tmhs.RegisterMessageProcessorCalled = func(topic string, identifier string, handler p2p.MessageProcessor) error {
		if matchStrToErrOnRegister == "" {
			return nil
		}

		if strings.Contains(topic, matchStrToErrOnRegister) {
			return errExpected
		}

		return nil
	}

	return tmhs
}

func createDataPoolsForShard() dataRetriever.PoolsHolder {
	pools := dataRetrieverMock.NewPoolsHolderStub()
	pools.TransactionsCalled = func() dataRetriever.ShardedDataCacherNotifier {
		return testscommon.NewShardedDataStub()
	}
	pools.HeadersCalled = func() dataRetriever.HeadersPool {
		return &mock.HeadersCacherStub{}
	}
	pools.MiniBlocksCalled = func() storage.Cacher {
		return testscommon.NewCacherStub()
	}
	pools.PeerChangesBlocksCalled = func() storage.Cacher {
		return testscommon.NewCacherStub()
	}
	pools.UnsignedTransactionsCalled = func() dataRetriever.ShardedDataCacherNotifier {
		return testscommon.NewShardedDataStub()
	}
	pools.RewardTransactionsCalled = func() dataRetriever.ShardedDataCacherNotifier {
		return testscommon.NewShardedDataStub()
	}

	return pools
}

func createStoreForShard() dataRetriever.StorageService {
	return &mock.ChainStorerMock{
		GetStorerCalled: func(unitType dataRetriever.UnitType) storage.Storer {
			return &storageStubs.StorerStub{}
		},
	}
}

func createTriesHolderForShard() common.TriesHolder {
	triesHolder := state.NewDataTriesHolder()
	triesHolder.Put([]byte(triesFactory.UserAccountTrie), &trieMock.TrieStub{})
	triesHolder.Put([]byte(triesFactory.PeerAccountTrie), &trieMock.TrieStub{})
	return triesHolder
}

//------- NewResolversContainerFactory

func TestNewShardResolversContainerFactory_NilShardCoordinatorShouldErr(t *testing.T) {
	t.Parallel()

	args := getArgumentsShard()
	args.ShardCoordinator = nil
	rcf, err := resolverscontainer.NewShardResolversContainerFactory(args)

	assert.Nil(t, rcf)
	assert.Equal(t, dataRetriever.ErrNilShardCoordinator, err)
}

func TestNewShardResolversContainerFactory_NilMessengerShouldErr(t *testing.T) {
	t.Parallel()

	args := getArgumentsShard()
	args.Messenger = nil
	rcf, err := resolverscontainer.NewShardResolversContainerFactory(args)

	assert.Nil(t, rcf)
	assert.Equal(t, dataRetriever.ErrNilMessenger, err)
}

func TestNewShardResolversContainerFactory_NilStoreShouldErr(t *testing.T) {
	t.Parallel()

	args := getArgumentsShard()
	args.Store = nil
	rcf, err := resolverscontainer.NewShardResolversContainerFactory(args)

	assert.Nil(t, rcf)
	assert.Equal(t, dataRetriever.ErrNilStore, err)
}

func TestNewShardResolversContainerFactory_NilMarshalizerShouldErr(t *testing.T) {
	t.Parallel()

	args := getArgumentsShard()
	args.Marshalizer = nil
	rcf, err := resolverscontainer.NewShardResolversContainerFactory(args)

	assert.Nil(t, rcf)
	assert.Equal(t, dataRetriever.ErrNilMarshalizer, err)
}

func TestNewShardResolversContainerFactory_NilMarshalizerAndSizeShouldErr(t *testing.T) {
	t.Parallel()

	args := getArgumentsShard()
	args.Marshalizer = nil
	args.SizeCheckDelta = 1
	rcf, err := resolverscontainer.NewShardResolversContainerFactory(args)

	assert.Nil(t, rcf)
	assert.Equal(t, dataRetriever.ErrNilMarshalizer, err)
}

func TestNewShardResolversContainerFactory_NilDataPoolShouldErr(t *testing.T) {
	t.Parallel()

	args := getArgumentsShard()
	args.DataPools = nil
	rcf, err := resolverscontainer.NewShardResolversContainerFactory(args)

	assert.Nil(t, rcf)
	assert.Equal(t, dataRetriever.ErrNilDataPoolHolder, err)
}

func TestNewShardResolversContainerFactory_NilUint64SliceConverterShouldErr(t *testing.T) {
	t.Parallel()

	args := getArgumentsShard()
	args.Uint64ByteSliceConverter = nil
	rcf, err := resolverscontainer.NewShardResolversContainerFactory(args)

	assert.Nil(t, rcf)
	assert.Equal(t, dataRetriever.ErrNilUint64ByteSliceConverter, err)
}

func TestNewShardResolversContainerFactory_NilDataPackerShouldErr(t *testing.T) {
	t.Parallel()

	args := getArgumentsShard()
	args.DataPacker = nil
	rcf, err := resolverscontainer.NewShardResolversContainerFactory(args)

	assert.Nil(t, rcf)
	assert.Equal(t, dataRetriever.ErrNilDataPacker, err)
}

func TestNewShardResolversContainerFactory_NilPreferredPeersHolderShouldErr(t *testing.T) {
	t.Parallel()

	args := getArgumentsShard()
	args.PreferredPeersHolder = nil
	rcf, err := resolverscontainer.NewShardResolversContainerFactory(args)

	assert.Nil(t, rcf)
	assert.Equal(t, dataRetriever.ErrNilPreferredPeersHolder, err)
}

func TestNewShardResolversContainerFactory_NilPeersRatingHandlerShouldErr(t *testing.T) {
<<<<<<< HEAD
	t.Parallel()

	args := getArgumentsShard()
	args.PeersRatingHandler = nil
	rcf, err := resolverscontainer.NewShardResolversContainerFactory(args)

	assert.Nil(t, rcf)
	assert.Equal(t, dataRetriever.ErrNilPeersRatingHandler, err)
}

func TestNewShardResolversContainerFactory_NilTriesContainerShouldErr(t *testing.T) {
=======
>>>>>>> c8588495
	t.Parallel()

	args := getArgumentsShard()
	args.PeersRatingHandler = nil
	rcf, err := resolverscontainer.NewShardResolversContainerFactory(args)

	assert.Nil(t, rcf)
	assert.Equal(t, dataRetriever.ErrNilPeersRatingHandler, err)
}

func TestNewShardResolversContainerFactory_NilTriesContainerShouldErr(t *testing.T) {
	t.Parallel()

	args := getArgumentsShard()
	args.TriesContainer = nil
	rcf, err := resolverscontainer.NewShardResolversContainerFactory(args)

	assert.Nil(t, rcf)
	assert.Equal(t, dataRetriever.ErrNilTrieDataGetter, err)
}

func TestNewShardResolversContainerFactory_InvalidNumTotalPeersShouldErr(t *testing.T) {
	t.Parallel()

	t.Run("NumTotalPeers is lower than NumCrossShardPeers", func(t *testing.T) {
		t.Parallel()

		args := getArgumentsShard()
		args.ResolverConfig.NumTotalPeers = 0
		rcf, err := resolverscontainer.NewShardResolversContainerFactory(args)

		assert.Nil(t, rcf)
		assert.True(t, errors.Is(err, dataRetriever.ErrInvalidValue))
	})
	t.Run("NumTotalPeers is equal to NumCrossShardPeers", func(t *testing.T) {
		t.Parallel()

		args := getArgumentsShard()
		args.ResolverConfig.NumTotalPeers = args.ResolverConfig.NumCrossShardPeers
		rcf, err := resolverscontainer.NewShardResolversContainerFactory(args)

		assert.Nil(t, rcf)
		assert.True(t, errors.Is(err, dataRetriever.ErrInvalidValue))
	})
}

func TestNewShardResolversContainerFactory_InvalidNumCrossShardPeersShouldErr(t *testing.T) {
	t.Parallel()

	args := getArgumentsShard()
	args.ResolverConfig.NumCrossShardPeers = 0
	rcf, err := resolverscontainer.NewShardResolversContainerFactory(args)

	assert.Nil(t, rcf)
	assert.True(t, errors.Is(err, dataRetriever.ErrInvalidValue))
}

func TestNewShardResolversContainerFactory_InvalidNumFullHistoryPeersShouldErr(t *testing.T) {
	t.Parallel()

	args := getArgumentsShard()
	args.ResolverConfig.NumFullHistoryPeers = 0
	rcf, err := resolverscontainer.NewShardResolversContainerFactory(args)

	assert.Nil(t, rcf)
	assert.True(t, errors.Is(err, dataRetriever.ErrInvalidValue))
}

func TestNewShardResolversContainerFactory_NilNodesCoordinatorShouldErr(t *testing.T) {
	t.Parallel()

	args := getArgumentsShard()
	args.NodesCoordinator = nil
	rcf, err := resolverscontainer.NewShardResolversContainerFactory(args)

	assert.Nil(t, rcf)
	assert.Equal(t, dataRetriever.ErrNilNodesCoordinator, err)
}

func TestNewShardResolversContainerFactory_InvalidMaxNumOfPeerAuthenticationInResponseShouldErr(t *testing.T) {
	t.Parallel()

	args := getArgumentsShard()
	args.MaxNumOfPeerAuthenticationInResponse = 0
	rcf, err := resolverscontainer.NewShardResolversContainerFactory(args)

	assert.Nil(t, rcf)
	assert.True(t, strings.Contains(err.Error(), dataRetriever.ErrInvalidValue.Error()))
}

func TestNewShardResolversContainerFactory_NilInputAntifloodHandlerShouldErr(t *testing.T) {
	t.Parallel()

	args := getArgumentsShard()
	args.InputAntifloodHandler = nil
	rcf, err := resolverscontainer.NewShardResolversContainerFactory(args)

	assert.Nil(t, rcf)
	assert.True(t, errors.Is(err, dataRetriever.ErrNilAntifloodHandler))
}

func TestNewShardResolversContainerFactory_NilOutputAntifloodHandlerShouldErr(t *testing.T) {
	t.Parallel()

	args := getArgumentsShard()
	args.OutputAntifloodHandler = nil
	rcf, err := resolverscontainer.NewShardResolversContainerFactory(args)

	assert.Nil(t, rcf)
	assert.True(t, errors.Is(err, dataRetriever.ErrNilAntifloodHandler))
}

func TestNewShardResolversContainerFactory_NilCurrentNetworkEpochProviderShouldErr(t *testing.T) {
	t.Parallel()

	args := getArgumentsShard()
	args.CurrentNetworkEpochProvider = nil
	rcf, err := resolverscontainer.NewShardResolversContainerFactory(args)

	assert.Nil(t, rcf)
	assert.Equal(t, dataRetriever.ErrNilCurrentNetworkEpochProvider, err)
}

func TestNewShardResolversContainerFactory_NilPeerShardMapperShouldErr(t *testing.T) {
	t.Parallel()

	args := getArgumentsShard()
	args.PeerShardMapper = nil
	rcf, err := resolverscontainer.NewShardResolversContainerFactory(args)

	assert.Nil(t, rcf)
	assert.Equal(t, dataRetriever.ErrNilPeerShardMapper, err)
}

func TestNewShardResolversContainerFactory_ShouldWork(t *testing.T) {
	t.Parallel()

	args := getArgumentsShard()
	rcf, err := resolverscontainer.NewShardResolversContainerFactory(args)

	assert.NotNil(t, rcf)
	assert.Nil(t, err)
	require.False(t, rcf.IsInterfaceNil())
	assert.Equal(t, int(args.ResolverConfig.NumTotalPeers), rcf.NumTotalPeers())
	assert.Equal(t, int(args.ResolverConfig.NumCrossShardPeers), rcf.NumCrossShardPeers())
	assert.Equal(t, int(args.ResolverConfig.NumFullHistoryPeers), rcf.NumFullHistoryPeers())
}

//------- Create

func TestShardResolversContainerFactory_CreateRegisterTxFailsShouldErr(t *testing.T) {
	t.Parallel()

	args := getArgumentsShard()
	args.Messenger = createStubTopicMessageHandlerForShard("", factory.TransactionTopic)
	rcf, _ := resolverscontainer.NewShardResolversContainerFactory(args)

	container, err := rcf.Create()

	assert.Nil(t, container)
	assert.Equal(t, errExpected, err)
}

func TestShardResolversContainerFactory_CreateRegisterHdrFailsShouldErr(t *testing.T) {
	t.Parallel()

	args := getArgumentsShard()
	args.Messenger = createStubTopicMessageHandlerForShard("", factory.ShardBlocksTopic)
	rcf, _ := resolverscontainer.NewShardResolversContainerFactory(args)

	container, err := rcf.Create()

	assert.Nil(t, container)
	assert.Equal(t, errExpected, err)
}

func TestShardResolversContainerFactory_CreateRegisterMiniBlocksFailsShouldErr(t *testing.T) {
	t.Parallel()

	args := getArgumentsShard()
	args.Messenger = createStubTopicMessageHandlerForShard("", factory.MiniBlocksTopic)
	rcf, _ := resolverscontainer.NewShardResolversContainerFactory(args)

	container, err := rcf.Create()

	assert.Nil(t, container)
	assert.Equal(t, errExpected, err)
}

func TestShardResolversContainerFactory_CreateRegisterTrieNodesFailsShouldErr(t *testing.T) {
	t.Parallel()

	args := getArgumentsShard()
	args.Messenger = createStubTopicMessageHandlerForShard("", factory.AccountTrieNodesTopic)
	rcf, _ := resolverscontainer.NewShardResolversContainerFactory(args)

	container, err := rcf.Create()

	assert.Nil(t, container)
	assert.Equal(t, errExpected, err)
}

func TestShardResolversContainerFactory_CreateRegisterPeerAuthenticationShouldErr(t *testing.T) {
	t.Parallel()

	args := getArgumentsShard()
	args.Messenger = createStubTopicMessageHandlerForShard("", common.PeerAuthenticationTopic)
	rcf, _ := resolverscontainer.NewShardResolversContainerFactory(args)

	container, err := rcf.Create()

	assert.Nil(t, container)
	assert.Equal(t, errExpected, err)
}

func TestShardResolversContainerFactory_CreateShouldWork(t *testing.T) {
	t.Parallel()

	args := getArgumentsShard()
	rcf, _ := resolverscontainer.NewShardResolversContainerFactory(args)

	container, err := rcf.Create()

	assert.NotNil(t, container)
	assert.Nil(t, err)
}

func TestShardResolversContainerFactory_With4ShardsShouldWork(t *testing.T) {
	t.Parallel()

	noOfShards := 4

	shardCoordinator := mock.NewMultipleShardsCoordinatorMock()
	shardCoordinator.SetNoShards(uint32(noOfShards))
	shardCoordinator.CurrentShard = 1

	args := getArgumentsShard()
	args.ShardCoordinator = shardCoordinator
	rcf, _ := resolverscontainer.NewShardResolversContainerFactory(args)

	container, _ := rcf.Create()

	numResolverSCRs := noOfShards + 1
	numResolverTxs := noOfShards + 1
	numResolverRewardTxs := 1
	numResolverHeaders := 1
	numResolverMiniBlocks := noOfShards + 2
	numResolverMetaBlockHeaders := 1
	numResolverTrieNodes := 1
	numResolverPeerAuth := 1
	totalResolvers := numResolverTxs + numResolverHeaders + numResolverMiniBlocks + numResolverMetaBlockHeaders +
		numResolverSCRs + numResolverRewardTxs + numResolverTrieNodes + numResolverPeerAuth

	assert.Equal(t, totalResolvers, container.Len())
}

func getArgumentsShard() resolverscontainer.FactoryArgs {
	return resolverscontainer.FactoryArgs{
		ShardCoordinator:            mock.NewOneShardCoordinatorMock(),
		Messenger:                   createStubTopicMessageHandlerForShard("", ""),
		Store:                       createStoreForShard(),
		Marshalizer:                 &mock.MarshalizerMock{},
		DataPools:                   createDataPoolsForShard(),
		Uint64ByteSliceConverter:    &mock.Uint64ByteSliceConverterMock{},
		DataPacker:                  &mock.DataPackerStub{},
		TriesContainer:              createTriesHolderForShard(),
		SizeCheckDelta:              0,
		InputAntifloodHandler:       &mock.P2PAntifloodHandlerStub{},
		OutputAntifloodHandler:      &mock.P2PAntifloodHandlerStub{},
		NumConcurrentResolvingJobs:  10,
		CurrentNetworkEpochProvider: &mock.CurrentNetworkEpochProviderStub{},
		PreferredPeersHolder:        &p2pmocks.PeersHolderStub{},
		ResolverConfig: config.ResolverConfig{
			NumCrossShardPeers:  1,
			NumTotalPeers:       3,
			NumFullHistoryPeers: 3,
		},
<<<<<<< HEAD
		PeersRatingHandler: &p2pmocks.PeersRatingHandlerStub{},
=======
		NodesCoordinator:                     &shardingMocks.NodesCoordinatorStub{},
		MaxNumOfPeerAuthenticationInResponse: 5,
		PeerShardMapper:                      &p2pmocks.NetworkShardingCollectorStub{},
		PeersRatingHandler:                   &p2pmocks.PeersRatingHandlerStub{},
>>>>>>> c8588495
	}
}<|MERGE_RESOLUTION|>--- conflicted
+++ resolved
@@ -199,20 +199,6 @@
 }
 
 func TestNewShardResolversContainerFactory_NilPeersRatingHandlerShouldErr(t *testing.T) {
-<<<<<<< HEAD
-	t.Parallel()
-
-	args := getArgumentsShard()
-	args.PeersRatingHandler = nil
-	rcf, err := resolverscontainer.NewShardResolversContainerFactory(args)
-
-	assert.Nil(t, rcf)
-	assert.Equal(t, dataRetriever.ErrNilPeersRatingHandler, err)
-}
-
-func TestNewShardResolversContainerFactory_NilTriesContainerShouldErr(t *testing.T) {
-=======
->>>>>>> c8588495
 	t.Parallel()
 
 	args := getArgumentsShard()
@@ -490,13 +476,9 @@
 			NumTotalPeers:       3,
 			NumFullHistoryPeers: 3,
 		},
-<<<<<<< HEAD
-		PeersRatingHandler: &p2pmocks.PeersRatingHandlerStub{},
-=======
 		NodesCoordinator:                     &shardingMocks.NodesCoordinatorStub{},
 		MaxNumOfPeerAuthenticationInResponse: 5,
 		PeerShardMapper:                      &p2pmocks.NetworkShardingCollectorStub{},
 		PeersRatingHandler:                   &p2pmocks.PeersRatingHandlerStub{},
->>>>>>> c8588495
 	}
 }