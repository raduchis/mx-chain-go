package resolverscontainer

import (
	"fmt"

	"github.com/ElrondNetwork/elrond-go/core"
	"github.com/ElrondNetwork/elrond-go/core/check"
	"github.com/ElrondNetwork/elrond-go/data/state"
	"github.com/ElrondNetwork/elrond-go/data/typeConverters"
	"github.com/ElrondNetwork/elrond-go/dataRetriever"
	"github.com/ElrondNetwork/elrond-go/dataRetriever/resolvers"
	"github.com/ElrondNetwork/elrond-go/dataRetriever/resolvers/topicResolverSender"
	"github.com/ElrondNetwork/elrond-go/marshal"
	"github.com/ElrondNetwork/elrond-go/process/factory"
	"github.com/ElrondNetwork/elrond-go/sharding"
)

// numPeersToQuery number of peers to send the message
const numPeersToQuery = 2

const emptyExcludePeersOnTopic = ""
const defaultTargetShardID = uint32(0)
const numCrossShardPeers = 2
const numIntraShardPeers = 2

type baseResolversContainerFactory struct {
	container                dataRetriever.ResolversContainer
	shardCoordinator         sharding.Coordinator
	messenger                dataRetriever.TopicMessageHandler
	store                    dataRetriever.StorageService
	marshalizer              marshal.Marshalizer
	dataPools                dataRetriever.PoolsHolder
	uint64ByteSliceConverter typeConverters.Uint64ByteSliceConverter
	intRandomizer            dataRetriever.IntRandomizer
	dataPacker               dataRetriever.DataPacker
	triesContainer           state.TriesHolder
	inputAntifloodHandler    dataRetriever.P2PAntifloodHandler
	outputAntifloodHandler   dataRetriever.P2PAntifloodHandler
	throttler                dataRetriever.ResolverThrottler
	intraShardTopic          string
}

func (brcf *baseResolversContainerFactory) checkParams() error {
	if check.IfNil(brcf.shardCoordinator) {
		return dataRetriever.ErrNilShardCoordinator
	}
	if check.IfNil(brcf.messenger) {
		return dataRetriever.ErrNilMessenger
	}
	if check.IfNil(brcf.store) {
		return dataRetriever.ErrNilStore
	}
	if check.IfNil(brcf.marshalizer) {
		return dataRetriever.ErrNilMarshalizer
	}
	if check.IfNil(brcf.dataPools) {
		return dataRetriever.ErrNilDataPoolHolder
	}
	if check.IfNil(brcf.uint64ByteSliceConverter) {
		return dataRetriever.ErrNilUint64ByteSliceConverter
	}
	if check.IfNil(brcf.dataPacker) {
		return dataRetriever.ErrNilDataPacker
	}
	if check.IfNil(brcf.triesContainer) {
		return dataRetriever.ErrNilTrieDataGetter
	}
	if check.IfNil(brcf.inputAntifloodHandler) {
		return fmt.Errorf("%w for input", dataRetriever.ErrNilAntifloodHandler)
	}
	if check.IfNil(brcf.outputAntifloodHandler) {
		return fmt.Errorf("%w for output", dataRetriever.ErrNilAntifloodHandler)
	}
	if check.IfNil(brcf.throttler) {
		return dataRetriever.ErrNilThrottler
	}

	return nil
}

func (brcf *baseResolversContainerFactory) generateTxResolvers(
	topic string,
	unit dataRetriever.UnitType,
	dataPool dataRetriever.ShardedDataCacherNotifier,
) error {

	shardC := brcf.shardCoordinator
	noOfShards := shardC.NumberOfShards()

	keys := make([]string, noOfShards+1)
	resolverSlice := make([]dataRetriever.Resolver, noOfShards+1)

	for idx := uint32(0); idx < noOfShards; idx++ {
		identifierTx := topic + shardC.CommunicationIdentifier(idx)
		excludePeersFromTopic := topic + shardC.CommunicationIdentifier(shardC.SelfId())

		resolver, err := brcf.createTxResolver(identifierTx, excludePeersFromTopic, unit, dataPool)
		if err != nil {
			return err
		}

		resolverSlice[idx] = resolver
		keys[idx] = identifierTx
	}

	identifierTx := topic + shardC.CommunicationIdentifier(core.MetachainShardId)
	excludePeersFromTopic := topic + shardC.CommunicationIdentifier(shardC.SelfId())

	resolver, err := brcf.createTxResolver(identifierTx, excludePeersFromTopic, unit, dataPool)
	if err != nil {
		return err
	}

	resolverSlice[noOfShards] = resolver
	keys[noOfShards] = identifierTx

	return brcf.container.AddMultiple(keys, resolverSlice)
}

func (brcf *baseResolversContainerFactory) createTxResolver(
	topic string,
	excludedTopic string,
	unit dataRetriever.UnitType,
	dataPool dataRetriever.ShardedDataCacherNotifier,
) (dataRetriever.Resolver, error) {

	txStorer := brcf.store.GetStorer(unit)

	resolverSender, err := brcf.createOneResolverSender(topic, excludedTopic, defaultTargetShardID)
	if err != nil {
		return nil, err
	}

	arg := resolvers.ArgTxResolver{
		SenderResolver:   resolverSender,
		TxPool:           dataPool,
		TxStorage:        txStorer,
		Marshalizer:      brcf.marshalizer,
		DataPacker:       brcf.dataPacker,
		AntifloodHandler: brcf.inputAntifloodHandler,
		Throttler:        brcf.throttler,
	}
	resolver, err := resolvers.NewTxResolver(arg)
	if err != nil {
		return nil, err
	}

	err = brcf.messenger.RegisterMessageProcessor(resolver.RequestTopic(), resolver)
	if err != nil {
		return nil, err
	}

	return resolver, nil
}

func (brcf *baseResolversContainerFactory) generateMiniBlocksResolvers() error {
	shardC := brcf.shardCoordinator
	noOfShards := shardC.NumberOfShards()
	keys := make([]string, noOfShards+2)
	resolverSlice := make([]dataRetriever.Resolver, noOfShards+2)

	for idx := uint32(0); idx < noOfShards; idx++ {
		identifierMiniBlocks := factory.MiniBlocksTopic + shardC.CommunicationIdentifier(idx)
		excludePeersFromTopic := factory.MiniBlocksTopic + shardC.CommunicationIdentifier(shardC.SelfId())

		resolver, err := brcf.createMiniBlocksResolver(identifierMiniBlocks, excludePeersFromTopic)
		if err != nil {
			return err
		}

		resolverSlice[idx] = resolver
		keys[idx] = identifierMiniBlocks
	}

	identifierMiniBlocks := factory.MiniBlocksTopic + shardC.CommunicationIdentifier(core.MetachainShardId)
	excludePeersFromTopic := factory.MiniBlocksTopic + shardC.CommunicationIdentifier(shardC.SelfId())

	resolver, err := brcf.createMiniBlocksResolver(identifierMiniBlocks, excludePeersFromTopic)
	if err != nil {
		return err
	}

	resolverSlice[noOfShards] = resolver
	keys[noOfShards] = identifierMiniBlocks

	identifierAllShardMiniBlocks := factory.MiniBlocksTopic + shardC.CommunicationIdentifier(core.AllShardId)
	allShardMiniblocksResolver, err := brcf.createMiniBlocksResolver(identifierAllShardMiniBlocks, emptyExcludePeersOnTopic)
	if err != nil {
		return err
	}

	resolverSlice[noOfShards+1] = allShardMiniblocksResolver
	keys[noOfShards+1] = identifierAllShardMiniBlocks

	return brcf.container.AddMultiple(keys, resolverSlice)
}

func (brcf *baseResolversContainerFactory) createMiniBlocksResolver(topic string, excludedTopic string) (dataRetriever.Resolver, error) {
	miniBlocksStorer := brcf.store.GetStorer(dataRetriever.MiniBlockUnit)

	resolverSender, err := brcf.createOneResolverSender(topic, excludedTopic, defaultTargetShardID)
	if err != nil {
		return nil, err
	}

	arg := resolvers.ArgGenericBlockBodyResolver{
		SenderResolver:   resolverSender,
		MiniBlockPool:    brcf.dataPools.MiniBlocks(),
		MiniBlockStorage: miniBlocksStorer,
		Marshalizer:      brcf.marshalizer,
		AntifloodHandler: brcf.inputAntifloodHandler,
		Throttler:        brcf.throttler,
	}
	txBlkResolver, err := resolvers.NewGenericBlockBodyResolver(arg)
	if err != nil {
		return nil, err
	}

	err = brcf.messenger.RegisterMessageProcessor(txBlkResolver.RequestTopic(), txBlkResolver)
	if err != nil {
		return nil, err
	}

	return txBlkResolver, nil
}

func (brcf *baseResolversContainerFactory) createOneResolverSender(
	topic string,
	excludedTopic string,
	targetShardId uint32,
) (dataRetriever.TopicResolverSender, error) {

	peerListCreator, err := topicResolverSender.NewDiffPeerListCreator(brcf.messenger, topic, brcf.intraShardTopic, excludedTopic)
	if err != nil {
		return nil, err
	}

	arg := topicResolverSender.ArgTopicResolverSender{
		Messenger:          brcf.messenger,
		TopicName:          topic,
		PeerListCreator:    peerListCreator,
		Marshalizer:        brcf.marshalizer,
		Randomizer:         brcf.intRandomizer,
		TargetShardId:      targetShardId,
		OutputAntiflooder:  brcf.outputAntifloodHandler,
		NumCrossShardPeers: numCrossShardPeers,
		NumIntraShardPeers: numIntraShardPeers,
	}
	//TODO instantiate topic sender resolver with the shard IDs for which this resolver is supposed to serve the data
	// this will improve the serving of transactions as the searching will be done only on 2 sharded data units
<<<<<<< HEAD
	resolverSender, err := topicResolverSender.NewTopicResolverSender(
		brcf.messenger,
		topic,
		peerListCreator,
		brcf.marshalizer,
		brcf.intRandomizer,
		numPeersToQuery,
		uint32(0),
	)
=======
	resolverSender, err := topicResolverSender.NewTopicResolverSender(arg)
>>>>>>> cc4d4797
	if err != nil {
		return nil, err
	}

	return resolverSender, nil
}

func (brcf *baseResolversContainerFactory) createTrieNodesResolver(topic string, trieId string) (dataRetriever.Resolver, error) {
<<<<<<< HEAD
	peerListCreator, err := topicResolverSender.NewDiffPeerListCreator(brcf.messenger, topic, emptyExcludePeersOnTopic)
	if err != nil {
		return nil, err
	}

	resolverSender, err := topicResolverSender.NewTopicResolverSender(
		brcf.messenger,
		topic,
		peerListCreator,
		brcf.marshalizer,
		brcf.intRandomizer,
		numPeersToQuery,
		brcf.shardCoordinator.SelfId(),
	)
=======
	resolverSender, err := brcf.createOneResolverSender(topic, emptyExcludePeersOnTopic, defaultTargetShardID)
>>>>>>> cc4d4797
	if err != nil {
		return nil, err
	}

	trie := brcf.triesContainer.Get([]byte(trieId))
	arg := resolvers.ArgTrieNodeResolver{
		SenderResolver:   resolverSender,
		TrieDataGetter:   trie,
		Marshalizer:      brcf.marshalizer,
		AntifloodHandler: brcf.inputAntifloodHandler,
		Throttler:        brcf.throttler,
	}
	resolver, err := resolvers.NewTrieNodeResolver(arg)
	if err != nil {
		return nil, err
	}

	err = brcf.messenger.RegisterMessageProcessor(resolver.RequestTopic(), resolver)
	if err != nil {
		return nil, err
	}

	return resolver, nil
}<|MERGE_RESOLUTION|>--- conflicted
+++ resolved
@@ -248,19 +248,7 @@
 	}
 	//TODO instantiate topic sender resolver with the shard IDs for which this resolver is supposed to serve the data
 	// this will improve the serving of transactions as the searching will be done only on 2 sharded data units
-<<<<<<< HEAD
-	resolverSender, err := topicResolverSender.NewTopicResolverSender(
-		brcf.messenger,
-		topic,
-		peerListCreator,
-		brcf.marshalizer,
-		brcf.intRandomizer,
-		numPeersToQuery,
-		uint32(0),
-	)
-=======
 	resolverSender, err := topicResolverSender.NewTopicResolverSender(arg)
->>>>>>> cc4d4797
 	if err != nil {
 		return nil, err
 	}
@@ -269,24 +257,7 @@
 }
 
 func (brcf *baseResolversContainerFactory) createTrieNodesResolver(topic string, trieId string) (dataRetriever.Resolver, error) {
-<<<<<<< HEAD
-	peerListCreator, err := topicResolverSender.NewDiffPeerListCreator(brcf.messenger, topic, emptyExcludePeersOnTopic)
-	if err != nil {
-		return nil, err
-	}
-
-	resolverSender, err := topicResolverSender.NewTopicResolverSender(
-		brcf.messenger,
-		topic,
-		peerListCreator,
-		brcf.marshalizer,
-		brcf.intRandomizer,
-		numPeersToQuery,
-		brcf.shardCoordinator.SelfId(),
-	)
-=======
 	resolverSender, err := brcf.createOneResolverSender(topic, emptyExcludePeersOnTopic, defaultTargetShardID)
->>>>>>> cc4d4797
 	if err != nil {
 		return nil, err
 	}
