package resolverscontainer

import (
	"github.com/ElrondNetwork/elrond-go/core"
	"github.com/ElrondNetwork/elrond-go/core/random"
	"github.com/ElrondNetwork/elrond-go/core/throttler"
	triesFactory "github.com/ElrondNetwork/elrond-go/data/trie/factory"
	"github.com/ElrondNetwork/elrond-go/dataRetriever"
	"github.com/ElrondNetwork/elrond-go/dataRetriever/factory/containers"
	"github.com/ElrondNetwork/elrond-go/dataRetriever/resolvers"
	"github.com/ElrondNetwork/elrond-go/marshal"
	"github.com/ElrondNetwork/elrond-go/process/factory"
)

var _ dataRetriever.ResolversContainerFactory = (*metaResolversContainerFactory)(nil)

type metaResolversContainerFactory struct {
	*baseResolversContainerFactory
}

// NewMetaResolversContainerFactory creates a new container filled with topic resolvers for metachain
func NewMetaResolversContainerFactory(
	args FactoryArgs,
) (*metaResolversContainerFactory, error) {
	if args.SizeCheckDelta > 0 {
		args.Marshalizer = marshal.NewSizeCheckUnmarshalizer(args.Marshalizer, args.SizeCheckDelta)
	}

	thr, err := throttler.NewNumGoRoutinesThrottler(args.NumConcurrentResolvingJobs)
	if err != nil {
		return nil, err
	}

	container := containers.NewResolversContainer()
	base := &baseResolversContainerFactory{
		container:                container,
		shardCoordinator:         args.ShardCoordinator,
		messenger:                args.Messenger,
		store:                    args.Store,
		marshalizer:              args.Marshalizer,
		dataPools:                args.DataPools,
		uint64ByteSliceConverter: args.Uint64ByteSliceConverter,
		intRandomizer:            &random.ConcurrentSafeIntRandomizer{},
		dataPacker:               args.DataPacker,
		triesContainer:           args.TriesContainer,
		inputAntifloodHandler:    args.InputAntifloodHandler,
		outputAntifloodHandler:   args.OutputAntifloodHandler,
		throttler:                thr,
	}

	err = base.checkParams()
	if err != nil {
		return nil, err
	}

	base.intraShardTopic = core.ConsensusTopic +
		base.shardCoordinator.CommunicationIdentifier(base.shardCoordinator.SelfId())

	return &metaResolversContainerFactory{
		baseResolversContainerFactory: base,
	}, nil
}

// Create returns an interceptor container that will hold all interceptors in the system
func (mrcf *metaResolversContainerFactory) Create() (dataRetriever.ResolversContainer, error) {
	err := mrcf.generateShardHeaderResolvers()
	if err != nil {
		return nil, err
	}

	err = mrcf.generateMetaChainHeaderResolvers()
	if err != nil {
		return nil, err
	}

	err = mrcf.generateTxResolvers(
		factory.TransactionTopic,
		dataRetriever.TransactionUnit,
		mrcf.dataPools.Transactions(),
	)
	if err != nil {
		return nil, err
	}

	err = mrcf.generateTxResolvers(
		factory.UnsignedTransactionTopic,
		dataRetriever.UnsignedTransactionUnit,
		mrcf.dataPools.UnsignedTransactions(),
	)
	if err != nil {
		return nil, err
	}

	err = mrcf.generateRewardsResolvers(
		factory.RewardsTransactionTopic,
		dataRetriever.RewardTransactionUnit,
		mrcf.dataPools.RewardTransactions(),
	)
	if err != nil {
		return nil, err
	}

	err = mrcf.generateMiniBlocksResolvers()
	if err != nil {
		return nil, err
	}

	err = mrcf.generateTrieNodesResolvers()
	if err != nil {
		return nil, err
	}

	return mrcf.container, nil
}

//------- Shard header resolvers

func (mrcf *metaResolversContainerFactory) generateShardHeaderResolvers() error {
	shardC := mrcf.shardCoordinator
	noOfShards := shardC.NumberOfShards()
	keys := make([]string, noOfShards)
	resolversSlice := make([]dataRetriever.Resolver, noOfShards)

	//wire up to topics: shardBlocks_0_META, shardBlocks_1_META ...
	for idx := uint32(0); idx < noOfShards; idx++ {
		identifierHeader := factory.ShardBlocksTopic + shardC.CommunicationIdentifier(idx)
		excludePeersFromTopic := emptyExcludePeersOnTopic

		resolver, err := mrcf.createShardHeaderResolver(identifierHeader, excludePeersFromTopic, idx, numPeersToQuery)
		if err != nil {
			return err
		}

		resolversSlice[idx] = resolver
		keys[idx] = identifierHeader
	}

	return mrcf.container.AddMultiple(keys, resolversSlice)
}

// createShardHeaderResolver will return a shard header resolver for the given shard ID
func (mrcf *metaResolversContainerFactory) createShardHeaderResolver(
	topic string,
	excludedTopic string,
	shardID uint32,
	numPeersToQuery int,
) (dataRetriever.Resolver, error) {
	hdrStorer := mrcf.store.GetStorer(dataRetriever.BlockHeaderUnit)

<<<<<<< HEAD
	peerListCreator, err := topicResolverSender.NewDiffPeerListCreator(mrcf.messenger, topic, excludedTopic)
	if err != nil {
		return nil, err
	}

	resolverSender, err := topicResolverSender.NewTopicResolverSender(
		mrcf.messenger,
		topic,
		peerListCreator,
		mrcf.marshalizer,
		mrcf.intRandomizer,
		numPeersToQuery,
		shardID,
	)
=======
	resolverSender, err := mrcf.createOneResolverSender(topic, excludedTopic, shardID)
>>>>>>> cc4d4797
	if err != nil {
		return nil, err
	}

	//TODO change this data unit creation method through a factory or func
	hdrNonceHashDataUnit := dataRetriever.ShardHdrNonceHashDataUnit + dataRetriever.UnitType(shardID)
	hdrNonceStore := mrcf.store.GetStorer(hdrNonceHashDataUnit)
	arg := resolvers.ArgHeaderResolver{
		SenderResolver:       resolverSender,
		Headers:              mrcf.dataPools.Headers(),
		HdrStorage:           hdrStorer,
		HeadersNoncesStorage: hdrNonceStore,
		Marshalizer:          mrcf.marshalizer,
		NonceConverter:       mrcf.uint64ByteSliceConverter,
		ShardCoordinator:     mrcf.shardCoordinator,
		AntifloodHandler:     mrcf.inputAntifloodHandler,
		Throttler:            mrcf.throttler,
	}
	resolver, err := resolvers.NewHeaderResolver(arg)
	if err != nil {
		return nil, err
	}

	err = mrcf.messenger.RegisterMessageProcessor(resolver.RequestTopic(), resolver)
	if err != nil {
		return nil, err
	}

	return resolver, nil
}

//------- Meta header resolvers

func (mrcf *metaResolversContainerFactory) generateMetaChainHeaderResolvers() error {
	identifierHeader := factory.MetachainBlocksTopic
	resolver, err := mrcf.createMetaChainHeaderResolver(identifierHeader, numPeersToQuery, core.MetachainShardId)
	if err != nil {
		return err
	}

	return mrcf.container.Add(identifierHeader, resolver)
}

// createMetaChainHeaderResolver will return a resolver for metachain headers
func (mrcf *metaResolversContainerFactory) createMetaChainHeaderResolver(
	identifier string,
	numPeersToQuery int,
	shardId uint32,
) (dataRetriever.Resolver, error) {
	hdrStorer := mrcf.store.GetStorer(dataRetriever.MetaBlockUnit)

<<<<<<< HEAD
	peerListCreator, err := topicResolverSender.NewDiffPeerListCreator(mrcf.messenger, identifier, emptyExcludePeersOnTopic)
	if err != nil {
		return nil, err
	}

	resolverSender, err := topicResolverSender.NewTopicResolverSender(
		mrcf.messenger,
		identifier,
		peerListCreator,
		mrcf.marshalizer,
		mrcf.intRandomizer,
		numPeersToQuery,
		shardId,
	)
=======
	resolverSender, err := mrcf.createOneResolverSender(identifier, emptyExcludePeersOnTopic, shardId)
>>>>>>> cc4d4797
	if err != nil {
		return nil, err
	}

	hdrNonceStore := mrcf.store.GetStorer(dataRetriever.MetaHdrNonceHashDataUnit)
	arg := resolvers.ArgHeaderResolver{
		SenderResolver:       resolverSender,
		Headers:              mrcf.dataPools.Headers(),
		HdrStorage:           hdrStorer,
		HeadersNoncesStorage: hdrNonceStore,
		Marshalizer:          mrcf.marshalizer,
		NonceConverter:       mrcf.uint64ByteSliceConverter,
		ShardCoordinator:     mrcf.shardCoordinator,
		AntifloodHandler:     mrcf.inputAntifloodHandler,
		Throttler:            mrcf.throttler,
	}
	resolver, err := resolvers.NewHeaderResolver(arg)
	if err != nil {
		return nil, err
	}

	err = mrcf.messenger.RegisterMessageProcessor(resolver.RequestTopic(), resolver)
	if err != nil {
		return nil, err
	}

	return resolver, nil
}

func (mrcf *metaResolversContainerFactory) generateTrieNodesResolvers() error {
	shardC := mrcf.shardCoordinator

	keys := make([]string, 0)
	resolversSlice := make([]dataRetriever.Resolver, 0)

	for i := uint32(0); i < shardC.NumberOfShards(); i++ {
		identifierTrieNodes := factory.AccountTrieNodesTopic + shardC.CommunicationIdentifier(i)
		resolver, err := mrcf.createTrieNodesResolver(identifierTrieNodes, triesFactory.UserAccountTrie)
		if err != nil {
			return err
		}

		resolversSlice = append(resolversSlice, resolver)
		keys = append(keys, identifierTrieNodes)
	}

	identifierTrieNodes := factory.AccountTrieNodesTopic + core.CommunicationIdentifierBetweenShards(core.MetachainShardId, core.MetachainShardId)
	resolver, err := mrcf.createTrieNodesResolver(identifierTrieNodes, triesFactory.UserAccountTrie)
	if err != nil {
		return err
	}

	resolversSlice = append(resolversSlice, resolver)
	keys = append(keys, identifierTrieNodes)

	identifierTrieNodes = factory.ValidatorTrieNodesTopic + core.CommunicationIdentifierBetweenShards(core.MetachainShardId, core.MetachainShardId)
	resolver, err = mrcf.createTrieNodesResolver(identifierTrieNodes, triesFactory.PeerAccountTrie)
	if err != nil {
		return err
	}

	resolversSlice = append(resolversSlice, resolver)
	keys = append(keys, identifierTrieNodes)

	return mrcf.container.AddMultiple(keys, resolversSlice)
}

func (mrcf *metaResolversContainerFactory) generateRewardsResolvers(
	topic string,
	unit dataRetriever.UnitType,
	dataPool dataRetriever.ShardedDataCacherNotifier,
) error {

	shardC := mrcf.shardCoordinator
	noOfShards := shardC.NumberOfShards()

	keys := make([]string, noOfShards)
	resolverSlice := make([]dataRetriever.Resolver, noOfShards)

	//wire up to topics: shardBlocks_0_META, shardBlocks_1_META ...
	for idx := uint32(0); idx < noOfShards; idx++ {
		identifierTx := topic + shardC.CommunicationIdentifier(idx)
		excludePeersFromTopic := emptyExcludePeersOnTopic

		resolver, err := mrcf.createTxResolver(identifierTx, excludePeersFromTopic, unit, dataPool)
		if err != nil {
			return err
		}

		resolverSlice[idx] = resolver
		keys[idx] = identifierTx
	}

	return mrcf.container.AddMultiple(keys, resolverSlice)
}

// IsInterfaceNil returns true if there is no value under the interface
func (mrcf *metaResolversContainerFactory) IsInterfaceNil() bool {
	return mrcf == nil
}<|MERGE_RESOLUTION|>--- conflicted
+++ resolved
@@ -147,24 +147,7 @@
 ) (dataRetriever.Resolver, error) {
 	hdrStorer := mrcf.store.GetStorer(dataRetriever.BlockHeaderUnit)
 
-<<<<<<< HEAD
-	peerListCreator, err := topicResolverSender.NewDiffPeerListCreator(mrcf.messenger, topic, excludedTopic)
-	if err != nil {
-		return nil, err
-	}
-
-	resolverSender, err := topicResolverSender.NewTopicResolverSender(
-		mrcf.messenger,
-		topic,
-		peerListCreator,
-		mrcf.marshalizer,
-		mrcf.intRandomizer,
-		numPeersToQuery,
-		shardID,
-	)
-=======
 	resolverSender, err := mrcf.createOneResolverSender(topic, excludedTopic, shardID)
->>>>>>> cc4d4797
 	if err != nil {
 		return nil, err
 	}
@@ -216,24 +199,7 @@
 ) (dataRetriever.Resolver, error) {
 	hdrStorer := mrcf.store.GetStorer(dataRetriever.MetaBlockUnit)
 
-<<<<<<< HEAD
-	peerListCreator, err := topicResolverSender.NewDiffPeerListCreator(mrcf.messenger, identifier, emptyExcludePeersOnTopic)
-	if err != nil {
-		return nil, err
-	}
-
-	resolverSender, err := topicResolverSender.NewTopicResolverSender(
-		mrcf.messenger,
-		identifier,
-		peerListCreator,
-		mrcf.marshalizer,
-		mrcf.intRandomizer,
-		numPeersToQuery,
-		shardId,
-	)
-=======
 	resolverSender, err := mrcf.createOneResolverSender(identifier, emptyExcludePeersOnTopic, shardId)
->>>>>>> cc4d4797
 	if err != nil {
 		return nil, err
 	}
