package factory

import (
	"errors"
	"fmt"
	"strings"
	"testing"

	"github.com/multiversx/mx-chain-go/dataRetriever"
	"github.com/multiversx/mx-chain-go/dataRetriever/dataPool/headersCache"
	"github.com/multiversx/mx-chain-go/dataRetriever/mock"
	"github.com/multiversx/mx-chain-go/storage"
	"github.com/multiversx/mx-chain-go/testscommon"
	"github.com/multiversx/mx-chain-go/testscommon/economicsmocks"
	"github.com/stretchr/testify/require"
)

func TestNewDataPoolFromConfig(t *testing.T) {
	args := getGoodArgs()
	holder, err := NewDataPoolFromConfig(args)
	require.Nil(t, err)
	require.NotNil(t, holder)
}

func TestNewDataPoolFromConfig_MissingDependencyShouldErr(t *testing.T) {
	args := getGoodArgs()
	args.Config = nil
	holder, err := NewDataPoolFromConfig(args)
	require.Nil(t, holder)
	require.Equal(t, dataRetriever.ErrNilConfig, err)

	args = getGoodArgs()
	args.EconomicsData = nil
	holder, err = NewDataPoolFromConfig(args)
	require.Nil(t, holder)
	require.Equal(t, dataRetriever.ErrNilEconomicsData, err)

	args = getGoodArgs()
	args.ShardCoordinator = nil
	holder, err = NewDataPoolFromConfig(args)
	require.Nil(t, holder)
	require.Equal(t, dataRetriever.ErrNilShardCoordinator, err)

	args = getGoodArgs()
	args.PathManager = nil
	holder, err = NewDataPoolFromConfig(args)
	require.Nil(t, holder)
	require.Equal(t, dataRetriever.ErrNilPathManager, err)
}

func TestNewDataPoolFromConfig_BadConfigShouldErr(t *testing.T) {
	// We test one (arbitrary and trivial) erroneous config for each component that needs to be created

	args := getGoodArgs()
	args.Config.TxDataPool.Capacity = 0
	holder, err := NewDataPoolFromConfig(args)
	require.Nil(t, holder)
	require.True(t, errors.Is(err, dataRetriever.ErrCacheConfigInvalidSize))
	require.True(t, strings.Contains(err.Error(), "the cache for the transactions"))

	args = getGoodArgs()
	args.Config.UnsignedTransactionDataPool.Capacity = 0
	holder, err = NewDataPoolFromConfig(args)
	require.Nil(t, holder)
	require.True(t, errors.Is(err, storage.ErrInvalidConfig))
	require.True(t, strings.Contains(err.Error(), "the cache for the unsigned transactions"))

	args = getGoodArgs()
	args.Config.RewardTransactionDataPool.Capacity = 0
	holder, err = NewDataPoolFromConfig(args)
	require.Nil(t, holder)
	require.True(t, errors.Is(err, storage.ErrInvalidConfig))
	require.True(t, strings.Contains(err.Error(), "the cache for the rewards"))

	args = getGoodArgs()
	args.Config.HeadersPoolConfig.MaxHeadersPerShard = 0
	holder, err = NewDataPoolFromConfig(args)
	require.Nil(t, holder)
	fmt.Println(err)
	require.True(t, errors.Is(err, headersCache.ErrInvalidHeadersCacheParameter))
	require.True(t, strings.Contains(err.Error(), "the cache for the headers"))

	args = getGoodArgs()
<<<<<<< HEAD
=======
	args.Config.TxBlockBodyDataPool.Capacity = 0
	holder, err = NewDataPoolFromConfig(args)
	require.Nil(t, holder)
	fmt.Println(err)
	require.NotNil(t, err)
	require.True(t, strings.Contains(err.Error(), "must provide a positive size while creating the cache for the miniblocks"))

	args = getGoodArgs()
	args.Config.PeerBlockBodyDataPool.Capacity = 0
	holder, err = NewDataPoolFromConfig(args)
	require.Nil(t, holder)
	fmt.Println(err)
	require.NotNil(t, err)
	require.True(t, strings.Contains(err.Error(), "must provide a positive size while creating the cache for the peer mini block body"))

	args = getGoodArgs()
>>>>>>> 54146466
	args.Config.TrieSyncStorage.Capacity = 0
	holder, err = NewDataPoolFromConfig(args)
	require.Nil(t, holder)
	fmt.Println(err)
	require.True(t, errors.Is(err, storage.ErrCacheSizeInvalid))
	require.True(t, strings.Contains(err.Error(), "the cache for the trie nodes"))

	args = getGoodArgs()
	args.Config.TrieSyncStorage.EnableDB = true
	args.Config.TrieSyncStorage.DB.Type = "invalid DB type"
	holder, err = NewDataPoolFromConfig(args)
	require.Nil(t, holder)
	fmt.Println(err)
	require.True(t, errors.Is(err, storage.ErrNotSupportedDBType))
	require.True(t, strings.Contains(err.Error(), "the db for the trie nodes"))

	args = getGoodArgs()
	args.Config.TrieNodesChunksDataPool.Type = "invalid cache type"
	holder, err = NewDataPoolFromConfig(args)
	require.Nil(t, holder)
	fmt.Println(err)
	require.True(t, errors.Is(err, storage.ErrNotSupportedCacheType))
	require.True(t, strings.Contains(err.Error(), "the cache for the trie chunks"))

	args = getGoodArgs()
	args.Config.SmartContractDataPool.Type = "invalid cache type"
	holder, err = NewDataPoolFromConfig(args)
	require.Nil(t, holder)
	fmt.Println(err)
	require.True(t, errors.Is(err, storage.ErrNotSupportedCacheType))
	require.True(t, strings.Contains(err.Error(), "the cache for the smartcontract results"))

	args = getGoodArgs()
	args.Config.HeartbeatV2.HeartbeatPool.Type = "invalid cache type"
	holder, err = NewDataPoolFromConfig(args)
	require.Nil(t, holder)
	fmt.Println(err)
	require.True(t, errors.Is(err, storage.ErrNotSupportedCacheType))
	require.True(t, strings.Contains(err.Error(), "the cache for the heartbeat messages"))

	args = getGoodArgs()
	args.Config.ValidatorInfoPool.Capacity = 0
	holder, err = NewDataPoolFromConfig(args)
	require.Nil(t, holder)
	require.True(t, errors.Is(err, storage.ErrInvalidConfig))
	require.True(t, strings.Contains(err.Error(), "the cache for the validator info results"))
}

func getGoodArgs() ArgsDataPool {
	testEconomics := &economicsmocks.EconomicsHandlerStub{
		MinGasPriceCalled: func() uint64 {
			return 200000000000
		},
	}
	config := testscommon.GetGeneralConfig()

	return ArgsDataPool{
		Config:           &config,
		EconomicsData:    testEconomics,
		ShardCoordinator: mock.NewMultipleShardsCoordinatorMock(),
		Marshalizer:      &mock.MarshalizerMock{},
		PathManager:      &testscommon.PathManagerStub{},
	}
}<|MERGE_RESOLUTION|>--- conflicted
+++ resolved
@@ -81,8 +81,6 @@
 	require.True(t, strings.Contains(err.Error(), "the cache for the headers"))
 
 	args = getGoodArgs()
-<<<<<<< HEAD
-=======
 	args.Config.TxBlockBodyDataPool.Capacity = 0
 	holder, err = NewDataPoolFromConfig(args)
 	require.Nil(t, holder)
@@ -99,7 +97,6 @@
 	require.True(t, strings.Contains(err.Error(), "must provide a positive size while creating the cache for the peer mini block body"))
 
 	args = getGoodArgs()
->>>>>>> 54146466
 	args.Config.TrieSyncStorage.Capacity = 0
 	holder, err = NewDataPoolFromConfig(args)
 	require.Nil(t, holder)
