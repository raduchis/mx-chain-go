package epochProviders

import (
	"testing"

	"github.com/multiversx/mx-chain-core-go/core/check"
	"github.com/multiversx/mx-chain-go/config"
	"github.com/multiversx/mx-chain-go/dataRetriever/resolvers/epochproviders"
	"github.com/multiversx/mx-chain-go/dataRetriever/resolvers/epochproviders/disabled"
<<<<<<< HEAD
	"github.com/multiversx/mx-chain-go/testscommon/enableEpochsHandlerMock"
=======
	"github.com/multiversx/mx-chain-go/testscommon/chainParameters"
>>>>>>> 89c28d61
	"github.com/stretchr/testify/assert"
	"github.com/stretchr/testify/require"
)

func TestCreateCurrentEpochProvider_NilCurrentEpochProvider(t *testing.T) {
	t.Parallel()

	cnep, err := CreateCurrentEpochProvider(
		&chainParameters.ChainParametersHandlerStub{},
		0,
		false,
		&enableEpochsHandlerMock.EnableEpochsHandlerStub{},
	)

	assert.Nil(t, err)
	assert.IsType(t, disabled.NewEpochProvider(), cnep)
}

func TestCreateCurrentEpochProvider_ArithmeticEpochProvider(t *testing.T) {
	t.Parallel()

	chainParameterHandler := &chainParameters.ChainParametersHandlerStub{
		CurrentChainParametersCalled: func() config.ChainParametersByEpochConfig {
			return config.ChainParametersByEpochConfig{
				RoundsPerEpoch: 1,
				RoundDuration:  1,
			}
		},
	}
	cnep, err := CreateCurrentEpochProvider(
		chainParameterHandler,
		1,
		true,
		&enableEpochsHandlerMock.EnableEpochsHandlerStub{},
	)
	require.Nil(t, err)

	aep, _ := epochproviders.NewArithmeticEpochProvider(
		epochproviders.ArgArithmeticEpochProvider{
<<<<<<< HEAD
			RoundsPerEpoch:          1,
			RoundTimeInMilliseconds: 1,
			StartTime:               1,
			EnableEpochsHandler:     &enableEpochsHandlerMock.EnableEpochsHandlerStub{},
=======
			StartTime:              1,
			ChainParametersHandler: chainParameterHandler,
>>>>>>> 89c28d61
		},
	)
	require.False(t, check.IfNil(aep))
	assert.IsType(t, aep, cnep)
}<|MERGE_RESOLUTION|>--- conflicted
+++ resolved
@@ -7,11 +7,8 @@
 	"github.com/multiversx/mx-chain-go/config"
 	"github.com/multiversx/mx-chain-go/dataRetriever/resolvers/epochproviders"
 	"github.com/multiversx/mx-chain-go/dataRetriever/resolvers/epochproviders/disabled"
-<<<<<<< HEAD
+	"github.com/multiversx/mx-chain-go/testscommon/chainParameters"
 	"github.com/multiversx/mx-chain-go/testscommon/enableEpochsHandlerMock"
-=======
-	"github.com/multiversx/mx-chain-go/testscommon/chainParameters"
->>>>>>> 89c28d61
 	"github.com/stretchr/testify/assert"
 	"github.com/stretchr/testify/require"
 )
@@ -51,15 +48,9 @@
 
 	aep, _ := epochproviders.NewArithmeticEpochProvider(
 		epochproviders.ArgArithmeticEpochProvider{
-<<<<<<< HEAD
-			RoundsPerEpoch:          1,
-			RoundTimeInMilliseconds: 1,
-			StartTime:               1,
-			EnableEpochsHandler:     &enableEpochsHandlerMock.EnableEpochsHandlerStub{},
-=======
 			StartTime:              1,
 			ChainParametersHandler: chainParameterHandler,
->>>>>>> 89c28d61
+			EnableEpochsHandler:    &enableEpochsHandlerMock.EnableEpochsHandlerStub{},
 		},
 	)
 	require.False(t, check.IfNil(aep))
