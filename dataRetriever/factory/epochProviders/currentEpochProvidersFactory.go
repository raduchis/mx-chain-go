--- conflicted
+++ resolved
@@ -1,11 +1,7 @@
 package epochProviders
 
 import (
-<<<<<<< HEAD
 	"github.com/multiversx/mx-chain-go/common"
-	"github.com/multiversx/mx-chain-go/config"
-=======
->>>>>>> 89c28d61
 	"github.com/multiversx/mx-chain-go/dataRetriever"
 	"github.com/multiversx/mx-chain-go/dataRetriever/resolvers/epochproviders"
 	"github.com/multiversx/mx-chain-go/dataRetriever/resolvers/epochproviders/disabled"
@@ -24,15 +20,9 @@
 	}
 
 	arg := epochproviders.ArgArithmeticEpochProvider{
-<<<<<<< HEAD
-		RoundsPerEpoch:          uint32(generalConfigs.EpochStartConfig.RoundsPerEpoch),
-		RoundTimeInMilliseconds: roundTimeInMilliseconds,
-		StartTime:               startTime,
-		EnableEpochsHandler:     enableEpochsHandler,
-=======
 		ChainParametersHandler: chainParametersHandler,
 		StartTime:              startTime,
->>>>>>> 89c28d61
+		EnableEpochsHandler:    enableEpochsHandler,
 	}
 
 	return epochproviders.NewArithmeticEpochProvider(arg)
