--- conflicted
+++ resolved
@@ -240,36 +240,42 @@
 	assert.Equal(t, dataRetriever.ErrNilDataPacker, err)
 }
 
-<<<<<<< HEAD
+func TestNewResolversContainerFactory_NilTrieDataGetterShouldErr(t *testing.T) {
+	t.Parallel()
+
+	rcf, err := shard.NewResolversContainerFactory(
+		mock.NewOneShardCoordinatorMock(),
+		createStubTopicMessageHandler("", ""),
+		createStore(),
+		&mock.MarshalizerMock{},
+		createDataPools(),
+		&mock.Uint64ByteSliceConverterMock{},
+		&mock.DataPackerStub{},
+		nil,
+		0,
+	)
+
+	assert.Nil(t, rcf)
+	assert.Equal(t, dataRetriever.ErrNilTrieDataGetter, err)
+}
+
 func TestNewResolversContainerFactory_NilAntifloodHandlerShouldErr(t *testing.T) {
-=======
-func TestNewResolversContainerFactory_NilTrieDataGetterShouldErr(t *testing.T) {
->>>>>>> 7a10a61d
-	t.Parallel()
-
-	rcf, err := shard.NewResolversContainerFactory(
-		mock.NewOneShardCoordinatorMock(),
-		createStubTopicMessageHandler("", ""),
-		createStore(),
-		&mock.MarshalizerMock{},
-		createDataPools(),
-		&mock.Uint64ByteSliceConverterMock{},
-		&mock.DataPackerStub{},
-<<<<<<< HEAD
+	t.Parallel()
+
+	rcf, err := shard.NewResolversContainerFactory(
+		mock.NewOneShardCoordinatorMock(),
+		createStubTopicMessageHandler("", ""),
+		createStore(),
+		&mock.MarshalizerMock{},
+		createDataPools(),
+		&mock.Uint64ByteSliceConverterMock{},
+		&mock.DataPackerStub{},
 		0,
 		nil,
 	)
 
 	assert.Nil(t, rcf)
 	assert.Equal(t, dataRetriever.ErrNilAntifloodHandler, err)
-=======
-		nil,
-		0,
-	)
-
-	assert.Nil(t, rcf)
-	assert.Equal(t, dataRetriever.ErrNilTrieDataGetter, err)
->>>>>>> 7a10a61d
 }
 
 func TestNewResolversContainerFactory_ShouldWork(t *testing.T) {
