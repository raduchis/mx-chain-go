--- conflicted
+++ resolved
@@ -36,11 +36,8 @@
 	dataPools dataRetriever.PoolsHolder,
 	uint64ByteSliceConverter typeConverters.Uint64ByteSliceConverter,
 	dataPacker dataRetriever.DataPacker,
-<<<<<<< HEAD
+	sizeCheckDelta uint32,
 	antifloodHandler dataRetriever.P2PAntifloodHandler,
-=======
-	sizeCheckDelta uint32,
->>>>>>> 02f356e8
 ) (*resolversContainerFactory, error) {
 
 	if check.IfNil(shardCoordinator) {
@@ -55,12 +52,9 @@
 	if check.IfNil(marshalizer) {
 		return nil, dataRetriever.ErrNilMarshalizer
 	}
-<<<<<<< HEAD
-=======
 	if sizeCheckDelta > 0 {
 		marshalizer = marshal.NewSizeCheckUnmarshalizer(marshalizer, sizeCheckDelta)
 	}
->>>>>>> 02f356e8
 	if check.IfNil(dataPools) {
 		return nil, dataRetriever.ErrNilDataPoolHolder
 	}
@@ -421,63 +415,6 @@
 	return []string{identifierPeerCh}, []dataRetriever.Resolver{resolver}, nil
 }
 
-<<<<<<< HEAD
-//------- MetachainShardHeaderResolvers
-
-func (rcf *resolversContainerFactory) generateMetachainShardHeaderResolver() ([]string, []dataRetriever.Resolver, error) {
-	shardC := rcf.shardCoordinator
-
-	//only one metachain header topic
-	//example: shardHeadersForMetachain_0_META
-	identifierHdr := factory.ShardHeadersForMetachainTopic + shardC.CommunicationIdentifier(sharding.MetachainShardId)
-	peerListCreator, err := topicResolverSender.NewDiffPeerListCreator(rcf.messenger, identifierHdr, emptyExcludePeersOnTopic)
-	if err != nil {
-		return nil, nil, err
-	}
-
-	hdrStorer := rcf.store.GetStorer(dataRetriever.BlockHeaderUnit)
-	resolverSender, err := topicResolverSender.NewTopicResolverSender(
-		rcf.messenger,
-		identifierHdr,
-		peerListCreator,
-		rcf.marshalizer,
-		rcf.intRandomizer,
-		shardC.SelfId(),
-	)
-	if err != nil {
-		return nil, nil, err
-	}
-
-	hdrNonceHashDataUnit := dataRetriever.ShardHdrNonceHashDataUnit + dataRetriever.UnitType(shardC.SelfId())
-	hdrNonceStore := rcf.store.GetStorer(hdrNonceHashDataUnit)
-	resolver, err := resolvers.NewHeaderResolver(
-		resolverSender,
-		rcf.dataPools.Headers(),
-		rcf.dataPools.HeadersNonces(),
-		hdrStorer,
-		hdrNonceStore,
-		rcf.marshalizer,
-		rcf.uint64ByteSliceConverter,
-		rcf.antifloodHandler,
-	)
-	if err != nil {
-		return nil, nil, err
-	}
-
-	//add on the request topic
-	_, err = rcf.createTopicAndAssignHandler(
-		identifierHdr+resolverSender.TopicRequestSuffix(),
-		resolver,
-		false)
-	if err != nil {
-		return nil, nil, err
-	}
-
-	return []string{identifierHdr}, []dataRetriever.Resolver{resolver}, nil
-}
-
-=======
->>>>>>> 02f356e8
 //------- MetaBlockHeaderResolvers
 
 func (rcf *resolversContainerFactory) generateMetablockHeaderResolver() ([]string, []dataRetriever.Resolver, error) {
