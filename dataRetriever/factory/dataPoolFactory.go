package factory

import (
	"fmt"
	"io/ioutil"
	"time"

	"github.com/ElrondNetwork/elrond-go-core/core"
	"github.com/ElrondNetwork/elrond-go-core/core/check"
	"github.com/ElrondNetwork/elrond-go-core/marshal"
	logger "github.com/ElrondNetwork/elrond-go-logger"
	"github.com/ElrondNetwork/elrond-go/config"
	"github.com/ElrondNetwork/elrond-go/dataRetriever"
	"github.com/ElrondNetwork/elrond-go/dataRetriever/dataPool"
	"github.com/ElrondNetwork/elrond-go/dataRetriever/dataPool/headersCache"
	"github.com/ElrondNetwork/elrond-go/dataRetriever/shardedData"
	"github.com/ElrondNetwork/elrond-go/dataRetriever/txpool"
	"github.com/ElrondNetwork/elrond-go/process"
	"github.com/ElrondNetwork/elrond-go/sharding"
	"github.com/ElrondNetwork/elrond-go/storage"
	"github.com/ElrondNetwork/elrond-go/storage/disabled"
	"github.com/ElrondNetwork/elrond-go/storage/factory"
	"github.com/ElrondNetwork/elrond-go/storage/lrucache/capacity"
	"github.com/ElrondNetwork/elrond-go/storage/mapTimeCache"
	"github.com/ElrondNetwork/elrond-go/storage/storageCacherAdapter"
	"github.com/ElrondNetwork/elrond-go/storage/storageUnit"
	trieFactory "github.com/ElrondNetwork/elrond-go/trie/factory"
)

var log = logger.GetOrCreate("dataRetriever/factory")

// ArgsDataPool holds the arguments needed for NewDataPoolFromConfig function
type ArgsDataPool struct {
	Config           *config.Config
	EconomicsData    process.EconomicsDataHandler
	ShardCoordinator sharding.Coordinator
	Marshalizer      marshal.Marshalizer
	PathManager      storage.PathManagerHandler
}

// NewDataPoolFromConfig will return a new instance of a PoolsHolder
func NewDataPoolFromConfig(args ArgsDataPool) (dataRetriever.PoolsHolder, error) {
	log.Debug("creatingDataPool from config")

	if args.Config == nil {
		return nil, dataRetriever.ErrNilConfig
	}
	if check.IfNil(args.EconomicsData) {
		return nil, dataRetriever.ErrNilEconomicsData
	}
	if check.IfNil(args.ShardCoordinator) {
		return nil, dataRetriever.ErrNilShardCoordinator
	}
	if check.IfNil(args.PathManager) {
		return nil, dataRetriever.ErrNilPathManager
	}

	mainConfig := args.Config

	txPool, err := txpool.NewShardedTxPool(txpool.ArgShardedTxPool{
		Config:         factory.GetCacherFromConfig(mainConfig.TxDataPool),
		NumberOfShards: args.ShardCoordinator.NumberOfShards(),
		SelfShardID:    args.ShardCoordinator.SelfId(),
		TxGasHandler:   args.EconomicsData,
	})
	if err != nil {
		return nil, fmt.Errorf("%w while creating the cache for the transactions", err)
	}

	uTxPool, err := shardedData.NewShardedData(dataRetriever.UnsignedTxPoolName, factory.GetCacherFromConfig(mainConfig.UnsignedTransactionDataPool))
	if err != nil {
		return nil, fmt.Errorf("%w while creating the cache for the unsigned transactions", err)
	}

	rewardTxPool, err := shardedData.NewShardedData(dataRetriever.RewardTxPoolName, factory.GetCacherFromConfig(mainConfig.RewardTransactionDataPool))
	if err != nil {
		return nil, fmt.Errorf("%w while creating the cache for the rewards", err)
	}

	hdrPool, err := headersCache.NewHeadersPool(mainConfig.HeadersPoolConfig)
	if err != nil {
		return nil, fmt.Errorf("%w while creating the cache for the headers", err)
	}

	cacherCfg := factory.GetCacherFromConfig(mainConfig.TxBlockBodyDataPool)
	txBlockBody, err := storageUnit.NewCache(cacherCfg)
	if err != nil {
		return nil, fmt.Errorf("%w while creating the cache for the miniblocks", err)
	}

	cacherCfg = factory.GetCacherFromConfig(mainConfig.PeerBlockBodyDataPool)
	peerChangeBlockBody, err := storageUnit.NewCache(cacherCfg)
	if err != nil {
		return nil, fmt.Errorf("%w while creating the cache for the peer mini block body", err)
	}

	cacher, err := capacity.NewCapacityLRU(
		int(mainConfig.TrieSyncStorage.Capacity),
		int64(mainConfig.TrieSyncStorage.SizeInBytes),
	)
	if err != nil {
		return nil, fmt.Errorf("%w while creating the cache for the trie nodes", err)
	}

	trieSyncDB, err := createTrieSyncDB(args)
	if err != nil {
		return nil, err
	}

	tnf := trieFactory.NewTrieNodeFactory()
	adaptedTrieNodesStorage, err := storageCacherAdapter.NewStorageCacherAdapter(cacher, trieSyncDB, tnf, args.Marshalizer)
	if err != nil {
		return nil, fmt.Errorf("%w while creating the adapter for the trie nodes", err)
	}

	cacherCfg = factory.GetCacherFromConfig(mainConfig.TrieNodesChunksDataPool)
	trieNodesChunks, err := storageUnit.NewCache(cacherCfg)
	if err != nil {
		return nil, fmt.Errorf("%w while creating the cache for the trie chunks", err)
	}

	cacherCfg = factory.GetCacherFromConfig(mainConfig.SmartContractDataPool)
	smartContracts, err := storageUnit.NewCache(cacherCfg)
	if err != nil {
		return nil, fmt.Errorf("%w while creating the cache for the smartcontract results", err)
	}

<<<<<<< HEAD
	validatorsInfo, err := shardedData.NewShardedData(dataRetriever.ValidatorsInfoPoolName, factory.GetCacherFromConfig(mainConfig.ValidatorInfoPool))
=======
	peerAuthPool, err := mapTimeCache.NewMapTimeCache(mapTimeCache.ArgMapTimeCacher{
		DefaultSpan: time.Duration(mainConfig.HeartbeatV2.PeerAuthenticationPool.DefaultSpanInSec) * time.Second,
		CacheExpiry: time.Duration(mainConfig.HeartbeatV2.PeerAuthenticationPool.CacheExpiryInSec) * time.Second,
	})
	if err != nil {
		return nil, fmt.Errorf("%w while creating the cache for the peer authentication messages", err)
	}

	cacherCfg = factory.GetCacherFromConfig(mainConfig.HeartbeatV2.HeartbeatPool)
	heartbeatPool, err := storageUnit.NewCache(cacherCfg)
	if err != nil {
		return nil, fmt.Errorf("%w while creating the cache for the heartbeat messages", err)
	}

	cacherCfg = factory.GetCacherFromConfig(mainConfig.ValidatorInfoPool)
	validatorsInfo, err := storageUnit.NewCache(cacherCfg)
>>>>>>> f74c1b9a
	if err != nil {
		return nil, fmt.Errorf("%w while creating the cache for the validator info results", err)
	}

	currBlockTransactions := dataPool.NewCurrentBlockTransactionsPool()
	currEpochValidatorInfo := dataPool.NewCurrentEpochValidatorInfoPool()
	dataPoolArgs := dataPool.DataPoolArgs{
<<<<<<< HEAD
		Transactions:              txPool,
		UnsignedTransactions:      uTxPool,
		RewardTransactions:        rewardTxPool,
		Headers:                   hdrPool,
		MiniBlocks:                txBlockBody,
		PeerChangesBlocks:         peerChangeBlockBody,
		TrieNodes:                 adaptedTrieNodesStorage,
		TrieNodesChunks:           trieNodesChunks,
		CurrentBlockTransactions:  currBlockTransactions,
		CurrentEpochValidatorInfo: currEpochValidatorInfo,
		SmartContracts:            smartContracts,
		ValidatorsInfo:            validatorsInfo,
=======
		Transactions:             txPool,
		UnsignedTransactions:     uTxPool,
		RewardTransactions:       rewardTxPool,
		Headers:                  hdrPool,
		MiniBlocks:               txBlockBody,
		PeerChangesBlocks:        peerChangeBlockBody,
		TrieNodes:                adaptedTrieNodesStorage,
		TrieNodesChunks:          trieNodesChunks,
		CurrentBlockTransactions: currBlockTxs,
		SmartContracts:           smartContracts,
		PeerAuthentications:      peerAuthPool,
		Heartbeats:               heartbeatPool,
		ValidatorsInfo:           validatorsInfo,
>>>>>>> f74c1b9a
	}
	return dataPool.NewDataPool(dataPoolArgs)
}

func createTrieSyncDB(args ArgsDataPool) (storage.Persister, error) {
	mainConfig := args.Config

	if !mainConfig.TrieSyncStorage.EnableDB {
		log.Debug("no DB for the intercepted trie nodes")
		return disabled.NewPersister(), nil
	}

	dbCfg := factory.GetDBFromConfig(mainConfig.TrieSyncStorage.DB)
	shardId := core.GetShardIDString(args.ShardCoordinator.SelfId())
	argDB := storageUnit.ArgDB{
		DBType:            dbCfg.Type,
		Path:              args.PathManager.PathForStatic(shardId, mainConfig.TrieSyncStorage.DB.FilePath),
		BatchDelaySeconds: dbCfg.BatchDelaySeconds,
		MaxBatchSize:      dbCfg.MaxBatchSize,
		MaxOpenFiles:      dbCfg.MaxOpenFiles,
	}

	if mainConfig.TrieSyncStorage.DB.UseTmpAsFilePath {
		filePath, errTempDir := ioutil.TempDir("", "trieSyncStorage")
		if errTempDir != nil {
			return nil, errTempDir
		}

		argDB.Path = filePath
	}

	db, err := storageUnit.NewDB(argDB)
	if err != nil {
		return nil, fmt.Errorf("%w while creating the db for the trie nodes", err)
	}

	return db, nil
}<|MERGE_RESOLUTION|>--- conflicted
+++ resolved
@@ -125,9 +125,6 @@
 		return nil, fmt.Errorf("%w while creating the cache for the smartcontract results", err)
 	}
 
-<<<<<<< HEAD
-	validatorsInfo, err := shardedData.NewShardedData(dataRetriever.ValidatorsInfoPoolName, factory.GetCacherFromConfig(mainConfig.ValidatorInfoPool))
-=======
 	peerAuthPool, err := mapTimeCache.NewMapTimeCache(mapTimeCache.ArgMapTimeCacher{
 		DefaultSpan: time.Duration(mainConfig.HeartbeatV2.PeerAuthenticationPool.DefaultSpanInSec) * time.Second,
 		CacheExpiry: time.Duration(mainConfig.HeartbeatV2.PeerAuthenticationPool.CacheExpiryInSec) * time.Second,
@@ -142,9 +139,7 @@
 		return nil, fmt.Errorf("%w while creating the cache for the heartbeat messages", err)
 	}
 
-	cacherCfg = factory.GetCacherFromConfig(mainConfig.ValidatorInfoPool)
-	validatorsInfo, err := storageUnit.NewCache(cacherCfg)
->>>>>>> f74c1b9a
+	validatorsInfo, err := shardedData.NewShardedData(dataRetriever.ValidatorsInfoPoolName, factory.GetCacherFromConfig(mainConfig.ValidatorInfoPool))
 	if err != nil {
 		return nil, fmt.Errorf("%w while creating the cache for the validator info results", err)
 	}
@@ -152,7 +147,6 @@
 	currBlockTransactions := dataPool.NewCurrentBlockTransactionsPool()
 	currEpochValidatorInfo := dataPool.NewCurrentEpochValidatorInfoPool()
 	dataPoolArgs := dataPool.DataPoolArgs{
-<<<<<<< HEAD
 		Transactions:              txPool,
 		UnsignedTransactions:      uTxPool,
 		RewardTransactions:        rewardTxPool,
@@ -164,22 +158,9 @@
 		CurrentBlockTransactions:  currBlockTransactions,
 		CurrentEpochValidatorInfo: currEpochValidatorInfo,
 		SmartContracts:            smartContracts,
+		PeerAuthentications:       peerAuthPool,
+		Heartbeats:                heartbeatPool,
 		ValidatorsInfo:            validatorsInfo,
-=======
-		Transactions:             txPool,
-		UnsignedTransactions:     uTxPool,
-		RewardTransactions:       rewardTxPool,
-		Headers:                  hdrPool,
-		MiniBlocks:               txBlockBody,
-		PeerChangesBlocks:        peerChangeBlockBody,
-		TrieNodes:                adaptedTrieNodesStorage,
-		TrieNodesChunks:          trieNodesChunks,
-		CurrentBlockTransactions: currBlockTxs,
-		SmartContracts:           smartContracts,
-		PeerAuthentications:      peerAuthPool,
-		Heartbeats:               heartbeatPool,
-		ValidatorsInfo:           validatorsInfo,
->>>>>>> f74c1b9a
 	}
 	return dataPool.NewDataPool(dataPoolArgs)
 }
