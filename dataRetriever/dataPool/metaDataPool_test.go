--- conflicted
+++ resolved
@@ -16,32 +16,8 @@
 
 	tdp, err := dataPool.NewMetaDataPool(
 		nil,
-<<<<<<< HEAD
 		&mock.CacherStub{},
-		&mock.CacherStub{},
-		&mock.CacherStub{},
-		&mock.Uint64SyncMapCacherStub{},
-		&mock.ShardedDataStub{},
-		&mock.ShardedDataStub{},
-		&mock.TxForCurrentBlockStub{},
-	)
-
-	assert.Equal(t, dataRetriever.ErrNilMetaBlockPool, err)
-	assert.Nil(t, tdp)
-}
-
-func TestNewMetaDataPool_NilMiniBlockHeaderHashesShouldErr(t *testing.T) {
-	t.Parallel()
-
-	tdp, err := dataPool.NewMetaDataPool(
-		&mock.CacherStub{},
-		nil,
-		&mock.CacherStub{},
-		&mock.CacherStub{},
-		&mock.Uint64SyncMapCacherStub{},
-=======
 		&mock.HeadersCacherStub{},
->>>>>>> e747a9c8
 		&mock.ShardedDataStub{},
 		&mock.ShardedDataStub{},
 		&mock.TxForCurrentBlockStub{},
@@ -57,11 +33,7 @@
 	tdp, err := dataPool.NewMetaDataPool(
 		&mock.CacherStub{},
 		nil,
-<<<<<<< HEAD
 		&mock.CacherStub{},
-		&mock.Uint64SyncMapCacherStub{},
-=======
->>>>>>> e747a9c8
 		&mock.ShardedDataStub{},
 		&mock.ShardedDataStub{},
 		&mock.TxForCurrentBlockStub{},
@@ -71,14 +43,11 @@
 	assert.Nil(t, tdp)
 }
 
-<<<<<<< HEAD
 func TestNewMetaDataPool_NilTrieNodesShouldErr(t *testing.T) {
 	t.Parallel()
 
 	tdp, err := dataPool.NewMetaDataPool(
-		&mock.CacherStub{},
-		&mock.CacherStub{},
-		&mock.CacherStub{},
+		&mock.HeadersCacherStub{},
 		nil,
 		&mock.Uint64SyncMapCacherStub{},
 		&mock.ShardedDataStub{},
@@ -90,39 +59,13 @@
 	assert.Nil(t, tdp)
 }
 
-func TestNewMetaDataPool_NilHeaderNoncesShouldErr(t *testing.T) {
+func TestNewMetaDataPool_NilTxPoolShouldErr(t *testing.T) {
 	t.Parallel()
 
 	tdp, err := dataPool.NewMetaDataPool(
 		&mock.CacherStub{},
 		&mock.CacherStub{},
-		&mock.CacherStub{},
-		&mock.CacherStub{},
-		nil,
-		&mock.ShardedDataStub{},
-		&mock.ShardedDataStub{},
-		&mock.TxForCurrentBlockStub{},
-	)
-
-	assert.Equal(t, dataRetriever.ErrNilMetaBlockNoncesPool, err)
-	assert.Nil(t, tdp)
-}
-
-=======
->>>>>>> e747a9c8
-func TestNewMetaDataPool_NilTxPoolShouldErr(t *testing.T) {
-	t.Parallel()
-
-	tdp, err := dataPool.NewMetaDataPool(
-		&mock.CacherStub{},
-<<<<<<< HEAD
-		&mock.CacherStub{},
-		&mock.CacherStub{},
-		&mock.CacherStub{},
-		&mock.Uint64SyncMapCacherStub{},
-=======
 		&mock.HeadersCacherStub{},
->>>>>>> e747a9c8
 		nil,
 		&mock.ShardedDataStub{},
 		&mock.TxForCurrentBlockStub{},
@@ -137,14 +80,8 @@
 
 	tdp, err := dataPool.NewMetaDataPool(
 		&mock.CacherStub{},
-<<<<<<< HEAD
 		&mock.CacherStub{},
-		&mock.CacherStub{},
-		&mock.CacherStub{},
-		&mock.Uint64SyncMapCacherStub{},
-=======
 		&mock.HeadersCacherStub{},
->>>>>>> e747a9c8
 		&mock.ShardedDataStub{},
 		nil,
 		&mock.TxForCurrentBlockStub{},
@@ -165,13 +102,8 @@
 
 	tdp, err := dataPool.NewMetaDataPool(
 		miniBlocks,
-<<<<<<< HEAD
-		shardHeaders,
 		trieNodes,
-		hdrsNonces,
-=======
 		headers,
->>>>>>> e747a9c8
 		transactions,
 		unsigned,
 		&mock.TxForCurrentBlockStub{},
