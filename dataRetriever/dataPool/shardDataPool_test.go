--- conflicted
+++ resolved
@@ -23,11 +23,8 @@
 		&mock.CacherStub{},
 		&mock.CacherStub{},
 		&mock.CacherStub{},
-<<<<<<< HEAD
-		&mock.CacherStub{},
-=======
-		&mock.TxForCurrentBlockStub{},
->>>>>>> fcc08c87
+		&mock.CacherStub{},
+		&mock.TxForCurrentBlockStub{},
 	)
 
 	assert.Equal(t, dataRetriever.ErrNilTxDataPool, err)
@@ -46,11 +43,8 @@
 		&mock.CacherStub{},
 		&mock.CacherStub{},
 		&mock.CacherStub{},
-<<<<<<< HEAD
-		&mock.CacherStub{},
-=======
-		&mock.TxForCurrentBlockStub{},
->>>>>>> fcc08c87
+		&mock.CacherStub{},
+		&mock.TxForCurrentBlockStub{},
 	)
 
 	assert.Equal(t, dataRetriever.ErrNilUnsignedTransactionPool, err)
@@ -69,11 +63,8 @@
 		&mock.CacherStub{},
 		&mock.CacherStub{},
 		&mock.CacherStub{},
-<<<<<<< HEAD
-		&mock.CacherStub{},
-=======
-		&mock.TxForCurrentBlockStub{},
->>>>>>> fcc08c87
+		&mock.CacherStub{},
+		&mock.TxForCurrentBlockStub{},
 	)
 
 	assert.Equal(t, dataRetriever.ErrNilRewardTransactionPool, err)
@@ -92,11 +83,8 @@
 		&mock.CacherStub{},
 		&mock.CacherStub{},
 		&mock.CacherStub{},
-<<<<<<< HEAD
-		&mock.CacherStub{},
-=======
-		&mock.TxForCurrentBlockStub{},
->>>>>>> fcc08c87
+		&mock.CacherStub{},
+		&mock.TxForCurrentBlockStub{},
 	)
 
 	assert.Equal(t, dataRetriever.ErrNilHeadersDataPool, err)
@@ -115,11 +103,8 @@
 		&mock.CacherStub{},
 		&mock.CacherStub{},
 		&mock.CacherStub{},
-<<<<<<< HEAD
-		&mock.CacherStub{},
-=======
-		&mock.TxForCurrentBlockStub{},
->>>>>>> fcc08c87
+		&mock.CacherStub{},
+		&mock.TxForCurrentBlockStub{},
 	)
 
 	assert.Equal(t, dataRetriever.ErrNilHeadersNoncesDataPool, err)
@@ -138,11 +123,8 @@
 		nil,
 		&mock.CacherStub{},
 		&mock.CacherStub{},
-<<<<<<< HEAD
-		&mock.CacherStub{},
-=======
-		&mock.TxForCurrentBlockStub{},
->>>>>>> fcc08c87
+		&mock.CacherStub{},
+		&mock.TxForCurrentBlockStub{},
 	)
 
 	assert.Equal(t, dataRetriever.ErrNilTxBlockDataPool, err)
@@ -161,11 +143,8 @@
 		&mock.CacherStub{},
 		nil,
 		&mock.CacherStub{},
-<<<<<<< HEAD
-		&mock.CacherStub{},
-=======
-		&mock.TxForCurrentBlockStub{},
->>>>>>> fcc08c87
+		&mock.CacherStub{},
+		&mock.TxForCurrentBlockStub{},
 	)
 
 	assert.Equal(t, dataRetriever.ErrNilPeerChangeBlockDataPool, err)
@@ -183,12 +162,9 @@
 		&mock.Uint64SyncMapCacherStub{},
 		&mock.CacherStub{},
 		&mock.CacherStub{},
-		nil,
-<<<<<<< HEAD
-		&mock.CacherStub{},
-=======
-		&mock.TxForCurrentBlockStub{},
->>>>>>> fcc08c87
+		&mock.CacherStub{},
+		nil,
+		&mock.TxForCurrentBlockStub{},
 	)
 
 	assert.Equal(t, dataRetriever.ErrNilMetaBlockPool, err)
@@ -206,8 +182,8 @@
 		&mock.Uint64SyncMapCacherStub{},
 		&mock.CacherStub{},
 		&mock.CacherStub{},
-		&mock.CacherStub{},
-		nil,
+		nil,
+		&mock.TxForCurrentBlockStub{},
 	)
 
 	assert.Equal(t, dataRetriever.ErrNilTrieNodesPool, err)
@@ -233,11 +209,8 @@
 		txBlocks,
 		peersBlock,
 		metaChainBlocks,
-<<<<<<< HEAD
 		trieNodes,
-=======
-		&mock.TxForCurrentBlockStub{},
->>>>>>> fcc08c87
+		&mock.TxForCurrentBlockStub{},
 	)
 
 	assert.Nil(t, err)
