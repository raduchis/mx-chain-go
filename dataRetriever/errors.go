package dataRetriever

import (
	"errors"
)

// ErrNilMessage signals that a nil message has been received
var ErrNilMessage = errors.New("nil message")

// ErrSendRequest signals that the connected peers list is empty or errors appeared when sending requests
var ErrSendRequest = errors.New("cannot send request: peer list is empty or errors during the sending")

// ErrNilValue signals the value is nil
var ErrNilValue = errors.New("nil value")

// ErrTxNotFoundInBlockPool signals the value is nil
var ErrTxNotFoundInBlockPool = errors.New("cannot find tx in current block pool")

// ErrNilMarshalizer signals that an operation has been attempted to or with a nil Marshalizer implementation
var ErrNilMarshalizer = errors.New("nil Marshalizer")

// ErrNilStore signals that the provided storage service is nil
var ErrNilStore = errors.New("nil data storage service")

// ErrNilMessenger signals that a nil Messenger object was provided
var ErrNilMessenger = errors.New("nil Messenger")

// ErrNilTxDataPool signals that a nil transaction pool has been provided
var ErrNilTxDataPool = errors.New("nil transaction data pool")

// ErrNilUnsignedTransactionPool signals that a nil unsigned transactions pool has been provided
var ErrNilUnsignedTransactionPool = errors.New("nil unsigned transactions data pool")

// ErrNilRewardTransactionPool signals that a nil reward transactions pool has been provided
var ErrNilRewardTransactionPool = errors.New("nil reward transaction data pool")

// ErrNilHeadersDataPool signals that a nil header pool has been provided
var ErrNilHeadersDataPool = errors.New("nil headers data pool")

// ErrNilShardCoordinator signals that an operation has been attempted to or with a nil shard coordinator
var ErrNilShardCoordinator = errors.New("nil shard coordinator")

// ErrNilDataToProcess signals that nil data was provided
var ErrNilDataToProcess = errors.New("nil data to process")

// ErrNilTxStorage signals that a nil transaction storage has been provided
var ErrNilTxStorage = errors.New("nil transaction storage")

// ErrNilHeadersStorage signals that a nil header storage has been provided
var ErrNilHeadersStorage = errors.New("nil headers storage")

// ErrNilHeadersNoncesStorage signals that a nil header-nonce storage has been provided
var ErrNilHeadersNoncesStorage = errors.New("nil headers nonces storage")

// ErrNilResolverSender signals that a nil resolver sender object has been provided
var ErrNilResolverSender = errors.New("nil resolver sender")

// ErrInvalidNonceByteSlice signals that an invalid byte slice has been provided
// and an uint64 can not be decoded from that byte slice
var ErrInvalidNonceByteSlice = errors.New("invalid nonce byte slice")

// ErrResolveTypeUnknown signals that an unknown resolve type was provided
var ErrResolveTypeUnknown = errors.New("unknown resolve type")

// ErrNilMiniblocksPool signals that a nil miniblocks pool has been provided
var ErrNilMiniblocksPool = errors.New("nil miniblocks pool")

// ErrNilMiniblocksStorage signals that a nil miniblocks storage has been provided
var ErrNilMiniblocksStorage = errors.New("nil miniblocks storage")

// ErrNilDataPoolHolder signals that the data pool holder is nil
var ErrNilDataPoolHolder = errors.New("nil data pool holder")

// ErrNilContainerElement signals when trying to add a nil element in the container
var ErrNilContainerElement = errors.New("element cannot be nil")

// ErrInvalidContainerKey signals that an element does not exist in the container's map
var ErrInvalidContainerKey = errors.New("element does not exist in container")

// ErrContainerKeyAlreadyExists signals that an element was already set in the container's map
var ErrContainerKeyAlreadyExists = errors.New("provided key already exists in container")

// ErrNilUint64ByteSliceConverter signals that a nil byte slice converter was provided
var ErrNilUint64ByteSliceConverter = errors.New("nil byte slice converter")

// ErrNilResolverContainer signals that a nil resolver container was provided
var ErrNilResolverContainer = errors.New("nil resolver container")

// ErrWrongTypeInContainer signals that a wrong type of object was found in container
var ErrWrongTypeInContainer = errors.New("wrong type of object inside container")

// ErrLenMismatch signals that 2 or more slices have different lengths
var ErrLenMismatch = errors.New("lengths mismatch")

// ErrNilPeerChangeBlockDataPool signals that a nil peer change pool has been provided
var ErrNilPeerChangeBlockDataPool = errors.New("nil peer change block data pool")

// ErrNilTxBlockDataPool signals that a nil tx block body pool has been provided
var ErrNilTxBlockDataPool = errors.New("nil tx block data pool")

// ErrCacheConfigInvalidSizeInBytes signals that the cache parameter "sizeInBytes" is invalid
var ErrCacheConfigInvalidSizeInBytes = errors.New("cache parameter [sizeInBytes] is not valid, it must be a positive, and large enough number")

// ErrCacheConfigInvalidSize signals that the cache parameter "size" is invalid
var ErrCacheConfigInvalidSize = errors.New("cache parameter [size] is not valid, it must be a positive number")

// ErrCacheConfigInvalidShards signals that the cache parameter "shards" is invalid
var ErrCacheConfigInvalidShards = errors.New("cache parameter [shards] is not valid, it must be a positive number")

// ErrCacheConfigInvalidEconomics signals that an economics parameter required by the cache is invalid
var ErrCacheConfigInvalidEconomics = errors.New("cache-economics parameter is not valid")

// ErrCacheConfigInvalidSharding signals that a sharding parameter required by the cache is invalid
var ErrCacheConfigInvalidSharding = errors.New("cache-sharding parameter is not valid")

// ErrNilTrieNodesPool signals that a nil trie nodes data pool was provided
var ErrNilTrieNodesPool = errors.New("nil trie nodes data pool")

// ErrNilTrieNodesChunksPool signals that a nil trie nodes chunks data pool was provided
var ErrNilTrieNodesChunksPool = errors.New("nil trie nodes chunks data pool")

// ErrNoSuchStorageUnit defines the error for using an invalid storage unit
var ErrNoSuchStorageUnit = errors.New("no such unit type")

// ErrNilRandomizer signals that a nil randomizer has been provided
var ErrNilRandomizer = errors.New("nil randomizer")

// ErrRequestTypeNotImplemented signals that a not implemented type of request has been received
var ErrRequestTypeNotImplemented = errors.New("request type is not implemented")

// ErrNilDataPacker signals that a nil data packer has been provided
var ErrNilDataPacker = errors.New("nil data packer provided")

// ErrNilResolverFinder signals that a nil resolver finder has been provided
var ErrNilResolverFinder = errors.New("nil resolvers finder")

// ErrInvalidMaxTxRequest signals that max tx request is too small
var ErrInvalidMaxTxRequest = errors.New("max tx request number is invalid")

// ErrNilPeerListCreator signals that a nil peer list creator implementation has been provided
var ErrNilPeerListCreator = errors.New("nil peer list creator provided")

// ErrNilPeersRatingHandler signals that a nil peers rating handler implementation has been provided
var ErrNilPeersRatingHandler = errors.New("nil peers rating handler")

// ErrNilTrieDataGetter signals that a nil trie data getter has been provided
var ErrNilTrieDataGetter = errors.New("nil trie data getter provided")

// ErrNilCurrBlockTxs signals that nil current blocks txs holder was provided
var ErrNilCurrBlockTxs = errors.New("nil current block txs holder")

// ErrNilRequestedItemsHandler signals that a nil requested items handler was provided
var ErrNilRequestedItemsHandler = errors.New("nil requested items handler")

// ErrNilEpochHandler signals that epoch handler is nil
var ErrNilEpochHandler = errors.New("nil epoch handler")

// ErrBadRequest signals that the request should not have happened
var ErrBadRequest = errors.New("request should not be done as it doesn't follow the protocol")

// ErrNilAntifloodHandler signals that a nil antiflood handler has been provided
var ErrNilAntifloodHandler = errors.New("nil antiflood handler")

// ErrNilPreferredPeersHolder signals that a nil preferred peers holder handler has been provided
var ErrNilPreferredPeersHolder = errors.New("nil preferred peers holder")

// ErrNilSelfShardIDProvider signals that a nil self shard ID provider has been provided
var ErrNilSelfShardIDProvider = errors.New("nil self shard ID provider")

// ErrNilCurrentNetworkEpochProvider signals that a nil CurrentNetworkEpochProvider handler has been provided
var ErrNilCurrentNetworkEpochProvider = errors.New("nil current network epoch provider")

// ErrSystemBusy signals that the system is busy and can not process more requests
var ErrSystemBusy = errors.New("system busy")

// ErrNilThrottler signals that a nil throttler has been provided
var ErrNilThrottler = errors.New("nil throttler")

// ErrEmptyString signals that an empty string has been provided
var ErrEmptyString = errors.New("empty string")

// ErrInvalidValue signals that an invalid value has been provided
var ErrInvalidValue = errors.New("invalid value")

// ErrNilWhiteListHandler signals that white list handler is nil
var ErrNilWhiteListHandler = errors.New("nil white list handler")

// ErrRequestIntervalTooSmall signals that request interval is too small
var ErrRequestIntervalTooSmall = errors.New("request interval is too small")

// ErrNilResolverDebugHandler signals that a nil resolver debug handler has been provided
var ErrNilResolverDebugHandler = errors.New("nil resolver debug handler")

// ErrMissingData signals that the required data is missing
var ErrMissingData = errors.New("missing data")

// ErrNilConfig signals that a nil config has been provided
var ErrNilConfig = errors.New("nil config provided")

// ErrNilEconomicsData signals that a nil economics data handler has been provided
var ErrNilEconomicsData = errors.New("nil economics data provided")

// ErrNilTxGasHandler signals that a nil tx gas handler was provided
var ErrNilTxGasHandler = errors.New("nil tx gas handler provided")

// ErrNilManualEpochStartNotifier signals that a nil manual epoch start notifier has been provided
var ErrNilManualEpochStartNotifier = errors.New("nil manual epoch start notifier")

// ErrNilGracefullyCloseChannel signals that a nil gracefully close channel has been provided
var ErrNilGracefullyCloseChannel = errors.New("nil gracefully close channel")

// ErrNilSmartContractsPool signals that a nil smart contracts pool has been provided
var ErrNilSmartContractsPool = errors.New("nil smart contracts pool")

// ErrNilHasher signals that a nil hasher has been provided
var ErrNilHasher = errors.New("nil hasher")

// ErrNilTrieStorageManager signals that a nil trie storage manager has been provided
var ErrNilTrieStorageManager = errors.New("nil trie storage manager")

// ErrNilPathManager signals that a nil path manager has been provided
var ErrNilPathManager = errors.New("nil path manager")

// ErrNilEpochNotifier signals that the provided EpochNotifier is nil
var ErrNilEpochNotifier = errors.New("nil EpochNotifier")

<<<<<<< HEAD
// ErrNilValidatorInfoPool signals that a nil validator info pool has been provided
var ErrNilValidatorInfoPool = errors.New("nil validator info pool")

// ErrNilValidatorInfoStorage signals that a nil validator info storage has been provided
var ErrNilValidatorInfoStorage = errors.New("nil validator info storage")

// ErrValidatorInfoNotFound signals that no validator info was found
var ErrValidatorInfoNotFound = errors.New("validator info not found")
=======
// ErrNilPeerAuthenticationPool signals that a nil peer authentication pool has been provided
var ErrNilPeerAuthenticationPool = errors.New("nil peer authentication pool")

// ErrNilHeartbeatPool signals that a nil heartbeat pool has been provided
var ErrNilHeartbeatPool = errors.New("nil heartbeat pool")

// ErrPeerAuthNotFound signals that no peer authentication found
var ErrPeerAuthNotFound = errors.New("peer authentication not found")

// ErrNilNodesCoordinator signals a nil nodes coordinator has been provided
var ErrNilNodesCoordinator = errors.New("nil nodes coordinator")

// InvalidChunkIndex signals that an invalid chunk was provided
var InvalidChunkIndex = errors.New("invalid chunk index")

// ErrInvalidNumOfPeerAuthentication signals that an invalid number of peer authentication was provided
var ErrInvalidNumOfPeerAuthentication = errors.New("invalid num of peer authentication")

// ErrNilPeerShardMapper signals that a nil peer shard mapper has been provided
var ErrNilPeerShardMapper = errors.New("nil peer shard mapper")
>>>>>>> 5831290e
<|MERGE_RESOLUTION|>--- conflicted
+++ resolved
@@ -224,7 +224,27 @@
 // ErrNilEpochNotifier signals that the provided EpochNotifier is nil
 var ErrNilEpochNotifier = errors.New("nil EpochNotifier")
 
-<<<<<<< HEAD
+// ErrNilPeerAuthenticationPool signals that a nil peer authentication pool has been provided
+var ErrNilPeerAuthenticationPool = errors.New("nil peer authentication pool")
+
+// ErrNilHeartbeatPool signals that a nil heartbeat pool has been provided
+var ErrNilHeartbeatPool = errors.New("nil heartbeat pool")
+
+// ErrPeerAuthNotFound signals that no peer authentication found
+var ErrPeerAuthNotFound = errors.New("peer authentication not found")
+
+// ErrNilNodesCoordinator signals a nil nodes coordinator has been provided
+var ErrNilNodesCoordinator = errors.New("nil nodes coordinator")
+
+// InvalidChunkIndex signals that an invalid chunk was provided
+var InvalidChunkIndex = errors.New("invalid chunk index")
+
+// ErrInvalidNumOfPeerAuthentication signals that an invalid number of peer authentication was provided
+var ErrInvalidNumOfPeerAuthentication = errors.New("invalid num of peer authentication")
+
+// ErrNilPeerShardMapper signals that a nil peer shard mapper has been provided
+var ErrNilPeerShardMapper = errors.New("nil peer shard mapper")
+
 // ErrNilValidatorInfoPool signals that a nil validator info pool has been provided
 var ErrNilValidatorInfoPool = errors.New("nil validator info pool")
 
@@ -232,26 +252,4 @@
 var ErrNilValidatorInfoStorage = errors.New("nil validator info storage")
 
 // ErrValidatorInfoNotFound signals that no validator info was found
-var ErrValidatorInfoNotFound = errors.New("validator info not found")
-=======
-// ErrNilPeerAuthenticationPool signals that a nil peer authentication pool has been provided
-var ErrNilPeerAuthenticationPool = errors.New("nil peer authentication pool")
-
-// ErrNilHeartbeatPool signals that a nil heartbeat pool has been provided
-var ErrNilHeartbeatPool = errors.New("nil heartbeat pool")
-
-// ErrPeerAuthNotFound signals that no peer authentication found
-var ErrPeerAuthNotFound = errors.New("peer authentication not found")
-
-// ErrNilNodesCoordinator signals a nil nodes coordinator has been provided
-var ErrNilNodesCoordinator = errors.New("nil nodes coordinator")
-
-// InvalidChunkIndex signals that an invalid chunk was provided
-var InvalidChunkIndex = errors.New("invalid chunk index")
-
-// ErrInvalidNumOfPeerAuthentication signals that an invalid number of peer authentication was provided
-var ErrInvalidNumOfPeerAuthentication = errors.New("invalid num of peer authentication")
-
-// ErrNilPeerShardMapper signals that a nil peer shard mapper has been provided
-var ErrNilPeerShardMapper = errors.New("nil peer shard mapper")
->>>>>>> 5831290e
+var ErrValidatorInfoNotFound = errors.New("validator info not found")