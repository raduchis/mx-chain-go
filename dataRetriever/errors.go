package dataRetriever

import (
	"errors"
)

// ErrNilMessage signals that a nil message has been received
var ErrNilMessage = errors.New("nil message")

// ErrSendRequest signals that the connected peers list is empty or errors appeared when sending requests
var ErrSendRequest = errors.New("cannot send request: peer list is empty or errors during the sending")

// ErrNilValue signals the value is nil
var ErrNilValue = errors.New("nil value")

// ErrTxNotFoundInBlockPool signals the value is nil
var ErrTxNotFoundInBlockPool = errors.New("cannot find tx in current block pool")

// ErrNilMarshalizer signals that an operation has been attempted to or with a nil Marshalizer implementation
var ErrNilMarshalizer = errors.New("nil Marshalizer")

// ErrNilStore signals that the provided storage service is nil
var ErrNilStore = errors.New("nil data storage service")

// ErrNilMessenger signals that a nil Messenger object was provided
var ErrNilMessenger = errors.New("nil Messenger")

// ErrNilTxDataPool signals that a nil transaction pool has been provided
var ErrNilTxDataPool = errors.New("nil transaction data pool")

// ErrNilUnsignedTransactionPool signals that a nil unsigned transactions pool has been provided
var ErrNilUnsignedTransactionPool = errors.New("nil unsigned transactions data pool")

// ErrNilRewardTransactionPool signals that a nil reward transactions pool has been provided
var ErrNilRewardTransactionPool = errors.New("nil reward transaction data pool")

// ErrNilHeadersDataPool signals that a nil header pool has been provided
var ErrNilHeadersDataPool = errors.New("nil headers data pool")

// ErrNilShardCoordinator signals that an operation has been attempted to or with a nil shard coordinator
var ErrNilShardCoordinator = errors.New("nil shard coordinator")

// ErrNilDataToProcess signals that nil data was provided
var ErrNilDataToProcess = errors.New("nil data to process")

// ErrNilTxStorage signals that a nil transaction storage has been provided
var ErrNilTxStorage = errors.New("nil transaction storage")

// ErrNilHeadersStorage signals that a nil header storage has been provided
var ErrNilHeadersStorage = errors.New("nil headers storage")

// ErrNilHeadersNoncesStorage signals that a nil header-nonce storage has been provided
var ErrNilHeadersNoncesStorage = errors.New("nil headers nonces storage")

// ErrNilResolverSender signals that a nil resolver sender object has been provided
var ErrNilResolverSender = errors.New("nil resolver sender")

// ErrInvalidNonceByteSlice signals that an invalid byte slice has been provided
// and an uint64 can not be decoded from that byte slice
var ErrInvalidNonceByteSlice = errors.New("invalid nonce byte slice")

// ErrResolveTypeUnknown signals that an unknown resolve type was provided
var ErrResolveTypeUnknown = errors.New("unknown resolve type")

// ErrNilMiniblocksPool signals that a nil miniblocks pool has been provided
var ErrNilMiniblocksPool = errors.New("nil miniblocks pool")

// ErrNilMiniblocksStorage signals that a nil miniblocks storage has been provided
var ErrNilMiniblocksStorage = errors.New("nil miniblocks storage")

// ErrNilDataPoolHolder signals that the data pool holder is nil
var ErrNilDataPoolHolder = errors.New("nil data pool holder")

// ErrNilContainerElement signals when trying to add a nil element in the container
var ErrNilContainerElement = errors.New("element cannot be nil")

// ErrInvalidContainerKey signals that an element does not exist in the container's map
var ErrInvalidContainerKey = errors.New("element does not exist in container")

// ErrContainerKeyAlreadyExists signals that an element was already set in the container's map
var ErrContainerKeyAlreadyExists = errors.New("provided key already exists in container")

// ErrNilUint64ByteSliceConverter signals that a nil byte slice converter was provided
var ErrNilUint64ByteSliceConverter = errors.New("nil byte slice converter")

// ErrNilResolverContainer signals that a nil resolver container was provided
var ErrNilResolverContainer = errors.New("nil resolver container")

// ErrWrongTypeInContainer signals that a wrong type of object was found in container
var ErrWrongTypeInContainer = errors.New("wrong type of object inside container")

// ErrLenMismatch signals that 2 or more slices have different lengths
var ErrLenMismatch = errors.New("lengths mismatch")

// ErrNilPeerChangeBlockDataPool signals that a nil peer change pool has been provided
var ErrNilPeerChangeBlockDataPool = errors.New("nil peer change block data pool")

// ErrNilTxBlockDataPool signals that a nil tx block body pool has been provided
var ErrNilTxBlockDataPool = errors.New("nil tx block data pool")

// ErrCacheConfigInvalidSizeInBytes signals that the cache parameter "sizeInBytes" is invalid
var ErrCacheConfigInvalidSizeInBytes = errors.New("cache parameter [sizeInBytes] is not valid, it must be a positive, and large enough number")

// ErrCacheConfigInvalidSize signals that the cache parameter "size" is invalid
var ErrCacheConfigInvalidSize = errors.New("cache parameter [size] is not valid, it must be a positive number")

// ErrCacheConfigInvalidShards signals that the cache parameter "shards" is invalid
var ErrCacheConfigInvalidShards = errors.New("cache parameter [shards] is not valid, it must be a positive number")

// ErrCacheConfigInvalidEconomics signals that an economics parameter required by the cache is invalid
var ErrCacheConfigInvalidEconomics = errors.New("cache-economics parameter is not valid")

// ErrCacheConfigInvalidSharding signals that a sharding parameter required by the cache is invalid
var ErrCacheConfigInvalidSharding = errors.New("cache-sharding parameter is not valid")

// ErrNilTrieNodesPool signals that a nil trie nodes data pool was provided
var ErrNilTrieNodesPool = errors.New("nil trie nodes data pool")

// ErrNoSuchStorageUnit defines the error for using an invalid storage unit
var ErrNoSuchStorageUnit = errors.New("no such unit type")

// ErrNilRandomizer signals that a nil randomizer has been provided
var ErrNilRandomizer = errors.New("nil randomizer")

// ErrRequestTypeNotImplemented signals that a not implemented type of request has been received
var ErrRequestTypeNotImplemented = errors.New("request type is not implemented")

// ErrNilDataPacker signals that a nil data packer has been provided
var ErrNilDataPacker = errors.New("nil data packer provided")

// ErrNilResolverFinder signals that a nil resolver finder has been provided
var ErrNilResolverFinder = errors.New("nil resolvers finder")

// ErrInvalidMaxTxRequest signals that max tx request is too small
var ErrInvalidMaxTxRequest = errors.New("max tx request number is invalid")

// ErrNilPeerListCreator signals that a nil peer list creator implementation has been provided
var ErrNilPeerListCreator = errors.New("nil peer list creator provided")

// ErrNilTrieDataGetter signals that a nil trie data getter has been provided
var ErrNilTrieDataGetter = errors.New("nil trie data getter provided")

// ErrNilCurrBlockTxs signals that nil current blocks txs holder was provided
var ErrNilCurrBlockTxs = errors.New("nil current block txs holder")

// ErrNilRequestedItemsHandler signals that a nil requested items handler was provided
var ErrNilRequestedItemsHandler = errors.New("nil requested items handler")

// ErrNilEpochHandler signals that epoch handler is nil
var ErrNilEpochHandler = errors.New("nil epoch handler")

// ErrBadRequest signals that the request should not have happened
var ErrBadRequest = errors.New("request should not be done as it doesn't follow the protocol")

// ErrNilAntifloodHandler signals that a nil antiflood handler has been provided
var ErrNilAntifloodHandler = errors.New("nil antiflood handler")

// ErrNilCurrentNetworkEpochProvider signals that a nil CurrentNetworkEpochProvider handler has been provided
var ErrNilCurrentNetworkEpochProvider = errors.New("nil current network epoch provider")

// ErrSystemBusy signals that the system is busy and can not process more requests
var ErrSystemBusy = errors.New("system busy")

// ErrNilThrottler signals that a nil throttler has been provided
var ErrNilThrottler = errors.New("nil throttler")

// ErrEmptyString signals that an empty string has been provided
var ErrEmptyString = errors.New("empty string")

// ErrInvalidValue signals that an invalid value has been provided
var ErrInvalidValue = errors.New("invalid value")

// ErrNilWhiteListHandler signals that white list handler is nil
var ErrNilWhiteListHandler = errors.New("nil white list handler")

// ErrRequestIntervalTooSmall signals that request interval is too small
var ErrRequestIntervalTooSmall = errors.New("request interval is too small")

// ErrNilResolverDebugHandler signals that a nil resolver debug handler has been provided
var ErrNilResolverDebugHandler = errors.New("nil resolver debug handler")

// ErrMissingData signals that the required data is missing
var ErrMissingData = errors.New("missing data")

// ErrNilConfig signals that a nil config has been provided
var ErrNilConfig = errors.New("nil config provided")

// ErrNilEconomicsData signals that a nil economics data handler has been provided
var ErrNilEconomicsData = errors.New("nil economics data provided")

// ErrNilTxGasHandler signals that a nil tx gas handler was provided
var ErrNilTxGasHandler = errors.New("nil tx gas handler provided")

// ErrNilManualEpochStartNotifier signals that a nil manual epoch start notifier has been provided
var ErrNilManualEpochStartNotifier = errors.New("nil manual epoch start notifier")

// ErrNilGracefullyCloseChannel signals that a nil gracefully close channel has been provided
var ErrNilGracefullyCloseChannel = errors.New("nil gracefully close channel")

// ErrNilSmartContractsPool signals that a nil smart contracts pool has been provided
var ErrNilSmartContractsPool = errors.New("nil smart contracts pool")

<<<<<<< HEAD
// ErrNilPathManager signals that a nil path manager has been provided
var ErrNilPathManager = errors.New("nil path manager")
=======
// ErrNilHasher signals that a nil hasher has been provided
var ErrNilHasher = errors.New("nil hasher")

// ErrNilTrieStorageManager signals that a nil trie storage manager has been provided
var ErrNilTrieStorageManager = errors.New("nil trie storage manager")
>>>>>>> cef81fe8
<|MERGE_RESOLUTION|>--- conflicted
+++ resolved
@@ -200,13 +200,11 @@
 // ErrNilSmartContractsPool signals that a nil smart contracts pool has been provided
 var ErrNilSmartContractsPool = errors.New("nil smart contracts pool")
 
-<<<<<<< HEAD
-// ErrNilPathManager signals that a nil path manager has been provided
-var ErrNilPathManager = errors.New("nil path manager")
-=======
 // ErrNilHasher signals that a nil hasher has been provided
 var ErrNilHasher = errors.New("nil hasher")
 
 // ErrNilTrieStorageManager signals that a nil trie storage manager has been provided
 var ErrNilTrieStorageManager = errors.New("nil trie storage manager")
->>>>>>> cef81fe8
+
+// ErrNilPathManager signals that a nil path manager has been provided
+var ErrNilPathManager = errors.New("nil path manager")