--- conflicted
+++ resolved
@@ -65,11 +65,7 @@
 var ErrNilUnsignedTransactionPool = errors.New("nil unsigned transactions data pool")
 
 // ErrNilRewardTransactionPool signals that a nil reward transactions pool has been provided
-<<<<<<< HEAD
-var ErrNilRewardTransactionPool = errors.New("nil fee transaction data pool")
-=======
 var ErrNilRewardTransactionPool = errors.New("nil reward transaction data pool")
->>>>>>> 0bb17f52
 
 // ErrNilHeadersDataPool signals that a nil header pool has been provided
 var ErrNilHeadersDataPool = errors.New("nil headers data pool")
