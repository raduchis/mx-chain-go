package dataRetriever

import (
	"errors"
)

// ErrNilMessage signals that a nil message has been received
var ErrNilMessage = errors.New("nil message")

// ErrNoConnectedPeerToSendRequest signals that the connected peers list is empty and can not send request
var ErrNoConnectedPeerToSendRequest = errors.New("connected peers list is empty. Can not send request")

<<<<<<< HEAD
// ErrNilAccountsAdapter defines the error when trying to use a nil AccountsAddapter
var ErrNilAccountsAdapter = errors.New("nil AccountsAdapter")

// ErrNilHasher signals that an operation has been attempted to or with a nil hasher implementation
var ErrNilHasher = errors.New("nil Hasher")

// ErrNilAddressConverter signals that an operation has been attempted to or with a nil AddressConverter implementation
var ErrNilAddressConverter = errors.New("nil AddressConverter")

// ErrNilValue signals the value is nil
var ErrNilValue = errors.New("nil value")

// ErrNilBlockChain signals that an operation has been attempted to or with a nil blockchain
var ErrNilBlockChain = errors.New("nil block chain")

// ErrNilTxBlockBody signals that an operation has been attempted to or with a nil block body
var ErrNilTxBlockBody = errors.New("nil block body")

// ErrNilBlockHeader signals that an operation has been attempted to or with a nil block header
var ErrNilBlockHeader = errors.New("nil block header")
=======
// ErrNilValue signals the value is nil
var ErrNilValue = errors.New("nil value")

// ErrTxNotFoundInBlockPool signals the value is nil
var ErrTxNotFoundInBlockPool = errors.New("cannot find tx in current block pool")
>>>>>>> 7fe3821b

// ErrEmptyMiniBlockSlice signals that an operation has been attempted with an empty mini block slice
var ErrEmptyMiniBlockSlice = errors.New("empty mini block slice")

// ErrNilMarshalizer signals that an operation has been attempted to or with a nil Marshalizer implementation
var ErrNilMarshalizer = errors.New("nil Marshalizer")

// ErrNilStore signals that the provided storage service is nil
var ErrNilStore = errors.New("nil data storage service")

// ErrNilMessenger signals that a nil Messenger object was provided
var ErrNilMessenger = errors.New("nil Messenger")

// ErrNilTxDataPool signals that a nil transaction pool has been provided
var ErrNilTxDataPool = errors.New("nil transaction data pool")

// ErrNilUnsignedTransactionPool signals that a nil unsigned transactions pool has been provided
var ErrNilUnsignedTransactionPool = errors.New("nil unsigned transactions data pool")

// ErrNilRewardTransactionPool signals that a nil reward transactions pool has been provided
var ErrNilRewardTransactionPool = errors.New("nil reward transaction data pool")

// ErrNilHeadersDataPool signals that a nil header pool has been provided
var ErrNilHeadersDataPool = errors.New("nil headers data pool")

// ErrNilShardCoordinator signals that an operation has been attempted to or with a nil shard coordinator
var ErrNilShardCoordinator = errors.New("nil shard coordinator")

// ErrNilDataToProcess signals that nil data was provided
var ErrNilDataToProcess = errors.New("nil data to process")

// ErrNilTxStorage signals that a nil transaction storage has been provided
var ErrNilTxStorage = errors.New("nil transaction storage")

// ErrNilHeadersStorage signals that a nil header storage has been provided
var ErrNilHeadersStorage = errors.New("nil headers storage")

// ErrNilHeadersNoncesStorage signals that a nil header-nonce storage has been provided
var ErrNilHeadersNoncesStorage = errors.New("nil headers nonces storage")

// ErrNilResolverSender signals that a nil resolver sender object has been provided
var ErrNilResolverSender = errors.New("nil resolver sender")

// ErrInvalidNonceByteSlice signals that an invalid byte slice has been provided
// and an uint64 can not be decoded from that byte slice
var ErrInvalidNonceByteSlice = errors.New("invalid nonce byte slice")

// ErrResolveTypeUnknown signals that an unknown resolve type was provided
var ErrResolveTypeUnknown = errors.New("unknown resolve type")

// ErrNilBlockBodyPool signals that a nil block body pool has been provided
var ErrNilBlockBodyPool = errors.New("nil block body pool")

// ErrNilBlockBodyStorage signals that a nil block body storage has been provided
var ErrNilBlockBodyStorage = errors.New("nil block body storage")

// ErrNilDataPoolHolder signals that the data pool holder is nil
var ErrNilDataPoolHolder = errors.New("nil data pool holder")

// ErrNilContainerElement signals when trying to add a nil element in the container
var ErrNilContainerElement = errors.New("element cannot be nil")

// ErrInvalidContainerKey signals that an element does not exist in the container's map
var ErrInvalidContainerKey = errors.New("element does not exist in container")

// ErrContainerKeyAlreadyExists signals that an element was already set in the container's map
var ErrContainerKeyAlreadyExists = errors.New("provided key already exists in container")

// ErrNilUint64ByteSliceConverter signals that a nil byte slice converter was provided
var ErrNilUint64ByteSliceConverter = errors.New("nil byte slice converter")

// ErrNilResolverContainer signals that a nil resolver container was provided
var ErrNilResolverContainer = errors.New("nil resolver container")

// ErrUnmarshalMBHashes signals the value is nil
var ErrUnmarshalMBHashes = errors.New("could not unmarshal miniblock hashes")

// ErrInvalidRequestType signals that a request on a topic sends an invalid type
var ErrInvalidRequestType = errors.New("invalid request type")

// ErrWrongTypeInContainer signals that a wrong type of object was found in container
var ErrWrongTypeInContainer = errors.New("wrong type of object inside container")

// ErrLenMismatch signals that 2 or more slices have different lengths
var ErrLenMismatch = errors.New("lengths mismatch")

// ErrNilPeerChangeBlockDataPool signals that a nil peer change pool has been provided
var ErrNilPeerChangeBlockDataPool = errors.New("nil peer change block data pool")

// ErrNilTxBlockDataPool signals that a nil tx block body pool has been provided
var ErrNilTxBlockDataPool = errors.New("nil tx block data pool")

// ErrNilCacher signals that a nil cache has been provided
var ErrNilCacher = errors.New("nil cacher")

// ErrCacheConfigInvalidSize signals that the cache parameter "size" is invalid
var ErrCacheConfigInvalidSize = errors.New("cache parameter [size] is not valid, it must be a positive number")

// ErrCacheConfigInvalidShards signals that the cache parameter "shards" is invalid
var ErrCacheConfigInvalidShards = errors.New("cache parameter [shards] is not valid, it must be a positive number")

// ErrNilTrieNodesPool signals that a nil trie nodes data pool was provided
var ErrNilTrieNodesPool = errors.New("nil trie nodes data pool")

// ErrNoSuchStorageUnit defines the error for using an invalid storage unit
var ErrNoSuchStorageUnit = errors.New("no such unit type")

// ErrNilRandomizer signals that a nil randomizer has been provided
var ErrNilRandomizer = errors.New("nil randomizer")

// ErrRequestTypeNotImplemented signals that a not implemented type of request has been received
var ErrRequestTypeNotImplemented = errors.New("request type is not implemented")

// ErrNilDataPacker signals that a nil data packer has been provided
var ErrNilDataPacker = errors.New("nil data packer provided")

// ErrNilResolverFinder signals that a nil resolver finder has been provided
var ErrNilResolverFinder = errors.New("nil resolvers finder")

// ErrInvalidMaxTxRequest signals that max tx request is too small
var ErrInvalidMaxTxRequest = errors.New("max tx request number is invalid")

// ErrNilPeerListCreator signals that a nil peer list creator implementation has been provided
var ErrNilPeerListCreator = errors.New("nil peer list creator provided")

// ErrNilTrieDataGetter signals that a nil trie data getter has been provided
var ErrNilTrieDataGetter = errors.New("nil trie data getter provided")

// ErrNilCurrBlockTxs signals that nil current blocks txs holder was provided
var ErrNilCurrBlockTxs = errors.New("nil current block txs holder")

// ErrNilRequestedItemsHandler signals that a nil requested items handler was provided
var ErrNilRequestedItemsHandler = errors.New("nil requested items handler")

// ErrNilEpochHandler signals that epoch handler is nil
var ErrNilEpochHandler = errors.New("nil epoch handler")

// ErrBadRequest signals that the request should not have happened
var ErrBadRequest = errors.New("request should not be done as it doesn't follow the protocol")

// ErrNilWhiteListHandler signals that white list handler is nil
var ErrNilWhiteListHandler = errors.New("nil white list handler")<|MERGE_RESOLUTION|>--- conflicted
+++ resolved
@@ -10,34 +10,11 @@
 // ErrNoConnectedPeerToSendRequest signals that the connected peers list is empty and can not send request
 var ErrNoConnectedPeerToSendRequest = errors.New("connected peers list is empty. Can not send request")
 
-<<<<<<< HEAD
-// ErrNilAccountsAdapter defines the error when trying to use a nil AccountsAddapter
-var ErrNilAccountsAdapter = errors.New("nil AccountsAdapter")
-
-// ErrNilHasher signals that an operation has been attempted to or with a nil hasher implementation
-var ErrNilHasher = errors.New("nil Hasher")
-
-// ErrNilAddressConverter signals that an operation has been attempted to or with a nil AddressConverter implementation
-var ErrNilAddressConverter = errors.New("nil AddressConverter")
-
-// ErrNilValue signals the value is nil
-var ErrNilValue = errors.New("nil value")
-
-// ErrNilBlockChain signals that an operation has been attempted to or with a nil blockchain
-var ErrNilBlockChain = errors.New("nil block chain")
-
-// ErrNilTxBlockBody signals that an operation has been attempted to or with a nil block body
-var ErrNilTxBlockBody = errors.New("nil block body")
-
-// ErrNilBlockHeader signals that an operation has been attempted to or with a nil block header
-var ErrNilBlockHeader = errors.New("nil block header")
-=======
 // ErrNilValue signals the value is nil
 var ErrNilValue = errors.New("nil value")
 
 // ErrTxNotFoundInBlockPool signals the value is nil
 var ErrTxNotFoundInBlockPool = errors.New("cannot find tx in current block pool")
->>>>>>> 7fe3821b
 
 // ErrEmptyMiniBlockSlice signals that an operation has been attempted with an empty mini block slice
 var ErrEmptyMiniBlockSlice = errors.New("empty mini block slice")
