package dataRetriever

import (
	"errors"
)

// ErrNilMessage signals that a nil message has been received
var ErrNilMessage = errors.New("nil message")

// ErrSendRequest signals that the connected peers list is empty or errors appeared when sending requests
var ErrSendRequest = errors.New("cannot send request: peer list is empty or errors during the sending")

// ErrNilValue signals the value is nil
var ErrNilValue = errors.New("nil value")

// ErrTxNotFoundInBlockPool signals the value is nil
var ErrTxNotFoundInBlockPool = errors.New("cannot find tx in current block pool")

// ErrNilMarshalizer signals that an operation has been attempted to or with a nil Marshalizer implementation
var ErrNilMarshalizer = errors.New("nil Marshalizer")

// ErrNilStore signals that the provided storage service is nil
var ErrNilStore = errors.New("nil data storage service")

// ErrNilMessenger signals that a nil Messenger object was provided
var ErrNilMessenger = errors.New("nil Messenger")

// ErrNilTxDataPool signals that a nil transaction pool has been provided
var ErrNilTxDataPool = errors.New("nil transaction data pool")

// ErrNilUnsignedTransactionPool signals that a nil unsigned transactions pool has been provided
var ErrNilUnsignedTransactionPool = errors.New("nil unsigned transactions data pool")

// ErrNilRewardTransactionPool signals that a nil reward transactions pool has been provided
var ErrNilRewardTransactionPool = errors.New("nil reward transaction data pool")

// ErrNilHeadersDataPool signals that a nil header pool has been provided
var ErrNilHeadersDataPool = errors.New("nil headers data pool")

// ErrNilShardCoordinator signals that an operation has been attempted to or with a nil shard coordinator
var ErrNilShardCoordinator = errors.New("nil shard coordinator")

// ErrNilDataToProcess signals that nil data was provided
var ErrNilDataToProcess = errors.New("nil data to process")

// ErrNilTxStorage signals that a nil transaction storage has been provided
var ErrNilTxStorage = errors.New("nil transaction storage")

// ErrNilHeadersStorage signals that a nil header storage has been provided
var ErrNilHeadersStorage = errors.New("nil headers storage")

// ErrNilHeadersNoncesStorage signals that a nil header-nonce storage has been provided
var ErrNilHeadersNoncesStorage = errors.New("nil headers nonces storage")

// ErrNilResolverSender signals that a nil resolver sender object has been provided
var ErrNilResolverSender = errors.New("nil resolver sender")

// ErrInvalidNonceByteSlice signals that an invalid byte slice has been provided
// and an uint64 can not be decoded from that byte slice
var ErrInvalidNonceByteSlice = errors.New("invalid nonce byte slice")

// ErrResolveTypeUnknown signals that an unknown resolve type was provided
var ErrResolveTypeUnknown = errors.New("unknown resolve type")

// ErrNilMiniblocksPool signals that a nil miniblocks pool has been provided
var ErrNilMiniblocksPool = errors.New("nil miniblocks pool")

// ErrNilMiniblocksStorage signals that a nil miniblocks storage has been provided
var ErrNilMiniblocksStorage = errors.New("nil miniblocks storage")

// ErrNilDataPoolHolder signals that the data pool holder is nil
var ErrNilDataPoolHolder = errors.New("nil data pool holder")

// ErrNilContainerElement signals when trying to add a nil element in the container
var ErrNilContainerElement = errors.New("element cannot be nil")

// ErrInvalidContainerKey signals that an element does not exist in the container's map
var ErrInvalidContainerKey = errors.New("element does not exist in container")

// ErrContainerKeyAlreadyExists signals that an element was already set in the container's map
var ErrContainerKeyAlreadyExists = errors.New("provided key already exists in container")

// ErrNilUint64ByteSliceConverter signals that a nil byte slice converter was provided
var ErrNilUint64ByteSliceConverter = errors.New("nil byte slice converter")

// ErrNilResolverContainer signals that a nil resolver container was provided
var ErrNilResolverContainer = errors.New("nil resolver container")

// ErrWrongTypeInContainer signals that a wrong type of object was found in container
var ErrWrongTypeInContainer = errors.New("wrong type of object inside container")

// ErrLenMismatch signals that 2 or more slices have different lengths
var ErrLenMismatch = errors.New("lengths mismatch")

// ErrNilPeerChangeBlockDataPool signals that a nil peer change pool has been provided
var ErrNilPeerChangeBlockDataPool = errors.New("nil peer change block data pool")

// ErrNilTxBlockDataPool signals that a nil tx block body pool has been provided
var ErrNilTxBlockDataPool = errors.New("nil tx block data pool")

// ErrCacheConfigInvalidSizeInBytes signals that the cache parameter "sizeInBytes" is invalid
var ErrCacheConfigInvalidSizeInBytes = errors.New("cache parameter [sizeInBytes] is not valid, it must be a positive, and large enough number")

// ErrCacheConfigInvalidSize signals that the cache parameter "size" is invalid
var ErrCacheConfigInvalidSize = errors.New("cache parameter [size] is not valid, it must be a positive number")

// ErrCacheConfigInvalidShards signals that the cache parameter "shards" is invalid
var ErrCacheConfigInvalidShards = errors.New("cache parameter [shards] is not valid, it must be a positive number")

// ErrCacheConfigInvalidEconomics signals that an economics parameter required by the cache is invalid
var ErrCacheConfigInvalidEconomics = errors.New("cache-economics parameter is not valid")

// ErrCacheConfigInvalidSharding signals that a sharding parameter required by the cache is invalid
var ErrCacheConfigInvalidSharding = errors.New("cache-sharding parameter is not valid")

// ErrNilTrieNodesPool signals that a nil trie nodes data pool was provided
var ErrNilTrieNodesPool = errors.New("nil trie nodes data pool")

// ErrNoSuchStorageUnit defines the error for using an invalid storage unit
var ErrNoSuchStorageUnit = errors.New("no such unit type")

// ErrNilRandomizer signals that a nil randomizer has been provided
var ErrNilRandomizer = errors.New("nil randomizer")

// ErrRequestTypeNotImplemented signals that a not implemented type of request has been received
var ErrRequestTypeNotImplemented = errors.New("request type is not implemented")

// ErrNilDataPacker signals that a nil data packer has been provided
var ErrNilDataPacker = errors.New("nil data packer provided")

// ErrNilResolverFinder signals that a nil resolver finder has been provided
var ErrNilResolverFinder = errors.New("nil resolvers finder")

// ErrInvalidMaxTxRequest signals that max tx request is too small
var ErrInvalidMaxTxRequest = errors.New("max tx request number is invalid")

// ErrNilPeerListCreator signals that a nil peer list creator implementation has been provided
var ErrNilPeerListCreator = errors.New("nil peer list creator provided")

// ErrNilTrieDataGetter signals that a nil trie data getter has been provided
var ErrNilTrieDataGetter = errors.New("nil trie data getter provided")

// ErrNilCurrBlockTxs signals that nil current blocks txs holder was provided
var ErrNilCurrBlockTxs = errors.New("nil current block txs holder")

// ErrNilRequestedItemsHandler signals that a nil requested items handler was provided
var ErrNilRequestedItemsHandler = errors.New("nil requested items handler")

// ErrNilEpochHandler signals that epoch handler is nil
var ErrNilEpochHandler = errors.New("nil epoch handler")

// ErrBadRequest signals that the request should not have happened
var ErrBadRequest = errors.New("request should not be done as it doesn't follow the protocol")

// ErrNilAntifloodHandler signals that a nil antiflood handler has been provided
var ErrNilAntifloodHandler = errors.New("nil antiflood handler")

// ErrSystemBusy signals that the system is busy and can not process more requests
var ErrSystemBusy = errors.New("system busy")

// ErrNilThrottler signals that a nil throttler has been provided
var ErrNilThrottler = errors.New("nil throttler")

// ErrEmptyString signals that an empty string has been provided
var ErrEmptyString = errors.New("empty string")

// ErrInvalidValue signals that an invalid value has been provided
var ErrInvalidValue = errors.New("invalid value")

// ErrNilWhiteListHandler signals that white list handler is nil
var ErrNilWhiteListHandler = errors.New("nil white list handler")

// ErrRequestIntervalTooSmall signals that request interval is too small
var ErrRequestIntervalTooSmall = errors.New("request interval is too small")

// ErrNilResolverDebugHandler signals that a nil resolver debug handler has been provided
var ErrNilResolverDebugHandler = errors.New("nil resolver debug handler")

// ErrMissingData signals that the required data is missing
var ErrMissingData = errors.New("missing data")

// ErrNilConfig signals that a nil config has been provided
var ErrNilConfig = errors.New("nil config provided")

// ErrNilEconomicsData signals that a nil economics data handler has been provided
var ErrNilEconomicsData = errors.New("nil economics data provided")

// ErrNilManualEpochStartNotifier signals that a nil manual epoch start notifier has been provided
var ErrNilManualEpochStartNotifier = errors.New("nil manual epoch start notifier")

// ErrNilGracefullyCloseChannel signals that a nil gracefully close channel has been provided
var ErrNilGracefullyCloseChannel = errors.New("nil gracefully close channel")

<<<<<<< HEAD
// ErrNilHasher signals that a nil hasher has been provided
var ErrNilHasher = errors.New("nil hasher")

// ErrNilTrieStorageManager signals that a nil trie storage manager has been provided
var ErrNilTrieStorageManager = errors.New("nil trie storage manager")
=======
// ErrNilSmartContractsPool signals that a nil smart contracts pool has been provided
var ErrNilSmartContractsPool = errors.New("nil smart contracts pool")
>>>>>>> 4705efa7
<|MERGE_RESOLUTION|>--- conflicted
+++ resolved
@@ -191,13 +191,11 @@
 // ErrNilGracefullyCloseChannel signals that a nil gracefully close channel has been provided
 var ErrNilGracefullyCloseChannel = errors.New("nil gracefully close channel")
 
-<<<<<<< HEAD
+// ErrNilSmartContractsPool signals that a nil smart contracts pool has been provided
+var ErrNilSmartContractsPool = errors.New("nil smart contracts pool")
+
 // ErrNilHasher signals that a nil hasher has been provided
 var ErrNilHasher = errors.New("nil hasher")
 
 // ErrNilTrieStorageManager signals that a nil trie storage manager has been provided
-var ErrNilTrieStorageManager = errors.New("nil trie storage manager")
-=======
-// ErrNilSmartContractsPool signals that a nil smart contracts pool has been provided
-var ErrNilSmartContractsPool = errors.New("nil smart contracts pool")
->>>>>>> 4705efa7
+var ErrNilTrieStorageManager = errors.New("nil trie storage manager")