package epochproviders

import (
	"fmt"
	"sync"
	"time"

	"github.com/multiversx/mx-chain-core-go/core/check"
<<<<<<< HEAD
	"github.com/multiversx/mx-chain-go/common"
	"github.com/multiversx/mx-chain-go/errors"
=======
	"github.com/multiversx/mx-chain-go/process"
>>>>>>> 89c28d61
	logger "github.com/multiversx/mx-chain-logger-go"
)

// deltaEpochActive represents how many epochs behind the current computed epoch are to be considered "active" and
// cause the requests to be sent to all peers regardless of being full observers or not. Usually, a node will have
// [config.toml].[StoragePruning].NumActivePersisters opened persisters but to the fact that a shorter epoch can happen,
// that value is lowered at a maximum 1.
const deltaEpochActive = uint32(1)
const millisecondsInOneSecond = uint64(1000)

var log = logger.GetOrCreate("resolvers/epochproviders")

// ArgArithmeticEpochProvider is the argument structure for the arithmetic epoch provider
type ArgArithmeticEpochProvider struct {
<<<<<<< HEAD
	RoundsPerEpoch          uint32
	RoundTimeInMilliseconds uint64
	StartTime               int64
	EnableEpochsHandler     common.EnableEpochsHandler
=======
	ChainParametersHandler process.ChainParametersHandler
	StartTime              int64
>>>>>>> 89c28d61
}

type arithmeticEpochProvider struct {
	sync.RWMutex
	currentComputedEpoch       uint32
	headerEpoch                uint32
	headerTimestampForNewEpoch uint64
	startTime                  int64
	getUnixHandler             func() int64
<<<<<<< HEAD
	enableEpochsHandler        common.EnableEpochsHandler
=======
	chainParamsHandler         process.ChainParametersHandler
>>>>>>> 89c28d61
}

// NewArithmeticEpochProvider returns a new arithmetic epoch provider able to mathematically compute the current network epoch
// based on the last block saved, considering the block's timestamp and epoch in respect with the current time
func NewArithmeticEpochProvider(arg ArgArithmeticEpochProvider) (*arithmeticEpochProvider, error) {
	if arg.StartTime < 0 {
		return nil, fmt.Errorf("%w in NewArithmeticEpochProvider", ErrInvalidStartTime)
	}
<<<<<<< HEAD
	if check.IfNil(arg.EnableEpochsHandler) {
		return nil, errors.ErrNilEnableEpochsHandler
=======
	if check.IfNil(arg.ChainParametersHandler) {
		return nil, process.ErrNilChainParametersHandler
>>>>>>> 89c28d61
	}

	aep := &arithmeticEpochProvider{
		headerEpoch:                0,
		headerTimestampForNewEpoch: uint64(arg.StartTime),
		startTime:                  arg.StartTime,
<<<<<<< HEAD
		enableEpochsHandler:        arg.EnableEpochsHandler,
=======
		chainParamsHandler:         arg.ChainParametersHandler,
>>>>>>> 89c28d61
	}
	aep.getUnixHandler = func() int64 {
		if aep.enableEpochsHandler.IsFlagEnabledInEpoch(common.SupernovaFlag, aep.headerEpoch) {
			return time.Now().UnixMilli()
		}

		return time.Now().Unix()
	}
	aep.computeCurrentEpoch() //based on the genesis provided data

	return aep, nil
}

// EpochIsActiveInNetwork returns true if the persister for the given epoch is active in the network
func (aep *arithmeticEpochProvider) EpochIsActiveInNetwork(epoch uint32) bool {
	aep.RLock()
	defer aep.RUnlock()

	subtractWillOverflow := aep.currentComputedEpoch < epoch
	if subtractWillOverflow {
		return true
	}

	return aep.currentComputedEpoch-epoch <= deltaEpochActive
}

// EpochConfirmed is called whenever the epoch was changed and will cause the re-computation of the network's current epoch
func (aep *arithmeticEpochProvider) EpochConfirmed(newEpoch uint32, newTimestamp uint64) {
	isTimestampInvalid := newTimestamp == 0
	if isTimestampInvalid {
		return
	}

	aep.Lock()
	aep.headerEpoch = newEpoch
	aep.headerTimestampForNewEpoch = newTimestamp

	aep.computeCurrentEpoch()
	aep.Unlock()
}

func (aep *arithmeticEpochProvider) computeCurrentEpoch() {
	currentTimeStamp := uint64(aep.getUnixHandler())

	if currentTimeStamp < aep.headerTimestampForNewEpoch {
		aep.currentComputedEpoch = aep.headerEpoch
		return
	}

	currentChainParameters := aep.chainParamsHandler.CurrentChainParameters()

	diffTimeStampInSeconds := currentTimeStamp - aep.headerTimestampForNewEpoch
	diffTimeStampInMilliseconds := diffTimeStampInSeconds * millisecondsInOneSecond
	diffRounds := diffTimeStampInMilliseconds / currentChainParameters.RoundDuration
	diffEpochs := diffRounds / uint64(currentChainParameters.RoundsPerEpoch+1)

	aep.currentComputedEpoch = aep.headerEpoch + uint32(diffEpochs)

	log.Debug("arithmeticEpochProvider.computeCurrentEpoch",
		"computed network epoch", aep.currentComputedEpoch)
}

// IsInterfaceNil returns true if there is no value under the interface
func (aep *arithmeticEpochProvider) IsInterfaceNil() bool {
	return aep == nil
}<|MERGE_RESOLUTION|>--- conflicted
+++ resolved
@@ -6,12 +6,9 @@
 	"time"
 
 	"github.com/multiversx/mx-chain-core-go/core/check"
-<<<<<<< HEAD
 	"github.com/multiversx/mx-chain-go/common"
 	"github.com/multiversx/mx-chain-go/errors"
-=======
 	"github.com/multiversx/mx-chain-go/process"
->>>>>>> 89c28d61
 	logger "github.com/multiversx/mx-chain-logger-go"
 )
 
@@ -26,15 +23,9 @@
 
 // ArgArithmeticEpochProvider is the argument structure for the arithmetic epoch provider
 type ArgArithmeticEpochProvider struct {
-<<<<<<< HEAD
-	RoundsPerEpoch          uint32
-	RoundTimeInMilliseconds uint64
-	StartTime               int64
-	EnableEpochsHandler     common.EnableEpochsHandler
-=======
 	ChainParametersHandler process.ChainParametersHandler
 	StartTime              int64
->>>>>>> 89c28d61
+	EnableEpochsHandler    common.EnableEpochsHandler
 }
 
 type arithmeticEpochProvider struct {
@@ -44,11 +35,8 @@
 	headerTimestampForNewEpoch uint64
 	startTime                  int64
 	getUnixHandler             func() int64
-<<<<<<< HEAD
 	enableEpochsHandler        common.EnableEpochsHandler
-=======
 	chainParamsHandler         process.ChainParametersHandler
->>>>>>> 89c28d61
 }
 
 // NewArithmeticEpochProvider returns a new arithmetic epoch provider able to mathematically compute the current network epoch
@@ -57,24 +45,19 @@
 	if arg.StartTime < 0 {
 		return nil, fmt.Errorf("%w in NewArithmeticEpochProvider", ErrInvalidStartTime)
 	}
-<<<<<<< HEAD
 	if check.IfNil(arg.EnableEpochsHandler) {
 		return nil, errors.ErrNilEnableEpochsHandler
-=======
+	}
 	if check.IfNil(arg.ChainParametersHandler) {
 		return nil, process.ErrNilChainParametersHandler
->>>>>>> 89c28d61
 	}
 
 	aep := &arithmeticEpochProvider{
 		headerEpoch:                0,
 		headerTimestampForNewEpoch: uint64(arg.StartTime),
 		startTime:                  arg.StartTime,
-<<<<<<< HEAD
 		enableEpochsHandler:        arg.EnableEpochsHandler,
-=======
 		chainParamsHandler:         arg.ChainParametersHandler,
->>>>>>> 89c28d61
 	}
 	aep.getUnixHandler = func() int64 {
 		if aep.enableEpochsHandler.IsFlagEnabledInEpoch(common.SupernovaFlag, aep.headerEpoch) {
