--- conflicted
+++ resolved
@@ -131,113 +131,6 @@
 	})
 }
 
-<<<<<<< HEAD
-func TestValidatorInfoResolver_RequestDataFromHash(t *testing.T) {
-	t.Parallel()
-
-	t.Run("should error", func(t *testing.T) {
-		t.Parallel()
-
-		expectedErr := errors.New("expected err")
-		args := createMockArgValidatorInfoResolver()
-		args.SenderResolver = &mock.TopicResolverSenderStub{
-			SendOnRequestTopicCalled: func(rd *dataRetriever.RequestData, originalHashes [][]byte) error {
-				return expectedErr
-			},
-		}
-
-		res, _ := resolvers.NewValidatorInfoResolver(args)
-		err := res.RequestDataFromHash(nil, 0)
-		assert.Equal(t, expectedErr, err)
-	})
-	t.Run("should work", func(t *testing.T) {
-		t.Parallel()
-
-		providedHash := []byte("provided hash")
-		providedEpoch := uint32(123)
-		args := createMockArgValidatorInfoResolver()
-		args.SenderResolver = &mock.TopicResolverSenderStub{
-			SendOnRequestTopicCalled: func(rd *dataRetriever.RequestData, originalHashes [][]byte) error {
-				assert.Equal(t, providedHash, originalHashes[0])
-				assert.Equal(t, dataRetriever.HashType, rd.Type)
-				assert.Equal(t, providedHash, rd.Value)
-				assert.Equal(t, providedEpoch, rd.Epoch)
-
-				return nil
-			},
-		}
-
-		res, _ := resolvers.NewValidatorInfoResolver(args)
-		require.False(t, check.IfNil(res))
-
-		err := res.RequestDataFromHash(providedHash, providedEpoch)
-		assert.Nil(t, err)
-	})
-}
-
-func TestValidatorInfoResolver_RequestDataFromHashArray(t *testing.T) {
-	t.Parallel()
-
-	t.Run("marshal returns error", func(t *testing.T) {
-		t.Parallel()
-
-		expectedErr := errors.New("expected err")
-		args := createMockArgValidatorInfoResolver()
-		args.Marshaller = &marshallerMock.MarshalizerStub{
-			MarshalCalled: func(obj interface{}) ([]byte, error) {
-				return nil, expectedErr
-			},
-		}
-
-		res, _ := resolvers.NewValidatorInfoResolver(args)
-		err := res.RequestDataFromHashArray(nil, 0)
-		assert.Equal(t, expectedErr, err)
-	})
-	t.Run("should error", func(t *testing.T) {
-		t.Parallel()
-
-		expectedErr := errors.New("expected err")
-		args := createMockArgValidatorInfoResolver()
-		args.SenderResolver = &mock.TopicResolverSenderStub{
-			SendOnRequestTopicCalled: func(rd *dataRetriever.RequestData, originalHashes [][]byte) error {
-				return expectedErr
-			},
-		}
-
-		res, _ := resolvers.NewValidatorInfoResolver(args)
-		err := res.RequestDataFromHashArray(nil, 0)
-		assert.Equal(t, expectedErr, err)
-	})
-	t.Run("should work", func(t *testing.T) {
-		t.Parallel()
-
-		providedHashes := [][]byte{[]byte("provided hash")}
-		providedEpoch := uint32(123)
-		args := createMockArgValidatorInfoResolver()
-		args.SenderResolver = &mock.TopicResolverSenderStub{
-			SendOnRequestTopicCalled: func(rd *dataRetriever.RequestData, originalHashes [][]byte) error {
-				assert.Equal(t, providedHashes, originalHashes)
-				assert.Equal(t, dataRetriever.HashArrayType, rd.Type)
-
-				b := &batch.Batch{}
-				_ = args.Marshaller.Unmarshal(b, rd.Value)
-				assert.Equal(t, providedHashes, b.Data)
-				assert.Equal(t, providedEpoch, rd.Epoch)
-
-				return nil
-			},
-		}
-
-		res, _ := resolvers.NewValidatorInfoResolver(args)
-		require.False(t, check.IfNil(res))
-
-		err := res.RequestDataFromHashArray(providedHashes, providedEpoch)
-		assert.Nil(t, err)
-	})
-}
-
-=======
->>>>>>> 5566a55e
 func TestValidatorInfoResolver_ProcessReceivedMessage(t *testing.T) {
 	t.Parallel()
 
