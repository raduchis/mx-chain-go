--- conflicted
+++ resolved
@@ -80,15 +80,10 @@
 		return err
 	}
 
-<<<<<<< HEAD
 	txRes.throttler.StartProcessing()
 	defer txRes.throttler.EndProcessing()
 
 	rd, err := txRes.parseReceivedMessage(message)
-=======
-	rd := &dataRetriever.RequestData{}
-	err = rd.UnmarshalWith(txRes.marshalizer, message)
->>>>>>> 537cbd75
 	if err != nil {
 		return err
 	}
