--- conflicted
+++ resolved
@@ -410,7 +410,7 @@
 	}
 	txRes, _ := resolvers.NewTxResolver(arg)
 
-	buff, _ := marshalizer.Marshal(&batch.Batch{Data: [][]byte{txHash1, txHash2}})
+	buff, _ := marshalizer.Marshal([][]byte{txHash1, txHash2})
 	data, _ := marshalizer.Marshal(&dataRetriever.RequestData{Type: dataRetriever.HashArrayType, Value: buff})
 
 	msg := &mock.P2PMessageMock{DataField: data}
@@ -471,7 +471,7 @@
 	}
 	txRes, _ := resolvers.NewTxResolver(arg)
 
-	buff, _ := marshalizer.Marshal([][]byte{txHash1, txHash2})
+	buff, _ := marshalizer.Marshal(&batch.Batch{Data: [][]byte{txHash1, txHash2}})
 	data, _ := marshalizer.Marshal(&dataRetriever.RequestData{Type: dataRetriever.HashArrayType, Value: buff})
 
 	msg := &mock.P2PMessageMock{DataField: data}
@@ -526,25 +526,13 @@
 
 	buffRequested := [][]byte{[]byte("aaaa"), []byte("bbbb")}
 
-<<<<<<< HEAD
-	arg := createMockArgTxResolver()
+	marshalizer := &marshal.GogoProtoMarshalizer{}
+	arg := createMockArgTxResolver()
+	arg.Marshalizer = marshalizer
 	arg.SenderResolver = res
 	txRes, _ := resolvers.NewTxResolver(arg)
 
-	buff, _ := arg.Marshalizer.Marshal(buffRequested)
-=======
-	marshalizer := &marshal.GogoProtoMarshalizer{}
-	txRes, _ := resolvers.NewTxResolver(
-		res,
-		&mock.ShardedDataStub{},
-		&mock.StorerStub{},
-		marshalizer,
-		&mock.DataPackerStub{},
-		createMockP2PAntifloodHandler(),
-	)
-
 	buff, _ := marshalizer.Marshal(&batch.Batch{Data: buffRequested})
->>>>>>> 537cbd75
 
 	assert.Nil(t, txRes.RequestDataFromHashArray(buffRequested, 0))
 	assert.Equal(t, &dataRetriever.RequestData{
