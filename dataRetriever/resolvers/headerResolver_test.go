--- conflicted
+++ resolved
@@ -175,6 +175,7 @@
 		mock.NewOneShardCoordinatorMock(),
 		createMockP2PAntifloodHandler(),
 	)
+
 	assert.Nil(t, err)
 	assert.False(t, check.IfNil(hdrRes))
 }
@@ -308,13 +309,8 @@
 		createMockP2PAntifloodHandler(),
 	)
 
-<<<<<<< HEAD
 	err := hdrRes.ProcessReceivedMessage(createRequestMsg(254, make([]byte, 0)), fromConnectedPeerId)
 	assert.Equal(t, dataRetriever.ErrResolveTypeUnknown, err)
-=======
-	err := hdrRes.ProcessReceivedMessage(createRequestMsg(254, make([]byte, 0)), nil)
-	assert.NotNil(t, err)
->>>>>>> 9a90e47c
 
 }
 
