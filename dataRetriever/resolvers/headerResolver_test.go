--- conflicted
+++ resolved
@@ -50,27 +50,6 @@
 	assert.Nil(t, hdrRes)
 }
 
-<<<<<<< HEAD
-func TestNewHeaderResolver_NilHeadersNoncesPoolShouldErr(t *testing.T) {
-	t.Parallel()
-
-	hdrRes, err := resolvers.NewHeaderResolver(
-		&mock.TopicResolverSenderStub{},
-		&mock.CacherStub{},
-		nil,
-		&mock.StorerStub{},
-		&mock.StorerStub{},
-		&mock.MarshalizerMock{},
-		mock.NewNonceHashConverterMock(),
-		createMockP2PAntifloodHandler(),
-	)
-
-	assert.Equal(t, dataRetriever.ErrNilHeadersNoncesDataPool, err)
-	assert.Nil(t, hdrRes)
-}
-
-=======
->>>>>>> 7a10a61d
 func TestNewHeaderResolver_NilHeadersStorageShouldErr(t *testing.T) {
 	t.Parallel()
 
