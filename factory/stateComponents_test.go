package factory_test

import (
	"fmt"
	"testing"

	"github.com/ElrondNetwork/elrond-go/common"
	"github.com/ElrondNetwork/elrond-go/config"
	"github.com/ElrondNetwork/elrond-go/epochStart/bootstrap/disabled"
	"github.com/ElrondNetwork/elrond-go/errors"
	"github.com/ElrondNetwork/elrond-go/factory"
	"github.com/ElrondNetwork/elrond-go/factory/mock"
	"github.com/ElrondNetwork/elrond-go/sharding"
	"github.com/ElrondNetwork/elrond-go/state"
	"github.com/ElrondNetwork/elrond-go/testscommon"
	"github.com/ElrondNetwork/elrond-go/trie"
	trieFactory "github.com/ElrondNetwork/elrond-go/trie/factory"
	"github.com/stretchr/testify/require"
)

func TestNewStateComponentsFactory_NilShardCoordinatorShouldErr(t *testing.T) {
	t.Parallel()

	coreComponents := getCoreComponents()
	shardCoordinator := mock.NewMultiShardsCoordinatorMock(2)
	args := getStateArgs(coreComponents, shardCoordinator)
	args.ShardCoordinator = nil

	scf, err := factory.NewStateComponentsFactory(args)
	require.Nil(t, scf)
	require.Equal(t, errors.ErrNilShardCoordinator, err)
}

func TestNewStateComponentsFactory_NilCoreComponents(t *testing.T) {
	t.Parallel()

	coreComponents := getCoreComponents()
	shardCoordinator := mock.NewMultiShardsCoordinatorMock(2)
	args := getStateArgs(coreComponents, shardCoordinator)
	args.Core = nil

	scf, err := factory.NewStateComponentsFactory(args)
	require.Nil(t, scf)
	require.Equal(t, errors.ErrNilCoreComponents, err)
}

func TestNewStateComponentsFactory_ShouldWork(t *testing.T) {
	t.Parallel()

	coreComponents := getCoreComponents()
	shardCoordinator := mock.NewMultiShardsCoordinatorMock(2)
	args := getStateArgs(coreComponents, shardCoordinator)

	scf, err := factory.NewStateComponentsFactory(args)
	require.NoError(t, err)
	require.NotNil(t, scf)
}

func TestStateComponentsFactory_Create_ShouldWork(t *testing.T) {
	t.Parallel()

	coreComponents := getCoreComponents()
	shardCoordinator := mock.NewMultiShardsCoordinatorMock(2)
	args := getStateArgs(coreComponents, shardCoordinator)

	scf, _ := factory.NewStateComponentsFactory(args)

	res, err := scf.Create()
	require.NoError(t, err)
	require.NotNil(t, res)
}

// ------------ Test StateComponents --------------------
func TestStateComponents_Close_ShouldWork(t *testing.T) {
	t.Parallel()

	coreComponents := getCoreComponents()
	shardCoordinator := mock.NewMultiShardsCoordinatorMock(2)
	args := getStateArgs(coreComponents, shardCoordinator)
	scf, _ := factory.NewStateComponentsFactory(args)

	sc, _ := scf.Create()

	err := sc.Close()
	require.NoError(t, err)
}

func getStateArgs(coreComponents factory.CoreComponentsHolder, shardCoordinator sharding.Coordinator) factory.StateComponentsFactoryArgs {
	memDBUsers := mock.NewMemDbMock()
	memdbPeers := mock.NewMemDbMock()
	storageManagerUser, _ := trie.NewTrieStorageManagerWithoutPruning(memDBUsers)
	storageManagerPeer, _ := trie.NewTrieStorageManagerWithoutPruning(memdbPeers)

	trieStorageManagers := make(map[string]common.StorageManager)
	trieStorageManagers[trieFactory.UserAccountTrie] = storageManagerUser
	trieStorageManagers[trieFactory.PeerAccountTrie] = storageManagerPeer

	triesHolder := state.NewDataTriesHolder()
	trieUsers, _ := trie.NewTrie(storageManagerUser, coreComponents.InternalMarshalizer(), coreComponents.Hasher(), 5)
	triePeers, _ := trie.NewTrie(storageManagerPeer, coreComponents.InternalMarshalizer(), coreComponents.Hasher(), 5)
	triesHolder.Put([]byte(trieFactory.UserAccountTrie), trieUsers)
	triesHolder.Put([]byte(trieFactory.PeerAccountTrie), triePeers)

	stateComponentsFactoryArgs := factory.StateComponentsFactoryArgs{
		Config:           getGeneralConfig(),
		ShardCoordinator: shardCoordinator,
		Core:             coreComponents,
		StorageService:   disabled.NewChainStorer(),
		ProcessingMode:   common.Normal,
		ChainHandler:     &testscommon.ChainHandlerStub{},
	}

	return stateComponentsFactoryArgs
}

func getGeneralConfig() config.Config {
	return config.Config{
		AddressPubkeyConverter: config.PubkeyConfig{
			Length:          32,
			Type:            "hex",
			SignatureLength: 0,
		},
		ValidatorPubkeyConverter: config.PubkeyConfig{
			Length:          96,
			Type:            "hex",
			SignatureLength: 0,
		},
		StateTriesConfig: config.StateTriesConfig{
			CheckpointRoundsModulus:     5,
			AccountsStatePruningEnabled: true,
			PeerStatePruningEnabled:     true,
			MaxStateTrieLevelInMemory:   5,
			MaxPeerTrieLevelInMemory:    5,
		},
		EvictionWaitingList: config.EvictionWaitingListConfig{
			HashesSize:     100,
			RootHashesSize: 100,
			DB: config.DBConfig{
				FilePath:          "EvictionWaitingList",
				Type:              "MemoryDB",
				BatchDelaySeconds: 30,
				MaxBatchSize:      6,
				MaxOpenFiles:      10,
			},
		},
		AccountsTrieStorage: config.StorageConfig{
			Cache: config.CacheConfig{
				Capacity: 10000,
				Type:     "LRU",
				Shards:   1,
			},
			DB: config.DBConfig{
				FilePath:          "AccountsTrie/MainDB",
				Type:              "MemoryDB",
				BatchDelaySeconds: 30,
				MaxBatchSize:      6,
				MaxOpenFiles:      10,
			},
		},
		AccountsTrieCheckpointsStorage: config.StorageConfig{
			Cache: config.CacheConfig{
				Capacity: 10000,
				Type:     "LRU",
				Shards:   1,
			},
			DB: config.DBConfig{
				FilePath:          "AccountsTrieCheckpoints",
				Type:              "MemoryDB",
				BatchDelaySeconds: 30,
				MaxBatchSize:      6,
				MaxOpenFiles:      10,
			},
		},
		PeerAccountsTrieStorage: config.StorageConfig{
			Cache: config.CacheConfig{
				Capacity: 10000,
				Type:     "LRU",
				Shards:   1,
			},
			DB: config.DBConfig{
				FilePath:          "PeerAccountsTrie/MainDB",
				Type:              "MemoryDB",
				BatchDelaySeconds: 30,
				MaxBatchSize:      6,
				MaxOpenFiles:      10,
			},
		},
		PeerAccountsTrieCheckpointsStorage: config.StorageConfig{
			Cache: config.CacheConfig{
				Capacity: 10000,
				Type:     "LRU",
				Shards:   1,
			},
			DB: config.DBConfig{
				FilePath:          "PeerAccountsTrieCheckpoints",
				Type:              "MemoryDB",
				BatchDelaySeconds: 30,
				MaxBatchSize:      6,
				MaxOpenFiles:      10,
			},
		},
		TrieStorageManagerConfig: config.TrieStorageManagerConfig{
			PruningBufferLen:      1000,
			SnapshotsBufferLen:    10,
			SnapshotsGoroutineNum: 1,
		},
		VirtualMachine: config.VirtualMachineServicesConfig{
			Querying: config.QueryVirtualMachineConfig{
				NumConcurrentVMs: 1,
				VirtualMachineConfig: config.VirtualMachineConfig{
					ArwenVersions: []config.ArwenVersionByEpoch{
						{StartEpoch: 0, Version: "v0.3"},
					},
				},
			},
			Execution: config.VirtualMachineConfig{
				ArwenVersions: []config.ArwenVersionByEpoch{
					{StartEpoch: 0, Version: "v0.3"},
				},
			},
		},
		SmartContractsStorageForSCQuery: config.StorageConfig{
			Cache: config.CacheConfig{
				Capacity: 10000,
				Type:     "LRU",
				Shards:   1,
			},
		},
		SmartContractDataPool: config.CacheConfig{
			Capacity: 10000,
			Type:     "LRU",
			Shards:   1,
		},
<<<<<<< HEAD
=======
		PeersRatingConfig: config.PeersRatingConfig{
			TopRatedCacheCapacity: 1000,
			BadRatedCacheCapacity: 1000,
		},
>>>>>>> c8588495
	}
}

func getCoreComponents() factory.CoreComponentsHolder {
	coreArgs := getCoreArgs()
	coreComponentsFactory, _ := factory.NewCoreComponentsFactory(coreArgs)
	coreComponents, err := factory.NewManagedCoreComponents(coreComponentsFactory)
	if err != nil {
		fmt.Println("getCoreComponents NewManagedCoreComponents", "error", err.Error())
		return nil
	}
	err = coreComponents.Create()
	if err != nil {
		fmt.Println("getCoreComponents Create", "error", err.Error())
	}
	return coreComponents
}<|MERGE_RESOLUTION|>--- conflicted
+++ resolved
@@ -231,13 +231,10 @@
 			Type:     "LRU",
 			Shards:   1,
 		},
-<<<<<<< HEAD
-=======
 		PeersRatingConfig: config.PeersRatingConfig{
 			TopRatedCacheCapacity: 1000,
 			BadRatedCacheCapacity: 1000,
 		},
->>>>>>> c8588495
 	}
 }
 
