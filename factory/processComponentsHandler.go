package factory

import (
	"sync"

	"github.com/ElrondNetwork/elrond-go-core/core/check"
	"github.com/ElrondNetwork/elrond-go/consensus"
	"github.com/ElrondNetwork/elrond-go/dataRetriever"
	"github.com/ElrondNetwork/elrond-go/dblookupext"
	"github.com/ElrondNetwork/elrond-go/epochStart"
	"github.com/ElrondNetwork/elrond-go/errors"
	"github.com/ElrondNetwork/elrond-go/process"
	"github.com/ElrondNetwork/elrond-go/sharding"
	"github.com/ElrondNetwork/elrond-go/sharding/nodesCoordinator"
	"github.com/ElrondNetwork/elrond-go/update"
	vmcommon "github.com/ElrondNetwork/elrond-vm-common"
)

var _ ComponentHandler = (*managedProcessComponents)(nil)
var _ ProcessComponentsHolder = (*managedProcessComponents)(nil)
var _ ProcessComponentsHandler = (*managedProcessComponents)(nil)

type managedProcessComponents struct {
	*processComponents
	factory              *processComponentsFactory
	mutProcessComponents sync.RWMutex
}

// NewManagedProcessComponents returns a news instance of managedProcessComponents
func NewManagedProcessComponents(pcf *processComponentsFactory) (*managedProcessComponents, error) {
	if pcf == nil {
		return nil, errors.ErrNilProcessComponentsFactory
	}

	return &managedProcessComponents{
		processComponents: nil,
		factory:           pcf,
	}, nil
}

// Create will create the managed components
func (m *managedProcessComponents) Create() error {
	pc, err := m.factory.Create()
	if err != nil {
		return err
	}

	m.mutProcessComponents.Lock()
	m.processComponents = pc
	m.mutProcessComponents.Unlock()

	return nil
}

// Close will close all underlying sub-components
func (m *managedProcessComponents) Close() error {
	m.mutProcessComponents.Lock()
	defer m.mutProcessComponents.Unlock()

	if m.processComponents == nil {
		return nil
	}

	err := m.processComponents.Close()
	if err != nil {
		return err
	}
	m.processComponents = nil

	return nil
}

// CheckSubcomponents verifies all subcomponents
func (m *managedProcessComponents) CheckSubcomponents() error {
	m.mutProcessComponents.Lock()
	defer m.mutProcessComponents.Unlock()

	if m.processComponents == nil {
		return errors.ErrNilProcessComponents
	}
	if check.IfNil(m.processComponents.nodesCoordinator) {
		return errors.ErrNilNodesCoordinator
	}
	if check.IfNil(m.processComponents.shardCoordinator) {
		return errors.ErrNilShardCoordinator
	}
	if check.IfNil(m.processComponents.interceptorsContainer) {
		return errors.ErrNilInterceptorsContainer
	}
	if check.IfNil(m.processComponents.resolversFinder) {
		return errors.ErrNilResolversFinder
	}
	if check.IfNil(m.processComponents.roundHandler) {
		return errors.ErrNilRoundHandler
	}
	if check.IfNil(m.processComponents.epochStartTrigger) {
		return errors.ErrNilEpochStartTrigger
	}
	if check.IfNil(m.processComponents.epochStartNotifier) {
		return errors.ErrNilEpochStartNotifier
	}
	if check.IfNil(m.processComponents.forkDetector) {
		return errors.ErrNilForkDetector
	}
	if check.IfNil(m.processComponents.blockProcessor) {
		return errors.ErrNilBlockProcessor
	}
	if check.IfNil(m.processComponents.blackListHandler) {
		return errors.ErrNilBlackListHandler
	}
	if check.IfNil(m.processComponents.bootStorer) {
		return errors.ErrNilBootStorer
	}
	if check.IfNil(m.processComponents.headerSigVerifier) {
		return errors.ErrNilHeaderSigVerifier
	}
	if check.IfNil(m.processComponents.headerIntegrityVerifier) {
		return errors.ErrNilHeaderIntegrityVerifier
	}
	if check.IfNil(m.processComponents.validatorsStatistics) {
		return errors.ErrNilValidatorsStatistics
	}
	if check.IfNil(m.processComponents.validatorsProvider) {
		return errors.ErrNilValidatorsProvider
	}
	if check.IfNil(m.processComponents.blockTracker) {
		return errors.ErrNilBlockTracker
	}
	if check.IfNil(m.processComponents.pendingMiniBlocksHandler) {
		return errors.ErrNilPendingMiniBlocksHandler
	}
	if check.IfNil(m.processComponents.requestHandler) {
		return errors.ErrNilRequestHandler
	}
	if check.IfNil(m.processComponents.txLogsProcessor) {
		return errors.ErrNilTxLogsProcessor
	}
	if check.IfNil(m.processComponents.headerConstructionValidator) {
		return errors.ErrNilHeaderConstructionValidator
	}
	if check.IfNil(m.processComponents.peerShardMapper) {
		return errors.ErrNilPeerShardMapper
	}
	if check.IfNil(m.processComponents.fallbackHeaderValidator) {
		return errors.ErrNilFallbackHeaderValidator
	}
	if check.IfNil(m.processComponents.nodeRedundancyHandler) {
		return errors.ErrNilNodeRedundancyHandler
	}
	if check.IfNil(m.processComponents.currentEpochProvider) {
		return errors.ErrNilCurrentEpochProvider
	}
	if check.IfNil(m.processComponents.scheduledTxsExecutionHandler) {
		return errors.ErrNilScheduledTxsExecutionHandler
	}
	if check.IfNil(m.processComponents.txsSender) {
		return errors.ErrNilTxsSender
	}
	if check.IfNil(m.processComponents.esdtDataStorageForApi) {
		return errors.ErrNilESDTDataStorage
	}

	return nil
}

// NodesCoordinator returns the nodes coordinator
func (m *managedProcessComponents) NodesCoordinator() nodesCoordinator.NodesCoordinator {
	m.mutProcessComponents.RLock()
	defer m.mutProcessComponents.RUnlock()

	if m.processComponents == nil {
		return nil
	}

	return m.processComponents.nodesCoordinator
}

// ShardCoordinator returns the shard coordinator
func (m *managedProcessComponents) ShardCoordinator() sharding.Coordinator {
	m.mutProcessComponents.RLock()
	defer m.mutProcessComponents.RUnlock()

	if m.processComponents == nil {
		return nil
	}

	return m.processComponents.shardCoordinator
}

// InterceptorsContainer returns the interceptors container
func (m *managedProcessComponents) InterceptorsContainer() process.InterceptorsContainer {
	m.mutProcessComponents.RLock()
	defer m.mutProcessComponents.RUnlock()

	if m.processComponents == nil {
		return nil
	}

	return m.processComponents.interceptorsContainer
}

// ResolversFinder returns the resolvers finder
func (m *managedProcessComponents) ResolversFinder() dataRetriever.ResolversFinder {
	m.mutProcessComponents.RLock()
	defer m.mutProcessComponents.RUnlock()

	if m.processComponents == nil {
		return nil
	}

	return m.processComponents.resolversFinder
}

// RoundHandler returns the roundHandler
func (m *managedProcessComponents) RoundHandler() consensus.RoundHandler {
	m.mutProcessComponents.RLock()
	defer m.mutProcessComponents.RUnlock()

	if m.processComponents == nil {
		return nil
	}

	return m.processComponents.roundHandler
}

// EpochStartTrigger returns the epoch start trigger handler
func (m *managedProcessComponents) EpochStartTrigger() epochStart.TriggerHandler {
	m.mutProcessComponents.RLock()
	defer m.mutProcessComponents.RUnlock()

	if m.processComponents == nil {
		return nil
	}

	return m.processComponents.epochStartTrigger
}

// EpochStartNotifier returns the epoch start notifier
func (m *managedProcessComponents) EpochStartNotifier() EpochStartNotifier {
	m.mutProcessComponents.RLock()
	defer m.mutProcessComponents.RUnlock()

	if m.processComponents == nil {
		return nil
	}

	return m.processComponents.epochStartNotifier
}

// ForkDetector returns the fork detector
func (m *managedProcessComponents) ForkDetector() process.ForkDetector {
	m.mutProcessComponents.RLock()
	defer m.mutProcessComponents.RUnlock()

	if m.processComponents == nil {
		return nil
	}

	return m.processComponents.forkDetector
}

// BlockProcessor returns the block processor
func (m *managedProcessComponents) BlockProcessor() process.BlockProcessor {
	m.mutProcessComponents.RLock()
	defer m.mutProcessComponents.RUnlock()

	if m.processComponents == nil {
		return nil
	}

	return m.processComponents.blockProcessor
}

// BlackListHandler returns the black list handler
func (m *managedProcessComponents) BlackListHandler() process.TimeCacher {
	m.mutProcessComponents.RLock()
	defer m.mutProcessComponents.RUnlock()

	if m.processComponents == nil {
		return nil
	}

	return m.processComponents.blackListHandler
}

// BootStorer returns the boot storer
func (m *managedProcessComponents) BootStorer() process.BootStorer {
	m.mutProcessComponents.RLock()
	defer m.mutProcessComponents.RUnlock()

	if m.processComponents == nil {
		return nil
	}

	return m.processComponents.bootStorer
}

// HeaderSigVerifier returns the header signature verification
func (m *managedProcessComponents) HeaderSigVerifier() process.InterceptedHeaderSigVerifier {
	m.mutProcessComponents.RLock()
	defer m.mutProcessComponents.RUnlock()

	if m.processComponents == nil {
		return nil
	}

	return m.processComponents.headerSigVerifier
}

// HeaderIntegrityVerifier returns the header integrity verifier
func (m *managedProcessComponents) HeaderIntegrityVerifier() process.HeaderIntegrityVerifier {
	m.mutProcessComponents.RLock()
	defer m.mutProcessComponents.RUnlock()

	if m.processComponents == nil {
		return nil
	}

	return m.processComponents.headerIntegrityVerifier
}

// ValidatorsStatistics returns the validator statistics processor
func (m *managedProcessComponents) ValidatorsStatistics() process.ValidatorStatisticsProcessor {
	m.mutProcessComponents.RLock()
	defer m.mutProcessComponents.RUnlock()

	if m.processComponents == nil {
		return nil
	}

	return m.processComponents.validatorsStatistics
}

// ValidatorsProvider returns the validator provider
func (m *managedProcessComponents) ValidatorsProvider() process.ValidatorsProvider {
	m.mutProcessComponents.RLock()
	defer m.mutProcessComponents.RUnlock()

	if m.processComponents == nil {
		return nil
	}

	return m.processComponents.validatorsProvider
}

// BlockTracker returns the block tracker
func (m *managedProcessComponents) BlockTracker() process.BlockTracker {
	m.mutProcessComponents.RLock()
	defer m.mutProcessComponents.RUnlock()

	if m.processComponents == nil {
		return nil
	}

	return m.processComponents.blockTracker
}

// PendingMiniBlocksHandler returns the pending mini blocks handler
func (m *managedProcessComponents) PendingMiniBlocksHandler() process.PendingMiniBlocksHandler {
	m.mutProcessComponents.RLock()
	defer m.mutProcessComponents.RUnlock()

	if m.processComponents == nil {
		return nil
	}

	return m.processComponents.pendingMiniBlocksHandler
}

// RequestHandler returns the request handler
func (m *managedProcessComponents) RequestHandler() process.RequestHandler {
	m.mutProcessComponents.RLock()
	defer m.mutProcessComponents.RUnlock()

	if m.processComponents == nil {
		return nil
	}

	return m.processComponents.requestHandler
}

// TxLogsProcessor returns the tx logs processor
func (m *managedProcessComponents) TxLogsProcessor() process.TransactionLogProcessorDatabase {
	m.mutProcessComponents.RLock()
	defer m.mutProcessComponents.RUnlock()

	if m.processComponents == nil {
		return nil
	}

	return m.processComponents.txLogsProcessor
}

// HeaderConstructionValidator returns the validator for header construction
func (m *managedProcessComponents) HeaderConstructionValidator() process.HeaderConstructionValidator {
	m.mutProcessComponents.RLock()
	defer m.mutProcessComponents.RUnlock()

	if m.processComponents == nil {
		return nil
	}

	return m.processComponents.headerConstructionValidator
}

// PeerShardMapper returns the peer to shard mapper
func (m *managedProcessComponents) PeerShardMapper() process.NetworkShardingCollector {
	m.mutProcessComponents.RLock()
	defer m.mutProcessComponents.RUnlock()

	if m.processComponents == nil {
		return nil
	}

	return m.processComponents.peerShardMapper
}

// FallbackHeaderValidator returns the fallback header validator
func (m *managedProcessComponents) FallbackHeaderValidator() process.FallbackHeaderValidator {
	m.mutProcessComponents.RLock()
	defer m.mutProcessComponents.RUnlock()

	if m.processComponents == nil {
		return nil
	}

	return m.processComponents.fallbackHeaderValidator
}

// TransactionSimulatorProcessor returns the transaction simulator processor
func (m *managedProcessComponents) TransactionSimulatorProcessor() TransactionSimulatorProcessor {
	m.mutProcessComponents.RLock()
	defer m.mutProcessComponents.RUnlock()

	if m.processComponents == nil {
		return nil
	}

	return m.processComponents.txSimulatorProcessor
}

// WhiteListHandler returns the white list handler
func (m *managedProcessComponents) WhiteListHandler() process.WhiteListHandler {
	m.mutProcessComponents.RLock()
	defer m.mutProcessComponents.RUnlock()

	if m.processComponents == nil {
		return nil
	}

	return m.processComponents.whiteListHandler
}

// WhiteListerVerifiedTxs returns the white lister verified txs
func (m *managedProcessComponents) WhiteListerVerifiedTxs() process.WhiteListHandler {
	m.mutProcessComponents.RLock()
	defer m.mutProcessComponents.RUnlock()

	if m.processComponents == nil {
		return nil
	}

	return m.processComponents.whiteListerVerifiedTxs
}

// HistoryRepository returns the history repository
func (m *managedProcessComponents) HistoryRepository() dblookupext.HistoryRepository {
	m.mutProcessComponents.RLock()
	defer m.mutProcessComponents.RUnlock()

	if m.processComponents == nil {
		return nil
	}

	return m.processComponents.historyRepository
}

// ImportStartHandler returns the import status handler
func (m *managedProcessComponents) ImportStartHandler() update.ImportStartHandler {
	m.mutProcessComponents.RLock()
	defer m.mutProcessComponents.RUnlock()

	if m.processComponents == nil {
		return nil
	}

	return m.processComponents.importStartHandler
}

// RequestedItemsHandler returns the items handler for the requests
func (m *managedProcessComponents) RequestedItemsHandler() dataRetriever.RequestedItemsHandler {
	m.mutProcessComponents.RLock()
	defer m.mutProcessComponents.RUnlock()

	if m.processComponents == nil {
		return nil
	}

	return m.processComponents.requestedItemsHandler
}

// NodeRedundancyHandler returns the node redundancy handler
func (m *managedProcessComponents) NodeRedundancyHandler() consensus.NodeRedundancyHandler {
	m.mutProcessComponents.RLock()
	defer m.mutProcessComponents.RUnlock()

	if m.processComponents == nil {
		return nil
	}

	return m.processComponents.nodeRedundancyHandler
}

// CurrentEpochProvider returns the current epoch provider that can decide if an epoch is active or not on the network
func (m *managedProcessComponents) CurrentEpochProvider() process.CurrentNetworkEpochProviderHandler {
	m.mutProcessComponents.RLock()
	defer m.mutProcessComponents.RUnlock()

	if m.processComponents == nil {
		return nil
	}

	return m.processComponents.currentEpochProvider
}

// ScheduledTxsExecutionHandler returns the scheduled transactions execution handler
func (m *managedProcessComponents) ScheduledTxsExecutionHandler() process.ScheduledTxsExecutionHandler {
	m.mutProcessComponents.RLock()
	defer m.mutProcessComponents.RUnlock()

	if m.processComponents == nil {
		return nil
	}

	return m.processComponents.scheduledTxsExecutionHandler
}

// TxsSenderHandler returns the transactions sender handler
func (m *managedProcessComponents) TxsSenderHandler() process.TxsSenderHandler {
	m.mutProcessComponents.RLock()
	defer m.mutProcessComponents.RUnlock()

	if m.processComponents == nil {
		return nil
	}

	return m.processComponents.txsSender
}

<<<<<<< HEAD
// ESDTDataStorageHandlerForAPI returns the esdt data storage handler to be used for API calls
func (m *managedProcessComponents) ESDTDataStorageHandlerForAPI() vmcommon.ESDTNFTStorageHandler {
	m.mutProcessComponents.RLock()
	defer m.mutProcessComponents.RUnlock()

	if m.esdtDataStorageForApi == nil {
		return nil
	}

	return m.processComponents.esdtDataStorageForApi
=======
// HardforkTrigger returns the hardfork trigger
func (m *managedProcessComponents) HardforkTrigger() HardforkTrigger {
	m.mutProcessComponents.RLock()
	defer m.mutProcessComponents.RUnlock()

	if m.processComponents == nil {
		return nil
	}

	return m.processComponents.hardforkTrigger
>>>>>>> 3bae78e8
}

// IsInterfaceNil returns true if the interface is nil
func (m *managedProcessComponents) IsInterfaceNil() bool {
	return m == nil
}

// String returns the name of the component
func (m *managedProcessComponents) String() string {
	return processComponentsName
}<|MERGE_RESOLUTION|>--- conflicted
+++ resolved
@@ -547,7 +547,18 @@
 	return m.processComponents.txsSender
 }
 
-<<<<<<< HEAD
+// HardforkTrigger returns the hardfork trigger
+func (m *managedProcessComponents) HardforkTrigger() HardforkTrigger {
+	m.mutProcessComponents.RLock()
+	defer m.mutProcessComponents.RUnlock()
+
+	if m.processComponents == nil {
+		return nil
+	}
+
+	return m.processComponents.hardforkTrigger
+}
+
 // ESDTDataStorageHandlerForAPI returns the esdt data storage handler to be used for API calls
 func (m *managedProcessComponents) ESDTDataStorageHandlerForAPI() vmcommon.ESDTNFTStorageHandler {
 	m.mutProcessComponents.RLock()
@@ -558,18 +569,6 @@
 	}
 
 	return m.processComponents.esdtDataStorageForApi
-=======
-// HardforkTrigger returns the hardfork trigger
-func (m *managedProcessComponents) HardforkTrigger() HardforkTrigger {
-	m.mutProcessComponents.RLock()
-	defer m.mutProcessComponents.RUnlock()
-
-	if m.processComponents == nil {
-		return nil
-	}
-
-	return m.processComponents.hardforkTrigger
->>>>>>> 3bae78e8
 }
 
 // IsInterfaceNil returns true if the interface is nil
