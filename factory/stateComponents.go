package factory

import (
	"fmt"

	"github.com/ElrondNetwork/elrond-go-core/core/check"
	chainData "github.com/ElrondNetwork/elrond-go-core/data"
	"github.com/ElrondNetwork/elrond-go/common"
	"github.com/ElrondNetwork/elrond-go/config"
	"github.com/ElrondNetwork/elrond-go/dataRetriever"
	"github.com/ElrondNetwork/elrond-go/errors"
	"github.com/ElrondNetwork/elrond-go/sharding"
	"github.com/ElrondNetwork/elrond-go/state"
	factoryState "github.com/ElrondNetwork/elrond-go/state/factory"
	"github.com/ElrondNetwork/elrond-go/state/storagePruningManager"
	"github.com/ElrondNetwork/elrond-go/state/storagePruningManager/evictionWaitingList"
	trieFactory "github.com/ElrondNetwork/elrond-go/trie/factory"
)

// TODO: merge this with data components

// StateComponentsFactoryArgs holds the arguments needed for creating a state components factory
type StateComponentsFactoryArgs struct {
<<<<<<< HEAD
	Config           config.Config
	ShardCoordinator sharding.Coordinator
	Core             CoreComponentsHolder
	StorageService   dataRetriever.StorageService
	ProcessingMode   common.NodeProcessingMode
	ChainHandler     chainData.ChainHandler
}

type stateComponentsFactory struct {
	config           config.Config
	shardCoordinator sharding.Coordinator
	core             CoreComponentsHolder
	storageService   dataRetriever.StorageService
	processingMode   common.NodeProcessingMode
	chainHandler     chainData.ChainHandler
=======
	Config                   config.Config
	EnableEpochs             config.EnableEpochs
	ShardCoordinator         sharding.Coordinator
	Core                     CoreComponentsHolder
	StorageService           dataRetriever.StorageService
	ProcessingMode           common.NodeProcessingMode
	ShouldSerializeSnapshots bool
	ChainHandler             chainData.ChainHandler
}

type stateComponentsFactory struct {
	config                   config.Config
	shardCoordinator         sharding.Coordinator
	core                     CoreComponentsHolder
	storageService           dataRetriever.StorageService
	enableEpochs             config.EnableEpochs
	processingMode           common.NodeProcessingMode
	shouldSerializeSnapshots bool
	chainHandler             chainData.ChainHandler
>>>>>>> 662828d2
}

// stateComponents struct holds the state components of the Elrond protocol
type stateComponents struct {
	peerAccounts        state.AccountsAdapter
	accountsAdapter     state.AccountsAdapter
	accountsAdapterAPI  state.AccountsAdapter
	accountsRepository  state.AccountsRepository
	triesContainer      common.TriesHolder
	trieStorageManagers map[string]common.StorageManager
}

// NewStateComponentsFactory will return a new instance of stateComponentsFactory
func NewStateComponentsFactory(args StateComponentsFactoryArgs) (*stateComponentsFactory, error) {
	if args.Core == nil {
		return nil, errors.ErrNilCoreComponents
	}
	if check.IfNil(args.Core.Hasher()) {
		return nil, errors.ErrNilHasher
	}
	if check.IfNil(args.Core.InternalMarshalizer()) {
		return nil, errors.ErrNilMarshalizer
	}
	if check.IfNil(args.Core.PathHandler()) {
		return nil, errors.ErrNilPathHandler
	}
	if check.IfNil(args.ShardCoordinator) {
		return nil, errors.ErrNilShardCoordinator
	}
	if check.IfNil(args.StorageService) {
		return nil, errors.ErrNilStorageService
	}
	if check.IfNil(args.ChainHandler) {
		return nil, errors.ErrNilBlockChainHandler
	}

	return &stateComponentsFactory{
<<<<<<< HEAD
		config:           args.Config,
		shardCoordinator: args.ShardCoordinator,
		core:             args.Core,
		storageService:   args.StorageService,
		processingMode:   args.ProcessingMode,
		chainHandler:     args.ChainHandler,
=======
		config:                   args.Config,
		shardCoordinator:         args.ShardCoordinator,
		core:                     args.Core,
		storageService:           args.StorageService,
		enableEpochs:             args.EnableEpochs,
		processingMode:           args.ProcessingMode,
		shouldSerializeSnapshots: args.ShouldSerializeSnapshots,
		chainHandler:             args.ChainHandler,
>>>>>>> 662828d2
	}, nil
}

// Create creates the state components
func (scf *stateComponentsFactory) Create() (*stateComponents, error) {
	triesContainer, trieStorageManagers, err := trieFactory.CreateTriesComponentsForShardId(
		scf.config,
		scf.core,
		scf.storageService,
	)
	if err != nil {
		return nil, err
	}

	accountsAdapter, accountsAdapterAPI, accountsRepository, err := scf.createAccountsAdapters(triesContainer)
	if err != nil {
		return nil, err
	}

	peerAdapter, err := scf.createPeerAdapter(triesContainer)
	if err != nil {
		return nil, err
	}

	return &stateComponents{
		peerAccounts:        peerAdapter,
		accountsAdapter:     accountsAdapter,
		accountsAdapterAPI:  accountsAdapterAPI,
		accountsRepository:  accountsRepository,
		triesContainer:      triesContainer,
		trieStorageManagers: trieStorageManagers,
	}, nil
}

func (scf *stateComponentsFactory) createAccountsAdapters(triesContainer common.TriesHolder) (state.AccountsAdapter, state.AccountsAdapter, state.AccountsRepository, error) {
	accountFactory := factoryState.NewAccountCreator()
	merkleTrie := triesContainer.Get([]byte(trieFactory.UserAccountTrie))
	storagePruning, err := scf.newStoragePruningManager()
	if err != nil {
		return nil, nil, nil, err
	}

	argsProcessingAccountsDB := state.ArgsAccountsDB{
		Trie:                     merkleTrie,
		Hasher:                   scf.core.Hasher(),
		Marshaller:               scf.core.InternalMarshalizer(),
		AccountFactory:           accountFactory,
		StoragePruningManager:    storagePruning,
		ProcessingMode:           scf.processingMode,
		ShouldSerializeSnapshots: scf.shouldSerializeSnapshots,
		ProcessStatusHandler:     scf.core.ProcessStatusHandler(),
	}
	accountsAdapter, err := state.NewAccountsDB(argsProcessingAccountsDB)
	if err != nil {
		return nil, nil, nil, fmt.Errorf("%w: %s", errors.ErrAccountsAdapterCreation, err.Error())
	}

	argsAPIAccountsDB := state.ArgsAccountsDB{
		Trie:                  merkleTrie,
		Hasher:                scf.core.Hasher(),
		Marshaller:            scf.core.InternalMarshalizer(),
		AccountFactory:        accountFactory,
		StoragePruningManager: storagePruning,
		ProcessingMode:        scf.processingMode,
		ProcessStatusHandler:  scf.core.ProcessStatusHandler(),
	}

	accountsAdapterApiOnFinal, err := factoryState.CreateAccountsAdapterAPIOnFinal(argsAPIAccountsDB, scf.chainHandler)
	if err != nil {
		return nil, nil, nil, fmt.Errorf("accounts adapter API on final: %w: %s", errors.ErrAccountsAdapterCreation, err.Error())
	}

	accountsAdapterApiOnCurrent, err := factoryState.CreateAccountsAdapterAPIOnCurrent(argsAPIAccountsDB, scf.chainHandler)
	if err != nil {
		return nil, nil, nil, fmt.Errorf("accounts adapter API on current: %w: %s", errors.ErrAccountsAdapterCreation, err.Error())
	}

	accountsAdapterApiOnHistorical, err := factoryState.CreateAccountsAdapterAPIOnHistorical(argsAPIAccountsDB)
	if err != nil {
		return nil, nil, nil, fmt.Errorf("accounts adapter API on historical: %w: %s", errors.ErrAccountsAdapterCreation, err.Error())
	}

	argsAccountsRepository := state.ArgsAccountsRepository{
		FinalStateAccountsWrapper:      accountsAdapterApiOnFinal,
		CurrentStateAccountsWrapper:    accountsAdapterApiOnCurrent,
		HistoricalStateAccountsWrapper: accountsAdapterApiOnHistorical,
	}

	accountsRepository, err := state.NewAccountsRepository(argsAccountsRepository)
	if err != nil {
		return nil, nil, nil, fmt.Errorf("accountsRepository: %w", err)
	}

	return accountsAdapter, accountsRepository.GetCurrentStateAccountsWrapper(), accountsRepository, nil
}

func (scf *stateComponentsFactory) createPeerAdapter(triesContainer common.TriesHolder) (state.AccountsAdapter, error) {
	accountFactory := factoryState.NewPeerAccountCreator()
	merkleTrie := triesContainer.Get([]byte(trieFactory.PeerAccountTrie))
	storagePruning, err := scf.newStoragePruningManager()
	if err != nil {
		return nil, err
	}

	argsProcessingPeerAccountsDB := state.ArgsAccountsDB{
		Trie:                     merkleTrie,
		Hasher:                   scf.core.Hasher(),
		Marshaller:               scf.core.InternalMarshalizer(),
		AccountFactory:           accountFactory,
		StoragePruningManager:    storagePruning,
		ProcessingMode:           scf.processingMode,
		ShouldSerializeSnapshots: scf.shouldSerializeSnapshots,
		ProcessStatusHandler:     scf.core.ProcessStatusHandler(),
	}
	peerAdapter, err := state.NewPeerAccountsDB(argsProcessingPeerAccountsDB)
	if err != nil {
		return nil, err
	}

	return peerAdapter, nil
}

func (scf *stateComponentsFactory) newStoragePruningManager() (state.StoragePruningManager, error) {
	args := evictionWaitingList.MemoryEvictionWaitingListArgs{
		RootHashesSize: scf.config.EvictionWaitingList.RootHashesSize,
		HashesSize:     scf.config.EvictionWaitingList.HashesSize,
	}
	trieEvictionWaitingList, err := evictionWaitingList.NewMemoryEvictionWaitingList(args)
	if err != nil {
		return nil, err
	}

	storagePruning, err := storagePruningManager.NewStoragePruningManager(
		trieEvictionWaitingList,
		scf.config.TrieStorageManagerConfig.PruningBufferLen,
	)
	if err != nil {
		return nil, err
	}

	return storagePruning, nil
}

// Close closes all underlying components that need closing
func (pc *stateComponents) Close() error {
	errString := ""

	err := pc.accountsAdapter.Close()
	if err != nil {
		errString += fmt.Errorf("accountsAdapter close failed: %w ", err).Error()
	}

	err = pc.accountsAdapterAPI.Close()
	if err != nil {
		errString += fmt.Errorf("accountsAdapterAPI close failed: %w ", err).Error()
	}

	err = pc.accountsRepository.Close()
	if err != nil {
		errString += fmt.Errorf("accountsRepository close failed: %w ", err).Error()
	}

	err = pc.peerAccounts.Close()
	if err != nil {
		errString += fmt.Errorf("peerAccounts close failed: %w ", err).Error()
	}

	tries := pc.triesContainer.GetAll()
	for _, trie := range tries {
		err = trie.Close()
		if err != nil {
			errString += fmt.Errorf("trie close failed: %w ", err).Error()
		}
	}

	for _, trieStorageManager := range pc.trieStorageManagers {
		err = trieStorageManager.Close()
		if err != nil {
			errString += fmt.Errorf("trieStorageManager close failed: %w ", err).Error()
		}
	}

	if len(errString) != 0 {
		return fmt.Errorf("state components close failed: %s", errString)
	}
	return nil
}<|MERGE_RESOLUTION|>--- conflicted
+++ resolved
@@ -21,25 +21,7 @@
 
 // StateComponentsFactoryArgs holds the arguments needed for creating a state components factory
 type StateComponentsFactoryArgs struct {
-<<<<<<< HEAD
-	Config           config.Config
-	ShardCoordinator sharding.Coordinator
-	Core             CoreComponentsHolder
-	StorageService   dataRetriever.StorageService
-	ProcessingMode   common.NodeProcessingMode
-	ChainHandler     chainData.ChainHandler
-}
-
-type stateComponentsFactory struct {
-	config           config.Config
-	shardCoordinator sharding.Coordinator
-	core             CoreComponentsHolder
-	storageService   dataRetriever.StorageService
-	processingMode   common.NodeProcessingMode
-	chainHandler     chainData.ChainHandler
-=======
 	Config                   config.Config
-	EnableEpochs             config.EnableEpochs
 	ShardCoordinator         sharding.Coordinator
 	Core                     CoreComponentsHolder
 	StorageService           dataRetriever.StorageService
@@ -53,11 +35,9 @@
 	shardCoordinator         sharding.Coordinator
 	core                     CoreComponentsHolder
 	storageService           dataRetriever.StorageService
-	enableEpochs             config.EnableEpochs
 	processingMode           common.NodeProcessingMode
 	shouldSerializeSnapshots bool
 	chainHandler             chainData.ChainHandler
->>>>>>> 662828d2
 }
 
 // stateComponents struct holds the state components of the Elrond protocol
@@ -95,23 +75,13 @@
 	}
 
 	return &stateComponentsFactory{
-<<<<<<< HEAD
-		config:           args.Config,
-		shardCoordinator: args.ShardCoordinator,
-		core:             args.Core,
-		storageService:   args.StorageService,
-		processingMode:   args.ProcessingMode,
-		chainHandler:     args.ChainHandler,
-=======
 		config:                   args.Config,
 		shardCoordinator:         args.ShardCoordinator,
 		core:                     args.Core,
 		storageService:           args.StorageService,
-		enableEpochs:             args.EnableEpochs,
-		processingMode:           args.ProcessingMode,
+		processingMode:   args.ProcessingMode,
 		shouldSerializeSnapshots: args.ShouldSerializeSnapshots,
 		chainHandler:             args.ChainHandler,
->>>>>>> 662828d2
 	}, nil
 }
 
