package bootstrap

import (
	"fmt"
	"path/filepath"

	"github.com/multiversx/mx-chain-core-go/core"
	"github.com/multiversx/mx-chain-core-go/core/check"
	nodeFactory "github.com/multiversx/mx-chain-go/cmd/node/factory"
	"github.com/multiversx/mx-chain-go/common"
	"github.com/multiversx/mx-chain-go/config"
	"github.com/multiversx/mx-chain-go/epochStart/bootstrap"
	"github.com/multiversx/mx-chain-go/errors"
	"github.com/multiversx/mx-chain-go/factory"
	"github.com/multiversx/mx-chain-go/factory/block"
	"github.com/multiversx/mx-chain-go/process"
	"github.com/multiversx/mx-chain-go/process/guardian"
	"github.com/multiversx/mx-chain-go/process/headerCheck"
	"github.com/multiversx/mx-chain-go/process/smartContract"
	"github.com/multiversx/mx-chain-go/sharding"
	"github.com/multiversx/mx-chain-go/sharding/nodesCoordinator"
	"github.com/multiversx/mx-chain-go/storage"
	"github.com/multiversx/mx-chain-go/storage/directoryhandler"
	storageFactory "github.com/multiversx/mx-chain-go/storage/factory"
	"github.com/multiversx/mx-chain-go/storage/latestData"
	"github.com/multiversx/mx-chain-go/storage/storageunit"
	logger "github.com/multiversx/mx-chain-logger-go"
)

var log = logger.GetOrCreate("factory")

// BootstrapComponentsFactoryArgs holds the arguments needed to create a bootstrap components factory
type BootstrapComponentsFactoryArgs struct {
	Config               config.Config
	RoundConfig          config.RoundConfig
	PrefConfig           config.Preferences
	ImportDbConfig       config.ImportDbConfig
	FlagsConfig          config.ContextFlagsConfig
	WorkingDir           string
	CoreComponents       factory.CoreComponentsHolder
	CryptoComponents     factory.CryptoComponentsHolder
	NetworkComponents    factory.NetworkComponentsHolder
	StatusCoreComponents factory.StatusCoreComponentsHolder
}

type bootstrapComponentsFactory struct {
	config               config.Config
	prefConfig           config.Preferences
	importDbConfig       config.ImportDbConfig
	flagsConfig          config.ContextFlagsConfig
	workingDir           string
	coreComponents       factory.CoreComponentsHolder
	cryptoComponents     factory.CryptoComponentsHolder
	networkComponents    factory.NetworkComponentsHolder
	statusCoreComponents factory.StatusCoreComponentsHolder
}

type bootstrapComponents struct {
<<<<<<< HEAD
	epochStartBootstrapper          factory.EpochStartBootstrapper
	bootstrapParamsHolder           factory.BootstrapParamsHolder
	nodeType                        core.NodeType
	shardCoordinator                sharding.Coordinator
	headerVersionHandler            nodeFactory.HeaderVersionHandler
	versionedHeaderFactory          nodeFactory.VersionedHeaderFactory
	headerIntegrityVerifier         nodeFactory.HeaderIntegrityVerifierHandler
	nodesCoordinatorRegistryFactory nodesCoordinator.NodesCoordinatorRegistryFactory
=======
	epochStartBootstrapper  factory.EpochStartBootstrapper
	bootstrapParamsHolder   factory.BootstrapParamsHolder
	nodeType                core.NodeType
	shardCoordinator        sharding.Coordinator
	headerVersionHandler    nodeFactory.HeaderVersionHandler
	versionedHeaderFactory  nodeFactory.VersionedHeaderFactory
	headerIntegrityVerifier nodeFactory.HeaderIntegrityVerifierHandler
	guardedAccountHandler   process.GuardedAccountHandler
>>>>>>> 3773b00b
}

// NewBootstrapComponentsFactory creates an instance of bootstrapComponentsFactory
func NewBootstrapComponentsFactory(args BootstrapComponentsFactoryArgs) (*bootstrapComponentsFactory, error) {
	if check.IfNil(args.CoreComponents) {
		return nil, errors.ErrNilCoreComponentsHolder
	}
	if check.IfNil(args.CryptoComponents) {
		return nil, errors.ErrNilCryptoComponentsHolder
	}
	if check.IfNil(args.NetworkComponents) {
		return nil, errors.ErrNilNetworkComponentsHolder
	}
	if check.IfNil(args.StatusCoreComponents) {
		return nil, errors.ErrNilStatusCoreComponents
	}
	if check.IfNil(args.StatusCoreComponents.TrieSyncStatistics()) {
		return nil, errors.ErrNilTrieSyncStatistics
	}
	if args.WorkingDir == "" {
		return nil, errors.ErrInvalidWorkingDir
	}
	if check.IfNil(args.StatusCoreComponents.AppStatusHandler()) {
		return nil, errors.ErrNilAppStatusHandler
	}

	return &bootstrapComponentsFactory{
		config:               args.Config,
		prefConfig:           args.PrefConfig,
		importDbConfig:       args.ImportDbConfig,
		flagsConfig:          args.FlagsConfig,
		workingDir:           args.WorkingDir,
		coreComponents:       args.CoreComponents,
		cryptoComponents:     args.CryptoComponents,
		networkComponents:    args.NetworkComponents,
		statusCoreComponents: args.StatusCoreComponents,
	}, nil
}

// Create creates the bootstrap components
func (bcf *bootstrapComponentsFactory) Create() (*bootstrapComponents, error) {
	destShardIdAsObserver, err := common.ProcessDestinationShardAsObserver(bcf.prefConfig.Preferences.DestinationShardAsObserver)
	if err != nil {
		return nil, err
	}

	versionsCache, err := storageunit.NewCache(storageFactory.GetCacherFromConfig(bcf.config.Versions.Cache))
	if err != nil {
		return nil, err
	}

	headerVersionHandler, err := block.NewHeaderVersionHandler(
		bcf.config.Versions.VersionsByEpochs,
		bcf.config.Versions.DefaultVersion,
		versionsCache,
	)
	if err != nil {
		return nil, err
	}

	headerIntegrityVerifier, err := headerCheck.NewHeaderIntegrityVerifier(
		[]byte(bcf.coreComponents.ChainID()),
		headerVersionHandler,
	)
	if err != nil {
		return nil, err
	}

	genesisShardCoordinator, nodeType, err := CreateShardCoordinator(
		bcf.coreComponents.GenesisNodesSetup(),
		bcf.cryptoComponents.PublicKey(),
		bcf.prefConfig.Preferences,
		log,
	)
	if err != nil {
		return nil, err
	}

	bootstrapDataProvider, err := storageFactory.NewBootstrapDataProvider(bcf.coreComponents.InternalMarshalizer())
	if err != nil {
		return nil, fmt.Errorf("%w: %v", errors.ErrNewBootstrapDataProvider, err)
	}

	parentDir := filepath.Join(
		bcf.workingDir,
		common.DefaultDBPath,
		bcf.coreComponents.ChainID())

	latestStorageDataProvider, err := createLatestStorageDataProvider(
		bootstrapDataProvider,
		bcf.config,
		parentDir,
		storage.DefaultEpochString,
		storage.DefaultShardString,
	)
	if err != nil {
		return nil, err
	}

	unitOpener, err := createUnitOpener(
		bootstrapDataProvider,
		latestStorageDataProvider,
		storage.DefaultEpochString,
		storage.DefaultShardString,
	)
	if err != nil {
		return nil, err
	}

	dataSyncerFactory := bootstrap.NewScheduledDataSyncerFactory()

	// increment num received to make sure that first heartbeat message
	// will have value 1, thus explorer will display status in progress
	tss := bcf.statusCoreComponents.TrieSyncStatistics()
	tss.AddNumProcessed(1)

<<<<<<< HEAD
	nodesCoordinatorRegistryFactory, err := nodesCoordinator.NewNodesCoordinatorRegistryFactory(
		bcf.coreComponents.InternalMarshalizer(),
		bcf.coreComponents.EnableEpochsHandler().StakingV4Step2EnableEpoch(),
	)
=======
	setGuardianEpochsDelay := bcf.config.GeneralSettings.SetGuardianEpochsDelay
	guardedAccountHandler, err := guardian.NewGuardedAccount(bcf.coreComponents.InternalMarshalizer(), bcf.coreComponents.EpochNotifier(), setGuardianEpochsDelay)
>>>>>>> 3773b00b
	if err != nil {
		return nil, err
	}

	epochStartBootstrapArgs := bootstrap.ArgsEpochStartBootstrap{
<<<<<<< HEAD
		CoreComponentsHolder:            bcf.coreComponents,
		CryptoComponentsHolder:          bcf.cryptoComponents,
		Messenger:                       bcf.networkComponents.NetworkMessenger(),
		GeneralConfig:                   bcf.config,
		PrefsConfig:                     bcf.prefConfig.Preferences,
		FlagsConfig:                     bcf.flagsConfig,
		EconomicsData:                   bcf.coreComponents.EconomicsData(),
		GenesisNodesConfig:              bcf.coreComponents.GenesisNodesSetup(),
		GenesisShardCoordinator:         genesisShardCoordinator,
		StorageUnitOpener:               unitOpener,
		Rater:                           bcf.coreComponents.Rater(),
		DestinationShardAsObserver:      destShardIdAsObserver,
		NodeShuffler:                    bcf.coreComponents.NodesShuffler(),
		RoundHandler:                    bcf.coreComponents.RoundHandler(),
		LatestStorageDataProvider:       latestStorageDataProvider,
		ArgumentsParser:                 smartContract.NewArgumentParser(),
		StatusHandler:                   bcf.statusCoreComponents.AppStatusHandler(),
		HeaderIntegrityVerifier:         headerIntegrityVerifier,
		DataSyncerCreator:               dataSyncerFactory,
		ScheduledSCRsStorer:             nil, // will be updated after sync from network
		TrieSyncStatisticsProvider:      tss,
		NodesCoordinatorRegistryFactory: nodesCoordinatorRegistryFactory,
=======
		CoreComponentsHolder:       bcf.coreComponents,
		CryptoComponentsHolder:     bcf.cryptoComponents,
		MainMessenger:              bcf.networkComponents.NetworkMessenger(),
		FullArchiveMessenger:       bcf.networkComponents.FullArchiveNetworkMessenger(),
		GeneralConfig:              bcf.config,
		PrefsConfig:                bcf.prefConfig.Preferences,
		FlagsConfig:                bcf.flagsConfig,
		EconomicsData:              bcf.coreComponents.EconomicsData(),
		GenesisNodesConfig:         bcf.coreComponents.GenesisNodesSetup(),
		GenesisShardCoordinator:    genesisShardCoordinator,
		StorageUnitOpener:          unitOpener,
		Rater:                      bcf.coreComponents.Rater(),
		DestinationShardAsObserver: destShardIdAsObserver,
		NodeShuffler:               bcf.coreComponents.NodesShuffler(),
		RoundHandler:               bcf.coreComponents.RoundHandler(),
		LatestStorageDataProvider:  latestStorageDataProvider,
		ArgumentsParser:            smartContract.NewArgumentParser(),
		StatusHandler:              bcf.statusCoreComponents.AppStatusHandler(),
		HeaderIntegrityVerifier:    headerIntegrityVerifier,
		DataSyncerCreator:          dataSyncerFactory,
		ScheduledSCRsStorer:        nil, // will be updated after sync from network
		TrieSyncStatisticsProvider: tss,
		NodeProcessingMode:         common.GetNodeProcessingMode(&bcf.importDbConfig),
		StateStatsHandler:          bcf.statusCoreComponents.StateStatsHandler(),
>>>>>>> 3773b00b
	}

	var epochStartBootstrapper factory.EpochStartBootstrapper
	if bcf.importDbConfig.IsImportDBMode {
		storageArg := bootstrap.ArgsStorageEpochStartBootstrap{
			ArgsEpochStartBootstrap:    epochStartBootstrapArgs,
			ImportDbConfig:             bcf.importDbConfig,
			ChanGracefullyClose:        bcf.coreComponents.ChanStopNodeProcess(),
			TimeToWaitForRequestedData: bootstrap.DefaultTimeToWaitForRequestedData,
		}

		epochStartBootstrapper, err = bootstrap.NewStorageEpochStartBootstrap(storageArg)
		if err != nil {
			return nil, fmt.Errorf("%w: %v", errors.ErrNewStorageEpochStartBootstrap, err)
		}
	} else {
		epochStartBootstrapper, err = bootstrap.NewEpochStartBootstrap(epochStartBootstrapArgs)
		if err != nil {
			return nil, fmt.Errorf("%w: %v", errors.ErrNewEpochStartBootstrap, err)
		}
	}

	bootstrapParameters, err := epochStartBootstrapper.Bootstrap()
	if err != nil {
		return nil, fmt.Errorf("%w: %v", errors.ErrBootstrap, err)
	}

	log.Info("bootstrap parameters",
		"shardId", bootstrapParameters.SelfShardId,
		"epoch", bootstrapParameters.Epoch,
		"numShards", bootstrapParameters.NumOfShards,
	)

	shardCoordinator, err := sharding.NewMultiShardCoordinator(
		bootstrapParameters.NumOfShards,
		bootstrapParameters.SelfShardId)
	if err != nil {
		return nil, err
	}

	versionedHeaderFactory, err := bcf.createHeaderFactory(headerVersionHandler, bootstrapParameters.SelfShardId)
	if err != nil {
		return nil, err
	}

	return &bootstrapComponents{
		epochStartBootstrapper: epochStartBootstrapper,
		bootstrapParamsHolder: &bootstrapParams{
			bootstrapParams: bootstrapParameters,
		},
<<<<<<< HEAD
		nodeType:                        nodeType,
		shardCoordinator:                shardCoordinator,
		headerVersionHandler:            headerVersionHandler,
		headerIntegrityVerifier:         headerIntegrityVerifier,
		versionedHeaderFactory:          versionedHeaderFactory,
		nodesCoordinatorRegistryFactory: nodesCoordinatorRegistryFactory,
=======
		nodeType:                nodeType,
		shardCoordinator:        shardCoordinator,
		headerVersionHandler:    headerVersionHandler,
		headerIntegrityVerifier: headerIntegrityVerifier,
		versionedHeaderFactory:  versionedHeaderFactory,
		guardedAccountHandler:   guardedAccountHandler,
>>>>>>> 3773b00b
	}, nil
}

func (bcf *bootstrapComponentsFactory) createHeaderFactory(handler nodeFactory.HeaderVersionHandler, shardID uint32) (nodeFactory.VersionedHeaderFactory, error) {
	if shardID == core.MetachainShardId {
		return block.NewMetaHeaderFactory(handler)
	}
	return block.NewShardHeaderFactory(handler)
}

// Close closes the bootstrap components, closing at the same time any running goroutines
func (bc *bootstrapComponents) Close() error {
	// TODO: close all components
	if !check.IfNil(bc.epochStartBootstrapper) {
		return bc.epochStartBootstrapper.Close()
	}

	return nil
}

// NodeType returns the node type
func (bc *bootstrapComponents) NodeType() core.NodeType {
	return bc.nodeType
}

// ShardCoordinator returns the shard coordinator
func (bc *bootstrapComponents) ShardCoordinator() sharding.Coordinator {
	return bc.shardCoordinator
}

// HeaderVersionHandler returns the header version handler
func (bc *bootstrapComponents) HeaderVersionHandler() nodeFactory.HeaderVersionHandler {
	return bc.headerVersionHandler
}

// VersionedHeaderFactory returns the versioned header factory
func (bc *bootstrapComponents) VersionedHeaderFactory() nodeFactory.VersionedHeaderFactory {
	return bc.versionedHeaderFactory
}

// HeaderIntegrityVerifier returns the header integrity verifier
func (bc *bootstrapComponents) HeaderIntegrityVerifier() nodeFactory.HeaderIntegrityVerifierHandler {
	return bc.headerIntegrityVerifier
}

// createLatestStorageDataProvider will create the latest storage data provider handler
func createLatestStorageDataProvider(
	bootstrapDataProvider storageFactory.BootstrapDataProviderHandler,
	generalConfig config.Config,
	parentDir string,
	defaultEpochString string,
	defaultShardString string,
) (storage.LatestStorageDataProviderHandler, error) {
	directoryReader := directoryhandler.NewDirectoryReader()

	latestStorageDataArgs := latestData.ArgsLatestDataProvider{
		GeneralConfig:         generalConfig,
		BootstrapDataProvider: bootstrapDataProvider,
		DirectoryReader:       directoryReader,
		ParentDir:             parentDir,
		DefaultEpochString:    defaultEpochString,
		DefaultShardString:    defaultShardString,
	}

	return latestData.NewLatestDataProvider(latestStorageDataArgs)
}

// createUnitOpener will create a new unit opener handler
func createUnitOpener(
	bootstrapDataProvider storageFactory.BootstrapDataProviderHandler,
	latestDataFromStorageProvider storage.LatestStorageDataProviderHandler,
	defaultEpochString string,
	defaultShardString string,
) (storage.UnitOpenerHandler, error) {
	argsStorageUnitOpener := storageFactory.ArgsNewOpenStorageUnits{
		BootstrapDataProvider:     bootstrapDataProvider,
		LatestStorageDataProvider: latestDataFromStorageProvider,
		DefaultEpochString:        defaultEpochString,
		DefaultShardString:        defaultShardString,
	}

	return storageFactory.NewStorageUnitOpenHandler(argsStorageUnitOpener)
}<|MERGE_RESOLUTION|>--- conflicted
+++ resolved
@@ -56,7 +56,6 @@
 }
 
 type bootstrapComponents struct {
-<<<<<<< HEAD
 	epochStartBootstrapper          factory.EpochStartBootstrapper
 	bootstrapParamsHolder           factory.BootstrapParamsHolder
 	nodeType                        core.NodeType
@@ -64,17 +63,8 @@
 	headerVersionHandler            nodeFactory.HeaderVersionHandler
 	versionedHeaderFactory          nodeFactory.VersionedHeaderFactory
 	headerIntegrityVerifier         nodeFactory.HeaderIntegrityVerifierHandler
+	guardedAccountHandler           process.GuardedAccountHandler
 	nodesCoordinatorRegistryFactory nodesCoordinator.NodesCoordinatorRegistryFactory
-=======
-	epochStartBootstrapper  factory.EpochStartBootstrapper
-	bootstrapParamsHolder   factory.BootstrapParamsHolder
-	nodeType                core.NodeType
-	shardCoordinator        sharding.Coordinator
-	headerVersionHandler    nodeFactory.HeaderVersionHandler
-	versionedHeaderFactory  nodeFactory.VersionedHeaderFactory
-	headerIntegrityVerifier nodeFactory.HeaderIntegrityVerifierHandler
-	guardedAccountHandler   process.GuardedAccountHandler
->>>>>>> 3773b00b
 }
 
 // NewBootstrapComponentsFactory creates an instance of bootstrapComponentsFactory
@@ -191,24 +181,25 @@
 	tss := bcf.statusCoreComponents.TrieSyncStatistics()
 	tss.AddNumProcessed(1)
 
-<<<<<<< HEAD
+	setGuardianEpochsDelay := bcf.config.GeneralSettings.SetGuardianEpochsDelay
+	guardedAccountHandler, err := guardian.NewGuardedAccount(bcf.coreComponents.InternalMarshalizer(), bcf.coreComponents.EpochNotifier(), setGuardianEpochsDelay)
+	if err != nil {
+		return nil, err
+	}
+
 	nodesCoordinatorRegistryFactory, err := nodesCoordinator.NewNodesCoordinatorRegistryFactory(
 		bcf.coreComponents.InternalMarshalizer(),
 		bcf.coreComponents.EnableEpochsHandler().StakingV4Step2EnableEpoch(),
 	)
-=======
-	setGuardianEpochsDelay := bcf.config.GeneralSettings.SetGuardianEpochsDelay
-	guardedAccountHandler, err := guardian.NewGuardedAccount(bcf.coreComponents.InternalMarshalizer(), bcf.coreComponents.EpochNotifier(), setGuardianEpochsDelay)
->>>>>>> 3773b00b
 	if err != nil {
 		return nil, err
 	}
 
 	epochStartBootstrapArgs := bootstrap.ArgsEpochStartBootstrap{
-<<<<<<< HEAD
 		CoreComponentsHolder:            bcf.coreComponents,
 		CryptoComponentsHolder:          bcf.cryptoComponents,
-		Messenger:                       bcf.networkComponents.NetworkMessenger(),
+		MainMessenger:                   bcf.networkComponents.NetworkMessenger(),
+		FullArchiveMessenger:            bcf.networkComponents.FullArchiveNetworkMessenger(),
 		GeneralConfig:                   bcf.config,
 		PrefsConfig:                     bcf.prefConfig.Preferences,
 		FlagsConfig:                     bcf.flagsConfig,
@@ -227,33 +218,9 @@
 		DataSyncerCreator:               dataSyncerFactory,
 		ScheduledSCRsStorer:             nil, // will be updated after sync from network
 		TrieSyncStatisticsProvider:      tss,
+		NodeProcessingMode:              common.GetNodeProcessingMode(&bcf.importDbConfig),
+		StateStatsHandler:               bcf.statusCoreComponents.StateStatsHandler(),
 		NodesCoordinatorRegistryFactory: nodesCoordinatorRegistryFactory,
-=======
-		CoreComponentsHolder:       bcf.coreComponents,
-		CryptoComponentsHolder:     bcf.cryptoComponents,
-		MainMessenger:              bcf.networkComponents.NetworkMessenger(),
-		FullArchiveMessenger:       bcf.networkComponents.FullArchiveNetworkMessenger(),
-		GeneralConfig:              bcf.config,
-		PrefsConfig:                bcf.prefConfig.Preferences,
-		FlagsConfig:                bcf.flagsConfig,
-		EconomicsData:              bcf.coreComponents.EconomicsData(),
-		GenesisNodesConfig:         bcf.coreComponents.GenesisNodesSetup(),
-		GenesisShardCoordinator:    genesisShardCoordinator,
-		StorageUnitOpener:          unitOpener,
-		Rater:                      bcf.coreComponents.Rater(),
-		DestinationShardAsObserver: destShardIdAsObserver,
-		NodeShuffler:               bcf.coreComponents.NodesShuffler(),
-		RoundHandler:               bcf.coreComponents.RoundHandler(),
-		LatestStorageDataProvider:  latestStorageDataProvider,
-		ArgumentsParser:            smartContract.NewArgumentParser(),
-		StatusHandler:              bcf.statusCoreComponents.AppStatusHandler(),
-		HeaderIntegrityVerifier:    headerIntegrityVerifier,
-		DataSyncerCreator:          dataSyncerFactory,
-		ScheduledSCRsStorer:        nil, // will be updated after sync from network
-		TrieSyncStatisticsProvider: tss,
-		NodeProcessingMode:         common.GetNodeProcessingMode(&bcf.importDbConfig),
-		StateStatsHandler:          bcf.statusCoreComponents.StateStatsHandler(),
->>>>>>> 3773b00b
 	}
 
 	var epochStartBootstrapper factory.EpochStartBootstrapper
@@ -304,21 +271,13 @@
 		bootstrapParamsHolder: &bootstrapParams{
 			bootstrapParams: bootstrapParameters,
 		},
-<<<<<<< HEAD
 		nodeType:                        nodeType,
 		shardCoordinator:                shardCoordinator,
 		headerVersionHandler:            headerVersionHandler,
 		headerIntegrityVerifier:         headerIntegrityVerifier,
 		versionedHeaderFactory:          versionedHeaderFactory,
+		guardedAccountHandler:           guardedAccountHandler,
 		nodesCoordinatorRegistryFactory: nodesCoordinatorRegistryFactory,
-=======
-		nodeType:                nodeType,
-		shardCoordinator:        shardCoordinator,
-		headerVersionHandler:    headerVersionHandler,
-		headerIntegrityVerifier: headerIntegrityVerifier,
-		versionedHeaderFactory:  versionedHeaderFactory,
-		guardedAccountHandler:   guardedAccountHandler,
->>>>>>> 3773b00b
 	}, nil
 }
 
