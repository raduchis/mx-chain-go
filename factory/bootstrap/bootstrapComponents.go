--- conflicted
+++ resolved
@@ -28,30 +28,6 @@
 
 // BootstrapComponentsFactoryArgs holds the arguments needed to create a botstrap components factory
 type BootstrapComponentsFactoryArgs struct {
-<<<<<<< HEAD
-	Config            config.Config
-	RoundConfig       config.RoundConfig
-	PrefConfig        config.Preferences
-	ImportDbConfig    config.ImportDbConfig
-	FlagsConfig       config.ContextFlagsConfig
-	WorkingDir        string
-	CoreComponents    factory.CoreComponentsHolder
-	CryptoComponents  factory.CryptoComponentsHolder
-	NetworkComponents factory.NetworkComponentsHolder
-	ChainRunType      common.ChainRunType
-}
-
-type bootstrapComponentsFactory struct {
-	config            config.Config
-	prefConfig        config.Preferences
-	importDbConfig    config.ImportDbConfig
-	flagsConfig       config.ContextFlagsConfig
-	workingDir        string
-	coreComponents    factory.CoreComponentsHolder
-	cryptoComponents  factory.CryptoComponentsHolder
-	networkComponents factory.NetworkComponentsHolder
-	chainRunType      common.ChainRunType
-=======
 	Config               config.Config
 	RoundConfig          config.RoundConfig
 	PrefConfig           config.Preferences
@@ -62,6 +38,7 @@
 	CryptoComponents     factory.CryptoComponentsHolder
 	NetworkComponents    factory.NetworkComponentsHolder
 	StatusCoreComponents factory.StatusCoreComponentsHolder
+	ChainRunType         common.ChainRunType
 }
 
 type bootstrapComponentsFactory struct {
@@ -74,7 +51,7 @@
 	cryptoComponents     factory.CryptoComponentsHolder
 	networkComponents    factory.NetworkComponentsHolder
 	statusCoreComponents factory.StatusCoreComponentsHolder
->>>>>>> 1f2be9b9
+	chainRunType         common.ChainRunType
 }
 
 type bootstrapComponents struct {
@@ -115,17 +92,6 @@
 	}
 
 	return &bootstrapComponentsFactory{
-<<<<<<< HEAD
-		config:            args.Config,
-		prefConfig:        args.PrefConfig,
-		importDbConfig:    args.ImportDbConfig,
-		flagsConfig:       args.FlagsConfig,
-		workingDir:        args.WorkingDir,
-		coreComponents:    args.CoreComponents,
-		cryptoComponents:  args.CryptoComponents,
-		networkComponents: args.NetworkComponents,
-		chainRunType:      args.ChainRunType,
-=======
 		config:               args.Config,
 		prefConfig:           args.PrefConfig,
 		importDbConfig:       args.ImportDbConfig,
@@ -135,7 +101,7 @@
 		cryptoComponents:     args.CryptoComponents,
 		networkComponents:    args.NetworkComponents,
 		statusCoreComponents: args.StatusCoreComponents,
->>>>>>> 1f2be9b9
+		chainRunType:         args.ChainRunType,
 	}, nil
 }
 
