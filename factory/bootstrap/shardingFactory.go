--- conflicted
+++ resolved
@@ -114,11 +114,8 @@
 	nodeTypeProvider core.NodeTypeProviderHandler,
 	enableEpochsHandler common.EnableEpochsHandler,
 	validatorInfoCacher epochStart.ValidatorInfoCacher,
-<<<<<<< HEAD
+	nodesCoordinatorRegistryFactory nodesCoordinator.NodesCoordinatorRegistryFactory,
 	chainParametersHandler process.ChainParametersHandler,
-=======
-	nodesCoordinatorRegistryFactory nodesCoordinator.NodesCoordinatorRegistryFactory,
->>>>>>> ad05efde
 ) (nodesCoordinator.NodesCoordinator, error) {
 	if check.IfNil(nodeShufflerOut) {
 		return nil, errErd.ErrNilShuffleOutCloser
@@ -201,7 +198,6 @@
 	}
 
 	argumentsNodesCoordinator := nodesCoordinator.ArgNodesCoordinator{
-<<<<<<< HEAD
 		ChainParametersHandler: chainParametersHandler,
 		Marshalizer:            marshalizer,
 		Hasher:                 hasher,
@@ -223,31 +219,7 @@
 		EnableEpochsHandler:    enableEpochsHandler,
 		ValidatorInfoCacher:    validatorInfoCacher,
 		GenesisNodesSetupHandler: nodesConfig,
-=======
-		ShardConsensusGroupSize:         shardConsensusGroupSize,
-		MetaConsensusGroupSize:          metaConsensusGroupSize,
-		Marshalizer:                     marshalizer,
-		Hasher:                          hasher,
-		Shuffler:                        nodeShuffler,
-		EpochStartNotifier:              epochStartNotifier,
-		BootStorer:                      bootStorer,
-		ShardIDAsObserver:               shardIDAsObserver,
-		NbShards:                        nbShards,
-		EligibleNodes:                   eligibleValidators,
-		WaitingNodes:                    waitingValidators,
-		SelfPublicKey:                   pubKeyBytes,
-		ConsensusGroupCache:             consensusGroupCache,
-		ShuffledOutHandler:              shuffledOutHandler,
-		Epoch:                           currentEpoch,
-		StartEpoch:                      startEpoch,
-		ChanStopNode:                    chanNodeStop,
-		NodeTypeProvider:                nodeTypeProvider,
-		IsFullArchive:                   prefsConfig.FullArchive,
-		EnableEpochsHandler:             enableEpochsHandler,
-		ValidatorInfoCacher:             validatorInfoCacher,
-		GenesisNodesSetupHandler:        nodesConfig,
 		NodesCoordinatorRegistryFactory: nodesCoordinatorRegistryFactory,
->>>>>>> ad05efde
 	}
 
 	baseNodesCoordinator, err := nodesCoordinator.NewIndexHashedNodesCoordinator(argumentsNodesCoordinator)
