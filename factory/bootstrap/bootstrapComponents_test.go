--- conflicted
+++ resolved
@@ -6,14 +6,10 @@
 	"strings"
 	"testing"
 
-<<<<<<< HEAD
-	errorsMx "github.com/multiversx/mx-chain-go/errors"
-=======
 	"github.com/multiversx/mx-chain-core-go/core"
 	"github.com/multiversx/mx-chain-core-go/core/check"
 	"github.com/multiversx/mx-chain-go/config"
-	errorsErd "github.com/multiversx/mx-chain-go/errors"
->>>>>>> 54146466
+	errorsMx "github.com/multiversx/mx-chain-go/errors"
 	"github.com/multiversx/mx-chain-go/factory/bootstrap"
 	"github.com/multiversx/mx-chain-go/testscommon"
 	componentsMock "github.com/multiversx/mx-chain-go/testscommon/components"
@@ -26,49 +22,6 @@
 	t.Parallel()
 
 	args := componentsMock.GetBootStrapFactoryArgs()
-<<<<<<< HEAD
-
-	bcf, err := bootstrap.NewBootstrapComponentsFactory(args)
-
-	require.NotNil(t, bcf)
-	require.Nil(t, err)
-}
-
-func TestNewBootstrapComponentsFactory_NilCoreComponents(t *testing.T) {
-	t.Parallel()
-
-	args := componentsMock.GetBootStrapFactoryArgs()
-	args.CoreComponents = nil
-
-	bcf, err := bootstrap.NewBootstrapComponentsFactory(args)
-
-	require.Nil(t, bcf)
-	require.Equal(t, errorsMx.ErrNilCoreComponentsHolder, err)
-}
-
-func TestNewBootstrapComponentsFactory_NilCryptoComponents(t *testing.T) {
-	t.Parallel()
-
-	args := componentsMock.GetBootStrapFactoryArgs()
-	args.CryptoComponents = nil
-
-	bcf, err := bootstrap.NewBootstrapComponentsFactory(args)
-
-	require.Nil(t, bcf)
-	require.Equal(t, errorsMx.ErrNilCryptoComponentsHolder, err)
-}
-
-func TestNewBootstrapComponentsFactory_NilNetworkComponents(t *testing.T) {
-	t.Parallel()
-
-	args := componentsMock.GetBootStrapFactoryArgs()
-	args.NetworkComponents = nil
-
-	bcf, err := bootstrap.NewBootstrapComponentsFactory(args)
-
-	require.Nil(t, bcf)
-	require.Equal(t, errorsMx.ErrNilNetworkComponentsHolder, err)
-=======
 	t.Run("should work", func(t *testing.T) {
 		t.Parallel()
 
@@ -83,7 +36,7 @@
 		argsCopy.CoreComponents = nil
 		bcf, err := bootstrap.NewBootstrapComponentsFactory(argsCopy)
 		require.Nil(t, bcf)
-		require.Equal(t, errorsErd.ErrNilCoreComponentsHolder, err)
+		require.Equal(t, errorsMx.ErrNilCoreComponentsHolder, err)
 	})
 	t.Run("nil crypto components should error", func(t *testing.T) {
 		t.Parallel()
@@ -92,7 +45,7 @@
 		argsCopy.CryptoComponents = nil
 		bcf, err := bootstrap.NewBootstrapComponentsFactory(argsCopy)
 		require.Nil(t, bcf)
-		require.Equal(t, errorsErd.ErrNilCryptoComponentsHolder, err)
+		require.Equal(t, errorsMx.ErrNilCryptoComponentsHolder, err)
 	})
 	t.Run("nil network components should error", func(t *testing.T) {
 		t.Parallel()
@@ -101,7 +54,7 @@
 		argsCopy.NetworkComponents = nil
 		bcf, err := bootstrap.NewBootstrapComponentsFactory(argsCopy)
 		require.Nil(t, bcf)
-		require.Equal(t, errorsErd.ErrNilNetworkComponentsHolder, err)
+		require.Equal(t, errorsMx.ErrNilNetworkComponentsHolder, err)
 	})
 	t.Run("nil status core components should error", func(t *testing.T) {
 		t.Parallel()
@@ -110,7 +63,7 @@
 		argsCopy.StatusCoreComponents = nil
 		bcf, err := bootstrap.NewBootstrapComponentsFactory(argsCopy)
 		require.Nil(t, bcf)
-		require.Equal(t, errorsErd.ErrNilStatusCoreComponents, err)
+		require.Equal(t, errorsMx.ErrNilStatusCoreComponents, err)
 	})
 	t.Run("nil trie sync statistics should error", func(t *testing.T) {
 		t.Parallel()
@@ -121,7 +74,7 @@
 		}
 		bcf, err := bootstrap.NewBootstrapComponentsFactory(argsCopy)
 		require.Nil(t, bcf)
-		require.Equal(t, errorsErd.ErrNilTrieSyncStatistics, err)
+		require.Equal(t, errorsMx.ErrNilTrieSyncStatistics, err)
 	})
 	t.Run("nil app status handler should error", func(t *testing.T) {
 		t.Parallel()
@@ -133,7 +86,7 @@
 		}
 		bcf, err := bootstrap.NewBootstrapComponentsFactory(argsCopy)
 		require.Nil(t, bcf)
-		require.Equal(t, errorsErd.ErrNilAppStatusHandler, err)
+		require.Equal(t, errorsMx.ErrNilAppStatusHandler, err)
 	})
 	t.Run("empty working dir should error", func(t *testing.T) {
 		t.Parallel()
@@ -142,23 +95,13 @@
 		argsCopy.WorkingDir = ""
 		bcf, err := bootstrap.NewBootstrapComponentsFactory(argsCopy)
 		require.Nil(t, bcf)
-		require.Equal(t, errorsErd.ErrInvalidWorkingDir, err)
-	})
->>>>>>> 54146466
+		require.Equal(t, errorsMx.ErrInvalidWorkingDir, err)
+	})
 }
 
 func TestBootstrapComponentsFactory_Create(t *testing.T) {
 	t.Parallel()
 
-<<<<<<< HEAD
-	args := componentsMock.GetBootStrapFactoryArgs()
-	args.WorkingDir = ""
-
-	bcf, err := bootstrap.NewBootstrapComponentsFactory(args)
-
-	require.Nil(t, bcf)
-	require.Equal(t, errorsMx.ErrInvalidWorkingDir, err)
-=======
 	t.Run("should work", func(t *testing.T) {
 		t.Parallel()
 
@@ -251,7 +194,7 @@
 
 		bc, err := bcf.Create()
 		require.Nil(t, bc)
-		require.True(t, errors.Is(err, errorsErd.ErrNewBootstrapDataProvider))
+		require.True(t, errors.Is(err, errorsMx.ErrNewBootstrapDataProvider))
 	})
 	t.Run("import db mode - NewStorageEpochStartBootstrap fails should error", func(t *testing.T) {
 		t.Parallel()
@@ -266,7 +209,7 @@
 
 		bc, err := bcf.Create()
 		require.Nil(t, bc)
-		require.True(t, errors.Is(err, errorsErd.ErrNewStorageEpochStartBootstrap))
+		require.True(t, errors.Is(err, errorsMx.ErrNewStorageEpochStartBootstrap))
 	})
 	t.Run("NewStorageEpochStartBootstrap fails should error", func(t *testing.T) {
 		t.Parallel()
@@ -280,9 +223,8 @@
 
 		bc, err := bcf.Create()
 		require.Nil(t, bc)
-		require.True(t, errors.Is(err, errorsErd.ErrNewEpochStartBootstrap))
-	})
->>>>>>> 54146466
+		require.True(t, errors.Is(err, errorsMx.ErrNewEpochStartBootstrap))
+	})
 }
 func TestBootstrapComponents(t *testing.T) {
 	t.Parallel()
@@ -295,35 +237,6 @@
 	require.Nil(t, err)
 	require.NotNil(t, bc)
 
-<<<<<<< HEAD
-	args := componentsMock.GetBootStrapFactoryArgs()
-	coreComponents := componentsMock.GetDefaultCoreComponents()
-	args.CoreComponents = coreComponents
-
-	bcf, _ := bootstrap.NewBootstrapComponentsFactory(args)
-
-	coreComponents.IntMarsh = nil
-	bc, err := bcf.Create()
-
-	require.Nil(t, bc)
-	require.True(t, errors.Is(err, errorsMx.ErrNewBootstrapDataProvider))
-}
-
-func TestBootstrapComponentsFactory_CreateEpochStartBootstrapCreationFail(t *testing.T) {
-	t.Parallel()
-
-	args := componentsMock.GetBootStrapFactoryArgs()
-	coreComponents := componentsMock.GetDefaultCoreComponents()
-	args.CoreComponents = coreComponents
-
-	bcf, _ := bootstrap.NewBootstrapComponentsFactory(args)
-
-	coreComponents.RatingHandler = nil
-	bc, err := bcf.Create()
-
-	require.Nil(t, bc)
-	require.True(t, errors.Is(err, errorsMx.ErrNewEpochStartBootstrap))
-=======
 	assert.Equal(t, core.NodeTypeObserver, bc.NodeType())
 	assert.False(t, check.IfNil(bc.ShardCoordinator()))
 	assert.False(t, check.IfNil(bc.HeaderVersionHandler()))
@@ -331,5 +244,4 @@
 	assert.False(t, check.IfNil(bc.HeaderIntegrityVerifier()))
 
 	require.Nil(t, bc.Close())
->>>>>>> 54146466
 }