--- conflicted
+++ resolved
@@ -92,16 +92,8 @@
 	if msc.statusComponents == nil {
 		return errors.ErrNilStatusComponents
 	}
-<<<<<<< HEAD
-	if check.IfNil(msc.tpsBenchmark) {
-		return errors.ErrNilTpsBenchmark
-	}
 	if check.IfNil(msc.outportHandler) {
 		return errors.ErrNilOutportHandler
-=======
-	if check.IfNil(msc.elasticIndexer) {
-		return errors.ErrNilElasticIndexer
->>>>>>> 3a5274c1
 	}
 	if check.IfNil(msc.softwareVersion) {
 		return errors.ErrNilSoftwareVersion
@@ -142,25 +134,8 @@
 	return nil
 }
 
-<<<<<<< HEAD
-// TpsBenchmark returns the tps benchmark handler
-func (msc *managedStatusComponents) TpsBenchmark() statistics.TPSBenchmark {
-	msc.mutStatusComponents.RLock()
-	defer msc.mutStatusComponents.RUnlock()
-
-	if msc.statusComponents == nil {
-		return nil
-	}
-
-	return msc.statusComponents.tpsBenchmark
-}
-
 // OutportHandler returns the outport handler
 func (msc *managedStatusComponents) OutportHandler() outport.OutportHandler {
-=======
-// ElasticIndexer returns the elastic indexer handler
-func (msc *managedStatusComponents) ElasticIndexer() process.Indexer {
->>>>>>> 3a5274c1
 	msc.mutStatusComponents.RLock()
 	defer msc.mutStatusComponents.RUnlock()
 
