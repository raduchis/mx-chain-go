package consensus

import (
	"time"

	"github.com/multiversx/mx-chain-core-go/core"
	"github.com/multiversx/mx-chain-core-go/core/check"
	"github.com/multiversx/mx-chain-core-go/core/throttler"
	"github.com/multiversx/mx-chain-core-go/core/watchdog"
	"github.com/multiversx/mx-chain-core-go/marshal"
	"github.com/multiversx/mx-chain-storage-go/timecache"
	"github.com/multiversx/mx-chain-go/common"
	"github.com/multiversx/mx-chain-go/common/disabled"
	"github.com/multiversx/mx-chain-go/config"
	"github.com/multiversx/mx-chain-go/consensus"
	"github.com/multiversx/mx-chain-go/consensus/blacklist"
	"github.com/multiversx/mx-chain-go/consensus/chronology"
	"github.com/multiversx/mx-chain-go/consensus/spos"
	"github.com/multiversx/mx-chain-go/consensus/spos/sposFactory"
	"github.com/multiversx/mx-chain-go/errors"
	"github.com/multiversx/mx-chain-go/factory"
	p2pFactory "github.com/multiversx/mx-chain-go/p2p/factory"
	"github.com/multiversx/mx-chain-go/process"
	"github.com/multiversx/mx-chain-go/process/sync"
	"github.com/multiversx/mx-chain-go/process/sync/storageBootstrap"
	"github.com/multiversx/mx-chain-go/sharding"
	"github.com/multiversx/mx-chain-go/state/syncer"
	trieFactory "github.com/multiversx/mx-chain-go/trie/factory"
	"github.com/multiversx/mx-chain-go/trie/statistics"
	"github.com/multiversx/mx-chain-go/trie/storageMarker"
	"github.com/multiversx/mx-chain-go/update"
	logger "github.com/multiversx/mx-chain-logger-go"
	"github.com/multiversx/mx-chain-storage-go/timecache"
)

var log = logger.GetOrCreate("factory")

const defaultSpan = 300 * time.Second

// ConsensusComponentsFactoryArgs holds the arguments needed to create a consensus components factory
type ConsensusComponentsFactoryArgs struct {
	Config                config.Config
	BootstrapRoundIndex   uint64
	CoreComponents        factory.CoreComponentsHolder
	NetworkComponents     factory.NetworkComponentsHolder
	CryptoComponents      factory.CryptoComponentsHolder
	DataComponents        factory.DataComponentsHolder
	ProcessComponents     factory.ProcessComponentsHolder
	StateComponents       factory.StateComponentsHolder
	StatusComponents      factory.StatusComponentsHolder
	StatusCoreComponents  factory.StatusCoreComponentsHolder
	ScheduledProcessor    consensus.ScheduledProcessor
	IsInImportMode        bool
	ShouldDisableWatchdog bool
}

type consensusComponentsFactory struct {
	config                config.Config
	bootstrapRoundIndex   uint64
	coreComponents        factory.CoreComponentsHolder
	networkComponents     factory.NetworkComponentsHolder
	cryptoComponents      factory.CryptoComponentsHolder
	dataComponents        factory.DataComponentsHolder
	processComponents     factory.ProcessComponentsHolder
	stateComponents       factory.StateComponentsHolder
	statusComponents      factory.StatusComponentsHolder
	statusCoreComponents  factory.StatusCoreComponentsHolder
	scheduledProcessor    consensus.ScheduledProcessor
	isInImportMode        bool
	shouldDisableWatchdog bool
}

type consensusComponents struct {
	chronology           consensus.ChronologyHandler
	bootstrapper         process.Bootstrapper
	broadcastMessenger   consensus.BroadcastMessenger
	worker               factory.ConsensusWorker
	peerBlacklistHandler consensus.PeerBlacklistHandler
	consensusTopic       string
	consensusGroupSize   int
}

// NewConsensusComponentsFactory creates an instance of consensusComponentsFactory
func NewConsensusComponentsFactory(args ConsensusComponentsFactoryArgs) (*consensusComponentsFactory, error) {
	if check.IfNil(args.CoreComponents) {
		return nil, errors.ErrNilCoreComponentsHolder
	}
	if check.IfNil(args.DataComponents) {
		return nil, errors.ErrNilDataComponentsHolder
	}
	if check.IfNil(args.CryptoComponents) {
		return nil, errors.ErrNilCryptoComponentsHolder
	}
	if check.IfNil(args.NetworkComponents) {
		return nil, errors.ErrNilNetworkComponentsHolder
	}
	if check.IfNil(args.ProcessComponents) {
		return nil, errors.ErrNilProcessComponentsHolder
	}
	if check.IfNil(args.StateComponents) {
		return nil, errors.ErrNilStateComponentsHolder
	}
	if check.IfNil(args.StatusComponents) {
		return nil, errors.ErrNilStatusComponentsHolder
	}
	if check.IfNil(args.ScheduledProcessor) {
		return nil, errors.ErrNilScheduledProcessor
	}
	if check.IfNil(args.StatusCoreComponents) {
		return nil, errors.ErrNilStatusCoreComponents
	}

	return &consensusComponentsFactory{
		config:                args.Config,
		bootstrapRoundIndex:   args.BootstrapRoundIndex,
		coreComponents:        args.CoreComponents,
		networkComponents:     args.NetworkComponents,
		cryptoComponents:      args.CryptoComponents,
		dataComponents:        args.DataComponents,
		processComponents:     args.ProcessComponents,
		stateComponents:       args.StateComponents,
		statusComponents:      args.StatusComponents,
		statusCoreComponents:  args.StatusCoreComponents,
		scheduledProcessor:    args.ScheduledProcessor,
		isInImportMode:        args.IsInImportMode,
		shouldDisableWatchdog: args.ShouldDisableWatchdog,
	}, nil
}

// Create will init all the components needed for a new instance of consensusComponents
func (ccf *consensusComponentsFactory) Create() (*consensusComponents, error) {
	var err error

	err = ccf.checkArgs()
	if err != nil {
		return nil, err
	}
	cc := &consensusComponents{}

	consensusGroupSize, err := getConsensusGroupSize(ccf.coreComponents.GenesisNodesSetup(), ccf.processComponents.ShardCoordinator())
	if err != nil {
		return nil, err
	}

	cc.consensusGroupSize = int(consensusGroupSize)

	blockchain := ccf.dataComponents.Blockchain()
	notInitializedGenesisBlock := len(blockchain.GetGenesisHeaderHash()) == 0 ||
		check.IfNil(blockchain.GetGenesisHeader())
	if notInitializedGenesisBlock {
		return nil, errors.ErrGenesisBlockNotInitialized
	}

	cc.chronology, err = ccf.createChronology()
	if err != nil {
		return nil, err
	}

	cc.bootstrapper, err = ccf.createBootstrapper()
	if err != nil {
		return nil, err
	}

	cc.bootstrapper.StartSyncingBlocks()

	epoch := ccf.getEpoch()
	consensusState, err := ccf.createConsensusState(epoch, cc.consensusGroupSize)
	if err != nil {
		return nil, err
	}

	consensusService, err := sposFactory.GetConsensusCoreFactory(ccf.config.Consensus.Type)
	if err != nil {
		return nil, err
	}

	cc.broadcastMessenger, err = sposFactory.GetBroadcastMessenger(
		ccf.coreComponents.InternalMarshalizer(),
		ccf.coreComponents.Hasher(),
		ccf.networkComponents.NetworkMessenger(),
		ccf.processComponents.ShardCoordinator(),
		ccf.cryptoComponents.PeerSignatureHandler(),
		ccf.dataComponents.Datapool().Headers(),
		ccf.processComponents.InterceptorsContainer(),
		ccf.coreComponents.AlarmScheduler(),
		ccf.cryptoComponents.KeysHandler(),
	)
	if err != nil {
		return nil, err
	}

	marshalizer := ccf.coreComponents.InternalMarshalizer()
	sizeCheckDelta := ccf.config.Marshalizer.SizeCheckDelta
	if sizeCheckDelta > 0 {
		marshalizer = marshal.NewSizeCheckUnmarshalizer(marshalizer, sizeCheckDelta)
	}

	cc.peerBlacklistHandler, err = ccf.createPeerBlacklistHandler()
	if err != nil {
		return nil, err
	}

	workerArgs := &spos.WorkerArgs{
		ConsensusService:         consensusService,
		BlockChain:               ccf.dataComponents.Blockchain(),
		BlockProcessor:           ccf.processComponents.BlockProcessor(),
		ScheduledProcessor:       ccf.scheduledProcessor,
		Bootstrapper:             cc.bootstrapper,
		BroadcastMessenger:       cc.broadcastMessenger,
		ConsensusState:           consensusState,
		ForkDetector:             ccf.processComponents.ForkDetector(),
		PeerSignatureHandler:     ccf.cryptoComponents.PeerSignatureHandler(),
		Marshalizer:              marshalizer,
		Hasher:                   ccf.coreComponents.Hasher(),
		RoundHandler:             ccf.processComponents.RoundHandler(),
		ShardCoordinator:         ccf.processComponents.ShardCoordinator(),
		SyncTimer:                ccf.coreComponents.SyncTimer(),
		HeaderSigVerifier:        ccf.processComponents.HeaderSigVerifier(),
		HeaderIntegrityVerifier:  ccf.processComponents.HeaderIntegrityVerifier(),
		ChainID:                  []byte(ccf.coreComponents.ChainID()),
		NetworkShardingCollector: ccf.processComponents.PeerShardMapper(),
		AntifloodHandler:         ccf.networkComponents.InputAntiFloodHandler(),
		PoolAdder:                ccf.dataComponents.Datapool().MiniBlocks(),
		SignatureSize:            ccf.config.ValidatorPubkeyConverter.SignatureLength,
		PublicKeySize:            ccf.config.ValidatorPubkeyConverter.Length,
		AppStatusHandler:         ccf.statusCoreComponents.AppStatusHandler(),
		NodeRedundancyHandler:    ccf.processComponents.NodeRedundancyHandler(),
		PeerBlacklistHandler:     cc.peerBlacklistHandler,
	}

	cc.worker, err = spos.NewWorker(workerArgs)
	if err != nil {
		return nil, err
	}

	cc.worker.StartWorking()
	ccf.dataComponents.Datapool().Headers().RegisterHandler(cc.worker.ReceivedHeader)

	// apply consensus group size on the input antiflooder just before consensus creation topic
	ccf.networkComponents.InputAntiFloodHandler().ApplyConsensusSize(
		ccf.processComponents.NodesCoordinator().ConsensusGroupSize(
			ccf.processComponents.ShardCoordinator().SelfId()),
	)
	err = ccf.createConsensusTopic(cc)
	if err != nil {
		return nil, err
	}

	p2pSigningHandler, err := ccf.createP2pSigningHandler()
	if err != nil {
		return nil, err
	}

	consensusArgs := &spos.ConsensusCoreArgs{
		BlockChain:                    ccf.dataComponents.Blockchain(),
		BlockProcessor:                ccf.processComponents.BlockProcessor(),
		Bootstrapper:                  cc.bootstrapper,
		BroadcastMessenger:            cc.broadcastMessenger,
		ChronologyHandler:             cc.chronology,
		Hasher:                        ccf.coreComponents.Hasher(),
		Marshalizer:                   ccf.coreComponents.InternalMarshalizer(),
<<<<<<< HEAD
		BlsPrivateKey:                 ccf.cryptoComponents.PrivateKey(),
		BlsSingleSigner:               ccf.cryptoComponents.BlockSigner(),
		KeyGenerator:                  ccf.cryptoComponents.BlockSignKeyGen(),
=======
>>>>>>> 079e8c00
		MultiSignerContainer:          ccf.cryptoComponents.MultiSignerContainer(),
		RoundHandler:                  ccf.processComponents.RoundHandler(),
		ShardCoordinator:              ccf.processComponents.ShardCoordinator(),
		NodesCoordinator:              ccf.processComponents.NodesCoordinator(),
		SyncTimer:                     ccf.coreComponents.SyncTimer(),
		EpochStartRegistrationHandler: ccf.processComponents.EpochStartNotifier(),
		AntifloodHandler:              ccf.networkComponents.InputAntiFloodHandler(),
		PeerHonestyHandler:            ccf.networkComponents.PeerHonestyHandler(),
		HeaderSigVerifier:             ccf.processComponents.HeaderSigVerifier(),
		FallbackHeaderValidator:       ccf.processComponents.FallbackHeaderValidator(),
		NodeRedundancyHandler:         ccf.processComponents.NodeRedundancyHandler(),
		ScheduledProcessor:            ccf.scheduledProcessor,
		MessageSigningHandler:         p2pSigningHandler,
		PeerBlacklistHandler:          cc.peerBlacklistHandler,
<<<<<<< HEAD
		SignatureHandler:              ccf.cryptoComponents.ConsensusSigHandler(),
=======
		SigningHandler:                ccf.cryptoComponents.ConsensusSigningHandler(),
>>>>>>> 079e8c00
	}

	consensusDataContainer, err := spos.NewConsensusCore(
		consensusArgs,
	)
	if err != nil {
		return nil, err
	}

	fct, err := sposFactory.GetSubroundsFactory(
		consensusDataContainer,
		consensusState,
		cc.worker,
		ccf.config.Consensus.Type,
		ccf.statusCoreComponents.AppStatusHandler(),
		ccf.statusComponents.OutportHandler(),
		[]byte(ccf.coreComponents.ChainID()),
		ccf.networkComponents.NetworkMessenger().ID(),
	)
	if err != nil {
		return nil, err
	}

	err = fct.GenerateSubrounds()
	if err != nil {
		return nil, err
	}

	cc.chronology.StartRounds()

	err = ccf.addCloserInstances(cc.chronology, cc.bootstrapper, cc.worker, ccf.coreComponents.SyncTimer())
	if err != nil {
		return nil, err
	}

	return cc, nil
}

// Close will close all the inner components
func (cc *consensusComponents) Close() error {
	err := cc.chronology.Close()
	if err != nil {
		// todo: maybe just log error and try to close as much as possible
		return err
	}
	err = cc.worker.Close()
	if err != nil {
		return err
	}
	err = cc.bootstrapper.Close()
	if err != nil {
		return err
	}
	err = cc.peerBlacklistHandler.Close()
	if err != nil {
		return err
	}

	return nil
}

func (ccf *consensusComponentsFactory) createChronology() (consensus.ChronologyHandler, error) {
	wd := ccf.coreComponents.Watchdog()
	if ccf.statusComponents.OutportHandler().HasDrivers() {
		log.Warn("node is running with an outport with attached drivers. Chronology watchdog will be turned off as " +
			"it is incompatible with the indexing process.")
		wd = &watchdog.DisabledWatchdog{}
	}
	if ccf.isInImportMode {
		log.Warn("node is running in import mode. Chronology watchdog will be turned off as " +
			"it is incompatible with the import-db process.")
		wd = &watchdog.DisabledWatchdog{}
	}
	if ccf.shouldDisableWatchdog {
		log.Warn("Chronology watchdog will be turned off (explicitly).")
		wd = &watchdog.DisabledWatchdog{}
	}

	chronologyArg := chronology.ArgChronology{
		GenesisTime:      ccf.coreComponents.GenesisTime(),
		RoundHandler:     ccf.processComponents.RoundHandler(),
		SyncTimer:        ccf.coreComponents.SyncTimer(),
		Watchdog:         wd,
		AppStatusHandler: ccf.statusCoreComponents.AppStatusHandler(),
	}
	chronologyHandler, err := chronology.NewChronology(chronologyArg)
	if err != nil {
		return nil, err
	}

	return chronologyHandler, nil
}

func (ccf *consensusComponentsFactory) getEpoch() uint32 {
	blockchain := ccf.dataComponents.Blockchain()
	epoch := blockchain.GetGenesisHeader().GetEpoch()
	crtBlockHeader := blockchain.GetCurrentBlockHeader()
	if !check.IfNil(crtBlockHeader) {
		epoch = crtBlockHeader.GetEpoch()
	}
	log.Info("starting consensus", "epoch", epoch)

	return epoch
}

// createConsensusState method creates a consensusState object
func (ccf *consensusComponentsFactory) createConsensusState(epoch uint32, consensusGroupSize int) (*spos.ConsensusState, error) {
	if ccf.cryptoComponents.PublicKey() == nil {
		return nil, errors.ErrNilPublicKey
	}
	selfId, err := ccf.cryptoComponents.PublicKey().ToByteArray()
	if err != nil {
		return nil, err
	}

	if check.IfNil(ccf.processComponents.NodesCoordinator()) {
		return nil, errors.ErrNilNodesCoordinator
	}
	eligibleNodesPubKeys, err := ccf.processComponents.NodesCoordinator().GetConsensusWhitelistedNodes(epoch)
	if err != nil {
		return nil, err
	}

	roundConsensus, err := spos.NewRoundConsensus(
		eligibleNodesPubKeys,
		// TODO: move the consensus data from nodesSetup json to config
		consensusGroupSize,
		string(selfId),
		ccf.cryptoComponents.KeysHandler(),
	)
	if err != nil {
		return nil, err
	}

	roundConsensus.ResetRoundState()

	roundThreshold := spos.NewRoundThreshold()

	roundStatus := spos.NewRoundStatus()
	roundStatus.ResetRoundStatus()

	consensusState := spos.NewConsensusState(
		roundConsensus,
		roundThreshold,
		roundStatus)

	return consensusState, nil
}

func (ccf *consensusComponentsFactory) createBootstrapper() (process.Bootstrapper, error) {
	shardCoordinator := ccf.processComponents.ShardCoordinator()
	if check.IfNil(shardCoordinator) {
		return nil, errors.ErrNilShardCoordinator
	}

	if shardCoordinator.SelfId() < shardCoordinator.NumberOfShards() {
		return ccf.createShardBootstrapper()
	}

	if shardCoordinator.SelfId() == core.MetachainShardId {
		return ccf.createMetaChainBootstrapper()
	}

	return nil, sharding.ErrShardIdOutOfRange
}

func (ccf *consensusComponentsFactory) createShardBootstrapper() (process.Bootstrapper, error) {
	argsBaseStorageBootstrapper := storageBootstrap.ArgsBaseStorageBootstrapper{
		BootStorer:                   ccf.processComponents.BootStorer(),
		ForkDetector:                 ccf.processComponents.ForkDetector(),
		BlockProcessor:               ccf.processComponents.BlockProcessor(),
		ChainHandler:                 ccf.dataComponents.Blockchain(),
		Marshalizer:                  ccf.coreComponents.InternalMarshalizer(),
		Store:                        ccf.dataComponents.StorageService(),
		Uint64Converter:              ccf.coreComponents.Uint64ByteSliceConverter(),
		BootstrapRoundIndex:          ccf.bootstrapRoundIndex,
		ShardCoordinator:             ccf.processComponents.ShardCoordinator(),
		NodesCoordinator:             ccf.processComponents.NodesCoordinator(),
		EpochStartTrigger:            ccf.processComponents.EpochStartTrigger(),
		BlockTracker:                 ccf.processComponents.BlockTracker(),
		ChainID:                      ccf.coreComponents.ChainID(),
		ScheduledTxsExecutionHandler: ccf.processComponents.ScheduledTxsExecutionHandler(),
		MiniblocksProvider:           ccf.dataComponents.MiniBlocksProvider(),
		EpochNotifier:                ccf.coreComponents.EpochNotifier(),
		ProcessedMiniBlocksTracker:   ccf.processComponents.ProcessedMiniBlocksTracker(),
		AppStatusHandler:             ccf.statusCoreComponents.AppStatusHandler(),
	}

	argsShardStorageBootstrapper := storageBootstrap.ArgsShardStorageBootstrapper{
		ArgsBaseStorageBootstrapper: argsBaseStorageBootstrapper,
	}

	shardStorageBootstrapper, err := storageBootstrap.NewShardStorageBootstrapper(argsShardStorageBootstrapper)
	if err != nil {
		return nil, err
	}

	accountsDBSyncer, err := ccf.createUserAccountsSyncer()
	if err != nil {
		return nil, err
	}

	argsBaseBootstrapper := sync.ArgBaseBootstrapper{
		PoolsHolder:                  ccf.dataComponents.Datapool(),
		Store:                        ccf.dataComponents.StorageService(),
		ChainHandler:                 ccf.dataComponents.Blockchain(),
		RoundHandler:                 ccf.processComponents.RoundHandler(),
		BlockProcessor:               ccf.processComponents.BlockProcessor(),
		WaitTime:                     ccf.processComponents.RoundHandler().TimeDuration(),
		Hasher:                       ccf.coreComponents.Hasher(),
		Marshalizer:                  ccf.coreComponents.InternalMarshalizer(),
		ForkDetector:                 ccf.processComponents.ForkDetector(),
		RequestHandler:               ccf.processComponents.RequestHandler(),
		ShardCoordinator:             ccf.processComponents.ShardCoordinator(),
		Accounts:                     ccf.stateComponents.AccountsAdapter(),
		BlackListHandler:             ccf.processComponents.BlackListHandler(),
		NetworkWatcher:               ccf.networkComponents.NetworkMessenger(),
		BootStorer:                   ccf.processComponents.BootStorer(),
		StorageBootstrapper:          shardStorageBootstrapper,
		EpochHandler:                 ccf.processComponents.EpochStartTrigger(),
		MiniblocksProvider:           ccf.dataComponents.MiniBlocksProvider(),
		Uint64Converter:              ccf.coreComponents.Uint64ByteSliceConverter(),
		AppStatusHandler:             ccf.statusCoreComponents.AppStatusHandler(),
		OutportHandler:               ccf.statusComponents.OutportHandler(),
		AccountsDBSyncer:             accountsDBSyncer,
		CurrentEpochProvider:         ccf.processComponents.CurrentEpochProvider(),
		IsInImportMode:               ccf.isInImportMode,
		HistoryRepo:                  ccf.processComponents.HistoryRepository(),
		ScheduledTxsExecutionHandler: ccf.processComponents.ScheduledTxsExecutionHandler(),
		ProcessWaitTime:              time.Duration(ccf.config.GeneralSettings.SyncProcessTimeInMillis) * time.Millisecond,
	}

	argsShardBootstrapper := sync.ArgShardBootstrapper{
		ArgBaseBootstrapper: argsBaseBootstrapper,
	}

	bootstrap, err := sync.NewShardBootstrap(argsShardBootstrapper)
	if err != nil {
		return nil, err
	}

	return bootstrap, nil
}

func (ccf *consensusComponentsFactory) createArgsBaseAccountsSyncer(trieStorageManager common.StorageManager) syncer.ArgsNewBaseAccountsSyncer {
	return syncer.ArgsNewBaseAccountsSyncer{
		Hasher:                            ccf.coreComponents.Hasher(),
		Marshalizer:                       ccf.coreComponents.InternalMarshalizer(),
		TrieStorageManager:                trieStorageManager,
		RequestHandler:                    ccf.processComponents.RequestHandler(),
		Timeout:                           common.TimeoutGettingTrieNodes,
		Cacher:                            ccf.dataComponents.Datapool().TrieNodes(),
		MaxTrieLevelInMemory:              ccf.config.StateTriesConfig.MaxStateTrieLevelInMemory,
		MaxHardCapForMissingNodes:         ccf.config.TrieSync.MaxHardCapForMissingNodes,
		TrieSyncerVersion:                 ccf.config.TrieSync.TrieSyncerVersion,
		CheckNodesOnDisk:                  ccf.config.TrieSync.CheckNodesOnDisk,
		StorageMarker:                     storageMarker.NewTrieStorageMarker(),
		UserAccountsSyncStatisticsHandler: statistics.NewTrieSyncStatistics(),
		AppStatusHandler:                  disabled.NewAppStatusHandler(),
	}
}

func (ccf *consensusComponentsFactory) createValidatorAccountsSyncer() (process.AccountsDBSyncer, error) {
	trieStorageManager, ok := ccf.stateComponents.TrieStorageManagers()[trieFactory.PeerAccountTrie]
	if !ok {
		return nil, errors.ErrNilTrieStorageManager
	}

	args := syncer.ArgsNewValidatorAccountsSyncer{
		ArgsNewBaseAccountsSyncer: ccf.createArgsBaseAccountsSyncer(trieStorageManager),
	}
	return syncer.NewValidatorAccountsSyncer(args)
}

func (ccf *consensusComponentsFactory) createUserAccountsSyncer() (process.AccountsDBSyncer, error) {
	trieStorageManager, ok := ccf.stateComponents.TrieStorageManagers()[trieFactory.UserAccountTrie]
	if !ok {
		return nil, errors.ErrNilTrieStorageManager
	}

	thr, err := throttler.NewNumGoRoutinesThrottler(int32(ccf.config.TrieSync.NumConcurrentTrieSyncers))
	if err != nil {
		return nil, err
	}

	argsUserAccountsSyncer := syncer.ArgsNewUserAccountsSyncer{
		ArgsNewBaseAccountsSyncer: ccf.createArgsBaseAccountsSyncer(trieStorageManager),
		ShardId:                   ccf.processComponents.ShardCoordinator().SelfId(),
		Throttler:                 thr,
		AddressPubKeyConverter:    ccf.coreComponents.AddressPubKeyConverter(),
	}
	return syncer.NewUserAccountsSyncer(argsUserAccountsSyncer)
}

func (ccf *consensusComponentsFactory) createMetaChainBootstrapper() (process.Bootstrapper, error) {
	argsBaseStorageBootstrapper := storageBootstrap.ArgsBaseStorageBootstrapper{
		BootStorer:                   ccf.processComponents.BootStorer(),
		ForkDetector:                 ccf.processComponents.ForkDetector(),
		BlockProcessor:               ccf.processComponents.BlockProcessor(),
		ChainHandler:                 ccf.dataComponents.Blockchain(),
		Marshalizer:                  ccf.coreComponents.InternalMarshalizer(),
		Store:                        ccf.dataComponents.StorageService(),
		Uint64Converter:              ccf.coreComponents.Uint64ByteSliceConverter(),
		BootstrapRoundIndex:          ccf.bootstrapRoundIndex,
		ShardCoordinator:             ccf.processComponents.ShardCoordinator(),
		NodesCoordinator:             ccf.processComponents.NodesCoordinator(),
		EpochStartTrigger:            ccf.processComponents.EpochStartTrigger(),
		BlockTracker:                 ccf.processComponents.BlockTracker(),
		ChainID:                      ccf.coreComponents.ChainID(),
		ScheduledTxsExecutionHandler: ccf.processComponents.ScheduledTxsExecutionHandler(),
		MiniblocksProvider:           ccf.dataComponents.MiniBlocksProvider(),
		EpochNotifier:                ccf.coreComponents.EpochNotifier(),
		ProcessedMiniBlocksTracker:   ccf.processComponents.ProcessedMiniBlocksTracker(),
		AppStatusHandler:             ccf.statusCoreComponents.AppStatusHandler(),
	}

	argsMetaStorageBootstrapper := storageBootstrap.ArgsMetaStorageBootstrapper{
		ArgsBaseStorageBootstrapper: argsBaseStorageBootstrapper,
		PendingMiniBlocksHandler:    ccf.processComponents.PendingMiniBlocksHandler(),
	}

	metaStorageBootstrapper, err := storageBootstrap.NewMetaStorageBootstrapper(argsMetaStorageBootstrapper)
	if err != nil {
		return nil, err
	}

	accountsDBSyncer, err := ccf.createUserAccountsSyncer()
	if err != nil {
		return nil, err
	}

	validatorAccountsDBSyncer, err := ccf.createValidatorAccountsSyncer()
	if err != nil {
		return nil, err
	}

	argsBaseBootstrapper := sync.ArgBaseBootstrapper{
		PoolsHolder:                  ccf.dataComponents.Datapool(),
		Store:                        ccf.dataComponents.StorageService(),
		ChainHandler:                 ccf.dataComponents.Blockchain(),
		RoundHandler:                 ccf.processComponents.RoundHandler(),
		BlockProcessor:               ccf.processComponents.BlockProcessor(),
		WaitTime:                     ccf.processComponents.RoundHandler().TimeDuration(),
		Hasher:                       ccf.coreComponents.Hasher(),
		Marshalizer:                  ccf.coreComponents.InternalMarshalizer(),
		ForkDetector:                 ccf.processComponents.ForkDetector(),
		RequestHandler:               ccf.processComponents.RequestHandler(),
		ShardCoordinator:             ccf.processComponents.ShardCoordinator(),
		Accounts:                     ccf.stateComponents.AccountsAdapter(),
		BlackListHandler:             ccf.processComponents.BlackListHandler(),
		NetworkWatcher:               ccf.networkComponents.NetworkMessenger(),
		BootStorer:                   ccf.processComponents.BootStorer(),
		StorageBootstrapper:          metaStorageBootstrapper,
		EpochHandler:                 ccf.processComponents.EpochStartTrigger(),
		MiniblocksProvider:           ccf.dataComponents.MiniBlocksProvider(),
		Uint64Converter:              ccf.coreComponents.Uint64ByteSliceConverter(),
		AppStatusHandler:             ccf.statusCoreComponents.AppStatusHandler(),
		OutportHandler:               ccf.statusComponents.OutportHandler(),
		AccountsDBSyncer:             accountsDBSyncer,
		CurrentEpochProvider:         ccf.processComponents.CurrentEpochProvider(),
		IsInImportMode:               ccf.isInImportMode,
		HistoryRepo:                  ccf.processComponents.HistoryRepository(),
		ScheduledTxsExecutionHandler: ccf.processComponents.ScheduledTxsExecutionHandler(),
		ProcessWaitTime:              time.Duration(ccf.config.GeneralSettings.SyncProcessTimeInMillis) * time.Millisecond,
	}

	argsMetaBootstrapper := sync.ArgMetaBootstrapper{
		ArgBaseBootstrapper:         argsBaseBootstrapper,
		EpochBootstrapper:           ccf.processComponents.EpochStartTrigger(),
		ValidatorAccountsDB:         ccf.stateComponents.PeerAccounts(),
		ValidatorStatisticsDBSyncer: validatorAccountsDBSyncer,
	}

	bootstrap, err := sync.NewMetaBootstrap(argsMetaBootstrapper)
	if err != nil {
		return nil, err
	}

	return bootstrap, nil
}

func (ccf *consensusComponentsFactory) createConsensusTopic(cc *consensusComponents) error {
	shardCoordinator := ccf.processComponents.ShardCoordinator()
	messenger := ccf.networkComponents.NetworkMessenger()

	if check.IfNil(shardCoordinator) {
		return errors.ErrNilShardCoordinator
	}
	if check.IfNil(messenger) {
		return errors.ErrNilMessenger
	}

	cc.consensusTopic = common.ConsensusTopic + shardCoordinator.CommunicationIdentifier(shardCoordinator.SelfId())
	if !ccf.networkComponents.NetworkMessenger().HasTopic(cc.consensusTopic) {
		err := ccf.networkComponents.NetworkMessenger().CreateTopic(cc.consensusTopic, true)
		if err != nil {
			return err
		}
	}

	return ccf.networkComponents.NetworkMessenger().RegisterMessageProcessor(cc.consensusTopic, common.DefaultInterceptorsIdentifier, cc.worker)
}

func (ccf *consensusComponentsFactory) createPeerBlacklistHandler() (consensus.PeerBlacklistHandler, error) {
	cache := timecache.NewTimeCache(defaultSpan)
	peerCacher, err := timecache.NewPeerTimeCache(cache)
	if err != nil {
		return nil, err
	}
	blacklistArgs := blacklist.PeerBlackListArgs{
		PeerCacher: peerCacher,
	}

	return blacklist.NewPeerBlacklist(blacklistArgs)
}

func (ccf *consensusComponentsFactory) createP2pSigningHandler() (consensus.P2PSigningHandler, error) {
	p2pSignerArgs := p2pFactory.ArgsMessageVerifier{
		Marshaller: ccf.coreComponents.InternalMarshalizer(),
		P2PSigner:  ccf.networkComponents.NetworkMessenger(),
	}

	return p2pFactory.NewMessageVerifier(p2pSignerArgs)
}

func (ccf *consensusComponentsFactory) addCloserInstances(closers ...update.Closer) error {
	hardforkTrigger := ccf.processComponents.HardforkTrigger()
	for _, c := range closers {
		err := hardforkTrigger.AddCloser(c)
		if err != nil {
			return err
		}
	}

	return nil
}

func (ccf *consensusComponentsFactory) checkArgs() error {
	blockchain := ccf.dataComponents.Blockchain()
	if check.IfNil(blockchain) {
		return errors.ErrNilBlockChainHandler
	}
	marshalizer := ccf.coreComponents.InternalMarshalizer()
	if check.IfNil(marshalizer) {
		return errors.ErrNilMarshalizer
	}
	dataPool := ccf.dataComponents.Datapool()
	if check.IfNil(dataPool) {
		return errors.ErrNilDataPoolsHolder
	}
	shardCoordinator := ccf.processComponents.ShardCoordinator()
	if check.IfNil(shardCoordinator) {
		return errors.ErrNilShardCoordinator
	}
	netMessenger := ccf.networkComponents.NetworkMessenger()
	if check.IfNil(netMessenger) {
		return errors.ErrNilMessenger
	}
	hardforkTrigger := ccf.processComponents.HardforkTrigger()
	if check.IfNil(hardforkTrigger) {
		return errors.ErrNilHardforkTrigger
	}
	if check.IfNil(ccf.statusCoreComponents.AppStatusHandler()) {
		return errors.ErrNilAppStatusHandler
	}

	return nil
}

func getConsensusGroupSize(nodesConfig sharding.GenesisNodesSetupHandler, shardCoordinator sharding.Coordinator) (uint32, error) {
	if shardCoordinator.SelfId() == core.MetachainShardId {
		return nodesConfig.GetMetaConsensusGroupSize(), nil
	}
	if shardCoordinator.SelfId() < shardCoordinator.NumberOfShards() {
		return nodesConfig.GetShardConsensusGroupSize(), nil
	}

	return 0, sharding.ErrShardIdOutOfRange
}<|MERGE_RESOLUTION|>--- conflicted
+++ resolved
@@ -8,7 +8,6 @@
 	"github.com/multiversx/mx-chain-core-go/core/throttler"
 	"github.com/multiversx/mx-chain-core-go/core/watchdog"
 	"github.com/multiversx/mx-chain-core-go/marshal"
-	"github.com/multiversx/mx-chain-storage-go/timecache"
 	"github.com/multiversx/mx-chain-go/common"
 	"github.com/multiversx/mx-chain-go/common/disabled"
 	"github.com/multiversx/mx-chain-go/config"
@@ -259,12 +258,6 @@
 		ChronologyHandler:             cc.chronology,
 		Hasher:                        ccf.coreComponents.Hasher(),
 		Marshalizer:                   ccf.coreComponents.InternalMarshalizer(),
-<<<<<<< HEAD
-		BlsPrivateKey:                 ccf.cryptoComponents.PrivateKey(),
-		BlsSingleSigner:               ccf.cryptoComponents.BlockSigner(),
-		KeyGenerator:                  ccf.cryptoComponents.BlockSignKeyGen(),
-=======
->>>>>>> 079e8c00
 		MultiSignerContainer:          ccf.cryptoComponents.MultiSignerContainer(),
 		RoundHandler:                  ccf.processComponents.RoundHandler(),
 		ShardCoordinator:              ccf.processComponents.ShardCoordinator(),
@@ -279,11 +272,7 @@
 		ScheduledProcessor:            ccf.scheduledProcessor,
 		MessageSigningHandler:         p2pSigningHandler,
 		PeerBlacklistHandler:          cc.peerBlacklistHandler,
-<<<<<<< HEAD
-		SignatureHandler:              ccf.cryptoComponents.ConsensusSigHandler(),
-=======
 		SigningHandler:                ccf.cryptoComponents.ConsensusSigningHandler(),
->>>>>>> 079e8c00
 	}
 
 	consensusDataContainer, err := spos.NewConsensusCore(
