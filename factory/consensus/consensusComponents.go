--- conflicted
+++ resolved
@@ -17,7 +17,6 @@
 	"github.com/ElrondNetwork/elrond-go/consensus/spos/sposFactory"
 	"github.com/ElrondNetwork/elrond-go/errors"
 	factory "github.com/ElrondNetwork/elrond-go/factory"
-	"github.com/ElrondNetwork/elrond-go/factory/disabled"
 	"github.com/ElrondNetwork/elrond-go/process"
 	"github.com/ElrondNetwork/elrond-go/process/sync"
 	"github.com/ElrondNetwork/elrond-go/process/sync/storageBootstrap"
@@ -249,12 +248,7 @@
 		FallbackHeaderValidator:       ccf.processComponents.FallbackHeaderValidator(),
 		NodeRedundancyHandler:         ccf.processComponents.NodeRedundancyHandler(),
 		ScheduledProcessor:            ccf.scheduledProcessor,
-<<<<<<< HEAD
-		MessageSigningHandler:         &disabled.MessageSigner{},
-		SignatureHandler:              signatureHandler,
-=======
 		SignatureHandler:              ccf.cryptoComponents.ConsensusSigHandler(),
->>>>>>> edf23449
 	}
 
 	consensusDataContainer, err := spos.NewConsensusCore(
