--- conflicted
+++ resolved
@@ -46,11 +46,8 @@
 	CurrentEpochProviderInternal         process.CurrentNetworkEpochProviderHandler
 	ScheduledTxsExecutionHandlerInternal process.ScheduledTxsExecutionHandler
 	TxsSenderHandlerField                process.TxsSenderHandler
-<<<<<<< HEAD
+	HardforkTriggerField                 factory.HardforkTrigger
 	ProcessedMiniBlocksTrackerInternal   process.ProcessedMiniBlocksTracker
-=======
-	HardforkTriggerField                 factory.HardforkTrigger
->>>>>>> 3bae78e8
 }
 
 // Create -
@@ -233,15 +230,14 @@
 	return pcm.TxsSenderHandlerField
 }
 
-<<<<<<< HEAD
+// HardforkTrigger -
+func (pcm *ProcessComponentsMock) HardforkTrigger() factory.HardforkTrigger {
+	return pcm.HardforkTriggerField
+}
+
 // ProcessedMiniBlocksTracker -
 func (pcm *ProcessComponentsMock) ProcessedMiniBlocksTracker() process.ProcessedMiniBlocksTracker {
 	return pcm.ProcessedMiniBlocksTrackerInternal
-=======
-// HardforkTrigger -
-func (pcm *ProcessComponentsMock) HardforkTrigger() factory.HardforkTrigger {
-	return pcm.HardforkTriggerField
->>>>>>> 3bae78e8
 }
 
 // IsInterfaceNil -
