package factory

import (
	"context"
	"fmt"

	indexerFactory "github.com/ElrondNetwork/elastic-indexer-go/factory"
	"github.com/ElrondNetwork/elrond-go-core/core"
	"github.com/ElrondNetwork/elrond-go-core/core/check"
	nodeData "github.com/ElrondNetwork/elrond-go-core/data"
	"github.com/ElrondNetwork/elrond-go/common"
	"github.com/ElrondNetwork/elrond-go/common/statistics"
	"github.com/ElrondNetwork/elrond-go/common/statistics/softwareVersion/factory"
	"github.com/ElrondNetwork/elrond-go/config"
<<<<<<< HEAD
=======
	"github.com/ElrondNetwork/elrond-go/dataRetriever"
	"github.com/ElrondNetwork/elrond-go/epochStart"
	"github.com/ElrondNetwork/elrond-go/epochStart/notifier"
>>>>>>> 86773fce
	"github.com/ElrondNetwork/elrond-go/errors"
	"github.com/ElrondNetwork/elrond-go/process"
	"github.com/ElrondNetwork/elrond-go/sharding"
	"github.com/ElrondNetwork/elrond-go/storage"
)

// TODO: move app status handler initialization here

type statusComponents struct {
<<<<<<< HEAD
	statusHandler   core.AppStatusHandler
	elasticIndexer  process.Indexer
	softwareVersion statistics.SoftwareVersionChecker
	resourceMonitor statistics.ResourceMonitorHandler
	cancelFunc      func()
=======
	nodesCoordinator sharding.NodesCoordinator
	statusHandler    core.AppStatusHandler
	tpsBenchmark     statistics.TPSBenchmark
	elasticIndexer   process.Indexer
	softwareVersion  statistics.SoftwareVersionChecker
	resourceMonitor  statistics.ResourceMonitorHandler
	cancelFunc       func()
>>>>>>> 86773fce
}

// StatusComponentsFactoryArgs redefines the arguments structure needed for the status components factory
type StatusComponentsFactoryArgs struct {
	Config               config.Config
	ExternalConfig       config.ExternalConfig
	EconomicsConfig      config.EconomicsConfig
	ShardCoordinator     sharding.Coordinator
	NodesCoordinator     sharding.NodesCoordinator
	EpochStartNotifier   EpochStartNotifier
	CoreComponents       CoreComponentsHolder
	DataComponents       DataComponentsHolder
	NetworkComponents    NetworkComponentsHolder
	StateComponents      StateComponentsHolder
	IsInImportMode       bool
	ElasticTemplatesPath string
}

type statusComponentsFactory struct {
	config               config.Config
	externalConfig       config.ExternalConfig
	economicsConfig      config.EconomicsConfig
	shardCoordinator     sharding.Coordinator
	nodesCoordinator     sharding.NodesCoordinator
	epochStartNotifier   EpochStartNotifier
	forkDetector         process.ForkDetector
	coreComponents       CoreComponentsHolder
	dataComponents       DataComponentsHolder
	networkComponents    NetworkComponentsHolder
	stateComponents      StateComponentsHolder
	isInImportMode       bool
	elasticTemplatesPath string
}

// NewStatusComponentsFactory will return a status components factory
func NewStatusComponentsFactory(args StatusComponentsFactoryArgs) (*statusComponentsFactory, error) {
	if check.IfNil(args.CoreComponents) {
		return nil, errors.ErrNilCoreComponentsHolder
	}
	if check.IfNil(args.DataComponents) {
		return nil, errors.ErrNilDataComponentsHolder
	}
	if check.IfNil(args.NetworkComponents) {
		return nil, errors.ErrNilNetworkComponentsHolder
	}
	if check.IfNil(args.CoreComponents.AddressPubKeyConverter()) {
		return nil, fmt.Errorf("%w for address", errors.ErrNilPubKeyConverter)
	}
	if check.IfNil(args.CoreComponents.ValidatorPubKeyConverter()) {
		return nil, fmt.Errorf("%w for validator", errors.ErrNilPubKeyConverter)
	}
	if check.IfNil(args.ShardCoordinator) {
		return nil, errors.ErrNilShardCoordinator
	}
	if check.IfNil(args.NodesCoordinator) {
		return nil, errors.ErrNilNodesCoordinator
	}
	if check.IfNil(args.EpochStartNotifier) {
		return nil, errors.ErrNilEpochStartNotifier
	}

	return &statusComponentsFactory{
		config:               args.Config,
		externalConfig:       args.ExternalConfig,
		economicsConfig:      args.EconomicsConfig,
		shardCoordinator:     args.ShardCoordinator,
		nodesCoordinator:     args.NodesCoordinator,
		epochStartNotifier:   args.EpochStartNotifier,
		coreComponents:       args.CoreComponents,
		dataComponents:       args.DataComponents,
		networkComponents:    args.NetworkComponents,
		stateComponents:      args.StateComponents,
		isInImportMode:       args.IsInImportMode,
		elasticTemplatesPath: args.ElasticTemplatesPath,
	}, nil
}

// Create will create and return the status components
func (scf *statusComponentsFactory) Create() (*statusComponents, error) {
	var err error
	var resMon *statistics.ResourceMonitor
	log.Trace("initializing stats file")
	if scf.config.ResourceStats.Enabled {
		resMon, err = startStatisticsMonitor(
			&scf.config,
			scf.coreComponents.PathHandler(),
			core.GetShardIDString(scf.shardCoordinator.SelfId()))
		if err != nil {
			return nil, err
		}
	}

	log.Trace("creating software checker structure")
	softwareVersionCheckerFactory, err := factory.NewSoftwareVersionFactory(
		scf.coreComponents.StatusHandler(),
		scf.config.SoftwareVersionConfig,
	)
	if err != nil {
		return nil, err
	}

	softwareVersionChecker, err := softwareVersionCheckerFactory.Create()
	if err != nil {
		return nil, err
	}

	softwareVersionChecker.StartCheckSoftwareVersion()

	roundDurationSec := scf.coreComponents.GenesisNodesSetup().GetRoundDuration() / 1000
	if roundDurationSec < 1 {
		return nil, errors.ErrInvalidRoundDuration
	}

	elasticIndexer, err := scf.createElasticIndexer()
	if err != nil {
		return nil, err
	}

	_, cancelFunc := context.WithCancel(context.Background())
<<<<<<< HEAD
	return &statusComponents{
		softwareVersion: softwareVersionChecker,
		elasticIndexer:  elasticIndexer,
		statusHandler:   scf.coreComponents.StatusHandler(),
		resourceMonitor: resMon,
		cancelFunc:      cancelFunc,
	}, nil
=======

	statusComps := &statusComponents{
		nodesCoordinator: scf.nodesCoordinator,
		softwareVersion:  softwareVersionChecker,
		tpsBenchmark:     tpsBenchmark,
		elasticIndexer:   elasticIndexer,
		statusHandler:    scf.coreComponents.StatusHandler(),
		resourceMonitor:  resMon,
		cancelFunc:       cancelFunc,
	}

	if scf.shardCoordinator.SelfId() == core.MetachainShardId {
		scf.epochStartNotifier.RegisterHandler(statusComps.epochStartEventHandler())
	}

	return statusComps, nil
}

func (pc *statusComponents) epochStartEventHandler() epochStart.ActionHandler {
	subscribeHandler := notifier.NewHandlerForEpochStart(func(hdr nodeData.HeaderHandler) {
		currentEpoch := hdr.GetEpoch()
		validatorsPubKeys, err := pc.nodesCoordinator.GetAllEligibleValidatorsPublicKeys(currentEpoch)
		if err != nil {
			log.Warn("pc.nodesCoordinator.GetAllEligibleValidatorPublicKeys for current epoch failed",
				"epoch", currentEpoch,
				"error", err.Error())
		}

		pc.elasticIndexer.SaveValidatorsPubKeys(validatorsPubKeys, currentEpoch)

	}, func(_ nodeData.HeaderHandler) {}, common.IndexerOrder)

	return subscribeHandler
>>>>>>> 86773fce
}

// IsInterfaceNil returns true if there is no value under the interface
func (scf *statusComponentsFactory) IsInterfaceNil() bool {
	return scf == nil
}

// Close closes all underlying components that need closing
func (pc *statusComponents) Close() error {
	pc.cancelFunc()

	if !check.IfNil(pc.softwareVersion) {
		log.LogIfError(pc.softwareVersion.Close())
	}

	if !check.IfNil(pc.resourceMonitor) {
		log.LogIfError(pc.resourceMonitor.Close())
	}

	return nil
}

// createElasticIndexer creates a new elasticIndexer where the server listens on the url,
// authentication for the server is using the username and password
func (scf *statusComponentsFactory) createElasticIndexer() (process.Indexer, error) {
	elasticSearchConfig := scf.externalConfig.ElasticSearchConnector
	indexerFactoryArgs := &indexerFactory.ArgsIndexerFactory{
		Enabled:                  elasticSearchConfig.Enabled,
		IndexerCacheSize:         elasticSearchConfig.IndexerCacheSize,
		ShardCoordinator:         scf.shardCoordinator,
		Url:                      elasticSearchConfig.URL,
		UserName:                 elasticSearchConfig.Username,
		Password:                 elasticSearchConfig.Password,
		Marshalizer:              scf.coreComponents.InternalMarshalizer(),
		Hasher:                   scf.coreComponents.Hasher(),
		AddressPubkeyConverter:   scf.coreComponents.AddressPubKeyConverter(),
		ValidatorPubkeyConverter: scf.coreComponents.ValidatorPubKeyConverter(),
		EnabledIndexes:           elasticSearchConfig.EnabledIndexes,
		AccountsDB:               scf.stateComponents.AccountsAdapter(),
		Denomination:             scf.economicsConfig.GlobalSettings.Denomination,
		TransactionFeeCalculator: scf.coreComponents.EconomicsData(),
		UseKibana:                elasticSearchConfig.UseKibana,
		IsInImportDBMode:         scf.isInImportMode,
	}

	return indexerFactory.NewIndexer(indexerFactoryArgs)
}

func startStatisticsMonitor(
	generalConfig *config.Config,
	pathManager storage.PathManagerHandler,
	shardId string,
) (*statistics.ResourceMonitor, error) {
	if generalConfig.ResourceStats.RefreshIntervalInSec < 1 {
		return nil, fmt.Errorf("invalid RefreshIntervalInSec in section [ResourceStats]. Should be an integer higher than 1")
	}
	resMon, err := statistics.NewResourceMonitor(generalConfig, pathManager, shardId)
	if err != nil {
		return nil, err
	}

	resMon.StartMonitoring()

	return resMon, nil
}<|MERGE_RESOLUTION|>--- conflicted
+++ resolved
@@ -12,12 +12,9 @@
 	"github.com/ElrondNetwork/elrond-go/common/statistics"
 	"github.com/ElrondNetwork/elrond-go/common/statistics/softwareVersion/factory"
 	"github.com/ElrondNetwork/elrond-go/config"
-<<<<<<< HEAD
-=======
 	"github.com/ElrondNetwork/elrond-go/dataRetriever"
 	"github.com/ElrondNetwork/elrond-go/epochStart"
 	"github.com/ElrondNetwork/elrond-go/epochStart/notifier"
->>>>>>> 86773fce
 	"github.com/ElrondNetwork/elrond-go/errors"
 	"github.com/ElrondNetwork/elrond-go/process"
 	"github.com/ElrondNetwork/elrond-go/sharding"
@@ -27,21 +24,12 @@
 // TODO: move app status handler initialization here
 
 type statusComponents struct {
-<<<<<<< HEAD
-	statusHandler   core.AppStatusHandler
-	elasticIndexer  process.Indexer
-	softwareVersion statistics.SoftwareVersionChecker
-	resourceMonitor statistics.ResourceMonitorHandler
-	cancelFunc      func()
-=======
 	nodesCoordinator sharding.NodesCoordinator
 	statusHandler    core.AppStatusHandler
-	tpsBenchmark     statistics.TPSBenchmark
 	elasticIndexer   process.Indexer
 	softwareVersion  statistics.SoftwareVersionChecker
 	resourceMonitor  statistics.ResourceMonitorHandler
 	cancelFunc       func()
->>>>>>> 86773fce
 }
 
 // StatusComponentsFactoryArgs redefines the arguments structure needed for the status components factory
@@ -161,20 +149,10 @@
 	}
 
 	_, cancelFunc := context.WithCancel(context.Background())
-<<<<<<< HEAD
-	return &statusComponents{
-		softwareVersion: softwareVersionChecker,
-		elasticIndexer:  elasticIndexer,
-		statusHandler:   scf.coreComponents.StatusHandler(),
-		resourceMonitor: resMon,
-		cancelFunc:      cancelFunc,
-	}, nil
-=======
 
 	statusComps := &statusComponents{
 		nodesCoordinator: scf.nodesCoordinator,
 		softwareVersion:  softwareVersionChecker,
-		tpsBenchmark:     tpsBenchmark,
 		elasticIndexer:   elasticIndexer,
 		statusHandler:    scf.coreComponents.StatusHandler(),
 		resourceMonitor:  resMon,
@@ -203,7 +181,6 @@
 	}, func(_ nodeData.HeaderHandler) {}, common.IndexerOrder)
 
 	return subscribeHandler
->>>>>>> 86773fce
 }
 
 // IsInterfaceNil returns true if there is no value under the interface
