package crypto

import (
	"bytes"
	"encoding/hex"
	"fmt"

	"github.com/multiversx/mx-chain-core-go/core"
	"github.com/multiversx/mx-chain-core-go/core/check"
	crypto "github.com/multiversx/mx-chain-crypto-go"
	"github.com/multiversx/mx-chain-crypto-go/signing"
	disabledCrypto "github.com/multiversx/mx-chain-crypto-go/signing/disabled"
	disabledSig "github.com/multiversx/mx-chain-crypto-go/signing/disabled/singlesig"
	"github.com/multiversx/mx-chain-crypto-go/signing/ed25519"
	"github.com/multiversx/mx-chain-crypto-go/signing/ed25519/singlesig"
	"github.com/multiversx/mx-chain-crypto-go/signing/mcl"
	mclSig "github.com/multiversx/mx-chain-crypto-go/signing/mcl/singlesig"
	"github.com/multiversx/mx-chain-crypto-go/signing/secp256k1"
	secp256k1SinglerSig "github.com/multiversx/mx-chain-crypto-go/signing/secp256k1/singlesig"
	"github.com/multiversx/mx-chain-go/common"
	cryptoCommon "github.com/multiversx/mx-chain-go/common/crypto"
	"github.com/multiversx/mx-chain-go/config"
	"github.com/multiversx/mx-chain-go/consensus"
	"github.com/multiversx/mx-chain-go/errors"
	"github.com/multiversx/mx-chain-go/factory"
	"github.com/multiversx/mx-chain-go/factory/peerSignatureHandler"
	"github.com/multiversx/mx-chain-go/genesis/process/disabled"
	"github.com/multiversx/mx-chain-go/keysManagement"
	p2pFactory "github.com/multiversx/mx-chain-go/p2p/factory"
	storageFactory "github.com/multiversx/mx-chain-go/storage/factory"
	"github.com/multiversx/mx-chain-go/storage/storageunit"
	"github.com/multiversx/mx-chain-go/vm"
	systemVM "github.com/multiversx/mx-chain-go/vm/process"
	logger "github.com/multiversx/mx-chain-logger-go"
)

const (
	disabledSigChecking        = "disabled"
	mainMachineRedundancyLevel = 0
)

// CryptoComponentsFactoryArgs holds the arguments needed for creating crypto components
type CryptoComponentsFactoryArgs struct {
	ValidatorKeyPemFileName              string
	AllValidatorKeysPemFileName          string
	SkIndex                              int
	Config                               config.Config
	EnableEpochs                         config.EnableEpochs
	PrefsConfig                          config.Preferences
	CoreComponentsHolder                 factory.CoreComponentsHolder
	KeyLoader                            factory.KeyLoaderHandler
	ActivateBLSPubKeyMessageVerification bool
	IsInImportMode                       bool
	ImportModeNoSigCheck                 bool
	NoKeyProvided                        bool
	P2pKeyPemFileName                    string
}

type cryptoComponentsFactory struct {
	consensusType                        string
	validatorKeyPemFileName              string
	allValidatorKeysPemFileName          string
	skIndex                              int
	config                               config.Config
	enableEpochs                         config.EnableEpochs
	prefsConfig                          config.Preferences
	validatorPubKeyConverter             core.PubkeyConverter
	activateBLSPubKeyMessageVerification bool
	keyLoader                            factory.KeyLoaderHandler
	isInImportMode                       bool
	importModeNoSigCheck                 bool
	noKeyProvided                        bool
	p2pKeyPemFileName                    string
}

// cryptoParams holds the node public/private key data
type cryptoParams struct {
	publicKey          crypto.PublicKey
	privateKey         crypto.PrivateKey
	publicKeyString    string
	publicKeyBytes     []byte
	privateKeyBytes    []byte
	handledPrivateKeys [][]byte
}

// p2pCryptoParams holds the p2p public/private key data
type p2pCryptoParams struct {
	p2pPublicKey  crypto.PublicKey
	p2pPrivateKey crypto.PrivateKey
}

// cryptoComponents struct holds the crypto components
type cryptoComponents struct {
<<<<<<< HEAD
	txSingleSigner       crypto.SingleSigner
	blockSingleSigner    crypto.SingleSigner
	p2pSingleSigner      crypto.SingleSigner
	multiSignerContainer cryptoCommon.MultiSignerContainer
	peerSignHandler      crypto.PeerSignatureHandler
	blockSignKeyGen      crypto.KeyGenerator
	txSignKeyGen         crypto.KeyGenerator
	p2pKeyGen            crypto.KeyGenerator
	messageSignVerifier  vm.MessageSignVerifier
	consensusSigHandler  consensus.SignatureHandler
=======
	txSingleSigner          crypto.SingleSigner
	blockSingleSigner       crypto.SingleSigner
	p2pSingleSigner         crypto.SingleSigner
	multiSignerContainer    cryptoCommon.MultiSignerContainer
	peerSignHandler         crypto.PeerSignatureHandler
	blockSignKeyGen         crypto.KeyGenerator
	txSignKeyGen            crypto.KeyGenerator
	p2pKeyGen               crypto.KeyGenerator
	messageSignVerifier     vm.MessageSignVerifier
	consensusSigningHandler consensus.SigningHandler
	managedPeersHolder      common.ManagedPeersHolder
	keysHandler             consensus.KeysHandler
>>>>>>> 079e8c00
	cryptoParams
	p2pCryptoParams
}

var log = logger.GetOrCreate("factory")

// NewCryptoComponentsFactory returns a new crypto components factory
func NewCryptoComponentsFactory(args CryptoComponentsFactoryArgs) (*cryptoComponentsFactory, error) {
	if check.IfNil(args.CoreComponentsHolder) {
		return nil, errors.ErrNilCoreComponents
	}
	if check.IfNil(args.CoreComponentsHolder.ValidatorPubKeyConverter()) {
		return nil, errors.ErrNilPubKeyConverter
	}
	if len(args.ValidatorKeyPemFileName) == 0 {
		return nil, errors.ErrNilPath
	}
	if args.KeyLoader == nil {
		return nil, errors.ErrNilKeyLoader
	}

	ccf := &cryptoComponentsFactory{
		consensusType:                        args.Config.Consensus.Type,
		validatorKeyPemFileName:              args.ValidatorKeyPemFileName,
		skIndex:                              args.SkIndex,
		config:                               args.Config,
		prefsConfig:                          args.PrefsConfig,
		validatorPubKeyConverter:             args.CoreComponentsHolder.ValidatorPubKeyConverter(),
		activateBLSPubKeyMessageVerification: args.ActivateBLSPubKeyMessageVerification,
		keyLoader:                            args.KeyLoader,
		isInImportMode:                       args.IsInImportMode,
		importModeNoSigCheck:                 args.ImportModeNoSigCheck,
		enableEpochs:                         args.EnableEpochs,
		noKeyProvided:                        args.NoKeyProvided,
		p2pKeyPemFileName:                    args.P2pKeyPemFileName,
		allValidatorKeysPemFileName:          args.AllValidatorKeysPemFileName,
	}

	return ccf, nil
}

// Create will create and return crypto components
func (ccf *cryptoComponentsFactory) Create() (*cryptoComponents, error) {
	suite, err := ccf.getSuite()
	if err != nil {
		return nil, err
	}

	blockSignKeyGen := signing.NewKeyGenerator(suite)
	cp, err := ccf.createCryptoParams(blockSignKeyGen)
	if err != nil {
		return nil, err
	}

	txSignKeyGen := signing.NewKeyGenerator(ed25519.NewEd25519())
	txSingleSigner := &singlesig.Ed25519Signer{}
	processingSingleSigner, err := ccf.createSingleSigner(false)
	if err != nil {
		return nil, err
	}

	interceptSingleSigner, err := ccf.createSingleSigner(ccf.importModeNoSigCheck)
	if err != nil {
		return nil, err
	}

	p2pSingleSigner := &secp256k1SinglerSig.Secp256k1Signer{}

	multiSigner, err := ccf.createMultiSignerContainer(blockSignKeyGen, ccf.importModeNoSigCheck)
	if err != nil {
		return nil, err
	}

	var messageSignVerifier vm.MessageSignVerifier
	if ccf.activateBLSPubKeyMessageVerification {
		messageSignVerifier, err = systemVM.NewMessageSigVerifier(blockSignKeyGen, processingSingleSigner)
		if err != nil {
			return nil, err
		}
	} else {
		messageSignVerifier, err = disabled.NewMessageSignVerifier(blockSignKeyGen)
		if err != nil {
			return nil, err
		}
	}

	cacheConfig := ccf.config.PublicKeyPIDSignature
	cachePkPIDSignature, err := storageunit.NewCache(storageFactory.GetCacherFromConfig(cacheConfig))
	if err != nil {
		return nil, err
	}

	peerSigHandler, err := peerSignatureHandler.NewPeerSignatureHandler(cachePkPIDSignature, interceptSingleSigner, blockSignKeyGen)
	if err != nil {
		return nil, err
	}

	p2pKeyGenerator := signing.NewKeyGenerator(secp256k1.NewSecp256k1())
	p2pCryptoParamsInstance, err := ccf.createP2pCryptoParams(p2pKeyGenerator)
<<<<<<< HEAD
	if err != nil {
		return nil, err
	}

	signatureHolderArgs := ArgsSignatureHolder{
		PubKeys:              []string{cp.publicKeyString},
		PrivKeyBytes:         cp.privateKeyBytes,
		MultiSignerContainer: multiSigner,
		KeyGenerator:         blockSignKeyGen,
	}
	consensusSigHandler, err := NewSignatureHolder(signatureHolderArgs)
=======
>>>>>>> 079e8c00
	if err != nil {
		return nil, err
	}

	// TODO: refactor the logic for isMainMachine
	redundancyLevel := int(ccf.prefsConfig.Preferences.RedundancyLevel)
	isMainMachine := redundancyLevel == mainMachineRedundancyLevel
	argsManagedPeersHolder := keysManagement.ArgsManagedPeersHolder{
		KeyGenerator:                     blockSignKeyGen,
		P2PKeyGenerator:                  p2pKeyGenerator,
		IsMainMachine:                    isMainMachine,
		MaxRoundsWithoutReceivedMessages: redundancyLevel,
		PrefsConfig:                      ccf.prefsConfig,
		P2PKeyConverter:                  p2pFactory.NewP2PKeyConverter(),
	}
	managedPeersHolder, err := keysManagement.NewManagedPeersHolder(argsManagedPeersHolder)
	if err != nil {
		return nil, err
	}

	for _, skBytes := range cp.handledPrivateKeys {
		errAddManagedPeer := managedPeersHolder.AddManagedPeer(skBytes)
		if errAddManagedPeer != nil {
			return nil, errAddManagedPeer
		}
	}

	log.Debug("block sign pubkey", "value", cp.publicKeyString)

	currentPid, err := argsManagedPeersHolder.P2PKeyConverter.ConvertPublicKeyToPeerID(p2pCryptoParamsInstance.p2pPublicKey)
	if err != nil {
		return nil, err
	}

	argsKeysHandler := keysManagement.ArgsKeysHandler{
		ManagedPeersHolder: managedPeersHolder,
		PrivateKey:         cp.privateKey,
		Pid:                currentPid,
	}
	keysHandler, err := keysManagement.NewKeysHandler(argsKeysHandler)
	if err != nil {
		return nil, err
	}

	signingHandlerArgs := ArgsSigningHandler{
		PubKeys:              []string{cp.publicKeyString},
		MultiSignerContainer: multiSigner,
		KeyGenerator:         blockSignKeyGen,
		SingleSigner:         interceptSingleSigner,
		KeysHandler:          keysHandler,
	}
	consensusSigningHandler, err := NewSigningHandler(signingHandlerArgs)
	if err != nil {
		return nil, err
	}

	return &cryptoComponents{
<<<<<<< HEAD
		txSingleSigner:       txSingleSigner,
		blockSingleSigner:    interceptSingleSigner,
		multiSignerContainer: multiSigner,
		peerSignHandler:      peerSigHandler,
		blockSignKeyGen:      blockSignKeyGen,
		txSignKeyGen:         txSignKeyGen,
		p2pKeyGen:            p2pKeyGenerator,
		messageSignVerifier:  messageSignVerifier,
		consensusSigHandler:  consensusSigHandler,
		cryptoParams:         *cp,
		p2pCryptoParams:      *p2pCryptoParamsInstance,
		p2pSingleSigner:      p2pSingleSigner,
=======
		txSingleSigner:          txSingleSigner,
		blockSingleSigner:       interceptSingleSigner,
		multiSignerContainer:    multiSigner,
		peerSignHandler:         peerSigHandler,
		blockSignKeyGen:         blockSignKeyGen,
		txSignKeyGen:            txSignKeyGen,
		p2pKeyGen:               p2pKeyGenerator,
		messageSignVerifier:     messageSignVerifier,
		consensusSigningHandler: consensusSigningHandler,
		managedPeersHolder:      managedPeersHolder,
		keysHandler:             keysHandler,
		cryptoParams:            *cp,
		p2pCryptoParams:         *p2pCryptoParamsInstance,
		p2pSingleSigner:         p2pSingleSigner,
>>>>>>> 079e8c00
	}, nil
}

func (ccf *cryptoComponentsFactory) createSingleSigner(importModeNoSigCheck bool) (crypto.SingleSigner, error) {
	if importModeNoSigCheck {
		log.Warn("using disabled single signer because the node is running in import-db 'turbo mode'")
		return &disabledSig.DisabledSingleSig{}, nil
	}

	switch ccf.consensusType {
	case consensus.BlsConsensusType:
		return &mclSig.BlsSingleSigner{}, nil
	case disabledSigChecking:
		log.Warn("using disabled single signer")
		return &disabledSig.DisabledSingleSig{}, nil
	default:
		return nil, errors.ErrInvalidConsensusConfig
	}
}

func (ccf *cryptoComponentsFactory) createMultiSignerContainer(
	blSignKeyGen crypto.KeyGenerator,
	importModeNoSigCheck bool,
) (cryptoCommon.MultiSignerContainer, error) {

	args := MultiSigArgs{
		MultiSigHasherType:   ccf.config.MultisigHasher.Type,
		BlSignKeyGen:         blSignKeyGen,
		ConsensusType:        ccf.consensusType,
		ImportModeNoSigCheck: importModeNoSigCheck,
	}
	return NewMultiSignerContainer(args, ccf.enableEpochs.BLSMultiSignerEnableEpoch)
}

func (ccf *cryptoComponentsFactory) getSuite() (crypto.Suite, error) {
	switch ccf.config.Consensus.Type {
	case consensus.BlsConsensusType:
		return mcl.NewSuiteBLS12(), nil
	case disabledSigChecking:
		log.Warn("using disabled multi signer")
		return disabledCrypto.NewDisabledSuite(), nil
	default:
		return nil, errors.ErrInvalidConsensusConfig
	}
}

func (ccf *cryptoComponentsFactory) createCryptoParams(
	keygen crypto.KeyGenerator,
) (*cryptoParams, error) {

	handledPrivateKeys, err := ccf.processAllHandledKeys(keygen)
	if err != nil {
		return nil, err
	}

	if ccf.isInImportMode {
		if len(handledPrivateKeys) > 0 {
			return nil, fmt.Errorf("invalid node configuration: import-db mode and allValidatorsKeys.pem file provided")
		}

		return ccf.generateCryptoParams(keygen, "in import mode", handledPrivateKeys)
	}
	if ccf.noKeyProvided {
		return ccf.generateCryptoParams(keygen, "with no-key flag enabled", make([][]byte, 0))
	}
	if len(handledPrivateKeys) > 0 {
		return ccf.generateCryptoParams(keygen, "running with a provided allValidatorsKeys.pem", handledPrivateKeys)
	}

	return ccf.readCryptoParams(keygen)
}

func (ccf *cryptoComponentsFactory) readCryptoParams(keygen crypto.KeyGenerator) (*cryptoParams, error) {
	cp := &cryptoParams{}
	sk, readPk, err := ccf.getSkPk()
	if err != nil {
		return nil, err
	}

	cp.privateKey, err = keygen.PrivateKeyFromByteArray(sk)
	if err != nil {
		return nil, err
	}

	cp.privateKeyBytes, err = cp.privateKey.ToByteArray()
	if err != nil {
		return nil, err
	}

	cp.publicKey = cp.privateKey.GeneratePublic()
	if len(readPk) > 0 {
		cp.publicKeyBytes, err = cp.publicKey.ToByteArray()
		if err != nil {
			return nil, err
		}

		if !bytes.Equal(cp.publicKeyBytes, readPk) {
			return nil, errors.ErrPublicKeyMismatch
		}
	}

	cp.publicKeyString, err = ccf.validatorPubKeyConverter.Encode(cp.publicKeyBytes)
	if err != nil {
		return nil, err
	}

	return cp, nil
}

func (ccf *cryptoComponentsFactory) generateCryptoParams(
	keygen crypto.KeyGenerator,
	reason string,
	handledPrivateKeys [][]byte,
) (*cryptoParams, error) {
	log.Warn(fmt.Sprintf("the node is %s! Will generate a fresh new BLS key", reason))
	cp := &cryptoParams{}
	cp.privateKey, cp.publicKey = keygen.GeneratePair()

	var err error
	cp.publicKeyBytes, err = cp.publicKey.ToByteArray()
	if err != nil {
		return nil, err
	}

	cp.privateKeyBytes, err = cp.privateKey.ToByteArray()
	if err != nil {
		return nil, err
	}

<<<<<<< HEAD
	validatorKeyConverter := ccf.coreComponentsHolder.ValidatorPubKeyConverter()
	cp.publicKeyString = validatorKeyConverter.Encode(cp.publicKeyBytes)
=======
	cp.publicKeyString, err = ccf.validatorPubKeyConverter.Encode(cp.publicKeyBytes)
	if err != nil {
		return nil, err
	}
	cp.handledPrivateKeys = handledPrivateKeys
>>>>>>> 079e8c00

	return cp, nil
}

func (ccf *cryptoComponentsFactory) getSkPk() ([]byte, []byte, error) {
	encodedSk, pkString, err := ccf.keyLoader.LoadKey(ccf.validatorKeyPemFileName, ccf.skIndex)
	if err != nil {
		return nil, nil, err
	}

	skBytes, err := hex.DecodeString(string(encodedSk))
	if err != nil {
		return nil, nil, fmt.Errorf("%w for encoded secret key", err)
	}

	pkBytes, err := ccf.validatorPubKeyConverter.Decode(pkString)
	if err != nil {
		return nil, nil, fmt.Errorf("%w for encoded public key %s", err, pkString)
	}

	return skBytes, pkBytes, nil
}

func (ccf *cryptoComponentsFactory) createP2pCryptoParams(
	keygen crypto.KeyGenerator,
) (*p2pCryptoParams, error) {
	privKey, pubKey, err := CreateP2pKeyPair(ccf.p2pKeyPemFileName, keygen, log)
	if err != nil {
		return nil, err
	}

	return &p2pCryptoParams{
		p2pPrivateKey: privKey,
		p2pPublicKey:  pubKey,
	}, nil
}

// CreateP2pKeyPair will create a set of key pair for p2p based on provided pem file. If
// the provided key is empty it will generate a new one
func CreateP2pKeyPair(
	keyFileName string,
	keyGen crypto.KeyGenerator,
	log logger.Logger,
) (crypto.PrivateKey, crypto.PublicKey, error) {
	privKeyBytes, err := common.GetSkBytesFromP2pKey(keyFileName)
	if err != nil {
		return nil, nil, err
	}

	if len(privKeyBytes) == 0 {
		privKey, pubKey := keyGen.GeneratePair()

		log.Info("p2p private key: generated a new private key for p2p signing")

		return privKey, pubKey, nil
	}

	privKey, err := keyGen.PrivateKeyFromByteArray(privKeyBytes)
	if err != nil {
		return nil, nil, err
	}

	log.Info("p2p private key: using the provided private key for p2p signing")

	return privKey, privKey.GeneratePublic(), nil
}

func (ccf *cryptoComponentsFactory) processAllHandledKeys(keygen crypto.KeyGenerator) ([][]byte, error) {
	privateKeys, publicKeys, err := ccf.keyLoader.LoadAllKeys(ccf.allValidatorKeysPemFileName)
	if err != nil {
		log.Debug("allValidatorsKeys could not be loaded", "reason", err)
		return make([][]byte, 0), nil
	}

	if len(privateKeys) != len(publicKeys) {
		return nil, fmt.Errorf("key loading error for the allValidatorsKeys file: mismatch number of private and public keys")
	}

	handledPrivateKeys := make([][]byte, 0, len(privateKeys))
	for i, pkString := range publicKeys {
		sk := privateKeys[i]
		processedSkBytes, errCheck := ccf.processPrivatePublicKey(keygen, sk, pkString, i)
		if errCheck != nil {
			return nil, errCheck
		}

		log.Debug("loaded handled node key", "public key", pkString)
		handledPrivateKeys = append(handledPrivateKeys, processedSkBytes)
	}

	return handledPrivateKeys, nil
}

func (ccf *cryptoComponentsFactory) processPrivatePublicKey(keygen crypto.KeyGenerator, encodedSk []byte, pkString string, index int) ([]byte, error) {
	skBytes, err := hex.DecodeString(string(encodedSk))
	if err != nil {
		return nil, fmt.Errorf("%w for encoded secret key, key index %d", err, index)
	}

	pkBytes, err := ccf.validatorPubKeyConverter.Decode(pkString)
	if err != nil {
		return nil, fmt.Errorf("%w for encoded public key %s, key index %d", err, pkString, index)
	}

	sk, err := keygen.PrivateKeyFromByteArray(skBytes)
	if err != nil {
		return nil, fmt.Errorf("%w secret key, key index %d", err, index)
	}

	pk := sk.GeneratePublic()
	pkGeneratedBytes, err := pk.ToByteArray()
	if err != nil {
		return nil, fmt.Errorf("%w while generating public key bytes, key index %d", err, index)
	}

	if !bytes.Equal(pkGeneratedBytes, pkBytes) {
		return nil, fmt.Errorf("public keys mismatch, read %s, generated %s, key index %d",
			pkString,
			ccf.validatorPubKeyConverter.SilentEncode(pkBytes, log),
			index,
		)
	}

	return skBytes, nil
}

// Close closes all underlying components that need closing
func (cc *cryptoComponents) Close() error {
	return nil
}<|MERGE_RESOLUTION|>--- conflicted
+++ resolved
@@ -91,18 +91,6 @@
 
 // cryptoComponents struct holds the crypto components
 type cryptoComponents struct {
-<<<<<<< HEAD
-	txSingleSigner       crypto.SingleSigner
-	blockSingleSigner    crypto.SingleSigner
-	p2pSingleSigner      crypto.SingleSigner
-	multiSignerContainer cryptoCommon.MultiSignerContainer
-	peerSignHandler      crypto.PeerSignatureHandler
-	blockSignKeyGen      crypto.KeyGenerator
-	txSignKeyGen         crypto.KeyGenerator
-	p2pKeyGen            crypto.KeyGenerator
-	messageSignVerifier  vm.MessageSignVerifier
-	consensusSigHandler  consensus.SignatureHandler
-=======
 	txSingleSigner          crypto.SingleSigner
 	blockSingleSigner       crypto.SingleSigner
 	p2pSingleSigner         crypto.SingleSigner
@@ -115,7 +103,6 @@
 	consensusSigningHandler consensus.SigningHandler
 	managedPeersHolder      common.ManagedPeersHolder
 	keysHandler             consensus.KeysHandler
->>>>>>> 079e8c00
 	cryptoParams
 	p2pCryptoParams
 }
@@ -215,20 +202,6 @@
 
 	p2pKeyGenerator := signing.NewKeyGenerator(secp256k1.NewSecp256k1())
 	p2pCryptoParamsInstance, err := ccf.createP2pCryptoParams(p2pKeyGenerator)
-<<<<<<< HEAD
-	if err != nil {
-		return nil, err
-	}
-
-	signatureHolderArgs := ArgsSignatureHolder{
-		PubKeys:              []string{cp.publicKeyString},
-		PrivKeyBytes:         cp.privateKeyBytes,
-		MultiSignerContainer: multiSigner,
-		KeyGenerator:         blockSignKeyGen,
-	}
-	consensusSigHandler, err := NewSignatureHolder(signatureHolderArgs)
-=======
->>>>>>> 079e8c00
 	if err != nil {
 		return nil, err
 	}
@@ -286,20 +259,6 @@
 	}
 
 	return &cryptoComponents{
-<<<<<<< HEAD
-		txSingleSigner:       txSingleSigner,
-		blockSingleSigner:    interceptSingleSigner,
-		multiSignerContainer: multiSigner,
-		peerSignHandler:      peerSigHandler,
-		blockSignKeyGen:      blockSignKeyGen,
-		txSignKeyGen:         txSignKeyGen,
-		p2pKeyGen:            p2pKeyGenerator,
-		messageSignVerifier:  messageSignVerifier,
-		consensusSigHandler:  consensusSigHandler,
-		cryptoParams:         *cp,
-		p2pCryptoParams:      *p2pCryptoParamsInstance,
-		p2pSingleSigner:      p2pSingleSigner,
-=======
 		txSingleSigner:          txSingleSigner,
 		blockSingleSigner:       interceptSingleSigner,
 		multiSignerContainer:    multiSigner,
@@ -314,7 +273,6 @@
 		cryptoParams:            *cp,
 		p2pCryptoParams:         *p2pCryptoParamsInstance,
 		p2pSingleSigner:         p2pSingleSigner,
->>>>>>> 079e8c00
 	}, nil
 }
 
@@ -444,16 +402,11 @@
 		return nil, err
 	}
 
-<<<<<<< HEAD
-	validatorKeyConverter := ccf.coreComponentsHolder.ValidatorPubKeyConverter()
-	cp.publicKeyString = validatorKeyConverter.Encode(cp.publicKeyBytes)
-=======
 	cp.publicKeyString, err = ccf.validatorPubKeyConverter.Encode(cp.publicKeyBytes)
 	if err != nil {
 		return nil, err
 	}
 	cp.handledPrivateKeys = handledPrivateKeys
->>>>>>> 079e8c00
 
 	return cp, nil
 }
