package processing_test

import (
	"fmt"
	"sync"
	"testing"

	"github.com/multiversx/mx-chain-go/common"
	"github.com/multiversx/mx-chain-go/dataRetriever"
	dataComp "github.com/multiversx/mx-chain-go/factory/data"
	"github.com/multiversx/mx-chain-go/factory/mock"
	processComp "github.com/multiversx/mx-chain-go/factory/processing"
	"github.com/multiversx/mx-chain-go/state"
	"github.com/multiversx/mx-chain-go/state/accounts"
	disabledState "github.com/multiversx/mx-chain-go/state/disabled"
	factoryState "github.com/multiversx/mx-chain-go/state/factory"
	"github.com/multiversx/mx-chain-go/state/storagePruningManager/disabled"
	"github.com/multiversx/mx-chain-go/testscommon"
	componentsMock "github.com/multiversx/mx-chain-go/testscommon/components"
	"github.com/multiversx/mx-chain-go/testscommon/hashingMocks"
	"github.com/multiversx/mx-chain-go/testscommon/processMocks"
	stateMock "github.com/multiversx/mx-chain-go/testscommon/state"
	storageManager "github.com/multiversx/mx-chain-go/testscommon/storage"
	trieMock "github.com/multiversx/mx-chain-go/testscommon/trie"
	"github.com/multiversx/mx-chain-go/trie"

	"github.com/multiversx/mx-chain-core-go/core"
	"github.com/multiversx/mx-chain-core-go/hashing"
	"github.com/multiversx/mx-chain-core-go/marshal"
	vmcommon "github.com/multiversx/mx-chain-vm-common-go"
	"github.com/stretchr/testify/require"
)

func Test_newBlockProcessorCreatorForShard(t *testing.T) {
	t.Parallel()

	t.Run("new block processor creator for shard in regular chain should work", func(t *testing.T) {
		t.Parallel()

		shardCoordinator := mock.NewMultiShardsCoordinatorMock(2)
		processArgs := componentsMock.GetProcessComponentsFactoryArgs(shardCoordinator)
		pcf, err := processComp.NewProcessComponentsFactory(processArgs)
		require.NoError(t, err)
		require.NotNil(t, pcf)

		_, err = pcf.Create()
		require.NoError(t, err)

		bp, err := pcf.NewBlockProcessor(
			&testscommon.RequestHandlerStub{},
			&processMocks.ForkDetectorStub{},
			&mock.EpochStartTriggerStub{},
			&mock.BoostrapStorerStub{},
			&testscommon.ValidatorStatisticsProcessorStub{},
			&mock.HeaderValidatorStub{},
			&mock.BlockTrackerStub{},
			&mock.PendingMiniBlocksHandlerStub{},
			&sync.RWMutex{},
			&testscommon.ScheduledTxsExecutionStub{},
			&testscommon.ProcessedMiniBlocksTrackerStub{},
			&testscommon.ReceiptsRepositoryStub{},
			&testscommon.BlockProcessingCutoffStub{},
			&testscommon.MissingTrieNodesNotifierStub{},
			&testscommon.SentSignatureTrackerStub{},
		)

		require.NoError(t, err)
		require.Equal(t, "*block.shardProcessor", fmt.Sprintf("%T", bp))
	})

<<<<<<< HEAD
	//t.Run("new block processor creator for shard in sovereign chain should work", func(t *testing.T) {
	//	t.Parallel()
	//
	//	shardCoordinator := sharding.NewSovereignShardCoordinator(core.SovereignChainShardId)
	//	args := componentsMock.GetSovereignProcessComponentsFactoryArgs(shardCoordinator)
	//	pcf, err := processComp.NewProcessComponentsFactory(args)
	//	require.NoError(t, err)
	//	require.NotNil(t, pcf)
	//
	//	_, err = pcf.Create()
	//	require.NoError(t, err)
	//
	//	bp, err := pcf.NewBlockProcessor(
	//		&testscommon.ExtendedShardHeaderRequestHandlerStub{},
	//		&mock.ForkDetectorStub{},
	//		&mock.EpochStartTriggerStub{},
	//		&mock.BoostrapStorerStub{},
	//		&mock.ValidatorStatisticsProcessorStub{},
	//		&mock.HeaderValidatorStub{},
	//		&mock.ExtendedShardHeaderTrackerStub{},
	//		&mock.PendingMiniBlocksHandlerStub{},
	//		&sync.RWMutex{},
	//		&testscommon.ScheduledTxsExecutionStub{},
	//		&testscommon.ProcessedMiniBlocksTrackerStub{},
	//		&testscommon.ReceiptsRepositoryStub{},
	//		&testscommon.BlockProcessingCutoffStub{},
	//		&testscommon.MissingTrieNodesNotifierStub{})
	//
	//	require.NoError(t, err)
	//	require.Equal(t, "*block.sovereignChainBlockProcessor", fmt.Sprintf("%T", bp))
	//})
=======
	t.Run("new block processor creator for shard in sovereign chain should work", func(t *testing.T) {
		t.Parallel()

		shardCoordinator := mock.NewMultiShardsCoordinatorMock(2)
		args := componentsMock.GetProcessComponentsFactoryArgs(shardCoordinator)
		args.RunTypeComponents = componentsMock.GetSovereignRunTypeComponents()
		pcf, err := processComp.NewProcessComponentsFactory(args)
		require.NoError(t, err)
		require.NotNil(t, pcf)

		_, err = pcf.Create()
		require.NoError(t, err)

		bp, err := pcf.NewBlockProcessor(
			&testscommon.ExtendedShardHeaderRequestHandlerStub{},
			&processMocks.ForkDetectorStub{},
			&mock.EpochStartTriggerStub{},
			&mock.BoostrapStorerStub{},
			&testscommon.ValidatorStatisticsProcessorStub{},
			&mock.HeaderValidatorStub{},
			&mock.ExtendedShardHeaderTrackerStub{},
			&mock.PendingMiniBlocksHandlerStub{},
			&sync.RWMutex{},
			&testscommon.ScheduledTxsExecutionStub{},
			&testscommon.ProcessedMiniBlocksTrackerStub{},
			&testscommon.ReceiptsRepositoryStub{},
			&testscommon.BlockProcessingCutoffStub{},
			&testscommon.MissingTrieNodesNotifierStub{},
			&testscommon.SentSignatureTrackerStub{},
		)

		require.NoError(t, err)
		require.Equal(t, "*block.sovereignChainBlockProcessor", fmt.Sprintf("%T", bp))
	})
>>>>>>> c57222cd
}

func Test_newBlockProcessorCreatorForMeta(t *testing.T) {
	t.Parallel()

	coreComponents := componentsMock.GetCoreComponents()
	shardC := mock.NewMultiShardsCoordinatorMock(1)
	shardC.SelfIDCalled = func() uint32 {
		return core.MetachainShardId
	}
	shardC.ComputeIdCalled = func(address []byte) uint32 {
		if core.IsSmartContractOnMetachain(address[len(address)-1:], address) {
			return core.MetachainShardId
		}

		return 0
	}
	shardC.CurrentShard = core.MetachainShardId

	dataArgs := componentsMock.GetDataArgs(coreComponents, shardC)
	dataComponentsFactory, _ := dataComp.NewDataComponentsFactory(dataArgs)
	dataComponents, _ := dataComp.NewManagedDataComponents(dataComponentsFactory)
	_ = dataComponents.Create()

	cryptoComponents := componentsMock.GetCryptoComponents(coreComponents)
	networkComponents := componentsMock.GetNetworkComponents(cryptoComponents)

	storageManagerArgs := storageManager.GetStorageManagerArgs()
	storageManagerArgs.Marshalizer = coreComponents.InternalMarshalizer()
	storageManagerArgs.Hasher = coreComponents.Hasher()
	storageManagerUser, _ := trie.CreateTrieStorageManager(storageManagerArgs, storageManager.GetStorageManagerOptions())

	storageManagerArgs.MainStorer = mock.NewMemDbMock()
	storageManagerPeer, _ := trie.CreateTrieStorageManager(storageManagerArgs, storageManager.GetStorageManagerOptions())

	trieStorageManagers := make(map[string]common.StorageManager)
	trieStorageManagers[dataRetriever.UserAccountsUnit.String()] = storageManagerUser
	trieStorageManagers[dataRetriever.PeerAccountsUnit.String()] = storageManagerPeer

	argsAccCreator := factoryState.ArgsAccountCreator{
		Hasher:              coreComponents.Hasher(),
		Marshaller:          coreComponents.InternalMarshalizer(),
		EnableEpochsHandler: coreComponents.EnableEpochsHandler(),
	}
	accCreator, _ := factoryState.NewAccountCreator(argsAccCreator)

	adb, err := createAccountAdapter(
		&mock.MarshalizerMock{},
		&hashingMocks.HasherMock{},
		accCreator,
		trieStorageManagers[dataRetriever.UserAccountsUnit.String()],
		coreComponents.EnableEpochsHandler(),
	)
	require.Nil(t, err)

	stateComp := &mock.StateComponentsHolderStub{
		PeerAccountsCalled: func() state.AccountsAdapter {
			return &stateMock.AccountsStub{
				RootHashCalled: func() ([]byte, error) {
					return make([]byte, 0), nil
				},
				CommitCalled: func() ([]byte, error) {
					return make([]byte, 0), nil
				},
				SaveAccountCalled: func(account vmcommon.AccountHandler) error {
					return nil
				},
				LoadAccountCalled: func(address []byte) (vmcommon.AccountHandler, error) {
					return accounts.NewPeerAccount(address)
				},
			}
		},
		AccountsAdapterCalled: func() state.AccountsAdapter {
			return adb
		},
		AccountsAdapterAPICalled: func() state.AccountsAdapter {
			return adb
		},
		TriesContainerCalled: func() common.TriesHolder {
			return &trieMock.TriesHolderStub{
				GetCalled: func(bytes []byte) common.Trie {
					return &trieMock.TrieStub{}
				},
			}
		},
		TrieStorageManagersCalled: func() map[string]common.StorageManager {
			return trieStorageManagers
		},
	}
	args := componentsMock.GetProcessArgs(
		shardC,
		coreComponents,
		dataComponents,
		cryptoComponents,
		stateComp,
		networkComponents,
	)

	componentsMock.SetShardCoordinator(t, args.BootstrapComponents, shardC)

	pcf, _ := processComp.NewProcessComponentsFactory(args)
	require.NotNil(t, pcf)

	_, err = pcf.Create()
	require.NoError(t, err)

	bp, err := pcf.NewBlockProcessor(
		&testscommon.RequestHandlerStub{},
		&processMocks.ForkDetectorStub{},
		&mock.EpochStartTriggerStub{},
		&mock.BoostrapStorerStub{},
		&testscommon.ValidatorStatisticsProcessorStub{},
		&mock.HeaderValidatorStub{},
		&mock.BlockTrackerStub{},
		&mock.PendingMiniBlocksHandlerStub{},
		&sync.RWMutex{},
		&testscommon.ScheduledTxsExecutionStub{},
		&testscommon.ProcessedMiniBlocksTrackerStub{},
		&testscommon.ReceiptsRepositoryStub{},
		&testscommon.BlockProcessingCutoffStub{},
		&testscommon.MissingTrieNodesNotifierStub{},
		&testscommon.SentSignatureTrackerStub{},
	)

	require.NoError(t, err)
	require.NotNil(t, bp)
}

func createAccountAdapter(
	marshaller marshal.Marshalizer,
	hasher hashing.Hasher,
	accountFactory state.AccountFactory,
	trieStorage common.StorageManager,
	handler common.EnableEpochsHandler,
) (state.AccountsAdapter, error) {
	tr, err := trie.NewTrie(trieStorage, marshaller, hasher, handler, 5)
	if err != nil {
		return nil, err
	}

	args := state.ArgsAccountsDB{
		Trie:                  tr,
		Hasher:                hasher,
		Marshaller:            marshaller,
		AccountFactory:        accountFactory,
		StoragePruningManager: disabled.NewDisabledStoragePruningManager(),
		AddressConverter:      &testscommon.PubkeyConverterMock{},
		SnapshotsManager:      disabledState.NewDisabledSnapshotsManager(),
	}
	adb, err := state.NewAccountsDB(args)
	if err != nil {
		return nil, err
	}

	return adb, nil
}<|MERGE_RESOLUTION|>--- conflicted
+++ resolved
@@ -68,7 +68,6 @@
 		require.Equal(t, "*block.shardProcessor", fmt.Sprintf("%T", bp))
 	})
 
-<<<<<<< HEAD
 	//t.Run("new block processor creator for shard in sovereign chain should work", func(t *testing.T) {
 	//	t.Parallel()
 	//
@@ -83,10 +82,10 @@
 	//
 	//	bp, err := pcf.NewBlockProcessor(
 	//		&testscommon.ExtendedShardHeaderRequestHandlerStub{},
-	//		&mock.ForkDetectorStub{},
+	//		&processMocks.ForkDetectorStub{},
 	//		&mock.EpochStartTriggerStub{},
 	//		&mock.BoostrapStorerStub{},
-	//		&mock.ValidatorStatisticsProcessorStub{},
+	//		&testscommon.ValidatorStatisticsProcessorStub{},
 	//		&mock.HeaderValidatorStub{},
 	//		&mock.ExtendedShardHeaderTrackerStub{},
 	//		&mock.PendingMiniBlocksHandlerStub{},
@@ -95,47 +94,13 @@
 	//		&testscommon.ProcessedMiniBlocksTrackerStub{},
 	//		&testscommon.ReceiptsRepositoryStub{},
 	//		&testscommon.BlockProcessingCutoffStub{},
-	//		&testscommon.MissingTrieNodesNotifierStub{})
+	//		&testscommon.MissingTrieNodesNotifierStub{},
+			&testscommon.SentSignatureTrackerStub{},
+		)
 	//
 	//	require.NoError(t, err)
 	//	require.Equal(t, "*block.sovereignChainBlockProcessor", fmt.Sprintf("%T", bp))
 	//})
-=======
-	t.Run("new block processor creator for shard in sovereign chain should work", func(t *testing.T) {
-		t.Parallel()
-
-		shardCoordinator := mock.NewMultiShardsCoordinatorMock(2)
-		args := componentsMock.GetProcessComponentsFactoryArgs(shardCoordinator)
-		args.RunTypeComponents = componentsMock.GetSovereignRunTypeComponents()
-		pcf, err := processComp.NewProcessComponentsFactory(args)
-		require.NoError(t, err)
-		require.NotNil(t, pcf)
-
-		_, err = pcf.Create()
-		require.NoError(t, err)
-
-		bp, err := pcf.NewBlockProcessor(
-			&testscommon.ExtendedShardHeaderRequestHandlerStub{},
-			&processMocks.ForkDetectorStub{},
-			&mock.EpochStartTriggerStub{},
-			&mock.BoostrapStorerStub{},
-			&testscommon.ValidatorStatisticsProcessorStub{},
-			&mock.HeaderValidatorStub{},
-			&mock.ExtendedShardHeaderTrackerStub{},
-			&mock.PendingMiniBlocksHandlerStub{},
-			&sync.RWMutex{},
-			&testscommon.ScheduledTxsExecutionStub{},
-			&testscommon.ProcessedMiniBlocksTrackerStub{},
-			&testscommon.ReceiptsRepositoryStub{},
-			&testscommon.BlockProcessingCutoffStub{},
-			&testscommon.MissingTrieNodesNotifierStub{},
-			&testscommon.SentSignatureTrackerStub{},
-		)
-
-		require.NoError(t, err)
-		require.Equal(t, "*block.sovereignChainBlockProcessor", fmt.Sprintf("%T", bp))
-	})
->>>>>>> c57222cd
 }
 
 func Test_newBlockProcessorCreatorForMeta(t *testing.T) {
