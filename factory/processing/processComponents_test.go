--- conflicted
+++ resolved
@@ -240,14 +240,11 @@
 		StatusCoreComponents: &factoryMocks.StatusCoreComponentsStub{
 			AppStatusHandlerField: &statusHandler.AppStatusHandlerStub{},
 		},
-<<<<<<< HEAD
+		TxExecutionOrderHandler: &txExecOrderStub.TxExecutionOrderHandlerStub{},
 		ChainRunType:               common.ChainRunTypeRegular,
 		ShardCoordinatorFactory:    sharding.NewMultiShardCoordinatorFactory(),
 		GenesisBlockCreatorFactory: genesisProcess.NewGenesisBlockCreatorFactory(),
 		GenesisMetaBlockChecker:    processComp.NewGenesisMetaBlockChecker(),
-=======
-		TxExecutionOrderHandler: &txExecOrderStub.TxExecutionOrderHandlerStub{},
->>>>>>> 58c66cc7
 	}
 
 	args.State = components.GetStateComponents(args.CoreData)
