package processing

import (
	"errors"
	"fmt"
	"github.com/multiversx/mx-chain-core-go/core"
	dataBlock "github.com/multiversx/mx-chain-core-go/data/block"
	"github.com/multiversx/mx-chain-go/common"
	"github.com/multiversx/mx-chain-go/config"
	"github.com/multiversx/mx-chain-go/dataRetriever"
	debugFactory "github.com/multiversx/mx-chain-go/debug/factory"
	"github.com/multiversx/mx-chain-go/epochStart"
	metachainEpochStart "github.com/multiversx/mx-chain-go/epochStart/metachain"
	mainFactory "github.com/multiversx/mx-chain-go/factory"
	factoryVm "github.com/multiversx/mx-chain-go/factory/vm"
	"github.com/multiversx/mx-chain-go/genesis"
	"github.com/multiversx/mx-chain-go/outport"
	processOutport "github.com/multiversx/mx-chain-go/outport/process"
	factoryOutportProvider "github.com/multiversx/mx-chain-go/outport/process/factory"
	"github.com/multiversx/mx-chain-go/process"
	"github.com/multiversx/mx-chain-go/process/block"
	"github.com/multiversx/mx-chain-go/process/block/cutoff"
	"github.com/multiversx/mx-chain-go/process/block/postprocess"
	"github.com/multiversx/mx-chain-go/process/block/preprocess"
	"github.com/multiversx/mx-chain-go/process/coordinator"
	"github.com/multiversx/mx-chain-go/process/factory"
	"github.com/multiversx/mx-chain-go/process/factory/metachain"
	"github.com/multiversx/mx-chain-go/process/factory/shard"
	"github.com/multiversx/mx-chain-go/process/rewardTransaction"
	"github.com/multiversx/mx-chain-go/process/scToProtocol"
	"github.com/multiversx/mx-chain-go/process/smartContract"
	"github.com/multiversx/mx-chain-go/process/smartContract/builtInFunctions"
	"github.com/multiversx/mx-chain-go/process/smartContract/hooks"
	"github.com/multiversx/mx-chain-go/process/smartContract/hooks/counters"
	"github.com/multiversx/mx-chain-go/process/smartContract/processProxy"
	"github.com/multiversx/mx-chain-go/process/smartContract/scrCommon"
	"github.com/multiversx/mx-chain-go/process/throttle"
	"github.com/multiversx/mx-chain-go/process/transaction"
	"github.com/multiversx/mx-chain-go/state"
	"github.com/multiversx/mx-chain-go/state/syncer"
	"github.com/multiversx/mx-chain-go/storage/txcache"
	"github.com/multiversx/mx-chain-go/vm"
	logger "github.com/multiversx/mx-chain-logger-go"
	vmcommon "github.com/multiversx/mx-chain-vm-common-go"
	"github.com/multiversx/mx-chain-vm-common-go/parsers"
)

type blockProcessorAndVmFactories struct {
	blockProcessor         process.BlockProcessor
	vmFactoryForProcessing process.VirtualMachinesContainerFactory
}

func (pcf *processComponentsFactory) newBlockProcessor(
	requestHandler process.RequestHandler,
	forkDetector process.ForkDetector,
	epochStartTrigger epochStart.TriggerHandler,
	bootStorer process.BootStorer,
	validatorStatisticsProcessor process.ValidatorStatisticsProcessor,
	headerValidator process.HeaderConstructionValidator,
	blockTracker process.BlockTracker,
	pendingMiniBlocksHandler process.PendingMiniBlocksHandler,
	wasmVMChangeLocker common.Locker,
	scheduledTxsExecutionHandler process.ScheduledTxsExecutionHandler,
	processedMiniBlocksTracker process.ProcessedMiniBlocksTracker,
	receiptsRepository mainFactory.ReceiptsRepository,
	blockCutoffProcessingHandler cutoff.BlockProcessingCutoffHandler,
	missingTrieNodesNotifier common.MissingTrieNodesNotifier,
) (*blockProcessorAndVmFactories, error) {
	shardCoordinator := pcf.bootstrapComponents.ShardCoordinator()
	if shardCoordinator.SelfId() < shardCoordinator.NumberOfShards() {
		return pcf.newShardBlockProcessor(
			requestHandler,
			forkDetector,
			validatorStatisticsProcessor,
			epochStartTrigger,
			bootStorer,
			headerValidator,
			blockTracker,
			pcf.smartContractParser,
			wasmVMChangeLocker,
			scheduledTxsExecutionHandler,
			processedMiniBlocksTracker,
			receiptsRepository,
			blockCutoffProcessingHandler,
			missingTrieNodesNotifier,
		)
	}
	if shardCoordinator.SelfId() == core.MetachainShardId {
		return pcf.newMetaBlockProcessor(
			requestHandler,
			forkDetector,
			validatorStatisticsProcessor,
			epochStartTrigger,
			bootStorer,
			headerValidator,
			blockTracker,
			pendingMiniBlocksHandler,
			wasmVMChangeLocker,
			scheduledTxsExecutionHandler,
			processedMiniBlocksTracker,
			receiptsRepository,
			blockCutoffProcessingHandler,
		)
	}

	return nil, errors.New("could not create block processor")
}

var log = logger.GetOrCreate("factory")

func (pcf *processComponentsFactory) newShardBlockProcessor(
	requestHandler process.RequestHandler,
	forkDetector process.ForkDetector,
	validatorStatisticsProcessor process.ValidatorStatisticsProcessor,
	epochStartTrigger process.EpochStartTriggerHandler,
	bootStorer process.BootStorer,
	headerValidator process.HeaderConstructionValidator,
	blockTracker process.BlockTracker,
	smartContractParser genesis.InitialSmartContractParser,
	wasmVMChangeLocker common.Locker,
	scheduledTxsExecutionHandler process.ScheduledTxsExecutionHandler,
	processedMiniBlocksTracker process.ProcessedMiniBlocksTracker,
	receiptsRepository mainFactory.ReceiptsRepository,
	blockProcessingCutoffHandler cutoff.BlockProcessingCutoffHandler,
	missingTrieNodesNotifier common.MissingTrieNodesNotifier,
) (*blockProcessorAndVmFactories, error) {
	argsParser := smartContract.NewArgumentParser()

	esdtTransferParser, err := parsers.NewESDTTransferParser(pcf.coreData.InternalMarshalizer())
	if err != nil {
		return nil, err
	}

	mapDNSAddresses, err := smartContractParser.GetDeployedSCAddresses(genesis.DNSType)
	if err != nil {
		return nil, err
	}

	builtInFuncFactory, err := pcf.createBuiltInFunctionContainer(pcf.state.AccountsAdapter(), mapDNSAddresses)
	if err != nil {
		return nil, err
	}

	log.Debug("blockProcessorCreator: enable epoch for sc deploy", "epoch", pcf.epochConfig.EnableEpochs.SCDeployEnableEpoch)
	log.Debug("blockProcessorCreator: enable epoch for ahead of time gas usage", "epoch", pcf.epochConfig.EnableEpochs.AheadOfTimeGasUsageEnableEpoch)
	log.Debug("blockProcessorCreator: enable epoch for repair callback", "epoch", pcf.epochConfig.EnableEpochs.RepairCallbackEnableEpoch)

	counter, err := counters.NewUsageCounter(esdtTransferParser)
	if err != nil {
		return nil, err
	}

	argsHook := hooks.ArgBlockChainHook{
		Accounts:                 pcf.state.AccountsAdapter(),
		PubkeyConv:               pcf.coreData.AddressPubKeyConverter(),
		StorageService:           pcf.data.StorageService(),
		BlockChain:               pcf.data.Blockchain(),
		ShardCoordinator:         pcf.bootstrapComponents.ShardCoordinator(),
		Marshalizer:              pcf.coreData.InternalMarshalizer(),
		Uint64Converter:          pcf.coreData.Uint64ByteSliceConverter(),
		BuiltInFunctions:         builtInFuncFactory.BuiltInFunctionContainer(),
		DataPool:                 pcf.data.Datapool(),
		CompiledSCPool:           pcf.data.Datapool().SmartContracts(),
		WorkingDir:               pcf.flagsConfig.WorkingDir,
		NFTStorageHandler:        builtInFuncFactory.NFTStorageHandler(),
		GlobalSettingsHandler:    builtInFuncFactory.ESDTGlobalSettingsHandler(),
		EpochNotifier:            pcf.coreData.EpochNotifier(),
		EnableEpochsHandler:      pcf.coreData.EnableEpochsHandler(),
		NilCompiledSCStore:       false,
		ConfigSCStorage:          pcf.config.SmartContractsStorage,
		GasSchedule:              pcf.gasSchedule,
		Counter:                  counter,
		MissingTrieNodesNotifier: missingTrieNodesNotifier,
	}

	argsNewVmContainerFactory := factoryVm.ArgsVmContainerFactory{
		Config:              pcf.config.VirtualMachine.Execution,
		BlockGasLimit:       pcf.coreData.EconomicsData().MaxGasLimitPerBlock(pcf.bootstrapComponents.ShardCoordinator().SelfId()),
		GasSchedule:         pcf.gasSchedule,
		EpochNotifier:       pcf.coreData.EpochNotifier(),
		WasmVMChangeLocker:  wasmVMChangeLocker,
		ESDTTransferParser:  esdtTransferParser,
		BuiltInFunctions:    argsHook.BuiltInFunctions,
		PubkeyConv:          argsHook.PubkeyConv,
		Economics:           pcf.coreData.EconomicsData(),
		MessageSignVerifier: pcf.crypto.MessageSignVerifier(),
		NodesConfigProvider: pcf.coreData.GenesisNodesSetup(),
		Hasher:              pcf.coreData.Hasher(),
		Marshalizer:         pcf.coreData.InternalMarshalizer(),
		SystemSCConfig:      pcf.systemSCConfig,
		ValidatorAccountsDB: pcf.state.PeerAccounts(),
		UserAccountsDB:      pcf.state.AccountsAdapter(),
		ChanceComputer:      pcf.coreData.Rater(),
		ShardCoordinator:    pcf.bootstrapComponents.ShardCoordinator(),
		EnableEpochsHandler: pcf.coreData.EnableEpochsHandler(),
	}

	vmContainer, vmFactory, err := pcf.runTypeComponents.VmContainerShardFactoryCreator().CreateVmContainerFactory(argsHook, argsNewVmContainerFactory)
	if err != nil {
		return nil, err
	}

	err = builtInFuncFactory.SetPayableHandler(vmFactory.BlockChainHookImpl())
	if err != nil {
		return nil, err
	}

	argsFactory := shard.ArgsNewIntermediateProcessorsContainerFactory{
		ShardCoordinator:        pcf.bootstrapComponents.ShardCoordinator(),
		Marshalizer:             pcf.coreData.InternalMarshalizer(),
		Hasher:                  pcf.coreData.Hasher(),
		PubkeyConverter:         pcf.coreData.AddressPubKeyConverter(),
		Store:                   pcf.data.StorageService(),
		PoolsHolder:             pcf.data.Datapool(),
		EconomicsFee:            pcf.coreData.EconomicsData(),
		EnableEpochsHandler:     pcf.coreData.EnableEpochsHandler(),
		TxExecutionOrderHandler: pcf.txExecutionOrderHandler,
	}

	interimProcFactory, err := shard.NewIntermediateProcessorsContainerFactory(argsFactory)
	if err != nil {
		return nil, err
	}

	interimProcContainer, err := interimProcFactory.Create()
	if err != nil {
		return nil, err
	}

	scForwarder, err := interimProcContainer.Get(dataBlock.SmartContractResultBlock)
	if err != nil {
		return nil, err
	}

	receiptTxInterim, err := interimProcContainer.Get(dataBlock.ReceiptBlock)
	if err != nil {
		return nil, err
	}

	badTxInterim, err := interimProcContainer.Get(dataBlock.InvalidBlock)
	if err != nil {
		return nil, err
	}

	argsTxTypeHandler := coordinator.ArgNewTxTypeHandler{
		PubkeyConverter:     pcf.coreData.AddressPubKeyConverter(),
		ShardCoordinator:    pcf.bootstrapComponents.ShardCoordinator(),
		BuiltInFunctions:    builtInFuncFactory.BuiltInFunctionContainer(),
		ArgumentParser:      parsers.NewCallArgsParser(),
		ESDTTransferParser:  esdtTransferParser,
		EnableEpochsHandler: pcf.coreData.EnableEpochsHandler(),
	}
	txTypeHandler, err := coordinator.NewTxTypeHandler(argsTxTypeHandler)
	if err != nil {
		return nil, err
	}

	gasHandler, err := preprocess.NewGasComputation(
		pcf.coreData.EconomicsData(),
		txTypeHandler,
		pcf.coreData.EnableEpochsHandler(),
	)
	if err != nil {
		return nil, err
	}

	txFeeHandler, err := postprocess.NewFeeAccumulator()
	if err != nil {
		return nil, err
	}

	argsNewScProcessor := scrCommon.ArgsNewSmartContractProcessor{
		VmContainer:         vmContainer,
		ArgsParser:          argsParser,
		Hasher:              pcf.coreData.Hasher(),
		Marshalizer:         pcf.coreData.InternalMarshalizer(),
		AccountsDB:          pcf.state.AccountsAdapter(),
		BlockChainHook:      vmFactory.BlockChainHookImpl(),
		BuiltInFunctions:    builtInFuncFactory.BuiltInFunctionContainer(),
		PubkeyConv:          pcf.coreData.AddressPubKeyConverter(),
		ShardCoordinator:    pcf.bootstrapComponents.ShardCoordinator(),
		ScrForwarder:        scForwarder,
		TxFeeHandler:        txFeeHandler,
		EconomicsFee:        pcf.coreData.EconomicsData(),
		GasHandler:          gasHandler,
		GasSchedule:         pcf.gasSchedule,
		TxLogsProcessor:     pcf.txLogsProcessor,
		TxTypeHandler:       txTypeHandler,
		IsGenesisProcessing: false,
		BadTxForwarder:      badTxInterim,
		EnableRoundsHandler: pcf.coreData.EnableRoundsHandler(),
		EnableEpochsHandler: pcf.coreData.EnableEpochsHandler(),
		VMOutputCacher:      txcache.NewDisabledCache(),
		WasmVMChangeLocker:  wasmVMChangeLocker,
		EpochNotifier:       pcf.epochNotifier,
	}
	scProcessorProxy, err := pcf.runTypeComponents.SCProcessorCreator().CreateSCProcessor(argsNewScProcessor)
	if err != nil {
		return nil, err
	}

	rewardsTxProcessor, err := rewardTransaction.NewRewardTxProcessor(
		pcf.state.AccountsAdapter(),
		pcf.coreData.AddressPubKeyConverter(),
		pcf.bootstrapComponents.ShardCoordinator(),
	)
	if err != nil {
		return nil, err
	}

	argsNewTxProcessor := transaction.ArgsNewTxProcessor{
		Accounts:            pcf.state.AccountsAdapter(),
		Hasher:              pcf.coreData.Hasher(),
		PubkeyConv:          pcf.coreData.AddressPubKeyConverter(),
		Marshalizer:         pcf.coreData.InternalMarshalizer(),
		SignMarshalizer:     pcf.coreData.TxMarshalizer(),
		ShardCoordinator:    pcf.bootstrapComponents.ShardCoordinator(),
		ScProcessor:         scProcessorProxy,
		TxFeeHandler:        txFeeHandler,
		TxTypeHandler:       txTypeHandler,
		EconomicsFee:        pcf.coreData.EconomicsData(),
		ReceiptForwarder:    receiptTxInterim,
		BadTxForwarder:      badTxInterim,
		ArgsParser:          argsParser,
		ScrForwarder:        scForwarder,
		EnableRoundsHandler: pcf.coreData.EnableRoundsHandler(),
		EnableEpochsHandler: pcf.coreData.EnableEpochsHandler(),
		GuardianChecker:     pcf.bootstrapComponents.GuardedAccountHandler(),
		TxVersionChecker:    pcf.coreData.TxVersionChecker(),
		TxLogsProcessor:     pcf.txLogsProcessor,
	}
	transactionProcessor, err := transaction.NewTxProcessor(argsNewTxProcessor)
	if err != nil {
		return nil, errors.New("could not create transaction processor: " + err.Error())
	}

	scheduledTxsExecutionHandler.SetTransactionProcessor(transactionProcessor)

	blockSizeThrottler, err := throttle.NewBlockSizeThrottle(
		pcf.config.BlockSizeThrottleConfig.MinSizeInBytes,
		pcf.config.BlockSizeThrottleConfig.MaxSizeInBytes,
	)
	if err != nil {
		return nil, err
	}

	blockSizeComputationHandler, err := preprocess.NewBlockSizeComputation(
		pcf.coreData.InternalMarshalizer(),
		blockSizeThrottler,
		pcf.config.BlockSizeThrottleConfig.MaxSizeInBytes,
	)
	if err != nil {
		return nil, err
	}

	balanceComputationHandler, err := preprocess.NewBalanceComputation()
	if err != nil {
		return nil, err
	}

	argsPreProc := shard.ArgPreProcessorsContainerFactory{
		ShardCoordinator:                       pcf.bootstrapComponents.ShardCoordinator(),
		Store:                                  pcf.data.StorageService(),
		Marshaller:                             pcf.coreData.InternalMarshalizer(),
		Hasher:                                 pcf.coreData.Hasher(),
		DataPool:                               pcf.data.Datapool(),
		PubkeyConverter:                        pcf.coreData.AddressPubKeyConverter(),
		Accounts:                               pcf.state.AccountsAdapter(),
		RequestHandler:                         requestHandler,
		TxProcessor:                            transactionProcessor,
		ScProcessor:                            scProcessorProxy,
		ScResultProcessor:                      scProcessorProxy,
		RewardsTxProcessor:                     rewardsTxProcessor,
		EconomicsFee:                           pcf.coreData.EconomicsData(),
		GasHandler:                             gasHandler,
		BlockTracker:                           blockTracker,
		BlockSizeComputation:                   blockSizeComputationHandler,
		BalanceComputation:                     balanceComputationHandler,
		EnableEpochsHandler:                    pcf.coreData.EnableEpochsHandler(),
		TxTypeHandler:                          txTypeHandler,
		ScheduledTxsExecutionHandler:           scheduledTxsExecutionHandler,
		ProcessedMiniBlocksTracker:             processedMiniBlocksTracker,
		SmartContractResultPreProcessorCreator: pcf.runTypeComponents.SCResultsPreProcessorCreator(),
		TxExecutionOrderHandler:                pcf.txExecutionOrderHandler,
		TxPreProcessorCreator:                  pcf.txPreprocessorCreator,
	}
	preProcFactory, err := shard.NewPreProcessorsContainerFactory(argsPreProc)
	if err != nil {
		return nil, err
	}

	preProcContainer, err := preProcFactory.Create()
	if err != nil {
		return nil, err
	}

	argsDetector := coordinator.ArgsPrintDoubleTransactionsDetector{
		Marshaller:          pcf.coreData.InternalMarshalizer(),
		Hasher:              pcf.coreData.Hasher(),
		EnableEpochsHandler: pcf.coreData.EnableEpochsHandler(),
	}
	doubleTransactionsDetector, err := coordinator.NewPrintDoubleTransactionsDetector(argsDetector)
	if err != nil {
		return nil, err
	}

	argsTransactionCoordinator := coordinator.ArgTransactionCoordinator{
		Hasher:                       pcf.coreData.Hasher(),
		Marshalizer:                  pcf.coreData.InternalMarshalizer(),
		ShardCoordinator:             pcf.bootstrapComponents.ShardCoordinator(),
		Accounts:                     pcf.state.AccountsAdapter(),
		MiniBlockPool:                pcf.data.Datapool().MiniBlocks(),
		RequestHandler:               requestHandler,
		PreProcessors:                preProcContainer,
		InterProcessors:              interimProcContainer,
		GasHandler:                   gasHandler,
		FeeHandler:                   txFeeHandler,
		BlockSizeComputation:         blockSizeComputationHandler,
		BalanceComputation:           balanceComputationHandler,
		EconomicsFee:                 pcf.coreData.EconomicsData(),
		TxTypeHandler:                txTypeHandler,
		TransactionsLogProcessor:     pcf.txLogsProcessor,
		EnableEpochsHandler:          pcf.coreData.EnableEpochsHandler(),
		ScheduledTxsExecutionHandler: scheduledTxsExecutionHandler,
		DoubleTransactionsDetector:   doubleTransactionsDetector,
		ProcessedMiniBlocksTracker:   processedMiniBlocksTracker,
		TxExecutionOrderHandler:      pcf.txExecutionOrderHandler,
	}
	txCoordinator, err := pcf.runTypeComponents.TransactionCoordinatorCreator().CreateTransactionCoordinator(argsTransactionCoordinator)
	if err != nil {
		return nil, err
	}

	outportDataProvider, err := pcf.createOutportDataProvider(txCoordinator, gasHandler)
	if err != nil {
		return nil, err
	}

	scheduledTxsExecutionHandler.SetTransactionCoordinator(txCoordinator)

	accountsDb := make(map[state.AccountsDbIdentifier]state.AccountsAdapter)
	accountsDb[state.UserAccountsState] = pcf.state.AccountsAdapter()
	accountsDb[state.PeerAccountsState] = pcf.state.PeerAccounts()

	argumentsBaseProcessor := block.ArgBaseProcessor{
		CoreComponents:               pcf.coreData,
		DataComponents:               pcf.data,
		BootstrapComponents:          pcf.bootstrapComponents,
		StatusComponents:             pcf.statusComponents,
		StatusCoreComponents:         pcf.statusCoreComponents,
		Config:                       pcf.config,
		PrefsConfig:                  pcf.prefConfigs,
		Version:                      pcf.flagsConfig.Version,
		AccountsDB:                   accountsDb,
		ForkDetector:                 forkDetector,
		NodesCoordinator:             pcf.nodesCoordinator,
		RequestHandler:               requestHandler,
		BlockChainHook:               vmFactory.BlockChainHookImpl(),
		TxCoordinator:                txCoordinator,
		EpochStartTrigger:            epochStartTrigger,
		HeaderValidator:              headerValidator,
		BootStorer:                   bootStorer,
		BlockTracker:                 blockTracker,
		FeeHandler:                   txFeeHandler,
		BlockSizeThrottler:           blockSizeThrottler,
		HistoryRepository:            pcf.historyRepo,
		VMContainersFactory:          vmFactory,
		VmContainer:                  vmContainer,
		GasHandler:                   gasHandler,
		ScheduledTxsExecutionHandler: scheduledTxsExecutionHandler,
		ProcessedMiniBlocksTracker:   processedMiniBlocksTracker,
		ReceiptsRepository:           receiptsRepository,
		OutportDataProvider:          outportDataProvider,
		BlockProcessingCutoffHandler: blockProcessingCutoffHandler,
		ManagedPeersHolder:           pcf.crypto.ManagedPeersHolder(),
		ValidatorStatisticsProcessor: validatorStatisticsProcessor,
		OutGoingOperationsPool:       pcf.outGoingOperationsPool,
		DataCodec:                    pcf.dataCodec,
<<<<<<< HEAD
		OperationsHasher:             pcf.operationsHasher,
=======
		TopicsChecker:                pcf.topicsChecker,
>>>>>>> 0f37b609
	}

	blockProcessor, err := pcf.createBlockProcessor(argumentsBaseProcessor)
	if err != nil {
		return nil, err
	}

	return &blockProcessorAndVmFactories{
		blockProcessor:         blockProcessor,
		vmFactoryForProcessing: vmFactory,
	}, nil
}

func (pcf *processComponentsFactory) createBlockProcessor(
	argumentsBaseProcessor block.ArgBaseProcessor,
) (process.BlockProcessor, error) {
	blockProcessor, err := pcf.runTypeComponents.BlockProcessorCreator().CreateBlockProcessor(argumentsBaseProcessor)
	if err != nil {
		return nil, err
	}

	err = pcf.attachProcessDebugger(blockProcessor, pcf.config.Debug.Process)
	if err != nil {
		return nil, err
	}

	return blockProcessor, nil
}

func (pcf *processComponentsFactory) newMetaBlockProcessor(
	requestHandler process.RequestHandler,
	forkDetector process.ForkDetector,
	validatorStatisticsProcessor process.ValidatorStatisticsProcessor,
	epochStartTrigger process.EpochStartTriggerHandler,
	bootStorer process.BootStorer,
	headerValidator process.HeaderConstructionValidator,
	blockTracker process.BlockTracker,
	pendingMiniBlocksHandler process.PendingMiniBlocksHandler,
	wasmVMChangeLocker common.Locker,
	scheduledTxsExecutionHandler process.ScheduledTxsExecutionHandler,
	processedMiniBlocksTracker process.ProcessedMiniBlocksTracker,
	receiptsRepository mainFactory.ReceiptsRepository,
	blockProcessingCutoffhandler cutoff.BlockProcessingCutoffHandler,
) (*blockProcessorAndVmFactories, error) {
	builtInFuncFactory, err := pcf.createBuiltInFunctionContainer(pcf.state.AccountsAdapter(), make(map[string]struct{}))
	if err != nil {
		return nil, err
	}

	argsParser := smartContract.NewArgumentParser()

	argsHook := hooks.ArgBlockChainHook{
		Accounts:                 pcf.state.AccountsAdapter(),
		PubkeyConv:               pcf.coreData.AddressPubKeyConverter(),
		StorageService:           pcf.data.StorageService(),
		BlockChain:               pcf.data.Blockchain(),
		ShardCoordinator:         pcf.bootstrapComponents.ShardCoordinator(),
		Marshalizer:              pcf.coreData.InternalMarshalizer(),
		Uint64Converter:          pcf.coreData.Uint64ByteSliceConverter(),
		BuiltInFunctions:         builtInFuncFactory.BuiltInFunctionContainer(),
		DataPool:                 pcf.data.Datapool(),
		CompiledSCPool:           pcf.data.Datapool().SmartContracts(),
		ConfigSCStorage:          pcf.config.SmartContractsStorage,
		WorkingDir:               pcf.flagsConfig.WorkingDir,
		NFTStorageHandler:        builtInFuncFactory.NFTStorageHandler(),
		GlobalSettingsHandler:    builtInFuncFactory.ESDTGlobalSettingsHandler(),
		EpochNotifier:            pcf.coreData.EpochNotifier(),
		EnableEpochsHandler:      pcf.coreData.EnableEpochsHandler(),
		NilCompiledSCStore:       false,
		GasSchedule:              pcf.gasSchedule,
		Counter:                  counters.NewDisabledCounter(),
		MissingTrieNodesNotifier: syncer.NewMissingTrieNodesNotifier(),
	}

	argsNewVmContainerFactory := factoryVm.ArgsVmContainerFactory{
		PubkeyConv:          argsHook.PubkeyConv,
		Economics:           pcf.coreData.EconomicsData(),
		MessageSignVerifier: pcf.crypto.MessageSignVerifier(),
		GasSchedule:         pcf.gasSchedule,
		NodesConfigProvider: pcf.coreData.GenesisNodesSetup(),
		Hasher:              pcf.coreData.Hasher(),
		Marshalizer:         pcf.coreData.InternalMarshalizer(),
		SystemSCConfig:      pcf.systemSCConfig,
		ValidatorAccountsDB: pcf.state.PeerAccounts(),
		UserAccountsDB:      pcf.state.AccountsAdapter(),
		ChanceComputer:      pcf.coreData.Rater(),
		ShardCoordinator:    pcf.bootstrapComponents.ShardCoordinator(),
		EnableEpochsHandler: pcf.coreData.EnableEpochsHandler(),
	}

	vmContainer, vmFactory, err := pcf.runTypeComponents.VmContainerMetaFactoryCreator().CreateVmContainerFactory(argsHook, argsNewVmContainerFactory)
	if err != nil {
		return nil, err
	}

	argsFactory := metachain.ArgsNewIntermediateProcessorsContainerFactory{
		ShardCoordinator:        pcf.bootstrapComponents.ShardCoordinator(),
		Marshalizer:             pcf.coreData.InternalMarshalizer(),
		Hasher:                  pcf.coreData.Hasher(),
		PubkeyConverter:         pcf.coreData.AddressPubKeyConverter(),
		Store:                   pcf.data.StorageService(),
		PoolsHolder:             pcf.data.Datapool(),
		EconomicsFee:            pcf.coreData.EconomicsData(),
		EnableEpochsHandler:     pcf.coreData.EnableEpochsHandler(),
		TxExecutionOrderHandler: pcf.txExecutionOrderHandler,
	}

	interimProcFactory, err := metachain.NewIntermediateProcessorsContainerFactory(argsFactory)
	if err != nil {
		return nil, err
	}

	interimProcContainer, err := interimProcFactory.Create()
	if err != nil {
		return nil, err
	}

	scForwarder, err := interimProcContainer.Get(dataBlock.SmartContractResultBlock)
	if err != nil {
		return nil, err
	}

	badTxForwarder, err := interimProcContainer.Get(dataBlock.InvalidBlock)
	if err != nil {
		return nil, err
	}

	esdtTransferParser, err := parsers.NewESDTTransferParser(pcf.coreData.InternalMarshalizer())
	if err != nil {
		return nil, err
	}

	argsTxTypeHandler := coordinator.ArgNewTxTypeHandler{
		PubkeyConverter:     pcf.coreData.AddressPubKeyConverter(),
		ShardCoordinator:    pcf.bootstrapComponents.ShardCoordinator(),
		BuiltInFunctions:    builtInFuncFactory.BuiltInFunctionContainer(),
		ArgumentParser:      parsers.NewCallArgsParser(),
		ESDTTransferParser:  esdtTransferParser,
		EnableEpochsHandler: pcf.coreData.EnableEpochsHandler(),
	}
	txTypeHandler, err := coordinator.NewTxTypeHandler(argsTxTypeHandler)
	if err != nil {
		return nil, err
	}

	gasHandler, err := preprocess.NewGasComputation(
		pcf.coreData.EconomicsData(),
		txTypeHandler,
		pcf.coreData.EnableEpochsHandler(),
	)
	if err != nil {
		return nil, err
	}

	txFeeHandler, err := postprocess.NewFeeAccumulator()
	if err != nil {
		return nil, err
	}

	enableEpochs := pcf.epochConfig.EnableEpochs
	argsNewScProcessor := scrCommon.ArgsNewSmartContractProcessor{
		VmContainer:         vmContainer,
		ArgsParser:          argsParser,
		Hasher:              pcf.coreData.Hasher(),
		Marshalizer:         pcf.coreData.InternalMarshalizer(),
		AccountsDB:          pcf.state.AccountsAdapter(),
		BlockChainHook:      vmFactory.BlockChainHookImpl(),
		BuiltInFunctions:    builtInFuncFactory.BuiltInFunctionContainer(),
		PubkeyConv:          pcf.coreData.AddressPubKeyConverter(),
		ShardCoordinator:    pcf.bootstrapComponents.ShardCoordinator(),
		ScrForwarder:        scForwarder,
		TxFeeHandler:        txFeeHandler,
		EconomicsFee:        pcf.coreData.EconomicsData(),
		TxTypeHandler:       txTypeHandler,
		GasHandler:          gasHandler,
		GasSchedule:         pcf.gasSchedule,
		TxLogsProcessor:     pcf.txLogsProcessor,
		IsGenesisProcessing: false,
		BadTxForwarder:      badTxForwarder,
		EnableRoundsHandler: pcf.coreData.EnableRoundsHandler(),
		EnableEpochsHandler: pcf.coreData.EnableEpochsHandler(),
		VMOutputCacher:      txcache.NewDisabledCache(),
		WasmVMChangeLocker:  wasmVMChangeLocker,
		EpochNotifier:       pcf.epochNotifier,
	}

	scProcessorProxy, err := processProxy.NewSmartContractProcessorProxy(argsNewScProcessor)
	if err != nil {
		return nil, err
	}

	argsNewMetaTxProcessor := transaction.ArgsNewMetaTxProcessor{
		Hasher:              pcf.coreData.Hasher(),
		Marshalizer:         pcf.coreData.InternalMarshalizer(),
		Accounts:            pcf.state.AccountsAdapter(),
		PubkeyConv:          pcf.coreData.AddressPubKeyConverter(),
		ShardCoordinator:    pcf.bootstrapComponents.ShardCoordinator(),
		ScProcessor:         scProcessorProxy,
		TxTypeHandler:       txTypeHandler,
		EconomicsFee:        pcf.coreData.EconomicsData(),
		EnableEpochsHandler: pcf.coreData.EnableEpochsHandler(),
		GuardianChecker:     pcf.bootstrapComponents.GuardedAccountHandler(),
		TxVersionChecker:    pcf.coreData.TxVersionChecker(),
	}

	transactionProcessor, err := transaction.NewMetaTxProcessor(argsNewMetaTxProcessor)
	if err != nil {
		return nil, errors.New("could not create transaction processor: " + err.Error())
	}

	scheduledTxsExecutionHandler.SetTransactionProcessor(transactionProcessor)

	blockSizeThrottler, err := throttle.NewBlockSizeThrottle(pcf.config.BlockSizeThrottleConfig.MinSizeInBytes, pcf.config.BlockSizeThrottleConfig.MaxSizeInBytes)
	if err != nil {
		return nil, err
	}

	blockSizeComputationHandler, err := preprocess.NewBlockSizeComputation(
		pcf.coreData.InternalMarshalizer(),
		blockSizeThrottler,
		pcf.config.BlockSizeThrottleConfig.MaxSizeInBytes,
	)
	if err != nil {
		return nil, err
	}

	balanceComputationHandler, err := preprocess.NewBalanceComputation()
	if err != nil {
		return nil, err
	}

	argsPreProc := metachain.ArgPreProcessorsContainerFactory{
		ShardCoordinator:             pcf.bootstrapComponents.ShardCoordinator(),
		Store:                        pcf.data.StorageService(),
		Marshaller:                   pcf.coreData.InternalMarshalizer(),
		Hasher:                       pcf.coreData.Hasher(),
		DataPool:                     pcf.data.Datapool(),
		Accounts:                     pcf.state.AccountsAdapter(),
		RequestHandler:               requestHandler,
		TxProcessor:                  transactionProcessor,
		ScResultProcessor:            scProcessorProxy,
		EconomicsFee:                 pcf.coreData.EconomicsData(),
		GasHandler:                   gasHandler,
		BlockTracker:                 blockTracker,
		PubkeyConverter:              pcf.coreData.AddressPubKeyConverter(),
		BlockSizeComputation:         blockSizeComputationHandler,
		BalanceComputation:           balanceComputationHandler,
		EnableEpochsHandler:          pcf.coreData.EnableEpochsHandler(),
		TxTypeHandler:                txTypeHandler,
		ScheduledTxsExecutionHandler: scheduledTxsExecutionHandler,
		ProcessedMiniBlocksTracker:   processedMiniBlocksTracker,
		TxExecutionOrderHandler:      pcf.txExecutionOrderHandler,
		TxPreProcessorCreator:        pcf.txPreprocessorCreator,
	}
	preProcFactory, err := metachain.NewPreProcessorsContainerFactory(argsPreProc)
	if err != nil {
		return nil, err
	}

	preProcContainer, err := preProcFactory.Create()
	if err != nil {
		return nil, err
	}

	argsDetector := coordinator.ArgsPrintDoubleTransactionsDetector{
		Marshaller:          pcf.coreData.InternalMarshalizer(),
		Hasher:              pcf.coreData.Hasher(),
		EnableEpochsHandler: pcf.coreData.EnableEpochsHandler(),
	}
	doubleTransactionsDetector, err := coordinator.NewPrintDoubleTransactionsDetector(argsDetector)
	if err != nil {
		return nil, err
	}

	argsTransactionCoordinator := coordinator.ArgTransactionCoordinator{
		Hasher:                       pcf.coreData.Hasher(),
		Marshalizer:                  pcf.coreData.InternalMarshalizer(),
		ShardCoordinator:             pcf.bootstrapComponents.ShardCoordinator(),
		Accounts:                     pcf.state.AccountsAdapter(),
		MiniBlockPool:                pcf.data.Datapool().MiniBlocks(),
		RequestHandler:               requestHandler,
		PreProcessors:                preProcContainer,
		InterProcessors:              interimProcContainer,
		GasHandler:                   gasHandler,
		FeeHandler:                   txFeeHandler,
		BlockSizeComputation:         blockSizeComputationHandler,
		BalanceComputation:           balanceComputationHandler,
		EconomicsFee:                 pcf.coreData.EconomicsData(),
		TxTypeHandler:                txTypeHandler,
		TransactionsLogProcessor:     pcf.txLogsProcessor,
		EnableEpochsHandler:          pcf.coreData.EnableEpochsHandler(),
		ScheduledTxsExecutionHandler: scheduledTxsExecutionHandler,
		DoubleTransactionsDetector:   doubleTransactionsDetector,
		ProcessedMiniBlocksTracker:   processedMiniBlocksTracker,
		TxExecutionOrderHandler:      pcf.txExecutionOrderHandler,
	}
	txCoordinator, err := coordinator.NewTransactionCoordinator(argsTransactionCoordinator)
	if err != nil {
		return nil, err
	}

	scheduledTxsExecutionHandler.SetTransactionCoordinator(txCoordinator)

	argsStaking := scToProtocol.ArgStakingToPeer{
		PubkeyConv:          pcf.coreData.ValidatorPubKeyConverter(),
		Hasher:              pcf.coreData.Hasher(),
		Marshalizer:         pcf.coreData.InternalMarshalizer(),
		PeerState:           pcf.state.PeerAccounts(),
		BaseState:           pcf.state.AccountsAdapter(),
		ArgParser:           argsParser,
		CurrTxs:             pcf.data.Datapool().CurrentBlockTxs(),
		RatingsData:         pcf.coreData.RatingsData(),
		EnableEpochsHandler: pcf.coreData.EnableEpochsHandler(),
	}
	smartContractToProtocol, err := scToProtocol.NewStakingToPeer(argsStaking)
	if err != nil {
		return nil, err
	}

	genesisHdr := pcf.data.Blockchain().GetGenesisHeader()
	argsEpochStartData := metachainEpochStart.ArgsNewEpochStartData{
		Marshalizer:         pcf.coreData.InternalMarshalizer(),
		Hasher:              pcf.coreData.Hasher(),
		Store:               pcf.data.StorageService(),
		DataPool:            pcf.data.Datapool(),
		BlockTracker:        blockTracker,
		ShardCoordinator:    pcf.bootstrapComponents.ShardCoordinator(),
		EpochStartTrigger:   epochStartTrigger,
		RequestHandler:      requestHandler,
		GenesisEpoch:        genesisHdr.GetEpoch(),
		EnableEpochsHandler: pcf.coreData.EnableEpochsHandler(),
	}
	epochStartDataCreator, err := metachainEpochStart.NewEpochStartData(argsEpochStartData)
	if err != nil {
		return nil, err
	}

	economicsDataProvider := metachainEpochStart.NewEpochEconomicsStatistics()
	argsEpochEconomics := metachainEpochStart.ArgsNewEpochEconomics{
		Marshalizer:           pcf.coreData.InternalMarshalizer(),
		Hasher:                pcf.coreData.Hasher(),
		Store:                 pcf.data.StorageService(),
		ShardCoordinator:      pcf.bootstrapComponents.ShardCoordinator(),
		RewardsHandler:        pcf.coreData.EconomicsData(),
		RoundTime:             pcf.coreData.RoundHandler(),
		GenesisNonce:          genesisHdr.GetNonce(),
		GenesisEpoch:          genesisHdr.GetEpoch(),
		GenesisTotalSupply:    pcf.coreData.EconomicsData().GenesisTotalSupply(),
		EconomicsDataNotified: economicsDataProvider,
		StakingV2EnableEpoch:  pcf.coreData.EnableEpochsHandler().GetActivationEpoch(common.StakingV2Flag),
	}
	epochEconomics, err := metachainEpochStart.NewEndOfEpochEconomicsDataCreator(argsEpochEconomics)
	if err != nil {
		return nil, err
	}

	systemVM, err := vmContainer.Get(factory.SystemVirtualMachine)
	if err != nil {
		return nil, err
	}

	// TODO: in case of changing the minimum node price, make sure to update the staking data provider
	stakingDataProvider, err := metachainEpochStart.NewStakingDataProvider(systemVM, pcf.systemSCConfig.StakingSystemSCConfig.GenesisNodePrice)
	if err != nil {
		return nil, err
	}

	rewardsStorage, err := pcf.data.StorageService().GetStorer(dataRetriever.RewardTransactionUnit)
	if err != nil {
		return nil, err
	}

	miniBlockStorage, err := pcf.data.StorageService().GetStorer(dataRetriever.MiniBlockUnit)
	if err != nil {
		return nil, err
	}

	argsEpochRewards := metachainEpochStart.RewardsCreatorProxyArgs{
		BaseRewardsCreatorArgs: metachainEpochStart.BaseRewardsCreatorArgs{
			ShardCoordinator:              pcf.bootstrapComponents.ShardCoordinator(),
			PubkeyConverter:               pcf.coreData.AddressPubKeyConverter(),
			RewardsStorage:                rewardsStorage,
			MiniBlockStorage:              miniBlockStorage,
			Hasher:                        pcf.coreData.Hasher(),
			Marshalizer:                   pcf.coreData.InternalMarshalizer(),
			DataPool:                      pcf.data.Datapool(),
			ProtocolSustainabilityAddress: pcf.coreData.EconomicsData().ProtocolSustainabilityAddress(),
			NodesConfigProvider:           pcf.nodesCoordinator,
			UserAccountsDB:                pcf.state.AccountsAdapter(),
			EnableEpochsHandler:           pcf.coreData.EnableEpochsHandler(),
			ExecutionOrderHandler:         pcf.txExecutionOrderHandler,
		},
		StakingDataProvider:   stakingDataProvider,
		RewardsHandler:        pcf.coreData.EconomicsData(),
		EconomicsDataProvider: economicsDataProvider,
	}
	epochRewards, err := metachainEpochStart.NewRewardsCreatorProxy(argsEpochRewards)
	if err != nil {
		return nil, err
	}

	validatorInfoStorage, err := pcf.data.StorageService().GetStorer(dataRetriever.UnsignedTransactionUnit)
	if err != nil {
		return nil, err
	}
	argsEpochValidatorInfo := metachainEpochStart.ArgsNewValidatorInfoCreator{
		ShardCoordinator:     pcf.bootstrapComponents.ShardCoordinator(),
		ValidatorInfoStorage: validatorInfoStorage,
		MiniBlockStorage:     miniBlockStorage,
		Hasher:               pcf.coreData.Hasher(),
		Marshalizer:          pcf.coreData.InternalMarshalizer(),
		DataPool:             pcf.data.Datapool(),
		EnableEpochsHandler:  pcf.coreData.EnableEpochsHandler(),
	}
	validatorInfoCreator, err := metachainEpochStart.NewValidatorInfoCreator(argsEpochValidatorInfo)
	if err != nil {
		return nil, err
	}

	outportDataProvider, err := pcf.createOutportDataProvider(txCoordinator, gasHandler)
	if err != nil {
		return nil, err
	}

	accountsDb := make(map[state.AccountsDbIdentifier]state.AccountsAdapter)
	accountsDb[state.UserAccountsState] = pcf.state.AccountsAdapter()
	accountsDb[state.PeerAccountsState] = pcf.state.PeerAccounts()

	argumentsBaseProcessor := block.ArgBaseProcessor{
		CoreComponents:               pcf.coreData,
		DataComponents:               pcf.data,
		BootstrapComponents:          pcf.bootstrapComponents,
		StatusComponents:             pcf.statusComponents,
		StatusCoreComponents:         pcf.statusCoreComponents,
		Config:                       pcf.config,
		PrefsConfig:                  pcf.prefConfigs,
		Version:                      pcf.flagsConfig.Version,
		AccountsDB:                   accountsDb,
		ForkDetector:                 forkDetector,
		NodesCoordinator:             pcf.nodesCoordinator,
		RequestHandler:               requestHandler,
		BlockChainHook:               vmFactory.BlockChainHookImpl(),
		TxCoordinator:                txCoordinator,
		EpochStartTrigger:            epochStartTrigger,
		HeaderValidator:              headerValidator,
		BootStorer:                   bootStorer,
		BlockTracker:                 blockTracker,
		FeeHandler:                   txFeeHandler,
		BlockSizeThrottler:           blockSizeThrottler,
		HistoryRepository:            pcf.historyRepo,
		VMContainersFactory:          vmFactory,
		VmContainer:                  vmContainer,
		GasHandler:                   gasHandler,
		ScheduledTxsExecutionHandler: scheduledTxsExecutionHandler,
		ProcessedMiniBlocksTracker:   processedMiniBlocksTracker,
		ReceiptsRepository:           receiptsRepository,
		OutportDataProvider:          outportDataProvider,
		BlockProcessingCutoffHandler: blockProcessingCutoffhandler,
		ManagedPeersHolder:           pcf.crypto.ManagedPeersHolder(),
	}

	esdtOwnerAddress, err := pcf.coreData.AddressPubKeyConverter().Decode(pcf.systemSCConfig.ESDTSystemSCConfig.OwnerAddress)
	if err != nil {
		return nil, fmt.Errorf("%w while decoding systemSCConfig.ESDTSystemSCConfig.OwnerAddress "+
			"in processComponentsFactory.newMetaBlockProcessor", err)
	}

	argsEpochSystemSC := metachainEpochStart.ArgsNewEpochStartSystemSCProcessing{
		SystemVM:                systemVM,
		UserAccountsDB:          pcf.state.AccountsAdapter(),
		PeerAccountsDB:          pcf.state.PeerAccounts(),
		Marshalizer:             pcf.coreData.InternalMarshalizer(),
		StartRating:             pcf.coreData.RatingsData().StartRating(),
		ValidatorInfoCreator:    validatorStatisticsProcessor,
		EndOfEpochCallerAddress: vm.EndOfEpochAddress,
		StakingSCAddress:        vm.StakingSCAddress,
		ChanceComputer:          pcf.coreData.Rater(),
		EpochNotifier:           pcf.coreData.EpochNotifier(),
		GenesisNodesConfig:      pcf.coreData.GenesisNodesSetup(),
		MaxNodesEnableConfig:    enableEpochs.MaxNodesChangeEnableEpoch,
		StakingDataProvider:     stakingDataProvider,
		NodesConfigProvider:     pcf.nodesCoordinator,
		ShardCoordinator:        pcf.bootstrapComponents.ShardCoordinator(),
		ESDTOwnerAddressBytes:   esdtOwnerAddress,
		EnableEpochsHandler:     pcf.coreData.EnableEpochsHandler(),
	}
	epochStartSystemSCProcessor, err := metachainEpochStart.NewSystemSCProcessor(argsEpochSystemSC)
	if err != nil {
		return nil, err
	}

	arguments := block.ArgMetaProcessor{
		ArgBaseProcessor:             argumentsBaseProcessor,
		SCToProtocol:                 smartContractToProtocol,
		PendingMiniBlocksHandler:     pendingMiniBlocksHandler,
		EpochStartDataCreator:        epochStartDataCreator,
		EpochEconomics:               epochEconomics,
		EpochRewardsCreator:          epochRewards,
		EpochValidatorInfoCreator:    validatorInfoCreator,
		ValidatorStatisticsProcessor: validatorStatisticsProcessor,
		EpochSystemSCProcessor:       epochStartSystemSCProcessor,
	}

	metaProcessor, err := block.NewMetaProcessor(arguments)
	if err != nil {
		return nil, errors.New("could not create meta block processor: " + err.Error())
	}

	err = pcf.attachProcessDebugger(metaProcessor, pcf.config.Debug.Process)
	if err != nil {
		return nil, err
	}

	blockProcessorComponents := &blockProcessorAndVmFactories{
		blockProcessor:         metaProcessor,
		vmFactoryForProcessing: vmFactory,
	}

	return blockProcessorComponents, nil
}

func (pcf *processComponentsFactory) attachProcessDebugger(
	processor mainFactory.ProcessDebuggerSetter,
	configs config.ProcessDebugConfig,
) error {
	processDebugger, err := debugFactory.CreateProcessDebugger(configs)
	if err != nil {
		return err
	}

	return processor.SetProcessDebugger(processDebugger)
}

func (pcf *processComponentsFactory) createOutportDataProvider(
	txCoordinator process.TransactionCoordinator,
	gasConsumedProvider processOutport.GasConsumedProvider,
) (outport.DataProviderOutport, error) {
	txsStorer, err := pcf.data.StorageService().GetStorer(dataRetriever.TransactionUnit)
	if err != nil {
		return nil, err
	}
	mbsStorer, err := pcf.data.StorageService().GetStorer(dataRetriever.MiniBlockUnit)
	if err != nil {
		return nil, err
	}

	return factoryOutportProvider.CreateOutportDataProvider(factoryOutportProvider.ArgOutportDataProviderFactory{
		HasDrivers:             pcf.statusComponents.OutportHandler().HasDrivers(),
		AddressConverter:       pcf.coreData.AddressPubKeyConverter(),
		AccountsDB:             pcf.state.AccountsAdapter(),
		Marshaller:             pcf.coreData.InternalMarshalizer(),
		EsdtDataStorageHandler: pcf.esdtNftStorage,
		TransactionsStorer:     txsStorer,
		ShardCoordinator:       pcf.bootstrapComponents.ShardCoordinator(),
		TxCoordinator:          txCoordinator,
		NodesCoordinator:       pcf.nodesCoordinator,
		GasConsumedProvider:    gasConsumedProvider,
		EconomicsData:          pcf.coreData.EconomicsData(),
		IsImportDBMode:         pcf.importDBConfig.IsImportDBMode,
		Hasher:                 pcf.coreData.Hasher(),
		MbsStorer:              mbsStorer,
		EnableEpochsHandler:    pcf.coreData.EnableEpochsHandler(),
		ExecutionOrderGetter:   pcf.txExecutionOrderHandler,
	})
}

func (pcf *processComponentsFactory) createBuiltInFunctionContainer(
	accounts state.AccountsAdapter,
	mapDNSAddresses map[string]struct{},
) (vmcommon.BuiltInFunctionFactory, error) {
	convertedAddresses, err := mainFactory.DecodeAddresses(
		pcf.coreData.AddressPubKeyConverter(),
		pcf.config.BuiltInFunctions.AutomaticCrawlerAddresses,
	)
	if err != nil {
		return nil, err
	}

	convertedDNSV2Addresses, err := mainFactory.DecodeAddresses(
		pcf.coreData.AddressPubKeyConverter(),
		pcf.config.BuiltInFunctions.DNSV2Addresses,
	)
	if err != nil {
		return nil, err
	}

	mapDNSV2Addresses := make(map[string]struct{})
	for _, address := range convertedDNSV2Addresses {
		mapDNSV2Addresses[string(address)] = struct{}{}
	}

	argsBuiltIn := builtInFunctions.ArgsCreateBuiltInFunctionContainer{
		GasSchedule:               pcf.gasSchedule,
		MapDNSAddresses:           mapDNSAddresses,
		MapDNSV2Addresses:         mapDNSV2Addresses,
		Marshalizer:               pcf.coreData.InternalMarshalizer(),
		Accounts:                  accounts,
		ShardCoordinator:          pcf.bootstrapComponents.ShardCoordinator(),
		EpochNotifier:             pcf.coreData.EpochNotifier(),
		EnableEpochsHandler:       pcf.coreData.EnableEpochsHandler(),
		GuardedAccountHandler:     pcf.bootstrapComponents.GuardedAccountHandler(),
		AutomaticCrawlerAddresses: convertedAddresses,
		MaxNumNodesInTransferRole: pcf.config.BuiltInFunctions.MaxNumAddressesInTransferRole,
	}

	return builtInFunctions.CreateBuiltInFunctionsFactory(argsBuiltIn)
}<|MERGE_RESOLUTION|>--- conflicted
+++ resolved
@@ -476,11 +476,8 @@
 		ValidatorStatisticsProcessor: validatorStatisticsProcessor,
 		OutGoingOperationsPool:       pcf.outGoingOperationsPool,
 		DataCodec:                    pcf.dataCodec,
-<<<<<<< HEAD
+		TopicsChecker:                pcf.topicsChecker,
 		OperationsHasher:             pcf.operationsHasher,
-=======
-		TopicsChecker:                pcf.topicsChecker,
->>>>>>> 0f37b609
 	}
 
 	blockProcessor, err := pcf.createBlockProcessor(argumentsBaseProcessor)
