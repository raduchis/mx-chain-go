--- conflicted
+++ resolved
@@ -227,11 +227,8 @@
 		historyRepo:            args.HistoryRepo,
 		epochNotifier:          args.CoreData.EpochNotifier(),
 		statusCoreComponents:   args.StatusCoreComponents,
-<<<<<<< HEAD
+		snapshotsEnabled:       args.SnapshotsEnabled,
 		chainRunType:           args.ChainRunType,
-=======
-		snapshotsEnabled:       args.SnapshotsEnabled,
->>>>>>> 7cf7751b
 	}, nil
 }
 
