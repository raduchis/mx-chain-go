--- conflicted
+++ resolved
@@ -153,21 +153,6 @@
 	HistoryRepo            dblookupext.HistoryRepository
 	FlagsConfig            config.ContextFlagsConfig
 
-<<<<<<< HEAD
-	Data                 factory.DataComponentsHolder
-	CoreData             factory.CoreComponentsHolder
-	Crypto               factory.CryptoComponentsHolder
-	State                factory.StateComponentsHolder
-	Network              factory.NetworkComponentsHolder
-	BootstrapComponents  factory.BootstrapComponentsHolder
-	StatusComponents     factory.StatusComponentsHolder
-	StatusCoreComponents factory.StatusCoreComponentsHolder
-	ChainRunType         common.ChainRunType
-
-	ShardCoordinatorFactory    sharding.ShardCoordinatorFactory
-	GenesisBlockCreatorFactory processGenesis.GenesisBlockCreatorFactory
-	GenesisMetaBlockChecker    GenesisMetaBlockChecker
-=======
 	Data                    factory.DataComponentsHolder
 	CoreData                factory.CoreComponentsHolder
 	Crypto                  factory.CryptoComponentsHolder
@@ -177,7 +162,11 @@
 	StatusComponents        factory.StatusComponentsHolder
 	StatusCoreComponents    factory.StatusCoreComponentsHolder
 	TxExecutionOrderHandler common.TxExecutionOrderHandler
->>>>>>> 58c66cc7
+
+	ChainRunType               common.ChainRunType
+	ShardCoordinatorFactory    sharding.ShardCoordinatorFactory
+	GenesisBlockCreatorFactory processGenesis.GenesisBlockCreatorFactory
+	GenesisMetaBlockChecker    GenesisMetaBlockChecker
 }
 
 type processComponentsFactory struct {
@@ -203,21 +192,6 @@
 	flagsConfig            config.ContextFlagsConfig
 	esdtNftStorage         vmcommon.ESDTNFTStorageHandler
 
-<<<<<<< HEAD
-	data                 factory.DataComponentsHolder
-	coreData             factory.CoreComponentsHolder
-	crypto               factory.CryptoComponentsHolder
-	state                factory.StateComponentsHolder
-	network              factory.NetworkComponentsHolder
-	bootstrapComponents  factory.BootstrapComponentsHolder
-	statusComponents     factory.StatusComponentsHolder
-	statusCoreComponents factory.StatusCoreComponentsHolder
-	chainRunType         common.ChainRunType
-
-	shardCoordinatorFactory    sharding.ShardCoordinatorFactory
-	genesisBlockCreatorFactory processGenesis.GenesisBlockCreatorFactory
-	genesisMetaBlockChecker    GenesisMetaBlockChecker
-=======
 	data                    factory.DataComponentsHolder
 	coreData                factory.CoreComponentsHolder
 	crypto                  factory.CryptoComponentsHolder
@@ -227,7 +201,11 @@
 	statusComponents        factory.StatusComponentsHolder
 	statusCoreComponents    factory.StatusCoreComponentsHolder
 	txExecutionOrderHandler common.TxExecutionOrderHandler
->>>>>>> 58c66cc7
+
+	chainRunType               common.ChainRunType
+	shardCoordinatorFactory    sharding.ShardCoordinatorFactory
+	genesisBlockCreatorFactory processGenesis.GenesisBlockCreatorFactory
+	genesisMetaBlockChecker    GenesisMetaBlockChecker
 }
 
 // NewProcessComponentsFactory will return a new instance of processComponentsFactory
@@ -238,7 +216,6 @@
 	}
 
 	return &processComponentsFactory{
-<<<<<<< HEAD
 		config:                     args.Config,
 		epochConfig:                args.EpochConfig,
 		prefConfigs:                args.PrefConfigs,
@@ -268,34 +245,7 @@
 		shardCoordinatorFactory:    args.ShardCoordinatorFactory,
 		genesisBlockCreatorFactory: args.GenesisBlockCreatorFactory,
 		genesisMetaBlockChecker:    args.GenesisMetaBlockChecker,
-=======
-		config:                  args.Config,
-		epochConfig:             args.EpochConfig,
-		prefConfigs:             args.PrefConfigs,
-		importDBConfig:          args.ImportDBConfig,
-		accountsParser:          args.AccountsParser,
-		smartContractParser:     args.SmartContractParser,
-		gasSchedule:             args.GasSchedule,
-		nodesCoordinator:        args.NodesCoordinator,
-		data:                    args.Data,
-		coreData:                args.CoreData,
-		crypto:                  args.Crypto,
-		state:                   args.State,
-		network:                 args.Network,
-		bootstrapComponents:     args.BootstrapComponents,
-		statusComponents:        args.StatusComponents,
-		requestedItemsHandler:   args.RequestedItemsHandler,
-		whiteListHandler:        args.WhiteListHandler,
-		whiteListerVerifiedTxs:  args.WhiteListerVerifiedTxs,
-		maxRating:               args.MaxRating,
-		systemSCConfig:          args.SystemSCConfig,
-		importStartHandler:      args.ImportStartHandler,
-		historyRepo:             args.HistoryRepo,
-		epochNotifier:           args.CoreData.EpochNotifier(),
-		statusCoreComponents:    args.StatusCoreComponents,
-		flagsConfig:             args.FlagsConfig,
-		txExecutionOrderHandler: args.TxExecutionOrderHandler,
->>>>>>> 58c66cc7
+		txExecutionOrderHandler:    args.TxExecutionOrderHandler,
 	}, nil
 }
 
@@ -626,14 +576,11 @@
 		return nil, err
 	}
 
-<<<<<<< HEAD
 	scheduledTxsExecutionHandler, err := pcf.createScheduledTxsExecutionHandler()
 	if err != nil {
 		return nil, err
 	}
 
-=======
->>>>>>> 58c66cc7
 	esdtDataStorageArgs := vmcommonBuiltInFunctions.ArgsNewESDTDataStorage{
 		Accounts:              pcf.state.AccountsAdapterAPI(),
 		GlobalSettingsHandler: disabled.NewDisabledGlobalSettingHandler(),
@@ -990,62 +937,35 @@
 	}
 
 	arg := processGenesis.ArgsGenesisBlockCreator{
-<<<<<<< HEAD
-		Core:                    pcf.coreData,
-		Data:                    pcf.data,
-		GenesisTime:             uint64(pcf.coreData.GenesisNodesSetup().GetStartTime()),
-		StartEpochNum:           pcf.bootstrapComponents.EpochBootstrapParams().Epoch(),
-		Accounts:                pcf.state.AccountsAdapter(),
-=======
-		GenesisTime:             uint64(pcf.coreData.GenesisNodesSetup().GetStartTime()),
-		StartEpochNum:           pcf.bootstrapComponents.EpochBootstrapParams().Epoch(),
-		Data:                    pcf.data,
-		Core:                    pcf.coreData,
-		Accounts:                pcf.state.AccountsAdapter(),
-		ValidatorAccounts:       pcf.state.PeerAccounts(),
->>>>>>> 58c66cc7
-		InitialNodesSetup:       pcf.coreData.GenesisNodesSetup(),
-		Economics:               pcf.coreData.EconomicsData(),
-		ShardCoordinator:        pcf.bootstrapComponents.ShardCoordinator(),
-		AccountsParser:          pcf.accountsParser,
-		SmartContractParser:     pcf.smartContractParser,
-<<<<<<< HEAD
-		ValidatorAccounts:       pcf.state.PeerAccounts(),
-		GasSchedule:             pcf.gasSchedule,
-		VirtualMachineConfig:    genesisVmConfig,
-		TxLogsProcessor:         pcf.txLogsProcessor,
-		HardForkConfig:          pcf.config.Hardfork,
-		TrieStorageManagers:     pcf.state.TrieStorageManagers(),
-		SystemSCConfig:          *pcf.systemSCConfig,
-		BlockSignKeyGen:         pcf.crypto.BlockSignKeyGen(),
-		GenesisString:           pcf.config.GeneralSettings.GenesisString,
-		GenesisNodePrice:        genesisNodePrice,
-		RoundConfig:             &pcf.roundConfig,
-		EpochConfig:             &pcf.epochConfig,
-		ChainRunType:            pcf.chainRunType,
-		ShardCoordinatorFactory: pcf.shardCoordinatorFactory,
-		DNSV2Addresses:          pcf.config.BuiltInFunctions.DNSV2Addresses,
-	}
-
-	gbc, err := pcf.genesisBlockCreatorFactory.CreateGenesisBlockCreator(arg)
-=======
-		GasSchedule:             pcf.gasSchedule,
-		TxLogsProcessor:         pcf.txLogsProcessor,
-		VirtualMachineConfig:    genesisVmConfig,
-		HardForkConfig:          pcf.config.Hardfork,
-		TrieStorageManagers:     pcf.state.TrieStorageManagers(),
-		SystemSCConfig:          *pcf.systemSCConfig,
-		RoundConfig:             &pcf.roundConfig,
+
+		GenesisTime:   uint64(pcf.coreData.GenesisNodesSetup().GetStartTime()),
+		StartEpochNum: pcf.bootstrapComponents.EpochBootstrapParams().Epoch(), Data: pcf.data,
+		Core:              pcf.coreData,
+		Accounts:          pcf.state.AccountsAdapter(),
+		ValidatorAccounts: pcf.state.PeerAccounts(), InitialNodesSetup: pcf.coreData.GenesisNodesSetup(),
+		Economics:           pcf.coreData.EconomicsData(),
+		ShardCoordinator:    pcf.bootstrapComponents.ShardCoordinator(),
+		AccountsParser:      pcf.accountsParser,
+		SmartContractParser: pcf.smartContractParser,
+
+		GasSchedule: pcf.gasSchedule,
+
+		TxLogsProcessor:      pcf.txLogsProcessor,
+		VirtualMachineConfig: genesisVmConfig, HardForkConfig: pcf.config.Hardfork,
+		TrieStorageManagers: pcf.state.TrieStorageManagers(),
+		SystemSCConfig:      *pcf.systemSCConfig, RoundConfig: &pcf.roundConfig,
 		EpochConfig:             &pcf.epochConfig,
 		BlockSignKeyGen:         pcf.crypto.BlockSignKeyGen(),
 		HistoryRepository:       pcf.historyRepo,
 		GenesisNodePrice:        genesisNodePrice,
 		GenesisString:           pcf.config.GeneralSettings.GenesisString,
 		TxExecutionOrderHandler: pcf.txExecutionOrderHandler,
-	}
-
-	gbc, err := processGenesis.NewGenesisBlockCreator(arg)
->>>>>>> 58c66cc7
+		ChainRunType:            pcf.chainRunType,
+		ShardCoordinatorFactory: pcf.shardCoordinatorFactory,
+		DNSV2Addresses:          pcf.config.BuiltInFunctions.DNSV2Addresses,
+	}
+
+	gbc, err := pcf.genesisBlockCreatorFactory.CreateGenesisBlockCreator(arg)
 	if err != nil {
 		return nil, nil, err
 	}
@@ -2166,7 +2086,9 @@
 	if check.IfNil(args.StatusCoreComponents) {
 		return fmt.Errorf("%s: %w", baseErrMessage, errorsMx.ErrNilStatusCoreComponents)
 	}
-<<<<<<< HEAD
+	if check.IfNil(args.TxExecutionOrderHandler) {
+		return fmt.Errorf("%s: %w", baseErrMessage, process.ErrNilTxExecutionOrderHandler)
+	}
 	if check.IfNil(args.ShardCoordinatorFactory) {
 		return fmt.Errorf("%s: %w", baseErrMessage, errorsMx.ErrNilShardCoordinatorFactory)
 	}
@@ -2175,10 +2097,6 @@
 	}
 	if check.IfNil(args.GenesisMetaBlockChecker) {
 		return fmt.Errorf("%s: %w", baseErrMessage, errorsMx.ErrNilGenesisMetaBlockChecker)
-=======
-	if check.IfNil(args.TxExecutionOrderHandler) {
-		return fmt.Errorf("%s: %w", baseErrMessage, process.ErrNilTxExecutionOrderHandler)
->>>>>>> 58c66cc7
 	}
 
 	return nil
