package processing

import (
	"context"
	"errors"
	"fmt"
	"math/big"
	"path/filepath"
	"time"

	"github.com/multiversx/mx-chain-core-go/core"
	"github.com/multiversx/mx-chain-core-go/core/check"
	"github.com/multiversx/mx-chain-core-go/core/partitioning"
	"github.com/multiversx/mx-chain-core-go/data"
	"github.com/multiversx/mx-chain-core-go/data/alteredAccount"
	dataBlock "github.com/multiversx/mx-chain-core-go/data/block"
	"github.com/multiversx/mx-chain-core-go/data/outport"
	"github.com/multiversx/mx-chain-core-go/data/receipt"
	vmcommon "github.com/multiversx/mx-chain-vm-common-go"
	vmcommonBuiltInFunctions "github.com/multiversx/mx-chain-vm-common-go/builtInFunctions"

	nodeFactory "github.com/multiversx/mx-chain-go/cmd/node/factory"
	"github.com/multiversx/mx-chain-go/common"
	"github.com/multiversx/mx-chain-go/common/errChan"
	"github.com/multiversx/mx-chain-go/config"
	"github.com/multiversx/mx-chain-go/consensus"
	"github.com/multiversx/mx-chain-go/dataRetriever"
	"github.com/multiversx/mx-chain-go/dataRetriever/factory/containers"
	"github.com/multiversx/mx-chain-go/dataRetriever/factory/epochProviders"
	requesterscontainer "github.com/multiversx/mx-chain-go/dataRetriever/factory/requestersContainer"
	"github.com/multiversx/mx-chain-go/dataRetriever/factory/resolverscontainer"
	disabledResolversContainer "github.com/multiversx/mx-chain-go/dataRetriever/factory/resolverscontainer/disabled"
	storagerequesterscontainer "github.com/multiversx/mx-chain-go/dataRetriever/factory/storageRequestersContainer"
	"github.com/multiversx/mx-chain-go/dataRetriever/requestHandlers"
	"github.com/multiversx/mx-chain-go/dblookupext"
	"github.com/multiversx/mx-chain-go/epochStart"
	"github.com/multiversx/mx-chain-go/epochStart/metachain"
	"github.com/multiversx/mx-chain-go/epochStart/notifier"
	"github.com/multiversx/mx-chain-go/epochStart/shardchain"
	errorsMx "github.com/multiversx/mx-chain-go/errors"
	"github.com/multiversx/mx-chain-go/factory"
	mainFactory "github.com/multiversx/mx-chain-go/factory"
	"github.com/multiversx/mx-chain-go/factory/disabled"
	"github.com/multiversx/mx-chain-go/fallback"
	"github.com/multiversx/mx-chain-go/genesis"
	"github.com/multiversx/mx-chain-go/genesis/checking"
	processGenesis "github.com/multiversx/mx-chain-go/genesis/process"
	"github.com/multiversx/mx-chain-go/p2p"
	"github.com/multiversx/mx-chain-go/process"
	"github.com/multiversx/mx-chain-go/process/block"
	"github.com/multiversx/mx-chain-go/process/block/bootstrapStorage"
	"github.com/multiversx/mx-chain-go/process/block/cutoff"
	"github.com/multiversx/mx-chain-go/process/block/pendingMb"
	"github.com/multiversx/mx-chain-go/process/block/poolsCleaner"
	"github.com/multiversx/mx-chain-go/process/block/preprocess"
	"github.com/multiversx/mx-chain-go/process/block/processedMb"
	"github.com/multiversx/mx-chain-go/process/factory/interceptorscontainer"
	"github.com/multiversx/mx-chain-go/process/headerCheck"
	"github.com/multiversx/mx-chain-go/process/heartbeat/validator"
	interceptorFactory "github.com/multiversx/mx-chain-go/process/interceptors/factory"
	"github.com/multiversx/mx-chain-go/process/peer"
	"github.com/multiversx/mx-chain-go/process/receipts"
	"github.com/multiversx/mx-chain-go/process/smartContract"
	"github.com/multiversx/mx-chain-go/process/sync"
	"github.com/multiversx/mx-chain-go/process/track"
	"github.com/multiversx/mx-chain-go/process/transactionLog"
	"github.com/multiversx/mx-chain-go/process/txsSender"
	"github.com/multiversx/mx-chain-go/redundancy"
	"github.com/multiversx/mx-chain-go/sharding"
	"github.com/multiversx/mx-chain-go/sharding/networksharding"
	"github.com/multiversx/mx-chain-go/sharding/nodesCoordinator"
	"github.com/multiversx/mx-chain-go/state"
	"github.com/multiversx/mx-chain-go/state/accounts"
	"github.com/multiversx/mx-chain-go/state/parsers"
	"github.com/multiversx/mx-chain-go/storage"
	"github.com/multiversx/mx-chain-go/storage/cache"
	storageFactory "github.com/multiversx/mx-chain-go/storage/factory"
	"github.com/multiversx/mx-chain-go/storage/storageunit"
	"github.com/multiversx/mx-chain-go/update"
	updateDisabled "github.com/multiversx/mx-chain-go/update/disabled"
	updateFactory "github.com/multiversx/mx-chain-go/update/factory"
	"github.com/multiversx/mx-chain-go/update/trigger"
)

// timeSpanForBadHeaders is the expiry time for an added block header hash
var timeSpanForBadHeaders = time.Minute * 2

// processComponents struct holds the process components
type processComponents struct {
	nodesCoordinator                 nodesCoordinator.NodesCoordinator
	shardCoordinator                 sharding.Coordinator
	mainInterceptorsContainer        process.InterceptorsContainer
	fullArchiveInterceptorsContainer process.InterceptorsContainer
	resolversContainer               dataRetriever.ResolversContainer
	requestersFinder                 dataRetriever.RequestersFinder
	roundHandler                     consensus.RoundHandler
	epochStartTrigger                epochStart.TriggerHandler
	epochStartNotifier               factory.EpochStartNotifier
	forkDetector                     process.ForkDetector
	blockProcessor                   process.BlockProcessor
	blackListHandler                 process.TimeCacher
	bootStorer                       process.BootStorer
	headerSigVerifier                process.InterceptedHeaderSigVerifier
	headerIntegrityVerifier          nodeFactory.HeaderIntegrityVerifierHandler
	validatorsStatistics             process.ValidatorStatisticsProcessor
	validatorsProvider               process.ValidatorsProvider
	blockTracker                     process.BlockTracker
	pendingMiniBlocksHandler         process.PendingMiniBlocksHandler
	requestHandler                   process.RequestHandler
	txLogsProcessor                  process.TransactionLogProcessorDatabase
	headerConstructionValidator      process.HeaderConstructionValidator
	mainPeerShardMapper              process.NetworkShardingCollector
	fullArchivePeerShardMapper       process.NetworkShardingCollector
	apiTransactionEvaluator          factory.TransactionEvaluator
	miniBlocksPoolCleaner            process.PoolsCleaner
	txsPoolCleaner                   process.PoolsCleaner
	fallbackHeaderValidator          process.FallbackHeaderValidator
	whiteListHandler                 process.WhiteListHandler
	whiteListerVerifiedTxs           process.WhiteListHandler
	historyRepository                dblookupext.HistoryRepository
	importStartHandler               update.ImportStartHandler
	requestedItemsHandler            dataRetriever.RequestedItemsHandler
	importHandler                    update.ImportHandler
	nodeRedundancyHandler            consensus.NodeRedundancyHandler
	currentEpochProvider             dataRetriever.CurrentNetworkEpochProviderHandler
	vmFactoryForTxSimulator          process.VirtualMachinesContainerFactory
	vmFactoryForProcessing           process.VirtualMachinesContainerFactory
	scheduledTxsExecutionHandler     process.ScheduledTxsExecutionHandler
	txsSender                        process.TxsSenderHandler
	hardforkTrigger                  factory.HardforkTrigger
	processedMiniBlocksTracker       process.ProcessedMiniBlocksTracker
	esdtDataStorageForApi            vmcommon.ESDTNFTStorageHandler
	accountsParser                   genesis.AccountsParser
	receiptsRepository               mainFactory.ReceiptsRepository
	sentSignaturesTracker            process.SentSignaturesTracker
	epochSystemSCProcessor           process.EpochStartSystemSCProcessor
	interceptedDataVerifierFactory   process.InterceptedDataVerifierFactory
}

// ProcessComponentsFactoryArgs holds the arguments needed to create a process components factory
type ProcessComponentsFactoryArgs struct {
	Config                 config.Config
	RoundConfig            config.RoundConfig
	EpochConfig            config.EpochConfig
	PrefConfigs            config.Preferences
	ImportDBConfig         config.ImportDbConfig
	EconomicsConfig        config.EconomicsConfig
	AccountsParser         genesis.AccountsParser
	SmartContractParser    genesis.InitialSmartContractParser
	GasSchedule            core.GasScheduleNotifier
	NodesCoordinator       nodesCoordinator.NodesCoordinator
	RequestedItemsHandler  dataRetriever.RequestedItemsHandler
	WhiteListHandler       process.WhiteListHandler
	WhiteListerVerifiedTxs process.WhiteListHandler
	MaxRating              uint32
	SystemSCConfig         *config.SystemSmartContractsConfig
	ImportStartHandler     update.ImportStartHandler
	HistoryRepo            dblookupext.HistoryRepository
	FlagsConfig            config.ContextFlagsConfig

	Data                    factory.DataComponentsHolder
	CoreData                factory.CoreComponentsHolder
	Crypto                  factory.CryptoComponentsHolder
	State                   factory.StateComponentsHolder
	Network                 factory.NetworkComponentsHolder
	BootstrapComponents     factory.BootstrapComponentsHolder
	StatusComponents        factory.StatusComponentsHolder
	StatusCoreComponents    factory.StatusCoreComponentsHolder
	TxExecutionOrderHandler common.TxExecutionOrderHandler

	GenesisNonce uint64
	GenesisRound uint64
}

type processComponentsFactory struct {
	config                 config.Config
	roundConfig            config.RoundConfig
	epochConfig            config.EpochConfig
	prefConfigs            config.Preferences
	importDBConfig         config.ImportDbConfig
	economicsConfig        config.EconomicsConfig
	accountsParser         genesis.AccountsParser
	smartContractParser    genesis.InitialSmartContractParser
	gasSchedule            core.GasScheduleNotifier
	nodesCoordinator       nodesCoordinator.NodesCoordinator
	requestedItemsHandler  dataRetriever.RequestedItemsHandler
	whiteListHandler       process.WhiteListHandler
	whiteListerVerifiedTxs process.WhiteListHandler
	maxRating              uint32
	systemSCConfig         *config.SystemSmartContractsConfig
	txLogsProcessor        process.TransactionLogProcessor
	importStartHandler     update.ImportStartHandler
	historyRepo            dblookupext.HistoryRepository
	epochNotifier          process.EpochNotifier
	importHandler          update.ImportHandler
	flagsConfig            config.ContextFlagsConfig
	esdtNftStorage         vmcommon.ESDTNFTStorageHandler
	stakingDataProviderAPI peer.StakingDataProviderAPI
	auctionListSelectorAPI epochStart.AuctionListSelector

	data                    factory.DataComponentsHolder
	coreData                factory.CoreComponentsHolder
	crypto                  factory.CryptoComponentsHolder
	state                   factory.StateComponentsHolder
	network                 factory.NetworkComponentsHolder
	bootstrapComponents     factory.BootstrapComponentsHolder
	statusComponents        factory.StatusComponentsHolder
	statusCoreComponents    factory.StatusCoreComponentsHolder
	txExecutionOrderHandler common.TxExecutionOrderHandler

	genesisNonce uint64
	genesisRound uint64

	interceptedDataVerifierFactory process.InterceptedDataVerifierFactory
}

// NewProcessComponentsFactory will return a new instance of processComponentsFactory
func NewProcessComponentsFactory(args ProcessComponentsFactoryArgs) (*processComponentsFactory, error) {
	err := checkProcessComponentsArgs(args)
	if err != nil {
		return nil, err
	}

	interceptedDataVerifierFactory := interceptorFactory.NewInterceptedDataVerifierFactory(interceptorFactory.InterceptedDataVerifierFactoryArgs{
		CacheSpan:   time.Duration(args.Config.InterceptedDataVerifier.CacheSpanInSec) * time.Second,
		CacheExpiry: time.Duration(args.Config.InterceptedDataVerifier.CacheExpiryInSec) * time.Second,
	})

	return &processComponentsFactory{
		config:                         args.Config,
		epochConfig:                    args.EpochConfig,
		prefConfigs:                    args.PrefConfigs,
		importDBConfig:                 args.ImportDBConfig,
		economicsConfig:                args.EconomicsConfig,
		accountsParser:                 args.AccountsParser,
		smartContractParser:            args.SmartContractParser,
		gasSchedule:                    args.GasSchedule,
		nodesCoordinator:               args.NodesCoordinator,
		data:                           args.Data,
		coreData:                       args.CoreData,
		crypto:                         args.Crypto,
		state:                          args.State,
		network:                        args.Network,
		bootstrapComponents:            args.BootstrapComponents,
		statusComponents:               args.StatusComponents,
		requestedItemsHandler:          args.RequestedItemsHandler,
		whiteListHandler:               args.WhiteListHandler,
		whiteListerVerifiedTxs:         args.WhiteListerVerifiedTxs,
		maxRating:                      args.MaxRating,
		systemSCConfig:                 args.SystemSCConfig,
		importStartHandler:             args.ImportStartHandler,
		historyRepo:                    args.HistoryRepo,
		epochNotifier:                  args.CoreData.EpochNotifier(),
		statusCoreComponents:           args.StatusCoreComponents,
		flagsConfig:                    args.FlagsConfig,
		txExecutionOrderHandler:        args.TxExecutionOrderHandler,
		genesisNonce:                   args.GenesisNonce,
		genesisRound:                   args.GenesisRound,
		roundConfig:                    args.RoundConfig,
		interceptedDataVerifierFactory: interceptedDataVerifierFactory,
	}, nil
}

// TODO: Think if it would make sense here to create an array of closable interfaces

// Create will create and return a struct containing process components
func (pcf *processComponentsFactory) Create() (*processComponents, error) {
	currentEpochProvider, err := epochProviders.CreateCurrentEpochProvider(
		pcf.config,
		pcf.coreData.GenesisNodesSetup().GetRoundDuration(),
		pcf.coreData.GenesisTime().Unix(),
		pcf.prefConfigs.Preferences.FullArchive,
	)
	if err != nil {
		return nil, err
	}

	pcf.epochNotifier.RegisterNotifyHandler(currentEpochProvider)

	fallbackHeaderValidator, err := fallback.NewFallbackHeaderValidator(
		pcf.data.Datapool().Headers(),
		pcf.coreData.InternalMarshalizer(),
		pcf.data.StorageService(),
	)
	if err != nil {
		return nil, err
	}

	argsHeaderSig := &headerCheck.ArgsHeaderSigVerifier{
		Marshalizer:             pcf.coreData.InternalMarshalizer(),
		Hasher:                  pcf.coreData.Hasher(),
		NodesCoordinator:        pcf.nodesCoordinator,
		MultiSigContainer:       pcf.crypto.MultiSignerContainer(),
		SingleSigVerifier:       pcf.crypto.BlockSigner(),
		KeyGen:                  pcf.crypto.BlockSignKeyGen(),
		FallbackHeaderValidator: fallbackHeaderValidator,
		EnableEpochsHandler:     pcf.coreData.EnableEpochsHandler(),
		HeadersPool:             pcf.data.Datapool().Headers(),
		ProofsPool:              pcf.data.Datapool().Proofs(),
		StorageService:          pcf.data.StorageService(),
	}
	headerSigVerifier, err := headerCheck.NewHeaderSigVerifier(argsHeaderSig)
	if err != nil {
		return nil, err
	}

	mainPeerShardMapper, err := pcf.prepareNetworkShardingCollectorForMessenger(pcf.network.NetworkMessenger())
	if err != nil {
		return nil, err
	}
	fullArchivePeerShardMapper, err := pcf.prepareNetworkShardingCollectorForMessenger(pcf.network.FullArchiveNetworkMessenger())
	if err != nil {
		return nil, err
	}

	err = pcf.network.InputAntiFloodHandler().SetPeerValidatorMapper(mainPeerShardMapper)
	if err != nil {
		return nil, err
	}

	resolversContainerFactory, err := pcf.newResolverContainerFactory()
	if err != nil {
		return nil, err
	}

	resolversContainer, err := resolversContainerFactory.Create()
	if err != nil {
		return nil, err
	}

	requestersContainerFactory, err := pcf.newRequestersContainerFactory(currentEpochProvider)
	if err != nil {
		return nil, err
	}

	requestersContainer, err := requestersContainerFactory.Create()
	if err != nil {
		return nil, err
	}

	requestersFinder, err := containers.NewRequestersFinder(requestersContainer, pcf.bootstrapComponents.ShardCoordinator())
	if err != nil {
		return nil, err
	}

	requestHandler, err := requestHandlers.NewResolverRequestHandler(
		requestersFinder,
		pcf.requestedItemsHandler,
		pcf.whiteListHandler,
		common.MaxTxsToRequest,
		pcf.bootstrapComponents.ShardCoordinator().SelfId(),
		time.Second,
	)
	if err != nil {
		return nil, err
	}

	txLogsStorage, err := pcf.data.StorageService().GetStorer(dataRetriever.TxLogsUnit)
	if err != nil {
		return nil, err
	}

	if !pcf.config.LogsAndEvents.SaveInStorageEnabled && pcf.config.DbLookupExtensions.Enabled {
		log.Warn("processComponentsFactory.Create() node will save logs in storage because DbLookupExtensions is enabled")
	}

	saveLogsInStorage := pcf.config.LogsAndEvents.SaveInStorageEnabled || pcf.config.DbLookupExtensions.Enabled
	txLogsProcessor, err := transactionLog.NewTxLogProcessor(transactionLog.ArgTxLogProcessor{
		Storer:               txLogsStorage,
		Marshalizer:          pcf.coreData.InternalMarshalizer(),
		SaveInStorageEnabled: saveLogsInStorage,
	})
	if err != nil {
		return nil, err
	}

	scheduledSCRSStorer, err := pcf.data.StorageService().GetStorer(dataRetriever.ScheduledSCRsUnit)
	if err != nil {
		return nil, err
	}

	scheduledTxsExecutionHandler, err := preprocess.NewScheduledTxsExecution(
		&disabled.TxProcessor{},
		&disabled.TxCoordinator{},
		scheduledSCRSStorer,
		pcf.coreData.InternalMarshalizer(),
		pcf.coreData.Hasher(),
		pcf.bootstrapComponents.ShardCoordinator(),
		pcf.txExecutionOrderHandler,
	)
	if err != nil {
		return nil, err
	}

	pcf.txLogsProcessor = txLogsProcessor
	genesisBlocks, initialTxs, err := pcf.generateGenesisHeadersAndApplyInitialBalances()
	if err != nil {
		return nil, err
	}

	genesisAccounts, err := pcf.indexAndReturnGenesisAccounts()
	if err != nil {
		log.Warn("cannot index genesis accounts", "error", err)
	}

	genesisBlock, ok := genesisBlocks[core.MetachainShardId]
	if !ok {
		return nil, errors.New("genesis meta block does not exist")
	}

	genesisMetaBlock, ok := genesisBlock.(data.MetaHeaderHandler)
	if !ok {
		return nil, errors.New("genesis meta block invalid")
	}

	err = pcf.setGenesisHeader(genesisBlocks)
	if err != nil {
		return nil, err
	}

	validatorStatisticsProcessor, err := pcf.newValidatorStatisticsProcessor()
	if err != nil {
		return nil, err
	}

	validatorStatsRootHash, err := validatorStatisticsProcessor.RootHash()
	if err != nil {
		return nil, err
	}

	err = genesisMetaBlock.SetValidatorStatsRootHash(validatorStatsRootHash)
	if err != nil {
		return nil, err
	}

	epochStartTrigger, err := pcf.newEpochStartTrigger(requestHandler)
	if err != nil {
		return nil, err
	}

	requestHandler.SetEpoch(epochStartTrigger.Epoch())

	err = dataRetriever.SetEpochHandlerToHdrResolver(resolversContainer, epochStartTrigger)
	if err != nil {
		return nil, err
	}
	err = dataRetriever.SetEpochHandlerToHdrRequester(requestersContainer, epochStartTrigger)
	if err != nil {
		return nil, err
	}

	log.Debug("Validator stats created", "validatorStatsRootHash", validatorStatsRootHash)

	err = pcf.prepareGenesisBlock(genesisBlocks)
	if err != nil {
		return nil, err
	}

	bootStr, err := pcf.data.StorageService().GetStorer(dataRetriever.BootstrapUnit)
	if err != nil {
		return nil, err
	}

	bootStorer, err := bootstrapStorage.NewBootstrapStorer(pcf.coreData.InternalMarshalizer(), bootStr)
	if err != nil {
		return nil, err
	}

	argsHeaderValidator := block.ArgsHeaderValidator{
		Hasher:              pcf.coreData.Hasher(),
		Marshalizer:         pcf.coreData.InternalMarshalizer(),
		EnableEpochsHandler: pcf.coreData.EnableEpochsHandler(),
	}
	headerValidator, err := block.NewHeaderValidator(argsHeaderValidator)
	if err != nil {
		return nil, err
	}

	blockTracker, err := pcf.newBlockTracker(
		headerValidator,
		requestHandler,
		genesisBlocks,
	)
	if err != nil {
		return nil, err
	}

	argsMiniBlocksPoolsCleaner := poolsCleaner.ArgMiniBlocksPoolsCleaner{
		ArgBasePoolsCleaner: poolsCleaner.ArgBasePoolsCleaner{
			RoundHandler:                   pcf.coreData.RoundHandler(),
			ShardCoordinator:               pcf.bootstrapComponents.ShardCoordinator(),
			MaxRoundsToKeepUnprocessedData: pcf.config.PoolsCleanersConfig.MaxRoundsToKeepUnprocessedMiniBlocks,
		},
		MiniblocksPool: pcf.data.Datapool().MiniBlocks(),
	}
	mbsPoolsCleaner, err := poolsCleaner.NewMiniBlocksPoolsCleaner(argsMiniBlocksPoolsCleaner)
	if err != nil {
		return nil, err
	}

	mbsPoolsCleaner.StartCleaning()

	argsBasePoolsCleaner := poolsCleaner.ArgTxsPoolsCleaner{
		ArgBasePoolsCleaner: poolsCleaner.ArgBasePoolsCleaner{
			RoundHandler:                   pcf.coreData.RoundHandler(),
			ShardCoordinator:               pcf.bootstrapComponents.ShardCoordinator(),
			MaxRoundsToKeepUnprocessedData: pcf.config.PoolsCleanersConfig.MaxRoundsToKeepUnprocessedTransactions,
		},
		AddressPubkeyConverter: pcf.coreData.AddressPubKeyConverter(),
		DataPool:               pcf.data.Datapool(),
	}
	txsPoolsCleaner, err := poolsCleaner.NewTxsPoolsCleaner(argsBasePoolsCleaner)
	if err != nil {
		return nil, err
	}

	txsPoolsCleaner.StartCleaning()

	_, err = track.NewMiniBlockTrack(
		pcf.data.Datapool(),
		pcf.bootstrapComponents.ShardCoordinator(),
		pcf.whiteListHandler,
	)
	if err != nil {
		return nil, err
	}

	hardforkTrigger, err := pcf.createHardforkTrigger(epochStartTrigger)
	if err != nil {
		return nil, err
	}

	interceptorContainerFactory, blackListHandler, err := pcf.newInterceptorContainerFactory(
		headerSigVerifier,
		pcf.bootstrapComponents.HeaderIntegrityVerifier(),
		blockTracker,
		epochStartTrigger,
		requestHandler,
		mainPeerShardMapper,
		fullArchivePeerShardMapper,
		hardforkTrigger,
	)
	if err != nil {
		return nil, err
	}

	// TODO refactor all these factory calls
	mainInterceptorsContainer, fullArchiveInterceptorsContainer, err := interceptorContainerFactory.Create()
	if err != nil {
		return nil, err
	}

	exportFactoryHandler, err := pcf.createExportFactoryHandler(
		headerValidator,
		requestHandler,
		resolversContainer,
		requestersContainer,
		mainInterceptorsContainer,
		fullArchiveInterceptorsContainer,
		headerSigVerifier,
		blockTracker,
	)
	if err != nil {
		return nil, err
	}

	err = hardforkTrigger.SetExportFactoryHandler(exportFactoryHandler)
	if err != nil {
		return nil, err
	}

	var pendingMiniBlocksHandler process.PendingMiniBlocksHandler
	pendingMiniBlocksHandler, err = pendingMb.NewNilPendingMiniBlocks()
	if err != nil {
		return nil, err
	}
	if pcf.bootstrapComponents.ShardCoordinator().SelfId() == core.MetachainShardId {
		pendingMiniBlocksHandler, err = pendingMb.NewPendingMiniBlocks()
		if err != nil {
			return nil, err
		}
	}

	forkDetector, err := pcf.newForkDetector(blackListHandler, blockTracker)
	if err != nil {
		return nil, err
	}

	esdtDataStorageArgs := vmcommonBuiltInFunctions.ArgsNewESDTDataStorage{
		Accounts:              pcf.state.AccountsAdapterAPI(),
		GlobalSettingsHandler: disabled.NewDisabledGlobalSettingHandler(),
		Marshalizer:           pcf.coreData.InternalMarshalizer(),
		ShardCoordinator:      pcf.bootstrapComponents.ShardCoordinator(),
		EnableEpochsHandler:   pcf.coreData.EnableEpochsHandler(),
	}
	pcf.esdtNftStorage, err = vmcommonBuiltInFunctions.NewESDTDataStorage(esdtDataStorageArgs)
	if err != nil {
		return nil, err
	}

	processedMiniBlocksTracker := processedMb.NewProcessedMiniBlocksTracker()

	receiptsRepository, err := receipts.NewReceiptsRepository(receipts.ArgsNewReceiptsRepository{
		Store:      pcf.data.StorageService(),
		Marshaller: pcf.coreData.InternalMarshalizer(),
		Hasher:     pcf.coreData.Hasher(),
	})
	if err != nil {
		return nil, err
	}

	blockCutoffProcessingHandler, err := cutoff.CreateBlockProcessingCutoffHandler(pcf.prefConfigs.BlockProcessingCutoff)
	if err != nil {
		return nil, err
	}

	sentSignaturesTracker, err := track.NewSentSignaturesTracker(pcf.crypto.KeysHandler())
	if err != nil {
		return nil, fmt.Errorf("%w when assembling components for the sent signatures tracker", err)
	}

	blockProcessorComponents, err := pcf.newBlockProcessor(
		requestHandler,
		forkDetector,
		epochStartTrigger,
		bootStorer,
		validatorStatisticsProcessor,
		headerValidator,
		blockTracker,
		pendingMiniBlocksHandler,
		pcf.coreData.WasmVMChangeLocker(),
		scheduledTxsExecutionHandler,
		processedMiniBlocksTracker,
		receiptsRepository,
		blockCutoffProcessingHandler,
		pcf.state.MissingTrieNodesNotifier(),
		sentSignaturesTracker,
	)
	if err != nil {
		return nil, err
	}

	startEpochNum := pcf.bootstrapComponents.EpochBootstrapParams().Epoch()
	if startEpochNum == 0 {
		err = pcf.indexGenesisBlocks(genesisBlocks, initialTxs, genesisAccounts)
		if err != nil {
			return nil, err
		}
	}

	cacheRefreshDuration := time.Duration(pcf.config.ValidatorStatistics.CacheRefreshIntervalInSec) * time.Second
	argVSP := peer.ArgValidatorsProvider{
		NodesCoordinator:                  pcf.nodesCoordinator,
		StartEpoch:                        startEpochNum,
		EpochStartEventNotifier:           pcf.coreData.EpochStartNotifierWithConfirm(),
		CacheRefreshIntervalDurationInSec: cacheRefreshDuration,
		ValidatorStatistics:               validatorStatisticsProcessor,
		MaxRating:                         pcf.maxRating,
		ValidatorPubKeyConverter:          pcf.coreData.ValidatorPubKeyConverter(),
		AddressPubKeyConverter:            pcf.coreData.AddressPubKeyConverter(),
		AuctionListSelector:               pcf.auctionListSelectorAPI,
		StakingDataProvider:               pcf.stakingDataProviderAPI,
	}

	validatorsProvider, err := peer.NewValidatorsProvider(argVSP)
	if err != nil {
		return nil, err
	}

	conversionBase := 10
	genesisNodePrice, ok := big.NewInt(0).SetString(pcf.systemSCConfig.StakingSystemSCConfig.GenesisNodePrice, conversionBase)
	if !ok {
		return nil, errors.New("invalid genesis node price")
	}

	nodesSetupChecker, err := checking.NewNodesSetupChecker(
		pcf.accountsParser,
		genesisNodePrice,
		pcf.coreData.ValidatorPubKeyConverter(),
		pcf.crypto.BlockSignKeyGen(),
	)
	if err != nil {
		return nil, err
	}

	err = nodesSetupChecker.Check(pcf.coreData.GenesisNodesSetup().AllInitialNodes())
	if err != nil {
		return nil, err
	}

	observerBLSPrivateKey, observerBLSPublicKey := pcf.crypto.BlockSignKeyGen().GeneratePair()
	observerBLSPublicKeyBuff, err := observerBLSPublicKey.ToByteArray()
	if err != nil {
		return nil, fmt.Errorf("error generating observerBLSPublicKeyBuff, %w", err)
	} else {
		log.Debug("generated BLS private key for redundancy handler. This key will be used on heartbeat messages "+
			"if the node is in backup mode and the main node is active", "hex public key", observerBLSPublicKeyBuff)
	}

	maxRoundsOfInactivity := int(pcf.prefConfigs.Preferences.RedundancyLevel) * pcf.config.Redundancy.MaxRoundsOfInactivityAccepted
	nodeRedundancyArg := redundancy.ArgNodeRedundancy{
		MaxRoundsOfInactivity: maxRoundsOfInactivity,
		Messenger:             pcf.network.NetworkMessenger(),
		ObserverPrivateKey:    observerBLSPrivateKey,
	}
	nodeRedundancyHandler, err := redundancy.NewNodeRedundancy(nodeRedundancyArg)
	if err != nil {
		return nil, err
	}

	dataPacker, err := partitioning.NewSimpleDataPacker(pcf.coreData.InternalMarshalizer())
	if err != nil {
		return nil, err
	}
	args := txsSender.ArgsTxsSenderWithAccumulator{
		Marshaller:        pcf.coreData.InternalMarshalizer(),
		ShardCoordinator:  pcf.bootstrapComponents.ShardCoordinator(),
		NetworkMessenger:  pcf.network.NetworkMessenger(),
		AccumulatorConfig: pcf.config.Antiflood.TxAccumulator,
		DataPacker:        dataPacker,
	}
	txsSenderWithAccumulator, err := txsSender.NewTxsSenderWithAccumulator(args)
	if err != nil {
		return nil, err
	}

	apiTransactionEvaluator, vmFactoryForTxSimulate, err := pcf.createAPITransactionEvaluator()
	if err != nil {
		return nil, fmt.Errorf("%w when assembling components for the transactions simulator processor", err)
	}

	return &processComponents{
		nodesCoordinator:                 pcf.nodesCoordinator,
		shardCoordinator:                 pcf.bootstrapComponents.ShardCoordinator(),
		mainInterceptorsContainer:        mainInterceptorsContainer,
		fullArchiveInterceptorsContainer: fullArchiveInterceptorsContainer,
		resolversContainer:               resolversContainer,
		requestersFinder:                 requestersFinder,
		roundHandler:                     pcf.coreData.RoundHandler(),
		forkDetector:                     forkDetector,
		blockProcessor:                   blockProcessorComponents.blockProcessor,
		epochStartTrigger:                epochStartTrigger,
		epochStartNotifier:               pcf.coreData.EpochStartNotifierWithConfirm(),
		blackListHandler:                 blackListHandler,
		bootStorer:                       bootStorer,
		headerSigVerifier:                headerSigVerifier,
		validatorsStatistics:             validatorStatisticsProcessor,
		validatorsProvider:               validatorsProvider,
		blockTracker:                     blockTracker,
		pendingMiniBlocksHandler:         pendingMiniBlocksHandler,
		requestHandler:                   requestHandler,
		txLogsProcessor:                  txLogsProcessor,
		headerConstructionValidator:      headerValidator,
		headerIntegrityVerifier:          pcf.bootstrapComponents.HeaderIntegrityVerifier(),
		mainPeerShardMapper:              mainPeerShardMapper,
		fullArchivePeerShardMapper:       fullArchivePeerShardMapper,
		apiTransactionEvaluator:          apiTransactionEvaluator,
		miniBlocksPoolCleaner:            mbsPoolsCleaner,
		txsPoolCleaner:                   txsPoolsCleaner,
		fallbackHeaderValidator:          fallbackHeaderValidator,
		whiteListHandler:                 pcf.whiteListHandler,
		whiteListerVerifiedTxs:           pcf.whiteListerVerifiedTxs,
		historyRepository:                pcf.historyRepo,
		importStartHandler:               pcf.importStartHandler,
		requestedItemsHandler:            pcf.requestedItemsHandler,
		importHandler:                    pcf.importHandler,
		nodeRedundancyHandler:            nodeRedundancyHandler,
		currentEpochProvider:             currentEpochProvider,
		vmFactoryForTxSimulator:          vmFactoryForTxSimulate,
		vmFactoryForProcessing:           blockProcessorComponents.vmFactoryForProcessing,
		epochSystemSCProcessor:           blockProcessorComponents.epochSystemSCProcessor,
		scheduledTxsExecutionHandler:     scheduledTxsExecutionHandler,
		txsSender:                        txsSenderWithAccumulator,
		hardforkTrigger:                  hardforkTrigger,
		processedMiniBlocksTracker:       processedMiniBlocksTracker,
		esdtDataStorageForApi:            pcf.esdtNftStorage,
		accountsParser:                   pcf.accountsParser,
		receiptsRepository:               receiptsRepository,
		sentSignaturesTracker:            sentSignaturesTracker,
		interceptedDataVerifierFactory:   pcf.interceptedDataVerifierFactory,
	}, nil
}

func (pcf *processComponentsFactory) newValidatorStatisticsProcessor() (process.ValidatorStatisticsProcessor, error) {
	storageService := pcf.data.StorageService()

	var peerDataPool peer.DataPool = pcf.data.Datapool()
	if pcf.bootstrapComponents.ShardCoordinator().SelfId() < pcf.bootstrapComponents.ShardCoordinator().NumberOfShards() {
		peerDataPool = pcf.data.Datapool()
	}

	hardforkConfig := pcf.config.Hardfork
	ratingEnabledEpoch := uint32(0)
	if hardforkConfig.AfterHardFork {
		ratingEnabledEpoch = hardforkConfig.StartEpoch + hardforkConfig.ValidatorGracePeriodInEpochs
	}

	genesisHeader := pcf.data.Blockchain().GetGenesisHeader()
	if check.IfNil(genesisHeader) {
		return nil, errorsMx.ErrGenesisBlockNotInitialized
	}

	arguments := peer.ArgValidatorStatisticsProcessor{
		PeerAdapter:                          pcf.state.PeerAccounts(),
		PubkeyConv:                           pcf.coreData.ValidatorPubKeyConverter(),
		NodesCoordinator:                     pcf.nodesCoordinator,
		ShardCoordinator:                     pcf.bootstrapComponents.ShardCoordinator(),
		DataPool:                             peerDataPool,
		StorageService:                       storageService,
		Marshalizer:                          pcf.coreData.InternalMarshalizer(),
		Rater:                                pcf.coreData.Rater(),
		MaxComputableRounds:                  pcf.config.GeneralSettings.MaxComputableRounds,
		MaxConsecutiveRoundsOfRatingDecrease: pcf.config.GeneralSettings.MaxConsecutiveRoundsOfRatingDecrease,
		RewardsHandler:                       pcf.coreData.EconomicsData(),
		NodesSetup:                           pcf.coreData.GenesisNodesSetup(),
		RatingEnableEpoch:                    ratingEnabledEpoch,
		GenesisNonce:                         genesisHeader.GetNonce(),
		EnableEpochsHandler:                  pcf.coreData.EnableEpochsHandler(),
	}

	return peer.NewValidatorStatisticsProcessor(arguments)
}

func (pcf *processComponentsFactory) newEpochStartTrigger(requestHandler epochStart.RequestHandler) (epochStart.TriggerHandler, error) {
	shardCoordinator := pcf.bootstrapComponents.ShardCoordinator()
	if shardCoordinator.SelfId() < shardCoordinator.NumberOfShards() {
		argsHeaderValidator := block.ArgsHeaderValidator{
			Hasher:              pcf.coreData.Hasher(),
			Marshalizer:         pcf.coreData.InternalMarshalizer(),
			EnableEpochsHandler: pcf.coreData.EnableEpochsHandler(),
		}
		headerValidator, err := block.NewHeaderValidator(argsHeaderValidator)
		if err != nil {
			return nil, err
		}

		argsPeerMiniBlockSyncer := shardchain.ArgPeerMiniBlockSyncer{
			MiniBlocksPool:     pcf.data.Datapool().MiniBlocks(),
			ValidatorsInfoPool: pcf.data.Datapool().ValidatorsInfo(),
			RequestHandler:     requestHandler,
		}

		peerMiniBlockSyncer, err := shardchain.NewPeerMiniBlockSyncer(argsPeerMiniBlockSyncer)
		if err != nil {
			return nil, err
		}

		argEpochStart := &shardchain.ArgsShardEpochStartTrigger{
			Marshalizer:                   pcf.coreData.InternalMarshalizer(),
			Hasher:                        pcf.coreData.Hasher(),
			HeaderValidator:               headerValidator,
			Uint64Converter:               pcf.coreData.Uint64ByteSliceConverter(),
			DataPool:                      pcf.data.Datapool(),
			Storage:                       pcf.data.StorageService(),
			RequestHandler:                requestHandler,
			Epoch:                         pcf.bootstrapComponents.EpochBootstrapParams().Epoch(),
			EpochStartNotifier:            pcf.coreData.EpochStartNotifierWithConfirm(),
			Validity:                      process.MetaBlockValidity,
			Finality:                      process.BlockFinality,
			PeerMiniBlocksSyncer:          peerMiniBlockSyncer,
			RoundHandler:                  pcf.coreData.RoundHandler(),
			AppStatusHandler:              pcf.statusCoreComponents.AppStatusHandler(),
			EnableEpochsHandler:           pcf.coreData.EnableEpochsHandler(),
			ExtraDelayForRequestBlockInfo: time.Duration(pcf.config.EpochStartConfig.ExtraDelayForRequestBlockInfoInMilliseconds) * time.Millisecond,
		}
		return shardchain.NewEpochStartTrigger(argEpochStart)
	}

	if shardCoordinator.SelfId() == core.MetachainShardId {
		genesisHeader := pcf.data.Blockchain().GetGenesisHeader()
		if check.IfNil(genesisHeader) {
			return nil, errorsMx.ErrGenesisBlockNotInitialized
		}

		argEpochStart := &metachain.ArgsNewMetaEpochStartTrigger{
			GenesisTime:        time.Unix(pcf.coreData.GenesisNodesSetup().GetStartTime(), 0),
			Settings:           &pcf.config.EpochStartConfig,
			Epoch:              pcf.bootstrapComponents.EpochBootstrapParams().Epoch(),
			EpochStartRound:    genesisHeader.GetRound(),
			EpochStartNotifier: pcf.coreData.EpochStartNotifierWithConfirm(),
			Storage:            pcf.data.StorageService(),
			Marshalizer:        pcf.coreData.InternalMarshalizer(),
			Hasher:             pcf.coreData.Hasher(),
			AppStatusHandler:   pcf.statusCoreComponents.AppStatusHandler(),
			DataPool:           pcf.data.Datapool(),
		}

		return metachain.NewEpochStartTrigger(argEpochStart)
	}

	return nil, errors.New("error creating new start of epoch trigger because of invalid shard id")
}

func (pcf *processComponentsFactory) generateGenesisHeadersAndApplyInitialBalances() (map[uint32]data.HeaderHandler, map[uint32]*genesis.IndexingData, error) {
	genesisVmConfig := pcf.config.VirtualMachine.Execution
	conversionBase := 10
	genesisNodePrice, ok := big.NewInt(0).SetString(pcf.systemSCConfig.StakingSystemSCConfig.GenesisNodePrice, conversionBase)
	if !ok {
		return nil, nil, errors.New("invalid genesis node price")
	}

	arg := processGenesis.ArgsGenesisBlockCreator{
		GenesisTime:             uint64(pcf.coreData.GenesisNodesSetup().GetStartTime()),
		StartEpochNum:           pcf.bootstrapComponents.EpochBootstrapParams().Epoch(),
		Data:                    pcf.data,
		Core:                    pcf.coreData,
		Accounts:                pcf.state.AccountsAdapter(),
		ValidatorAccounts:       pcf.state.PeerAccounts(),
		InitialNodesSetup:       pcf.coreData.GenesisNodesSetup(),
		Economics:               pcf.coreData.EconomicsData(),
		ShardCoordinator:        pcf.bootstrapComponents.ShardCoordinator(),
		AccountsParser:          pcf.accountsParser,
		SmartContractParser:     pcf.smartContractParser,
		GasSchedule:             pcf.gasSchedule,
		TxLogsProcessor:         pcf.txLogsProcessor,
		VirtualMachineConfig:    genesisVmConfig,
		HardForkConfig:          pcf.config.Hardfork,
		TrieStorageManagers:     pcf.state.TrieStorageManagers(),
		SystemSCConfig:          *pcf.systemSCConfig,
		RoundConfig:             pcf.roundConfig,
		EpochConfig:             pcf.epochConfig,
		HeaderVersionConfigs:    pcf.config.Versions,
		BlockSignKeyGen:         pcf.crypto.BlockSignKeyGen(),
		HistoryRepository:       pcf.historyRepo,
		GenesisNodePrice:        genesisNodePrice,
		GenesisString:           pcf.config.GeneralSettings.GenesisString,
		TxExecutionOrderHandler: pcf.txExecutionOrderHandler,
		GenesisEpoch:            pcf.config.EpochStartConfig.GenesisEpoch,
		GenesisNonce:            pcf.genesisNonce,
		GenesisRound:            pcf.genesisRound,
<<<<<<< HEAD
		TxPoolConfig:            pcf.config.TransactionsPool,
		MempoolSelection:        pcf.config.MempoolSelection,
=======
		MempoolSelectionConfig:  pcf.config.MempoolSelection,
>>>>>>> ac497575
	}

	gbc, err := processGenesis.NewGenesisBlockCreator(arg)
	if err != nil {
		return nil, nil, err
	}
	pcf.importHandler = gbc.ImportHandler()

	genesisBlocks, err := gbc.CreateGenesisBlocks()
	if err != nil {
		return nil, nil, err
	}
	indexingData := gbc.GetIndexingData()

	return genesisBlocks, indexingData, nil
}

func (pcf *processComponentsFactory) indexAndReturnGenesisAccounts() (map[string]*alteredAccount.AlteredAccount, error) {
	if !pcf.statusComponents.OutportHandler().HasDrivers() {
		return map[string]*alteredAccount.AlteredAccount{}, nil
	}

	rootHash, err := pcf.state.AccountsAdapter().RootHash()
	if err != nil {
		return map[string]*alteredAccount.AlteredAccount{}, err
	}

	leavesChannels := &common.TrieIteratorChannels{
		LeavesChan: make(chan core.KeyValueHolder, common.TrieLeavesChannelDefaultCapacity),
		ErrChan:    errChan.NewErrChanWrapper(),
	}
	err = pcf.state.AccountsAdapter().GetAllLeaves(leavesChannels, context.Background(), rootHash, parsers.NewMainTrieLeafParser())
	if err != nil {
		return map[string]*alteredAccount.AlteredAccount{}, err
	}

	genesisAccounts := make(map[string]*alteredAccount.AlteredAccount, 0)
	for leaf := range leavesChannels.LeavesChan {
		userAccount, errUnmarshal := pcf.unmarshalUserAccount(leaf.Value())
		if errUnmarshal != nil {
			log.Debug("cannot unmarshal genesis user account. it may be a code leaf", "error", errUnmarshal)
			continue
		}

		encodedAddress, errEncode := pcf.coreData.AddressPubKeyConverter().Encode(userAccount.GetAddress())
		if errEncode != nil {
			return map[string]*alteredAccount.AlteredAccount{}, errEncode
		}

		genesisAccounts[encodedAddress] = &alteredAccount.AlteredAccount{
			AdditionalData: &alteredAccount.AdditionalAccountData{
				BalanceChanged: true,
			},
			Address: encodedAddress,
			Balance: userAccount.GetBalance().String(),
			Nonce:   userAccount.GetNonce(),
			Tokens:  nil,
		}
	}

	err = leavesChannels.ErrChan.ReadFromChanNonBlocking()
	if err != nil {
		return map[string]*alteredAccount.AlteredAccount{}, err
	}

	shardID := pcf.bootstrapComponents.ShardCoordinator().SelfId()
	pcf.statusComponents.OutportHandler().SaveAccounts(&outport.Accounts{
		ShardID:         shardID,
		BlockTimestamp:  uint64(pcf.coreData.GenesisNodesSetup().GetStartTime()),
		AlteredAccounts: genesisAccounts,
	})
	return genesisAccounts, nil
}

func (pcf *processComponentsFactory) unmarshalUserAccount(userAccountsBytes []byte) (*accounts.UserAccountData, error) {
	userAccount := &accounts.UserAccountData{}
	err := pcf.coreData.InternalMarshalizer().Unmarshal(userAccount, userAccountsBytes)
	if err != nil {
		return nil, err
	}

	return userAccount, nil
}

func (pcf *processComponentsFactory) setGenesisHeader(genesisBlocks map[uint32]data.HeaderHandler) error {
	genesisBlock, ok := genesisBlocks[pcf.bootstrapComponents.ShardCoordinator().SelfId()]
	if !ok {
		return errors.New("genesis block does not exist")
	}

	return pcf.data.Blockchain().SetGenesisHeader(genesisBlock)
}

func (pcf *processComponentsFactory) prepareGenesisBlock(
	genesisBlocks map[uint32]data.HeaderHandler,
) error {
	genesisBlock, ok := genesisBlocks[pcf.bootstrapComponents.ShardCoordinator().SelfId()]
	if !ok {
		return errors.New("genesis block does not exist")
	}

	genesisBlockHash, err := core.CalculateHash(pcf.coreData.InternalMarshalizer(), pcf.coreData.Hasher(), genesisBlock)
	if err != nil {
		return err
	}

	err = pcf.data.Blockchain().SetGenesisHeader(genesisBlock)
	if err != nil {
		return err
	}

	pcf.data.Blockchain().SetGenesisHeaderHash(genesisBlockHash)
	nonceToByteSlice := pcf.coreData.Uint64ByteSliceConverter().ToByteSlice(genesisBlock.GetNonce())

	return pcf.saveGenesisHeaderToStorage(genesisBlock, genesisBlockHash, nonceToByteSlice)
}

func (pcf *processComponentsFactory) saveGenesisHeaderToStorage(
	genesisBlock data.HeaderHandler,
	genesisBlockHash []byte,
	nonceToByteSlice []byte,
) error {
	marshalledBlock, err := pcf.coreData.InternalMarshalizer().Marshal(genesisBlock)
	if err != nil {
		return err
	}

	if pcf.bootstrapComponents.ShardCoordinator().SelfId() == core.MetachainShardId {
		pcf.saveMetaBlock(genesisBlockHash, marshalledBlock, nonceToByteSlice)
	} else {
		pcf.saveShardBlock(genesisBlockHash, marshalledBlock, nonceToByteSlice, genesisBlock.GetShardID())
	}

	return nil
}

func (pcf *processComponentsFactory) saveMetaBlock(genesisBlockHash []byte, marshalledBlock []byte, nonceToByteSlice []byte) {
	errNotCritical := pcf.data.StorageService().Put(dataRetriever.MetaBlockUnit, genesisBlockHash, marshalledBlock)
	if errNotCritical != nil {
		log.Error("error storing genesis metablock", "error", errNotCritical.Error())
	}
	errNotCritical = pcf.data.StorageService().Put(dataRetriever.MetaHdrNonceHashDataUnit, nonceToByteSlice, genesisBlockHash)
	if errNotCritical != nil {
		log.Error("error storing genesis metablock (nonce-hash)", "error", errNotCritical.Error())
	}
}

func (pcf *processComponentsFactory) saveShardBlock(genesisBlockHash []byte, marshalledBlock []byte, nonceToByteSlice []byte, shardID uint32) {
	errNotCritical := pcf.data.StorageService().Put(dataRetriever.BlockHeaderUnit, genesisBlockHash, marshalledBlock)
	if errNotCritical != nil {
		log.Error("error storing genesis shardblock", "error", errNotCritical.Error())
	}

	hdrNonceHashDataUnit := dataRetriever.GetHdrNonceHashDataUnit(shardID)
	errNotCritical = pcf.data.StorageService().Put(hdrNonceHashDataUnit, nonceToByteSlice, genesisBlockHash)
	if errNotCritical != nil {
		log.Error("error storing genesis shard header (nonce-hash)", "error", errNotCritical.Error())
	}
}

func getGenesisBlockForShard(miniBlocks []*dataBlock.MiniBlock, shardId uint32) *dataBlock.Body {
	var indexMiniBlocks = make([]*dataBlock.MiniBlock, 0)

	for _, miniBlock := range miniBlocks {
		if miniBlock.GetSenderShardID() == shardId ||
			miniBlock.GetReceiverShardID() == shardId {
			indexMiniBlocks = append(indexMiniBlocks, miniBlock)
		}
	}

	genesisMiniBlocks := &dataBlock.Body{
		MiniBlocks: indexMiniBlocks,
	}

	return genesisMiniBlocks
}

func getGenesisIntraShardMiniblocks(miniBlocks []*dataBlock.MiniBlock) []*dataBlock.MiniBlock {
	intraShardMiniBlocks := make([]*dataBlock.MiniBlock, 0)

	for _, miniBlock := range miniBlocks {
		if miniBlock.GetReceiverShardID() == miniBlock.GetSenderShardID() {
			intraShardMiniBlocks = append(intraShardMiniBlocks, miniBlock)
		}
	}

	return intraShardMiniBlocks
}

func (pcf *processComponentsFactory) createGenesisMiniBlockHandlers(miniBlocks []*dataBlock.MiniBlock) ([]data.MiniBlockHeaderHandler, error) {
	miniBlockHeaderHandlers := make([]data.MiniBlockHeaderHandler, len(miniBlocks))

	for i := 0; i < len(miniBlocks); i++ {
		txCount := len(miniBlocks[i].GetTxHashes())

		miniBlockHash, err := core.CalculateHash(pcf.coreData.InternalMarshalizer(), pcf.coreData.Hasher(), miniBlocks[i])
		if err != nil {
			return nil, err
		}

		miniBlockHeader := &dataBlock.MiniBlockHeader{
			Hash:            miniBlockHash,
			SenderShardID:   miniBlocks[i].GetSenderShardID(),
			ReceiverShardID: miniBlocks[i].GetReceiverShardID(),
			TxCount:         uint32(txCount),
			Type:            miniBlocks[i].GetType(),
		}

		err = miniBlockHeader.SetProcessingType(int32(dataBlock.Normal))
		if err != nil {
			return nil, err
		}
		err = miniBlockHeader.SetConstructionState(int32(dataBlock.Final))
		if err != nil {
			return nil, err
		}

		miniBlockHeaderHandlers[i] = miniBlockHeader
	}

	return miniBlockHeaderHandlers, nil
}

func (pcf *processComponentsFactory) indexGenesisBlocks(
	genesisBlocks map[uint32]data.HeaderHandler,
	initialIndexingData map[uint32]*genesis.IndexingData,
	alteredAccounts map[string]*alteredAccount.AlteredAccount,
) error {
	currentShardID := pcf.bootstrapComponents.ShardCoordinator().SelfId()
	originalGenesisBlockHeader := genesisBlocks[currentShardID]
	genesisBlockHeader := originalGenesisBlockHeader.ShallowClone()

	genesisBlockHash, err := core.CalculateHash(pcf.coreData.InternalMarshalizer(), pcf.coreData.Hasher(), genesisBlockHeader)
	if err != nil {
		return err
	}

	miniBlocks, txsPoolPerShard, errGenerate := pcf.accountsParser.GenerateInitialTransactions(pcf.bootstrapComponents.ShardCoordinator(), initialIndexingData)
	if errGenerate != nil {
		return errGenerate
	}

	intraShardMiniBlocks := getGenesisIntraShardMiniblocks(miniBlocks)
	genesisBody := getGenesisBlockForShard(miniBlocks, currentShardID)

	if pcf.statusComponents.OutportHandler().HasDrivers() {
		log.Info("indexGenesisBlocks(): indexer.SaveBlock", "hash", genesisBlockHash)

		// manually add the genesis minting address as it is not exist in the trie
		genesisAddress := pcf.accountsParser.GenesisMintingAddress()

		alteredAccounts[genesisAddress] = &alteredAccount.AlteredAccount{
			Address: genesisAddress,
			Balance: "0",
		}

		_ = genesisBlockHeader.SetTxCount(uint32(len(txsPoolPerShard[currentShardID].Transactions)))

		arg := &outport.OutportBlockWithHeaderAndBody{
			OutportBlock: &outport.OutportBlock{
				ShardID:   currentShardID,
				BlockData: nil, // this will be filled by outport handler
				HeaderGasConsumption: &outport.HeaderGasConsumption{
					GasProvided:    0,
					GasRefunded:    0,
					GasPenalized:   0,
					MaxGasPerBlock: pcf.coreData.EconomicsData().MaxGasLimitPerBlock(currentShardID),
				},
				TransactionPool: txsPoolPerShard[currentShardID],
				AlteredAccounts: alteredAccounts,
			},
			HeaderDataWithBody: &outport.HeaderDataWithBody{
				Body:       genesisBody,
				Header:     genesisBlockHeader,
				HeaderHash: genesisBlockHash,
			},
		}
		errOutport := pcf.statusComponents.OutportHandler().SaveBlock(arg)
		if errOutport != nil {
			log.Error("indexGenesisBlocks.outportHandler.SaveBlock cannot save block", "error", errOutport)
		}
	}

	log.Info("indexGenesisBlocks(): historyRepo.RecordBlock", "shardID", currentShardID, "hash", genesisBlockHash)
	if txsPoolPerShard[currentShardID] != nil {
		err = pcf.historyRepo.RecordBlock(
			genesisBlockHash,
			originalGenesisBlockHeader,
			genesisBody,
			wrapSCRsInfo(txsPoolPerShard[currentShardID].SmartContractResults),
			wrapReceipts(txsPoolPerShard[currentShardID].Receipts),
			intraShardMiniBlocks,
			wrapLogs(txsPoolPerShard[currentShardID].Logs))
		if err != nil {
			return err
		}
	}

	err = pcf.saveGenesisMiniBlocksToStorage(miniBlocks)
	if err != nil {
		return err
	}

	if txsPoolPerShard[currentShardID] != nil {
		err = pcf.saveGenesisTxsToStorage(wrapTxsInfo(txsPoolPerShard[currentShardID].Transactions))
		if err != nil {
			return err
		}
	}

	nonceByHashDataUnit := dataRetriever.GetHdrNonceHashDataUnit(currentShardID)
	nonceAsBytes := pcf.coreData.Uint64ByteSliceConverter().ToByteSlice(genesisBlockHeader.GetNonce())
	err = pcf.data.StorageService().Put(nonceByHashDataUnit, nonceAsBytes, genesisBlockHash)
	if err != nil {
		return err
	}

	return pcf.saveAlteredGenesisHeaderToStorage(
		genesisBlockHeader,
		genesisBlockHash,
		genesisBody,
		intraShardMiniBlocks,
		txsPoolPerShard)
}

func (pcf *processComponentsFactory) saveAlteredGenesisHeaderToStorage(
	genesisBlockHeader data.HeaderHandler,
	genesisBlockHash []byte,
	genesisBody *dataBlock.Body,
	intraShardMiniBlocks []*dataBlock.MiniBlock,
	txsPoolPerShard map[uint32]*outport.TransactionPool,
) error {
	currentShardId := pcf.bootstrapComponents.ShardCoordinator().SelfId()

	genesisMiniBlockHeaderHandlers, err := pcf.createGenesisMiniBlockHandlers(genesisBody.GetMiniBlocks())
	if err != nil {
		return err
	}

	nonceAsBytes := pcf.coreData.Uint64ByteSliceConverter().ToByteSlice(genesisBlockHeader.GetNonce())
	nonceAsBytes = append(nonceAsBytes, []byte(common.GenesisStorageSuffix)...)
	err = genesisBlockHeader.SetMiniBlockHeaderHandlers(genesisMiniBlockHeaderHandlers)
	if err != nil {
		return err
	}

	genesisBlockHash = append(genesisBlockHash, []byte(common.GenesisStorageSuffix)...)
	err = pcf.saveGenesisHeaderToStorage(genesisBlockHeader, genesisBlockHash, nonceAsBytes)
	if err != nil {
		return err
	}

	if txsPoolPerShard[currentShardId] != nil {
		err = pcf.historyRepo.RecordBlock(
			genesisBlockHash,
			genesisBlockHeader,
			genesisBody,
			wrapSCRsInfo(txsPoolPerShard[currentShardId].SmartContractResults),
			wrapReceipts(txsPoolPerShard[currentShardId].Receipts),
			intraShardMiniBlocks,
			wrapLogs(txsPoolPerShard[currentShardId].Logs))
		if err != nil {
			return err
		}
	}

	return nil
}

func (pcf *processComponentsFactory) saveGenesisTxsToStorage(txs map[string]data.TransactionHandler) error {
	for txHash, tx := range txs {
		marshalledTx, err := pcf.coreData.InternalMarshalizer().Marshal(tx)
		if err != nil {
			return err
		}

		err = pcf.data.StorageService().Put(dataRetriever.TransactionUnit, []byte(txHash), marshalledTx)
		if err != nil {
			return err
		}
	}

	return nil
}

func (pcf *processComponentsFactory) saveGenesisMiniBlocksToStorage(miniBlocks []*dataBlock.MiniBlock) error {
	for _, miniBlock := range miniBlocks {
		marshalizedMiniBlock, err := pcf.coreData.InternalMarshalizer().Marshal(miniBlock)
		if err != nil {
			return err
		}

		miniBlockHash, err := core.CalculateHash(pcf.coreData.InternalMarshalizer(), pcf.coreData.Hasher(), miniBlock)
		if err != nil {
			return err
		}

		err = pcf.data.StorageService().Put(dataRetriever.MiniBlockUnit, miniBlockHash, marshalizedMiniBlock)
		if err != nil {
			return err
		}
	}

	return nil
}

func (pcf *processComponentsFactory) newBlockTracker(
	headerValidator process.HeaderConstructionValidator,
	requestHandler process.RequestHandler,
	genesisBlocks map[uint32]data.HeaderHandler,
) (process.BlockTracker, error) {
	shardCoordinator := pcf.bootstrapComponents.ShardCoordinator()
	argBaseTracker := track.ArgBaseTracker{
		Hasher:                        pcf.coreData.Hasher(),
		HeaderValidator:               headerValidator,
		Marshalizer:                   pcf.coreData.InternalMarshalizer(),
		RequestHandler:                requestHandler,
		RoundHandler:                  pcf.coreData.RoundHandler(),
		ShardCoordinator:              shardCoordinator,
		Store:                         pcf.data.StorageService(),
		StartHeaders:                  genesisBlocks,
		PoolsHolder:                   pcf.data.Datapool(),
		WhitelistHandler:              pcf.whiteListHandler,
		FeeHandler:                    pcf.coreData.EconomicsData(),
		EnableEpochsHandler:           pcf.coreData.EnableEpochsHandler(),
		ProofsPool:                    pcf.data.Datapool().Proofs(),
		IsImportDBMode:                pcf.importDBConfig.IsImportDBMode,
		EpochChangeGracePeriodHandler: pcf.coreData.EpochChangeGracePeriodHandler(),
	}

	if shardCoordinator.SelfId() < shardCoordinator.NumberOfShards() {
		arguments := track.ArgShardTracker{
			ArgBaseTracker: argBaseTracker,
		}

		return track.NewShardBlockTrack(arguments)
	}

	if shardCoordinator.SelfId() == core.MetachainShardId {
		arguments := track.ArgMetaTracker{
			ArgBaseTracker: argBaseTracker,
		}

		return track.NewMetaBlockTrack(arguments)
	}

	return nil, errors.New("could not create block tracker")
}

// -- Resolvers container Factory begin
func (pcf *processComponentsFactory) newResolverContainerFactory() (dataRetriever.ResolversContainerFactory, error) {

	if pcf.importDBConfig.IsImportDBMode {
		log.Debug("starting with disabled resolvers", "path", pcf.importDBConfig.ImportDBWorkingDir)
		return disabledResolversContainer.NewDisabledResolversContainerFactory(), nil
	}

	payloadValidator, err := validator.NewPeerAuthenticationPayloadValidator(pcf.config.HeartbeatV2.HeartbeatExpiryTimespanInSec)
	if err != nil {
		return nil, err
	}

	if pcf.bootstrapComponents.ShardCoordinator().SelfId() < pcf.bootstrapComponents.ShardCoordinator().NumberOfShards() {
		return pcf.newShardResolverContainerFactory(payloadValidator)
	}
	if pcf.bootstrapComponents.ShardCoordinator().SelfId() == core.MetachainShardId {
		return pcf.newMetaResolverContainerFactory(payloadValidator)
	}

	return nil, errors.New("could not create interceptor and resolver container factory")
}

func (pcf *processComponentsFactory) newShardResolverContainerFactory(
	payloadValidator process.PeerAuthenticationPayloadValidator,
) (dataRetriever.ResolversContainerFactory, error) {

	dataPacker, err := partitioning.NewSimpleDataPacker(pcf.coreData.InternalMarshalizer())
	if err != nil {
		return nil, err
	}

	resolversContainerFactoryArgs := resolverscontainer.FactoryArgs{
		ShardCoordinator:                    pcf.bootstrapComponents.ShardCoordinator(),
		MainMessenger:                       pcf.network.NetworkMessenger(),
		FullArchiveMessenger:                pcf.network.FullArchiveNetworkMessenger(),
		Store:                               pcf.data.StorageService(),
		Marshalizer:                         pcf.coreData.InternalMarshalizer(),
		DataPools:                           pcf.data.Datapool(),
		Uint64ByteSliceConverter:            pcf.coreData.Uint64ByteSliceConverter(),
		DataPacker:                          dataPacker,
		TriesContainer:                      pcf.state.TriesContainer(),
		SizeCheckDelta:                      pcf.config.Marshalizer.SizeCheckDelta,
		InputAntifloodHandler:               pcf.network.InputAntiFloodHandler(),
		OutputAntifloodHandler:              pcf.network.OutputAntiFloodHandler(),
		NumConcurrentResolvingJobs:          pcf.config.Antiflood.NumConcurrentResolverJobs,
		NumConcurrentResolvingTrieNodesJobs: pcf.config.Antiflood.NumConcurrentResolvingTrieNodesJobs,
		IsFullHistoryNode:                   pcf.prefConfigs.Preferences.FullArchive,
		MainPreferredPeersHolder:            pcf.network.PreferredPeersHolderHandler(),
		FullArchivePreferredPeersHolder:     pcf.network.FullArchivePreferredPeersHolderHandler(),
		PayloadValidator:                    payloadValidator,
	}
	resolversContainerFactory, err := resolverscontainer.NewShardResolversContainerFactory(resolversContainerFactoryArgs)
	if err != nil {
		return nil, err
	}

	return resolversContainerFactory, nil
}

func (pcf *processComponentsFactory) newMetaResolverContainerFactory(
	payloadValidator process.PeerAuthenticationPayloadValidator,
) (dataRetriever.ResolversContainerFactory, error) {

	dataPacker, err := partitioning.NewSimpleDataPacker(pcf.coreData.InternalMarshalizer())
	if err != nil {
		return nil, err
	}

	resolversContainerFactoryArgs := resolverscontainer.FactoryArgs{
		ShardCoordinator:                    pcf.bootstrapComponents.ShardCoordinator(),
		MainMessenger:                       pcf.network.NetworkMessenger(),
		FullArchiveMessenger:                pcf.network.FullArchiveNetworkMessenger(),
		Store:                               pcf.data.StorageService(),
		Marshalizer:                         pcf.coreData.InternalMarshalizer(),
		DataPools:                           pcf.data.Datapool(),
		Uint64ByteSliceConverter:            pcf.coreData.Uint64ByteSliceConverter(),
		DataPacker:                          dataPacker,
		TriesContainer:                      pcf.state.TriesContainer(),
		SizeCheckDelta:                      pcf.config.Marshalizer.SizeCheckDelta,
		InputAntifloodHandler:               pcf.network.InputAntiFloodHandler(),
		OutputAntifloodHandler:              pcf.network.OutputAntiFloodHandler(),
		NumConcurrentResolvingJobs:          pcf.config.Antiflood.NumConcurrentResolverJobs,
		NumConcurrentResolvingTrieNodesJobs: pcf.config.Antiflood.NumConcurrentResolvingTrieNodesJobs,
		IsFullHistoryNode:                   pcf.prefConfigs.Preferences.FullArchive,
		MainPreferredPeersHolder:            pcf.network.PreferredPeersHolderHandler(),
		FullArchivePreferredPeersHolder:     pcf.network.FullArchivePreferredPeersHolderHandler(),
		PayloadValidator:                    payloadValidator,
	}

	return resolverscontainer.NewMetaResolversContainerFactory(resolversContainerFactoryArgs)
}

func (pcf *processComponentsFactory) newRequestersContainerFactory(
	currentEpochProvider dataRetriever.CurrentNetworkEpochProviderHandler,
) (dataRetriever.RequestersContainerFactory, error) {

	if pcf.importDBConfig.IsImportDBMode {
		log.Debug("starting with storage requesters", "path", pcf.importDBConfig.ImportDBWorkingDir)
		return pcf.newStorageRequesters()
	}

	shardCoordinator := pcf.bootstrapComponents.ShardCoordinator()
	requestersContainerFactoryArgs := requesterscontainer.FactoryArgs{
		RequesterConfig:                 pcf.config.Requesters,
		ShardCoordinator:                shardCoordinator,
		MainMessenger:                   pcf.network.NetworkMessenger(),
		FullArchiveMessenger:            pcf.network.FullArchiveNetworkMessenger(),
		Marshaller:                      pcf.coreData.InternalMarshalizer(),
		Uint64ByteSliceConverter:        pcf.coreData.Uint64ByteSliceConverter(),
		OutputAntifloodHandler:          pcf.network.OutputAntiFloodHandler(),
		CurrentNetworkEpochProvider:     currentEpochProvider,
		MainPreferredPeersHolder:        pcf.network.PreferredPeersHolderHandler(),
		FullArchivePreferredPeersHolder: pcf.network.FullArchivePreferredPeersHolderHandler(),
		PeersRatingHandler:              pcf.network.PeersRatingHandler(),
		SizeCheckDelta:                  pcf.config.Marshalizer.SizeCheckDelta,
		EnableEpochsHandler:             pcf.coreData.EnableEpochsHandler(),
	}

	if shardCoordinator.SelfId() < shardCoordinator.NumberOfShards() {
		return requesterscontainer.NewShardRequestersContainerFactory(requestersContainerFactoryArgs)
	}
	if shardCoordinator.SelfId() == core.MetachainShardId {
		return requesterscontainer.NewMetaRequestersContainerFactory(requestersContainerFactoryArgs)
	}

	return nil, errors.New("could not create requester container factory")
}

func (pcf *processComponentsFactory) newInterceptorContainerFactory(
	headerSigVerifier process.InterceptedHeaderSigVerifier,
	headerIntegrityVerifier nodeFactory.HeaderIntegrityVerifierHandler,
	validityAttester process.ValidityAttester,
	epochStartTrigger process.EpochStartTriggerHandler,
	requestHandler process.RequestHandler,
	mainPeerShardMapper *networksharding.PeerShardMapper,
	fullArchivePeerShardMapper *networksharding.PeerShardMapper,
	hardforkTrigger factory.HardforkTrigger,
) (process.InterceptorsContainerFactory, process.TimeCacher, error) {
	nodeOperationMode := common.NormalOperation
	if pcf.prefConfigs.Preferences.FullArchive {
		nodeOperationMode = common.FullArchiveMode
	}

	shardCoordinator := pcf.bootstrapComponents.ShardCoordinator()
	if shardCoordinator.SelfId() < shardCoordinator.NumberOfShards() {
		return pcf.newShardInterceptorContainerFactory(
			headerSigVerifier,
			headerIntegrityVerifier,
			validityAttester,
			epochStartTrigger,
			requestHandler,
			mainPeerShardMapper,
			fullArchivePeerShardMapper,
			hardforkTrigger,
			nodeOperationMode,
		)
	}
	if shardCoordinator.SelfId() == core.MetachainShardId {
		return pcf.newMetaInterceptorContainerFactory(
			headerSigVerifier,
			headerIntegrityVerifier,
			validityAttester,
			epochStartTrigger,
			requestHandler,
			mainPeerShardMapper,
			fullArchivePeerShardMapper,
			hardforkTrigger,
			nodeOperationMode,
		)
	}

	return nil, nil, errors.New("could not create interceptor container factory")
}

func (pcf *processComponentsFactory) newStorageRequesters() (dataRetriever.RequestersContainerFactory, error) {
	pathManager, err := storageFactory.CreatePathManager(
		storageFactory.ArgCreatePathManager{
			WorkingDir: pcf.importDBConfig.ImportDBWorkingDir,
			ChainID:    pcf.coreData.ChainID(),
		},
	)
	if err != nil {
		return nil, err
	}

	manualEpochStartNotifier := notifier.NewManualEpochStartNotifier()
	defer func() {
		// we need to call this after we wired all the notified components
		if pcf.importDBConfig.IsImportDBMode {
			manualEpochStartNotifier.NewEpoch(pcf.bootstrapComponents.EpochBootstrapParams().Epoch() + 1)
		}
	}()

	storageServiceCreator, err := storageFactory.NewStorageServiceFactory(
		storageFactory.StorageServiceFactoryArgs{
			Config:                        pcf.config,
			PrefsConfig:                   pcf.prefConfigs.Preferences,
			ShardCoordinator:              pcf.bootstrapComponents.ShardCoordinator(),
			PathManager:                   pathManager,
			EpochStartNotifier:            manualEpochStartNotifier,
			NodeTypeProvider:              pcf.coreData.NodeTypeProvider(),
			CurrentEpoch:                  pcf.bootstrapComponents.EpochBootstrapParams().Epoch(),
			StorageType:                   storageFactory.ImportDBStorageService,
			CreateTrieEpochRootHashStorer: false,
			NodeProcessingMode:            common.GetNodeProcessingMode(&pcf.importDBConfig),
			RepopulateTokensSupplies:      pcf.flagsConfig.RepopulateTokensSupplies,
			ManagedPeersHolder:            pcf.crypto.ManagedPeersHolder(),
			StateStatsHandler:             pcf.statusCoreComponents.StateStatsHandler(),
		},
	)
	if err != nil {
		return nil, err
	}

	if pcf.bootstrapComponents.ShardCoordinator().SelfId() == core.MetachainShardId {
		store, errStore := storageServiceCreator.CreateForMeta()
		if errStore != nil {
			return nil, errStore
		}

		return pcf.createStorageRequestersForMeta(
			store,
			manualEpochStartNotifier,
		)
	}

	store, err := storageServiceCreator.CreateForShard()
	if err != nil {
		return nil, err
	}

	return pcf.createStorageRequestersForShard(
		store,
		manualEpochStartNotifier,
	)
}

func (pcf *processComponentsFactory) createStorageRequestersForMeta(
	store dataRetriever.StorageService,
	manualEpochStartNotifier dataRetriever.ManualEpochStartNotifier,
) (dataRetriever.RequestersContainerFactory, error) {
	dataPacker, err := partitioning.NewSimpleDataPacker(pcf.coreData.InternalMarshalizer())
	if err != nil {
		return nil, err
	}

	requestersContainerFactoryArgs := storagerequesterscontainer.FactoryArgs{
		GeneralConfig:            pcf.config,
		ShardIDForTries:          pcf.importDBConfig.ImportDBTargetShardID,
		ChainID:                  pcf.coreData.ChainID(),
		WorkingDirectory:         pcf.importDBConfig.ImportDBWorkingDir,
		Hasher:                   pcf.coreData.Hasher(),
		ShardCoordinator:         pcf.bootstrapComponents.ShardCoordinator(),
		Messenger:                pcf.network.NetworkMessenger(),
		Store:                    store,
		Marshalizer:              pcf.coreData.InternalMarshalizer(),
		Uint64ByteSliceConverter: pcf.coreData.Uint64ByteSliceConverter(),
		DataPacker:               dataPacker,
		ManualEpochStartNotifier: manualEpochStartNotifier,
		ChanGracefullyClose:      pcf.coreData.ChanStopNodeProcess(),
		EnableEpochsHandler:      pcf.coreData.EnableEpochsHandler(),
		StateStatsHandler:        pcf.statusCoreComponents.StateStatsHandler(),
	}

	return storagerequesterscontainer.NewMetaRequestersContainerFactory(requestersContainerFactoryArgs)
}

func (pcf *processComponentsFactory) createStorageRequestersForShard(
	store dataRetriever.StorageService,
	manualEpochStartNotifier dataRetriever.ManualEpochStartNotifier,
) (dataRetriever.RequestersContainerFactory, error) {
	dataPacker, err := partitioning.NewSimpleDataPacker(pcf.coreData.InternalMarshalizer())
	if err != nil {
		return nil, err
	}

	requestersContainerFactoryArgs := storagerequesterscontainer.FactoryArgs{
		GeneralConfig:            pcf.config,
		ShardIDForTries:          pcf.importDBConfig.ImportDBTargetShardID,
		ChainID:                  pcf.coreData.ChainID(),
		WorkingDirectory:         pcf.importDBConfig.ImportDBWorkingDir,
		Hasher:                   pcf.coreData.Hasher(),
		ShardCoordinator:         pcf.bootstrapComponents.ShardCoordinator(),
		Messenger:                pcf.network.NetworkMessenger(),
		Store:                    store,
		Marshalizer:              pcf.coreData.InternalMarshalizer(),
		Uint64ByteSliceConverter: pcf.coreData.Uint64ByteSliceConverter(),
		DataPacker:               dataPacker,
		ManualEpochStartNotifier: manualEpochStartNotifier,
		ChanGracefullyClose:      pcf.coreData.ChanStopNodeProcess(),
		EnableEpochsHandler:      pcf.coreData.EnableEpochsHandler(),
		StateStatsHandler:        pcf.statusCoreComponents.StateStatsHandler(),
	}

	return storagerequesterscontainer.NewShardRequestersContainerFactory(requestersContainerFactoryArgs)
}

func (pcf *processComponentsFactory) newShardInterceptorContainerFactory(
	headerSigVerifier process.InterceptedHeaderSigVerifier,
	headerIntegrityVerifier nodeFactory.HeaderIntegrityVerifierHandler,
	validityAttester process.ValidityAttester,
	epochStartTrigger process.EpochStartTriggerHandler,
	requestHandler process.RequestHandler,
	mainPeerShardMapper *networksharding.PeerShardMapper,
	fullArchivePeerShardMapper *networksharding.PeerShardMapper,
	hardforkTrigger factory.HardforkTrigger,
	nodeOperationMode common.NodeOperation,
) (process.InterceptorsContainerFactory, process.TimeCacher, error) {
	headerBlackList := cache.NewTimeCache(timeSpanForBadHeaders)
	shardInterceptorsContainerFactoryArgs := interceptorscontainer.CommonInterceptorsContainerFactoryArgs{
		CoreComponents:                 pcf.coreData,
		CryptoComponents:               pcf.crypto,
		Accounts:                       pcf.state.AccountsAdapter(),
		ShardCoordinator:               pcf.bootstrapComponents.ShardCoordinator(),
		NodesCoordinator:               pcf.nodesCoordinator,
		MainMessenger:                  pcf.network.NetworkMessenger(),
		FullArchiveMessenger:           pcf.network.FullArchiveNetworkMessenger(),
		Store:                          pcf.data.StorageService(),
		DataPool:                       pcf.data.Datapool(),
		MaxTxNonceDeltaAllowed:         common.MaxTxNonceDeltaAllowed,
		TxFeeHandler:                   pcf.coreData.EconomicsData(),
		BlockBlackList:                 headerBlackList,
		HeaderSigVerifier:              headerSigVerifier,
		HeaderIntegrityVerifier:        headerIntegrityVerifier,
		ValidityAttester:               validityAttester,
		EpochStartTrigger:              epochStartTrigger,
		WhiteListHandler:               pcf.whiteListHandler,
		WhiteListerVerifiedTxs:         pcf.whiteListerVerifiedTxs,
		AntifloodHandler:               pcf.network.InputAntiFloodHandler(),
		ArgumentsParser:                smartContract.NewArgumentParser(),
		PreferredPeersHolder:           pcf.network.PreferredPeersHolderHandler(),
		SizeCheckDelta:                 pcf.config.Marshalizer.SizeCheckDelta,
		RequestHandler:                 requestHandler,
		PeerSignatureHandler:           pcf.crypto.PeerSignatureHandler(),
		SignaturesHandler:              pcf.network.NetworkMessenger(),
		HeartbeatExpiryTimespanInSec:   pcf.config.HeartbeatV2.HeartbeatExpiryTimespanInSec,
		MainPeerShardMapper:            mainPeerShardMapper,
		FullArchivePeerShardMapper:     fullArchivePeerShardMapper,
		HardforkTrigger:                hardforkTrigger,
		NodeOperationMode:              nodeOperationMode,
		InterceptedDataVerifierFactory: pcf.interceptedDataVerifierFactory,
	}

	interceptorContainerFactory, err := interceptorscontainer.NewShardInterceptorsContainerFactory(shardInterceptorsContainerFactoryArgs)
	if err != nil {
		return nil, nil, err
	}

	return interceptorContainerFactory, headerBlackList, nil
}

func (pcf *processComponentsFactory) newMetaInterceptorContainerFactory(
	headerSigVerifier process.InterceptedHeaderSigVerifier,
	headerIntegrityVerifier nodeFactory.HeaderIntegrityVerifierHandler,
	validityAttester process.ValidityAttester,
	epochStartTrigger process.EpochStartTriggerHandler,
	requestHandler process.RequestHandler,
	mainPeerShardMapper *networksharding.PeerShardMapper,
	fullArchivePeerShardMapper *networksharding.PeerShardMapper,
	hardforkTrigger factory.HardforkTrigger,
	nodeOperationMode common.NodeOperation,
) (process.InterceptorsContainerFactory, process.TimeCacher, error) {
	headerBlackList := cache.NewTimeCache(timeSpanForBadHeaders)
	metaInterceptorsContainerFactoryArgs := interceptorscontainer.CommonInterceptorsContainerFactoryArgs{
		CoreComponents:                 pcf.coreData,
		CryptoComponents:               pcf.crypto,
		ShardCoordinator:               pcf.bootstrapComponents.ShardCoordinator(),
		NodesCoordinator:               pcf.nodesCoordinator,
		MainMessenger:                  pcf.network.NetworkMessenger(),
		FullArchiveMessenger:           pcf.network.FullArchiveNetworkMessenger(),
		Store:                          pcf.data.StorageService(),
		DataPool:                       pcf.data.Datapool(),
		Accounts:                       pcf.state.AccountsAdapter(),
		MaxTxNonceDeltaAllowed:         common.MaxTxNonceDeltaAllowed,
		TxFeeHandler:                   pcf.coreData.EconomicsData(),
		BlockBlackList:                 headerBlackList,
		HeaderSigVerifier:              headerSigVerifier,
		HeaderIntegrityVerifier:        headerIntegrityVerifier,
		ValidityAttester:               validityAttester,
		EpochStartTrigger:              epochStartTrigger,
		WhiteListHandler:               pcf.whiteListHandler,
		WhiteListerVerifiedTxs:         pcf.whiteListerVerifiedTxs,
		AntifloodHandler:               pcf.network.InputAntiFloodHandler(),
		ArgumentsParser:                smartContract.NewArgumentParser(),
		SizeCheckDelta:                 pcf.config.Marshalizer.SizeCheckDelta,
		PreferredPeersHolder:           pcf.network.PreferredPeersHolderHandler(),
		RequestHandler:                 requestHandler,
		PeerSignatureHandler:           pcf.crypto.PeerSignatureHandler(),
		SignaturesHandler:              pcf.network.NetworkMessenger(),
		HeartbeatExpiryTimespanInSec:   pcf.config.HeartbeatV2.HeartbeatExpiryTimespanInSec,
		MainPeerShardMapper:            mainPeerShardMapper,
		FullArchivePeerShardMapper:     fullArchivePeerShardMapper,
		HardforkTrigger:                hardforkTrigger,
		NodeOperationMode:              nodeOperationMode,
		InterceptedDataVerifierFactory: pcf.interceptedDataVerifierFactory,
	}

	interceptorContainerFactory, err := interceptorscontainer.NewMetaInterceptorsContainerFactory(metaInterceptorsContainerFactoryArgs)
	if err != nil {
		return nil, nil, err
	}

	return interceptorContainerFactory, headerBlackList, nil
}

func (pcf *processComponentsFactory) newForkDetector(
	headerBlackList process.TimeCacher,
	blockTracker process.BlockTracker,
) (process.ForkDetector, error) {
	shardCoordinator := pcf.bootstrapComponents.ShardCoordinator()
	if shardCoordinator.SelfId() < shardCoordinator.NumberOfShards() {
		return sync.NewShardForkDetector(
			pcf.coreData.RoundHandler(),
			headerBlackList,
			blockTracker,
			pcf.coreData.GenesisNodesSetup().GetStartTime(),
			pcf.coreData.EnableEpochsHandler(),
			pcf.data.Datapool().Proofs())
	}
	if shardCoordinator.SelfId() == core.MetachainShardId {
		return sync.NewMetaForkDetector(
			pcf.coreData.RoundHandler(),
			headerBlackList,
			blockTracker,
			pcf.coreData.GenesisNodesSetup().GetStartTime(),
			pcf.coreData.EnableEpochsHandler(),
			pcf.data.Datapool().Proofs())
	}

	return nil, errors.New("could not create fork detector")
}

// prepareNetworkShardingCollectorForMessenger will create the network sharding collector and apply it to the provided network messenger
func (pcf *processComponentsFactory) prepareNetworkShardingCollectorForMessenger(messenger p2p.Messenger) (*networksharding.PeerShardMapper, error) {
	networkShardingCollector, err := createNetworkShardingCollector(
		&pcf.config,
		pcf.nodesCoordinator,
		pcf.network.PreferredPeersHolderHandler(),
	)
	if err != nil {
		return nil, err
	}

	localID := pcf.network.NetworkMessenger().ID()
	networkShardingCollector.UpdatePeerIDInfo(localID, pcf.crypto.PublicKeyBytes(), pcf.bootstrapComponents.ShardCoordinator().SelfId())

	err = messenger.SetPeerShardResolver(networkShardingCollector)
	if err != nil {
		return nil, err
	}

	return networkShardingCollector, nil
}

func (pcf *processComponentsFactory) createExportFactoryHandler(
	headerValidator epochStart.HeaderValidator,
	requestHandler process.RequestHandler,
	resolversContainer dataRetriever.ResolversContainer,
	requestersContainer dataRetriever.RequestersContainer,
	mainInterceptorsContainer process.InterceptorsContainer,
	fullArchiveInterceptorsContainer process.InterceptorsContainer,
	headerSigVerifier process.InterceptedHeaderSigVerifier,
	blockTracker process.ValidityAttester,
) (update.ExportFactoryHandler, error) {

	hardforkConfig := pcf.config.Hardfork
	accountsDBs := make(map[state.AccountsDbIdentifier]state.AccountsAdapter)
	accountsDBs[state.UserAccountsState] = pcf.state.AccountsAdapter()
	accountsDBs[state.PeerAccountsState] = pcf.state.PeerAccounts()
	exportFolder := filepath.Join(pcf.flagsConfig.WorkingDir, hardforkConfig.ImportFolder)
	nodeOperationMode := common.NormalOperation
	if pcf.prefConfigs.Preferences.FullArchive {
		nodeOperationMode = common.FullArchiveMode
	}
	argsExporter := updateFactory.ArgsExporter{
		CoreComponents:                   pcf.coreData,
		CryptoComponents:                 pcf.crypto,
		StatusCoreComponents:             pcf.statusCoreComponents,
		NetworkComponents:                pcf.network,
		HeaderValidator:                  headerValidator,
		DataPool:                         pcf.data.Datapool(),
		StorageService:                   pcf.data.StorageService(),
		RequestHandler:                   requestHandler,
		ShardCoordinator:                 pcf.bootstrapComponents.ShardCoordinator(),
		ActiveAccountsDBs:                accountsDBs,
		ExistingResolvers:                resolversContainer,
		ExistingRequesters:               requestersContainer,
		ExportFolder:                     exportFolder,
		ExportTriesStorageConfig:         hardforkConfig.ExportTriesStorageConfig,
		ExportStateStorageConfig:         hardforkConfig.ExportStateStorageConfig,
		ExportStateKeysConfig:            hardforkConfig.ExportKeysStorageConfig,
		MaxTrieLevelInMemory:             pcf.config.StateTriesConfig.MaxStateTrieLevelInMemory,
		WhiteListHandler:                 pcf.whiteListHandler,
		WhiteListerVerifiedTxs:           pcf.whiteListerVerifiedTxs,
		MainInterceptorsContainer:        mainInterceptorsContainer,
		FullArchiveInterceptorsContainer: fullArchiveInterceptorsContainer,
		NodesCoordinator:                 pcf.nodesCoordinator,
		HeaderSigVerifier:                headerSigVerifier,
		HeaderIntegrityVerifier:          pcf.bootstrapComponents.HeaderIntegrityVerifier(),
		ValidityAttester:                 blockTracker,
		RoundHandler:                     pcf.coreData.RoundHandler(),
		InterceptorDebugConfig:           pcf.config.Debug.InterceptorResolver,
		MaxHardCapForMissingNodes:        pcf.config.TrieSync.MaxHardCapForMissingNodes,
		NumConcurrentTrieSyncers:         pcf.config.TrieSync.NumConcurrentTrieSyncers,
		TrieSyncerVersion:                pcf.config.TrieSync.TrieSyncerVersion,
		NodeOperationMode:                nodeOperationMode,
		InterceptedDataVerifierFactory:   pcf.interceptedDataVerifierFactory,
	}
	return updateFactory.NewExportHandlerFactory(argsExporter)
}

func (pcf *processComponentsFactory) createHardforkTrigger(epochStartTrigger update.EpochHandler) (factory.HardforkTrigger, error) {
	hardforkConfig := pcf.config.Hardfork
	selfPubKeyBytes := pcf.crypto.PublicKeyBytes()
	triggerPubKeyBytes, err := pcf.coreData.ValidatorPubKeyConverter().Decode(hardforkConfig.PublicKeyToListenFrom)
	if err != nil {
		return nil, fmt.Errorf("%w while decoding HardforkConfig.PublicKeyToListenFrom", err)
	}

	argTrigger := trigger.ArgHardforkTrigger{
		TriggerPubKeyBytes:        triggerPubKeyBytes,
		SelfPubKeyBytes:           selfPubKeyBytes,
		Enabled:                   hardforkConfig.EnableTrigger,
		EnabledAuthenticated:      hardforkConfig.EnableTriggerFromP2P,
		ArgumentParser:            smartContract.NewArgumentParser(),
		EpochProvider:             epochStartTrigger,
		ExportFactoryHandler:      &updateDisabled.ExportFactoryHandler{},
		ChanStopNodeProcess:       pcf.coreData.ChanStopNodeProcess(),
		EpochConfirmedNotifier:    pcf.coreData.EpochStartNotifierWithConfirm(),
		CloseAfterExportInMinutes: hardforkConfig.CloseAfterExportInMinutes,
		ImportStartHandler:        pcf.importStartHandler,
		RoundHandler:              pcf.coreData.RoundHandler(),
	}

	return trigger.NewTrigger(argTrigger)
}

func createNetworkShardingCollector(
	config *config.Config,
	nodesCoordinator nodesCoordinator.NodesCoordinator,
	preferredPeersHolder factory.PreferredPeersHolderHandler,
) (*networksharding.PeerShardMapper, error) {

	cacheConfig := config.PublicKeyPeerId
	cachePkPid, err := createCache(cacheConfig)
	if err != nil {
		return nil, err
	}

	cacheConfig = config.PublicKeyShardId
	cachePkShardID, err := createCache(cacheConfig)
	if err != nil {
		return nil, err
	}

	cacheConfig = config.PeerIdShardId
	cachePidShardID, err := createCache(cacheConfig)
	if err != nil {
		return nil, err
	}

	arg := networksharding.ArgPeerShardMapper{
		PeerIdPkCache:         cachePkPid,
		FallbackPkShardCache:  cachePkShardID,
		FallbackPidShardCache: cachePidShardID,
		NodesCoordinator:      nodesCoordinator,
		PreferredPeersHolder:  preferredPeersHolder,
	}
	return networksharding.NewPeerShardMapper(arg)
}

func createCache(cacheConfig config.CacheConfig) (storage.Cacher, error) {
	return storageunit.NewCache(storageFactory.GetCacherFromConfig(cacheConfig))
}

func checkProcessComponentsArgs(args ProcessComponentsFactoryArgs) error {
	baseErrMessage := "error creating process components"
	if check.IfNil(args.AccountsParser) {
		return fmt.Errorf("%s: %w", baseErrMessage, errorsMx.ErrNilAccountsParser)
	}
	if check.IfNil(args.GasSchedule) {
		return fmt.Errorf("%s: %w", baseErrMessage, errorsMx.ErrNilGasSchedule)
	}
	if check.IfNil(args.Data) {
		return fmt.Errorf("%s: %w", baseErrMessage, errorsMx.ErrNilDataComponentsHolder)
	}
	if check.IfNil(args.Data.Blockchain()) {
		return fmt.Errorf("%s: %w", baseErrMessage, errorsMx.ErrNilBlockChainHandler)
	}
	if check.IfNil(args.Data.Datapool()) {
		return fmt.Errorf("%s: %w", baseErrMessage, errorsMx.ErrNilDataPoolsHolder)
	}
	if check.IfNil(args.Data.StorageService()) {
		return fmt.Errorf("%s: %w", baseErrMessage, errorsMx.ErrNilStorageService)
	}
	if check.IfNil(args.CoreData) {
		return fmt.Errorf("%s: %w", baseErrMessage, errorsMx.ErrNilCoreComponentsHolder)
	}
	if check.IfNil(args.CoreData.EconomicsData()) {
		return fmt.Errorf("%s: %w", baseErrMessage, errorsMx.ErrNilEconomicsData)
	}
	if check.IfNil(args.CoreData.GenesisNodesSetup()) {
		return fmt.Errorf("%s: %w", baseErrMessage, errorsMx.ErrNilGenesisNodesSetupHandler)
	}
	if check.IfNil(args.CoreData.AddressPubKeyConverter()) {
		return fmt.Errorf("%s: %w", baseErrMessage, errorsMx.ErrNilAddressPublicKeyConverter)
	}
	if check.IfNil(args.CoreData.EpochNotifier()) {
		return fmt.Errorf("%s: %w", baseErrMessage, errorsMx.ErrNilEpochNotifier)
	}
	if check.IfNil(args.CoreData.ValidatorPubKeyConverter()) {
		return fmt.Errorf("%s: %w", baseErrMessage, errorsMx.ErrNilPubKeyConverter)
	}
	if check.IfNil(args.CoreData.InternalMarshalizer()) {
		return fmt.Errorf("%s: %w", baseErrMessage, errorsMx.ErrNilInternalMarshalizer)
	}
	if check.IfNil(args.CoreData.Uint64ByteSliceConverter()) {
		return fmt.Errorf("%s: %w", baseErrMessage, errorsMx.ErrNilUint64ByteSliceConverter)
	}
	if check.IfNil(args.Crypto) {
		return fmt.Errorf("%s: %w", baseErrMessage, errorsMx.ErrNilCryptoComponentsHolder)
	}
	if check.IfNil(args.Crypto.BlockSignKeyGen()) {
		return fmt.Errorf("%s: %w", baseErrMessage, errorsMx.ErrNilBlockSignKeyGen)
	}
	if check.IfNil(args.State) {
		return fmt.Errorf("%s: %w", baseErrMessage, errorsMx.ErrNilStateComponentsHolder)
	}
	if check.IfNil(args.State.AccountsAdapter()) {
		return fmt.Errorf("%s: %w", baseErrMessage, errorsMx.ErrNilAccountsAdapter)
	}
	if check.IfNil(args.Network) {
		return fmt.Errorf("%s: %w", baseErrMessage, errorsMx.ErrNilNetworkComponentsHolder)
	}
	if check.IfNil(args.Network.NetworkMessenger()) {
		return fmt.Errorf("%s: %w", baseErrMessage, errorsMx.ErrNilMessenger)
	}
	if check.IfNil(args.Network.InputAntiFloodHandler()) {
		return fmt.Errorf("%s: %w", baseErrMessage, errorsMx.ErrNilInputAntiFloodHandler)
	}
	if args.SystemSCConfig == nil {
		return fmt.Errorf("%s: %w", baseErrMessage, errorsMx.ErrNilSystemSCConfig)
	}
	if check.IfNil(args.BootstrapComponents) {
		return fmt.Errorf("%s: %w", baseErrMessage, errorsMx.ErrNilBootstrapComponentsHolder)
	}
	if check.IfNil(args.BootstrapComponents.ShardCoordinator()) {
		return fmt.Errorf("%s: %w", baseErrMessage, errorsMx.ErrNilShardCoordinator)
	}
	if check.IfNil(args.BootstrapComponents.EpochBootstrapParams()) {
		return fmt.Errorf("%s: %w", baseErrMessage, errorsMx.ErrNilBootstrapParamsHandler)
	}
	if check.IfNil(args.StatusComponents) {
		return fmt.Errorf("%s: %w", baseErrMessage, errorsMx.ErrNilStatusComponentsHolder)
	}
	if check.IfNil(args.StatusComponents.OutportHandler()) {
		return fmt.Errorf("%s: %w", baseErrMessage, errorsMx.ErrNilOutportHandler)
	}
	if check.IfNil(args.HistoryRepo) {
		return fmt.Errorf("%s: %w", baseErrMessage, errorsMx.ErrNilHistoryRepository)
	}
	if check.IfNil(args.StatusCoreComponents) {
		return fmt.Errorf("%s: %w", baseErrMessage, errorsMx.ErrNilStatusCoreComponents)
	}
	if check.IfNil(args.TxExecutionOrderHandler) {
		return fmt.Errorf("%s: %w", baseErrMessage, process.ErrNilTxExecutionOrderHandler)
	}

	return nil
}

// Close closes all underlying components that need closing
func (pc *processComponents) Close() error {
	if !check.IfNil(pc.blockProcessor) {
		log.LogIfError(pc.blockProcessor.Close())
	}
	if !check.IfNil(pc.validatorsProvider) {
		log.LogIfError(pc.validatorsProvider.Close())
	}
	if !check.IfNil(pc.miniBlocksPoolCleaner) {
		log.LogIfError(pc.miniBlocksPoolCleaner.Close())
	}
	if !check.IfNil(pc.txsPoolCleaner) {
		log.LogIfError(pc.txsPoolCleaner.Close())
	}
	if !check.IfNil(pc.epochStartTrigger) {
		log.LogIfError(pc.epochStartTrigger.Close())
	}
	if !check.IfNil(pc.importHandler) {
		log.LogIfError(pc.importHandler.Close())
	}
	// only calling close on the mainInterceptorsContainer as it should be the same interceptors on full archive
	if !check.IfNil(pc.mainInterceptorsContainer) {
		log.LogIfError(pc.mainInterceptorsContainer.Close())
	}
	if !check.IfNil(pc.vmFactoryForTxSimulator) {
		log.LogIfError(pc.vmFactoryForTxSimulator.Close())
	}
	if !check.IfNil(pc.vmFactoryForProcessing) {
		log.LogIfError(pc.vmFactoryForProcessing.Close())
	}
	if !check.IfNil(pc.txsSender) {
		log.LogIfError(pc.txsSender.Close())
	}
	if !check.IfNil(pc.interceptedDataVerifierFactory) {
		log.LogIfError(pc.interceptedDataVerifierFactory.Close())
	}

	return nil
}

func wrapTxsInfo(txs map[string]*outport.TxInfo) map[string]data.TransactionHandler {
	ret := make(map[string]data.TransactionHandler, len(txs))
	for hash, tx := range txs {
		ret[hash] = tx.Transaction
	}

	return ret
}

func wrapSCRsInfo(scrs map[string]*outport.SCRInfo) map[string]data.TransactionHandler {
	ret := make(map[string]data.TransactionHandler, len(scrs))
	for hash, scr := range scrs {
		ret[hash] = scr.SmartContractResult
	}

	return ret
}

func wrapReceipts(receipts map[string]*receipt.Receipt) map[string]data.TransactionHandler {
	ret := make(map[string]data.TransactionHandler, len(receipts))
	for hash, r := range receipts {
		ret[hash] = r
	}

	return ret
}

func wrapLogs(logs []*outport.LogData) []*data.LogData {
	ret := make([]*data.LogData, len(logs))

	for idx, logData := range logs {
		ret[idx] = &data.LogData{
			LogHandler: logData.Log,
			TxHash:     logData.TxHash,
		}
	}

	return ret
}<|MERGE_RESOLUTION|>--- conflicted
+++ resolved
@@ -928,12 +928,7 @@
 		GenesisEpoch:            pcf.config.EpochStartConfig.GenesisEpoch,
 		GenesisNonce:            pcf.genesisNonce,
 		GenesisRound:            pcf.genesisRound,
-<<<<<<< HEAD
-		TxPoolConfig:            pcf.config.TransactionsPool,
-		MempoolSelection:        pcf.config.MempoolSelection,
-=======
 		MempoolSelectionConfig:  pcf.config.MempoolSelection,
->>>>>>> ac497575
 	}
 
 	gbc, err := processGenesis.NewGenesisBlockCreator(arg)
