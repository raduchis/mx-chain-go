package processing

import (
	"context"
	"errors"
	"fmt"
	"math/big"
	"path/filepath"
	"time"

	nodeFactory "github.com/multiversx/mx-chain-go/cmd/node/factory"
	"github.com/multiversx/mx-chain-go/common"
	"github.com/multiversx/mx-chain-go/common/errChan"
	"github.com/multiversx/mx-chain-go/config"
	"github.com/multiversx/mx-chain-go/consensus"
	"github.com/multiversx/mx-chain-go/dataRetriever"
	"github.com/multiversx/mx-chain-go/dataRetriever/factory/containers"
	"github.com/multiversx/mx-chain-go/dataRetriever/factory/epochProviders"
	requesterscontainer "github.com/multiversx/mx-chain-go/dataRetriever/factory/requestersContainer"
	"github.com/multiversx/mx-chain-go/dataRetriever/factory/resolverscontainer"
	disabledResolversContainer "github.com/multiversx/mx-chain-go/dataRetriever/factory/resolverscontainer/disabled"
	storagerequesterscontainer "github.com/multiversx/mx-chain-go/dataRetriever/factory/storageRequestersContainer"
	"github.com/multiversx/mx-chain-go/dataRetriever/requestHandlers"
	"github.com/multiversx/mx-chain-go/dblookupext"
	"github.com/multiversx/mx-chain-go/epochStart"
	"github.com/multiversx/mx-chain-go/epochStart/metachain"
	"github.com/multiversx/mx-chain-go/epochStart/notifier"
	"github.com/multiversx/mx-chain-go/epochStart/shardchain"
	errorsMx "github.com/multiversx/mx-chain-go/errors"
	"github.com/multiversx/mx-chain-go/factory"
	"github.com/multiversx/mx-chain-go/factory/disabled"
	"github.com/multiversx/mx-chain-go/fallback"
	"github.com/multiversx/mx-chain-go/genesis"
	"github.com/multiversx/mx-chain-go/genesis/checking"
	processGenesis "github.com/multiversx/mx-chain-go/genesis/process"
	"github.com/multiversx/mx-chain-go/p2p"
	"github.com/multiversx/mx-chain-go/process"
	"github.com/multiversx/mx-chain-go/process/block"
	"github.com/multiversx/mx-chain-go/process/block/bootstrapStorage"
	"github.com/multiversx/mx-chain-go/process/block/cutoff"
	"github.com/multiversx/mx-chain-go/process/block/pendingMb"
	"github.com/multiversx/mx-chain-go/process/block/poolsCleaner"
	"github.com/multiversx/mx-chain-go/process/block/preprocess"
	"github.com/multiversx/mx-chain-go/process/block/processedMb"
	"github.com/multiversx/mx-chain-go/process/factory/interceptorscontainer"
	"github.com/multiversx/mx-chain-go/process/headerCheck"
	"github.com/multiversx/mx-chain-go/process/heartbeat/validator"
	"github.com/multiversx/mx-chain-go/process/peer"
	"github.com/multiversx/mx-chain-go/process/receipts"
	"github.com/multiversx/mx-chain-go/process/smartContract"
	"github.com/multiversx/mx-chain-go/process/sync"
	"github.com/multiversx/mx-chain-go/process/track"
	"github.com/multiversx/mx-chain-go/process/transactionLog"
	"github.com/multiversx/mx-chain-go/process/txsSender"
	"github.com/multiversx/mx-chain-go/redundancy"
	"github.com/multiversx/mx-chain-go/sharding"
	"github.com/multiversx/mx-chain-go/sharding/networksharding"
	"github.com/multiversx/mx-chain-go/sharding/nodesCoordinator"
	"github.com/multiversx/mx-chain-go/state"
	"github.com/multiversx/mx-chain-go/state/accounts"
	"github.com/multiversx/mx-chain-go/state/parsers"
	"github.com/multiversx/mx-chain-go/storage"
	"github.com/multiversx/mx-chain-go/storage/cache"
	storageFactory "github.com/multiversx/mx-chain-go/storage/factory"
	"github.com/multiversx/mx-chain-go/storage/storageunit"
	"github.com/multiversx/mx-chain-go/update"
	updateDisabled "github.com/multiversx/mx-chain-go/update/disabled"
	updateFactory "github.com/multiversx/mx-chain-go/update/factory"
	"github.com/multiversx/mx-chain-go/update/trigger"

	"github.com/multiversx/mx-chain-core-go/core"
	"github.com/multiversx/mx-chain-core-go/core/check"
	"github.com/multiversx/mx-chain-core-go/core/partitioning"
	"github.com/multiversx/mx-chain-core-go/data"
	"github.com/multiversx/mx-chain-core-go/data/alteredAccount"
	dataBlock "github.com/multiversx/mx-chain-core-go/data/block"
	"github.com/multiversx/mx-chain-core-go/data/outport"
	"github.com/multiversx/mx-chain-core-go/data/receipt"
	vmcommon "github.com/multiversx/mx-chain-vm-common-go"
	vmcommonBuiltInFunctions "github.com/multiversx/mx-chain-vm-common-go/builtInFunctions"
)

// timeSpanForBadHeaders is the expiry time for an added block header hash
var timeSpanForBadHeaders = time.Minute * 2

// processComponents struct holds the process components
type processComponents struct {
	nodesCoordinator                 nodesCoordinator.NodesCoordinator
	shardCoordinator                 sharding.Coordinator
	mainInterceptorsContainer        process.InterceptorsContainer
	fullArchiveInterceptorsContainer process.InterceptorsContainer
	resolversContainer               dataRetriever.ResolversContainer
	requestersFinder                 dataRetriever.RequestersFinder
	roundHandler                     consensus.RoundHandler
	epochStartTrigger                epochStart.TriggerHandler
	epochStartNotifier               factory.EpochStartNotifier
	forkDetector                     process.ForkDetector
	blockProcessor                   process.BlockProcessor
	blackListHandler                 process.TimeCacher
	bootStorer                       process.BootStorer
	headerSigVerifier                process.InterceptedHeaderSigVerifier
	headerIntegrityVerifier          nodeFactory.HeaderIntegrityVerifierHandler
	validatorsStatistics             process.ValidatorStatisticsProcessor
	validatorsProvider               process.ValidatorsProvider
	blockTracker                     process.BlockTracker
	pendingMiniBlocksHandler         process.PendingMiniBlocksHandler
	requestHandler                   process.RequestHandler
	txLogsProcessor                  process.TransactionLogProcessorDatabase
	headerConstructionValidator      process.HeaderConstructionValidator
	mainPeerShardMapper              process.NetworkShardingCollector
	fullArchivePeerShardMapper       process.NetworkShardingCollector
	apiTransactionEvaluator          factory.TransactionEvaluator
	miniBlocksPoolCleaner            process.PoolsCleaner
	txsPoolCleaner                   process.PoolsCleaner
	fallbackHeaderValidator          process.FallbackHeaderValidator
	whiteListHandler                 process.WhiteListHandler
	whiteListerVerifiedTxs           process.WhiteListHandler
	historyRepository                dblookupext.HistoryRepository
	importStartHandler               update.ImportStartHandler
	requestedItemsHandler            dataRetriever.RequestedItemsHandler
	importHandler                    update.ImportHandler
	nodeRedundancyHandler            consensus.NodeRedundancyHandler
	currentEpochProvider             dataRetriever.CurrentNetworkEpochProviderHandler
	vmFactoryForTxSimulator          process.VirtualMachinesContainerFactory
	vmFactoryForProcessing           process.VirtualMachinesContainerFactory
	scheduledTxsExecutionHandler     process.ScheduledTxsExecutionHandler
	txsSender                        process.TxsSenderHandler
	hardforkTrigger                  factory.HardforkTrigger
	processedMiniBlocksTracker       process.ProcessedMiniBlocksTracker
	esdtDataStorageForApi            vmcommon.ESDTNFTStorageHandler
	accountsParser                   genesis.AccountsParser
	receiptsRepository               factory.ReceiptsRepository
	sentSignaturesTracker            process.SentSignaturesTracker
<<<<<<< HEAD
	incomingHeaderHandler            process.IncomingHeaderSubscriber
=======
	epochSystemSCProcessor           process.EpochStartSystemSCProcessor
>>>>>>> e1f9dfd8
}

// ProcessComponentsFactoryArgs holds the arguments needed to create a process components factory
type ProcessComponentsFactoryArgs struct {
	Config                 config.Config
	RoundConfig            config.RoundConfig
	EpochConfig            config.EpochConfig
	PrefConfigs            config.Preferences
	ImportDBConfig         config.ImportDbConfig
	EconomicsConfig        config.EconomicsConfig
	SmartContractParser    genesis.InitialSmartContractParser
	GasSchedule            core.GasScheduleNotifier
	NodesCoordinator       nodesCoordinator.NodesCoordinator
	RequestedItemsHandler  dataRetriever.RequestedItemsHandler
	WhiteListHandler       process.WhiteListHandler
	WhiteListerVerifiedTxs process.WhiteListHandler
	MaxRating              uint32
	SystemSCConfig         *config.SystemSmartContractsConfig
	ImportStartHandler     update.ImportStartHandler
	HistoryRepo            dblookupext.HistoryRepository
	FlagsConfig            config.ContextFlagsConfig

	Data                    factory.DataComponentsHolder
	CoreData                factory.CoreComponentsHolder
	Crypto                  factory.CryptoComponentsHolder
	State                   factory.StateComponentsHolder
	Network                 factory.NetworkComponentsHolder
	BootstrapComponents     factory.BootstrapComponentsHolder
	StatusComponents        factory.StatusComponentsHolder
	StatusCoreComponents    factory.StatusCoreComponentsHolder
	RunTypeComponents       factory.RunTypeComponentsHolder
	TxExecutionOrderHandler common.TxExecutionOrderHandler

	GenesisNonce uint64
	GenesisRound uint64

	IncomingHeaderSubscriber process.IncomingHeaderSubscriber
}

type processComponentsFactory struct {
	config                 config.Config
	roundConfig            config.RoundConfig
	epochConfig            config.EpochConfig
	prefConfigs            config.Preferences
	importDBConfig         config.ImportDbConfig
	economicsConfig        config.EconomicsConfig
	smartContractParser    genesis.InitialSmartContractParser
	gasSchedule            core.GasScheduleNotifier
	nodesCoordinator       nodesCoordinator.NodesCoordinator
	requestedItemsHandler  dataRetriever.RequestedItemsHandler
	whiteListHandler       process.WhiteListHandler
	whiteListerVerifiedTxs process.WhiteListHandler
	maxRating              uint32
	systemSCConfig         *config.SystemSmartContractsConfig
	txLogsProcessor        process.TransactionLogProcessor
	importStartHandler     update.ImportStartHandler
	historyRepo            dblookupext.HistoryRepository
	epochNotifier          process.EpochNotifier
	importHandler          update.ImportHandler
	flagsConfig            config.ContextFlagsConfig
	esdtNftStorage         vmcommon.ESDTNFTStorageHandler
	stakingDataProviderAPI peer.StakingDataProviderAPI
	auctionListSelectorAPI epochStart.AuctionListSelector

	data                    factory.DataComponentsHolder
	coreData                factory.CoreComponentsHolder
	crypto                  factory.CryptoComponentsHolder
	state                   factory.StateComponentsHolder
	network                 factory.NetworkComponentsHolder
	bootstrapComponents     factory.BootstrapComponentsHolder
	statusComponents        factory.StatusComponentsHolder
	statusCoreComponents    factory.StatusCoreComponentsHolder
	txExecutionOrderHandler common.TxExecutionOrderHandler
	runTypeComponents       factory.RunTypeComponentsHolder

	genesisNonce uint64
	genesisRound uint64

	incomingHeaderSubscriber process.IncomingHeaderSubscriber
}

// NewProcessComponentsFactory will return a new instance of processComponentsFactory
func NewProcessComponentsFactory(args ProcessComponentsFactoryArgs) (*processComponentsFactory, error) {
	err := checkProcessComponentsArgs(args)
	if err != nil {
		return nil, err
	}

	return &processComponentsFactory{
		config:                   args.Config,
		epochConfig:              args.EpochConfig,
		prefConfigs:              args.PrefConfigs,
		importDBConfig:           args.ImportDBConfig,
		economicsConfig:          args.EconomicsConfig,
		smartContractParser:      args.SmartContractParser,
		gasSchedule:              args.GasSchedule,
		nodesCoordinator:         args.NodesCoordinator,
		data:                     args.Data,
		coreData:                 args.CoreData,
		crypto:                   args.Crypto,
		state:                    args.State,
		network:                  args.Network,
		bootstrapComponents:      args.BootstrapComponents,
		statusComponents:         args.StatusComponents,
		requestedItemsHandler:    args.RequestedItemsHandler,
		whiteListHandler:         args.WhiteListHandler,
		whiteListerVerifiedTxs:   args.WhiteListerVerifiedTxs,
		maxRating:                args.MaxRating,
		systemSCConfig:           args.SystemSCConfig,
		importStartHandler:       args.ImportStartHandler,
		historyRepo:              args.HistoryRepo,
		epochNotifier:            args.CoreData.EpochNotifier(),
		statusCoreComponents:     args.StatusCoreComponents,
		flagsConfig:              args.FlagsConfig,
		txExecutionOrderHandler:  args.TxExecutionOrderHandler,
		genesisNonce:             args.GenesisNonce,
		genesisRound:             args.GenesisRound,
		roundConfig:              args.RoundConfig,
		runTypeComponents:        args.RunTypeComponents,
		incomingHeaderSubscriber: args.IncomingHeaderSubscriber,
	}, nil
}

// TODO: Think if it would make sense here to create an array of closable interfaces

// Create will create and return a struct containing process components
func (pcf *processComponentsFactory) Create() (*processComponents, error) {
	currentEpochProvider, err := epochProviders.CreateCurrentEpochProvider(
		pcf.config,
		pcf.coreData.GenesisNodesSetup().GetRoundDuration(),
		pcf.coreData.GenesisTime().Unix(),
		pcf.prefConfigs.Preferences.FullArchive,
	)
	if err != nil {
		return nil, err
	}

	pcf.epochNotifier.RegisterNotifyHandler(currentEpochProvider)

	fallbackHeaderValidator, err := fallback.NewFallbackHeaderValidator(
		pcf.data.Datapool().Headers(),
		pcf.coreData.InternalMarshalizer(),
		pcf.data.StorageService(),
	)
	if err != nil {
		return nil, err
	}

	argsHeaderSig := &headerCheck.ArgsHeaderSigVerifier{
		Marshalizer:                  pcf.coreData.InternalMarshalizer(),
		Hasher:                       pcf.coreData.Hasher(),
		NodesCoordinator:             pcf.nodesCoordinator,
		MultiSigContainer:            pcf.crypto.MultiSignerContainer(),
		SingleSigVerifier:            pcf.crypto.BlockSigner(),
		KeyGen:                       pcf.crypto.BlockSignKeyGen(),
		FallbackHeaderValidator:      fallbackHeaderValidator,
		ExtraHeaderSigVerifierHolder: pcf.runTypeComponents.ExtraHeaderSigVerifierHolder(),
	}
	headerSigVerifier, err := headerCheck.NewHeaderSigVerifier(argsHeaderSig)
	if err != nil {
		return nil, err
	}

	mainPeerShardMapper, err := pcf.prepareNetworkShardingCollectorForMessenger(pcf.network.NetworkMessenger())
	if err != nil {
		return nil, err
	}
	fullArchivePeerShardMapper, err := pcf.prepareNetworkShardingCollectorForMessenger(pcf.network.FullArchiveNetworkMessenger())
	if err != nil {
		return nil, err
	}

	err = pcf.network.InputAntiFloodHandler().SetPeerValidatorMapper(mainPeerShardMapper)
	if err != nil {
		return nil, err
	}

	resolversContainerFactory, err := pcf.newResolverContainerFactory()
	if err != nil {
		return nil, err
	}

	resolversContainer, err := resolversContainerFactory.Create()
	if err != nil {
		return nil, err
	}

	requestersContainerFactory, err := pcf.newRequestersContainerFactory(currentEpochProvider)
	if err != nil {
		return nil, err
	}

	requestersContainer, err := requestersContainerFactory.Create()
	if err != nil {
		return nil, err
	}

	requestersFinder, err := containers.NewRequestersFinder(requestersContainer, pcf.bootstrapComponents.ShardCoordinator())
	if err != nil {
		return nil, err
	}

	requestHandler, err := pcf.createResolverRequestHandler(requestersFinder)
	if err != nil {
		return nil, err
	}

	txLogsStorage, err := pcf.data.StorageService().GetStorer(dataRetriever.TxLogsUnit)
	if err != nil {
		return nil, err
	}

	if !pcf.config.LogsAndEvents.SaveInStorageEnabled && pcf.config.DbLookupExtensions.Enabled {
		log.Warn("processComponentsFactory.Create() node will save logs in storage because DbLookupExtensions is enabled")
	}

	saveLogsInStorage := pcf.config.LogsAndEvents.SaveInStorageEnabled || pcf.config.DbLookupExtensions.Enabled
	txLogsProcessor, err := transactionLog.NewTxLogProcessor(transactionLog.ArgTxLogProcessor{
		Storer:               txLogsStorage,
		Marshalizer:          pcf.coreData.InternalMarshalizer(),
		SaveInStorageEnabled: saveLogsInStorage,
	})
	if err != nil {
		return nil, err
	}

	pcf.txLogsProcessor = txLogsProcessor
	genesisBlocks, initialTxs, err := pcf.generateGenesisHeadersAndApplyInitialBalances()
	if err != nil {
		return nil, err
	}

	genesisAccounts, err := pcf.indexAndReturnGenesisAccounts()
	if err != nil {
		log.Warn("cannot index genesis accounts", "error", err)
	}

	err = pcf.setGenesisHeader(genesisBlocks)
	if err != nil {
		return nil, err
	}

	validatorStatisticsProcessor, err := pcf.newValidatorStatisticsProcessor()
	if err != nil {
		return nil, err
	}

	validatorStatsRootHash, err := validatorStatisticsProcessor.RootHash()
	if err != nil {
		return nil, err
	}

	err = pcf.runTypeComponents.GenesisMetaBlockCheckerCreator().SetValidatorRootHashOnGenesisMetaBlock(genesisBlocks[core.MetachainShardId], validatorStatsRootHash)
	if err != nil {
		return nil, err
	}

	epochStartTrigger, err := pcf.newEpochStartTrigger(requestHandler)
	if err != nil {
		return nil, err
	}

	requestHandler.SetEpoch(epochStartTrigger.Epoch())

	err = dataRetriever.SetEpochHandlerToHdrResolver(resolversContainer, epochStartTrigger)
	if err != nil {
		return nil, err
	}
	err = dataRetriever.SetEpochHandlerToHdrRequester(requestersContainer, epochStartTrigger)
	if err != nil {
		return nil, err
	}

	log.Debug("Validator stats created", "validatorStatsRootHash", validatorStatsRootHash)

	err = pcf.prepareGenesisBlock(genesisBlocks)
	if err != nil {
		return nil, err
	}

	bootStr, err := pcf.data.StorageService().GetStorer(dataRetriever.BootstrapUnit)
	if err != nil {
		return nil, err
	}

	bootStorer, err := bootstrapStorage.NewBootstrapStorer(pcf.coreData.InternalMarshalizer(), bootStr)
	if err != nil {
		return nil, err
	}

	argsHeaderValidator := block.ArgsHeaderValidator{
		Hasher:      pcf.coreData.Hasher(),
		Marshalizer: pcf.coreData.InternalMarshalizer(),
	}
	headerValidator, err := pcf.runTypeComponents.HeaderValidatorCreator().CreateHeaderValidator(argsHeaderValidator)
	if err != nil {
		return nil, err
	}

	blockTracker, err := pcf.newBlockTracker(
		headerValidator,
		requestHandler,
		genesisBlocks,
	)
	if err != nil {
		return nil, err
	}

	argsMiniBlocksPoolsCleaner := poolsCleaner.ArgMiniBlocksPoolsCleaner{
		ArgBasePoolsCleaner: poolsCleaner.ArgBasePoolsCleaner{
			RoundHandler:                   pcf.coreData.RoundHandler(),
			ShardCoordinator:               pcf.bootstrapComponents.ShardCoordinator(),
			MaxRoundsToKeepUnprocessedData: pcf.config.PoolsCleanersConfig.MaxRoundsToKeepUnprocessedMiniBlocks,
		},
		MiniblocksPool: pcf.data.Datapool().MiniBlocks(),
	}
	mbsPoolsCleaner, err := poolsCleaner.NewMiniBlocksPoolsCleaner(argsMiniBlocksPoolsCleaner)
	if err != nil {
		return nil, err
	}

	mbsPoolsCleaner.StartCleaning()

	argsBasePoolsCleaner := poolsCleaner.ArgTxsPoolsCleaner{
		ArgBasePoolsCleaner: poolsCleaner.ArgBasePoolsCleaner{
			RoundHandler:                   pcf.coreData.RoundHandler(),
			ShardCoordinator:               pcf.bootstrapComponents.ShardCoordinator(),
			MaxRoundsToKeepUnprocessedData: pcf.config.PoolsCleanersConfig.MaxRoundsToKeepUnprocessedTransactions,
		},
		AddressPubkeyConverter: pcf.coreData.AddressPubKeyConverter(),
		DataPool:               pcf.data.Datapool(),
	}
	txsPoolsCleaner, err := poolsCleaner.NewTxsPoolsCleaner(argsBasePoolsCleaner)
	if err != nil {
		return nil, err
	}

	txsPoolsCleaner.StartCleaning()

	_, err = track.NewMiniBlockTrack(
		pcf.data.Datapool(),
		pcf.bootstrapComponents.ShardCoordinator(),
		pcf.whiteListHandler,
	)
	if err != nil {
		return nil, err
	}

	hardforkTrigger, err := pcf.createHardforkTrigger(epochStartTrigger)
	if err != nil {
		return nil, err
	}

	interceptorContainerFactory, blackListHandler, err := pcf.newInterceptorContainerFactory(
		headerSigVerifier,
		pcf.bootstrapComponents.HeaderIntegrityVerifier(),
		blockTracker,
		epochStartTrigger,
		requestHandler,
		mainPeerShardMapper,
		fullArchivePeerShardMapper,
		hardforkTrigger,
	)
	if err != nil {
		return nil, err
	}

	// TODO refactor all these factory calls
	mainInterceptorsContainer, fullArchiveInterceptorsContainer, err := interceptorContainerFactory.Create()
	if err != nil {
		return nil, err
	}

	exportFactoryHandler, err := pcf.createExportFactoryHandler(
		headerValidator,
		requestHandler,
		resolversContainer,
		requestersContainer,
		mainInterceptorsContainer,
		fullArchiveInterceptorsContainer,
		headerSigVerifier,
		blockTracker,
	)
	if err != nil {
		return nil, err
	}

	err = hardforkTrigger.SetExportFactoryHandler(exportFactoryHandler)
	if err != nil {
		return nil, err
	}

	var pendingMiniBlocksHandler process.PendingMiniBlocksHandler
	pendingMiniBlocksHandler, err = pendingMb.NewNilPendingMiniBlocks()
	if err != nil {
		return nil, err
	}
	if pcf.bootstrapComponents.ShardCoordinator().SelfId() == core.MetachainShardId {
		pendingMiniBlocksHandler, err = pendingMb.NewPendingMiniBlocks()
		if err != nil {
			return nil, err
		}
	}

	forkDetector, err := pcf.newForkDetector(blackListHandler, blockTracker)
	if err != nil {
		return nil, err
	}

	scheduledTxsExecutionHandler, err := pcf.createScheduledTxsExecutionHandler()
	if err != nil {
		return nil, err
	}

	esdtDataStorageArgs := vmcommonBuiltInFunctions.ArgsNewESDTDataStorage{
		Accounts:              pcf.state.AccountsAdapterAPI(),
		GlobalSettingsHandler: disabled.NewDisabledGlobalSettingHandler(),
		Marshalizer:           pcf.coreData.InternalMarshalizer(),
		ShardCoordinator:      pcf.bootstrapComponents.ShardCoordinator(),
		EnableEpochsHandler:   pcf.coreData.EnableEpochsHandler(),
	}
	pcf.esdtNftStorage, err = vmcommonBuiltInFunctions.NewESDTDataStorage(esdtDataStorageArgs)
	if err != nil {
		return nil, err
	}

	processedMiniBlocksTracker := processedMb.NewProcessedMiniBlocksTracker()

	receiptsRepository, err := receipts.NewReceiptsRepository(receipts.ArgsNewReceiptsRepository{
		Store:      pcf.data.StorageService(),
		Marshaller: pcf.coreData.InternalMarshalizer(),
		Hasher:     pcf.coreData.Hasher(),
	})
	if err != nil {
		return nil, err
	}

	blockCutoffProcessingHandler, err := cutoff.CreateBlockProcessingCutoffHandler(pcf.prefConfigs.BlockProcessingCutoff)
	if err != nil {
		return nil, err
	}

	sentSignaturesTracker, err := track.NewSentSignaturesTracker(pcf.crypto.KeysHandler())
	if err != nil {
		return nil, fmt.Errorf("%w when assembling components for the sent signatures tracker", err)
	}

	blockProcessorComponents, err := pcf.newBlockProcessor(
		requestHandler,
		forkDetector,
		epochStartTrigger,
		bootStorer,
		validatorStatisticsProcessor,
		headerValidator,
		blockTracker,
		pendingMiniBlocksHandler,
		pcf.coreData.WasmVMChangeLocker(),
		scheduledTxsExecutionHandler,
		processedMiniBlocksTracker,
		receiptsRepository,
		blockCutoffProcessingHandler,
		pcf.state.MissingTrieNodesNotifier(),
		sentSignaturesTracker,
	)
	if err != nil {
		return nil, err
	}

	startEpochNum := pcf.bootstrapComponents.EpochBootstrapParams().Epoch()
	if startEpochNum == 0 {
		err = pcf.indexGenesisBlocks(genesisBlocks, initialTxs, genesisAccounts)
		if err != nil {
			return nil, err
		}
	}

	cacheRefreshDuration := time.Duration(pcf.config.ValidatorStatistics.CacheRefreshIntervalInSec) * time.Second
	argVSP := peer.ArgValidatorsProvider{
		NodesCoordinator:                  pcf.nodesCoordinator,
		StartEpoch:                        startEpochNum,
		EpochStartEventNotifier:           pcf.coreData.EpochStartNotifierWithConfirm(),
		CacheRefreshIntervalDurationInSec: cacheRefreshDuration,
		ValidatorStatistics:               validatorStatisticsProcessor,
		MaxRating:                         pcf.maxRating,
		ValidatorPubKeyConverter:          pcf.coreData.ValidatorPubKeyConverter(),
		AddressPubKeyConverter:            pcf.coreData.AddressPubKeyConverter(),
		AuctionListSelector:               pcf.auctionListSelectorAPI,
		StakingDataProvider:               pcf.stakingDataProviderAPI,
	}

	validatorsProvider, err := peer.NewValidatorsProvider(argVSP)
	if err != nil {
		return nil, err
	}

	conversionBase := 10
	genesisNodePrice, ok := big.NewInt(0).SetString(pcf.systemSCConfig.StakingSystemSCConfig.GenesisNodePrice, conversionBase)
	if !ok {
		return nil, errors.New("invalid genesis node price")
	}

	nodesSetupChecker, err := checking.NewNodesSetupChecker(
		pcf.runTypeComponents.AccountsParser(),
		genesisNodePrice,
		pcf.coreData.ValidatorPubKeyConverter(),
		pcf.crypto.BlockSignKeyGen(),
	)
	if err != nil {
		return nil, err
	}

	err = nodesSetupChecker.Check(pcf.coreData.GenesisNodesSetup().AllInitialNodes())
	if err != nil {
		return nil, err
	}

	observerBLSPrivateKey, observerBLSPublicKey := pcf.crypto.BlockSignKeyGen().GeneratePair()
	observerBLSPublicKeyBuff, err := observerBLSPublicKey.ToByteArray()
	if err != nil {
		return nil, fmt.Errorf("error generating observerBLSPublicKeyBuff, %w", err)
	} else {
		log.Debug("generated BLS private key for redundancy handler. This key will be used on heartbeat messages "+
			"if the node is in backup mode and the main node is active", "hex public key", observerBLSPublicKeyBuff)
	}

	maxRoundsOfInactivity := int(pcf.prefConfigs.Preferences.RedundancyLevel) * pcf.config.Redundancy.MaxRoundsOfInactivityAccepted
	nodeRedundancyArg := redundancy.ArgNodeRedundancy{
		MaxRoundsOfInactivity: maxRoundsOfInactivity,
		Messenger:             pcf.network.NetworkMessenger(),
		ObserverPrivateKey:    observerBLSPrivateKey,
	}
	nodeRedundancyHandler, err := redundancy.NewNodeRedundancy(nodeRedundancyArg)
	if err != nil {
		return nil, err
	}

	dataPacker, err := partitioning.NewSimpleDataPacker(pcf.coreData.InternalMarshalizer())
	if err != nil {
		return nil, err
	}
	args := txsSender.ArgsTxsSenderWithAccumulator{
		Marshaller:        pcf.coreData.InternalMarshalizer(),
		ShardCoordinator:  pcf.bootstrapComponents.ShardCoordinator(),
		NetworkMessenger:  pcf.network.NetworkMessenger(),
		AccumulatorConfig: pcf.config.Antiflood.TxAccumulator,
		DataPacker:        dataPacker,
	}
	txsSenderWithAccumulator, err := txsSender.NewTxsSenderWithAccumulator(args)
	if err != nil {
		return nil, err
	}

	apiTransactionEvaluator, vmFactoryForTxSimulate, err := pcf.createAPITransactionEvaluator()
	if err != nil {
		return nil, fmt.Errorf("%w when assembling components for the transactions simulator processor", err)
	}

	return &processComponents{
		nodesCoordinator:                 pcf.nodesCoordinator,
		shardCoordinator:                 pcf.bootstrapComponents.ShardCoordinator(),
		mainInterceptorsContainer:        mainInterceptorsContainer,
		fullArchiveInterceptorsContainer: fullArchiveInterceptorsContainer,
		resolversContainer:               resolversContainer,
		requestersFinder:                 requestersFinder,
		roundHandler:                     pcf.coreData.RoundHandler(),
		forkDetector:                     forkDetector,
		blockProcessor:                   blockProcessorComponents.blockProcessor,
		epochStartTrigger:                epochStartTrigger,
		epochStartNotifier:               pcf.coreData.EpochStartNotifierWithConfirm(),
		blackListHandler:                 blackListHandler,
		bootStorer:                       bootStorer,
		headerSigVerifier:                headerSigVerifier,
		validatorsStatistics:             validatorStatisticsProcessor,
		validatorsProvider:               validatorsProvider,
		blockTracker:                     blockTracker,
		pendingMiniBlocksHandler:         pendingMiniBlocksHandler,
		requestHandler:                   requestHandler,
		txLogsProcessor:                  txLogsProcessor,
		headerConstructionValidator:      headerValidator,
		headerIntegrityVerifier:          pcf.bootstrapComponents.HeaderIntegrityVerifier(),
		mainPeerShardMapper:              mainPeerShardMapper,
		fullArchivePeerShardMapper:       fullArchivePeerShardMapper,
		apiTransactionEvaluator:          apiTransactionEvaluator,
		miniBlocksPoolCleaner:            mbsPoolsCleaner,
		txsPoolCleaner:                   txsPoolsCleaner,
		fallbackHeaderValidator:          fallbackHeaderValidator,
		whiteListHandler:                 pcf.whiteListHandler,
		whiteListerVerifiedTxs:           pcf.whiteListerVerifiedTxs,
		historyRepository:                pcf.historyRepo,
		importStartHandler:               pcf.importStartHandler,
		requestedItemsHandler:            pcf.requestedItemsHandler,
		importHandler:                    pcf.importHandler,
		nodeRedundancyHandler:            nodeRedundancyHandler,
		currentEpochProvider:             currentEpochProvider,
		vmFactoryForTxSimulator:          vmFactoryForTxSimulate,
		vmFactoryForProcessing:           blockProcessorComponents.vmFactoryForProcessing,
		epochSystemSCProcessor:           blockProcessorComponents.epochSystemSCProcessor,
		scheduledTxsExecutionHandler:     scheduledTxsExecutionHandler,
		txsSender:                        txsSenderWithAccumulator,
		hardforkTrigger:                  hardforkTrigger,
		processedMiniBlocksTracker:       processedMiniBlocksTracker,
		esdtDataStorageForApi:            pcf.esdtNftStorage,
		accountsParser:                   pcf.runTypeComponents.AccountsParser(),
		receiptsRepository:               receiptsRepository,
		sentSignaturesTracker:            sentSignaturesTracker,
		incomingHeaderHandler:            pcf.incomingHeaderSubscriber,
	}, nil
}

func (pcf *processComponentsFactory) createResolverRequestHandler(
	requestersFinder dataRetriever.RequestersFinder,
) (process.RequestHandler, error) {
	args := requestHandlers.RequestHandlerArgs{
		RequestersFinder:      requestersFinder,
		RequestedItemsHandler: pcf.requestedItemsHandler,
		WhiteListHandler:      pcf.whiteListHandler,
		MaxTxsToRequest:       common.MaxTxsToRequest,
		ShardID:               pcf.bootstrapComponents.ShardCoordinator().SelfId(),
		RequestInterval:       time.Second,
	}

	return pcf.runTypeComponents.RequestHandlerCreator().CreateRequestHandler(args)
}

func (pcf *processComponentsFactory) createScheduledTxsExecutionHandler() (process.ScheduledTxsExecutionHandler, error) {
	scheduledSCRSStorer, err := pcf.data.StorageService().GetStorer(dataRetriever.ScheduledSCRsUnit)
	if err != nil {
		return nil, err
	}

	args := preprocess.ScheduledTxsExecutionFactoryArgs{
		TxProcessor:             &disabled.TxProcessor{},
		TxCoordinator:           &disabled.TxCoordinator{},
		Storer:                  scheduledSCRSStorer,
		Marshalizer:             pcf.coreData.InternalMarshalizer(),
		Hasher:                  pcf.coreData.Hasher(),
		ShardCoordinator:        pcf.bootstrapComponents.ShardCoordinator(),
		TxExecutionOrderHandler: pcf.txExecutionOrderHandler,
	}

	return pcf.runTypeComponents.ScheduledTxsExecutionCreator().CreateScheduledTxsExecutionHandler(args)
}

func (pcf *processComponentsFactory) newValidatorStatisticsProcessor() (process.ValidatorStatisticsProcessor, error) {
	storageService := pcf.data.StorageService()

	var peerDataPool peer.DataPool = pcf.data.Datapool()
	if pcf.bootstrapComponents.ShardCoordinator().SelfId() < pcf.bootstrapComponents.ShardCoordinator().NumberOfShards() {
		peerDataPool = pcf.data.Datapool()
	}

	hardforkConfig := pcf.config.Hardfork
	ratingEnabledEpoch := uint32(0)
	if hardforkConfig.AfterHardFork {
		ratingEnabledEpoch = hardforkConfig.StartEpoch + hardforkConfig.ValidatorGracePeriodInEpochs
	}

	genesisHeader := pcf.data.Blockchain().GetGenesisHeader()
	if check.IfNil(genesisHeader) {
		return nil, errorsMx.ErrGenesisBlockNotInitialized
	}

	arguments := peer.ArgValidatorStatisticsProcessor{
		PeerAdapter:                          pcf.state.PeerAccounts(),
		PubkeyConv:                           pcf.coreData.ValidatorPubKeyConverter(),
		NodesCoordinator:                     pcf.nodesCoordinator,
		ShardCoordinator:                     pcf.bootstrapComponents.ShardCoordinator(),
		DataPool:                             peerDataPool,
		StorageService:                       storageService,
		Marshalizer:                          pcf.coreData.InternalMarshalizer(),
		Rater:                                pcf.coreData.Rater(),
		MaxComputableRounds:                  pcf.config.GeneralSettings.MaxComputableRounds,
		MaxConsecutiveRoundsOfRatingDecrease: pcf.config.GeneralSettings.MaxConsecutiveRoundsOfRatingDecrease,
		RewardsHandler:                       pcf.coreData.EconomicsData(),
		NodesSetup:                           pcf.coreData.GenesisNodesSetup(),
		RatingEnableEpoch:                    ratingEnabledEpoch,
		GenesisNonce:                         genesisHeader.GetNonce(),
		EnableEpochsHandler:                  pcf.coreData.EnableEpochsHandler(),
	}

	return pcf.runTypeComponents.ValidatorStatisticsProcessorCreator().CreateValidatorStatisticsProcessor(arguments)
}

func (pcf *processComponentsFactory) newEpochStartTrigger(requestHandler epochStart.RequestHandler) (epochStart.TriggerHandler, error) {
	shardCoordinator := pcf.bootstrapComponents.ShardCoordinator()
	if shardCoordinator.SelfId() < shardCoordinator.NumberOfShards() {
		argsHeaderValidator := block.ArgsHeaderValidator{
			Hasher:      pcf.coreData.Hasher(),
			Marshalizer: pcf.coreData.InternalMarshalizer(),
		}
		headerValidator, err := pcf.runTypeComponents.HeaderValidatorCreator().CreateHeaderValidator(argsHeaderValidator)
		if err != nil {
			return nil, err
		}

		argsPeerMiniBlockSyncer := shardchain.ArgPeerMiniBlockSyncer{
			MiniBlocksPool:     pcf.data.Datapool().MiniBlocks(),
			ValidatorsInfoPool: pcf.data.Datapool().ValidatorsInfo(),
			RequestHandler:     requestHandler,
		}

		peerMiniBlockSyncer, err := shardchain.NewPeerMiniBlockSyncer(argsPeerMiniBlockSyncer)
		if err != nil {
			return nil, err
		}

		argEpochStart := &shardchain.ArgsShardEpochStartTrigger{
			Marshalizer:                   pcf.coreData.InternalMarshalizer(),
			Hasher:                        pcf.coreData.Hasher(),
			HeaderValidator:               headerValidator,
			Uint64Converter:               pcf.coreData.Uint64ByteSliceConverter(),
			DataPool:                      pcf.data.Datapool(),
			Storage:                       pcf.data.StorageService(),
			RequestHandler:                requestHandler,
			Epoch:                         pcf.bootstrapComponents.EpochBootstrapParams().Epoch(),
			EpochStartNotifier:            pcf.coreData.EpochStartNotifierWithConfirm(),
			Validity:                      process.MetaBlockValidity,
			Finality:                      process.BlockFinality,
			PeerMiniBlocksSyncer:          peerMiniBlockSyncer,
			RoundHandler:                  pcf.coreData.RoundHandler(),
			AppStatusHandler:              pcf.statusCoreComponents.AppStatusHandler(),
			EnableEpochsHandler:           pcf.coreData.EnableEpochsHandler(),
			ExtraDelayForRequestBlockInfo: time.Duration(pcf.config.EpochStartConfig.ExtraDelayForRequestBlockInfoInMilliseconds) * time.Millisecond,
		}
		return shardchain.NewEpochStartTrigger(argEpochStart)
	}

	if shardCoordinator.SelfId() == core.MetachainShardId {
		genesisHeader := pcf.data.Blockchain().GetGenesisHeader()
		if check.IfNil(genesisHeader) {
			return nil, errorsMx.ErrGenesisBlockNotInitialized
		}

		argEpochStart := &metachain.ArgsNewMetaEpochStartTrigger{
			GenesisTime:        time.Unix(pcf.coreData.GenesisNodesSetup().GetStartTime(), 0),
			Settings:           &pcf.config.EpochStartConfig,
			Epoch:              pcf.bootstrapComponents.EpochBootstrapParams().Epoch(),
			EpochStartRound:    genesisHeader.GetRound(),
			EpochStartNotifier: pcf.coreData.EpochStartNotifierWithConfirm(),
			Storage:            pcf.data.StorageService(),
			Marshalizer:        pcf.coreData.InternalMarshalizer(),
			Hasher:             pcf.coreData.Hasher(),
			AppStatusHandler:   pcf.statusCoreComponents.AppStatusHandler(),
			DataPool:           pcf.data.Datapool(),
		}

		return metachain.NewEpochStartTrigger(argEpochStart)
	}

	return nil, errors.New("error creating new start of epoch trigger because of invalid shard id")
}

func (pcf *processComponentsFactory) generateGenesisHeadersAndApplyInitialBalances() (map[uint32]data.HeaderHandler, map[uint32]*genesis.IndexingData, error) {
	genesisVmConfig := pcf.config.VirtualMachine.Execution
	conversionBase := 10
	genesisNodePrice, ok := big.NewInt(0).SetString(pcf.systemSCConfig.StakingSystemSCConfig.GenesisNodePrice, conversionBase)
	if !ok {
		return nil, nil, errors.New("invalid genesis node price")
	}

	arg := processGenesis.ArgsGenesisBlockCreator{
		GenesisTime:   uint64(pcf.coreData.GenesisNodesSetup().GetStartTime()),
		StartEpochNum: pcf.bootstrapComponents.EpochBootstrapParams().Epoch(), Data: pcf.data,
		Core:              pcf.coreData,
		Accounts:          pcf.state.AccountsAdapter(),
		ValidatorAccounts: pcf.state.PeerAccounts(), InitialNodesSetup: pcf.coreData.GenesisNodesSetup(),
		Economics:            pcf.coreData.EconomicsData(),
		ShardCoordinator:     pcf.bootstrapComponents.ShardCoordinator(),
		SmartContractParser:  pcf.smartContractParser,
		GasSchedule:          pcf.gasSchedule,
		TxLogsProcessor:      pcf.txLogsProcessor,
		VirtualMachineConfig: genesisVmConfig, HardForkConfig: pcf.config.Hardfork,
		TrieStorageManagers: pcf.state.TrieStorageManagers(),
		SystemSCConfig:      *pcf.systemSCConfig, RoundConfig: pcf.roundConfig,
		EpochConfig:             pcf.epochConfig,
		HeaderVersionConfigs:    pcf.config.Versions,
		BlockSignKeyGen:         pcf.crypto.BlockSignKeyGen(),
		HistoryRepository:       pcf.historyRepo,
		GenesisNodePrice:        genesisNodePrice,
		GenesisString:           pcf.config.GeneralSettings.GenesisString,
		TxExecutionOrderHandler: pcf.txExecutionOrderHandler,
		GenesisEpoch:            pcf.config.EpochStartConfig.GenesisEpoch,
		GenesisNonce:            pcf.genesisNonce,
		GenesisRound:            pcf.genesisRound,
		RunTypeComponents:       pcf.runTypeComponents,
		DNSV2Addresses:          pcf.config.BuiltInFunctions.DNSV2Addresses,
		// TODO: We should only pass the whole config instead of passing sub-configs as above
		Config: pcf.config,
	}

	gbc, err := pcf.runTypeComponents.GenesisBlockCreatorFactory().CreateGenesisBlockCreator(arg)
	if err != nil {
		return nil, nil, err
	}
	pcf.importHandler = gbc.ImportHandler()

	genesisBlocks, err := gbc.CreateGenesisBlocks()
	if err != nil {
		return nil, nil, err
	}
	indexingData := gbc.GetIndexingData()

	return genesisBlocks, indexingData, nil
}

func (pcf *processComponentsFactory) indexAndReturnGenesisAccounts() (map[string]*alteredAccount.AlteredAccount, error) {
	if !pcf.statusComponents.OutportHandler().HasDrivers() {
		return map[string]*alteredAccount.AlteredAccount{}, nil
	}

	rootHash, err := pcf.state.AccountsAdapter().RootHash()
	if err != nil {
		return map[string]*alteredAccount.AlteredAccount{}, err
	}

	leavesChannels := &common.TrieIteratorChannels{
		LeavesChan: make(chan core.KeyValueHolder, common.TrieLeavesChannelDefaultCapacity),
		ErrChan:    errChan.NewErrChanWrapper(),
	}
	err = pcf.state.AccountsAdapter().GetAllLeaves(leavesChannels, context.Background(), rootHash, parsers.NewMainTrieLeafParser())
	if err != nil {
		return map[string]*alteredAccount.AlteredAccount{}, err
	}

	genesisAccounts := make(map[string]*alteredAccount.AlteredAccount, 0)
	for leaf := range leavesChannels.LeavesChan {
		userAccount, errUnmarshal := pcf.unmarshalUserAccount(leaf.Value())
		if errUnmarshal != nil {
			log.Debug("cannot unmarshal genesis user account. it may be a code leaf", "error", errUnmarshal)
			continue
		}

		encodedAddress, errEncode := pcf.coreData.AddressPubKeyConverter().Encode(userAccount.GetAddress())
		if errEncode != nil {
			return map[string]*alteredAccount.AlteredAccount{}, errEncode
		}

		genesisAccounts[encodedAddress] = &alteredAccount.AlteredAccount{
			AdditionalData: &alteredAccount.AdditionalAccountData{
				BalanceChanged: true,
			},
			Address: encodedAddress,
			Balance: userAccount.GetBalance().String(),
			Nonce:   userAccount.GetNonce(),
			Tokens:  nil,
		}
	}

	err = leavesChannels.ErrChan.ReadFromChanNonBlocking()
	if err != nil {
		return map[string]*alteredAccount.AlteredAccount{}, err
	}

	shardID := pcf.bootstrapComponents.ShardCoordinator().SelfId()
	pcf.statusComponents.OutportHandler().SaveAccounts(&outport.Accounts{
		ShardID:         shardID,
		BlockTimestamp:  uint64(pcf.coreData.GenesisNodesSetup().GetStartTime()),
		AlteredAccounts: genesisAccounts,
	})
	return genesisAccounts, nil
}

func (pcf *processComponentsFactory) unmarshalUserAccount(userAccountsBytes []byte) (*accounts.UserAccountData, error) {
	userAccount := &accounts.UserAccountData{}
	err := pcf.coreData.InternalMarshalizer().Unmarshal(userAccount, userAccountsBytes)
	if err != nil {
		return nil, err
	}

	return userAccount, nil
}

func (pcf *processComponentsFactory) setGenesisHeader(genesisBlocks map[uint32]data.HeaderHandler) error {
	genesisBlock, ok := genesisBlocks[pcf.bootstrapComponents.ShardCoordinator().SelfId()]
	if !ok {
		return errors.New("genesis block does not exist")
	}

	return pcf.data.Blockchain().SetGenesisHeader(genesisBlock)
}

func (pcf *processComponentsFactory) prepareGenesisBlock(
	genesisBlocks map[uint32]data.HeaderHandler,
) error {
	genesisBlock, ok := genesisBlocks[pcf.bootstrapComponents.ShardCoordinator().SelfId()]
	if !ok {
		return errors.New("genesis block does not exist")
	}

	genesisBlockHash, err := core.CalculateHash(pcf.coreData.InternalMarshalizer(), pcf.coreData.Hasher(), genesisBlock)
	if err != nil {
		return err
	}

	err = pcf.data.Blockchain().SetGenesisHeader(genesisBlock)
	if err != nil {
		return err
	}

	pcf.data.Blockchain().SetGenesisHeaderHash(genesisBlockHash)
	nonceToByteSlice := pcf.coreData.Uint64ByteSliceConverter().ToByteSlice(genesisBlock.GetNonce())

	return pcf.saveGenesisHeaderToStorage(genesisBlock, genesisBlockHash, nonceToByteSlice)
}

func (pcf *processComponentsFactory) saveGenesisHeaderToStorage(
	genesisBlock data.HeaderHandler,
	genesisBlockHash []byte,
	nonceToByteSlice []byte,
) error {
	marshalledBlock, err := pcf.coreData.InternalMarshalizer().Marshal(genesisBlock)
	if err != nil {
		return err
	}

	if pcf.bootstrapComponents.ShardCoordinator().SelfId() == core.MetachainShardId {
		pcf.saveMetaBlock(genesisBlockHash, marshalledBlock, nonceToByteSlice)
	} else {
		pcf.saveShardBlock(genesisBlockHash, marshalledBlock, nonceToByteSlice, genesisBlock.GetShardID())
	}

	return nil
}

func (pcf *processComponentsFactory) saveMetaBlock(genesisBlockHash []byte, marshalledBlock []byte, nonceToByteSlice []byte) {
	errNotCritical := pcf.data.StorageService().Put(dataRetriever.MetaBlockUnit, genesisBlockHash, marshalledBlock)
	if errNotCritical != nil {
		log.Error("error storing genesis metablock", "error", errNotCritical.Error())
	}
	errNotCritical = pcf.data.StorageService().Put(dataRetriever.MetaHdrNonceHashDataUnit, nonceToByteSlice, genesisBlockHash)
	if errNotCritical != nil {
		log.Error("error storing genesis metablock (nonce-hash)", "error", errNotCritical.Error())
	}
}

func (pcf *processComponentsFactory) saveShardBlock(genesisBlockHash []byte, marshalledBlock []byte, nonceToByteSlice []byte, shardID uint32) {
	errNotCritical := pcf.data.StorageService().Put(dataRetriever.BlockHeaderUnit, genesisBlockHash, marshalledBlock)
	if errNotCritical != nil {
		log.Error("error storing genesis shardblock", "error", errNotCritical.Error())
	}

	hdrNonceHashDataUnit := dataRetriever.ShardHdrNonceHashDataUnit + dataRetriever.UnitType(shardID)
	errNotCritical = pcf.data.StorageService().Put(hdrNonceHashDataUnit, nonceToByteSlice, genesisBlockHash)
	if errNotCritical != nil {
		log.Error("error storing genesis shard header (nonce-hash)", "error", errNotCritical.Error())
	}
}

func getGenesisBlockForShard(miniBlocks []*dataBlock.MiniBlock, shardId uint32) *dataBlock.Body {
	var indexMiniBlocks = make([]*dataBlock.MiniBlock, 0)

	for _, miniBlock := range miniBlocks {
		if miniBlock.GetSenderShardID() == shardId ||
			miniBlock.GetReceiverShardID() == shardId {
			indexMiniBlocks = append(indexMiniBlocks, miniBlock)
		}
	}

	genesisMiniBlocks := &dataBlock.Body{
		MiniBlocks: indexMiniBlocks,
	}

	return genesisMiniBlocks
}

func getGenesisIntraShardMiniblocks(miniBlocks []*dataBlock.MiniBlock) []*dataBlock.MiniBlock {
	intraShardMiniBlocks := make([]*dataBlock.MiniBlock, 0)

	for _, miniBlock := range miniBlocks {
		if miniBlock.GetReceiverShardID() == miniBlock.GetSenderShardID() {
			intraShardMiniBlocks = append(intraShardMiniBlocks, miniBlock)
		}
	}

	return intraShardMiniBlocks
}

func (pcf *processComponentsFactory) createGenesisMiniBlockHandlers(miniBlocks []*dataBlock.MiniBlock) ([]data.MiniBlockHeaderHandler, error) {
	miniBlockHeaderHandlers := make([]data.MiniBlockHeaderHandler, len(miniBlocks))

	for i := 0; i < len(miniBlocks); i++ {
		txCount := len(miniBlocks[i].GetTxHashes())

		miniBlockHash, err := core.CalculateHash(pcf.coreData.InternalMarshalizer(), pcf.coreData.Hasher(), miniBlocks[i])
		if err != nil {
			return nil, err
		}

		miniBlockHeader := &dataBlock.MiniBlockHeader{
			Hash:            miniBlockHash,
			SenderShardID:   miniBlocks[i].GetSenderShardID(),
			ReceiverShardID: miniBlocks[i].GetReceiverShardID(),
			TxCount:         uint32(txCount),
			Type:            miniBlocks[i].GetType(),
		}

		err = miniBlockHeader.SetProcessingType(int32(dataBlock.Normal))
		if err != nil {
			return nil, err
		}
		err = miniBlockHeader.SetConstructionState(int32(dataBlock.Final))
		if err != nil {
			return nil, err
		}

		miniBlockHeaderHandlers[i] = miniBlockHeader
	}

	return miniBlockHeaderHandlers, nil
}

func (pcf *processComponentsFactory) indexGenesisBlocks(
	genesisBlocks map[uint32]data.HeaderHandler,
	initialIndexingData map[uint32]*genesis.IndexingData,
	alteredAccounts map[string]*alteredAccount.AlteredAccount,
) error {
	currentShardID := pcf.bootstrapComponents.ShardCoordinator().SelfId()
	originalGenesisBlockHeader := genesisBlocks[currentShardID]
	genesisBlockHeader := originalGenesisBlockHeader.ShallowClone()

	genesisBlockHash, err := core.CalculateHash(pcf.coreData.InternalMarshalizer(), pcf.coreData.Hasher(), genesisBlockHeader)
	if err != nil {
		return err
	}

	miniBlocks, txsPoolPerShard, errGenerate := pcf.runTypeComponents.AccountsParser().GenerateInitialTransactions(pcf.bootstrapComponents.ShardCoordinator(), initialIndexingData)
	if errGenerate != nil {
		return errGenerate
	}

	intraShardMiniBlocks := getGenesisIntraShardMiniblocks(miniBlocks)
	genesisBody := getGenesisBlockForShard(miniBlocks, currentShardID)

	if pcf.statusComponents.OutportHandler().HasDrivers() {
		log.Info("indexGenesisBlocks(): indexer.SaveBlock", "hash", genesisBlockHash)

		// manually add the genesis minting address as it is not exist in the trie
		genesisAddress := pcf.runTypeComponents.AccountsParser().GenesisMintingAddress()

		alteredAccounts[genesisAddress] = &alteredAccount.AlteredAccount{
			Address: genesisAddress,
			Balance: "0",
		}

		_ = genesisBlockHeader.SetTxCount(uint32(len(txsPoolPerShard[currentShardID].Transactions)))

		arg := &outport.OutportBlockWithHeaderAndBody{
			OutportBlock: &outport.OutportBlock{
				ShardID:   currentShardID,
				BlockData: nil, // this will be filled by outport handler
				HeaderGasConsumption: &outport.HeaderGasConsumption{
					GasProvided:    0,
					GasRefunded:    0,
					GasPenalized:   0,
					MaxGasPerBlock: pcf.coreData.EconomicsData().MaxGasLimitPerBlock(currentShardID),
				},
				TransactionPool: txsPoolPerShard[currentShardID],
				AlteredAccounts: alteredAccounts,
			},
			HeaderDataWithBody: &outport.HeaderDataWithBody{
				Body:       genesisBody,
				Header:     genesisBlockHeader,
				HeaderHash: genesisBlockHash,
			},
		}
		errOutport := pcf.statusComponents.OutportHandler().SaveBlock(arg)
		if errOutport != nil {
			log.Error("indexGenesisBlocks.outportHandler.SaveBlock cannot save block", "error", errOutport)
		}
	}

	log.Info("indexGenesisBlocks(): historyRepo.RecordBlock", "shardID", currentShardID, "hash", genesisBlockHash)
	if txsPoolPerShard[currentShardID] != nil {
		err = pcf.historyRepo.RecordBlock(
			genesisBlockHash,
			originalGenesisBlockHeader,
			genesisBody,
			wrapSCRsInfo(txsPoolPerShard[currentShardID].SmartContractResults),
			wrapReceipts(txsPoolPerShard[currentShardID].Receipts),
			intraShardMiniBlocks,
			wrapLogs(txsPoolPerShard[currentShardID].Logs))
		if err != nil {
			return err
		}
	}

	err = pcf.saveGenesisMiniBlocksToStorage(miniBlocks)
	if err != nil {
		return err
	}

	if txsPoolPerShard[currentShardID] != nil {
		err = pcf.saveGenesisTxsToStorage(wrapTxsInfo(txsPoolPerShard[currentShardID].Transactions))
		if err != nil {
			return err
		}
	}

	nonceByHashDataUnit := dataRetriever.GetHdrNonceHashDataUnit(currentShardID)
	nonceAsBytes := pcf.coreData.Uint64ByteSliceConverter().ToByteSlice(genesisBlockHeader.GetNonce())
	err = pcf.data.StorageService().Put(nonceByHashDataUnit, nonceAsBytes, genesisBlockHash)
	if err != nil {
		return err
	}

	return pcf.saveAlteredGenesisHeaderToStorage(
		genesisBlockHeader,
		genesisBlockHash,
		genesisBody,
		intraShardMiniBlocks,
		txsPoolPerShard)
}

func (pcf *processComponentsFactory) saveAlteredGenesisHeaderToStorage(
	genesisBlockHeader data.HeaderHandler,
	genesisBlockHash []byte,
	genesisBody *dataBlock.Body,
	intraShardMiniBlocks []*dataBlock.MiniBlock,
	txsPoolPerShard map[uint32]*outport.TransactionPool,
) error {
	currentShardId := pcf.bootstrapComponents.ShardCoordinator().SelfId()

	genesisMiniBlockHeaderHandlers, err := pcf.createGenesisMiniBlockHandlers(genesisBody.GetMiniBlocks())
	if err != nil {
		return err
	}

	nonceAsBytes := pcf.coreData.Uint64ByteSliceConverter().ToByteSlice(genesisBlockHeader.GetNonce())
	nonceAsBytes = append(nonceAsBytes, []byte(common.GenesisStorageSuffix)...)
	err = genesisBlockHeader.SetMiniBlockHeaderHandlers(genesisMiniBlockHeaderHandlers)
	if err != nil {
		return err
	}

	genesisBlockHash = append(genesisBlockHash, []byte(common.GenesisStorageSuffix)...)
	err = pcf.saveGenesisHeaderToStorage(genesisBlockHeader, genesisBlockHash, nonceAsBytes)
	if err != nil {
		return err
	}

	if txsPoolPerShard[currentShardId] != nil {
		err = pcf.historyRepo.RecordBlock(
			genesisBlockHash,
			genesisBlockHeader,
			genesisBody,
			wrapSCRsInfo(txsPoolPerShard[currentShardId].SmartContractResults),
			wrapReceipts(txsPoolPerShard[currentShardId].Receipts),
			intraShardMiniBlocks,
			wrapLogs(txsPoolPerShard[currentShardId].Logs))
		if err != nil {
			return err
		}
	}

	return nil
}

func (pcf *processComponentsFactory) saveGenesisTxsToStorage(txs map[string]data.TransactionHandler) error {
	for txHash, tx := range txs {
		marshalledTx, err := pcf.coreData.InternalMarshalizer().Marshal(tx)
		if err != nil {
			return err
		}

		err = pcf.data.StorageService().Put(dataRetriever.TransactionUnit, []byte(txHash), marshalledTx)
		if err != nil {
			return err
		}
	}

	return nil
}

func (pcf *processComponentsFactory) saveGenesisMiniBlocksToStorage(miniBlocks []*dataBlock.MiniBlock) error {
	for _, miniBlock := range miniBlocks {
		marshalizedMiniBlock, err := pcf.coreData.InternalMarshalizer().Marshal(miniBlock)
		if err != nil {
			return err
		}

		miniBlockHash, err := core.CalculateHash(pcf.coreData.InternalMarshalizer(), pcf.coreData.Hasher(), miniBlock)
		if err != nil {
			return err
		}

		err = pcf.data.StorageService().Put(dataRetriever.MiniBlockUnit, miniBlockHash, marshalizedMiniBlock)
		if err != nil {
			return err
		}
	}

	return nil
}

func (pcf *processComponentsFactory) newBlockTracker(
	headerValidator process.HeaderConstructionValidator,
	requestHandler process.RequestHandler,
	genesisBlocks map[uint32]data.HeaderHandler,
) (process.BlockTracker, error) {
	shardCoordinator := pcf.bootstrapComponents.ShardCoordinator()
	argBaseTracker := track.ArgBaseTracker{
		Hasher:           pcf.coreData.Hasher(),
		HeaderValidator:  headerValidator,
		Marshalizer:      pcf.coreData.InternalMarshalizer(),
		RequestHandler:   requestHandler,
		RoundHandler:     pcf.coreData.RoundHandler(),
		ShardCoordinator: shardCoordinator,
		Store:            pcf.data.StorageService(),
		StartHeaders:     genesisBlocks,
		PoolsHolder:      pcf.data.Datapool(),
		WhitelistHandler: pcf.whiteListHandler,
		FeeHandler:       pcf.coreData.EconomicsData(),
	}

	if shardCoordinator.SelfId() < shardCoordinator.NumberOfShards() {
		arguments := track.ArgShardTracker{
			ArgBaseTracker: argBaseTracker,
		}

		return pcf.runTypeComponents.BlockTrackerCreator().CreateBlockTracker(arguments)
	}

	if shardCoordinator.SelfId() == core.MetachainShardId {
		arguments := track.ArgMetaTracker{
			ArgBaseTracker: argBaseTracker,
		}

		return track.NewMetaBlockTrack(arguments)
	}

	return nil, errors.New("could not create block tracker")
}

// -- Resolvers container Factory begin
func (pcf *processComponentsFactory) newResolverContainerFactory() (dataRetriever.ResolversContainerFactory, error) {

	if pcf.importDBConfig.IsImportDBMode {
		log.Debug("starting with disabled resolvers", "path", pcf.importDBConfig.ImportDBWorkingDir)
		return disabledResolversContainer.NewDisabledResolversContainerFactory(), nil
	}

	payloadValidator, err := validator.NewPeerAuthenticationPayloadValidator(pcf.config.HeartbeatV2.HeartbeatExpiryTimespanInSec)
	if err != nil {
		return nil, err
	}

	if pcf.bootstrapComponents.ShardCoordinator().SelfId() < pcf.bootstrapComponents.ShardCoordinator().NumberOfShards() {
		return pcf.newShardResolverContainerFactory(payloadValidator)
	}
	if pcf.bootstrapComponents.ShardCoordinator().SelfId() == core.MetachainShardId {
		return pcf.newMetaResolverContainerFactory(payloadValidator)
	}

	return nil, errors.New("could not create interceptor and resolver container factory")
}

func (pcf *processComponentsFactory) newShardResolverContainerFactory(
	payloadValidator process.PeerAuthenticationPayloadValidator,
) (dataRetriever.ResolversContainerFactory, error) {

	dataPacker, err := partitioning.NewSimpleDataPacker(pcf.coreData.InternalMarshalizer())
	if err != nil {
		return nil, err
	}

	resolversContainerFactoryArgs := resolverscontainer.FactoryArgs{
		ShardCoordinator:                    pcf.bootstrapComponents.ShardCoordinator(),
		MainMessenger:                       pcf.network.NetworkMessenger(),
		FullArchiveMessenger:                pcf.network.FullArchiveNetworkMessenger(),
		Store:                               pcf.data.StorageService(),
		Marshalizer:                         pcf.coreData.InternalMarshalizer(),
		DataPools:                           pcf.data.Datapool(),
		Uint64ByteSliceConverter:            pcf.coreData.Uint64ByteSliceConverter(),
		DataPacker:                          dataPacker,
		TriesContainer:                      pcf.state.TriesContainer(),
		SizeCheckDelta:                      pcf.config.Marshalizer.SizeCheckDelta,
		InputAntifloodHandler:               pcf.network.InputAntiFloodHandler(),
		OutputAntifloodHandler:              pcf.network.OutputAntiFloodHandler(),
		NumConcurrentResolvingJobs:          pcf.config.Antiflood.NumConcurrentResolverJobs,
		NumConcurrentResolvingTrieNodesJobs: pcf.config.Antiflood.NumConcurrentResolvingTrieNodesJobs,
		IsFullHistoryNode:                   pcf.prefConfigs.Preferences.FullArchive,
		MainPreferredPeersHolder:            pcf.network.PreferredPeersHolderHandler(),
		FullArchivePreferredPeersHolder:     pcf.network.FullArchivePreferredPeersHolderHandler(),
		PayloadValidator:                    payloadValidator,
	}
	resolversContainerFactory, err := pcf.runTypeComponents.ShardResolversContainerFactoryCreator().CreateShardResolversContainerFactory(resolversContainerFactoryArgs)
	if err != nil {
		return nil, err
	}

	return resolversContainerFactory, nil
}

func (pcf *processComponentsFactory) newMetaResolverContainerFactory(
	payloadValidator process.PeerAuthenticationPayloadValidator,
) (dataRetriever.ResolversContainerFactory, error) {

	dataPacker, err := partitioning.NewSimpleDataPacker(pcf.coreData.InternalMarshalizer())
	if err != nil {
		return nil, err
	}

	resolversContainerFactoryArgs := resolverscontainer.FactoryArgs{
		ShardCoordinator:                    pcf.bootstrapComponents.ShardCoordinator(),
		MainMessenger:                       pcf.network.NetworkMessenger(),
		FullArchiveMessenger:                pcf.network.FullArchiveNetworkMessenger(),
		Store:                               pcf.data.StorageService(),
		Marshalizer:                         pcf.coreData.InternalMarshalizer(),
		DataPools:                           pcf.data.Datapool(),
		Uint64ByteSliceConverter:            pcf.coreData.Uint64ByteSliceConverter(),
		DataPacker:                          dataPacker,
		TriesContainer:                      pcf.state.TriesContainer(),
		SizeCheckDelta:                      pcf.config.Marshalizer.SizeCheckDelta,
		InputAntifloodHandler:               pcf.network.InputAntiFloodHandler(),
		OutputAntifloodHandler:              pcf.network.OutputAntiFloodHandler(),
		NumConcurrentResolvingJobs:          pcf.config.Antiflood.NumConcurrentResolverJobs,
		NumConcurrentResolvingTrieNodesJobs: pcf.config.Antiflood.NumConcurrentResolvingTrieNodesJobs,
		IsFullHistoryNode:                   pcf.prefConfigs.Preferences.FullArchive,
		MainPreferredPeersHolder:            pcf.network.PreferredPeersHolderHandler(),
		FullArchivePreferredPeersHolder:     pcf.network.FullArchivePreferredPeersHolderHandler(),
		PayloadValidator:                    payloadValidator,
	}

	return resolverscontainer.NewMetaResolversContainerFactory(resolversContainerFactoryArgs)
}

func (pcf *processComponentsFactory) newRequestersContainerFactory(
	currentEpochProvider dataRetriever.CurrentNetworkEpochProviderHandler,
) (dataRetriever.RequestersContainerFactory, error) {

	if pcf.importDBConfig.IsImportDBMode {
		log.Debug("starting with storage requesters", "path", pcf.importDBConfig.ImportDBWorkingDir)
		return pcf.newStorageRequesters()
	}

	shardCoordinator := pcf.bootstrapComponents.ShardCoordinator()
	requestersContainerFactoryArgs := requesterscontainer.FactoryArgs{
		RequesterConfig:                 pcf.config.Requesters,
		ShardCoordinator:                shardCoordinator,
		MainMessenger:                   pcf.network.NetworkMessenger(),
		FullArchiveMessenger:            pcf.network.FullArchiveNetworkMessenger(),
		Marshaller:                      pcf.coreData.InternalMarshalizer(),
		Uint64ByteSliceConverter:        pcf.coreData.Uint64ByteSliceConverter(),
		OutputAntifloodHandler:          pcf.network.OutputAntiFloodHandler(),
		CurrentNetworkEpochProvider:     currentEpochProvider,
		MainPreferredPeersHolder:        pcf.network.PreferredPeersHolderHandler(),
		FullArchivePreferredPeersHolder: pcf.network.FullArchivePreferredPeersHolderHandler(),
		PeersRatingHandler:              pcf.network.PeersRatingHandler(),
		SizeCheckDelta:                  pcf.config.Marshalizer.SizeCheckDelta,
	}

	if shardCoordinator.SelfId() < shardCoordinator.NumberOfShards() {
		return pcf.runTypeComponents.RequestersContainerFactoryCreator().CreateRequesterContainerFactory(requestersContainerFactoryArgs)
	}
	if shardCoordinator.SelfId() == core.MetachainShardId {
		return requesterscontainer.NewMetaRequestersContainerFactory(requestersContainerFactoryArgs)
	}

	return nil, errors.New("could not create requester container factory")
}

func (pcf *processComponentsFactory) newInterceptorContainerFactory(
	headerSigVerifier process.InterceptedHeaderSigVerifier,
	headerIntegrityVerifier nodeFactory.HeaderIntegrityVerifierHandler,
	validityAttester process.ValidityAttester,
	epochStartTrigger process.EpochStartTriggerHandler,
	requestHandler process.RequestHandler,
	mainPeerShardMapper *networksharding.PeerShardMapper,
	fullArchivePeerShardMapper *networksharding.PeerShardMapper,
	hardforkTrigger factory.HardforkTrigger,
) (process.InterceptorsContainerFactory, process.TimeCacher, error) {
	nodeOperationMode := common.NormalOperation
	if pcf.prefConfigs.Preferences.FullArchive {
		nodeOperationMode = common.FullArchiveMode
	}

	shardCoordinator := pcf.bootstrapComponents.ShardCoordinator()
	if shardCoordinator.SelfId() < shardCoordinator.NumberOfShards() {
		return pcf.newShardInterceptorContainerFactory(
			headerSigVerifier,
			headerIntegrityVerifier,
			validityAttester,
			epochStartTrigger,
			requestHandler,
			mainPeerShardMapper,
			fullArchivePeerShardMapper,
			hardforkTrigger,
			nodeOperationMode,
		)
	}
	if shardCoordinator.SelfId() == core.MetachainShardId {
		return pcf.newMetaInterceptorContainerFactory(
			headerSigVerifier,
			headerIntegrityVerifier,
			validityAttester,
			epochStartTrigger,
			requestHandler,
			mainPeerShardMapper,
			fullArchivePeerShardMapper,
			hardforkTrigger,
			nodeOperationMode,
		)
	}

	return nil, nil, errors.New("could not create interceptor container factory")
}

func (pcf *processComponentsFactory) newStorageRequesters() (dataRetriever.RequestersContainerFactory, error) {
	pathManager, err := storageFactory.CreatePathManager(
		storageFactory.ArgCreatePathManager{
			WorkingDir: pcf.importDBConfig.ImportDBWorkingDir,
			ChainID:    pcf.coreData.ChainID(),
		},
	)
	if err != nil {
		return nil, err
	}

	manualEpochStartNotifier := notifier.NewManualEpochStartNotifier()
	defer func() {
		// we need to call this after we wired all the notified components
		if pcf.importDBConfig.IsImportDBMode {
			manualEpochStartNotifier.NewEpoch(pcf.bootstrapComponents.EpochBootstrapParams().Epoch() + 1)
		}
	}()

	storageServiceCreator, err := storageFactory.NewStorageServiceFactory(
		storageFactory.StorageServiceFactoryArgs{
			Config:                          pcf.config,
			PrefsConfig:                     pcf.prefConfigs.Preferences,
			ShardCoordinator:                pcf.bootstrapComponents.ShardCoordinator(),
			PathManager:                     pathManager,
			EpochStartNotifier:              manualEpochStartNotifier,
			NodeTypeProvider:                pcf.coreData.NodeTypeProvider(),
			CurrentEpoch:                    pcf.bootstrapComponents.EpochBootstrapParams().Epoch(),
			StorageType:                     storageFactory.ImportDBStorageService,
			CreateTrieEpochRootHashStorer:   false,
			NodeProcessingMode:              common.GetNodeProcessingMode(&pcf.importDBConfig),
			RepopulateTokensSupplies:        pcf.flagsConfig.RepopulateTokensSupplies,
			ManagedPeersHolder:              pcf.crypto.ManagedPeersHolder(),
			StateStatsHandler:               pcf.statusCoreComponents.StateStatsHandler(),
			AdditionalStorageServiceCreator: pcf.runTypeComponents.AdditionalStorageServiceCreator(),
		},
	)
	if err != nil {
		return nil, err
	}

	if pcf.bootstrapComponents.ShardCoordinator().SelfId() == core.MetachainShardId {
		store, errStore := storageServiceCreator.CreateForMeta()
		if errStore != nil {
			return nil, errStore
		}

		return pcf.createStorageRequestersForMeta(
			store,
			manualEpochStartNotifier,
		)
	}

	store, err := storageServiceCreator.CreateForShard()
	if err != nil {
		return nil, err
	}

	return pcf.createStorageRequestersForShard(
		store,
		manualEpochStartNotifier,
	)
}

func (pcf *processComponentsFactory) createStorageRequestersForMeta(
	store dataRetriever.StorageService,
	manualEpochStartNotifier dataRetriever.ManualEpochStartNotifier,
) (dataRetriever.RequestersContainerFactory, error) {
	dataPacker, err := partitioning.NewSimpleDataPacker(pcf.coreData.InternalMarshalizer())
	if err != nil {
		return nil, err
	}

	requestersContainerFactoryArgs := storagerequesterscontainer.FactoryArgs{
		GeneralConfig:            pcf.config,
		ShardIDForTries:          pcf.importDBConfig.ImportDBTargetShardID,
		ChainID:                  pcf.coreData.ChainID(),
		WorkingDirectory:         pcf.importDBConfig.ImportDBWorkingDir,
		Hasher:                   pcf.coreData.Hasher(),
		ShardCoordinator:         pcf.bootstrapComponents.ShardCoordinator(),
		Messenger:                pcf.network.NetworkMessenger(),
		Store:                    store,
		Marshalizer:              pcf.coreData.InternalMarshalizer(),
		Uint64ByteSliceConverter: pcf.coreData.Uint64ByteSliceConverter(),
		DataPacker:               dataPacker,
		ManualEpochStartNotifier: manualEpochStartNotifier,
		ChanGracefullyClose:      pcf.coreData.ChanStopNodeProcess(),
		EnableEpochsHandler:      pcf.coreData.EnableEpochsHandler(),
		StateStatsHandler:        pcf.statusCoreComponents.StateStatsHandler(),
	}

	return storagerequesterscontainer.NewMetaRequestersContainerFactory(requestersContainerFactoryArgs)
}

func (pcf *processComponentsFactory) createStorageRequestersForShard(
	store dataRetriever.StorageService,
	manualEpochStartNotifier dataRetriever.ManualEpochStartNotifier,
) (dataRetriever.RequestersContainerFactory, error) {
	dataPacker, err := partitioning.NewSimpleDataPacker(pcf.coreData.InternalMarshalizer())
	if err != nil {
		return nil, err
	}

	requestersContainerFactoryArgs := storagerequesterscontainer.FactoryArgs{
		GeneralConfig:            pcf.config,
		ShardIDForTries:          pcf.importDBConfig.ImportDBTargetShardID,
		ChainID:                  pcf.coreData.ChainID(),
		WorkingDirectory:         pcf.importDBConfig.ImportDBWorkingDir,
		Hasher:                   pcf.coreData.Hasher(),
		ShardCoordinator:         pcf.bootstrapComponents.ShardCoordinator(),
		Messenger:                pcf.network.NetworkMessenger(),
		Store:                    store,
		Marshalizer:              pcf.coreData.InternalMarshalizer(),
		Uint64ByteSliceConverter: pcf.coreData.Uint64ByteSliceConverter(),
		DataPacker:               dataPacker,
		ManualEpochStartNotifier: manualEpochStartNotifier,
		ChanGracefullyClose:      pcf.coreData.ChanStopNodeProcess(),
		EnableEpochsHandler:      pcf.coreData.EnableEpochsHandler(),
		StateStatsHandler:        pcf.statusCoreComponents.StateStatsHandler(),
	}

	return storagerequesterscontainer.NewShardRequestersContainerFactory(requestersContainerFactoryArgs)
}

func (pcf *processComponentsFactory) newShardInterceptorContainerFactory(
	headerSigVerifier process.InterceptedHeaderSigVerifier,
	headerIntegrityVerifier nodeFactory.HeaderIntegrityVerifierHandler,
	validityAttester process.ValidityAttester,
	epochStartTrigger process.EpochStartTriggerHandler,
	requestHandler process.RequestHandler,
	mainPeerShardMapper *networksharding.PeerShardMapper,
	fullArchivePeerShardMapper *networksharding.PeerShardMapper,
	hardforkTrigger factory.HardforkTrigger,
	nodeOperationMode common.NodeOperation,
) (process.InterceptorsContainerFactory, process.TimeCacher, error) {
	headerBlackList := cache.NewTimeCache(timeSpanForBadHeaders)
	shardInterceptorsContainerFactoryArgs := interceptorscontainer.CommonInterceptorsContainerFactoryArgs{
		CoreComponents:               pcf.coreData,
		CryptoComponents:             pcf.crypto,
		Accounts:                     pcf.state.AccountsAdapter(),
		ShardCoordinator:             pcf.bootstrapComponents.ShardCoordinator(),
		NodesCoordinator:             pcf.nodesCoordinator,
		MainMessenger:                pcf.network.NetworkMessenger(),
		FullArchiveMessenger:         pcf.network.FullArchiveNetworkMessenger(),
		Store:                        pcf.data.StorageService(),
		DataPool:                     pcf.data.Datapool(),
		MaxTxNonceDeltaAllowed:       common.MaxTxNonceDeltaAllowed,
		TxFeeHandler:                 pcf.coreData.EconomicsData(),
		BlockBlackList:               headerBlackList,
		HeaderSigVerifier:            headerSigVerifier,
		HeaderIntegrityVerifier:      headerIntegrityVerifier,
		ValidityAttester:             validityAttester,
		EpochStartTrigger:            epochStartTrigger,
		WhiteListHandler:             pcf.whiteListHandler,
		WhiteListerVerifiedTxs:       pcf.whiteListerVerifiedTxs,
		AntifloodHandler:             pcf.network.InputAntiFloodHandler(),
		ArgumentsParser:              smartContract.NewArgumentParser(),
		PreferredPeersHolder:         pcf.network.PreferredPeersHolderHandler(),
		SizeCheckDelta:               pcf.config.Marshalizer.SizeCheckDelta,
		RequestHandler:               requestHandler,
		PeerSignatureHandler:         pcf.crypto.PeerSignatureHandler(),
		SignaturesHandler:            pcf.network.NetworkMessenger(),
		HeartbeatExpiryTimespanInSec: pcf.config.HeartbeatV2.HeartbeatExpiryTimespanInSec,
		MainPeerShardMapper:          mainPeerShardMapper,
		FullArchivePeerShardMapper:   fullArchivePeerShardMapper,
		HardforkTrigger:              hardforkTrigger,
		NodeOperationMode:            nodeOperationMode,
		IncomingHeaderSubscriber:     pcf.incomingHeaderSubscriber,
	}

	interceptorContainerFactory, err := pcf.runTypeComponents.InterceptorsContainerFactoryCreator().CreateInterceptorsContainerFactory(shardInterceptorsContainerFactoryArgs)
	if err != nil {
		return nil, nil, err
	}

	return interceptorContainerFactory, headerBlackList, nil
}

func (pcf *processComponentsFactory) newMetaInterceptorContainerFactory(
	headerSigVerifier process.InterceptedHeaderSigVerifier,
	headerIntegrityVerifier nodeFactory.HeaderIntegrityVerifierHandler,
	validityAttester process.ValidityAttester,
	epochStartTrigger process.EpochStartTriggerHandler,
	requestHandler process.RequestHandler,
	mainPeerShardMapper *networksharding.PeerShardMapper,
	fullArchivePeerShardMapper *networksharding.PeerShardMapper,
	hardforkTrigger factory.HardforkTrigger,
	nodeOperationMode common.NodeOperation,
) (process.InterceptorsContainerFactory, process.TimeCacher, error) {
	headerBlackList := cache.NewTimeCache(timeSpanForBadHeaders)
	metaInterceptorsContainerFactoryArgs := interceptorscontainer.CommonInterceptorsContainerFactoryArgs{
		CoreComponents:               pcf.coreData,
		CryptoComponents:             pcf.crypto,
		ShardCoordinator:             pcf.bootstrapComponents.ShardCoordinator(),
		NodesCoordinator:             pcf.nodesCoordinator,
		MainMessenger:                pcf.network.NetworkMessenger(),
		FullArchiveMessenger:         pcf.network.FullArchiveNetworkMessenger(),
		Store:                        pcf.data.StorageService(),
		DataPool:                     pcf.data.Datapool(),
		Accounts:                     pcf.state.AccountsAdapter(),
		MaxTxNonceDeltaAllowed:       common.MaxTxNonceDeltaAllowed,
		TxFeeHandler:                 pcf.coreData.EconomicsData(),
		BlockBlackList:               headerBlackList,
		HeaderSigVerifier:            headerSigVerifier,
		HeaderIntegrityVerifier:      headerIntegrityVerifier,
		ValidityAttester:             validityAttester,
		EpochStartTrigger:            epochStartTrigger,
		WhiteListHandler:             pcf.whiteListHandler,
		WhiteListerVerifiedTxs:       pcf.whiteListerVerifiedTxs,
		AntifloodHandler:             pcf.network.InputAntiFloodHandler(),
		ArgumentsParser:              smartContract.NewArgumentParser(),
		SizeCheckDelta:               pcf.config.Marshalizer.SizeCheckDelta,
		PreferredPeersHolder:         pcf.network.PreferredPeersHolderHandler(),
		RequestHandler:               requestHandler,
		PeerSignatureHandler:         pcf.crypto.PeerSignatureHandler(),
		SignaturesHandler:            pcf.network.NetworkMessenger(),
		HeartbeatExpiryTimespanInSec: pcf.config.HeartbeatV2.HeartbeatExpiryTimespanInSec,
		MainPeerShardMapper:          mainPeerShardMapper,
		FullArchivePeerShardMapper:   fullArchivePeerShardMapper,
		HardforkTrigger:              hardforkTrigger,
		NodeOperationMode:            nodeOperationMode,
	}

	interceptorContainerFactory, err := interceptorscontainer.NewMetaInterceptorsContainerFactory(metaInterceptorsContainerFactoryArgs)
	if err != nil {
		return nil, nil, err
	}

	return interceptorContainerFactory, headerBlackList, nil
}

func (pcf *processComponentsFactory) newForkDetector(
	headerBlackList process.TimeCacher,
	blockTracker process.BlockTracker,
) (process.ForkDetector, error) {
	shardCoordinator := pcf.bootstrapComponents.ShardCoordinator()
	if shardCoordinator.SelfId() < shardCoordinator.NumberOfShards() {
		return pcf.createShardForkDetector(headerBlackList, blockTracker)
	}
	if shardCoordinator.SelfId() == core.MetachainShardId {
		return sync.NewMetaForkDetector(pcf.coreData.RoundHandler(), headerBlackList, blockTracker, pcf.coreData.GenesisNodesSetup().GetStartTime())
	}

	return nil, errors.New("could not create fork detector")
}

func (pcf *processComponentsFactory) createShardForkDetector(headerBlackList process.TimeCacher, blockTracker process.BlockTracker) (process.ForkDetector, error) {
	args := sync.ForkDetectorFactoryArgs{
		RoundHandler:    pcf.coreData.RoundHandler(),
		HeaderBlackList: headerBlackList,
		BlockTracker:    blockTracker,
		GenesisTime:     pcf.coreData.GenesisNodesSetup().GetStartTime(),
	}

	return pcf.runTypeComponents.ForkDetectorCreator().CreateForkDetector(args)
}

// prepareNetworkShardingCollectorForMessenger will create the network sharding collector and apply it to the provided network messenger
func (pcf *processComponentsFactory) prepareNetworkShardingCollectorForMessenger(messenger p2p.Messenger) (*networksharding.PeerShardMapper, error) {
	networkShardingCollector, err := createNetworkShardingCollector(
		&pcf.config,
		pcf.nodesCoordinator,
		pcf.network.PreferredPeersHolderHandler(),
	)
	if err != nil {
		return nil, err
	}

	localID := pcf.network.NetworkMessenger().ID()
	networkShardingCollector.UpdatePeerIDInfo(localID, pcf.crypto.PublicKeyBytes(), pcf.bootstrapComponents.ShardCoordinator().SelfId())

	err = messenger.SetPeerShardResolver(networkShardingCollector)
	if err != nil {
		return nil, err
	}

	return networkShardingCollector, nil
}

func (pcf *processComponentsFactory) createExportFactoryHandler(
	headerValidator epochStart.HeaderValidator,
	requestHandler process.RequestHandler,
	resolversContainer dataRetriever.ResolversContainer,
	requestersContainer dataRetriever.RequestersContainer,
	mainInterceptorsContainer process.InterceptorsContainer,
	fullArchiveInterceptorsContainer process.InterceptorsContainer,
	headerSigVerifier process.InterceptedHeaderSigVerifier,
	blockTracker process.ValidityAttester,
) (update.ExportFactoryHandler, error) {

	hardforkConfig := pcf.config.Hardfork
	accountsDBs := make(map[state.AccountsDbIdentifier]state.AccountsAdapter)
	accountsDBs[state.UserAccountsState] = pcf.state.AccountsAdapter()
	accountsDBs[state.PeerAccountsState] = pcf.state.PeerAccounts()
	exportFolder := filepath.Join(pcf.flagsConfig.WorkingDir, hardforkConfig.ImportFolder)
	nodeOperationMode := common.NormalOperation
	if pcf.prefConfigs.Preferences.FullArchive {
		nodeOperationMode = common.FullArchiveMode
	}
	argsExporter := updateFactory.ArgsExporter{
		CoreComponents:                   pcf.coreData,
		CryptoComponents:                 pcf.crypto,
		StatusCoreComponents:             pcf.statusCoreComponents,
		NetworkComponents:                pcf.network,
		HeaderValidator:                  headerValidator,
		DataPool:                         pcf.data.Datapool(),
		StorageService:                   pcf.data.StorageService(),
		RequestHandler:                   requestHandler,
		ShardCoordinator:                 pcf.bootstrapComponents.ShardCoordinator(),
		ActiveAccountsDBs:                accountsDBs,
		ExistingResolvers:                resolversContainer,
		ExistingRequesters:               requestersContainer,
		ExportFolder:                     exportFolder,
		ExportTriesStorageConfig:         hardforkConfig.ExportTriesStorageConfig,
		ExportStateStorageConfig:         hardforkConfig.ExportStateStorageConfig,
		ExportStateKeysConfig:            hardforkConfig.ExportKeysStorageConfig,
		MaxTrieLevelInMemory:             pcf.config.StateTriesConfig.MaxStateTrieLevelInMemory,
		WhiteListHandler:                 pcf.whiteListHandler,
		WhiteListerVerifiedTxs:           pcf.whiteListerVerifiedTxs,
		MainInterceptorsContainer:        mainInterceptorsContainer,
		FullArchiveInterceptorsContainer: fullArchiveInterceptorsContainer,
		NodesCoordinator:                 pcf.nodesCoordinator,
		HeaderSigVerifier:                headerSigVerifier,
		HeaderIntegrityVerifier:          pcf.bootstrapComponents.HeaderIntegrityVerifier(),
		ValidityAttester:                 blockTracker,
		RoundHandler:                     pcf.coreData.RoundHandler(),
		InterceptorDebugConfig:           pcf.config.Debug.InterceptorResolver,
		MaxHardCapForMissingNodes:        pcf.config.TrieSync.MaxHardCapForMissingNodes,
		NumConcurrentTrieSyncers:         pcf.config.TrieSync.NumConcurrentTrieSyncers,
		TrieSyncerVersion:                pcf.config.TrieSync.TrieSyncerVersion,
		NodeOperationMode:                nodeOperationMode,
		ShardCoordinatorFactory:          pcf.runTypeComponents.ShardCoordinatorCreator(),
	}
	return updateFactory.NewExportHandlerFactory(argsExporter)
}

func (pcf *processComponentsFactory) createHardforkTrigger(epochStartTrigger update.EpochHandler) (factory.HardforkTrigger, error) {
	hardforkConfig := pcf.config.Hardfork
	selfPubKeyBytes := pcf.crypto.PublicKeyBytes()
	triggerPubKeyBytes, err := pcf.coreData.ValidatorPubKeyConverter().Decode(hardforkConfig.PublicKeyToListenFrom)
	if err != nil {
		return nil, fmt.Errorf("%w while decoding HardforkConfig.PublicKeyToListenFrom", err)
	}

	argTrigger := trigger.ArgHardforkTrigger{
		TriggerPubKeyBytes:        triggerPubKeyBytes,
		SelfPubKeyBytes:           selfPubKeyBytes,
		Enabled:                   hardforkConfig.EnableTrigger,
		EnabledAuthenticated:      hardforkConfig.EnableTriggerFromP2P,
		ArgumentParser:            smartContract.NewArgumentParser(),
		EpochProvider:             epochStartTrigger,
		ExportFactoryHandler:      &updateDisabled.ExportFactoryHandler{},
		ChanStopNodeProcess:       pcf.coreData.ChanStopNodeProcess(),
		EpochConfirmedNotifier:    pcf.coreData.EpochStartNotifierWithConfirm(),
		CloseAfterExportInMinutes: hardforkConfig.CloseAfterExportInMinutes,
		ImportStartHandler:        pcf.importStartHandler,
		RoundHandler:              pcf.coreData.RoundHandler(),
	}

	return trigger.NewTrigger(argTrigger)
}

func createNetworkShardingCollector(
	config *config.Config,
	nodesCoordinator nodesCoordinator.NodesCoordinator,
	preferredPeersHolder factory.PreferredPeersHolderHandler,
) (*networksharding.PeerShardMapper, error) {

	cacheConfig := config.PublicKeyPeerId
	cachePkPid, err := createCache(cacheConfig)
	if err != nil {
		return nil, err
	}

	cacheConfig = config.PublicKeyShardId
	cachePkShardID, err := createCache(cacheConfig)
	if err != nil {
		return nil, err
	}

	cacheConfig = config.PeerIdShardId
	cachePidShardID, err := createCache(cacheConfig)
	if err != nil {
		return nil, err
	}

	arg := networksharding.ArgPeerShardMapper{
		PeerIdPkCache:         cachePkPid,
		FallbackPkShardCache:  cachePkShardID,
		FallbackPidShardCache: cachePidShardID,
		NodesCoordinator:      nodesCoordinator,
		PreferredPeersHolder:  preferredPeersHolder,
	}
	return networksharding.NewPeerShardMapper(arg)
}

func createCache(cacheConfig config.CacheConfig) (storage.Cacher, error) {
	return storageunit.NewCache(storageFactory.GetCacherFromConfig(cacheConfig))
}

func checkProcessComponentsArgs(args ProcessComponentsFactoryArgs) error {
	baseErrMessage := "error creating process components"
	if check.IfNil(args.GasSchedule) {
		return fmt.Errorf("%s: %w", baseErrMessage, errorsMx.ErrNilGasSchedule)
	}
	if check.IfNil(args.Data) {
		return fmt.Errorf("%s: %w", baseErrMessage, errorsMx.ErrNilDataComponentsHolder)
	}
	if check.IfNil(args.Data.Blockchain()) {
		return fmt.Errorf("%s: %w", baseErrMessage, errorsMx.ErrNilBlockChainHandler)
	}
	if check.IfNil(args.Data.Datapool()) {
		return fmt.Errorf("%s: %w", baseErrMessage, errorsMx.ErrNilDataPoolsHolder)
	}
	if check.IfNil(args.Data.StorageService()) {
		return fmt.Errorf("%s: %w", baseErrMessage, errorsMx.ErrNilStorageService)
	}
	if check.IfNil(args.CoreData) {
		return fmt.Errorf("%s: %w", baseErrMessage, errorsMx.ErrNilCoreComponentsHolder)
	}
	if check.IfNil(args.CoreData.EconomicsData()) {
		return fmt.Errorf("%s: %w", baseErrMessage, errorsMx.ErrNilEconomicsData)
	}
	if check.IfNil(args.CoreData.GenesisNodesSetup()) {
		return fmt.Errorf("%s: %w", baseErrMessage, errorsMx.ErrNilGenesisNodesSetupHandler)
	}
	if check.IfNil(args.CoreData.AddressPubKeyConverter()) {
		return fmt.Errorf("%s: %w", baseErrMessage, errorsMx.ErrNilAddressPublicKeyConverter)
	}
	if check.IfNil(args.CoreData.EpochNotifier()) {
		return fmt.Errorf("%s: %w", baseErrMessage, errorsMx.ErrNilEpochNotifier)
	}
	if check.IfNil(args.CoreData.ValidatorPubKeyConverter()) {
		return fmt.Errorf("%s: %w", baseErrMessage, errorsMx.ErrNilPubKeyConverter)
	}
	if check.IfNil(args.CoreData.InternalMarshalizer()) {
		return fmt.Errorf("%s: %w", baseErrMessage, errorsMx.ErrNilInternalMarshalizer)
	}
	if check.IfNil(args.CoreData.Uint64ByteSliceConverter()) {
		return fmt.Errorf("%s: %w", baseErrMessage, errorsMx.ErrNilUint64ByteSliceConverter)
	}
	if check.IfNil(args.Crypto) {
		return fmt.Errorf("%s: %w", baseErrMessage, errorsMx.ErrNilCryptoComponentsHolder)
	}
	if check.IfNil(args.Crypto.BlockSignKeyGen()) {
		return fmt.Errorf("%s: %w", baseErrMessage, errorsMx.ErrNilBlockSignKeyGen)
	}
	if check.IfNil(args.State) {
		return fmt.Errorf("%s: %w", baseErrMessage, errorsMx.ErrNilStateComponentsHolder)
	}
	if check.IfNil(args.State.AccountsAdapter()) {
		return fmt.Errorf("%s: %w", baseErrMessage, errorsMx.ErrNilAccountsAdapter)
	}
	if check.IfNil(args.Network) {
		return fmt.Errorf("%s: %w", baseErrMessage, errorsMx.ErrNilNetworkComponentsHolder)
	}
	if check.IfNil(args.Network.NetworkMessenger()) {
		return fmt.Errorf("%s: %w", baseErrMessage, errorsMx.ErrNilMessenger)
	}
	if check.IfNil(args.Network.InputAntiFloodHandler()) {
		return fmt.Errorf("%s: %w", baseErrMessage, errorsMx.ErrNilInputAntiFloodHandler)
	}
	if args.SystemSCConfig == nil {
		return fmt.Errorf("%s: %w", baseErrMessage, errorsMx.ErrNilSystemSCConfig)
	}
	if check.IfNil(args.BootstrapComponents) {
		return fmt.Errorf("%s: %w", baseErrMessage, errorsMx.ErrNilBootstrapComponentsHolder)
	}
	if check.IfNil(args.BootstrapComponents.ShardCoordinator()) {
		return fmt.Errorf("%s: %w", baseErrMessage, errorsMx.ErrNilShardCoordinator)
	}
	if check.IfNil(args.BootstrapComponents.EpochBootstrapParams()) {
		return fmt.Errorf("%s: %w", baseErrMessage, errorsMx.ErrNilBootstrapParamsHandler)
	}
	if check.IfNil(args.StatusComponents) {
		return fmt.Errorf("%s: %w", baseErrMessage, errorsMx.ErrNilStatusComponentsHolder)
	}
	if check.IfNil(args.StatusComponents.OutportHandler()) {
		return fmt.Errorf("%s: %w", baseErrMessage, errorsMx.ErrNilOutportHandler)
	}
	if check.IfNil(args.HistoryRepo) {
		return fmt.Errorf("%s: %w", baseErrMessage, errorsMx.ErrNilHistoryRepository)
	}
	if check.IfNil(args.StatusCoreComponents) {
		return fmt.Errorf("%s: %w", baseErrMessage, errorsMx.ErrNilStatusCoreComponents)
	}
	if check.IfNil(args.TxExecutionOrderHandler) {
		return fmt.Errorf("%s: %w", baseErrMessage, process.ErrNilTxExecutionOrderHandler)
	}
	if check.IfNil(args.RunTypeComponents) {
		return fmt.Errorf("%s: %w", baseErrMessage, errorsMx.ErrNilRunTypeComponents)
	}
	if check.IfNil(args.RunTypeComponents.BlockChainHookHandlerCreator()) {
		return fmt.Errorf("%s: %w", baseErrMessage, errorsMx.ErrNilBlockChainHookHandlerCreator)
	}
	if check.IfNil(args.RunTypeComponents.BlockProcessorCreator()) {
		return fmt.Errorf("%s: %w", baseErrMessage, errorsMx.ErrNilBlockProcessorCreator)
	}
	if check.IfNil(args.RunTypeComponents.BlockTrackerCreator()) {
		return fmt.Errorf("%s: %w", baseErrMessage, errorsMx.ErrNilBlockTrackerCreator)
	}
	if check.IfNil(args.RunTypeComponents.BootstrapperFromStorageCreator()) {
		return fmt.Errorf("%s: %w", baseErrMessage, errorsMx.ErrNilBootstrapperFromStorageCreator)
	}
	if check.IfNil(args.RunTypeComponents.BootstrapperCreator()) {
		return fmt.Errorf("%s: %w", baseErrMessage, errorsMx.ErrNilBootstrapperCreator)
	}
	if check.IfNil(args.RunTypeComponents.EpochStartBootstrapperCreator()) {
		return fmt.Errorf("%s: %w", baseErrMessage, errorsMx.ErrNilEpochStartBootstrapperCreator)
	}
	if check.IfNil(args.RunTypeComponents.ForkDetectorCreator()) {
		return fmt.Errorf("%s: %w", baseErrMessage, errorsMx.ErrNilForkDetectorCreator)
	}
	if check.IfNil(args.RunTypeComponents.HeaderValidatorCreator()) {
		return fmt.Errorf("%s: %w", baseErrMessage, errorsMx.ErrNilHeaderValidatorCreator)
	}
	if check.IfNil(args.RunTypeComponents.RequestHandlerCreator()) {
		return fmt.Errorf("%s: %w", baseErrMessage, errorsMx.ErrNilRequestHandlerCreator)
	}
	if check.IfNil(args.RunTypeComponents.ScheduledTxsExecutionCreator()) {
		return fmt.Errorf("%s: %w", baseErrMessage, errorsMx.ErrNilScheduledTxsExecutionCreator)
	}
	if check.IfNil(args.RunTypeComponents.TransactionCoordinatorCreator()) {
		return fmt.Errorf("%s: %w", baseErrMessage, errorsMx.ErrNilTransactionCoordinatorCreator)
	}
	if check.IfNil(args.RunTypeComponents.ValidatorStatisticsProcessorCreator()) {
		return fmt.Errorf("%s: %w", baseErrMessage, errorsMx.ErrNilValidatorStatisticsProcessorCreator)
	}
	if check.IfNil(args.RunTypeComponents.AdditionalStorageServiceCreator()) {
		return fmt.Errorf("%s: %w", baseErrMessage, errorsMx.ErrNilAdditionalStorageServiceCreator)
	}
	if check.IfNil(args.RunTypeComponents.SCResultsPreProcessorCreator()) {
		return fmt.Errorf("%s: %w", baseErrMessage, errorsMx.ErrNilSCResultsPreProcessorCreator)
	}
	if check.IfNil(args.RunTypeComponents.SCProcessorCreator()) {
		return fmt.Errorf("%s: %w", baseErrMessage, errorsMx.ErrNilSCProcessorCreator)
	}
	// TODO make sure consensus model is correct on higher level - task MX-15366
	if args.RunTypeComponents.ConsensusModel() == consensus.ConsensusModelInvalid {
		return fmt.Errorf("%s: %w", baseErrMessage, errorsMx.ErrInvalidConsensusModel)
	}
	if check.IfNil(args.RunTypeComponents.VmContainerMetaFactoryCreator()) {
		return fmt.Errorf("%s: %w", baseErrMessage, errorsMx.ErrNilVmContainerMetaFactoryCreator)
	}
	if check.IfNil(args.RunTypeComponents.VmContainerShardFactoryCreator()) {
		return fmt.Errorf("%s: %w", baseErrMessage, errorsMx.ErrNilVmContainerShardFactoryCreator)
	}
	if check.IfNil(args.RunTypeComponents.AccountsParser()) {
		return fmt.Errorf("%s: %w", baseErrMessage, errorsMx.ErrNilAccountsParser)
	}
	if check.IfNil(args.RunTypeComponents.AccountsCreator()) {
		return fmt.Errorf("%s: %w", baseErrMessage, errorsMx.ErrNilAccountsCreator)
	}
	if check.IfNil(args.RunTypeComponents.OutGoingOperationsPoolHandler()) {
		return fmt.Errorf("%s: %w", baseErrMessage, errorsMx.ErrNilOutGoingOperationsPool)
	}
	if check.IfNil(args.RunTypeComponents.DataCodecHandler()) {
		return fmt.Errorf("%s: %w", baseErrMessage, errorsMx.ErrNilDataCodec)
	}
	if check.IfNil(args.RunTypeComponents.TopicsCheckerHandler()) {
		return fmt.Errorf("%s: %w", baseErrMessage, errorsMx.ErrNilTopicsChecker)
	}
	if check.IfNil(args.RunTypeComponents.ShardCoordinatorCreator()) {
		return fmt.Errorf("%s: %w", baseErrMessage, errorsMx.ErrNilShardCoordinatorFactory)
	}
	if check.IfNil(args.RunTypeComponents.RequestersContainerFactoryCreator()) {
		return fmt.Errorf("%s: %w", baseErrMessage, errorsMx.ErrNilRequesterContainerFactoryCreator)
	}
	if check.IfNil(args.RunTypeComponents.InterceptorsContainerFactoryCreator()) {
		return fmt.Errorf("%s: %w", baseErrMessage, errorsMx.ErrNilInterceptorsContainerFactoryCreator)
	}
	if check.IfNil(args.RunTypeComponents.ShardResolversContainerFactoryCreator()) {
		return fmt.Errorf("%s: %w", baseErrMessage, errorsMx.ErrNilShardResolversContainerFactoryCreator)
	}
	if check.IfNil(args.RunTypeComponents.TxPreProcessorCreator()) {
		return fmt.Errorf("%s: %w", baseErrMessage, errorsMx.ErrNilTxPreProcessorCreator)
	}
	if check.IfNil(args.RunTypeComponents.ExtraHeaderSigVerifierHolder()) {
		return fmt.Errorf("%s: %w", baseErrMessage, errorsMx.ErrNilExtraHeaderSigVerifierHolder)
	}
	if check.IfNil(args.RunTypeComponents.GenesisBlockCreatorFactory()) {
		return fmt.Errorf("%s: %w", baseErrMessage, errorsMx.ErrNilGenesisBlockFactory)
	}
	if check.IfNil(args.RunTypeComponents.GenesisMetaBlockCheckerCreator()) {
		return fmt.Errorf("%s: %w", baseErrMessage, errorsMx.ErrNilGenesisMetaBlockChecker)
	}

	return nil
}

// Close closes all underlying components that need closing
func (pc *processComponents) Close() error {
	if !check.IfNil(pc.blockProcessor) {
		log.LogIfError(pc.blockProcessor.Close())
	}
	if !check.IfNil(pc.validatorsProvider) {
		log.LogIfError(pc.validatorsProvider.Close())
	}
	if !check.IfNil(pc.miniBlocksPoolCleaner) {
		log.LogIfError(pc.miniBlocksPoolCleaner.Close())
	}
	if !check.IfNil(pc.txsPoolCleaner) {
		log.LogIfError(pc.txsPoolCleaner.Close())
	}
	if !check.IfNil(pc.epochStartTrigger) {
		log.LogIfError(pc.epochStartTrigger.Close())
	}
	if !check.IfNil(pc.importHandler) {
		log.LogIfError(pc.importHandler.Close())
	}
	// only calling close on the mainInterceptorsContainer as it should be the same interceptors on full archive
	if !check.IfNil(pc.mainInterceptorsContainer) {
		log.LogIfError(pc.mainInterceptorsContainer.Close())
	}
	if !check.IfNil(pc.vmFactoryForTxSimulator) {
		log.LogIfError(pc.vmFactoryForTxSimulator.Close())
	}
	if !check.IfNil(pc.vmFactoryForProcessing) {
		log.LogIfError(pc.vmFactoryForProcessing.Close())
	}
	if !check.IfNil(pc.txsSender) {
		log.LogIfError(pc.txsSender.Close())
	}

	return nil
}

func wrapTxsInfo(txs map[string]*outport.TxInfo) map[string]data.TransactionHandler {
	ret := make(map[string]data.TransactionHandler, len(txs))
	for hash, tx := range txs {
		ret[hash] = tx.Transaction
	}

	return ret
}

func wrapSCRsInfo(scrs map[string]*outport.SCRInfo) map[string]data.TransactionHandler {
	ret := make(map[string]data.TransactionHandler, len(scrs))
	for hash, scr := range scrs {
		ret[hash] = scr.SmartContractResult
	}

	return ret
}

func wrapReceipts(receipts map[string]*receipt.Receipt) map[string]data.TransactionHandler {
	ret := make(map[string]data.TransactionHandler, len(receipts))
	for hash, r := range receipts {
		ret[hash] = r
	}

	return ret
}

func wrapLogs(logs []*outport.LogData) []*data.LogData {
	ret := make([]*data.LogData, len(logs))

	for idx, logData := range logs {
		ret[idx] = &data.LogData{
			LogHandler: logData.Log,
			TxHash:     logData.TxHash,
		}
	}

	return ret
}<|MERGE_RESOLUTION|>--- conflicted
+++ resolved
@@ -131,11 +131,8 @@
 	accountsParser                   genesis.AccountsParser
 	receiptsRepository               factory.ReceiptsRepository
 	sentSignaturesTracker            process.SentSignaturesTracker
-<<<<<<< HEAD
+	epochSystemSCProcessor           process.EpochStartSystemSCProcessor
 	incomingHeaderHandler            process.IncomingHeaderSubscriber
-=======
-	epochSystemSCProcessor           process.EpochStartSystemSCProcessor
->>>>>>> e1f9dfd8
 }
 
 // ProcessComponentsFactoryArgs holds the arguments needed to create a process components factory
