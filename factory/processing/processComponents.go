package processing

import (
	"context"
	"errors"
	"fmt"
	"math/big"
	"path/filepath"
	"time"

	"github.com/multiversx/mx-chain-core-go/core"
	"github.com/multiversx/mx-chain-core-go/core/check"
	"github.com/multiversx/mx-chain-core-go/core/partitioning"
	"github.com/multiversx/mx-chain-core-go/data"
	"github.com/multiversx/mx-chain-core-go/data/alteredAccount"
	dataBlock "github.com/multiversx/mx-chain-core-go/data/block"
	"github.com/multiversx/mx-chain-core-go/data/outport"
	"github.com/multiversx/mx-chain-core-go/data/receipt"
	vmcommon "github.com/multiversx/mx-chain-vm-common-go"
	vmcommonBuiltInFunctions "github.com/multiversx/mx-chain-vm-common-go/builtInFunctions"

	nodeFactory "github.com/multiversx/mx-chain-go/cmd/node/factory"
	"github.com/multiversx/mx-chain-go/common"
	"github.com/multiversx/mx-chain-go/common/errChan"
	"github.com/multiversx/mx-chain-go/config"
	"github.com/multiversx/mx-chain-go/consensus"
	"github.com/multiversx/mx-chain-go/dataRetriever"
	"github.com/multiversx/mx-chain-go/dataRetriever/factory/containers"
	"github.com/multiversx/mx-chain-go/dataRetriever/factory/epochProviders"
	requesterscontainer "github.com/multiversx/mx-chain-go/dataRetriever/factory/requestersContainer"
	"github.com/multiversx/mx-chain-go/dataRetriever/factory/resolverscontainer"
	disabledResolversContainer "github.com/multiversx/mx-chain-go/dataRetriever/factory/resolverscontainer/disabled"
	storagerequesterscontainer "github.com/multiversx/mx-chain-go/dataRetriever/factory/storageRequestersContainer"
	"github.com/multiversx/mx-chain-go/dataRetriever/requestHandlers"
	"github.com/multiversx/mx-chain-go/dblookupext"
	"github.com/multiversx/mx-chain-go/epochStart"
	"github.com/multiversx/mx-chain-go/epochStart/metachain"
	"github.com/multiversx/mx-chain-go/epochStart/notifier"
	"github.com/multiversx/mx-chain-go/epochStart/shardchain"
	errorsMx "github.com/multiversx/mx-chain-go/errors"
	"github.com/multiversx/mx-chain-go/factory"
	mainFactory "github.com/multiversx/mx-chain-go/factory"
	"github.com/multiversx/mx-chain-go/factory/disabled"
	"github.com/multiversx/mx-chain-go/fallback"
	"github.com/multiversx/mx-chain-go/genesis"
	"github.com/multiversx/mx-chain-go/genesis/checking"
	processGenesis "github.com/multiversx/mx-chain-go/genesis/process"
	"github.com/multiversx/mx-chain-go/p2p"
	"github.com/multiversx/mx-chain-go/process"
	"github.com/multiversx/mx-chain-go/process/block"
	"github.com/multiversx/mx-chain-go/process/block/bootstrapStorage"
	"github.com/multiversx/mx-chain-go/process/block/cutoff"
	"github.com/multiversx/mx-chain-go/process/block/pendingMb"
	"github.com/multiversx/mx-chain-go/process/block/poolsCleaner"
	"github.com/multiversx/mx-chain-go/process/block/preprocess"
	"github.com/multiversx/mx-chain-go/process/block/processedMb"
	"github.com/multiversx/mx-chain-go/process/factory/interceptorscontainer"
	"github.com/multiversx/mx-chain-go/process/headerCheck"
	"github.com/multiversx/mx-chain-go/process/heartbeat/validator"
	interceptorFactory "github.com/multiversx/mx-chain-go/process/interceptors/factory"
	"github.com/multiversx/mx-chain-go/process/peer"
	"github.com/multiversx/mx-chain-go/process/receipts"
	"github.com/multiversx/mx-chain-go/process/smartContract"
	"github.com/multiversx/mx-chain-go/process/sync"
	"github.com/multiversx/mx-chain-go/process/track"
	"github.com/multiversx/mx-chain-go/process/transactionLog"
	"github.com/multiversx/mx-chain-go/process/txsSender"
	"github.com/multiversx/mx-chain-go/redundancy"
	"github.com/multiversx/mx-chain-go/sharding"
	"github.com/multiversx/mx-chain-go/sharding/networksharding"
	"github.com/multiversx/mx-chain-go/sharding/nodesCoordinator"
	"github.com/multiversx/mx-chain-go/state"
	"github.com/multiversx/mx-chain-go/state/accounts"
	"github.com/multiversx/mx-chain-go/state/parsers"
	"github.com/multiversx/mx-chain-go/storage"
	"github.com/multiversx/mx-chain-go/storage/cache"
	storageFactory "github.com/multiversx/mx-chain-go/storage/factory"
	"github.com/multiversx/mx-chain-go/storage/storageunit"
	"github.com/multiversx/mx-chain-go/update"
	updateDisabled "github.com/multiversx/mx-chain-go/update/disabled"
	updateFactory "github.com/multiversx/mx-chain-go/update/factory"
	"github.com/multiversx/mx-chain-go/update/trigger"
)

// timeSpanForBadHeaders is the expiry time for an added block header hash
var timeSpanForBadHeaders = time.Minute * 2

// processComponents struct holds the process components
type processComponents struct {
	nodesCoordinator                 nodesCoordinator.NodesCoordinator
	shardCoordinator                 sharding.Coordinator
	mainInterceptorsContainer        process.InterceptorsContainer
	fullArchiveInterceptorsContainer process.InterceptorsContainer
	resolversContainer               dataRetriever.ResolversContainer
	requestersFinder                 dataRetriever.RequestersFinder
	roundHandler                     consensus.RoundHandler
	epochStartTrigger                epochStart.TriggerHandler
	epochStartNotifier               factory.EpochStartNotifier
	forkDetector                     process.ForkDetector
	blockProcessor                   process.BlockProcessor
	blackListHandler                 process.TimeCacher
	bootStorer                       process.BootStorer
	headerSigVerifier                process.InterceptedHeaderSigVerifier
	headerIntegrityVerifier          nodeFactory.HeaderIntegrityVerifierHandler
	validatorsStatistics             process.ValidatorStatisticsProcessor
	validatorsProvider               process.ValidatorsProvider
	blockTracker                     process.BlockTracker
	pendingMiniBlocksHandler         process.PendingMiniBlocksHandler
	requestHandler                   process.RequestHandler
	txLogsProcessor                  process.TransactionLogProcessorDatabase
	headerConstructionValidator      process.HeaderConstructionValidator
	mainPeerShardMapper              process.NetworkShardingCollector
	fullArchivePeerShardMapper       process.NetworkShardingCollector
	apiTransactionEvaluator          factory.TransactionEvaluator
	miniBlocksPoolCleaner            process.PoolsCleaner
	txsPoolCleaner                   process.PoolsCleaner
	fallbackHeaderValidator          process.FallbackHeaderValidator
	whiteListHandler                 process.WhiteListHandler
	whiteListerVerifiedTxs           process.WhiteListHandler
	historyRepository                dblookupext.HistoryRepository
	importStartHandler               update.ImportStartHandler
	requestedItemsHandler            dataRetriever.RequestedItemsHandler
	importHandler                    update.ImportHandler
	nodeRedundancyHandler            consensus.NodeRedundancyHandler
	currentEpochProvider             dataRetriever.CurrentNetworkEpochProviderHandler
	vmFactoryForTxSimulator          process.VirtualMachinesContainerFactory
	vmFactoryForProcessing           process.VirtualMachinesContainerFactory
	scheduledTxsExecutionHandler     process.ScheduledTxsExecutionHandler
	txsSender                        process.TxsSenderHandler
	hardforkTrigger                  factory.HardforkTrigger
	processedMiniBlocksTracker       process.ProcessedMiniBlocksTracker
	esdtDataStorageForApi            vmcommon.ESDTNFTStorageHandler
	accountsParser                   genesis.AccountsParser
	receiptsRepository               mainFactory.ReceiptsRepository
	sentSignaturesTracker            process.SentSignaturesTracker
	epochSystemSCProcessor           process.EpochStartSystemSCProcessor
<<<<<<< HEAD
	epochStartTriggerHanlder         epochStart.TriggerHandler
=======
	interceptedDataVerifierFactory   process.InterceptedDataVerifierFactory
>>>>>>> 9f2444e9
}

// ProcessComponentsFactoryArgs holds the arguments needed to create a process components factory
type ProcessComponentsFactoryArgs struct {
	Config                 config.Config
	RoundConfig            config.RoundConfig
	EpochConfig            config.EpochConfig
	PrefConfigs            config.Preferences
	ImportDBConfig         config.ImportDbConfig
	EconomicsConfig        config.EconomicsConfig
	AccountsParser         genesis.AccountsParser
	SmartContractParser    genesis.InitialSmartContractParser
	GasSchedule            core.GasScheduleNotifier
	NodesCoordinator       nodesCoordinator.NodesCoordinator
	RequestedItemsHandler  dataRetriever.RequestedItemsHandler
	WhiteListHandler       process.WhiteListHandler
	WhiteListerVerifiedTxs process.WhiteListHandler
	MaxRating              uint32
	SystemSCConfig         *config.SystemSmartContractsConfig
	ImportStartHandler     update.ImportStartHandler
	HistoryRepo            dblookupext.HistoryRepository
	FlagsConfig            config.ContextFlagsConfig

	Data                    factory.DataComponentsHolder
	CoreData                factory.CoreComponentsHolder
	Crypto                  factory.CryptoComponentsHolder
	State                   factory.StateComponentsHolder
	Network                 factory.NetworkComponentsHolder
	BootstrapComponents     factory.BootstrapComponentsHolder
	StatusComponents        factory.StatusComponentsHolder
	StatusCoreComponents    factory.StatusCoreComponentsHolder
	TxExecutionOrderHandler common.TxExecutionOrderHandler

	GenesisNonce uint64
	GenesisRound uint64
}

type processComponentsFactory struct {
	config                 config.Config
	roundConfig            config.RoundConfig
	epochConfig            config.EpochConfig
	prefConfigs            config.Preferences
	importDBConfig         config.ImportDbConfig
	economicsConfig        config.EconomicsConfig
	accountsParser         genesis.AccountsParser
	smartContractParser    genesis.InitialSmartContractParser
	gasSchedule            core.GasScheduleNotifier
	nodesCoordinator       nodesCoordinator.NodesCoordinator
	requestedItemsHandler  dataRetriever.RequestedItemsHandler
	whiteListHandler       process.WhiteListHandler
	whiteListerVerifiedTxs process.WhiteListHandler
	maxRating              uint32
	systemSCConfig         *config.SystemSmartContractsConfig
	txLogsProcessor        process.TransactionLogProcessor
	importStartHandler     update.ImportStartHandler
	historyRepo            dblookupext.HistoryRepository
	epochNotifier          process.EpochNotifier
	importHandler          update.ImportHandler
	flagsConfig            config.ContextFlagsConfig
	esdtNftStorage         vmcommon.ESDTNFTStorageHandler
	stakingDataProviderAPI peer.StakingDataProviderAPI
	auctionListSelectorAPI epochStart.AuctionListSelector

	data                    factory.DataComponentsHolder
	coreData                factory.CoreComponentsHolder
	crypto                  factory.CryptoComponentsHolder
	state                   factory.StateComponentsHolder
	network                 factory.NetworkComponentsHolder
	bootstrapComponents     factory.BootstrapComponentsHolder
	statusComponents        factory.StatusComponentsHolder
	statusCoreComponents    factory.StatusCoreComponentsHolder
	txExecutionOrderHandler common.TxExecutionOrderHandler

	genesisNonce uint64
	genesisRound uint64

	interceptedDataVerifierFactory process.InterceptedDataVerifierFactory
}

// NewProcessComponentsFactory will return a new instance of processComponentsFactory
func NewProcessComponentsFactory(args ProcessComponentsFactoryArgs) (*processComponentsFactory, error) {
	err := checkProcessComponentsArgs(args)
	if err != nil {
		return nil, err
	}

	interceptedDataVerifierFactory := interceptorFactory.NewInterceptedDataVerifierFactory(interceptorFactory.InterceptedDataVerifierFactoryArgs{
		CacheSpan:   time.Duration(args.Config.InterceptedDataVerifier.CacheSpanInSec) * time.Second,
		CacheExpiry: time.Duration(args.Config.InterceptedDataVerifier.CacheExpiryInSec) * time.Second,
	})

	return &processComponentsFactory{
		config:                         args.Config,
		epochConfig:                    args.EpochConfig,
		prefConfigs:                    args.PrefConfigs,
		importDBConfig:                 args.ImportDBConfig,
		economicsConfig:                args.EconomicsConfig,
		accountsParser:                 args.AccountsParser,
		smartContractParser:            args.SmartContractParser,
		gasSchedule:                    args.GasSchedule,
		nodesCoordinator:               args.NodesCoordinator,
		data:                           args.Data,
		coreData:                       args.CoreData,
		crypto:                         args.Crypto,
		state:                          args.State,
		network:                        args.Network,
		bootstrapComponents:            args.BootstrapComponents,
		statusComponents:               args.StatusComponents,
		requestedItemsHandler:          args.RequestedItemsHandler,
		whiteListHandler:               args.WhiteListHandler,
		whiteListerVerifiedTxs:         args.WhiteListerVerifiedTxs,
		maxRating:                      args.MaxRating,
		systemSCConfig:                 args.SystemSCConfig,
		importStartHandler:             args.ImportStartHandler,
		historyRepo:                    args.HistoryRepo,
		epochNotifier:                  args.CoreData.EpochNotifier(),
		statusCoreComponents:           args.StatusCoreComponents,
		flagsConfig:                    args.FlagsConfig,
		txExecutionOrderHandler:        args.TxExecutionOrderHandler,
		genesisNonce:                   args.GenesisNonce,
		genesisRound:                   args.GenesisRound,
		roundConfig:                    args.RoundConfig,
		interceptedDataVerifierFactory: interceptedDataVerifierFactory,
	}, nil
}

// TODO: Think if it would make sense here to create an array of closable interfaces

// Create will create and return a struct containing process components
func (pcf *processComponentsFactory) Create() (*processComponents, error) {
	currentEpochProvider, err := epochProviders.CreateCurrentEpochProvider(
		pcf.config,
		pcf.coreData.GenesisNodesSetup().GetRoundDuration(),
		pcf.coreData.GenesisTime().Unix(),
		pcf.prefConfigs.Preferences.FullArchive,
	)
	if err != nil {
		return nil, err
	}

	pcf.epochNotifier.RegisterNotifyHandler(currentEpochProvider)

	fallbackHeaderValidator, err := fallback.NewFallbackHeaderValidator(
		pcf.data.Datapool().Headers(),
		pcf.coreData.InternalMarshalizer(),
		pcf.data.StorageService(),
	)
	if err != nil {
		return nil, err
	}

	argsHeaderSig := &headerCheck.ArgsHeaderSigVerifier{
		Marshalizer:             pcf.coreData.InternalMarshalizer(),
		Hasher:                  pcf.coreData.Hasher(),
		NodesCoordinator:        pcf.nodesCoordinator,
		MultiSigContainer:       pcf.crypto.MultiSignerContainer(),
		SingleSigVerifier:       pcf.crypto.BlockSigner(),
		KeyGen:                  pcf.crypto.BlockSignKeyGen(),
		FallbackHeaderValidator: fallbackHeaderValidator,
		EnableEpochsHandler:     pcf.coreData.EnableEpochsHandler(),
		HeadersPool:             pcf.data.Datapool().Headers(),
		ProofsPool:              pcf.data.Datapool().Proofs(),
		StorageService:          pcf.data.StorageService(),
	}
	headerSigVerifier, err := headerCheck.NewHeaderSigVerifier(argsHeaderSig)
	if err != nil {
		return nil, err
	}

	mainPeerShardMapper, err := pcf.prepareNetworkShardingCollectorForMessenger(pcf.network.NetworkMessenger())
	if err != nil {
		return nil, err
	}
	fullArchivePeerShardMapper, err := pcf.prepareNetworkShardingCollectorForMessenger(pcf.network.FullArchiveNetworkMessenger())
	if err != nil {
		return nil, err
	}

	err = pcf.network.InputAntiFloodHandler().SetPeerValidatorMapper(mainPeerShardMapper)
	if err != nil {
		return nil, err
	}

	resolversContainerFactory, err := pcf.newResolverContainerFactory()
	if err != nil {
		return nil, err
	}

	resolversContainer, err := resolversContainerFactory.Create()
	if err != nil {
		return nil, err
	}

	requestersContainerFactory, err := pcf.newRequestersContainerFactory(currentEpochProvider)
	if err != nil {
		return nil, err
	}

	requestersContainer, err := requestersContainerFactory.Create()
	if err != nil {
		return nil, err
	}

	requestersFinder, err := containers.NewRequestersFinder(requestersContainer, pcf.bootstrapComponents.ShardCoordinator())
	if err != nil {
		return nil, err
	}

	requestHandler, err := requestHandlers.NewResolverRequestHandler(
		requestersFinder,
		pcf.requestedItemsHandler,
		pcf.whiteListHandler,
		common.MaxTxsToRequest,
		pcf.bootstrapComponents.ShardCoordinator().SelfId(),
		time.Second,
	)
	if err != nil {
		return nil, err
	}

	txLogsStorage, err := pcf.data.StorageService().GetStorer(dataRetriever.TxLogsUnit)
	if err != nil {
		return nil, err
	}

	if !pcf.config.LogsAndEvents.SaveInStorageEnabled && pcf.config.DbLookupExtensions.Enabled {
		log.Warn("processComponentsFactory.Create() node will save logs in storage because DbLookupExtensions is enabled")
	}

	saveLogsInStorage := pcf.config.LogsAndEvents.SaveInStorageEnabled || pcf.config.DbLookupExtensions.Enabled
	txLogsProcessor, err := transactionLog.NewTxLogProcessor(transactionLog.ArgTxLogProcessor{
		Storer:               txLogsStorage,
		Marshalizer:          pcf.coreData.InternalMarshalizer(),
		SaveInStorageEnabled: saveLogsInStorage,
	})
	if err != nil {
		return nil, err
	}

	scheduledSCRSStorer, err := pcf.data.StorageService().GetStorer(dataRetriever.ScheduledSCRsUnit)
	if err != nil {
		return nil, err
	}

	scheduledTxsExecutionHandler, err := preprocess.NewScheduledTxsExecution(
		&disabled.TxProcessor{},
		&disabled.TxCoordinator{},
		scheduledSCRSStorer,
		pcf.coreData.InternalMarshalizer(),
		pcf.coreData.Hasher(),
		pcf.bootstrapComponents.ShardCoordinator(),
		pcf.txExecutionOrderHandler,
	)
	if err != nil {
		return nil, err
	}

	pcf.txLogsProcessor = txLogsProcessor
	genesisBlocks, initialTxs, err := pcf.generateGenesisHeadersAndApplyInitialBalances()
	if err != nil {
		return nil, err
	}

	genesisAccounts, err := pcf.indexAndReturnGenesisAccounts()
	if err != nil {
		log.Warn("cannot index genesis accounts", "error", err)
	}

	genesisBlock, ok := genesisBlocks[core.MetachainShardId]
	if !ok {
		return nil, errors.New("genesis meta block does not exist")
	}

	genesisMetaBlock, ok := genesisBlock.(data.MetaHeaderHandler)
	if !ok {
		return nil, errors.New("genesis meta block invalid")
	}

	err = pcf.setGenesisHeader(genesisBlocks)
	if err != nil {
		return nil, err
	}

	validatorStatisticsProcessor, err := pcf.newValidatorStatisticsProcessor()
	if err != nil {
		return nil, err
	}

	validatorStatsRootHash, err := validatorStatisticsProcessor.RootHash()
	if err != nil {
		return nil, err
	}

	err = genesisMetaBlock.SetValidatorStatsRootHash(validatorStatsRootHash)
	if err != nil {
		return nil, err
	}

	epochStartTrigger, err := pcf.newEpochStartTrigger(requestHandler)
	if err != nil {
		return nil, err
	}

	requestHandler.SetEpoch(epochStartTrigger.Epoch())

	err = dataRetriever.SetEpochHandlerToHdrResolver(resolversContainer, epochStartTrigger)
	if err != nil {
		return nil, err
	}
	err = dataRetriever.SetEpochHandlerToHdrRequester(requestersContainer, epochStartTrigger)
	if err != nil {
		return nil, err
	}

	log.Debug("Validator stats created", "validatorStatsRootHash", validatorStatsRootHash)

	err = pcf.prepareGenesisBlock(genesisBlocks)
	if err != nil {
		return nil, err
	}

	bootStr, err := pcf.data.StorageService().GetStorer(dataRetriever.BootstrapUnit)
	if err != nil {
		return nil, err
	}

	bootStorer, err := bootstrapStorage.NewBootstrapStorer(pcf.coreData.InternalMarshalizer(), bootStr)
	if err != nil {
		return nil, err
	}

	argsHeaderValidator := block.ArgsHeaderValidator{
		Hasher:              pcf.coreData.Hasher(),
		Marshalizer:         pcf.coreData.InternalMarshalizer(),
		EnableEpochsHandler: pcf.coreData.EnableEpochsHandler(),
	}
	headerValidator, err := block.NewHeaderValidator(argsHeaderValidator)
	if err != nil {
		return nil, err
	}

	blockTracker, err := pcf.newBlockTracker(
		headerValidator,
		requestHandler,
		genesisBlocks,
	)
	if err != nil {
		return nil, err
	}

	argsMiniBlocksPoolsCleaner := poolsCleaner.ArgMiniBlocksPoolsCleaner{
		ArgBasePoolsCleaner: poolsCleaner.ArgBasePoolsCleaner{
			RoundHandler:                   pcf.coreData.RoundHandler(),
			ShardCoordinator:               pcf.bootstrapComponents.ShardCoordinator(),
			MaxRoundsToKeepUnprocessedData: pcf.config.PoolsCleanersConfig.MaxRoundsToKeepUnprocessedMiniBlocks,
		},
		MiniblocksPool: pcf.data.Datapool().MiniBlocks(),
	}
	mbsPoolsCleaner, err := poolsCleaner.NewMiniBlocksPoolsCleaner(argsMiniBlocksPoolsCleaner)
	if err != nil {
		return nil, err
	}

	mbsPoolsCleaner.StartCleaning()

	argsBasePoolsCleaner := poolsCleaner.ArgTxsPoolsCleaner{
		ArgBasePoolsCleaner: poolsCleaner.ArgBasePoolsCleaner{
			RoundHandler:                   pcf.coreData.RoundHandler(),
			ShardCoordinator:               pcf.bootstrapComponents.ShardCoordinator(),
			MaxRoundsToKeepUnprocessedData: pcf.config.PoolsCleanersConfig.MaxRoundsToKeepUnprocessedTransactions,
		},
		AddressPubkeyConverter: pcf.coreData.AddressPubKeyConverter(),
		DataPool:               pcf.data.Datapool(),
	}
	txsPoolsCleaner, err := poolsCleaner.NewTxsPoolsCleaner(argsBasePoolsCleaner)
	if err != nil {
		return nil, err
	}

	txsPoolsCleaner.StartCleaning()

	_, err = track.NewMiniBlockTrack(
		pcf.data.Datapool(),
		pcf.bootstrapComponents.ShardCoordinator(),
		pcf.whiteListHandler,
	)
	if err != nil {
		return nil, err
	}

	hardforkTrigger, err := pcf.createHardforkTrigger(epochStartTrigger)
	if err != nil {
		return nil, err
	}

	interceptorContainerFactory, blackListHandler, err := pcf.newInterceptorContainerFactory(
		headerSigVerifier,
		pcf.bootstrapComponents.HeaderIntegrityVerifier(),
		blockTracker,
		epochStartTrigger,
		requestHandler,
		mainPeerShardMapper,
		fullArchivePeerShardMapper,
		hardforkTrigger,
	)
	if err != nil {
		return nil, err
	}

	// TODO refactor all these factory calls
	mainInterceptorsContainer, fullArchiveInterceptorsContainer, err := interceptorContainerFactory.Create()
	if err != nil {
		return nil, err
	}

	exportFactoryHandler, err := pcf.createExportFactoryHandler(
		headerValidator,
		requestHandler,
		resolversContainer,
		requestersContainer,
		mainInterceptorsContainer,
		fullArchiveInterceptorsContainer,
		headerSigVerifier,
		blockTracker,
	)
	if err != nil {
		return nil, err
	}

	err = hardforkTrigger.SetExportFactoryHandler(exportFactoryHandler)
	if err != nil {
		return nil, err
	}

	var pendingMiniBlocksHandler process.PendingMiniBlocksHandler
	pendingMiniBlocksHandler, err = pendingMb.NewNilPendingMiniBlocks()
	if err != nil {
		return nil, err
	}
	if pcf.bootstrapComponents.ShardCoordinator().SelfId() == core.MetachainShardId {
		pendingMiniBlocksHandler, err = pendingMb.NewPendingMiniBlocks()
		if err != nil {
			return nil, err
		}
	}

	forkDetector, err := pcf.newForkDetector(blackListHandler, blockTracker)
	if err != nil {
		return nil, err
	}

	esdtDataStorageArgs := vmcommonBuiltInFunctions.ArgsNewESDTDataStorage{
		Accounts:              pcf.state.AccountsAdapterAPI(),
		GlobalSettingsHandler: disabled.NewDisabledGlobalSettingHandler(),
		Marshalizer:           pcf.coreData.InternalMarshalizer(),
		ShardCoordinator:      pcf.bootstrapComponents.ShardCoordinator(),
		EnableEpochsHandler:   pcf.coreData.EnableEpochsHandler(),
	}
	pcf.esdtNftStorage, err = vmcommonBuiltInFunctions.NewESDTDataStorage(esdtDataStorageArgs)
	if err != nil {
		return nil, err
	}

	processedMiniBlocksTracker := processedMb.NewProcessedMiniBlocksTracker()

	receiptsRepository, err := receipts.NewReceiptsRepository(receipts.ArgsNewReceiptsRepository{
		Store:      pcf.data.StorageService(),
		Marshaller: pcf.coreData.InternalMarshalizer(),
		Hasher:     pcf.coreData.Hasher(),
	})
	if err != nil {
		return nil, err
	}

	blockCutoffProcessingHandler, err := cutoff.CreateBlockProcessingCutoffHandler(pcf.prefConfigs.BlockProcessingCutoff)
	if err != nil {
		return nil, err
	}

	sentSignaturesTracker, err := track.NewSentSignaturesTracker(pcf.crypto.KeysHandler())
	if err != nil {
		return nil, fmt.Errorf("%w when assembling components for the sent signatures tracker", err)
	}

	blockProcessorComponents, err := pcf.newBlockProcessor(
		requestHandler,
		forkDetector,
		epochStartTrigger,
		bootStorer,
		validatorStatisticsProcessor,
		headerValidator,
		blockTracker,
		pendingMiniBlocksHandler,
		pcf.coreData.WasmVMChangeLocker(),
		scheduledTxsExecutionHandler,
		processedMiniBlocksTracker,
		receiptsRepository,
		blockCutoffProcessingHandler,
		pcf.state.MissingTrieNodesNotifier(),
		sentSignaturesTracker,
	)
	if err != nil {
		return nil, err
	}

	startEpochNum := pcf.bootstrapComponents.EpochBootstrapParams().Epoch()
	if startEpochNum == 0 {
		err = pcf.indexGenesisBlocks(genesisBlocks, initialTxs, genesisAccounts)
		if err != nil {
			return nil, err
		}
	}

	cacheRefreshDuration := time.Duration(pcf.config.ValidatorStatistics.CacheRefreshIntervalInSec) * time.Second
	argVSP := peer.ArgValidatorsProvider{
		NodesCoordinator:                  pcf.nodesCoordinator,
		StartEpoch:                        startEpochNum,
		EpochStartEventNotifier:           pcf.coreData.EpochStartNotifierWithConfirm(),
		CacheRefreshIntervalDurationInSec: cacheRefreshDuration,
		ValidatorStatistics:               validatorStatisticsProcessor,
		MaxRating:                         pcf.maxRating,
		ValidatorPubKeyConverter:          pcf.coreData.ValidatorPubKeyConverter(),
		AddressPubKeyConverter:            pcf.coreData.AddressPubKeyConverter(),
		AuctionListSelector:               pcf.auctionListSelectorAPI,
		StakingDataProvider:               pcf.stakingDataProviderAPI,
	}

	validatorsProvider, err := peer.NewValidatorsProvider(argVSP)
	if err != nil {
		return nil, err
	}

	conversionBase := 10
	genesisNodePrice, ok := big.NewInt(0).SetString(pcf.systemSCConfig.StakingSystemSCConfig.GenesisNodePrice, conversionBase)
	if !ok {
		return nil, errors.New("invalid genesis node price")
	}

	nodesSetupChecker, err := checking.NewNodesSetupChecker(
		pcf.accountsParser,
		genesisNodePrice,
		pcf.coreData.ValidatorPubKeyConverter(),
		pcf.crypto.BlockSignKeyGen(),
	)
	if err != nil {
		return nil, err
	}

	err = nodesSetupChecker.Check(pcf.coreData.GenesisNodesSetup().AllInitialNodes())
	if err != nil {
		return nil, err
	}

	observerBLSPrivateKey, observerBLSPublicKey := pcf.crypto.BlockSignKeyGen().GeneratePair()
	observerBLSPublicKeyBuff, err := observerBLSPublicKey.ToByteArray()
	if err != nil {
		return nil, fmt.Errorf("error generating observerBLSPublicKeyBuff, %w", err)
	} else {
		log.Debug("generated BLS private key for redundancy handler. This key will be used on heartbeat messages "+
			"if the node is in backup mode and the main node is active", "hex public key", observerBLSPublicKeyBuff)
	}

	maxRoundsOfInactivity := int(pcf.prefConfigs.Preferences.RedundancyLevel) * pcf.config.Redundancy.MaxRoundsOfInactivityAccepted
	nodeRedundancyArg := redundancy.ArgNodeRedundancy{
		MaxRoundsOfInactivity: maxRoundsOfInactivity,
		Messenger:             pcf.network.NetworkMessenger(),
		ObserverPrivateKey:    observerBLSPrivateKey,
	}
	nodeRedundancyHandler, err := redundancy.NewNodeRedundancy(nodeRedundancyArg)
	if err != nil {
		return nil, err
	}

	dataPacker, err := partitioning.NewSimpleDataPacker(pcf.coreData.InternalMarshalizer())
	if err != nil {
		return nil, err
	}
	args := txsSender.ArgsTxsSenderWithAccumulator{
		Marshaller:        pcf.coreData.InternalMarshalizer(),
		ShardCoordinator:  pcf.bootstrapComponents.ShardCoordinator(),
		NetworkMessenger:  pcf.network.NetworkMessenger(),
		AccumulatorConfig: pcf.config.Antiflood.TxAccumulator,
		DataPacker:        dataPacker,
	}
	txsSenderWithAccumulator, err := txsSender.NewTxsSenderWithAccumulator(args)
	if err != nil {
		return nil, err
	}

	apiTransactionEvaluator, vmFactoryForTxSimulate, err := pcf.createAPITransactionEvaluator(epochStartTrigger)
	if err != nil {
		return nil, fmt.Errorf("%w when assembling components for the transactions simulator processor", err)
	}

	return &processComponents{
		nodesCoordinator:                 pcf.nodesCoordinator,
		shardCoordinator:                 pcf.bootstrapComponents.ShardCoordinator(),
		mainInterceptorsContainer:        mainInterceptorsContainer,
		fullArchiveInterceptorsContainer: fullArchiveInterceptorsContainer,
		resolversContainer:               resolversContainer,
		requestersFinder:                 requestersFinder,
		roundHandler:                     pcf.coreData.RoundHandler(),
		forkDetector:                     forkDetector,
		blockProcessor:                   blockProcessorComponents.blockProcessor,
		epochStartTrigger:                epochStartTrigger,
		epochStartNotifier:               pcf.coreData.EpochStartNotifierWithConfirm(),
		blackListHandler:                 blackListHandler,
		bootStorer:                       bootStorer,
		headerSigVerifier:                headerSigVerifier,
		validatorsStatistics:             validatorStatisticsProcessor,
		validatorsProvider:               validatorsProvider,
		blockTracker:                     blockTracker,
		pendingMiniBlocksHandler:         pendingMiniBlocksHandler,
		requestHandler:                   requestHandler,
		txLogsProcessor:                  txLogsProcessor,
		headerConstructionValidator:      headerValidator,
		headerIntegrityVerifier:          pcf.bootstrapComponents.HeaderIntegrityVerifier(),
		mainPeerShardMapper:              mainPeerShardMapper,
		fullArchivePeerShardMapper:       fullArchivePeerShardMapper,
		apiTransactionEvaluator:          apiTransactionEvaluator,
		miniBlocksPoolCleaner:            mbsPoolsCleaner,
		txsPoolCleaner:                   txsPoolsCleaner,
		fallbackHeaderValidator:          fallbackHeaderValidator,
		whiteListHandler:                 pcf.whiteListHandler,
		whiteListerVerifiedTxs:           pcf.whiteListerVerifiedTxs,
		historyRepository:                pcf.historyRepo,
		importStartHandler:               pcf.importStartHandler,
		requestedItemsHandler:            pcf.requestedItemsHandler,
		importHandler:                    pcf.importHandler,
		nodeRedundancyHandler:            nodeRedundancyHandler,
		currentEpochProvider:             currentEpochProvider,
		vmFactoryForTxSimulator:          vmFactoryForTxSimulate,
		vmFactoryForProcessing:           blockProcessorComponents.vmFactoryForProcessing,
		epochSystemSCProcessor:           blockProcessorComponents.epochSystemSCProcessor,
		scheduledTxsExecutionHandler:     scheduledTxsExecutionHandler,
		txsSender:                        txsSenderWithAccumulator,
		hardforkTrigger:                  hardforkTrigger,
		processedMiniBlocksTracker:       processedMiniBlocksTracker,
		esdtDataStorageForApi:            pcf.esdtNftStorage,
		accountsParser:                   pcf.accountsParser,
		receiptsRepository:               receiptsRepository,
		sentSignaturesTracker:            sentSignaturesTracker,
<<<<<<< HEAD
		epochStartTriggerHanlder:         epochStartTrigger,
=======
		interceptedDataVerifierFactory:   pcf.interceptedDataVerifierFactory,
>>>>>>> 9f2444e9
	}, nil
}

func (pcf *processComponentsFactory) newValidatorStatisticsProcessor() (process.ValidatorStatisticsProcessor, error) {
	storageService := pcf.data.StorageService()

	var peerDataPool peer.DataPool = pcf.data.Datapool()
	if pcf.bootstrapComponents.ShardCoordinator().SelfId() < pcf.bootstrapComponents.ShardCoordinator().NumberOfShards() {
		peerDataPool = pcf.data.Datapool()
	}

	hardforkConfig := pcf.config.Hardfork
	ratingEnabledEpoch := uint32(0)
	if hardforkConfig.AfterHardFork {
		ratingEnabledEpoch = hardforkConfig.StartEpoch + hardforkConfig.ValidatorGracePeriodInEpochs
	}

	genesisHeader := pcf.data.Blockchain().GetGenesisHeader()
	if check.IfNil(genesisHeader) {
		return nil, errorsMx.ErrGenesisBlockNotInitialized
	}

	arguments := peer.ArgValidatorStatisticsProcessor{
		PeerAdapter:                          pcf.state.PeerAccounts(),
		PubkeyConv:                           pcf.coreData.ValidatorPubKeyConverter(),
		NodesCoordinator:                     pcf.nodesCoordinator,
		ShardCoordinator:                     pcf.bootstrapComponents.ShardCoordinator(),
		DataPool:                             peerDataPool,
		StorageService:                       storageService,
		Marshalizer:                          pcf.coreData.InternalMarshalizer(),
		Rater:                                pcf.coreData.Rater(),
		MaxComputableRounds:                  pcf.config.GeneralSettings.MaxComputableRounds,
		MaxConsecutiveRoundsOfRatingDecrease: pcf.config.GeneralSettings.MaxConsecutiveRoundsOfRatingDecrease,
		RewardsHandler:                       pcf.coreData.EconomicsData(),
		NodesSetup:                           pcf.coreData.GenesisNodesSetup(),
		RatingEnableEpoch:                    ratingEnabledEpoch,
		GenesisNonce:                         genesisHeader.GetNonce(),
		EnableEpochsHandler:                  pcf.coreData.EnableEpochsHandler(),
	}

	return peer.NewValidatorStatisticsProcessor(arguments)
}

func (pcf *processComponentsFactory) newEpochStartTrigger(requestHandler epochStart.RequestHandler) (epochStart.TriggerHandler, error) {
	shardCoordinator := pcf.bootstrapComponents.ShardCoordinator()
	if shardCoordinator.SelfId() < shardCoordinator.NumberOfShards() {
		argsHeaderValidator := block.ArgsHeaderValidator{
			Hasher:              pcf.coreData.Hasher(),
			Marshalizer:         pcf.coreData.InternalMarshalizer(),
			EnableEpochsHandler: pcf.coreData.EnableEpochsHandler(),
		}
		headerValidator, err := block.NewHeaderValidator(argsHeaderValidator)
		if err != nil {
			return nil, err
		}

		argsPeerMiniBlockSyncer := shardchain.ArgPeerMiniBlockSyncer{
			MiniBlocksPool:     pcf.data.Datapool().MiniBlocks(),
			ValidatorsInfoPool: pcf.data.Datapool().ValidatorsInfo(),
			RequestHandler:     requestHandler,
		}

		peerMiniBlockSyncer, err := shardchain.NewPeerMiniBlockSyncer(argsPeerMiniBlockSyncer)
		if err != nil {
			return nil, err
		}

		argEpochStart := &shardchain.ArgsShardEpochStartTrigger{
			Marshalizer:                   pcf.coreData.InternalMarshalizer(),
			Hasher:                        pcf.coreData.Hasher(),
			HeaderValidator:               headerValidator,
			Uint64Converter:               pcf.coreData.Uint64ByteSliceConverter(),
			DataPool:                      pcf.data.Datapool(),
			Storage:                       pcf.data.StorageService(),
			RequestHandler:                requestHandler,
			Epoch:                         pcf.bootstrapComponents.EpochBootstrapParams().Epoch(),
			EpochStartNotifier:            pcf.coreData.EpochStartNotifierWithConfirm(),
			Validity:                      process.MetaBlockValidity,
			Finality:                      process.BlockFinality,
			PeerMiniBlocksSyncer:          peerMiniBlockSyncer,
			RoundHandler:                  pcf.coreData.RoundHandler(),
			AppStatusHandler:              pcf.statusCoreComponents.AppStatusHandler(),
			EnableEpochsHandler:           pcf.coreData.EnableEpochsHandler(),
			ExtraDelayForRequestBlockInfo: time.Duration(pcf.config.EpochStartConfig.ExtraDelayForRequestBlockInfoInMilliseconds) * time.Millisecond,
		}
		return shardchain.NewEpochStartTrigger(argEpochStart)
	}

	if shardCoordinator.SelfId() == core.MetachainShardId {
		genesisHeader := pcf.data.Blockchain().GetGenesisHeader()
		if check.IfNil(genesisHeader) {
			return nil, errorsMx.ErrGenesisBlockNotInitialized
		}

		argEpochStart := &metachain.ArgsNewMetaEpochStartTrigger{
			GenesisTime:        time.Unix(pcf.coreData.GenesisNodesSetup().GetStartTime(), 0),
			Settings:           &pcf.config.EpochStartConfig,
			Epoch:              pcf.bootstrapComponents.EpochBootstrapParams().Epoch(),
			EpochStartRound:    genesisHeader.GetRound(),
			EpochStartNotifier: pcf.coreData.EpochStartNotifierWithConfirm(),
			Storage:            pcf.data.StorageService(),
			Marshalizer:        pcf.coreData.InternalMarshalizer(),
			Hasher:             pcf.coreData.Hasher(),
			AppStatusHandler:   pcf.statusCoreComponents.AppStatusHandler(),
			DataPool:           pcf.data.Datapool(),
		}

		return metachain.NewEpochStartTrigger(argEpochStart)
	}

	return nil, errors.New("error creating new start of epoch trigger because of invalid shard id")
}

func (pcf *processComponentsFactory) generateGenesisHeadersAndApplyInitialBalances() (map[uint32]data.HeaderHandler, map[uint32]*genesis.IndexingData, error) {
	genesisVmConfig := pcf.config.VirtualMachine.Execution
	conversionBase := 10
	genesisNodePrice, ok := big.NewInt(0).SetString(pcf.systemSCConfig.StakingSystemSCConfig.GenesisNodePrice, conversionBase)
	if !ok {
		return nil, nil, errors.New("invalid genesis node price")
	}

	arg := processGenesis.ArgsGenesisBlockCreator{
		GenesisTime:             uint64(pcf.coreData.GenesisNodesSetup().GetStartTime()),
		StartEpochNum:           pcf.bootstrapComponents.EpochBootstrapParams().Epoch(),
		Data:                    pcf.data,
		Core:                    pcf.coreData,
		Accounts:                pcf.state.AccountsAdapter(),
		ValidatorAccounts:       pcf.state.PeerAccounts(),
		InitialNodesSetup:       pcf.coreData.GenesisNodesSetup(),
		Economics:               pcf.coreData.EconomicsData(),
		ShardCoordinator:        pcf.bootstrapComponents.ShardCoordinator(),
		AccountsParser:          pcf.accountsParser,
		SmartContractParser:     pcf.smartContractParser,
		GasSchedule:             pcf.gasSchedule,
		TxLogsProcessor:         pcf.txLogsProcessor,
		VirtualMachineConfig:    genesisVmConfig,
		HardForkConfig:          pcf.config.Hardfork,
		TrieStorageManagers:     pcf.state.TrieStorageManagers(),
		SystemSCConfig:          *pcf.systemSCConfig,
		RoundConfig:             pcf.roundConfig,
		EpochConfig:             pcf.epochConfig,
		HeaderVersionConfigs:    pcf.config.Versions,
		BlockSignKeyGen:         pcf.crypto.BlockSignKeyGen(),
		HistoryRepository:       pcf.historyRepo,
		GenesisNodePrice:        genesisNodePrice,
		GenesisString:           pcf.config.GeneralSettings.GenesisString,
		TxExecutionOrderHandler: pcf.txExecutionOrderHandler,
		GenesisEpoch:            pcf.config.EpochStartConfig.GenesisEpoch,
		GenesisNonce:            pcf.genesisNonce,
		GenesisRound:            pcf.genesisRound,
	}

	gbc, err := processGenesis.NewGenesisBlockCreator(arg)
	if err != nil {
		return nil, nil, err
	}
	pcf.importHandler = gbc.ImportHandler()

	genesisBlocks, err := gbc.CreateGenesisBlocks()
	if err != nil {
		return nil, nil, err
	}
	indexingData := gbc.GetIndexingData()

	return genesisBlocks, indexingData, nil
}

func (pcf *processComponentsFactory) indexAndReturnGenesisAccounts() (map[string]*alteredAccount.AlteredAccount, error) {
	if !pcf.statusComponents.OutportHandler().HasDrivers() {
		return map[string]*alteredAccount.AlteredAccount{}, nil
	}

	rootHash, err := pcf.state.AccountsAdapter().RootHash()
	if err != nil {
		return map[string]*alteredAccount.AlteredAccount{}, err
	}

	leavesChannels := &common.TrieIteratorChannels{
		LeavesChan: make(chan core.KeyValueHolder, common.TrieLeavesChannelDefaultCapacity),
		ErrChan:    errChan.NewErrChanWrapper(),
	}
	err = pcf.state.AccountsAdapter().GetAllLeaves(leavesChannels, context.Background(), rootHash, parsers.NewMainTrieLeafParser())
	if err != nil {
		return map[string]*alteredAccount.AlteredAccount{}, err
	}

	genesisAccounts := make(map[string]*alteredAccount.AlteredAccount, 0)
	for leaf := range leavesChannels.LeavesChan {
		userAccount, errUnmarshal := pcf.unmarshalUserAccount(leaf.Value())
		if errUnmarshal != nil {
			log.Debug("cannot unmarshal genesis user account. it may be a code leaf", "error", errUnmarshal)
			continue
		}

		encodedAddress, errEncode := pcf.coreData.AddressPubKeyConverter().Encode(userAccount.GetAddress())
		if errEncode != nil {
			return map[string]*alteredAccount.AlteredAccount{}, errEncode
		}

		genesisAccounts[encodedAddress] = &alteredAccount.AlteredAccount{
			AdditionalData: &alteredAccount.AdditionalAccountData{
				BalanceChanged: true,
			},
			Address: encodedAddress,
			Balance: userAccount.GetBalance().String(),
			Nonce:   userAccount.GetNonce(),
			Tokens:  nil,
		}
	}

	err = leavesChannels.ErrChan.ReadFromChanNonBlocking()
	if err != nil {
		return map[string]*alteredAccount.AlteredAccount{}, err
	}

	shardID := pcf.bootstrapComponents.ShardCoordinator().SelfId()
	pcf.statusComponents.OutportHandler().SaveAccounts(&outport.Accounts{
		ShardID:         shardID,
		BlockTimestamp:  uint64(pcf.coreData.GenesisNodesSetup().GetStartTime()),
		AlteredAccounts: genesisAccounts,
	})
	return genesisAccounts, nil
}

func (pcf *processComponentsFactory) unmarshalUserAccount(userAccountsBytes []byte) (*accounts.UserAccountData, error) {
	userAccount := &accounts.UserAccountData{}
	err := pcf.coreData.InternalMarshalizer().Unmarshal(userAccount, userAccountsBytes)
	if err != nil {
		return nil, err
	}

	return userAccount, nil
}

func (pcf *processComponentsFactory) setGenesisHeader(genesisBlocks map[uint32]data.HeaderHandler) error {
	genesisBlock, ok := genesisBlocks[pcf.bootstrapComponents.ShardCoordinator().SelfId()]
	if !ok {
		return errors.New("genesis block does not exist")
	}

	return pcf.data.Blockchain().SetGenesisHeader(genesisBlock)
}

func (pcf *processComponentsFactory) prepareGenesisBlock(
	genesisBlocks map[uint32]data.HeaderHandler,
) error {
	genesisBlock, ok := genesisBlocks[pcf.bootstrapComponents.ShardCoordinator().SelfId()]
	if !ok {
		return errors.New("genesis block does not exist")
	}

	genesisBlockHash, err := core.CalculateHash(pcf.coreData.InternalMarshalizer(), pcf.coreData.Hasher(), genesisBlock)
	if err != nil {
		return err
	}

	err = pcf.data.Blockchain().SetGenesisHeader(genesisBlock)
	if err != nil {
		return err
	}

	pcf.data.Blockchain().SetGenesisHeaderHash(genesisBlockHash)
	nonceToByteSlice := pcf.coreData.Uint64ByteSliceConverter().ToByteSlice(genesisBlock.GetNonce())

	return pcf.saveGenesisHeaderToStorage(genesisBlock, genesisBlockHash, nonceToByteSlice)
}

func (pcf *processComponentsFactory) saveGenesisHeaderToStorage(
	genesisBlock data.HeaderHandler,
	genesisBlockHash []byte,
	nonceToByteSlice []byte,
) error {
	marshalledBlock, err := pcf.coreData.InternalMarshalizer().Marshal(genesisBlock)
	if err != nil {
		return err
	}

	if pcf.bootstrapComponents.ShardCoordinator().SelfId() == core.MetachainShardId {
		pcf.saveMetaBlock(genesisBlockHash, marshalledBlock, nonceToByteSlice)
	} else {
		pcf.saveShardBlock(genesisBlockHash, marshalledBlock, nonceToByteSlice, genesisBlock.GetShardID())
	}

	return nil
}

func (pcf *processComponentsFactory) saveMetaBlock(genesisBlockHash []byte, marshalledBlock []byte, nonceToByteSlice []byte) {
	errNotCritical := pcf.data.StorageService().Put(dataRetriever.MetaBlockUnit, genesisBlockHash, marshalledBlock)
	if errNotCritical != nil {
		log.Error("error storing genesis metablock", "error", errNotCritical.Error())
	}
	errNotCritical = pcf.data.StorageService().Put(dataRetriever.MetaHdrNonceHashDataUnit, nonceToByteSlice, genesisBlockHash)
	if errNotCritical != nil {
		log.Error("error storing genesis metablock (nonce-hash)", "error", errNotCritical.Error())
	}
}

func (pcf *processComponentsFactory) saveShardBlock(genesisBlockHash []byte, marshalledBlock []byte, nonceToByteSlice []byte, shardID uint32) {
	errNotCritical := pcf.data.StorageService().Put(dataRetriever.BlockHeaderUnit, genesisBlockHash, marshalledBlock)
	if errNotCritical != nil {
		log.Error("error storing genesis shardblock", "error", errNotCritical.Error())
	}

	hdrNonceHashDataUnit := dataRetriever.GetHdrNonceHashDataUnit(shardID)
	errNotCritical = pcf.data.StorageService().Put(hdrNonceHashDataUnit, nonceToByteSlice, genesisBlockHash)
	if errNotCritical != nil {
		log.Error("error storing genesis shard header (nonce-hash)", "error", errNotCritical.Error())
	}
}

func getGenesisBlockForShard(miniBlocks []*dataBlock.MiniBlock, shardId uint32) *dataBlock.Body {
	var indexMiniBlocks = make([]*dataBlock.MiniBlock, 0)

	for _, miniBlock := range miniBlocks {
		if miniBlock.GetSenderShardID() == shardId ||
			miniBlock.GetReceiverShardID() == shardId {
			indexMiniBlocks = append(indexMiniBlocks, miniBlock)
		}
	}

	genesisMiniBlocks := &dataBlock.Body{
		MiniBlocks: indexMiniBlocks,
	}

	return genesisMiniBlocks
}

func getGenesisIntraShardMiniblocks(miniBlocks []*dataBlock.MiniBlock) []*dataBlock.MiniBlock {
	intraShardMiniBlocks := make([]*dataBlock.MiniBlock, 0)

	for _, miniBlock := range miniBlocks {
		if miniBlock.GetReceiverShardID() == miniBlock.GetSenderShardID() {
			intraShardMiniBlocks = append(intraShardMiniBlocks, miniBlock)
		}
	}

	return intraShardMiniBlocks
}

func (pcf *processComponentsFactory) createGenesisMiniBlockHandlers(miniBlocks []*dataBlock.MiniBlock) ([]data.MiniBlockHeaderHandler, error) {
	miniBlockHeaderHandlers := make([]data.MiniBlockHeaderHandler, len(miniBlocks))

	for i := 0; i < len(miniBlocks); i++ {
		txCount := len(miniBlocks[i].GetTxHashes())

		miniBlockHash, err := core.CalculateHash(pcf.coreData.InternalMarshalizer(), pcf.coreData.Hasher(), miniBlocks[i])
		if err != nil {
			return nil, err
		}

		miniBlockHeader := &dataBlock.MiniBlockHeader{
			Hash:            miniBlockHash,
			SenderShardID:   miniBlocks[i].GetSenderShardID(),
			ReceiverShardID: miniBlocks[i].GetReceiverShardID(),
			TxCount:         uint32(txCount),
			Type:            miniBlocks[i].GetType(),
		}

		err = miniBlockHeader.SetProcessingType(int32(dataBlock.Normal))
		if err != nil {
			return nil, err
		}
		err = miniBlockHeader.SetConstructionState(int32(dataBlock.Final))
		if err != nil {
			return nil, err
		}

		miniBlockHeaderHandlers[i] = miniBlockHeader
	}

	return miniBlockHeaderHandlers, nil
}

func (pcf *processComponentsFactory) indexGenesisBlocks(
	genesisBlocks map[uint32]data.HeaderHandler,
	initialIndexingData map[uint32]*genesis.IndexingData,
	alteredAccounts map[string]*alteredAccount.AlteredAccount,
) error {
	currentShardID := pcf.bootstrapComponents.ShardCoordinator().SelfId()
	originalGenesisBlockHeader := genesisBlocks[currentShardID]
	genesisBlockHeader := originalGenesisBlockHeader.ShallowClone()

	genesisBlockHash, err := core.CalculateHash(pcf.coreData.InternalMarshalizer(), pcf.coreData.Hasher(), genesisBlockHeader)
	if err != nil {
		return err
	}

	miniBlocks, txsPoolPerShard, errGenerate := pcf.accountsParser.GenerateInitialTransactions(pcf.bootstrapComponents.ShardCoordinator(), initialIndexingData)
	if errGenerate != nil {
		return errGenerate
	}

	intraShardMiniBlocks := getGenesisIntraShardMiniblocks(miniBlocks)
	genesisBody := getGenesisBlockForShard(miniBlocks, currentShardID)

	if pcf.statusComponents.OutportHandler().HasDrivers() {
		log.Info("indexGenesisBlocks(): indexer.SaveBlock", "hash", genesisBlockHash)

		// manually add the genesis minting address as it is not exist in the trie
		genesisAddress := pcf.accountsParser.GenesisMintingAddress()

		alteredAccounts[genesisAddress] = &alteredAccount.AlteredAccount{
			Address: genesisAddress,
			Balance: "0",
		}

		_ = genesisBlockHeader.SetTxCount(uint32(len(txsPoolPerShard[currentShardID].Transactions)))

		arg := &outport.OutportBlockWithHeaderAndBody{
			OutportBlock: &outport.OutportBlock{
				ShardID:   currentShardID,
				BlockData: nil, // this will be filled by outport handler
				HeaderGasConsumption: &outport.HeaderGasConsumption{
					GasProvided:    0,
					GasRefunded:    0,
					GasPenalized:   0,
					MaxGasPerBlock: pcf.coreData.EconomicsData().MaxGasLimitPerBlock(currentShardID),
				},
				TransactionPool: txsPoolPerShard[currentShardID],
				AlteredAccounts: alteredAccounts,
			},
			HeaderDataWithBody: &outport.HeaderDataWithBody{
				Body:       genesisBody,
				Header:     genesisBlockHeader,
				HeaderHash: genesisBlockHash,
			},
		}
		errOutport := pcf.statusComponents.OutportHandler().SaveBlock(arg)
		if errOutport != nil {
			log.Error("indexGenesisBlocks.outportHandler.SaveBlock cannot save block", "error", errOutport)
		}
	}

	log.Info("indexGenesisBlocks(): historyRepo.RecordBlock", "shardID", currentShardID, "hash", genesisBlockHash)
	if txsPoolPerShard[currentShardID] != nil {
		err = pcf.historyRepo.RecordBlock(
			genesisBlockHash,
			originalGenesisBlockHeader,
			genesisBody,
			wrapSCRsInfo(txsPoolPerShard[currentShardID].SmartContractResults),
			wrapReceipts(txsPoolPerShard[currentShardID].Receipts),
			intraShardMiniBlocks,
			wrapLogs(txsPoolPerShard[currentShardID].Logs))
		if err != nil {
			return err
		}
	}

	err = pcf.saveGenesisMiniBlocksToStorage(miniBlocks)
	if err != nil {
		return err
	}

	if txsPoolPerShard[currentShardID] != nil {
		err = pcf.saveGenesisTxsToStorage(wrapTxsInfo(txsPoolPerShard[currentShardID].Transactions))
		if err != nil {
			return err
		}
	}

	nonceByHashDataUnit := dataRetriever.GetHdrNonceHashDataUnit(currentShardID)
	nonceAsBytes := pcf.coreData.Uint64ByteSliceConverter().ToByteSlice(genesisBlockHeader.GetNonce())
	err = pcf.data.StorageService().Put(nonceByHashDataUnit, nonceAsBytes, genesisBlockHash)
	if err != nil {
		return err
	}

	return pcf.saveAlteredGenesisHeaderToStorage(
		genesisBlockHeader,
		genesisBlockHash,
		genesisBody,
		intraShardMiniBlocks,
		txsPoolPerShard)
}

func (pcf *processComponentsFactory) saveAlteredGenesisHeaderToStorage(
	genesisBlockHeader data.HeaderHandler,
	genesisBlockHash []byte,
	genesisBody *dataBlock.Body,
	intraShardMiniBlocks []*dataBlock.MiniBlock,
	txsPoolPerShard map[uint32]*outport.TransactionPool,
) error {
	currentShardId := pcf.bootstrapComponents.ShardCoordinator().SelfId()

	genesisMiniBlockHeaderHandlers, err := pcf.createGenesisMiniBlockHandlers(genesisBody.GetMiniBlocks())
	if err != nil {
		return err
	}

	nonceAsBytes := pcf.coreData.Uint64ByteSliceConverter().ToByteSlice(genesisBlockHeader.GetNonce())
	nonceAsBytes = append(nonceAsBytes, []byte(common.GenesisStorageSuffix)...)
	err = genesisBlockHeader.SetMiniBlockHeaderHandlers(genesisMiniBlockHeaderHandlers)
	if err != nil {
		return err
	}

	genesisBlockHash = append(genesisBlockHash, []byte(common.GenesisStorageSuffix)...)
	err = pcf.saveGenesisHeaderToStorage(genesisBlockHeader, genesisBlockHash, nonceAsBytes)
	if err != nil {
		return err
	}

	if txsPoolPerShard[currentShardId] != nil {
		err = pcf.historyRepo.RecordBlock(
			genesisBlockHash,
			genesisBlockHeader,
			genesisBody,
			wrapSCRsInfo(txsPoolPerShard[currentShardId].SmartContractResults),
			wrapReceipts(txsPoolPerShard[currentShardId].Receipts),
			intraShardMiniBlocks,
			wrapLogs(txsPoolPerShard[currentShardId].Logs))
		if err != nil {
			return err
		}
	}

	return nil
}

func (pcf *processComponentsFactory) saveGenesisTxsToStorage(txs map[string]data.TransactionHandler) error {
	for txHash, tx := range txs {
		marshalledTx, err := pcf.coreData.InternalMarshalizer().Marshal(tx)
		if err != nil {
			return err
		}

		err = pcf.data.StorageService().Put(dataRetriever.TransactionUnit, []byte(txHash), marshalledTx)
		if err != nil {
			return err
		}
	}

	return nil
}

func (pcf *processComponentsFactory) saveGenesisMiniBlocksToStorage(miniBlocks []*dataBlock.MiniBlock) error {
	for _, miniBlock := range miniBlocks {
		marshalizedMiniBlock, err := pcf.coreData.InternalMarshalizer().Marshal(miniBlock)
		if err != nil {
			return err
		}

		miniBlockHash, err := core.CalculateHash(pcf.coreData.InternalMarshalizer(), pcf.coreData.Hasher(), miniBlock)
		if err != nil {
			return err
		}

		err = pcf.data.StorageService().Put(dataRetriever.MiniBlockUnit, miniBlockHash, marshalizedMiniBlock)
		if err != nil {
			return err
		}
	}

	return nil
}

func (pcf *processComponentsFactory) newBlockTracker(
	headerValidator process.HeaderConstructionValidator,
	requestHandler process.RequestHandler,
	genesisBlocks map[uint32]data.HeaderHandler,
) (process.BlockTracker, error) {
	shardCoordinator := pcf.bootstrapComponents.ShardCoordinator()
	argBaseTracker := track.ArgBaseTracker{
		Hasher:                        pcf.coreData.Hasher(),
		HeaderValidator:               headerValidator,
		Marshalizer:                   pcf.coreData.InternalMarshalizer(),
		RequestHandler:                requestHandler,
		RoundHandler:                  pcf.coreData.RoundHandler(),
		ShardCoordinator:              shardCoordinator,
		Store:                         pcf.data.StorageService(),
		StartHeaders:                  genesisBlocks,
		PoolsHolder:                   pcf.data.Datapool(),
		WhitelistHandler:              pcf.whiteListHandler,
		FeeHandler:                    pcf.coreData.EconomicsData(),
		EnableEpochsHandler:           pcf.coreData.EnableEpochsHandler(),
		ProofsPool:                    pcf.data.Datapool().Proofs(),
		IsImportDBMode:                pcf.importDBConfig.IsImportDBMode,
		EpochChangeGracePeriodHandler: pcf.coreData.EpochChangeGracePeriodHandler(),
	}

	if shardCoordinator.SelfId() < shardCoordinator.NumberOfShards() {
		arguments := track.ArgShardTracker{
			ArgBaseTracker: argBaseTracker,
		}

		return track.NewShardBlockTrack(arguments)
	}

	if shardCoordinator.SelfId() == core.MetachainShardId {
		arguments := track.ArgMetaTracker{
			ArgBaseTracker: argBaseTracker,
		}

		return track.NewMetaBlockTrack(arguments)
	}

	return nil, errors.New("could not create block tracker")
}

// -- Resolvers container Factory begin
func (pcf *processComponentsFactory) newResolverContainerFactory() (dataRetriever.ResolversContainerFactory, error) {

	if pcf.importDBConfig.IsImportDBMode {
		log.Debug("starting with disabled resolvers", "path", pcf.importDBConfig.ImportDBWorkingDir)
		return disabledResolversContainer.NewDisabledResolversContainerFactory(), nil
	}

	payloadValidator, err := validator.NewPeerAuthenticationPayloadValidator(pcf.config.HeartbeatV2.HeartbeatExpiryTimespanInSec)
	if err != nil {
		return nil, err
	}

	if pcf.bootstrapComponents.ShardCoordinator().SelfId() < pcf.bootstrapComponents.ShardCoordinator().NumberOfShards() {
		return pcf.newShardResolverContainerFactory(payloadValidator)
	}
	if pcf.bootstrapComponents.ShardCoordinator().SelfId() == core.MetachainShardId {
		return pcf.newMetaResolverContainerFactory(payloadValidator)
	}

	return nil, errors.New("could not create interceptor and resolver container factory")
}

func (pcf *processComponentsFactory) newShardResolverContainerFactory(
	payloadValidator process.PeerAuthenticationPayloadValidator,
) (dataRetriever.ResolversContainerFactory, error) {

	dataPacker, err := partitioning.NewSimpleDataPacker(pcf.coreData.InternalMarshalizer())
	if err != nil {
		return nil, err
	}

	resolversContainerFactoryArgs := resolverscontainer.FactoryArgs{
		ShardCoordinator:                    pcf.bootstrapComponents.ShardCoordinator(),
		MainMessenger:                       pcf.network.NetworkMessenger(),
		FullArchiveMessenger:                pcf.network.FullArchiveNetworkMessenger(),
		Store:                               pcf.data.StorageService(),
		Marshalizer:                         pcf.coreData.InternalMarshalizer(),
		DataPools:                           pcf.data.Datapool(),
		Uint64ByteSliceConverter:            pcf.coreData.Uint64ByteSliceConverter(),
		DataPacker:                          dataPacker,
		TriesContainer:                      pcf.state.TriesContainer(),
		SizeCheckDelta:                      pcf.config.Marshalizer.SizeCheckDelta,
		InputAntifloodHandler:               pcf.network.InputAntiFloodHandler(),
		OutputAntifloodHandler:              pcf.network.OutputAntiFloodHandler(),
		NumConcurrentResolvingJobs:          pcf.config.Antiflood.NumConcurrentResolverJobs,
		NumConcurrentResolvingTrieNodesJobs: pcf.config.Antiflood.NumConcurrentResolvingTrieNodesJobs,
		IsFullHistoryNode:                   pcf.prefConfigs.Preferences.FullArchive,
		MainPreferredPeersHolder:            pcf.network.PreferredPeersHolderHandler(),
		FullArchivePreferredPeersHolder:     pcf.network.FullArchivePreferredPeersHolderHandler(),
		PayloadValidator:                    payloadValidator,
	}
	resolversContainerFactory, err := resolverscontainer.NewShardResolversContainerFactory(resolversContainerFactoryArgs)
	if err != nil {
		return nil, err
	}

	return resolversContainerFactory, nil
}

func (pcf *processComponentsFactory) newMetaResolverContainerFactory(
	payloadValidator process.PeerAuthenticationPayloadValidator,
) (dataRetriever.ResolversContainerFactory, error) {

	dataPacker, err := partitioning.NewSimpleDataPacker(pcf.coreData.InternalMarshalizer())
	if err != nil {
		return nil, err
	}

	resolversContainerFactoryArgs := resolverscontainer.FactoryArgs{
		ShardCoordinator:                    pcf.bootstrapComponents.ShardCoordinator(),
		MainMessenger:                       pcf.network.NetworkMessenger(),
		FullArchiveMessenger:                pcf.network.FullArchiveNetworkMessenger(),
		Store:                               pcf.data.StorageService(),
		Marshalizer:                         pcf.coreData.InternalMarshalizer(),
		DataPools:                           pcf.data.Datapool(),
		Uint64ByteSliceConverter:            pcf.coreData.Uint64ByteSliceConverter(),
		DataPacker:                          dataPacker,
		TriesContainer:                      pcf.state.TriesContainer(),
		SizeCheckDelta:                      pcf.config.Marshalizer.SizeCheckDelta,
		InputAntifloodHandler:               pcf.network.InputAntiFloodHandler(),
		OutputAntifloodHandler:              pcf.network.OutputAntiFloodHandler(),
		NumConcurrentResolvingJobs:          pcf.config.Antiflood.NumConcurrentResolverJobs,
		NumConcurrentResolvingTrieNodesJobs: pcf.config.Antiflood.NumConcurrentResolvingTrieNodesJobs,
		IsFullHistoryNode:                   pcf.prefConfigs.Preferences.FullArchive,
		MainPreferredPeersHolder:            pcf.network.PreferredPeersHolderHandler(),
		FullArchivePreferredPeersHolder:     pcf.network.FullArchivePreferredPeersHolderHandler(),
		PayloadValidator:                    payloadValidator,
	}

	return resolverscontainer.NewMetaResolversContainerFactory(resolversContainerFactoryArgs)
}

func (pcf *processComponentsFactory) newRequestersContainerFactory(
	currentEpochProvider dataRetriever.CurrentNetworkEpochProviderHandler,
) (dataRetriever.RequestersContainerFactory, error) {

	if pcf.importDBConfig.IsImportDBMode {
		log.Debug("starting with storage requesters", "path", pcf.importDBConfig.ImportDBWorkingDir)
		return pcf.newStorageRequesters()
	}

	shardCoordinator := pcf.bootstrapComponents.ShardCoordinator()
	requestersContainerFactoryArgs := requesterscontainer.FactoryArgs{
		RequesterConfig:                 pcf.config.Requesters,
		ShardCoordinator:                shardCoordinator,
		MainMessenger:                   pcf.network.NetworkMessenger(),
		FullArchiveMessenger:            pcf.network.FullArchiveNetworkMessenger(),
		Marshaller:                      pcf.coreData.InternalMarshalizer(),
		Uint64ByteSliceConverter:        pcf.coreData.Uint64ByteSliceConverter(),
		OutputAntifloodHandler:          pcf.network.OutputAntiFloodHandler(),
		CurrentNetworkEpochProvider:     currentEpochProvider,
		MainPreferredPeersHolder:        pcf.network.PreferredPeersHolderHandler(),
		FullArchivePreferredPeersHolder: pcf.network.FullArchivePreferredPeersHolderHandler(),
		PeersRatingHandler:              pcf.network.PeersRatingHandler(),
		SizeCheckDelta:                  pcf.config.Marshalizer.SizeCheckDelta,
		EnableEpochsHandler:             pcf.coreData.EnableEpochsHandler(),
	}

	if shardCoordinator.SelfId() < shardCoordinator.NumberOfShards() {
		return requesterscontainer.NewShardRequestersContainerFactory(requestersContainerFactoryArgs)
	}
	if shardCoordinator.SelfId() == core.MetachainShardId {
		return requesterscontainer.NewMetaRequestersContainerFactory(requestersContainerFactoryArgs)
	}

	return nil, errors.New("could not create requester container factory")
}

func (pcf *processComponentsFactory) newInterceptorContainerFactory(
	headerSigVerifier process.InterceptedHeaderSigVerifier,
	headerIntegrityVerifier nodeFactory.HeaderIntegrityVerifierHandler,
	validityAttester process.ValidityAttester,
	epochStartTrigger process.EpochStartTriggerHandler,
	requestHandler process.RequestHandler,
	mainPeerShardMapper *networksharding.PeerShardMapper,
	fullArchivePeerShardMapper *networksharding.PeerShardMapper,
	hardforkTrigger factory.HardforkTrigger,
) (process.InterceptorsContainerFactory, process.TimeCacher, error) {
	nodeOperationMode := common.NormalOperation
	if pcf.prefConfigs.Preferences.FullArchive {
		nodeOperationMode = common.FullArchiveMode
	}

	shardCoordinator := pcf.bootstrapComponents.ShardCoordinator()
	if shardCoordinator.SelfId() < shardCoordinator.NumberOfShards() {
		return pcf.newShardInterceptorContainerFactory(
			headerSigVerifier,
			headerIntegrityVerifier,
			validityAttester,
			epochStartTrigger,
			requestHandler,
			mainPeerShardMapper,
			fullArchivePeerShardMapper,
			hardforkTrigger,
			nodeOperationMode,
		)
	}
	if shardCoordinator.SelfId() == core.MetachainShardId {
		return pcf.newMetaInterceptorContainerFactory(
			headerSigVerifier,
			headerIntegrityVerifier,
			validityAttester,
			epochStartTrigger,
			requestHandler,
			mainPeerShardMapper,
			fullArchivePeerShardMapper,
			hardforkTrigger,
			nodeOperationMode,
		)
	}

	return nil, nil, errors.New("could not create interceptor container factory")
}

func (pcf *processComponentsFactory) newStorageRequesters() (dataRetriever.RequestersContainerFactory, error) {
	pathManager, err := storageFactory.CreatePathManager(
		storageFactory.ArgCreatePathManager{
			WorkingDir: pcf.importDBConfig.ImportDBWorkingDir,
			ChainID:    pcf.coreData.ChainID(),
		},
	)
	if err != nil {
		return nil, err
	}

	manualEpochStartNotifier := notifier.NewManualEpochStartNotifier()
	defer func() {
		// we need to call this after we wired all the notified components
		if pcf.importDBConfig.IsImportDBMode {
			manualEpochStartNotifier.NewEpoch(pcf.bootstrapComponents.EpochBootstrapParams().Epoch() + 1)
		}
	}()

	storageServiceCreator, err := storageFactory.NewStorageServiceFactory(
		storageFactory.StorageServiceFactoryArgs{
			Config:                        pcf.config,
			PrefsConfig:                   pcf.prefConfigs.Preferences,
			ShardCoordinator:              pcf.bootstrapComponents.ShardCoordinator(),
			PathManager:                   pathManager,
			EpochStartNotifier:            manualEpochStartNotifier,
			NodeTypeProvider:              pcf.coreData.NodeTypeProvider(),
			CurrentEpoch:                  pcf.bootstrapComponents.EpochBootstrapParams().Epoch(),
			StorageType:                   storageFactory.ImportDBStorageService,
			CreateTrieEpochRootHashStorer: false,
			NodeProcessingMode:            common.GetNodeProcessingMode(&pcf.importDBConfig),
			RepopulateTokensSupplies:      pcf.flagsConfig.RepopulateTokensSupplies,
			ManagedPeersHolder:            pcf.crypto.ManagedPeersHolder(),
			StateStatsHandler:             pcf.statusCoreComponents.StateStatsHandler(),
		},
	)
	if err != nil {
		return nil, err
	}

	if pcf.bootstrapComponents.ShardCoordinator().SelfId() == core.MetachainShardId {
		store, errStore := storageServiceCreator.CreateForMeta()
		if errStore != nil {
			return nil, errStore
		}

		return pcf.createStorageRequestersForMeta(
			store,
			manualEpochStartNotifier,
		)
	}

	store, err := storageServiceCreator.CreateForShard()
	if err != nil {
		return nil, err
	}

	return pcf.createStorageRequestersForShard(
		store,
		manualEpochStartNotifier,
	)
}

func (pcf *processComponentsFactory) createStorageRequestersForMeta(
	store dataRetriever.StorageService,
	manualEpochStartNotifier dataRetriever.ManualEpochStartNotifier,
) (dataRetriever.RequestersContainerFactory, error) {
	dataPacker, err := partitioning.NewSimpleDataPacker(pcf.coreData.InternalMarshalizer())
	if err != nil {
		return nil, err
	}

	requestersContainerFactoryArgs := storagerequesterscontainer.FactoryArgs{
		GeneralConfig:            pcf.config,
		ShardIDForTries:          pcf.importDBConfig.ImportDBTargetShardID,
		ChainID:                  pcf.coreData.ChainID(),
		WorkingDirectory:         pcf.importDBConfig.ImportDBWorkingDir,
		Hasher:                   pcf.coreData.Hasher(),
		ShardCoordinator:         pcf.bootstrapComponents.ShardCoordinator(),
		Messenger:                pcf.network.NetworkMessenger(),
		Store:                    store,
		Marshalizer:              pcf.coreData.InternalMarshalizer(),
		Uint64ByteSliceConverter: pcf.coreData.Uint64ByteSliceConverter(),
		DataPacker:               dataPacker,
		ManualEpochStartNotifier: manualEpochStartNotifier,
		ChanGracefullyClose:      pcf.coreData.ChanStopNodeProcess(),
		EnableEpochsHandler:      pcf.coreData.EnableEpochsHandler(),
		StateStatsHandler:        pcf.statusCoreComponents.StateStatsHandler(),
	}

	return storagerequesterscontainer.NewMetaRequestersContainerFactory(requestersContainerFactoryArgs)
}

func (pcf *processComponentsFactory) createStorageRequestersForShard(
	store dataRetriever.StorageService,
	manualEpochStartNotifier dataRetriever.ManualEpochStartNotifier,
) (dataRetriever.RequestersContainerFactory, error) {
	dataPacker, err := partitioning.NewSimpleDataPacker(pcf.coreData.InternalMarshalizer())
	if err != nil {
		return nil, err
	}

	requestersContainerFactoryArgs := storagerequesterscontainer.FactoryArgs{
		GeneralConfig:            pcf.config,
		ShardIDForTries:          pcf.importDBConfig.ImportDBTargetShardID,
		ChainID:                  pcf.coreData.ChainID(),
		WorkingDirectory:         pcf.importDBConfig.ImportDBWorkingDir,
		Hasher:                   pcf.coreData.Hasher(),
		ShardCoordinator:         pcf.bootstrapComponents.ShardCoordinator(),
		Messenger:                pcf.network.NetworkMessenger(),
		Store:                    store,
		Marshalizer:              pcf.coreData.InternalMarshalizer(),
		Uint64ByteSliceConverter: pcf.coreData.Uint64ByteSliceConverter(),
		DataPacker:               dataPacker,
		ManualEpochStartNotifier: manualEpochStartNotifier,
		ChanGracefullyClose:      pcf.coreData.ChanStopNodeProcess(),
		EnableEpochsHandler:      pcf.coreData.EnableEpochsHandler(),
		StateStatsHandler:        pcf.statusCoreComponents.StateStatsHandler(),
	}

	return storagerequesterscontainer.NewShardRequestersContainerFactory(requestersContainerFactoryArgs)
}

func (pcf *processComponentsFactory) newShardInterceptorContainerFactory(
	headerSigVerifier process.InterceptedHeaderSigVerifier,
	headerIntegrityVerifier nodeFactory.HeaderIntegrityVerifierHandler,
	validityAttester process.ValidityAttester,
	epochStartTrigger process.EpochStartTriggerHandler,
	requestHandler process.RequestHandler,
	mainPeerShardMapper *networksharding.PeerShardMapper,
	fullArchivePeerShardMapper *networksharding.PeerShardMapper,
	hardforkTrigger factory.HardforkTrigger,
	nodeOperationMode common.NodeOperation,
) (process.InterceptorsContainerFactory, process.TimeCacher, error) {
	headerBlackList := cache.NewTimeCache(timeSpanForBadHeaders)
	shardInterceptorsContainerFactoryArgs := interceptorscontainer.CommonInterceptorsContainerFactoryArgs{
		CoreComponents:                 pcf.coreData,
		CryptoComponents:               pcf.crypto,
		Accounts:                       pcf.state.AccountsAdapter(),
		ShardCoordinator:               pcf.bootstrapComponents.ShardCoordinator(),
		NodesCoordinator:               pcf.nodesCoordinator,
		MainMessenger:                  pcf.network.NetworkMessenger(),
		FullArchiveMessenger:           pcf.network.FullArchiveNetworkMessenger(),
		Store:                          pcf.data.StorageService(),
		DataPool:                       pcf.data.Datapool(),
		MaxTxNonceDeltaAllowed:         common.MaxTxNonceDeltaAllowed,
		TxFeeHandler:                   pcf.coreData.EconomicsData(),
		BlockBlackList:                 headerBlackList,
		HeaderSigVerifier:              headerSigVerifier,
		HeaderIntegrityVerifier:        headerIntegrityVerifier,
		ValidityAttester:               validityAttester,
		EpochStartTrigger:              epochStartTrigger,
		WhiteListHandler:               pcf.whiteListHandler,
		WhiteListerVerifiedTxs:         pcf.whiteListerVerifiedTxs,
		AntifloodHandler:               pcf.network.InputAntiFloodHandler(),
		ArgumentsParser:                smartContract.NewArgumentParser(),
		PreferredPeersHolder:           pcf.network.PreferredPeersHolderHandler(),
		SizeCheckDelta:                 pcf.config.Marshalizer.SizeCheckDelta,
		RequestHandler:                 requestHandler,
		PeerSignatureHandler:           pcf.crypto.PeerSignatureHandler(),
		SignaturesHandler:              pcf.network.NetworkMessenger(),
		HeartbeatExpiryTimespanInSec:   pcf.config.HeartbeatV2.HeartbeatExpiryTimespanInSec,
		MainPeerShardMapper:            mainPeerShardMapper,
		FullArchivePeerShardMapper:     fullArchivePeerShardMapper,
		HardforkTrigger:                hardforkTrigger,
		NodeOperationMode:              nodeOperationMode,
		InterceptedDataVerifierFactory: pcf.interceptedDataVerifierFactory,
	}

	interceptorContainerFactory, err := interceptorscontainer.NewShardInterceptorsContainerFactory(shardInterceptorsContainerFactoryArgs)
	if err != nil {
		return nil, nil, err
	}

	return interceptorContainerFactory, headerBlackList, nil
}

func (pcf *processComponentsFactory) newMetaInterceptorContainerFactory(
	headerSigVerifier process.InterceptedHeaderSigVerifier,
	headerIntegrityVerifier nodeFactory.HeaderIntegrityVerifierHandler,
	validityAttester process.ValidityAttester,
	epochStartTrigger process.EpochStartTriggerHandler,
	requestHandler process.RequestHandler,
	mainPeerShardMapper *networksharding.PeerShardMapper,
	fullArchivePeerShardMapper *networksharding.PeerShardMapper,
	hardforkTrigger factory.HardforkTrigger,
	nodeOperationMode common.NodeOperation,
) (process.InterceptorsContainerFactory, process.TimeCacher, error) {
	headerBlackList := cache.NewTimeCache(timeSpanForBadHeaders)
	metaInterceptorsContainerFactoryArgs := interceptorscontainer.CommonInterceptorsContainerFactoryArgs{
		CoreComponents:                 pcf.coreData,
		CryptoComponents:               pcf.crypto,
		ShardCoordinator:               pcf.bootstrapComponents.ShardCoordinator(),
		NodesCoordinator:               pcf.nodesCoordinator,
		MainMessenger:                  pcf.network.NetworkMessenger(),
		FullArchiveMessenger:           pcf.network.FullArchiveNetworkMessenger(),
		Store:                          pcf.data.StorageService(),
		DataPool:                       pcf.data.Datapool(),
		Accounts:                       pcf.state.AccountsAdapter(),
		MaxTxNonceDeltaAllowed:         common.MaxTxNonceDeltaAllowed,
		TxFeeHandler:                   pcf.coreData.EconomicsData(),
		BlockBlackList:                 headerBlackList,
		HeaderSigVerifier:              headerSigVerifier,
		HeaderIntegrityVerifier:        headerIntegrityVerifier,
		ValidityAttester:               validityAttester,
		EpochStartTrigger:              epochStartTrigger,
		WhiteListHandler:               pcf.whiteListHandler,
		WhiteListerVerifiedTxs:         pcf.whiteListerVerifiedTxs,
		AntifloodHandler:               pcf.network.InputAntiFloodHandler(),
		ArgumentsParser:                smartContract.NewArgumentParser(),
		SizeCheckDelta:                 pcf.config.Marshalizer.SizeCheckDelta,
		PreferredPeersHolder:           pcf.network.PreferredPeersHolderHandler(),
		RequestHandler:                 requestHandler,
		PeerSignatureHandler:           pcf.crypto.PeerSignatureHandler(),
		SignaturesHandler:              pcf.network.NetworkMessenger(),
		HeartbeatExpiryTimespanInSec:   pcf.config.HeartbeatV2.HeartbeatExpiryTimespanInSec,
		MainPeerShardMapper:            mainPeerShardMapper,
		FullArchivePeerShardMapper:     fullArchivePeerShardMapper,
		HardforkTrigger:                hardforkTrigger,
		NodeOperationMode:              nodeOperationMode,
		InterceptedDataVerifierFactory: pcf.interceptedDataVerifierFactory,
	}

	interceptorContainerFactory, err := interceptorscontainer.NewMetaInterceptorsContainerFactory(metaInterceptorsContainerFactoryArgs)
	if err != nil {
		return nil, nil, err
	}

	return interceptorContainerFactory, headerBlackList, nil
}

func (pcf *processComponentsFactory) newForkDetector(
	headerBlackList process.TimeCacher,
	blockTracker process.BlockTracker,
) (process.ForkDetector, error) {
	shardCoordinator := pcf.bootstrapComponents.ShardCoordinator()
	if shardCoordinator.SelfId() < shardCoordinator.NumberOfShards() {
		return sync.NewShardForkDetector(
			pcf.coreData.RoundHandler(),
			headerBlackList,
			blockTracker,
			pcf.coreData.GenesisNodesSetup().GetStartTime(),
			pcf.coreData.EnableEpochsHandler(),
			pcf.data.Datapool().Proofs())
	}
	if shardCoordinator.SelfId() == core.MetachainShardId {
		return sync.NewMetaForkDetector(
			pcf.coreData.RoundHandler(),
			headerBlackList,
			blockTracker,
			pcf.coreData.GenesisNodesSetup().GetStartTime(),
			pcf.coreData.EnableEpochsHandler(),
			pcf.data.Datapool().Proofs())
	}

	return nil, errors.New("could not create fork detector")
}

// prepareNetworkShardingCollectorForMessenger will create the network sharding collector and apply it to the provided network messenger
func (pcf *processComponentsFactory) prepareNetworkShardingCollectorForMessenger(messenger p2p.Messenger) (*networksharding.PeerShardMapper, error) {
	networkShardingCollector, err := createNetworkShardingCollector(
		&pcf.config,
		pcf.nodesCoordinator,
		pcf.network.PreferredPeersHolderHandler(),
	)
	if err != nil {
		return nil, err
	}

	localID := pcf.network.NetworkMessenger().ID()
	networkShardingCollector.UpdatePeerIDInfo(localID, pcf.crypto.PublicKeyBytes(), pcf.bootstrapComponents.ShardCoordinator().SelfId())

	err = messenger.SetPeerShardResolver(networkShardingCollector)
	if err != nil {
		return nil, err
	}

	return networkShardingCollector, nil
}

func (pcf *processComponentsFactory) createExportFactoryHandler(
	headerValidator epochStart.HeaderValidator,
	requestHandler process.RequestHandler,
	resolversContainer dataRetriever.ResolversContainer,
	requestersContainer dataRetriever.RequestersContainer,
	mainInterceptorsContainer process.InterceptorsContainer,
	fullArchiveInterceptorsContainer process.InterceptorsContainer,
	headerSigVerifier process.InterceptedHeaderSigVerifier,
	blockTracker process.ValidityAttester,
) (update.ExportFactoryHandler, error) {

	hardforkConfig := pcf.config.Hardfork
	accountsDBs := make(map[state.AccountsDbIdentifier]state.AccountsAdapter)
	accountsDBs[state.UserAccountsState] = pcf.state.AccountsAdapter()
	accountsDBs[state.PeerAccountsState] = pcf.state.PeerAccounts()
	exportFolder := filepath.Join(pcf.flagsConfig.WorkingDir, hardforkConfig.ImportFolder)
	nodeOperationMode := common.NormalOperation
	if pcf.prefConfigs.Preferences.FullArchive {
		nodeOperationMode = common.FullArchiveMode
	}
	argsExporter := updateFactory.ArgsExporter{
		CoreComponents:                   pcf.coreData,
		CryptoComponents:                 pcf.crypto,
		StatusCoreComponents:             pcf.statusCoreComponents,
		NetworkComponents:                pcf.network,
		HeaderValidator:                  headerValidator,
		DataPool:                         pcf.data.Datapool(),
		StorageService:                   pcf.data.StorageService(),
		RequestHandler:                   requestHandler,
		ShardCoordinator:                 pcf.bootstrapComponents.ShardCoordinator(),
		ActiveAccountsDBs:                accountsDBs,
		ExistingResolvers:                resolversContainer,
		ExistingRequesters:               requestersContainer,
		ExportFolder:                     exportFolder,
		ExportTriesStorageConfig:         hardforkConfig.ExportTriesStorageConfig,
		ExportStateStorageConfig:         hardforkConfig.ExportStateStorageConfig,
		ExportStateKeysConfig:            hardforkConfig.ExportKeysStorageConfig,
		MaxTrieLevelInMemory:             pcf.config.StateTriesConfig.MaxStateTrieLevelInMemory,
		WhiteListHandler:                 pcf.whiteListHandler,
		WhiteListerVerifiedTxs:           pcf.whiteListerVerifiedTxs,
		MainInterceptorsContainer:        mainInterceptorsContainer,
		FullArchiveInterceptorsContainer: fullArchiveInterceptorsContainer,
		NodesCoordinator:                 pcf.nodesCoordinator,
		HeaderSigVerifier:                headerSigVerifier,
		HeaderIntegrityVerifier:          pcf.bootstrapComponents.HeaderIntegrityVerifier(),
		ValidityAttester:                 blockTracker,
		RoundHandler:                     pcf.coreData.RoundHandler(),
		InterceptorDebugConfig:           pcf.config.Debug.InterceptorResolver,
		MaxHardCapForMissingNodes:        pcf.config.TrieSync.MaxHardCapForMissingNodes,
		NumConcurrentTrieSyncers:         pcf.config.TrieSync.NumConcurrentTrieSyncers,
		TrieSyncerVersion:                pcf.config.TrieSync.TrieSyncerVersion,
		NodeOperationMode:                nodeOperationMode,
		InterceptedDataVerifierFactory:   pcf.interceptedDataVerifierFactory,
	}
	return updateFactory.NewExportHandlerFactory(argsExporter)
}

func (pcf *processComponentsFactory) createHardforkTrigger(epochStartTrigger update.EpochHandler) (factory.HardforkTrigger, error) {
	hardforkConfig := pcf.config.Hardfork
	selfPubKeyBytes := pcf.crypto.PublicKeyBytes()
	triggerPubKeyBytes, err := pcf.coreData.ValidatorPubKeyConverter().Decode(hardforkConfig.PublicKeyToListenFrom)
	if err != nil {
		return nil, fmt.Errorf("%w while decoding HardforkConfig.PublicKeyToListenFrom", err)
	}

	argTrigger := trigger.ArgHardforkTrigger{
		TriggerPubKeyBytes:        triggerPubKeyBytes,
		SelfPubKeyBytes:           selfPubKeyBytes,
		Enabled:                   hardforkConfig.EnableTrigger,
		EnabledAuthenticated:      hardforkConfig.EnableTriggerFromP2P,
		ArgumentParser:            smartContract.NewArgumentParser(),
		EpochProvider:             epochStartTrigger,
		ExportFactoryHandler:      &updateDisabled.ExportFactoryHandler{},
		ChanStopNodeProcess:       pcf.coreData.ChanStopNodeProcess(),
		EpochConfirmedNotifier:    pcf.coreData.EpochStartNotifierWithConfirm(),
		CloseAfterExportInMinutes: hardforkConfig.CloseAfterExportInMinutes,
		ImportStartHandler:        pcf.importStartHandler,
		RoundHandler:              pcf.coreData.RoundHandler(),
	}

	return trigger.NewTrigger(argTrigger)
}

func createNetworkShardingCollector(
	config *config.Config,
	nodesCoordinator nodesCoordinator.NodesCoordinator,
	preferredPeersHolder factory.PreferredPeersHolderHandler,
) (*networksharding.PeerShardMapper, error) {

	cacheConfig := config.PublicKeyPeerId
	cachePkPid, err := createCache(cacheConfig)
	if err != nil {
		return nil, err
	}

	cacheConfig = config.PublicKeyShardId
	cachePkShardID, err := createCache(cacheConfig)
	if err != nil {
		return nil, err
	}

	cacheConfig = config.PeerIdShardId
	cachePidShardID, err := createCache(cacheConfig)
	if err != nil {
		return nil, err
	}

	arg := networksharding.ArgPeerShardMapper{
		PeerIdPkCache:         cachePkPid,
		FallbackPkShardCache:  cachePkShardID,
		FallbackPidShardCache: cachePidShardID,
		NodesCoordinator:      nodesCoordinator,
		PreferredPeersHolder:  preferredPeersHolder,
	}
	return networksharding.NewPeerShardMapper(arg)
}

func createCache(cacheConfig config.CacheConfig) (storage.Cacher, error) {
	return storageunit.NewCache(storageFactory.GetCacherFromConfig(cacheConfig))
}

func checkProcessComponentsArgs(args ProcessComponentsFactoryArgs) error {
	baseErrMessage := "error creating process components"
	if check.IfNil(args.AccountsParser) {
		return fmt.Errorf("%s: %w", baseErrMessage, errorsMx.ErrNilAccountsParser)
	}
	if check.IfNil(args.GasSchedule) {
		return fmt.Errorf("%s: %w", baseErrMessage, errorsMx.ErrNilGasSchedule)
	}
	if check.IfNil(args.Data) {
		return fmt.Errorf("%s: %w", baseErrMessage, errorsMx.ErrNilDataComponentsHolder)
	}
	if check.IfNil(args.Data.Blockchain()) {
		return fmt.Errorf("%s: %w", baseErrMessage, errorsMx.ErrNilBlockChainHandler)
	}
	if check.IfNil(args.Data.Datapool()) {
		return fmt.Errorf("%s: %w", baseErrMessage, errorsMx.ErrNilDataPoolsHolder)
	}
	if check.IfNil(args.Data.StorageService()) {
		return fmt.Errorf("%s: %w", baseErrMessage, errorsMx.ErrNilStorageService)
	}
	if check.IfNil(args.CoreData) {
		return fmt.Errorf("%s: %w", baseErrMessage, errorsMx.ErrNilCoreComponentsHolder)
	}
	if check.IfNil(args.CoreData.EconomicsData()) {
		return fmt.Errorf("%s: %w", baseErrMessage, errorsMx.ErrNilEconomicsData)
	}
	if check.IfNil(args.CoreData.GenesisNodesSetup()) {
		return fmt.Errorf("%s: %w", baseErrMessage, errorsMx.ErrNilGenesisNodesSetupHandler)
	}
	if check.IfNil(args.CoreData.AddressPubKeyConverter()) {
		return fmt.Errorf("%s: %w", baseErrMessage, errorsMx.ErrNilAddressPublicKeyConverter)
	}
	if check.IfNil(args.CoreData.EpochNotifier()) {
		return fmt.Errorf("%s: %w", baseErrMessage, errorsMx.ErrNilEpochNotifier)
	}
	if check.IfNil(args.CoreData.ValidatorPubKeyConverter()) {
		return fmt.Errorf("%s: %w", baseErrMessage, errorsMx.ErrNilPubKeyConverter)
	}
	if check.IfNil(args.CoreData.InternalMarshalizer()) {
		return fmt.Errorf("%s: %w", baseErrMessage, errorsMx.ErrNilInternalMarshalizer)
	}
	if check.IfNil(args.CoreData.Uint64ByteSliceConverter()) {
		return fmt.Errorf("%s: %w", baseErrMessage, errorsMx.ErrNilUint64ByteSliceConverter)
	}
	if check.IfNil(args.Crypto) {
		return fmt.Errorf("%s: %w", baseErrMessage, errorsMx.ErrNilCryptoComponentsHolder)
	}
	if check.IfNil(args.Crypto.BlockSignKeyGen()) {
		return fmt.Errorf("%s: %w", baseErrMessage, errorsMx.ErrNilBlockSignKeyGen)
	}
	if check.IfNil(args.State) {
		return fmt.Errorf("%s: %w", baseErrMessage, errorsMx.ErrNilStateComponentsHolder)
	}
	if check.IfNil(args.State.AccountsAdapter()) {
		return fmt.Errorf("%s: %w", baseErrMessage, errorsMx.ErrNilAccountsAdapter)
	}
	if check.IfNil(args.Network) {
		return fmt.Errorf("%s: %w", baseErrMessage, errorsMx.ErrNilNetworkComponentsHolder)
	}
	if check.IfNil(args.Network.NetworkMessenger()) {
		return fmt.Errorf("%s: %w", baseErrMessage, errorsMx.ErrNilMessenger)
	}
	if check.IfNil(args.Network.InputAntiFloodHandler()) {
		return fmt.Errorf("%s: %w", baseErrMessage, errorsMx.ErrNilInputAntiFloodHandler)
	}
	if args.SystemSCConfig == nil {
		return fmt.Errorf("%s: %w", baseErrMessage, errorsMx.ErrNilSystemSCConfig)
	}
	if check.IfNil(args.BootstrapComponents) {
		return fmt.Errorf("%s: %w", baseErrMessage, errorsMx.ErrNilBootstrapComponentsHolder)
	}
	if check.IfNil(args.BootstrapComponents.ShardCoordinator()) {
		return fmt.Errorf("%s: %w", baseErrMessage, errorsMx.ErrNilShardCoordinator)
	}
	if check.IfNil(args.BootstrapComponents.EpochBootstrapParams()) {
		return fmt.Errorf("%s: %w", baseErrMessage, errorsMx.ErrNilBootstrapParamsHandler)
	}
	if check.IfNil(args.StatusComponents) {
		return fmt.Errorf("%s: %w", baseErrMessage, errorsMx.ErrNilStatusComponentsHolder)
	}
	if check.IfNil(args.StatusComponents.OutportHandler()) {
		return fmt.Errorf("%s: %w", baseErrMessage, errorsMx.ErrNilOutportHandler)
	}
	if check.IfNil(args.HistoryRepo) {
		return fmt.Errorf("%s: %w", baseErrMessage, errorsMx.ErrNilHistoryRepository)
	}
	if check.IfNil(args.StatusCoreComponents) {
		return fmt.Errorf("%s: %w", baseErrMessage, errorsMx.ErrNilStatusCoreComponents)
	}
	if check.IfNil(args.TxExecutionOrderHandler) {
		return fmt.Errorf("%s: %w", baseErrMessage, process.ErrNilTxExecutionOrderHandler)
	}

	return nil
}

// Close closes all underlying components that need closing
func (pc *processComponents) Close() error {
	if !check.IfNil(pc.blockProcessor) {
		log.LogIfError(pc.blockProcessor.Close())
	}
	if !check.IfNil(pc.validatorsProvider) {
		log.LogIfError(pc.validatorsProvider.Close())
	}
	if !check.IfNil(pc.miniBlocksPoolCleaner) {
		log.LogIfError(pc.miniBlocksPoolCleaner.Close())
	}
	if !check.IfNil(pc.txsPoolCleaner) {
		log.LogIfError(pc.txsPoolCleaner.Close())
	}
	if !check.IfNil(pc.epochStartTrigger) {
		log.LogIfError(pc.epochStartTrigger.Close())
	}
	if !check.IfNil(pc.importHandler) {
		log.LogIfError(pc.importHandler.Close())
	}
	// only calling close on the mainInterceptorsContainer as it should be the same interceptors on full archive
	if !check.IfNil(pc.mainInterceptorsContainer) {
		log.LogIfError(pc.mainInterceptorsContainer.Close())
	}
	if !check.IfNil(pc.vmFactoryForTxSimulator) {
		log.LogIfError(pc.vmFactoryForTxSimulator.Close())
	}
	if !check.IfNil(pc.vmFactoryForProcessing) {
		log.LogIfError(pc.vmFactoryForProcessing.Close())
	}
	if !check.IfNil(pc.txsSender) {
		log.LogIfError(pc.txsSender.Close())
	}
	if !check.IfNil(pc.interceptedDataVerifierFactory) {
		log.LogIfError(pc.interceptedDataVerifierFactory.Close())
	}

	return nil
}

func wrapTxsInfo(txs map[string]*outport.TxInfo) map[string]data.TransactionHandler {
	ret := make(map[string]data.TransactionHandler, len(txs))
	for hash, tx := range txs {
		ret[hash] = tx.Transaction
	}

	return ret
}

func wrapSCRsInfo(scrs map[string]*outport.SCRInfo) map[string]data.TransactionHandler {
	ret := make(map[string]data.TransactionHandler, len(scrs))
	for hash, scr := range scrs {
		ret[hash] = scr.SmartContractResult
	}

	return ret
}

func wrapReceipts(receipts map[string]*receipt.Receipt) map[string]data.TransactionHandler {
	ret := make(map[string]data.TransactionHandler, len(receipts))
	for hash, r := range receipts {
		ret[hash] = r
	}

	return ret
}

func wrapLogs(logs []*outport.LogData) []*data.LogData {
	ret := make([]*data.LogData, len(logs))

	for idx, logData := range logs {
		ret[idx] = &data.LogData{
			LogHandler: logData.Log,
			TxHash:     logData.TxHash,
		}
	}

	return ret
}<|MERGE_RESOLUTION|>--- conflicted
+++ resolved
@@ -134,11 +134,8 @@
 	receiptsRepository               mainFactory.ReceiptsRepository
 	sentSignaturesTracker            process.SentSignaturesTracker
 	epochSystemSCProcessor           process.EpochStartSystemSCProcessor
-<<<<<<< HEAD
+	interceptedDataVerifierFactory   process.InterceptedDataVerifierFactory
 	epochStartTriggerHanlder         epochStart.TriggerHandler
-=======
-	interceptedDataVerifierFactory   process.InterceptedDataVerifierFactory
->>>>>>> 9f2444e9
 }
 
 // ProcessComponentsFactoryArgs holds the arguments needed to create a process components factory
@@ -781,11 +778,8 @@
 		accountsParser:                   pcf.accountsParser,
 		receiptsRepository:               receiptsRepository,
 		sentSignaturesTracker:            sentSignaturesTracker,
-<<<<<<< HEAD
+		interceptedDataVerifierFactory:   pcf.interceptedDataVerifierFactory,
 		epochStartTriggerHanlder:         epochStartTrigger,
-=======
-		interceptedDataVerifierFactory:   pcf.interceptedDataVerifierFactory,
->>>>>>> 9f2444e9
 	}, nil
 }
 
