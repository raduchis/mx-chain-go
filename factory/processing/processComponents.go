package processing

import (
	"context"
	"errors"
	"fmt"
	"math/big"
	"path/filepath"
	"time"

	"github.com/multiversx/mx-chain-core-go/core"
	"github.com/multiversx/mx-chain-core-go/core/check"
	"github.com/multiversx/mx-chain-core-go/core/partitioning"
	"github.com/multiversx/mx-chain-core-go/data"
	"github.com/multiversx/mx-chain-core-go/data/alteredAccount"
	dataBlock "github.com/multiversx/mx-chain-core-go/data/block"
	"github.com/multiversx/mx-chain-core-go/data/outport"
	"github.com/multiversx/mx-chain-core-go/data/receipt"
	nodeFactory "github.com/multiversx/mx-chain-go/cmd/node/factory"
	"github.com/multiversx/mx-chain-go/common"
	"github.com/multiversx/mx-chain-go/common/errChan"
	"github.com/multiversx/mx-chain-go/config"
	"github.com/multiversx/mx-chain-go/consensus"
	"github.com/multiversx/mx-chain-go/dataRetriever"
	"github.com/multiversx/mx-chain-go/dataRetriever/factory/containers"
	"github.com/multiversx/mx-chain-go/dataRetriever/factory/epochProviders"
	requesterscontainer "github.com/multiversx/mx-chain-go/dataRetriever/factory/requestersContainer"
	"github.com/multiversx/mx-chain-go/dataRetriever/factory/resolverscontainer"
	disabledResolversContainer "github.com/multiversx/mx-chain-go/dataRetriever/factory/resolverscontainer/disabled"
	storagerequesterscontainer "github.com/multiversx/mx-chain-go/dataRetriever/factory/storageRequestersContainer"
	"github.com/multiversx/mx-chain-go/dataRetriever/requestHandlers"
	"github.com/multiversx/mx-chain-go/dblookupext"
	"github.com/multiversx/mx-chain-go/epochStart"
	"github.com/multiversx/mx-chain-go/epochStart/metachain"
	"github.com/multiversx/mx-chain-go/epochStart/notifier"
	"github.com/multiversx/mx-chain-go/epochStart/shardchain"
	errorsMx "github.com/multiversx/mx-chain-go/errors"
	"github.com/multiversx/mx-chain-go/factory"
	mainFactory "github.com/multiversx/mx-chain-go/factory"
	"github.com/multiversx/mx-chain-go/factory/disabled"
	"github.com/multiversx/mx-chain-go/fallback"
	"github.com/multiversx/mx-chain-go/genesis"
	"github.com/multiversx/mx-chain-go/genesis/checking"
	processGenesis "github.com/multiversx/mx-chain-go/genesis/process"
	"github.com/multiversx/mx-chain-go/process"
	"github.com/multiversx/mx-chain-go/process/block"
	"github.com/multiversx/mx-chain-go/process/block/bootstrapStorage"
	"github.com/multiversx/mx-chain-go/process/block/cutoff"
	"github.com/multiversx/mx-chain-go/process/block/pendingMb"
	"github.com/multiversx/mx-chain-go/process/block/poolsCleaner"
	"github.com/multiversx/mx-chain-go/process/block/preprocess"
	"github.com/multiversx/mx-chain-go/process/block/processedMb"
	"github.com/multiversx/mx-chain-go/process/factory/interceptorscontainer"
	"github.com/multiversx/mx-chain-go/process/headerCheck"
	"github.com/multiversx/mx-chain-go/process/heartbeat/validator"
	"github.com/multiversx/mx-chain-go/process/peer"
	"github.com/multiversx/mx-chain-go/process/receipts"
	"github.com/multiversx/mx-chain-go/process/smartContract"
	"github.com/multiversx/mx-chain-go/process/sync"
	"github.com/multiversx/mx-chain-go/process/track"
	"github.com/multiversx/mx-chain-go/process/transactionLog"
	"github.com/multiversx/mx-chain-go/process/txsSender"
	"github.com/multiversx/mx-chain-go/redundancy"
	"github.com/multiversx/mx-chain-go/sharding"
	"github.com/multiversx/mx-chain-go/sharding/networksharding"
	"github.com/multiversx/mx-chain-go/sharding/nodesCoordinator"
	"github.com/multiversx/mx-chain-go/state"
	"github.com/multiversx/mx-chain-go/state/parsers"
	"github.com/multiversx/mx-chain-go/storage"
	"github.com/multiversx/mx-chain-go/storage/cache"
	storageFactory "github.com/multiversx/mx-chain-go/storage/factory"
	"github.com/multiversx/mx-chain-go/storage/storageunit"
	"github.com/multiversx/mx-chain-go/update"
	updateDisabled "github.com/multiversx/mx-chain-go/update/disabled"
	updateFactory "github.com/multiversx/mx-chain-go/update/factory"
	"github.com/multiversx/mx-chain-go/update/trigger"
	vmcommon "github.com/multiversx/mx-chain-vm-common-go"
	vmcommonBuiltInFunctions "github.com/multiversx/mx-chain-vm-common-go/builtInFunctions"
)

// timeSpanForBadHeaders is the expiry time for an added block header hash
var timeSpanForBadHeaders = time.Minute * 2

// processComponents struct holds the process components
type processComponents struct {
	nodesCoordinator             nodesCoordinator.NodesCoordinator
	shardCoordinator             sharding.Coordinator
	interceptorsContainer        process.InterceptorsContainer
	resolversContainer           dataRetriever.ResolversContainer
	requestersFinder             dataRetriever.RequestersFinder
	roundHandler                 consensus.RoundHandler
	epochStartTrigger            epochStart.TriggerHandler
	epochStartNotifier           factory.EpochStartNotifier
	forkDetector                 process.ForkDetector
	blockProcessor               process.BlockProcessor
	blackListHandler             process.TimeCacher
	bootStorer                   process.BootStorer
	headerSigVerifier            process.InterceptedHeaderSigVerifier
	headerIntegrityVerifier      nodeFactory.HeaderIntegrityVerifierHandler
	validatorsStatistics         process.ValidatorStatisticsProcessor
	validatorsProvider           process.ValidatorsProvider
	blockTracker                 process.BlockTracker
	pendingMiniBlocksHandler     process.PendingMiniBlocksHandler
	requestHandler               process.RequestHandler
	txLogsProcessor              process.TransactionLogProcessorDatabase
	headerConstructionValidator  process.HeaderConstructionValidator
	peerShardMapper              process.NetworkShardingCollector
	txSimulatorProcessor         factory.TransactionSimulatorProcessor
	miniBlocksPoolCleaner        process.PoolsCleaner
	txsPoolCleaner               process.PoolsCleaner
	fallbackHeaderValidator      process.FallbackHeaderValidator
	whiteListHandler             process.WhiteListHandler
	whiteListerVerifiedTxs       process.WhiteListHandler
	historyRepository            dblookupext.HistoryRepository
	importStartHandler           update.ImportStartHandler
	requestedItemsHandler        dataRetriever.RequestedItemsHandler
	importHandler                update.ImportHandler
	nodeRedundancyHandler        consensus.NodeRedundancyHandler
	currentEpochProvider         dataRetriever.CurrentNetworkEpochProviderHandler
	vmFactoryForTxSimulator      process.VirtualMachinesContainerFactory
	vmFactoryForProcessing       process.VirtualMachinesContainerFactory
	scheduledTxsExecutionHandler process.ScheduledTxsExecutionHandler
	txsSender                    process.TxsSenderHandler
	hardforkTrigger              factory.HardforkTrigger
	processedMiniBlocksTracker   process.ProcessedMiniBlocksTracker
	esdtDataStorageForApi        vmcommon.ESDTNFTStorageHandler
	accountsParser               genesis.AccountsParser
	receiptsRepository           mainFactory.ReceiptsRepository
}

// ProcessComponentsFactoryArgs holds the arguments needed to create a process components factory
type ProcessComponentsFactoryArgs struct {
	Config                 config.Config
	EpochConfig            config.EpochConfig
	PrefConfigs            config.Preferences
	ImportDBConfig         config.ImportDbConfig
	AccountsParser         genesis.AccountsParser
	SmartContractParser    genesis.InitialSmartContractParser
	GasSchedule            core.GasScheduleNotifier
	NodesCoordinator       nodesCoordinator.NodesCoordinator
	RequestedItemsHandler  dataRetriever.RequestedItemsHandler
	WhiteListHandler       process.WhiteListHandler
	WhiteListerVerifiedTxs process.WhiteListHandler
	MaxRating              uint32
	SystemSCConfig         *config.SystemSmartContractsConfig
	ImportStartHandler     update.ImportStartHandler
	HistoryRepo            dblookupext.HistoryRepository
	FlagsConfig            config.ContextFlagsConfig

	Data                 factory.DataComponentsHolder
	CoreData             factory.CoreComponentsHolder
	Crypto               factory.CryptoComponentsHolder
	State                factory.StateComponentsHolder
	Network              factory.NetworkComponentsHolder
	BootstrapComponents  factory.BootstrapComponentsHolder
	StatusComponents     factory.StatusComponentsHolder
	StatusCoreComponents factory.StatusCoreComponentsHolder
}

type processComponentsFactory struct {
	config                 config.Config
	epochConfig            config.EpochConfig
	prefConfigs            config.Preferences
	importDBConfig         config.ImportDbConfig
	accountsParser         genesis.AccountsParser
	smartContractParser    genesis.InitialSmartContractParser
	gasSchedule            core.GasScheduleNotifier
	nodesCoordinator       nodesCoordinator.NodesCoordinator
	requestedItemsHandler  dataRetriever.RequestedItemsHandler
	whiteListHandler       process.WhiteListHandler
	whiteListerVerifiedTxs process.WhiteListHandler
	maxRating              uint32
	systemSCConfig         *config.SystemSmartContractsConfig
	txLogsProcessor        process.TransactionLogProcessor
	importStartHandler     update.ImportStartHandler
	historyRepo            dblookupext.HistoryRepository
	epochNotifier          process.EpochNotifier
	importHandler          update.ImportHandler
	flagsConfig            config.ContextFlagsConfig
	esdtNftStorage         vmcommon.ESDTNFTStorageHandler

	data                 factory.DataComponentsHolder
	coreData             factory.CoreComponentsHolder
	crypto               factory.CryptoComponentsHolder
	state                factory.StateComponentsHolder
	network              factory.NetworkComponentsHolder
	bootstrapComponents  factory.BootstrapComponentsHolder
	statusComponents     factory.StatusComponentsHolder
	statusCoreComponents factory.StatusCoreComponentsHolder
}

// NewProcessComponentsFactory will return a new instance of processComponentsFactory
func NewProcessComponentsFactory(args ProcessComponentsFactoryArgs) (*processComponentsFactory, error) {
	err := checkProcessComponentsArgs(args)
	if err != nil {
		return nil, err
	}

	return &processComponentsFactory{
		config:                 args.Config,
		epochConfig:            args.EpochConfig,
		prefConfigs:            args.PrefConfigs,
		importDBConfig:         args.ImportDBConfig,
		accountsParser:         args.AccountsParser,
		smartContractParser:    args.SmartContractParser,
		gasSchedule:            args.GasSchedule,
		nodesCoordinator:       args.NodesCoordinator,
		data:                   args.Data,
		coreData:               args.CoreData,
		crypto:                 args.Crypto,
		state:                  args.State,
		network:                args.Network,
		bootstrapComponents:    args.BootstrapComponents,
		statusComponents:       args.StatusComponents,
		requestedItemsHandler:  args.RequestedItemsHandler,
		whiteListHandler:       args.WhiteListHandler,
		whiteListerVerifiedTxs: args.WhiteListerVerifiedTxs,
		maxRating:              args.MaxRating,
		systemSCConfig:         args.SystemSCConfig,
		importStartHandler:     args.ImportStartHandler,
		historyRepo:            args.HistoryRepo,
		epochNotifier:          args.CoreData.EpochNotifier(),
		statusCoreComponents:   args.StatusCoreComponents,
		flagsConfig:            args.FlagsConfig,
	}, nil
}

// TODO: Think if it would make sense here to create an array of closable interfaces

// Create will create and return a struct containing process components
func (pcf *processComponentsFactory) Create() (*processComponents, error) {
	currentEpochProvider, err := epochProviders.CreateCurrentEpochProvider(
		pcf.config,
		pcf.coreData.GenesisNodesSetup().GetRoundDuration(),
		pcf.coreData.GenesisTime().Unix(),
		pcf.prefConfigs.Preferences.FullArchive,
	)
	if err != nil {
		return nil, err
	}

	pcf.epochNotifier.RegisterNotifyHandler(currentEpochProvider)

	fallbackHeaderValidator, err := fallback.NewFallbackHeaderValidator(
		pcf.data.Datapool().Headers(),
		pcf.coreData.InternalMarshalizer(),
		pcf.data.StorageService(),
	)
	if err != nil {
		return nil, err
	}

	argsHeaderSig := &headerCheck.ArgsHeaderSigVerifier{
		Marshalizer:             pcf.coreData.InternalMarshalizer(),
		Hasher:                  pcf.coreData.Hasher(),
		NodesCoordinator:        pcf.nodesCoordinator,
		MultiSigContainer:       pcf.crypto.MultiSignerContainer(),
		SingleSigVerifier:       pcf.crypto.BlockSigner(),
		KeyGen:                  pcf.crypto.BlockSignKeyGen(),
		FallbackHeaderValidator: fallbackHeaderValidator,
	}
	headerSigVerifier, err := headerCheck.NewHeaderSigVerifier(argsHeaderSig)
	if err != nil {
		return nil, err
	}

	// TODO: maybe move PeerShardMapper to network components
	peerShardMapper, err := pcf.prepareNetworkShardingCollector()
	if err != nil {
		return nil, err
	}

	resolversContainerFactory, err := pcf.newResolverContainerFactory()
	if err != nil {
		return nil, err
	}

	resolversContainer, err := resolversContainerFactory.Create()
	if err != nil {
		return nil, err
	}

	requestersContainerFactory, err := pcf.newRequestersContainerFactory(currentEpochProvider)
	if err != nil {
		return nil, err
	}

	requestersContainer, err := requestersContainerFactory.Create()
	if err != nil {
		return nil, err
	}

	requestersFinder, err := containers.NewRequestersFinder(requestersContainer, pcf.bootstrapComponents.ShardCoordinator())
	if err != nil {
		return nil, err
	}

	requestHandler, err := requestHandlers.NewResolverRequestHandler(
		requestersFinder,
		pcf.requestedItemsHandler,
		pcf.whiteListHandler,
		common.MaxTxsToRequest,
		pcf.bootstrapComponents.ShardCoordinator().SelfId(),
		time.Second,
	)
	if err != nil {
		return nil, err
	}

	txLogsStorage, err := pcf.data.StorageService().GetStorer(dataRetriever.TxLogsUnit)
	if err != nil {
		return nil, err
	}

	if !pcf.config.LogsAndEvents.SaveInStorageEnabled && pcf.config.DbLookupExtensions.Enabled {
		log.Warn("processComponentsFactory.Create() node will save logs in storage because DbLookupExtensions is enabled")
	}

	saveLogsInStorage := pcf.config.LogsAndEvents.SaveInStorageEnabled || pcf.config.DbLookupExtensions.Enabled
	txLogsProcessor, err := transactionLog.NewTxLogProcessor(transactionLog.ArgTxLogProcessor{
		Storer:               txLogsStorage,
		Marshalizer:          pcf.coreData.InternalMarshalizer(),
		SaveInStorageEnabled: saveLogsInStorage,
	})
	if err != nil {
		return nil, err
	}

	pcf.txLogsProcessor = txLogsProcessor
	genesisBlocks, initialTxs, err := pcf.generateGenesisHeadersAndApplyInitialBalances()
	if err != nil {
		return nil, err
	}

	genesisAccounts, err := pcf.indexAndReturnGenesisAccounts()
	if err != nil {
		log.Warn("cannot index genesis accounts", "error", err)
	}

	genesisBlock, ok := genesisBlocks[core.MetachainShardId]
	if !ok {
		return nil, errors.New("genesis meta block does not exist")
	}

	genesisMetaBlock, ok := genesisBlock.(data.MetaHeaderHandler)
	if !ok {
		return nil, errors.New("genesis meta block invalid")
	}

	err = pcf.setGenesisHeader(genesisBlocks)
	if err != nil {
		return nil, err
	}

	validatorStatisticsProcessor, err := pcf.newValidatorStatisticsProcessor()
	if err != nil {
		return nil, err
	}

	validatorStatsRootHash, err := validatorStatisticsProcessor.RootHash()
	if err != nil {
		return nil, err
	}

	err = genesisMetaBlock.SetValidatorStatsRootHash(validatorStatsRootHash)
	if err != nil {
		return nil, err
	}

	startEpochNum := pcf.bootstrapComponents.EpochBootstrapParams().Epoch()
	if startEpochNum == 0 {
		err = pcf.indexGenesisBlocks(genesisBlocks, initialTxs, genesisAccounts)
		if err != nil {
			return nil, err
		}
	}

	cacheRefreshDuration := time.Duration(pcf.config.ValidatorStatistics.CacheRefreshIntervalInSec) * time.Second
	argVSP := peer.ArgValidatorsProvider{
		NodesCoordinator:                  pcf.nodesCoordinator,
		StartEpoch:                        startEpochNum,
		EpochStartEventNotifier:           pcf.coreData.EpochStartNotifierWithConfirm(),
		CacheRefreshIntervalDurationInSec: cacheRefreshDuration,
		ValidatorStatistics:               validatorStatisticsProcessor,
		MaxRating:                         pcf.maxRating,
		PubKeyConverter:                   pcf.coreData.ValidatorPubKeyConverter(),
	}

	validatorsProvider, err := peer.NewValidatorsProvider(argVSP)
	if err != nil {
		return nil, err
	}

	epochStartTrigger, err := pcf.newEpochStartTrigger(requestHandler)
	if err != nil {
		return nil, err
	}

	requestHandler.SetEpoch(epochStartTrigger.Epoch())

	err = dataRetriever.SetEpochHandlerToHdrResolver(resolversContainer, epochStartTrigger)
	if err != nil {
		return nil, err
	}
	err = dataRetriever.SetEpochHandlerToHdrRequester(requestersContainer, epochStartTrigger)
	if err != nil {
		return nil, err
	}

	log.Debug("Validator stats created", "validatorStatsRootHash", validatorStatsRootHash)

	err = pcf.prepareGenesisBlock(genesisBlocks)
	if err != nil {
		return nil, err
	}

	bootStr, err := pcf.data.StorageService().GetStorer(dataRetriever.BootstrapUnit)
	if err != nil {
		return nil, err
	}

	bootStorer, err := bootstrapStorage.NewBootstrapStorer(pcf.coreData.InternalMarshalizer(), bootStr)
	if err != nil {
		return nil, err
	}

	argsHeaderValidator := block.ArgsHeaderValidator{
		Hasher:      pcf.coreData.Hasher(),
		Marshalizer: pcf.coreData.InternalMarshalizer(),
	}
	headerValidator, err := block.NewHeaderValidator(argsHeaderValidator)
	if err != nil {
		return nil, err
	}

	blockTracker, err := pcf.newBlockTracker(
		headerValidator,
		requestHandler,
		genesisBlocks,
	)
	if err != nil {
		return nil, err
	}

	argsMiniBlocksPoolsCleaner := poolsCleaner.ArgMiniBlocksPoolsCleaner{
		ArgBasePoolsCleaner: poolsCleaner.ArgBasePoolsCleaner{
			RoundHandler:                   pcf.coreData.RoundHandler(),
			ShardCoordinator:               pcf.bootstrapComponents.ShardCoordinator(),
			MaxRoundsToKeepUnprocessedData: pcf.config.PoolsCleanersConfig.MaxRoundsToKeepUnprocessedMiniBlocks,
		},
		MiniblocksPool: pcf.data.Datapool().MiniBlocks(),
	}
	mbsPoolsCleaner, err := poolsCleaner.NewMiniBlocksPoolsCleaner(argsMiniBlocksPoolsCleaner)
	if err != nil {
		return nil, err
	}

	mbsPoolsCleaner.StartCleaning()

	argsBasePoolsCleaner := poolsCleaner.ArgTxsPoolsCleaner{
		ArgBasePoolsCleaner: poolsCleaner.ArgBasePoolsCleaner{
			RoundHandler:                   pcf.coreData.RoundHandler(),
			ShardCoordinator:               pcf.bootstrapComponents.ShardCoordinator(),
			MaxRoundsToKeepUnprocessedData: pcf.config.PoolsCleanersConfig.MaxRoundsToKeepUnprocessedTransactions,
		},
		AddressPubkeyConverter: pcf.coreData.AddressPubKeyConverter(),
		DataPool:               pcf.data.Datapool(),
	}
	txsPoolsCleaner, err := poolsCleaner.NewTxsPoolsCleaner(argsBasePoolsCleaner)
	if err != nil {
		return nil, err
	}

	txsPoolsCleaner.StartCleaning()

	_, err = track.NewMiniBlockTrack(
		pcf.data.Datapool(),
		pcf.bootstrapComponents.ShardCoordinator(),
		pcf.whiteListHandler,
	)
	if err != nil {
		return nil, err
	}

	hardforkTrigger, err := pcf.createHardforkTrigger(epochStartTrigger)
	if err != nil {
		return nil, err
	}

	interceptorContainerFactory, blackListHandler, err := pcf.newInterceptorContainerFactory(
		headerSigVerifier,
		pcf.bootstrapComponents.HeaderIntegrityVerifier(),
		blockTracker,
		epochStartTrigger,
		requestHandler,
		peerShardMapper,
		hardforkTrigger,
	)
	if err != nil {
		return nil, err
	}

	// TODO refactor all these factory calls
	interceptorsContainer, err := interceptorContainerFactory.Create()
	if err != nil {
		return nil, err
	}

	exportFactoryHandler, err := pcf.createExportFactoryHandler(
		headerValidator,
		requestHandler,
		resolversContainer,
		requestersContainer,
		interceptorsContainer,
		headerSigVerifier,
		blockTracker,
	)
	if err != nil {
		return nil, err
	}

	err = hardforkTrigger.SetExportFactoryHandler(exportFactoryHandler)
	if err != nil {
		return nil, err
	}

	var pendingMiniBlocksHandler process.PendingMiniBlocksHandler
	pendingMiniBlocksHandler, err = pendingMb.NewNilPendingMiniBlocks()
	if err != nil {
		return nil, err
	}
	if pcf.bootstrapComponents.ShardCoordinator().SelfId() == core.MetachainShardId {
		pendingMiniBlocksHandler, err = pendingMb.NewPendingMiniBlocks()
		if err != nil {
			return nil, err
		}
	}

	forkDetector, err := pcf.newForkDetector(blackListHandler, blockTracker)
	if err != nil {
		return nil, err
	}

	scheduledSCRSStorer, err := pcf.data.StorageService().GetStorer(dataRetriever.ScheduledSCRsUnit)
	if err != nil {
		return nil, err
	}

	scheduledTxsExecutionHandler, err := preprocess.NewScheduledTxsExecution(
		&disabled.TxProcessor{},
		&disabled.TxCoordinator{},
		scheduledSCRSStorer,
		pcf.coreData.InternalMarshalizer(),
		pcf.coreData.Hasher(),
		pcf.bootstrapComponents.ShardCoordinator(),
	)
	if err != nil {
		return nil, err
	}

	esdtDataStorageArgs := vmcommonBuiltInFunctions.ArgsNewESDTDataStorage{
		Accounts:              pcf.state.AccountsAdapterAPI(),
		GlobalSettingsHandler: disabled.NewDisabledGlobalSettingHandler(),
		Marshalizer:           pcf.coreData.InternalMarshalizer(),
		ShardCoordinator:      pcf.bootstrapComponents.ShardCoordinator(),
		EnableEpochsHandler:   pcf.coreData.EnableEpochsHandler(),
	}
	pcf.esdtNftStorage, err = vmcommonBuiltInFunctions.NewESDTDataStorage(esdtDataStorageArgs)
	if err != nil {
		return nil, err
	}

	processedMiniBlocksTracker := processedMb.NewProcessedMiniBlocksTracker()

	receiptsRepository, err := receipts.NewReceiptsRepository(receipts.ArgsNewReceiptsRepository{
		Store:      pcf.data.StorageService(),
		Marshaller: pcf.coreData.InternalMarshalizer(),
		Hasher:     pcf.coreData.Hasher(),
	})
	if err != nil {
		return nil, err
	}

	blockCutoffProcessingHandler, err := cutoff.CreateBlockProcessingCutoffHandler(pcf.prefConfigs.BlockProcessingCutoff)
	if err != nil {
		return nil, err
	}

	blockProcessorComponents, err := pcf.newBlockProcessor(
		requestHandler,
		forkDetector,
		epochStartTrigger,
		bootStorer,
		validatorStatisticsProcessor,
		headerValidator,
		blockTracker,
		pendingMiniBlocksHandler,
		pcf.coreData.WasmVMChangeLocker(),
		scheduledTxsExecutionHandler,
		processedMiniBlocksTracker,
		receiptsRepository,
		blockCutoffProcessingHandler,
	)
	if err != nil {
		return nil, err
	}

	conversionBase := 10
	genesisNodePrice, ok := big.NewInt(0).SetString(pcf.systemSCConfig.StakingSystemSCConfig.GenesisNodePrice, conversionBase)
	if !ok {
		return nil, errors.New("invalid genesis node price")
	}

	nodesSetupChecker, err := checking.NewNodesSetupChecker(
		pcf.accountsParser,
		genesisNodePrice,
		pcf.coreData.ValidatorPubKeyConverter(),
		pcf.crypto.BlockSignKeyGen(),
	)
	if err != nil {
		return nil, err
	}

	err = nodesSetupChecker.Check(pcf.coreData.GenesisNodesSetup().AllInitialNodes())
	if err != nil {
		return nil, err
	}

	observerBLSPrivateKey, observerBLSPublicKey := pcf.crypto.BlockSignKeyGen().GeneratePair()
	observerBLSPublicKeyBuff, err := observerBLSPublicKey.ToByteArray()
	if err != nil {
		return nil, fmt.Errorf("error generating observerBLSPublicKeyBuff, %w", err)
	} else {
		log.Debug("generated BLS private key for redundancy handler. This key will be used on heartbeat messages "+
			"if the node is in backup mode and the main node is active", "hex public key", observerBLSPublicKeyBuff)
	}

	nodeRedundancyArg := redundancy.ArgNodeRedundancy{
		RedundancyLevel:    pcf.prefConfigs.Preferences.RedundancyLevel,
		Messenger:          pcf.network.NetworkMessenger(),
		ObserverPrivateKey: observerBLSPrivateKey,
	}
	nodeRedundancyHandler, err := redundancy.NewNodeRedundancy(nodeRedundancyArg)
	if err != nil {
		return nil, err
	}

	dataPacker, err := partitioning.NewSimpleDataPacker(pcf.coreData.InternalMarshalizer())
	if err != nil {
		return nil, err
	}
	args := txsSender.ArgsTxsSenderWithAccumulator{
		Marshaller:        pcf.coreData.InternalMarshalizer(),
		ShardCoordinator:  pcf.bootstrapComponents.ShardCoordinator(),
		NetworkMessenger:  pcf.network.NetworkMessenger(),
		AccumulatorConfig: pcf.config.Antiflood.TxAccumulator,
		DataPacker:        dataPacker,
	}
	txsSenderWithAccumulator, err := txsSender.NewTxsSenderWithAccumulator(args)
	if err != nil {
		return nil, err
	}

	txSimulatorProcessor, vmFactoryForTxSimulate, err := pcf.createTxSimulatorProcessor()
	if err != nil {
		return nil, fmt.Errorf("%w when assembling components for the transactions simulator processor", err)
	}

	return &processComponents{
		nodesCoordinator:             pcf.nodesCoordinator,
		shardCoordinator:             pcf.bootstrapComponents.ShardCoordinator(),
		interceptorsContainer:        interceptorsContainer,
		resolversContainer:           resolversContainer,
		requestersFinder:             requestersFinder,
		roundHandler:                 pcf.coreData.RoundHandler(),
		forkDetector:                 forkDetector,
		blockProcessor:               blockProcessorComponents.blockProcessor,
		epochStartTrigger:            epochStartTrigger,
		epochStartNotifier:           pcf.coreData.EpochStartNotifierWithConfirm(),
		blackListHandler:             blackListHandler,
		bootStorer:                   bootStorer,
		headerSigVerifier:            headerSigVerifier,
		validatorsStatistics:         validatorStatisticsProcessor,
		validatorsProvider:           validatorsProvider,
		blockTracker:                 blockTracker,
		pendingMiniBlocksHandler:     pendingMiniBlocksHandler,
		requestHandler:               requestHandler,
		txLogsProcessor:              txLogsProcessor,
		headerConstructionValidator:  headerValidator,
		headerIntegrityVerifier:      pcf.bootstrapComponents.HeaderIntegrityVerifier(),
		peerShardMapper:              peerShardMapper,
		txSimulatorProcessor:         txSimulatorProcessor,
		miniBlocksPoolCleaner:        mbsPoolsCleaner,
		txsPoolCleaner:               txsPoolsCleaner,
		fallbackHeaderValidator:      fallbackHeaderValidator,
		whiteListHandler:             pcf.whiteListHandler,
		whiteListerVerifiedTxs:       pcf.whiteListerVerifiedTxs,
		historyRepository:            pcf.historyRepo,
		importStartHandler:           pcf.importStartHandler,
		requestedItemsHandler:        pcf.requestedItemsHandler,
		importHandler:                pcf.importHandler,
		nodeRedundancyHandler:        nodeRedundancyHandler,
		currentEpochProvider:         currentEpochProvider,
		vmFactoryForTxSimulator:      vmFactoryForTxSimulate,
		vmFactoryForProcessing:       blockProcessorComponents.vmFactoryForProcessing,
		scheduledTxsExecutionHandler: scheduledTxsExecutionHandler,
		txsSender:                    txsSenderWithAccumulator,
		hardforkTrigger:              hardforkTrigger,
		processedMiniBlocksTracker:   processedMiniBlocksTracker,
		esdtDataStorageForApi:        pcf.esdtNftStorage,
		accountsParser:               pcf.accountsParser,
		receiptsRepository:           receiptsRepository,
	}, nil
}

func (pcf *processComponentsFactory) newValidatorStatisticsProcessor() (process.ValidatorStatisticsProcessor, error) {

	storageService := pcf.data.StorageService()

	var peerDataPool peer.DataPool = pcf.data.Datapool()
	if pcf.bootstrapComponents.ShardCoordinator().SelfId() < pcf.bootstrapComponents.ShardCoordinator().NumberOfShards() {
		peerDataPool = pcf.data.Datapool()
	}

	hardforkConfig := pcf.config.Hardfork
	ratingEnabledEpoch := uint32(0)
	if hardforkConfig.AfterHardFork {
		ratingEnabledEpoch = hardforkConfig.StartEpoch + hardforkConfig.ValidatorGracePeriodInEpochs
	}

	genesisHeader := pcf.data.Blockchain().GetGenesisHeader()
	if check.IfNil(genesisHeader) {
		return nil, errorsMx.ErrGenesisBlockNotInitialized
	}

	arguments := peer.ArgValidatorStatisticsProcessor{
		PeerAdapter:                          pcf.state.PeerAccounts(),
		PubkeyConv:                           pcf.coreData.ValidatorPubKeyConverter(),
		NodesCoordinator:                     pcf.nodesCoordinator,
		ShardCoordinator:                     pcf.bootstrapComponents.ShardCoordinator(),
		DataPool:                             peerDataPool,
		StorageService:                       storageService,
		Marshalizer:                          pcf.coreData.InternalMarshalizer(),
		Rater:                                pcf.coreData.Rater(),
		MaxComputableRounds:                  pcf.config.GeneralSettings.MaxComputableRounds,
		MaxConsecutiveRoundsOfRatingDecrease: pcf.config.GeneralSettings.MaxConsecutiveRoundsOfRatingDecrease,
		RewardsHandler:                       pcf.coreData.EconomicsData(),
		NodesSetup:                           pcf.coreData.GenesisNodesSetup(),
		RatingEnableEpoch:                    ratingEnabledEpoch,
		GenesisNonce:                         genesisHeader.GetNonce(),
		EnableEpochsHandler:                  pcf.coreData.EnableEpochsHandler(),
	}

	return peer.NewValidatorStatisticsProcessor(arguments)
}

func (pcf *processComponentsFactory) newEpochStartTrigger(requestHandler epochStart.RequestHandler) (epochStart.TriggerHandler, error) {
	shardCoordinator := pcf.bootstrapComponents.ShardCoordinator()
	if shardCoordinator.SelfId() < shardCoordinator.NumberOfShards() {
		argsHeaderValidator := block.ArgsHeaderValidator{
			Hasher:      pcf.coreData.Hasher(),
			Marshalizer: pcf.coreData.InternalMarshalizer(),
		}
		headerValidator, err := block.NewHeaderValidator(argsHeaderValidator)
		if err != nil {
			return nil, err
		}

		argsPeerMiniBlockSyncer := shardchain.ArgPeerMiniBlockSyncer{
			MiniBlocksPool:     pcf.data.Datapool().MiniBlocks(),
			ValidatorsInfoPool: pcf.data.Datapool().ValidatorsInfo(),
			RequestHandler:     requestHandler,
		}

		peerMiniBlockSyncer, err := shardchain.NewPeerMiniBlockSyncer(argsPeerMiniBlockSyncer)
		if err != nil {
			return nil, err
		}

		argEpochStart := &shardchain.ArgsShardEpochStartTrigger{
			Marshalizer:          pcf.coreData.InternalMarshalizer(),
			Hasher:               pcf.coreData.Hasher(),
			HeaderValidator:      headerValidator,
			Uint64Converter:      pcf.coreData.Uint64ByteSliceConverter(),
			DataPool:             pcf.data.Datapool(),
			Storage:              pcf.data.StorageService(),
			RequestHandler:       requestHandler,
			Epoch:                pcf.bootstrapComponents.EpochBootstrapParams().Epoch(),
			EpochStartNotifier:   pcf.coreData.EpochStartNotifierWithConfirm(),
			Validity:             process.MetaBlockValidity,
			Finality:             process.BlockFinality,
			PeerMiniBlocksSyncer: peerMiniBlockSyncer,
			RoundHandler:         pcf.coreData.RoundHandler(),
			AppStatusHandler:     pcf.statusCoreComponents.AppStatusHandler(),
			EnableEpochsHandler:  pcf.coreData.EnableEpochsHandler(),
		}
		return shardchain.NewEpochStartTrigger(argEpochStart)
	}

	if shardCoordinator.SelfId() == core.MetachainShardId {
		genesisHeader := pcf.data.Blockchain().GetGenesisHeader()
		if check.IfNil(genesisHeader) {
			return nil, errorsMx.ErrGenesisBlockNotInitialized
		}

		argEpochStart := &metachain.ArgsNewMetaEpochStartTrigger{
			GenesisTime:        time.Unix(pcf.coreData.GenesisNodesSetup().GetStartTime(), 0),
			Settings:           &pcf.config.EpochStartConfig,
			Epoch:              pcf.bootstrapComponents.EpochBootstrapParams().Epoch(),
			EpochStartRound:    genesisHeader.GetRound(),
			EpochStartNotifier: pcf.coreData.EpochStartNotifierWithConfirm(),
			Storage:            pcf.data.StorageService(),
			Marshalizer:        pcf.coreData.InternalMarshalizer(),
			Hasher:             pcf.coreData.Hasher(),
			AppStatusHandler:   pcf.statusCoreComponents.AppStatusHandler(),
			DataPool:           pcf.data.Datapool(),
		}

		return metachain.NewEpochStartTrigger(argEpochStart)
	}

	return nil, errors.New("error creating new start of epoch trigger because of invalid shard id")
}

func (pcf *processComponentsFactory) generateGenesisHeadersAndApplyInitialBalances() (map[uint32]data.HeaderHandler, map[uint32]*genesis.IndexingData, error) {
	genesisVmConfig := pcf.config.VirtualMachine.Execution
	conversionBase := 10
	genesisNodePrice, ok := big.NewInt(0).SetString(pcf.systemSCConfig.StakingSystemSCConfig.GenesisNodePrice, conversionBase)
	if !ok {
		return nil, nil, errors.New("invalid genesis node price")
	}

	arg := processGenesis.ArgsGenesisBlockCreator{
		Core:                 pcf.coreData,
		Data:                 pcf.data,
		GenesisTime:          uint64(pcf.coreData.GenesisNodesSetup().GetStartTime()),
		StartEpochNum:        pcf.bootstrapComponents.EpochBootstrapParams().Epoch(),
		Accounts:             pcf.state.AccountsAdapter(),
		InitialNodesSetup:    pcf.coreData.GenesisNodesSetup(),
		Economics:            pcf.coreData.EconomicsData(),
		ShardCoordinator:     pcf.bootstrapComponents.ShardCoordinator(),
		AccountsParser:       pcf.accountsParser,
		SmartContractParser:  pcf.smartContractParser,
		ValidatorAccounts:    pcf.state.PeerAccounts(),
		GasSchedule:          pcf.gasSchedule,
		VirtualMachineConfig: genesisVmConfig,
		TxLogsProcessor:      pcf.txLogsProcessor,
		HardForkConfig:       pcf.config.Hardfork,
		TrieStorageManagers:  pcf.state.TrieStorageManagers(),
		SystemSCConfig:       *pcf.systemSCConfig,
		ImportStartHandler:   pcf.importStartHandler,
		BlockSignKeyGen:      pcf.crypto.BlockSignKeyGen(),
		GenesisString:        pcf.config.GeneralSettings.GenesisString,
		GenesisNodePrice:     genesisNodePrice,
		EpochConfig:          &pcf.epochConfig,
	}

	gbc, err := processGenesis.NewGenesisBlockCreator(arg)
	if err != nil {
		return nil, nil, err
	}
	pcf.importHandler = gbc.ImportHandler()

	genesisBlocks, err := gbc.CreateGenesisBlocks()
	if err != nil {
		return nil, nil, err
	}
	indexingData := gbc.GetIndexingData()

	return genesisBlocks, indexingData, nil
}

func (pcf *processComponentsFactory) indexAndReturnGenesisAccounts() (map[string]*alteredAccount.AlteredAccount, error) {
	if !pcf.statusComponents.OutportHandler().HasDrivers() {
		return map[string]*alteredAccount.AlteredAccount{}, nil
	}

	rootHash, err := pcf.state.AccountsAdapter().RootHash()
	if err != nil {
		return map[string]*alteredAccount.AlteredAccount{}, err
	}

	leavesChannels := &common.TrieIteratorChannels{
		LeavesChan: make(chan core.KeyValueHolder, common.TrieLeavesChannelDefaultCapacity),
		ErrChan:    errChan.NewErrChanWrapper(),
	}
	err = pcf.state.AccountsAdapter().GetAllLeaves(leavesChannels, context.Background(), rootHash, parsers.NewMainTrieLeafParser())
	if err != nil {
		return map[string]*alteredAccount.AlteredAccount{}, err
	}

	genesisAccounts := make(map[string]*alteredAccount.AlteredAccount, 0)
	for leaf := range leavesChannels.LeavesChan {
		userAccount, errUnmarshal := pcf.unmarshalUserAccount(leaf.Key(), leaf.Value())
		if errUnmarshal != nil {
			log.Debug("cannot unmarshal genesis user account. it may be a code leaf", "error", errUnmarshal)
			continue
		}

		encodedAddress, errEncode := pcf.coreData.AddressPubKeyConverter().Encode(userAccount.AddressBytes())
		if errEncode != nil {
			return map[string]*alteredAccount.AlteredAccount{}, errEncode
		}

		genesisAccounts[encodedAddress] = &alteredAccount.AlteredAccount{
			AdditionalData: &alteredAccount.AdditionalAccountData{
				BalanceChanged: true,
			},
			Address: encodedAddress,
			Balance: userAccount.GetBalance().String(),
			Nonce:   userAccount.GetNonce(),
			Tokens:  nil,
		}
	}

	err = leavesChannels.ErrChan.ReadFromChanNonBlocking()
	if err != nil {
		return map[string]*alteredAccount.AlteredAccount{}, err
	}

	shardID := pcf.bootstrapComponents.ShardCoordinator().SelfId()
	pcf.statusComponents.OutportHandler().SaveAccounts(&outport.Accounts{
		ShardID:         shardID,
		BlockTimestamp:  uint64(pcf.coreData.GenesisNodesSetup().GetStartTime()),
		AlteredAccounts: genesisAccounts,
	})
	return genesisAccounts, nil
}

func (pcf *processComponentsFactory) unmarshalUserAccount(address []byte, userAccountsBytes []byte) (state.UserAccountHandler, error) {
	argsAccCreation := state.ArgsAccountCreation{
		Hasher:              pcf.coreData.Hasher(),
		Marshaller:          pcf.coreData.InternalMarshalizer(),
		EnableEpochsHandler: pcf.coreData.EnableEpochsHandler(),
	}
	userAccount, err := state.NewUserAccount(address, argsAccCreation)
	if err != nil {
		return nil, err
	}
	err = pcf.coreData.InternalMarshalizer().Unmarshal(userAccount, userAccountsBytes)
	if err != nil {
		return nil, err
	}

	return userAccount, nil
}

func (pcf *processComponentsFactory) setGenesisHeader(genesisBlocks map[uint32]data.HeaderHandler) error {
	genesisBlock, ok := genesisBlocks[pcf.bootstrapComponents.ShardCoordinator().SelfId()]
	if !ok {
		return errors.New("genesis block does not exist")
	}

	return pcf.data.Blockchain().SetGenesisHeader(genesisBlock)
}

func (pcf *processComponentsFactory) prepareGenesisBlock(
	genesisBlocks map[uint32]data.HeaderHandler,
) error {
	genesisBlock, ok := genesisBlocks[pcf.bootstrapComponents.ShardCoordinator().SelfId()]
	if !ok {
		return errors.New("genesis block does not exist")
	}

	genesisBlockHash, err := core.CalculateHash(pcf.coreData.InternalMarshalizer(), pcf.coreData.Hasher(), genesisBlock)
	if err != nil {
		return err
	}

	err = pcf.data.Blockchain().SetGenesisHeader(genesisBlock)
	if err != nil {
		return err
	}

	pcf.data.Blockchain().SetGenesisHeaderHash(genesisBlockHash)
	nonceToByteSlice := pcf.coreData.Uint64ByteSliceConverter().ToByteSlice(genesisBlock.GetNonce())

	return pcf.saveGenesisHeaderToStorage(genesisBlock, genesisBlockHash, nonceToByteSlice)
}

func (pcf *processComponentsFactory) saveGenesisHeaderToStorage(
	genesisBlock data.HeaderHandler,
	genesisBlockHash []byte,
	nonceToByteSlice []byte,
) error {
	marshalledBlock, err := pcf.coreData.InternalMarshalizer().Marshal(genesisBlock)
	if err != nil {
		return err
	}

	if pcf.bootstrapComponents.ShardCoordinator().SelfId() == core.MetachainShardId {
		pcf.saveMetaBlock(genesisBlockHash, marshalledBlock, nonceToByteSlice)
	} else {
		pcf.saveShardBlock(genesisBlockHash, marshalledBlock, nonceToByteSlice, genesisBlock.GetShardID())
	}

	return nil
}

func (pcf *processComponentsFactory) saveMetaBlock(genesisBlockHash []byte, marshalledBlock []byte, nonceToByteSlice []byte) {
	errNotCritical := pcf.data.StorageService().Put(dataRetriever.MetaBlockUnit, genesisBlockHash, marshalledBlock)
	if errNotCritical != nil {
		log.Error("error storing genesis metablock", "error", errNotCritical.Error())
	}
	errNotCritical = pcf.data.StorageService().Put(dataRetriever.MetaHdrNonceHashDataUnit, nonceToByteSlice, genesisBlockHash)
	if errNotCritical != nil {
		log.Error("error storing genesis metablock (nonce-hash)", "error", errNotCritical.Error())
	}
}

func (pcf *processComponentsFactory) saveShardBlock(genesisBlockHash []byte, marshalledBlock []byte, nonceToByteSlice []byte, shardID uint32) {
	errNotCritical := pcf.data.StorageService().Put(dataRetriever.BlockHeaderUnit, genesisBlockHash, marshalledBlock)
	if errNotCritical != nil {
		log.Error("error storing genesis shardblock", "error", errNotCritical.Error())
	}

	hdrNonceHashDataUnit := dataRetriever.ShardHdrNonceHashDataUnit + dataRetriever.UnitType(shardID)
	errNotCritical = pcf.data.StorageService().Put(hdrNonceHashDataUnit, nonceToByteSlice, genesisBlockHash)
	if errNotCritical != nil {
		log.Error("error storing genesis shard header (nonce-hash)", "error", errNotCritical.Error())
	}
}

func getGenesisBlockForShard(miniBlocks []*dataBlock.MiniBlock, shardId uint32) *dataBlock.Body {
	var indexMiniBlocks = make([]*dataBlock.MiniBlock, 0)

	for _, miniBlock := range miniBlocks {
		if miniBlock.GetSenderShardID() == shardId ||
			miniBlock.GetReceiverShardID() == shardId {
			indexMiniBlocks = append(indexMiniBlocks, miniBlock)
		}
	}

	genesisMiniBlocks := &dataBlock.Body{
		MiniBlocks: indexMiniBlocks,
	}

	return genesisMiniBlocks
}

func getGenesisIntraShardMiniblocks(miniBlocks []*dataBlock.MiniBlock) []*dataBlock.MiniBlock {
	intraShardMiniBlocks := make([]*dataBlock.MiniBlock, 0)

	for _, miniBlock := range miniBlocks {
		if miniBlock.GetReceiverShardID() == miniBlock.GetSenderShardID() {
			intraShardMiniBlocks = append(intraShardMiniBlocks, miniBlock)
		}
	}

	return intraShardMiniBlocks
}

func (pcf *processComponentsFactory) createGenesisMiniBlockHandlers(miniBlocks []*dataBlock.MiniBlock) ([]data.MiniBlockHeaderHandler, error) {
	miniBlockHeaderHandlers := make([]data.MiniBlockHeaderHandler, len(miniBlocks))

	for i := 0; i < len(miniBlocks); i++ {
		txCount := len(miniBlocks[i].GetTxHashes())

		miniBlockHash, err := core.CalculateHash(pcf.coreData.InternalMarshalizer(), pcf.coreData.Hasher(), miniBlocks[i])
		if err != nil {
			return nil, err
		}

		miniBlockHeader := &dataBlock.MiniBlockHeader{
			Hash:            miniBlockHash,
			SenderShardID:   miniBlocks[i].GetSenderShardID(),
			ReceiverShardID: miniBlocks[i].GetReceiverShardID(),
			TxCount:         uint32(txCount),
			Type:            miniBlocks[i].GetType(),
		}

		err = miniBlockHeader.SetProcessingType(int32(dataBlock.Normal))
		if err != nil {
			return nil, err
		}
		err = miniBlockHeader.SetConstructionState(int32(dataBlock.Final))
		if err != nil {
			return nil, err
		}

		miniBlockHeaderHandlers[i] = miniBlockHeader
	}

	return miniBlockHeaderHandlers, nil
}

func (pcf *processComponentsFactory) indexGenesisBlocks(
	genesisBlocks map[uint32]data.HeaderHandler,
	initialIndexingData map[uint32]*genesis.IndexingData,
	alteredAccounts map[string]*alteredAccount.AlteredAccount,
) error {
	currentShardID := pcf.bootstrapComponents.ShardCoordinator().SelfId()
	originalGenesisBlockHeader := genesisBlocks[currentShardID]
	genesisBlockHeader := originalGenesisBlockHeader.ShallowClone()

	genesisBlockHash, err := core.CalculateHash(pcf.coreData.InternalMarshalizer(), pcf.coreData.Hasher(), genesisBlockHeader)
	if err != nil {
		return err
	}

	miniBlocks, txsPoolPerShard, errGenerate := pcf.accountsParser.GenerateInitialTransactions(pcf.bootstrapComponents.ShardCoordinator(), initialIndexingData)
	if errGenerate != nil {
		return errGenerate
	}

	intraShardMiniBlocks := getGenesisIntraShardMiniblocks(miniBlocks)
	genesisBody := getGenesisBlockForShard(miniBlocks, currentShardID)

	if pcf.statusComponents.OutportHandler().HasDrivers() {
		log.Info("indexGenesisBlocks(): indexer.SaveBlock", "hash", genesisBlockHash)

		// manually add the genesis minting address as it is not exist in the trie
		genesisAddress := pcf.accountsParser.GenesisMintingAddress()

		alteredAccounts[genesisAddress] = &alteredAccount.AlteredAccount{
			Address: genesisAddress,
			Balance: "0",
		}

		_ = genesisBlockHeader.SetTxCount(uint32(len(txsPoolPerShard[currentShardID].Transactions)))

		arg := &outport.OutportBlockWithHeaderAndBody{
			OutportBlock: &outport.OutportBlock{
				BlockData: nil, // this will be filled by outport handler
				HeaderGasConsumption: &outport.HeaderGasConsumption{
					GasProvided:    0,
					GasRefunded:    0,
					GasPenalized:   0,
					MaxGasPerBlock: pcf.coreData.EconomicsData().MaxGasLimitPerBlock(currentShardID),
				},
				TransactionPool: txsPoolPerShard[currentShardID],
				AlteredAccounts: alteredAccounts,
			},
			HeaderDataWithBody: &outport.HeaderDataWithBody{
				Body:       genesisBody,
				Header:     genesisBlockHeader,
				HeaderHash: genesisBlockHash,
			},
		}
		errOutport := pcf.statusComponents.OutportHandler().SaveBlock(arg)
		if errOutport != nil {
			log.Error("indexGenesisBlocks.outportHandler.SaveBlock cannot save block", "error", errOutport)
		}
	}

	log.Info("indexGenesisBlocks(): historyRepo.RecordBlock", "shardID", currentShardID, "hash", genesisBlockHash)
	if txsPoolPerShard[currentShardID] != nil {
		err = pcf.historyRepo.RecordBlock(
			genesisBlockHash,
			originalGenesisBlockHeader,
			genesisBody,
			wrapSCRsInfo(txsPoolPerShard[currentShardID].SmartContractResults),
			wrapReceipts(txsPoolPerShard[currentShardID].Receipts),
			intraShardMiniBlocks,
			wrapLogs(txsPoolPerShard[currentShardID].Logs))
		if err != nil {
			return err
		}
	}

	err = pcf.saveGenesisMiniBlocksToStorage(miniBlocks)
	if err != nil {
		return err
	}

	if txsPoolPerShard[currentShardID] != nil {
		err = pcf.saveGenesisTxsToStorage(wrapTxsInfo(txsPoolPerShard[currentShardID].Transactions))
		if err != nil {
			return err
		}
	}

	nonceByHashDataUnit := dataRetriever.GetHdrNonceHashDataUnit(currentShardID)
	nonceAsBytes := pcf.coreData.Uint64ByteSliceConverter().ToByteSlice(genesisBlockHeader.GetNonce())
	err = pcf.data.StorageService().Put(nonceByHashDataUnit, nonceAsBytes, genesisBlockHash)
	if err != nil {
		return err
	}

	return pcf.saveAlteredGenesisHeaderToStorage(
		genesisBlockHeader,
		genesisBlockHash,
		genesisBody,
		intraShardMiniBlocks,
		txsPoolPerShard)
}

func (pcf *processComponentsFactory) saveAlteredGenesisHeaderToStorage(
	genesisBlockHeader data.HeaderHandler,
	genesisBlockHash []byte,
	genesisBody *dataBlock.Body,
	intraShardMiniBlocks []*dataBlock.MiniBlock,
	txsPoolPerShard map[uint32]*outport.TransactionPool,
) error {
	currentShardId := pcf.bootstrapComponents.ShardCoordinator().SelfId()

	genesisMiniBlockHeaderHandlers, err := pcf.createGenesisMiniBlockHandlers(genesisBody.GetMiniBlocks())
	if err != nil {
		return err
	}

	nonceAsBytes := pcf.coreData.Uint64ByteSliceConverter().ToByteSlice(genesisBlockHeader.GetNonce())
	nonceAsBytes = append(nonceAsBytes, []byte(common.GenesisStorageSuffix)...)
	err = genesisBlockHeader.SetMiniBlockHeaderHandlers(genesisMiniBlockHeaderHandlers)
	if err != nil {
		return err
	}

	genesisBlockHash = append(genesisBlockHash, []byte(common.GenesisStorageSuffix)...)
	err = pcf.saveGenesisHeaderToStorage(genesisBlockHeader, genesisBlockHash, nonceAsBytes)
	if err != nil {
		return err
	}

	if txsPoolPerShard[currentShardId] != nil {
		err = pcf.historyRepo.RecordBlock(
			genesisBlockHash,
			genesisBlockHeader,
			genesisBody,
			wrapSCRsInfo(txsPoolPerShard[currentShardId].SmartContractResults),
			wrapReceipts(txsPoolPerShard[currentShardId].Receipts),
			intraShardMiniBlocks,
			wrapLogs(txsPoolPerShard[currentShardId].Logs))
		if err != nil {
			return err
		}
	}

	return nil
}

func (pcf *processComponentsFactory) saveGenesisTxsToStorage(txs map[string]data.TransactionHandler) error {
	for txHash, tx := range txs {
		marshalledTx, err := pcf.coreData.InternalMarshalizer().Marshal(tx)
		if err != nil {
			return err
		}

		err = pcf.data.StorageService().Put(dataRetriever.TransactionUnit, []byte(txHash), marshalledTx)
		if err != nil {
			return err
		}
	}

	return nil
}

func (pcf *processComponentsFactory) saveGenesisMiniBlocksToStorage(miniBlocks []*dataBlock.MiniBlock) error {
	for _, miniBlock := range miniBlocks {
		marshalizedMiniBlock, err := pcf.coreData.InternalMarshalizer().Marshal(miniBlock)
		if err != nil {
			return err
		}

		miniBlockHash, err := core.CalculateHash(pcf.coreData.InternalMarshalizer(), pcf.coreData.Hasher(), miniBlock)
		if err != nil {
			return err
		}

		err = pcf.data.StorageService().Put(dataRetriever.MiniBlockUnit, miniBlockHash, marshalizedMiniBlock)
		if err != nil {
			return err
		}
	}

	return nil
}

func (pcf *processComponentsFactory) newBlockTracker(
	headerValidator process.HeaderConstructionValidator,
	requestHandler process.RequestHandler,
	genesisBlocks map[uint32]data.HeaderHandler,
) (process.BlockTracker, error) {
	shardCoordinator := pcf.bootstrapComponents.ShardCoordinator()
	argBaseTracker := track.ArgBaseTracker{
		Hasher:           pcf.coreData.Hasher(),
		HeaderValidator:  headerValidator,
		Marshalizer:      pcf.coreData.InternalMarshalizer(),
		RequestHandler:   requestHandler,
		RoundHandler:     pcf.coreData.RoundHandler(),
		ShardCoordinator: shardCoordinator,
		Store:            pcf.data.StorageService(),
		StartHeaders:     genesisBlocks,
		PoolsHolder:      pcf.data.Datapool(),
		WhitelistHandler: pcf.whiteListHandler,
		FeeHandler:       pcf.coreData.EconomicsData(),
	}

	if shardCoordinator.SelfId() < shardCoordinator.NumberOfShards() {
		arguments := track.ArgShardTracker{
			ArgBaseTracker: argBaseTracker,
		}

		return track.NewShardBlockTrack(arguments)
	}

	if shardCoordinator.SelfId() == core.MetachainShardId {
		arguments := track.ArgMetaTracker{
			ArgBaseTracker: argBaseTracker,
		}

		return track.NewMetaBlockTrack(arguments)
	}

	return nil, errors.New("could not create block tracker")
}

// -- Resolvers container Factory begin
func (pcf *processComponentsFactory) newResolverContainerFactory() (dataRetriever.ResolversContainerFactory, error) {

	if pcf.importDBConfig.IsImportDBMode {
		log.Debug("starting with disabled resolvers", "path", pcf.importDBConfig.ImportDBWorkingDir)
		return disabledResolversContainer.NewDisabledResolversContainerFactory(), nil
	}

	payloadValidator, err := validator.NewPeerAuthenticationPayloadValidator(pcf.config.HeartbeatV2.HeartbeatExpiryTimespanInSec)
	if err != nil {
		return nil, err
	}

	if pcf.bootstrapComponents.ShardCoordinator().SelfId() < pcf.bootstrapComponents.ShardCoordinator().NumberOfShards() {
		return pcf.newShardResolverContainerFactory(payloadValidator)
	}
	if pcf.bootstrapComponents.ShardCoordinator().SelfId() == core.MetachainShardId {
		return pcf.newMetaResolverContainerFactory(payloadValidator)
	}

	return nil, errors.New("could not create interceptor and resolver container factory")
}

func (pcf *processComponentsFactory) newShardResolverContainerFactory(
	payloadValidator process.PeerAuthenticationPayloadValidator,
) (dataRetriever.ResolversContainerFactory, error) {

	dataPacker, err := partitioning.NewSimpleDataPacker(pcf.coreData.InternalMarshalizer())
	if err != nil {
		return nil, err
	}

	resolversContainerFactoryArgs := resolverscontainer.FactoryArgs{
		ShardCoordinator:           pcf.bootstrapComponents.ShardCoordinator(),
		Messenger:                  pcf.network.NetworkMessenger(),
		Store:                      pcf.data.StorageService(),
		Marshalizer:                pcf.coreData.InternalMarshalizer(),
		DataPools:                  pcf.data.Datapool(),
		Uint64ByteSliceConverter:   pcf.coreData.Uint64ByteSliceConverter(),
		DataPacker:                 dataPacker,
		TriesContainer:             pcf.state.TriesContainer(),
		SizeCheckDelta:             pcf.config.Marshalizer.SizeCheckDelta,
		InputAntifloodHandler:      pcf.network.InputAntiFloodHandler(),
		OutputAntifloodHandler:     pcf.network.OutputAntiFloodHandler(),
		NumConcurrentResolvingJobs: pcf.config.Antiflood.NumConcurrentResolverJobs,
		IsFullHistoryNode:          pcf.prefConfigs.Preferences.FullArchive,
		PreferredPeersHolder:       pcf.network.PreferredPeersHolderHandler(),
		PayloadValidator:           payloadValidator,
	}
	resolversContainerFactory, err := resolverscontainer.NewShardResolversContainerFactory(resolversContainerFactoryArgs)
	if err != nil {
		return nil, err
	}

	return resolversContainerFactory, nil
}

func (pcf *processComponentsFactory) newMetaResolverContainerFactory(
	payloadValidator process.PeerAuthenticationPayloadValidator,
) (dataRetriever.ResolversContainerFactory, error) {

	dataPacker, err := partitioning.NewSimpleDataPacker(pcf.coreData.InternalMarshalizer())
	if err != nil {
		return nil, err
	}

	resolversContainerFactoryArgs := resolverscontainer.FactoryArgs{
		ShardCoordinator:           pcf.bootstrapComponents.ShardCoordinator(),
		Messenger:                  pcf.network.NetworkMessenger(),
		Store:                      pcf.data.StorageService(),
		Marshalizer:                pcf.coreData.InternalMarshalizer(),
		DataPools:                  pcf.data.Datapool(),
		Uint64ByteSliceConverter:   pcf.coreData.Uint64ByteSliceConverter(),
		DataPacker:                 dataPacker,
		TriesContainer:             pcf.state.TriesContainer(),
		SizeCheckDelta:             pcf.config.Marshalizer.SizeCheckDelta,
		InputAntifloodHandler:      pcf.network.InputAntiFloodHandler(),
		OutputAntifloodHandler:     pcf.network.OutputAntiFloodHandler(),
		NumConcurrentResolvingJobs: pcf.config.Antiflood.NumConcurrentResolverJobs,
		IsFullHistoryNode:          pcf.prefConfigs.Preferences.FullArchive,
		PreferredPeersHolder:       pcf.network.PreferredPeersHolderHandler(),
		PayloadValidator:           payloadValidator,
	}

	return resolverscontainer.NewMetaResolversContainerFactory(resolversContainerFactoryArgs)
}

func (pcf *processComponentsFactory) newRequestersContainerFactory(
	currentEpochProvider dataRetriever.CurrentNetworkEpochProviderHandler,
) (dataRetriever.RequestersContainerFactory, error) {

	if pcf.importDBConfig.IsImportDBMode {
		log.Debug("starting with storage requesters", "path", pcf.importDBConfig.ImportDBWorkingDir)
		return pcf.newStorageRequesters()
	}

	shardCoordinator := pcf.bootstrapComponents.ShardCoordinator()
	requestersContainerFactoryArgs := requesterscontainer.FactoryArgs{
		RequesterConfig:             pcf.config.Requesters,
		ShardCoordinator:            shardCoordinator,
		Messenger:                   pcf.network.NetworkMessenger(),
		Marshaller:                  pcf.coreData.InternalMarshalizer(),
		Uint64ByteSliceConverter:    pcf.coreData.Uint64ByteSliceConverter(),
		OutputAntifloodHandler:      pcf.network.OutputAntiFloodHandler(),
		CurrentNetworkEpochProvider: currentEpochProvider,
		PreferredPeersHolder:        pcf.network.PreferredPeersHolderHandler(),
		PeersRatingHandler:          pcf.network.PeersRatingHandler(),
		SizeCheckDelta:              pcf.config.Marshalizer.SizeCheckDelta,
	}

	if shardCoordinator.SelfId() < shardCoordinator.NumberOfShards() {
		return requesterscontainer.NewShardRequestersContainerFactory(requestersContainerFactoryArgs)
	}
	if shardCoordinator.SelfId() == core.MetachainShardId {
		return requesterscontainer.NewMetaRequestersContainerFactory(requestersContainerFactoryArgs)
	}

	return nil, errors.New("could not create requester container factory")
}

func (pcf *processComponentsFactory) newInterceptorContainerFactory(
	headerSigVerifier process.InterceptedHeaderSigVerifier,
	headerIntegrityVerifier nodeFactory.HeaderIntegrityVerifierHandler,
	validityAttester process.ValidityAttester,
	epochStartTrigger process.EpochStartTriggerHandler,
	requestHandler process.RequestHandler,
	peerShardMapper *networksharding.PeerShardMapper,
	hardforkTrigger factory.HardforkTrigger,
) (process.InterceptorsContainerFactory, process.TimeCacher, error) {
	shardCoordinator := pcf.bootstrapComponents.ShardCoordinator()
	if shardCoordinator.SelfId() < shardCoordinator.NumberOfShards() {
		return pcf.newShardInterceptorContainerFactory(
			headerSigVerifier,
			headerIntegrityVerifier,
			validityAttester,
			epochStartTrigger,
			requestHandler,
			peerShardMapper,
			hardforkTrigger,
		)
	}
	if shardCoordinator.SelfId() == core.MetachainShardId {
		return pcf.newMetaInterceptorContainerFactory(
			headerSigVerifier,
			headerIntegrityVerifier,
			validityAttester,
			epochStartTrigger,
			requestHandler,
			peerShardMapper,
			hardforkTrigger,
		)
	}

	return nil, nil, errors.New("could not create interceptor container factory")
}

func (pcf *processComponentsFactory) newStorageRequesters() (dataRetriever.RequestersContainerFactory, error) {
	pathManager, err := storageFactory.CreatePathManager(
		storageFactory.ArgCreatePathManager{
			WorkingDir: pcf.importDBConfig.ImportDBWorkingDir,
			ChainID:    pcf.coreData.ChainID(),
		},
	)
	if err != nil {
		return nil, err
	}

	manualEpochStartNotifier := notifier.NewManualEpochStartNotifier()
	defer func() {
		// we need to call this after we wired all the notified components
		if pcf.importDBConfig.IsImportDBMode {
			manualEpochStartNotifier.NewEpoch(pcf.bootstrapComponents.EpochBootstrapParams().Epoch() + 1)
		}
	}()

	storageServiceCreator, err := storageFactory.NewStorageServiceFactory(
		storageFactory.StorageServiceFactoryArgs{
			Config:                        pcf.config,
			PrefsConfig:                   pcf.prefConfigs.Preferences,
			ShardCoordinator:              pcf.bootstrapComponents.ShardCoordinator(),
			PathManager:                   pathManager,
			EpochStartNotifier:            manualEpochStartNotifier,
			NodeTypeProvider:              pcf.coreData.NodeTypeProvider(),
			CurrentEpoch:                  pcf.bootstrapComponents.EpochBootstrapParams().Epoch(),
			StorageType:                   storageFactory.ProcessStorageService,
			CreateTrieEpochRootHashStorer: false,
			NodeProcessingMode:            common.GetNodeProcessingMode(&pcf.importDBConfig),
			SnapshotsEnabled:              pcf.flagsConfig.SnapshotsEnabled,
			RepopulateTokensSupplies:      pcf.flagsConfig.RepopulateTokensSupplies,
			ManagedPeersHolder:            pcf.crypto.ManagedPeersHolder(),
		},
	)
	if err != nil {
		return nil, err
	}

	if pcf.bootstrapComponents.ShardCoordinator().SelfId() == core.MetachainShardId {
		store, errStore := storageServiceCreator.CreateForMeta()
		if errStore != nil {
			return nil, errStore
		}

		return pcf.createStorageRequestersForMeta(
			store,
			manualEpochStartNotifier,
		)
	}

	store, err := storageServiceCreator.CreateForShard()
	if err != nil {
		return nil, err
	}

	return pcf.createStorageRequestersForShard(
		store,
		manualEpochStartNotifier,
	)
}

func (pcf *processComponentsFactory) createStorageRequestersForMeta(
	store dataRetriever.StorageService,
	manualEpochStartNotifier dataRetriever.ManualEpochStartNotifier,
) (dataRetriever.RequestersContainerFactory, error) {
	dataPacker, err := partitioning.NewSimpleDataPacker(pcf.coreData.InternalMarshalizer())
	if err != nil {
		return nil, err
	}

	requestersContainerFactoryArgs := storagerequesterscontainer.FactoryArgs{
		GeneralConfig:            pcf.config,
		ShardIDForTries:          pcf.importDBConfig.ImportDBTargetShardID,
		ChainID:                  pcf.coreData.ChainID(),
		WorkingDirectory:         pcf.importDBConfig.ImportDBWorkingDir,
		Hasher:                   pcf.coreData.Hasher(),
		ShardCoordinator:         pcf.bootstrapComponents.ShardCoordinator(),
		Messenger:                pcf.network.NetworkMessenger(),
		Store:                    store,
		Marshalizer:              pcf.coreData.InternalMarshalizer(),
		Uint64ByteSliceConverter: pcf.coreData.Uint64ByteSliceConverter(),
		DataPacker:               dataPacker,
		ManualEpochStartNotifier: manualEpochStartNotifier,
		ChanGracefullyClose:      pcf.coreData.ChanStopNodeProcess(),
<<<<<<< HEAD
		SnapshotsEnabled:         pcf.snapshotsEnabled,
		EnableEpochsHandler:      pcf.coreData.EnableEpochsHandler(),
	}
	requestersContainerFactory, err := storagerequesterscontainer.NewMetaRequestersContainerFactory(requestersContainerFactoryArgs)
	if err != nil {
		return nil, err
=======
		SnapshotsEnabled:         pcf.flagsConfig.SnapshotsEnabled,
>>>>>>> 1bae65d8
	}

	return storagerequesterscontainer.NewMetaRequestersContainerFactory(requestersContainerFactoryArgs)
}

func (pcf *processComponentsFactory) createStorageRequestersForShard(
	store dataRetriever.StorageService,
	manualEpochStartNotifier dataRetriever.ManualEpochStartNotifier,
) (dataRetriever.RequestersContainerFactory, error) {
	dataPacker, err := partitioning.NewSimpleDataPacker(pcf.coreData.InternalMarshalizer())
	if err != nil {
		return nil, err
	}

	requestersContainerFactoryArgs := storagerequesterscontainer.FactoryArgs{
		GeneralConfig:            pcf.config,
		ShardIDForTries:          pcf.importDBConfig.ImportDBTargetShardID,
		ChainID:                  pcf.coreData.ChainID(),
		WorkingDirectory:         pcf.importDBConfig.ImportDBWorkingDir,
		Hasher:                   pcf.coreData.Hasher(),
		ShardCoordinator:         pcf.bootstrapComponents.ShardCoordinator(),
		Messenger:                pcf.network.NetworkMessenger(),
		Store:                    store,
		Marshalizer:              pcf.coreData.InternalMarshalizer(),
		Uint64ByteSliceConverter: pcf.coreData.Uint64ByteSliceConverter(),
		DataPacker:               dataPacker,
		ManualEpochStartNotifier: manualEpochStartNotifier,
		ChanGracefullyClose:      pcf.coreData.ChanStopNodeProcess(),
<<<<<<< HEAD
		SnapshotsEnabled:         pcf.snapshotsEnabled,
		EnableEpochsHandler:      pcf.coreData.EnableEpochsHandler(),
	}
	requestersContainerFactory, err := storagerequesterscontainer.NewShardRequestersContainerFactory(requestersContainerFactoryArgs)
	if err != nil {
		return nil, err
=======
		SnapshotsEnabled:         pcf.flagsConfig.SnapshotsEnabled,
>>>>>>> 1bae65d8
	}

	return storagerequesterscontainer.NewShardRequestersContainerFactory(requestersContainerFactoryArgs)
}

func (pcf *processComponentsFactory) newShardInterceptorContainerFactory(
	headerSigVerifier process.InterceptedHeaderSigVerifier,
	headerIntegrityVerifier nodeFactory.HeaderIntegrityVerifierHandler,
	validityAttester process.ValidityAttester,
	epochStartTrigger process.EpochStartTriggerHandler,
	requestHandler process.RequestHandler,
	peerShardMapper *networksharding.PeerShardMapper,
	hardforkTrigger factory.HardforkTrigger,
) (process.InterceptorsContainerFactory, process.TimeCacher, error) {
	headerBlackList := cache.NewTimeCache(timeSpanForBadHeaders)
	shardInterceptorsContainerFactoryArgs := interceptorscontainer.CommonInterceptorsContainerFactoryArgs{
		CoreComponents:               pcf.coreData,
		CryptoComponents:             pcf.crypto,
		Accounts:                     pcf.state.AccountsAdapter(),
		ShardCoordinator:             pcf.bootstrapComponents.ShardCoordinator(),
		NodesCoordinator:             pcf.nodesCoordinator,
		Messenger:                    pcf.network.NetworkMessenger(),
		Store:                        pcf.data.StorageService(),
		DataPool:                     pcf.data.Datapool(),
		MaxTxNonceDeltaAllowed:       common.MaxTxNonceDeltaAllowed,
		TxFeeHandler:                 pcf.coreData.EconomicsData(),
		BlockBlackList:               headerBlackList,
		HeaderSigVerifier:            headerSigVerifier,
		HeaderIntegrityVerifier:      headerIntegrityVerifier,
		ValidityAttester:             validityAttester,
		EpochStartTrigger:            epochStartTrigger,
		WhiteListHandler:             pcf.whiteListHandler,
		WhiteListerVerifiedTxs:       pcf.whiteListerVerifiedTxs,
		AntifloodHandler:             pcf.network.InputAntiFloodHandler(),
		ArgumentsParser:              smartContract.NewArgumentParser(),
		PreferredPeersHolder:         pcf.network.PreferredPeersHolderHandler(),
		SizeCheckDelta:               pcf.config.Marshalizer.SizeCheckDelta,
		RequestHandler:               requestHandler,
		PeerSignatureHandler:         pcf.crypto.PeerSignatureHandler(),
		SignaturesHandler:            pcf.network.NetworkMessenger(),
		HeartbeatExpiryTimespanInSec: pcf.config.HeartbeatV2.HeartbeatExpiryTimespanInSec,
		PeerShardMapper:              peerShardMapper,
		HardforkTrigger:              hardforkTrigger,
	}

	interceptorContainerFactory, err := interceptorscontainer.NewShardInterceptorsContainerFactory(shardInterceptorsContainerFactoryArgs)
	if err != nil {
		return nil, nil, err
	}

	return interceptorContainerFactory, headerBlackList, nil
}

func (pcf *processComponentsFactory) newMetaInterceptorContainerFactory(
	headerSigVerifier process.InterceptedHeaderSigVerifier,
	headerIntegrityVerifier nodeFactory.HeaderIntegrityVerifierHandler,
	validityAttester process.ValidityAttester,
	epochStartTrigger process.EpochStartTriggerHandler,
	requestHandler process.RequestHandler,
	peerShardMapper *networksharding.PeerShardMapper,
	hardforkTrigger factory.HardforkTrigger,
) (process.InterceptorsContainerFactory, process.TimeCacher, error) {
	headerBlackList := cache.NewTimeCache(timeSpanForBadHeaders)
	metaInterceptorsContainerFactoryArgs := interceptorscontainer.CommonInterceptorsContainerFactoryArgs{
		CoreComponents:               pcf.coreData,
		CryptoComponents:             pcf.crypto,
		ShardCoordinator:             pcf.bootstrapComponents.ShardCoordinator(),
		NodesCoordinator:             pcf.nodesCoordinator,
		Messenger:                    pcf.network.NetworkMessenger(),
		Store:                        pcf.data.StorageService(),
		DataPool:                     pcf.data.Datapool(),
		Accounts:                     pcf.state.AccountsAdapter(),
		MaxTxNonceDeltaAllowed:       common.MaxTxNonceDeltaAllowed,
		TxFeeHandler:                 pcf.coreData.EconomicsData(),
		BlockBlackList:               headerBlackList,
		HeaderSigVerifier:            headerSigVerifier,
		HeaderIntegrityVerifier:      headerIntegrityVerifier,
		ValidityAttester:             validityAttester,
		EpochStartTrigger:            epochStartTrigger,
		WhiteListHandler:             pcf.whiteListHandler,
		WhiteListerVerifiedTxs:       pcf.whiteListerVerifiedTxs,
		AntifloodHandler:             pcf.network.InputAntiFloodHandler(),
		ArgumentsParser:              smartContract.NewArgumentParser(),
		SizeCheckDelta:               pcf.config.Marshalizer.SizeCheckDelta,
		PreferredPeersHolder:         pcf.network.PreferredPeersHolderHandler(),
		RequestHandler:               requestHandler,
		PeerSignatureHandler:         pcf.crypto.PeerSignatureHandler(),
		SignaturesHandler:            pcf.network.NetworkMessenger(),
		HeartbeatExpiryTimespanInSec: pcf.config.HeartbeatV2.HeartbeatExpiryTimespanInSec,
		PeerShardMapper:              peerShardMapper,
		HardforkTrigger:              hardforkTrigger,
	}

	interceptorContainerFactory, err := interceptorscontainer.NewMetaInterceptorsContainerFactory(metaInterceptorsContainerFactoryArgs)
	if err != nil {
		return nil, nil, err
	}

	return interceptorContainerFactory, headerBlackList, nil
}

func (pcf *processComponentsFactory) newForkDetector(
	headerBlackList process.TimeCacher,
	blockTracker process.BlockTracker,
) (process.ForkDetector, error) {
	shardCoordinator := pcf.bootstrapComponents.ShardCoordinator()
	if shardCoordinator.SelfId() < shardCoordinator.NumberOfShards() {
		return sync.NewShardForkDetector(pcf.coreData.RoundHandler(), headerBlackList, blockTracker, pcf.coreData.GenesisNodesSetup().GetStartTime())
	}
	if shardCoordinator.SelfId() == core.MetachainShardId {
		return sync.NewMetaForkDetector(pcf.coreData.RoundHandler(), headerBlackList, blockTracker, pcf.coreData.GenesisNodesSetup().GetStartTime())
	}

	return nil, errors.New("could not create fork detector")
}

// PrepareNetworkShardingCollector will create the network sharding collector and apply it to the network messenger
func (pcf *processComponentsFactory) prepareNetworkShardingCollector() (*networksharding.PeerShardMapper, error) {
	networkShardingCollector, err := createNetworkShardingCollector(
		&pcf.config,
		pcf.nodesCoordinator,
		pcf.network.PreferredPeersHolderHandler(),
	)
	if err != nil {
		return nil, err
	}

	localID := pcf.network.NetworkMessenger().ID()
	networkShardingCollector.UpdatePeerIDInfo(localID, pcf.crypto.PublicKeyBytes(), pcf.bootstrapComponents.ShardCoordinator().SelfId())

	err = pcf.network.NetworkMessenger().SetPeerShardResolver(networkShardingCollector)
	if err != nil {
		return nil, err
	}

	err = pcf.network.InputAntiFloodHandler().SetPeerValidatorMapper(networkShardingCollector)
	if err != nil {
		return nil, err
	}

	return networkShardingCollector, nil
}

func (pcf *processComponentsFactory) createExportFactoryHandler(
	headerValidator epochStart.HeaderValidator,
	requestHandler process.RequestHandler,
	resolversContainer dataRetriever.ResolversContainer,
	requestersContainer dataRetriever.RequestersContainer,
	interceptorsContainer process.InterceptorsContainer,
	headerSigVerifier process.InterceptedHeaderSigVerifier,
	blockTracker process.ValidityAttester,
) (update.ExportFactoryHandler, error) {

	hardforkConfig := pcf.config.Hardfork
	accountsDBs := make(map[state.AccountsDbIdentifier]state.AccountsAdapter)
	accountsDBs[state.UserAccountsState] = pcf.state.AccountsAdapter()
	accountsDBs[state.PeerAccountsState] = pcf.state.PeerAccounts()
	exportFolder := filepath.Join(pcf.flagsConfig.WorkingDir, hardforkConfig.ImportFolder)
	argsExporter := updateFactory.ArgsExporter{
		CoreComponents:            pcf.coreData,
		CryptoComponents:          pcf.crypto,
		StatusCoreComponents:      pcf.statusCoreComponents,
		HeaderValidator:           headerValidator,
		DataPool:                  pcf.data.Datapool(),
		StorageService:            pcf.data.StorageService(),
		RequestHandler:            requestHandler,
		ShardCoordinator:          pcf.bootstrapComponents.ShardCoordinator(),
		Messenger:                 pcf.network.NetworkMessenger(),
		ActiveAccountsDBs:         accountsDBs,
		ExistingResolvers:         resolversContainer,
		ExistingRequesters:        requestersContainer,
		ExportFolder:              exportFolder,
		ExportTriesStorageConfig:  hardforkConfig.ExportTriesStorageConfig,
		ExportStateStorageConfig:  hardforkConfig.ExportStateStorageConfig,
		ExportStateKeysConfig:     hardforkConfig.ExportKeysStorageConfig,
		MaxTrieLevelInMemory:      pcf.config.StateTriesConfig.MaxStateTrieLevelInMemory,
		WhiteListHandler:          pcf.whiteListHandler,
		WhiteListerVerifiedTxs:    pcf.whiteListerVerifiedTxs,
		InterceptorsContainer:     interceptorsContainer,
		NodesCoordinator:          pcf.nodesCoordinator,
		HeaderSigVerifier:         headerSigVerifier,
		HeaderIntegrityVerifier:   pcf.bootstrapComponents.HeaderIntegrityVerifier(),
		ValidityAttester:          blockTracker,
		InputAntifloodHandler:     pcf.network.InputAntiFloodHandler(),
		OutputAntifloodHandler:    pcf.network.OutputAntiFloodHandler(),
		RoundHandler:              pcf.coreData.RoundHandler(),
		InterceptorDebugConfig:    pcf.config.Debug.InterceptorResolver,
		MaxHardCapForMissingNodes: pcf.config.TrieSync.MaxHardCapForMissingNodes,
		NumConcurrentTrieSyncers:  pcf.config.TrieSync.NumConcurrentTrieSyncers,
		TrieSyncerVersion:         pcf.config.TrieSync.TrieSyncerVersion,
		PeersRatingHandler:        pcf.network.PeersRatingHandler(),
	}
	return updateFactory.NewExportHandlerFactory(argsExporter)
}

func (pcf *processComponentsFactory) createHardforkTrigger(epochStartTrigger update.EpochHandler) (factory.HardforkTrigger, error) {
	hardforkConfig := pcf.config.Hardfork
	selfPubKeyBytes := pcf.crypto.PublicKeyBytes()
	triggerPubKeyBytes, err := pcf.coreData.ValidatorPubKeyConverter().Decode(hardforkConfig.PublicKeyToListenFrom)
	if err != nil {
		return nil, fmt.Errorf("%w while decoding HardforkConfig.PublicKeyToListenFrom", err)
	}

	argTrigger := trigger.ArgHardforkTrigger{
		TriggerPubKeyBytes:        triggerPubKeyBytes,
		SelfPubKeyBytes:           selfPubKeyBytes,
		Enabled:                   hardforkConfig.EnableTrigger,
		EnabledAuthenticated:      hardforkConfig.EnableTriggerFromP2P,
		ArgumentParser:            smartContract.NewArgumentParser(),
		EpochProvider:             epochStartTrigger,
		ExportFactoryHandler:      &updateDisabled.ExportFactoryHandler{},
		ChanStopNodeProcess:       pcf.coreData.ChanStopNodeProcess(),
		EpochConfirmedNotifier:    pcf.coreData.EpochStartNotifierWithConfirm(),
		CloseAfterExportInMinutes: hardforkConfig.CloseAfterExportInMinutes,
		ImportStartHandler:        pcf.importStartHandler,
		RoundHandler:              pcf.coreData.RoundHandler(),
	}

	return trigger.NewTrigger(argTrigger)
}

func createNetworkShardingCollector(
	config *config.Config,
	nodesCoordinator nodesCoordinator.NodesCoordinator,
	preferredPeersHolder factory.PreferredPeersHolderHandler,
) (*networksharding.PeerShardMapper, error) {

	cacheConfig := config.PublicKeyPeerId
	cachePkPid, err := createCache(cacheConfig)
	if err != nil {
		return nil, err
	}

	cacheConfig = config.PublicKeyShardId
	cachePkShardID, err := createCache(cacheConfig)
	if err != nil {
		return nil, err
	}

	cacheConfig = config.PeerIdShardId
	cachePidShardID, err := createCache(cacheConfig)
	if err != nil {
		return nil, err
	}

	arg := networksharding.ArgPeerShardMapper{
		PeerIdPkCache:         cachePkPid,
		FallbackPkShardCache:  cachePkShardID,
		FallbackPidShardCache: cachePidShardID,
		NodesCoordinator:      nodesCoordinator,
		PreferredPeersHolder:  preferredPeersHolder,
	}
	return networksharding.NewPeerShardMapper(arg)
}

func createCache(cacheConfig config.CacheConfig) (storage.Cacher, error) {
	return storageunit.NewCache(storageFactory.GetCacherFromConfig(cacheConfig))
}

func checkProcessComponentsArgs(args ProcessComponentsFactoryArgs) error {
	baseErrMessage := "error creating process components"
	if check.IfNil(args.AccountsParser) {
		return fmt.Errorf("%s: %w", baseErrMessage, errorsMx.ErrNilAccountsParser)
	}
	if check.IfNil(args.GasSchedule) {
		return fmt.Errorf("%s: %w", baseErrMessage, errorsMx.ErrNilGasSchedule)
	}
	if check.IfNil(args.Data) {
		return fmt.Errorf("%s: %w", baseErrMessage, errorsMx.ErrNilDataComponentsHolder)
	}
	if check.IfNil(args.Data.Blockchain()) {
		return fmt.Errorf("%s: %w", baseErrMessage, errorsMx.ErrNilBlockChainHandler)
	}
	if check.IfNil(args.Data.Datapool()) {
		return fmt.Errorf("%s: %w", baseErrMessage, errorsMx.ErrNilDataPoolsHolder)
	}
	if check.IfNil(args.Data.StorageService()) {
		return fmt.Errorf("%s: %w", baseErrMessage, errorsMx.ErrNilStorageService)
	}
	if check.IfNil(args.CoreData) {
		return fmt.Errorf("%s: %w", baseErrMessage, errorsMx.ErrNilCoreComponentsHolder)
	}
	if check.IfNil(args.CoreData.EconomicsData()) {
		return fmt.Errorf("%s: %w", baseErrMessage, errorsMx.ErrNilEconomicsData)
	}
	if check.IfNil(args.CoreData.GenesisNodesSetup()) {
		return fmt.Errorf("%s: %w", baseErrMessage, errorsMx.ErrNilGenesisNodesSetupHandler)
	}
	if check.IfNil(args.CoreData.AddressPubKeyConverter()) {
		return fmt.Errorf("%s: %w", baseErrMessage, errorsMx.ErrNilAddressPublicKeyConverter)
	}
	if check.IfNil(args.CoreData.EpochNotifier()) {
		return fmt.Errorf("%s: %w", baseErrMessage, errorsMx.ErrNilEpochNotifier)
	}
	if check.IfNil(args.CoreData.ValidatorPubKeyConverter()) {
		return fmt.Errorf("%s: %w", baseErrMessage, errorsMx.ErrNilPubKeyConverter)
	}
	if check.IfNil(args.CoreData.InternalMarshalizer()) {
		return fmt.Errorf("%s: %w", baseErrMessage, errorsMx.ErrNilInternalMarshalizer)
	}
	if check.IfNil(args.CoreData.Uint64ByteSliceConverter()) {
		return fmt.Errorf("%s: %w", baseErrMessage, errorsMx.ErrNilUint64ByteSliceConverter)
	}
	if check.IfNil(args.Crypto) {
		return fmt.Errorf("%s: %w", baseErrMessage, errorsMx.ErrNilCryptoComponentsHolder)
	}
	if check.IfNil(args.Crypto.BlockSignKeyGen()) {
		return fmt.Errorf("%s: %w", baseErrMessage, errorsMx.ErrNilBlockSignKeyGen)
	}
	if check.IfNil(args.State) {
		return fmt.Errorf("%s: %w", baseErrMessage, errorsMx.ErrNilStateComponentsHolder)
	}
	if check.IfNil(args.State.AccountsAdapter()) {
		return fmt.Errorf("%s: %w", baseErrMessage, errorsMx.ErrNilAccountsAdapter)
	}
	if check.IfNil(args.Network) {
		return fmt.Errorf("%s: %w", baseErrMessage, errorsMx.ErrNilNetworkComponentsHolder)
	}
	if check.IfNil(args.Network.NetworkMessenger()) {
		return fmt.Errorf("%s: %w", baseErrMessage, errorsMx.ErrNilMessenger)
	}
	if check.IfNil(args.Network.InputAntiFloodHandler()) {
		return fmt.Errorf("%s: %w", baseErrMessage, errorsMx.ErrNilInputAntiFloodHandler)
	}
	if args.SystemSCConfig == nil {
		return fmt.Errorf("%s: %w", baseErrMessage, errorsMx.ErrNilSystemSCConfig)
	}
	if check.IfNil(args.BootstrapComponents) {
		return fmt.Errorf("%s: %w", baseErrMessage, errorsMx.ErrNilBootstrapComponentsHolder)
	}
	if check.IfNil(args.BootstrapComponents.ShardCoordinator()) {
		return fmt.Errorf("%s: %w", baseErrMessage, errorsMx.ErrNilShardCoordinator)
	}
	if check.IfNil(args.BootstrapComponents.EpochBootstrapParams()) {
		return fmt.Errorf("%s: %w", baseErrMessage, errorsMx.ErrNilBootstrapParamsHandler)
	}
	if check.IfNil(args.StatusComponents) {
		return fmt.Errorf("%s: %w", baseErrMessage, errorsMx.ErrNilStatusComponentsHolder)
	}
	if check.IfNil(args.StatusComponents.OutportHandler()) {
		return fmt.Errorf("%s: %w", baseErrMessage, errorsMx.ErrNilOutportHandler)
	}
	if check.IfNil(args.HistoryRepo) {
		return fmt.Errorf("%s: %w", baseErrMessage, errorsMx.ErrNilHistoryRepository)
	}
	if check.IfNil(args.StatusCoreComponents) {
		return fmt.Errorf("%s: %w", baseErrMessage, errorsMx.ErrNilStatusCoreComponents)
	}

	return nil
}

// Close closes all underlying components that need closing
func (pc *processComponents) Close() error {
	if !check.IfNil(pc.blockProcessor) {
		log.LogIfError(pc.blockProcessor.Close())
	}
	if !check.IfNil(pc.validatorsProvider) {
		log.LogIfError(pc.validatorsProvider.Close())
	}
	if !check.IfNil(pc.miniBlocksPoolCleaner) {
		log.LogIfError(pc.miniBlocksPoolCleaner.Close())
	}
	if !check.IfNil(pc.txsPoolCleaner) {
		log.LogIfError(pc.txsPoolCleaner.Close())
	}
	if !check.IfNil(pc.epochStartTrigger) {
		log.LogIfError(pc.epochStartTrigger.Close())
	}
	if !check.IfNil(pc.importHandler) {
		log.LogIfError(pc.importHandler.Close())
	}
	if !check.IfNil(pc.interceptorsContainer) {
		log.LogIfError(pc.interceptorsContainer.Close())
	}
	if !check.IfNil(pc.vmFactoryForTxSimulator) {
		log.LogIfError(pc.vmFactoryForTxSimulator.Close())
	}
	if !check.IfNil(pc.vmFactoryForProcessing) {
		log.LogIfError(pc.vmFactoryForProcessing.Close())
	}
	if !check.IfNil(pc.txsSender) {
		log.LogIfError(pc.txsSender.Close())
	}

	return nil
}

func wrapTxsInfo(txs map[string]*outport.TxInfo) map[string]data.TransactionHandler {
	ret := make(map[string]data.TransactionHandler, len(txs))
	for hash, tx := range txs {
		ret[hash] = tx.Transaction
	}

	return ret
}

func wrapSCRsInfo(scrs map[string]*outport.SCRInfo) map[string]data.TransactionHandler {
	ret := make(map[string]data.TransactionHandler, len(scrs))
	for hash, scr := range scrs {
		ret[hash] = scr.SmartContractResult
	}

	return ret
}

func wrapReceipts(receipts map[string]*receipt.Receipt) map[string]data.TransactionHandler {
	ret := make(map[string]data.TransactionHandler, len(receipts))
	for hash, r := range receipts {
		ret[hash] = r
	}

	return ret
}

func wrapLogs(logs []*outport.LogData) []*data.LogData {
	ret := make([]*data.LogData, len(logs))

	for idx, logData := range logs {
		ret[idx] = &data.LogData{
			LogHandler: logData.Log,
			TxHash:     logData.TxHash,
		}
	}

	return ret
}<|MERGE_RESOLUTION|>--- conflicted
+++ resolved
@@ -1547,16 +1547,8 @@
 		DataPacker:               dataPacker,
 		ManualEpochStartNotifier: manualEpochStartNotifier,
 		ChanGracefullyClose:      pcf.coreData.ChanStopNodeProcess(),
-<<<<<<< HEAD
-		SnapshotsEnabled:         pcf.snapshotsEnabled,
+		SnapshotsEnabled:         pcf.flagsConfig.SnapshotsEnabled,
 		EnableEpochsHandler:      pcf.coreData.EnableEpochsHandler(),
-	}
-	requestersContainerFactory, err := storagerequesterscontainer.NewMetaRequestersContainerFactory(requestersContainerFactoryArgs)
-	if err != nil {
-		return nil, err
-=======
-		SnapshotsEnabled:         pcf.flagsConfig.SnapshotsEnabled,
->>>>>>> 1bae65d8
 	}
 
 	return storagerequesterscontainer.NewMetaRequestersContainerFactory(requestersContainerFactoryArgs)
@@ -1585,16 +1577,8 @@
 		DataPacker:               dataPacker,
 		ManualEpochStartNotifier: manualEpochStartNotifier,
 		ChanGracefullyClose:      pcf.coreData.ChanStopNodeProcess(),
-<<<<<<< HEAD
-		SnapshotsEnabled:         pcf.snapshotsEnabled,
+		SnapshotsEnabled:         pcf.flagsConfig.SnapshotsEnabled,
 		EnableEpochsHandler:      pcf.coreData.EnableEpochsHandler(),
-	}
-	requestersContainerFactory, err := storagerequesterscontainer.NewShardRequestersContainerFactory(requestersContainerFactoryArgs)
-	if err != nil {
-		return nil, err
-=======
-		SnapshotsEnabled:         pcf.flagsConfig.SnapshotsEnabled,
->>>>>>> 1bae65d8
 	}
 
 	return storagerequesterscontainer.NewShardRequestersContainerFactory(requestersContainerFactoryArgs)
